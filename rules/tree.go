--- conflicted
+++ resolved
@@ -48,11 +48,7 @@
 	}
 
 	for _, rf := range resultFuncs {
-<<<<<<< HEAD
-		err := rf.Call(result, resFuncMeta)
-=======
-		err := rf.Call(payload, result)
->>>>>>> 4235463a
+		err := rf.Call(payload, result, resFuncMeta)
 		if err != nil {
 			return err
 		}
@@ -100,8 +96,7 @@
 // ResultFuncFactory is a function that takes a function name and arguments in JSON format
 // and returns a ResultFunction and an error.
 // It is used to create result functions for the tree nodes based on the provided configuration.
-<<<<<<< HEAD
-type ResultFuncFactory[T any] func(string, json.RawMessage) (ResultFunction[T], error)
+type ResultFuncFactory[T1 any, T2 any] func(string, json.RawMessage) (ResultFunction[T1, T2], error)
 
 type ResultFuncMetadata struct {
 	SchemaFunctionResults []SchemaFunctionStep
@@ -114,7 +109,4 @@
 type SchemaFunctionStep struct {
 	FuncName   string
 	FuncResult string
-}
-=======
-type ResultFuncFactory[T1 any, T2 any] func(string, json.RawMessage) (ResultFunction[T1, T2], error)
->>>>>>> 4235463a
+}