package rules

import (
	"encoding/json"
	"errors"
)

// Node represents a node in the tree structure.
// It contains a schema function, a list of result functions, and a map of child nodes.
type Node[T1 any, T2 any] struct {
	SchemaFunction  SchemaFunction[T1]
	ResultFunctions []ResultFunction[T1, T2]
	Children        map[string]*Node[T1, T2]
}

// isLeaf checks if the node is a leaf node.
func (n *Node[T1, T2]) isLeaf() bool {
	return len(n.Children) == 0
}

// matchingChild checks if the node has a child that matches the given value.
// It first checks for an exact match, and if not found, it checks for a wildcard match returning the child node.
// If no matching child is found, it returns nil.
func (n *Node[T1, T2]) matchChild(value string) (string, *Node[T1, T2]) {
	if child, ok := n.Children[value]; ok {
		return value, child
	}
	if child, ok := n.Children["*"]; ok {
		return "*", child
	}
	return "", nil
}

// Tree represents the tree structure.
// It contains a root node and a list of default result functions.
// The tree is generic and can work with any types T1 and T2.
// The tree is used to traverse the nodes based on the schema function results and execute the result functions.
type Tree[T1 any, T2 any] struct {
	Root             *Node[T1, T2]
	DefaultFunctions []ResultFunction[T1, T2]
	AnalyticsKey     string
	ModelVersion     string
}

// Run attempts to walk down the tree from the root to a leaf node. Each node references a schema function
// to execute that returns a result that is used to compare against the node values on the level below it.
// If the result matches one of the node values on the next level, we move to that node, otherwise we exit.
// If a leaf node is reached, it's result functions are executed on the provided result payload.
func (t *Tree[T1, T2]) Run(payload *T1, result *T2) error {
	var nodeKey string
	currNode := t.Root

	resFuncMeta := ResultFunctionMeta{
		AnalyticsKey: t.AnalyticsKey,
		ModelVersion: t.ModelVersion,
	}

	for currNode != nil && !currNode.isLeaf() {
		if currNode.SchemaFunction == nil {
			return errors.New("schema function is nil")
		}

		res, err := currNode.SchemaFunction.Call(payload)
		if err != nil {
			return err
		}
		resFuncMeta.appendToSchemaFunctionResults(currNode.SchemaFunction.Name(), res)

<<<<<<< HEAD
		nodeKey, currNode = currNode.matchChild(res)
		resFuncMeta.appendToRuleFired(nodeKey)
=======
		currNode, matchingValue = currNode.matchChild(res)
		if currNode == nil {
			resFuncMeta.RuleFired = "default"
			break
		}
		resFuncMeta.appendToRuleFired(matchingValue)
>>>>>>> 3c06beb7
	}

	resultFuncs := t.DefaultFunctions
	if currNode != nil {
		resultFuncs = currNode.ResultFunctions
	}

	for _, rf := range resultFuncs {
		if err := rf.Call(payload, result, resFuncMeta); err != nil {
			return err
		}
	}

	return nil
}

// validate checks if the tree is well-formed which means all leaves are at the same depth.
// It traverses the tree and collects the depths of all leaf nodes and returns an error if
// it finds leaves at different depths.
func (t *Tree[T1, T2]) validate() error {
	if t.Root == nil {
		return nil
	}

<<<<<<< HEAD
	firstLeafDepth := -1

	if !validateNode(t.Root, 0, &firstLeafDepth) {
		return errors.New("tree is malformed: leaves found at different depths")
=======
	leafDepths := make(map[int]struct{})
	maxDepth := -1

	validateNode(t.Root, 0, leafDepths, &maxDepth)

	if len(leafDepths) > 1 {
		return fmt.Errorf("tree is malformed: leaves found at different depths %v", mapKeys(leafDepths))
>>>>>>> 3c06beb7
	}
	return nil
}

// validateNode is a helper function that traverses the tree recursively recording leaf node depths.
<<<<<<< HEAD
func validateNode[T1 any, T2 any](node *Node[T1, T2], depth int, firstLeafDepth *int) bool {
	if node == nil {
		return true
	}

	if node.isLeaf() {
		// If this is the first leaf node we come accross, record
		// its depth
		if *firstLeafDepth == -1 {
			*firstLeafDepth = depth
			return true
		}
		// Else, this is not the first leaf we've visited and depth must
		// match the first leaf's depth. If unequal, tree is unbalanced
		if depth != *firstLeafDepth {
			return false
		}
	}

	for _, child := range node.Children {
		if !validateNode(child, depth+1, firstLeafDepth) {
			return false
		}
	}
	return true
=======
func validateNode[T1 any, T2 any](node *Node[T1, T2], depth int, leafDepths map[int]struct{}, maxDepth *int) {
	if node == nil {
		return
	}

	// If this is a leaf node, record its depth
	if node.isLeaf() {
		leafDepths[depth] = struct{}{}
		if depth > *maxDepth {
			*maxDepth = depth
		}
		return
	}

	// Otherwise, traverse all children
	for _, child := range node.Children {
		validateNode(child, depth+1, leafDepths, maxDepth)
	}
}

// mapKeys extracts the keys from a map[int]struct{} to make the error message more readable
func mapKeys(m map[int]struct{}) []int {
	keys := make([]int, 0, len(m))
	for k := range m {
		keys = append(keys, k)
	}
	return keys
>>>>>>> 3c06beb7
}

// treeBuilder is an interface that defines a method for building a tree.
// It is used to create a tree structure based on the provided configuration.
// The tree builder is expected to implement the Build method which takes a pointer to a Tree
// and returns an error if there is an issue with the configuration or if the tree cannot be built successfully.
// The tree builder is generic and can work with any types T1 and T2.
type treeBuilder[T1 any, T2 any] interface {
	Build(**Tree[T1, T2]) error
}

// NewTree builds a new tree using the provided tree builder function and validates
// the generated tree ensuring it is well-formed.
func NewTree[T1 any, T2 any](builder treeBuilder[T1, T2]) (*Tree[T1, T2], error) {
	var tree *Tree[T1, T2]

	if err := builder.Build(&tree); err != nil || tree == nil {
		return nil, err
	}

	if err := tree.validate(); err != nil {
		return nil, err
	}

	return tree, nil
}

// SchemaFuncFactory is a function that takes a function name and arguments in JSON format
// and returns a SchemaFunction and an error.
// It is used to create schema functions for the tree nodes based on the provided configuration.
type SchemaFuncFactory[T any] func(string, json.RawMessage) (SchemaFunction[T], error)

// ResultFuncFactory is a function that takes a function name and arguments in JSON format
// and returns a ResultFunction and an error.
// It is used to create result functions for the tree nodes based on the provided configuration.
type ResultFuncFactory[T1 any, T2 any] func(string, json.RawMessage) (ResultFunction[T1, T2], error)<|MERGE_RESOLUTION|>--- conflicted
+++ resolved
@@ -66,17 +66,8 @@
 		}
 		resFuncMeta.appendToSchemaFunctionResults(currNode.SchemaFunction.Name(), res)
 
-<<<<<<< HEAD
 		nodeKey, currNode = currNode.matchChild(res)
 		resFuncMeta.appendToRuleFired(nodeKey)
-=======
-		currNode, matchingValue = currNode.matchChild(res)
-		if currNode == nil {
-			resFuncMeta.RuleFired = "default"
-			break
-		}
-		resFuncMeta.appendToRuleFired(matchingValue)
->>>>>>> 3c06beb7
 	}
 
 	resultFuncs := t.DefaultFunctions
@@ -101,26 +92,15 @@
 		return nil
 	}
 
-<<<<<<< HEAD
 	firstLeafDepth := -1
 
 	if !validateNode(t.Root, 0, &firstLeafDepth) {
 		return errors.New("tree is malformed: leaves found at different depths")
-=======
-	leafDepths := make(map[int]struct{})
-	maxDepth := -1
-
-	validateNode(t.Root, 0, leafDepths, &maxDepth)
-
-	if len(leafDepths) > 1 {
-		return fmt.Errorf("tree is malformed: leaves found at different depths %v", mapKeys(leafDepths))
->>>>>>> 3c06beb7
 	}
 	return nil
 }
 
 // validateNode is a helper function that traverses the tree recursively recording leaf node depths.
-<<<<<<< HEAD
 func validateNode[T1 any, T2 any](node *Node[T1, T2], depth int, firstLeafDepth *int) bool {
 	if node == nil {
 		return true
@@ -146,35 +126,6 @@
 		}
 	}
 	return true
-=======
-func validateNode[T1 any, T2 any](node *Node[T1, T2], depth int, leafDepths map[int]struct{}, maxDepth *int) {
-	if node == nil {
-		return
-	}
-
-	// If this is a leaf node, record its depth
-	if node.isLeaf() {
-		leafDepths[depth] = struct{}{}
-		if depth > *maxDepth {
-			*maxDepth = depth
-		}
-		return
-	}
-
-	// Otherwise, traverse all children
-	for _, child := range node.Children {
-		validateNode(child, depth+1, leafDepths, maxDepth)
-	}
-}
-
-// mapKeys extracts the keys from a map[int]struct{} to make the error message more readable
-func mapKeys(m map[int]struct{}) []int {
-	keys := make([]int, 0, len(m))
-	for k := range m {
-		keys = append(keys, k)
-	}
-	return keys
->>>>>>> 3c06beb7
 }
 
 // treeBuilder is an interface that defines a method for building a tree.
@@ -183,15 +134,15 @@
 // and returns an error if there is an issue with the configuration or if the tree cannot be built successfully.
 // The tree builder is generic and can work with any types T1 and T2.
 type treeBuilder[T1 any, T2 any] interface {
-	Build(**Tree[T1, T2]) error
+	Build(*Tree[T1, T2]) error
 }
 
 // NewTree builds a new tree using the provided tree builder function and validates
 // the generated tree ensuring it is well-formed.
 func NewTree[T1 any, T2 any](builder treeBuilder[T1, T2]) (*Tree[T1, T2], error) {
-	var tree *Tree[T1, T2]
+	tree := Tree[T1, T2]{Root: &Node[T1, T2]{}}
 
-	if err := builder.Build(&tree); err != nil || tree == nil {
+	if err := builder.Build(&tree); err != nil {
 		return nil, err
 	}
 
@@ -199,7 +150,7 @@
 		return nil, err
 	}
 
-	return tree, nil
+	return &tree, nil
 }
 
 // SchemaFuncFactory is a function that takes a function name and arguments in JSON format
