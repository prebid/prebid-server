package rules

import (
	"encoding/json"
	"errors"
	"fmt"
	"math/rand"
	"slices"

	"github.com/prebid/openrtb/v20/adcom1"
	"github.com/prebid/prebid-server/v3/openrtb_ext"
	"github.com/prebid/prebid-server/v3/util/jsonutil"
	"github.com/prebid/prebid-server/v3/util/ptrutil"
)

const (
	DeviceCountry    = "deviceCountry"
	DeviceCountryIn  = "deviceCountryIn"
	DataCenter       = "dataCenter"
	DataCenterIn     = "dataCenterIn"
	Channel          = "channel"
	EidAvailable     = "eidAvailable"
<<<<<<< HEAD
	UserFpdAvailable = "userFpdAvailable"
	FpdAvail         = "fpdAvail"
	GppSid           = "gppSid"
=======
	EidIn            = "eidAIn"
	UserFpdAvailable = "userFpdAvailable"
	FpdAvail         = "fpdAvail"
	GppSid           = "gppSid"
	GppSidIn         = "gppSidIn"
>>>>>>> 4235463a
	TcfInScope       = "tcfInScope"
	Percent          = "percent"
	PrebidKey        = "prebidKey"
	Domain           = "domain"
<<<<<<< HEAD
	Bundle           = "bundle"
	DeviceType       = "deviceType"
	AdUnitCode       = "adUnitCode"
	MediaTypes       = "mediaTypes"
=======
	DomainIn         = "domainIn"
	Bundle           = "bundle"
	DeviceType       = "deviceType"
>>>>>>> 4235463a
)

// SchemaFunction...
type SchemaFunction[T any] interface {
<<<<<<< HEAD
	Call(payload *T) (string, string, error)
=======
	Call(payload *T) (string, error)
	Name() string
>>>>>>> 4235463a
}

// NewRequestSchemaFunction returns the specified schema function that operates on a request payload along with
// any schema function args validation errors that occurred during instantiation
func NewRequestSchemaFunction(name string, params json.RawMessage) (SchemaFunction[openrtb_ext.RequestWrapper], error) {
	switch name {
	case DeviceCountry:
		return NewDeviceCountry(params)
	case DeviceCountryIn:
		return NewDeviceCountryIn(params)
	case DataCenter:
		return NewDataCenter(params)
	case DataCenterIn:
		return NewDataCenterIn(params)
	case Channel:
<<<<<<< HEAD
		return NewChannel()
	case EidAvailable:
		return NewAidAvailable(params)
	case UserFpdAvailable:
		return NewUserFpdAvailable()
	case FpdAvail:
		return NewFpdAvail()
	case GppSid:
		return NewGppSid(params)
	case TcfInScope:
		return NewTcfInScope()
=======
		return NewChannel(params)
	case EidAvailable:
		return NewEidAvailable(params)
	case EidIn:
		return NewEidIn(params)
	case UserFpdAvailable:
		return NewUserFpdAvailable(params)
	case FpdAvail:
		return NewFpdAvailable(params)
	case GppSid:
		return NewGppSidAvailable(params)
	case GppSidIn:
		return NewGppSidIn(params)
	case TcfInScope:
		return NewTcfInScope(params)
>>>>>>> 4235463a
	case Percent:
		return NewPercent(params)
	case PrebidKey:
		return NewPrebidKey(params)
	case Domain:
		return NewDomain(params)
<<<<<<< HEAD
=======
	case DomainIn:
		return NewDomainIn(params)
>>>>>>> 4235463a
	case Bundle:
		return NewBundle(params)
	case DeviceType:
		return NewDeviceType(params)

	default:
		return nil, fmt.Errorf("Schema function %s was not created", name)
	}
}

type deviceCountryIn struct {
<<<<<<< HEAD
	funcName     string
	CountryCodes []string
}

func NewDeviceCountryIn(params json.RawMessage) (SchemaFunction[openrtb_ext.RequestWrapper], error) {
	var args []interface{}

	if err := jsonutil.Unmarshal(params, &args); err != nil {
		return nil, err
	}
	if len(args) != 1 {
		return nil, errors.New("deviceCountryIn expects one argument")
	}
	countryCodes, ok := args[0].([]string)
	if !ok {
		return nil, errors.New("deviceCountryIn arg 0 must be an array of strings")
	}
	return &deviceCountryIn{CountryCodes: countryCodes, funcName: DeviceCountryIn}, nil
}

func (dci *deviceCountryIn) Call(wrapper *openrtb_ext.RequestWrapper) (string, string, error) {
=======
	CountryCodes []string
}

func NewDeviceCountryIn(params json.RawMessage) (SchemaFunction[openrtb_ext.RequestWrapper], error) {
	countryCodes, err := checkArgsStringList(params, DeviceCountryIn)
	return &deviceCountryIn{CountryCodes: countryCodes}, err
}

func (dci *deviceCountryIn) Call(wrapper *openrtb_ext.RequestWrapper) (string, error) {
>>>>>>> 4235463a
	if wrapper.Device == nil && wrapper.Device.Geo != nil && len(wrapper.Device.Geo.Country) == 0 {
		return "false", dci.funcName, nil
	}
	if contains := slices.Contains(dci.CountryCodes, wrapper.Device.Geo.Country); contains {
		return "true", dci.funcName, nil
	}
	return "false", dci.funcName, nil
}

type deviceCountry struct {
	funcName string
}

<<<<<<< HEAD
func NewDeviceCountry(params json.RawMessage) (SchemaFunction[openrtb_ext.RequestWrapper], error) {
	var args []interface{}

	if err := jsonutil.Unmarshal(params, &args); err != nil {
		return nil, err
	}
	if len(args) > 0 {
		return nil, errors.New("deviceCountry expects 0 arguments")
	}
	return &deviceCountry{funcName: DeviceCountry}, nil
}

func (dc *deviceCountry) Call(wrapper *openrtb_ext.RequestWrapper) (string, string, error) {
=======
func (dci *deviceCountryIn) Name() string {
	return DeviceCountryIn
}

type deviceCountry struct{}

func NewDeviceCountry(params json.RawMessage) (SchemaFunction[openrtb_ext.RequestWrapper], error) {
	return &deviceCountry{}, checkNilArgs(params, DeviceCountry)
}

func (dc *deviceCountry) Call(wrapper *openrtb_ext.RequestWrapper) (string, error) {
>>>>>>> 4235463a
	if wrapper.Device == nil && wrapper.Device.Geo != nil && len(wrapper.Device.Geo.Country) == 0 {
		return "", dc.funcName, fmt.Errorf("request.Device.Geo.Country is not present in request")
	}
	return wrapper.Device.Geo.Country, dc.funcName, nil
}

func (dci *deviceCountry) Name() string {
	return DeviceCountry
}

// ------------datacenters------------------

<<<<<<< HEAD
type dataCenter struct {
	funcName    string
	DataCenters []string
}

func NewDataCenter(params json.RawMessage) (SchemaFunction[openrtb_ext.RequestWrapper], error) {
	var dc []string
	if err := jsonutil.Unmarshal(params, &dc); err != nil {
		return nil, err
	}
	return &dataCenter{DataCenters: dc, funcName: DataCenter}, nil
=======
type dataCenter struct{}

func NewDataCenter(params json.RawMessage) (SchemaFunction[openrtb_ext.RequestWrapper], error) {
	return &dataCenter{}, checkNilArgs(params, DataCenter)
>>>>>>> 4235463a
}

func (dc *dataCenter) Call(wrapper *openrtb_ext.RequestWrapper) (string, string, error) {

	// where is datacenter in bid request?
	// logic should be the same, but read a data center value from a proper location, not wrapper.Device.Geo.Region
	if wrapper.Device == nil && wrapper.Device.Geo != nil && len(wrapper.Device.Geo.Region) == 0 {
<<<<<<< HEAD
		return "", dc.funcName, fmt.Errorf("reqiuest.Device.Geo.Country is not present in request")
=======
		return "", fmt.Errorf("dataCenter is not present in request")
>>>>>>> 4235463a
	}
	return wrapper.Device.Geo.Region, nil
}

<<<<<<< HEAD
	if len(dc.DataCenters) == 0 {
		return wrapper.Device.Geo.Region, dc.funcName, nil
	}
=======
func (dci *dataCenter) Name() string {
	return DataCenter
}

type dataCenterIn struct {
	DataCenters []string
}
>>>>>>> 4235463a

func NewDataCenterIn(params json.RawMessage) (SchemaFunction[openrtb_ext.RequestWrapper], error) {
	dataCenters, err := checkArgsStringList(params, DataCenterIn)
	return &dataCenterIn{DataCenters: dataCenters}, err
}

func (dc *dataCenterIn) Call(wrapper *openrtb_ext.RequestWrapper) (string, error) {

	// where is datacenter in bid request?
	// logic should be the same, but read a data center value from a proper location, not wrapper.Device.Geo.Region
	if wrapper.Device == nil && wrapper.Device.Geo != nil && len(wrapper.Device.Geo.Region) == 0 {
		return "", fmt.Errorf("reqiuest.Device.Geo.Country is not present in request")
	}
	if contains := slices.Contains(dc.DataCenters, wrapper.Device.Geo.Region); contains {
		return "true", dc.funcName, nil
	}
	return "false", dc.funcName, nil
}
func (dci *dataCenterIn) Name() string {
	return DataCenterIn
}

// ------------channel------------------
type channel struct {
	funcName string
	// no params
}

<<<<<<< HEAD
func NewChannel() (SchemaFunction[openrtb_ext.RequestWrapper], error) {
	return &channel{funcName: Channel}, nil
=======
func NewChannel(params json.RawMessage) (SchemaFunction[openrtb_ext.RequestWrapper], error) {
	return &channel{}, checkNilArgs(params, DataCenter)
>>>>>>> 4235463a
}

func (c *channel) Call(wrapper *openrtb_ext.RequestWrapper) (string, string, error) {
	reqExt, err := wrapper.GetRequestExt()
	if err != nil {
		return "", c.funcName, err
	}
	reqExtPrebid := reqExt.GetPrebid()
	if reqExtPrebid == nil || reqExtPrebid.Channel == nil {
		return "", c.funcName, fmt.Errorf("reqiuest.ext.prebid or req.ext.prebid.channel is not present in request")
	}
	chName := reqExtPrebid.Channel.Name
	if chName == "pbjs" {
		return "web", c.funcName, nil
	}
	return chName, c.funcName, nil
}

func (c *channel) Name() string {
	return Channel
}

// ------------eidAvailable------------------

<<<<<<< HEAD
type eidAvailable struct {
	funcName string
	eids     []string
}

// New
func NewAidAvailable(params json.RawMessage) (SchemaFunction[openrtb_ext.RequestWrapper], error) {
	var eidsParam []string
	if err := jsonutil.Unmarshal(params, &eidsParam); err != nil {
		return nil, err
	}
	return &eidAvailable{eids: eidsParam, funcName: EidAvailable}, nil
}

func (ae *eidAvailable) Call(wrapper *openrtb_ext.RequestWrapper) (string, string, error) {
	// From Requirements doc:
	// Arguments may be null in which case it returns true if user.eids array exists and is non-empty.
	// False if user.eids doesn't exist or is empty.
=======
type eidIn struct {
	eids []string
}

// New
func NewEidIn(params json.RawMessage) (SchemaFunction[openrtb_ext.RequestWrapper], error) {
	eidsParam, err := checkArgsStringList(params, EidIn)
	return &eidIn{eids: eidsParam}, err
}

func (ei *eidIn) Call(wrapper *openrtb_ext.RequestWrapper) (string, error) {
>>>>>>> 4235463a
	if wrapper.User == nil || len(wrapper.User.EIDs) == 0 {
		return "false", ae.funcName, nil
	}
<<<<<<< HEAD

	if len(ae.eids) == 0 {
		return "true", ae.funcName, nil
	}

	// unit test this
	var eidExists string
	for _, eidParam := range ae.eids {
		eidExists = "false"
=======
	for _, eidParam := range ei.eids {
>>>>>>> 4235463a
		for _, eid := range wrapper.User.EIDs {
			if eidParam == eid.Source {
				return "true", nil
			}
		}
	}
<<<<<<< HEAD
	return eidExists, ae.funcName, nil
=======
	return "false", nil
}

func (ei *eidIn) Name() string {
	return EidIn
}

type eidAvailable struct {
}

func NewEidAvailable(params json.RawMessage) (SchemaFunction[openrtb_ext.RequestWrapper], error) {
	return &eidAvailable{}, checkNilArgs(params, EidAvailable)
}

func (ea *eidAvailable) Call(wrapper *openrtb_ext.RequestWrapper) (string, error) {
	if wrapper.User == nil || len(wrapper.User.EIDs) == 0 {
		return "", fmt.Errorf("request.User.EIDs is not present in request")
	}
	return "true", nil
}
func (ea *eidAvailable) Name() string {
	return EidAvailable
>>>>>>> 4235463a
}

// ------------userFpdAvailable------------------
type userFpdAvailable struct {
	funcName string
	// no params
}

<<<<<<< HEAD
func NewUserFpdAvailable() (SchemaFunction[openrtb_ext.RequestWrapper], error) {
	return &userFpdAvailable{funcName: FpdAvail}, nil
=======
func NewUserFpdAvailable(params json.RawMessage) (SchemaFunction[openrtb_ext.RequestWrapper], error) {
	return &userFpdAvailable{}, checkNilArgs(params, UserFpdAvailable)
>>>>>>> 4235463a
}

func (ufpd *userFpdAvailable) Call(wrapper *openrtb_ext.RequestWrapper) (string, string, error) {
	res, err := checkUserDataAndUserExtData(wrapper)
	return res, ufpd.funcName, err
}

func (ufpd *userFpdAvailable) Name() string {
	return UserFpdAvailable
}

// ------------fpdAvail------------------
<<<<<<< HEAD
type fpdAvail struct {
	funcName string
	// no params
}

func NewFpdAvail() (SchemaFunction[openrtb_ext.RequestWrapper], error) {
	return &fpdAvail{funcName: FpdAvail}, nil
}

func (fpd *fpdAvail) Call(wrapper *openrtb_ext.RequestWrapper) (string, string, error) {
=======
type fpdAvailable struct {
	// no params
}

func NewFpdAvailable(params json.RawMessage) (SchemaFunction[openrtb_ext.RequestWrapper], error) {
	return &fpdAvailable{}, checkNilArgs(params, FpdAvail)
}

func (fpd *fpdAvailable) Call(wrapper *openrtb_ext.RequestWrapper) (string, error) {
>>>>>>> 4235463a
	if wrapper.Site != nil {
		if wrapper.Site.Content != nil && len(wrapper.Site.Content.Data) > 0 {
			return "true", fpd.funcName, nil
		}
		siteExt, err := wrapper.GetSiteExt()
		if err != nil {
			return "false", fpd.funcName, err
		}

		ext := siteExt.GetExt()
		if extDataPresent(ext) {
			return "true", fpd.funcName, nil
		}
	}

	if wrapper.App != nil {
		if wrapper.App.Content != nil && len(wrapper.App.Content.Data) > 0 {
			return "true", fpd.funcName, nil
		}
		appExt, err := wrapper.GetAppExt()
		if err != nil {
			return "false", fpd.funcName, err
		}

		ext := appExt.GetExt()
		if extDataPresent(ext) {
			return "true", fpd.funcName, nil
		}
	}

	res, err := checkUserDataAndUserExtData(wrapper)
	return res, fpd.funcName, err
}

func (fpd *fpdAvailable) Name() string {
	return FpdAvail
}

// ------------gppSid------------------
<<<<<<< HEAD
type gppSid struct {
	funcName string
	gppSids  []int8
}

func NewGppSid(params json.RawMessage) (SchemaFunction[openrtb_ext.RequestWrapper], error) {
	var gppSidIn []int8
	if err := jsonutil.Unmarshal(params, &gppSidIn); err != nil {
		return nil, err
	}
	return &gppSid{gppSids: gppSidIn, funcName: GppSid}, nil
}

func (sid *gppSid) Call(wrapper *openrtb_ext.RequestWrapper) (string, string, error) {
=======
type gppSidIn struct {
	gppSids []int8
}

func NewGppSidIn(params json.RawMessage) (SchemaFunction[openrtb_ext.RequestWrapper], error) {
	gppSids, err := checkArgsInt8List(params, GppSidIn)
	return &gppSidIn{gppSids: gppSids}, err
}

func (sid *gppSidIn) Call(wrapper *openrtb_ext.RequestWrapper) (string, error) {
>>>>>>> 4235463a
	if len(sid.gppSids) > 0 && wrapper.Regs != nil && len(wrapper.Regs.GPPSID) > 0 {
		for _, s := range sid.gppSids {
			if contains := slices.Contains(wrapper.Regs.GPPSID, s); contains {
				return "true", sid.funcName, nil
			}
		}
	}
	return "false", sid.funcName, nil
}

func (sid *gppSidIn) Name() string {
	return GppSidIn
}

type gppSidAvailable struct {
}

func NewGppSidAvailable(params json.RawMessage) (SchemaFunction[openrtb_ext.RequestWrapper], error) {
	return &gppSidAvailable{}, checkNilArgs(params, GppSid)
}

func (sid *gppSidAvailable) Call(wrapper *openrtb_ext.RequestWrapper) (string, error) {
	if wrapper.Regs != nil && len(wrapper.Regs.GPPSID) > 0 {
		for _, gppSid := range wrapper.Regs.GPPSID {
			if gppSid > 0 {
				return "true", nil
			}
		}
	}
	return "false", nil
}

func (sid *gppSidAvailable) Name() string {
	return GppSid
}

// ------------tcfInScope------------------
type tcfInScope struct {
	funcName string
	// no params
}

<<<<<<< HEAD
func NewTcfInScope() (SchemaFunction[openrtb_ext.RequestWrapper], error) {
	return &tcfInScope{funcName: TcfInScope}, nil
=======
func NewTcfInScope(params json.RawMessage) (SchemaFunction[openrtb_ext.RequestWrapper], error) {
	return &tcfInScope{}, checkNilArgs(params, TcfInScope)
>>>>>>> 4235463a
}

func (tcf *tcfInScope) Call(wrapper *openrtb_ext.RequestWrapper) (string, string, error) {
	if wrapper.Regs != nil && wrapper.Regs.GDPR == ptrutil.ToPtr[int8](1) {
		return "true", tcf.funcName, nil
	}
	return "false", tcf.funcName, nil
}

func (tcf *tcfInScope) Name() string {
	return TcfInScope
}

// ------------percent------------------
type percent struct {
	funcName string
	value    int
}

func NewPercent(params json.RawMessage) (SchemaFunction[openrtb_ext.RequestWrapper], error) {
<<<<<<< HEAD
	var percentValue int
	if err := jsonutil.Unmarshal(params, &percentValue); err != nil {
		return nil, err
	}
	return &percent{value: percentValue, funcName: Percent}, nil
}

func (p *percent) Call(wrapper *openrtb_ext.RequestWrapper) (string, string, error) {
	percValue := 5 //default value
	if p.value < 0 {
=======
	percentValue, err := checkArgsInt(params, Percent)
	return &percent{value: percentValue}, err
}

func (p *percent) Call(wrapper *openrtb_ext.RequestWrapper) (string, error) {
	percValue := p.value
	if percValue < 0 {
>>>>>>> 4235463a
		percValue = 0
	}
	if percValue > 100 {
		percValue = 100
	}
	randNum := randRange(0, 100)
	if randNum < percValue {
		return "true", p.funcName, nil
	}
	return "false", p.funcName, nil
}

func (p *percent) Name() string {
	return Percent
}

// ------------prebidKey------------------
type prebidKey struct {
	funcName string
	key      string
}

func NewPrebidKey(params json.RawMessage) (SchemaFunction[openrtb_ext.RequestWrapper], error) {
<<<<<<< HEAD
	var newKey string
	if err := jsonutil.Unmarshal(params, &newKey); err != nil {
		return nil, err
	}
	return &prebidKey{key: newKey, funcName: PrebidKey}, nil
=======
	newKey, err := checkArgsString(params, PrebidKey)
	return &prebidKey{key: newKey}, err
>>>>>>> 4235463a
}

func (p *prebidKey) Call(wrapper *openrtb_ext.RequestWrapper) (string, string, error) {
	reqExt, err := wrapper.GetRequestExt()
	if err != nil {
		return "", p.funcName, err
	}
	reqExtPrebid := reqExt.GetPrebid()
	// reqExtPrebid doesn't have kvps !
	// expected impl:
	// return reqExtPrebid.GetKVPs()[p.key], nil

	return reqExtPrebid.Integration, p.funcName, nil //stub
}

func (p *prebidKey) Name() string {
	return PrebidKey
}

// ------------domain------------------
type domain struct {
<<<<<<< HEAD
	funcName    string
	domainNames []string
}

func NewDomain(params json.RawMessage) (SchemaFunction[openrtb_ext.RequestWrapper], error) {
	var newdomains []string
	if err := jsonutil.Unmarshal(params, &newdomains); err != nil {
		return nil, err
	}
	return &domain{domainNames: newdomains, funcName: Domain}, nil
}

func (d *domain) Call(wrapper *openrtb_ext.RequestWrapper) (string, string, error) {
	reqDomain := ""
	if wrapper.Site != nil {
		reqDomain = wrapper.Site.Domain
	} else if wrapper.App != nil {
		reqDomain = wrapper.App.Domain
	} else if wrapper.DOOH != nil {
		reqDomain = wrapper.DOOH.Domain
	}

	if len(d.domainNames) == 0 {
		return reqDomain, d.funcName, nil
	}
=======
}

func NewDomain(params json.RawMessage) (SchemaFunction[openrtb_ext.RequestWrapper], error) {
	return &domain{}, checkNilArgs(params, Domain)
}

func (d *domain) Call(wrapper *openrtb_ext.RequestWrapper) (string, error) {
	return getReqDomain(wrapper), nil
}

func (d *domain) Name() string {
	return Domain
}

type domainIn struct {
	domainNames []string
}

func NewDomainIn(params json.RawMessage) (SchemaFunction[openrtb_ext.RequestWrapper], error) {
	newdomains, err := checkArgsStringList(params, DomainIn)
	return &domainIn{domainNames: newdomains}, err
}
>>>>>>> 4235463a

func (d *domainIn) Call(wrapper *openrtb_ext.RequestWrapper) (string, error) {
	reqDomain := getReqDomain(wrapper)
	if contains := slices.Contains(d.domainNames, reqDomain); contains {
		return "true", d.funcName, nil
	}
	return "false", d.funcName, nil
}

func (d *domainIn) Name() string {
	return DomainIn
}

// TODO: from here
// ------------bundle------------------
type bundle struct {
	funcName    string
	bundleNames []string
}

func NewBundle(params json.RawMessage) (SchemaFunction[openrtb_ext.RequestWrapper], error) {
	var newBundles []string
	if err := jsonutil.Unmarshal(params, &newBundles); err != nil {
		return nil, err
	}
	return &bundle{bundleNames: newBundles, funcName: Bundle}, nil
}

func (b *bundle) Call(wrapper *openrtb_ext.RequestWrapper) (string, string, error) {
	bundleName := ""
	if wrapper.App != nil {
		bundleName = wrapper.App.Bundle
	}
	if len(b.bundleNames) == 0 {
		return bundleName, b.funcName, nil
	}

	if contains := slices.Contains(b.bundleNames, bundleName); contains {
		return "true", b.funcName, nil
	}
	return "false", b.funcName, nil
}
func (b *bundle) Name() string {
	return Bundle
}

// ------------deviceType------------------
type deviceType struct {
	funcName string
	types    []string
}

func NewDeviceType(params json.RawMessage) (SchemaFunction[openrtb_ext.RequestWrapper], error) {
	var deviceTypes []string
	if err := jsonutil.Unmarshal(params, &deviceTypes); err != nil {
		return nil, err
	}
	return &deviceType{types: deviceTypes, funcName: DeviceType}, nil
}

func (d *deviceType) Call(wrapper *openrtb_ext.RequestWrapper) (string, string, error) {
	devType := ""
	if wrapper.Device != nil {
		devTypeInt := wrapper.Device.DeviceType
		err := errors.New("")
		devType, err = convertDevTypeToString(devTypeInt)
		if err != nil {
			return "", d.funcName, err
		}
	}
	if len(d.types) == 0 {
		return devType, d.funcName, nil
	}

	if contains := slices.Contains(d.types, devType); contains {
		return "true", d.funcName, nil
	}
	return "false", d.funcName, nil
}

func (d *deviceType) Name() string {
	return DeviceType
}

// ------------mediaTypes------------------
// ------------adUnitCode------------------
// ------------bidPrice------------------

// ----------helper functions---------
func checkUserDataAndUserExtData(wrapper *openrtb_ext.RequestWrapper) (string, error) {
	if wrapper.User == nil {
		return "false", nil
	}
	if len(wrapper.User.Data) > 0 {
		return "true", nil
	}
	userExt, err := wrapper.GetUserExt()
	if err != nil {
		return "false", err
	}
	ext := userExt.GetExt()
	if extDataPresent(ext) {
		return "true", nil
	}
	return "false", nil
}

func extDataPresent(ext map[string]json.RawMessage) bool {
	val, ok := ext["data"]
	return ok && len(val) > 0
}

func getReqDomain(wrapper *openrtb_ext.RequestWrapper) string {
	reqDomain := ""
	if wrapper.Site != nil {
		reqDomain = wrapper.Site.Domain
	} else if wrapper.App != nil {
		reqDomain = wrapper.App.Domain
	} else if wrapper.DOOH != nil {
		reqDomain = wrapper.DOOH.Domain
	}
	return reqDomain
}

func randRange(min, max int) int {
	return rand.Intn(max-min) + min
}

func convertDevTypeToString(typeInt adcom1.DeviceType) (string, error) {
	switch typeInt {
	case adcom1.DeviceMobile:
		return "mobile", nil
	case adcom1.DevicePC:
		return "pc", nil
	case adcom1.DeviceTV:
		return "tv", nil
	case adcom1.DevicePhone:
		return "phone", nil
	case adcom1.DeviceTablet:
		return "tablet", nil
	case adcom1.DeviceConnected:
		return "connected device", nil
	case adcom1.DeviceSetTopBox:
		return "set top box", nil
	case adcom1.DeviceOOH:
		return "dooh", nil
	default:
		return "", fmt.Errorf("Device type %d was not found", typeInt)
	}
}

func checkNilArgs(params json.RawMessage, funcName string) error {
	var args []interface{}

	if err := jsonutil.Unmarshal(params, &args); err != nil {
		return err
	}
	if len(args) > 0 {
		return fmt.Errorf("%s expects 0 arguments", funcName)
	}
	return nil
}

func checkSingleArg(params json.RawMessage, funcName string) ([]interface{}, error) {
	var args []interface{}

	if err := jsonutil.Unmarshal(params, &args); err != nil {
		return nil, err
	}
	if len(args) != 1 {
		return nil, fmt.Errorf("%s expects one argument", funcName)
	}
	return args, nil
}

func checkArgsStringList(params json.RawMessage, funcName string) ([]string, error) {
	args, err := checkSingleArg(params, funcName)
	if err != nil {
		return nil, err
	}
	values, ok := args[0].([]string)
	if !ok {
		return nil, fmt.Errorf("%s arg 0 must be an array of strings", funcName)
	}
	return values, nil
}

func checkArgsInt8List(params json.RawMessage, funcName string) ([]int8, error) {
	args, err := checkSingleArg(params, funcName)
	if err != nil {
		return nil, err
	}
	values, ok := args[0].([]int8)
	if !ok {
		return nil, fmt.Errorf("%s arg 0 must be an array of ints", funcName)
	}
	return values, nil
}

func checkArgsInt(params json.RawMessage, funcName string) (int, error) {
	args, err := checkSingleArg(params, funcName)
	if err != nil {
		return 0, err
	}
	value, ok := args[0].(int)
	if !ok {
		return 0, fmt.Errorf("%s arg 0 must be an array of ints", funcName)
	}

	return value, nil
}

func checkArgsString(params json.RawMessage, funcName string) (string, error) {
	args, err := checkSingleArg(params, funcName)
	if err != nil {
		return "", err
	}
	value, ok := args[0].(string)
	if !ok {
		return "", fmt.Errorf("%s arg 0 must be an array of ints", funcName)
	}

	return value, nil
}<|MERGE_RESOLUTION|>--- conflicted
+++ resolved
@@ -20,41 +20,24 @@
 	DataCenterIn     = "dataCenterIn"
 	Channel          = "channel"
 	EidAvailable     = "eidAvailable"
-<<<<<<< HEAD
-	UserFpdAvailable = "userFpdAvailable"
-	FpdAvail         = "fpdAvail"
-	GppSid           = "gppSid"
-=======
 	EidIn            = "eidAIn"
 	UserFpdAvailable = "userFpdAvailable"
 	FpdAvail         = "fpdAvail"
 	GppSid           = "gppSid"
 	GppSidIn         = "gppSidIn"
->>>>>>> 4235463a
 	TcfInScope       = "tcfInScope"
 	Percent          = "percent"
 	PrebidKey        = "prebidKey"
 	Domain           = "domain"
-<<<<<<< HEAD
-	Bundle           = "bundle"
-	DeviceType       = "deviceType"
-	AdUnitCode       = "adUnitCode"
-	MediaTypes       = "mediaTypes"
-=======
 	DomainIn         = "domainIn"
 	Bundle           = "bundle"
 	DeviceType       = "deviceType"
->>>>>>> 4235463a
 )
 
 // SchemaFunction...
 type SchemaFunction[T any] interface {
-<<<<<<< HEAD
-	Call(payload *T) (string, string, error)
-=======
 	Call(payload *T) (string, error)
 	Name() string
->>>>>>> 4235463a
 }
 
 // NewRequestSchemaFunction returns the specified schema function that operates on a request payload along with
@@ -70,19 +53,6 @@
 	case DataCenterIn:
 		return NewDataCenterIn(params)
 	case Channel:
-<<<<<<< HEAD
-		return NewChannel()
-	case EidAvailable:
-		return NewAidAvailable(params)
-	case UserFpdAvailable:
-		return NewUserFpdAvailable()
-	case FpdAvail:
-		return NewFpdAvail()
-	case GppSid:
-		return NewGppSid(params)
-	case TcfInScope:
-		return NewTcfInScope()
-=======
 		return NewChannel(params)
 	case EidAvailable:
 		return NewEidAvailable(params)
@@ -98,18 +68,14 @@
 		return NewGppSidIn(params)
 	case TcfInScope:
 		return NewTcfInScope(params)
->>>>>>> 4235463a
 	case Percent:
 		return NewPercent(params)
 	case PrebidKey:
 		return NewPrebidKey(params)
 	case Domain:
 		return NewDomain(params)
-<<<<<<< HEAD
-=======
 	case DomainIn:
 		return NewDomainIn(params)
->>>>>>> 4235463a
 	case Bundle:
 		return NewBundle(params)
 	case DeviceType:
@@ -121,29 +87,6 @@
 }
 
 type deviceCountryIn struct {
-<<<<<<< HEAD
-	funcName     string
-	CountryCodes []string
-}
-
-func NewDeviceCountryIn(params json.RawMessage) (SchemaFunction[openrtb_ext.RequestWrapper], error) {
-	var args []interface{}
-
-	if err := jsonutil.Unmarshal(params, &args); err != nil {
-		return nil, err
-	}
-	if len(args) != 1 {
-		return nil, errors.New("deviceCountryIn expects one argument")
-	}
-	countryCodes, ok := args[0].([]string)
-	if !ok {
-		return nil, errors.New("deviceCountryIn arg 0 must be an array of strings")
-	}
-	return &deviceCountryIn{CountryCodes: countryCodes, funcName: DeviceCountryIn}, nil
-}
-
-func (dci *deviceCountryIn) Call(wrapper *openrtb_ext.RequestWrapper) (string, string, error) {
-=======
 	CountryCodes []string
 }
 
@@ -153,35 +96,15 @@
 }
 
 func (dci *deviceCountryIn) Call(wrapper *openrtb_ext.RequestWrapper) (string, error) {
->>>>>>> 4235463a
 	if wrapper.Device == nil && wrapper.Device.Geo != nil && len(wrapper.Device.Geo.Country) == 0 {
-		return "false", dci.funcName, nil
+		return "false", nil
 	}
 	if contains := slices.Contains(dci.CountryCodes, wrapper.Device.Geo.Country); contains {
-		return "true", dci.funcName, nil
-	}
-	return "false", dci.funcName, nil
-}
-
-type deviceCountry struct {
-	funcName string
-}
-
-<<<<<<< HEAD
-func NewDeviceCountry(params json.RawMessage) (SchemaFunction[openrtb_ext.RequestWrapper], error) {
-	var args []interface{}
-
-	if err := jsonutil.Unmarshal(params, &args); err != nil {
-		return nil, err
-	}
-	if len(args) > 0 {
-		return nil, errors.New("deviceCountry expects 0 arguments")
-	}
-	return &deviceCountry{funcName: DeviceCountry}, nil
-}
-
-func (dc *deviceCountry) Call(wrapper *openrtb_ext.RequestWrapper) (string, string, error) {
-=======
+		return "true", nil
+	}
+	return "false", nil
+}
+
 func (dci *deviceCountryIn) Name() string {
 	return DeviceCountryIn
 }
@@ -193,11 +116,10 @@
 }
 
 func (dc *deviceCountry) Call(wrapper *openrtb_ext.RequestWrapper) (string, error) {
->>>>>>> 4235463a
 	if wrapper.Device == nil && wrapper.Device.Geo != nil && len(wrapper.Device.Geo.Country) == 0 {
-		return "", dc.funcName, fmt.Errorf("request.Device.Geo.Country is not present in request")
-	}
-	return wrapper.Device.Geo.Country, dc.funcName, nil
+		return "", fmt.Errorf("request.Device.Geo.Country is not present in request")
+	}
+	return wrapper.Device.Geo.Country, nil
 }
 
 func (dci *deviceCountry) Name() string {
@@ -206,45 +128,22 @@
 
 // ------------datacenters------------------
 
-<<<<<<< HEAD
-type dataCenter struct {
-	funcName    string
-	DataCenters []string
-}
-
-func NewDataCenter(params json.RawMessage) (SchemaFunction[openrtb_ext.RequestWrapper], error) {
-	var dc []string
-	if err := jsonutil.Unmarshal(params, &dc); err != nil {
-		return nil, err
-	}
-	return &dataCenter{DataCenters: dc, funcName: DataCenter}, nil
-=======
 type dataCenter struct{}
 
 func NewDataCenter(params json.RawMessage) (SchemaFunction[openrtb_ext.RequestWrapper], error) {
 	return &dataCenter{}, checkNilArgs(params, DataCenter)
->>>>>>> 4235463a
-}
-
-func (dc *dataCenter) Call(wrapper *openrtb_ext.RequestWrapper) (string, string, error) {
+}
+
+func (dc *dataCenter) Call(wrapper *openrtb_ext.RequestWrapper) (string, error) {
 
 	// where is datacenter in bid request?
 	// logic should be the same, but read a data center value from a proper location, not wrapper.Device.Geo.Region
 	if wrapper.Device == nil && wrapper.Device.Geo != nil && len(wrapper.Device.Geo.Region) == 0 {
-<<<<<<< HEAD
-		return "", dc.funcName, fmt.Errorf("reqiuest.Device.Geo.Country is not present in request")
-=======
 		return "", fmt.Errorf("dataCenter is not present in request")
->>>>>>> 4235463a
 	}
 	return wrapper.Device.Geo.Region, nil
 }
 
-<<<<<<< HEAD
-	if len(dc.DataCenters) == 0 {
-		return wrapper.Device.Geo.Region, dc.funcName, nil
-	}
-=======
 func (dci *dataCenter) Name() string {
 	return DataCenter
 }
@@ -252,7 +151,6 @@
 type dataCenterIn struct {
 	DataCenters []string
 }
->>>>>>> 4235463a
 
 func NewDataCenterIn(params json.RawMessage) (SchemaFunction[openrtb_ext.RequestWrapper], error) {
 	dataCenters, err := checkArgsStringList(params, DataCenterIn)
@@ -267,9 +165,9 @@
 		return "", fmt.Errorf("reqiuest.Device.Geo.Country is not present in request")
 	}
 	if contains := slices.Contains(dc.DataCenters, wrapper.Device.Geo.Region); contains {
-		return "true", dc.funcName, nil
-	}
-	return "false", dc.funcName, nil
+		return "true", nil
+	}
+	return "false", nil
 }
 func (dci *dataCenterIn) Name() string {
 	return DataCenterIn
@@ -277,33 +175,27 @@
 
 // ------------channel------------------
 type channel struct {
-	funcName string
 	// no params
 }
 
-<<<<<<< HEAD
-func NewChannel() (SchemaFunction[openrtb_ext.RequestWrapper], error) {
-	return &channel{funcName: Channel}, nil
-=======
 func NewChannel(params json.RawMessage) (SchemaFunction[openrtb_ext.RequestWrapper], error) {
 	return &channel{}, checkNilArgs(params, DataCenter)
->>>>>>> 4235463a
-}
-
-func (c *channel) Call(wrapper *openrtb_ext.RequestWrapper) (string, string, error) {
+}
+
+func (c *channel) Call(wrapper *openrtb_ext.RequestWrapper) (string, error) {
 	reqExt, err := wrapper.GetRequestExt()
 	if err != nil {
-		return "", c.funcName, err
+		return "", err
 	}
 	reqExtPrebid := reqExt.GetPrebid()
 	if reqExtPrebid == nil || reqExtPrebid.Channel == nil {
-		return "", c.funcName, fmt.Errorf("reqiuest.ext.prebid or req.ext.prebid.channel is not present in request")
+		return "", fmt.Errorf("reqiuest.ext.prebid or req.ext.prebid.channel is not present in request")
 	}
 	chName := reqExtPrebid.Channel.Name
 	if chName == "pbjs" {
-		return "web", c.funcName, nil
-	}
-	return chName, c.funcName, nil
+		return "web", nil
+	}
+	return chName, nil
 }
 
 func (c *channel) Name() string {
@@ -312,26 +204,6 @@
 
 // ------------eidAvailable------------------
 
-<<<<<<< HEAD
-type eidAvailable struct {
-	funcName string
-	eids     []string
-}
-
-// New
-func NewAidAvailable(params json.RawMessage) (SchemaFunction[openrtb_ext.RequestWrapper], error) {
-	var eidsParam []string
-	if err := jsonutil.Unmarshal(params, &eidsParam); err != nil {
-		return nil, err
-	}
-	return &eidAvailable{eids: eidsParam, funcName: EidAvailable}, nil
-}
-
-func (ae *eidAvailable) Call(wrapper *openrtb_ext.RequestWrapper) (string, string, error) {
-	// From Requirements doc:
-	// Arguments may be null in which case it returns true if user.eids array exists and is non-empty.
-	// False if user.eids doesn't exist or is empty.
-=======
 type eidIn struct {
 	eids []string
 }
@@ -343,32 +215,16 @@
 }
 
 func (ei *eidIn) Call(wrapper *openrtb_ext.RequestWrapper) (string, error) {
->>>>>>> 4235463a
 	if wrapper.User == nil || len(wrapper.User.EIDs) == 0 {
-		return "false", ae.funcName, nil
-	}
-<<<<<<< HEAD
-
-	if len(ae.eids) == 0 {
-		return "true", ae.funcName, nil
-	}
-
-	// unit test this
-	var eidExists string
-	for _, eidParam := range ae.eids {
-		eidExists = "false"
-=======
+		return "false", nil
+	}
 	for _, eidParam := range ei.eids {
->>>>>>> 4235463a
 		for _, eid := range wrapper.User.EIDs {
 			if eidParam == eid.Source {
 				return "true", nil
 			}
 		}
 	}
-<<<<<<< HEAD
-	return eidExists, ae.funcName, nil
-=======
 	return "false", nil
 }
 
@@ -391,27 +247,19 @@
 }
 func (ea *eidAvailable) Name() string {
 	return EidAvailable
->>>>>>> 4235463a
 }
 
 // ------------userFpdAvailable------------------
 type userFpdAvailable struct {
-	funcName string
 	// no params
 }
 
-<<<<<<< HEAD
-func NewUserFpdAvailable() (SchemaFunction[openrtb_ext.RequestWrapper], error) {
-	return &userFpdAvailable{funcName: FpdAvail}, nil
-=======
 func NewUserFpdAvailable(params json.RawMessage) (SchemaFunction[openrtb_ext.RequestWrapper], error) {
 	return &userFpdAvailable{}, checkNilArgs(params, UserFpdAvailable)
->>>>>>> 4235463a
-}
-
-func (ufpd *userFpdAvailable) Call(wrapper *openrtb_ext.RequestWrapper) (string, string, error) {
-	res, err := checkUserDataAndUserExtData(wrapper)
-	return res, ufpd.funcName, err
+}
+
+func (ufpd *userFpdAvailable) Call(wrapper *openrtb_ext.RequestWrapper) (string, error) {
+	return checkUserDataAndUserExtData(wrapper)
 }
 
 func (ufpd *userFpdAvailable) Name() string {
@@ -419,18 +267,6 @@
 }
 
 // ------------fpdAvail------------------
-<<<<<<< HEAD
-type fpdAvail struct {
-	funcName string
-	// no params
-}
-
-func NewFpdAvail() (SchemaFunction[openrtb_ext.RequestWrapper], error) {
-	return &fpdAvail{funcName: FpdAvail}, nil
-}
-
-func (fpd *fpdAvail) Call(wrapper *openrtb_ext.RequestWrapper) (string, string, error) {
-=======
 type fpdAvailable struct {
 	// no params
 }
@@ -440,39 +276,37 @@
 }
 
 func (fpd *fpdAvailable) Call(wrapper *openrtb_ext.RequestWrapper) (string, error) {
->>>>>>> 4235463a
 	if wrapper.Site != nil {
 		if wrapper.Site.Content != nil && len(wrapper.Site.Content.Data) > 0 {
-			return "true", fpd.funcName, nil
+			return "true", nil
 		}
 		siteExt, err := wrapper.GetSiteExt()
 		if err != nil {
-			return "false", fpd.funcName, err
+			return "false", err
 		}
 
 		ext := siteExt.GetExt()
 		if extDataPresent(ext) {
-			return "true", fpd.funcName, nil
+			return "true", nil
 		}
 	}
 
 	if wrapper.App != nil {
 		if wrapper.App.Content != nil && len(wrapper.App.Content.Data) > 0 {
-			return "true", fpd.funcName, nil
+			return "true", nil
 		}
 		appExt, err := wrapper.GetAppExt()
 		if err != nil {
-			return "false", fpd.funcName, err
+			return "false", err
 		}
 
 		ext := appExt.GetExt()
 		if extDataPresent(ext) {
-			return "true", fpd.funcName, nil
-		}
-	}
-
-	res, err := checkUserDataAndUserExtData(wrapper)
-	return res, fpd.funcName, err
+			return "true", nil
+		}
+	}
+
+	return checkUserDataAndUserExtData(wrapper)
 }
 
 func (fpd *fpdAvailable) Name() string {
@@ -480,22 +314,6 @@
 }
 
 // ------------gppSid------------------
-<<<<<<< HEAD
-type gppSid struct {
-	funcName string
-	gppSids  []int8
-}
-
-func NewGppSid(params json.RawMessage) (SchemaFunction[openrtb_ext.RequestWrapper], error) {
-	var gppSidIn []int8
-	if err := jsonutil.Unmarshal(params, &gppSidIn); err != nil {
-		return nil, err
-	}
-	return &gppSid{gppSids: gppSidIn, funcName: GppSid}, nil
-}
-
-func (sid *gppSid) Call(wrapper *openrtb_ext.RequestWrapper) (string, string, error) {
-=======
 type gppSidIn struct {
 	gppSids []int8
 }
@@ -506,15 +324,14 @@
 }
 
 func (sid *gppSidIn) Call(wrapper *openrtb_ext.RequestWrapper) (string, error) {
->>>>>>> 4235463a
 	if len(sid.gppSids) > 0 && wrapper.Regs != nil && len(wrapper.Regs.GPPSID) > 0 {
 		for _, s := range sid.gppSids {
 			if contains := slices.Contains(wrapper.Regs.GPPSID, s); contains {
-				return "true", sid.funcName, nil
+				return "true", nil
 			}
 		}
 	}
-	return "false", sid.funcName, nil
+	return "false", nil
 }
 
 func (sid *gppSidIn) Name() string {
@@ -545,24 +362,18 @@
 
 // ------------tcfInScope------------------
 type tcfInScope struct {
-	funcName string
 	// no params
 }
 
-<<<<<<< HEAD
-func NewTcfInScope() (SchemaFunction[openrtb_ext.RequestWrapper], error) {
-	return &tcfInScope{funcName: TcfInScope}, nil
-=======
 func NewTcfInScope(params json.RawMessage) (SchemaFunction[openrtb_ext.RequestWrapper], error) {
 	return &tcfInScope{}, checkNilArgs(params, TcfInScope)
->>>>>>> 4235463a
-}
-
-func (tcf *tcfInScope) Call(wrapper *openrtb_ext.RequestWrapper) (string, string, error) {
+}
+
+func (tcf *tcfInScope) Call(wrapper *openrtb_ext.RequestWrapper) (string, error) {
 	if wrapper.Regs != nil && wrapper.Regs.GDPR == ptrutil.ToPtr[int8](1) {
-		return "true", tcf.funcName, nil
-	}
-	return "false", tcf.funcName, nil
+		return "true", nil
+	}
+	return "false", nil
 }
 
 func (tcf *tcfInScope) Name() string {
@@ -571,23 +382,10 @@
 
 // ------------percent------------------
 type percent struct {
-	funcName string
-	value    int
+	value int
 }
 
 func NewPercent(params json.RawMessage) (SchemaFunction[openrtb_ext.RequestWrapper], error) {
-<<<<<<< HEAD
-	var percentValue int
-	if err := jsonutil.Unmarshal(params, &percentValue); err != nil {
-		return nil, err
-	}
-	return &percent{value: percentValue, funcName: Percent}, nil
-}
-
-func (p *percent) Call(wrapper *openrtb_ext.RequestWrapper) (string, string, error) {
-	percValue := 5 //default value
-	if p.value < 0 {
-=======
 	percentValue, err := checkArgsInt(params, Percent)
 	return &percent{value: percentValue}, err
 }
@@ -595,7 +393,6 @@
 func (p *percent) Call(wrapper *openrtb_ext.RequestWrapper) (string, error) {
 	percValue := p.value
 	if percValue < 0 {
->>>>>>> 4235463a
 		percValue = 0
 	}
 	if percValue > 100 {
@@ -603,9 +400,9 @@
 	}
 	randNum := randRange(0, 100)
 	if randNum < percValue {
-		return "true", p.funcName, nil
-	}
-	return "false", p.funcName, nil
+		return "true", nil
+	}
+	return "false", nil
 }
 
 func (p *percent) Name() string {
@@ -614,34 +411,25 @@
 
 // ------------prebidKey------------------
 type prebidKey struct {
-	funcName string
-	key      string
+	key string
 }
 
 func NewPrebidKey(params json.RawMessage) (SchemaFunction[openrtb_ext.RequestWrapper], error) {
-<<<<<<< HEAD
-	var newKey string
-	if err := jsonutil.Unmarshal(params, &newKey); err != nil {
-		return nil, err
-	}
-	return &prebidKey{key: newKey, funcName: PrebidKey}, nil
-=======
 	newKey, err := checkArgsString(params, PrebidKey)
 	return &prebidKey{key: newKey}, err
->>>>>>> 4235463a
-}
-
-func (p *prebidKey) Call(wrapper *openrtb_ext.RequestWrapper) (string, string, error) {
+}
+
+func (p *prebidKey) Call(wrapper *openrtb_ext.RequestWrapper) (string, error) {
 	reqExt, err := wrapper.GetRequestExt()
 	if err != nil {
-		return "", p.funcName, err
+		return "", err
 	}
 	reqExtPrebid := reqExt.GetPrebid()
 	// reqExtPrebid doesn't have kvps !
 	// expected impl:
 	// return reqExtPrebid.GetKVPs()[p.key], nil
 
-	return reqExtPrebid.Integration, p.funcName, nil //stub
+	return reqExtPrebid.Integration, nil //stub
 }
 
 func (p *prebidKey) Name() string {
@@ -650,33 +438,6 @@
 
 // ------------domain------------------
 type domain struct {
-<<<<<<< HEAD
-	funcName    string
-	domainNames []string
-}
-
-func NewDomain(params json.RawMessage) (SchemaFunction[openrtb_ext.RequestWrapper], error) {
-	var newdomains []string
-	if err := jsonutil.Unmarshal(params, &newdomains); err != nil {
-		return nil, err
-	}
-	return &domain{domainNames: newdomains, funcName: Domain}, nil
-}
-
-func (d *domain) Call(wrapper *openrtb_ext.RequestWrapper) (string, string, error) {
-	reqDomain := ""
-	if wrapper.Site != nil {
-		reqDomain = wrapper.Site.Domain
-	} else if wrapper.App != nil {
-		reqDomain = wrapper.App.Domain
-	} else if wrapper.DOOH != nil {
-		reqDomain = wrapper.DOOH.Domain
-	}
-
-	if len(d.domainNames) == 0 {
-		return reqDomain, d.funcName, nil
-	}
-=======
 }
 
 func NewDomain(params json.RawMessage) (SchemaFunction[openrtb_ext.RequestWrapper], error) {
@@ -699,14 +460,13 @@
 	newdomains, err := checkArgsStringList(params, DomainIn)
 	return &domainIn{domainNames: newdomains}, err
 }
->>>>>>> 4235463a
 
 func (d *domainIn) Call(wrapper *openrtb_ext.RequestWrapper) (string, error) {
 	reqDomain := getReqDomain(wrapper)
 	if contains := slices.Contains(d.domainNames, reqDomain); contains {
-		return "true", d.funcName, nil
-	}
-	return "false", d.funcName, nil
+		return "true", nil
+	}
+	return "false", nil
 }
 
 func (d *domainIn) Name() string {
@@ -716,7 +476,6 @@
 // TODO: from here
 // ------------bundle------------------
 type bundle struct {
-	funcName    string
 	bundleNames []string
 }
 
@@ -725,22 +484,22 @@
 	if err := jsonutil.Unmarshal(params, &newBundles); err != nil {
 		return nil, err
 	}
-	return &bundle{bundleNames: newBundles, funcName: Bundle}, nil
-}
-
-func (b *bundle) Call(wrapper *openrtb_ext.RequestWrapper) (string, string, error) {
+	return &bundle{bundleNames: newBundles}, nil
+}
+
+func (b *bundle) Call(wrapper *openrtb_ext.RequestWrapper) (string, error) {
 	bundleName := ""
 	if wrapper.App != nil {
 		bundleName = wrapper.App.Bundle
 	}
 	if len(b.bundleNames) == 0 {
-		return bundleName, b.funcName, nil
+		return bundleName, nil
 	}
 
 	if contains := slices.Contains(b.bundleNames, bundleName); contains {
-		return "true", b.funcName, nil
-	}
-	return "false", b.funcName, nil
+		return "true", nil
+	}
+	return "false", nil
 }
 func (b *bundle) Name() string {
 	return Bundle
@@ -748,8 +507,7 @@
 
 // ------------deviceType------------------
 type deviceType struct {
-	funcName string
-	types    []string
+	types []string
 }
 
 func NewDeviceType(params json.RawMessage) (SchemaFunction[openrtb_ext.RequestWrapper], error) {
@@ -757,27 +515,27 @@
 	if err := jsonutil.Unmarshal(params, &deviceTypes); err != nil {
 		return nil, err
 	}
-	return &deviceType{types: deviceTypes, funcName: DeviceType}, nil
-}
-
-func (d *deviceType) Call(wrapper *openrtb_ext.RequestWrapper) (string, string, error) {
+	return &deviceType{types: deviceTypes}, nil
+}
+
+func (d *deviceType) Call(wrapper *openrtb_ext.RequestWrapper) (string, error) {
 	devType := ""
 	if wrapper.Device != nil {
 		devTypeInt := wrapper.Device.DeviceType
 		err := errors.New("")
 		devType, err = convertDevTypeToString(devTypeInt)
 		if err != nil {
-			return "", d.funcName, err
+			return "", err
 		}
 	}
 	if len(d.types) == 0 {
-		return devType, d.funcName, nil
+		return devType, nil
 	}
 
 	if contains := slices.Contains(d.types, devType); contains {
-		return "true", d.funcName, nil
-	}
-	return "false", d.funcName, nil
+		return "true", nil
+	}
+	return "false", nil
 }
 
 func (d *deviceType) Name() string {
