package rules

<<<<<<< HEAD
type ResultFunction[T any] interface {
	Call(payload *T, funcMeta ResultFuncMetadata) error
=======
type ResultFunction[T1 any, T2 any] interface {
	Call(payloadIn *T1, payloadOut *T2) error
>>>>>>> 4235463a
}<|MERGE_RESOLUTION|>--- conflicted
+++ resolved
@@ -1,10 +1,5 @@
 package rules
 
-<<<<<<< HEAD
-type ResultFunction[T any] interface {
-	Call(payload *T, funcMeta ResultFuncMetadata) error
-=======
 type ResultFunction[T1 any, T2 any] interface {
-	Call(payloadIn *T1, payloadOut *T2) error
->>>>>>> 4235463a
+	Call(payloadIn *T1, payloadOut *T2, funcMeta ResultFuncMetadata) error
 }