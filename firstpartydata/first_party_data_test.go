package firstpartydata

import (
	"encoding/json"
	"os"
	"path/filepath"
	"reflect"
	"testing"

	"github.com/prebid/openrtb/v19/openrtb2"
	"github.com/prebid/prebid-server/errortypes"
	"github.com/prebid/prebid-server/openrtb_ext"
	"github.com/prebid/prebid-server/util/jsonutil"
	"github.com/stretchr/testify/assert"
	"github.com/stretchr/testify/require"
)

func TestExtractGlobalFPD(t *testing.T) {
	testCases := []struct {
		description string
		input       openrtb_ext.RequestWrapper
		expectedReq openrtb_ext.RequestWrapper
		expectedFpd map[string][]byte
	}{
		{
			description: "Site, app and user data present",
			input: openrtb_ext.RequestWrapper{
				BidRequest: &openrtb2.BidRequest{
					ID: "bid_id",
					Site: &openrtb2.Site{
						ID:   "reqSiteId",
						Page: "http://www.foobar.com/1234.html",
						Publisher: &openrtb2.Publisher{
							ID: "1",
						},
						Ext: json.RawMessage(`{"data": {"somesitefpd": "sitefpdDataTest"}}`),
					},
					User: &openrtb2.User{
						ID:     "reqUserID",
						Yob:    1982,
						Gender: "M",
						Ext:    json.RawMessage(`{"data": {"someuserfpd": "userfpdDataTest"}}`),
					},
					App: &openrtb2.App{
						ID:  "appId",
						Ext: json.RawMessage(`{"data": {"someappfpd": "appfpdDataTest"}}`),
					},
				},
			},
			expectedReq: openrtb_ext.RequestWrapper{BidRequest: &openrtb2.BidRequest{
				ID: "bid_id",
				Site: &openrtb2.Site{
					ID:   "reqSiteId",
					Page: "http://www.foobar.com/1234.html",
					Publisher: &openrtb2.Publisher{
						ID: "1",
					},
				},
				User: &openrtb2.User{
					ID:     "reqUserID",
					Yob:    1982,
					Gender: "M",
				},
				App: &openrtb2.App{
					ID: "appId",
				},
			}},
			expectedFpd: map[string][]byte{
				"site": []byte(`{"somesitefpd": "sitefpdDataTest"}`),
				"user": []byte(`{"someuserfpd": "userfpdDataTest"}`),
				"app":  []byte(`{"someappfpd": "appfpdDataTest"}`),
			},
		},
		{
			description: "App FPD only present",
			input: openrtb_ext.RequestWrapper{
				BidRequest: &openrtb2.BidRequest{
					ID: "bid_id",
					Site: &openrtb2.Site{
						ID:   "reqSiteId",
						Page: "http://www.foobar.com/1234.html",
						Publisher: &openrtb2.Publisher{
							ID: "1",
						},
					},
					App: &openrtb2.App{
						ID:  "appId",
						Ext: json.RawMessage(`{"data": {"someappfpd": "appfpdDataTest"}}`),
					},
				},
			},
			expectedReq: openrtb_ext.RequestWrapper{
				BidRequest: &openrtb2.BidRequest{
					ID: "bid_id",
					Site: &openrtb2.Site{
						ID:   "reqSiteId",
						Page: "http://www.foobar.com/1234.html",
						Publisher: &openrtb2.Publisher{
							ID: "1",
						},
					},
					App: &openrtb2.App{
						ID: "appId",
					},
				},
			},
			expectedFpd: map[string][]byte{
				"app":  []byte(`{"someappfpd": "appfpdDataTest"}`),
				"user": nil,
				"site": nil,
			},
		},
		{
			description: "User FPD only present",
			input: openrtb_ext.RequestWrapper{
				BidRequest: &openrtb2.BidRequest{
					ID: "bid_id",
					Site: &openrtb2.Site{
						ID:   "reqSiteId",
						Page: "http://www.foobar.com/1234.html",
						Publisher: &openrtb2.Publisher{
							ID: "1",
						},
					},
					User: &openrtb2.User{
						ID:     "reqUserID",
						Yob:    1982,
						Gender: "M",
						Ext:    json.RawMessage(`{"data": {"someuserfpd": "userfpdDataTest"}}`),
					},
				},
			},
			expectedReq: openrtb_ext.RequestWrapper{
				BidRequest: &openrtb2.BidRequest{
					ID: "bid_id",
					Site: &openrtb2.Site{
						ID:   "reqSiteId",
						Page: "http://www.foobar.com/1234.html",
						Publisher: &openrtb2.Publisher{
							ID: "1",
						},
					},
					User: &openrtb2.User{
						ID:     "reqUserID",
						Yob:    1982,
						Gender: "M",
					},
				},
			},
			expectedFpd: map[string][]byte{
				"app":  nil,
				"user": []byte(`{"someuserfpd": "userfpdDataTest"}`),
				"site": nil,
			},
		},
		{
			description: "No FPD present in req",
			input: openrtb_ext.RequestWrapper{
				BidRequest: &openrtb2.BidRequest{
					ID: "bid_id",
					Site: &openrtb2.Site{
						ID:   "reqSiteId",
						Page: "http://www.foobar.com/1234.html",
						Publisher: &openrtb2.Publisher{
							ID: "1",
						},
					},
					User: &openrtb2.User{
						ID:     "reqUserID",
						Yob:    1982,
						Gender: "M",
					},
					App: &openrtb2.App{
						ID: "appId",
					},
				},
			},
			expectedReq: openrtb_ext.RequestWrapper{
				BidRequest: &openrtb2.BidRequest{
					ID: "bid_id",
					Site: &openrtb2.Site{
						ID:   "reqSiteId",
						Page: "http://www.foobar.com/1234.html",
						Publisher: &openrtb2.Publisher{
							ID: "1",
						},
					},
					User: &openrtb2.User{
						ID:     "reqUserID",
						Yob:    1982,
						Gender: "M",
					},
					App: &openrtb2.App{
						ID: "appId",
					},
				},
			},
			expectedFpd: map[string][]byte{
				"app":  nil,
				"user": nil,
				"site": nil,
			},
		},
		{
			description: "Site FPD only present",
			input: openrtb_ext.RequestWrapper{
				BidRequest: &openrtb2.BidRequest{
					ID: "bid_id",
					Site: &openrtb2.Site{
						ID:   "reqSiteId",
						Page: "http://www.foobar.com/1234.html",
						Publisher: &openrtb2.Publisher{
							ID: "1",
						},
						Ext: json.RawMessage(`{"data": {"someappfpd": true}}`),
					},
					App: &openrtb2.App{
						ID: "appId",
					},
				},
			},
			expectedReq: openrtb_ext.RequestWrapper{
				BidRequest: &openrtb2.BidRequest{
					ID: "bid_id",
					Site: &openrtb2.Site{
						ID:   "reqSiteId",
						Page: "http://www.foobar.com/1234.html",
						Publisher: &openrtb2.Publisher{
							ID: "1",
						},
					},
					App: &openrtb2.App{
						ID: "appId",
					},
				},
			},
			expectedFpd: map[string][]byte{
				"app":  nil,
				"user": nil,
				"site": []byte(`{"someappfpd": true}`),
			},
		},
	}
	for _, test := range testCases {

		inputReq := &test.input
		fpd, err := ExtractGlobalFPD(inputReq)
		assert.NoError(t, err, "Error should be nil")
		err = inputReq.RebuildRequest()
		assert.NoError(t, err, "Error should be nil")

		assert.Equal(t, test.expectedReq.BidRequest, inputReq.BidRequest, "Incorrect input request after global fpd extraction")

		assert.Equal(t, test.expectedFpd[userKey], fpd[userKey], "Incorrect User FPD")
		assert.Equal(t, test.expectedFpd[appKey], fpd[appKey], "Incorrect App FPD")
		assert.Equal(t, test.expectedFpd[siteKey], fpd[siteKey], "Incorrect Site FPDt")
	}
}

func TestExtractOpenRtbGlobalFPD(t *testing.T) {
	testCases := []struct {
		description     string
		input           openrtb2.BidRequest
		output          openrtb2.BidRequest
		expectedFpdData map[string][]openrtb2.Data
	}{
		{
			description: "Site, app and user data present",
			input: openrtb2.BidRequest{
				ID: "bid_id",
				Imp: []openrtb2.Imp{
					{ID: "impid"},
				},
				Site: &openrtb2.Site{
					ID: "reqSiteId",
					Content: &openrtb2.Content{
						Data: []openrtb2.Data{
							{ID: "siteDataId1", Name: "siteDataName1"},
							{ID: "siteDataId2", Name: "siteDataName2"},
						},
					},
				},
				User: &openrtb2.User{
					ID:     "reqUserID",
					Yob:    1982,
					Gender: "M",
					Data: []openrtb2.Data{
						{ID: "userDataId1", Name: "userDataName1"},
					},
				},
				App: &openrtb2.App{
					ID: "appId",
					Content: &openrtb2.Content{
						Data: []openrtb2.Data{
							{ID: "appDataId1", Name: "appDataName1"},
						},
					},
				},
			},
			output: openrtb2.BidRequest{
				ID: "bid_id",
				Imp: []openrtb2.Imp{
					{ID: "impid"},
				},
				Site: &openrtb2.Site{
					ID:      "reqSiteId",
					Content: &openrtb2.Content{},
				},
				User: &openrtb2.User{
					ID:     "reqUserID",
					Yob:    1982,
					Gender: "M",
				},
				App: &openrtb2.App{
					ID:      "appId",
					Content: &openrtb2.Content{},
				},
			},
			expectedFpdData: map[string][]openrtb2.Data{
				siteContentDataKey: {{ID: "siteDataId1", Name: "siteDataName1"}, {ID: "siteDataId2", Name: "siteDataName2"}},
				userDataKey:        {{ID: "userDataId1", Name: "userDataName1"}},
				appContentDataKey:  {{ID: "appDataId1", Name: "appDataName1"}},
			},
		},
		{
			description: "No Site, app or user data present",
			input: openrtb2.BidRequest{
				ID: "bid_id",
				Imp: []openrtb2.Imp{
					{ID: "impid"},
				},
			},
			output: openrtb2.BidRequest{
				ID: "bid_id",
				Imp: []openrtb2.Imp{
					{ID: "impid"},
				},
			},
			expectedFpdData: map[string][]openrtb2.Data{
				siteContentDataKey: nil,
				userDataKey:        nil,
				appContentDataKey:  nil,
			},
		},
		{
			description: "Site only data present",
			input: openrtb2.BidRequest{
				ID: "bid_id",
				Imp: []openrtb2.Imp{
					{ID: "impid"},
				},
				Site: &openrtb2.Site{
					ID:   "reqSiteId",
					Page: "test/page",
					Content: &openrtb2.Content{
						Data: []openrtb2.Data{
							{ID: "siteDataId1", Name: "siteDataName1"},
						},
					},
				},
			},
			output: openrtb2.BidRequest{
				ID: "bid_id",
				Imp: []openrtb2.Imp{
					{ID: "impid"},
				},
				Site: &openrtb2.Site{
					ID:      "reqSiteId",
					Page:    "test/page",
					Content: &openrtb2.Content{},
				},
			},
			expectedFpdData: map[string][]openrtb2.Data{
				siteContentDataKey: {{ID: "siteDataId1", Name: "siteDataName1"}},
				userDataKey:        nil,
				appContentDataKey:  nil,
			},
		},
		{
			description: "App only data present",
			input: openrtb2.BidRequest{
				ID: "bid_id",
				Imp: []openrtb2.Imp{
					{ID: "impid"},
				},
				App: &openrtb2.App{
					ID: "reqAppId",
					Content: &openrtb2.Content{
						Data: []openrtb2.Data{
							{ID: "appDataId1", Name: "appDataName1"},
						},
					},
				},
			},
			output: openrtb2.BidRequest{
				ID: "bid_id",
				Imp: []openrtb2.Imp{
					{ID: "impid"},
				},
				App: &openrtb2.App{
					ID:      "reqAppId",
					Content: &openrtb2.Content{},
				},
			},
			expectedFpdData: map[string][]openrtb2.Data{
				siteContentDataKey: nil,
				userDataKey:        nil,
				appContentDataKey:  {{ID: "appDataId1", Name: "appDataName1"}},
			},
		},
		{
			description: "User only data present",
			input: openrtb2.BidRequest{
				ID: "bid_id",
				Imp: []openrtb2.Imp{
					{ID: "impid"},
				},
				Site: &openrtb2.Site{
					ID: "reqSiteId",
				},
				App: &openrtb2.App{
					ID: "reqAppId",
				},
				User: &openrtb2.User{
					ID:     "reqUserId",
					Yob:    1982,
					Gender: "M",
					Data: []openrtb2.Data{
						{ID: "userDataId1", Name: "userDataName1"},
					},
				},
			},
			output: openrtb2.BidRequest{
				ID: "bid_id",
				Imp: []openrtb2.Imp{
					{ID: "impid"},
				},
				Site: &openrtb2.Site{
					ID: "reqSiteId",
				},
				App: &openrtb2.App{
					ID: "reqAppId",
				},
				User: &openrtb2.User{
					ID:     "reqUserId",
					Yob:    1982,
					Gender: "M",
				},
			},
			expectedFpdData: map[string][]openrtb2.Data{
				siteContentDataKey: nil,
				userDataKey:        {{ID: "userDataId1", Name: "userDataName1"}},
				appContentDataKey:  nil,
			},
		},
	}
	for _, test := range testCases {

		inputReq := &test.input

		res := ExtractOpenRtbGlobalFPD(inputReq)

		assert.Equal(t, &test.output, inputReq, "Result request is incorrect")
		assert.Equal(t, test.expectedFpdData[siteContentDataKey], res[siteContentDataKey], "siteContentData data is incorrect")
		assert.Equal(t, test.expectedFpdData[userDataKey], res[userDataKey], "userData is incorrect")
		assert.Equal(t, test.expectedFpdData[appContentDataKey], res[appContentDataKey], "appContentData is incorrect")

	}
}

func TestExtractBidderConfigFPD(t *testing.T) {
	testPath := "tests/extractbidderconfigfpd"

	tests, err := os.ReadDir(testPath)
	require.NoError(t, err, "Cannot Discover Tests")

	for _, test := range tests {
		t.Run(test.Name(), func(t *testing.T) {
			path := filepath.Join(testPath, test.Name())

			testFile, err := loadTestFile[fpdFile](path)
			require.NoError(t, err, "Load Test File")

			givenRequestExtPrebid := &openrtb_ext.ExtRequestPrebid{}
<<<<<<< HEAD
			err = jsonutil.UnmarshalValid(fpdFile.InputRequestData, givenRequestExtPrebid)
=======
			err = json.Unmarshal(testFile.InputRequestData, givenRequestExtPrebid)
>>>>>>> ac7a0d40
			require.NoError(t, err, "Cannot Load Test Conditions")

			testRequest := &openrtb_ext.RequestExt{}
			testRequest.SetPrebid(givenRequestExtPrebid)

			// run test
			results, err := ExtractBidderConfigFPD(testRequest)

			// assert errors
			if len(testFile.ValidationErrors) > 0 {
				require.EqualError(t, err, testFile.ValidationErrors[0].Message, "Expected Error Not Received")
			} else {
				require.NoError(t, err, "Error Not Expected")
				assert.Nil(t, testRequest.GetPrebid().BidderConfigs, "Bidder specific FPD config should be removed from request")
			}

			// assert fpd (with normalization for nicer looking tests)
			for bidderName, expectedFPD := range testFile.BidderConfigFPD {
				require.Contains(t, results, bidderName)

				if expectedFPD.App != nil {
					assert.JSONEq(t, string(expectedFPD.App), string(results[bidderName].App), "app is incorrect")
				} else {
					assert.Nil(t, results[bidderName].App, "app expected to be nil")
				}

				if expectedFPD.Site != nil {
					assert.JSONEq(t, string(expectedFPD.Site), string(results[bidderName].Site), "site is incorrect")
				} else {
					assert.Nil(t, results[bidderName].Site, "site expected to be nil")
				}

				if expectedFPD.User != nil {
					assert.JSONEq(t, string(expectedFPD.User), string(results[bidderName].User), "user is incorrect")
				} else {
					assert.Nil(t, results[bidderName].User, "user expected to be nil")
				}
			}
		})
	}
}
func TestResolveFPD(t *testing.T) {
	testPath := "tests/resolvefpd"

	tests, err := os.ReadDir(testPath)
	require.NoError(t, err, "Cannot Discover Tests")

	for _, test := range tests {
		t.Run(test.Name(), func(t *testing.T) {
			path := filepath.Join(testPath, test.Name())

			testFile, err := loadTestFile[fpdFileForResolveFPD](path)
			require.NoError(t, err, "Load Test File")

			request := &openrtb2.BidRequest{}
<<<<<<< HEAD
			err = jsonutil.UnmarshalValid(fpdFile.InputRequestData, &request)
			require.NoError(t, err, "Cannot Load Request")

			originalRequest := &openrtb2.BidRequest{}
			err = jsonutil.UnmarshalValid(fpdFile.InputRequestData, &originalRequest)
			require.NoError(t, err, "Cannot Load Request")

			outputReq := &openrtb2.BidRequest{}
			err = jsonutil.UnmarshalValid(fpdFile.OutputRequestData, &outputReq)
			require.NoError(t, err, "Cannot Load Output Request")

=======
			err = json.Unmarshal(testFile.InputRequestData, &request)
			require.NoError(t, err, "Cannot Load Request")

			originalRequest := &openrtb2.BidRequest{}
			err = json.Unmarshal(testFile.InputRequestData, &originalRequest)
			require.NoError(t, err, "Cannot Load Request")

>>>>>>> ac7a0d40
			reqExtFPD := make(map[string][]byte)
			reqExtFPD["site"] = testFile.GlobalFPD["site"]
			reqExtFPD["app"] = testFile.GlobalFPD["app"]
			reqExtFPD["user"] = testFile.GlobalFPD["user"]

			reqFPD := make(map[string][]openrtb2.Data, 3)

			reqFPDSiteContentData := testFile.GlobalFPD[siteContentDataKey]
			if len(reqFPDSiteContentData) > 0 {
				var siteConData []openrtb2.Data
				err = jsonutil.UnmarshalValid(reqFPDSiteContentData, &siteConData)
				if err != nil {
					t.Errorf("Unable to unmarshal site.content.data:")
				}
				reqFPD[siteContentDataKey] = siteConData
			}

			reqFPDAppContentData := testFile.GlobalFPD[appContentDataKey]
			if len(reqFPDAppContentData) > 0 {
				var appConData []openrtb2.Data
				err = jsonutil.UnmarshalValid(reqFPDAppContentData, &appConData)
				if err != nil {
					t.Errorf("Unable to unmarshal app.content.data: ")
				}
				reqFPD[appContentDataKey] = appConData
			}

			reqFPDUserData := testFile.GlobalFPD[userDataKey]
			if len(reqFPDUserData) > 0 {
				var userData []openrtb2.Data
				err = jsonutil.UnmarshalValid(reqFPDUserData, &userData)
				if err != nil {
					t.Errorf("Unable to unmarshal app.content.data: ")
				}
				reqFPD[userDataKey] = userData
			}

			// run test
			resultFPD, errL := ResolveFPD(request, testFile.BidderConfigFPD, reqExtFPD, reqFPD, testFile.BiddersWithGlobalFPD)

			if len(errL) == 0 {
				assert.Equal(t, request, originalRequest, "Original request should not be modified")

				expectedResultKeys := []string{}
				for k := range testFile.OutputRequestData {
					expectedResultKeys = append(expectedResultKeys, k.String())
				}
				actualResultKeys := []string{}
				for k := range resultFPD {
					actualResultKeys = append(actualResultKeys, k.String())
				}
				require.ElementsMatch(t, expectedResultKeys, actualResultKeys)

				for k, outputReq := range testFile.OutputRequestData {
					bidderFPD := resultFPD[k]

					if outputReq.Site != nil && len(outputReq.Site.Ext) > 0 {
						resSiteExt := bidderFPD.Site.Ext
						expectedSiteExt := outputReq.Site.Ext
						bidderFPD.Site.Ext = nil
						outputReq.Site.Ext = nil
						assert.JSONEq(t, string(expectedSiteExt), string(resSiteExt), "site.ext is incorrect")
						assert.Equal(t, outputReq.Site, bidderFPD.Site, "Site is incorrect")
					}
					if outputReq.App != nil && len(outputReq.App.Ext) > 0 {
						resAppExt := bidderFPD.App.Ext
						expectedAppExt := outputReq.App.Ext
						bidderFPD.App.Ext = nil
						outputReq.App.Ext = nil
						assert.JSONEq(t, string(expectedAppExt), string(resAppExt), "app.ext is incorrect")
						assert.Equal(t, outputReq.App, bidderFPD.App, "App is incorrect")
					}
					if outputReq.User != nil && len(outputReq.User.Ext) > 0 {
						resUserExt := bidderFPD.User.Ext
						expectedUserExt := outputReq.User.Ext
						bidderFPD.User.Ext = nil
						outputReq.User.Ext = nil
						assert.JSONEq(t, string(expectedUserExt), string(resUserExt), "user.ext is incorrect")
						assert.Equal(t, outputReq.User, bidderFPD.User, "User is incorrect")
					}
				}
			} else {
				assert.ElementsMatch(t, errL, testFile.ValidationErrors, "Incorrect first party data warning message")
			}
		})
	}
}
func TestExtractFPDForBidders(t *testing.T) {
	if specFiles, err := os.ReadDir("./tests/extractfpdforbidders"); err == nil {
		for _, specFile := range specFiles {
			path := filepath.Join("./tests/extractfpdforbidders/", specFile.Name())

			testFile, err := loadTestFile[fpdFile](path)
			require.NoError(t, err, "Load Test File")

			var expectedRequest openrtb2.BidRequest
<<<<<<< HEAD
			err = jsonutil.UnmarshalValid(fpdFile.OutputRequestData, &expectedRequest)
=======
			err = json.Unmarshal(testFile.OutputRequestData, &expectedRequest)
>>>>>>> ac7a0d40
			if err != nil {
				t.Errorf("Unable to unmarshal input request: %s", path)
			}

			resultRequest := &openrtb_ext.RequestWrapper{}
			resultRequest.BidRequest = &openrtb2.BidRequest{}
<<<<<<< HEAD
			err = jsonutil.UnmarshalValid(fpdFile.InputRequestData, resultRequest.BidRequest)
=======
			err = json.Unmarshal(testFile.InputRequestData, resultRequest.BidRequest)
>>>>>>> ac7a0d40
			assert.NoError(t, err, "Error should be nil")

			resultFPD, errL := ExtractFPDForBidders(resultRequest)

			if len(testFile.ValidationErrors) > 0 {
				assert.Equal(t, len(testFile.ValidationErrors), len(errL), "Incorrect number of errors was returned")
				assert.ElementsMatch(t, errL, testFile.ValidationErrors, "Incorrect errors were returned")
				//in case or error no further assertions needed
				continue
			}
			assert.Empty(t, errL, "Error should be empty")
			assert.Equal(t, len(resultFPD), len(testFile.BiddersFPDResolved))

			for bidderName, expectedValue := range testFile.BiddersFPDResolved {
				actualValue := resultFPD[bidderName]
				if expectedValue.Site != nil {
					if len(expectedValue.Site.Ext) > 0 {
						assert.JSONEq(t, string(expectedValue.Site.Ext), string(actualValue.Site.Ext), "Incorrect first party data")
						expectedValue.Site.Ext = nil
						actualValue.Site.Ext = nil
					}
					assert.Equal(t, expectedValue.Site, actualValue.Site, "Incorrect first party data")
				}
				if expectedValue.App != nil {
					if len(expectedValue.App.Ext) > 0 {
						assert.JSONEq(t, string(expectedValue.App.Ext), string(actualValue.App.Ext), "Incorrect first party data")
						expectedValue.App.Ext = nil
						actualValue.App.Ext = nil
					}
					assert.Equal(t, expectedValue.App, actualValue.App, "Incorrect first party data")
				}
				if expectedValue.User != nil {
					if len(expectedValue.User.Ext) > 0 {
						assert.JSONEq(t, string(expectedValue.User.Ext), string(actualValue.User.Ext), "Incorrect first party data")
						expectedValue.User.Ext = nil
						actualValue.User.Ext = nil
					}
					assert.Equal(t, expectedValue.User, actualValue.User, "Incorrect first party data")
				}
			}

			if expectedRequest.Site != nil {
				if len(expectedRequest.Site.Ext) > 0 {
					assert.JSONEq(t, string(expectedRequest.Site.Ext), string(resultRequest.BidRequest.Site.Ext), "Incorrect site in request")
					expectedRequest.Site.Ext = nil
					resultRequest.BidRequest.Site.Ext = nil
				}
				assert.Equal(t, expectedRequest.Site, resultRequest.BidRequest.Site, "Incorrect site in request")
			}
			if expectedRequest.App != nil {
				if len(expectedRequest.App.Ext) > 0 {
					assert.JSONEq(t, string(expectedRequest.App.Ext), string(resultRequest.BidRequest.App.Ext), "Incorrect app in request")
					expectedRequest.App.Ext = nil
					resultRequest.BidRequest.App.Ext = nil
				}
				assert.Equal(t, expectedRequest.App, resultRequest.BidRequest.App, "Incorrect app in request")
			}
			if expectedRequest.User != nil {
				if len(expectedRequest.User.Ext) > 0 {
					assert.JSONEq(t, string(expectedRequest.User.Ext), string(resultRequest.BidRequest.User.Ext), "Incorrect user in request")
					expectedRequest.User.Ext = nil
					resultRequest.BidRequest.User.Ext = nil
				}
				assert.Equal(t, expectedRequest.User, resultRequest.BidRequest.User, "Incorrect user in request")
			}
		}
	}
}

<<<<<<< HEAD
func loadFpdFile(filename string) (fpdFile, error) {
	var fileData fpdFile
	fileContents, err := os.ReadFile(filename)
	if err != nil {
		return fileData, err
	}
	err = jsonutil.UnmarshalValid(fileContents, &fileData)
	if err != nil {
		return fileData, err
	}

	return fileData, nil
}

type fpdFile struct {
	InputRequestData   json.RawMessage                                    `json:"inputRequestData,omitempty"`
	OutputRequestData  json.RawMessage                                    `json:"outputRequestData,omitempty"`
	BidderConfigFPD    map[openrtb_ext.BidderName]*openrtb_ext.ORTB2      `json:"bidderConfigFPD,omitempty"`
	BiddersFPDResolved map[openrtb_ext.BidderName]*ResolvedFirstPartyData `json:"biddersFPDResolved,omitempty"`
	GlobalFPD          map[string]json.RawMessage                         `json:"globalFPD,omitempty"`
	ValidationErrors   []*errortypes.BadInput                             `json:"validationErrors,omitempty"`
}

=======
>>>>>>> ac7a0d40
func TestResolveUser(t *testing.T) {
	testCases := []struct {
		description      string
		fpdConfig        *openrtb_ext.ORTB2
		bidRequestUser   *openrtb2.User
		globalFPD        map[string][]byte
		openRtbGlobalFPD map[string][]openrtb2.Data
		expectedUser     *openrtb2.User
		expectError      bool
	}{
		{
			description:  "FPD config and bid request user are not specified",
			expectedUser: nil,
		},
		{
			description:  "FPD config user only is specified",
			fpdConfig:    &openrtb_ext.ORTB2{User: json.RawMessage(`{"id": "test"}`)},
			expectedUser: &openrtb2.User{ID: "test"},
		},
		{
			description:    "FPD config and bid request user are specified",
			fpdConfig:      &openrtb_ext.ORTB2{User: json.RawMessage(`{"id": "test1"}`)},
			bidRequestUser: &openrtb2.User{ID: "test2"},
			expectedUser:   &openrtb2.User{ID: "test1"},
		},
		{
			description:    "FPD config, bid request and global fpd user are specified, no input user ext",
			fpdConfig:      &openrtb_ext.ORTB2{User: json.RawMessage(`{"id": "test1"}`)},
			bidRequestUser: &openrtb2.User{ID: "test2"},
			globalFPD:      map[string][]byte{userKey: []byte(`{"globalFPDUserData": "globalFPDUserDataValue"}`)},
			expectedUser:   &openrtb2.User{ID: "test1", Ext: json.RawMessage(`{"data":{"globalFPDUserData":"globalFPDUserDataValue"}}`)},
		},
		{
			description:    "FPD config, bid request user with ext and global fpd user are specified, no input user ext",
			fpdConfig:      &openrtb_ext.ORTB2{User: json.RawMessage(`{"id": "test1"}`)},
			bidRequestUser: &openrtb2.User{ID: "test2", Ext: json.RawMessage(`{"test":{"inputFPDUserData":"inputFPDUserDataValue"}}`)},
			globalFPD:      map[string][]byte{userKey: []byte(`{"globalFPDUserData": "globalFPDUserDataValue"}`)},
			expectedUser:   &openrtb2.User{ID: "test1", Ext: json.RawMessage(`{"data":{"globalFPDUserData":"globalFPDUserDataValue"},"test":{"inputFPDUserData":"inputFPDUserDataValue"}}`)},
		},
		{
			description:    "FPD config, bid request and global fpd user are specified, with input user ext.data",
			fpdConfig:      &openrtb_ext.ORTB2{User: json.RawMessage(`{"id": "test1"}`)},
			bidRequestUser: &openrtb2.User{ID: "test2", Ext: json.RawMessage(`{"data":{"inputFPDUserData":"inputFPDUserDataValue"}}`)},
			globalFPD:      map[string][]byte{userKey: []byte(`{"globalFPDUserData": "globalFPDUserDataValue"}`)},
			expectedUser:   &openrtb2.User{ID: "test1", Ext: json.RawMessage(`{"data":{"globalFPDUserData":"globalFPDUserDataValue","inputFPDUserData":"inputFPDUserDataValue"}}`)},
		},
		{
			description:    "FPD config, bid request and global fpd user are specified, with input user ext.data malformed",
			fpdConfig:      &openrtb_ext.ORTB2{User: json.RawMessage(`{"id": "test1"}`)},
			bidRequestUser: &openrtb2.User{ID: "test2", Ext: json.RawMessage(`{"data":{"inputFPDUserData":"inputFPDUserDataValue"}}`)},
			globalFPD:      map[string][]byte{userKey: []byte(`malformed`)},
			expectError:    true,
		},
		{
			description:    "bid request and openrtb global fpd user are specified, no input user ext",
			bidRequestUser: &openrtb2.User{ID: "test2"},
			openRtbGlobalFPD: map[string][]openrtb2.Data{userDataKey: {
				{ID: "DataId1", Name: "Name1"},
				{ID: "DataId2", Name: "Name2"},
			}},
			expectedUser: &openrtb2.User{ID: "test2", Data: []openrtb2.Data{
				{ID: "DataId1", Name: "Name1"},
				{ID: "DataId2", Name: "Name2"},
			}},
		},
		{
			description:    "fpd config user, bid request and openrtb global fpd user are specified, no input user ext",
			fpdConfig:      &openrtb_ext.ORTB2{User: json.RawMessage(`{"id": "test1"}`)},
			bidRequestUser: &openrtb2.User{ID: "test2"},
			openRtbGlobalFPD: map[string][]openrtb2.Data{userDataKey: {
				{ID: "DataId1", Name: "Name1"},
				{ID: "DataId2", Name: "Name2"},
			}},
			expectedUser: &openrtb2.User{ID: "test1", Data: []openrtb2.Data{
				{ID: "DataId1", Name: "Name1"},
				{ID: "DataId2", Name: "Name2"},
			}},
		},
		{
			description:    "fpd config user with ext, bid request and openrtb global fpd user are specified, no input user ext",
			fpdConfig:      &openrtb_ext.ORTB2{User: json.RawMessage(`{"id": "test1", "ext":{"test":1}}`)},
			bidRequestUser: &openrtb2.User{ID: "test2"},
			openRtbGlobalFPD: map[string][]openrtb2.Data{userDataKey: {
				{ID: "DataId1", Name: "Name1"},
				{ID: "DataId2", Name: "Name2"},
			}},
			expectedUser: &openrtb2.User{ID: "test1", Data: []openrtb2.Data{
				{ID: "DataId1", Name: "Name1"},
				{ID: "DataId2", Name: "Name2"},
			},
				Ext: json.RawMessage(`{"test":1}`)},
		},
		{
			description:    "fpd config user with ext, bid requestuser with ext and openrtb global fpd user are specified, no input user ext",
			fpdConfig:      &openrtb_ext.ORTB2{User: json.RawMessage(`{"id": "test1", "ext":{"test":1}}`)},
			bidRequestUser: &openrtb2.User{ID: "test2", Ext: json.RawMessage(`{"test":2, "key": "value"}`)},
			openRtbGlobalFPD: map[string][]openrtb2.Data{userDataKey: {
				{ID: "DataId1", Name: "Name1"},
				{ID: "DataId2", Name: "Name2"},
			}},
			expectedUser: &openrtb2.User{ID: "test1", Data: []openrtb2.Data{
				{ID: "DataId1", Name: "Name1"},
				{ID: "DataId2", Name: "Name2"},
			},
				Ext: json.RawMessage(`{"key":"value","test":1}`)},
		},
		{
			description:    "fpd config user with malformed ext, bid requestuser with ext and openrtb global fpd user are specified, no input user ext",
			fpdConfig:      &openrtb_ext.ORTB2{User: json.RawMessage(`{"id": "test1", "ext":{malformed}}`)},
			bidRequestUser: &openrtb2.User{ID: "test2", Ext: json.RawMessage(`{"test":2, "key": "value"}`)},
			openRtbGlobalFPD: map[string][]openrtb2.Data{userDataKey: {
				{ID: "DataId1", Name: "Name1"},
				{ID: "DataId2", Name: "Name2"},
			}},
			expectedUser: &openrtb2.User{ID: "test1", Data: []openrtb2.Data{
				{ID: "DataId1", Name: "Name1"},
				{ID: "DataId2", Name: "Name2"},
			},
				Ext: json.RawMessage(`{"key":"value","test":1}`),
			},
			expectError: true,
		},
	}
	for _, test := range testCases {
		t.Run(test.description, func(t *testing.T) {
			resultUser, err := resolveUser(test.fpdConfig, test.bidRequestUser, test.globalFPD, test.openRtbGlobalFPD, "bidderA")

			if test.expectError {
				assert.Error(t, err, "expected error incorrect")
			} else {
				assert.NoError(t, err, "unexpected error returned")
				assert.Equal(t, test.expectedUser, resultUser, "Result user is incorrect")
			}
		})
	}
}

func TestResolveSite(t *testing.T) {
	testCases := []struct {
		description      string
		fpdConfig        *openrtb_ext.ORTB2
		bidRequestSite   *openrtb2.Site
		globalFPD        map[string][]byte
		openRtbGlobalFPD map[string][]openrtb2.Data
		expectedSite     *openrtb2.Site
		expectError      bool
	}{
		{
			description:  "FPD config and bid request site are not specified",
			expectedSite: nil,
		},
		{
			description: "FPD config site only is specified",
			fpdConfig:   &openrtb_ext.ORTB2{Site: json.RawMessage(`{"id": "test"}`)},
			expectError: true,
		},
		{
			description:    "FPD config and bid request site are specified",
			fpdConfig:      &openrtb_ext.ORTB2{Site: json.RawMessage(`{"id": "test1"}`)},
			bidRequestSite: &openrtb2.Site{ID: "test2"},
			expectedSite:   &openrtb2.Site{ID: "test1"},
		},
		{
			description:    "FPD config, bid request and global fpd site are specified, no input site ext",
			fpdConfig:      &openrtb_ext.ORTB2{Site: json.RawMessage(`{"id": "test1"}`)},
			bidRequestSite: &openrtb2.Site{ID: "test2"},
			globalFPD:      map[string][]byte{siteKey: []byte(`{"globalFPDSiteData": "globalFPDSiteDataValue"}`)},
			expectedSite:   &openrtb2.Site{ID: "test1", Ext: json.RawMessage(`{"data":{"globalFPDSiteData":"globalFPDSiteDataValue"}}`)},
		},
		{
			description:    "FPD config, bid request site with ext and global fpd site are specified, no input site ext",
			fpdConfig:      &openrtb_ext.ORTB2{Site: json.RawMessage(`{"id": "test1"}`)},
			bidRequestSite: &openrtb2.Site{ID: "test2", Ext: json.RawMessage(`{"test":{"inputFPDSiteData":"inputFPDSiteDataValue"}}`)},
			globalFPD:      map[string][]byte{siteKey: []byte(`{"globalFPDSiteData": "globalFPDSiteDataValue"}`)},
			expectedSite:   &openrtb2.Site{ID: "test1", Ext: json.RawMessage(`{"data":{"globalFPDSiteData":"globalFPDSiteDataValue"},"test":{"inputFPDSiteData":"inputFPDSiteDataValue"}}`)},
		},
		{
			description:    "FPD config, bid request and global fpd site are specified, with input site ext.data",
			fpdConfig:      &openrtb_ext.ORTB2{Site: json.RawMessage(`{"id": "test1"}`)},
			bidRequestSite: &openrtb2.Site{ID: "test2", Ext: json.RawMessage(`{"data":{"inputFPDSiteData":"inputFPDSiteDataValue"}}`)},
			globalFPD:      map[string][]byte{siteKey: []byte(`{"globalFPDSiteData": "globalFPDSiteDataValue"}`)},
			expectedSite:   &openrtb2.Site{ID: "test1", Ext: json.RawMessage(`{"data":{"globalFPDSiteData":"globalFPDSiteDataValue","inputFPDSiteData":"inputFPDSiteDataValue"}}`)},
		},
		{
			description:    "FPD config, bid request and global fpd site are specified, with input site ext.data malformed",
			fpdConfig:      &openrtb_ext.ORTB2{Site: json.RawMessage(`{"id": "test1"}`)},
			bidRequestSite: &openrtb2.Site{ID: "test2", Ext: json.RawMessage(`{"data":{"inputFPDSiteData":"inputFPDSiteDataValue"}}`)},
			globalFPD:      map[string][]byte{siteKey: []byte(`malformed`)},
			expectError:    true,
		},
		{
			description:    "bid request and openrtb global fpd site are specified, no input site ext",
			bidRequestSite: &openrtb2.Site{ID: "test2"},
			openRtbGlobalFPD: map[string][]openrtb2.Data{siteContentDataKey: {
				{ID: "DataId1", Name: "Name1"},
				{ID: "DataId2", Name: "Name2"},
			}},
			expectedSite: &openrtb2.Site{ID: "test2", Content: &openrtb2.Content{Data: []openrtb2.Data{
				{ID: "DataId1", Name: "Name1"},
				{ID: "DataId2", Name: "Name2"},
			}}},
		},
		{
			description: "bid request with content and openrtb global fpd site are specified, no input site ext",
			bidRequestSite: &openrtb2.Site{ID: "test2", Content: &openrtb2.Content{
				ID: "InputSiteContentId",
				Data: []openrtb2.Data{
					{ID: "1", Name: "N1"},
					{ID: "2", Name: "N2"},
				},
				Ext: json.RawMessage(`{"contentPresent":true}`),
			}},
			openRtbGlobalFPD: map[string][]openrtb2.Data{siteContentDataKey: {
				{ID: "DataId1", Name: "Name1"},
				{ID: "DataId2", Name: "Name2"},
			}},
			expectedSite: &openrtb2.Site{ID: "test2", Content: &openrtb2.Content{
				ID: "InputSiteContentId",
				Data: []openrtb2.Data{
					{ID: "DataId1", Name: "Name1"},
					{ID: "DataId2", Name: "Name2"},
				},
				Ext: json.RawMessage(`{"contentPresent":true}`),
			}},
		},
		{
			description:    "fpd config site, bid request and openrtb global fpd site are specified, no input site ext",
			fpdConfig:      &openrtb_ext.ORTB2{Site: json.RawMessage(`{"id": "test1"}`)},
			bidRequestSite: &openrtb2.Site{ID: "test2"},
			openRtbGlobalFPD: map[string][]openrtb2.Data{siteContentDataKey: {
				{ID: "DataId1", Name: "Name1"},
				{ID: "DataId2", Name: "Name2"},
			}},
			expectedSite: &openrtb2.Site{ID: "test1", Content: &openrtb2.Content{Data: []openrtb2.Data{
				{ID: "DataId1", Name: "Name1"},
				{ID: "DataId2", Name: "Name2"},
			}}},
		},
		{
			description:    "fpd config site with ext, bid request and openrtb global fpd site are specified, no input site ext",
			fpdConfig:      &openrtb_ext.ORTB2{Site: json.RawMessage(`{"id": "test1", "ext":{"test":1}}`)},
			bidRequestSite: &openrtb2.Site{ID: "test2"},
			openRtbGlobalFPD: map[string][]openrtb2.Data{siteContentDataKey: {
				{ID: "DataId1", Name: "Name1"},
				{ID: "DataId2", Name: "Name2"},
			}},
			expectedSite: &openrtb2.Site{ID: "test1", Content: &openrtb2.Content{Data: []openrtb2.Data{
				{ID: "DataId1", Name: "Name1"},
				{ID: "DataId2", Name: "Name2"},
			}},
				Ext: json.RawMessage(`{"test":1}`)},
		},
		{
			description:    "fpd config site with ext, bid request site with ext and openrtb global fpd site are specified, no input site ext",
			fpdConfig:      &openrtb_ext.ORTB2{Site: json.RawMessage(`{"id": "test1", "ext":{"test":1}}`)},
			bidRequestSite: &openrtb2.Site{ID: "test2", Ext: json.RawMessage(`{"test":2, "key": "value"}`)},
			openRtbGlobalFPD: map[string][]openrtb2.Data{siteContentDataKey: {
				{ID: "DataId1", Name: "Name1"},
				{ID: "DataId2", Name: "Name2"},
			}},
			expectedSite: &openrtb2.Site{ID: "test1", Content: &openrtb2.Content{Data: []openrtb2.Data{
				{ID: "DataId1", Name: "Name1"},
				{ID: "DataId2", Name: "Name2"},
			}},
				Ext: json.RawMessage(`{"key":"value","test":1}`)},
		},
		{
			description:    "fpd config site with malformed ext, bid request site with ext and openrtb global fpd site are specified, no input site ext",
			fpdConfig:      &openrtb_ext.ORTB2{Site: json.RawMessage(`{"id": "test1", "ext":{malformed}}`)},
			bidRequestSite: &openrtb2.Site{ID: "test2", Ext: json.RawMessage(`{"test":2, "key": "value"}`)},
			openRtbGlobalFPD: map[string][]openrtb2.Data{siteContentDataKey: {
				{ID: "DataId1", Name: "Name1"},
				{ID: "DataId2", Name: "Name2"},
			}},
			expectedSite: &openrtb2.Site{ID: "test1", Content: &openrtb2.Content{Data: []openrtb2.Data{
				{ID: "DataId1", Name: "Name1"},
				{ID: "DataId2", Name: "Name2"},
			}},
				Ext: json.RawMessage(`{"key":"value","test":1}`),
			},
			expectError: true,
		},
	}
	for _, test := range testCases {
		t.Run(test.description, func(t *testing.T) {
			resultSite, err := resolveSite(test.fpdConfig, test.bidRequestSite, test.globalFPD, test.openRtbGlobalFPD, "bidderA")

			if test.expectError {
				assert.Error(t, err)
			} else {
				assert.NoError(t, err, "unexpected error returned")
				assert.Equal(t, test.expectedSite, resultSite, "Result site is incorrect")
			}
		})
	}
}

func TestResolveApp(t *testing.T) {
	testCases := []struct {
		description      string
		fpdConfig        *openrtb_ext.ORTB2
		bidRequestApp    *openrtb2.App
		globalFPD        map[string][]byte
		openRtbGlobalFPD map[string][]openrtb2.Data
		expectedApp      *openrtb2.App
		expectError      bool
	}{
		{
			description: "FPD config and bid request app are not specified",
			expectedApp: nil,
		},
		{
			description: "FPD config app only is specified",
			fpdConfig:   &openrtb_ext.ORTB2{App: json.RawMessage(`{"id": "test"}`)},
			expectError: true,
		},
		{
			description:   "FPD config and bid request app are specified",
			fpdConfig:     &openrtb_ext.ORTB2{App: json.RawMessage(`{"id": "test1"}`)},
			bidRequestApp: &openrtb2.App{ID: "test2"},
			expectedApp:   &openrtb2.App{ID: "test1"},
		},
		{
			description:   "FPD config, bid request and global fpd app are specified, no input app ext",
			fpdConfig:     &openrtb_ext.ORTB2{App: json.RawMessage(`{"id": "test1"}`)},
			bidRequestApp: &openrtb2.App{ID: "test2"},
			globalFPD:     map[string][]byte{appKey: []byte(`{"globalFPDAppData": "globalFPDAppDataValue"}`)},
			expectedApp:   &openrtb2.App{ID: "test1", Ext: json.RawMessage(`{"data":{"globalFPDAppData":"globalFPDAppDataValue"}}`)},
		},
		{
			description:   "FPD config, bid request app with ext and global fpd app are specified, no input app ext",
			fpdConfig:     &openrtb_ext.ORTB2{App: json.RawMessage(`{"id": "test1"}`)},
			bidRequestApp: &openrtb2.App{ID: "test2", Ext: json.RawMessage(`{"test":{"inputFPDAppData":"inputFPDAppDataValue"}}`)},
			globalFPD:     map[string][]byte{appKey: []byte(`{"globalFPDAppData": "globalFPDAppDataValue"}`)},
			expectedApp:   &openrtb2.App{ID: "test1", Ext: json.RawMessage(`{"data":{"globalFPDAppData":"globalFPDAppDataValue"},"test":{"inputFPDAppData":"inputFPDAppDataValue"}}`)},
		},
		{
			description:   "FPD config, bid request and global fpd app are specified, with input app ext.data",
			fpdConfig:     &openrtb_ext.ORTB2{App: json.RawMessage(`{"id": "test1"}`)},
			bidRequestApp: &openrtb2.App{ID: "test2", Ext: json.RawMessage(`{"data":{"inputFPDAppData":"inputFPDAppDataValue"}}`)},
			globalFPD:     map[string][]byte{appKey: []byte(`{"globalFPDAppData": "globalFPDAppDataValue"}`)},
			expectedApp:   &openrtb2.App{ID: "test1", Ext: json.RawMessage(`{"data":{"globalFPDAppData":"globalFPDAppDataValue","inputFPDAppData":"inputFPDAppDataValue"}}`)},
		},
		{
			description:   "FPD config, bid request and global fpd app are specified, with input app ext.data malformed",
			fpdConfig:     &openrtb_ext.ORTB2{App: json.RawMessage(`{"id": "test1"}`)},
			bidRequestApp: &openrtb2.App{ID: "test2", Ext: json.RawMessage(`{"data":{"inputFPDAppData":"inputFPDAppDataValue"}}`)},
			globalFPD:     map[string][]byte{appKey: []byte(`malformed`)},
			expectError:   true,
		},
		{
			description:   "bid request and openrtb global fpd app are specified, no input app ext",
			bidRequestApp: &openrtb2.App{ID: "test2"},
			openRtbGlobalFPD: map[string][]openrtb2.Data{appContentDataKey: {
				{ID: "DataId1", Name: "Name1"},
				{ID: "DataId2", Name: "Name2"},
			}},
			expectedApp: &openrtb2.App{ID: "test2", Content: &openrtb2.Content{Data: []openrtb2.Data{
				{ID: "DataId1", Name: "Name1"},
				{ID: "DataId2", Name: "Name2"},
			}}},
		},
		{
			description: "bid request with content and openrtb global fpd app are specified, no input app ext",
			bidRequestApp: &openrtb2.App{ID: "test2", Content: &openrtb2.Content{
				ID: "InputAppContentId",
				Data: []openrtb2.Data{
					{ID: "1", Name: "N1"},
					{ID: "2", Name: "N2"},
				},
				Ext: json.RawMessage(`{"contentPresent":true}`),
			}},
			openRtbGlobalFPD: map[string][]openrtb2.Data{appContentDataKey: {
				{ID: "DataId1", Name: "Name1"},
				{ID: "DataId2", Name: "Name2"},
			}},
			expectedApp: &openrtb2.App{ID: "test2", Content: &openrtb2.Content{
				ID: "InputAppContentId",
				Data: []openrtb2.Data{
					{ID: "DataId1", Name: "Name1"},
					{ID: "DataId2", Name: "Name2"},
				},
				Ext: json.RawMessage(`{"contentPresent":true}`),
			}},
		},
		{
			description:   "fpd config app, bid request and openrtb global fpd app are specified, no input app ext",
			fpdConfig:     &openrtb_ext.ORTB2{App: json.RawMessage(`{"id": "test1"}`)},
			bidRequestApp: &openrtb2.App{ID: "test2"},
			openRtbGlobalFPD: map[string][]openrtb2.Data{appContentDataKey: {
				{ID: "DataId1", Name: "Name1"},
				{ID: "DataId2", Name: "Name2"},
			}},
			expectedApp: &openrtb2.App{ID: "test1", Content: &openrtb2.Content{Data: []openrtb2.Data{
				{ID: "DataId1", Name: "Name1"},
				{ID: "DataId2", Name: "Name2"},
			}}},
		},
		{
			description:   "fpd config app with ext, bid request and openrtb global fpd app are specified, no input app ext",
			fpdConfig:     &openrtb_ext.ORTB2{App: json.RawMessage(`{"id": "test1", "ext":{"test":1}}`)},
			bidRequestApp: &openrtb2.App{ID: "test2"},
			openRtbGlobalFPD: map[string][]openrtb2.Data{appContentDataKey: {
				{ID: "DataId1", Name: "Name1"},
				{ID: "DataId2", Name: "Name2"},
			}},
			expectedApp: &openrtb2.App{ID: "test1", Content: &openrtb2.Content{Data: []openrtb2.Data{
				{ID: "DataId1", Name: "Name1"},
				{ID: "DataId2", Name: "Name2"},
			}},
				Ext: json.RawMessage(`{"test":1}`)},
		},
		{
			description:   "fpd config app with ext, bid request app with ext and openrtb global fpd app are specified, no input app ext",
			fpdConfig:     &openrtb_ext.ORTB2{App: json.RawMessage(`{"id": "test1", "ext":{"test":1}}`)},
			bidRequestApp: &openrtb2.App{ID: "test2", Ext: json.RawMessage(`{"test":2, "key": "value"}`)},
			openRtbGlobalFPD: map[string][]openrtb2.Data{appContentDataKey: {
				{ID: "DataId1", Name: "Name1"},
				{ID: "DataId2", Name: "Name2"},
			}},
			expectedApp: &openrtb2.App{ID: "test1", Content: &openrtb2.Content{Data: []openrtb2.Data{
				{ID: "DataId1", Name: "Name1"},
				{ID: "DataId2", Name: "Name2"},
			}},
				Ext: json.RawMessage(`{"key":"value","test":1}`)},
		},
		{
			description:   "fpd config app with malformed ext, bid request app with ext and openrtb global fpd app are specified, no input app ext",
			fpdConfig:     &openrtb_ext.ORTB2{App: json.RawMessage(`{"id": "test1", "ext":{malformed}}`)},
			bidRequestApp: &openrtb2.App{ID: "test2", Ext: json.RawMessage(`{"test":2, "key": "value"}`)},
			openRtbGlobalFPD: map[string][]openrtb2.Data{appContentDataKey: {
				{ID: "DataId1", Name: "Name1"},
				{ID: "DataId2", Name: "Name2"},
			}},
			expectedApp: &openrtb2.App{ID: "test1", Content: &openrtb2.Content{Data: []openrtb2.Data{
				{ID: "DataId1", Name: "Name1"},
				{ID: "DataId2", Name: "Name2"},
			}},
				Ext: json.RawMessage(`{"key":"value","test":1}`),
			},
			expectError: true,
		},
	}
	for _, test := range testCases {
		t.Run(test.description, func(t *testing.T) {
			resultApp, err := resolveApp(test.fpdConfig, test.bidRequestApp, test.globalFPD, test.openRtbGlobalFPD, "bidderA")

			if test.expectError {
				assert.Error(t, err)
			} else {
				assert.NoError(t, err)
				assert.Equal(t, test.expectedApp, resultApp, "Result app is incorrect")
			}
		})
	}
}

func TestBuildExtData(t *testing.T) {
	testCases := []struct {
		description string
		input       []byte
		expectedRes string
	}{
		{
			description: "Input object with int value",
			input:       []byte(`{"someData": 123}`),
			expectedRes: `{"data": {"someData": 123}}`,
		},
		{
			description: "Input object with bool value",
			input:       []byte(`{"someData": true}`),
			expectedRes: `{"data": {"someData": true}}`,
		},
		{
			description: "Input object with string value",
			input:       []byte(`{"someData": "true"}`),
			expectedRes: `{"data": {"someData": "true"}}`,
		},
		{
			description: "No input object",
			input:       []byte(`{}`),
			expectedRes: `{"data": {}}`,
		},
		{
			description: "Input object with object value",
			input:       []byte(`{"someData": {"moreFpdData": "fpddata"}}`),
			expectedRes: `{"data": {"someData": {"moreFpdData": "fpddata"}}}`,
		},
	}

	for _, test := range testCases {
		actualRes := buildExtData(test.input)
		assert.JSONEq(t, test.expectedRes, string(actualRes), "Incorrect result data")
	}
}

func TestMergeUser(t *testing.T) {
	testCases := []struct {
		name         string
		givenUser    openrtb2.User
		givenFPD     json.RawMessage
		expectedUser openrtb2.User
		expectError  bool
	}{
		{
			name:         "empty",
			givenUser:    openrtb2.User{},
			givenFPD:     []byte(`{}`),
			expectedUser: openrtb2.User{},
		},
		{
			name:         "toplevel",
			givenUser:    openrtb2.User{ID: "1"},
			givenFPD:     []byte(`{"id":"2"}`),
			expectedUser: openrtb2.User{ID: "2"},
		},
		{
			name:         "toplevel-ext",
			givenUser:    openrtb2.User{Ext: []byte(`{"a":1,"b":2}`)},
			givenFPD:     []byte(`{"ext":{"b":100,"c":3}}`),
			expectedUser: openrtb2.User{Ext: []byte(`{"a":1,"b":100,"c":3}`)},
		},
		{
			name:        "toplevel-ext-err",
			givenUser:   openrtb2.User{ID: "1", Ext: []byte(`malformed`)},
			givenFPD:    []byte(`{"id":"2"}`),
			expectError: true,
		},
		{
			name:         "nested-geo",
			givenUser:    openrtb2.User{Geo: &openrtb2.Geo{Lat: 1}},
			givenFPD:     []byte(`{"geo":{"lat": 2}}`),
			expectedUser: openrtb2.User{Geo: &openrtb2.Geo{Lat: 2}},
		},
		{
			name:         "nested-geo-ext",
			givenUser:    openrtb2.User{Geo: &openrtb2.Geo{Ext: []byte(`{"a":1,"b":2}`)}},
			givenFPD:     []byte(`{"geo":{"ext":{"b":100,"c":3}}}`),
			expectedUser: openrtb2.User{Geo: &openrtb2.Geo{Ext: []byte(`{"a":1,"b":100,"c":3}`)}},
		},
		{
			name:         "toplevel-ext-and-nested-geo-ext",
			givenUser:    openrtb2.User{Ext: []byte(`{"a":1,"b":2}`), Geo: &openrtb2.Geo{Ext: []byte(`{"a":10,"b":20}`)}},
			givenFPD:     []byte(`{"ext":{"b":100,"c":3}, "geo":{"ext":{"b":100,"c":3}}}`),
			expectedUser: openrtb2.User{Ext: []byte(`{"a":1,"b":100,"c":3}`), Geo: &openrtb2.Geo{Ext: []byte(`{"a":10,"b":100,"c":3}`)}},
		},
		{
			name:        "nested-geo-ext-err",
			givenUser:   openrtb2.User{Geo: &openrtb2.Geo{Ext: []byte(`malformed`)}},
			givenFPD:    []byte(`{"geo":{"ext":{"b":100,"c":3}}}`),
			expectError: true,
		},
		{
			name:        "fpd-err",
			givenUser:   openrtb2.User{ID: "1", Ext: []byte(`{"a":1}`)},
			givenFPD:    []byte(`malformed`),
			expectError: true,
		},
	}

	for _, test := range testCases {
		t.Run(test.name, func(t *testing.T) {
			err := mergeUser(&test.givenUser, test.givenFPD)

			if test.expectError {
				assert.Error(t, err)
			} else {
				assert.NoError(t, err)
				assert.Equal(t, test.expectedUser, test.givenUser, "result user is incorrect")
			}
		})
	}
}

func TestMergeApp(t *testing.T) {
	testCases := []struct {
		name        string
		givenApp    openrtb2.App
		givenFPD    json.RawMessage
		expectedApp openrtb2.App
		expectError bool
	}{
		{
			name:        "empty",
			givenApp:    openrtb2.App{},
			givenFPD:    []byte(`{}`),
			expectedApp: openrtb2.App{},
		},
		{
			name:        "toplevel",
			givenApp:    openrtb2.App{ID: "1"},
			givenFPD:    []byte(`{"id":"2"}`),
			expectedApp: openrtb2.App{ID: "2"},
		},
		{
			name:        "toplevel-ext",
			givenApp:    openrtb2.App{Ext: []byte(`{"a":1,"b":2}`)},
			givenFPD:    []byte(`{"ext":{"b":100,"c":3}}`),
			expectedApp: openrtb2.App{Ext: []byte(`{"a":1,"b":100,"c":3}`)},
		},
		{
			name:        "toplevel-ext-err",
			givenApp:    openrtb2.App{ID: "1", Ext: []byte(`malformed`)},
			givenFPD:    []byte(`{"id":"2"}`),
			expectError: true,
		},
		{
			name:        "nested-publisher",
			givenApp:    openrtb2.App{Publisher: &openrtb2.Publisher{Name: "pub1"}},
			givenFPD:    []byte(`{"publisher":{"name": "pub2"}}`),
			expectedApp: openrtb2.App{Publisher: &openrtb2.Publisher{Name: "pub2"}},
		},
		{
			name:        "nested-content",
			givenApp:    openrtb2.App{Content: &openrtb2.Content{Title: "content1"}},
			givenFPD:    []byte(`{"content":{"title": "content2"}}`),
			expectedApp: openrtb2.App{Content: &openrtb2.Content{Title: "content2"}},
		},
		{
			name:        "nested-content-producer",
			givenApp:    openrtb2.App{Content: &openrtb2.Content{Title: "content1", Producer: &openrtb2.Producer{Name: "producer1"}}},
			givenFPD:    []byte(`{"content":{"title": "content2", "producer":{"name":"producer2"}}}`),
			expectedApp: openrtb2.App{Content: &openrtb2.Content{Title: "content2", Producer: &openrtb2.Producer{Name: "producer2"}}},
		},
		{
			name:        "nested-content-network",
			givenApp:    openrtb2.App{Content: &openrtb2.Content{Title: "content1", Network: &openrtb2.Network{Name: "network1"}}},
			givenFPD:    []byte(`{"content":{"title": "content2", "network":{"name":"network2"}}}`),
			expectedApp: openrtb2.App{Content: &openrtb2.Content{Title: "content2", Network: &openrtb2.Network{Name: "network2"}}},
		},
		{
			name:        "nested-content-channel",
			givenApp:    openrtb2.App{Content: &openrtb2.Content{Title: "content1", Channel: &openrtb2.Channel{Name: "channel1"}}},
			givenFPD:    []byte(`{"content":{"title": "content2", "channel":{"name":"channel2"}}}`),
			expectedApp: openrtb2.App{Content: &openrtb2.Content{Title: "content2", Channel: &openrtb2.Channel{Name: "channel2"}}},
		},
		{
			name:        "nested-publisher-ext",
			givenApp:    openrtb2.App{Publisher: &openrtb2.Publisher{Ext: []byte(`{"a":1,"b":2}`)}},
			givenFPD:    []byte(`{"publisher":{"ext":{"b":100,"c":3}}}`),
			expectedApp: openrtb2.App{Publisher: &openrtb2.Publisher{Ext: []byte(`{"a":1,"b":100,"c":3}`)}},
		},
		{
			name:        "nested-content-ext",
			givenApp:    openrtb2.App{Content: &openrtb2.Content{Ext: []byte(`{"a":1,"b":2}`)}},
			givenFPD:    []byte(`{"content":{"ext":{"b":100,"c":3}}}`),
			expectedApp: openrtb2.App{Content: &openrtb2.Content{Ext: []byte(`{"a":1,"b":100,"c":3}`)}},
		},
		{
			name:        "nested-content-producer-ext",
			givenApp:    openrtb2.App{Content: &openrtb2.Content{Producer: &openrtb2.Producer{Ext: []byte(`{"a":1,"b":2}`)}}},
			givenFPD:    []byte(`{"content":{"producer":{"ext":{"b":100,"c":3}}}}`),
			expectedApp: openrtb2.App{Content: &openrtb2.Content{Producer: &openrtb2.Producer{Ext: []byte(`{"a":1,"b":100,"c":3}`)}}},
		},
		{
			name:        "nested-content-network-ext",
			givenApp:    openrtb2.App{Content: &openrtb2.Content{Network: &openrtb2.Network{Ext: []byte(`{"a":1,"b":2}`)}}},
			givenFPD:    []byte(`{"content":{"network":{"ext":{"b":100,"c":3}}}}`),
			expectedApp: openrtb2.App{Content: &openrtb2.Content{Network: &openrtb2.Network{Ext: []byte(`{"a":1,"b":100,"c":3}`)}}},
		},
		{
			name:        "nested-content-channel-ext",
			givenApp:    openrtb2.App{Content: &openrtb2.Content{Channel: &openrtb2.Channel{Ext: []byte(`{"a":1,"b":2}`)}}},
			givenFPD:    []byte(`{"content":{"channel":{"ext":{"b":100,"c":3}}}}`),
			expectedApp: openrtb2.App{Content: &openrtb2.Content{Channel: &openrtb2.Channel{Ext: []byte(`{"a":1,"b":100,"c":3}`)}}},
		},
		{
			name:        "toplevel-ext-and-nested-publisher-ext",
			givenApp:    openrtb2.App{Ext: []byte(`{"a":1,"b":2}`), Publisher: &openrtb2.Publisher{Ext: []byte(`{"a":10,"b":20}`)}},
			givenFPD:    []byte(`{"ext":{"b":100,"c":3}, "publisher":{"ext":{"b":100,"c":3}}}`),
			expectedApp: openrtb2.App{Ext: []byte(`{"a":1,"b":100,"c":3}`), Publisher: &openrtb2.Publisher{Ext: []byte(`{"a":10,"b":100,"c":3}`)}},
		},
		{
			name:        "toplevel-ext-and-nested-content-ext",
			givenApp:    openrtb2.App{Ext: []byte(`{"a":1,"b":2}`), Content: &openrtb2.Content{Ext: []byte(`{"a":10,"b":20}`)}},
			givenFPD:    []byte(`{"ext":{"b":100,"c":3}, "content":{"ext":{"b":100,"c":3}}}`),
			expectedApp: openrtb2.App{Ext: []byte(`{"a":1,"b":100,"c":3}`), Content: &openrtb2.Content{Ext: []byte(`{"a":10,"b":100,"c":3}`)}},
		},
		{
			name:        "toplevel-ext-and-nested-content-producer-ext",
			givenApp:    openrtb2.App{Ext: []byte(`{"a":1,"b":2}`), Content: &openrtb2.Content{Producer: &openrtb2.Producer{Ext: []byte(`{"a":10,"b":20}`)}}},
			givenFPD:    []byte(`{"ext":{"b":100,"c":3}, "content":{"producer": {"ext":{"b":100,"c":3}}}}`),
			expectedApp: openrtb2.App{Ext: []byte(`{"a":1,"b":100,"c":3}`), Content: &openrtb2.Content{Producer: &openrtb2.Producer{Ext: []byte(`{"a":10,"b":100,"c":3}`)}}},
		},
		{
			name:        "toplevel-ext-and-nested-content-network-ext",
			givenApp:    openrtb2.App{Ext: []byte(`{"a":1,"b":2}`), Content: &openrtb2.Content{Network: &openrtb2.Network{Ext: []byte(`{"a":10,"b":20}`)}}},
			givenFPD:    []byte(`{"ext":{"b":100,"c":3}, "content":{"network": {"ext":{"b":100,"c":3}}}}`),
			expectedApp: openrtb2.App{Ext: []byte(`{"a":1,"b":100,"c":3}`), Content: &openrtb2.Content{Network: &openrtb2.Network{Ext: []byte(`{"a":10,"b":100,"c":3}`)}}},
		},
		{
			name:        "toplevel-ext-and-nested-content-channel-ext",
			givenApp:    openrtb2.App{Ext: []byte(`{"a":1,"b":2}`), Content: &openrtb2.Content{Channel: &openrtb2.Channel{Ext: []byte(`{"a":10,"b":20}`)}}},
			givenFPD:    []byte(`{"ext":{"b":100,"c":3}, "content":{"channel": {"ext":{"b":100,"c":3}}}}`),
			expectedApp: openrtb2.App{Ext: []byte(`{"a":1,"b":100,"c":3}`), Content: &openrtb2.Content{Channel: &openrtb2.Channel{Ext: []byte(`{"a":10,"b":100,"c":3}`)}}},
		},
		{
			name:        "nested-publisher-ext-err",
			givenApp:    openrtb2.App{Publisher: &openrtb2.Publisher{Ext: []byte(`malformed`)}},
			givenFPD:    []byte(`{"publisher":{"ext":{"b":100,"c":3}}}`),
			expectError: true,
		},
		{
			name:        "nested-content-ext-err",
			givenApp:    openrtb2.App{Content: &openrtb2.Content{Ext: []byte(`malformed`)}},
			givenFPD:    []byte(`{"content":{"ext":{"b":100,"c":3}}}`),
			expectError: true,
		},
		{
			name:        "nested-content-producer-ext-err",
			givenApp:    openrtb2.App{Content: &openrtb2.Content{Producer: &openrtb2.Producer{Ext: []byte(`malformed`)}}},
			givenFPD:    []byte(`{"content":{"producer": {"ext":{"b":100,"c":3}}}}`),
			expectError: true,
		},
		{
			name:        "nested-content-network-ext-err",
			givenApp:    openrtb2.App{Content: &openrtb2.Content{Network: &openrtb2.Network{Ext: []byte(`malformed`)}}},
			givenFPD:    []byte(`{"content":{"network": {"ext":{"b":100,"c":3}}}}`),
			expectError: true,
		},
		{
			name:        "nested-content-channel-ext-err",
			givenApp:    openrtb2.App{Content: &openrtb2.Content{Channel: &openrtb2.Channel{Ext: []byte(`malformed`)}}},
			givenFPD:    []byte(`{"content":{"channelx": {"ext":{"b":100,"c":3}}}}`),
			expectError: true,
		},
		{
			name:        "fpd-err",
			givenApp:    openrtb2.App{ID: "1", Ext: []byte(`{"a":1}`)},
			givenFPD:    []byte(`malformed`),
			expectError: true,
		},
	}

	for _, test := range testCases {
		t.Run(test.name, func(t *testing.T) {
			err := mergeApp(&test.givenApp, test.givenFPD)

			if test.expectError {
				assert.Error(t, err)
			} else {
				assert.NoError(t, err)
				assert.Equal(t, test.expectedApp, test.givenApp, " result app is incorrect")
			}
		})
	}
}

func TestMergeSite(t *testing.T) {
	testCases := []struct {
		name         string
		givenSite    openrtb2.Site
		givenFPD     json.RawMessage
		expectedSite openrtb2.Site
		expectError  bool
	}{
		{
			name:        "empty",
			givenSite:   openrtb2.Site{},
			givenFPD:    []byte(`{}`),
			expectError: true,
		},
		{
			name:         "toplevel",
			givenSite:    openrtb2.Site{ID: "1"},
			givenFPD:     []byte(`{"id":"2"}`),
			expectedSite: openrtb2.Site{ID: "2"},
		},
		{
			name:         "toplevel-ext",
			givenSite:    openrtb2.Site{Page: "test.com/page", Ext: []byte(`{"a":1,"b":2}`)},
			givenFPD:     []byte(`{"ext":{"b":100,"c":3}}`),
			expectedSite: openrtb2.Site{Page: "test.com/page", Ext: []byte(`{"a":1,"b":100,"c":3}`)},
		},
		{
			name:        "toplevel-ext-err",
			givenSite:   openrtb2.Site{ID: "1", Ext: []byte(`malformed`)},
			givenFPD:    []byte(`{"id":"2"}`),
			expectError: true,
		},
		{
			name:         "nested-publisher",
			givenSite:    openrtb2.Site{Page: "test.com/page", Publisher: &openrtb2.Publisher{Name: "pub1"}},
			givenFPD:     []byte(`{"publisher":{"name": "pub2"}}`),
			expectedSite: openrtb2.Site{Page: "test.com/page", Publisher: &openrtb2.Publisher{Name: "pub2"}},
		},
		{
			name:         "nested-content",
			givenSite:    openrtb2.Site{Page: "test.com/page", Content: &openrtb2.Content{Title: "content1"}},
			givenFPD:     []byte(`{"content":{"title": "content2"}}`),
			expectedSite: openrtb2.Site{Page: "test.com/page", Content: &openrtb2.Content{Title: "content2"}},
		},
		{
			name:         "nested-content-producer",
			givenSite:    openrtb2.Site{ID: "1", Content: &openrtb2.Content{Title: "content1", Producer: &openrtb2.Producer{Name: "producer1"}}},
			givenFPD:     []byte(`{"content":{"title": "content2", "producer":{"name":"producer2"}}}`),
			expectedSite: openrtb2.Site{ID: "1", Content: &openrtb2.Content{Title: "content2", Producer: &openrtb2.Producer{Name: "producer2"}}},
		},
		{
			name:         "nested-content-network",
			givenSite:    openrtb2.Site{ID: "1", Content: &openrtb2.Content{Title: "content1", Network: &openrtb2.Network{Name: "network1"}}},
			givenFPD:     []byte(`{"content":{"title": "content2", "network":{"name":"network2"}}}`),
			expectedSite: openrtb2.Site{ID: "1", Content: &openrtb2.Content{Title: "content2", Network: &openrtb2.Network{Name: "network2"}}},
		},
		{
			name:         "nested-content-channel",
			givenSite:    openrtb2.Site{ID: "1", Content: &openrtb2.Content{Title: "content1", Channel: &openrtb2.Channel{Name: "channel1"}}},
			givenFPD:     []byte(`{"content":{"title": "content2", "channel":{"name":"channel2"}}}`),
			expectedSite: openrtb2.Site{ID: "1", Content: &openrtb2.Content{Title: "content2", Channel: &openrtb2.Channel{Name: "channel2"}}},
		},
		{
			name:         "nested-publisher-ext",
			givenSite:    openrtb2.Site{ID: "1", Publisher: &openrtb2.Publisher{Ext: []byte(`{"a":1,"b":2}`)}},
			givenFPD:     []byte(`{"publisher":{"ext":{"b":100,"c":3}}}`),
			expectedSite: openrtb2.Site{ID: "1", Publisher: &openrtb2.Publisher{Ext: []byte(`{"a":1,"b":100,"c":3}`)}},
		},
		{
			name:         "nested-content-ext",
			givenSite:    openrtb2.Site{ID: "1", Content: &openrtb2.Content{Ext: []byte(`{"a":1,"b":2}`)}},
			givenFPD:     []byte(`{"content":{"ext":{"b":100,"c":3}}}`),
			expectedSite: openrtb2.Site{ID: "1", Content: &openrtb2.Content{Ext: []byte(`{"a":1,"b":100,"c":3}`)}},
		},
		{
			name:         "nested-content-producer-ext",
			givenSite:    openrtb2.Site{ID: "1", Content: &openrtb2.Content{Producer: &openrtb2.Producer{Ext: []byte(`{"a":1,"b":2}`)}}},
			givenFPD:     []byte(`{"content":{"producer":{"ext":{"b":100,"c":3}}}}`),
			expectedSite: openrtb2.Site{ID: "1", Content: &openrtb2.Content{Producer: &openrtb2.Producer{Ext: []byte(`{"a":1,"b":100,"c":3}`)}}},
		},
		{
			name:         "nested-content-network-ext",
			givenSite:    openrtb2.Site{ID: "1", Content: &openrtb2.Content{Network: &openrtb2.Network{Ext: []byte(`{"a":1,"b":2}`)}}},
			givenFPD:     []byte(`{"content":{"network":{"ext":{"b":100,"c":3}}}}`),
			expectedSite: openrtb2.Site{ID: "1", Content: &openrtb2.Content{Network: &openrtb2.Network{Ext: []byte(`{"a":1,"b":100,"c":3}`)}}},
		},
		{
			name:         "nested-content-channel-ext",
			givenSite:    openrtb2.Site{ID: "1", Content: &openrtb2.Content{Channel: &openrtb2.Channel{Ext: []byte(`{"a":1,"b":2}`)}}},
			givenFPD:     []byte(`{"content":{"channel":{"ext":{"b":100,"c":3}}}}`),
			expectedSite: openrtb2.Site{ID: "1", Content: &openrtb2.Content{Channel: &openrtb2.Channel{Ext: []byte(`{"a":1,"b":100,"c":3}`)}}},
		},
		{
			name:         "toplevel-ext-and-nested-publisher-ext",
			givenSite:    openrtb2.Site{ID: "1", Ext: []byte(`{"a":1,"b":2}`), Publisher: &openrtb2.Publisher{Ext: []byte(`{"a":10,"b":20}`)}},
			givenFPD:     []byte(`{"ext":{"b":100,"c":3}, "publisher":{"ext":{"b":100,"c":3}}}`),
			expectedSite: openrtb2.Site{ID: "1", Ext: []byte(`{"a":1,"b":100,"c":3}`), Publisher: &openrtb2.Publisher{Ext: []byte(`{"a":10,"b":100,"c":3}`)}},
		},
		{
			name:         "toplevel-ext-and-nested-content-ext",
			givenSite:    openrtb2.Site{ID: "1", Ext: []byte(`{"a":1,"b":2}`), Content: &openrtb2.Content{Ext: []byte(`{"a":10,"b":20}`)}},
			givenFPD:     []byte(`{"ext":{"b":100,"c":3}, "content":{"ext":{"b":100,"c":3}}}`),
			expectedSite: openrtb2.Site{ID: "1", Ext: []byte(`{"a":1,"b":100,"c":3}`), Content: &openrtb2.Content{Ext: []byte(`{"a":10,"b":100,"c":3}`)}},
		},
		{
			name:         "toplevel-ext-and-nested-content-producer-ext",
			givenSite:    openrtb2.Site{ID: "1", Ext: []byte(`{"a":1,"b":2}`), Content: &openrtb2.Content{Producer: &openrtb2.Producer{Ext: []byte(`{"a":10,"b":20}`)}}},
			givenFPD:     []byte(`{"ext":{"b":100,"c":3}, "content":{"producer": {"ext":{"b":100,"c":3}}}}`),
			expectedSite: openrtb2.Site{ID: "1", Ext: []byte(`{"a":1,"b":100,"c":3}`), Content: &openrtb2.Content{Producer: &openrtb2.Producer{Ext: []byte(`{"a":10,"b":100,"c":3}`)}}},
		},
		{
			name:         "toplevel-ext-and-nested-content-network-ext",
			givenSite:    openrtb2.Site{ID: "1", Ext: []byte(`{"a":1,"b":2}`), Content: &openrtb2.Content{Network: &openrtb2.Network{Ext: []byte(`{"a":10,"b":20}`)}}},
			givenFPD:     []byte(`{"ext":{"b":100,"c":3}, "content":{"network": {"ext":{"b":100,"c":3}}}}`),
			expectedSite: openrtb2.Site{ID: "1", Ext: []byte(`{"a":1,"b":100,"c":3}`), Content: &openrtb2.Content{Network: &openrtb2.Network{Ext: []byte(`{"a":10,"b":100,"c":3}`)}}},
		},
		{
			name:         "toplevel-ext-and-nested-content-channel-ext",
			givenSite:    openrtb2.Site{ID: "1", Ext: []byte(`{"a":1,"b":2}`), Content: &openrtb2.Content{Channel: &openrtb2.Channel{Ext: []byte(`{"a":10,"b":20}`)}}},
			givenFPD:     []byte(`{"ext":{"b":100,"c":3}, "content":{"channel": {"ext":{"b":100,"c":3}}}}`),
			expectedSite: openrtb2.Site{ID: "1", Ext: []byte(`{"a":1,"b":100,"c":3}`), Content: &openrtb2.Content{Channel: &openrtb2.Channel{Ext: []byte(`{"a":10,"b":100,"c":3}`)}}},
		},
		{
			name:        "nested-publisher-ext-err",
			givenSite:   openrtb2.Site{ID: "1", Publisher: &openrtb2.Publisher{Ext: []byte(`malformed`)}},
			givenFPD:    []byte(`{"publisher":{"ext":{"b":100,"c":3}}}`),
			expectError: true,
		},
		{
			name:        "nested-content-ext-err",
			givenSite:   openrtb2.Site{ID: "1", Content: &openrtb2.Content{Ext: []byte(`malformed`)}},
			givenFPD:    []byte(`{"content":{"ext":{"b":100,"c":3}}}`),
			expectError: true,
		},
		{
			name:        "nested-content-producer-ext-err",
			givenSite:   openrtb2.Site{ID: "1", Content: &openrtb2.Content{Producer: &openrtb2.Producer{Ext: []byte(`malformed`)}}},
			givenFPD:    []byte(`{"content":{"producer": {"ext":{"b":100,"c":3}}}}`),
			expectError: true,
		},
		{
			name:        "nested-content-network-ext-err",
			givenSite:   openrtb2.Site{ID: "1", Content: &openrtb2.Content{Network: &openrtb2.Network{Ext: []byte(`malformed`)}}},
			givenFPD:    []byte(`{"content":{"network": {"ext":{"b":100,"c":3}}}}`),
			expectError: true,
		},
		{
			name:        "nested-content-channel-ext-err",
			givenSite:   openrtb2.Site{ID: "1", Content: &openrtb2.Content{Channel: &openrtb2.Channel{Ext: []byte(`malformed`)}}},
			givenFPD:    []byte(`{"content":{"channelx": {"ext":{"b":100,"c":3}}}}`),
			expectError: true,
		},
		{
			name:        "fpd-err",
			givenSite:   openrtb2.Site{ID: "1", Ext: []byte(`{"a":1}`)},
			givenFPD:    []byte(`malformed`),
			expectError: true,
		},
	}

	for _, test := range testCases {
		t.Run(test.name, func(t *testing.T) {
			err := mergeSite(&test.givenSite, test.givenFPD, "BidderA")

			if test.expectError {
				assert.Error(t, err)
			} else {
				assert.NoError(t, err)
				assert.Equal(t, test.expectedSite, test.givenSite, " result Site is incorrect")
			}
		})
	}
}

// TestMergeObjectStructure detects when new nested objects are added to First Party Data supported
// fields, as these will invalidate the mergeSite, mergeApp, and mergeUser methods. If this test fails,
// fix the merge methods to add support and update this test to set a new baseline.
func TestMergeObjectStructure(t *testing.T) {
	testCases := []struct {
		name         string
		kind         any
		knownStructs []string
	}{
		{
			name: "Site",
			kind: openrtb2.Site{},
			knownStructs: []string{
				"Publisher",
				"Content",
				"Content.Producer",
				"Content.Network",
				"Content.Channel",
			},
		},
		{
			name: "App",
			kind: openrtb2.App{},
			knownStructs: []string{
				"Publisher",
				"Content",
				"Content.Producer",
				"Content.Network",
				"Content.Channel",
			},
		},
		{
			name: "User",
			kind: openrtb2.User{},
			knownStructs: []string{
				"Geo",
			},
		},
	}

	for _, test := range testCases {
		t.Run(test.name, func(t *testing.T) {
			nestedStructs := []string{}

			var discover func(parent string, t reflect.Type)
			discover = func(parent string, t reflect.Type) {
				fields := reflect.VisibleFields(t)
				for _, field := range fields {
					if field.Type.Kind() == reflect.Pointer && field.Type.Elem().Kind() == reflect.Struct {
						nestedStructs = append(nestedStructs, parent+field.Name)
						discover(parent+field.Name+".", field.Type.Elem())
					}
				}
			}
			discover("", reflect.TypeOf(test.kind))

			assert.ElementsMatch(t, test.knownStructs, nestedStructs)
		})
	}
}

// user memory protect test
func TestMergeUserMemoryProtection(t *testing.T) {
	inputGeo := &openrtb2.Geo{
		Ext: json.RawMessage(`{"a":1,"b":2}`),
	}
	input := openrtb2.User{
		ID:  "1",
		Geo: inputGeo,
	}

	err := mergeUser(&input, userFPD)
	assert.NoError(t, err)

	// Input user object is expected to be a copy. Changes are ok.
	assert.Equal(t, "2", input.ID, "user-id-copied")

	// Nested objects must be copied before changes.
	assert.JSONEq(t, `{"a":1,"b":2}`, string(inputGeo.Ext), "geo-input")
	assert.JSONEq(t, `{"a":1,"b":100,"c":3}`, string(input.Geo.Ext), "geo-copied")
}

// app memory protect test
func TestMergeAppMemoryProtection(t *testing.T) {
	inputPublisher := &openrtb2.Publisher{
		ID:  "InPubId",
		Ext: json.RawMessage(`{"a": "inputPubExt", "b": 1}`),
	}
	inputContent := &openrtb2.Content{
		ID:  "InContentId",
		Ext: json.RawMessage(`{"a": "inputContentExt", "b": 1}`),
		Producer: &openrtb2.Producer{
			ID:  "InProducerId",
			Ext: json.RawMessage(`{"a": "inputProducerExt", "b": 1}`),
		},
		Network: &openrtb2.Network{
			ID:  "InNetworkId",
			Ext: json.RawMessage(`{"a": "inputNetworkExt", "b": 1}`),
		},
		Channel: &openrtb2.Channel{
			ID:  "InChannelId",
			Ext: json.RawMessage(`{"a": "inputChannelExt", "b": 1}`),
		},
	}
	input := openrtb2.App{
		ID:        "InAppID",
		Publisher: inputPublisher,
		Content:   inputContent,
		Ext:       json.RawMessage(`{"a": "inputAppExt", "b": 1}`),
	}

	err := mergeApp(&input, fpdWithPublisherAndContent)
	assert.NoError(t, err)

	// Input app object is expected to be a copy. Changes are ok.
	assert.Equal(t, "FPDID", input.ID, "app-id-copied")
	assert.JSONEq(t, `{"a": "FPDExt", "b": 2}`, string(input.Ext), "app-ext-copied")

	// Nested objects must be copied before changes.
	assert.Equal(t, "InPubId", inputPublisher.ID, "app-pub-id-input")
	assert.Equal(t, "FPDPubId", input.Publisher.ID, "app-pub-id-copied")
	assert.JSONEq(t, `{"a": "inputPubExt", "b": 1}`, string(inputPublisher.Ext), "app-pub-ext-input")
	assert.JSONEq(t, `{"a": "FPDPubExt", "b": 2}`, string(input.Publisher.Ext), "app-pub-ext-copied")

	assert.Equal(t, "InContentId", inputContent.ID, "app-content-id-input")
	assert.Equal(t, "FPDContentId", input.Content.ID, "app-content-id-copied")
	assert.JSONEq(t, `{"a": "inputContentExt", "b": 1}`, string(inputContent.Ext), "app-content-ext-input")
	assert.JSONEq(t, `{"a": "FPDContentExt", "b": 2}`, string(input.Content.Ext), "app-content-ext-copied")

	assert.Equal(t, "InProducerId", inputContent.Producer.ID, "app-content-producer-id-input")
	assert.Equal(t, "FPDProducerId", input.Content.Producer.ID, "app-content-producer-id-copied")
	assert.JSONEq(t, `{"a": "inputProducerExt", "b": 1}`, string(inputContent.Producer.Ext), "app-content-producer-ext-input")
	assert.JSONEq(t, `{"a": "FPDProducerExt", "b": 2}`, string(input.Content.Producer.Ext), "app-content-producer-ext-copied")

	assert.Equal(t, "InNetworkId", inputContent.Network.ID, "app-content-network-id-input")
	assert.Equal(t, "FPDNetworkId", input.Content.Network.ID, "app-content-network-id-copied")
	assert.JSONEq(t, `{"a": "inputNetworkExt", "b": 1}`, string(inputContent.Network.Ext), "app-content-network-ext-input")
	assert.JSONEq(t, `{"a": "FPDNetworkExt", "b": 2}`, string(input.Content.Network.Ext), "app-content-network-ext-copied")

	assert.Equal(t, "InChannelId", inputContent.Channel.ID, "app-content-channel-id-input")
	assert.Equal(t, "FPDChannelId", input.Content.Channel.ID, "app-content-channel-id-copied")
	assert.JSONEq(t, `{"a": "inputChannelExt", "b": 1}`, string(inputContent.Channel.Ext), "app-content-channel-ext-input")
	assert.JSONEq(t, `{"a": "FPDChannelExt", "b": 2}`, string(input.Content.Channel.Ext), "app-content-channel-ext-copied")
}

// site memory protect test
func TestMergeSiteMemoryProtection(t *testing.T) {
	inputPublisher := &openrtb2.Publisher{
		ID:  "InPubId",
		Ext: json.RawMessage(`{"a": "inputPubExt", "b": 1}`),
	}
	inputContent := &openrtb2.Content{
		ID:  "InContentId",
		Ext: json.RawMessage(`{"a": "inputContentExt", "b": 1}`),
		Producer: &openrtb2.Producer{
			ID:  "InProducerId",
			Ext: json.RawMessage(`{"a": "inputProducerExt", "b": 1}`),
		},
		Network: &openrtb2.Network{
			ID:  "InNetworkId",
			Ext: json.RawMessage(`{"a": "inputNetworkExt", "b": 1}`),
		},
		Channel: &openrtb2.Channel{
			ID:  "InChannelId",
			Ext: json.RawMessage(`{"a": "inputChannelExt", "b": 1}`),
		},
	}
	input := openrtb2.Site{
		ID:        "InSiteID",
		Publisher: inputPublisher,
		Content:   inputContent,
		Ext:       json.RawMessage(`{"a": "inputSiteExt", "b": 1}`),
	}

	err := mergeSite(&input, fpdWithPublisherAndContent, "BidderA")
	assert.NoError(t, err)

	// Input app object is expected to be a copy. Changes are ok.
	assert.Equal(t, "FPDID", input.ID, "site-id-copied")
	assert.JSONEq(t, `{"a": "FPDExt", "b": 2}`, string(input.Ext), "site-ext-copied")

	// Nested objects must be copied before changes.
	assert.Equal(t, "InPubId", inputPublisher.ID, "site-pub-id-input")
	assert.Equal(t, "FPDPubId", input.Publisher.ID, "site-pub-id-copied")
	assert.JSONEq(t, `{"a": "inputPubExt", "b": 1}`, string(inputPublisher.Ext), "site-pub-ext-input")
	assert.JSONEq(t, `{"a": "FPDPubExt", "b": 2}`, string(input.Publisher.Ext), "site-pub-ext-copied")

	assert.Equal(t, "InContentId", inputContent.ID, "site-content-id-input")
	assert.Equal(t, "FPDContentId", input.Content.ID, "site-content-id-copied")
	assert.JSONEq(t, `{"a": "inputContentExt", "b": 1}`, string(inputContent.Ext), "site-content-ext-input")
	assert.JSONEq(t, `{"a": "FPDContentExt", "b": 2}`, string(input.Content.Ext), "site-content-ext-copied")

	assert.Equal(t, "InProducerId", inputContent.Producer.ID, "site-content-producer-id-input")
	assert.Equal(t, "FPDProducerId", input.Content.Producer.ID, "site-content-producer-id-copied")
	assert.JSONEq(t, `{"a": "inputProducerExt", "b": 1}`, string(inputContent.Producer.Ext), "site-content-producer-ext-input")
	assert.JSONEq(t, `{"a": "FPDProducerExt", "b": 2}`, string(input.Content.Producer.Ext), "site-content-producer-ext-copied")

	assert.Equal(t, "InNetworkId", inputContent.Network.ID, "site-content-network-id-input")
	assert.Equal(t, "FPDNetworkId", input.Content.Network.ID, "site-content-network-id-copied")
	assert.JSONEq(t, `{"a": "inputNetworkExt", "b": 1}`, string(inputContent.Network.Ext), "site-content-network-ext-input")
	assert.JSONEq(t, `{"a": "FPDNetworkExt", "b": 2}`, string(input.Content.Network.Ext), "site-content-network-ext-copied")

	assert.Equal(t, "InChannelId", inputContent.Channel.ID, "site-content-channel-id-input")
	assert.Equal(t, "FPDChannelId", input.Content.Channel.ID, "site-content-channel-id-copied")
	assert.JSONEq(t, `{"a": "inputChannelExt", "b": 1}`, string(inputContent.Channel.Ext), "site-content-channel-ext-input")
	assert.JSONEq(t, `{"a": "FPDChannelExt", "b": 2}`, string(input.Content.Channel.Ext), "site-content-channel-ext-copied")
}

var (
	userFPD = []byte(`
{
  "id": "2",
  "geo": {
    "ext": {
      "b": 100,
      "c": 3
    }
  }
}
`)

	fpdWithPublisherAndContent = []byte(`
{
  "id": "FPDID",
  "ext": {"a": "FPDExt", "b": 2},
  "publisher": {
    "id": "FPDPubId",
    "ext": {"a": "FPDPubExt", "b": 2}
  },
  "content": {
    "id": "FPDContentId",
    "ext": {"a": "FPDContentExt", "b": 2},
    "producer": {
      "id": "FPDProducerId",
      "ext": {"a": "FPDProducerExt", "b": 2}
    },
    "network": {
      "id": "FPDNetworkId",
      "ext": {"a": "FPDNetworkExt", "b": 2}
    },
    "channel": {
      "id": "FPDChannelId",
      "ext": {"a": "FPDChannelExt", "b": 2}
    }
  }
}
`)

	user = []byte(`
{
  "id": "2",
  "yob": 2000,
  "geo": {
    "city": "LA",
    "ext": {
      "b": 100,
      "c": 3
    }
  }
}
`)
)

func loadTestFile[T any](filename string) (T, error) {
	var testFile T

	b, err := os.ReadFile(filename)
	if err != nil {
		return testFile, err
	}

	err = json.Unmarshal(b, &testFile)
	if err != nil {
		return testFile, err
	}

	return testFile, nil
}

type fpdFile struct {
	InputRequestData   json.RawMessage                                    `json:"inputRequestData,omitempty"`
	OutputRequestData  json.RawMessage                                    `json:"outputRequestData,omitempty"`
	BidderConfigFPD    map[openrtb_ext.BidderName]*openrtb_ext.ORTB2      `json:"bidderConfigFPD,omitempty"`
	BiddersFPDResolved map[openrtb_ext.BidderName]*ResolvedFirstPartyData `json:"biddersFPDResolved,omitempty"`
	GlobalFPD          map[string]json.RawMessage                         `json:"globalFPD,omitempty"`
	ValidationErrors   []*errortypes.BadInput                             `json:"validationErrors,omitempty"`
}

type fpdFileForResolveFPD struct {
	InputRequestData     json.RawMessage                                `json:"inputRequestData,omitempty"`
	OutputRequestData    map[openrtb_ext.BidderName]openrtb2.BidRequest `json:"outputRequestData,omitempty"`
	BiddersWithGlobalFPD []string                                       `json:"biddersWithGlobalFPD,omitempty"`
	BidderConfigFPD      map[openrtb_ext.BidderName]*openrtb_ext.ORTB2  `json:"bidderConfigFPD,omitempty"`
	GlobalFPD            map[string]json.RawMessage                     `json:"globalFPD,omitempty"`
	ValidationErrors     []*errortypes.BadInput                         `json:"validationErrors,omitempty"`
}<|MERGE_RESOLUTION|>--- conflicted
+++ resolved
@@ -482,11 +482,7 @@
 			require.NoError(t, err, "Load Test File")
 
 			givenRequestExtPrebid := &openrtb_ext.ExtRequestPrebid{}
-<<<<<<< HEAD
 			err = jsonutil.UnmarshalValid(fpdFile.InputRequestData, givenRequestExtPrebid)
-=======
-			err = json.Unmarshal(testFile.InputRequestData, givenRequestExtPrebid)
->>>>>>> ac7a0d40
 			require.NoError(t, err, "Cannot Load Test Conditions")
 
 			testRequest := &openrtb_ext.RequestExt{}
@@ -542,7 +538,6 @@
 			require.NoError(t, err, "Load Test File")
 
 			request := &openrtb2.BidRequest{}
-<<<<<<< HEAD
 			err = jsonutil.UnmarshalValid(fpdFile.InputRequestData, &request)
 			require.NoError(t, err, "Cannot Load Request")
 
@@ -554,15 +549,6 @@
 			err = jsonutil.UnmarshalValid(fpdFile.OutputRequestData, &outputReq)
 			require.NoError(t, err, "Cannot Load Output Request")
 
-=======
-			err = json.Unmarshal(testFile.InputRequestData, &request)
-			require.NoError(t, err, "Cannot Load Request")
-
-			originalRequest := &openrtb2.BidRequest{}
-			err = json.Unmarshal(testFile.InputRequestData, &originalRequest)
-			require.NoError(t, err, "Cannot Load Request")
-
->>>>>>> ac7a0d40
 			reqExtFPD := make(map[string][]byte)
 			reqExtFPD["site"] = testFile.GlobalFPD["site"]
 			reqExtFPD["app"] = testFile.GlobalFPD["app"]
@@ -659,22 +645,14 @@
 			require.NoError(t, err, "Load Test File")
 
 			var expectedRequest openrtb2.BidRequest
-<<<<<<< HEAD
 			err = jsonutil.UnmarshalValid(fpdFile.OutputRequestData, &expectedRequest)
-=======
-			err = json.Unmarshal(testFile.OutputRequestData, &expectedRequest)
->>>>>>> ac7a0d40
 			if err != nil {
 				t.Errorf("Unable to unmarshal input request: %s", path)
 			}
 
 			resultRequest := &openrtb_ext.RequestWrapper{}
 			resultRequest.BidRequest = &openrtb2.BidRequest{}
-<<<<<<< HEAD
 			err = jsonutil.UnmarshalValid(fpdFile.InputRequestData, resultRequest.BidRequest)
-=======
-			err = json.Unmarshal(testFile.InputRequestData, resultRequest.BidRequest)
->>>>>>> ac7a0d40
 			assert.NoError(t, err, "Error should be nil")
 
 			resultFPD, errL := ExtractFPDForBidders(resultRequest)
@@ -744,32 +722,6 @@
 	}
 }
 
-<<<<<<< HEAD
-func loadFpdFile(filename string) (fpdFile, error) {
-	var fileData fpdFile
-	fileContents, err := os.ReadFile(filename)
-	if err != nil {
-		return fileData, err
-	}
-	err = jsonutil.UnmarshalValid(fileContents, &fileData)
-	if err != nil {
-		return fileData, err
-	}
-
-	return fileData, nil
-}
-
-type fpdFile struct {
-	InputRequestData   json.RawMessage                                    `json:"inputRequestData,omitempty"`
-	OutputRequestData  json.RawMessage                                    `json:"outputRequestData,omitempty"`
-	BidderConfigFPD    map[openrtb_ext.BidderName]*openrtb_ext.ORTB2      `json:"bidderConfigFPD,omitempty"`
-	BiddersFPDResolved map[openrtb_ext.BidderName]*ResolvedFirstPartyData `json:"biddersFPDResolved,omitempty"`
-	GlobalFPD          map[string]json.RawMessage                         `json:"globalFPD,omitempty"`
-	ValidationErrors   []*errortypes.BadInput                             `json:"validationErrors,omitempty"`
-}
-
-=======
->>>>>>> ac7a0d40
 func TestResolveUser(t *testing.T) {
 	testCases := []struct {
 		description      string
