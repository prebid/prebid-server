--- conflicted
+++ resolved
@@ -20,11 +20,7 @@
 {
   "id": "some-request-id",
   "site": {
-<<<<<<< HEAD
-    "page": "some.page.com"
-=======
     "page": "prebid.org"
->>>>>>> 8b36937f
   },
   "imp": [
     {
