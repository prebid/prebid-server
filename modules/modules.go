package modules

import (
	"encoding/json"
	"fmt"
	"net/http"

	"github.com/prebid/prebid-server/config"
	"github.com/prebid/prebid-server/hooks"
)

// NewBuilder returns a new module builder.
func NewBuilder() Builder {
	return &builder{builders()}
}

// Builder is the interfaces intended for building modules
// implementing hook interfaces [github.com/prebid/prebid-server/hooks/hookstage].
type Builder interface {
<<<<<<< HEAD
	Build(cfg config.Modules, client *http.Client) (hooks.HookRepository, map[string][]string, error)
=======
	// Build initializes existing hook modules passing them config and other dependencies.
	// It returns hook repository created based on the implemented hook interfaces by modules
	// or an error encountered during module initialization.
	Build(cfg config.Modules, client *http.Client) (hooks.HookRepository, error)
>>>>>>> c54e9a00
}

type (
	// ModuleBuilders mapping between module name and its builder: map[vendor]map[module]ModuleBuilderFn
	ModuleBuilders map[string]map[string]ModuleBuilderFn
	// ModuleBuilderFn returns an interface{} type that implements certain hook interfaces
	ModuleBuilderFn func(cfg json.RawMessage, client *http.Client) (interface{}, error)
)

type builder struct {
	builders ModuleBuilders
}

<<<<<<< HEAD
func (m *builder) Build(cfg config.Modules, client *http.Client) (hooks.HookRepository, map[string][]string, error) {
=======
// Build walks over the list of registered modules and initializes them.
//
// The ID chosen for the module's hooks represents a fully qualified module path in the format
// "vendor.module_name" and should be used to retrieve module hooks from the hooks.HookRepository.
//
// Method returns a hooks.HookRepository or an error occurred during modules initialization.
func (m *builder) Build(cfg config.Modules, client *http.Client) (hooks.HookRepository, error) {
>>>>>>> c54e9a00
	modules := make(map[string]interface{})
	for vendor, moduleBuilders := range m.builders {
		for moduleName, builder := range moduleBuilders {
			var err error
			var conf json.RawMessage

			id := fmt.Sprintf("%s.%s", vendor, moduleName)
			if data, ok := cfg[vendor][moduleName]; ok {
				if conf, err = json.Marshal(data); err != nil {
					return nil, nil, fmt.Errorf(`failed to marshal "%s" module config: %s`, id, err)
				}
			}

			module, err := builder(conf, client)
			if err != nil {
				return nil, nil, fmt.Errorf(`failed to init "%s" module: %s`, id, err)
			}

			modules[id] = module
		}
	}

	coll, err := createModuleStageNamesCollection(modules)
	if err != nil {
		return nil, nil, err
	}

	repo, err := hooks.NewHookRepository(modules)

	return repo, coll, err
}<|MERGE_RESOLUTION|>--- conflicted
+++ resolved
@@ -17,14 +17,11 @@
 // Builder is the interfaces intended for building modules
 // implementing hook interfaces [github.com/prebid/prebid-server/hooks/hookstage].
 type Builder interface {
-<<<<<<< HEAD
-	Build(cfg config.Modules, client *http.Client) (hooks.HookRepository, map[string][]string, error)
-=======
 	// Build initializes existing hook modules passing them config and other dependencies.
 	// It returns hook repository created based on the implemented hook interfaces by modules
+	// and a map of modules to a list of stage names for which module provides hooks
 	// or an error encountered during module initialization.
-	Build(cfg config.Modules, client *http.Client) (hooks.HookRepository, error)
->>>>>>> c54e9a00
+	Build(cfg config.Modules, client *http.Client) (hooks.HookRepository, map[string][]string, error)
 }
 
 type (
@@ -38,17 +35,14 @@
 	builders ModuleBuilders
 }
 
-<<<<<<< HEAD
-func (m *builder) Build(cfg config.Modules, client *http.Client) (hooks.HookRepository, map[string][]string, error) {
-=======
 // Build walks over the list of registered modules and initializes them.
 //
 // The ID chosen for the module's hooks represents a fully qualified module path in the format
 // "vendor.module_name" and should be used to retrieve module hooks from the hooks.HookRepository.
 //
-// Method returns a hooks.HookRepository or an error occurred during modules initialization.
-func (m *builder) Build(cfg config.Modules, client *http.Client) (hooks.HookRepository, error) {
->>>>>>> c54e9a00
+// Method returns a hooks.HookRepository and a map of modules to a list of stage names
+// for which module provides hooks or an error occurred during modules initialization.
+func (m *builder) Build(cfg config.Modules, client *http.Client) (hooks.HookRepository, map[string][]string, error) {
 	modules := make(map[string]interface{})
 	for vendor, moduleBuilders := range m.builders {
 		for moduleName, builder := range moduleBuilders {
