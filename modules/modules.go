--- conflicted
+++ resolved
@@ -67,20 +67,12 @@
 		}
 	}
 
-<<<<<<< HEAD
-	coll, err := createModuleStageNamesCollection(modules)
-=======
 	collection, err := createModuleStageNamesCollection(modules)
->>>>>>> fa50f2e7
 	if err != nil {
 		return nil, nil, err
 	}
 
 	repo, err := hooks.NewHookRepository(modules)
 
-<<<<<<< HEAD
-	return repo, coll, err
-=======
 	return repo, collection, err
->>>>>>> fa50f2e7
 }