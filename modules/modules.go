package modules

import (
	"encoding/json"
	"fmt"
	"net/http"

	"github.com/prebid/prebid-server/config"
	"github.com/prebid/prebid-server/hooks"
)

func NewBuilder() Builder {
	return &builder{builders()}
}

type Builder interface {
<<<<<<< HEAD
	SetModuleBuilders(builders ModuleBuilders) Builder
	Build(cfg config.Modules, client *http.Client) (hooks.HookRepository, map[string][]string, error)
=======
	Build(cfg config.Modules, client *http.Client) (hooks.HookRepository, error)
>>>>>>> b3a41d79
}

type (
	// ModuleBuilders mapping between module name and its builder: map[vendor]map[module]ModuleBuilderFn
	ModuleBuilders map[string]map[string]ModuleBuilderFn
	// ModuleBuilderFn returns an interface{} type that implements certain hook interfaces
	ModuleBuilderFn func(cfg json.RawMessage, client *http.Client) (interface{}, error)
)

type builder struct {
	builders ModuleBuilders
}

<<<<<<< HEAD
func (m *builder) SetModuleBuilders(builders ModuleBuilders) Builder {
	m.builders = builders
	return m
}

func (m *builder) Build(cfg config.Modules, client *http.Client) (hooks.HookRepository, map[string][]string, error) {
=======
func (m *builder) Build(cfg config.Modules, client *http.Client) (hooks.HookRepository, error) {
>>>>>>> b3a41d79
	modules := make(map[string]interface{})
	for vendor, moduleBuilders := range m.builders {
		for moduleName, builder := range moduleBuilders {
			var err error
			var conf json.RawMessage

			id := fmt.Sprintf("%s.%s", vendor, moduleName)
			if data, ok := cfg[vendor][moduleName]; ok {
				if conf, err = json.Marshal(data); err != nil {
					return nil, nil, fmt.Errorf(`failed to marshal "%s" module config: %s`, id, err)
				}
			}

			module, err := builder(conf, client)
			if err != nil {
				return nil, nil, fmt.Errorf(`failed to init "%s" module: %s`, id, err)
			}

			modules[id] = module
		}
	}

	coll, err := createModuleStageNamesCollection(modules)
	if err != nil {
		return nil, nil, err
	}

	repo, err := hooks.NewHookRepository(modules)

	return repo, coll, err
}<|MERGE_RESOLUTION|>--- conflicted
+++ resolved
@@ -14,12 +14,7 @@
 }
 
 type Builder interface {
-<<<<<<< HEAD
-	SetModuleBuilders(builders ModuleBuilders) Builder
 	Build(cfg config.Modules, client *http.Client) (hooks.HookRepository, map[string][]string, error)
-=======
-	Build(cfg config.Modules, client *http.Client) (hooks.HookRepository, error)
->>>>>>> b3a41d79
 }
 
 type (
@@ -33,16 +28,7 @@
 	builders ModuleBuilders
 }
 
-<<<<<<< HEAD
-func (m *builder) SetModuleBuilders(builders ModuleBuilders) Builder {
-	m.builders = builders
-	return m
-}
-
 func (m *builder) Build(cfg config.Modules, client *http.Client) (hooks.HookRepository, map[string][]string, error) {
-=======
-func (m *builder) Build(cfg config.Modules, client *http.Client) (hooks.HookRepository, error) {
->>>>>>> b3a41d79
 	modules := make(map[string]interface{})
 	for vendor, moduleBuilders := range m.builders {
 		for moduleName, builder := range moduleBuilders {
