package modules

import (
	"encoding/json"
	"fmt"

	"github.com/golang/glog"
	"github.com/prebid/prebid-server/config"
	"github.com/prebid/prebid-server/hooks"
	"github.com/prebid/prebid-server/modules/moduledeps"
)

//go:generate go run ./generator/buildergen.go

// NewBuilder returns a new module builder.
func NewBuilder() Builder {
	return &builder{builders()}
}

// Builder is the interfaces intended for building modules
// implementing hook interfaces [github.com/prebid/prebid-server/hooks/hookstage].
type Builder interface {
	// Build initializes existing hook modules passing them config and other dependencies.
	// It returns hook repository created based on the implemented hook interfaces by modules
	// and a map of modules to a list of stage names for which module provides hooks
	// or an error encountered during module initialization.
<<<<<<< HEAD
	Build(cfg config.Modules, client moduledeps.ModuleDeps) (hooks.HookRepository, map[string][]string, error)
=======
	Build(cfg config.Modules, client *http.Client) (hooks.HookRepository, map[string][]string, error)
>>>>>>> 2fbbb9da
}

type (
	// ModuleBuilders mapping between module name and its builder: map[vendor]map[module]ModuleBuilderFn
	ModuleBuilders map[string]map[string]ModuleBuilderFn
	// ModuleBuilderFn returns an interface{} type that implements certain hook interfaces.
	ModuleBuilderFn func(cfg json.RawMessage, deps moduledeps.ModuleDeps) (interface{}, error)
	// moduleConfig defines the minimum module config, each module is required to implement it.
	moduleConfig struct {
		// Enabled determines the module status. All modules are disabled by default
		// unless explicitly enabled via config. Disabled modules not added to hook repository
		// and skipped from general hook execution flow. PBS logs warning if hook execution plan
		// refers to disabled module.
		Enabled bool `json:"enabled"`
	}
)

type builder struct {
	builders ModuleBuilders
}

// Build walks over the list of registered modules and initializes them.
//
// The ID chosen for the module's hooks represents a fully qualified module path in the format
// "vendor.module_name" and should be used to retrieve module hooks from the hooks.HookRepository.
//
// Method returns a hooks.HookRepository and a map of modules to a list of stage names
// for which module provides hooks or an error occurred during modules initialization.
<<<<<<< HEAD
func (m *builder) Build(
	cfg config.Modules,
	deps moduledeps.ModuleDeps,
) (hooks.HookRepository, map[string][]string, error) {
=======
func (m *builder) Build(cfg config.Modules, client *http.Client) (hooks.HookRepository, map[string][]string, error) {
>>>>>>> 2fbbb9da
	modules := make(map[string]interface{})
	for vendor, moduleBuilders := range m.builders {
		for moduleName, builder := range moduleBuilders {
			var err error
			var conf json.RawMessage
			var baseConf moduleConfig

			id := fmt.Sprintf("%s.%s", vendor, moduleName)
			if data, ok := cfg[vendor][moduleName]; ok {
				if conf, err = json.Marshal(data); err != nil {
					return nil, nil, fmt.Errorf(`failed to marshal "%s" module config: %s`, id, err)
				}
			}

			if err = json.Unmarshal(conf, &baseConf); err != nil {
				return nil, nil, fmt.Errorf(`failed to unmarshal base config for module %s: %s`, id, err)
			} else if !baseConf.Enabled {
				glog.Infof("Skip %s module, disabled.", id)
				continue
			}

			module, err := builder(conf, deps)
			if err != nil {
				return nil, nil, fmt.Errorf(`failed to init "%s" module: %s`, id, err)
			}

			modules[id] = module
		}
	}

<<<<<<< HEAD
	coll, err := createModuleStageNamesCollection(modules)
=======
	collection, err := createModuleStageNamesCollection(modules)
>>>>>>> 2fbbb9da
	if err != nil {
		return nil, nil, err
	}

	repo, err := hooks.NewHookRepository(modules)

<<<<<<< HEAD
	return repo, coll, err
=======
	return repo, collection, err
>>>>>>> 2fbbb9da
}<|MERGE_RESOLUTION|>--- conflicted
+++ resolved
@@ -24,11 +24,7 @@
 	// It returns hook repository created based on the implemented hook interfaces by modules
 	// and a map of modules to a list of stage names for which module provides hooks
 	// or an error encountered during module initialization.
-<<<<<<< HEAD
 	Build(cfg config.Modules, client moduledeps.ModuleDeps) (hooks.HookRepository, map[string][]string, error)
-=======
-	Build(cfg config.Modules, client *http.Client) (hooks.HookRepository, map[string][]string, error)
->>>>>>> 2fbbb9da
 }
 
 type (
@@ -57,14 +53,10 @@
 //
 // Method returns a hooks.HookRepository and a map of modules to a list of stage names
 // for which module provides hooks or an error occurred during modules initialization.
-<<<<<<< HEAD
 func (m *builder) Build(
 	cfg config.Modules,
 	deps moduledeps.ModuleDeps,
 ) (hooks.HookRepository, map[string][]string, error) {
-=======
-func (m *builder) Build(cfg config.Modules, client *http.Client) (hooks.HookRepository, map[string][]string, error) {
->>>>>>> 2fbbb9da
 	modules := make(map[string]interface{})
 	for vendor, moduleBuilders := range m.builders {
 		for moduleName, builder := range moduleBuilders {
@@ -95,20 +87,12 @@
 		}
 	}
 
-<<<<<<< HEAD
-	coll, err := createModuleStageNamesCollection(modules)
-=======
 	collection, err := createModuleStageNamesCollection(modules)
->>>>>>> 2fbbb9da
 	if err != nil {
 		return nil, nil, err
 	}
 
 	repo, err := hooks.NewHookRepository(modules)
 
-<<<<<<< HEAD
-	return repo, coll, err
-=======
 	return repo, collection, err
->>>>>>> 2fbbb9da
 }