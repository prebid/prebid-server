--- conflicted
+++ resolved
@@ -1,17 +1,12 @@
 package devicedetection
 
 import (
-<<<<<<< HEAD
-	"github.com/prebid/prebid-server/v3/logger"
-	"strconv"
-
-	"github.com/pkg/errors"
-=======
 	"fmt"
 	"strconv"
 
 	"github.com/golang/glog"
->>>>>>> a2a2bc67
+	"github.com/pkg/errors"
+	"github.com/prebid/prebid-server/v3/logger"
 )
 
 // deviceInfoExtractor is a struct that contains the methods to extract device information
