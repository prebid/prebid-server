--- conflicted
+++ resolved
@@ -20,61 +20,53 @@
 	moduleName := "foobar"
 
 	testCases := map[string]struct {
-<<<<<<< HEAD
 		isHookFound          bool
+		expectedModStageColl map[string][]string
 		expectedHook         interface{}
 		givenModule          interface{}
+		givenConfig          config.Modules
 		expectedErr          error
 		givenHookBuilderErr  error
 		givenGetHookFn       func(repo hooks.HookRepository, module string) (interface{}, bool)
-		expectedModStageColl map[string][]string
-=======
-		isHookFound         bool
-		expectedHook        interface{}
-		givenModule         interface{}
-		givenConfig         config.Modules
-		expectedErr         error
-		givenHookBuilderErr error
-		givenGetHookFn      func(repo hooks.HookRepository, module string) (interface{}, bool)
->>>>>>> c54e9a00
 	}{
 		"Can build with entrypoint hook without config": {
-			isHookFound:  true,
-			expectedHook: module{},
-			givenModule:  module{},
+			isHookFound:          true,
+			expectedModStageColl: map[string][]string{vendor + "-" + moduleName: {hooks.StageEntrypoint.String(), hooks.StageAuctionResponse.String()}},
+			expectedHook:         module{},
+			givenModule:          module{},
 			givenGetHookFn: func(repo hooks.HookRepository, module string) (interface{}, bool) {
 				return repo.GetEntrypointHook(module)
 			},
 		},
 		"Can build with entrypoint hook with config": {
-			isHookFound:  true,
-			expectedHook: module{},
-			givenModule:  module{},
-			givenConfig:  map[string]map[string]interface{}{vendor: {moduleName: map[string]bool{"enabled": true}}},
+			isHookFound:          true,
+			expectedModStageColl: map[string][]string{vendor + "-" + moduleName: {hooks.StageEntrypoint.String(), hooks.StageAuctionResponse.String()}},
+			expectedHook:         module{},
+			givenModule:          module{},
+			givenConfig:          map[string]map[string]interface{}{vendor: {moduleName: map[string]bool{"enabled": true}}},
 			givenGetHookFn: func(repo hooks.HookRepository, module string) (interface{}, bool) {
 				return repo.GetEntrypointHook(module)
 			},
-			expectedModStageColl: map[string][]string{vendor + "-" + moduleName: {hooks.StageEntrypoint, hooks.StageAuctionResponse}},
 		},
 		"Can build with auction response hook": {
-			isHookFound:  true,
-			expectedHook: module{},
-			givenModule:  module{},
-			givenConfig:  map[string]map[string]interface{}{"vendor": {"module": map[string]bool{"enabled": true}}},
+			isHookFound:          true,
+			expectedModStageColl: map[string][]string{vendor + "-" + moduleName: {hooks.StageEntrypoint.String(), hooks.StageAuctionResponse.String()}},
+			expectedHook:         module{},
+			givenModule:          module{},
+			givenConfig:          map[string]map[string]interface{}{"vendor": {"module": map[string]bool{"enabled": true}}},
 			givenGetHookFn: func(repo hooks.HookRepository, module string) (interface{}, bool) {
 				return repo.GetAuctionResponseHook(module)
 			},
-			expectedModStageColl: map[string][]string{vendor + "-" + moduleName: {hooks.StageEntrypoint, hooks.StageAuctionResponse}},
 		},
 		"Fails to find not registered hook": {
-			isHookFound:  false,
-			expectedHook: nil,
-			givenModule:  module{},
-			givenConfig:  map[string]map[string]interface{}{vendor: {"module": map[string]bool{"enabled": true}}},
+			isHookFound:          false,
+			expectedModStageColl: map[string][]string{vendor + "-" + moduleName: {hooks.StageEntrypoint.String(), hooks.StageAuctionResponse.String()}},
+			expectedHook:         nil,
+			givenModule:          module{},
+			givenConfig:          map[string]map[string]interface{}{vendor: {"module": map[string]bool{"enabled": true}}},
 			givenGetHookFn: func(repo hooks.HookRepository, module string) (interface{}, bool) {
 				return repo.GetAllProcessedBidResponsesHook(module) // ask for hook not implemented in module
 			},
-			expectedModStageColl: map[string][]string{vendor + "-" + moduleName: {hooks.StageEntrypoint, hooks.StageAuctionResponse}},
 		},
 		"Fails if module does not implement any hook interface": {
 			expectedHook: struct{}{},
@@ -94,7 +86,7 @@
 	}
 
 	for name, test := range testCases {
-		t.Run(name, func(ti *testing.T) {
+		t.Run(name, func(t *testing.T) {
 			builder := &builder{
 				builders: ModuleBuilders{
 					vendor: {
@@ -105,18 +97,13 @@
 				},
 			}
 
-<<<<<<< HEAD
-			repo, coll, err := builder.Build(nil, http.DefaultClient)
-			assert.Equal(ti, test.expectedErr, err)
-=======
-			repo, err := builder.Build(test.givenConfig, http.DefaultClient)
+			repo, coll, err := builder.Build(test.givenConfig, http.DefaultClient)
 			assert.Equal(t, test.expectedErr, err)
->>>>>>> c54e9a00
 			if test.expectedErr == nil {
 				hook, found := test.givenGetHookFn(repo, fmt.Sprintf("%s.%s", vendor, moduleName))
-				assert.Equal(ti, test.isHookFound, found)
-				assert.IsType(ti, test.expectedHook, hook)
-				assert.Equal(ti, test.expectedModStageColl, coll)
+				assert.Equal(t, test.isHookFound, found)
+				assert.IsType(t, test.expectedHook, hook)
+				assert.Equal(t, test.expectedModStageColl, coll)
 			}
 		})
 	}
