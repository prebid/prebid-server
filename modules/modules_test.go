--- conflicted
+++ resolved
@@ -30,7 +30,6 @@
 	}
 
 	testCases := map[string]struct {
-<<<<<<< HEAD
 		givenModule           interface{}
 		givenConfig           config.Modules
 		givenHookBuilderErr   error
@@ -41,7 +40,7 @@
 		"Can build module with config": {
 			givenModule:           module{},
 			givenConfig:           defaultModulesConfig,
-			expectedModulesStages: map[string][]string{vendor + "-" + moduleName: {hooks.StageEntrypoint.String(), hooks.StageAuctionResponse.String()}},
+			expectedModulesStages: map[string][]string{vendor + "_" + moduleName: {hooks.StageEntrypoint.String(), hooks.StageAuctionResponse.String()}},
 			expectedHookRepo:      defaultHookRepository,
 			expectedErr:           nil,
 		},
@@ -58,55 +57,6 @@
 			expectedHookRepo:      nil,
 			expectedModulesStages: nil,
 			expectedErr:           fmt.Errorf("failed to unmarshal base config for module %s.%s: unexpected end of JSON input", vendor, moduleName),
-=======
-		isHookFound          bool
-		expectedModStageColl map[string][]string
-		expectedHook         interface{}
-		givenModule          interface{}
-		givenConfig          config.Modules
-		expectedErr          error
-		givenHookBuilderErr  error
-		givenGetHookFn       func(repo hooks.HookRepository, module string) (interface{}, bool)
-	}{
-		"Can build with entrypoint hook without config": {
-			isHookFound:          true,
-			expectedModStageColl: map[string][]string{vendor + "_" + moduleName: {hooks.StageEntrypoint.String(), hooks.StageAuctionResponse.String()}},
-			expectedHook:         module{},
-			givenModule:          module{},
-			givenGetHookFn: func(repo hooks.HookRepository, module string) (interface{}, bool) {
-				return repo.GetEntrypointHook(module)
-			},
-		},
-		"Can build with entrypoint hook with config": {
-			isHookFound:          true,
-			expectedModStageColl: map[string][]string{vendor + "_" + moduleName: {hooks.StageEntrypoint.String(), hooks.StageAuctionResponse.String()}},
-			expectedHook:         module{},
-			givenModule:          module{},
-			givenConfig:          map[string]map[string]interface{}{vendor: {moduleName: map[string]bool{"enabled": true}}},
-			givenGetHookFn: func(repo hooks.HookRepository, module string) (interface{}, bool) {
-				return repo.GetEntrypointHook(module)
-			},
-		},
-		"Can build with auction response hook": {
-			isHookFound:          true,
-			expectedModStageColl: map[string][]string{vendor + "_" + moduleName: {hooks.StageEntrypoint.String(), hooks.StageAuctionResponse.String()}},
-			expectedHook:         module{},
-			givenModule:          module{},
-			givenConfig:          map[string]map[string]interface{}{"vendor": {"module": map[string]bool{"enabled": true}}},
-			givenGetHookFn: func(repo hooks.HookRepository, module string) (interface{}, bool) {
-				return repo.GetAuctionResponseHook(module)
-			},
-		},
-		"Fails to find not registered hook": {
-			isHookFound:          false,
-			expectedModStageColl: map[string][]string{vendor + "_" + moduleName: {hooks.StageEntrypoint.String(), hooks.StageAuctionResponse.String()}},
-			expectedHook:         nil,
-			givenModule:          module{},
-			givenConfig:          map[string]map[string]interface{}{vendor: {"module": map[string]bool{"enabled": true}}},
-			givenGetHookFn: func(repo hooks.HookRepository, module string) (interface{}, bool) {
-				return repo.GetAllProcessedBidResponsesHook(module) // ask for hook not implemented in module
-			},
->>>>>>> 2fbbb9da
 		},
 		"Fails if module does not implement any hook interface": {
 			givenModule:           struct{}{},
@@ -144,21 +94,10 @@
 				},
 			}
 
-<<<<<<< HEAD
 			repo, modulesStages, err := builder.Build(test.givenConfig, moduledeps.ModuleDeps{HTTPClient: http.DefaultClient})
 			assert.Equal(t, test.expectedErr, err)
 			assert.Equal(t, test.expectedModulesStages, modulesStages)
 			assert.Equal(t, test.expectedHookRepo, repo)
-=======
-			repo, coll, err := builder.Build(test.givenConfig, http.DefaultClient)
-			assert.Equal(t, test.expectedErr, err)
-			if test.expectedErr == nil {
-				hook, found := test.givenGetHookFn(repo, fmt.Sprintf("%s.%s", vendor, moduleName))
-				assert.Equal(t, test.isHookFound, found)
-				assert.IsType(t, test.expectedHook, hook)
-				assert.Equal(t, test.expectedModStageColl, coll)
-			}
->>>>>>> 2fbbb9da
 		})
 	}
 }
