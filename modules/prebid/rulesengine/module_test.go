package rulesengine

import (
	"encoding/json"
	"os"
	"path/filepath"
	"testing"
	"time"

<<<<<<< HEAD
	"github.com/prebid/prebid-server/v3/modules/moduledeps"
	"github.com/prebid/prebid-server/v3/util/timeutil"
	"github.com/stretchr/testify/assert"
)

// TestBuilderWithWorkingDir tests the Builder function by changing the working directory
// to ensure the schema file can be found
func TestBuilderWithWorkingDir(t *testing.T) {
	// Save the current working directory
	origWd, err := os.Getwd()
	if err != nil {
		t.Fatalf("Failed to get current working directory: %v", err)
	}

	// Change to the project root directory
	err = os.Chdir(filepath.Join(origWd, "..", "..", ".."))
	if err != nil {
		t.Fatalf("Failed to change to project root directory: %v", err)
	}

	// Restore the original working directory when the test is done
	defer func() {
		err := os.Chdir(origWd)
		if err != nil {
			t.Fatalf("Failed to restore original working directory: %v", err)
		}
	}()

	testCases := []struct {
		name             string
		config           json.RawMessage
		deps             moduledeps.ModuleDeps
		expectError      bool
		expectedModuleOK bool
	}{
		{
			name:             "empty-config",
			config:           json.RawMessage(``),
			deps:             moduledeps.ModuleDeps{},
			expectError:      false,
			expectedModuleOK: true,
		},
		{
			name:             "nil-config",
			config:           nil,
			deps:             moduledeps.ModuleDeps{},
			expectError:      false,
			expectedModuleOK: true,
		},
		{
			name:   "with-geoscope-data",
			config: json.RawMessage(``),
			deps: moduledeps.ModuleDeps{
				Geoscope: map[string][]string{
					"bidder1": {"USA", "CAN"},
					"bidder2": {"GBR", "FRA"},
				},
			},
			expectError:      false,
			expectedModuleOK: true,
		},
	}

	for _, tc := range testCases {
		t.Run(tc.name, func(t *testing.T) {
			// Call the Builder function directly
			module, err := Builder(tc.config, tc.deps)

			// Check for expected errors
			if tc.expectError {
				assert.Error(t, err)
			} else {
				assert.NoError(t, err)
			}

			// For non-error cases, verify the module structure
			if !tc.expectError && tc.expectedModuleOK {
				// Verify the module is not nil
				assert.NotNil(t, module)

				// Type assertion to Module
				m, ok := module.(Module)
				assert.True(t, ok, "Expected module to be of type Module")

				// Verify module components are initialized
				assert.NotNil(t, m.Cache)
				assert.NotNil(t, m.TreeManager)

				// Check BidderConfigRuleSet
				assert.NotNil(t, m.BidderConfigRuleSet)

				// For cases with geoscope data, check more details
				if len(tc.deps.Geoscope) > 0 {
					assert.Len(t, m.BidderConfigRuleSet, 1)
					assert.Equal(t, "Dynamic ruleset from geoscopes", m.BidderConfigRuleSet[0].name)
					assert.Len(t, m.BidderConfigRuleSet[0].modelGroups, 1)
					assert.Equal(t, 100, m.BidderConfigRuleSet[0].modelGroups[0].weight)
					assert.Equal(t, "1.0", m.BidderConfigRuleSet[0].modelGroups[0].version)
					assert.Equal(t, "bidderConfig", m.BidderConfigRuleSet[0].modelGroups[0].analyticsKey)
				}
			}
		})
	}
}

func TestExpired(t *testing.T) {
	testCases := []struct {
		name           string
		inTime         timeutil.Time
		inTimestamp    time.Time
		expectedResult bool
	}{
		{
			name:           "expired",
			inTime:         mockTimeUtil{},
			inTimestamp:    mockTimeUtil{}.Now().Add(-time.Hour),
			expectedResult: true,
		},
		{
			name:           "not_expired",
			inTime:         mockTimeUtil{},
			inTimestamp:    mockTimeUtil{}.Now().Add(time.Hour),
			expectedResult: false,
		},
	}

	for _, tc := range testCases {
		t.Run(tc.name, func(t *testing.T) {
			res := expired(tc.inTime, tc.inTimestamp)
			assert.Equal(t, tc.expectedResult, res)
		})
	}
}

type mockTimeUtil struct{}

func (mt mockTimeUtil) Now() time.Time {
	return time.Date(2000, 1, 1, 0, 0, 0, 0, time.UTC)
}

=======
	"github.com/stretchr/testify/assert"
)

>>>>>>> c48d94d9
var sampleJsonConfig json.RawMessage = json.RawMessage(`{"enabled": true, "ruleSets": []}`)

func TestConfigChanged(t *testing.T) {

	testCases := []struct {
		name           string
		inOldHash      hash
		inData         *json.RawMessage
		expectedResult bool
	}{
		{
			name:           "nil_data",
			inOldHash:      "oldHash",
			inData:         nil,
			expectedResult: false,
		},
		{
			name:           "config_changed",
			inOldHash:      "oldHash",
			inData:         &sampleJsonConfig,
			expectedResult: true,
		},
		{
			name:           "config_did_not change",
			inOldHash:      "e21c19982a618f9dd3286fc2eb08dad62a1e9ee81d51ffa94b267ab2e3813964",
			inData:         &sampleJsonConfig,
			expectedResult: false,
		},
	}

	for _, tc := range testCases {
		t.Run(tc.name, func(t *testing.T) {
			res := configChanged(tc.inOldHash, tc.inData)
			assert.Equal(t, tc.expectedResult, res)
		})
	}
}

func TestRebuildTrees(t *testing.T) {
	testCases := []struct {
		name               string
		inCacheEntry       *cacheEntry
		inJsonConfig       *json.RawMessage
		refreshRateSeconds int
		expectedResult     bool
	}{
		{
			name: "non_expired_cache_entry_so_no_rebuild",
			inCacheEntry: &cacheEntry{
				timestamp: time.Date(2000, 1, 1, 0, 0, 0, 0, time.UTC),
			},
			inJsonConfig:       &sampleJsonConfig,
			refreshRateSeconds: 10,
			expectedResult:     false,
		},
		{
			name: "expired_entry_but_same_config_and_default_no_update_so_no_rebuild",
			inCacheEntry: &cacheEntry{
				timestamp:    time.Date(2000, 1, 1, 0, 0, 0, 0, time.UTC),
				hashedConfig: "e21c19982a618f9dd3286fc2eb08dad62a1e9ee81d51ffa94b267ab2e3813964",
			},
			inJsonConfig:       &sampleJsonConfig,
			refreshRateSeconds: 1,
			expectedResult:     false,
		},
		{
			name: "expired_entry_but_same_config_and_zero_minutes_update_so_no_rebuild",
			inCacheEntry: &cacheEntry{
				timestamp:    time.Date(2000, 1, 1, 0, 0, 0, 0, time.UTC),
				hashedConfig: "e21c19982a618f9dd3286fc2eb08dad62a1e9ee81d51ffa94b267ab2e3813964",
			},
			inJsonConfig:       &sampleJsonConfig,
			refreshRateSeconds: 0,
			expectedResult:     false,
		},
		{
			name: "expired_entry_and_different_config_so_rebuild",
			inCacheEntry: &cacheEntry{
				timestamp:    time.Date(1999, 1, 1, 0, 0, 0, 0, time.UTC),
				hashedConfig: "oldHash",
			},
			inJsonConfig:       &sampleJsonConfig,
			refreshRateSeconds: 1,
			expectedResult:     true,
		},
	}

	for _, tc := range testCases {
		t.Run(tc.name, func(t *testing.T) {
			refreshFreq := time.Duration(tc.refreshRateSeconds) * time.Second
			var c cacher = &cache{
				refreshFrequency: refreshFreq,
				t:                mockTimeUtil{},
			}
			res := rebuildTrees(tc.inCacheEntry, tc.inJsonConfig, c)
			assert.Equal(t, tc.expectedResult, res)
		})
	}
}

func TestGetRefreshRate(t *testing.T) {

	testCases := []struct {
		name                string
		inData              json.RawMessage
		expectedRefreshRate int
		expectError         bool
	}{
		{
			name:                "nil_data",
			inData:              nil,
			expectedRefreshRate: 0,
		},
		{
			name:                "valid_config",
			inData:              json.RawMessage(`{"enabled": true, "refreshrateseconds": 10}`),
			expectedRefreshRate: 10,
		},
		{
			name:                "valid_config_negative_refresh_rate",
			inData:              json.RawMessage(`{"enabled": true, "refreshrateseconds": -10}`),
			expectedRefreshRate: -10,
		},
		{
			name:                "valid_config_no_refresh_rate",
			inData:              json.RawMessage(`{"enabled": true}`),
			expectedRefreshRate: 0,
		},
		{
			name:                "invalid_config",
			inData:              json.RawMessage(`{"enabled": true, "refreshrateseconds": "test"}`),
			expectedRefreshRate: 0,
			expectError:         true,
		},
		{
			name:                "path_not_foud",
			inData:              json.RawMessage(`{"enabled": true, "test": 10}`),
			expectedRefreshRate: 0,
			expectError:         false,
		},
	}

	for _, tc := range testCases {
		t.Run(tc.name, func(t *testing.T) {
			res, err := getRefreshRate(tc.inData)
			if tc.expectError {
				assert.Error(t, err, "Expected an error but got none")
			} else {
				assert.NoError(t, err, "Expected no error but got one")
			}
			assert.Equal(t, tc.expectedRefreshRate, res)
		})
	}
}<|MERGE_RESOLUTION|>--- conflicted
+++ resolved
@@ -7,9 +7,7 @@
 	"testing"
 	"time"
 
-<<<<<<< HEAD
 	"github.com/prebid/prebid-server/v3/modules/moduledeps"
-	"github.com/prebid/prebid-server/v3/util/timeutil"
 	"github.com/stretchr/testify/assert"
 )
 
@@ -113,46 +111,6 @@
 	}
 }
 
-func TestExpired(t *testing.T) {
-	testCases := []struct {
-		name           string
-		inTime         timeutil.Time
-		inTimestamp    time.Time
-		expectedResult bool
-	}{
-		{
-			name:           "expired",
-			inTime:         mockTimeUtil{},
-			inTimestamp:    mockTimeUtil{}.Now().Add(-time.Hour),
-			expectedResult: true,
-		},
-		{
-			name:           "not_expired",
-			inTime:         mockTimeUtil{},
-			inTimestamp:    mockTimeUtil{}.Now().Add(time.Hour),
-			expectedResult: false,
-		},
-	}
-
-	for _, tc := range testCases {
-		t.Run(tc.name, func(t *testing.T) {
-			res := expired(tc.inTime, tc.inTimestamp)
-			assert.Equal(t, tc.expectedResult, res)
-		})
-	}
-}
-
-type mockTimeUtil struct{}
-
-func (mt mockTimeUtil) Now() time.Time {
-	return time.Date(2000, 1, 1, 0, 0, 0, 0, time.UTC)
-}
-
-=======
-	"github.com/stretchr/testify/assert"
-)
-
->>>>>>> c48d94d9
 var sampleJsonConfig json.RawMessage = json.RawMessage(`{"enabled": true, "ruleSets": []}`)
 
 func TestConfigChanged(t *testing.T) {
