package rulesengine

import (
	"encoding/json"
	"testing"

	hs "github.com/prebid/prebid-server/v3/hooks/hookstage"
	"github.com/prebid/prebid-server/v3/modules/prebid/rulesengine/config"
	"github.com/prebid/prebid-server/v3/openrtb_ext"
	"github.com/prebid/prebid-server/v3/rules"
	"github.com/prebid/prebid-server/v3/util/jsonutil"
	"github.com/stretchr/testify/assert"
)

func TestBuildTreeFullConfig(t *testing.T) {

	var modelGroup config.ModelGroup
	err := jsonutil.Unmarshal(GetConf(), &modelGroup)
	assert.NoError(t, err)

	builder := &treeBuilder[openrtb_ext.RequestWrapper, hs.HookResult[hs.ProcessedAuctionRequestPayload]]{
		Config:            modelGroup,
		SchemaFuncFactory: rules.NewRequestSchemaFunction,
		ResultFuncFactory: NewProcessedAuctionRequestResultFunction,
	}
	tree := rules.Tree[openrtb_ext.RequestWrapper, hs.HookResult[hs.ProcessedAuctionRequestPayload]]{
		Root: &rules.Node[openrtb_ext.RequestWrapper, hs.HookResult[hs.ProcessedAuctionRequestPayload]]{},
	}

	err = builder.Build(&tree)
	assert.NoError(t, err, "tree builder error not expected")

	assert.Equal(t, 1, len(tree.DefaultFunctions), "default functions count mismatch")

	assert.Equal(t, ExcludeBiddersName, tree.DefaultFunctions[0].Name(), "default function name mismatch")

	assert.Equal(t, rules.DeviceCountryIn, tree.Root.SchemaFunction.Name(), "schema function name mismatch")
	assert.Empty(t, tree.Root.ResultFunctions, "root result functions should be empty")
	assert.Equal(t, 2, len(tree.Root.Children), "wrong number of children")

	assert.Equal(t, 2, len(tree.Root.Children["true"].Children), "wrong number of children for 'true' node")
	assert.Equal(t, rules.DataCenterIn, tree.Root.Children["true"].SchemaFunction.Name(), "wrong schema function name on 'true' node")

	assert.Equal(t, 1, len(tree.Root.Children["false"].Children), "wrong number of children for 'false' node")
	assert.Equal(t, rules.DataCenterIn, tree.Root.Children["false"].SchemaFunction.Name(), "wrong schema function name on 'false' node")

	assert.Equal(t, 1, len(tree.Root.Children["true"].Children["true"].Children))
	assert.Equal(t, rules.Channel, tree.Root.Children["true"].Children["true"].SchemaFunction.Name())

	assert.Equal(t, 1, len(tree.Root.Children["true"].Children["false"].Children))
	assert.Equal(t, rules.Channel, tree.Root.Children["true"].Children["false"].SchemaFunction.Name())

	assert.Equal(t, 1, len(tree.Root.Children["false"].Children["false"].Children))
	assert.Equal(t, rules.Channel, tree.Root.Children["false"].Children["false"].SchemaFunction.Name())

	assert.Equal(t, 1, len(tree.Root.Children["true"].Children["true"].Children["amp"].ResultFunctions))
	assert.Equal(t, ExcludeBiddersName, tree.Root.Children["true"].Children["true"].Children["amp"].ResultFunctions[0].Name())

	assert.Equal(t, 1, len(tree.Root.Children["true"].Children["false"].Children["web"].ResultFunctions))
	assert.Equal(t, ExcludeBiddersName, tree.Root.Children["true"].Children["false"].Children["web"].ResultFunctions[0].Name())

	assert.Equal(t, 2, len(tree.Root.Children["false"].Children["false"].Children["*"].ResultFunctions))
	assert.Equal(t, IncludeBiddersName, tree.Root.Children["false"].Children["false"].Children["*"].ResultFunctions[0].Name())
	assert.Equal(t, ExcludeBiddersName, tree.Root.Children["false"].Children["false"].Children["*"].ResultFunctions[1].Name())
}

func GetConf() json.RawMessage {

	return json.RawMessage(`
 {
     "schema": [
     {
       "function": "deviceCountryIn",
       "args": {
         "countries": ["USA", "UKR"]
<<<<<<< HEAD
       }   
=======
       }     
>>>>>>> 5d500db0
     },
     {
       "function": "dataCenterIn",
       "args": {
         "datacenters": ["us-east", "us-west"]
       } 
     },
     {
       "function": "channel"
     }
   ],
    "default": [
        {
           "function": "excludeBidders",
           "args": {
               "bidders": ["bidderA"],
			   "seatNonBid": 111
           }
        }
    ],

   "rules": [
     {
       "conditions": ["true", "true", "amp"],
       "results": [
         {
           "function": "excludeBidders",
           "args": 
             {
               "bidders": ["bidderA"],
			   "seatNonBid": 111
             }
         }
       ]
     },
     {
       "conditions": ["true", "false","web"],
       "results": [
         {
           "function": "excludeBidders",
           "args": 
             {
               "bidders": ["bidderB"],
               "seatNonBid": 222
             }
         }
       ]
     },
     {
       "conditions": ["false", "false", "*"],
       "results": [
         {
           "function": "includeBidders",
           "args":
             {
               "bidders": ["bidderC"],
               "seatNonBid": 333
             }
         },
		 {
           "function": "excludeBidders",
           "args":
             {
               "bidders": ["bidderD"],
               "seatNonBid": 444
             }
         }
       ]
     }
   ]
 }`)

}<|MERGE_RESOLUTION|>--- conflicted
+++ resolved
@@ -73,11 +73,7 @@
        "function": "deviceCountryIn",
        "args": {
          "countries": ["USA", "UKR"]
-<<<<<<< HEAD
-       }   
-=======
        }     
->>>>>>> 5d500db0
      },
      {
        "function": "dataCenterIn",
