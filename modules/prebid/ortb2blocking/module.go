package ortb2blocking

import (
	"context"
	"encoding/json"

	"github.com/prebid/openrtb/v17/adcom1"
	"github.com/prebid/prebid-server/hooks/hookstage"
	"github.com/prebid/prebid-server/modules/moduledeps"
)

func Builder(_ json.RawMessage, _ moduledeps.ModuleDeps) (interface{}, error) {
	return Module{}, nil
}

type Module struct{}

// HandleBidderRequestHook updates blocking fields on the openrtb2.BidRequest.
// Fields are updated only if request satisfies conditions provided by the module config.
func (m Module) HandleBidderRequestHook(
	_ context.Context,
	miCtx hookstage.ModuleInvocationContext,
	payload hookstage.BidderRequestPayload,
) (hookstage.HookResult[hookstage.BidderRequestPayload], error) {
	result := hookstage.HookResult[hookstage.BidderRequestPayload]{}
	if len(miCtx.AccountConfig) == 0 {
		return result, nil
	}

	cfg, err := newConfig(miCtx.AccountConfig)
	if err != nil {
		return result, err
	}

	return handleBidderRequestHook(cfg, payload)
}

<<<<<<< HEAD
// HandleRawBidderResponseHook rejects bids for a specific bidder if they fail the attribute check.
func (m Module) HandleRawBidderResponseHook(
	_ context.Context,
	miCtx hookstage.ModuleInvocationContext,
	payload hookstage.RawBidderResponsePayload,
) (hookstage.HookResult[hookstage.RawBidderResponsePayload], error) {
	result := hookstage.HookResult[hookstage.RawBidderResponsePayload]{}
	var cfg Config
	if len(miCtx.AccountConfig) != 0 {
		ncfg, err := newConfig(miCtx.AccountConfig)
		if err != nil {
			return result, err
		}
		cfg = ncfg
	}

	return handleRawBidderResponseHook(cfg, payload, miCtx.ModuleContext)
}

type blockingAttributes struct {
	badv   []string
	bapp   []string
	bcat   []string
	btype  map[string][]int
	battr  map[string][]int
	cattax adcom1.CategoryTaxonomy
=======
type blockingAttributes struct {
	bAdv   []string
	bApp   []string
	bCat   []string
	bType  map[string][]int
	bAttr  map[string][]int
	catTax adcom1.CategoryTaxonomy
>>>>>>> 7f0fec7b
}<|MERGE_RESOLUTION|>--- conflicted
+++ resolved
@@ -35,7 +35,6 @@
 	return handleBidderRequestHook(cfg, payload)
 }
 
-<<<<<<< HEAD
 // HandleRawBidderResponseHook rejects bids for a specific bidder if they fail the attribute check.
 func (m Module) HandleRawBidderResponseHook(
 	_ context.Context,
@@ -56,19 +55,10 @@
 }
 
 type blockingAttributes struct {
-	badv   []string
-	bapp   []string
-	bcat   []string
-	btype  map[string][]int
-	battr  map[string][]int
-	cattax adcom1.CategoryTaxonomy
-=======
-type blockingAttributes struct {
 	bAdv   []string
 	bApp   []string
 	bCat   []string
 	bType  map[string][]int
 	bAttr  map[string][]int
 	catTax adcom1.CategoryTaxonomy
->>>>>>> 7f0fec7b
 }