--- conflicted
+++ resolved
@@ -1,8 +1,4 @@
-<<<<<<< HEAD
-FROM --platform=linux/amd64 ubuntu:18.04 AS build
-=======
-FROM ubuntu:20.04 AS build
->>>>>>> 5f1ec58c
+FROM --platform=linux/amd64 ubuntu:20.04 AS build
 RUN apt-get update && \
     apt-get -y upgrade && \
     apt-get install -y wget
