package endpoints

import (
	"context"
	"errors"
	"net/http"
	"net/http/httptest"
	"net/url"
	"regexp"
	"testing"
	"time"

	"github.com/prebid/prebid-server/config"
	"github.com/prebid/prebid-server/gdpr"
	"github.com/prebid/prebid-server/metrics"
	"github.com/prebid/prebid-server/openrtb_ext"
	"github.com/prebid/prebid-server/privacy"
	"github.com/prebid/prebid-server/usersync"
	"github.com/stretchr/testify/assert"

	analyticsConf "github.com/prebid/prebid-server/analytics/config"
	metricsConf "github.com/prebid/prebid-server/metrics/config"
)

func TestSetUIDEndpoint(t *testing.T) {
	testCases := []struct {
		uri                   string
		syncers               []string
		existingSyncs         map[string]string
		gdprAllowsHostCookies bool
		gdprReturnsError      bool
		gdprMalformed         bool
		expectedSyncs         map[string]string
		expectedBody          string
		expectedStatusCode    int
		expectedHeaders       map[string]string
		description           string
	}{
		{
			uri:                   "/setuid?bidder=pubmatic&uid=123",
			syncers:               []string{"pubmatic"},
			existingSyncs:         nil,
			gdprAllowsHostCookies: true,
			expectedSyncs:         map[string]string{"pubmatic": "123"},
			expectedStatusCode:    http.StatusOK,
			expectedHeaders:       map[string]string{"Content-Type": "text/html", "Content-Length": "0"},
			description:           "Set uid for valid bidder",
		},
		{
			uri:                   "/setuid?bidder=unsupported-bidder&uid=123",
			syncers:               []string{},
			existingSyncs:         nil,
			gdprAllowsHostCookies: true,
			expectedSyncs:         nil,
			expectedStatusCode:    http.StatusBadRequest,
			expectedBody:          "The bidder name provided is not supported by Prebid Server",
			description:           "Don't set uid for an unsupported bidder",
		},
		{
			uri:                   "/setuid?bidder=&uid=123",
			syncers:               []string{"pubmatic"},
			existingSyncs:         nil,
			gdprAllowsHostCookies: true,
			expectedSyncs:         nil,
			expectedStatusCode:    http.StatusBadRequest,
			expectedBody:          `"bidder" query param is required`,
			description:           "Don't set uid for an empty bidder",
		},
		{
			uri:                   "/setuid?bidder=unsupported-bidder&uid=123",
			syncers:               []string{},
			existingSyncs:         map[string]string{"pubmatic": "1234"},
			gdprAllowsHostCookies: true,
			expectedSyncs:         nil,
			expectedStatusCode:    http.StatusBadRequest,
			expectedBody:          "The bidder name provided is not supported by Prebid Server",
			description: "No need to set existing syncs back in response for a request " +
				"to set uid for an unsupported bidder",
		},
		{
			uri:                   "/setuid?bidder=&uid=123",
			syncers:               []string{"pubmatic"},
			existingSyncs:         map[string]string{"pubmatic": "1234"},
			gdprAllowsHostCookies: true,
			expectedSyncs:         nil,
			expectedStatusCode:    http.StatusBadRequest,
			expectedBody:          `"bidder" query param is required`,
			description: "No need to set existing syncs back in response for a request " +
				"to set uid for an empty bidder",
		},
		{
			uri:                   "/setuid?bidder=pubmatic",
			syncers:               []string{"pubmatic"},
			existingSyncs:         map[string]string{"pubmatic": "1234"},
			gdprAllowsHostCookies: true,
			expectedSyncs:         map[string]string{},
			expectedStatusCode:    http.StatusOK,
			expectedHeaders:       map[string]string{"Content-Type": "text/html", "Content-Length": "0"},
			description:           "Unset uid for a bidder if the request contains an empty uid for that bidder",
		},
		{
			uri:                   "/setuid?bidder=pubmatic&uid=123",
			syncers:               []string{"pubmatic"},
			existingSyncs:         map[string]string{"rubicon": "def"},
			gdprAllowsHostCookies: true,
			expectedSyncs:         map[string]string{"pubmatic": "123", "rubicon": "def"},
			expectedStatusCode:    http.StatusOK,
			expectedHeaders:       map[string]string{"Content-Type": "text/html", "Content-Length": "0"},
			description:           "Add the uid for the requested bidder to the list of existing syncs",
		},
		{
			uri:                   "/setuid?bidder=pubmatic&uid=123&gdpr=0",
			syncers:               []string{"pubmatic"},
			existingSyncs:         nil,
			gdprAllowsHostCookies: true,
			expectedSyncs:         map[string]string{"pubmatic": "123"},
			expectedStatusCode:    http.StatusOK,
			expectedHeaders:       map[string]string{"Content-Type": "text/html", "Content-Length": "0"},
			description:           "Don't care about GDPR consent if GDPR is set to 0",
		},
		{
			uri:                   "/setuid?uid=123",
			syncers:               []string{"appnexus"},
			existingSyncs:         nil,
			expectedSyncs:         nil,
			gdprAllowsHostCookies: true,
			expectedStatusCode:    http.StatusBadRequest,
			expectedBody:          `"bidder" query param is required`,
			description:           "Return an error if the bidder param is missing from the request",
		},
		{
			uri:                   "/setuid?bidder=appnexus&uid=123&gdpr=2",
			syncers:               []string{"appnexus"},
			existingSyncs:         nil,
			expectedSyncs:         nil,
			gdprAllowsHostCookies: true,
			expectedStatusCode:    http.StatusBadRequest,
			expectedBody:          "the gdpr query param must be either 0 or 1. You gave 2",
			description:           "Return an error if GDPR is set to anything else other that 0 or 1",
		},
		{
			uri:                   "/setuid?bidder=appnexus&uid=123&gdpr=1",
			syncers:               []string{"appnexus"},
			existingSyncs:         nil,
			expectedSyncs:         nil,
			gdprAllowsHostCookies: true,
			expectedStatusCode:    http.StatusBadRequest,
			expectedBody:          "gdpr_consent is required when gdpr=1",
			description:           "Return an error if GDPR is set to 1 but GDPR consent string is missing",
		},
		{
			uri: "/setuid?bidder=pubmatic&uid=123&gdpr_consent=" +
				"BONciguONcjGKADACHENAOLS1rAHDAFAAEAASABQAMwAeACEAFw",
			syncers:            []string{"pubmatic"},
			existingSyncs:      nil,
			expectedSyncs:      nil,
			gdprReturnsError:   true,
			expectedStatusCode: http.StatusBadRequest,
			expectedBody: "No global vendor list was available to interpret this consent string. " +
				"If this is a new, valid version, it should become available soon.",
			description: "Return an error if the GDPR string is either malformed or using a newer version that isn't yet supported",
		},
		{
			uri: "/setuid?bidder=pubmatic&uid=123&gdpr=1&gdpr_consent=" +
				"BONciguONcjGKADACHENAOLS1rAHDAFAAEAASABQAMwAeACEAFw",
			syncers:            []string{"pubmatic"},
			existingSyncs:      nil,
			expectedSyncs:      nil,
			expectedStatusCode: http.StatusUnavailableForLegalReasons,
			expectedBody:       "The gdpr_consent string prevents cookies from being saved",
			description:        "Shouldn't set uid for a bidder if it is not allowed by the GDPR consent string",
		},
		{
			uri: "/setuid?bidder=pubmatic&uid=123&gdpr=1&gdpr_consent=" +
				"BONciguONcjGKADACHENAOLS1rAHDAFAAEAASABQAMwAeACEAFw",
			syncers:               []string{"pubmatic"},
			gdprAllowsHostCookies: true,
			existingSyncs:         nil,
			expectedSyncs:         map[string]string{"pubmatic": "123"},
			expectedStatusCode:    http.StatusOK,
			expectedHeaders:       map[string]string{"Content-Type": "text/html", "Content-Length": "0"},
			description:           "Should set uid for a bidder that is allowed by the GDPR consent string",
		},
		{
			uri: "/setuid?bidder=pubmatic&uid=123&gdpr=1&gdpr_consent=" +
				"malformed",
			syncers:               []string{"pubmatic"},
			gdprAllowsHostCookies: true,
			gdprMalformed:         true,
			existingSyncs:         nil,
			expectedStatusCode:    http.StatusBadRequest,
			expectedBody:          "gdpr_consent was invalid. malformed consent string malformed: some error",
			description:           "Should return an error if GDPR consent string is malformed",
		},
		{
			uri:                   "/setuid?bidder=pubmatic&uid=123&f=b",
			syncers:               []string{"pubmatic"},
			existingSyncs:         nil,
			gdprAllowsHostCookies: true,
			expectedSyncs:         map[string]string{"pubmatic": "123"},
			expectedStatusCode:    http.StatusOK,
			expectedHeaders:       map[string]string{"Content-Type": "text/html", "Content-Length": "0"},
			description:           "Set uid for valid bidder with iframe format",
		},
		{
			uri:                   "/setuid?bidder=pubmatic&uid=123&f=i",
			syncers:               []string{"pubmatic"},
			existingSyncs:         nil,
			gdprAllowsHostCookies: true,
			expectedSyncs:         map[string]string{"pubmatic": "123"},
			expectedStatusCode:    http.StatusOK,
			expectedHeaders:       map[string]string{"Content-Type": "image/png", "Content-Length": "86"},
			description:           "Set uid for valid bidder with redirect format",
		},
		{
			uri:                   "/setuid?bidder=pubmatic&uid=123&f=x",
			syncers:               []string{"pubmatic"},
			existingSyncs:         nil,
			gdprAllowsHostCookies: true,
			expectedSyncs:         map[string]string{"pubmatic": "123"},
			expectedStatusCode:    http.StatusBadRequest,
			expectedBody:          `"f" query param is invalid. must be "b" or "i"`,
			description:           "Set uid for valid bidder with invalid format",
		},
	}

	metrics := &metricsConf.DummyMetricsEngine{}
	for _, test := range testCases {
		response := doRequest(makeRequest(test.uri, test.existingSyncs), metrics,
			test.syncers, test.gdprAllowsHostCookies, test.gdprReturnsError, test.gdprMalformed)
		assert.Equal(t, test.expectedStatusCode, response.Code, "Test Case: %s. /setuid returned unexpected error code", test.description)

		if test.expectedSyncs != nil {
			assertHasSyncs(t, test.description, response, test.expectedSyncs)
		} else {
			assert.Equal(t, "", response.Header().Get("Set-Cookie"), "Test Case: %s. /setuid returned unexpected cookie", test.description)
		}

		if test.expectedBody != "" {
			assert.Equal(t, test.expectedBody, response.Body.String(), "Test Case: %s. /setuid returned unexpected message", test.description)
		}

		// compare header values, except for the cookies
		responseHeaders := map[string]string{}
		for k, v := range response.Result().Header {
			if k != "Set-Cookie" {
				responseHeaders[k] = v[0]
			}
		}
		if test.expectedHeaders == nil {
			test.expectedHeaders = map[string]string{}
		}
		assert.Equal(t, test.expectedHeaders, responseHeaders, test.description+":headers")
	}
}

func TestSetUIDEndpointMetrics(t *testing.T) {
	cookieWithOptOut := usersync.NewCookie()
	cookieWithOptOut.SetOptOut(true)

	testCases := []struct {
		uri                   string
		cookies               []*usersync.Cookie
		syncers               []string
		gdprAllowsHostCookies bool
		expectedMetricAction  metrics.RequestAction
		expectedMetricBidder  openrtb_ext.BidderName
		expectedResponseCode  int
		description           string
	}{
		{
			uri:                   "/setuid?bidder=pubmatic&uid=123",
			cookies:               []*usersync.Cookie{},
			syncers:               []string{"pubmatic"},
			gdprAllowsHostCookies: true,
			expectedMetricAction:  metrics.RequestActionSet,
			expectedMetricBidder:  openrtb_ext.BidderName("pubmatic"),
			expectedResponseCode:  200,
			description:           "Success - Sync",
		},
		{
			uri:                   "/setuid?bidder=pubmatic&uid=",
			cookies:               []*usersync.Cookie{},
			syncers:               []string{"pubmatic"},
			gdprAllowsHostCookies: true,
			expectedMetricAction:  metrics.RequestActionSet,
			expectedMetricBidder:  openrtb_ext.BidderName("pubmatic"),
			expectedResponseCode:  200,
			description:           "Success - Unsync",
		},
		{
			uri:                   "/setuid?bidder=pubmatic&uid=123",
			cookies:               []*usersync.Cookie{cookieWithOptOut},
			syncers:               []string{"pubmatic"},
			gdprAllowsHostCookies: true,
			expectedMetricAction:  metrics.RequestActionOptOut,
			expectedResponseCode:  401,
			description:           "Cookie Opted Out",
		},
		{
			uri:                   "/setuid?bidder=pubmatic&uid=123",
			cookies:               []*usersync.Cookie{},
			syncers:               []string{},
			gdprAllowsHostCookies: true,
			expectedMetricAction:  metrics.RequestActionErr,
			expectedResponseCode:  400,
			description:           "Unsupported Cookie Name",
		},
		{
			uri:                   "/setuid?bidder=pubmatic&uid=123&gdpr=1",
			cookies:               []*usersync.Cookie{},
			syncers:               []string{"pubmatic"},
			gdprAllowsHostCookies: false,
			expectedMetricAction:  metrics.RequestActionGDPR,
			expectedMetricBidder:  openrtb_ext.BidderName("pubmatic"),
			expectedResponseCode:  400,
			description:           "Prevented By GDPR",
		},
	}

	for _, test := range testCases {
		metricsEngine := &metrics.MetricsEngineMock{}
		expectedLabels := metrics.UserLabels{
			Action: test.expectedMetricAction,
			Bidder: test.expectedMetricBidder,
		}
		metricsEngine.On("RecordUserIDSet", expectedLabels).Once()

		req := httptest.NewRequest("GET", test.uri, nil)
		for _, v := range test.cookies {
			addCookie(req, v)
		}
		response := doRequest(req, metricsEngine, test.syncers, test.gdprAllowsHostCookies, false, false)

		assert.Equal(t, test.expectedResponseCode, response.Code, test.description)
		metricsEngine.AssertExpectations(t)
	}
}

func TestOptedOut(t *testing.T) {
	request := httptest.NewRequest("GET", "/setuid?bidder=pubmatic&uid=123", nil)
	cookie := usersync.NewCookie()
	cookie.SetOptOut(true)
	addCookie(request, cookie)
	syncers := []string{"pubmatic"}
	metrics := &metricsConf.DummyMetricsEngine{}
	response := doRequest(request, metrics, syncers, true, false, false)

	assert.Equal(t, http.StatusUnauthorized, response.Code)
}

func TestSiteCookieCheck(t *testing.T) {
	testCases := []struct {
		ua             string
		expectedResult bool
		description    string
	}{
		{
			ua:             "Mozilla/5.0 (Macintosh; Intel Mac OS X 10_14_0) AppleWebKit/537.36 (KHTML, like Gecko) Chrome/75.0.3770.142 Safari/537.36",
			expectedResult: true,
			description:    "Should return true for a valid chrome version",
		},
		{
			ua:             "Mozilla/5.0 (Macintosh; Intel Mac OS X 10_14_0) AppleWebKit/537.36 (KHTML, like Gecko) Chrome/65.0.3770.142 Safari/537.36",
			expectedResult: false,
			description:    "Should return false for chrome version below than the supported min version",
		},
	}

	for _, test := range testCases {
		assert.Equal(t, test.expectedResult, siteCookieCheck(test.ua), test.description)
	}
}

func TestGetResponseFormat(t *testing.T) {
	testCases := []struct {
		urlValues      url.Values
		syncer         usersync.Syncer
		expectedFormat string
		expectedError  string
		description    string
	}{
		{
			urlValues:      url.Values{},
			syncer:         fakeSyncer{key: "a", defaultSyncType: usersync.SyncTypeIFrame},
			expectedFormat: "b",
			description:    "parameter not provided, use default sync type iframe",
		},
		{
			urlValues:      url.Values{},
			syncer:         fakeSyncer{key: "a", defaultSyncType: usersync.SyncTypeRedirect},
			expectedFormat: "i",
			description:    "parameter not provided, use default sync type redirect",
		},
		{
			urlValues:     url.Values{},
			syncer:        fakeSyncer{key: "a", defaultSyncType: usersync.SyncType("invalid")},
			expectedError: "invalid default sync type",
			description:   "parameter not provided, use default sync type invalid",
		},
		{
			urlValues:      url.Values{"f": []string{"b"}},
			syncer:         fakeSyncer{key: "a", defaultSyncType: usersync.SyncTypeRedirect},
			expectedFormat: "b",
			description:    "parameter given as `b`, default sync type is opposite",
		},
		{
			urlValues:      url.Values{"f": []string{"B"}},
			syncer:         fakeSyncer{key: "a", defaultSyncType: usersync.SyncTypeRedirect},
			expectedFormat: "b",
			description:    "parameter given as `b`, default sync type is opposite - case insensitive",
		},
		{
			urlValues:      url.Values{"f": []string{"i"}},
			syncer:         fakeSyncer{key: "a", defaultSyncType: usersync.SyncTypeIFrame},
			expectedFormat: "i",
			description:    "parameter given as `b`, default sync type is opposite",
		},
		{
			urlValues:      url.Values{"f": []string{"I"}},
			syncer:         fakeSyncer{key: "a", defaultSyncType: usersync.SyncTypeIFrame},
			expectedFormat: "i",
			description:    "parameter given as `b`, default sync type is opposite - case insensitive",
		},
		{
			urlValues:     url.Values{"f": []string{"x"}},
			syncer:        fakeSyncer{key: "a", defaultSyncType: usersync.SyncTypeIFrame},
			expectedError: `"f" query param is invalid. must be "b" or "i"`,
			description:   "parameter given invalid",
		},
	}

	for _, test := range testCases {
		result, err := getResponseFormat(test.urlValues, test.syncer)

		if test.expectedError == "" {
			assert.NoError(t, err, test.description+":err")
			assert.Equal(t, test.expectedFormat, result, test.description+":result")
		} else {
			assert.EqualError(t, err, test.expectedError, test.description+":err")
			assert.Empty(t, result, test.description+":result")
		}
	}
}

func assertHasSyncs(t *testing.T, testCase string, resp *httptest.ResponseRecorder, syncs map[string]string) {
	t.Helper()
	cookie := parseCookieString(t, resp)

	assert.Equal(t, len(syncs), len(cookie.GetUIDs()), "Test Case: %s. /setuid response doesn't contain expected number of syncs", testCase)

	for bidder, uid := range syncs {
		assert.True(t, cookie.HasLiveSync(bidder), "Test Case: %s. /setuid response cookie doesn't contain uid for bidder: %s", testCase, bidder)
		actualUID, _, _ := cookie.GetUID(bidder)
		assert.Equal(t, uid, actualUID, "Test Case: %s. /setuid response cookie doesn't contain correct uid for bidder: %s", testCase, bidder)
	}
}

func makeRequest(uri string, existingSyncs map[string]string) *http.Request {
	request := httptest.NewRequest("GET", uri, nil)
	if len(existingSyncs) > 0 {
		pbsCookie := usersync.NewCookie()
		for key, value := range existingSyncs {
			pbsCookie.TrySync(key, value)
		}
		addCookie(request, pbsCookie)
	}
	return request
}

func doRequest(req *http.Request, metrics metrics.MetricsEngine, syncers []string, gdprAllowsHostCookies, gdprReturnsError, gdprReturnsMalformedError bool) *httptest.ResponseRecorder {
	cfg := config.Configuration{}
	perms := &mockPermsSetUID{
<<<<<<< HEAD
		allowHost:      gdprAllowsHostCookies,
		errorHost:      gdprReturnsError,
		errorMalformed: gdprReturnsMalformedError,
		allowPI:        true,
=======
		allowHost:           gdprAllowsHostCookies,
		errorHost:           gdprReturnsError,
		personalInfoAllowed: true,
>>>>>>> f56b624a
	}
	analytics := analyticsConf.NewPBSAnalytics(&cfg.Analytics)
	syncersMap := make(map[string]usersync.Syncer)
	for _, key := range syncers {
		syncersMap[key] = fakeSyncer{key: key, defaultSyncType: usersync.SyncTypeIFrame}
	}

	endpoint := NewSetUIDEndpoint(cfg.HostCookie, syncersMap, perms, analytics, metrics)
	response := httptest.NewRecorder()
	endpoint(response, req, nil)
	return response
}

func addCookie(req *http.Request, cookie *usersync.Cookie) {
	req.AddCookie(cookie.ToHTTPCookie(time.Duration(1) * time.Hour))
}

func parseCookieString(t *testing.T, response *httptest.ResponseRecorder) *usersync.Cookie {
	cookieString := response.Header().Get("Set-Cookie")
	parser := regexp.MustCompile("uids=(.*?);")
	res := parser.FindStringSubmatch(cookieString)
	assert.Equal(t, 2, len(res))
	httpCookie := http.Cookie{
		Name:  "uids",
		Value: res[1],
	}
	return usersync.ParseCookie(&httpCookie)
}

type mockPermsSetUID struct {
<<<<<<< HEAD
	allowHost      bool
	errorHost      bool
	errorMalformed bool
	allowPI        bool
=======
	allowHost           bool
	errorHost           bool
	personalInfoAllowed bool
>>>>>>> f56b624a
}

func (g *mockPermsSetUID) HostCookiesAllowed(ctx context.Context, gdprSignal gdpr.Signal, consent string) (bool, error) {
	if g.errorMalformed {
		return g.allowHost, &gdpr.ErrorMalformedConsent{Consent: consent, Cause: errors.New("some error")}
	}
	if g.errorHost {
		return g.allowHost, errors.New("something went wrong")
	}
	return g.allowHost, nil
}

func (g *mockPermsSetUID) BidderSyncAllowed(ctx context.Context, bidder openrtb_ext.BidderName, gdprSignal gdpr.Signal, consent string) (bool, error) {
	return false, nil
}

func (g *mockPermsSetUID) AuctionActivitiesAllowed(ctx context.Context, bidder openrtb_ext.BidderName, PublisherID string, gdprSignal gdpr.Signal, consent string, weakVendorEnforcement bool) (allowBidRequest bool, passGeo bool, passID bool, err error) {
	return g.personalInfoAllowed, g.personalInfoAllowed, g.personalInfoAllowed, nil
}

type fakeSyncer struct {
	key             string
	defaultSyncType usersync.SyncType
}

func (s fakeSyncer) Key() string {
	return s.key
}

func (s fakeSyncer) DefaultSyncType() usersync.SyncType {
	return s.defaultSyncType
}

func (s fakeSyncer) SupportsType(syncTypes []usersync.SyncType) bool {
	return true
}

func (s fakeSyncer) GetSync(syncTypes []usersync.SyncType, privacyPolicies privacy.Policies) (usersync.Sync, error) {
	return usersync.Sync{}, nil
}<|MERGE_RESOLUTION|>--- conflicted
+++ resolved
@@ -471,16 +471,10 @@
 func doRequest(req *http.Request, metrics metrics.MetricsEngine, syncers []string, gdprAllowsHostCookies, gdprReturnsError, gdprReturnsMalformedError bool) *httptest.ResponseRecorder {
 	cfg := config.Configuration{}
 	perms := &mockPermsSetUID{
-<<<<<<< HEAD
-		allowHost:      gdprAllowsHostCookies,
-		errorHost:      gdprReturnsError,
-		errorMalformed: gdprReturnsMalformedError,
-		allowPI:        true,
-=======
 		allowHost:           gdprAllowsHostCookies,
 		errorHost:           gdprReturnsError,
+		errorMalformed:      gdprReturnsMalformedError,
 		personalInfoAllowed: true,
->>>>>>> f56b624a
 	}
 	analytics := analyticsConf.NewPBSAnalytics(&cfg.Analytics)
 	syncersMap := make(map[string]usersync.Syncer)
@@ -511,16 +505,10 @@
 }
 
 type mockPermsSetUID struct {
-<<<<<<< HEAD
-	allowHost      bool
-	errorHost      bool
-	errorMalformed bool
-	allowPI        bool
-=======
 	allowHost           bool
 	errorHost           bool
+	errorMalformed      bool
 	personalInfoAllowed bool
->>>>>>> f56b624a
 }
 
 func (g *mockPermsSetUID) HostCookiesAllowed(ctx context.Context, gdprSignal gdpr.Signal, consent string) (bool, error) {
