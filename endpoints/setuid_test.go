package endpoints

import (
	"context"
	"errors"
	"github.com/stretchr/testify/assert"
	"net/http"
	"net/http/httptest"
	"net/url"
	"regexp"
	"strconv"
	"strings"
	"testing"
	"time"

<<<<<<< HEAD
	"github.com/PubMatic-OpenWrap/prebid-server/config"
	"github.com/PubMatic-OpenWrap/prebid-server/pbsmetrics"
	"github.com/PubMatic-OpenWrap/prebid-server/privacy"
	"github.com/PubMatic-OpenWrap/prebid-server/usersync"
	"github.com/stretchr/testify/assert"
=======
	"github.com/PubMatic-OpenWrap/prebid-server/usersync"
>>>>>>> 4075ffeb

	"github.com/PubMatic-OpenWrap/prebid-server/openrtb_ext"

	analyticsConf "github.com/PubMatic-OpenWrap/prebid-server/analytics/config"
<<<<<<< HEAD
	metricsConf "github.com/PubMatic-OpenWrap/prebid-server/pbsmetrics/config"
)

func TestSetUIDEndpoint(t *testing.T) {
	testCases := []struct {
		uri                   string
		validFamilyNames      []string
		existingSyncs         map[string]string
		gdprAllowsHostCookies bool
		gdprReturnsError      bool
		expectedSyncs         map[string]string
		expectedRespMessage   string
		expectedResponseCode  int
		description           string
	}{
		{
			uri:                   "/setuid?bidder=pubmatic&uid=123",
			validFamilyNames:      []string{"pubmatic"},
			existingSyncs:         nil,
			gdprAllowsHostCookies: true,
			expectedSyncs:         map[string]string{"pubmatic": "123"},
			expectedResponseCode:  http.StatusOK,
			description:           "Set uid for valid bidder",
		},
		{
			uri:                   "/setuid?bidder=unsupported-bidder&uid=123",
			validFamilyNames:      []string{},
			existingSyncs:         nil,
			gdprAllowsHostCookies: true,
			expectedSyncs:         nil,
			expectedResponseCode:  http.StatusBadRequest,
			description:           "Don't set uid for an unsupported bidder",
		},
		{
			uri:                   "/setuid?bidder=&uid=123",
			validFamilyNames:      []string{"pubmatic"},
			existingSyncs:         nil,
			gdprAllowsHostCookies: true,
			expectedSyncs:         nil,
			expectedResponseCode:  http.StatusBadRequest,
			description:           "Don't set uid for an empty bidder",
		},
		{
			uri:                   "/setuid?bidder=unsupported-bidder&uid=123",
			validFamilyNames:      []string{},
			existingSyncs:         map[string]string{"pubmatic": "1234"},
			gdprAllowsHostCookies: true,
			expectedSyncs:         nil,
			expectedResponseCode:  http.StatusBadRequest,
			description: "No need to set existing syncs back in response for a request " +
				"to set uid for an unsupported bidder",
		},
		{
			uri:                   "/setuid?bidder=&uid=123",
			validFamilyNames:      []string{"pubmatic"},
			existingSyncs:         map[string]string{"pubmatic": "1234"},
			gdprAllowsHostCookies: true,
			expectedSyncs:         nil,
			expectedResponseCode:  http.StatusBadRequest,
			description: "No need to set existing syncs back in response for a request " +
				"to set uid for an empty bidder",
		},
		{
			uri:                   "/setuid?bidder=pubmatic",
			validFamilyNames:      []string{"pubmatic"},
			existingSyncs:         map[string]string{"pubmatic": "1234"},
			gdprAllowsHostCookies: true,
			expectedSyncs:         map[string]string{},
			expectedResponseCode:  http.StatusOK,
			description:           "Unset uid for a bidder if the request contains an empty uid for that bidder",
		},
		{
			uri:                   "/setuid?bidder=pubmatic&uid=123",
			validFamilyNames:      []string{"pubmatic"},
			existingSyncs:         map[string]string{"rubicon": "def"},
			gdprAllowsHostCookies: true,
			expectedSyncs:         map[string]string{"pubmatic": "123", "rubicon": "def"},
			expectedResponseCode:  http.StatusOK,
			description:           "Add the uid for the requested bidder to the list of existing syncs",
		},
		{
			uri:                  "/setuid?bidder=pubmatic&uid=123&gdpr=0",
			validFamilyNames:     []string{"pubmatic"},
			existingSyncs:        nil,
			expectedSyncs:        map[string]string{"pubmatic": "123"},
			expectedResponseCode: http.StatusOK,
			description:          "Don't care about GDPR consent if GDPR is set to 0",
		},
		{
			uri:                  "/setuid?bidder=pubmatic&uid=123",
			validFamilyNames:     []string{"pubmatic"},
			existingSyncs:        nil,
			expectedSyncs:        nil,
			expectedResponseCode: http.StatusOK,
			expectedRespMessage:  "The gdpr_consent string prevents cookies from being saved",
			description:          "Return err message if the GDPR consent doesn't allow syncs for the given bidder",
		},
		{
			uri:                   "/setuid?uid=123",
			validFamilyNames:      []string{"appnexus"},
			existingSyncs:         nil,
			expectedSyncs:         nil,
			gdprAllowsHostCookies: true,
			expectedResponseCode:  http.StatusBadRequest,
			expectedRespMessage:   `"bidder" query param is required`,
			description:           "Return an error if the bidder param is missing from the request",
		},
		{
			uri:                   "/setuid?bidder=appnexus&uid=123&gdpr=2",
			validFamilyNames:      []string{"appnexus"},
			existingSyncs:         nil,
			expectedSyncs:         nil,
			gdprAllowsHostCookies: true,
			expectedResponseCode:  http.StatusBadRequest,
			expectedRespMessage:   "the gdpr query param must be either 0 or 1. You gave 2",
			description:           "Return an error if GDPR is set to anything else other that 0 or 1",
		},
		{
			uri:                   "/setuid?bidder=appnexus&uid=123&gdpr=1",
			validFamilyNames:      []string{"appnexus"},
			existingSyncs:         nil,
			expectedSyncs:         nil,
			gdprAllowsHostCookies: true,
			expectedResponseCode:  http.StatusBadRequest,
			expectedRespMessage:   "gdpr_consent is required when gdpr=1",
			description:           "Return an error if GDPR is set to 1 but GDPR consent string is missing",
		},
		{
			uri: "/setuid?bidder=pubmatic&uid=123&gdpr_consent=" +
				"BONciguONcjGKADACHENAOLS1rAHDAFAAEAASABQAMwAeACEAFw",
			validFamilyNames:     []string{"pubmatic"},
			existingSyncs:        nil,
			expectedSyncs:        nil,
			gdprReturnsError:     true,
			expectedResponseCode: http.StatusBadRequest,
			expectedRespMessage: "No global vendor list was available to interpret this consent string. " +
				"If this is a new, valid version, it should become available soon.",
			description: "Return an error if the GDPR string is either malformed or using a newer version that isn't yet supported",
		},
		{
			uri: "/setuid?bidder=pubmatic&uid=123&gdpr=1&gdpr_consent=" +
				"BONciguONcjGKADACHENAOLS1rAHDAFAAEAASABQAMwAeACEAFw",
			validFamilyNames:     []string{"pubmatic"},
			existingSyncs:        nil,
			expectedSyncs:        nil,
			expectedResponseCode: http.StatusOK,
			expectedRespMessage:  "The gdpr_consent string prevents cookies from being saved",
			description:          "Shouldn't set uid for a bidder if it is not allowed by the GDPR consent string",
		},
		{
			uri: "/setuid?bidder=pubmatic&uid=123&gdpr=1&gdpr_consent=" +
				"BONciguONcjGKADACHENAOLS1rAHDAFAAEAASABQAMwAeACEAFw",
			validFamilyNames:      []string{"pubmatic"},
			gdprAllowsHostCookies: true,
			existingSyncs:         nil,
			expectedSyncs:         map[string]string{"pubmatic": "123"},
			expectedResponseCode:  http.StatusOK,
			description:           "Should set uid for a bidder that is allowed by the GDPR consent string",
		},
	}

	metrics := &metricsConf.DummyMetricsEngine{}
	for _, test := range testCases {
		response := doRequest(makeRequest(test.uri, test.existingSyncs), metrics,
			test.validFamilyNames, test.gdprAllowsHostCookies, test.gdprReturnsError)
		assert.Equal(t, test.expectedResponseCode, response.Code, "Test Case: %s. /setuid returned unexpected error code", test.description)

		if test.expectedSyncs != nil {
			assertHasSyncs(t, test.description, response, test.expectedSyncs)
		} else {
			assert.Equal(t, "", response.Header().Get("Set-Cookie"), "Test Case: %s. /setuid returned unexpected cookie", test.description)
		}

		if test.expectedRespMessage != "" {
			assert.Equal(t, test.expectedRespMessage, response.Body.String(), "Test Case: %s. /setuid returned unexpected message")
		}
	}
}

func TestSetUIDEndpointMetrics(t *testing.T) {
	testCases := []struct {
		uri                   string
		cookies               []*usersync.PBSCookie
		validFamilyNames      []string
		gdprAllowsHostCookies bool
		expectedMetricAction  pbsmetrics.RequestAction
		expectedMetricBidder  openrtb_ext.BidderName
		expectedResponseCode  int
		description           string
	}{
		{
			uri:                   "/setuid?bidder=pubmatic&uid=123",
			cookies:               []*usersync.PBSCookie{},
			validFamilyNames:      []string{"pubmatic"},
			gdprAllowsHostCookies: true,
			expectedMetricAction:  pbsmetrics.RequestActionSet,
			expectedMetricBidder:  openrtb_ext.BidderName("pubmatic"),
			expectedResponseCode:  200,
			description:           "Success - Sync",
		},
		{
			uri:                   "/setuid?bidder=pubmatic&uid=",
			cookies:               []*usersync.PBSCookie{},
			validFamilyNames:      []string{"pubmatic"},
			gdprAllowsHostCookies: true,
			expectedMetricAction:  pbsmetrics.RequestActionSet,
			expectedMetricBidder:  openrtb_ext.BidderName("pubmatic"),
			expectedResponseCode:  200,
			description:           "Success - Unsync",
		},
		{
			uri:                   "/setuid?bidder=pubmatic&uid=123",
			cookies:               []*usersync.PBSCookie{usersync.NewPBSCookieWithOptOut()},
			validFamilyNames:      []string{"pubmatic"},
			gdprAllowsHostCookies: true,
			expectedMetricAction:  pbsmetrics.RequestActionOptOut,
			expectedResponseCode:  401,
			description:           "Cookie Opted Out",
		},
		{
			uri:                   "/setuid?bidder=pubmatic&uid=123",
			cookies:               []*usersync.PBSCookie{},
			validFamilyNames:      []string{},
			gdprAllowsHostCookies: true,
			expectedMetricAction:  pbsmetrics.RequestActionErr,
			expectedResponseCode:  400,
			description:           "Unsupported Cookie Name",
		},
		{
			uri:                   "/setuid?bidder=pubmatic&uid=123&gdpr=1",
			cookies:               []*usersync.PBSCookie{},
			validFamilyNames:      []string{"pubmatic"},
			gdprAllowsHostCookies: false,
			expectedMetricAction:  pbsmetrics.RequestActionGDPR,
			expectedMetricBidder:  openrtb_ext.BidderName("pubmatic"),
			expectedResponseCode:  400,
			description:           "Prevented By GDPR",
		},
	}

	for _, test := range testCases {
		metrics := &pbsmetrics.MetricsEngineMock{}
		expectedLabels := pbsmetrics.UserLabels{
			Action: test.expectedMetricAction,
			Bidder: test.expectedMetricBidder,
		}
		metrics.On("RecordUserIDSet", expectedLabels).Once()
=======
	"github.com/PubMatic-OpenWrap/prebid-server/config"
	metricsConf "github.com/PubMatic-OpenWrap/prebid-server/pbsmetrics/config"
)

func TestNormalSet(t *testing.T) {
	response := doRequest(makeRequest("/setuid?bidder=pubmatic&uid=123", nil, false), true, false)
	assertIntsMatch(t, http.StatusOK, response.Code)
	assertHasSyncs(t, response, map[string]string{
		"pubmatic": "123",
	})
}

func TestUnset(t *testing.T) {
	response := doRequest(makeRequest("/setuid?bidder=pubmatic", map[string]string{"pubmatic": "1234"}, false), true, false)
	assertIntsMatch(t, http.StatusOK, response.Code)
	assertHasSyncs(t, response, nil)
}

func TestMergeSet(t *testing.T) {
	response := doRequest(makeRequest("/setuid?bidder=pubmatic&uid=123", map[string]string{"rubicon": "def"}, false), true, false)
	assertIntsMatch(t, http.StatusOK, response.Code)
	assertHasSyncs(t, response, map[string]string{
		"pubmatic": "123",
		"rubicon":  "def",
	})
}

func TestGDPRPrevention(t *testing.T) {
	response := doRequest(makeRequest("/setuid?bidder=pubmatic&uid=123", nil, false), false, false)
	assertIntsMatch(t, http.StatusOK, response.Code)
	assertStringsMatch(t, "The gdpr_consent string prevents cookies from being saved", response.Body.String())
	assertNoCookie(t, response)
}

func TestGDPRConsentError(t *testing.T) {
	response := doRequest(makeRequest("/setuid?bidder=pubmatic&uid=123&gdpr_consent=BONciguONcjGKADACHENAOLS1rAHDAFAAEAASABQAMwAeACEAFw", nil, false), false, true)
	assertIntsMatch(t, http.StatusBadRequest, response.Code)
	assertStringsMatch(t, "No global vendor list was available to interpret this consent string. If this is a new, valid version, it should become available soon.", response.Body.String())
	assertNoCookie(t, response)
}

func TestInapplicableGDPR(t *testing.T) {
	response := doRequest(makeRequest("/setuid?bidder=pubmatic&uid=123&gdpr=0", nil, false), false, false)
	assertIntsMatch(t, http.StatusOK, response.Code)
	assertHasSyncs(t, response, map[string]string{
		"pubmatic": "123",
	})
}

func TestExplicitGDPRPrevention(t *testing.T) {
	response := doRequest(makeRequest("/setuid?bidder=pubmatic&uid=123&gdpr=1&gdpr_consent=BONciguONcjGKADACHENAOLS1rAHDAFAAEAASABQAMwAeACEAFw", nil, false), false, false)
	assertIntsMatch(t, http.StatusOK, response.Code)
	assertStringsMatch(t, "The gdpr_consent string prevents cookies from being saved", response.Body.String())
	assertNoCookie(t, response)
}
>>>>>>> 4075ffeb

		req := httptest.NewRequest("GET", test.uri, nil)
		for _, v := range test.cookies {
			addCookie(req, v)
		}
		response := doRequest(req, metrics, test.validFamilyNames, test.gdprAllowsHostCookies, false)

		assert.Equal(t, test.expectedResponseCode, response.Code, test.description)
		metrics.AssertExpectations(t)
	}
}

func TestOptedOut(t *testing.T) {
	request := httptest.NewRequest("GET", "/setuid?bidder=pubmatic&uid=123", nil)
	cookie := usersync.NewPBSCookie()
	cookie.SetPreference(false)
	addCookie(request, cookie)
	validFamilyNames := []string{"pubmatic"}
	metrics := &metricsConf.DummyMetricsEngine{}
	response := doRequest(request, metrics, validFamilyNames, true, false)

	assert.Equal(t, http.StatusUnauthorized, response.Code)
}

<<<<<<< HEAD
func TestSiteCookieCheck(t *testing.T) {
	testCases := []struct {
		ua             string
		expectedResult bool
		description    string
	}{
		{
			ua:             "Mozilla/5.0 (Macintosh; Intel Mac OS X 10_14_0) AppleWebKit/537.36 (KHTML, like Gecko) Chrome/75.0.3770.142 Safari/537.36",
			expectedResult: true,
			description:    "Should return true for a valid chrome version",
		},
		{
			ua:             "Mozilla/5.0 (Macintosh; Intel Mac OS X 10_14_0) AppleWebKit/537.36 (KHTML, like Gecko) Chrome/65.0.3770.142 Safari/537.36",
			expectedResult: false,
			description:    "Should return false for chrome version below than the supported min version",
		},
	}

	for _, test := range testCases {
		assert.Equal(t, test.expectedResult, siteCookieCheck(test.ua), test.description)
=======
func TestSecParam(t *testing.T) {
	response := doRequest(makeRequest("/setuid?bidder=pubmatic&uid=123", nil, true), true, false)
	assertIntsMatch(t, http.StatusOK, response.Code)
	uidsCookie := readUidsCookie(response.Header())
	assert.True(t, uidsCookie.Secure)
}

func TestNoSecParam(t *testing.T) {
	response := doRequest(makeRequest("/setuid?bidder=pubmatic&uid=123", nil, false), true, false)
	assertIntsMatch(t, http.StatusOK, response.Code)
	uidsCookie := readUidsCookie(response.Header())
	assert.False(t, uidsCookie.Secure)
}

func assertHasSyncs(t *testing.T, resp *httptest.ResponseRecorder, syncs map[string]string) {
	t.Helper()
	cookie := parseCookieString(t, resp)
	assertIntsMatch(t, len(syncs), cookie.LiveSyncCount())
	for bidder, value := range syncs {
		assertBoolsMatch(t, true, cookie.HasLiveSync(bidder))
		assertSyncValue(t, cookie, bidder, value)
>>>>>>> 4075ffeb
	}
}

func TestGetFamilyName(t *testing.T) {
	testCases := []struct {
		urlValues     url.Values
		expectedName  string
		expectedError string
		description   string
	}{
		{
			urlValues:    url.Values{"bidder": []string{"valid"}},
			expectedName: "valid",
			description:  "Should return no error for valid family name",
		},
		{
			urlValues:     url.Values{"bidder": []string{"VALID"}},
			expectedError: "The bidder name provided is not supported by Prebid Server",
			description:   "Should return error for different case",
		},
		{
			urlValues:     url.Values{"bidder": []string{"invalid"}},
			expectedError: "The bidder name provided is not supported by Prebid Server",
			description:   "Should return an error for unsupported bidder",
		},
		{
			urlValues:     url.Values{"bidder": []string{}},
			expectedError: `"bidder" query param is required`,
			description:   "Should return an error for empty bidder name",
		},
		{
			urlValues:     url.Values{},
			expectedError: `"bidder" query param is required`,
			description:   "Should return an error for missing bidder name",
		},
	}

	for _, test := range testCases {

		name, err := getFamilyName(test.urlValues, map[string]struct{}{"valid": {}})

		assert.Equal(t, test.expectedName, name, test.description)

		if test.expectedError != "" {
			assert.EqualError(t, err, test.expectedError, test.description)
		} else {
			assert.NoError(t, err, test.description)
		}
	}
}

func assertHasSyncs(t *testing.T, testCase string, resp *httptest.ResponseRecorder, syncs map[string]string) {
	t.Helper()
<<<<<<< HEAD
	cookie := parseCookieString(t, resp)
	assert.Equal(t, len(syncs), cookie.LiveSyncCount(), "Test Case: %s. /setuid response doesn't contain expected number of syncs", testCase)
	for bidder, uid := range syncs {
		assert.True(t, cookie.HasLiveSync(bidder), "Test Case: %s. /setuid response cookie doesn't contain uid for bidder: %s", testCase, bidder)
		actualUID, _, _ := cookie.GetUID(bidder)
		assert.Equal(t, uid, actualUID, "Test Case: %s. /setuid response cookie doesn't contain correct uid for bidder: %s", testCase, bidder)
	}
=======
	response := doRequest(makeRequest(uri, nil, false), true, false)
	assertIntsMatch(t, http.StatusBadRequest, response.Code)
	assertStringsMatch(t, errMsg, response.Body.String())
>>>>>>> 4075ffeb
}

func makeRequest(uri string, existingSyncs map[string]string, addSecParam bool) *http.Request {
	request := httptest.NewRequest("GET", uri, nil)
	if len(existingSyncs) > 0 {
		pbsCookie := usersync.NewPBSCookie()
		for family, value := range existingSyncs {
			pbsCookie.TrySync(family, value)
		}
		addCookie(request, pbsCookie)
	}
	if addSecParam {
		q := request.URL.Query()
		q.Add("sec", "1")
		request.URL.RawQuery = q.Encode()
	}
	return request
}

func doRequest(req *http.Request, metrics pbsmetrics.MetricsEngine, validFamilyNames []string, gdprAllowsHostCookies bool, gdprReturnsError bool) *httptest.ResponseRecorder {
	cfg := config.Configuration{}
	perms := &mockPermsSetUID{
		allowHost: gdprAllowsHostCookies,
		errorHost: gdprReturnsError,
		allowPI:   true,
	}
	analytics := analyticsConf.NewPBSAnalytics(&cfg.Analytics)
	syncers := make(map[openrtb_ext.BidderName]usersync.Usersyncer)
	for _, name := range validFamilyNames {
		syncers[openrtb_ext.BidderName(name)] = newFakeSyncer(name)
	}

	endpoint := NewSetUIDEndpoint(cfg.HostCookie, syncers, perms, analytics, metrics)
	response := httptest.NewRecorder()
	endpoint(response, req, nil)
	return response
}

func addCookie(req *http.Request, cookie *usersync.PBSCookie) {
	req.AddCookie(cookie.ToHTTPCookie(time.Duration(1) * time.Hour))
}

func parseCookieString(t *testing.T, response *httptest.ResponseRecorder) *usersync.PBSCookie {
	cookieString := response.Header().Get("Set-Cookie")

	parser := regexp.MustCompile("uids=(.*?);")
	res := parser.FindStringSubmatch(cookieString)
	assert.Equal(t, 2, len(res))
	httpCookie := http.Cookie{
		Name:  "uids",
		Value: res[1],
	}
	return usersync.ParsePBSCookie(&httpCookie)
}

type mockPermsSetUID struct {
	allowHost bool
	errorHost bool
	allowPI   bool
}

func (g *mockPermsSetUID) HostCookiesAllowed(ctx context.Context, consent string) (bool, error) {
	var err error
	if g.errorHost {
		err = errors.New("something went wrong")
	}
	return g.allowHost, err
}

func (g *mockPermsSetUID) BidderSyncAllowed(ctx context.Context, bidder openrtb_ext.BidderName, consent string) (bool, error) {
	return false, nil
}

func (g *mockPermsSetUID) PersonalInfoAllowed(ctx context.Context, bidder openrtb_ext.BidderName, PublisherID string, consent string) (bool, error) {
	return g.allowPI, nil
}

<<<<<<< HEAD
func newFakeSyncer(familyName string) usersync.Usersyncer {
	return fakeSyncer{
		familyName: familyName,
	}
}

type fakeSyncer struct {
	familyName string
}

// FamilyNames implements the Usersyncer interface.
func (s fakeSyncer) FamilyName() string {
	return s.familyName
}

// GetUsersyncInfo implements the Usersyncer interface with a no-op.
func (s fakeSyncer) GetUsersyncInfo(privacyPolicies privacy.Policies) (*usersync.UsersyncInfo, error) {
	return nil, nil
}

// GDPRVendorID implements the Usersyncer interface with a no-op.
func (s fakeSyncer) GDPRVendorID() uint16 {
	return 0
=======
func readUidsCookie(h http.Header) *http.Cookie {
	cookieCount := len(h["Set-Cookie"])
	if cookieCount == 0 {
		return nil
	}
	//cookies := make([]*http.Cookie, 0, cookieCount)
	for _, line := range h["Set-Cookie"] {
		parts := strings.Split(strings.TrimSpace(line), ";")
		if len(parts) == 1 && parts[0] == "" {
			continue
		}
		parts[0] = strings.TrimSpace(parts[0])
		j := strings.Index(parts[0], "=")
		if j < 0 {
			continue
		}
		name, value := parts[0][:j], parts[0][j+1:]
		if name != "uids" {
			continue
		}
		//if !isCookieNameValid(name) {
		//	continue
		//}
		value, ok := parseCookieValue(value, true)
		if !ok {
			continue
		}
		c := &http.Cookie{
			Name:  name,
			Value: value,
			Raw:   line,
		}
		for i := 1; i < len(parts); i++ {
			parts[i] = strings.TrimSpace(parts[i])
			if len(parts[i]) == 0 {
				continue
			}

			attr, val := parts[i], ""
			if j := strings.Index(attr, "="); j >= 0 {
				attr, val = attr[:j], attr[j+1:]
			}
			lowerAttr := strings.ToLower(attr)
			val, ok = parseCookieValue(val, false)
			if !ok {
				c.Unparsed = append(c.Unparsed, parts[i])
				continue
			}
			switch lowerAttr {
			case "samesite":
				lowerVal := strings.ToLower(val)
				switch lowerVal {
				case "lax":
					c.SameSite = http.SameSiteLaxMode
				case "strict":
					c.SameSite = http.SameSiteStrictMode
				default:
					c.SameSite = http.SameSiteDefaultMode
				}
				continue
			case "secure":
				c.Secure = true
				continue
			case "httponly":
				c.HttpOnly = true
				continue
			case "domain":
				c.Domain = val
				continue
			case "max-age":
				secs, err := strconv.Atoi(val)
				if err != nil || secs != 0 && val[0] == '0' {
					break
				}
				if secs <= 0 {
					secs = -1
				}
				c.MaxAge = secs
				continue
			case "expires":
				c.RawExpires = val
				exptime, err := time.Parse(time.RFC1123, val)
				if err != nil {
					exptime, err = time.Parse("Mon, 02-Jan-2006 15:04:05 MST", val)
					if err != nil {
						c.Expires = time.Time{}
						break
					}
				}
				c.Expires = exptime.UTC()
				continue
			case "path":
				c.Path = val
				continue
			}
			c.Unparsed = append(c.Unparsed, parts[i])
		}
		return c
	}
	return nil
}

func parseCookieValue(raw string, allowDoubleQuote bool) (string, bool) {
	// Strip the quotes, if present.
	if allowDoubleQuote && len(raw) > 1 && raw[0] == '"' && raw[len(raw)-1] == '"' {
		raw = raw[1 : len(raw)-1]
	}
	for i := 0; i < len(raw); i++ {
		if !validCookieValueByte(raw[i]) {
			return "", false
		}
	}
	return raw, true
}

func validCookieValueByte(b byte) bool {
	return 0x20 <= b && b < 0x7f && b != '"' && b != ';' && b != '\\'
>>>>>>> 4075ffeb
}<|MERGE_RESOLUTION|>--- conflicted
+++ resolved
@@ -13,20 +13,15 @@
 	"testing"
 	"time"
 
-<<<<<<< HEAD
 	"github.com/PubMatic-OpenWrap/prebid-server/config"
 	"github.com/PubMatic-OpenWrap/prebid-server/pbsmetrics"
 	"github.com/PubMatic-OpenWrap/prebid-server/privacy"
 	"github.com/PubMatic-OpenWrap/prebid-server/usersync"
 	"github.com/stretchr/testify/assert"
-=======
-	"github.com/PubMatic-OpenWrap/prebid-server/usersync"
->>>>>>> 4075ffeb
 
 	"github.com/PubMatic-OpenWrap/prebid-server/openrtb_ext"
 
 	analyticsConf "github.com/PubMatic-OpenWrap/prebid-server/analytics/config"
-<<<<<<< HEAD
 	metricsConf "github.com/PubMatic-OpenWrap/prebid-server/pbsmetrics/config"
 )
 
@@ -274,63 +269,6 @@
 			Bidder: test.expectedMetricBidder,
 		}
 		metrics.On("RecordUserIDSet", expectedLabels).Once()
-=======
-	"github.com/PubMatic-OpenWrap/prebid-server/config"
-	metricsConf "github.com/PubMatic-OpenWrap/prebid-server/pbsmetrics/config"
-)
-
-func TestNormalSet(t *testing.T) {
-	response := doRequest(makeRequest("/setuid?bidder=pubmatic&uid=123", nil, false), true, false)
-	assertIntsMatch(t, http.StatusOK, response.Code)
-	assertHasSyncs(t, response, map[string]string{
-		"pubmatic": "123",
-	})
-}
-
-func TestUnset(t *testing.T) {
-	response := doRequest(makeRequest("/setuid?bidder=pubmatic", map[string]string{"pubmatic": "1234"}, false), true, false)
-	assertIntsMatch(t, http.StatusOK, response.Code)
-	assertHasSyncs(t, response, nil)
-}
-
-func TestMergeSet(t *testing.T) {
-	response := doRequest(makeRequest("/setuid?bidder=pubmatic&uid=123", map[string]string{"rubicon": "def"}, false), true, false)
-	assertIntsMatch(t, http.StatusOK, response.Code)
-	assertHasSyncs(t, response, map[string]string{
-		"pubmatic": "123",
-		"rubicon":  "def",
-	})
-}
-
-func TestGDPRPrevention(t *testing.T) {
-	response := doRequest(makeRequest("/setuid?bidder=pubmatic&uid=123", nil, false), false, false)
-	assertIntsMatch(t, http.StatusOK, response.Code)
-	assertStringsMatch(t, "The gdpr_consent string prevents cookies from being saved", response.Body.String())
-	assertNoCookie(t, response)
-}
-
-func TestGDPRConsentError(t *testing.T) {
-	response := doRequest(makeRequest("/setuid?bidder=pubmatic&uid=123&gdpr_consent=BONciguONcjGKADACHENAOLS1rAHDAFAAEAASABQAMwAeACEAFw", nil, false), false, true)
-	assertIntsMatch(t, http.StatusBadRequest, response.Code)
-	assertStringsMatch(t, "No global vendor list was available to interpret this consent string. If this is a new, valid version, it should become available soon.", response.Body.String())
-	assertNoCookie(t, response)
-}
-
-func TestInapplicableGDPR(t *testing.T) {
-	response := doRequest(makeRequest("/setuid?bidder=pubmatic&uid=123&gdpr=0", nil, false), false, false)
-	assertIntsMatch(t, http.StatusOK, response.Code)
-	assertHasSyncs(t, response, map[string]string{
-		"pubmatic": "123",
-	})
-}
-
-func TestExplicitGDPRPrevention(t *testing.T) {
-	response := doRequest(makeRequest("/setuid?bidder=pubmatic&uid=123&gdpr=1&gdpr_consent=BONciguONcjGKADACHENAOLS1rAHDAFAAEAASABQAMwAeACEAFw", nil, false), false, false)
-	assertIntsMatch(t, http.StatusOK, response.Code)
-	assertStringsMatch(t, "The gdpr_consent string prevents cookies from being saved", response.Body.String())
-	assertNoCookie(t, response)
-}
->>>>>>> 4075ffeb
 
 		req := httptest.NewRequest("GET", test.uri, nil)
 		for _, v := range test.cookies {
@@ -355,7 +293,6 @@
 	assert.Equal(t, http.StatusUnauthorized, response.Code)
 }
 
-<<<<<<< HEAD
 func TestSiteCookieCheck(t *testing.T) {
 	testCases := []struct {
 		ua             string
@@ -376,29 +313,6 @@
 
 	for _, test := range testCases {
 		assert.Equal(t, test.expectedResult, siteCookieCheck(test.ua), test.description)
-=======
-func TestSecParam(t *testing.T) {
-	response := doRequest(makeRequest("/setuid?bidder=pubmatic&uid=123", nil, true), true, false)
-	assertIntsMatch(t, http.StatusOK, response.Code)
-	uidsCookie := readUidsCookie(response.Header())
-	assert.True(t, uidsCookie.Secure)
-}
-
-func TestNoSecParam(t *testing.T) {
-	response := doRequest(makeRequest("/setuid?bidder=pubmatic&uid=123", nil, false), true, false)
-	assertIntsMatch(t, http.StatusOK, response.Code)
-	uidsCookie := readUidsCookie(response.Header())
-	assert.False(t, uidsCookie.Secure)
-}
-
-func assertHasSyncs(t *testing.T, resp *httptest.ResponseRecorder, syncs map[string]string) {
-	t.Helper()
-	cookie := parseCookieString(t, resp)
-	assertIntsMatch(t, len(syncs), cookie.LiveSyncCount())
-	for bidder, value := range syncs {
-		assertBoolsMatch(t, true, cookie.HasLiveSync(bidder))
-		assertSyncValue(t, cookie, bidder, value)
->>>>>>> 4075ffeb
 	}
 }
 
@@ -452,7 +366,6 @@
 
 func assertHasSyncs(t *testing.T, testCase string, resp *httptest.ResponseRecorder, syncs map[string]string) {
 	t.Helper()
-<<<<<<< HEAD
 	cookie := parseCookieString(t, resp)
 	assert.Equal(t, len(syncs), cookie.LiveSyncCount(), "Test Case: %s. /setuid response doesn't contain expected number of syncs", testCase)
 	for bidder, uid := range syncs {
@@ -460,11 +373,6 @@
 		actualUID, _, _ := cookie.GetUID(bidder)
 		assert.Equal(t, uid, actualUID, "Test Case: %s. /setuid response cookie doesn't contain correct uid for bidder: %s", testCase, bidder)
 	}
-=======
-	response := doRequest(makeRequest(uri, nil, false), true, false)
-	assertIntsMatch(t, http.StatusBadRequest, response.Code)
-	assertStringsMatch(t, errMsg, response.Body.String())
->>>>>>> 4075ffeb
 }
 
 func makeRequest(uri string, existingSyncs map[string]string, addSecParam bool) *http.Request {
@@ -542,7 +450,6 @@
 	return g.allowPI, nil
 }
 
-<<<<<<< HEAD
 func newFakeSyncer(familyName string) usersync.Usersyncer {
 	return fakeSyncer{
 		familyName: familyName,
@@ -566,123 +473,4 @@
 // GDPRVendorID implements the Usersyncer interface with a no-op.
 func (s fakeSyncer) GDPRVendorID() uint16 {
 	return 0
-=======
-func readUidsCookie(h http.Header) *http.Cookie {
-	cookieCount := len(h["Set-Cookie"])
-	if cookieCount == 0 {
-		return nil
-	}
-	//cookies := make([]*http.Cookie, 0, cookieCount)
-	for _, line := range h["Set-Cookie"] {
-		parts := strings.Split(strings.TrimSpace(line), ";")
-		if len(parts) == 1 && parts[0] == "" {
-			continue
-		}
-		parts[0] = strings.TrimSpace(parts[0])
-		j := strings.Index(parts[0], "=")
-		if j < 0 {
-			continue
-		}
-		name, value := parts[0][:j], parts[0][j+1:]
-		if name != "uids" {
-			continue
-		}
-		//if !isCookieNameValid(name) {
-		//	continue
-		//}
-		value, ok := parseCookieValue(value, true)
-		if !ok {
-			continue
-		}
-		c := &http.Cookie{
-			Name:  name,
-			Value: value,
-			Raw:   line,
-		}
-		for i := 1; i < len(parts); i++ {
-			parts[i] = strings.TrimSpace(parts[i])
-			if len(parts[i]) == 0 {
-				continue
-			}
-
-			attr, val := parts[i], ""
-			if j := strings.Index(attr, "="); j >= 0 {
-				attr, val = attr[:j], attr[j+1:]
-			}
-			lowerAttr := strings.ToLower(attr)
-			val, ok = parseCookieValue(val, false)
-			if !ok {
-				c.Unparsed = append(c.Unparsed, parts[i])
-				continue
-			}
-			switch lowerAttr {
-			case "samesite":
-				lowerVal := strings.ToLower(val)
-				switch lowerVal {
-				case "lax":
-					c.SameSite = http.SameSiteLaxMode
-				case "strict":
-					c.SameSite = http.SameSiteStrictMode
-				default:
-					c.SameSite = http.SameSiteDefaultMode
-				}
-				continue
-			case "secure":
-				c.Secure = true
-				continue
-			case "httponly":
-				c.HttpOnly = true
-				continue
-			case "domain":
-				c.Domain = val
-				continue
-			case "max-age":
-				secs, err := strconv.Atoi(val)
-				if err != nil || secs != 0 && val[0] == '0' {
-					break
-				}
-				if secs <= 0 {
-					secs = -1
-				}
-				c.MaxAge = secs
-				continue
-			case "expires":
-				c.RawExpires = val
-				exptime, err := time.Parse(time.RFC1123, val)
-				if err != nil {
-					exptime, err = time.Parse("Mon, 02-Jan-2006 15:04:05 MST", val)
-					if err != nil {
-						c.Expires = time.Time{}
-						break
-					}
-				}
-				c.Expires = exptime.UTC()
-				continue
-			case "path":
-				c.Path = val
-				continue
-			}
-			c.Unparsed = append(c.Unparsed, parts[i])
-		}
-		return c
-	}
-	return nil
-}
-
-func parseCookieValue(raw string, allowDoubleQuote bool) (string, bool) {
-	// Strip the quotes, if present.
-	if allowDoubleQuote && len(raw) > 1 && raw[0] == '"' && raw[len(raw)-1] == '"' {
-		raw = raw[1 : len(raw)-1]
-	}
-	for i := 0; i < len(raw); i++ {
-		if !validCookieValueByte(raw[i]) {
-			return "", false
-		}
-	}
-	return raw, true
-}
-
-func validCookieValueByte(b byte) bool {
-	return 0x20 <= b && b < 0x7f && b != '"' && b != ';' && b != '\\'
->>>>>>> 4075ffeb
 }