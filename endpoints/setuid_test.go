package endpoints

import (
	"context"
	"encoding/json"
	"errors"
	"net/http"
	"net/http/httptest"
	"net/url"
	"regexp"
	"strings"
	"testing"
	"time"

	"github.com/prebid/prebid-server/analytics"
	analyticsBuild "github.com/prebid/prebid-server/analytics/build"
	"github.com/prebid/prebid-server/config"
	"github.com/prebid/prebid-server/errortypes"
	"github.com/prebid/prebid-server/gdpr"
	"github.com/prebid/prebid-server/macros"
	"github.com/prebid/prebid-server/metrics"
	"github.com/prebid/prebid-server/openrtb_ext"
	"github.com/prebid/prebid-server/usersync"
	"github.com/stretchr/testify/assert"

	metricsConf "github.com/prebid/prebid-server/metrics/config"
)

func TestSetUIDEndpoint(t *testing.T) {
	testCases := []struct {
		uri                    string
		syncersBidderNameToKey map[string]string
		existingSyncs          map[string]string
		gdprAllowsHostCookies  bool
		gdprReturnsError       bool
		gdprMalformed          bool
		expectedSyncs          map[string]string
		expectedBody           string
		expectedStatusCode     int
		expectedHeaders        map[string]string
		description            string
	}{
		{
			uri:                    "/setuid?bidder=pubmatic&uid=123",
			syncersBidderNameToKey: map[string]string{"pubmatic": "pubmatic"},
			existingSyncs:          nil,
			gdprAllowsHostCookies:  true,
			expectedSyncs:          map[string]string{"pubmatic": "123"},
			expectedStatusCode:     http.StatusOK,
			expectedHeaders:        map[string]string{"Content-Type": "text/html", "Content-Length": "0"},
			description:            "Set uid for valid bidder",
		},
		{
			uri:                    "/setuid?bidder=appnexus&uid=123",
			syncersBidderNameToKey: map[string]string{"appnexus": "adnxs"},
			existingSyncs:          nil,
			gdprAllowsHostCookies:  true,
			expectedSyncs:          map[string]string{"adnxs": "123"},
			expectedStatusCode:     http.StatusOK,
			expectedHeaders:        map[string]string{"Content-Type": "text/html", "Content-Length": "0"},
			description:            "Set uid for valid bidder with different key",
		},
		{
			uri:                    "/setuid?bidder=unsupported-bidder&uid=123",
			syncersBidderNameToKey: map[string]string{},
			existingSyncs:          nil,
			gdprAllowsHostCookies:  true,
			expectedSyncs:          nil,
			expectedStatusCode:     http.StatusBadRequest,
			expectedBody:           "The bidder name provided is not supported by Prebid Server",
			description:            "Don't set uid for an unsupported bidder",
		},
		{
			uri:                    "/setuid?bidder=&uid=123",
			syncersBidderNameToKey: map[string]string{"pubmatic": "pubmatic"},
			existingSyncs:          nil,
			gdprAllowsHostCookies:  true,
			expectedSyncs:          nil,
			expectedStatusCode:     http.StatusBadRequest,
			expectedBody:           `"bidder" query param is required`,
			description:            "Don't set uid for an empty bidder",
		},
		{
			uri:                    "/setuid?bidder=unsupported-bidder&uid=123",
			syncersBidderNameToKey: map[string]string{},
			existingSyncs:          map[string]string{"pubmatic": "1234"},
			gdprAllowsHostCookies:  true,
			expectedSyncs:          nil,
			expectedStatusCode:     http.StatusBadRequest,
			expectedBody:           "The bidder name provided is not supported by Prebid Server",
			description: "No need to set existing syncs back in response for a request " +
				"to set uid for an unsupported bidder",
		},
		{
			uri:                    "/setuid?bidder=&uid=123",
			syncersBidderNameToKey: map[string]string{"pubmatic": "pubmatic"},
			existingSyncs:          map[string]string{"pubmatic": "1234"},
			gdprAllowsHostCookies:  true,
			expectedSyncs:          nil,
			expectedStatusCode:     http.StatusBadRequest,
			expectedBody:           `"bidder" query param is required`,
			description: "No need to set existing syncs back in response for a request " +
				"to set uid for an empty bidder",
		},
		{
			uri:                    "/setuid?bidder=pubmatic",
			syncersBidderNameToKey: map[string]string{"pubmatic": "pubmatic"},
			existingSyncs:          map[string]string{"pubmatic": "1234"},
			gdprAllowsHostCookies:  true,
			expectedSyncs:          map[string]string{},
			expectedStatusCode:     http.StatusOK,
			expectedHeaders:        map[string]string{"Content-Type": "text/html", "Content-Length": "0"},
			description:            "Unset uid for a bidder if the request contains an empty uid for that bidder",
		},
		{
			uri:                    "/setuid?bidder=pubmatic&uid=123",
			syncersBidderNameToKey: map[string]string{"pubmatic": "pubmatic"},
			existingSyncs:          map[string]string{"rubicon": "def"},
			gdprAllowsHostCookies:  true,
			expectedSyncs:          map[string]string{"pubmatic": "123", "rubicon": "def"},
			expectedStatusCode:     http.StatusOK,
			expectedHeaders:        map[string]string{"Content-Type": "text/html", "Content-Length": "0"},
			description:            "Add the uid for the requested bidder to the list of existing syncs",
		},
		{
			uri:                    "/setuid?bidder=pubmatic&uid=123&gdpr=0",
			syncersBidderNameToKey: map[string]string{"pubmatic": "pubmatic"},
			existingSyncs:          nil,
			gdprAllowsHostCookies:  true,
			expectedSyncs:          map[string]string{"pubmatic": "123"},
			expectedStatusCode:     http.StatusOK,
			expectedHeaders:        map[string]string{"Content-Type": "text/html", "Content-Length": "0"},
			description:            "Don't care about GDPR consent if GDPR is set to 0",
		},
		{
			uri:                    "/setuid?uid=123",
			syncersBidderNameToKey: map[string]string{"appnexus": "appnexus"},
			existingSyncs:          nil,
			expectedSyncs:          nil,
			gdprAllowsHostCookies:  true,
			expectedStatusCode:     http.StatusBadRequest,
			expectedBody:           `"bidder" query param is required`,
			description:            "Return an error if the bidder param is missing from the request",
		},
		{
			uri:                    "/setuid?bidder=appnexus&uid=123&gdpr=2",
			syncersBidderNameToKey: map[string]string{"appnexus": "appnexus"},
			existingSyncs:          nil,
			expectedSyncs:          nil,
			gdprAllowsHostCookies:  true,
			expectedStatusCode:     http.StatusBadRequest,
			expectedBody:           "the gdpr query param must be either 0 or 1. You gave 2",
			description:            "Return an error if GDPR is set to anything else other that 0 or 1",
		},
		{
			uri:                    "/setuid?bidder=appnexus&uid=123&gdpr=1",
			syncersBidderNameToKey: map[string]string{"appnexus": "appnexus"},
			existingSyncs:          nil,
			expectedSyncs:          nil,
			gdprAllowsHostCookies:  true,
			expectedStatusCode:     http.StatusBadRequest,
			expectedBody:           "GDPR consent is required when gdpr signal equals 1",
			description:            "Return an error if GDPR is set to 1 but GDPR consent string is missing",
		},
		{
			uri: "/setuid?bidder=pubmatic&uid=123&gdpr_consent=" +
				"BONciguONcjGKADACHENAOLS1rAHDAFAAEAASABQAMwAeACEAFw",
			syncersBidderNameToKey: map[string]string{"pubmatic": "pubmatic"},
			existingSyncs:          nil,
			expectedSyncs:          nil,
			gdprReturnsError:       true,
			expectedStatusCode:     http.StatusBadRequest,
			expectedBody: "No global vendor list was available to interpret this consent string. " +
				"If this is a new, valid version, it should become available soon.",
			description: "Return an error if the GDPR string is either malformed or using a newer version that isn't yet supported",
		},
		{
			uri: "/setuid?bidder=pubmatic&uid=123&gdpr=1&gdpr_consent=" +
				"BONciguONcjGKADACHENAOLS1rAHDAFAAEAASABQAMwAeACEAFw",
			syncersBidderNameToKey: map[string]string{"pubmatic": "pubmatic"},
			existingSyncs:          nil,
			expectedSyncs:          nil,
			expectedStatusCode:     http.StatusUnavailableForLegalReasons,
			expectedBody:           "The gdpr_consent string prevents cookies from being saved",
			description:            "Shouldn't set uid for a bidder if it is not allowed by the GDPR consent string",
		},
		{
			uri: "/setuid?bidder=pubmatic&uid=123&gdpr=1&gdpr_consent=" +
				"BONciguONcjGKADACHENAOLS1rAHDAFAAEAASABQAMwAeACEAFw",
			syncersBidderNameToKey: map[string]string{"pubmatic": "pubmatic"},
			gdprAllowsHostCookies:  true,
			existingSyncs:          nil,
			expectedSyncs:          map[string]string{"pubmatic": "123"},
			expectedStatusCode:     http.StatusOK,
			expectedHeaders:        map[string]string{"Content-Type": "text/html", "Content-Length": "0"},
			description:            "Should set uid for a bidder that is allowed by the GDPR consent string",
		},
		{
			uri:                    "/setuid?bidder=pubmatic&uid=123&gpp_sid=2,4&gpp=DBABMA~CPXxRfAPXxRfAAfKABENB-CgAAAAAAAAAAYgAAAAAAAA",
			syncersBidderNameToKey: map[string]string{"pubmatic": "pubmatic"},
			gdprAllowsHostCookies:  true,
			existingSyncs:          nil,
			expectedSyncs:          map[string]string{"pubmatic": "123"},
			expectedStatusCode:     http.StatusOK,
			expectedHeaders:        map[string]string{"Content-Type": "text/html", "Content-Length": "0"},
			description:            "Sets uid for a bidder allowed by GDPR consent string in the GPP query field",
		},
		{
			uri: "/setuid?bidder=pubmatic&uid=123&gpp_sid=2,4&gpp=DBABMA~CPXxRfAPXxRfAAfKABENB-CgAAAAAAAAAAYgAAAAAAAA" +
				"gdpr=1&gdpr_consent=BONciguONcjGKADACHENAOLS1rAHDAFAAEAASABQAMwAeACEAFw",
			syncersBidderNameToKey: map[string]string{"pubmatic": "pubmatic"},
			gdprAllowsHostCookies:  true,
			existingSyncs:          nil,
			expectedSyncs:          map[string]string{"pubmatic": "123"},
			expectedStatusCode:     http.StatusOK,
			expectedBody:           "Warning: 'gpp' value will be used over the one found in the deprecated 'gdpr_consent' field.",
			expectedHeaders:        map[string]string{"Content-Type": "text/plain; charset=utf-8"},
			description:            "Sets uid for a bidder allowed by GDPR in GPP, throws warning because GDPR legacy values weren't used",
		},
		{
			uri:                    "/setuid?bidder=pubmatic&uid=123&gdpr=1&gdpr_consent=malformed",
			syncersBidderNameToKey: map[string]string{"pubmatic": "pubmatic"},
			gdprAllowsHostCookies:  true,
			gdprMalformed:          true,
			existingSyncs:          nil,
			expectedStatusCode:     http.StatusBadRequest,
			expectedBody:           "gdpr_consent was invalid. malformed consent string malformed: some error",
			description:            "Should return an error if GDPR consent string is malformed",
		},
		{
			uri:                    "/setuid?bidder=pubmatic&uid=123&f=b",
			syncersBidderNameToKey: map[string]string{"pubmatic": "pubmatic"},
			existingSyncs:          nil,
			gdprAllowsHostCookies:  true,
			expectedSyncs:          map[string]string{"pubmatic": "123"},
			expectedStatusCode:     http.StatusOK,
			expectedHeaders:        map[string]string{"Content-Type": "text/html", "Content-Length": "0"},
			description:            "Set uid for valid bidder with iframe format",
		},
		{
			uri:                    "/setuid?bidder=pubmatic&uid=123&f=i",
			syncersBidderNameToKey: map[string]string{"pubmatic": "pubmatic"},
			existingSyncs:          nil,
			gdprAllowsHostCookies:  true,
			expectedSyncs:          map[string]string{"pubmatic": "123"},
			expectedStatusCode:     http.StatusOK,
			expectedHeaders:        map[string]string{"Content-Type": "image/png", "Content-Length": "86"},
			description:            "Set uid for valid bidder with redirect format",
		},
		{
			uri:                    "/setuid?bidder=pubmatic&uid=123&f=x",
			syncersBidderNameToKey: map[string]string{"pubmatic": "pubmatic"},
			existingSyncs:          nil,
			gdprAllowsHostCookies:  true,
			expectedSyncs:          nil,
			expectedStatusCode:     http.StatusBadRequest,
			expectedBody:           `"f" query param is invalid. must be "b" or "i"`,
			description:            "Set uid for valid bidder with invalid format",
		},
		{
			uri:                    "/setuid?bidder=pubmatic&uid=123&account=valid_acct",
			syncersBidderNameToKey: map[string]string{"pubmatic": "pubmatic"},
			existingSyncs:          nil,
			gdprAllowsHostCookies:  true,
			expectedSyncs:          map[string]string{"pubmatic": "123"},
			expectedStatusCode:     http.StatusOK,
			expectedHeaders:        map[string]string{"Content-Type": "text/html", "Content-Length": "0"},
			description:            "Set uid for valid bidder with valid account provided",
		},
		{
			uri:                    "/setuid?bidder=pubmatic&uid=123&account=disabled_acct",
			syncersBidderNameToKey: map[string]string{"pubmatic": "pubmatic"},
			existingSyncs:          nil,
			gdprAllowsHostCookies:  true,
			expectedSyncs:          nil,
			expectedStatusCode:     http.StatusBadRequest,
			expectedBody:           "account is disabled, please reach out to the prebid server host",
			description:            "Set uid for valid bidder with valid disabled account provided",
		},
		{
			uri:                    "/setuid?bidder=pubmatic&uid=123&account=valid_acct_with_valid_activities_usersync_enabled",
			syncersBidderNameToKey: map[string]string{"pubmatic": "pubmatic"},
			existingSyncs:          nil,
			gdprAllowsHostCookies:  true,
			expectedSyncs:          map[string]string{"pubmatic": "123"},
			expectedStatusCode:     http.StatusOK,
			expectedHeaders:        map[string]string{"Content-Type": "text/html", "Content-Length": "0"},
			description:            "Set uid for valid bidder with valid account provided with user sync allowed activity",
		},
		{
			uri:                    "/setuid?bidder=pubmatic&uid=123&account=valid_acct_with_valid_activities_usersync_disabled",
			syncersBidderNameToKey: map[string]string{"pubmatic": "pubmatic"},
			existingSyncs:          nil,
			gdprAllowsHostCookies:  true,
			expectedSyncs:          nil,
			expectedStatusCode:     http.StatusUnavailableForLegalReasons,
			description:            "Set uid for valid bidder with valid account provided with user sync disallowed activity",
		},
		{
			uri:                    "/setuid?bidder=pubmatic&uid=123&account=valid_acct_with_invalid_activities",
			syncersBidderNameToKey: map[string]string{"pubmatic": "pubmatic"},
			existingSyncs:          nil,
			gdprAllowsHostCookies:  true,
			expectedSyncs:          map[string]string{"pubmatic": "123"},
			expectedStatusCode:     http.StatusOK,
			expectedHeaders:        map[string]string{"Content-Type": "text/html", "Content-Length": "0"},
			description:            "Set uid for valid bidder with valid account provided with invalid user sync activity",
		},
		{
			description:            "gppsid-valid",
			uri:                    "/setuid?bidder=appnexus&uid=123&gpp_sid=100,101", // fake sids to avoid GDPR logic in this test
			syncersBidderNameToKey: map[string]string{"appnexus": "appnexus"},
			existingSyncs:          nil,
			gdprAllowsHostCookies:  true,
			expectedSyncs:          map[string]string{"appnexus": "123"},
			expectedStatusCode:     http.StatusOK,
			expectedHeaders:        map[string]string{"Content-Type": "text/html", "Content-Length": "0"},
		},
		{
			description:            "gppsid-malformed",
			uri:                    "/setuid?bidder=appnexus&uid=123&gpp_sid=malformed",
			syncersBidderNameToKey: map[string]string{"appnexus": "appnexus"},
			existingSyncs:          nil,
			gdprAllowsHostCookies:  true,
			expectedSyncs:          nil,
			expectedStatusCode:     http.StatusBadRequest,
			expectedBody:           "invalid gpp_sid encoding, must be a csv list of integers",
		},
	}

	analytics := analyticsBuild.New(&config.Analytics{})
	metrics := &metricsConf.NilMetricsEngine{}

	for _, test := range testCases {
		response := doRequest(makeRequest(test.uri, test.existingSyncs), analytics, metrics,
			test.syncersBidderNameToKey, test.gdprAllowsHostCookies, test.gdprReturnsError, test.gdprMalformed, false, 0, nil)
		assert.Equal(t, test.expectedStatusCode, response.Code, "Test Case: %s. /setuid returned unexpected error code", test.description)

		if test.expectedSyncs != nil {
			assertHasSyncs(t, test.description, response, test.expectedSyncs)
		} else {
			assert.Equal(t, "", response.Header().Get("Set-Cookie"), "Test Case: %s. /setuid returned unexpected cookie", test.description)
		}

		if test.expectedBody != "" {
			assert.Equal(t, test.expectedBody, response.Body.String(), "Test Case: %s. /setuid returned unexpected message", test.description)
		}

		// compare header values, except for the cookies
		responseHeaders := map[string]string{}
		for k, v := range response.Result().Header {
			if k != "Set-Cookie" {
				responseHeaders[k] = v[0]
			}
		}
		if test.expectedHeaders == nil {
			test.expectedHeaders = map[string]string{}
		}
		assert.Equal(t, test.expectedHeaders, responseHeaders, test.description+":headers")
	}
}

func TestSetUIDPriorityEjection(t *testing.T) {
	decoder := usersync.Base64Decoder{}
	analytics := analyticsBuild.New(&config.Analytics{})
	syncersByBidder := map[string]string{
		"pubmatic":             "pubmatic",
		"syncer1":              "syncer1",
		"syncer2":              "syncer2",
		"syncer3":              "syncer3",
		"syncer4":              "syncer4",
		"mismatchedBidderName": "syncer5",
		"syncerToEject":        "syncerToEject",
	}

	testCases := []struct {
		description           string
		uri                   string
		givenExistingSyncs    []string
		givenPriorityGroups   [][]string
		givenMaxCookieSize    int
		expectedStatusCode    int
		expectedSyncer        string
		expectedUID           string
		expectedNumOfElements int
		expectedWarning       string
	}{
		{
			description:           "Cookie empty, expect bidder to be synced, no ejection",
			uri:                   "/setuid?bidder=pubmatic&uid=123",
			givenPriorityGroups:   [][]string{},
			givenMaxCookieSize:    500,
			expectedSyncer:        "pubmatic",
			expectedUID:           "123",
			expectedNumOfElements: 1,
			expectedStatusCode:    http.StatusOK,
		},
		{
			description:           "Cookie full, no priority groups, one ejection",
			uri:                   "/setuid?bidder=pubmatic&uid=123",
			givenExistingSyncs:    []string{"syncer1", "syncer2", "syncer3", "syncer4"},
			givenPriorityGroups:   [][]string{},
			givenMaxCookieSize:    500,
			expectedUID:           "123",
			expectedSyncer:        "pubmatic",
			expectedNumOfElements: 4,
			expectedStatusCode:    http.StatusOK,
		},
		{
			description:           "Cookie full, eject lowest priority element",
			uri:                   "/setuid?bidder=pubmatic&uid=123",
			givenExistingSyncs:    []string{"syncer2", "syncer3", "syncer4", "syncerToEject"},
			givenPriorityGroups:   [][]string{{"pubmatic", "syncer2", "syncer3", "syncer4"}, {"syncerToEject"}},
			givenMaxCookieSize:    500,
			expectedUID:           "123",
			expectedSyncer:        "pubmatic",
			expectedNumOfElements: 4,
			expectedStatusCode:    http.StatusOK,
		},
		{
			description:           "Cookie full, all elements same priority, one ejection",
			uri:                   "/setuid?bidder=pubmatic&uid=123",
			givenExistingSyncs:    []string{"syncer1", "syncer2", "syncer3", "syncer5"},
			givenPriorityGroups:   [][]string{{"pubmatic", "syncer1", "syncer2", "syncer3", "mismatchedBidderName"}},
			givenMaxCookieSize:    500,
			expectedUID:           "123",
			expectedSyncer:        "pubmatic",
			expectedNumOfElements: 4,
			expectedStatusCode:    http.StatusOK,
		},
		{
			description:         "There are only priority elements left, but the bidder being synced isn't one",
			uri:                 "/setuid?bidder=pubmatic&uid=123",
			givenExistingSyncs:  []string{"syncer1", "syncer2", "syncer3", "syncer4"},
			givenPriorityGroups: [][]string{{"syncer1", "syncer2", "syncer3", "syncer4"}},
			givenMaxCookieSize:  500,
			expectedStatusCode:  http.StatusOK,
			expectedWarning:     "Warning: syncer key is not a priority, and there are only priority elements left, cookie not updated",
		},
		{
			description:        "Uid that's trying to be synced is bigger than MaxCookieSize",
			uri:                "/setuid?bidder=pubmatic&uid=123",
			givenMaxCookieSize: 1,
			expectedStatusCode: http.StatusBadRequest,
		},
	}
	for _, test := range testCases {
		request := httptest.NewRequest("GET", test.uri, nil)

		// Cookie Set Up
		cookie := usersync.NewCookie()
		for _, key := range test.givenExistingSyncs {
			cookie.Sync(key, "111")
		}
		httpCookie, err := ToHTTPCookie(cookie)
		assert.NoError(t, err)
		request.AddCookie(httpCookie)

		// Make Request to /setuid
		response := doRequest(request, analytics, &metricsConf.NilMetricsEngine{}, syncersByBidder, true, false, false, false, test.givenMaxCookieSize, test.givenPriorityGroups)

		if test.expectedWarning != "" {
			assert.Equal(t, test.expectedWarning, response.Body.String(), test.description)
		} else if test.expectedSyncer != "" {
			// Get Cookie From Header
			var cookieHeader string
			for k, v := range response.Result().Header {
				if k == "Set-Cookie" {
					cookieHeader = v[0]
				}
			}
			encodedCookieValue := getUIDFromHeader(cookieHeader)

			// Check That Bidder On Request was Synced, it's UID matches, and that the right number of elements are present after ejection
			decodedCookie := decoder.Decode(encodedCookieValue)
			decodedCookieUIDs := decodedCookie.GetUIDs()

			assert.Equal(t, test.expectedUID, decodedCookieUIDs[test.expectedSyncer], test.description)
			assert.Equal(t, test.expectedNumOfElements, len(decodedCookieUIDs), test.description)

			// Specific test case handling where we eject the lowest priority element
			if len(test.givenPriorityGroups) == 2 {
				syncer := test.givenPriorityGroups[len(test.givenPriorityGroups)-1][0]
				_, syncerExists := decodedCookieUIDs[syncer]
				assert.False(t, syncerExists, test.description)
			}
		}
		assert.Equal(t, test.expectedStatusCode, response.Result().StatusCode, test.description)
	}
}

func TestParseSignalFromGPPSID(t *testing.T) {
	type testOutput struct {
		signal gdpr.Signal
		err    error
	}
	testCases := []struct {
		desc     string
		strSID   string
		expected testOutput
	}{
		{
			desc:   "Empty gpp_sid, expect gdpr.SignalAmbiguous",
			strSID: "",
			expected: testOutput{
				signal: gdpr.SignalAmbiguous,
				err:    nil,
			},
		},
		{
			desc:   "Malformed gpp_sid, expect gdpr.SignalAmbiguous",
			strSID: "malformed",
			expected: testOutput{
				signal: gdpr.SignalAmbiguous,
				err:    errors.New(`Error parsing gpp_sid strconv.ParseInt: parsing "malformed": invalid syntax`),
			},
		},
		{
			desc:   "Valid gpp_sid doesn't come with TCF2, expect gdpr.SignalNo",
			strSID: "6",
			expected: testOutput{
				signal: gdpr.SignalNo,
				err:    nil,
			},
		},
		{
			desc:   "Valid gpp_sid comes with TCF2, expect gdpr.SignalYes",
			strSID: "2",
			expected: testOutput{
				signal: gdpr.SignalYes,
				err:    nil,
			},
		},
	}
	for _, tc := range testCases {
		outSignal, outErr := parseSignalFromGppSidStr(tc.strSID)

		assert.Equal(t, tc.expected.signal, outSignal, tc.desc)
		assert.Equal(t, tc.expected.err, outErr, tc.desc)
	}
}

func TestParseConsentFromGppStr(t *testing.T) {
	type testOutput struct {
		gdprConsent string
		err         error
	}
	testCases := []struct {
		desc       string
		inGppQuery string
		expected   testOutput
	}{
		{
			desc:       "Empty gpp field, expect empty GDPR consent",
			inGppQuery: "",
			expected: testOutput{
				gdprConsent: "",
				err:         nil,
			},
		},
		{
			desc:       "Malformed gpp field value, expect empty GDPR consent and error",
			inGppQuery: "malformed",
			expected: testOutput{
				gdprConsent: "",
				err:         errors.New(`error parsing GPP header, base64 decoding: illegal base64 data at input byte 8`),
			},
		},
		{
			desc:       "Valid gpp string comes with TCF2 in its gppConstants.SectionID's, expect non-empty GDPR consent",
			inGppQuery: "DBABMA~CPXxRfAPXxRfAAfKABENB-CgAAAAAAAAAAYgAAAAAAAA",
			expected: testOutput{
				gdprConsent: "CPXxRfAPXxRfAAfKABENB-CgAAAAAAAAAAYgAAAAAAAA",
				err:         nil,
			},
		},
		{
			desc:       "Valid gpp string doesn't come with TCF2 in its gppConstants.SectionID's, expect blank GDPR consent",
			inGppQuery: "DBABjw~CPXxRfAPXxRfAAfKABENB-CgAAAAAAAAAAYgAAAAAAAA~1YNN",
			expected: testOutput{
				gdprConsent: "",
				err:         nil,
			},
		},
	}
	for _, tc := range testCases {
		outConsent, outErr := parseConsentFromGppStr(tc.inGppQuery)

		assert.Equal(t, tc.expected.gdprConsent, outConsent, tc.desc)
		assert.Equal(t, tc.expected.err, outErr, tc.desc)
	}
}

func TestParseGDPRFromGPP(t *testing.T) {
	type testOutput struct {
		reqInfo gdpr.RequestInfo
		err     error
	}
	type aTest struct {
		desc     string
		inUri    string
		expected testOutput
	}
	testGroups := []struct {
		groupDesc string
		testCases []aTest
	}{
		{
			groupDesc: "No gpp_sid nor gpp",
			testCases: []aTest{
				{
					desc:  "Input URL is mising gpp_sid and gpp, expect signal ambiguous and no error",
					inUri: "/setuid?bidder=pubmatic&uid=123",
					expected: testOutput{
						reqInfo: gdpr.RequestInfo{GDPRSignal: gdpr.SignalAmbiguous},
						err:     nil,
					},
				},
			},
		},
		{
			groupDesc: "gpp only",
			testCases: []aTest{
				{
					desc:  "gpp is malformed, expect error",
					inUri: "/setuid?gpp=malformed",
					expected: testOutput{
						reqInfo: gdpr.RequestInfo{GDPRSignal: gdpr.SignalAmbiguous},
						err:     errors.New("error parsing GPP header, base64 decoding: illegal base64 data at input byte 8"),
					},
				},
				{
					desc:  "gpp with a valid TCF2 value. Expect valid consent string and no error",
					inUri: "/setuid?gpp=DBABMA~CPXxRfAPXxRfAAfKABENB-CgAAAAAAAAAAYgAAAAAAAA",
					expected: testOutput{
						reqInfo: gdpr.RequestInfo{
							GDPRSignal: gdpr.SignalAmbiguous,
							Consent:    "CPXxRfAPXxRfAAfKABENB-CgAAAAAAAAAAYgAAAAAAAA",
						},
						err: nil,
					},
				},
				{
					desc:  "gpp does not include TCF2 string. Expect empty consent string and no error",
					inUri: "/setuid?gpp=DBABjw~CPXxRfAPXxRfAAfKABENB-CgAAAAAAAAAAYgAAAAAAAA~1YNN",
					expected: testOutput{
						reqInfo: gdpr.RequestInfo{
							GDPRSignal: gdpr.SignalAmbiguous,
							Consent:    "",
						},
						err: nil,
					},
				},
			},
		},
		{
			groupDesc: "gpp_sid only",
			testCases: []aTest{
				{
					desc:  "gpp_sid is malformed, expect error",
					inUri: "/setuid?gpp_sid=malformed",
					expected: testOutput{
						reqInfo: gdpr.RequestInfo{GDPRSignal: gdpr.SignalAmbiguous},
						err:     errors.New("Error parsing gpp_sid strconv.ParseInt: parsing \"malformed\": invalid syntax"),
					},
				},
				{
					desc:  "TCF2 found in gpp_sid list. Given that the consent string will be empty, expect an error",
					inUri: "/setuid?gpp_sid=2,6",
					expected: testOutput{
						reqInfo: gdpr.RequestInfo{GDPRSignal: gdpr.SignalYes},
						err:     nil,
					},
				},
				{
					desc:  "TCF2 not found in gpp_sid list. Expect SignalNo and no error",
					inUri: "/setuid?gpp_sid=6,8",
					expected: testOutput{
						reqInfo: gdpr.RequestInfo{GDPRSignal: gdpr.SignalNo},
						err:     nil,
					},
				},
			},
		},
		{
			groupDesc: "both gpp_sid and gpp",
			testCases: []aTest{
				{
					desc:  "TCF2 found in gpp_sid list and gpp has a valid GDPR string. Expect no error",
					inUri: "/setuid?gpp_sid=2,6&gpp=DBABMA~CPXxRfAPXxRfAAfKABENB-CgAAAAAAAAAAYgAAAAAAAA",
					expected: testOutput{
						reqInfo: gdpr.RequestInfo{
							GDPRSignal: gdpr.SignalYes,
							Consent:    "CPXxRfAPXxRfAAfKABENB-CgAAAAAAAAAAYgAAAAAAAA",
						},
						err: nil,
					},
				},
			},
		},
	}
	for _, tgroup := range testGroups {
		for _, tc := range tgroup.testCases {
			// set test
			testURL, err := url.Parse(tc.inUri)
			assert.NoError(t, err, "%s - %s", tgroup.groupDesc, tc.desc)

			query := testURL.Query()

			// run
			outReqInfo, outErr := parseGDPRFromGPP(query)

			// assertions
			assert.Equal(t, tc.expected.reqInfo, outReqInfo, "%s - %s", tgroup.groupDesc, tc.desc)
			assert.Equal(t, tc.expected.err, outErr, "%s - %s", tgroup.groupDesc, tc.desc)
		}
	}
}

func TestParseLegacyGDPRFields(t *testing.T) {
	type testInput struct {
		uri            string
		gppGDPRSignal  gdpr.Signal
		gppGDPRConsent string
	}
	type testOutput struct {
		signal  gdpr.Signal
		consent string
		err     error
	}
	testCases := []struct {
		desc     string
		in       testInput
		expected testOutput
	}{
		{
			desc: `both "gdpr" and "gdpr_consent" missing from URI, expect SignalAmbiguous, blank consent and no error`,
			in: testInput{
				uri: "/setuid?bidder=pubmatic&uid=123",
			},
			expected: testOutput{
				signal:  gdpr.SignalAmbiguous,
				consent: "",
				err:     nil,
			},
		},
		{
			desc: `invalid "gdpr" value, expect SignalAmbiguous, blank consent and error`,
			in: testInput{
				uri:           "/setuid?gdpr=2",
				gppGDPRSignal: gdpr.SignalAmbiguous,
			},
			expected: testOutput{
				signal:  gdpr.SignalAmbiguous,
				consent: "",
				err:     errors.New("the gdpr query param must be either 0 or 1. You gave 2"),
			},
		},
		{
			desc: `valid "gdpr" value but valid GDPRSignal was previously parsed before, expect SignalAmbiguous, blank consent and a warning`,
			in: testInput{
				uri:           "/setuid?gdpr=1",
				gppGDPRSignal: gdpr.SignalYes,
			},
			expected: testOutput{
				signal:  gdpr.SignalAmbiguous,
				consent: "",
				err: &errortypes.Warning{
					Message:     "'gpp_sid' signal value will be used over the one found in the deprecated 'gdpr' field.",
					WarningCode: errortypes.UnknownWarningCode,
				},
			},
		},
		{
			desc: `valid "gdpr_consent" value but valid GDPRSignal was previously parsed before, expect SignalAmbiguous, blank consent and a warning`,
			in: testInput{
				uri:            "/setuid?gdpr_consent=someConsent",
				gppGDPRConsent: "CPXxRfAPXxRfAAfKABENB-CgAAAAAAAAAAYgAAAAAAAA",
			},
			expected: testOutput{
				signal:  gdpr.SignalAmbiguous,
				consent: "",
				err: &errortypes.Warning{
					Message:     "'gpp' value will be used over the one found in the deprecated 'gdpr_consent' field.",
					WarningCode: errortypes.UnknownWarningCode,
				},
			},
		},
	}
	for _, tc := range testCases {
		// set test
		testURL, err := url.Parse(tc.in.uri)
		assert.NoError(t, err, tc.desc)

		query := testURL.Query()

		// run
		outSignal, outConsent, outErr := parseLegacyGDPRFields(query, tc.in.gppGDPRSignal, tc.in.gppGDPRConsent)

		// assertions
		assert.Equal(t, tc.expected.signal, outSignal, tc.desc)
		assert.Equal(t, tc.expected.consent, outConsent, tc.desc)
		assert.Equal(t, tc.expected.err, outErr, tc.desc)
	}
}

func TestExtractGDPRInfo(t *testing.T) {
	type testOutput struct {
		requestInfo gdpr.RequestInfo
		err         error
	}
	type testCase struct {
		desc     string
		inUri    string
		expected testOutput
	}
	testSuite := []struct {
		sDesc string
		tests []testCase
	}{
		{
			sDesc: "no gdpr nor gpp values in query",
			tests: []testCase{
				{
					desc:  "expect blank consent, signalNo and nil error",
					inUri: "/setuid?bidder=pubmatic&uid=123",
					expected: testOutput{
						requestInfo: gdpr.RequestInfo{
							Consent:    "",
							GDPRSignal: gdpr.SignalAmbiguous,
						},
						err: nil,
					},
				},
			},
		},
		{
			sDesc: "missing gpp, gdpr only",
			tests: []testCase{
				{
					desc:  "Invalid gdpr signal value in query, expect blank request info and error",
					inUri: "/setuid?gdpr=2",
					expected: testOutput{
						requestInfo: gdpr.RequestInfo{GDPRSignal: gdpr.SignalAmbiguous},
						err:         errors.New("the gdpr query param must be either 0 or 1. You gave 2"),
					},
				},
				{
					desc:  "GDPR equals 0, blank consent, expect blank consent, signalNo and nil error",
					inUri: "/setuid?gdpr=0",
					expected: testOutput{
						requestInfo: gdpr.RequestInfo{GDPRSignal: gdpr.SignalNo},
						err:         nil,
					},
				},
				{
					desc:  "GDPR equals 1, blank consent, expect blank request info and error",
					inUri: "/setuid?gdpr=1",
					expected: testOutput{
						requestInfo: gdpr.RequestInfo{GDPRSignal: gdpr.SignalAmbiguous},
						err:         errors.New("GDPR consent is required when gdpr signal equals 1"),
					},
				},
				{
					desc:  "GDPR equals 0, non-blank consent, expect non-blank request info and nil error",
					inUri: "/setuid?gdpr=0&gdpr_consent=someConsent",
					expected: testOutput{
						requestInfo: gdpr.RequestInfo{
							Consent:    "someConsent",
							GDPRSignal: gdpr.SignalNo,
						},
						err: nil,
					},
				},
				{
					desc:  "GDPR equals 1, non-blank consent, expect non-blank request info and nil error",
					inUri: "/setuid?gdpr=1&gdpr_consent=someConsent",
					expected: testOutput{
						requestInfo: gdpr.RequestInfo{
							Consent:    "someConsent",
							GDPRSignal: gdpr.SignalYes,
						},
						err: nil,
					},
				},
			},
		},
		{
			sDesc: "missing gdpr, gpp only",
			tests: []testCase{
				{
					desc:  "Malformed GPP_SID string, expect blank request info and error",
					inUri: "/setuid?gpp_sid=malformed",
					expected: testOutput{
						requestInfo: gdpr.RequestInfo{GDPRSignal: gdpr.SignalAmbiguous},
						err:         errors.New("Error parsing gpp_sid strconv.ParseInt: parsing \"malformed\": invalid syntax"),
					},
				},
				{
					desc:  "Valid GPP_SID string but invalid GPP string in query, expect blank request info and error",
					inUri: "/setuid?gpp=malformed&gpp_sid=2",
					expected: testOutput{
						requestInfo: gdpr.RequestInfo{GDPRSignal: gdpr.SignalAmbiguous},
						err:         errors.New("error parsing GPP header, base64 decoding: illegal base64 data at input byte 8"),
					},
				},
				{
					desc:  "SectionTCFEU2 not found in GPP string, expect blank consent and signalAmbiguous",
					inUri: "/setuid?gpp=DBABBgA~xlgWEYCZAA",
					expected: testOutput{
						requestInfo: gdpr.RequestInfo{
							Consent:    "",
							GDPRSignal: gdpr.SignalAmbiguous,
						},
						err: nil,
					},
				},
				{
					desc:  "No GPP string, nor SectionTCFEU2 found in SID list in query, expect blank consent and signalAmbiguous",
					inUri: "/setuid?gpp_sid=3,6",
					expected: testOutput{
						requestInfo: gdpr.RequestInfo{
							Consent:    "",
							GDPRSignal: gdpr.SignalNo,
						},
						err: nil,
					},
				},
				{
					desc:  "No GPP string, SectionTCFEU2 found in SID list in query, expect blank request info and error",
					inUri: "/setuid?gpp_sid=2",
					expected: testOutput{
						requestInfo: gdpr.RequestInfo{GDPRSignal: gdpr.SignalAmbiguous},
						err:         errors.New("GDPR consent is required when gdpr signal equals 1"),
					},
				},
				{
					desc:  "SectionTCFEU2 only found in SID list, expect blank request info and error",
					inUri: "/setuid?gpp=DBABBgA~xlgWEYCZAA&gpp_sid=2",
					expected: testOutput{
						requestInfo: gdpr.RequestInfo{GDPRSignal: gdpr.SignalAmbiguous},
						err:         errors.New("GDPR consent is required when gdpr signal equals 1"),
					},
				},
				{
					desc:  "SectionTCFEU2 found in GPP string but SID list is nil, expect valid consent and SignalAmbiguous",
					inUri: "/setuid?gpp=DBABMA~CPXxRfAPXxRfAAfKABENB-CgAAAAAAAAAAYgAAAAAAAA",
					expected: testOutput{
						requestInfo: gdpr.RequestInfo{
							Consent:    "CPXxRfAPXxRfAAfKABENB-CgAAAAAAAAAAYgAAAAAAAA",
							GDPRSignal: gdpr.SignalAmbiguous,
						},
						err: nil,
					},
				},
				{
					desc:  "SectionTCFEU2 found in GPP string but not in the non-nil SID list, expect valid consent and signalNo",
					inUri: "/setuid?gpp=DBABMA~CPXxRfAPXxRfAAfKABENB-CgAAAAAAAAAAYgAAAAAAAA&gpp_sid=6",
					expected: testOutput{
						requestInfo: gdpr.RequestInfo{
							Consent:    "CPXxRfAPXxRfAAfKABENB-CgAAAAAAAAAAYgAAAAAAAA",
							GDPRSignal: gdpr.SignalNo,
						},
						err: nil,
					},
				},
				{
					desc:  "SectionTCFEU2 found both in GPP string and SID list, expect valid consent and signalYes",
					inUri: "/setuid?gpp=DBABMA~CPXxRfAPXxRfAAfKABENB-CgAAAAAAAAAAYgAAAAAAAA&gpp_sid=2,4",
					expected: testOutput{
						requestInfo: gdpr.RequestInfo{
							Consent:    "CPXxRfAPXxRfAAfKABENB-CgAAAAAAAAAAYgAAAAAAAA",
							GDPRSignal: gdpr.SignalYes,
						},
						err: nil,
					},
				},
			},
		},
		{
			sDesc: "GPP values take priority over GDPR",
			tests: []testCase{
				{
					desc:  "SignalNo in gdpr field but SignalYes in SID list, CPXxRfAPXxRfAAfKABENB-CgAAAAAAAAAAYgAAAAAAAA consent in gpp but legacyConsent in gdpr_consent, expect GPP values to prevail",
					inUri: "/setuid?gpp=DBABMA~CPXxRfAPXxRfAAfKABENB-CgAAAAAAAAAAYgAAAAAAAA&gpp_sid=2,4&gdpr=0&gdpr_consent=legacyConsent",
					expected: testOutput{
						requestInfo: gdpr.RequestInfo{
							Consent:    "CPXxRfAPXxRfAAfKABENB-CgAAAAAAAAAAYgAAAAAAAA",
							GDPRSignal: gdpr.SignalYes,
						},
						err: &errortypes.Warning{
							Message:     "'gpp' value will be used over the one found in the deprecated 'gdpr_consent' field.",
							WarningCode: errortypes.UnknownWarningCode,
						},
					},
				},
				{
					desc:  "SignalNo in gdpr field but SignalYes in SID list because SectionTCFEU2 is listed, expect GPP to prevail",
					inUri: "/setuid?gpp=DBABMA~CPXxRfAPXxRfAAfKABENB-CgAAAAAAAAAAYgAAAAAAAA&gpp_sid=2,4&gdpr=0",
					expected: testOutput{
						requestInfo: gdpr.RequestInfo{
							Consent:    "CPXxRfAPXxRfAAfKABENB-CgAAAAAAAAAAYgAAAAAAAA",
							GDPRSignal: gdpr.SignalYes,
						},
						err: &errortypes.Warning{
							Message:     "'gpp_sid' signal value will be used over the one found in the deprecated 'gdpr' field.",
							WarningCode: errortypes.UnknownWarningCode,
						},
					},
				},
				{
					desc:  "No gpp string in URL query, use gdpr_consent and SignalYes found in SID list because SectionTCFEU2 is listed",
					inUri: "/setuid?gpp_sid=2,4&gdpr_consent=legacyConsent",
					expected: testOutput{
						requestInfo: gdpr.RequestInfo{
							Consent:    "",
							GDPRSignal: gdpr.SignalAmbiguous,
						},
						err: errors.New("GDPR consent is required when gdpr signal equals 1"),
					},
				},
				{
					desc:  "SectionTCFEU2 not found in GPP string but found in SID list, choose the GDPR_CONSENT and GPP_SID signal",
					inUri: "/setuid?gpp=DBABBgA~xlgWEYCZAA&gpp_sid=2&gdpr=0&gdpr_consent=legacyConsent",
					expected: testOutput{
						requestInfo: gdpr.RequestInfo{
							Consent:    "",
							GDPRSignal: gdpr.SignalAmbiguous,
						},
						err: errors.New("GDPR consent is required when gdpr signal equals 1"),
					},
				},
				{
					desc:  "SectionTCFEU2 found in GPP string but not in SID list, choose GDPR signal GPP consent value",
					inUri: "/setuid?gpp=DBABMA~CPXxRfAPXxRfAAfKABENB-CgAAAAAAAAAAYgAAAAAAAA&gpp_sid=6&gdpr=1&gdpr_consent=legacyConsent",
					expected: testOutput{
						requestInfo: gdpr.RequestInfo{
							Consent:    "CPXxRfAPXxRfAAfKABENB-CgAAAAAAAAAAYgAAAAAAAA",
							GDPRSignal: gdpr.SignalNo,
						},
						err: &errortypes.Warning{
							Message:     "'gpp' value will be used over the one found in the deprecated 'gdpr_consent' field.",
							WarningCode: errortypes.UnknownWarningCode,
						},
					},
				},
				{
					desc:  "SectionTCFEU2 not found in GPP, use GDPR_CONSENT value. SignalYes found in gdpr field, but not in the valid SID list, expect SignalNo",
					inUri: "/setuid?gpp=DBABBgA~xlgWEYCZAA&gpp_sid=6&gdpr=1&gdpr_consent=legacyConsent",
					expected: testOutput{
						requestInfo: gdpr.RequestInfo{
							Consent:    "",
							GDPRSignal: gdpr.SignalNo,
						},
						err: &errortypes.Warning{
							Message:     "'gpp_sid' signal value will be used over the one found in the deprecated 'gdpr' field.",
							WarningCode: errortypes.UnknownWarningCode,
						},
					},
				},
			},
		},
	}

	for _, ts := range testSuite {
		for _, tc := range ts.tests {
			// set test
			testURL, err := url.Parse(tc.inUri)
			assert.NoError(t, err, tc.desc)

			query := testURL.Query()

			// run
			outReqInfo, outErr := extractGDPRInfo(query)

			// assertions
			assert.Equal(t, tc.expected.requestInfo, outReqInfo, tc.desc)
			assert.Equal(t, tc.expected.err, outErr, tc.desc)
		}
	}
}

func TestSetUIDEndpointMetrics(t *testing.T) {
	cookieWithOptOut := usersync.NewCookie()
	cookieWithOptOut.SetOptOut(true)

	testCases := []struct {
		description            string
		uri                    string
		cookies                []*usersync.Cookie
		syncersBidderNameToKey map[string]string
		gdprAllowsHostCookies  bool
		cfgAccountRequired     bool
		expectedResponseCode   int
		expectedMetrics        func(*metrics.MetricsEngineMock)
		expectedAnalytics      func(*MockAnalyticsRunner)
	}{
		{
			description:            "Success - Sync",
			uri:                    "/setuid?bidder=pubmatic&uid=123",
			cookies:                []*usersync.Cookie{},
			syncersBidderNameToKey: map[string]string{"pubmatic": "pubmatic"},
			gdprAllowsHostCookies:  true,
			expectedResponseCode:   200,
			expectedMetrics: func(m *metrics.MetricsEngineMock) {
				m.On("RecordSetUid", metrics.SetUidOK).Once()
				m.On("RecordSyncerSet", "pubmatic", metrics.SyncerSetUidOK).Once()
			},
			expectedAnalytics: func(a *MockAnalyticsRunner) {
				expected := analytics.SetUIDObject{
					Status:  200,
					Bidder:  "pubmatic",
					UID:     "123",
					Errors:  []error{},
					Success: true,
				}
				a.On("LogSetUIDObject", &expected).Once()
			},
		},
		{
			description:            "Success - Unsync",
			uri:                    "/setuid?bidder=pubmatic&uid=",
			cookies:                []*usersync.Cookie{},
			syncersBidderNameToKey: map[string]string{"pubmatic": "pubmatic"},
			gdprAllowsHostCookies:  true,
			expectedResponseCode:   200,
			expectedMetrics: func(m *metrics.MetricsEngineMock) {
				m.On("RecordSetUid", metrics.SetUidOK).Once()
				m.On("RecordSyncerSet", "pubmatic", metrics.SyncerSetUidCleared).Once()
			},
			expectedAnalytics: func(a *MockAnalyticsRunner) {
				expected := analytics.SetUIDObject{
					Status:  200,
					Bidder:  "pubmatic",
					UID:     "",
					Errors:  []error{},
					Success: true,
				}
				a.On("LogSetUIDObject", &expected).Once()
			},
		},
		{
			description:            "Cookie Opted Out",
			uri:                    "/setuid?bidder=pubmatic&uid=123",
			cookies:                []*usersync.Cookie{cookieWithOptOut},
			syncersBidderNameToKey: map[string]string{"pubmatic": "pubmatic"},
			gdprAllowsHostCookies:  true,
			expectedResponseCode:   401,
			expectedMetrics: func(m *metrics.MetricsEngineMock) {
				m.On("RecordSetUid", metrics.SetUidOptOut).Once()
			},
			expectedAnalytics: func(a *MockAnalyticsRunner) {
				expected := analytics.SetUIDObject{
					Status:  401,
					Bidder:  "",
					UID:     "",
					Errors:  []error{},
					Success: false,
				}
				a.On("LogSetUIDObject", &expected).Once()
			},
		},
		{
			description:            "Unknown Syncer Key",
			uri:                    "/setuid?bidder=pubmatic&uid=123",
			cookies:                []*usersync.Cookie{},
			syncersBidderNameToKey: map[string]string{},
			gdprAllowsHostCookies:  true,
			expectedResponseCode:   400,
			expectedMetrics: func(m *metrics.MetricsEngineMock) {
				m.On("RecordSetUid", metrics.SetUidSyncerUnknown).Once()
			},
			expectedAnalytics: func(a *MockAnalyticsRunner) {
				expected := analytics.SetUIDObject{
					Status:  400,
					Bidder:  "",
					UID:     "",
					Errors:  []error{errors.New("The bidder name provided is not supported by Prebid Server")},
					Success: false,
				}
				a.On("LogSetUIDObject", &expected).Once()
			},
		},
		{
			description:            "Unknown Format",
			uri:                    "/setuid?bidder=pubmatic&uid=123&f=z",
			cookies:                []*usersync.Cookie{},
			syncersBidderNameToKey: map[string]string{"pubmatic": "pubmatic"},
			gdprAllowsHostCookies:  true,
			expectedResponseCode:   400,
			expectedMetrics: func(m *metrics.MetricsEngineMock) {
				m.On("RecordSetUid", metrics.SetUidBadRequest).Once()
			},
			expectedAnalytics: func(a *MockAnalyticsRunner) {
				expected := analytics.SetUIDObject{
					Status:  400,
					Bidder:  "pubmatic",
					UID:     "",
					Errors:  []error{errors.New(`"f" query param is invalid. must be "b" or "i"`)},
					Success: false,
				}
				a.On("LogSetUIDObject", &expected).Once()
			},
		},
		{
			description:            "Prevented By GDPR - Invalid Consent String",
			uri:                    "/setuid?bidder=pubmatic&uid=123&gdpr=1",
			cookies:                []*usersync.Cookie{},
			syncersBidderNameToKey: map[string]string{"pubmatic": "pubmatic"},
			gdprAllowsHostCookies:  true,
			expectedResponseCode:   400,
			expectedMetrics: func(m *metrics.MetricsEngineMock) {
				m.On("RecordSetUid", metrics.SetUidBadRequest).Once()
			},
			expectedAnalytics: func(a *MockAnalyticsRunner) {
				expected := analytics.SetUIDObject{
					Status:  400,
					Bidder:  "pubmatic",
					UID:     "",
					Errors:  []error{errors.New("GDPR consent is required when gdpr signal equals 1")},
					Success: false,
				}
				a.On("LogSetUIDObject", &expected).Once()
			},
		},
		{
			description:            "Prevented By GDPR - Permission Denied By Consent String",
			uri:                    "/setuid?bidder=pubmatic&uid=123&gdpr=1&gdpr_consent=any",
			cookies:                []*usersync.Cookie{},
			syncersBidderNameToKey: map[string]string{"pubmatic": "pubmatic"},
			gdprAllowsHostCookies:  false,
			expectedResponseCode:   451,
			expectedMetrics: func(m *metrics.MetricsEngineMock) {
				m.On("RecordSetUid", metrics.SetUidGDPRHostCookieBlocked).Once()
			},
			expectedAnalytics: func(a *MockAnalyticsRunner) {
				expected := analytics.SetUIDObject{
					Status:  451,
					Bidder:  "pubmatic",
					UID:     "",
					Errors:  []error{errors.New("The gdpr_consent string prevents cookies from being saved")},
					Success: false,
				}
				a.On("LogSetUIDObject", &expected).Once()
			},
		},
		{
<<<<<<< HEAD
			description:            "Blocked account",
			uri:                    "/setuid?bidder=pubmatic&uid=123&account=blocked_acct",
			cookies:                []*usersync.Cookie{},
			syncersBidderNameToKey: map[string]string{"pubmatic": "pubmatic"},
			gdprAllowsHostCookies:  true,
			expectedResponseCode:   400,
			expectedMetrics: func(m *metrics.MetricsEngineMock) {
				m.On("RecordSetUid", metrics.SetUidAccountBlocked).Once()
			},
			expectedAnalytics: func(a *MockAnalyticsRunner) {
				expected := analytics.SetUIDObject{
					Status:  400,
					Bidder:  "pubmatic",
					UID:     "",
					Errors:  []error{errCookieSyncAccountBlocked},
					Success: false,
				}
				a.On("LogSetUIDObject", &expected).Once()
			},
		},
		{
=======
>>>>>>> a2e387f3
			description:            "Invalid account",
			uri:                    "/setuid?bidder=pubmatic&uid=123&account=unknown",
			cookies:                []*usersync.Cookie{},
			syncersBidderNameToKey: map[string]string{"pubmatic": "pubmatic"},
			gdprAllowsHostCookies:  true,
			cfgAccountRequired:     true,
			expectedResponseCode:   400,
			expectedMetrics: func(m *metrics.MetricsEngineMock) {
				m.On("RecordSetUid", metrics.SetUidAccountInvalid).Once()
			},
			expectedAnalytics: func(a *MockAnalyticsRunner) {
				expected := analytics.SetUIDObject{
					Status:  400,
					Bidder:  "pubmatic",
					UID:     "",
					Errors:  []error{errCookieSyncAccountInvalid},
					Success: false,
				}
				a.On("LogSetUIDObject", &expected).Once()
			},
		},
		{
			description:            "Malformed account",
			uri:                    "/setuid?bidder=pubmatic&uid=123&account=malformed_acct",
			cookies:                []*usersync.Cookie{},
			syncersBidderNameToKey: map[string]string{"pubmatic": "pubmatic"},
			gdprAllowsHostCookies:  true,
			cfgAccountRequired:     true,
			expectedResponseCode:   400,
			expectedMetrics: func(m *metrics.MetricsEngineMock) {
				m.On("RecordSetUid", metrics.SetUidAccountConfigMalformed).Once()
			},
			expectedAnalytics: func(a *MockAnalyticsRunner) {
				expected := analytics.SetUIDObject{
					Status:  400,
					Bidder:  "pubmatic",
					UID:     "",
					Errors:  []error{errCookieSyncAccountConfigMalformed},
					Success: false,
				}
				a.On("LogSetUIDObject", &expected).Once()
			},
		},
		{
			description:            "Invalid JSON account",
			uri:                    "/setuid?bidder=pubmatic&uid=123&account=invalid_json_acct",
			cookies:                []*usersync.Cookie{},
			syncersBidderNameToKey: map[string]string{"pubmatic": "pubmatic"},
			gdprAllowsHostCookies:  true,
			cfgAccountRequired:     true,
			expectedResponseCode:   400,
			expectedMetrics: func(m *metrics.MetricsEngineMock) {
				m.On("RecordSetUid", metrics.SetUidBadRequest).Once()
			},
			expectedAnalytics: func(a *MockAnalyticsRunner) {
				expected := analytics.SetUIDObject{
					Status:  400,
					Bidder:  "pubmatic",
					UID:     "",
					Errors:  []error{errors.New("unexpected end of JSON input")},
					Success: false,
				}
				a.On("LogSetUIDObject", &expected).Once()
			},
		},
	}

	for _, test := range testCases {
		analyticsEngine := &MockAnalyticsRunner{}
		test.expectedAnalytics(analyticsEngine)

		metricsEngine := &metrics.MetricsEngineMock{}
		test.expectedMetrics(metricsEngine)

		req := httptest.NewRequest("GET", test.uri, nil)
		for _, v := range test.cookies {
			addCookie(req, v)
		}
		response := doRequest(req, analyticsEngine, metricsEngine, test.syncersBidderNameToKey, test.gdprAllowsHostCookies, false, false, test.cfgAccountRequired, 0, nil)

		assert.Equal(t, test.expectedResponseCode, response.Code, test.description)
		analyticsEngine.AssertExpectations(t)
		metricsEngine.AssertExpectations(t)
	}
}

func TestOptedOut(t *testing.T) {
	request := httptest.NewRequest("GET", "/setuid?bidder=pubmatic&uid=123", nil)
	cookie := usersync.NewCookie()
	cookie.SetOptOut(true)
	addCookie(request, cookie)
	syncersBidderNameToKey := map[string]string{"pubmatic": "pubmatic"}
	analytics := analyticsBuild.New(&config.Analytics{})
	metrics := &metricsConf.NilMetricsEngine{}
	response := doRequest(request, analytics, metrics, syncersBidderNameToKey, true, false, false, false, 0, nil)

	assert.Equal(t, http.StatusUnauthorized, response.Code)
}

func TestSiteCookieCheck(t *testing.T) {
	testCases := []struct {
		ua             string
		expectedResult bool
		description    string
	}{
		{
			ua:             "Mozilla/5.0 (Macintosh; Intel Mac OS X 10_14_0) AppleWebKit/537.36 (KHTML, like Gecko) Chrome/75.0.3770.142 Safari/537.36",
			expectedResult: true,
			description:    "Should return true for a valid chrome version",
		},
		{
			ua:             "Mozilla/5.0 (Macintosh; Intel Mac OS X 10_14_0) AppleWebKit/537.36 (KHTML, like Gecko) Chrome/65.0.3770.142 Safari/537.36",
			expectedResult: false,
			description:    "Should return false for chrome version below than the supported min version",
		},
	}

	for _, test := range testCases {
		assert.Equal(t, test.expectedResult, siteCookieCheck(test.ua), test.description)
	}
}

func TestGetResponseFormat(t *testing.T) {
	testCases := []struct {
		urlValues      url.Values
		syncer         usersync.Syncer
		expectedFormat string
		expectedError  string
		description    string
	}{
		{
			urlValues:      url.Values{},
			syncer:         fakeSyncer{key: "a", defaultSyncType: usersync.SyncTypeIFrame},
			expectedFormat: "b",
			description:    "parameter not provided, use default sync type iframe",
		},
		{
			urlValues:      url.Values{},
			syncer:         fakeSyncer{key: "a", defaultSyncType: usersync.SyncTypeRedirect},
			expectedFormat: "i",
			description:    "parameter not provided, use default sync type redirect",
		},
		{
			urlValues:      url.Values{},
			syncer:         fakeSyncer{key: "a", defaultSyncType: usersync.SyncType("invalid")},
			expectedFormat: "",
			description:    "parameter not provided,  default sync type is invalid",
		},
		{
			urlValues:      url.Values{"f": []string{"b"}},
			syncer:         fakeSyncer{key: "a", defaultSyncType: usersync.SyncTypeRedirect},
			expectedFormat: "b",
			description:    "parameter given as `b`, default sync type is opposite",
		},
		{
			urlValues:      url.Values{"f": []string{"B"}},
			syncer:         fakeSyncer{key: "a", defaultSyncType: usersync.SyncTypeRedirect},
			expectedFormat: "b",
			description:    "parameter given as `b`, default sync type is opposite - case insensitive",
		},
		{
			urlValues:      url.Values{"f": []string{"i"}},
			syncer:         fakeSyncer{key: "a", defaultSyncType: usersync.SyncTypeIFrame},
			expectedFormat: "i",
			description:    "parameter given as `b`, default sync type is opposite",
		},
		{
			urlValues:      url.Values{"f": []string{"I"}},
			syncer:         fakeSyncer{key: "a", defaultSyncType: usersync.SyncTypeIFrame},
			expectedFormat: "i",
			description:    "parameter given as `b`, default sync type is opposite - case insensitive",
		},
		{
			urlValues:     url.Values{"f": []string{"x"}},
			syncer:        fakeSyncer{key: "a", defaultSyncType: usersync.SyncTypeIFrame},
			expectedError: `"f" query param is invalid. must be "b" or "i"`,
			description:   "parameter given invalid",
		},
		{
			urlValues:      url.Values{"f": []string{}},
			syncer:         fakeSyncer{key: "a", defaultSyncType: usersync.SyncTypeRedirect},
			expectedFormat: "i",
			description:    "parameter given is empty (by slice), use default sync type redirect",
		},
		{
			urlValues:      url.Values{"f": []string{""}},
			syncer:         fakeSyncer{key: "a", defaultSyncType: usersync.SyncTypeRedirect},
			expectedFormat: "i",
			description:    "parameter given is empty (by empty item), use default sync type redirect",
		},
	}

	for _, test := range testCases {
		result, err := getResponseFormat(test.urlValues, test.syncer)

		if test.expectedError == "" {
			assert.NoError(t, err, test.description+":err")
			assert.Equal(t, test.expectedFormat, result, test.description+":result")
		} else {
			assert.EqualError(t, err, test.expectedError, test.description+":err")
			assert.Empty(t, result, test.description+":result")
		}
	}
}

func TestIsSyncerPriority(t *testing.T) {
	testCases := []struct {
		name                           string
		givenBidderNameFromSyncerQuery string
		givenPriorityGroups            [][]string
		expected                       bool
	}{
		{
			name:                           "bidder-name-is-priority",
			givenBidderNameFromSyncerQuery: "priorityBidder",
			givenPriorityGroups: [][]string{
				{"priorityBidder"},
				{"2", "3"},
			},
			expected: true,
		},
		{
			name:                           "bidder-name-is-not-priority",
			givenBidderNameFromSyncerQuery: "notPriorityBidderName",
			givenPriorityGroups: [][]string{
				{"1"},
				{"2", "3"},
			},
			expected: false,
		},
		{
			name:                           "no-bidder-name-given",
			givenBidderNameFromSyncerQuery: "",
			givenPriorityGroups: [][]string{
				{"1"},
				{"2", "3"},
			},
			expected: false,
		},
		{
			name:                           "no-priority-groups-given",
			givenBidderNameFromSyncerQuery: "bidderName",
			givenPriorityGroups:            [][]string{},
			expected:                       false,
		},
	}

	for _, test := range testCases {
		t.Run(test.name, func(t *testing.T) {
			isPriority := isSyncerPriority(test.givenBidderNameFromSyncerQuery, test.givenPriorityGroups)
			assert.Equal(t, test.expected, isPriority)
		})
	}
}

func assertHasSyncs(t *testing.T, testCase string, resp *httptest.ResponseRecorder, syncs map[string]string) {
	t.Helper()
	cookie := parseCookieString(t, resp)

	assert.Equal(t, len(syncs), len(cookie.GetUIDs()), "Test Case: %s. /setuid response doesn't contain expected number of syncs", testCase)

	for bidder, uid := range syncs {
		assert.True(t, cookie.HasLiveSync(bidder), "Test Case: %s. /setuid response cookie doesn't contain uid for bidder: %s", testCase, bidder)
		actualUID, _, _ := cookie.GetUID(bidder)
		assert.Equal(t, uid, actualUID, "Test Case: %s. /setuid response cookie doesn't contain correct uid for bidder: %s", testCase, bidder)
	}
}

func makeRequest(uri string, existingSyncs map[string]string) *http.Request {
	request := httptest.NewRequest("GET", uri, nil)
	if len(existingSyncs) > 0 {
		pbsCookie := usersync.NewCookie()
		for key, value := range existingSyncs {
			pbsCookie.Sync(key, value)
		}
		addCookie(request, pbsCookie)
	}
	return request
}

func doRequest(req *http.Request, analytics analytics.Runner, metrics metrics.MetricsEngine, syncersBidderNameToKey map[string]string, gdprAllowsHostCookies, gdprReturnsError, gdprReturnsMalformedError, cfgAccountRequired bool, maxCookieSize int, priorityGroups [][]string) *httptest.ResponseRecorder {
	cfg := config.Configuration{
		AccountRequired: cfgAccountRequired,
		AccountDefaults: config.Account{},
		UserSync: config.UserSync{
			PriorityGroups: priorityGroups,
		},
		HostCookie: config.HostCookie{
			MaxCookieSizeBytes: maxCookieSize,
		},
	}
	cfg.MarshalAccountDefaults()

	query := req.URL.Query()

	perms := &fakePermsSetUID{
		allowHost:           gdprAllowsHostCookies,
		consent:             query.Get("gdpr_consent"),
		errorHost:           gdprReturnsError,
		errorMalformed:      gdprReturnsMalformedError,
		personalInfoAllowed: true,
	}
	gdprPermsBuilder := fakePermissionsBuilder{
		permissions: perms,
	}.Builder
	tcf2ConfigBuilder := fakeTCF2ConfigBuilder{
		cfg: gdpr.NewTCF2Config(config.TCF2{}, config.AccountGDPR{}),
	}.Builder

	syncersByBidder := make(map[string]usersync.Syncer)
	for bidderName, syncerKey := range syncersBidderNameToKey {
		syncersByBidder[bidderName] = fakeSyncer{key: syncerKey, defaultSyncType: usersync.SyncTypeIFrame}
		if priorityGroups == nil {
			cfg.UserSync.PriorityGroups = [][]string{{}}
			cfg.UserSync.PriorityGroups[0] = append(cfg.UserSync.PriorityGroups[0], bidderName)
		}
	}

	fakeAccountsFetcher := FakeAccountsFetcher{AccountData: map[string]json.RawMessage{
		"valid_acct":        json.RawMessage(`{"disabled":false}`),
		"disabled_acct":     json.RawMessage(`{"disabled":true}`),
		"malformed_acct":    json.RawMessage(`{"disabled":"malformed"}`),
		"invalid_json_acct": json.RawMessage(`{"}`),

		"valid_acct_with_valid_activities_usersync_enabled":  json.RawMessage(`{"privacy":{"allowactivities":{"syncUser":{"default": true}}}}`),
		"valid_acct_with_valid_activities_usersync_disabled": json.RawMessage(`{"privacy":{"allowactivities":{"syncUser":{"default": false}}}}`),
		"valid_acct_with_invalid_activities":                 json.RawMessage(`{"privacy":{"allowactivities":{"syncUser":{"rules":[{"condition":{"componentName": ["bidderA.bidderB.bidderC"]}}]}}}}`),
	}}

	endpoint := NewSetUIDEndpoint(&cfg, syncersByBidder, gdprPermsBuilder, tcf2ConfigBuilder, analytics, fakeAccountsFetcher, metrics)
	response := httptest.NewRecorder()
	endpoint(response, req, nil)
	return response
}

func addCookie(req *http.Request, cookie *usersync.Cookie) {
	httpCookie, _ := ToHTTPCookie(cookie)
	req.AddCookie(httpCookie)
}

func parseCookieString(t *testing.T, response *httptest.ResponseRecorder) *usersync.Cookie {
	decoder := usersync.Base64Decoder{}
	cookieString := response.Header().Get("Set-Cookie")
	parser := regexp.MustCompile("uids=(.*?);")
	res := parser.FindStringSubmatch(cookieString)
	assert.Equal(t, 2, len(res))
	httpCookie := http.Cookie{
		Name:  "uids",
		Value: res[1],
	}
	return decoder.Decode(httpCookie.Value)
}

type fakePermissionsBuilder struct {
	permissions gdpr.Permissions
}

func (fpb fakePermissionsBuilder) Builder(gdpr.TCF2ConfigReader, gdpr.RequestInfo) gdpr.Permissions {
	return fpb.permissions
}

type fakeTCF2ConfigBuilder struct {
	cfg gdpr.TCF2ConfigReader
}

func (fcr fakeTCF2ConfigBuilder) Builder(hostConfig config.TCF2, accountConfig config.AccountGDPR) gdpr.TCF2ConfigReader {
	return fcr.cfg
}

type fakePermsSetUID struct {
	allowHost           bool
	consent             string
	errorHost           bool
	errorMalformed      bool
	personalInfoAllowed bool
}

func (g *fakePermsSetUID) HostCookiesAllowed(ctx context.Context) (bool, error) {
	if g.errorMalformed {
		return g.allowHost, &gdpr.ErrorMalformedConsent{Consent: g.consent, Cause: errors.New("some error")}
	}
	if g.errorHost {
		return g.allowHost, errors.New("something went wrong")
	}
	return g.allowHost, nil
}

func (g *fakePermsSetUID) BidderSyncAllowed(ctx context.Context, bidder openrtb_ext.BidderName) (bool, error) {
	return false, nil
}

func (g *fakePermsSetUID) AuctionActivitiesAllowed(ctx context.Context, bidderCoreName openrtb_ext.BidderName, bidder openrtb_ext.BidderName) (permissions gdpr.AuctionPermissions, err error) {
	return gdpr.AuctionPermissions{
		AllowBidRequest: g.personalInfoAllowed,
		PassGeo:         g.personalInfoAllowed,
		PassID:          g.personalInfoAllowed,
	}, nil
}

type fakeSyncer struct {
	key             string
	defaultSyncType usersync.SyncType
}

func (s fakeSyncer) Key() string {
	return s.key
}

func (s fakeSyncer) DefaultSyncType() usersync.SyncType {
	return s.defaultSyncType
}

func (s fakeSyncer) SupportsType(syncTypes []usersync.SyncType) bool {
	return true
}

func (s fakeSyncer) GetSync(syncTypes []usersync.SyncType, privacyMacros macros.UserSyncPrivacy) (usersync.Sync, error) {
	return usersync.Sync{}, nil
}

func ToHTTPCookie(cookie *usersync.Cookie) (*http.Cookie, error) {
	encoder := usersync.Base64Encoder{}
	encodedCookie, err := encoder.Encode(cookie)
	if err != nil {
		return nil, nil
	}

	return &http.Cookie{
		Name:    uidCookieName,
		Value:   encodedCookie,
		Expires: time.Now().Add((90 * 24 * time.Hour)),
		Path:    "/",
	}, nil
}

func getUIDFromHeader(setCookieHeader string) string {
	cookies := strings.Split(setCookieHeader, ";")
	for _, cookie := range cookies {
		trimmedCookie := strings.TrimSpace(cookie)
		if strings.HasPrefix(trimmedCookie, "uids=") {
			parts := strings.SplitN(trimmedCookie, "=", 2)
			if len(parts) == 2 {
				return parts[1]
			}
		}
	}
	return ""
}<|MERGE_RESOLUTION|>--- conflicted
+++ resolved
@@ -1245,30 +1245,6 @@
 			},
 		},
 		{
-<<<<<<< HEAD
-			description:            "Blocked account",
-			uri:                    "/setuid?bidder=pubmatic&uid=123&account=blocked_acct",
-			cookies:                []*usersync.Cookie{},
-			syncersBidderNameToKey: map[string]string{"pubmatic": "pubmatic"},
-			gdprAllowsHostCookies:  true,
-			expectedResponseCode:   400,
-			expectedMetrics: func(m *metrics.MetricsEngineMock) {
-				m.On("RecordSetUid", metrics.SetUidAccountBlocked).Once()
-			},
-			expectedAnalytics: func(a *MockAnalyticsRunner) {
-				expected := analytics.SetUIDObject{
-					Status:  400,
-					Bidder:  "pubmatic",
-					UID:     "",
-					Errors:  []error{errCookieSyncAccountBlocked},
-					Success: false,
-				}
-				a.On("LogSetUIDObject", &expected).Once()
-			},
-		},
-		{
-=======
->>>>>>> a2e387f3
 			description:            "Invalid account",
 			uri:                    "/setuid?bidder=pubmatic&uid=123&account=unknown",
 			cookies:                []*usersync.Cookie{},
