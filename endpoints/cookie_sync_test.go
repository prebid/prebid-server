--- conflicted
+++ resolved
@@ -797,9 +797,6 @@
 			cfg: gdpr.NewTCF2Config(config.TCF2{}, config.AccountGDPR{}),
 		}.Builder
 
-		defaultLimit := 20
-		maxLimit := 30
-		defaultCookSync := true
 		endpoint := cookieSyncEndpoint{
 			config: &config.Configuration{
 				UserSync:        test.givenConfig,
@@ -811,9 +808,9 @@
 				tcf2ConfigBuilder:      tcf2ConfigBuilder,
 				ccpaEnforce:            test.givenCCPAEnabled,
 			},
-			accountsFetcher: FakeAccountsFetcher{AccountData: map[string]*config.Account{
-				"TestAccount":     {CookieSync: config.CookieSync{DefaultLimit: &defaultLimit, MaxLimit: &maxLimit, DefaultCoopSync: &defaultCookSync}},
-				"DisabledAccount": {Disabled: true},
+			accountsFetcher: FakeAccountsFetcher{AccountData: map[string]json.RawMessage{
+				"TestAccount":     json.RawMessage(`{"cookie_sync": {"default_limit": 20, "max_limit": 30, "default_coop_sync": true}}`),
+				"DisabledAccount": json.RawMessage(`{"disabled":true}`),
 			}},
 		}
 		assert.NoError(t, endpoint.config.MarshalAccountDefaults())
@@ -1815,16 +1812,11 @@
 }
 
 type FakeAccountsFetcher struct {
-	AccountData map[string]*config.Account
-}
-
-<<<<<<< HEAD
-func (f FakeAccountsFetcher) FetchAccount(ctx context.Context, accountDefaultJSON json.RawMessage, accountID string) (*config.Account, []error) {
-	defaultAccountJSON := &config.Account{Disabled: false}
-=======
+	AccountData map[string]json.RawMessage
+}
+
 func (f FakeAccountsFetcher) FetchAccount(ctx context.Context, defaultAccountJSON json.RawMessage, accountID string) (json.RawMessage, []error) {
 	defaultAccountJSON = json.RawMessage(`{"disabled":false}`)
->>>>>>> 4526b71b
 
 	if accountID == metrics.PublisherUnknown {
 		return defaultAccountJSON, nil
