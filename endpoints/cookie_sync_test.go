--- conflicted
+++ resolved
@@ -978,42 +978,6 @@
 			expectedError:        errCookieSyncAccountBlocked.Error(),
 			givenAccountRequired: true,
 		},
-<<<<<<< HEAD
-
-		{
-			description: "Account Defaults - Invalid Activities",
-			givenBody: strings.NewReader(`{` +
-				`"bidders":["a", "b"],` +
-				`"account":"ValidAccountInvalidActivities"` +
-				`}`),
-			givenGDPRConfig:  config.GDPR{Enabled: true, DefaultValue: "0"},
-			givenCCPAEnabled: true,
-			givenConfig: config.UserSync{
-				Cooperative: config.UserSyncCooperative{
-					EnabledByDefault: false,
-					PriorityGroups:   [][]string{{"a", "b", "c"}},
-				},
-			},
-			expectedPrivacy: macros.UserSyncPrivacy{},
-			expectedRequest: usersync.Request{
-				Bidders: []string{"a", "b"},
-				Cooperative: usersync.Cooperative{
-					Enabled:        false,
-					PriorityGroups: [][]string{{"a", "b", "c"}},
-				},
-				Limit: 0,
-				Privacy: usersyncPrivacy{
-					gdprPermissions: &fakePermissions{},
-					activityRequest: emptyActivityPoliciesRequest,
-				},
-				SyncTypeFilter: usersync.SyncTypeFilter{
-					IFrame:   usersync.NewUniformBidderFilter(usersync.BidderFilterModeInclude),
-					Redirect: usersync.NewUniformBidderFilter(usersync.BidderFilterModeInclude),
-				},
-			},
-		},
-=======
->>>>>>> fc5b00b4
 	}
 
 	for _, test := range testCases {
