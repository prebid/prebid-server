--- conflicted
+++ resolved
@@ -242,8 +242,8 @@
 			hostCookieConfig: &config.HostCookie{},
 			privacyConfig: usersyncPrivacyConfig{
 				gdprConfig: config.GDPR{
-					Enabled:             true,
-					UsersyncIfAmbiguous: true,
+					Enabled:      true,
+					DefaultValue: "0",
 				},
 				ccpaEnforce: true,
 			},
@@ -283,7 +283,7 @@
 				`"coopSync":true,` +
 				`"filterSettings":{"iframe":{"bidders":"*","filter":"include"}, "image":{"bidders":["b"],"filter":"exclude"}}` +
 				`}`),
-			givenGDPRConfig:  config.GDPR{Enabled: true, UsersyncIfAmbiguous: true},
+			givenGDPRConfig:  config.GDPR{Enabled: true, DefaultValue: "0"},
 			givenCCPAEnabled: true,
 			givenConfig: config.UserSync{
 				Cooperative: config.UserSyncCooperative{
@@ -327,7 +327,7 @@
 				`"us_privacy":"1NYN",` +
 				`"limit":42` +
 				`}`),
-			givenGDPRConfig:  config.GDPR{Enabled: true, UsersyncIfAmbiguous: true},
+			givenGDPRConfig:  config.GDPR{Enabled: true, DefaultValue: "0"},
 			givenCCPAEnabled: true,
 			givenConfig: config.UserSync{
 				Cooperative: config.UserSyncCooperative{
@@ -365,7 +365,7 @@
 		{
 			description:      "Empty Request",
 			givenBody:        strings.NewReader(`{}`),
-			givenGDPRConfig:  config.GDPR{Enabled: true, UsersyncIfAmbiguous: true},
+			givenGDPRConfig:  config.GDPR{Enabled: true, DefaultValue: "0"},
 			givenCCPAEnabled: true,
 			expectedPrivacy:  privacy.Policies{},
 			expectedRequest: usersync.Request{
@@ -381,7 +381,7 @@
 		{
 			description:      "Cooperative Unspecified - Default True",
 			givenBody:        strings.NewReader(`{}`),
-			givenGDPRConfig:  config.GDPR{Enabled: true, UsersyncIfAmbiguous: true},
+			givenGDPRConfig:  config.GDPR{Enabled: true, DefaultValue: "0"},
 			givenCCPAEnabled: true,
 			givenConfig: config.UserSync{
 				Cooperative: config.UserSyncCooperative{
@@ -407,7 +407,7 @@
 		{
 			description:      "Cooperative Unspecified - Default False",
 			givenBody:        strings.NewReader(`{}`),
-			givenGDPRConfig:  config.GDPR{Enabled: true, UsersyncIfAmbiguous: true},
+			givenGDPRConfig:  config.GDPR{Enabled: true, DefaultValue: "0"},
 			givenCCPAEnabled: true,
 			givenConfig: config.UserSync{
 				Cooperative: config.UserSyncCooperative{
@@ -433,7 +433,7 @@
 		{
 			description:      "Cooperative False - Default True",
 			givenBody:        strings.NewReader(`{"coopSync":false}`),
-			givenGDPRConfig:  config.GDPR{Enabled: true, UsersyncIfAmbiguous: true},
+			givenGDPRConfig:  config.GDPR{Enabled: true, DefaultValue: "0"},
 			givenCCPAEnabled: true,
 			givenConfig: config.UserSync{
 				Cooperative: config.UserSyncCooperative{
@@ -459,7 +459,7 @@
 		{
 			description:      "Cooperative False - Default False",
 			givenBody:        strings.NewReader(`{"coopSync":false}`),
-			givenGDPRConfig:  config.GDPR{Enabled: true, UsersyncIfAmbiguous: true},
+			givenGDPRConfig:  config.GDPR{Enabled: true, DefaultValue: "0"},
 			givenCCPAEnabled: true,
 			givenConfig: config.UserSync{
 				Cooperative: config.UserSyncCooperative{
@@ -485,7 +485,7 @@
 		{
 			description:      "Cooperative True - Default True",
 			givenBody:        strings.NewReader(`{"coopSync":true}`),
-			givenGDPRConfig:  config.GDPR{Enabled: true, UsersyncIfAmbiguous: true},
+			givenGDPRConfig:  config.GDPR{Enabled: true, DefaultValue: "0"},
 			givenCCPAEnabled: true,
 			givenConfig: config.UserSync{
 				Cooperative: config.UserSyncCooperative{
@@ -511,7 +511,7 @@
 		{
 			description:      "Cooperative True - Default False",
 			givenBody:        strings.NewReader(`{"coopSync":true}`),
-			givenGDPRConfig:  config.GDPR{Enabled: true, UsersyncIfAmbiguous: true},
+			givenGDPRConfig:  config.GDPR{Enabled: true, DefaultValue: "0"},
 			givenCCPAEnabled: true,
 			givenConfig: config.UserSync{
 				Cooperative: config.UserSyncCooperative{
@@ -537,7 +537,7 @@
 		{
 			description:      "CCPA Consent Invalid",
 			givenBody:        strings.NewReader(`{"us_privacy":"invalid"}`),
-			givenGDPRConfig:  config.GDPR{Enabled: true, UsersyncIfAmbiguous: true},
+			givenGDPRConfig:  config.GDPR{Enabled: true, DefaultValue: "0"},
 			givenCCPAEnabled: true,
 			expectedPrivacy:  privacy.Policies{},
 			expectedRequest: usersync.Request{
@@ -553,7 +553,7 @@
 		{
 			description:      "CCPA Disabled",
 			givenBody:        strings.NewReader(`{"us_privacy":"1NYN"}`),
-			givenGDPRConfig:  config.GDPR{Enabled: true, UsersyncIfAmbiguous: true},
+			givenGDPRConfig:  config.GDPR{Enabled: true, DefaultValue: "0"},
 			givenCCPAEnabled: false,
 			expectedPrivacy: privacy.Policies{
 				CCPA: ccpa.Policy{
@@ -572,28 +572,28 @@
 		{
 			description:      "Invalid JSON",
 			givenBody:        strings.NewReader(`malformed`),
-			givenGDPRConfig:  config.GDPR{Enabled: true, UsersyncIfAmbiguous: true},
+			givenGDPRConfig:  config.GDPR{Enabled: true, DefaultValue: "0"},
 			givenCCPAEnabled: true,
 			expectedError:    "JSON parsing failed: invalid character 'm' looking for beginning of value",
 		},
 		{
 			description:      "Invalid Type Filter",
 			givenBody:        strings.NewReader(`{"filterSettings":{"iframe":{"bidders":"invalid","filter":"exclude"}}}`),
-			givenGDPRConfig:  config.GDPR{Enabled: true, UsersyncIfAmbiguous: true},
+			givenGDPRConfig:  config.GDPR{Enabled: true, DefaultValue: "0"},
 			givenCCPAEnabled: true,
 			expectedError:    "error parsing filtersettings.iframe: invalid bidders value `invalid`. must either be '*' or a string array",
 		},
 		{
 			description:      "Invalid GDPR Signal",
 			givenBody:        strings.NewReader(`{"gdpr":"invalid"}`),
-			givenGDPRConfig:  config.GDPR{Enabled: true, UsersyncIfAmbiguous: true},
+			givenGDPRConfig:  config.GDPR{Enabled: true, DefaultValue: "0"},
 			givenCCPAEnabled: true,
 			expectedError:    "GDPR signal should be integer 0 or 1",
 		},
 		{
 			description:      "Missing GDPR Consent - Explicit Signal 0",
 			givenBody:        strings.NewReader(`{"gdpr":"0"}`),
-			givenGDPRConfig:  config.GDPR{Enabled: true, UsersyncIfAmbiguous: true},
+			givenGDPRConfig:  config.GDPR{Enabled: true, DefaultValue: "0"},
 			givenCCPAEnabled: true,
 			expectedPrivacy: privacy.Policies{
 				GDPR: gdprPrivacy.Policy{Signal: "0"},
@@ -611,14 +611,14 @@
 		{
 			description:      "Missing GDPR Consent - Explicit Signal 1",
 			givenBody:        strings.NewReader(`{"gdpr":"1"}`),
-			givenGDPRConfig:  config.GDPR{Enabled: true, UsersyncIfAmbiguous: true},
+			givenGDPRConfig:  config.GDPR{Enabled: true, DefaultValue: "0"},
 			givenCCPAEnabled: true,
 			expectedError:    "gdpr_consent is required if gdpr=1",
 		},
 		{
 			description:      "Missing GDPR Consent - Ambiguous Signal - Default Value 0",
 			givenBody:        strings.NewReader(`{}`),
-			givenGDPRConfig:  config.GDPR{Enabled: true, UsersyncIfAmbiguous: true},
+			givenGDPRConfig:  config.GDPR{Enabled: true, DefaultValue: "0"},
 			givenCCPAEnabled: true,
 			expectedPrivacy: privacy.Policies{
 				GDPR: gdprPrivacy.Policy{Signal: ""},
@@ -636,14 +636,14 @@
 		{
 			description:      "Missing GDPR Consent - Ambiguous Signal - Default Value 1",
 			givenBody:        strings.NewReader(`{}`),
-			givenGDPRConfig:  config.GDPR{Enabled: true, UsersyncIfAmbiguous: false},
+			givenGDPRConfig:  config.GDPR{Enabled: true, DefaultValue: "1"},
 			givenCCPAEnabled: true,
 			expectedError:    "gdpr_consent is required. gdpr is not specified and is assumed to be 1 by the server. set gdpr=0 to exempt this request",
 		},
 		{
 			description:      "HTTP Read Error",
 			givenBody:        ErrReader(errors.New("anyError")),
-			givenGDPRConfig:  config.GDPR{Enabled: true, UsersyncIfAmbiguous: true},
+			givenGDPRConfig:  config.GDPR{Enabled: true, DefaultValue: "0"},
 			givenCCPAEnabled: true,
 			expectedError:    "Failed to read request body",
 		},
@@ -1226,7 +1226,6 @@
 	}
 
 	for _, test := range testCases {
-<<<<<<< HEAD
 		validBidders := map[string]struct{}{"foo": {}}
 		parsedPolicy, err := ccpa.Policy{Consent: test.givenConsent}.Parse(validBidders)
 
@@ -1235,14 +1234,6 @@
 			result := privacy.CCPAAllowsBidderSync("foo")
 			assert.Equal(t, test.expected, result, test.description)
 		}
-=======
-		gdpr := config.GDPR{DefaultValue: "0"}
-		ccpa := config.CCPA{Enforce: test.enforceCCPA}
-		rr := doConfigurablePost(test.requestBody, nil, true, syncersForTest(), gdpr, ccpa)
-		assert.Equal(t, http.StatusOK, rr.Code, test.description+":httpResponseCode")
-		assert.ElementsMatch(t, test.expectedSyncs, parseSyncs(t, rr.Body.Bytes()), test.description+":syncs")
-		assert.Equal(t, "no_cookie", parseStatus(t, rr.Body.Bytes()), test.description+":status")
->>>>>>> 037bd7f1
 	}
 }
 
@@ -1258,18 +1249,9 @@
 	mock.Mock
 }
 
-<<<<<<< HEAD
 func (m *MockSyncer) Key() string {
 	args := m.Called()
 	return args.String(0)
-=======
-func TestCookieSyncNoCookiesBrokenGDPR(t *testing.T) {
-	rr := doConfigurablePost(`{"bidders":["appnexus", "audienceNetwork", "random"],"gdpr_consent":"GLKHGKGKKGK"}`, nil, true, map[openrtb_ext.BidderName]usersync.Usersyncer{}, config.GDPR{DefaultValue: "0"}, config.CCPA{})
-	assert.Equal(t, rr.Header().Get("Content-Type"), "application/json; charset=utf-8")
-	assert.Equal(t, http.StatusOK, rr.Code)
-	assert.ElementsMatch(t, []string{"appnexus", "audienceNetwork"}, parseSyncs(t, rr.Body.Bytes()))
-	assert.Equal(t, "no_cookie", parseStatus(t, rr.Body.Bytes()))
->>>>>>> 037bd7f1
 }
 
 func (m *MockSyncer) DefaultSyncType() usersync.SyncType {
