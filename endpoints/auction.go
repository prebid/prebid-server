--- conflicted
+++ resolved
@@ -136,51 +136,7 @@
 				bidList, err := ex.Call(ctx, req, bidder)
 				a.metricsEngine.RecordAdapterTime(aLabels, time.Since(start))
 				bidder.ResponseTime = int(time.Since(start) / time.Millisecond)
-<<<<<<< HEAD
-				if err != nil {
-					// fmt.Println("TEST Auction.go - auction error: ", err)
-					var s struct{}
-					switch err {
-					case context.DeadlineExceeded:
-						aLabels.AdapterErrors = map[pbsmetrics.AdapterError]struct{}{pbsmetrics.AdapterErrorTimeout: s}
-						bidder.Error = "Timed out"
-					case context.Canceled:
-						fallthrough
-					default:
-						bidder.Error = err.Error()
-						switch err.(type) {
-						case *errortypes.BadInput:
-							aLabels.AdapterErrors = map[pbsmetrics.AdapterError]struct{}{pbsmetrics.AdapterErrorBadInput: s}
-						case *errortypes.BadServerResponse:
-							aLabels.AdapterErrors = map[pbsmetrics.AdapterError]struct{}{pbsmetrics.AdapterErrorBadServerResponse: s}
-						default:
-							glog.Warningf("Error from bidder %v. Ignoring all bids: %v", bidder.BidderCode, err)
-							aLabels.AdapterErrors = map[pbsmetrics.AdapterError]struct{}{pbsmetrics.AdapterErrorUnknown: s}
-						}
-					}
-				} else if bidList != nil {
-					// fmt.Println("TEST Auction.go - auction Bidlist: ", bidList)
-					bidList = checkForValidBidSize(bidList, bidder)
-					bidder.NumBids = len(bidList)
-					for _, bid := range bidList {
-						var cpm = float64(bid.Price * 1000)
-						a.metricsEngine.RecordAdapterPrice(aLabels, cpm)
-						switch bid.CreativeMediaType {
-						case "banner":
-							a.metricsEngine.RecordAdapterBidReceived(aLabels, openrtb_ext.BidTypeBanner, bid.Adm != "")
-						case "video":
-							a.metricsEngine.RecordAdapterBidReceived(aLabels, openrtb_ext.BidTypeVideo, bid.Adm != "")
-						}
-						bid.ResponseTime = bidder.ResponseTime
-					}
-				} else {
-					// fmt.Println("TEST Auction.go - auction No Bid")
-					bidder.NoBid = true
-					aLabels.AdapterBids = pbsmetrics.AdapterBidNone
-				}
-=======
 				processBidResult(bidList, bidder, &aLabels, a.metricsEngine, err)
->>>>>>> 145c5259
 
 				ch <- bidResult{
 					bidder:  bidder,
