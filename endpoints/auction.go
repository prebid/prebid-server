package endpoints

import (
	"context"
	"encoding/json"
	"fmt"
	"net/http"
	"runtime/debug"
	"sort"
	"strconv"
	"time"

	"github.com/golang/glog"
	"github.com/julienschmidt/httprouter"
	"github.com/mssola/user_agent"
	"github.com/prebid/prebid-server/adapters"
	"github.com/prebid/prebid-server/cache"
	"github.com/prebid/prebid-server/config"
	"github.com/prebid/prebid-server/errortypes"
	"github.com/prebid/prebid-server/exchange"
	"github.com/prebid/prebid-server/gdpr"
	"github.com/prebid/prebid-server/openrtb_ext"
	"github.com/prebid/prebid-server/pbs"
	"github.com/prebid/prebid-server/pbsmetrics"
	pbc "github.com/prebid/prebid-server/prebid_cache_client"
	"github.com/prebid/prebid-server/usersync"
)

type bidResult struct {
	bidder  *pbs.PBSBidder
	bidList pbs.PBSBidSlice
}

const defaultPriceGranularity = "med"

// Constant keys for ad server targeting for responses to Prebid Mobile
const hbpbConstantKey = "hb_pb"
const hbBidderConstantKey = "hb_bidder"
const hbCacheIdConstantKey = "hb_cache_id"
const hbDealIdConstantKey = "hb_deal"
const hbSizeConstantKey = "hb_size"

func min(x, y int) int {
	if x < y {
		return x
	}
	return y
}

func writeAuctionError(w http.ResponseWriter, s string, err error) {
	var resp pbs.PBSResponse
	if err != nil {
		resp.Status = fmt.Sprintf("%s: %v", s, err)
	} else {
		resp.Status = s
	}
	b, err := json.Marshal(&resp)
	if err != nil {
		glog.Errorf("Failed to marshal auction error JSON: %s", err)
	} else {
		w.Write(b)
	}
}

type auction struct {
	cfg           *config.Configuration
	syncers       map[openrtb_ext.BidderName]usersync.Usersyncer
	gdprPerms     gdpr.Permissions
	metricsEngine pbsmetrics.MetricsEngine
	dataCache     cache.Cache
	exchanges     map[string]adapters.Adapter
}

func Auction(cfg *config.Configuration, syncers map[openrtb_ext.BidderName]usersync.Usersyncer, gdprPerms gdpr.Permissions, metricsEngine pbsmetrics.MetricsEngine, dataCache cache.Cache, exchanges map[string]adapters.Adapter) httprouter.Handle {
	a := &auction{
		cfg:           cfg,
		syncers:       syncers,
		gdprPerms:     gdprPerms,
		metricsEngine: metricsEngine,
		dataCache:     dataCache,
		exchanges:     exchanges,
	}
	return a.auction
}

func (a *auction) auction(w http.ResponseWriter, r *http.Request, _ httprouter.Params) {
	w.Header().Add("Content-Type", "application/json")
	labels := pbsmetrics.Labels{
		Source:        pbsmetrics.DemandUnknown,
		RType:         pbsmetrics.ReqTypeLegacy,
		PubID:         "",
		Browser:       pbsmetrics.BrowserOther,
		CookieFlag:    pbsmetrics.CookieFlagUnknown,
		RequestStatus: pbsmetrics.RequestStatusOK,
	}
	if ua := user_agent.New(r.Header.Get("User-Agent")); ua != nil {
		name, _ := ua.Browser()
		if name == "Safari" {
			labels.Browser = pbsmetrics.BrowserSafari
		}
	}
	req, err := pbs.ParsePBSRequest(r, &a.cfg.AuctionTimeouts, a.dataCache, &(a.cfg.HostCookie))
	// Defer here because we need req defined.
	defer func() {
		if req == nil {
			a.metricsEngine.RecordRequest(labels)
			a.metricsEngine.RecordImps(labels, 0)
		} else {
			// handles the case that ParsePBSRequest returns an error, so req.Start is not defined
			a.metricsEngine.RecordRequest(labels)
			a.metricsEngine.RecordImps(labels, len(req.AdUnits))
			a.metricsEngine.RecordRequestTime(labels, time.Since(req.Start))
		}
	}()
	if err != nil {
		if glog.V(2) {
			glog.Infof("Failed to parse /auction request: %v", err)
		}
		writeAuctionError(w, "Error parsing request", err)
		labels.RequestStatus = pbsmetrics.RequestStatusBadInput
		return
	}
	status := "OK"
	if req.App != nil {
		labels.Source = pbsmetrics.DemandApp
	} else {
		labels.Source = pbsmetrics.DemandWeb
		if req.Cookie.LiveSyncCount() == 0 {
			labels.CookieFlag = pbsmetrics.CookieFlagNo
			status = "no_cookie"
		} else {
			labels.CookieFlag = pbsmetrics.CookieFlagYes
		}
	}
	ctx, cancel := context.WithTimeout(context.Background(), time.Millisecond*time.Duration(req.TimeoutMillis))
	defer cancel()
	account, err := a.dataCache.Accounts().Get(req.AccountID)
	if err != nil {
		if glog.V(2) {
			glog.Infof("Invalid account id: %v", err)
		}
		writeAuctionError(w, "Unknown account id", fmt.Errorf("Unknown account"))
		labels.RequestStatus = pbsmetrics.RequestStatusBadInput
		return
	}
	labels.PubID = req.AccountID
	resp := pbs.PBSResponse{
		Status:       status,
		TID:          req.Tid,
		BidderStatus: req.Bidders,
	}
	ch := make(chan bidResult)
	sentBids := 0
	for _, bidder := range req.Bidders {
		if ex, ok := a.exchanges[bidder.BidderCode]; ok {
			// Make sure we have an independent label struct for each bidder. We don't want to run into issues with the goroutine below.
			blabels := pbsmetrics.AdapterLabels{
				Source:      labels.Source,
				RType:       labels.RType,
				Adapter:     openrtb_ext.BidderMap[bidder.BidderCode],
				PubID:       labels.PubID,
				Browser:     labels.Browser,
				CookieFlag:  labels.CookieFlag,
				AdapterBids: pbsmetrics.AdapterBidPresent,
			}
			if blabels.Adapter == "" {
				// "districtm" is legal, but not in BidderMap. Other values will log errors in the go_metrics code
				blabels.Adapter = openrtb_ext.BidderName(bidder.BidderCode)
			}
			if req.App == nil {
				// If exchanges[bidderCode] exists, then a.syncers[bidderCode] exists *except for districtm*.
				// OpenRTB handles aliases differently, so this hack will keep legacy code working. For all other
				// bidderCodes, a.syncers[bidderCode] will exist if exchanges[bidderCode] also does.
				// This is guaranteed by the following unit tests, which compare these maps to the (source of truth) openrtb_ext.BidderMap:
				//   1. TestSyncers inside usersync/usersync_test.go
				//   2. TestExchangeMap inside pbs_light_test.go
				syncerCode := bidder.BidderCode
				if syncerCode == "districtm" {
					syncerCode = "appnexus"
				}
				syncer := a.syncers[openrtb_ext.BidderName(syncerCode)]
				uid, _, _ := req.Cookie.GetUID(syncer.FamilyName())
				if uid == "" {
					bidder.NoCookie = true
					gdprApplies := req.ParseGDPR()
					consent := req.ParseConsent()
					if a.shouldUsersync(ctx, openrtb_ext.BidderName(syncerCode), gdprApplies, consent) {
						syncInfo, err := syncer.GetUsersyncInfo(gdprApplies, consent)
						if err == nil {
							bidder.UsersyncInfo = syncInfo
						} else {
							glog.Errorf("Failed to get usersync info for %s: %v", syncerCode, err)
						}
					}
					blabels.CookieFlag = pbsmetrics.CookieFlagNo
					if ex.SkipNoCookies() {
						continue
					}
				}
			}
			sentBids++
<<<<<<< HEAD
			bidderRunner := a.recoverSafely(func(bidder *pbs.PBSBidder, aLabels pbsmetrics.AdapterLabels) {
=======
			bidderRunner := recoverSafely(func(bidder *pbs.PBSBidder, aLabels pbsmetrics.AdapterLabels) {
>>>>>>> fd4c3e16
				start := time.Now()
				bidList, err := ex.Call(ctx, req, bidder)
				a.metricsEngine.RecordAdapterTime(aLabels, time.Since(start))
				bidder.ResponseTime = int(time.Since(start) / time.Millisecond)
				if err != nil {
					var s struct{}
					switch err {
					case context.DeadlineExceeded:
						aLabels.AdapterErrors = map[pbsmetrics.AdapterError]struct{}{pbsmetrics.AdapterErrorTimeout: s}
						bidder.Error = "Timed out"
					case context.Canceled:
						fallthrough
					default:
						bidder.Error = err.Error()
						switch err.(type) {
						case *errortypes.BadInput:
							aLabels.AdapterErrors = map[pbsmetrics.AdapterError]struct{}{pbsmetrics.AdapterErrorBadInput: s}
						case *errortypes.BadServerResponse:
							aLabels.AdapterErrors = map[pbsmetrics.AdapterError]struct{}{pbsmetrics.AdapterErrorBadServerResponse: s}
						default:
							glog.Warningf("Error from bidder %v. Ignoring all bids: %v", bidder.BidderCode, err)
							aLabels.AdapterErrors = map[pbsmetrics.AdapterError]struct{}{pbsmetrics.AdapterErrorUnknown: s}
						}
					}
				} else if bidList != nil {
					bidList = checkForValidBidSize(bidList, bidder)
					bidder.NumBids = len(bidList)
					for _, bid := range bidList {
						var cpm = float64(bid.Price * 1000)
						a.metricsEngine.RecordAdapterPrice(aLabels, cpm)
						switch bid.CreativeMediaType {
						case "banner":
							a.metricsEngine.RecordAdapterBidReceived(aLabels, openrtb_ext.BidTypeBanner, bid.Adm != "")
						case "video":
							a.metricsEngine.RecordAdapterBidReceived(aLabels, openrtb_ext.BidTypeVideo, bid.Adm != "")
						}
						bid.ResponseTime = bidder.ResponseTime
					}
				} else {
					bidder.NoBid = true
					aLabels.AdapterBids = pbsmetrics.AdapterBidNone
				}

				ch <- bidResult{
					bidder:  bidder,
					bidList: bidList,
					// Bidder done, record bidder metrics
				}
				a.metricsEngine.RecordAdapterRequest(aLabels)
			})

			go bidderRunner(bidder, blabels)

		} else {
			bidder.Error = "Unsupported bidder"
		}
	}
	for i := 0; i < sentBids; i++ {
		result := <-ch
		for _, bid := range result.bidList {
			resp.Bids = append(resp.Bids, bid)
		}
	}
	if req.CacheMarkup == 1 {
		cobjs := make([]*pbc.CacheObject, len(resp.Bids))
		for i, bid := range resp.Bids {
			if bid.CreativeMediaType == "video" {
				cobjs[i] = &pbc.CacheObject{
					Value:   bid.Adm,
					IsVideo: true,
				}
			} else {
				cobjs[i] = &pbc.CacheObject{
					Value: &pbc.BidCache{
						Adm:    bid.Adm,
						NURL:   bid.NURL,
						Width:  bid.Width,
						Height: bid.Height,
					},
					IsVideo: false,
				}
			}
		}
		if err := pbc.Put(ctx, cobjs); err != nil {
			writeAuctionError(w, "Prebid cache failed", err)
			labels.RequestStatus = pbsmetrics.RequestStatusErr
			return
		}
		for i, bid := range resp.Bids {
			bid.CacheID = cobjs[i].UUID
			bid.CacheURL = a.cfg.GetCachedAssetURL(bid.CacheID)
			bid.NURL = ""
			bid.Adm = ""
		}
	}
	if req.CacheMarkup == 2 {
		cacheVideoOnly(resp.Bids, ctx, w, a, &labels)
	}
	if req.SortBids == 1 {
		sortBidsAddKeywordsMobile(resp.Bids, req, account.PriceGranularity)
	}
	if glog.V(2) {
		glog.Infof("Request for %d ad units on url %s by account %s got %d bids", len(req.AdUnits), req.Url, req.AccountID, len(resp.Bids))
	}
	enc := json.NewEncoder(w)
	enc.SetEscapeHTML(false)
	enc.Encode(resp)
}

func (a *auction) recoverSafely(inner func(*pbs.PBSBidder, pbsmetrics.AdapterLabels)) func(*pbs.PBSBidder, pbsmetrics.AdapterLabels) {
	return func(bidder *pbs.PBSBidder, labels pbsmetrics.AdapterLabels) {
		defer func() {
			if r := recover(); r != nil {
				if bidder == nil {
					glog.Errorf("Legacy auction recovered panic: %v. Stack trace is: %v", r, string(debug.Stack()))
				} else {
					glog.Errorf("Legacy auction recovered panic from Bidder %s: %v. Stack trace is: %v", bidder.BidderCode, r, string(debug.Stack()))
				}
				a.metricsEngine.RecordAdapterPanic(labels)
			}
		}()
		inner(bidder, labels)
	}
}

func (a *auction) shouldUsersync(ctx context.Context, bidder openrtb_ext.BidderName, gdprApplies string, consent string) bool {
	switch gdprApplies {
	case "0":
		return true
	case "1":
		if consent == "" {
			return false
		}
		fallthrough
	default:
		if canSync, err := a.gdprPerms.HostCookiesAllowed(ctx, consent); !canSync || err != nil {
			return false
		}
		canSync, err := a.gdprPerms.BidderSyncAllowed(ctx, bidder, consent)
		return canSync && err == nil
	}
}

// cache video bids only for Web
func cacheVideoOnly(bids pbs.PBSBidSlice, ctx context.Context, w http.ResponseWriter, deps *auction, labels *pbsmetrics.Labels) {
	var cobjs []*pbc.CacheObject
	for _, bid := range bids {
		if bid.CreativeMediaType == "video" {
			cobjs = append(cobjs, &pbc.CacheObject{
				Value:   bid.Adm,
				IsVideo: true,
			})
		}
	}
	err := pbc.Put(ctx, cobjs)
	if err != nil {
		writeAuctionError(w, "Prebid cache failed", err)
		labels.RequestStatus = pbsmetrics.RequestStatusErr
		return
	}
	videoIndex := 0
	for _, bid := range bids {
		if bid.CreativeMediaType == "video" {
			bid.CacheID = cobjs[videoIndex].UUID
			bid.CacheURL = deps.cfg.GetCachedAssetURL(bid.CacheID)
			bid.NURL = ""
			bid.Adm = ""
			videoIndex++
		}
	}
}

// checkForValidBidSize goes through list of bids & find those which are banner mediaType and with height or width not defined
// determine the num of ad unit sizes that were used in corresponding bid request
// if num_adunit_sizes == 1, assign the height and/or width to bid's height/width
// if num_adunit_sizes > 1, reject the bid (remove from list) and return an error
// return updated bid list object for next steps in auction
func checkForValidBidSize(bids pbs.PBSBidSlice, bidder *pbs.PBSBidder) pbs.PBSBidSlice {
	finalValidBids := make([]*pbs.PBSBid, len(bids))
	finalBidCounter := 0
bidLoop:
	for _, bid := range bids {
		if bid.CreativeMediaType == "banner" && (bid.Height == 0 || bid.Width == 0) {
			for _, adunit := range bidder.AdUnits {
				if adunit.BidID == bid.BidID && adunit.Code == bid.AdUnitCode {
					if len(adunit.Sizes) == 1 {
						bid.Width, bid.Height = adunit.Sizes[0].W, adunit.Sizes[0].H
						finalValidBids[finalBidCounter] = bid
						finalBidCounter = finalBidCounter + 1
					} else if len(adunit.Sizes) > 1 {
						glog.Warningf("Bid was rejected for bidder %s because no size was defined", bid.BidderCode)
					}
					continue bidLoop
				}
			}
		} else {
			finalValidBids[finalBidCounter] = bid
			finalBidCounter = finalBidCounter + 1
		}
	}
	return finalValidBids[:finalBidCounter]
}

// sortBidsAddKeywordsMobile sorts the bids and adds ad server targeting keywords to each bid.
// The bids are sorted by cpm to find the highest bid.
// The ad server targeting keywords are added to all bids, with specific keywords for the highest bid.
func sortBidsAddKeywordsMobile(bids pbs.PBSBidSlice, pbs_req *pbs.PBSRequest, priceGranularitySetting string) {
	if priceGranularitySetting == "" {
		priceGranularitySetting = defaultPriceGranularity
	}

	// record bids by ad unit code for sorting
	code_bids := make(map[string]pbs.PBSBidSlice, len(bids))
	for _, bid := range bids {
		code_bids[bid.AdUnitCode] = append(code_bids[bid.AdUnitCode], bid)
	}

	// loop through ad units to find top bid
	for _, unit := range pbs_req.AdUnits {
		bar := code_bids[unit.Code]

		if len(bar) == 0 {
			if glog.V(3) {
				glog.Infof("No bids for ad unit '%s'", unit.Code)
			}
			continue
		}
		sort.Sort(bar)

		// after sorting we need to add the ad targeting keywords
		for i, bid := range bar {
			// We should eventually check for the error and do something.
			roundedCpm, err := exchange.GetCpmStringValue(bid.Price, openrtb_ext.PriceGranularityFromString(priceGranularitySetting))
			if err != nil {
				glog.Error(err.Error())
			}

			hbSize := ""
			if bid.Width != 0 && bid.Height != 0 {
				width := strconv.FormatUint(bid.Width, 10)
				height := strconv.FormatUint(bid.Height, 10)
				hbSize = width + "x" + height
			}

			hbPbBidderKey := hbpbConstantKey + "_" + bid.BidderCode
			hbBidderBidderKey := hbBidderConstantKey + "_" + bid.BidderCode
			hbCacheIdBidderKey := hbCacheIdConstantKey + "_" + bid.BidderCode
			hbDealIdBidderKey := hbDealIdConstantKey + "_" + bid.BidderCode
			hbSizeBidderKey := hbSizeConstantKey + "_" + bid.BidderCode
			if pbs_req.MaxKeyLength != 0 {
				hbPbBidderKey = hbPbBidderKey[:min(len(hbPbBidderKey), int(pbs_req.MaxKeyLength))]
				hbBidderBidderKey = hbBidderBidderKey[:min(len(hbBidderBidderKey), int(pbs_req.MaxKeyLength))]
				hbCacheIdBidderKey = hbCacheIdBidderKey[:min(len(hbCacheIdBidderKey), int(pbs_req.MaxKeyLength))]
				hbDealIdBidderKey = hbDealIdBidderKey[:min(len(hbDealIdBidderKey), int(pbs_req.MaxKeyLength))]
				hbSizeBidderKey = hbSizeBidderKey[:min(len(hbSizeBidderKey), int(pbs_req.MaxKeyLength))]
			}

			// fixes #288 where map was being overwritten instead of updated
			if bid.AdServerTargeting == nil {
				bid.AdServerTargeting = make(map[string]string)
			}
			kvs := bid.AdServerTargeting

			kvs[hbPbBidderKey] = roundedCpm
			kvs[hbBidderBidderKey] = bid.BidderCode
			kvs[hbCacheIdBidderKey] = bid.CacheID

			if hbSize != "" {
				kvs[hbSizeBidderKey] = hbSize
			}
			if bid.DealId != "" {
				kvs[hbDealIdBidderKey] = bid.DealId
			}
			// For the top bid, we want to add the following additional keys
			if i == 0 {
				kvs[hbpbConstantKey] = roundedCpm
				kvs[hbBidderConstantKey] = bid.BidderCode
				kvs[hbCacheIdConstantKey] = bid.CacheID
				if bid.DealId != "" {
					kvs[hbDealIdConstantKey] = bid.DealId
				}
				if hbSize != "" {
					kvs[hbSizeConstantKey] = hbSize
				}
			}
		}
	}
}<|MERGE_RESOLUTION|>--- conflicted
+++ resolved
@@ -199,11 +199,8 @@
 				}
 			}
 			sentBids++
-<<<<<<< HEAD
 			bidderRunner := a.recoverSafely(func(bidder *pbs.PBSBidder, aLabels pbsmetrics.AdapterLabels) {
-=======
-			bidderRunner := recoverSafely(func(bidder *pbs.PBSBidder, aLabels pbsmetrics.AdapterLabels) {
->>>>>>> fd4c3e16
+
 				start := time.Now()
 				bidList, err := ex.Call(ctx, req, bidder)
 				a.metricsEngine.RecordAdapterTime(aLabels, time.Since(start))
