package info

import (
	"encoding/json"
	"net/http"
	"sort"
<<<<<<< HEAD
=======
	"strings"
>>>>>>> 3fcb43ca

	"github.com/golang/glog"
	"github.com/julienschmidt/httprouter"
	"github.com/prebid/prebid-server/config"
)

<<<<<<< HEAD
// NewBiddersEndpoint builds a handler for the /info/bidders endpoint.
func NewBiddersEndpoint(bidders config.BidderInfos, aliases map[string]string) httprouter.Handle {
	response, err := prepareBiddersResponse(bidders, aliases)
=======
var invalidEnabledOnly = []byte(`Invalid value for 'enabledonly' query param, must be of boolean type`)

// NewBiddersEndpoint builds a handler for the /info/bidders endpoint.
func NewBiddersEndpoint(bidders config.BidderInfos, aliases map[string]string) httprouter.Handle {
	responseAll, err := prepareBiddersResponseAll(bidders, aliases)
	if err != nil {
		glog.Fatalf("error creating /info/bidders endpoint all bidders response: %v", err)
	}

	responseEnabledOnly, err := prepareBiddersResponseEnabledOnly(bidders, aliases)
>>>>>>> 3fcb43ca
	if err != nil {
		glog.Fatalf("error creating /info/bidders endpoint enabled only response: %v", err)
	}

<<<<<<< HEAD
	return func(w http.ResponseWriter, _ *http.Request, _ httprouter.Params) {
		w.Header().Set("Content-Type", "application/json")
		if _, err := w.Write(response); err != nil {
			glog.Errorf("error writing response to /info/bidders: %v", err)
=======
	return func(w http.ResponseWriter, r *http.Request, _ httprouter.Params) {
		var writeErr error
		switch readEnabledOnly(r) {
		case "true":
			w.Header().Set("Content-Type", "application/json")
			_, writeErr = w.Write(responseEnabledOnly)
		case "false":
			w.Header().Set("Content-Type", "application/json")
			_, writeErr = w.Write(responseAll)
		default:
			w.WriteHeader(http.StatusBadRequest)
			_, writeErr = w.Write(invalidEnabledOnly)
>>>>>>> 3fcb43ca
		}

<<<<<<< HEAD
func prepareBiddersResponse(bidders config.BidderInfos, aliases map[string]string) ([]byte, error) {
	bidderNames := make([]string, 0, len(bidders)+len(aliases))

	for name := range bidders {
		bidderNames = append(bidderNames, name)
	}

	for name := range aliases {
		bidderNames = append(bidderNames, name)
	}

=======
		if writeErr != nil {
			glog.Errorf("error writing response to /info/bidders: %v", writeErr)
		}
	}
}

func readEnabledOnly(r *http.Request) string {
	q := r.URL.Query()

	v, exists := q["enabledonly"]

	if !exists || len(v) == 0 {
		// if the enabledOnly query parameter is not specified, default to false to match
		// previous behavior of returning all adapters regardless of their enabled status.
		return "false"
	}

	return strings.ToLower(v[0])
}

func prepareBiddersResponseAll(bidders config.BidderInfos, aliases map[string]string) ([]byte, error) {
	bidderNames := make([]string, 0, len(bidders)+len(aliases))

	for name := range bidders {
		bidderNames = append(bidderNames, name)
	}

	for name := range aliases {
		bidderNames = append(bidderNames, name)
	}

	sort.Strings(bidderNames)

	return json.Marshal(bidderNames)
}

func prepareBiddersResponseEnabledOnly(bidders config.BidderInfos, aliases map[string]string) ([]byte, error) {
	bidderNames := make([]string, 0, len(bidders)+len(aliases))

	for name, info := range bidders {
		if info.Enabled {
			bidderNames = append(bidderNames, name)
		}
	}

	for name, bidder := range aliases {
		if info, ok := bidders[bidder]; ok && info.Enabled {
			bidderNames = append(bidderNames, name)
		}
	}

>>>>>>> 3fcb43ca
	sort.Strings(bidderNames)

	return json.Marshal(bidderNames)
}<|MERGE_RESOLUTION|>--- conflicted
+++ resolved
@@ -4,21 +4,13 @@
 	"encoding/json"
 	"net/http"
 	"sort"
-<<<<<<< HEAD
-=======
 	"strings"
->>>>>>> 3fcb43ca
 
 	"github.com/golang/glog"
 	"github.com/julienschmidt/httprouter"
 	"github.com/prebid/prebid-server/config"
 )
 
-<<<<<<< HEAD
-// NewBiddersEndpoint builds a handler for the /info/bidders endpoint.
-func NewBiddersEndpoint(bidders config.BidderInfos, aliases map[string]string) httprouter.Handle {
-	response, err := prepareBiddersResponse(bidders, aliases)
-=======
 var invalidEnabledOnly = []byte(`Invalid value for 'enabledonly' query param, must be of boolean type`)
 
 // NewBiddersEndpoint builds a handler for the /info/bidders endpoint.
@@ -29,17 +21,10 @@
 	}
 
 	responseEnabledOnly, err := prepareBiddersResponseEnabledOnly(bidders, aliases)
->>>>>>> 3fcb43ca
 	if err != nil {
 		glog.Fatalf("error creating /info/bidders endpoint enabled only response: %v", err)
 	}
 
-<<<<<<< HEAD
-	return func(w http.ResponseWriter, _ *http.Request, _ httprouter.Params) {
-		w.Header().Set("Content-Type", "application/json")
-		if _, err := w.Write(response); err != nil {
-			glog.Errorf("error writing response to /info/bidders: %v", err)
-=======
 	return func(w http.ResponseWriter, r *http.Request, _ httprouter.Params) {
 		var writeErr error
 		switch readEnabledOnly(r) {
@@ -52,22 +37,8 @@
 		default:
 			w.WriteHeader(http.StatusBadRequest)
 			_, writeErr = w.Write(invalidEnabledOnly)
->>>>>>> 3fcb43ca
 		}
 
-<<<<<<< HEAD
-func prepareBiddersResponse(bidders config.BidderInfos, aliases map[string]string) ([]byte, error) {
-	bidderNames := make([]string, 0, len(bidders)+len(aliases))
-
-	for name := range bidders {
-		bidderNames = append(bidderNames, name)
-	}
-
-	for name := range aliases {
-		bidderNames = append(bidderNames, name)
-	}
-
-=======
 		if writeErr != nil {
 			glog.Errorf("error writing response to /info/bidders: %v", writeErr)
 		}
@@ -119,7 +90,6 @@
 		}
 	}
 
->>>>>>> 3fcb43ca
 	sort.Strings(bidderNames)
 
 	return json.Marshal(bidderNames)
