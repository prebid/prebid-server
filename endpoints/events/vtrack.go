package events

import (
	"context"
	"encoding/json"
	"fmt"
	"io"
	"io/ioutil"
	"net/http"
<<<<<<< HEAD
	"sort"
=======
>>>>>>> 27d1b8f4
	"strings"
	"time"

	"github.com/golang/glog"
	"github.com/julienschmidt/httprouter"
	accountService "github.com/prebid/prebid-server/account"
	"github.com/prebid/prebid-server/analytics"
	"github.com/prebid/prebid-server/config"
	"github.com/prebid/prebid-server/errortypes"
	"github.com/prebid/prebid-server/prebid_cache_client"
	"github.com/prebid/prebid-server/stored_requests"
)

const (
	AccountParameter   = "a"
	ImpressionCloseTag = "</Impression>"
	ImpressionOpenTag  = "<Impression>"
)

type vtrackEndpoint struct {
	Cfg         *config.Configuration
	Accounts    stored_requests.AccountFetcher
	BidderInfos config.BidderInfos
	Cache       prebid_cache_client.Client
}

type BidCacheRequest struct {
	Puts []prebid_cache_client.Cacheable `json:"puts"`
}

type BidCacheResponse struct {
	Responses []CacheObject `json:"responses"`
}

type CacheObject struct {
	UUID string `json:"uuid"`
}

func NewVTrackEndpoint(cfg *config.Configuration, accounts stored_requests.AccountFetcher, cache prebid_cache_client.Client, bidderInfos config.BidderInfos) httprouter.Handle {
	vte := &vtrackEndpoint{
		Cfg:         cfg,
		Accounts:    accounts,
		BidderInfos: bidderInfos,
		Cache:       cache,
	}

	return vte.Handle
}

// /vtrack Handler
func (v *vtrackEndpoint) Handle(w http.ResponseWriter, r *http.Request, _ httprouter.Params) {

	// get account id from request parameter
	accountId := getAccountId(r)

	// account id is required
	if accountId == "" {
		w.WriteHeader(http.StatusBadRequest)
		w.Write([]byte(fmt.Sprintf("Account '%s' is required query parameter and can't be empty", AccountParameter)))
		return
	}

	// parse puts request from request body
	req, err := ParseVTrackRequest(r, v.Cfg.MaxRequestSize+1)

	// check if there was any error while parsing puts request
	if err != nil {
		w.WriteHeader(http.StatusBadRequest)
		w.Write([]byte(fmt.Sprintf("Invalid request: %s\n", err.Error())))
		return
	}

	ctx, cancel := context.WithDeadline(context.Background(), time.Now().Add(time.Duration(v.Cfg.VTrack.TimeoutMS)*time.Millisecond))
	defer cancel()

	// get account details
	account, errs := accountService.GetAccount(ctx, v.Cfg, v.Accounts, accountId)
	if len(errs) > 0 {
		status, messages := HandleAccountServiceErrors(errs)
		w.WriteHeader(status)

		for _, message := range messages {
			w.Write([]byte(fmt.Sprintf("Invalid request: %s\n", message)))
		}
		return
	}

	// insert impression tracking if account allows events and bidder allows VAST modification
	if v.Cache != nil {
		cachingResponse, errs := v.handleVTrackRequest(ctx, req, account)

		if len(errs) > 0 {
			w.WriteHeader(http.StatusInternalServerError)
			for _, err := range errs {
				w.Write([]byte(fmt.Sprintf("Error(s) updating vast: %s\n", err.Error())))

				return
			}
		}

		d, err := json.Marshal(*cachingResponse)

		if err != nil {
			w.WriteHeader(http.StatusInternalServerError)
			w.Write([]byte(fmt.Sprintf("Error serializing pbs cache response: %s\n", err.Error())))

			return
		}

		w.Header().Add("Content-Type", "application/json")
		w.WriteHeader(http.StatusOK)
		w.Write(d)

		return
	}

	w.WriteHeader(http.StatusInternalServerError)
	w.Write([]byte("PBS Cache client is not configured"))
}

// GetVastUrlTracking creates a vast url tracking
func GetVastUrlTracking(externalUrl string, bidid string, bidder string, accountId string, timestamp int64) string {

	eventReq := &analytics.EventRequest{
		Type:      analytics.Imp,
		BidID:     bidid,
		AccountID: accountId,
		Bidder:    bidder,
		Timestamp: timestamp,
		Format:    analytics.Blank,
	}

	return EventRequestToUrl(externalUrl, eventReq)
}

// ParseVTrackRequest parses a BidCacheRequest from an HTTP Request
func ParseVTrackRequest(httpRequest *http.Request, maxRequestSize int64) (req *BidCacheRequest, err error) {
	req = &BidCacheRequest{}
	err = nil

	// Pull the request body into a buffer, so we have it for later usage.
	lr := &io.LimitedReader{
		R: httpRequest.Body,
		N: maxRequestSize,
	}

	defer httpRequest.Body.Close()
	requestJson, err := ioutil.ReadAll(lr)
	if err != nil {
		return req, err
	}

	// Check if the request size was too large
	if lr.N <= 0 {
		err = &errortypes.BadInput{Message: fmt.Sprintf("request size exceeded max size of %d bytes", maxRequestSize-1)}
		return req, err
	}

	if len(requestJson) == 0 {
		err = &errortypes.BadInput{Message: "request body is empty"}
		return req, err
	}

	if err := json.Unmarshal(requestJson, req); err != nil {
		return req, err
	}

	for _, bcr := range req.Puts {
		if bcr.BidID == "" {
			err = error(&errortypes.BadInput{Message: fmt.Sprint("'bidid' is required field and can't be empty")})
			return req, err
		}

		if bcr.Bidder == "" {
			err = error(&errortypes.BadInput{Message: fmt.Sprint("'bidder' is required field and can't be empty")})
			return req, err
		}
	}

	return req, nil
}

// handleVTrackRequest handles a VTrack request
func (v *vtrackEndpoint) handleVTrackRequest(ctx context.Context, req *BidCacheRequest, account *config.Account) (*BidCacheResponse, []error) {
	biddersAllowingVastUpdate := getBiddersAllowingVastUpdate(req, &v.BidderInfos, v.Cfg.VTrack.AllowUnknownBidder)
	// cache data
	r, errs := v.cachePutObjects(ctx, req, biddersAllowingVastUpdate, account.ID)

	// handle pbs caching errors
	if len(errs) != 0 {
		glog.Errorf("Error(s) updating vast: %v", errs)
		return nil, errs
	}

	// build response
	response := &BidCacheResponse{
		Responses: []CacheObject{},
	}

	for _, uuid := range r {
		response.Responses = append(response.Responses, CacheObject{
			UUID: uuid,
		})
	}

	return response, nil
}

// cachePutObjects caches BidCacheRequest data
func (v *vtrackEndpoint) cachePutObjects(ctx context.Context, req *BidCacheRequest, biddersAllowingVastUpdate map[string]struct{}, accountId string) ([]string, []error) {
	var cacheables []prebid_cache_client.Cacheable

	for _, c := range req.Puts {

		nc := &prebid_cache_client.Cacheable{
			Type:       c.Type,
			Data:       c.Data,
			TTLSeconds: c.TTLSeconds,
			Key:        c.Key,
		}

		if _, ok := biddersAllowingVastUpdate[c.Bidder]; ok && nc.Data != nil {
			nc.Data = ModifyVastXmlJSON(v.Cfg.ExternalURL, nc.Data, c.BidID, c.Bidder, accountId, c.Timestamp)
		}

		cacheables = append(cacheables, *nc)
	}

	return v.Cache.PutJson(ctx, cacheables)
}

// getBiddersAllowingVastUpdate returns a list of bidders that allow VAST XML modification
func getBiddersAllowingVastUpdate(req *BidCacheRequest, bidderInfos *config.BidderInfos, allowUnknownBidder bool) map[string]struct{} {
	bl := map[string]struct{}{}

	for _, bcr := range req.Puts {
		if _, ok := bl[bcr.Bidder]; isAllowVastForBidder(bcr.Bidder, bidderInfos, allowUnknownBidder) && !ok {
			bl[bcr.Bidder] = struct{}{}
		}
	}

	return bl
}

// isAllowVastForBidder checks if a bidder is active and allowed to modify vast xml data
func isAllowVastForBidder(bidder string, bidderInfos *config.BidderInfos, allowUnknownBidder bool) bool {
	//if bidder is active and isModifyingVastXmlAllowed is true
	// check if bidder is configured
	if b, ok := (*bidderInfos)[bidder]; bidderInfos != nil && ok {
		// check if bidder is enabled
		return b.Enabled && b.ModifyingVastXmlAllowed
	}

	return allowUnknownBidder
}

// getAccountId extracts an account id from an HTTP Request
func getAccountId(httpRequest *http.Request) string {
	return httpRequest.URL.Query().Get(AccountParameter)
}

// ModifyVastXmlString rewrites and returns the string vastXML and a flag indicating if it was modified
func ModifyVastXmlString(externalUrl, vast, bidid, bidder, accountID string, timestamp int64) (string, bool) {
	ci := strings.Index(vast, ImpressionCloseTag)

	// no impression tag - pass it as it is
	if ci == -1 {
		return vast, false
	}

	vastUrlTracking := GetVastUrlTracking(externalUrl, bidid, bidder, accountID, timestamp)
	impressionUrl := "<![CDATA[" + vastUrlTracking + "]]>"
	oi := strings.Index(vast, ImpressionOpenTag)

	if ci-oi == len(ImpressionOpenTag) {
		return strings.Replace(vast, ImpressionOpenTag, ImpressionOpenTag+impressionUrl, 1), true
	}

	return strings.Replace(vast, ImpressionCloseTag, ImpressionCloseTag+ImpressionOpenTag+impressionUrl+ImpressionCloseTag, 1), true
}

// ModifyVastXmlJSON modifies BidCacheRequest element Vast XML data
func ModifyVastXmlJSON(externalUrl string, data json.RawMessage, bidid, bidder, accountId string, timestamp int64) json.RawMessage {
	var vast string
	if err := json.Unmarshal(data, &vast); err != nil {
		// failed to decode json, fall back to string
		vast = string(data)
	}
	vast, ok := ModifyVastXmlString(externalUrl, vast, bidid, bidder, accountId, timestamp)
	if !ok {
		return data
	}
	return json.RawMessage(vast)
}<|MERGE_RESOLUTION|>--- conflicted
+++ resolved
@@ -7,10 +7,6 @@
 	"io"
 	"io/ioutil"
 	"net/http"
-<<<<<<< HEAD
-	"sort"
-=======
->>>>>>> 27d1b8f4
 	"strings"
 	"time"
 
