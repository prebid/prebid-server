package events

import (
	"context"
	"encoding/base64"
	"encoding/json"
	"errors"
	"io/ioutil"
	"net/http"
	"net/http/httptest"
	"strings"
	"testing"
	"time"

	"github.com/prebid/prebid-server/analytics"
	"github.com/prebid/prebid-server/config"
	"github.com/prebid/prebid-server/errortypes"
	"github.com/prebid/prebid-server/stored_requests"
	"github.com/stretchr/testify/assert"
)

// Mock Analytics Module
type eventsMockAnalyticsModule struct {
	Fail    bool
	Error   error
	Invoked bool
}

func (e *eventsMockAnalyticsModule) LogAuctionObject(ao *analytics.AuctionObject) {
	if e.Fail {
		panic(e.Error)
	}
	return
}

func (e *eventsMockAnalyticsModule) LogVideoObject(vo *analytics.VideoObject) {
	if e.Fail {
		panic(e.Error)
	}
	return
}

func (e *eventsMockAnalyticsModule) LogCookieSyncObject(cso *analytics.CookieSyncObject) {
	if e.Fail {
		panic(e.Error)
	}
	return
}

func (e *eventsMockAnalyticsModule) LogSetUIDObject(so *analytics.SetUIDObject) {
	if e.Fail {
		panic(e.Error)
	}
	return
}

func (e *eventsMockAnalyticsModule) LogAmpObject(ao *analytics.AmpObject) {
	if e.Fail {
		panic(e.Error)
	}
	return
}

func (e *eventsMockAnalyticsModule) LogNotificationEventObject(ne *analytics.NotificationEvent) {
	if e.Fail {
		panic(e.Error)
	}
	e.Invoked = true

	return
}

// Mock Account fetcher
var mockAccountData = map[string]json.RawMessage{
	"events_enabled":  json.RawMessage(`{"events_enabled":true}`),
	"events_disabled": json.RawMessage(`{"events_enabled":false}`),
}

type mockAccountsFetcher struct {
	Fail       bool
	Error      error
	DurationMS int
}

func (maf mockAccountsFetcher) FetchAccount(ctx context.Context, accountID string) (json.RawMessage, []error) {
	if maf.DurationMS > 0 {
		select {
		case <-time.After(time.Duration(maf.DurationMS) * time.Millisecond):
			break
		case <-ctx.Done():
			return nil, []error{ctx.Err()}
		}
	}

	if account, ok := mockAccountData[accountID]; ok {
		return account, nil
	}

	if maf.Fail {
		return nil, []error{maf.Error}
	}

	return nil, []error{stored_requests.NotFoundError{accountID, "Account"}}
}

// Tests

func TestShouldReturnBadRequestWhenTypeIsMissing(t *testing.T) {

	// mock AccountsFetcher
	mockAccountsFetcher := &mockAccountsFetcher{}

	// mock PBS Analytics Module
	mockAnalyticsModule := &eventsMockAnalyticsModule{
		Fail: false,
	}

	// mock config
	cfg := &config.Configuration{
		AccountDefaults: config.Account{},
	}

	// prepare
	reqData := ""

	req := httptest.NewRequest("GET", "/event?b=test", strings.NewReader(reqData))
	recorder := httptest.NewRecorder()

	e := NewEventEndpoint(cfg, mockAccountsFetcher, mockAnalyticsModule)

	// execute
	e(recorder, req, nil)

	d, err := ioutil.ReadAll(recorder.Result().Body)
	if err != nil {
		t.Fatal(err)
	}

	// validate
	assert.Equal(t, 400, recorder.Result().StatusCode, "Expected 400 on request with missing type parameter")
	assert.Equal(t, "invalid request: parameter 't' is required\n", string(d))
}

func TestShouldReturnBadRequestWhenTypeIsInvalid(t *testing.T) {

	// mock AccountsFetcher
	mockAccounts := &mockAccountsFetcher{}

	// mock PBS Analytics Module
	mockAnalyticsModule := &eventsMockAnalyticsModule{
		Fail: false,
	}

	// mock config
	cfg := &config.Configuration{
		AccountDefaults: config.Account{},
	}

	// prepare
	reqData := ""

	req := httptest.NewRequest("GET", "/event?t=test&b=t", strings.NewReader(reqData))
	recorder := httptest.NewRecorder()

	e := NewEventEndpoint(cfg, mockAccounts, mockAnalyticsModule)

	// execute
	e(recorder, req, nil)

	d, err := ioutil.ReadAll(recorder.Result().Body)
	if err != nil {
		t.Fatal(err)
	}

	// validate
	assert.Equal(t, 400, recorder.Result().StatusCode, "Expected 400 on request with invalid type parameter")
	assert.Equal(t, "invalid request: unknown type: 'test'\n", string(d))
}

func TestShouldReturnBadRequestWhenBidIdIsMissing(t *testing.T) {

	// mock AccountsFetcher
	mockAccountsFetcher := &mockAccountsFetcher{}

	// mock PBS Analytics Module
	mockAnalyticsModule := &eventsMockAnalyticsModule{
		Fail: false,
	}

	// mock config
	cfg := &config.Configuration{
		AccountDefaults: config.Account{},
	}

	// prepare
	reqData := ""

	req := httptest.NewRequest("GET", "/event?t=win", strings.NewReader(reqData))
	recorder := httptest.NewRecorder()

	e := NewEventEndpoint(cfg, mockAccountsFetcher, mockAnalyticsModule)

	// execute
	e(recorder, req, nil)

	d, err := ioutil.ReadAll(recorder.Result().Body)
	if err != nil {
		t.Fatal(err)
	}

	// validate
	assert.Equal(t, 400, recorder.Result().StatusCode, "Expected 400 on request with missing bidid parameter")
	assert.Equal(t, "invalid request: parameter 'b' is required\n", string(d))
}

func TestShouldReturnBadRequestWhenTimestampIsInvalid(t *testing.T) {

	// mock AccountsFetcher
	mockAccountsFetcher := &mockAccountsFetcher{}

	// mock PBS Analytics Module
	mockAnalyticsModule := &eventsMockAnalyticsModule{
		Fail: false,
	}

	// mock config
	cfg := &config.Configuration{
		AccountDefaults: config.Account{},
	}

	// prepare
	reqData := ""

	req := httptest.NewRequest("GET", "/event?t=win&b=test&ts=q", strings.NewReader(reqData))
	recorder := httptest.NewRecorder()

	e := NewEventEndpoint(cfg, mockAccountsFetcher, mockAnalyticsModule)

	// execute
	e(recorder, req, nil)

	d, err := ioutil.ReadAll(recorder.Result().Body)
	if err != nil {
		t.Fatal(err)
	}

	// validate
	assert.Equal(t, 400, recorder.Result().StatusCode, "Expected 400 on request with invalid timestamp parameter")
	assert.Equal(t, "invalid request: invalid request: error parsing timestamp 'q'\n", string(d))
}

func TestShouldReturnUnauthorizedWhenAccountIsMissing(t *testing.T) {

	// mock AccountsFetcher
	mockAccountsFetcher := &mockAccountsFetcher{}

	// mock PBS Analytics Module
	mockAnalyticsModule := &eventsMockAnalyticsModule{
		Fail: false,
	}

	// mock config
	cfg := &config.Configuration{
		AccountDefaults: config.Account{},
	}

	// prepare
	reqData := ""

	req := httptest.NewRequest("GET", "/event?t=win&b=test&ts=1234", strings.NewReader(reqData))
	recorder := httptest.NewRecorder()

	e := NewEventEndpoint(cfg, mockAccountsFetcher, mockAnalyticsModule)

	// execute
	e(recorder, req, nil)

	d, err := ioutil.ReadAll(recorder.Result().Body)
	if err != nil {
		t.Fatal(err)
	}

	// validate
	assert.Equal(t, 401, recorder.Result().StatusCode, "Expected 401 on request with missing account id parameter")
	assert.Equal(t, "Account 'a' is required query parameter and can't be empty", string(d))
}

func TestShouldReturnBadRequestWhenFormatValueIsInvalid(t *testing.T) {

	// mock AccountsFetcher
	mockAccountsFetcher := &mockAccountsFetcher{}

	// mock PBS Analytics Module
	mockAnalyticsModule := &eventsMockAnalyticsModule{
		Fail: false,
	}

	// mock config
	cfg := &config.Configuration{
		AccountDefaults: config.Account{},
	}

	// prepare
	reqData := ""

	req := httptest.NewRequest("GET", "/event?t=win&b=test&ts=1234&f=q", strings.NewReader(reqData))
	recorder := httptest.NewRecorder()

	e := NewEventEndpoint(cfg, mockAccountsFetcher, mockAnalyticsModule)

	// execute
	e(recorder, req, nil)

	d, err := ioutil.ReadAll(recorder.Result().Body)
	if err != nil {
		t.Fatal(err)
	}

	// validate
	assert.Equal(t, 400, recorder.Result().StatusCode, "Expected 400 on request with invalid format parameter")
	assert.Equal(t, "invalid request: unknown format: 'q'\n", string(d))
}

func TestShouldReturnBadRequestWhenAnalyticsValueIsInvalid(t *testing.T) {

	// mock AccountsFetcher
	mockAccountsFetcher := &mockAccountsFetcher{}

	// mock PBS Analytics Module
	mockAnalyticsModule := &eventsMockAnalyticsModule{
		Fail: false,
	}

	// mock config
	cfg := &config.Configuration{
		AccountDefaults: config.Account{},
	}

	// prepare
	reqData := ""

	req := httptest.NewRequest("GET", "/event?t=win&b=test&ts=1234&f=b&x=4", strings.NewReader(reqData))
	recorder := httptest.NewRecorder()

	e := NewEventEndpoint(cfg, mockAccountsFetcher, mockAnalyticsModule)

	// execute
	e(recorder, req, nil)

	d, err := ioutil.ReadAll(recorder.Result().Body)
	if err != nil {
		t.Fatal(err)
	}

	// validate
	assert.Equal(t, 400, recorder.Result().StatusCode, "Expected 400 on request with invalid analytics parameter")
	assert.Equal(t, "invalid request: unknown analytics: '4'\n", string(d))
}

func TestShouldNotPassEventToAnalyticsReporterWhenAccountNotFound(t *testing.T) {

	// mock AccountsFetcher
	mockAccountsFetcher := &mockAccountsFetcher{
		Fail:  true,
		Error: stored_requests.NotFoundError{ID: "testacc"},
	}

	// mock PBS Analytics Module
	mockAnalyticsModule := &eventsMockAnalyticsModule{
		Fail: false,
	}

	// mock config
	cfg := &config.Configuration{
		AccountDefaults: config.Account{},
	}

	// prepare
	reqData := ""

	req := httptest.NewRequest("GET", "/event?t=win&b=test&ts=1234&f=b&x=1&a=testacc", strings.NewReader(reqData))
	recorder := httptest.NewRecorder()

	e := NewEventEndpoint(cfg, mockAccountsFetcher, mockAnalyticsModule)

	// execute
	e(recorder, req, nil)
	d, err := ioutil.ReadAll(recorder.Result().Body)
	if err != nil {
		t.Fatal(err)
	}

	// validate
	assert.Equal(t, 401, recorder.Result().StatusCode, "Expected 401 on account not found")
	assert.Equal(t, "Account 'testacc' doesn't support events", string(d))
}

func TestShouldReturnBadRequestWhenIntegrationValueIsInvalid(t *testing.T) {
	// mock AccountsFetcher
	mockAccountsFetcher := &mockAccountsFetcher{}

	// mock PBS Analytics Module
	mockAnalyticsModule := &eventsMockAnalyticsModule{
		Fail: false,
	}

	// mock config
	cfg := &config.Configuration{
		AccountDefaults: config.Account{},
	}

	// prepare
	reqData := ""

	req := httptest.NewRequest("GET", "/event?t=win&b=bidId&f=b&ts=1000&x=1&a=accountId&bidder=bidder&int=Te$tIntegrationType", strings.NewReader(reqData))
	recorder := httptest.NewRecorder()

	e := NewEventEndpoint(cfg, mockAccountsFetcher, mockAnalyticsModule)

	// execute
	e(recorder, req, nil)

	d, err := ioutil.ReadAll(recorder.Result().Body)
	if err != nil {
		t.Fatal(err)
	}

	// validate
	assert.Equal(t, 400, recorder.Result().StatusCode, "Expected 400 on request with invalid integration type parameter")
	assert.Equal(t, "invalid request: integration type can only contain numbers, letters and these characters '-', '_'\n", string(d))
}

func TestShouldNotPassEventToAnalyticsReporterWhenAccountEventNotEnabled(t *testing.T) {

	// mock AccountsFetcher
	mockAccountsFetcher := &mockAccountsFetcher{
		Fail: false,
	}

	// mock PBS Analytics Module
	mockAnalyticsModule := &eventsMockAnalyticsModule{
		Fail: false,
	}

	// mock config
	cfg := &config.Configuration{
		AccountDefaults: config.Account{},
	}
	cfg.MarshalAccountDefaults()

	// prepare
	reqData := ""

	req := httptest.NewRequest("GET", "/event?t=win&b=test&ts=1234&f=b&x=1&a=events_disabled", strings.NewReader(reqData))
	recorder := httptest.NewRecorder()

	e := NewEventEndpoint(cfg, mockAccountsFetcher, mockAnalyticsModule)

	// execute
	e(recorder, req, nil)
	d, err := ioutil.ReadAll(recorder.Result().Body)
	if err != nil {
		t.Fatal(err)
	}

	// validate
	assert.Equal(t, 401, recorder.Result().StatusCode, "Expected 401 on account with events disabled")
	assert.Equal(t, "Account 'events_disabled' doesn't support events", string(d))
}

func TestShouldPassEventToAnalyticsReporterWhenAccountEventEnabled(t *testing.T) {

	// mock AccountsFetcher
	mockAccountsFetcher := &mockAccountsFetcher{
		Fail: false,
	}

	// mock PBS Analytics Module
	mockAnalyticsModule := &eventsMockAnalyticsModule{
		Fail: false,
	}

	// mock config
	cfg := &config.Configuration{
		AccountDefaults: config.Account{},
	}
	cfg.MarshalAccountDefaults()

	// prepare
	reqData := ""

	req := httptest.NewRequest("GET", "/event?t=win&b=test&ts=1234&f=b&x=1&a=events_enabled", strings.NewReader(reqData))
	recorder := httptest.NewRecorder()

	e := NewEventEndpoint(cfg, mockAccountsFetcher, mockAnalyticsModule)

	// execute
	e(recorder, req, nil)

	// validate
	assert.Equal(t, 204, recorder.Result().StatusCode, "Expected 204 when account has events enabled")
	assert.Equal(t, true, mockAnalyticsModule.Invoked)
}

func TestShouldNotPassEventToAnalyticsReporterWhenAnalyticsValueIsZero(t *testing.T) {

	// mock AccountsFetcher
	mockAccountsFetcher := &mockAccountsFetcher{
		Fail: false,
	}

	// mock PBS Analytics Module
	mockAnalyticsModule := &eventsMockAnalyticsModule{
		Fail: false,
	}

	// mock config
	cfg := &config.Configuration{
		AccountDefaults: config.Account{},
	}
	cfg.MarshalAccountDefaults()

	// prepare
	reqData := ""

	req := httptest.NewRequest("GET", "/event?t=win&b=test&ts=1234&f=b&x=0&a=events_enabled", strings.NewReader(reqData))
	recorder := httptest.NewRecorder()

	e := NewEventEndpoint(cfg, mockAccountsFetcher, mockAnalyticsModule)

	// execute
	e(recorder, req, nil)

	// validate
	assert.Equal(t, 204, recorder.Result().StatusCode)
	assert.Equal(t, true, mockAnalyticsModule.Invoked != true)
}

func TestShouldRespondWithPixelAndContentTypeWhenRequestFormatIsImage(t *testing.T) {

	// mock AccountsFetcher
	mockAccountsFetcher := &mockAccountsFetcher{
		Fail: false,
	}

	// mock PBS Analytics Module
	mockAnalyticsModule := &eventsMockAnalyticsModule{
		Fail: false,
	}

	// mock config
	cfg := &config.Configuration{
		AccountDefaults: config.Account{},
	}
	cfg.MarshalAccountDefaults()

	// prepare
	reqData := ""

	req := httptest.NewRequest("GET", "/event?t=win&b=test&ts=1234&f=i&x=1&a=events_enabled", strings.NewReader(reqData))
	recorder := httptest.NewRecorder()

	e := NewEventEndpoint(cfg, mockAccountsFetcher, mockAnalyticsModule)

	// execute
	e(recorder, req, nil)

	d, err := ioutil.ReadAll(recorder.Result().Body)
	if err != nil {
		t.Fatal(err)
	}

	// validate
	assert.Equal(t, 200, recorder.Result().StatusCode, "Expected 200 with tracking pixel when format is imp")
	assert.Equal(t, true, mockAnalyticsModule.Invoked)
	assert.Equal(t, "image/png", recorder.Header().Get("Content-Type"))
	assert.Equal(t, "iVBORw0KGgoAAAANSUhEUgAAAAEAAAABCAYAAAAfFcSJAAAABHNCSVQICAgIfAhkiAAAAA1JREFUCJljYGBgYAAAAAUAAYehTtQAAAAASUVORK5CYII=", base64.URLEncoding.EncodeToString(d))
}

func TestShouldRespondWithNoContentWhenRequestFormatIsNotDefined(t *testing.T) {

	// mock AccountsFetcher
	mockAccountsFetcher := &mockAccountsFetcher{
		Fail: false,
	}

	// mock PBS Analytics Module
	mockAnalyticsModule := &eventsMockAnalyticsModule{
		Fail: false,
	}

	// mock config
	cfg := &config.Configuration{
		AccountDefaults: config.Account{},
	}
	cfg.MarshalAccountDefaults()

	// prepare
	reqData := ""

	req := httptest.NewRequest("GET", "/event?t=imp&b=test&ts=1234&x=1&a=events_enabled", strings.NewReader(reqData))
	recorder := httptest.NewRecorder()

	e := NewEventEndpoint(cfg, mockAccountsFetcher, mockAnalyticsModule)

	// execute
	e(recorder, req, nil)

	d, err := ioutil.ReadAll(recorder.Result().Body)
	if err != nil {
		t.Fatal(err)
	}

	// validate
	assert.Equal(t, 204, recorder.Result().StatusCode, "Expected 200 with empty response")
	assert.Equal(t, true, mockAnalyticsModule.Invoked)
	assert.Equal(t, "", recorder.Header().Get("Content-Type"))
	assert.Equal(t, 0, len(d))
}

func TestShouldParseEventCorrectly(t *testing.T) {

	tests := map[string]struct {
		req      *http.Request
		expected *analytics.EventRequest
	}{
		"one": {
			req: httptest.NewRequest("GET", "/event?t=win&b=bidId&f=b&ts=1000&x=1&a=accountId&bidder=bidder&int=intType", strings.NewReader("")),
			expected: &analytics.EventRequest{
				Type:        analytics.Win,
				BidID:       "bidId",
				Timestamp:   1000,
				Bidder:      "bidder",
				AccountID:   "",
				Format:      analytics.Blank,
				Analytics:   analytics.Enabled,
				Integration: "intType",
			},
		},
		"two": {
			req: httptest.NewRequest("GET", "/event?t=win&b=bidId&ts=0&a=accountId", strings.NewReader("")),
			expected: &analytics.EventRequest{
				Type:      analytics.Win,
				BidID:     "bidId",
				Timestamp: 0,
				Analytics: analytics.Enabled,
			},
		},
<<<<<<< HEAD
		"three": {
=======
		"three - vtype = start": {
>>>>>>> c748787a
			req: httptest.NewRequest("GET", "/event?t=vast&vtype=start&b=bidId&ts=0&a=accountId", strings.NewReader("")),
			expected: &analytics.EventRequest{
				Type:      analytics.Vast,
				VType:     analytics.Start,
				BidID:     "bidId",
				Timestamp: 0,
				Analytics: analytics.Enabled,
			},
		},
	}

	for name, test := range tests {
		t.Run(name, func(t *testing.T) {

			// execute
			er, errs := ParseEventRequest(test.req)

			// validate
			assert.Equal(t, 0, len(errs))
			assert.EqualValues(t, test.expected, er)
		})
	}
}

func TestEventRequestToUrl(t *testing.T) {
	externalUrl := "http://localhost:8000"
	tests := map[string]struct {
		er   *analytics.EventRequest
		want string
	}{
		"one": {
			er: &analytics.EventRequest{
				Type:      analytics.Imp,
				BidID:     "bidid",
				AccountID: "accountId",
				Bidder:    "bidder",
				Timestamp: 1234567,
				Format:    analytics.Blank,
				Analytics: analytics.Enabled,
			},
			want: "http://localhost:8000/event?t=imp&b=bidid&a=accountId&bidder=bidder&f=b&ts=1234567&x=1",
		},
		"two": {
			er: &analytics.EventRequest{
				Type:      analytics.Win,
				BidID:     "bidid",
				AccountID: "accountId",
				Bidder:    "bidder",
				Timestamp: 1234567,
				Format:    analytics.Image,
				Analytics: analytics.Disabled,
			},
			want: "http://localhost:8000/event?t=win&b=bidid&a=accountId&bidder=bidder&f=i&ts=1234567&x=0",
		},
		"three": {
			er: &analytics.EventRequest{
				Type:        analytics.Win,
				BidID:       "bidid",
				AccountID:   "accountId",
				Bidder:      "bidder",
				Timestamp:   1234567,
				Format:      analytics.Image,
				Analytics:   analytics.Disabled,
				Integration: "integration",
			},
			want: "http://localhost:8000/event?t=win&b=bidid&a=accountId&bidder=bidder&f=i&int=integration&ts=1234567&x=0",
		},
	}

	for name, test := range tests {
		t.Run(name, func(t *testing.T) {
			expected := EventRequestToUrl(externalUrl, test.er)
			// validate
			assert.Equal(t, test.want, expected)
		})
	}
}

func TestReadIntegrationType(t *testing.T) {
	testCases := []struct {
		description             string
		givenHttpRequest        *http.Request
		expectedIntegrationType string
		expectedError           error
	}{
		{
			description:             "Integration type in http request is valid, expect same integration time and no errors",
			givenHttpRequest:        httptest.NewRequest("GET", "/event?t=win&b=bidId&f=b&ts=1000&x=1&a=accountId&bidder=bidder&int=TestIntegrationType", strings.NewReader("")),
			expectedIntegrationType: "TestIntegrationType",
			expectedError:           nil,
		},
		{
			description:      "Integration type in http request is too long, expect too long error",
			givenHttpRequest: httptest.NewRequest("GET", "/event?t=win&b=bidId&f=b&ts=1000&x=1&a=accountId&bidder=bidder&int=TestIntegrationTypeTooLongTestIntegrationTypeTooLongTestIntegrationType", strings.NewReader("")),
			expectedError:    errors.New("integration type length is too long"),
		},
		{
			description:      "Integration type in http request contains invalid character, expect invalid character error",
			givenHttpRequest: httptest.NewRequest("GET", "/event?t=win&b=bidId&f=b&ts=1000&x=1&a=accountId&bidder=bidder&int=Te$tIntegrationType", strings.NewReader("")),
			expectedError:    errors.New("integration type can only contain numbers, letters and these characters '-', '_'"),
		},
	}

	for _, test := range testCases {
		testEventRequest := &analytics.EventRequest{}
		err := readIntegrationType(testEventRequest, test.givenHttpRequest)
		if test.expectedError != nil {
			assert.Equal(t, test.expectedError, err, test.description)
		} else {
			assert.Empty(t, err, test.description)
			assert.Equalf(t, test.expectedIntegrationType, testEventRequest.Integration, test.description)
		}
	}
}

func TestShouldReturnBadRequestWhenVTypeIsInvalid(t *testing.T) {

<<<<<<< HEAD
	// prepare
	reqData := ""

	tests := map[string]struct {
=======
	reqData := ""

	tests := []struct {
		description        string
>>>>>>> c748787a
		req                *http.Request
		expectedStatusCode int
		expectedStatus     string
	}{
<<<<<<< HEAD
		"vtype parameter is missing": {
			httptest.NewRequest("GET", "/event?t=vast&b=bidID", strings.NewReader(reqData)),
			400,
			"invalid request: parameter 'vtype' is required\n",
		},
		"invalid vtype parameter": {
			httptest.NewRequest("GET", "/event?t=vast&vtype=abc&b=bidID", strings.NewReader(reqData)),
			400,
			"invalid request: unknown vtype: 'abc'\n",
=======
		{
			description:        "vtype parameter is missing",
			req:                httptest.NewRequest("GET", "/event?t=vast&b=bidID", strings.NewReader(reqData)),
			expectedStatusCode: 400,
			expectedStatus:     "invalid request: parameter 'vtype' is required\n",
		},
		{
			description:        "invalid vtype parameter",
			req:                httptest.NewRequest("GET", "/event?t=vast&vtype=abc&b=bidID", strings.NewReader(reqData)),
			expectedStatusCode: 400,
			expectedStatus:     "invalid request: unknown vtype: 'abc'\n",
		},
		{
			description:        "vtype is passed when event != vast",
			req:                httptest.NewRequest("GET", "/event?t=win&vtype=startc&b=bidID", strings.NewReader(reqData)),
			expectedStatusCode: 400,
			expectedStatus:     "invalid request: parameter 'vtype' is only required for t=vast\n",
>>>>>>> c748787a
		},
	}

	for _, test := range tests {
<<<<<<< HEAD
		// mock AccountsFetcher
		mockAccountsFetcher := &mockAccountsFetcher{}

		// mock PBS Analytics Module
=======
		mockAccountsFetcher := &mockAccountsFetcher{}

>>>>>>> c748787a
		mockAnalyticsModule := &eventsMockAnalyticsModule{
			Fail: false,
		}

<<<<<<< HEAD
		// mock config
=======
>>>>>>> c748787a
		cfg := &config.Configuration{
			AccountDefaults: config.Account{},
		}

		recorder := httptest.NewRecorder()

		e := NewEventEndpoint(cfg, mockAccountsFetcher, mockAnalyticsModule)
<<<<<<< HEAD
		// execute
=======
>>>>>>> c748787a
		e(recorder, test.req, nil)

		d, err := ioutil.ReadAll(recorder.Result().Body)
		if err != nil {
			t.Fatal(err)
		}

<<<<<<< HEAD
		// validate
		assert.Equal(t, test.expectedStatusCode, recorder.Result().StatusCode, "Expected 400 on request with invalid vtype parameter")
		assert.Equal(t, test.expectedStatus, string(d))

=======
		assert.Equal(t, test.expectedStatusCode, recorder.Result().StatusCode, test.description)
		assert.Equal(t, test.expectedStatus, string(d), test.description)

	}
}

func TestReadVType(t *testing.T) {
	type args struct {
		er  *analytics.EventRequest
		req *http.Request
	}
	tests := []struct {
		name          string
		args          args
		expectedError error
		expectedVType analytics.VastType
	}{
		{
			name: "vtype = start",
			args: args{
				er: &analytics.EventRequest{
					Type: analytics.Vast,
				},
				req: httptest.NewRequest("GET", "/event?t=vast&vtype=start&b=bidId&ts=0&a=accountId", strings.NewReader("")),
			},
			expectedError: nil,
			expectedVType: analytics.Start,
		},
		{
			name: "vtype = firstQuartile",
			args: args{
				er: &analytics.EventRequest{
					Type: analytics.Vast,
				},
				req: httptest.NewRequest("GET", "/event?t=vast&vtype=firstQuartile&b=bidId&ts=0&a=accountId", strings.NewReader("")),
			},
			expectedError: nil,
			expectedVType: analytics.FirstQuartile,
		},
		{
			name: "vtype = midPoint",
			args: args{
				er: &analytics.EventRequest{
					Type: analytics.Vast,
				},
				req: httptest.NewRequest("GET", "/event?t=vast&vtype=midPoint&b=bidId&ts=0&a=accountId", strings.NewReader("")),
			},
			expectedError: nil,
			expectedVType: analytics.MidPoint,
		},
		{
			name: "vtype = thirdQuartile",
			args: args{
				er: &analytics.EventRequest{
					Type: analytics.Vast,
				},
				req: httptest.NewRequest("GET", "/event?t=vast&vtype=thirdQuartile&b=bidId&ts=0&a=accountId", strings.NewReader("")),
			},
			expectedError: nil,
			expectedVType: analytics.ThirdQuartile,
		},
		{
			name: "vtype = complete",
			args: args{
				er: &analytics.EventRequest{
					Type: analytics.Vast,
				},
				req: httptest.NewRequest("GET", "/event?t=vast&vtype=complete&b=bidId&ts=0&a=accountId", strings.NewReader("")),
			},
			expectedError: nil,
			expectedVType: analytics.Complete,
		},
		{
			name: "unknown vtype",
			args: args{
				er: &analytics.EventRequest{
					Type: analytics.Vast,
				},
				req: httptest.NewRequest("GET", "/event?t=vast&vtype=test&b=bidId&ts=0&a=accountId", strings.NewReader("")),
			},
			expectedError: &errortypes.BadInput{Message: "unknown vtype: 'test'"},
			expectedVType: "",
		},
	}
	for _, tt := range tests {
		t.Run(tt.name, func(t *testing.T) {
			err := readVType(tt.args.er, tt.args.req)
			assert.Equal(t, tt.expectedError, err, tt.name)
			assert.Equal(t, tt.expectedVType, tt.args.er.VType, tt.name)
		})
>>>>>>> c748787a
	}
}<|MERGE_RESOLUTION|>--- conflicted
+++ resolved
@@ -646,11 +646,7 @@
 				Analytics: analytics.Enabled,
 			},
 		},
-<<<<<<< HEAD
-		"three": {
-=======
 		"three - vtype = start": {
->>>>>>> c748787a
 			req: httptest.NewRequest("GET", "/event?t=vast&vtype=start&b=bidId&ts=0&a=accountId", strings.NewReader("")),
 			expected: &analytics.EventRequest{
 				Type:      analytics.Vast,
@@ -768,32 +764,14 @@
 
 func TestShouldReturnBadRequestWhenVTypeIsInvalid(t *testing.T) {
 
-<<<<<<< HEAD
-	// prepare
-	reqData := ""
-
-	tests := map[string]struct {
-=======
 	reqData := ""
 
 	tests := []struct {
 		description        string
->>>>>>> c748787a
 		req                *http.Request
 		expectedStatusCode int
 		expectedStatus     string
 	}{
-<<<<<<< HEAD
-		"vtype parameter is missing": {
-			httptest.NewRequest("GET", "/event?t=vast&b=bidID", strings.NewReader(reqData)),
-			400,
-			"invalid request: parameter 'vtype' is required\n",
-		},
-		"invalid vtype parameter": {
-			httptest.NewRequest("GET", "/event?t=vast&vtype=abc&b=bidID", strings.NewReader(reqData)),
-			400,
-			"invalid request: unknown vtype: 'abc'\n",
-=======
 		{
 			description:        "vtype parameter is missing",
 			req:                httptest.NewRequest("GET", "/event?t=vast&b=bidID", strings.NewReader(reqData)),
@@ -811,28 +789,16 @@
 			req:                httptest.NewRequest("GET", "/event?t=win&vtype=startc&b=bidID", strings.NewReader(reqData)),
 			expectedStatusCode: 400,
 			expectedStatus:     "invalid request: parameter 'vtype' is only required for t=vast\n",
->>>>>>> c748787a
 		},
 	}
 
 	for _, test := range tests {
-<<<<<<< HEAD
-		// mock AccountsFetcher
 		mockAccountsFetcher := &mockAccountsFetcher{}
 
-		// mock PBS Analytics Module
-=======
-		mockAccountsFetcher := &mockAccountsFetcher{}
-
->>>>>>> c748787a
 		mockAnalyticsModule := &eventsMockAnalyticsModule{
 			Fail: false,
 		}
 
-<<<<<<< HEAD
-		// mock config
-=======
->>>>>>> c748787a
 		cfg := &config.Configuration{
 			AccountDefaults: config.Account{},
 		}
@@ -840,10 +806,6 @@
 		recorder := httptest.NewRecorder()
 
 		e := NewEventEndpoint(cfg, mockAccountsFetcher, mockAnalyticsModule)
-<<<<<<< HEAD
-		// execute
-=======
->>>>>>> c748787a
 		e(recorder, test.req, nil)
 
 		d, err := ioutil.ReadAll(recorder.Result().Body)
@@ -851,12 +813,6 @@
 			t.Fatal(err)
 		}
 
-<<<<<<< HEAD
-		// validate
-		assert.Equal(t, test.expectedStatusCode, recorder.Result().StatusCode, "Expected 400 on request with invalid vtype parameter")
-		assert.Equal(t, test.expectedStatus, string(d))
-
-=======
 		assert.Equal(t, test.expectedStatusCode, recorder.Result().StatusCode, test.description)
 		assert.Equal(t, test.expectedStatus, string(d), test.description)
 
@@ -947,6 +903,5 @@
 			assert.Equal(t, tt.expectedError, err, tt.name)
 			assert.Equal(t, tt.expectedVType, tt.args.er.VType, tt.name)
 		})
->>>>>>> c748787a
 	}
 }