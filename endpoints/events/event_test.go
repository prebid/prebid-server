--- conflicted
+++ resolved
@@ -4,10 +4,7 @@
 	"context"
 	"encoding/base64"
 	"encoding/json"
-<<<<<<< HEAD
-=======
 	"errors"
->>>>>>> 51111e12
 	"io/ioutil"
 	"net/http"
 	"net/http/httptest"
@@ -727,58 +724,6 @@
 	}
 }
 
-<<<<<<< HEAD
-func TestShouldReturnBadRequestWhenVTypeIsInvalid(t *testing.T) {
-
-	// prepare
-	reqData := ""
-
-	tests := map[string]struct {
-		req                *http.Request
-		expectedStatusCode int
-		expectedStatus     string
-	}{
-		"vtype parameter is missing": {
-			httptest.NewRequest("GET", "/event?t=vast&b=bidID", strings.NewReader(reqData)),
-			400,
-			"invalid request: parameter 'vtype' is required\n",
-		},
-		"invalid vtype parameter": {
-			httptest.NewRequest("GET", "/event?t=vast&vtype=abc&b=bidID", strings.NewReader(reqData)),
-			400,
-			"invalid request: unknown vtype: 'abc'\n",
-		},
-	}
-
-	for _, test := range tests {
-		// mock AccountsFetcher
-		mockAccountsFetcher := &mockAccountsFetcher{}
-
-		// mock PBS Analytics Module
-		mockAnalyticsModule := &eventsMockAnalyticsModule{
-			Fail: false,
-		}
-
-		// mock config
-		cfg := &config.Configuration{
-			AccountDefaults: config.Account{},
-		}
-
-		recorder := httptest.NewRecorder()
-
-		e := NewEventEndpoint(cfg, mockAccountsFetcher, mockAnalyticsModule)
-		// execute
-		e(recorder, test.req, nil)
-
-		d, err := ioutil.ReadAll(recorder.Result().Body)
-		if err != nil {
-			t.Fatal(err)
-		}
-
-		// validate
-		assert.Equal(t, test.expectedStatusCode, recorder.Result().StatusCode, "Expected 400 on request with invalid vtype parameter")
-		assert.Equal(t, test.expectedStatus, string(d))
-=======
 func TestReadIntegrationType(t *testing.T) {
 	testCases := []struct {
 		description             string
@@ -813,6 +758,59 @@
 			assert.Empty(t, err, test.description)
 			assert.Equalf(t, test.expectedIntegrationType, testEventRequest.Integration, test.description)
 		}
->>>>>>> 51111e12
+	}
+}
+
+func TestShouldReturnBadRequestWhenVTypeIsInvalid(t *testing.T) {
+
+	// prepare
+	reqData := ""
+
+	tests := map[string]struct {
+		req                *http.Request
+		expectedStatusCode int
+		expectedStatus     string
+	}{
+		"vtype parameter is missing": {
+			httptest.NewRequest("GET", "/event?t=vast&b=bidID", strings.NewReader(reqData)),
+			400,
+			"invalid request: parameter 'vtype' is required\n",
+		},
+		"invalid vtype parameter": {
+			httptest.NewRequest("GET", "/event?t=vast&vtype=abc&b=bidID", strings.NewReader(reqData)),
+			400,
+			"invalid request: unknown vtype: 'abc'\n",
+		},
+	}
+
+	for _, test := range tests {
+		// mock AccountsFetcher
+		mockAccountsFetcher := &mockAccountsFetcher{}
+
+		// mock PBS Analytics Module
+		mockAnalyticsModule := &eventsMockAnalyticsModule{
+			Fail: false,
+		}
+
+		// mock config
+		cfg := &config.Configuration{
+			AccountDefaults: config.Account{},
+		}
+
+		recorder := httptest.NewRecorder()
+
+		e := NewEventEndpoint(cfg, mockAccountsFetcher, mockAnalyticsModule)
+		// execute
+		e(recorder, test.req, nil)
+
+		d, err := ioutil.ReadAll(recorder.Result().Body)
+		if err != nil {
+			t.Fatal(err)
+		}
+
+		// validate
+		assert.Equal(t, test.expectedStatusCode, recorder.Result().StatusCode, "Expected 400 on request with invalid vtype parameter")
+		assert.Equal(t, test.expectedStatus, string(d))
+
 	}
 }