--- conflicted
+++ resolved
@@ -45,11 +45,7 @@
 
 const (
 	// CombinationGeneratorV1 ...
-<<<<<<< HEAD
-	CombinationGeneratorV1 MonitorKey = "comb_gen_v1"
-=======
 	CombinationGeneratorV1 MonitorKey = "comp_exclusion_v1"
->>>>>>> 344c9655
 	// CompetitiveExclusionV1 ...
 	CompetitiveExclusionV1 MonitorKey = "comp_exclusion_v1"
 )