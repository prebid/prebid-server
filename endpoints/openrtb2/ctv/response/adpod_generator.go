--- conflicted
+++ resolved
@@ -34,10 +34,7 @@
 	filteredBids      map[string]*filteredBid
 	timeTakenCompExcl time.Duration // time taken by comp excl
 	timeTakenCombGen  time.Duration // time taken by combination generator
-<<<<<<< HEAD
-=======
 	nDealBids         int
->>>>>>> 344c9655
 }
 
 //AdPodGenerator AdPodGenerator
