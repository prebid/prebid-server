--- conflicted
+++ resolved
@@ -8,12 +8,7 @@
 	"testing"
 	"time"
 
-<<<<<<< HEAD
-	"github.com/prebid/prebid-server/currency"
-
-=======
 	"github.com/prebid/go-gdpr/vendorlist"
->>>>>>> 3fcb43ca
 	analyticsConf "github.com/prebid/prebid-server/analytics/config"
 	"github.com/prebid/prebid-server/config"
 	"github.com/prebid/prebid-server/currency"
@@ -73,13 +68,9 @@
 		return
 	}
 
-<<<<<<< HEAD
-	adapters, adaptersErr := exchange.BuildAdapters(server.Client(), &config.Configuration{}, infos, newTestMetrics())
-=======
 	nilMetrics := &metricsConfig.NilMetricsEngine{}
 
 	adapters, adaptersErr := exchange.BuildAdapters(server.Client(), &config.Configuration{}, infos, nilMetrics)
->>>>>>> 3fcb43ca
 	if adaptersErr != nil {
 		b.Fatal("unable to build adapters")
 	}
@@ -88,35 +79,22 @@
 		adapters,
 		nil,
 		&config.Configuration{},
-<<<<<<< HEAD
-		newTestMetrics(),
-		infos,
-		gdpr.AlwaysAllow{},
-=======
 		map[string]usersync.Syncer{},
 		nilMetrics,
 		infos,
 		func(ctx context.Context, id uint16) (vendorlist.VendorList, error) { return nil, nil },
->>>>>>> 3fcb43ca
 		currency.NewRateConverter(&http.Client{}, "", time.Duration(0)),
 		empty_fetcher.EmptyFetcher{},
 	)
 
 	endpoint, _ := NewEndpoint(
-<<<<<<< HEAD
-=======
 		fakeUUIDGenerator{},
->>>>>>> 3fcb43ca
 		exchange,
 		paramValidator,
 		empty_fetcher.EmptyFetcher{},
 		empty_fetcher.EmptyFetcher{},
 		&config.Configuration{MaxRequestSize: maxSize},
-<<<<<<< HEAD
-		newTestMetrics(),
-=======
 		nilMetrics,
->>>>>>> 3fcb43ca
 		analyticsConf.NewPBSAnalytics(&config.Analytics{}),
 		map[string]string{},
 		[]byte{},
