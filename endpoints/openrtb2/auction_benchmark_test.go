--- conflicted
+++ resolved
@@ -94,11 +94,8 @@
 		currency.NewRateConverter(&http.Client{}, "", time.Duration(0)),
 		empty_fetcher.EmptyFetcher{},
 		&adscert.NilSigner{},
-<<<<<<< HEAD
+		macros.NewStringIndexBasedReplacer(),
 		nil,
-=======
-		macros.NewStringIndexBasedReplacer(),
->>>>>>> 6501d7df
 	)
 
 	endpoint, _ := NewEndpoint(
