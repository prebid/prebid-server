--- conflicted
+++ resolved
@@ -79,23 +79,11 @@
 		newTestMetrics(),
 		gdpr.AlwaysAllow{},
 		currencies.NewRateConverter(&http.Client{}, "", time.Duration(0)),
+		empty_fetcher.EmptyFetcher{},
 	)
 
 	endpoint, _ := NewEndpoint(
-<<<<<<< HEAD
 		exchange,
-=======
-		exchange.NewExchange(
-			server.Client(),
-			nil,
-			&config.Configuration{},
-			theMetrics,
-			infos,
-			gdpr.AlwaysAllow{},
-			currencies.NewRateConverter(&http.Client{}, "", time.Duration(0)),
-			empty_fetcher.EmptyFetcher{},
-		),
->>>>>>> ab26a907
 		paramValidator,
 		empty_fetcher.EmptyFetcher{},
 		empty_fetcher.EmptyFetcher{},
