package openrtb2

import (
	"context"
	"encoding/json"
	"errors"
	"net/http"
	"net/http/httptest"
	"os"
	"regexp"
	"strings"
	"testing"

	"github.com/prebid/prebid-server/analytics"
	analyticsConf "github.com/prebid/prebid-server/analytics/config"
	"github.com/prebid/prebid-server/config"
	"github.com/prebid/prebid-server/errortypes"
	"github.com/prebid/prebid-server/exchange"
	"github.com/prebid/prebid-server/hooks"
	"github.com/prebid/prebid-server/metrics"
	metricsConfig "github.com/prebid/prebid-server/metrics/config"
	"github.com/prebid/prebid-server/openrtb_ext"
	"github.com/prebid/prebid-server/prebid_cache_client"
	"github.com/prebid/prebid-server/stored_requests/backends/empty_fetcher"
	"github.com/prebid/prebid-server/util/ptrutil"

	"github.com/prebid/openrtb/v19/adcom1"
	"github.com/prebid/openrtb/v19/openrtb2"
	gometrics "github.com/rcrowley/go-metrics"
	"github.com/stretchr/testify/assert"
	"github.com/stretchr/testify/require"
)

func TestVideoEndpointImpressionsNumber(t *testing.T) {
	ex := &mockExchangeVideo{}
	reqBody := readVideoTestFile(t, "sample-requests/video/video_valid_sample.json")
	req := httptest.NewRequest("POST", "/openrtb2/video", strings.NewReader(reqBody))
	recorder := httptest.NewRecorder()

	deps := mockDeps(t, ex)
	deps.VideoAuctionEndpoint(recorder, req, nil)

	if ex.lastRequest == nil {
		t.Fatalf("The request never made it into the Exchange.")
	}

	respBytes := recorder.Body.Bytes()
	resp := &openrtb_ext.BidResponseVideo{}
	if err := json.Unmarshal(respBytes, resp); err != nil {
		t.Fatalf("Unable to unmarshal response.")
	}

	assert.Len(t, ex.lastRequest.Imp, 11, "Incorrect number of impressions in request")
	assert.Equal(t, string(ex.lastRequest.Site.Page), "prebid.com", "Incorrect site page in request")
	assert.Equal(t, ex.lastRequest.Site.Content.Series, "TvName", "Incorrect site content series in request")

	assert.Len(t, resp.AdPods, 5, "Incorrect number of Ad Pods in response")
	assert.Len(t, resp.AdPods[0].Targeting, 4, "Incorrect Targeting data in response")
	assert.Len(t, resp.AdPods[1].Targeting, 3, "Incorrect Targeting data in response")
	assert.Len(t, resp.AdPods[2].Targeting, 5, "Incorrect Targeting data in response")
	assert.Len(t, resp.AdPods[3].Targeting, 1, "Incorrect Targeting data in response")
	assert.Len(t, resp.AdPods[4].Targeting, 3, "Incorrect Targeting data in response")

	assert.Equal(t, resp.AdPods[4].Targeting[0].HbPbCatDur, "20.00_395_30s", "Incorrect number of Ad Pods in response")
	assert.Equal(t, resp.AdPods[0].Targeting[0].HbDeal, "ABC_123", "If DealID exists in bid response, hb_deal targeting needs to be added to resp")
}

func TestVideoEndpointImpressionsDuration(t *testing.T) {
	ex := &mockExchangeVideo{}
	reqBody := readVideoTestFile(t, "sample-requests/video/video_valid_sample_different_durations.json")
	req := httptest.NewRequest("POST", "/openrtb2/video", strings.NewReader(reqBody))
	recorder := httptest.NewRecorder()

	deps := mockDeps(t, ex)
	deps.VideoAuctionEndpoint(recorder, req, nil)

	if ex.lastRequest == nil {
		t.Fatalf("The request never made it into the Exchange.")
	}

	var extData openrtb_ext.ExtRequest
	json.Unmarshal(ex.lastRequest.Ext, &extData)
	assert.NotNil(t, extData.Prebid.Targeting.IncludeBidderKeys, "Request ext incorrect: IncludeBidderKeys should be true ")
	assert.True(t, *extData.Prebid.Targeting.IncludeBidderKeys, "Request ext incorrect: IncludeBidderKeys should be true ")

	assert.Len(t, ex.lastRequest.Imp, 22, "Incorrect number of impressions in request")
	assert.Equal(t, ex.lastRequest.Imp[0].ID, "1_0", "Incorrect impression id in request")
	assert.Equal(t, ex.lastRequest.Imp[0].Video.MaxDuration, int64(15), "Incorrect impression max duration in request")
	assert.Equal(t, ex.lastRequest.Imp[0].Video.MinDuration, int64(15), "Incorrect impression min duration in request")

	assert.Equal(t, ex.lastRequest.Imp[6].ID, "1_6", "Incorrect impression id in request")
	assert.Equal(t, ex.lastRequest.Imp[6].Video.MaxDuration, int64(30), "Incorrect impression max duration in request")
	assert.Equal(t, ex.lastRequest.Imp[6].Video.MinDuration, int64(30), "Incorrect impression min duration in request")

	assert.Equal(t, ex.lastRequest.Imp[12].ID, "2_0", "Incorrect impression id in request")
	assert.Equal(t, ex.lastRequest.Imp[12].Video.MaxDuration, int64(15), "Incorrect impression max duration in request")
	assert.Equal(t, ex.lastRequest.Imp[12].Video.MinDuration, int64(15), "Incorrect impression min duration in request")

	assert.Equal(t, ex.lastRequest.Imp[17].ID, "2_5", "Incorrect impression id in request")
	assert.Equal(t, ex.lastRequest.Imp[17].Video.MaxDuration, int64(30), "Incorrect impression max duration in request")
	assert.Equal(t, ex.lastRequest.Imp[17].Video.MinDuration, int64(30), "Incorrect impression min duration in request")
}

func TestCreateBidExtension(t *testing.T) {
	durationRange := make([]int, 0)
	durationRange = append(durationRange, 15)
	durationRange = append(durationRange, 30)

	priceGranRanges := make([]openrtb_ext.GranularityRange, 0)
	priceGranRanges = append(priceGranRanges, openrtb_ext.GranularityRange{
		Max:       30,
		Min:       0,
		Increment: 0.1,
	})

	translateCategories := true
	videoRequest := openrtb_ext.BidRequestVideo{
		IncludeBrandCategory: &openrtb_ext.IncludeBrandCategory{
			PrimaryAdserver:     1,
			Publisher:           "",
			TranslateCategories: &translateCategories,
		},
		PodConfig: openrtb_ext.PodConfig{
			DurationRangeSec:     durationRange,
			RequireExactDuration: false,
		},
		PriceGranularity: &openrtb_ext.PriceGranularity{
			Precision: ptrutil.ToPtr(2),
			Ranges:    priceGranRanges,
		},
	}
	res, err := createBidExtension(&videoRequest)
	assert.NoError(t, err, "Error should be nil")

	resExt := &openrtb_ext.ExtRequest{}

	if err := json.Unmarshal(res, &resExt); err != nil {
		assert.Fail(t, "Unable to unmarshal bid extension")
	}
	assert.Equal(t, resExt.Prebid.Targeting.DurationRangeSec, durationRange, "Duration range seconds is incorrect")
	assert.Equal(t, resExt.Prebid.Targeting.PriceGranularity.Ranges, priceGranRanges, "Price granularity is incorrect")
}

func TestCreateBidExtensionTargeting(t *testing.T) {
	ex := &mockExchangeVideo{}
	reqBody := readVideoTestFile(t, "sample-requests/video/video_valid_sample.json")
	req := httptest.NewRequest("POST", "/openrtb2/video", strings.NewReader(reqBody))
	recorder := httptest.NewRecorder()

	deps := mockDeps(t, ex)
	deps.VideoAuctionEndpoint(recorder, req, nil)

	require.NotNil(t, ex.lastRequest, "The request never made it into the Exchange.")

	// assert targeting set to default
	expectedRequestExt := `{"prebid":{"cache":{"vastxml":{}},"targeting":{"pricegranularity":{"precision":2,"ranges":[{"min":0,"max":20,"increment":0.1}]},"includebidderkeys":true,"includewinners":true,"includebrandcategory":{"primaryadserver":1,"publisher":"","withcategory":true}}}}`
	assert.JSONEq(t, expectedRequestExt, string(ex.lastRequest.Ext))
}

func TestVideoEndpointDebugQueryTrue(t *testing.T) {
	ex := &mockExchangeVideo{
		cache: &mockCacheClient{},
	}
	reqBody := readVideoTestFile(t, "sample-requests/video/video_valid_sample.json")
	req := httptest.NewRequest("POST", "/openrtb2/video?debug=true", strings.NewReader(reqBody))
	recorder := httptest.NewRecorder()

	deps := mockDeps(t, ex)
	deps.VideoAuctionEndpoint(recorder, req, nil)

	if ex.lastRequest == nil {
		t.Fatalf("The request never made it into the Exchange.")
	}
	if !ex.cache.called {
		t.Fatalf("Cache was not called when it should have been")
	}

	respBytes := recorder.Body.Bytes()
	resp := &openrtb_ext.BidResponseVideo{}
	if err := json.Unmarshal(respBytes, resp); err != nil {
		t.Fatalf("Unable to unmarshal response.")
	}

	assert.Len(t, ex.lastRequest.Imp, 11, "Incorrect number of impressions in request")
	assert.Equal(t, string(ex.lastRequest.Site.Page), "prebid.com", "Incorrect site page in request")
	assert.Equal(t, ex.lastRequest.Site.Content.Series, "TvName", "Incorrect site content series in request")

	assert.Len(t, resp.AdPods, 5, "Incorrect number of Ad Pods in response")
	assert.Len(t, resp.AdPods[0].Targeting, 4, "Incorrect Targeting data in response")
	assert.Len(t, resp.AdPods[1].Targeting, 3, "Incorrect Targeting data in response")
	assert.Len(t, resp.AdPods[2].Targeting, 5, "Incorrect Targeting data in response")
	assert.Len(t, resp.AdPods[3].Targeting, 1, "Incorrect Targeting data in response")
	assert.Len(t, resp.AdPods[4].Targeting, 3, "Incorrect Targeting data in response")

	assert.Equal(t, resp.AdPods[4].Targeting[0].HbPbCatDur, "20.00_395_30s", "Incorrect number of Ad Pods in response")
}

func TestVideoEndpointDebugQueryFalse(t *testing.T) {
	ex := &mockExchangeVideo{
		cache: &mockCacheClient{},
	}
	reqBody := readVideoTestFile(t, "sample-requests/video/video_valid_sample.json")
	req := httptest.NewRequest("POST", "/openrtb2/video?debug=123", strings.NewReader(reqBody))
	recorder := httptest.NewRecorder()

	deps := mockDeps(t, ex)
	deps.VideoAuctionEndpoint(recorder, req, nil)

	if ex.lastRequest == nil {
		t.Fatalf("The request never made it into the Exchange.")
	}
	if ex.cache.called {
		t.Fatalf("Cache was called when it shouldn't have been")
	}

	respBytes := recorder.Body.Bytes()
	resp := &openrtb_ext.BidResponseVideo{}
	if err := json.Unmarshal(respBytes, resp); err != nil {
		t.Fatalf("Unable to unmarshal response.")
	}

	assert.Len(t, ex.lastRequest.Imp, 11, "Incorrect number of impressions in request")
	assert.Equal(t, string(ex.lastRequest.Site.Page), "prebid.com", "Incorrect site page in request")
	assert.Equal(t, ex.lastRequest.Site.Content.Series, "TvName", "Incorrect site content series in request")

	assert.Len(t, resp.AdPods, 5, "Incorrect number of Ad Pods in response")
	assert.Len(t, resp.AdPods[0].Targeting, 4, "Incorrect Targeting data in response")
	assert.Len(t, resp.AdPods[1].Targeting, 3, "Incorrect Targeting data in response")
	assert.Len(t, resp.AdPods[2].Targeting, 5, "Incorrect Targeting data in response")
	assert.Len(t, resp.AdPods[3].Targeting, 1, "Incorrect Targeting data in response")
	assert.Len(t, resp.AdPods[4].Targeting, 3, "Incorrect Targeting data in response")

	assert.Equal(t, resp.AdPods[4].Targeting[0].HbPbCatDur, "20.00_395_30s", "Incorrect number of Ad Pods in response")
}

func TestVideoEndpointDebugError(t *testing.T) {
	ex := &mockExchangeVideo{
		cache: &mockCacheClient{},
	}
	reqBody := readVideoTestFile(t, "sample-requests/video/video_invalid_sample.json")
	req := httptest.NewRequest("POST", "/openrtb2/video?debug=true", strings.NewReader(reqBody))
	recorder := httptest.NewRecorder()

	deps := mockDeps(t, ex)
	deps.VideoAuctionEndpoint(recorder, req, nil)

	if !ex.cache.called {
		t.Fatalf("Cache was not called when it should have been")
	}

	assert.Equal(t, recorder.Code, 500, "Should catch error in request")
}

func TestVideoEndpointDebugNoAdPods(t *testing.T) {
	ex := &mockExchangeVideoNoBids{
		cache: &mockCacheClient{},
	}
	reqBody := readVideoTestFile(t, "sample-requests/video/video_valid_sample.json")
	req := httptest.NewRequest("POST", "/openrtb2/video?debug=true", strings.NewReader(reqBody))
	recorder := httptest.NewRecorder()

	deps := mockDepsNoBids(t, ex)
	deps.VideoAuctionEndpoint(recorder, req, nil)

	if ex.lastRequest == nil {
		t.Fatalf("The request never made it into the Exchange.")
	}
	if !ex.cache.called {
		t.Fatalf("Cache was not called when it should have been")
	}

	respBytes := recorder.Body.Bytes()
	resp := &openrtb_ext.BidResponseVideo{}
	if err := json.Unmarshal(respBytes, resp); err != nil {
		t.Fatalf("Unable to unmarshal response.")
	}

	assert.Len(t, resp.AdPods, 1, "Debug AdPod should be added to response")
	assert.Empty(t, resp.AdPods[0].Errors, "AdPod Errors should be empty")
	assert.Empty(t, resp.AdPods[0].Targeting[0].HbPb, "Hb_pb should be empty")
	assert.Empty(t, resp.AdPods[0].Targeting[0].HbPbCatDur, "Hb_pb_cat_dur should be empty")
	assert.NotEmpty(t, resp.AdPods[0].Targeting[0].HbCacheID, "Hb_cache_id should not be empty")
	assert.Equal(t, int64(0), resp.AdPods[0].PodId, "Pod ID should be 0")
}

func TestVideoEndpointNoPods(t *testing.T) {
	ex := &mockExchangeVideo{}
	reqBody := readVideoTestFile(t, "sample-requests/video/video_invalid_sample.json")
	req := httptest.NewRequest("POST", "/openrtb2/video", strings.NewReader(reqBody))
	recorder := httptest.NewRecorder()

	deps := mockDeps(t, ex)
	deps.VideoAuctionEndpoint(recorder, req, nil)

	errorMessage := string(recorder.Body.Bytes())

	assert.Equal(t, recorder.Code, 500, "Should catch error in request")
	assert.Equal(t, "Critical error while running the video endpoint:  request missing required field: PodConfig.DurationRangeSec request missing required field: PodConfig.Pods", errorMessage, "Incorrect request validation message")
}

func TestVideoEndpointValidationsPositive(t *testing.T) {
	ex := &mockExchangeVideo{}
	deps := mockDeps(t, ex)
	deps.cfg.VideoStoredRequestRequired = true

	durationRange := make([]int, 0)
	durationRange = append(durationRange, 15)
	durationRange = append(durationRange, 30)

	pods := make([]openrtb_ext.Pod, 0)
	pod1 := openrtb_ext.Pod{
		PodId:            1,
		AdPodDurationSec: 30,
		ConfigId:         "qwerty",
	}
	pod2 := openrtb_ext.Pod{
		PodId:            2,
		AdPodDurationSec: 30,
		ConfigId:         "qwerty",
	}
	pods = append(pods, pod1)
	pods = append(pods, pod2)

	mimes := make([]string, 0)
	mimes = append(mimes, "mp4")
	mimes = append(mimes, "")

	videoProtocols := []adcom1.MediaCreativeSubtype{15, 30}

	req := openrtb_ext.BidRequestVideo{
		StoredRequestId: "123",
		PodConfig: openrtb_ext.PodConfig{
			DurationRangeSec:     durationRange,
			RequireExactDuration: true,
			Pods:                 pods,
		},
		App: &openrtb2.App{
			Bundle: "pbs.com",
		},
		IncludeBrandCategory: &openrtb_ext.IncludeBrandCategory{
			PrimaryAdserver: 1,
		},
		Video: &openrtb2.Video{
			MIMEs:     mimes,
			Protocols: videoProtocols,
		},
	}

	errors, podErrors := deps.validateVideoRequest(&req)
	assert.Len(t, errors, 0, "Errors should be empty")
	assert.Len(t, podErrors, 0, "Pod errors should be empty")
}

func TestVideoEndpointValidationsCritical(t *testing.T) {
	ex := &mockExchangeVideo{}
	deps := mockDeps(t, ex)
	deps.cfg.VideoStoredRequestRequired = true

	durationRange := make([]int, 0)
	durationRange = append(durationRange, 0)
	durationRange = append(durationRange, -30)

	pods := make([]openrtb_ext.Pod, 0)

	mimes := make([]string, 0)
	mimes = append(mimes, "")
	mimes = append(mimes, "")

	videoProtocols := []adcom1.MediaCreativeSubtype{}

	req := openrtb_ext.BidRequestVideo{
		StoredRequestId: "",
		PodConfig: openrtb_ext.PodConfig{
			DurationRangeSec:     durationRange,
			RequireExactDuration: true,
			Pods:                 pods,
		},
		IncludeBrandCategory: &openrtb_ext.IncludeBrandCategory{
			PrimaryAdserver: 0,
		},
		Video: &openrtb2.Video{
			MIMEs:     mimes,
			Protocols: videoProtocols,
		},
	}

	errors, podErrors := deps.validateVideoRequest(&req)
	assert.Len(t, podErrors, 0, "Pod errors should be empty")
	assert.Len(t, errors, 6, "Errors array should contain 6 error messages")

	assert.Equal(t, "request missing required field: storedrequestid", errors[0].Error(), "Errors array should contain 6 error messages")
	assert.Equal(t, "duration array cannot contain negative or zero values", errors[1].Error(), "Errors array should contain 6 error messages")
	assert.Equal(t, "request missing required field: PodConfig.Pods", errors[2].Error(), "Errors array should contain 6 error messages")
	assert.Equal(t, "request missing required field: site or app", errors[3].Error(), "Errors array should contain 6 error messages")
	assert.Equal(t, "request missing required field: Video.Mimes, mime types contains empty strings only", errors[4].Error(), "Errors array should contain 6 error messages")
	assert.Equal(t, "request missing required field: Video.Protocols", errors[5].Error(), "Errors array should contain 6 error messages")
}

func TestVideoEndpointValidationsPodErrors(t *testing.T) {
	ex := &mockExchangeVideo{}
	deps := mockDeps(t, ex)
	deps.cfg.VideoStoredRequestRequired = true

	durationRange := make([]int, 0)
	durationRange = append(durationRange, 15)
	durationRange = append(durationRange, 30)

	pods := make([]openrtb_ext.Pod, 0)
	pod1 := openrtb_ext.Pod{
		PodId:            1,
		AdPodDurationSec: 30,
		ConfigId:         "qwerty",
	}
	pod2 := openrtb_ext.Pod{
		PodId:            2,
		AdPodDurationSec: 30,
		ConfigId:         "qwerty",
	}
	pod3 := openrtb_ext.Pod{
		PodId:            2,
		AdPodDurationSec: 0,
		ConfigId:         "",
	}
	pod4 := openrtb_ext.Pod{
		PodId:            0,
		AdPodDurationSec: -30,
		ConfigId:         "",
	}
	pods = append(pods, pod1)
	pods = append(pods, pod2)
	pods = append(pods, pod3)
	pods = append(pods, pod4)

	mimes := make([]string, 0)
	mimes = append(mimes, "mp4")
	mimes = append(mimes, "")

	videoProtocols := []adcom1.MediaCreativeSubtype{15, 30}

	req := openrtb_ext.BidRequestVideo{
		StoredRequestId: "123",
		PodConfig: openrtb_ext.PodConfig{
			DurationRangeSec:     durationRange,
			RequireExactDuration: true,
			Pods:                 pods,
		},
		App: &openrtb2.App{
			Bundle: "pbs.com",
		},
		IncludeBrandCategory: &openrtb_ext.IncludeBrandCategory{
			PrimaryAdserver: 1,
		},
		Video: &openrtb2.Video{
			MIMEs:     mimes,
			Protocols: videoProtocols,
		},
	}

	errors, podErrors := deps.validateVideoRequest(&req)
	assert.Len(t, errors, 0, "Errors should be empty")

	assert.Len(t, podErrors, 2, "Pod errors should contain 2 elements")

	assert.Equal(t, 2, podErrors[0].PodId, "Pod error ind 0, incorrect id should be 2")
	assert.Equal(t, 2, podErrors[0].PodIndex, "Pod error ind 0, incorrect index should be 2")
	assert.Len(t, podErrors[0].ErrMsgs, 3, "Pod error ind 0 should contain 3 errors")
	assert.Equal(t, "request duplicated required field: PodConfig.Pods.PodId, Pod id: 2", podErrors[0].ErrMsgs[0], "Pod error ind 0 should have duplicated pod id")
	assert.Equal(t, "request missing or incorrect required field: PodConfig.Pods.AdPodDurationSec, Pod index: 2", podErrors[0].ErrMsgs[1], "Pod error ind 0 should have missing AdPodDuration")
	assert.Equal(t, "request missing or incorrect required field: PodConfig.Pods.ConfigId, Pod index: 2", podErrors[0].ErrMsgs[2], "Pod error ind 0 should have missing config id")

	assert.Equal(t, 0, podErrors[1].PodId, "Pod error ind 1, incorrect id should be 0")
	assert.Equal(t, 3, podErrors[1].PodIndex, "Pod error ind 1, incorrect index should be 3")
	assert.Len(t, podErrors[1].ErrMsgs, 3, "Pod error ind 1 should contain 3 errors")
	assert.Equal(t, "request missing required field: PodConfig.Pods.PodId, Pod index: 3", podErrors[1].ErrMsgs[0], "Pod error ind 1 should have missed pod id")
	assert.Equal(t, "request incorrect required field: PodConfig.Pods.AdPodDurationSec is negative, Pod index: 3", podErrors[1].ErrMsgs[1], "Pod error ind 1 should have negative AdPodDurationSec")
	assert.Equal(t, "request missing or incorrect required field: PodConfig.Pods.ConfigId, Pod index: 3", podErrors[1].ErrMsgs[2], "Pod error ind 1 should have missing config id")
}

func TestVideoEndpointValidationsSiteAndApp(t *testing.T) {
	ex := &mockExchangeVideo{}
	deps := mockDeps(t, ex)
	deps.cfg.VideoStoredRequestRequired = true

	durationRange := make([]int, 0)
	durationRange = append(durationRange, 15)
	durationRange = append(durationRange, 30)

	pods := make([]openrtb_ext.Pod, 0)
	pod1 := openrtb_ext.Pod{
		PodId:            1,
		AdPodDurationSec: 30,
		ConfigId:         "qwerty",
	}
	pod2 := openrtb_ext.Pod{
		PodId:            2,
		AdPodDurationSec: 30,
		ConfigId:         "qwerty",
	}
	pods = append(pods, pod1)
	pods = append(pods, pod2)

	mimes := make([]string, 0)
	mimes = append(mimes, "mp4")
	mimes = append(mimes, "")

	videoProtocols := []adcom1.MediaCreativeSubtype{15, 30}

	req := openrtb_ext.BidRequestVideo{
		StoredRequestId: "123",
		PodConfig: openrtb_ext.PodConfig{
			DurationRangeSec:     durationRange,
			RequireExactDuration: true,
			Pods:                 pods,
		},
		App: &openrtb2.App{
			Bundle: "pbs.com",
		},
		Site: &openrtb2.Site{
			ID: "pbs.com",
		},
		IncludeBrandCategory: &openrtb_ext.IncludeBrandCategory{
			PrimaryAdserver: 1,
		},
		Video: &openrtb2.Video{
			MIMEs:     mimes,
			Protocols: videoProtocols,
		},
	}

	errors, podErrors := deps.validateVideoRequest(&req)
	assert.Equal(t, "request.site or request.app must be defined, but not both", errors[0].Error(), "Site and App error should be present")
	assert.Len(t, podErrors, 0, "Pod errors should be empty")
}

func TestVideoEndpointValidationsSiteMissingRequiredField(t *testing.T) {
	ex := &mockExchangeVideo{}
	deps := mockDeps(t, ex)
	deps.cfg.VideoStoredRequestRequired = true

	durationRange := make([]int, 0)
	durationRange = append(durationRange, 15)
	durationRange = append(durationRange, 30)

	pods := make([]openrtb_ext.Pod, 0)
	pod1 := openrtb_ext.Pod{
		PodId:            1,
		AdPodDurationSec: 30,
		ConfigId:         "qwerty",
	}
	pod2 := openrtb_ext.Pod{
		PodId:            2,
		AdPodDurationSec: 30,
		ConfigId:         "qwerty",
	}
	pods = append(pods, pod1)
	pods = append(pods, pod2)

	mimes := make([]string, 0)
	mimes = append(mimes, "mp4")
	mimes = append(mimes, "")

	videoProtocols := []adcom1.MediaCreativeSubtype{15, 30}

	req := openrtb_ext.BidRequestVideo{
		StoredRequestId: "123",
		PodConfig: openrtb_ext.PodConfig{
			DurationRangeSec:     durationRange,
			RequireExactDuration: true,
			Pods:                 pods,
		},
		Site: &openrtb2.Site{
			Domain: "pbs.com",
		},
		IncludeBrandCategory: &openrtb_ext.IncludeBrandCategory{
			PrimaryAdserver: 1,
		},
		Video: &openrtb2.Video{
			MIMEs:     mimes,
			Protocols: videoProtocols,
		},
	}

	errors, podErrors := deps.validateVideoRequest(&req)
	assert.Equal(t, "request.site missing required field: id or page", errors[0].Error(), "Site required fields error should be present")
	assert.Len(t, podErrors, 0, "Pod errors should be empty")
}

func TestVideoEndpointValidationsMissingVideo(t *testing.T) {
	ex := &mockExchangeVideo{}
	deps := mockDeps(t, ex)
	deps.cfg.VideoStoredRequestRequired = true

	req := openrtb_ext.BidRequestVideo{
		StoredRequestId: "123",
		PodConfig: openrtb_ext.PodConfig{
			DurationRangeSec:     []int{15, 30},
			RequireExactDuration: true,
			Pods: []openrtb_ext.Pod{
				{
					PodId:            1,
					AdPodDurationSec: 30,
					ConfigId:         "qwerty",
				},
				{
					PodId:            2,
					AdPodDurationSec: 30,
					ConfigId:         "qwerty",
				},
			},
		},
		App: &openrtb2.App{
			Bundle: "pbs.com",
		},
		IncludeBrandCategory: &openrtb_ext.IncludeBrandCategory{
			PrimaryAdserver: 1,
		},
	}

	errors, podErrors := deps.validateVideoRequest(&req)
	assert.Len(t, podErrors, 0, "Pod errors should be empty")
	assert.Len(t, errors, 1, "Errors array should contain 1 error message")
	assert.Equal(t, "request missing required field: Video", errors[0].Error(), "Errors array should contain message regarding missing Video field")
}

func TestVideoBuildVideoResponseMissedCacheForOneBid(t *testing.T) {
	openRtbBidResp := openrtb2.BidResponse{}
	podErrors := make([]PodError, 0)

	seatBids := make([]openrtb2.SeatBid, 0)
	seatBid := openrtb2.SeatBid{}

	bids := make([]openrtb2.Bid, 0)
	bid1 := openrtb2.Bid{}
	bid2 := openrtb2.Bid{}
	bid3 := openrtb2.Bid{}

	extBid1 := []byte(`{"prebid":{"targeting":{"hb_bidder_appnexus":"appnexus","hb_pb_appnexus":"17.00","hb_pb_cat_dur_appnex":"17.00_123_30s","hb_size":"1x1","hb_uuid_appnexus":"837ea3b7-5598-4958-8c45-8e9ef2bf7cc1"}}}`)
	extBid2 := []byte(`{"prebid":{"targeting":{"hb_bidder_appnexus":"appnexus","hb_pb_appnexus":"17.00","hb_pb_cat_dur_appnex":"17.00_456_30s","hb_size":"1x1","hb_uuid_appnexus":"837ea3b7-5598-4958-8c45-8e9ef2bf7cc1"}}}`)
	extBid3 := []byte(`{"prebid":{"targeting":{"hb_bidder_appnexus":"appnexus","hb_pb_appnexus":"17.00","hb_pb_cat_dur_appnex":"17.00_406_30s","hb_size":"1x1"}}}`)

	bid1.Ext = extBid1
	bids = append(bids, bid1)

	bid2.Ext = extBid2
	bids = append(bids, bid2)

	bid3.Ext = extBid3
	bids = append(bids, bid3)

	seatBid.Bid = bids
	seatBid.Seat = "appnexus"
	seatBids = append(seatBids, seatBid)
	openRtbBidResp.SeatBid = seatBids

	bidRespVideo, err := buildVideoResponse(&openRtbBidResp, podErrors)
	assert.NoError(t, err, "Should be no error")
	assert.Len(t, bidRespVideo.AdPods, 1, "AdPods length should be 1")
	assert.Len(t, bidRespVideo.AdPods[0].Targeting, 2, "AdPod Targeting length should be 2")
	assert.Equal(t, "17.00_123_30s", bidRespVideo.AdPods[0].Targeting[0].HbPbCatDur, "AdPod Targeting first element hb_pb_cat_dur should be 17.00_123_30s")
	assert.Equal(t, "17.00_456_30s", bidRespVideo.AdPods[0].Targeting[1].HbPbCatDur, "AdPod Targeting first element hb_pb_cat_dur should be 17.00_456_30s")
}

func TestVideoBuildVideoResponseMissedCacheForAllBids(t *testing.T) {
	openRtbBidResp := openrtb2.BidResponse{}
	podErrors := make([]PodError, 0)

	seatBids := make([]openrtb2.SeatBid, 0)
	seatBid := openrtb2.SeatBid{}

	bids := make([]openrtb2.Bid, 0)
	bid1 := openrtb2.Bid{}
	bid2 := openrtb2.Bid{}
	bid3 := openrtb2.Bid{}

	extBid1 := []byte(`{"prebid":{"targeting":{"hb_bidder":"appnexus","hb_pb":"17.00","hb_pb_cat_dur":"17.00_123_30s","hb_size":"1x1"}}}`)
	extBid2 := []byte(`{"prebid":{"targeting":{"hb_bidder":"appnexus","hb_pb":"17.00","hb_pb_cat_dur":"17.00_456_30s","hb_size":"1x1"}}}`)
	extBid3 := []byte(`{"prebid":{"targeting":{"hb_bidder":"appnexus","hb_pb":"17.00","hb_pb_cat_dur":"17.00_406_30s","hb_size":"1x1"}}}`)

	bid1.Ext = extBid1
	bids = append(bids, bid1)

	bid2.Ext = extBid2
	bids = append(bids, bid2)

	bid3.Ext = extBid3
	bids = append(bids, bid3)

	seatBid.Bid = bids
	seatBids = append(seatBids, seatBid)
	openRtbBidResp.SeatBid = seatBids

	bidRespVideo, err := buildVideoResponse(&openRtbBidResp, podErrors)
	assert.Nil(t, bidRespVideo, "bid response should be nil")
	assert.Equal(t, "caching failed for all bids", err.Error(), "error should be caching failed for all bids")
}

func TestVideoBuildVideoResponsePodErrors(t *testing.T) {
	openRtbBidResp := openrtb2.BidResponse{}
	podErrors := make([]PodError, 0, 2)

	seatBids := make([]openrtb2.SeatBid, 0)
	seatBid := openrtb2.SeatBid{}

	bids := make([]openrtb2.Bid, 0)
	bid1 := openrtb2.Bid{}
	bid2 := openrtb2.Bid{}

	extBid1 := []byte(`{"prebid":{"targeting":{"hb_bidder_appnexus":"appnexus","hb_pb_appnexus":"17.00","hb_pb_cat_dur_appnex":"17.00_123_30s","hb_size":"1x1","hb_uuid_appnexus":"837ea3b7-5598-4958-8c45-8e9ef2bf7cc1"}}}`)
	extBid2 := []byte(`{"prebid":{"targeting":{"hb_bidder_appnexus":"appnexus","hb_pb_appnexus":"17.00","hb_pb_cat_dur_appnex":"17.00_456_30s","hb_size":"1x1","hb_uuid_appnexus":"837ea3b7-5598-4958-8c45-8e9ef2bf7cc1"}}}`)

	bid1.Ext = extBid1
	bids = append(bids, bid1)

	bid2.Ext = extBid2
	bids = append(bids, bid2)

	seatBid.Bid = bids
	seatBid.Seat = "appnexus"
	seatBids = append(seatBids, seatBid)
	openRtbBidResp.SeatBid = seatBids

	podErr1 := PodError{}
	podErr1.PodId = 222
	podErr1.PodIndex = 1
	podErrors = append(podErrors, podErr1)

	podErr2 := PodError{}
	podErr2.PodId = 333
	podErr2.PodIndex = 2
	podErrors = append(podErrors, podErr2)

	bidRespVideo, err := buildVideoResponse(&openRtbBidResp, podErrors)
	assert.NoError(t, err, "Error should be nil")
	assert.Len(t, bidRespVideo.AdPods, 3, "AdPods length should be 3")
	assert.Len(t, bidRespVideo.AdPods[0].Targeting, 2, "First ad pod should be correct and contain 2 targeting elements")
	assert.Equal(t, int64(222), bidRespVideo.AdPods[1].PodId, "AdPods should contain error element at index 1")
	assert.Equal(t, int64(333), bidRespVideo.AdPods[2].PodId, "AdPods should contain error element at index 2")
}

func TestVideoBuildVideoResponseNoBids(t *testing.T) {
	openRtbBidResp := openrtb2.BidResponse{}
	podErrors := make([]PodError, 0, 0)
	openRtbBidResp.SeatBid = make([]openrtb2.SeatBid, 0)
	bidRespVideo, err := buildVideoResponse(&openRtbBidResp, podErrors)
	assert.NoError(t, err, "Error should be nil")
	assert.Len(t, bidRespVideo.AdPods, 0, "AdPods length should be 0")
}

func TestMergeOpenRTBToVideoRequest(t *testing.T) {
	var bidReq = &openrtb2.BidRequest{}
	var videoReq = &openrtb_ext.BidRequestVideo{}

	videoReq.App = &openrtb2.App{
		Domain: "test.com",
		Bundle: "test.bundle",
	}

	videoReq.Site = &openrtb2.Site{
		Page: "site.com/index",
	}

	var dnt int8 = 4
	var lmt int8 = 5
	videoReq.Device = openrtb2.Device{
		DNT: &dnt,
		Lmt: &lmt,
	}

	videoReq.BCat = []string{"test1", "test2"}
	videoReq.BAdv = []string{"test3", "test4"}

	videoReq.Regs = &openrtb2.Regs{
		Ext: json.RawMessage(`{"gdpr":1,"us_privacy":"1NYY","existing":"any","consent":"anyConsent"}`),
	}

	videoReq.User = &openrtb2.User{
		BuyerUID: "test UID",
		Yob:      1980,
		Keywords: "test keywords",
		Ext:      json.RawMessage(`{"consent":"test string"}`),
	}

	mergeData(videoReq, bidReq)

	assert.Equal(t, videoReq.BCat, bidReq.BCat, "BCat is incorrect")
	assert.Equal(t, videoReq.BAdv, bidReq.BAdv, "BAdv is incorrect")

	assert.Equal(t, videoReq.App.Domain, bidReq.App.Domain, "App.Domain is incorrect")
	assert.Equal(t, videoReq.App.Bundle, bidReq.App.Bundle, "App.Bundle is incorrect")

	assert.Equal(t, videoReq.Device.Lmt, bidReq.Device.Lmt, "Device.Lmt is incorrect")
	assert.Equal(t, videoReq.Device.DNT, bidReq.Device.DNT, "Device.DNT is incorrect")

	assert.Equal(t, videoReq.Site.Page, bidReq.Site.Page, "Device.Site.Page is incorrect")

	assert.Equal(t, videoReq.Regs, bidReq.Regs, "Regs is incorrect")

	assert.Equal(t, videoReq.User, bidReq.User, "User is incorrect")
}

func TestHandleError(t *testing.T) {
	tests := []struct {
		description       string
		giveErrors        []error
		wantCode          int
		wantMetricsStatus metrics.RequestStatus
	}{
		{
			description: "Blocked account - return 503 with blocked metrics status",
			giveErrors: []error{
				&errortypes.BlacklistedAcct{},
			},
			wantCode:          503,
			wantMetricsStatus: metrics.RequestStatusBlacklisted,
		},
		{
			description: "Blocked app - return 503 with blocked metrics status",
			giveErrors: []error{
				&errortypes.BlacklistedApp{},
			},
			wantCode:          503,
			wantMetricsStatus: metrics.RequestStatusBlacklisted,
		},
		{
			description: "Account required error - return 400 with bad input metrics status",
			giveErrors: []error{
				&errortypes.AcctRequired{},
			},
			wantCode:          400,
			wantMetricsStatus: metrics.RequestStatusBadInput,
		},
		{
			description: "Malformed account config error - return 500 with account config error metrics status",
			giveErrors: []error{
				&errortypes.MalformedAcct{},
			},
			wantCode:          500,
			wantMetricsStatus: metrics.RequestStatusAccountConfigErr,
		},
		{
			description: "Multiple generic errors - return 500 with generic error metrics status",
			giveErrors: []error{
				errors.New("Error for testing handleError 1"),
				errors.New("Error for testing handleError 2"),
			},
			wantCode:          500,
			wantMetricsStatus: metrics.RequestStatusErr,
		},
	}

	for _, tt := range tests {
		vo := analytics.VideoObject{
			Status: 200,
			Errors: make([]error, 0),
		}

		labels := metrics.Labels{
			Source:        metrics.DemandUnknown,
			RType:         metrics.ReqTypeVideo,
			PubID:         metrics.PublisherUnknown,
			CookieFlag:    metrics.CookieFlagUnknown,
			RequestStatus: metrics.RequestStatusOK,
		}

		recorder := httptest.NewRecorder()
		handleError(&labels, recorder, tt.giveErrors, &vo, nil)

		assert.Equal(t, tt.wantMetricsStatus, labels.RequestStatus, tt.description)
		assert.Equal(t, tt.wantCode, recorder.Code, tt.description)
		assert.Equal(t, tt.wantCode, vo.Status, tt.description)
		assert.ElementsMatch(t, tt.giveErrors, vo.Errors, tt.description)
	}
}

func TestHandleErrorMetrics(t *testing.T) {
	ex := &mockExchangeVideo{}
	reqBody := readVideoTestFile(t, "sample-requests/video/video_invalid_sample.json")
	req := httptest.NewRequest("POST", "/openrtb2/video", strings.NewReader(reqBody))
	recorder := httptest.NewRecorder()

	deps, met, mod := mockDepsWithMetrics(t, ex)
	deps.VideoAuctionEndpoint(recorder, req, nil)

	assert.Equal(t, int64(0), met.RequestStatuses[metrics.ReqTypeVideo][metrics.RequestStatusOK].Count(), "OK requests count should be 0")
	assert.Equal(t, int64(1), met.RequestStatuses[metrics.ReqTypeVideo][metrics.RequestStatusErr].Count(), "Error requests count should be 1")
	assert.Equal(t, 1, len(mod.videoObjects), "Mock AnalyticsModule should have 1 AuctionObject")
	assert.Equal(t, 500, mod.videoObjects[0].Status, "AnalyticsObject should have 500 status")
	assert.Equal(t, 2, len(mod.videoObjects[0].Errors), "AnalyticsObject should have Errors length of 2")
	assert.Equal(t, "request missing required field: PodConfig.DurationRangeSec", mod.videoObjects[0].Errors[0].Error(), "First error in AnalyticsObject should have message regarding DurationRangeSec")
	assert.Equal(t, "request missing required field: PodConfig.Pods", mod.videoObjects[0].Errors[1].Error(), "Second error in AnalyticsObject should have message regarding Pods")
}

func TestParseVideoRequestWithUserAgentAndHeader(t *testing.T) {
	ex := &mockExchangeVideo{}
	reqBody := readVideoTestFile(t, "sample-requests/video/video_valid_sample_with_device_user_agent.json")
	headers := http.Header{}
	headers.Add("User-Agent", "TestHeader")

	deps := mockDeps(t, ex)
	req, valErr, podErr := deps.parseVideoRequest([]byte(reqBody), headers)

	assert.Equal(t, "TestHeaderSample", req.Device.UA, "Header should be taken from original request")
	assert.Equal(t, []error(nil), valErr, "No validation errors should be returned")
	assert.Equal(t, make([]PodError, 0), podErr, "No pod errors should be returned")
}

func TestParseVideoRequestWithUserAgentAndEmptyHeader(t *testing.T) {
	ex := &mockExchangeVideo{}
	reqBody := readVideoTestFile(t, "sample-requests/video/video_valid_sample_with_device_user_agent.json")

	headers := http.Header{}

	deps := mockDeps(t, ex)
	req, valErr, podErr := deps.parseVideoRequest([]byte(reqBody), headers)

	assert.Equal(t, "TestHeaderSample", req.Device.UA, "Header should be taken from original request")
	assert.Equal(t, []error(nil), valErr, "No validation errors should be returned")
	assert.Equal(t, make([]PodError, 0), podErr, "No pod errors should be returned")
}

func TestParseVideoRequestWithoutUserAgentWithHeader(t *testing.T) {
	ex := &mockExchangeVideo{}
	reqBody := readVideoTestFile(t, "sample-requests/video/video_valid_sample_without_device_user_agent.json")
	headers := http.Header{}
	headers.Add("User-Agent", "TestHeader")

	deps := mockDeps(t, ex)
	req, valErr, podErr := deps.parseVideoRequest([]byte(reqBody), headers)

	assert.Equal(t, "TestHeader", req.Device.UA, "Device.ua should be taken from request header")
	assert.Equal(t, []error(nil), valErr, "No validation errors should be returned")
	assert.Equal(t, make([]PodError, 0), podErr, "No pod errors should be returned")
}

func TestParseVideoRequestWithoutUserAgentAndEmptyHeader(t *testing.T) {
	ex := &mockExchangeVideo{}
	reqBody := readVideoTestFile(t, "sample-requests/video/video_valid_sample_without_device_user_agent.json")

	headers := http.Header{}

	deps := mockDeps(t, ex)

	req, valErr, podErr := deps.parseVideoRequest([]byte(reqBody), headers)

	assert.Equal(t, "", req.Device.UA, "Device.ua should be empty")
	assert.Equal(t, []error(nil), valErr, "No validation errors should be returned")
	assert.Equal(t, make([]PodError, 0), podErr, "No pod errors should be returned")
}

func TestParseVideoRequestWithEncodedUserAgentInHeader(t *testing.T) {
	ex := &mockExchangeVideo{}
	reqBody := readVideoTestFile(t, "sample-requests/video/video_valid_sample_without_device_user_agent.json")

	uaEncoded := "Mozilla%2F5.0%20%28Macintosh%3B%20Intel%20Mac%20OS%20X%2010_14_6%29%20AppleWebKit%2F537.36%20%28KHTML%2C%20like%20Gecko%29%20Chrome%2F78.0.3904.87%20Safari%2F537.36"
	uaDecoded := "Mozilla/5.0 (Macintosh; Intel Mac OS X 10_14_6) AppleWebKit/537.36 (KHTML, like Gecko) Chrome/78.0.3904.87 Safari/537.36"

	headers := http.Header{}
	headers.Add("User-Agent", uaEncoded)

	deps := mockDeps(t, ex)
	req, valErr, podErr := deps.parseVideoRequest([]byte(reqBody), headers)

	assert.Equal(t, uaDecoded, req.Device.UA, "Device.ua should be taken from request header")
	assert.Equal(t, []error(nil), valErr, "No validation errors should be returned")
	assert.Equal(t, make([]PodError, 0), podErr, "No pod errors should be returned")
}

func TestParseVideoRequestWithDecodedUserAgentInHeader(t *testing.T) {
	ex := &mockExchangeVideo{}
	reqBody := readVideoTestFile(t, "sample-requests/video/video_valid_sample_without_device_user_agent.json")

	uaDecoded := "Mozilla/5.0+(Macintosh; Intel Mac OS X 10_14_6) AppleWebKit/537.36 (KHTML, like Gecko) Chrome/78.0.3904.87 Safari/537.36"

	headers := http.Header{}
	headers.Add("User-Agent", uaDecoded)

	deps := mockDeps(t, ex)
	req, valErr, podErr := deps.parseVideoRequest([]byte(reqBody), headers)

	assert.Equal(t, uaDecoded, req.Device.UA, "Device.ua should be taken from request header")
	assert.Equal(t, []error(nil), valErr, "No validation errors should be returned")
	assert.Equal(t, make([]PodError, 0), podErr, "No pod errors should be returned")
}

func TestHandleErrorDebugLog(t *testing.T) {
	vo := analytics.VideoObject{
		Status: 200,
		Errors: make([]error, 0),
	}

	labels := metrics.Labels{
		Source:        metrics.DemandUnknown,
		RType:         metrics.ReqTypeVideo,
		PubID:         metrics.PublisherUnknown,
		CookieFlag:    metrics.CookieFlagUnknown,
		RequestStatus: metrics.RequestStatusOK,
	}

	recorder := httptest.NewRecorder()
	err1 := errors.New("Error for testing handleError 1")
	err2 := errors.New("Error for testing handleError 2")
	debugLog := exchange.DebugLog{
		Enabled:   true,
		CacheType: prebid_cache_client.TypeXML,
		Data: exchange.DebugData{
			Request:  "test request string",
			Headers:  "test headers string",
			Response: "test response string",
		},
		TTL:                      int64(3600),
		Regexp:                   regexp.MustCompile(`[<>]`),
		DebugOverride:            false,
		DebugEnabledOrOverridden: true,
	}
	handleError(&labels, recorder, []error{err1, err2}, &vo, &debugLog)

	assert.Equal(t, metrics.RequestStatusErr, labels.RequestStatus, "labels.RequestStatus should indicate an error")
	assert.Equal(t, 500, recorder.Code, "Error status should be written to writer")
	assert.Equal(t, 500, vo.Status, "Analytics object should have error status")
	assert.Equal(t, 3, len(vo.Errors), "New errors including debug cache ID should be appended to Analytics object Errors")
	assert.Equal(t, "Error for testing handleError 1", vo.Errors[0].Error(), "Error in Analytics object should have test error message for first error")
	assert.Equal(t, "Error for testing handleError 2", vo.Errors[1].Error(), "Error in Analytics object should have test error message for second error")
	assert.NotEmpty(t, debugLog.CacheKey, "DebugLog CacheKey value should have been set")
}

func TestCreateImpressionTemplate(t *testing.T) {

	imp := openrtb2.Imp{}
	imp.Video = &openrtb2.Video{}
	imp.Video.Protocols = []adcom1.MediaCreativeSubtype{1, 2}
	imp.Video.MIMEs = []string{"video/mp4"}
	imp.Video.H = 200
	imp.Video.W = 400
	imp.Video.PlaybackMethod = []adcom1.PlaybackMethod{5, 6}

	video := openrtb2.Video{}
	video.Protocols = []adcom1.MediaCreativeSubtype{3, 4}
	video.MIMEs = []string{"video/flv"}
	video.H = 300
	video.W = 0
	video.PlaybackMethod = []adcom1.PlaybackMethod{7, 8}

	res := createImpressionTemplate(imp, &video)
	assert.Equal(t, res.Video.Protocols, []adcom1.MediaCreativeSubtype{3, 4}, "Incorrect video protocols")
	assert.Equal(t, res.Video.MIMEs, []string{"video/flv"}, "Incorrect video MIMEs")
	assert.Equal(t, int(res.Video.H), 300, "Incorrect video height")
	assert.Equal(t, int(res.Video.W), 0, "Incorrect video width")
	assert.Equal(t, res.Video.PlaybackMethod, []adcom1.PlaybackMethod{7, 8}, "Incorrect video playback method")
}

func TestCCPA(t *testing.T) {
	testCases := []struct {
		description         string
		testFilePath        string
		expectConsentString bool
		expectEmptyConsent  bool
	}{
		{
			description:         "Missing Consent",
			testFilePath:        "sample-requests/video/video_valid_sample.json",
			expectConsentString: false,
			expectEmptyConsent:  true,
		},
		{
			description:         "Valid Consent",
			testFilePath:        "sample-requests/video/video_valid_sample_ccpa_valid.json",
			expectConsentString: true,
		},
		{
			description:         "Malformed Consent",
			testFilePath:        "sample-requests/video/video_valid_sample_ccpa_malformed.json",
			expectConsentString: false,
		},
	}

	for _, test := range testCases {
		reqBody := readVideoTestFile(t, test.testFilePath)

		// Create HTTP Request + Response Recorder
		httpRequest := httptest.NewRequest("POST", "/openrtb2/video", strings.NewReader(reqBody))
		httpResponseRecorder := httptest.NewRecorder()

		// Run Test
		ex := &mockExchangeVideo{}
		mockDeps(t, ex).VideoAuctionEndpoint(httpResponseRecorder, httpRequest, nil)

		// Validate Request To Exchange
		// - An error should never be generated for CCPA problems.
		if ex.lastRequest == nil {
			t.Fatalf("%s: The request never made it into the exchange.", test.description)
		}
		extRegs := &openrtb_ext.ExtRegs{}
		if err := json.Unmarshal(ex.lastRequest.Regs.Ext, extRegs); err != nil {
			t.Fatalf("%s: Failed to unmarshal reg.ext in request to the exchange: %v", test.description, err)
		}
		if test.expectConsentString {
			assert.Len(t, extRegs.USPrivacy, 4, test.description+":consent")
		} else if test.expectEmptyConsent {
			assert.Empty(t, extRegs.USPrivacy, test.description+":consent")
		}

		// Validate HTTP Response
		responseBytes := httpResponseRecorder.Body.Bytes()
		response := &openrtb_ext.BidResponseVideo{}
		if err := json.Unmarshal(responseBytes, response); err != nil {
			t.Fatalf("%s: Unable to unmarshal response.", test.description)
		}
		assert.Len(t, ex.lastRequest.Imp, 11, test.description+":imps")
		assert.Len(t, response.AdPods, 5, test.description+":adpods")
	}
}

func TestVideoEndpointAppendBidderNames(t *testing.T) {
	ex := &mockExchangeAppendBidderNames{}
	reqBody := readVideoTestFile(t, "sample-requests/video/video_valid_sample_appendbiddernames.json")
	req := httptest.NewRequest("POST", "/openrtb2/video", strings.NewReader(reqBody))
	recorder := httptest.NewRecorder()

	deps := mockDepsAppendBidderNames(t, ex)
	deps.VideoAuctionEndpoint(recorder, req, nil)

	if ex.lastRequest == nil {
		t.Fatalf("The request never made it into the Exchange.")
	}

	var extData openrtb_ext.ExtRequest
	json.Unmarshal(ex.lastRequest.Ext, &extData)
	assert.True(t, extData.Prebid.Targeting.AppendBidderNames, "Request ext incorrect: AppendBidderNames should be true ")

	respBytes := recorder.Body.Bytes()
	resp := &openrtb_ext.BidResponseVideo{}
	if err := json.Unmarshal(respBytes, resp); err != nil {
		t.Fatalf("Unable to unmarshal response.")
	}

	assert.Len(t, ex.lastRequest.Imp, 11, "Incorrect number of impressions in request")
	assert.Equal(t, string(ex.lastRequest.Site.Page), "prebid.com", "Incorrect site page in request")
	assert.Equal(t, ex.lastRequest.Site.Content.Series, "TvName", "Incorrect site content series in request")

	assert.Len(t, resp.AdPods, 5, "Incorrect number of Ad Pods in response")
	assert.Len(t, resp.AdPods[0].Targeting, 4, "Incorrect Targeting data in response")
	assert.Len(t, resp.AdPods[1].Targeting, 3, "Incorrect Targeting data in response")
	assert.Len(t, resp.AdPods[2].Targeting, 5, "Incorrect Targeting data in response")
	assert.Len(t, resp.AdPods[3].Targeting, 1, "Incorrect Targeting data in response")
	assert.Len(t, resp.AdPods[4].Targeting, 3, "Incorrect Targeting data in response")

	assert.Equal(t, resp.AdPods[4].Targeting[0].HbPbCatDur, "20.00_395_30s_appnexus", "Incorrect number of Ad Pods in response")
}

func TestFormatTargetingKey(t *testing.T) {
	res := formatTargetingKey(openrtb_ext.HbCategoryDurationKey, "appnexus")
	assert.Equal(t, "hb_pb_cat_dur_appnex", res, "Tergeting key constructed incorrectly")
}

func TestFormatTargetingKeyLongKey(t *testing.T) {
	res := formatTargetingKey(openrtb_ext.HbpbConstantKey, "20.00")
	assert.Equal(t, "hb_pb_20.00", res, "Tergeting key constructed incorrectly")
}

func TestVideoAuctionResponseHeaders(t *testing.T) {
	testCases := []struct {
		description     string
		givenTestFile   string
		expectedStatus  int
		expectedHeaders func(http.Header)
	}{
		{
			description:    "Success Response",
			givenTestFile:  "sample-requests/video/video_valid_sample.json",
			expectedStatus: 200,
			expectedHeaders: func(h http.Header) {
				h.Set("X-Prebid", "pbs-go/unknown")
				h.Set("Content-Type", "application/json")
			},
		}, {
			description:    "Failure Response",
			givenTestFile:  "sample-requests/video/video_invalid_sample.json",
			expectedStatus: 500,
			expectedHeaders: func(h http.Header) {
				h.Set("X-Prebid", "pbs-go/unknown")
			},
		},
	}

	exchange := &mockExchangeVideo{}
	endpoint := mockDeps(t, exchange)

	for _, test := range testCases {
		requestBody := readVideoTestFile(t, test.givenTestFile)

		httpReq := httptest.NewRequest("POST", "/openrtb2/video", strings.NewReader(requestBody))
		recorder := httptest.NewRecorder()

		endpoint.VideoAuctionEndpoint(recorder, httpReq, nil)

		expectedHeaders := http.Header{}
		test.expectedHeaders(expectedHeaders)

		assert.Equal(t, test.expectedStatus, recorder.Result().StatusCode, test.description+":statuscode")
		assert.Equal(t, expectedHeaders, recorder.Result().Header, test.description+":statuscode")
	}
}

func mockDepsWithMetrics(t *testing.T, ex *mockExchangeVideo) (*endpointDeps, *metrics.Metrics, *mockAnalyticsModule) {
	mockModule := &mockAnalyticsModule{}

	metrics := metrics.NewMetrics(gometrics.NewRegistry(), openrtb_ext.CoreBidderNames(), config.DisabledMetrics{}, nil, nil)

	deps := &endpointDeps{
		fakeUUIDGenerator{},
		ex,
		mockBidderParamValidator{},
		&mockVideoStoredReqFetcher{},
		&mockVideoStoredReqFetcher{},
		&mockAccountFetcher{data: mockVideoAccountData},
		&config.Configuration{MaxRequestSize: maxSize},
		metrics,
		mockModule,
		map[string]string{},
		false,
		[]byte{},
		openrtb_ext.BuildBidderMap(),
		nil,
		nil,
		hardcodedResponseIPValidator{response: true},
		empty_fetcher.EmptyFetcher{},
		hooks.EmptyPlanBuilder{},
	}
	return deps, metrics, mockModule
}

type mockAnalyticsModule struct {
	auctionObjects []*analytics.AuctionObject
	videoObjects   []*analytics.VideoObject
}

func (m *mockAnalyticsModule) LogAuctionObject(ao *analytics.AuctionObject) {
	m.auctionObjects = append(m.auctionObjects, ao)
}

func (m *mockAnalyticsModule) LogVideoObject(vo *analytics.VideoObject) {
	m.videoObjects = append(m.videoObjects, vo)
}

func (m *mockAnalyticsModule) LogCookieSyncObject(cso *analytics.CookieSyncObject) {}

func (m *mockAnalyticsModule) LogSetUIDObject(so *analytics.SetUIDObject) {}

func (m *mockAnalyticsModule) LogAmpObject(ao *analytics.AmpObject) {}

func (m *mockAnalyticsModule) LogNotificationEventObject(ne *analytics.NotificationEvent) {}

func mockDeps(t *testing.T, ex *mockExchangeVideo) *endpointDeps {
	return &endpointDeps{
		fakeUUIDGenerator{},
		ex,
		mockBidderParamValidator{},
		&mockVideoStoredReqFetcher{},
		&mockVideoStoredReqFetcher{},
		&mockAccountFetcher{data: mockVideoAccountData},
		&config.Configuration{MaxRequestSize: maxSize},
		&metricsConfig.NilMetricsEngine{},
		analyticsConf.NewPBSAnalytics(&config.Analytics{}),
		map[string]string{},
		false,
		[]byte{},
		openrtb_ext.BuildBidderMap(),
		ex.cache,
		regexp.MustCompile(`[<>]`),
		hardcodedResponseIPValidator{response: true},
		empty_fetcher.EmptyFetcher{},
		hooks.EmptyPlanBuilder{},
	}
}

func mockDepsAppendBidderNames(t *testing.T, ex *mockExchangeAppendBidderNames) *endpointDeps {
	deps := &endpointDeps{
		fakeUUIDGenerator{},
		ex,
		mockBidderParamValidator{},
		&mockVideoStoredReqFetcher{},
		&mockVideoStoredReqFetcher{},
		empty_fetcher.EmptyFetcher{},
		&config.Configuration{MaxRequestSize: maxSize},
		&metricsConfig.NilMetricsEngine{},
		analyticsConf.NewPBSAnalytics(&config.Analytics{}),
		map[string]string{},
		false,
		[]byte{},
		openrtb_ext.BuildBidderMap(),
		ex.cache,
		regexp.MustCompile(`[<>]`),
		hardcodedResponseIPValidator{response: true},
		empty_fetcher.EmptyFetcher{},
		hooks.EmptyPlanBuilder{},
	}

	return deps
}

func mockDepsNoBids(t *testing.T, ex *mockExchangeVideoNoBids) *endpointDeps {
	edep := &endpointDeps{
		fakeUUIDGenerator{},
		ex,
		mockBidderParamValidator{},
		&mockVideoStoredReqFetcher{},
		&mockVideoStoredReqFetcher{},
		empty_fetcher.EmptyFetcher{},
		&config.Configuration{MaxRequestSize: maxSize},
		&metricsConfig.NilMetricsEngine{},
		analyticsConf.NewPBSAnalytics(&config.Analytics{}),
		map[string]string{},
		false,
		[]byte{},
		openrtb_ext.BuildBidderMap(),
		ex.cache,
		regexp.MustCompile(`[<>]`),
		hardcodedResponseIPValidator{response: true},
		empty_fetcher.EmptyFetcher{},
		hooks.EmptyPlanBuilder{},
	}

	return edep
}

type mockCacheClient struct {
	called bool
}

func (m *mockCacheClient) PutJson(ctx context.Context, values []prebid_cache_client.Cacheable) ([]string, []error) {
	if !m.called {
		m.called = true
	}
	return []string{}, []error{}
}

func (m *mockCacheClient) GetExtCacheData() (scheme string, host string, path string) {
	return "", "", ""
}

type mockVideoStoredReqFetcher struct {
}

func (cf mockVideoStoredReqFetcher) FetchRequests(ctx context.Context, requestIDs []string, impIDs []string) (requestData map[string]json.RawMessage, impData map[string]json.RawMessage, errs []error) {
	return testVideoStoredRequestData, testVideoStoredImpData, nil
}

func (cf mockVideoStoredReqFetcher) FetchResponses(ctx context.Context, ids []string) (data map[string]json.RawMessage, errs []error) {
	return nil, nil
}

type mockExchangeVideo struct {
	lastRequest *openrtb2.BidRequest
	cache       *mockCacheClient
}

<<<<<<< HEAD
func (m *mockExchangeVideo) HoldAuction(ctx context.Context, r exchange.AuctionRequest, debugLog *exchange.DebugLog) (*exchange.AuctionResponse, error) {
=======
func (m *mockExchangeVideo) HoldAuction(ctx context.Context, r *exchange.AuctionRequest, debugLog *exchange.DebugLog) (*openrtb2.BidResponse, error) {
>>>>>>> a8be5f1b
	if err := r.BidRequestWrapper.RebuildRequest(); err != nil {
		return nil, err
	}

	m.lastRequest = r.BidRequestWrapper.BidRequest
	if debugLog != nil && debugLog.Enabled {
		m.cache.called = true
	}
	ext := []byte(`{"prebid":{"targeting":{"hb_bidder_appnexus":"appnexus","hb_pb_appnexus":"20.00","hb_pb_cat_dur_appnex":"20.00_395_30s","hb_size":"1x1", "hb_uuid_appnexus":"837ea3b7-5598-4958-8c45-8e9ef2bf7cc1", "hb_deal_appnexus": "ABC_123"},"type":"video","dealpriority":0,"dealtiersatisfied":false},"bidder":{"appnexus":{"brand_id":1,"auction_id":7840037870526938650,"bidder_id":2,"bid_ad_type":1,"creative_info":{"video":{"duration":30,"mimes":["video\/mp4"]}}}}}`)
	return &exchange.AuctionResponse{BidResponse: &openrtb2.BidResponse{
		SeatBid: []openrtb2.SeatBid{{
			Seat: "appnexus",
			Bid: []openrtb2.Bid{
				{ID: "01", ImpID: "1_0", Ext: ext},
				{ID: "02", ImpID: "1_1", Ext: ext},
				{ID: "03", ImpID: "1_2", Ext: ext},
				{ID: "04", ImpID: "1_3", Ext: ext},
				{ID: "05", ImpID: "2_0", Ext: ext},
				{ID: "06", ImpID: "2_1", Ext: ext},
				{ID: "07", ImpID: "2_2", Ext: ext},
				{ID: "08", ImpID: "3_0", Ext: ext},
				{ID: "09", ImpID: "3_1", Ext: ext},
				{ID: "10", ImpID: "3_2", Ext: ext},
				{ID: "11", ImpID: "3_3", Ext: ext},
				{ID: "12", ImpID: "3_5", Ext: ext},
				{ID: "13", ImpID: "4_0", Ext: ext},
				{ID: "14", ImpID: "5_0", Ext: ext},
				{ID: "15", ImpID: "5_1", Ext: ext},
				{ID: "16", ImpID: "5_2", Ext: ext},
			},
		}},
	}}, nil
}

type mockExchangeAppendBidderNames struct {
	lastRequest *openrtb2.BidRequest
	cache       *mockCacheClient
}

<<<<<<< HEAD
func (m *mockExchangeAppendBidderNames) HoldAuction(ctx context.Context, r exchange.AuctionRequest, debugLog *exchange.DebugLog) (*exchange.AuctionResponse, error) {
=======
func (m *mockExchangeAppendBidderNames) HoldAuction(ctx context.Context, r *exchange.AuctionRequest, debugLog *exchange.DebugLog) (*openrtb2.BidResponse, error) {
>>>>>>> a8be5f1b
	m.lastRequest = r.BidRequestWrapper.BidRequest
	if debugLog != nil && debugLog.Enabled {
		m.cache.called = true
	}
	ext := []byte(`{"prebid":{"targeting":{"hb_bidder_appnexus":"appnexus","hb_pb_appnexus":"20.00","hb_pb_cat_dur_appnex":"20.00_395_30s_appnexus","hb_size":"1x1", "hb_uuid_appnexus":"837ea3b7-5598-4958-8c45-8e9ef2bf7cc1"},"type":"video"},"bidder":{"appnexus":{"brand_id":1,"auction_id":7840037870526938650,"bidder_id":2,"bid_ad_type":1,"creative_info":{"video":{"duration":30,"mimes":["video\/mp4"]}}}}}`)
	return &exchange.AuctionResponse{BidResponse: &openrtb2.BidResponse{
		SeatBid: []openrtb2.SeatBid{{
			Seat: "appnexus",
			Bid: []openrtb2.Bid{
				{ID: "01", ImpID: "1_0", Ext: ext},
				{ID: "02", ImpID: "1_1", Ext: ext},
				{ID: "03", ImpID: "1_2", Ext: ext},
				{ID: "04", ImpID: "1_3", Ext: ext},
				{ID: "05", ImpID: "2_0", Ext: ext},
				{ID: "06", ImpID: "2_1", Ext: ext},
				{ID: "07", ImpID: "2_2", Ext: ext},
				{ID: "08", ImpID: "3_0", Ext: ext},
				{ID: "09", ImpID: "3_1", Ext: ext},
				{ID: "10", ImpID: "3_2", Ext: ext},
				{ID: "11", ImpID: "3_3", Ext: ext},
				{ID: "12", ImpID: "3_5", Ext: ext},
				{ID: "13", ImpID: "4_0", Ext: ext},
				{ID: "14", ImpID: "5_0", Ext: ext},
				{ID: "15", ImpID: "5_1", Ext: ext},
				{ID: "16", ImpID: "5_2", Ext: ext},
			},
		}}},
	}, nil
}

type mockExchangeVideoNoBids struct {
	lastRequest *openrtb2.BidRequest
	cache       *mockCacheClient
}

<<<<<<< HEAD
func (m *mockExchangeVideoNoBids) HoldAuction(ctx context.Context, r exchange.AuctionRequest, debugLog *exchange.DebugLog) (*exchange.AuctionResponse, error) {
=======
func (m *mockExchangeVideoNoBids) HoldAuction(ctx context.Context, r *exchange.AuctionRequest, debugLog *exchange.DebugLog) (*openrtb2.BidResponse, error) {
>>>>>>> a8be5f1b
	m.lastRequest = r.BidRequestWrapper.BidRequest
	return &exchange.AuctionResponse{BidResponse: &openrtb2.BidResponse{
		SeatBid: []openrtb2.SeatBid{{}},
	}}, nil
}

var mockVideoAccountData = map[string]json.RawMessage{
	"valid_acct":     json.RawMessage(`{"disabled":false}`),
	"disabled_acct":  json.RawMessage(`{"disabled":true}`),
	"malformed_acct": json.RawMessage(`{"disabled":"invalid type"}`),
}

var testVideoStoredImpData = map[string]json.RawMessage{
	"fba10607-0c12-43d1-ad07-b8a513bc75d6": json.RawMessage(`{"ext": {"appnexus": {"placementId": 14997137}}}`),
	"8b452b41-2681-4a20-9086-6f16ffad7773": json.RawMessage(`{"ext": {"appnexus": {"placementId": 15016213}}}`),
	"87d82a45-35c3-46cc-9315-2e3eeb91d0f2": json.RawMessage(`{"ext": {"appnexus": {"placementId": 15062775}}}`),
}

var testVideoStoredRequestData = map[string]json.RawMessage{
	"80ce30c53c16e6ede735f123ef6e32361bfc7b22": json.RawMessage(`{"accountid": "11223344", "site": {"page": "mygame.foo.com"}}`),
}

func readVideoTestFile(t *testing.T, filename string) string {
	requestData, err := os.ReadFile(filename)
	if err != nil {
		t.Fatalf("Failed to fetch a valid request: %v", err)
	}

	return string(getRequestPayload(t, requestData))
}<|MERGE_RESOLUTION|>--- conflicted
+++ resolved
@@ -1354,11 +1354,7 @@
 	cache       *mockCacheClient
 }
 
-<<<<<<< HEAD
-func (m *mockExchangeVideo) HoldAuction(ctx context.Context, r exchange.AuctionRequest, debugLog *exchange.DebugLog) (*exchange.AuctionResponse, error) {
-=======
-func (m *mockExchangeVideo) HoldAuction(ctx context.Context, r *exchange.AuctionRequest, debugLog *exchange.DebugLog) (*openrtb2.BidResponse, error) {
->>>>>>> a8be5f1b
+func (m *mockExchangeVideo) HoldAuction(ctx context.Context, r *exchange.AuctionRequest, debugLog *exchange.DebugLog) (*exchange.AuctionResponse, error) {
 	if err := r.BidRequestWrapper.RebuildRequest(); err != nil {
 		return nil, err
 	}
@@ -1398,11 +1394,7 @@
 	cache       *mockCacheClient
 }
 
-<<<<<<< HEAD
-func (m *mockExchangeAppendBidderNames) HoldAuction(ctx context.Context, r exchange.AuctionRequest, debugLog *exchange.DebugLog) (*exchange.AuctionResponse, error) {
-=======
-func (m *mockExchangeAppendBidderNames) HoldAuction(ctx context.Context, r *exchange.AuctionRequest, debugLog *exchange.DebugLog) (*openrtb2.BidResponse, error) {
->>>>>>> a8be5f1b
+func (m *mockExchangeAppendBidderNames) HoldAuction(ctx context.Context, r *exchange.AuctionRequest, debugLog *exchange.DebugLog) (*exchange.AuctionResponse, error) {
 	m.lastRequest = r.BidRequestWrapper.BidRequest
 	if debugLog != nil && debugLog.Enabled {
 		m.cache.called = true
@@ -1438,11 +1430,7 @@
 	cache       *mockCacheClient
 }
 
-<<<<<<< HEAD
-func (m *mockExchangeVideoNoBids) HoldAuction(ctx context.Context, r exchange.AuctionRequest, debugLog *exchange.DebugLog) (*exchange.AuctionResponse, error) {
-=======
-func (m *mockExchangeVideoNoBids) HoldAuction(ctx context.Context, r *exchange.AuctionRequest, debugLog *exchange.DebugLog) (*openrtb2.BidResponse, error) {
->>>>>>> a8be5f1b
+func (m *mockExchangeVideoNoBids) HoldAuction(ctx context.Context, r *exchange.AuctionRequest, debugLog *exchange.DebugLog) (*exchange.AuctionResponse, error) {
 	m.lastRequest = r.BidRequestWrapper.BidRequest
 	return &exchange.AuctionResponse{BidResponse: &openrtb2.BidResponse{
 		SeatBid: []openrtb2.SeatBid{{}},
