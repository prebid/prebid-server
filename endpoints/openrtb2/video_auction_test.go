--- conflicted
+++ resolved
@@ -1277,43 +1277,6 @@
 	}
 }
 
-<<<<<<< HEAD
-func mockDepsInvalidPrivacy(t *testing.T, ex *mockExchangeVideo) *endpointDeps {
-	return &endpointDeps{
-		fakeUUIDGenerator{},
-		ex,
-		mockBidderParamValidator{},
-		&mockVideoStoredReqFetcher{},
-		&mockVideoStoredReqFetcher{},
-		&mockAccountFetcher{data: mockVideoAccountData},
-		&config.Configuration{MaxRequestSize: maxSize,
-			AccountDefaults: config.Account{
-				Privacy: config.AccountPrivacy{
-					AllowActivities: &config.AllowActivities{
-						TransmitPreciseGeo: config.Activity{Rules: []config.ActivityRule{
-							{Condition: config.ActivityCondition{ComponentName: []string{"bidderA.BidderB.bidderC"}}},
-						}},
-					},
-				},
-			},
-		},
-		&metricsConfig.NilMetricsEngine{},
-		analyticsBuild.New(&config.Analytics{}),
-		map[string]string{},
-		false,
-		[]byte{},
-		openrtb_ext.BuildBidderMap(),
-		ex.cache,
-		regexp.MustCompile(`[<>]`),
-		hardcodedResponseIPValidator{response: true},
-		empty_fetcher.EmptyFetcher{},
-		hooks.EmptyPlanBuilder{},
-		nil,
-	}
-}
-
-=======
->>>>>>> a2e387f3
 func mockDepsAppendBidderNames(t *testing.T, ex *mockExchangeAppendBidderNames) *endpointDeps {
 	deps := &endpointDeps{
 		fakeUUIDGenerator{},
