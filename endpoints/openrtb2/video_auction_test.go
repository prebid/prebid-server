--- conflicted
+++ resolved
@@ -1,7 +1,6 @@
 package openrtb2
 
 import (
-	"bytes"
 	"context"
 	"encoding/json"
 	"errors"
@@ -12,20 +11,11 @@
 	"strings"
 	"testing"
 
-<<<<<<< HEAD
-	"github.com/mxmCherry/openrtb/v15/openrtb2"
-=======
->>>>>>> 3fcb43ca
 	"github.com/prebid/prebid-server/analytics"
 	analyticsConf "github.com/prebid/prebid-server/analytics/config"
 	"github.com/prebid/prebid-server/config"
 	"github.com/prebid/prebid-server/exchange"
 	"github.com/prebid/prebid-server/metrics"
-<<<<<<< HEAD
-	"github.com/prebid/prebid-server/openrtb_ext"
-	"github.com/prebid/prebid-server/prebid_cache_client"
-	"github.com/prebid/prebid-server/stored_requests/backends/empty_fetcher"
-=======
 	metricsConfig "github.com/prebid/prebid-server/metrics/config"
 	"github.com/prebid/prebid-server/openrtb_ext"
 	"github.com/prebid/prebid-server/prebid_cache_client"
@@ -33,7 +23,6 @@
 
 	"github.com/mxmCherry/openrtb/v15/openrtb2"
 	gometrics "github.com/rcrowley/go-metrics"
->>>>>>> 3fcb43ca
 	"github.com/stretchr/testify/assert"
 )
 
@@ -276,15 +265,7 @@
 	ex := &mockExchangeVideoNoBids{
 		cache: &mockCacheClient{},
 	}
-<<<<<<< HEAD
-	reqData, err := ioutil.ReadFile("sample-requests/video/video_valid_sample.json")
-	if err != nil {
-		t.Fatalf("Failed to fetch a valid request: %v", err)
-	}
-	reqBody := string(getRequestPayload(t, reqData))
-=======
 	reqBody := readVideoTestFile(t, "sample-requests/video/video_valid_sample.json")
->>>>>>> 3fcb43ca
 	req := httptest.NewRequest("POST", "/openrtb2/video?debug=true", strings.NewReader(reqBody))
 	recorder := httptest.NewRecorder()
 
@@ -882,22 +863,11 @@
 
 func TestParseVideoRequestWithUserAgentAndHeader(t *testing.T) {
 	ex := &mockExchangeVideo{}
-<<<<<<< HEAD
-	reqData, err := ioutil.ReadFile("sample-requests/video/video_valid_sample_with_device_user_agent.json")
-	if err != nil {
-		t.Fatalf("Failed to fetch a valid request: %v", err)
-	}
-=======
 	reqBody := readVideoTestFile(t, "sample-requests/video/video_valid_sample_with_device_user_agent.json")
->>>>>>> 3fcb43ca
 	headers := http.Header{}
 	headers.Add("User-Agent", "TestHeader")
 
 	deps := mockDeps(t, ex)
-<<<<<<< HEAD
-	reqBody := string(getRequestPayload(t, reqData))
-=======
->>>>>>> 3fcb43ca
 	req, valErr, podErr := deps.parseVideoRequest([]byte(reqBody), headers)
 
 	assert.Equal(t, "TestHeaderSample", req.Device.UA, "Header should be taken from original request")
@@ -912,10 +882,6 @@
 	headers := http.Header{}
 
 	deps := mockDeps(t, ex)
-<<<<<<< HEAD
-	reqBody := string(getRequestPayload(t, reqData))
-=======
->>>>>>> 3fcb43ca
 	req, valErr, podErr := deps.parseVideoRequest([]byte(reqBody), headers)
 
 	assert.Equal(t, "TestHeaderSample", req.Device.UA, "Header should be taken from original request")
@@ -930,10 +896,6 @@
 	headers.Add("User-Agent", "TestHeader")
 
 	deps := mockDeps(t, ex)
-<<<<<<< HEAD
-	reqBody := string(getRequestPayload(t, reqData))
-=======
->>>>>>> 3fcb43ca
 	req, valErr, podErr := deps.parseVideoRequest([]byte(reqBody), headers)
 
 	assert.Equal(t, "TestHeader", req.Device.UA, "Device.ua should be taken from request header")
@@ -948,11 +910,7 @@
 	headers := http.Header{}
 
 	deps := mockDeps(t, ex)
-<<<<<<< HEAD
-	reqBody := string(getRequestPayload(t, reqData))
-=======
-
->>>>>>> 3fcb43ca
+
 	req, valErr, podErr := deps.parseVideoRequest([]byte(reqBody), headers)
 
 	assert.Equal(t, "", req.Device.UA, "Device.ua should be empty")
@@ -993,51 +951,6 @@
 	assert.Equal(t, uaDecoded, req.Device.UA, "Device.ua should be taken from request header")
 	assert.Equal(t, []error(nil), valErr, "No validation errors should be returned")
 	assert.Equal(t, make([]PodError, 0), podErr, "No pod errors should be returned")
-}
-
-func TestParseVideoRequestWithEncodedUserAgentInHeader(t *testing.T) {
-	ex := &mockExchangeVideo{}
-	reqData, err := ioutil.ReadFile("sample-requests/video/video_valid_sample_without_device_user_agent.json")
-	if err != nil {
-		t.Fatalf("Failed to fetch a valid request: %v", err)
-	}
-
-	uaEncoded := "Mozilla%2F5.0%20%28Macintosh%3B%20Intel%20Mac%20OS%20X%2010_14_6%29%20AppleWebKit%2F537.36%20%28KHTML%2C%20like%20Gecko%29%20Chrome%2F78.0.3904.87%20Safari%2F537.36"
-	uaDecoded := "Mozilla/5.0 (Macintosh; Intel Mac OS X 10_14_6) AppleWebKit/537.36 (KHTML, like Gecko) Chrome/78.0.3904.87 Safari/537.36"
-
-	headers := http.Header{}
-	headers.Add("User-Agent", uaEncoded)
-
-	deps := mockDeps(t, ex)
-	reqBody := string(getRequestPayload(t, reqData))
-	req, valErr, podErr := deps.parseVideoRequest([]byte(reqBody), headers)
-
-	assert.Equal(t, uaDecoded, req.Device.UA, "Device.ua should be taken from request header")
-	assert.Equal(t, []error(nil), valErr, "No validation errors should be returned")
-	assert.Equal(t, make([]PodError, 0), podErr, "No pod errors should be returned")
-
-}
-
-func TestParseVideoRequestWithDecodedUserAgentInHeader(t *testing.T) {
-	ex := &mockExchangeVideo{}
-	reqData, err := ioutil.ReadFile("sample-requests/video/video_valid_sample_without_device_user_agent.json")
-	if err != nil {
-		t.Fatalf("Failed to fetch a valid request: %v", err)
-	}
-
-	uaDecoded := "Mozilla/5.0+(Macintosh; Intel Mac OS X 10_14_6) AppleWebKit/537.36 (KHTML, like Gecko) Chrome/78.0.3904.87 Safari/537.36"
-
-	headers := http.Header{}
-	headers.Add("User-Agent", uaDecoded)
-
-	deps := mockDeps(t, ex)
-	reqBody := string(getRequestPayload(t, reqData))
-	req, valErr, podErr := deps.parseVideoRequest([]byte(reqBody), headers)
-
-	assert.Equal(t, uaDecoded, req.Device.UA, "Device.ua should be taken from request header")
-	assert.Equal(t, []error(nil), valErr, "No validation errors should be returned")
-	assert.Equal(t, make([]PodError, 0), podErr, "No pod errors should be returned")
-
 }
 
 func TestHandleErrorDebugLog(t *testing.T) {
@@ -1111,19 +1024,13 @@
 		description         string
 		testFilePath        string
 		expectConsentString bool
-<<<<<<< HEAD
-=======
 		expectEmptyConsent  bool
->>>>>>> 3fcb43ca
 	}{
 		{
 			description:         "Missing Consent",
 			testFilePath:        "sample-requests/video/video_valid_sample.json",
 			expectConsentString: false,
-<<<<<<< HEAD
-=======
 			expectEmptyConsent:  true,
->>>>>>> 3fcb43ca
 		},
 		{
 			description:         "Valid Consent",
@@ -1138,22 +1045,10 @@
 	}
 
 	for _, test := range testCases {
-<<<<<<< HEAD
-		// Load Test Request
-		requestContainerBytes, err := ioutil.ReadFile(test.testFilePath)
-		if err != nil {
-			t.Fatalf("%s: Failed to fetch a valid request: %v", test.description, err)
-		}
-		requestBytes := getRequestPayload(t, requestContainerBytes)
-
-		// Create HTTP Request + Response Recorder
-		httpRequest := httptest.NewRequest("POST", "/openrtb2/video", bytes.NewReader(requestBytes))
-=======
 		reqBody := readVideoTestFile(t, test.testFilePath)
 
 		// Create HTTP Request + Response Recorder
 		httpRequest := httptest.NewRequest("POST", "/openrtb2/video", strings.NewReader(reqBody))
->>>>>>> 3fcb43ca
 		httpResponseRecorder := httptest.NewRecorder()
 
 		// Run Test
@@ -1166,20 +1061,12 @@
 			t.Fatalf("%s: The request never made it into the exchange.", test.description)
 		}
 		extRegs := &openrtb_ext.ExtRegs{}
-<<<<<<< HEAD
-		if err = json.Unmarshal(ex.lastRequest.Regs.Ext, extRegs); err != nil {
-=======
 		if err := json.Unmarshal(ex.lastRequest.Regs.Ext, extRegs); err != nil {
->>>>>>> 3fcb43ca
 			t.Fatalf("%s: Failed to unmarshal reg.ext in request to the exchange: %v", test.description, err)
 		}
 		if test.expectConsentString {
 			assert.Len(t, extRegs.USPrivacy, 4, test.description+":consent")
-<<<<<<< HEAD
-		} else {
-=======
 		} else if test.expectEmptyConsent {
->>>>>>> 3fcb43ca
 			assert.Empty(t, extRegs.USPrivacy, test.description+":consent")
 		}
 
@@ -1196,15 +1083,7 @@
 
 func TestVideoEndpointAppendBidderNames(t *testing.T) {
 	ex := &mockExchangeAppendBidderNames{}
-<<<<<<< HEAD
-	reqData, err := ioutil.ReadFile("sample-requests/video/video_valid_sample_appendbiddernames.json")
-	if err != nil {
-		t.Fatalf("Failed to fetch a valid request: %v", err)
-	}
-	reqBody := string(getRequestPayload(t, reqData))
-=======
 	reqBody := readVideoTestFile(t, "sample-requests/video/video_valid_sample_appendbiddernames.json")
->>>>>>> 3fcb43ca
 	req := httptest.NewRequest("POST", "/openrtb2/video", strings.NewReader(reqBody))
 	recorder := httptest.NewRecorder()
 
@@ -1237,10 +1116,6 @@
 	assert.Len(t, resp.AdPods[4].Targeting, 3, "Incorrect Targeting data in response")
 
 	assert.Equal(t, resp.AdPods[4].Targeting[0].HbPbCatDur, "20.00_395_30s_appnexus", "Incorrect number of Ad Pods in response")
-<<<<<<< HEAD
-
-=======
->>>>>>> 3fcb43ca
 }
 
 func TestFormatTargetingKey(t *testing.T) {
@@ -1253,12 +1128,6 @@
 	assert.Equal(t, "hb_pb_20.00", res, "Tergeting key constructed incorrectly")
 }
 
-<<<<<<< HEAD
-func mockDepsWithMetrics(t *testing.T, ex *mockExchangeVideo) (*endpointDeps, *metrics.Metrics, *mockAnalyticsModule) {
-	mockModule := &mockAnalyticsModule{}
-	metrics := newTestMetrics()
-	deps := &endpointDeps{
-=======
 func TestVideoAuctionResponseHeaders(t *testing.T) {
 	testCases := []struct {
 		description     string
@@ -1310,7 +1179,6 @@
 
 	deps := &endpointDeps{
 		fakeUUIDGenerator{},
->>>>>>> 3fcb43ca
 		ex,
 		newParamsValidator(t),
 		&mockVideoStoredReqFetcher{},
@@ -1326,13 +1194,8 @@
 		nil,
 		nil,
 		hardcodedResponseIPValidator{response: true},
-<<<<<<< HEAD
-	}
-
-=======
 		empty_fetcher.EmptyFetcher{},
 	}
->>>>>>> 3fcb43ca
 	return deps, metrics, mockModule
 }
 
@@ -1358,23 +1221,15 @@
 func (m *mockAnalyticsModule) LogNotificationEventObject(ne *analytics.NotificationEvent) { return }
 
 func mockDeps(t *testing.T, ex *mockExchangeVideo) *endpointDeps {
-<<<<<<< HEAD
-	deps := &endpointDeps{
-=======
 	return &endpointDeps{
 		fakeUUIDGenerator{},
->>>>>>> 3fcb43ca
 		ex,
 		newParamsValidator(t),
 		&mockVideoStoredReqFetcher{},
 		&mockVideoStoredReqFetcher{},
 		empty_fetcher.EmptyFetcher{},
 		&config.Configuration{MaxRequestSize: maxSize},
-<<<<<<< HEAD
-		newTestMetrics(),
-=======
 		&metricsConfig.NilMetricsEngine{},
->>>>>>> 3fcb43ca
 		analyticsConf.NewPBSAnalytics(&config.Analytics{}),
 		map[string]string{},
 		false,
@@ -1383,33 +1238,20 @@
 		ex.cache,
 		regexp.MustCompile(`[<>]`),
 		hardcodedResponseIPValidator{response: true},
-<<<<<<< HEAD
-	}
-
-	return deps
-=======
 		empty_fetcher.EmptyFetcher{},
 	}
->>>>>>> 3fcb43ca
 }
 
 func mockDepsAppendBidderNames(t *testing.T, ex *mockExchangeAppendBidderNames) *endpointDeps {
 	deps := &endpointDeps{
-<<<<<<< HEAD
-=======
 		fakeUUIDGenerator{},
->>>>>>> 3fcb43ca
 		ex,
 		newParamsValidator(t),
 		&mockVideoStoredReqFetcher{},
 		&mockVideoStoredReqFetcher{},
 		empty_fetcher.EmptyFetcher{},
 		&config.Configuration{MaxRequestSize: maxSize},
-<<<<<<< HEAD
-		newTestMetrics(),
-=======
 		&metricsConfig.NilMetricsEngine{},
->>>>>>> 3fcb43ca
 		analyticsConf.NewPBSAnalytics(&config.Analytics{}),
 		map[string]string{},
 		false,
@@ -1418,10 +1260,7 @@
 		ex.cache,
 		regexp.MustCompile(`[<>]`),
 		hardcodedResponseIPValidator{response: true},
-<<<<<<< HEAD
-=======
 		empty_fetcher.EmptyFetcher{},
->>>>>>> 3fcb43ca
 	}
 
 	return deps
@@ -1436,11 +1275,7 @@
 		&mockVideoStoredReqFetcher{},
 		empty_fetcher.EmptyFetcher{},
 		&config.Configuration{MaxRequestSize: maxSize},
-<<<<<<< HEAD
-		newTestMetrics(),
-=======
 		&metricsConfig.NilMetricsEngine{},
->>>>>>> 3fcb43ca
 		analyticsConf.NewPBSAnalytics(&config.Analytics{}),
 		map[string]string{},
 		false,
@@ -1449,10 +1284,7 @@
 		ex.cache,
 		regexp.MustCompile(`[<>]`),
 		hardcodedResponseIPValidator{response: true},
-<<<<<<< HEAD
-=======
 		empty_fetcher.EmptyFetcher{},
->>>>>>> 3fcb43ca
 	}
 
 	return edep
@@ -1490,11 +1322,7 @@
 }
 
 func (m *mockExchangeVideo) HoldAuction(ctx context.Context, r exchange.AuctionRequest, debugLog *exchange.DebugLog) (*openrtb2.BidResponse, error) {
-<<<<<<< HEAD
-	m.lastRequest = r.BidRequest
-=======
 	m.lastRequest = r.BidRequestWrapper.BidRequest
->>>>>>> 3fcb43ca
 	if debugLog != nil && debugLog.Enabled {
 		m.cache.called = true
 	}
@@ -1530,11 +1358,7 @@
 }
 
 func (m *mockExchangeAppendBidderNames) HoldAuction(ctx context.Context, r exchange.AuctionRequest, debugLog *exchange.DebugLog) (*openrtb2.BidResponse, error) {
-<<<<<<< HEAD
-	m.lastRequest = r.BidRequest
-=======
 	m.lastRequest = r.BidRequestWrapper.BidRequest
->>>>>>> 3fcb43ca
 	if debugLog != nil && debugLog.Enabled {
 		m.cache.called = true
 	}
@@ -1570,11 +1394,7 @@
 }
 
 func (m *mockExchangeVideoNoBids) HoldAuction(ctx context.Context, r exchange.AuctionRequest, debugLog *exchange.DebugLog) (*openrtb2.BidResponse, error) {
-<<<<<<< HEAD
-	m.lastRequest = r.BidRequest
-=======
 	m.lastRequest = r.BidRequestWrapper.BidRequest
->>>>>>> 3fcb43ca
 	return &openrtb2.BidResponse{
 		SeatBid: []openrtb2.SeatBid{{}},
 	}, nil
@@ -1590,27 +1410,11 @@
 	"80ce30c53c16e6ede735f123ef6e32361bfc7b22": json.RawMessage(`{"accountid": "11223344", "site": {"page": "mygame.foo.com"}}`),
 }
 
-<<<<<<< HEAD
-func loadValidRequest(t *testing.T) *openrtb_ext.BidRequestVideo {
-	reqData, err := ioutil.ReadFile("sample-requests/video/video_valid_sample.json")
-=======
 func readVideoTestFile(t *testing.T, filename string) string {
 	requestData, err := ioutil.ReadFile(filename)
->>>>>>> 3fcb43ca
 	if err != nil {
 		t.Fatalf("Failed to fetch a valid request: %v", err)
 	}
 
-<<<<<<< HEAD
-	reqBody := getRequestPayload(t, reqData)
-
-	reqVideo := &openrtb_ext.BidRequestVideo{}
-	if err := json.Unmarshal(reqBody, reqVideo); err != nil {
-		t.Fatalf("Failed to unmarshal the request: %v", err)
-	}
-
-	return reqVideo
-=======
 	return string(getRequestPayload(t, requestData))
->>>>>>> 3fcb43ca
 }