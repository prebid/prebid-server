--- conflicted
+++ resolved
@@ -105,11 +105,7 @@
 		nil,
 		ipValidator,
 		storedRespFetcher,
-<<<<<<< HEAD
 		hookExecutor}).Auction), nil
-=======
-		hookExecutionPlanBuilder}).Auction), nil
->>>>>>> 9af6a8c6
 }
 
 type endpointDeps struct {
@@ -130,11 +126,7 @@
 	debugLogRegexp            *regexp.Regexp
 	privateNetworkIPValidator iputil.IPValidator
 	storedRespFetcher         stored_requests.Fetcher
-<<<<<<< HEAD
 	hookExecutor              hookexecution.HookStageExecutor
-=======
-	hookExecutionPlanBuilder  hooks.ExecutionPlanBuilder
->>>>>>> 9af6a8c6
 }
 
 func (deps *endpointDeps) Auction(w http.ResponseWriter, r *http.Request, _ httprouter.Params) {
@@ -159,7 +151,6 @@
 		CookieFlag:    metrics.CookieFlagUnknown,
 		RequestStatus: metrics.RequestStatusOK,
 	}
-
 	defer func() {
 		deps.metricsEngine.RecordRequest(labels)
 		deps.metricsEngine.RecordRequestTime(labels, time.Since(start))
