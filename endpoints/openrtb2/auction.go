package openrtb2

import (
	"context"
	"encoding/json"
	"errors"
	"fmt"
	"io"
	"io/ioutil"
	"net/http"
	"net/url"
<<<<<<< HEAD
=======
	"strconv"
>>>>>>> 196618b1
	"time"

	"github.com/buger/jsonparser"
	"github.com/evanphx/json-patch"
	"github.com/golang/glog"
	"github.com/julienschmidt/httprouter"
	"github.com/mssola/user_agent"
	"github.com/mxmCherry/openrtb"
	"github.com/prebid/prebid-server/config"
	"github.com/prebid/prebid-server/exchange"
	"github.com/prebid/prebid-server/openrtb_ext"
	"github.com/prebid/prebid-server/pbs"
	"github.com/prebid/prebid-server/pbsmetrics"
	"github.com/prebid/prebid-server/prebid"
	"github.com/prebid/prebid-server/stored_requests"
	"golang.org/x/net/publicsuffix"
)

const defaultRequestTimeoutMillis = 5000
const storedRequestTimeoutMillis = 50

func NewEndpoint(ex exchange.Exchange, validator openrtb_ext.BidderParamValidator, requestsById stored_requests.Fetcher, cfg *config.Configuration, met *pbsmetrics.Metrics) (httprouter.Handle, error) {
	if ex == nil || validator == nil || requestsById == nil || cfg == nil || met == nil {
		return nil, errors.New("NewEndpoint requires non-nil arguments.")
	}

	return httprouter.Handle((&endpointDeps{ex, validator, requestsById, cfg, met}).Auction), nil
}

type endpointDeps struct {
	ex               exchange.Exchange
	paramsValidator  openrtb_ext.BidderParamValidator
	storedReqFetcher stored_requests.Fetcher
	cfg              *config.Configuration
	metrics          *pbsmetrics.Metrics
}

func (deps *endpointDeps) Auction(w http.ResponseWriter, r *http.Request, _ httprouter.Params) {
	// Prebid Server interprets request.tmax to be the maximum amount of time that a caller is willing
	// to wait for bids. However, tmax may be defined in the Stored Request data.
	//
	// If so, then the trip to the backend might use a significant amount of this time.
	// We can respect timeouts more accurately if we note the *real* start time, and use it
	// to compute the auction timeout.
	start := time.Now()
	deps.metrics.RequestMeter.Mark(1)
	deps.metrics.ORTBRequestMeter.Mark(1)

	isSafari := false
	if ua := user_agent.New(r.Header.Get("User-Agent")); ua != nil {
		name, _ := ua.Browser()
		if name == "Safari" {
			isSafari = true
			deps.metrics.SafariRequestMeter.Mark(1)
		}
	}

	req, errL := deps.parseRequest(r)

	if len(errL) > 0 {
		w.WriteHeader(http.StatusBadRequest)
		for _, err := range errL {
			w.Write([]byte(fmt.Sprintf("Invalid request format: %s\n", err.Error())))
		}
		deps.metrics.ErrorMeter.Mark(1)
		return
	}

	ctx := context.Background()
	cancel := func() {}
	if req.TMax > 0 {
		ctx, cancel = context.WithDeadline(ctx, start.Add(time.Duration(req.TMax)*time.Millisecond))
	} else {
		ctx, cancel = context.WithDeadline(ctx, start.Add(time.Duration(defaultRequestTimeoutMillis)*time.Millisecond))
	}
	defer cancel()

	usersyncs := pbs.ParsePBSCookieFromRequest(r, &(deps.cfg.HostCookie.OptOutCookie))
	if req.App != nil {
		deps.metrics.AppRequestMeter.Mark(1)
	} else if usersyncs.LiveSyncCount() == 0 {
		deps.metrics.NoCookieMeter.Mark(1)
		if isSafari {
			deps.metrics.SafariNoCookieMeter.Mark(1)
		}
	}

	response, err := deps.ex.HoldAuction(ctx, req, usersyncs)
	if err != nil {
		w.WriteHeader(http.StatusInternalServerError)
		fmt.Fprintf(w, "Critical error while running the auction: %v", err)
		glog.Errorf("/openrtb2/auction Critical error: %v", err)
		return
	}

	// Fixes #231
	enc := json.NewEncoder(w)
	enc.SetEscapeHTML(false)

	// If an error happens when encoding the response, there isn't much we can do.
	// If we've sent _any_ bytes, then Go would have sent the 200 status code first.
	// That status code can't be un-sent... so the best we can do is log the error.
	if err := enc.Encode(response); err != nil {
		glog.Errorf("/openrtb2/auction Error encoding response: %v", err)
	}
}

// parseRequest turns the HTTP request into an OpenRTB request. This is guaranteed to return:
//
//   - A context which times out appropriately, given the request.
//   - A cancellation function which should be called if the auction finishes early.
//
// If the errors list is empty, then the returned request will be valid according to the OpenRTB 2.5 spec.
// In case of "strong recommendations" in the spec, it tends to be restrictive. If a better workaround is
// possible, it will return errors with messages that suggest improvements.
//
// If the errors list has at least one element, then no guarantees are made about the returned request.
func (deps *endpointDeps) parseRequest(httpRequest *http.Request) (req *openrtb.BidRequest, errs []error) {
	req = &openrtb.BidRequest{}
	errs = nil

	// Pull the request body into a buffer, so we have it for later usage.
	lr := &io.LimitedReader{
		R: httpRequest.Body,
		N: deps.cfg.MaxRequestSize,
	}
	requestJson, err := ioutil.ReadAll(lr)
	if err != nil {
		errs = []error{err}
		return
	}
	// If the request size was too large, read through the rest of the request body so that the connection can be reused.
	if lr.N <= 0 {
		if written, err := io.Copy(ioutil.Discard, httpRequest.Body); written > 0 || err != nil {
			errs = []error{fmt.Errorf("Request size exceeded max size of %d bytes.", deps.cfg.MaxRequestSize)}
			return
		}
	}

	timeout := parseTimeout(requestJson, time.Duration(storedRequestTimeoutMillis)*time.Millisecond)
	ctx, cancel := context.WithTimeout(context.Background(), timeout)
	defer cancel()

	// Fetch the Stored Request data and merge it into the HTTP request.
	if requestJson, errs = deps.processStoredRequests(ctx, requestJson); len(errs) > 0 {
		return
	}

	if err := json.Unmarshal(requestJson, req); err != nil {
		errs = []error{err}
		return
	}

	// Populate any "missing" OpenRTB fields with info from other sources, (e.g. HTTP request headers).
	deps.setFieldsImplicitly(httpRequest, req)

	if err := deps.validateRequest(req); err != nil {
		errs = []error{err}
		return
	}

	return
}

// parseTimeout returns parses tmax from the requestJson, or returns the default if it doesn't exist.
//
// requestJson should be the content of the POST body.
//
// If the request defines tmax explicitly, then this will return that duration in milliseconds.
// If not, it will return the default timeout.
func parseTimeout(requestJson []byte, defaultTimeout time.Duration) time.Duration {
	if tmax, dataType, _, err := jsonparser.Get(requestJson, "tmax"); dataType != jsonparser.NotExist && err == nil {
		if tmaxInt, err := strconv.Atoi(string(tmax)); err == nil && tmaxInt > 0 {
			return time.Duration(tmaxInt) * time.Millisecond
		}
	}
	return defaultTimeout
}

func (deps *endpointDeps) validateRequest(req *openrtb.BidRequest) error {
	if req.ID == "" {
		return errors.New("request missing required field: \"id\"")
	}

	if req.TMax < 0 {
		return fmt.Errorf("request.tmax must be nonnegative. Got %d", req.TMax)
	}

	if len(req.Imp) < 1 {
		return errors.New("request.imp must contain at least one element.")
	}

	aliases, err := deps.parseAliasesAndValidateBidExt(req.Ext)
	if err != nil {
		return err
	}

	for index, imp := range req.Imp {
		if err := deps.validateImp(&imp, aliases, index); err != nil {
			return err
		}
	}

	if (req.Site == nil && req.App == nil) || (req.Site != nil && req.App != nil) {
		return errors.New("request.site or request.app must be defined, but not both.")
	}

	if err := deps.validateSite(req.Site); err != nil {
		return err
	}

	if err := validateUser(req.User); err != nil {
		return err
	}

	return nil
}

func (deps *endpointDeps) validateImp(imp *openrtb.Imp, aliases map[string]string, index int) error {
	if imp.ID == "" {
		return fmt.Errorf("request.imp[%d] missing required field: \"id\"", index)
	}

	if len(imp.Metric) != 0 {
		return errors.New("request.imp[%d].metric is not yet supported by prebid-server. Support may be added in the future.")
	}

	if imp.Banner == nil && imp.Video == nil && imp.Audio == nil && imp.Native == nil {
		return errors.New("request.imp[%d] must contain at least one of \"banner\", \"video\", \"audio\", or \"native\"")
	}

	if err := validateBanner(imp.Banner, index); err != nil {
		return err
	}

	if imp.Video != nil {
		if len(imp.Video.MIMEs) < 1 {
			return fmt.Errorf("request.imp[%d].video.mimes must contain at least one supported MIME type", index)
		}
	}

	if imp.Audio != nil {
		if len(imp.Audio.MIMEs) < 1 {
			return fmt.Errorf("request.imp[%d].audio.mimes must contain at least one supported MIME type", index)
		}
	}

	if imp.Native != nil {
		if imp.Native.Request == "" {
			return fmt.Errorf("request.imp[%d].native.request must be a JSON encoded string conforming to the openrtb 1.2 Native spec", index)
		}
	}

	if err := validatePmp(imp.PMP, index); err != nil {
		return err
	}

	if err := deps.validateImpExt(imp.Ext, aliases, index); err != nil {
		return err
	}

	return nil
}

func validateBanner(banner *openrtb.Banner, impIndex int) error {
	if banner == nil {
		return nil
	}

	// Although these are only deprecated in the spec... since this is a new endpoint, we know nobody uses them yet.
	// Let's start things off by pointing callers in the right direction.
	if banner.WMin != 0 {
		return fmt.Errorf("request.imp[%d].banner uses unsupported property: \"wmin\". Use the \"format\" array instead.", impIndex)
	}
	if banner.WMax != 0 {
		return fmt.Errorf("request.imp[%d].banner uses unsupported property: \"wmax\". Use the \"format\" array instead.", impIndex)
	}
	if banner.HMin != 0 {
		return fmt.Errorf("request.imp[%d].banner uses unsupported property: \"hmin\". Use the \"format\" array instead.", impIndex)
	}
	if banner.HMax != 0 {
		return fmt.Errorf("request.imp[%d].banner uses unsupported property: \"hmax\". Use the \"format\" array instead.", impIndex)
	}

	for fmtIndex, format := range banner.Format {
		if err := validateFormat(&format, impIndex, fmtIndex); err != nil {
			return err
		}
	}
	return nil
}

func validateFormat(format *openrtb.Format, impIndex int, formatIndex int) error {
	usesHW := format.W != 0 || format.H != 0
	usesRatios := format.WMin != 0 || format.WRatio != 0 || format.HRatio != 0
	if usesHW && usesRatios {
		return fmt.Errorf("Request imp[%d].banner.format[%d] should define *either* {w, h} *or* {wmin, wratio, hratio}, but not both. If both are valid, send two \"format\" objects in the request.", impIndex, formatIndex)
	}
	if !usesHW && !usesRatios {
		return fmt.Errorf("Request imp[%d].banner.format[%d] should define *either* {w, h} (for static size requirements) *or* {wmin, wratio, hratio} (for flexible sizes) to be non-zero.", impIndex, formatIndex)
	}
	if usesHW && (format.W == 0 || format.H == 0) {
		return fmt.Errorf("Request imp[%d].banner.format[%d] must define non-zero \"h\" and \"w\" properties.", impIndex, formatIndex)
	}
	if usesRatios && (format.WMin == 0 || format.WRatio == 0 || format.HRatio == 0) {
		return fmt.Errorf("Request imp[%d].banner.format[%d] must define non-zero \"wmin\", \"wratio\", and \"hratio\" properties.", impIndex, formatIndex)
	}
	return nil
}

func validatePmp(pmp *openrtb.PMP, impIndex int) error {
	if pmp == nil {
		return nil
	}

	for dealIndex, deal := range pmp.Deals {
		if deal.ID == "" {
			return fmt.Errorf("request.imp[%d].pmp.deals[%d] missing required field: \"id\"", impIndex, dealIndex)
		}
	}
	return nil
}

func (deps *endpointDeps) validateImpExt(ext openrtb.RawJSON, aliases map[string]string, impIndex int) error {
	var bidderExts map[string]openrtb.RawJSON
	if err := json.Unmarshal(ext, &bidderExts); err != nil {
		return err
	}

	if len(bidderExts) < 1 {
		return fmt.Errorf("request.imp[%d].ext must contain at least one bidder", impIndex)
	}

	for bidder, ext := range bidderExts {
		bidderName, isValid := openrtb_ext.GetBidderName(bidder)
		if isValid {
			if err := deps.paramsValidator.Validate(bidderName, ext); err != nil {
				return fmt.Errorf("request.imp[%d].ext.%s failed validation.\n%v", impIndex, bidder, err)
			}
		} else if bidder != "prebid" {
			if _, isAlias := aliases[bidder]; !isAlias {
				return fmt.Errorf("request.imp[%d].ext contains unknown bidder: %s", impIndex, bidder)
			}
		}
	}

	return nil
}

func (deps *endpointDeps) parseAliasesAndValidateBidExt(ext openrtb.RawJSON) (aliases map[string]string, err error) {
	if len(ext) < 1 {
		return nil, nil
	}
	var tmpExt openrtb_ext.ExtRequest
	if err := json.Unmarshal(ext, &tmpExt); err != nil {
		return nil, fmt.Errorf("request.ext is invalid: %v", err)
	}

	return tmpExt.Prebid.Aliases, nil
}

func (deps *endpointDeps) validateSite(site *openrtb.Site) error {
	if site != nil && site.ID == "" && site.Page == "" {
		return errors.New("request.site should include at least one of request.site.id or request.site.page.")
	}

	return nil
}

func validateUser(user *openrtb.User) error {
	// DigiTrust support
	if user != nil && user.Ext != nil {
		// Creating ExtUser object to check if DigiTrust is valid
		var userExt openrtb_ext.ExtUser
		if err := json.Unmarshal(user.Ext, &userExt); err == nil {
			// Checking if DigiTrust is valid
			if userExt.DigiTrust == nil || userExt.DigiTrust.Pref != 0 {
				// DigiTrust is not valid. Return error.
				return errors.New("request.user contains a digitrust object that is not valid.")
			}
		} else {
			// Return error.
			return errors.New("request.user.ext object is not valid.")
		}
	}

	return nil
}

// setFieldsImplicitly uses _implicit_ information from the httpReq to set values on bidReq.
// This function does not consume the request body, which was set explicitly, but infers certain
// OpenRTB properties from the headers and other implicit info.
//
// This function _should not_ override any fields which were defined explicitly by the caller in the request.
func (deps *endpointDeps) setFieldsImplicitly(httpReq *http.Request, bidReq *openrtb.BidRequest) {
	setDeviceImplicitly(httpReq, bidReq)

	// Per the OpenRTB spec: A bid request must not contain both a Site and an App object.
	if bidReq.App == nil {
		setSiteImplicitly(httpReq, bidReq)
	}

	deps.setUserImplicitly(httpReq, bidReq)
}

// setDeviceImplicitly uses implicit info from httpReq to populate bidReq.Device
func setDeviceImplicitly(httpReq *http.Request, bidReq *openrtb.BidRequest) {
	setIPImplicitly(httpReq, bidReq) // Fixes #230
	setUAImplicitly(httpReq, bidReq)
}

// setSiteImplicitly uses implicit info from httpReq to populate bidReq.Site
func setSiteImplicitly(httpReq *http.Request, bidReq *openrtb.BidRequest) {
	if bidReq.Site == nil || bidReq.Site.Page == "" || bidReq.Site.Domain == "" {
		referrerCandidate := httpReq.Referer()
		if parsedUrl, err := url.Parse(referrerCandidate); err == nil {
			if domain, err := publicsuffix.EffectiveTLDPlusOne(parsedUrl.Host); err == nil {
				if bidReq.Site == nil {
					bidReq.Site = &openrtb.Site{}
				}
				if bidReq.Site.Domain == "" {
					bidReq.Site.Domain = domain
				}

				// This looks weird... but is not a bug. The site which called prebid-server (the "referer"), is
				// (almost certainly) the page where the ad will be hosted. In the OpenRTB spec, this is *page*, not *ref*.
				if bidReq.Site.Page == "" {
					bidReq.Site.Page = referrerCandidate
				}
			}
		}
	}
}

func (deps *endpointDeps) processStoredRequests(ctx context.Context, requestJson []byte) ([]byte, []error) {
	// Parse the Stored Request IDs from the BidRequest and Imps.
	storedBidRequestId, hasStoredBidRequest, err := getStoredRequestId(requestJson)
	if err != nil {
		return nil, []error{err}
	}
	imps, impIds, idIndices, errs := parseImpInfo(requestJson)
	if len(errs) > 0 {
		return nil, errs
	}

	// Fetch all of the Stored Request data
	var allIds = make([]string, len(impIds), len(impIds)+1)
	copy(allIds, impIds)
	if hasStoredBidRequest {
		allIds = append(allIds, storedBidRequestId)
	}
	storedRequests, errs := deps.storedReqFetcher.FetchRequests(ctx, allIds)
	if len(errs) > 0 {
		return nil, errs
	}

	// Apply the Stored BidRequest, if it exists
	resolvedRequest := requestJson
	if hasStoredBidRequest {
		resolvedRequest, err = jsonpatch.MergePatch(storedRequests[storedBidRequestId], requestJson)
		if err != nil {
			return nil, []error{err}
		}
	}

	// Apply any Stored Imps, if they exist. Since the JSON Merge Patch overrides arrays,
	// and Prebid Server defers to the HTTP Request to resolve conflicts, it's safe to
	// assume that the request.imp data did not change when applying the Stored BidRequest.
	for i := 0; i < len(impIds); i++ {
		resolvedImp, err := jsonpatch.MergePatch(storedRequests[impIds[i]], imps[idIndices[i]])
		if err != nil {
			return nil, []error{err}
		}
		imps[idIndices[i]] = resolvedImp
	}
	if len(impIds) > 0 {
		newImpJson, err := json.Marshal(imps)
		if err != nil {
			return nil, []error{err}
		}
		resolvedRequest, err = jsonparser.Set(resolvedRequest, newImpJson, "imp")
		if err != nil {
			return nil, []error{err}
		}
	}

	return resolvedRequest, nil
}

// parseImpInfo parses the request JSON and returns several things about the Imps
//
// 1. A list of the JSON for every Imp.
// 2. A list of all IDs which appear at `imp[i].ext.prebid.storedrequest.id`.
// 3. A list intended to parallel "ids". Each element tells which index of "imp[index]" the corresponding element of "ids" should modify.
// 4. Any errors which occur due to bad requests. These should warrant an HTTP 4xx response.
func parseImpInfo(requestJson []byte) (imps []json.RawMessage, ids []string, impIdIndices []int, errs []error) {
	if impArray, dataType, _, err := jsonparser.Get(requestJson, "imp"); err == nil && dataType == jsonparser.Array {
		i := 0
		jsonparser.ArrayEach(impArray, func(imp []byte, dataType jsonparser.ValueType, offset int, err error) {
			if storedImpId, hasStoredImp, err := getStoredRequestId(imp); err != nil {
				errs = append(errs, err)
			} else if hasStoredImp {
				ids = append(ids, storedImpId)
				impIdIndices = append(impIdIndices, i)
			}
			imps = append(imps, imp)
			i++
		})
	}
	return
}

// getStoredRequestId parses a Stored Request ID from some json, without doing a full (slow) unmarshal.
// It returns the ID, true/false whether a stored request key existed, and an error if anything went wrong
// (e.g. malformed json, id not a string, etc).
func getStoredRequestId(data []byte) (string, bool, error) {
	// These keys must be kept in sync with openrtb_ext.ExtStoredRequest
	value, dataType, _, err := jsonparser.Get(data, "ext", "prebid", "storedrequest", "id")
	if dataType == jsonparser.NotExist {
		return "", false, nil
	}
	if err != nil {
		return "", false, err
	}
	if dataType != jsonparser.String {
		return "", true, errors.New("ext.prebid.storedrequest.id must be a string")
	}

	return string(value), true, nil
}

// setUserImplicitly uses implicit info from httpReq to populate bidReq.User
func (deps *endpointDeps) setUserImplicitly(httpReq *http.Request, bidReq *openrtb.BidRequest) {
	if bidReq.User == nil || bidReq.User.ID == "" {
		if id, ok := parseUserID(deps.cfg, httpReq); ok {
			if bidReq.User == nil {
				bidReq.User = &openrtb.User{}
			}
			if bidReq.User.ID == "" {
				bidReq.User.ID = id
			}
		}
	}
}

// setIPImplicitly sets the IP address on bidReq, if it's not explicitly defined and we can figure it out.
func setIPImplicitly(httpReq *http.Request, bidReq *openrtb.BidRequest) {
	if bidReq.Device == nil || bidReq.Device.IP == "" {
		if ip := prebid.GetIP(httpReq); ip != "" {
			if bidReq.Device == nil {
				bidReq.Device = &openrtb.Device{}
			}
			bidReq.Device.IP = ip
		}
	}
}

// setUAImplicitly sets the User Agent on bidReq, if it's not explicitly defined and it's defined on the request.
func setUAImplicitly(httpReq *http.Request, bidReq *openrtb.BidRequest) {
	if bidReq.Device == nil || bidReq.Device.UA == "" {
		if ua := httpReq.UserAgent(); ua != "" {
			if bidReq.Device == nil {
				bidReq.Device = &openrtb.Device{}
			}
			bidReq.Device.UA = ua
		}
	}
}

// parseUserId gets this user's ID  for the host machine, if it exists.
func parseUserID(cfg *config.Configuration, httpReq *http.Request) (string, bool) {
	if hostCookie, err := httpReq.Cookie(cfg.HostCookie.CookieName); hostCookie != nil && err == nil {
		return hostCookie.Value, true
	} else {
		return "", false
	}
}<|MERGE_RESOLUTION|>--- conflicted
+++ resolved
@@ -9,10 +9,7 @@
 	"io/ioutil"
 	"net/http"
 	"net/url"
-<<<<<<< HEAD
-=======
 	"strconv"
->>>>>>> 196618b1
 	"time"
 
 	"github.com/buger/jsonparser"
