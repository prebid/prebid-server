--- conflicted
+++ resolved
@@ -9,16 +9,12 @@
 	"io/ioutil"
 	"net/http"
 	"net/url"
-	"sort"
 	"strconv"
 	"time"
 
 	"github.com/PubMatic-OpenWrap/prebid-server/analytics"
 	"github.com/PubMatic-OpenWrap/prebid-server/config"
-<<<<<<< HEAD
-=======
 	"github.com/PubMatic-OpenWrap/prebid-server/errortypes"
->>>>>>> d9507fa8
 	"github.com/PubMatic-OpenWrap/prebid-server/exchange"
 	"github.com/PubMatic-OpenWrap/prebid-server/openrtb_ext"
 	"github.com/PubMatic-OpenWrap/prebid-server/pbsmetrics"
@@ -62,24 +58,6 @@
 	categories       stored_requests.CategoryFetcher
 }
 
-func OrtbAuctionEndpoint(ex exchange.Exchange, validator openrtb_ext.BidderParamValidator, requestsById stored_requests.Fetcher, cfg *config.Configuration, met pbsmetrics.MetricsEngine, analytics analytics.PBSAnalyticsModule, w http.ResponseWriter, r *http.Request) error {
-	if ex == nil || validator == nil || requestsById == nil || cfg == nil || met == nil {
-		return errors.New("OrtbAuctionEndpoint requires non-nil arguments.")
-	}
-
-	endpointDepsParams := &endpointDeps{
-		ex:               ex,
-		paramsValidator:  validator,
-		storedReqFetcher: requestsById,
-		cfg:              cfg,
-		metricsEngine:    met,
-		analytics:        analytics,
-	}
-	endpointDepsParams.Auction(w, r, nil)
-	return nil
-
-}
-
 func (deps *endpointDeps) Auction(w http.ResponseWriter, r *http.Request, _ httprouter.Params) {
 
 	ao := analytics.AuctionObject{
@@ -288,10 +266,6 @@
 		}
 	}
 
-<<<<<<< HEAD
-	if err := deps.validateImps(req, aliases); err != nil {
-		return err
-=======
 	impIDs := make(map[string]int, len(req.Imp))
 	for index := range req.Imp {
 		imp := &req.Imp[index]
@@ -306,7 +280,6 @@
 		if fatalError(errs) {
 			return errL
 		}
->>>>>>> d9507fa8
 	}
 
 	if (req.Site == nil && req.App == nil) || (req.Site != nil && req.App != nil) {
@@ -351,48 +324,7 @@
 	return nil
 }
 
-<<<<<<< HEAD
-func (deps *endpointDeps) validateImps(req *openrtb.BidRequest, aliases map[string]string) error {
-	imps := req.Imp
-	impCount := len(imps)
-	invalidImpIndexes := make([]int, 0, impCount)
-	for index, imp := range imps {
-		if err := deps.validateImp(&imp, aliases, index); err != nil {
-			invalidImpIndexes = append(invalidImpIndexes, index)
-			glog.Errorf("Error encuntered while parsing request.imp[%d] for request '%s'. %v", index, req.ID, err)
-		}
-	}
-
-	invalidImpCount := len(invalidImpIndexes)
-	if invalidImpCount == 0 {
-		return nil
-	}
-
-	if invalidImpCount == impCount {
-		return errors.New("All impressions in request.imp[] failed validation")
-	}
-
-	//deleting individual elements inserted at random location from a slice causes performance impact
-	//better approach is to move all the valid imps to front of the slice and then truncate the slice
-	sort.Sort(sort.Reverse(sort.IntSlice(invalidImpIndexes)))
-	index := impCount - 1
-	for _, invalidImpIdx := range invalidImpIndexes {
-
-		if invalidImpIdx != index {
-			imps[invalidImpIdx] = imps[index]
-		}
-		index--
-		glog.Errorf("Removing request.imp[%d] from the request %s.", invalidImpIdx, req.ID)
-	}
-
-	req.Imp = imps[:impCount-invalidImpCount]
-	return nil
-}
-
-func (deps *endpointDeps) validateImp(imp *openrtb.Imp, aliases map[string]string, index int) error {
-=======
 func (deps *endpointDeps) validateImp(imp *openrtb.Imp, aliases map[string]string, index int) []error {
->>>>>>> d9507fa8
 	if imp.ID == "" {
 		return []error{fmt.Errorf("request.imp[%d] missing required field: \"id\"", index)}
 	}
@@ -429,14 +361,9 @@
 		return []error{err}
 	}
 
-<<<<<<< HEAD
-	if err := deps.validateImpExt(&imp.Ext, aliases, index); err != nil {
-		return err
-=======
 	errL := deps.validateImpExt(imp, aliases, index)
 	if len(errL) != 0 {
 		return errL
->>>>>>> d9507fa8
 	}
 
 	return nil
@@ -737,17 +664,10 @@
 	return nil
 }
 
-<<<<<<< HEAD
-func (deps *endpointDeps) validateImpExt(impExt *openrtb.RawJSON, aliases map[string]string, impIndex int) error {
-	ext := *impExt
-	if len(ext) == 0 {
-		return fmt.Errorf("request.imp[%d].ext is required", impIndex)
-=======
 func (deps *endpointDeps) validateImpExt(imp *openrtb.Imp, aliases map[string]string, impIndex int) []error {
 	errL := []error{}
 	if len(imp.Ext) == 0 {
 		return []error{fmt.Errorf("request.imp[%d].ext is required", impIndex)}
->>>>>>> d9507fa8
 	}
 
 	var bidderExts map[string]json.RawMessage
@@ -773,57 +693,15 @@
 		}
 	}
 
-<<<<<<< HEAD
-	valFailedBidders := make(map[string]string, len(bidderExts))
-=======
 	/* Process all the bidder exts in the request */
 	disabledBidders := []string{}
 	validationFailedBidders := []string{}
->>>>>>> d9507fa8
 	for bidder, ext := range bidderExts {
 		if bidder != "prebid" {
 			coreBidder := bidder
 			if tmp, isAlias := aliases[bidder]; isAlias {
 				coreBidder = tmp
 			}
-<<<<<<< HEAD
-
-			bidder, isValid := openrtb_ext.BidderMap[coreBidder]
-			bidderName := string(bidder)
-			if isValid {
-				if err := deps.paramsValidator.Validate(bidder, ext); err != nil {
-					if _, isPresent := valFailedBidders[bidderName]; !isPresent {
-						valFailedBidders[bidderName] = err.Error()
-						glog.Errorf("BidderParamsSchemaError: request.imp[%d].ext.%s failed validation.\n%v", impIndex, coreBidder, err)
-					}
-				}
-			} else {
-				if _, isPresent := valFailedBidders[bidderName]; !isPresent {
-					valFailedBidders[bidderName] = "Unknown Bidder"
-					glog.Errorf("UnknownBidderError: request.imp[%d].ext contains unknown bidder: %s. Did you forget an alias in request.ext.prebid.aliases?", impIndex, bidder)
-				}
-			}
-		}
-	}
-
-	if len(valFailedBidders) != 0 {
-
-		if len(valFailedBidders) == len(bidderExts) {
-			return fmt.Errorf("request.imp[%d].ext failed validation for all bidders", impIndex)
-		}
-
-		for bidder, _ := range valFailedBidders {
-			delete(bidderExts, bidder)
-		}
-
-		bidderExtBytes, err := json.Marshal(bidderExts)
-		if err != nil {
-			return err
-		}
-		*impExt = bidderExtBytes
-	}
-	return nil
-=======
 			if bidderName, isValid := deps.bidderMap[coreBidder]; isValid {
 				if err := deps.paramsValidator.Validate(bidderName, ext); err != nil {
 					validationFailedBidders = append(validationFailedBidders, bidder)
@@ -868,7 +746,6 @@
 	}
 
 	return errL
->>>>>>> d9507fa8
 }
 
 func (deps *endpointDeps) parseBidExt(ext json.RawMessage) (*openrtb_ext.ExtRequest, error) {
