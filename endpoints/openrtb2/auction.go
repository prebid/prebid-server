--- conflicted
+++ resolved
@@ -285,6 +285,7 @@
 	if requestJson, impExtInfoMap, errs = deps.processStoredRequests(ctx, requestJson, impInfo); len(errs) > 0 {
 		return
 	}
+
 	if err := json.Unmarshal(requestJson, req.BidRequest); err != nil {
 		errs = []error{err}
 		return
@@ -1611,7 +1612,38 @@
 	return metrics.PublisherUnknown
 }
 
-<<<<<<< HEAD
+func storedRequestErrorChecker(requestJson []byte, storedRequests map[string]json.RawMessage, storedBidRequestId string) []error {
+	if hasErr, syntaxErr := getJsonSyntaxError(requestJson); hasErr {
+		return []error{fmt.Errorf("Invalid JSON in Incoming Request: %s", syntaxErr)}
+	}
+	if hasErr, syntaxErr := getJsonSyntaxError(storedRequests[storedBidRequestId]); hasErr {
+		return []error{fmt.Errorf("ext.prebid.storedrequest.id refers to Stored Request %s which contains Invalid JSON: %s", storedBidRequestId, syntaxErr)}
+	}
+	return nil
+}
+
+func generateUuidForBidRequest(uuidGenerator uuidutil.UUIDGenerator) ([]byte, error) {
+	newBidRequestID, err := uuidGenerator.Generate()
+	if err != nil {
+		return nil, err
+	}
+	return []byte(`{"id":"` + newBidRequestID + `"}`), nil
+}
+
+func checkIfAppRequest(request []byte) (bool, error) {
+	requestApp, dataType, _, err := jsonparser.Get(request, "app")
+	if dataType == jsonparser.NotExist {
+		return false, nil
+	}
+	if err != nil {
+		return false, err
+	}
+	if requestApp != nil {
+		return true, nil
+	}
+	return false, nil
+}
+
 func (deps *endpointDeps) GetResolvedFPDForBidders(req *openrtb_ext.RequestWrapper) (map[openrtb_ext.BidderName]*openrtb_ext.ORTB2, []error) {
 	errL := []error{}
 	var resolvedFPD map[openrtb_ext.BidderName]*openrtb_ext.ORTB2
@@ -1655,36 +1687,4 @@
 	}
 
 	return resolvedFPD, errL
-=======
-func storedRequestErrorChecker(requestJson []byte, storedRequests map[string]json.RawMessage, storedBidRequestId string) []error {
-	if hasErr, syntaxErr := getJsonSyntaxError(requestJson); hasErr {
-		return []error{fmt.Errorf("Invalid JSON in Incoming Request: %s", syntaxErr)}
-	}
-	if hasErr, syntaxErr := getJsonSyntaxError(storedRequests[storedBidRequestId]); hasErr {
-		return []error{fmt.Errorf("ext.prebid.storedrequest.id refers to Stored Request %s which contains Invalid JSON: %s", storedBidRequestId, syntaxErr)}
-	}
-	return nil
-}
-
-func generateUuidForBidRequest(uuidGenerator uuidutil.UUIDGenerator) ([]byte, error) {
-	newBidRequestID, err := uuidGenerator.Generate()
-	if err != nil {
-		return nil, err
-	}
-	return []byte(`{"id":"` + newBidRequestID + `"}`), nil
-}
-
-func checkIfAppRequest(request []byte) (bool, error) {
-	requestApp, dataType, _, err := jsonparser.Get(request, "app")
-	if dataType == jsonparser.NotExist {
-		return false, nil
-	}
-	if err != nil {
-		return false, err
-	}
-	if requestApp != nil {
-		return true, nil
-	}
-	return false, nil
->>>>>>> 48fcdfb3
 }