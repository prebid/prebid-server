package openrtb2

import (
	"context"
	"encoding/json"
	"errors"
	"fmt"
	"io"
	"net/http"
	"net/url"
	"regexp"
	"strconv"
	"strings"
	"time"

	"github.com/buger/jsonparser"
	"github.com/gofrs/uuid"
	"github.com/golang/glog"
	"github.com/julienschmidt/httprouter"
	"github.com/prebid/openrtb/v17/adcom1"
	"github.com/prebid/openrtb/v17/native1"
	nativeRequests "github.com/prebid/openrtb/v17/native1/request"
	"github.com/prebid/openrtb/v17/openrtb2"
	"github.com/prebid/openrtb/v17/openrtb3"
	"github.com/prebid/prebid-server/hooks"
	"golang.org/x/net/publicsuffix"
	jsonpatch "gopkg.in/evanphx/json-patch.v4"

	accountService "github.com/prebid/prebid-server/account"
	"github.com/prebid/prebid-server/analytics"
	"github.com/prebid/prebid-server/config"
	"github.com/prebid/prebid-server/currency"
	"github.com/prebid/prebid-server/errortypes"
	"github.com/prebid/prebid-server/exchange"
	"github.com/prebid/prebid-server/hooks/hookexecution"
	"github.com/prebid/prebid-server/metrics"
	"github.com/prebid/prebid-server/openrtb_ext"
	"github.com/prebid/prebid-server/prebid_cache_client"
	"github.com/prebid/prebid-server/privacy/ccpa"
	"github.com/prebid/prebid-server/privacy/lmt"
	"github.com/prebid/prebid-server/schain"
	"github.com/prebid/prebid-server/stored_requests"
	"github.com/prebid/prebid-server/stored_requests/backends/empty_fetcher"
	"github.com/prebid/prebid-server/stored_responses"
	"github.com/prebid/prebid-server/usersync"
	"github.com/prebid/prebid-server/util/httputil"
	"github.com/prebid/prebid-server/util/iputil"
	"github.com/prebid/prebid-server/util/uuidutil"
	"github.com/prebid/prebid-server/version"
)

const storedRequestTimeoutMillis = 50
const ampChannel = "amp"
const appChannel = "app"

var (
	dntKey      string = http.CanonicalHeaderKey("DNT")
	dntDisabled int8   = 0
	dntEnabled  int8   = 1
	notAmp      int8   = 0
)

var accountIdSearchPath = [...]struct {
	isApp bool
	key   []string
}{
	{true, []string{"app", "publisher", "ext", openrtb_ext.PrebidExtKey, "parentAccount"}},
	{true, []string{"app", "publisher", "id"}},
	{false, []string{"site", "publisher", "ext", openrtb_ext.PrebidExtKey, "parentAccount"}},
	{false, []string{"site", "publisher", "id"}},
}

func NewEndpoint(
	uuidGenerator uuidutil.UUIDGenerator,
	ex exchange.Exchange,
	validator openrtb_ext.BidderParamValidator,
	requestsById stored_requests.Fetcher,
	accounts stored_requests.AccountFetcher,
	cfg *config.Configuration,
	metricsEngine metrics.MetricsEngine,
	pbsAnalytics analytics.PBSAnalyticsModule,
	disabledBidders map[string]string,
	defReqJSON []byte,
	bidderMap map[string]openrtb_ext.BidderName,
	storedRespFetcher stored_requests.Fetcher,
	hookExecutionPlanBuilder hooks.ExecutionPlanBuilder,
) (httprouter.Handle, error) {
	if ex == nil || validator == nil || requestsById == nil || accounts == nil || cfg == nil || metricsEngine == nil {
		return nil, errors.New("NewEndpoint requires non-nil arguments.")
	}

	defRequest := defReqJSON != nil && len(defReqJSON) > 0

	ipValidator := iputil.PublicNetworkIPValidator{
		IPv4PrivateNetworks: cfg.RequestValidation.IPv4PrivateNetworksParsed,
		IPv6PrivateNetworks: cfg.RequestValidation.IPv6PrivateNetworksParsed,
	}

<<<<<<< HEAD
	hookExecutor := hookexecution.NewHookExecutor(hookExecutionPlanBuilder, hookexecution.EndpointAuction, met)
=======
	hookExecutor := hookexecution.NewHookExecutor(hookExecutionPlanBuilder, hookexecution.EndpointAuction, metricsEngine)
>>>>>>> dd909bab

	return httprouter.Handle((&endpointDeps{
		uuidGenerator,
		ex,
		validator,
		requestsById,
		empty_fetcher.EmptyFetcher{},
		accounts,
		cfg,
		metricsEngine,
		pbsAnalytics,
		disabledBidders,
		defRequest,
		defReqJSON,
		bidderMap,
		nil,
		nil,
		ipValidator,
		storedRespFetcher,
		hookExecutor}).Auction), nil
}

type endpointDeps struct {
	uuidGenerator             uuidutil.UUIDGenerator
	ex                        exchange.Exchange
	paramsValidator           openrtb_ext.BidderParamValidator
	storedReqFetcher          stored_requests.Fetcher
	videoFetcher              stored_requests.Fetcher
	accounts                  stored_requests.AccountFetcher
	cfg                       *config.Configuration
	metricsEngine             metrics.MetricsEngine
	analytics                 analytics.PBSAnalyticsModule
	disabledBidders           map[string]string
	defaultRequest            bool
	defReqJSON                []byte
	bidderMap                 map[string]openrtb_ext.BidderName
	cache                     prebid_cache_client.Client
	debugLogRegexp            *regexp.Regexp
	privateNetworkIPValidator iputil.IPValidator
	storedRespFetcher         stored_requests.Fetcher
	hookExecutor              hookexecution.HookStageExecutor
}

func (deps *endpointDeps) Auction(w http.ResponseWriter, r *http.Request, _ httprouter.Params) {
	// Prebid Server interprets request.tmax to be the maximum amount of time that a caller is willing
	// to wait for bids. However, tmax may be defined in the Stored Request data.
	//
	// If so, then the trip to the backend might use a significant amount of this time.
	// We can respect timeouts more accurately if we note the *real* start time, and use it
	// to compute the auction timeout.
	start := time.Now()

	ao := analytics.AuctionObject{
		Status:    http.StatusOK,
		Errors:    make([]error, 0),
		StartTime: start,
	}

	labels := metrics.Labels{
		Source:        metrics.DemandUnknown,
		RType:         metrics.ReqTypeORTB2Web,
		PubID:         metrics.PublisherUnknown,
		CookieFlag:    metrics.CookieFlagUnknown,
		RequestStatus: metrics.RequestStatusOK,
	}
	defer func() {
		deps.metricsEngine.RecordRequest(labels)
		deps.metricsEngine.RecordRequestTime(labels, time.Since(start))
		deps.analytics.LogAuctionObject(&ao)
	}()

	w.Header().Set("X-Prebid", version.BuildXPrebidHeader(version.Ver))

	req, impExtInfoMap, storedAuctionResponses, storedBidResponses, bidderImpReplaceImp, account, errL := deps.parseRequest(r, &labels)
	if errortypes.ContainsFatalError(errL) && writeError(errL, w, &labels) {
		return
	}

	if rejectErr := hookexecution.FindFirstRejectOrNil(errL); rejectErr != nil {
		labels, ao = rejectAuctionRequest(*rejectErr, w, req.BidRequest, labels, ao)
		return
	}

	ctx := context.Background()

	timeout := deps.cfg.AuctionTimeouts.LimitAuctionTimeout(time.Duration(req.TMax) * time.Millisecond)
	if timeout > 0 {
		var cancel context.CancelFunc
		ctx, cancel = context.WithDeadline(ctx, start.Add(timeout))
		defer cancel()
	}

	usersyncs := usersync.ParseCookieFromRequest(r, &(deps.cfg.HostCookie))
<<<<<<< HEAD
	if req.App == nil {
=======
	if req.Site != nil {
>>>>>>> dd909bab
		if usersyncs.HasAnyLiveSyncs() {
			labels.CookieFlag = metrics.CookieFlagYes
		} else {
			labels.CookieFlag = metrics.CookieFlagNo
		}
	}

	// Set Integration Information
	err := deps.setIntegrationType(req, account)
	if err != nil {
		errL = append(errL, err)
		writeError(errL, w, &labels)
		return
	}
	secGPC := r.Header.Get("Sec-GPC")

	warnings := errortypes.WarningOnly(errL)

	auctionRequest := exchange.AuctionRequest{
		BidRequestWrapper:          req,
		Account:                    *account,
		UserSyncs:                  usersyncs,
		RequestType:                labels.RType,
		StartTime:                  start,
		LegacyLabels:               labels,
		Warnings:                   warnings,
		GlobalPrivacyControlHeader: secGPC,
		ImpExtInfoMap:              impExtInfoMap,
		StoredAuctionResponses:     storedAuctionResponses,
		StoredBidResponses:         storedBidResponses,
		BidderImpReplaceImpID:      bidderImpReplaceImp,
		PubID:                      labels.PubID,
		HookExecutor:               deps.hookExecutor,
	}
	response, err := deps.ex.HoldAuction(ctx, auctionRequest, nil)
	ao.Request = req.BidRequest
	ao.Response = response
	ao.Account = account
	rejectErr, isRejectErr := hookexecution.CastRejectErr(err)
	if err != nil && !isRejectErr {
		if errortypes.ReadCode(err) == errortypes.BadInputErrorCode {
			writeError([]error{err}, w, &labels)
			return
		}
		labels.RequestStatus = metrics.RequestStatusErr
		w.WriteHeader(http.StatusInternalServerError)
		fmt.Fprintf(w, "Critical error while running the auction: %v", err)
		glog.Errorf("/openrtb2/auction Critical error: %v", err)
		ao.Status = http.StatusInternalServerError
		ao.Errors = append(ao.Errors, err)
		return
	} else if isRejectErr {
		labels, ao = rejectAuctionRequest(*rejectErr, w, req.BidRequest, labels, ao)
		return
<<<<<<< HEAD
	}

	labels, ao = sendAuctionResponse(w, response, labels, ao)
}

func rejectAuctionRequest(rejectErr hookexecution.RejectError, w http.ResponseWriter, request *openrtb2.BidRequest, labels metrics.Labels, ao analytics.AuctionObject) (metrics.Labels, analytics.AuctionObject) {
	response := &openrtb2.BidResponse{NBR: openrtb3.NoBidReason(rejectErr.NBR).Ptr()}
	if request != nil {
		response.ID = request.ID
	}

=======
	}

	labels, ao = sendAuctionResponse(w, response, labels, ao)
}

func rejectAuctionRequest(
	rejectErr hookexecution.RejectError,
	w http.ResponseWriter,
	request *openrtb2.BidRequest,
	labels metrics.Labels,
	ao analytics.AuctionObject,
) (metrics.Labels, analytics.AuctionObject) {
	response := &openrtb2.BidResponse{NBR: openrtb3.NoBidReason(rejectErr.NBR).Ptr()}
	if request != nil {
		response.ID = request.ID
	}

>>>>>>> dd909bab
	ao.Response = response
	ao.Errors = append(ao.Errors, rejectErr)

	return sendAuctionResponse(w, response, labels, ao)
}

<<<<<<< HEAD
func sendAuctionResponse(w http.ResponseWriter, response *openrtb2.BidResponse, labels metrics.Labels, ao analytics.AuctionObject) (metrics.Labels, analytics.AuctionObject) {
=======
func sendAuctionResponse(
	w http.ResponseWriter,
	response *openrtb2.BidResponse,
	labels metrics.Labels,
	ao analytics.AuctionObject,
) (metrics.Labels, analytics.AuctionObject) {
>>>>>>> dd909bab
	// Fixes #231
	enc := json.NewEncoder(w)
	enc.SetEscapeHTML(false)

	w.Header().Set("Content-Type", "application/json")

	// If an error happens when encoding the response, there isn't much we can do.
	// If we've sent _any_ bytes, then Go would have sent the 200 status code first.
	// That status code can't be un-sent... so the best we can do is log the error.
	if err := enc.Encode(response); err != nil {
		labels.RequestStatus = metrics.RequestStatusNetworkErr
		ao.Errors = append(ao.Errors, fmt.Errorf("/openrtb2/auction Failed to send response: %v", err))
	}

	return labels, ao
}

// parseRequest turns the HTTP request into an OpenRTB request. This is guaranteed to return:
//
//   - A context which times out appropriately, given the request.
//   - A cancellation function which should be called if the auction finishes early.
//
// If the errors list is empty, then the returned request will be valid according to the OpenRTB 2.5 spec.
// In case of "strong recommendations" in the spec, it tends to be restrictive. If a better workaround is
// possible, it will return errors with messages that suggest improvements.
//
// If the errors list has at least one element, then no guarantees are made about the returned request.
func (deps *endpointDeps) parseRequest(httpRequest *http.Request, labels *metrics.Labels) (req *openrtb_ext.RequestWrapper, impExtInfoMap map[string]exchange.ImpExtInfo, storedAuctionResponses stored_responses.ImpsWithBidResponses, storedBidResponses stored_responses.ImpBidderStoredResp, bidderImpReplaceImpId stored_responses.BidderImpReplaceImpID, account *config.Account, errs []error) {
	req = &openrtb_ext.RequestWrapper{}
	req.BidRequest = &openrtb2.BidRequest{}
	errs = nil

	// Pull the request body into a buffer, so we have it for later usage.
	lr := &io.LimitedReader{
		R: httpRequest.Body,
		N: deps.cfg.MaxRequestSize,
	}
	requestJson, err := io.ReadAll(lr)
	if err != nil {
		errs = []error{err}
		return
	}
	// If the request size was too large, read through the rest of the request body so that the connection can be reused.
	if lr.N <= 0 {
		if written, err := io.Copy(io.Discard, httpRequest.Body); written > 0 || err != nil {
			errs = []error{fmt.Errorf("Request size exceeded max size of %d bytes.", deps.cfg.MaxRequestSize)}
			return
		}
	}

	requestJson, rejectErr := deps.hookExecutor.ExecuteEntrypointStage(httpRequest, requestJson)
	if rejectErr != nil {
		errs = []error{rejectErr}
		if err = json.Unmarshal(requestJson, req.BidRequest); err != nil {
			glog.Errorf("Failed to unmarshal BidRequest during entrypoint rejection: %s", err)
		}
		return
	}

	timeout := parseTimeout(requestJson, time.Duration(storedRequestTimeoutMillis)*time.Millisecond)
	ctx, cancel := context.WithTimeout(context.Background(), timeout)
	defer cancel()

	impInfo, errs := parseImpInfo(requestJson)
	if len(errs) > 0 {
		return nil, nil, nil, nil, nil, nil, errs
	}

	storedBidRequestId, hasStoredBidRequest, storedRequests, storedImps, errs := deps.getStoredRequests(ctx, requestJson, impInfo)
	if len(errs) > 0 {
		return
	}

	accountId, isAppReq, errs := getAccountIdFromRawRequest(hasStoredBidRequest, storedRequests[storedBidRequestId], requestJson)
	// fill labels here in order to pass correct metrics in case of errors
	if isAppReq {
		labels.Source = metrics.DemandApp
		labels.RType = metrics.ReqTypeORTB2App
		labels.PubID = accountId
	} else { // is Site request
		labels.Source = metrics.DemandWeb
		labels.PubID = accountId
	}
	if errs != nil {
		return
	}

	// Look up account
<<<<<<< HEAD
	account, acctIDErrs := accountService.GetAccount(ctx, deps.cfg, deps.accounts, accountId)
	if len(acctIDErrs) > 0 {
		errs = append(errs, acctIDErrs...)
=======
	account, errs = accountService.GetAccount(ctx, deps.cfg, deps.accounts, accountId)
	if len(errs) > 0 {
>>>>>>> dd909bab
		return
	}

	deps.hookExecutor.SetAccount(account)
	requestJson, rejectErr = deps.hookExecutor.ExecuteRawAuctionStage(requestJson)
	if rejectErr != nil {
		errs = []error{rejectErr}
		if err = json.Unmarshal(requestJson, req.BidRequest); err != nil {
<<<<<<< HEAD
			glog.Errorf("Failed to unmarshal BidRequest during entrypoint rejection: %s", err)
		}
		return
=======
			glog.Errorf("Failed to unmarshal BidRequest during raw auction stage rejection: %s", err)
		}
		return
	}

	// retrieve storedRequests and storedImps once more in case stored data was changed by the raw auction hook
	if hasPayloadUpdatesAt(hooks.StageRawAuctionRequest.String(), deps.hookExecutor.GetOutcomes()) {
		impInfo, errs = parseImpInfo(requestJson)
		if len(errs) > 0 {
			return nil, nil, nil, nil, nil, nil, errs
		}
		storedBidRequestId, hasStoredBidRequest, storedRequests, storedImps, errs = deps.getStoredRequests(ctx, requestJson, impInfo)
		if len(errs) > 0 {
			return
		}
>>>>>>> dd909bab
	}

	// Fetch the Stored Request data and merge it into the HTTP request.
	if requestJson, impExtInfoMap, errs = deps.processStoredRequests(requestJson, impInfo, storedRequests, storedImps, storedBidRequestId, hasStoredBidRequest); len(errs) > 0 {
		return
	}

	//Stored auction responses should be processed after stored requests due to possible impression modification
	storedAuctionResponses, storedBidResponses, bidderImpReplaceImpId, errs = stored_responses.ProcessStoredResponses(ctx, requestJson, deps.storedRespFetcher, deps.bidderMap)
	if len(errs) > 0 {
		return nil, nil, nil, nil, nil, nil, errs
	}

	if err := json.Unmarshal(requestJson, req.BidRequest); err != nil {
		errs = []error{err}
		return
	}

	if err := mergeBidderParams(req); err != nil {
		errs = []error{err}
		return
	}

	// Populate any "missing" OpenRTB fields with info from other sources, (e.g. HTTP request headers).
	deps.setFieldsImplicitly(httpRequest, req)

	if err := processInterstitials(req); err != nil {
		errs = []error{err}
		return
	}

	lmt.ModifyForIOS(req.BidRequest)

	var hasStoredResponses bool
	if len(storedAuctionResponses) > 0 {
		hasStoredResponses = true
	}
	errL := deps.validateRequest(req, false, hasStoredResponses, storedBidResponses)
	if len(errL) > 0 {
		errs = append(errs, errL...)
	}

	return
}

// hasPayloadUpdatesAt checks if there are any successful payload updates at given stage
func hasPayloadUpdatesAt(stageName string, outcomes []hookexecution.StageOutcome) bool {
	for _, outcome := range outcomes {
		if stageName != outcome.Stage {
			continue
		}

		for _, group := range outcome.Groups {
			for _, invocationResult := range group.InvocationResults {
				if invocationResult.Status == hookexecution.StatusSuccess &&
					invocationResult.Action == hookexecution.ActionUpdate {
					return true
				}
			}
		}
	}

	return false
}

// parseTimeout returns parses tmax from the requestJson, or returns the default if it doesn't exist.
//
// requestJson should be the content of the POST body.
//
// If the request defines tmax explicitly, then this will return that duration in milliseconds.
// If not, it will return the default timeout.
func parseTimeout(requestJson []byte, defaultTimeout time.Duration) time.Duration {
	if tmax, dataType, _, err := jsonparser.Get(requestJson, "tmax"); dataType != jsonparser.NotExist && err == nil {
		if tmaxInt, err := strconv.Atoi(string(tmax)); err == nil && tmaxInt > 0 {
			return time.Duration(tmaxInt) * time.Millisecond
		}
	}
	return defaultTimeout
}

// mergeBidderParams merges bidder parameters in req.ext down to the imp[].ext level, with
// priority given to imp[].ext in case of a conflict. No validation of bidder parameters or
// of the ext json is performed. Unmarshal errors are not expected since the ext json was
// validated during the bid request unmarshal.
func mergeBidderParams(req *openrtb_ext.RequestWrapper) error {
	reqExt, err := req.GetRequestExt()
	if err != nil {
		return nil
	}

	prebid := reqExt.GetPrebid()
	if prebid == nil {
		return nil
	}

	bidderParamsJson := prebid.BidderParams
	if len(bidderParamsJson) == 0 {
		return nil
	}

	bidderParams := map[string]map[string]json.RawMessage{}
	if err := json.Unmarshal(bidderParamsJson, &bidderParams); err != nil {
		return nil
	}

	for i, imp := range req.GetImp() {
		impExt, err := imp.GetImpExt()
		if err != nil {
			continue
		}

		// merges bidder parameters passed at req.ext level with imp[].ext.BIDDER level
		if err := mergeBidderParamsImpExt(impExt, bidderParams); err != nil {
			return fmt.Errorf("error processing bidder parameters for imp[%d]: %s", i, err.Error())
		}

		// merges bidder parameters passed at req.ext level with imp[].ext.prebid.bidder.BIDDER level
		if err := mergeBidderParamsImpExtPrebid(impExt, bidderParams); err != nil {
			return fmt.Errorf("error processing bidder parameters for imp[%d]: %s", i, err.Error())
		}
	}

	return nil
}

// mergeBidderParamsImpExt merges bidder parameters in req.ext down to the imp[].ext.BIDDER
// level, giving priority to imp[].ext.BIDDER in case of a conflict. Unmarshal errors are not
// expected since the ext json was validated during the bid request unmarshal.
func mergeBidderParamsImpExt(impExt *openrtb_ext.ImpExt, reqExtParams map[string]map[string]json.RawMessage) error {
	extMap := impExt.GetExt()
	extMapModified := false

	for bidder, params := range reqExtParams {
		if !isPossibleBidder(bidder) {
			continue
		}

		impExtBidder, impExtBidderExists := extMap[bidder]
		if !impExtBidderExists || impExtBidder == nil {
			continue
		}

		impExtBidderMap := map[string]json.RawMessage{}
		if len(impExtBidder) > 0 {
			if err := json.Unmarshal(impExtBidder, &impExtBidderMap); err != nil {
				continue
			}
		}

		modified := false
		for key, value := range params {
			if _, present := impExtBidderMap[key]; !present {
				impExtBidderMap[key] = value
				modified = true
			}
		}

		if modified {
			impExtBidderJson, err := json.Marshal(impExtBidderMap)
			if err != nil {
				return fmt.Errorf("error marshalling ext.BIDDER: %s", err.Error())
			}
			extMap[bidder] = impExtBidderJson
			extMapModified = true
		}
	}

	if extMapModified {
		impExt.SetExt(extMap)
	}

	return nil
}

// mergeBidderParamsImpExtPrebid merges bidder parameters in req.ext down to the imp[].ext.prebid.bidder.BIDDER
// level, giving priority to imp[].ext.prebid.bidder.BIDDER in case of a conflict.
func mergeBidderParamsImpExtPrebid(impExt *openrtb_ext.ImpExt, reqExtParams map[string]map[string]json.RawMessage) error {
	prebid := impExt.GetPrebid()
	prebidModified := false

	if prebid == nil || len(prebid.Bidder) == 0 {
		return nil
	}

	for bidder, params := range reqExtParams {
		impExtPrebidBidder, impExtPrebidBidderExists := prebid.Bidder[bidder]
		if !impExtPrebidBidderExists || impExtPrebidBidder == nil {
			continue
		}

		impExtPrebidBidderMap := map[string]json.RawMessage{}
		if len(impExtPrebidBidder) > 0 {
			if err := json.Unmarshal(impExtPrebidBidder, &impExtPrebidBidderMap); err != nil {
				continue
			}
		}

		modified := false
		for key, value := range params {
			if _, present := impExtPrebidBidderMap[key]; !present {
				impExtPrebidBidderMap[key] = value
				modified = true
			}
		}

		if modified {
			impExtPrebidBidderJson, err := json.Marshal(impExtPrebidBidderMap)
			if err != nil {
				return fmt.Errorf("error marshalling ext.prebid.bidder.BIDDER: %s", err.Error())
			}
			prebid.Bidder[bidder] = impExtPrebidBidderJson
			prebidModified = true
		}
	}

	if prebidModified {
		impExt.SetPrebid(prebid)
	}

	return nil
}

func (deps *endpointDeps) validateRequest(req *openrtb_ext.RequestWrapper, isAmp bool, hasStoredResponses bool, storedBidResp stored_responses.ImpBidderStoredResp) []error {
	errL := []error{}
	if req.ID == "" {
		return []error{errors.New("request missing required field: \"id\"")}
	}

	if req.TMax < 0 {
		return []error{fmt.Errorf("request.tmax must be nonnegative. Got %d", req.TMax)}
	}

	if req.LenImp() < 1 {
		return []error{errors.New("request.imp must contain at least one element.")}
	}

	if len(req.Cur) > 1 {
		req.Cur = req.Cur[0:1]
		errL = append(errL, &errortypes.Warning{Message: fmt.Sprintf("A prebid request can only process one currency. Taking the first currency in the list, %s, as the active currency", req.Cur[0])})
	}

	// If automatically filling source TID is enabled then validate that
	// source.TID exists and If it doesn't, fill it with a randomly generated UUID
	if deps.cfg.AutoGenSourceTID {
		if err := validateAndFillSourceTID(req.BidRequest); err != nil {
			return []error{err}
		}
	}

	var aliases map[string]string
	reqExt, err := req.GetRequestExt()
	if err != nil {
		return []error{fmt.Errorf("request.ext is invalid: %v", err)}
	}

	reqPrebid := reqExt.GetPrebid()
	if err := deps.parseBidExt(req); err != nil {
		return []error{err}
	} else if reqPrebid != nil {
		aliases = reqPrebid.Aliases

		if err := deps.validateAliases(aliases); err != nil {
			return []error{err}
		}

		if err := deps.validateAliasesGVLIDs(reqPrebid.AliasGVLIDs, aliases); err != nil {
			return []error{err}
		}

		if err := deps.validateBidAdjustmentFactors(reqPrebid.BidAdjustmentFactors, aliases); err != nil {
			return []error{err}
		}

		if err := validateSChains(reqPrebid.SChains); err != nil {
			return []error{err}
		}

		if err := deps.validateEidPermissions(reqPrebid.Data, aliases); err != nil {
			return []error{err}
		}

		if err := currency.ValidateCustomRates(reqPrebid.CurrencyConversions); err != nil {
			return []error{err}
		}
	}

	if err := mapSChains(req); err != nil {
		return []error{err}
	}

	if err := validateOrFillChannel(req, isAmp); err != nil {
		return []error{err}
	}

	if (req.Site == nil && req.App == nil) || (req.Site != nil && req.App != nil) {
		return append(errL, errors.New("request.site or request.app must be defined, but not both."))
	}

	if err := validateRequestExt(req); err != nil {
		return append(errL, err)
	}

	if err := deps.validateSite(req); err != nil {
		return append(errL, err)
	}

	if err := deps.validateApp(req); err != nil {
		return append(errL, err)
	}

	if err := deps.validateUser(req, aliases); err != nil {
		return append(errL, err)
	}

	if err := validateRegs(req); err != nil {
		return append(errL, err)
	}

	if err := validateDevice(req.Device); err != nil {
		return append(errL, err)
	}

	if ccpaPolicy, err := ccpa.ReadFromRequestWrapper(req); err != nil {
		return append(errL, err)
	} else if _, err := ccpaPolicy.Parse(exchange.GetValidBidders(aliases)); err != nil {
		if _, invalidConsent := err.(*errortypes.Warning); invalidConsent {
			errL = append(errL, &errortypes.Warning{
				Message:     fmt.Sprintf("CCPA consent is invalid and will be ignored. (%v)", err),
				WarningCode: errortypes.InvalidPrivacyConsentWarningCode})
			regsExt, err := req.GetRegExt()
			if err != nil {
				return append(errL, err)
			}
			regsExt.SetUSPrivacy("")
		} else {
			return append(errL, err)
		}
	}

	impIDs := make(map[string]int, req.LenImp())
	for i, imp := range req.GetImp() {
		// check for unique imp id
		if firstIndex, ok := impIDs[imp.ID]; ok {
			errL = append(errL, fmt.Errorf(`request.imp[%d].id and request.imp[%d].id are both "%s". Imp IDs must be unique.`, firstIndex, i, imp.ID))
		}
		impIDs[imp.ID] = i

		errs := deps.validateImp(imp, aliases, i, hasStoredResponses, storedBidResp)
		if len(errs) > 0 {
			errL = append(errL, errs...)
		}
		if errortypes.ContainsFatalError(errs) {
			return errL
		}
	}

	return errL
}

// mapSChains maps an schain defined in an ORTB 2.4 location (req.ext.schain) to the ORTB 2.5 location
// (req.source.ext.schain) if no ORTB 2.5 schain (req.source.ext.schain, req.ext.prebid.schains) exists.
// An ORTB 2.4 schain is always deleted from the 2.4 location regardless of whether an ORTB 2.5 schain exists.
func mapSChains(req *openrtb_ext.RequestWrapper) error {
	reqExt, err := req.GetRequestExt()
	if err != nil {
		return fmt.Errorf("req.ext is invalid: %v", err)
	}
	sourceExt, err := req.GetSourceExt()
	if err != nil {
		return fmt.Errorf("source.ext is invalid: %v", err)
	}

	reqExtSChain := reqExt.GetSChain()
	reqExt.SetSChain(nil)

	if reqPrebid := reqExt.GetPrebid(); reqPrebid != nil && reqPrebid.SChains != nil {
		return nil
	} else if sourceExt.GetSChain() != nil {
		return nil
	} else if reqExtSChain != nil {
		sourceExt.SetSChain(reqExtSChain)
	}
	return nil
}

func validateAndFillSourceTID(req *openrtb2.BidRequest) error {
	if req.Source == nil {
		req.Source = &openrtb2.Source{}
	}
	if req.Source.TID == "" {
		if rawUUID, err := uuid.NewV4(); err == nil {
			req.Source.TID = rawUUID.String()
		} else {
			return errors.New("req.Source.TID missing in the req and error creating a random UID")
		}
	}
	return nil
}

func (deps *endpointDeps) validateBidAdjustmentFactors(adjustmentFactors map[string]float64, aliases map[string]string) error {
	for bidderToAdjust, adjustmentFactor := range adjustmentFactors {
		if adjustmentFactor <= 0 {
			return fmt.Errorf("request.ext.prebid.bidadjustmentfactors.%s must be a positive number. Got %f", bidderToAdjust, adjustmentFactor)
		}
		if _, isBidder := deps.bidderMap[bidderToAdjust]; !isBidder {
			if _, isAlias := aliases[bidderToAdjust]; !isAlias {
				return fmt.Errorf("request.ext.prebid.bidadjustmentfactors.%s is not a known bidder or alias", bidderToAdjust)
			}
		}
	}
	return nil
}

func validateSChains(sChains []*openrtb_ext.ExtRequestPrebidSChain) error {
	_, err := schain.BidderToPrebidSChains(sChains)
	return err
}

func (deps *endpointDeps) validateEidPermissions(prebid *openrtb_ext.ExtRequestPrebidData, aliases map[string]string) error {
	if prebid == nil {
		return nil
	}

	uniqueSources := make(map[string]struct{}, len(prebid.EidPermissions))
	for i, eid := range prebid.EidPermissions {
		if len(eid.Source) == 0 {
			return fmt.Errorf(`request.ext.prebid.data.eidpermissions[%d] missing required field: "source"`, i)
		}

		if _, exists := uniqueSources[eid.Source]; exists {
			return fmt.Errorf(`request.ext.prebid.data.eidpermissions[%d] duplicate entry with field: "source"`, i)
		}
		uniqueSources[eid.Source] = struct{}{}

		if len(eid.Bidders) == 0 {
			return fmt.Errorf(`request.ext.prebid.data.eidpermissions[%d] missing or empty required field: "bidders"`, i)
		}

		if err := validateBidders(eid.Bidders, deps.bidderMap, aliases); err != nil {
			return fmt.Errorf(`request.ext.prebid.data.eidpermissions[%d] contains %v`, i, err)
		}
	}

	return nil
}

func validateBidders(bidders []string, knownBidders map[string]openrtb_ext.BidderName, knownAliases map[string]string) error {
	for _, bidder := range bidders {
		if bidder == "*" {
			if len(bidders) > 1 {
				return errors.New(`bidder wildcard "*" mixed with specific bidders`)
			}
		} else {
			_, isCoreBidder := knownBidders[bidder]
			_, isAlias := knownAliases[bidder]
			if !isCoreBidder && !isAlias {
				return fmt.Errorf(`unrecognized bidder "%v"`, bidder)
			}
		}
	}
	return nil
}

func (deps *endpointDeps) validateImp(imp *openrtb_ext.ImpWrapper, aliases map[string]string, index int, hasStoredResponses bool, storedBidResp stored_responses.ImpBidderStoredResp) []error {
	if imp.ID == "" {
		return []error{fmt.Errorf("request.imp[%d] missing required field: \"id\"", index)}
	}

	if len(imp.Metric) != 0 {
		return []error{fmt.Errorf("request.imp[%d].metric is not yet supported by prebid-server. Support may be added in the future", index)}
	}

	if imp.Banner == nil && imp.Video == nil && imp.Audio == nil && imp.Native == nil {
		return []error{fmt.Errorf("request.imp[%d] must contain at least one of \"banner\", \"video\", \"audio\", or \"native\"", index)}
	}

	if err := validateBanner(imp.Banner, index, isInterstitial(imp)); err != nil {
		return []error{err}
	}

	if err := validateVideo(imp.Video, index); err != nil {
		return []error{err}
	}

	if err := validateAudio(imp.Audio, index); err != nil {
		return []error{err}
	}

	if err := fillAndValidateNative(imp.Native, index); err != nil {
		return []error{err}
	}

	if err := validatePmp(imp.PMP, index); err != nil {
		return []error{err}
	}

	errL := deps.validateImpExt(imp, aliases, index, hasStoredResponses, storedBidResp)
	if len(errL) != 0 {
		return errL
	}

	return nil
}

func isInterstitial(imp *openrtb_ext.ImpWrapper) bool {
	return imp.Instl == 1
}

func validateBanner(banner *openrtb2.Banner, impIndex int, isInterstitial bool) error {
	if banner == nil {
		return nil
	}

	// The following fields were previously uints in the OpenRTB library we use, but have
	// since been changed to ints. We decided to maintain the non-negative check.
	if banner.W != nil && *banner.W < 0 {
		return fmt.Errorf("request.imp[%d].banner.w must be a positive number", impIndex)
	}
	if banner.H != nil && *banner.H < 0 {
		return fmt.Errorf("request.imp[%d].banner.h must be a positive number", impIndex)
	}

	// The following fields are deprecated in the OpenRTB 2.5 spec but are still present
	// in the OpenRTB library we use. Enforce they are not specified.
	if banner.WMin != 0 {
		return fmt.Errorf("request.imp[%d].banner uses unsupported property: \"wmin\". Use the \"format\" array instead.", impIndex)
	}
	if banner.WMax != 0 {
		return fmt.Errorf("request.imp[%d].banner uses unsupported property: \"wmax\". Use the \"format\" array instead.", impIndex)
	}
	if banner.HMin != 0 {
		return fmt.Errorf("request.imp[%d].banner uses unsupported property: \"hmin\". Use the \"format\" array instead.", impIndex)
	}
	if banner.HMax != 0 {
		return fmt.Errorf("request.imp[%d].banner uses unsupported property: \"hmax\". Use the \"format\" array instead.", impIndex)
	}

	hasRootSize := banner.H != nil && banner.W != nil && *banner.H > 0 && *banner.W > 0
	if !hasRootSize && len(banner.Format) == 0 && !isInterstitial {
		return fmt.Errorf("request.imp[%d].banner has no sizes. Define \"w\" and \"h\", or include \"format\" elements.", impIndex)
	}

	for i, format := range banner.Format {
		if err := validateFormat(&format, impIndex, i); err != nil {
			return err
		}
	}

	return nil
}

func validateVideo(video *openrtb2.Video, impIndex int) error {
	if video == nil {
		return nil
	}

	if len(video.MIMEs) < 1 {
		return fmt.Errorf("request.imp[%d].video.mimes must contain at least one supported MIME type", impIndex)
	}

	// The following fields were previously uints in the OpenRTB library we use, but have
	// since been changed to ints. We decided to maintain the non-negative check.
	if video.W < 0 {
		return fmt.Errorf("request.imp[%d].video.w must be a positive number", impIndex)
	}
	if video.H < 0 {
		return fmt.Errorf("request.imp[%d].video.h must be a positive number", impIndex)
	}
	if video.MinBitRate < 0 {
		return fmt.Errorf("request.imp[%d].video.minbitrate must be a positive number", impIndex)
	}
	if video.MaxBitRate < 0 {
		return fmt.Errorf("request.imp[%d].video.maxbitrate must be a positive number", impIndex)
	}

	return nil
}

func validateAudio(audio *openrtb2.Audio, impIndex int) error {
	if audio == nil {
		return nil
	}

	if len(audio.MIMEs) < 1 {
		return fmt.Errorf("request.imp[%d].audio.mimes must contain at least one supported MIME type", impIndex)
	}

	// The following fields were previously uints in the OpenRTB library we use, but have
	// since been changed to ints. We decided to maintain the non-negative check.
	if audio.Sequence < 0 {
		return fmt.Errorf("request.imp[%d].audio.sequence must be a positive number", impIndex)
	}
	if audio.MaxSeq < 0 {
		return fmt.Errorf("request.imp[%d].audio.maxseq must be a positive number", impIndex)
	}
	if audio.MinBitrate < 0 {
		return fmt.Errorf("request.imp[%d].audio.minbitrate must be a positive number", impIndex)
	}
	if audio.MaxBitrate < 0 {
		return fmt.Errorf("request.imp[%d].audio.maxbitrate must be a positive number", impIndex)
	}

	return nil
}

// fillAndValidateNative validates the request, and assigns the Asset IDs as recommended by the Native v1.2 spec.
func fillAndValidateNative(n *openrtb2.Native, impIndex int) error {
	if n == nil {
		return nil
	}

	if len(n.Request) == 0 {
		return fmt.Errorf("request.imp[%d].native missing required property \"request\"", impIndex)
	}
	var nativePayload nativeRequests.Request
	if err := json.Unmarshal(json.RawMessage(n.Request), &nativePayload); err != nil {
		return err
	}

	if err := validateNativeContextTypes(nativePayload.Context, nativePayload.ContextSubType, impIndex); err != nil {
		return err
	}
	if err := validateNativePlacementType(nativePayload.PlcmtType, impIndex); err != nil {
		return err
	}
	if err := fillAndValidateNativeAssets(nativePayload.Assets, impIndex); err != nil {
		return err
	}
	if err := validateNativeEventTrackers(nativePayload.EventTrackers, impIndex); err != nil {
		return err
	}

	serialized, err := json.Marshal(nativePayload)
	if err != nil {
		return err
	}
	n.Request = string(serialized)
	return nil
}

func validateNativeContextTypes(cType native1.ContextType, cSubtype native1.ContextSubType, impIndex int) error {
	if cType == 0 {
		// Context is only recommended, so none is a valid type.
		return nil
	}
	if cType < native1.ContextTypeContent || (cType > native1.ContextTypeProduct && cType < openrtb_ext.NativeExchangeSpecificLowerBound) {
		return fmt.Errorf("request.imp[%d].native.request.context is invalid. See https://iabtechlab.com/wp-content/uploads/2016/07/OpenRTB-Native-Ads-Specification-Final-1.2.pdf#page=39", impIndex)
	}
	if cSubtype < 0 {
		return fmt.Errorf("request.imp[%d].native.request.contextsubtype value can't be less than 0. See https://iabtechlab.com/wp-content/uploads/2016/07/OpenRTB-Native-Ads-Specification-Final-1.2.pdf#page=39", impIndex)
	}
	if cSubtype == 0 {
		return nil
	}
	if cSubtype >= native1.ContextSubTypeGeneral && cSubtype <= native1.ContextSubTypeUserGenerated {
		if cType != native1.ContextTypeContent && cType < openrtb_ext.NativeExchangeSpecificLowerBound {
			return fmt.Errorf("request.imp[%d].native.request.context is %d, but contextsubtype is %d. This is an invalid combination. See https://iabtechlab.com/wp-content/uploads/2016/07/OpenRTB-Native-Ads-Specification-Final-1.2.pdf#page=39", impIndex, cType, cSubtype)
		}
		return nil
	}
	if cSubtype >= native1.ContextSubTypeSocial && cSubtype <= native1.ContextSubTypeChat {
		if cType != native1.ContextTypeSocial && cType < openrtb_ext.NativeExchangeSpecificLowerBound {
			return fmt.Errorf("request.imp[%d].native.request.context is %d, but contextsubtype is %d. This is an invalid combination. See https://iabtechlab.com/wp-content/uploads/2016/07/OpenRTB-Native-Ads-Specification-Final-1.2.pdf#page=39", impIndex, cType, cSubtype)
		}
		return nil
	}
	if cSubtype >= native1.ContextSubTypeSelling && cSubtype <= native1.ContextSubTypeProductReview {
		if cType != native1.ContextTypeProduct && cType < openrtb_ext.NativeExchangeSpecificLowerBound {
			return fmt.Errorf("request.imp[%d].native.request.context is %d, but contextsubtype is %d. This is an invalid combination. See https://iabtechlab.com/wp-content/uploads/2016/07/OpenRTB-Native-Ads-Specification-Final-1.2.pdf#page=39", impIndex, cType, cSubtype)
		}
		return nil
	}
	if cSubtype >= openrtb_ext.NativeExchangeSpecificLowerBound {
		return nil
	}

	return fmt.Errorf("request.imp[%d].native.request.contextsubtype is invalid. See https://iabtechlab.com/wp-content/uploads/2016/07/OpenRTB-Native-Ads-Specification-Final-1.2.pdf#page=39", impIndex)
}

func validateNativePlacementType(pt native1.PlacementType, impIndex int) error {
	if pt == 0 {
		// Placement Type is only recommended, not required.
		return nil
	}
	if pt < native1.PlacementTypeFeed || (pt > native1.PlacementTypeRecommendationWidget && pt < openrtb_ext.NativeExchangeSpecificLowerBound) {
		return fmt.Errorf("request.imp[%d].native.request.plcmttype is invalid. See https://iabtechlab.com/wp-content/uploads/2016/07/OpenRTB-Native-Ads-Specification-Final-1.2.pdf#page=40", impIndex)
	}
	return nil
}

func fillAndValidateNativeAssets(assets []nativeRequests.Asset, impIndex int) error {
	if len(assets) < 1 {
		return fmt.Errorf("request.imp[%d].native.request.assets must be an array containing at least one object", impIndex)
	}

	assetIDs := make(map[int64]struct{}, len(assets))

	// If none of the asset IDs are defined by the caller, then prebid server should assign its own unique IDs. But
	// if the caller did assign its own asset IDs, then prebid server will respect those IDs
	assignAssetIDs := true
	for i := 0; i < len(assets); i++ {
		assignAssetIDs = assignAssetIDs && (assets[i].ID == 0)
	}

	for i := 0; i < len(assets); i++ {
		if err := validateNativeAsset(assets[i], impIndex, i); err != nil {
			return err
		}

		if assignAssetIDs {
			assets[i].ID = int64(i)
			continue
		}

		// Each asset should have a unique ID thats assigned by the caller
		if _, ok := assetIDs[assets[i].ID]; ok {
			return fmt.Errorf("request.imp[%d].native.request.assets[%d].id is already being used by another asset. Each asset ID must be unique.", impIndex, i)
		}

		assetIDs[assets[i].ID] = struct{}{}
	}

	return nil
}

func validateNativeAsset(asset nativeRequests.Asset, impIndex int, assetIndex int) error {
	assetErr := "request.imp[%d].native.request.assets[%d] must define exactly one of {title, img, video, data}"
	foundType := false

	if asset.Title != nil {
		foundType = true
		if err := validateNativeAssetTitle(asset.Title, impIndex, assetIndex); err != nil {
			return err
		}
	}

	if asset.Img != nil {
		if foundType {
			return fmt.Errorf(assetErr, impIndex, assetIndex)
		}
		foundType = true
		if err := validateNativeAssetImage(asset.Img, impIndex, assetIndex); err != nil {
			return err
		}
	}

	if asset.Video != nil {
		if foundType {
			return fmt.Errorf(assetErr, impIndex, assetIndex)
		}
		foundType = true
		if err := validateNativeAssetVideo(asset.Video, impIndex, assetIndex); err != nil {
			return err
		}
	}

	if asset.Data != nil {
		if foundType {
			return fmt.Errorf(assetErr, impIndex, assetIndex)
		}
		foundType = true
		if err := validateNativeAssetData(asset.Data, impIndex, assetIndex); err != nil {
			return err
		}
	}

	if !foundType {
		return fmt.Errorf(assetErr, impIndex, assetIndex)
	}

	return nil
}

func validateNativeEventTrackers(trackers []nativeRequests.EventTracker, impIndex int) error {
	for i := 0; i < len(trackers); i++ {
		if err := validateNativeEventTracker(trackers[i], impIndex, i); err != nil {
			return err
		}
	}
	return nil
}

func validateNativeAssetTitle(title *nativeRequests.Title, impIndex int, assetIndex int) error {
	if title.Len < 1 {
		return fmt.Errorf("request.imp[%d].native.request.assets[%d].title.len must be a positive number", impIndex, assetIndex)
	}
	return nil
}

func validateNativeEventTracker(tracker nativeRequests.EventTracker, impIndex int, eventIndex int) error {
	if tracker.Event < native1.EventTypeImpression || (tracker.Event > native1.EventTypeViewableVideo50 && tracker.Event < openrtb_ext.NativeExchangeSpecificLowerBound) {
		return fmt.Errorf("request.imp[%d].native.request.eventtrackers[%d].event is invalid. See section 7.6: https://iabtechlab.com/wp-content/uploads/2016/07/OpenRTB-Native-Ads-Specification-Final-1.2.pdf#page=43", impIndex, eventIndex)
	}
	if len(tracker.Methods) < 1 {
		return fmt.Errorf("request.imp[%d].native.request.eventtrackers[%d].method is required. See section 7.7: https://iabtechlab.com/wp-content/uploads/2016/07/OpenRTB-Native-Ads-Specification-Final-1.2.pdf#page=43", impIndex, eventIndex)
	}
	for methodIndex, method := range tracker.Methods {
		if method < native1.EventTrackingMethodImage || (method > native1.EventTrackingMethodJS && method < openrtb_ext.NativeExchangeSpecificLowerBound) {
			return fmt.Errorf("request.imp[%d].native.request.eventtrackers[%d].methods[%d] is invalid. See section 7.7: https://iabtechlab.com/wp-content/uploads/2016/07/OpenRTB-Native-Ads-Specification-Final-1.2.pdf#page=43", impIndex, eventIndex, methodIndex)
		}
	}

	return nil
}

func validateNativeAssetImage(img *nativeRequests.Image, impIndex int, assetIndex int) error {
	if img.W < 0 {
		return fmt.Errorf("request.imp[%d].native.request.assets[%d].img.w must be a positive integer", impIndex, assetIndex)
	}
	if img.H < 0 {
		return fmt.Errorf("request.imp[%d].native.request.assets[%d].img.h must be a positive integer", impIndex, assetIndex)
	}
	if img.WMin < 0 {
		return fmt.Errorf("request.imp[%d].native.request.assets[%d].img.wmin must be a positive integer", impIndex, assetIndex)
	}
	if img.HMin < 0 {
		return fmt.Errorf("request.imp[%d].native.request.assets[%d].img.hmin must be a positive integer", impIndex, assetIndex)
	}
	return nil
}

func validateNativeAssetVideo(video *nativeRequests.Video, impIndex int, assetIndex int) error {
	if len(video.MIMEs) < 1 {
		return fmt.Errorf("request.imp[%d].native.request.assets[%d].video.mimes must be an array with at least one MIME type", impIndex, assetIndex)
	}
	if video.MinDuration < 1 {
		return fmt.Errorf("request.imp[%d].native.request.assets[%d].video.minduration must be a positive integer", impIndex, assetIndex)
	}
	if video.MaxDuration < 1 {
		return fmt.Errorf("request.imp[%d].native.request.assets[%d].video.maxduration must be a positive integer", impIndex, assetIndex)
	}
	if err := validateNativeVideoProtocols(video.Protocols, impIndex, assetIndex); err != nil {
		return err
	}

	return nil
}

func validateNativeAssetData(data *nativeRequests.Data, impIndex int, assetIndex int) error {
	if data.Type < native1.DataAssetTypeSponsored || (data.Type > native1.DataAssetTypeCTAText && data.Type < 500) {
		return fmt.Errorf("request.imp[%d].native.request.assets[%d].data.type is invalid. See section 7.4: https://iabtechlab.com/wp-content/uploads/2016/07/OpenRTB-Native-Ads-Specification-Final-1.2.pdf#page=40", impIndex, assetIndex)
	}

	return nil
}

func validateNativeVideoProtocols(protocols []adcom1.MediaCreativeSubtype, impIndex int, assetIndex int) error {
	if len(protocols) < 1 {
		return fmt.Errorf("request.imp[%d].native.request.assets[%d].video.protocols must be an array with at least one element", impIndex, assetIndex)
	}
	for i := 0; i < len(protocols); i++ {
		if err := validateNativeVideoProtocol(protocols[i], impIndex, assetIndex, i); err != nil {
			return err
		}
	}
	return nil
}

func validateNativeVideoProtocol(protocol adcom1.MediaCreativeSubtype, impIndex int, assetIndex int, protocolIndex int) error {
	if protocol < adcom1.CreativeVAST10 || protocol > adcom1.CreativeDAAST10Wrapper {
		return fmt.Errorf("request.imp[%d].native.request.assets[%d].video.protocols[%d] is invalid. See Section 5.8: https://www.iab.com/wp-content/uploads/2016/03/OpenRTB-API-Specification-Version-2-5-FINAL.pdf#page=52", impIndex, assetIndex, protocolIndex)
	}
	return nil
}

func validateFormat(format *openrtb2.Format, impIndex, formatIndex int) error {
	usesHW := format.W != 0 || format.H != 0
	usesRatios := format.WMin != 0 || format.WRatio != 0 || format.HRatio != 0

	// The following fields were previously uints in the OpenRTB library we use, but have
	// since been changed to ints. We decided to maintain the non-negative check.
	if format.W < 0 {
		return fmt.Errorf("request.imp[%d].banner.format[%d].w must be a positive number", impIndex, formatIndex)
	}
	if format.H < 0 {
		return fmt.Errorf("request.imp[%d].banner.format[%d].h must be a positive number", impIndex, formatIndex)
	}
	if format.WRatio < 0 {
		return fmt.Errorf("request.imp[%d].banner.format[%d].wratio must be a positive number", impIndex, formatIndex)
	}
	if format.HRatio < 0 {
		return fmt.Errorf("request.imp[%d].banner.format[%d].hratio must be a positive number", impIndex, formatIndex)
	}
	if format.WMin < 0 {
		return fmt.Errorf("request.imp[%d].banner.format[%d].wmin must be a positive number", impIndex, formatIndex)
	}

	if usesHW && usesRatios {
		return fmt.Errorf("Request imp[%d].banner.format[%d] should define *either* {w, h} *or* {wmin, wratio, hratio}, but not both. If both are valid, send two \"format\" objects in the request.", impIndex, formatIndex)
	}
	if !usesHW && !usesRatios {
		return fmt.Errorf("Request imp[%d].banner.format[%d] should define *either* {w, h} (for static size requirements) *or* {wmin, wratio, hratio} (for flexible sizes) to be non-zero.", impIndex, formatIndex)
	}
	if usesHW && (format.W == 0 || format.H == 0) {
		return fmt.Errorf("Request imp[%d].banner.format[%d] must define non-zero \"h\" and \"w\" properties.", impIndex, formatIndex)
	}
	if usesRatios && (format.WMin == 0 || format.WRatio == 0 || format.HRatio == 0) {
		return fmt.Errorf("Request imp[%d].banner.format[%d] must define non-zero \"wmin\", \"wratio\", and \"hratio\" properties.", impIndex, formatIndex)
	}
	return nil
}

func validatePmp(pmp *openrtb2.PMP, impIndex int) error {
	if pmp == nil {
		return nil
	}

	for dealIndex, deal := range pmp.Deals {
		if deal.ID == "" {
			return fmt.Errorf("request.imp[%d].pmp.deals[%d] missing required field: \"id\"", impIndex, dealIndex)
		}
	}
	return nil
}

func (deps *endpointDeps) validateImpExt(imp *openrtb_ext.ImpWrapper, aliases map[string]string, impIndex int, hasStoredResponses bool, storedBidResp stored_responses.ImpBidderStoredResp) []error {
	if len(imp.Ext) == 0 {
		return []error{fmt.Errorf("request.imp[%d].ext is required", impIndex)}
	}

	impExt, err := imp.GetImpExt()
	if err != nil {
		return []error{err}
	}

	prebid := impExt.GetOrCreatePrebid()
	prebidModified := false

	if prebid.Bidder == nil {
		prebid.Bidder = make(map[string]json.RawMessage)
	}

	ext := impExt.GetExt()
	extModified := false

	// promote imp[].ext.BIDDER to newer imp[].ext.prebid.bidder.BIDDER location, with the later taking precedence
	for k, v := range ext {
		if isPossibleBidder(k) {
			if _, exists := prebid.Bidder[k]; !exists {
				prebid.Bidder[k] = v
				prebidModified = true
			}
			delete(ext, k)
			extModified = true
		}
	}

	if hasStoredResponses && prebid.StoredAuctionResponse == nil {
		return []error{fmt.Errorf("request validation failed. The StoredAuctionResponse.ID field must be completely present with, or completely absent from, all impressions in request. No StoredAuctionResponse data found for request.imp[%d].ext.prebid \n", impIndex)}
	}

	if len(storedBidResp) > 0 {
		if err := validateStoredBidRespAndImpExtBidders(prebid.Bidder, storedBidResp, imp.ID); err != nil {
			return []error{err}
		}
	}

	errL := []error{}

	for bidder, ext := range prebid.Bidder {
		coreBidder := bidder
		if tmp, isAlias := aliases[bidder]; isAlias {
			coreBidder = tmp
		}

		if coreBidderNormalized, isValid := deps.bidderMap[coreBidder]; isValid {
			if err := deps.paramsValidator.Validate(coreBidderNormalized, ext); err != nil {
				return []error{fmt.Errorf("request.imp[%d].ext.prebid.bidder.%s failed validation.\n%v", impIndex, bidder, err)}
			}
		} else {
			if msg, isDisabled := deps.disabledBidders[bidder]; isDisabled {
				errL = append(errL, &errortypes.BidderTemporarilyDisabled{Message: msg})
				delete(prebid.Bidder, bidder)
				prebidModified = true
			} else {
				return []error{fmt.Errorf("request.imp[%d].ext.prebid.bidder contains unknown bidder: %s. Did you forget an alias in request.ext.prebid.aliases?", impIndex, bidder)}
			}
		}
	}

	if len(prebid.Bidder) == 0 {
		errL = append(errL, fmt.Errorf("request.imp[%d].ext.prebid.bidder must contain at least one bidder", impIndex))
		return errL
	}

	if prebidModified {
		impExt.SetPrebid(prebid)
	}
	if extModified {
		impExt.SetExt(ext)
	}

	return errL
}

// isPossibleBidder determines if a bidder name is a potential real bidder.
func isPossibleBidder(bidder string) bool {
	switch openrtb_ext.BidderName(bidder) {
	case openrtb_ext.BidderReservedContext:
		return false
	case openrtb_ext.BidderReservedData:
		return false
	case openrtb_ext.BidderReservedGPID:
		return false
	case openrtb_ext.BidderReservedPrebid:
		return false
	case openrtb_ext.BidderReservedSKAdN:
		return false
	case openrtb_ext.BidderReservedTID:
		return false
	default:
		return true
	}
}

func (deps *endpointDeps) parseBidExt(req *openrtb_ext.RequestWrapper) error {
	if _, err := req.GetRequestExt(); err != nil {
		return fmt.Errorf("request.ext is invalid: %v", err)
	}
	return nil
}

func (deps *endpointDeps) validateAliases(aliases map[string]string) error {
	for alias, coreBidder := range aliases {
		if _, isCoreBidderDisabled := deps.disabledBidders[coreBidder]; isCoreBidderDisabled {
			return fmt.Errorf("request.ext.prebid.aliases.%s refers to disabled bidder: %s", alias, coreBidder)
		}

		if _, isCoreBidder := deps.bidderMap[coreBidder]; !isCoreBidder {
			return fmt.Errorf("request.ext.prebid.aliases.%s refers to unknown bidder: %s", alias, coreBidder)
		}

		if alias == coreBidder {
			return fmt.Errorf("request.ext.prebid.aliases.%s defines a no-op alias. Choose a different alias, or remove this entry.", alias)
		}
	}
	return nil
}

func (deps *endpointDeps) validateAliasesGVLIDs(aliasesGVLIDs map[string]uint16, aliases map[string]string) error {
	for alias, vendorId := range aliasesGVLIDs {

		if _, aliasExist := aliases[alias]; !aliasExist {
			return fmt.Errorf("request.ext.prebid.aliasgvlids. vendorId %d refers to unknown bidder alias: %s", vendorId, alias)
		}

		if vendorId < 1 {
			return fmt.Errorf("request.ext.prebid.aliasgvlids. Invalid vendorId %d for alias: %s. Choose a different vendorId, or remove this entry.", vendorId, alias)
		}
	}
	return nil
}

func validateRequestExt(req *openrtb_ext.RequestWrapper) error {
	reqExt, err := req.GetRequestExt()
	if err != nil {
		return err
	}

	prebid := reqExt.GetPrebid()
	if prebid != nil && prebid.Cache != nil && (prebid.Cache.Bids == nil && prebid.Cache.VastXML == nil) {
		return errors.New(`request.ext is invalid: request.ext.prebid.cache requires one of the "bids" or "vastxml" properties`)
	}

	return nil
}

func (deps *endpointDeps) validateSite(req *openrtb_ext.RequestWrapper) error {
	if req.Site == nil {
		return nil
	}

	if req.Site.ID == "" && req.Site.Page == "" {
		return errors.New("request.site should include at least one of request.site.id or request.site.page.")
	}
	siteExt, err := req.GetSiteExt()
	if err != nil {
		return err
	}
	siteAmp := siteExt.GetAmp()
	if siteAmp != nil && (*siteAmp < 0 || *siteAmp > 1) {
		return errors.New(`request.site.ext.amp must be either 1, 0, or undefined`)
	}

	return nil
}

func (deps *endpointDeps) validateApp(req *openrtb_ext.RequestWrapper) error {
	if req.App == nil {
		return nil
	}

	if req.App.ID != "" {
		if _, found := deps.cfg.BlacklistedAppMap[req.App.ID]; found {
			return &errortypes.BlacklistedApp{Message: fmt.Sprintf("Prebid-server does not process requests from App ID: %s", req.App.ID)}
		}
	}

	_, err := req.GetAppExt()
	return err
}

func (deps *endpointDeps) validateUser(req *openrtb_ext.RequestWrapper, aliases map[string]string) error {
	// The following fields were previously uints in the OpenRTB library we use, but have
	// since been changed to ints. We decided to maintain the non-negative check.
	if req != nil && req.BidRequest != nil && req.User != nil {
		if req.User.Geo != nil && req.User.Geo.Accuracy < 0 {
			return errors.New("request.user.geo.accuracy must be a positive number")
		}
	}

	userExt, err := req.GetUserExt()
	if err != nil {
		return fmt.Errorf("request.user.ext object is not valid: %v", err)
	}
	// Check if the buyeruids are valid
	prebid := userExt.GetPrebid()
	if prebid != nil {
		if len(prebid.BuyerUIDs) < 1 {
			return errors.New(`request.user.ext.prebid requires a "buyeruids" property with at least one ID defined. If none exist, then request.user.ext.prebid should not be defined.`)
		}
		for bidderName := range prebid.BuyerUIDs {
			if _, ok := deps.bidderMap[bidderName]; !ok {
				if _, ok := aliases[bidderName]; !ok {
					return fmt.Errorf("request.user.ext.%s is neither a known bidder name nor an alias in request.ext.prebid.aliases.", bidderName)
				}
			}
		}
	}
	// Check Universal User ID
	eids := userExt.GetEid()
	if eids != nil {
		if len(*eids) == 0 {
			return errors.New("request.user.ext.eids must contain at least one element or be undefined")
		}
		uniqueSources := make(map[string]struct{}, len(*eids))
		for eidIndex, eid := range *eids {
			if eid.Source == "" {
				return fmt.Errorf("request.user.ext.eids[%d] missing required field: \"source\"", eidIndex)
			}
			if _, ok := uniqueSources[eid.Source]; ok {
				return errors.New("request.user.ext.eids must contain unique sources")
			}
			uniqueSources[eid.Source] = struct{}{}

			if len(eid.UIDs) == 0 {
				return fmt.Errorf("request.user.ext.eids[%d].uids must contain at least one element or be undefined", eidIndex)
			}

			for uidIndex, uid := range eid.UIDs {
				if uid.ID == "" {
					return fmt.Errorf("request.user.ext.eids[%d].uids[%d] missing required field: \"id\"", eidIndex, uidIndex)
				}
			}
		}
	}

	return nil
}

func validateRegs(req *openrtb_ext.RequestWrapper) error {
	regsExt, err := req.GetRegExt()
	if err != nil {
		return fmt.Errorf("request.regs.ext is invalid: %v", err)
	}

	gdpr := regsExt.GetGDPR()
	if gdpr != nil && *gdpr != 0 && *gdpr != 1 {
		return errors.New("request.regs.ext.gdpr must be either 0 or 1")
	}

	return nil
}

func validateDevice(device *openrtb2.Device) error {
	if device == nil {
		return nil
	}

	// The following fields were previously uints in the OpenRTB library we use, but have
	// since been changed to ints. We decided to maintain the non-negative check.
	if device.W < 0 {
		return errors.New("request.device.w must be a positive number")
	}
	if device.H < 0 {
		return errors.New("request.device.h must be a positive number")
	}
	if device.PPI < 0 {
		return errors.New("request.device.ppi must be a positive number")
	}
	if device.Geo != nil && device.Geo.Accuracy < 0 {
		return errors.New("request.device.geo.accuracy must be a positive number")
	}

	return nil
}

func validateOrFillChannel(reqWrapper *openrtb_ext.RequestWrapper, isAmp bool) error {
	requestExt, err := reqWrapper.GetRequestExt()
	if err != nil {
		return err
	}
	requestPrebid := requestExt.GetPrebid()

	if requestPrebid == nil || requestPrebid.Channel == nil {
		fillChannel(reqWrapper, isAmp)
	} else if requestPrebid.Channel.Name == "" {
		return errors.New("ext.prebid.channel.name can't be empty")
	}
	return nil
}

func fillChannel(reqWrapper *openrtb_ext.RequestWrapper, isAmp bool) error {
	var channelName string
	requestExt, err := reqWrapper.GetRequestExt()
	if err != nil {
		return err
	}
	requestPrebid := requestExt.GetPrebid()
	if isAmp {
		channelName = ampChannel
	}
	if reqWrapper.App != nil {
		channelName = appChannel
	}
	if channelName != "" {
		if requestPrebid == nil {
			requestPrebid = &openrtb_ext.ExtRequestPrebid{}
		}
		requestPrebid.Channel = &openrtb_ext.ExtRequestPrebidChannel{Name: channelName}
		requestExt.SetPrebid(requestPrebid)
		reqWrapper.RebuildRequest()
	}
	return nil

}

func sanitizeRequest(r *openrtb_ext.RequestWrapper, ipValidator iputil.IPValidator) {
	if r.Device != nil {
		if ip, ver := iputil.ParseIP(r.Device.IP); ip == nil || ver != iputil.IPv4 || !ipValidator.IsValid(ip, ver) {
			r.Device.IP = ""
		}

		if ip, ver := iputil.ParseIP(r.Device.IPv6); ip == nil || ver != iputil.IPv6 || !ipValidator.IsValid(ip, ver) {
			r.Device.IPv6 = ""
		}
	}
}

// setFieldsImplicitly uses _implicit_ information from the httpReq to set values on bidReq.
// This function does not consume the request body, which was set explicitly, but infers certain
// OpenRTB properties from the headers and other implicit info.
//
// This function _should not_ override any fields which were defined explicitly by the caller in the request.
func (deps *endpointDeps) setFieldsImplicitly(httpReq *http.Request, r *openrtb_ext.RequestWrapper) {
	sanitizeRequest(r, deps.privateNetworkIPValidator)

	setDeviceImplicitly(httpReq, r, deps.privateNetworkIPValidator)

	// Per the OpenRTB spec: A bid request must not contain both a Site and an App object. If neither are
	// present, we'll assume it's a site request.
	if r.App == nil {
		setSiteImplicitly(httpReq, r)
	}
	setImpsImplicitly(httpReq, r.GetImp())

	setAuctionTypeImplicitly(r)
}

// setDeviceImplicitly uses implicit info from httpReq to populate bidReq.Device
func setDeviceImplicitly(httpReq *http.Request, r *openrtb_ext.RequestWrapper, ipValidtor iputil.IPValidator) {
	setIPImplicitly(httpReq, r, ipValidtor)
	setUAImplicitly(httpReq, r)
	setDoNotTrackImplicitly(httpReq, r)

}

// setAuctionTypeImplicitly sets the auction type to 1 if it wasn't on the request,
// since header bidding is generally a first-price auction.
func setAuctionTypeImplicitly(r *openrtb_ext.RequestWrapper) {
	if r.AT == 0 {
		r.AT = 1
	}
}

func setSiteImplicitly(httpReq *http.Request, r *openrtb_ext.RequestWrapper) {
	referrerCandidate := httpReq.Referer()
	if referrerCandidate == "" && r.Site != nil && r.Site.Page != "" {
		referrerCandidate = r.Site.Page // If http referer is disabled and thus has empty value - use site.page instead
	}

	if referrerCandidate != "" {
		setSitePageIfEmpty(r.Site, referrerCandidate)
		if parsedUrl, err := url.Parse(referrerCandidate); err == nil {
			setSiteDomainIfEmpty(r.Site, parsedUrl.Host)
			if publisherDomain, err := publicsuffix.EffectiveTLDPlusOne(parsedUrl.Host); err == nil {
				setSitePublisherDomainIfEmpty(r.Site, publisherDomain)
			}
		}
	}

	if r.Site != nil {
		if siteExt, err := r.GetSiteExt(); err == nil && siteExt.GetAmp() == nil {
			siteExt.SetAmp(&notAmp)
		}
	}
}

func setSitePageIfEmpty(site *openrtb2.Site, sitePage string) {
	if site == nil {
		site = &openrtb2.Site{}
	}
	if site.Page == "" {
		site.Page = sitePage
	}
}

func setSiteDomainIfEmpty(site *openrtb2.Site, siteDomain string) {
	if site.Domain == "" {
		site.Domain = siteDomain
	}
}

func setSitePublisherDomainIfEmpty(site *openrtb2.Site, publisherDomain string) {
	if site.Publisher == nil {
		site.Publisher = &openrtb2.Publisher{}
	}
	if site.Publisher.Domain == "" {
		site.Publisher.Domain = publisherDomain
	}
}

func setImpsImplicitly(httpReq *http.Request, imps []*openrtb_ext.ImpWrapper) {
	secure := int8(1)
	for i := 0; i < len(imps); i++ {
		if imps[i].Secure == nil && httputil.IsSecure(httpReq) {
			imps[i].Secure = &secure
		}
	}
}

func getJsonSyntaxError(testJSON []byte) (bool, string) {
	type JsonNode struct {
		raw   *json.RawMessage
		doc   map[string]*JsonNode
		ary   []*JsonNode
		which int
	}
	type jNode map[string]*JsonNode
	docErrdoc := &jNode{}
	docErr := json.Unmarshal(testJSON, docErrdoc)
	if uerror, ok := docErr.(*json.SyntaxError); ok {
		err := fmt.Sprintf("%s at offset %v", uerror.Error(), uerror.Offset)
		return true, err
	}
	return false, ""
}

func (deps *endpointDeps) getStoredRequests(ctx context.Context, requestJson []byte, impInfo []ImpExtPrebidData) (string, bool, map[string]json.RawMessage, map[string]json.RawMessage, []error) {
	// Parse the Stored Request IDs from the BidRequest and Imps.
	storedBidRequestId, hasStoredBidRequest, err := getStoredRequestId(requestJson)
	if err != nil {
		return "", false, nil, nil, []error{err}
	}

	// Fetch the Stored Request data
	var storedReqIds []string
	if hasStoredBidRequest {
		storedReqIds = []string{storedBidRequestId}
	}

	impStoredReqIds := make([]string, 0, len(impInfo))
	impStoredReqIdsUniqueTracker := make(map[string]struct{}, len(impInfo))
	for _, impData := range impInfo {
		if impData.ImpExtPrebid.StoredRequest != nil && len(impData.ImpExtPrebid.StoredRequest.ID) > 0 {
			storedImpId := impData.ImpExtPrebid.StoredRequest.ID
			if _, present := impStoredReqIdsUniqueTracker[storedImpId]; !present {
				impStoredReqIds = append(impStoredReqIds, storedImpId)
				impStoredReqIdsUniqueTracker[storedImpId] = struct{}{}
			}
		}
	}

	storedRequests, storedImps, errs := deps.storedReqFetcher.FetchRequests(ctx, storedReqIds, impStoredReqIds)
	if len(errs) != 0 {
<<<<<<< HEAD
		return "", false, nil, nil, []error{err}
=======
		return "", false, nil, nil, errs
>>>>>>> dd909bab
	}

	return storedBidRequestId, hasStoredBidRequest, storedRequests, storedImps, errs
}

func (deps *endpointDeps) processStoredRequests(requestJson []byte, impInfo []ImpExtPrebidData, storedRequests map[string]json.RawMessage, storedImps map[string]json.RawMessage, storedBidRequestId string, hasStoredBidRequest bool) ([]byte, map[string]exchange.ImpExtInfo, []error) {
	bidRequestID, err := getBidRequestID(storedRequests[storedBidRequestId])
	if err != nil {
		return nil, nil, []error{err}
	}

	// Apply the Stored BidRequest, if it exists
	resolvedRequest := requestJson

	if hasStoredBidRequest {
		isAppRequest, err := checkIfAppRequest(requestJson)
		if err != nil {
			return nil, nil, []error{err}
		}
		if (deps.cfg.GenerateRequestID && isAppRequest) || bidRequestID == "{{UUID}}" {
			uuidPatch, err := generateUuidForBidRequest(deps.uuidGenerator)
			if err != nil {
				return nil, nil, []error{err}
			}
			uuidPatch, err = jsonpatch.MergePatch(storedRequests[storedBidRequestId], uuidPatch)
			if err != nil {
				errL := storedRequestErrorChecker(requestJson, storedRequests, storedBidRequestId)
				return nil, nil, errL
			}
			resolvedRequest, err = jsonpatch.MergePatch(requestJson, uuidPatch)
			if err != nil {
				errL := storedRequestErrorChecker(requestJson, storedRequests, storedBidRequestId)
				return nil, nil, errL
			}
		} else {
			resolvedRequest, err = jsonpatch.MergePatch(storedRequests[storedBidRequestId], requestJson)
			if err != nil {
				errL := storedRequestErrorChecker(requestJson, storedRequests, storedBidRequestId)
				return nil, nil, errL
			}
		}
	}

	// Apply default aliases, if they are provided
	if deps.defaultRequest {
		aliasedRequest, err := jsonpatch.MergePatch(deps.defReqJSON, resolvedRequest)
		if err != nil {
			hasErr, Err := getJsonSyntaxError(resolvedRequest)
			if hasErr {
				err = fmt.Errorf("Invalid JSON in Incoming Request: %s", Err)
			} else {
				hasErr, Err = getJsonSyntaxError(deps.defReqJSON)
				if hasErr {
					err = fmt.Errorf("Invalid JSON in Default Request Settings: %s", Err)
				}
			}
			return nil, nil, []error{err}
		}
		resolvedRequest = aliasedRequest
	}

	// Apply any Stored Imps, if they exist. Since the JSON Merge Patch overrides arrays,
	// and Prebid Server defers to the HTTP Request to resolve conflicts, it's safe to
	// assume that the request.imp data did not change when applying the Stored BidRequest.
	impExtInfoMap := make(map[string]exchange.ImpExtInfo, len(impInfo))
	resolvedImps := make([]json.RawMessage, 0, len(impInfo))
	for i, impData := range impInfo {
		if impData.ImpExtPrebid.StoredRequest != nil && len(impData.ImpExtPrebid.StoredRequest.ID) > 0 {
			resolvedImp, err := jsonpatch.MergePatch(storedImps[impData.ImpExtPrebid.StoredRequest.ID], impData.Imp)

			if err != nil {
				hasErr, errMessage := getJsonSyntaxError(impData.Imp)
				if hasErr {
					err = fmt.Errorf("Invalid JSON in Imp[%d] of Incoming Request: %s", i, errMessage)
				} else {
					hasErr, errMessage = getJsonSyntaxError(storedImps[impData.ImpExtPrebid.StoredRequest.ID])
					if hasErr {
						err = fmt.Errorf("imp.ext.prebid.storedrequest.id %s: Stored Imp has Invalid JSON: %s", impData.ImpExtPrebid.StoredRequest.ID, errMessage)
					}
				}
				return nil, nil, []error{err}
			}
			resolvedImps = append(resolvedImps, resolvedImp)
			impId, err := jsonparser.GetString(resolvedImp, "id")
			if err != nil {
				return nil, nil, []error{err}
			}

			echoVideoAttributes := false
			if impData.ImpExtPrebid.Options != nil {
				echoVideoAttributes = impData.ImpExtPrebid.Options.EchoVideoAttrs
			}

			// Extract Passthrough from Merged Imp
			passthrough, _, _, err := jsonparser.Get(resolvedImp, "ext", "prebid", "passthrough")
			if err != nil && err != jsonparser.KeyPathNotFoundError {
				return nil, nil, []error{err}
			}
			impExtInfoMap[impId] = exchange.ImpExtInfo{EchoVideoAttrs: echoVideoAttributes, StoredImp: storedImps[impData.ImpExtPrebid.StoredRequest.ID], Passthrough: passthrough}

		} else {
			resolvedImps = append(resolvedImps, impData.Imp)
			impId, err := jsonparser.GetString(impData.Imp, "id")
			if err != nil {
				if err == jsonparser.KeyPathNotFoundError {
					err = fmt.Errorf("request.imp[%d] missing required field: \"id\"\n", i)
				}
				return nil, nil, []error{err}
			}
			impExtInfoMap[impId] = exchange.ImpExtInfo{Passthrough: impData.ImpExtPrebid.Passthrough}
		}
	}
	if len(resolvedImps) > 0 {
		newImpJson, err := json.Marshal(resolvedImps)
		if err != nil {
			return nil, nil, []error{err}
		}
		resolvedRequest, err = jsonparser.Set(resolvedRequest, newImpJson, "imp")
		if err != nil {
			return nil, nil, []error{err}
		}
	}

	return resolvedRequest, impExtInfoMap, nil
}

// parseImpInfo parses the request JSON and returns impression and unmarshalled imp.ext.prebid
func parseImpInfo(requestJson []byte) (impData []ImpExtPrebidData, errs []error) {
	if impArray, dataType, _, err := jsonparser.Get(requestJson, "imp"); err == nil && dataType == jsonparser.Array {
		_, err = jsonparser.ArrayEach(impArray, func(imp []byte, _ jsonparser.ValueType, _ int, err error) {
			impExtData, _, _, err := jsonparser.Get(imp, "ext", "prebid")
			var impExtPrebid openrtb_ext.ExtImpPrebid
			if impExtData != nil {
				if err := json.Unmarshal(impExtData, &impExtPrebid); err != nil {
					errs = append(errs, err)
				}
			}
			newImpData := ImpExtPrebidData{imp, impExtPrebid}
			impData = append(impData, newImpData)
		})
	}
	return
}

type ImpExtPrebidData struct {
	Imp          json.RawMessage
	ImpExtPrebid openrtb_ext.ExtImpPrebid
}

// getStoredRequestId parses a Stored Request ID from some json, without doing a full (slow) unmarshal.
// It returns the ID, true/false whether a stored request key existed, and an error if anything went wrong
// (e.g. malformed json, id not a string, etc).
func getStoredRequestId(data []byte) (string, bool, error) {
	// These keys must be kept in sync with openrtb_ext.ExtStoredRequest
	storedRequestId, dataType, _, err := jsonparser.Get(data, "ext", openrtb_ext.PrebidExtKey, "storedrequest", "id")

	if dataType == jsonparser.NotExist {
		return "", false, nil
	}
	if err != nil {
		return "", false, err
	}
	if dataType != jsonparser.String {
		return "", true, errors.New("ext.prebid.storedrequest.id must be a string")
	}
	return string(storedRequestId), true, nil
}

func getBidRequestID(data json.RawMessage) (string, error) {
	bidRequestID, dataType, _, err := jsonparser.Get(data, "id")
	if dataType == jsonparser.NotExist {
		return "", nil
	}
	if err != nil {
		return "", err
	}
	return string(bidRequestID), nil
}

// setIPImplicitly sets the IP address on bidReq, if it's not explicitly defined and we can figure it out.
func setIPImplicitly(httpReq *http.Request, r *openrtb_ext.RequestWrapper, ipValidator iputil.IPValidator) {
	if r.Device == nil || (r.Device.IP == "" && r.Device.IPv6 == "") {
		if ip, ver := httputil.FindIP(httpReq, ipValidator); ip != nil {
			switch ver {
			case iputil.IPv4:
				if r.Device == nil {
					r.Device = &openrtb2.Device{}
				}
				r.Device.IP = ip.String()
			case iputil.IPv6:
				if r.Device == nil {
					r.Device = &openrtb2.Device{}
				}
				r.Device.IPv6 = ip.String()
			}
		}
	}
}

// setUAImplicitly sets the User Agent on bidReq, if it's not explicitly defined and it's defined on the request.
func setUAImplicitly(httpReq *http.Request, r *openrtb_ext.RequestWrapper) {
	if r.Device == nil || r.Device.UA == "" {
		if ua := httpReq.UserAgent(); ua != "" {
			if r.Device == nil {
				r.Device = &openrtb2.Device{}
			}
			r.Device.UA = ua
		}
	}
}

func setDoNotTrackImplicitly(httpReq *http.Request, r *openrtb_ext.RequestWrapper) {
	if r.Device == nil || r.Device.DNT == nil {
		dnt := httpReq.Header.Get(dntKey)
		if dnt == "0" || dnt == "1" {
			if r.Device == nil {
				r.Device = &openrtb2.Device{}
			}

			switch dnt {
			case "0":
				r.Device.DNT = &dntDisabled
			case "1":
				r.Device.DNT = &dntEnabled
			}
		}
	}
}

// Write(return) errors to the client, if any. Returns true if errors were found.
func writeError(errs []error, w http.ResponseWriter, labels *metrics.Labels) bool {
	var rc bool = false
	if len(errs) > 0 {
		httpStatus := http.StatusBadRequest
		metricsStatus := metrics.RequestStatusBadInput
		for _, err := range errs {
			erVal := errortypes.ReadCode(err)
			if erVal == errortypes.BlacklistedAppErrorCode || erVal == errortypes.BlacklistedAcctErrorCode {
				httpStatus = http.StatusServiceUnavailable
				metricsStatus = metrics.RequestStatusBlacklisted
				break
			} else if erVal == errortypes.MalformedAcctErrorCode {
				httpStatus = http.StatusInternalServerError
				metricsStatus = metrics.RequestStatusAccountConfigErr
				break
			}
		}
		w.WriteHeader(httpStatus)
		labels.RequestStatus = metricsStatus
		for _, err := range errs {
			w.Write([]byte(fmt.Sprintf("Invalid request: %s\n", err.Error())))
		}
		rc = true
	}
	return rc
}

// Returns the account ID for the request
func getAccountID(pub *openrtb2.Publisher) string {
	if pub != nil {
		if pub.Ext != nil {
			var pubExt openrtb_ext.ExtPublisher
			err := json.Unmarshal(pub.Ext, &pubExt)
			if err == nil && pubExt.Prebid != nil && pubExt.Prebid.ParentAccount != nil && *pubExt.Prebid.ParentAccount != "" {
				return *pubExt.Prebid.ParentAccount
			}
		}
		if pub.ID != "" {
			return pub.ID
		}
	}
	return metrics.PublisherUnknown
}

<<<<<<< HEAD
// Returns the account from the request
func getAccountIdFromRawRequest(hasStoredRequest bool, storedRequest json.RawMessage, originalRequest []byte) (string, bool, []error) {
	var accountId string
	var isAppReq bool
	var err error

=======
func getAccountIdFromRawRequest(hasStoredRequest bool, storedRequest json.RawMessage, originalRequest []byte) (string, bool, []error) {
>>>>>>> dd909bab
	request := originalRequest
	if hasStoredRequest {
		request = storedRequest
	}

<<<<<<< HEAD
	accountId, isAppReq, err = searchAccountId(request)
=======
	accountId, isAppReq, err := searchAccountId(request)
>>>>>>> dd909bab
	if err != nil {
		return "", isAppReq, []error{err}
	}

<<<<<<< HEAD
=======
	// In case the stored request did not have account data we specifically search it in the original request
	if accountId == "" && hasStoredRequest {
		accountId, _, err = searchAccountId(originalRequest)
		if err != nil {
			return "", isAppReq, []error{err}
		}
	}

>>>>>>> dd909bab
	if accountId == "" {
		return metrics.PublisherUnknown, isAppReq, nil
	}

	return accountId, isAppReq, nil
}

func searchAccountId(request []byte) (string, bool, error) {
<<<<<<< HEAD
	queries := [...]struct {
		isApp bool
		key   []string
	}{
		{true, []string{"app", "publisher", "ext", openrtb_ext.PrebidExtKey, "parentAccount"}},
		{true, []string{"app", "publisher", "id"}},
		{false, []string{"site", "publisher", "ext", openrtb_ext.PrebidExtKey, "parentAccount"}},
		{false, []string{"site", "publisher", "id"}},
	}
	for _, query := range queries {
		accountId, exists, err := getStringValueFromRequest(request, query.key)
		if err != nil {
			return "", query.isApp, err
		}
		if exists {
			return accountId, query.isApp, nil
=======
	for _, path := range accountIdSearchPath {
		accountId, exists, err := getStringValueFromRequest(request, path.key)
		if err != nil {
			return "", path.isApp, err
		}
		if exists {
			return accountId, path.isApp, nil
>>>>>>> dd909bab
		}
	}
	return "", false, nil
}

func getStringValueFromRequest(request []byte, key []string) (string, bool, error) {
	val, dataType, _, err := jsonparser.Get(request, key...)
	if dataType == jsonparser.NotExist {
		return "", false, nil
	}
	if err != nil {
		return "", false, err
	}
	if dataType != jsonparser.String {
		return "", true, fmt.Errorf("%s must be a string", strings.Join(key, "."))
	}
	return string(val), true, nil
}

func storedRequestErrorChecker(requestJson []byte, storedRequests map[string]json.RawMessage, storedBidRequestId string) []error {
	if hasErr, syntaxErr := getJsonSyntaxError(requestJson); hasErr {
		return []error{fmt.Errorf("Invalid JSON in Incoming Request: %s", syntaxErr)}
	}
	if hasErr, syntaxErr := getJsonSyntaxError(storedRequests[storedBidRequestId]); hasErr {
		return []error{fmt.Errorf("ext.prebid.storedrequest.id refers to Stored Request %s which contains Invalid JSON: %s", storedBidRequestId, syntaxErr)}
	}
	return nil
}

func generateUuidForBidRequest(uuidGenerator uuidutil.UUIDGenerator) ([]byte, error) {
	newBidRequestID, err := uuidGenerator.Generate()
	if err != nil {
		return nil, err
	}
	return []byte(`{"id":"` + newBidRequestID + `"}`), nil
}

func (deps *endpointDeps) setIntegrationType(req *openrtb_ext.RequestWrapper, account *config.Account) error {
	reqExt, err := req.GetRequestExt()
	if err != nil {
		return err
	}
	reqPrebid := reqExt.GetPrebid()

	if account == nil || account.DefaultIntegration == "" {
		return nil
	}
	if reqPrebid == nil {
		reqPrebid = &openrtb_ext.ExtRequestPrebid{Integration: account.DefaultIntegration}
		reqExt.SetPrebid(reqPrebid)
	} else if reqPrebid.Integration == "" {
		reqPrebid.Integration = account.DefaultIntegration
		reqExt.SetPrebid(reqPrebid)
	}
	return nil
}

func checkIfAppRequest(request []byte) (bool, error) {
	requestApp, dataType, _, err := jsonparser.Get(request, "app")
	if dataType == jsonparser.NotExist {
		return false, nil
	}
	if err != nil {
		return false, err
	}
	if requestApp != nil {
		return true, nil
	}
	return false, nil
}

func validateStoredBidRespAndImpExtBidders(bidderExts map[string]json.RawMessage, storedBidResp stored_responses.ImpBidderStoredResp, impId string) error {
	if bidResponses, ok := storedBidResp[impId]; ok {
		if len(bidResponses) != len(bidderExts) {
			return generateStoredBidResponseValidationError(impId)
		}

		for bidderName := range bidResponses {
			if _, present := bidderExts[bidderName]; !present {
				return generateStoredBidResponseValidationError(impId)
			}
		}
	}
	return nil
}

func generateStoredBidResponseValidationError(impID string) error {
	return fmt.Errorf("request validation failed. Stored bid responses are specified for imp %s. Bidders specified in imp.ext should match with bidders specified in imp.ext.prebid.storedbidresponse", impID)
}<|MERGE_RESOLUTION|>--- conflicted
+++ resolved
@@ -96,11 +96,7 @@
 		IPv6PrivateNetworks: cfg.RequestValidation.IPv6PrivateNetworksParsed,
 	}
 
-<<<<<<< HEAD
-	hookExecutor := hookexecution.NewHookExecutor(hookExecutionPlanBuilder, hookexecution.EndpointAuction, met)
-=======
 	hookExecutor := hookexecution.NewHookExecutor(hookExecutionPlanBuilder, hookexecution.EndpointAuction, metricsEngine)
->>>>>>> dd909bab
 
 	return httprouter.Handle((&endpointDeps{
 		uuidGenerator,
@@ -194,11 +190,7 @@
 	}
 
 	usersyncs := usersync.ParseCookieFromRequest(r, &(deps.cfg.HostCookie))
-<<<<<<< HEAD
-	if req.App == nil {
-=======
 	if req.Site != nil {
->>>>>>> dd909bab
 		if usersyncs.HasAnyLiveSyncs() {
 			labels.CookieFlag = metrics.CookieFlagYes
 		} else {
@@ -253,19 +245,6 @@
 	} else if isRejectErr {
 		labels, ao = rejectAuctionRequest(*rejectErr, w, req.BidRequest, labels, ao)
 		return
-<<<<<<< HEAD
-	}
-
-	labels, ao = sendAuctionResponse(w, response, labels, ao)
-}
-
-func rejectAuctionRequest(rejectErr hookexecution.RejectError, w http.ResponseWriter, request *openrtb2.BidRequest, labels metrics.Labels, ao analytics.AuctionObject) (metrics.Labels, analytics.AuctionObject) {
-	response := &openrtb2.BidResponse{NBR: openrtb3.NoBidReason(rejectErr.NBR).Ptr()}
-	if request != nil {
-		response.ID = request.ID
-	}
-
-=======
 	}
 
 	labels, ao = sendAuctionResponse(w, response, labels, ao)
@@ -283,23 +262,18 @@
 		response.ID = request.ID
 	}
 
->>>>>>> dd909bab
 	ao.Response = response
 	ao.Errors = append(ao.Errors, rejectErr)
 
 	return sendAuctionResponse(w, response, labels, ao)
 }
 
-<<<<<<< HEAD
-func sendAuctionResponse(w http.ResponseWriter, response *openrtb2.BidResponse, labels metrics.Labels, ao analytics.AuctionObject) (metrics.Labels, analytics.AuctionObject) {
-=======
 func sendAuctionResponse(
 	w http.ResponseWriter,
 	response *openrtb2.BidResponse,
 	labels metrics.Labels,
 	ao analytics.AuctionObject,
 ) (metrics.Labels, analytics.AuctionObject) {
->>>>>>> dd909bab
 	// Fixes #231
 	enc := json.NewEncoder(w)
 	enc.SetEscapeHTML(false)
@@ -388,14 +362,8 @@
 	}
 
 	// Look up account
-<<<<<<< HEAD
-	account, acctIDErrs := accountService.GetAccount(ctx, deps.cfg, deps.accounts, accountId)
-	if len(acctIDErrs) > 0 {
-		errs = append(errs, acctIDErrs...)
-=======
 	account, errs = accountService.GetAccount(ctx, deps.cfg, deps.accounts, accountId)
 	if len(errs) > 0 {
->>>>>>> dd909bab
 		return
 	}
 
@@ -404,11 +372,6 @@
 	if rejectErr != nil {
 		errs = []error{rejectErr}
 		if err = json.Unmarshal(requestJson, req.BidRequest); err != nil {
-<<<<<<< HEAD
-			glog.Errorf("Failed to unmarshal BidRequest during entrypoint rejection: %s", err)
-		}
-		return
-=======
 			glog.Errorf("Failed to unmarshal BidRequest during raw auction stage rejection: %s", err)
 		}
 		return
@@ -424,7 +387,6 @@
 		if len(errs) > 0 {
 			return
 		}
->>>>>>> dd909bab
 	}
 
 	// Fetch the Stored Request data and merge it into the HTTP request.
@@ -1810,11 +1772,7 @@
 
 	storedRequests, storedImps, errs := deps.storedReqFetcher.FetchRequests(ctx, storedReqIds, impStoredReqIds)
 	if len(errs) != 0 {
-<<<<<<< HEAD
-		return "", false, nil, nil, []error{err}
-=======
 		return "", false, nil, nil, errs
->>>>>>> dd909bab
 	}
 
 	return storedBidRequestId, hasStoredBidRequest, storedRequests, storedImps, errs
@@ -2089,32 +2047,17 @@
 	return metrics.PublisherUnknown
 }
 
-<<<<<<< HEAD
-// Returns the account from the request
 func getAccountIdFromRawRequest(hasStoredRequest bool, storedRequest json.RawMessage, originalRequest []byte) (string, bool, []error) {
-	var accountId string
-	var isAppReq bool
-	var err error
-
-=======
-func getAccountIdFromRawRequest(hasStoredRequest bool, storedRequest json.RawMessage, originalRequest []byte) (string, bool, []error) {
->>>>>>> dd909bab
 	request := originalRequest
 	if hasStoredRequest {
 		request = storedRequest
 	}
 
-<<<<<<< HEAD
-	accountId, isAppReq, err = searchAccountId(request)
-=======
 	accountId, isAppReq, err := searchAccountId(request)
->>>>>>> dd909bab
 	if err != nil {
 		return "", isAppReq, []error{err}
 	}
 
-<<<<<<< HEAD
-=======
 	// In case the stored request did not have account data we specifically search it in the original request
 	if accountId == "" && hasStoredRequest {
 		accountId, _, err = searchAccountId(originalRequest)
@@ -2123,7 +2066,6 @@
 		}
 	}
 
->>>>>>> dd909bab
 	if accountId == "" {
 		return metrics.PublisherUnknown, isAppReq, nil
 	}
@@ -2132,24 +2074,6 @@
 }
 
 func searchAccountId(request []byte) (string, bool, error) {
-<<<<<<< HEAD
-	queries := [...]struct {
-		isApp bool
-		key   []string
-	}{
-		{true, []string{"app", "publisher", "ext", openrtb_ext.PrebidExtKey, "parentAccount"}},
-		{true, []string{"app", "publisher", "id"}},
-		{false, []string{"site", "publisher", "ext", openrtb_ext.PrebidExtKey, "parentAccount"}},
-		{false, []string{"site", "publisher", "id"}},
-	}
-	for _, query := range queries {
-		accountId, exists, err := getStringValueFromRequest(request, query.key)
-		if err != nil {
-			return "", query.isApp, err
-		}
-		if exists {
-			return accountId, query.isApp, nil
-=======
 	for _, path := range accountIdSearchPath {
 		accountId, exists, err := getStringValueFromRequest(request, path.key)
 		if err != nil {
@@ -2157,7 +2081,6 @@
 		}
 		if exists {
 			return accountId, path.isApp, nil
->>>>>>> dd909bab
 		}
 	}
 	return "", false, nil
