--- conflicted
+++ resolved
@@ -317,28 +317,16 @@
 		return errL
 	}
 
-<<<<<<< HEAD
-	if policy, err := ccpa.ReadPolicy(req); err == nil {
-		if err := policy.Validate(); err != nil {
-			errL = append(errL, &errortypes.Warning{Message: fmt.Sprintf("CCPA value is invalid and will be ignored. (%s)", err.Error())})
-		}
-	} else {
-		errL = append(errL, err)
-=======
-	ccpaPolicy, ccpaPolicyErr := ccpa.ReadPolicy(req)
-	if ccpaPolicyErr != nil {
-		errL = append(errL, ccpaPolicyErr)
+	if policy, err := ccpa.ReadPolicy(req); err != nil {
+		errL = append(errL, errL...)
 		return errL
-	}
-
-	if err := ccpaPolicy.Validate(); err != nil {
+	} else if err := policy.Validate(); err != nil {
 		errL = append(errL, &errortypes.InvalidPrivacyConsent{Message: fmt.Sprintf("CCPA consent is invalid and will be ignored. (%v)", err)})
 
-		ccpaPolicy.Value = ""
-		if err := ccpaPolicy.Write(req); err != nil {
+		policy.Value = ""
+		if err := policy.Write(req); err != nil {
 			errL = append(errL, fmt.Errorf("Unable to remove invalid CCPA consent from the request. (%v)", err))
 		}
->>>>>>> 9c79ee48
 	}
 
 	impIDs := make(map[string]int, len(req.Imp))
