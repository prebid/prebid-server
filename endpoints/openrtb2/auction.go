package openrtb2

import (
	"context"
	"encoding/json"
	"errors"
	"fmt"
	"io"
	"io/ioutil"
	"net/http"
	"net/url"
	"strconv"
	"time"

	"github.com/buger/jsonparser"
	"github.com/evanphx/json-patch"
	"github.com/golang/glog"
	"github.com/julienschmidt/httprouter"
	"github.com/mssola/user_agent"
	"github.com/mxmCherry/openrtb"
	a "github.com/prebid/prebid-server/analytics"
	"github.com/prebid/prebid-server/config"
	"github.com/prebid/prebid-server/exchange"
	"github.com/prebid/prebid-server/openrtb_ext"
	"github.com/prebid/prebid-server/pbs"
	"github.com/prebid/prebid-server/pbsmetrics"
	"github.com/prebid/prebid-server/prebid"
	"github.com/prebid/prebid-server/stored_requests"
	"golang.org/x/net/publicsuffix"
)

<<<<<<< HEAD
func NewEndpoint(ex exchange.Exchange, validator openrtb_ext.BidderParamValidator, requestsById stored_requests.Fetcher, cfg *config.Configuration, met *pbsmetrics.Metrics, module *a.PBSAnalyticsModule) (httprouter.Handle, error) {
=======
const defaultRequestTimeoutMillis = 5000
const storedRequestTimeoutMillis = 50

func NewEndpoint(ex exchange.Exchange, validator openrtb_ext.BidderParamValidator, requestsById stored_requests.Fetcher, cfg *config.Configuration, met *pbsmetrics.Metrics) (httprouter.Handle, error) {
>>>>>>> 78d59e78
	if ex == nil || validator == nil || requestsById == nil || cfg == nil || met == nil {
		return nil, errors.New("NewEndpoint requires non-nil arguments.")
	}

	return httprouter.Handle((&endpointDeps{ex, validator, requestsById, cfg, met, module}).Auction), nil
}

type endpointDeps struct {
	ex               exchange.Exchange
	paramsValidator  openrtb_ext.BidderParamValidator
	storedReqFetcher stored_requests.Fetcher
	cfg              *config.Configuration
	metrics          *pbsmetrics.Metrics
	analytics        *a.PBSAnalyticsModule
}

func (deps *endpointDeps) Auction(w http.ResponseWriter, r *http.Request, _ httprouter.Params) {
	// Prebid Server interprets request.tmax to be the maximum amount of time that a caller is willing
	// to wait for bids. However, tmax may be defined in the Stored Request data.
	//
	// If so, then the trip to the backend might use a significant amount of this time.
	// We can respect timeouts more accurately if we note the *real* start time, and use it
	// to compute the auction timeout.
	start := time.Now()
	deps.metrics.RequestMeter.Mark(1)
	deps.metrics.ORTBRequestMeter.Mark(1)

	isSafari := false
	if ua := user_agent.New(r.Header.Get("User-Agent")); ua != nil {
		name, _ := ua.Browser()
		if name == "Safari" {
			isSafari = true
			deps.metrics.SafariRequestMeter.Mark(1)
		}
	}

<<<<<<< HEAD
	req, ctx, cancel, errL := deps.parseRequest(r)
	var ao a.AuctionObject
	if deps.analytics!=nil {
		ao = a.AuctionObject{
			Request:   *req,
			Status:    http.StatusOK,
			Type:      a.AUCTION,
			Error:     make([]error, 0),
			UserAgent: r.UserAgent(),
		}
	}

	defer cancel() // Safe because parseRequest returns a no-op even if errors are present.
=======
	req, errL := deps.parseRequest(r)

>>>>>>> 78d59e78
	if len(errL) > 0 {
		w.WriteHeader(http.StatusBadRequest)
		for _, err := range errL {
			w.Write([]byte(fmt.Sprintf("Invalid request format: %s\n", err.Error())))
		}
		deps.metrics.ErrorMeter.Mark(1)
		if deps.analytics!=nil {
			ao.Error = make([]error, len(errL))
			ao.Status = http.StatusBadRequest
			copy(ao.Error, errL)
			(*deps.analytics).LogAuctionObject(&ao)
		}
		return
	}

	ctx := context.Background()
	cancel := func() {}
	if req.TMax > 0 {
		ctx, cancel = context.WithDeadline(ctx, start.Add(time.Duration(req.TMax)*time.Millisecond))
	} else {
		ctx, cancel = context.WithDeadline(ctx, start.Add(time.Duration(defaultRequestTimeoutMillis)*time.Millisecond))
	}
	defer cancel()

	usersyncs := pbs.ParsePBSCookieFromRequest(r, &(deps.cfg.HostCookie.OptOutCookie))
	if req.App != nil {
		deps.metrics.AppRequestMeter.Mark(1)
	} else if usersyncs.LiveSyncCount() == 0 {
		deps.metrics.NoCookieMeter.Mark(1)
		if isSafari {
			deps.metrics.SafariNoCookieMeter.Mark(1)
		}
	}

	response, err := deps.ex.HoldAuction(ctx, req, usersyncs, &ao)
	if err != nil {
		w.WriteHeader(http.StatusInternalServerError)
		fmt.Fprintf(w, "Critical error while running the auction: %v", err)
		glog.Errorf("/openrtb2/auction Critical error: %v", err)
		if deps.analytics!=nil{
			ao.Status = http.StatusInternalServerError
			ao.Error = append(ao.Error, err)
			(*deps.analytics).LogAuctionObject(&ao)
		}
		return
	}

	// Fixes #231
	enc := json.NewEncoder(w)
	enc.SetEscapeHTML(false)
	if deps.analytics!=nil {
		ao.Response = *response
		(*deps.analytics).LogAuctionObject(&ao)
	}

	// If an error happens when encoding the response, there isn't much we can do.
	// If we've sent _any_ bytes, then Go would have sent the 200 status code first.
	// That status code can't be un-sent... so the best we can do is log the error.
	if err := enc.Encode(response); err != nil {
		glog.Errorf("/openrtb2/auction Error encoding response: %v", err)
	}
}

// parseRequest turns the HTTP request into an OpenRTB request. This is guaranteed to return:
//
//   - A context which times out appropriately, given the request.
//   - A cancellation function which should be called if the auction finishes early.
//
// If the errors list is empty, then the returned request will be valid according to the OpenRTB 2.5 spec.
// In case of "strong recommendations" in the spec, it tends to be restrictive. If a better workaround is
// possible, it will return errors with messages that suggest improvements.
//
// If the errors list has at least one element, then no guarantees are made about the returned request.
func (deps *endpointDeps) parseRequest(httpRequest *http.Request) (req *openrtb.BidRequest, errs []error) {
	req = &openrtb.BidRequest{}
	errs = nil

	// Pull the request body into a buffer, so we have it for later usage.
	lr := &io.LimitedReader{
		R: httpRequest.Body,
		N: deps.cfg.MaxRequestSize,
	}
	requestJson, err := ioutil.ReadAll(lr)
	if err != nil {
		errs = []error{err}
		return
	}
	// If the request size was too large, read through the rest of the request body so that the connection can be reused.
	if lr.N <= 0 {
		if written, err := io.Copy(ioutil.Discard, httpRequest.Body); written > 0 || err != nil {
			errs = []error{fmt.Errorf("Request size exceeded max size of %d bytes.", deps.cfg.MaxRequestSize)}
			return
		}
	}

	timeout := parseTimeout(requestJson, time.Duration(storedRequestTimeoutMillis)*time.Millisecond)
	ctx, cancel := context.WithTimeout(context.Background(), timeout)
	defer cancel()

	// Fetch the Stored Request data and merge it into the HTTP request.
	if requestJson, errs = deps.processStoredRequests(ctx, requestJson); len(errs) > 0 {
		return
	}

	if err := json.Unmarshal(requestJson, req); err != nil {
		errs = []error{err}
		return
	}

	// Populate any "missing" OpenRTB fields with info from other sources, (e.g. HTTP request headers).
	deps.setFieldsImplicitly(httpRequest, req)

	if err := deps.validateRequest(req); err != nil {
		errs = []error{err}
		return
	}

	return
}

// parseTimeout returns parses tmax from the requestJson, or returns the default if it doesn't exist.
//
// requestJson should be the content of the POST body.
//
// If the request defines tmax explicitly, then this will return that duration in milliseconds.
// If not, it will return the default timeout.
func parseTimeout(requestJson []byte, defaultTimeout time.Duration) time.Duration {
	if tmax, dataType, _, err := jsonparser.Get(requestJson, "tmax"); dataType != jsonparser.NotExist && err == nil {
		if tmaxInt, err := strconv.Atoi(string(tmax)); err == nil && tmaxInt > 0 {
			return time.Duration(tmaxInt) * time.Millisecond
		}
	}
	return defaultTimeout
}

func (deps *endpointDeps) validateRequest(req *openrtb.BidRequest) error {
	if req.ID == "" {
		return errors.New("request missing required field: \"id\"")
	}

	if req.TMax < 0 {
		return fmt.Errorf("request.tmax must be nonnegative. Got %d", req.TMax)
	}

	if len(req.Imp) < 1 {
		return errors.New("request.imp must contain at least one element.")
	}

	for index, imp := range req.Imp {
		if err := deps.validateImp(&imp, index); err != nil {
			return err
		}
	}

	if (req.Site == nil && req.App == nil) || (req.Site != nil && req.App != nil) {
		return errors.New("request.site or request.app must be defined, but not both.")
	}

	if err := deps.validateSite(req.Site); err != nil {
		return err
	}

	if err := validateUser(req.User); err != nil {
		return err
	}

	if err := deps.validateBidRequestExt(req.Ext); err != nil {
		return err
	}

	return nil
}

func (deps *endpointDeps) validateImp(imp *openrtb.Imp, index int) error {
	if imp.ID == "" {
		return fmt.Errorf("request.imp[%d] missing required field: \"id\"", index)
	}

	if len(imp.Metric) != 0 {
		return errors.New("request.imp[%d].metric is not yet supported by prebid-server. Support may be added in the future.")
	}

	if imp.Banner == nil && imp.Video == nil && imp.Audio == nil && imp.Native == nil {
		return errors.New("request.imp[%d] must contain at least one of \"banner\", \"video\", \"audio\", or \"native\"")
	}

	if err := validateBanner(imp.Banner, index); err != nil {
		return err
	}

	if imp.Video != nil {
		if len(imp.Video.MIMEs) < 1 {
			return fmt.Errorf("request.imp[%d].video.mimes must contain at least one supported MIME type", index)
		}
	}

	if imp.Audio != nil {
		if len(imp.Audio.MIMEs) < 1 {
			return fmt.Errorf("request.imp[%d].audio.mimes must contain at least one supported MIME type", index)
		}
	}

	if imp.Native != nil {
		if imp.Native.Request == "" {
			return fmt.Errorf("request.imp[%d].native.request must be a JSON encoded string conforming to the openrtb 1.2 Native spec", index)
		}
	}

	if err := validatePmp(imp.PMP, index); err != nil {
		return err
	}

	if err := deps.validateImpExt(imp.Ext, index); err != nil {
		return err
	}

	return nil
}

func validateBanner(banner *openrtb.Banner, impIndex int) error {
	if banner == nil {
		return nil
	}

	// Although these are only deprecated in the spec... since this is a new endpoint, we know nobody uses them yet.
	// Let's start things off by pointing callers in the right direction.
	if banner.WMin != 0 {
		return fmt.Errorf("request.imp[%d].banner uses unsupported property: \"wmin\". Use the \"format\" array instead.", impIndex)
	}
	if banner.WMax != 0 {
		return fmt.Errorf("request.imp[%d].banner uses unsupported property: \"wmax\". Use the \"format\" array instead.", impIndex)
	}
	if banner.HMin != 0 {
		return fmt.Errorf("request.imp[%d].banner uses unsupported property: \"hmin\". Use the \"format\" array instead.", impIndex)
	}
	if banner.HMax != 0 {
		return fmt.Errorf("request.imp[%d].banner uses unsupported property: \"hmax\". Use the \"format\" array instead.", impIndex)
	}

	for fmtIndex, format := range banner.Format {
		if err := validateFormat(&format, impIndex, fmtIndex); err != nil {
			return err
		}
	}
	return nil
}

func validateFormat(format *openrtb.Format, impIndex int, formatIndex int) error {
	usesHW := format.W != 0 || format.H != 0
	usesRatios := format.WMin != 0 || format.WRatio != 0 || format.HRatio != 0
	if usesHW && usesRatios {
		return fmt.Errorf("Request imp[%d].banner.format[%d] should define *either* {w, h} *or* {wmin, wratio, hratio}, but not both. If both are valid, send two \"format\" objects in the request.", impIndex, formatIndex)
	}
	if !usesHW && !usesRatios {
		return fmt.Errorf("Request imp[%d].banner.format[%d] should define *either* {w, h} (for static size requirements) *or* {wmin, wratio, hratio} (for flexible sizes) to be non-zero.", impIndex, formatIndex)
	}
	if usesHW && (format.W == 0 || format.H == 0) {
		return fmt.Errorf("Request imp[%d].banner.format[%d] must define non-zero \"h\" and \"w\" properties.", impIndex, formatIndex)
	}
	if usesRatios && (format.WMin == 0 || format.WRatio == 0 || format.HRatio == 0) {
		return fmt.Errorf("Request imp[%d].banner.format[%d] must define non-zero \"wmin\", \"wratio\", and \"hratio\" properties.", impIndex, formatIndex)
	}
	return nil
}

func validatePmp(pmp *openrtb.PMP, impIndex int) error {
	if pmp == nil {
		return nil
	}

	for dealIndex, deal := range pmp.Deals {
		if deal.ID == "" {
			return fmt.Errorf("request.imp[%d].pmp.deals[%d] missing required field: \"id\"", impIndex, dealIndex)
		}
	}
	return nil
}

func (deps *endpointDeps) validateImpExt(ext openrtb.RawJSON, impIndex int) error {
	var bidderExts map[string]openrtb.RawJSON
	if err := json.Unmarshal(ext, &bidderExts); err != nil {
		return err
	}

	if len(bidderExts) < 1 {
		return fmt.Errorf("request.imp[%d].ext must contain at least one bidder", impIndex)
	}

	for bidder, ext := range bidderExts {
		bidderName, isValid := openrtb_ext.GetBidderName(bidder)
		if isValid {
			if err := deps.paramsValidator.Validate(bidderName, ext); err != nil {
				return fmt.Errorf("request.imp[%d].ext.%s failed validation.\n%v", impIndex, bidder, err)
			}
		} else if bidder != "prebid" {
			return fmt.Errorf("request.imp[%d].ext contains unknown bidder: %s", impIndex, bidder)
		}
	}

	return nil
}

func (deps *endpointDeps) validateBidRequestExt(ext openrtb.RawJSON) error {
	if len(ext) < 1 {
		return nil
	}
	var tmpExt openrtb_ext.ExtRequest
	if err := json.Unmarshal(ext, &tmpExt); err != nil {
		return fmt.Errorf("request.ext is invalid: %v", err)
	}
	return nil
}

func (deps *endpointDeps) validateSite(site *openrtb.Site) error {
	if site != nil && site.ID == "" && site.Page == "" {
		return errors.New("request.site should include at least one of request.site.id or request.site.page.")
	}

	return nil
}

func validateUser(user *openrtb.User) error {
	// DigiTrust support
	if user != nil && user.Ext != nil {
		// Creating ExtUser object to check if DigiTrust is valid
		var userExt openrtb_ext.ExtUser
		if err := json.Unmarshal(user.Ext, &userExt); err == nil {
			// Checking if DigiTrust is valid
			if userExt.DigiTrust == nil || userExt.DigiTrust.Pref != 0 {
				// DigiTrust is not valid. Return error.
				return errors.New("request.user contains a digitrust object that is not valid.")
			}
		} else {
			// Return error.
			return errors.New("request.user.ext object is not valid.")
		}
	}

	return nil
}

// setFieldsImplicitly uses _implicit_ information from the httpReq to set values on bidReq.
// This function does not consume the request body, which was set explicitly, but infers certain
// OpenRTB properties from the headers and other implicit info.
//
// This function _should not_ override any fields which were defined explicitly by the caller in the request.
func (deps *endpointDeps) setFieldsImplicitly(httpReq *http.Request, bidReq *openrtb.BidRequest) {
	setDeviceImplicitly(httpReq, bidReq)

	// Per the OpenRTB spec: A bid request must not contain both a Site and an App object.
	if bidReq.App == nil {
		setSiteImplicitly(httpReq, bidReq)
	}

	deps.setUserImplicitly(httpReq, bidReq)
}

// setDeviceImplicitly uses implicit info from httpReq to populate bidReq.Device
func setDeviceImplicitly(httpReq *http.Request, bidReq *openrtb.BidRequest) {
	setIPImplicitly(httpReq, bidReq) // Fixes #230
	setUAImplicitly(httpReq, bidReq)
}

// setSiteImplicitly uses implicit info from httpReq to populate bidReq.Site
func setSiteImplicitly(httpReq *http.Request, bidReq *openrtb.BidRequest) {
	if bidReq.Site == nil || bidReq.Site.Page == "" || bidReq.Site.Domain == "" {
		referrerCandidate := httpReq.Referer()
		if parsedUrl, err := url.Parse(referrerCandidate); err == nil {
			if domain, err := publicsuffix.EffectiveTLDPlusOne(parsedUrl.Host); err == nil {
				if bidReq.Site == nil {
					bidReq.Site = &openrtb.Site{}
				}
				if bidReq.Site.Domain == "" {
					bidReq.Site.Domain = domain
				}

				// This looks weird... but is not a bug. The site which called prebid-server (the "referer"), is
				// (almost certainly) the page where the ad will be hosted. In the OpenRTB spec, this is *page*, not *ref*.
				if bidReq.Site.Page == "" {
					bidReq.Site.Page = referrerCandidate
				}
			}
		}
	}
}

func (deps *endpointDeps) processStoredRequests(ctx context.Context, requestJson []byte) ([]byte, []error) {
	// Parse the Stored Request IDs from the BidRequest and Imps.
	storedBidRequestId, hasStoredBidRequest, err := getStoredRequestId(requestJson)
	if err != nil {
		return nil, []error{err}
	}
	imps, impIds, idIndices, errs := parseImpInfo(requestJson)
	if len(errs) > 0 {
		return nil, errs
	}

	// Fetch all of the Stored Request data
	var allIds = make([]string, len(impIds), len(impIds)+1)
	copy(allIds, impIds)
	if hasStoredBidRequest {
		allIds = append(allIds, storedBidRequestId)
	}
	storedRequests, errs := deps.storedReqFetcher.FetchRequests(ctx, allIds)
	if len(errs) > 0 {
		return nil, errs
	}

	// Apply the Stored BidRequest, if it exists
	resolvedRequest := requestJson
	if hasStoredBidRequest {
		resolvedRequest, err = jsonpatch.MergePatch(storedRequests[storedBidRequestId], requestJson)
		if err != nil {
			return nil, []error{err}
		}
	}

	// Apply any Stored Imps, if they exist. Since the JSON Merge Patch overrides arrays,
	// and Prebid Server defers to the HTTP Request to resolve conflicts, it's safe to
	// assume that the request.imp data did not change when applying the Stored BidRequest.
	for i := 0; i < len(impIds); i++ {
		resolvedImp, err := jsonpatch.MergePatch(storedRequests[impIds[i]], imps[idIndices[i]])
		if err != nil {
			return nil, []error{err}
		}
		imps[idIndices[i]] = resolvedImp
	}
	if len(impIds) > 0 {
		newImpJson, err := json.Marshal(imps)
		if err != nil {
			return nil, []error{err}
		}
		resolvedRequest, err = jsonparser.Set(resolvedRequest, newImpJson, "imp")
		if err != nil {
			return nil, []error{err}
		}
	}

	return resolvedRequest, nil
}

// parseImpInfo parses the request JSON and returns several things about the Imps
//
// 1. A list of the JSON for every Imp.
// 2. A list of all IDs which appear at `imp[i].ext.prebid.storedrequest.id`.
// 3. A list intended to parallel "ids". Each element tells which index of "imp[index]" the corresponding element of "ids" should modify.
// 4. Any errors which occur due to bad requests. These should warrant an HTTP 4xx response.
func parseImpInfo(requestJson []byte) (imps []json.RawMessage, ids []string, impIdIndices []int, errs []error) {
	if impArray, dataType, _, err := jsonparser.Get(requestJson, "imp"); err == nil && dataType == jsonparser.Array {
		i := 0
		jsonparser.ArrayEach(impArray, func(imp []byte, dataType jsonparser.ValueType, offset int, err error) {
			if storedImpId, hasStoredImp, err := getStoredRequestId(imp); err != nil {
				errs = append(errs, err)
			} else if hasStoredImp {
				ids = append(ids, storedImpId)
				impIdIndices = append(impIdIndices, i)
			}
			imps = append(imps, imp)
			i++
		})
	}
	return
}

// getStoredRequestId parses a Stored Request ID from some json, without doing a full (slow) unmarshal.
// It returns the ID, true/false whether a stored request key existed, and an error if anything went wrong
// (e.g. malformed json, id not a string, etc).
func getStoredRequestId(data []byte) (string, bool, error) {
	// These keys must be kept in sync with openrtb_ext.ExtStoredRequest
	value, dataType, _, err := jsonparser.Get(data, "ext", "prebid", "storedrequest", "id")
	if dataType == jsonparser.NotExist {
		return "", false, nil
	}
	if err != nil {
		return "", false, err
	}
	if dataType != jsonparser.String {
		return "", true, errors.New("ext.prebid.storedrequest.id must be a string")
	}

	return string(value), true, nil
}

// setUserImplicitly uses implicit info from httpReq to populate bidReq.User
func (deps *endpointDeps) setUserImplicitly(httpReq *http.Request, bidReq *openrtb.BidRequest) {
	if bidReq.User == nil || bidReq.User.ID == "" {
		if id, ok := parseUserID(deps.cfg, httpReq); ok {
			if bidReq.User == nil {
				bidReq.User = &openrtb.User{}
			}
			if bidReq.User.ID == "" {
				bidReq.User.ID = id
			}
		}
	}
}

// setIPImplicitly sets the IP address on bidReq, if it's not explicitly defined and we can figure it out.
func setIPImplicitly(httpReq *http.Request, bidReq *openrtb.BidRequest) {
	if bidReq.Device == nil || bidReq.Device.IP == "" {
		if ip := prebid.GetIP(httpReq); ip != "" {
			if bidReq.Device == nil {
				bidReq.Device = &openrtb.Device{}
			}
			bidReq.Device.IP = ip
		}
	}
}

// setUAImplicitly sets the User Agent on bidReq, if it's not explicitly defined and it's defined on the request.
func setUAImplicitly(httpReq *http.Request, bidReq *openrtb.BidRequest) {
	if bidReq.Device == nil || bidReq.Device.UA == "" {
		if ua := httpReq.UserAgent(); ua != "" {
			if bidReq.Device == nil {
				bidReq.Device = &openrtb.Device{}
			}
			bidReq.Device.UA = ua
		}
	}
}

// parseUserId gets this user's ID  for the host machine, if it exists.
func parseUserID(cfg *config.Configuration, httpReq *http.Request) (string, bool) {
	if hostCookie, err := httpReq.Cookie(cfg.HostCookie.CookieName); hostCookie != nil && err == nil {
		return hostCookie.Value, true
	} else {
		return "", false
	}
}<|MERGE_RESOLUTION|>--- conflicted
+++ resolved
@@ -29,14 +29,10 @@
 	"golang.org/x/net/publicsuffix"
 )
 
-<<<<<<< HEAD
-func NewEndpoint(ex exchange.Exchange, validator openrtb_ext.BidderParamValidator, requestsById stored_requests.Fetcher, cfg *config.Configuration, met *pbsmetrics.Metrics, module *a.PBSAnalyticsModule) (httprouter.Handle, error) {
-=======
 const defaultRequestTimeoutMillis = 5000
 const storedRequestTimeoutMillis = 50
 
-func NewEndpoint(ex exchange.Exchange, validator openrtb_ext.BidderParamValidator, requestsById stored_requests.Fetcher, cfg *config.Configuration, met *pbsmetrics.Metrics) (httprouter.Handle, error) {
->>>>>>> 78d59e78
+func NewEndpoint(ex exchange.Exchange, validator openrtb_ext.BidderParamValidator, requestsById stored_requests.Fetcher, cfg *config.Configuration, met *pbsmetrics.Metrics, module *a.PBSAnalyticsModule) (httprouter.Handle, error) {
 	if ex == nil || validator == nil || requestsById == nil || cfg == nil || met == nil {
 		return nil, errors.New("NewEndpoint requires non-nil arguments.")
 	}
@@ -73,8 +69,7 @@
 		}
 	}
 
-<<<<<<< HEAD
-	req, ctx, cancel, errL := deps.parseRequest(r)
+	req, errL := deps.parseRequest(r)
 	var ao a.AuctionObject
 	if deps.analytics!=nil {
 		ao = a.AuctionObject{
@@ -86,11 +81,6 @@
 		}
 	}
 
-	defer cancel() // Safe because parseRequest returns a no-op even if errors are present.
-=======
-	req, errL := deps.parseRequest(r)
-
->>>>>>> 78d59e78
 	if len(errL) > 0 {
 		w.WriteHeader(http.StatusBadRequest)
 		for _, err := range errL {
