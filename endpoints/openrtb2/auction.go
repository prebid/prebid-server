package openrtb2

import (
	"context"
	"encoding/json"
	"errors"
	"fmt"
	"io"
	"io/ioutil"
	"net/http"
	"net/url"
	"strconv"
	"time"

	"github.com/buger/jsonparser"
	"github.com/evanphx/json-patch"
	"github.com/golang/glog"
	"github.com/julienschmidt/httprouter"
	"github.com/mssola/user_agent"
	"github.com/mxmCherry/openrtb"
	nativeRequests "github.com/mxmCherry/openrtb/native/request"
	"github.com/prebid/prebid-server/analytics"
	"github.com/prebid/prebid-server/config"
	"github.com/prebid/prebid-server/exchange"
	"github.com/prebid/prebid-server/openrtb_ext"
	"github.com/prebid/prebid-server/pbs"
	"github.com/prebid/prebid-server/pbsmetrics"
	"github.com/prebid/prebid-server/prebid"
	"github.com/prebid/prebid-server/stored_requests"
	"golang.org/x/net/publicsuffix"
)

const defaultRequestTimeoutMillis = 5000
const storedRequestTimeoutMillis = 50

<<<<<<< HEAD
func NewEndpoint(ex exchange.Exchange, validator openrtb_ext.BidderParamValidator, requestsById stored_requests.Fetcher, cfg *config.Configuration, met *pbsmetrics.Metrics, pbsAnalytics analytics.PBSAnalyticsModule) (httprouter.Handle, error) {
=======
func NewEndpoint(ex exchange.Exchange, validator openrtb_ext.BidderParamValidator, requestsById stored_requests.Fetcher, cfg *config.Configuration, met pbsmetrics.MetricsEngine) (httprouter.Handle, error) {
>>>>>>> 1b7d6d08
	if ex == nil || validator == nil || requestsById == nil || cfg == nil || met == nil {
		return nil, errors.New("NewEndpoint requires non-nil arguments.")
	}

	return httprouter.Handle((&endpointDeps{ex, validator, requestsById, cfg, met, pbsAnalytics}).Auction), nil
}

type endpointDeps struct {
	ex               exchange.Exchange
	paramsValidator  openrtb_ext.BidderParamValidator
	storedReqFetcher stored_requests.Fetcher
	cfg              *config.Configuration
<<<<<<< HEAD
	metrics          *pbsmetrics.Metrics
	analytics        analytics.PBSAnalyticsModule
=======
	metricsEngine    pbsmetrics.MetricsEngine
>>>>>>> 1b7d6d08
}

func (deps *endpointDeps) Auction(w http.ResponseWriter, r *http.Request, _ httprouter.Params) {
	// Prebid Server interprets request.tmax to be the maximum amount of time that a caller is willing
	// to wait for bids. However, tmax may be defined in the Stored Request data.
	//
	// If so, then the trip to the backend might use a significant amount of this time.
	// We can respect timeouts more accurately if we note the *real* start time, and use it
	// to compute the auction timeout.
	ao := analytics.AuctionObject{
		Type:   analytics.AUCTION,
		Status: http.StatusOK,
		Errors: make([]error, 0),
	}

	defer deps.analytics.LogAuctionObject(&ao)

	start := time.Now()
	labels := pbsmetrics.Labels{
		Source:        pbsmetrics.DemandUnknown,
		RType:         pbsmetrics.ReqTypeORTB2,
		PubID:         "",
		Browser:       pbsmetrics.BrowserOther,
		CookieFlag:    pbsmetrics.CookieFlagUnknown,
		RequestStatus: pbsmetrics.RequestStatusOK,
	}
	defer func() {
		deps.metricsEngine.RecordRequest(labels)
		deps.metricsEngine.RecordRequestTime(labels, time.Since(start))
	}()

	isSafari := checkSafari(r)
	if isSafari {
		labels.Browser = pbsmetrics.BrowserSafari
	}

	req, errL := deps.parseRequest(r)

<<<<<<< HEAD
	if writeError(errL, deps.metrics.ErrorMeter, w) {
		ao.Errors = append(ao.Errors, errL...)
		deps.analytics.LogAuctionObject(&ao)
=======
	if writeError(errL, w) {
		labels.RequestStatus = pbsmetrics.RequestStatusErr
>>>>>>> 1b7d6d08
		return
	}

	if req.Site != nil && req.Site.Publisher != nil {
		labels.PubID = req.Site.Publisher.ID
	}
	if req.App != nil && req.App.Publisher != nil {
		labels.PubID = req.App.Publisher.ID
	}

	ctx := context.Background()
	cancel := func() {}
	if req.TMax > 0 {
		ctx, cancel = context.WithDeadline(ctx, start.Add(time.Duration(req.TMax)*time.Millisecond))
	} else {
		ctx, cancel = context.WithDeadline(ctx, start.Add(time.Duration(defaultRequestTimeoutMillis)*time.Millisecond))
	}
	defer cancel()

	usersyncs := pbs.ParsePBSCookieFromRequest(r, &(deps.cfg.HostCookie.OptOutCookie))
	if req.App != nil {
		labels.Source = pbsmetrics.DemandApp
	} else {
		labels.Source = pbsmetrics.DemandWeb
		if usersyncs.LiveSyncCount() == 0 {
			labels.CookieFlag = pbsmetrics.CookieFlagNo
		} else {
			labels.CookieFlag = pbsmetrics.CookieFlagYes
		}
	}

<<<<<<< HEAD
	response, err := deps.ex.HoldAuction(ctx, req, usersyncs)
	ao.Request = req
	ao.Response = response
=======
	response, err := deps.ex.HoldAuction(ctx, req, usersyncs, labels)
>>>>>>> 1b7d6d08
	if err != nil {
		labels.RequestStatus = pbsmetrics.RequestStatusErr
		w.WriteHeader(http.StatusInternalServerError)
		fmt.Fprintf(w, "Critical error while running the auction: %v", err)
		glog.Errorf("/openrtb2/auction Critical error: %v", err)
		ao.Status = http.StatusInternalServerError
		ao.Errors = append(ao.Errors, err)
		deps.analytics.LogAuctionObject(&ao)
		return
	}

	// Fixes #231
	enc := json.NewEncoder(w)
	enc.SetEscapeHTML(false)

	// Fixes #328
	w.Header().Set("Content-Type", "application/json")

	// If an error happens when encoding the response, there isn't much we can do.
	// If we've sent _any_ bytes, then Go would have sent the 200 status code first.
	// That status code can't be un-sent... so the best we can do is log the error.
	if err := enc.Encode(response); err != nil {
		glog.Errorf("/openrtb2/auction Error encoding response: %v", err)
		ao.Errors = append(ao.Errors, fmt.Errorf("/openrtb2/auction Error encoding response: %v", err))
	}
}

// parseRequest turns the HTTP request into an OpenRTB request. This is guaranteed to return:
//
//   - A context which times out appropriately, given the request.
//   - A cancellation function which should be called if the auction finishes early.
//
// If the errors list is empty, then the returned request will be valid according to the OpenRTB 2.5 spec.
// In case of "strong recommendations" in the spec, it tends to be restrictive. If a better workaround is
// possible, it will return errors with messages that suggest improvements.
//
// If the errors list has at least one element, then no guarantees are made about the returned request.
func (deps *endpointDeps) parseRequest(httpRequest *http.Request) (req *openrtb.BidRequest, errs []error) {
	req = &openrtb.BidRequest{}
	errs = nil

	// Pull the request body into a buffer, so we have it for later usage.
	lr := &io.LimitedReader{
		R: httpRequest.Body,
		N: deps.cfg.MaxRequestSize,
	}
	requestJson, err := ioutil.ReadAll(lr)
	if err != nil {
		errs = []error{err}
		return
	}
	// If the request size was too large, read through the rest of the request body so that the connection can be reused.
	if lr.N <= 0 {
		if written, err := io.Copy(ioutil.Discard, httpRequest.Body); written > 0 || err != nil {
			errs = []error{fmt.Errorf("Request size exceeded max size of %d bytes.", deps.cfg.MaxRequestSize)}
			return
		}
	}

	timeout := parseTimeout(requestJson, time.Duration(storedRequestTimeoutMillis)*time.Millisecond)
	ctx, cancel := context.WithTimeout(context.Background(), timeout)
	defer cancel()

	// Fetch the Stored Request data and merge it into the HTTP request.
	if requestJson, errs = deps.processStoredRequests(ctx, requestJson); len(errs) > 0 {
		return
	}

	if err := json.Unmarshal(requestJson, req); err != nil {
		errs = []error{err}
		return
	}

	// Populate any "missing" OpenRTB fields with info from other sources, (e.g. HTTP request headers).
	deps.setFieldsImplicitly(httpRequest, req)

	if err := deps.validateRequest(req); err != nil {
		errs = []error{err}
		return
	}

	return
}

// parseTimeout returns parses tmax from the requestJson, or returns the default if it doesn't exist.
//
// requestJson should be the content of the POST body.
//
// If the request defines tmax explicitly, then this will return that duration in milliseconds.
// If not, it will return the default timeout.
func parseTimeout(requestJson []byte, defaultTimeout time.Duration) time.Duration {
	if tmax, dataType, _, err := jsonparser.Get(requestJson, "tmax"); dataType != jsonparser.NotExist && err == nil {
		if tmaxInt, err := strconv.Atoi(string(tmax)); err == nil && tmaxInt > 0 {
			return time.Duration(tmaxInt) * time.Millisecond
		}
	}
	return defaultTimeout
}

func (deps *endpointDeps) validateRequest(req *openrtb.BidRequest) error {
	if req.ID == "" {
		return errors.New("request missing required field: \"id\"")
	}

	if req.TMax < 0 {
		return fmt.Errorf("request.tmax must be nonnegative. Got %d", req.TMax)
	}

	if len(req.Imp) < 1 {
		return errors.New("request.imp must contain at least one element.")
	}

	var aliases map[string]string
	if bidExt, err := deps.parseBidExt(req.Ext); err != nil {
		return err
	} else if bidExt != nil {
		aliases = bidExt.Prebid.Aliases
	}

	if err := deps.validateAliases(aliases); err != nil {
		return err
	}

	for index, imp := range req.Imp {
		if err := deps.validateImp(&imp, aliases, index); err != nil {
			return err
		}
	}

	if (req.Site == nil && req.App == nil) || (req.Site != nil && req.App != nil) {
		return errors.New("request.site or request.app must be defined, but not both.")
	}

	if err := deps.validateSite(req.Site); err != nil {
		return err
	}

	if err := validateUser(req.User, aliases); err != nil {
		return err
	}

	if err := validateRegs(req.Regs); err != nil {
		return err
	}

	return nil
}

func (deps *endpointDeps) validateImp(imp *openrtb.Imp, aliases map[string]string, index int) error {
	if imp.ID == "" {
		return fmt.Errorf("request.imp[%d] missing required field: \"id\"", index)
	}

	if len(imp.Metric) != 0 {
		return errors.New("request.imp[%d].metric is not yet supported by prebid-server. Support may be added in the future.")
	}

	if imp.Banner == nil && imp.Video == nil && imp.Audio == nil && imp.Native == nil {
		return errors.New("request.imp[%d] must contain at least one of \"banner\", \"video\", \"audio\", or \"native\"")
	}

	if err := validateBanner(imp.Banner, index); err != nil {
		return err
	}

	if imp.Video != nil {
		if len(imp.Video.MIMEs) < 1 {
			return fmt.Errorf("request.imp[%d].video.mimes must contain at least one supported MIME type", index)
		}
	}

	if imp.Audio != nil {
		if len(imp.Audio.MIMEs) < 1 {
			return fmt.Errorf("request.imp[%d].audio.mimes must contain at least one supported MIME type", index)
		}
	}

	if err := fillAndValidateNative(imp.Native, index); err != nil {
		return err
	}

	if err := validatePmp(imp.PMP, index); err != nil {
		return err
	}

	if err := deps.validateImpExt(imp.Ext, aliases, index); err != nil {
		return err
	}

	return nil
}

func validateBanner(banner *openrtb.Banner, impIndex int) error {
	if banner == nil {
		return nil
	}

	// Although these are only deprecated in the spec... since this is a new endpoint, we know nobody uses them yet.
	// Let's start things off by pointing callers in the right direction.
	if banner.WMin != 0 {
		return fmt.Errorf("request.imp[%d].banner uses unsupported property: \"wmin\". Use the \"format\" array instead.", impIndex)
	}
	if banner.WMax != 0 {
		return fmt.Errorf("request.imp[%d].banner uses unsupported property: \"wmax\". Use the \"format\" array instead.", impIndex)
	}
	if banner.HMin != 0 {
		return fmt.Errorf("request.imp[%d].banner uses unsupported property: \"hmin\". Use the \"format\" array instead.", impIndex)
	}
	if banner.HMax != 0 {
		return fmt.Errorf("request.imp[%d].banner uses unsupported property: \"hmax\". Use the \"format\" array instead.", impIndex)
	}

	for fmtIndex, format := range banner.Format {
		if err := validateFormat(&format, impIndex, fmtIndex); err != nil {
			return err
		}
	}
	return nil
}

// fillAndValidateNative validates the request, and assigns the Asset IDs as recommended by the Native v1.2 spec.
func fillAndValidateNative(n *openrtb.Native, impIndex int) error {
	if n == nil {
		return nil
	}

	var nativePayload nativeRequests.Request
	if err := json.Unmarshal(json.RawMessage(n.Request), &nativePayload); err != nil {
		return err
	}

	if err := validateNativeContext(nativePayload.Context, impIndex); err != nil {
		return err
	}
	if err := validateNativePlacementType(nativePayload.PlcmtType, impIndex); err != nil {
		return err
	}
	if err := fillAndValidateNativeAssets(nativePayload.Assets, impIndex); err != nil {
		return err
	}

	// TODO #218: Validate eventtrackers once mxmcherry/openrtb has been updated to support Native v1.2

	serialized, err := json.Marshal(nativePayload)
	if err != nil {
		return err
	}
	n.Request = string(serialized)
	return nil
}

func validateNativeContext(c nativeRequests.ContextType, impIndex int) error {
	if c < 1 || c > 3 {
		return fmt.Errorf("request.imp[%d].native.request.context must be in the range [1, 3]. Got %d", impIndex, c)
	}
	return nil
}

func validateNativePlacementType(pt nativeRequests.PlacementType, impIndex int) error {
	if pt < 1 || pt > 4 {
		return fmt.Errorf("request.imp[%d].native.request.plcmttype must be in the range [1, 4]. Got %d", impIndex, pt)
	}
	return nil
}

func fillAndValidateNativeAssets(assets []nativeRequests.Asset, impIndex int) error {
	if len(assets) < 1 {
		return fmt.Errorf("request.imp[%d].native.request.assets must be an array containing at least one object.", impIndex)
	}

	for i := 0; i < len(assets); i++ {
		// Per the OpenRTB spec docs, this is a "unique asset ID, assigned by exchange. Typically a counter for the array"
		// To avoid conflict with the Request, we'll return a 400 if the Request _did_ define this ID,
		// and then populate it as the spec suggests.
		if err := validateNativeAsset(assets[i], impIndex, i); err != nil {
			return err
		}
		assets[i].ID = int64(i)
	}
	return nil
}

func validateNativeAsset(asset nativeRequests.Asset, impIndex int, assetIndex int) error {
	if asset.ID != 0 {
		return fmt.Errorf(`request.imp[%d].native.request.assets[%d].id must not be defined. Prebid Server will set this automatically, using the index of the asset in the array as the ID.`, impIndex, assetIndex)
	}

	foundType := false

	if asset.Title != nil {
		foundType = true
		if err := validateNativeAssetTitle(asset.Title, impIndex, assetIndex); err != nil {
			return err
		}
	}

	if asset.Img != nil {
		if foundType {
			return fmt.Errorf("request.imp[%d].native.request.assets[%d] must define at most one of {title, img, video, data}", impIndex, assetIndex)
		}
		foundType = true
		if err := validateNativeAssetImg(asset.Img, impIndex, assetIndex); err != nil {
			return err
		}
	}

	if asset.Video != nil {
		if foundType {
			return fmt.Errorf("request.imp[%d].native.request.assets[%d] must define at most one of {title, img, video, data}", impIndex, assetIndex)
		}
		foundType = true
		if err := validateNativeAssetVideo(asset.Video, impIndex, assetIndex); err != nil {
			return err
		}
	}

	if asset.Data != nil {
		if foundType {
			return fmt.Errorf("request.imp[%d].native.request.assets[%d] must define at most one of {title, img, video, data}", impIndex, assetIndex)
		}
		foundType = true
		if err := validateNativeAssetData(asset.Data, impIndex, assetIndex); err != nil {
			return err
		}
	}

	return nil
}

func validateNativeAssetTitle(title *nativeRequests.Title, impIndex int, assetIndex int) error {
	if title.Len < 1 {
		return fmt.Errorf("request.imp[%d].native.request.assets[%d].title.len must be a positive integer", impIndex, assetIndex)
	}
	return nil
}

func validateNativeAssetImg(image *nativeRequests.Image, impIndex int, assetIndex int) error {
	// Note that w, wmin, h, and hmin cannot be negative because these variables use unsigned ints.
	// Those fail during the standard json.Unmarshal() call.
	if image.W == 0 && image.WMin == 0 {
		return fmt.Errorf(`request.imp[%d].native.request.assets[%d].img must contain at least one of "w" or "wmin"`, impIndex, assetIndex)
	}
	if image.H == 0 && image.HMin == 0 {
		return fmt.Errorf(`request.imp[%d].native.request.assets[%d].img must contain at least one of "h" or "hmin"`, impIndex, assetIndex)
	}

	return nil
}

func validateNativeAssetVideo(video *nativeRequests.Video, impIndex int, assetIndex int) error {
	if len(video.MIMEs) < 1 {
		return fmt.Errorf("request.imp[%d].native.request.assets[%d].video.mimes must be an array with at least one MIME type.", impIndex, assetIndex)
	}
	if video.MinDuration < 1 {
		return fmt.Errorf("request.imp[%d].native.request.assets[%d].video.minduration must be a positive integer.", impIndex, assetIndex)
	}
	if video.MaxDuration < 1 {
		return fmt.Errorf("request.imp[%d].native.request.assets[%d].video.maxduration must be a positive integer.", impIndex, assetIndex)
	}
	if err := validateNativeVideoProtocols(video.Protocols, impIndex, assetIndex); err != nil {
		return err
	}

	return nil
}

func validateNativeAssetData(data *nativeRequests.Data, impIndex int, assetIndex int) error {
	if data.Type < 1 || data.Type > 12 {
		return fmt.Errorf("request.imp[%d].native.request.assets[%d].data.type must in the range [1, 12]. Got %d.", impIndex, assetIndex, data.Type)
	}

	return nil
}

func validateNativeVideoProtocols(protocols []nativeRequests.Protocol, impIndex int, assetIndex int) error {
	if len(protocols) < 1 {
		return fmt.Errorf("request.imp[%d].native.request.assets[%d].video.protocols must be an array with at least one element", impIndex, assetIndex)
	}
	for i := 0; i < len(protocols); i++ {
		if err := validateNativeVideoProtocol(protocols[i], impIndex, assetIndex, i); err != nil {
			return err
		}
	}
	return nil
}

func validateNativeVideoProtocol(protocol nativeRequests.Protocol, impIndex int, assetIndex int, protocolIndex int) error {
	if protocol < 0 || protocol > 10 {
		return fmt.Errorf("request.imp[%d].native.request.assets[%d].video.protocols[%d] must be in the range [1, 10]. Got %d", impIndex, assetIndex, protocolIndex, protocol)
	}
	return nil
}

func validateFormat(format *openrtb.Format, impIndex int, formatIndex int) error {
	usesHW := format.W != 0 || format.H != 0
	usesRatios := format.WMin != 0 || format.WRatio != 0 || format.HRatio != 0
	if usesHW && usesRatios {
		return fmt.Errorf("Request imp[%d].banner.format[%d] should define *either* {w, h} *or* {wmin, wratio, hratio}, but not both. If both are valid, send two \"format\" objects in the request.", impIndex, formatIndex)
	}
	if !usesHW && !usesRatios {
		return fmt.Errorf("Request imp[%d].banner.format[%d] should define *either* {w, h} (for static size requirements) *or* {wmin, wratio, hratio} (for flexible sizes) to be non-zero.", impIndex, formatIndex)
	}
	if usesHW && (format.W == 0 || format.H == 0) {
		return fmt.Errorf("Request imp[%d].banner.format[%d] must define non-zero \"h\" and \"w\" properties.", impIndex, formatIndex)
	}
	if usesRatios && (format.WMin == 0 || format.WRatio == 0 || format.HRatio == 0) {
		return fmt.Errorf("Request imp[%d].banner.format[%d] must define non-zero \"wmin\", \"wratio\", and \"hratio\" properties.", impIndex, formatIndex)
	}
	return nil
}

func validatePmp(pmp *openrtb.PMP, impIndex int) error {
	if pmp == nil {
		return nil
	}

	for dealIndex, deal := range pmp.Deals {
		if deal.ID == "" {
			return fmt.Errorf("request.imp[%d].pmp.deals[%d] missing required field: \"id\"", impIndex, dealIndex)
		}
	}
	return nil
}

func (deps *endpointDeps) validateImpExt(ext openrtb.RawJSON, aliases map[string]string, impIndex int) error {
	var bidderExts map[string]openrtb.RawJSON
	if err := json.Unmarshal(ext, &bidderExts); err != nil {
		return err
	}

	if len(bidderExts) < 1 {
		return fmt.Errorf("request.imp[%d].ext must contain at least one bidder", impIndex)
	}

	for bidder, ext := range bidderExts {
		if bidder != "prebid" {
			coreBidder := bidder
			if tmp, isAlias := aliases[bidder]; isAlias {
				coreBidder = tmp
			}
			if bidderName, isValid := openrtb_ext.BidderMap[coreBidder]; isValid {
				if err := deps.paramsValidator.Validate(bidderName, ext); err != nil {
					return fmt.Errorf("request.imp[%d].ext.%s failed validation.\n%v", impIndex, coreBidder, err)
				}
			} else {
				return fmt.Errorf("request.imp[%d].ext contains unknown bidder: %s. Did you forget an alias in request.ext.prebid.aliases?", impIndex, bidder)
			}
		}
	}

	return nil
}

func (deps *endpointDeps) parseBidExt(ext openrtb.RawJSON) (*openrtb_ext.ExtRequest, error) {
	if len(ext) < 1 {
		return nil, nil
	}
	var tmpExt openrtb_ext.ExtRequest
	if err := json.Unmarshal(ext, &tmpExt); err != nil {
		return nil, fmt.Errorf("request.ext is invalid: %v", err)
	}
	return &tmpExt, nil
}

func (deps *endpointDeps) validateAliases(aliases map[string]string) error {
	for thisAlias, coreBidder := range aliases {
		if _, isCoreBidder := openrtb_ext.BidderMap[coreBidder]; !isCoreBidder {
			return fmt.Errorf("request.ext.prebid.aliases.%s refers to unknown bidder: %s", thisAlias, coreBidder)
		}
		if thisAlias == coreBidder {
			return fmt.Errorf("request.ext.prebid.aliases.%s defines a no-op alias. Choose a different alias, or remove this entry.", thisAlias)
		}
	}
	return nil
}

func (deps *endpointDeps) validateSite(site *openrtb.Site) error {
	if site != nil && site.ID == "" && site.Page == "" {
		return errors.New("request.site should include at least one of request.site.id or request.site.page.")
	}

	return nil
}

func validateUser(user *openrtb.User, aliases map[string]string) error {
	// DigiTrust support
	if user != nil && user.Ext != nil {
		// Creating ExtUser object to check if DigiTrust is valid
		var userExt openrtb_ext.ExtUser
		if err := json.Unmarshal(user.Ext, &userExt); err == nil {
			if userExt.DigiTrust != nil && userExt.DigiTrust.Pref != 0 {
				// DigiTrust is not valid. Return error.
				return errors.New("request.user contains a digitrust object that is not valid.")
			}
			// Check if the buyeruids are valid
			if userExt.Prebid != nil {
				if len(userExt.Prebid.BuyerUIDs) < 1 {
					return errors.New(`request.user.ext.prebid requires a "buyeruids" property with at least one ID defined. If none exist, then request.user.ext.prebid should not be defined.`)
				}
				for bidderName, _ := range userExt.Prebid.BuyerUIDs {
					if _, ok := openrtb_ext.BidderMap[bidderName]; !ok {
						if _, ok := aliases[bidderName]; !ok {
							return fmt.Errorf("request.user.ext.%s is neither a known bidder name nor an alias in request.ext.prebid.aliases.", bidderName)
						}
					}
				}
			}
		} else {
			// Return error.
			return fmt.Errorf("request.user.ext object is not valid: %v", err)
		}
	}

	return nil
}

func validateRegs(regs *openrtb.Regs) error {
	if regs != nil && len(regs.Ext) > 0 {
		var regsExt openrtb_ext.ExtRegs
		if err := json.Unmarshal(regs.Ext, &regsExt); err != nil {
			return fmt.Errorf("request.regs.ext is invalid: %v", err)
		}
		if regsExt.GDPR != nil && (*regsExt.GDPR < 0 || *regsExt.GDPR > 1) {
			return errors.New("request.regs.ext.gdpr must be either 0 or 1.")
		}
	}
	return nil
}

// setFieldsImplicitly uses _implicit_ information from the httpReq to set values on bidReq.
// This function does not consume the request body, which was set explicitly, but infers certain
// OpenRTB properties from the headers and other implicit info.
//
// This function _should not_ override any fields which were defined explicitly by the caller in the request.
func (deps *endpointDeps) setFieldsImplicitly(httpReq *http.Request, bidReq *openrtb.BidRequest) {
	setDeviceImplicitly(httpReq, bidReq)

	// Per the OpenRTB spec: A bid request must not contain both a Site and an App object.
	if bidReq.App == nil {
		setSiteImplicitly(httpReq, bidReq)
	}

	deps.setUserImplicitly(httpReq, bidReq)
}

// setDeviceImplicitly uses implicit info from httpReq to populate bidReq.Device
func setDeviceImplicitly(httpReq *http.Request, bidReq *openrtb.BidRequest) {
	setIPImplicitly(httpReq, bidReq) // Fixes #230
	setUAImplicitly(httpReq, bidReq)
}

// setSiteImplicitly uses implicit info from httpReq to populate bidReq.Site
func setSiteImplicitly(httpReq *http.Request, bidReq *openrtb.BidRequest) {
	if bidReq.Site == nil || bidReq.Site.Page == "" || bidReq.Site.Domain == "" {
		referrerCandidate := httpReq.Referer()
		if parsedUrl, err := url.Parse(referrerCandidate); err == nil {
			if domain, err := publicsuffix.EffectiveTLDPlusOne(parsedUrl.Host); err == nil {
				if bidReq.Site == nil {
					bidReq.Site = &openrtb.Site{}
				}
				if bidReq.Site.Domain == "" {
					bidReq.Site.Domain = domain
				}

				// This looks weird... but is not a bug. The site which called prebid-server (the "referer"), is
				// (almost certainly) the page where the ad will be hosted. In the OpenRTB spec, this is *page*, not *ref*.
				if bidReq.Site.Page == "" {
					bidReq.Site.Page = referrerCandidate
				}
			}
		}
	}
}

func (deps *endpointDeps) processStoredRequests(ctx context.Context, requestJson []byte) ([]byte, []error) {
	// Parse the Stored Request IDs from the BidRequest and Imps.
	storedBidRequestId, hasStoredBidRequest, err := getStoredRequestId(requestJson)
	if err != nil {
		return nil, []error{err}
	}
	imps, impIds, idIndices, errs := parseImpInfo(requestJson)
	if len(errs) > 0 {
		return nil, errs
	}

	// Fetch all of the Stored Request data
	var allIds = make([]string, len(impIds), len(impIds)+1)
	copy(allIds, impIds)
	if hasStoredBidRequest {
		allIds = append(allIds, storedBidRequestId)
	}
	storedRequests, errs := deps.storedReqFetcher.FetchRequests(ctx, allIds)
	if len(errs) > 0 {
		return nil, errs
	}

	// Apply the Stored BidRequest, if it exists
	resolvedRequest := requestJson
	if hasStoredBidRequest {
		resolvedRequest, err = jsonpatch.MergePatch(storedRequests[storedBidRequestId], requestJson)
		if err != nil {
			return nil, []error{err}
		}
	}

	// Apply any Stored Imps, if they exist. Since the JSON Merge Patch overrides arrays,
	// and Prebid Server defers to the HTTP Request to resolve conflicts, it's safe to
	// assume that the request.imp data did not change when applying the Stored BidRequest.
	for i := 0; i < len(impIds); i++ {
		resolvedImp, err := jsonpatch.MergePatch(storedRequests[impIds[i]], imps[idIndices[i]])
		if err != nil {
			return nil, []error{err}
		}
		imps[idIndices[i]] = resolvedImp
	}
	if len(impIds) > 0 {
		newImpJson, err := json.Marshal(imps)
		if err != nil {
			return nil, []error{err}
		}
		resolvedRequest, err = jsonparser.Set(resolvedRequest, newImpJson, "imp")
		if err != nil {
			return nil, []error{err}
		}
	}

	return resolvedRequest, nil
}

// parseImpInfo parses the request JSON and returns several things about the Imps
//
// 1. A list of the JSON for every Imp.
// 2. A list of all IDs which appear at `imp[i].ext.prebid.storedrequest.id`.
// 3. A list intended to parallel "ids". Each element tells which index of "imp[index]" the corresponding element of "ids" should modify.
// 4. Any errors which occur due to bad requests. These should warrant an HTTP 4xx response.
func parseImpInfo(requestJson []byte) (imps []json.RawMessage, ids []string, impIdIndices []int, errs []error) {
	if impArray, dataType, _, err := jsonparser.Get(requestJson, "imp"); err == nil && dataType == jsonparser.Array {
		i := 0
		jsonparser.ArrayEach(impArray, func(imp []byte, dataType jsonparser.ValueType, offset int, err error) {
			if storedImpId, hasStoredImp, err := getStoredRequestId(imp); err != nil {
				errs = append(errs, err)
			} else if hasStoredImp {
				ids = append(ids, storedImpId)
				impIdIndices = append(impIdIndices, i)
			}
			imps = append(imps, imp)
			i++
		})
	}
	return
}

// getStoredRequestId parses a Stored Request ID from some json, without doing a full (slow) unmarshal.
// It returns the ID, true/false whether a stored request key existed, and an error if anything went wrong
// (e.g. malformed json, id not a string, etc).
func getStoredRequestId(data []byte) (string, bool, error) {
	// These keys must be kept in sync with openrtb_ext.ExtStoredRequest
	value, dataType, _, err := jsonparser.Get(data, "ext", "prebid", "storedrequest", "id")
	if dataType == jsonparser.NotExist {
		return "", false, nil
	}
	if err != nil {
		return "", false, err
	}
	if dataType != jsonparser.String {
		return "", true, errors.New("ext.prebid.storedrequest.id must be a string")
	}

	return string(value), true, nil
}

// setUserImplicitly uses implicit info from httpReq to populate bidReq.User
func (deps *endpointDeps) setUserImplicitly(httpReq *http.Request, bidReq *openrtb.BidRequest) {
	if bidReq.User == nil || bidReq.User.ID == "" {
		if id, ok := parseUserID(deps.cfg, httpReq); ok {
			if bidReq.User == nil {
				bidReq.User = &openrtb.User{}
			}
			if bidReq.User.ID == "" {
				bidReq.User.ID = id
			}
		}
	}
}

// setIPImplicitly sets the IP address on bidReq, if it's not explicitly defined and we can figure it out.
func setIPImplicitly(httpReq *http.Request, bidReq *openrtb.BidRequest) {
	if bidReq.Device == nil || bidReq.Device.IP == "" {
		if ip := prebid.GetIP(httpReq); ip != "" {
			if bidReq.Device == nil {
				bidReq.Device = &openrtb.Device{}
			}
			bidReq.Device.IP = ip
		}
	}
}

// setUAImplicitly sets the User Agent on bidReq, if it's not explicitly defined and it's defined on the request.
func setUAImplicitly(httpReq *http.Request, bidReq *openrtb.BidRequest) {
	if bidReq.Device == nil || bidReq.Device.UA == "" {
		if ua := httpReq.UserAgent(); ua != "" {
			if bidReq.Device == nil {
				bidReq.Device = &openrtb.Device{}
			}
			bidReq.Device.UA = ua
		}
	}
}

// parseUserId gets this user's ID  for the host machine, if it exists.
func parseUserID(cfg *config.Configuration, httpReq *http.Request) (string, bool) {
	if hostCookie, err := httpReq.Cookie(cfg.HostCookie.CookieName); hostCookie != nil && err == nil {
		return hostCookie.Value, true
	} else {
		return "", false
	}
}

// Check if a request comes from a Safari browser
func checkSafari(r *http.Request) (isSafari bool) {
	isSafari = false
	if ua := user_agent.New(r.Header.Get("User-Agent")); ua != nil {
		name, _ := ua.Browser()
		if name == "Safari" {
			isSafari = true
		}
	}
	return
}

// Write(return) errors to the client, if any. Returns true if errors were found.
func writeError(errs []error, w http.ResponseWriter) bool {
	if len(errs) > 0 {
		w.WriteHeader(http.StatusBadRequest)
		for _, err := range errs {
			w.Write([]byte(fmt.Sprintf("Invalid request format: %s\n", err.Error())))
		}
		return true
	}
	return false
}<|MERGE_RESOLUTION|>--- conflicted
+++ resolved
@@ -19,7 +19,6 @@
 	"github.com/mssola/user_agent"
 	"github.com/mxmCherry/openrtb"
 	nativeRequests "github.com/mxmCherry/openrtb/native/request"
-	"github.com/prebid/prebid-server/analytics"
 	"github.com/prebid/prebid-server/config"
 	"github.com/prebid/prebid-server/exchange"
 	"github.com/prebid/prebid-server/openrtb_ext"
@@ -33,16 +32,12 @@
 const defaultRequestTimeoutMillis = 5000
 const storedRequestTimeoutMillis = 50
 
-<<<<<<< HEAD
-func NewEndpoint(ex exchange.Exchange, validator openrtb_ext.BidderParamValidator, requestsById stored_requests.Fetcher, cfg *config.Configuration, met *pbsmetrics.Metrics, pbsAnalytics analytics.PBSAnalyticsModule) (httprouter.Handle, error) {
-=======
 func NewEndpoint(ex exchange.Exchange, validator openrtb_ext.BidderParamValidator, requestsById stored_requests.Fetcher, cfg *config.Configuration, met pbsmetrics.MetricsEngine) (httprouter.Handle, error) {
->>>>>>> 1b7d6d08
 	if ex == nil || validator == nil || requestsById == nil || cfg == nil || met == nil {
 		return nil, errors.New("NewEndpoint requires non-nil arguments.")
 	}
 
-	return httprouter.Handle((&endpointDeps{ex, validator, requestsById, cfg, met, pbsAnalytics}).Auction), nil
+	return httprouter.Handle((&endpointDeps{ex, validator, requestsById, cfg, met}).Auction), nil
 }
 
 type endpointDeps struct {
@@ -50,12 +45,7 @@
 	paramsValidator  openrtb_ext.BidderParamValidator
 	storedReqFetcher stored_requests.Fetcher
 	cfg              *config.Configuration
-<<<<<<< HEAD
-	metrics          *pbsmetrics.Metrics
-	analytics        analytics.PBSAnalyticsModule
-=======
 	metricsEngine    pbsmetrics.MetricsEngine
->>>>>>> 1b7d6d08
 }
 
 func (deps *endpointDeps) Auction(w http.ResponseWriter, r *http.Request, _ httprouter.Params) {
@@ -65,14 +55,6 @@
 	// If so, then the trip to the backend might use a significant amount of this time.
 	// We can respect timeouts more accurately if we note the *real* start time, and use it
 	// to compute the auction timeout.
-	ao := analytics.AuctionObject{
-		Type:   analytics.AUCTION,
-		Status: http.StatusOK,
-		Errors: make([]error, 0),
-	}
-
-	defer deps.analytics.LogAuctionObject(&ao)
-
 	start := time.Now()
 	labels := pbsmetrics.Labels{
 		Source:        pbsmetrics.DemandUnknown,
@@ -94,14 +76,8 @@
 
 	req, errL := deps.parseRequest(r)
 
-<<<<<<< HEAD
-	if writeError(errL, deps.metrics.ErrorMeter, w) {
-		ao.Errors = append(ao.Errors, errL...)
-		deps.analytics.LogAuctionObject(&ao)
-=======
 	if writeError(errL, w) {
 		labels.RequestStatus = pbsmetrics.RequestStatusErr
->>>>>>> 1b7d6d08
 		return
 	}
 
@@ -133,21 +109,12 @@
 		}
 	}
 
-<<<<<<< HEAD
-	response, err := deps.ex.HoldAuction(ctx, req, usersyncs)
-	ao.Request = req
-	ao.Response = response
-=======
 	response, err := deps.ex.HoldAuction(ctx, req, usersyncs, labels)
->>>>>>> 1b7d6d08
 	if err != nil {
 		labels.RequestStatus = pbsmetrics.RequestStatusErr
 		w.WriteHeader(http.StatusInternalServerError)
 		fmt.Fprintf(w, "Critical error while running the auction: %v", err)
 		glog.Errorf("/openrtb2/auction Critical error: %v", err)
-		ao.Status = http.StatusInternalServerError
-		ao.Errors = append(ao.Errors, err)
-		deps.analytics.LogAuctionObject(&ao)
 		return
 	}
 
@@ -163,7 +130,6 @@
 	// That status code can't be un-sent... so the best we can do is log the error.
 	if err := enc.Encode(response); err != nil {
 		glog.Errorf("/openrtb2/auction Error encoding response: %v", err)
-		ao.Errors = append(ao.Errors, fmt.Errorf("/openrtb2/auction Error encoding response: %v", err))
 	}
 }
 
