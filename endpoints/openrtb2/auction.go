package openrtb2

import (
	"context"
	"encoding/json"
	"errors"
	"fmt"
	"io"
	"io/ioutil"
	"net/http"
	"net/url"
	"strconv"
	"time"

	"github.com/buger/jsonparser"
	jsonpatch "github.com/evanphx/json-patch"
	"github.com/golang/glog"
	"github.com/julienschmidt/httprouter"
	"github.com/mssola/user_agent"
	"github.com/mxmCherry/openrtb"
	"github.com/mxmCherry/openrtb/native"
	nativeRequests "github.com/mxmCherry/openrtb/native/request"
	"github.com/prebid/prebid-server/analytics"
	"github.com/prebid/prebid-server/config"
	"github.com/prebid/prebid-server/errortypes"
	"github.com/prebid/prebid-server/exchange"
	"github.com/prebid/prebid-server/openrtb_ext"
	"github.com/prebid/prebid-server/pbsmetrics"
	"github.com/prebid/prebid-server/prebid"
	"github.com/prebid/prebid-server/stored_requests"
	"github.com/prebid/prebid-server/stored_requests/backends/empty_fetcher"
	"github.com/prebid/prebid-server/usersync"
	"golang.org/x/net/publicsuffix"
)

const storedRequestTimeoutMillis = 50

func NewEndpoint(ex exchange.Exchange, validator openrtb_ext.BidderParamValidator, requestsById stored_requests.Fetcher, categories stored_requests.CategoryFetcher, cfg *config.Configuration, met pbsmetrics.MetricsEngine, pbsAnalytics analytics.PBSAnalyticsModule, disabledBidders map[string]string, defReqJSON []byte, bidderMap map[string]openrtb_ext.BidderName) (httprouter.Handle, error) {

	if ex == nil || validator == nil || requestsById == nil || cfg == nil || met == nil {
		return nil, errors.New("NewEndpoint requires non-nil arguments.")
	}
	defRequest := defReqJSON != nil && len(defReqJSON) > 0

	return httprouter.Handle((&endpointDeps{
		ex,
		validator,
		requestsById,
		empty_fetcher.EmptyFetcher{},
		categories,
		cfg,
		met,
		pbsAnalytics,
		disabledBidders,
		defRequest,
		defReqJSON,
		bidderMap}).Auction), nil
}

type endpointDeps struct {
	ex               exchange.Exchange
	paramsValidator  openrtb_ext.BidderParamValidator
	storedReqFetcher stored_requests.Fetcher
	videoFetcher     stored_requests.Fetcher
	categories       stored_requests.CategoryFetcher
	cfg              *config.Configuration
	metricsEngine    pbsmetrics.MetricsEngine
	analytics        analytics.PBSAnalyticsModule
	disabledBidders  map[string]string
	defaultRequest   bool
	defReqJSON       []byte
	bidderMap        map[string]openrtb_ext.BidderName
}

func (deps *endpointDeps) Auction(w http.ResponseWriter, r *http.Request, _ httprouter.Params) {

	ao := analytics.AuctionObject{
		Status: http.StatusOK,
		Errors: make([]error, 0),
	}

	// Prebid Server interprets request.tmax to be the maximum amount of time that a caller is willing
	// to wait for bids. However, tmax may be defined in the Stored Request data.
	//
	// If so, then the trip to the backend might use a significant amount of this time.
	// We can respect timeouts more accurately if we note the *real* start time, and use it
	// to compute the auction timeout.
	start := time.Now()
	labels := pbsmetrics.Labels{
		Source:        pbsmetrics.DemandUnknown,
		RType:         pbsmetrics.ReqTypeORTB2Web,
		PubID:         pbsmetrics.PublisherUnknown,
		Browser:       checkBrowserName(r),
		CookieFlag:    pbsmetrics.CookieFlagUnknown,
		RequestStatus: pbsmetrics.RequestStatusOK,
	}
	defer func() {
		deps.metricsEngine.RecordRequest(labels)
		deps.metricsEngine.RecordRequestTime(labels, time.Since(start))
		deps.analytics.LogAuctionObject(&ao)
	}()

	req, errL := deps.parseRequest(r)

	if fatalError(errL) && writeError(errL, w) {
		labels.RequestStatus = pbsmetrics.RequestStatusBadInput
		return
	}

	ctx := context.Background()

	timeout := deps.cfg.AuctionTimeouts.LimitAuctionTimeout(time.Duration(req.TMax) * time.Millisecond)
	if timeout > 0 {
		var cancel context.CancelFunc
		ctx, cancel = context.WithDeadline(ctx, start.Add(timeout))
		defer cancel()
	}

	usersyncs := usersync.ParsePBSCookieFromRequest(r, &(deps.cfg.HostCookie))
	if req.App != nil {
		labels.Source = pbsmetrics.DemandApp
		labels.RType = pbsmetrics.ReqTypeORTB2App
		labels.PubID = effectivePubID(req.App.Publisher)
	} else { //req.Site != nil
		labels.Source = pbsmetrics.DemandWeb
		if usersyncs.LiveSyncCount() == 0 {
			labels.CookieFlag = pbsmetrics.CookieFlagNo
		} else {
			labels.CookieFlag = pbsmetrics.CookieFlagYes
		}
		labels.PubID = effectivePubID(req.Site.Publisher)
	}
	// Blacklist account now that we have resolved the value
	if _, found := deps.cfg.BlacklistedAcctMap[labels.PubID]; found {
		errL = append(errL, &errortypes.BlacklistedAcct{Message: fmt.Sprintf("Prebid-server has blacklisted Account ID: %s, pleaase reach out to the prebid server host.", labels.PubID)})
		writeError(errL, w)
		labels.RequestStatus = pbsmetrics.RequestStatusBadInput
		return
	}

	response, err := deps.ex.HoldAuction(ctx, req, usersyncs, labels, &deps.categories)
	ao.Request = req
	ao.Response = response
	if err != nil {
		labels.RequestStatus = pbsmetrics.RequestStatusErr
		w.WriteHeader(http.StatusInternalServerError)
		fmt.Fprintf(w, "Critical error while running the auction: %v", err)
		glog.Errorf("/openrtb2/auction Critical error: %v", err)
		ao.Status = http.StatusInternalServerError
		ao.Errors = append(ao.Errors, err)
		return
	}

	// Fixes #231
	enc := json.NewEncoder(w)
	enc.SetEscapeHTML(false)

	// Fixes #328
	w.Header().Set("Content-Type", "application/json")

	// If an error happens when encoding the response, there isn't much we can do.
	// If we've sent _any_ bytes, then Go would have sent the 200 status code first.
	// That status code can't be un-sent... so the best we can do is log the error.
	if err := enc.Encode(response); err != nil {
		labels.RequestStatus = pbsmetrics.RequestStatusNetworkErr
		ao.Errors = append(ao.Errors, fmt.Errorf("/openrtb2/auction Failed to send response: %v", err))
	}
}

// parseRequest turns the HTTP request into an OpenRTB request. This is guaranteed to return:
//
//   - A context which times out appropriately, given the request.
//   - A cancellation function which should be called if the auction finishes early.
//
// If the errors list is empty, then the returned request will be valid according to the OpenRTB 2.5 spec.
// In case of "strong recommendations" in the spec, it tends to be restrictive. If a better workaround is
// possible, it will return errors with messages that suggest improvements.
//
// If the errors list has at least one element, then no guarantees are made about the returned request.
func (deps *endpointDeps) parseRequest(httpRequest *http.Request) (req *openrtb.BidRequest, errs []error) {
	req = &openrtb.BidRequest{}
	errs = nil

	// Pull the request body into a buffer, so we have it for later usage.
	lr := &io.LimitedReader{
		R: httpRequest.Body,
		N: deps.cfg.MaxRequestSize,
	}
	requestJson, err := ioutil.ReadAll(lr)
	if err != nil {
		errs = []error{err}
		return
	}
	// If the request size was too large, read through the rest of the request body so that the connection can be reused.
	if lr.N <= 0 {
		if written, err := io.Copy(ioutil.Discard, httpRequest.Body); written > 0 || err != nil {
			errs = []error{fmt.Errorf("Request size exceeded max size of %d bytes.", deps.cfg.MaxRequestSize)}
			return
		}
	}

	timeout := parseTimeout(requestJson, time.Duration(storedRequestTimeoutMillis)*time.Millisecond)
	ctx, cancel := context.WithTimeout(context.Background(), timeout)
	defer cancel()

	// Fetch the Stored Request data and merge it into the HTTP request.
	if requestJson, errs = deps.processStoredRequests(ctx, requestJson); len(errs) > 0 {
		return
	}

	if err := json.Unmarshal(requestJson, req); err != nil {
		errs = []error{err}
		return
	}

	// Populate any "missing" OpenRTB fields with info from other sources, (e.g. HTTP request headers).
	deps.setFieldsImplicitly(httpRequest, req)

	if err := processInterstitials(req); err != nil {
		errs = []error{err}
		return
	}

	errL := deps.validateRequest(req)
	if len(errL) > 0 {
		errs = append(errs, errL...)
	}

	return
}

// parseTimeout returns parses tmax from the requestJson, or returns the default if it doesn't exist.
//
// requestJson should be the content of the POST body.
//
// If the request defines tmax explicitly, then this will return that duration in milliseconds.
// If not, it will return the default timeout.
func parseTimeout(requestJson []byte, defaultTimeout time.Duration) time.Duration {
	if tmax, dataType, _, err := jsonparser.Get(requestJson, "tmax"); dataType != jsonparser.NotExist && err == nil {
		if tmaxInt, err := strconv.Atoi(string(tmax)); err == nil && tmaxInt > 0 {
			return time.Duration(tmaxInt) * time.Millisecond
		}
	}
	return defaultTimeout
}

func (deps *endpointDeps) validateRequest(req *openrtb.BidRequest) []error {
	errL := []error{}
	if req.ID == "" {
		return []error{errors.New("request missing required field: \"id\"")}
	}

	if req.TMax < 0 {
		return []error{fmt.Errorf("request.tmax must be nonnegative. Got %d", req.TMax)}
	}

	if len(req.Imp) < 1 {
		return []error{errors.New("request.imp must contain at least one element.")}
	}

	var aliases map[string]string
	if bidExt, err := deps.parseBidExt(req.Ext); err != nil {
		return []error{err}
	} else if bidExt != nil {
		aliases = bidExt.Prebid.Aliases

		if err := deps.validateAliases(aliases); err != nil {
			return []error{err}
		}

		if err := validateBidAdjustmentFactors(bidExt.Prebid.BidAdjustmentFactors, aliases); err != nil {
			return []error{err}
		}
	}

	if (req.Site == nil && req.App == nil) || (req.Site != nil && req.App != nil) {
		errL = append(errL, errors.New("request.site or request.app must be defined, but not both."))
		return errL
	}

	if err := deps.validateSite(req.Site); err != nil {
		errL = append(errL, err)
		return errL
	}

	if err := deps.validateApp(req.App); err != nil {
		errL = append(errL, err)
		return errL
	}

	if err := validateUser(req.User, aliases); err != nil {
		errL = append(errL, err)
		return errL
	}

	if err := validateRegs(req.Regs); err != nil {
		errL = append(errL, err)
		return errL
	}

	impIDs := make(map[string]int, len(req.Imp))
	for index := range req.Imp {
		imp := &req.Imp[index]
		if firstIndex, ok := impIDs[imp.ID]; ok {
			errL = append(errL, fmt.Errorf(`request.imp[%d].id and request.imp[%d].id are both "%s". Imp IDs must be unique.`, firstIndex, index, imp.ID))
		}
		impIDs[imp.ID] = index
		errs := deps.validateImp(imp, aliases, index)
		if len(errs) > 0 {
			errL = append(errL, errs...)
		}
		if fatalError(errs) {
			return errL
		}
	}

	return errL
}

func validateBidAdjustmentFactors(adjustmentFactors map[string]float64, aliases map[string]string) error {
	for bidderToAdjust, adjustmentFactor := range adjustmentFactors {
		if adjustmentFactor <= 0 {
			return fmt.Errorf("request.ext.prebid.bidadjustmentfactors.%s must be a positive number. Got %f", bidderToAdjust, adjustmentFactor)
		}
		if _, isBidder := openrtb_ext.BidderMap[bidderToAdjust]; !isBidder {
			if _, isAlias := aliases[bidderToAdjust]; !isAlias {
				return fmt.Errorf("request.ext.prebid.bidadjustmentfactors.%s is not a known bidder or alias", bidderToAdjust)
			}
		}
	}
	return nil
}

func (deps *endpointDeps) validateImp(imp *openrtb.Imp, aliases map[string]string, index int) []error {
	if imp.ID == "" {
		return []error{fmt.Errorf("request.imp[%d] missing required field: \"id\"", index)}
	}

	if len(imp.Metric) != 0 {
		return []error{fmt.Errorf("request.imp[%d].metric is not yet supported by prebid-server. Support may be added in the future", index)}
	}

	if imp.Banner == nil && imp.Video == nil && imp.Audio == nil && imp.Native == nil {
		return []error{fmt.Errorf("request.imp[%d] must contain at least one of \"banner\", \"video\", \"audio\", or \"native\"", index)}
	}

	if err := validateBanner(imp.Banner, index); err != nil {
		return []error{err}
	}

	if imp.Video != nil && len(imp.Video.MIMEs) < 1 {
		return []error{fmt.Errorf("request.imp[%d].video.mimes must contain at least one supported MIME type", index)}
	}

	if imp.Audio != nil && len(imp.Audio.MIMEs) < 1 {
		return []error{fmt.Errorf("request.imp[%d].audio.mimes must contain at least one supported MIME type", index)}
	}

	if err := fillAndValidateNative(imp.Native, index); err != nil {
		return []error{err}
	}

	if err := validatePmp(imp.PMP, index); err != nil {
		return []error{err}
	}

	errL := deps.validateImpExt(imp, aliases, index)
	if len(errL) != 0 {
		return errL
	}

	return nil
}

func validateBanner(banner *openrtb.Banner, impIndex int) error {
	if banner == nil {
		return nil
	}

	// Although these are only deprecated in the spec... since this is a new endpoint, we know nobody uses them yet.
	// Let's start things off by pointing callers in the right direction.
	if banner.WMin != 0 {
		return fmt.Errorf("request.imp[%d].banner uses unsupported property: \"wmin\". Use the \"format\" array instead.", impIndex)
	}
	if banner.WMax != 0 {
		return fmt.Errorf("request.imp[%d].banner uses unsupported property: \"wmax\". Use the \"format\" array instead.", impIndex)
	}
	if banner.HMin != 0 {
		return fmt.Errorf("request.imp[%d].banner uses unsupported property: \"hmin\". Use the \"format\" array instead.", impIndex)
	}
	if banner.HMax != 0 {
		return fmt.Errorf("request.imp[%d].banner uses unsupported property: \"hmax\". Use the \"format\" array instead.", impIndex)
	}

	hasRootSize := banner.H != nil && banner.W != nil && *banner.H > 0 && *banner.W > 0
	if !hasRootSize && len(banner.Format) == 0 {
		return fmt.Errorf("request.imp[%d].banner has no sizes. Define \"w\" and \"h\", or include \"format\" elements.", impIndex)
	}

	for fmtIndex, format := range banner.Format {
		if err := validateFormat(&format, impIndex, fmtIndex); err != nil {
			return err
		}
	}
	return nil
}

// fillAndValidateNative validates the request, and assigns the Asset IDs as recommended by the Native v1.2 spec.
func fillAndValidateNative(n *openrtb.Native, impIndex int) error {
	if n == nil {
		return nil
	}

	if len(n.Request) == 0 {
		return fmt.Errorf("request.imp[%d].native missing required property \"request\"", impIndex)
	}
	var nativePayload nativeRequests.Request
	if err := json.Unmarshal(json.RawMessage(n.Request), &nativePayload); err != nil {
		return err
	}

	if err := validateNativeContextTypes(nativePayload.Context, nativePayload.ContextSubType, impIndex); err != nil {
		return err
	}
	if err := validateNativePlacementType(nativePayload.PlcmtType, impIndex); err != nil {
		return err
	}
	if err := fillAndValidateNativeAssets(nativePayload.Assets, impIndex); err != nil {
		return err
	}
	if err := validateNativeEventTrackers(nativePayload.EventTrackers, impIndex); err != nil {
		return err
	}

	serialized, err := json.Marshal(nativePayload)
	if err != nil {
		return err
	}
	n.Request = string(serialized)
	return nil
}

func validateNativeContextTypes(cType native.ContextType, cSubtype native.ContextSubType, impIndex int) error {
	if cType < native.ContextTypeContent || cType > native.ContextTypeProduct {
		return fmt.Errorf("request.imp[%d].native.request.context is invalid. See https://iabtechlab.com/wp-content/uploads/2016/07/OpenRTB-Native-Ads-Specification-Final-1.2.pdf#page=39", impIndex)
	}
	if cSubtype < 0 {
		return fmt.Errorf("request.imp[%d].native.request.contextsubtype value can't be less than 0. See https://iabtechlab.com/wp-content/uploads/2016/07/OpenRTB-Native-Ads-Specification-Final-1.2.pdf#page=39", impIndex)
	}
	if cSubtype == 0 {
		return nil
	}

	if cSubtype >= 500 {
		return fmt.Errorf("request.imp[%d].native.request.contextsubtype can't be greater than or equal to 500. See https://iabtechlab.com/wp-content/uploads/2016/07/OpenRTB-Native-Ads-Specification-Final-1.2.pdf#page=39", impIndex)
	}
	if cSubtype >= native.ContextSubTypeGeneral && cSubtype <= native.ContextSubTypeUserGenerated {
		if cType != native.ContextTypeContent {
			return fmt.Errorf("request.imp[%d].native.request.context is %d, but contextsubtype is %d. This is an invalid combination. See https://iabtechlab.com/wp-content/uploads/2016/07/OpenRTB-Native-Ads-Specification-Final-1.2.pdf#page=39", impIndex, cType, cSubtype)
		}
		return nil
	}
	if cSubtype >= native.ContextSubTypeSocial && cSubtype <= native.ContextSubTypeChat {
		if cType != native.ContextTypeSocial {
			return fmt.Errorf("request.imp[%d].native.request.context is %d, but contextsubtype is %d. This is an invalid combination. See https://iabtechlab.com/wp-content/uploads/2016/07/OpenRTB-Native-Ads-Specification-Final-1.2.pdf#page=39", impIndex, cType, cSubtype)
		}
		return nil
	}
	if cSubtype >= native.ContextSubTypeSelling && cSubtype <= native.ContextSubTypeProductReview {
		if cType != native.ContextTypeProduct {
			return fmt.Errorf("request.imp[%d].native.request.context is %d, but contextsubtype is %d. This is an invalid combination. See https://iabtechlab.com/wp-content/uploads/2016/07/OpenRTB-Native-Ads-Specification-Final-1.2.pdf#page=39", impIndex, cType, cSubtype)
		}
		return nil
	}

	return fmt.Errorf("request.imp[%d].native.request.contextsubtype is invalid. See https://iabtechlab.com/wp-content/uploads/2016/07/OpenRTB-Native-Ads-Specification-Final-1.2.pdf#page=39", impIndex)
}

func validateNativePlacementType(pt native.PlacementType, impIndex int) error {
	if pt < native.PlacementTypeFeed || pt > native.PlacementTypeRecommendationWidget {
		return fmt.Errorf("request.imp[%d].native.request.plcmttype is invalid. See https://iabtechlab.com/wp-content/uploads/2016/07/OpenRTB-Native-Ads-Specification-Final-1.2.pdf#page=40", impIndex)
	}
	return nil
}

func fillAndValidateNativeAssets(assets []nativeRequests.Asset, impIndex int) error {
	if len(assets) < 1 {
		return fmt.Errorf("request.imp[%d].native.request.assets must be an array containing at least one object", impIndex)
	}

	for i := 0; i < len(assets); i++ {
		// Per the OpenRTB spec docs, this is a "unique asset ID, assigned by exchange. Typically a counter for the array"
		// To avoid conflict with the Request, we'll return a 400 if the Request _did_ define this ID,
		// and then populate it as the spec suggests.
		if err := validateNativeAsset(assets[i], impIndex, i); err != nil {
			return err
		}
		assets[i].ID = int64(i)
	}
	return nil
}

func validateNativeAsset(asset nativeRequests.Asset, impIndex int, assetIndex int) error {
	if asset.ID != 0 {
		return fmt.Errorf(`request.imp[%d].native.request.assets[%d].id must not be defined. Prebid Server will set this automatically, using the index of the asset in the array as the ID`, impIndex, assetIndex)
	}

	assetErr := "request.imp[%d].native.request.assets[%d] must define exactly one of {title, img, video, data}"
	foundType := false

	if asset.Title != nil {
		foundType = true
		if err := validateNativeAssetTitle(asset.Title, impIndex, assetIndex); err != nil {
			return err
		}
	}

	if asset.Img != nil {
		if foundType {
			return fmt.Errorf(assetErr, impIndex, assetIndex)
		}
		foundType = true
		if err := validateNativeAssetImg(asset.Img, impIndex, assetIndex); err != nil {
			return err
		}
	}

	if asset.Video != nil {
		if foundType {
			return fmt.Errorf(assetErr, impIndex, assetIndex)
		}
		foundType = true
		if err := validateNativeAssetVideo(asset.Video, impIndex, assetIndex); err != nil {
			return err
		}
	}

	if asset.Data != nil {
		if foundType {
			return fmt.Errorf(assetErr, impIndex, assetIndex)
		}
		foundType = true
		if err := validateNativeAssetData(asset.Data, impIndex, assetIndex); err != nil {
			return err
		}
	}

	if !foundType {
		return fmt.Errorf(assetErr, impIndex, assetIndex)
	}

	return nil
}

func validateNativeEventTrackers(trackers []nativeRequests.EventTracker, impIndex int) error {
	for i := 0; i < len(trackers); i++ {
		if err := validateNativeEventTracker(trackers[i], impIndex, i); err != nil {
			return err
		}
	}
	return nil
}

func validateNativeAssetTitle(title *nativeRequests.Title, impIndex int, assetIndex int) error {
	if title.Len < 1 {
		return fmt.Errorf("request.imp[%d].native.request.assets[%d].title.len must be a positive integer", impIndex, assetIndex)
	}
	return nil
}

func validateNativeEventTracker(tracker nativeRequests.EventTracker, impIndex int, eventIndex int) error {
	if tracker.Event < native.EventTypeImpression || tracker.Event > native.EventTypeViewableVideo50 {
		return fmt.Errorf("request.imp[%d].native.request.eventtrackers[%d].event is invalid. See section 7.6: https://iabtechlab.com/wp-content/uploads/2016/07/OpenRTB-Native-Ads-Specification-Final-1.2.pdf#page=43", impIndex, eventIndex)
	}
	if len(tracker.Methods) < 1 {
		return fmt.Errorf("request.imp[%d].native.request.eventtrackers[%d].method is required. See section 7.7: https://iabtechlab.com/wp-content/uploads/2016/07/OpenRTB-Native-Ads-Specification-Final-1.2.pdf#page=43", impIndex, eventIndex)
	}
	for methodIndex, method := range tracker.Methods {
		if method < native.EventTrackingMethodImage || method > native.EventTrackingMethodJS {
			return fmt.Errorf("request.imp[%d].native.request.eventtrackers[%d].methods[%d] is invalid. See section 7.7: https://iabtechlab.com/wp-content/uploads/2016/07/OpenRTB-Native-Ads-Specification-Final-1.2.pdf#page=43", impIndex, eventIndex, methodIndex)
		}
	}

	return nil
}

func validateNativeAssetImg(image *nativeRequests.Image, impIndex int, assetIndex int) error {
	// Note that w, wmin, h, and hmin cannot be negative because these variables use unsigned ints.
	// Those fail during the standard json.Unmarshal() call.
	if image.W == 0 && image.WMin == 0 {
		return fmt.Errorf(`request.imp[%d].native.request.assets[%d].img must contain at least one of "w" or "wmin"`, impIndex, assetIndex)
	}
	if image.H == 0 && image.HMin == 0 {
		return fmt.Errorf(`request.imp[%d].native.request.assets[%d].img must contain at least one of "h" or "hmin"`, impIndex, assetIndex)
	}

	return nil
}

func validateNativeAssetVideo(video *nativeRequests.Video, impIndex int, assetIndex int) error {
	if len(video.MIMEs) < 1 {
		return fmt.Errorf("request.imp[%d].native.request.assets[%d].video.mimes must be an array with at least one MIME type", impIndex, assetIndex)
	}
	if video.MinDuration < 1 {
		return fmt.Errorf("request.imp[%d].native.request.assets[%d].video.minduration must be a positive integer", impIndex, assetIndex)
	}
	if video.MaxDuration < 1 {
		return fmt.Errorf("request.imp[%d].native.request.assets[%d].video.maxduration must be a positive integer", impIndex, assetIndex)
	}
	if err := validateNativeVideoProtocols(video.Protocols, impIndex, assetIndex); err != nil {
		return err
	}

	return nil
}

func validateNativeAssetData(data *nativeRequests.Data, impIndex int, assetIndex int) error {
	if data.Type < native.DataAssetTypeSponsored || data.Type > native.DataAssetTypeCTAText {
		return fmt.Errorf("request.imp[%d].native.request.assets[%d].data.type is invalid. See section 7.4: https://iabtechlab.com/wp-content/uploads/2016/07/OpenRTB-Native-Ads-Specification-Final-1.2.pdf#page=40", impIndex, assetIndex)
	}

	return nil
}

func validateNativeVideoProtocols(protocols []native.Protocol, impIndex int, assetIndex int) error {
	if len(protocols) < 1 {
		return fmt.Errorf("request.imp[%d].native.request.assets[%d].video.protocols must be an array with at least one element", impIndex, assetIndex)
	}
	for i := 0; i < len(protocols); i++ {
		if err := validateNativeVideoProtocol(protocols[i], impIndex, assetIndex, i); err != nil {
			return err
		}
	}
	return nil
}

func validateNativeVideoProtocol(protocol native.Protocol, impIndex int, assetIndex int, protocolIndex int) error {
	if protocol < native.ProtocolVAST10 || protocol > native.ProtocolDAAST10Wrapper {
		return fmt.Errorf("request.imp[%d].native.request.assets[%d].video.protocols[%d] is invalid. See Section 5.8: https://www.iab.com/wp-content/uploads/2016/03/OpenRTB-API-Specification-Version-2-5-FINAL.pdf#page=52", impIndex, assetIndex, protocolIndex)
	}
	return nil
}

func validateFormat(format *openrtb.Format, impIndex int, formatIndex int) error {
	usesHW := format.W != 0 || format.H != 0
	usesRatios := format.WMin != 0 || format.WRatio != 0 || format.HRatio != 0
	if usesHW && usesRatios {
		return fmt.Errorf("Request imp[%d].banner.format[%d] should define *either* {w, h} *or* {wmin, wratio, hratio}, but not both. If both are valid, send two \"format\" objects in the request.", impIndex, formatIndex)
	}
	if !usesHW && !usesRatios {
		return fmt.Errorf("Request imp[%d].banner.format[%d] should define *either* {w, h} (for static size requirements) *or* {wmin, wratio, hratio} (for flexible sizes) to be non-zero.", impIndex, formatIndex)
	}
	if usesHW && (format.W == 0 || format.H == 0) {
		return fmt.Errorf("Request imp[%d].banner.format[%d] must define non-zero \"h\" and \"w\" properties.", impIndex, formatIndex)
	}
	if usesRatios && (format.WMin == 0 || format.WRatio == 0 || format.HRatio == 0) {
		return fmt.Errorf("Request imp[%d].banner.format[%d] must define non-zero \"wmin\", \"wratio\", and \"hratio\" properties.", impIndex, formatIndex)
	}
	return nil
}

func validatePmp(pmp *openrtb.PMP, impIndex int) error {
	if pmp == nil {
		return nil
	}

	for dealIndex, deal := range pmp.Deals {
		if deal.ID == "" {
			return fmt.Errorf("request.imp[%d].pmp.deals[%d] missing required field: \"id\"", impIndex, dealIndex)
		}
	}
	return nil
}

func (deps *endpointDeps) validateImpExt(imp *openrtb.Imp, aliases map[string]string, impIndex int) []error {
	errL := []error{}
	if len(imp.Ext) == 0 {
		return []error{fmt.Errorf("request.imp[%d].ext is required", impIndex)}
	}

	var bidderExts map[string]json.RawMessage
	if err := json.Unmarshal(imp.Ext, &bidderExts); err != nil {
		return []error{err}
	}

	// Also accept bidder exts within imp[...].ext.prebid.bidder
	// NOTE: This is not part of the official API, we are not expecting clients
	// migrate from imp[...].ext.${BIDDER} to imp[...].ext.prebid.bidder.${BIDDER}
	// at this time
	// https://github.com/prebid/prebid-server/pull/846#issuecomment-476352224
	if rawPrebidExt, ok := bidderExts[openrtb_ext.PrebidExtKey]; ok {
		var prebidExt openrtb_ext.ExtImpPrebid
		if err := json.Unmarshal(rawPrebidExt, &prebidExt); err == nil && prebidExt.Bidder != nil {
			for bidder, ext := range prebidExt.Bidder {
				if ext == nil {
					continue
				}

				bidderExts[bidder] = ext
			}
		}
	}

	/* Process all the bidder exts in the request */
	disabledBidders := []string{}
	for bidder, ext := range bidderExts {
		if bidder != openrtb_ext.PrebidExtKey {
			coreBidder := bidder
			if tmp, isAlias := aliases[bidder]; isAlias {
				coreBidder = tmp
			}
			if bidderName, isValid := deps.bidderMap[coreBidder]; isValid {
				if err := deps.paramsValidator.Validate(bidderName, ext); err != nil {
					return []error{fmt.Errorf("request.imp[%d].ext.%s failed validation.\n%v", impIndex, coreBidder, err)}
				}
			} else {
				if msg, isDisabled := deps.disabledBidders[bidder]; isDisabled {
					errL = append(errL, &errortypes.BidderTemporarilyDisabled{Message: msg})
					disabledBidders = append(disabledBidders, bidder)
				} else {
					return []error{fmt.Errorf("request.imp[%d].ext contains unknown bidder: %s. Did you forget an alias in request.ext.prebid.aliases?", impIndex, bidder)}
				}
			}
		}
	}

	// defer deleting disabled bidders so we don't disrupt the loop
	if len(disabledBidders) > 0 {
		for _, bidder := range disabledBidders {
			delete(bidderExts, bidder)
		}
		extJSON, err := json.Marshal(bidderExts)
		if err != nil {
			return []error{err}
		}
		imp.Ext = extJSON
	}

	// TODO #713 Fix this here
	if len(bidderExts) < 1 {
		errL = append(errL, fmt.Errorf("request.imp[%d].ext must contain at least one bidder", impIndex))
		return errL
	}

	return errL
}

func (deps *endpointDeps) parseBidExt(ext json.RawMessage) (*openrtb_ext.ExtRequest, error) {
	if len(ext) < 1 {
		return nil, nil
	}
	var tmpExt openrtb_ext.ExtRequest
	if err := json.Unmarshal(ext, &tmpExt); err != nil {
		return nil, fmt.Errorf("request.ext is invalid: %v", err)
	}
	return &tmpExt, nil
}

func (deps *endpointDeps) validateAliases(aliases map[string]string) error {
	for thisAlias, coreBidder := range aliases {
		if _, isCoreBidder := deps.bidderMap[coreBidder]; !isCoreBidder {
			return fmt.Errorf("request.ext.prebid.aliases.%s refers to unknown bidder: %s", thisAlias, coreBidder)
		}
		if thisAlias == coreBidder {
			return fmt.Errorf("request.ext.prebid.aliases.%s defines a no-op alias. Choose a different alias, or remove this entry.", thisAlias)
		}
	}
	return nil
}

func (deps *endpointDeps) validateSite(site *openrtb.Site) error {
	if site == nil {
		return nil
	}

	if site.ID == "" && site.Page == "" {
		return errors.New("request.site should include at least one of request.site.id or request.site.page.")
	}
	if len(site.Ext) > 0 {
		var s openrtb_ext.ExtSite
		if err := json.Unmarshal(site.Ext, &s); err != nil {
			return err
		}
	}

	return nil
}

func (deps *endpointDeps) validateApp(app *openrtb.App) error {
	if app == nil {
		return nil
	}

	if app.ID != "" {
		if _, found := deps.cfg.BlacklistedAppMap[app.ID]; found {
			return &errortypes.BlacklistedApp{Message: fmt.Sprintf("Prebid-server does not process requests from App ID: %s", app.ID)}
		}
	}

	if len(app.Ext) > 0 {
		var a openrtb_ext.ExtApp
		if err := json.Unmarshal(app.Ext, &a); err != nil {
			return err
		}
	}

	return nil
}

func validateUser(user *openrtb.User, aliases map[string]string) error {
	// DigiTrust support
	if user != nil && user.Ext != nil {
		// Creating ExtUser object to check if DigiTrust is valid
		var userExt openrtb_ext.ExtUser
		if err := json.Unmarshal(user.Ext, &userExt); err == nil {
			if userExt.DigiTrust != nil && userExt.DigiTrust.Pref != 0 {
				// DigiTrust is not valid. Return error.
				return errors.New("request.user contains a digitrust object that is not valid.")
			}
			// Check if the buyeruids are valid
			if userExt.Prebid != nil {
				if len(userExt.Prebid.BuyerUIDs) < 1 {
					return errors.New(`request.user.ext.prebid requires a "buyeruids" property with at least one ID defined. If none exist, then request.user.ext.prebid should not be defined.`)
				}
				for bidderName := range userExt.Prebid.BuyerUIDs {
					if _, ok := openrtb_ext.BidderMap[bidderName]; !ok {
						if _, ok := aliases[bidderName]; !ok {
							return fmt.Errorf("request.user.ext.%s is neither a known bidder name nor an alias in request.ext.prebid.aliases.", bidderName)
						}
					}
				}
			}
			// Check Universal User ID
			if userExt.Eids != nil {
				if len(userExt.Eids) == 0 {
					return fmt.Errorf("request.user.ext.eids must contain at least one element or be undefined")
				}
				uniqueSources := make(map[string]struct{}, len(userExt.Eids))
				for eidIndex, eid := range userExt.Eids {
					if eid.Source == "" {
						return fmt.Errorf("request.user.ext.eids[%d] missing required field: \"source\"", eidIndex)
					}
					if _, ok := uniqueSources[eid.Source]; ok {
						return fmt.Errorf("request.user.ext.eids must contain unique sources")
					}
					uniqueSources[eid.Source] = struct{}{}

					if eid.ID == "" && eid.Uids == nil {
						return fmt.Errorf("request.user.ext.eids[%d] must contain either \"id\" or \"uids\" field", eidIndex)
					}
					if eid.ID == "" {
						if len(eid.Uids) == 0 {
							return fmt.Errorf("request.user.ext.eids[%d].uids must contain at least one element or be undefined", eidIndex)
						}
						for uidIndex, uid := range eid.Uids {
							if uid.ID == "" {
								return fmt.Errorf("request.user.ext.eids[%d].uids[%d] missing required field: \"id\"", eidIndex, uidIndex)
							}
						}
					}
				}
			}
		} else {
			// Return error.
			return fmt.Errorf("request.user.ext object is not valid: %v", err)
		}
	}

	return nil
}

func validateRegs(regs *openrtb.Regs) error {
	if regs != nil && len(regs.Ext) > 0 {
		var regsExt openrtb_ext.ExtRegs
		if err := json.Unmarshal(regs.Ext, &regsExt); err != nil {
			return fmt.Errorf("request.regs.ext is invalid: %v", err)
		}
		if regsExt.GDPR != nil && (*regsExt.GDPR < 0 || *regsExt.GDPR > 1) {
			return errors.New("request.regs.ext.gdpr must be either 0 or 1.")
		}
	}
	return nil
}

// setFieldsImplicitly uses _implicit_ information from the httpReq to set values on bidReq.
// This function does not consume the request body, which was set explicitly, but infers certain
// OpenRTB properties from the headers and other implicit info.
//
// This function _should not_ override any fields which were defined explicitly by the caller in the request.
func (deps *endpointDeps) setFieldsImplicitly(httpReq *http.Request, bidReq *openrtb.BidRequest) {
	setDeviceImplicitly(httpReq, bidReq)

	// Per the OpenRTB spec: A bid request must not contain both a Site and an App object.
	if bidReq.App == nil {
		setSiteImplicitly(httpReq, bidReq)
	}
	setImpsImplicitly(httpReq, bidReq.Imp)

	setAuctionTypeImplicitly(bidReq)
}

// setDeviceImplicitly uses implicit info from httpReq to populate bidReq.Device
func setDeviceImplicitly(httpReq *http.Request, bidReq *openrtb.BidRequest) {
	setIPImplicitly(httpReq, bidReq) // Fixes #230
	setUAImplicitly(httpReq, bidReq)
}

// setAuctionTypeImplicitly sets the auction type to 1 if it wasn't on the request,
// since header bidding is generally a first-price auction.
func setAuctionTypeImplicitly(bidReq *openrtb.BidRequest) {
	if bidReq.AT == 0 {
		bidReq.AT = 1
	}
	return
}

// setSiteImplicitly uses implicit info from httpReq to populate bidReq.Site
func setSiteImplicitly(httpReq *http.Request, bidReq *openrtb.BidRequest) {
	if bidReq.Site == nil || bidReq.Site.Page == "" || bidReq.Site.Domain == "" {
		referrerCandidate := httpReq.Referer()
		if parsedUrl, err := url.Parse(referrerCandidate); err == nil {
			if domain, err := publicsuffix.EffectiveTLDPlusOne(parsedUrl.Host); err == nil {
				if bidReq.Site == nil {
					bidReq.Site = &openrtb.Site{}
				}
				if bidReq.Site.Domain == "" {
					bidReq.Site.Domain = domain
				}

				// This looks weird... but is not a bug. The site which called prebid-server (the "referer"), is
				// (almost certainly) the page where the ad will be hosted. In the OpenRTB spec, this is *page*, not *ref*.
				if bidReq.Site.Page == "" {
					bidReq.Site.Page = referrerCandidate
				}
			}
		}
	}
	if bidReq.Site != nil {
		setAmpExt(bidReq.Site, "0")
	}
}

func setImpsImplicitly(httpReq *http.Request, imps []openrtb.Imp) {
	secure := int8(1)
	for i := 0; i < len(imps); i++ {
		if imps[i].Secure == nil && prebid.IsSecure(httpReq) {
			imps[i].Secure = &secure
		}
	}
}

func getJsonSyntaxError(testJSON []byte) (bool, string) {
	type JsonNode struct {
		raw   *json.RawMessage
		doc   map[string]*JsonNode
		ary   []*JsonNode
		which int
	}
	type jNode map[string]*JsonNode
	docErrdoc := &jNode{}
	docErr := json.Unmarshal(testJSON, docErrdoc)
	if uerror, ok := docErr.(*json.SyntaxError); ok {
		err := fmt.Sprintf("%s at offset %v", uerror.Error(), uerror.Offset)
		return true, err
	}
	return false, ""
}

func (deps *endpointDeps) processStoredRequests(ctx context.Context, requestJson []byte) ([]byte, []error) {
	// Parse the Stored Request IDs from the BidRequest and Imps.
	storedBidRequestId, hasStoredBidRequest, err := getStoredRequestId(requestJson)
	if err != nil {
		return nil, []error{err}
	}
	imps, impIds, idIndices, errs := parseImpInfo(requestJson)
	if len(errs) > 0 {
		return nil, errs
	}

	// Fetch the Stored Request data
	var storedReqIds []string
	if hasStoredBidRequest {
		storedReqIds = []string{storedBidRequestId}
	}
	storedRequests, storedImps, errs := deps.storedReqFetcher.FetchRequests(ctx, storedReqIds, impIds)
	if len(errs) != 0 {
		return nil, errs
	}

	// Apply the Stored BidRequest, if it exists
	resolvedRequest := requestJson
	if hasStoredBidRequest {
		resolvedRequest, err = jsonpatch.MergePatch(storedRequests[storedBidRequestId], requestJson)
		if err != nil {
			hasErr, Err := getJsonSyntaxError(requestJson)
			if hasErr {
				err = fmt.Errorf("Invalid JSON in Incoming Request: %s", Err)
			} else {
				hasErr, Err = getJsonSyntaxError(storedRequests[storedBidRequestId])
				if hasErr {
					err = fmt.Errorf("Invalid JSON in Stored Request with ID %s: %s", storedBidRequestId, Err)
					err = fmt.Errorf("ext.prebid.storedrequest.id refers to Stored Request %s which contains Invalid JSON: %s", storedBidRequestId, Err)
				}
			}
			return nil, []error{err}
		}
	}

	// Apply default aliases, if they are provided
	if deps.defaultRequest {
		aliasedRequest, err := jsonpatch.MergePatch(deps.defReqJSON, resolvedRequest)
		if err != nil {
			hasErr, Err := getJsonSyntaxError(resolvedRequest)
			if hasErr {
				err = fmt.Errorf("Invalid JSON in Incoming Request: %s", Err)
			} else {
				hasErr, Err = getJsonSyntaxError(deps.defReqJSON)
				if hasErr {
					err = fmt.Errorf("Invalid JSON in Default Request Settings: %s", Err)
				}
			}
			return nil, []error{err}
		}
		resolvedRequest = aliasedRequest
	}

	// Apply any Stored Imps, if they exist. Since the JSON Merge Patch overrides arrays,
	// and Prebid Server defers to the HTTP Request to resolve conflicts, it's safe to
	// assume that the request.imp data did not change when applying the Stored BidRequest.
	for i := 0; i < len(impIds); i++ {
		resolvedImp, err := jsonpatch.MergePatch(storedImps[impIds[i]], imps[idIndices[i]])
		if err != nil {
			hasErr, Err := getJsonSyntaxError(imps[idIndices[i]])
			if hasErr {
				err = fmt.Errorf("Invalid JSON in Imp[%d] of Incoming Request: %s", i, Err)
			} else {
				hasErr, Err = getJsonSyntaxError(storedImps[impIds[i]])
				if hasErr {
					err = fmt.Errorf("imp.ext.prebid.storedrequest.id %s: Stored Imp has Invalid JSON: %s", impIds[i], Err)
				}
			}
			return nil, []error{err}
		}
		imps[idIndices[i]] = resolvedImp
	}
	if len(impIds) > 0 {
		newImpJson, err := json.Marshal(imps)
		if err != nil {
			return nil, []error{err}
		}
		resolvedRequest, err = jsonparser.Set(resolvedRequest, newImpJson, "imp")
		if err != nil {
			return nil, []error{err}
		}
	}

	return resolvedRequest, nil
}

// parseImpInfo parses the request JSON and returns several things about the Imps
//
// 1. A list of the JSON for every Imp.
// 2. A list of all IDs which appear at `imp[i].ext.prebid.storedrequest.id`.
// 3. A list intended to parallel "ids". Each element tells which index of "imp[index]" the corresponding element of "ids" should modify.
// 4. Any errors which occur due to bad requests. These should warrant an HTTP 4xx response.
func parseImpInfo(requestJson []byte) (imps []json.RawMessage, ids []string, impIdIndices []int, errs []error) {
	if impArray, dataType, _, err := jsonparser.Get(requestJson, "imp"); err == nil && dataType == jsonparser.Array {
		i := 0
		jsonparser.ArrayEach(impArray, func(imp []byte, _ jsonparser.ValueType, _ int, err error) {
			if storedImpId, hasStoredImp, err := getStoredRequestId(imp); err != nil {
				errs = append(errs, err)
			} else if hasStoredImp {
				ids = append(ids, storedImpId)
				impIdIndices = append(impIdIndices, i)
			}
			imps = append(imps, imp)
			i++
		})
	}
	return
}

// getStoredRequestId parses a Stored Request ID from some json, without doing a full (slow) unmarshal.
// It returns the ID, true/false whether a stored request key existed, and an error if anything went wrong
// (e.g. malformed json, id not a string, etc).
func getStoredRequestId(data []byte) (string, bool, error) {
	// These keys must be kept in sync with openrtb_ext.ExtStoredRequest
	value, dataType, _, err := jsonparser.Get(data, "ext", openrtb_ext.PrebidExtKey, "storedrequest", "id")
	if dataType == jsonparser.NotExist {
		return "", false, nil
	}
	if err != nil {
		return "", false, err
	}
	if dataType != jsonparser.String {
		return "", true, errors.New("ext.prebid.storedrequest.id must be a string")
	}

	return string(value), true, nil
}

// setIPImplicitly sets the IP address on bidReq, if it's not explicitly defined and we can figure it out.
func setIPImplicitly(httpReq *http.Request, bidReq *openrtb.BidRequest) {
	if bidReq.Device == nil || bidReq.Device.IP == "" {
		if ip := prebid.GetIP(httpReq); ip != "" {
			if bidReq.Device == nil {
				bidReq.Device = &openrtb.Device{}
			}
			bidReq.Device.IP = ip
		}
	}
}

// setUAImplicitly sets the User Agent on bidReq, if it's not explicitly defined and it's defined on the request.
func setUAImplicitly(httpReq *http.Request, bidReq *openrtb.BidRequest) {
	if bidReq.Device == nil || bidReq.Device.UA == "" {
		if ua := httpReq.UserAgent(); ua != "" {
			if bidReq.Device == nil {
				bidReq.Device = &openrtb.Device{}
			}
			bidReq.Device.UA = ua
		}
	}
}

<<<<<<< HEAD
// parseUserId gets this user's ID  for the host machine, if it exists.
func parseUserID(cfg *config.Configuration, httpReq *http.Request) (string, bool) {
	if hostCookie, err := httpReq.Cookie(cfg.HostCookie.CookieName); hostCookie != nil && err == nil {
		return hostCookie.Value, true
	} else {
		return "", false
	}
}

// checkBrowserName checks if a request comes from a Safari browser.
// Returns pbsmetrics.BrowserSafari or pbsmetrics.BrowserOther
// depending on the value of the "User-Agent" header of our http.Request
func checkBrowserName(r *http.Request) pbsmetrics.Browser {
	var browser pbsmetrics.Browser = pbsmetrics.BrowserOther
=======
// Check if a request comes from a Safari browser
func checkSafari(r *http.Request) (isSafari bool) {
	isSafari = false
>>>>>>> 39963228
	if ua := user_agent.New(r.Header.Get("User-Agent")); ua != nil {
		name, _ := ua.Browser()
		if name == "Safari" {
			browser = pbsmetrics.BrowserSafari
		}
	}
	return browser
}

// Write(return) errors to the client, if any. Returns true if errors were found.
func writeError(errs []error, w http.ResponseWriter) bool {
	if len(errs) > 0 {
		w.WriteHeader(http.StatusBadRequest)
		for _, err := range errs {
			w.Write([]byte(fmt.Sprintf("Invalid request: %s\n", err.Error())))
		}
		return true
	}
	return false
}

// Checks to see if an error in an error list is a fatal error
func fatalError(errL []error) bool {
	for _, err := range errL {
		errCode := errortypes.DecodeError(err)
		if errCode != errortypes.BidderTemporarilyDisabledCode || errCode == errortypes.BlacklistedAppCode || errCode == errortypes.BlacklistedAcctCode {
			return true
		}
	}
	return false
}

// Returns the effective publisher ID
func effectivePubID(pub *openrtb.Publisher) string {
	if pub != nil {
		if pub.Ext != nil {
			var pubExt openrtb_ext.ExtPublisher
			err := json.Unmarshal(pub.Ext, &pubExt)
			if err == nil && pubExt.ParentAccount != nil && *pubExt.ParentAccount != "" {
				return *pubExt.ParentAccount
			}
		}
		if pub.ID != "" {
			return pub.ID
		}
	}
	return pbsmetrics.PublisherUnknown
}<|MERGE_RESOLUTION|>--- conflicted
+++ resolved
@@ -1123,7 +1123,6 @@
 	}
 }
 
-<<<<<<< HEAD
 // parseUserId gets this user's ID  for the host machine, if it exists.
 func parseUserID(cfg *config.Configuration, httpReq *http.Request) (string, bool) {
 	if hostCookie, err := httpReq.Cookie(cfg.HostCookie.CookieName); hostCookie != nil && err == nil {
@@ -1138,11 +1137,6 @@
 // depending on the value of the "User-Agent" header of our http.Request
 func checkBrowserName(r *http.Request) pbsmetrics.Browser {
 	var browser pbsmetrics.Browser = pbsmetrics.BrowserOther
-=======
-// Check if a request comes from a Safari browser
-func checkSafari(r *http.Request) (isSafari bool) {
-	isSafari = false
->>>>>>> 39963228
 	if ua := user_agent.New(r.Header.Get("User-Agent")); ua != nil {
 		name, _ := ua.Browser()
 		if name == "Safari" {
