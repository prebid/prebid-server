package openrtb2

import (
	"context"
	"encoding/json"
	"errors"
	"fmt"
	"io"
	"io/ioutil"
	"net/http"
	"net/url"
	"regexp"
	"strconv"
	"time"

	"github.com/buger/jsonparser"
	"github.com/gofrs/uuid"
	"github.com/golang/glog"
	"github.com/julienschmidt/httprouter"
	"github.com/prebid/openrtb/v17/adcom1"
	"github.com/prebid/openrtb/v17/native1"
	nativeRequests "github.com/prebid/openrtb/v17/native1/request"
	"github.com/prebid/openrtb/v17/openrtb2"
	"github.com/prebid/prebid-server/hooks"
	"golang.org/x/net/publicsuffix"
	jsonpatch "gopkg.in/evanphx/json-patch.v4"

	accountService "github.com/prebid/prebid-server/account"
	"github.com/prebid/prebid-server/analytics"
	"github.com/prebid/prebid-server/config"
	"github.com/prebid/prebid-server/currency"
	"github.com/prebid/prebid-server/errortypes"
	"github.com/prebid/prebid-server/exchange"
	"github.com/prebid/prebid-server/hooks/hookexecution"
	"github.com/prebid/prebid-server/hooks/hookstage"
	"github.com/prebid/prebid-server/metrics"
	"github.com/prebid/prebid-server/openrtb_ext"
	"github.com/prebid/prebid-server/prebid_cache_client"
	"github.com/prebid/prebid-server/privacy/ccpa"
	"github.com/prebid/prebid-server/privacy/lmt"
	"github.com/prebid/prebid-server/schain"
	"github.com/prebid/prebid-server/stored_requests"
	"github.com/prebid/prebid-server/stored_requests/backends/empty_fetcher"
	"github.com/prebid/prebid-server/stored_responses"
	"github.com/prebid/prebid-server/usersync"
	"github.com/prebid/prebid-server/util/httputil"
	"github.com/prebid/prebid-server/util/iputil"
	"github.com/prebid/prebid-server/util/uuidutil"
	"github.com/prebid/prebid-server/version"
)

const storedRequestTimeoutMillis = 50
const ampChannel = "amp"
const appChannel = "app"

var (
	dntKey      string = http.CanonicalHeaderKey("DNT")
	dntDisabled int8   = 0
	dntEnabled  int8   = 1
	notAmp      int8   = 0
)

func NewEndpoint(
	uuidGenerator uuidutil.UUIDGenerator,
	ex exchange.Exchange,
	validator openrtb_ext.BidderParamValidator,
	requestsById stored_requests.Fetcher,
	accounts stored_requests.AccountFetcher,
	cfg *config.Configuration,
	met metrics.MetricsEngine,
	pbsAnalytics analytics.PBSAnalyticsModule,
	disabledBidders map[string]string,
	defReqJSON []byte,
	bidderMap map[string]openrtb_ext.BidderName,
	storedRespFetcher stored_requests.Fetcher,
	hookExecutionPlanBuilder hooks.ExecutionPlanBuilder,
) (httprouter.Handle, error) {
	if ex == nil || validator == nil || requestsById == nil || accounts == nil || cfg == nil || met == nil {
		return nil, errors.New("NewEndpoint requires non-nil arguments.")
	}

	defRequest := defReqJSON != nil && len(defReqJSON) > 0

	ipValidator := iputil.PublicNetworkIPValidator{
		IPv4PrivateNetworks: cfg.RequestValidation.IPv4PrivateNetworksParsed,
		IPv6PrivateNetworks: cfg.RequestValidation.IPv6PrivateNetworksParsed,
	}

	return httprouter.Handle((&endpointDeps{
		uuidGenerator,
		ex,
		validator,
		requestsById,
		empty_fetcher.EmptyFetcher{},
		accounts,
		cfg,
		met,
		pbsAnalytics,
		disabledBidders,
		defRequest,
		defReqJSON,
		bidderMap,
		nil,
		nil,
		ipValidator,
		storedRespFetcher,
		hookExecutionPlanBuilder}).Auction), nil
}

type endpointDeps struct {
	uuidGenerator             uuidutil.UUIDGenerator
	ex                        exchange.Exchange
	paramsValidator           openrtb_ext.BidderParamValidator
	storedReqFetcher          stored_requests.Fetcher
	videoFetcher              stored_requests.Fetcher
	accounts                  stored_requests.AccountFetcher
	cfg                       *config.Configuration
	metricsEngine             metrics.MetricsEngine
	analytics                 analytics.PBSAnalyticsModule
	disabledBidders           map[string]string
	defaultRequest            bool
	defReqJSON                []byte
	bidderMap                 map[string]openrtb_ext.BidderName
	cache                     prebid_cache_client.Client
	debugLogRegexp            *regexp.Regexp
	privateNetworkIPValidator iputil.IPValidator
	storedRespFetcher         stored_requests.Fetcher
	hookExecutionPlanBuilder  hooks.ExecutionPlanBuilder
}

func (deps *endpointDeps) Auction(w http.ResponseWriter, r *http.Request, _ httprouter.Params) {
	// Prebid Server interprets request.tmax to be the maximum amount of time that a caller is willing
	// to wait for bids. However, tmax may be defined in the Stored Request data.
	//
	// If so, then the trip to the backend might use a significant amount of this time.
	// We can respect timeouts more accurately if we note the *real* start time, and use it
	// to compute the auction timeout.
	start := time.Now()

	ao := analytics.AuctionObject{
		Status:    http.StatusOK,
		Errors:    make([]error, 0),
		StartTime: start,
	}

	labels := metrics.Labels{
		Source:        metrics.DemandUnknown,
		RType:         metrics.ReqTypeORTB2Web,
		PubID:         metrics.PublisherUnknown,
		CookieFlag:    metrics.CookieFlagUnknown,
		RequestStatus: metrics.RequestStatusOK,
	}

	hookExecutor := hookexecution.HookExecutor{
		InvocationCtx: &hookstage.InvocationContext{},
		PlanBuilder:   deps.hookExecutionPlanBuilder,
		Req:           r,
	}
	defer func() {
		deps.metricsEngine.RecordRequest(labels)
		deps.metricsEngine.RecordRequestTime(labels, time.Since(start))
		deps.analytics.LogAuctionObject(&ao)
	}()

	w.Header().Set("X-Prebid", version.BuildXPrebidHeader(version.Ver))

<<<<<<< HEAD
	req, impExtInfoMap, storedAuctionResponses, storedBidResponses, bidderImpReplaceImp, errL := deps.parseRequest(r, deps.hookExecutionPlanBuilder, deps.metricsEngine, deps.cfg.Debug.Modules)
=======
	req, impExtInfoMap, storedAuctionResponses, storedBidResponses, bidderImpReplaceImp, errL := deps.parseRequest(r, hookExecutor)
>>>>>>> 83969d80
	if errortypes.ContainsFatalError(errL) && writeError(errL, w, &labels) {
		return
	}

	ctx := context.Background()

	timeout := deps.cfg.AuctionTimeouts.LimitAuctionTimeout(time.Duration(req.TMax) * time.Millisecond)
	if timeout > 0 {
		var cancel context.CancelFunc
		ctx, cancel = context.WithDeadline(ctx, start.Add(timeout))
		defer cancel()
	}

	usersyncs := usersync.ParseCookieFromRequest(r, &(deps.cfg.HostCookie))
	if req.App != nil {
		labels.Source = metrics.DemandApp
		labels.RType = metrics.ReqTypeORTB2App
		labels.PubID = getAccountID(req.App.Publisher)
	} else { //req.Site != nil
		labels.Source = metrics.DemandWeb
		if usersyncs.HasAnyLiveSyncs() {
			labels.CookieFlag = metrics.CookieFlagYes
		} else {
			labels.CookieFlag = metrics.CookieFlagNo
		}
		labels.PubID = getAccountID(req.Site.Publisher)
	}

	// Look up account now that we have resolved the pubID value
	account, acctIDErrs := accountService.GetAccount(ctx, deps.cfg, deps.accounts, labels.PubID)
	if len(acctIDErrs) > 0 {
		errL = append(errL, acctIDErrs...)
		writeError(errL, w, &labels)
		return
	}

	// Set Integration Information
	err := deps.setIntegrationType(req, account)
	if err != nil {
		errL = append(errL, err)
		writeError(errL, w, &labels)
		return
	}
	secGPC := r.Header.Get("Sec-GPC")

	warnings := errortypes.WarningOnly(errL)

	auctionRequest := exchange.AuctionRequest{
		BidRequestWrapper:          req,
		Account:                    *account,
		UserSyncs:                  usersyncs,
		RequestType:                labels.RType,
		StartTime:                  start,
		LegacyLabels:               labels,
		Warnings:                   warnings,
		GlobalPrivacyControlHeader: secGPC,
		ImpExtInfoMap:              impExtInfoMap,
		StoredAuctionResponses:     storedAuctionResponses,
		StoredBidResponses:         storedBidResponses,
		BidderImpReplaceImpID:      bidderImpReplaceImp,
		PubID:                      labels.PubID,
	}
	response, err := deps.ex.HoldAuction(ctx, auctionRequest, nil)
	ao.Request = req.BidRequest
	ao.Response = response
	ao.Account = account
	if err != nil {
		if errortypes.ReadCode(err) == errortypes.BadInputErrorCode {
			writeError([]error{err}, w, &labels)
			return
		}
		labels.RequestStatus = metrics.RequestStatusErr
		w.WriteHeader(http.StatusInternalServerError)
		fmt.Fprintf(w, "Critical error while running the auction: %v", err)
		glog.Errorf("/openrtb2/auction Critical error: %v", err)
		ao.Status = http.StatusInternalServerError
		ao.Errors = append(ao.Errors, err)
		return
	}

	// Fixes #231
	enc := json.NewEncoder(w)
	enc.SetEscapeHTML(false)

	w.Header().Set("Content-Type", "application/json")

	// If an error happens when encoding the response, there isn't much we can do.
	// If we've sent _any_ bytes, then Go would have sent the 200 status code first.
	// That status code can't be un-sent... so the best we can do is log the error.
	if err := enc.Encode(response); err != nil {
		labels.RequestStatus = metrics.RequestStatusNetworkErr
		ao.Errors = append(ao.Errors, fmt.Errorf("/openrtb2/auction Failed to send response: %v", err))
	}
}

// parseRequest turns the HTTP request into an OpenRTB request. This is guaranteed to return:
//
//   - A context which times out appropriately, given the request.
//   - A cancellation function which should be called if the auction finishes early.
//
// If the errors list is empty, then the returned request will be valid according to the OpenRTB 2.5 spec.
// In case of "strong recommendations" in the spec, it tends to be restrictive. If a better workaround is
// possible, it will return errors with messages that suggest improvements.
//
// If the errors list has at least one element, then no guarantees are made about the returned request.
<<<<<<< HEAD
func (deps *endpointDeps) parseRequest(httpRequest *http.Request, planbuilder hooks.ExecutionPlanBuilder, metricEngine metrics.MetricsEngine, debugModules bool) (req *openrtb_ext.RequestWrapper, impExtInfoMap map[string]exchange.ImpExtInfo, storedAuctionResponses stored_responses.ImpsWithBidResponses, storedBidResponses stored_responses.ImpBidderStoredResp, bidderImpReplaceImpId stored_responses.BidderImpReplaceImpID, errs []error) {
=======
func (deps *endpointDeps) parseRequest(httpRequest *http.Request, executor hookexecution.HookExecutor) (req *openrtb_ext.RequestWrapper, impExtInfoMap map[string]exchange.ImpExtInfo, storedAuctionResponses stored_responses.ImpsWithBidResponses, storedBidResponses stored_responses.ImpBidderStoredResp, bidderImpReplaceImpId stored_responses.BidderImpReplaceImpID, errs []error) {
>>>>>>> 83969d80
	req = &openrtb_ext.RequestWrapper{}
	req.BidRequest = &openrtb2.BidRequest{}
	errs = nil

	// Pull the request body into a buffer, so we have it for later usage.
	lr := &io.LimitedReader{
		R: httpRequest.Body,
		N: deps.cfg.MaxRequestSize,
	}
	requestJson, err := ioutil.ReadAll(lr)
	if err != nil {
		errs = []error{err}
		return
	}
	// If the request size was too large, read through the rest of the request body so that the connection can be reused.
	if lr.N <= 0 {
		if written, err := io.Copy(ioutil.Discard, httpRequest.Body); written > 0 || err != nil {
			errs = []error{fmt.Errorf("Request size exceeded max size of %d bytes.", deps.cfg.MaxRequestSize)}
			return
		}
	}

	executor.Body = requestJson
	// todo: use stage result later for response
<<<<<<< HEAD
	_, body, err := hookexecution.ExecuteEntrypointStage(
		&invCtx,
		planbuilder.PlanForEntrypointStage(httpRequest.URL.Path),
		httpRequest,
		requestJson,
		metricEngine,
	)
=======
	_, body, err := hookexecution.ExecuteEntrypointStage(executor)
>>>>>>> 83969d80
	if err != nil {
		//todo: return no bid response
		// the only error returned from above is hook stage rejection
	}
	requestJson = body

	timeout := parseTimeout(requestJson, time.Duration(storedRequestTimeoutMillis)*time.Millisecond)
	ctx, cancel := context.WithTimeout(context.Background(), timeout)
	defer cancel()

	impInfo, errs := parseImpInfo(requestJson)
	if len(errs) > 0 {
		return nil, nil, nil, nil, nil, errs
	}

	// Fetch the Stored Request data and merge it into the HTTP request.
	if requestJson, impExtInfoMap, errs = deps.processStoredRequests(ctx, requestJson, impInfo); len(errs) > 0 {
		return
	}

	//Stored auction responses should be processed after stored requests due to possible impression modification
	storedAuctionResponses, storedBidResponses, bidderImpReplaceImpId, errs = stored_responses.ProcessStoredResponses(ctx, requestJson, deps.storedRespFetcher, deps.bidderMap)
	if len(errs) > 0 {
		return nil, nil, nil, nil, nil, errs
	}

	if err := json.Unmarshal(requestJson, req.BidRequest); err != nil {
		errs = []error{err}
		return
	}

	if err := mergeBidderParams(req); err != nil {
		errs = []error{err}
		return
	}

	// Populate any "missing" OpenRTB fields with info from other sources, (e.g. HTTP request headers).
	deps.setFieldsImplicitly(httpRequest, req)

	if err := processInterstitials(req); err != nil {
		errs = []error{err}
		return
	}

	lmt.ModifyForIOS(req.BidRequest)

	var hasStoredResponses bool
	if len(storedAuctionResponses) > 0 {
		hasStoredResponses = true
	}
	errL := deps.validateRequest(req, false, hasStoredResponses, storedBidResponses)
	if len(errL) > 0 {
		errs = append(errs, errL...)
	}

	return
}

// parseTimeout returns parses tmax from the requestJson, or returns the default if it doesn't exist.
//
// requestJson should be the content of the POST body.
//
// If the request defines tmax explicitly, then this will return that duration in milliseconds.
// If not, it will return the default timeout.
func parseTimeout(requestJson []byte, defaultTimeout time.Duration) time.Duration {
	if tmax, dataType, _, err := jsonparser.Get(requestJson, "tmax"); dataType != jsonparser.NotExist && err == nil {
		if tmaxInt, err := strconv.Atoi(string(tmax)); err == nil && tmaxInt > 0 {
			return time.Duration(tmaxInt) * time.Millisecond
		}
	}
	return defaultTimeout
}

// mergeBidderParams merges bidder parameters in req.ext down to the imp[].ext level, with
// priority given to imp[].ext in case of a conflict. No validation of bidder parameters or
// of the ext json is performed. Unmarshal errors are not expected since the ext json was
// validated during the bid request unmarshal.
func mergeBidderParams(req *openrtb_ext.RequestWrapper) error {
	reqExt, err := req.GetRequestExt()
	if err != nil {
		return nil
	}

	prebid := reqExt.GetPrebid()
	if prebid == nil {
		return nil
	}

	bidderParamsJson := prebid.BidderParams
	if len(bidderParamsJson) == 0 {
		return nil
	}

	bidderParams := map[string]map[string]json.RawMessage{}
	if err := json.Unmarshal(bidderParamsJson, &bidderParams); err != nil {
		return nil
	}

	for i, imp := range req.GetImp() {
		impExt, err := imp.GetImpExt()
		if err != nil {
			continue
		}

		// merges bidder parameters passed at req.ext level with imp[].ext.BIDDER level
		if err := mergeBidderParamsImpExt(impExt, bidderParams); err != nil {
			return fmt.Errorf("error processing bidder parameters for imp[%d]: %s", i, err.Error())
		}

		// merges bidder parameters passed at req.ext level with imp[].ext.prebid.bidder.BIDDER level
		if err := mergeBidderParamsImpExtPrebid(impExt, bidderParams); err != nil {
			return fmt.Errorf("error processing bidder parameters for imp[%d]: %s", i, err.Error())
		}
	}

	return nil
}

// mergeBidderParamsImpExt merges bidder parameters in req.ext down to the imp[].ext.BIDDER
// level, giving priority to imp[].ext.BIDDER in case of a conflict. Unmarshal errors are not
// expected since the ext json was validated during the bid request unmarshal.
func mergeBidderParamsImpExt(impExt *openrtb_ext.ImpExt, reqExtParams map[string]map[string]json.RawMessage) error {
	extMap := impExt.GetExt()
	extMapModified := false

	for bidder, params := range reqExtParams {
		if !isPossibleBidder(bidder) {
			continue
		}

		impExtBidder, impExtBidderExists := extMap[bidder]
		if !impExtBidderExists || impExtBidder == nil {
			continue
		}

		impExtBidderMap := map[string]json.RawMessage{}
		if len(impExtBidder) > 0 {
			if err := json.Unmarshal(impExtBidder, &impExtBidderMap); err != nil {
				continue
			}
		}

		modified := false
		for key, value := range params {
			if _, present := impExtBidderMap[key]; !present {
				impExtBidderMap[key] = value
				modified = true
			}
		}

		if modified {
			impExtBidderJson, err := json.Marshal(impExtBidderMap)
			if err != nil {
				return fmt.Errorf("error marshalling ext.BIDDER: %s", err.Error())
			}
			extMap[bidder] = impExtBidderJson
			extMapModified = true
		}
	}

	if extMapModified {
		impExt.SetExt(extMap)
	}

	return nil
}

// mergeBidderParamsImpExtPrebid merges bidder parameters in req.ext down to the imp[].ext.prebid.bidder.BIDDER
// level, giving priority to imp[].ext.prebid.bidder.BIDDER in case of a conflict.
func mergeBidderParamsImpExtPrebid(impExt *openrtb_ext.ImpExt, reqExtParams map[string]map[string]json.RawMessage) error {
	prebid := impExt.GetPrebid()
	prebidModified := false

	if prebid == nil || len(prebid.Bidder) == 0 {
		return nil
	}

	for bidder, params := range reqExtParams {
		impExtPrebidBidder, impExtPrebidBidderExists := prebid.Bidder[bidder]
		if !impExtPrebidBidderExists || impExtPrebidBidder == nil {
			continue
		}

		impExtPrebidBidderMap := map[string]json.RawMessage{}
		if len(impExtPrebidBidder) > 0 {
			if err := json.Unmarshal(impExtPrebidBidder, &impExtPrebidBidderMap); err != nil {
				continue
			}
		}

		modified := false
		for key, value := range params {
			if _, present := impExtPrebidBidderMap[key]; !present {
				impExtPrebidBidderMap[key] = value
				modified = true
			}
		}

		if modified {
			impExtPrebidBidderJson, err := json.Marshal(impExtPrebidBidderMap)
			if err != nil {
				return fmt.Errorf("error marshalling ext.prebid.bidder.BIDDER: %s", err.Error())
			}
			prebid.Bidder[bidder] = impExtPrebidBidderJson
			prebidModified = true
		}
	}

	if prebidModified {
		impExt.SetPrebid(prebid)
	}

	return nil
}

func (deps *endpointDeps) validateRequest(req *openrtb_ext.RequestWrapper, isAmp bool, hasStoredResponses bool, storedBidResp stored_responses.ImpBidderStoredResp) []error {
	errL := []error{}
	if req.ID == "" {
		return []error{errors.New("request missing required field: \"id\"")}
	}

	if req.TMax < 0 {
		return []error{fmt.Errorf("request.tmax must be nonnegative. Got %d", req.TMax)}
	}

	if req.LenImp() < 1 {
		return []error{errors.New("request.imp must contain at least one element.")}
	}

	if len(req.Cur) > 1 {
		req.Cur = req.Cur[0:1]
		errL = append(errL, &errortypes.Warning{Message: fmt.Sprintf("A prebid request can only process one currency. Taking the first currency in the list, %s, as the active currency", req.Cur[0])})
	}

	// If automatically filling source TID is enabled then validate that
	// source.TID exists and If it doesn't, fill it with a randomly generated UUID
	if deps.cfg.AutoGenSourceTID {
		if err := validateAndFillSourceTID(req.BidRequest); err != nil {
			return []error{err}
		}
	}

	var aliases map[string]string
	reqExt, err := req.GetRequestExt()
	if err != nil {
		return []error{fmt.Errorf("request.ext is invalid: %v", err)}
	}

	reqPrebid := reqExt.GetPrebid()
	if err := deps.parseBidExt(req); err != nil {
		return []error{err}
	} else if reqPrebid != nil {
		aliases = reqPrebid.Aliases

		if err := deps.validateAliases(aliases); err != nil {
			return []error{err}
		}

		if err := deps.validateAliasesGVLIDs(reqPrebid.AliasGVLIDs, aliases); err != nil {
			return []error{err}
		}

		if err := deps.validateBidAdjustmentFactors(reqPrebid.BidAdjustmentFactors, aliases); err != nil {
			return []error{err}
		}

		if err := validateSChains(reqPrebid.SChains); err != nil {
			return []error{err}
		}

		if err := deps.validateEidPermissions(reqPrebid.Data, aliases); err != nil {
			return []error{err}
		}

		if err := currency.ValidateCustomRates(reqPrebid.CurrencyConversions); err != nil {
			return []error{err}
		}
	}

	if err := mapSChains(req); err != nil {
		return []error{err}
	}

	if err := validateOrFillChannel(req, isAmp); err != nil {
		return []error{err}
	}

	if (req.Site == nil && req.App == nil) || (req.Site != nil && req.App != nil) {
		return append(errL, errors.New("request.site or request.app must be defined, but not both."))
	}

	if err := validateRequestExt(req); err != nil {
		return append(errL, err)
	}

	if err := deps.validateSite(req); err != nil {
		return append(errL, err)
	}

	if err := deps.validateApp(req); err != nil {
		return append(errL, err)
	}

	if err := deps.validateUser(req, aliases); err != nil {
		return append(errL, err)
	}

	if err := validateRegs(req); err != nil {
		return append(errL, err)
	}

	if err := validateDevice(req.Device); err != nil {
		return append(errL, err)
	}

	if ccpaPolicy, err := ccpa.ReadFromRequestWrapper(req); err != nil {
		return append(errL, err)
	} else if _, err := ccpaPolicy.Parse(exchange.GetValidBidders(aliases)); err != nil {
		if _, invalidConsent := err.(*errortypes.Warning); invalidConsent {
			errL = append(errL, &errortypes.Warning{
				Message:     fmt.Sprintf("CCPA consent is invalid and will be ignored. (%v)", err),
				WarningCode: errortypes.InvalidPrivacyConsentWarningCode})
			regsExt, err := req.GetRegExt()
			if err != nil {
				return append(errL, err)
			}
			regsExt.SetUSPrivacy("")
		} else {
			return append(errL, err)
		}
	}

	impIDs := make(map[string]int, req.LenImp())
	for i, imp := range req.GetImp() {
		// check for unique imp id
		if firstIndex, ok := impIDs[imp.ID]; ok {
			errL = append(errL, fmt.Errorf(`request.imp[%d].id and request.imp[%d].id are both "%s". Imp IDs must be unique.`, firstIndex, i, imp.ID))
		}
		impIDs[imp.ID] = i

		errs := deps.validateImp(imp, aliases, i, hasStoredResponses, storedBidResp)
		if len(errs) > 0 {
			errL = append(errL, errs...)
		}
		if errortypes.ContainsFatalError(errs) {
			return errL
		}
	}

	return errL
}

// mapSChains maps an schain defined in an ORTB 2.4 location (req.ext.schain) to the ORTB 2.5 location
// (req.source.ext.schain) if no ORTB 2.5 schain (req.source.ext.schain, req.ext.prebid.schains) exists.
// An ORTB 2.4 schain is always deleted from the 2.4 location regardless of whether an ORTB 2.5 schain exists.
func mapSChains(req *openrtb_ext.RequestWrapper) error {
	reqExt, err := req.GetRequestExt()
	if err != nil {
		return fmt.Errorf("req.ext is invalid: %v", err)
	}
	sourceExt, err := req.GetSourceExt()
	if err != nil {
		return fmt.Errorf("source.ext is invalid: %v", err)
	}

	reqExtSChain := reqExt.GetSChain()
	reqExt.SetSChain(nil)

	if reqPrebid := reqExt.GetPrebid(); reqPrebid != nil && reqPrebid.SChains != nil {
		return nil
	} else if sourceExt.GetSChain() != nil {
		return nil
	} else if reqExtSChain != nil {
		sourceExt.SetSChain(reqExtSChain)
	}
	return nil
}

func validateAndFillSourceTID(req *openrtb2.BidRequest) error {
	if req.Source == nil {
		req.Source = &openrtb2.Source{}
	}
	if req.Source.TID == "" {
		if rawUUID, err := uuid.NewV4(); err == nil {
			req.Source.TID = rawUUID.String()
		} else {
			return errors.New("req.Source.TID missing in the req and error creating a random UID")
		}
	}
	return nil
}

func (deps *endpointDeps) validateBidAdjustmentFactors(adjustmentFactors map[string]float64, aliases map[string]string) error {
	for bidderToAdjust, adjustmentFactor := range adjustmentFactors {
		if adjustmentFactor <= 0 {
			return fmt.Errorf("request.ext.prebid.bidadjustmentfactors.%s must be a positive number. Got %f", bidderToAdjust, adjustmentFactor)
		}
		if _, isBidder := deps.bidderMap[bidderToAdjust]; !isBidder {
			if _, isAlias := aliases[bidderToAdjust]; !isAlias {
				return fmt.Errorf("request.ext.prebid.bidadjustmentfactors.%s is not a known bidder or alias", bidderToAdjust)
			}
		}
	}
	return nil
}

func validateSChains(sChains []*openrtb_ext.ExtRequestPrebidSChain) error {
	_, err := schain.BidderToPrebidSChains(sChains)
	return err
}

func (deps *endpointDeps) validateEidPermissions(prebid *openrtb_ext.ExtRequestPrebidData, aliases map[string]string) error {
	if prebid == nil {
		return nil
	}

	uniqueSources := make(map[string]struct{}, len(prebid.EidPermissions))
	for i, eid := range prebid.EidPermissions {
		if len(eid.Source) == 0 {
			return fmt.Errorf(`request.ext.prebid.data.eidpermissions[%d] missing required field: "source"`, i)
		}

		if _, exists := uniqueSources[eid.Source]; exists {
			return fmt.Errorf(`request.ext.prebid.data.eidpermissions[%d] duplicate entry with field: "source"`, i)
		}
		uniqueSources[eid.Source] = struct{}{}

		if len(eid.Bidders) == 0 {
			return fmt.Errorf(`request.ext.prebid.data.eidpermissions[%d] missing or empty required field: "bidders"`, i)
		}

		if err := validateBidders(eid.Bidders, deps.bidderMap, aliases); err != nil {
			return fmt.Errorf(`request.ext.prebid.data.eidpermissions[%d] contains %v`, i, err)
		}
	}

	return nil
}

func validateBidders(bidders []string, knownBidders map[string]openrtb_ext.BidderName, knownAliases map[string]string) error {
	for _, bidder := range bidders {
		if bidder == "*" {
			if len(bidders) > 1 {
				return errors.New(`bidder wildcard "*" mixed with specific bidders`)
			}
		} else {
			_, isCoreBidder := knownBidders[bidder]
			_, isAlias := knownAliases[bidder]
			if !isCoreBidder && !isAlias {
				return fmt.Errorf(`unrecognized bidder "%v"`, bidder)
			}
		}
	}
	return nil
}

func (deps *endpointDeps) validateImp(imp *openrtb_ext.ImpWrapper, aliases map[string]string, index int, hasStoredResponses bool, storedBidResp stored_responses.ImpBidderStoredResp) []error {
	if imp.ID == "" {
		return []error{fmt.Errorf("request.imp[%d] missing required field: \"id\"", index)}
	}

	if len(imp.Metric) != 0 {
		return []error{fmt.Errorf("request.imp[%d].metric is not yet supported by prebid-server. Support may be added in the future", index)}
	}

	if imp.Banner == nil && imp.Video == nil && imp.Audio == nil && imp.Native == nil {
		return []error{fmt.Errorf("request.imp[%d] must contain at least one of \"banner\", \"video\", \"audio\", or \"native\"", index)}
	}

	if err := validateBanner(imp.Banner, index, isInterstitial(imp)); err != nil {
		return []error{err}
	}

	if err := validateVideo(imp.Video, index); err != nil {
		return []error{err}
	}

	if err := validateAudio(imp.Audio, index); err != nil {
		return []error{err}
	}

	if err := fillAndValidateNative(imp.Native, index); err != nil {
		return []error{err}
	}

	if err := validatePmp(imp.PMP, index); err != nil {
		return []error{err}
	}

	errL := deps.validateImpExt(imp, aliases, index, hasStoredResponses, storedBidResp)
	if len(errL) != 0 {
		return errL
	}

	return nil
}

func isInterstitial(imp *openrtb_ext.ImpWrapper) bool {
	return imp.Instl == 1
}

func validateBanner(banner *openrtb2.Banner, impIndex int, isInterstitial bool) error {
	if banner == nil {
		return nil
	}

	// The following fields were previously uints in the OpenRTB library we use, but have
	// since been changed to ints. We decided to maintain the non-negative check.
	if banner.W != nil && *banner.W < 0 {
		return fmt.Errorf("request.imp[%d].banner.w must be a positive number", impIndex)
	}
	if banner.H != nil && *banner.H < 0 {
		return fmt.Errorf("request.imp[%d].banner.h must be a positive number", impIndex)
	}

	// The following fields are deprecated in the OpenRTB 2.5 spec but are still present
	// in the OpenRTB library we use. Enforce they are not specified.
	if banner.WMin != 0 {
		return fmt.Errorf("request.imp[%d].banner uses unsupported property: \"wmin\". Use the \"format\" array instead.", impIndex)
	}
	if banner.WMax != 0 {
		return fmt.Errorf("request.imp[%d].banner uses unsupported property: \"wmax\". Use the \"format\" array instead.", impIndex)
	}
	if banner.HMin != 0 {
		return fmt.Errorf("request.imp[%d].banner uses unsupported property: \"hmin\". Use the \"format\" array instead.", impIndex)
	}
	if banner.HMax != 0 {
		return fmt.Errorf("request.imp[%d].banner uses unsupported property: \"hmax\". Use the \"format\" array instead.", impIndex)
	}

	hasRootSize := banner.H != nil && banner.W != nil && *banner.H > 0 && *banner.W > 0
	if !hasRootSize && len(banner.Format) == 0 && !isInterstitial {
		return fmt.Errorf("request.imp[%d].banner has no sizes. Define \"w\" and \"h\", or include \"format\" elements.", impIndex)
	}

	for i, format := range banner.Format {
		if err := validateFormat(&format, impIndex, i); err != nil {
			return err
		}
	}

	return nil
}

func validateVideo(video *openrtb2.Video, impIndex int) error {
	if video == nil {
		return nil
	}

	if len(video.MIMEs) < 1 {
		return fmt.Errorf("request.imp[%d].video.mimes must contain at least one supported MIME type", impIndex)
	}

	// The following fields were previously uints in the OpenRTB library we use, but have
	// since been changed to ints. We decided to maintain the non-negative check.
	if video.W < 0 {
		return fmt.Errorf("request.imp[%d].video.w must be a positive number", impIndex)
	}
	if video.H < 0 {
		return fmt.Errorf("request.imp[%d].video.h must be a positive number", impIndex)
	}
	if video.MinBitRate < 0 {
		return fmt.Errorf("request.imp[%d].video.minbitrate must be a positive number", impIndex)
	}
	if video.MaxBitRate < 0 {
		return fmt.Errorf("request.imp[%d].video.maxbitrate must be a positive number", impIndex)
	}

	return nil
}

func validateAudio(audio *openrtb2.Audio, impIndex int) error {
	if audio == nil {
		return nil
	}

	if len(audio.MIMEs) < 1 {
		return fmt.Errorf("request.imp[%d].audio.mimes must contain at least one supported MIME type", impIndex)
	}

	// The following fields were previously uints in the OpenRTB library we use, but have
	// since been changed to ints. We decided to maintain the non-negative check.
	if audio.Sequence < 0 {
		return fmt.Errorf("request.imp[%d].audio.sequence must be a positive number", impIndex)
	}
	if audio.MaxSeq < 0 {
		return fmt.Errorf("request.imp[%d].audio.maxseq must be a positive number", impIndex)
	}
	if audio.MinBitrate < 0 {
		return fmt.Errorf("request.imp[%d].audio.minbitrate must be a positive number", impIndex)
	}
	if audio.MaxBitrate < 0 {
		return fmt.Errorf("request.imp[%d].audio.maxbitrate must be a positive number", impIndex)
	}

	return nil
}

// fillAndValidateNative validates the request, and assigns the Asset IDs as recommended by the Native v1.2 spec.
func fillAndValidateNative(n *openrtb2.Native, impIndex int) error {
	if n == nil {
		return nil
	}

	if len(n.Request) == 0 {
		return fmt.Errorf("request.imp[%d].native missing required property \"request\"", impIndex)
	}
	var nativePayload nativeRequests.Request
	if err := json.Unmarshal(json.RawMessage(n.Request), &nativePayload); err != nil {
		return err
	}

	if err := validateNativeContextTypes(nativePayload.Context, nativePayload.ContextSubType, impIndex); err != nil {
		return err
	}
	if err := validateNativePlacementType(nativePayload.PlcmtType, impIndex); err != nil {
		return err
	}
	if err := fillAndValidateNativeAssets(nativePayload.Assets, impIndex); err != nil {
		return err
	}
	if err := validateNativeEventTrackers(nativePayload.EventTrackers, impIndex); err != nil {
		return err
	}

	serialized, err := json.Marshal(nativePayload)
	if err != nil {
		return err
	}
	n.Request = string(serialized)
	return nil
}

func validateNativeContextTypes(cType native1.ContextType, cSubtype native1.ContextSubType, impIndex int) error {
	if cType == 0 {
		// Context is only recommended, so none is a valid type.
		return nil
	}
	if cType < native1.ContextTypeContent || (cType > native1.ContextTypeProduct && cType < openrtb_ext.NativeExchangeSpecificLowerBound) {
		return fmt.Errorf("request.imp[%d].native.request.context is invalid. See https://iabtechlab.com/wp-content/uploads/2016/07/OpenRTB-Native-Ads-Specification-Final-1.2.pdf#page=39", impIndex)
	}
	if cSubtype < 0 {
		return fmt.Errorf("request.imp[%d].native.request.contextsubtype value can't be less than 0. See https://iabtechlab.com/wp-content/uploads/2016/07/OpenRTB-Native-Ads-Specification-Final-1.2.pdf#page=39", impIndex)
	}
	if cSubtype == 0 {
		return nil
	}
	if cSubtype >= native1.ContextSubTypeGeneral && cSubtype <= native1.ContextSubTypeUserGenerated {
		if cType != native1.ContextTypeContent && cType < openrtb_ext.NativeExchangeSpecificLowerBound {
			return fmt.Errorf("request.imp[%d].native.request.context is %d, but contextsubtype is %d. This is an invalid combination. See https://iabtechlab.com/wp-content/uploads/2016/07/OpenRTB-Native-Ads-Specification-Final-1.2.pdf#page=39", impIndex, cType, cSubtype)
		}
		return nil
	}
	if cSubtype >= native1.ContextSubTypeSocial && cSubtype <= native1.ContextSubTypeChat {
		if cType != native1.ContextTypeSocial && cType < openrtb_ext.NativeExchangeSpecificLowerBound {
			return fmt.Errorf("request.imp[%d].native.request.context is %d, but contextsubtype is %d. This is an invalid combination. See https://iabtechlab.com/wp-content/uploads/2016/07/OpenRTB-Native-Ads-Specification-Final-1.2.pdf#page=39", impIndex, cType, cSubtype)
		}
		return nil
	}
	if cSubtype >= native1.ContextSubTypeSelling && cSubtype <= native1.ContextSubTypeProductReview {
		if cType != native1.ContextTypeProduct && cType < openrtb_ext.NativeExchangeSpecificLowerBound {
			return fmt.Errorf("request.imp[%d].native.request.context is %d, but contextsubtype is %d. This is an invalid combination. See https://iabtechlab.com/wp-content/uploads/2016/07/OpenRTB-Native-Ads-Specification-Final-1.2.pdf#page=39", impIndex, cType, cSubtype)
		}
		return nil
	}
	if cSubtype >= openrtb_ext.NativeExchangeSpecificLowerBound {
		return nil
	}

	return fmt.Errorf("request.imp[%d].native.request.contextsubtype is invalid. See https://iabtechlab.com/wp-content/uploads/2016/07/OpenRTB-Native-Ads-Specification-Final-1.2.pdf#page=39", impIndex)
}

func validateNativePlacementType(pt native1.PlacementType, impIndex int) error {
	if pt == 0 {
		// Placement Type is only recommended, not required.
		return nil
	}
	if pt < native1.PlacementTypeFeed || (pt > native1.PlacementTypeRecommendationWidget && pt < openrtb_ext.NativeExchangeSpecificLowerBound) {
		return fmt.Errorf("request.imp[%d].native.request.plcmttype is invalid. See https://iabtechlab.com/wp-content/uploads/2016/07/OpenRTB-Native-Ads-Specification-Final-1.2.pdf#page=40", impIndex)
	}
	return nil
}

func fillAndValidateNativeAssets(assets []nativeRequests.Asset, impIndex int) error {
	if len(assets) < 1 {
		return fmt.Errorf("request.imp[%d].native.request.assets must be an array containing at least one object", impIndex)
	}

	assetIDs := make(map[int64]struct{}, len(assets))

	// If none of the asset IDs are defined by the caller, then prebid server should assign its own unique IDs. But
	// if the caller did assign its own asset IDs, then prebid server will respect those IDs
	assignAssetIDs := true
	for i := 0; i < len(assets); i++ {
		assignAssetIDs = assignAssetIDs && (assets[i].ID == 0)
	}

	for i := 0; i < len(assets); i++ {
		if err := validateNativeAsset(assets[i], impIndex, i); err != nil {
			return err
		}

		if assignAssetIDs {
			assets[i].ID = int64(i)
			continue
		}

		// Each asset should have a unique ID thats assigned by the caller
		if _, ok := assetIDs[assets[i].ID]; ok {
			return fmt.Errorf("request.imp[%d].native.request.assets[%d].id is already being used by another asset. Each asset ID must be unique.", impIndex, i)
		}

		assetIDs[assets[i].ID] = struct{}{}
	}

	return nil
}

func validateNativeAsset(asset nativeRequests.Asset, impIndex int, assetIndex int) error {
	assetErr := "request.imp[%d].native.request.assets[%d] must define exactly one of {title, img, video, data}"
	foundType := false

	if asset.Title != nil {
		foundType = true
		if err := validateNativeAssetTitle(asset.Title, impIndex, assetIndex); err != nil {
			return err
		}
	}

	if asset.Img != nil {
		if foundType {
			return fmt.Errorf(assetErr, impIndex, assetIndex)
		}
		foundType = true
		if err := validateNativeAssetImage(asset.Img, impIndex, assetIndex); err != nil {
			return err
		}
	}

	if asset.Video != nil {
		if foundType {
			return fmt.Errorf(assetErr, impIndex, assetIndex)
		}
		foundType = true
		if err := validateNativeAssetVideo(asset.Video, impIndex, assetIndex); err != nil {
			return err
		}
	}

	if asset.Data != nil {
		if foundType {
			return fmt.Errorf(assetErr, impIndex, assetIndex)
		}
		foundType = true
		if err := validateNativeAssetData(asset.Data, impIndex, assetIndex); err != nil {
			return err
		}
	}

	if !foundType {
		return fmt.Errorf(assetErr, impIndex, assetIndex)
	}

	return nil
}

func validateNativeEventTrackers(trackers []nativeRequests.EventTracker, impIndex int) error {
	for i := 0; i < len(trackers); i++ {
		if err := validateNativeEventTracker(trackers[i], impIndex, i); err != nil {
			return err
		}
	}
	return nil
}

func validateNativeAssetTitle(title *nativeRequests.Title, impIndex int, assetIndex int) error {
	if title.Len < 1 {
		return fmt.Errorf("request.imp[%d].native.request.assets[%d].title.len must be a positive number", impIndex, assetIndex)
	}
	return nil
}

func validateNativeEventTracker(tracker nativeRequests.EventTracker, impIndex int, eventIndex int) error {
	if tracker.Event < native1.EventTypeImpression || (tracker.Event > native1.EventTypeViewableVideo50 && tracker.Event < openrtb_ext.NativeExchangeSpecificLowerBound) {
		return fmt.Errorf("request.imp[%d].native.request.eventtrackers[%d].event is invalid. See section 7.6: https://iabtechlab.com/wp-content/uploads/2016/07/OpenRTB-Native-Ads-Specification-Final-1.2.pdf#page=43", impIndex, eventIndex)
	}
	if len(tracker.Methods) < 1 {
		return fmt.Errorf("request.imp[%d].native.request.eventtrackers[%d].method is required. See section 7.7: https://iabtechlab.com/wp-content/uploads/2016/07/OpenRTB-Native-Ads-Specification-Final-1.2.pdf#page=43", impIndex, eventIndex)
	}
	for methodIndex, method := range tracker.Methods {
		if method < native1.EventTrackingMethodImage || (method > native1.EventTrackingMethodJS && method < openrtb_ext.NativeExchangeSpecificLowerBound) {
			return fmt.Errorf("request.imp[%d].native.request.eventtrackers[%d].methods[%d] is invalid. See section 7.7: https://iabtechlab.com/wp-content/uploads/2016/07/OpenRTB-Native-Ads-Specification-Final-1.2.pdf#page=43", impIndex, eventIndex, methodIndex)
		}
	}

	return nil
}

func validateNativeAssetImage(img *nativeRequests.Image, impIndex int, assetIndex int) error {
	if img.W < 0 {
		return fmt.Errorf("request.imp[%d].native.request.assets[%d].img.w must be a positive integer", impIndex, assetIndex)
	}
	if img.H < 0 {
		return fmt.Errorf("request.imp[%d].native.request.assets[%d].img.h must be a positive integer", impIndex, assetIndex)
	}
	if img.WMin < 0 {
		return fmt.Errorf("request.imp[%d].native.request.assets[%d].img.wmin must be a positive integer", impIndex, assetIndex)
	}
	if img.HMin < 0 {
		return fmt.Errorf("request.imp[%d].native.request.assets[%d].img.hmin must be a positive integer", impIndex, assetIndex)
	}
	return nil
}

func validateNativeAssetVideo(video *nativeRequests.Video, impIndex int, assetIndex int) error {
	if len(video.MIMEs) < 1 {
		return fmt.Errorf("request.imp[%d].native.request.assets[%d].video.mimes must be an array with at least one MIME type", impIndex, assetIndex)
	}
	if video.MinDuration < 1 {
		return fmt.Errorf("request.imp[%d].native.request.assets[%d].video.minduration must be a positive integer", impIndex, assetIndex)
	}
	if video.MaxDuration < 1 {
		return fmt.Errorf("request.imp[%d].native.request.assets[%d].video.maxduration must be a positive integer", impIndex, assetIndex)
	}
	if err := validateNativeVideoProtocols(video.Protocols, impIndex, assetIndex); err != nil {
		return err
	}

	return nil
}

func validateNativeAssetData(data *nativeRequests.Data, impIndex int, assetIndex int) error {
	if data.Type < native1.DataAssetTypeSponsored || (data.Type > native1.DataAssetTypeCTAText && data.Type < 500) {
		return fmt.Errorf("request.imp[%d].native.request.assets[%d].data.type is invalid. See section 7.4: https://iabtechlab.com/wp-content/uploads/2016/07/OpenRTB-Native-Ads-Specification-Final-1.2.pdf#page=40", impIndex, assetIndex)
	}

	return nil
}

func validateNativeVideoProtocols(protocols []adcom1.MediaCreativeSubtype, impIndex int, assetIndex int) error {
	if len(protocols) < 1 {
		return fmt.Errorf("request.imp[%d].native.request.assets[%d].video.protocols must be an array with at least one element", impIndex, assetIndex)
	}
	for i := 0; i < len(protocols); i++ {
		if err := validateNativeVideoProtocol(protocols[i], impIndex, assetIndex, i); err != nil {
			return err
		}
	}
	return nil
}

func validateNativeVideoProtocol(protocol adcom1.MediaCreativeSubtype, impIndex int, assetIndex int, protocolIndex int) error {
	if protocol < adcom1.CreativeVAST10 || protocol > adcom1.CreativeDAAST10Wrapper {
		return fmt.Errorf("request.imp[%d].native.request.assets[%d].video.protocols[%d] is invalid. See Section 5.8: https://www.iab.com/wp-content/uploads/2016/03/OpenRTB-API-Specification-Version-2-5-FINAL.pdf#page=52", impIndex, assetIndex, protocolIndex)
	}
	return nil
}

func validateFormat(format *openrtb2.Format, impIndex, formatIndex int) error {
	usesHW := format.W != 0 || format.H != 0
	usesRatios := format.WMin != 0 || format.WRatio != 0 || format.HRatio != 0

	// The following fields were previously uints in the OpenRTB library we use, but have
	// since been changed to ints. We decided to maintain the non-negative check.
	if format.W < 0 {
		return fmt.Errorf("request.imp[%d].banner.format[%d].w must be a positive number", impIndex, formatIndex)
	}
	if format.H < 0 {
		return fmt.Errorf("request.imp[%d].banner.format[%d].h must be a positive number", impIndex, formatIndex)
	}
	if format.WRatio < 0 {
		return fmt.Errorf("request.imp[%d].banner.format[%d].wratio must be a positive number", impIndex, formatIndex)
	}
	if format.HRatio < 0 {
		return fmt.Errorf("request.imp[%d].banner.format[%d].hratio must be a positive number", impIndex, formatIndex)
	}
	if format.WMin < 0 {
		return fmt.Errorf("request.imp[%d].banner.format[%d].wmin must be a positive number", impIndex, formatIndex)
	}

	if usesHW && usesRatios {
		return fmt.Errorf("Request imp[%d].banner.format[%d] should define *either* {w, h} *or* {wmin, wratio, hratio}, but not both. If both are valid, send two \"format\" objects in the request.", impIndex, formatIndex)
	}
	if !usesHW && !usesRatios {
		return fmt.Errorf("Request imp[%d].banner.format[%d] should define *either* {w, h} (for static size requirements) *or* {wmin, wratio, hratio} (for flexible sizes) to be non-zero.", impIndex, formatIndex)
	}
	if usesHW && (format.W == 0 || format.H == 0) {
		return fmt.Errorf("Request imp[%d].banner.format[%d] must define non-zero \"h\" and \"w\" properties.", impIndex, formatIndex)
	}
	if usesRatios && (format.WMin == 0 || format.WRatio == 0 || format.HRatio == 0) {
		return fmt.Errorf("Request imp[%d].banner.format[%d] must define non-zero \"wmin\", \"wratio\", and \"hratio\" properties.", impIndex, formatIndex)
	}
	return nil
}

func validatePmp(pmp *openrtb2.PMP, impIndex int) error {
	if pmp == nil {
		return nil
	}

	for dealIndex, deal := range pmp.Deals {
		if deal.ID == "" {
			return fmt.Errorf("request.imp[%d].pmp.deals[%d] missing required field: \"id\"", impIndex, dealIndex)
		}
	}
	return nil
}

func (deps *endpointDeps) validateImpExt(imp *openrtb_ext.ImpWrapper, aliases map[string]string, impIndex int, hasStoredResponses bool, storedBidResp stored_responses.ImpBidderStoredResp) []error {
	if len(imp.Ext) == 0 {
		return []error{fmt.Errorf("request.imp[%d].ext is required", impIndex)}
	}

	impExt, err := imp.GetImpExt()
	if err != nil {
		return []error{err}
	}

	prebid := impExt.GetOrCreatePrebid()
	prebidModified := false

	if prebid.Bidder == nil {
		prebid.Bidder = make(map[string]json.RawMessage)
	}

	ext := impExt.GetExt()
	extModified := false

	// promote imp[].ext.BIDDER to newer imp[].ext.prebid.bidder.BIDDER location, with the later taking precedence
	for k, v := range ext {
		if isPossibleBidder(k) {
			if _, exists := prebid.Bidder[k]; !exists {
				prebid.Bidder[k] = v
				prebidModified = true
			}
			delete(ext, k)
			extModified = true
		}
	}

	if hasStoredResponses && prebid.StoredAuctionResponse == nil {
		return []error{fmt.Errorf("request validation failed. The StoredAuctionResponse.ID field must be completely present with, or completely absent from, all impressions in request. No StoredAuctionResponse data found for request.imp[%d].ext.prebid \n", impIndex)}
	}

	if len(storedBidResp) > 0 {
		if err := validateStoredBidRespAndImpExtBidders(prebid.Bidder, storedBidResp, imp.ID); err != nil {
			return []error{err}
		}
	}

	errL := []error{}

	for bidder, ext := range prebid.Bidder {
		coreBidder := bidder
		if tmp, isAlias := aliases[bidder]; isAlias {
			coreBidder = tmp
		}

		if coreBidderNormalized, isValid := deps.bidderMap[coreBidder]; isValid {
			if err := deps.paramsValidator.Validate(coreBidderNormalized, ext); err != nil {
				return []error{fmt.Errorf("request.imp[%d].ext.%s failed validation.\n%v", impIndex, bidder, err)}
			}
		} else {
			if msg, isDisabled := deps.disabledBidders[bidder]; isDisabled {
				errL = append(errL, &errortypes.BidderTemporarilyDisabled{Message: msg})
				delete(prebid.Bidder, bidder)
				prebidModified = true
			} else {
				return []error{fmt.Errorf("request.imp[%d].ext contains unknown bidder: %s. Did you forget an alias in request.ext.prebid.aliases?", impIndex, bidder)}
			}
		}
	}

	if len(prebid.Bidder) == 0 {
		errL = append(errL, fmt.Errorf("request.imp[%d].ext must contain at least one bidder", impIndex))
		return errL
	}

	if prebidModified {
		impExt.SetPrebid(prebid)
	}
	if extModified {
		impExt.SetExt(ext)
	}

	return errL
}

// isPossibleBidder determines if a bidder name is a potential real bidder.
func isPossibleBidder(bidder string) bool {
	switch openrtb_ext.BidderName(bidder) {
	case openrtb_ext.BidderReservedContext:
		return false
	case openrtb_ext.BidderReservedData:
		return false
	case openrtb_ext.BidderReservedGPID:
		return false
	case openrtb_ext.BidderReservedPrebid:
		return false
	case openrtb_ext.BidderReservedSKAdN:
		return false
	case openrtb_ext.BidderReservedTID:
		return false
	default:
		return true
	}
}

func (deps *endpointDeps) parseBidExt(req *openrtb_ext.RequestWrapper) error {
	if _, err := req.GetRequestExt(); err != nil {
		return fmt.Errorf("request.ext is invalid: %v", err)
	}
	return nil
}

func (deps *endpointDeps) validateAliases(aliases map[string]string) error {
	for alias, coreBidder := range aliases {
		if _, isCoreBidderDisabled := deps.disabledBidders[coreBidder]; isCoreBidderDisabled {
			return fmt.Errorf("request.ext.prebid.aliases.%s refers to disabled bidder: %s", alias, coreBidder)
		}

		if _, isCoreBidder := deps.bidderMap[coreBidder]; !isCoreBidder {
			return fmt.Errorf("request.ext.prebid.aliases.%s refers to unknown bidder: %s", alias, coreBidder)
		}

		if alias == coreBidder {
			return fmt.Errorf("request.ext.prebid.aliases.%s defines a no-op alias. Choose a different alias, or remove this entry.", alias)
		}
	}
	return nil
}

func (deps *endpointDeps) validateAliasesGVLIDs(aliasesGVLIDs map[string]uint16, aliases map[string]string) error {
	for alias, vendorId := range aliasesGVLIDs {

		if _, aliasExist := aliases[alias]; !aliasExist {
			return fmt.Errorf("request.ext.prebid.aliasgvlids. vendorId %d refers to unknown bidder alias: %s", vendorId, alias)
		}

		if vendorId < 1 {
			return fmt.Errorf("request.ext.prebid.aliasgvlids. Invalid vendorId %d for alias: %s. Choose a different vendorId, or remove this entry.", vendorId, alias)
		}
	}
	return nil
}

func validateRequestExt(req *openrtb_ext.RequestWrapper) error {
	reqExt, err := req.GetRequestExt()
	if err != nil {
		return err
	}

	prebid := reqExt.GetPrebid()
	if prebid != nil && prebid.Cache != nil && (prebid.Cache.Bids == nil && prebid.Cache.VastXML == nil) {
		return errors.New(`request.ext is invalid: request.ext.prebid.cache requires one of the "bids" or "vastxml" properties`)
	}

	return nil
}

func (deps *endpointDeps) validateSite(req *openrtb_ext.RequestWrapper) error {
	if req.Site == nil {
		return nil
	}

	if req.Site.ID == "" && req.Site.Page == "" {
		return errors.New("request.site should include at least one of request.site.id or request.site.page.")
	}
	siteExt, err := req.GetSiteExt()
	if err != nil {
		return err
	}
	siteAmp := siteExt.GetAmp()
	if siteAmp != nil && (*siteAmp < 0 || *siteAmp > 1) {
		return errors.New(`request.site.ext.amp must be either 1, 0, or undefined`)
	}

	return nil
}

func (deps *endpointDeps) validateApp(req *openrtb_ext.RequestWrapper) error {
	if req.App == nil {
		return nil
	}

	if req.App.ID != "" {
		if _, found := deps.cfg.BlacklistedAppMap[req.App.ID]; found {
			return &errortypes.BlacklistedApp{Message: fmt.Sprintf("Prebid-server does not process requests from App ID: %s", req.App.ID)}
		}
	}

	_, err := req.GetAppExt()
	return err
}

func (deps *endpointDeps) validateUser(req *openrtb_ext.RequestWrapper, aliases map[string]string) error {
	// The following fields were previously uints in the OpenRTB library we use, but have
	// since been changed to ints. We decided to maintain the non-negative check.
	if req != nil && req.BidRequest != nil && req.User != nil {
		if req.User.Geo != nil && req.User.Geo.Accuracy < 0 {
			return errors.New("request.user.geo.accuracy must be a positive number")
		}
	}

	userExt, err := req.GetUserExt()
	if err != nil {
		return fmt.Errorf("request.user.ext object is not valid: %v", err)
	}
	// Check if the buyeruids are valid
	prebid := userExt.GetPrebid()
	if prebid != nil {
		if len(prebid.BuyerUIDs) < 1 {
			return errors.New(`request.user.ext.prebid requires a "buyeruids" property with at least one ID defined. If none exist, then request.user.ext.prebid should not be defined.`)
		}
		for bidderName := range prebid.BuyerUIDs {
			if _, ok := deps.bidderMap[bidderName]; !ok {
				if _, ok := aliases[bidderName]; !ok {
					return fmt.Errorf("request.user.ext.%s is neither a known bidder name nor an alias in request.ext.prebid.aliases.", bidderName)
				}
			}
		}
	}
	// Check Universal User ID
	eids := userExt.GetEid()
	if eids != nil {
		if len(*eids) == 0 {
			return errors.New("request.user.ext.eids must contain at least one element or be undefined")
		}
		uniqueSources := make(map[string]struct{}, len(*eids))
		for eidIndex, eid := range *eids {
			if eid.Source == "" {
				return fmt.Errorf("request.user.ext.eids[%d] missing required field: \"source\"", eidIndex)
			}
			if _, ok := uniqueSources[eid.Source]; ok {
				return errors.New("request.user.ext.eids must contain unique sources")
			}
			uniqueSources[eid.Source] = struct{}{}

			if len(eid.UIDs) == 0 {
				return fmt.Errorf("request.user.ext.eids[%d].uids must contain at least one element or be undefined", eidIndex)
			}

			for uidIndex, uid := range eid.UIDs {
				if uid.ID == "" {
					return fmt.Errorf("request.user.ext.eids[%d].uids[%d] missing required field: \"id\"", eidIndex, uidIndex)
				}
			}
		}
	}

	return nil
}

func validateRegs(req *openrtb_ext.RequestWrapper) error {
	regsExt, err := req.GetRegExt()
	if err != nil {
		return fmt.Errorf("request.regs.ext is invalid: %v", err)
	}

	gdpr := regsExt.GetGDPR()
	if gdpr != nil && *gdpr != 0 && *gdpr != 1 {
		return errors.New("request.regs.ext.gdpr must be either 0 or 1")
	}

	return nil
}

func validateDevice(device *openrtb2.Device) error {
	if device == nil {
		return nil
	}

	// The following fields were previously uints in the OpenRTB library we use, but have
	// since been changed to ints. We decided to maintain the non-negative check.
	if device.W < 0 {
		return errors.New("request.device.w must be a positive number")
	}
	if device.H < 0 {
		return errors.New("request.device.h must be a positive number")
	}
	if device.PPI < 0 {
		return errors.New("request.device.ppi must be a positive number")
	}
	if device.Geo != nil && device.Geo.Accuracy < 0 {
		return errors.New("request.device.geo.accuracy must be a positive number")
	}

	return nil
}

func validateOrFillChannel(reqWrapper *openrtb_ext.RequestWrapper, isAmp bool) error {
	requestExt, err := reqWrapper.GetRequestExt()
	if err != nil {
		return err
	}
	requestPrebid := requestExt.GetPrebid()

	if requestPrebid == nil || requestPrebid.Channel == nil {
		fillChannel(reqWrapper, isAmp)
	} else if requestPrebid.Channel.Name == "" {
		return errors.New("ext.prebid.channel.name can't be empty")
	}
	return nil
}

func fillChannel(reqWrapper *openrtb_ext.RequestWrapper, isAmp bool) error {
	var channelName string
	requestExt, err := reqWrapper.GetRequestExt()
	if err != nil {
		return err
	}
	requestPrebid := requestExt.GetPrebid()
	if isAmp {
		channelName = ampChannel
	}
	if reqWrapper.App != nil {
		channelName = appChannel
	}
	if channelName != "" {
		if requestPrebid == nil {
			requestPrebid = &openrtb_ext.ExtRequestPrebid{}
		}
		requestPrebid.Channel = &openrtb_ext.ExtRequestPrebidChannel{Name: channelName}
		requestExt.SetPrebid(requestPrebid)
		reqWrapper.RebuildRequest()
	}
	return nil

}

func sanitizeRequest(r *openrtb_ext.RequestWrapper, ipValidator iputil.IPValidator) {
	if r.Device != nil {
		if ip, ver := iputil.ParseIP(r.Device.IP); ip == nil || ver != iputil.IPv4 || !ipValidator.IsValid(ip, ver) {
			r.Device.IP = ""
		}

		if ip, ver := iputil.ParseIP(r.Device.IPv6); ip == nil || ver != iputil.IPv6 || !ipValidator.IsValid(ip, ver) {
			r.Device.IPv6 = ""
		}
	}
}

// setFieldsImplicitly uses _implicit_ information from the httpReq to set values on bidReq.
// This function does not consume the request body, which was set explicitly, but infers certain
// OpenRTB properties from the headers and other implicit info.
//
// This function _should not_ override any fields which were defined explicitly by the caller in the request.
func (deps *endpointDeps) setFieldsImplicitly(httpReq *http.Request, r *openrtb_ext.RequestWrapper) {
	sanitizeRequest(r, deps.privateNetworkIPValidator)

	setDeviceImplicitly(httpReq, r, deps.privateNetworkIPValidator)

	// Per the OpenRTB spec: A bid request must not contain both a Site and an App object. If neither are
	// present, we'll assume it's a site request.
	if r.App == nil {
		setSiteImplicitly(httpReq, r)
	}
	setImpsImplicitly(httpReq, r.GetImp())

	setAuctionTypeImplicitly(r)
}

// setDeviceImplicitly uses implicit info from httpReq to populate bidReq.Device
func setDeviceImplicitly(httpReq *http.Request, r *openrtb_ext.RequestWrapper, ipValidtor iputil.IPValidator) {
	setIPImplicitly(httpReq, r, ipValidtor)
	setUAImplicitly(httpReq, r)
	setDoNotTrackImplicitly(httpReq, r)

}

// setAuctionTypeImplicitly sets the auction type to 1 if it wasn't on the request,
// since header bidding is generally a first-price auction.
func setAuctionTypeImplicitly(r *openrtb_ext.RequestWrapper) {
	if r.AT == 0 {
		r.AT = 1
	}
}

// setSiteImplicitly uses implicit info from httpReq to populate bidReq.Site
func setSiteImplicitly(httpReq *http.Request, r *openrtb_ext.RequestWrapper) {
	if r.Site == nil || r.Site.Page == "" || r.Site.Domain == "" {
		referrerCandidate := httpReq.Referer()
		// If http referer is disabled and thus has empty value - use site.page instead
		if referrerCandidate == "" && r.Site != nil && r.Site.Page != "" {
			referrerCandidate = r.Site.Page
		}
		if parsedUrl, err := url.Parse(referrerCandidate); err == nil {
			if domain, err := publicsuffix.EffectiveTLDPlusOne(parsedUrl.Host); err == nil {
				if r.Site == nil {
					r.Site = &openrtb2.Site{}
				}
				if r.Site.Domain == "" {
					r.Site.Domain = domain
				}

				// This looks weird... but is not a bug. The site which called prebid-server (the "referer"), is
				// (almost certainly) the page where the ad will be hosted. In the OpenRTB spec, this is *page*, not *ref*.
				if r.Site.Page == "" {
					r.Site.Page = referrerCandidate
				}
			}
		}
	}
	if r.Site != nil {
		if siteExt, err := r.GetSiteExt(); err == nil && siteExt.GetAmp() == nil {
			siteExt.SetAmp(&notAmp)
		}
	}
}

func setImpsImplicitly(httpReq *http.Request, imps []*openrtb_ext.ImpWrapper) {
	secure := int8(1)
	for i := 0; i < len(imps); i++ {
		if imps[i].Secure == nil && httputil.IsSecure(httpReq) {
			imps[i].Secure = &secure
		}
	}
}

func getJsonSyntaxError(testJSON []byte) (bool, string) {
	type JsonNode struct {
		raw   *json.RawMessage
		doc   map[string]*JsonNode
		ary   []*JsonNode
		which int
	}
	type jNode map[string]*JsonNode
	docErrdoc := &jNode{}
	docErr := json.Unmarshal(testJSON, docErrdoc)
	if uerror, ok := docErr.(*json.SyntaxError); ok {
		err := fmt.Sprintf("%s at offset %v", uerror.Error(), uerror.Offset)
		return true, err
	}
	return false, ""
}

func (deps *endpointDeps) processStoredRequests(ctx context.Context, requestJson []byte, impInfo []ImpExtPrebidData) ([]byte, map[string]exchange.ImpExtInfo, []error) {
	// Parse the Stored Request IDs from the BidRequest and Imps.
	storedBidRequestId, hasStoredBidRequest, err := getStoredRequestId(requestJson)
	if err != nil {
		return nil, nil, []error{err}
	}

	// Fetch the Stored Request data
	var storedReqIds []string
	if hasStoredBidRequest {
		storedReqIds = []string{storedBidRequestId}
	}

	impStoredReqIds := make([]string, 0, len(impInfo))
	impStoredReqIdsUniqueTracker := make(map[string]struct{}, len(impInfo))
	for _, impData := range impInfo {
		if impData.ImpExtPrebid.StoredRequest != nil && len(impData.ImpExtPrebid.StoredRequest.ID) > 0 {
			storedImpId := impData.ImpExtPrebid.StoredRequest.ID
			if _, present := impStoredReqIdsUniqueTracker[storedImpId]; !present {
				impStoredReqIds = append(impStoredReqIds, storedImpId)
				impStoredReqIdsUniqueTracker[storedImpId] = struct{}{}
			}
		}
	}

	storedRequests, storedImps, errs := deps.storedReqFetcher.FetchRequests(ctx, storedReqIds, impStoredReqIds)

	if len(errs) != 0 {
		return nil, nil, errs
	}
	bidRequestID, err := getBidRequestID(storedRequests[storedBidRequestId])
	if err != nil {
		return nil, nil, []error{err}
	}

	// Apply the Stored BidRequest, if it exists
	resolvedRequest := requestJson

	if hasStoredBidRequest {
		isAppRequest, err := checkIfAppRequest(requestJson)
		if err != nil {
			return nil, nil, []error{err}
		}
		if (deps.cfg.GenerateRequestID && isAppRequest) || bidRequestID == "{{UUID}}" {
			uuidPatch, err := generateUuidForBidRequest(deps.uuidGenerator)
			if err != nil {
				return nil, nil, []error{err}
			}
			uuidPatch, err = jsonpatch.MergePatch(storedRequests[storedBidRequestId], uuidPatch)
			if err != nil {
				errL := storedRequestErrorChecker(requestJson, storedRequests, storedBidRequestId)
				return nil, nil, errL
			}
			resolvedRequest, err = jsonpatch.MergePatch(requestJson, uuidPatch)
			if err != nil {
				errL := storedRequestErrorChecker(requestJson, storedRequests, storedBidRequestId)
				return nil, nil, errL
			}
		} else {
			resolvedRequest, err = jsonpatch.MergePatch(storedRequests[storedBidRequestId], requestJson)
			if err != nil {
				errL := storedRequestErrorChecker(requestJson, storedRequests, storedBidRequestId)
				return nil, nil, errL
			}
		}
	}

	// Apply default aliases, if they are provided
	if deps.defaultRequest {
		aliasedRequest, err := jsonpatch.MergePatch(deps.defReqJSON, resolvedRequest)
		if err != nil {
			hasErr, Err := getJsonSyntaxError(resolvedRequest)
			if hasErr {
				err = fmt.Errorf("Invalid JSON in Incoming Request: %s", Err)
			} else {
				hasErr, Err = getJsonSyntaxError(deps.defReqJSON)
				if hasErr {
					err = fmt.Errorf("Invalid JSON in Default Request Settings: %s", Err)
				}
			}
			return nil, nil, []error{err}
		}
		resolvedRequest = aliasedRequest
	}

	// Apply any Stored Imps, if they exist. Since the JSON Merge Patch overrides arrays,
	// and Prebid Server defers to the HTTP Request to resolve conflicts, it's safe to
	// assume that the request.imp data did not change when applying the Stored BidRequest.
	impExtInfoMap := make(map[string]exchange.ImpExtInfo, len(impInfo))
	resolvedImps := make([]json.RawMessage, 0, len(impInfo))
	for i, impData := range impInfo {
		if impData.ImpExtPrebid.StoredRequest != nil && len(impData.ImpExtPrebid.StoredRequest.ID) > 0 {
			resolvedImp, err := jsonpatch.MergePatch(storedImps[impData.ImpExtPrebid.StoredRequest.ID], impData.Imp)

			if err != nil {
				hasErr, errMessage := getJsonSyntaxError(impData.Imp)
				if hasErr {
					err = fmt.Errorf("Invalid JSON in Imp[%d] of Incoming Request: %s", i, errMessage)
				} else {
					hasErr, errMessage = getJsonSyntaxError(storedImps[impData.ImpExtPrebid.StoredRequest.ID])
					if hasErr {
						err = fmt.Errorf("imp.ext.prebid.storedrequest.id %s: Stored Imp has Invalid JSON: %s", impData.ImpExtPrebid.StoredRequest.ID, errMessage)
					}
				}
				return nil, nil, []error{err}
			}
			resolvedImps = append(resolvedImps, resolvedImp)
			impId, err := jsonparser.GetString(resolvedImp, "id")
			if err != nil {
				return nil, nil, []error{err}
			}

			echoVideoAttributes := false
			if impData.ImpExtPrebid.Options != nil {
				echoVideoAttributes = impData.ImpExtPrebid.Options.EchoVideoAttrs
			}

			// Extract Passthrough from Merged Imp
			passthrough, _, _, err := jsonparser.Get(resolvedImp, "ext", "prebid", "passthrough")
			if err != nil && err != jsonparser.KeyPathNotFoundError {
				return nil, nil, []error{err}
			}
			impExtInfoMap[impId] = exchange.ImpExtInfo{EchoVideoAttrs: echoVideoAttributes, StoredImp: storedImps[impData.ImpExtPrebid.StoredRequest.ID], Passthrough: passthrough}

		} else {
			resolvedImps = append(resolvedImps, impData.Imp)
			impId, err := jsonparser.GetString(impData.Imp, "id")
			if err != nil {
				if err == jsonparser.KeyPathNotFoundError {
					err = fmt.Errorf("request.imp[%d] missing required field: \"id\"\n", i)
				}
				return nil, nil, []error{err}
			}
			impExtInfoMap[impId] = exchange.ImpExtInfo{Passthrough: impData.ImpExtPrebid.Passthrough}
		}
	}
	if len(resolvedImps) > 0 {
		newImpJson, err := json.Marshal(resolvedImps)
		if err != nil {
			return nil, nil, []error{err}
		}
		resolvedRequest, err = jsonparser.Set(resolvedRequest, newImpJson, "imp")
		if err != nil {
			return nil, nil, []error{err}
		}
	}

	return resolvedRequest, impExtInfoMap, nil
}

// parseImpInfo parses the request JSON and returns impression and unmarshalled imp.ext.prebid
func parseImpInfo(requestJson []byte) (impData []ImpExtPrebidData, errs []error) {
	if impArray, dataType, _, err := jsonparser.Get(requestJson, "imp"); err == nil && dataType == jsonparser.Array {
		_, err = jsonparser.ArrayEach(impArray, func(imp []byte, _ jsonparser.ValueType, _ int, err error) {
			impExtData, _, _, err := jsonparser.Get(imp, "ext", "prebid")
			var impExtPrebid openrtb_ext.ExtImpPrebid
			if impExtData != nil {
				if err := json.Unmarshal(impExtData, &impExtPrebid); err != nil {
					errs = append(errs, err)
				}
			}
			newImpData := ImpExtPrebidData{imp, impExtPrebid}
			impData = append(impData, newImpData)
		})
	}
	return
}

type ImpExtPrebidData struct {
	Imp          json.RawMessage
	ImpExtPrebid openrtb_ext.ExtImpPrebid
}

// getStoredRequestId parses a Stored Request ID from some json, without doing a full (slow) unmarshal.
// It returns the ID, true/false whether a stored request key existed, and an error if anything went wrong
// (e.g. malformed json, id not a string, etc).
func getStoredRequestId(data []byte) (string, bool, error) {
	// These keys must be kept in sync with openrtb_ext.ExtStoredRequest
	storedRequestId, dataType, _, err := jsonparser.Get(data, "ext", openrtb_ext.PrebidExtKey, "storedrequest", "id")

	if dataType == jsonparser.NotExist {
		return "", false, nil
	}
	if err != nil {
		return "", false, err
	}
	if dataType != jsonparser.String {
		return "", true, errors.New("ext.prebid.storedrequest.id must be a string")
	}
	return string(storedRequestId), true, nil
}

func getBidRequestID(data json.RawMessage) (string, error) {
	bidRequestID, dataType, _, err := jsonparser.Get(data, "id")
	if dataType == jsonparser.NotExist {
		return "", nil
	}
	if err != nil {
		return "", err
	}
	return string(bidRequestID), nil
}

// setIPImplicitly sets the IP address on bidReq, if it's not explicitly defined and we can figure it out.
func setIPImplicitly(httpReq *http.Request, r *openrtb_ext.RequestWrapper, ipValidator iputil.IPValidator) {
	if r.Device == nil || (r.Device.IP == "" && r.Device.IPv6 == "") {
		if ip, ver := httputil.FindIP(httpReq, ipValidator); ip != nil {
			switch ver {
			case iputil.IPv4:
				if r.Device == nil {
					r.Device = &openrtb2.Device{}
				}
				r.Device.IP = ip.String()
			case iputil.IPv6:
				if r.Device == nil {
					r.Device = &openrtb2.Device{}
				}
				r.Device.IPv6 = ip.String()
			}
		}
	}
}

// setUAImplicitly sets the User Agent on bidReq, if it's not explicitly defined and it's defined on the request.
func setUAImplicitly(httpReq *http.Request, r *openrtb_ext.RequestWrapper) {
	if r.Device == nil || r.Device.UA == "" {
		if ua := httpReq.UserAgent(); ua != "" {
			if r.Device == nil {
				r.Device = &openrtb2.Device{}
			}
			r.Device.UA = ua
		}
	}
}

func setDoNotTrackImplicitly(httpReq *http.Request, r *openrtb_ext.RequestWrapper) {
	if r.Device == nil || r.Device.DNT == nil {
		dnt := httpReq.Header.Get(dntKey)
		if dnt == "0" || dnt == "1" {
			if r.Device == nil {
				r.Device = &openrtb2.Device{}
			}

			switch dnt {
			case "0":
				r.Device.DNT = &dntDisabled
			case "1":
				r.Device.DNT = &dntEnabled
			}
		}
	}
}

// Write(return) errors to the client, if any. Returns true if errors were found.
func writeError(errs []error, w http.ResponseWriter, labels *metrics.Labels) bool {
	var rc bool = false
	if len(errs) > 0 {
		httpStatus := http.StatusBadRequest
		metricsStatus := metrics.RequestStatusBadInput
		for _, err := range errs {
			erVal := errortypes.ReadCode(err)
			if erVal == errortypes.BlacklistedAppErrorCode || erVal == errortypes.BlacklistedAcctErrorCode {
				httpStatus = http.StatusServiceUnavailable
				metricsStatus = metrics.RequestStatusBlacklisted
				break
			} else if erVal == errortypes.MalformedAcctErrorCode {
				httpStatus = http.StatusInternalServerError
				metricsStatus = metrics.RequestStatusAccountConfigErr
				break
			}
		}
		w.WriteHeader(httpStatus)
		labels.RequestStatus = metricsStatus
		for _, err := range errs {
			w.Write([]byte(fmt.Sprintf("Invalid request: %s\n", err.Error())))
		}
		rc = true
	}
	return rc
}

// Returns the account ID for the request
func getAccountID(pub *openrtb2.Publisher) string {
	if pub != nil {
		if pub.Ext != nil {
			var pubExt openrtb_ext.ExtPublisher
			err := json.Unmarshal(pub.Ext, &pubExt)
			if err == nil && pubExt.Prebid != nil && pubExt.Prebid.ParentAccount != nil && *pubExt.Prebid.ParentAccount != "" {
				return *pubExt.Prebid.ParentAccount
			}
		}
		if pub.ID != "" {
			return pub.ID
		}
	}
	return metrics.PublisherUnknown
}

func storedRequestErrorChecker(requestJson []byte, storedRequests map[string]json.RawMessage, storedBidRequestId string) []error {
	if hasErr, syntaxErr := getJsonSyntaxError(requestJson); hasErr {
		return []error{fmt.Errorf("Invalid JSON in Incoming Request: %s", syntaxErr)}
	}
	if hasErr, syntaxErr := getJsonSyntaxError(storedRequests[storedBidRequestId]); hasErr {
		return []error{fmt.Errorf("ext.prebid.storedrequest.id refers to Stored Request %s which contains Invalid JSON: %s", storedBidRequestId, syntaxErr)}
	}
	return nil
}

func generateUuidForBidRequest(uuidGenerator uuidutil.UUIDGenerator) ([]byte, error) {
	newBidRequestID, err := uuidGenerator.Generate()
	if err != nil {
		return nil, err
	}
	return []byte(`{"id":"` + newBidRequestID + `"}`), nil
}

func (deps *endpointDeps) setIntegrationType(req *openrtb_ext.RequestWrapper, account *config.Account) error {
	reqExt, err := req.GetRequestExt()
	if err != nil {
		return err
	}
	reqPrebid := reqExt.GetPrebid()

	if account == nil || account.DefaultIntegration == "" {
		return nil
	}
	if reqPrebid == nil {
		reqPrebid = &openrtb_ext.ExtRequestPrebid{Integration: account.DefaultIntegration}
		reqExt.SetPrebid(reqPrebid)
	} else if reqPrebid.Integration == "" {
		reqPrebid.Integration = account.DefaultIntegration
		reqExt.SetPrebid(reqPrebid)
	}
	return nil
}

func checkIfAppRequest(request []byte) (bool, error) {
	requestApp, dataType, _, err := jsonparser.Get(request, "app")
	if dataType == jsonparser.NotExist {
		return false, nil
	}
	if err != nil {
		return false, err
	}
	if requestApp != nil {
		return true, nil
	}
	return false, nil
}

func validateStoredBidRespAndImpExtBidders(bidderExts map[string]json.RawMessage, storedBidResp stored_responses.ImpBidderStoredResp, impId string) error {
	if bidResponses, ok := storedBidResp[impId]; ok {
		if len(bidResponses) != len(bidderExts) {
			return generateStoredBidResponseValidationError(impId)
		}

		for bidderName := range bidResponses {
			if _, present := bidderExts[bidderName]; !present {
				return generateStoredBidResponseValidationError(impId)
			}
		}
	}
	return nil
}

func generateStoredBidResponseValidationError(impID string) error {
	return fmt.Errorf("request validation failed. Stored bid responses are specified for imp %s. Bidders specified in imp.ext should match with bidders specified in imp.ext.prebid.storedbidresponse", impID)
}<|MERGE_RESOLUTION|>--- conflicted
+++ resolved
@@ -155,6 +155,7 @@
 		InvocationCtx: &hookstage.InvocationContext{},
 		PlanBuilder:   deps.hookExecutionPlanBuilder,
 		Req:           r,
+		MetricEngine:  deps.metricsEngine,
 	}
 	defer func() {
 		deps.metricsEngine.RecordRequest(labels)
@@ -164,11 +165,7 @@
 
 	w.Header().Set("X-Prebid", version.BuildXPrebidHeader(version.Ver))
 
-<<<<<<< HEAD
-	req, impExtInfoMap, storedAuctionResponses, storedBidResponses, bidderImpReplaceImp, errL := deps.parseRequest(r, deps.hookExecutionPlanBuilder, deps.metricsEngine, deps.cfg.Debug.Modules)
-=======
 	req, impExtInfoMap, storedAuctionResponses, storedBidResponses, bidderImpReplaceImp, errL := deps.parseRequest(r, hookExecutor)
->>>>>>> 83969d80
 	if errortypes.ContainsFatalError(errL) && writeError(errL, w, &labels) {
 		return
 	}
@@ -274,11 +271,7 @@
 // possible, it will return errors with messages that suggest improvements.
 //
 // If the errors list has at least one element, then no guarantees are made about the returned request.
-<<<<<<< HEAD
-func (deps *endpointDeps) parseRequest(httpRequest *http.Request, planbuilder hooks.ExecutionPlanBuilder, metricEngine metrics.MetricsEngine, debugModules bool) (req *openrtb_ext.RequestWrapper, impExtInfoMap map[string]exchange.ImpExtInfo, storedAuctionResponses stored_responses.ImpsWithBidResponses, storedBidResponses stored_responses.ImpBidderStoredResp, bidderImpReplaceImpId stored_responses.BidderImpReplaceImpID, errs []error) {
-=======
 func (deps *endpointDeps) parseRequest(httpRequest *http.Request, executor hookexecution.HookExecutor) (req *openrtb_ext.RequestWrapper, impExtInfoMap map[string]exchange.ImpExtInfo, storedAuctionResponses stored_responses.ImpsWithBidResponses, storedBidResponses stored_responses.ImpBidderStoredResp, bidderImpReplaceImpId stored_responses.BidderImpReplaceImpID, errs []error) {
->>>>>>> 83969d80
 	req = &openrtb_ext.RequestWrapper{}
 	req.BidRequest = &openrtb2.BidRequest{}
 	errs = nil
@@ -303,17 +296,7 @@
 
 	executor.Body = requestJson
 	// todo: use stage result later for response
-<<<<<<< HEAD
-	_, body, err := hookexecution.ExecuteEntrypointStage(
-		&invCtx,
-		planbuilder.PlanForEntrypointStage(httpRequest.URL.Path),
-		httpRequest,
-		requestJson,
-		metricEngine,
-	)
-=======
 	_, body, err := hookexecution.ExecuteEntrypointStage(executor)
->>>>>>> 83969d80
 	if err != nil {
 		//todo: return no bid response
 		// the only error returned from above is hook stage rejection
