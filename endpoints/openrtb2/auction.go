--- conflicted
+++ resolved
@@ -74,32 +74,18 @@
 		for _, err := range errL {
 			w.Write([]byte(fmt.Sprintf("Invalid request format: %s\n", err.Error())))
 		}
-<<<<<<< HEAD
+		deps.metrics.ErrorMeter.Mark(1)
 		if deps.cfg.Analytics.Enabled {
 			ao.Error = make([]error, len(errL))
 			ao.Status = http.StatusBadRequest
 			copy(ao.Error, errL)
 			deps.cfg.Analytics.LogAuctionObject(&ao)
 		}
-=======
-		deps.metrics.ErrorMeter.Mark(1)
->>>>>>> 15deb435
 		return
 	}
 
 	usersyncs := pbs.ParsePBSCookieFromRequest(r, &(deps.cfg.HostCookie.OptOutCookie))
 
-<<<<<<< HEAD
-	response, err := deps.ex.HoldAuction(ctx, req, usersyncs, &ao)
-	if err != nil {
-		w.WriteHeader(http.StatusInternalServerError)
-		fmt.Fprintf(w, "Critical error while running the auction: %v", err)
-		if deps.cfg.Analytics.Enabled {
-			ao.Status = http.StatusInternalServerError
-			ao.Error = append(ao.Error, err)
-			deps.cfg.Analytics.LogAuctionObject(&ao)
-		}
-=======
 	if req.App != nil {
 		deps.metrics.AppRequestMeter.Mark(1)
 	} else if usersyncs.LiveSyncCount() == 0 {
@@ -110,11 +96,16 @@
 	}
 
 	response, err := deps.ex.HoldAuction(ctx, req, usersyncs)
+	response, err := deps.ex.HoldAuction(ctx, req, usersyncs, &ao)
 	if err != nil {
 		w.WriteHeader(http.StatusInternalServerError)
 		fmt.Fprintf(w, "Critical error while running the auction: %v", err)
 		glog.Errorf("/openrtb2/auction Critical error: %v", err)
->>>>>>> 15deb435
+		if deps.cfg.Analytics.Enabled {
+			ao.Status = http.StatusInternalServerError
+			ao.Error = append(ao.Error, err)
+			deps.cfg.Analytics.LogAuctionObject(&ao)
+		}
 		return
 	}
 
