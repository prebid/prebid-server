--- conflicted
+++ resolved
@@ -258,16 +258,11 @@
 		labels, ao = rejectAuctionRequest(*rejectErr, w, hookExecutor, req.BidRequest, account, labels, ao)
 		return
 	}
-<<<<<<< HEAD
 	err = setSeatNonBidRaw(req, auctionResponse)
 	if err != nil {
 		glog.Errorf("Error setting seat non-bid: %v", err)
 	}
-	labels, ao = sendAuctionResponse(w, deps.hookExecutor, response, req.BidRequest, account, labels, ao)
-=======
-
 	labels, ao = sendAuctionResponse(w, hookExecutor, response, req.BidRequest, account, labels, ao)
->>>>>>> 754a0ebc
 }
 
 // setSeatNonBidRaw is temporary introduced function for setting SeatNonBid inside bidResponse.Ext
