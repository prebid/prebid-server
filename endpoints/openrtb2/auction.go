--- conflicted
+++ resolved
@@ -358,7 +358,7 @@
 			return []error{err}
 		}
 
-		if err := validateCustomRates(bidExt.Prebid.CurrencyConversions); err != nil {
+		if err := validateCustomRates(reqPrebid.CurrencyConversions); err != nil {
 			return []error{err}
 		}
 	}
@@ -456,10 +456,6 @@
 	return err
 }
 
-<<<<<<< HEAD
-func (deps *endpointDeps) validateEidPermissions(prebid *openrtb_ext.ExtRequestPrebid, aliases map[string]string) error {
-	if prebid == nil || prebid.Data == nil {
-=======
 // validateCustomRates throws a bad input error if any of the 3-digit currency codes found in
 // the bidRequest.ext.prebid.currency field is invalid, malfomed or does not represent any actual
 // currency. No error is thrown if bidRequest.ext.prebid.currency is invalid or empty.
@@ -484,9 +480,8 @@
 	return nil
 }
 
-func (deps *endpointDeps) validateEidPermissions(req *openrtb_ext.ExtRequest, aliases map[string]string) error {
-	if req == nil || req.Prebid.Data == nil {
->>>>>>> 613de7e0
+func (deps *endpointDeps) validateEidPermissions(prebid *openrtb_ext.ExtRequestPrebid, aliases map[string]string) error {
+	if prebid == nil || prebid.Data == nil {
 		return nil
 	}
 
