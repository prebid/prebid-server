package openrtb2

import (
	"context"
	"encoding/json"
	"errors"
	"fmt"
	"io"
	"io/ioutil"
	"net/http"
	"net/url"
	"regexp"
	"strconv"
	"time"

	"github.com/buger/jsonparser"
	jsonpatch "github.com/evanphx/json-patch"
	"github.com/gofrs/uuid"
	"github.com/golang/glog"
	"github.com/julienschmidt/httprouter"
	"github.com/mxmCherry/openrtb/v15/native1"
	nativeRequests "github.com/mxmCherry/openrtb/v15/native1/request"
	"github.com/mxmCherry/openrtb/v15/openrtb2"
	accountService "github.com/prebid/prebid-server/account"
	"github.com/prebid/prebid-server/analytics"
	"github.com/prebid/prebid-server/config"
	"github.com/prebid/prebid-server/errortypes"
	"github.com/prebid/prebid-server/exchange"
	"github.com/prebid/prebid-server/metrics"
	"github.com/prebid/prebid-server/openrtb_ext"
	"github.com/prebid/prebid-server/prebid_cache_client"
	"github.com/prebid/prebid-server/privacy/ccpa"
	"github.com/prebid/prebid-server/privacy/lmt"
	"github.com/prebid/prebid-server/stored_requests"
	"github.com/prebid/prebid-server/stored_requests/backends/empty_fetcher"
	"github.com/prebid/prebid-server/usersync"
	"github.com/prebid/prebid-server/util/httputil"
	"github.com/prebid/prebid-server/util/iputil"
	"golang.org/x/net/publicsuffix"
)

const storedRequestTimeoutMillis = 50

var (
	dntKey      string = http.CanonicalHeaderKey("DNT")
	dntDisabled int8   = 0
	dntEnabled  int8   = 1
)

func NewEndpoint(
	ex exchange.Exchange,
	validator openrtb_ext.BidderParamValidator,
	requestsById stored_requests.Fetcher,
	accounts stored_requests.AccountFetcher,
	cfg *config.Configuration,
	met metrics.MetricsEngine,
	pbsAnalytics analytics.PBSAnalyticsModule,
	disabledBidders map[string]string,
	defReqJSON []byte,
	bidderMap map[string]openrtb_ext.BidderName,
) (httprouter.Handle, error) {
	if ex == nil || validator == nil || requestsById == nil || accounts == nil || cfg == nil || met == nil {
		return nil, errors.New("NewEndpoint requires non-nil arguments.")
	}

	defRequest := defReqJSON != nil && len(defReqJSON) > 0

	ipValidator := iputil.PublicNetworkIPValidator{
		IPv4PrivateNetworks: cfg.RequestValidation.IPv4PrivateNetworksParsed,
		IPv6PrivateNetworks: cfg.RequestValidation.IPv6PrivateNetworksParsed,
	}

	return httprouter.Handle((&endpointDeps{
		ex,
		validator,
		requestsById,
		empty_fetcher.EmptyFetcher{},
		accounts,
		cfg,
		met,
		pbsAnalytics,
		disabledBidders,
		defRequest,
		defReqJSON,
		bidderMap,
		nil,
		nil,
		ipValidator}).Auction), nil
}

type endpointDeps struct {
	ex                        exchange.Exchange
	paramsValidator           openrtb_ext.BidderParamValidator
	storedReqFetcher          stored_requests.Fetcher
	videoFetcher              stored_requests.Fetcher
	accounts                  stored_requests.AccountFetcher
	cfg                       *config.Configuration
	metricsEngine             metrics.MetricsEngine
	analytics                 analytics.PBSAnalyticsModule
	disabledBidders           map[string]string
	defaultRequest            bool
	defReqJSON                []byte
	bidderMap                 map[string]openrtb_ext.BidderName
	cache                     prebid_cache_client.Client
	debugLogRegexp            *regexp.Regexp
	privateNetworkIPValidator iputil.IPValidator
}

func (deps *endpointDeps) Auction(w http.ResponseWriter, r *http.Request, _ httprouter.Params) {
	// Prebid Server interprets request.tmax to be the maximum amount of time that a caller is willing
	// to wait for bids. However, tmax may be defined in the Stored Request data.
	//
	// If so, then the trip to the backend might use a significant amount of this time.
	// We can respect timeouts more accurately if we note the *real* start time, and use it
	// to compute the auction timeout.
	start := time.Now()

	ao := analytics.AuctionObject{
		Status:    http.StatusOK,
		Errors:    make([]error, 0),
		StartTime: start,
	}

	labels := metrics.Labels{
		Source:        metrics.DemandUnknown,
		RType:         metrics.ReqTypeORTB2Web,
		PubID:         metrics.PublisherUnknown,
		CookieFlag:    metrics.CookieFlagUnknown,
		RequestStatus: metrics.RequestStatusOK,
	}
	defer func() {
		deps.metricsEngine.RecordRequest(labels)
		deps.metricsEngine.RecordRequestTime(labels, time.Since(start))
		deps.analytics.LogAuctionObject(&ao)
	}()

	req, errL := deps.parseRequest(r)

	if errortypes.ContainsFatalError(errL) && writeError(errL, w, &labels) {
		return
	}
	warnings := errortypes.WarningOnly(errL)

	ctx := context.Background()

	timeout := deps.cfg.AuctionTimeouts.LimitAuctionTimeout(time.Duration(req.Request.TMax) * time.Millisecond)
	if timeout > 0 {
		var cancel context.CancelFunc
		ctx, cancel = context.WithDeadline(ctx, start.Add(timeout))
		defer cancel()
	}

	usersyncs := usersync.ParsePBSCookieFromRequest(r, &(deps.cfg.HostCookie))
	if req.Request.App != nil {
		labels.Source = metrics.DemandApp
		labels.RType = metrics.ReqTypeORTB2App
		labels.PubID = getAccountID(req.Request.App.Publisher)
	} else { //req.Site != nil
		labels.Source = metrics.DemandWeb
		if usersyncs.LiveSyncCount() == 0 {
			labels.CookieFlag = metrics.CookieFlagNo
		} else {
			labels.CookieFlag = metrics.CookieFlagYes
		}
		labels.PubID = getAccountID(req.Request.Site.Publisher)
	}

	// Look up account now that we have resolved the pubID value
	account, acctIDErrs := accountService.GetAccount(ctx, deps.cfg, deps.accounts, labels.PubID)
	if len(acctIDErrs) > 0 {
		errL = append(errL, acctIDErrs...)
		writeError(errL, w, &labels)
		return
	}

<<<<<<< HEAD
	// rebuild/resync the request in the request wrapper.
	if err := req.Sync(); err != nil {
		errL = append(errL, err)
		writeError(errL, w, &labels)
		return
	}

	auctionRequest := exchange.AuctionRequest{
		BidRequest:   req.Request,
		Account:      *account,
		UserSyncs:    usersyncs,
		RequestType:  labels.RType,
		StartTime:    start,
		LegacyLabels: labels,
		Warnings:     warnings,
=======
	secGPC := r.Header.Get("Sec-GPC")

	auctionRequest := exchange.AuctionRequest{
		BidRequest:                 req,
		Account:                    *account,
		UserSyncs:                  usersyncs,
		RequestType:                labels.RType,
		StartTime:                  start,
		LegacyLabels:               labels,
		Warnings:                   warnings,
		GlobalPrivacyControlHeader: secGPC,
>>>>>>> 11adffe4
	}

	response, err := deps.ex.HoldAuction(ctx, auctionRequest, nil)
	ao.Request = req.Request
	ao.Response = response
	ao.Account = account
	if err != nil {
		labels.RequestStatus = metrics.RequestStatusErr
		w.WriteHeader(http.StatusInternalServerError)
		fmt.Fprintf(w, "Critical error while running the auction: %v", err)
		glog.Errorf("/openrtb2/auction Critical error: %v", err)
		ao.Status = http.StatusInternalServerError
		ao.Errors = append(ao.Errors, err)
		return
	}

	// Fixes #231
	enc := json.NewEncoder(w)
	enc.SetEscapeHTML(false)

	// Fixes #328
	w.Header().Set("Content-Type", "application/json")

	// If an error happens when encoding the response, there isn't much we can do.
	// If we've sent _any_ bytes, then Go would have sent the 200 status code first.
	// That status code can't be un-sent... so the best we can do is log the error.
	if err := enc.Encode(response); err != nil {
		labels.RequestStatus = metrics.RequestStatusNetworkErr
		ao.Errors = append(ao.Errors, fmt.Errorf("/openrtb2/auction Failed to send response: %v", err))
	}
}

// parseRequest turns the HTTP request into an OpenRTB request. This is guaranteed to return:
//
//   - A context which times out appropriately, given the request.
//   - A cancellation function which should be called if the auction finishes early.
//
// If the errors list is empty, then the returned request will be valid according to the OpenRTB 2.5 spec.
// In case of "strong recommendations" in the spec, it tends to be restrictive. If a better workaround is
// possible, it will return errors with messages that suggest improvements.
//
// If the errors list has at least one element, then no guarantees are made about the returned request.
func (deps *endpointDeps) parseRequest(httpRequest *http.Request) (req *openrtb_ext.RequestWrapper, errs []error) {
	req = &openrtb_ext.RequestWrapper{}
	req.Request = &openrtb2.BidRequest{}
	errs = nil

	// Pull the request body into a buffer, so we have it for later usage.
	lr := &io.LimitedReader{
		R: httpRequest.Body,
		N: deps.cfg.MaxRequestSize,
	}
	requestJson, err := ioutil.ReadAll(lr)
	if err != nil {
		errs = []error{err}
		return
	}
	// If the request size was too large, read through the rest of the request body so that the connection can be reused.
	if lr.N <= 0 {
		if written, err := io.Copy(ioutil.Discard, httpRequest.Body); written > 0 || err != nil {
			errs = []error{fmt.Errorf("Request size exceeded max size of %d bytes.", deps.cfg.MaxRequestSize)}
			return
		}
	}

	timeout := parseTimeout(requestJson, time.Duration(storedRequestTimeoutMillis)*time.Millisecond)
	ctx, cancel := context.WithTimeout(context.Background(), timeout)
	defer cancel()

	// Fetch the Stored Request data and merge it into the HTTP request.
	if requestJson, errs = deps.processStoredRequests(ctx, requestJson); len(errs) > 0 {
		return
	}

	if err := json.Unmarshal(requestJson, req.Request); err != nil {
		errs = []error{err}
		return
	}

	// Populate any "missing" OpenRTB fields with info from other sources, (e.g. HTTP request headers).
	deps.setFieldsImplicitly(httpRequest, req.Request)

	if err := processInterstitials(req); err != nil {
		errs = []error{err}
		return
	}

	lmt.ModifyForIOS(req.Request)

	errL := deps.validateRequest(req)
	if len(errL) > 0 {
		errs = append(errs, errL...)
	}

	return
}

// parseTimeout returns parses tmax from the requestJson, or returns the default if it doesn't exist.
//
// requestJson should be the content of the POST body.
//
// If the request defines tmax explicitly, then this will return that duration in milliseconds.
// If not, it will return the default timeout.
func parseTimeout(requestJson []byte, defaultTimeout time.Duration) time.Duration {
	if tmax, dataType, _, err := jsonparser.Get(requestJson, "tmax"); dataType != jsonparser.NotExist && err == nil {
		if tmaxInt, err := strconv.Atoi(string(tmax)); err == nil && tmaxInt > 0 {
			return time.Duration(tmaxInt) * time.Millisecond
		}
	}
	return defaultTimeout
}

func (deps *endpointDeps) validateRequest(req *openrtb_ext.RequestWrapper) []error {
	errL := []error{}
	if req.Request.ID == "" {
		return []error{errors.New("request missing required field: \"id\"")}
	}

	if req.Request.TMax < 0 {
		return []error{fmt.Errorf("request.tmax must be nonnegative. Got %d", req.Request.TMax)}
	}

	if len(req.Request.Imp) < 1 {
		return []error{errors.New("request.imp must contain at least one element.")}
	}

	if len(req.Request.Cur) > 1 {
		req.Request.Cur = req.Request.Cur[0:1]
		errL = append(errL, &errortypes.Warning{Message: fmt.Sprintf("A prebid request can only process one currency. Taking the first currency in the list, %s, as the active currency", req.Request.Cur[0])})
	}

	// If automatically filling source TID is enabled then validate that
	// source.TID exists and If it doesn't, fill it with a randomly generated UUID
	if deps.cfg.AutoGenSourceTID {
		if err := validateAndFillSourceTID(req.Request); err != nil {
			return []error{err}
		}
	}

	var aliases map[string]string
	reqExt, err := req.GetRequestExt()
	if err != nil {
		return []error{fmt.Errorf("request.ext is invalid: %v", err)}
	}
	reqPrebid := reqExt.GetPrebid()
	if err := deps.parseBidExt(req); err != nil {
		return []error{err}
	} else if reqPrebid != nil {
		aliases = reqPrebid.Aliases

		if err := deps.validateAliases(aliases); err != nil {
			return []error{err}
		}

		if err := deps.validateBidAdjustmentFactors(reqPrebid.BidAdjustmentFactors, aliases); err != nil {
			return []error{err}
		}

		if err := validateSChains(reqPrebid); err != nil {
			return []error{err}
		}

		if err := deps.validateEidPermissions(reqPrebid, aliases); err != nil {
			return []error{err}
		}
	}

	if (req.Request.Site == nil && req.Request.App == nil) || (req.Request.Site != nil && req.Request.App != nil) {
		return append(errL, errors.New("request.site or request.app must be defined, but not both."))
	}

	if err := deps.validateSite(req); err != nil {
		return append(errL, err)
	}

	if err := deps.validateApp(req); err != nil {
		return append(errL, err)
	}

	if err := deps.validateUser(req, aliases); err != nil {
		return append(errL, err)
	}

	if err := validateRegs(req); err != nil {
		return append(errL, err)
	}

	if err := validateDevice(req.Request.Device); err != nil {
		return append(errL, err)
	}

	if ccpaPolicy, err := ccpa.ReadFromRequest(req); err != nil {
		return append(errL, err)
	} else if _, err := ccpaPolicy.Parse(exchange.GetValidBidders(aliases)); err != nil {
		if _, invalidConsent := err.(*errortypes.Warning); invalidConsent {
			errL = append(errL, &errortypes.Warning{
				Message:     fmt.Sprintf("CCPA consent is invalid and will be ignored. (%v)", err),
				WarningCode: errortypes.InvalidPrivacyConsentWarningCode})
			regsExt, err := req.GetRegExt()
			if err != nil {
				return append(errL, err)
			}
			regsExt.SetUSPrivacy("")
		} else {
			return append(errL, err)
		}
	}

	impIDs := make(map[string]int, len(req.Request.Imp))
	for index := range req.Request.Imp {
		imp := &req.Request.Imp[index]
		if firstIndex, ok := impIDs[imp.ID]; ok {
			errL = append(errL, fmt.Errorf(`request.imp[%d].id and request.imp[%d].id are both "%s". Imp IDs must be unique.`, firstIndex, index, imp.ID))
		}
		impIDs[imp.ID] = index
		errs := deps.validateImp(imp, aliases, index)
		if len(errs) > 0 {
			errL = append(errL, errs...)
		}
		if errortypes.ContainsFatalError(errs) {
			return errL
		}
	}

	return errL
}

func validateAndFillSourceTID(req *openrtb2.BidRequest) error {
	if req.Source == nil {
		req.Source = &openrtb2.Source{}
	}
	if req.Source.TID == "" {
		if rawUUID, err := uuid.NewV4(); err == nil {
			req.Source.TID = rawUUID.String()
		} else {
			return errors.New("req.Source.TID missing in the req and error creating a random UID")
		}
	}
	return nil
}

func (deps *endpointDeps) validateBidAdjustmentFactors(adjustmentFactors map[string]float64, aliases map[string]string) error {
	for bidderToAdjust, adjustmentFactor := range adjustmentFactors {
		if adjustmentFactor <= 0 {
			return fmt.Errorf("request.ext.prebid.bidadjustmentfactors.%s must be a positive number. Got %f", bidderToAdjust, adjustmentFactor)
		}
		if _, isBidder := deps.bidderMap[bidderToAdjust]; !isBidder {
			if _, isAlias := aliases[bidderToAdjust]; !isAlias {
				return fmt.Errorf("request.ext.prebid.bidadjustmentfactors.%s is not a known bidder or alias", bidderToAdjust)
			}
		}
	}
	return nil
}

func validateSChains(prebid *openrtb_ext.ExtRequestPrebid) error {
	_, err := exchange.BidderToPrebidSChains(prebid)
	return err
}

func (deps *endpointDeps) validateEidPermissions(prebid *openrtb_ext.ExtRequestPrebid, aliases map[string]string) error {
	if prebid == nil || prebid.Data == nil {
		return nil
	}

	uniqueSources := make(map[string]struct{}, len(prebid.Data.EidPermissions))
	for i, eid := range prebid.Data.EidPermissions {
		if len(eid.Source) == 0 {
			return fmt.Errorf(`request.ext.prebid.data.eidpermissions[%d] missing required field: "source"`, i)
		}

		if _, exists := uniqueSources[eid.Source]; exists {
			return fmt.Errorf(`request.ext.prebid.data.eidpermissions[%d] duplicate entry with field: "source"`, i)
		}
		uniqueSources[eid.Source] = struct{}{}

		if len(eid.Bidders) == 0 {
			return fmt.Errorf(`request.ext.prebid.data.eidpermissions[%d] missing or empty required field: "bidders"`, i)
		}

		if err := validateBidders(eid.Bidders, deps.bidderMap, aliases); err != nil {
			return fmt.Errorf(`request.ext.prebid.data.eidpermissions[%d] contains %v`, i, err)
		}
	}

	return nil
}

func validateBidders(bidders []string, knownBidders map[string]openrtb_ext.BidderName, knownAliases map[string]string) error {
	for _, bidder := range bidders {
		if bidder == "*" {
			if len(bidders) > 1 {
				return errors.New(`bidder wildcard "*" mixed with specific bidders`)
			}
		} else {
			_, isCoreBidder := knownBidders[bidder]
			_, isAlias := knownAliases[bidder]
			if !isCoreBidder && !isAlias {
				return fmt.Errorf(`unrecognized bidder "%v"`, bidder)
			}
		}
	}
	return nil
}

func (deps *endpointDeps) validateImp(imp *openrtb2.Imp, aliases map[string]string, index int) []error {
	if imp.ID == "" {
		return []error{fmt.Errorf("request.imp[%d] missing required field: \"id\"", index)}
	}

	if len(imp.Metric) != 0 {
		return []error{fmt.Errorf("request.imp[%d].metric is not yet supported by prebid-server. Support may be added in the future", index)}
	}

	if imp.Banner == nil && imp.Video == nil && imp.Audio == nil && imp.Native == nil {
		return []error{fmt.Errorf("request.imp[%d] must contain at least one of \"banner\", \"video\", \"audio\", or \"native\"", index)}
	}

	if err := validateBanner(imp.Banner, index); err != nil {
		return []error{err}
	}

	if err := validateVideo(imp.Video, index); err != nil {
		return []error{err}
	}

	if err := validateAudio(imp.Audio, index); err != nil {
		return []error{err}
	}

	if err := fillAndValidateNative(imp.Native, index); err != nil {
		return []error{err}
	}

	if err := validatePmp(imp.PMP, index); err != nil {
		return []error{err}
	}

	errL := deps.validateImpExt(imp, aliases, index)
	if len(errL) != 0 {
		return errL
	}

	return nil
}

func validateBanner(banner *openrtb2.Banner, impIndex int) error {
	if banner == nil {
		return nil
	}

	// The following fields were previously uints in the OpenRTB library we use, but have
	// since been changed to ints. We decided to maintain the non-negative check.
	if banner.W != nil && *banner.W < 0 {
		return fmt.Errorf("request.imp[%d].banner.w must be a positive number", impIndex)
	}
	if banner.H != nil && *banner.H < 0 {
		return fmt.Errorf("request.imp[%d].banner.h must be a positive number", impIndex)
	}

	// The following fields are deprecated in the OpenRTB 2.5 spec but are still present
	// in the OpenRTB library we use. Enforce they are not specified.
	if banner.WMin != 0 {
		return fmt.Errorf("request.imp[%d].banner uses unsupported property: \"wmin\". Use the \"format\" array instead.", impIndex)
	}
	if banner.WMax != 0 {
		return fmt.Errorf("request.imp[%d].banner uses unsupported property: \"wmax\". Use the \"format\" array instead.", impIndex)
	}
	if banner.HMin != 0 {
		return fmt.Errorf("request.imp[%d].banner uses unsupported property: \"hmin\". Use the \"format\" array instead.", impIndex)
	}
	if banner.HMax != 0 {
		return fmt.Errorf("request.imp[%d].banner uses unsupported property: \"hmax\". Use the \"format\" array instead.", impIndex)
	}

	hasRootSize := banner.H != nil && banner.W != nil && *banner.H > 0 && *banner.W > 0
	if !hasRootSize && len(banner.Format) == 0 {
		return fmt.Errorf("request.imp[%d].banner has no sizes. Define \"w\" and \"h\", or include \"format\" elements.", impIndex)
	}

	for i, format := range banner.Format {
		if err := validateFormat(&format, impIndex, i); err != nil {
			return err
		}
	}

	return nil
}

func validateVideo(video *openrtb2.Video, impIndex int) error {
	if video == nil {
		return nil
	}

	if len(video.MIMEs) < 1 {
		return fmt.Errorf("request.imp[%d].video.mimes must contain at least one supported MIME type", impIndex)
	}

	// The following fields were previously uints in the OpenRTB library we use, but have
	// since been changed to ints. We decided to maintain the non-negative check.
	if video.W < 0 {
		return fmt.Errorf("request.imp[%d].video.w must be a positive number", impIndex)
	}
	if video.H < 0 {
		return fmt.Errorf("request.imp[%d].video.h must be a positive number", impIndex)
	}
	if video.MinBitRate < 0 {
		return fmt.Errorf("request.imp[%d].video.minbitrate must be a positive number", impIndex)
	}
	if video.MaxBitRate < 0 {
		return fmt.Errorf("request.imp[%d].video.maxbitrate must be a positive number", impIndex)
	}

	return nil
}

func validateAudio(audio *openrtb2.Audio, impIndex int) error {
	if audio == nil {
		return nil
	}

	if len(audio.MIMEs) < 1 {
		return fmt.Errorf("request.imp[%d].audio.mimes must contain at least one supported MIME type", impIndex)
	}

	// The following fields were previously uints in the OpenRTB library we use, but have
	// since been changed to ints. We decided to maintain the non-negative check.
	if audio.Sequence < 0 {
		return fmt.Errorf("request.imp[%d].audio.sequence must be a positive number", impIndex)
	}
	if audio.MaxSeq < 0 {
		return fmt.Errorf("request.imp[%d].audio.maxseq must be a positive number", impIndex)
	}
	if audio.MinBitrate < 0 {
		return fmt.Errorf("request.imp[%d].audio.minbitrate must be a positive number", impIndex)
	}
	if audio.MaxBitrate < 0 {
		return fmt.Errorf("request.imp[%d].audio.maxbitrate must be a positive number", impIndex)
	}

	return nil
}

// fillAndValidateNative validates the request, and assigns the Asset IDs as recommended by the Native v1.2 spec.
func fillAndValidateNative(n *openrtb2.Native, impIndex int) error {
	if n == nil {
		return nil
	}

	if len(n.Request) == 0 {
		return fmt.Errorf("request.imp[%d].native missing required property \"request\"", impIndex)
	}
	var nativePayload nativeRequests.Request
	if err := json.Unmarshal(json.RawMessage(n.Request), &nativePayload); err != nil {
		return err
	}

	if err := validateNativeContextTypes(nativePayload.Context, nativePayload.ContextSubType, impIndex); err != nil {
		return err
	}
	if err := validateNativePlacementType(nativePayload.PlcmtType, impIndex); err != nil {
		return err
	}
	if err := fillAndValidateNativeAssets(nativePayload.Assets, impIndex); err != nil {
		return err
	}
	if err := validateNativeEventTrackers(nativePayload.EventTrackers, impIndex); err != nil {
		return err
	}

	serialized, err := json.Marshal(nativePayload)
	if err != nil {
		return err
	}
	n.Request = string(serialized)
	return nil
}

func validateNativeContextTypes(cType native1.ContextType, cSubtype native1.ContextSubType, impIndex int) error {
	if cType == 0 {
		// Context is only recommended, so none is a valid type.
		return nil
	}
	if cType < native1.ContextTypeContent || (cType > native1.ContextTypeProduct && cType < openrtb_ext.NativeExchangeSpecificLowerBound) {
		return fmt.Errorf("request.imp[%d].native.request.context is invalid. See https://iabtechlab.com/wp-content/uploads/2016/07/OpenRTB-Native-Ads-Specification-Final-1.2.pdf#page=39", impIndex)
	}
	if cSubtype < 0 {
		return fmt.Errorf("request.imp[%d].native.request.contextsubtype value can't be less than 0. See https://iabtechlab.com/wp-content/uploads/2016/07/OpenRTB-Native-Ads-Specification-Final-1.2.pdf#page=39", impIndex)
	}
	if cSubtype == 0 {
		return nil
	}
	if cSubtype >= native1.ContextSubTypeGeneral && cSubtype <= native1.ContextSubTypeUserGenerated {
		if cType != native1.ContextTypeContent && cType < openrtb_ext.NativeExchangeSpecificLowerBound {
			return fmt.Errorf("request.imp[%d].native.request.context is %d, but contextsubtype is %d. This is an invalid combination. See https://iabtechlab.com/wp-content/uploads/2016/07/OpenRTB-Native-Ads-Specification-Final-1.2.pdf#page=39", impIndex, cType, cSubtype)
		}
		return nil
	}
	if cSubtype >= native1.ContextSubTypeSocial && cSubtype <= native1.ContextSubTypeChat {
		if cType != native1.ContextTypeSocial && cType < openrtb_ext.NativeExchangeSpecificLowerBound {
			return fmt.Errorf("request.imp[%d].native.request.context is %d, but contextsubtype is %d. This is an invalid combination. See https://iabtechlab.com/wp-content/uploads/2016/07/OpenRTB-Native-Ads-Specification-Final-1.2.pdf#page=39", impIndex, cType, cSubtype)
		}
		return nil
	}
	if cSubtype >= native1.ContextSubTypeSelling && cSubtype <= native1.ContextSubTypeProductReview {
		if cType != native1.ContextTypeProduct && cType < openrtb_ext.NativeExchangeSpecificLowerBound {
			return fmt.Errorf("request.imp[%d].native.request.context is %d, but contextsubtype is %d. This is an invalid combination. See https://iabtechlab.com/wp-content/uploads/2016/07/OpenRTB-Native-Ads-Specification-Final-1.2.pdf#page=39", impIndex, cType, cSubtype)
		}
		return nil
	}
	if cSubtype >= openrtb_ext.NativeExchangeSpecificLowerBound {
		return nil
	}

	return fmt.Errorf("request.imp[%d].native.request.contextsubtype is invalid. See https://iabtechlab.com/wp-content/uploads/2016/07/OpenRTB-Native-Ads-Specification-Final-1.2.pdf#page=39", impIndex)
}

func validateNativePlacementType(pt native1.PlacementType, impIndex int) error {
	if pt == 0 {
		// Placement Type is only reccomended, not required.
		return nil
	}
	if pt < native1.PlacementTypeFeed || (pt > native1.PlacementTypeRecommendationWidget && pt < openrtb_ext.NativeExchangeSpecificLowerBound) {
		return fmt.Errorf("request.imp[%d].native.request.plcmttype is invalid. See https://iabtechlab.com/wp-content/uploads/2016/07/OpenRTB-Native-Ads-Specification-Final-1.2.pdf#page=40", impIndex)
	}
	return nil
}

func fillAndValidateNativeAssets(assets []nativeRequests.Asset, impIndex int) error {
	if len(assets) < 1 {
		return fmt.Errorf("request.imp[%d].native.request.assets must be an array containing at least one object", impIndex)
	}

	assetIDs := make(map[int64]struct{}, len(assets))

	// If none of the asset IDs are defined by the caller, then prebid server should assign its own unique IDs. But
	// if the caller did assign its own asset IDs, then prebid server will respect those IDs
	assignAssetIDs := true
	for i := 0; i < len(assets); i++ {
		assignAssetIDs = assignAssetIDs && (assets[i].ID == 0)
	}

	for i := 0; i < len(assets); i++ {
		if err := validateNativeAsset(assets[i], impIndex, i); err != nil {
			return err
		}

		if assignAssetIDs {
			assets[i].ID = int64(i)
			continue
		}

		// Each asset should have a unique ID thats assigned by the caller
		if _, ok := assetIDs[assets[i].ID]; ok {
			return fmt.Errorf("request.imp[%d].native.request.assets[%d].id is already being used by another asset. Each asset ID must be unique.", impIndex, i)
		}

		assetIDs[assets[i].ID] = struct{}{}
	}

	return nil
}

func validateNativeAsset(asset nativeRequests.Asset, impIndex int, assetIndex int) error {
	assetErr := "request.imp[%d].native.request.assets[%d] must define exactly one of {title, img, video, data}"
	foundType := false

	if asset.Title != nil {
		foundType = true
		if err := validateNativeAssetTitle(asset.Title, impIndex, assetIndex); err != nil {
			return err
		}
	}

	if asset.Img != nil {
		if foundType {
			return fmt.Errorf(assetErr, impIndex, assetIndex)
		}
		foundType = true
		if err := validateNativeAssetImage(asset.Img, impIndex, assetIndex); err != nil {
			return err
		}
	}

	if asset.Video != nil {
		if foundType {
			return fmt.Errorf(assetErr, impIndex, assetIndex)
		}
		foundType = true
		if err := validateNativeAssetVideo(asset.Video, impIndex, assetIndex); err != nil {
			return err
		}
	}

	if asset.Data != nil {
		if foundType {
			return fmt.Errorf(assetErr, impIndex, assetIndex)
		}
		foundType = true
		if err := validateNativeAssetData(asset.Data, impIndex, assetIndex); err != nil {
			return err
		}
	}

	if !foundType {
		return fmt.Errorf(assetErr, impIndex, assetIndex)
	}

	return nil
}

func validateNativeEventTrackers(trackers []nativeRequests.EventTracker, impIndex int) error {
	for i := 0; i < len(trackers); i++ {
		if err := validateNativeEventTracker(trackers[i], impIndex, i); err != nil {
			return err
		}
	}
	return nil
}

func validateNativeAssetTitle(title *nativeRequests.Title, impIndex int, assetIndex int) error {
	if title.Len < 1 {
		return fmt.Errorf("request.imp[%d].native.request.assets[%d].title.len must be a positive number", impIndex, assetIndex)
	}
	return nil
}

func validateNativeEventTracker(tracker nativeRequests.EventTracker, impIndex int, eventIndex int) error {
	if tracker.Event < native1.EventTypeImpression || (tracker.Event > native1.EventTypeViewableVideo50 && tracker.Event < openrtb_ext.NativeExchangeSpecificLowerBound) {
		return fmt.Errorf("request.imp[%d].native.request.eventtrackers[%d].event is invalid. See section 7.6: https://iabtechlab.com/wp-content/uploads/2016/07/OpenRTB-Native-Ads-Specification-Final-1.2.pdf#page=43", impIndex, eventIndex)
	}
	if len(tracker.Methods) < 1 {
		return fmt.Errorf("request.imp[%d].native.request.eventtrackers[%d].method is required. See section 7.7: https://iabtechlab.com/wp-content/uploads/2016/07/OpenRTB-Native-Ads-Specification-Final-1.2.pdf#page=43", impIndex, eventIndex)
	}
	for methodIndex, method := range tracker.Methods {
		if method < native1.EventTrackingMethodImage || (method > native1.EventTrackingMethodJS && method < openrtb_ext.NativeExchangeSpecificLowerBound) {
			return fmt.Errorf("request.imp[%d].native.request.eventtrackers[%d].methods[%d] is invalid. See section 7.7: https://iabtechlab.com/wp-content/uploads/2016/07/OpenRTB-Native-Ads-Specification-Final-1.2.pdf#page=43", impIndex, eventIndex, methodIndex)
		}
	}

	return nil
}

func validateNativeAssetImage(img *nativeRequests.Image, impIndex int, assetIndex int) error {
	if img.W < 0 {
		return fmt.Errorf("request.imp[%d].native.request.assets[%d].img.w must be a positive integer", impIndex, assetIndex)
	}
	if img.H < 0 {
		return fmt.Errorf("request.imp[%d].native.request.assets[%d].img.h must be a positive integer", impIndex, assetIndex)
	}
	if img.WMin < 0 {
		return fmt.Errorf("request.imp[%d].native.request.assets[%d].img.wmin must be a positive integer", impIndex, assetIndex)
	}
	if img.HMin < 0 {
		return fmt.Errorf("request.imp[%d].native.request.assets[%d].img.hmin must be a positive integer", impIndex, assetIndex)
	}
	return nil
}

func validateNativeAssetVideo(video *nativeRequests.Video, impIndex int, assetIndex int) error {
	if len(video.MIMEs) < 1 {
		return fmt.Errorf("request.imp[%d].native.request.assets[%d].video.mimes must be an array with at least one MIME type", impIndex, assetIndex)
	}
	if video.MinDuration < 1 {
		return fmt.Errorf("request.imp[%d].native.request.assets[%d].video.minduration must be a positive integer", impIndex, assetIndex)
	}
	if video.MaxDuration < 1 {
		return fmt.Errorf("request.imp[%d].native.request.assets[%d].video.maxduration must be a positive integer", impIndex, assetIndex)
	}
	if err := validateNativeVideoProtocols(video.Protocols, impIndex, assetIndex); err != nil {
		return err
	}

	return nil
}

func validateNativeAssetData(data *nativeRequests.Data, impIndex int, assetIndex int) error {
	if data.Type < native1.DataAssetTypeSponsored || (data.Type > native1.DataAssetTypeCTAText && data.Type < 500) {
		return fmt.Errorf("request.imp[%d].native.request.assets[%d].data.type is invalid. See section 7.4: https://iabtechlab.com/wp-content/uploads/2016/07/OpenRTB-Native-Ads-Specification-Final-1.2.pdf#page=40", impIndex, assetIndex)
	}

	return nil
}

func validateNativeVideoProtocols(protocols []native1.Protocol, impIndex int, assetIndex int) error {
	if len(protocols) < 1 {
		return fmt.Errorf("request.imp[%d].native.request.assets[%d].video.protocols must be an array with at least one element", impIndex, assetIndex)
	}
	for i := 0; i < len(protocols); i++ {
		if err := validateNativeVideoProtocol(protocols[i], impIndex, assetIndex, i); err != nil {
			return err
		}
	}
	return nil
}

func validateNativeVideoProtocol(protocol native1.Protocol, impIndex int, assetIndex int, protocolIndex int) error {
	if protocol < native1.ProtocolVAST10 || protocol > native1.ProtocolDAAST10Wrapper {
		return fmt.Errorf("request.imp[%d].native.request.assets[%d].video.protocols[%d] is invalid. See Section 5.8: https://www.iab.com/wp-content/uploads/2016/03/OpenRTB-API-Specification-Version-2-5-FINAL.pdf#page=52", impIndex, assetIndex, protocolIndex)
	}
	return nil
}

func validateFormat(format *openrtb2.Format, impIndex, formatIndex int) error {
	usesHW := format.W != 0 || format.H != 0
	usesRatios := format.WMin != 0 || format.WRatio != 0 || format.HRatio != 0

	// The following fields were previously uints in the OpenRTB library we use, but have
	// since been changed to ints. We decided to maintain the non-negative check.
	if format.W < 0 {
		return fmt.Errorf("request.imp[%d].banner.format[%d].w must be a positive number", impIndex, formatIndex)
	}
	if format.H < 0 {
		return fmt.Errorf("request.imp[%d].banner.format[%d].h must be a positive number", impIndex, formatIndex)
	}
	if format.WRatio < 0 {
		return fmt.Errorf("request.imp[%d].banner.format[%d].wratio must be a positive number", impIndex, formatIndex)
	}
	if format.HRatio < 0 {
		return fmt.Errorf("request.imp[%d].banner.format[%d].hratio must be a positive number", impIndex, formatIndex)
	}
	if format.WMin < 0 {
		return fmt.Errorf("request.imp[%d].banner.format[%d].wmin must be a positive number", impIndex, formatIndex)
	}

	if usesHW && usesRatios {
		return fmt.Errorf("Request imp[%d].banner.format[%d] should define *either* {w, h} *or* {wmin, wratio, hratio}, but not both. If both are valid, send two \"format\" objects in the request.", impIndex, formatIndex)
	}
	if !usesHW && !usesRatios {
		return fmt.Errorf("Request imp[%d].banner.format[%d] should define *either* {w, h} (for static size requirements) *or* {wmin, wratio, hratio} (for flexible sizes) to be non-zero.", impIndex, formatIndex)
	}
	if usesHW && (format.W == 0 || format.H == 0) {
		return fmt.Errorf("Request imp[%d].banner.format[%d] must define non-zero \"h\" and \"w\" properties.", impIndex, formatIndex)
	}
	if usesRatios && (format.WMin == 0 || format.WRatio == 0 || format.HRatio == 0) {
		return fmt.Errorf("Request imp[%d].banner.format[%d] must define non-zero \"wmin\", \"wratio\", and \"hratio\" properties.", impIndex, formatIndex)
	}
	return nil
}

func validatePmp(pmp *openrtb2.PMP, impIndex int) error {
	if pmp == nil {
		return nil
	}

	for dealIndex, deal := range pmp.Deals {
		if deal.ID == "" {
			return fmt.Errorf("request.imp[%d].pmp.deals[%d] missing required field: \"id\"", impIndex, dealIndex)
		}
	}
	return nil
}

func (deps *endpointDeps) validateImpExt(imp *openrtb2.Imp, aliases map[string]string, impIndex int) []error {
	errL := []error{}
	if len(imp.Ext) == 0 {
		return []error{fmt.Errorf("request.imp[%d].ext is required", impIndex)}
	}

	var bidderExts map[string]json.RawMessage
	if err := json.Unmarshal(imp.Ext, &bidderExts); err != nil {
		return []error{err}
	}

	// Prefer bidder params from request.imp.ext.prebid.bidder.BIDDER over request.imp.ext.BIDDER
	// to avoid confusion beteween prebid specific adapter config and other ext protocols.
	if extPrebidJSON, ok := bidderExts[openrtb_ext.PrebidExtKey]; ok {
		var extPrebid openrtb_ext.ExtImpPrebid
		if err := json.Unmarshal(extPrebidJSON, &extPrebid); err == nil && extPrebid.Bidder != nil {
			for bidder, ext := range extPrebid.Bidder {
				if ext == nil {
					continue
				}
				bidderExts[bidder] = ext
			}
		}
	}

	/* Process all the bidder exts in the request */
	disabledBidders := []string{}
	otherExtElements := 0
	for bidder, ext := range bidderExts {
		if isBidderToValidate(bidder) {
			coreBidder := bidder
			if tmp, isAlias := aliases[bidder]; isAlias {
				coreBidder = tmp
			}
			if bidderName, isValid := deps.bidderMap[coreBidder]; isValid {
				if err := deps.paramsValidator.Validate(bidderName, ext); err != nil {
					return []error{fmt.Errorf("request.imp[%d].ext.%s failed validation.\n%v", impIndex, coreBidder, err)}
				}
			} else {
				if msg, isDisabled := deps.disabledBidders[bidder]; isDisabled {
					errL = append(errL, &errortypes.BidderTemporarilyDisabled{Message: msg})
					disabledBidders = append(disabledBidders, bidder)
				} else {
					return []error{fmt.Errorf("request.imp[%d].ext contains unknown bidder: %s. Did you forget an alias in request.ext.prebid.aliases?", impIndex, bidder)}
				}
			}
		} else {
			otherExtElements++
		}
	}

	// defer deleting disabled bidders so we don't disrupt the loop
	if len(disabledBidders) > 0 {
		for _, bidder := range disabledBidders {
			delete(bidderExts, bidder)
		}
		extJSON, err := json.Marshal(bidderExts)
		if err != nil {
			return []error{err}
		}
		imp.Ext = extJSON
	}

	if len(bidderExts)-otherExtElements == 0 {
		errL = append(errL, fmt.Errorf("request.imp[%d].ext must contain at least one bidder", impIndex))
	}

	return errL
}

// isBidderToValidate determines if the bidder name in request.imp[].prebid should be validated.
func isBidderToValidate(bidder string) bool {
	switch openrtb_ext.BidderName(bidder) {
	case openrtb_ext.BidderReservedContext:
		return false
	case openrtb_ext.BidderReservedData:
		return false
	case openrtb_ext.BidderReservedPrebid:
		return false
	case openrtb_ext.BidderReservedSKAdN:
		return false
	default:
		return true
	}
}

func (deps *endpointDeps) parseBidExt(req *openrtb_ext.RequestWrapper) error {
	_, err := req.GetRequestExt()
	if err != nil {
		return fmt.Errorf("request.ext is invalid: %v", err)
	}
	return nil
}

func (deps *endpointDeps) validateAliases(aliases map[string]string) error {
	for alias, coreBidder := range aliases {
		if _, isCoreBidderDisabled := deps.disabledBidders[coreBidder]; isCoreBidderDisabled {
			return fmt.Errorf("request.ext.prebid.aliases.%s refers to disabled bidder: %s", alias, coreBidder)
		}

		if _, isCoreBidder := deps.bidderMap[coreBidder]; !isCoreBidder {
			return fmt.Errorf("request.ext.prebid.aliases.%s refers to unknown bidder: %s", alias, coreBidder)
		}

		if alias == coreBidder {
			return fmt.Errorf("request.ext.prebid.aliases.%s defines a no-op alias. Choose a different alias, or remove this entry.", alias)
		}
	}
	return nil
}

func (deps *endpointDeps) validateSite(req *openrtb_ext.RequestWrapper) error {
	if req.Request.Site == nil {
		return nil
	}

	if req.Request.Site.ID == "" && req.Request.Site.Page == "" {
		return errors.New("request.site should include at least one of request.site.id or request.site.page.")
	}
	siteExt, err := req.GetSiteExt()
	if err != nil {
		return err
	}
	siteAmp := siteExt.GetAmp()
	if siteAmp < 0 || siteAmp > 1 {
		return errors.New(`request.site.ext.amp must be either 1, 0, or undefined`)
	}

	return nil
}

func (deps *endpointDeps) validateApp(req *openrtb_ext.RequestWrapper) error {

	if req.Request.App == nil {
		return nil
	}

	if req.Request.App.ID != "" {
		if _, found := deps.cfg.BlacklistedAppMap[req.Request.App.ID]; found {
			return &errortypes.BlacklistedApp{Message: fmt.Sprintf("Prebid-server does not process requests from App ID: %s", req.Request.App.ID)}
		}
	}

	_, err := req.GetAppExt()
	if err != nil {
		return err
	}

	return nil
}

func (deps *endpointDeps) validateUser(req *openrtb_ext.RequestWrapper, aliases map[string]string) error {
	// The following fields were previously uints in the OpenRTB library we use, but have
	// since been changed to ints. We decided to maintain the non-negative check.
	if req != nil && req.Request != nil && req.Request.User != nil && req.Request.User.Geo != nil && req.Request.User.Geo.Accuracy < 0 {
		return errors.New("request.user.geo.accuracy must be a positive number")
	}

	userExt, err := req.GetUserExt()
	if err != nil {
		// Return error.
		return fmt.Errorf("request.user.ext object is not valid: %v", err)
	}
	// DigiTrust support
	digiTrust := userExt.GetDigiTrust()
	if digiTrust != nil && digiTrust.Pref != 0 {
		// DigiTrust is not valid. Return error.
		return errors.New("request.user contains a digitrust object that is not valid.")
	}
	// Check if the buyeruids are valid
	prebid := userExt.GetPrebid()
	if prebid != nil {
		if len(prebid.BuyerUIDs) < 1 {
			return errors.New(`request.user.ext.prebid requires a "buyeruids" property with at least one ID defined. If none exist, then request.user.ext.prebid should not be defined.`)
		}
		for bidderName := range prebid.BuyerUIDs {
			if _, ok := deps.bidderMap[bidderName]; !ok {
				if _, ok := aliases[bidderName]; !ok {
					return fmt.Errorf("request.user.ext.%s is neither a known bidder name nor an alias in request.ext.prebid.aliases.", bidderName)
				}
			}
		}
	}
	// Check Universal User ID
	_, hasEIDs := userExt.GetExt()["eids"]
	eids := userExt.GetEid()
	if hasEIDs && len(*eids) == 0 {
		return fmt.Errorf("request.user.ext.eids must contain at least one element or be undefined")
	}
	if hasEIDs && len(*eids) > 0 {
		uniqueSources := make(map[string]struct{}, len(*eids))
		for eidIndex, eid := range *eids {
			if eid.Source == "" {
				return fmt.Errorf("request.user.ext.eids[%d] missing required field: \"source\"", eidIndex)
			}
			if _, ok := uniqueSources[eid.Source]; ok {
				return fmt.Errorf("request.user.ext.eids must contain unique sources")
			}
			uniqueSources[eid.Source] = struct{}{}

			if eid.ID == "" && eid.Uids == nil {
				return fmt.Errorf("request.user.ext.eids[%d] must contain either \"id\" or \"uids\" field", eidIndex)
			}
			if eid.ID == "" {
				if len(eid.Uids) == 0 {
					return fmt.Errorf("request.user.ext.eids[%d].uids must contain at least one element or be undefined", eidIndex)
				}
				for uidIndex, uid := range eid.Uids {
					if uid.ID == "" {
						return fmt.Errorf("request.user.ext.eids[%d].uids[%d] missing required field: \"id\"", eidIndex, uidIndex)
					}
				}
			}
		}
	}

	return nil
}

func validateRegs(req *openrtb_ext.RequestWrapper) error {
	regsExt, err := req.GetRegExt()
	if err != nil {
		return fmt.Errorf("request.regs.ext is invalid: %v", err)
	}
	regExt := regsExt.GetExt()
	gdprJSON, hasGDPR := regExt["gdpr"]
	if hasGDPR && (string(gdprJSON) != "0" && string(gdprJSON) != "1") {
		return errors.New("request.regs.ext.gdpr must be either 0 or 1.")
	}
	return nil
}

func validateDevice(device *openrtb2.Device) error {
	if device == nil {
		return nil
	}

	// The following fields were previously uints in the OpenRTB library we use, but have
	// since been changed to ints. We decided to maintain the non-negative check.
	if device.W < 0 {
		return errors.New("request.device.w must be a positive number")
	}
	if device.H < 0 {
		return errors.New("request.device.h must be a positive number")
	}
	if device.PPI < 0 {
		return errors.New("request.device.ppi must be a positive number")
	}
	if device.Geo != nil && device.Geo.Accuracy < 0 {
		return errors.New("request.device.geo.accuracy must be a positive number")
	}

	return nil
}

func sanitizeRequest(r *openrtb2.BidRequest, ipValidator iputil.IPValidator) {
	if r.Device != nil {
		if ip, ver := iputil.ParseIP(r.Device.IP); ip == nil || ver != iputil.IPv4 || !ipValidator.IsValid(ip, ver) {
			r.Device.IP = ""
		}

		if ip, ver := iputil.ParseIP(r.Device.IPv6); ip == nil || ver != iputil.IPv6 || !ipValidator.IsValid(ip, ver) {
			r.Device.IPv6 = ""
		}
	}
}

// setFieldsImplicitly uses _implicit_ information from the httpReq to set values on bidReq.
// This function does not consume the request body, which was set explicitly, but infers certain
// OpenRTB properties from the headers and other implicit info.
//
// This function _should not_ override any fields which were defined explicitly by the caller in the request.
func (deps *endpointDeps) setFieldsImplicitly(httpReq *http.Request, bidReq *openrtb2.BidRequest) {
	sanitizeRequest(bidReq, deps.privateNetworkIPValidator)

	setDeviceImplicitly(httpReq, bidReq, deps.privateNetworkIPValidator)

	// Per the OpenRTB spec: A bid request must not contain both a Site and an App object.
	if bidReq.App == nil {
		setSiteImplicitly(httpReq, bidReq)
	}
	setImpsImplicitly(httpReq, bidReq.Imp)

	setAuctionTypeImplicitly(bidReq)
}

// setDeviceImplicitly uses implicit info from httpReq to populate bidReq.Device
func setDeviceImplicitly(httpReq *http.Request, bidReq *openrtb2.BidRequest, ipValidtor iputil.IPValidator) {
	setIPImplicitly(httpReq, bidReq, ipValidtor)
	setUAImplicitly(httpReq, bidReq)
	setDoNotTrackImplicitly(httpReq, bidReq)

}

// setAuctionTypeImplicitly sets the auction type to 1 if it wasn't on the request,
// since header bidding is generally a first-price auction.
func setAuctionTypeImplicitly(bidReq *openrtb2.BidRequest) {
	if bidReq.AT == 0 {
		bidReq.AT = 1
	}
	return
}

// setSiteImplicitly uses implicit info from httpReq to populate bidReq.Site
func setSiteImplicitly(httpReq *http.Request, bidReq *openrtb2.BidRequest) {
	if bidReq.Site == nil || bidReq.Site.Page == "" || bidReq.Site.Domain == "" {
		referrerCandidate := httpReq.Referer()
		if parsedUrl, err := url.Parse(referrerCandidate); err == nil {
			if domain, err := publicsuffix.EffectiveTLDPlusOne(parsedUrl.Host); err == nil {
				if bidReq.Site == nil {
					bidReq.Site = &openrtb2.Site{}
				}
				if bidReq.Site.Domain == "" {
					bidReq.Site.Domain = domain
				}

				// This looks weird... but is not a bug. The site which called prebid-server (the "referer"), is
				// (almost certainly) the page where the ad will be hosted. In the OpenRTB spec, this is *page*, not *ref*.
				if bidReq.Site.Page == "" {
					bidReq.Site.Page = referrerCandidate
				}
			}
		}
	}
	if bidReq.Site != nil {
		setAmpExt(bidReq.Site, "0")
	}
}

func setImpsImplicitly(httpReq *http.Request, imps []openrtb2.Imp) {
	secure := int8(1)
	for i := 0; i < len(imps); i++ {
		if imps[i].Secure == nil && httputil.IsSecure(httpReq) {
			imps[i].Secure = &secure
		}
	}
}

func getJsonSyntaxError(testJSON []byte) (bool, string) {
	type JsonNode struct {
		raw   *json.RawMessage
		doc   map[string]*JsonNode
		ary   []*JsonNode
		which int
	}
	type jNode map[string]*JsonNode
	docErrdoc := &jNode{}
	docErr := json.Unmarshal(testJSON, docErrdoc)
	if uerror, ok := docErr.(*json.SyntaxError); ok {
		err := fmt.Sprintf("%s at offset %v", uerror.Error(), uerror.Offset)
		return true, err
	}
	return false, ""
}

func (deps *endpointDeps) processStoredRequests(ctx context.Context, requestJson []byte) ([]byte, []error) {
	// Parse the Stored Request IDs from the BidRequest and Imps.
	storedBidRequestId, hasStoredBidRequest, err := getStoredRequestId(requestJson)
	if err != nil {
		return nil, []error{err}
	}
	imps, impIds, idIndices, errs := parseImpInfo(requestJson)
	if len(errs) > 0 {
		return nil, errs
	}

	// Fetch the Stored Request data
	var storedReqIds []string
	if hasStoredBidRequest {
		storedReqIds = []string{storedBidRequestId}
	}
	storedRequests, storedImps, errs := deps.storedReqFetcher.FetchRequests(ctx, storedReqIds, impIds)
	if len(errs) != 0 {
		return nil, errs
	}

	// Apply the Stored BidRequest, if it exists
	resolvedRequest := requestJson
	if hasStoredBidRequest {
		resolvedRequest, err = jsonpatch.MergePatch(storedRequests[storedBidRequestId], requestJson)
		if err != nil {
			hasErr, Err := getJsonSyntaxError(requestJson)
			if hasErr {
				err = fmt.Errorf("Invalid JSON in Incoming Request: %s", Err)
			} else {
				hasErr, Err = getJsonSyntaxError(storedRequests[storedBidRequestId])
				if hasErr {
					err = fmt.Errorf("Invalid JSON in Stored Request with ID %s: %s", storedBidRequestId, Err)
					err = fmt.Errorf("ext.prebid.storedrequest.id refers to Stored Request %s which contains Invalid JSON: %s", storedBidRequestId, Err)
				}
			}
			return nil, []error{err}
		}
	}

	// Apply default aliases, if they are provided
	if deps.defaultRequest {
		aliasedRequest, err := jsonpatch.MergePatch(deps.defReqJSON, resolvedRequest)
		if err != nil {
			hasErr, Err := getJsonSyntaxError(resolvedRequest)
			if hasErr {
				err = fmt.Errorf("Invalid JSON in Incoming Request: %s", Err)
			} else {
				hasErr, Err = getJsonSyntaxError(deps.defReqJSON)
				if hasErr {
					err = fmt.Errorf("Invalid JSON in Default Request Settings: %s", Err)
				}
			}
			return nil, []error{err}
		}
		resolvedRequest = aliasedRequest
	}

	// Apply any Stored Imps, if they exist. Since the JSON Merge Patch overrides arrays,
	// and Prebid Server defers to the HTTP Request to resolve conflicts, it's safe to
	// assume that the request.imp data did not change when applying the Stored BidRequest.
	for i := 0; i < len(impIds); i++ {
		resolvedImp, err := jsonpatch.MergePatch(storedImps[impIds[i]], imps[idIndices[i]])
		if err != nil {
			hasErr, Err := getJsonSyntaxError(imps[idIndices[i]])
			if hasErr {
				err = fmt.Errorf("Invalid JSON in Imp[%d] of Incoming Request: %s", i, Err)
			} else {
				hasErr, Err = getJsonSyntaxError(storedImps[impIds[i]])
				if hasErr {
					err = fmt.Errorf("imp.ext.prebid.storedrequest.id %s: Stored Imp has Invalid JSON: %s", impIds[i], Err)
				}
			}
			return nil, []error{err}
		}
		imps[idIndices[i]] = resolvedImp
	}
	if len(impIds) > 0 {
		newImpJson, err := json.Marshal(imps)
		if err != nil {
			return nil, []error{err}
		}
		resolvedRequest, err = jsonparser.Set(resolvedRequest, newImpJson, "imp")
		if err != nil {
			return nil, []error{err}
		}
	}

	return resolvedRequest, nil
}

// parseImpInfo parses the request JSON and returns several things about the Imps
//
// 1. A list of the JSON for every Imp.
// 2. A list of all IDs which appear at `imp[i].ext.prebid.storedrequest.id`.
// 3. A list intended to parallel "ids". Each element tells which index of "imp[index]" the corresponding element of "ids" should modify.
// 4. Any errors which occur due to bad requests. These should warrant an HTTP 4xx response.
func parseImpInfo(requestJson []byte) (imps []json.RawMessage, ids []string, impIdIndices []int, errs []error) {
	if impArray, dataType, _, err := jsonparser.Get(requestJson, "imp"); err == nil && dataType == jsonparser.Array {
		i := 0
		jsonparser.ArrayEach(impArray, func(imp []byte, _ jsonparser.ValueType, _ int, err error) {
			if storedImpId, hasStoredImp, err := getStoredRequestId(imp); err != nil {
				errs = append(errs, err)
			} else if hasStoredImp {
				ids = append(ids, storedImpId)
				impIdIndices = append(impIdIndices, i)
			}
			imps = append(imps, imp)
			i++
		})
	}
	return
}

// getStoredRequestId parses a Stored Request ID from some json, without doing a full (slow) unmarshal.
// It returns the ID, true/false whether a stored request key existed, and an error if anything went wrong
// (e.g. malformed json, id not a string, etc).
func getStoredRequestId(data []byte) (string, bool, error) {
	// These keys must be kept in sync with openrtb_ext.ExtStoredRequest
	value, dataType, _, err := jsonparser.Get(data, "ext", openrtb_ext.PrebidExtKey, "storedrequest", "id")
	if dataType == jsonparser.NotExist {
		return "", false, nil
	}
	if err != nil {
		return "", false, err
	}
	if dataType != jsonparser.String {
		return "", true, errors.New("ext.prebid.storedrequest.id must be a string")
	}

	return string(value), true, nil
}

// setIPImplicitly sets the IP address on bidReq, if it's not explicitly defined and we can figure it out.
func setIPImplicitly(httpReq *http.Request, bidReq *openrtb2.BidRequest, ipValidator iputil.IPValidator) {
	if bidReq.Device == nil || (bidReq.Device.IP == "" && bidReq.Device.IPv6 == "") {
		if ip, ver := httputil.FindIP(httpReq, ipValidator); ip != nil {
			switch ver {
			case iputil.IPv4:
				if bidReq.Device == nil {
					bidReq.Device = &openrtb2.Device{}
				}
				bidReq.Device.IP = ip.String()
			case iputil.IPv6:
				if bidReq.Device == nil {
					bidReq.Device = &openrtb2.Device{}
				}
				bidReq.Device.IPv6 = ip.String()
			}
		}
	}
}

// setUAImplicitly sets the User Agent on bidReq, if it's not explicitly defined and it's defined on the request.
func setUAImplicitly(httpReq *http.Request, bidReq *openrtb2.BidRequest) {
	if bidReq.Device == nil || bidReq.Device.UA == "" {
		if ua := httpReq.UserAgent(); ua != "" {
			if bidReq.Device == nil {
				bidReq.Device = &openrtb2.Device{}
			}
			bidReq.Device.UA = ua
		}
	}
}

func setDoNotTrackImplicitly(httpReq *http.Request, bidReq *openrtb2.BidRequest) {
	if bidReq.Device == nil || bidReq.Device.DNT == nil {
		dnt := httpReq.Header.Get(dntKey)
		if dnt == "0" || dnt == "1" {
			if bidReq.Device == nil {
				bidReq.Device = &openrtb2.Device{}
			}

			switch dnt {
			case "0":
				bidReq.Device.DNT = &dntDisabled
			case "1":
				bidReq.Device.DNT = &dntEnabled
			}
		}
	}
}

// parseUserID gets this user's ID for the host machine, if it exists.
func parseUserID(cfg *config.Configuration, httpReq *http.Request) (string, bool) {
	if hostCookie, err := httpReq.Cookie(cfg.HostCookie.CookieName); hostCookie != nil && err == nil {
		return hostCookie.Value, true
	} else {
		return "", false
	}
}

// Write(return) errors to the client, if any. Returns true if errors were found.
func writeError(errs []error, w http.ResponseWriter, labels *metrics.Labels) bool {
	var rc bool = false
	if len(errs) > 0 {
		httpStatus := http.StatusBadRequest
		metricsStatus := metrics.RequestStatusBadInput
		for _, err := range errs {
			erVal := errortypes.ReadCode(err)
			if erVal == errortypes.BlacklistedAppErrorCode || erVal == errortypes.BlacklistedAcctErrorCode {
				httpStatus = http.StatusServiceUnavailable
				metricsStatus = metrics.RequestStatusBlacklisted
				break
			}
		}
		w.WriteHeader(httpStatus)
		labels.RequestStatus = metricsStatus
		for _, err := range errs {
			w.Write([]byte(fmt.Sprintf("Invalid request: %s\n", err.Error())))
		}
		rc = true
	}
	return rc
}

// Returns the account ID for the request
func getAccountID(pub *openrtb2.Publisher) string {
	if pub != nil {
		if pub.Ext != nil {
			var pubExt openrtb_ext.ExtPublisher
			err := json.Unmarshal(pub.Ext, &pubExt)
			if err == nil && pubExt.Prebid != nil && pubExt.Prebid.ParentAccount != nil && *pubExt.Prebid.ParentAccount != "" {
				return *pubExt.Prebid.ParentAccount
			}
		}
		if pub.ID != "" {
			return pub.ID
		}
	}
	return metrics.PublisherUnknown
}<|MERGE_RESOLUTION|>--- conflicted
+++ resolved
@@ -173,7 +173,6 @@
 		return
 	}
 
-<<<<<<< HEAD
 	// rebuild/resync the request in the request wrapper.
 	if err := req.Sync(); err != nil {
 		errL = append(errL, err)
@@ -181,19 +180,10 @@
 		return
 	}
 
+	secGPC := r.Header.Get("Sec-GPC")
+
 	auctionRequest := exchange.AuctionRequest{
-		BidRequest:   req.Request,
-		Account:      *account,
-		UserSyncs:    usersyncs,
-		RequestType:  labels.RType,
-		StartTime:    start,
-		LegacyLabels: labels,
-		Warnings:     warnings,
-=======
-	secGPC := r.Header.Get("Sec-GPC")
-
-	auctionRequest := exchange.AuctionRequest{
-		BidRequest:                 req,
+		BidRequest:                 req.Request,
 		Account:                    *account,
 		UserSyncs:                  usersyncs,
 		RequestType:                labels.RType,
@@ -201,7 +191,6 @@
 		LegacyLabels:               labels,
 		Warnings:                   warnings,
 		GlobalPrivacyControlHeader: secGPC,
->>>>>>> 11adffe4
 	}
 
 	response, err := deps.ex.HoldAuction(ctx, auctionRequest, nil)
