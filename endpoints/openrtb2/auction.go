--- conflicted
+++ resolved
@@ -230,14 +230,9 @@
 // possible, it will return errors with messages that suggest improvements.
 //
 // If the errors list has at least one element, then no guarantees are made about the returned request.
-<<<<<<< HEAD
 func (deps *endpointDeps) parseRequest(httpRequest *http.Request) (req *openrtb_ext.RequestWrapper, errs []error) {
 	req = &openrtb_ext.RequestWrapper{}
-	req.Request = &openrtb.BidRequest{}
-=======
-func (deps *endpointDeps) parseRequest(httpRequest *http.Request) (req *openrtb2.BidRequest, errs []error) {
-	req = &openrtb2.BidRequest{}
->>>>>>> 690fe2d5
+	req.Request = &openrtb2.BidRequest{}
 	errs = nil
 
 	// Pull the request body into a buffer, so we have it for later usage.
@@ -280,7 +275,7 @@
 		return
 	}
 
-	lmt.ModifyForIOS(req)
+	lmt.ModifyForIOS(req.Request)
 
 	errL := deps.validateRequest(req)
 	if len(errL) > 0 {
@@ -305,11 +300,7 @@
 	return defaultTimeout
 }
 
-<<<<<<< HEAD
 func (deps *endpointDeps) validateRequest(req *openrtb_ext.RequestWrapper) []error {
-=======
-func (deps *endpointDeps) validateRequest(req *openrtb2.BidRequest) []error {
->>>>>>> 690fe2d5
 	errL := []error{}
 	if req.Request.ID == "" {
 		return []error{errors.New("request missing required field: \"id\"")}
@@ -379,7 +370,7 @@
 		return append(errL, err)
 	}
 
-	if err := validateDevice(req.Device); err != nil {
+	if err := validateDevice(req.Request.Device); err != nil {
 		return append(errL, err)
 	}
 
@@ -1054,13 +1045,8 @@
 	return nil
 }
 
-<<<<<<< HEAD
 func (deps *endpointDeps) validateSite(req *openrtb_ext.RequestWrapper) error {
 	if req.Request.Site == nil {
-=======
-func (deps *endpointDeps) validateSite(site *openrtb2.Site) error {
-	if site == nil {
->>>>>>> 690fe2d5
 		return nil
 	}
 
@@ -1079,14 +1065,9 @@
 	return nil
 }
 
-<<<<<<< HEAD
 func (deps *endpointDeps) validateApp(req *openrtb_ext.RequestWrapper) error {
 
 	if req.Request.App == nil {
-=======
-func (deps *endpointDeps) validateApp(app *openrtb2.App) error {
-	if app == nil {
->>>>>>> 690fe2d5
 		return nil
 	}
 
@@ -1104,7 +1085,6 @@
 	return nil
 }
 
-<<<<<<< HEAD
 func (deps *endpointDeps) validateUser(req *openrtb_ext.RequestWrapper, aliases map[string]string) error {
 	err := req.ExtractUserExt()
 	if err != nil {
@@ -1125,38 +1105,6 @@
 			if _, ok := deps.bidderMap[bidderName]; !ok {
 				if _, ok := aliases[bidderName]; !ok {
 					return fmt.Errorf("request.user.ext.%s is neither a known bidder name nor an alias in request.ext.prebid.aliases.", bidderName)
-=======
-func (deps *endpointDeps) validateUser(user *openrtb2.User, aliases map[string]string) error {
-	if user == nil {
-		return nil
-	}
-
-	// The following fields were previously uints in the OpenRTB library we use, but have
-	// since been changed to ints. We decided to maintain the non-negative check.
-	if user.Geo != nil && user.Geo.Accuracy < 0 {
-		return errors.New("request.user.geo.accuracy must be a positive number")
-	}
-
-	if user.Ext != nil {
-		// Creating ExtUser object to check if DigiTrust is valid
-		var userExt openrtb_ext.ExtUser
-		if err := json.Unmarshal(user.Ext, &userExt); err == nil {
-			if userExt.DigiTrust != nil && userExt.DigiTrust.Pref != 0 {
-				// DigiTrust is not valid. Return error.
-				return errors.New("request.user contains a digitrust object that is not valid.")
-			}
-			// Check if the buyeruids are valid
-			if userExt.Prebid != nil {
-				if len(userExt.Prebid.BuyerUIDs) < 1 {
-					return errors.New(`request.user.ext.prebid requires a "buyeruids" property with at least one ID defined. If none exist, then request.user.ext.prebid should not be defined.`)
-				}
-				for bidderName := range userExt.Prebid.BuyerUIDs {
-					if _, ok := deps.bidderMap[bidderName]; !ok {
-						if _, ok := aliases[bidderName]; !ok {
-							return fmt.Errorf("request.user.ext.%s is neither a known bidder name nor an alias in request.ext.prebid.aliases.", bidderName)
-						}
-					}
->>>>>>> 690fe2d5
 				}
 			}
 		}
@@ -1190,18 +1138,12 @@
 					}
 				}
 			}
-<<<<<<< HEAD
-=======
-		} else {
-			return fmt.Errorf("request.user.ext object is not valid: %v", err)
->>>>>>> 690fe2d5
-		}
-	}
-
-	return nil
-}
-
-<<<<<<< HEAD
+		}
+	}
+
+	return nil
+}
+
 func validateRegs(req *openrtb_ext.RequestWrapper) error {
 	err := req.ExtractRegExt()
 	if err != nil {
@@ -1210,17 +1152,6 @@
 	gdprJSON, hasGDPR := req.RegExt.Ext["gdpr"]
 	if hasGDPR && (string(gdprJSON) != "0" && string(gdprJSON) != "1") {
 		return errors.New("request.regs.ext.gdpr must be either 0 or 1.")
-=======
-func validateRegs(regs *openrtb2.Regs) error {
-	if regs != nil && len(regs.Ext) > 0 {
-		var regsExt openrtb_ext.ExtRegs
-		if err := json.Unmarshal(regs.Ext, &regsExt); err != nil {
-			return fmt.Errorf("request.regs.ext is invalid: %v", err)
-		}
-		if regsExt.GDPR != nil && (*regsExt.GDPR < 0 || *regsExt.GDPR > 1) {
-			return errors.New("request.regs.ext.gdpr must be either 0 or 1.")
-		}
->>>>>>> 690fe2d5
 	}
 	return nil
 }
