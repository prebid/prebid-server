--- conflicted
+++ resolved
@@ -97,11 +97,7 @@
 		IPv6PrivateNetworks: cfg.RequestValidation.IPv6PrivateNetworksParsed,
 	}
 
-<<<<<<< HEAD
-	hookExecutor := hookexecution.NewHookExecutor(hookExecutionPlanBuilder, hookexecution.EndpointAuction, met)
-=======
 	hookExecutor := hookexecution.NewHookExecutor(hookExecutionPlanBuilder, hookexecution.EndpointAuction, metricsEngine)
->>>>>>> 076d889d
 
 	return httprouter.Handle((&endpointDeps{
 		uuidGenerator,
@@ -181,11 +177,7 @@
 	}
 
 	if rejectErr := hookexecution.FindFirstRejectOrNil(errL); rejectErr != nil {
-<<<<<<< HEAD
 		labels, ao = rejectAuctionRequest(*rejectErr, w, deps.hookExecutor, req.BidRequest, labels, ao)
-=======
-		labels, ao = rejectAuctionRequest(*rejectErr, w, req.BidRequest, labels, ao)
->>>>>>> 076d889d
 		return
 	}
 
@@ -199,11 +191,7 @@
 	}
 
 	usersyncs := usersync.ParseCookieFromRequest(r, &(deps.cfg.HostCookie))
-<<<<<<< HEAD
-	if req.App == nil {
-=======
 	if req.Site != nil {
->>>>>>> 076d889d
 		if usersyncs.HasAnyLiveSyncs() {
 			labels.CookieFlag = metrics.CookieFlagYes
 		} else {
@@ -256,31 +244,21 @@
 		ao.Errors = append(ao.Errors, err)
 		return
 	} else if isRejectErr {
-<<<<<<< HEAD
 		labels, ao = rejectAuctionRequest(*rejectErr, w, deps.hookExecutor, req.BidRequest, labels, ao)
 		return
 	}
 
 	labels, ao = sendAuctionResponse(w, deps.hookExecutor, response, labels, ao)
-}
-
-func rejectAuctionRequest(rejectErr hookexecution.RejectError, w http.ResponseWriter, hookExecutor hookexecution.HookStageExecutor, request *openrtb2.BidRequest, labels metrics.Labels, ao analytics.AuctionObject) (metrics.Labels, analytics.AuctionObject) {
-=======
-		labels, ao = rejectAuctionRequest(*rejectErr, w, req.BidRequest, labels, ao)
-		return
-	}
-
-	labels, ao = sendAuctionResponse(w, response, labels, ao)
 }
 
 func rejectAuctionRequest(
 	rejectErr hookexecution.RejectError,
 	w http.ResponseWriter,
+	hookExecutor hookexecution.HookStageExecutor,
 	request *openrtb2.BidRequest,
 	labels metrics.Labels,
 	ao analytics.AuctionObject,
 ) (metrics.Labels, analytics.AuctionObject) {
->>>>>>> 076d889d
 	response := &openrtb2.BidResponse{NBR: openrtb3.NoBidReason(rejectErr.NBR).Ptr()}
 	if request != nil {
 		response.ID = request.ID
@@ -289,23 +267,17 @@
 	ao.Response = response
 	ao.Errors = append(ao.Errors, rejectErr)
 
-<<<<<<< HEAD
 	return sendAuctionResponse(w, hookExecutor, response, labels, ao)
-}
-
-func sendAuctionResponse(w http.ResponseWriter, hookExecutor hookexecution.HookStageExecutor, response *openrtb2.BidResponse, labels metrics.Labels, ao analytics.AuctionObject) (metrics.Labels, analytics.AuctionObject) {
-	hookExecutor.ExecuteAuctionResponseStage(response)
-=======
-	return sendAuctionResponse(w, response, labels, ao)
 }
 
 func sendAuctionResponse(
 	w http.ResponseWriter,
+	hookExecutor hookexecution.HookStageExecutor,
 	response *openrtb2.BidResponse,
 	labels metrics.Labels,
 	ao analytics.AuctionObject,
 ) (metrics.Labels, analytics.AuctionObject) {
->>>>>>> 076d889d
+	hookExecutor.ExecuteAuctionResponseStage(response)
 	// Fixes #231
 	enc := json.NewEncoder(w)
 	enc.SetEscapeHTML(false)
@@ -394,14 +366,8 @@
 	}
 
 	// Look up account
-<<<<<<< HEAD
-	account, acctIDErrs := accountService.GetAccount(ctx, deps.cfg, deps.accounts, accountId)
-	if len(acctIDErrs) > 0 {
-		errs = append(errs, acctIDErrs...)
-=======
 	account, errs = accountService.GetAccount(ctx, deps.cfg, deps.accounts, accountId)
 	if len(errs) > 0 {
->>>>>>> 076d889d
 		return
 	}
 
@@ -410,11 +376,6 @@
 	if rejectErr != nil {
 		errs = []error{rejectErr}
 		if err = json.Unmarshal(requestJson, req.BidRequest); err != nil {
-<<<<<<< HEAD
-			glog.Errorf("Failed to unmarshal BidRequest during entrypoint rejection: %s", err)
-		}
-		return
-=======
 			glog.Errorf("Failed to unmarshal BidRequest during raw auction stage rejection: %s", err)
 		}
 		return
@@ -430,7 +391,6 @@
 		if len(errs) > 0 {
 			return
 		}
->>>>>>> 076d889d
 	}
 
 	// Fetch the Stored Request data and merge it into the HTTP request.
@@ -1826,11 +1786,7 @@
 
 	storedRequests, storedImps, errs := deps.storedReqFetcher.FetchRequests(ctx, storedReqIds, impStoredReqIds)
 	if len(errs) != 0 {
-<<<<<<< HEAD
-		return "", false, nil, nil, []error{err}
-=======
 		return "", false, nil, nil, errs
->>>>>>> 076d889d
 	}
 
 	return storedBidRequestId, hasStoredBidRequest, storedRequests, storedImps, errs
@@ -2105,32 +2061,17 @@
 	return metrics.PublisherUnknown
 }
 
-<<<<<<< HEAD
-// Returns the account from the request
 func getAccountIdFromRawRequest(hasStoredRequest bool, storedRequest json.RawMessage, originalRequest []byte) (string, bool, []error) {
-	var accountId string
-	var isAppReq bool
-	var err error
-
-=======
-func getAccountIdFromRawRequest(hasStoredRequest bool, storedRequest json.RawMessage, originalRequest []byte) (string, bool, []error) {
->>>>>>> 076d889d
 	request := originalRequest
 	if hasStoredRequest {
 		request = storedRequest
 	}
 
-<<<<<<< HEAD
-	accountId, isAppReq, err = searchAccountId(request)
-=======
 	accountId, isAppReq, err := searchAccountId(request)
->>>>>>> 076d889d
 	if err != nil {
 		return "", isAppReq, []error{err}
 	}
 
-<<<<<<< HEAD
-=======
 	// In case the stored request did not have account data we specifically search it in the original request
 	if accountId == "" && hasStoredRequest {
 		accountId, _, err = searchAccountId(originalRequest)
@@ -2139,7 +2080,6 @@
 		}
 	}
 
->>>>>>> 076d889d
 	if accountId == "" {
 		return metrics.PublisherUnknown, isAppReq, nil
 	}
@@ -2148,24 +2088,6 @@
 }
 
 func searchAccountId(request []byte) (string, bool, error) {
-<<<<<<< HEAD
-	queries := [...]struct {
-		isApp bool
-		key   []string
-	}{
-		{true, []string{"app", "publisher", "ext", openrtb_ext.PrebidExtKey, "parentAccount"}},
-		{true, []string{"app", "publisher", "id"}},
-		{false, []string{"site", "publisher", "ext", openrtb_ext.PrebidExtKey, "parentAccount"}},
-		{false, []string{"site", "publisher", "id"}},
-	}
-	for _, query := range queries {
-		accountId, exists, err := getStringValueFromRequest(request, query.key)
-		if err != nil {
-			return "", query.isApp, err
-		}
-		if exists {
-			return accountId, query.isApp, nil
-=======
 	for _, path := range accountIdSearchPath {
 		accountId, exists, err := getStringValueFromRequest(request, path.key)
 		if err != nil {
@@ -2173,7 +2095,6 @@
 		}
 		if exists {
 			return accountId, path.isApp, nil
->>>>>>> 076d889d
 		}
 	}
 	return "", false, nil
