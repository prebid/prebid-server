--- conflicted
+++ resolved
@@ -328,13 +328,8 @@
 			return extInfo, []error{err}
 		}
 
-<<<<<<< HEAD
-		if err := validateBidAdjustmentFactors(bidExt.Prebid.BidAdjustmentFactors, aliases); err != nil {
+		if err := deps.validateBidAdjustmentFactors(bidExt.Prebid.BidAdjustmentFactors, aliases); err != nil {
 			return extInfo, []error{err}
-=======
-		if err := deps.validateBidAdjustmentFactors(bidExt.Prebid.BidAdjustmentFactors, aliases); err != nil {
-			return []error{err}
->>>>>>> 36c497f4
 		}
 
 		if err := validateSChains(bidExt); err != nil {
@@ -355,13 +350,8 @@
 		return extInfo, append(errL, err)
 	}
 
-<<<<<<< HEAD
-	if err := validateUser(req.User, aliases, extInfo); err != nil {
+	if err := deps.validateUser(req.User, aliases, extInfo); err != nil {
 		return extInfo, append(errL, err)
-=======
-	if err := deps.validateUser(req.User, aliases); err != nil {
-		return append(errL, err)
->>>>>>> 36c497f4
 	}
 
 	if err := validateRegs(req.Regs, extInfo); err != nil {
@@ -935,11 +925,7 @@
 	return nil
 }
 
-<<<<<<< HEAD
-func validateUser(user *openrtb.User, aliases map[string]string, extInfo exchange.AuctionExtInfo) error {
-=======
-func (deps *endpointDeps) validateUser(user *openrtb.User, aliases map[string]string) error {
->>>>>>> 36c497f4
+func (deps *endpointDeps) validateUser(user *openrtb.User, aliases map[string]string, extInfo exchange.AuctionExtInfo) error {
 	// DigiTrust support
 	if user != nil && user.Ext != nil {
 		// Creating ExtUser object to check if DigiTrust is valid
