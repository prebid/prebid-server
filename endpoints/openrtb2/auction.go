--- conflicted
+++ resolved
@@ -1504,11 +1504,6 @@
 	}
 
 	prebid := reqExt.GetPrebid()
-<<<<<<< HEAD
-	if prebid != nil && prebid.Cache != nil && (prebid.Cache.Bids == nil && prebid.Cache.VastXML == nil) {
-		return []error{errors.New(`request.ext is invalid: request.ext.prebid.cache requires one of the "bids" or "vastxml" properties`)}
-=======
-
 	// exit early if there is no request.ext.prebid to validate
 	if prebid == nil {
 		return nil
@@ -1516,15 +1511,31 @@
 
 	if prebid.Cache != nil {
 		if prebid.Cache.Bids == nil && prebid.Cache.VastXML == nil {
-			return errors.New(`request.ext is invalid: request.ext.prebid.cache requires one of the "bids" or "vastxml" properties`)
+			return []error{errors.New(`request.ext is invalid: request.ext.prebid.cache requires one of the "bids" or "vastxml" properties`)}
 		}
 	}
 
 	if err := validateTargeting(prebid.Targeting); err != nil {
-		return err
-	}
-
-	return nil
+		return []error{err}
+	}
+
+	var errs []error
+	if prebid.MultiBid != nil {
+		validatedMultiBids, multBidErrs := openrtb_ext.ValidateAndBuildExtMultiBid(prebid)
+
+		for _, err := range multBidErrs {
+			errs = append(errs, &errortypes.Warning{
+				WarningCode: errortypes.MultiBidWarningCode,
+				Message:     err.Error(),
+			})
+		}
+
+		// update the downstream multibid to avoid passing unvalidated ext to bidders, etc.
+		prebid.MultiBid = validatedMultiBids
+		reqExt.SetPrebid(prebid)
+	}
+
+	return errs
 }
 
 func validateTargeting(t *openrtb_ext.ExtRequestTargeting) error {
@@ -1558,26 +1569,9 @@
 			}
 			prevMax = gr.Max
 		}
->>>>>>> 0322c056
-	}
-
-	var errs []error
-	if prebid != nil && prebid.MultiBid != nil {
-		validatedMultiBids, multBidErrs := openrtb_ext.ValidateAndBuildExtMultiBid(prebid)
-
-		for _, err := range multBidErrs {
-			errs = append(errs, &errortypes.Warning{
-				WarningCode: errortypes.MultiBidWarningCode,
-				Message:     err.Error(),
-			})
-		}
-
-		// update the downstream multibid to avoid passing unvalidated ext to bidders, etc.
-		prebid.MultiBid = validatedMultiBids
-		reqExt.SetPrebid(prebid)
-	}
-
-	return errs
+	}
+
+	return nil
 }
 
 func (deps *endpointDeps) validateSite(req *openrtb_ext.RequestWrapper) error {
