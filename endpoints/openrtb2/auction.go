package openrtb2

import (
	"compress/gzip"
	"context"
	"encoding/json"
	"errors"
	"fmt"
	"io"
	"net/http"
	"net/url"
	"regexp"
	"strconv"
	"strings"
	"time"

	"github.com/buger/jsonparser"
	"github.com/gofrs/uuid"
	"github.com/golang/glog"
	"github.com/julienschmidt/httprouter"
	gpplib "github.com/prebid/go-gpp"
	"github.com/prebid/go-gpp/constants"
	"github.com/prebid/openrtb/v19/adcom1"
	"github.com/prebid/openrtb/v19/native1"
	nativeRequests "github.com/prebid/openrtb/v19/native1/request"
	"github.com/prebid/openrtb/v19/openrtb2"
	"github.com/prebid/openrtb/v19/openrtb3"
	"github.com/prebid/prebid-server/bidadjustment"
	"github.com/prebid/prebid-server/hooks"
	"github.com/prebid/prebid-server/ortb"
	"github.com/prebid/prebid-server/privacy"
	"golang.org/x/net/publicsuffix"
	jsonpatch "gopkg.in/evanphx/json-patch.v4"

	accountService "github.com/prebid/prebid-server/account"
	"github.com/prebid/prebid-server/analytics"
	"github.com/prebid/prebid-server/config"
	"github.com/prebid/prebid-server/currency"
	"github.com/prebid/prebid-server/errortypes"
	"github.com/prebid/prebid-server/exchange"
	"github.com/prebid/prebid-server/gdpr"
	"github.com/prebid/prebid-server/hooks/hookexecution"
	"github.com/prebid/prebid-server/metrics"
	"github.com/prebid/prebid-server/openrtb_ext"
	"github.com/prebid/prebid-server/prebid_cache_client"
	"github.com/prebid/prebid-server/privacy/ccpa"
	"github.com/prebid/prebid-server/privacy/lmt"
	"github.com/prebid/prebid-server/schain"
	"github.com/prebid/prebid-server/stored_requests"
	"github.com/prebid/prebid-server/stored_requests/backends/empty_fetcher"
	"github.com/prebid/prebid-server/stored_responses"
	"github.com/prebid/prebid-server/usersync"
	"github.com/prebid/prebid-server/util/httputil"
	"github.com/prebid/prebid-server/util/iputil"
	"github.com/prebid/prebid-server/util/jsonutil"
	"github.com/prebid/prebid-server/util/uuidutil"
	"github.com/prebid/prebid-server/version"
)

const storedRequestTimeoutMillis = 50
const ampChannel = "amp"
const appChannel = "app"

var (
	dntKey      string = http.CanonicalHeaderKey("DNT")
	dntDisabled int8   = 0
	dntEnabled  int8   = 1
	notAmp      int8   = 0
)

var accountIdSearchPath = [...]struct {
	isApp  bool
	isDOOH bool
	key    []string
}{
	{true, false, []string{"app", "publisher", "ext", openrtb_ext.PrebidExtKey, "parentAccount"}},
	{true, false, []string{"app", "publisher", "id"}},
	{false, false, []string{"site", "publisher", "ext", openrtb_ext.PrebidExtKey, "parentAccount"}},
	{false, false, []string{"site", "publisher", "id"}},
	{false, true, []string{"dooh", "publisher", "ext", openrtb_ext.PrebidExtKey, "parentAccount"}},
	{false, true, []string{"dooh", "publisher", "id"}},
}

func NewEndpoint(
	uuidGenerator uuidutil.UUIDGenerator,
	ex exchange.Exchange,
	validator openrtb_ext.BidderParamValidator,
	requestsById stored_requests.Fetcher,
	accounts stored_requests.AccountFetcher,
	cfg *config.Configuration,
	metricsEngine metrics.MetricsEngine,
	analyticsRunner analytics.Runner,
	disabledBidders map[string]string,
	defReqJSON []byte,
	bidderMap map[string]openrtb_ext.BidderName,
	storedRespFetcher stored_requests.Fetcher,
	hookExecutionPlanBuilder hooks.ExecutionPlanBuilder,
	tmaxAdjustments *exchange.TmaxAdjustmentsPreprocessed,
) (httprouter.Handle, error) {
	if ex == nil || validator == nil || requestsById == nil || accounts == nil || cfg == nil || metricsEngine == nil {
		return nil, errors.New("NewEndpoint requires non-nil arguments.")
	}

	defRequest := len(defReqJSON) > 0

	ipValidator := iputil.PublicNetworkIPValidator{
		IPv4PrivateNetworks: cfg.RequestValidation.IPv4PrivateNetworksParsed,
		IPv6PrivateNetworks: cfg.RequestValidation.IPv6PrivateNetworksParsed,
	}

	return httprouter.Handle((&endpointDeps{
		uuidGenerator,
		ex,
		validator,
		requestsById,
		empty_fetcher.EmptyFetcher{},
		accounts,
		cfg,
		metricsEngine,
		analyticsRunner,
		disabledBidders,
		defRequest,
		defReqJSON,
		bidderMap,
		nil,
		nil,
		ipValidator,
		storedRespFetcher,
		hookExecutionPlanBuilder,
		tmaxAdjustments,
		openrtb_ext.NormalizeBidderName}).Auction), nil
}

type normalizeBidderName func(name string) (openrtb_ext.BidderName, bool)

type endpointDeps struct {
	uuidGenerator             uuidutil.UUIDGenerator
	ex                        exchange.Exchange
	paramsValidator           openrtb_ext.BidderParamValidator
	storedReqFetcher          stored_requests.Fetcher
	videoFetcher              stored_requests.Fetcher
	accounts                  stored_requests.AccountFetcher
	cfg                       *config.Configuration
	metricsEngine             metrics.MetricsEngine
	analytics                 analytics.Runner
	disabledBidders           map[string]string
	defaultRequest            bool
	defReqJSON                []byte
	bidderMap                 map[string]openrtb_ext.BidderName
	cache                     prebid_cache_client.Client
	debugLogRegexp            *regexp.Regexp
	privateNetworkIPValidator iputil.IPValidator
	storedRespFetcher         stored_requests.Fetcher
	hookExecutionPlanBuilder  hooks.ExecutionPlanBuilder
	tmaxAdjustments           *exchange.TmaxAdjustmentsPreprocessed
	normalizeBidderName       normalizeBidderName
}

func (deps *endpointDeps) Auction(w http.ResponseWriter, r *http.Request, _ httprouter.Params) {
	// Prebid Server interprets request.tmax to be the maximum amount of time that a caller is willing
	// to wait for bids. However, tmax may be defined in the Stored Request data.
	//
	// If so, then the trip to the backend might use a significant amount of this time.
	// We can respect timeouts more accurately if we note the *real* start time, and use it
	// to compute the auction timeout.
	start := time.Now()

	hookExecutor := hookexecution.NewHookExecutor(deps.hookExecutionPlanBuilder, hookexecution.EndpointAuction, deps.metricsEngine)

	ao := analytics.AuctionObject{
		Status:    http.StatusOK,
		Errors:    make([]error, 0),
		StartTime: start,
	}

	labels := metrics.Labels{
		Source:        metrics.DemandUnknown,
		RType:         metrics.ReqTypeORTB2Web,
		PubID:         metrics.PublisherUnknown,
		CookieFlag:    metrics.CookieFlagUnknown,
		RequestStatus: metrics.RequestStatusOK,
	}

	activityControl := privacy.ActivityControl{}
	defer func() {
		deps.metricsEngine.RecordRequest(labels)
		deps.metricsEngine.RecordRequestTime(labels, time.Since(start))
		deps.analytics.LogAuctionObject(&ao, activityControl)
	}()

	w.Header().Set("X-Prebid", version.BuildXPrebidHeader(version.Ver))

	req, impExtInfoMap, storedAuctionResponses, storedBidResponses, bidderImpReplaceImp, account, errL := deps.parseRequest(r, &labels, hookExecutor)
	if errortypes.ContainsFatalError(errL) && writeError(errL, w, &labels) {
		return
	}

	if rejectErr := hookexecution.FindFirstRejectOrNil(errL); rejectErr != nil {
		ao.RequestWrapper = req
		labels, ao = rejectAuctionRequest(*rejectErr, w, hookExecutor, req.BidRequest, account, labels, ao)
		return
	}

	tcf2Config := gdpr.NewTCF2Config(deps.cfg.GDPR.TCF2, account.GDPR)

	activityControl = privacy.NewActivityControl(&account.Privacy)

	ctx := context.Background()

	timeout := deps.cfg.AuctionTimeouts.LimitAuctionTimeout(time.Duration(req.TMax) * time.Millisecond)
	if timeout > 0 {
		var cancel context.CancelFunc
		ctx, cancel = context.WithDeadline(ctx, start.Add(timeout))
		defer cancel()
	}

	// Read Usersyncs/Cookie
	decoder := usersync.Base64Decoder{}
	usersyncs := usersync.ReadCookie(r, decoder, &deps.cfg.HostCookie)
	usersync.SyncHostCookie(r, usersyncs, &deps.cfg.HostCookie)

	if req.Site != nil {
		if usersyncs.HasAnyLiveSyncs() {
			labels.CookieFlag = metrics.CookieFlagYes
		} else {
			labels.CookieFlag = metrics.CookieFlagNo
		}
	}

	// Set Integration Information
	err := deps.setIntegrationType(req, account)
	if err != nil {
		errL = append(errL, err)
		writeError(errL, w, &labels)
		return
	}
	secGPC := r.Header.Get("Sec-GPC")

	warnings := errortypes.WarningOnly(errL)

	auctionRequest := &exchange.AuctionRequest{
		BidRequestWrapper:          req,
		Account:                    *account,
		UserSyncs:                  usersyncs,
		RequestType:                labels.RType,
		StartTime:                  start,
		LegacyLabels:               labels,
		Warnings:                   warnings,
		GlobalPrivacyControlHeader: secGPC,
		ImpExtInfoMap:              impExtInfoMap,
		StoredAuctionResponses:     storedAuctionResponses,
		StoredBidResponses:         storedBidResponses,
		BidderImpReplaceImpID:      bidderImpReplaceImp,
		PubID:                      labels.PubID,
		HookExecutor:               hookExecutor,
		TCF2Config:                 tcf2Config,
		Activities:                 activityControl,
		TmaxAdjustments:            deps.tmaxAdjustments,
	}
	auctionResponse, err := deps.ex.HoldAuction(ctx, auctionRequest, nil)
	defer func() {
		if !auctionRequest.BidderResponseStartTime.IsZero() {
			deps.metricsEngine.RecordOverheadTime(metrics.MakeAuctionResponse, time.Since(auctionRequest.BidderResponseStartTime))
		}
	}()
	ao.RequestWrapper = req
	ao.Account = account
	var response *openrtb2.BidResponse
	if auctionResponse != nil {
		response = auctionResponse.BidResponse
	}
	ao.Response = response
	ao.SeatNonBid = auctionResponse.GetSeatNonBid()
	rejectErr, isRejectErr := hookexecution.CastRejectErr(err)
	if err != nil && !isRejectErr {
		if errortypes.ReadCode(err) == errortypes.BadInputErrorCode {
			writeError([]error{err}, w, &labels)
			return
		}
		labels.RequestStatus = metrics.RequestStatusErr
		w.WriteHeader(http.StatusInternalServerError)
		fmt.Fprintf(w, "Critical error while running the auction: %v", err)
		glog.Errorf("/openrtb2/auction Critical error: %v", err)
		ao.Status = http.StatusInternalServerError
		ao.Errors = append(ao.Errors, err)
		return
	} else if isRejectErr {
		labels, ao = rejectAuctionRequest(*rejectErr, w, hookExecutor, req.BidRequest, account, labels, ao)
		return
	}

	err = setSeatNonBidRaw(req, auctionResponse)
	if err != nil {
		glog.Errorf("Error setting seat non-bid: %v", err)
	}
	labels, ao = sendAuctionResponse(w, hookExecutor, response, req.BidRequest, account, labels, ao)
}

// setSeatNonBidRaw is transitional function for setting SeatNonBid inside bidResponse.Ext
// Because,
// 1. today exchange.HoldAuction prepares and marshals some piece of response.Ext which is then used by auction.go, amp_auction.go and video_auction.go
// 2. As per discussion with Prebid Team we are planning to move away from - HoldAuction building openrtb2.BidResponse. instead respective auction modules will build this object
// 3. So, we will need this method to do first,  unmarshalling of response.Ext
func setSeatNonBidRaw(request *openrtb_ext.RequestWrapper, auctionResponse *exchange.AuctionResponse) error {
	if auctionResponse == nil || auctionResponse.BidResponse == nil {
		return nil
	}
	// unmarshalling is required here, until we are moving away from bidResponse.Ext, which is populated
	// by HoldAuction
	response := auctionResponse.BidResponse
	respExt := &openrtb_ext.ExtBidResponse{}
	if err := jsonutil.Unmarshal(response.Ext, &respExt); err != nil {
		return err
	}
	if setSeatNonBid(respExt, request, auctionResponse) {
		if respExtJson, err := jsonutil.Marshal(respExt); err == nil {
			response.Ext = respExtJson
			return nil
		} else {
			return err
		}
	}
	return nil
}

func rejectAuctionRequest(
	rejectErr hookexecution.RejectError,
	w http.ResponseWriter,
	hookExecutor hookexecution.HookStageExecutor,
	request *openrtb2.BidRequest,
	account *config.Account,
	labels metrics.Labels,
	ao analytics.AuctionObject,
) (metrics.Labels, analytics.AuctionObject) {
	response := &openrtb2.BidResponse{NBR: openrtb3.NoBidReason(rejectErr.NBR).Ptr()}
	if request != nil {
		response.ID = request.ID
	}

	ao.Response = response
	ao.Errors = append(ao.Errors, rejectErr)

	return sendAuctionResponse(w, hookExecutor, response, request, account, labels, ao)
}

func sendAuctionResponse(
	w http.ResponseWriter,
	hookExecutor hookexecution.HookStageExecutor,
	response *openrtb2.BidResponse,
	request *openrtb2.BidRequest,
	account *config.Account,
	labels metrics.Labels,
	ao analytics.AuctionObject,
) (metrics.Labels, analytics.AuctionObject) {
	hookExecutor.ExecuteAuctionResponseStage(response)

	if response != nil {
		stageOutcomes := hookExecutor.GetOutcomes()
		ao.HookExecutionOutcome = stageOutcomes

		ext, warns, err := hookexecution.EnrichExtBidResponse(response.Ext, stageOutcomes, request, account)
		if err != nil {
			err = fmt.Errorf("Failed to enrich Bid Response with hook debug information: %s", err)
			glog.Errorf(err.Error())
			ao.Errors = append(ao.Errors, err)
		} else {
			response.Ext = ext
		}

		if len(warns) > 0 {
			ao.Errors = append(ao.Errors, warns...)
		}
	}

	// Fixes #231
	enc := json.NewEncoder(w)
	enc.SetEscapeHTML(false)

	w.Header().Set("Content-Type", "application/json")

	// If an error happens when encoding the response, there isn't much we can do.
	// If we've sent _any_ bytes, then Go would have sent the 200 status code first.
	// That status code can't be un-sent... so the best we can do is log the error.
	if err := enc.Encode(response); err != nil {
		labels.RequestStatus = metrics.RequestStatusNetworkErr
		ao.Errors = append(ao.Errors, fmt.Errorf("/openrtb2/auction Failed to send response: %v", err))
	}

	return labels, ao
}

// parseRequest turns the HTTP request into an OpenRTB request. This is guaranteed to return:
//
//   - A context which times out appropriately, given the request.
//   - A cancellation function which should be called if the auction finishes early.
//
// If the errors list is empty, then the returned request will be valid according to the OpenRTB 2.5 spec.
// In case of "strong recommendations" in the spec, it tends to be restrictive. If a better workaround is
// possible, it will return errors with messages that suggest improvements.
//
// If the errors list has at least one element, then no guarantees are made about the returned request.
func (deps *endpointDeps) parseRequest(httpRequest *http.Request, labels *metrics.Labels, hookExecutor hookexecution.HookStageExecutor) (req *openrtb_ext.RequestWrapper, impExtInfoMap map[string]exchange.ImpExtInfo, storedAuctionResponses stored_responses.ImpsWithBidResponses, storedBidResponses stored_responses.ImpBidderStoredResp, bidderImpReplaceImpId stored_responses.BidderImpReplaceImpID, account *config.Account, errs []error) {
	errs = nil
	var err error
	var r io.ReadCloser = httpRequest.Body
	reqContentEncoding := httputil.ContentEncoding(httpRequest.Header.Get("Content-Encoding"))
	if reqContentEncoding != "" {
		if !deps.cfg.Compression.Request.IsSupported(reqContentEncoding) {
			errs = []error{fmt.Errorf("Content-Encoding of type %s is not supported", reqContentEncoding)}
			return
		} else {
			r, err = getCompressionEnabledReader(httpRequest.Body, reqContentEncoding)
			if err != nil {
				errs = []error{err}
				return
			}
		}
	}
	defer r.Close()
	limitedReqReader := &io.LimitedReader{
		R: r,
		N: deps.cfg.MaxRequestSize,
	}

	requestJson, err := io.ReadAll(limitedReqReader)
	if err != nil {
		errs = []error{err}
		return
	}

	if limitedReqReader.N <= 0 {
		// Limited Reader returns 0 if the request was exactly at the max size or over the limit.
		// This is because it only reads up to N bytes. To check if the request was too large,
		//  we need to look at the next byte of its underlying reader, limitedReader.R.
		if _, err := limitedReqReader.R.Read(make([]byte, 1)); err != io.EOF {
			// Discard the rest of the request body so that the connection can be reused.
			io.Copy(io.Discard, httpRequest.Body)
			errs = []error{fmt.Errorf("request size exceeded max size of %d bytes.", deps.cfg.MaxRequestSize)}
			return
		}
	}

	req = &openrtb_ext.RequestWrapper{}
	req.BidRequest = &openrtb2.BidRequest{}

	requestJson, rejectErr := hookExecutor.ExecuteEntrypointStage(httpRequest, requestJson)
	if rejectErr != nil {
		errs = []error{rejectErr}
		if err = jsonutil.UnmarshalValid(requestJson, req.BidRequest); err != nil {
			glog.Errorf("Failed to unmarshal BidRequest during entrypoint rejection: %s", err)
		}
		return
	}

	timeout := parseTimeout(requestJson, time.Duration(storedRequestTimeoutMillis)*time.Millisecond)
	ctx, cancel := context.WithTimeout(context.Background(), timeout)
	defer cancel()

	impInfo, errs := parseImpInfo(requestJson)
	if len(errs) > 0 {
		return nil, nil, nil, nil, nil, nil, errs
	}

	storedBidRequestId, hasStoredBidRequest, storedRequests, storedImps, errs := deps.getStoredRequests(ctx, requestJson, impInfo)
	if len(errs) > 0 {
		return
	}

	accountId, isAppReq, isDOOHReq, errs := getAccountIdFromRawRequest(hasStoredBidRequest, storedRequests[storedBidRequestId], requestJson)
	// fill labels here in order to pass correct metrics in case of errors
	if isAppReq {
		labels.Source = metrics.DemandApp
		labels.RType = metrics.ReqTypeORTB2App
		labels.PubID = accountId
	} else if isDOOHReq {
		labels.Source = metrics.DemandDOOH
		labels.RType = metrics.ReqTypeORTB2DOOH
		labels.PubID = accountId
	} else { // is Site request
		labels.Source = metrics.DemandWeb
		labels.PubID = accountId
	}
	if errs != nil {
		return
	}

	// Look up account
	account, errs = accountService.GetAccount(ctx, deps.cfg, deps.accounts, accountId, deps.metricsEngine)
	if len(errs) > 0 {
		return
	}

	hookExecutor.SetAccount(account)
	requestJson, rejectErr = hookExecutor.ExecuteRawAuctionStage(requestJson)
	if rejectErr != nil {
		errs = []error{rejectErr}
		if err = jsonutil.UnmarshalValid(requestJson, req.BidRequest); err != nil {
			glog.Errorf("Failed to unmarshal BidRequest during raw auction stage rejection: %s", err)
		}
		return
	}

	// retrieve storedRequests and storedImps once more in case stored data was changed by the raw auction hook
	if hasPayloadUpdatesAt(hooks.StageRawAuctionRequest.String(), hookExecutor.GetOutcomes()) {
		impInfo, errs = parseImpInfo(requestJson)
		if len(errs) > 0 {
			return nil, nil, nil, nil, nil, nil, errs
		}
		storedBidRequestId, hasStoredBidRequest, storedRequests, storedImps, errs = deps.getStoredRequests(ctx, requestJson, impInfo)
		if len(errs) > 0 {
			return
		}
	}

	// Fetch the Stored Request data and merge it into the HTTP request.
	if requestJson, impExtInfoMap, errs = deps.processStoredRequests(requestJson, impInfo, storedRequests, storedImps, storedBidRequestId, hasStoredBidRequest); len(errs) > 0 {
		return
	}

<<<<<<< HEAD
	if err := json.Unmarshal(requestJson, req.BidRequest); err != nil {
=======
	//Stored auction responses should be processed after stored requests due to possible impression modification
	storedAuctionResponses, storedBidResponses, bidderImpReplaceImpId, errs = stored_responses.ProcessStoredResponses(ctx, requestJson, deps.storedRespFetcher, deps.bidderMap)
	if len(errs) > 0 {
		return nil, nil, nil, nil, nil, nil, errs
	}

	if err := jsonutil.UnmarshalValid(requestJson, req.BidRequest); err != nil {
>>>>>>> 6f630fd8
		errs = []error{err}
		return
	}

	if err := mergeBidderParams(req); err != nil {
		errs = []error{err}
		return
	}

	// Populate any "missing" OpenRTB fields with info from other sources, (e.g. HTTP request headers).
	deps.setFieldsImplicitly(httpRequest, req)

	if err := ortb.SetDefaults(req); err != nil {
		errs = []error{err}
		return
	}

	if err := processInterstitials(req); err != nil {
		errs = []error{err}
		return
	}

	lmt.ModifyForIOS(req.BidRequest)

	//Stored auction responses should be processed after stored requests due to possible impression modification
	storedAuctionResponses, storedBidResponses, bidderImpReplaceImpId, errs = stored_responses.ProcessStoredResponses(ctx, req, deps.storedRespFetcher)
	if len(errs) > 0 {
		return nil, nil, nil, nil, nil, nil, errs
	}

	hasStoredResponses := len(storedAuctionResponses) > 0
	errL := deps.validateRequest(req, false, hasStoredResponses, storedBidResponses, hasStoredBidRequest)
	if len(errL) > 0 {
		errs = append(errs, errL...)
	}

	return
}

func getCompressionEnabledReader(body io.ReadCloser, contentEncoding httputil.ContentEncoding) (io.ReadCloser, error) {
	switch contentEncoding {
	case httputil.ContentEncodingGZIP:
		return gzip.NewReader(body)
	default:
		return nil, fmt.Errorf("unsupported compression type '%s'", contentEncoding)
	}
}

// hasPayloadUpdatesAt checks if there are any successful payload updates at given stage
func hasPayloadUpdatesAt(stageName string, outcomes []hookexecution.StageOutcome) bool {
	for _, outcome := range outcomes {
		if stageName != outcome.Stage {
			continue
		}

		for _, group := range outcome.Groups {
			for _, invocationResult := range group.InvocationResults {
				if invocationResult.Status == hookexecution.StatusSuccess &&
					invocationResult.Action == hookexecution.ActionUpdate {
					return true
				}
			}
		}
	}

	return false
}

// parseTimeout returns parses tmax from the requestJson, or returns the default if it doesn't exist.
//
// requestJson should be the content of the POST body.
//
// If the request defines tmax explicitly, then this will return that duration in milliseconds.
// If not, it will return the default timeout.
func parseTimeout(requestJson []byte, defaultTimeout time.Duration) time.Duration {
	if tmax, dataType, _, err := jsonparser.Get(requestJson, "tmax"); dataType != jsonparser.NotExist && err == nil {
		if tmaxInt, err := strconv.Atoi(string(tmax)); err == nil && tmaxInt > 0 {
			return time.Duration(tmaxInt) * time.Millisecond
		}
	}
	return defaultTimeout
}

// mergeBidderParams merges bidder parameters in req.ext down to the imp[].ext level, with
// priority given to imp[].ext in case of a conflict. No validation of bidder parameters or
// of the ext json is performed. Unmarshal errors are not expected since the ext json was
// validated during the bid request unmarshal.
func mergeBidderParams(req *openrtb_ext.RequestWrapper) error {
	reqExt, err := req.GetRequestExt()
	if err != nil {
		return nil
	}

	prebid := reqExt.GetPrebid()
	if prebid == nil {
		return nil
	}

	bidderParamsJson := prebid.BidderParams
	if len(bidderParamsJson) == 0 {
		return nil
	}

	bidderParams := map[string]map[string]json.RawMessage{}
	if err := jsonutil.Unmarshal(bidderParamsJson, &bidderParams); err != nil {
		return nil
	}

	for i, imp := range req.GetImp() {
		impExt, err := imp.GetImpExt()
		if err != nil {
			continue
		}

		// merges bidder parameters passed at req.ext level with imp[].ext.BIDDER level
		if err := mergeBidderParamsImpExt(impExt, bidderParams); err != nil {
			return fmt.Errorf("error processing bidder parameters for imp[%d]: %s", i, err.Error())
		}

		// merges bidder parameters passed at req.ext level with imp[].ext.prebid.bidder.BIDDER level
		if err := mergeBidderParamsImpExtPrebid(impExt, bidderParams); err != nil {
			return fmt.Errorf("error processing bidder parameters for imp[%d]: %s", i, err.Error())
		}
	}

	return nil
}

// mergeBidderParamsImpExt merges bidder parameters in req.ext down to the imp[].ext.BIDDER
// level, giving priority to imp[].ext.BIDDER in case of a conflict. Unmarshal errors are not
// expected since the ext json was validated during the bid request unmarshal.
func mergeBidderParamsImpExt(impExt *openrtb_ext.ImpExt, reqExtParams map[string]map[string]json.RawMessage) error {
	extMap := impExt.GetExt()
	extMapModified := false

	for bidder, params := range reqExtParams {
		if !isPossibleBidder(bidder) {
			continue
		}

		impExtBidder, impExtBidderExists := extMap[bidder]
		if !impExtBidderExists || impExtBidder == nil {
			continue
		}

		impExtBidderMap := map[string]json.RawMessage{}
		if len(impExtBidder) > 0 {
			if err := jsonutil.Unmarshal(impExtBidder, &impExtBidderMap); err != nil {
				continue
			}
		}

		modified := false
		for key, value := range params {
			if _, present := impExtBidderMap[key]; !present {
				impExtBidderMap[key] = value
				modified = true
			}
		}

		if modified {
			impExtBidderJson, err := jsonutil.Marshal(impExtBidderMap)
			if err != nil {
				return fmt.Errorf("error marshalling ext.BIDDER: %s", err.Error())
			}
			extMap[bidder] = impExtBidderJson
			extMapModified = true
		}
	}

	if extMapModified {
		impExt.SetExt(extMap)
	}

	return nil
}

// mergeBidderParamsImpExtPrebid merges bidder parameters in req.ext down to the imp[].ext.prebid.bidder.BIDDER
// level, giving priority to imp[].ext.prebid.bidder.BIDDER in case of a conflict.
func mergeBidderParamsImpExtPrebid(impExt *openrtb_ext.ImpExt, reqExtParams map[string]map[string]json.RawMessage) error {
	prebid := impExt.GetPrebid()
	prebidModified := false

	if prebid == nil || len(prebid.Bidder) == 0 {
		return nil
	}

	for bidder, params := range reqExtParams {
		impExtPrebidBidder, impExtPrebidBidderExists := prebid.Bidder[bidder]
		if !impExtPrebidBidderExists || impExtPrebidBidder == nil {
			continue
		}

		impExtPrebidBidderMap := map[string]json.RawMessage{}
		if len(impExtPrebidBidder) > 0 {
			if err := jsonutil.Unmarshal(impExtPrebidBidder, &impExtPrebidBidderMap); err != nil {
				continue
			}
		}

		modified := false
		for key, value := range params {
			if _, present := impExtPrebidBidderMap[key]; !present {
				impExtPrebidBidderMap[key] = value
				modified = true
			}
		}

		if modified {
			impExtPrebidBidderJson, err := jsonutil.Marshal(impExtPrebidBidderMap)
			if err != nil {
				return fmt.Errorf("error marshalling ext.prebid.bidder.BIDDER: %s", err.Error())
			}
			prebid.Bidder[bidder] = impExtPrebidBidderJson
			prebidModified = true
		}
	}

	if prebidModified {
		impExt.SetPrebid(prebid)
	}

	return nil
}

func (deps *endpointDeps) validateRequest(req *openrtb_ext.RequestWrapper, isAmp bool, hasStoredResponses bool, storedBidResp stored_responses.ImpBidderStoredResp, hasStoredBidRequest bool) []error {
	errL := []error{}
	if req.ID == "" {
		return []error{errors.New("request missing required field: \"id\"")}
	}

	if req.TMax < 0 {
		return []error{fmt.Errorf("request.tmax must be nonnegative. Got %d", req.TMax)}
	}

	if req.LenImp() < 1 {
		return []error{errors.New("request.imp must contain at least one element.")}
	}

	if len(req.Cur) > 1 {
		req.Cur = req.Cur[0:1]
		errL = append(errL, &errortypes.Warning{Message: fmt.Sprintf("A prebid request can only process one currency. Taking the first currency in the list, %s, as the active currency", req.Cur[0])})
	}

	// If automatically filling source TID is enabled then validate that
	// source.TID exists and If it doesn't, fill it with a randomly generated UUID
	if deps.cfg.AutoGenSourceTID {
		if err := validateAndFillSourceTID(req, deps.cfg.GenerateRequestID, hasStoredBidRequest, isAmp); err != nil {
			return []error{err}
		}
	}

	var requestAliases map[string]string
	reqExt, err := req.GetRequestExt()
	if err != nil {
		return []error{fmt.Errorf("request.ext is invalid: %v", err)}
	}

	reqPrebid := reqExt.GetPrebid()
	if err := deps.parseBidExt(req); err != nil {
		return []error{err}
	}

	if reqPrebid != nil {
		requestAliases = reqPrebid.Aliases

		if err := deps.validateAliases(requestAliases); err != nil {
			return []error{err}
		}

		if err := deps.validateAliasesGVLIDs(reqPrebid.AliasGVLIDs, requestAliases); err != nil {
			return []error{err}
		}

		if err := deps.validateBidAdjustmentFactors(reqPrebid.BidAdjustmentFactors, requestAliases); err != nil {
			return []error{err}
		}

		if err := validateSChains(reqPrebid.SChains); err != nil {
			return []error{err}
		}

		if err := deps.validateEidPermissions(reqPrebid.Data, requestAliases); err != nil {
			return []error{err}
		}

		if err := currency.ValidateCustomRates(reqPrebid.CurrencyConversions); err != nil {
			return []error{err}
		}
	}

	if err := mapSChains(req); err != nil {
		return []error{err}
	}

	if err := validateOrFillChannel(req, isAmp); err != nil {
		return []error{err}
	}

	if err := validateExactlyOneInventoryType(req); err != nil {
		return []error{err}
	}

	if errs := validateRequestExt(req); len(errs) != 0 {
		if errortypes.ContainsFatalError(errs) {
			return append(errL, errs...)
		}
		errL = append(errL, errs...)
	}

	if err := deps.validateSite(req); err != nil {
		return append(errL, err)
	}

	if err := deps.validateApp(req); err != nil {
		return append(errL, err)
	}

	if err := deps.validateDOOH(req); err != nil {
		return append(errL, err)
	}
	var gpp gpplib.GppContainer
	if req.BidRequest.Regs != nil && len(req.BidRequest.Regs.GPP) > 0 {
		gpp, err = gpplib.Parse(req.BidRequest.Regs.GPP)
		if err != nil {
			errL = append(errL, &errortypes.Warning{
				Message:     fmt.Sprintf("GPP consent string is invalid and will be ignored. (%v)", err),
				WarningCode: errortypes.InvalidPrivacyConsentWarningCode})
		}
	}

	if errs := deps.validateUser(req, requestAliases, gpp); errs != nil {
		if len(errs) > 0 {
			errL = append(errL, errs...)
		}
		if errortypes.ContainsFatalError(errs) {
			return errL
		}
	}

	if errs := validateRegs(req, gpp); errs != nil {
		if len(errs) > 0 {
			errL = append(errL, errs...)
		}
		if errortypes.ContainsFatalError(errs) {
			return errL
		}
	}

	if err := validateDevice(req.Device); err != nil {
		return append(errL, err)
	}

	if ccpaPolicy, err := ccpa.ReadFromRequestWrapper(req, gpp); err != nil {
		errL = append(errL, err)
		if errortypes.ContainsFatalError([]error{err}) {
			return errL
		}
	} else if _, err := ccpaPolicy.Parse(exchange.GetValidBidders(requestAliases)); err != nil {
		if _, invalidConsent := err.(*errortypes.Warning); invalidConsent {
			errL = append(errL, &errortypes.Warning{
				Message:     fmt.Sprintf("CCPA consent is invalid and will be ignored. (%v)", err),
				WarningCode: errortypes.InvalidPrivacyConsentWarningCode})
			regsExt, err := req.GetRegExt()
			if err != nil {
				return append(errL, err)
			}
			regsExt.SetUSPrivacy("")
		} else {
			return append(errL, err)
		}
	}

	impIDs := make(map[string]int, req.LenImp())
	for i, imp := range req.GetImp() {
		// check for unique imp id
		if firstIndex, ok := impIDs[imp.ID]; ok {
			errL = append(errL, fmt.Errorf(`request.imp[%d].id and request.imp[%d].id are both "%s". Imp IDs must be unique.`, firstIndex, i, imp.ID))
		}
		impIDs[imp.ID] = i

		errs := deps.validateImp(imp, requestAliases, i, hasStoredResponses, storedBidResp)
		if len(errs) > 0 {
			errL = append(errL, errs...)
		}
		if errortypes.ContainsFatalError(errs) {
			return errL
		}
	}

	return errL
}

// mapSChains maps an schain defined in an ORTB 2.4 location (req.ext.schain) to the ORTB 2.5 location
// (req.source.ext.schain) if no ORTB 2.5 schain (req.source.ext.schain, req.ext.prebid.schains) exists.
// An ORTB 2.4 schain is always deleted from the 2.4 location regardless of whether an ORTB 2.5 schain exists.
func mapSChains(req *openrtb_ext.RequestWrapper) error {
	reqExt, err := req.GetRequestExt()
	if err != nil {
		return fmt.Errorf("req.ext is invalid: %v", err)
	}
	sourceExt, err := req.GetSourceExt()
	if err != nil {
		return fmt.Errorf("source.ext is invalid: %v", err)
	}

	reqExtSChain := reqExt.GetSChain()
	reqExt.SetSChain(nil)

	if reqPrebid := reqExt.GetPrebid(); reqPrebid != nil && reqPrebid.SChains != nil {
		return nil
	} else if sourceExt.GetSChain() != nil {
		return nil
	} else if reqExtSChain != nil {
		sourceExt.SetSChain(reqExtSChain)
	}
	return nil
}

func validateAndFillSourceTID(req *openrtb_ext.RequestWrapper, generateRequestID bool, hasStoredBidRequest bool, isAmp bool) error {
	if req.Source == nil {
		req.Source = &openrtb2.Source{}
	}

	if req.Source.TID == "" || req.Source.TID == "{{UUID}}" || (generateRequestID && (isAmp || hasStoredBidRequest)) {
		rawUUID, err := uuid.NewV4()
		if err != nil {
			return errors.New("error creating a random UUID for source.tid")
		}
		req.Source.TID = rawUUID.String()
	}

	for _, impWrapper := range req.GetImp() {
		ie, _ := impWrapper.GetImpExt()
		if ie.GetTid() == "" || ie.GetTid() == "{{UUID}}" || (generateRequestID && (isAmp || hasStoredBidRequest)) {
			rawUUID, err := uuid.NewV4()
			if err != nil {
				return errors.New("imp.ext.tid missing in the imp and error creating a random UID")
			}
			ie.SetTid(rawUUID.String())
			impWrapper.RebuildImp()
		}
	}

	return nil
}

func (deps *endpointDeps) validateBidAdjustmentFactors(adjustmentFactors map[string]float64, aliases map[string]string) error {
	uniqueBidders := make(map[string]struct{})
	for bidderToAdjust, adjustmentFactor := range adjustmentFactors {
		if adjustmentFactor <= 0 {
			return fmt.Errorf("request.ext.prebid.bidadjustmentfactors.%s must be a positive number. Got %f", bidderToAdjust, adjustmentFactor)
		}

		bidderName := bidderToAdjust
		normalizedCoreBidder, ok := openrtb_ext.NormalizeBidderName(bidderToAdjust)
		if ok {
			bidderName = normalizedCoreBidder.String()
		}

		if _, exists := uniqueBidders[bidderName]; exists {
			return fmt.Errorf("cannot have multiple bidders that differ only in case style")
		} else {
			uniqueBidders[bidderName] = struct{}{}
		}

		if _, isBidder := deps.bidderMap[bidderName]; !isBidder {
			if _, isAlias := aliases[bidderToAdjust]; !isAlias {
				return fmt.Errorf("request.ext.prebid.bidadjustmentfactors.%s is not a known bidder or alias", bidderToAdjust)
			}
		}
	}
	return nil
}

func validateSChains(sChains []*openrtb_ext.ExtRequestPrebidSChain) error {
	_, err := schain.BidderToPrebidSChains(sChains)
	return err
}

func (deps *endpointDeps) validateEidPermissions(prebid *openrtb_ext.ExtRequestPrebidData, requestAliases map[string]string) error {
	if prebid == nil {
		return nil
	}

	uniqueSources := make(map[string]struct{}, len(prebid.EidPermissions))
	for i, eid := range prebid.EidPermissions {
		if len(eid.Source) == 0 {
			return fmt.Errorf(`request.ext.prebid.data.eidpermissions[%d] missing required field: "source"`, i)
		}

		if _, exists := uniqueSources[eid.Source]; exists {
			return fmt.Errorf(`request.ext.prebid.data.eidpermissions[%d] duplicate entry with field: "source"`, i)
		}
		uniqueSources[eid.Source] = struct{}{}

		if len(eid.Bidders) == 0 {
			return fmt.Errorf(`request.ext.prebid.data.eidpermissions[%d] missing or empty required field: "bidders"`, i)
		}

		if err := deps.validateBidders(eid.Bidders, deps.bidderMap, requestAliases); err != nil {
			return fmt.Errorf(`request.ext.prebid.data.eidpermissions[%d] contains %v`, i, err)
		}
	}

	return nil
}

func (deps *endpointDeps) validateBidders(bidders []string, knownBidders map[string]openrtb_ext.BidderName, knownRequestAliases map[string]string) error {
	for _, bidder := range bidders {
		if bidder == "*" {
			if len(bidders) > 1 {
				return errors.New(`bidder wildcard "*" mixed with specific bidders`)
			}
		} else {
			bidderNormalized, _ := deps.normalizeBidderName(bidder)
			_, isCoreBidder := knownBidders[bidderNormalized.String()]
			_, isAlias := knownRequestAliases[bidder]
			if !isCoreBidder && !isAlias {
				return fmt.Errorf(`unrecognized bidder "%v"`, bidder)
			}
		}
	}
	return nil
}

func (deps *endpointDeps) validateImp(imp *openrtb_ext.ImpWrapper, aliases map[string]string, index int, hasStoredResponses bool, storedBidResp stored_responses.ImpBidderStoredResp) []error {
	if imp.ID == "" {
		return []error{fmt.Errorf("request.imp[%d] missing required field: \"id\"", index)}
	}

	if len(imp.Metric) != 0 {
		return []error{fmt.Errorf("request.imp[%d].metric is not yet supported by prebid-server. Support may be added in the future", index)}
	}

	if imp.Banner == nil && imp.Video == nil && imp.Audio == nil && imp.Native == nil {
		return []error{fmt.Errorf("request.imp[%d] must contain at least one of \"banner\", \"video\", \"audio\", or \"native\"", index)}
	}

	if err := validateBanner(imp.Banner, index, isInterstitial(imp)); err != nil {
		return []error{err}
	}

	if err := validateVideo(imp.Video, index); err != nil {
		return []error{err}
	}

	if err := validateAudio(imp.Audio, index); err != nil {
		return []error{err}
	}

	if err := fillAndValidateNative(imp.Native, index); err != nil {
		return []error{err}
	}

	if err := validatePmp(imp.PMP, index); err != nil {
		return []error{err}
	}

	errL := deps.validateImpExt(imp, aliases, index, hasStoredResponses, storedBidResp)
	if len(errL) != 0 {
		return errL
	}

	return nil
}

func isInterstitial(imp *openrtb_ext.ImpWrapper) bool {
	return imp.Instl == 1
}

func validateBanner(banner *openrtb2.Banner, impIndex int, isInterstitial bool) error {
	if banner == nil {
		return nil
	}

	// The following fields were previously uints in the OpenRTB library we use, but have
	// since been changed to ints. We decided to maintain the non-negative check.
	if banner.W != nil && *banner.W < 0 {
		return fmt.Errorf("request.imp[%d].banner.w must be a positive number", impIndex)
	}
	if banner.H != nil && *banner.H < 0 {
		return fmt.Errorf("request.imp[%d].banner.h must be a positive number", impIndex)
	}

	// The following fields are deprecated in the OpenRTB 2.5 spec but are still present
	// in the OpenRTB library we use. Enforce they are not specified.
	if banner.WMin != 0 {
		return fmt.Errorf("request.imp[%d].banner uses unsupported property: \"wmin\". Use the \"format\" array instead.", impIndex)
	}
	if banner.WMax != 0 {
		return fmt.Errorf("request.imp[%d].banner uses unsupported property: \"wmax\". Use the \"format\" array instead.", impIndex)
	}
	if banner.HMin != 0 {
		return fmt.Errorf("request.imp[%d].banner uses unsupported property: \"hmin\". Use the \"format\" array instead.", impIndex)
	}
	if banner.HMax != 0 {
		return fmt.Errorf("request.imp[%d].banner uses unsupported property: \"hmax\". Use the \"format\" array instead.", impIndex)
	}

	hasRootSize := banner.H != nil && banner.W != nil && *banner.H > 0 && *banner.W > 0
	if !hasRootSize && len(banner.Format) == 0 && !isInterstitial {
		return fmt.Errorf("request.imp[%d].banner has no sizes. Define \"w\" and \"h\", or include \"format\" elements.", impIndex)
	}

	for i, format := range banner.Format {
		if err := validateFormat(&format, impIndex, i); err != nil {
			return err
		}
	}

	return nil
}

func validateVideo(video *openrtb2.Video, impIndex int) error {
	if video == nil {
		return nil
	}

	if len(video.MIMEs) < 1 {
		return fmt.Errorf("request.imp[%d].video.mimes must contain at least one supported MIME type", impIndex)
	}

	// The following fields were previously uints in the OpenRTB library we use, but have
	// since been changed to ints. We decided to maintain the non-negative check.
	if video.W < 0 {
		return fmt.Errorf("request.imp[%d].video.w must be a positive number", impIndex)
	}
	if video.H < 0 {
		return fmt.Errorf("request.imp[%d].video.h must be a positive number", impIndex)
	}
	if video.MinBitRate < 0 {
		return fmt.Errorf("request.imp[%d].video.minbitrate must be a positive number", impIndex)
	}
	if video.MaxBitRate < 0 {
		return fmt.Errorf("request.imp[%d].video.maxbitrate must be a positive number", impIndex)
	}

	return nil
}

func validateAudio(audio *openrtb2.Audio, impIndex int) error {
	if audio == nil {
		return nil
	}

	if len(audio.MIMEs) < 1 {
		return fmt.Errorf("request.imp[%d].audio.mimes must contain at least one supported MIME type", impIndex)
	}

	// The following fields were previously uints in the OpenRTB library we use, but have
	// since been changed to ints. We decided to maintain the non-negative check.
	if audio.Sequence < 0 {
		return fmt.Errorf("request.imp[%d].audio.sequence must be a positive number", impIndex)
	}
	if audio.MaxSeq < 0 {
		return fmt.Errorf("request.imp[%d].audio.maxseq must be a positive number", impIndex)
	}
	if audio.MinBitrate < 0 {
		return fmt.Errorf("request.imp[%d].audio.minbitrate must be a positive number", impIndex)
	}
	if audio.MaxBitrate < 0 {
		return fmt.Errorf("request.imp[%d].audio.maxbitrate must be a positive number", impIndex)
	}

	return nil
}

// fillAndValidateNative validates the request, and assigns the Asset IDs as recommended by the Native v1.2 spec.
func fillAndValidateNative(n *openrtb2.Native, impIndex int) error {
	if n == nil {
		return nil
	}

	if len(n.Request) == 0 {
		return fmt.Errorf("request.imp[%d].native missing required property \"request\"", impIndex)
	}
	var nativePayload nativeRequests.Request
	if err := jsonutil.UnmarshalValid(json.RawMessage(n.Request), &nativePayload); err != nil {
		return err
	}

	if err := validateNativeContextTypes(nativePayload.Context, nativePayload.ContextSubType, impIndex); err != nil {
		return err
	}
	if err := validateNativePlacementType(nativePayload.PlcmtType, impIndex); err != nil {
		return err
	}
	if err := fillAndValidateNativeAssets(nativePayload.Assets, impIndex); err != nil {
		return err
	}
	if err := validateNativeEventTrackers(nativePayload.EventTrackers, impIndex); err != nil {
		return err
	}

	serialized, err := jsonutil.Marshal(nativePayload)
	if err != nil {
		return err
	}
	n.Request = string(serialized)
	return nil
}

func validateNativeContextTypes(cType native1.ContextType, cSubtype native1.ContextSubType, impIndex int) error {
	if cType == 0 {
		// Context is only recommended, so none is a valid type.
		return nil
	}
	if cType < native1.ContextTypeContent || (cType > native1.ContextTypeProduct && cType < openrtb_ext.NativeExchangeSpecificLowerBound) {
		return fmt.Errorf("request.imp[%d].native.request.context is invalid. See https://iabtechlab.com/wp-content/uploads/2016/07/OpenRTB-Native-Ads-Specification-Final-1.2.pdf#page=39", impIndex)
	}
	if cSubtype < 0 {
		return fmt.Errorf("request.imp[%d].native.request.contextsubtype value can't be less than 0. See https://iabtechlab.com/wp-content/uploads/2016/07/OpenRTB-Native-Ads-Specification-Final-1.2.pdf#page=39", impIndex)
	}
	if cSubtype == 0 {
		return nil
	}
	if cSubtype >= native1.ContextSubTypeGeneral && cSubtype <= native1.ContextSubTypeUserGenerated {
		if cType != native1.ContextTypeContent && cType < openrtb_ext.NativeExchangeSpecificLowerBound {
			return fmt.Errorf("request.imp[%d].native.request.context is %d, but contextsubtype is %d. This is an invalid combination. See https://iabtechlab.com/wp-content/uploads/2016/07/OpenRTB-Native-Ads-Specification-Final-1.2.pdf#page=39", impIndex, cType, cSubtype)
		}
		return nil
	}
	if cSubtype >= native1.ContextSubTypeSocial && cSubtype <= native1.ContextSubTypeChat {
		if cType != native1.ContextTypeSocial && cType < openrtb_ext.NativeExchangeSpecificLowerBound {
			return fmt.Errorf("request.imp[%d].native.request.context is %d, but contextsubtype is %d. This is an invalid combination. See https://iabtechlab.com/wp-content/uploads/2016/07/OpenRTB-Native-Ads-Specification-Final-1.2.pdf#page=39", impIndex, cType, cSubtype)
		}
		return nil
	}
	if cSubtype >= native1.ContextSubTypeSelling && cSubtype <= native1.ContextSubTypeProductReview {
		if cType != native1.ContextTypeProduct && cType < openrtb_ext.NativeExchangeSpecificLowerBound {
			return fmt.Errorf("request.imp[%d].native.request.context is %d, but contextsubtype is %d. This is an invalid combination. See https://iabtechlab.com/wp-content/uploads/2016/07/OpenRTB-Native-Ads-Specification-Final-1.2.pdf#page=39", impIndex, cType, cSubtype)
		}
		return nil
	}
	if cSubtype >= openrtb_ext.NativeExchangeSpecificLowerBound {
		return nil
	}

	return fmt.Errorf("request.imp[%d].native.request.contextsubtype is invalid. See https://iabtechlab.com/wp-content/uploads/2016/07/OpenRTB-Native-Ads-Specification-Final-1.2.pdf#page=39", impIndex)
}

func validateNativePlacementType(pt native1.PlacementType, impIndex int) error {
	if pt == 0 {
		// Placement Type is only recommended, not required.
		return nil
	}
	if pt < native1.PlacementTypeFeed || (pt > native1.PlacementTypeRecommendationWidget && pt < openrtb_ext.NativeExchangeSpecificLowerBound) {
		return fmt.Errorf("request.imp[%d].native.request.plcmttype is invalid. See https://iabtechlab.com/wp-content/uploads/2016/07/OpenRTB-Native-Ads-Specification-Final-1.2.pdf#page=40", impIndex)
	}
	return nil
}

func fillAndValidateNativeAssets(assets []nativeRequests.Asset, impIndex int) error {
	if len(assets) < 1 {
		return fmt.Errorf("request.imp[%d].native.request.assets must be an array containing at least one object", impIndex)
	}

	assetIDs := make(map[int64]struct{}, len(assets))

	// If none of the asset IDs are defined by the caller, then prebid server should assign its own unique IDs. But
	// if the caller did assign its own asset IDs, then prebid server will respect those IDs
	assignAssetIDs := true
	for i := 0; i < len(assets); i++ {
		assignAssetIDs = assignAssetIDs && (assets[i].ID == 0)
	}

	for i := 0; i < len(assets); i++ {
		if err := validateNativeAsset(assets[i], impIndex, i); err != nil {
			return err
		}

		if assignAssetIDs {
			assets[i].ID = int64(i)
			continue
		}

		// Each asset should have a unique ID thats assigned by the caller
		if _, ok := assetIDs[assets[i].ID]; ok {
			return fmt.Errorf("request.imp[%d].native.request.assets[%d].id is already being used by another asset. Each asset ID must be unique.", impIndex, i)
		}

		assetIDs[assets[i].ID] = struct{}{}
	}

	return nil
}

func validateNativeAsset(asset nativeRequests.Asset, impIndex int, assetIndex int) error {
	assetErr := "request.imp[%d].native.request.assets[%d] must define exactly one of {title, img, video, data}"
	foundType := false

	if asset.Title != nil {
		foundType = true
		if err := validateNativeAssetTitle(asset.Title, impIndex, assetIndex); err != nil {
			return err
		}
	}

	if asset.Img != nil {
		if foundType {
			return fmt.Errorf(assetErr, impIndex, assetIndex)
		}
		foundType = true
		if err := validateNativeAssetImage(asset.Img, impIndex, assetIndex); err != nil {
			return err
		}
	}

	if asset.Video != nil {
		if foundType {
			return fmt.Errorf(assetErr, impIndex, assetIndex)
		}
		foundType = true
		if err := validateNativeAssetVideo(asset.Video, impIndex, assetIndex); err != nil {
			return err
		}
	}

	if asset.Data != nil {
		if foundType {
			return fmt.Errorf(assetErr, impIndex, assetIndex)
		}
		foundType = true
		if err := validateNativeAssetData(asset.Data, impIndex, assetIndex); err != nil {
			return err
		}
	}

	if !foundType {
		return fmt.Errorf(assetErr, impIndex, assetIndex)
	}

	return nil
}

func validateNativeEventTrackers(trackers []nativeRequests.EventTracker, impIndex int) error {
	for i := 0; i < len(trackers); i++ {
		if err := validateNativeEventTracker(trackers[i], impIndex, i); err != nil {
			return err
		}
	}
	return nil
}

func validateNativeAssetTitle(title *nativeRequests.Title, impIndex int, assetIndex int) error {
	if title.Len < 1 {
		return fmt.Errorf("request.imp[%d].native.request.assets[%d].title.len must be a positive number", impIndex, assetIndex)
	}
	return nil
}

func validateNativeEventTracker(tracker nativeRequests.EventTracker, impIndex int, eventIndex int) error {
	if tracker.Event < native1.EventTypeImpression || (tracker.Event > native1.EventTypeViewableVideo50 && tracker.Event < openrtb_ext.NativeExchangeSpecificLowerBound) {
		return fmt.Errorf("request.imp[%d].native.request.eventtrackers[%d].event is invalid. See section 7.6: https://iabtechlab.com/wp-content/uploads/2016/07/OpenRTB-Native-Ads-Specification-Final-1.2.pdf#page=43", impIndex, eventIndex)
	}
	if len(tracker.Methods) < 1 {
		return fmt.Errorf("request.imp[%d].native.request.eventtrackers[%d].method is required. See section 7.7: https://iabtechlab.com/wp-content/uploads/2016/07/OpenRTB-Native-Ads-Specification-Final-1.2.pdf#page=43", impIndex, eventIndex)
	}
	for methodIndex, method := range tracker.Methods {
		if method < native1.EventTrackingMethodImage || (method > native1.EventTrackingMethodJS && method < openrtb_ext.NativeExchangeSpecificLowerBound) {
			return fmt.Errorf("request.imp[%d].native.request.eventtrackers[%d].methods[%d] is invalid. See section 7.7: https://iabtechlab.com/wp-content/uploads/2016/07/OpenRTB-Native-Ads-Specification-Final-1.2.pdf#page=43", impIndex, eventIndex, methodIndex)
		}
	}

	return nil
}

func validateNativeAssetImage(img *nativeRequests.Image, impIndex int, assetIndex int) error {
	if img.W < 0 {
		return fmt.Errorf("request.imp[%d].native.request.assets[%d].img.w must be a positive integer", impIndex, assetIndex)
	}
	if img.H < 0 {
		return fmt.Errorf("request.imp[%d].native.request.assets[%d].img.h must be a positive integer", impIndex, assetIndex)
	}
	if img.WMin < 0 {
		return fmt.Errorf("request.imp[%d].native.request.assets[%d].img.wmin must be a positive integer", impIndex, assetIndex)
	}
	if img.HMin < 0 {
		return fmt.Errorf("request.imp[%d].native.request.assets[%d].img.hmin must be a positive integer", impIndex, assetIndex)
	}
	return nil
}

func validateNativeAssetVideo(video *nativeRequests.Video, impIndex int, assetIndex int) error {
	if len(video.MIMEs) < 1 {
		return fmt.Errorf("request.imp[%d].native.request.assets[%d].video.mimes must be an array with at least one MIME type", impIndex, assetIndex)
	}
	if video.MinDuration < 1 {
		return fmt.Errorf("request.imp[%d].native.request.assets[%d].video.minduration must be a positive integer", impIndex, assetIndex)
	}
	if video.MaxDuration < 1 {
		return fmt.Errorf("request.imp[%d].native.request.assets[%d].video.maxduration must be a positive integer", impIndex, assetIndex)
	}
	if err := validateNativeVideoProtocols(video.Protocols, impIndex, assetIndex); err != nil {
		return err
	}

	return nil
}

func validateNativeAssetData(data *nativeRequests.Data, impIndex int, assetIndex int) error {
	if data.Type < native1.DataAssetTypeSponsored || (data.Type > native1.DataAssetTypeCTAText && data.Type < 500) {
		return fmt.Errorf("request.imp[%d].native.request.assets[%d].data.type is invalid. See section 7.4: https://iabtechlab.com/wp-content/uploads/2016/07/OpenRTB-Native-Ads-Specification-Final-1.2.pdf#page=40", impIndex, assetIndex)
	}

	return nil
}

func validateNativeVideoProtocols(protocols []adcom1.MediaCreativeSubtype, impIndex int, assetIndex int) error {
	if len(protocols) < 1 {
		return fmt.Errorf("request.imp[%d].native.request.assets[%d].video.protocols must be an array with at least one element", impIndex, assetIndex)
	}
	for i := 0; i < len(protocols); i++ {
		if err := validateNativeVideoProtocol(protocols[i], impIndex, assetIndex, i); err != nil {
			return err
		}
	}
	return nil
}

func validateNativeVideoProtocol(protocol adcom1.MediaCreativeSubtype, impIndex int, assetIndex int, protocolIndex int) error {
	if protocol < adcom1.CreativeVAST10 || protocol > adcom1.CreativeDAAST10Wrapper {
		return fmt.Errorf("request.imp[%d].native.request.assets[%d].video.protocols[%d] is invalid. See Section 5.8: https://www.iab.com/wp-content/uploads/2016/03/OpenRTB-API-Specification-Version-2-5-FINAL.pdf#page=52", impIndex, assetIndex, protocolIndex)
	}
	return nil
}

func validateFormat(format *openrtb2.Format, impIndex, formatIndex int) error {
	usesHW := format.W != 0 || format.H != 0
	usesRatios := format.WMin != 0 || format.WRatio != 0 || format.HRatio != 0

	// The following fields were previously uints in the OpenRTB library we use, but have
	// since been changed to ints. We decided to maintain the non-negative check.
	if format.W < 0 {
		return fmt.Errorf("request.imp[%d].banner.format[%d].w must be a positive number", impIndex, formatIndex)
	}
	if format.H < 0 {
		return fmt.Errorf("request.imp[%d].banner.format[%d].h must be a positive number", impIndex, formatIndex)
	}
	if format.WRatio < 0 {
		return fmt.Errorf("request.imp[%d].banner.format[%d].wratio must be a positive number", impIndex, formatIndex)
	}
	if format.HRatio < 0 {
		return fmt.Errorf("request.imp[%d].banner.format[%d].hratio must be a positive number", impIndex, formatIndex)
	}
	if format.WMin < 0 {
		return fmt.Errorf("request.imp[%d].banner.format[%d].wmin must be a positive number", impIndex, formatIndex)
	}

	if usesHW && usesRatios {
		return fmt.Errorf("Request imp[%d].banner.format[%d] should define *either* {w, h} *or* {wmin, wratio, hratio}, but not both. If both are valid, send two \"format\" objects in the request.", impIndex, formatIndex)
	}
	if !usesHW && !usesRatios {
		return fmt.Errorf("Request imp[%d].banner.format[%d] should define *either* {w, h} (for static size requirements) *or* {wmin, wratio, hratio} (for flexible sizes) to be non-zero.", impIndex, formatIndex)
	}
	if usesHW && (format.W == 0 || format.H == 0) {
		return fmt.Errorf("Request imp[%d].banner.format[%d] must define non-zero \"h\" and \"w\" properties.", impIndex, formatIndex)
	}
	if usesRatios && (format.WMin == 0 || format.WRatio == 0 || format.HRatio == 0) {
		return fmt.Errorf("Request imp[%d].banner.format[%d] must define non-zero \"wmin\", \"wratio\", and \"hratio\" properties.", impIndex, formatIndex)
	}
	return nil
}

func validatePmp(pmp *openrtb2.PMP, impIndex int) error {
	if pmp == nil {
		return nil
	}

	for dealIndex, deal := range pmp.Deals {
		if deal.ID == "" {
			return fmt.Errorf("request.imp[%d].pmp.deals[%d] missing required field: \"id\"", impIndex, dealIndex)
		}
	}
	return nil
}

func (deps *endpointDeps) validateImpExt(imp *openrtb_ext.ImpWrapper, aliases map[string]string, impIndex int, hasStoredResponses bool, storedBidResp stored_responses.ImpBidderStoredResp) []error {
	if len(imp.Ext) == 0 {
		return []error{fmt.Errorf("request.imp[%d].ext is required", impIndex)}
	}

	impExt, err := imp.GetImpExt()
	if err != nil {
		return []error{err}
	}

	prebid := impExt.GetOrCreatePrebid()
	prebidModified := false

	if prebid.Bidder == nil {
		prebid.Bidder = make(map[string]json.RawMessage)
	}

	ext := impExt.GetExt()
	extModified := false

	// promote imp[].ext.BIDDER to newer imp[].ext.prebid.bidder.BIDDER location, with the later taking precedence
	for k, v := range ext {
		if isPossibleBidder(k) {
			if _, exists := prebid.Bidder[k]; !exists {
				prebid.Bidder[k] = v
				prebidModified = true
			}
			delete(ext, k)
			extModified = true
		}
	}

	if hasStoredResponses && prebid.StoredAuctionResponse == nil {
		return []error{fmt.Errorf("request validation failed. The StoredAuctionResponse.ID field must be completely present with, or completely absent from, all impressions in request. No StoredAuctionResponse data found for request.imp[%d].ext.prebid \n", impIndex)}
	}

	if err := deps.validateStoredBidRespAndImpExtBidders(prebid, storedBidResp, imp.ID); err != nil {
		return []error{err}
	}

	errL := []error{}

	for bidder, ext := range prebid.Bidder {
		coreBidder, _ := openrtb_ext.NormalizeBidderName(bidder)
		if tmp, isAlias := aliases[bidder]; isAlias {
			coreBidder = openrtb_ext.BidderName(tmp)
		}

		if coreBidderNormalized, isValid := deps.bidderMap[coreBidder.String()]; isValid {
			if err := deps.paramsValidator.Validate(coreBidderNormalized, ext); err != nil {
				return []error{fmt.Errorf("request.imp[%d].ext.prebid.bidder.%s failed validation.\n%v", impIndex, bidder, err)}
			}
		} else {
			if msg, isDisabled := deps.disabledBidders[bidder]; isDisabled {
				errL = append(errL, &errortypes.BidderTemporarilyDisabled{Message: msg})
				delete(prebid.Bidder, bidder)
				prebidModified = true
			} else {
				return []error{fmt.Errorf("request.imp[%d].ext.prebid.bidder contains unknown bidder: %s. Did you forget an alias in request.ext.prebid.aliases?", impIndex, bidder)}
			}
		}
	}

	if len(prebid.Bidder) == 0 {
		errL = append(errL, fmt.Errorf("request.imp[%d].ext.prebid.bidder must contain at least one bidder", impIndex))
		return errL
	}

	if prebidModified {
		impExt.SetPrebid(prebid)
	}
	if extModified {
		impExt.SetExt(ext)
	}

	return errL
}

// isPossibleBidder determines if a bidder name is a potential real bidder.
func isPossibleBidder(bidder string) bool {
	switch openrtb_ext.BidderName(bidder) {
	case openrtb_ext.BidderReservedContext:
		return false
	case openrtb_ext.BidderReservedData:
		return false
	case openrtb_ext.BidderReservedGPID:
		return false
	case openrtb_ext.BidderReservedPrebid:
		return false
	case openrtb_ext.BidderReservedSKAdN:
		return false
	case openrtb_ext.BidderReservedTID:
		return false
	case openrtb_ext.BidderReservedAE:
		return false
	default:
		return true
	}
}

func (deps *endpointDeps) parseBidExt(req *openrtb_ext.RequestWrapper) error {
	if _, err := req.GetRequestExt(); err != nil {
		return fmt.Errorf("request.ext is invalid: %v", err)
	}
	return nil
}

func (deps *endpointDeps) validateAliases(aliases map[string]string) error {
	for alias, bidderName := range aliases {
		normalisedBidderName, _ := openrtb_ext.NormalizeBidderName(bidderName)
		coreBidderName := normalisedBidderName.String()
		if _, isCoreBidderDisabled := deps.disabledBidders[coreBidderName]; isCoreBidderDisabled {
			return fmt.Errorf("request.ext.prebid.aliases.%s refers to disabled bidder: %s", alias, bidderName)
		}

		if _, isCoreBidder := deps.bidderMap[coreBidderName]; !isCoreBidder {
			return fmt.Errorf("request.ext.prebid.aliases.%s refers to unknown bidder: %s", alias, bidderName)
		}

		if alias == coreBidderName {
			return fmt.Errorf("request.ext.prebid.aliases.%s defines a no-op alias. Choose a different alias, or remove this entry.", alias)
		}
		aliases[alias] = coreBidderName
	}
	return nil
}

func (deps *endpointDeps) validateAliasesGVLIDs(aliasesGVLIDs map[string]uint16, aliases map[string]string) error {
	for alias, vendorId := range aliasesGVLIDs {

		if _, aliasExist := aliases[alias]; !aliasExist {
			return fmt.Errorf("request.ext.prebid.aliasgvlids. vendorId %d refers to unknown bidder alias: %s", vendorId, alias)
		}

		if vendorId < 1 {
			return fmt.Errorf("request.ext.prebid.aliasgvlids. Invalid vendorId %d for alias: %s. Choose a different vendorId, or remove this entry.", vendorId, alias)
		}
	}
	return nil
}

func validateRequestExt(req *openrtb_ext.RequestWrapper) []error {
	reqExt, err := req.GetRequestExt()
	if err != nil {
		return []error{err}
	}

	prebid := reqExt.GetPrebid()
	// exit early if there is no request.ext.prebid to validate
	if prebid == nil {
		return nil
	}

	if prebid.Cache != nil {
		if prebid.Cache.Bids == nil && prebid.Cache.VastXML == nil {
			return []error{errors.New(`request.ext is invalid: request.ext.prebid.cache requires one of the "bids" or "vastxml" properties`)}
		}
	}

	if err := validateTargeting(prebid.Targeting); err != nil {
		return []error{err}
	}

	var errs []error
	if prebid.MultiBid != nil {
		validatedMultiBids, multBidErrs := openrtb_ext.ValidateAndBuildExtMultiBid(prebid)

		for _, err := range multBidErrs {
			errs = append(errs, &errortypes.Warning{
				WarningCode: errortypes.MultiBidWarningCode,
				Message:     err.Error(),
			})
		}

		// update the downstream multibid to avoid passing unvalidated ext to bidders, etc.
		prebid.MultiBid = validatedMultiBids
		reqExt.SetPrebid(prebid)
	}

	if !bidadjustment.Validate(prebid.BidAdjustments) {
		prebid.BidAdjustments = nil
		reqExt.SetPrebid(prebid)
		errs = append(errs, &errortypes.Warning{
			WarningCode: errortypes.BidAdjustmentWarningCode,
			Message:     "bid adjustment from request was invalid",
		})
	}

	return errs
}

func validateTargeting(t *openrtb_ext.ExtRequestTargeting) error {
	if t == nil {
		return nil
	}

	if (t.IncludeWinners == nil || !*t.IncludeWinners) && (t.IncludeBidderKeys == nil || !*t.IncludeBidderKeys) {
		return errors.New("ext.prebid.targeting: At least one of includewinners or includebidderkeys must be enabled to enable targeting support")
	}

	if t.PriceGranularity != nil {
		if err := validatePriceGranularity(t.PriceGranularity); err != nil {
			return err
		}
	}

	if t.MediaTypePriceGranularity.Video != nil {
		if err := validatePriceGranularity(t.MediaTypePriceGranularity.Video); err != nil {
			return err
		}
	}
	if t.MediaTypePriceGranularity.Banner != nil {
		if err := validatePriceGranularity(t.MediaTypePriceGranularity.Banner); err != nil {
			return err
		}
	}
	if t.MediaTypePriceGranularity.Native != nil {
		if err := validatePriceGranularity(t.MediaTypePriceGranularity.Native); err != nil {
			return err
		}
	}

	return nil
}

func validatePriceGranularity(pg *openrtb_ext.PriceGranularity) error {
	if pg.Precision == nil {
		return errors.New("Price granularity error: precision is required")
	} else if *pg.Precision < 0 {
		return errors.New("Price granularity error: precision must be non-negative")
	} else if *pg.Precision > openrtb_ext.MaxDecimalFigures {
		return fmt.Errorf("Price granularity error: precision of more than %d significant figures is not supported", openrtb_ext.MaxDecimalFigures)
	}

	var prevMax float64 = 0
	for _, gr := range pg.Ranges {
		if gr.Max <= prevMax {
			return errors.New(`Price granularity error: range list must be ordered with increasing "max"`)
		}

		if gr.Increment <= 0.0 {
			return errors.New("Price granularity error: increment must be a nonzero positive number")
		}
		prevMax = gr.Max
	}
	return nil
}

func (deps *endpointDeps) validateSite(req *openrtb_ext.RequestWrapper) error {
	if req.Site == nil {
		return nil
	}

	if req.Site.ID == "" && req.Site.Page == "" {
		return errors.New("request.site should include at least one of request.site.id or request.site.page.")
	}
	siteExt, err := req.GetSiteExt()
	if err != nil {
		return err
	}
	siteAmp := siteExt.GetAmp()
	if siteAmp != nil && (*siteAmp < 0 || *siteAmp > 1) {
		return errors.New(`request.site.ext.amp must be either 1, 0, or undefined`)
	}

	return nil
}

func (deps *endpointDeps) validateApp(req *openrtb_ext.RequestWrapper) error {
	if req.App == nil {
		return nil
	}

	if req.App.ID != "" {
		if _, found := deps.cfg.BlacklistedAppMap[req.App.ID]; found {
			return &errortypes.BlacklistedApp{Message: fmt.Sprintf("Prebid-server does not process requests from App ID: %s", req.App.ID)}
		}
	}

	_, err := req.GetAppExt()
	return err
}

func (deps *endpointDeps) validateDOOH(req *openrtb_ext.RequestWrapper) error {
	if req.DOOH == nil {
		return nil
	}

	if req.DOOH.ID == "" && len(req.DOOH.VenueType) == 0 {
		return errors.New("request.dooh should include at least one of request.dooh.id or request.dooh.venuetype.")
	}

	return nil
}

func (deps *endpointDeps) validateUser(req *openrtb_ext.RequestWrapper, aliases map[string]string, gpp gpplib.GppContainer) []error {
	var errL []error

	if req == nil || req.BidRequest == nil || req.BidRequest.User == nil {
		return nil
	}
	// The following fields were previously uints in the OpenRTB library we use, but have
	// since been changed to ints. We decided to maintain the non-negative check.
	if req.User.Geo != nil && req.User.Geo.Accuracy < 0 {
		return append(errL, errors.New("request.user.geo.accuracy must be a positive number"))
	}

	if req.User.Consent != "" {
		for _, section := range gpp.Sections {
			if section.GetID() == constants.SectionTCFEU2 && section.GetValue() != req.User.Consent {
				errL = append(errL, &errortypes.Warning{
					Message:     "user.consent GDPR string conflicts with GPP (regs.gpp) GDPR string, using regs.gpp",
					WarningCode: errortypes.InvalidPrivacyConsentWarningCode})
			}
		}
	}
	userExt, err := req.GetUserExt()
	if err != nil {
		return append(errL, fmt.Errorf("request.user.ext object is not valid: %v", err))
	}
	// Check if the buyeruids are valid
	prebid := userExt.GetPrebid()
	if prebid != nil {
		if len(prebid.BuyerUIDs) < 1 {
			return append(errL, errors.New(`request.user.ext.prebid requires a "buyeruids" property with at least one ID defined. If none exist, then request.user.ext.prebid should not be defined.`))
		}
		for bidderName := range prebid.BuyerUIDs {
			normalizedCoreBidder, _ := deps.normalizeBidderName(bidderName)
			coreBidder := normalizedCoreBidder.String()
			if _, ok := deps.bidderMap[coreBidder]; !ok {
				if _, ok := aliases[bidderName]; !ok {
					return append(errL, fmt.Errorf("request.user.ext.%s is neither a known bidder name nor an alias in request.ext.prebid.aliases", bidderName))
				}
			}
		}
	}
	// Check Universal User ID
	eids := userExt.GetEid()
	if eids != nil {
		eidsValue := *eids
		uniqueSources := make(map[string]struct{}, len(eidsValue))
		for eidIndex, eid := range eidsValue {
			if eid.Source == "" {
				return append(errL, fmt.Errorf("request.user.ext.eids[%d] missing required field: \"source\"", eidIndex))
			}
			if _, ok := uniqueSources[eid.Source]; ok {
				return append(errL, errors.New("request.user.ext.eids must contain unique sources"))
			}
			uniqueSources[eid.Source] = struct{}{}

			if len(eid.UIDs) == 0 {
				return append(errL, fmt.Errorf("request.user.ext.eids[%d].uids must contain at least one element or be undefined", eidIndex))
			}

			for uidIndex, uid := range eid.UIDs {
				if uid.ID == "" {
					return append(errL, fmt.Errorf("request.user.ext.eids[%d].uids[%d] missing required field: \"id\"", eidIndex, uidIndex))
				}
			}
		}
	}

	return errL
}

func validateRegs(req *openrtb_ext.RequestWrapper, gpp gpplib.GppContainer) []error {
	var errL []error

	if req == nil || req.BidRequest == nil || req.BidRequest.Regs == nil {
		return nil
	}

	if req.BidRequest.Regs.GDPR != nil && req.BidRequest.Regs.GPPSID != nil {
		gdpr := int8(0)
		for _, id := range req.BidRequest.Regs.GPPSID {
			if id == int8(constants.SectionTCFEU2) {
				gdpr = 1
				break
			}
		}
		if gdpr != *req.BidRequest.Regs.GDPR {
			errL = append(errL, &errortypes.Warning{
				Message:     "regs.gdpr signal conflicts with GPP (regs.gpp_sid) and will be ignored",
				WarningCode: errortypes.InvalidPrivacyConsentWarningCode})
		}
	}
	regsExt, err := req.GetRegExt()
	if err != nil {
		return append(errL, fmt.Errorf("request.regs.ext is invalid: %v", err))
	}

	gdpr := regsExt.GetGDPR()
	if gdpr != nil && *gdpr != 0 && *gdpr != 1 {
		return append(errL, errors.New("request.regs.ext.gdpr must be either 0 or 1"))
	}

	return errL
}

func validateDevice(device *openrtb2.Device) error {
	if device == nil {
		return nil
	}

	// The following fields were previously uints in the OpenRTB library we use, but have
	// since been changed to ints. We decided to maintain the non-negative check.
	if device.W < 0 {
		return errors.New("request.device.w must be a positive number")
	}
	if device.H < 0 {
		return errors.New("request.device.h must be a positive number")
	}
	if device.PPI < 0 {
		return errors.New("request.device.ppi must be a positive number")
	}
	if device.Geo != nil && device.Geo.Accuracy < 0 {
		return errors.New("request.device.geo.accuracy must be a positive number")
	}

	return nil
}

func validateExactlyOneInventoryType(reqWrapper *openrtb_ext.RequestWrapper) error {

	// Prep for mutual exclusion check
	invTypeNumMatches := 0
	if reqWrapper.Site != nil {
		invTypeNumMatches++
	}
	if reqWrapper.App != nil {
		invTypeNumMatches++
	}
	if reqWrapper.DOOH != nil {
		invTypeNumMatches++
	}

	if invTypeNumMatches == 0 {
		return errors.New("One of request.site or request.app or request.dooh must be defined")
	} else if invTypeNumMatches >= 2 {
		return errors.New("No more than one of request.site or request.app or request.dooh can be defined")
	} else {
		return nil
	}

}

func validateOrFillChannel(reqWrapper *openrtb_ext.RequestWrapper, isAmp bool) error {
	requestExt, err := reqWrapper.GetRequestExt()
	if err != nil {
		return err
	}
	requestPrebid := requestExt.GetPrebid()

	if requestPrebid == nil || requestPrebid.Channel == nil {
		fillChannel(reqWrapper, isAmp)
	} else if requestPrebid.Channel.Name == "" {
		return errors.New("ext.prebid.channel.name can't be empty")
	}
	return nil
}

func fillChannel(reqWrapper *openrtb_ext.RequestWrapper, isAmp bool) error {
	var channelName string
	requestExt, err := reqWrapper.GetRequestExt()
	if err != nil {
		return err
	}
	requestPrebid := requestExt.GetPrebid()
	if isAmp {
		channelName = ampChannel
	}
	if reqWrapper.App != nil {
		channelName = appChannel
	}
	if channelName != "" {
		if requestPrebid == nil {
			requestPrebid = &openrtb_ext.ExtRequestPrebid{}
		}
		requestPrebid.Channel = &openrtb_ext.ExtRequestPrebidChannel{Name: channelName}
		requestExt.SetPrebid(requestPrebid)
		reqWrapper.RebuildRequest()
	}
	return nil

}

func sanitizeRequest(r *openrtb_ext.RequestWrapper, ipValidator iputil.IPValidator) {
	if r.Device != nil {
		if ip, ver := iputil.ParseIP(r.Device.IP); ip == nil || ver != iputil.IPv4 || !ipValidator.IsValid(ip, ver) {
			r.Device.IP = ""
		}

		if ip, ver := iputil.ParseIP(r.Device.IPv6); ip == nil || ver != iputil.IPv6 || !ipValidator.IsValid(ip, ver) {
			r.Device.IPv6 = ""
		}
	}
}

// setFieldsImplicitly uses _implicit_ information from the httpReq to set values on bidReq.
// This function does not consume the request body, which was set explicitly, but infers certain
// OpenRTB properties from the headers and other implicit info.
//
// This function _should not_ override any fields which were defined explicitly by the caller in the request.
func (deps *endpointDeps) setFieldsImplicitly(httpReq *http.Request, r *openrtb_ext.RequestWrapper) {
	sanitizeRequest(r, deps.privateNetworkIPValidator)

	setDeviceImplicitly(httpReq, r, deps.privateNetworkIPValidator)

	// Per the OpenRTB spec: A bid request must not contain more than one of Site|App|DOOH
	// Assume it's a site request if it's not declared as one of the other values
	if r.App == nil && r.DOOH == nil {
		setSiteImplicitly(httpReq, r)
	}

	setAuctionTypeImplicitly(r)
}

// setDeviceImplicitly uses implicit info from httpReq to populate bidReq.Device
func setDeviceImplicitly(httpReq *http.Request, r *openrtb_ext.RequestWrapper, ipValidtor iputil.IPValidator) {
	setIPImplicitly(httpReq, r, ipValidtor)
	setUAImplicitly(httpReq, r)
	setDoNotTrackImplicitly(httpReq, r)

}

// setAuctionTypeImplicitly sets the auction type to 1 if it wasn't on the request,
// since header bidding is generally a first-price auction.
func setAuctionTypeImplicitly(r *openrtb_ext.RequestWrapper) {
	if r.AT == 0 {
		r.AT = 1
	}
}

func setSiteImplicitly(httpReq *http.Request, r *openrtb_ext.RequestWrapper) {
	if r.Site == nil {
		r.Site = &openrtb2.Site{}
	}

	referrerCandidate := httpReq.Referer()
	if referrerCandidate == "" && r.Site.Page != "" {
		referrerCandidate = r.Site.Page // If http referer is disabled and thus has empty value - use site.page instead
	}

	if referrerCandidate != "" {
		setSitePageIfEmpty(r.Site, referrerCandidate)
		if parsedUrl, err := url.Parse(referrerCandidate); err == nil {
			setSiteDomainIfEmpty(r.Site, parsedUrl.Host)
			if publisherDomain, err := publicsuffix.EffectiveTLDPlusOne(parsedUrl.Host); err == nil {
				setSitePublisherDomainIfEmpty(r.Site, publisherDomain)
			}
		}
	}

	if siteExt, err := r.GetSiteExt(); err == nil && siteExt.GetAmp() == nil {
		siteExt.SetAmp(&notAmp)
	}

}

func setSitePageIfEmpty(site *openrtb2.Site, sitePage string) {
	if site.Page == "" {
		site.Page = sitePage
	}
}

func setSiteDomainIfEmpty(site *openrtb2.Site, siteDomain string) {
	if site.Domain == "" {
		site.Domain = siteDomain
	}
}

func setSitePublisherDomainIfEmpty(site *openrtb2.Site, publisherDomain string) {
	if site.Publisher == nil {
		site.Publisher = &openrtb2.Publisher{}
	}
	if site.Publisher.Domain == "" {
		site.Publisher.Domain = publisherDomain
	}
}

func getJsonSyntaxError(testJSON []byte) (bool, string) {
	type JsonNode struct {
		raw   *json.RawMessage
		doc   map[string]*JsonNode
		ary   []*JsonNode
		which int
	}
	type jNode map[string]*JsonNode
	docErrdoc := &jNode{}
	docErr := jsonutil.UnmarshalValid(testJSON, docErrdoc)
	if uerror, ok := docErr.(*json.SyntaxError); ok {
		err := fmt.Sprintf("%s at offset %v", uerror.Error(), uerror.Offset)
		return true, err
	}
	return false, ""
}

func (deps *endpointDeps) getStoredRequests(ctx context.Context, requestJson []byte, impInfo []ImpExtPrebidData) (string, bool, map[string]json.RawMessage, map[string]json.RawMessage, []error) {
	// Parse the Stored Request IDs from the BidRequest and Imps.
	storedBidRequestId, hasStoredBidRequest, err := getStoredRequestId(requestJson)
	if err != nil {
		return "", false, nil, nil, []error{err}
	}

	// Fetch the Stored Request data
	var storedReqIds []string
	if hasStoredBidRequest {
		storedReqIds = []string{storedBidRequestId}
	}

	impStoredReqIds := make([]string, 0, len(impInfo))
	impStoredReqIdsUniqueTracker := make(map[string]struct{}, len(impInfo))
	for _, impData := range impInfo {
		if impData.ImpExtPrebid.StoredRequest != nil && len(impData.ImpExtPrebid.StoredRequest.ID) > 0 {
			storedImpId := impData.ImpExtPrebid.StoredRequest.ID
			if _, present := impStoredReqIdsUniqueTracker[storedImpId]; !present {
				impStoredReqIds = append(impStoredReqIds, storedImpId)
				impStoredReqIdsUniqueTracker[storedImpId] = struct{}{}
			}
		}
	}

	storedRequests, storedImps, errs := deps.storedReqFetcher.FetchRequests(ctx, storedReqIds, impStoredReqIds)
	if len(errs) != 0 {
		return "", false, nil, nil, errs
	}

	return storedBidRequestId, hasStoredBidRequest, storedRequests, storedImps, errs
}

func (deps *endpointDeps) processStoredRequests(requestJson []byte, impInfo []ImpExtPrebidData, storedRequests map[string]json.RawMessage, storedImps map[string]json.RawMessage, storedBidRequestId string, hasStoredBidRequest bool) ([]byte, map[string]exchange.ImpExtInfo, []error) {
	bidRequestID, err := getBidRequestID(storedRequests[storedBidRequestId])
	if err != nil {
		return nil, nil, []error{err}
	}

	// Apply the Stored BidRequest, if it exists
	resolvedRequest := requestJson

	if hasStoredBidRequest {
		isAppRequest, err := checkIfAppRequest(requestJson)
		if err != nil {
			return nil, nil, []error{err}
		}
		if (deps.cfg.GenerateRequestID && isAppRequest) || bidRequestID == "{{UUID}}" {
			uuidPatch, err := generateUuidForBidRequest(deps.uuidGenerator)
			if err != nil {
				return nil, nil, []error{err}
			}
			uuidPatch, err = jsonpatch.MergePatch(storedRequests[storedBidRequestId], uuidPatch)
			if err != nil {
				errL := storedRequestErrorChecker(requestJson, storedRequests, storedBidRequestId)
				return nil, nil, errL
			}
			resolvedRequest, err = jsonpatch.MergePatch(requestJson, uuidPatch)
			if err != nil {
				errL := storedRequestErrorChecker(requestJson, storedRequests, storedBidRequestId)
				return nil, nil, errL
			}
		} else {
			resolvedRequest, err = jsonpatch.MergePatch(storedRequests[storedBidRequestId], requestJson)
			if err != nil {
				errL := storedRequestErrorChecker(requestJson, storedRequests, storedBidRequestId)
				return nil, nil, errL
			}
		}
	}

	// Apply default aliases, if they are provided
	if deps.defaultRequest {
		aliasedRequest, err := jsonpatch.MergePatch(deps.defReqJSON, resolvedRequest)
		if err != nil {
			hasErr, Err := getJsonSyntaxError(resolvedRequest)
			if hasErr {
				err = fmt.Errorf("Invalid JSON in Incoming Request: %s", Err)
			} else {
				hasErr, Err = getJsonSyntaxError(deps.defReqJSON)
				if hasErr {
					err = fmt.Errorf("Invalid JSON in Default Request Settings: %s", Err)
				}
			}
			return nil, nil, []error{err}
		}
		resolvedRequest = aliasedRequest
	}

	// Apply any Stored Imps, if they exist. Since the JSON Merge Patch overrides arrays,
	// and Prebid Server defers to the HTTP Request to resolve conflicts, it's safe to
	// assume that the request.imp data did not change when applying the Stored BidRequest.
	impExtInfoMap := make(map[string]exchange.ImpExtInfo, len(impInfo))
	resolvedImps := make([]json.RawMessage, 0, len(impInfo))
	for i, impData := range impInfo {
		if impData.ImpExtPrebid.StoredRequest != nil && len(impData.ImpExtPrebid.StoredRequest.ID) > 0 {
			resolvedImp, err := jsonpatch.MergePatch(storedImps[impData.ImpExtPrebid.StoredRequest.ID], impData.Imp)

			if err != nil {
				hasErr, errMessage := getJsonSyntaxError(impData.Imp)
				if hasErr {
					err = fmt.Errorf("Invalid JSON in Imp[%d] of Incoming Request: %s", i, errMessage)
				} else {
					hasErr, errMessage = getJsonSyntaxError(storedImps[impData.ImpExtPrebid.StoredRequest.ID])
					if hasErr {
						err = fmt.Errorf("imp.ext.prebid.storedrequest.id %s: Stored Imp has Invalid JSON: %s", impData.ImpExtPrebid.StoredRequest.ID, errMessage)
					}
				}
				return nil, nil, []error{err}
			}
			resolvedImps = append(resolvedImps, resolvedImp)
			impId, err := jsonparser.GetString(resolvedImp, "id")
			if err != nil {
				return nil, nil, []error{err}
			}

			echoVideoAttributes := false
			if impData.ImpExtPrebid.Options != nil {
				echoVideoAttributes = impData.ImpExtPrebid.Options.EchoVideoAttrs
			}

			// Extract Passthrough from Merged Imp
			passthrough, _, _, err := jsonparser.Get(resolvedImp, "ext", "prebid", "passthrough")
			if err != nil && err != jsonparser.KeyPathNotFoundError {
				return nil, nil, []error{err}
			}
			impExtInfoMap[impId] = exchange.ImpExtInfo{EchoVideoAttrs: echoVideoAttributes, StoredImp: storedImps[impData.ImpExtPrebid.StoredRequest.ID], Passthrough: passthrough}

		} else {
			resolvedImps = append(resolvedImps, impData.Imp)
			impId, err := jsonparser.GetString(impData.Imp, "id")
			if err != nil {
				if err == jsonparser.KeyPathNotFoundError {
					err = fmt.Errorf("request.imp[%d] missing required field: \"id\"\n", i)
				}
				return nil, nil, []error{err}
			}
			impExtInfoMap[impId] = exchange.ImpExtInfo{Passthrough: impData.ImpExtPrebid.Passthrough}
		}
	}
	if len(resolvedImps) > 0 {
		newImpJson, err := jsonutil.Marshal(resolvedImps)
		if err != nil {
			return nil, nil, []error{err}
		}
		resolvedRequest, err = jsonparser.Set(resolvedRequest, newImpJson, "imp")
		if err != nil {
			return nil, nil, []error{err}
		}
	}

	return resolvedRequest, impExtInfoMap, nil
}

// parseImpInfo parses the request JSON and returns impression and unmarshalled imp.ext.prebid
func parseImpInfo(requestJson []byte) (impData []ImpExtPrebidData, errs []error) {
	if impArray, dataType, _, err := jsonparser.Get(requestJson, "imp"); err == nil && dataType == jsonparser.Array {
		_, err = jsonparser.ArrayEach(impArray, func(imp []byte, _ jsonparser.ValueType, _ int, err error) {
			impExtData, _, _, err := jsonparser.Get(imp, "ext", "prebid")
			var impExtPrebid openrtb_ext.ExtImpPrebid
			if impExtData != nil {
				if err := jsonutil.Unmarshal(impExtData, &impExtPrebid); err != nil {
					errs = append(errs, err)
				}
			}
			newImpData := ImpExtPrebidData{imp, impExtPrebid}
			impData = append(impData, newImpData)
		})
	}
	return
}

type ImpExtPrebidData struct {
	Imp          json.RawMessage
	ImpExtPrebid openrtb_ext.ExtImpPrebid
}

// getStoredRequestId parses a Stored Request ID from some json, without doing a full (slow) unmarshal.
// It returns the ID, true/false whether a stored request key existed, and an error if anything went wrong
// (e.g. malformed json, id not a string, etc).
func getStoredRequestId(data []byte) (string, bool, error) {
	// These keys must be kept in sync with openrtb_ext.ExtStoredRequest
	storedRequestId, dataType, _, err := jsonparser.Get(data, "ext", openrtb_ext.PrebidExtKey, "storedrequest", "id")

	if dataType == jsonparser.NotExist {
		return "", false, nil
	}
	if err != nil {
		return "", false, err
	}
	if dataType != jsonparser.String {
		return "", true, errors.New("ext.prebid.storedrequest.id must be a string")
	}
	return string(storedRequestId), true, nil
}

func getBidRequestID(data json.RawMessage) (string, error) {
	bidRequestID, dataType, _, err := jsonparser.Get(data, "id")
	if dataType == jsonparser.NotExist {
		return "", nil
	}
	if err != nil {
		return "", err
	}
	return string(bidRequestID), nil
}

// setIPImplicitly sets the IP address on bidReq, if it's not explicitly defined and we can figure it out.
func setIPImplicitly(httpReq *http.Request, r *openrtb_ext.RequestWrapper, ipValidator iputil.IPValidator) {
	if r.Device == nil || (r.Device.IP == "" && r.Device.IPv6 == "") {
		if ip, ver := httputil.FindIP(httpReq, ipValidator); ip != nil {
			switch ver {
			case iputil.IPv4:
				if r.Device == nil {
					r.Device = &openrtb2.Device{}
				}
				r.Device.IP = ip.String()
			case iputil.IPv6:
				if r.Device == nil {
					r.Device = &openrtb2.Device{}
				}
				r.Device.IPv6 = ip.String()
			}
		}
	}
}

// setUAImplicitly sets the User Agent on bidReq, if it's not explicitly defined and it's defined on the request.
func setUAImplicitly(httpReq *http.Request, r *openrtb_ext.RequestWrapper) {
	if r.Device == nil || r.Device.UA == "" {
		if ua := httpReq.UserAgent(); ua != "" {
			if r.Device == nil {
				r.Device = &openrtb2.Device{}
			}
			r.Device.UA = ua
		}
	}
}

func setDoNotTrackImplicitly(httpReq *http.Request, r *openrtb_ext.RequestWrapper) {
	if r.Device == nil || r.Device.DNT == nil {
		dnt := httpReq.Header.Get(dntKey)
		if dnt == "0" || dnt == "1" {
			if r.Device == nil {
				r.Device = &openrtb2.Device{}
			}

			switch dnt {
			case "0":
				r.Device.DNT = &dntDisabled
			case "1":
				r.Device.DNT = &dntEnabled
			}
		}
	}
}

// Write(return) errors to the client, if any. Returns true if errors were found.
func writeError(errs []error, w http.ResponseWriter, labels *metrics.Labels) bool {
	var rc bool = false
	if len(errs) > 0 {
		httpStatus := http.StatusBadRequest
		metricsStatus := metrics.RequestStatusBadInput
		for _, err := range errs {
			erVal := errortypes.ReadCode(err)
			if erVal == errortypes.BlacklistedAppErrorCode || erVal == errortypes.AccountDisabledErrorCode {
				httpStatus = http.StatusServiceUnavailable
				metricsStatus = metrics.RequestStatusBlacklisted
				break
			} else if erVal == errortypes.MalformedAcctErrorCode {
				httpStatus = http.StatusInternalServerError
				metricsStatus = metrics.RequestStatusAccountConfigErr
				break
			}
		}
		w.WriteHeader(httpStatus)
		labels.RequestStatus = metricsStatus
		for _, err := range errs {
			w.Write([]byte(fmt.Sprintf("Invalid request: %s\n", err.Error())))
		}
		rc = true
	}
	return rc
}

// Returns the account ID for the request
func getAccountID(pub *openrtb2.Publisher) string {
	if pub != nil {
		if pub.Ext != nil {
			var pubExt openrtb_ext.ExtPublisher
			err := jsonutil.Unmarshal(pub.Ext, &pubExt)
			if err == nil && pubExt.Prebid != nil && pubExt.Prebid.ParentAccount != nil && *pubExt.Prebid.ParentAccount != "" {
				return *pubExt.Prebid.ParentAccount
			}
		}
		if pub.ID != "" {
			return pub.ID
		}
	}
	return metrics.PublisherUnknown
}

func getAccountIdFromRawRequest(hasStoredRequest bool, storedRequest json.RawMessage, originalRequest []byte) (string, bool, bool, []error) {
	request := originalRequest
	if hasStoredRequest {
		request = storedRequest
	}

	accountId, isAppReq, isDOOHReq, err := searchAccountId(request)
	if err != nil {
		return "", isAppReq, isDOOHReq, []error{err}
	}

	// In case the stored request did not have account data we specifically search it in the original request
	if accountId == "" && hasStoredRequest {
		accountId, _, _, err = searchAccountId(originalRequest)
		if err != nil {
			return "", isAppReq, isDOOHReq, []error{err}
		}
	}

	if accountId == "" {
		return metrics.PublisherUnknown, isAppReq, isDOOHReq, nil
	}

	return accountId, isAppReq, isDOOHReq, nil
}

func searchAccountId(request []byte) (string, bool, bool, error) {
	for _, path := range accountIdSearchPath {
		accountId, exists, err := getStringValueFromRequest(request, path.key)
		if err != nil {
			return "", path.isApp, path.isDOOH, err
		}
		if exists {
			return accountId, path.isApp, path.isDOOH, nil
		}
	}
	return "", false, false, nil
}

func getStringValueFromRequest(request []byte, key []string) (string, bool, error) {
	val, dataType, _, err := jsonparser.Get(request, key...)
	if dataType == jsonparser.NotExist {
		return "", false, nil
	}
	if err != nil {
		return "", false, err
	}
	if dataType != jsonparser.String {
		return "", true, fmt.Errorf("%s must be a string", strings.Join(key, "."))
	}
	return string(val), true, nil
}

func storedRequestErrorChecker(requestJson []byte, storedRequests map[string]json.RawMessage, storedBidRequestId string) []error {
	if hasErr, syntaxErr := getJsonSyntaxError(requestJson); hasErr {
		return []error{fmt.Errorf("Invalid JSON in Incoming Request: %s", syntaxErr)}
	}
	if hasErr, syntaxErr := getJsonSyntaxError(storedRequests[storedBidRequestId]); hasErr {
		return []error{fmt.Errorf("ext.prebid.storedrequest.id refers to Stored Request %s which contains Invalid JSON: %s", storedBidRequestId, syntaxErr)}
	}
	return nil
}

func generateUuidForBidRequest(uuidGenerator uuidutil.UUIDGenerator) ([]byte, error) {
	newBidRequestID, err := uuidGenerator.Generate()
	if err != nil {
		return nil, err
	}
	return []byte(`{"id":"` + newBidRequestID + `"}`), nil
}

func (deps *endpointDeps) setIntegrationType(req *openrtb_ext.RequestWrapper, account *config.Account) error {
	reqExt, err := req.GetRequestExt()
	if err != nil {
		return err
	}
	reqPrebid := reqExt.GetPrebid()

	if account == nil || account.DefaultIntegration == "" {
		return nil
	}
	if reqPrebid == nil {
		reqPrebid = &openrtb_ext.ExtRequestPrebid{Integration: account.DefaultIntegration}
		reqExt.SetPrebid(reqPrebid)
	} else if reqPrebid.Integration == "" {
		reqPrebid.Integration = account.DefaultIntegration
		reqExt.SetPrebid(reqPrebid)
	}
	return nil
}

func checkIfAppRequest(request []byte) (bool, error) {
	requestApp, dataType, _, err := jsonparser.Get(request, "app")
	if dataType == jsonparser.NotExist {
		return false, nil
	}
	if err != nil {
		return false, err
	}
	if requestApp != nil {
		return true, nil
	}
	return false, nil
}

func (deps *endpointDeps) validateStoredBidRespAndImpExtBidders(prebid *openrtb_ext.ExtImpPrebid, storedBidResp stored_responses.ImpBidderStoredResp, impId string) error {
	if storedBidResp == nil && len(prebid.StoredBidResponse) == 0 {
		return nil
	}

	if storedBidResp == nil {
		return generateStoredBidResponseValidationError(impId)
	}
	if bidResponses, ok := storedBidResp[impId]; ok {
		if len(bidResponses) != len(prebid.Bidder) {
			return generateStoredBidResponseValidationError(impId)
		}

		for bidderName := range bidResponses {
			if _, bidderNameOk := deps.normalizeBidderName(bidderName); !bidderNameOk {
				return fmt.Errorf(`unrecognized bidder "%v"`, bidderName)
			}
			if _, present := prebid.Bidder[bidderName]; !present {
				return generateStoredBidResponseValidationError(impId)
			}
		}
	}
	return nil
}

func generateStoredBidResponseValidationError(impID string) error {
	return fmt.Errorf("request validation failed. Stored bid responses are specified for imp %s. Bidders specified in imp.ext should match with bidders specified in imp.ext.prebid.storedbidresponse", impID)
}<|MERGE_RESOLUTION|>--- conflicted
+++ resolved
@@ -517,17 +517,7 @@
 		return
 	}
 
-<<<<<<< HEAD
-	if err := json.Unmarshal(requestJson, req.BidRequest); err != nil {
-=======
-	//Stored auction responses should be processed after stored requests due to possible impression modification
-	storedAuctionResponses, storedBidResponses, bidderImpReplaceImpId, errs = stored_responses.ProcessStoredResponses(ctx, requestJson, deps.storedRespFetcher, deps.bidderMap)
-	if len(errs) > 0 {
-		return nil, nil, nil, nil, nil, nil, errs
-	}
-
 	if err := jsonutil.UnmarshalValid(requestJson, req.BidRequest); err != nil {
->>>>>>> 6f630fd8
 		errs = []error{err}
 		return
 	}
