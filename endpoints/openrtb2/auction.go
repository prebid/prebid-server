--- conflicted
+++ resolved
@@ -190,16 +190,6 @@
 		return
 	}
 
-<<<<<<< HEAD
-=======
-	if rejectErr := hookexecution.FindFirstRejectOrNil(errL); rejectErr != nil {
-		ao.RequestWrapper = req
-		labels, ao = rejectAuctionRequest(*rejectErr, w, hookExecutor, req.BidRequest, account, labels, ao)
-		return
-	}
-
-	tcf2Config := gdpr.NewTCF2Config(deps.cfg.GDPR.TCF2, account.GDPR)
-
 	activities, activitiesErr := privacy.NewActivityControl(account.Privacy)
 	if activitiesErr != nil {
 		errL = append(errL, activitiesErr)
@@ -209,9 +199,6 @@
 		}
 	}
 
-	ctx := context.Background()
-
->>>>>>> 2b6612f7
 	timeout := deps.cfg.AuctionTimeouts.LimitAuctionTimeout(time.Duration(req.TMax) * time.Millisecond)
 	if timeout > 0 {
 		var cancel context.CancelFunc
@@ -239,15 +226,15 @@
 	if err != nil {
 		errs = append(errs, err)
 	}
-	gdprApplies := exchange.GDPRApplies(gdprSignal, deps.cfg.GDPR.DefaultValue)	//TODO: try to pass this down to exchange/utils
+	gdprApplies := exchange.GDPRApplies(gdprSignal, deps.cfg.GDPR.DefaultValue)        //TODO: try to pass this down to exchange/utils
 	channelEnabled := tcf2Config.ChannelEnabled(exchange.ChannelTypeMap[labels.RType]) //TODO: try to pass this down to exchange/utils
 	if gdprApplies && channelEnabled {
 		policy := deps.gdprPrivacyPolicyBuilder(tcf2Config, gdprSignal, consent)
 		analyticsLogger.SetPrivacyPolicy(policy)
 	}
-	
+
 	if rejectErr := hookexecution.FindFirstRejectOrNil(errL); rejectErr != nil {
-		ao.Request = req.BidRequest
+		ao.RequestWrapper = req
 		labels, ao = rejectAuctionRequest(*rejectErr, w, hookExecutor, req.BidRequest, account, labels, ao)
 		return
 	}
