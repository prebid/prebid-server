package openrtb2

import (
	"context"
	"encoding/json"
	"errors"
	"fmt"
	"github.com/buger/jsonparser"
	"github.com/evanphx/json-patch"
	"github.com/golang/glog"
	"github.com/julienschmidt/httprouter"
	"github.com/mssola/user_agent"
	"github.com/mxmCherry/openrtb"
	"github.com/prebid/prebid-server/config"
	"github.com/prebid/prebid-server/exchange"
	"github.com/prebid/prebid-server/openrtb_ext"
	"github.com/prebid/prebid-server/pbs"
	"github.com/prebid/prebid-server/pbsmetrics"
	"github.com/prebid/prebid-server/prebid"
	"github.com/prebid/prebid-server/stored_requests"
	"golang.org/x/net/publicsuffix"
	"io"
	"io/ioutil"
	"net/http"
	"net/url"
	"strconv"
	"time"
)

func NewEndpoint(ex exchange.Exchange, validator openrtb_ext.BidderParamValidator, requestsById stored_requests.Fetcher, cfg *config.Configuration, met *pbsmetrics.Metrics) (httprouter.Handle, error) {
	if ex == nil || validator == nil || requestsById == nil || cfg == nil || met == nil {
		return nil, errors.New("NewEndpoint requires non-nil arguments.")
	}

	return httprouter.Handle((&endpointDeps{ex, validator, requestsById, cfg, met}).Auction), nil
}

type endpointDeps struct {
	ex               exchange.Exchange
	paramsValidator  openrtb_ext.BidderParamValidator
	storedReqFetcher stored_requests.Fetcher
	cfg              *config.Configuration
	metrics          *pbsmetrics.Metrics
}

func (deps *endpointDeps) Auction(w http.ResponseWriter, r *http.Request, _ httprouter.Params) {
<<<<<<< HEAD
	// Prebid Server interprets request.tmax to be the maximum amount of time that a caller is willing
	// to wait for bids. However, tmax may be defined in the Stored Request data.
	//
	// If so, then the trip to the backend might use a significant amount of this time.
	// We can respect timeouts more accurately if we note the *real* start time, and use it
	// to compute the auction timeout.
	start := time.Now()

	req, errL := deps.parseRequest(r)
=======
	deps.metrics.RequestMeter.Mark(1)
	deps.metrics.ORTBRequestMeter.Mark(1)

	isSafari := false
	if ua := user_agent.New(r.Header.Get("User-Agent")); ua != nil {
		name, _ := ua.Browser()
		if name == "Safari" {
			isSafari = true
			deps.metrics.SafariRequestMeter.Mark(1)
		}
	}

	req, ctx, cancel, errL := deps.parseRequest(r)
	defer cancel() // Safe because parseRequest returns a no-op even if errors are present.
>>>>>>> 0366b22a
	if len(errL) > 0 {
		w.WriteHeader(http.StatusBadRequest)
		for _, err := range errL {
			w.Write([]byte(fmt.Sprintf("Invalid request format: %s\n", err.Error())))
		}
		deps.metrics.ErrorMeter.Mark(1)
		return
	}

	ctx := context.Background()
	cancel := func() {}
	if req.TMax > 0 {
		ctx, cancel = context.WithDeadline(ctx, start.Add(time.Duration(req.TMax)*time.Millisecond))
	} else {
		ctx, cancel = context.WithDeadline(ctx, start.Add(time.Duration(5000)*time.Millisecond))
	}
	defer cancel()

<<<<<<< HEAD
	usersyncs := pbs.ParsePBSCookieFromRequest(r, &(deps.cfg.HostCookie.OptOutCookie))
=======
	if req.App != nil {
		deps.metrics.AppRequestMeter.Mark(1)
	} else if usersyncs.LiveSyncCount() == 0 {
		deps.metrics.NoCookieMeter.Mark(1)
		if isSafari {
			deps.metrics.SafariNoCookieMeter.Mark(1)
		}
	}

>>>>>>> 0366b22a
	response, err := deps.ex.HoldAuction(ctx, req, usersyncs)
	if err != nil {
		w.WriteHeader(http.StatusInternalServerError)
		fmt.Fprintf(w, "Critical error while running the auction: %v", err)
		return
	}

	// Fixes #231
	enc := json.NewEncoder(w)
	enc.SetEscapeHTML(false)

	// If an error happens when encoding the response, there isn't much we can do.
	// If we've sent _any_ bytes, then Go would have sent the 200 status code first.
	// That status code can't be un-sent... so the best we can do is log the error.
	if err := enc.Encode(response); err != nil {
		glog.Errorf("/openrtb2/auction Error encoding response: %v", err)
	}
}

// parseRequest turns the HTTP request into an OpenRTB request. This is guaranteed to return:
//
//   - A context which times out appropriately, given the request.
//   - A cancellation function which should be called if the auction finishes early.
//
// If the errors list is empty, then the returned request will be valid according to the OpenRTB 2.5 spec.
// In case of "strong recommendations" in the spec, it tends to be restrictive. If a better workaround is
// possible, it will return errors with messages that suggest improvements.
//
// If the errors list has at least one element, then no guarantees are made about the returned request.
func (deps *endpointDeps) parseRequest(httpRequest *http.Request) (req *openrtb.BidRequest, errs []error) {
	req = &openrtb.BidRequest{}
	errs = nil

	// Pull the request body into a buffer, so we have it for later usage.
	lr := &io.LimitedReader{
		R: httpRequest.Body,
		N: deps.cfg.MaxRequestSize,
	}
	requestJson, err := ioutil.ReadAll(lr)
	if err != nil {
		errs = []error{err}
		return
	}
	// If the request size was too large, read through the rest of the request body so that the connection can be reused.
	if lr.N <= 0 {
		if written, err := io.Copy(ioutil.Discard, httpRequest.Body); written > 0 || err != nil {
			errs = []error{fmt.Errorf("Request size exceeded max size of %d bytes.", deps.cfg.MaxRequestSize)}
			return
		}
	}

	timeout := parseTimeout(requestJson, time.Duration(50)*time.Millisecond)
	ctx, cancel := context.WithTimeout(context.Background(), timeout)
	defer cancel()

	// Fetch the Stored Request data and merge it into the HTTP request.
	if requestJson, errs = deps.processStoredRequests(ctx, requestJson); len(errs) > 0 {
		return
	}

	if err := json.Unmarshal(requestJson, req); err != nil {
		errs = []error{err}
		return
	}

	// Populate any "missing" OpenRTB fields with info from other sources, (e.g. HTTP request headers).
	deps.setFieldsImplicitly(httpRequest, req)

	if err := deps.validateRequest(req); err != nil {
		errs = []error{err}
		return
	}
	return
}

// parseTimeout returns parses tmax from the requestJson, or returns the default if it doesn't exist.
//
// requestJson should be the content of the POST body.
//
// If the request defines tmax explicitly, then this will return that duration in milliseconds.
// If not, it will return the default timeout.
func parseTimeout(requestJson []byte, defaultTimeout time.Duration) time.Duration {
	if tmax, dataType, _, err := jsonparser.Get(requestJson, "tmax"); dataType != jsonparser.NotExist && err == nil {
		if tmaxInt, err := strconv.Atoi(string(tmax)); err == nil && tmaxInt > 0 {
			return time.Duration(tmaxInt) * time.Millisecond
		}
	}
	return defaultTimeout
}

func (deps *endpointDeps) validateRequest(req *openrtb.BidRequest) error {
	if req.ID == "" {
		return errors.New("request missing required field: \"id\"")
	}

	if req.TMax < 0 {
		return fmt.Errorf("request.tmax must be nonnegative. Got %d", req.TMax)
	}

	if len(req.Imp) < 1 {
		return errors.New("request.imp must contain at least one element.")
	}

	for index, imp := range req.Imp {
		if err := deps.validateImp(&imp, index); err != nil {
			return err
		}
	}

	if (req.Site == nil && req.App == nil) || (req.Site != nil && req.App != nil) {
		return errors.New("request.site or request.app must be defined, but not both.")
	}

	if err := deps.validateSite(req.Site); err != nil {
		return err
	}

	return nil
}

func (deps *endpointDeps) validateImp(imp *openrtb.Imp, index int) error {
	if imp.ID == "" {
		return fmt.Errorf("request.imp[%d] missing required field: \"id\"", index)
	}

	if len(imp.Metric) != 0 {
		return errors.New("request.imp[%d].metric is not yet supported by prebid-server. Support may be added in the future.")
	}

	if imp.Banner == nil && imp.Video == nil && imp.Audio == nil && imp.Native == nil {
		return errors.New("request.imp[%d] must contain at least one of \"banner\", \"video\", \"audio\", or \"native\"")
	}

	if err := validateBanner(imp.Banner, index); err != nil {
		return err
	}

	if imp.Video != nil {
		if len(imp.Video.MIMEs) < 1 {
			return fmt.Errorf("request.imp[%d].video.mimes must contain at least one supported MIME type", index)
		}
	}

	if imp.Audio != nil {
		if len(imp.Audio.MIMEs) < 1 {
			return fmt.Errorf("request.imp[%d].audio.mimes must contain at least one supported MIME type", index)
		}
	}

	if imp.Native != nil {
		if imp.Native.Request == "" {
			return fmt.Errorf("request.imp[%d].native.request must be a JSON encoded string conforming to the openrtb 1.2 Native spec", index)
		}
	}

	if err := validatePmp(imp.PMP, index); err != nil {
		return err
	}

	if err := deps.validateImpExt(imp.Ext, index); err != nil {
		return err
	}

	return nil
}

func validateBanner(banner *openrtb.Banner, impIndex int) error {
	if banner == nil {
		return nil
	}

	// Although these are only deprecated in the spec... since this is a new endpoint, we know nobody uses them yet.
	// Let's start things off by pointing callers in the right direction.
	if banner.WMin != 0 {
		return fmt.Errorf("request.imp[%d].banner uses unsupported property: \"wmin\". Use the \"format\" array instead.", impIndex)
	}
	if banner.WMax != 0 {
		return fmt.Errorf("request.imp[%d].banner uses unsupported property: \"wmax\". Use the \"format\" array instead.", impIndex)
	}
	if banner.HMin != 0 {
		return fmt.Errorf("request.imp[%d].banner uses unsupported property: \"hmin\". Use the \"format\" array instead.", impIndex)
	}
	if banner.HMax != 0 {
		return fmt.Errorf("request.imp[%d].banner uses unsupported property: \"hmax\". Use the \"format\" array instead.", impIndex)
	}

	for fmtIndex, format := range banner.Format {
		if err := validateFormat(&format, impIndex, fmtIndex); err != nil {
			return err
		}
	}
	return nil
}

func validateFormat(format *openrtb.Format, impIndex int, formatIndex int) error {
	usesHW := format.W != 0 || format.H != 0
	usesRatios := format.WMin != 0 || format.WRatio != 0 || format.HRatio != 0
	if usesHW && usesRatios {
		return fmt.Errorf("Request imp[%d].banner.format[%d] should define *either* {w, h} *or* {wmin, wratio, hratio}, but not both. If both are valid, send two \"format\" objects in the request.", impIndex, formatIndex)
	}
	if !usesHW && !usesRatios {
		return fmt.Errorf("Request imp[%d].banner.format[%d] should define *either* {w, h} (for static size requirements) *or* {wmin, wratio, hratio} (for flexible sizes) to be non-zero.", impIndex, formatIndex)
	}
	if usesHW && (format.W == 0 || format.H == 0) {
		return fmt.Errorf("Request imp[%d].banner.format[%d] must define non-zero \"h\" and \"w\" properties.", impIndex, formatIndex)
	}
	if usesRatios && (format.WMin == 0 || format.WRatio == 0 || format.HRatio == 0) {
		return fmt.Errorf("Request imp[%d].banner.format[%d] must define non-zero \"wmin\", \"wratio\", and \"hratio\" properties.", impIndex, formatIndex)
	}
	return nil
}

func validatePmp(pmp *openrtb.PMP, impIndex int) error {
	if pmp == nil {
		return nil
	}

	for dealIndex, deal := range pmp.Deals {
		if deal.ID == "" {
			return fmt.Errorf("request.imp[%d].pmp.deals[%d] missing required field: \"id\"", impIndex, dealIndex)
		}
	}
	return nil
}

func (deps *endpointDeps) validateImpExt(ext openrtb.RawJSON, impIndex int) error {
	var bidderExts map[string]openrtb.RawJSON
	if err := json.Unmarshal(ext, &bidderExts); err != nil {
		return err
	}

	if len(bidderExts) < 1 {
		return fmt.Errorf("request.imp[%d].ext must contain at least one bidder", impIndex)
	}

	for bidder, ext := range bidderExts {
		bidderName, isValid := openrtb_ext.GetBidderName(bidder)
		if isValid {
			if err := deps.paramsValidator.Validate(bidderName, ext); err != nil {
				return fmt.Errorf("request.imp[%d].ext.%s failed validation.\n%v", impIndex, bidder, err)
			}
		} else if bidder != "prebid" {
			return fmt.Errorf("request.imp[%d].ext contains unknown bidder: %s", impIndex, bidder)
		}
	}

	return nil
}

func (deps *endpointDeps) validateSite(site *openrtb.Site) error {
	if site != nil && site.ID == "" && site.Page == "" {
		return errors.New("request.site should include at least one of request.site.id or request.site.page.")
	}

	return nil
}

// setFieldsImplicitly uses _implicit_ information from the httpReq to set values on bidReq.
// This function does not consume the request body, which was set explicitly, but infers certain
// OpenRTB properties from the headers and other implicit info.
//
// This function _should not_ override any fields which were defined explicitly by the caller in the request.
func (deps *endpointDeps) setFieldsImplicitly(httpReq *http.Request, bidReq *openrtb.BidRequest) {
	setDeviceImplicitly(httpReq, bidReq)

	// Per the OpenRTB spec: A bid request must not contain both a Site and an App object.
	if bidReq.App == nil {
		setSiteImplicitly(httpReq, bidReq)
	}

	deps.setUserImplicitly(httpReq, bidReq)
}

// setDeviceImplicitly uses implicit info from httpReq to populate bidReq.Device
func setDeviceImplicitly(httpReq *http.Request, bidReq *openrtb.BidRequest) {
	setIPImplicitly(httpReq, bidReq) // Fixes #230
	setUAImplicitly(httpReq, bidReq)
}

// setSiteImplicitly uses implicit info from httpReq to populate bidReq.Site
func setSiteImplicitly(httpReq *http.Request, bidReq *openrtb.BidRequest) {
	if bidReq.Site == nil || bidReq.Site.Page == "" || bidReq.Site.Domain == "" {
		referrerCandidate := httpReq.Referer()
		if parsedUrl, err := url.Parse(referrerCandidate); err == nil {
			if domain, err := publicsuffix.EffectiveTLDPlusOne(parsedUrl.Host); err == nil {
				if bidReq.Site == nil {
					bidReq.Site = &openrtb.Site{}
				}
				if bidReq.Site.Domain == "" {
					bidReq.Site.Domain = domain
				}

				// This looks weird... but is not a bug. The site which called prebid-server (the "referer"), is
				// (almost certainly) the page where the ad will be hosted. In the OpenRTB spec, this is *page*, not *ref*.
				if bidReq.Site.Page == "" {
					bidReq.Site.Page = referrerCandidate
				}
			}
		}
	}
}

func (deps *endpointDeps) processStoredRequests(ctx context.Context, requestJson []byte) ([]byte, []error) {
	// Parse the Stored Request IDs from the BidRequest and Imps.
	storedBidRequestId, hasStoredBidRequest, err := getStoredRequestId(requestJson)
	if err != nil {
		return nil, []error{err}
	}
	imps, impIds, idIndices, errs := parseImpInfo(requestJson)
	if len(errs) > 0 {
		return nil, errs
	}

	// Fetch all of the Stored Request data
	var allIds = make([]string, len(impIds), len(impIds)+1)
	copy(allIds, impIds)
	if hasStoredBidRequest {
		allIds = append(allIds, storedBidRequestId)
	}
	storedRequests, errs := deps.storedReqFetcher.FetchRequests(ctx, allIds)
	if len(errs) > 0 {
		return nil, errs
	}

	// Apply the Stored BidRequest, if it exists
	resolvedRequest := requestJson
	if hasStoredBidRequest {
		resolvedRequest, err = jsonpatch.MergePatch(storedRequests[storedBidRequestId], requestJson)
		if err != nil {
			return nil, []error{err}
		}
	}

	// Apply any Stored Imps, if they exist. Since the JSON Merge Patch overrides arrays,
	// and Prebid Server defers to the HTTP Request to resolve conflicts, it's safe to
	// assume that the request.imp data did not change when applying the Stored BidRequest.
	for i := 0; i < len(impIds); i++ {
		resolvedImp, err := jsonpatch.MergePatch(storedRequests[impIds[i]], imps[idIndices[i]])
		if err != nil {
			return nil, []error{err}
		}
		imps[idIndices[i]] = resolvedImp
	}
	if len(impIds) > 0 {
		newImpJson, err := json.Marshal(imps)
		if err != nil {
			return nil, []error{err}
		}
		resolvedRequest, err = jsonparser.Set(resolvedRequest, newImpJson, "imp")
		if err != nil {
			return nil, []error{err}
		}
	}

	return resolvedRequest, nil
}

// parseImpInfo parses the request JSON and returns several things about the Imps
//
// 1. A list of the JSON for every Imp.
// 2. A list of all IDs which appear at `imp[i].ext.prebid.storedrequest.id`.
// 3. A list intended to parallel "ids". Each element tells which index of "imp[index]" the corresponding element of "ids" should modify.
// 4. Any errors which occur due to bad requests. These should warrant an HTTP 4xx response.
func parseImpInfo(requestJson []byte) (imps []json.RawMessage, ids []string, impIdIndices []int, errs []error) {
	if impArray, dataType, _, err := jsonparser.Get(requestJson, "imp"); err == nil && dataType == jsonparser.Array {
		i := 0
		jsonparser.ArrayEach(impArray, func(imp []byte, dataType jsonparser.ValueType, offset int, err error) {
			if storedImpId, hasStoredImp, err := getStoredRequestId(imp); err != nil {
				errs = append(errs, err)
			} else if hasStoredImp {
				ids = append(ids, storedImpId)
				impIdIndices = append(impIdIndices, i)
			}
			imps = append(imps, imp)
			i++
		})
	}
	return
}

// getStoredRequestId parses a Stored Request ID from some json, without doing a full (slow) unmarshal.
// It returns the ID, true/false whether a stored request key existed, and an error if anything went wrong
// (e.g. malformed json, id not a string, etc).
func getStoredRequestId(data []byte) (string, bool, error) {
	// These keys must be kept in sync with openrtb_ext.ExtStoredRequest
	value, dataType, _, err := jsonparser.Get(data, "ext", "prebid", "storedrequest", "id")
	if dataType == jsonparser.NotExist {
		return "", false, nil
	}
	if err != nil {
		return "", false, err
	}
	if dataType != jsonparser.String {
		return "", true, errors.New("ext.prebid.storedrequest.id must be a string")
	}

	return string(value), true, nil
}

// setUserImplicitly uses implicit info from httpReq to populate bidReq.User
func (deps *endpointDeps) setUserImplicitly(httpReq *http.Request, bidReq *openrtb.BidRequest) {
	if bidReq.User == nil || bidReq.User.ID == "" {
		if id, ok := parseUserID(deps.cfg, httpReq); ok {
			if bidReq.User == nil {
				bidReq.User = &openrtb.User{}
			}
			if bidReq.User.ID == "" {
				bidReq.User.ID = id
			}
		}
	}
}

// setIPImplicitly sets the IP address on bidReq, if it's not explicitly defined and we can figure it out.
func setIPImplicitly(httpReq *http.Request, bidReq *openrtb.BidRequest) {
	if bidReq.Device == nil || bidReq.Device.IP == "" {
		if ip := prebid.GetIP(httpReq); ip != "" {
			if bidReq.Device == nil {
				bidReq.Device = &openrtb.Device{}
			}
			bidReq.Device.IP = ip
		}
	}
}

// setUAImplicitly sets the User Agent on bidReq, if it's not explicitly defined and it's defined on the request.
func setUAImplicitly(httpReq *http.Request, bidReq *openrtb.BidRequest) {
	if bidReq.Device == nil || bidReq.Device.UA == "" {
		if ua := httpReq.UserAgent(); ua != "" {
			if bidReq.Device == nil {
				bidReq.Device = &openrtb.Device{}
			}
			bidReq.Device.UA = ua
		}
	}
}

// parseUserId gets this user's ID  for the host machine, if it exists.
func parseUserID(cfg *config.Configuration, httpReq *http.Request) (string, bool) {
	if hostCookie, err := httpReq.Cookie(cfg.HostCookie.CookieName); hostCookie != nil && err == nil {
		return hostCookie.Value, true
	} else {
		return "", false
	}
}<|MERGE_RESOLUTION|>--- conflicted
+++ resolved
@@ -44,7 +44,6 @@
 }
 
 func (deps *endpointDeps) Auction(w http.ResponseWriter, r *http.Request, _ httprouter.Params) {
-<<<<<<< HEAD
 	// Prebid Server interprets request.tmax to be the maximum amount of time that a caller is willing
 	// to wait for bids. However, tmax may be defined in the Stored Request data.
 	//
@@ -53,11 +52,10 @@
 	// to compute the auction timeout.
 	start := time.Now()
 
-	req, errL := deps.parseRequest(r)
-=======
 	deps.metrics.RequestMeter.Mark(1)
 	deps.metrics.ORTBRequestMeter.Mark(1)
 
+	req, errL := deps.parseRequest(r)
 	isSafari := false
 	if ua := user_agent.New(r.Header.Get("User-Agent")); ua != nil {
 		name, _ := ua.Browser()
@@ -67,9 +65,6 @@
 		}
 	}
 
-	req, ctx, cancel, errL := deps.parseRequest(r)
-	defer cancel() // Safe because parseRequest returns a no-op even if errors are present.
->>>>>>> 0366b22a
 	if len(errL) > 0 {
 		w.WriteHeader(http.StatusBadRequest)
 		for _, err := range errL {
@@ -88,9 +83,7 @@
 	}
 	defer cancel()
 
-<<<<<<< HEAD
 	usersyncs := pbs.ParsePBSCookieFromRequest(r, &(deps.cfg.HostCookie.OptOutCookie))
-=======
 	if req.App != nil {
 		deps.metrics.AppRequestMeter.Mark(1)
 	} else if usersyncs.LiveSyncCount() == 0 {
@@ -100,7 +93,6 @@
 		}
 	}
 
->>>>>>> 0366b22a
 	response, err := deps.ex.HoldAuction(ctx, req, usersyncs)
 	if err != nil {
 		w.WriteHeader(http.StatusInternalServerError)
