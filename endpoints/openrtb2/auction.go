package openrtb2

import (
	"context"
	"encoding/json"
	"errors"
	"fmt"
	"github.com/prebid/prebid-server/gdpr"
	"io"
	"io/ioutil"
	"net/http"
	"net/url"
	"regexp"
<<<<<<< HEAD
	"runtime/debug"
=======
>>>>>>> 3fcb43ca
	"strconv"
	"time"

	nr "github.com/prebid/prebid-server/monitoring/newrelic"
	"go.opentelemetry.io/otel/attribute"
	"go.opentelemetry.io/otel/trace"

	"github.com/buger/jsonparser"
<<<<<<< HEAD
	jsonpatch "github.com/evanphx/json-patch"
=======
>>>>>>> 3fcb43ca
	"github.com/gofrs/uuid"
	"github.com/golang/glog"
	"github.com/julienschmidt/httprouter"
	"github.com/mxmCherry/openrtb/v15/native1"
	nativeRequests "github.com/mxmCherry/openrtb/v15/native1/request"
	"github.com/mxmCherry/openrtb/v15/openrtb2"
<<<<<<< HEAD
	accountService "github.com/prebid/prebid-server/account"
=======
	"golang.org/x/net/publicsuffix"
	jsonpatch "gopkg.in/evanphx/json-patch.v4"

	accountService "github.com/prebid/prebid-server/account"
	"github.com/prebid/prebid-server/adapters"
>>>>>>> 3fcb43ca
	"github.com/prebid/prebid-server/analytics"
	"github.com/prebid/prebid-server/config"
	"github.com/prebid/prebid-server/currency"
	"github.com/prebid/prebid-server/errortypes"
	"github.com/prebid/prebid-server/exchange"
	"github.com/prebid/prebid-server/metrics"
	"github.com/prebid/prebid-server/openrtb_ext"
	"github.com/prebid/prebid-server/prebid_cache_client"
	"github.com/prebid/prebid-server/privacy/ccpa"
	"github.com/prebid/prebid-server/privacy/lmt"
<<<<<<< HEAD
=======
	"github.com/prebid/prebid-server/schain"
>>>>>>> 3fcb43ca
	"github.com/prebid/prebid-server/stored_requests"
	"github.com/prebid/prebid-server/stored_requests/backends/empty_fetcher"
	"github.com/prebid/prebid-server/usersync"
	"github.com/prebid/prebid-server/util/httputil"
	"github.com/prebid/prebid-server/util/iputil"
<<<<<<< HEAD
	"golang.org/x/net/publicsuffix"
	"golang.org/x/text/currency"
=======
	"github.com/prebid/prebid-server/util/uuidutil"
	"github.com/prebid/prebid-server/version"
>>>>>>> 3fcb43ca
)

const storedRequestTimeoutMillis = 50
const ampChannel = "amp"
const appChannel = "app"

var (
	dntKey      string = http.CanonicalHeaderKey("DNT")
	dntDisabled int8   = 0
	dntEnabled  int8   = 1
)

func NewEndpoint(
<<<<<<< HEAD
=======
	uuidGenerator uuidutil.UUIDGenerator,
>>>>>>> 3fcb43ca
	ex exchange.Exchange,
	validator openrtb_ext.BidderParamValidator,
	requestsById stored_requests.Fetcher,
	accounts stored_requests.AccountFetcher,
	cfg *config.Configuration,
	met metrics.MetricsEngine,
	pbsAnalytics analytics.PBSAnalyticsModule,
	disabledBidders map[string]string,
	defReqJSON []byte,
	bidderMap map[string]openrtb_ext.BidderName,
<<<<<<< HEAD
=======
	storedRespFetcher stored_requests.Fetcher,
>>>>>>> 3fcb43ca
) (httprouter.Handle, error) {
	if ex == nil || validator == nil || requestsById == nil || accounts == nil || cfg == nil || met == nil {
		return nil, errors.New("NewEndpoint requires non-nil arguments.")
	}

	defRequest := defReqJSON != nil && len(defReqJSON) > 0

	ipValidator := iputil.PublicNetworkIPValidator{
		IPv4PrivateNetworks: cfg.RequestValidation.IPv4PrivateNetworksParsed,
		IPv6PrivateNetworks: cfg.RequestValidation.IPv6PrivateNetworksParsed,
	}

	return httprouter.Handle((&endpointDeps{
		uuidGenerator,
		ex,
		validator,
		requestsById,
		empty_fetcher.EmptyFetcher{},
		accounts,
		cfg,
		met,
		pbsAnalytics,
		disabledBidders,
		defRequest,
		defReqJSON,
		bidderMap,
		nil,
		nil,
<<<<<<< HEAD
		ipValidator}).Auction), nil
}

type endpointDeps struct {
=======
		ipValidator,
		storedRespFetcher}).Auction), nil
}

type endpointDeps struct {
	uuidGenerator             uuidutil.UUIDGenerator
>>>>>>> 3fcb43ca
	ex                        exchange.Exchange
	paramsValidator           openrtb_ext.BidderParamValidator
	storedReqFetcher          stored_requests.Fetcher
	videoFetcher              stored_requests.Fetcher
	accounts                  stored_requests.AccountFetcher
	cfg                       *config.Configuration
	metricsEngine             metrics.MetricsEngine
	analytics                 analytics.PBSAnalyticsModule
	disabledBidders           map[string]string
	defaultRequest            bool
	defReqJSON                []byte
	bidderMap                 map[string]openrtb_ext.BidderName
	cache                     prebid_cache_client.Client
	debugLogRegexp            *regexp.Regexp
	privateNetworkIPValidator iputil.IPValidator
<<<<<<< HEAD
=======
	storedRespFetcher         stored_requests.Fetcher
>>>>>>> 3fcb43ca
}

func (deps *endpointDeps) Auction(w http.ResponseWriter, r *http.Request, _ httprouter.Params) {
	// Prebid Server interprets request.tmax to be the maximum amount of time that a caller is willing
	// to wait for bids. However, tmax may be defined in the Stored Request data.
	//
	// If so, then the trip to the backend might use a significant amount of this time.
	// We can respect timeouts more accurately if we note the *real* start time, and use it
	// to compute the auction timeout.
	start := time.Now()

<<<<<<< HEAD
	ctx := r.Context()

=======
>>>>>>> 3fcb43ca
	ao := analytics.AuctionObject{
		Status:    http.StatusOK,
		Errors:    make([]error, 0),
		StartTime: start,
	}

	labels := metrics.Labels{
		Source:        metrics.DemandUnknown,
		RType:         metrics.ReqTypeORTB2Web,
		PubID:         metrics.PublisherUnknown,
		CookieFlag:    metrics.CookieFlagUnknown,
		RequestStatus: metrics.RequestStatusOK,
	}
	defer func() {
		deps.metricsEngine.RecordRequest(labels)
		deps.metricsEngine.RecordRequestTime(labels, time.Since(start))
		deps.analytics.LogAuctionObject(&ao)

		if rec := recover(); rec != nil {
			// this is a failsafe for a situation that should never occur
			// in general we want to `recover` as near to the `panic` as possible
			// this `recover` is scoped to the entire request (but not any sub-goroutines)
			// and allows for any other `defer`s to run first
			w.WriteHeader(http.StatusNoContent)

			glog.Errorf("%s\n%s", rec, debug.Stack())
			nr.NoticeError(ctx, fmt.Errorf("panic recovered: %s\n%s", rec, debug.Stack()))
		}
	}()

	w.Header().Set("X-Prebid", version.BuildXPrebidHeader(version.Ver))

	req, impExtInfoMap, storedAuctionResponses, errL := deps.parseRequest(r)
	if errortypes.ContainsFatalError(errL) && writeError(errL, w, &labels) {
		return
	}
	warnings := errortypes.WarningOnly(errL)

	// Tapjoy added request duration feature
	if reqStartTimeHeader := r.Header.Get("X-Request-Time"); reqStartTimeHeader != "" {
		reqStartTime, err := strconv.ParseInt(reqStartTimeHeader, 10, 64)
		if err == nil {
			reqDuration := time.Now().Sub(time.Unix(0, reqStartTime)).Milliseconds()

			// report to honeycomb
			trace.SpanFromContext(ctx).SetAttributes(
				attribute.Int64("req_start", reqStartTime),
				attribute.Int64("req_duration", reqDuration),
			)

			modifiedTMax := req.TMax - (reqDuration + 10) // adding 10ms as a response threshold duration
			if modifiedTMax <= 0 {
				req.TMax = 1
			} else {
				req.TMax = modifiedTMax
			}
		}
	}

	timeout := deps.cfg.AuctionTimeouts.LimitAuctionTimeout(time.Duration(req.TMax) * time.Millisecond)
	if timeout > 0 {
		var cancel context.CancelFunc
		ctx, cancel = context.WithDeadline(ctx, start.Add(timeout))
		defer cancel()
	}

	usersyncs := usersync.ParseCookieFromRequest(r, &(deps.cfg.HostCookie))
	if req.App != nil {
		labels.Source = metrics.DemandApp
		labels.RType = metrics.ReqTypeORTB2App
		labels.PubID = getAccountID(req.App.Publisher)
	} else { //req.Site != nil
		labels.Source = metrics.DemandWeb
<<<<<<< HEAD
		if usersyncs.LiveSyncCount() == 0 {
			labels.CookieFlag = metrics.CookieFlagNo
		} else {
			labels.CookieFlag = metrics.CookieFlagYes
=======
		if usersyncs.HasAnyLiveSyncs() {
			labels.CookieFlag = metrics.CookieFlagYes
		} else {
			labels.CookieFlag = metrics.CookieFlagNo
>>>>>>> 3fcb43ca
		}
		labels.PubID = getAccountID(req.Site.Publisher)
	}

	// Look up account now that we have resolved the pubID value
	account, acctIDErrs := accountService.GetAccount(ctx, deps.cfg, deps.accounts, labels.PubID)
	if len(acctIDErrs) > 0 {
		errL = append(errL, acctIDErrs...)
		writeError(errL, w, &labels)
		return
	}

<<<<<<< HEAD
	secGPC := r.Header.Get("Sec-GPC")

	auctionRequest := exchange.AuctionRequest{
		BidRequest:                 req,
=======
	// Set Integration Information
	err := deps.setIntegrationType(req, account)
	if err != nil {
		errL = append(errL, err)
		writeError(errL, w, &labels)
		return
	}
	secGPC := r.Header.Get("Sec-GPC")

	warnings := errortypes.WarningOnly(errL)

	auctionRequest := exchange.AuctionRequest{
		BidRequestWrapper:          req,
>>>>>>> 3fcb43ca
		Account:                    *account,
		UserSyncs:                  usersyncs,
		RequestType:                labels.RType,
		StartTime:                  start,
		LegacyLabels:               labels,
		Warnings:                   warnings,
		GlobalPrivacyControlHeader: secGPC,
<<<<<<< HEAD
	}

	response, err := deps.ex.HoldAuction(ctx, auctionRequest, nil)
	ao.Request = req
	ao.Response = response
	ao.Account = account
	if err != nil {
=======
		ImpExtInfoMap:              impExtInfoMap,
		StoredAuctionResponses:     storedAuctionResponses,
		TCF2ConfigBuilder:          gdpr.NewTCF2Config,
		GDPRPermissionsBuilder:     gdpr.NewPermissions,
	}

	response, err := deps.ex.HoldAuction(ctx, auctionRequest, nil)
	ao.Request = req.BidRequest
	ao.Response = response
	ao.Account = account
	if err != nil {
		if errortypes.ReadCode(err) == errortypes.BadInputErrorCode {
			writeError([]error{err}, w, &labels)
			return
		}
>>>>>>> 3fcb43ca
		labels.RequestStatus = metrics.RequestStatusErr
		w.WriteHeader(http.StatusInternalServerError)
		fmt.Fprintf(w, "Critical error while running the auction: %v", err)
		glog.Errorf("/openrtb2/auction Critical error: %v", err)
		ao.Status = http.StatusInternalServerError
		ao.Errors = append(ao.Errors, err)
		return
	}

	// Fixes #231
	enc := json.NewEncoder(w)
	enc.SetEscapeHTML(false)

	w.Header().Set("Content-Type", "application/json")

	// If an error happens when encoding the response, there isn't much we can do.
	// If we've sent _any_ bytes, then Go would have sent the 200 status code first.
	// That status code can't be un-sent... so the best we can do is log the error.
	if err := enc.Encode(response); err != nil {
		labels.RequestStatus = metrics.RequestStatusNetworkErr
		ao.Errors = append(ao.Errors, fmt.Errorf("/openrtb2/auction Failed to send response: %v", err))
	}
}

// parseRequest turns the HTTP request into an OpenRTB request. This is guaranteed to return:
//
//   - A context which times out appropriately, given the request.
//   - A cancellation function which should be called if the auction finishes early.
//
// If the errors list is empty, then the returned request will be valid according to the OpenRTB 2.5 spec.
// In case of "strong recommendations" in the spec, it tends to be restrictive. If a better workaround is
// possible, it will return errors with messages that suggest improvements.
//
// If the errors list has at least one element, then no guarantees are made about the returned request.
<<<<<<< HEAD
func (deps *endpointDeps) parseRequest(httpRequest *http.Request) (req *openrtb2.BidRequest, errs []error) {
	req = &openrtb2.BidRequest{}
=======
func (deps *endpointDeps) parseRequest(httpRequest *http.Request) (req *openrtb_ext.RequestWrapper, impExtInfoMap map[string]exchange.ImpExtInfo, storedAuctionResponses map[string]json.RawMessage, errs []error) {
	req = &openrtb_ext.RequestWrapper{}
	req.BidRequest = &openrtb2.BidRequest{}
>>>>>>> 3fcb43ca
	errs = nil

	// Pull the request body into a buffer, so we have it for later usage.
	lr := &io.LimitedReader{
		R: httpRequest.Body,
		N: deps.cfg.MaxRequestSize,
	}
	requestJson, err := ioutil.ReadAll(lr)
	if err != nil {
		errs = []error{err}
		return
	}
	// If the request size was too large, read through the rest of the request body so that the connection can be reused.
	if lr.N <= 0 {
		if written, err := io.Copy(ioutil.Discard, httpRequest.Body); written > 0 || err != nil {
			errs = []error{fmt.Errorf("Request size exceeded max size of %d bytes.", deps.cfg.MaxRequestSize)}
			return
		}
	}

	timeout := parseTimeout(requestJson, time.Duration(storedRequestTimeoutMillis)*time.Millisecond)
	ctx, cancel := context.WithTimeout(context.Background(), timeout)
	defer cancel()

	impInfo, errs := parseImpInfo(requestJson)
	if len(errs) > 0 {
		return nil, nil, nil, errs
	}

	// Fetch the Stored Request data and merge it into the HTTP request.
	if requestJson, impExtInfoMap, errs = deps.processStoredRequests(ctx, requestJson, impInfo); len(errs) > 0 {
		return
	}

	storedAuctionResponses, errs = deps.processStoredAuctionResponses(ctx, requestJson)
	if len(errs) > 0 {
		return
	}

	if err := json.Unmarshal(requestJson, req.BidRequest); err != nil {
		errs = []error{err}
		return
	}

	if err := mergeBidderParams(req); err != nil {
		errs = []error{err}
		return
	}

	// Populate any "missing" OpenRTB fields with info from other sources, (e.g. HTTP request headers).
	deps.setFieldsImplicitly(httpRequest, req.BidRequest)

	if err := processInterstitials(req); err != nil {
		errs = []error{err}
		return
	}

<<<<<<< HEAD
	lmt.ModifyForIOS(req)

	errL := deps.validateRequest(req)
=======
	lmt.ModifyForIOS(req.BidRequest)

	hasStoredResponses := len(storedAuctionResponses) > 0
	errL := deps.validateRequest(req, false, hasStoredResponses)
>>>>>>> 3fcb43ca
	if len(errL) > 0 {
		errs = append(errs, errL...)
	}

	return
}

// parseTimeout returns parses tmax from the requestJson, or returns the default if it doesn't exist.
//
// requestJson should be the content of the POST body.
//
// If the request defines tmax explicitly, then this will return that duration in milliseconds.
// If not, it will return the default timeout.
func parseTimeout(requestJson []byte, defaultTimeout time.Duration) time.Duration {
	if tmax, dataType, _, err := jsonparser.Get(requestJson, "tmax"); dataType != jsonparser.NotExist && err == nil {
		if tmaxInt, err := strconv.Atoi(string(tmax)); err == nil && tmaxInt > 0 {
			return time.Duration(tmaxInt) * time.Millisecond
		}
	}
	return defaultTimeout
}

<<<<<<< HEAD
func (deps *endpointDeps) validateRequest(req *openrtb2.BidRequest) []error {
=======
// mergeBidderParams merges bidder parameters in req.ext down to the imp[].ext level, with
// priority given to imp[].ext in case of a conflict. No validation of bidder parameters or
// of the ext json is performed. Unmarshal errors are not expected since the ext json was
// validated during the bid request unmarshal. If there is an unmarshal error for some reason,
// we rely on downstream validation to return the error.
func mergeBidderParams(req *openrtb_ext.RequestWrapper) error {
	reqBidderParams, err := adapters.ExtractReqExtBidderParamsEmbeddedMap(req.BidRequest)
	if err != nil || len(reqBidderParams) == 0 {
		return nil
	}

	imps := make([]openrtb2.Imp, 0, len(req.BidRequest.Imp))
	for impIndex, imp := range req.BidRequest.Imp {
		updatedImp := imp

		if len(imp.Ext) == 0 {
			imps = append(imps, updatedImp)
			continue
		}

		var impExt map[string]json.RawMessage
		if err := json.Unmarshal(imp.Ext, &impExt); err != nil {
			// imp.ext should be parsable, but we haven't validated yet so there may be another issue. ignore it here
			// and let the validation catch it later on.
			imps = append(imps, updatedImp)
			continue
		}

		//merges bidder parameters passed at req.ext level with imp[].ext level.
		impExtModified, err := addMissingReqExtParamsInImpExt(impExt, reqBidderParams)
		if err != nil {
			return fmt.Errorf("error processing bidder parameters for imp[%d]: %s", impIndex, err.Error())
		}

		//merges bidder parameters passed at req.ext level with imp[].ext.prebid.bidder level.
		impExtPrebidModified, err := addMissingReqExtParamsInImpExtPrebid(impExt, reqBidderParams)
		if err != nil {
			return fmt.Errorf("error processing bidder parameters for imp[%d]: %s", impIndex, err.Error())
		}

		if impExtModified || impExtPrebidModified {
			updatedImpExt, err := json.Marshal(impExt)
			if err != nil {
				return fmt.Errorf("error processing bidder parameters for imp[%d]: error marshalling ext:%s", impIndex, err.Error())
			}
			updatedImp.Ext = updatedImpExt
		}

		imps = append(imps, updatedImp)
	}

	req.BidRequest.Imp = imps
	return nil
}

// addMissingReqExtParamsInImpExtPrebid merges bidder parameters passed at req.ext level with imp[].ext.prebid.bidder level.
func addMissingReqExtParamsInImpExtPrebid(impExtByKey map[string]json.RawMessage, reqExtParams map[string]map[string]json.RawMessage) (bool, error) {
	if _, prebidSectionExists := impExtByKey["prebid"]; !prebidSectionExists {
		return false, nil
	}

	var prebidByKey map[string]json.RawMessage
	if err := json.Unmarshal(impExtByKey["prebid"], &prebidByKey); err != nil {
		// prebid should be parsable, but we haven't validated yet so there may be another issue. ignore it here
		// and let the validation catch it later on.
		return false, nil
	}

	if _, prebidBidderSectionExists := prebidByKey["bidder"]; !prebidBidderSectionExists {
		return false, nil
	}

	var prebidBidderByBidder map[string]json.RawMessage
	if err := json.Unmarshal(prebidByKey["bidder"], &prebidBidderByBidder); err != nil {
		// added for completeness, but not possible. would be caught by the earlier unmarshal call.
		return false, nil
	}

	anyModified, err := addMissingReqExtParamsInImpExt(prebidBidderByBidder, reqExtParams)

	if anyModified && err == nil {
		// marshal imp.ext.prebid.bidder
		prebidBidderJSON, err := json.Marshal(prebidBidderByBidder)
		if err != nil {
			return anyModified, err
		}
		prebidByKey["bidder"] = prebidBidderJSON

		// marshal imp.ext.prebid
		prebidJSON, err := json.Marshal(prebidByKey)
		if err != nil {
			return anyModified, err
		}
		impExtByKey["prebid"] = prebidJSON
	}

	return anyModified, err
}

// addMissingReqExtParamsInImpExt merges bidder parameters passed at req.ext level with imp[].ext level.
func addMissingReqExtParamsInImpExt(impExtByBidder map[string]json.RawMessage, reqExtParams map[string]map[string]json.RawMessage) (bool, error) {
	anyModified := false
	for bidder, bidderExt := range impExtByBidder {
		if !isBidderToValidate(bidder) {
			continue
		}

		var params map[string]json.RawMessage
		if err := json.Unmarshal(bidderExt, &params); err != nil {
			// bidder should be parsable, but we haven't validated yet so there may be another issue. ignore it here
			// and let the validation later on catch it.
			continue
		}

		modified := false
		for key, value := range reqExtParams[bidder] {
			if _, present := params[key]; !present {
				params[key] = value
				modified = true
			}
		}

		if modified {
			paramsJson, err := json.Marshal(params)
			if err != nil {
				return anyModified, fmt.Errorf("error marshalling ext.prebid.bidder: %s", err.Error())
			}
			impExtByBidder[bidder] = paramsJson
			anyModified = true
		}
	}
	return anyModified, nil
}

func (deps *endpointDeps) validateRequest(req *openrtb_ext.RequestWrapper, isAmp bool, hasStoredResponses bool) []error {
>>>>>>> 3fcb43ca
	errL := []error{}
	if req.ID == "" {
		return []error{errors.New("request missing required field: \"id\"")}
	}

	if req.TMax < 0 {
		return []error{fmt.Errorf("request.tmax must be nonnegative. Got %d", req.TMax)}
	}

	if len(req.Imp) < 1 {
		return []error{errors.New("request.imp must contain at least one element.")}
	}

	if len(req.Cur) > 1 {
		req.Cur = req.Cur[0:1]
		errL = append(errL, &errortypes.Warning{Message: fmt.Sprintf("A prebid request can only process one currency. Taking the first currency in the list, %s, as the active currency", req.Cur[0])})
	}

	// If automatically filling source TID is enabled then validate that
	// source.TID exists and If it doesn't, fill it with a randomly generated UUID
	if deps.cfg.AutoGenSourceTID {
<<<<<<< HEAD
		if err := validateAndFillSourceTID(req); err != nil {
=======
		if err := validateAndFillSourceTID(req.BidRequest); err != nil {
>>>>>>> 3fcb43ca
			return []error{err}
		}
	}

	var aliases map[string]string
	reqExt, err := req.GetRequestExt()
	if err != nil {
		return []error{fmt.Errorf("request.ext is invalid: %v", err)}
	}
	reqPrebid := reqExt.GetPrebid()
	if err := deps.parseBidExt(req); err != nil {
		return []error{err}
	} else if reqPrebid != nil {
		aliases = reqPrebid.Aliases

		if err := deps.validateAliases(aliases); err != nil {
			return []error{err}
		}

<<<<<<< HEAD
		if err := deps.validateBidAdjustmentFactors(bidExt.Prebid.BidAdjustmentFactors, aliases); err != nil {
			return []error{err}
		}

		if err := validateSChains(bidExt); err != nil {
			return []error{err}
		}

		if err := deps.validateEidPermissions(bidExt, aliases); err != nil {
			return []error{err}
		}

		if err := validateCustomRates(bidExt.Prebid.CurrencyConversions); err != nil {
=======
		if err := deps.validateAliasesGVLIDs(reqPrebid.AliasGVLIDs, aliases); err != nil {
			return []error{err}
		}

		if err := deps.validateBidAdjustmentFactors(reqPrebid.BidAdjustmentFactors, aliases); err != nil {
			return []error{err}
		}

		if err := validateSChains(reqPrebid.SChains); err != nil {
>>>>>>> 3fcb43ca
			return []error{err}
		}

		if err := deps.validateEidPermissions(reqPrebid.Data, aliases); err != nil {
			return []error{err}
		}

		if err := currency.ValidateCustomRates(reqPrebid.CurrencyConversions); err != nil {
			return []error{err}
		}
	}

	if err := mapSChains(req); err != nil {
		return []error{err}
	}

	if err := validateOrFillChannel(req, isAmp); err != nil {
		return []error{err}
	}

	if (req.Site == nil && req.App == nil) || (req.Site != nil && req.App != nil) {
		return append(errL, errors.New("request.site or request.app must be defined, but not both."))
	}

<<<<<<< HEAD
	if err := deps.validateSite(req.Site); err != nil {
		return append(errL, err)
	}

	if err := deps.validateApp(req.App); err != nil {
		return append(errL, err)
	}

	if err := deps.validateUser(req.User, aliases); err != nil {
		return append(errL, err)
	}

	if err := validateRegs(req.Regs); err != nil {
=======
	if err := deps.validateSite(req); err != nil {
		return append(errL, err)
	}

	if err := deps.validateApp(req); err != nil {
		return append(errL, err)
	}

	if err := deps.validateUser(req, aliases); err != nil {
		return append(errL, err)
	}

	if err := validateRegs(req); err != nil {
>>>>>>> 3fcb43ca
		return append(errL, err)
	}

	if err := validateDevice(req.Device); err != nil {
		return append(errL, err)
	}

<<<<<<< HEAD
	if ccpaPolicy, err := ccpa.ReadFromRequest(req); err != nil {
=======
	if ccpaPolicy, err := ccpa.ReadFromRequestWrapper(req); err != nil {
>>>>>>> 3fcb43ca
		return append(errL, err)
	} else if _, err := ccpaPolicy.Parse(exchange.GetValidBidders(aliases)); err != nil {
		if _, invalidConsent := err.(*errortypes.Warning); invalidConsent {
			errL = append(errL, &errortypes.Warning{
				Message:     fmt.Sprintf("CCPA consent is invalid and will be ignored. (%v)", err),
				WarningCode: errortypes.InvalidPrivacyConsentWarningCode})
<<<<<<< HEAD
			consentWriter := ccpa.ConsentWriter{Consent: ""}
			if err := consentWriter.Write(req); err != nil {
				return append(errL, fmt.Errorf("Unable to remove invalid CCPA consent from the request. (%v)", err))
			}
=======
			regsExt, err := req.GetRegExt()
			if err != nil {
				return append(errL, err)
			}
			regsExt.SetUSPrivacy("")
>>>>>>> 3fcb43ca
		} else {
			return append(errL, err)
		}
	}

	impIDs := make(map[string]int, len(req.Imp))
	for index := range req.Imp {
		imp := &req.Imp[index]
		if firstIndex, ok := impIDs[imp.ID]; ok {
			errL = append(errL, fmt.Errorf(`request.imp[%d].id and request.imp[%d].id are both "%s". Imp IDs must be unique.`, firstIndex, index, imp.ID))
		}
		impIDs[imp.ID] = index
		errs := deps.validateImp(imp, aliases, index, hasStoredResponses)
		if len(errs) > 0 {
			errL = append(errL, errs...)
		}
		if errortypes.ContainsFatalError(errs) {
			return errL
		}
	}

	return errL
}

<<<<<<< HEAD
=======
// mapSChains maps an schain defined in an ORTB 2.4 location (req.ext.schain) to the ORTB 2.5 location
// (req.source.ext.schain) if no ORTB 2.5 schain (req.source.ext.schain, req.ext.prebid.schains) exists.
// An ORTB 2.4 schain is always deleted from the 2.4 location regardless of whether an ORTB 2.5 schain exists.
func mapSChains(req *openrtb_ext.RequestWrapper) error {
	reqExt, err := req.GetRequestExt()
	if err != nil {
		return fmt.Errorf("req.ext is invalid: %v", err)
	}
	sourceExt, err := req.GetSourceExt()
	if err != nil {
		return fmt.Errorf("source.ext is invalid: %v", err)
	}

	reqExtSChain := reqExt.GetSChain()
	reqExt.SetSChain(nil)

	if reqPrebid := reqExt.GetPrebid(); reqPrebid != nil && reqPrebid.SChains != nil {
		return nil
	} else if sourceExt.GetSChain() != nil {
		return nil
	} else if reqExtSChain != nil {
		sourceExt.SetSChain(reqExtSChain)
	}
	return nil
}

>>>>>>> 3fcb43ca
func validateAndFillSourceTID(req *openrtb2.BidRequest) error {
	if req.Source == nil {
		req.Source = &openrtb2.Source{}
	}
	if req.Source.TID == "" {
		if rawUUID, err := uuid.NewV4(); err == nil {
			req.Source.TID = rawUUID.String()
		} else {
			return errors.New("req.Source.TID missing in the req and error creating a random UID")
		}
	}
	return nil
}

func (deps *endpointDeps) validateBidAdjustmentFactors(adjustmentFactors map[string]float64, aliases map[string]string) error {
	for bidderToAdjust, adjustmentFactor := range adjustmentFactors {
		if adjustmentFactor <= 0 {
			return fmt.Errorf("request.ext.prebid.bidadjustmentfactors.%s must be a positive number. Got %f", bidderToAdjust, adjustmentFactor)
		}
		if _, isBidder := deps.bidderMap[bidderToAdjust]; !isBidder {
			if _, isAlias := aliases[bidderToAdjust]; !isAlias {
				return fmt.Errorf("request.ext.prebid.bidadjustmentfactors.%s is not a known bidder or alias", bidderToAdjust)
			}
		}
	}
	return nil
}

<<<<<<< HEAD
func validateSChains(req *openrtb_ext.ExtRequest) error {
	_, err := exchange.BidderToPrebidSChains(req)
	return err
}

// validateCustomRates throws a bad input error if any of the 3-digit currency codes found in
// the bidRequest.ext.prebid.currency field is invalid, malfomed or does not represent any actual
// currency. No error is thrown if bidRequest.ext.prebid.currency is invalid or empty.
func validateCustomRates(bidReqCurrencyRates *openrtb_ext.ExtRequestCurrency) error {
	if bidReqCurrencyRates == nil {
		return nil
	}

	for fromCurrency, rates := range bidReqCurrencyRates.ConversionRates {
		// Check if fromCurrency is a valid 3-letter currency code
		if _, err := currency.ParseISO(fromCurrency); err != nil {
			return &errortypes.BadInput{Message: fmt.Sprintf("currency code %s is not recognized or malformed", fromCurrency)}
		}

		// Check if currencies mapped to fromCurrency are valid 3-letter currency codes
		for toCurrency := range rates {
			if _, err := currency.ParseISO(toCurrency); err != nil {
				return &errortypes.BadInput{Message: fmt.Sprintf("currency code %s is not recognized or malformed", toCurrency)}
			}
		}
	}
	return nil
}

func (deps *endpointDeps) validateEidPermissions(req *openrtb_ext.ExtRequest, aliases map[string]string) error {
	if req == nil || req.Prebid.Data == nil {
		return nil
	}

	uniqueSources := make(map[string]struct{}, len(req.Prebid.Data.EidPermissions))
	for i, eid := range req.Prebid.Data.EidPermissions {
=======
func validateSChains(sChains []*openrtb_ext.ExtRequestPrebidSChain) error {
	_, err := schain.BidderToPrebidSChains(sChains)
	return err
}

func (deps *endpointDeps) validateEidPermissions(prebid *openrtb_ext.ExtRequestPrebidData, aliases map[string]string) error {
	if prebid == nil {
		return nil
	}

	uniqueSources := make(map[string]struct{}, len(prebid.EidPermissions))
	for i, eid := range prebid.EidPermissions {
>>>>>>> 3fcb43ca
		if len(eid.Source) == 0 {
			return fmt.Errorf(`request.ext.prebid.data.eidpermissions[%d] missing required field: "source"`, i)
		}

		if _, exists := uniqueSources[eid.Source]; exists {
			return fmt.Errorf(`request.ext.prebid.data.eidpermissions[%d] duplicate entry with field: "source"`, i)
		}
		uniqueSources[eid.Source] = struct{}{}

		if len(eid.Bidders) == 0 {
			return fmt.Errorf(`request.ext.prebid.data.eidpermissions[%d] missing or empty required field: "bidders"`, i)
		}

		if err := validateBidders(eid.Bidders, deps.bidderMap, aliases); err != nil {
			return fmt.Errorf(`request.ext.prebid.data.eidpermissions[%d] contains %v`, i, err)
		}
	}

	return nil
}

func validateBidders(bidders []string, knownBidders map[string]openrtb_ext.BidderName, knownAliases map[string]string) error {
	for _, bidder := range bidders {
		if bidder == "*" {
			if len(bidders) > 1 {
				return errors.New(`bidder wildcard "*" mixed with specific bidders`)
			}
		} else {
			_, isCoreBidder := knownBidders[bidder]
			_, isAlias := knownAliases[bidder]
			if !isCoreBidder && !isAlias {
				return fmt.Errorf(`unrecognized bidder "%v"`, bidder)
			}
		}
	}
	return nil
}

<<<<<<< HEAD
func (deps *endpointDeps) validateImp(imp *openrtb2.Imp, aliases map[string]string, index int) []error {
=======
func (deps *endpointDeps) validateImp(imp *openrtb2.Imp, aliases map[string]string, index int, hasStoredResponses bool) []error {
>>>>>>> 3fcb43ca
	if imp.ID == "" {
		return []error{fmt.Errorf("request.imp[%d] missing required field: \"id\"", index)}
	}

	if len(imp.Metric) != 0 {
		return []error{fmt.Errorf("request.imp[%d].metric is not yet supported by prebid-server. Support may be added in the future", index)}
	}

	if imp.Banner == nil && imp.Video == nil && imp.Audio == nil && imp.Native == nil {
		return []error{fmt.Errorf("request.imp[%d] must contain at least one of \"banner\", \"video\", \"audio\", or \"native\"", index)}
	}

	if err := validateBanner(imp.Banner, index, isInterstitial(imp)); err != nil {
		return []error{err}
	}

	if err := validateVideo(imp.Video, index); err != nil {
		return []error{err}
	}

	if err := validateAudio(imp.Audio, index); err != nil {
		return []error{err}
	}

	if err := fillAndValidateNative(imp.Native, index); err != nil {
		return []error{err}
	}

	if err := validatePmp(imp.PMP, index); err != nil {
		return []error{err}
	}

	errL := deps.validateImpExt(imp, aliases, index, hasStoredResponses)
	if len(errL) != 0 {
		return errL
	}

	return nil
}

<<<<<<< HEAD
func validateBanner(banner *openrtb2.Banner, impIndex int) error {
=======
func isInterstitial(imp *openrtb2.Imp) bool {
	return imp.Instl == 1
}

func validateBanner(banner *openrtb2.Banner, impIndex int, isInterstitial bool) error {
>>>>>>> 3fcb43ca
	if banner == nil {
		return nil
	}

	// The following fields were previously uints in the OpenRTB library we use, but have
	// since been changed to ints. We decided to maintain the non-negative check.
	if banner.W != nil && *banner.W < 0 {
		return fmt.Errorf("request.imp[%d].banner.w must be a positive number", impIndex)
	}
	if banner.H != nil && *banner.H < 0 {
		return fmt.Errorf("request.imp[%d].banner.h must be a positive number", impIndex)
	}

	// The following fields are deprecated in the OpenRTB 2.5 spec but are still present
	// in the OpenRTB library we use. Enforce they are not specified.
	if banner.WMin != 0 {
		return fmt.Errorf("request.imp[%d].banner uses unsupported property: \"wmin\". Use the \"format\" array instead.", impIndex)
	}
	if banner.WMax != 0 {
		return fmt.Errorf("request.imp[%d].banner uses unsupported property: \"wmax\". Use the \"format\" array instead.", impIndex)
	}
	if banner.HMin != 0 {
		return fmt.Errorf("request.imp[%d].banner uses unsupported property: \"hmin\". Use the \"format\" array instead.", impIndex)
	}
	if banner.HMax != 0 {
		return fmt.Errorf("request.imp[%d].banner uses unsupported property: \"hmax\". Use the \"format\" array instead.", impIndex)
	}

	hasRootSize := banner.H != nil && banner.W != nil && *banner.H > 0 && *banner.W > 0
	if !hasRootSize && len(banner.Format) == 0 && !isInterstitial {
		return fmt.Errorf("request.imp[%d].banner has no sizes. Define \"w\" and \"h\", or include \"format\" elements.", impIndex)
	}

	for i, format := range banner.Format {
		if err := validateFormat(&format, impIndex, i); err != nil {
			return err
		}
	}

	return nil
}

func validateVideo(video *openrtb2.Video, impIndex int) error {
	if video == nil {
		return nil
	}

	if len(video.MIMEs) < 1 {
		return fmt.Errorf("request.imp[%d].video.mimes must contain at least one supported MIME type", impIndex)
	}

	// The following fields were previously uints in the OpenRTB library we use, but have
	// since been changed to ints. We decided to maintain the non-negative check.
	if video.W < 0 {
		return fmt.Errorf("request.imp[%d].video.w must be a positive number", impIndex)
	}
	if video.H < 0 {
		return fmt.Errorf("request.imp[%d].video.h must be a positive number", impIndex)
	}
	if video.MinBitRate < 0 {
		return fmt.Errorf("request.imp[%d].video.minbitrate must be a positive number", impIndex)
	}
	if video.MaxBitRate < 0 {
		return fmt.Errorf("request.imp[%d].video.maxbitrate must be a positive number", impIndex)
	}

	return nil
}

func validateAudio(audio *openrtb2.Audio, impIndex int) error {
	if audio == nil {
		return nil
	}

	if len(audio.MIMEs) < 1 {
		return fmt.Errorf("request.imp[%d].audio.mimes must contain at least one supported MIME type", impIndex)
	}

	// The following fields were previously uints in the OpenRTB library we use, but have
	// since been changed to ints. We decided to maintain the non-negative check.
	if audio.Sequence < 0 {
		return fmt.Errorf("request.imp[%d].audio.sequence must be a positive number", impIndex)
	}
	if audio.MaxSeq < 0 {
		return fmt.Errorf("request.imp[%d].audio.maxseq must be a positive number", impIndex)
	}
	if audio.MinBitrate < 0 {
		return fmt.Errorf("request.imp[%d].audio.minbitrate must be a positive number", impIndex)
	}
	if audio.MaxBitrate < 0 {
		return fmt.Errorf("request.imp[%d].audio.maxbitrate must be a positive number", impIndex)
	}

	return nil
}

// fillAndValidateNative validates the request, and assigns the Asset IDs as recommended by the Native v1.2 spec.
func fillAndValidateNative(n *openrtb2.Native, impIndex int) error {
	if n == nil {
		return nil
	}

	if len(n.Request) == 0 {
		return fmt.Errorf("request.imp[%d].native missing required property \"request\"", impIndex)
	}
	var nativePayload nativeRequests.Request
	if err := json.Unmarshal(json.RawMessage(n.Request), &nativePayload); err != nil {
		return err
	}

	if err := validateNativeContextTypes(nativePayload.Context, nativePayload.ContextSubType, impIndex); err != nil {
		return err
	}
	if err := validateNativePlacementType(nativePayload.PlcmtType, impIndex); err != nil {
		return err
	}
	if err := fillAndValidateNativeAssets(nativePayload.Assets, impIndex); err != nil {
		return err
	}
	if err := validateNativeEventTrackers(nativePayload.EventTrackers, impIndex); err != nil {
		return err
	}

	serialized, err := json.Marshal(nativePayload)
	if err != nil {
		return err
	}
	n.Request = string(serialized)
	return nil
}

func validateNativeContextTypes(cType native1.ContextType, cSubtype native1.ContextSubType, impIndex int) error {
	if cType == 0 {
		// Context is only recommended, so none is a valid type.
		return nil
	}
	if cType < native1.ContextTypeContent || (cType > native1.ContextTypeProduct && cType < openrtb_ext.NativeExchangeSpecificLowerBound) {
		return fmt.Errorf("request.imp[%d].native.request.context is invalid. See https://iabtechlab.com/wp-content/uploads/2016/07/OpenRTB-Native-Ads-Specification-Final-1.2.pdf#page=39", impIndex)
	}
	if cSubtype < 0 {
		return fmt.Errorf("request.imp[%d].native.request.contextsubtype value can't be less than 0. See https://iabtechlab.com/wp-content/uploads/2016/07/OpenRTB-Native-Ads-Specification-Final-1.2.pdf#page=39", impIndex)
	}
	if cSubtype == 0 {
		return nil
	}
	if cSubtype >= native1.ContextSubTypeGeneral && cSubtype <= native1.ContextSubTypeUserGenerated {
		if cType != native1.ContextTypeContent && cType < openrtb_ext.NativeExchangeSpecificLowerBound {
			return fmt.Errorf("request.imp[%d].native.request.context is %d, but contextsubtype is %d. This is an invalid combination. See https://iabtechlab.com/wp-content/uploads/2016/07/OpenRTB-Native-Ads-Specification-Final-1.2.pdf#page=39", impIndex, cType, cSubtype)
		}
		return nil
	}
	if cSubtype >= native1.ContextSubTypeSocial && cSubtype <= native1.ContextSubTypeChat {
		if cType != native1.ContextTypeSocial && cType < openrtb_ext.NativeExchangeSpecificLowerBound {
			return fmt.Errorf("request.imp[%d].native.request.context is %d, but contextsubtype is %d. This is an invalid combination. See https://iabtechlab.com/wp-content/uploads/2016/07/OpenRTB-Native-Ads-Specification-Final-1.2.pdf#page=39", impIndex, cType, cSubtype)
		}
		return nil
	}
	if cSubtype >= native1.ContextSubTypeSelling && cSubtype <= native1.ContextSubTypeProductReview {
		if cType != native1.ContextTypeProduct && cType < openrtb_ext.NativeExchangeSpecificLowerBound {
			return fmt.Errorf("request.imp[%d].native.request.context is %d, but contextsubtype is %d. This is an invalid combination. See https://iabtechlab.com/wp-content/uploads/2016/07/OpenRTB-Native-Ads-Specification-Final-1.2.pdf#page=39", impIndex, cType, cSubtype)
		}
		return nil
	}
	if cSubtype >= openrtb_ext.NativeExchangeSpecificLowerBound {
		return nil
	}

	return fmt.Errorf("request.imp[%d].native.request.contextsubtype is invalid. See https://iabtechlab.com/wp-content/uploads/2016/07/OpenRTB-Native-Ads-Specification-Final-1.2.pdf#page=39", impIndex)
}

func validateNativePlacementType(pt native1.PlacementType, impIndex int) error {
	if pt == 0 {
		// Placement Type is only recommended, not required.
		return nil
	}
	if pt < native1.PlacementTypeFeed || (pt > native1.PlacementTypeRecommendationWidget && pt < openrtb_ext.NativeExchangeSpecificLowerBound) {
		return fmt.Errorf("request.imp[%d].native.request.plcmttype is invalid. See https://iabtechlab.com/wp-content/uploads/2016/07/OpenRTB-Native-Ads-Specification-Final-1.2.pdf#page=40", impIndex)
	}
	return nil
}

func fillAndValidateNativeAssets(assets []nativeRequests.Asset, impIndex int) error {
	if len(assets) < 1 {
		return fmt.Errorf("request.imp[%d].native.request.assets must be an array containing at least one object", impIndex)
	}

	assetIDs := make(map[int64]struct{}, len(assets))

	// If none of the asset IDs are defined by the caller, then prebid server should assign its own unique IDs. But
	// if the caller did assign its own asset IDs, then prebid server will respect those IDs
	assignAssetIDs := true
	for i := 0; i < len(assets); i++ {
		assignAssetIDs = assignAssetIDs && (assets[i].ID == 0)
	}

	for i := 0; i < len(assets); i++ {
		if err := validateNativeAsset(assets[i], impIndex, i); err != nil {
			return err
		}

		if assignAssetIDs {
			assets[i].ID = int64(i)
			continue
		}

		// Each asset should have a unique ID thats assigned by the caller
		if _, ok := assetIDs[assets[i].ID]; ok {
			return fmt.Errorf("request.imp[%d].native.request.assets[%d].id is already being used by another asset. Each asset ID must be unique.", impIndex, i)
		}

		assetIDs[assets[i].ID] = struct{}{}
	}

	return nil
}

func validateNativeAsset(asset nativeRequests.Asset, impIndex int, assetIndex int) error {
	assetErr := "request.imp[%d].native.request.assets[%d] must define exactly one of {title, img, video, data}"
	foundType := false

	if asset.Title != nil {
		foundType = true
		if err := validateNativeAssetTitle(asset.Title, impIndex, assetIndex); err != nil {
			return err
		}
	}

	if asset.Img != nil {
		if foundType {
			return fmt.Errorf(assetErr, impIndex, assetIndex)
		}
		foundType = true
		if err := validateNativeAssetImage(asset.Img, impIndex, assetIndex); err != nil {
			return err
		}
	}

	if asset.Video != nil {
		if foundType {
			return fmt.Errorf(assetErr, impIndex, assetIndex)
		}
		foundType = true
		if err := validateNativeAssetVideo(asset.Video, impIndex, assetIndex); err != nil {
			return err
		}
	}

	if asset.Data != nil {
		if foundType {
			return fmt.Errorf(assetErr, impIndex, assetIndex)
		}
		foundType = true
		if err := validateNativeAssetData(asset.Data, impIndex, assetIndex); err != nil {
			return err
		}
	}

	if !foundType {
		return fmt.Errorf(assetErr, impIndex, assetIndex)
	}

	return nil
}

func validateNativeEventTrackers(trackers []nativeRequests.EventTracker, impIndex int) error {
	for i := 0; i < len(trackers); i++ {
		if err := validateNativeEventTracker(trackers[i], impIndex, i); err != nil {
			return err
		}
	}
	return nil
}

func validateNativeAssetTitle(title *nativeRequests.Title, impIndex int, assetIndex int) error {
	if title.Len < 1 {
		return fmt.Errorf("request.imp[%d].native.request.assets[%d].title.len must be a positive number", impIndex, assetIndex)
	}
	return nil
}

func validateNativeEventTracker(tracker nativeRequests.EventTracker, impIndex int, eventIndex int) error {
	if tracker.Event < native1.EventTypeImpression || (tracker.Event > native1.EventTypeViewableVideo50 && tracker.Event < openrtb_ext.NativeExchangeSpecificLowerBound) {
		return fmt.Errorf("request.imp[%d].native.request.eventtrackers[%d].event is invalid. See section 7.6: https://iabtechlab.com/wp-content/uploads/2016/07/OpenRTB-Native-Ads-Specification-Final-1.2.pdf#page=43", impIndex, eventIndex)
	}
	if len(tracker.Methods) < 1 {
		return fmt.Errorf("request.imp[%d].native.request.eventtrackers[%d].method is required. See section 7.7: https://iabtechlab.com/wp-content/uploads/2016/07/OpenRTB-Native-Ads-Specification-Final-1.2.pdf#page=43", impIndex, eventIndex)
	}
	for methodIndex, method := range tracker.Methods {
		if method < native1.EventTrackingMethodImage || (method > native1.EventTrackingMethodJS && method < openrtb_ext.NativeExchangeSpecificLowerBound) {
			return fmt.Errorf("request.imp[%d].native.request.eventtrackers[%d].methods[%d] is invalid. See section 7.7: https://iabtechlab.com/wp-content/uploads/2016/07/OpenRTB-Native-Ads-Specification-Final-1.2.pdf#page=43", impIndex, eventIndex, methodIndex)
		}
	}

	return nil
}

func validateNativeAssetImage(img *nativeRequests.Image, impIndex int, assetIndex int) error {
	if img.W < 0 {
		return fmt.Errorf("request.imp[%d].native.request.assets[%d].img.w must be a positive integer", impIndex, assetIndex)
	}
	if img.H < 0 {
		return fmt.Errorf("request.imp[%d].native.request.assets[%d].img.h must be a positive integer", impIndex, assetIndex)
	}
	if img.WMin < 0 {
		return fmt.Errorf("request.imp[%d].native.request.assets[%d].img.wmin must be a positive integer", impIndex, assetIndex)
	}
	if img.HMin < 0 {
		return fmt.Errorf("request.imp[%d].native.request.assets[%d].img.hmin must be a positive integer", impIndex, assetIndex)
	}
	return nil
}

func validateNativeAssetVideo(video *nativeRequests.Video, impIndex int, assetIndex int) error {
	if len(video.MIMEs) < 1 {
		return fmt.Errorf("request.imp[%d].native.request.assets[%d].video.mimes must be an array with at least one MIME type", impIndex, assetIndex)
	}
	if video.MinDuration < 1 {
		return fmt.Errorf("request.imp[%d].native.request.assets[%d].video.minduration must be a positive integer", impIndex, assetIndex)
	}
	if video.MaxDuration < 1 {
		return fmt.Errorf("request.imp[%d].native.request.assets[%d].video.maxduration must be a positive integer", impIndex, assetIndex)
	}
	if err := validateNativeVideoProtocols(video.Protocols, impIndex, assetIndex); err != nil {
		return err
	}

	return nil
}

func validateNativeAssetData(data *nativeRequests.Data, impIndex int, assetIndex int) error {
	if data.Type < native1.DataAssetTypeSponsored || (data.Type > native1.DataAssetTypeCTAText && data.Type < 500) {
		return fmt.Errorf("request.imp[%d].native.request.assets[%d].data.type is invalid. See section 7.4: https://iabtechlab.com/wp-content/uploads/2016/07/OpenRTB-Native-Ads-Specification-Final-1.2.pdf#page=40", impIndex, assetIndex)
	}

	return nil
}

func validateNativeVideoProtocols(protocols []native1.Protocol, impIndex int, assetIndex int) error {
	if len(protocols) < 1 {
		return fmt.Errorf("request.imp[%d].native.request.assets[%d].video.protocols must be an array with at least one element", impIndex, assetIndex)
	}
	for i := 0; i < len(protocols); i++ {
		if err := validateNativeVideoProtocol(protocols[i], impIndex, assetIndex, i); err != nil {
			return err
		}
	}
	return nil
}

func validateNativeVideoProtocol(protocol native1.Protocol, impIndex int, assetIndex int, protocolIndex int) error {
	if protocol < native1.ProtocolVAST10 || protocol > native1.ProtocolDAAST10Wrapper {
		return fmt.Errorf("request.imp[%d].native.request.assets[%d].video.protocols[%d] is invalid. See Section 5.8: https://www.iab.com/wp-content/uploads/2016/03/OpenRTB-API-Specification-Version-2-5-FINAL.pdf#page=52", impIndex, assetIndex, protocolIndex)
	}
	return nil
}

func validateFormat(format *openrtb2.Format, impIndex, formatIndex int) error {
	usesHW := format.W != 0 || format.H != 0
	usesRatios := format.WMin != 0 || format.WRatio != 0 || format.HRatio != 0

	// The following fields were previously uints in the OpenRTB library we use, but have
	// since been changed to ints. We decided to maintain the non-negative check.
	if format.W < 0 {
		return fmt.Errorf("request.imp[%d].banner.format[%d].w must be a positive number", impIndex, formatIndex)
	}
	if format.H < 0 {
		return fmt.Errorf("request.imp[%d].banner.format[%d].h must be a positive number", impIndex, formatIndex)
	}
	if format.WRatio < 0 {
		return fmt.Errorf("request.imp[%d].banner.format[%d].wratio must be a positive number", impIndex, formatIndex)
	}
	if format.HRatio < 0 {
		return fmt.Errorf("request.imp[%d].banner.format[%d].hratio must be a positive number", impIndex, formatIndex)
	}
	if format.WMin < 0 {
		return fmt.Errorf("request.imp[%d].banner.format[%d].wmin must be a positive number", impIndex, formatIndex)
	}

	if usesHW && usesRatios {
		return fmt.Errorf("Request imp[%d].banner.format[%d] should define *either* {w, h} *or* {wmin, wratio, hratio}, but not both. If both are valid, send two \"format\" objects in the request.", impIndex, formatIndex)
	}
	if !usesHW && !usesRatios {
		return fmt.Errorf("Request imp[%d].banner.format[%d] should define *either* {w, h} (for static size requirements) *or* {wmin, wratio, hratio} (for flexible sizes) to be non-zero.", impIndex, formatIndex)
	}
	if usesHW && (format.W == 0 || format.H == 0) {
		return fmt.Errorf("Request imp[%d].banner.format[%d] must define non-zero \"h\" and \"w\" properties.", impIndex, formatIndex)
	}
	if usesRatios && (format.WMin == 0 || format.WRatio == 0 || format.HRatio == 0) {
		return fmt.Errorf("Request imp[%d].banner.format[%d] must define non-zero \"wmin\", \"wratio\", and \"hratio\" properties.", impIndex, formatIndex)
	}
	return nil
}

func validatePmp(pmp *openrtb2.PMP, impIndex int) error {
	if pmp == nil {
		return nil
	}

	for dealIndex, deal := range pmp.Deals {
		if deal.ID == "" {
			return fmt.Errorf("request.imp[%d].pmp.deals[%d] missing required field: \"id\"", impIndex, dealIndex)
		}
	}
	return nil
}

<<<<<<< HEAD
func (deps *endpointDeps) validateImpExt(imp *openrtb2.Imp, aliases map[string]string, impIndex int) []error {
=======
func (deps *endpointDeps) validateImpExt(imp *openrtb2.Imp, aliases map[string]string, impIndex int, hasStoredResponses bool) []error {
>>>>>>> 3fcb43ca
	errL := []error{}
	if len(imp.Ext) == 0 {
		return []error{fmt.Errorf("request.imp[%d].ext is required", impIndex)}
	}

	var bidderExts map[string]json.RawMessage
	if err := json.Unmarshal(imp.Ext, &bidderExts); err != nil {
		return []error{err}
	}

	// Prefer bidder params from request.imp.ext.prebid.bidder.BIDDER over request.imp.ext.BIDDER
	// to avoid confusion beteween prebid specific adapter config and other ext protocols.
<<<<<<< HEAD
	if extPrebidJSON, ok := bidderExts[openrtb_ext.PrebidExtKey]; ok {
		var extPrebid openrtb_ext.ExtImpPrebid
=======
	var extPrebid openrtb_ext.ExtImpPrebid
	if extPrebidJSON, ok := bidderExts[openrtb_ext.PrebidExtKey]; ok {
>>>>>>> 3fcb43ca
		if err := json.Unmarshal(extPrebidJSON, &extPrebid); err == nil && extPrebid.Bidder != nil {
			for bidder, ext := range extPrebid.Bidder {
				if ext == nil {
					continue
				}
				bidderExts[bidder] = ext
			}
		}
	}
	if hasStoredResponses && extPrebid.StoredAuctionResponse == nil {
		return []error{fmt.Errorf("request validation failed. The StoredAuctionResponse.ID field must be completely present with, or completely absent from, all impressions in request. No StoredAuctionResponse data found for request.imp[%d].ext.prebid \n", impIndex)}
	}

	/* Process all the bidder exts in the request */
	disabledBidders := []string{}
	otherExtElements := 0
	for bidder, ext := range bidderExts {
		if isBidderToValidate(bidder) {
			coreBidder := bidder
			if tmp, isAlias := aliases[bidder]; isAlias {
				coreBidder = tmp
			}
			if bidderName, isValid := deps.bidderMap[coreBidder]; isValid {
				if err := deps.paramsValidator.Validate(bidderName, ext); err != nil {
					return []error{fmt.Errorf("request.imp[%d].ext.%s failed validation.\n%v", impIndex, coreBidder, err)}
				}
			} else {
				if msg, isDisabled := deps.disabledBidders[bidder]; isDisabled {
					errL = append(errL, &errortypes.BidderTemporarilyDisabled{Message: msg})
					disabledBidders = append(disabledBidders, bidder)
				} else {
					return []error{fmt.Errorf("request.imp[%d].ext contains unknown bidder: %s. Did you forget an alias in request.ext.prebid.aliases?", impIndex, bidder)}
				}
			}
		} else {
			otherExtElements++
		}
	}

	// defer deleting disabled bidders so we don't disrupt the loop
	if len(disabledBidders) > 0 {
		for _, bidder := range disabledBidders {
			delete(bidderExts, bidder)
		}
		extJSON, err := json.Marshal(bidderExts)
		if err != nil {
			return []error{err}
		}
		imp.Ext = extJSON
	}

	if len(bidderExts)-otherExtElements == 0 {
		errL = append(errL, fmt.Errorf("request.imp[%d].ext must contain at least one bidder", impIndex))
	}

	return errL
}

// isBidderToValidate determines if the bidder name in request.imp[].prebid should be validated.
func isBidderToValidate(bidder string) bool {
	switch openrtb_ext.BidderName(bidder) {
	case openrtb_ext.BidderReservedContext:
		return false
	case openrtb_ext.BidderReservedData:
		return false
<<<<<<< HEAD
=======
	case openrtb_ext.BidderReservedGPID:
		return false
>>>>>>> 3fcb43ca
	case openrtb_ext.BidderReservedPrebid:
		return false
	case openrtb_ext.BidderReservedSKAdN:
		return false
	default:
		return true
<<<<<<< HEAD
	}
}

func (deps *endpointDeps) parseBidExt(ext json.RawMessage) (*openrtb_ext.ExtRequest, error) {
	if len(ext) < 1 {
		return nil, nil
=======
>>>>>>> 3fcb43ca
	}
}

func (deps *endpointDeps) parseBidExt(req *openrtb_ext.RequestWrapper) error {
	if _, err := req.GetRequestExt(); err != nil {
		return fmt.Errorf("request.ext is invalid: %v", err)
	}
	return nil
}

func (deps *endpointDeps) validateAliases(aliases map[string]string) error {
	for alias, coreBidder := range aliases {
		if _, isCoreBidderDisabled := deps.disabledBidders[coreBidder]; isCoreBidderDisabled {
			return fmt.Errorf("request.ext.prebid.aliases.%s refers to disabled bidder: %s", alias, coreBidder)
		}

		if _, isCoreBidder := deps.bidderMap[coreBidder]; !isCoreBidder {
			return fmt.Errorf("request.ext.prebid.aliases.%s refers to unknown bidder: %s", alias, coreBidder)
<<<<<<< HEAD
		}

		if alias == coreBidder {
			return fmt.Errorf("request.ext.prebid.aliases.%s defines a no-op alias. Choose a different alias, or remove this entry.", alias)
=======
		}

		if alias == coreBidder {
			return fmt.Errorf("request.ext.prebid.aliases.%s defines a no-op alias. Choose a different alias, or remove this entry.", alias)
		}
	}
	return nil
}

func (deps *endpointDeps) validateAliasesGVLIDs(aliasesGVLIDs map[string]uint16, aliases map[string]string) error {
	for alias, vendorId := range aliasesGVLIDs {

		if _, aliasExist := aliases[alias]; !aliasExist {
			return fmt.Errorf("request.ext.prebid.aliasgvlids. vendorId %d refers to unknown bidder alias: %s", vendorId, alias)
		}

		if vendorId < 1 {
			return fmt.Errorf("request.ext.prebid.aliasgvlids. Invalid vendorId %d for alias: %s. Choose a different vendorId, or remove this entry.", vendorId, alias)
>>>>>>> 3fcb43ca
		}
	}
	return nil
}

<<<<<<< HEAD
func (deps *endpointDeps) validateSite(site *openrtb2.Site) error {
	if site == nil {
=======
func (deps *endpointDeps) validateSite(req *openrtb_ext.RequestWrapper) error {
	if req.Site == nil {
>>>>>>> 3fcb43ca
		return nil
	}

	if req.Site.ID == "" && req.Site.Page == "" {
		return errors.New("request.site should include at least one of request.site.id or request.site.page.")
	}
	siteExt, err := req.GetSiteExt()
	if err != nil {
		return err
	}
	siteAmp := siteExt.GetAmp()
	if siteAmp < 0 || siteAmp > 1 {
		return errors.New(`request.site.ext.amp must be either 1, 0, or undefined`)
	}

	return nil
}

<<<<<<< HEAD
func (deps *endpointDeps) validateApp(app *openrtb2.App) error {
	if app == nil {
=======
func (deps *endpointDeps) validateApp(req *openrtb_ext.RequestWrapper) error {
	if req.App == nil {
>>>>>>> 3fcb43ca
		return nil
	}

	if req.App.ID != "" {
		if _, found := deps.cfg.BlacklistedAppMap[req.App.ID]; found {
			return &errortypes.BlacklistedApp{Message: fmt.Sprintf("Prebid-server does not process requests from App ID: %s", req.App.ID)}
		}
	}

	_, err := req.GetAppExt()
	return err
}

func (deps *endpointDeps) validateUser(req *openrtb_ext.RequestWrapper, aliases map[string]string) error {
	// The following fields were previously uints in the OpenRTB library we use, but have
	// since been changed to ints. We decided to maintain the non-negative check.
	if req != nil && req.BidRequest != nil && req.User != nil {
		if req.User.Geo != nil && req.User.Geo.Accuracy < 0 {
			return errors.New("request.user.geo.accuracy must be a positive number")
		}
	}

<<<<<<< HEAD
	return nil
}

func (deps *endpointDeps) validateUser(user *openrtb2.User, aliases map[string]string) error {
	if user == nil {
		return nil
	}

	// The following fields were previously uints in the OpenRTB library we use, but have
	// since been changed to ints. We decided to maintain the non-negative check.
	if user.Geo != nil && user.Geo.Accuracy < 0 {
		return errors.New("request.user.geo.accuracy must be a positive number")
	}

	if user.Ext != nil {
		// Creating ExtUser object to check if DigiTrust is valid
		var userExt openrtb_ext.ExtUser
		if err := json.Unmarshal(user.Ext, &userExt); err == nil {
			if userExt.DigiTrust != nil && userExt.DigiTrust.Pref != 0 {
				// DigiTrust is not valid. Return error.
				return errors.New("request.user contains a digitrust object that is not valid.")
			}
			// Check if the buyeruids are valid
			if userExt.Prebid != nil {
				if len(userExt.Prebid.BuyerUIDs) < 1 {
					return errors.New(`request.user.ext.prebid requires a "buyeruids" property with at least one ID defined. If none exist, then request.user.ext.prebid should not be defined.`)
				}
				for bidderName := range userExt.Prebid.BuyerUIDs {
					if _, ok := deps.bidderMap[bidderName]; !ok {
						if _, ok := aliases[bidderName]; !ok {
							return fmt.Errorf("request.user.ext.%s is neither a known bidder name nor an alias in request.ext.prebid.aliases.", bidderName)
						}
					}
=======
	userExt, err := req.GetUserExt()
	if err != nil {
		return fmt.Errorf("request.user.ext object is not valid: %v", err)
	}
	// Check if the buyeruids are valid
	prebid := userExt.GetPrebid()
	if prebid != nil {
		if len(prebid.BuyerUIDs) < 1 {
			return errors.New(`request.user.ext.prebid requires a "buyeruids" property with at least one ID defined. If none exist, then request.user.ext.prebid should not be defined.`)
		}
		for bidderName := range prebid.BuyerUIDs {
			if _, ok := deps.bidderMap[bidderName]; !ok {
				if _, ok := aliases[bidderName]; !ok {
					return fmt.Errorf("request.user.ext.%s is neither a known bidder name nor an alias in request.ext.prebid.aliases.", bidderName)
>>>>>>> 3fcb43ca
				}
			}
		}
	}
	// Check Universal User ID
	eids := userExt.GetEid()
	if eids != nil {
		if len(*eids) == 0 {
			return errors.New("request.user.ext.eids must contain at least one element or be undefined")
		}
		uniqueSources := make(map[string]struct{}, len(*eids))
		for eidIndex, eid := range *eids {
			if eid.Source == "" {
				return fmt.Errorf("request.user.ext.eids[%d] missing required field: \"source\"", eidIndex)
			}
			if _, ok := uniqueSources[eid.Source]; ok {
				return errors.New("request.user.ext.eids must contain unique sources")
			}
			uniqueSources[eid.Source] = struct{}{}

			if eid.ID == "" && eid.Uids == nil {
				return fmt.Errorf("request.user.ext.eids[%d] must contain either \"id\" or \"uids\" field", eidIndex)
			}
			if eid.ID == "" {
				if len(eid.Uids) == 0 {
					return fmt.Errorf("request.user.ext.eids[%d].uids must contain at least one element or be undefined", eidIndex)
				}
				for uidIndex, uid := range eid.Uids {
					if uid.ID == "" {
						return fmt.Errorf("request.user.ext.eids[%d].uids[%d] missing required field: \"id\"", eidIndex, uidIndex)
					}
				}
			}
<<<<<<< HEAD
		} else {
			return fmt.Errorf("request.user.ext object is not valid: %v", err)
=======
>>>>>>> 3fcb43ca
		}
	}

	return nil
}

<<<<<<< HEAD
func validateRegs(regs *openrtb2.Regs) error {
	if regs != nil && len(regs.Ext) > 0 {
		var regsExt openrtb_ext.ExtRegs
		if err := json.Unmarshal(regs.Ext, &regsExt); err != nil {
			return fmt.Errorf("request.regs.ext is invalid: %v", err)
		}
		if regsExt.GDPR != nil && (*regsExt.GDPR < 0 || *regsExt.GDPR > 1) {
			return errors.New("request.regs.ext.gdpr must be either 0 or 1.")
=======
func validateRegs(req *openrtb_ext.RequestWrapper) error {
	regsExt, err := req.GetRegExt()
	if err != nil {
		return fmt.Errorf("request.regs.ext is invalid: %v", err)
	}
	regExt := regsExt.GetExt()
	gdprJSON, hasGDPR := regExt["gdpr"]
	if hasGDPR && (string(gdprJSON) != "0" && string(gdprJSON) != "1") {
		return errors.New("request.regs.ext.gdpr must be either 0 or 1.")
	}
	return nil
}

func validateDevice(device *openrtb2.Device) error {
	if device == nil {
		return nil
	}

	// The following fields were previously uints in the OpenRTB library we use, but have
	// since been changed to ints. We decided to maintain the non-negative check.
	if device.W < 0 {
		return errors.New("request.device.w must be a positive number")
	}
	if device.H < 0 {
		return errors.New("request.device.h must be a positive number")
	}
	if device.PPI < 0 {
		return errors.New("request.device.ppi must be a positive number")
	}
	if device.Geo != nil && device.Geo.Accuracy < 0 {
		return errors.New("request.device.geo.accuracy must be a positive number")
	}

	return nil
}

func validateOrFillChannel(reqWrapper *openrtb_ext.RequestWrapper, isAmp bool) error {
	requestExt, err := reqWrapper.GetRequestExt()
	if err != nil {
		return err
	}
	requestPrebid := requestExt.GetPrebid()

	if requestPrebid == nil || requestPrebid.Channel == nil {
		fillChannel(reqWrapper, isAmp)
	} else if requestPrebid.Channel.Name == "" {
		return errors.New("ext.prebid.channel.name can't be empty")
	}
	return nil
}

func fillChannel(reqWrapper *openrtb_ext.RequestWrapper, isAmp bool) error {
	var channelName string
	requestExt, err := reqWrapper.GetRequestExt()
	if err != nil {
		return err
	}
	requestPrebid := requestExt.GetPrebid()
	if isAmp {
		channelName = ampChannel
	}
	if reqWrapper.App != nil {
		channelName = appChannel
	}
	if channelName != "" {
		if requestPrebid == nil {
			requestPrebid = &openrtb_ext.ExtRequestPrebid{}
>>>>>>> 3fcb43ca
		}
		requestPrebid.Channel = &openrtb_ext.ExtRequestPrebidChannel{Name: channelName}
		requestExt.SetPrebid(requestPrebid)
		reqWrapper.RebuildRequest()
	}
	return nil

}

func sanitizeRequest(r *openrtb2.BidRequest, ipValidator iputil.IPValidator) {
	if r.Device != nil {
		if ip, ver := iputil.ParseIP(r.Device.IP); ip == nil || ver != iputil.IPv4 || !ipValidator.IsValid(ip, ver) {
			r.Device.IP = ""
		}

		if ip, ver := iputil.ParseIP(r.Device.IPv6); ip == nil || ver != iputil.IPv6 || !ipValidator.IsValid(ip, ver) {
			r.Device.IPv6 = ""
		}
	}
}

func validateDevice(device *openrtb2.Device) error {
	if device == nil {
		return nil
	}

	// The following fields were previously uints in the OpenRTB library we use, but have
	// since been changed to ints. We decided to maintain the non-negative check.
	if device.W < 0 {
		return errors.New("request.device.w must be a positive number")
	}
	if device.H < 0 {
		return errors.New("request.device.h must be a positive number")
	}
	if device.PPI < 0 {
		return errors.New("request.device.ppi must be a positive number")
	}
	if device.Geo != nil && device.Geo.Accuracy < 0 {
		return errors.New("request.device.geo.accuracy must be a positive number")
	}

	return nil
}

func sanitizeRequest(r *openrtb2.BidRequest, ipValidator iputil.IPValidator) {
	if r.Device != nil {
		if ip, ver := iputil.ParseIP(r.Device.IP); ip == nil || ver != iputil.IPv4 || !ipValidator.IsValid(ip, ver) {
			r.Device.IP = ""
		}

		if ip, ver := iputil.ParseIP(r.Device.IPv6); ip == nil || ver != iputil.IPv6 || !ipValidator.IsValid(ip, ver) {
			r.Device.IPv6 = ""
		}
	}
}

// setFieldsImplicitly uses _implicit_ information from the httpReq to set values on bidReq.
// This function does not consume the request body, which was set explicitly, but infers certain
// OpenRTB properties from the headers and other implicit info.
//
// This function _should not_ override any fields which were defined explicitly by the caller in the request.
func (deps *endpointDeps) setFieldsImplicitly(httpReq *http.Request, bidReq *openrtb2.BidRequest) {
	sanitizeRequest(bidReq, deps.privateNetworkIPValidator)

	setDeviceImplicitly(httpReq, bidReq, deps.privateNetworkIPValidator)

	// Per the OpenRTB spec: A bid request must not contain both a Site and an App object.
	if bidReq.App == nil {
		setSiteImplicitly(httpReq, bidReq)
	}
	setImpsImplicitly(httpReq, bidReq.Imp)

	setAuctionTypeImplicitly(bidReq)
}

// setDeviceImplicitly uses implicit info from httpReq to populate bidReq.Device
func setDeviceImplicitly(httpReq *http.Request, bidReq *openrtb2.BidRequest, ipValidtor iputil.IPValidator) {
	setIPImplicitly(httpReq, bidReq, ipValidtor)
	setUAImplicitly(httpReq, bidReq)
	setDoNotTrackImplicitly(httpReq, bidReq)

}

// setAuctionTypeImplicitly sets the auction type to 1 if it wasn't on the request,
// since header bidding is generally a first-price auction.
func setAuctionTypeImplicitly(bidReq *openrtb2.BidRequest) {
	if bidReq.AT == 0 {
		bidReq.AT = 1
	}
	return
}

// setSiteImplicitly uses implicit info from httpReq to populate bidReq.Site
func setSiteImplicitly(httpReq *http.Request, bidReq *openrtb2.BidRequest) {
	if bidReq.Site == nil || bidReq.Site.Page == "" || bidReq.Site.Domain == "" {
		referrerCandidate := httpReq.Referer()
		if parsedUrl, err := url.Parse(referrerCandidate); err == nil {
			if domain, err := publicsuffix.EffectiveTLDPlusOne(parsedUrl.Host); err == nil {
				if bidReq.Site == nil {
					bidReq.Site = &openrtb2.Site{}
				}
				if bidReq.Site.Domain == "" {
					bidReq.Site.Domain = domain
				}

				// This looks weird... but is not a bug. The site which called prebid-server (the "referer"), is
				// (almost certainly) the page where the ad will be hosted. In the OpenRTB spec, this is *page*, not *ref*.
				if bidReq.Site.Page == "" {
					bidReq.Site.Page = referrerCandidate
				}
			}
		}
	}
	if bidReq.Site != nil {
		setAmpExt(bidReq.Site, "0")
	}
}

func setImpsImplicitly(httpReq *http.Request, imps []openrtb2.Imp) {
	secure := int8(1)
	for i := 0; i < len(imps); i++ {
		if imps[i].Secure == nil && httputil.IsSecure(httpReq) {
			imps[i].Secure = &secure
		}
	}
}

func getJsonSyntaxError(testJSON []byte) (bool, string) {
	type JsonNode struct {
		raw   *json.RawMessage
		doc   map[string]*JsonNode
		ary   []*JsonNode
		which int
	}
	type jNode map[string]*JsonNode
	docErrdoc := &jNode{}
	docErr := json.Unmarshal(testJSON, docErrdoc)
	if uerror, ok := docErr.(*json.SyntaxError); ok {
		err := fmt.Sprintf("%s at offset %v", uerror.Error(), uerror.Offset)
		return true, err
	}
	return false, ""
}

// processStoredAuctionResponses takes the incoming request as JSON with any
// stored requests/imps already merged into it, scans it to find any stored auction response ids
// in the request/imps and produces a map of imp IDs to stored auction responses.
// Note that processStoredAuctionResponses must be called after processStoredRequests
// because stored imps and stored requests can contain stored auction responses
// so the stored requests/imps have to be merged into the incoming request prior to processing stored auction responses.
func (deps *endpointDeps) processStoredAuctionResponses(ctx context.Context, requestJson []byte) (map[string]json.RawMessage, []error) {
	impInfo, errs := parseImpInfo(requestJson)
	if len(errs) > 0 {
		return nil, errs
	}

	storedAuctionResponseIds := make([]string, 0, 0) //all stored responses ids from all imps
	//because of bulk fetch responses we need to map imp id to stored resp body
	impIdToRespId := make(map[string]string)              //imp id to stored resp id
	impIdToStoredResp := make(map[string]json.RawMessage) //imp id to stored resp body
	for index, impData := range impInfo {

		if impData.ImpExtPrebid.StoredAuctionResponse != nil {
			if len(impData.ImpExtPrebid.StoredAuctionResponse.ID) == 0 {
				return nil, []error{fmt.Errorf("request.imp[%d] has ext.prebid.storedauctionresponse specified, but \"id\" field is missing ", index)}
			}
			storedAuctionResponseIds = append(storedAuctionResponseIds, impData.ImpExtPrebid.StoredAuctionResponse.ID)

			impId, err := jsonparser.GetString(impData.Imp, "id")
			if err != nil {
				return nil, []error{err}
			}

			impIdToRespId[impId] = impData.ImpExtPrebid.StoredAuctionResponse.ID

		}
	}
	if len(storedAuctionResponseIds) > 0 {
		storedAuctionResponses, errs := deps.storedRespFetcher.FetchResponses(ctx, storedAuctionResponseIds)
		if len(errs) > 0 {
			return nil, errs
		}
		for impId, respId := range impIdToRespId {
			impIdToStoredResp[impId] = storedAuctionResponses[respId]
		}
		return impIdToStoredResp, nil
	}
	return nil, nil
}

func (deps *endpointDeps) processStoredRequests(ctx context.Context, requestJson []byte, impInfo []ImpExtPrebidData) ([]byte, map[string]exchange.ImpExtInfo, []error) {
	// Parse the Stored Request IDs from the BidRequest and Imps.
	storedBidRequestId, hasStoredBidRequest, err := getStoredRequestId(requestJson)
	if err != nil {
		return nil, nil, []error{err}
	}

	// Fetch the Stored Request data
	var storedReqIds []string
	if hasStoredBidRequest {
		storedReqIds = []string{storedBidRequestId}
	}

	impStoredReqIds := make([]string, 0, len(impInfo))
	impStoredReqIdsUniqueTracker := make(map[string]struct{}, len(impInfo))
	for _, impData := range impInfo {
		if impData.ImpExtPrebid.StoredRequest != nil && len(impData.ImpExtPrebid.StoredRequest.ID) > 0 {
			storedImpId := impData.ImpExtPrebid.StoredRequest.ID
			if _, present := impStoredReqIdsUniqueTracker[storedImpId]; !present {
				impStoredReqIds = append(impStoredReqIds, storedImpId)
				impStoredReqIdsUniqueTracker[storedImpId] = struct{}{}
			}
		}
	}

	storedRequests, storedImps, errs := deps.storedReqFetcher.FetchRequests(ctx, storedReqIds, impStoredReqIds)

	if len(errs) != 0 {
		return nil, nil, errs
	}
	bidRequestID, err := getBidRequestID(storedRequests[storedBidRequestId])
	if err != nil {
		return nil, nil, []error{err}
	}

	// Apply the Stored BidRequest, if it exists
	resolvedRequest := requestJson

	if hasStoredBidRequest {
		isAppRequest, err := checkIfAppRequest(requestJson)
		if err != nil {
			return nil, nil, []error{err}
		}
		if (deps.cfg.GenerateRequestID && isAppRequest) || bidRequestID == "{{UUID}}" {
			uuidPatch, err := generateUuidForBidRequest(deps.uuidGenerator)
			if err != nil {
				return nil, nil, []error{err}
			}
			uuidPatch, err = jsonpatch.MergePatch(storedRequests[storedBidRequestId], uuidPatch)
			if err != nil {
				errL := storedRequestErrorChecker(requestJson, storedRequests, storedBidRequestId)
				return nil, nil, errL
			}
			resolvedRequest, err = jsonpatch.MergePatch(requestJson, uuidPatch)
			if err != nil {
				errL := storedRequestErrorChecker(requestJson, storedRequests, storedBidRequestId)
				return nil, nil, errL
			}
		} else {
			resolvedRequest, err = jsonpatch.MergePatch(storedRequests[storedBidRequestId], requestJson)
			if err != nil {
				errL := storedRequestErrorChecker(requestJson, storedRequests, storedBidRequestId)
				return nil, nil, errL
			}
		}
	}

	// Apply default aliases, if they are provided
	if deps.defaultRequest {
		aliasedRequest, err := jsonpatch.MergePatch(deps.defReqJSON, resolvedRequest)
		if err != nil {
			hasErr, Err := getJsonSyntaxError(resolvedRequest)
			if hasErr {
				err = fmt.Errorf("Invalid JSON in Incoming Request: %s", Err)
			} else {
				hasErr, Err = getJsonSyntaxError(deps.defReqJSON)
				if hasErr {
					err = fmt.Errorf("Invalid JSON in Default Request Settings: %s", Err)
				}
			}
			return nil, nil, []error{err}
		}
		resolvedRequest = aliasedRequest
	}

	// Apply any Stored Imps, if they exist. Since the JSON Merge Patch overrides arrays,
	// and Prebid Server defers to the HTTP Request to resolve conflicts, it's safe to
	// assume that the request.imp data did not change when applying the Stored BidRequest.
	impExtInfoMap := make(map[string]exchange.ImpExtInfo, len(impInfo))
	resolvedImps := make([]json.RawMessage, 0, len(impInfo))
	for i, impData := range impInfo {
		if impData.ImpExtPrebid.StoredRequest != nil && len(impData.ImpExtPrebid.StoredRequest.ID) > 0 {
			resolvedImp, err := jsonpatch.MergePatch(storedImps[impData.ImpExtPrebid.StoredRequest.ID], impData.Imp)

			if err != nil {
				hasErr, errMessage := getJsonSyntaxError(impData.Imp)
				if hasErr {
					err = fmt.Errorf("Invalid JSON in Imp[%d] of Incoming Request: %s", i, errMessage)
				} else {
					hasErr, errMessage = getJsonSyntaxError(storedImps[impData.ImpExtPrebid.StoredRequest.ID])
					if hasErr {
						err = fmt.Errorf("imp.ext.prebid.storedrequest.id %s: Stored Imp has Invalid JSON: %s", impData.ImpExtPrebid.StoredRequest.ID, errMessage)
					}
				}
				return nil, nil, []error{err}
			}
			resolvedImps = append(resolvedImps, resolvedImp)

			impId, err := jsonparser.GetString(resolvedImp, "id")
			if err != nil {
				return nil, nil, []error{err}
			}

			echoVideoAttributes := false
			if impData.ImpExtPrebid.Options != nil {
				echoVideoAttributes = impData.ImpExtPrebid.Options.EchoVideoAttrs
			}
			impExtInfoMap[impId] = exchange.ImpExtInfo{EchoVideoAttrs: echoVideoAttributes, StoredImp: storedImps[impData.ImpExtPrebid.StoredRequest.ID]}

		} else {
			resolvedImps = append(resolvedImps, impData.Imp)
		}

	}
	if len(resolvedImps) > 0 {
		newImpJson, err := json.Marshal(resolvedImps)
		if err != nil {
			return nil, nil, []error{err}
		}
		resolvedRequest, err = jsonparser.Set(resolvedRequest, newImpJson, "imp")
		if err != nil {
			return nil, nil, []error{err}
		}
	}

	return resolvedRequest, impExtInfoMap, nil
}

// parseImpInfo parses the request JSON and returns impression and unmarshalled imp.ext.prebid
func parseImpInfo(requestJson []byte) (impData []ImpExtPrebidData, errs []error) {

	if impArray, dataType, _, err := jsonparser.Get(requestJson, "imp"); err == nil && dataType == jsonparser.Array {
		_, err = jsonparser.ArrayEach(impArray, func(imp []byte, _ jsonparser.ValueType, _ int, err error) {
			impExtData, _, _, err := jsonparser.Get(imp, "ext", "prebid")
			var impExtPrebid openrtb_ext.ExtImpPrebid
			if impExtData != nil {
				if err := json.Unmarshal(impExtData, &impExtPrebid); err != nil {
					errs = append(errs, err)
				}
			}
			newImpData := ImpExtPrebidData{imp, impExtPrebid}
			impData = append(impData, newImpData)
		})
	}
	return
}

type ImpExtPrebidData struct {
	Imp          json.RawMessage
	ImpExtPrebid openrtb_ext.ExtImpPrebid
}

// getStoredRequestId parses a Stored Request ID from some json, without doing a full (slow) unmarshal.
// It returns the ID, true/false whether a stored request key existed, and an error if anything went wrong
// (e.g. malformed json, id not a string, etc).
func getStoredRequestId(data []byte) (string, bool, error) {
	// These keys must be kept in sync with openrtb_ext.ExtStoredRequest
	storedRequestId, dataType, _, err := jsonparser.Get(data, "ext", openrtb_ext.PrebidExtKey, "storedrequest", "id")

	if dataType == jsonparser.NotExist {
		return "", false, nil
	}
	if err != nil {
		return "", false, err
	}
	if dataType != jsonparser.String {
		return "", true, errors.New("ext.prebid.storedrequest.id must be a string")
	}
	return string(storedRequestId), true, nil
}

func getBidRequestID(data json.RawMessage) (string, error) {
	bidRequestID, dataType, _, err := jsonparser.Get(data, "id")
	if dataType == jsonparser.NotExist {
		return "", nil
	}
	if err != nil {
		return "", err
	}
	return string(bidRequestID), nil
}

// setIPImplicitly sets the IP address on bidReq, if it's not explicitly defined and we can figure it out.
func setIPImplicitly(httpReq *http.Request, bidReq *openrtb2.BidRequest, ipValidator iputil.IPValidator) {
	if bidReq.Device == nil || (bidReq.Device.IP == "" && bidReq.Device.IPv6 == "") {
		if ip, ver := httputil.FindIP(httpReq, ipValidator); ip != nil {
			switch ver {
			case iputil.IPv4:
				if bidReq.Device == nil {
					bidReq.Device = &openrtb2.Device{}
				}
				bidReq.Device.IP = ip.String()
			case iputil.IPv6:
				if bidReq.Device == nil {
					bidReq.Device = &openrtb2.Device{}
				}
				bidReq.Device.IPv6 = ip.String()
			}
		}
	}
}

// setUAImplicitly sets the User Agent on bidReq, if it's not explicitly defined and it's defined on the request.
func setUAImplicitly(httpReq *http.Request, bidReq *openrtb2.BidRequest) {
	if bidReq.Device == nil || bidReq.Device.UA == "" {
		if ua := httpReq.UserAgent(); ua != "" {
			if bidReq.Device == nil {
				bidReq.Device = &openrtb2.Device{}
			}
			bidReq.Device.UA = ua
		}
	}
}

func setDoNotTrackImplicitly(httpReq *http.Request, bidReq *openrtb2.BidRequest) {
	if bidReq.Device == nil || bidReq.Device.DNT == nil {
		dnt := httpReq.Header.Get(dntKey)
		if dnt == "0" || dnt == "1" {
			if bidReq.Device == nil {
				bidReq.Device = &openrtb2.Device{}
			}
<<<<<<< HEAD

			switch dnt {
			case "0":
				bidReq.Device.DNT = &dntDisabled
			case "1":
				bidReq.Device.DNT = &dntEnabled
			}
		}
	}
}

// parseUserID gets this user's ID for the host machine, if it exists.
func parseUserID(cfg *config.Configuration, httpReq *http.Request) (string, bool) {
	if hostCookie, err := httpReq.Cookie(cfg.HostCookie.CookieName); hostCookie != nil && err == nil {
		return hostCookie.Value, true
	} else {
		return "", false
	}
}

=======

			switch dnt {
			case "0":
				bidReq.Device.DNT = &dntDisabled
			case "1":
				bidReq.Device.DNT = &dntEnabled
			}
		}
	}
}

>>>>>>> 3fcb43ca
// Write(return) errors to the client, if any. Returns true if errors were found.
func writeError(errs []error, w http.ResponseWriter, labels *metrics.Labels) bool {
	var rc bool = false
	if len(errs) > 0 {
		httpStatus := http.StatusBadRequest
		metricsStatus := metrics.RequestStatusBadInput
		for _, err := range errs {
			erVal := errortypes.ReadCode(err)
			if erVal == errortypes.BlacklistedAppErrorCode || erVal == errortypes.BlacklistedAcctErrorCode {
				httpStatus = http.StatusServiceUnavailable
				metricsStatus = metrics.RequestStatusBlacklisted
				break
			}
		}
		w.WriteHeader(httpStatus)
		labels.RequestStatus = metricsStatus
		for _, err := range errs {
			w.Write([]byte(fmt.Sprintf("Invalid request: %s\n", err.Error())))
		}
		rc = true
	}
	return rc
}

// Returns the account ID for the request
func getAccountID(pub *openrtb2.Publisher) string {
	if pub != nil {
		if pub.Ext != nil {
			var pubExt openrtb_ext.ExtPublisher
			err := json.Unmarshal(pub.Ext, &pubExt)
			if err == nil && pubExt.Prebid != nil && pubExt.Prebid.ParentAccount != nil && *pubExt.Prebid.ParentAccount != "" {
				return *pubExt.Prebid.ParentAccount
			}
		}
		if pub.ID != "" {
			return pub.ID
		}
	}
	return metrics.PublisherUnknown
<<<<<<< HEAD
=======
}

func storedRequestErrorChecker(requestJson []byte, storedRequests map[string]json.RawMessage, storedBidRequestId string) []error {
	if hasErr, syntaxErr := getJsonSyntaxError(requestJson); hasErr {
		return []error{fmt.Errorf("Invalid JSON in Incoming Request: %s", syntaxErr)}
	}
	if hasErr, syntaxErr := getJsonSyntaxError(storedRequests[storedBidRequestId]); hasErr {
		return []error{fmt.Errorf("ext.prebid.storedrequest.id refers to Stored Request %s which contains Invalid JSON: %s", storedBidRequestId, syntaxErr)}
	}
	return nil
}

func generateUuidForBidRequest(uuidGenerator uuidutil.UUIDGenerator) ([]byte, error) {
	newBidRequestID, err := uuidGenerator.Generate()
	if err != nil {
		return nil, err
	}
	return []byte(`{"id":"` + newBidRequestID + `"}`), nil
}

func (deps *endpointDeps) setIntegrationType(req *openrtb_ext.RequestWrapper, account *config.Account) error {
	reqExt, err := req.GetRequestExt()
	if err != nil {
		return err
	}
	reqPrebid := reqExt.GetPrebid()

	if account == nil || account.DefaultIntegration == "" {
		return nil
	}
	if reqPrebid == nil {
		reqPrebid = &openrtb_ext.ExtRequestPrebid{Integration: account.DefaultIntegration}
		reqExt.SetPrebid(reqPrebid)
	} else if reqPrebid.Integration == "" {
		reqPrebid.Integration = account.DefaultIntegration
		reqExt.SetPrebid(reqPrebid)
	}
	return nil
}

func checkIfAppRequest(request []byte) (bool, error) {
	requestApp, dataType, _, err := jsonparser.Get(request, "app")
	if dataType == jsonparser.NotExist {
		return false, nil
	}
	if err != nil {
		return false, err
	}
	if requestApp != nil {
		return true, nil
	}
	return false, nil
>>>>>>> 3fcb43ca
}<|MERGE_RESOLUTION|>--- conflicted
+++ resolved
@@ -11,10 +11,7 @@
 	"net/http"
 	"net/url"
 	"regexp"
-<<<<<<< HEAD
 	"runtime/debug"
-=======
->>>>>>> 3fcb43ca
 	"strconv"
 	"time"
 
@@ -23,25 +20,17 @@
 	"go.opentelemetry.io/otel/trace"
 
 	"github.com/buger/jsonparser"
-<<<<<<< HEAD
-	jsonpatch "github.com/evanphx/json-patch"
-=======
->>>>>>> 3fcb43ca
 	"github.com/gofrs/uuid"
 	"github.com/golang/glog"
 	"github.com/julienschmidt/httprouter"
 	"github.com/mxmCherry/openrtb/v15/native1"
 	nativeRequests "github.com/mxmCherry/openrtb/v15/native1/request"
 	"github.com/mxmCherry/openrtb/v15/openrtb2"
-<<<<<<< HEAD
-	accountService "github.com/prebid/prebid-server/account"
-=======
 	"golang.org/x/net/publicsuffix"
 	jsonpatch "gopkg.in/evanphx/json-patch.v4"
 
 	accountService "github.com/prebid/prebid-server/account"
 	"github.com/prebid/prebid-server/adapters"
->>>>>>> 3fcb43ca
 	"github.com/prebid/prebid-server/analytics"
 	"github.com/prebid/prebid-server/config"
 	"github.com/prebid/prebid-server/currency"
@@ -52,22 +41,14 @@
 	"github.com/prebid/prebid-server/prebid_cache_client"
 	"github.com/prebid/prebid-server/privacy/ccpa"
 	"github.com/prebid/prebid-server/privacy/lmt"
-<<<<<<< HEAD
-=======
 	"github.com/prebid/prebid-server/schain"
->>>>>>> 3fcb43ca
 	"github.com/prebid/prebid-server/stored_requests"
 	"github.com/prebid/prebid-server/stored_requests/backends/empty_fetcher"
 	"github.com/prebid/prebid-server/usersync"
 	"github.com/prebid/prebid-server/util/httputil"
 	"github.com/prebid/prebid-server/util/iputil"
-<<<<<<< HEAD
-	"golang.org/x/net/publicsuffix"
-	"golang.org/x/text/currency"
-=======
 	"github.com/prebid/prebid-server/util/uuidutil"
 	"github.com/prebid/prebid-server/version"
->>>>>>> 3fcb43ca
 )
 
 const storedRequestTimeoutMillis = 50
@@ -81,10 +62,7 @@
 )
 
 func NewEndpoint(
-<<<<<<< HEAD
-=======
 	uuidGenerator uuidutil.UUIDGenerator,
->>>>>>> 3fcb43ca
 	ex exchange.Exchange,
 	validator openrtb_ext.BidderParamValidator,
 	requestsById stored_requests.Fetcher,
@@ -95,10 +73,7 @@
 	disabledBidders map[string]string,
 	defReqJSON []byte,
 	bidderMap map[string]openrtb_ext.BidderName,
-<<<<<<< HEAD
-=======
 	storedRespFetcher stored_requests.Fetcher,
->>>>>>> 3fcb43ca
 ) (httprouter.Handle, error) {
 	if ex == nil || validator == nil || requestsById == nil || accounts == nil || cfg == nil || met == nil {
 		return nil, errors.New("NewEndpoint requires non-nil arguments.")
@@ -127,19 +102,12 @@
 		bidderMap,
 		nil,
 		nil,
-<<<<<<< HEAD
-		ipValidator}).Auction), nil
-}
-
-type endpointDeps struct {
-=======
 		ipValidator,
 		storedRespFetcher}).Auction), nil
 }
 
 type endpointDeps struct {
 	uuidGenerator             uuidutil.UUIDGenerator
->>>>>>> 3fcb43ca
 	ex                        exchange.Exchange
 	paramsValidator           openrtb_ext.BidderParamValidator
 	storedReqFetcher          stored_requests.Fetcher
@@ -155,10 +123,7 @@
 	cache                     prebid_cache_client.Client
 	debugLogRegexp            *regexp.Regexp
 	privateNetworkIPValidator iputil.IPValidator
-<<<<<<< HEAD
-=======
 	storedRespFetcher         stored_requests.Fetcher
->>>>>>> 3fcb43ca
 }
 
 func (deps *endpointDeps) Auction(w http.ResponseWriter, r *http.Request, _ httprouter.Params) {
@@ -170,11 +135,8 @@
 	// to compute the auction timeout.
 	start := time.Now()
 
-<<<<<<< HEAD
 	ctx := r.Context()
 
-=======
->>>>>>> 3fcb43ca
 	ao := analytics.AuctionObject{
 		Status:    http.StatusOK,
 		Errors:    make([]error, 0),
@@ -211,7 +173,6 @@
 	if errortypes.ContainsFatalError(errL) && writeError(errL, w, &labels) {
 		return
 	}
-	warnings := errortypes.WarningOnly(errL)
 
 	// Tapjoy added request duration feature
 	if reqStartTimeHeader := r.Header.Get("X-Request-Time"); reqStartTimeHeader != "" {
@@ -233,6 +194,8 @@
 			}
 		}
 	}
+
+	// ctx := context.Background()
 
 	timeout := deps.cfg.AuctionTimeouts.LimitAuctionTimeout(time.Duration(req.TMax) * time.Millisecond)
 	if timeout > 0 {
@@ -248,17 +211,10 @@
 		labels.PubID = getAccountID(req.App.Publisher)
 	} else { //req.Site != nil
 		labels.Source = metrics.DemandWeb
-<<<<<<< HEAD
-		if usersyncs.LiveSyncCount() == 0 {
-			labels.CookieFlag = metrics.CookieFlagNo
-		} else {
-			labels.CookieFlag = metrics.CookieFlagYes
-=======
 		if usersyncs.HasAnyLiveSyncs() {
 			labels.CookieFlag = metrics.CookieFlagYes
 		} else {
 			labels.CookieFlag = metrics.CookieFlagNo
->>>>>>> 3fcb43ca
 		}
 		labels.PubID = getAccountID(req.Site.Publisher)
 	}
@@ -271,12 +227,6 @@
 		return
 	}
 
-<<<<<<< HEAD
-	secGPC := r.Header.Get("Sec-GPC")
-
-	auctionRequest := exchange.AuctionRequest{
-		BidRequest:                 req,
-=======
 	// Set Integration Information
 	err := deps.setIntegrationType(req, account)
 	if err != nil {
@@ -290,7 +240,6 @@
 
 	auctionRequest := exchange.AuctionRequest{
 		BidRequestWrapper:          req,
->>>>>>> 3fcb43ca
 		Account:                    *account,
 		UserSyncs:                  usersyncs,
 		RequestType:                labels.RType,
@@ -298,15 +247,6 @@
 		LegacyLabels:               labels,
 		Warnings:                   warnings,
 		GlobalPrivacyControlHeader: secGPC,
-<<<<<<< HEAD
-	}
-
-	response, err := deps.ex.HoldAuction(ctx, auctionRequest, nil)
-	ao.Request = req
-	ao.Response = response
-	ao.Account = account
-	if err != nil {
-=======
 		ImpExtInfoMap:              impExtInfoMap,
 		StoredAuctionResponses:     storedAuctionResponses,
 		TCF2ConfigBuilder:          gdpr.NewTCF2Config,
@@ -322,7 +262,6 @@
 			writeError([]error{err}, w, &labels)
 			return
 		}
->>>>>>> 3fcb43ca
 		labels.RequestStatus = metrics.RequestStatusErr
 		w.WriteHeader(http.StatusInternalServerError)
 		fmt.Fprintf(w, "Critical error while running the auction: %v", err)
@@ -357,14 +296,9 @@
 // possible, it will return errors with messages that suggest improvements.
 //
 // If the errors list has at least one element, then no guarantees are made about the returned request.
-<<<<<<< HEAD
-func (deps *endpointDeps) parseRequest(httpRequest *http.Request) (req *openrtb2.BidRequest, errs []error) {
-	req = &openrtb2.BidRequest{}
-=======
 func (deps *endpointDeps) parseRequest(httpRequest *http.Request) (req *openrtb_ext.RequestWrapper, impExtInfoMap map[string]exchange.ImpExtInfo, storedAuctionResponses map[string]json.RawMessage, errs []error) {
 	req = &openrtb_ext.RequestWrapper{}
 	req.BidRequest = &openrtb2.BidRequest{}
->>>>>>> 3fcb43ca
 	errs = nil
 
 	// Pull the request body into a buffer, so we have it for later usage.
@@ -422,16 +356,10 @@
 		return
 	}
 
-<<<<<<< HEAD
-	lmt.ModifyForIOS(req)
-
-	errL := deps.validateRequest(req)
-=======
 	lmt.ModifyForIOS(req.BidRequest)
 
 	hasStoredResponses := len(storedAuctionResponses) > 0
 	errL := deps.validateRequest(req, false, hasStoredResponses)
->>>>>>> 3fcb43ca
 	if len(errL) > 0 {
 		errs = append(errs, errL...)
 	}
@@ -454,9 +382,6 @@
 	return defaultTimeout
 }
 
-<<<<<<< HEAD
-func (deps *endpointDeps) validateRequest(req *openrtb2.BidRequest) []error {
-=======
 // mergeBidderParams merges bidder parameters in req.ext down to the imp[].ext level, with
 // priority given to imp[].ext in case of a conflict. No validation of bidder parameters or
 // of the ext json is performed. Unmarshal errors are not expected since the ext json was
@@ -592,7 +517,6 @@
 }
 
 func (deps *endpointDeps) validateRequest(req *openrtb_ext.RequestWrapper, isAmp bool, hasStoredResponses bool) []error {
->>>>>>> 3fcb43ca
 	errL := []error{}
 	if req.ID == "" {
 		return []error{errors.New("request missing required field: \"id\"")}
@@ -614,11 +538,7 @@
 	// If automatically filling source TID is enabled then validate that
 	// source.TID exists and If it doesn't, fill it with a randomly generated UUID
 	if deps.cfg.AutoGenSourceTID {
-<<<<<<< HEAD
-		if err := validateAndFillSourceTID(req); err != nil {
-=======
 		if err := validateAndFillSourceTID(req.BidRequest); err != nil {
->>>>>>> 3fcb43ca
 			return []error{err}
 		}
 	}
@@ -638,21 +558,6 @@
 			return []error{err}
 		}
 
-<<<<<<< HEAD
-		if err := deps.validateBidAdjustmentFactors(bidExt.Prebid.BidAdjustmentFactors, aliases); err != nil {
-			return []error{err}
-		}
-
-		if err := validateSChains(bidExt); err != nil {
-			return []error{err}
-		}
-
-		if err := deps.validateEidPermissions(bidExt, aliases); err != nil {
-			return []error{err}
-		}
-
-		if err := validateCustomRates(bidExt.Prebid.CurrencyConversions); err != nil {
-=======
 		if err := deps.validateAliasesGVLIDs(reqPrebid.AliasGVLIDs, aliases); err != nil {
 			return []error{err}
 		}
@@ -662,7 +567,6 @@
 		}
 
 		if err := validateSChains(reqPrebid.SChains); err != nil {
->>>>>>> 3fcb43ca
 			return []error{err}
 		}
 
@@ -687,21 +591,6 @@
 		return append(errL, errors.New("request.site or request.app must be defined, but not both."))
 	}
 
-<<<<<<< HEAD
-	if err := deps.validateSite(req.Site); err != nil {
-		return append(errL, err)
-	}
-
-	if err := deps.validateApp(req.App); err != nil {
-		return append(errL, err)
-	}
-
-	if err := deps.validateUser(req.User, aliases); err != nil {
-		return append(errL, err)
-	}
-
-	if err := validateRegs(req.Regs); err != nil {
-=======
 	if err := deps.validateSite(req); err != nil {
 		return append(errL, err)
 	}
@@ -715,7 +604,6 @@
 	}
 
 	if err := validateRegs(req); err != nil {
->>>>>>> 3fcb43ca
 		return append(errL, err)
 	}
 
@@ -723,29 +611,18 @@
 		return append(errL, err)
 	}
 
-<<<<<<< HEAD
-	if ccpaPolicy, err := ccpa.ReadFromRequest(req); err != nil {
-=======
 	if ccpaPolicy, err := ccpa.ReadFromRequestWrapper(req); err != nil {
->>>>>>> 3fcb43ca
 		return append(errL, err)
 	} else if _, err := ccpaPolicy.Parse(exchange.GetValidBidders(aliases)); err != nil {
 		if _, invalidConsent := err.(*errortypes.Warning); invalidConsent {
 			errL = append(errL, &errortypes.Warning{
 				Message:     fmt.Sprintf("CCPA consent is invalid and will be ignored. (%v)", err),
 				WarningCode: errortypes.InvalidPrivacyConsentWarningCode})
-<<<<<<< HEAD
-			consentWriter := ccpa.ConsentWriter{Consent: ""}
-			if err := consentWriter.Write(req); err != nil {
-				return append(errL, fmt.Errorf("Unable to remove invalid CCPA consent from the request. (%v)", err))
-			}
-=======
 			regsExt, err := req.GetRegExt()
 			if err != nil {
 				return append(errL, err)
 			}
 			regsExt.SetUSPrivacy("")
->>>>>>> 3fcb43ca
 		} else {
 			return append(errL, err)
 		}
@@ -770,8 +647,6 @@
 	return errL
 }
 
-<<<<<<< HEAD
-=======
 // mapSChains maps an schain defined in an ORTB 2.4 location (req.ext.schain) to the ORTB 2.5 location
 // (req.source.ext.schain) if no ORTB 2.5 schain (req.source.ext.schain, req.ext.prebid.schains) exists.
 // An ORTB 2.4 schain is always deleted from the 2.4 location regardless of whether an ORTB 2.5 schain exists.
@@ -798,7 +673,6 @@
 	return nil
 }
 
->>>>>>> 3fcb43ca
 func validateAndFillSourceTID(req *openrtb2.BidRequest) error {
 	if req.Source == nil {
 		req.Source = &openrtb2.Source{}
@@ -827,44 +701,6 @@
 	return nil
 }
 
-<<<<<<< HEAD
-func validateSChains(req *openrtb_ext.ExtRequest) error {
-	_, err := exchange.BidderToPrebidSChains(req)
-	return err
-}
-
-// validateCustomRates throws a bad input error if any of the 3-digit currency codes found in
-// the bidRequest.ext.prebid.currency field is invalid, malfomed or does not represent any actual
-// currency. No error is thrown if bidRequest.ext.prebid.currency is invalid or empty.
-func validateCustomRates(bidReqCurrencyRates *openrtb_ext.ExtRequestCurrency) error {
-	if bidReqCurrencyRates == nil {
-		return nil
-	}
-
-	for fromCurrency, rates := range bidReqCurrencyRates.ConversionRates {
-		// Check if fromCurrency is a valid 3-letter currency code
-		if _, err := currency.ParseISO(fromCurrency); err != nil {
-			return &errortypes.BadInput{Message: fmt.Sprintf("currency code %s is not recognized or malformed", fromCurrency)}
-		}
-
-		// Check if currencies mapped to fromCurrency are valid 3-letter currency codes
-		for toCurrency := range rates {
-			if _, err := currency.ParseISO(toCurrency); err != nil {
-				return &errortypes.BadInput{Message: fmt.Sprintf("currency code %s is not recognized or malformed", toCurrency)}
-			}
-		}
-	}
-	return nil
-}
-
-func (deps *endpointDeps) validateEidPermissions(req *openrtb_ext.ExtRequest, aliases map[string]string) error {
-	if req == nil || req.Prebid.Data == nil {
-		return nil
-	}
-
-	uniqueSources := make(map[string]struct{}, len(req.Prebid.Data.EidPermissions))
-	for i, eid := range req.Prebid.Data.EidPermissions {
-=======
 func validateSChains(sChains []*openrtb_ext.ExtRequestPrebidSChain) error {
 	_, err := schain.BidderToPrebidSChains(sChains)
 	return err
@@ -877,7 +713,6 @@
 
 	uniqueSources := make(map[string]struct{}, len(prebid.EidPermissions))
 	for i, eid := range prebid.EidPermissions {
->>>>>>> 3fcb43ca
 		if len(eid.Source) == 0 {
 			return fmt.Errorf(`request.ext.prebid.data.eidpermissions[%d] missing required field: "source"`, i)
 		}
@@ -916,11 +751,7 @@
 	return nil
 }
 
-<<<<<<< HEAD
-func (deps *endpointDeps) validateImp(imp *openrtb2.Imp, aliases map[string]string, index int) []error {
-=======
 func (deps *endpointDeps) validateImp(imp *openrtb2.Imp, aliases map[string]string, index int, hasStoredResponses bool) []error {
->>>>>>> 3fcb43ca
 	if imp.ID == "" {
 		return []error{fmt.Errorf("request.imp[%d] missing required field: \"id\"", index)}
 	}
@@ -961,15 +792,11 @@
 	return nil
 }
 
-<<<<<<< HEAD
-func validateBanner(banner *openrtb2.Banner, impIndex int) error {
-=======
 func isInterstitial(imp *openrtb2.Imp) bool {
 	return imp.Instl == 1
 }
 
 func validateBanner(banner *openrtb2.Banner, impIndex int, isInterstitial bool) error {
->>>>>>> 3fcb43ca
 	if banner == nil {
 		return nil
 	}
@@ -1376,11 +1203,7 @@
 	return nil
 }
 
-<<<<<<< HEAD
-func (deps *endpointDeps) validateImpExt(imp *openrtb2.Imp, aliases map[string]string, impIndex int) []error {
-=======
 func (deps *endpointDeps) validateImpExt(imp *openrtb2.Imp, aliases map[string]string, impIndex int, hasStoredResponses bool) []error {
->>>>>>> 3fcb43ca
 	errL := []error{}
 	if len(imp.Ext) == 0 {
 		return []error{fmt.Errorf("request.imp[%d].ext is required", impIndex)}
@@ -1393,13 +1216,8 @@
 
 	// Prefer bidder params from request.imp.ext.prebid.bidder.BIDDER over request.imp.ext.BIDDER
 	// to avoid confusion beteween prebid specific adapter config and other ext protocols.
-<<<<<<< HEAD
-	if extPrebidJSON, ok := bidderExts[openrtb_ext.PrebidExtKey]; ok {
-		var extPrebid openrtb_ext.ExtImpPrebid
-=======
 	var extPrebid openrtb_ext.ExtImpPrebid
 	if extPrebidJSON, ok := bidderExts[openrtb_ext.PrebidExtKey]; ok {
->>>>>>> 3fcb43ca
 		if err := json.Unmarshal(extPrebidJSON, &extPrebid); err == nil && extPrebid.Bidder != nil {
 			for bidder, ext := range extPrebid.Bidder {
 				if ext == nil {
@@ -1465,26 +1283,14 @@
 		return false
 	case openrtb_ext.BidderReservedData:
 		return false
-<<<<<<< HEAD
-=======
 	case openrtb_ext.BidderReservedGPID:
 		return false
->>>>>>> 3fcb43ca
 	case openrtb_ext.BidderReservedPrebid:
 		return false
 	case openrtb_ext.BidderReservedSKAdN:
 		return false
 	default:
 		return true
-<<<<<<< HEAD
-	}
-}
-
-func (deps *endpointDeps) parseBidExt(ext json.RawMessage) (*openrtb_ext.ExtRequest, error) {
-	if len(ext) < 1 {
-		return nil, nil
-=======
->>>>>>> 3fcb43ca
 	}
 }
 
@@ -1503,16 +1309,10 @@
 
 		if _, isCoreBidder := deps.bidderMap[coreBidder]; !isCoreBidder {
 			return fmt.Errorf("request.ext.prebid.aliases.%s refers to unknown bidder: %s", alias, coreBidder)
-<<<<<<< HEAD
 		}
 
 		if alias == coreBidder {
 			return fmt.Errorf("request.ext.prebid.aliases.%s defines a no-op alias. Choose a different alias, or remove this entry.", alias)
-=======
-		}
-
-		if alias == coreBidder {
-			return fmt.Errorf("request.ext.prebid.aliases.%s defines a no-op alias. Choose a different alias, or remove this entry.", alias)
 		}
 	}
 	return nil
@@ -1527,19 +1327,13 @@
 
 		if vendorId < 1 {
 			return fmt.Errorf("request.ext.prebid.aliasgvlids. Invalid vendorId %d for alias: %s. Choose a different vendorId, or remove this entry.", vendorId, alias)
->>>>>>> 3fcb43ca
-		}
-	}
-	return nil
-}
-
-<<<<<<< HEAD
-func (deps *endpointDeps) validateSite(site *openrtb2.Site) error {
-	if site == nil {
-=======
+		}
+	}
+	return nil
+}
+
 func (deps *endpointDeps) validateSite(req *openrtb_ext.RequestWrapper) error {
 	if req.Site == nil {
->>>>>>> 3fcb43ca
 		return nil
 	}
 
@@ -1558,13 +1352,8 @@
 	return nil
 }
 
-<<<<<<< HEAD
-func (deps *endpointDeps) validateApp(app *openrtb2.App) error {
-	if app == nil {
-=======
 func (deps *endpointDeps) validateApp(req *openrtb_ext.RequestWrapper) error {
 	if req.App == nil {
->>>>>>> 3fcb43ca
 		return nil
 	}
 
@@ -1587,41 +1376,6 @@
 		}
 	}
 
-<<<<<<< HEAD
-	return nil
-}
-
-func (deps *endpointDeps) validateUser(user *openrtb2.User, aliases map[string]string) error {
-	if user == nil {
-		return nil
-	}
-
-	// The following fields were previously uints in the OpenRTB library we use, but have
-	// since been changed to ints. We decided to maintain the non-negative check.
-	if user.Geo != nil && user.Geo.Accuracy < 0 {
-		return errors.New("request.user.geo.accuracy must be a positive number")
-	}
-
-	if user.Ext != nil {
-		// Creating ExtUser object to check if DigiTrust is valid
-		var userExt openrtb_ext.ExtUser
-		if err := json.Unmarshal(user.Ext, &userExt); err == nil {
-			if userExt.DigiTrust != nil && userExt.DigiTrust.Pref != 0 {
-				// DigiTrust is not valid. Return error.
-				return errors.New("request.user contains a digitrust object that is not valid.")
-			}
-			// Check if the buyeruids are valid
-			if userExt.Prebid != nil {
-				if len(userExt.Prebid.BuyerUIDs) < 1 {
-					return errors.New(`request.user.ext.prebid requires a "buyeruids" property with at least one ID defined. If none exist, then request.user.ext.prebid should not be defined.`)
-				}
-				for bidderName := range userExt.Prebid.BuyerUIDs {
-					if _, ok := deps.bidderMap[bidderName]; !ok {
-						if _, ok := aliases[bidderName]; !ok {
-							return fmt.Errorf("request.user.ext.%s is neither a known bidder name nor an alias in request.ext.prebid.aliases.", bidderName)
-						}
-					}
-=======
 	userExt, err := req.GetUserExt()
 	if err != nil {
 		return fmt.Errorf("request.user.ext object is not valid: %v", err)
@@ -1636,7 +1390,6 @@
 			if _, ok := deps.bidderMap[bidderName]; !ok {
 				if _, ok := aliases[bidderName]; !ok {
 					return fmt.Errorf("request.user.ext.%s is neither a known bidder name nor an alias in request.ext.prebid.aliases.", bidderName)
->>>>>>> 3fcb43ca
 				}
 			}
 		}
@@ -1670,27 +1423,12 @@
 					}
 				}
 			}
-<<<<<<< HEAD
-		} else {
-			return fmt.Errorf("request.user.ext object is not valid: %v", err)
-=======
->>>>>>> 3fcb43ca
-		}
-	}
-
-	return nil
-}
-
-<<<<<<< HEAD
-func validateRegs(regs *openrtb2.Regs) error {
-	if regs != nil && len(regs.Ext) > 0 {
-		var regsExt openrtb_ext.ExtRegs
-		if err := json.Unmarshal(regs.Ext, &regsExt); err != nil {
-			return fmt.Errorf("request.regs.ext is invalid: %v", err)
-		}
-		if regsExt.GDPR != nil && (*regsExt.GDPR < 0 || *regsExt.GDPR > 1) {
-			return errors.New("request.regs.ext.gdpr must be either 0 or 1.")
-=======
+		}
+	}
+
+	return nil
+}
+
 func validateRegs(req *openrtb_ext.RequestWrapper) error {
 	regsExt, err := req.GetRegExt()
 	if err != nil {
@@ -1758,7 +1496,6 @@
 	if channelName != "" {
 		if requestPrebid == nil {
 			requestPrebid = &openrtb_ext.ExtRequestPrebid{}
->>>>>>> 3fcb43ca
 		}
 		requestPrebid.Channel = &openrtb_ext.ExtRequestPrebidChannel{Name: channelName}
 		requestExt.SetPrebid(requestPrebid)
@@ -1766,41 +1503,6 @@
 	}
 	return nil
 
-}
-
-func sanitizeRequest(r *openrtb2.BidRequest, ipValidator iputil.IPValidator) {
-	if r.Device != nil {
-		if ip, ver := iputil.ParseIP(r.Device.IP); ip == nil || ver != iputil.IPv4 || !ipValidator.IsValid(ip, ver) {
-			r.Device.IP = ""
-		}
-
-		if ip, ver := iputil.ParseIP(r.Device.IPv6); ip == nil || ver != iputil.IPv6 || !ipValidator.IsValid(ip, ver) {
-			r.Device.IPv6 = ""
-		}
-	}
-}
-
-func validateDevice(device *openrtb2.Device) error {
-	if device == nil {
-		return nil
-	}
-
-	// The following fields were previously uints in the OpenRTB library we use, but have
-	// since been changed to ints. We decided to maintain the non-negative check.
-	if device.W < 0 {
-		return errors.New("request.device.w must be a positive number")
-	}
-	if device.H < 0 {
-		return errors.New("request.device.h must be a positive number")
-	}
-	if device.PPI < 0 {
-		return errors.New("request.device.ppi must be a positive number")
-	}
-	if device.Geo != nil && device.Geo.Accuracy < 0 {
-		return errors.New("request.device.geo.accuracy must be a positive number")
-	}
-
-	return nil
 }
 
 func sanitizeRequest(r *openrtb2.BidRequest, ipValidator iputil.IPValidator) {
@@ -2180,7 +1882,6 @@
 			if bidReq.Device == nil {
 				bidReq.Device = &openrtb2.Device{}
 			}
-<<<<<<< HEAD
 
 			switch dnt {
 			case "0":
@@ -2192,28 +1893,6 @@
 	}
 }
 
-// parseUserID gets this user's ID for the host machine, if it exists.
-func parseUserID(cfg *config.Configuration, httpReq *http.Request) (string, bool) {
-	if hostCookie, err := httpReq.Cookie(cfg.HostCookie.CookieName); hostCookie != nil && err == nil {
-		return hostCookie.Value, true
-	} else {
-		return "", false
-	}
-}
-
-=======
-
-			switch dnt {
-			case "0":
-				bidReq.Device.DNT = &dntDisabled
-			case "1":
-				bidReq.Device.DNT = &dntEnabled
-			}
-		}
-	}
-}
-
->>>>>>> 3fcb43ca
 // Write(return) errors to the client, if any. Returns true if errors were found.
 func writeError(errs []error, w http.ResponseWriter, labels *metrics.Labels) bool {
 	var rc bool = false
@@ -2253,8 +1932,6 @@
 		}
 	}
 	return metrics.PublisherUnknown
-<<<<<<< HEAD
-=======
 }
 
 func storedRequestErrorChecker(requestJson []byte, storedRequests map[string]json.RawMessage, storedBidRequestId string) []error {
@@ -2307,5 +1984,4 @@
 		return true, nil
 	}
 	return false, nil
->>>>>>> 3fcb43ca
 }