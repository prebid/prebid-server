package openrtb2

import (
	"context"
	"encoding/json"
	"errors"
	"fmt"
	"io"
	"io/ioutil"
	"net/http"
	"net/url"
	"strconv"
	"time"

	"github.com/buger/jsonparser"
	"github.com/evanphx/json-patch"
	"github.com/golang/glog"
	"github.com/julienschmidt/httprouter"
	"github.com/mssola/user_agent"
	"github.com/mxmCherry/openrtb"
	"github.com/prebid/prebid-server/config"
	"github.com/prebid/prebid-server/exchange"
	"github.com/prebid/prebid-server/openrtb_ext"
	"github.com/prebid/prebid-server/pbs"
	"github.com/prebid/prebid-server/pbsmetrics"
	"github.com/prebid/prebid-server/prebid"
	"github.com/prebid/prebid-server/stored_requests"
	"golang.org/x/net/publicsuffix"
)

const defaultRequestTimeoutMillis = 5000
const storedRequestTimeoutMillis = 50

func NewEndpoint(ex exchange.Exchange, validator openrtb_ext.BidderParamValidator, requestsById stored_requests.Fetcher, cfg *config.Configuration, met *pbsmetrics.Metrics) (httprouter.Handle, error) {
	if ex == nil || validator == nil || requestsById == nil || cfg == nil || met == nil {
		return nil, errors.New("NewEndpoint requires non-nil arguments.")
	}

	return httprouter.Handle((&endpointDeps{ex, validator, requestsById, cfg, met}).Auction), nil
}

type endpointDeps struct {
	ex               exchange.Exchange
	paramsValidator  openrtb_ext.BidderParamValidator
	storedReqFetcher stored_requests.Fetcher
	cfg              *config.Configuration
	metrics          *pbsmetrics.Metrics
}

func (deps *endpointDeps) Auction(w http.ResponseWriter, r *http.Request, _ httprouter.Params) {
	// Prebid Server interprets request.tmax to be the maximum amount of time that a caller is willing
	// to wait for bids. However, tmax may be defined in the Stored Request data.
	//
	// If so, then the trip to the backend might use a significant amount of this time.
	// We can respect timeouts more accurately if we note the *real* start time, and use it
	// to compute the auction timeout.
	start := time.Now()
	deps.metrics.RequestMeter.Mark(1)
	deps.metrics.ORTBRequestMeter.Mark(1)

	isSafari := false
	if ua := user_agent.New(r.Header.Get("User-Agent")); ua != nil {
		name, _ := ua.Browser()
		if name == "Safari" {
			isSafari = true
			deps.metrics.SafariRequestMeter.Mark(1)
		}
	}

	req, errL := deps.parseRequest(r)

	if len(errL) > 0 {
		w.WriteHeader(http.StatusBadRequest)
		for _, err := range errL {
			w.Write([]byte(fmt.Sprintf("Invalid request format: %s\n", err.Error())))
		}
		deps.metrics.ErrorMeter.Mark(1)
		return
	}

	ctx := context.Background()
	cancel := func() {}
	if req.TMax > 0 {
		ctx, cancel = context.WithDeadline(ctx, start.Add(time.Duration(req.TMax)*time.Millisecond))
	} else {
		ctx, cancel = context.WithDeadline(ctx, start.Add(time.Duration(defaultRequestTimeoutMillis)*time.Millisecond))
	}
	defer cancel()

	usersyncs := pbs.ParsePBSCookieFromRequest(r, &(deps.cfg.HostCookie.OptOutCookie))
	if req.App != nil {
		deps.metrics.AppRequestMeter.Mark(1)
	} else if usersyncs.LiveSyncCount() == 0 {
		deps.metrics.NoCookieMeter.Mark(1)
		if isSafari {
			deps.metrics.SafariNoCookieMeter.Mark(1)
		}
	}

	response, err := deps.ex.HoldAuction(ctx, req, usersyncs)
	if err != nil {
		w.WriteHeader(http.StatusInternalServerError)
		fmt.Fprintf(w, "Critical error while running the auction: %v", err)
		glog.Errorf("/openrtb2/auction Critical error: %v", err)
		return
	}

	// Fixes #231
	enc := json.NewEncoder(w)
	enc.SetEscapeHTML(false)

	// If an error happens when encoding the response, there isn't much we can do.
	// If we've sent _any_ bytes, then Go would have sent the 200 status code first.
	// That status code can't be un-sent... so the best we can do is log the error.
	if err := enc.Encode(response); err != nil {
		glog.Errorf("/openrtb2/auction Error encoding response: %v", err)
	}
}

// parseRequest turns the HTTP request into an OpenRTB request. This is guaranteed to return:
//
//   - A context which times out appropriately, given the request.
//   - A cancellation function which should be called if the auction finishes early.
//
// If the errors list is empty, then the returned request will be valid according to the OpenRTB 2.5 spec.
// In case of "strong recommendations" in the spec, it tends to be restrictive. If a better workaround is
// possible, it will return errors with messages that suggest improvements.
//
// If the errors list has at least one element, then no guarantees are made about the returned request.
func (deps *endpointDeps) parseRequest(httpRequest *http.Request) (req *openrtb.BidRequest, errs []error) {
	req = &openrtb.BidRequest{}
	errs = nil

	// Pull the request body into a buffer, so we have it for later usage.
	lr := &io.LimitedReader{
		R: httpRequest.Body,
		N: deps.cfg.MaxRequestSize,
	}
	requestJson, err := ioutil.ReadAll(lr)
	if err != nil {
		errs = []error{err}
		return
	}
	// If the request size was too large, read through the rest of the request body so that the connection can be reused.
	if lr.N <= 0 {
		if written, err := io.Copy(ioutil.Discard, httpRequest.Body); written > 0 || err != nil {
			errs = []error{fmt.Errorf("Request size exceeded max size of %d bytes.", deps.cfg.MaxRequestSize)}
			return
		}
	}

	timeout := parseTimeout(requestJson, time.Duration(storedRequestTimeoutMillis)*time.Millisecond)
	ctx, cancel := context.WithTimeout(context.Background(), timeout)
	defer cancel()

	// Fetch the Stored Request data and merge it into the HTTP request.
	if requestJson, errs = deps.processStoredRequests(ctx, requestJson); len(errs) > 0 {
		return
	}

	if err := json.Unmarshal(requestJson, req); err != nil {
		errs = []error{err}
		return
	}

	// Populate any "missing" OpenRTB fields with info from other sources, (e.g. HTTP request headers).
	deps.setFieldsImplicitly(httpRequest, req)

	if err := deps.validateRequest(req); err != nil {
		errs = []error{err}
		return
	}

	return
}

// parseTimeout returns parses tmax from the requestJson, or returns the default if it doesn't exist.
//
// requestJson should be the content of the POST body.
//
// If the request defines tmax explicitly, then this will return that duration in milliseconds.
// If not, it will return the default timeout.
func parseTimeout(requestJson []byte, defaultTimeout time.Duration) time.Duration {
	if tmax, dataType, _, err := jsonparser.Get(requestJson, "tmax"); dataType != jsonparser.NotExist && err == nil {
		if tmaxInt, err := strconv.Atoi(string(tmax)); err == nil && tmaxInt > 0 {
			return time.Duration(tmaxInt) * time.Millisecond
		}
	}
	return defaultTimeout
}

func (deps *endpointDeps) validateRequest(req *openrtb.BidRequest) error {
	if req.ID == "" {
		return errors.New("request missing required field: \"id\"")
	}

	if req.TMax < 0 {
		return fmt.Errorf("request.tmax must be nonnegative. Got %d", req.TMax)
	}

	if len(req.Imp) < 1 {
		return errors.New("request.imp must contain at least one element.")
	}

	var aliases map[string]string
	if bidExt, err := deps.parseBidExt(req.Ext); err != nil {
		return err
	} else if bidExt != nil {
		aliases = bidExt.Prebid.Aliases
	}

	if err := deps.validateAliases(aliases); err != nil {
		return err
	}

	for index, imp := range req.Imp {
		if err := deps.validateImp(&imp, aliases, index); err != nil {
			return err
		}
	}

	if (req.Site == nil && req.App == nil) || (req.Site != nil && req.App != nil) {
		return errors.New("request.site or request.app must be defined, but not both.")
	}

	if err := deps.validateSite(req.Site); err != nil {
		return err
	}

	if err := validateUser(req.User); err != nil {
		return err
	}

	return nil
}

func (deps *endpointDeps) validateImp(imp *openrtb.Imp, aliases map[string]string, index int) error {
	if imp.ID == "" {
		return fmt.Errorf("request.imp[%d] missing required field: \"id\"", index)
	}

	if len(imp.Metric) != 0 {
		return errors.New("request.imp[%d].metric is not yet supported by prebid-server. Support may be added in the future.")
	}

	if imp.Banner == nil && imp.Video == nil && imp.Audio == nil && imp.Native == nil {
		return errors.New("request.imp[%d] must contain at least one of \"banner\", \"video\", \"audio\", or \"native\"")
	}

	if err := validateBanner(imp.Banner, index); err != nil {
		return err
	}

	if imp.Video != nil {
		if len(imp.Video.MIMEs) < 1 {
			return fmt.Errorf("request.imp[%d].video.mimes must contain at least one supported MIME type", index)
		}
	}

	if imp.Audio != nil {
		if len(imp.Audio.MIMEs) < 1 {
			return fmt.Errorf("request.imp[%d].audio.mimes must contain at least one supported MIME type", index)
		}
	}

	if imp.Native != nil {
		if imp.Native.Request == "" {
			return fmt.Errorf("request.imp[%d].native.request must be a JSON encoded string conforming to the openrtb 1.2 Native spec", index)
		}
	}

	if err := validatePmp(imp.PMP, index); err != nil {
		return err
	}

	if err := deps.validateImpExt(imp.Ext, aliases, index); err != nil {
		return err
	}

	return nil
}

func validateBanner(banner *openrtb.Banner, impIndex int) error {
	if banner == nil {
		return nil
	}

	// Although these are only deprecated in the spec... since this is a new endpoint, we know nobody uses them yet.
	// Let's start things off by pointing callers in the right direction.
	if banner.WMin != 0 {
		return fmt.Errorf("request.imp[%d].banner uses unsupported property: \"wmin\". Use the \"format\" array instead.", impIndex)
	}
	if banner.WMax != 0 {
		return fmt.Errorf("request.imp[%d].banner uses unsupported property: \"wmax\". Use the \"format\" array instead.", impIndex)
	}
	if banner.HMin != 0 {
		return fmt.Errorf("request.imp[%d].banner uses unsupported property: \"hmin\". Use the \"format\" array instead.", impIndex)
	}
	if banner.HMax != 0 {
		return fmt.Errorf("request.imp[%d].banner uses unsupported property: \"hmax\". Use the \"format\" array instead.", impIndex)
	}

	for fmtIndex, format := range banner.Format {
		if err := validateFormat(&format, impIndex, fmtIndex); err != nil {
			return err
		}
	}
	return nil
}

func validateFormat(format *openrtb.Format, impIndex int, formatIndex int) error {
	usesHW := format.W != 0 || format.H != 0
	usesRatios := format.WMin != 0 || format.WRatio != 0 || format.HRatio != 0
	if usesHW && usesRatios {
		return fmt.Errorf("Request imp[%d].banner.format[%d] should define *either* {w, h} *or* {wmin, wratio, hratio}, but not both. If both are valid, send two \"format\" objects in the request.", impIndex, formatIndex)
	}
	if !usesHW && !usesRatios {
		return fmt.Errorf("Request imp[%d].banner.format[%d] should define *either* {w, h} (for static size requirements) *or* {wmin, wratio, hratio} (for flexible sizes) to be non-zero.", impIndex, formatIndex)
	}
	if usesHW && (format.W == 0 || format.H == 0) {
		return fmt.Errorf("Request imp[%d].banner.format[%d] must define non-zero \"h\" and \"w\" properties.", impIndex, formatIndex)
	}
	if usesRatios && (format.WMin == 0 || format.WRatio == 0 || format.HRatio == 0) {
		return fmt.Errorf("Request imp[%d].banner.format[%d] must define non-zero \"wmin\", \"wratio\", and \"hratio\" properties.", impIndex, formatIndex)
	}
	return nil
}

func validatePmp(pmp *openrtb.PMP, impIndex int) error {
	if pmp == nil {
		return nil
	}

	for dealIndex, deal := range pmp.Deals {
		if deal.ID == "" {
			return fmt.Errorf("request.imp[%d].pmp.deals[%d] missing required field: \"id\"", impIndex, dealIndex)
		}
	}
	return nil
}

func (deps *endpointDeps) validateImpExt(ext openrtb.RawJSON, aliases map[string]string, impIndex int) error {
	var bidderExts map[string]openrtb.RawJSON
	if err := json.Unmarshal(ext, &bidderExts); err != nil {
		return err
	}

	if len(bidderExts) < 1 {
		return fmt.Errorf("request.imp[%d].ext must contain at least one bidder", impIndex)
	}

	for bidder, ext := range bidderExts {
<<<<<<< HEAD
		if bidder != "prebid" {
			coreBidder := bidder
			if tmp, isAlias := aliases[bidder]; isAlias {
				coreBidder = tmp
			}
			if bidderName, isValid := openrtb_ext.GetBidderName(coreBidder); isValid {
				if err := deps.paramsValidator.Validate(bidderName, ext); err != nil {
					return fmt.Errorf("request.imp[%d].ext.%s failed validation.\n%v", impIndex, coreBidder, err)
				}
			} else {
				return fmt.Errorf("request.imp[%d].ext contains unknown bidder: %s. Did you forget an alias in request.ext.prebid.aliases?", impIndex, bidder)
=======
		bidderName, isValid := openrtb_ext.BidderMap[bidder]
		if isValid {
			if err := deps.paramsValidator.Validate(bidderName, ext); err != nil {
				return fmt.Errorf("request.imp[%d].ext.%s failed validation.\n%v", impIndex, bidder, err)
>>>>>>> 4ae8de0a
			}
		}
	}

	return nil
}

func (deps *endpointDeps) parseBidExt(ext openrtb.RawJSON) (*openrtb_ext.ExtRequest, error) {
	if len(ext) < 1 {
		return nil, nil
	}
	var tmpExt openrtb_ext.ExtRequest
	if err := json.Unmarshal(ext, &tmpExt); err != nil {
		return nil, fmt.Errorf("request.ext is invalid: %v", err)
	}
	return &tmpExt, nil
}

func (deps *endpointDeps) validateAliases(aliases map[string]string) error {
	for thisAlias, coreBidder := range aliases {
		if _, isCoreBidder := openrtb_ext.GetBidderName(coreBidder); !isCoreBidder {
			return fmt.Errorf("request.ext.prebid.aliases.%s refers to unknown bidder: %s", thisAlias, coreBidder)
		}
		if thisAlias == coreBidder {
			return fmt.Errorf("request.ext.prebid.aliases.%s defines a no-op alias. Choose a different alias, or remove this entry.", thisAlias)
		}
	}
	return nil
}

func (deps *endpointDeps) validateSite(site *openrtb.Site) error {
	if site != nil && site.ID == "" && site.Page == "" {
		return errors.New("request.site should include at least one of request.site.id or request.site.page.")
	}

	return nil
}

func validateUser(user *openrtb.User) error {
	// DigiTrust support
	if user != nil && user.Ext != nil {
		// Creating ExtUser object to check if DigiTrust is valid
		var userExt openrtb_ext.ExtUser
		if err := json.Unmarshal(user.Ext, &userExt); err == nil {
			// Checking if DigiTrust is valid
			if userExt.DigiTrust == nil || userExt.DigiTrust.Pref != 0 {
				// DigiTrust is not valid. Return error.
				return errors.New("request.user contains a digitrust object that is not valid.")
			}
		} else {
			// Return error.
			return errors.New("request.user.ext object is not valid.")
		}
	}

	return nil
}

// setFieldsImplicitly uses _implicit_ information from the httpReq to set values on bidReq.
// This function does not consume the request body, which was set explicitly, but infers certain
// OpenRTB properties from the headers and other implicit info.
//
// This function _should not_ override any fields which were defined explicitly by the caller in the request.
func (deps *endpointDeps) setFieldsImplicitly(httpReq *http.Request, bidReq *openrtb.BidRequest) {
	setDeviceImplicitly(httpReq, bidReq)

	// Per the OpenRTB spec: A bid request must not contain both a Site and an App object.
	if bidReq.App == nil {
		setSiteImplicitly(httpReq, bidReq)
	}

	deps.setUserImplicitly(httpReq, bidReq)
}

// setDeviceImplicitly uses implicit info from httpReq to populate bidReq.Device
func setDeviceImplicitly(httpReq *http.Request, bidReq *openrtb.BidRequest) {
	setIPImplicitly(httpReq, bidReq) // Fixes #230
	setUAImplicitly(httpReq, bidReq)
}

// setSiteImplicitly uses implicit info from httpReq to populate bidReq.Site
func setSiteImplicitly(httpReq *http.Request, bidReq *openrtb.BidRequest) {
	if bidReq.Site == nil || bidReq.Site.Page == "" || bidReq.Site.Domain == "" {
		referrerCandidate := httpReq.Referer()
		if parsedUrl, err := url.Parse(referrerCandidate); err == nil {
			if domain, err := publicsuffix.EffectiveTLDPlusOne(parsedUrl.Host); err == nil {
				if bidReq.Site == nil {
					bidReq.Site = &openrtb.Site{}
				}
				if bidReq.Site.Domain == "" {
					bidReq.Site.Domain = domain
				}

				// This looks weird... but is not a bug. The site which called prebid-server (the "referer"), is
				// (almost certainly) the page where the ad will be hosted. In the OpenRTB spec, this is *page*, not *ref*.
				if bidReq.Site.Page == "" {
					bidReq.Site.Page = referrerCandidate
				}
			}
		}
	}
}

func (deps *endpointDeps) processStoredRequests(ctx context.Context, requestJson []byte) ([]byte, []error) {
	// Parse the Stored Request IDs from the BidRequest and Imps.
	storedBidRequestId, hasStoredBidRequest, err := getStoredRequestId(requestJson)
	if err != nil {
		return nil, []error{err}
	}
	imps, impIds, idIndices, errs := parseImpInfo(requestJson)
	if len(errs) > 0 {
		return nil, errs
	}

	// Fetch all of the Stored Request data
	var allIds = make([]string, len(impIds), len(impIds)+1)
	copy(allIds, impIds)
	if hasStoredBidRequest {
		allIds = append(allIds, storedBidRequestId)
	}
	storedRequests, errs := deps.storedReqFetcher.FetchRequests(ctx, allIds)
	if len(errs) > 0 {
		return nil, errs
	}

	// Apply the Stored BidRequest, if it exists
	resolvedRequest := requestJson
	if hasStoredBidRequest {
		resolvedRequest, err = jsonpatch.MergePatch(storedRequests[storedBidRequestId], requestJson)
		if err != nil {
			return nil, []error{err}
		}
	}

	// Apply any Stored Imps, if they exist. Since the JSON Merge Patch overrides arrays,
	// and Prebid Server defers to the HTTP Request to resolve conflicts, it's safe to
	// assume that the request.imp data did not change when applying the Stored BidRequest.
	for i := 0; i < len(impIds); i++ {
		resolvedImp, err := jsonpatch.MergePatch(storedRequests[impIds[i]], imps[idIndices[i]])
		if err != nil {
			return nil, []error{err}
		}
		imps[idIndices[i]] = resolvedImp
	}
	if len(impIds) > 0 {
		newImpJson, err := json.Marshal(imps)
		if err != nil {
			return nil, []error{err}
		}
		resolvedRequest, err = jsonparser.Set(resolvedRequest, newImpJson, "imp")
		if err != nil {
			return nil, []error{err}
		}
	}

	return resolvedRequest, nil
}

// parseImpInfo parses the request JSON and returns several things about the Imps
//
// 1. A list of the JSON for every Imp.
// 2. A list of all IDs which appear at `imp[i].ext.prebid.storedrequest.id`.
// 3. A list intended to parallel "ids". Each element tells which index of "imp[index]" the corresponding element of "ids" should modify.
// 4. Any errors which occur due to bad requests. These should warrant an HTTP 4xx response.
func parseImpInfo(requestJson []byte) (imps []json.RawMessage, ids []string, impIdIndices []int, errs []error) {
	if impArray, dataType, _, err := jsonparser.Get(requestJson, "imp"); err == nil && dataType == jsonparser.Array {
		i := 0
		jsonparser.ArrayEach(impArray, func(imp []byte, dataType jsonparser.ValueType, offset int, err error) {
			if storedImpId, hasStoredImp, err := getStoredRequestId(imp); err != nil {
				errs = append(errs, err)
			} else if hasStoredImp {
				ids = append(ids, storedImpId)
				impIdIndices = append(impIdIndices, i)
			}
			imps = append(imps, imp)
			i++
		})
	}
	return
}

// getStoredRequestId parses a Stored Request ID from some json, without doing a full (slow) unmarshal.
// It returns the ID, true/false whether a stored request key existed, and an error if anything went wrong
// (e.g. malformed json, id not a string, etc).
func getStoredRequestId(data []byte) (string, bool, error) {
	// These keys must be kept in sync with openrtb_ext.ExtStoredRequest
	value, dataType, _, err := jsonparser.Get(data, "ext", "prebid", "storedrequest", "id")
	if dataType == jsonparser.NotExist {
		return "", false, nil
	}
	if err != nil {
		return "", false, err
	}
	if dataType != jsonparser.String {
		return "", true, errors.New("ext.prebid.storedrequest.id must be a string")
	}

	return string(value), true, nil
}

// setUserImplicitly uses implicit info from httpReq to populate bidReq.User
func (deps *endpointDeps) setUserImplicitly(httpReq *http.Request, bidReq *openrtb.BidRequest) {
	if bidReq.User == nil || bidReq.User.ID == "" {
		if id, ok := parseUserID(deps.cfg, httpReq); ok {
			if bidReq.User == nil {
				bidReq.User = &openrtb.User{}
			}
			if bidReq.User.ID == "" {
				bidReq.User.ID = id
			}
		}
	}
}

// setIPImplicitly sets the IP address on bidReq, if it's not explicitly defined and we can figure it out.
func setIPImplicitly(httpReq *http.Request, bidReq *openrtb.BidRequest) {
	if bidReq.Device == nil || bidReq.Device.IP == "" {
		if ip := prebid.GetIP(httpReq); ip != "" {
			if bidReq.Device == nil {
				bidReq.Device = &openrtb.Device{}
			}
			bidReq.Device.IP = ip
		}
	}
}

// setUAImplicitly sets the User Agent on bidReq, if it's not explicitly defined and it's defined on the request.
func setUAImplicitly(httpReq *http.Request, bidReq *openrtb.BidRequest) {
	if bidReq.Device == nil || bidReq.Device.UA == "" {
		if ua := httpReq.UserAgent(); ua != "" {
			if bidReq.Device == nil {
				bidReq.Device = &openrtb.Device{}
			}
			bidReq.Device.UA = ua
		}
	}
}

// parseUserId gets this user's ID  for the host machine, if it exists.
func parseUserID(cfg *config.Configuration, httpReq *http.Request) (string, bool) {
	if hostCookie, err := httpReq.Cookie(cfg.HostCookie.CookieName); hostCookie != nil && err == nil {
		return hostCookie.Value, true
	} else {
		return "", false
	}
}<|MERGE_RESOLUTION|>--- conflicted
+++ resolved
@@ -350,24 +350,17 @@
 	}
 
 	for bidder, ext := range bidderExts {
-<<<<<<< HEAD
 		if bidder != "prebid" {
 			coreBidder := bidder
 			if tmp, isAlias := aliases[bidder]; isAlias {
 				coreBidder = tmp
 			}
-			if bidderName, isValid := openrtb_ext.GetBidderName(coreBidder); isValid {
+			if bidderName, isValid := openrtb_ext.BidderMap[coreBidder]; isValid {
 				if err := deps.paramsValidator.Validate(bidderName, ext); err != nil {
 					return fmt.Errorf("request.imp[%d].ext.%s failed validation.\n%v", impIndex, coreBidder, err)
 				}
 			} else {
 				return fmt.Errorf("request.imp[%d].ext contains unknown bidder: %s. Did you forget an alias in request.ext.prebid.aliases?", impIndex, bidder)
-=======
-		bidderName, isValid := openrtb_ext.BidderMap[bidder]
-		if isValid {
-			if err := deps.paramsValidator.Validate(bidderName, ext); err != nil {
-				return fmt.Errorf("request.imp[%d].ext.%s failed validation.\n%v", impIndex, bidder, err)
->>>>>>> 4ae8de0a
 			}
 		}
 	}
@@ -388,7 +381,7 @@
 
 func (deps *endpointDeps) validateAliases(aliases map[string]string) error {
 	for thisAlias, coreBidder := range aliases {
-		if _, isCoreBidder := openrtb_ext.GetBidderName(coreBidder); !isCoreBidder {
+		if _, isCoreBidder := openrtb_ext.BidderMap[coreBidder]; !isCoreBidder {
 			return fmt.Errorf("request.ext.prebid.aliases.%s refers to unknown bidder: %s", thisAlias, coreBidder)
 		}
 		if thisAlias == coreBidder {
