--- conflicted
+++ resolved
@@ -58,7 +58,6 @@
 		return
 	}
 
-<<<<<<< HEAD
 	ctx := context.Background()
 	cancel := func() {}
 	if req.TMax > 0 {
@@ -68,12 +67,8 @@
 	}
 	defer cancel()
 
-	response, err := deps.ex.HoldAuction(ctx, req)
-=======
 	usersyncs := pbs.ParsePBSCookieFromRequest(r, &(deps.cfg.HostCookie.OptOutCookie))
-
 	response, err := deps.ex.HoldAuction(ctx, req, usersyncs)
->>>>>>> 2ccb28c8
 	if err != nil {
 		w.WriteHeader(http.StatusInternalServerError)
 		fmt.Fprintf(w, "Critical error while running the auction: %v", err)
@@ -138,12 +133,8 @@
 		return
 	}
 
-<<<<<<< HEAD
 	// Populate any "missing" OpenRTB fields with info from other sources, (e.g. HTTP request headers).
-	setFieldsImplicitly(httpRequest, req)
-=======
 	deps.setFieldsImplicitly(httpRequest, req)
->>>>>>> 2ccb28c8
 
 	if err := deps.validateRequest(req); err != nil {
 		errs = []error{err}
@@ -379,7 +370,6 @@
 	}
 }
 
-<<<<<<< HEAD
 func (deps *endpointDeps) processStoredRequests(ctx context.Context, requestJson []byte) ([]byte, []error) {
 	// Parse the Stored Request IDs from the BidRequest and Imps.
 	storedBidRequestId, hasStoredBidRequest, err := getStoredRequestId(requestJson)
@@ -389,52 +379,6 @@
 	imps, impIds, idIndices, errs := parseImpInfo(requestJson)
 	if len(errs) > 0 {
 		return nil, errs
-=======
-// setUserImplicitly uses implicit info from httpReq to populate bidReq.User
-func (deps *endpointDeps) setUserImplicitly(httpReq *http.Request, bidReq *openrtb.BidRequest) {
-	if bidReq.User == nil || bidReq.User.ID == "" {
-		if id, ok := parseUserID(deps.cfg, httpReq); ok {
-			if bidReq.User == nil {
-				bidReq.User = &openrtb.User{}
-			}
-			if bidReq.User.ID == "" {
-				bidReq.User.ID = id
-			}
-		}
-	}
-}
-
-// setIPImplicitly sets the IP address on bidReq, if it's not explicitly defined and we can figure it out.
-func setIPImplicitly(httpReq *http.Request, bidReq *openrtb.BidRequest) {
-	if bidReq.Device == nil || bidReq.Device.IP == "" {
-		if ip := prebid.GetIP(httpReq); ip != "" {
-			if bidReq.Device == nil {
-				bidReq.Device = &openrtb.Device{}
-			}
-			bidReq.Device.IP = ip
-		}
-	}
-}
-
-// setUAImplicitly sets the User Agent on bidReq, if it's not explicitly defined and it's defined on the request.
-func setUAImplicitly(httpReq *http.Request, bidReq *openrtb.BidRequest) {
-	if bidReq.Device == nil || bidReq.Device.UA == "" {
-		if ua := httpReq.UserAgent(); ua != "" {
-			if bidReq.Device == nil {
-				bidReq.Device = &openrtb.Device{}
-			}
-			bidReq.Device.UA = ua
-		}
-	}
-}
-
-// processStoredRequests merges any data referenced by request.imp[i].ext.prebid.storedrequest.id into the request, if necessary.
-func (deps *endpointDeps) processStoredRequests(ctx context.Context, request *openrtb.BidRequest, rawRequest []byte) []error {
-	// Pull all the Stored Request IDs from the Imps.
-	storedReqIds, shortIds, errList := deps.findStoredRequestIds(request.Imp)
-	if len(shortIds) == 0 {
-		return nil
->>>>>>> 2ccb28c8
 	}
 
 	// Fetch all of the Stored Request data
@@ -498,7 +442,20 @@
 	return
 }
 
-<<<<<<< HEAD
+// setUserImplicitly uses implicit info from httpReq to populate bidReq.User
+func (deps *endpointDeps) setUserImplicitly(httpReq *http.Request, bidReq *openrtb.BidRequest) {
+	if bidReq.User == nil || bidReq.User.ID == "" {
+		if id, ok := parseUserID(deps.cfg, httpReq); ok {
+			if bidReq.User == nil {
+				bidReq.User = &openrtb.User{}
+			}
+			if bidReq.User.ID == "" {
+				bidReq.User.ID = id
+			}
+		}
+	}
+}
+
 // setIPImplicitly sets the IP address on bidReq, if it's not explicitly defined and we can figure it out.
 func setIPImplicitly(httpReq *http.Request, bidReq *openrtb.BidRequest) {
 	if bidReq.Device == nil || bidReq.Device.IP == "" {
@@ -531,29 +488,6 @@
 	value, dataType, _, err := jsonparser.Get(data, "ext", "prebid", "storedrequest", "id")
 	if dataType == jsonparser.NotExist {
 		return "", false, nil
-=======
-// Pull the Stored Request IDs from the Imps. Return both ID indexed by Imp array index, and a simple list of existing IDs.
-func (deps *endpointDeps) findStoredRequestIds(imps []openrtb.Imp) ([]string, []string, []error) {
-	errList := make([]error, 0, len(imps))
-	storedReqIds := make([]string, len(imps))
-	shortIds := make([]string, 0, len(imps))
-	for i := 0; i < len(imps); i++ {
-		if imps[i].Ext != nil && len(imps[i].Ext) > 0 {
-			// These keys should be kept in sync with openrtb_ext.ExtStoredRequest.
-			// The jsonparser is much faster than doing a full unmarshal to select a single value
-			storedReqId, _, _, err := jsonparser.Get(imps[i].Ext, "prebid", "storedrequest", "id")
-			storedReqString := string(storedReqId)
-			if err == nil && len(storedReqString) > 0 {
-				storedReqIds[i] = storedReqString
-				shortIds = append(shortIds, storedReqString)
-			} else if len(storedReqString) > 0 {
-				errList = append(errList, err)
-				storedReqIds[i] = ""
-			}
-		} else {
-			storedReqIds[i] = ""
-		}
->>>>>>> 2ccb28c8
 	}
 	if err != nil {
 		return "", false, err
@@ -562,10 +496,7 @@
 		return "", true, errors.New("ext.prebid.storedrequest.id must be a string")
 	}
 
-<<<<<<< HEAD
 	return string(value), true, nil
-=======
-	return
 }
 
 // parseUserId gets this user's ID  for the host machine, if it exists.
@@ -575,5 +506,4 @@
 	} else {
 		return "", false
 	}
->>>>>>> 2ccb28c8
 }