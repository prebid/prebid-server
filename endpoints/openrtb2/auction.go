package openrtb2

import (
	"context"
	"encoding/json"
	"errors"
	"fmt"
	"github.com/buger/jsonparser"
	"github.com/evanphx/json-patch"
	"github.com/golang/glog"
	"github.com/julienschmidt/httprouter"
	"github.com/mxmCherry/openrtb"
	a "github.com/prebid/prebid-server/analytics"
	"github.com/prebid/prebid-server/config"
	"github.com/prebid/prebid-server/exchange"
	"github.com/prebid/prebid-server/openrtb_ext"
	"github.com/prebid/prebid-server/pbs"
	"github.com/prebid/prebid-server/prebid"
	"github.com/prebid/prebid-server/stored_requests"
	"golang.org/x/net/publicsuffix"
	"io"
	"io/ioutil"
	"net/http"
	"net/url"
	"time"
)

func NewEndpoint(ex exchange.Exchange, validator openrtb_ext.BidderParamValidator, requestsById stored_requests.Fetcher, cfg *config.Configuration) (httprouter.Handle, error) {
	if ex == nil || validator == nil || requestsById == nil || cfg == nil {
		return nil, errors.New("NewEndpoint requires non-nil arguments.")
	}

	return httprouter.Handle((&endpointDeps{ex, validator, requestsById, cfg}).Auction), nil
}

type endpointDeps struct {
	ex               exchange.Exchange
	paramsValidator  openrtb_ext.BidderParamValidator
	storedReqFetcher stored_requests.Fetcher
	cfg              *config.Configuration
}

func (deps *endpointDeps) Auction(w http.ResponseWriter, r *http.Request, _ httprouter.Params) {
	req, ctx, cancel, errL := deps.parseRequest(r)
	to := a.AuctionObject{
		Request:   *req,
		Status:    http.StatusOK,
		Type:      a.AUCTION,
		Error:     make([]error, 0),
		AdapterRequests: make([]a.AdapterRequests, 0),
		UserAgent: r.UserAgent(),
	}
	defer cancel() // Safe because parseRequest returns a no-op even if errors are present.
	if len(errL) > 0 {
		to.Error = make([]error, len(errL))
		to.Status = http.StatusBadRequest
		w.WriteHeader(http.StatusBadRequest)
		for _, err := range errL {
			w.Write([]byte(fmt.Sprintf("Invalid request format: %s\n", err.Error())))
		}
		copy(to.Error, errL)
		return
	}

<<<<<<< HEAD
	response, err := deps.ex.HoldAuction(ctx, req, &to)
=======
	usersyncs := pbs.ParsePBSCookieFromRequest(r, &(deps.cfg.HostCookie.OptOutCookie))

	response, err := deps.ex.HoldAuction(ctx, req, usersyncs)
>>>>>>> 2ccb28c8
	if err != nil {
		to.Status = http.StatusInternalServerError
		w.WriteHeader(http.StatusInternalServerError)
		fmt.Fprintf(w, "Critical error while running the auction: %v", err)
		to.Error = append(to.Error, err)
		return
	}

	to.Response = *response

	// Fixes #231
	enc := json.NewEncoder(w)
	enc.SetEscapeHTML(false)

	// If an error happens when encoding the response, there isn't much we can do.
	// If we've sent _any_ bytes, then Go would have sent the 200 status code first.
	// That status code can't be un-sent... so the best we can do is log the error.
	if err := enc.Encode(response); err != nil {
		glog.Errorf("/openrtb2/auction Error encoding response: %v", err)
		to.Error = append(to.Error, err)
	}
	deps.ex.LogTransaction(&to)
}

// parseRequest turns the HTTP request into an OpenRTB request. This is guaranteed to return:
//
//   - A context which times out appropriately, given the request.
//   - A cancellation function which should be called if the auction finishes early.
//
// If the errors list is empty, then the returned request will be valid according to the OpenRTB 2.5 spec.
// In case of "strong recommendations" in the spec, it tends to be restrictive. If a better workaround is
// possible, it will return errors with messages that suggest improvements.
//
// If the errors list has at least one element, then no guarantees are made about the returned request.
func (deps *endpointDeps) parseRequest(httpRequest *http.Request) (req *openrtb.BidRequest, ctx context.Context, cancel func(), errs []error) {
	req = &openrtb.BidRequest{}
	ctx = context.Background()
	cancel = func() {}
	errs = nil

	// Pull the request body into a buffer, so we have it for later usage.
	lr := &io.LimitedReader{
		R: httpRequest.Body,
		N: deps.cfg.MaxRequestSize,
	}
	rawRequest, err := ioutil.ReadAll(lr)
	if err != nil {
		errs = []error{err}
		return
	}
	// If the request size was too large, read through the rest of the request body so that the connection can be reused.
	if lr.N <= 0 {
		if written, err := io.Copy(ioutil.Discard, httpRequest.Body); written > 0 || err != nil {
			errs = []error{fmt.Errorf("Request size exceeded max size of %d bytes.", deps.cfg.MaxRequestSize)}
			return
		}
	}

	if err := json.Unmarshal(rawRequest, req); err != nil {
		errs = []error{err}
		return
	}

	if req.TMax > 0 {
		ctx, cancel = context.WithTimeout(ctx, time.Duration(req.TMax)*time.Millisecond)
	}

	// Process any stored request directives in the impression objects.
	if errL := deps.processStoredRequests(ctx, req, rawRequest); len(errL) > 0 {
		errs = errL
		return
	}

	deps.setFieldsImplicitly(httpRequest, req)

	if err := deps.validateRequest(req); err != nil {
		errs = []error{err}
		return
	}
	return
}

func (deps *endpointDeps) validateRequest(req *openrtb.BidRequest) error {
	if req.ID == "" {
		return errors.New("request missing required field: \"id\"")
	}

	if req.TMax < 0 {
		return fmt.Errorf("request.tmax must be nonnegative. Got %d", req.TMax)
	}

	if len(req.Imp) < 1 {
		return errors.New("request.imp must contain at least one element.")
	}

	for index, imp := range req.Imp {
		if err := deps.validateImp(&imp, index); err != nil {
			return err
		}
	}

	if (req.Site == nil && req.App == nil) || (req.Site != nil && req.App != nil) {
		return errors.New("request.site or request.app must be defined, but not both.")
	}

	if err := deps.validateSite(req.Site); err != nil {
		return err
	}

	return nil
}

func (deps *endpointDeps) validateImp(imp *openrtb.Imp, index int) error {
	if imp.ID == "" {
		return fmt.Errorf("request.imp[%d] missing required field: \"id\"", index)
	}

	if len(imp.Metric) != 0 {
		return errors.New("request.imp[%d].metric is not yet supported by prebid-server. Support may be added in the future.")
	}

	if imp.Banner == nil && imp.Video == nil && imp.Audio == nil && imp.Native == nil {
		return errors.New("request.imp[%d] must contain at least one of \"banner\", \"video\", \"audio\", or \"native\"")
	}

	if err := validateBanner(imp.Banner, index); err != nil {
		return err
	}

	if imp.Video != nil {
		if len(imp.Video.MIMEs) < 1 {
			return fmt.Errorf("request.imp[%d].video.mimes must contain at least one supported MIME type", index)
		}
	}

	if imp.Audio != nil {
		if len(imp.Audio.MIMEs) < 1 {
			return fmt.Errorf("request.imp[%d].audio.mimes must contain at least one supported MIME type", index)
		}
	}

	if imp.Native != nil {
		if imp.Native.Request == "" {
			return fmt.Errorf("request.imp[%d].native.request must be a JSON encoded string conforming to the openrtb 1.2 Native spec", index)
		}
	}

	if err := validatePmp(imp.PMP, index); err != nil {
		return err
	}

	if err := deps.validateImpExt(imp.Ext, index); err != nil {
		return err
	}

	return nil
}

func validateBanner(banner *openrtb.Banner, impIndex int) error {
	if banner == nil {
		return nil
	}

	// Although these are only deprecated in the spec... since this is a new endpoint, we know nobody uses them yet.
	// Let's start things off by pointing callers in the right direction.
	if banner.WMin != 0 {
		return fmt.Errorf("request.imp[%d].banner uses unsupported property: \"wmin\". Use the \"format\" array instead.", impIndex)
	}
	if banner.WMax != 0 {
		return fmt.Errorf("request.imp[%d].banner uses unsupported property: \"wmax\". Use the \"format\" array instead.", impIndex)
	}
	if banner.HMin != 0 {
		return fmt.Errorf("request.imp[%d].banner uses unsupported property: \"hmin\". Use the \"format\" array instead.", impIndex)
	}
	if banner.HMax != 0 {
		return fmt.Errorf("request.imp[%d].banner uses unsupported property: \"hmax\". Use the \"format\" array instead.", impIndex)
	}

	for fmtIndex, format := range banner.Format {
		if err := validateFormat(&format, impIndex, fmtIndex); err != nil {
			return err
		}
	}
	return nil
}

func validateFormat(format *openrtb.Format, impIndex int, formatIndex int) error {
	usesHW := format.W != 0 || format.H != 0
	usesRatios := format.WMin != 0 || format.WRatio != 0 || format.HRatio != 0
	if usesHW && usesRatios {
		return fmt.Errorf("Request imp[%d].banner.format[%d] should define *either* {w, h} *or* {wmin, wratio, hratio}, but not both. If both are valid, send two \"format\" objects in the request.", impIndex, formatIndex)
	}
	if !usesHW && !usesRatios {
		return fmt.Errorf("Request imp[%d].banner.format[%d] should define *either* {w, h} (for static size requirements) *or* {wmin, wratio, hratio} (for flexible sizes) to be non-zero.", impIndex, formatIndex)
	}
	if usesHW && (format.W == 0 || format.H == 0) {
		return fmt.Errorf("Request imp[%d].banner.format[%d] must define non-zero \"h\" and \"w\" properties.", impIndex, formatIndex)
	}
	if usesRatios && (format.WMin == 0 || format.WRatio == 0 || format.HRatio == 0) {
		return fmt.Errorf("Request imp[%d].banner.format[%d] must define non-zero \"wmin\", \"wratio\", and \"hratio\" properties.", impIndex, formatIndex)
	}
	return nil
}

func validatePmp(pmp *openrtb.PMP, impIndex int) error {
	if pmp == nil {
		return nil
	}

	for dealIndex, deal := range pmp.Deals {
		if deal.ID == "" {
			return fmt.Errorf("request.imp[%d].pmp.deals[%d] missing required field: \"id\"", impIndex, dealIndex)
		}
	}
	return nil
}

func (deps *endpointDeps) validateImpExt(ext openrtb.RawJSON, impIndex int) error {
	var bidderExts map[string]openrtb.RawJSON
	if err := json.Unmarshal(ext, &bidderExts); err != nil {
		return err
	}

	if len(bidderExts) < 1 {
		return fmt.Errorf("request.imp[%d].ext must contain at least one bidder", impIndex)
	}

	for bidder, ext := range bidderExts {
		bidderName, isValid := openrtb_ext.GetBidderName(bidder)
		if isValid {
			if err := deps.paramsValidator.Validate(bidderName, ext); err != nil {
				return fmt.Errorf("request.imp[%d].ext.%s failed validation.\n%v", impIndex, bidder, err)
			}
		} else if bidder != "prebid" {
			return fmt.Errorf("request.imp[%d].ext contains unknown bidder: %s", impIndex, bidder)
		}
	}

	return nil
}

func (deps *endpointDeps) validateSite(site *openrtb.Site) error {
	if site != nil && site.ID == "" && site.Page == "" {
		return errors.New("request.site should include at least one of request.site.id or request.site.page.")
	}

	return nil
}

// setFieldsImplicitly uses _implicit_ information from the httpReq to set values on bidReq.
// This function does not consume the request body, which was set explicitly, but infers certain
// OpenRTB properties from the headers and other implicit info.
//
// This function _should not_ override any fields which were defined explicitly by the caller in the request.
func (deps *endpointDeps) setFieldsImplicitly(httpReq *http.Request, bidReq *openrtb.BidRequest) {
	setDeviceImplicitly(httpReq, bidReq)

	// Per the OpenRTB spec: A bid request must not contain both a Site and an App object.
	if bidReq.App == nil {
		setSiteImplicitly(httpReq, bidReq)
	}

	deps.setUserImplicitly(httpReq, bidReq)
}

// setDeviceImplicitly uses implicit info from httpReq to populate bidReq.Device
func setDeviceImplicitly(httpReq *http.Request, bidReq *openrtb.BidRequest) {
	setIPImplicitly(httpReq, bidReq) // Fixes #230
	setUAImplicitly(httpReq, bidReq)
}

// setSiteImplicitly uses implicit info from httpReq to populate bidReq.Site
func setSiteImplicitly(httpReq *http.Request, bidReq *openrtb.BidRequest) {
	if bidReq.Site == nil || bidReq.Site.Page == "" || bidReq.Site.Domain == "" {
		referrerCandidate := httpReq.Referer()
		if parsedUrl, err := url.Parse(referrerCandidate); err == nil {
			if domain, err := publicsuffix.EffectiveTLDPlusOne(parsedUrl.Host); err == nil {
				if bidReq.Site == nil {
					bidReq.Site = &openrtb.Site{}
				}
				if bidReq.Site.Domain == "" {
					bidReq.Site.Domain = domain
				}

				// This looks weird... but is not a bug. The site which called prebid-server (the "referer"), is
				// (almost certainly) the page where the ad will be hosted. In the OpenRTB spec, this is *page*, not *ref*.
				if bidReq.Site.Page == "" {
					bidReq.Site.Page = referrerCandidate
				}
			}
		}
	}
}

// setUserImplicitly uses implicit info from httpReq to populate bidReq.User
func (deps *endpointDeps) setUserImplicitly(httpReq *http.Request, bidReq *openrtb.BidRequest) {
	if bidReq.User == nil || bidReq.User.ID == "" {
		if id, ok := parseUserID(deps.cfg, httpReq); ok {
			if bidReq.User == nil {
				bidReq.User = &openrtb.User{}
			}
			if bidReq.User.ID == "" {
				bidReq.User.ID = id
			}
		}
	}
}

// setIPImplicitly sets the IP address on bidReq, if it's not explicitly defined and we can figure it out.
func setIPImplicitly(httpReq *http.Request, bidReq *openrtb.BidRequest) {
	if bidReq.Device == nil || bidReq.Device.IP == "" {
		if ip := prebid.GetIP(httpReq); ip != "" {
			if bidReq.Device == nil {
				bidReq.Device = &openrtb.Device{}
			}
			bidReq.Device.IP = ip
		}
	}
}

// setUAImplicitly sets the User Agent on bidReq, if it's not explicitly defined and it's defined on the request.
func setUAImplicitly(httpReq *http.Request, bidReq *openrtb.BidRequest) {
	if bidReq.Device == nil || bidReq.Device.UA == "" {
		if ua := httpReq.UserAgent(); ua != "" {
			if bidReq.Device == nil {
				bidReq.Device = &openrtb.Device{}
			}
			bidReq.Device.UA = ua
		}
	}
}

// processStoredRequests merges any data referenced by request.imp[i].ext.prebid.storedrequest.id into the request, if necessary.
func (deps *endpointDeps) processStoredRequests(ctx context.Context, request *openrtb.BidRequest, rawRequest []byte) []error {
	// Pull all the Stored Request IDs from the Imps.
	storedReqIds, shortIds, errList := deps.findStoredRequestIds(request.Imp)
	if len(shortIds) == 0 {
		return nil
	}

	storedReqs, errL := deps.storedReqFetcher.FetchRequests(ctx, shortIds)
	if len(errL) > 0 {
		return append(errList, errL...)
	}

	// Get the raw JSON for Imps, so we don't have to worry about the effects of an UnMarshal/Marshal round.
	rawImpsRaw, dt, _, err := jsonparser.Get(rawRequest, "imp")
	if err != nil {
		return append(errList, err)
	}
	if dt != jsonparser.Array {
		return append(errList, fmt.Errorf("ERROR: could not parse Imp[] as an array, got %s", string(dt)))
	}
	rawImps := getArrayElements(rawImpsRaw)
	// Process Imp level configs.
	for i := 0; i < len(request.Imp); i++ {
		// Check if a config was requested
		if len(storedReqIds[i]) > 0 {
			conf, ok := storedReqs[storedReqIds[i]]
			if ok && len(conf) > 0 {
				err := deps.mergeStoredData(&request.Imp[i], rawImps[i], conf)
				if err != nil {
					errList = append(errList, err)
				}
			}
		}
	}

	return errList
}

// Pull the Stored Request IDs from the Imps. Return both ID indexed by Imp array index, and a simple list of existing IDs.
func (deps *endpointDeps) findStoredRequestIds(imps []openrtb.Imp) ([]string, []string, []error) {
	errList := make([]error, 0, len(imps))
	storedReqIds := make([]string, len(imps))
	shortIds := make([]string, 0, len(imps))
	for i := 0; i < len(imps); i++ {
		if imps[i].Ext != nil && len(imps[i].Ext) > 0 {
			// These keys should be kept in sync with openrtb_ext.ExtStoredRequest.
			// The jsonparser is much faster than doing a full unmarshal to select a single value
			storedReqId, _, _, err := jsonparser.Get(imps[i].Ext, "prebid", "storedrequest", "id")
			storedReqString := string(storedReqId)
			if err == nil && len(storedReqString) > 0 {
				storedReqIds[i] = storedReqString
				shortIds = append(shortIds, storedReqString)
			} else if len(storedReqString) > 0 {
				errList = append(errList, err)
				storedReqIds[i] = ""
			}
		} else {
			storedReqIds[i] = ""
		}
	}
	return storedReqIds, shortIds, errList
}

// Process the stored request data for an Imp.
// Need to modify the Imp object in place as we cannot simply assign one Imp to another (deep copy)
func (deps *endpointDeps) mergeStoredData(imp *openrtb.Imp, impJson []byte, storedReqData json.RawMessage) error {
	newImp, err := jsonpatch.MergePatch(storedReqData, impJson)
	if err != nil {
		return err
	}
	err = json.Unmarshal(newImp, imp)
	return err
}

// Copied from jsonparser
func getArrayElements(data []byte) (result [][]byte) {
	jsonparser.ArrayEach(data, func(value []byte, dataType jsonparser.ValueType, offset int, err error) {
		result = append(result, value)
	})

	return
}

// parseUserId gets this user's ID  for the host machine, if it exists.
func parseUserID(cfg *config.Configuration, httpReq *http.Request) (string, bool) {
	if hostCookie, err := httpReq.Cookie(cfg.HostCookie.CookieName); hostCookie != nil && err == nil {
		return hostCookie.Value, true
	} else {
		return "", false
	}
}<|MERGE_RESOLUTION|>--- conflicted
+++ resolved
@@ -62,13 +62,9 @@
 		return
 	}
 
-<<<<<<< HEAD
-	response, err := deps.ex.HoldAuction(ctx, req, &to)
-=======
 	usersyncs := pbs.ParsePBSCookieFromRequest(r, &(deps.cfg.HostCookie.OptOutCookie))
 
-	response, err := deps.ex.HoldAuction(ctx, req, usersyncs)
->>>>>>> 2ccb28c8
+	response, err := deps.ex.HoldAuction(ctx, req, usersyncs, &to)
 	if err != nil {
 		to.Status = http.StatusInternalServerError
 		w.WriteHeader(http.StatusInternalServerError)
