--- conflicted
+++ resolved
@@ -316,11 +316,7 @@
 		setSiteImplicitly(httpReq, bidReq)
 	}
 
-<<<<<<< HEAD
-	setUserImplicitly(httpReq, bidReq)
-=======
 	deps.setUserImplicitly(httpReq, bidReq)
->>>>>>> 2ccb28c8
 }
 
 // setDeviceImplicitly uses implicit info from httpReq to populate bidReq.Device
@@ -352,8 +348,20 @@
 	}
 }
 
-<<<<<<< HEAD
-func setUserImplicitly(httpReq *http.Request, bidReq *openrtb.BidRequest) {
+// setUserImplicitly uses implicit info from httpReq to populate bidReq.User
+func (deps *endpointDeps) setUserImplicitly(httpReq *http.Request, bidReq *openrtb.BidRequest) {
+	if bidReq.User == nil || bidReq.User.ID == "" {
+		if id, ok := parseUserID(deps.cfg, httpReq); ok {
+			if bidReq.User == nil {
+				bidReq.User = &openrtb.User{}
+			}
+			if bidReq.User.ID == "" {
+				bidReq.User.ID = id
+			}
+		}
+	}
+
+	// DigiTrust support
 	if bidReq.User != nil && bidReq.User.Ext != nil {
 		// Creating map of ext kvs
 		var userExtMap map[string]interface{}
@@ -375,17 +383,6 @@
 					}
 				}
 			}
-=======
-// setUserImplicitly uses implicit info from httpReq to populate bidReq.User
-func (deps *endpointDeps) setUserImplicitly(httpReq *http.Request, bidReq *openrtb.BidRequest) {
-	if bidReq.User == nil || bidReq.User.ID == "" {
-		if id, ok := parseUserID(deps.cfg, httpReq); ok {
-			if bidReq.User == nil {
-				bidReq.User = &openrtb.User{}
-			}
-			if bidReq.User.ID == "" {
-				bidReq.User.ID = id
-			}
 		}
 	}
 }
@@ -410,7 +407,6 @@
 				bidReq.Device = &openrtb.Device{}
 			}
 			bidReq.Device.UA = ua
->>>>>>> 2ccb28c8
 		}
 	}
 }
