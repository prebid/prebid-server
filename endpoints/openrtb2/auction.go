--- conflicted
+++ resolved
@@ -34,21 +34,13 @@
 
 const storedRequestTimeoutMillis = 50
 
-<<<<<<< HEAD
-func NewEndpoint(ex exchange.Exchange, validator openrtb_ext.BidderParamValidator, requestsById stored_requests.Fetcher, cfg *config.Configuration, met pbsmetrics.MetricsEngine, pbsAnalytics analytics.PBSAnalyticsModule, defReqJSON []byte) (httprouter.Handle, error) {
-=======
-func NewEndpoint(ex exchange.Exchange, validator openrtb_ext.BidderParamValidator, requestsById stored_requests.Fetcher, cfg *config.Configuration, met pbsmetrics.MetricsEngine, pbsAnalytics analytics.PBSAnalyticsModule, disabledBidders map[string]string) (httprouter.Handle, error) {
->>>>>>> 22552ed7
+func NewEndpoint(ex exchange.Exchange, validator openrtb_ext.BidderParamValidator, requestsById stored_requests.Fetcher, cfg *config.Configuration, met pbsmetrics.MetricsEngine, pbsAnalytics analytics.PBSAnalyticsModule, disabledBidders map[string]string, defReqJSON []byte) (httprouter.Handle, error) {
 	if ex == nil || validator == nil || requestsById == nil || cfg == nil || met == nil {
 		return nil, errors.New("NewEndpoint requires non-nil arguments.")
 	}
 	defRequest := defReqJSON != nil && len(defReqJSON) > 0
 
-<<<<<<< HEAD
-	return httprouter.Handle((&endpointDeps{ex, validator, requestsById, cfg, met, pbsAnalytics, defRequest, defReqJSON}).Auction), nil
-=======
-	return httprouter.Handle((&endpointDeps{ex, validator, requestsById, cfg, met, pbsAnalytics, disabledBidders}).Auction), nil
->>>>>>> 22552ed7
+	return httprouter.Handle((&endpointDeps{ex, validator, requestsById, cfg, met, pbsAnalytics, disabledBidders, defRequest, defReqJSON}).Auction), nil
 }
 
 type endpointDeps struct {
@@ -58,12 +50,9 @@
 	cfg              *config.Configuration
 	metricsEngine    pbsmetrics.MetricsEngine
 	analytics        analytics.PBSAnalyticsModule
-<<<<<<< HEAD
+	disabledBidders  map[string]string
 	defaultRequest   bool
 	defReqJSON       []byte
-=======
-	disabledBidders  map[string]string
->>>>>>> 22552ed7
 }
 
 func (deps *endpointDeps) Auction(w http.ResponseWriter, r *http.Request, _ httprouter.Params) {
