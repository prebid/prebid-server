package openrtb2

import (
	"compress/gzip"
	"context"
	"encoding/json"
	"errors"
	"fmt"
	"io"
	"net/http"
	"net/url"
	"regexp"
	"strconv"
	"strings"
	"time"

	"github.com/prebid/prebid-server/privacy"

	"github.com/buger/jsonparser"
	"github.com/gofrs/uuid"
	"github.com/golang/glog"
	"github.com/julienschmidt/httprouter"
	gpplib "github.com/prebid/go-gpp"
	"github.com/prebid/go-gpp/constants"
	"github.com/prebid/openrtb/v19/adcom1"
	"github.com/prebid/openrtb/v19/native1"
	nativeRequests "github.com/prebid/openrtb/v19/native1/request"
	"github.com/prebid/openrtb/v19/openrtb2"
	"github.com/prebid/openrtb/v19/openrtb3"
	"github.com/prebid/prebid-server/bidadjustment"
	"github.com/prebid/prebid-server/hooks"
	"github.com/prebid/prebid-server/ortb"
	"github.com/prebid/prebid-server/privacy"
	"golang.org/x/net/publicsuffix"
	jsonpatch "gopkg.in/evanphx/json-patch.v4"

	accountService "github.com/prebid/prebid-server/account"
	"github.com/prebid/prebid-server/analytics"
	"github.com/prebid/prebid-server/config"
	"github.com/prebid/prebid-server/currency"
	"github.com/prebid/prebid-server/errortypes"
	"github.com/prebid/prebid-server/exchange"
	"github.com/prebid/prebid-server/gdpr"
	"github.com/prebid/prebid-server/hooks/hookexecution"
	"github.com/prebid/prebid-server/metrics"
	"github.com/prebid/prebid-server/openrtb_ext"
	"github.com/prebid/prebid-server/prebid_cache_client"
	"github.com/prebid/prebid-server/privacy/ccpa"
	"github.com/prebid/prebid-server/privacy/lmt"
	"github.com/prebid/prebid-server/schain"
	"github.com/prebid/prebid-server/stored_requests"
	"github.com/prebid/prebid-server/stored_requests/backends/empty_fetcher"
	"github.com/prebid/prebid-server/stored_responses"
	"github.com/prebid/prebid-server/usersync"
	"github.com/prebid/prebid-server/util/httputil"
	"github.com/prebid/prebid-server/util/iputil"
	"github.com/prebid/prebid-server/util/uuidutil"
	"github.com/prebid/prebid-server/version"
)

const storedRequestTimeoutMillis = 50
const ampChannel = "amp"
const appChannel = "app"

var (
	dntKey      string = http.CanonicalHeaderKey("DNT")
	dntDisabled int8   = 0
	dntEnabled  int8   = 1
	notAmp      int8   = 0
)

var accountIdSearchPath = [...]struct {
	isApp bool
	key   []string
}{
	{true, []string{"app", "publisher", "ext", openrtb_ext.PrebidExtKey, "parentAccount"}},
	{true, []string{"app", "publisher", "id"}},
	{false, []string{"site", "publisher", "ext", openrtb_ext.PrebidExtKey, "parentAccount"}},
	{false, []string{"site", "publisher", "id"}},
}

func NewEndpoint(
	uuidGenerator uuidutil.UUIDGenerator,
	ex exchange.Exchange,
	validator openrtb_ext.BidderParamValidator,
	requestsById stored_requests.Fetcher,
	accounts stored_requests.AccountFetcher,
	cfg *config.Configuration,
	metricsEngine metrics.MetricsEngine,
	analyticsRunner analytics.Runner,
	disabledBidders map[string]string,
	defReqJSON []byte,
	bidderMap map[string]openrtb_ext.BidderName,
	storedRespFetcher stored_requests.Fetcher,
	hookExecutionPlanBuilder hooks.ExecutionPlanBuilder,
	tmaxAdjustments *exchange.TmaxAdjustmentsPreprocessed,
) (httprouter.Handle, error) {
	if ex == nil || validator == nil || requestsById == nil || accounts == nil || cfg == nil || metricsEngine == nil {
		return nil, errors.New("NewEndpoint requires non-nil arguments.")
	}

	defRequest := defReqJSON != nil && len(defReqJSON) > 0

	ipValidator := iputil.PublicNetworkIPValidator{
		IPv4PrivateNetworks: cfg.RequestValidation.IPv4PrivateNetworksParsed,
		IPv6PrivateNetworks: cfg.RequestValidation.IPv6PrivateNetworksParsed,
	}

	return httprouter.Handle((&endpointDeps{
		uuidGenerator,
		ex,
		validator,
		requestsById,
		empty_fetcher.EmptyFetcher{},
		accounts,
		cfg,
		metricsEngine,
		analyticsRunner,
		disabledBidders,
		defRequest,
		defReqJSON,
		bidderMap,
		nil,
		nil,
		ipValidator,
		storedRespFetcher,
		hookExecutionPlanBuilder,
		tmaxAdjustments}).Auction), nil
}

type endpointDeps struct {
	uuidGenerator             uuidutil.UUIDGenerator
	ex                        exchange.Exchange
	paramsValidator           openrtb_ext.BidderParamValidator
	storedReqFetcher          stored_requests.Fetcher
	videoFetcher              stored_requests.Fetcher
	accounts                  stored_requests.AccountFetcher
	cfg                       *config.Configuration
	metricsEngine             metrics.MetricsEngine
	analytics                 analytics.Runner
	disabledBidders           map[string]string
	defaultRequest            bool
	defReqJSON                []byte
	bidderMap                 map[string]openrtb_ext.BidderName
	cache                     prebid_cache_client.Client
	debugLogRegexp            *regexp.Regexp
	privateNetworkIPValidator iputil.IPValidator
	storedRespFetcher         stored_requests.Fetcher
	hookExecutionPlanBuilder  hooks.ExecutionPlanBuilder
	tmaxAdjustments           *exchange.TmaxAdjustmentsPreprocessed
}

func (deps *endpointDeps) Auction(w http.ResponseWriter, r *http.Request, _ httprouter.Params) {
	// Prebid Server interprets request.tmax to be the maximum amount of time that a caller is willing
	// to wait for bids. However, tmax may be defined in the Stored Request data.
	//
	// If so, then the trip to the backend might use a significant amount of this time.
	// We can respect timeouts more accurately if we note the *real* start time, and use it
	// to compute the auction timeout.
	start := time.Now()

	hookExecutor := hookexecution.NewHookExecutor(deps.hookExecutionPlanBuilder, hookexecution.EndpointAuction, deps.metricsEngine)

	ao := analytics.AuctionObject{
		Status:    http.StatusOK,
		Errors:    make([]error, 0),
		StartTime: start,
	}

	labels := metrics.Labels{
		Source:        metrics.DemandUnknown,
		RType:         metrics.ReqTypeORTB2Web,
		PubID:         metrics.PublisherUnknown,
		CookieFlag:    metrics.CookieFlagUnknown,
		RequestStatus: metrics.RequestStatusOK,
	}

	activityControl := privacy.ActivityControl{}
	defer func() {
		deps.metricsEngine.RecordRequest(labels)
		deps.metricsEngine.RecordRequestTime(labels, time.Since(start))
		deps.analytics.LogAuctionObject(&ao, activityControl)
	}()

	w.Header().Set("X-Prebid", version.BuildXPrebidHeader(version.Ver))

	req, impExtInfoMap, storedAuctionResponses, storedBidResponses, bidderImpReplaceImp, account, errL := deps.parseRequest(r, &labels, hookExecutor)
	if errortypes.ContainsFatalError(errL) && writeError(errL, w, &labels) {
		return
	}

	if rejectErr := hookexecution.FindFirstRejectOrNil(errL); rejectErr != nil {
		ao.RequestWrapper = req
		labels, ao = rejectAuctionRequest(*rejectErr, w, hookExecutor, req.BidRequest, account, labels, ao)
		return
	}

	tcf2Config := gdpr.NewTCF2Config(deps.cfg.GDPR.TCF2, account.GDPR)

<<<<<<< HEAD
	activityControl, activitiesErr := privacy.NewActivityControl(account.Privacy)
	if activitiesErr != nil {
		errL = append(errL, activitiesErr)
		if errortypes.ContainsFatalError(errL) {
			writeError(errL, w, &labels)
			return
		}
	}
=======
	activityControl := privacy.NewActivityControl(&account.Privacy)
>>>>>>> fc5b00b4

	ctx := context.Background()

	timeout := deps.cfg.AuctionTimeouts.LimitAuctionTimeout(time.Duration(req.TMax) * time.Millisecond)
	if timeout > 0 {
		var cancel context.CancelFunc
		ctx, cancel = context.WithDeadline(ctx, start.Add(timeout))
		defer cancel()
	}

	// Read Usersyncs/Cookie
	decoder := usersync.Base64Decoder{}
	usersyncs := usersync.ReadCookie(r, decoder, &deps.cfg.HostCookie)
	usersync.SyncHostCookie(r, usersyncs, &deps.cfg.HostCookie)

	if req.Site != nil {
		if usersyncs.HasAnyLiveSyncs() {
			labels.CookieFlag = metrics.CookieFlagYes
		} else {
			labels.CookieFlag = metrics.CookieFlagNo
		}
	}

	// Set Integration Information
	err := deps.setIntegrationType(req, account)
	if err != nil {
		errL = append(errL, err)
		writeError(errL, w, &labels)
		return
	}
	secGPC := r.Header.Get("Sec-GPC")

	warnings := errortypes.WarningOnly(errL)

	auctionRequest := &exchange.AuctionRequest{
		BidRequestWrapper:          req,
		Account:                    *account,
		UserSyncs:                  usersyncs,
		RequestType:                labels.RType,
		StartTime:                  start,
		LegacyLabels:               labels,
		Warnings:                   warnings,
		GlobalPrivacyControlHeader: secGPC,
		ImpExtInfoMap:              impExtInfoMap,
		StoredAuctionResponses:     storedAuctionResponses,
		StoredBidResponses:         storedBidResponses,
		BidderImpReplaceImpID:      bidderImpReplaceImp,
		PubID:                      labels.PubID,
		HookExecutor:               hookExecutor,
		TCF2Config:                 tcf2Config,
		Activities:                 activityControl,
		TmaxAdjustments:            deps.tmaxAdjustments,
	}
	auctionResponse, err := deps.ex.HoldAuction(ctx, auctionRequest, nil)
	defer func() {
		if !auctionRequest.BidderResponseStartTime.IsZero() {
			deps.metricsEngine.RecordOverheadTime(metrics.MakeAuctionResponse, time.Since(auctionRequest.BidderResponseStartTime))
		}
	}()
	ao.RequestWrapper = req
	ao.Account = account
	var response *openrtb2.BidResponse
	if auctionResponse != nil {
		response = auctionResponse.BidResponse
	}
	ao.Response = response
	ao.SeatNonBid = auctionResponse.GetSeatNonBid()
	rejectErr, isRejectErr := hookexecution.CastRejectErr(err)
	if err != nil && !isRejectErr {
		if errortypes.ReadCode(err) == errortypes.BadInputErrorCode {
			writeError([]error{err}, w, &labels)
			return
		}
		labels.RequestStatus = metrics.RequestStatusErr
		w.WriteHeader(http.StatusInternalServerError)
		fmt.Fprintf(w, "Critical error while running the auction: %v", err)
		glog.Errorf("/openrtb2/auction Critical error: %v", err)
		ao.Status = http.StatusInternalServerError
		ao.Errors = append(ao.Errors, err)
		return
	} else if isRejectErr {
		labels, ao = rejectAuctionRequest(*rejectErr, w, hookExecutor, req.BidRequest, account, labels, ao)
		return
	}

	err = setSeatNonBidRaw(req, auctionResponse)
	if err != nil {
		glog.Errorf("Error setting seat non-bid: %v", err)
	}
	labels, ao = sendAuctionResponse(w, hookExecutor, response, req.BidRequest, account, labels, ao)
}

// setSeatNonBidRaw is transitional function for setting SeatNonBid inside bidResponse.Ext
// Because,
// 1. today exchange.HoldAuction prepares and marshals some piece of response.Ext which is then used by auction.go, amp_auction.go and video_auction.go
// 2. As per discussion with Prebid Team we are planning to move away from - HoldAuction building openrtb2.BidResponse. instead respective auction modules will build this object
// 3. So, we will need this method to do first,  unmarshalling of response.Ext
func setSeatNonBidRaw(request *openrtb_ext.RequestWrapper, auctionResponse *exchange.AuctionResponse) error {
	if auctionResponse == nil || auctionResponse.BidResponse == nil {
		return nil
	}
	// unmarshalling is required here, until we are moving away from bidResponse.Ext, which is populated
	// by HoldAuction
	response := auctionResponse.BidResponse
	respExt := &openrtb_ext.ExtBidResponse{}
	if err := json.Unmarshal(response.Ext, &respExt); err != nil {
		return err
	}
	if setSeatNonBid(respExt, request, auctionResponse) {
		if respExtJson, err := json.Marshal(respExt); err == nil {
			response.Ext = respExtJson
			return nil
		} else {
			return err
		}
	}
	return nil
}

func rejectAuctionRequest(
	rejectErr hookexecution.RejectError,
	w http.ResponseWriter,
	hookExecutor hookexecution.HookStageExecutor,
	request *openrtb2.BidRequest,
	account *config.Account,
	labels metrics.Labels,
	ao analytics.AuctionObject,
) (metrics.Labels, analytics.AuctionObject) {
	response := &openrtb2.BidResponse{NBR: openrtb3.NoBidReason(rejectErr.NBR).Ptr()}
	if request != nil {
		response.ID = request.ID
	}

	ao.Response = response
	ao.Errors = append(ao.Errors, rejectErr)

	return sendAuctionResponse(w, hookExecutor, response, request, account, labels, ao)
}

func sendAuctionResponse(
	w http.ResponseWriter,
	hookExecutor hookexecution.HookStageExecutor,
	response *openrtb2.BidResponse,
	request *openrtb2.BidRequest,
	account *config.Account,
	labels metrics.Labels,
	ao analytics.AuctionObject,
) (metrics.Labels, analytics.AuctionObject) {
	hookExecutor.ExecuteAuctionResponseStage(response)

	if response != nil {
		stageOutcomes := hookExecutor.GetOutcomes()
		ao.HookExecutionOutcome = stageOutcomes

		ext, warns, err := hookexecution.EnrichExtBidResponse(response.Ext, stageOutcomes, request, account)
		if err != nil {
			err = fmt.Errorf("Failed to enrich Bid Response with hook debug information: %s", err)
			glog.Errorf(err.Error())
			ao.Errors = append(ao.Errors, err)
		} else {
			response.Ext = ext
		}

		if len(warns) > 0 {
			ao.Errors = append(ao.Errors, warns...)
		}
	}

	// Fixes #231
	enc := json.NewEncoder(w)
	enc.SetEscapeHTML(false)

	w.Header().Set("Content-Type", "application/json")

	// If an error happens when encoding the response, there isn't much we can do.
	// If we've sent _any_ bytes, then Go would have sent the 200 status code first.
	// That status code can't be un-sent... so the best we can do is log the error.
	if err := enc.Encode(response); err != nil {
		labels.RequestStatus = metrics.RequestStatusNetworkErr
		ao.Errors = append(ao.Errors, fmt.Errorf("/openrtb2/auction Failed to send response: %v", err))
	}

	return labels, ao
}

// parseRequest turns the HTTP request into an OpenRTB request. This is guaranteed to return:
//
//   - A context which times out appropriately, given the request.
//   - A cancellation function which should be called if the auction finishes early.
//
// If the errors list is empty, then the returned request will be valid according to the OpenRTB 2.5 spec.
// In case of "strong recommendations" in the spec, it tends to be restrictive. If a better workaround is
// possible, it will return errors with messages that suggest improvements.
//
// If the errors list has at least one element, then no guarantees are made about the returned request.
func (deps *endpointDeps) parseRequest(httpRequest *http.Request, labels *metrics.Labels, hookExecutor hookexecution.HookStageExecutor) (req *openrtb_ext.RequestWrapper, impExtInfoMap map[string]exchange.ImpExtInfo, storedAuctionResponses stored_responses.ImpsWithBidResponses, storedBidResponses stored_responses.ImpBidderStoredResp, bidderImpReplaceImpId stored_responses.BidderImpReplaceImpID, account *config.Account, errs []error) {
	errs = nil
	var err error
	var r io.ReadCloser = httpRequest.Body
	reqContentEncoding := httputil.ContentEncoding(httpRequest.Header.Get("Content-Encoding"))
	if reqContentEncoding != "" {
		if !deps.cfg.Compression.Request.IsSupported(reqContentEncoding) {
			errs = []error{fmt.Errorf("Content-Encoding of type %s is not supported", reqContentEncoding)}
			return
		} else {
			r, err = getCompressionEnabledReader(httpRequest.Body, reqContentEncoding)
			if err != nil {
				errs = []error{err}
				return
			}
		}
	}
	defer r.Close()
	limitedReqReader := &io.LimitedReader{
		R: r,
		N: deps.cfg.MaxRequestSize,
	}

	requestJson, err := io.ReadAll(limitedReqReader)
	if err != nil {
		errs = []error{err}
		return
	}

	if limitedReqReader.N <= 0 {
		// Limited Reader returns 0 if the request was exactly at the max size or over the limit.
		// This is because it only reads up to N bytes. To check if the request was too large,
		//  we need to look at the next byte of its underlying reader, limitedReader.R.
		if _, err := limitedReqReader.R.Read(make([]byte, 1)); err != io.EOF {
			// Discard the rest of the request body so that the connection can be reused.
			io.Copy(io.Discard, httpRequest.Body)
			errs = []error{fmt.Errorf("request size exceeded max size of %d bytes.", deps.cfg.MaxRequestSize)}
			return
		}
	}

	req = &openrtb_ext.RequestWrapper{}
	req.BidRequest = &openrtb2.BidRequest{}

	requestJson, rejectErr := hookExecutor.ExecuteEntrypointStage(httpRequest, requestJson)
	if rejectErr != nil {
		errs = []error{rejectErr}
		if err = json.Unmarshal(requestJson, req.BidRequest); err != nil {
			glog.Errorf("Failed to unmarshal BidRequest during entrypoint rejection: %s", err)
		}
		return
	}

	timeout := parseTimeout(requestJson, time.Duration(storedRequestTimeoutMillis)*time.Millisecond)
	ctx, cancel := context.WithTimeout(context.Background(), timeout)
	defer cancel()

	impInfo, errs := parseImpInfo(requestJson)
	if len(errs) > 0 {
		return nil, nil, nil, nil, nil, nil, errs
	}

	storedBidRequestId, hasStoredBidRequest, storedRequests, storedImps, errs := deps.getStoredRequests(ctx, requestJson, impInfo)
	if len(errs) > 0 {
		return
	}

	accountId, isAppReq, errs := getAccountIdFromRawRequest(hasStoredBidRequest, storedRequests[storedBidRequestId], requestJson)
	// fill labels here in order to pass correct metrics in case of errors
	if isAppReq {
		labels.Source = metrics.DemandApp
		labels.RType = metrics.ReqTypeORTB2App
		labels.PubID = accountId
	} else { // is Site request
		labels.Source = metrics.DemandWeb
		labels.PubID = accountId
	}
	if errs != nil {
		return
	}

	// Look up account
	account, errs = accountService.GetAccount(ctx, deps.cfg, deps.accounts, accountId, deps.metricsEngine)
	if len(errs) > 0 {
		return
	}

	hookExecutor.SetAccount(account)
	requestJson, rejectErr = hookExecutor.ExecuteRawAuctionStage(requestJson)
	if rejectErr != nil {
		errs = []error{rejectErr}
		if err = json.Unmarshal(requestJson, req.BidRequest); err != nil {
			glog.Errorf("Failed to unmarshal BidRequest during raw auction stage rejection: %s", err)
		}
		return
	}

	// retrieve storedRequests and storedImps once more in case stored data was changed by the raw auction hook
	if hasPayloadUpdatesAt(hooks.StageRawAuctionRequest.String(), hookExecutor.GetOutcomes()) {
		impInfo, errs = parseImpInfo(requestJson)
		if len(errs) > 0 {
			return nil, nil, nil, nil, nil, nil, errs
		}
		storedBidRequestId, hasStoredBidRequest, storedRequests, storedImps, errs = deps.getStoredRequests(ctx, requestJson, impInfo)
		if len(errs) > 0 {
			return
		}
	}

	// Fetch the Stored Request data and merge it into the HTTP request.
	if requestJson, impExtInfoMap, errs = deps.processStoredRequests(requestJson, impInfo, storedRequests, storedImps, storedBidRequestId, hasStoredBidRequest); len(errs) > 0 {
		return
	}

	//Stored auction responses should be processed after stored requests due to possible impression modification
	storedAuctionResponses, storedBidResponses, bidderImpReplaceImpId, errs = stored_responses.ProcessStoredResponses(ctx, requestJson, deps.storedRespFetcher, deps.bidderMap)
	if len(errs) > 0 {
		return nil, nil, nil, nil, nil, nil, errs
	}

	if err := json.Unmarshal(requestJson, req.BidRequest); err != nil {
		errs = []error{err}
		return
	}

	if err := mergeBidderParams(req); err != nil {
		errs = []error{err}
		return
	}

	// Populate any "missing" OpenRTB fields with info from other sources, (e.g. HTTP request headers).
	deps.setFieldsImplicitly(httpRequest, req)

	if err := ortb.SetDefaults(req); err != nil {
		errs = []error{err}
		return
	}

	if err := processInterstitials(req); err != nil {
		errs = []error{err}
		return
	}

	lmt.ModifyForIOS(req.BidRequest)

	hasStoredResponses := len(storedAuctionResponses) > 0
	errL := deps.validateRequest(req, false, hasStoredResponses, storedBidResponses, hasStoredBidRequest)
	if len(errL) > 0 {
		errs = append(errs, errL...)
	}

	return
}

func getCompressionEnabledReader(body io.ReadCloser, contentEncoding httputil.ContentEncoding) (io.ReadCloser, error) {
	switch contentEncoding {
	case httputil.ContentEncodingGZIP:
		return gzip.NewReader(body)
	default:
		return nil, fmt.Errorf("unsupported compression type '%s'", contentEncoding)
	}
}

// hasPayloadUpdatesAt checks if there are any successful payload updates at given stage
func hasPayloadUpdatesAt(stageName string, outcomes []hookexecution.StageOutcome) bool {
	for _, outcome := range outcomes {
		if stageName != outcome.Stage {
			continue
		}

		for _, group := range outcome.Groups {
			for _, invocationResult := range group.InvocationResults {
				if invocationResult.Status == hookexecution.StatusSuccess &&
					invocationResult.Action == hookexecution.ActionUpdate {
					return true
				}
			}
		}
	}

	return false
}

// parseTimeout returns parses tmax from the requestJson, or returns the default if it doesn't exist.
//
// requestJson should be the content of the POST body.
//
// If the request defines tmax explicitly, then this will return that duration in milliseconds.
// If not, it will return the default timeout.
func parseTimeout(requestJson []byte, defaultTimeout time.Duration) time.Duration {
	if tmax, dataType, _, err := jsonparser.Get(requestJson, "tmax"); dataType != jsonparser.NotExist && err == nil {
		if tmaxInt, err := strconv.Atoi(string(tmax)); err == nil && tmaxInt > 0 {
			return time.Duration(tmaxInt) * time.Millisecond
		}
	}
	return defaultTimeout
}

// mergeBidderParams merges bidder parameters in req.ext down to the imp[].ext level, with
// priority given to imp[].ext in case of a conflict. No validation of bidder parameters or
// of the ext json is performed. Unmarshal errors are not expected since the ext json was
// validated during the bid request unmarshal.
func mergeBidderParams(req *openrtb_ext.RequestWrapper) error {
	reqExt, err := req.GetRequestExt()
	if err != nil {
		return nil
	}

	prebid := reqExt.GetPrebid()
	if prebid == nil {
		return nil
	}

	bidderParamsJson := prebid.BidderParams
	if len(bidderParamsJson) == 0 {
		return nil
	}

	bidderParams := map[string]map[string]json.RawMessage{}
	if err := json.Unmarshal(bidderParamsJson, &bidderParams); err != nil {
		return nil
	}

	for i, imp := range req.GetImp() {
		impExt, err := imp.GetImpExt()
		if err != nil {
			continue
		}

		// merges bidder parameters passed at req.ext level with imp[].ext.BIDDER level
		if err := mergeBidderParamsImpExt(impExt, bidderParams); err != nil {
			return fmt.Errorf("error processing bidder parameters for imp[%d]: %s", i, err.Error())
		}

		// merges bidder parameters passed at req.ext level with imp[].ext.prebid.bidder.BIDDER level
		if err := mergeBidderParamsImpExtPrebid(impExt, bidderParams); err != nil {
			return fmt.Errorf("error processing bidder parameters for imp[%d]: %s", i, err.Error())
		}
	}

	return nil
}

// mergeBidderParamsImpExt merges bidder parameters in req.ext down to the imp[].ext.BIDDER
// level, giving priority to imp[].ext.BIDDER in case of a conflict. Unmarshal errors are not
// expected since the ext json was validated during the bid request unmarshal.
func mergeBidderParamsImpExt(impExt *openrtb_ext.ImpExt, reqExtParams map[string]map[string]json.RawMessage) error {
	extMap := impExt.GetExt()
	extMapModified := false

	for bidder, params := range reqExtParams {
		if !isPossibleBidder(bidder) {
			continue
		}

		impExtBidder, impExtBidderExists := extMap[bidder]
		if !impExtBidderExists || impExtBidder == nil {
			continue
		}

		impExtBidderMap := map[string]json.RawMessage{}
		if len(impExtBidder) > 0 {
			if err := json.Unmarshal(impExtBidder, &impExtBidderMap); err != nil {
				continue
			}
		}

		modified := false
		for key, value := range params {
			if _, present := impExtBidderMap[key]; !present {
				impExtBidderMap[key] = value
				modified = true
			}
		}

		if modified {
			impExtBidderJson, err := json.Marshal(impExtBidderMap)
			if err != nil {
				return fmt.Errorf("error marshalling ext.BIDDER: %s", err.Error())
			}
			extMap[bidder] = impExtBidderJson
			extMapModified = true
		}
	}

	if extMapModified {
		impExt.SetExt(extMap)
	}

	return nil
}

// mergeBidderParamsImpExtPrebid merges bidder parameters in req.ext down to the imp[].ext.prebid.bidder.BIDDER
// level, giving priority to imp[].ext.prebid.bidder.BIDDER in case of a conflict.
func mergeBidderParamsImpExtPrebid(impExt *openrtb_ext.ImpExt, reqExtParams map[string]map[string]json.RawMessage) error {
	prebid := impExt.GetPrebid()
	prebidModified := false

	if prebid == nil || len(prebid.Bidder) == 0 {
		return nil
	}

	for bidder, params := range reqExtParams {
		impExtPrebidBidder, impExtPrebidBidderExists := prebid.Bidder[bidder]
		if !impExtPrebidBidderExists || impExtPrebidBidder == nil {
			continue
		}

		impExtPrebidBidderMap := map[string]json.RawMessage{}
		if len(impExtPrebidBidder) > 0 {
			if err := json.Unmarshal(impExtPrebidBidder, &impExtPrebidBidderMap); err != nil {
				continue
			}
		}

		modified := false
		for key, value := range params {
			if _, present := impExtPrebidBidderMap[key]; !present {
				impExtPrebidBidderMap[key] = value
				modified = true
			}
		}

		if modified {
			impExtPrebidBidderJson, err := json.Marshal(impExtPrebidBidderMap)
			if err != nil {
				return fmt.Errorf("error marshalling ext.prebid.bidder.BIDDER: %s", err.Error())
			}
			prebid.Bidder[bidder] = impExtPrebidBidderJson
			prebidModified = true
		}
	}

	if prebidModified {
		impExt.SetPrebid(prebid)
	}

	return nil
}

func (deps *endpointDeps) validateRequest(req *openrtb_ext.RequestWrapper, isAmp bool, hasStoredResponses bool, storedBidResp stored_responses.ImpBidderStoredResp, hasStoredBidRequest bool) []error {
	errL := []error{}
	if req.ID == "" {
		return []error{errors.New("request missing required field: \"id\"")}
	}

	if req.TMax < 0 {
		return []error{fmt.Errorf("request.tmax must be nonnegative. Got %d", req.TMax)}
	}

	if req.LenImp() < 1 {
		return []error{errors.New("request.imp must contain at least one element.")}
	}

	if len(req.Cur) > 1 {
		req.Cur = req.Cur[0:1]
		errL = append(errL, &errortypes.Warning{Message: fmt.Sprintf("A prebid request can only process one currency. Taking the first currency in the list, %s, as the active currency", req.Cur[0])})
	}

	// If automatically filling source TID is enabled then validate that
	// source.TID exists and If it doesn't, fill it with a randomly generated UUID
	if deps.cfg.AutoGenSourceTID {
		if err := validateAndFillSourceTID(req, deps.cfg.GenerateRequestID, hasStoredBidRequest, isAmp); err != nil {
			return []error{err}
		}
	}

	var aliases map[string]string
	reqExt, err := req.GetRequestExt()
	if err != nil {
		return []error{fmt.Errorf("request.ext is invalid: %v", err)}
	}

	reqPrebid := reqExt.GetPrebid()
	if err := deps.parseBidExt(req); err != nil {
		return []error{err}
	}

	if reqPrebid != nil {
		aliases = reqPrebid.Aliases

		if err := deps.validateAliases(aliases); err != nil {
			return []error{err}
		}

		if err := deps.validateAliasesGVLIDs(reqPrebid.AliasGVLIDs, aliases); err != nil {
			return []error{err}
		}

		if err := deps.validateBidAdjustmentFactors(reqPrebid.BidAdjustmentFactors, aliases); err != nil {
			return []error{err}
		}

		if err := validateSChains(reqPrebid.SChains); err != nil {
			return []error{err}
		}

		if err := deps.validateEidPermissions(reqPrebid.Data, aliases); err != nil {
			return []error{err}
		}

		if err := currency.ValidateCustomRates(reqPrebid.CurrencyConversions); err != nil {
			return []error{err}
		}
	}

	if err := mapSChains(req); err != nil {
		return []error{err}
	}

	if err := validateOrFillChannel(req, isAmp); err != nil {
		return []error{err}
	}

	if (req.Site == nil && req.App == nil) || (req.Site != nil && req.App != nil) {
		return append(errL, errors.New("request.site or request.app must be defined, but not both."))
	}

	if errs := validateRequestExt(req); len(errs) != 0 {
		if errortypes.ContainsFatalError(errs) {
			return append(errL, errs...)
		}
		errL = append(errL, errs...)
	}

	if err := deps.validateSite(req); err != nil {
		return append(errL, err)
	}

	if err := deps.validateApp(req); err != nil {
		return append(errL, err)
	}

	var gpp gpplib.GppContainer
	if req.BidRequest.Regs != nil && len(req.BidRequest.Regs.GPP) > 0 {
		gpp, err = gpplib.Parse(req.BidRequest.Regs.GPP)
		if err != nil {
			errL = append(errL, &errortypes.Warning{
				Message:     fmt.Sprintf("GPP consent string is invalid and will be ignored. (%v)", err),
				WarningCode: errortypes.InvalidPrivacyConsentWarningCode})
		}
	}

	if errs := deps.validateUser(req, aliases, gpp); errs != nil {
		if len(errs) > 0 {
			errL = append(errL, errs...)
		}
		if errortypes.ContainsFatalError(errs) {
			return errL
		}
	}

	if errs := validateRegs(req, gpp); errs != nil {
		if len(errs) > 0 {
			errL = append(errL, errs...)
		}
		if errortypes.ContainsFatalError(errs) {
			return errL
		}
	}

	if err := validateDevice(req.Device); err != nil {
		return append(errL, err)
	}

	if ccpaPolicy, err := ccpa.ReadFromRequestWrapper(req, gpp); err != nil {
		errL = append(errL, err)
		if errortypes.ContainsFatalError([]error{err}) {
			return errL
		}
	} else if _, err := ccpaPolicy.Parse(exchange.GetValidBidders(aliases)); err != nil {
		if _, invalidConsent := err.(*errortypes.Warning); invalidConsent {
			errL = append(errL, &errortypes.Warning{
				Message:     fmt.Sprintf("CCPA consent is invalid and will be ignored. (%v)", err),
				WarningCode: errortypes.InvalidPrivacyConsentWarningCode})
			regsExt, err := req.GetRegExt()
			if err != nil {
				return append(errL, err)
			}
			regsExt.SetUSPrivacy("")
		} else {
			return append(errL, err)
		}
	}

	impIDs := make(map[string]int, req.LenImp())
	for i, imp := range req.GetImp() {
		// check for unique imp id
		if firstIndex, ok := impIDs[imp.ID]; ok {
			errL = append(errL, fmt.Errorf(`request.imp[%d].id and request.imp[%d].id are both "%s". Imp IDs must be unique.`, firstIndex, i, imp.ID))
		}
		impIDs[imp.ID] = i

		errs := deps.validateImp(imp, aliases, i, hasStoredResponses, storedBidResp)
		if len(errs) > 0 {
			errL = append(errL, errs...)
		}
		if errortypes.ContainsFatalError(errs) {
			return errL
		}
	}

	return errL
}

// mapSChains maps an schain defined in an ORTB 2.4 location (req.ext.schain) to the ORTB 2.5 location
// (req.source.ext.schain) if no ORTB 2.5 schain (req.source.ext.schain, req.ext.prebid.schains) exists.
// An ORTB 2.4 schain is always deleted from the 2.4 location regardless of whether an ORTB 2.5 schain exists.
func mapSChains(req *openrtb_ext.RequestWrapper) error {
	reqExt, err := req.GetRequestExt()
	if err != nil {
		return fmt.Errorf("req.ext is invalid: %v", err)
	}
	sourceExt, err := req.GetSourceExt()
	if err != nil {
		return fmt.Errorf("source.ext is invalid: %v", err)
	}

	reqExtSChain := reqExt.GetSChain()
	reqExt.SetSChain(nil)

	if reqPrebid := reqExt.GetPrebid(); reqPrebid != nil && reqPrebid.SChains != nil {
		return nil
	} else if sourceExt.GetSChain() != nil {
		return nil
	} else if reqExtSChain != nil {
		sourceExt.SetSChain(reqExtSChain)
	}
	return nil
}

func validateAndFillSourceTID(req *openrtb_ext.RequestWrapper, generateRequestID bool, hasStoredBidRequest bool, isAmp bool) error {
	if req.Source == nil {
		req.Source = &openrtb2.Source{}
	}

	if req.Source.TID == "" || req.Source.TID == "{{UUID}}" || (generateRequestID && (isAmp || hasStoredBidRequest)) {
		rawUUID, err := uuid.NewV4()
		if err != nil {
			return errors.New("error creating a random UUID for source.tid")
		}
		req.Source.TID = rawUUID.String()
	}

	for _, impWrapper := range req.GetImp() {
		ie, _ := impWrapper.GetImpExt()
		if ie.GetTid() == "" || ie.GetTid() == "{{UUID}}" || (generateRequestID && (isAmp || hasStoredBidRequest)) {
			rawUUID, err := uuid.NewV4()
			if err != nil {
				return errors.New("imp.ext.tid missing in the imp and error creating a random UID")
			}
			ie.SetTid(rawUUID.String())
			impWrapper.RebuildImp()
		}
	}

	return nil
}

func (deps *endpointDeps) validateBidAdjustmentFactors(adjustmentFactors map[string]float64, aliases map[string]string) error {
	for bidderToAdjust, adjustmentFactor := range adjustmentFactors {
		if adjustmentFactor <= 0 {
			return fmt.Errorf("request.ext.prebid.bidadjustmentfactors.%s must be a positive number. Got %f", bidderToAdjust, adjustmentFactor)
		}
		if _, isBidder := deps.bidderMap[bidderToAdjust]; !isBidder {
			if _, isAlias := aliases[bidderToAdjust]; !isAlias {
				return fmt.Errorf("request.ext.prebid.bidadjustmentfactors.%s is not a known bidder or alias", bidderToAdjust)
			}
		}
	}
	return nil
}

func validateSChains(sChains []*openrtb_ext.ExtRequestPrebidSChain) error {
	_, err := schain.BidderToPrebidSChains(sChains)
	return err
}

func (deps *endpointDeps) validateEidPermissions(prebid *openrtb_ext.ExtRequestPrebidData, aliases map[string]string) error {
	if prebid == nil {
		return nil
	}

	uniqueSources := make(map[string]struct{}, len(prebid.EidPermissions))
	for i, eid := range prebid.EidPermissions {
		if len(eid.Source) == 0 {
			return fmt.Errorf(`request.ext.prebid.data.eidpermissions[%d] missing required field: "source"`, i)
		}

		if _, exists := uniqueSources[eid.Source]; exists {
			return fmt.Errorf(`request.ext.prebid.data.eidpermissions[%d] duplicate entry with field: "source"`, i)
		}
		uniqueSources[eid.Source] = struct{}{}

		if len(eid.Bidders) == 0 {
			return fmt.Errorf(`request.ext.prebid.data.eidpermissions[%d] missing or empty required field: "bidders"`, i)
		}

		if err := validateBidders(eid.Bidders, deps.bidderMap, aliases); err != nil {
			return fmt.Errorf(`request.ext.prebid.data.eidpermissions[%d] contains %v`, i, err)
		}
	}

	return nil
}

func validateBidders(bidders []string, knownBidders map[string]openrtb_ext.BidderName, knownAliases map[string]string) error {
	for _, bidder := range bidders {
		if bidder == "*" {
			if len(bidders) > 1 {
				return errors.New(`bidder wildcard "*" mixed with specific bidders`)
			}
		} else {
			_, isCoreBidder := knownBidders[bidder]
			_, isAlias := knownAliases[bidder]
			if !isCoreBidder && !isAlias {
				return fmt.Errorf(`unrecognized bidder "%v"`, bidder)
			}
		}
	}
	return nil
}

func (deps *endpointDeps) validateImp(imp *openrtb_ext.ImpWrapper, aliases map[string]string, index int, hasStoredResponses bool, storedBidResp stored_responses.ImpBidderStoredResp) []error {
	if imp.ID == "" {
		return []error{fmt.Errorf("request.imp[%d] missing required field: \"id\"", index)}
	}

	if len(imp.Metric) != 0 {
		return []error{fmt.Errorf("request.imp[%d].metric is not yet supported by prebid-server. Support may be added in the future", index)}
	}

	if imp.Banner == nil && imp.Video == nil && imp.Audio == nil && imp.Native == nil {
		return []error{fmt.Errorf("request.imp[%d] must contain at least one of \"banner\", \"video\", \"audio\", or \"native\"", index)}
	}

	if err := validateBanner(imp.Banner, index, isInterstitial(imp)); err != nil {
		return []error{err}
	}

	if err := validateVideo(imp.Video, index); err != nil {
		return []error{err}
	}

	if err := validateAudio(imp.Audio, index); err != nil {
		return []error{err}
	}

	if err := fillAndValidateNative(imp.Native, index); err != nil {
		return []error{err}
	}

	if err := validatePmp(imp.PMP, index); err != nil {
		return []error{err}
	}

	errL := deps.validateImpExt(imp, aliases, index, hasStoredResponses, storedBidResp)
	if len(errL) != 0 {
		return errL
	}

	return nil
}

func isInterstitial(imp *openrtb_ext.ImpWrapper) bool {
	return imp.Instl == 1
}

func validateBanner(banner *openrtb2.Banner, impIndex int, isInterstitial bool) error {
	if banner == nil {
		return nil
	}

	// The following fields were previously uints in the OpenRTB library we use, but have
	// since been changed to ints. We decided to maintain the non-negative check.
	if banner.W != nil && *banner.W < 0 {
		return fmt.Errorf("request.imp[%d].banner.w must be a positive number", impIndex)
	}
	if banner.H != nil && *banner.H < 0 {
		return fmt.Errorf("request.imp[%d].banner.h must be a positive number", impIndex)
	}

	// The following fields are deprecated in the OpenRTB 2.5 spec but are still present
	// in the OpenRTB library we use. Enforce they are not specified.
	if banner.WMin != 0 {
		return fmt.Errorf("request.imp[%d].banner uses unsupported property: \"wmin\". Use the \"format\" array instead.", impIndex)
	}
	if banner.WMax != 0 {
		return fmt.Errorf("request.imp[%d].banner uses unsupported property: \"wmax\". Use the \"format\" array instead.", impIndex)
	}
	if banner.HMin != 0 {
		return fmt.Errorf("request.imp[%d].banner uses unsupported property: \"hmin\". Use the \"format\" array instead.", impIndex)
	}
	if banner.HMax != 0 {
		return fmt.Errorf("request.imp[%d].banner uses unsupported property: \"hmax\". Use the \"format\" array instead.", impIndex)
	}

	hasRootSize := banner.H != nil && banner.W != nil && *banner.H > 0 && *banner.W > 0
	if !hasRootSize && len(banner.Format) == 0 && !isInterstitial {
		return fmt.Errorf("request.imp[%d].banner has no sizes. Define \"w\" and \"h\", or include \"format\" elements.", impIndex)
	}

	for i, format := range banner.Format {
		if err := validateFormat(&format, impIndex, i); err != nil {
			return err
		}
	}

	return nil
}

func validateVideo(video *openrtb2.Video, impIndex int) error {
	if video == nil {
		return nil
	}

	if len(video.MIMEs) < 1 {
		return fmt.Errorf("request.imp[%d].video.mimes must contain at least one supported MIME type", impIndex)
	}

	// The following fields were previously uints in the OpenRTB library we use, but have
	// since been changed to ints. We decided to maintain the non-negative check.
	if video.W < 0 {
		return fmt.Errorf("request.imp[%d].video.w must be a positive number", impIndex)
	}
	if video.H < 0 {
		return fmt.Errorf("request.imp[%d].video.h must be a positive number", impIndex)
	}
	if video.MinBitRate < 0 {
		return fmt.Errorf("request.imp[%d].video.minbitrate must be a positive number", impIndex)
	}
	if video.MaxBitRate < 0 {
		return fmt.Errorf("request.imp[%d].video.maxbitrate must be a positive number", impIndex)
	}

	return nil
}

func validateAudio(audio *openrtb2.Audio, impIndex int) error {
	if audio == nil {
		return nil
	}

	if len(audio.MIMEs) < 1 {
		return fmt.Errorf("request.imp[%d].audio.mimes must contain at least one supported MIME type", impIndex)
	}

	// The following fields were previously uints in the OpenRTB library we use, but have
	// since been changed to ints. We decided to maintain the non-negative check.
	if audio.Sequence < 0 {
		return fmt.Errorf("request.imp[%d].audio.sequence must be a positive number", impIndex)
	}
	if audio.MaxSeq < 0 {
		return fmt.Errorf("request.imp[%d].audio.maxseq must be a positive number", impIndex)
	}
	if audio.MinBitrate < 0 {
		return fmt.Errorf("request.imp[%d].audio.minbitrate must be a positive number", impIndex)
	}
	if audio.MaxBitrate < 0 {
		return fmt.Errorf("request.imp[%d].audio.maxbitrate must be a positive number", impIndex)
	}

	return nil
}

// fillAndValidateNative validates the request, and assigns the Asset IDs as recommended by the Native v1.2 spec.
func fillAndValidateNative(n *openrtb2.Native, impIndex int) error {
	if n == nil {
		return nil
	}

	if len(n.Request) == 0 {
		return fmt.Errorf("request.imp[%d].native missing required property \"request\"", impIndex)
	}
	var nativePayload nativeRequests.Request
	if err := json.Unmarshal(json.RawMessage(n.Request), &nativePayload); err != nil {
		return err
	}

	if err := validateNativeContextTypes(nativePayload.Context, nativePayload.ContextSubType, impIndex); err != nil {
		return err
	}
	if err := validateNativePlacementType(nativePayload.PlcmtType, impIndex); err != nil {
		return err
	}
	if err := fillAndValidateNativeAssets(nativePayload.Assets, impIndex); err != nil {
		return err
	}
	if err := validateNativeEventTrackers(nativePayload.EventTrackers, impIndex); err != nil {
		return err
	}

	serialized, err := json.Marshal(nativePayload)
	if err != nil {
		return err
	}
	n.Request = string(serialized)
	return nil
}

func validateNativeContextTypes(cType native1.ContextType, cSubtype native1.ContextSubType, impIndex int) error {
	if cType == 0 {
		// Context is only recommended, so none is a valid type.
		return nil
	}
	if cType < native1.ContextTypeContent || (cType > native1.ContextTypeProduct && cType < openrtb_ext.NativeExchangeSpecificLowerBound) {
		return fmt.Errorf("request.imp[%d].native.request.context is invalid. See https://iabtechlab.com/wp-content/uploads/2016/07/OpenRTB-Native-Ads-Specification-Final-1.2.pdf#page=39", impIndex)
	}
	if cSubtype < 0 {
		return fmt.Errorf("request.imp[%d].native.request.contextsubtype value can't be less than 0. See https://iabtechlab.com/wp-content/uploads/2016/07/OpenRTB-Native-Ads-Specification-Final-1.2.pdf#page=39", impIndex)
	}
	if cSubtype == 0 {
		return nil
	}
	if cSubtype >= native1.ContextSubTypeGeneral && cSubtype <= native1.ContextSubTypeUserGenerated {
		if cType != native1.ContextTypeContent && cType < openrtb_ext.NativeExchangeSpecificLowerBound {
			return fmt.Errorf("request.imp[%d].native.request.context is %d, but contextsubtype is %d. This is an invalid combination. See https://iabtechlab.com/wp-content/uploads/2016/07/OpenRTB-Native-Ads-Specification-Final-1.2.pdf#page=39", impIndex, cType, cSubtype)
		}
		return nil
	}
	if cSubtype >= native1.ContextSubTypeSocial && cSubtype <= native1.ContextSubTypeChat {
		if cType != native1.ContextTypeSocial && cType < openrtb_ext.NativeExchangeSpecificLowerBound {
			return fmt.Errorf("request.imp[%d].native.request.context is %d, but contextsubtype is %d. This is an invalid combination. See https://iabtechlab.com/wp-content/uploads/2016/07/OpenRTB-Native-Ads-Specification-Final-1.2.pdf#page=39", impIndex, cType, cSubtype)
		}
		return nil
	}
	if cSubtype >= native1.ContextSubTypeSelling && cSubtype <= native1.ContextSubTypeProductReview {
		if cType != native1.ContextTypeProduct && cType < openrtb_ext.NativeExchangeSpecificLowerBound {
			return fmt.Errorf("request.imp[%d].native.request.context is %d, but contextsubtype is %d. This is an invalid combination. See https://iabtechlab.com/wp-content/uploads/2016/07/OpenRTB-Native-Ads-Specification-Final-1.2.pdf#page=39", impIndex, cType, cSubtype)
		}
		return nil
	}
	if cSubtype >= openrtb_ext.NativeExchangeSpecificLowerBound {
		return nil
	}

	return fmt.Errorf("request.imp[%d].native.request.contextsubtype is invalid. See https://iabtechlab.com/wp-content/uploads/2016/07/OpenRTB-Native-Ads-Specification-Final-1.2.pdf#page=39", impIndex)
}

func validateNativePlacementType(pt native1.PlacementType, impIndex int) error {
	if pt == 0 {
		// Placement Type is only recommended, not required.
		return nil
	}
	if pt < native1.PlacementTypeFeed || (pt > native1.PlacementTypeRecommendationWidget && pt < openrtb_ext.NativeExchangeSpecificLowerBound) {
		return fmt.Errorf("request.imp[%d].native.request.plcmttype is invalid. See https://iabtechlab.com/wp-content/uploads/2016/07/OpenRTB-Native-Ads-Specification-Final-1.2.pdf#page=40", impIndex)
	}
	return nil
}

func fillAndValidateNativeAssets(assets []nativeRequests.Asset, impIndex int) error {
	if len(assets) < 1 {
		return fmt.Errorf("request.imp[%d].native.request.assets must be an array containing at least one object", impIndex)
	}

	assetIDs := make(map[int64]struct{}, len(assets))

	// If none of the asset IDs are defined by the caller, then prebid server should assign its own unique IDs. But
	// if the caller did assign its own asset IDs, then prebid server will respect those IDs
	assignAssetIDs := true
	for i := 0; i < len(assets); i++ {
		assignAssetIDs = assignAssetIDs && (assets[i].ID == 0)
	}

	for i := 0; i < len(assets); i++ {
		if err := validateNativeAsset(assets[i], impIndex, i); err != nil {
			return err
		}

		if assignAssetIDs {
			assets[i].ID = int64(i)
			continue
		}

		// Each asset should have a unique ID thats assigned by the caller
		if _, ok := assetIDs[assets[i].ID]; ok {
			return fmt.Errorf("request.imp[%d].native.request.assets[%d].id is already being used by another asset. Each asset ID must be unique.", impIndex, i)
		}

		assetIDs[assets[i].ID] = struct{}{}
	}

	return nil
}

func validateNativeAsset(asset nativeRequests.Asset, impIndex int, assetIndex int) error {
	assetErr := "request.imp[%d].native.request.assets[%d] must define exactly one of {title, img, video, data}"
	foundType := false

	if asset.Title != nil {
		foundType = true
		if err := validateNativeAssetTitle(asset.Title, impIndex, assetIndex); err != nil {
			return err
		}
	}

	if asset.Img != nil {
		if foundType {
			return fmt.Errorf(assetErr, impIndex, assetIndex)
		}
		foundType = true
		if err := validateNativeAssetImage(asset.Img, impIndex, assetIndex); err != nil {
			return err
		}
	}

	if asset.Video != nil {
		if foundType {
			return fmt.Errorf(assetErr, impIndex, assetIndex)
		}
		foundType = true
		if err := validateNativeAssetVideo(asset.Video, impIndex, assetIndex); err != nil {
			return err
		}
	}

	if asset.Data != nil {
		if foundType {
			return fmt.Errorf(assetErr, impIndex, assetIndex)
		}
		foundType = true
		if err := validateNativeAssetData(asset.Data, impIndex, assetIndex); err != nil {
			return err
		}
	}

	if !foundType {
		return fmt.Errorf(assetErr, impIndex, assetIndex)
	}

	return nil
}

func validateNativeEventTrackers(trackers []nativeRequests.EventTracker, impIndex int) error {
	for i := 0; i < len(trackers); i++ {
		if err := validateNativeEventTracker(trackers[i], impIndex, i); err != nil {
			return err
		}
	}
	return nil
}

func validateNativeAssetTitle(title *nativeRequests.Title, impIndex int, assetIndex int) error {
	if title.Len < 1 {
		return fmt.Errorf("request.imp[%d].native.request.assets[%d].title.len must be a positive number", impIndex, assetIndex)
	}
	return nil
}

func validateNativeEventTracker(tracker nativeRequests.EventTracker, impIndex int, eventIndex int) error {
	if tracker.Event < native1.EventTypeImpression || (tracker.Event > native1.EventTypeViewableVideo50 && tracker.Event < openrtb_ext.NativeExchangeSpecificLowerBound) {
		return fmt.Errorf("request.imp[%d].native.request.eventtrackers[%d].event is invalid. See section 7.6: https://iabtechlab.com/wp-content/uploads/2016/07/OpenRTB-Native-Ads-Specification-Final-1.2.pdf#page=43", impIndex, eventIndex)
	}
	if len(tracker.Methods) < 1 {
		return fmt.Errorf("request.imp[%d].native.request.eventtrackers[%d].method is required. See section 7.7: https://iabtechlab.com/wp-content/uploads/2016/07/OpenRTB-Native-Ads-Specification-Final-1.2.pdf#page=43", impIndex, eventIndex)
	}
	for methodIndex, method := range tracker.Methods {
		if method < native1.EventTrackingMethodImage || (method > native1.EventTrackingMethodJS && method < openrtb_ext.NativeExchangeSpecificLowerBound) {
			return fmt.Errorf("request.imp[%d].native.request.eventtrackers[%d].methods[%d] is invalid. See section 7.7: https://iabtechlab.com/wp-content/uploads/2016/07/OpenRTB-Native-Ads-Specification-Final-1.2.pdf#page=43", impIndex, eventIndex, methodIndex)
		}
	}

	return nil
}

func validateNativeAssetImage(img *nativeRequests.Image, impIndex int, assetIndex int) error {
	if img.W < 0 {
		return fmt.Errorf("request.imp[%d].native.request.assets[%d].img.w must be a positive integer", impIndex, assetIndex)
	}
	if img.H < 0 {
		return fmt.Errorf("request.imp[%d].native.request.assets[%d].img.h must be a positive integer", impIndex, assetIndex)
	}
	if img.WMin < 0 {
		return fmt.Errorf("request.imp[%d].native.request.assets[%d].img.wmin must be a positive integer", impIndex, assetIndex)
	}
	if img.HMin < 0 {
		return fmt.Errorf("request.imp[%d].native.request.assets[%d].img.hmin must be a positive integer", impIndex, assetIndex)
	}
	return nil
}

func validateNativeAssetVideo(video *nativeRequests.Video, impIndex int, assetIndex int) error {
	if len(video.MIMEs) < 1 {
		return fmt.Errorf("request.imp[%d].native.request.assets[%d].video.mimes must be an array with at least one MIME type", impIndex, assetIndex)
	}
	if video.MinDuration < 1 {
		return fmt.Errorf("request.imp[%d].native.request.assets[%d].video.minduration must be a positive integer", impIndex, assetIndex)
	}
	if video.MaxDuration < 1 {
		return fmt.Errorf("request.imp[%d].native.request.assets[%d].video.maxduration must be a positive integer", impIndex, assetIndex)
	}
	if err := validateNativeVideoProtocols(video.Protocols, impIndex, assetIndex); err != nil {
		return err
	}

	return nil
}

func validateNativeAssetData(data *nativeRequests.Data, impIndex int, assetIndex int) error {
	if data.Type < native1.DataAssetTypeSponsored || (data.Type > native1.DataAssetTypeCTAText && data.Type < 500) {
		return fmt.Errorf("request.imp[%d].native.request.assets[%d].data.type is invalid. See section 7.4: https://iabtechlab.com/wp-content/uploads/2016/07/OpenRTB-Native-Ads-Specification-Final-1.2.pdf#page=40", impIndex, assetIndex)
	}

	return nil
}

func validateNativeVideoProtocols(protocols []adcom1.MediaCreativeSubtype, impIndex int, assetIndex int) error {
	if len(protocols) < 1 {
		return fmt.Errorf("request.imp[%d].native.request.assets[%d].video.protocols must be an array with at least one element", impIndex, assetIndex)
	}
	for i := 0; i < len(protocols); i++ {
		if err := validateNativeVideoProtocol(protocols[i], impIndex, assetIndex, i); err != nil {
			return err
		}
	}
	return nil
}

func validateNativeVideoProtocol(protocol adcom1.MediaCreativeSubtype, impIndex int, assetIndex int, protocolIndex int) error {
	if protocol < adcom1.CreativeVAST10 || protocol > adcom1.CreativeDAAST10Wrapper {
		return fmt.Errorf("request.imp[%d].native.request.assets[%d].video.protocols[%d] is invalid. See Section 5.8: https://www.iab.com/wp-content/uploads/2016/03/OpenRTB-API-Specification-Version-2-5-FINAL.pdf#page=52", impIndex, assetIndex, protocolIndex)
	}
	return nil
}

func validateFormat(format *openrtb2.Format, impIndex, formatIndex int) error {
	usesHW := format.W != 0 || format.H != 0
	usesRatios := format.WMin != 0 || format.WRatio != 0 || format.HRatio != 0

	// The following fields were previously uints in the OpenRTB library we use, but have
	// since been changed to ints. We decided to maintain the non-negative check.
	if format.W < 0 {
		return fmt.Errorf("request.imp[%d].banner.format[%d].w must be a positive number", impIndex, formatIndex)
	}
	if format.H < 0 {
		return fmt.Errorf("request.imp[%d].banner.format[%d].h must be a positive number", impIndex, formatIndex)
	}
	if format.WRatio < 0 {
		return fmt.Errorf("request.imp[%d].banner.format[%d].wratio must be a positive number", impIndex, formatIndex)
	}
	if format.HRatio < 0 {
		return fmt.Errorf("request.imp[%d].banner.format[%d].hratio must be a positive number", impIndex, formatIndex)
	}
	if format.WMin < 0 {
		return fmt.Errorf("request.imp[%d].banner.format[%d].wmin must be a positive number", impIndex, formatIndex)
	}

	if usesHW && usesRatios {
		return fmt.Errorf("Request imp[%d].banner.format[%d] should define *either* {w, h} *or* {wmin, wratio, hratio}, but not both. If both are valid, send two \"format\" objects in the request.", impIndex, formatIndex)
	}
	if !usesHW && !usesRatios {
		return fmt.Errorf("Request imp[%d].banner.format[%d] should define *either* {w, h} (for static size requirements) *or* {wmin, wratio, hratio} (for flexible sizes) to be non-zero.", impIndex, formatIndex)
	}
	if usesHW && (format.W == 0 || format.H == 0) {
		return fmt.Errorf("Request imp[%d].banner.format[%d] must define non-zero \"h\" and \"w\" properties.", impIndex, formatIndex)
	}
	if usesRatios && (format.WMin == 0 || format.WRatio == 0 || format.HRatio == 0) {
		return fmt.Errorf("Request imp[%d].banner.format[%d] must define non-zero \"wmin\", \"wratio\", and \"hratio\" properties.", impIndex, formatIndex)
	}
	return nil
}

func validatePmp(pmp *openrtb2.PMP, impIndex int) error {
	if pmp == nil {
		return nil
	}

	for dealIndex, deal := range pmp.Deals {
		if deal.ID == "" {
			return fmt.Errorf("request.imp[%d].pmp.deals[%d] missing required field: \"id\"", impIndex, dealIndex)
		}
	}
	return nil
}

func (deps *endpointDeps) validateImpExt(imp *openrtb_ext.ImpWrapper, aliases map[string]string, impIndex int, hasStoredResponses bool, storedBidResp stored_responses.ImpBidderStoredResp) []error {
	if len(imp.Ext) == 0 {
		return []error{fmt.Errorf("request.imp[%d].ext is required", impIndex)}
	}

	impExt, err := imp.GetImpExt()
	if err != nil {
		return []error{err}
	}

	prebid := impExt.GetOrCreatePrebid()
	prebidModified := false

	if prebid.Bidder == nil {
		prebid.Bidder = make(map[string]json.RawMessage)
	}

	ext := impExt.GetExt()
	extModified := false

	// promote imp[].ext.BIDDER to newer imp[].ext.prebid.bidder.BIDDER location, with the later taking precedence
	for k, v := range ext {
		if isPossibleBidder(k) {
			if _, exists := prebid.Bidder[k]; !exists {
				prebid.Bidder[k] = v
				prebidModified = true
			}
			delete(ext, k)
			extModified = true
		}
	}

	if hasStoredResponses && prebid.StoredAuctionResponse == nil {
		return []error{fmt.Errorf("request validation failed. The StoredAuctionResponse.ID field must be completely present with, or completely absent from, all impressions in request. No StoredAuctionResponse data found for request.imp[%d].ext.prebid \n", impIndex)}
	}

	if len(storedBidResp) > 0 {
		if err := validateStoredBidRespAndImpExtBidders(prebid.Bidder, storedBidResp, imp.ID); err != nil {
			return []error{err}
		}
	}

	errL := []error{}

	for bidder, ext := range prebid.Bidder {
		coreBidder := bidder
		if tmp, isAlias := aliases[bidder]; isAlias {
			coreBidder = tmp
		}

		if coreBidderNormalized, isValid := deps.bidderMap[coreBidder]; isValid {
			if err := deps.paramsValidator.Validate(coreBidderNormalized, ext); err != nil {
				return []error{fmt.Errorf("request.imp[%d].ext.prebid.bidder.%s failed validation.\n%v", impIndex, bidder, err)}
			}
		} else {
			if msg, isDisabled := deps.disabledBidders[bidder]; isDisabled {
				errL = append(errL, &errortypes.BidderTemporarilyDisabled{Message: msg})
				delete(prebid.Bidder, bidder)
				prebidModified = true
			} else {
				return []error{fmt.Errorf("request.imp[%d].ext.prebid.bidder contains unknown bidder: %s. Did you forget an alias in request.ext.prebid.aliases?", impIndex, bidder)}
			}
		}
	}

	if len(prebid.Bidder) == 0 {
		errL = append(errL, fmt.Errorf("request.imp[%d].ext.prebid.bidder must contain at least one bidder", impIndex))
		return errL
	}

	if prebidModified {
		impExt.SetPrebid(prebid)
	}
	if extModified {
		impExt.SetExt(ext)
	}

	return errL
}

// isPossibleBidder determines if a bidder name is a potential real bidder.
func isPossibleBidder(bidder string) bool {
	switch openrtb_ext.BidderName(bidder) {
	case openrtb_ext.BidderReservedContext:
		return false
	case openrtb_ext.BidderReservedData:
		return false
	case openrtb_ext.BidderReservedGPID:
		return false
	case openrtb_ext.BidderReservedPrebid:
		return false
	case openrtb_ext.BidderReservedSKAdN:
		return false
	case openrtb_ext.BidderReservedTID:
		return false
	case openrtb_ext.BidderReservedAE:
		return false
	default:
		return true
	}
}

func (deps *endpointDeps) parseBidExt(req *openrtb_ext.RequestWrapper) error {
	if _, err := req.GetRequestExt(); err != nil {
		return fmt.Errorf("request.ext is invalid: %v", err)
	}
	return nil
}

func (deps *endpointDeps) validateAliases(aliases map[string]string) error {
	for alias, coreBidder := range aliases {
		if _, isCoreBidderDisabled := deps.disabledBidders[coreBidder]; isCoreBidderDisabled {
			return fmt.Errorf("request.ext.prebid.aliases.%s refers to disabled bidder: %s", alias, coreBidder)
		}

		if _, isCoreBidder := deps.bidderMap[coreBidder]; !isCoreBidder {
			return fmt.Errorf("request.ext.prebid.aliases.%s refers to unknown bidder: %s", alias, coreBidder)
		}

		if alias == coreBidder {
			return fmt.Errorf("request.ext.prebid.aliases.%s defines a no-op alias. Choose a different alias, or remove this entry.", alias)
		}
	}
	return nil
}

func (deps *endpointDeps) validateAliasesGVLIDs(aliasesGVLIDs map[string]uint16, aliases map[string]string) error {
	for alias, vendorId := range aliasesGVLIDs {

		if _, aliasExist := aliases[alias]; !aliasExist {
			return fmt.Errorf("request.ext.prebid.aliasgvlids. vendorId %d refers to unknown bidder alias: %s", vendorId, alias)
		}

		if vendorId < 1 {
			return fmt.Errorf("request.ext.prebid.aliasgvlids. Invalid vendorId %d for alias: %s. Choose a different vendorId, or remove this entry.", vendorId, alias)
		}
	}
	return nil
}

func validateRequestExt(req *openrtb_ext.RequestWrapper) []error {
	reqExt, err := req.GetRequestExt()
	if err != nil {
		return []error{err}
	}

	prebid := reqExt.GetPrebid()
	// exit early if there is no request.ext.prebid to validate
	if prebid == nil {
		return nil
	}

	if prebid.Cache != nil {
		if prebid.Cache.Bids == nil && prebid.Cache.VastXML == nil {
			return []error{errors.New(`request.ext is invalid: request.ext.prebid.cache requires one of the "bids" or "vastxml" properties`)}
		}
	}

	if err := validateTargeting(prebid.Targeting); err != nil {
		return []error{err}
	}

	var errs []error
	if prebid.MultiBid != nil {
		validatedMultiBids, multBidErrs := openrtb_ext.ValidateAndBuildExtMultiBid(prebid)

		for _, err := range multBidErrs {
			errs = append(errs, &errortypes.Warning{
				WarningCode: errortypes.MultiBidWarningCode,
				Message:     err.Error(),
			})
		}

		// update the downstream multibid to avoid passing unvalidated ext to bidders, etc.
		prebid.MultiBid = validatedMultiBids
		reqExt.SetPrebid(prebid)
	}

	if !bidadjustment.Validate(prebid.BidAdjustments) {
		prebid.BidAdjustments = nil
		reqExt.SetPrebid(prebid)
		errs = append(errs, &errortypes.Warning{
			WarningCode: errortypes.BidAdjustmentWarningCode,
			Message:     "bid adjustment from request was invalid",
		})
	}

	return errs
}

func validateTargeting(t *openrtb_ext.ExtRequestTargeting) error {
	if t == nil {
		return nil
	}

	if (t.IncludeWinners == nil || !*t.IncludeWinners) && (t.IncludeBidderKeys == nil || !*t.IncludeBidderKeys) {
		return errors.New("ext.prebid.targeting: At least one of includewinners or includebidderkeys must be enabled to enable targeting support")
	}

	if t.PriceGranularity != nil {
		if err := validatePriceGranularity(t.PriceGranularity); err != nil {
			return err
		}
	}

	if t.MediaTypePriceGranularity.Video != nil {
		if err := validatePriceGranularity(t.MediaTypePriceGranularity.Video); err != nil {
			return err
		}
	}
	if t.MediaTypePriceGranularity.Banner != nil {
		if err := validatePriceGranularity(t.MediaTypePriceGranularity.Banner); err != nil {
			return err
		}
	}
	if t.MediaTypePriceGranularity.Native != nil {
		if err := validatePriceGranularity(t.MediaTypePriceGranularity.Native); err != nil {
			return err
		}
	}

	return nil
}

func validatePriceGranularity(pg *openrtb_ext.PriceGranularity) error {
	if pg.Precision == nil {
		return errors.New("Price granularity error: precision is required")
	} else if *pg.Precision < 0 {
		return errors.New("Price granularity error: precision must be non-negative")
	} else if *pg.Precision > openrtb_ext.MaxDecimalFigures {
		return fmt.Errorf("Price granularity error: precision of more than %d significant figures is not supported", openrtb_ext.MaxDecimalFigures)
	}

	var prevMax float64 = 0
	for _, gr := range pg.Ranges {
		if gr.Max <= prevMax {
			return errors.New(`Price granularity error: range list must be ordered with increasing "max"`)
		}

		if gr.Increment <= 0.0 {
			return errors.New("Price granularity error: increment must be a nonzero positive number")
		}
		prevMax = gr.Max
	}
	return nil
}

func (deps *endpointDeps) validateSite(req *openrtb_ext.RequestWrapper) error {
	if req.Site == nil {
		return nil
	}

	if req.Site.ID == "" && req.Site.Page == "" {
		return errors.New("request.site should include at least one of request.site.id or request.site.page.")
	}
	siteExt, err := req.GetSiteExt()
	if err != nil {
		return err
	}
	siteAmp := siteExt.GetAmp()
	if siteAmp != nil && (*siteAmp < 0 || *siteAmp > 1) {
		return errors.New(`request.site.ext.amp must be either 1, 0, or undefined`)
	}

	return nil
}

func (deps *endpointDeps) validateApp(req *openrtb_ext.RequestWrapper) error {
	if req.App == nil {
		return nil
	}

	if req.App.ID != "" {
		if _, found := deps.cfg.BlacklistedAppMap[req.App.ID]; found {
			return &errortypes.BlacklistedApp{Message: fmt.Sprintf("Prebid-server does not process requests from App ID: %s", req.App.ID)}
		}
	}

	_, err := req.GetAppExt()
	return err
}

func (deps *endpointDeps) validateUser(req *openrtb_ext.RequestWrapper, aliases map[string]string, gpp gpplib.GppContainer) []error {
	var errL []error

	if req == nil || req.BidRequest == nil || req.BidRequest.User == nil {
		return nil
	}
	// The following fields were previously uints in the OpenRTB library we use, but have
	// since been changed to ints. We decided to maintain the non-negative check.
	if req.User.Geo != nil && req.User.Geo.Accuracy < 0 {
		return append(errL, errors.New("request.user.geo.accuracy must be a positive number"))
	}

	if req.User.Consent != "" {
		for _, section := range gpp.Sections {
			if section.GetID() == constants.SectionTCFEU2 && section.GetValue() != req.User.Consent {
				errL = append(errL, &errortypes.Warning{
					Message:     "user.consent GDPR string conflicts with GPP (regs.gpp) GDPR string, using regs.gpp",
					WarningCode: errortypes.InvalidPrivacyConsentWarningCode})
			}
		}
	}
	userExt, err := req.GetUserExt()
	if err != nil {
		return append(errL, fmt.Errorf("request.user.ext object is not valid: %v", err))
	}
	// Check if the buyeruids are valid
	prebid := userExt.GetPrebid()
	if prebid != nil {
		if len(prebid.BuyerUIDs) < 1 {
			return append(errL, errors.New(`request.user.ext.prebid requires a "buyeruids" property with at least one ID defined. If none exist, then request.user.ext.prebid should not be defined.`))
		}
		for bidderName := range prebid.BuyerUIDs {
			if _, ok := deps.bidderMap[bidderName]; !ok {
				if _, ok := aliases[bidderName]; !ok {
					return append(errL, fmt.Errorf("request.user.ext.%s is neither a known bidder name nor an alias in request.ext.prebid.aliases", bidderName))
				}
			}
		}
	}
	// Check Universal User ID
	eids := userExt.GetEid()
	if eids != nil {
		eidsValue := *eids
		uniqueSources := make(map[string]struct{}, len(eidsValue))
		for eidIndex, eid := range eidsValue {
			if eid.Source == "" {
				return append(errL, fmt.Errorf("request.user.ext.eids[%d] missing required field: \"source\"", eidIndex))
			}
			if _, ok := uniqueSources[eid.Source]; ok {
				return append(errL, errors.New("request.user.ext.eids must contain unique sources"))
			}
			uniqueSources[eid.Source] = struct{}{}

			if len(eid.UIDs) == 0 {
				return append(errL, fmt.Errorf("request.user.ext.eids[%d].uids must contain at least one element or be undefined", eidIndex))
			}

			for uidIndex, uid := range eid.UIDs {
				if uid.ID == "" {
					return append(errL, fmt.Errorf("request.user.ext.eids[%d].uids[%d] missing required field: \"id\"", eidIndex, uidIndex))
				}
			}
		}
	}

	return errL
}

func validateRegs(req *openrtb_ext.RequestWrapper, gpp gpplib.GppContainer) []error {
	var errL []error

	if req == nil || req.BidRequest == nil || req.BidRequest.Regs == nil {
		return nil
	}

	if req.BidRequest.Regs.GDPR != nil && req.BidRequest.Regs.GPPSID != nil {
		gdpr := int8(0)
		for _, id := range req.BidRequest.Regs.GPPSID {
			if id == int8(constants.SectionTCFEU2) {
				gdpr = 1
				break
			}
		}
		if gdpr != *req.BidRequest.Regs.GDPR {
			errL = append(errL, &errortypes.Warning{
				Message:     "regs.gdpr signal conflicts with GPP (regs.gpp_sid) and will be ignored",
				WarningCode: errortypes.InvalidPrivacyConsentWarningCode})
		}
	}
	regsExt, err := req.GetRegExt()
	if err != nil {
		return append(errL, fmt.Errorf("request.regs.ext is invalid: %v", err))
	}

	gdpr := regsExt.GetGDPR()
	if gdpr != nil && *gdpr != 0 && *gdpr != 1 {
		return append(errL, errors.New("request.regs.ext.gdpr must be either 0 or 1"))
	}

	return errL
}

func validateDevice(device *openrtb2.Device) error {
	if device == nil {
		return nil
	}

	// The following fields were previously uints in the OpenRTB library we use, but have
	// since been changed to ints. We decided to maintain the non-negative check.
	if device.W < 0 {
		return errors.New("request.device.w must be a positive number")
	}
	if device.H < 0 {
		return errors.New("request.device.h must be a positive number")
	}
	if device.PPI < 0 {
		return errors.New("request.device.ppi must be a positive number")
	}
	if device.Geo != nil && device.Geo.Accuracy < 0 {
		return errors.New("request.device.geo.accuracy must be a positive number")
	}

	return nil
}

func validateOrFillChannel(reqWrapper *openrtb_ext.RequestWrapper, isAmp bool) error {
	requestExt, err := reqWrapper.GetRequestExt()
	if err != nil {
		return err
	}
	requestPrebid := requestExt.GetPrebid()

	if requestPrebid == nil || requestPrebid.Channel == nil {
		fillChannel(reqWrapper, isAmp)
	} else if requestPrebid.Channel.Name == "" {
		return errors.New("ext.prebid.channel.name can't be empty")
	}
	return nil
}

func fillChannel(reqWrapper *openrtb_ext.RequestWrapper, isAmp bool) error {
	var channelName string
	requestExt, err := reqWrapper.GetRequestExt()
	if err != nil {
		return err
	}
	requestPrebid := requestExt.GetPrebid()
	if isAmp {
		channelName = ampChannel
	}
	if reqWrapper.App != nil {
		channelName = appChannel
	}
	if channelName != "" {
		if requestPrebid == nil {
			requestPrebid = &openrtb_ext.ExtRequestPrebid{}
		}
		requestPrebid.Channel = &openrtb_ext.ExtRequestPrebidChannel{Name: channelName}
		requestExt.SetPrebid(requestPrebid)
		reqWrapper.RebuildRequest()
	}
	return nil

}

func sanitizeRequest(r *openrtb_ext.RequestWrapper, ipValidator iputil.IPValidator) {
	if r.Device != nil {
		if ip, ver := iputil.ParseIP(r.Device.IP); ip == nil || ver != iputil.IPv4 || !ipValidator.IsValid(ip, ver) {
			r.Device.IP = ""
		}

		if ip, ver := iputil.ParseIP(r.Device.IPv6); ip == nil || ver != iputil.IPv6 || !ipValidator.IsValid(ip, ver) {
			r.Device.IPv6 = ""
		}
	}
}

// setFieldsImplicitly uses _implicit_ information from the httpReq to set values on bidReq.
// This function does not consume the request body, which was set explicitly, but infers certain
// OpenRTB properties from the headers and other implicit info.
//
// This function _should not_ override any fields which were defined explicitly by the caller in the request.
func (deps *endpointDeps) setFieldsImplicitly(httpReq *http.Request, r *openrtb_ext.RequestWrapper) {
	sanitizeRequest(r, deps.privateNetworkIPValidator)

	setDeviceImplicitly(httpReq, r, deps.privateNetworkIPValidator)

	// Per the OpenRTB spec: A bid request must not contain both a Site and an App object. If neither are
	// present, we'll assume it's a site request.
	if r.App == nil {
		setSiteImplicitly(httpReq, r)
	}

	setAuctionTypeImplicitly(r)
}

// setDeviceImplicitly uses implicit info from httpReq to populate bidReq.Device
func setDeviceImplicitly(httpReq *http.Request, r *openrtb_ext.RequestWrapper, ipValidtor iputil.IPValidator) {
	setIPImplicitly(httpReq, r, ipValidtor)
	setUAImplicitly(httpReq, r)
	setDoNotTrackImplicitly(httpReq, r)

}

// setAuctionTypeImplicitly sets the auction type to 1 if it wasn't on the request,
// since header bidding is generally a first-price auction.
func setAuctionTypeImplicitly(r *openrtb_ext.RequestWrapper) {
	if r.AT == 0 {
		r.AT = 1
	}
}

func setSiteImplicitly(httpReq *http.Request, r *openrtb_ext.RequestWrapper) {
	if r.Site == nil {
		r.Site = &openrtb2.Site{}
	}

	referrerCandidate := httpReq.Referer()
	if referrerCandidate == "" && r.Site.Page != "" {
		referrerCandidate = r.Site.Page // If http referer is disabled and thus has empty value - use site.page instead
	}

	if referrerCandidate != "" {
		setSitePageIfEmpty(r.Site, referrerCandidate)
		if parsedUrl, err := url.Parse(referrerCandidate); err == nil {
			setSiteDomainIfEmpty(r.Site, parsedUrl.Host)
			if publisherDomain, err := publicsuffix.EffectiveTLDPlusOne(parsedUrl.Host); err == nil {
				setSitePublisherDomainIfEmpty(r.Site, publisherDomain)
			}
		}
	}

	if siteExt, err := r.GetSiteExt(); err == nil && siteExt.GetAmp() == nil {
		siteExt.SetAmp(&notAmp)
	}

}

func setSitePageIfEmpty(site *openrtb2.Site, sitePage string) {
	if site.Page == "" {
		site.Page = sitePage
	}
}

func setSiteDomainIfEmpty(site *openrtb2.Site, siteDomain string) {
	if site.Domain == "" {
		site.Domain = siteDomain
	}
}

func setSitePublisherDomainIfEmpty(site *openrtb2.Site, publisherDomain string) {
	if site.Publisher == nil {
		site.Publisher = &openrtb2.Publisher{}
	}
	if site.Publisher.Domain == "" {
		site.Publisher.Domain = publisherDomain
	}
}

func getJsonSyntaxError(testJSON []byte) (bool, string) {
	type JsonNode struct {
		raw   *json.RawMessage
		doc   map[string]*JsonNode
		ary   []*JsonNode
		which int
	}
	type jNode map[string]*JsonNode
	docErrdoc := &jNode{}
	docErr := json.Unmarshal(testJSON, docErrdoc)
	if uerror, ok := docErr.(*json.SyntaxError); ok {
		err := fmt.Sprintf("%s at offset %v", uerror.Error(), uerror.Offset)
		return true, err
	}
	return false, ""
}

func (deps *endpointDeps) getStoredRequests(ctx context.Context, requestJson []byte, impInfo []ImpExtPrebidData) (string, bool, map[string]json.RawMessage, map[string]json.RawMessage, []error) {
	// Parse the Stored Request IDs from the BidRequest and Imps.
	storedBidRequestId, hasStoredBidRequest, err := getStoredRequestId(requestJson)
	if err != nil {
		return "", false, nil, nil, []error{err}
	}

	// Fetch the Stored Request data
	var storedReqIds []string
	if hasStoredBidRequest {
		storedReqIds = []string{storedBidRequestId}
	}

	impStoredReqIds := make([]string, 0, len(impInfo))
	impStoredReqIdsUniqueTracker := make(map[string]struct{}, len(impInfo))
	for _, impData := range impInfo {
		if impData.ImpExtPrebid.StoredRequest != nil && len(impData.ImpExtPrebid.StoredRequest.ID) > 0 {
			storedImpId := impData.ImpExtPrebid.StoredRequest.ID
			if _, present := impStoredReqIdsUniqueTracker[storedImpId]; !present {
				impStoredReqIds = append(impStoredReqIds, storedImpId)
				impStoredReqIdsUniqueTracker[storedImpId] = struct{}{}
			}
		}
	}

	storedRequests, storedImps, errs := deps.storedReqFetcher.FetchRequests(ctx, storedReqIds, impStoredReqIds)
	if len(errs) != 0 {
		return "", false, nil, nil, errs
	}

	return storedBidRequestId, hasStoredBidRequest, storedRequests, storedImps, errs
}

func (deps *endpointDeps) processStoredRequests(requestJson []byte, impInfo []ImpExtPrebidData, storedRequests map[string]json.RawMessage, storedImps map[string]json.RawMessage, storedBidRequestId string, hasStoredBidRequest bool) ([]byte, map[string]exchange.ImpExtInfo, []error) {
	bidRequestID, err := getBidRequestID(storedRequests[storedBidRequestId])
	if err != nil {
		return nil, nil, []error{err}
	}

	// Apply the Stored BidRequest, if it exists
	resolvedRequest := requestJson

	if hasStoredBidRequest {
		isAppRequest, err := checkIfAppRequest(requestJson)
		if err != nil {
			return nil, nil, []error{err}
		}
		if (deps.cfg.GenerateRequestID && isAppRequest) || bidRequestID == "{{UUID}}" {
			uuidPatch, err := generateUuidForBidRequest(deps.uuidGenerator)
			if err != nil {
				return nil, nil, []error{err}
			}
			uuidPatch, err = jsonpatch.MergePatch(storedRequests[storedBidRequestId], uuidPatch)
			if err != nil {
				errL := storedRequestErrorChecker(requestJson, storedRequests, storedBidRequestId)
				return nil, nil, errL
			}
			resolvedRequest, err = jsonpatch.MergePatch(requestJson, uuidPatch)
			if err != nil {
				errL := storedRequestErrorChecker(requestJson, storedRequests, storedBidRequestId)
				return nil, nil, errL
			}
		} else {
			resolvedRequest, err = jsonpatch.MergePatch(storedRequests[storedBidRequestId], requestJson)
			if err != nil {
				errL := storedRequestErrorChecker(requestJson, storedRequests, storedBidRequestId)
				return nil, nil, errL
			}
		}
	}

	// Apply default aliases, if they are provided
	if deps.defaultRequest {
		aliasedRequest, err := jsonpatch.MergePatch(deps.defReqJSON, resolvedRequest)
		if err != nil {
			hasErr, Err := getJsonSyntaxError(resolvedRequest)
			if hasErr {
				err = fmt.Errorf("Invalid JSON in Incoming Request: %s", Err)
			} else {
				hasErr, Err = getJsonSyntaxError(deps.defReqJSON)
				if hasErr {
					err = fmt.Errorf("Invalid JSON in Default Request Settings: %s", Err)
				}
			}
			return nil, nil, []error{err}
		}
		resolvedRequest = aliasedRequest
	}

	// Apply any Stored Imps, if they exist. Since the JSON Merge Patch overrides arrays,
	// and Prebid Server defers to the HTTP Request to resolve conflicts, it's safe to
	// assume that the request.imp data did not change when applying the Stored BidRequest.
	impExtInfoMap := make(map[string]exchange.ImpExtInfo, len(impInfo))
	resolvedImps := make([]json.RawMessage, 0, len(impInfo))
	for i, impData := range impInfo {
		if impData.ImpExtPrebid.StoredRequest != nil && len(impData.ImpExtPrebid.StoredRequest.ID) > 0 {
			resolvedImp, err := jsonpatch.MergePatch(storedImps[impData.ImpExtPrebid.StoredRequest.ID], impData.Imp)

			if err != nil {
				hasErr, errMessage := getJsonSyntaxError(impData.Imp)
				if hasErr {
					err = fmt.Errorf("Invalid JSON in Imp[%d] of Incoming Request: %s", i, errMessage)
				} else {
					hasErr, errMessage = getJsonSyntaxError(storedImps[impData.ImpExtPrebid.StoredRequest.ID])
					if hasErr {
						err = fmt.Errorf("imp.ext.prebid.storedrequest.id %s: Stored Imp has Invalid JSON: %s", impData.ImpExtPrebid.StoredRequest.ID, errMessage)
					}
				}
				return nil, nil, []error{err}
			}
			resolvedImps = append(resolvedImps, resolvedImp)
			impId, err := jsonparser.GetString(resolvedImp, "id")
			if err != nil {
				return nil, nil, []error{err}
			}

			echoVideoAttributes := false
			if impData.ImpExtPrebid.Options != nil {
				echoVideoAttributes = impData.ImpExtPrebid.Options.EchoVideoAttrs
			}

			// Extract Passthrough from Merged Imp
			passthrough, _, _, err := jsonparser.Get(resolvedImp, "ext", "prebid", "passthrough")
			if err != nil && err != jsonparser.KeyPathNotFoundError {
				return nil, nil, []error{err}
			}
			impExtInfoMap[impId] = exchange.ImpExtInfo{EchoVideoAttrs: echoVideoAttributes, StoredImp: storedImps[impData.ImpExtPrebid.StoredRequest.ID], Passthrough: passthrough}

		} else {
			resolvedImps = append(resolvedImps, impData.Imp)
			impId, err := jsonparser.GetString(impData.Imp, "id")
			if err != nil {
				if err == jsonparser.KeyPathNotFoundError {
					err = fmt.Errorf("request.imp[%d] missing required field: \"id\"\n", i)
				}
				return nil, nil, []error{err}
			}
			impExtInfoMap[impId] = exchange.ImpExtInfo{Passthrough: impData.ImpExtPrebid.Passthrough}
		}
	}
	if len(resolvedImps) > 0 {
		newImpJson, err := json.Marshal(resolvedImps)
		if err != nil {
			return nil, nil, []error{err}
		}
		resolvedRequest, err = jsonparser.Set(resolvedRequest, newImpJson, "imp")
		if err != nil {
			return nil, nil, []error{err}
		}
	}

	return resolvedRequest, impExtInfoMap, nil
}

// parseImpInfo parses the request JSON and returns impression and unmarshalled imp.ext.prebid
func parseImpInfo(requestJson []byte) (impData []ImpExtPrebidData, errs []error) {
	if impArray, dataType, _, err := jsonparser.Get(requestJson, "imp"); err == nil && dataType == jsonparser.Array {
		_, err = jsonparser.ArrayEach(impArray, func(imp []byte, _ jsonparser.ValueType, _ int, err error) {
			impExtData, _, _, err := jsonparser.Get(imp, "ext", "prebid")
			var impExtPrebid openrtb_ext.ExtImpPrebid
			if impExtData != nil {
				if err := json.Unmarshal(impExtData, &impExtPrebid); err != nil {
					errs = append(errs, err)
				}
			}
			newImpData := ImpExtPrebidData{imp, impExtPrebid}
			impData = append(impData, newImpData)
		})
	}
	return
}

type ImpExtPrebidData struct {
	Imp          json.RawMessage
	ImpExtPrebid openrtb_ext.ExtImpPrebid
}

// getStoredRequestId parses a Stored Request ID from some json, without doing a full (slow) unmarshal.
// It returns the ID, true/false whether a stored request key existed, and an error if anything went wrong
// (e.g. malformed json, id not a string, etc).
func getStoredRequestId(data []byte) (string, bool, error) {
	// These keys must be kept in sync with openrtb_ext.ExtStoredRequest
	storedRequestId, dataType, _, err := jsonparser.Get(data, "ext", openrtb_ext.PrebidExtKey, "storedrequest", "id")

	if dataType == jsonparser.NotExist {
		return "", false, nil
	}
	if err != nil {
		return "", false, err
	}
	if dataType != jsonparser.String {
		return "", true, errors.New("ext.prebid.storedrequest.id must be a string")
	}
	return string(storedRequestId), true, nil
}

func getBidRequestID(data json.RawMessage) (string, error) {
	bidRequestID, dataType, _, err := jsonparser.Get(data, "id")
	if dataType == jsonparser.NotExist {
		return "", nil
	}
	if err != nil {
		return "", err
	}
	return string(bidRequestID), nil
}

// setIPImplicitly sets the IP address on bidReq, if it's not explicitly defined and we can figure it out.
func setIPImplicitly(httpReq *http.Request, r *openrtb_ext.RequestWrapper, ipValidator iputil.IPValidator) {
	if r.Device == nil || (r.Device.IP == "" && r.Device.IPv6 == "") {
		if ip, ver := httputil.FindIP(httpReq, ipValidator); ip != nil {
			switch ver {
			case iputil.IPv4:
				if r.Device == nil {
					r.Device = &openrtb2.Device{}
				}
				r.Device.IP = ip.String()
			case iputil.IPv6:
				if r.Device == nil {
					r.Device = &openrtb2.Device{}
				}
				r.Device.IPv6 = ip.String()
			}
		}
	}
}

// setUAImplicitly sets the User Agent on bidReq, if it's not explicitly defined and it's defined on the request.
func setUAImplicitly(httpReq *http.Request, r *openrtb_ext.RequestWrapper) {
	if r.Device == nil || r.Device.UA == "" {
		if ua := httpReq.UserAgent(); ua != "" {
			if r.Device == nil {
				r.Device = &openrtb2.Device{}
			}
			r.Device.UA = ua
		}
	}
}

func setDoNotTrackImplicitly(httpReq *http.Request, r *openrtb_ext.RequestWrapper) {
	if r.Device == nil || r.Device.DNT == nil {
		dnt := httpReq.Header.Get(dntKey)
		if dnt == "0" || dnt == "1" {
			if r.Device == nil {
				r.Device = &openrtb2.Device{}
			}

			switch dnt {
			case "0":
				r.Device.DNT = &dntDisabled
			case "1":
				r.Device.DNT = &dntEnabled
			}
		}
	}
}

// Write(return) errors to the client, if any. Returns true if errors were found.
func writeError(errs []error, w http.ResponseWriter, labels *metrics.Labels) bool {
	var rc bool = false
	if len(errs) > 0 {
		httpStatus := http.StatusBadRequest
		metricsStatus := metrics.RequestStatusBadInput
		for _, err := range errs {
			erVal := errortypes.ReadCode(err)
			if erVal == errortypes.BlacklistedAppErrorCode || erVal == errortypes.BlacklistedAcctErrorCode {
				httpStatus = http.StatusServiceUnavailable
				metricsStatus = metrics.RequestStatusBlacklisted
				break
			} else if erVal == errortypes.MalformedAcctErrorCode {
				httpStatus = http.StatusInternalServerError
				metricsStatus = metrics.RequestStatusAccountConfigErr
				break
			}
		}
		w.WriteHeader(httpStatus)
		labels.RequestStatus = metricsStatus
		for _, err := range errs {
			w.Write([]byte(fmt.Sprintf("Invalid request: %s\n", err.Error())))
		}
		rc = true
	}
	return rc
}

// Returns the account ID for the request
func getAccountID(pub *openrtb2.Publisher) string {
	if pub != nil {
		if pub.Ext != nil {
			var pubExt openrtb_ext.ExtPublisher
			err := json.Unmarshal(pub.Ext, &pubExt)
			if err == nil && pubExt.Prebid != nil && pubExt.Prebid.ParentAccount != nil && *pubExt.Prebid.ParentAccount != "" {
				return *pubExt.Prebid.ParentAccount
			}
		}
		if pub.ID != "" {
			return pub.ID
		}
	}
	return metrics.PublisherUnknown
}

func getAccountIdFromRawRequest(hasStoredRequest bool, storedRequest json.RawMessage, originalRequest []byte) (string, bool, []error) {
	request := originalRequest
	if hasStoredRequest {
		request = storedRequest
	}

	accountId, isAppReq, err := searchAccountId(request)
	if err != nil {
		return "", isAppReq, []error{err}
	}

	// In case the stored request did not have account data we specifically search it in the original request
	if accountId == "" && hasStoredRequest {
		accountId, _, err = searchAccountId(originalRequest)
		if err != nil {
			return "", isAppReq, []error{err}
		}
	}

	if accountId == "" {
		return metrics.PublisherUnknown, isAppReq, nil
	}

	return accountId, isAppReq, nil
}

func searchAccountId(request []byte) (string, bool, error) {
	for _, path := range accountIdSearchPath {
		accountId, exists, err := getStringValueFromRequest(request, path.key)
		if err != nil {
			return "", path.isApp, err
		}
		if exists {
			return accountId, path.isApp, nil
		}
	}
	return "", false, nil
}

func getStringValueFromRequest(request []byte, key []string) (string, bool, error) {
	val, dataType, _, err := jsonparser.Get(request, key...)
	if dataType == jsonparser.NotExist {
		return "", false, nil
	}
	if err != nil {
		return "", false, err
	}
	if dataType != jsonparser.String {
		return "", true, fmt.Errorf("%s must be a string", strings.Join(key, "."))
	}
	return string(val), true, nil
}

func storedRequestErrorChecker(requestJson []byte, storedRequests map[string]json.RawMessage, storedBidRequestId string) []error {
	if hasErr, syntaxErr := getJsonSyntaxError(requestJson); hasErr {
		return []error{fmt.Errorf("Invalid JSON in Incoming Request: %s", syntaxErr)}
	}
	if hasErr, syntaxErr := getJsonSyntaxError(storedRequests[storedBidRequestId]); hasErr {
		return []error{fmt.Errorf("ext.prebid.storedrequest.id refers to Stored Request %s which contains Invalid JSON: %s", storedBidRequestId, syntaxErr)}
	}
	return nil
}

func generateUuidForBidRequest(uuidGenerator uuidutil.UUIDGenerator) ([]byte, error) {
	newBidRequestID, err := uuidGenerator.Generate()
	if err != nil {
		return nil, err
	}
	return []byte(`{"id":"` + newBidRequestID + `"}`), nil
}

func (deps *endpointDeps) setIntegrationType(req *openrtb_ext.RequestWrapper, account *config.Account) error {
	reqExt, err := req.GetRequestExt()
	if err != nil {
		return err
	}
	reqPrebid := reqExt.GetPrebid()

	if account == nil || account.DefaultIntegration == "" {
		return nil
	}
	if reqPrebid == nil {
		reqPrebid = &openrtb_ext.ExtRequestPrebid{Integration: account.DefaultIntegration}
		reqExt.SetPrebid(reqPrebid)
	} else if reqPrebid.Integration == "" {
		reqPrebid.Integration = account.DefaultIntegration
		reqExt.SetPrebid(reqPrebid)
	}
	return nil
}

func checkIfAppRequest(request []byte) (bool, error) {
	requestApp, dataType, _, err := jsonparser.Get(request, "app")
	if dataType == jsonparser.NotExist {
		return false, nil
	}
	if err != nil {
		return false, err
	}
	if requestApp != nil {
		return true, nil
	}
	return false, nil
}

func validateStoredBidRespAndImpExtBidders(bidderExts map[string]json.RawMessage, storedBidResp stored_responses.ImpBidderStoredResp, impId string) error {
	if bidResponses, ok := storedBidResp[impId]; ok {
		if len(bidResponses) != len(bidderExts) {
			return generateStoredBidResponseValidationError(impId)
		}

		for bidderName := range bidResponses {
			if _, present := bidderExts[bidderName]; !present {
				return generateStoredBidResponseValidationError(impId)
			}
		}
	}
	return nil
}

func generateStoredBidResponseValidationError(impID string) error {
	return fmt.Errorf("request validation failed. Stored bid responses are specified for imp %s. Bidders specified in imp.ext should match with bidders specified in imp.ext.prebid.storedbidresponse", impID)
}<|MERGE_RESOLUTION|>--- conflicted
+++ resolved
@@ -6,6 +6,7 @@
 	"encoding/json"
 	"errors"
 	"fmt"
+	"github.com/prebid/prebid-server/privacy"
 	"io"
 	"net/http"
 	"net/url"
@@ -13,8 +14,6 @@
 	"strconv"
 	"strings"
 	"time"
-
-	"github.com/prebid/prebid-server/privacy"
 
 	"github.com/buger/jsonparser"
 	"github.com/gofrs/uuid"
@@ -197,18 +196,7 @@
 
 	tcf2Config := gdpr.NewTCF2Config(deps.cfg.GDPR.TCF2, account.GDPR)
 
-<<<<<<< HEAD
-	activityControl, activitiesErr := privacy.NewActivityControl(account.Privacy)
-	if activitiesErr != nil {
-		errL = append(errL, activitiesErr)
-		if errortypes.ContainsFatalError(errL) {
-			writeError(errL, w, &labels)
-			return
-		}
-	}
-=======
-	activityControl := privacy.NewActivityControl(&account.Privacy)
->>>>>>> fc5b00b4
+	activityControl = privacy.NewActivityControl(&account.Privacy)
 
 	ctx := context.Background()
 
