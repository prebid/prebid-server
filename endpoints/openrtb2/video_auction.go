--- conflicted
+++ resolved
@@ -298,14 +298,7 @@
 		return
 	}
 
-<<<<<<< HEAD
-	// Populate any "missing" OpenRTB fields with info from other sources, (e.g. HTTP request headers).
-	deps.setFieldsImplicitly(r, bidReqWrapper, account)
-
-	errL = deps.validateRequest(bidReqWrapper, false, false, nil, false)
-=======
 	errL = deps.validateRequest(account, r, bidReqWrapper, false, false, nil, false)
->>>>>>> 4b1ca6b4
 	if errortypes.ContainsFatalError(errL) {
 		handleError(&labels, w, errL, &vo, &debugLog)
 		return
