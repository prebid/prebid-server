--- conflicted
+++ resolved
@@ -9,12 +9,7 @@
 	"github.com/prebid/prebid-server/openrtb_ext"
 )
 
-<<<<<<< HEAD
-func processInterstitials(req *openrtb2.BidRequest) error {
-	var devExt openrtb_ext.ExtDevice
-=======
 func processInterstitials(req *openrtb_ext.RequestWrapper) error {
->>>>>>> 3fcb43ca
 	unmarshalled := true
 	for i := range req.Imp {
 		if req.Imp[i].Instl == 1 {
@@ -43,11 +38,7 @@
 	return nil
 }
 
-<<<<<<< HEAD
-func processInterstitialsForImp(imp *openrtb2.Imp, devExt *openrtb_ext.ExtDevice, device *openrtb2.Device) error {
-=======
 func processInterstitialsForImp(imp *openrtb2.Imp, devExtPrebid *openrtb_ext.ExtDevicePrebid, device *openrtb2.Device) error {
->>>>>>> 3fcb43ca
 	var maxWidth, maxHeight, minWidth, minHeight int64
 	if imp.Banner == nil {
 		// custom interstitial support is only available for banner requests.
@@ -65,13 +56,8 @@
 		maxWidth = device.W
 		maxHeight = device.H
 	}
-<<<<<<< HEAD
-	minWidth = (maxWidth * int64(devExt.Prebid.Interstitial.MinWidthPerc)) / 100
-	minHeight = (maxHeight * int64(devExt.Prebid.Interstitial.MinHeightPerc)) / 100
-=======
 	minWidth = (maxWidth * devExtPrebid.Interstitial.MinWidthPerc) / 100
 	minHeight = (maxHeight * devExtPrebid.Interstitial.MinHeightPerc) / 100
->>>>>>> 3fcb43ca
 	imp.Banner.Format = genInterstitialFormat(minWidth, maxWidth, minHeight, maxHeight)
 	if len(imp.Banner.Format) == 0 {
 		return &errortypes.BadInput{Message: fmt.Sprintf("Unable to set interstitial size list for Imp id=%s (No valid sizes between %dx%d and %dx%d)", imp.ID, minWidth, minHeight, maxWidth, maxHeight)}
