--- conflicted
+++ resolved
@@ -44,9 +44,5 @@
     }
   },
   "expectedReturnCode": 400,
-<<<<<<< HEAD
-  "expectedErrorMessage": "Invalid request: request.regs.ext is invalid: json: cannot unmarshal string into Go struct field ExtRegs.gdpr of type int8\n"
-=======
   "expectedErrorMessage": "Invalid request: request.regs.ext.gdpr must be either 0 or 1.\n"
->>>>>>> 3fcb43ca
 }