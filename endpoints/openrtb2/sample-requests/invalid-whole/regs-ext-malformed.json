{
  "description": "Malformed ext in regs field",
  "mockBidRequest": {
    "id": "b9c97a4b-cbc4-483d-b2c4-58a19ed5cfc5",
    "site": {
      "page": "prebid.org",
      "publisher": {
        "id": "a3de7af2-a86a-4043-a77b-c7e86744155e"
      }
    },
    "source": {
      "tid": "b9c97a4b-cbc4-483d-b2c4-58a19ed5cfc5"
    },
    "tmax": 1000,
    "imp": [
      {
        "id": "/19968336/header-bid-tag-0",
        "ext": {
          "appnexus": {
            "placementId": 12883451
          }
        },
        "banner": {
          "format": [
            {
              "w": 300,
              "h": 250
            },
            {
              "w": 300,
              "h": 300
            }
          ]
        }
      }
    ],
    "regs": {
      "ext": "malformed"
    },
    "user": {
      "ext": {}
    }
  },
  "expectedReturnCode": 400,
<<<<<<< HEAD
  "expectedErrorMessage": "Invalid request: request.regs.ext is invalid: json: cannot unmarshal string into Go value of type openrtb_ext.ExtRegs\n"
=======
  "expectedErrorMessage": "Invalid request: request.regs.ext is invalid: json: cannot unmarshal string into Go value of type map[string]json.RawMessage\n"
>>>>>>> 3fcb43ca
}<|MERGE_RESOLUTION|>--- conflicted
+++ resolved
@@ -42,9 +42,5 @@
     }
   },
   "expectedReturnCode": 400,
-<<<<<<< HEAD
-  "expectedErrorMessage": "Invalid request: request.regs.ext is invalid: json: cannot unmarshal string into Go value of type openrtb_ext.ExtRegs\n"
-=======
   "expectedErrorMessage": "Invalid request: request.regs.ext is invalid: json: cannot unmarshal string into Go value of type map[string]json.RawMessage\n"
->>>>>>> 3fcb43ca
 }