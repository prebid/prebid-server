{
  "description": "Bid request comes with an integer value for user.ext.consent instead of a JSON object",
  "mockBidRequest": {
    "id": "b9c97a4b-cbc4-483d-b2c4-58a19ed5cfc5",
    "site": {
      "page": "prebid.org",
      "publisher": {
        "id": "a3de7af2-a86a-4043-a77b-c7e86744155e"
      }
    },
    "source": {
      "tid": "b9c97a4b-cbc4-483d-b2c4-58a19ed5cfc5"
    },
    "tmax": 1000,
    "imp": [
      {
        "id": "/19968336/header-bid-tag-0",
        "ext": {
          "appnexus": {
            "placementId": 12883451
          }
        },
        "banner": {
          "format": [
            {
              "w": 300,
              "h": 250
            },
            {
              "w": 300,
              "h": 300
            }
          ]
        }
      }
    ],
    "regs": {
      "ext": {
        "gdpr": 1
      }
    },
    "user": {
      "ext": {
        "consent": 1
      }
    }
  },
  "expectedReturnCode": 400,
<<<<<<< HEAD
  "expectedErrorMessage": "Invalid request: request.user.ext object is not valid: json: cannot unmarshal number into Go struct field ExtUser.consent of type string\n"
=======
  "expectedErrorMessage": "Invalid request: request.user.ext object is not valid: json: cannot unmarshal number into Go value of type string\n"
>>>>>>> 3fcb43ca
}<|MERGE_RESOLUTION|>--- conflicted
+++ resolved
@@ -46,9 +46,5 @@
     }
   },
   "expectedReturnCode": 400,
-<<<<<<< HEAD
-  "expectedErrorMessage": "Invalid request: request.user.ext object is not valid: json: cannot unmarshal number into Go struct field ExtUser.consent of type string\n"
-=======
   "expectedErrorMessage": "Invalid request: request.user.ext object is not valid: json: cannot unmarshal number into Go value of type string\n"
->>>>>>> 3fcb43ca
 }