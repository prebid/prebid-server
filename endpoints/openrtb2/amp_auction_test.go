package openrtb2

import (
	"context"
	"encoding/json"
	"fmt"
	"net/http"
	"net/http/httptest"
	"net/url"
	"os"
	"reflect"
	"strconv"
	"testing"

	"github.com/julienschmidt/httprouter"
	"github.com/prebid/openrtb/v17/openrtb2"
	"github.com/prebid/prebid-server/amp"
	"github.com/prebid/prebid-server/analytics"
	analyticsConf "github.com/prebid/prebid-server/analytics/config"
	"github.com/prebid/prebid-server/config"
	"github.com/prebid/prebid-server/exchange"
	"github.com/prebid/prebid-server/hooks"
<<<<<<< HEAD
	"github.com/prebid/prebid-server/hooks/hookexecution"
=======
>>>>>>> fa50f2e7
	"github.com/prebid/prebid-server/hooks/hookstage"
	metricsConfig "github.com/prebid/prebid-server/metrics/config"
	"github.com/prebid/prebid-server/openrtb_ext"
	"github.com/prebid/prebid-server/stored_requests/backends/empty_fetcher"

	"github.com/stretchr/testify/assert"
)

// TestGoodRequests makes sure that the auction runs properly-formatted stored bids correctly.
func TestGoodAmpRequests(t *testing.T) {
	testGroups := []struct {
		desc      string
		dir       string
		testFiles []string
	}{
		{
			desc: "Valid supplementary, tag_id param only",
			dir:  "sample-requests/amp/valid-supplementary/",
			testFiles: []string{
				"aliased-buyeruids.json",
				"aliases.json",
				"imp-with-stored-resp.json",
				"gdpr-no-consentstring.json",
				"gdpr.json",
			},
		},
		{
			desc: "Valid, consent handling in query",
			dir:  "sample-requests/amp/consent-through-query/",
			testFiles: []string{
				"addtl-consent-through-query.json",
				"gdpr-tcf1-consent-through-query.json",
				"gdpr-tcf2-consent-through-query.json",
				"gdpr-legacy-tcf2-consent-through-query.json",
				"gdpr-ccpa-through-query.json",
			},
		},
	}

	for _, tgroup := range testGroups {
		for _, filename := range tgroup.testFiles {
			// Read test case and unmarshal
			fileJsonData, err := os.ReadFile(tgroup.dir + filename)
			if !assert.NoError(t, err, "Failed to fetch a valid request: %v. Test file: %s", err, filename) {
				continue
			}

			test := testCase{}
			if !assert.NoError(t, json.Unmarshal(fileJsonData, &test), "Failed to unmarshal data from file: %s. Error: %v", filename, err) {
				continue
			}

			// build http request
			request := httptest.NewRequest("GET", fmt.Sprintf("/openrtb2/auction/amp?%s", test.Query), nil)
			recorder := httptest.NewRecorder()

			// build the stored requests and configure endpoint conf
			query := request.URL.Query()
			tagID := query.Get("tag_id")
			if !assert.Greater(t, len(tagID), 0, "AMP test %s file is missing tag_id field", filename) {
				continue
			}

			test.storedRequest = map[string]json.RawMessage{tagID: test.BidRequest}
			test.endpointType = AMP_ENDPOINT

			cfg := &config.Configuration{
				MaxRequestSize: maxSize,
				GDPR:           config.GDPR{Enabled: true},
			}
			if test.Config != nil {
				cfg.BlacklistedApps = test.Config.BlacklistedApps
				cfg.BlacklistedAppMap = test.Config.getBlacklistedAppMap()
				cfg.BlacklistedAccts = test.Config.BlacklistedAccounts
				cfg.BlacklistedAcctMap = test.Config.getBlackListedAccountMap()
				cfg.AccountRequired = test.Config.AccountRequired
			}

			// Set test up
			ampEndpoint, ex, mockBidServers, mockCurrencyRatesServer, err := buildTestEndpoint(test, cfg)
			if !assert.NoError(t, err) {
				continue
			}

			// runTestCase
			ampEndpoint(recorder, request, nil)

			// Close servers
			for _, mockBidServer := range mockBidServers {
				mockBidServer.Close()
			}
			mockCurrencyRatesServer.Close()

			// Assertions
			if assert.Equal(t, test.ExpectedReturnCode, recorder.Code, "Expected status %d. Got %d. Amp test file: %s", http.StatusOK, recorder.Code, filename) {
				if test.ExpectedReturnCode == http.StatusOK {
					assert.JSONEq(t, string(test.ExpectedAmpResponse), string(recorder.Body.Bytes()), "Not the expected response. Test file: %s", filename)
				} else {
					assert.Equal(t, test.ExpectedErrorMessage, recorder.Body.String(), filename)
				}
			}
			if test.ExpectedValidatedBidReq != nil {
				// compare as json to ignore whitespace and ext field ordering
				actualJson, err := json.Marshal(ex.actualValidatedBidReq)
				if assert.NoError(t, err, "Error converting actual bid request to json. Test file: %s", filename) {
					assert.JSONEq(t, string(test.ExpectedValidatedBidReq), string(actualJson), "Not the expected validated request. Test file: %s", filename)
				}
			}
		}
	}
}

func TestAccountErrors(t *testing.T) {
	tests := []struct {
		description string
		storedReqID string
		filename    string
	}{
		{
			description: "Malformed account config",
			storedReqID: "1",
			filename:    "account-malformed/malformed-acct.json",
		},
		{
			description: "Blocked account",
			storedReqID: "1",
			filename:    "blacklisted/blacklisted-site-publisher.json",
		},
	}

	for _, tt := range tests {
		fileJsonData, err := os.ReadFile("sample-requests/" + tt.filename)
		if !assert.NoError(t, err, "Failed to fetch a valid request: %v. Test file: %s", err, tt.filename) {
			continue
		}

		test := testCase{}
		if !assert.NoError(t, json.Unmarshal(fileJsonData, &test), "Failed to unmarshal data from file: %s. Error: %v", tt.filename, err) {
			continue
		}
		test.storedRequest = map[string]json.RawMessage{tt.storedReqID: test.BidRequest}
		test.endpointType = AMP_ENDPOINT

		cfg := &config.Configuration{
			BlacklistedAccts:   []string{"bad_acct"},
			BlacklistedAcctMap: map[string]bool{"bad_acct": true},
			MaxRequestSize:     maxSize,
		}
		cfg.MarshalAccountDefaults()

		ampEndpoint, _, mockBidServers, mockCurrencyRatesServer, err := buildTestEndpoint(test, cfg)
		if !assert.NoError(t, err) {
			continue
		}

		request := httptest.NewRequest("GET", fmt.Sprintf("/openrtb2/auction/amp?tag_id=%s&", tt.storedReqID), nil)
		recorder := httptest.NewRecorder()
		ampEndpoint(recorder, request, nil)

		for _, mockBidServer := range mockBidServers {
			mockBidServer.Close()
		}
		mockCurrencyRatesServer.Close()

		assert.Equal(t, test.ExpectedReturnCode, recorder.Code, "%s: %s", tt.description, tt.filename)
		assert.Equal(t, test.ExpectedErrorMessage, recorder.Body.String(), "%s: %s", tt.description, tt.filename)
	}
}

// Prevents #683
func TestAMPPageInfo(t *testing.T) {
	const page = "http://test.somepage.co.uk:1234?myquery=1&other=2"
	stored := map[string]json.RawMessage{
		"1": json.RawMessage(validRequest(t, "site.json")),
	}
	exchange := &mockAmpExchange{}

	endpoint, _ := NewAmpEndpoint(
		fakeUUIDGenerator{},
		exchange,
		newParamsValidator(t),
		&mockAmpStoredReqFetcher{stored},
		empty_fetcher.EmptyFetcher{},
		&config.Configuration{MaxRequestSize: maxSize},
		&metricsConfig.NilMetricsEngine{},
		analyticsConf.NewPBSAnalytics(&config.Analytics{}),
		map[string]string{},
		[]byte{},
		openrtb_ext.BuildBidderMap(),
		empty_fetcher.EmptyFetcher{},
		hooks.EmptyPlanBuilder{},
	)
	request := httptest.NewRequest("GET", fmt.Sprintf("/openrtb2/auction/amp?tag_id=1&curl=%s", url.QueryEscape(page)), nil)
	recorder := httptest.NewRecorder()
	endpoint(recorder, request, nil)

	if !assert.NotNil(t, exchange.lastRequest, "Endpoint responded with %d: %s", recorder.Code, recorder.Body.String()) {
		return
	}
	if !assert.NotNil(t, exchange.lastRequest.Site) {
		return
	}
	assert.Equal(t, page, exchange.lastRequest.Site.Page)
	assert.Equal(t, "test.somepage.co.uk", exchange.lastRequest.Site.Domain)
}

func TestGDPRConsent(t *testing.T) {
	consent := "CPdiPIJPdiPIJACABBENAzCv_____3___wAAAQNd_X9cAAAAAAAA"
	existingConsent := "BONV8oqONXwgmADACHENAO7pqzAAppY"

	testCases := []struct {
		description     string
		consent         string
		userExt         *openrtb_ext.ExtUser
		nilUser         bool
		expectedUserExt openrtb_ext.ExtUser
	}{
		{
			description: "Nil User",
			consent:     consent,
			nilUser:     true,
			expectedUserExt: openrtb_ext.ExtUser{
				Consent: consent,
			},
		},
		{
			description: "Nil User Ext",
			consent:     consent,
			userExt:     nil,
			expectedUserExt: openrtb_ext.ExtUser{
				Consent: consent,
			},
		},
		{
			description: "Overrides Existing Consent",
			consent:     consent,
			userExt: &openrtb_ext.ExtUser{
				Consent: existingConsent,
			},
			expectedUserExt: openrtb_ext.ExtUser{
				Consent: consent,
			},
		},
		{
			description: "Overrides Existing Consent - With Sibling Data",
			consent:     consent,
			userExt: &openrtb_ext.ExtUser{
				Consent: existingConsent,
			},
			expectedUserExt: openrtb_ext.ExtUser{
				Consent: consent,
			},
		},
		{
			description: "Does Not Override Existing Consent If Empty",
			consent:     "",
			userExt: &openrtb_ext.ExtUser{
				Consent: existingConsent,
			},
			expectedUserExt: openrtb_ext.ExtUser{
				Consent: existingConsent,
			},
		},
	}

	for _, test := range testCases {
		// Build Request
		bid, err := getTestBidRequest(test.nilUser, test.userExt, true, nil)
		if err != nil {
			t.Fatalf("Failed to marshal the complete openrtb2.BidRequest object %v", err)
		}

		// Simulated Stored Request Backend
		stored := map[string]json.RawMessage{"1": json.RawMessage(bid)}

		// Build Exchange Endpoint
		mockExchange := &mockAmpExchange{}
		endpoint, _ := NewAmpEndpoint(
			fakeUUIDGenerator{},
			mockExchange,
			newParamsValidator(t),
			&mockAmpStoredReqFetcher{stored},
			empty_fetcher.EmptyFetcher{},
			&config.Configuration{
				MaxRequestSize: maxSize,
				GDPR:           config.GDPR{Enabled: true},
			},
			&metricsConfig.NilMetricsEngine{},
			analyticsConf.NewPBSAnalytics(&config.Analytics{}),
			map[string]string{},
			[]byte{},
			openrtb_ext.BuildBidderMap(),
			empty_fetcher.EmptyFetcher{},
			hooks.EmptyPlanBuilder{},
		)

		// Invoke Endpoint
		request := httptest.NewRequest("GET", fmt.Sprintf("/openrtb2/auction/amp?tag_id=1&consent_type=2&consent_string=%s", test.consent), nil)
		responseRecorder := httptest.NewRecorder()
		endpoint(responseRecorder, request, nil)

		// Parse Response
		var response AmpResponse
		if err := json.Unmarshal(responseRecorder.Body.Bytes(), &response); err != nil {
			t.Fatalf("Error unmarshalling response: %s", err.Error())
		}

		// Assert Result
		result := mockExchange.lastRequest
		if !assert.NotNil(t, result, test.description+":lastRequest") {
			return
		}
		if !assert.NotNil(t, result.User, test.description+":lastRequest.User") {
			return
		}
		if !assert.NotNil(t, result.User.Ext, test.description+":lastRequest.User.Ext") {
			return
		}
		var ue openrtb_ext.ExtUser
		err = json.Unmarshal(result.User.Ext, &ue)
		if !assert.NoError(t, err, test.description+":deserialize") {
			return
		}
		assert.Equal(t, test.expectedUserExt, ue, test.description)
		assert.Equal(t, expectedErrorsFromHoldAuction, response.ORTB2.Ext.Errors, test.description+":errors")
		assert.Empty(t, response.ORTB2.Ext.Warnings, test.description+":warnings")

		// Invoke Endpoint With Legacy Param
		requestLegacy := httptest.NewRequest("GET", fmt.Sprintf("/openrtb2/auction/amp?tag_id=1&consent_type=2&gdpr_consent=%s", test.consent), nil)
		responseRecorderLegacy := httptest.NewRecorder()
		endpoint(responseRecorderLegacy, requestLegacy, nil)

		// Parse Resonse
		var responseLegacy AmpResponse
		if err := json.Unmarshal(responseRecorderLegacy.Body.Bytes(), &responseLegacy); err != nil {
			t.Fatalf("Error unmarshalling response: %s", err.Error())
		}

		// Assert Result With Legacy Param
		resultLegacy := mockExchange.lastRequest
		if !assert.NotNil(t, resultLegacy, test.description+":legacy:lastRequest") {
			return
		}
		if !assert.NotNil(t, resultLegacy.User, test.description+":legacy:lastRequest.User") {
			return
		}
		if !assert.NotNil(t, resultLegacy.User.Ext, test.description+":legacy:lastRequest.User.Ext") {
			return
		}
		var ueLegacy openrtb_ext.ExtUser
		err = json.Unmarshal(resultLegacy.User.Ext, &ueLegacy)
		if !assert.NoError(t, err, test.description+":legacy:deserialize") {
			return
		}
		assert.Equal(t, test.expectedUserExt, ueLegacy, test.description+":legacy")
		assert.Equal(t, expectedErrorsFromHoldAuction, responseLegacy.ORTB2.Ext.Errors, test.description+":legacy:errors")
		assert.Empty(t, responseLegacy.ORTB2.Ext.Warnings, test.description+":legacy:warnings")
	}
}

func TestOverrideWithParams(t *testing.T) {
	e := &endpointDeps{
		cfg: &config.Configuration{
			GDPR: config.GDPR{
				Enabled: true,
			},
		},
	}

	type testInput struct {
		ampParams  amp.Params
		bidRequest *openrtb2.BidRequest
	}
	type testOutput struct {
		bidRequest *openrtb2.BidRequest
		errorMsgs  []string
	}
	testCases := []struct {
		desc     string
		given    testInput
		expected testOutput
	}{
		{
			desc: "bid request with no Site field - amp.Params empty - expect Site to be added",
			given: testInput{
				ampParams: amp.Params{},
				bidRequest: &openrtb2.BidRequest{
					Imp: []openrtb2.Imp{{Banner: &openrtb2.Banner{Format: []openrtb2.Format{}}}},
				},
			},
			expected: testOutput{
				bidRequest: &openrtb2.BidRequest{
					Imp:  []openrtb2.Imp{{Banner: &openrtb2.Banner{Format: []openrtb2.Format{}}}},
					Site: &openrtb2.Site{Ext: json.RawMessage(`{"amp":1}`)},
				},
				errorMsgs: nil,
			},
		},
		{
			desc: "amp.Params with Size field - expect Site and Banner format fields to be added",
			given: testInput{
				ampParams: amp.Params{
					Size: amp.Size{
						Width:  480,
						Height: 320,
					},
				},
				bidRequest: &openrtb2.BidRequest{
					Imp: []openrtb2.Imp{{Banner: &openrtb2.Banner{Format: []openrtb2.Format{}}}},
				},
			},
			expected: testOutput{
				bidRequest: &openrtb2.BidRequest{
					Imp: []openrtb2.Imp{
						{
							Banner: &openrtb2.Banner{
								Format: []openrtb2.Format{
									{
										W: 480,
										H: 320,
									},
								},
							},
						},
					},
					Site: &openrtb2.Site{Ext: json.RawMessage(`{"amp":1}`)},
				},
				errorMsgs: nil,
			},
		},
		{
			desc: "amp.Params with CanonicalURL field - expect Site to be aded with Page and Domain fields",
			given: testInput{
				ampParams:  amp.Params{CanonicalURL: "http://www.foobar.com"},
				bidRequest: &openrtb2.BidRequest{Imp: []openrtb2.Imp{{Banner: &openrtb2.Banner{Format: []openrtb2.Format{}}}}},
			},
			expected: testOutput{
				bidRequest: &openrtb2.BidRequest{
					Imp: []openrtb2.Imp{{Banner: &openrtb2.Banner{Format: []openrtb2.Format{}}}},
					Site: &openrtb2.Site{
						Page:   "http://www.foobar.com",
						Domain: "www.foobar.com",
						Ext:    json.RawMessage(`{"amp":1}`),
					},
				},
				errorMsgs: nil,
			},
		},
		{
			desc: "amp.Params with Trace field - expect ext.prebid.trace to be added",
			given: testInput{
				ampParams:  amp.Params{Trace: "verbose"},
				bidRequest: &openrtb2.BidRequest{Imp: []openrtb2.Imp{{Banner: &openrtb2.Banner{Format: []openrtb2.Format{}}}}},
			},
			expected: testOutput{
				bidRequest: &openrtb2.BidRequest{
					Imp:  []openrtb2.Imp{{Banner: &openrtb2.Banner{Format: []openrtb2.Format{}}}},
					Site: &openrtb2.Site{Ext: json.RawMessage(`{"amp":1}`)},
					Ext:  json.RawMessage(`{"prebid":{"trace":"verbose"}}`),
				},
				errorMsgs: nil,
			},
		},
		{
			desc: "amp.Params with Trace field - expect ext.prebid.trace to be merged with existing ext fields",
			given: testInput{
				ampParams: amp.Params{Trace: "verbose"},
				bidRequest: &openrtb2.BidRequest{
					Imp: []openrtb2.Imp{{Banner: &openrtb2.Banner{Format: []openrtb2.Format{}}}},
					Ext: json.RawMessage(`{"prebid":{"debug":true}}`),
				},
			},
			expected: testOutput{
				bidRequest: &openrtb2.BidRequest{
					Imp:  []openrtb2.Imp{{Banner: &openrtb2.Banner{Format: []openrtb2.Format{}}}},
					Site: &openrtb2.Site{Ext: json.RawMessage(`{"amp":1}`)},
					Ext:  json.RawMessage(`{"prebid":{"debug":true,"trace":"verbose"}}`),
				},
				errorMsgs: nil,
			},
		},
		{
			desc: "bid request with malformed User.Ext - amp.Params with AdditionalConsent - expect error",
			given: testInput{
				ampParams: amp.Params{AdditionalConsent: "1~X.X.X.X"},
				bidRequest: &openrtb2.BidRequest{
					Imp:  []openrtb2.Imp{{Banner: &openrtb2.Banner{Format: []openrtb2.Format{}}}},
					User: &openrtb2.User{Ext: json.RawMessage(`malformed`)},
				},
			},
			expected: testOutput{
				bidRequest: &openrtb2.BidRequest{
					Imp:  []openrtb2.Imp{{Banner: &openrtb2.Banner{Format: []openrtb2.Format{}}}},
					Site: &openrtb2.Site{Ext: json.RawMessage(`{"amp":1}`)},
					User: &openrtb2.User{Ext: json.RawMessage(`malformed`)},
				},
				errorMsgs: []string{"invalid character 'm' looking for beginning of value"},
			},
		},
		{
			desc: "bid request with valid imp[0].ext - amp.Params with malformed targeting value - expect error because imp[0].ext won't be unable to get merged with targeting values",
			given: testInput{
				ampParams: amp.Params{Targeting: "{123,}"},
				bidRequest: &openrtb2.BidRequest{
					Imp: []openrtb2.Imp{
						{
							Banner: &openrtb2.Banner{Format: []openrtb2.Format{}},
							Ext:    []byte(`{"appnexus":{"placementId":123}}`),
						},
					},
				},
			},
			expected: testOutput{
				bidRequest: &openrtb2.BidRequest{
					Imp: []openrtb2.Imp{
						{
							Banner: &openrtb2.Banner{Format: []openrtb2.Format{}},
							Ext:    json.RawMessage(`{"appnexus":{"placementId":123}}`),
						},
					},
					Site: &openrtb2.Site{Ext: json.RawMessage(`{"amp":1}`)},
				},
				errorMsgs: []string{"unable to merge imp.ext with targeting data, check targeting data is correct: Invalid JSON Patch"},
			},
		},
		{
			desc: "bid request with malformed user.ext.prebid - amp.Params with GDPR consent values - expect policy writer to return error",
			given: testInput{
				ampParams: amp.Params{
					ConsentType: amp.ConsentTCF2,
					Consent:     "CPdECS0PdECS0ACABBENAzCv_____3___wAAAQNd_X9cAAAAAAAA",
				},
				bidRequest: &openrtb2.BidRequest{
					Imp:  []openrtb2.Imp{{Banner: &openrtb2.Banner{Format: []openrtb2.Format{}}}},
					User: &openrtb2.User{Ext: json.RawMessage(`{"prebid":{malformed}}`)},
				},
			},
			expected: testOutput{
				bidRequest: &openrtb2.BidRequest{
					Imp:  []openrtb2.Imp{{Banner: &openrtb2.Banner{Format: []openrtb2.Format{}}}},
					User: &openrtb2.User{Ext: json.RawMessage(`{"prebid":{malformed}}`)},
					Site: &openrtb2.Site{Ext: json.RawMessage(`{"amp":1}`)},
				},
				errorMsgs: []string{"invalid character 'm' looking for beginning of object key string"},
			},
		},
	}

	for _, test := range testCases {
		errs := e.overrideWithParams(test.given.ampParams, test.given.bidRequest)

		assert.Equal(t, test.expected.bidRequest, test.given.bidRequest, test.desc)
		assert.Len(t, errs, len(test.expected.errorMsgs), test.desc)
		if len(test.expected.errorMsgs) > 0 {
			assert.Equal(t, test.expected.errorMsgs[0], errs[0].Error(), test.desc)
		}
	}
}

func TestSetConsentedProviders(t *testing.T) {

	sampleBidRequest := &openrtb2.BidRequest{}

	testCases := []struct {
		description            string
		givenAdditionalConsent string
		givenBidRequest        *openrtb2.BidRequest
		expectedBidRequest     *openrtb2.BidRequest
		expectedError          bool
	}{
		{
			description:            "empty additional consent bid request unmodified",
			givenAdditionalConsent: "",
			givenBidRequest:        sampleBidRequest,
			expectedBidRequest:     sampleBidRequest,
			expectedError:          false,
		},
		{
			description:            "nil bid request, expect error",
			givenAdditionalConsent: "ADDITIONAL_CONSENT_STRING",
			givenBidRequest:        nil,
			expectedBidRequest:     nil,
			expectedError:          true,
		},
		{
			description:            "malformed user.ext, expect error",
			givenAdditionalConsent: "ADDITIONAL_CONSENT_STRING",
			givenBidRequest: &openrtb2.BidRequest{
				User: &openrtb2.User{
					Ext: json.RawMessage(`malformed`),
				},
			},
			expectedBidRequest: &openrtb2.BidRequest{
				User: &openrtb2.User{
					Ext: json.RawMessage(`malformed`),
				},
			},
			expectedError: true,
		},
		{
			description:            "non-empty additional consent bid request will carry this value in user.ext.ConsentedProvidersSettings.consented_providers",
			givenAdditionalConsent: "ADDITIONAL_CONSENT_STRING",
			givenBidRequest:        sampleBidRequest,
			expectedBidRequest: &openrtb2.BidRequest{
				User: &openrtb2.User{
					Ext: json.RawMessage(`{"ConsentedProvidersSettings":{"consented_providers":"ADDITIONAL_CONSENT_STRING"}}`),
				},
			},
			expectedError: false,
		},
	}

	for _, test := range testCases {
		err := setConsentedProviders(test.givenBidRequest, amp.Params{AdditionalConsent: test.givenAdditionalConsent})

		if test.expectedError {
			assert.Error(t, err, test.description)
		} else {
			assert.NoError(t, err, test.description)
		}
		assert.Equal(t, test.expectedBidRequest, test.givenBidRequest, test.description)
	}
}

func TestCCPAConsent(t *testing.T) {
	consent := "1NYN"
	existingConsent := "1NNN"

	var gdpr int8 = 1

	testCases := []struct {
		description    string
		consent        string
		regsExt        *openrtb_ext.ExtRegs
		nilRegs        bool
		expectedRegExt openrtb_ext.ExtRegs
	}{
		{
			description: "Nil Regs",
			consent:     consent,
			nilRegs:     true,
			expectedRegExt: openrtb_ext.ExtRegs{
				USPrivacy: consent,
			},
		},
		{
			description: "Nil Regs Ext",
			consent:     consent,
			regsExt:     nil,
			expectedRegExt: openrtb_ext.ExtRegs{
				USPrivacy: consent,
			},
		},
		{
			description: "Overrides Existing Consent",
			consent:     consent,
			regsExt: &openrtb_ext.ExtRegs{
				USPrivacy: existingConsent,
			},
			expectedRegExt: openrtb_ext.ExtRegs{
				USPrivacy: consent,
			},
		},
		{
			description: "Overrides Existing Consent - With Sibling Data",
			consent:     consent,
			regsExt: &openrtb_ext.ExtRegs{
				USPrivacy: existingConsent,
				GDPR:      &gdpr,
			},
			expectedRegExt: openrtb_ext.ExtRegs{
				USPrivacy: consent,
				GDPR:      &gdpr,
			},
		},
		{
			description: "Does Not Override Existing Consent If Empty",
			consent:     "",
			regsExt: &openrtb_ext.ExtRegs{
				USPrivacy: existingConsent,
			},
			expectedRegExt: openrtb_ext.ExtRegs{
				USPrivacy: existingConsent,
			},
		},
	}

	for _, test := range testCases {
		// Build Request
		bid, err := getTestBidRequest(true, nil, test.nilRegs, test.regsExt)
		if err != nil {
			t.Fatalf("Failed to marshal the complete openrtb2.BidRequest object %v", err)
		}

		// Simulated Stored Request Backend
		stored := map[string]json.RawMessage{"1": json.RawMessage(bid)}

		// Build Exchange Endpoint
		mockExchange := &mockAmpExchange{}
		endpoint, _ := NewAmpEndpoint(
			fakeUUIDGenerator{},
			mockExchange,
			newParamsValidator(t),
			&mockAmpStoredReqFetcher{stored},
			empty_fetcher.EmptyFetcher{},
			&config.Configuration{MaxRequestSize: maxSize},
			&metricsConfig.NilMetricsEngine{},
			analyticsConf.NewPBSAnalytics(&config.Analytics{}),
			map[string]string{},
			[]byte{},
			openrtb_ext.BuildBidderMap(),
			empty_fetcher.EmptyFetcher{},
			hooks.EmptyPlanBuilder{},
		)

		// Invoke Endpoint
		request := httptest.NewRequest("GET", fmt.Sprintf("/openrtb2/auction/amp?tag_id=1&consent_type=3&consent_string=%s", test.consent), nil)
		responseRecorder := httptest.NewRecorder()
		endpoint(responseRecorder, request, nil)

		// Parse Response
		var response AmpResponse
		if err := json.Unmarshal(responseRecorder.Body.Bytes(), &response); err != nil {
			t.Fatalf("Error unmarshalling response: %s", err.Error())
		}

		// Assert Result
		result := mockExchange.lastRequest
		if !assert.NotNil(t, result, test.description+":lastRequest") {
			return
		}
		if !assert.NotNil(t, result.Regs, test.description+":lastRequest.Regs") {
			return
		}
		if !assert.NotNil(t, result.Regs.Ext, test.description+":lastRequest.Regs.Ext") {
			return
		}
		var re openrtb_ext.ExtRegs
		err = json.Unmarshal(result.Regs.Ext, &re)
		if !assert.NoError(t, err, test.description+":deserialize") {
			return
		}
		assert.Equal(t, test.expectedRegExt, re, test.description)
		assert.Equal(t, expectedErrorsFromHoldAuction, response.ORTB2.Ext.Errors)
		assert.Empty(t, response.ORTB2.Ext.Warnings)
	}
}

func TestConsentWarnings(t *testing.T) {
	type inputTest struct {
		regs              *openrtb_ext.ExtRegs
		invalidConsentURL bool
		expectedWarnings  map[openrtb_ext.BidderName][]openrtb_ext.ExtBidderMessage
	}
	invalidConsent := "invalid"

	bidderWarning := openrtb_ext.ExtBidderMessage{
		Code:    10003,
		Message: "debug turned off for bidder",
	}
	invalidCCPAWarning := openrtb_ext.ExtBidderMessage{
		Code:    10001,
		Message: "Consent string '" + invalidConsent + "' is not a valid CCPA consent string.",
	}
	invalidConsentWarning := openrtb_ext.ExtBidderMessage{
		Code:    10001,
		Message: "CCPA consent is invalid and will be ignored. (request.regs.ext.us_privacy must contain 4 characters)",
	}

	testData := []inputTest{
		{
			regs:              nil,
			invalidConsentURL: false,
			expectedWarnings:  nil,
		},
		{
			regs:              nil,
			invalidConsentURL: true,
			expectedWarnings:  map[openrtb_ext.BidderName][]openrtb_ext.ExtBidderMessage{openrtb_ext.BidderReservedGeneral: {invalidCCPAWarning}},
		},
		{
			regs:              &openrtb_ext.ExtRegs{USPrivacy: "invalid"},
			invalidConsentURL: true,
			expectedWarnings: map[openrtb_ext.BidderName][]openrtb_ext.ExtBidderMessage{
				openrtb_ext.BidderReservedGeneral:  {invalidCCPAWarning, invalidConsentWarning},
				openrtb_ext.BidderName("appnexus"): {bidderWarning},
			},
		},
		{
			regs:              &openrtb_ext.ExtRegs{USPrivacy: "1NYN"},
			invalidConsentURL: false,
			expectedWarnings:  map[openrtb_ext.BidderName][]openrtb_ext.ExtBidderMessage{openrtb_ext.BidderName("appnexus"): {bidderWarning}},
		},
	}

	for _, testCase := range testData {

		bid, err := getTestBidRequest(true, nil, testCase.regs == nil, testCase.regs)
		if err != nil {
			t.Fatalf("Failed to marshal the complete openrtb2.BidRequest object %v", err)
		}

		// Simulated Stored Request Backend
		stored := map[string]json.RawMessage{"1": json.RawMessage(bid)}

		// Build Exchange Endpoint
		var mockExchange exchange.Exchange
		if testCase.regs != nil {
			mockExchange = &mockAmpExchangeWarnings{}
		} else {
			mockExchange = &mockAmpExchange{}
		}
		endpoint, _ := NewAmpEndpoint(
			fakeUUIDGenerator{},
			mockExchange,
			newParamsValidator(t),
			&mockAmpStoredReqFetcher{stored},
			empty_fetcher.EmptyFetcher{},
			&config.Configuration{MaxRequestSize: maxSize},
			&metricsConfig.NilMetricsEngine{},
			analyticsConf.NewPBSAnalytics(&config.Analytics{}),
			map[string]string{},
			[]byte{},
			openrtb_ext.BuildBidderMap(),
			empty_fetcher.EmptyFetcher{},
			hooks.EmptyPlanBuilder{},
		)

		// Invoke Endpoint
		var request *http.Request

		if testCase.invalidConsentURL {
			request = httptest.NewRequest("GET", "/openrtb2/auction/amp?tag_id=1&consent_type=3&consent_string="+invalidConsent, nil)

		} else {
			request = httptest.NewRequest("GET", "/openrtb2/auction/amp?tag_id=1", nil)
		}

		responseRecorder := httptest.NewRecorder()
		endpoint(responseRecorder, request, nil)

		// Parse Response
		var response AmpResponse
		if err := json.Unmarshal(responseRecorder.Body.Bytes(), &response); err != nil {
			t.Fatalf("Error unmarshalling response: %s", err.Error())
		}

		// Assert Result
		if testCase.regs == nil {
			result := mockExchange.(*mockAmpExchange).lastRequest
			assert.NotNil(t, result, "lastRequest")
			assert.Nil(t, result.User, "lastRequest.User")
			assert.Nil(t, result.Regs, "lastRequest.Regs")
			assert.Equal(t, expectedErrorsFromHoldAuction, response.ORTB2.Ext.Errors)
			if testCase.invalidConsentURL {
				assert.Equal(t, testCase.expectedWarnings, response.ORTB2.Ext.Warnings)
			} else {
				assert.Empty(t, response.ORTB2.Ext.Warnings)
			}

		} else {
			assert.Equal(t, testCase.expectedWarnings, response.ORTB2.Ext.Warnings)
		}
	}
}

func TestNewAndLegacyConsentBothProvided(t *testing.T) {
	validConsentGDPR1 := "COwGVJOOwGVJOADACHENAOCAAO6as_-AAAhoAFNLAAoAAAA"
	validConsentGDPR2 := "CPdiPIJPdiPIJACABBENAzCv_____3___wAAAQNd_X9cAAAAAAAA"

	testCases := []struct {
		description     string
		consent         string
		consentLegacy   string
		userExt         *openrtb_ext.ExtUser
		expectedUserExt openrtb_ext.ExtUser
	}{
		{
			description:   "New Consent Wins",
			consent:       validConsentGDPR1,
			consentLegacy: validConsentGDPR2,
			expectedUserExt: openrtb_ext.ExtUser{
				Consent: validConsentGDPR1,
			},
		},
		{
			description:   "New Consent Wins - Reverse",
			consent:       validConsentGDPR2,
			consentLegacy: validConsentGDPR1,
			expectedUserExt: openrtb_ext.ExtUser{
				Consent: validConsentGDPR2,
			},
		},
	}

	for _, test := range testCases {
		// Build Request
		bid, err := getTestBidRequest(false, nil, true, nil)
		if err != nil {
			t.Fatalf("Failed to marshal the complete openrtb2.BidRequest object %v", err)
		}

		// Simulated Stored Request Backend
		stored := map[string]json.RawMessage{"1": json.RawMessage(bid)}

		// Build Exchange Endpoint
		mockExchange := &mockAmpExchange{}
		endpoint, _ := NewAmpEndpoint(
			fakeUUIDGenerator{},
			mockExchange,
			newParamsValidator(t),
			&mockAmpStoredReqFetcher{stored},
			empty_fetcher.EmptyFetcher{},
			&config.Configuration{
				MaxRequestSize: maxSize,
				GDPR:           config.GDPR{Enabled: true},
			},
			&metricsConfig.NilMetricsEngine{},
			analyticsConf.NewPBSAnalytics(&config.Analytics{}),
			map[string]string{},
			[]byte{},
			openrtb_ext.BuildBidderMap(),
			empty_fetcher.EmptyFetcher{},
			hooks.EmptyPlanBuilder{},
		)

		// Invoke Endpoint
		request := httptest.NewRequest("GET", fmt.Sprintf("/openrtb2/auction/amp?tag_id=1&consent_type=2&consent_string=%s&gdpr_consent=%s", test.consent, test.consentLegacy), nil)
		responseRecorder := httptest.NewRecorder()
		endpoint(responseRecorder, request, nil)

		// Parse Response
		var response AmpResponse
		if err := json.Unmarshal(responseRecorder.Body.Bytes(), &response); err != nil {
			t.Fatalf("Error unmarshalling response: %s", err.Error())
		}

		// Assert Result
		result := mockExchange.lastRequest
		if !assert.NotNil(t, result, test.description+":lastRequest") {
			return
		}
		if !assert.NotNil(t, result.User, test.description+":lastRequest.User") {
			return
		}
		if !assert.NotNil(t, result.User.Ext, test.description+":lastRequest.User.Ext") {
			return
		}
		var ue openrtb_ext.ExtUser
		err = json.Unmarshal(result.User.Ext, &ue)
		if !assert.NoError(t, err, test.description+":deserialize") {
			return
		}
		assert.Equal(t, test.expectedUserExt, ue, test.description)
		assert.Equal(t, expectedErrorsFromHoldAuction, response.ORTB2.Ext.Errors)
		assert.Empty(t, response.ORTB2.Ext.Warnings)
	}
}

func TestAMPSiteExt(t *testing.T) {
	stored := map[string]json.RawMessage{
		"1": json.RawMessage(validRequest(t, "site.json")),
	}
	exchange := &mockAmpExchange{}
	endpoint, _ := NewAmpEndpoint(
		fakeUUIDGenerator{},
		exchange,
		newParamsValidator(t),
		&mockAmpStoredReqFetcher{stored},
		empty_fetcher.EmptyFetcher{},
		&config.Configuration{MaxRequestSize: maxSize},
		&metricsConfig.NilMetricsEngine{},
		analyticsConf.NewPBSAnalytics(&config.Analytics{}),
		nil,
		nil,
		openrtb_ext.BuildBidderMap(),
		empty_fetcher.EmptyFetcher{},
		hooks.EmptyPlanBuilder{},
	)
	request, err := http.NewRequest("GET", "/openrtb2/auction/amp?tag_id=1", nil)
	if !assert.NoError(t, err) {
		return
	}
	recorder := httptest.NewRecorder()
	endpoint(recorder, request, nil)

	if !assert.NotNil(t, exchange.lastRequest, "Endpoint responded with %d: %s", recorder.Code, recorder.Body.String()) {
		return
	}
	if !assert.NotNil(t, exchange.lastRequest.Site) {
		return
	}
	assert.JSONEq(t, `{"amp":1}`, string(exchange.lastRequest.Site.Ext))
}

// TestBadRequests makes sure we return 400's on bad requests.
func TestAmpBadRequests(t *testing.T) {
	dir := "sample-requests/invalid-whole"
	files, err := os.ReadDir(dir)
	assert.NoError(t, err, "Failed to read folder: %s", dir)

	badRequests := make(map[string]json.RawMessage, len(files))
	for index, file := range files {
		badRequests[strconv.Itoa(100+index)] = readFile(t, "sample-requests/invalid-whole/"+file.Name())
	}

	endpoint, _ := NewAmpEndpoint(
		fakeUUIDGenerator{},
		&mockAmpExchange{},
		newParamsValidator(t),
		&mockAmpStoredReqFetcher{badRequests},
		empty_fetcher.EmptyFetcher{},
		&config.Configuration{MaxRequestSize: maxSize},
		&metricsConfig.NilMetricsEngine{},
		analyticsConf.NewPBSAnalytics(&config.Analytics{}),
		map[string]string{},
		[]byte{},
		openrtb_ext.BuildBidderMap(),
		empty_fetcher.EmptyFetcher{},
		hooks.EmptyPlanBuilder{},
	)
	for requestID := range badRequests {
		request := httptest.NewRequest("GET", fmt.Sprintf("/openrtb2/auction/amp?tag_id=%s", requestID), nil)
		recorder := httptest.NewRecorder()

		endpoint(recorder, request, nil)

		if recorder.Code != http.StatusBadRequest {
			t.Errorf("Expected status %d. Got %d. Input was: %s", http.StatusBadRequest, recorder.Code, fmt.Sprintf("/openrtb2/auction/amp?config=%s", requestID))
		}
	}
}

// TestAmpDebug makes sure we get debug information back when requested
func TestAmpDebug(t *testing.T) {
	requests := map[string]json.RawMessage{
		"2": json.RawMessage(validRequest(t, "site.json")),
	}

	endpoint, _ := NewAmpEndpoint(
		fakeUUIDGenerator{},
		&mockAmpExchange{},
		newParamsValidator(t),
		&mockAmpStoredReqFetcher{requests},
		empty_fetcher.EmptyFetcher{},
		&config.Configuration{MaxRequestSize: maxSize},
		&metricsConfig.NilMetricsEngine{},
		analyticsConf.NewPBSAnalytics(&config.Analytics{}),
		map[string]string{},
		[]byte{},
		openrtb_ext.BuildBidderMap(),
		empty_fetcher.EmptyFetcher{},
		hooks.EmptyPlanBuilder{},
	)

	for requestID := range requests {
		request := httptest.NewRequest("GET", fmt.Sprintf("/openrtb2/auction/amp?tag_id=%s&debug=1", requestID), nil)
		recorder := httptest.NewRecorder()
		endpoint(recorder, request, nil)

		if recorder.Code != http.StatusOK {
			t.Errorf("Expected status %d. Got %d. Request config ID was %s", http.StatusOK, recorder.Code, requestID)
			t.Errorf("Response body was: %s", recorder.Body)
			t.Errorf("Request was: %s", string(requests[requestID]))
		}

		var response AmpResponse
		if err := json.Unmarshal(recorder.Body.Bytes(), &response); err != nil {
			t.Fatalf("Error unmarshalling response: %s", err.Error())
		}

		if response.Targeting == nil || len(response.Targeting) == 0 {
			t.Errorf("Bad response, no targeting data.\n Response was: %v", recorder.Body)
		}
		if len(response.Targeting) != 3 {
			t.Errorf("Bad targeting data. Expected 3 keys, got %d.", len(response.Targeting))
		}

		if response.ORTB2.Ext.Debug == nil {
			t.Errorf("Debug requested but not present")
		}
	}
}

// Prevents #452
func TestAmpTargetingDefaults(t *testing.T) {
	req := &openrtb_ext.RequestWrapper{BidRequest: &openrtb2.BidRequest{}}
	if err := defaultRequestExt(req); err != nil {
		t.Fatalf("Unexpected error defaulting request.ext for AMP: %v", err)
	}

	assert.NoError(t, req.RebuildRequest())

	var extRequest openrtb_ext.ExtRequest
	if err := json.Unmarshal(req.Ext, &extRequest); err != nil {
		t.Fatalf("Unexpected error unmarshalling defaulted request.ext for AMP: %v", err)
	}
	if extRequest.Prebid.Targeting == nil {
		t.Fatal("AMP defaults should set request.ext.targeting")
	}
	if !extRequest.Prebid.Targeting.IncludeWinners {
		t.Error("AMP defaults should set request.ext.targeting.includewinners to true")
	}
	if !extRequest.Prebid.Targeting.IncludeBidderKeys {
		t.Error("AMP defaults should set request.ext.targeting.includebidderkeys to true")
	}
	if !reflect.DeepEqual(extRequest.Prebid.Targeting.PriceGranularity, openrtb_ext.PriceGranularityFromString("med")) {
		t.Error("AMP defaults should set request.ext.targeting.pricegranularity to medium")
	}
}

func TestQueryParamOverrides(t *testing.T) {
	requests := map[string]json.RawMessage{
		"1": json.RawMessage(validRequest(t, "site.json")),
	}

	endpoint, _ := NewAmpEndpoint(
		fakeUUIDGenerator{},
		&mockAmpExchange{},
		newParamsValidator(t),
		&mockAmpStoredReqFetcher{requests},
		empty_fetcher.EmptyFetcher{},
		&config.Configuration{MaxRequestSize: maxSize},
		&metricsConfig.NilMetricsEngine{},
		analyticsConf.NewPBSAnalytics(&config.Analytics{}),
		map[string]string{},
		[]byte{},
		openrtb_ext.BuildBidderMap(),
		empty_fetcher.EmptyFetcher{},
		hooks.EmptyPlanBuilder{},
	)

	requestID := "1"
	curl := "http://example.com"
	slot := "1234"
	timeout := int64(500)
	account := "12345"

	request := httptest.NewRequest("GET", fmt.Sprintf("/openrtb2/auction/amp?tag_id=%s&debug=1&curl=%s&slot=%s&timeout=%d&account=%s", requestID, curl, slot, timeout, account), nil)
	recorder := httptest.NewRecorder()
	endpoint(recorder, request, nil)

	if recorder.Code != http.StatusOK {
		t.Errorf("Expected status %d. Got %d. Request config ID was %s", http.StatusOK, recorder.Code, requestID)
		t.Errorf("Response body was: %s", recorder.Body)
		t.Errorf("Request was: %s", string(requests[requestID]))
	}

	var response AmpResponse
	if err := json.Unmarshal(recorder.Body.Bytes(), &response); err != nil {
		t.Fatalf("Error unmarshalling response: %s", err.Error())
	}

	var resolvedRequest openrtb2.BidRequest
	err := json.Unmarshal(response.ORTB2.Ext.Debug.ResolvedRequest, &resolvedRequest)
	assert.NoError(t, err, "resolved request should have a correct format")
	if resolvedRequest.TMax != timeout {
		t.Errorf("Expected TMax to equal timeout (%d), got: %d", timeout, resolvedRequest.TMax)
	}

	resolvedImp := resolvedRequest.Imp[0]
	if resolvedImp.TagID != slot {
		t.Errorf("Expected Imp.TagId to equal slot (%s), got: %s", slot, resolvedImp.TagID)
	}

	if resolvedRequest.Site == nil || resolvedRequest.Site.Page != curl {
		t.Errorf("Expected Site.Page to equal curl (%s), got: %s", curl, resolvedRequest.Site.Page)
	}

	if resolvedRequest.Site == nil || resolvedRequest.Site.Publisher == nil || resolvedRequest.Site.Publisher.ID != account {
		t.Errorf("Expected Site.Publisher.ID to equal (%s), got: %s", account, resolvedRequest.Site.Publisher.ID)
	}
}

func TestOverrideDimensions(t *testing.T) {
	formatOverrideSpec{
		overrideWidth:  20,
		overrideHeight: 40,
		expect: []openrtb2.Format{{
			W: 20,
			H: 40,
		}},
	}.execute(t)
}

func TestOverrideHeightNormalWidth(t *testing.T) {
	formatOverrideSpec{
		width:          20,
		overrideHeight: 40,
		expect: []openrtb2.Format{{
			W: 20,
			H: 40,
		}},
	}.execute(t)
}

func TestOverrideWidthNormalHeight(t *testing.T) {
	formatOverrideSpec{
		overrideWidth: 20,
		height:        40,
		expect: []openrtb2.Format{{
			W: 20,
			H: 40,
		}},
	}.execute(t)
}

func TestMultisize(t *testing.T) {
	formatOverrideSpec{
		multisize: "200x50,100x60",
		expect: []openrtb2.Format{{
			W: 200,
			H: 50,
		}, {
			W: 100,
			H: 60,
		}},
	}.execute(t)
}

func TestSizeWithMultisize(t *testing.T) {
	formatOverrideSpec{
		width:     20,
		height:    40,
		multisize: "200x50,100x60",
		expect: []openrtb2.Format{{
			W: 20,
			H: 40,
		}, {
			W: 200,
			H: 50,
		}, {
			W: 100,
			H: 60,
		}},
	}.execute(t)
}

func TestHeightOnly(t *testing.T) {
	formatOverrideSpec{
		height: 200,
		expect: []openrtb2.Format{{
			W: 300,
			H: 200,
		}},
	}.execute(t)
}

func TestWidthOnly(t *testing.T) {
	formatOverrideSpec{
		width: 150,
		expect: []openrtb2.Format{{
			W: 150,
			H: 600,
		}},
	}.execute(t)
}

type formatOverrideSpec struct {
	width          uint64
	height         uint64
	overrideWidth  uint64
	overrideHeight uint64
	multisize      string
	account        string
	expect         []openrtb2.Format
}

func (s formatOverrideSpec) execute(t *testing.T) {
	requests := map[string]json.RawMessage{
		"1": json.RawMessage(validRequest(t, "site.json")),
	}

	endpoint, _ := NewAmpEndpoint(
		fakeUUIDGenerator{},
		&mockAmpExchange{},
		newParamsValidator(t),
		&mockAmpStoredReqFetcher{requests},
		empty_fetcher.EmptyFetcher{},
		&config.Configuration{MaxRequestSize: maxSize},
		&metricsConfig.NilMetricsEngine{},
		analyticsConf.NewPBSAnalytics(&config.Analytics{}),
		map[string]string{},
		[]byte{},
		openrtb_ext.BuildBidderMap(),
		empty_fetcher.EmptyFetcher{},
		hooks.EmptyPlanBuilder{},
	)

	url := fmt.Sprintf("/openrtb2/auction/amp?tag_id=1&debug=1&w=%d&h=%d&ow=%d&oh=%d&ms=%s&account=%s", s.width, s.height, s.overrideWidth, s.overrideHeight, s.multisize, s.account)
	request := httptest.NewRequest("GET", url, nil)
	recorder := httptest.NewRecorder()
	endpoint(recorder, request, nil)
	if recorder.Code != http.StatusOK {
		t.Errorf("Expected status %d. Got %d. Request config ID was 1", http.StatusOK, recorder.Code)
		t.Errorf("Response body was: %s", recorder.Body)
		t.Errorf("Request was: %s", string(requests["1"]))
	}
	var response AmpResponse
	if err := json.Unmarshal(recorder.Body.Bytes(), &response); err != nil {
		t.Fatalf("Error unmarshalling response: %s", err.Error())
	}
	var resolvedRequest openrtb2.BidRequest
	err := json.Unmarshal(response.ORTB2.Ext.Debug.ResolvedRequest, &resolvedRequest)
	assert.NoError(t, err, "resolved request should have the correct format")
	formats := resolvedRequest.Imp[0].Banner.Format
	if len(formats) != len(s.expect) {
		t.Fatalf("Bad formats length. Expected %v, got %v", s.expect, formats)
	}
	for i := 0; i < len(formats); i++ {
		if formats[i].W != s.expect[i].W {
			t.Errorf("format[%d].W were not equal. Expected %d, got %d", i, s.expect[i].W, formats[i].W)
		}
		if formats[i].H != s.expect[i].H {
			t.Errorf("format[%d].H were not equal. Expected %d, got %d", i, s.expect[i].H, formats[i].H)
		}
	}
}

type mockAmpExchange struct {
	lastRequest *openrtb2.BidRequest
}

var expectedErrorsFromHoldAuction map[openrtb_ext.BidderName][]openrtb_ext.ExtBidderMessage = map[openrtb_ext.BidderName][]openrtb_ext.ExtBidderMessage{
	openrtb_ext.BidderName("openx"): {
		{
			Code:    1,
			Message: "The request exceeded the timeout allocated",
		},
	},
}

func (m *mockAmpExchange) HoldAuction(ctx context.Context, auctionRequest exchange.AuctionRequest, debugLog *exchange.DebugLog) (*openrtb2.BidResponse, error) {
	r := auctionRequest.BidRequestWrapper
	m.lastRequest = r.BidRequest

	response := &openrtb2.BidResponse{
		SeatBid: []openrtb2.SeatBid{{
			Bid: []openrtb2.Bid{{
				AdM: "<script></script>",
				Ext: json.RawMessage(`{ "prebid": {"targeting": { "hb_pb": "1.20", "hb_appnexus_pb": "1.20", "hb_cache_id": "some_id"}}}`),
			}},
		}},
		Ext: json.RawMessage(`{ "errors": {"openx":[ { "code": 1, "message": "The request exceeded the timeout allocated" } ] } }`),
	}
	if len(auctionRequest.StoredAuctionResponses) > 0 {
		var seatBids []openrtb2.SeatBid

		if err := json.Unmarshal(auctionRequest.StoredAuctionResponses[r.BidRequest.Imp[0].ID], &seatBids); err != nil {
			return nil, err
		}
		response.SeatBid = seatBids
	}

	if r.BidRequest.Test == 1 {
		resolvedRequest, err := json.Marshal(r.BidRequest)
		if err != nil {
			resolvedRequest = json.RawMessage("{}")
		}
		response.Ext = json.RawMessage(fmt.Sprintf(`{"debug": {"httpcalls": {}, "resolvedrequest": %s}}`, resolvedRequest))
	}

	return response, nil
}

type mockAmpExchangeWarnings struct{}

func (m *mockAmpExchangeWarnings) HoldAuction(ctx context.Context, r exchange.AuctionRequest, debugLog *exchange.DebugLog) (*openrtb2.BidResponse, error) {
	response := &openrtb2.BidResponse{
		SeatBid: []openrtb2.SeatBid{{
			Bid: []openrtb2.Bid{{
				AdM: "<script></script>",
				Ext: json.RawMessage(`{ "prebid": {"targeting": { "hb_pb": "1.20", "hb_appnexus_pb": "1.20", "hb_cache_id": "some_id"}}}`),
			}},
		}},
		Ext: json.RawMessage(`{ "warnings": {"appnexus": [{"code": 10003, "message": "debug turned off for bidder"}] }}`),
	}
	return response, nil
}

func getTestBidRequest(nilUser bool, userExt *openrtb_ext.ExtUser, nilRegs bool, regsExt *openrtb_ext.ExtRegs) ([]byte, error) {
	var width int64 = 300
	var height int64 = 300
	bidRequest := &openrtb2.BidRequest{
		ID: "test-request-id",
		Imp: []openrtb2.Imp{
			{
				ID:  "/19968336/header-bid-tag-0",
				Ext: json.RawMessage(`{"appnexus": { "placementId":12883451 }}`),
				Banner: &openrtb2.Banner{
					Format: []openrtb2.Format{
						{
							W: width,
							H: 250,
						},
						{
							W: width,
							H: 240,
						},
					},
					W: &width,
					H: &height,
				},
			},
		},
		Site: &openrtb2.Site{
			ID:   "site-id",
			Page: "some-page",
		},
	}

	var userExtData []byte
	if userExt != nil {
		var err error
		userExtData, err = json.Marshal(userExt)
		if err != nil {
			return nil, err
		}
	}

	if !nilUser {
		bidRequest.User = &openrtb2.User{
			ID:       "aUserId",
			BuyerUID: "aBuyerID",
			Ext:      userExtData,
		}
	}

	var regsExtData []byte
	if regsExt != nil {
		var err error
		regsExtData, err = json.Marshal(regsExt)
		if err != nil {
			return nil, err
		}
	}

	if !nilRegs {
		bidRequest.Regs = &openrtb2.Regs{
			COPPA: 1,
			Ext:   regsExtData,
		}
	}
	return json.Marshal(bidRequest)
}

func TestSetEffectiveAmpPubID(t *testing.T) {
	testPubID := "test-pub"

	testCases := []struct {
		description   string
		req           *openrtb2.BidRequest
		account       string
		expectedPubID string
	}{
		{
			description: "No publisher ID provided",
			req: &openrtb2.BidRequest{
				App: &openrtb2.App{
					Publisher: nil,
				},
			},
			expectedPubID: "",
		},
		{
			description: "Publisher ID present in req.App.Publisher.ID",
			req: &openrtb2.BidRequest{
				App: &openrtb2.App{
					Publisher: &openrtb2.Publisher{
						ID: testPubID,
					},
				},
			},
			expectedPubID: testPubID,
		},
		{
			description: "Publisher ID present in req.Site.Publisher.ID",
			req: &openrtb2.BidRequest{
				Site: &openrtb2.Site{
					Publisher: &openrtb2.Publisher{
						ID: testPubID,
					},
				},
			},
			expectedPubID: testPubID,
		},
		{
			description: "Publisher ID present in account parameter",
			req: &openrtb2.BidRequest{
				App: &openrtb2.App{
					Publisher: &openrtb2.Publisher{
						ID: "",
					},
				},
			},
			account:       testPubID,
			expectedPubID: testPubID,
		},
		{
			description: "req.Site.Publisher present but ID set to empty string",
			req: &openrtb2.BidRequest{
				Site: &openrtb2.Site{
					Publisher: &openrtb2.Publisher{
						ID: "",
					},
				},
			},
			expectedPubID: "",
		},
	}

	for _, test := range testCases {
		setEffectiveAmpPubID(test.req, test.account)
		if test.req.Site != nil {
			if test.req.Site.Publisher == nil {
				assert.Empty(t, test.expectedPubID,
					"should return the expected Publisher ID for test case: %s", test.description)
			} else {
				assert.Equal(t, test.expectedPubID, test.req.Site.Publisher.ID,
					"should return the expected Publisher ID for test case: %s", test.description)
			}
		} else {
			if test.req.App.Publisher == nil {
				assert.Empty(t, test.expectedPubID,
					"should return the expected Publisher ID for test case: %s", test.description)
			} else {
				assert.Equal(t, test.expectedPubID, test.req.App.Publisher.ID,
					"should return the expected Publisher ID for test case: %s", test.description)
			}
		}
	}
}

type mockLogger struct {
	ampObject     *analytics.AmpObject
	auctionObject *analytics.AuctionObject
}

func newMockLogger(ao *analytics.AmpObject, aucObj *analytics.AuctionObject) analytics.PBSAnalyticsModule {
	return &mockLogger{
		ampObject:     ao,
		auctionObject: aucObj,
	}
}

func (logger mockLogger) LogAuctionObject(ao *analytics.AuctionObject) {
	*logger.auctionObject = *ao
}
func (logger mockLogger) LogVideoObject(vo *analytics.VideoObject) {
}
func (logger mockLogger) LogCookieSyncObject(cookieObject *analytics.CookieSyncObject) {
}
func (logger mockLogger) LogSetUIDObject(uuidObj *analytics.SetUIDObject) {
}
func (logger mockLogger) LogNotificationEventObject(uuidObj *analytics.NotificationEvent) {
}
func (logger mockLogger) LogAmpObject(ao *analytics.AmpObject) {
	*logger.ampObject = *ao
}

func TestBuildAmpObject(t *testing.T) {
	testCases := []struct {
		description       string
		inTagId           string
		inStoredRequest   json.RawMessage
		expectedAmpObject *analytics.AmpObject
	}{
		{
			description:     "Stored Amp request with nil body. Only the error gets logged",
			inTagId:         "test",
			inStoredRequest: nil,
			expectedAmpObject: &analytics.AmpObject{
				Status: http.StatusOK,
				Errors: []error{fmt.Errorf("unexpected end of JSON input")},
			},
		},
		{
			description:     "Stored Amp request with no imps that should return error. Only the error gets logged",
			inTagId:         "test",
			inStoredRequest: json.RawMessage(`{"id":"some-request-id","site":{"page":"prebid.org"},"imp":[],"tmax":500}`),
			expectedAmpObject: &analytics.AmpObject{
				Status: http.StatusOK,
				Errors: []error{fmt.Errorf("data for tag_id='test' does not define the required imp array")},
			},
		},
		{
			description:     "Wrong tag_id, error gets logged",
			inTagId:         "unknown",
			inStoredRequest: json.RawMessage(`{"id":"some-request-id","site":{"page":"prebid.org"},"imp":[{"id":"some-impression-id","banner":{"format":[{"w":300,"h":250}]},"ext":{"prebid":{"bidder":{"appnexus":{"placementId":12883451}}}}}],"tmax":500}`),
			expectedAmpObject: &analytics.AmpObject{
				Status: http.StatusOK,
				Errors: []error{fmt.Errorf("unexpected end of JSON input")},
			},
		},
		{
			description:     "Valid stored Amp request, correct tag_id, a valid response should be logged",
			inTagId:         "test",
			inStoredRequest: json.RawMessage(`{"id":"some-request-id","site":{"page":"prebid.org"},"imp":[{"id":"some-impression-id","banner":{"format":[{"w":300,"h":250}]},"ext":{"prebid":{"bidder":{"appnexus":{"placementId":12883451}}}}}],"tmax":500}`),
			expectedAmpObject: &analytics.AmpObject{
				Status: http.StatusOK,
				Errors: nil,
				Request: &openrtb2.BidRequest{
					ID: "some-request-id",
					Device: &openrtb2.Device{
						IP: "192.0.2.1",
					},
					Site: &openrtb2.Site{
						Page: "prebid.org",
						Ext:  json.RawMessage(`{"amp":1}`),
					},
					Imp: []openrtb2.Imp{
						{
							ID: "some-impression-id",
							Banner: &openrtb2.Banner{
								Format: []openrtb2.Format{
									{
										W: 300,
										H: 250,
									},
								},
							},
							Secure: func(val int8) *int8 { return &val }(1), //(*int8)(1),
							Ext:    json.RawMessage(`{"prebid":{"bidder":{"appnexus":{"placementId":12883451}}}}`),
						},
					},
					AT:   1,
					TMax: 500,
					Ext:  json.RawMessage(`{"prebid":{"cache":{"bids":{"returnCreative":null},"vastxml":null},"channel":{"name":"amp","version":""},"targeting":{"pricegranularity":{"precision":2,"ranges":[{"min":0,"max":20,"increment":0.1}]},"includewinners":true,"includebidderkeys":true,"includebrandcategory":null,"includeformat":false,"durationrangesec":null,"preferdeals":false}}}`),
				},
				AuctionResponse: &openrtb2.BidResponse{
					SeatBid: []openrtb2.SeatBid{{
						Bid: []openrtb2.Bid{{
							AdM: "<script></script>",
							Ext: json.RawMessage(`{ "prebid": {"targeting": { "hb_pb": "1.20", "hb_appnexus_pb": "1.20", "hb_cache_id": "some_id"}}}`),
						}},
						Seat: "",
					}},
					Ext: json.RawMessage(`{ "errors": {"openx":[ { "code": 1, "message": "The request exceeded the timeout allocated" } ] } }`),
				},
				AmpTargetingValues: map[string]string{
					"hb_appnexus_pb": "1.20",
					"hb_cache_id":    "some_id",
					"hb_pb":          "1.20",
				},
				Origin: "",
			},
		},
	}

	request := httptest.NewRequest("GET", "/openrtb2/auction/amp?tag_id=test", nil)
	recorder := httptest.NewRecorder()

	for _, test := range testCases {
		// Set up test, declare a new mock logger every time
		actualAmpObject, endpoint := ampObjectTestSetup(t, test.inTagId, test.inStoredRequest, false)
		// Run test
		endpoint(recorder, request, nil)

		// assert AmpObject
		assert.Equalf(t, test.expectedAmpObject.Status, actualAmpObject.Status, "Amp Object Status field doesn't match expected: %s\n", test.description)
		assert.Lenf(t, actualAmpObject.Errors, len(test.expectedAmpObject.Errors), "Amp Object Errors array doesn't match expected: %s\n", test.description)
		assert.Equalf(t, test.expectedAmpObject.Request, actualAmpObject.Request, "Amp Object BidRequest doesn't match expected: %s\n", test.description)
		assert.Equalf(t, test.expectedAmpObject.AuctionResponse, actualAmpObject.AuctionResponse, "Amp Object BidResponse doesn't match expected: %s\n", test.description)
		assert.Equalf(t, test.expectedAmpObject.AmpTargetingValues, actualAmpObject.AmpTargetingValues, "Amp Object AmpTargetingValues doesn't match expected: %s\n", test.description)
		assert.Equalf(t, test.expectedAmpObject.Origin, actualAmpObject.Origin, "Amp Object Origin field doesn't match expected: %s\n", test.description)
	}
}

func TestIdGeneration(t *testing.T) {
	uuid := "foo"

	testCases := []struct {
		description            string
		givenInStoredRequest   json.RawMessage
		givenGenerateRequestID bool
		expectedID             string
	}{
		{
			description:            "The givenGenerateRequestID flag is set to true, so even though the stored amp request already has an id, we should still generate a new uuid",
			givenInStoredRequest:   json.RawMessage(`{"id":"ThisID","site":{"page":"prebid.org"},"imp":[{"id":"some-imp-id","banner":{"format":[{"w":300,"h":250}]},"ext":{"appnexus":{"placementId":1}}}],"tmax":1}`),
			givenGenerateRequestID: true,
			expectedID:             uuid,
		},
		{
			description:            "The givenGenerateRequestID flag is set to true and the stored amp request ID is blank, so we should generate a new uuid for the request",
			givenInStoredRequest:   json.RawMessage(`{"id":"","site":{"page":"prebid.org"},"imp":[{"id":"some-imp-id","banner":{"format":[{"w":300,"h":250}]},"ext":{"appnexus":{"placementId":1}}}],"tmax":1}`),
			givenGenerateRequestID: true,
			expectedID:             uuid,
		},
		{
			description:            "The givenGenerateRequestID flag is false, so the ID shouldn't change",
			givenInStoredRequest:   json.RawMessage(`{"id":"ThisID","site":{"page":"prebid.org"},"imp":[{"id":"some-imp-id","banner":{"format":[{"w":300,"h":250}]},"ext":{"appnexus":{"placementId":1}}}],"tmax":1}`),
			givenGenerateRequestID: false,
			expectedID:             "ThisID",
		},
		{
			description:            "The givenGenerateRequestID flag is true, and the id field isn't included in the stored request, we should still generate a uuid",
			givenInStoredRequest:   json.RawMessage(`{"site":{"page":"prebid.org"},"imp":[{"id":"some-imp-id","banner":{"format":[{"w":300,"h":250}]},"ext":{"appnexus":{"placementId":1}}}],"tmax":1}`),
			givenGenerateRequestID: true,
			expectedID:             uuid,
		},
		{
			description:            "The givenGenerateRequestID flag is false, but id field is the macro option {{UUID}}, we should generate a uuid",
			givenInStoredRequest:   json.RawMessage(`{"id":"{{UUID}}","site":{"page":"prebid.org"},"imp":[{"id":"some-imp-id","banner":{"format":[{"w":300,"h":250}]},"ext":{"appnexus":{"placementId":1}}}],"tmax":1}`),
			givenGenerateRequestID: false,
			expectedID:             uuid,
		},
		{
			description:            "Macro ID case sensitivity check. The id is {{uuid}}, but we should only generate an id if it's all uppercase {{UUID}}. So the ID shouldn't change.",
			givenInStoredRequest:   json.RawMessage(`{"id":"{{uuid}}","site":{"page":"prebid.org"},"imp":[{"id":"some-imp-id","banner":{"format":[{"w":300,"h":250}]},"ext":{"appnexus":{"placementId":1}}}],"tmax":1}`),
			givenGenerateRequestID: false,
			expectedID:             "{{uuid}}",
		},
	}

	request := httptest.NewRequest("GET", "/openrtb2/auction/amp?tag_id=test", nil)
	recorder := httptest.NewRecorder()

	for _, test := range testCases {
		// Set up and run test
		actualAmpObject, endpoint := ampObjectTestSetup(t, "test", test.givenInStoredRequest, test.givenGenerateRequestID)
		endpoint(recorder, request, nil)
		assert.Equalf(t, test.expectedID, actualAmpObject.Request.ID, "Bid Request ID is incorrect: %s\n", test.description)
	}
}

func ampObjectTestSetup(t *testing.T, inTagId string, inStoredRequest json.RawMessage, generateRequestID bool) (*analytics.AmpObject, httprouter.Handle) {
	actualAmpObject := analytics.AmpObject{}
	logger := newMockLogger(&actualAmpObject, nil)

	mockAmpFetcher := &mockAmpStoredReqFetcher{
		data: map[string]json.RawMessage{
			inTagId: json.RawMessage(inStoredRequest),
		},
	}

	endpoint, _ := NewAmpEndpoint(
		fakeUUIDGenerator{id: "foo", err: nil},
		&mockAmpExchange{},
		newParamsValidator(t),
		mockAmpFetcher,
		empty_fetcher.EmptyFetcher{},
		&config.Configuration{MaxRequestSize: maxSize, GenerateRequestID: generateRequestID},
		&metricsConfig.NilMetricsEngine{},
		logger,
		map[string]string{},
		[]byte{},
		openrtb_ext.BuildBidderMap(),
		empty_fetcher.EmptyFetcher{},
		hooks.EmptyPlanBuilder{},
	)
	return &actualAmpObject, endpoint
}

func TestAmpAuctionResponseHeaders(t *testing.T) {
	testCases := []struct {
		description         string
		requestURLArguments string
		expectedStatus      int
		expectedHeaders     func(http.Header)
	}{
		{
			description:         "Success Response",
			requestURLArguments: "?tag_id=1&__amp_source_origin=foo",
			expectedStatus:      200,
			expectedHeaders: func(h http.Header) {
				h.Set("AMP-Access-Control-Allow-Source-Origin", "foo")
				h.Set("Access-Control-Expose-Headers", "AMP-Access-Control-Allow-Source-Origin")
				h.Set("X-Prebid", "pbs-go/unknown")
				h.Set("Content-Type", "text/plain; charset=utf-8")
			},
		},
		{
			description:         "Failure Response",
			requestURLArguments: "?tag_id=invalid&__amp_source_origin=foo",
			expectedStatus:      400,
			expectedHeaders: func(h http.Header) {
				h.Set("AMP-Access-Control-Allow-Source-Origin", "foo")
				h.Set("Access-Control-Expose-Headers", "AMP-Access-Control-Allow-Source-Origin")
				h.Set("X-Prebid", "pbs-go/unknown")
			},
		},
	}

	storedRequests := map[string]json.RawMessage{
		"1": json.RawMessage(validRequest(t, "site.json")),
	}
	exchange := &nobidExchange{}
	endpoint, _ := NewAmpEndpoint(
		fakeUUIDGenerator{},
		exchange,
		newParamsValidator(t),
		&mockAmpStoredReqFetcher{storedRequests},
		empty_fetcher.EmptyFetcher{},
		&config.Configuration{MaxRequestSize: maxSize},
		&metricsConfig.NilMetricsEngine{},
		analyticsConf.NewPBSAnalytics(&config.Analytics{}),
		map[string]string{},
		[]byte{},
		openrtb_ext.BuildBidderMap(),
		empty_fetcher.EmptyFetcher{},
		hooks.EmptyPlanBuilder{},
	)

	for _, test := range testCases {
		httpReq := httptest.NewRequest("GET", fmt.Sprintf("/openrtb2/auction/amp"+test.requestURLArguments), nil)
		recorder := httptest.NewRecorder()

		endpoint(recorder, httpReq, nil)

		expectedHeaders := http.Header{}
		test.expectedHeaders(expectedHeaders)

		assert.Equal(t, test.expectedStatus, recorder.Result().StatusCode, test.description+":statuscode")
		assert.Equal(t, expectedHeaders, recorder.Result().Header, test.description+":statuscode")
	}
}

func TestRequestWithTargeting(t *testing.T) {
	stored := map[string]json.RawMessage{
		"1": json.RawMessage(validRequest(t, "site.json")),
	}
	exchange := &mockAmpExchange{}
	endpoint, _ := NewAmpEndpoint(
		fakeUUIDGenerator{},
		exchange,
		newParamsValidator(t),
		&mockAmpStoredReqFetcher{stored},
		empty_fetcher.EmptyFetcher{},
		&config.Configuration{MaxRequestSize: maxSize},
		&metricsConfig.NilMetricsEngine{},
		analyticsConf.NewPBSAnalytics(&config.Analytics{}),
		nil,
		nil,
		openrtb_ext.BuildBidderMap(),
		empty_fetcher.EmptyFetcher{},
		hooks.EmptyPlanBuilder{},
	)
	url, err := url.Parse("/openrtb2/auction/amp")
	assert.NoError(t, err, "unexpected error received while parsing url")
	values := url.Query()
	values.Add("targeting", `{"gam-key1":"val1", "gam-key2":"val2"}`)
	values.Add("tag_id", "1")
	url.RawQuery = values.Encode()

	request, err := http.NewRequest("GET", url.String(), nil)
	if !assert.NoError(t, err) {
		return
	}
	recorder := httptest.NewRecorder()
	endpoint(recorder, request, nil)

	if assert.NotNil(t, exchange.lastRequest, "Endpoint responded with %d: %s", recorder.Code, recorder.Body.String()) {
		assert.JSONEq(t, `{"prebid":{"bidder":{"appnexus":{"placementId":12883451}}}, "data":{"gam-key1":"val1", "gam-key2":"val2"}}`, string(exchange.lastRequest.Imp[0].Ext))
	}
}

func TestSetTargeting(t *testing.T) {
	tests := []struct {
		description    string
		bidRequest     openrtb2.BidRequest
		targeting      string
		expectedImpExt string
		wantError      bool
		errorMessage   string
	}{
		{
			description:    "valid imp ext, valid targeting data",
			bidRequest:     openrtb2.BidRequest{Imp: []openrtb2.Imp{{Ext: []byte(`{"appnexus":{"placementId":123}}`)}}},
			targeting:      `{"gam-key1":"val1", "gam-key2":"val2"}`,
			expectedImpExt: `{"appnexus":{"placementId":123}, "data": {"gam-key1":"val1", "gam-key2":"val2"}}`,
			wantError:      false,
			errorMessage:   "",
		},
		{
			description:    "valid imp ext, empty targeting data",
			bidRequest:     openrtb2.BidRequest{Imp: []openrtb2.Imp{{Ext: []byte(`{"appnexus":{"placementId":123}}`)}}},
			targeting:      ``,
			expectedImpExt: `{"appnexus":{"placementId":123}}`,
			wantError:      false,
			errorMessage:   "",
		},
		{
			description:    "empty imp ext, valid targeting data",
			bidRequest:     openrtb2.BidRequest{Imp: []openrtb2.Imp{{Ext: []byte(`{}`)}}},
			targeting:      `{"gam-key1":"val1", "gam-key2":"val2"}`,
			expectedImpExt: `{"data": {"gam-key1":"val1", "gam-key2":"val2"}}`,
			wantError:      false,
			errorMessage:   "",
		},
		{
			description:    "nil imp ext, valid targeting data",
			bidRequest:     openrtb2.BidRequest{Imp: []openrtb2.Imp{{Ext: nil}}},
			targeting:      `{"gam-key1":"val1", "gam-key2":"val2"}`,
			expectedImpExt: `{"data": {"gam-key1":"val1", "gam-key2":"val2"}}`,
			wantError:      false,
			errorMessage:   "",
		},
		{
			description:    "imp ext has data, valid targeting data",
			bidRequest:     openrtb2.BidRequest{Imp: []openrtb2.Imp{{Ext: []byte(`{"data":{"placementId":123}}`)}}},
			targeting:      `{"gam-key1":"val1", "gam-key2":"val2"}`,
			expectedImpExt: `{"data": {"gam-key1":"val1", "gam-key2":"val2", "placementId":123}}`,
			wantError:      false,
			errorMessage:   "",
		},
		{
			description:    "imp ext has data and other fields, valid targeting data",
			bidRequest:     openrtb2.BidRequest{Imp: []openrtb2.Imp{{Ext: []byte(`{"data":{"placementId":123}, "prebid": 123}`)}}},
			targeting:      `{"gam-key1":"val1", "gam-key2":"val2"}`,
			expectedImpExt: `{"data": {"gam-key1":"val1", "gam-key2":"val2", "placementId":123}, "prebid":123}`,
			wantError:      false,
			errorMessage:   "",
		},
		{
			description:    "imp ext has invalid format, valid targeting data",
			bidRequest:     openrtb2.BidRequest{Imp: []openrtb2.Imp{{Ext: []byte(`{123:{}`)}}},
			targeting:      `{"gam-key1":"val1", "gam-key2":"val2"}`,
			expectedImpExt: ``,
			wantError:      true,
			errorMessage:   "unable to merge imp.ext with targeting data, check targeting data is correct: Invalid JSON Document",
		},
		{
			description:    "valid imp ext, invalid targeting data",
			bidRequest:     openrtb2.BidRequest{Imp: []openrtb2.Imp{{Ext: []byte(`{"appnexus":{"placementId":123}}`)}}},
			targeting:      `{123,}`,
			expectedImpExt: ``,
			wantError:      true,
			errorMessage:   "unable to merge imp.ext with targeting data, check targeting data is correct: Invalid JSON Patch",
		},
	}

	for _, test := range tests {
		req := &test.bidRequest
		err := setTargeting(req, test.targeting)
		if test.wantError {
			assert.EqualErrorf(t, err, test.errorMessage, "error is incorrect for test case: %s", test.description)
		} else {
			assert.NoError(t, err, "error should be nil for test case: %s", test.description)
			assert.JSONEq(t, test.expectedImpExt, string(req.Imp[0].Ext), "incorrect impression extension returned for test %s", test.description)
		}

	}
}

<<<<<<< HEAD
func TestValidAmpResponseWhenRequestRejected(t *testing.T) {
	const nbr int = 123

	testCases := []struct {
		description string
		file        string
		planBuilder hooks.ExecutionPlanBuilder
	}{
		{
			description: "Assert correct AmpResponse when request rejected at entrypoint stage",
			file:        "sample-requests/hooks/amp_reject.json",
			planBuilder: mockPlanBuilder{entrypointPlan: makePlan[hookstage.Entrypoint](mockRejectionHook{nbr})},
		},
		{
			// raw-auction stage not executed for AMP endpoint, so we expect full response
			description: "Assert correct AmpResponse when request rejected at raw-auction stage",
			file:        "sample-requests/amp/valid-supplementary/aliased-buyeruids.json",
			planBuilder: mockPlanBuilder{rawAuctionPlan: makePlan[hookstage.RawAuctionRequest](mockRejectionHook{nbr})},
		},
		{
			// bidder-request stage rejects only bidder, so we expect bidder rejection warning added
			description: "Assert correct AmpResponse when request rejected at bidder-request stage",
			file:        "sample-requests/hooks/amp_bidder_reject.json",
			planBuilder: mockPlanBuilder{bidderRequestPlan: makePlan[hookstage.BidderRequest](mockRejectionHook{nbr})},
		},
		{
			// no debug information should be added for raw-auction stage because it's not executed for amp endpoint
			description: "Assert correct AmpResponse with debug information from modules added to ext.prebid.modules",
			file:        "sample-requests/hooks/amp.json",
			planBuilder: mockPlanBuilder{
				entrypointPlan: makeEntrypointPlan(),
				rawAuctionPlan: makeRawAuctionPlan(),
			},
=======
func TestValidAmpResponseWhenRequestStagesRejected(t *testing.T) {
	const nbr int = 123
	const file string = "sample-requests/amp/valid-supplementary/aliased-buyeruids.json"

	var test testCase
	fileData, err := os.ReadFile(file)
	assert.NoError(t, err, "Failed to read test file.")
	if err := json.Unmarshal(fileData, &test); err != nil {
		t.Fatal("Failed to unmarshal test file.")
	}

	testCases := []struct {
		description         string
		file                string
		planBuilder         hooks.ExecutionPlanBuilder
		expectedAmpResponse AmpResponse
	}{
		{
			description:         "Assert correct BidResponse when request rejected at entrypoint stage",
			file:                file,
			planBuilder:         mockPlanBuilder{entrypointPlan: makeRejectPlan[hookstage.Entrypoint](mockRejectionHook{nbr})},
			expectedAmpResponse: AmpResponse{Targeting: map[string]string{}},
		},
		{
			description:         "Assert correct BidResponse when request rejected at raw-auction stage",
			file:                file,
			planBuilder:         mockPlanBuilder{rawAuctionPlan: makeRejectPlan[hookstage.RawAuctionRequest](mockRejectionHook{nbr})},
			expectedAmpResponse: test.ExpectedAmpResponse,
		},
		{
			description:         "Assert correct AmpResponse when request rejected at processed-auction stage",
			file:                file,
			planBuilder:         mockPlanBuilder{processedAuctionPlan: makeRejectPlan[hookstage.ProcessedAuctionRequest](mockRejectionHook{nbr})},
			expectedAmpResponse: AmpResponse{Targeting: map[string]string{}},
		},
		{
			// bidder-request stage rejects only bidder, so we expect bidder rejection warning added
			description: "Assert correct BidResponse when request rejected at bidder-request stage",
			file:        file,
			planBuilder: mockPlanBuilder{bidderRequestPlan: makeRejectPlan[hookstage.BidderRequest](mockRejectionHook{nbr})},
			expectedAmpResponse: AmpResponse{Targeting: map[string]string{}, Warnings: map[openrtb_ext.BidderName][]openrtb_ext.ExtBidderMessage{
				"appnexus": {
					{
						Code:    11,
						Message: "Module foobar (hook: foo) rejected request with code 123 at bidder_request stage",
					},
				},
				"general": {
					{
						Code:    10002,
						Message: "debug turned off for account",
					},
				},
			}},
		},
		{
			description: "Assert correct AmpResponse when request rejected at raw-bidder-response stage",
			file:        file,
			planBuilder: mockPlanBuilder{rawBidderResponsePlan: makeRejectPlan[hookstage.RawBidderResponse](mockRejectionHook{nbr})},
			expectedAmpResponse: AmpResponse{Targeting: map[string]string{}, Warnings: map[openrtb_ext.BidderName][]openrtb_ext.ExtBidderMessage{
				"appnexus": {
					{
						Code:    11,
						Message: "Module foobar (hook: foo) rejected request with code 123 at raw_bidder_response stage",
					},
				},
				"general": {
					{
						Code:    10002,
						Message: "debug turned off for account",
					},
				},
			}},
>>>>>>> fa50f2e7
		},
	}

	for _, tc := range testCases {
		t.Run(tc.description, func(t *testing.T) {
<<<<<<< HEAD
			fileData, err := os.ReadFile(tc.file)
			assert.NoError(t, err, "Failed to read test file.")

			test := testCase{}
			assert.NoError(t, json.Unmarshal(fileData, &test), "Failed to parse test file.")

=======
>>>>>>> fa50f2e7
			request := httptest.NewRequest("GET", fmt.Sprintf("/openrtb2/auction/amp?%s", test.Query), nil)
			recorder := httptest.NewRecorder()
			query := request.URL.Query()
			tagID := query.Get("tag_id")

			test.storedRequest = map[string]json.RawMessage{tagID: test.BidRequest}
			test.planBuilder = tc.planBuilder
			test.endpointType = AMP_ENDPOINT

<<<<<<< HEAD
			cfg := &config.Configuration{MaxRequestSize: maxSize, AccountDefaults: config.Account{DebugAllow: true}}
			ampEndpointHandler, _, mockBidServers, mockCurrencyRatesServer, err := buildTestEndpoint(test, cfg)
=======
			ampEndpointHandler, _, mockBidServers, mockCurrencyRatesServer, err := buildTestEndpoint(test, &config.Configuration{MaxRequestSize: maxSize})
>>>>>>> fa50f2e7
			assert.NoError(t, err, "Failed to build test endpoint.")

			ampEndpointHandler(recorder, request, nil)
			assert.Equal(t, recorder.Code, http.StatusOK, "Endpoint should return 200 OK.")

<<<<<<< HEAD
			var actualAmpResp AmpResponse
			var expectedAmpResp AmpResponse
			assert.NoError(t, json.Unmarshal(recorder.Body.Bytes(), &actualAmpResp), "Unable to unmarshal actual AmpResponse.")
			assert.NoError(t, json.Unmarshal(test.ExpectedAmpResponse, &expectedAmpResp), "Unable to unmarshal expected AmpResponse.")

			// validate modules data separately, because it has dynamic data
			if expectedAmpResp.ORTB2.Ext.Prebid == nil {
				assert.Nil(t, actualAmpResp.ORTB2.Ext.Prebid, "AmpResponse.ortb2.ext.prebid expected to be nil.")
			} else {
				hookexecution.AssertEqualModulesData(t, expectedAmpResp.ORTB2.Ext.Prebid.Modules, actualAmpResp.ORTB2.Ext.Prebid.Modules)
			}

			// reset modules to validate amp responses
			actualAmpResp.ORTB2.Ext.Prebid = nil
			expectedAmpResp.ORTB2.Ext.Prebid = nil
			assert.Equal(t, expectedAmpResp, actualAmpResp, "Invalid AMP Response.")
=======
			var actualResp AmpResponse
			assert.NoError(t, json.Unmarshal(recorder.Body.Bytes(), &actualResp), "Unable to unmarshal actual BidResponse.")
			assert.Equal(t, tc.expectedAmpResponse, actualResp, "Invalid AMP Response.")
>>>>>>> fa50f2e7

			// Close servers regardless if the test case was run or not
			for _, mockBidServer := range mockBidServers {
				mockBidServer.Close()
			}
			mockCurrencyRatesServer.Close()
		})
	}
}<|MERGE_RESOLUTION|>--- conflicted
+++ resolved
@@ -20,10 +20,7 @@
 	"github.com/prebid/prebid-server/config"
 	"github.com/prebid/prebid-server/exchange"
 	"github.com/prebid/prebid-server/hooks"
-<<<<<<< HEAD
 	"github.com/prebid/prebid-server/hooks/hookexecution"
-=======
->>>>>>> fa50f2e7
 	"github.com/prebid/prebid-server/hooks/hookstage"
 	metricsConfig "github.com/prebid/prebid-server/metrics/config"
 	"github.com/prebid/prebid-server/openrtb_ext"
@@ -1969,7 +1966,6 @@
 	}
 }
 
-<<<<<<< HEAD
 func TestValidAmpResponseWhenRequestRejected(t *testing.T) {
 	const nbr int = 123
 
@@ -1984,114 +1980,47 @@
 			planBuilder: mockPlanBuilder{entrypointPlan: makePlan[hookstage.Entrypoint](mockRejectionHook{nbr})},
 		},
 		{
-			// raw-auction stage not executed for AMP endpoint, so we expect full response
-			description: "Assert correct AmpResponse when request rejected at raw-auction stage",
+			// raw_auction stage not executed for AMP endpoint, so we expect full response
+			description: "Assert correct AmpResponse when request rejected at raw_auction stage",
 			file:        "sample-requests/amp/valid-supplementary/aliased-buyeruids.json",
 			planBuilder: mockPlanBuilder{rawAuctionPlan: makePlan[hookstage.RawAuctionRequest](mockRejectionHook{nbr})},
 		},
 		{
-			// bidder-request stage rejects only bidder, so we expect bidder rejection warning added
+			description: "Assert correct AmpResponse when request rejected at processed_auction stage",
+			file:        "sample-requests/hooks/amp_reject.json",
+			planBuilder: mockPlanBuilder{processedAuctionPlan: makePlan[hookstage.ProcessedAuctionRequest](mockRejectionHook{nbr})},
+		},
+		{
+			// bidder_request stage rejects only bidder, so we expect bidder rejection warning added
 			description: "Assert correct AmpResponse when request rejected at bidder-request stage",
 			file:        "sample-requests/hooks/amp_bidder_reject.json",
 			planBuilder: mockPlanBuilder{bidderRequestPlan: makePlan[hookstage.BidderRequest](mockRejectionHook{nbr})},
 		},
 		{
-			// no debug information should be added for raw-auction stage because it's not executed for amp endpoint
+			// raw_bidder_response stage rejects only bidder, so we expect bidder rejection warning added
+			description: "Assert correct AmpResponse when request rejected at raw_bidder_response stage",
+			file:        "sample-requests/hooks/amp_bidder_response_reject.json",
+			planBuilder: mockPlanBuilder{rawBidderResponsePlan: makePlan[hookstage.RawBidderResponse](mockRejectionHook{nbr})},
+		},
+		{
+			// no debug information should be added for raw_auction stage because it's not executed for amp endpoint
 			description: "Assert correct AmpResponse with debug information from modules added to ext.prebid.modules",
 			file:        "sample-requests/hooks/amp.json",
 			planBuilder: mockPlanBuilder{
 				entrypointPlan: makeEntrypointPlan(),
 				rawAuctionPlan: makeRawAuctionPlan(),
 			},
-=======
-func TestValidAmpResponseWhenRequestStagesRejected(t *testing.T) {
-	const nbr int = 123
-	const file string = "sample-requests/amp/valid-supplementary/aliased-buyeruids.json"
-
-	var test testCase
-	fileData, err := os.ReadFile(file)
-	assert.NoError(t, err, "Failed to read test file.")
-	if err := json.Unmarshal(fileData, &test); err != nil {
-		t.Fatal("Failed to unmarshal test file.")
-	}
-
-	testCases := []struct {
-		description         string
-		file                string
-		planBuilder         hooks.ExecutionPlanBuilder
-		expectedAmpResponse AmpResponse
-	}{
-		{
-			description:         "Assert correct BidResponse when request rejected at entrypoint stage",
-			file:                file,
-			planBuilder:         mockPlanBuilder{entrypointPlan: makeRejectPlan[hookstage.Entrypoint](mockRejectionHook{nbr})},
-			expectedAmpResponse: AmpResponse{Targeting: map[string]string{}},
-		},
-		{
-			description:         "Assert correct BidResponse when request rejected at raw-auction stage",
-			file:                file,
-			planBuilder:         mockPlanBuilder{rawAuctionPlan: makeRejectPlan[hookstage.RawAuctionRequest](mockRejectionHook{nbr})},
-			expectedAmpResponse: test.ExpectedAmpResponse,
-		},
-		{
-			description:         "Assert correct AmpResponse when request rejected at processed-auction stage",
-			file:                file,
-			planBuilder:         mockPlanBuilder{processedAuctionPlan: makeRejectPlan[hookstage.ProcessedAuctionRequest](mockRejectionHook{nbr})},
-			expectedAmpResponse: AmpResponse{Targeting: map[string]string{}},
-		},
-		{
-			// bidder-request stage rejects only bidder, so we expect bidder rejection warning added
-			description: "Assert correct BidResponse when request rejected at bidder-request stage",
-			file:        file,
-			planBuilder: mockPlanBuilder{bidderRequestPlan: makeRejectPlan[hookstage.BidderRequest](mockRejectionHook{nbr})},
-			expectedAmpResponse: AmpResponse{Targeting: map[string]string{}, Warnings: map[openrtb_ext.BidderName][]openrtb_ext.ExtBidderMessage{
-				"appnexus": {
-					{
-						Code:    11,
-						Message: "Module foobar (hook: foo) rejected request with code 123 at bidder_request stage",
-					},
-				},
-				"general": {
-					{
-						Code:    10002,
-						Message: "debug turned off for account",
-					},
-				},
-			}},
-		},
-		{
-			description: "Assert correct AmpResponse when request rejected at raw-bidder-response stage",
-			file:        file,
-			planBuilder: mockPlanBuilder{rawBidderResponsePlan: makeRejectPlan[hookstage.RawBidderResponse](mockRejectionHook{nbr})},
-			expectedAmpResponse: AmpResponse{Targeting: map[string]string{}, Warnings: map[openrtb_ext.BidderName][]openrtb_ext.ExtBidderMessage{
-				"appnexus": {
-					{
-						Code:    11,
-						Message: "Module foobar (hook: foo) rejected request with code 123 at raw_bidder_response stage",
-					},
-				},
-				"general": {
-					{
-						Code:    10002,
-						Message: "debug turned off for account",
-					},
-				},
-			}},
->>>>>>> fa50f2e7
 		},
 	}
 
 	for _, tc := range testCases {
 		t.Run(tc.description, func(t *testing.T) {
-<<<<<<< HEAD
 			fileData, err := os.ReadFile(tc.file)
 			assert.NoError(t, err, "Failed to read test file.")
 
 			test := testCase{}
 			assert.NoError(t, json.Unmarshal(fileData, &test), "Failed to parse test file.")
 
-=======
->>>>>>> fa50f2e7
 			request := httptest.NewRequest("GET", fmt.Sprintf("/openrtb2/auction/amp?%s", test.Query), nil)
 			recorder := httptest.NewRecorder()
 			query := request.URL.Query()
@@ -2101,18 +2030,13 @@
 			test.planBuilder = tc.planBuilder
 			test.endpointType = AMP_ENDPOINT
 
-<<<<<<< HEAD
 			cfg := &config.Configuration{MaxRequestSize: maxSize, AccountDefaults: config.Account{DebugAllow: true}}
 			ampEndpointHandler, _, mockBidServers, mockCurrencyRatesServer, err := buildTestEndpoint(test, cfg)
-=======
-			ampEndpointHandler, _, mockBidServers, mockCurrencyRatesServer, err := buildTestEndpoint(test, &config.Configuration{MaxRequestSize: maxSize})
->>>>>>> fa50f2e7
 			assert.NoError(t, err, "Failed to build test endpoint.")
 
 			ampEndpointHandler(recorder, request, nil)
 			assert.Equal(t, recorder.Code, http.StatusOK, "Endpoint should return 200 OK.")
 
-<<<<<<< HEAD
 			var actualAmpResp AmpResponse
 			var expectedAmpResp AmpResponse
 			assert.NoError(t, json.Unmarshal(recorder.Body.Bytes(), &actualAmpResp), "Unable to unmarshal actual AmpResponse.")
@@ -2129,11 +2053,6 @@
 			actualAmpResp.ORTB2.Ext.Prebid = nil
 			expectedAmpResp.ORTB2.Ext.Prebid = nil
 			assert.Equal(t, expectedAmpResp, actualAmpResp, "Invalid AMP Response.")
-=======
-			var actualResp AmpResponse
-			assert.NoError(t, json.Unmarshal(recorder.Body.Bytes(), &actualResp), "Unable to unmarshal actual BidResponse.")
-			assert.Equal(t, tc.expectedAmpResponse, actualResp, "Invalid AMP Response.")
->>>>>>> fa50f2e7
 
 			// Close servers regardless if the test case was run or not
 			for _, mockBidServer := range mockBidServers {
