--- conflicted
+++ resolved
@@ -11,18 +11,6 @@
 	"strconv"
 	"testing"
 
-<<<<<<< HEAD
-	"github.com/mxmCherry/openrtb/v15/openrtb2"
-	"github.com/prebid/prebid-server/analytics"
-	"github.com/prebid/prebid-server/stored_requests/backends/empty_fetcher"
-
-	analyticsConf "github.com/prebid/prebid-server/analytics/config"
-	"github.com/prebid/prebid-server/config"
-	"github.com/prebid/prebid-server/exchange"
-	"github.com/prebid/prebid-server/metrics"
-	"github.com/prebid/prebid-server/openrtb_ext"
-	gometrics "github.com/rcrowley/go-metrics"
-=======
 	"github.com/julienschmidt/httprouter"
 	"github.com/mxmCherry/openrtb/v15/openrtb2"
 	"github.com/prebid/prebid-server/analytics"
@@ -33,7 +21,6 @@
 	"github.com/prebid/prebid-server/openrtb_ext"
 	"github.com/prebid/prebid-server/stored_requests/backends/empty_fetcher"
 
->>>>>>> 3fcb43ca
 	"github.com/stretchr/testify/assert"
 )
 
@@ -52,15 +39,10 @@
 		"9": json.RawMessage(validRequest(t, "user.json")),
 	}
 
-<<<<<<< HEAD
-	// NewMetrics() will create a new go_metrics MetricsEngine, bypassing the need for a crafted configuration set to support it.
-	// As a side effect this gives us some coverage of the go_metrics piece of the metrics engine.
-=======
 	goodStoredResponses := map[string]json.RawMessage{
 		"6d718149": json.RawMessage(`[{"bid": [{"id": "bid_id", "ext": {"prebid": {"targeting": { "hb_pb": "1.20", "hb_cat": "IAB-20", "hb_cache_id": "some_id"}}}}],"seat": "appnexus"}]`),
 	}
 
->>>>>>> 3fcb43ca
 	endpoint, _ := NewAmpEndpoint(
 		fakeUUIDGenerator{},
 		&mockAmpExchange{},
@@ -68,19 +50,12 @@
 		&mockAmpStoredReqFetcher{goodRequests},
 		empty_fetcher.EmptyFetcher{},
 		&config.Configuration{MaxRequestSize: maxSize},
-<<<<<<< HEAD
-		newTestMetrics(),
-=======
 		&metricsConfig.NilMetricsEngine{},
->>>>>>> 3fcb43ca
 		analyticsConf.NewPBSAnalytics(&config.Analytics{}),
 		map[string]string{},
 		[]byte{},
 		openrtb_ext.BuildBidderMap(),
-<<<<<<< HEAD
-=======
 		&mockAmpStoredResponseFetcher{goodStoredResponses},
->>>>>>> 3fcb43ca
 	)
 
 	for requestID := range goodRequests {
@@ -130,19 +105,12 @@
 		&mockAmpStoredReqFetcher{stored},
 		empty_fetcher.EmptyFetcher{},
 		&config.Configuration{MaxRequestSize: maxSize},
-<<<<<<< HEAD
-		newTestMetrics(),
-=======
 		&metricsConfig.NilMetricsEngine{},
->>>>>>> 3fcb43ca
 		analyticsConf.NewPBSAnalytics(&config.Analytics{}),
 		map[string]string{},
 		[]byte{},
 		openrtb_ext.BuildBidderMap(),
-<<<<<<< HEAD
-=======
-		empty_fetcher.EmptyFetcher{},
->>>>>>> 3fcb43ca
+		empty_fetcher.EmptyFetcher{},
 	)
 	request := httptest.NewRequest("GET", fmt.Sprintf("/openrtb2/auction/amp?tag_id=1&curl=%s", url.QueryEscape(page)), nil)
 	recorder := httptest.NewRecorder()
@@ -161,14 +129,6 @@
 func TestGDPRConsent(t *testing.T) {
 	consent := "BOu5On0Ou5On0ADACHENAO7pqzAAppY"
 	existingConsent := "BONV8oqONXwgmADACHENAO7pqzAAppY"
-<<<<<<< HEAD
-	digitrust := &openrtb_ext.ExtUserDigiTrust{
-		ID:   "anyDigitrustID",
-		KeyV: 1,
-		Pref: 0,
-	}
-=======
->>>>>>> 3fcb43ca
 
 	testCases := []struct {
 		description     string
@@ -244,19 +204,12 @@
 			&mockAmpStoredReqFetcher{stored},
 			empty_fetcher.EmptyFetcher{},
 			&config.Configuration{MaxRequestSize: maxSize},
-<<<<<<< HEAD
-			newTestMetrics(),
-=======
 			&metricsConfig.NilMetricsEngine{},
->>>>>>> 3fcb43ca
 			analyticsConf.NewPBSAnalytics(&config.Analytics{}),
 			map[string]string{},
 			[]byte{},
 			openrtb_ext.BuildBidderMap(),
-<<<<<<< HEAD
-=======
 			empty_fetcher.EmptyFetcher{},
->>>>>>> 3fcb43ca
 		)
 
 		// Invoke Endpoint
@@ -405,19 +358,12 @@
 			&mockAmpStoredReqFetcher{stored},
 			empty_fetcher.EmptyFetcher{},
 			&config.Configuration{MaxRequestSize: maxSize},
-<<<<<<< HEAD
-			newTestMetrics(),
-=======
 			&metricsConfig.NilMetricsEngine{},
->>>>>>> 3fcb43ca
 			analyticsConf.NewPBSAnalytics(&config.Analytics{}),
 			map[string]string{},
 			[]byte{},
 			openrtb_ext.BuildBidderMap(),
-<<<<<<< HEAD
-=======
 			empty_fetcher.EmptyFetcher{},
->>>>>>> 3fcb43ca
 		)
 
 		// Invoke Endpoint
@@ -518,28 +464,18 @@
 			mockExchange = &mockAmpExchange{}
 		}
 		endpoint, _ := NewAmpEndpoint(
-<<<<<<< HEAD
-=======
 			fakeUUIDGenerator{},
->>>>>>> 3fcb43ca
 			mockExchange,
 			newParamsValidator(t),
 			&mockAmpStoredReqFetcher{stored},
 			empty_fetcher.EmptyFetcher{},
 			&config.Configuration{MaxRequestSize: maxSize},
-<<<<<<< HEAD
-			newTestMetrics(),
-=======
 			&metricsConfig.NilMetricsEngine{},
->>>>>>> 3fcb43ca
 			analyticsConf.NewPBSAnalytics(&config.Analytics{}),
 			map[string]string{},
 			[]byte{},
 			openrtb_ext.BuildBidderMap(),
-<<<<<<< HEAD
-=======
 			empty_fetcher.EmptyFetcher{},
->>>>>>> 3fcb43ca
 		)
 
 		// Invoke Endpoint
@@ -628,19 +564,12 @@
 			&mockAmpStoredReqFetcher{stored},
 			empty_fetcher.EmptyFetcher{},
 			&config.Configuration{MaxRequestSize: maxSize},
-<<<<<<< HEAD
-			newTestMetrics(),
-=======
 			&metricsConfig.NilMetricsEngine{},
->>>>>>> 3fcb43ca
 			analyticsConf.NewPBSAnalytics(&config.Analytics{}),
 			map[string]string{},
 			[]byte{},
 			openrtb_ext.BuildBidderMap(),
-<<<<<<< HEAD
-=======
 			empty_fetcher.EmptyFetcher{},
->>>>>>> 3fcb43ca
 		)
 
 		// Invoke Endpoint
@@ -688,19 +617,12 @@
 		&mockAmpStoredReqFetcher{stored},
 		empty_fetcher.EmptyFetcher{},
 		&config.Configuration{MaxRequestSize: maxSize},
-<<<<<<< HEAD
-		newTestMetrics(),
-=======
 		&metricsConfig.NilMetricsEngine{},
->>>>>>> 3fcb43ca
 		analyticsConf.NewPBSAnalytics(&config.Analytics{}),
 		nil,
 		nil,
 		openrtb_ext.BuildBidderMap(),
-<<<<<<< HEAD
-=======
-		empty_fetcher.EmptyFetcher{},
->>>>>>> 3fcb43ca
+		empty_fetcher.EmptyFetcher{},
 	)
 	request, err := http.NewRequest("GET", "/openrtb2/auction/amp?tag_id=1", nil)
 	if !assert.NoError(t, err) {
@@ -733,19 +655,12 @@
 		&mockAmpStoredReqFetcher{badRequests},
 		empty_fetcher.EmptyFetcher{},
 		&config.Configuration{MaxRequestSize: maxSize},
-<<<<<<< HEAD
-		newTestMetrics(),
-=======
 		&metricsConfig.NilMetricsEngine{},
->>>>>>> 3fcb43ca
 		analyticsConf.NewPBSAnalytics(&config.Analytics{}),
 		map[string]string{},
 		[]byte{},
 		openrtb_ext.BuildBidderMap(),
-<<<<<<< HEAD
-=======
-		empty_fetcher.EmptyFetcher{},
->>>>>>> 3fcb43ca
+		empty_fetcher.EmptyFetcher{},
 	)
 	for requestID := range badRequests {
 		request := httptest.NewRequest("GET", fmt.Sprintf("/openrtb2/auction/amp?tag_id=%s", requestID), nil)
@@ -772,19 +687,12 @@
 		&mockAmpStoredReqFetcher{requests},
 		empty_fetcher.EmptyFetcher{},
 		&config.Configuration{MaxRequestSize: maxSize},
-<<<<<<< HEAD
-		newTestMetrics(),
-=======
 		&metricsConfig.NilMetricsEngine{},
->>>>>>> 3fcb43ca
 		analyticsConf.NewPBSAnalytics(&config.Analytics{}),
 		map[string]string{},
 		[]byte{},
 		openrtb_ext.BuildBidderMap(),
-<<<<<<< HEAD
-=======
-		empty_fetcher.EmptyFetcher{},
->>>>>>> 3fcb43ca
+		empty_fetcher.EmptyFetcher{},
 	)
 
 	for requestID := range requests {
@@ -853,19 +761,12 @@
 		&mockAmpStoredReqFetcher{requests},
 		empty_fetcher.EmptyFetcher{},
 		&config.Configuration{MaxRequestSize: maxSize},
-<<<<<<< HEAD
-		newTestMetrics(),
-=======
 		&metricsConfig.NilMetricsEngine{},
->>>>>>> 3fcb43ca
 		analyticsConf.NewPBSAnalytics(&config.Analytics{}),
 		map[string]string{},
 		[]byte{},
 		openrtb_ext.BuildBidderMap(),
-<<<<<<< HEAD
-=======
-		empty_fetcher.EmptyFetcher{},
->>>>>>> 3fcb43ca
+		empty_fetcher.EmptyFetcher{},
 	)
 
 	requestID := "1"
@@ -1016,19 +917,12 @@
 		&mockAmpStoredReqFetcher{requests},
 		empty_fetcher.EmptyFetcher{},
 		&config.Configuration{MaxRequestSize: maxSize},
-<<<<<<< HEAD
-		newTestMetrics(),
-=======
 		&metricsConfig.NilMetricsEngine{},
->>>>>>> 3fcb43ca
 		analyticsConf.NewPBSAnalytics(&config.Analytics{}),
 		map[string]string{},
 		[]byte{},
 		openrtb_ext.BuildBidderMap(),
-<<<<<<< HEAD
-=======
-		empty_fetcher.EmptyFetcher{},
->>>>>>> 3fcb43ca
+		empty_fetcher.EmptyFetcher{},
 	)
 
 	url := fmt.Sprintf("/openrtb2/auction/amp?tag_id=1&debug=1&w=%d&h=%d&ow=%d&oh=%d&ms=%s&account=%s", s.width, s.height, s.overrideWidth, s.overrideHeight, s.multisize, s.account)
@@ -1098,12 +992,8 @@
 	},
 }
 
-<<<<<<< HEAD
-func (m *mockAmpExchange) HoldAuction(ctx context.Context, r exchange.AuctionRequest, debugLog *exchange.DebugLog) (*openrtb2.BidResponse, error) {
-=======
 func (m *mockAmpExchange) HoldAuction(ctx context.Context, auctionRequest exchange.AuctionRequest, debugLog *exchange.DebugLog) (*openrtb2.BidResponse, error) {
 	r := auctionRequest.BidRequestWrapper
->>>>>>> 3fcb43ca
 	m.lastRequest = r.BidRequest
 
 	response := &openrtb2.BidResponse{
@@ -1390,11 +1280,7 @@
 					},
 					AT:   1,
 					TMax: 500,
-<<<<<<< HEAD
-					Ext:  json.RawMessage(`{"prebid":{"cache":{"bids":{"returnCreative":null},"vastxml":null},"targeting":{"pricegranularity":{"precision":2,"ranges":[{"min":0,"max":20,"increment":0.1}]},"includewinners":true,"includebidderkeys":true,"includebrandcategory":null,"includeformat":false,"durationrangesec":null,"preferdeals":false}}}`),
-=======
 					Ext:  json.RawMessage(`{"prebid":{"cache":{"bids":{"returnCreative":null},"vastxml":null},"channel":{"name":"amp","version":""},"targeting":{"pricegranularity":{"precision":2,"ranges":[{"min":0,"max":20,"increment":0.1}]},"includewinners":true,"includebidderkeys":true,"includebrandcategory":null,"includeformat":false,"durationrangesec":null,"preferdeals":false}}}`),
->>>>>>> 3fcb43ca
 				},
 				AuctionResponse: &openrtb2.BidResponse{
 					SeatBid: []openrtb2.SeatBid{{
@@ -1420,36 +1306,8 @@
 	recorder := httptest.NewRecorder()
 
 	for _, test := range testCases {
-<<<<<<< HEAD
-
-		// Set up test, declare a new mock logger every time
-		actualAmpObject := new(analytics.AmpObject)
-
-		logger := newMockLogger(actualAmpObject)
-
-		mockAmpFetcher := &mockAmpStoredReqFetcher{
-			data: map[string]json.RawMessage{
-				test.inTagId: json.RawMessage(test.inStoredRequest),
-			},
-		}
-
-		endpoint, _ := NewAmpEndpoint(
-			&mockAmpExchange{},
-			newParamsValidator(t),
-			mockAmpFetcher,
-			empty_fetcher.EmptyFetcher{},
-			&config.Configuration{MaxRequestSize: maxSize},
-			newTestMetrics(),
-			logger,
-			map[string]string{},
-			[]byte{},
-			openrtb_ext.BuildBidderMap(),
-		)
-
-=======
 		// Set up test, declare a new mock logger every time
 		actualAmpObject, endpoint := ampObjectTestSetup(t, test.inTagId, test.inStoredRequest, false)
->>>>>>> 3fcb43ca
 		// Run test
 		endpoint(recorder, request, nil)
 
@@ -1463,10 +1321,6 @@
 	}
 }
 
-<<<<<<< HEAD
-func newTestMetrics() *metrics.Metrics {
-	return metrics.NewMetrics(gometrics.NewRegistry(), openrtb_ext.CoreBidderNames(), config.DisabledMetrics{})
-=======
 func TestIdGeneration(t *testing.T) {
 	uuid := "foo"
 
@@ -1613,5 +1467,4 @@
 		assert.Equal(t, test.expectedStatus, recorder.Result().StatusCode, test.description+":statuscode")
 		assert.Equal(t, expectedHeaders, recorder.Result().Header, test.description+":statuscode")
 	}
->>>>>>> 3fcb43ca
 }