package openrtb2

import (
	"context"
	"encoding/json"
	"fmt"
	"net/http"
	"net/http/httptest"
	"net/url"
	"os"
	"reflect"
	"strconv"
	"testing"

	"github.com/julienschmidt/httprouter"
	"github.com/prebid/openrtb/v17/openrtb2"
	"github.com/prebid/prebid-server/amp"
	"github.com/prebid/prebid-server/analytics"
	analyticsConf "github.com/prebid/prebid-server/analytics/config"
	"github.com/prebid/prebid-server/config"
	"github.com/prebid/prebid-server/exchange"
	"github.com/prebid/prebid-server/hooks"
<<<<<<< HEAD
	"github.com/prebid/prebid-server/hooks/hookexecution"
=======
>>>>>>> 076d889d
	"github.com/prebid/prebid-server/hooks/hookstage"
	metricsConfig "github.com/prebid/prebid-server/metrics/config"
	"github.com/prebid/prebid-server/openrtb_ext"
	"github.com/prebid/prebid-server/stored_requests/backends/empty_fetcher"

	"github.com/stretchr/testify/assert"
)

// TestGoodRequests makes sure that the auction runs properly-formatted stored bids correctly.
func TestGoodAmpRequests(t *testing.T) {
	testGroups := []struct {
		desc      string
		dir       string
		testFiles []string
	}{
		{
			desc: "Valid supplementary, tag_id param only",
			dir:  "sample-requests/amp/valid-supplementary/",
			testFiles: []string{
				"aliased-buyeruids.json",
				"aliases.json",
				"imp-with-stored-resp.json",
				"gdpr-no-consentstring.json",
				"gdpr.json",
			},
		},
		{
			desc: "Valid, consent handling in query",
			dir:  "sample-requests/amp/consent-through-query/",
			testFiles: []string{
				"addtl-consent-through-query.json",
				"gdpr-tcf1-consent-through-query.json",
				"gdpr-tcf2-consent-through-query.json",
				"gdpr-legacy-tcf2-consent-through-query.json",
				"gdpr-ccpa-through-query.json",
			},
		},
	}

	for _, tgroup := range testGroups {
		for _, filename := range tgroup.testFiles {
			// Read test case and unmarshal
			fileJsonData, err := os.ReadFile(tgroup.dir + filename)
			if !assert.NoError(t, err, "Failed to fetch a valid request: %v. Test file: %s", err, filename) {
				continue
			}

			test := testCase{}
			if !assert.NoError(t, json.Unmarshal(fileJsonData, &test), "Failed to unmarshal data from file: %s. Error: %v", filename, err) {
				continue
			}

			// build http request
			request := httptest.NewRequest("GET", fmt.Sprintf("/openrtb2/auction/amp?%s", test.Query), nil)
			recorder := httptest.NewRecorder()

			// build the stored requests and configure endpoint conf
			query := request.URL.Query()
			tagID := query.Get("tag_id")
			if !assert.Greater(t, len(tagID), 0, "AMP test %s file is missing tag_id field", filename) {
				continue
			}

			test.storedRequest = map[string]json.RawMessage{tagID: test.BidRequest}
			test.endpointType = AMP_ENDPOINT

			cfg := &config.Configuration{
				MaxRequestSize: maxSize,
				GDPR:           config.GDPR{Enabled: true},
			}
			if test.Config != nil {
				cfg.BlacklistedApps = test.Config.BlacklistedApps
				cfg.BlacklistedAppMap = test.Config.getBlacklistedAppMap()
				cfg.BlacklistedAccts = test.Config.BlacklistedAccounts
				cfg.BlacklistedAcctMap = test.Config.getBlackListedAccountMap()
				cfg.AccountRequired = test.Config.AccountRequired
			}

			// Set test up
			ampEndpoint, ex, mockBidServers, mockCurrencyRatesServer, err := buildTestEndpoint(test, cfg)
			if !assert.NoError(t, err) {
				continue
			}

			// runTestCase
			ampEndpoint(recorder, request, nil)

			// Close servers
			for _, mockBidServer := range mockBidServers {
				mockBidServer.Close()
			}
			mockCurrencyRatesServer.Close()

			// Assertions
			if assert.Equal(t, test.ExpectedReturnCode, recorder.Code, "Expected status %d. Got %d. Amp test file: %s", http.StatusOK, recorder.Code, filename) {
				if test.ExpectedReturnCode == http.StatusOK {
					var ampResponse AmpResponse
					assert.NoError(t, json.Unmarshal(recorder.Body.Bytes(), &ampResponse), "Error unmarshalling ampResponse: %v", err)
					assert.Equal(t, test.ExpectedAmpResponse, ampResponse, "Not the expected response. Test file: %s", filename)
				} else {
					assert.Equal(t, test.ExpectedErrorMessage, recorder.Body.String(), filename)
				}
			}
			if test.ExpectedValidatedBidReq != nil {
				// compare as json to ignore whitespace and ext field ordering
				actualJson, err := json.Marshal(ex.actualValidatedBidReq)
				if assert.NoError(t, err, "Error converting actual bid request to json. Test file: %s", filename) {
					assert.JSONEq(t, string(test.ExpectedValidatedBidReq), string(actualJson), "Not the expected validated request. Test file: %s", filename)
				}
			}
		}
	}
}

func TestAccountErrors(t *testing.T) {
	tests := []struct {
		description string
		storedReqID string
		filename    string
	}{
		{
			description: "Malformed account config",
			storedReqID: "1",
			filename:    "account-malformed/malformed-acct.json",
		},
		{
			description: "Blocked account",
			storedReqID: "1",
			filename:    "blacklisted/blacklisted-site-publisher.json",
		},
	}

	for _, tt := range tests {
		fileJsonData, err := os.ReadFile("sample-requests/" + tt.filename)
		if !assert.NoError(t, err, "Failed to fetch a valid request: %v. Test file: %s", err, tt.filename) {
			continue
		}

		test := testCase{}
		if !assert.NoError(t, json.Unmarshal(fileJsonData, &test), "Failed to unmarshal data from file: %s. Error: %v", tt.filename, err) {
			continue
		}
		test.storedRequest = map[string]json.RawMessage{tt.storedReqID: test.BidRequest}
		test.endpointType = AMP_ENDPOINT

		cfg := &config.Configuration{
			BlacklistedAccts:   []string{"bad_acct"},
			BlacklistedAcctMap: map[string]bool{"bad_acct": true},
			MaxRequestSize:     maxSize,
		}
		cfg.MarshalAccountDefaults()

		ampEndpoint, _, mockBidServers, mockCurrencyRatesServer, err := buildTestEndpoint(test, cfg)
		if !assert.NoError(t, err) {
			continue
		}

		request := httptest.NewRequest("GET", fmt.Sprintf("/openrtb2/auction/amp?tag_id=%s&", tt.storedReqID), nil)
		recorder := httptest.NewRecorder()
		ampEndpoint(recorder, request, nil)

		for _, mockBidServer := range mockBidServers {
			mockBidServer.Close()
		}
		mockCurrencyRatesServer.Close()

		assert.Equal(t, test.ExpectedReturnCode, recorder.Code, "%s: %s", tt.description, tt.filename)
		assert.Equal(t, test.ExpectedErrorMessage, recorder.Body.String(), "%s: %s", tt.description, tt.filename)
	}
}

// Prevents #683
func TestAMPPageInfo(t *testing.T) {
	const page = "http://test.somepage.co.uk:1234?myquery=1&other=2"
	stored := map[string]json.RawMessage{
		"1": json.RawMessage(validRequest(t, "site.json")),
	}
	exchange := &mockAmpExchange{}

	endpoint, _ := NewAmpEndpoint(
		fakeUUIDGenerator{},
		exchange,
		newParamsValidator(t),
		&mockAmpStoredReqFetcher{stored},
		empty_fetcher.EmptyFetcher{},
		&config.Configuration{MaxRequestSize: maxSize},
		&metricsConfig.NilMetricsEngine{},
		analyticsConf.NewPBSAnalytics(&config.Analytics{}),
		map[string]string{},
		[]byte{},
		openrtb_ext.BuildBidderMap(),
		empty_fetcher.EmptyFetcher{},
		hooks.EmptyPlanBuilder{},
	)
	request := httptest.NewRequest("GET", fmt.Sprintf("/openrtb2/auction/amp?tag_id=1&curl=%s", url.QueryEscape(page)), nil)
	recorder := httptest.NewRecorder()
	endpoint(recorder, request, nil)

	if !assert.NotNil(t, exchange.lastRequest, "Endpoint responded with %d: %s", recorder.Code, recorder.Body.String()) {
		return
	}
	if !assert.NotNil(t, exchange.lastRequest.Site) {
		return
	}
	assert.Equal(t, page, exchange.lastRequest.Site.Page)
	assert.Equal(t, "test.somepage.co.uk", exchange.lastRequest.Site.Domain)
}

func TestGDPRConsent(t *testing.T) {
	consent := "CPdiPIJPdiPIJACABBENAzCv_____3___wAAAQNd_X9cAAAAAAAA"
	existingConsent := "BONV8oqONXwgmADACHENAO7pqzAAppY"

	testCases := []struct {
		description     string
		consent         string
		userExt         *openrtb_ext.ExtUser
		nilUser         bool
		expectedUserExt openrtb_ext.ExtUser
	}{
		{
			description: "Nil User",
			consent:     consent,
			nilUser:     true,
			expectedUserExt: openrtb_ext.ExtUser{
				Consent: consent,
			},
		},
		{
			description: "Nil User Ext",
			consent:     consent,
			userExt:     nil,
			expectedUserExt: openrtb_ext.ExtUser{
				Consent: consent,
			},
		},
		{
			description: "Overrides Existing Consent",
			consent:     consent,
			userExt: &openrtb_ext.ExtUser{
				Consent: existingConsent,
			},
			expectedUserExt: openrtb_ext.ExtUser{
				Consent: consent,
			},
		},
		{
			description: "Overrides Existing Consent - With Sibling Data",
			consent:     consent,
			userExt: &openrtb_ext.ExtUser{
				Consent: existingConsent,
			},
			expectedUserExt: openrtb_ext.ExtUser{
				Consent: consent,
			},
		},
		{
			description: "Does Not Override Existing Consent If Empty",
			consent:     "",
			userExt: &openrtb_ext.ExtUser{
				Consent: existingConsent,
			},
			expectedUserExt: openrtb_ext.ExtUser{
				Consent: existingConsent,
			},
		},
	}

	for _, test := range testCases {
		// Build Request
		bid, err := getTestBidRequest(test.nilUser, test.userExt, true, nil)
		if err != nil {
			t.Fatalf("Failed to marshal the complete openrtb2.BidRequest object %v", err)
		}

		// Simulated Stored Request Backend
		stored := map[string]json.RawMessage{"1": json.RawMessage(bid)}

		// Build Exchange Endpoint
		mockExchange := &mockAmpExchange{}
		endpoint, _ := NewAmpEndpoint(
			fakeUUIDGenerator{},
			mockExchange,
			newParamsValidator(t),
			&mockAmpStoredReqFetcher{stored},
			empty_fetcher.EmptyFetcher{},
			&config.Configuration{
				MaxRequestSize: maxSize,
				GDPR:           config.GDPR{Enabled: true},
			},
			&metricsConfig.NilMetricsEngine{},
			analyticsConf.NewPBSAnalytics(&config.Analytics{}),
			map[string]string{},
			[]byte{},
			openrtb_ext.BuildBidderMap(),
			empty_fetcher.EmptyFetcher{},
			hooks.EmptyPlanBuilder{},
		)

		// Invoke Endpoint
		request := httptest.NewRequest("GET", fmt.Sprintf("/openrtb2/auction/amp?tag_id=1&consent_type=2&consent_string=%s", test.consent), nil)
		responseRecorder := httptest.NewRecorder()
		endpoint(responseRecorder, request, nil)

		// Parse Response
		var response AmpResponse
		if err := json.Unmarshal(responseRecorder.Body.Bytes(), &response); err != nil {
			t.Fatalf("Error unmarshalling response: %s", err.Error())
		}

		// Assert Result
		result := mockExchange.lastRequest
		if !assert.NotNil(t, result, test.description+":lastRequest") {
			return
		}
		if !assert.NotNil(t, result.User, test.description+":lastRequest.User") {
			return
		}
		if !assert.NotNil(t, result.User.Ext, test.description+":lastRequest.User.Ext") {
			return
		}
		var ue openrtb_ext.ExtUser
		err = json.Unmarshal(result.User.Ext, &ue)
		if !assert.NoError(t, err, test.description+":deserialize") {
			return
		}
		assert.Equal(t, test.expectedUserExt, ue, test.description)
		assert.Equal(t, expectedErrorsFromHoldAuction, response.Errors, test.description+":errors")
		assert.Empty(t, response.Warnings, test.description+":warnings")

		// Invoke Endpoint With Legacy Param
		requestLegacy := httptest.NewRequest("GET", fmt.Sprintf("/openrtb2/auction/amp?tag_id=1&consent_type=2&gdpr_consent=%s", test.consent), nil)
		responseRecorderLegacy := httptest.NewRecorder()
		endpoint(responseRecorderLegacy, requestLegacy, nil)

		// Parse Resonse
		var responseLegacy AmpResponse
		if err := json.Unmarshal(responseRecorderLegacy.Body.Bytes(), &responseLegacy); err != nil {
			t.Fatalf("Error unmarshalling response: %s", err.Error())
		}

		// Assert Result With Legacy Param
		resultLegacy := mockExchange.lastRequest
		if !assert.NotNil(t, resultLegacy, test.description+":legacy:lastRequest") {
			return
		}
		if !assert.NotNil(t, resultLegacy.User, test.description+":legacy:lastRequest.User") {
			return
		}
		if !assert.NotNil(t, resultLegacy.User.Ext, test.description+":legacy:lastRequest.User.Ext") {
			return
		}
		var ueLegacy openrtb_ext.ExtUser
		err = json.Unmarshal(resultLegacy.User.Ext, &ueLegacy)
		if !assert.NoError(t, err, test.description+":legacy:deserialize") {
			return
		}
		assert.Equal(t, test.expectedUserExt, ueLegacy, test.description+":legacy")
		assert.Equal(t, expectedErrorsFromHoldAuction, responseLegacy.Errors, test.description+":legacy:errors")
		assert.Empty(t, responseLegacy.Warnings, test.description+":legacy:warnings")
	}
}

func TestOverrideWithParams(t *testing.T) {
	e := &endpointDeps{
		cfg: &config.Configuration{
			GDPR: config.GDPR{
				Enabled: true,
			},
		},
	}

	type testInput struct {
		ampParams  amp.Params
		bidRequest *openrtb2.BidRequest
	}
	type testOutput struct {
		bidRequest *openrtb2.BidRequest
		errorMsgs  []string
	}
	testCases := []struct {
		desc     string
		given    testInput
		expected testOutput
	}{
		{
			desc: "bid request with no Site field - amp.Params empty - expect Site to be added",
			given: testInput{
				ampParams: amp.Params{},
				bidRequest: &openrtb2.BidRequest{
					Imp: []openrtb2.Imp{{Banner: &openrtb2.Banner{Format: []openrtb2.Format{}}}},
				},
			},
			expected: testOutput{
				bidRequest: &openrtb2.BidRequest{
					Imp:  []openrtb2.Imp{{Banner: &openrtb2.Banner{Format: []openrtb2.Format{}}}},
					Site: &openrtb2.Site{Ext: json.RawMessage(`{"amp":1}`)},
				},
				errorMsgs: nil,
			},
		},
		{
			desc: "amp.Params with Size field - expect Site and Banner format fields to be added",
			given: testInput{
				ampParams: amp.Params{
					Size: amp.Size{
						Width:  480,
						Height: 320,
					},
				},
				bidRequest: &openrtb2.BidRequest{
					Imp: []openrtb2.Imp{{Banner: &openrtb2.Banner{Format: []openrtb2.Format{}}}},
				},
			},
			expected: testOutput{
				bidRequest: &openrtb2.BidRequest{
					Imp: []openrtb2.Imp{
						{
							Banner: &openrtb2.Banner{
								Format: []openrtb2.Format{
									{
										W: 480,
										H: 320,
									},
								},
							},
						},
					},
					Site: &openrtb2.Site{Ext: json.RawMessage(`{"amp":1}`)},
				},
				errorMsgs: nil,
			},
		},
		{
			desc: "amp.Params with CanonicalURL field - expect Site to be aded with Page and Domain fields",
			given: testInput{
				ampParams:  amp.Params{CanonicalURL: "http://www.foobar.com"},
				bidRequest: &openrtb2.BidRequest{Imp: []openrtb2.Imp{{Banner: &openrtb2.Banner{Format: []openrtb2.Format{}}}}},
			},
			expected: testOutput{
				bidRequest: &openrtb2.BidRequest{
					Imp: []openrtb2.Imp{{Banner: &openrtb2.Banner{Format: []openrtb2.Format{}}}},
					Site: &openrtb2.Site{
						Page:   "http://www.foobar.com",
						Domain: "www.foobar.com",
						Ext:    json.RawMessage(`{"amp":1}`),
					},
				},
				errorMsgs: nil,
			},
		},
		{
			desc: "bid request with malformed User.Ext - amp.Params with AdditionalConsent - expect error",
			given: testInput{
				ampParams: amp.Params{AdditionalConsent: "1~X.X.X.X"},
				bidRequest: &openrtb2.BidRequest{
					Imp:  []openrtb2.Imp{{Banner: &openrtb2.Banner{Format: []openrtb2.Format{}}}},
					User: &openrtb2.User{Ext: json.RawMessage(`malformed`)},
				},
			},
			expected: testOutput{
				bidRequest: &openrtb2.BidRequest{
					Imp:  []openrtb2.Imp{{Banner: &openrtb2.Banner{Format: []openrtb2.Format{}}}},
					Site: &openrtb2.Site{Ext: json.RawMessage(`{"amp":1}`)},
					User: &openrtb2.User{Ext: json.RawMessage(`malformed`)},
				},
				errorMsgs: []string{"invalid character 'm' looking for beginning of value"},
			},
		},
		{
			desc: "bid request with valid imp[0].ext - amp.Params with malformed targeting value - expect error because imp[0].ext won't be unable to get merged with targeting values",
			given: testInput{
				ampParams: amp.Params{Targeting: "{123,}"},
				bidRequest: &openrtb2.BidRequest{
					Imp: []openrtb2.Imp{
						{
							Banner: &openrtb2.Banner{Format: []openrtb2.Format{}},
							Ext:    []byte(`{"appnexus":{"placementId":123}}`),
						},
					},
				},
			},
			expected: testOutput{
				bidRequest: &openrtb2.BidRequest{
					Imp: []openrtb2.Imp{
						{
							Banner: &openrtb2.Banner{Format: []openrtb2.Format{}},
							Ext:    json.RawMessage(`{"appnexus":{"placementId":123}}`),
						},
					},
					Site: &openrtb2.Site{Ext: json.RawMessage(`{"amp":1}`)},
				},
				errorMsgs: []string{"unable to merge imp.ext with targeting data, check targeting data is correct: Invalid JSON Patch"},
			},
		},
		{
			desc: "bid request with malformed user.ext.prebid - amp.Params with GDPR consent values - expect policy writer to return error",
			given: testInput{
				ampParams: amp.Params{
					ConsentType: amp.ConsentTCF2,
					Consent:     "CPdECS0PdECS0ACABBENAzCv_____3___wAAAQNd_X9cAAAAAAAA",
				},
				bidRequest: &openrtb2.BidRequest{
					Imp:  []openrtb2.Imp{{Banner: &openrtb2.Banner{Format: []openrtb2.Format{}}}},
					User: &openrtb2.User{Ext: json.RawMessage(`{"prebid":{malformed}}`)},
				},
			},
			expected: testOutput{
				bidRequest: &openrtb2.BidRequest{
					Imp:  []openrtb2.Imp{{Banner: &openrtb2.Banner{Format: []openrtb2.Format{}}}},
					User: &openrtb2.User{Ext: json.RawMessage(`{"prebid":{malformed}}`)},
					Site: &openrtb2.Site{Ext: json.RawMessage(`{"amp":1}`)},
				},
				errorMsgs: []string{"invalid character 'm' looking for beginning of object key string"},
			},
		},
	}

	for _, test := range testCases {
		errs := e.overrideWithParams(test.given.ampParams, test.given.bidRequest)

		assert.Equal(t, test.expected.bidRequest, test.given.bidRequest, test.desc)
		assert.Len(t, errs, len(test.expected.errorMsgs), test.desc)
		if len(test.expected.errorMsgs) > 0 {
			assert.Equal(t, test.expected.errorMsgs[0], errs[0].Error(), test.desc)
		}
	}
}

func TestSetConsentedProviders(t *testing.T) {

	sampleBidRequest := &openrtb2.BidRequest{}

	testCases := []struct {
		description            string
		givenAdditionalConsent string
		givenBidRequest        *openrtb2.BidRequest
		expectedBidRequest     *openrtb2.BidRequest
		expectedError          bool
	}{
		{
			description:            "empty additional consent bid request unmodified",
			givenAdditionalConsent: "",
			givenBidRequest:        sampleBidRequest,
			expectedBidRequest:     sampleBidRequest,
			expectedError:          false,
		},
		{
			description:            "nil bid request, expect error",
			givenAdditionalConsent: "ADDITIONAL_CONSENT_STRING",
			givenBidRequest:        nil,
			expectedBidRequest:     nil,
			expectedError:          true,
		},
		{
			description:            "malformed user.ext, expect error",
			givenAdditionalConsent: "ADDITIONAL_CONSENT_STRING",
			givenBidRequest: &openrtb2.BidRequest{
				User: &openrtb2.User{
					Ext: json.RawMessage(`malformed`),
				},
			},
			expectedBidRequest: &openrtb2.BidRequest{
				User: &openrtb2.User{
					Ext: json.RawMessage(`malformed`),
				},
			},
			expectedError: true,
		},
		{
			description:            "non-empty additional consent bid request will carry this value in user.ext.ConsentedProvidersSettings.consented_providers",
			givenAdditionalConsent: "ADDITIONAL_CONSENT_STRING",
			givenBidRequest:        sampleBidRequest,
			expectedBidRequest: &openrtb2.BidRequest{
				User: &openrtb2.User{
					Ext: json.RawMessage(`{"ConsentedProvidersSettings":{"consented_providers":"ADDITIONAL_CONSENT_STRING"}}`),
				},
			},
			expectedError: false,
		},
	}

	for _, test := range testCases {
		err := setConsentedProviders(test.givenBidRequest, amp.Params{AdditionalConsent: test.givenAdditionalConsent})

		if test.expectedError {
			assert.Error(t, err, test.description)
		} else {
			assert.NoError(t, err, test.description)
		}
		assert.Equal(t, test.expectedBidRequest, test.givenBidRequest, test.description)
	}
}

func TestCCPAConsent(t *testing.T) {
	consent := "1NYN"
	existingConsent := "1NNN"

	var gdpr int8 = 1

	testCases := []struct {
		description    string
		consent        string
		regsExt        *openrtb_ext.ExtRegs
		nilRegs        bool
		expectedRegExt openrtb_ext.ExtRegs
	}{
		{
			description: "Nil Regs",
			consent:     consent,
			nilRegs:     true,
			expectedRegExt: openrtb_ext.ExtRegs{
				USPrivacy: consent,
			},
		},
		{
			description: "Nil Regs Ext",
			consent:     consent,
			regsExt:     nil,
			expectedRegExt: openrtb_ext.ExtRegs{
				USPrivacy: consent,
			},
		},
		{
			description: "Overrides Existing Consent",
			consent:     consent,
			regsExt: &openrtb_ext.ExtRegs{
				USPrivacy: existingConsent,
			},
			expectedRegExt: openrtb_ext.ExtRegs{
				USPrivacy: consent,
			},
		},
		{
			description: "Overrides Existing Consent - With Sibling Data",
			consent:     consent,
			regsExt: &openrtb_ext.ExtRegs{
				USPrivacy: existingConsent,
				GDPR:      &gdpr,
			},
			expectedRegExt: openrtb_ext.ExtRegs{
				USPrivacy: consent,
				GDPR:      &gdpr,
			},
		},
		{
			description: "Does Not Override Existing Consent If Empty",
			consent:     "",
			regsExt: &openrtb_ext.ExtRegs{
				USPrivacy: existingConsent,
			},
			expectedRegExt: openrtb_ext.ExtRegs{
				USPrivacy: existingConsent,
			},
		},
	}

	for _, test := range testCases {
		// Build Request
		bid, err := getTestBidRequest(true, nil, test.nilRegs, test.regsExt)
		if err != nil {
			t.Fatalf("Failed to marshal the complete openrtb2.BidRequest object %v", err)
		}

		// Simulated Stored Request Backend
		stored := map[string]json.RawMessage{"1": json.RawMessage(bid)}

		// Build Exchange Endpoint
		mockExchange := &mockAmpExchange{}
		endpoint, _ := NewAmpEndpoint(
			fakeUUIDGenerator{},
			mockExchange,
			newParamsValidator(t),
			&mockAmpStoredReqFetcher{stored},
			empty_fetcher.EmptyFetcher{},
			&config.Configuration{MaxRequestSize: maxSize},
			&metricsConfig.NilMetricsEngine{},
			analyticsConf.NewPBSAnalytics(&config.Analytics{}),
			map[string]string{},
			[]byte{},
			openrtb_ext.BuildBidderMap(),
			empty_fetcher.EmptyFetcher{},
			hooks.EmptyPlanBuilder{},
		)

		// Invoke Endpoint
		request := httptest.NewRequest("GET", fmt.Sprintf("/openrtb2/auction/amp?tag_id=1&consent_type=3&consent_string=%s", test.consent), nil)
		responseRecorder := httptest.NewRecorder()
		endpoint(responseRecorder, request, nil)

		// Parse Response
		var response AmpResponse
		if err := json.Unmarshal(responseRecorder.Body.Bytes(), &response); err != nil {
			t.Fatalf("Error unmarshalling response: %s", err.Error())
		}

		// Assert Result
		result := mockExchange.lastRequest
		if !assert.NotNil(t, result, test.description+":lastRequest") {
			return
		}
		if !assert.NotNil(t, result.Regs, test.description+":lastRequest.Regs") {
			return
		}
		if !assert.NotNil(t, result.Regs.Ext, test.description+":lastRequest.Regs.Ext") {
			return
		}
		var re openrtb_ext.ExtRegs
		err = json.Unmarshal(result.Regs.Ext, &re)
		if !assert.NoError(t, err, test.description+":deserialize") {
			return
		}
		assert.Equal(t, test.expectedRegExt, re, test.description)
		assert.Equal(t, expectedErrorsFromHoldAuction, response.Errors)
		assert.Empty(t, response.Warnings)
	}
}

func TestConsentWarnings(t *testing.T) {
	type inputTest struct {
		regs              *openrtb_ext.ExtRegs
		invalidConsentURL bool
		expectedWarnings  map[openrtb_ext.BidderName][]openrtb_ext.ExtBidderMessage
	}
	invalidConsent := "invalid"

	bidderWarning := openrtb_ext.ExtBidderMessage{
		Code:    10003,
		Message: "debug turned off for bidder",
	}
	invalidCCPAWarning := openrtb_ext.ExtBidderMessage{
		Code:    10001,
		Message: "Consent string '" + invalidConsent + "' is not a valid CCPA consent string.",
	}
	invalidConsentWarning := openrtb_ext.ExtBidderMessage{
		Code:    10001,
		Message: "CCPA consent is invalid and will be ignored. (request.regs.ext.us_privacy must contain 4 characters)",
	}

	testData := []inputTest{
		{
			regs:              nil,
			invalidConsentURL: false,
			expectedWarnings:  nil,
		},
		{
			regs:              nil,
			invalidConsentURL: true,
			expectedWarnings:  map[openrtb_ext.BidderName][]openrtb_ext.ExtBidderMessage{openrtb_ext.BidderReservedGeneral: {invalidCCPAWarning}},
		},
		{
			regs:              &openrtb_ext.ExtRegs{USPrivacy: "invalid"},
			invalidConsentURL: true,
			expectedWarnings: map[openrtb_ext.BidderName][]openrtb_ext.ExtBidderMessage{
				openrtb_ext.BidderReservedGeneral:  {invalidCCPAWarning, invalidConsentWarning},
				openrtb_ext.BidderName("appnexus"): {bidderWarning},
			},
		},
		{
			regs:              &openrtb_ext.ExtRegs{USPrivacy: "1NYN"},
			invalidConsentURL: false,
			expectedWarnings:  map[openrtb_ext.BidderName][]openrtb_ext.ExtBidderMessage{openrtb_ext.BidderName("appnexus"): {bidderWarning}},
		},
	}

	for _, testCase := range testData {

		bid, err := getTestBidRequest(true, nil, testCase.regs == nil, testCase.regs)
		if err != nil {
			t.Fatalf("Failed to marshal the complete openrtb2.BidRequest object %v", err)
		}

		// Simulated Stored Request Backend
		stored := map[string]json.RawMessage{"1": json.RawMessage(bid)}

		// Build Exchange Endpoint
		var mockExchange exchange.Exchange
		if testCase.regs != nil {
			mockExchange = &mockAmpExchangeWarnings{}
		} else {
			mockExchange = &mockAmpExchange{}
		}
		endpoint, _ := NewAmpEndpoint(
			fakeUUIDGenerator{},
			mockExchange,
			newParamsValidator(t),
			&mockAmpStoredReqFetcher{stored},
			empty_fetcher.EmptyFetcher{},
			&config.Configuration{MaxRequestSize: maxSize},
			&metricsConfig.NilMetricsEngine{},
			analyticsConf.NewPBSAnalytics(&config.Analytics{}),
			map[string]string{},
			[]byte{},
			openrtb_ext.BuildBidderMap(),
			empty_fetcher.EmptyFetcher{},
			hooks.EmptyPlanBuilder{},
		)

		// Invoke Endpoint
		var request *http.Request

		if testCase.invalidConsentURL {
			request = httptest.NewRequest("GET", "/openrtb2/auction/amp?tag_id=1&consent_type=3&consent_string="+invalidConsent, nil)

		} else {
			request = httptest.NewRequest("GET", "/openrtb2/auction/amp?tag_id=1", nil)
		}

		responseRecorder := httptest.NewRecorder()
		endpoint(responseRecorder, request, nil)

		// Parse Response
		var response AmpResponse
		if err := json.Unmarshal(responseRecorder.Body.Bytes(), &response); err != nil {
			t.Fatalf("Error unmarshalling response: %s", err.Error())
		}

		// Assert Result
		if testCase.regs == nil {
			result := mockExchange.(*mockAmpExchange).lastRequest
			assert.NotNil(t, result, "lastRequest")
			assert.Nil(t, result.User, "lastRequest.User")
			assert.Nil(t, result.Regs, "lastRequest.Regs")
			assert.Equal(t, expectedErrorsFromHoldAuction, response.Errors)
			if testCase.invalidConsentURL {
				assert.Equal(t, testCase.expectedWarnings, response.Warnings)
			} else {
				assert.Empty(t, response.Warnings)
			}

		} else {
			assert.Equal(t, testCase.expectedWarnings, response.Warnings)
		}
	}
}

func TestNewAndLegacyConsentBothProvided(t *testing.T) {
	validConsentGDPR1 := "COwGVJOOwGVJOADACHENAOCAAO6as_-AAAhoAFNLAAoAAAA"
	validConsentGDPR2 := "CPdiPIJPdiPIJACABBENAzCv_____3___wAAAQNd_X9cAAAAAAAA"

	testCases := []struct {
		description     string
		consent         string
		consentLegacy   string
		userExt         *openrtb_ext.ExtUser
		expectedUserExt openrtb_ext.ExtUser
	}{
		{
			description:   "New Consent Wins",
			consent:       validConsentGDPR1,
			consentLegacy: validConsentGDPR2,
			expectedUserExt: openrtb_ext.ExtUser{
				Consent: validConsentGDPR1,
			},
		},
		{
			description:   "New Consent Wins - Reverse",
			consent:       validConsentGDPR2,
			consentLegacy: validConsentGDPR1,
			expectedUserExt: openrtb_ext.ExtUser{
				Consent: validConsentGDPR2,
			},
		},
	}

	for _, test := range testCases {
		// Build Request
		bid, err := getTestBidRequest(false, nil, true, nil)
		if err != nil {
			t.Fatalf("Failed to marshal the complete openrtb2.BidRequest object %v", err)
		}

		// Simulated Stored Request Backend
		stored := map[string]json.RawMessage{"1": json.RawMessage(bid)}

		// Build Exchange Endpoint
		mockExchange := &mockAmpExchange{}
		endpoint, _ := NewAmpEndpoint(
			fakeUUIDGenerator{},
			mockExchange,
			newParamsValidator(t),
			&mockAmpStoredReqFetcher{stored},
			empty_fetcher.EmptyFetcher{},
			&config.Configuration{
				MaxRequestSize: maxSize,
				GDPR:           config.GDPR{Enabled: true},
			},
			&metricsConfig.NilMetricsEngine{},
			analyticsConf.NewPBSAnalytics(&config.Analytics{}),
			map[string]string{},
			[]byte{},
			openrtb_ext.BuildBidderMap(),
			empty_fetcher.EmptyFetcher{},
			hooks.EmptyPlanBuilder{},
		)

		// Invoke Endpoint
		request := httptest.NewRequest("GET", fmt.Sprintf("/openrtb2/auction/amp?tag_id=1&consent_type=2&consent_string=%s&gdpr_consent=%s", test.consent, test.consentLegacy), nil)
		responseRecorder := httptest.NewRecorder()
		endpoint(responseRecorder, request, nil)

		// Parse Response
		var response AmpResponse
		if err := json.Unmarshal(responseRecorder.Body.Bytes(), &response); err != nil {
			t.Fatalf("Error unmarshalling response: %s", err.Error())
		}

		// Assert Result
		result := mockExchange.lastRequest
		if !assert.NotNil(t, result, test.description+":lastRequest") {
			return
		}
		if !assert.NotNil(t, result.User, test.description+":lastRequest.User") {
			return
		}
		if !assert.NotNil(t, result.User.Ext, test.description+":lastRequest.User.Ext") {
			return
		}
		var ue openrtb_ext.ExtUser
		err = json.Unmarshal(result.User.Ext, &ue)
		if !assert.NoError(t, err, test.description+":deserialize") {
			return
		}
		assert.Equal(t, test.expectedUserExt, ue, test.description)
		assert.Equal(t, expectedErrorsFromHoldAuction, response.Errors)
		assert.Empty(t, response.Warnings)
	}
}

func TestAMPSiteExt(t *testing.T) {
	stored := map[string]json.RawMessage{
		"1": json.RawMessage(validRequest(t, "site.json")),
	}
	exchange := &mockAmpExchange{}
	endpoint, _ := NewAmpEndpoint(
		fakeUUIDGenerator{},
		exchange,
		newParamsValidator(t),
		&mockAmpStoredReqFetcher{stored},
		empty_fetcher.EmptyFetcher{},
		&config.Configuration{MaxRequestSize: maxSize},
		&metricsConfig.NilMetricsEngine{},
		analyticsConf.NewPBSAnalytics(&config.Analytics{}),
		nil,
		nil,
		openrtb_ext.BuildBidderMap(),
		empty_fetcher.EmptyFetcher{},
		hooks.EmptyPlanBuilder{},
	)
	request, err := http.NewRequest("GET", "/openrtb2/auction/amp?tag_id=1", nil)
	if !assert.NoError(t, err) {
		return
	}
	recorder := httptest.NewRecorder()
	endpoint(recorder, request, nil)

	if !assert.NotNil(t, exchange.lastRequest, "Endpoint responded with %d: %s", recorder.Code, recorder.Body.String()) {
		return
	}
	if !assert.NotNil(t, exchange.lastRequest.Site) {
		return
	}
	assert.JSONEq(t, `{"amp":1}`, string(exchange.lastRequest.Site.Ext))
}

// TestBadRequests makes sure we return 400's on bad requests.
func TestAmpBadRequests(t *testing.T) {
	dir := "sample-requests/invalid-whole"
	files, err := os.ReadDir(dir)
	assert.NoError(t, err, "Failed to read folder: %s", dir)

	badRequests := make(map[string]json.RawMessage, len(files))
	for index, file := range files {
		badRequests[strconv.Itoa(100+index)] = readFile(t, "sample-requests/invalid-whole/"+file.Name())
	}

	endpoint, _ := NewAmpEndpoint(
		fakeUUIDGenerator{},
		&mockAmpExchange{},
		newParamsValidator(t),
		&mockAmpStoredReqFetcher{badRequests},
		empty_fetcher.EmptyFetcher{},
		&config.Configuration{MaxRequestSize: maxSize},
		&metricsConfig.NilMetricsEngine{},
		analyticsConf.NewPBSAnalytics(&config.Analytics{}),
		map[string]string{},
		[]byte{},
		openrtb_ext.BuildBidderMap(),
		empty_fetcher.EmptyFetcher{},
		hooks.EmptyPlanBuilder{},
	)
	for requestID := range badRequests {
		request := httptest.NewRequest("GET", fmt.Sprintf("/openrtb2/auction/amp?tag_id=%s", requestID), nil)
		recorder := httptest.NewRecorder()

		endpoint(recorder, request, nil)

		if recorder.Code != http.StatusBadRequest {
			t.Errorf("Expected status %d. Got %d. Input was: %s", http.StatusBadRequest, recorder.Code, fmt.Sprintf("/openrtb2/auction/amp?config=%s", requestID))
		}
	}
}

// TestAmpDebug makes sure we get debug information back when requested
func TestAmpDebug(t *testing.T) {
	requests := map[string]json.RawMessage{
		"2": json.RawMessage(validRequest(t, "site.json")),
	}

	endpoint, _ := NewAmpEndpoint(
		fakeUUIDGenerator{},
		&mockAmpExchange{},
		newParamsValidator(t),
		&mockAmpStoredReqFetcher{requests},
		empty_fetcher.EmptyFetcher{},
		&config.Configuration{MaxRequestSize: maxSize},
		&metricsConfig.NilMetricsEngine{},
		analyticsConf.NewPBSAnalytics(&config.Analytics{}),
		map[string]string{},
		[]byte{},
		openrtb_ext.BuildBidderMap(),
		empty_fetcher.EmptyFetcher{},
		hooks.EmptyPlanBuilder{},
	)

	for requestID := range requests {
		request := httptest.NewRequest("GET", fmt.Sprintf("/openrtb2/auction/amp?tag_id=%s&debug=1", requestID), nil)
		recorder := httptest.NewRecorder()
		endpoint(recorder, request, nil)

		if recorder.Code != http.StatusOK {
			t.Errorf("Expected status %d. Got %d. Request config ID was %s", http.StatusOK, recorder.Code, requestID)
			t.Errorf("Response body was: %s", recorder.Body)
			t.Errorf("Request was: %s", string(requests[requestID]))
		}

		var response AmpResponse
		if err := json.Unmarshal(recorder.Body.Bytes(), &response); err != nil {
			t.Fatalf("Error unmarshalling response: %s", err.Error())
		}

		if response.Targeting == nil || len(response.Targeting) == 0 {
			t.Errorf("Bad response, no targeting data.\n Response was: %v", recorder.Body)
		}
		if len(response.Targeting) != 3 {
			t.Errorf("Bad targeting data. Expected 3 keys, got %d.", len(response.Targeting))
		}

		if response.Debug == nil {
			t.Errorf("Debug requested but not present")
		}
	}
}

// Prevents #452
func TestAmpTargetingDefaults(t *testing.T) {
	req := &openrtb_ext.RequestWrapper{BidRequest: &openrtb2.BidRequest{}}
	if err := defaultRequestExt(req); err != nil {
		t.Fatalf("Unexpected error defaulting request.ext for AMP: %v", err)
	}

	assert.NoError(t, req.RebuildRequest())

	var extRequest openrtb_ext.ExtRequest
	if err := json.Unmarshal(req.Ext, &extRequest); err != nil {
		t.Fatalf("Unexpected error unmarshalling defaulted request.ext for AMP: %v", err)
	}
	if extRequest.Prebid.Targeting == nil {
		t.Fatal("AMP defaults should set request.ext.targeting")
	}
	if !extRequest.Prebid.Targeting.IncludeWinners {
		t.Error("AMP defaults should set request.ext.targeting.includewinners to true")
	}
	if !extRequest.Prebid.Targeting.IncludeBidderKeys {
		t.Error("AMP defaults should set request.ext.targeting.includebidderkeys to true")
	}
	if !reflect.DeepEqual(extRequest.Prebid.Targeting.PriceGranularity, openrtb_ext.PriceGranularityFromString("med")) {
		t.Error("AMP defaults should set request.ext.targeting.pricegranularity to medium")
	}
}

func TestQueryParamOverrides(t *testing.T) {
	requests := map[string]json.RawMessage{
		"1": json.RawMessage(validRequest(t, "site.json")),
	}

	endpoint, _ := NewAmpEndpoint(
		fakeUUIDGenerator{},
		&mockAmpExchange{},
		newParamsValidator(t),
		&mockAmpStoredReqFetcher{requests},
		empty_fetcher.EmptyFetcher{},
		&config.Configuration{MaxRequestSize: maxSize},
		&metricsConfig.NilMetricsEngine{},
		analyticsConf.NewPBSAnalytics(&config.Analytics{}),
		map[string]string{},
		[]byte{},
		openrtb_ext.BuildBidderMap(),
		empty_fetcher.EmptyFetcher{},
		hooks.EmptyPlanBuilder{},
	)

	requestID := "1"
	curl := "http://example.com"
	slot := "1234"
	timeout := int64(500)
	account := "12345"

	request := httptest.NewRequest("GET", fmt.Sprintf("/openrtb2/auction/amp?tag_id=%s&debug=1&curl=%s&slot=%s&timeout=%d&account=%s", requestID, curl, slot, timeout, account), nil)
	recorder := httptest.NewRecorder()
	endpoint(recorder, request, nil)

	if recorder.Code != http.StatusOK {
		t.Errorf("Expected status %d. Got %d. Request config ID was %s", http.StatusOK, recorder.Code, requestID)
		t.Errorf("Response body was: %s", recorder.Body)
		t.Errorf("Request was: %s", string(requests[requestID]))
	}

	var response AmpResponse
	if err := json.Unmarshal(recorder.Body.Bytes(), &response); err != nil {
		t.Fatalf("Error unmarshalling response: %s", err.Error())
	}

	var resolvedRequest openrtb2.BidRequest
	err := json.Unmarshal(response.Debug.ResolvedRequest, &resolvedRequest)
	assert.NoError(t, err, "resolved request should have a correct format")
	if resolvedRequest.TMax != timeout {
		t.Errorf("Expected TMax to equal timeout (%d), got: %d", timeout, resolvedRequest.TMax)
	}

	resolvedImp := resolvedRequest.Imp[0]
	if resolvedImp.TagID != slot {
		t.Errorf("Expected Imp.TagId to equal slot (%s), got: %s", slot, resolvedImp.TagID)
	}

	if resolvedRequest.Site == nil || resolvedRequest.Site.Page != curl {
		t.Errorf("Expected Site.Page to equal curl (%s), got: %s", curl, resolvedRequest.Site.Page)
	}

	if resolvedRequest.Site == nil || resolvedRequest.Site.Publisher == nil || resolvedRequest.Site.Publisher.ID != account {
		t.Errorf("Expected Site.Publisher.ID to equal (%s), got: %s", account, resolvedRequest.Site.Publisher.ID)
	}
}

func TestOverrideDimensions(t *testing.T) {
	formatOverrideSpec{
		overrideWidth:  20,
		overrideHeight: 40,
		expect: []openrtb2.Format{{
			W: 20,
			H: 40,
		}},
	}.execute(t)
}

func TestOverrideHeightNormalWidth(t *testing.T) {
	formatOverrideSpec{
		width:          20,
		overrideHeight: 40,
		expect: []openrtb2.Format{{
			W: 20,
			H: 40,
		}},
	}.execute(t)
}

func TestOverrideWidthNormalHeight(t *testing.T) {
	formatOverrideSpec{
		overrideWidth: 20,
		height:        40,
		expect: []openrtb2.Format{{
			W: 20,
			H: 40,
		}},
	}.execute(t)
}

func TestMultisize(t *testing.T) {
	formatOverrideSpec{
		multisize: "200x50,100x60",
		expect: []openrtb2.Format{{
			W: 200,
			H: 50,
		}, {
			W: 100,
			H: 60,
		}},
	}.execute(t)
}

func TestSizeWithMultisize(t *testing.T) {
	formatOverrideSpec{
		width:     20,
		height:    40,
		multisize: "200x50,100x60",
		expect: []openrtb2.Format{{
			W: 20,
			H: 40,
		}, {
			W: 200,
			H: 50,
		}, {
			W: 100,
			H: 60,
		}},
	}.execute(t)
}

func TestHeightOnly(t *testing.T) {
	formatOverrideSpec{
		height: 200,
		expect: []openrtb2.Format{{
			W: 300,
			H: 200,
		}},
	}.execute(t)
}

func TestWidthOnly(t *testing.T) {
	formatOverrideSpec{
		width: 150,
		expect: []openrtb2.Format{{
			W: 150,
			H: 600,
		}},
	}.execute(t)
}

type formatOverrideSpec struct {
	width          uint64
	height         uint64
	overrideWidth  uint64
	overrideHeight uint64
	multisize      string
	account        string
	expect         []openrtb2.Format
}

func (s formatOverrideSpec) execute(t *testing.T) {
	requests := map[string]json.RawMessage{
		"1": json.RawMessage(validRequest(t, "site.json")),
	}

	endpoint, _ := NewAmpEndpoint(
		fakeUUIDGenerator{},
		&mockAmpExchange{},
		newParamsValidator(t),
		&mockAmpStoredReqFetcher{requests},
		empty_fetcher.EmptyFetcher{},
		&config.Configuration{MaxRequestSize: maxSize},
		&metricsConfig.NilMetricsEngine{},
		analyticsConf.NewPBSAnalytics(&config.Analytics{}),
		map[string]string{},
		[]byte{},
		openrtb_ext.BuildBidderMap(),
		empty_fetcher.EmptyFetcher{},
		hooks.EmptyPlanBuilder{},
	)

	url := fmt.Sprintf("/openrtb2/auction/amp?tag_id=1&debug=1&w=%d&h=%d&ow=%d&oh=%d&ms=%s&account=%s", s.width, s.height, s.overrideWidth, s.overrideHeight, s.multisize, s.account)
	request := httptest.NewRequest("GET", url, nil)
	recorder := httptest.NewRecorder()
	endpoint(recorder, request, nil)
	if recorder.Code != http.StatusOK {
		t.Errorf("Expected status %d. Got %d. Request config ID was 1", http.StatusOK, recorder.Code)
		t.Errorf("Response body was: %s", recorder.Body)
		t.Errorf("Request was: %s", string(requests["1"]))
	}
	var response AmpResponse
	if err := json.Unmarshal(recorder.Body.Bytes(), &response); err != nil {
		t.Fatalf("Error unmarshalling response: %s", err.Error())
	}
	var resolvedRequest openrtb2.BidRequest
	err := json.Unmarshal(response.Debug.ResolvedRequest, &resolvedRequest)
	assert.NoError(t, err, "resolved request should have the correct format")
	formats := resolvedRequest.Imp[0].Banner.Format
	if len(formats) != len(s.expect) {
		t.Fatalf("Bad formats length. Expected %v, got %v", s.expect, formats)
	}
	for i := 0; i < len(formats); i++ {
		if formats[i].W != s.expect[i].W {
			t.Errorf("format[%d].W were not equal. Expected %d, got %d", i, s.expect[i].W, formats[i].W)
		}
		if formats[i].H != s.expect[i].H {
			t.Errorf("format[%d].H were not equal. Expected %d, got %d", i, s.expect[i].H, formats[i].H)
		}
	}
}

type mockAmpExchange struct {
	lastRequest *openrtb2.BidRequest
}

var expectedErrorsFromHoldAuction map[openrtb_ext.BidderName][]openrtb_ext.ExtBidderMessage = map[openrtb_ext.BidderName][]openrtb_ext.ExtBidderMessage{
	openrtb_ext.BidderName("openx"): {
		{
			Code:    1,
			Message: "The request exceeded the timeout allocated",
		},
	},
}

func (m *mockAmpExchange) HoldAuction(ctx context.Context, auctionRequest exchange.AuctionRequest, debugLog *exchange.DebugLog) (*openrtb2.BidResponse, error) {
	r := auctionRequest.BidRequestWrapper
	m.lastRequest = r.BidRequest

	response := &openrtb2.BidResponse{
		SeatBid: []openrtb2.SeatBid{{
			Bid: []openrtb2.Bid{{
				AdM: "<script></script>",
				Ext: json.RawMessage(`{ "prebid": {"targeting": { "hb_pb": "1.20", "hb_appnexus_pb": "1.20", "hb_cache_id": "some_id"}}}`),
			}},
		}},
		Ext: json.RawMessage(`{ "errors": {"openx":[ { "code": 1, "message": "The request exceeded the timeout allocated" } ] } }`),
	}
	if len(auctionRequest.StoredAuctionResponses) > 0 {
		var seatBids []openrtb2.SeatBid

		if err := json.Unmarshal(auctionRequest.StoredAuctionResponses[r.BidRequest.Imp[0].ID], &seatBids); err != nil {
			return nil, err
		}
		response.SeatBid = seatBids
	}

	if r.BidRequest.Test == 1 {
		resolvedRequest, err := json.Marshal(r.BidRequest)
		if err != nil {
			resolvedRequest = json.RawMessage("{}")
		}
		response.Ext = json.RawMessage(fmt.Sprintf(`{"debug": {"httpcalls": {}, "resolvedrequest": %s}}`, resolvedRequest))
	}

	return response, nil
}

type mockAmpExchangeWarnings struct{}

func (m *mockAmpExchangeWarnings) HoldAuction(ctx context.Context, r exchange.AuctionRequest, debugLog *exchange.DebugLog) (*openrtb2.BidResponse, error) {
	response := &openrtb2.BidResponse{
		SeatBid: []openrtb2.SeatBid{{
			Bid: []openrtb2.Bid{{
				AdM: "<script></script>",
				Ext: json.RawMessage(`{ "prebid": {"targeting": { "hb_pb": "1.20", "hb_appnexus_pb": "1.20", "hb_cache_id": "some_id"}}}`),
			}},
		}},
		Ext: json.RawMessage(`{ "warnings": {"appnexus": [{"code": 10003, "message": "debug turned off for bidder"}] }}`),
	}
	return response, nil
}

func getTestBidRequest(nilUser bool, userExt *openrtb_ext.ExtUser, nilRegs bool, regsExt *openrtb_ext.ExtRegs) ([]byte, error) {
	var width int64 = 300
	var height int64 = 300
	bidRequest := &openrtb2.BidRequest{
		ID: "test-request-id",
		Imp: []openrtb2.Imp{
			{
				ID:  "/19968336/header-bid-tag-0",
				Ext: json.RawMessage(`{"appnexus": { "placementId":12883451 }}`),
				Banner: &openrtb2.Banner{
					Format: []openrtb2.Format{
						{
							W: width,
							H: 250,
						},
						{
							W: width,
							H: 240,
						},
					},
					W: &width,
					H: &height,
				},
			},
		},
		Site: &openrtb2.Site{
			ID:   "site-id",
			Page: "some-page",
		},
	}

	var userExtData []byte
	if userExt != nil {
		var err error
		userExtData, err = json.Marshal(userExt)
		if err != nil {
			return nil, err
		}
	}

	if !nilUser {
		bidRequest.User = &openrtb2.User{
			ID:       "aUserId",
			BuyerUID: "aBuyerID",
			Ext:      userExtData,
		}
	}

	var regsExtData []byte
	if regsExt != nil {
		var err error
		regsExtData, err = json.Marshal(regsExt)
		if err != nil {
			return nil, err
		}
	}

	if !nilRegs {
		bidRequest.Regs = &openrtb2.Regs{
			COPPA: 1,
			Ext:   regsExtData,
		}
	}
	return json.Marshal(bidRequest)
}

func TestSetEffectiveAmpPubID(t *testing.T) {
	testPubID := "test-pub"

	testCases := []struct {
		description   string
		req           *openrtb2.BidRequest
		account       string
		expectedPubID string
	}{
		{
			description: "No publisher ID provided",
			req: &openrtb2.BidRequest{
				App: &openrtb2.App{
					Publisher: nil,
				},
			},
			expectedPubID: "",
		},
		{
			description: "Publisher ID present in req.App.Publisher.ID",
			req: &openrtb2.BidRequest{
				App: &openrtb2.App{
					Publisher: &openrtb2.Publisher{
						ID: testPubID,
					},
				},
			},
			expectedPubID: testPubID,
		},
		{
			description: "Publisher ID present in req.Site.Publisher.ID",
			req: &openrtb2.BidRequest{
				Site: &openrtb2.Site{
					Publisher: &openrtb2.Publisher{
						ID: testPubID,
					},
				},
			},
			expectedPubID: testPubID,
		},
		{
			description: "Publisher ID present in account parameter",
			req: &openrtb2.BidRequest{
				App: &openrtb2.App{
					Publisher: &openrtb2.Publisher{
						ID: "",
					},
				},
			},
			account:       testPubID,
			expectedPubID: testPubID,
		},
		{
			description: "req.Site.Publisher present but ID set to empty string",
			req: &openrtb2.BidRequest{
				Site: &openrtb2.Site{
					Publisher: &openrtb2.Publisher{
						ID: "",
					},
				},
			},
			expectedPubID: "",
		},
	}

	for _, test := range testCases {
		setEffectiveAmpPubID(test.req, test.account)
		if test.req.Site != nil {
			if test.req.Site.Publisher == nil {
				assert.Empty(t, test.expectedPubID,
					"should return the expected Publisher ID for test case: %s", test.description)
			} else {
				assert.Equal(t, test.expectedPubID, test.req.Site.Publisher.ID,
					"should return the expected Publisher ID for test case: %s", test.description)
			}
		} else {
			if test.req.App.Publisher == nil {
				assert.Empty(t, test.expectedPubID,
					"should return the expected Publisher ID for test case: %s", test.description)
			} else {
				assert.Equal(t, test.expectedPubID, test.req.App.Publisher.ID,
					"should return the expected Publisher ID for test case: %s", test.description)
			}
		}
	}
}

type mockLogger struct {
	ampObject     *analytics.AmpObject
	auctionObject *analytics.AuctionObject
}

func newMockLogger(ao *analytics.AmpObject, aucObj *analytics.AuctionObject) analytics.PBSAnalyticsModule {
	return &mockLogger{
		ampObject:     ao,
		auctionObject: aucObj,
	}
}

func (logger mockLogger) LogAuctionObject(ao *analytics.AuctionObject) {
	*logger.auctionObject = *ao
}
func (logger mockLogger) LogVideoObject(vo *analytics.VideoObject) {
}
func (logger mockLogger) LogCookieSyncObject(cookieObject *analytics.CookieSyncObject) {
}
func (logger mockLogger) LogSetUIDObject(uuidObj *analytics.SetUIDObject) {
}
func (logger mockLogger) LogNotificationEventObject(uuidObj *analytics.NotificationEvent) {
}
func (logger mockLogger) LogAmpObject(ao *analytics.AmpObject) {
	*logger.ampObject = *ao
}

func TestBuildAmpObject(t *testing.T) {
	testCases := []struct {
		description       string
		inTagId           string
		inStoredRequest   json.RawMessage
		expectedAmpObject *analytics.AmpObject
	}{
		{
			description:     "Stored Amp request with nil body. Only the error gets logged",
			inTagId:         "test",
			inStoredRequest: nil,
			expectedAmpObject: &analytics.AmpObject{
				Status: http.StatusOK,
				Errors: []error{fmt.Errorf("unexpected end of JSON input")},
			},
		},
		{
			description:     "Stored Amp request with no imps that should return error. Only the error gets logged",
			inTagId:         "test",
			inStoredRequest: json.RawMessage(`{"id":"some-request-id","site":{"page":"prebid.org"},"imp":[],"tmax":500}`),
			expectedAmpObject: &analytics.AmpObject{
				Status: http.StatusOK,
				Errors: []error{fmt.Errorf("data for tag_id='test' does not define the required imp array")},
			},
		},
		{
			description:     "Wrong tag_id, error gets logged",
			inTagId:         "unknown",
			inStoredRequest: json.RawMessage(`{"id":"some-request-id","site":{"page":"prebid.org"},"imp":[{"id":"some-impression-id","banner":{"format":[{"w":300,"h":250}]},"ext":{"prebid":{"bidder":{"appnexus":{"placementId":12883451}}}}}],"tmax":500}`),
			expectedAmpObject: &analytics.AmpObject{
				Status: http.StatusOK,
				Errors: []error{fmt.Errorf("unexpected end of JSON input")},
			},
		},
		{
			description:     "Valid stored Amp request, correct tag_id, a valid response should be logged",
			inTagId:         "test",
			inStoredRequest: json.RawMessage(`{"id":"some-request-id","site":{"page":"prebid.org"},"imp":[{"id":"some-impression-id","banner":{"format":[{"w":300,"h":250}]},"ext":{"prebid":{"bidder":{"appnexus":{"placementId":12883451}}}}}],"tmax":500}`),
			expectedAmpObject: &analytics.AmpObject{
				Status: http.StatusOK,
				Errors: nil,
				Request: &openrtb2.BidRequest{
					ID: "some-request-id",
					Device: &openrtb2.Device{
						IP: "192.0.2.1",
					},
					Site: &openrtb2.Site{
						Page: "prebid.org",
						Ext:  json.RawMessage(`{"amp":1}`),
					},
					Imp: []openrtb2.Imp{
						{
							ID: "some-impression-id",
							Banner: &openrtb2.Banner{
								Format: []openrtb2.Format{
									{
										W: 300,
										H: 250,
									},
								},
							},
							Secure: func(val int8) *int8 { return &val }(1), //(*int8)(1),
							Ext:    json.RawMessage(`{"prebid":{"bidder":{"appnexus":{"placementId":12883451}}}}`),
						},
					},
					AT:   1,
					TMax: 500,
					Ext:  json.RawMessage(`{"prebid":{"cache":{"bids":{"returnCreative":null},"vastxml":null},"channel":{"name":"amp","version":""},"targeting":{"pricegranularity":{"precision":2,"ranges":[{"min":0,"max":20,"increment":0.1}]},"includewinners":true,"includebidderkeys":true,"includebrandcategory":null,"includeformat":false,"durationrangesec":null,"preferdeals":false}}}`),
				},
				AuctionResponse: &openrtb2.BidResponse{
					SeatBid: []openrtb2.SeatBid{{
						Bid: []openrtb2.Bid{{
							AdM: "<script></script>",
							Ext: json.RawMessage(`{ "prebid": {"targeting": { "hb_pb": "1.20", "hb_appnexus_pb": "1.20", "hb_cache_id": "some_id"}}}`),
						}},
						Seat: "",
					}},
					Ext: json.RawMessage(`{ "errors": {"openx":[ { "code": 1, "message": "The request exceeded the timeout allocated" } ] } }`),
				},
				AmpTargetingValues: map[string]string{
					"hb_appnexus_pb": "1.20",
					"hb_cache_id":    "some_id",
					"hb_pb":          "1.20",
				},
				Origin: "",
			},
		},
	}

	request := httptest.NewRequest("GET", "/openrtb2/auction/amp?tag_id=test", nil)
	recorder := httptest.NewRecorder()

	for _, test := range testCases {
		// Set up test, declare a new mock logger every time
		actualAmpObject, endpoint := ampObjectTestSetup(t, test.inTagId, test.inStoredRequest, false)
		// Run test
		endpoint(recorder, request, nil)

		// assert AmpObject
		assert.Equalf(t, test.expectedAmpObject.Status, actualAmpObject.Status, "Amp Object Status field doesn't match expected: %s\n", test.description)
		assert.Lenf(t, actualAmpObject.Errors, len(test.expectedAmpObject.Errors), "Amp Object Errors array doesn't match expected: %s\n", test.description)
		assert.Equalf(t, test.expectedAmpObject.Request, actualAmpObject.Request, "Amp Object BidRequest doesn't match expected: %s\n", test.description)
		assert.Equalf(t, test.expectedAmpObject.AuctionResponse, actualAmpObject.AuctionResponse, "Amp Object BidResponse doesn't match expected: %s\n", test.description)
		assert.Equalf(t, test.expectedAmpObject.AmpTargetingValues, actualAmpObject.AmpTargetingValues, "Amp Object AmpTargetingValues doesn't match expected: %s\n", test.description)
		assert.Equalf(t, test.expectedAmpObject.Origin, actualAmpObject.Origin, "Amp Object Origin field doesn't match expected: %s\n", test.description)
	}
}

func TestIdGeneration(t *testing.T) {
	uuid := "foo"

	testCases := []struct {
		description            string
		givenInStoredRequest   json.RawMessage
		givenGenerateRequestID bool
		expectedID             string
	}{
		{
			description:            "The givenGenerateRequestID flag is set to true, so even though the stored amp request already has an id, we should still generate a new uuid",
			givenInStoredRequest:   json.RawMessage(`{"id":"ThisID","site":{"page":"prebid.org"},"imp":[{"id":"some-imp-id","banner":{"format":[{"w":300,"h":250}]},"ext":{"appnexus":{"placementId":1}}}],"tmax":1}`),
			givenGenerateRequestID: true,
			expectedID:             uuid,
		},
		{
			description:            "The givenGenerateRequestID flag is set to true and the stored amp request ID is blank, so we should generate a new uuid for the request",
			givenInStoredRequest:   json.RawMessage(`{"id":"","site":{"page":"prebid.org"},"imp":[{"id":"some-imp-id","banner":{"format":[{"w":300,"h":250}]},"ext":{"appnexus":{"placementId":1}}}],"tmax":1}`),
			givenGenerateRequestID: true,
			expectedID:             uuid,
		},
		{
			description:            "The givenGenerateRequestID flag is false, so the ID shouldn't change",
			givenInStoredRequest:   json.RawMessage(`{"id":"ThisID","site":{"page":"prebid.org"},"imp":[{"id":"some-imp-id","banner":{"format":[{"w":300,"h":250}]},"ext":{"appnexus":{"placementId":1}}}],"tmax":1}`),
			givenGenerateRequestID: false,
			expectedID:             "ThisID",
		},
		{
			description:            "The givenGenerateRequestID flag is true, and the id field isn't included in the stored request, we should still generate a uuid",
			givenInStoredRequest:   json.RawMessage(`{"site":{"page":"prebid.org"},"imp":[{"id":"some-imp-id","banner":{"format":[{"w":300,"h":250}]},"ext":{"appnexus":{"placementId":1}}}],"tmax":1}`),
			givenGenerateRequestID: true,
			expectedID:             uuid,
		},
		{
			description:            "The givenGenerateRequestID flag is false, but id field is the macro option {{UUID}}, we should generate a uuid",
			givenInStoredRequest:   json.RawMessage(`{"id":"{{UUID}}","site":{"page":"prebid.org"},"imp":[{"id":"some-imp-id","banner":{"format":[{"w":300,"h":250}]},"ext":{"appnexus":{"placementId":1}}}],"tmax":1}`),
			givenGenerateRequestID: false,
			expectedID:             uuid,
		},
		{
			description:            "Macro ID case sensitivity check. The id is {{uuid}}, but we should only generate an id if it's all uppercase {{UUID}}. So the ID shouldn't change.",
			givenInStoredRequest:   json.RawMessage(`{"id":"{{uuid}}","site":{"page":"prebid.org"},"imp":[{"id":"some-imp-id","banner":{"format":[{"w":300,"h":250}]},"ext":{"appnexus":{"placementId":1}}}],"tmax":1}`),
			givenGenerateRequestID: false,
			expectedID:             "{{uuid}}",
		},
	}

	request := httptest.NewRequest("GET", "/openrtb2/auction/amp?tag_id=test", nil)
	recorder := httptest.NewRecorder()

	for _, test := range testCases {
		// Set up and run test
		actualAmpObject, endpoint := ampObjectTestSetup(t, "test", test.givenInStoredRequest, test.givenGenerateRequestID)
		endpoint(recorder, request, nil)
		assert.Equalf(t, test.expectedID, actualAmpObject.Request.ID, "Bid Request ID is incorrect: %s\n", test.description)
	}
}

func ampObjectTestSetup(t *testing.T, inTagId string, inStoredRequest json.RawMessage, generateRequestID bool) (*analytics.AmpObject, httprouter.Handle) {
	actualAmpObject := analytics.AmpObject{}
	logger := newMockLogger(&actualAmpObject, nil)

	mockAmpFetcher := &mockAmpStoredReqFetcher{
		data: map[string]json.RawMessage{
			inTagId: json.RawMessage(inStoredRequest),
		},
	}

	endpoint, _ := NewAmpEndpoint(
		fakeUUIDGenerator{id: "foo", err: nil},
		&mockAmpExchange{},
		newParamsValidator(t),
		mockAmpFetcher,
		empty_fetcher.EmptyFetcher{},
		&config.Configuration{MaxRequestSize: maxSize, GenerateRequestID: generateRequestID},
		&metricsConfig.NilMetricsEngine{},
		logger,
		map[string]string{},
		[]byte{},
		openrtb_ext.BuildBidderMap(),
		empty_fetcher.EmptyFetcher{},
		hooks.EmptyPlanBuilder{},
	)
	return &actualAmpObject, endpoint
}

func TestAmpAuctionResponseHeaders(t *testing.T) {
	testCases := []struct {
		description         string
		requestURLArguments string
		expectedStatus      int
		expectedHeaders     func(http.Header)
	}{
		{
			description:         "Success Response",
			requestURLArguments: "?tag_id=1&__amp_source_origin=foo",
			expectedStatus:      200,
			expectedHeaders: func(h http.Header) {
				h.Set("AMP-Access-Control-Allow-Source-Origin", "foo")
				h.Set("Access-Control-Expose-Headers", "AMP-Access-Control-Allow-Source-Origin")
				h.Set("X-Prebid", "pbs-go/unknown")
				h.Set("Content-Type", "text/plain; charset=utf-8")
			},
		},
		{
			description:         "Failure Response",
			requestURLArguments: "?tag_id=invalid&__amp_source_origin=foo",
			expectedStatus:      400,
			expectedHeaders: func(h http.Header) {
				h.Set("AMP-Access-Control-Allow-Source-Origin", "foo")
				h.Set("Access-Control-Expose-Headers", "AMP-Access-Control-Allow-Source-Origin")
				h.Set("X-Prebid", "pbs-go/unknown")
			},
		},
	}

	storedRequests := map[string]json.RawMessage{
		"1": json.RawMessage(validRequest(t, "site.json")),
	}
	exchange := &nobidExchange{}
	endpoint, _ := NewAmpEndpoint(
		fakeUUIDGenerator{},
		exchange,
		newParamsValidator(t),
		&mockAmpStoredReqFetcher{storedRequests},
		empty_fetcher.EmptyFetcher{},
		&config.Configuration{MaxRequestSize: maxSize},
		&metricsConfig.NilMetricsEngine{},
		analyticsConf.NewPBSAnalytics(&config.Analytics{}),
		map[string]string{},
		[]byte{},
		openrtb_ext.BuildBidderMap(),
		empty_fetcher.EmptyFetcher{},
		hooks.EmptyPlanBuilder{},
	)

	for _, test := range testCases {
		httpReq := httptest.NewRequest("GET", fmt.Sprintf("/openrtb2/auction/amp"+test.requestURLArguments), nil)
		recorder := httptest.NewRecorder()

		endpoint(recorder, httpReq, nil)

		expectedHeaders := http.Header{}
		test.expectedHeaders(expectedHeaders)

		assert.Equal(t, test.expectedStatus, recorder.Result().StatusCode, test.description+":statuscode")
		assert.Equal(t, expectedHeaders, recorder.Result().Header, test.description+":statuscode")
	}
}

func TestRequestWithTargeting(t *testing.T) {
	stored := map[string]json.RawMessage{
		"1": json.RawMessage(validRequest(t, "site.json")),
	}
	exchange := &mockAmpExchange{}
	endpoint, _ := NewAmpEndpoint(
		fakeUUIDGenerator{},
		exchange,
		newParamsValidator(t),
		&mockAmpStoredReqFetcher{stored},
		empty_fetcher.EmptyFetcher{},
		&config.Configuration{MaxRequestSize: maxSize},
		&metricsConfig.NilMetricsEngine{},
		analyticsConf.NewPBSAnalytics(&config.Analytics{}),
		nil,
		nil,
		openrtb_ext.BuildBidderMap(),
		empty_fetcher.EmptyFetcher{},
		hooks.EmptyPlanBuilder{},
	)
	url, err := url.Parse("/openrtb2/auction/amp")
	assert.NoError(t, err, "unexpected error received while parsing url")
	values := url.Query()
	values.Add("targeting", `{"gam-key1":"val1", "gam-key2":"val2"}`)
	values.Add("tag_id", "1")
	url.RawQuery = values.Encode()

	request, err := http.NewRequest("GET", url.String(), nil)
	if !assert.NoError(t, err) {
		return
	}
	recorder := httptest.NewRecorder()
	endpoint(recorder, request, nil)

	if assert.NotNil(t, exchange.lastRequest, "Endpoint responded with %d: %s", recorder.Code, recorder.Body.String()) {
		assert.JSONEq(t, `{"prebid":{"bidder":{"appnexus":{"placementId":12883451}}}, "data":{"gam-key1":"val1", "gam-key2":"val2"}}`, string(exchange.lastRequest.Imp[0].Ext))
	}
}

func TestSetTargeting(t *testing.T) {
	tests := []struct {
		description    string
		bidRequest     openrtb2.BidRequest
		targeting      string
		expectedImpExt string
		wantError      bool
		errorMessage   string
	}{
		{
			description:    "valid imp ext, valid targeting data",
			bidRequest:     openrtb2.BidRequest{Imp: []openrtb2.Imp{{Ext: []byte(`{"appnexus":{"placementId":123}}`)}}},
			targeting:      `{"gam-key1":"val1", "gam-key2":"val2"}`,
			expectedImpExt: `{"appnexus":{"placementId":123}, "data": {"gam-key1":"val1", "gam-key2":"val2"}}`,
			wantError:      false,
			errorMessage:   "",
		},
		{
			description:    "valid imp ext, empty targeting data",
			bidRequest:     openrtb2.BidRequest{Imp: []openrtb2.Imp{{Ext: []byte(`{"appnexus":{"placementId":123}}`)}}},
			targeting:      ``,
			expectedImpExt: `{"appnexus":{"placementId":123}}`,
			wantError:      false,
			errorMessage:   "",
		},
		{
			description:    "empty imp ext, valid targeting data",
			bidRequest:     openrtb2.BidRequest{Imp: []openrtb2.Imp{{Ext: []byte(`{}`)}}},
			targeting:      `{"gam-key1":"val1", "gam-key2":"val2"}`,
			expectedImpExt: `{"data": {"gam-key1":"val1", "gam-key2":"val2"}}`,
			wantError:      false,
			errorMessage:   "",
		},
		{
			description:    "nil imp ext, valid targeting data",
			bidRequest:     openrtb2.BidRequest{Imp: []openrtb2.Imp{{Ext: nil}}},
			targeting:      `{"gam-key1":"val1", "gam-key2":"val2"}`,
			expectedImpExt: `{"data": {"gam-key1":"val1", "gam-key2":"val2"}}`,
			wantError:      false,
			errorMessage:   "",
		},
		{
			description:    "imp ext has data, valid targeting data",
			bidRequest:     openrtb2.BidRequest{Imp: []openrtb2.Imp{{Ext: []byte(`{"data":{"placementId":123}}`)}}},
			targeting:      `{"gam-key1":"val1", "gam-key2":"val2"}`,
			expectedImpExt: `{"data": {"gam-key1":"val1", "gam-key2":"val2", "placementId":123}}`,
			wantError:      false,
			errorMessage:   "",
		},
		{
			description:    "imp ext has data and other fields, valid targeting data",
			bidRequest:     openrtb2.BidRequest{Imp: []openrtb2.Imp{{Ext: []byte(`{"data":{"placementId":123}, "prebid": 123}`)}}},
			targeting:      `{"gam-key1":"val1", "gam-key2":"val2"}`,
			expectedImpExt: `{"data": {"gam-key1":"val1", "gam-key2":"val2", "placementId":123}, "prebid":123}`,
			wantError:      false,
			errorMessage:   "",
		},
		{
			description:    "imp ext has invalid format, valid targeting data",
			bidRequest:     openrtb2.BidRequest{Imp: []openrtb2.Imp{{Ext: []byte(`{123:{}`)}}},
			targeting:      `{"gam-key1":"val1", "gam-key2":"val2"}`,
			expectedImpExt: ``,
			wantError:      true,
			errorMessage:   "unable to merge imp.ext with targeting data, check targeting data is correct: Invalid JSON Document",
		},
		{
			description:    "valid imp ext, invalid targeting data",
			bidRequest:     openrtb2.BidRequest{Imp: []openrtb2.Imp{{Ext: []byte(`{"appnexus":{"placementId":123}}`)}}},
			targeting:      `{123,}`,
			expectedImpExt: ``,
			wantError:      true,
			errorMessage:   "unable to merge imp.ext with targeting data, check targeting data is correct: Invalid JSON Patch",
		},
	}

	for _, test := range tests {
		req := &test.bidRequest
		err := setTargeting(req, test.targeting)
		if test.wantError {
			assert.EqualErrorf(t, err, test.errorMessage, "error is incorrect for test case: %s", test.description)
		} else {
			assert.NoError(t, err, "error should be nil for test case: %s", test.description)
			assert.JSONEq(t, test.expectedImpExt, string(req.Imp[0].Ext), "incorrect impression extension returned for test %s", test.description)
		}

	}
}

func TestValidAmpResponseWhenRequestStagesRejected(t *testing.T) {
	const nbr int = 123
	const file string = "sample-requests/amp/valid-supplementary/aliased-buyeruids.json"

<<<<<<< HEAD
	var tc testCase
	fileData, err := os.ReadFile(file)
	assert.NoError(t, err, "Failed to read test file.")
	if err := json.Unmarshal(fileData, &tc); err != nil {
=======
	var test testCase
	fileData, err := os.ReadFile(file)
	assert.NoError(t, err, "Failed to read test file.")
	if err := json.Unmarshal(fileData, &test); err != nil {
>>>>>>> 076d889d
		t.Fatal("Failed to unmarshal test file.")
	}

	testCases := []struct {
		description         string
		file                string
		planBuilder         hooks.ExecutionPlanBuilder
<<<<<<< HEAD
		expectedBidResponse openrtb2.BidResponse
		hookExecutor        hookexecution.HookStageExecutor
=======
>>>>>>> 076d889d
		expectedAmpResponse AmpResponse
	}{
		{
			description:         "Assert correct BidResponse when request rejected at entrypoint stage",
<<<<<<< HEAD
			file:                "sample-requests/amp/valid-supplementary/aliased-buyeruids.json",
=======
			file:                file,
>>>>>>> 076d889d
			planBuilder:         mockPlanBuilder{entrypointPlan: makeRejectPlan[hookstage.Entrypoint](mockRejectionHook{nbr})},
			expectedAmpResponse: AmpResponse{Targeting: map[string]string{}},
		},
		{
			description:         "Assert correct BidResponse when request rejected at raw-auction stage",
<<<<<<< HEAD
			file:                "sample-requests/amp/valid-supplementary/aliased-buyeruids.json",
			planBuilder:         mockPlanBuilder{rawAuctionPlan: makeRejectPlan[hookstage.RawAuctionRequest](mockRejectionHook{nbr})},
			expectedAmpResponse: tc.ExpectedAmpResponse,
=======
			file:                file,
			planBuilder:         mockPlanBuilder{rawAuctionPlan: makeRejectPlan[hookstage.RawAuctionRequest](mockRejectionHook{nbr})},
			expectedAmpResponse: test.ExpectedAmpResponse,
		},
		{
			description:         "Assert correct AmpResponse when request rejected at processed-auction stage",
			file:                file,
			planBuilder:         mockPlanBuilder{processedAuctionPlan: makeRejectPlan[hookstage.ProcessedAuctionRequest](mockRejectionHook{nbr})},
			expectedAmpResponse: AmpResponse{Targeting: map[string]string{}},
>>>>>>> 076d889d
		},
	}

	for _, tc := range testCases {
		t.Run(tc.description, func(t *testing.T) {
<<<<<<< HEAD
			test := testCase{}
			assert.NoError(t, json.Unmarshal(fileData, &test), "Failed to parse test file.")

=======
>>>>>>> 076d889d
			request := httptest.NewRequest("GET", fmt.Sprintf("/openrtb2/auction/amp?%s", test.Query), nil)
			recorder := httptest.NewRecorder()
			query := request.URL.Query()
			tagID := query.Get("tag_id")

			test.storedRequest = map[string]json.RawMessage{tagID: test.BidRequest}
			test.planBuilder = tc.planBuilder
			test.endpointType = AMP_ENDPOINT

			ampEndpointHandler, _, mockBidServers, mockCurrencyRatesServer, err := buildTestEndpoint(test, &config.Configuration{MaxRequestSize: maxSize})
			assert.NoError(t, err, "Failed to build test endpoint.")

			ampEndpointHandler(recorder, request, nil)
			assert.Equal(t, recorder.Code, http.StatusOK, "Endpoint should return 200 OK.")

			var actualResp AmpResponse
			assert.NoError(t, json.Unmarshal(recorder.Body.Bytes(), &actualResp), "Unable to unmarshal actual BidResponse.")
			assert.Equal(t, tc.expectedAmpResponse, actualResp, "Invalid AMP Response.")

			// Close servers regardless if the test case was run or not
			for _, mockBidServer := range mockBidServers {
				mockBidServer.Close()
			}
			mockCurrencyRatesServer.Close()
		})
	}
}<|MERGE_RESOLUTION|>--- conflicted
+++ resolved
@@ -20,10 +20,6 @@
 	"github.com/prebid/prebid-server/config"
 	"github.com/prebid/prebid-server/exchange"
 	"github.com/prebid/prebid-server/hooks"
-<<<<<<< HEAD
-	"github.com/prebid/prebid-server/hooks/hookexecution"
-=======
->>>>>>> 076d889d
 	"github.com/prebid/prebid-server/hooks/hookstage"
 	metricsConfig "github.com/prebid/prebid-server/metrics/config"
 	"github.com/prebid/prebid-server/openrtb_ext"
@@ -1942,17 +1938,10 @@
 	const nbr int = 123
 	const file string = "sample-requests/amp/valid-supplementary/aliased-buyeruids.json"
 
-<<<<<<< HEAD
-	var tc testCase
-	fileData, err := os.ReadFile(file)
-	assert.NoError(t, err, "Failed to read test file.")
-	if err := json.Unmarshal(fileData, &tc); err != nil {
-=======
 	var test testCase
 	fileData, err := os.ReadFile(file)
 	assert.NoError(t, err, "Failed to read test file.")
 	if err := json.Unmarshal(fileData, &test); err != nil {
->>>>>>> 076d889d
 		t.Fatal("Failed to unmarshal test file.")
 	}
 
@@ -1960,30 +1949,16 @@
 		description         string
 		file                string
 		planBuilder         hooks.ExecutionPlanBuilder
-<<<<<<< HEAD
-		expectedBidResponse openrtb2.BidResponse
-		hookExecutor        hookexecution.HookStageExecutor
-=======
->>>>>>> 076d889d
 		expectedAmpResponse AmpResponse
 	}{
 		{
 			description:         "Assert correct BidResponse when request rejected at entrypoint stage",
-<<<<<<< HEAD
-			file:                "sample-requests/amp/valid-supplementary/aliased-buyeruids.json",
-=======
 			file:                file,
->>>>>>> 076d889d
 			planBuilder:         mockPlanBuilder{entrypointPlan: makeRejectPlan[hookstage.Entrypoint](mockRejectionHook{nbr})},
 			expectedAmpResponse: AmpResponse{Targeting: map[string]string{}},
 		},
 		{
 			description:         "Assert correct BidResponse when request rejected at raw-auction stage",
-<<<<<<< HEAD
-			file:                "sample-requests/amp/valid-supplementary/aliased-buyeruids.json",
-			planBuilder:         mockPlanBuilder{rawAuctionPlan: makeRejectPlan[hookstage.RawAuctionRequest](mockRejectionHook{nbr})},
-			expectedAmpResponse: tc.ExpectedAmpResponse,
-=======
 			file:                file,
 			planBuilder:         mockPlanBuilder{rawAuctionPlan: makeRejectPlan[hookstage.RawAuctionRequest](mockRejectionHook{nbr})},
 			expectedAmpResponse: test.ExpectedAmpResponse,
@@ -1993,18 +1968,11 @@
 			file:                file,
 			planBuilder:         mockPlanBuilder{processedAuctionPlan: makeRejectPlan[hookstage.ProcessedAuctionRequest](mockRejectionHook{nbr})},
 			expectedAmpResponse: AmpResponse{Targeting: map[string]string{}},
->>>>>>> 076d889d
 		},
 	}
 
 	for _, tc := range testCases {
 		t.Run(tc.description, func(t *testing.T) {
-<<<<<<< HEAD
-			test := testCase{}
-			assert.NoError(t, json.Unmarshal(fileData, &test), "Failed to parse test file.")
-
-=======
->>>>>>> 076d889d
 			request := httptest.NewRequest("GET", fmt.Sprintf("/openrtb2/auction/amp?%s", test.Query), nil)
 			recorder := httptest.NewRecorder()
 			query := request.URL.Query()
