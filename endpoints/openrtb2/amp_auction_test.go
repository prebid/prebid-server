package openrtb2

import (
	"context"
	"encoding/json"
	"fmt"
	"net/http"
	"net/http/httptest"
	"net/url"
	"os"
	"reflect"
	"strconv"
	"testing"

	"github.com/julienschmidt/httprouter"
	"github.com/prebid/openrtb/v17/openrtb2"
	"github.com/prebid/prebid-server/amp"
	"github.com/prebid/prebid-server/analytics"
	analyticsConf "github.com/prebid/prebid-server/analytics/config"
	"github.com/prebid/prebid-server/config"
	"github.com/prebid/prebid-server/exchange"
	"github.com/prebid/prebid-server/hooks"
<<<<<<< HEAD
=======
	"github.com/prebid/prebid-server/hooks/hookexecution"
>>>>>>> dd909bab
	"github.com/prebid/prebid-server/hooks/hookstage"
	metricsConfig "github.com/prebid/prebid-server/metrics/config"
	"github.com/prebid/prebid-server/openrtb_ext"
	"github.com/prebid/prebid-server/stored_requests/backends/empty_fetcher"

	"github.com/stretchr/testify/assert"
)

// TestGoodRequests makes sure that the auction runs properly-formatted stored bids correctly.
func TestGoodAmpRequests(t *testing.T) {
	testGroups := []struct {
		desc      string
		dir       string
		testFiles []string
	}{
		{
			desc: "Valid supplementary, tag_id param only",
			dir:  "sample-requests/amp/valid-supplementary/",
			testFiles: []string{
				"aliased-buyeruids.json",
				"aliases.json",
				"imp-with-stored-resp.json",
				"gdpr-no-consentstring.json",
				"gdpr.json",
			},
		},
		{
			desc: "Valid, consent handling in query",
			dir:  "sample-requests/amp/consent-through-query/",
			testFiles: []string{
				"addtl-consent-through-query.json",
				"gdpr-tcf1-consent-through-query.json",
				"gdpr-tcf2-consent-through-query.json",
				"gdpr-legacy-tcf2-consent-through-query.json",
				"gdpr-ccpa-through-query.json",
			},
		},
	}

	for _, tgroup := range testGroups {
		for _, filename := range tgroup.testFiles {
			// Read test case and unmarshal
			fileJsonData, err := os.ReadFile(tgroup.dir + filename)
			if !assert.NoError(t, err, "Failed to fetch a valid request: %v. Test file: %s", err, filename) {
				continue
			}

			test := testCase{}
			if !assert.NoError(t, json.Unmarshal(fileJsonData, &test), "Failed to unmarshal data from file: %s. Error: %v", filename, err) {
				continue
			}

			// build http request
			request := httptest.NewRequest("GET", fmt.Sprintf("/openrtb2/auction/amp?%s", test.Query), nil)
			recorder := httptest.NewRecorder()

			// build the stored requests and configure endpoint conf
			query := request.URL.Query()
			tagID := query.Get("tag_id")
			if !assert.Greater(t, len(tagID), 0, "AMP test %s file is missing tag_id field", filename) {
				continue
			}

			test.storedRequest = map[string]json.RawMessage{tagID: test.BidRequest}
			test.endpointType = AMP_ENDPOINT

			cfg := &config.Configuration{
				MaxRequestSize: maxSize,
				GDPR:           config.GDPR{Enabled: true},
			}
			if test.Config != nil {
				cfg.BlacklistedApps = test.Config.BlacklistedApps
				cfg.BlacklistedAppMap = test.Config.getBlacklistedAppMap()
				cfg.BlacklistedAccts = test.Config.BlacklistedAccounts
				cfg.BlacklistedAcctMap = test.Config.getBlackListedAccountMap()
				cfg.AccountRequired = test.Config.AccountRequired
			}

			// Set test up
			ampEndpoint, ex, mockBidServers, mockCurrencyRatesServer, err := buildTestEndpoint(test, cfg)
			if !assert.NoError(t, err) {
				continue
			}

			// runTestCase
			ampEndpoint(recorder, request, nil)

			// Close servers
			for _, mockBidServer := range mockBidServers {
				mockBidServer.Close()
			}
			mockCurrencyRatesServer.Close()

			// Assertions
			if assert.Equal(t, test.ExpectedReturnCode, recorder.Code, "Expected status %d. Got %d. Amp test file: %s", http.StatusOK, recorder.Code, filename) {
				if test.ExpectedReturnCode == http.StatusOK {
					var ampResponse AmpResponse
					assert.NoError(t, json.Unmarshal(recorder.Body.Bytes(), &ampResponse), "Error unmarshalling ampResponse: %v", err)
					assert.Equal(t, test.ExpectedAmpResponse, ampResponse, "Not the expected response. Test file: %s", filename)
				} else {
					assert.Equal(t, test.ExpectedErrorMessage, recorder.Body.String(), filename)
				}
			}
			if test.ExpectedValidatedBidReq != nil {
				// compare as json to ignore whitespace and ext field ordering
				actualJson, err := json.Marshal(ex.actualValidatedBidReq)
				if assert.NoError(t, err, "Error converting actual bid request to json. Test file: %s", filename) {
					assert.JSONEq(t, string(test.ExpectedValidatedBidReq), string(actualJson), "Not the expected validated request. Test file: %s", filename)
				}
			}
		}
	}
}

func TestAccountErrors(t *testing.T) {
	tests := []struct {
		description string
		storedReqID string
		filename    string
	}{
		{
			description: "Malformed account config",
			storedReqID: "1",
			filename:    "account-malformed/malformed-acct.json",
		},
		{
			description: "Blocked account",
			storedReqID: "1",
			filename:    "blacklisted/blacklisted-site-publisher.json",
		},
	}

	for _, tt := range tests {
		fileJsonData, err := os.ReadFile("sample-requests/" + tt.filename)
		if !assert.NoError(t, err, "Failed to fetch a valid request: %v. Test file: %s", err, tt.filename) {
			continue
		}

		test := testCase{}
		if !assert.NoError(t, json.Unmarshal(fileJsonData, &test), "Failed to unmarshal data from file: %s. Error: %v", tt.filename, err) {
			continue
		}
		test.storedRequest = map[string]json.RawMessage{tt.storedReqID: test.BidRequest}
		test.endpointType = AMP_ENDPOINT

		cfg := &config.Configuration{
			BlacklistedAccts:   []string{"bad_acct"},
			BlacklistedAcctMap: map[string]bool{"bad_acct": true},
			MaxRequestSize:     maxSize,
		}
		cfg.MarshalAccountDefaults()

		ampEndpoint, _, mockBidServers, mockCurrencyRatesServer, err := buildTestEndpoint(test, cfg)
		if !assert.NoError(t, err) {
			continue
		}

		request := httptest.NewRequest("GET", fmt.Sprintf("/openrtb2/auction/amp?tag_id=%s&", tt.storedReqID), nil)
		recorder := httptest.NewRecorder()
		ampEndpoint(recorder, request, nil)

		for _, mockBidServer := range mockBidServers {
			mockBidServer.Close()
		}
		mockCurrencyRatesServer.Close()

		assert.Equal(t, test.ExpectedReturnCode, recorder.Code, "%s: %s", tt.description, tt.filename)
		assert.Equal(t, test.ExpectedErrorMessage, recorder.Body.String(), "%s: %s", tt.description, tt.filename)
	}
}

// Prevents #683
func TestAMPPageInfo(t *testing.T) {
	const page = "http://test.somepage.co.uk:1234?myquery=1&other=2"
	stored := map[string]json.RawMessage{
		"1": json.RawMessage(validRequest(t, "site.json")),
	}
	exchange := &mockAmpExchange{}

	endpoint, _ := NewAmpEndpoint(
		fakeUUIDGenerator{},
		exchange,
		newParamsValidator(t),
		&mockAmpStoredReqFetcher{stored},
		empty_fetcher.EmptyFetcher{},
		&config.Configuration{MaxRequestSize: maxSize},
		&metricsConfig.NilMetricsEngine{},
		analyticsConf.NewPBSAnalytics(&config.Analytics{}),
		map[string]string{},
		[]byte{},
		openrtb_ext.BuildBidderMap(),
		empty_fetcher.EmptyFetcher{},
		hooks.EmptyPlanBuilder{},
	)
	request := httptest.NewRequest("GET", fmt.Sprintf("/openrtb2/auction/amp?tag_id=1&curl=%s", url.QueryEscape(page)), nil)
	recorder := httptest.NewRecorder()
	endpoint(recorder, request, nil)

	if !assert.NotNil(t, exchange.lastRequest, "Endpoint responded with %d: %s", recorder.Code, recorder.Body.String()) {
		return
	}
	if !assert.NotNil(t, exchange.lastRequest.Site) {
		return
	}
	assert.Equal(t, page, exchange.lastRequest.Site.Page)
	assert.Equal(t, "test.somepage.co.uk", exchange.lastRequest.Site.Domain)
}

func TestGDPRConsent(t *testing.T) {
	consent := "CPdiPIJPdiPIJACABBENAzCv_____3___wAAAQNd_X9cAAAAAAAA"
	existingConsent := "BONV8oqONXwgmADACHENAO7pqzAAppY"

	testCases := []struct {
		description     string
		consent         string
		userExt         *openrtb_ext.ExtUser
		nilUser         bool
		expectedUserExt openrtb_ext.ExtUser
	}{
		{
			description: "Nil User",
			consent:     consent,
			nilUser:     true,
			expectedUserExt: openrtb_ext.ExtUser{
				Consent: consent,
			},
		},
		{
			description: "Nil User Ext",
			consent:     consent,
			userExt:     nil,
			expectedUserExt: openrtb_ext.ExtUser{
				Consent: consent,
			},
		},
		{
			description: "Overrides Existing Consent",
			consent:     consent,
			userExt: &openrtb_ext.ExtUser{
				Consent: existingConsent,
			},
			expectedUserExt: openrtb_ext.ExtUser{
				Consent: consent,
			},
		},
		{
			description: "Overrides Existing Consent - With Sibling Data",
			consent:     consent,
			userExt: &openrtb_ext.ExtUser{
				Consent: existingConsent,
			},
			expectedUserExt: openrtb_ext.ExtUser{
				Consent: consent,
			},
		},
		{
			description: "Does Not Override Existing Consent If Empty",
			consent:     "",
			userExt: &openrtb_ext.ExtUser{
				Consent: existingConsent,
			},
			expectedUserExt: openrtb_ext.ExtUser{
				Consent: existingConsent,
			},
		},
	}

	for _, test := range testCases {
		// Build Request
		bid, err := getTestBidRequest(test.nilUser, test.userExt, true, nil)
		if err != nil {
			t.Fatalf("Failed to marshal the complete openrtb2.BidRequest object %v", err)
		}

		// Simulated Stored Request Backend
		stored := map[string]json.RawMessage{"1": json.RawMessage(bid)}

		// Build Exchange Endpoint
		mockExchange := &mockAmpExchange{}
		endpoint, _ := NewAmpEndpoint(
			fakeUUIDGenerator{},
			mockExchange,
			newParamsValidator(t),
			&mockAmpStoredReqFetcher{stored},
			empty_fetcher.EmptyFetcher{},
			&config.Configuration{
				MaxRequestSize: maxSize,
				GDPR:           config.GDPR{Enabled: true},
			},
			&metricsConfig.NilMetricsEngine{},
			analyticsConf.NewPBSAnalytics(&config.Analytics{}),
			map[string]string{},
			[]byte{},
			openrtb_ext.BuildBidderMap(),
			empty_fetcher.EmptyFetcher{},
			hooks.EmptyPlanBuilder{},
		)

		// Invoke Endpoint
		request := httptest.NewRequest("GET", fmt.Sprintf("/openrtb2/auction/amp?tag_id=1&consent_type=2&consent_string=%s", test.consent), nil)
		responseRecorder := httptest.NewRecorder()
		endpoint(responseRecorder, request, nil)

		// Parse Response
		var response AmpResponse
		if err := json.Unmarshal(responseRecorder.Body.Bytes(), &response); err != nil {
			t.Fatalf("Error unmarshalling response: %s", err.Error())
		}

		// Assert Result
		result := mockExchange.lastRequest
		if !assert.NotNil(t, result, test.description+":lastRequest") {
			return
		}
		if !assert.NotNil(t, result.User, test.description+":lastRequest.User") {
			return
		}
		if !assert.NotNil(t, result.User.Ext, test.description+":lastRequest.User.Ext") {
			return
		}
		var ue openrtb_ext.ExtUser
		err = json.Unmarshal(result.User.Ext, &ue)
		if !assert.NoError(t, err, test.description+":deserialize") {
			return
		}
		assert.Equal(t, test.expectedUserExt, ue, test.description)
		assert.Equal(t, expectedErrorsFromHoldAuction, response.Errors, test.description+":errors")
		assert.Empty(t, response.Warnings, test.description+":warnings")

		// Invoke Endpoint With Legacy Param
		requestLegacy := httptest.NewRequest("GET", fmt.Sprintf("/openrtb2/auction/amp?tag_id=1&consent_type=2&gdpr_consent=%s", test.consent), nil)
		responseRecorderLegacy := httptest.NewRecorder()
		endpoint(responseRecorderLegacy, requestLegacy, nil)

		// Parse Resonse
		var responseLegacy AmpResponse
		if err := json.Unmarshal(responseRecorderLegacy.Body.Bytes(), &responseLegacy); err != nil {
			t.Fatalf("Error unmarshalling response: %s", err.Error())
		}

		// Assert Result With Legacy Param
		resultLegacy := mockExchange.lastRequest
		if !assert.NotNil(t, resultLegacy, test.description+":legacy:lastRequest") {
			return
		}
		if !assert.NotNil(t, resultLegacy.User, test.description+":legacy:lastRequest.User") {
			return
		}
		if !assert.NotNil(t, resultLegacy.User.Ext, test.description+":legacy:lastRequest.User.Ext") {
			return
		}
		var ueLegacy openrtb_ext.ExtUser
		err = json.Unmarshal(resultLegacy.User.Ext, &ueLegacy)
		if !assert.NoError(t, err, test.description+":legacy:deserialize") {
			return
		}
		assert.Equal(t, test.expectedUserExt, ueLegacy, test.description+":legacy")
		assert.Equal(t, expectedErrorsFromHoldAuction, responseLegacy.Errors, test.description+":legacy:errors")
		assert.Empty(t, responseLegacy.Warnings, test.description+":legacy:warnings")
	}
}

func TestOverrideWithParams(t *testing.T) {
	e := &endpointDeps{
		cfg: &config.Configuration{
			GDPR: config.GDPR{
				Enabled: true,
			},
		},
	}

	type testInput struct {
		ampParams  amp.Params
		bidRequest *openrtb2.BidRequest
	}
	type testOutput struct {
		bidRequest *openrtb2.BidRequest
		errorMsgs  []string
	}
	testCases := []struct {
		desc     string
		given    testInput
		expected testOutput
	}{
		{
			desc: "bid request with no Site field - amp.Params empty - expect Site to be added",
			given: testInput{
				ampParams: amp.Params{},
				bidRequest: &openrtb2.BidRequest{
					Imp: []openrtb2.Imp{{Banner: &openrtb2.Banner{Format: []openrtb2.Format{}}}},
				},
			},
			expected: testOutput{
				bidRequest: &openrtb2.BidRequest{
					Imp:  []openrtb2.Imp{{Banner: &openrtb2.Banner{Format: []openrtb2.Format{}}}},
					Site: &openrtb2.Site{Ext: json.RawMessage(`{"amp":1}`)},
				},
				errorMsgs: nil,
			},
		},
		{
			desc: "amp.Params with Size field - expect Site and Banner format fields to be added",
			given: testInput{
				ampParams: amp.Params{
					Size: amp.Size{
						Width:  480,
						Height: 320,
					},
				},
				bidRequest: &openrtb2.BidRequest{
					Imp: []openrtb2.Imp{{Banner: &openrtb2.Banner{Format: []openrtb2.Format{}}}},
				},
			},
			expected: testOutput{
				bidRequest: &openrtb2.BidRequest{
					Imp: []openrtb2.Imp{
						{
							Banner: &openrtb2.Banner{
								Format: []openrtb2.Format{
									{
										W: 480,
										H: 320,
									},
								},
							},
						},
					},
					Site: &openrtb2.Site{Ext: json.RawMessage(`{"amp":1}`)},
				},
				errorMsgs: nil,
			},
		},
		{
			desc: "amp.Params with CanonicalURL field - expect Site to be aded with Page and Domain fields",
			given: testInput{
				ampParams:  amp.Params{CanonicalURL: "http://www.foobar.com"},
				bidRequest: &openrtb2.BidRequest{Imp: []openrtb2.Imp{{Banner: &openrtb2.Banner{Format: []openrtb2.Format{}}}}},
			},
			expected: testOutput{
				bidRequest: &openrtb2.BidRequest{
					Imp: []openrtb2.Imp{{Banner: &openrtb2.Banner{Format: []openrtb2.Format{}}}},
					Site: &openrtb2.Site{
						Page:   "http://www.foobar.com",
						Domain: "www.foobar.com",
						Ext:    json.RawMessage(`{"amp":1}`),
					},
				},
				errorMsgs: nil,
			},
		},
		{
			desc: "bid request with malformed User.Ext - amp.Params with AdditionalConsent - expect error",
			given: testInput{
				ampParams: amp.Params{AdditionalConsent: "1~X.X.X.X"},
				bidRequest: &openrtb2.BidRequest{
					Imp:  []openrtb2.Imp{{Banner: &openrtb2.Banner{Format: []openrtb2.Format{}}}},
					User: &openrtb2.User{Ext: json.RawMessage(`malformed`)},
				},
			},
			expected: testOutput{
				bidRequest: &openrtb2.BidRequest{
					Imp:  []openrtb2.Imp{{Banner: &openrtb2.Banner{Format: []openrtb2.Format{}}}},
					Site: &openrtb2.Site{Ext: json.RawMessage(`{"amp":1}`)},
					User: &openrtb2.User{Ext: json.RawMessage(`malformed`)},
				},
				errorMsgs: []string{"invalid character 'm' looking for beginning of value"},
			},
		},
		{
			desc: "bid request with valid imp[0].ext - amp.Params with malformed targeting value - expect error because imp[0].ext won't be unable to get merged with targeting values",
			given: testInput{
				ampParams: amp.Params{Targeting: "{123,}"},
				bidRequest: &openrtb2.BidRequest{
					Imp: []openrtb2.Imp{
						{
							Banner: &openrtb2.Banner{Format: []openrtb2.Format{}},
							Ext:    []byte(`{"appnexus":{"placementId":123}}`),
						},
					},
				},
			},
			expected: testOutput{
				bidRequest: &openrtb2.BidRequest{
					Imp: []openrtb2.Imp{
						{
							Banner: &openrtb2.Banner{Format: []openrtb2.Format{}},
							Ext:    json.RawMessage(`{"appnexus":{"placementId":123}}`),
						},
					},
					Site: &openrtb2.Site{Ext: json.RawMessage(`{"amp":1}`)},
				},
				errorMsgs: []string{"unable to merge imp.ext with targeting data, check targeting data is correct: Invalid JSON Patch"},
			},
		},
		{
			desc: "bid request with malformed user.ext.prebid - amp.Params with GDPR consent values - expect policy writer to return error",
			given: testInput{
				ampParams: amp.Params{
					ConsentType: amp.ConsentTCF2,
					Consent:     "CPdECS0PdECS0ACABBENAzCv_____3___wAAAQNd_X9cAAAAAAAA",
				},
				bidRequest: &openrtb2.BidRequest{
					Imp:  []openrtb2.Imp{{Banner: &openrtb2.Banner{Format: []openrtb2.Format{}}}},
					User: &openrtb2.User{Ext: json.RawMessage(`{"prebid":{malformed}}`)},
				},
			},
			expected: testOutput{
				bidRequest: &openrtb2.BidRequest{
					Imp:  []openrtb2.Imp{{Banner: &openrtb2.Banner{Format: []openrtb2.Format{}}}},
					User: &openrtb2.User{Ext: json.RawMessage(`{"prebid":{malformed}}`)},
					Site: &openrtb2.Site{Ext: json.RawMessage(`{"amp":1}`)},
				},
				errorMsgs: []string{"invalid character 'm' looking for beginning of object key string"},
			},
		},
	}

	for _, test := range testCases {
		errs := e.overrideWithParams(test.given.ampParams, test.given.bidRequest)

		assert.Equal(t, test.expected.bidRequest, test.given.bidRequest, test.desc)
		assert.Len(t, errs, len(test.expected.errorMsgs), test.desc)
		if len(test.expected.errorMsgs) > 0 {
			assert.Equal(t, test.expected.errorMsgs[0], errs[0].Error(), test.desc)
		}
	}
}

func TestSetConsentedProviders(t *testing.T) {

	sampleBidRequest := &openrtb2.BidRequest{}

	testCases := []struct {
		description            string
		givenAdditionalConsent string
		givenBidRequest        *openrtb2.BidRequest
		expectedBidRequest     *openrtb2.BidRequest
		expectedError          bool
	}{
		{
			description:            "empty additional consent bid request unmodified",
			givenAdditionalConsent: "",
			givenBidRequest:        sampleBidRequest,
			expectedBidRequest:     sampleBidRequest,
			expectedError:          false,
		},
		{
			description:            "nil bid request, expect error",
			givenAdditionalConsent: "ADDITIONAL_CONSENT_STRING",
			givenBidRequest:        nil,
			expectedBidRequest:     nil,
			expectedError:          true,
		},
		{
			description:            "malformed user.ext, expect error",
			givenAdditionalConsent: "ADDITIONAL_CONSENT_STRING",
			givenBidRequest: &openrtb2.BidRequest{
				User: &openrtb2.User{
					Ext: json.RawMessage(`malformed`),
				},
			},
			expectedBidRequest: &openrtb2.BidRequest{
				User: &openrtb2.User{
					Ext: json.RawMessage(`malformed`),
				},
			},
			expectedError: true,
		},
		{
			description:            "non-empty additional consent bid request will carry this value in user.ext.ConsentedProvidersSettings.consented_providers",
			givenAdditionalConsent: "ADDITIONAL_CONSENT_STRING",
			givenBidRequest:        sampleBidRequest,
			expectedBidRequest: &openrtb2.BidRequest{
				User: &openrtb2.User{
					Ext: json.RawMessage(`{"ConsentedProvidersSettings":{"consented_providers":"ADDITIONAL_CONSENT_STRING"}}`),
				},
			},
			expectedError: false,
		},
	}

	for _, test := range testCases {
		err := setConsentedProviders(test.givenBidRequest, amp.Params{AdditionalConsent: test.givenAdditionalConsent})

		if test.expectedError {
			assert.Error(t, err, test.description)
		} else {
			assert.NoError(t, err, test.description)
		}
		assert.Equal(t, test.expectedBidRequest, test.givenBidRequest, test.description)
	}
}

func TestCCPAConsent(t *testing.T) {
	consent := "1NYN"
	existingConsent := "1NNN"

	var gdpr int8 = 1

	testCases := []struct {
		description    string
		consent        string
		regsExt        *openrtb_ext.ExtRegs
		nilRegs        bool
		expectedRegExt openrtb_ext.ExtRegs
	}{
		{
			description: "Nil Regs",
			consent:     consent,
			nilRegs:     true,
			expectedRegExt: openrtb_ext.ExtRegs{
				USPrivacy: consent,
			},
		},
		{
			description: "Nil Regs Ext",
			consent:     consent,
			regsExt:     nil,
			expectedRegExt: openrtb_ext.ExtRegs{
				USPrivacy: consent,
			},
		},
		{
			description: "Overrides Existing Consent",
			consent:     consent,
			regsExt: &openrtb_ext.ExtRegs{
				USPrivacy: existingConsent,
			},
			expectedRegExt: openrtb_ext.ExtRegs{
				USPrivacy: consent,
			},
		},
		{
			description: "Overrides Existing Consent - With Sibling Data",
			consent:     consent,
			regsExt: &openrtb_ext.ExtRegs{
				USPrivacy: existingConsent,
				GDPR:      &gdpr,
			},
			expectedRegExt: openrtb_ext.ExtRegs{
				USPrivacy: consent,
				GDPR:      &gdpr,
			},
		},
		{
			description: "Does Not Override Existing Consent If Empty",
			consent:     "",
			regsExt: &openrtb_ext.ExtRegs{
				USPrivacy: existingConsent,
			},
			expectedRegExt: openrtb_ext.ExtRegs{
				USPrivacy: existingConsent,
			},
		},
	}

	for _, test := range testCases {
		// Build Request
		bid, err := getTestBidRequest(true, nil, test.nilRegs, test.regsExt)
		if err != nil {
			t.Fatalf("Failed to marshal the complete openrtb2.BidRequest object %v", err)
		}

		// Simulated Stored Request Backend
		stored := map[string]json.RawMessage{"1": json.RawMessage(bid)}

		// Build Exchange Endpoint
		mockExchange := &mockAmpExchange{}
		endpoint, _ := NewAmpEndpoint(
			fakeUUIDGenerator{},
			mockExchange,
			newParamsValidator(t),
			&mockAmpStoredReqFetcher{stored},
			empty_fetcher.EmptyFetcher{},
			&config.Configuration{MaxRequestSize: maxSize},
			&metricsConfig.NilMetricsEngine{},
			analyticsConf.NewPBSAnalytics(&config.Analytics{}),
			map[string]string{},
			[]byte{},
			openrtb_ext.BuildBidderMap(),
			empty_fetcher.EmptyFetcher{},
			hooks.EmptyPlanBuilder{},
		)

		// Invoke Endpoint
		request := httptest.NewRequest("GET", fmt.Sprintf("/openrtb2/auction/amp?tag_id=1&consent_type=3&consent_string=%s", test.consent), nil)
		responseRecorder := httptest.NewRecorder()
		endpoint(responseRecorder, request, nil)

		// Parse Response
		var response AmpResponse
		if err := json.Unmarshal(responseRecorder.Body.Bytes(), &response); err != nil {
			t.Fatalf("Error unmarshalling response: %s", err.Error())
		}

		// Assert Result
		result := mockExchange.lastRequest
		if !assert.NotNil(t, result, test.description+":lastRequest") {
			return
		}
		if !assert.NotNil(t, result.Regs, test.description+":lastRequest.Regs") {
			return
		}
		if !assert.NotNil(t, result.Regs.Ext, test.description+":lastRequest.Regs.Ext") {
			return
		}
		var re openrtb_ext.ExtRegs
		err = json.Unmarshal(result.Regs.Ext, &re)
		if !assert.NoError(t, err, test.description+":deserialize") {
			return
		}
		assert.Equal(t, test.expectedRegExt, re, test.description)
		assert.Equal(t, expectedErrorsFromHoldAuction, response.Errors)
		assert.Empty(t, response.Warnings)
	}
}

func TestConsentWarnings(t *testing.T) {
	type inputTest struct {
		regs              *openrtb_ext.ExtRegs
		invalidConsentURL bool
		expectedWarnings  map[openrtb_ext.BidderName][]openrtb_ext.ExtBidderMessage
	}
	invalidConsent := "invalid"

	bidderWarning := openrtb_ext.ExtBidderMessage{
		Code:    10003,
		Message: "debug turned off for bidder",
	}
	invalidCCPAWarning := openrtb_ext.ExtBidderMessage{
		Code:    10001,
		Message: "Consent string '" + invalidConsent + "' is not a valid CCPA consent string.",
	}
	invalidConsentWarning := openrtb_ext.ExtBidderMessage{
		Code:    10001,
		Message: "CCPA consent is invalid and will be ignored. (request.regs.ext.us_privacy must contain 4 characters)",
	}

	testData := []inputTest{
		{
			regs:              nil,
			invalidConsentURL: false,
			expectedWarnings:  nil,
		},
		{
			regs:              nil,
			invalidConsentURL: true,
			expectedWarnings:  map[openrtb_ext.BidderName][]openrtb_ext.ExtBidderMessage{openrtb_ext.BidderReservedGeneral: {invalidCCPAWarning}},
		},
		{
			regs:              &openrtb_ext.ExtRegs{USPrivacy: "invalid"},
			invalidConsentURL: true,
			expectedWarnings: map[openrtb_ext.BidderName][]openrtb_ext.ExtBidderMessage{
				openrtb_ext.BidderReservedGeneral:  {invalidCCPAWarning, invalidConsentWarning},
				openrtb_ext.BidderName("appnexus"): {bidderWarning},
			},
		},
		{
			regs:              &openrtb_ext.ExtRegs{USPrivacy: "1NYN"},
			invalidConsentURL: false,
			expectedWarnings:  map[openrtb_ext.BidderName][]openrtb_ext.ExtBidderMessage{openrtb_ext.BidderName("appnexus"): {bidderWarning}},
		},
	}

	for _, testCase := range testData {

		bid, err := getTestBidRequest(true, nil, testCase.regs == nil, testCase.regs)
		if err != nil {
			t.Fatalf("Failed to marshal the complete openrtb2.BidRequest object %v", err)
		}

		// Simulated Stored Request Backend
		stored := map[string]json.RawMessage{"1": json.RawMessage(bid)}

		// Build Exchange Endpoint
		var mockExchange exchange.Exchange
		if testCase.regs != nil {
			mockExchange = &mockAmpExchangeWarnings{}
		} else {
			mockExchange = &mockAmpExchange{}
		}
		endpoint, _ := NewAmpEndpoint(
			fakeUUIDGenerator{},
			mockExchange,
			newParamsValidator(t),
			&mockAmpStoredReqFetcher{stored},
			empty_fetcher.EmptyFetcher{},
			&config.Configuration{MaxRequestSize: maxSize},
			&metricsConfig.NilMetricsEngine{},
			analyticsConf.NewPBSAnalytics(&config.Analytics{}),
			map[string]string{},
			[]byte{},
			openrtb_ext.BuildBidderMap(),
			empty_fetcher.EmptyFetcher{},
			hooks.EmptyPlanBuilder{},
		)

		// Invoke Endpoint
		var request *http.Request

		if testCase.invalidConsentURL {
			request = httptest.NewRequest("GET", "/openrtb2/auction/amp?tag_id=1&consent_type=3&consent_string="+invalidConsent, nil)

		} else {
			request = httptest.NewRequest("GET", "/openrtb2/auction/amp?tag_id=1", nil)
		}

		responseRecorder := httptest.NewRecorder()
		endpoint(responseRecorder, request, nil)

		// Parse Response
		var response AmpResponse
		if err := json.Unmarshal(responseRecorder.Body.Bytes(), &response); err != nil {
			t.Fatalf("Error unmarshalling response: %s", err.Error())
		}

		// Assert Result
		if testCase.regs == nil {
			result := mockExchange.(*mockAmpExchange).lastRequest
			assert.NotNil(t, result, "lastRequest")
			assert.Nil(t, result.User, "lastRequest.User")
			assert.Nil(t, result.Regs, "lastRequest.Regs")
			assert.Equal(t, expectedErrorsFromHoldAuction, response.Errors)
			if testCase.invalidConsentURL {
				assert.Equal(t, testCase.expectedWarnings, response.Warnings)
			} else {
				assert.Empty(t, response.Warnings)
			}

		} else {
			assert.Equal(t, testCase.expectedWarnings, response.Warnings)
		}
	}
}

func TestNewAndLegacyConsentBothProvided(t *testing.T) {
	validConsentGDPR1 := "COwGVJOOwGVJOADACHENAOCAAO6as_-AAAhoAFNLAAoAAAA"
	validConsentGDPR2 := "CPdiPIJPdiPIJACABBENAzCv_____3___wAAAQNd_X9cAAAAAAAA"

	testCases := []struct {
		description     string
		consent         string
		consentLegacy   string
		userExt         *openrtb_ext.ExtUser
		expectedUserExt openrtb_ext.ExtUser
	}{
		{
			description:   "New Consent Wins",
			consent:       validConsentGDPR1,
			consentLegacy: validConsentGDPR2,
			expectedUserExt: openrtb_ext.ExtUser{
				Consent: validConsentGDPR1,
			},
		},
		{
			description:   "New Consent Wins - Reverse",
			consent:       validConsentGDPR2,
			consentLegacy: validConsentGDPR1,
			expectedUserExt: openrtb_ext.ExtUser{
				Consent: validConsentGDPR2,
			},
		},
	}

	for _, test := range testCases {
		// Build Request
		bid, err := getTestBidRequest(false, nil, true, nil)
		if err != nil {
			t.Fatalf("Failed to marshal the complete openrtb2.BidRequest object %v", err)
		}

		// Simulated Stored Request Backend
		stored := map[string]json.RawMessage{"1": json.RawMessage(bid)}

		// Build Exchange Endpoint
		mockExchange := &mockAmpExchange{}
		endpoint, _ := NewAmpEndpoint(
			fakeUUIDGenerator{},
			mockExchange,
			newParamsValidator(t),
			&mockAmpStoredReqFetcher{stored},
			empty_fetcher.EmptyFetcher{},
			&config.Configuration{
				MaxRequestSize: maxSize,
				GDPR:           config.GDPR{Enabled: true},
			},
			&metricsConfig.NilMetricsEngine{},
			analyticsConf.NewPBSAnalytics(&config.Analytics{}),
			map[string]string{},
			[]byte{},
			openrtb_ext.BuildBidderMap(),
			empty_fetcher.EmptyFetcher{},
			hooks.EmptyPlanBuilder{},
		)

		// Invoke Endpoint
		request := httptest.NewRequest("GET", fmt.Sprintf("/openrtb2/auction/amp?tag_id=1&consent_type=2&consent_string=%s&gdpr_consent=%s", test.consent, test.consentLegacy), nil)
		responseRecorder := httptest.NewRecorder()
		endpoint(responseRecorder, request, nil)

		// Parse Response
		var response AmpResponse
		if err := json.Unmarshal(responseRecorder.Body.Bytes(), &response); err != nil {
			t.Fatalf("Error unmarshalling response: %s", err.Error())
		}

		// Assert Result
		result := mockExchange.lastRequest
		if !assert.NotNil(t, result, test.description+":lastRequest") {
			return
		}
		if !assert.NotNil(t, result.User, test.description+":lastRequest.User") {
			return
		}
		if !assert.NotNil(t, result.User.Ext, test.description+":lastRequest.User.Ext") {
			return
		}
		var ue openrtb_ext.ExtUser
		err = json.Unmarshal(result.User.Ext, &ue)
		if !assert.NoError(t, err, test.description+":deserialize") {
			return
		}
		assert.Equal(t, test.expectedUserExt, ue, test.description)
		assert.Equal(t, expectedErrorsFromHoldAuction, response.Errors)
		assert.Empty(t, response.Warnings)
	}
}

func TestAMPSiteExt(t *testing.T) {
	stored := map[string]json.RawMessage{
		"1": json.RawMessage(validRequest(t, "site.json")),
	}
	exchange := &mockAmpExchange{}
	endpoint, _ := NewAmpEndpoint(
		fakeUUIDGenerator{},
		exchange,
		newParamsValidator(t),
		&mockAmpStoredReqFetcher{stored},
		empty_fetcher.EmptyFetcher{},
		&config.Configuration{MaxRequestSize: maxSize},
		&metricsConfig.NilMetricsEngine{},
		analyticsConf.NewPBSAnalytics(&config.Analytics{}),
		nil,
		nil,
		openrtb_ext.BuildBidderMap(),
		empty_fetcher.EmptyFetcher{},
		hooks.EmptyPlanBuilder{},
	)
	request, err := http.NewRequest("GET", "/openrtb2/auction/amp?tag_id=1", nil)
	if !assert.NoError(t, err) {
		return
	}
	recorder := httptest.NewRecorder()
	endpoint(recorder, request, nil)

	if !assert.NotNil(t, exchange.lastRequest, "Endpoint responded with %d: %s", recorder.Code, recorder.Body.String()) {
		return
	}
	if !assert.NotNil(t, exchange.lastRequest.Site) {
		return
	}
	assert.JSONEq(t, `{"amp":1}`, string(exchange.lastRequest.Site.Ext))
}

// TestBadRequests makes sure we return 400's on bad requests.
func TestAmpBadRequests(t *testing.T) {
	dir := "sample-requests/invalid-whole"
	files, err := os.ReadDir(dir)
	assert.NoError(t, err, "Failed to read folder: %s", dir)

	badRequests := make(map[string]json.RawMessage, len(files))
	for index, file := range files {
		badRequests[strconv.Itoa(100+index)] = readFile(t, "sample-requests/invalid-whole/"+file.Name())
	}

	endpoint, _ := NewAmpEndpoint(
		fakeUUIDGenerator{},
		&mockAmpExchange{},
		newParamsValidator(t),
		&mockAmpStoredReqFetcher{badRequests},
		empty_fetcher.EmptyFetcher{},
		&config.Configuration{MaxRequestSize: maxSize},
		&metricsConfig.NilMetricsEngine{},
		analyticsConf.NewPBSAnalytics(&config.Analytics{}),
		map[string]string{},
		[]byte{},
		openrtb_ext.BuildBidderMap(),
		empty_fetcher.EmptyFetcher{},
		hooks.EmptyPlanBuilder{},
	)
	for requestID := range badRequests {
		request := httptest.NewRequest("GET", fmt.Sprintf("/openrtb2/auction/amp?tag_id=%s", requestID), nil)
		recorder := httptest.NewRecorder()

		endpoint(recorder, request, nil)

		if recorder.Code != http.StatusBadRequest {
			t.Errorf("Expected status %d. Got %d. Input was: %s", http.StatusBadRequest, recorder.Code, fmt.Sprintf("/openrtb2/auction/amp?config=%s", requestID))
		}
	}
}

// TestAmpDebug makes sure we get debug information back when requested
func TestAmpDebug(t *testing.T) {
	requests := map[string]json.RawMessage{
		"2": json.RawMessage(validRequest(t, "site.json")),
	}

	endpoint, _ := NewAmpEndpoint(
		fakeUUIDGenerator{},
		&mockAmpExchange{},
		newParamsValidator(t),
		&mockAmpStoredReqFetcher{requests},
		empty_fetcher.EmptyFetcher{},
		&config.Configuration{MaxRequestSize: maxSize},
		&metricsConfig.NilMetricsEngine{},
		analyticsConf.NewPBSAnalytics(&config.Analytics{}),
		map[string]string{},
		[]byte{},
		openrtb_ext.BuildBidderMap(),
		empty_fetcher.EmptyFetcher{},
		hooks.EmptyPlanBuilder{},
	)

	for requestID := range requests {
		request := httptest.NewRequest("GET", fmt.Sprintf("/openrtb2/auction/amp?tag_id=%s&debug=1", requestID), nil)
		recorder := httptest.NewRecorder()
		endpoint(recorder, request, nil)

		if recorder.Code != http.StatusOK {
			t.Errorf("Expected status %d. Got %d. Request config ID was %s", http.StatusOK, recorder.Code, requestID)
			t.Errorf("Response body was: %s", recorder.Body)
			t.Errorf("Request was: %s", string(requests[requestID]))
		}

		var response AmpResponse
		if err := json.Unmarshal(recorder.Body.Bytes(), &response); err != nil {
			t.Fatalf("Error unmarshalling response: %s", err.Error())
		}

		if response.Targeting == nil || len(response.Targeting) == 0 {
			t.Errorf("Bad response, no targeting data.\n Response was: %v", recorder.Body)
		}
		if len(response.Targeting) != 3 {
			t.Errorf("Bad targeting data. Expected 3 keys, got %d.", len(response.Targeting))
		}

		if response.Debug == nil {
			t.Errorf("Debug requested but not present")
		}
	}
}

// Prevents #452
func TestAmpTargetingDefaults(t *testing.T) {
	req := &openrtb_ext.RequestWrapper{BidRequest: &openrtb2.BidRequest{}}
	if err := defaultRequestExt(req); err != nil {
		t.Fatalf("Unexpected error defaulting request.ext for AMP: %v", err)
	}

	assert.NoError(t, req.RebuildRequest())

	var extRequest openrtb_ext.ExtRequest
	if err := json.Unmarshal(req.Ext, &extRequest); err != nil {
		t.Fatalf("Unexpected error unmarshalling defaulted request.ext for AMP: %v", err)
	}
	if extRequest.Prebid.Targeting == nil {
		t.Fatal("AMP defaults should set request.ext.targeting")
	}
	if !extRequest.Prebid.Targeting.IncludeWinners {
		t.Error("AMP defaults should set request.ext.targeting.includewinners to true")
	}
	if !extRequest.Prebid.Targeting.IncludeBidderKeys {
		t.Error("AMP defaults should set request.ext.targeting.includebidderkeys to true")
	}
	if !reflect.DeepEqual(extRequest.Prebid.Targeting.PriceGranularity, openrtb_ext.PriceGranularityFromString("med")) {
		t.Error("AMP defaults should set request.ext.targeting.pricegranularity to medium")
	}
}

func TestQueryParamOverrides(t *testing.T) {
	requests := map[string]json.RawMessage{
		"1": json.RawMessage(validRequest(t, "site.json")),
	}

	endpoint, _ := NewAmpEndpoint(
		fakeUUIDGenerator{},
		&mockAmpExchange{},
		newParamsValidator(t),
		&mockAmpStoredReqFetcher{requests},
		empty_fetcher.EmptyFetcher{},
		&config.Configuration{MaxRequestSize: maxSize},
		&metricsConfig.NilMetricsEngine{},
		analyticsConf.NewPBSAnalytics(&config.Analytics{}),
		map[string]string{},
		[]byte{},
		openrtb_ext.BuildBidderMap(),
		empty_fetcher.EmptyFetcher{},
		hooks.EmptyPlanBuilder{},
	)

	requestID := "1"
	curl := "http://example.com"
	slot := "1234"
	timeout := int64(500)
	account := "12345"

	request := httptest.NewRequest("GET", fmt.Sprintf("/openrtb2/auction/amp?tag_id=%s&debug=1&curl=%s&slot=%s&timeout=%d&account=%s", requestID, curl, slot, timeout, account), nil)
	recorder := httptest.NewRecorder()
	endpoint(recorder, request, nil)

	if recorder.Code != http.StatusOK {
		t.Errorf("Expected status %d. Got %d. Request config ID was %s", http.StatusOK, recorder.Code, requestID)
		t.Errorf("Response body was: %s", recorder.Body)
		t.Errorf("Request was: %s", string(requests[requestID]))
	}

	var response AmpResponse
	if err := json.Unmarshal(recorder.Body.Bytes(), &response); err != nil {
		t.Fatalf("Error unmarshalling response: %s", err.Error())
	}

	var resolvedRequest openrtb2.BidRequest
	err := json.Unmarshal(response.Debug.ResolvedRequest, &resolvedRequest)
	assert.NoError(t, err, "resolved request should have a correct format")
	if resolvedRequest.TMax != timeout {
		t.Errorf("Expected TMax to equal timeout (%d), got: %d", timeout, resolvedRequest.TMax)
	}

	resolvedImp := resolvedRequest.Imp[0]
	if resolvedImp.TagID != slot {
		t.Errorf("Expected Imp.TagId to equal slot (%s), got: %s", slot, resolvedImp.TagID)
	}

	if resolvedRequest.Site == nil || resolvedRequest.Site.Page != curl {
		t.Errorf("Expected Site.Page to equal curl (%s), got: %s", curl, resolvedRequest.Site.Page)
	}

	if resolvedRequest.Site == nil || resolvedRequest.Site.Publisher == nil || resolvedRequest.Site.Publisher.ID != account {
		t.Errorf("Expected Site.Publisher.ID to equal (%s), got: %s", account, resolvedRequest.Site.Publisher.ID)
	}
}

func TestOverrideDimensions(t *testing.T) {
	formatOverrideSpec{
		overrideWidth:  20,
		overrideHeight: 40,
		expect: []openrtb2.Format{{
			W: 20,
			H: 40,
		}},
	}.execute(t)
}

func TestOverrideHeightNormalWidth(t *testing.T) {
	formatOverrideSpec{
		width:          20,
		overrideHeight: 40,
		expect: []openrtb2.Format{{
			W: 20,
			H: 40,
		}},
	}.execute(t)
}

func TestOverrideWidthNormalHeight(t *testing.T) {
	formatOverrideSpec{
		overrideWidth: 20,
		height:        40,
		expect: []openrtb2.Format{{
			W: 20,
			H: 40,
		}},
	}.execute(t)
}

func TestMultisize(t *testing.T) {
	formatOverrideSpec{
		multisize: "200x50,100x60",
		expect: []openrtb2.Format{{
			W: 200,
			H: 50,
		}, {
			W: 100,
			H: 60,
		}},
	}.execute(t)
}

func TestSizeWithMultisize(t *testing.T) {
	formatOverrideSpec{
		width:     20,
		height:    40,
		multisize: "200x50,100x60",
		expect: []openrtb2.Format{{
			W: 20,
			H: 40,
		}, {
			W: 200,
			H: 50,
		}, {
			W: 100,
			H: 60,
		}},
	}.execute(t)
}

func TestHeightOnly(t *testing.T) {
	formatOverrideSpec{
		height: 200,
		expect: []openrtb2.Format{{
			W: 300,
			H: 200,
		}},
	}.execute(t)
}

func TestWidthOnly(t *testing.T) {
	formatOverrideSpec{
		width: 150,
		expect: []openrtb2.Format{{
			W: 150,
			H: 600,
		}},
	}.execute(t)
}

type formatOverrideSpec struct {
	width          uint64
	height         uint64
	overrideWidth  uint64
	overrideHeight uint64
	multisize      string
	account        string
	expect         []openrtb2.Format
}

func (s formatOverrideSpec) execute(t *testing.T) {
	requests := map[string]json.RawMessage{
		"1": json.RawMessage(validRequest(t, "site.json")),
	}

	endpoint, _ := NewAmpEndpoint(
		fakeUUIDGenerator{},
		&mockAmpExchange{},
		newParamsValidator(t),
		&mockAmpStoredReqFetcher{requests},
		empty_fetcher.EmptyFetcher{},
		&config.Configuration{MaxRequestSize: maxSize},
		&metricsConfig.NilMetricsEngine{},
		analyticsConf.NewPBSAnalytics(&config.Analytics{}),
		map[string]string{},
		[]byte{},
		openrtb_ext.BuildBidderMap(),
		empty_fetcher.EmptyFetcher{},
		hooks.EmptyPlanBuilder{},
	)

	url := fmt.Sprintf("/openrtb2/auction/amp?tag_id=1&debug=1&w=%d&h=%d&ow=%d&oh=%d&ms=%s&account=%s", s.width, s.height, s.overrideWidth, s.overrideHeight, s.multisize, s.account)
	request := httptest.NewRequest("GET", url, nil)
	recorder := httptest.NewRecorder()
	endpoint(recorder, request, nil)
	if recorder.Code != http.StatusOK {
		t.Errorf("Expected status %d. Got %d. Request config ID was 1", http.StatusOK, recorder.Code)
		t.Errorf("Response body was: %s", recorder.Body)
		t.Errorf("Request was: %s", string(requests["1"]))
	}
	var response AmpResponse
	if err := json.Unmarshal(recorder.Body.Bytes(), &response); err != nil {
		t.Fatalf("Error unmarshalling response: %s", err.Error())
	}
	var resolvedRequest openrtb2.BidRequest
	err := json.Unmarshal(response.Debug.ResolvedRequest, &resolvedRequest)
	assert.NoError(t, err, "resolved request should have the correct format")
	formats := resolvedRequest.Imp[0].Banner.Format
	if len(formats) != len(s.expect) {
		t.Fatalf("Bad formats length. Expected %v, got %v", s.expect, formats)
	}
	for i := 0; i < len(formats); i++ {
		if formats[i].W != s.expect[i].W {
			t.Errorf("format[%d].W were not equal. Expected %d, got %d", i, s.expect[i].W, formats[i].W)
		}
		if formats[i].H != s.expect[i].H {
			t.Errorf("format[%d].H were not equal. Expected %d, got %d", i, s.expect[i].H, formats[i].H)
		}
	}
}

type mockAmpExchange struct {
	lastRequest *openrtb2.BidRequest
}

var expectedErrorsFromHoldAuction map[openrtb_ext.BidderName][]openrtb_ext.ExtBidderMessage = map[openrtb_ext.BidderName][]openrtb_ext.ExtBidderMessage{
	openrtb_ext.BidderName("openx"): {
		{
			Code:    1,
			Message: "The request exceeded the timeout allocated",
		},
	},
}

func (m *mockAmpExchange) HoldAuction(ctx context.Context, auctionRequest exchange.AuctionRequest, debugLog *exchange.DebugLog) (*openrtb2.BidResponse, error) {
	r := auctionRequest.BidRequestWrapper
	m.lastRequest = r.BidRequest

	response := &openrtb2.BidResponse{
		SeatBid: []openrtb2.SeatBid{{
			Bid: []openrtb2.Bid{{
				AdM: "<script></script>",
				Ext: json.RawMessage(`{ "prebid": {"targeting": { "hb_pb": "1.20", "hb_appnexus_pb": "1.20", "hb_cache_id": "some_id"}}}`),
			}},
		}},
		Ext: json.RawMessage(`{ "errors": {"openx":[ { "code": 1, "message": "The request exceeded the timeout allocated" } ] } }`),
	}
	if len(auctionRequest.StoredAuctionResponses) > 0 {
		var seatBids []openrtb2.SeatBid

		if err := json.Unmarshal(auctionRequest.StoredAuctionResponses[r.BidRequest.Imp[0].ID], &seatBids); err != nil {
			return nil, err
		}
		response.SeatBid = seatBids
	}

	if r.BidRequest.Test == 1 {
		resolvedRequest, err := json.Marshal(r.BidRequest)
		if err != nil {
			resolvedRequest = json.RawMessage("{}")
		}
		response.Ext = json.RawMessage(fmt.Sprintf(`{"debug": {"httpcalls": {}, "resolvedrequest": %s}}`, resolvedRequest))
	}

	return response, nil
}

type mockAmpExchangeWarnings struct{}

func (m *mockAmpExchangeWarnings) HoldAuction(ctx context.Context, r exchange.AuctionRequest, debugLog *exchange.DebugLog) (*openrtb2.BidResponse, error) {
	response := &openrtb2.BidResponse{
		SeatBid: []openrtb2.SeatBid{{
			Bid: []openrtb2.Bid{{
				AdM: "<script></script>",
				Ext: json.RawMessage(`{ "prebid": {"targeting": { "hb_pb": "1.20", "hb_appnexus_pb": "1.20", "hb_cache_id": "some_id"}}}`),
			}},
		}},
		Ext: json.RawMessage(`{ "warnings": {"appnexus": [{"code": 10003, "message": "debug turned off for bidder"}] }}`),
	}
	return response, nil
}

func getTestBidRequest(nilUser bool, userExt *openrtb_ext.ExtUser, nilRegs bool, regsExt *openrtb_ext.ExtRegs) ([]byte, error) {
	var width int64 = 300
	var height int64 = 300
	bidRequest := &openrtb2.BidRequest{
		ID: "test-request-id",
		Imp: []openrtb2.Imp{
			{
				ID:  "/19968336/header-bid-tag-0",
				Ext: json.RawMessage(`{"appnexus": { "placementId":12883451 }}`),
				Banner: &openrtb2.Banner{
					Format: []openrtb2.Format{
						{
							W: width,
							H: 250,
						},
						{
							W: width,
							H: 240,
						},
					},
					W: &width,
					H: &height,
				},
			},
		},
		Site: &openrtb2.Site{
			ID:   "site-id",
			Page: "some-page",
		},
	}

	var userExtData []byte
	if userExt != nil {
		var err error
		userExtData, err = json.Marshal(userExt)
		if err != nil {
			return nil, err
		}
	}

	if !nilUser {
		bidRequest.User = &openrtb2.User{
			ID:       "aUserId",
			BuyerUID: "aBuyerID",
			Ext:      userExtData,
		}
	}

	var regsExtData []byte
	if regsExt != nil {
		var err error
		regsExtData, err = json.Marshal(regsExt)
		if err != nil {
			return nil, err
		}
	}

	if !nilRegs {
		bidRequest.Regs = &openrtb2.Regs{
			COPPA: 1,
			Ext:   regsExtData,
		}
	}
	return json.Marshal(bidRequest)
}

func TestSetEffectiveAmpPubID(t *testing.T) {
	testPubID := "test-pub"

	testCases := []struct {
		description   string
		req           *openrtb2.BidRequest
		account       string
		expectedPubID string
	}{
		{
			description: "No publisher ID provided",
			req: &openrtb2.BidRequest{
				App: &openrtb2.App{
					Publisher: nil,
				},
			},
			expectedPubID: "",
		},
		{
			description: "Publisher ID present in req.App.Publisher.ID",
			req: &openrtb2.BidRequest{
				App: &openrtb2.App{
					Publisher: &openrtb2.Publisher{
						ID: testPubID,
					},
				},
			},
			expectedPubID: testPubID,
		},
		{
			description: "Publisher ID present in req.Site.Publisher.ID",
			req: &openrtb2.BidRequest{
				Site: &openrtb2.Site{
					Publisher: &openrtb2.Publisher{
						ID: testPubID,
					},
				},
			},
			expectedPubID: testPubID,
		},
		{
			description: "Publisher ID present in account parameter",
			req: &openrtb2.BidRequest{
				App: &openrtb2.App{
					Publisher: &openrtb2.Publisher{
						ID: "",
					},
				},
			},
			account:       testPubID,
			expectedPubID: testPubID,
		},
		{
			description: "req.Site.Publisher present but ID set to empty string",
			req: &openrtb2.BidRequest{
				Site: &openrtb2.Site{
					Publisher: &openrtb2.Publisher{
						ID: "",
					},
				},
			},
			expectedPubID: "",
		},
	}

	for _, test := range testCases {
		setEffectiveAmpPubID(test.req, test.account)
		if test.req.Site != nil {
			if test.req.Site.Publisher == nil {
				assert.Empty(t, test.expectedPubID,
					"should return the expected Publisher ID for test case: %s", test.description)
			} else {
				assert.Equal(t, test.expectedPubID, test.req.Site.Publisher.ID,
					"should return the expected Publisher ID for test case: %s", test.description)
			}
		} else {
			if test.req.App.Publisher == nil {
				assert.Empty(t, test.expectedPubID,
					"should return the expected Publisher ID for test case: %s", test.description)
			} else {
				assert.Equal(t, test.expectedPubID, test.req.App.Publisher.ID,
					"should return the expected Publisher ID for test case: %s", test.description)
			}
		}
	}
}

type mockLogger struct {
	ampObject     *analytics.AmpObject
	auctionObject *analytics.AuctionObject
}

func newMockLogger(ao *analytics.AmpObject, aucObj *analytics.AuctionObject) analytics.PBSAnalyticsModule {
	return &mockLogger{
		ampObject:     ao,
		auctionObject: aucObj,
	}
}

func (logger mockLogger) LogAuctionObject(ao *analytics.AuctionObject) {
	*logger.auctionObject = *ao
}
func (logger mockLogger) LogVideoObject(vo *analytics.VideoObject) {
}
func (logger mockLogger) LogCookieSyncObject(cookieObject *analytics.CookieSyncObject) {
}
func (logger mockLogger) LogSetUIDObject(uuidObj *analytics.SetUIDObject) {
}
func (logger mockLogger) LogNotificationEventObject(uuidObj *analytics.NotificationEvent) {
}
func (logger mockLogger) LogAmpObject(ao *analytics.AmpObject) {
	*logger.ampObject = *ao
}

func TestBuildAmpObject(t *testing.T) {
	testCases := []struct {
		description       string
		inTagId           string
		inStoredRequest   json.RawMessage
		expectedAmpObject *analytics.AmpObject
	}{
		{
			description:     "Stored Amp request with nil body. Only the error gets logged",
			inTagId:         "test",
			inStoredRequest: nil,
			expectedAmpObject: &analytics.AmpObject{
				Status: http.StatusOK,
				Errors: []error{fmt.Errorf("unexpected end of JSON input")},
			},
		},
		{
			description:     "Stored Amp request with no imps that should return error. Only the error gets logged",
			inTagId:         "test",
			inStoredRequest: json.RawMessage(`{"id":"some-request-id","site":{"page":"prebid.org"},"imp":[],"tmax":500}`),
			expectedAmpObject: &analytics.AmpObject{
				Status: http.StatusOK,
				Errors: []error{fmt.Errorf("data for tag_id='test' does not define the required imp array")},
			},
		},
		{
			description:     "Wrong tag_id, error gets logged",
			inTagId:         "unknown",
			inStoredRequest: json.RawMessage(`{"id":"some-request-id","site":{"page":"prebid.org"},"imp":[{"id":"some-impression-id","banner":{"format":[{"w":300,"h":250}]},"ext":{"prebid":{"bidder":{"appnexus":{"placementId":12883451}}}}}],"tmax":500}`),
			expectedAmpObject: &analytics.AmpObject{
				Status: http.StatusOK,
				Errors: []error{fmt.Errorf("unexpected end of JSON input")},
			},
		},
		{
			description:     "Valid stored Amp request, correct tag_id, a valid response should be logged",
			inTagId:         "test",
			inStoredRequest: json.RawMessage(`{"id":"some-request-id","site":{"page":"prebid.org"},"imp":[{"id":"some-impression-id","banner":{"format":[{"w":300,"h":250}]},"ext":{"prebid":{"bidder":{"appnexus":{"placementId":12883451}}}}}],"tmax":500}`),
			expectedAmpObject: &analytics.AmpObject{
				Status: http.StatusOK,
				Errors: nil,
				Request: &openrtb2.BidRequest{
					ID: "some-request-id",
					Device: &openrtb2.Device{
						IP: "192.0.2.1",
					},
					Site: &openrtb2.Site{
						Page: "prebid.org",
						Ext:  json.RawMessage(`{"amp":1}`),
					},
					Imp: []openrtb2.Imp{
						{
							ID: "some-impression-id",
							Banner: &openrtb2.Banner{
								Format: []openrtb2.Format{
									{
										W: 300,
										H: 250,
									},
								},
							},
							Secure: func(val int8) *int8 { return &val }(1), //(*int8)(1),
							Ext:    json.RawMessage(`{"prebid":{"bidder":{"appnexus":{"placementId":12883451}}}}`),
						},
					},
					AT:   1,
					TMax: 500,
					Ext:  json.RawMessage(`{"prebid":{"cache":{"bids":{"returnCreative":null},"vastxml":null},"channel":{"name":"amp","version":""},"targeting":{"pricegranularity":{"precision":2,"ranges":[{"min":0,"max":20,"increment":0.1}]},"includewinners":true,"includebidderkeys":true,"includebrandcategory":null,"includeformat":false,"durationrangesec":null,"preferdeals":false}}}`),
				},
				AuctionResponse: &openrtb2.BidResponse{
					SeatBid: []openrtb2.SeatBid{{
						Bid: []openrtb2.Bid{{
							AdM: "<script></script>",
							Ext: json.RawMessage(`{ "prebid": {"targeting": { "hb_pb": "1.20", "hb_appnexus_pb": "1.20", "hb_cache_id": "some_id"}}}`),
						}},
						Seat: "",
					}},
					Ext: json.RawMessage(`{ "errors": {"openx":[ { "code": 1, "message": "The request exceeded the timeout allocated" } ] } }`),
				},
				AmpTargetingValues: map[string]string{
					"hb_appnexus_pb": "1.20",
					"hb_cache_id":    "some_id",
					"hb_pb":          "1.20",
				},
				Origin: "",
			},
		},
	}

	request := httptest.NewRequest("GET", "/openrtb2/auction/amp?tag_id=test", nil)
	recorder := httptest.NewRecorder()

	for _, test := range testCases {
		// Set up test, declare a new mock logger every time
		actualAmpObject, endpoint := ampObjectTestSetup(t, test.inTagId, test.inStoredRequest, false)
		// Run test
		endpoint(recorder, request, nil)

		// assert AmpObject
		assert.Equalf(t, test.expectedAmpObject.Status, actualAmpObject.Status, "Amp Object Status field doesn't match expected: %s\n", test.description)
		assert.Lenf(t, actualAmpObject.Errors, len(test.expectedAmpObject.Errors), "Amp Object Errors array doesn't match expected: %s\n", test.description)
		assert.Equalf(t, test.expectedAmpObject.Request, actualAmpObject.Request, "Amp Object BidRequest doesn't match expected: %s\n", test.description)
		assert.Equalf(t, test.expectedAmpObject.AuctionResponse, actualAmpObject.AuctionResponse, "Amp Object BidResponse doesn't match expected: %s\n", test.description)
		assert.Equalf(t, test.expectedAmpObject.AmpTargetingValues, actualAmpObject.AmpTargetingValues, "Amp Object AmpTargetingValues doesn't match expected: %s\n", test.description)
		assert.Equalf(t, test.expectedAmpObject.Origin, actualAmpObject.Origin, "Amp Object Origin field doesn't match expected: %s\n", test.description)
	}
}

func TestIdGeneration(t *testing.T) {
	uuid := "foo"

	testCases := []struct {
		description            string
		givenInStoredRequest   json.RawMessage
		givenGenerateRequestID bool
		expectedID             string
	}{
		{
			description:            "The givenGenerateRequestID flag is set to true, so even though the stored amp request already has an id, we should still generate a new uuid",
			givenInStoredRequest:   json.RawMessage(`{"id":"ThisID","site":{"page":"prebid.org"},"imp":[{"id":"some-imp-id","banner":{"format":[{"w":300,"h":250}]},"ext":{"appnexus":{"placementId":1}}}],"tmax":1}`),
			givenGenerateRequestID: true,
			expectedID:             uuid,
		},
		{
			description:            "The givenGenerateRequestID flag is set to true and the stored amp request ID is blank, so we should generate a new uuid for the request",
			givenInStoredRequest:   json.RawMessage(`{"id":"","site":{"page":"prebid.org"},"imp":[{"id":"some-imp-id","banner":{"format":[{"w":300,"h":250}]},"ext":{"appnexus":{"placementId":1}}}],"tmax":1}`),
			givenGenerateRequestID: true,
			expectedID:             uuid,
		},
		{
			description:            "The givenGenerateRequestID flag is false, so the ID shouldn't change",
			givenInStoredRequest:   json.RawMessage(`{"id":"ThisID","site":{"page":"prebid.org"},"imp":[{"id":"some-imp-id","banner":{"format":[{"w":300,"h":250}]},"ext":{"appnexus":{"placementId":1}}}],"tmax":1}`),
			givenGenerateRequestID: false,
			expectedID:             "ThisID",
		},
		{
			description:            "The givenGenerateRequestID flag is true, and the id field isn't included in the stored request, we should still generate a uuid",
			givenInStoredRequest:   json.RawMessage(`{"site":{"page":"prebid.org"},"imp":[{"id":"some-imp-id","banner":{"format":[{"w":300,"h":250}]},"ext":{"appnexus":{"placementId":1}}}],"tmax":1}`),
			givenGenerateRequestID: true,
			expectedID:             uuid,
		},
		{
			description:            "The givenGenerateRequestID flag is false, but id field is the macro option {{UUID}}, we should generate a uuid",
			givenInStoredRequest:   json.RawMessage(`{"id":"{{UUID}}","site":{"page":"prebid.org"},"imp":[{"id":"some-imp-id","banner":{"format":[{"w":300,"h":250}]},"ext":{"appnexus":{"placementId":1}}}],"tmax":1}`),
			givenGenerateRequestID: false,
			expectedID:             uuid,
		},
		{
			description:            "Macro ID case sensitivity check. The id is {{uuid}}, but we should only generate an id if it's all uppercase {{UUID}}. So the ID shouldn't change.",
			givenInStoredRequest:   json.RawMessage(`{"id":"{{uuid}}","site":{"page":"prebid.org"},"imp":[{"id":"some-imp-id","banner":{"format":[{"w":300,"h":250}]},"ext":{"appnexus":{"placementId":1}}}],"tmax":1}`),
			givenGenerateRequestID: false,
			expectedID:             "{{uuid}}",
		},
	}

	request := httptest.NewRequest("GET", "/openrtb2/auction/amp?tag_id=test", nil)
	recorder := httptest.NewRecorder()

	for _, test := range testCases {
		// Set up and run test
		actualAmpObject, endpoint := ampObjectTestSetup(t, "test", test.givenInStoredRequest, test.givenGenerateRequestID)
		endpoint(recorder, request, nil)
		assert.Equalf(t, test.expectedID, actualAmpObject.Request.ID, "Bid Request ID is incorrect: %s\n", test.description)
	}
}

func ampObjectTestSetup(t *testing.T, inTagId string, inStoredRequest json.RawMessage, generateRequestID bool) (*analytics.AmpObject, httprouter.Handle) {
	actualAmpObject := analytics.AmpObject{}
	logger := newMockLogger(&actualAmpObject, nil)

	mockAmpFetcher := &mockAmpStoredReqFetcher{
		data: map[string]json.RawMessage{
			inTagId: json.RawMessage(inStoredRequest),
		},
	}

	endpoint, _ := NewAmpEndpoint(
		fakeUUIDGenerator{id: "foo", err: nil},
		&mockAmpExchange{},
		newParamsValidator(t),
		mockAmpFetcher,
		empty_fetcher.EmptyFetcher{},
		&config.Configuration{MaxRequestSize: maxSize, GenerateRequestID: generateRequestID},
		&metricsConfig.NilMetricsEngine{},
		logger,
		map[string]string{},
		[]byte{},
		openrtb_ext.BuildBidderMap(),
		empty_fetcher.EmptyFetcher{},
		hooks.EmptyPlanBuilder{},
	)
	return &actualAmpObject, endpoint
}

func TestAmpAuctionResponseHeaders(t *testing.T) {
	testCases := []struct {
		description         string
		requestURLArguments string
		expectedStatus      int
		expectedHeaders     func(http.Header)
	}{
		{
			description:         "Success Response",
			requestURLArguments: "?tag_id=1&__amp_source_origin=foo",
			expectedStatus:      200,
			expectedHeaders: func(h http.Header) {
				h.Set("AMP-Access-Control-Allow-Source-Origin", "foo")
				h.Set("Access-Control-Expose-Headers", "AMP-Access-Control-Allow-Source-Origin")
				h.Set("X-Prebid", "pbs-go/unknown")
				h.Set("Content-Type", "text/plain; charset=utf-8")
			},
		},
		{
			description:         "Failure Response",
			requestURLArguments: "?tag_id=invalid&__amp_source_origin=foo",
			expectedStatus:      400,
			expectedHeaders: func(h http.Header) {
				h.Set("AMP-Access-Control-Allow-Source-Origin", "foo")
				h.Set("Access-Control-Expose-Headers", "AMP-Access-Control-Allow-Source-Origin")
				h.Set("X-Prebid", "pbs-go/unknown")
			},
		},
	}

	storedRequests := map[string]json.RawMessage{
		"1": json.RawMessage(validRequest(t, "site.json")),
	}
	exchange := &nobidExchange{}
	endpoint, _ := NewAmpEndpoint(
		fakeUUIDGenerator{},
		exchange,
		newParamsValidator(t),
		&mockAmpStoredReqFetcher{storedRequests},
		empty_fetcher.EmptyFetcher{},
		&config.Configuration{MaxRequestSize: maxSize},
		&metricsConfig.NilMetricsEngine{},
		analyticsConf.NewPBSAnalytics(&config.Analytics{}),
		map[string]string{},
		[]byte{},
		openrtb_ext.BuildBidderMap(),
		empty_fetcher.EmptyFetcher{},
		hooks.EmptyPlanBuilder{},
	)

	for _, test := range testCases {
		httpReq := httptest.NewRequest("GET", fmt.Sprintf("/openrtb2/auction/amp"+test.requestURLArguments), nil)
		recorder := httptest.NewRecorder()

		endpoint(recorder, httpReq, nil)

		expectedHeaders := http.Header{}
		test.expectedHeaders(expectedHeaders)

		assert.Equal(t, test.expectedStatus, recorder.Result().StatusCode, test.description+":statuscode")
		assert.Equal(t, expectedHeaders, recorder.Result().Header, test.description+":statuscode")
	}
}

func TestRequestWithTargeting(t *testing.T) {
	stored := map[string]json.RawMessage{
		"1": json.RawMessage(validRequest(t, "site.json")),
	}
	exchange := &mockAmpExchange{}
	endpoint, _ := NewAmpEndpoint(
		fakeUUIDGenerator{},
		exchange,
		newParamsValidator(t),
		&mockAmpStoredReqFetcher{stored},
		empty_fetcher.EmptyFetcher{},
		&config.Configuration{MaxRequestSize: maxSize},
		&metricsConfig.NilMetricsEngine{},
		analyticsConf.NewPBSAnalytics(&config.Analytics{}),
		nil,
		nil,
		openrtb_ext.BuildBidderMap(),
		empty_fetcher.EmptyFetcher{},
		hooks.EmptyPlanBuilder{},
	)
	url, err := url.Parse("/openrtb2/auction/amp")
	assert.NoError(t, err, "unexpected error received while parsing url")
	values := url.Query()
	values.Add("targeting", `{"gam-key1":"val1", "gam-key2":"val2"}`)
	values.Add("tag_id", "1")
	url.RawQuery = values.Encode()

	request, err := http.NewRequest("GET", url.String(), nil)
	if !assert.NoError(t, err) {
		return
	}
	recorder := httptest.NewRecorder()
	endpoint(recorder, request, nil)

	if assert.NotNil(t, exchange.lastRequest, "Endpoint responded with %d: %s", recorder.Code, recorder.Body.String()) {
		assert.JSONEq(t, `{"prebid":{"bidder":{"appnexus":{"placementId":12883451}}}, "data":{"gam-key1":"val1", "gam-key2":"val2"}}`, string(exchange.lastRequest.Imp[0].Ext))
	}
}

func TestSetTargeting(t *testing.T) {
	tests := []struct {
		description    string
		bidRequest     openrtb2.BidRequest
		targeting      string
		expectedImpExt string
		wantError      bool
		errorMessage   string
	}{
		{
			description:    "valid imp ext, valid targeting data",
			bidRequest:     openrtb2.BidRequest{Imp: []openrtb2.Imp{{Ext: []byte(`{"appnexus":{"placementId":123}}`)}}},
			targeting:      `{"gam-key1":"val1", "gam-key2":"val2"}`,
			expectedImpExt: `{"appnexus":{"placementId":123}, "data": {"gam-key1":"val1", "gam-key2":"val2"}}`,
			wantError:      false,
			errorMessage:   "",
		},
		{
			description:    "valid imp ext, empty targeting data",
			bidRequest:     openrtb2.BidRequest{Imp: []openrtb2.Imp{{Ext: []byte(`{"appnexus":{"placementId":123}}`)}}},
			targeting:      ``,
			expectedImpExt: `{"appnexus":{"placementId":123}}`,
			wantError:      false,
			errorMessage:   "",
		},
		{
			description:    "empty imp ext, valid targeting data",
			bidRequest:     openrtb2.BidRequest{Imp: []openrtb2.Imp{{Ext: []byte(`{}`)}}},
			targeting:      `{"gam-key1":"val1", "gam-key2":"val2"}`,
			expectedImpExt: `{"data": {"gam-key1":"val1", "gam-key2":"val2"}}`,
			wantError:      false,
			errorMessage:   "",
		},
		{
			description:    "nil imp ext, valid targeting data",
			bidRequest:     openrtb2.BidRequest{Imp: []openrtb2.Imp{{Ext: nil}}},
			targeting:      `{"gam-key1":"val1", "gam-key2":"val2"}`,
			expectedImpExt: `{"data": {"gam-key1":"val1", "gam-key2":"val2"}}`,
			wantError:      false,
			errorMessage:   "",
		},
		{
			description:    "imp ext has data, valid targeting data",
			bidRequest:     openrtb2.BidRequest{Imp: []openrtb2.Imp{{Ext: []byte(`{"data":{"placementId":123}}`)}}},
			targeting:      `{"gam-key1":"val1", "gam-key2":"val2"}`,
			expectedImpExt: `{"data": {"gam-key1":"val1", "gam-key2":"val2", "placementId":123}}`,
			wantError:      false,
			errorMessage:   "",
		},
		{
			description:    "imp ext has data and other fields, valid targeting data",
			bidRequest:     openrtb2.BidRequest{Imp: []openrtb2.Imp{{Ext: []byte(`{"data":{"placementId":123}, "prebid": 123}`)}}},
			targeting:      `{"gam-key1":"val1", "gam-key2":"val2"}`,
			expectedImpExt: `{"data": {"gam-key1":"val1", "gam-key2":"val2", "placementId":123}, "prebid":123}`,
			wantError:      false,
			errorMessage:   "",
		},
		{
			description:    "imp ext has invalid format, valid targeting data",
			bidRequest:     openrtb2.BidRequest{Imp: []openrtb2.Imp{{Ext: []byte(`{123:{}`)}}},
			targeting:      `{"gam-key1":"val1", "gam-key2":"val2"}`,
			expectedImpExt: ``,
			wantError:      true,
			errorMessage:   "unable to merge imp.ext with targeting data, check targeting data is correct: Invalid JSON Document",
		},
		{
			description:    "valid imp ext, invalid targeting data",
			bidRequest:     openrtb2.BidRequest{Imp: []openrtb2.Imp{{Ext: []byte(`{"appnexus":{"placementId":123}}`)}}},
			targeting:      `{123,}`,
			expectedImpExt: ``,
			wantError:      true,
			errorMessage:   "unable to merge imp.ext with targeting data, check targeting data is correct: Invalid JSON Patch",
		},
	}

	for _, test := range tests {
		req := &test.bidRequest
		err := setTargeting(req, test.targeting)
		if test.wantError {
			assert.EqualErrorf(t, err, test.errorMessage, "error is incorrect for test case: %s", test.description)
		} else {
			assert.NoError(t, err, "error should be nil for test case: %s", test.description)
			assert.JSONEq(t, test.expectedImpExt, string(req.Imp[0].Ext), "incorrect impression extension returned for test %s", test.description)
		}

	}
}

func TestValidAmpResponseWhenRequestStagesRejected(t *testing.T) {
	const nbr int = 123
	const file string = "sample-requests/amp/valid-supplementary/aliased-buyeruids.json"

<<<<<<< HEAD
	var tc testCase
	fileData, err := os.ReadFile(file)
	assert.NoError(t, err, "Failed to read test file.")
	if err := json.Unmarshal(fileData, &tc); err != nil {
=======
	var test testCase
	fileData, err := os.ReadFile(file)
	assert.NoError(t, err, "Failed to read test file.")
	if err := json.Unmarshal(fileData, &test); err != nil {
>>>>>>> dd909bab
		t.Fatal("Failed to unmarshal test file.")
	}

	testCases := []struct {
		description         string
		file                string
		planBuilder         hooks.ExecutionPlanBuilder
<<<<<<< HEAD
=======
		expectedBidResponse openrtb2.BidResponse
		hookExecutor        hookexecution.HookStageExecutor
>>>>>>> dd909bab
		expectedAmpResponse AmpResponse
	}{
		{
			description:         "Assert correct BidResponse when request rejected at entrypoint stage",
<<<<<<< HEAD
			file:                file,
=======
			file:                "sample-requests/amp/valid-supplementary/aliased-buyeruids.json",
>>>>>>> dd909bab
			planBuilder:         mockPlanBuilder{entrypointPlan: makeRejectPlan[hookstage.Entrypoint](mockRejectionHook{nbr})},
			expectedAmpResponse: AmpResponse{Targeting: map[string]string{}},
		},
		{
			description:         "Assert correct BidResponse when request rejected at raw-auction stage",
<<<<<<< HEAD
			file:                file,
			planBuilder:         mockPlanBuilder{rawAuctionPlan: makeRejectPlan[hookstage.RawAuctionRequest](mockRejectionHook{nbr})},
			expectedAmpResponse: tc.ExpectedAmpResponse,
		},
		{
			description:         "Assert correct AmpResponse when request rejected at processed-auction stage",
			file:                file,
			planBuilder:         mockPlanBuilder{processedAuctionPlan: makeRejectPlan[hookstage.ProcessedAuctionRequest](mockRejectionHook{nbr})},
			expectedAmpResponse: AmpResponse{Targeting: map[string]string{}},
=======
			file:                "sample-requests/amp/valid-supplementary/aliased-buyeruids.json",
			planBuilder:         mockPlanBuilder{rawAuctionPlan: makeRejectPlan[hookstage.RawAuctionRequest](mockRejectionHook{nbr})},
			expectedAmpResponse: test.ExpectedAmpResponse,
>>>>>>> dd909bab
		},
	}

	for _, tc := range testCases {
		t.Run(tc.description, func(t *testing.T) {
<<<<<<< HEAD
			test := testCase{}
			assert.NoError(t, json.Unmarshal(fileData, &test), "Failed to parse test file.")

			request := httptest.NewRequest("GET", fmt.Sprintf("/openrtb2/auction/amp?%s", test.Query), nil)
			recorder := httptest.NewRecorder()
			query := request.URL.Query()
			tagID := query.Get("tag_id")

			test.storedRequest = map[string]json.RawMessage{tagID: test.BidRequest}
			test.planBuilder = tc.planBuilder
			test.endpointType = AMP_ENDPOINT

			ampEndpointHandler, _, mockBidServers, mockCurrencyRatesServer, err := buildTestEndpoint(test, &config.Configuration{MaxRequestSize: maxSize})
			assert.NoError(t, err, "Failed to build test endpoint.")

=======
			request := httptest.NewRequest("GET", fmt.Sprintf("/openrtb2/auction/amp?%s", test.Query), nil)
			recorder := httptest.NewRecorder()
			query := request.URL.Query()
			tagID := query.Get("tag_id")

			test.storedRequest = map[string]json.RawMessage{tagID: test.BidRequest}
			test.planBuilder = tc.planBuilder
			test.endpointType = AMP_ENDPOINT

			ampEndpointHandler, _, mockBidServers, mockCurrencyRatesServer, err := buildTestEndpoint(test, &config.Configuration{MaxRequestSize: maxSize})
			assert.NoError(t, err, "Failed to build test endpoint.")

>>>>>>> dd909bab
			ampEndpointHandler(recorder, request, nil)
			assert.Equal(t, recorder.Code, http.StatusOK, "Endpoint should return 200 OK.")

			var actualResp AmpResponse
			assert.NoError(t, json.Unmarshal(recorder.Body.Bytes(), &actualResp), "Unable to unmarshal actual BidResponse.")
			assert.Equal(t, tc.expectedAmpResponse, actualResp, "Invalid AMP Response.")

			// Close servers regardless if the test case was run or not
			for _, mockBidServer := range mockBidServers {
				mockBidServer.Close()
			}
			mockCurrencyRatesServer.Close()
		})
	}
}<|MERGE_RESOLUTION|>--- conflicted
+++ resolved
@@ -20,10 +20,6 @@
 	"github.com/prebid/prebid-server/config"
 	"github.com/prebid/prebid-server/exchange"
 	"github.com/prebid/prebid-server/hooks"
-<<<<<<< HEAD
-=======
-	"github.com/prebid/prebid-server/hooks/hookexecution"
->>>>>>> dd909bab
 	"github.com/prebid/prebid-server/hooks/hookstage"
 	metricsConfig "github.com/prebid/prebid-server/metrics/config"
 	"github.com/prebid/prebid-server/openrtb_ext"
@@ -1942,17 +1938,10 @@
 	const nbr int = 123
 	const file string = "sample-requests/amp/valid-supplementary/aliased-buyeruids.json"
 
-<<<<<<< HEAD
-	var tc testCase
-	fileData, err := os.ReadFile(file)
-	assert.NoError(t, err, "Failed to read test file.")
-	if err := json.Unmarshal(fileData, &tc); err != nil {
-=======
 	var test testCase
 	fileData, err := os.ReadFile(file)
 	assert.NoError(t, err, "Failed to read test file.")
 	if err := json.Unmarshal(fileData, &test); err != nil {
->>>>>>> dd909bab
 		t.Fatal("Failed to unmarshal test file.")
 	}
 
@@ -1960,49 +1949,30 @@
 		description         string
 		file                string
 		planBuilder         hooks.ExecutionPlanBuilder
-<<<<<<< HEAD
-=======
-		expectedBidResponse openrtb2.BidResponse
-		hookExecutor        hookexecution.HookStageExecutor
->>>>>>> dd909bab
 		expectedAmpResponse AmpResponse
 	}{
 		{
 			description:         "Assert correct BidResponse when request rejected at entrypoint stage",
-<<<<<<< HEAD
 			file:                file,
-=======
-			file:                "sample-requests/amp/valid-supplementary/aliased-buyeruids.json",
->>>>>>> dd909bab
 			planBuilder:         mockPlanBuilder{entrypointPlan: makeRejectPlan[hookstage.Entrypoint](mockRejectionHook{nbr})},
 			expectedAmpResponse: AmpResponse{Targeting: map[string]string{}},
 		},
 		{
 			description:         "Assert correct BidResponse when request rejected at raw-auction stage",
-<<<<<<< HEAD
 			file:                file,
 			planBuilder:         mockPlanBuilder{rawAuctionPlan: makeRejectPlan[hookstage.RawAuctionRequest](mockRejectionHook{nbr})},
-			expectedAmpResponse: tc.ExpectedAmpResponse,
+			expectedAmpResponse: test.ExpectedAmpResponse,
 		},
 		{
 			description:         "Assert correct AmpResponse when request rejected at processed-auction stage",
 			file:                file,
 			planBuilder:         mockPlanBuilder{processedAuctionPlan: makeRejectPlan[hookstage.ProcessedAuctionRequest](mockRejectionHook{nbr})},
 			expectedAmpResponse: AmpResponse{Targeting: map[string]string{}},
-=======
-			file:                "sample-requests/amp/valid-supplementary/aliased-buyeruids.json",
-			planBuilder:         mockPlanBuilder{rawAuctionPlan: makeRejectPlan[hookstage.RawAuctionRequest](mockRejectionHook{nbr})},
-			expectedAmpResponse: test.ExpectedAmpResponse,
->>>>>>> dd909bab
 		},
 	}
 
 	for _, tc := range testCases {
 		t.Run(tc.description, func(t *testing.T) {
-<<<<<<< HEAD
-			test := testCase{}
-			assert.NoError(t, json.Unmarshal(fileData, &test), "Failed to parse test file.")
-
 			request := httptest.NewRequest("GET", fmt.Sprintf("/openrtb2/auction/amp?%s", test.Query), nil)
 			recorder := httptest.NewRecorder()
 			query := request.URL.Query()
@@ -2015,20 +1985,6 @@
 			ampEndpointHandler, _, mockBidServers, mockCurrencyRatesServer, err := buildTestEndpoint(test, &config.Configuration{MaxRequestSize: maxSize})
 			assert.NoError(t, err, "Failed to build test endpoint.")
 
-=======
-			request := httptest.NewRequest("GET", fmt.Sprintf("/openrtb2/auction/amp?%s", test.Query), nil)
-			recorder := httptest.NewRecorder()
-			query := request.URL.Query()
-			tagID := query.Get("tag_id")
-
-			test.storedRequest = map[string]json.RawMessage{tagID: test.BidRequest}
-			test.planBuilder = tc.planBuilder
-			test.endpointType = AMP_ENDPOINT
-
-			ampEndpointHandler, _, mockBidServers, mockCurrencyRatesServer, err := buildTestEndpoint(test, &config.Configuration{MaxRequestSize: maxSize})
-			assert.NoError(t, err, "Failed to build test endpoint.")
-
->>>>>>> dd909bab
 			ampEndpointHandler(recorder, request, nil)
 			assert.Equal(t, recorder.Code, http.StatusOK, "Endpoint should return 200 OK.")
 
