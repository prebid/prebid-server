package openrtb2

import (
	"context"
	"encoding/json"
	"fmt"
	"net/http"
	"net/http/httptest"
	"net/url"
	"os"
	"reflect"
	"strconv"
	"testing"

	"github.com/julienschmidt/httprouter"
	"github.com/prebid/openrtb/v17/openrtb2"
	"github.com/prebid/prebid-server/amp"
	"github.com/prebid/prebid-server/analytics"
	analyticsConf "github.com/prebid/prebid-server/analytics/config"
	"github.com/prebid/prebid-server/config"
	"github.com/prebid/prebid-server/exchange"
	"github.com/prebid/prebid-server/hooks"
	"github.com/prebid/prebid-server/hooks/hookexecution"
	"github.com/prebid/prebid-server/hooks/hookstage"
	metricsConfig "github.com/prebid/prebid-server/metrics/config"
	"github.com/prebid/prebid-server/openrtb_ext"
	"github.com/prebid/prebid-server/stored_requests/backends/empty_fetcher"

	"github.com/stretchr/testify/assert"
)

// TestGoodRequests makes sure that the auction runs properly-formatted stored bids correctly.
func TestGoodAmpRequests(t *testing.T) {
	testGroups := []struct {
		desc      string
		dir       string
		testFiles []string
	}{
		{
			desc: "Valid supplementary, tag_id param only",
			dir:  "sample-requests/amp/valid-supplementary/",
			testFiles: []string{
				"aliased-buyeruids.json",
				"aliases.json",
				"imp-with-stored-resp.json",
				"gdpr-no-consentstring.json",
				"gdpr.json",
			},
		},
		{
			desc: "Valid, consent handling in query",
			dir:  "sample-requests/amp/consent-through-query/",
			testFiles: []string{
				"addtl-consent-through-query.json",
				"gdpr-tcf1-consent-through-query.json",
				"gdpr-tcf2-consent-through-query.json",
				"gdpr-legacy-tcf2-consent-through-query.json",
				"gdpr-ccpa-through-query.json",
			},
		},
	}

	for _, tgroup := range testGroups {
		for _, filename := range tgroup.testFiles {
			// Read test case and unmarshal
			fileJsonData, err := os.ReadFile(tgroup.dir + filename)
			if !assert.NoError(t, err, "Failed to fetch a valid request: %v. Test file: %s", err, filename) {
				continue
			}

			test := testCase{}
			if !assert.NoError(t, json.Unmarshal(fileJsonData, &test), "Failed to unmarshal data from file: %s. Error: %v", filename, err) {
				continue
			}

			// build http request
			request := httptest.NewRequest("GET", fmt.Sprintf("/openrtb2/auction/amp?%s", test.Query), nil)
			recorder := httptest.NewRecorder()

			// build the stored requests and configure endpoint conf
			query := request.URL.Query()
			tagID := query.Get("tag_id")
			if !assert.Greater(t, len(tagID), 0, "AMP test %s file is missing tag_id field", filename) {
				continue
			}

			test.storedRequest = map[string]json.RawMessage{tagID: test.BidRequest}
			test.endpointType = AMP_ENDPOINT

			cfg := &config.Configuration{
				MaxRequestSize: maxSize,
				GDPR:           config.GDPR{Enabled: true},
			}
			if test.Config != nil {
				cfg.BlacklistedApps = test.Config.BlacklistedApps
				cfg.BlacklistedAppMap = test.Config.getBlacklistedAppMap()
				cfg.BlacklistedAccts = test.Config.BlacklistedAccounts
				cfg.BlacklistedAcctMap = test.Config.getBlackListedAccountMap()
				cfg.AccountRequired = test.Config.AccountRequired
			}

			// Set test up
			ampEndpoint, ex, mockBidServers, mockCurrencyRatesServer, err := buildTestEndpoint(test, cfg)
			if !assert.NoError(t, err) {
				continue
			}

			// runTestCase
			ampEndpoint(recorder, request, nil)

			// Close servers
			for _, mockBidServer := range mockBidServers {
				mockBidServer.Close()
			}
			mockCurrencyRatesServer.Close()

			// Assertions
			if assert.Equal(t, test.ExpectedReturnCode, recorder.Code, "Expected status %d. Got %d. Amp test file: %s", http.StatusOK, recorder.Code, filename) {
				if test.ExpectedReturnCode == http.StatusOK {
					var ampResponse AmpResponse
					assert.NoError(t, json.Unmarshal(recorder.Body.Bytes(), &ampResponse), "Error unmarshalling ampResponse: %v", err)
					assert.Equal(t, test.ExpectedAmpResponse, ampResponse, "Not the expected response. Test file: %s", filename)
				} else {
					assert.Equal(t, test.ExpectedErrorMessage, recorder.Body.String(), filename)
				}
			}
			if test.ExpectedValidatedBidReq != nil {
				// compare as json to ignore whitespace and ext field ordering
				actualJson, err := json.Marshal(ex.actualValidatedBidReq)
				if assert.NoError(t, err, "Error converting actual bid request to json. Test file: %s", filename) {
					assert.JSONEq(t, string(test.ExpectedValidatedBidReq), string(actualJson), "Not the expected validated request. Test file: %s", filename)
				}
			}
		}
	}
}

func TestAccountErrors(t *testing.T) {
	tests := []struct {
		description string
		storedReqID string
		filename    string
	}{
		{
			description: "Malformed account config",
			storedReqID: "1",
			filename:    "account-malformed/malformed-acct.json",
		},
		{
			description: "Blocked account",
			storedReqID: "1",
			filename:    "blacklisted/blacklisted-site-publisher.json",
		},
	}

	for _, tt := range tests {
		fileJsonData, err := os.ReadFile("sample-requests/" + tt.filename)
		if !assert.NoError(t, err, "Failed to fetch a valid request: %v. Test file: %s", err, tt.filename) {
			continue
		}

		test := testCase{}
		if !assert.NoError(t, json.Unmarshal(fileJsonData, &test), "Failed to unmarshal data from file: %s. Error: %v", tt.filename, err) {
			continue
		}
		test.storedRequest = map[string]json.RawMessage{tt.storedReqID: test.BidRequest}
		test.endpointType = AMP_ENDPOINT

		cfg := &config.Configuration{
			BlacklistedAccts:   []string{"bad_acct"},
			BlacklistedAcctMap: map[string]bool{"bad_acct": true},
			MaxRequestSize:     maxSize,
		}
		cfg.MarshalAccountDefaults()

		ampEndpoint, _, mockBidServers, mockCurrencyRatesServer, err := buildTestEndpoint(test, cfg)
		if !assert.NoError(t, err) {
			continue
		}

		request := httptest.NewRequest("GET", fmt.Sprintf("/openrtb2/auction/amp?tag_id=%s&", tt.storedReqID), nil)
		recorder := httptest.NewRecorder()
		ampEndpoint(recorder, request, nil)

		for _, mockBidServer := range mockBidServers {
			mockBidServer.Close()
		}
		mockCurrencyRatesServer.Close()

		assert.Equal(t, test.ExpectedReturnCode, recorder.Code, "%s: %s", tt.description, tt.filename)
		assert.Equal(t, test.ExpectedErrorMessage, recorder.Body.String(), "%s: %s", tt.description, tt.filename)
	}
}

// Prevents #683
func TestAMPPageInfo(t *testing.T) {
	const page = "http://test.somepage.co.uk:1234?myquery=1&other=2"
	stored := map[string]json.RawMessage{
		"1": json.RawMessage(validRequest(t, "site.json")),
	}
	exchange := &mockAmpExchange{}

	endpoint, _ := NewAmpEndpoint(
		fakeUUIDGenerator{},
		exchange,
		newParamsValidator(t),
		&mockAmpStoredReqFetcher{stored},
		empty_fetcher.EmptyFetcher{},
		&config.Configuration{MaxRequestSize: maxSize},
		&metricsConfig.NilMetricsEngine{},
		analyticsConf.NewPBSAnalytics(&config.Analytics{}),
		map[string]string{},
		[]byte{},
		openrtb_ext.BuildBidderMap(),
		empty_fetcher.EmptyFetcher{},
		hooks.EmptyPlanBuilder{},
	)
	request := httptest.NewRequest("GET", fmt.Sprintf("/openrtb2/auction/amp?tag_id=1&curl=%s", url.QueryEscape(page)), nil)
	recorder := httptest.NewRecorder()
	endpoint(recorder, request, nil)

	if !assert.NotNil(t, exchange.lastRequest, "Endpoint responded with %d: %s", recorder.Code, recorder.Body.String()) {
		return
	}
	if !assert.NotNil(t, exchange.lastRequest.Site) {
		return
	}
	assert.Equal(t, page, exchange.lastRequest.Site.Page)
	assert.Equal(t, "test.somepage.co.uk", exchange.lastRequest.Site.Domain)
}

func TestGDPRConsent(t *testing.T) {
	consent := "CPdiPIJPdiPIJACABBENAzCv_____3___wAAAQNd_X9cAAAAAAAA"
	existingConsent := "BONV8oqONXwgmADACHENAO7pqzAAppY"

	testCases := []struct {
		description     string
		consent         string
		userExt         *openrtb_ext.ExtUser
		nilUser         bool
		expectedUserExt openrtb_ext.ExtUser
	}{
		{
			description: "Nil User",
			consent:     consent,
			nilUser:     true,
			expectedUserExt: openrtb_ext.ExtUser{
				Consent: consent,
			},
		},
		{
			description: "Nil User Ext",
			consent:     consent,
			userExt:     nil,
			expectedUserExt: openrtb_ext.ExtUser{
				Consent: consent,
			},
		},
		{
			description: "Overrides Existing Consent",
			consent:     consent,
			userExt: &openrtb_ext.ExtUser{
				Consent: existingConsent,
			},
			expectedUserExt: openrtb_ext.ExtUser{
				Consent: consent,
			},
		},
		{
			description: "Overrides Existing Consent - With Sibling Data",
			consent:     consent,
			userExt: &openrtb_ext.ExtUser{
				Consent: existingConsent,
			},
			expectedUserExt: openrtb_ext.ExtUser{
				Consent: consent,
			},
		},
		{
			description: "Does Not Override Existing Consent If Empty",
			consent:     "",
			userExt: &openrtb_ext.ExtUser{
				Consent: existingConsent,
			},
			expectedUserExt: openrtb_ext.ExtUser{
				Consent: existingConsent,
			},
		},
	}

	for _, test := range testCases {
		// Build Request
		bid, err := getTestBidRequest(test.nilUser, test.userExt, true, nil)
		if err != nil {
			t.Fatalf("Failed to marshal the complete openrtb2.BidRequest object %v", err)
		}

		// Simulated Stored Request Backend
		stored := map[string]json.RawMessage{"1": json.RawMessage(bid)}

		// Build Exchange Endpoint
		mockExchange := &mockAmpExchange{}
		endpoint, _ := NewAmpEndpoint(
			fakeUUIDGenerator{},
			mockExchange,
			newParamsValidator(t),
			&mockAmpStoredReqFetcher{stored},
			empty_fetcher.EmptyFetcher{},
			&config.Configuration{
				MaxRequestSize: maxSize,
				GDPR:           config.GDPR{Enabled: true},
			},
			&metricsConfig.NilMetricsEngine{},
			analyticsConf.NewPBSAnalytics(&config.Analytics{}),
			map[string]string{},
			[]byte{},
			openrtb_ext.BuildBidderMap(),
			empty_fetcher.EmptyFetcher{},
			hooks.EmptyPlanBuilder{},
		)

		// Invoke Endpoint
		request := httptest.NewRequest("GET", fmt.Sprintf("/openrtb2/auction/amp?tag_id=1&consent_type=2&consent_string=%s", test.consent), nil)
		responseRecorder := httptest.NewRecorder()
		endpoint(responseRecorder, request, nil)

		// Parse Response
		var response AmpResponse
		if err := json.Unmarshal(responseRecorder.Body.Bytes(), &response); err != nil {
			t.Fatalf("Error unmarshalling response: %s", err.Error())
		}

		// Assert Result
		result := mockExchange.lastRequest
		if !assert.NotNil(t, result, test.description+":lastRequest") {
			return
		}
		if !assert.NotNil(t, result.User, test.description+":lastRequest.User") {
			return
		}
		if !assert.NotNil(t, result.User.Ext, test.description+":lastRequest.User.Ext") {
			return
		}
		var ue openrtb_ext.ExtUser
		err = json.Unmarshal(result.User.Ext, &ue)
		if !assert.NoError(t, err, test.description+":deserialize") {
			return
		}
		assert.Equal(t, test.expectedUserExt, ue, test.description)
		assert.Equal(t, expectedErrorsFromHoldAuction, response.Errors, test.description+":errors")
		assert.Empty(t, response.Warnings, test.description+":warnings")

		// Invoke Endpoint With Legacy Param
		requestLegacy := httptest.NewRequest("GET", fmt.Sprintf("/openrtb2/auction/amp?tag_id=1&consent_type=2&gdpr_consent=%s", test.consent), nil)
		responseRecorderLegacy := httptest.NewRecorder()
		endpoint(responseRecorderLegacy, requestLegacy, nil)

		// Parse Resonse
		var responseLegacy AmpResponse
		if err := json.Unmarshal(responseRecorderLegacy.Body.Bytes(), &responseLegacy); err != nil {
			t.Fatalf("Error unmarshalling response: %s", err.Error())
		}

		// Assert Result With Legacy Param
		resultLegacy := mockExchange.lastRequest
		if !assert.NotNil(t, resultLegacy, test.description+":legacy:lastRequest") {
			return
		}
		if !assert.NotNil(t, resultLegacy.User, test.description+":legacy:lastRequest.User") {
			return
		}
		if !assert.NotNil(t, resultLegacy.User.Ext, test.description+":legacy:lastRequest.User.Ext") {
			return
		}
		var ueLegacy openrtb_ext.ExtUser
		err = json.Unmarshal(resultLegacy.User.Ext, &ueLegacy)
		if !assert.NoError(t, err, test.description+":legacy:deserialize") {
			return
		}
		assert.Equal(t, test.expectedUserExt, ueLegacy, test.description+":legacy")
		assert.Equal(t, expectedErrorsFromHoldAuction, responseLegacy.Errors, test.description+":legacy:errors")
		assert.Empty(t, responseLegacy.Warnings, test.description+":legacy:warnings")
	}
}

func TestOverrideWithParams(t *testing.T) {
	e := &endpointDeps{
		cfg: &config.Configuration{
			GDPR: config.GDPR{
				Enabled: true,
			},
		},
	}

	type testInput struct {
		ampParams  amp.Params
		bidRequest *openrtb2.BidRequest
	}
	type testOutput struct {
		bidRequest *openrtb2.BidRequest
		errorMsgs  []string
	}
	testCases := []struct {
		desc     string
		given    testInput
		expected testOutput
	}{
		{
			desc: "bid request with no Site field - amp.Params empty - expect Site to be added",
			given: testInput{
				ampParams: amp.Params{},
				bidRequest: &openrtb2.BidRequest{
					Imp: []openrtb2.Imp{{Banner: &openrtb2.Banner{Format: []openrtb2.Format{}}}},
				},
			},
			expected: testOutput{
				bidRequest: &openrtb2.BidRequest{
					Imp:  []openrtb2.Imp{{Banner: &openrtb2.Banner{Format: []openrtb2.Format{}}}},
					Site: &openrtb2.Site{Ext: json.RawMessage(`{"amp":1}`)},
				},
				errorMsgs: nil,
			},
		},
		{
			desc: "amp.Params with Size field - expect Site and Banner format fields to be added",
			given: testInput{
				ampParams: amp.Params{
					Size: amp.Size{
						Width:  480,
						Height: 320,
					},
				},
				bidRequest: &openrtb2.BidRequest{
					Imp: []openrtb2.Imp{{Banner: &openrtb2.Banner{Format: []openrtb2.Format{}}}},
				},
			},
			expected: testOutput{
				bidRequest: &openrtb2.BidRequest{
					Imp: []openrtb2.Imp{
						{
							Banner: &openrtb2.Banner{
								Format: []openrtb2.Format{
									{
										W: 480,
										H: 320,
									},
								},
							},
						},
					},
					Site: &openrtb2.Site{Ext: json.RawMessage(`{"amp":1}`)},
				},
				errorMsgs: nil,
			},
		},
		{
			desc: "amp.Params with CanonicalURL field - expect Site to be aded with Page and Domain fields",
			given: testInput{
				ampParams:  amp.Params{CanonicalURL: "http://www.foobar.com"},
				bidRequest: &openrtb2.BidRequest{Imp: []openrtb2.Imp{{Banner: &openrtb2.Banner{Format: []openrtb2.Format{}}}}},
			},
			expected: testOutput{
				bidRequest: &openrtb2.BidRequest{
					Imp: []openrtb2.Imp{{Banner: &openrtb2.Banner{Format: []openrtb2.Format{}}}},
					Site: &openrtb2.Site{
						Page:   "http://www.foobar.com",
						Domain: "www.foobar.com",
						Ext:    json.RawMessage(`{"amp":1}`),
					},
				},
				errorMsgs: nil,
			},
		},
		{
			desc: "bid request with malformed User.Ext - amp.Params with AdditionalConsent - expect error",
			given: testInput{
				ampParams: amp.Params{AdditionalConsent: "1~X.X.X.X"},
				bidRequest: &openrtb2.BidRequest{
					Imp:  []openrtb2.Imp{{Banner: &openrtb2.Banner{Format: []openrtb2.Format{}}}},
					User: &openrtb2.User{Ext: json.RawMessage(`malformed`)},
				},
			},
			expected: testOutput{
				bidRequest: &openrtb2.BidRequest{
					Imp:  []openrtb2.Imp{{Banner: &openrtb2.Banner{Format: []openrtb2.Format{}}}},
					Site: &openrtb2.Site{Ext: json.RawMessage(`{"amp":1}`)},
					User: &openrtb2.User{Ext: json.RawMessage(`malformed`)},
				},
				errorMsgs: []string{"invalid character 'm' looking for beginning of value"},
			},
		},
		{
			desc: "bid request with valid imp[0].ext - amp.Params with malformed targeting value - expect error because imp[0].ext won't be unable to get merged with targeting values",
			given: testInput{
				ampParams: amp.Params{Targeting: "{123,}"},
				bidRequest: &openrtb2.BidRequest{
					Imp: []openrtb2.Imp{
						{
							Banner: &openrtb2.Banner{Format: []openrtb2.Format{}},
							Ext:    []byte(`{"appnexus":{"placementId":123}}`),
						},
					},
				},
			},
			expected: testOutput{
				bidRequest: &openrtb2.BidRequest{
					Imp: []openrtb2.Imp{
						{
							Banner: &openrtb2.Banner{Format: []openrtb2.Format{}},
							Ext:    json.RawMessage(`{"appnexus":{"placementId":123}}`),
						},
					},
					Site: &openrtb2.Site{Ext: json.RawMessage(`{"amp":1}`)},
				},
				errorMsgs: []string{"unable to merge imp.ext with targeting data, check targeting data is correct: Invalid JSON Patch"},
			},
		},
		{
			desc: "bid request with malformed user.ext.prebid - amp.Params with GDPR consent values - expect policy writer to return error",
			given: testInput{
				ampParams: amp.Params{
					ConsentType: amp.ConsentTCF2,
					Consent:     "CPdECS0PdECS0ACABBENAzCv_____3___wAAAQNd_X9cAAAAAAAA",
				},
				bidRequest: &openrtb2.BidRequest{
					Imp:  []openrtb2.Imp{{Banner: &openrtb2.Banner{Format: []openrtb2.Format{}}}},
					User: &openrtb2.User{Ext: json.RawMessage(`{"prebid":{malformed}}`)},
				},
			},
			expected: testOutput{
				bidRequest: &openrtb2.BidRequest{
					Imp:  []openrtb2.Imp{{Banner: &openrtb2.Banner{Format: []openrtb2.Format{}}}},
					User: &openrtb2.User{Ext: json.RawMessage(`{"prebid":{malformed}}`)},
					Site: &openrtb2.Site{Ext: json.RawMessage(`{"amp":1}`)},
				},
				errorMsgs: []string{"invalid character 'm' looking for beginning of object key string"},
			},
		},
	}

	for _, test := range testCases {
		errs := e.overrideWithParams(test.given.ampParams, test.given.bidRequest)

		assert.Equal(t, test.expected.bidRequest, test.given.bidRequest, test.desc)
		assert.Len(t, errs, len(test.expected.errorMsgs), test.desc)
		if len(test.expected.errorMsgs) > 0 {
			assert.Equal(t, test.expected.errorMsgs[0], errs[0].Error(), test.desc)
		}
	}
}

func TestSetConsentedProviders(t *testing.T) {

	sampleBidRequest := &openrtb2.BidRequest{}

	testCases := []struct {
		description            string
		givenAdditionalConsent string
		givenBidRequest        *openrtb2.BidRequest
		expectedBidRequest     *openrtb2.BidRequest
		expectedError          bool
	}{
		{
			description:            "empty additional consent bid request unmodified",
			givenAdditionalConsent: "",
			givenBidRequest:        sampleBidRequest,
			expectedBidRequest:     sampleBidRequest,
			expectedError:          false,
		},
		{
			description:            "nil bid request, expect error",
			givenAdditionalConsent: "ADDITIONAL_CONSENT_STRING",
			givenBidRequest:        nil,
			expectedBidRequest:     nil,
			expectedError:          true,
		},
		{
			description:            "malformed user.ext, expect error",
			givenAdditionalConsent: "ADDITIONAL_CONSENT_STRING",
			givenBidRequest: &openrtb2.BidRequest{
				User: &openrtb2.User{
					Ext: json.RawMessage(`malformed`),
				},
			},
			expectedBidRequest: &openrtb2.BidRequest{
				User: &openrtb2.User{
					Ext: json.RawMessage(`malformed`),
				},
			},
			expectedError: true,
		},
		{
			description:            "non-empty additional consent bid request will carry this value in user.ext.ConsentedProvidersSettings.consented_providers",
			givenAdditionalConsent: "ADDITIONAL_CONSENT_STRING",
			givenBidRequest:        sampleBidRequest,
			expectedBidRequest: &openrtb2.BidRequest{
				User: &openrtb2.User{
					Ext: json.RawMessage(`{"ConsentedProvidersSettings":{"consented_providers":"ADDITIONAL_CONSENT_STRING"}}`),
				},
			},
			expectedError: false,
		},
	}

	for _, test := range testCases {
		err := setConsentedProviders(test.givenBidRequest, amp.Params{AdditionalConsent: test.givenAdditionalConsent})

		if test.expectedError {
			assert.Error(t, err, test.description)
		} else {
			assert.NoError(t, err, test.description)
		}
		assert.Equal(t, test.expectedBidRequest, test.givenBidRequest, test.description)
	}
}

func TestCCPAConsent(t *testing.T) {
	consent := "1NYN"
	existingConsent := "1NNN"

	var gdpr int8 = 1

	testCases := []struct {
		description    string
		consent        string
		regsExt        *openrtb_ext.ExtRegs
		nilRegs        bool
		expectedRegExt openrtb_ext.ExtRegs
	}{
		{
			description: "Nil Regs",
			consent:     consent,
			nilRegs:     true,
			expectedRegExt: openrtb_ext.ExtRegs{
				USPrivacy: consent,
			},
		},
		{
			description: "Nil Regs Ext",
			consent:     consent,
			regsExt:     nil,
			expectedRegExt: openrtb_ext.ExtRegs{
				USPrivacy: consent,
			},
		},
		{
			description: "Overrides Existing Consent",
			consent:     consent,
			regsExt: &openrtb_ext.ExtRegs{
				USPrivacy: existingConsent,
			},
			expectedRegExt: openrtb_ext.ExtRegs{
				USPrivacy: consent,
			},
		},
		{
			description: "Overrides Existing Consent - With Sibling Data",
			consent:     consent,
			regsExt: &openrtb_ext.ExtRegs{
				USPrivacy: existingConsent,
				GDPR:      &gdpr,
			},
			expectedRegExt: openrtb_ext.ExtRegs{
				USPrivacy: consent,
				GDPR:      &gdpr,
			},
		},
		{
			description: "Does Not Override Existing Consent If Empty",
			consent:     "",
			regsExt: &openrtb_ext.ExtRegs{
				USPrivacy: existingConsent,
			},
			expectedRegExt: openrtb_ext.ExtRegs{
				USPrivacy: existingConsent,
			},
		},
	}

	for _, test := range testCases {
		// Build Request
		bid, err := getTestBidRequest(true, nil, test.nilRegs, test.regsExt)
		if err != nil {
			t.Fatalf("Failed to marshal the complete openrtb2.BidRequest object %v", err)
		}

		// Simulated Stored Request Backend
		stored := map[string]json.RawMessage{"1": json.RawMessage(bid)}

		// Build Exchange Endpoint
		mockExchange := &mockAmpExchange{}
		endpoint, _ := NewAmpEndpoint(
			fakeUUIDGenerator{},
			mockExchange,
			newParamsValidator(t),
			&mockAmpStoredReqFetcher{stored},
			empty_fetcher.EmptyFetcher{},
			&config.Configuration{MaxRequestSize: maxSize},
			&metricsConfig.NilMetricsEngine{},
			analyticsConf.NewPBSAnalytics(&config.Analytics{}),
			map[string]string{},
			[]byte{},
			openrtb_ext.BuildBidderMap(),
			empty_fetcher.EmptyFetcher{},
			hooks.EmptyPlanBuilder{},
		)

		// Invoke Endpoint
		request := httptest.NewRequest("GET", fmt.Sprintf("/openrtb2/auction/amp?tag_id=1&consent_type=3&consent_string=%s", test.consent), nil)
		responseRecorder := httptest.NewRecorder()
		endpoint(responseRecorder, request, nil)

		// Parse Response
		var response AmpResponse
		if err := json.Unmarshal(responseRecorder.Body.Bytes(), &response); err != nil {
			t.Fatalf("Error unmarshalling response: %s", err.Error())
		}

		// Assert Result
		result := mockExchange.lastRequest
		if !assert.NotNil(t, result, test.description+":lastRequest") {
			return
		}
		if !assert.NotNil(t, result.Regs, test.description+":lastRequest.Regs") {
			return
		}
		if !assert.NotNil(t, result.Regs.Ext, test.description+":lastRequest.Regs.Ext") {
			return
		}
		var re openrtb_ext.ExtRegs
		err = json.Unmarshal(result.Regs.Ext, &re)
		if !assert.NoError(t, err, test.description+":deserialize") {
			return
		}
		assert.Equal(t, test.expectedRegExt, re, test.description)
		assert.Equal(t, expectedErrorsFromHoldAuction, response.Errors)
		assert.Empty(t, response.Warnings)
	}
}

func TestConsentWarnings(t *testing.T) {
	type inputTest struct {
		regs              *openrtb_ext.ExtRegs
		invalidConsentURL bool
		expectedWarnings  map[openrtb_ext.BidderName][]openrtb_ext.ExtBidderMessage
	}
	invalidConsent := "invalid"

	bidderWarning := openrtb_ext.ExtBidderMessage{
		Code:    10003,
		Message: "debug turned off for bidder",
	}
	invalidCCPAWarning := openrtb_ext.ExtBidderMessage{
		Code:    10001,
		Message: "Consent string '" + invalidConsent + "' is not a valid CCPA consent string.",
	}
	invalidConsentWarning := openrtb_ext.ExtBidderMessage{
		Code:    10001,
		Message: "CCPA consent is invalid and will be ignored. (request.regs.ext.us_privacy must contain 4 characters)",
	}

	testData := []inputTest{
		{
			regs:              nil,
			invalidConsentURL: false,
			expectedWarnings:  nil,
		},
		{
			regs:              nil,
			invalidConsentURL: true,
			expectedWarnings:  map[openrtb_ext.BidderName][]openrtb_ext.ExtBidderMessage{openrtb_ext.BidderReservedGeneral: {invalidCCPAWarning}},
		},
		{
			regs:              &openrtb_ext.ExtRegs{USPrivacy: "invalid"},
			invalidConsentURL: true,
			expectedWarnings: map[openrtb_ext.BidderName][]openrtb_ext.ExtBidderMessage{
				openrtb_ext.BidderReservedGeneral:  {invalidCCPAWarning, invalidConsentWarning},
				openrtb_ext.BidderName("appnexus"): {bidderWarning},
			},
		},
		{
			regs:              &openrtb_ext.ExtRegs{USPrivacy: "1NYN"},
			invalidConsentURL: false,
			expectedWarnings:  map[openrtb_ext.BidderName][]openrtb_ext.ExtBidderMessage{openrtb_ext.BidderName("appnexus"): {bidderWarning}},
		},
	}

	for _, testCase := range testData {

		bid, err := getTestBidRequest(true, nil, testCase.regs == nil, testCase.regs)
		if err != nil {
			t.Fatalf("Failed to marshal the complete openrtb2.BidRequest object %v", err)
		}

		// Simulated Stored Request Backend
		stored := map[string]json.RawMessage{"1": json.RawMessage(bid)}

		// Build Exchange Endpoint
		var mockExchange exchange.Exchange
		if testCase.regs != nil {
			mockExchange = &mockAmpExchangeWarnings{}
		} else {
			mockExchange = &mockAmpExchange{}
		}
		endpoint, _ := NewAmpEndpoint(
			fakeUUIDGenerator{},
			mockExchange,
			newParamsValidator(t),
			&mockAmpStoredReqFetcher{stored},
			empty_fetcher.EmptyFetcher{},
			&config.Configuration{MaxRequestSize: maxSize},
			&metricsConfig.NilMetricsEngine{},
			analyticsConf.NewPBSAnalytics(&config.Analytics{}),
			map[string]string{},
			[]byte{},
			openrtb_ext.BuildBidderMap(),
			empty_fetcher.EmptyFetcher{},
			hooks.EmptyPlanBuilder{},
		)

		// Invoke Endpoint
		var request *http.Request

		if testCase.invalidConsentURL {
			request = httptest.NewRequest("GET", "/openrtb2/auction/amp?tag_id=1&consent_type=3&consent_string="+invalidConsent, nil)

		} else {
			request = httptest.NewRequest("GET", "/openrtb2/auction/amp?tag_id=1", nil)
		}

		responseRecorder := httptest.NewRecorder()
		endpoint(responseRecorder, request, nil)

		// Parse Response
		var response AmpResponse
		if err := json.Unmarshal(responseRecorder.Body.Bytes(), &response); err != nil {
			t.Fatalf("Error unmarshalling response: %s", err.Error())
		}

		// Assert Result
		if testCase.regs == nil {
			result := mockExchange.(*mockAmpExchange).lastRequest
			assert.NotNil(t, result, "lastRequest")
			assert.Nil(t, result.User, "lastRequest.User")
			assert.Nil(t, result.Regs, "lastRequest.Regs")
			assert.Equal(t, expectedErrorsFromHoldAuction, response.Errors)
			if testCase.invalidConsentURL {
				assert.Equal(t, testCase.expectedWarnings, response.Warnings)
			} else {
				assert.Empty(t, response.Warnings)
			}

		} else {
			assert.Equal(t, testCase.expectedWarnings, response.Warnings)
		}
	}
}

func TestNewAndLegacyConsentBothProvided(t *testing.T) {
	validConsentGDPR1 := "COwGVJOOwGVJOADACHENAOCAAO6as_-AAAhoAFNLAAoAAAA"
	validConsentGDPR2 := "CPdiPIJPdiPIJACABBENAzCv_____3___wAAAQNd_X9cAAAAAAAA"

	testCases := []struct {
		description     string
		consent         string
		consentLegacy   string
		userExt         *openrtb_ext.ExtUser
		expectedUserExt openrtb_ext.ExtUser
	}{
		{
			description:   "New Consent Wins",
			consent:       validConsentGDPR1,
			consentLegacy: validConsentGDPR2,
			expectedUserExt: openrtb_ext.ExtUser{
				Consent: validConsentGDPR1,
			},
		},
		{
			description:   "New Consent Wins - Reverse",
			consent:       validConsentGDPR2,
			consentLegacy: validConsentGDPR1,
			expectedUserExt: openrtb_ext.ExtUser{
				Consent: validConsentGDPR2,
			},
		},
	}

	for _, test := range testCases {
		// Build Request
		bid, err := getTestBidRequest(false, nil, true, nil)
		if err != nil {
			t.Fatalf("Failed to marshal the complete openrtb2.BidRequest object %v", err)
		}

		// Simulated Stored Request Backend
		stored := map[string]json.RawMessage{"1": json.RawMessage(bid)}

		// Build Exchange Endpoint
		mockExchange := &mockAmpExchange{}
		endpoint, _ := NewAmpEndpoint(
			fakeUUIDGenerator{},
			mockExchange,
			newParamsValidator(t),
			&mockAmpStoredReqFetcher{stored},
			empty_fetcher.EmptyFetcher{},
			&config.Configuration{
				MaxRequestSize: maxSize,
				GDPR:           config.GDPR{Enabled: true},
			},
			&metricsConfig.NilMetricsEngine{},
			analyticsConf.NewPBSAnalytics(&config.Analytics{}),
			map[string]string{},
			[]byte{},
			openrtb_ext.BuildBidderMap(),
			empty_fetcher.EmptyFetcher{},
			hooks.EmptyPlanBuilder{},
		)

		// Invoke Endpoint
		request := httptest.NewRequest("GET", fmt.Sprintf("/openrtb2/auction/amp?tag_id=1&consent_type=2&consent_string=%s&gdpr_consent=%s", test.consent, test.consentLegacy), nil)
		responseRecorder := httptest.NewRecorder()
		endpoint(responseRecorder, request, nil)

		// Parse Response
		var response AmpResponse
		if err := json.Unmarshal(responseRecorder.Body.Bytes(), &response); err != nil {
			t.Fatalf("Error unmarshalling response: %s", err.Error())
		}

		// Assert Result
		result := mockExchange.lastRequest
		if !assert.NotNil(t, result, test.description+":lastRequest") {
			return
		}
		if !assert.NotNil(t, result.User, test.description+":lastRequest.User") {
			return
		}
		if !assert.NotNil(t, result.User.Ext, test.description+":lastRequest.User.Ext") {
			return
		}
		var ue openrtb_ext.ExtUser
		err = json.Unmarshal(result.User.Ext, &ue)
		if !assert.NoError(t, err, test.description+":deserialize") {
			return
		}
		assert.Equal(t, test.expectedUserExt, ue, test.description)
		assert.Equal(t, expectedErrorsFromHoldAuction, response.Errors)
		assert.Empty(t, response.Warnings)
	}
}

func TestAMPSiteExt(t *testing.T) {
	stored := map[string]json.RawMessage{
		"1": json.RawMessage(validRequest(t, "site.json")),
	}
	exchange := &mockAmpExchange{}
	endpoint, _ := NewAmpEndpoint(
		fakeUUIDGenerator{},
		exchange,
		newParamsValidator(t),
		&mockAmpStoredReqFetcher{stored},
		empty_fetcher.EmptyFetcher{},
		&config.Configuration{MaxRequestSize: maxSize},
		&metricsConfig.NilMetricsEngine{},
		analyticsConf.NewPBSAnalytics(&config.Analytics{}),
		nil,
		nil,
		openrtb_ext.BuildBidderMap(),
		empty_fetcher.EmptyFetcher{},
		hooks.EmptyPlanBuilder{},
	)
	request, err := http.NewRequest("GET", "/openrtb2/auction/amp?tag_id=1", nil)
	if !assert.NoError(t, err) {
		return
	}
	recorder := httptest.NewRecorder()
	endpoint(recorder, request, nil)

	if !assert.NotNil(t, exchange.lastRequest, "Endpoint responded with %d: %s", recorder.Code, recorder.Body.String()) {
		return
	}
	if !assert.NotNil(t, exchange.lastRequest.Site) {
		return
	}
	assert.JSONEq(t, `{"amp":1}`, string(exchange.lastRequest.Site.Ext))
}

// TestBadRequests makes sure we return 400's on bad requests.
func TestAmpBadRequests(t *testing.T) {
	dir := "sample-requests/invalid-whole"
	files, err := os.ReadDir(dir)
	assert.NoError(t, err, "Failed to read folder: %s", dir)

	badRequests := make(map[string]json.RawMessage, len(files))
	for index, file := range files {
		badRequests[strconv.Itoa(100+index)] = readFile(t, "sample-requests/invalid-whole/"+file.Name())
	}

	endpoint, _ := NewAmpEndpoint(
		fakeUUIDGenerator{},
		&mockAmpExchange{},
		newParamsValidator(t),
		&mockAmpStoredReqFetcher{badRequests},
		empty_fetcher.EmptyFetcher{},
		&config.Configuration{MaxRequestSize: maxSize},
		&metricsConfig.NilMetricsEngine{},
		analyticsConf.NewPBSAnalytics(&config.Analytics{}),
		map[string]string{},
		[]byte{},
		openrtb_ext.BuildBidderMap(),
		empty_fetcher.EmptyFetcher{},
		hooks.EmptyPlanBuilder{},
	)
	for requestID := range badRequests {
		request := httptest.NewRequest("GET", fmt.Sprintf("/openrtb2/auction/amp?tag_id=%s", requestID), nil)
		recorder := httptest.NewRecorder()

		endpoint(recorder, request, nil)

		if recorder.Code != http.StatusBadRequest {
			t.Errorf("Expected status %d. Got %d. Input was: %s", http.StatusBadRequest, recorder.Code, fmt.Sprintf("/openrtb2/auction/amp?config=%s", requestID))
		}
	}
}

// TestAmpDebug makes sure we get debug information back when requested
func TestAmpDebug(t *testing.T) {
	requests := map[string]json.RawMessage{
		"2": json.RawMessage(validRequest(t, "site.json")),
	}

	endpoint, _ := NewAmpEndpoint(
		fakeUUIDGenerator{},
		&mockAmpExchange{},
		newParamsValidator(t),
		&mockAmpStoredReqFetcher{requests},
		empty_fetcher.EmptyFetcher{},
		&config.Configuration{MaxRequestSize: maxSize},
		&metricsConfig.NilMetricsEngine{},
		analyticsConf.NewPBSAnalytics(&config.Analytics{}),
		map[string]string{},
		[]byte{},
		openrtb_ext.BuildBidderMap(),
		empty_fetcher.EmptyFetcher{},
		hooks.EmptyPlanBuilder{},
	)

	for requestID := range requests {
		request := httptest.NewRequest("GET", fmt.Sprintf("/openrtb2/auction/amp?tag_id=%s&debug=1", requestID), nil)
		recorder := httptest.NewRecorder()
		endpoint(recorder, request, nil)

		if recorder.Code != http.StatusOK {
			t.Errorf("Expected status %d. Got %d. Request config ID was %s", http.StatusOK, recorder.Code, requestID)
			t.Errorf("Response body was: %s", recorder.Body)
			t.Errorf("Request was: %s", string(requests[requestID]))
		}

		var response AmpResponse
		if err := json.Unmarshal(recorder.Body.Bytes(), &response); err != nil {
			t.Fatalf("Error unmarshalling response: %s", err.Error())
		}

		if response.Targeting == nil || len(response.Targeting) == 0 {
			t.Errorf("Bad response, no targeting data.\n Response was: %v", recorder.Body)
		}
		if len(response.Targeting) != 3 {
			t.Errorf("Bad targeting data. Expected 3 keys, got %d.", len(response.Targeting))
		}

		if response.Debug == nil {
			t.Errorf("Debug requested but not present")
		}
	}
}

// Prevents #452
func TestAmpTargetingDefaults(t *testing.T) {
	req := &openrtb_ext.RequestWrapper{BidRequest: &openrtb2.BidRequest{}}
	if err := defaultRequestExt(req); err != nil {
		t.Fatalf("Unexpected error defaulting request.ext for AMP: %v", err)
	}

	assert.NoError(t, req.RebuildRequest())

	var extRequest openrtb_ext.ExtRequest
	if err := json.Unmarshal(req.Ext, &extRequest); err != nil {
		t.Fatalf("Unexpected error unmarshalling defaulted request.ext for AMP: %v", err)
	}
	if extRequest.Prebid.Targeting == nil {
		t.Fatal("AMP defaults should set request.ext.targeting")
	}
	if !extRequest.Prebid.Targeting.IncludeWinners {
		t.Error("AMP defaults should set request.ext.targeting.includewinners to true")
	}
	if !extRequest.Prebid.Targeting.IncludeBidderKeys {
		t.Error("AMP defaults should set request.ext.targeting.includebidderkeys to true")
	}
	if !reflect.DeepEqual(extRequest.Prebid.Targeting.PriceGranularity, openrtb_ext.PriceGranularityFromString("med")) {
		t.Error("AMP defaults should set request.ext.targeting.pricegranularity to medium")
	}
}

func TestQueryParamOverrides(t *testing.T) {
	requests := map[string]json.RawMessage{
		"1": json.RawMessage(validRequest(t, "site.json")),
	}

	endpoint, _ := NewAmpEndpoint(
		fakeUUIDGenerator{},
		&mockAmpExchange{},
		newParamsValidator(t),
		&mockAmpStoredReqFetcher{requests},
		empty_fetcher.EmptyFetcher{},
		&config.Configuration{MaxRequestSize: maxSize},
		&metricsConfig.NilMetricsEngine{},
		analyticsConf.NewPBSAnalytics(&config.Analytics{}),
		map[string]string{},
		[]byte{},
		openrtb_ext.BuildBidderMap(),
		empty_fetcher.EmptyFetcher{},
		hooks.EmptyPlanBuilder{},
	)

	requestID := "1"
	curl := "http://example.com"
	slot := "1234"
	timeout := int64(500)
	account := "12345"

	request := httptest.NewRequest("GET", fmt.Sprintf("/openrtb2/auction/amp?tag_id=%s&debug=1&curl=%s&slot=%s&timeout=%d&account=%s", requestID, curl, slot, timeout, account), nil)
	recorder := httptest.NewRecorder()
	endpoint(recorder, request, nil)

	if recorder.Code != http.StatusOK {
		t.Errorf("Expected status %d. Got %d. Request config ID was %s", http.StatusOK, recorder.Code, requestID)
		t.Errorf("Response body was: %s", recorder.Body)
		t.Errorf("Request was: %s", string(requests[requestID]))
	}

	var response AmpResponse
	if err := json.Unmarshal(recorder.Body.Bytes(), &response); err != nil {
		t.Fatalf("Error unmarshalling response: %s", err.Error())
	}

	var resolvedRequest openrtb2.BidRequest
	err := json.Unmarshal(response.Debug.ResolvedRequest, &resolvedRequest)
	assert.NoError(t, err, "resolved request should have a correct format")
	if resolvedRequest.TMax != timeout {
		t.Errorf("Expected TMax to equal timeout (%d), got: %d", timeout, resolvedRequest.TMax)
	}

	resolvedImp := resolvedRequest.Imp[0]
	if resolvedImp.TagID != slot {
		t.Errorf("Expected Imp.TagId to equal slot (%s), got: %s", slot, resolvedImp.TagID)
	}

	if resolvedRequest.Site == nil || resolvedRequest.Site.Page != curl {
		t.Errorf("Expected Site.Page to equal curl (%s), got: %s", curl, resolvedRequest.Site.Page)
	}

	if resolvedRequest.Site == nil || resolvedRequest.Site.Publisher == nil || resolvedRequest.Site.Publisher.ID != account {
		t.Errorf("Expected Site.Publisher.ID to equal (%s), got: %s", account, resolvedRequest.Site.Publisher.ID)
	}
}

func TestOverrideDimensions(t *testing.T) {
	formatOverrideSpec{
		overrideWidth:  20,
		overrideHeight: 40,
		expect: []openrtb2.Format{{
			W: 20,
			H: 40,
		}},
	}.execute(t)
}

func TestOverrideHeightNormalWidth(t *testing.T) {
	formatOverrideSpec{
		width:          20,
		overrideHeight: 40,
		expect: []openrtb2.Format{{
			W: 20,
			H: 40,
		}},
	}.execute(t)
}

func TestOverrideWidthNormalHeight(t *testing.T) {
	formatOverrideSpec{
		overrideWidth: 20,
		height:        40,
		expect: []openrtb2.Format{{
			W: 20,
			H: 40,
		}},
	}.execute(t)
}

func TestMultisize(t *testing.T) {
	formatOverrideSpec{
		multisize: "200x50,100x60",
		expect: []openrtb2.Format{{
			W: 200,
			H: 50,
		}, {
			W: 100,
			H: 60,
		}},
	}.execute(t)
}

func TestSizeWithMultisize(t *testing.T) {
	formatOverrideSpec{
		width:     20,
		height:    40,
		multisize: "200x50,100x60",
		expect: []openrtb2.Format{{
			W: 20,
			H: 40,
		}, {
			W: 200,
			H: 50,
		}, {
			W: 100,
			H: 60,
		}},
	}.execute(t)
}

func TestHeightOnly(t *testing.T) {
	formatOverrideSpec{
		height: 200,
		expect: []openrtb2.Format{{
			W: 300,
			H: 200,
		}},
	}.execute(t)
}

func TestWidthOnly(t *testing.T) {
	formatOverrideSpec{
		width: 150,
		expect: []openrtb2.Format{{
			W: 150,
			H: 600,
		}},
	}.execute(t)
}

type formatOverrideSpec struct {
	width          uint64
	height         uint64
	overrideWidth  uint64
	overrideHeight uint64
	multisize      string
	account        string
	expect         []openrtb2.Format
}

func (s formatOverrideSpec) execute(t *testing.T) {
	requests := map[string]json.RawMessage{
		"1": json.RawMessage(validRequest(t, "site.json")),
	}

	endpoint, _ := NewAmpEndpoint(
		fakeUUIDGenerator{},
		&mockAmpExchange{},
		newParamsValidator(t),
		&mockAmpStoredReqFetcher{requests},
		empty_fetcher.EmptyFetcher{},
		&config.Configuration{MaxRequestSize: maxSize},
		&metricsConfig.NilMetricsEngine{},
		analyticsConf.NewPBSAnalytics(&config.Analytics{}),
		map[string]string{},
		[]byte{},
		openrtb_ext.BuildBidderMap(),
		empty_fetcher.EmptyFetcher{},
		hooks.EmptyPlanBuilder{},
	)

	url := fmt.Sprintf("/openrtb2/auction/amp?tag_id=1&debug=1&w=%d&h=%d&ow=%d&oh=%d&ms=%s&account=%s", s.width, s.height, s.overrideWidth, s.overrideHeight, s.multisize, s.account)
	request := httptest.NewRequest("GET", url, nil)
	recorder := httptest.NewRecorder()
	endpoint(recorder, request, nil)
	if recorder.Code != http.StatusOK {
		t.Errorf("Expected status %d. Got %d. Request config ID was 1", http.StatusOK, recorder.Code)
		t.Errorf("Response body was: %s", recorder.Body)
		t.Errorf("Request was: %s", string(requests["1"]))
	}
	var response AmpResponse
	if err := json.Unmarshal(recorder.Body.Bytes(), &response); err != nil {
		t.Fatalf("Error unmarshalling response: %s", err.Error())
	}
	var resolvedRequest openrtb2.BidRequest
	err := json.Unmarshal(response.Debug.ResolvedRequest, &resolvedRequest)
	assert.NoError(t, err, "resolved request should have the correct format")
	formats := resolvedRequest.Imp[0].Banner.Format
	if len(formats) != len(s.expect) {
		t.Fatalf("Bad formats length. Expected %v, got %v", s.expect, formats)
	}
	for i := 0; i < len(formats); i++ {
		if formats[i].W != s.expect[i].W {
			t.Errorf("format[%d].W were not equal. Expected %d, got %d", i, s.expect[i].W, formats[i].W)
		}
		if formats[i].H != s.expect[i].H {
			t.Errorf("format[%d].H were not equal. Expected %d, got %d", i, s.expect[i].H, formats[i].H)
		}
	}
}

type mockAmpExchange struct {
	lastRequest *openrtb2.BidRequest
}

var expectedErrorsFromHoldAuction map[openrtb_ext.BidderName][]openrtb_ext.ExtBidderMessage = map[openrtb_ext.BidderName][]openrtb_ext.ExtBidderMessage{
	openrtb_ext.BidderName("openx"): {
		{
			Code:    1,
			Message: "The request exceeded the timeout allocated",
		},
	},
}

func (m *mockAmpExchange) HoldAuction(ctx context.Context, auctionRequest exchange.AuctionRequest, debugLog *exchange.DebugLog) (*openrtb2.BidResponse, error) {
	r := auctionRequest.BidRequestWrapper
	m.lastRequest = r.BidRequest

	response := &openrtb2.BidResponse{
		SeatBid: []openrtb2.SeatBid{{
			Bid: []openrtb2.Bid{{
				AdM: "<script></script>",
				Ext: json.RawMessage(`{ "prebid": {"targeting": { "hb_pb": "1.20", "hb_appnexus_pb": "1.20", "hb_cache_id": "some_id"}}}`),
			}},
		}},
		Ext: json.RawMessage(`{ "errors": {"openx":[ { "code": 1, "message": "The request exceeded the timeout allocated" } ] } }`),
	}
	if len(auctionRequest.StoredAuctionResponses) > 0 {
		var seatBids []openrtb2.SeatBid

		if err := json.Unmarshal(auctionRequest.StoredAuctionResponses[r.BidRequest.Imp[0].ID], &seatBids); err != nil {
			return nil, err
		}
		response.SeatBid = seatBids
	}

	if r.BidRequest.Test == 1 {
		resolvedRequest, err := json.Marshal(r.BidRequest)
		if err != nil {
			resolvedRequest = json.RawMessage("{}")
		}
		response.Ext = json.RawMessage(fmt.Sprintf(`{"debug": {"httpcalls": {}, "resolvedrequest": %s}}`, resolvedRequest))
	}

	return response, nil
}

type mockAmpExchangeWarnings struct{}

func (m *mockAmpExchangeWarnings) HoldAuction(ctx context.Context, r exchange.AuctionRequest, debugLog *exchange.DebugLog) (*openrtb2.BidResponse, error) {
	response := &openrtb2.BidResponse{
		SeatBid: []openrtb2.SeatBid{{
			Bid: []openrtb2.Bid{{
				AdM: "<script></script>",
				Ext: json.RawMessage(`{ "prebid": {"targeting": { "hb_pb": "1.20", "hb_appnexus_pb": "1.20", "hb_cache_id": "some_id"}}}`),
			}},
		}},
		Ext: json.RawMessage(`{ "warnings": {"appnexus": [{"code": 10003, "message": "debug turned off for bidder"}] }}`),
	}
	return response, nil
}

func getTestBidRequest(nilUser bool, userExt *openrtb_ext.ExtUser, nilRegs bool, regsExt *openrtb_ext.ExtRegs) ([]byte, error) {
	var width int64 = 300
	var height int64 = 300
	bidRequest := &openrtb2.BidRequest{
		ID: "test-request-id",
		Imp: []openrtb2.Imp{
			{
				ID:  "/19968336/header-bid-tag-0",
				Ext: json.RawMessage(`{"appnexus": { "placementId":12883451 }}`),
				Banner: &openrtb2.Banner{
					Format: []openrtb2.Format{
						{
							W: width,
							H: 250,
						},
						{
							W: width,
							H: 240,
						},
					},
					W: &width,
					H: &height,
				},
			},
		},
		Site: &openrtb2.Site{
			ID:   "site-id",
			Page: "some-page",
		},
	}

	var userExtData []byte
	if userExt != nil {
		var err error
		userExtData, err = json.Marshal(userExt)
		if err != nil {
			return nil, err
		}
	}

	if !nilUser {
		bidRequest.User = &openrtb2.User{
			ID:       "aUserId",
			BuyerUID: "aBuyerID",
			Ext:      userExtData,
		}
	}

	var regsExtData []byte
	if regsExt != nil {
		var err error
		regsExtData, err = json.Marshal(regsExt)
		if err != nil {
			return nil, err
		}
	}

	if !nilRegs {
		bidRequest.Regs = &openrtb2.Regs{
			COPPA: 1,
			Ext:   regsExtData,
		}
	}
	return json.Marshal(bidRequest)
}

func TestSetEffectiveAmpPubID(t *testing.T) {
	testPubID := "test-pub"

	testCases := []struct {
		description   string
		req           *openrtb2.BidRequest
		account       string
		expectedPubID string
	}{
		{
			description: "No publisher ID provided",
			req: &openrtb2.BidRequest{
				App: &openrtb2.App{
					Publisher: nil,
				},
			},
			expectedPubID: "",
		},
		{
			description: "Publisher ID present in req.App.Publisher.ID",
			req: &openrtb2.BidRequest{
				App: &openrtb2.App{
					Publisher: &openrtb2.Publisher{
						ID: testPubID,
					},
				},
			},
			expectedPubID: testPubID,
		},
		{
			description: "Publisher ID present in req.Site.Publisher.ID",
			req: &openrtb2.BidRequest{
				Site: &openrtb2.Site{
					Publisher: &openrtb2.Publisher{
						ID: testPubID,
					},
				},
			},
			expectedPubID: testPubID,
		},
		{
			description: "Publisher ID present in account parameter",
			req: &openrtb2.BidRequest{
				App: &openrtb2.App{
					Publisher: &openrtb2.Publisher{
						ID: "",
					},
				},
			},
			account:       testPubID,
			expectedPubID: testPubID,
		},
		{
			description: "req.Site.Publisher present but ID set to empty string",
			req: &openrtb2.BidRequest{
				Site: &openrtb2.Site{
					Publisher: &openrtb2.Publisher{
						ID: "",
					},
				},
			},
			expectedPubID: "",
		},
	}

	for _, test := range testCases {
		setEffectiveAmpPubID(test.req, test.account)
		if test.req.Site != nil {
			if test.req.Site.Publisher == nil {
				assert.Empty(t, test.expectedPubID,
					"should return the expected Publisher ID for test case: %s", test.description)
			} else {
				assert.Equal(t, test.expectedPubID, test.req.Site.Publisher.ID,
					"should return the expected Publisher ID for test case: %s", test.description)
			}
		} else {
			if test.req.App.Publisher == nil {
				assert.Empty(t, test.expectedPubID,
					"should return the expected Publisher ID for test case: %s", test.description)
			} else {
				assert.Equal(t, test.expectedPubID, test.req.App.Publisher.ID,
					"should return the expected Publisher ID for test case: %s", test.description)
			}
		}
	}
}

type mockLogger struct {
	ampObject     *analytics.AmpObject
	auctionObject *analytics.AuctionObject
}

func newMockLogger(ao *analytics.AmpObject, aucObj *analytics.AuctionObject) analytics.PBSAnalyticsModule {
	return &mockLogger{
		ampObject:     ao,
		auctionObject: aucObj,
	}
}

func (logger mockLogger) LogAuctionObject(ao *analytics.AuctionObject) {
	*logger.auctionObject = *ao
}
func (logger mockLogger) LogVideoObject(vo *analytics.VideoObject) {
}
func (logger mockLogger) LogCookieSyncObject(cookieObject *analytics.CookieSyncObject) {
}
func (logger mockLogger) LogSetUIDObject(uuidObj *analytics.SetUIDObject) {
}
func (logger mockLogger) LogNotificationEventObject(uuidObj *analytics.NotificationEvent) {
}
func (logger mockLogger) LogAmpObject(ao *analytics.AmpObject) {
	*logger.ampObject = *ao
}

func TestBuildAmpObject(t *testing.T) {
	testCases := []struct {
		description       string
		inTagId           string
		inStoredRequest   json.RawMessage
		expectedAmpObject *analytics.AmpObject
	}{
		{
			description:     "Stored Amp request with nil body. Only the error gets logged",
			inTagId:         "test",
			inStoredRequest: nil,
			expectedAmpObject: &analytics.AmpObject{
				Status: http.StatusOK,
				Errors: []error{fmt.Errorf("unexpected end of JSON input")},
			},
		},
		{
			description:     "Stored Amp request with no imps that should return error. Only the error gets logged",
			inTagId:         "test",
			inStoredRequest: json.RawMessage(`{"id":"some-request-id","site":{"page":"prebid.org"},"imp":[],"tmax":500}`),
			expectedAmpObject: &analytics.AmpObject{
				Status: http.StatusOK,
				Errors: []error{fmt.Errorf("data for tag_id='test' does not define the required imp array")},
			},
		},
		{
			description:     "Wrong tag_id, error gets logged",
			inTagId:         "unknown",
			inStoredRequest: json.RawMessage(`{"id":"some-request-id","site":{"page":"prebid.org"},"imp":[{"id":"some-impression-id","banner":{"format":[{"w":300,"h":250}]},"ext":{"prebid":{"bidder":{"appnexus":{"placementId":12883451}}}}}],"tmax":500}`),
			expectedAmpObject: &analytics.AmpObject{
				Status: http.StatusOK,
				Errors: []error{fmt.Errorf("unexpected end of JSON input")},
			},
		},
		{
			description:     "Valid stored Amp request, correct tag_id, a valid response should be logged",
			inTagId:         "test",
			inStoredRequest: json.RawMessage(`{"id":"some-request-id","site":{"page":"prebid.org"},"imp":[{"id":"some-impression-id","banner":{"format":[{"w":300,"h":250}]},"ext":{"prebid":{"bidder":{"appnexus":{"placementId":12883451}}}}}],"tmax":500}`),
			expectedAmpObject: &analytics.AmpObject{
				Status: http.StatusOK,
				Errors: nil,
				Request: &openrtb2.BidRequest{
					ID: "some-request-id",
					Device: &openrtb2.Device{
						IP: "192.0.2.1",
					},
					Site: &openrtb2.Site{
						Page: "prebid.org",
						Ext:  json.RawMessage(`{"amp":1}`),
					},
					Imp: []openrtb2.Imp{
						{
							ID: "some-impression-id",
							Banner: &openrtb2.Banner{
								Format: []openrtb2.Format{
									{
										W: 300,
										H: 250,
									},
								},
							},
							Secure: func(val int8) *int8 { return &val }(1), //(*int8)(1),
							Ext:    json.RawMessage(`{"prebid":{"bidder":{"appnexus":{"placementId":12883451}}}}`),
						},
					},
					AT:   1,
					TMax: 500,
					Ext:  json.RawMessage(`{"prebid":{"cache":{"bids":{"returnCreative":null},"vastxml":null},"channel":{"name":"amp","version":""},"targeting":{"pricegranularity":{"precision":2,"ranges":[{"min":0,"max":20,"increment":0.1}]},"includewinners":true,"includebidderkeys":true,"includebrandcategory":null,"includeformat":false,"durationrangesec":null,"preferdeals":false}}}`),
				},
				AuctionResponse: &openrtb2.BidResponse{
					SeatBid: []openrtb2.SeatBid{{
						Bid: []openrtb2.Bid{{
							AdM: "<script></script>",
							Ext: json.RawMessage(`{ "prebid": {"targeting": { "hb_pb": "1.20", "hb_appnexus_pb": "1.20", "hb_cache_id": "some_id"}}}`),
						}},
						Seat: "",
					}},
					Ext: json.RawMessage(`{ "errors": {"openx":[ { "code": 1, "message": "The request exceeded the timeout allocated" } ] } }`),
				},
				AmpTargetingValues: map[string]string{
					"hb_appnexus_pb": "1.20",
					"hb_cache_id":    "some_id",
					"hb_pb":          "1.20",
				},
				Origin: "",
			},
		},
	}

	request := httptest.NewRequest("GET", "/openrtb2/auction/amp?tag_id=test", nil)
	recorder := httptest.NewRecorder()

	for _, test := range testCases {
		// Set up test, declare a new mock logger every time
		actualAmpObject, endpoint := ampObjectTestSetup(t, test.inTagId, test.inStoredRequest, false)
		// Run test
		endpoint(recorder, request, nil)

		// assert AmpObject
		assert.Equalf(t, test.expectedAmpObject.Status, actualAmpObject.Status, "Amp Object Status field doesn't match expected: %s\n", test.description)
		assert.Lenf(t, actualAmpObject.Errors, len(test.expectedAmpObject.Errors), "Amp Object Errors array doesn't match expected: %s\n", test.description)
		assert.Equalf(t, test.expectedAmpObject.Request, actualAmpObject.Request, "Amp Object BidRequest doesn't match expected: %s\n", test.description)
		assert.Equalf(t, test.expectedAmpObject.AuctionResponse, actualAmpObject.AuctionResponse, "Amp Object BidResponse doesn't match expected: %s\n", test.description)
		assert.Equalf(t, test.expectedAmpObject.AmpTargetingValues, actualAmpObject.AmpTargetingValues, "Amp Object AmpTargetingValues doesn't match expected: %s\n", test.description)
		assert.Equalf(t, test.expectedAmpObject.Origin, actualAmpObject.Origin, "Amp Object Origin field doesn't match expected: %s\n", test.description)
	}
}

func TestIdGeneration(t *testing.T) {
	uuid := "foo"

	testCases := []struct {
		description            string
		givenInStoredRequest   json.RawMessage
		givenGenerateRequestID bool
		expectedID             string
	}{
		{
			description:            "The givenGenerateRequestID flag is set to true, so even though the stored amp request already has an id, we should still generate a new uuid",
			givenInStoredRequest:   json.RawMessage(`{"id":"ThisID","site":{"page":"prebid.org"},"imp":[{"id":"some-imp-id","banner":{"format":[{"w":300,"h":250}]},"ext":{"appnexus":{"placementId":1}}}],"tmax":1}`),
			givenGenerateRequestID: true,
			expectedID:             uuid,
		},
		{
			description:            "The givenGenerateRequestID flag is set to true and the stored amp request ID is blank, so we should generate a new uuid for the request",
			givenInStoredRequest:   json.RawMessage(`{"id":"","site":{"page":"prebid.org"},"imp":[{"id":"some-imp-id","banner":{"format":[{"w":300,"h":250}]},"ext":{"appnexus":{"placementId":1}}}],"tmax":1}`),
			givenGenerateRequestID: true,
			expectedID:             uuid,
		},
		{
			description:            "The givenGenerateRequestID flag is false, so the ID shouldn't change",
			givenInStoredRequest:   json.RawMessage(`{"id":"ThisID","site":{"page":"prebid.org"},"imp":[{"id":"some-imp-id","banner":{"format":[{"w":300,"h":250}]},"ext":{"appnexus":{"placementId":1}}}],"tmax":1}`),
			givenGenerateRequestID: false,
			expectedID:             "ThisID",
		},
		{
			description:            "The givenGenerateRequestID flag is true, and the id field isn't included in the stored request, we should still generate a uuid",
			givenInStoredRequest:   json.RawMessage(`{"site":{"page":"prebid.org"},"imp":[{"id":"some-imp-id","banner":{"format":[{"w":300,"h":250}]},"ext":{"appnexus":{"placementId":1}}}],"tmax":1}`),
			givenGenerateRequestID: true,
			expectedID:             uuid,
		},
		{
			description:            "The givenGenerateRequestID flag is false, but id field is the macro option {{UUID}}, we should generate a uuid",
			givenInStoredRequest:   json.RawMessage(`{"id":"{{UUID}}","site":{"page":"prebid.org"},"imp":[{"id":"some-imp-id","banner":{"format":[{"w":300,"h":250}]},"ext":{"appnexus":{"placementId":1}}}],"tmax":1}`),
			givenGenerateRequestID: false,
			expectedID:             uuid,
		},
		{
			description:            "Macro ID case sensitivity check. The id is {{uuid}}, but we should only generate an id if it's all uppercase {{UUID}}. So the ID shouldn't change.",
			givenInStoredRequest:   json.RawMessage(`{"id":"{{uuid}}","site":{"page":"prebid.org"},"imp":[{"id":"some-imp-id","banner":{"format":[{"w":300,"h":250}]},"ext":{"appnexus":{"placementId":1}}}],"tmax":1}`),
			givenGenerateRequestID: false,
			expectedID:             "{{uuid}}",
		},
	}

	request := httptest.NewRequest("GET", "/openrtb2/auction/amp?tag_id=test", nil)
	recorder := httptest.NewRecorder()

	for _, test := range testCases {
		// Set up and run test
		actualAmpObject, endpoint := ampObjectTestSetup(t, "test", test.givenInStoredRequest, test.givenGenerateRequestID)
		endpoint(recorder, request, nil)
		assert.Equalf(t, test.expectedID, actualAmpObject.Request.ID, "Bid Request ID is incorrect: %s\n", test.description)
	}
}

func ampObjectTestSetup(t *testing.T, inTagId string, inStoredRequest json.RawMessage, generateRequestID bool) (*analytics.AmpObject, httprouter.Handle) {
	actualAmpObject := analytics.AmpObject{}
	logger := newMockLogger(&actualAmpObject, nil)

	mockAmpFetcher := &mockAmpStoredReqFetcher{
		data: map[string]json.RawMessage{
			inTagId: json.RawMessage(inStoredRequest),
		},
	}

	endpoint, _ := NewAmpEndpoint(
		fakeUUIDGenerator{id: "foo", err: nil},
		&mockAmpExchange{},
		newParamsValidator(t),
		mockAmpFetcher,
		empty_fetcher.EmptyFetcher{},
		&config.Configuration{MaxRequestSize: maxSize, GenerateRequestID: generateRequestID},
		&metricsConfig.NilMetricsEngine{},
		logger,
		map[string]string{},
		[]byte{},
		openrtb_ext.BuildBidderMap(),
		empty_fetcher.EmptyFetcher{},
		hooks.EmptyPlanBuilder{},
	)
	return &actualAmpObject, endpoint
}

func TestAmpAuctionResponseHeaders(t *testing.T) {
	testCases := []struct {
		description         string
		requestURLArguments string
		expectedStatus      int
		expectedHeaders     func(http.Header)
	}{
		{
			description:         "Success Response",
			requestURLArguments: "?tag_id=1&__amp_source_origin=foo",
			expectedStatus:      200,
			expectedHeaders: func(h http.Header) {
				h.Set("AMP-Access-Control-Allow-Source-Origin", "foo")
				h.Set("Access-Control-Expose-Headers", "AMP-Access-Control-Allow-Source-Origin")
				h.Set("X-Prebid", "pbs-go/unknown")
				h.Set("Content-Type", "text/plain; charset=utf-8")
			},
		},
		{
			description:         "Failure Response",
			requestURLArguments: "?tag_id=invalid&__amp_source_origin=foo",
			expectedStatus:      400,
			expectedHeaders: func(h http.Header) {
				h.Set("AMP-Access-Control-Allow-Source-Origin", "foo")
				h.Set("Access-Control-Expose-Headers", "AMP-Access-Control-Allow-Source-Origin")
				h.Set("X-Prebid", "pbs-go/unknown")
			},
		},
	}

	storedRequests := map[string]json.RawMessage{
		"1": json.RawMessage(validRequest(t, "site.json")),
	}
	exchange := &nobidExchange{}
	endpoint, _ := NewAmpEndpoint(
		fakeUUIDGenerator{},
		exchange,
		newParamsValidator(t),
		&mockAmpStoredReqFetcher{storedRequests},
		empty_fetcher.EmptyFetcher{},
		&config.Configuration{MaxRequestSize: maxSize},
		&metricsConfig.NilMetricsEngine{},
		analyticsConf.NewPBSAnalytics(&config.Analytics{}),
		map[string]string{},
		[]byte{},
		openrtb_ext.BuildBidderMap(),
		empty_fetcher.EmptyFetcher{},
		hooks.EmptyPlanBuilder{},
	)

	for _, test := range testCases {
		httpReq := httptest.NewRequest("GET", fmt.Sprintf("/openrtb2/auction/amp"+test.requestURLArguments), nil)
		recorder := httptest.NewRecorder()

		endpoint(recorder, httpReq, nil)

		expectedHeaders := http.Header{}
		test.expectedHeaders(expectedHeaders)

		assert.Equal(t, test.expectedStatus, recorder.Result().StatusCode, test.description+":statuscode")
		assert.Equal(t, expectedHeaders, recorder.Result().Header, test.description+":statuscode")
	}
}

func TestRequestWithTargeting(t *testing.T) {
	stored := map[string]json.RawMessage{
		"1": json.RawMessage(validRequest(t, "site.json")),
	}
	exchange := &mockAmpExchange{}
	endpoint, _ := NewAmpEndpoint(
		fakeUUIDGenerator{},
		exchange,
		newParamsValidator(t),
		&mockAmpStoredReqFetcher{stored},
		empty_fetcher.EmptyFetcher{},
		&config.Configuration{MaxRequestSize: maxSize},
		&metricsConfig.NilMetricsEngine{},
		analyticsConf.NewPBSAnalytics(&config.Analytics{}),
		nil,
		nil,
		openrtb_ext.BuildBidderMap(),
		empty_fetcher.EmptyFetcher{},
		hooks.EmptyPlanBuilder{},
	)
	url, err := url.Parse("/openrtb2/auction/amp")
	assert.NoError(t, err, "unexpected error received while parsing url")
	values := url.Query()
	values.Add("targeting", `{"gam-key1":"val1", "gam-key2":"val2"}`)
	values.Add("tag_id", "1")
	url.RawQuery = values.Encode()

	request, err := http.NewRequest("GET", url.String(), nil)
	if !assert.NoError(t, err) {
		return
	}
	recorder := httptest.NewRecorder()
	endpoint(recorder, request, nil)

	if assert.NotNil(t, exchange.lastRequest, "Endpoint responded with %d: %s", recorder.Code, recorder.Body.String()) {
		assert.JSONEq(t, `{"prebid":{"bidder":{"appnexus":{"placementId":12883451}}}, "data":{"gam-key1":"val1", "gam-key2":"val2"}}`, string(exchange.lastRequest.Imp[0].Ext))
	}
}

func TestSetTargeting(t *testing.T) {
	tests := []struct {
		description    string
		bidRequest     openrtb2.BidRequest
		targeting      string
		expectedImpExt string
		wantError      bool
		errorMessage   string
	}{
		{
			description:    "valid imp ext, valid targeting data",
			bidRequest:     openrtb2.BidRequest{Imp: []openrtb2.Imp{{Ext: []byte(`{"appnexus":{"placementId":123}}`)}}},
			targeting:      `{"gam-key1":"val1", "gam-key2":"val2"}`,
			expectedImpExt: `{"appnexus":{"placementId":123}, "data": {"gam-key1":"val1", "gam-key2":"val2"}}`,
			wantError:      false,
			errorMessage:   "",
		},
		{
			description:    "valid imp ext, empty targeting data",
			bidRequest:     openrtb2.BidRequest{Imp: []openrtb2.Imp{{Ext: []byte(`{"appnexus":{"placementId":123}}`)}}},
			targeting:      ``,
			expectedImpExt: `{"appnexus":{"placementId":123}}`,
			wantError:      false,
			errorMessage:   "",
		},
		{
			description:    "empty imp ext, valid targeting data",
			bidRequest:     openrtb2.BidRequest{Imp: []openrtb2.Imp{{Ext: []byte(`{}`)}}},
			targeting:      `{"gam-key1":"val1", "gam-key2":"val2"}`,
			expectedImpExt: `{"data": {"gam-key1":"val1", "gam-key2":"val2"}}`,
			wantError:      false,
			errorMessage:   "",
		},
		{
			description:    "nil imp ext, valid targeting data",
			bidRequest:     openrtb2.BidRequest{Imp: []openrtb2.Imp{{Ext: nil}}},
			targeting:      `{"gam-key1":"val1", "gam-key2":"val2"}`,
			expectedImpExt: `{"data": {"gam-key1":"val1", "gam-key2":"val2"}}`,
			wantError:      false,
			errorMessage:   "",
		},
		{
			description:    "imp ext has data, valid targeting data",
			bidRequest:     openrtb2.BidRequest{Imp: []openrtb2.Imp{{Ext: []byte(`{"data":{"placementId":123}}`)}}},
			targeting:      `{"gam-key1":"val1", "gam-key2":"val2"}`,
			expectedImpExt: `{"data": {"gam-key1":"val1", "gam-key2":"val2", "placementId":123}}`,
			wantError:      false,
			errorMessage:   "",
		},
		{
			description:    "imp ext has data and other fields, valid targeting data",
			bidRequest:     openrtb2.BidRequest{Imp: []openrtb2.Imp{{Ext: []byte(`{"data":{"placementId":123}, "prebid": 123}`)}}},
			targeting:      `{"gam-key1":"val1", "gam-key2":"val2"}`,
			expectedImpExt: `{"data": {"gam-key1":"val1", "gam-key2":"val2", "placementId":123}, "prebid":123}`,
			wantError:      false,
			errorMessage:   "",
		},
		{
			description:    "imp ext has invalid format, valid targeting data",
			bidRequest:     openrtb2.BidRequest{Imp: []openrtb2.Imp{{Ext: []byte(`{123:{}`)}}},
			targeting:      `{"gam-key1":"val1", "gam-key2":"val2"}`,
			expectedImpExt: ``,
			wantError:      true,
			errorMessage:   "unable to merge imp.ext with targeting data, check targeting data is correct: Invalid JSON Document",
		},
		{
			description:    "valid imp ext, invalid targeting data",
			bidRequest:     openrtb2.BidRequest{Imp: []openrtb2.Imp{{Ext: []byte(`{"appnexus":{"placementId":123}}`)}}},
			targeting:      `{123,}`,
			expectedImpExt: ``,
			wantError:      true,
			errorMessage:   "unable to merge imp.ext with targeting data, check targeting data is correct: Invalid JSON Patch",
		},
	}

	for _, test := range tests {
		req := &test.bidRequest
		err := setTargeting(req, test.targeting)
		if test.wantError {
			assert.EqualErrorf(t, err, test.errorMessage, "error is incorrect for test case: %s", test.description)
		} else {
			assert.NoError(t, err, "error should be nil for test case: %s", test.description)
			assert.JSONEq(t, test.expectedImpExt, string(req.Imp[0].Ext), "incorrect impression extension returned for test %s", test.description)
		}

	}
}

<<<<<<< HEAD
func TestValidAmpResponseWhenRequestRejected(t *testing.T) {
	const nbr int = 123
	const file string = "sample-requests/amp/valid-supplementary/aliased-buyeruids.json"

	var tc testCase
	fileData, err := os.ReadFile(file)
	assert.NoError(t, err, "Failed to read test file.")
	if err := json.Unmarshal(fileData, &tc); err != nil {
=======
func TestValidAmpResponseWhenRequestStagesRejected(t *testing.T) {
	const nbr int = 123
	const file string = "sample-requests/amp/valid-supplementary/aliased-buyeruids.json"

	var test testCase
	fileData, err := os.ReadFile(file)
	assert.NoError(t, err, "Failed to read test file.")
	if err := json.Unmarshal(fileData, &test); err != nil {
>>>>>>> dd909bab
		t.Fatal("Failed to unmarshal test file.")
	}

	testCases := []struct {
		description         string
		file                string
		planBuilder         hooks.ExecutionPlanBuilder
		expectedBidResponse openrtb2.BidResponse
		hookExecutor        hookexecution.HookStageExecutor
		expectedAmpResponse AmpResponse
	}{
		{
			description:         "Assert correct BidResponse when request rejected at entrypoint stage",
			file:                "sample-requests/amp/valid-supplementary/aliased-buyeruids.json",
			planBuilder:         mockPlanBuilder{entrypointPlan: makeRejectPlan[hookstage.Entrypoint](mockRejectionHook{nbr})},
			expectedAmpResponse: AmpResponse{Targeting: map[string]string{}},
		},
		{
			description:         "Assert correct BidResponse when request rejected at raw-auction stage",
			file:                "sample-requests/amp/valid-supplementary/aliased-buyeruids.json",
			planBuilder:         mockPlanBuilder{rawAuctionPlan: makeRejectPlan[hookstage.RawAuctionRequest](mockRejectionHook{nbr})},
<<<<<<< HEAD
			expectedAmpResponse: tc.ExpectedAmpResponse,
		},
		{
			// bidder-request stage rejects only bidder, so we expect bidder rejection warning added
			description: "Assert correct BidResponse when request rejected at bidder-request stage",
			file:        "sample-requests/amp/valid-supplementary/aliased-buyeruids.json",
			planBuilder: mockPlanBuilder{bidderRequestPlan: makeRejectPlan[hookstage.BidderRequest](mockRejectionHook{nbr})},
			expectedAmpResponse: AmpResponse{Targeting: map[string]string{}, Warnings: map[openrtb_ext.BidderName][]openrtb_ext.ExtBidderMessage{
				"appnexus": {
					{
						Code:    11,
						Message: "Module foobar (hook: foo) rejected request with code 123 at bidder-request stage",
					},
				},
				"general": {
					{
						Code:    10002,
						Message: "debug turned off for account",
					},
				},
			}},
=======
			expectedAmpResponse: test.ExpectedAmpResponse,
>>>>>>> dd909bab
		},
	}

	for _, tc := range testCases {
		t.Run(tc.description, func(t *testing.T) {
<<<<<<< HEAD
			test := testCase{}
			assert.NoError(t, json.Unmarshal(fileData, &test), "Failed to parse test file.")

=======
>>>>>>> dd909bab
			request := httptest.NewRequest("GET", fmt.Sprintf("/openrtb2/auction/amp?%s", test.Query), nil)
			recorder := httptest.NewRecorder()
			query := request.URL.Query()
			tagID := query.Get("tag_id")

			test.storedRequest = map[string]json.RawMessage{tagID: test.BidRequest}
			test.planBuilder = tc.planBuilder
			test.endpointType = AMP_ENDPOINT

			ampEndpointHandler, _, mockBidServers, mockCurrencyRatesServer, err := buildTestEndpoint(test, &config.Configuration{MaxRequestSize: maxSize})
			assert.NoError(t, err, "Failed to build test endpoint.")

			ampEndpointHandler(recorder, request, nil)
			assert.Equal(t, recorder.Code, http.StatusOK, "Endpoint should return 200 OK.")

			var actualResp AmpResponse
			assert.NoError(t, json.Unmarshal(recorder.Body.Bytes(), &actualResp), "Unable to unmarshal actual BidResponse.")
			assert.Equal(t, tc.expectedAmpResponse, actualResp, "Invalid AMP Response.")

			// Close servers regardless if the test case was run or not
			for _, mockBidServer := range mockBidServers {
				mockBidServer.Close()
			}
			mockCurrencyRatesServer.Close()
		})
	}
}<|MERGE_RESOLUTION|>--- conflicted
+++ resolved
@@ -1935,17 +1935,7 @@
 	}
 }
 
-<<<<<<< HEAD
 func TestValidAmpResponseWhenRequestRejected(t *testing.T) {
-	const nbr int = 123
-	const file string = "sample-requests/amp/valid-supplementary/aliased-buyeruids.json"
-
-	var tc testCase
-	fileData, err := os.ReadFile(file)
-	assert.NoError(t, err, "Failed to read test file.")
-	if err := json.Unmarshal(fileData, &tc); err != nil {
-=======
-func TestValidAmpResponseWhenRequestStagesRejected(t *testing.T) {
 	const nbr int = 123
 	const file string = "sample-requests/amp/valid-supplementary/aliased-buyeruids.json"
 
@@ -1953,7 +1943,6 @@
 	fileData, err := os.ReadFile(file)
 	assert.NoError(t, err, "Failed to read test file.")
 	if err := json.Unmarshal(fileData, &test); err != nil {
->>>>>>> dd909bab
 		t.Fatal("Failed to unmarshal test file.")
 	}
 
@@ -1967,27 +1956,26 @@
 	}{
 		{
 			description:         "Assert correct BidResponse when request rejected at entrypoint stage",
-			file:                "sample-requests/amp/valid-supplementary/aliased-buyeruids.json",
+			file:                file,
 			planBuilder:         mockPlanBuilder{entrypointPlan: makeRejectPlan[hookstage.Entrypoint](mockRejectionHook{nbr})},
 			expectedAmpResponse: AmpResponse{Targeting: map[string]string{}},
 		},
 		{
 			description:         "Assert correct BidResponse when request rejected at raw-auction stage",
-			file:                "sample-requests/amp/valid-supplementary/aliased-buyeruids.json",
+			file:                file,
 			planBuilder:         mockPlanBuilder{rawAuctionPlan: makeRejectPlan[hookstage.RawAuctionRequest](mockRejectionHook{nbr})},
-<<<<<<< HEAD
-			expectedAmpResponse: tc.ExpectedAmpResponse,
+			expectedAmpResponse: test.ExpectedAmpResponse,
 		},
 		{
 			// bidder-request stage rejects only bidder, so we expect bidder rejection warning added
 			description: "Assert correct BidResponse when request rejected at bidder-request stage",
-			file:        "sample-requests/amp/valid-supplementary/aliased-buyeruids.json",
+			file:        file,
 			planBuilder: mockPlanBuilder{bidderRequestPlan: makeRejectPlan[hookstage.BidderRequest](mockRejectionHook{nbr})},
 			expectedAmpResponse: AmpResponse{Targeting: map[string]string{}, Warnings: map[openrtb_ext.BidderName][]openrtb_ext.ExtBidderMessage{
 				"appnexus": {
 					{
 						Code:    11,
-						Message: "Module foobar (hook: foo) rejected request with code 123 at bidder-request stage",
+						Message: "Module foobar (hook: foo) rejected request with code 123 at bidder_request stage",
 					},
 				},
 				"general": {
@@ -1997,20 +1985,11 @@
 					},
 				},
 			}},
-=======
-			expectedAmpResponse: test.ExpectedAmpResponse,
->>>>>>> dd909bab
 		},
 	}
 
 	for _, tc := range testCases {
 		t.Run(tc.description, func(t *testing.T) {
-<<<<<<< HEAD
-			test := testCase{}
-			assert.NoError(t, json.Unmarshal(fileData, &test), "Failed to parse test file.")
-
-=======
->>>>>>> dd909bab
 			request := httptest.NewRequest("GET", fmt.Sprintf("/openrtb2/auction/amp?%s", test.Query), nil)
 			recorder := httptest.NewRecorder()
 			query := request.URL.Query()
