package openrtb2

import (
	"context"
	"encoding/json"
	"fmt"
	"net/http"
	"net/http/httptest"
	"net/url"
	"os"
	"reflect"
	"strconv"
	"testing"

	"github.com/julienschmidt/httprouter"
	"github.com/prebid/openrtb/v17/openrtb2"
	"github.com/prebid/prebid-server/amp"
	"github.com/prebid/prebid-server/analytics"
	analyticsConf "github.com/prebid/prebid-server/analytics/config"
	"github.com/prebid/prebid-server/config"
	"github.com/prebid/prebid-server/exchange"
	"github.com/prebid/prebid-server/hooks"
	"github.com/prebid/prebid-server/hooks/hookstage"
	metricsConfig "github.com/prebid/prebid-server/metrics/config"
	"github.com/prebid/prebid-server/openrtb_ext"
	"github.com/prebid/prebid-server/stored_requests/backends/empty_fetcher"

	"github.com/stretchr/testify/assert"
)

// TestGoodRequests makes sure that the auction runs properly-formatted stored bids correctly.
func TestGoodAmpRequests(t *testing.T) {
	testGroups := []struct {
		desc      string
		dir       string
		testFiles []string
	}{
		{
			desc: "Valid supplementary, tag_id param only",
			dir:  "sample-requests/amp/valid-supplementary/",
			testFiles: []string{
				"aliased-buyeruids.json",
				"aliases.json",
				"imp-with-stored-resp.json",
				"gdpr-no-consentstring.json",
				"gdpr.json",
			},
		},
		{
			desc: "Valid, consent handling in query",
			dir:  "sample-requests/amp/consent-through-query/",
			testFiles: []string{
				"addtl-consent-through-query.json",
				"gdpr-tcf1-consent-through-query.json",
				"gdpr-tcf2-consent-through-query.json",
				"gdpr-legacy-tcf2-consent-through-query.json",
				"gdpr-ccpa-through-query.json",
			},
		},
	}

	for _, tgroup := range testGroups {
		for _, filename := range tgroup.testFiles {
			// Read test case and unmarshal
			fileJsonData, err := os.ReadFile(tgroup.dir + filename)
			if !assert.NoError(t, err, "Failed to fetch a valid request: %v. Test file: %s", err, filename) {
				continue
			}

			test := testCase{}
			if !assert.NoError(t, json.Unmarshal(fileJsonData, &test), "Failed to unmarshal data from file: %s. Error: %v", filename, err) {
				continue
			}

			// build http request
			request := httptest.NewRequest("GET", fmt.Sprintf("/openrtb2/auction/amp?%s", test.Query), nil)
			recorder := httptest.NewRecorder()

			// build the stored requests and configure endpoint conf
			query := request.URL.Query()
			tagID := query.Get("tag_id")
			if !assert.Greater(t, len(tagID), 0, "AMP test %s file is missing tag_id field", filename) {
				continue
			}

			test.storedRequest = map[string]json.RawMessage{tagID: test.BidRequest}
			test.endpointType = AMP_ENDPOINT

			cfg := &config.Configuration{
				MaxRequestSize: maxSize,
				GDPR:           config.GDPR{Enabled: true},
			}
			if test.Config != nil {
				cfg.BlacklistedApps = test.Config.BlacklistedApps
				cfg.BlacklistedAppMap = test.Config.getBlacklistedAppMap()
				cfg.BlacklistedAccts = test.Config.BlacklistedAccounts
				cfg.BlacklistedAcctMap = test.Config.getBlackListedAccountMap()
				cfg.AccountRequired = test.Config.AccountRequired
			}

			// Set test up
			ampEndpoint, ex, mockBidServers, mockCurrencyRatesServer, err := buildTestEndpoint(test, cfg)
			if !assert.NoError(t, err) {
				continue
			}

			// runTestCase
			ampEndpoint(recorder, request, nil)

			// Close servers
			for _, mockBidServer := range mockBidServers {
				mockBidServer.Close()
			}
			mockCurrencyRatesServer.Close()

			// Assertions
			if assert.Equal(t, test.ExpectedReturnCode, recorder.Code, "Expected status %d. Got %d. Amp test file: %s", http.StatusOK, recorder.Code, filename) {
				if test.ExpectedReturnCode == http.StatusOK {
					var ampResponse AmpResponse
					assert.NoError(t, json.Unmarshal(recorder.Body.Bytes(), &ampResponse), "Error unmarshalling ampResponse: %v", err)
					assert.Equal(t, test.ExpectedAmpResponse, ampResponse, "Not the expected response. Test file: %s", filename)
				} else {
					assert.Equal(t, test.ExpectedErrorMessage, recorder.Body.String(), filename)
				}
			}
			if test.ExpectedValidatedBidReq != nil {
				// compare as json to ignore whitespace and ext field ordering
				actualJson, err := json.Marshal(ex.actualValidatedBidReq)
				if assert.NoError(t, err, "Error converting actual bid request to json. Test file: %s", filename) {
					assert.JSONEq(t, string(test.ExpectedValidatedBidReq), string(actualJson), "Not the expected validated request. Test file: %s", filename)
				}
			}
		}
	}
}

func TestAccountErrors(t *testing.T) {
	tests := []struct {
		description string
		storedReqID string
		filename    string
	}{
		{
			description: "Malformed account config",
			storedReqID: "1",
			filename:    "account-malformed/malformed-acct.json",
		},
		{
			description: "Blocked account",
			storedReqID: "1",
			filename:    "blacklisted/blacklisted-site-publisher.json",
		},
	}

	for _, tt := range tests {
		fileJsonData, err := os.ReadFile("sample-requests/" + tt.filename)
		if !assert.NoError(t, err, "Failed to fetch a valid request: %v. Test file: %s", err, tt.filename) {
			continue
		}

		test := testCase{}
		if !assert.NoError(t, json.Unmarshal(fileJsonData, &test), "Failed to unmarshal data from file: %s. Error: %v", tt.filename, err) {
			continue
		}
		test.storedRequest = map[string]json.RawMessage{tt.storedReqID: test.BidRequest}
		test.endpointType = AMP_ENDPOINT

		cfg := &config.Configuration{
			BlacklistedAccts:   []string{"bad_acct"},
			BlacklistedAcctMap: map[string]bool{"bad_acct": true},
			MaxRequestSize:     maxSize,
		}
		cfg.MarshalAccountDefaults()

		ampEndpoint, _, mockBidServers, mockCurrencyRatesServer, err := buildTestEndpoint(test, cfg)
		if !assert.NoError(t, err) {
			continue
		}

		request := httptest.NewRequest("GET", fmt.Sprintf("/openrtb2/auction/amp?tag_id=%s&", tt.storedReqID), nil)
		recorder := httptest.NewRecorder()
		ampEndpoint(recorder, request, nil)

		for _, mockBidServer := range mockBidServers {
			mockBidServer.Close()
		}
		mockCurrencyRatesServer.Close()

		assert.Equal(t, test.ExpectedReturnCode, recorder.Code, "%s: %s", tt.description, tt.filename)
		assert.Equal(t, test.ExpectedErrorMessage, recorder.Body.String(), "%s: %s", tt.description, tt.filename)
	}
}

// Prevents #683
func TestAMPPageInfo(t *testing.T) {
	const page = "http://test.somepage.co.uk:1234?myquery=1&other=2"
	stored := map[string]json.RawMessage{
		"1": json.RawMessage(validRequest(t, "site.json")),
	}
	exchange := &mockAmpExchange{}

	endpoint, _ := NewAmpEndpoint(
		fakeUUIDGenerator{},
		exchange,
		newParamsValidator(t),
		&mockAmpStoredReqFetcher{stored},
		empty_fetcher.EmptyFetcher{},
		&config.Configuration{MaxRequestSize: maxSize},
		&metricsConfig.NilMetricsEngine{},
		analyticsConf.NewPBSAnalytics(&config.Analytics{}),
		map[string]string{},
		[]byte{},
		openrtb_ext.BuildBidderMap(),
		empty_fetcher.EmptyFetcher{},
		hooks.EmptyPlanBuilder{},
	)
	request := httptest.NewRequest("GET", fmt.Sprintf("/openrtb2/auction/amp?tag_id=1&curl=%s", url.QueryEscape(page)), nil)
	recorder := httptest.NewRecorder()
	endpoint(recorder, request, nil)

	if !assert.NotNil(t, exchange.lastRequest, "Endpoint responded with %d: %s", recorder.Code, recorder.Body.String()) {
		return
	}
	if !assert.NotNil(t, exchange.lastRequest.Site) {
		return
	}
	assert.Equal(t, page, exchange.lastRequest.Site.Page)
	assert.Equal(t, "test.somepage.co.uk", exchange.lastRequest.Site.Domain)
}

func TestGDPRConsent(t *testing.T) {
	consent := "CPdiPIJPdiPIJACABBENAzCv_____3___wAAAQNd_X9cAAAAAAAA"
	existingConsent := "BONV8oqONXwgmADACHENAO7pqzAAppY"

	testCases := []struct {
		description     string
		consent         string
		userExt         *openrtb_ext.ExtUser
		nilUser         bool
		expectedUserExt openrtb_ext.ExtUser
	}{
		{
			description: "Nil User",
			consent:     consent,
			nilUser:     true,
			expectedUserExt: openrtb_ext.ExtUser{
				Consent: consent,
			},
		},
		{
			description: "Nil User Ext",
			consent:     consent,
			userExt:     nil,
			expectedUserExt: openrtb_ext.ExtUser{
				Consent: consent,
			},
		},
		{
			description: "Overrides Existing Consent",
			consent:     consent,
			userExt: &openrtb_ext.ExtUser{
				Consent: existingConsent,
			},
			expectedUserExt: openrtb_ext.ExtUser{
				Consent: consent,
			},
		},
		{
			description: "Overrides Existing Consent - With Sibling Data",
			consent:     consent,
			userExt: &openrtb_ext.ExtUser{
				Consent: existingConsent,
			},
			expectedUserExt: openrtb_ext.ExtUser{
				Consent: consent,
			},
		},
		{
			description: "Does Not Override Existing Consent If Empty",
			consent:     "",
			userExt: &openrtb_ext.ExtUser{
				Consent: existingConsent,
			},
			expectedUserExt: openrtb_ext.ExtUser{
				Consent: existingConsent,
			},
		},
	}

	for _, test := range testCases {
		// Build Request
		bid, err := getTestBidRequest(test.nilUser, test.userExt, true, nil)
		if err != nil {
			t.Fatalf("Failed to marshal the complete openrtb2.BidRequest object %v", err)
		}

		// Simulated Stored Request Backend
		stored := map[string]json.RawMessage{"1": json.RawMessage(bid)}

		// Build Exchange Endpoint
		mockExchange := &mockAmpExchange{}
		endpoint, _ := NewAmpEndpoint(
			fakeUUIDGenerator{},
			mockExchange,
			newParamsValidator(t),
			&mockAmpStoredReqFetcher{stored},
			empty_fetcher.EmptyFetcher{},
			&config.Configuration{
				MaxRequestSize: maxSize,
				GDPR:           config.GDPR{Enabled: true},
			},
			&metricsConfig.NilMetricsEngine{},
			analyticsConf.NewPBSAnalytics(&config.Analytics{}),
			map[string]string{},
			[]byte{},
			openrtb_ext.BuildBidderMap(),
			empty_fetcher.EmptyFetcher{},
			hooks.EmptyPlanBuilder{},
		)

		// Invoke Endpoint
		request := httptest.NewRequest("GET", fmt.Sprintf("/openrtb2/auction/amp?tag_id=1&consent_type=2&consent_string=%s", test.consent), nil)
		responseRecorder := httptest.NewRecorder()
		endpoint(responseRecorder, request, nil)

		// Parse Response
		var response AmpResponse
		if err := json.Unmarshal(responseRecorder.Body.Bytes(), &response); err != nil {
			t.Fatalf("Error unmarshalling response: %s", err.Error())
		}

		// Assert Result
		result := mockExchange.lastRequest
		if !assert.NotNil(t, result, test.description+":lastRequest") {
			return
		}
		if !assert.NotNil(t, result.User, test.description+":lastRequest.User") {
			return
		}
		if !assert.NotNil(t, result.User.Ext, test.description+":lastRequest.User.Ext") {
			return
		}
		var ue openrtb_ext.ExtUser
		err = json.Unmarshal(result.User.Ext, &ue)
		if !assert.NoError(t, err, test.description+":deserialize") {
			return
		}
		assert.Equal(t, test.expectedUserExt, ue, test.description)
		assert.Equal(t, expectedErrorsFromHoldAuction, response.Errors, test.description+":errors")
		assert.Empty(t, response.Warnings, test.description+":warnings")

		// Invoke Endpoint With Legacy Param
		requestLegacy := httptest.NewRequest("GET", fmt.Sprintf("/openrtb2/auction/amp?tag_id=1&consent_type=2&gdpr_consent=%s", test.consent), nil)
		responseRecorderLegacy := httptest.NewRecorder()
		endpoint(responseRecorderLegacy, requestLegacy, nil)

		// Parse Resonse
		var responseLegacy AmpResponse
		if err := json.Unmarshal(responseRecorderLegacy.Body.Bytes(), &responseLegacy); err != nil {
			t.Fatalf("Error unmarshalling response: %s", err.Error())
		}

		// Assert Result With Legacy Param
		resultLegacy := mockExchange.lastRequest
		if !assert.NotNil(t, resultLegacy, test.description+":legacy:lastRequest") {
			return
		}
		if !assert.NotNil(t, resultLegacy.User, test.description+":legacy:lastRequest.User") {
			return
		}
		if !assert.NotNil(t, resultLegacy.User.Ext, test.description+":legacy:lastRequest.User.Ext") {
			return
		}
		var ueLegacy openrtb_ext.ExtUser
		err = json.Unmarshal(resultLegacy.User.Ext, &ueLegacy)
		if !assert.NoError(t, err, test.description+":legacy:deserialize") {
			return
		}
		assert.Equal(t, test.expectedUserExt, ueLegacy, test.description+":legacy")
		assert.Equal(t, expectedErrorsFromHoldAuction, responseLegacy.Errors, test.description+":legacy:errors")
		assert.Empty(t, responseLegacy.Warnings, test.description+":legacy:warnings")
	}
}

func TestOverrideWithParams(t *testing.T) {
	e := &endpointDeps{
		cfg: &config.Configuration{
			GDPR: config.GDPR{
				Enabled: true,
			},
		},
	}

	type testInput struct {
		ampParams  amp.Params
		bidRequest *openrtb2.BidRequest
	}
	type testOutput struct {
		bidRequest *openrtb2.BidRequest
		errorMsgs  []string
	}
	testCases := []struct {
		desc     string
		given    testInput
		expected testOutput
	}{
		{
			desc: "bid request with no Site field - amp.Params empty - expect Site to be added",
			given: testInput{
				ampParams: amp.Params{},
				bidRequest: &openrtb2.BidRequest{
					Imp: []openrtb2.Imp{{Banner: &openrtb2.Banner{Format: []openrtb2.Format{}}}},
				},
			},
			expected: testOutput{
				bidRequest: &openrtb2.BidRequest{
					Imp:  []openrtb2.Imp{{Banner: &openrtb2.Banner{Format: []openrtb2.Format{}}}},
					Site: &openrtb2.Site{Ext: json.RawMessage(`{"amp":1}`)},
				},
				errorMsgs: nil,
			},
		},
		{
			desc: "amp.Params with Size field - expect Site and Banner format fields to be added",
			given: testInput{
				ampParams: amp.Params{
					Size: amp.Size{
						Width:  480,
						Height: 320,
					},
				},
				bidRequest: &openrtb2.BidRequest{
					Imp: []openrtb2.Imp{{Banner: &openrtb2.Banner{Format: []openrtb2.Format{}}}},
				},
			},
			expected: testOutput{
				bidRequest: &openrtb2.BidRequest{
					Imp: []openrtb2.Imp{
						{
							Banner: &openrtb2.Banner{
								Format: []openrtb2.Format{
									{
										W: 480,
										H: 320,
									},
								},
							},
						},
					},
					Site: &openrtb2.Site{Ext: json.RawMessage(`{"amp":1}`)},
				},
				errorMsgs: nil,
			},
		},
		{
			desc: "amp.Params with CanonicalURL field - expect Site to be aded with Page and Domain fields",
			given: testInput{
				ampParams:  amp.Params{CanonicalURL: "http://www.foobar.com"},
				bidRequest: &openrtb2.BidRequest{Imp: []openrtb2.Imp{{Banner: &openrtb2.Banner{Format: []openrtb2.Format{}}}}},
			},
			expected: testOutput{
				bidRequest: &openrtb2.BidRequest{
					Imp: []openrtb2.Imp{{Banner: &openrtb2.Banner{Format: []openrtb2.Format{}}}},
					Site: &openrtb2.Site{
						Page:   "http://www.foobar.com",
						Domain: "www.foobar.com",
						Ext:    json.RawMessage(`{"amp":1}`),
					},
				},
				errorMsgs: nil,
			},
		},
		{
			desc: "bid request with malformed User.Ext - amp.Params with AdditionalConsent - expect error",
			given: testInput{
				ampParams: amp.Params{AdditionalConsent: "1~X.X.X.X"},
				bidRequest: &openrtb2.BidRequest{
					Imp:  []openrtb2.Imp{{Banner: &openrtb2.Banner{Format: []openrtb2.Format{}}}},
					User: &openrtb2.User{Ext: json.RawMessage(`malformed`)},
				},
			},
			expected: testOutput{
				bidRequest: &openrtb2.BidRequest{
					Imp:  []openrtb2.Imp{{Banner: &openrtb2.Banner{Format: []openrtb2.Format{}}}},
					Site: &openrtb2.Site{Ext: json.RawMessage(`{"amp":1}`)},
					User: &openrtb2.User{Ext: json.RawMessage(`malformed`)},
				},
				errorMsgs: []string{"invalid character 'm' looking for beginning of value"},
			},
		},
		{
			desc: "bid request with valid imp[0].ext - amp.Params with malformed targeting value - expect error because imp[0].ext won't be unable to get merged with targeting values",
			given: testInput{
				ampParams: amp.Params{Targeting: "{123,}"},
				bidRequest: &openrtb2.BidRequest{
					Imp: []openrtb2.Imp{
						{
							Banner: &openrtb2.Banner{Format: []openrtb2.Format{}},
							Ext:    []byte(`{"appnexus":{"placementId":123}}`),
						},
					},
				},
			},
			expected: testOutput{
				bidRequest: &openrtb2.BidRequest{
					Imp: []openrtb2.Imp{
						{
							Banner: &openrtb2.Banner{Format: []openrtb2.Format{}},
							Ext:    json.RawMessage(`{"appnexus":{"placementId":123}}`),
						},
					},
					Site: &openrtb2.Site{Ext: json.RawMessage(`{"amp":1}`)},
				},
				errorMsgs: []string{"unable to merge imp.ext with targeting data, check targeting data is correct: Invalid JSON Patch"},
			},
		},
		{
			desc: "bid request with malformed user.ext.prebid - amp.Params with GDPR consent values - expect policy writer to return error",
			given: testInput{
				ampParams: amp.Params{
					ConsentType: amp.ConsentTCF2,
					Consent:     "CPdECS0PdECS0ACABBENAzCv_____3___wAAAQNd_X9cAAAAAAAA",
				},
				bidRequest: &openrtb2.BidRequest{
					Imp:  []openrtb2.Imp{{Banner: &openrtb2.Banner{Format: []openrtb2.Format{}}}},
					User: &openrtb2.User{Ext: json.RawMessage(`{"prebid":{malformed}}`)},
				},
			},
			expected: testOutput{
				bidRequest: &openrtb2.BidRequest{
					Imp:  []openrtb2.Imp{{Banner: &openrtb2.Banner{Format: []openrtb2.Format{}}}},
					User: &openrtb2.User{Ext: json.RawMessage(`{"prebid":{malformed}}`)},
					Site: &openrtb2.Site{Ext: json.RawMessage(`{"amp":1}`)},
				},
				errorMsgs: []string{"invalid character 'm' looking for beginning of object key string"},
			},
		},
	}

	for _, test := range testCases {
		errs := e.overrideWithParams(test.given.ampParams, test.given.bidRequest)

		assert.Equal(t, test.expected.bidRequest, test.given.bidRequest, test.desc)
		assert.Len(t, errs, len(test.expected.errorMsgs), test.desc)
		if len(test.expected.errorMsgs) > 0 {
			assert.Equal(t, test.expected.errorMsgs[0], errs[0].Error(), test.desc)
		}
	}
}

func TestSetConsentedProviders(t *testing.T) {

	sampleBidRequest := &openrtb2.BidRequest{}

	testCases := []struct {
		description            string
		givenAdditionalConsent string
		givenBidRequest        *openrtb2.BidRequest
		expectedBidRequest     *openrtb2.BidRequest
		expectedError          bool
	}{
		{
			description:            "empty additional consent bid request unmodified",
			givenAdditionalConsent: "",
			givenBidRequest:        sampleBidRequest,
			expectedBidRequest:     sampleBidRequest,
			expectedError:          false,
		},
		{
			description:            "nil bid request, expect error",
			givenAdditionalConsent: "ADDITIONAL_CONSENT_STRING",
			givenBidRequest:        nil,
			expectedBidRequest:     nil,
			expectedError:          true,
		},
		{
			description:            "malformed user.ext, expect error",
			givenAdditionalConsent: "ADDITIONAL_CONSENT_STRING",
			givenBidRequest: &openrtb2.BidRequest{
				User: &openrtb2.User{
					Ext: json.RawMessage(`malformed`),
				},
			},
			expectedBidRequest: &openrtb2.BidRequest{
				User: &openrtb2.User{
					Ext: json.RawMessage(`malformed`),
				},
			},
			expectedError: true,
		},
		{
			description:            "non-empty additional consent bid request will carry this value in user.ext.ConsentedProvidersSettings.consented_providers",
			givenAdditionalConsent: "ADDITIONAL_CONSENT_STRING",
			givenBidRequest:        sampleBidRequest,
			expectedBidRequest: &openrtb2.BidRequest{
				User: &openrtb2.User{
					Ext: json.RawMessage(`{"ConsentedProvidersSettings":{"consented_providers":"ADDITIONAL_CONSENT_STRING"}}`),
				},
			},
			expectedError: false,
		},
	}

	for _, test := range testCases {
		err := setConsentedProviders(test.givenBidRequest, amp.Params{AdditionalConsent: test.givenAdditionalConsent})

		if test.expectedError {
			assert.Error(t, err, test.description)
		} else {
			assert.NoError(t, err, test.description)
		}
		assert.Equal(t, test.expectedBidRequest, test.givenBidRequest, test.description)
	}
}

func TestCCPAConsent(t *testing.T) {
	consent := "1NYN"
	existingConsent := "1NNN"

	var gdpr int8 = 1

	testCases := []struct {
		description    string
		consent        string
		regsExt        *openrtb_ext.ExtRegs
		nilRegs        bool
		expectedRegExt openrtb_ext.ExtRegs
	}{
		{
			description: "Nil Regs",
			consent:     consent,
			nilRegs:     true,
			expectedRegExt: openrtb_ext.ExtRegs{
				USPrivacy: consent,
			},
		},
		{
			description: "Nil Regs Ext",
			consent:     consent,
			regsExt:     nil,
			expectedRegExt: openrtb_ext.ExtRegs{
				USPrivacy: consent,
			},
		},
		{
			description: "Overrides Existing Consent",
			consent:     consent,
			regsExt: &openrtb_ext.ExtRegs{
				USPrivacy: existingConsent,
			},
			expectedRegExt: openrtb_ext.ExtRegs{
				USPrivacy: consent,
			},
		},
		{
			description: "Overrides Existing Consent - With Sibling Data",
			consent:     consent,
			regsExt: &openrtb_ext.ExtRegs{
				USPrivacy: existingConsent,
				GDPR:      &gdpr,
			},
			expectedRegExt: openrtb_ext.ExtRegs{
				USPrivacy: consent,
				GDPR:      &gdpr,
			},
		},
		{
			description: "Does Not Override Existing Consent If Empty",
			consent:     "",
			regsExt: &openrtb_ext.ExtRegs{
				USPrivacy: existingConsent,
			},
			expectedRegExt: openrtb_ext.ExtRegs{
				USPrivacy: existingConsent,
			},
		},
	}

	for _, test := range testCases {
		// Build Request
		bid, err := getTestBidRequest(true, nil, test.nilRegs, test.regsExt)
		if err != nil {
			t.Fatalf("Failed to marshal the complete openrtb2.BidRequest object %v", err)
		}

		// Simulated Stored Request Backend
		stored := map[string]json.RawMessage{"1": json.RawMessage(bid)}

		// Build Exchange Endpoint
		mockExchange := &mockAmpExchange{}
		endpoint, _ := NewAmpEndpoint(
			fakeUUIDGenerator{},
			mockExchange,
			newParamsValidator(t),
			&mockAmpStoredReqFetcher{stored},
			empty_fetcher.EmptyFetcher{},
			&config.Configuration{MaxRequestSize: maxSize},
			&metricsConfig.NilMetricsEngine{},
			analyticsConf.NewPBSAnalytics(&config.Analytics{}),
			map[string]string{},
			[]byte{},
			openrtb_ext.BuildBidderMap(),
			empty_fetcher.EmptyFetcher{},
			hooks.EmptyPlanBuilder{},
		)

		// Invoke Endpoint
		request := httptest.NewRequest("GET", fmt.Sprintf("/openrtb2/auction/amp?tag_id=1&consent_type=3&consent_string=%s", test.consent), nil)
		responseRecorder := httptest.NewRecorder()
		endpoint(responseRecorder, request, nil)

		// Parse Response
		var response AmpResponse
		if err := json.Unmarshal(responseRecorder.Body.Bytes(), &response); err != nil {
			t.Fatalf("Error unmarshalling response: %s", err.Error())
		}

		// Assert Result
		result := mockExchange.lastRequest
		if !assert.NotNil(t, result, test.description+":lastRequest") {
			return
		}
		if !assert.NotNil(t, result.Regs, test.description+":lastRequest.Regs") {
			return
		}
		if !assert.NotNil(t, result.Regs.Ext, test.description+":lastRequest.Regs.Ext") {
			return
		}
		var re openrtb_ext.ExtRegs
		err = json.Unmarshal(result.Regs.Ext, &re)
		if !assert.NoError(t, err, test.description+":deserialize") {
			return
		}
		assert.Equal(t, test.expectedRegExt, re, test.description)
		assert.Equal(t, expectedErrorsFromHoldAuction, response.Errors)
		assert.Empty(t, response.Warnings)
	}
}

func TestConsentWarnings(t *testing.T) {
	type inputTest struct {
		regs              *openrtb_ext.ExtRegs
		invalidConsentURL bool
		expectedWarnings  map[openrtb_ext.BidderName][]openrtb_ext.ExtBidderMessage
	}
	invalidConsent := "invalid"

	bidderWarning := openrtb_ext.ExtBidderMessage{
		Code:    10003,
		Message: "debug turned off for bidder",
	}
	invalidCCPAWarning := openrtb_ext.ExtBidderMessage{
		Code:    10001,
		Message: "Consent string '" + invalidConsent + "' is not a valid CCPA consent string.",
	}
	invalidConsentWarning := openrtb_ext.ExtBidderMessage{
		Code:    10001,
		Message: "CCPA consent is invalid and will be ignored. (request.regs.ext.us_privacy must contain 4 characters)",
	}

	testData := []inputTest{
		{
			regs:              nil,
			invalidConsentURL: false,
			expectedWarnings:  nil,
		},
		{
			regs:              nil,
			invalidConsentURL: true,
			expectedWarnings:  map[openrtb_ext.BidderName][]openrtb_ext.ExtBidderMessage{openrtb_ext.BidderReservedGeneral: {invalidCCPAWarning}},
		},
		{
			regs:              &openrtb_ext.ExtRegs{USPrivacy: "invalid"},
			invalidConsentURL: true,
			expectedWarnings: map[openrtb_ext.BidderName][]openrtb_ext.ExtBidderMessage{
				openrtb_ext.BidderReservedGeneral:  {invalidCCPAWarning, invalidConsentWarning},
				openrtb_ext.BidderName("appnexus"): {bidderWarning},
			},
		},
		{
			regs:              &openrtb_ext.ExtRegs{USPrivacy: "1NYN"},
			invalidConsentURL: false,
			expectedWarnings:  map[openrtb_ext.BidderName][]openrtb_ext.ExtBidderMessage{openrtb_ext.BidderName("appnexus"): {bidderWarning}},
		},
	}

	for _, testCase := range testData {

		bid, err := getTestBidRequest(true, nil, testCase.regs == nil, testCase.regs)
		if err != nil {
			t.Fatalf("Failed to marshal the complete openrtb2.BidRequest object %v", err)
		}

		// Simulated Stored Request Backend
		stored := map[string]json.RawMessage{"1": json.RawMessage(bid)}

		// Build Exchange Endpoint
		var mockExchange exchange.Exchange
		if testCase.regs != nil {
			mockExchange = &mockAmpExchangeWarnings{}
		} else {
			mockExchange = &mockAmpExchange{}
		}
		endpoint, _ := NewAmpEndpoint(
			fakeUUIDGenerator{},
			mockExchange,
			newParamsValidator(t),
			&mockAmpStoredReqFetcher{stored},
			empty_fetcher.EmptyFetcher{},
			&config.Configuration{MaxRequestSize: maxSize},
			&metricsConfig.NilMetricsEngine{},
			analyticsConf.NewPBSAnalytics(&config.Analytics{}),
			map[string]string{},
			[]byte{},
			openrtb_ext.BuildBidderMap(),
			empty_fetcher.EmptyFetcher{},
			hooks.EmptyPlanBuilder{},
		)

		// Invoke Endpoint
		var request *http.Request

		if testCase.invalidConsentURL {
			request = httptest.NewRequest("GET", "/openrtb2/auction/amp?tag_id=1&consent_type=3&consent_string="+invalidConsent, nil)

		} else {
			request = httptest.NewRequest("GET", "/openrtb2/auction/amp?tag_id=1", nil)
		}

		responseRecorder := httptest.NewRecorder()
		endpoint(responseRecorder, request, nil)

		// Parse Response
		var response AmpResponse
		if err := json.Unmarshal(responseRecorder.Body.Bytes(), &response); err != nil {
			t.Fatalf("Error unmarshalling response: %s", err.Error())
		}

		// Assert Result
		if testCase.regs == nil {
			result := mockExchange.(*mockAmpExchange).lastRequest
			assert.NotNil(t, result, "lastRequest")
			assert.Nil(t, result.User, "lastRequest.User")
			assert.Nil(t, result.Regs, "lastRequest.Regs")
			assert.Equal(t, expectedErrorsFromHoldAuction, response.Errors)
			if testCase.invalidConsentURL {
				assert.Equal(t, testCase.expectedWarnings, response.Warnings)
			} else {
				assert.Empty(t, response.Warnings)
			}

		} else {
			assert.Equal(t, testCase.expectedWarnings, response.Warnings)
		}
	}
}

func TestNewAndLegacyConsentBothProvided(t *testing.T) {
	validConsentGDPR1 := "COwGVJOOwGVJOADACHENAOCAAO6as_-AAAhoAFNLAAoAAAA"
	validConsentGDPR2 := "CPdiPIJPdiPIJACABBENAzCv_____3___wAAAQNd_X9cAAAAAAAA"

	testCases := []struct {
		description     string
		consent         string
		consentLegacy   string
		userExt         *openrtb_ext.ExtUser
		expectedUserExt openrtb_ext.ExtUser
	}{
		{
			description:   "New Consent Wins",
			consent:       validConsentGDPR1,
			consentLegacy: validConsentGDPR2,
			expectedUserExt: openrtb_ext.ExtUser{
				Consent: validConsentGDPR1,
			},
		},
		{
			description:   "New Consent Wins - Reverse",
			consent:       validConsentGDPR2,
			consentLegacy: validConsentGDPR1,
			expectedUserExt: openrtb_ext.ExtUser{
				Consent: validConsentGDPR2,
			},
		},
	}

	for _, test := range testCases {
		// Build Request
		bid, err := getTestBidRequest(false, nil, true, nil)
		if err != nil {
			t.Fatalf("Failed to marshal the complete openrtb2.BidRequest object %v", err)
		}

		// Simulated Stored Request Backend
		stored := map[string]json.RawMessage{"1": json.RawMessage(bid)}

		// Build Exchange Endpoint
		mockExchange := &mockAmpExchange{}
		endpoint, _ := NewAmpEndpoint(
			fakeUUIDGenerator{},
			mockExchange,
			newParamsValidator(t),
			&mockAmpStoredReqFetcher{stored},
			empty_fetcher.EmptyFetcher{},
			&config.Configuration{
				MaxRequestSize: maxSize,
				GDPR:           config.GDPR{Enabled: true},
			},
			&metricsConfig.NilMetricsEngine{},
			analyticsConf.NewPBSAnalytics(&config.Analytics{}),
			map[string]string{},
			[]byte{},
			openrtb_ext.BuildBidderMap(),
			empty_fetcher.EmptyFetcher{},
			hooks.EmptyPlanBuilder{},
		)

		// Invoke Endpoint
		request := httptest.NewRequest("GET", fmt.Sprintf("/openrtb2/auction/amp?tag_id=1&consent_type=2&consent_string=%s&gdpr_consent=%s", test.consent, test.consentLegacy), nil)
		responseRecorder := httptest.NewRecorder()
		endpoint(responseRecorder, request, nil)

		// Parse Response
		var response AmpResponse
		if err := json.Unmarshal(responseRecorder.Body.Bytes(), &response); err != nil {
			t.Fatalf("Error unmarshalling response: %s", err.Error())
		}

		// Assert Result
		result := mockExchange.lastRequest
		if !assert.NotNil(t, result, test.description+":lastRequest") {
			return
		}
		if !assert.NotNil(t, result.User, test.description+":lastRequest.User") {
			return
		}
		if !assert.NotNil(t, result.User.Ext, test.description+":lastRequest.User.Ext") {
			return
		}
		var ue openrtb_ext.ExtUser
		err = json.Unmarshal(result.User.Ext, &ue)
		if !assert.NoError(t, err, test.description+":deserialize") {
			return
		}
		assert.Equal(t, test.expectedUserExt, ue, test.description)
		assert.Equal(t, expectedErrorsFromHoldAuction, response.Errors)
		assert.Empty(t, response.Warnings)
	}
}

func TestAMPSiteExt(t *testing.T) {
	stored := map[string]json.RawMessage{
		"1": json.RawMessage(validRequest(t, "site.json")),
	}
	exchange := &mockAmpExchange{}
	endpoint, _ := NewAmpEndpoint(
		fakeUUIDGenerator{},
		exchange,
		newParamsValidator(t),
		&mockAmpStoredReqFetcher{stored},
		empty_fetcher.EmptyFetcher{},
		&config.Configuration{MaxRequestSize: maxSize},
		&metricsConfig.NilMetricsEngine{},
		analyticsConf.NewPBSAnalytics(&config.Analytics{}),
		nil,
		nil,
		openrtb_ext.BuildBidderMap(),
		empty_fetcher.EmptyFetcher{},
		hooks.EmptyPlanBuilder{},
	)
	request, err := http.NewRequest("GET", "/openrtb2/auction/amp?tag_id=1", nil)
	if !assert.NoError(t, err) {
		return
	}
	recorder := httptest.NewRecorder()
	endpoint(recorder, request, nil)

	if !assert.NotNil(t, exchange.lastRequest, "Endpoint responded with %d: %s", recorder.Code, recorder.Body.String()) {
		return
	}
	if !assert.NotNil(t, exchange.lastRequest.Site) {
		return
	}
	assert.JSONEq(t, `{"amp":1}`, string(exchange.lastRequest.Site.Ext))
}

// TestBadRequests makes sure we return 400's on bad requests.
func TestAmpBadRequests(t *testing.T) {
	dir := "sample-requests/invalid-whole"
	files, err := os.ReadDir(dir)
	assert.NoError(t, err, "Failed to read folder: %s", dir)

	badRequests := make(map[string]json.RawMessage, len(files))
	for index, file := range files {
		badRequests[strconv.Itoa(100+index)] = readFile(t, "sample-requests/invalid-whole/"+file.Name())
	}

	endpoint, _ := NewAmpEndpoint(
		fakeUUIDGenerator{},
		&mockAmpExchange{},
		newParamsValidator(t),
		&mockAmpStoredReqFetcher{badRequests},
		empty_fetcher.EmptyFetcher{},
		&config.Configuration{MaxRequestSize: maxSize},
		&metricsConfig.NilMetricsEngine{},
		analyticsConf.NewPBSAnalytics(&config.Analytics{}),
		map[string]string{},
		[]byte{},
		openrtb_ext.BuildBidderMap(),
		empty_fetcher.EmptyFetcher{},
		hooks.EmptyPlanBuilder{},
	)
	for requestID := range badRequests {
		request := httptest.NewRequest("GET", fmt.Sprintf("/openrtb2/auction/amp?tag_id=%s", requestID), nil)
		recorder := httptest.NewRecorder()

		endpoint(recorder, request, nil)

		if recorder.Code != http.StatusBadRequest {
			t.Errorf("Expected status %d. Got %d. Input was: %s", http.StatusBadRequest, recorder.Code, fmt.Sprintf("/openrtb2/auction/amp?config=%s", requestID))
		}
	}
}

// TestAmpDebug makes sure we get debug information back when requested
func TestAmpDebug(t *testing.T) {
	requests := map[string]json.RawMessage{
		"2": json.RawMessage(validRequest(t, "site.json")),
	}

	endpoint, _ := NewAmpEndpoint(
		fakeUUIDGenerator{},
		&mockAmpExchange{},
		newParamsValidator(t),
		&mockAmpStoredReqFetcher{requests},
		empty_fetcher.EmptyFetcher{},
		&config.Configuration{MaxRequestSize: maxSize},
		&metricsConfig.NilMetricsEngine{},
		analyticsConf.NewPBSAnalytics(&config.Analytics{}),
		map[string]string{},
		[]byte{},
		openrtb_ext.BuildBidderMap(),
		empty_fetcher.EmptyFetcher{},
		hooks.EmptyPlanBuilder{},
	)

	for requestID := range requests {
		request := httptest.NewRequest("GET", fmt.Sprintf("/openrtb2/auction/amp?tag_id=%s&debug=1", requestID), nil)
		recorder := httptest.NewRecorder()
		endpoint(recorder, request, nil)

		if recorder.Code != http.StatusOK {
			t.Errorf("Expected status %d. Got %d. Request config ID was %s", http.StatusOK, recorder.Code, requestID)
			t.Errorf("Response body was: %s", recorder.Body)
			t.Errorf("Request was: %s", string(requests[requestID]))
		}

		var response AmpResponse
		if err := json.Unmarshal(recorder.Body.Bytes(), &response); err != nil {
			t.Fatalf("Error unmarshalling response: %s", err.Error())
		}

		if response.Targeting == nil || len(response.Targeting) == 0 {
			t.Errorf("Bad response, no targeting data.\n Response was: %v", recorder.Body)
		}
		if len(response.Targeting) != 3 {
			t.Errorf("Bad targeting data. Expected 3 keys, got %d.", len(response.Targeting))
		}

		if response.Debug == nil {
			t.Errorf("Debug requested but not present")
		}
	}
}

// Prevents #452
func TestAmpTargetingDefaults(t *testing.T) {
	req := &openrtb_ext.RequestWrapper{BidRequest: &openrtb2.BidRequest{}}
	if err := defaultRequestExt(req); err != nil {
		t.Fatalf("Unexpected error defaulting request.ext for AMP: %v", err)
	}

	assert.NoError(t, req.RebuildRequest())

	var extRequest openrtb_ext.ExtRequest
	if err := json.Unmarshal(req.Ext, &extRequest); err != nil {
		t.Fatalf("Unexpected error unmarshalling defaulted request.ext for AMP: %v", err)
	}
	if extRequest.Prebid.Targeting == nil {
		t.Fatal("AMP defaults should set request.ext.targeting")
	}
	if !extRequest.Prebid.Targeting.IncludeWinners {
		t.Error("AMP defaults should set request.ext.targeting.includewinners to true")
	}
	if !extRequest.Prebid.Targeting.IncludeBidderKeys {
		t.Error("AMP defaults should set request.ext.targeting.includebidderkeys to true")
	}
	if !reflect.DeepEqual(extRequest.Prebid.Targeting.PriceGranularity, openrtb_ext.PriceGranularityFromString("med")) {
		t.Error("AMP defaults should set request.ext.targeting.pricegranularity to medium")
	}
}

func TestQueryParamOverrides(t *testing.T) {
	requests := map[string]json.RawMessage{
		"1": json.RawMessage(validRequest(t, "site.json")),
	}

	endpoint, _ := NewAmpEndpoint(
		fakeUUIDGenerator{},
		&mockAmpExchange{},
		newParamsValidator(t),
		&mockAmpStoredReqFetcher{requests},
		empty_fetcher.EmptyFetcher{},
		&config.Configuration{MaxRequestSize: maxSize},
		&metricsConfig.NilMetricsEngine{},
		analyticsConf.NewPBSAnalytics(&config.Analytics{}),
		map[string]string{},
		[]byte{},
		openrtb_ext.BuildBidderMap(),
		empty_fetcher.EmptyFetcher{},
		hooks.EmptyPlanBuilder{},
	)

	requestID := "1"
	curl := "http://example.com"
	slot := "1234"
	timeout := int64(500)
	account := "12345"

	request := httptest.NewRequest("GET", fmt.Sprintf("/openrtb2/auction/amp?tag_id=%s&debug=1&curl=%s&slot=%s&timeout=%d&account=%s", requestID, curl, slot, timeout, account), nil)
	recorder := httptest.NewRecorder()
	endpoint(recorder, request, nil)

	if recorder.Code != http.StatusOK {
		t.Errorf("Expected status %d. Got %d. Request config ID was %s", http.StatusOK, recorder.Code, requestID)
		t.Errorf("Response body was: %s", recorder.Body)
		t.Errorf("Request was: %s", string(requests[requestID]))
	}

	var response AmpResponse
	if err := json.Unmarshal(recorder.Body.Bytes(), &response); err != nil {
		t.Fatalf("Error unmarshalling response: %s", err.Error())
	}

	var resolvedRequest openrtb2.BidRequest
	err := json.Unmarshal(response.Debug.ResolvedRequest, &resolvedRequest)
	assert.NoError(t, err, "resolved request should have a correct format")
	if resolvedRequest.TMax != timeout {
		t.Errorf("Expected TMax to equal timeout (%d), got: %d", timeout, resolvedRequest.TMax)
	}

	resolvedImp := resolvedRequest.Imp[0]
	if resolvedImp.TagID != slot {
		t.Errorf("Expected Imp.TagId to equal slot (%s), got: %s", slot, resolvedImp.TagID)
	}

	if resolvedRequest.Site == nil || resolvedRequest.Site.Page != curl {
		t.Errorf("Expected Site.Page to equal curl (%s), got: %s", curl, resolvedRequest.Site.Page)
	}

	if resolvedRequest.Site == nil || resolvedRequest.Site.Publisher == nil || resolvedRequest.Site.Publisher.ID != account {
		t.Errorf("Expected Site.Publisher.ID to equal (%s), got: %s", account, resolvedRequest.Site.Publisher.ID)
	}
}

func TestOverrideDimensions(t *testing.T) {
	formatOverrideSpec{
		overrideWidth:  20,
		overrideHeight: 40,
		expect: []openrtb2.Format{{
			W: 20,
			H: 40,
		}},
	}.execute(t)
}

func TestOverrideHeightNormalWidth(t *testing.T) {
	formatOverrideSpec{
		width:          20,
		overrideHeight: 40,
		expect: []openrtb2.Format{{
			W: 20,
			H: 40,
		}},
	}.execute(t)
}

func TestOverrideWidthNormalHeight(t *testing.T) {
	formatOverrideSpec{
		overrideWidth: 20,
		height:        40,
		expect: []openrtb2.Format{{
			W: 20,
			H: 40,
		}},
	}.execute(t)
}

func TestMultisize(t *testing.T) {
	formatOverrideSpec{
		multisize: "200x50,100x60",
		expect: []openrtb2.Format{{
			W: 200,
			H: 50,
		}, {
			W: 100,
			H: 60,
		}},
	}.execute(t)
}

func TestSizeWithMultisize(t *testing.T) {
	formatOverrideSpec{
		width:     20,
		height:    40,
		multisize: "200x50,100x60",
		expect: []openrtb2.Format{{
			W: 20,
			H: 40,
		}, {
			W: 200,
			H: 50,
		}, {
			W: 100,
			H: 60,
		}},
	}.execute(t)
}

func TestHeightOnly(t *testing.T) {
	formatOverrideSpec{
		height: 200,
		expect: []openrtb2.Format{{
			W: 300,
			H: 200,
		}},
	}.execute(t)
}

func TestWidthOnly(t *testing.T) {
	formatOverrideSpec{
		width: 150,
		expect: []openrtb2.Format{{
			W: 150,
			H: 600,
		}},
	}.execute(t)
}

type formatOverrideSpec struct {
	width          uint64
	height         uint64
	overrideWidth  uint64
	overrideHeight uint64
	multisize      string
	account        string
	expect         []openrtb2.Format
}

func (s formatOverrideSpec) execute(t *testing.T) {
	requests := map[string]json.RawMessage{
		"1": json.RawMessage(validRequest(t, "site.json")),
	}

	endpoint, _ := NewAmpEndpoint(
		fakeUUIDGenerator{},
		&mockAmpExchange{},
		newParamsValidator(t),
		&mockAmpStoredReqFetcher{requests},
		empty_fetcher.EmptyFetcher{},
		&config.Configuration{MaxRequestSize: maxSize},
		&metricsConfig.NilMetricsEngine{},
		analyticsConf.NewPBSAnalytics(&config.Analytics{}),
		map[string]string{},
		[]byte{},
		openrtb_ext.BuildBidderMap(),
		empty_fetcher.EmptyFetcher{},
		hooks.EmptyPlanBuilder{},
	)

	url := fmt.Sprintf("/openrtb2/auction/amp?tag_id=1&debug=1&w=%d&h=%d&ow=%d&oh=%d&ms=%s&account=%s", s.width, s.height, s.overrideWidth, s.overrideHeight, s.multisize, s.account)
	request := httptest.NewRequest("GET", url, nil)
	recorder := httptest.NewRecorder()
	endpoint(recorder, request, nil)
	if recorder.Code != http.StatusOK {
		t.Errorf("Expected status %d. Got %d. Request config ID was 1", http.StatusOK, recorder.Code)
		t.Errorf("Response body was: %s", recorder.Body)
		t.Errorf("Request was: %s", string(requests["1"]))
	}
	var response AmpResponse
	if err := json.Unmarshal(recorder.Body.Bytes(), &response); err != nil {
		t.Fatalf("Error unmarshalling response: %s", err.Error())
	}
	var resolvedRequest openrtb2.BidRequest
	err := json.Unmarshal(response.Debug.ResolvedRequest, &resolvedRequest)
	assert.NoError(t, err, "resolved request should have the correct format")
	formats := resolvedRequest.Imp[0].Banner.Format
	if len(formats) != len(s.expect) {
		t.Fatalf("Bad formats length. Expected %v, got %v", s.expect, formats)
	}
	for i := 0; i < len(formats); i++ {
		if formats[i].W != s.expect[i].W {
			t.Errorf("format[%d].W were not equal. Expected %d, got %d", i, s.expect[i].W, formats[i].W)
		}
		if formats[i].H != s.expect[i].H {
			t.Errorf("format[%d].H were not equal. Expected %d, got %d", i, s.expect[i].H, formats[i].H)
		}
	}
}

type mockAmpExchange struct {
	lastRequest *openrtb2.BidRequest
}

var expectedErrorsFromHoldAuction map[openrtb_ext.BidderName][]openrtb_ext.ExtBidderMessage = map[openrtb_ext.BidderName][]openrtb_ext.ExtBidderMessage{
	openrtb_ext.BidderName("openx"): {
		{
			Code:    1,
			Message: "The request exceeded the timeout allocated",
		},
	},
}

func (m *mockAmpExchange) HoldAuction(ctx context.Context, auctionRequest exchange.AuctionRequest, debugLog *exchange.DebugLog) (*openrtb2.BidResponse, error) {
	r := auctionRequest.BidRequestWrapper
	m.lastRequest = r.BidRequest

	response := &openrtb2.BidResponse{
		SeatBid: []openrtb2.SeatBid{{
			Bid: []openrtb2.Bid{{
				AdM: "<script></script>",
				Ext: json.RawMessage(`{ "prebid": {"targeting": { "hb_pb": "1.20", "hb_appnexus_pb": "1.20", "hb_cache_id": "some_id"}}}`),
			}},
		}},
		Ext: json.RawMessage(`{ "errors": {"openx":[ { "code": 1, "message": "The request exceeded the timeout allocated" } ] } }`),
	}
	if len(auctionRequest.StoredAuctionResponses) > 0 {
		var seatBids []openrtb2.SeatBid

		if err := json.Unmarshal(auctionRequest.StoredAuctionResponses[r.BidRequest.Imp[0].ID], &seatBids); err != nil {
			return nil, err
		}
		response.SeatBid = seatBids
	}

	if r.BidRequest.Test == 1 {
		resolvedRequest, err := json.Marshal(r.BidRequest)
		if err != nil {
			resolvedRequest = json.RawMessage("{}")
		}
		response.Ext = json.RawMessage(fmt.Sprintf(`{"debug": {"httpcalls": {}, "resolvedrequest": %s}}`, resolvedRequest))
	}

	return response, nil
}

type mockAmpExchangeWarnings struct{}

func (m *mockAmpExchangeWarnings) HoldAuction(ctx context.Context, r exchange.AuctionRequest, debugLog *exchange.DebugLog) (*openrtb2.BidResponse, error) {
	response := &openrtb2.BidResponse{
		SeatBid: []openrtb2.SeatBid{{
			Bid: []openrtb2.Bid{{
				AdM: "<script></script>",
				Ext: json.RawMessage(`{ "prebid": {"targeting": { "hb_pb": "1.20", "hb_appnexus_pb": "1.20", "hb_cache_id": "some_id"}}}`),
			}},
		}},
		Ext: json.RawMessage(`{ "warnings": {"appnexus": [{"code": 10003, "message": "debug turned off for bidder"}] }}`),
	}
	return response, nil
}

func getTestBidRequest(nilUser bool, userExt *openrtb_ext.ExtUser, nilRegs bool, regsExt *openrtb_ext.ExtRegs) ([]byte, error) {
	var width int64 = 300
	var height int64 = 300
	bidRequest := &openrtb2.BidRequest{
		ID: "test-request-id",
		Imp: []openrtb2.Imp{
			{
				ID:  "/19968336/header-bid-tag-0",
				Ext: json.RawMessage(`{"appnexus": { "placementId":12883451 }}`),
				Banner: &openrtb2.Banner{
					Format: []openrtb2.Format{
						{
							W: width,
							H: 250,
						},
						{
							W: width,
							H: 240,
						},
					},
					W: &width,
					H: &height,
				},
			},
		},
		Site: &openrtb2.Site{
			ID:   "site-id",
			Page: "some-page",
		},
	}

	var userExtData []byte
	if userExt != nil {
		var err error
		userExtData, err = json.Marshal(userExt)
		if err != nil {
			return nil, err
		}
	}

	if !nilUser {
		bidRequest.User = &openrtb2.User{
			ID:       "aUserId",
			BuyerUID: "aBuyerID",
			Ext:      userExtData,
		}
	}

	var regsExtData []byte
	if regsExt != nil {
		var err error
		regsExtData, err = json.Marshal(regsExt)
		if err != nil {
			return nil, err
		}
	}

	if !nilRegs {
		bidRequest.Regs = &openrtb2.Regs{
			COPPA: 1,
			Ext:   regsExtData,
		}
	}
	return json.Marshal(bidRequest)
}

func TestSetEffectiveAmpPubID(t *testing.T) {
	testPubID := "test-pub"

	testCases := []struct {
		description   string
		req           *openrtb2.BidRequest
		account       string
		expectedPubID string
	}{
		{
			description: "No publisher ID provided",
			req: &openrtb2.BidRequest{
				App: &openrtb2.App{
					Publisher: nil,
				},
			},
			expectedPubID: "",
		},
		{
			description: "Publisher ID present in req.App.Publisher.ID",
			req: &openrtb2.BidRequest{
				App: &openrtb2.App{
					Publisher: &openrtb2.Publisher{
						ID: testPubID,
					},
				},
			},
			expectedPubID: testPubID,
		},
		{
			description: "Publisher ID present in req.Site.Publisher.ID",
			req: &openrtb2.BidRequest{
				Site: &openrtb2.Site{
					Publisher: &openrtb2.Publisher{
						ID: testPubID,
					},
				},
			},
			expectedPubID: testPubID,
		},
		{
			description: "Publisher ID present in account parameter",
			req: &openrtb2.BidRequest{
				App: &openrtb2.App{
					Publisher: &openrtb2.Publisher{
						ID: "",
					},
				},
			},
			account:       testPubID,
			expectedPubID: testPubID,
		},
		{
			description: "req.Site.Publisher present but ID set to empty string",
			req: &openrtb2.BidRequest{
				Site: &openrtb2.Site{
					Publisher: &openrtb2.Publisher{
						ID: "",
					},
				},
			},
			expectedPubID: "",
		},
	}

	for _, test := range testCases {
		setEffectiveAmpPubID(test.req, test.account)
		if test.req.Site != nil {
			if test.req.Site.Publisher == nil {
				assert.Empty(t, test.expectedPubID,
					"should return the expected Publisher ID for test case: %s", test.description)
			} else {
				assert.Equal(t, test.expectedPubID, test.req.Site.Publisher.ID,
					"should return the expected Publisher ID for test case: %s", test.description)
			}
		} else {
			if test.req.App.Publisher == nil {
				assert.Empty(t, test.expectedPubID,
					"should return the expected Publisher ID for test case: %s", test.description)
			} else {
				assert.Equal(t, test.expectedPubID, test.req.App.Publisher.ID,
					"should return the expected Publisher ID for test case: %s", test.description)
			}
		}
	}
}

type mockLogger struct {
	ampObject     *analytics.AmpObject
	auctionObject *analytics.AuctionObject
}

func newMockLogger(ao *analytics.AmpObject, aucObj *analytics.AuctionObject) analytics.PBSAnalyticsModule {
	return &mockLogger{
		ampObject:     ao,
		auctionObject: aucObj,
	}
}

func (logger mockLogger) LogAuctionObject(ao *analytics.AuctionObject) {
	*logger.auctionObject = *ao
}
func (logger mockLogger) LogVideoObject(vo *analytics.VideoObject) {
}
func (logger mockLogger) LogCookieSyncObject(cookieObject *analytics.CookieSyncObject) {
}
func (logger mockLogger) LogSetUIDObject(uuidObj *analytics.SetUIDObject) {
}
func (logger mockLogger) LogNotificationEventObject(uuidObj *analytics.NotificationEvent) {
}
func (logger mockLogger) LogAmpObject(ao *analytics.AmpObject) {
	*logger.ampObject = *ao
}

func TestBuildAmpObject(t *testing.T) {
	testCases := []struct {
		description       string
		inTagId           string
		inStoredRequest   json.RawMessage
		expectedAmpObject *analytics.AmpObject
	}{
		{
			description:     "Stored Amp request with nil body. Only the error gets logged",
			inTagId:         "test",
			inStoredRequest: nil,
			expectedAmpObject: &analytics.AmpObject{
				Status: http.StatusOK,
				Errors: []error{fmt.Errorf("unexpected end of JSON input")},
			},
		},
		{
			description:     "Stored Amp request with no imps that should return error. Only the error gets logged",
			inTagId:         "test",
			inStoredRequest: json.RawMessage(`{"id":"some-request-id","site":{"page":"prebid.org"},"imp":[],"tmax":500}`),
			expectedAmpObject: &analytics.AmpObject{
				Status: http.StatusOK,
				Errors: []error{fmt.Errorf("data for tag_id='test' does not define the required imp array")},
			},
		},
		{
			description:     "Wrong tag_id, error gets logged",
			inTagId:         "unknown",
			inStoredRequest: json.RawMessage(`{"id":"some-request-id","site":{"page":"prebid.org"},"imp":[{"id":"some-impression-id","banner":{"format":[{"w":300,"h":250}]},"ext":{"prebid":{"bidder":{"appnexus":{"placementId":12883451}}}}}],"tmax":500}`),
			expectedAmpObject: &analytics.AmpObject{
				Status: http.StatusOK,
				Errors: []error{fmt.Errorf("unexpected end of JSON input")},
			},
		},
		{
			description:     "Valid stored Amp request, correct tag_id, a valid response should be logged",
			inTagId:         "test",
			inStoredRequest: json.RawMessage(`{"id":"some-request-id","site":{"page":"prebid.org"},"imp":[{"id":"some-impression-id","banner":{"format":[{"w":300,"h":250}]},"ext":{"prebid":{"bidder":{"appnexus":{"placementId":12883451}}}}}],"tmax":500}`),
			expectedAmpObject: &analytics.AmpObject{
				Status: http.StatusOK,
				Errors: nil,
				Request: &openrtb2.BidRequest{
					ID: "some-request-id",
					Device: &openrtb2.Device{
						IP: "192.0.2.1",
					},
					Site: &openrtb2.Site{
						Page: "prebid.org",
						Ext:  json.RawMessage(`{"amp":1}`),
					},
					Imp: []openrtb2.Imp{
						{
							ID: "some-impression-id",
							Banner: &openrtb2.Banner{
								Format: []openrtb2.Format{
									{
										W: 300,
										H: 250,
									},
								},
							},
							Secure: func(val int8) *int8 { return &val }(1), //(*int8)(1),
							Ext:    json.RawMessage(`{"prebid":{"bidder":{"appnexus":{"placementId":12883451}}}}`),
						},
					},
					AT:   1,
					TMax: 500,
					Ext:  json.RawMessage(`{"prebid":{"cache":{"bids":{"returnCreative":null},"vastxml":null},"channel":{"name":"amp","version":""},"targeting":{"pricegranularity":{"precision":2,"ranges":[{"min":0,"max":20,"increment":0.1}]},"includewinners":true,"includebidderkeys":true,"includebrandcategory":null,"includeformat":false,"durationrangesec":null,"preferdeals":false}}}`),
				},
				AuctionResponse: &openrtb2.BidResponse{
					SeatBid: []openrtb2.SeatBid{{
						Bid: []openrtb2.Bid{{
							AdM: "<script></script>",
							Ext: json.RawMessage(`{ "prebid": {"targeting": { "hb_pb": "1.20", "hb_appnexus_pb": "1.20", "hb_cache_id": "some_id"}}}`),
						}},
						Seat: "",
					}},
					Ext: json.RawMessage(`{ "errors": {"openx":[ { "code": 1, "message": "The request exceeded the timeout allocated" } ] } }`),
				},
				AmpTargetingValues: map[string]string{
					"hb_appnexus_pb": "1.20",
					"hb_cache_id":    "some_id",
					"hb_pb":          "1.20",
				},
				Origin: "",
			},
		},
	}

	request := httptest.NewRequest("GET", "/openrtb2/auction/amp?tag_id=test", nil)
	recorder := httptest.NewRecorder()

	for _, test := range testCases {
		// Set up test, declare a new mock logger every time
		actualAmpObject, endpoint := ampObjectTestSetup(t, test.inTagId, test.inStoredRequest, false)
		// Run test
		endpoint(recorder, request, nil)

		// assert AmpObject
		assert.Equalf(t, test.expectedAmpObject.Status, actualAmpObject.Status, "Amp Object Status field doesn't match expected: %s\n", test.description)
		assert.Lenf(t, actualAmpObject.Errors, len(test.expectedAmpObject.Errors), "Amp Object Errors array doesn't match expected: %s\n", test.description)
		assert.Equalf(t, test.expectedAmpObject.Request, actualAmpObject.Request, "Amp Object BidRequest doesn't match expected: %s\n", test.description)
		assert.Equalf(t, test.expectedAmpObject.AuctionResponse, actualAmpObject.AuctionResponse, "Amp Object BidResponse doesn't match expected: %s\n", test.description)
		assert.Equalf(t, test.expectedAmpObject.AmpTargetingValues, actualAmpObject.AmpTargetingValues, "Amp Object AmpTargetingValues doesn't match expected: %s\n", test.description)
		assert.Equalf(t, test.expectedAmpObject.Origin, actualAmpObject.Origin, "Amp Object Origin field doesn't match expected: %s\n", test.description)
	}
}

func TestIdGeneration(t *testing.T) {
	uuid := "foo"

	testCases := []struct {
		description            string
		givenInStoredRequest   json.RawMessage
		givenGenerateRequestID bool
		expectedID             string
	}{
		{
			description:            "The givenGenerateRequestID flag is set to true, so even though the stored amp request already has an id, we should still generate a new uuid",
			givenInStoredRequest:   json.RawMessage(`{"id":"ThisID","site":{"page":"prebid.org"},"imp":[{"id":"some-imp-id","banner":{"format":[{"w":300,"h":250}]},"ext":{"appnexus":{"placementId":1}}}],"tmax":1}`),
			givenGenerateRequestID: true,
			expectedID:             uuid,
		},
		{
			description:            "The givenGenerateRequestID flag is set to true and the stored amp request ID is blank, so we should generate a new uuid for the request",
			givenInStoredRequest:   json.RawMessage(`{"id":"","site":{"page":"prebid.org"},"imp":[{"id":"some-imp-id","banner":{"format":[{"w":300,"h":250}]},"ext":{"appnexus":{"placementId":1}}}],"tmax":1}`),
			givenGenerateRequestID: true,
			expectedID:             uuid,
		},
		{
			description:            "The givenGenerateRequestID flag is false, so the ID shouldn't change",
			givenInStoredRequest:   json.RawMessage(`{"id":"ThisID","site":{"page":"prebid.org"},"imp":[{"id":"some-imp-id","banner":{"format":[{"w":300,"h":250}]},"ext":{"appnexus":{"placementId":1}}}],"tmax":1}`),
			givenGenerateRequestID: false,
			expectedID:             "ThisID",
		},
		{
			description:            "The givenGenerateRequestID flag is true, and the id field isn't included in the stored request, we should still generate a uuid",
			givenInStoredRequest:   json.RawMessage(`{"site":{"page":"prebid.org"},"imp":[{"id":"some-imp-id","banner":{"format":[{"w":300,"h":250}]},"ext":{"appnexus":{"placementId":1}}}],"tmax":1}`),
			givenGenerateRequestID: true,
			expectedID:             uuid,
		},
		{
			description:            "The givenGenerateRequestID flag is false, but id field is the macro option {{UUID}}, we should generate a uuid",
			givenInStoredRequest:   json.RawMessage(`{"id":"{{UUID}}","site":{"page":"prebid.org"},"imp":[{"id":"some-imp-id","banner":{"format":[{"w":300,"h":250}]},"ext":{"appnexus":{"placementId":1}}}],"tmax":1}`),
			givenGenerateRequestID: false,
			expectedID:             uuid,
		},
		{
			description:            "Macro ID case sensitivity check. The id is {{uuid}}, but we should only generate an id if it's all uppercase {{UUID}}. So the ID shouldn't change.",
			givenInStoredRequest:   json.RawMessage(`{"id":"{{uuid}}","site":{"page":"prebid.org"},"imp":[{"id":"some-imp-id","banner":{"format":[{"w":300,"h":250}]},"ext":{"appnexus":{"placementId":1}}}],"tmax":1}`),
			givenGenerateRequestID: false,
			expectedID:             "{{uuid}}",
		},
	}

	request := httptest.NewRequest("GET", "/openrtb2/auction/amp?tag_id=test", nil)
	recorder := httptest.NewRecorder()

	for _, test := range testCases {
		// Set up and run test
		actualAmpObject, endpoint := ampObjectTestSetup(t, "test", test.givenInStoredRequest, test.givenGenerateRequestID)
		endpoint(recorder, request, nil)
		assert.Equalf(t, test.expectedID, actualAmpObject.Request.ID, "Bid Request ID is incorrect: %s\n", test.description)
	}
}

func ampObjectTestSetup(t *testing.T, inTagId string, inStoredRequest json.RawMessage, generateRequestID bool) (*analytics.AmpObject, httprouter.Handle) {
	actualAmpObject := analytics.AmpObject{}
	logger := newMockLogger(&actualAmpObject, nil)

	mockAmpFetcher := &mockAmpStoredReqFetcher{
		data: map[string]json.RawMessage{
			inTagId: json.RawMessage(inStoredRequest),
		},
	}

	endpoint, _ := NewAmpEndpoint(
		fakeUUIDGenerator{id: "foo", err: nil},
		&mockAmpExchange{},
		newParamsValidator(t),
		mockAmpFetcher,
		empty_fetcher.EmptyFetcher{},
		&config.Configuration{MaxRequestSize: maxSize, GenerateRequestID: generateRequestID},
		&metricsConfig.NilMetricsEngine{},
		logger,
		map[string]string{},
		[]byte{},
		openrtb_ext.BuildBidderMap(),
		empty_fetcher.EmptyFetcher{},
		hooks.EmptyPlanBuilder{},
	)
	return &actualAmpObject, endpoint
}

func TestAmpAuctionResponseHeaders(t *testing.T) {
	testCases := []struct {
		description         string
		requestURLArguments string
		expectedStatus      int
		expectedHeaders     func(http.Header)
	}{
		{
			description:         "Success Response",
			requestURLArguments: "?tag_id=1&__amp_source_origin=foo",
			expectedStatus:      200,
			expectedHeaders: func(h http.Header) {
				h.Set("AMP-Access-Control-Allow-Source-Origin", "foo")
				h.Set("Access-Control-Expose-Headers", "AMP-Access-Control-Allow-Source-Origin")
				h.Set("X-Prebid", "pbs-go/unknown")
				h.Set("Content-Type", "text/plain; charset=utf-8")
			},
		},
		{
			description:         "Failure Response",
			requestURLArguments: "?tag_id=invalid&__amp_source_origin=foo",
			expectedStatus:      400,
			expectedHeaders: func(h http.Header) {
				h.Set("AMP-Access-Control-Allow-Source-Origin", "foo")
				h.Set("Access-Control-Expose-Headers", "AMP-Access-Control-Allow-Source-Origin")
				h.Set("X-Prebid", "pbs-go/unknown")
			},
		},
	}

	storedRequests := map[string]json.RawMessage{
		"1": json.RawMessage(validRequest(t, "site.json")),
	}
	exchange := &nobidExchange{}
	endpoint, _ := NewAmpEndpoint(
		fakeUUIDGenerator{},
		exchange,
		newParamsValidator(t),
		&mockAmpStoredReqFetcher{storedRequests},
		empty_fetcher.EmptyFetcher{},
		&config.Configuration{MaxRequestSize: maxSize},
		&metricsConfig.NilMetricsEngine{},
		analyticsConf.NewPBSAnalytics(&config.Analytics{}),
		map[string]string{},
		[]byte{},
		openrtb_ext.BuildBidderMap(),
		empty_fetcher.EmptyFetcher{},
		hooks.EmptyPlanBuilder{},
	)

	for _, test := range testCases {
		httpReq := httptest.NewRequest("GET", fmt.Sprintf("/openrtb2/auction/amp"+test.requestURLArguments), nil)
		recorder := httptest.NewRecorder()

		endpoint(recorder, httpReq, nil)

		expectedHeaders := http.Header{}
		test.expectedHeaders(expectedHeaders)

		assert.Equal(t, test.expectedStatus, recorder.Result().StatusCode, test.description+":statuscode")
		assert.Equal(t, expectedHeaders, recorder.Result().Header, test.description+":statuscode")
	}
}

func TestRequestWithTargeting(t *testing.T) {
	stored := map[string]json.RawMessage{
		"1": json.RawMessage(validRequest(t, "site.json")),
	}
	exchange := &mockAmpExchange{}
	endpoint, _ := NewAmpEndpoint(
		fakeUUIDGenerator{},
		exchange,
		newParamsValidator(t),
		&mockAmpStoredReqFetcher{stored},
		empty_fetcher.EmptyFetcher{},
		&config.Configuration{MaxRequestSize: maxSize},
		&metricsConfig.NilMetricsEngine{},
		analyticsConf.NewPBSAnalytics(&config.Analytics{}),
		nil,
		nil,
		openrtb_ext.BuildBidderMap(),
		empty_fetcher.EmptyFetcher{},
		hooks.EmptyPlanBuilder{},
	)
	url, err := url.Parse("/openrtb2/auction/amp")
	assert.NoError(t, err, "unexpected error received while parsing url")
	values := url.Query()
	values.Add("targeting", `{"gam-key1":"val1", "gam-key2":"val2"}`)
	values.Add("tag_id", "1")
	url.RawQuery = values.Encode()

	request, err := http.NewRequest("GET", url.String(), nil)
	if !assert.NoError(t, err) {
		return
	}
	recorder := httptest.NewRecorder()
	endpoint(recorder, request, nil)

	if assert.NotNil(t, exchange.lastRequest, "Endpoint responded with %d: %s", recorder.Code, recorder.Body.String()) {
		assert.JSONEq(t, `{"prebid":{"bidder":{"appnexus":{"placementId":12883451}}}, "data":{"gam-key1":"val1", "gam-key2":"val2"}}`, string(exchange.lastRequest.Imp[0].Ext))
	}
}

func TestSetTargeting(t *testing.T) {
	tests := []struct {
		description    string
		bidRequest     openrtb2.BidRequest
		targeting      string
		expectedImpExt string
		wantError      bool
		errorMessage   string
	}{
		{
			description:    "valid imp ext, valid targeting data",
			bidRequest:     openrtb2.BidRequest{Imp: []openrtb2.Imp{{Ext: []byte(`{"appnexus":{"placementId":123}}`)}}},
			targeting:      `{"gam-key1":"val1", "gam-key2":"val2"}`,
			expectedImpExt: `{"appnexus":{"placementId":123}, "data": {"gam-key1":"val1", "gam-key2":"val2"}}`,
			wantError:      false,
			errorMessage:   "",
		},
		{
			description:    "valid imp ext, empty targeting data",
			bidRequest:     openrtb2.BidRequest{Imp: []openrtb2.Imp{{Ext: []byte(`{"appnexus":{"placementId":123}}`)}}},
			targeting:      ``,
			expectedImpExt: `{"appnexus":{"placementId":123}}`,
			wantError:      false,
			errorMessage:   "",
		},
		{
			description:    "empty imp ext, valid targeting data",
			bidRequest:     openrtb2.BidRequest{Imp: []openrtb2.Imp{{Ext: []byte(`{}`)}}},
			targeting:      `{"gam-key1":"val1", "gam-key2":"val2"}`,
			expectedImpExt: `{"data": {"gam-key1":"val1", "gam-key2":"val2"}}`,
			wantError:      false,
			errorMessage:   "",
		},
		{
			description:    "nil imp ext, valid targeting data",
			bidRequest:     openrtb2.BidRequest{Imp: []openrtb2.Imp{{Ext: nil}}},
			targeting:      `{"gam-key1":"val1", "gam-key2":"val2"}`,
			expectedImpExt: `{"data": {"gam-key1":"val1", "gam-key2":"val2"}}`,
			wantError:      false,
			errorMessage:   "",
		},
		{
			description:    "imp ext has data, valid targeting data",
			bidRequest:     openrtb2.BidRequest{Imp: []openrtb2.Imp{{Ext: []byte(`{"data":{"placementId":123}}`)}}},
			targeting:      `{"gam-key1":"val1", "gam-key2":"val2"}`,
			expectedImpExt: `{"data": {"gam-key1":"val1", "gam-key2":"val2", "placementId":123}}`,
			wantError:      false,
			errorMessage:   "",
		},
		{
			description:    "imp ext has data and other fields, valid targeting data",
			bidRequest:     openrtb2.BidRequest{Imp: []openrtb2.Imp{{Ext: []byte(`{"data":{"placementId":123}, "prebid": 123}`)}}},
			targeting:      `{"gam-key1":"val1", "gam-key2":"val2"}`,
			expectedImpExt: `{"data": {"gam-key1":"val1", "gam-key2":"val2", "placementId":123}, "prebid":123}`,
			wantError:      false,
			errorMessage:   "",
		},
		{
			description:    "imp ext has invalid format, valid targeting data",
			bidRequest:     openrtb2.BidRequest{Imp: []openrtb2.Imp{{Ext: []byte(`{123:{}`)}}},
			targeting:      `{"gam-key1":"val1", "gam-key2":"val2"}`,
			expectedImpExt: ``,
			wantError:      true,
			errorMessage:   "unable to merge imp.ext with targeting data, check targeting data is correct: Invalid JSON Document",
		},
		{
			description:    "valid imp ext, invalid targeting data",
			bidRequest:     openrtb2.BidRequest{Imp: []openrtb2.Imp{{Ext: []byte(`{"appnexus":{"placementId":123}}`)}}},
			targeting:      `{123,}`,
			expectedImpExt: ``,
			wantError:      true,
			errorMessage:   "unable to merge imp.ext with targeting data, check targeting data is correct: Invalid JSON Patch",
		},
	}

	for _, test := range tests {
		req := &test.bidRequest
		err := setTargeting(req, test.targeting)
		if test.wantError {
			assert.EqualErrorf(t, err, test.errorMessage, "error is incorrect for test case: %s", test.description)
		} else {
			assert.NoError(t, err, "error should be nil for test case: %s", test.description)
			assert.JSONEq(t, test.expectedImpExt, string(req.Imp[0].Ext), "incorrect impression extension returned for test %s", test.description)
		}

	}
}

func TestValidAmpResponseWhenRequestRejected(t *testing.T) {
	const nbr int = 123
	const file string = "sample-requests/amp/valid-supplementary/aliased-buyeruids.json"

	var test testCase
	fileData, err := os.ReadFile(file)
	assert.NoError(t, err, "Failed to read test file.")
	if err := json.Unmarshal(fileData, &test); err != nil {
		t.Fatal("Failed to unmarshal test file.")
	}

	testCases := []struct {
		description         string
		file                string
		planBuilder         hooks.ExecutionPlanBuilder
		expectedAmpResponse AmpResponse
	}{
		{
			description:         "Assert correct BidResponse when request rejected at entrypoint stage",
			file:                file,
			planBuilder:         mockPlanBuilder{entrypointPlan: makeRejectPlan[hookstage.Entrypoint](mockRejectionHook{nbr})},
			expectedAmpResponse: AmpResponse{Targeting: map[string]string{}},
		},
		{
			description:         "Assert correct BidResponse when request rejected at raw-auction stage",
			file:                file,
			planBuilder:         mockPlanBuilder{rawAuctionPlan: makeRejectPlan[hookstage.RawAuctionRequest](mockRejectionHook{nbr})},
			expectedAmpResponse: test.ExpectedAmpResponse,
		},
		{
<<<<<<< HEAD
			// bidder-request stage rejects only bidder, so we expect bidder rejection warning added
			description: "Assert correct BidResponse when request rejected at bidder-request stage",
			file:        file,
			planBuilder: mockPlanBuilder{bidderRequestPlan: makeRejectPlan[hookstage.BidderRequest](mockRejectionHook{nbr})},
			expectedAmpResponse: AmpResponse{Targeting: map[string]string{}, Warnings: map[openrtb_ext.BidderName][]openrtb_ext.ExtBidderMessage{
				"appnexus": {
					{
						Code:    11,
						Message: "Module foobar (hook: foo) rejected request with code 123 at bidder_request stage",
					},
				},
				"general": {
					{
						Code:    10002,
						Message: "debug turned off for account",
					},
				},
			}},
=======
			description:         "Assert correct AmpResponse when request rejected at processed-auction stage",
			file:                file,
			planBuilder:         mockPlanBuilder{processedAuctionPlan: makeRejectPlan[hookstage.ProcessedAuctionRequest](mockRejectionHook{nbr})},
			expectedAmpResponse: AmpResponse{Targeting: map[string]string{}},
>>>>>>> 076d889d
		},
	}

	for _, tc := range testCases {
		t.Run(tc.description, func(t *testing.T) {
			request := httptest.NewRequest("GET", fmt.Sprintf("/openrtb2/auction/amp?%s", test.Query), nil)
			recorder := httptest.NewRecorder()
			query := request.URL.Query()
			tagID := query.Get("tag_id")

			test.storedRequest = map[string]json.RawMessage{tagID: test.BidRequest}
			test.planBuilder = tc.planBuilder
			test.endpointType = AMP_ENDPOINT

			ampEndpointHandler, _, mockBidServers, mockCurrencyRatesServer, err := buildTestEndpoint(test, &config.Configuration{MaxRequestSize: maxSize})
			assert.NoError(t, err, "Failed to build test endpoint.")

			ampEndpointHandler(recorder, request, nil)
			assert.Equal(t, recorder.Code, http.StatusOK, "Endpoint should return 200 OK.")

			var actualResp AmpResponse
			assert.NoError(t, json.Unmarshal(recorder.Body.Bytes(), &actualResp), "Unable to unmarshal actual BidResponse.")
			assert.Equal(t, tc.expectedAmpResponse, actualResp, "Invalid AMP Response.")

			// Close servers regardless if the test case was run or not
			for _, mockBidServer := range mockBidServers {
				mockBidServer.Close()
			}
			mockCurrencyRatesServer.Close()
		})
	}
}<|MERGE_RESOLUTION|>--- conflicted
+++ resolved
@@ -1934,7 +1934,7 @@
 	}
 }
 
-func TestValidAmpResponseWhenRequestRejected(t *testing.T) {
+func TestValidAmpResponseWhenRequestStagesRejected(t *testing.T) {
 	const nbr int = 123
 	const file string = "sample-requests/amp/valid-supplementary/aliased-buyeruids.json"
 
@@ -1964,7 +1964,12 @@
 			expectedAmpResponse: test.ExpectedAmpResponse,
 		},
 		{
-<<<<<<< HEAD
+			description:         "Assert correct AmpResponse when request rejected at processed-auction stage",
+			file:                file,
+			planBuilder:         mockPlanBuilder{processedAuctionPlan: makeRejectPlan[hookstage.ProcessedAuctionRequest](mockRejectionHook{nbr})},
+			expectedAmpResponse: AmpResponse{Targeting: map[string]string{}},
+		},
+		{
 			// bidder-request stage rejects only bidder, so we expect bidder rejection warning added
 			description: "Assert correct BidResponse when request rejected at bidder-request stage",
 			file:        file,
@@ -1983,12 +1988,6 @@
 					},
 				},
 			}},
-=======
-			description:         "Assert correct AmpResponse when request rejected at processed-auction stage",
-			file:                file,
-			planBuilder:         mockPlanBuilder{processedAuctionPlan: makeRejectPlan[hookstage.ProcessedAuctionRequest](mockRejectionHook{nbr})},
-			expectedAmpResponse: AmpResponse{Targeting: map[string]string{}},
->>>>>>> 076d889d
 		},
 	}
 
