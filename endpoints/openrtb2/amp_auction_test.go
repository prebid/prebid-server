--- conflicted
+++ resolved
@@ -122,23 +122,11 @@
 				}
 			}
 			if test.ExpectedValidatedBidReq != nil {
-<<<<<<< HEAD
-				jsonExpected, err := json.Marshal(test.ExpectedValidatedBidReq)
-				if !assert.NoError(t, err) {
-					continue
-				}
-				jsonActual, err := json.Marshal(ex.actualValidatedBidReq)
-				if !assert.NoError(t, err) {
-					continue
-				}
-				assert.JSONEq(t, string(jsonExpected), string(jsonActual), "Not the expected validated request. Test file: %s", filename)
-=======
 				// compare as json to ignore whitespace and ext field ordering
 				actualJson, err := json.Marshal(ex.actualValidatedBidReq)
 				if assert.NoError(t, err, "Error converting actual bid request to json. Test file: %s", filename) {
 					assert.JSONEq(t, string(test.ExpectedValidatedBidReq), string(actualJson), "Not the expected validated request. Test file: %s", filename)
 				}
->>>>>>> 9b9842fa
 			}
 		}
 	}
@@ -422,11 +410,8 @@
 			},
 			expected: testOutput{
 				bidRequest: &openrtb2.BidRequest{
-					Imp: []openrtb2.Imp{{Banner: &openrtb2.Banner{Format: []openrtb2.Format{}}}},
-					Site: &openrtb2.Site{
-						Publisher: &openrtb2.Publisher{},
-						Ext:       json.RawMessage(`{"amp":1}`),
-					},
+					Imp:  []openrtb2.Imp{{Banner: &openrtb2.Banner{Format: []openrtb2.Format{}}}},
+					Site: &openrtb2.Site{Ext: json.RawMessage(`{"amp":1}`)},
 				},
 				errorMsgs: nil,
 			},
@@ -458,10 +443,7 @@
 							},
 						},
 					},
-					Site: &openrtb2.Site{
-						Publisher: &openrtb2.Publisher{},
-						Ext:       json.RawMessage(`{"amp":1}`),
-					},
+					Site: &openrtb2.Site{Ext: json.RawMessage(`{"amp":1}`)},
 				},
 				errorMsgs: nil,
 			},
@@ -476,10 +458,9 @@
 				bidRequest: &openrtb2.BidRequest{
 					Imp: []openrtb2.Imp{{Banner: &openrtb2.Banner{Format: []openrtb2.Format{}}}},
 					Site: &openrtb2.Site{
-						Page:      "http://www.foobar.com",
-						Domain:    "www.foobar.com",
-						Publisher: &openrtb2.Publisher{},
-						Ext:       json.RawMessage(`{"amp":1}`),
+						Page:   "http://www.foobar.com",
+						Domain: "www.foobar.com",
+						Ext:    json.RawMessage(`{"amp":1}`),
 					},
 				},
 				errorMsgs: nil,
@@ -497,7 +478,7 @@
 			expected: testOutput{
 				bidRequest: &openrtb2.BidRequest{
 					Imp:  []openrtb2.Imp{{Banner: &openrtb2.Banner{Format: []openrtb2.Format{}}}},
-					Site: &openrtb2.Site{Publisher: &openrtb2.Publisher{}, Ext: json.RawMessage(`{"amp":1}`)},
+					Site: &openrtb2.Site{Ext: json.RawMessage(`{"amp":1}`)},
 					User: &openrtb2.User{Ext: json.RawMessage(`malformed`)},
 				},
 				errorMsgs: []string{"invalid character 'm' looking for beginning of value"},
@@ -524,7 +505,7 @@
 							Ext:    json.RawMessage(`{"appnexus":{"placementId":123}}`),
 						},
 					},
-					Site: &openrtb2.Site{Publisher: &openrtb2.Publisher{}, Ext: json.RawMessage(`{"amp":1}`)},
+					Site: &openrtb2.Site{Ext: json.RawMessage(`{"amp":1}`)},
 				},
 				errorMsgs: []string{"unable to merge imp.ext with targeting data, check targeting data is correct: Invalid JSON Patch"},
 			},
@@ -545,7 +526,7 @@
 				bidRequest: &openrtb2.BidRequest{
 					Imp:  []openrtb2.Imp{{Banner: &openrtb2.Banner{Format: []openrtb2.Format{}}}},
 					User: &openrtb2.User{Ext: json.RawMessage(`{"prebid":{malformed}}`)},
-					Site: &openrtb2.Site{Publisher: &openrtb2.Publisher{}, Ext: json.RawMessage(`{"amp":1}`)},
+					Site: &openrtb2.Site{Ext: json.RawMessage(`{"amp":1}`)},
 				},
 				errorMsgs: []string{"invalid character 'm' looking for beginning of object key string"},
 			},
