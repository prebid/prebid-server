package openrtb2

import (
	"context"
	"encoding/json"
	"fmt"
	"io/ioutil"
	"net/http"
	"net/http/httptest"
	"net/url"
	"os"
	"reflect"
	"strconv"
	"testing"

	"github.com/julienschmidt/httprouter"
	"github.com/prebid/openrtb/v17/openrtb2"
	"github.com/prebid/prebid-server/amp"
	"github.com/prebid/prebid-server/analytics"
	analyticsConf "github.com/prebid/prebid-server/analytics/config"
	"github.com/prebid/prebid-server/config"
	"github.com/prebid/prebid-server/exchange"
	"github.com/prebid/prebid-server/hooks"
	"github.com/prebid/prebid-server/hooks/hookexecution"
	"github.com/prebid/prebid-server/hooks/hookstage"
	metricsConfig "github.com/prebid/prebid-server/metrics/config"
	"github.com/prebid/prebid-server/openrtb_ext"
	"github.com/prebid/prebid-server/stored_requests/backends/empty_fetcher"

	"github.com/stretchr/testify/assert"
)

// TestGoodRequests makes sure that the auction runs properly-formatted stored bids correctly.
func TestGoodAmpRequests(t *testing.T) {
	testGroups := []struct {
		desc      string
		dir       string
		testFiles []string
	}{
		{
			desc: "Valid supplementary, tag_id param only",
			dir:  "sample-requests/amp/valid-supplementary/",
			testFiles: []string{
				"aliased-buyeruids.json",
				"aliases.json",
				"imp-with-stored-resp.json",
				"gdpr-no-consentstring.json",
				"gdpr.json",
			},
		},
		{
			desc: "Valid, consent handling in query",
			dir:  "sample-requests/amp/consent-through-query/",
			testFiles: []string{
				"addtl-consent-through-query.json",
				"gdpr-tcf1-consent-through-query.json",
				"gdpr-tcf2-consent-through-query.json",
				"gdpr-legacy-tcf2-consent-through-query.json",
				"gdpr-ccpa-through-query.json",
			},
		},
	}

	for _, tgroup := range testGroups {
		for _, filename := range tgroup.testFiles {
			// Read test case and unmarshal
			fileJsonData, err := ioutil.ReadFile(tgroup.dir + filename)
			if !assert.NoError(t, err, "Failed to fetch a valid request: %v. Test file: %s", err, filename) {
				continue
			}

			test := testCase{}
			if !assert.NoError(t, json.Unmarshal(fileJsonData, &test), "Failed to unmarshal data from file: %s. Error: %v", filename, err) {
				continue
			}

			// build http request
			request := httptest.NewRequest("GET", fmt.Sprintf("/openrtb2/auction/amp?%s", test.Query), nil)
			recorder := httptest.NewRecorder()

			// build the stored requests and configure endpoint conf
			query := request.URL.Query()
			tagID := query.Get("tag_id")
			if !assert.Greater(t, len(tagID), 0, "AMP test %s file is missing tag_id field", filename) {
				continue
			}

			test.storedRequest = map[string]json.RawMessage{tagID: test.BidRequest}
			test.endpointType = AMP_ENDPOINT

			cfg := &config.Configuration{
				MaxRequestSize: maxSize,
				GDPR:           config.GDPR{Enabled: true},
			}
			if test.Config != nil {
				cfg.BlacklistedApps = test.Config.BlacklistedApps
				cfg.BlacklistedAppMap = test.Config.getBlacklistedAppMap()
				cfg.BlacklistedAccts = test.Config.BlacklistedAccounts
				cfg.BlacklistedAcctMap = test.Config.getBlackListedAccountMap()
				cfg.AccountRequired = test.Config.AccountRequired
			}

			// Set test up
			ampEndpoint, ex, mockBidServers, mockCurrencyRatesServer, err := buildTestEndpoint(test, cfg)
			if !assert.NoError(t, err) {
				continue
			}

			// runTestCase
			ampEndpoint(recorder, request, nil)

			// Close servers
			for _, mockBidServer := range mockBidServers {
				mockBidServer.Close()
			}
			mockCurrencyRatesServer.Close()

			// Assertions
			if assert.Equal(t, test.ExpectedReturnCode, recorder.Code, "Expected status %d. Got %d. Amp test file: %s", http.StatusOK, recorder.Code, filename) {
				if test.ExpectedReturnCode == http.StatusOK {
					var ampResponse AmpResponse
					assert.NoError(t, json.Unmarshal(recorder.Body.Bytes(), &ampResponse), "Error unmarshalling ampResponse: %v", err)
					assert.Equal(t, test.ExpectedAmpResponse, ampResponse, "Not the expected response. Test file: %s", filename)
				} else {
					assert.Equal(t, test.ExpectedErrorMessage, recorder.Body.String(), filename)
				}
			}
			if test.ExpectedValidatedBidReq != nil {
				// compare as json to ignore whitespace and ext field ordering
				actualJson, err := json.Marshal(ex.actualValidatedBidReq)
				if assert.NoError(t, err, "Error converting actual bid request to json. Test file: %s", filename) {
					assert.JSONEq(t, string(test.ExpectedValidatedBidReq), string(actualJson), "Not the expected validated request. Test file: %s", filename)
				}
			}
		}
	}
}

func TestAccountErrors(t *testing.T) {
	tests := []struct {
		description string
		storedReqID string
		filename    string
	}{
		{
			description: "Malformed account config",
			storedReqID: "1",
			filename:    "account-malformed/malformed-acct.json",
		},
		{
			description: "Blocked account",
			storedReqID: "1",
			filename:    "blacklisted/blacklisted-site-publisher.json",
		},
	}

	for _, tt := range tests {
		fileJsonData, err := ioutil.ReadFile("sample-requests/" + tt.filename)
		if !assert.NoError(t, err, "Failed to fetch a valid request: %v. Test file: %s", err, tt.filename) {
			continue
		}

		test := testCase{}
		if !assert.NoError(t, json.Unmarshal(fileJsonData, &test), "Failed to unmarshal data from file: %s. Error: %v", tt.filename, err) {
			continue
		}
		test.storedRequest = map[string]json.RawMessage{tt.storedReqID: test.BidRequest}
		test.endpointType = AMP_ENDPOINT

		cfg := &config.Configuration{
			BlacklistedAccts:   []string{"bad_acct"},
			BlacklistedAcctMap: map[string]bool{"bad_acct": true},
			MaxRequestSize:     maxSize,
		}
		cfg.MarshalAccountDefaults()

		ampEndpoint, _, mockBidServers, mockCurrencyRatesServer, err := buildTestEndpoint(test, cfg)
		if !assert.NoError(t, err) {
			continue
		}

		request := httptest.NewRequest("GET", fmt.Sprintf("/openrtb2/auction/amp?tag_id=%s&", tt.storedReqID), nil)
		recorder := httptest.NewRecorder()
		ampEndpoint(recorder, request, nil)

		for _, mockBidServer := range mockBidServers {
			mockBidServer.Close()
		}
		mockCurrencyRatesServer.Close()

		assert.Equal(t, test.ExpectedReturnCode, recorder.Code, "%s: %s", tt.description, tt.filename)
		assert.Equal(t, test.ExpectedErrorMessage, recorder.Body.String(), "%s: %s", tt.description, tt.filename)
	}
}

// Prevents #683
func TestAMPPageInfo(t *testing.T) {
	const page = "http://test.somepage.co.uk:1234?myquery=1&other=2"
	stored := map[string]json.RawMessage{
		"1": json.RawMessage(validRequest(t, "site.json")),
	}
	exchange := &mockAmpExchange{}

	endpoint, _ := NewAmpEndpoint(
		fakeUUIDGenerator{},
		exchange,
		newParamsValidator(t),
		&mockAmpStoredReqFetcher{stored},
		empty_fetcher.EmptyFetcher{},
		&config.Configuration{MaxRequestSize: maxSize},
		&metricsConfig.NilMetricsEngine{},
		analyticsConf.NewPBSAnalytics(&config.Analytics{}),
		map[string]string{},
		[]byte{},
		openrtb_ext.BuildBidderMap(),
		empty_fetcher.EmptyFetcher{},
		hooks.EmptyPlanBuilder{},
	)
	request := httptest.NewRequest("GET", fmt.Sprintf("/openrtb2/auction/amp?tag_id=1&curl=%s", url.QueryEscape(page)), nil)
	recorder := httptest.NewRecorder()
	endpoint(recorder, request, nil)

	if !assert.NotNil(t, exchange.lastRequest, "Endpoint responded with %d: %s", recorder.Code, recorder.Body.String()) {
		return
	}
	if !assert.NotNil(t, exchange.lastRequest.Site) {
		return
	}
	assert.Equal(t, page, exchange.lastRequest.Site.Page)
	assert.Equal(t, "test.somepage.co.uk", exchange.lastRequest.Site.Domain)
}

func TestGDPRConsent(t *testing.T) {
	consent := "CPdiPIJPdiPIJACABBENAzCv_____3___wAAAQNd_X9cAAAAAAAA"
	existingConsent := "BONV8oqONXwgmADACHENAO7pqzAAppY"

	testCases := []struct {
		description     string
		consent         string
		userExt         *openrtb_ext.ExtUser
		nilUser         bool
		expectedUserExt openrtb_ext.ExtUser
	}{
		{
			description: "Nil User",
			consent:     consent,
			nilUser:     true,
			expectedUserExt: openrtb_ext.ExtUser{
				Consent: consent,
			},
		},
		{
			description: "Nil User Ext",
			consent:     consent,
			userExt:     nil,
			expectedUserExt: openrtb_ext.ExtUser{
				Consent: consent,
			},
		},
		{
			description: "Overrides Existing Consent",
			consent:     consent,
			userExt: &openrtb_ext.ExtUser{
				Consent: existingConsent,
			},
			expectedUserExt: openrtb_ext.ExtUser{
				Consent: consent,
			},
		},
		{
			description: "Overrides Existing Consent - With Sibling Data",
			consent:     consent,
			userExt: &openrtb_ext.ExtUser{
				Consent: existingConsent,
			},
			expectedUserExt: openrtb_ext.ExtUser{
				Consent: consent,
			},
		},
		{
			description: "Does Not Override Existing Consent If Empty",
			consent:     "",
			userExt: &openrtb_ext.ExtUser{
				Consent: existingConsent,
			},
			expectedUserExt: openrtb_ext.ExtUser{
				Consent: existingConsent,
			},
		},
	}

	for _, test := range testCases {
		// Build Request
		bid, err := getTestBidRequest(test.nilUser, test.userExt, true, nil)
		if err != nil {
			t.Fatalf("Failed to marshal the complete openrtb2.BidRequest object %v", err)
		}

		// Simulated Stored Request Backend
		stored := map[string]json.RawMessage{"1": json.RawMessage(bid)}

		// Build Exchange Endpoint
		mockExchange := &mockAmpExchange{}
		endpoint, _ := NewAmpEndpoint(
			fakeUUIDGenerator{},
			mockExchange,
			newParamsValidator(t),
			&mockAmpStoredReqFetcher{stored},
			empty_fetcher.EmptyFetcher{},
			&config.Configuration{
				MaxRequestSize: maxSize,
				GDPR:           config.GDPR{Enabled: true},
			},
			&metricsConfig.NilMetricsEngine{},
			analyticsConf.NewPBSAnalytics(&config.Analytics{}),
			map[string]string{},
			[]byte{},
			openrtb_ext.BuildBidderMap(),
			empty_fetcher.EmptyFetcher{},
			hooks.EmptyPlanBuilder{},
		)

		// Invoke Endpoint
		request := httptest.NewRequest("GET", fmt.Sprintf("/openrtb2/auction/amp?tag_id=1&consent_type=2&consent_string=%s", test.consent), nil)
		responseRecorder := httptest.NewRecorder()
		endpoint(responseRecorder, request, nil)

		// Parse Response
		var response AmpResponse
		if err := json.Unmarshal(responseRecorder.Body.Bytes(), &response); err != nil {
			t.Fatalf("Error unmarshalling response: %s", err.Error())
		}

		// Assert Result
		result := mockExchange.lastRequest
		if !assert.NotNil(t, result, test.description+":lastRequest") {
			return
		}
		if !assert.NotNil(t, result.User, test.description+":lastRequest.User") {
			return
		}
		if !assert.NotNil(t, result.User.Ext, test.description+":lastRequest.User.Ext") {
			return
		}
		var ue openrtb_ext.ExtUser
		err = json.Unmarshal(result.User.Ext, &ue)
		if !assert.NoError(t, err, test.description+":deserialize") {
			return
		}
		assert.Equal(t, test.expectedUserExt, ue, test.description)
		assert.Equal(t, expectedErrorsFromHoldAuction, response.Errors, test.description+":errors")
		assert.Empty(t, response.Warnings, test.description+":warnings")

		// Invoke Endpoint With Legacy Param
		requestLegacy := httptest.NewRequest("GET", fmt.Sprintf("/openrtb2/auction/amp?tag_id=1&consent_type=2&gdpr_consent=%s", test.consent), nil)
		responseRecorderLegacy := httptest.NewRecorder()
		endpoint(responseRecorderLegacy, requestLegacy, nil)

		// Parse Resonse
		var responseLegacy AmpResponse
		if err := json.Unmarshal(responseRecorderLegacy.Body.Bytes(), &responseLegacy); err != nil {
			t.Fatalf("Error unmarshalling response: %s", err.Error())
		}

		// Assert Result With Legacy Param
		resultLegacy := mockExchange.lastRequest
		if !assert.NotNil(t, resultLegacy, test.description+":legacy:lastRequest") {
			return
		}
		if !assert.NotNil(t, resultLegacy.User, test.description+":legacy:lastRequest.User") {
			return
		}
		if !assert.NotNil(t, resultLegacy.User.Ext, test.description+":legacy:lastRequest.User.Ext") {
			return
		}
		var ueLegacy openrtb_ext.ExtUser
		err = json.Unmarshal(resultLegacy.User.Ext, &ueLegacy)
		if !assert.NoError(t, err, test.description+":legacy:deserialize") {
			return
		}
		assert.Equal(t, test.expectedUserExt, ueLegacy, test.description+":legacy")
		assert.Equal(t, expectedErrorsFromHoldAuction, responseLegacy.Errors, test.description+":legacy:errors")
		assert.Empty(t, responseLegacy.Warnings, test.description+":legacy:warnings")
	}
}

func TestOverrideWithParams(t *testing.T) {
	e := &endpointDeps{
		cfg: &config.Configuration{
			GDPR: config.GDPR{
				Enabled: true,
			},
		},
	}

	type testInput struct {
		ampParams  amp.Params
		bidRequest *openrtb2.BidRequest
	}
	type testOutput struct {
		bidRequest *openrtb2.BidRequest
		errorMsgs  []string
	}
	testCases := []struct {
		desc     string
		given    testInput
		expected testOutput
	}{
		{
			desc: "bid request with no Site field - amp.Params empty - expect Site to be added",
			given: testInput{
				ampParams: amp.Params{},
				bidRequest: &openrtb2.BidRequest{
					Imp: []openrtb2.Imp{{Banner: &openrtb2.Banner{Format: []openrtb2.Format{}}}},
				},
			},
			expected: testOutput{
				bidRequest: &openrtb2.BidRequest{
					Imp:  []openrtb2.Imp{{Banner: &openrtb2.Banner{Format: []openrtb2.Format{}}}},
					Site: &openrtb2.Site{Ext: json.RawMessage(`{"amp":1}`)},
				},
				errorMsgs: nil,
			},
		},
		{
			desc: "amp.Params with Size field - expect Site and Banner format fields to be added",
			given: testInput{
				ampParams: amp.Params{
					Size: amp.Size{
						Width:  480,
						Height: 320,
					},
				},
				bidRequest: &openrtb2.BidRequest{
					Imp: []openrtb2.Imp{{Banner: &openrtb2.Banner{Format: []openrtb2.Format{}}}},
				},
			},
			expected: testOutput{
				bidRequest: &openrtb2.BidRequest{
					Imp: []openrtb2.Imp{
						{
							Banner: &openrtb2.Banner{
								Format: []openrtb2.Format{
									{
										W: 480,
										H: 320,
									},
								},
							},
						},
					},
					Site: &openrtb2.Site{Ext: json.RawMessage(`{"amp":1}`)},
				},
				errorMsgs: nil,
			},
		},
		{
			desc: "amp.Params with CanonicalURL field - expect Site to be aded with Page and Domain fields",
			given: testInput{
				ampParams:  amp.Params{CanonicalURL: "http://www.foobar.com"},
				bidRequest: &openrtb2.BidRequest{Imp: []openrtb2.Imp{{Banner: &openrtb2.Banner{Format: []openrtb2.Format{}}}}},
			},
			expected: testOutput{
				bidRequest: &openrtb2.BidRequest{
					Imp: []openrtb2.Imp{{Banner: &openrtb2.Banner{Format: []openrtb2.Format{}}}},
					Site: &openrtb2.Site{
						Page:   "http://www.foobar.com",
						Domain: "www.foobar.com",
						Ext:    json.RawMessage(`{"amp":1}`),
					},
				},
				errorMsgs: nil,
			},
		},
		{
			desc: "bid request with malformed User.Ext - amp.Params with AdditionalConsent - expect error",
			given: testInput{
				ampParams: amp.Params{AdditionalConsent: "1~X.X.X.X"},
				bidRequest: &openrtb2.BidRequest{
					Imp:  []openrtb2.Imp{{Banner: &openrtb2.Banner{Format: []openrtb2.Format{}}}},
					User: &openrtb2.User{Ext: json.RawMessage(`malformed`)},
				},
			},
			expected: testOutput{
				bidRequest: &openrtb2.BidRequest{
					Imp:  []openrtb2.Imp{{Banner: &openrtb2.Banner{Format: []openrtb2.Format{}}}},
					Site: &openrtb2.Site{Ext: json.RawMessage(`{"amp":1}`)},
					User: &openrtb2.User{Ext: json.RawMessage(`malformed`)},
				},
				errorMsgs: []string{"invalid character 'm' looking for beginning of value"},
			},
		},
		{
			desc: "bid request with valid imp[0].ext - amp.Params with malformed targeting value - expect error because imp[0].ext won't be unable to get merged with targeting values",
			given: testInput{
				ampParams: amp.Params{Targeting: "{123,}"},
				bidRequest: &openrtb2.BidRequest{
					Imp: []openrtb2.Imp{
						{
							Banner: &openrtb2.Banner{Format: []openrtb2.Format{}},
							Ext:    []byte(`{"appnexus":{"placementId":123}}`),
						},
					},
				},
			},
			expected: testOutput{
				bidRequest: &openrtb2.BidRequest{
					Imp: []openrtb2.Imp{
						{
							Banner: &openrtb2.Banner{Format: []openrtb2.Format{}},
							Ext:    json.RawMessage(`{"appnexus":{"placementId":123}}`),
						},
					},
					Site: &openrtb2.Site{Ext: json.RawMessage(`{"amp":1}`)},
				},
				errorMsgs: []string{"unable to merge imp.ext with targeting data, check targeting data is correct: Invalid JSON Patch"},
			},
		},
		{
			desc: "bid request with malformed user.ext.prebid - amp.Params with GDPR consent values - expect policy writer to return error",
			given: testInput{
				ampParams: amp.Params{
					ConsentType: amp.ConsentTCF2,
					Consent:     "CPdECS0PdECS0ACABBENAzCv_____3___wAAAQNd_X9cAAAAAAAA",
				},
				bidRequest: &openrtb2.BidRequest{
					Imp:  []openrtb2.Imp{{Banner: &openrtb2.Banner{Format: []openrtb2.Format{}}}},
					User: &openrtb2.User{Ext: json.RawMessage(`{"prebid":{malformed}}`)},
				},
			},
			expected: testOutput{
				bidRequest: &openrtb2.BidRequest{
					Imp:  []openrtb2.Imp{{Banner: &openrtb2.Banner{Format: []openrtb2.Format{}}}},
					User: &openrtb2.User{Ext: json.RawMessage(`{"prebid":{malformed}}`)},
					Site: &openrtb2.Site{Ext: json.RawMessage(`{"amp":1}`)},
				},
				errorMsgs: []string{"invalid character 'm' looking for beginning of object key string"},
			},
		},
	}

	for _, test := range testCases {
		errs := e.overrideWithParams(test.given.ampParams, test.given.bidRequest)

		assert.Equal(t, test.expected.bidRequest, test.given.bidRequest, test.desc)
		assert.Len(t, errs, len(test.expected.errorMsgs), test.desc)
		if len(test.expected.errorMsgs) > 0 {
			assert.Equal(t, test.expected.errorMsgs[0], errs[0].Error(), test.desc)
		}
	}
}

func TestSetConsentedProviders(t *testing.T) {

	sampleBidRequest := &openrtb2.BidRequest{}

	testCases := []struct {
		description            string
		givenAdditionalConsent string
		givenBidRequest        *openrtb2.BidRequest
		expectedBidRequest     *openrtb2.BidRequest
		expectedError          bool
	}{
		{
			description:            "empty additional consent bid request unmodified",
			givenAdditionalConsent: "",
			givenBidRequest:        sampleBidRequest,
			expectedBidRequest:     sampleBidRequest,
			expectedError:          false,
		},
		{
			description:            "nil bid request, expect error",
			givenAdditionalConsent: "ADDITIONAL_CONSENT_STRING",
			givenBidRequest:        nil,
			expectedBidRequest:     nil,
			expectedError:          true,
		},
		{
			description:            "malformed user.ext, expect error",
			givenAdditionalConsent: "ADDITIONAL_CONSENT_STRING",
			givenBidRequest: &openrtb2.BidRequest{
				User: &openrtb2.User{
					Ext: json.RawMessage(`malformed`),
				},
			},
			expectedBidRequest: &openrtb2.BidRequest{
				User: &openrtb2.User{
					Ext: json.RawMessage(`malformed`),
				},
			},
			expectedError: true,
		},
		{
			description:            "non-empty additional consent bid request will carry this value in user.ext.ConsentedProvidersSettings.consented_providers",
			givenAdditionalConsent: "ADDITIONAL_CONSENT_STRING",
			givenBidRequest:        sampleBidRequest,
			expectedBidRequest: &openrtb2.BidRequest{
				User: &openrtb2.User{
					Ext: json.RawMessage(`{"ConsentedProvidersSettings":{"consented_providers":"ADDITIONAL_CONSENT_STRING"}}`),
				},
			},
			expectedError: false,
		},
	}

	for _, test := range testCases {
		err := setConsentedProviders(test.givenBidRequest, amp.Params{AdditionalConsent: test.givenAdditionalConsent})

		if test.expectedError {
			assert.Error(t, err, test.description)
		} else {
			assert.NoError(t, err, test.description)
		}
		assert.Equal(t, test.expectedBidRequest, test.givenBidRequest, test.description)
	}
}

func TestCCPAConsent(t *testing.T) {
	consent := "1NYN"
	existingConsent := "1NNN"

	var gdpr int8 = 1

	testCases := []struct {
		description    string
		consent        string
		regsExt        *openrtb_ext.ExtRegs
		nilRegs        bool
		expectedRegExt openrtb_ext.ExtRegs
	}{
		{
			description: "Nil Regs",
			consent:     consent,
			nilRegs:     true,
			expectedRegExt: openrtb_ext.ExtRegs{
				USPrivacy: consent,
			},
		},
		{
			description: "Nil Regs Ext",
			consent:     consent,
			regsExt:     nil,
			expectedRegExt: openrtb_ext.ExtRegs{
				USPrivacy: consent,
			},
		},
		{
			description: "Overrides Existing Consent",
			consent:     consent,
			regsExt: &openrtb_ext.ExtRegs{
				USPrivacy: existingConsent,
			},
			expectedRegExt: openrtb_ext.ExtRegs{
				USPrivacy: consent,
			},
		},
		{
			description: "Overrides Existing Consent - With Sibling Data",
			consent:     consent,
			regsExt: &openrtb_ext.ExtRegs{
				USPrivacy: existingConsent,
				GDPR:      &gdpr,
			},
			expectedRegExt: openrtb_ext.ExtRegs{
				USPrivacy: consent,
				GDPR:      &gdpr,
			},
		},
		{
			description: "Does Not Override Existing Consent If Empty",
			consent:     "",
			regsExt: &openrtb_ext.ExtRegs{
				USPrivacy: existingConsent,
			},
			expectedRegExt: openrtb_ext.ExtRegs{
				USPrivacy: existingConsent,
			},
		},
	}

	for _, test := range testCases {
		// Build Request
		bid, err := getTestBidRequest(true, nil, test.nilRegs, test.regsExt)
		if err != nil {
			t.Fatalf("Failed to marshal the complete openrtb2.BidRequest object %v", err)
		}

		// Simulated Stored Request Backend
		stored := map[string]json.RawMessage{"1": json.RawMessage(bid)}

		// Build Exchange Endpoint
		mockExchange := &mockAmpExchange{}
		endpoint, _ := NewAmpEndpoint(
			fakeUUIDGenerator{},
			mockExchange,
			newParamsValidator(t),
			&mockAmpStoredReqFetcher{stored},
			empty_fetcher.EmptyFetcher{},
			&config.Configuration{MaxRequestSize: maxSize},
			&metricsConfig.NilMetricsEngine{},
			analyticsConf.NewPBSAnalytics(&config.Analytics{}),
			map[string]string{},
			[]byte{},
			openrtb_ext.BuildBidderMap(),
			empty_fetcher.EmptyFetcher{},
			hooks.EmptyPlanBuilder{},
		)

		// Invoke Endpoint
		request := httptest.NewRequest("GET", fmt.Sprintf("/openrtb2/auction/amp?tag_id=1&consent_type=3&consent_string=%s", test.consent), nil)
		responseRecorder := httptest.NewRecorder()
		endpoint(responseRecorder, request, nil)

		// Parse Response
		var response AmpResponse
		if err := json.Unmarshal(responseRecorder.Body.Bytes(), &response); err != nil {
			t.Fatalf("Error unmarshalling response: %s", err.Error())
		}

		// Assert Result
		result := mockExchange.lastRequest
		if !assert.NotNil(t, result, test.description+":lastRequest") {
			return
		}
		if !assert.NotNil(t, result.Regs, test.description+":lastRequest.Regs") {
			return
		}
		if !assert.NotNil(t, result.Regs.Ext, test.description+":lastRequest.Regs.Ext") {
			return
		}
		var re openrtb_ext.ExtRegs
		err = json.Unmarshal(result.Regs.Ext, &re)
		if !assert.NoError(t, err, test.description+":deserialize") {
			return
		}
		assert.Equal(t, test.expectedRegExt, re, test.description)
		assert.Equal(t, expectedErrorsFromHoldAuction, response.Errors)
		assert.Empty(t, response.Warnings)
	}
}

func TestConsentWarnings(t *testing.T) {
	type inputTest struct {
		regs              *openrtb_ext.ExtRegs
		invalidConsentURL bool
		expectedWarnings  map[openrtb_ext.BidderName][]openrtb_ext.ExtBidderMessage
	}
	invalidConsent := "invalid"

	bidderWarning := openrtb_ext.ExtBidderMessage{
		Code:    10003,
		Message: "debug turned off for bidder",
	}
	invalidCCPAWarning := openrtb_ext.ExtBidderMessage{
		Code:    10001,
		Message: "Consent string '" + invalidConsent + "' is not a valid CCPA consent string.",
	}
	invalidConsentWarning := openrtb_ext.ExtBidderMessage{
		Code:    10001,
		Message: "CCPA consent is invalid and will be ignored. (request.regs.ext.us_privacy must contain 4 characters)",
	}

	testData := []inputTest{
		{
			regs:              nil,
			invalidConsentURL: false,
			expectedWarnings:  nil,
		},
		{
			regs:              nil,
			invalidConsentURL: true,
			expectedWarnings:  map[openrtb_ext.BidderName][]openrtb_ext.ExtBidderMessage{openrtb_ext.BidderReservedGeneral: {invalidCCPAWarning}},
		},
		{
			regs:              &openrtb_ext.ExtRegs{USPrivacy: "invalid"},
			invalidConsentURL: true,
			expectedWarnings: map[openrtb_ext.BidderName][]openrtb_ext.ExtBidderMessage{
				openrtb_ext.BidderReservedGeneral:  {invalidCCPAWarning, invalidConsentWarning},
				openrtb_ext.BidderName("appnexus"): {bidderWarning},
			},
		},
		{
			regs:              &openrtb_ext.ExtRegs{USPrivacy: "1NYN"},
			invalidConsentURL: false,
			expectedWarnings:  map[openrtb_ext.BidderName][]openrtb_ext.ExtBidderMessage{openrtb_ext.BidderName("appnexus"): {bidderWarning}},
		},
	}

	for _, testCase := range testData {

		bid, err := getTestBidRequest(true, nil, testCase.regs == nil, testCase.regs)
		if err != nil {
			t.Fatalf("Failed to marshal the complete openrtb2.BidRequest object %v", err)
		}

		// Simulated Stored Request Backend
		stored := map[string]json.RawMessage{"1": json.RawMessage(bid)}

		// Build Exchange Endpoint
		var mockExchange exchange.Exchange
		if testCase.regs != nil {
			mockExchange = &mockAmpExchangeWarnings{}
		} else {
			mockExchange = &mockAmpExchange{}
		}
		endpoint, _ := NewAmpEndpoint(
			fakeUUIDGenerator{},
			mockExchange,
			newParamsValidator(t),
			&mockAmpStoredReqFetcher{stored},
			empty_fetcher.EmptyFetcher{},
			&config.Configuration{MaxRequestSize: maxSize},
			&metricsConfig.NilMetricsEngine{},
			analyticsConf.NewPBSAnalytics(&config.Analytics{}),
			map[string]string{},
			[]byte{},
			openrtb_ext.BuildBidderMap(),
			empty_fetcher.EmptyFetcher{},
			hooks.EmptyPlanBuilder{},
		)

		// Invoke Endpoint
		var request *http.Request

		if testCase.invalidConsentURL {
			request = httptest.NewRequest("GET", "/openrtb2/auction/amp?tag_id=1&consent_type=3&consent_string="+invalidConsent, nil)

		} else {
			request = httptest.NewRequest("GET", "/openrtb2/auction/amp?tag_id=1", nil)
		}

		responseRecorder := httptest.NewRecorder()
		endpoint(responseRecorder, request, nil)

		// Parse Response
		var response AmpResponse
		if err := json.Unmarshal(responseRecorder.Body.Bytes(), &response); err != nil {
			t.Fatalf("Error unmarshalling response: %s", err.Error())
		}

		// Assert Result
		if testCase.regs == nil {
			result := mockExchange.(*mockAmpExchange).lastRequest
			assert.NotNil(t, result, "lastRequest")
			assert.Nil(t, result.User, "lastRequest.User")
			assert.Nil(t, result.Regs, "lastRequest.Regs")
			assert.Equal(t, expectedErrorsFromHoldAuction, response.Errors)
			if testCase.invalidConsentURL {
				assert.Equal(t, testCase.expectedWarnings, response.Warnings)
			} else {
				assert.Empty(t, response.Warnings)
			}

		} else {
			assert.Equal(t, testCase.expectedWarnings, response.Warnings)
		}
	}
}

func TestNewAndLegacyConsentBothProvided(t *testing.T) {
	validConsentGDPR1 := "COwGVJOOwGVJOADACHENAOCAAO6as_-AAAhoAFNLAAoAAAA"
	validConsentGDPR2 := "CPdiPIJPdiPIJACABBENAzCv_____3___wAAAQNd_X9cAAAAAAAA"

	testCases := []struct {
		description     string
		consent         string
		consentLegacy   string
		userExt         *openrtb_ext.ExtUser
		expectedUserExt openrtb_ext.ExtUser
	}{
		{
			description:   "New Consent Wins",
			consent:       validConsentGDPR1,
			consentLegacy: validConsentGDPR2,
			expectedUserExt: openrtb_ext.ExtUser{
				Consent: validConsentGDPR1,
			},
		},
		{
			description:   "New Consent Wins - Reverse",
			consent:       validConsentGDPR2,
			consentLegacy: validConsentGDPR1,
			expectedUserExt: openrtb_ext.ExtUser{
				Consent: validConsentGDPR2,
			},
		},
	}

	for _, test := range testCases {
		// Build Request
		bid, err := getTestBidRequest(false, nil, true, nil)
		if err != nil {
			t.Fatalf("Failed to marshal the complete openrtb2.BidRequest object %v", err)
		}

		// Simulated Stored Request Backend
		stored := map[string]json.RawMessage{"1": json.RawMessage(bid)}

		// Build Exchange Endpoint
		mockExchange := &mockAmpExchange{}
		endpoint, _ := NewAmpEndpoint(
			fakeUUIDGenerator{},
			mockExchange,
			newParamsValidator(t),
			&mockAmpStoredReqFetcher{stored},
			empty_fetcher.EmptyFetcher{},
			&config.Configuration{
				MaxRequestSize: maxSize,
				GDPR:           config.GDPR{Enabled: true},
			},
			&metricsConfig.NilMetricsEngine{},
			analyticsConf.NewPBSAnalytics(&config.Analytics{}),
			map[string]string{},
			[]byte{},
			openrtb_ext.BuildBidderMap(),
			empty_fetcher.EmptyFetcher{},
			hooks.EmptyPlanBuilder{},
		)

		// Invoke Endpoint
		request := httptest.NewRequest("GET", fmt.Sprintf("/openrtb2/auction/amp?tag_id=1&consent_type=2&consent_string=%s&gdpr_consent=%s", test.consent, test.consentLegacy), nil)
		responseRecorder := httptest.NewRecorder()
		endpoint(responseRecorder, request, nil)

		// Parse Response
		var response AmpResponse
		if err := json.Unmarshal(responseRecorder.Body.Bytes(), &response); err != nil {
			t.Fatalf("Error unmarshalling response: %s", err.Error())
		}

		// Assert Result
		result := mockExchange.lastRequest
		if !assert.NotNil(t, result, test.description+":lastRequest") {
			return
		}
		if !assert.NotNil(t, result.User, test.description+":lastRequest.User") {
			return
		}
		if !assert.NotNil(t, result.User.Ext, test.description+":lastRequest.User.Ext") {
			return
		}
		var ue openrtb_ext.ExtUser
		err = json.Unmarshal(result.User.Ext, &ue)
		if !assert.NoError(t, err, test.description+":deserialize") {
			return
		}
		assert.Equal(t, test.expectedUserExt, ue, test.description)
		assert.Equal(t, expectedErrorsFromHoldAuction, response.Errors)
		assert.Empty(t, response.Warnings)
	}
}

func TestAMPSiteExt(t *testing.T) {
	stored := map[string]json.RawMessage{
		"1": json.RawMessage(validRequest(t, "site.json")),
	}
	exchange := &mockAmpExchange{}
	endpoint, _ := NewAmpEndpoint(
		fakeUUIDGenerator{},
		exchange,
		newParamsValidator(t),
		&mockAmpStoredReqFetcher{stored},
		empty_fetcher.EmptyFetcher{},
		&config.Configuration{MaxRequestSize: maxSize},
		&metricsConfig.NilMetricsEngine{},
		analyticsConf.NewPBSAnalytics(&config.Analytics{}),
		nil,
		nil,
		openrtb_ext.BuildBidderMap(),
		empty_fetcher.EmptyFetcher{},
		hooks.EmptyPlanBuilder{},
	)
	request, err := http.NewRequest("GET", "/openrtb2/auction/amp?tag_id=1", nil)
	if !assert.NoError(t, err) {
		return
	}
	recorder := httptest.NewRecorder()
	endpoint(recorder, request, nil)

	if !assert.NotNil(t, exchange.lastRequest, "Endpoint responded with %d: %s", recorder.Code, recorder.Body.String()) {
		return
	}
	if !assert.NotNil(t, exchange.lastRequest.Site) {
		return
	}
	assert.JSONEq(t, `{"amp":1}`, string(exchange.lastRequest.Site.Ext))
}

// TestBadRequests makes sure we return 400's on bad requests.
func TestAmpBadRequests(t *testing.T) {
	dir := "sample-requests/invalid-whole"
	files, err := ioutil.ReadDir(dir)
	assert.NoError(t, err, "Failed to read folder: %s", dir)

	badRequests := make(map[string]json.RawMessage, len(files))
	for index, file := range files {
		badRequests[strconv.Itoa(100+index)] = readFile(t, "sample-requests/invalid-whole/"+file.Name())
	}

	endpoint, _ := NewAmpEndpoint(
		fakeUUIDGenerator{},
		&mockAmpExchange{},
		newParamsValidator(t),
		&mockAmpStoredReqFetcher{badRequests},
		empty_fetcher.EmptyFetcher{},
		&config.Configuration{MaxRequestSize: maxSize},
		&metricsConfig.NilMetricsEngine{},
		analyticsConf.NewPBSAnalytics(&config.Analytics{}),
		map[string]string{},
		[]byte{},
		openrtb_ext.BuildBidderMap(),
		empty_fetcher.EmptyFetcher{},
		hooks.EmptyPlanBuilder{},
	)
	for requestID := range badRequests {
		request := httptest.NewRequest("GET", fmt.Sprintf("/openrtb2/auction/amp?tag_id=%s", requestID), nil)
		recorder := httptest.NewRecorder()

		endpoint(recorder, request, nil)

		if recorder.Code != http.StatusBadRequest {
			t.Errorf("Expected status %d. Got %d. Input was: %s", http.StatusBadRequest, recorder.Code, fmt.Sprintf("/openrtb2/auction/amp?config=%s", requestID))
		}
	}
}

// TestAmpDebug makes sure we get debug information back when requested
func TestAmpDebug(t *testing.T) {
	requests := map[string]json.RawMessage{
		"2": json.RawMessage(validRequest(t, "site.json")),
	}

	endpoint, _ := NewAmpEndpoint(
		fakeUUIDGenerator{},
		&mockAmpExchange{},
		newParamsValidator(t),
		&mockAmpStoredReqFetcher{requests},
		empty_fetcher.EmptyFetcher{},
		&config.Configuration{MaxRequestSize: maxSize},
		&metricsConfig.NilMetricsEngine{},
		analyticsConf.NewPBSAnalytics(&config.Analytics{}),
		map[string]string{},
		[]byte{},
		openrtb_ext.BuildBidderMap(),
		empty_fetcher.EmptyFetcher{},
		hooks.EmptyPlanBuilder{},
	)

	for requestID := range requests {
		request := httptest.NewRequest("GET", fmt.Sprintf("/openrtb2/auction/amp?tag_id=%s&debug=1", requestID), nil)
		recorder := httptest.NewRecorder()
		endpoint(recorder, request, nil)

		if recorder.Code != http.StatusOK {
			t.Errorf("Expected status %d. Got %d. Request config ID was %s", http.StatusOK, recorder.Code, requestID)
			t.Errorf("Response body was: %s", recorder.Body)
			t.Errorf("Request was: %s", string(requests[requestID]))
		}

		var response AmpResponse
		if err := json.Unmarshal(recorder.Body.Bytes(), &response); err != nil {
			t.Fatalf("Error unmarshalling response: %s", err.Error())
		}

		if response.Targeting == nil || len(response.Targeting) == 0 {
			t.Errorf("Bad response, no targeting data.\n Response was: %v", recorder.Body)
		}
		if len(response.Targeting) != 3 {
			t.Errorf("Bad targeting data. Expected 3 keys, got %d.", len(response.Targeting))
		}

		if response.Debug == nil {
			t.Errorf("Debug requested but not present")
		}
	}
}

// Prevents #452
func TestAmpTargetingDefaults(t *testing.T) {
	req := &openrtb_ext.RequestWrapper{BidRequest: &openrtb2.BidRequest{}}
	if err := defaultRequestExt(req); err != nil {
		t.Fatalf("Unexpected error defaulting request.ext for AMP: %v", err)
	}

	assert.NoError(t, req.RebuildRequest())

	var extRequest openrtb_ext.ExtRequest
	if err := json.Unmarshal(req.Ext, &extRequest); err != nil {
		t.Fatalf("Unexpected error unmarshalling defaulted request.ext for AMP: %v", err)
	}
	if extRequest.Prebid.Targeting == nil {
		t.Fatal("AMP defaults should set request.ext.targeting")
	}
	if !extRequest.Prebid.Targeting.IncludeWinners {
		t.Error("AMP defaults should set request.ext.targeting.includewinners to true")
	}
	if !extRequest.Prebid.Targeting.IncludeBidderKeys {
		t.Error("AMP defaults should set request.ext.targeting.includebidderkeys to true")
	}
	if !reflect.DeepEqual(extRequest.Prebid.Targeting.PriceGranularity, openrtb_ext.PriceGranularityFromString("med")) {
		t.Error("AMP defaults should set request.ext.targeting.pricegranularity to medium")
	}
}

func TestQueryParamOverrides(t *testing.T) {
	requests := map[string]json.RawMessage{
		"1": json.RawMessage(validRequest(t, "site.json")),
	}

	endpoint, _ := NewAmpEndpoint(
		fakeUUIDGenerator{},
		&mockAmpExchange{},
		newParamsValidator(t),
		&mockAmpStoredReqFetcher{requests},
		empty_fetcher.EmptyFetcher{},
		&config.Configuration{MaxRequestSize: maxSize},
		&metricsConfig.NilMetricsEngine{},
		analyticsConf.NewPBSAnalytics(&config.Analytics{}),
		map[string]string{},
		[]byte{},
		openrtb_ext.BuildBidderMap(),
		empty_fetcher.EmptyFetcher{},
		hooks.EmptyPlanBuilder{},
	)

	requestID := "1"
	curl := "http://example.com"
	slot := "1234"
	timeout := int64(500)
	account := "12345"

	request := httptest.NewRequest("GET", fmt.Sprintf("/openrtb2/auction/amp?tag_id=%s&debug=1&curl=%s&slot=%s&timeout=%d&account=%s", requestID, curl, slot, timeout, account), nil)
	recorder := httptest.NewRecorder()
	endpoint(recorder, request, nil)

	if recorder.Code != http.StatusOK {
		t.Errorf("Expected status %d. Got %d. Request config ID was %s", http.StatusOK, recorder.Code, requestID)
		t.Errorf("Response body was: %s", recorder.Body)
		t.Errorf("Request was: %s", string(requests[requestID]))
	}

	var response AmpResponse
	if err := json.Unmarshal(recorder.Body.Bytes(), &response); err != nil {
		t.Fatalf("Error unmarshalling response: %s", err.Error())
	}

	var resolvedRequest openrtb2.BidRequest
	err := json.Unmarshal(response.Debug.ResolvedRequest, &resolvedRequest)
	assert.NoError(t, err, "resolved request should have a correct format")
	if resolvedRequest.TMax != timeout {
		t.Errorf("Expected TMax to equal timeout (%d), got: %d", timeout, resolvedRequest.TMax)
	}

	resolvedImp := resolvedRequest.Imp[0]
	if resolvedImp.TagID != slot {
		t.Errorf("Expected Imp.TagId to equal slot (%s), got: %s", slot, resolvedImp.TagID)
	}

	if resolvedRequest.Site == nil || resolvedRequest.Site.Page != curl {
		t.Errorf("Expected Site.Page to equal curl (%s), got: %s", curl, resolvedRequest.Site.Page)
	}

	if resolvedRequest.Site == nil || resolvedRequest.Site.Publisher == nil || resolvedRequest.Site.Publisher.ID != account {
		t.Errorf("Expected Site.Publisher.ID to equal (%s), got: %s", account, resolvedRequest.Site.Publisher.ID)
	}
}

func TestOverrideDimensions(t *testing.T) {
	formatOverrideSpec{
		overrideWidth:  20,
		overrideHeight: 40,
		expect: []openrtb2.Format{{
			W: 20,
			H: 40,
		}},
	}.execute(t)
}

func TestOverrideHeightNormalWidth(t *testing.T) {
	formatOverrideSpec{
		width:          20,
		overrideHeight: 40,
		expect: []openrtb2.Format{{
			W: 20,
			H: 40,
		}},
	}.execute(t)
}

func TestOverrideWidthNormalHeight(t *testing.T) {
	formatOverrideSpec{
		overrideWidth: 20,
		height:        40,
		expect: []openrtb2.Format{{
			W: 20,
			H: 40,
		}},
	}.execute(t)
}

func TestMultisize(t *testing.T) {
	formatOverrideSpec{
		multisize: "200x50,100x60",
		expect: []openrtb2.Format{{
			W: 200,
			H: 50,
		}, {
			W: 100,
			H: 60,
		}},
	}.execute(t)
}

func TestSizeWithMultisize(t *testing.T) {
	formatOverrideSpec{
		width:     20,
		height:    40,
		multisize: "200x50,100x60",
		expect: []openrtb2.Format{{
			W: 20,
			H: 40,
		}, {
			W: 200,
			H: 50,
		}, {
			W: 100,
			H: 60,
		}},
	}.execute(t)
}

func TestHeightOnly(t *testing.T) {
	formatOverrideSpec{
		height: 200,
		expect: []openrtb2.Format{{
			W: 300,
			H: 200,
		}},
	}.execute(t)
}

func TestWidthOnly(t *testing.T) {
	formatOverrideSpec{
		width: 150,
		expect: []openrtb2.Format{{
			W: 150,
			H: 600,
		}},
	}.execute(t)
}

type formatOverrideSpec struct {
	width          uint64
	height         uint64
	overrideWidth  uint64
	overrideHeight uint64
	multisize      string
	account        string
	expect         []openrtb2.Format
}

func (s formatOverrideSpec) execute(t *testing.T) {
	requests := map[string]json.RawMessage{
		"1": json.RawMessage(validRequest(t, "site.json")),
	}

	endpoint, _ := NewAmpEndpoint(
		fakeUUIDGenerator{},
		&mockAmpExchange{},
		newParamsValidator(t),
		&mockAmpStoredReqFetcher{requests},
		empty_fetcher.EmptyFetcher{},
		&config.Configuration{MaxRequestSize: maxSize},
		&metricsConfig.NilMetricsEngine{},
		analyticsConf.NewPBSAnalytics(&config.Analytics{}),
		map[string]string{},
		[]byte{},
		openrtb_ext.BuildBidderMap(),
		empty_fetcher.EmptyFetcher{},
		hooks.EmptyPlanBuilder{},
	)

	url := fmt.Sprintf("/openrtb2/auction/amp?tag_id=1&debug=1&w=%d&h=%d&ow=%d&oh=%d&ms=%s&account=%s", s.width, s.height, s.overrideWidth, s.overrideHeight, s.multisize, s.account)
	request := httptest.NewRequest("GET", url, nil)
	recorder := httptest.NewRecorder()
	endpoint(recorder, request, nil)
	if recorder.Code != http.StatusOK {
		t.Errorf("Expected status %d. Got %d. Request config ID was 1", http.StatusOK, recorder.Code)
		t.Errorf("Response body was: %s", recorder.Body)
		t.Errorf("Request was: %s", string(requests["1"]))
	}
	var response AmpResponse
	if err := json.Unmarshal(recorder.Body.Bytes(), &response); err != nil {
		t.Fatalf("Error unmarshalling response: %s", err.Error())
	}
	var resolvedRequest openrtb2.BidRequest
	err := json.Unmarshal(response.Debug.ResolvedRequest, &resolvedRequest)
	assert.NoError(t, err, "resolved request should have the correct format")
	formats := resolvedRequest.Imp[0].Banner.Format
	if len(formats) != len(s.expect) {
		t.Fatalf("Bad formats length. Expected %v, got %v", s.expect, formats)
	}
	for i := 0; i < len(formats); i++ {
		if formats[i].W != s.expect[i].W {
			t.Errorf("format[%d].W were not equal. Expected %d, got %d", i, s.expect[i].W, formats[i].W)
		}
		if formats[i].H != s.expect[i].H {
			t.Errorf("format[%d].H were not equal. Expected %d, got %d", i, s.expect[i].H, formats[i].H)
		}
	}
}

type mockAmpExchange struct {
	lastRequest *openrtb2.BidRequest
}

var expectedErrorsFromHoldAuction map[openrtb_ext.BidderName][]openrtb_ext.ExtBidderMessage = map[openrtb_ext.BidderName][]openrtb_ext.ExtBidderMessage{
	openrtb_ext.BidderName("openx"): {
		{
			Code:    1,
			Message: "The request exceeded the timeout allocated",
		},
	},
}

func (m *mockAmpExchange) HoldAuction(ctx context.Context, auctionRequest exchange.AuctionRequest, debugLog *exchange.DebugLog) (*openrtb2.BidResponse, error) {
	r := auctionRequest.BidRequestWrapper
	m.lastRequest = r.BidRequest

	response := &openrtb2.BidResponse{
		SeatBid: []openrtb2.SeatBid{{
			Bid: []openrtb2.Bid{{
				AdM: "<script></script>",
				Ext: json.RawMessage(`{ "prebid": {"targeting": { "hb_pb": "1.20", "hb_appnexus_pb": "1.20", "hb_cache_id": "some_id"}}}`),
			}},
		}},
		Ext: json.RawMessage(`{ "errors": {"openx":[ { "code": 1, "message": "The request exceeded the timeout allocated" } ] } }`),
	}
	if len(auctionRequest.StoredAuctionResponses) > 0 {
		var seatBids []openrtb2.SeatBid

		if err := json.Unmarshal(auctionRequest.StoredAuctionResponses[r.BidRequest.Imp[0].ID], &seatBids); err != nil {
			return nil, err
		}
		response.SeatBid = seatBids
	}

	if r.BidRequest.Test == 1 {
		resolvedRequest, err := json.Marshal(r.BidRequest)
		if err != nil {
			resolvedRequest = json.RawMessage("{}")
		}
		response.Ext = json.RawMessage(fmt.Sprintf(`{"debug": {"httpcalls": {}, "resolvedrequest": %s}}`, resolvedRequest))
	}

	return response, nil
}

type mockAmpExchangeWarnings struct{}

func (m *mockAmpExchangeWarnings) HoldAuction(ctx context.Context, r exchange.AuctionRequest, debugLog *exchange.DebugLog) (*openrtb2.BidResponse, error) {
	response := &openrtb2.BidResponse{
		SeatBid: []openrtb2.SeatBid{{
			Bid: []openrtb2.Bid{{
				AdM: "<script></script>",
				Ext: json.RawMessage(`{ "prebid": {"targeting": { "hb_pb": "1.20", "hb_appnexus_pb": "1.20", "hb_cache_id": "some_id"}}}`),
			}},
		}},
		Ext: json.RawMessage(`{ "warnings": {"appnexus": [{"code": 10003, "message": "debug turned off for bidder"}] }}`),
	}
	return response, nil
}

func getTestBidRequest(nilUser bool, userExt *openrtb_ext.ExtUser, nilRegs bool, regsExt *openrtb_ext.ExtRegs) ([]byte, error) {
	var width int64 = 300
	var height int64 = 300
	bidRequest := &openrtb2.BidRequest{
		ID: "test-request-id",
		Imp: []openrtb2.Imp{
			{
				ID:  "/19968336/header-bid-tag-0",
				Ext: json.RawMessage(`{"appnexus": { "placementId":12883451 }}`),
				Banner: &openrtb2.Banner{
					Format: []openrtb2.Format{
						{
							W: width,
							H: 250,
						},
						{
							W: width,
							H: 240,
						},
					},
					W: &width,
					H: &height,
				},
			},
		},
		Site: &openrtb2.Site{
			ID:   "site-id",
			Page: "some-page",
		},
	}

	var userExtData []byte
	if userExt != nil {
		var err error
		userExtData, err = json.Marshal(userExt)
		if err != nil {
			return nil, err
		}
	}

	if !nilUser {
		bidRequest.User = &openrtb2.User{
			ID:       "aUserId",
			BuyerUID: "aBuyerID",
			Ext:      userExtData,
		}
	}

	var regsExtData []byte
	if regsExt != nil {
		var err error
		regsExtData, err = json.Marshal(regsExt)
		if err != nil {
			return nil, err
		}
	}

	if !nilRegs {
		bidRequest.Regs = &openrtb2.Regs{
			COPPA: 1,
			Ext:   regsExtData,
		}
	}
	return json.Marshal(bidRequest)
}

func TestSetEffectiveAmpPubID(t *testing.T) {
	testPubID := "test-pub"

	testCases := []struct {
		description   string
		req           *openrtb2.BidRequest
		account       string
		expectedPubID string
	}{
		{
			description: "No publisher ID provided",
			req: &openrtb2.BidRequest{
				App: &openrtb2.App{
					Publisher: nil,
				},
			},
			expectedPubID: "",
		},
		{
			description: "Publisher ID present in req.App.Publisher.ID",
			req: &openrtb2.BidRequest{
				App: &openrtb2.App{
					Publisher: &openrtb2.Publisher{
						ID: testPubID,
					},
				},
			},
			expectedPubID: testPubID,
		},
		{
			description: "Publisher ID present in req.Site.Publisher.ID",
			req: &openrtb2.BidRequest{
				Site: &openrtb2.Site{
					Publisher: &openrtb2.Publisher{
						ID: testPubID,
					},
				},
			},
			expectedPubID: testPubID,
		},
		{
			description: "Publisher ID present in account parameter",
			req: &openrtb2.BidRequest{
				App: &openrtb2.App{
					Publisher: &openrtb2.Publisher{
						ID: "",
					},
				},
			},
			account:       testPubID,
			expectedPubID: testPubID,
		},
		{
			description: "req.Site.Publisher present but ID set to empty string",
			req: &openrtb2.BidRequest{
				Site: &openrtb2.Site{
					Publisher: &openrtb2.Publisher{
						ID: "",
					},
				},
			},
			expectedPubID: "",
		},
	}

	for _, test := range testCases {
		setEffectiveAmpPubID(test.req, test.account)
		if test.req.Site != nil {
			if test.req.Site.Publisher == nil {
				assert.Empty(t, test.expectedPubID,
					"should return the expected Publisher ID for test case: %s", test.description)
			} else {
				assert.Equal(t, test.expectedPubID, test.req.Site.Publisher.ID,
					"should return the expected Publisher ID for test case: %s", test.description)
			}
		} else {
			if test.req.App.Publisher == nil {
				assert.Empty(t, test.expectedPubID,
					"should return the expected Publisher ID for test case: %s", test.description)
			} else {
				assert.Equal(t, test.expectedPubID, test.req.App.Publisher.ID,
					"should return the expected Publisher ID for test case: %s", test.description)
			}
		}
	}
}

type mockLogger struct {
	ampObject     *analytics.AmpObject
	auctionObject *analytics.AuctionObject
}

func newMockLogger(ao *analytics.AmpObject, aucObj *analytics.AuctionObject) analytics.PBSAnalyticsModule {
	return &mockLogger{
		ampObject:     ao,
		auctionObject: aucObj,
	}
}

func (logger mockLogger) LogAuctionObject(ao *analytics.AuctionObject) {
	*logger.auctionObject = *ao
}
func (logger mockLogger) LogVideoObject(vo *analytics.VideoObject) {
}
func (logger mockLogger) LogCookieSyncObject(cookieObject *analytics.CookieSyncObject) {
}
func (logger mockLogger) LogSetUIDObject(uuidObj *analytics.SetUIDObject) {
}
func (logger mockLogger) LogNotificationEventObject(uuidObj *analytics.NotificationEvent) {
}
func (logger mockLogger) LogAmpObject(ao *analytics.AmpObject) {
	*logger.ampObject = *ao
}

func TestBuildAmpObject(t *testing.T) {
	testCases := []struct {
		description       string
		inTagId           string
		inStoredRequest   json.RawMessage
		expectedAmpObject *analytics.AmpObject
	}{
		{
			description:     "Stored Amp request with nil body. Only the error gets logged",
			inTagId:         "test",
			inStoredRequest: nil,
			expectedAmpObject: &analytics.AmpObject{
				Status: http.StatusOK,
				Errors: []error{fmt.Errorf("unexpected end of JSON input")},
			},
		},
		{
			description:     "Stored Amp request with no imps that should return error. Only the error gets logged",
			inTagId:         "test",
			inStoredRequest: json.RawMessage(`{"id":"some-request-id","site":{"page":"prebid.org"},"imp":[],"tmax":500}`),
			expectedAmpObject: &analytics.AmpObject{
				Status: http.StatusOK,
				Errors: []error{fmt.Errorf("data for tag_id='test' does not define the required imp array")},
			},
		},
		{
			description:     "Wrong tag_id, error gets logged",
			inTagId:         "unknown",
			inStoredRequest: json.RawMessage(`{"id":"some-request-id","site":{"page":"prebid.org"},"imp":[{"id":"some-impression-id","banner":{"format":[{"w":300,"h":250}]},"ext":{"prebid":{"bidder":{"appnexus":{"placementId":12883451}}}}}],"tmax":500}`),
			expectedAmpObject: &analytics.AmpObject{
				Status: http.StatusOK,
				Errors: []error{fmt.Errorf("unexpected end of JSON input")},
			},
		},
		{
			description:     "Valid stored Amp request, correct tag_id, a valid response should be logged",
			inTagId:         "test",
			inStoredRequest: json.RawMessage(`{"id":"some-request-id","site":{"page":"prebid.org"},"imp":[{"id":"some-impression-id","banner":{"format":[{"w":300,"h":250}]},"ext":{"prebid":{"bidder":{"appnexus":{"placementId":12883451}}}}}],"tmax":500}`),
			expectedAmpObject: &analytics.AmpObject{
				Status: http.StatusOK,
				Errors: nil,
				Request: &openrtb2.BidRequest{
					ID: "some-request-id",
					Device: &openrtb2.Device{
						IP: "192.0.2.1",
					},
					Site: &openrtb2.Site{
						Page: "prebid.org",
						Ext:  json.RawMessage(`{"amp":1}`),
					},
					Imp: []openrtb2.Imp{
						{
							ID: "some-impression-id",
							Banner: &openrtb2.Banner{
								Format: []openrtb2.Format{
									{
										W: 300,
										H: 250,
									},
								},
							},
							Secure: func(val int8) *int8 { return &val }(1), //(*int8)(1),
							Ext:    json.RawMessage(`{"prebid":{"bidder":{"appnexus":{"placementId":12883451}}}}`),
						},
					},
					AT:   1,
					TMax: 500,
					Ext:  json.RawMessage(`{"prebid":{"cache":{"bids":{"returnCreative":null},"vastxml":null},"channel":{"name":"amp","version":""},"targeting":{"pricegranularity":{"precision":2,"ranges":[{"min":0,"max":20,"increment":0.1}]},"includewinners":true,"includebidderkeys":true,"includebrandcategory":null,"includeformat":false,"durationrangesec":null,"preferdeals":false}}}`),
				},
				AuctionResponse: &openrtb2.BidResponse{
					SeatBid: []openrtb2.SeatBid{{
						Bid: []openrtb2.Bid{{
							AdM: "<script></script>",
							Ext: json.RawMessage(`{ "prebid": {"targeting": { "hb_pb": "1.20", "hb_appnexus_pb": "1.20", "hb_cache_id": "some_id"}}}`),
						}},
						Seat: "",
					}},
					Ext: json.RawMessage(`{ "errors": {"openx":[ { "code": 1, "message": "The request exceeded the timeout allocated" } ] } }`),
				},
				AmpTargetingValues: map[string]string{
					"hb_appnexus_pb": "1.20",
					"hb_cache_id":    "some_id",
					"hb_pb":          "1.20",
				},
				Origin: "",
			},
		},
	}

	request := httptest.NewRequest("GET", "/openrtb2/auction/amp?tag_id=test", nil)
	recorder := httptest.NewRecorder()

	for _, test := range testCases {
		// Set up test, declare a new mock logger every time
		actualAmpObject, endpoint := ampObjectTestSetup(t, test.inTagId, test.inStoredRequest, false)
		// Run test
		endpoint(recorder, request, nil)

		// assert AmpObject
		assert.Equalf(t, test.expectedAmpObject.Status, actualAmpObject.Status, "Amp Object Status field doesn't match expected: %s\n", test.description)
		assert.Lenf(t, actualAmpObject.Errors, len(test.expectedAmpObject.Errors), "Amp Object Errors array doesn't match expected: %s\n", test.description)
		assert.Equalf(t, test.expectedAmpObject.Request, actualAmpObject.Request, "Amp Object BidRequest doesn't match expected: %s\n", test.description)
		assert.Equalf(t, test.expectedAmpObject.AuctionResponse, actualAmpObject.AuctionResponse, "Amp Object BidResponse doesn't match expected: %s\n", test.description)
		assert.Equalf(t, test.expectedAmpObject.AmpTargetingValues, actualAmpObject.AmpTargetingValues, "Amp Object AmpTargetingValues doesn't match expected: %s\n", test.description)
		assert.Equalf(t, test.expectedAmpObject.Origin, actualAmpObject.Origin, "Amp Object Origin field doesn't match expected: %s\n", test.description)
	}
}

func TestIdGeneration(t *testing.T) {
	uuid := "foo"

	testCases := []struct {
		description            string
		givenInStoredRequest   json.RawMessage
		givenGenerateRequestID bool
		expectedID             string
	}{
		{
			description:            "The givenGenerateRequestID flag is set to true, so even though the stored amp request already has an id, we should still generate a new uuid",
			givenInStoredRequest:   json.RawMessage(`{"id":"ThisID","site":{"page":"prebid.org"},"imp":[{"id":"some-imp-id","banner":{"format":[{"w":300,"h":250}]},"ext":{"appnexus":{"placementId":1}}}],"tmax":1}`),
			givenGenerateRequestID: true,
			expectedID:             uuid,
		},
		{
			description:            "The givenGenerateRequestID flag is set to true and the stored amp request ID is blank, so we should generate a new uuid for the request",
			givenInStoredRequest:   json.RawMessage(`{"id":"","site":{"page":"prebid.org"},"imp":[{"id":"some-imp-id","banner":{"format":[{"w":300,"h":250}]},"ext":{"appnexus":{"placementId":1}}}],"tmax":1}`),
			givenGenerateRequestID: true,
			expectedID:             uuid,
		},
		{
			description:            "The givenGenerateRequestID flag is false, so the ID shouldn't change",
			givenInStoredRequest:   json.RawMessage(`{"id":"ThisID","site":{"page":"prebid.org"},"imp":[{"id":"some-imp-id","banner":{"format":[{"w":300,"h":250}]},"ext":{"appnexus":{"placementId":1}}}],"tmax":1}`),
			givenGenerateRequestID: false,
			expectedID:             "ThisID",
		},
		{
			description:            "The givenGenerateRequestID flag is true, and the id field isn't included in the stored request, we should still generate a uuid",
			givenInStoredRequest:   json.RawMessage(`{"site":{"page":"prebid.org"},"imp":[{"id":"some-imp-id","banner":{"format":[{"w":300,"h":250}]},"ext":{"appnexus":{"placementId":1}}}],"tmax":1}`),
			givenGenerateRequestID: true,
			expectedID:             uuid,
		},
		{
			description:            "The givenGenerateRequestID flag is false, but id field is the macro option {{UUID}}, we should generate a uuid",
			givenInStoredRequest:   json.RawMessage(`{"id":"{{UUID}}","site":{"page":"prebid.org"},"imp":[{"id":"some-imp-id","banner":{"format":[{"w":300,"h":250}]},"ext":{"appnexus":{"placementId":1}}}],"tmax":1}`),
			givenGenerateRequestID: false,
			expectedID:             uuid,
		},
		{
			description:            "Macro ID case sensitivity check. The id is {{uuid}}, but we should only generate an id if it's all uppercase {{UUID}}. So the ID shouldn't change.",
			givenInStoredRequest:   json.RawMessage(`{"id":"{{uuid}}","site":{"page":"prebid.org"},"imp":[{"id":"some-imp-id","banner":{"format":[{"w":300,"h":250}]},"ext":{"appnexus":{"placementId":1}}}],"tmax":1}`),
			givenGenerateRequestID: false,
			expectedID:             "{{uuid}}",
		},
	}

	request := httptest.NewRequest("GET", "/openrtb2/auction/amp?tag_id=test", nil)
	recorder := httptest.NewRecorder()

	for _, test := range testCases {
		// Set up and run test
		actualAmpObject, endpoint := ampObjectTestSetup(t, "test", test.givenInStoredRequest, test.givenGenerateRequestID)
		endpoint(recorder, request, nil)
		assert.Equalf(t, test.expectedID, actualAmpObject.Request.ID, "Bid Request ID is incorrect: %s\n", test.description)
	}
}

func ampObjectTestSetup(t *testing.T, inTagId string, inStoredRequest json.RawMessage, generateRequestID bool) (*analytics.AmpObject, httprouter.Handle) {
	actualAmpObject := analytics.AmpObject{}
	logger := newMockLogger(&actualAmpObject, nil)

	mockAmpFetcher := &mockAmpStoredReqFetcher{
		data: map[string]json.RawMessage{
			inTagId: json.RawMessage(inStoredRequest),
		},
	}

	endpoint, _ := NewAmpEndpoint(
		fakeUUIDGenerator{id: "foo", err: nil},
		&mockAmpExchange{},
		newParamsValidator(t),
		mockAmpFetcher,
		empty_fetcher.EmptyFetcher{},
		&config.Configuration{MaxRequestSize: maxSize, GenerateRequestID: generateRequestID},
		&metricsConfig.NilMetricsEngine{},
		logger,
		map[string]string{},
		[]byte{},
		openrtb_ext.BuildBidderMap(),
		empty_fetcher.EmptyFetcher{},
		hooks.EmptyPlanBuilder{},
	)
	return &actualAmpObject, endpoint
}

func TestAmpAuctionResponseHeaders(t *testing.T) {
	testCases := []struct {
		description         string
		requestURLArguments string
		expectedStatus      int
		expectedHeaders     func(http.Header)
	}{
		{
			description:         "Success Response",
			requestURLArguments: "?tag_id=1&__amp_source_origin=foo",
			expectedStatus:      200,
			expectedHeaders: func(h http.Header) {
				h.Set("AMP-Access-Control-Allow-Source-Origin", "foo")
				h.Set("Access-Control-Expose-Headers", "AMP-Access-Control-Allow-Source-Origin")
				h.Set("X-Prebid", "pbs-go/unknown")
				h.Set("Content-Type", "text/plain; charset=utf-8")
			},
		},
		{
			description:         "Failure Response",
			requestURLArguments: "?tag_id=invalid&__amp_source_origin=foo",
			expectedStatus:      400,
			expectedHeaders: func(h http.Header) {
				h.Set("AMP-Access-Control-Allow-Source-Origin", "foo")
				h.Set("Access-Control-Expose-Headers", "AMP-Access-Control-Allow-Source-Origin")
				h.Set("X-Prebid", "pbs-go/unknown")
			},
		},
	}

	storedRequests := map[string]json.RawMessage{
		"1": json.RawMessage(validRequest(t, "site.json")),
	}
	exchange := &nobidExchange{}
	endpoint, _ := NewAmpEndpoint(
		fakeUUIDGenerator{},
		exchange,
		newParamsValidator(t),
		&mockAmpStoredReqFetcher{storedRequests},
		empty_fetcher.EmptyFetcher{},
		&config.Configuration{MaxRequestSize: maxSize},
		&metricsConfig.NilMetricsEngine{},
		analyticsConf.NewPBSAnalytics(&config.Analytics{}),
		map[string]string{},
		[]byte{},
		openrtb_ext.BuildBidderMap(),
		empty_fetcher.EmptyFetcher{},
		hooks.EmptyPlanBuilder{},
	)

	for _, test := range testCases {
		httpReq := httptest.NewRequest("GET", fmt.Sprintf("/openrtb2/auction/amp"+test.requestURLArguments), nil)
		recorder := httptest.NewRecorder()

		endpoint(recorder, httpReq, nil)

		expectedHeaders := http.Header{}
		test.expectedHeaders(expectedHeaders)

		assert.Equal(t, test.expectedStatus, recorder.Result().StatusCode, test.description+":statuscode")
		assert.Equal(t, expectedHeaders, recorder.Result().Header, test.description+":statuscode")
	}
}

func TestRequestWithTargeting(t *testing.T) {
	stored := map[string]json.RawMessage{
		"1": json.RawMessage(validRequest(t, "site.json")),
	}
	exchange := &mockAmpExchange{}
	endpoint, _ := NewAmpEndpoint(
		fakeUUIDGenerator{},
		exchange,
		newParamsValidator(t),
		&mockAmpStoredReqFetcher{stored},
		empty_fetcher.EmptyFetcher{},
		&config.Configuration{MaxRequestSize: maxSize},
		&metricsConfig.NilMetricsEngine{},
		analyticsConf.NewPBSAnalytics(&config.Analytics{}),
		nil,
		nil,
		openrtb_ext.BuildBidderMap(),
		empty_fetcher.EmptyFetcher{},
		hooks.EmptyPlanBuilder{},
	)
	url, err := url.Parse("/openrtb2/auction/amp")
	assert.NoError(t, err, "unexpected error received while parsing url")
	values := url.Query()
	values.Add("targeting", `{"gam-key1":"val1", "gam-key2":"val2"}`)
	values.Add("tag_id", "1")
	url.RawQuery = values.Encode()

	request, err := http.NewRequest("GET", url.String(), nil)
	if !assert.NoError(t, err) {
		return
	}
	recorder := httptest.NewRecorder()
	endpoint(recorder, request, nil)

	if assert.NotNil(t, exchange.lastRequest, "Endpoint responded with %d: %s", recorder.Code, recorder.Body.String()) {
		assert.JSONEq(t, `{"prebid":{"bidder":{"appnexus":{"placementId":12883451}}}, "data":{"gam-key1":"val1", "gam-key2":"val2"}}`, string(exchange.lastRequest.Imp[0].Ext))
	}
}

func TestSetTargeting(t *testing.T) {
	tests := []struct {
		description    string
		bidRequest     openrtb2.BidRequest
		targeting      string
		expectedImpExt string
		wantError      bool
		errorMessage   string
	}{
		{
			description:    "valid imp ext, valid targeting data",
			bidRequest:     openrtb2.BidRequest{Imp: []openrtb2.Imp{{Ext: []byte(`{"appnexus":{"placementId":123}}`)}}},
			targeting:      `{"gam-key1":"val1", "gam-key2":"val2"}`,
			expectedImpExt: `{"appnexus":{"placementId":123}, "data": {"gam-key1":"val1", "gam-key2":"val2"}}`,
			wantError:      false,
			errorMessage:   "",
		},
		{
			description:    "valid imp ext, empty targeting data",
			bidRequest:     openrtb2.BidRequest{Imp: []openrtb2.Imp{{Ext: []byte(`{"appnexus":{"placementId":123}}`)}}},
			targeting:      ``,
			expectedImpExt: `{"appnexus":{"placementId":123}}`,
			wantError:      false,
			errorMessage:   "",
		},
		{
			description:    "empty imp ext, valid targeting data",
			bidRequest:     openrtb2.BidRequest{Imp: []openrtb2.Imp{{Ext: []byte(`{}`)}}},
			targeting:      `{"gam-key1":"val1", "gam-key2":"val2"}`,
			expectedImpExt: `{"data": {"gam-key1":"val1", "gam-key2":"val2"}}`,
			wantError:      false,
			errorMessage:   "",
		},
		{
			description:    "nil imp ext, valid targeting data",
			bidRequest:     openrtb2.BidRequest{Imp: []openrtb2.Imp{{Ext: nil}}},
			targeting:      `{"gam-key1":"val1", "gam-key2":"val2"}`,
			expectedImpExt: `{"data": {"gam-key1":"val1", "gam-key2":"val2"}}`,
			wantError:      false,
			errorMessage:   "",
		},
		{
			description:    "imp ext has data, valid targeting data",
			bidRequest:     openrtb2.BidRequest{Imp: []openrtb2.Imp{{Ext: []byte(`{"data":{"placementId":123}}`)}}},
			targeting:      `{"gam-key1":"val1", "gam-key2":"val2"}`,
			expectedImpExt: `{"data": {"gam-key1":"val1", "gam-key2":"val2", "placementId":123}}`,
			wantError:      false,
			errorMessage:   "",
		},
		{
			description:    "imp ext has data and other fields, valid targeting data",
			bidRequest:     openrtb2.BidRequest{Imp: []openrtb2.Imp{{Ext: []byte(`{"data":{"placementId":123}, "prebid": 123}`)}}},
			targeting:      `{"gam-key1":"val1", "gam-key2":"val2"}`,
			expectedImpExt: `{"data": {"gam-key1":"val1", "gam-key2":"val2", "placementId":123}, "prebid":123}`,
			wantError:      false,
			errorMessage:   "",
		},
		{
			description:    "imp ext has invalid format, valid targeting data",
			bidRequest:     openrtb2.BidRequest{Imp: []openrtb2.Imp{{Ext: []byte(`{123:{}`)}}},
			targeting:      `{"gam-key1":"val1", "gam-key2":"val2"}`,
			expectedImpExt: ``,
			wantError:      true,
			errorMessage:   "unable to merge imp.ext with targeting data, check targeting data is correct: Invalid JSON Document",
		},
		{
			description:    "valid imp ext, invalid targeting data",
			bidRequest:     openrtb2.BidRequest{Imp: []openrtb2.Imp{{Ext: []byte(`{"appnexus":{"placementId":123}}`)}}},
			targeting:      `{123,}`,
			expectedImpExt: ``,
			wantError:      true,
			errorMessage:   "unable to merge imp.ext with targeting data, check targeting data is correct: Invalid JSON Patch",
		},
	}

	for _, test := range tests {
		req := &test.bidRequest
		err := setTargeting(req, test.targeting)
		if test.wantError {
			assert.EqualErrorf(t, err, test.errorMessage, "error is incorrect for test case: %s", test.description)
		} else {
			assert.NoError(t, err, "error should be nil for test case: %s", test.description)
			assert.JSONEq(t, test.expectedImpExt, string(req.Imp[0].Ext), "incorrect impression extension returned for test %s", test.description)
		}

	}
}

<<<<<<< HEAD
func TestValidAmpResponseWhenRequestRejected(t *testing.T) {
	reject := hookexecution.RejectError{
		NBR:  123,
		Hook: hookexecution.HookID{ModuleCode: "foobar", HookCode: "foo"},
=======
func TestValidAmpResponseWhenRequestStagesRejected(t *testing.T) {
	const nbr int = 123
	const file string = "sample-requests/amp/valid-supplementary/aliased-buyeruids.json"

	var tc testCase
	fileData, err := os.ReadFile(file)
	assert.NoError(t, err, "Failed to read test file.")
	if err := json.Unmarshal(fileData, &tc); err != nil {
		t.Fatal("Failed to unmarshal test file.")
>>>>>>> 4bccab0a
	}

	testCases := []struct {
		description         string
		file                string
		planBuilder         hooks.ExecutionPlanBuilder
		expectedBidResponse openrtb2.BidResponse
		hookExecutor        hookexecution.HookStageExecutor
		expectedAmpResponse AmpResponse
	}{
		{
			description:         "Assert correct BidResponse when request rejected at entrypoint stage",
			file:                "sample-requests/amp/valid-supplementary/aliased-buyeruids.json",
			planBuilder:         mockPlanBuilder{entrypointPlan: makeRejectPlan[hookstage.Entrypoint](mockRejectionHook{nbr})},
			expectedAmpResponse: AmpResponse{Targeting: map[string]string{}},
		},
		{
			description:         "Assert correct BidResponse when request rejected at raw-auction stage",
			file:                "sample-requests/amp/valid-supplementary/aliased-buyeruids.json",
			planBuilder:         mockPlanBuilder{rawAuctionPlan: makeRejectPlan[hookstage.RawAuctionRequest](mockRejectionHook{nbr})},
			expectedAmpResponse: tc.ExpectedAmpResponse,
		},
		{
			description:         "Assert correct AmpResponse when request rejected at raw-bidder-response stage",
			isRejected:          false,
			expectedAmpResponse: AmpResponse{Targeting: map[string]string{}},
			hookExecutor:        rejectableHookExecutor{rawBidderResponseReject: &reject},
		},
	}

<<<<<<< HEAD
	for _, test := range testCases {
		t.Run(test.description, func(t *testing.T) {
			actualAmpObject := analytics.AmpObject{}
			logger := newMockLogger(&actualAmpObject, nil)
			stored := map[string]json.RawMessage{"1": json.RawMessage(validRequest(t, "site.json"))}
			deps := &endpointDeps{
				fakeUUIDGenerator{},
				&exchangeTestWrapper{},
				newParamsValidator(t),
				&mockAmpStoredReqFetcher{data: stored},
				empty_fetcher.EmptyFetcher{},
				empty_fetcher.EmptyFetcher{},
				&config.Configuration{MaxRequestSize: maxSize},
				&metricsConfig.NilMetricsEngine{},
				logger,
				map[string]string{},
				false,
				[]byte{},
				openrtb_ext.BuildBidderMap(),
				nil,
				nil,
				hardcodedResponseIPValidator{response: true},
				empty_fetcher.EmptyFetcher{},
				test.hookExecutor,
			}
=======
	for _, tc := range testCases {
		t.Run(tc.description, func(t *testing.T) {
			test := testCase{}
			assert.NoError(t, json.Unmarshal(fileData, &test), "Failed to parse test file.")
>>>>>>> 4bccab0a

			request := httptest.NewRequest("GET", fmt.Sprintf("/openrtb2/auction/amp?%s", test.Query), nil)
			recorder := httptest.NewRecorder()
			query := request.URL.Query()
			tagID := query.Get("tag_id")

			test.storedRequest = map[string]json.RawMessage{tagID: test.BidRequest}
			test.planBuilder = tc.planBuilder
			test.endpointType = AMP_ENDPOINT

			ampEndpointHandler, _, mockBidServers, mockCurrencyRatesServer, err := buildTestEndpoint(test, &config.Configuration{MaxRequestSize: maxSize})
			assert.NoError(t, err, "Failed to build test endpoint.")

			ampEndpointHandler(recorder, request, nil)
			assert.Equal(t, recorder.Code, http.StatusOK, "Endpoint should return 200 OK.")

			var actualResp AmpResponse
			assert.NoError(t, json.Unmarshal(recorder.Body.Bytes(), &actualResp), "Unable to unmarshal actual BidResponse.")
			assert.Equal(t, tc.expectedAmpResponse, actualResp, "Invalid AMP Response.")

			// Close servers regardless if the test case was run or not
			for _, mockBidServer := range mockBidServers {
				mockBidServer.Close()
			}
			mockCurrencyRatesServer.Close()
		})
	}
}<|MERGE_RESOLUTION|>--- conflicted
+++ resolved
@@ -1936,12 +1936,6 @@
 	}
 }
 
-<<<<<<< HEAD
-func TestValidAmpResponseWhenRequestRejected(t *testing.T) {
-	reject := hookexecution.RejectError{
-		NBR:  123,
-		Hook: hookexecution.HookID{ModuleCode: "foobar", HookCode: "foo"},
-=======
 func TestValidAmpResponseWhenRequestStagesRejected(t *testing.T) {
 	const nbr int = 123
 	const file string = "sample-requests/amp/valid-supplementary/aliased-buyeruids.json"
@@ -1951,7 +1945,6 @@
 	assert.NoError(t, err, "Failed to read test file.")
 	if err := json.Unmarshal(fileData, &tc); err != nil {
 		t.Fatal("Failed to unmarshal test file.")
->>>>>>> 4bccab0a
 	}
 
 	testCases := []struct {
@@ -1982,38 +1975,10 @@
 		},
 	}
 
-<<<<<<< HEAD
-	for _, test := range testCases {
-		t.Run(test.description, func(t *testing.T) {
-			actualAmpObject := analytics.AmpObject{}
-			logger := newMockLogger(&actualAmpObject, nil)
-			stored := map[string]json.RawMessage{"1": json.RawMessage(validRequest(t, "site.json"))}
-			deps := &endpointDeps{
-				fakeUUIDGenerator{},
-				&exchangeTestWrapper{},
-				newParamsValidator(t),
-				&mockAmpStoredReqFetcher{data: stored},
-				empty_fetcher.EmptyFetcher{},
-				empty_fetcher.EmptyFetcher{},
-				&config.Configuration{MaxRequestSize: maxSize},
-				&metricsConfig.NilMetricsEngine{},
-				logger,
-				map[string]string{},
-				false,
-				[]byte{},
-				openrtb_ext.BuildBidderMap(),
-				nil,
-				nil,
-				hardcodedResponseIPValidator{response: true},
-				empty_fetcher.EmptyFetcher{},
-				test.hookExecutor,
-			}
-=======
 	for _, tc := range testCases {
 		t.Run(tc.description, func(t *testing.T) {
 			test := testCase{}
 			assert.NoError(t, json.Unmarshal(fileData, &test), "Failed to parse test file.")
->>>>>>> 4bccab0a
 
 			request := httptest.NewRequest("GET", fmt.Sprintf("/openrtb2/auction/amp?%s", test.Query), nil)
 			recorder := httptest.NewRecorder()
