--- conflicted
+++ resolved
@@ -1121,10 +1121,6 @@
 	}
 }
 
-<<<<<<< HEAD
-func newTestMetrics() *pbsmetrics.Metrics {
-	return pbsmetrics.NewMetrics(metrics.NewRegistry(), openrtb_ext.BidderNames(), config.DisabledMetrics{})
-=======
 type mockLogger struct {
 	ampObject *analytics.AmpObject
 }
@@ -1267,11 +1263,11 @@
 			empty_fetcher.EmptyFetcher{},
 			empty_fetcher.EmptyFetcher{},
 			&config.Configuration{MaxRequestSize: maxSize},
-			pbsmetrics.NewMetrics(metrics.NewRegistry(), openrtb_ext.BidderList(), config.DisabledMetrics{}),
+			newTestMetrics(),
 			logger,
 			map[string]string{},
 			[]byte{},
-			openrtb_ext.BidderMap,
+			openrtb_ext.BuildBidderNameLookup(),
 		)
 
 		// Run test
@@ -1285,5 +1281,8 @@
 		assert.Equalf(t, test.expectedAmpObject.AmpTargetingValues, actualAmpObject.AmpTargetingValues, "Amp Object AmpTargetingValues doesn't match expected: %s\n", test.description)
 		assert.Equalf(t, test.expectedAmpObject.Origin, actualAmpObject.Origin, "Amp Object Origin field doesn't match expected: %s\n", test.description)
 	}
->>>>>>> c27ec73e
+}
+
+func newTestMetrics() *pbsmetrics.Metrics {
+	return pbsmetrics.NewMetrics(metrics.NewRegistry(), openrtb_ext.BidderNames(), config.DisabledMetrics{})
 }