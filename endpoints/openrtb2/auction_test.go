--- conflicted
+++ resolved
@@ -3790,7 +3790,38 @@
 	return f.id, f.err
 }
 
-<<<<<<< HEAD
+func TestValidateBanner(t *testing.T) {
+	impIndex := 0
+
+	testCases := []struct {
+		description    string
+		banner         *openrtb2.Banner
+		impIndex       int
+		isInterstitial bool
+		expectedError  error
+	}{
+		{
+			description:    "isInterstitial Equals False (not set to 1)",
+			banner:         &openrtb2.Banner{W: nil, H: nil, Format: nil},
+			impIndex:       impIndex,
+			isInterstitial: false,
+			expectedError:  errors.New("request.imp[0].banner has no sizes. Define \"w\" and \"h\", or include \"format\" elements."),
+		},
+		{
+			description:    "isInterstitial Equals True (is set to 1)",
+			banner:         &openrtb2.Banner{W: nil, H: nil, Format: nil},
+			impIndex:       impIndex,
+			isInterstitial: true,
+			expectedError:  nil,
+		},
+	}
+
+	for _, test := range testCases {
+		result := validateBanner(test.banner, test.impIndex, test.isInterstitial)
+		assert.Equal(t, test.expectedError, result, test.description)
+	}
+}
+
 func TestParseRequestMergeBidderParams(t *testing.T) {
 	type args struct {
 		reqBody string
@@ -3832,7 +3863,7 @@
 				empty_fetcher.EmptyFetcher{},
 				empty_fetcher.EmptyFetcher{},
 				&config.Configuration{MaxRequestSize: int64(len(tt.args.reqBody))},
-				&metricsConfig.DummyMetricsEngine{},
+				&metricsConfig.NilMetricsEngine{},
 				analyticsConf.NewPBSAnalytics(&config.Analytics{}),
 				map[string]string{},
 				false,
@@ -3886,36 +3917,4 @@
 		t.Fatalf("Failed to fetch object with key '%s' ... got error: %v", key, err)
 	}
 	return obj
-=======
-func TestValidateBanner(t *testing.T) {
-	impIndex := 0
-
-	testCases := []struct {
-		description    string
-		banner         *openrtb2.Banner
-		impIndex       int
-		isInterstitial bool
-		expectedError  error
-	}{
-		{
-			description:    "isInterstitial Equals False (not set to 1)",
-			banner:         &openrtb2.Banner{W: nil, H: nil, Format: nil},
-			impIndex:       impIndex,
-			isInterstitial: false,
-			expectedError:  errors.New("request.imp[0].banner has no sizes. Define \"w\" and \"h\", or include \"format\" elements."),
-		},
-		{
-			description:    "isInterstitial Equals True (is set to 1)",
-			banner:         &openrtb2.Banner{W: nil, H: nil, Format: nil},
-			impIndex:       impIndex,
-			isInterstitial: true,
-			expectedError:  nil,
-		},
-	}
-
-	for _, test := range testCases {
-		result := validateBanner(test.banner, test.impIndex, test.isInterstitial)
-		assert.Equal(t, test.expectedError, result, test.description)
-	}
->>>>>>> c13f4f8a
 }