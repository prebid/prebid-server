--- conflicted
+++ resolved
@@ -5,10 +5,6 @@
 	"context"
 	"encoding/json"
 	"errors"
-<<<<<<< HEAD
-	"github.com/prebid/prebid-server/hooks/hookstage"
-=======
->>>>>>> a9c7a3a5
 	"io"
 	"io/ioutil"
 	"net"
@@ -34,7 +30,6 @@
 	"github.com/prebid/prebid-server/config"
 	"github.com/prebid/prebid-server/errortypes"
 	"github.com/prebid/prebid-server/exchange"
-	"github.com/prebid/prebid-server/hooks/hookexecution"
 	"github.com/prebid/prebid-server/metrics"
 	metricsConfig "github.com/prebid/prebid-server/metrics/config"
 	"github.com/prebid/prebid-server/openrtb_ext"
@@ -1082,6 +1077,7 @@
 			InvocationCtx: &hookstage.InvocationContext{},
 			Endpoint:      hookexecution.EndpointAuction,
 			PlanBuilder:   hooks.EmptyPlanBuilder{},
+			MetricEngine:  &metricsConfig.NilMetricsEngine{},
 		}}
 
 	testStoreVideoAttr := []bool{true, true, false, false, false}
@@ -1457,6 +1453,7 @@
 			InvocationCtx: &hookstage.InvocationContext{},
 			Endpoint:      hookexecution.EndpointAuction,
 			PlanBuilder:   hooks.EmptyPlanBuilder{},
+			MetricEngine:  &metricsConfig.NilMetricsEngine{},
 		}}
 
 	testCases := []struct {
@@ -1833,6 +1830,7 @@
 			InvocationCtx: &hookstage.InvocationContext{},
 			Endpoint:      hookexecution.EndpointAuction,
 			PlanBuilder:   hooks.EmptyPlanBuilder{},
+			MetricEngine:  &metricsConfig.NilMetricsEngine{},
 		}}
 
 	testCases := []struct {
@@ -1901,6 +1899,7 @@
 			InvocationCtx: &hookstage.InvocationContext{},
 			Endpoint:      hookexecution.EndpointAuction,
 			PlanBuilder:   hooks.EmptyPlanBuilder{},
+			MetricEngine:  &metricsConfig.NilMetricsEngine{},
 		}}
 
 	req := &openrtb2.BidRequest{}
@@ -2005,6 +2004,7 @@
 			InvocationCtx: &hookstage.InvocationContext{},
 			Endpoint:      hookexecution.EndpointAuction,
 			PlanBuilder:   hooks.EmptyPlanBuilder{},
+			MetricEngine:  &metricsConfig.NilMetricsEngine{},
 		}}
 
 	req := httptest.NewRequest("POST", "/openrtb2/auction", strings.NewReader(reqBody))
@@ -2046,6 +2046,7 @@
 			InvocationCtx: &hookstage.InvocationContext{},
 			Endpoint:      hookexecution.EndpointAuction,
 			PlanBuilder:   hooks.EmptyPlanBuilder{},
+			MetricEngine:  &metricsConfig.NilMetricsEngine{},
 		}}
 
 	req := httptest.NewRequest("POST", "/openrtb2/auction", strings.NewReader(reqBody))
@@ -2385,6 +2386,7 @@
 			InvocationCtx: &hookstage.InvocationContext{},
 			Endpoint:      hookexecution.EndpointAuction,
 			PlanBuilder:   hooks.EmptyPlanBuilder{},
+			MetricEngine:  &metricsConfig.NilMetricsEngine{},
 		}}
 
 	for _, group := range testGroups {
@@ -2440,6 +2442,7 @@
 			InvocationCtx: &hookstage.InvocationContext{},
 			Endpoint:      hookexecution.EndpointAuction,
 			PlanBuilder:   hooks.EmptyPlanBuilder{},
+			MetricEngine:  &metricsConfig.NilMetricsEngine{},
 		}}
 
 	ui := int64(1)
@@ -2490,6 +2493,7 @@
 			InvocationCtx: &hookstage.InvocationContext{},
 			Endpoint:      hookexecution.EndpointAuction,
 			PlanBuilder:   hooks.EmptyPlanBuilder{},
+			MetricEngine:  &metricsConfig.NilMetricsEngine{},
 		}}
 
 	ui := int64(1)
@@ -2544,6 +2548,7 @@
 			InvocationCtx: &hookstage.InvocationContext{},
 			Endpoint:      hookexecution.EndpointAuction,
 			PlanBuilder:   hooks.EmptyPlanBuilder{},
+			MetricEngine:  &metricsConfig.NilMetricsEngine{},
 		}}
 
 	ui := int64(1)
@@ -2601,6 +2606,7 @@
 			InvocationCtx: &hookstage.InvocationContext{},
 			Endpoint:      hookexecution.EndpointAuction,
 			PlanBuilder:   hooks.EmptyPlanBuilder{},
+			MetricEngine:  &metricsConfig.NilMetricsEngine{},
 		}}
 
 	ui := int64(1)
@@ -2648,6 +2654,7 @@
 			InvocationCtx: &hookstage.InvocationContext{},
 			Endpoint:      hookexecution.EndpointAuction,
 			PlanBuilder:   hooks.EmptyPlanBuilder{},
+			MetricEngine:  &metricsConfig.NilMetricsEngine{},
 		}}
 
 	ui := int64(1)
@@ -3003,6 +3010,7 @@
 			InvocationCtx: &hookstage.InvocationContext{},
 			Endpoint:      hookexecution.EndpointAuction,
 			PlanBuilder:   hooks.EmptyPlanBuilder{},
+			MetricEngine:  &metricsConfig.NilMetricsEngine{},
 		}}
 
 	ui := int64(1)
@@ -3290,6 +3298,7 @@
 			InvocationCtx: &hookstage.InvocationContext{},
 			Endpoint:      hookexecution.EndpointAuction,
 			PlanBuilder:   hooks.EmptyPlanBuilder{},
+			MetricEngine:  &metricsConfig.NilMetricsEngine{},
 		}}
 
 	req := httptest.NewRequest("POST", "/openrtb2/auction", strings.NewReader(reqBody))
@@ -3335,16 +3344,12 @@
 			InvocationCtx: &hookstage.InvocationContext{},
 			Endpoint:      hookexecution.EndpointAuction,
 			PlanBuilder:   hooks.EmptyPlanBuilder{},
+			MetricEngine:  &metricsConfig.NilMetricsEngine{},
 		}}
 
 	req := httptest.NewRequest("POST", "/openrtb2/auction", strings.NewReader(reqBody))
 
-<<<<<<< HEAD
-	he := hookexecution.HookExecutor{InvocationCtx: &hookstage.InvocationContext{}, PlanBuilder: hooks.EmptyPlanBuilder{}, MetricEngine: &metricsConfig.NilMetricsEngine{}}
-	resReq, impExtInfoMap, _, _, _, errL := deps.parseRequest(req, he)
-=======
 	resReq, impExtInfoMap, _, _, _, errL := deps.parseRequest(req)
->>>>>>> a9c7a3a5
 
 	assert.Nil(t, resReq, "Result request should be nil due to incorrect imp")
 	assert.Nil(t, impExtInfoMap, "Impression info map should be nil due to incorrect imp")
@@ -3918,16 +3923,12 @@
 					InvocationCtx: &hookstage.InvocationContext{},
 					Endpoint:      hookexecution.EndpointAuction,
 					PlanBuilder:   hooks.EmptyPlanBuilder{},
+					MetricEngine:  &metricsConfig.NilMetricsEngine{},
 				}}
 
 			req := httptest.NewRequest("POST", "/openrtb2/auction", strings.NewReader(test.givenRequestBody))
 
-<<<<<<< HEAD
-			he := hookexecution.HookExecutor{InvocationCtx: &hookstage.InvocationContext{}, PlanBuilder: hooks.EmptyPlanBuilder{}, MetricEngine: &metricsConfig.NilMetricsEngine{}}
-			resReq, _, _, _, _, errL := deps.parseRequest(req, he)
-=======
 			resReq, _, _, _, _, errL := deps.parseRequest(req)
->>>>>>> a9c7a3a5
 
 			assert.NoError(t, resReq.RebuildRequest())
 
@@ -4029,16 +4030,12 @@
 					InvocationCtx: &hookstage.InvocationContext{},
 					Endpoint:      hookexecution.EndpointAuction,
 					PlanBuilder:   hooks.EmptyPlanBuilder{},
+					MetricEngine:  &metricsConfig.NilMetricsEngine{},
 				}}
 
 			req := httptest.NewRequest("POST", "/openrtb2/auction", strings.NewReader(test.givenRequestBody))
 
-<<<<<<< HEAD
-			he := hookexecution.HookExecutor{InvocationCtx: &hookstage.InvocationContext{}, PlanBuilder: hooks.EmptyPlanBuilder{}, MetricEngine: &metricsConfig.NilMetricsEngine{}}
-			_, _, storedResponses, _, _, errL := deps.parseRequest(req, he)
-=======
 			_, _, storedResponses, _, _, errL := deps.parseRequest(req)
->>>>>>> a9c7a3a5
 
 			if test.expectedErrorCount == 0 {
 				assert.Equal(t, test.expectedStoredResponses, storedResponses, "stored responses should match")
@@ -4125,15 +4122,11 @@
 					InvocationCtx: &hookstage.InvocationContext{},
 					Endpoint:      hookexecution.EndpointAuction,
 					PlanBuilder:   hooks.EmptyPlanBuilder{},
+					MetricEngine:  &metricsConfig.NilMetricsEngine{},
 				}}
 
 			req := httptest.NewRequest("POST", "/openrtb2/auction", strings.NewReader(test.givenRequestBody))
-<<<<<<< HEAD
-			he := hookexecution.HookExecutor{InvocationCtx: &hookstage.InvocationContext{}, PlanBuilder: hooks.EmptyPlanBuilder{}, MetricEngine: &metricsConfig.NilMetricsEngine{}}
-			_, _, _, storedBidResponses, _, errL := deps.parseRequest(req, he)
-=======
 			_, _, _, storedBidResponses, _, errL := deps.parseRequest(req)
->>>>>>> a9c7a3a5
 
 			if test.expectedErrorCount == 0 {
 				assert.Equal(t, test.expectedStoredBidResponses, storedBidResponses, "stored responses should match")
@@ -4167,6 +4160,7 @@
 			InvocationCtx: &hookstage.InvocationContext{},
 			Endpoint:      hookexecution.EndpointAuction,
 			PlanBuilder:   hooks.EmptyPlanBuilder{},
+			MetricEngine:  &metricsConfig.NilMetricsEngine{},
 		}}
 
 	testCases := []struct {
