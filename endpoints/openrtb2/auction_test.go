package openrtb2

import (
	"bytes"
	"context"
	"encoding/json"
	"errors"
	"io"
	"io/ioutil"
	"net/http"
	"net/http/httptest"
	"os"
	"strings"
	"testing"
	"time"

	"github.com/evanphx/json-patch"
	"github.com/mxmCherry/openrtb"
	"github.com/prebid/prebid-server/config"
	"github.com/prebid/prebid-server/exchange"
	"github.com/prebid/prebid-server/openrtb_ext"
	"github.com/prebid/prebid-server/pbsmetrics"
	"github.com/prebid/prebid-server/stored_requests/backends/empty_fetcher"
	"github.com/rcrowley/go-metrics"
)

const maxSize = 1024 * 256

<<<<<<< HEAD
=======
// TestGoodRequests makes sure that the auction runs properly-formatted bids correctly.
func TestGoodRequests(t *testing.T) {
	theMetrics := pbsmetrics.NewMetrics(metrics.NewRegistry(), openrtb_ext.BidderList())
	endpoint, _ := NewEndpoint(&nobidExchange{}, &bidderParamValidator{}, empty_fetcher.EmptyFetcher(), &config.Configuration{MaxRequestSize: maxSize}, theMetrics)

	for _, requestData := range validRequests {
		request := httptest.NewRequest("POST", "/openrtb2/auction", strings.NewReader(requestData))
		recorder := httptest.NewRecorder()
		endpoint(recorder, request, nil)

		if recorder.Code != http.StatusOK {
			t.Fatalf("Expected status %d. Got %d. Request data was %s\n\nResponse body was: %s", http.StatusOK, recorder.Code, requestData, recorder.Body.String())
		}

		var response openrtb.BidResponse
		if err := json.Unmarshal(recorder.Body.Bytes(), &response); err != nil {
			t.Fatalf("Error unmarshalling response: %s", err.Error())
		}

		if response.ID != "some-request-id" {
			t.Errorf("Bad response.id. Expected %s, got %s.", "some-request-id", response.ID)
		}
		if response.BidID != "test bid id" {
			t.Errorf("Bad response.id. Expected %s, got %s.", "test bid id", response.BidID)
		}
		if *response.NBR != openrtb.NoBidReasonCodeUnknownError {
			t.Errorf("Bad response.nbr. Expected %d, got %d.", openrtb.NoBidReasonCodeUnknownError, response.NBR)
		}
	}
}

>>>>>>> 945fa133
// TestExplicitUserId makes sure that the cookie's ID doesn't override an explicit value sent in the request.
func TestExplicitUserId(t *testing.T) {
	cookieName := "userid"
	mockId := "12345"
	cfg := &config.Configuration{
		MaxRequestSize: maxSize,
		HostCookie: config.HostCookie{
			CookieName: cookieName,
		},
	}
	ex := &mockExchange{}

	request := httptest.NewRequest("POST", "/openrtb2/auction", strings.NewReader(`{
		"id": "some-request-id",
		"site": {
			"page": "test.somepage.com"
		},
		"user": {
			"id": "explicit"
		},
		"imp": [
			{
				"id": "my-imp-id",
				"banner": {
					"format": [
						{
							"w": 300,
							"h": 600
						}
					]
				},
				"pmp": {
					"deals": [
						{
							"id": "some-deal-id"
						}
					]
				},
				"ext": {
					"appnexus": "good"
				}
			}
		]
	}`))
	request.AddCookie(&http.Cookie{
		Name:  cookieName,
		Value: mockId,
	})
	theMetrics := pbsmetrics.NewMetrics(metrics.NewRegistry(), openrtb_ext.BidderList())
	endpoint, _ := NewEndpoint(ex, &bidderParamValidator{}, empty_fetcher.EmptyFetcher(), cfg, theMetrics)
	endpoint(httptest.NewRecorder(), request, nil)

	if ex.lastRequest.User == nil {
		t.Fatalf("The exchange should have received a request with a non-nil user.")
	}

	if ex.lastRequest.User.ID != "explicit" {
		t.Errorf("Bad User ID. Expected explicit, got %s", ex.lastRequest.User.ID)
	}
}

// TestImplicitUserId makes sure that that bidrequest.user.id gets populated from the host cookie, if it wasn't sent explicitly.
func TestImplicitUserId(t *testing.T) {
	cookieName := "userid"
	mockId := "12345"
	cfg := &config.Configuration{
		MaxRequestSize: maxSize,
		HostCookie: config.HostCookie{
			CookieName: cookieName,
		},
	}
	ex := &mockExchange{}

	request := httptest.NewRequest("POST", "/openrtb2/auction", strings.NewReader(validRequest(t, "site.json")))
	request.AddCookie(&http.Cookie{
		Name:  cookieName,
		Value: mockId,
	})
	theMetrics := pbsmetrics.NewMetrics(metrics.NewRegistry(), openrtb_ext.BidderList())
	endpoint, _ := NewEndpoint(ex, &bidderParamValidator{}, empty_fetcher.EmptyFetcher(), cfg, theMetrics)
	endpoint(httptest.NewRecorder(), request, nil)

	if ex.lastRequest.User == nil {
		t.Fatalf("The exchange should have received a request with a non-nil user.")
	}

	if ex.lastRequest.User.ID != mockId {
		t.Errorf("Bad User ID. Expected %s, got %s", mockId, ex.lastRequest.User.ID)
	}
}

// TestGoodRequests makes sure we return 200s on good requests.
func TestGoodRequests(t *testing.T) {
	assertResponseFromDirectory(t, "sample-requests/valid-whole", nil, http.StatusOK)
}

// TestGoodNativeRequests makes sure we return 200s on well-formed Native requests.
func TestGoodNativeRequests(t *testing.T) {
	assertResponseFromDirectory(t, "sample-requests/valid-native", buildNativeRequest, http.StatusOK)
}

// TestBadRequests makes sure we return 400s on bad requests.
func TestBadRequests(t *testing.T) {
<<<<<<< HEAD
	assertResponseFromDirectory(t, "sample-requests/invalid-whole", nil, http.StatusBadRequest)
}

// TestBadRequests makes sure we return 400s on requests with bad Native requests.
func TestBadNativeRequests(t *testing.T) {
	assertResponseFromDirectory(t, "sample-requests/invalid-native", buildNativeRequest, http.StatusBadRequest)
}

// assertResponseFromDirectory makes sure that the payload from each file in dir gets the expected response status code
// from the /openrtb2/auction endpoint.
func assertResponseFromDirectory(t *testing.T, dir string, preprocessor func(*testing.T, []byte) []byte, expectedCode int) {
	for _, fileInfo := range fetchFiles(t, dir) {
		filename := dir + "/" + fileInfo.Name()
		assertResponseCode(t, filename, runFile(t, filename, preprocessor), expectedCode)
	}
}

// fetchFiles returns a list of the files from dir, or fails the test if an error occurs.
func fetchFiles(t *testing.T, dir string) []os.FileInfo {
	t.Helper()
	requestFiles, err := ioutil.ReadDir(dir)
	if err != nil {
		t.Fatalf("Failed to read folder: %s", dir)
	}
	return requestFiles
}

func readFile(t *testing.T, filename string) []byte {
	data, err := ioutil.ReadFile(filename)
	if err != nil {
		t.Fatalf("Failed to read file %s: %v", filename, err)
	}
	return data
}

// runFile reads the data from filename, sends it through the preprocessor (if non-nil),
// and returns the status code that the /openrtb2/auction endpoint gives for that request data,
func runFile(t *testing.T, filename string, preprocessor func(*testing.T, []byte) []byte) int {
	theMetrics := pbsmetrics.NewMetrics(metrics.NewRegistry(), exchange.AdapterList())
=======
	theMetrics := pbsmetrics.NewMetrics(metrics.NewRegistry(), openrtb_ext.BidderList())
>>>>>>> 945fa133
	endpoint, _ := NewEndpoint(&nobidExchange{}, &bidderParamValidator{}, empty_fetcher.EmptyFetcher(), &config.Configuration{MaxRequestSize: maxSize}, theMetrics)
	requestData := readFile(t, filename)

	if preprocessor != nil {
		requestData = preprocessor(t, requestData)
	}

	request := httptest.NewRequest("POST", "/openrtb2/auction", bytes.NewReader(requestData))
	recorder := httptest.NewRecorder()
	endpoint(recorder, request, nil)
	return recorder.Code
}

func assertResponseCode(t *testing.T, filename string, actual int, expected int) {
	if actual != expected {
		t.Errorf("Expected a %d response from %v. Got %d", expected, filename, actual)
	}
}

// buildNativeRequest JSON-encodes the nativeData as a string, and puts it into request.imp[0].native.request
// of a request which is valid otherwise.
func buildNativeRequest(t *testing.T, nativeData []byte) []byte {
	serialized, err := json.Marshal(string(nativeData))
	if err != nil {
		t.Fatalf("Failed to string-escape JSON data: %v", err)
	}

	buf := bytes.NewBuffer(nil)
	buf.WriteString(`{"id":"req-id","site":{"page":"some.page.com"},"tmax":500,"imp":[{"id":"some-imp","native":{"request":`)
	buf.Write(serialized)
	buf.WriteString(`},"ext":{"appnexus":"good"}}]}`)
	return buf.Bytes()
}

// TestNilExchange makes sure we fail when given nil for the Exchange.
func TestNilExchange(t *testing.T) {
	theMetrics := pbsmetrics.NewMetrics(metrics.NewRegistry(), openrtb_ext.BidderList())
	_, err := NewEndpoint(nil, &bidderParamValidator{}, empty_fetcher.EmptyFetcher(), &config.Configuration{MaxRequestSize: maxSize}, theMetrics)
	if err == nil {
		t.Errorf("NewEndpoint should return an error when given a nil Exchange.")
	}
}

// TestNilValidator makes sure we fail when given nil for the BidderParamValidator.
func TestNilValidator(t *testing.T) {
	theMetrics := pbsmetrics.NewMetrics(metrics.NewRegistry(), openrtb_ext.BidderList())
	_, err := NewEndpoint(&nobidExchange{}, nil, empty_fetcher.EmptyFetcher(), &config.Configuration{MaxRequestSize: maxSize}, theMetrics)
	if err == nil {
		t.Errorf("NewEndpoint should return an error when given a nil BidderParamValidator.")
	}
}

// TestExchangeError makes sure we return a 500 if the exchange auction fails.
func TestExchangeError(t *testing.T) {
	theMetrics := pbsmetrics.NewMetrics(metrics.NewRegistry(), openrtb_ext.BidderList())
	endpoint, _ := NewEndpoint(&brokenExchange{}, &bidderParamValidator{}, empty_fetcher.EmptyFetcher(), &config.Configuration{MaxRequestSize: maxSize}, theMetrics)
	request := httptest.NewRequest("POST", "/openrtb2/auction", strings.NewReader(validRequest(t, "site.json")))
	recorder := httptest.NewRecorder()
	endpoint(recorder, request, nil)

	if recorder.Code != http.StatusInternalServerError {
		t.Errorf("Expected status %d. Got %d. Input was: %s", http.StatusInternalServerError, recorder.Code, validRequest(t, "site.json"))
	}
}

// TestUserAgentSetting makes sure we read the User-Agent header if it wasn't defined on the request.
func TestUserAgentSetting(t *testing.T) {
	httpReq := httptest.NewRequest("POST", "/openrtb2/auction", strings.NewReader(validRequest(t, "site.json")))
	httpReq.Header.Set("User-Agent", "foo")
	bidReq := &openrtb.BidRequest{}

	setUAImplicitly(httpReq, bidReq)

	if bidReq.Device == nil {
		t.Fatal("bidrequest.device should have been set implicitly.")
	}
	if bidReq.Device.UA != "foo" {
		t.Errorf("bidrequest.device.ua should have been \"foo\". Got %s", bidReq.Device.UA)
	}
}

// TestUserAgentOverride makes sure that the explicit UA from the request takes precedence.
func TestUserAgentOverride(t *testing.T) {
	httpReq := httptest.NewRequest("POST", "/openrtb2/auction", strings.NewReader(validRequest(t, "site.json")))
	httpReq.Header.Set("User-Agent", "foo")
	bidReq := &openrtb.BidRequest{
		Device: &openrtb.Device{
			UA: "bar",
		},
	}

	setUAImplicitly(httpReq, bidReq)

	if bidReq.Device.UA != "bar" {
		t.Errorf("bidrequest.device.ua should have been \"bar\". Got %s", bidReq.Device.UA)
	}
}

// TestImplicitIPs prevents #230
func TestImplicitIPs(t *testing.T) {
	ex := &nobidExchange{}
	theMetrics := pbsmetrics.NewMetrics(metrics.NewRegistry(), openrtb_ext.BidderList())
	endpoint, _ := NewEndpoint(ex, &bidderParamValidator{}, &mockStoredReqFetcher{}, &config.Configuration{MaxRequestSize: maxSize}, theMetrics)
	httpReq := httptest.NewRequest("POST", "/openrtb2/auction", strings.NewReader(validRequest(t, "site.json")))
	httpReq.Header.Set("X-Forwarded-For", "123.456.78.90")
	recorder := httptest.NewRecorder()

	endpoint(recorder, httpReq, nil)

	if ex.gotRequest.Device.IP != "123.456.78.90" {
		t.Errorf("Bad device IP. Expected 123.456.78.90, got %s", ex.gotRequest.Device.IP)
	}
}

func TestRefererParsing(t *testing.T) {
	httpReq := httptest.NewRequest("POST", "/openrtb2/auction", strings.NewReader(validRequest(t, "site.json")))
	httpReq.Header.Set("Referer", "http://test.mysite.com")
	bidReq := &openrtb.BidRequest{}

	setSiteImplicitly(httpReq, bidReq)

	if bidReq.Site == nil {
		t.Fatalf("bidrequest.site should not be nil.")
	}

	if bidReq.Site.Domain != "mysite.com" {
		t.Errorf("Bad bidrequest.site.domain. Expected mysite.com, got %s", bidReq.Site.Domain)
	}
	if bidReq.Site.Page != "http://test.mysite.com" {
		t.Errorf("Bad bidrequest.site.page. Expected mysite.com, got %s", bidReq.Site.Page)
	}
}

// Test the stored request functionality
func TestStoredRequests(t *testing.T) {
	theMetrics := pbsmetrics.NewMetrics(metrics.NewRegistry(), openrtb_ext.BidderList())
	edep := &endpointDeps{&nobidExchange{}, &bidderParamValidator{}, &mockStoredReqFetcher{}, &config.Configuration{MaxRequestSize: maxSize}, theMetrics}

	for i, requestData := range testStoredRequests {
		newRequest, errList := edep.processStoredRequests(context.Background(), json.RawMessage(requestData))
		if len(errList) != 0 {
			for _, err := range errList {
				if err != nil {
					t.Errorf("processStoredRequests Error: %s", err.Error())
				} else {
					t.Error("processStoredRequests Error: recieved nil error")
				}
			}
		}
		expectJson := json.RawMessage(testFinalRequests[i])
		if !jsonpatch.Equal(newRequest, expectJson) {
			t.Errorf("Error in processStoredRequests, test %d failed on compare\nFound:\n%s\nExpected:\n%s", i, string(newRequest), string(expectJson))
		}
	}
}

// TestOversizedRequest makes sure we behave properly when the request size exceeds the configured max.
func TestOversizedRequest(t *testing.T) {
	reqBody := `{"id":"request-id"}`
	deps := &endpointDeps{
		&nobidExchange{},
		&bidderParamValidator{},
		&mockStoredReqFetcher{},
		&config.Configuration{MaxRequestSize: int64(len(reqBody) - 1)},
		pbsmetrics.NewMetrics(metrics.NewRegistry(), openrtb_ext.BidderList()),
	}

	req := httptest.NewRequest("POST", "/openrtb2/auction", strings.NewReader(reqBody))
	recorder := httptest.NewRecorder()

	deps.Auction(recorder, req, nil)

	if recorder.Code != http.StatusBadRequest {
		t.Errorf("Endpoint should return a 400 if the request exceeds the size max.")
	}

	if bytesRead, err := req.Body.Read(make([]byte, 1)); bytesRead != 0 || err != io.EOF {
		t.Errorf("The request body should still be fully read.")
	}
}

// TestRequestSizeEdgeCase makes sure we behave properly when the request size *equals* the configured max.
func TestRequestSizeEdgeCase(t *testing.T) {
	reqBody := validRequest(t, "site.json")
	deps := &endpointDeps{
		&nobidExchange{},
		&bidderParamValidator{},
		&mockStoredReqFetcher{},
		&config.Configuration{MaxRequestSize: int64(len(reqBody))},
		pbsmetrics.NewMetrics(metrics.NewRegistry(), openrtb_ext.BidderList()),
	}

	req := httptest.NewRequest("POST", "/openrtb2/auction", strings.NewReader(reqBody))
	recorder := httptest.NewRecorder()

	deps.Auction(recorder, req, nil)

	if recorder.Code != http.StatusOK {
		t.Errorf("Endpoint should return a 200 if the request equals the size max.")
	}

	if bytesRead, err := req.Body.Read(make([]byte, 1)); bytesRead != 0 || err != io.EOF {
		t.Errorf("The request body should have been read to completion.")
	}
}

// TestNoEncoding prevents #231.
func TestNoEncoding(t *testing.T) {
	endpoint, _ := NewEndpoint(
		&mockExchange{},
		&bidderParamValidator{},
		&mockStoredReqFetcher{},
		&config.Configuration{MaxRequestSize: maxSize},
<<<<<<< HEAD
		pbsmetrics.NewMetrics(metrics.NewRegistry(), exchange.AdapterList()))
	request := httptest.NewRequest("POST", "/openrtb2/auction", strings.NewReader(validRequest(t, "site.json")))
=======
		pbsmetrics.NewMetrics(metrics.NewRegistry(), openrtb_ext.BidderList()))
	request := httptest.NewRequest("POST", "/openrtb2/auction", strings.NewReader(validRequests[0]))
>>>>>>> 945fa133
	recorder := httptest.NewRecorder()
	endpoint(recorder, request, nil)

	if !strings.Contains(recorder.Body.String(), "<script></script>") {
		t.Errorf("The Response from the exchange should not be html-encoded")
	}
}

// TestTimeoutParser makes sure we parse tmax properly.
func TestTimeoutParser(t *testing.T) {
	reqJson := json.RawMessage(`{"tmax":22}`)
	timeout := parseTimeout(reqJson, 11*time.Millisecond)
	if timeout != 22*time.Millisecond {
		t.Errorf("Failed to parse tmax properly. Expected %d, got %d", 22*time.Millisecond, timeout)
	}
}

// TestContentType prevents #328
func TestContentType(t *testing.T) {
	endpoint, _ := NewEndpoint(
		&mockExchange{},
		&bidderParamValidator{},
		&mockStoredReqFetcher{},
		&config.Configuration{MaxRequestSize: maxSize},
<<<<<<< HEAD
		pbsmetrics.NewMetrics(metrics.NewRegistry(), exchange.AdapterList()))
	request := httptest.NewRequest("POST", "/openrtb2/auction", strings.NewReader(validRequest(t, "site.json")))
=======
		pbsmetrics.NewMetrics(metrics.NewRegistry(), openrtb_ext.BidderList()))
	request := httptest.NewRequest("POST", "/openrtb2/auction", strings.NewReader(validRequests[0]))
>>>>>>> 945fa133
	recorder := httptest.NewRecorder()
	endpoint(recorder, request, nil)

	if recorder.Header().Get("Content-Type") != "application/json" {
		t.Errorf("Content-Type should be application/json. Got %s", recorder.Header().Get("Content-Type"))
	}
}

func validRequest(t *testing.T, filename string) string {
	requestData, err := ioutil.ReadFile("sample-requests/valid-whole/" + filename)
	if err != nil {
		t.Fatalf("Failed to fetch a valid request: %v", err)
	}
	return string(requestData)
}

// nobidExchange is a well-behaved exchange which always bids "no bid".
type nobidExchange struct {
	gotRequest *openrtb.BidRequest
}

func (e *nobidExchange) HoldAuction(ctx context.Context, bidRequest *openrtb.BidRequest, ids exchange.IdFetcher) (*openrtb.BidResponse, error) {
	e.gotRequest = bidRequest
	return &openrtb.BidResponse{
		ID:    bidRequest.ID,
		BidID: "test bid id",
		NBR:   openrtb.NoBidReasonCodeUnknownError.Ptr(),
	}, nil
}

// bidderParamValidator expects the extension format for all bidders to be the JSON string "good".
// Substantive tests for bidder param validation should go in openrtb_ext/bidders_test.go.
type bidderParamValidator struct{}

func (validator *bidderParamValidator) Validate(name openrtb_ext.BidderName, ext openrtb.RawJSON) error {
	if bytes.Equal(ext, []byte("\"good\"")) {
		return nil
	} else {
		return errors.New("Bidder params failed validation.")
	}
}

type brokenExchange struct{}

func (e *brokenExchange) HoldAuction(ctx context.Context, bidRequest *openrtb.BidRequest, ids exchange.IdFetcher) (*openrtb.BidResponse, error) {
	return nil, errors.New("Critical, unrecoverable error.")
}

func (validator *bidderParamValidator) Schema(name openrtb_ext.BidderName) string {
	return "{}"
}

// StoredRequest testing

// Test stored request data
var testStoredRequestData = map[string]json.RawMessage{
	"1": json.RawMessage(`{
		"id": "adUnit1",
			"ext": {
				"appnexus": {
					"placementId": "abc",
					"position": "above",
					"reserve": 0.35
				},
				"rubicon": {
					"accountId": "abc"
				}
			}
		}`),
	"": json.RawMessage(""),
	"2": json.RawMessage(`{
		"tmax": 500,
		"ext": {
			"prebid": {
				"targeting": {
					"pricegranularity": "low"
				}
			}
		}
	}`),
}

// Incoming requests with stored request IDs
var testStoredRequests = []string{
	`{
		"id": "ThisID",
		"imp": [
			{
				"ext": {
					"prebid": {
						"storedrequest": {
							"id": "1"
						}
					}
				}
			}
		],
		"ext": {
			"prebid": {
				"cache": {
					"markup": 1
				},
				"targeting": {
				}
			}
		}
	}`,
	`{
		"id": "ThisID",
		"imp": [
			{
				"id": "adUnit2",
				"ext": {
					"prebid": {
						"storedrequest": {
							"id": "1"
						}
					},
					"appnexus": {
						"placementId": "def",
						"trafficSourceCode": "mysite.com",
						"reserve": null
					},
					"rubicon": null
				}
			}
		],
		"ext": {
			"prebid": {
				"cache": {
					"markup": 1
				},
				"targeting": {
				}
			}
		}
	}`,
	`{
		"id": "ThisID",
		"imp": [
			{
				"ext": {
					"prebid": {
						"storedrequest": {
							"id": "1"
						}
					}
				}
			}
		],
		"ext": {
			"prebid": {
				"storedrequest": {
					"id": "2"
				}
			}
		}
	}`,
	`{
		"id": "ThisID",
		"imp": [
			{
				"id": "some-static-imp",
				"video":{
					"mimes":["video/mp4"]
				},
				"ext": {
					"appnexus": {
						"placementId": "abc",
						"position": "below"
					}
				}
			},
			{
				"ext": {
					"prebid": {
						"storedrequest": {
							"id": "1"
						}
					}
				}
			}
		],
		"ext": {
			"prebid": {
				"cache": {
					"markup": 1
				},
				"targeting": {
				}
			}
		}
	}`,
}

// The expected requests after stored request processing
var testFinalRequests = []string{
	`{
		"id": "ThisID",
		"imp": [
			{
				"id": "adUnit1",
				"ext": {
					"appnexus": {
						"placementId": "abc",
						"position": "above",
						"reserve": 0.35
					},
					"rubicon": {
						"accountId": "abc"
					},
					"prebid": {
						"storedrequest": {
							"id": "1"
						}
					}
				}
			}
		],
		"ext": {
			"prebid": {
				"cache": {
					"markup": 1
				},
				"targeting": {
				}
			}
		}
	}`,
	`{
		"id": "ThisID",
		"imp": [
			{
				"id": "adUnit2",
				"ext": {
					"prebid": {
						"storedrequest": {
							"id": "1"
						}
					},
					"appnexus": {
						"placementId": "def",
						"position": "above",
						"trafficSourceCode": "mysite.com"
					}
				}
			}
		],
		"ext": {
			"prebid": {
				"cache": {
					"markup": 1
				},
				"targeting": {
				}
			}
		}
	}`,
	`{
		"id": "ThisID",
		"imp": [
			{
				"id": "adUnit1",
				"ext": {
					"appnexus": {
						"placementId": "abc",
						"position": "above",
						"reserve": 0.35
					},
					"rubicon": {
						"accountId": "abc"
					},
					"prebid": {
						"storedrequest": {
							"id": "1"
						}
					}
				}
			}
		],
		"tmax": 500,
		"ext": {
			"prebid": {
				"targeting": {
					"pricegranularity": "low"
				},
				"storedrequest": {
					"id": "2"
				}
			}
		}
	}`,
	`{
	"id": "ThisID",
	"imp": [
		{
			"id": "some-static-imp",
			"video":{
				"mimes":["video/mp4"]
			},
			"ext": {
				"appnexus": {
					"placementId": "abc",
					"position": "below"
				}
			}
		},
		{
			"id": "adUnit1",
			"ext": {
				"appnexus": {
					"placementId": "abc",
					"position": "above",
					"reserve": 0.35
				},
				"rubicon": {
					"accountId": "abc"
				},
				"prebid": {
					"storedrequest": {
						"id": "1"
					}
				}
			}
		}
	],
	"ext": {
		"prebid": {
			"cache": {
				"markup": 1
			},
			"targeting": {
			}
		}
	}
}`,
}

type mockStoredReqFetcher struct {
}

func (cf mockStoredReqFetcher) FetchRequests(ctx context.Context, ids []string) (map[string]json.RawMessage, []error) {
	return testStoredRequestData, nil
}

type mockExchange struct {
	lastRequest *openrtb.BidRequest
}

func (m *mockExchange) HoldAuction(ctx context.Context, bidRequest *openrtb.BidRequest, ids exchange.IdFetcher) (*openrtb.BidResponse, error) {
	m.lastRequest = bidRequest
	return &openrtb.BidResponse{
		SeatBid: []openrtb.SeatBid{{
			Bid: []openrtb.Bid{{
				AdM: "<script></script>",
			}},
		}},
	}, nil
}<|MERGE_RESOLUTION|>--- conflicted
+++ resolved
@@ -26,40 +26,6 @@
 
 const maxSize = 1024 * 256
 
-<<<<<<< HEAD
-=======
-// TestGoodRequests makes sure that the auction runs properly-formatted bids correctly.
-func TestGoodRequests(t *testing.T) {
-	theMetrics := pbsmetrics.NewMetrics(metrics.NewRegistry(), openrtb_ext.BidderList())
-	endpoint, _ := NewEndpoint(&nobidExchange{}, &bidderParamValidator{}, empty_fetcher.EmptyFetcher(), &config.Configuration{MaxRequestSize: maxSize}, theMetrics)
-
-	for _, requestData := range validRequests {
-		request := httptest.NewRequest("POST", "/openrtb2/auction", strings.NewReader(requestData))
-		recorder := httptest.NewRecorder()
-		endpoint(recorder, request, nil)
-
-		if recorder.Code != http.StatusOK {
-			t.Fatalf("Expected status %d. Got %d. Request data was %s\n\nResponse body was: %s", http.StatusOK, recorder.Code, requestData, recorder.Body.String())
-		}
-
-		var response openrtb.BidResponse
-		if err := json.Unmarshal(recorder.Body.Bytes(), &response); err != nil {
-			t.Fatalf("Error unmarshalling response: %s", err.Error())
-		}
-
-		if response.ID != "some-request-id" {
-			t.Errorf("Bad response.id. Expected %s, got %s.", "some-request-id", response.ID)
-		}
-		if response.BidID != "test bid id" {
-			t.Errorf("Bad response.id. Expected %s, got %s.", "test bid id", response.BidID)
-		}
-		if *response.NBR != openrtb.NoBidReasonCodeUnknownError {
-			t.Errorf("Bad response.nbr. Expected %d, got %d.", openrtb.NoBidReasonCodeUnknownError, response.NBR)
-		}
-	}
-}
-
->>>>>>> 945fa133
 // TestExplicitUserId makes sure that the cookie's ID doesn't override an explicit value sent in the request.
 func TestExplicitUserId(t *testing.T) {
 	cookieName := "userid"
@@ -163,7 +129,6 @@
 
 // TestBadRequests makes sure we return 400s on bad requests.
 func TestBadRequests(t *testing.T) {
-<<<<<<< HEAD
 	assertResponseFromDirectory(t, "sample-requests/invalid-whole", nil, http.StatusBadRequest)
 }
 
@@ -202,10 +167,7 @@
 // runFile reads the data from filename, sends it through the preprocessor (if non-nil),
 // and returns the status code that the /openrtb2/auction endpoint gives for that request data,
 func runFile(t *testing.T, filename string, preprocessor func(*testing.T, []byte) []byte) int {
-	theMetrics := pbsmetrics.NewMetrics(metrics.NewRegistry(), exchange.AdapterList())
-=======
 	theMetrics := pbsmetrics.NewMetrics(metrics.NewRegistry(), openrtb_ext.BidderList())
->>>>>>> 945fa133
 	endpoint, _ := NewEndpoint(&nobidExchange{}, &bidderParamValidator{}, empty_fetcher.EmptyFetcher(), &config.Configuration{MaxRequestSize: maxSize}, theMetrics)
 	requestData := readFile(t, filename)
 
@@ -419,13 +381,8 @@
 		&bidderParamValidator{},
 		&mockStoredReqFetcher{},
 		&config.Configuration{MaxRequestSize: maxSize},
-<<<<<<< HEAD
-		pbsmetrics.NewMetrics(metrics.NewRegistry(), exchange.AdapterList()))
+		pbsmetrics.NewMetrics(metrics.NewRegistry(), openrtb_ext.BidderList()))
 	request := httptest.NewRequest("POST", "/openrtb2/auction", strings.NewReader(validRequest(t, "site.json")))
-=======
-		pbsmetrics.NewMetrics(metrics.NewRegistry(), openrtb_ext.BidderList()))
-	request := httptest.NewRequest("POST", "/openrtb2/auction", strings.NewReader(validRequests[0]))
->>>>>>> 945fa133
 	recorder := httptest.NewRecorder()
 	endpoint(recorder, request, nil)
 
@@ -450,13 +407,8 @@
 		&bidderParamValidator{},
 		&mockStoredReqFetcher{},
 		&config.Configuration{MaxRequestSize: maxSize},
-<<<<<<< HEAD
-		pbsmetrics.NewMetrics(metrics.NewRegistry(), exchange.AdapterList()))
+		pbsmetrics.NewMetrics(metrics.NewRegistry(), openrtb_ext.BidderList()))
 	request := httptest.NewRequest("POST", "/openrtb2/auction", strings.NewReader(validRequest(t, "site.json")))
-=======
-		pbsmetrics.NewMetrics(metrics.NewRegistry(), openrtb_ext.BidderList()))
-	request := httptest.NewRequest("POST", "/openrtb2/auction", strings.NewReader(validRequests[0]))
->>>>>>> 945fa133
 	recorder := httptest.NewRecorder()
 	endpoint(recorder, request, nil)
 
