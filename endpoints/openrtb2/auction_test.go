package openrtb2

import (
	"bytes"
	"context"
	"encoding/json"
	"errors"
	"io"
	"io/ioutil"
	"net"
	"net/http"
	"net/http/httptest"
	"path/filepath"
	"strings"
	"testing"
	"time"

	"github.com/buger/jsonparser"
	"github.com/julienschmidt/httprouter"
	"github.com/prebid/openrtb/v17/native1"
	nativeRequests "github.com/prebid/openrtb/v17/native1/request"
	"github.com/prebid/openrtb/v17/openrtb2"
	"github.com/prebid/prebid-server/hooks"
<<<<<<< HEAD
	"github.com/prebid/prebid-server/hooks/hookexecution"
=======
>>>>>>> 9af6a8c6
	"github.com/stretchr/testify/assert"

	analyticsConf "github.com/prebid/prebid-server/analytics/config"
	"github.com/prebid/prebid-server/config"
	"github.com/prebid/prebid-server/errortypes"
	"github.com/prebid/prebid-server/exchange"
	"github.com/prebid/prebid-server/metrics"
	metricsConfig "github.com/prebid/prebid-server/metrics/config"
	"github.com/prebid/prebid-server/openrtb_ext"
	"github.com/prebid/prebid-server/stored_requests/backends/empty_fetcher"
	"github.com/prebid/prebid-server/stored_responses"
	"github.com/prebid/prebid-server/util/iputil"
)

func TestJsonSampleRequests(t *testing.T) {
	testSuites := []struct {
		description          string
		sampleRequestsSubDir string
	}{
		{
			"Assert 200s on all bidRequests from exemplary folder",
			"valid-whole/exemplary",
		},
		{
			"Asserts we return 200s on well-formed Native requests.",
			"valid-native",
		},
		{
			"Asserts we return 400s on requests that are not supposed to pass validation",
			"invalid-whole",
		},
		{
			"Asserts we return 400s on requests with Native requests that don't pass validation",
			"invalid-native",
		},
		{
			"Makes sure we handle (default) aliased bidders properly",
			"aliased",
		},
		{
			"Asserts we return 500s on requests referencing accounts with malformed configs.",
			"account-malformed",
		},
		{
			"Asserts we return 503s on requests with blacklisted accounts and apps.",
			"blacklisted",
		},
		{
			"Assert that requests that come with no user id nor app id return error if the `AccountRequired` field in the `config.Configuration` structure is set to true",
			"account-required/no-account",
		},
		{
			"Assert requests that come with a valid user id or app id when account is required",
			"account-required/with-account",
		},
		{
			"Tests diagnostic messages for invalid stored requests",
			"invalid-stored",
		},
		{
			"Make sure requests with disabled bidders will fail",
			"disabled/bad",
		},
		{
			"There are both disabled and non-disabled bidders, we expect a 200",
			"disabled/good",
		},
		{
			"Assert we correctly use the server conversion rates when needed",
			"currency-conversion/server-rates/valid",
		},
		{
			"Assert we correctly throw an error when no conversion rate was found in the server conversions map",
			"currency-conversion/server-rates/errors",
		},
		{
			"Assert we correctly use request-defined custom currency rates when present in root.ext",
			"currency-conversion/custom-rates/valid",
		},
		{
			"Assert we correctly validate request-defined custom currency rates when present in root.ext",
			"currency-conversion/custom-rates/errors",
		},
	}

	for _, tc := range testSuites {
		testCaseFiles, err := getTestFiles(filepath.Join("sample-requests", tc.sampleRequestsSubDir))
		if assert.NoError(t, err, "Test case %s. Error reading files from directory %s \n", tc.description, tc.sampleRequestsSubDir) {
			for _, testFile := range testCaseFiles {
				fileData, err := ioutil.ReadFile(testFile)
				if assert.NoError(t, err, "Test case %s. Error reading file %s \n", tc.description, testFile) {
					// Retrieve test case input and expected output from JSON file
					test, err := parseTestFile(fileData, testFile)
					if !assert.NoError(t, err) {
						continue
					}

					// Build endpoint for testing. If no error, run test case
					cfg := &config.Configuration{MaxRequestSize: maxSize}
					if test.Config != nil {
						cfg.BlacklistedApps = test.Config.BlacklistedApps
						cfg.BlacklistedAppMap = test.Config.getBlacklistedAppMap()
						cfg.BlacklistedAccts = test.Config.BlacklistedAccounts
						cfg.BlacklistedAcctMap = test.Config.getBlackListedAccountMap()
						cfg.AccountRequired = test.Config.AccountRequired
					}
					cfg.MarshalAccountDefaults()
					test.endpointType = OPENRTB_ENDPOINT

					auctionEndpointHandler, _, mockBidServers, mockCurrencyRatesServer, err := buildTestEndpoint(test, cfg)
					if assert.NoError(t, err) {
						runTestCase(t, auctionEndpointHandler, test, fileData, testFile)
					}

					// Close servers regardless if the test case was run or not
					for _, mockBidServer := range mockBidServers {
						mockBidServer.Close()
					}
					mockCurrencyRatesServer.Close()
				}
			}
		}
	}
}

func runTestCase(t *testing.T, auctionEndpointHandler httprouter.Handle, test testCase, fileData []byte, testFile string) {
	t.Helper()

	// Hit the auction endpoint with the test case configuration and mockBidRequest
	request := httptest.NewRequest("POST", "/openrtb2/auction", bytes.NewReader(test.BidRequest))
	recorder := httptest.NewRecorder()
	auctionEndpointHandler(recorder, request, nil)

	// Assertions
	actualCode := recorder.Code
	actualJsonBidResponse := recorder.Body.String()
	assert.Equal(t, test.ExpectedReturnCode, actualCode, "Test failed. Filename: %s \n", testFile)

	// Either assert bid response or expected error
	if len(test.ExpectedErrorMessage) > 0 {
		assert.True(t, strings.HasPrefix(actualJsonBidResponse, test.ExpectedErrorMessage), "Actual: %s \nExpected: %s. Filename: %s \n", actualJsonBidResponse, test.ExpectedErrorMessage, testFile)
	}

	if len(test.ExpectedBidResponse) > 0 {
		var expectedBidResponse openrtb2.BidResponse
		var actualBidResponse openrtb2.BidResponse
		var err error

		err = json.Unmarshal(test.ExpectedBidResponse, &expectedBidResponse)
		if assert.NoError(t, err, "Could not unmarshal expected bidResponse taken from test file.\n Test file: %s\n Error:%s\n", testFile, err) {
			err = json.Unmarshal([]byte(actualJsonBidResponse), &actualBidResponse)
			if assert.NoError(t, err, "Could not unmarshal actual bidResponse from auction.\n Test file: %s\n Error:%s\n", testFile, err) {
				assertBidResponseEqual(t, testFile, expectedBidResponse, actualBidResponse)
			}
		}
	}
}

// Once unmarshalled, bidResponse objects can't simply be compared with an `assert.Equalf()` call
// because tests fail if the elements inside the `bidResponse.SeatBid` and `bidResponse.SeatBid.Bid`
// arrays, if any, are not listed in the exact same order in the actual version and in the expected version.
func assertBidResponseEqual(t *testing.T, testFile string, expectedBidResponse openrtb2.BidResponse, actualBidResponse openrtb2.BidResponse) {

	//Assert non-array BidResponse fields
	assert.Equalf(t, expectedBidResponse.ID, actualBidResponse.ID, "BidResponse.ID doesn't match expected. Test: %s\n", testFile)
	assert.Equalf(t, expectedBidResponse.Cur, actualBidResponse.Cur, "BidResponse.Cur doesn't match expected. Test: %s\n", testFile)

	//Assert []SeatBid and their Bid elements independently of their order
	assert.Len(t, actualBidResponse.SeatBid, len(expectedBidResponse.SeatBid), "BidResponse.SeatBid is expected to contain %d elements but contains %d. Test: %s\n", len(expectedBidResponse.SeatBid), len(actualBidResponse.SeatBid), testFile)

	//Given that bidResponses have the same length, compare them in an order-independent way using maps
	var actualSeatBidsMap map[string]openrtb2.SeatBid = make(map[string]openrtb2.SeatBid, 0)
	for _, seatBid := range actualBidResponse.SeatBid {
		actualSeatBidsMap[seatBid.Seat] = seatBid
	}

	var expectedSeatBidsMap map[string]openrtb2.SeatBid = make(map[string]openrtb2.SeatBid, 0)
	for _, seatBid := range expectedBidResponse.SeatBid {
		expectedSeatBidsMap[seatBid.Seat] = seatBid
	}

	for bidderName, expectedSeatBid := range expectedSeatBidsMap {
		if !assert.Contains(t, actualSeatBidsMap, bidderName, "BidResponse.SeatBid[%s] was not found as expected. Test: %s\n", bidderName, testFile) {
			continue
		}

		//Assert non-array SeatBid fields
		assert.Equalf(t, expectedSeatBid.Seat, actualSeatBidsMap[bidderName].Seat, "actualSeatBidsMap[%s].Seat doesn't match expected. Test: %s\n", bidderName, testFile)
		assert.Equalf(t, expectedSeatBid.Group, actualSeatBidsMap[bidderName].Group, "actualSeatBidsMap[%s].Group doesn't match expected. Test: %s\n", bidderName, testFile)
		assert.Equalf(t, expectedSeatBid.Ext, actualSeatBidsMap[bidderName].Ext, "actualSeatBidsMap[%s].Ext doesn't match expected. Test: %s\n", bidderName, testFile)

		// Assert Bid arrays
		assert.Len(t, actualSeatBidsMap[bidderName].Bid, len(expectedSeatBid.Bid), "BidResponse.SeatBid[].Bid array is expected to contain %d elements but has %d. Test: %s\n", len(expectedSeatBid.Bid), len(actualSeatBidsMap[bidderName].Bid), testFile)
		// Given that actualSeatBidsMap[bidderName].Bid and expectedSeatBid.Bid have the same length, compare them in an order-independent way using maps
		var expectedBidMap map[string]openrtb2.Bid = make(map[string]openrtb2.Bid, 0)
		for _, bid := range expectedSeatBid.Bid {
			expectedBidMap[bid.ID] = bid
		}

		var actualBidMap map[string]openrtb2.Bid = make(map[string]openrtb2.Bid, 0)
		for _, bid := range actualSeatBidsMap[bidderName].Bid {
			actualBidMap[bid.ID] = bid
		}

		for bidID, expectedBid := range expectedBidMap {
			if !assert.Contains(t, actualBidMap, bidID, "BidResponse.SeatBid[%s].Bid[%s].ID doesn't match expected. Test: %s\n", bidderName, bidID, testFile) {
				continue
			}
			assert.Equalf(t, expectedBid.ImpID, actualBidMap[bidID].ImpID, "BidResponse.SeatBid[%s].Bid[%s].ImpID doesn't match expected. Test: %s\n", bidderName, bidID, testFile)
			assert.Equalf(t, expectedBid.Price, actualBidMap[bidID].Price, "BidResponse.SeatBid[%s].Bid[%s].Price doesn't match expected. Test: %s\n", bidderName, bidID, testFile)
		}
	}
}

func TestBidRequestAssert(t *testing.T) {
	appnexusB1 := openrtb2.Bid{ID: "appnexus-bid-1", Price: 5.00}
	appnexusB2 := openrtb2.Bid{ID: "appnexus-bid-2", Price: 7.00}
	rubiconB1 := openrtb2.Bid{ID: "rubicon-bid-1", Price: 1.50}
	rubiconB2 := openrtb2.Bid{ID: "rubicon-bid-2", Price: 4.00}

	sampleSeatBids := []openrtb2.SeatBid{
		{
			Seat: "appnexus-bids",
			Bid:  []openrtb2.Bid{appnexusB1, appnexusB2},
		},
		{
			Seat: "rubicon-bids",
			Bid:  []openrtb2.Bid{rubiconB1, rubiconB2},
		},
	}

	testSuites := []struct {
		description         string
		expectedBidResponse openrtb2.BidResponse
		actualBidResponse   openrtb2.BidResponse
	}{
		{
			"identical SeatBids, exact same SeatBid and Bid arrays order",
			openrtb2.BidResponse{ID: "anId", BidID: "bidId", SeatBid: sampleSeatBids},
			openrtb2.BidResponse{ID: "anId", BidID: "bidId", SeatBid: sampleSeatBids},
		},
		{
			"identical SeatBids but Seatbid array elements come in different order",
			openrtb2.BidResponse{ID: "anId", BidID: "bidId", SeatBid: sampleSeatBids},
			openrtb2.BidResponse{ID: "anId", BidID: "bidId",
				SeatBid: []openrtb2.SeatBid{
					{
						Seat: "rubicon-bids",
						Bid:  []openrtb2.Bid{rubiconB1, rubiconB2},
					},
					{
						Seat: "appnexus-bids",
						Bid:  []openrtb2.Bid{appnexusB1, appnexusB2},
					},
				},
			},
		},
		{
			"SeatBids seem to be identical except for the different order of Bid array elements in one of them",
			openrtb2.BidResponse{ID: "anId", BidID: "bidId", SeatBid: sampleSeatBids},
			openrtb2.BidResponse{ID: "anId", BidID: "bidId",
				SeatBid: []openrtb2.SeatBid{
					{
						Seat: "appnexus-bids",
						Bid:  []openrtb2.Bid{appnexusB2, appnexusB1},
					},
					{
						Seat: "rubicon-bids",
						Bid:  []openrtb2.Bid{rubiconB1, rubiconB2},
					},
				},
			},
		},
		{
			"Both SeatBid elements and bid elements come in different order",
			openrtb2.BidResponse{ID: "anId", BidID: "bidId", SeatBid: sampleSeatBids},
			openrtb2.BidResponse{ID: "anId", BidID: "bidId",
				SeatBid: []openrtb2.SeatBid{
					{
						Seat: "rubicon-bids",
						Bid:  []openrtb2.Bid{rubiconB2, rubiconB1},
					},
					{
						Seat: "appnexus-bids",
						Bid:  []openrtb2.Bid{appnexusB2, appnexusB1},
					},
				},
			},
		},
	}

	for _, test := range testSuites {
		assertBidResponseEqual(t, test.description, test.expectedBidResponse, test.actualBidResponse)
	}
}

// TestExplicitUserId makes sure that the cookie's ID doesn't override an explicit value sent in the request.
func TestExplicitUserId(t *testing.T) {
	cookieName := "userid"
	mockId := "12345"
	cfg := &config.Configuration{
		MaxRequestSize: maxSize,
		HostCookie: config.HostCookie{
			CookieName: cookieName,
		},
	}
	ex := &mockExchange{}

	request := httptest.NewRequest("POST", "/openrtb2/auction", strings.NewReader(`{
"id": "some-request-id",
		"site": {
			"page": "test.somepage.com"
		},
		"user": {
			"id": "explicit"
		},
		"imp": [
			{
				"id": "my-imp-id",
				"banner": {
					"format": [
						{
							"w": 300,
							"h": 600
						}
					]
				},
				"pmp": {
					"deals": [
						{
							"id": "some-deal-id"
						}
					]
				},
				"ext": {
					"appnexus": {
						"placementId": 12883451
					}
				}
			}
		]
	}`))
	request.AddCookie(&http.Cookie{
		Name:  cookieName,
		Value: mockId,
	})

	endpoint, _ := NewEndpoint(
		fakeUUIDGenerator{},
		ex,
		mockBidderParamValidator{},
		empty_fetcher.EmptyFetcher{},
		empty_fetcher.EmptyFetcher{},
		cfg,
		&metricsConfig.NilMetricsEngine{},
		analyticsConf.NewPBSAnalytics(&config.Analytics{}),
		map[string]string{},
		[]byte{},
		openrtb_ext.BuildBidderMap(),
		empty_fetcher.EmptyFetcher{},
		hooks.EmptyPlanBuilder{})

	endpoint(httptest.NewRecorder(), request, nil)

	if ex.lastRequest == nil {
		t.Fatalf("The request never made it into the Exchange.")
	}

	if ex.lastRequest.User == nil {
		t.Fatalf("The exchange should have received a request with a non-nil user.")
	}

	if ex.lastRequest.User.ID != "explicit" {
		t.Errorf("Bad User ID. Expected explicit, got %s", ex.lastRequest.User.ID)
	}
}

// TestBadAliasRequests() reuses two requests that would fail anyway.  Here, we
// take advantage of our knowledge that processStoredRequests() in auction.go
// processes aliases before it processes stored imps.  Changing that order
// would probably cause this test to fail.
func TestBadAliasRequests(t *testing.T) {
	doBadAliasRequest(t, "sample-requests/invalid-stored/bad_stored_imp.json", "Invalid request: Invalid JSON in Default Request Settings: invalid character '\"' after object key:value pair at offset 51\n")
	doBadAliasRequest(t, "sample-requests/invalid-stored/bad_incoming_imp.json", "Invalid request: Invalid JSON in Incoming Request: invalid character '\"' after object key:value pair at offset 230\n")
}

// doBadAliasRequest() is a customized variation of doRequest(), above
func doBadAliasRequest(t *testing.T, filename string, expectMsg string) {
	t.Helper()
	fileData := readFile(t, filename)
	testBidRequest, _, _, err := jsonparser.Get(fileData, "mockBidRequest")
	assert.NoError(t, err, "Error jsonparsing root.mockBidRequest from file %s. Desc: %v.", filename, err)

	// aliasJSON lacks a comma after the "appnexus" entry so is bad JSON
	aliasJSON := []byte(`{"ext":{"prebid":{"aliases": {"test1": "appnexus" "test2": "rubicon", "test3": "openx"}}}}`)

	bidderInfos := getBidderInfos(nil, openrtb_ext.CoreBidderNames())

	bidderMap := exchange.GetActiveBidders(bidderInfos)
	disabledBidders := exchange.GetDisabledBiddersErrorMessages(bidderInfos)

	// NewMetrics() will create a new go_metrics MetricsEngine, bypassing the need for a crafted configuration set to support it.
	// As a side effect this gives us some coverage of the go_metrics piece of the metrics engine.
	endpoint, _ := NewEndpoint(
		fakeUUIDGenerator{},
		&nobidExchange{},
		mockBidderParamValidator{},
		&mockStoredReqFetcher{},
		empty_fetcher.EmptyFetcher{},
		&config.Configuration{MaxRequestSize: maxSize},
		&metricsConfig.NilMetricsEngine{},
		analyticsConf.NewPBSAnalytics(&config.Analytics{}),
		disabledBidders,
		aliasJSON,
		bidderMap,
		empty_fetcher.EmptyFetcher{},
		hooks.EmptyPlanBuilder{})

	request := httptest.NewRequest("POST", "/openrtb2/auction", bytes.NewReader(testBidRequest))
	recorder := httptest.NewRecorder()
	endpoint(recorder, request, nil)

	assertResponseCode(t, filename, recorder.Code, http.StatusBadRequest, recorder.Body.String())
	assert.Equal(t, string(expectMsg), recorder.Body.String(), "file %s had bad response body", filename)

}

func newParamsValidator(t *testing.T) openrtb_ext.BidderParamValidator {
	paramValidator, err := openrtb_ext.NewBidderParamsValidator("../../static/bidder-params")
	if err != nil {
		t.Fatalf("Error creating the param validator: %v", err)
	}
	return paramValidator
}

func assertResponseCode(t *testing.T, filename string, actual int, expected int, msg string) {
	t.Helper()
	if actual != expected {
		t.Errorf("Expected a %d response from %v. Got %d: %s", expected, filename, actual, msg)
	}
}

func getRequestPayload(t *testing.T, example []byte) []byte {
	t.Helper()
	if value, _, _, err := jsonparser.Get(example, "requestPayload"); err != nil {
		t.Fatalf("Error parsing root.requestPayload from request: %v.", err)
	} else {
		return value
	}
	return nil
}

// TestNilExchange makes sure we fail when given nil for the Exchange.
func TestNilExchange(t *testing.T) {
	// NewMetrics() will create a new go_metrics MetricsEngine, bypassing the need for a crafted configuration set to support it.
	// As a side effect this gives us some coverage of the go_metrics piece of the metrics engine.
	_, err := NewEndpoint(
		fakeUUIDGenerator{},
		nil,
		mockBidderParamValidator{},
		empty_fetcher.EmptyFetcher{},
		empty_fetcher.EmptyFetcher{},
		&config.Configuration{MaxRequestSize: maxSize},
		&metricsConfig.NilMetricsEngine{},
		analyticsConf.NewPBSAnalytics(&config.Analytics{}), map[string]string{},
		[]byte{},
		openrtb_ext.BuildBidderMap(),
		empty_fetcher.EmptyFetcher{},
		hooks.EmptyPlanBuilder{})

	if err == nil {
		t.Errorf("NewEndpoint should return an error when given a nil Exchange.")
	}
}

// TestNilValidator makes sure we fail when given nil for the BidderParamValidator.
func TestNilValidator(t *testing.T) {
	// NewMetrics() will create a new go_metrics MetricsEngine, bypassing the need for a crafted configuration set to support it.
	// As a side effect this gives us some coverage of the go_metrics piece of the metrics engine.
	_, err := NewEndpoint(
		fakeUUIDGenerator{},
		&nobidExchange{},
		nil,
		empty_fetcher.EmptyFetcher{},
		empty_fetcher.EmptyFetcher{},
		&config.Configuration{MaxRequestSize: maxSize},
		&metricsConfig.NilMetricsEngine{},
		analyticsConf.NewPBSAnalytics(&config.Analytics{}),
		map[string]string{},
		[]byte{},
		openrtb_ext.BuildBidderMap(),
		empty_fetcher.EmptyFetcher{},
		hooks.EmptyPlanBuilder{})

	if err == nil {
		t.Errorf("NewEndpoint should return an error when given a nil BidderParamValidator.")
	}
}

// TestExchangeError makes sure we return a 500 if the exchange auction fails.
func TestExchangeError(t *testing.T) {
	// NewMetrics() will create a new go_metrics MetricsEngine, bypassing the need for a crafted configuration set to support it.
	// As a side effect this gives us some coverage of the go_metrics piece of the metrics engine.
	endpoint, _ := NewEndpoint(
		fakeUUIDGenerator{},
		&brokenExchange{},
		mockBidderParamValidator{},
		empty_fetcher.EmptyFetcher{},
		empty_fetcher.EmptyFetcher{},
		&config.Configuration{MaxRequestSize: maxSize},
		&metricsConfig.NilMetricsEngine{},
		analyticsConf.NewPBSAnalytics(&config.Analytics{}),
		map[string]string{},
		[]byte{},
		openrtb_ext.BuildBidderMap(),
		empty_fetcher.EmptyFetcher{},
		hooks.EmptyPlanBuilder{})

	request := httptest.NewRequest("POST", "/openrtb2/auction", strings.NewReader(validRequest(t, "site.json")))
	recorder := httptest.NewRecorder()
	endpoint(recorder, request, nil)

	if recorder.Code != http.StatusInternalServerError {
		t.Errorf("Expected status %d. Got %d. Input was: %s", http.StatusInternalServerError, recorder.Code, validRequest(t, "site.json"))
	}
}

// TestUserAgentSetting makes sure we read the User-Agent header if it wasn't defined on the request.
func TestUserAgentSetting(t *testing.T) {
	httpReq := httptest.NewRequest("POST", "/openrtb2/auction", strings.NewReader(validRequest(t, "site.json")))
	httpReq.Header.Set("User-Agent", "foo")
	bidReq := &openrtb_ext.RequestWrapper{BidRequest: &openrtb2.BidRequest{}}

	setUAImplicitly(httpReq, bidReq)

	if bidReq.Device == nil {
		t.Fatal("bidrequest.device should have been set implicitly.")
	}
	if bidReq.Device.UA != "foo" {
		t.Errorf("bidrequest.device.ua should have been \"foo\". Got %s", bidReq.Device.UA)
	}
}

// TestUserAgentOverride makes sure that the explicit UA from the request takes precedence.
func TestUserAgentOverride(t *testing.T) {
	httpReq := httptest.NewRequest("POST", "/openrtb2/auction", strings.NewReader(validRequest(t, "site.json")))
	httpReq.Header.Set("User-Agent", "foo")
	bidReq := &openrtb_ext.RequestWrapper{BidRequest: &openrtb2.BidRequest{
		Device: &openrtb2.Device{
			UA: "bar",
		},
	}}

	setUAImplicitly(httpReq, bidReq)

	if bidReq.Device.UA != "bar" {
		t.Errorf("bidrequest.device.ua should have been \"bar\". Got %s", bidReq.Device.UA)
	}
}

func TestAuctionTypeDefault(t *testing.T) {
	bidReq := &openrtb_ext.RequestWrapper{BidRequest: &openrtb2.BidRequest{}}
	setAuctionTypeImplicitly(bidReq)

	if bidReq.AT != 1 {
		t.Errorf("Expected request.at to be 1. Got %d", bidReq.AT)
	}
}

func TestImplicitIPsEndToEnd(t *testing.T) {
	testCases := []struct {
		description         string
		reqJSONFile         string
		xForwardedForHeader string
		privateNetworksIPv4 []net.IPNet
		privateNetworksIPv6 []net.IPNet
		expectedDeviceIPv4  string
		expectedDeviceIPv6  string
	}{
		{
			description:         "IPv4",
			reqJSONFile:         "site.json",
			xForwardedForHeader: "1.1.1.1",
			expectedDeviceIPv4:  "1.1.1.1",
		},
		{
			description:         "IPv6",
			reqJSONFile:         "site.json",
			xForwardedForHeader: "1111::",
			expectedDeviceIPv6:  "1111::",
		},
		{
			description:         "IPv4 - Defined In Request",
			reqJSONFile:         "site-has-ipv4.json",
			xForwardedForHeader: "1.1.1.1",
			expectedDeviceIPv4:  "8.8.8.8", // Hardcoded value in test file.
		},
		{
			description:         "IPv6 - Defined In Request",
			reqJSONFile:         "site-has-ipv6.json",
			xForwardedForHeader: "1111::",
			expectedDeviceIPv6:  "8888::", // Hardcoded value in test file.
		},
		{
			description:         "IPv4 - Defined In Request - Private Network",
			reqJSONFile:         "site-has-ipv4.json",
			xForwardedForHeader: "1.1.1.1",
			privateNetworksIPv4: []net.IPNet{{IP: net.IP{8, 8, 8, 0}, Mask: net.CIDRMask(24, 32)}}, // Hardcoded value in test file.
			expectedDeviceIPv4:  "1.1.1.1",
		},
		{
			description:         "IPv6 - Defined In Request - Private Network",
			reqJSONFile:         "site-has-ipv6.json",
			xForwardedForHeader: "1111::",
			privateNetworksIPv6: []net.IPNet{{IP: net.ParseIP("8800::"), Mask: net.CIDRMask(8, 128)}}, // Hardcoded value in test file.
			expectedDeviceIPv6:  "1111::",
		},
	}

	for _, test := range testCases {
		exchange := &nobidExchange{}
		cfg := &config.Configuration{
			MaxRequestSize: maxSize,
			RequestValidation: config.RequestValidation{
				IPv4PrivateNetworksParsed: test.privateNetworksIPv4,
				IPv6PrivateNetworksParsed: test.privateNetworksIPv6,
			},
		}
		endpoint, _ := NewEndpoint(
			fakeUUIDGenerator{},
			exchange,
			mockBidderParamValidator{},
			&mockStoredReqFetcher{},
			empty_fetcher.EmptyFetcher{},
			cfg,
			&metricsConfig.NilMetricsEngine{},
			analyticsConf.NewPBSAnalytics(&config.Analytics{}),
			map[string]string{},
			[]byte{},
			openrtb_ext.BuildBidderMap(),
			empty_fetcher.EmptyFetcher{},
			hooks.EmptyPlanBuilder{})

		httpReq := httptest.NewRequest("POST", "/openrtb2/auction", strings.NewReader(validRequest(t, test.reqJSONFile)))
		httpReq.Header.Set("X-Forwarded-For", test.xForwardedForHeader)

		endpoint(httptest.NewRecorder(), httpReq, nil)

		result := exchange.gotRequest
		if !assert.NotEmpty(t, result, test.description+"Request received by the exchange.") {
			t.FailNow()
		}
		assert.Equal(t, test.expectedDeviceIPv4, result.Device.IP, test.description+":ipv4")
		assert.Equal(t, test.expectedDeviceIPv6, result.Device.IPv6, test.description+":ipv6")
	}
}

func TestImplicitDNT(t *testing.T) {
	var (
		disabled int8 = 0
		enabled  int8 = 1
	)
	testCases := []struct {
		description     string
		dntHeader       string
		request         openrtb2.BidRequest
		expectedRequest openrtb2.BidRequest
	}{
		{
			description:     "Device Missing - Not Set In Header",
			dntHeader:       "",
			request:         openrtb2.BidRequest{},
			expectedRequest: openrtb2.BidRequest{},
		},
		{
			description: "Device Missing - Set To 0 In Header",
			dntHeader:   "0",
			request:     openrtb2.BidRequest{},
			expectedRequest: openrtb2.BidRequest{
				Device: &openrtb2.Device{
					DNT: &disabled,
				},
			},
		},
		{
			description: "Device Missing - Set To 1 In Header",
			dntHeader:   "1",
			request:     openrtb2.BidRequest{},
			expectedRequest: openrtb2.BidRequest{
				Device: &openrtb2.Device{
					DNT: &enabled,
				},
			},
		},
		{
			description: "Not Set In Request - Not Set In Header",
			dntHeader:   "",
			request: openrtb2.BidRequest{
				Device: &openrtb2.Device{},
			},
			expectedRequest: openrtb2.BidRequest{
				Device: &openrtb2.Device{},
			},
		},
		{
			description: "Not Set In Request - Set To 0 In Header",
			dntHeader:   "0",
			request: openrtb2.BidRequest{
				Device: &openrtb2.Device{},
			},
			expectedRequest: openrtb2.BidRequest{
				Device: &openrtb2.Device{
					DNT: &disabled,
				},
			},
		},
		{
			description: "Not Set In Request - Set To 1 In Header",
			dntHeader:   "1",
			request: openrtb2.BidRequest{
				Device: &openrtb2.Device{},
			},
			expectedRequest: openrtb2.BidRequest{
				Device: &openrtb2.Device{
					DNT: &enabled,
				},
			},
		},
		{
			description: "Set In Request - Not Set In Header",
			dntHeader:   "",
			request: openrtb2.BidRequest{
				Device: &openrtb2.Device{
					DNT: &enabled,
				},
			},
			expectedRequest: openrtb2.BidRequest{
				Device: &openrtb2.Device{
					DNT: &enabled,
				},
			},
		},
		{
			description: "Set In Request - Set To 0 In Header",
			dntHeader:   "0",
			request: openrtb2.BidRequest{
				Device: &openrtb2.Device{
					DNT: &enabled,
				},
			},
			expectedRequest: openrtb2.BidRequest{
				Device: &openrtb2.Device{
					DNT: &enabled,
				},
			},
		},
		{
			description: "Set In Request - Set To 1 In Header",
			dntHeader:   "1",
			request: openrtb2.BidRequest{
				Device: &openrtb2.Device{
					DNT: &enabled,
				},
			},
			expectedRequest: openrtb2.BidRequest{
				Device: &openrtb2.Device{
					DNT: &enabled,
				},
			},
		},
	}

	for _, test := range testCases {
		httpReq := httptest.NewRequest("POST", "/openrtb2/auction", nil)
		httpReq.Header.Set("DNT", test.dntHeader)
		reqWrapper := &openrtb_ext.RequestWrapper{BidRequest: &test.request}
		setDoNotTrackImplicitly(httpReq, reqWrapper)
		assert.Equal(t, test.expectedRequest, *reqWrapper.BidRequest, test.description)
	}
}

func TestImplicitDNTEndToEnd(t *testing.T) {
	var (
		disabled int8 = 0
		enabled  int8 = 1
	)
	testCases := []struct {
		description string
		reqJSONFile string
		dntHeader   string
		expectedDNT *int8
	}{
		{
			description: "Not Set In Request - Not Set In Header",
			reqJSONFile: "site.json",
			dntHeader:   "",
			expectedDNT: nil,
		},
		{
			description: "Not Set In Request - Set To 0 In Header",
			reqJSONFile: "site.json",
			dntHeader:   "0",
			expectedDNT: &disabled,
		},
		{
			description: "Not Set In Request - Set To 1 In Header",
			reqJSONFile: "site.json",
			dntHeader:   "1",
			expectedDNT: &enabled,
		},
		{
			description: "Set In Request - Not Set In Header",
			reqJSONFile: "site-has-dnt.json",
			dntHeader:   "",
			expectedDNT: &enabled, // Hardcoded value in test file.
		},
		{
			description: "Set In Request - Not Overwritten By Header",
			reqJSONFile: "site-has-dnt.json",
			dntHeader:   "0",
			expectedDNT: &enabled, // Hardcoded value in test file.
		},
	}

	for _, test := range testCases {
		exchange := &nobidExchange{}
		endpoint, _ := NewEndpoint(
			fakeUUIDGenerator{},
			exchange,
			mockBidderParamValidator{},
			&mockStoredReqFetcher{},
			empty_fetcher.EmptyFetcher{},
			&config.Configuration{MaxRequestSize: maxSize},
			&metricsConfig.NilMetricsEngine{},
			analyticsConf.NewPBSAnalytics(&config.Analytics{}),
			map[string]string{},
			[]byte{},
			openrtb_ext.BuildBidderMap(),
			empty_fetcher.EmptyFetcher{},
			hooks.EmptyPlanBuilder{})

		httpReq := httptest.NewRequest("POST", "/openrtb2/auction", strings.NewReader(validRequest(t, test.reqJSONFile)))
		httpReq.Header.Set("DNT", test.dntHeader)

		endpoint(httptest.NewRecorder(), httpReq, nil)

		result := exchange.gotRequest
		if !assert.NotEmpty(t, result, test.description+"Request received by the exchange.") {
			t.FailNow()
		}
		assert.Equal(t, test.expectedDNT, result.Device.DNT, test.description+":dnt")
	}
}

func TestImplicitSecure(t *testing.T) {
	httpReq := httptest.NewRequest("POST", "/openrtb2/auction", strings.NewReader(validRequest(t, "site.json")))
	httpReq.Header.Set("X-Forwarded-Proto", "https")

	imps := []*openrtb_ext.ImpWrapper{
		{Imp: &openrtb2.Imp{}},
		{Imp: &openrtb2.Imp{}},
	}

	setImpsImplicitly(httpReq, imps)

	for _, imp := range imps {
		if imp.Secure == nil || *imp.Secure != 1 {
			t.Errorf("imp.Secure should be set to 1 if the request is https. Got %#v", imp.Secure)
		}
	}
}

func TestReferer(t *testing.T) {
	testCases := []struct {
		description             string
		givenSitePage           string
		givenSiteDomain         string
		givenPublisherDomain    string
		givenReferer            string
		expectedDomain          string
		expectedPage            string
		expectedPublisherDomain string
	}{
		{
			description:             "site.page/domain are unchanged when site.page/domain and http referer are not set",
			expectedDomain:          "",
			expectedPage:            "",
			expectedPublisherDomain: "",
		},
		{
			description:             "site.page/domain are derived from referer when neither is set and http referer is set",
			givenReferer:            "https://test.somepage.com",
			expectedDomain:          "test.somepage.com",
			expectedPublisherDomain: "somepage.com",
			expectedPage:            "https://test.somepage.com",
		},
		{
			description:             "site.domain is derived from site.page when site.page is set and http referer is not set",
			givenSitePage:           "https://test.somepage.com",
			expectedDomain:          "test.somepage.com",
			expectedPublisherDomain: "somepage.com",
			expectedPage:            "https://test.somepage.com",
		},
		{
			description:             "site.domain is derived from http referer when site.page and http referer are set",
			givenSitePage:           "https://test.somepage.com",
			givenReferer:            "http://test.com",
			expectedDomain:          "test.com",
			expectedPublisherDomain: "test.com",
			expectedPage:            "https://test.somepage.com",
		},
		{
			description:             "site.page/domain are unchanged when site.page/domain and http referer are set",
			givenSitePage:           "https://test.somepage.com",
			givenSiteDomain:         "some.domain.com",
			givenReferer:            "http://test.com",
			expectedDomain:          "some.domain.com",
			expectedPublisherDomain: "test.com",
			expectedPage:            "https://test.somepage.com",
		},
		{
			description:             "Publisher domain shouldn't be overrwriten if already set",
			givenSitePage:           "https://test.somepage.com",
			givenSiteDomain:         "",
			givenPublisherDomain:    "differentpage.com",
			expectedDomain:          "test.somepage.com",
			expectedPublisherDomain: "differentpage.com",
			expectedPage:            "https://test.somepage.com",
		},
	}

	for _, test := range testCases {
		httpReq := httptest.NewRequest("POST", "/openrtb2/auction", strings.NewReader(validRequest(t, "site.json")))
		httpReq.Header.Set("Referer", test.givenReferer)

		bidReq := &openrtb_ext.RequestWrapper{BidRequest: &openrtb2.BidRequest{
			Site: &openrtb2.Site{
				Domain:    test.givenSiteDomain,
				Page:      test.givenSitePage,
				Publisher: &openrtb2.Publisher{Domain: test.givenPublisherDomain},
			},
		}}

		setSiteImplicitly(httpReq, bidReq)

		assert.NotNil(t, bidReq.Site, test.description)
		assert.Equal(t, test.expectedDomain, bidReq.Site.Domain, test.description)
		assert.Equal(t, test.expectedPage, bidReq.Site.Page, test.description)
		assert.Equal(t, test.expectedPublisherDomain, bidReq.Site.Publisher.Domain, test.description)
	}
}

func TestParseImpInfoSingleImpression(t *testing.T) {

	expectedRes := []ImpExtPrebidData{
		{
			Imp:          json.RawMessage(`{"video":{"h":300,"w":200},"ext": {"prebid": {"storedrequest": {"id": "1"},"options": {"echovideoattrs": true}}}}`),
			ImpExtPrebid: openrtb_ext.ExtImpPrebid{StoredRequest: &openrtb_ext.ExtStoredRequest{ID: "1"}, Options: &openrtb_ext.Options{EchoVideoAttrs: true}},
		},
		{
			Imp:          json.RawMessage(`{"id": "adUnit2","ext": {"prebid": {"storedrequest": {"id": "1"},"options": {"echovideoattrs": true}},"appnexus": {"placementId": "def","trafficSourceCode": "mysite.com","reserve": null},"rubicon": null}}`),
			ImpExtPrebid: openrtb_ext.ExtImpPrebid{StoredRequest: &openrtb_ext.ExtStoredRequest{ID: "1"}, Options: &openrtb_ext.Options{EchoVideoAttrs: true}},
		},
		{
			Imp:          json.RawMessage(`{"ext": {"prebid": {"storedrequest": {"id": "2"},"options": {"echovideoattrs": false}}}}`),
			ImpExtPrebid: openrtb_ext.ExtImpPrebid{StoredRequest: &openrtb_ext.ExtStoredRequest{ID: "2"}, Options: &openrtb_ext.Options{EchoVideoAttrs: false}},
		},
		{
			//in this case impression doesn't have storedrequest so we don't expect any data about this imp will be returned
			Imp:          json.RawMessage(`{"id": "some-static-imp","video":{"mimes":["video/mp4"]},"ext": {"appnexus": {"placementId": "abc","position": "below"}}}`),
			ImpExtPrebid: openrtb_ext.ExtImpPrebid{},
		},
		{
			Imp:          json.RawMessage(`{"id":"my-imp-id", "video":{"h":300, "w":200}, "ext":{"prebid":{"storedrequest": {"id": "6"}}}}`),
			ImpExtPrebid: openrtb_ext.ExtImpPrebid{StoredRequest: &openrtb_ext.ExtStoredRequest{ID: "6"}},
		},
	}

	for i, requestData := range testStoredRequests {
		impInfo, errs := parseImpInfo([]byte(requestData))
		assert.Len(t, errs, 0, "No errors should be returned")
		assert.JSONEq(t, string(expectedRes[i].Imp), string(impInfo[0].Imp), "Incorrect impression data")
		assert.Equal(t, expectedRes[i].ImpExtPrebid, impInfo[0].ImpExtPrebid, "Incorrect impression ext prebid data")

	}
}

func TestParseImpInfoMultipleImpressions(t *testing.T) {

	inputData := []byte(`{
		"id": "ThisID",
		"imp": [
			{
				"id": "imp1",
				"ext": {
					"prebid": {
						"storedrequest": {
							"id": "1"
						},
						"options": {
							"echovideoattrs": true
						}
					}
				}
			},
			{
				"id": "imp2",
				"ext": {
					"prebid": {
						"storedrequest": {
							"id": "2"
						},
						"options": {
							"echovideoattrs": false
						}
					}
				}
			},
			{
				"id": "imp3"
			}
		]
	}`)

	expectedRes := []ImpExtPrebidData{
		{
			Imp:          json.RawMessage(`{"id": "imp1","ext": {"prebid": {"storedrequest": {"id": "1"},"options": {"echovideoattrs": true}}}}`),
			ImpExtPrebid: openrtb_ext.ExtImpPrebid{StoredRequest: &openrtb_ext.ExtStoredRequest{ID: "1"}, Options: &openrtb_ext.Options{EchoVideoAttrs: true}},
		},
		{
			Imp:          json.RawMessage(`{"id": "imp2","ext": {"prebid": {"storedrequest": {"id": "2"},"options": {"echovideoattrs": false}}}}`),
			ImpExtPrebid: openrtb_ext.ExtImpPrebid{StoredRequest: &openrtb_ext.ExtStoredRequest{ID: "2"}, Options: &openrtb_ext.Options{EchoVideoAttrs: false}},
		},
		{
			Imp:          json.RawMessage(`{"id": "imp3"}`),
			ImpExtPrebid: openrtb_ext.ExtImpPrebid{},
		},
	}

	impInfo, errs := parseImpInfo([]byte(inputData))
	assert.Len(t, errs, 0, "No errors should be returned")
	for i, res := range expectedRes {
		assert.JSONEq(t, string(res.Imp), string(impInfo[i].Imp), "Incorrect impression data")
		assert.Equal(t, res.ImpExtPrebid, impInfo[i].ImpExtPrebid, "Incorrect impression ext prebid data")
	}
}

// Test the stored request functionality
func TestStoredRequests(t *testing.T) {
	deps := &endpointDeps{
		fakeUUIDGenerator{},
		&nobidExchange{},
		mockBidderParamValidator{},
		&mockStoredReqFetcher{},
		empty_fetcher.EmptyFetcher{},
		empty_fetcher.EmptyFetcher{},
		&config.Configuration{MaxRequestSize: maxSize},
		&metricsConfig.NilMetricsEngine{},
		analyticsConf.NewPBSAnalytics(&config.Analytics{}),
		map[string]string{},
		false,
		[]byte{},
		openrtb_ext.BuildBidderMap(),
		nil,
		nil,
		hardcodedResponseIPValidator{response: true},
		empty_fetcher.EmptyFetcher{},
<<<<<<< HEAD
		hookexecution.NewHookExecutor(hooks.EmptyPlanBuilder{}, hookexecution.EndpointAuction),
=======
		hooks.EmptyPlanBuilder{},
>>>>>>> 9af6a8c6
	}

	testStoreVideoAttr := []bool{true, true, false, false, false}

	for i, requestData := range testStoredRequests {
		impInfo, errs := parseImpInfo([]byte(requestData))
		assert.Len(t, errs, 0, "No errors should be returned")
		newRequest, impExtInfoMap, errList := deps.processStoredRequests(context.Background(), json.RawMessage(requestData), impInfo)
		if len(errList) != 0 {
			for _, err := range errList {
				if err != nil {
					t.Errorf("processStoredRequests Error: %s", err.Error())
				} else {
					t.Error("processStoredRequests Error: received nil error")
				}
			}
		}
		expectJson := json.RawMessage(testFinalRequests[i])
		assert.JSONEq(t, string(expectJson), string(newRequest), "Incorrect result request %d", i)

		expectedImp := testStoredImpIds[i]
		expectedStoredImp := json.RawMessage(testStoredImps[i])
		if len(impExtInfoMap[expectedImp].StoredImp) > 0 {
			assert.JSONEq(t, string(expectedStoredImp), string(impExtInfoMap[expectedImp].StoredImp), "Incorrect expected stored imp %d", i)

		}
		assert.Equalf(t, testStoreVideoAttr[i], impExtInfoMap[expectedImp].EchoVideoAttrs, "EchoVideoAttrs value is incorrect")
	}
}

func TestMergeBidderParams(t *testing.T) {
	testCases := []struct {
		description         string
		givenRequest        openrtb2.BidRequest
		expectedRequestImps []openrtb2.Imp
	}{
		{
			description: "No Request Params",
			givenRequest: openrtb2.BidRequest{
				Imp: []openrtb2.Imp{{ID: "1", Ext: json.RawMessage(`{"bidder1":{"a":1}}`)}},
			},
			expectedRequestImps: []openrtb2.Imp{{ID: "1", Ext: json.RawMessage(`{"bidder1":{"a":1}}`)}},
		},
		{
			description: "No Request Params - Empty Object",
			givenRequest: openrtb2.BidRequest{
				Imp: []openrtb2.Imp{{ID: "1", Ext: json.RawMessage(`{"bidder1":{"a":1}}`)}},
				Ext: json.RawMessage(`{"prebid":{"bidderparams":{}}}`),
			},
			expectedRequestImps: []openrtb2.Imp{{ID: "1", Ext: json.RawMessage(`{"bidder1":{"a":1}}`)}},
		},
		{
			description: "Malformed Request Params",
			givenRequest: openrtb2.BidRequest{
				Imp: []openrtb2.Imp{{ID: "1", Ext: json.RawMessage(`{"bidder1":{"a":1}}`)}},
				Ext: json.RawMessage(`{"prebid":{"bidderparams":malformed}}`),
			},
			expectedRequestImps: []openrtb2.Imp{{ID: "1", Ext: json.RawMessage(`{"bidder1":{"a":1}}`)}},
		},
		{
			description: "No Imps",
			givenRequest: openrtb2.BidRequest{
				Imp: []openrtb2.Imp{},
				Ext: json.RawMessage(`{"prebid":{"bidderparams":{"bidder1":{"b":2}}}}`),
			},
			expectedRequestImps: []openrtb2.Imp{},
		},
		{
			description: "One Imp - imp.ext Modified",
			givenRequest: openrtb2.BidRequest{
				Imp: []openrtb2.Imp{{ID: "1", Ext: json.RawMessage(`{"bidder1":{"a":1}}`)}},
				Ext: json.RawMessage(`{"prebid":{"bidderparams":{"bidder1":{"b":2}}}}`),
			},
			expectedRequestImps: []openrtb2.Imp{{ID: "1", Ext: json.RawMessage(`{"bidder1":{"a":1,"b":2}}`)}},
		},
		{
			description: "One Imp - imp.ext.prebid.bidder Modified",
			givenRequest: openrtb2.BidRequest{
				Imp: []openrtb2.Imp{{ID: "1", Ext: json.RawMessage(`{"prebid":{"bidder":{"bidder1":{"a":1}}}}`)}},
				Ext: json.RawMessage(`{"prebid":{"bidderparams":{"bidder1":{"b":2}}}}`),
			},
			expectedRequestImps: []openrtb2.Imp{{ID: "1", Ext: json.RawMessage(`{"prebid":{"bidder":{"bidder1":{"a":1,"b":2}}}}`)}},
		},
		{
			description: "One Imp - imp.ext + imp.ext.prebid.bidder Modified - Different Bidders",
			givenRequest: openrtb2.BidRequest{
				Imp: []openrtb2.Imp{{ID: "1", Ext: json.RawMessage(`{"bidder1":{"a":1},"prebid":{"bidder":{"bidder2":{"a":"one"}}}}`)}},
				Ext: json.RawMessage(`{"prebid":{"bidderparams":{"bidder1":{"b":2},"bidder2":{"b":"two"}}}}`),
			},
			expectedRequestImps: []openrtb2.Imp{{ID: "1", Ext: json.RawMessage(`{"bidder1":{"a":1,"b":2},"prebid":{"bidder":{"bidder2":{"a":"one","b":"two"}}}}`)}},
		},
		{
			description: "One Imp - imp.ext + imp.ext.prebid.bidder Modified - Same Bidder",
			givenRequest: openrtb2.BidRequest{
				Imp: []openrtb2.Imp{{ID: "1", Ext: json.RawMessage(`{"bidder1":{"a":1},"prebid":{"bidder":{"bidder1":{"a":"one"}}}}`)}},
				Ext: json.RawMessage(`{"prebid":{"bidderparams":{"bidder1":{"b":2}}}}`),
			},
			expectedRequestImps: []openrtb2.Imp{{ID: "1", Ext: json.RawMessage(`{"bidder1":{"a":1,"b":2},"prebid":{"bidder":{"bidder1":{"a":"one","b":2}}}}`)}},
		},
		{
			description: "One Imp - No imp.ext",
			givenRequest: openrtb2.BidRequest{
				Imp: []openrtb2.Imp{{ID: "1"}},
				Ext: json.RawMessage(`{"prebid":{"bidderparams":{"bidder1":{"b":2}}}}`),
			},
			expectedRequestImps: []openrtb2.Imp{{ID: "1"}},
		},
		{
			description: "Multiple Imps - Modified Mixed",
			givenRequest: openrtb2.BidRequest{
				Imp: []openrtb2.Imp{
					{ID: "1", Ext: json.RawMessage(`{"bidder1":{"a":1},"prebid":{"bidder":{"bidder1":{"a":"one"}}}}`)},
					{ID: "2", Ext: json.RawMessage(`{"bidder2":{"a":1,"b":"existing"},"prebid":{"bidder":{"bidder2":{"a":"one"}}}}`)}},
				Ext: json.RawMessage(`{"prebid":{"bidderparams":{"bidder1":{"b":2},"bidder2":{"b":"two"}}}}`),
			},
			expectedRequestImps: []openrtb2.Imp{
				{ID: "1", Ext: json.RawMessage(`{"bidder1":{"a":1,"b":2},"prebid":{"bidder":{"bidder1":{"a":"one","b":2}}}}`)},
				{ID: "2", Ext: json.RawMessage(`{"bidder2":{"a":1,"b":"existing"},"prebid":{"bidder":{"bidder2":{"a":"one","b":"two"}}}}`)}},
		},
		{
			description: "Multiple Imps - None Modified Mixed",
			givenRequest: openrtb2.BidRequest{
				Imp: []openrtb2.Imp{
					{ID: "1", Ext: json.RawMessage(`{"bidder1":{"a":1},"prebid":{"bidder":{"bidder2":{"a":"one"}}}}`)},
					{ID: "2", Ext: json.RawMessage(`{"bidder1":{"a":2},"prebid":{"bidder":{"bidder2":{"a":"two"}}}}`)}},
				Ext: json.RawMessage(`{"prebid":{"bidderparams":{"bidder3":{"c":3}}}}`),
			},
			expectedRequestImps: []openrtb2.Imp{
				{ID: "1", Ext: json.RawMessage(`{"bidder1":{"a":1},"prebid":{"bidder":{"bidder2":{"a":"one"}}}}`)},
				{ID: "2", Ext: json.RawMessage(`{"bidder1":{"a":2},"prebid":{"bidder":{"bidder2":{"a":"two"}}}}`)}},
		},
		{
			description: "Multiple Imps - One Malformed",
			givenRequest: openrtb2.BidRequest{
				Imp: []openrtb2.Imp{
					{ID: "1", Ext: json.RawMessage(`malformed`)},
					{ID: "2", Ext: json.RawMessage(`{"bidder2":{"a":1,"b":"existing"},"prebid":{"bidder":{"bidder2":{"a":"one"}}}}`)}},
				Ext: json.RawMessage(`{"prebid":{"bidderparams":{"bidder1":{"b":2},"bidder2":{"b":"two"}}}}`),
			},
			expectedRequestImps: []openrtb2.Imp{
				{ID: "1", Ext: json.RawMessage(`malformed`)},
				{ID: "2", Ext: json.RawMessage(`{"bidder2":{"a":1,"b":"existing"},"prebid":{"bidder":{"bidder2":{"a":"one","b":"two"}}}}`)}},
		},
	}

	for _, test := range testCases {
		w := &openrtb_ext.RequestWrapper{BidRequest: &test.givenRequest}
		actualErr := mergeBidderParams(w)

		// errors are only possible from the marshal operation, which is not testable
		assert.NoError(t, actualErr, test.description+":err")

		// rebuild request before asserting value
		assert.NoError(t, w.RebuildRequest(), test.description+":rebuild_request")

		assert.Equal(t, test.givenRequest.Imp, test.expectedRequestImps, test.description+":imps")
	}
}

func TestMergeBidderParamsImpExt(t *testing.T) {
	testCases := []struct {
		description       string
		givenImpExt       map[string]json.RawMessage
		givenReqExtParams map[string]map[string]json.RawMessage
		expectedModified  bool
		expectedImpExt    map[string]json.RawMessage
	}{
		{
			description:       "One Bidder - Modified (no collision)",
			givenImpExt:       map[string]json.RawMessage{"bidder1": json.RawMessage(`{"a":1}`)},
			givenReqExtParams: map[string]map[string]json.RawMessage{"bidder1": {"b": json.RawMessage(`2`)}},
			expectedModified:  true,
			expectedImpExt:    map[string]json.RawMessage{"bidder1": json.RawMessage(`{"a":1,"b":2}`)},
		},
		{
			description:       "One Bidder - Modified (imp.ext bidder empty)",
			givenImpExt:       map[string]json.RawMessage{"bidder1": json.RawMessage(`{}`)},
			givenReqExtParams: map[string]map[string]json.RawMessage{"bidder1": {"b": json.RawMessage(`2`)}},
			expectedModified:  true,
			expectedImpExt:    map[string]json.RawMessage{"bidder1": json.RawMessage(`{"b":2}`)},
		},
		{
			description:       "One Bidder - Not Modified (imp.ext bidder not defined)",
			givenImpExt:       map[string]json.RawMessage{"bidder1": json.RawMessage(`{"a":1,"b":2}`)},
			givenReqExtParams: map[string]map[string]json.RawMessage{"bidder-not-defined": {"b": json.RawMessage(`4`)}},
			expectedModified:  false,
			expectedImpExt:    map[string]json.RawMessage{"bidder1": json.RawMessage(`{"a":1,"b":2}`)},
		},
		{
			description:       "One Bidder - Not Modified (imp.ext bidder nil)",
			givenImpExt:       map[string]json.RawMessage{"bidder1": nil},
			givenReqExtParams: map[string]map[string]json.RawMessage{"bidder1": {"b": json.RawMessage(`4`)}},
			expectedModified:  false,
			expectedImpExt:    map[string]json.RawMessage{"bidder1": nil},
		},
		{
			description:       "One Bidder - Not Modified (imp.ext wins)",
			givenImpExt:       map[string]json.RawMessage{"bidder1": json.RawMessage(`{"a":1,"b":2}`)},
			givenReqExtParams: map[string]map[string]json.RawMessage{"bidder1": {"b": json.RawMessage(`4`)}},
			expectedModified:  false,
			expectedImpExt:    map[string]json.RawMessage{"bidder1": json.RawMessage(`{"a":1,"b":2}`)},
		},
		{
			description:       "One Bidder - Not Modified (reserved bidder ignored)",
			givenImpExt:       map[string]json.RawMessage{"gpid": json.RawMessage(`{"a":1}`)},
			givenReqExtParams: map[string]map[string]json.RawMessage{"gpid": {"b": json.RawMessage(`2`)}},
			expectedModified:  false,
			expectedImpExt:    map[string]json.RawMessage{"gpid": json.RawMessage(`{"a":1}`)},
		},
		{
			description:       "One Bidder - Not Modified (reserved bidder ignored - not embedded object)",
			givenImpExt:       map[string]json.RawMessage{"gpid": json.RawMessage(`1`)},
			givenReqExtParams: map[string]map[string]json.RawMessage{"gpid": {"b": json.RawMessage(`2`)}},
			expectedModified:  false,
			expectedImpExt:    map[string]json.RawMessage{"gpid": json.RawMessage(`1`)},
		},
		{
			description:       "One Bidder - Not Modified (malformed ignored)",
			givenImpExt:       map[string]json.RawMessage{"bidder1": json.RawMessage(`malformed`)},
			givenReqExtParams: map[string]map[string]json.RawMessage{"bidder1": {"b": json.RawMessage(`2`)}},
			expectedModified:  false,
			expectedImpExt:    map[string]json.RawMessage{"bidder1": json.RawMessage(`malformed`)},
		},
		{
			description:       "Multiple Bidders - Mixed",
			givenImpExt:       map[string]json.RawMessage{"bidder1": json.RawMessage(`{"a":1}`), "bidder2": json.RawMessage(`{"a":"one","b":"two"}`)},
			givenReqExtParams: map[string]map[string]json.RawMessage{"bidder1": {"b": json.RawMessage(`2`)}, "bidder2": {"b": json.RawMessage(`"three"`)}},
			expectedModified:  true,
			expectedImpExt:    map[string]json.RawMessage{"bidder1": json.RawMessage(`{"a":1,"b":2}`), "bidder2": json.RawMessage(`{"a":"one","b":"two"}`)},
		},
		{
			description:       "Multiple Bidders - None Modified",
			givenImpExt:       map[string]json.RawMessage{"bidder1": json.RawMessage(`{"a":1}`), "bidder2": json.RawMessage(`{"a":"one","b":"two"}`)},
			givenReqExtParams: map[string]map[string]json.RawMessage{},
			expectedModified:  false,
			expectedImpExt:    map[string]json.RawMessage{"bidder1": json.RawMessage(`{"a":1}`), "bidder2": json.RawMessage(`{"a":"one","b":"two"}`)},
		},
	}

	for _, test := range testCases {
		impExt := openrtb_ext.CreateImpExtForTesting(test.givenImpExt, nil)

		err := mergeBidderParamsImpExt(&impExt, test.givenReqExtParams)

		// errors are only possible from the marshal operation, which is not testable
		assert.NoError(t, err, test.description+":err")

		assert.Equal(t, test.expectedModified, impExt.Dirty(), test.description+":modified")
		assert.Equal(t, test.expectedImpExt, impExt.GetExt(), test.description+":imp.ext")
	}
}

func TestMergeBidderParamsImpExtPrebid(t *testing.T) {
	testCases := []struct {
		description          string
		givenImpExtPrebid    *openrtb_ext.ExtImpPrebid
		givenReqExtParams    map[string]map[string]json.RawMessage
		expectedModified     bool
		expectedImpExtPrebid *openrtb_ext.ExtImpPrebid
	}{
		{
			description:          "No Prebid Section",
			givenImpExtPrebid:    nil,
			givenReqExtParams:    map[string]map[string]json.RawMessage{"bidder1": {"b": json.RawMessage(`2`)}},
			expectedModified:     false,
			expectedImpExtPrebid: nil,
		},
		{
			description:          "No Prebid Bidder Section",
			givenImpExtPrebid:    &openrtb_ext.ExtImpPrebid{Bidder: nil},
			givenReqExtParams:    map[string]map[string]json.RawMessage{"bidder1": {"b": json.RawMessage(`2`)}},
			expectedModified:     false,
			expectedImpExtPrebid: &openrtb_ext.ExtImpPrebid{Bidder: nil},
		},
		{
			description:          "Empty Prebid Bidder Section",
			givenImpExtPrebid:    &openrtb_ext.ExtImpPrebid{Bidder: map[string]json.RawMessage{}},
			givenReqExtParams:    map[string]map[string]json.RawMessage{"bidder1": {"b": json.RawMessage(`2`)}},
			expectedModified:     false,
			expectedImpExtPrebid: &openrtb_ext.ExtImpPrebid{Bidder: map[string]json.RawMessage{}},
		},
		{
			description:          "One Bidder - Modified (no collision)",
			givenImpExtPrebid:    &openrtb_ext.ExtImpPrebid{Bidder: map[string]json.RawMessage{"bidder1": json.RawMessage(`{"a":1}`)}},
			givenReqExtParams:    map[string]map[string]json.RawMessage{"bidder1": {"b": json.RawMessage(`2`)}},
			expectedModified:     true,
			expectedImpExtPrebid: &openrtb_ext.ExtImpPrebid{Bidder: map[string]json.RawMessage{"bidder1": json.RawMessage(`{"a":1,"b":2}`)}},
		},
		{
			description:          "One Bidder - Modified (imp.ext bidder empty)",
			givenImpExtPrebid:    &openrtb_ext.ExtImpPrebid{Bidder: map[string]json.RawMessage{"bidder1": json.RawMessage(`{}`)}},
			givenReqExtParams:    map[string]map[string]json.RawMessage{"bidder1": {"b": json.RawMessage(`2`)}},
			expectedModified:     true,
			expectedImpExtPrebid: &openrtb_ext.ExtImpPrebid{Bidder: map[string]json.RawMessage{"bidder1": json.RawMessage(`{"b":2}`)}},
		},
		{
			description:          "One Bidder - Not Modified (imp.ext wins)",
			givenImpExtPrebid:    &openrtb_ext.ExtImpPrebid{Bidder: map[string]json.RawMessage{"bidder1": json.RawMessage(`{"a":1,"b":2}`)}},
			givenReqExtParams:    map[string]map[string]json.RawMessage{"bidder1": {"b": json.RawMessage(`4`)}},
			expectedModified:     false,
			expectedImpExtPrebid: &openrtb_ext.ExtImpPrebid{Bidder: map[string]json.RawMessage{"bidder1": json.RawMessage(`{"a":1,"b":2}`)}},
		},
		{
			description:          "One Bidder - Not Modified (imp.ext bidder not defined)",
			givenImpExtPrebid:    &openrtb_ext.ExtImpPrebid{Bidder: map[string]json.RawMessage{"bidder1": json.RawMessage(`{"a":1,"b":2}`)}},
			givenReqExtParams:    map[string]map[string]json.RawMessage{"bidder-not-defined": {"b": json.RawMessage(`4`)}},
			expectedModified:     false,
			expectedImpExtPrebid: &openrtb_ext.ExtImpPrebid{Bidder: map[string]json.RawMessage{"bidder1": json.RawMessage(`{"a":1,"b":2}`)}},
		},
		{
			description:          "One Bidder - Not Modified (imp.ext bidder nil)",
			givenImpExtPrebid:    &openrtb_ext.ExtImpPrebid{Bidder: map[string]json.RawMessage{"bidder1": nil}},
			givenReqExtParams:    map[string]map[string]json.RawMessage{"bidder1": {"b": json.RawMessage(`4`)}},
			expectedModified:     false,
			expectedImpExtPrebid: &openrtb_ext.ExtImpPrebid{Bidder: map[string]json.RawMessage{"bidder1": nil}},
		},
		{
			description:          "One Bidder - Not Modified (malformed ignored)",
			givenImpExtPrebid:    &openrtb_ext.ExtImpPrebid{Bidder: map[string]json.RawMessage{"bidder1": json.RawMessage(`malformed`)}},
			givenReqExtParams:    map[string]map[string]json.RawMessage{"bidder1": {"b": json.RawMessage(`2`)}},
			expectedModified:     false,
			expectedImpExtPrebid: &openrtb_ext.ExtImpPrebid{Bidder: map[string]json.RawMessage{"bidder1": json.RawMessage(`malformed`)}},
		},
		{
			description:          "Multiple Bidders - Mixed",
			givenImpExtPrebid:    &openrtb_ext.ExtImpPrebid{Bidder: map[string]json.RawMessage{"bidder1": json.RawMessage(`{"a":1}`), "bidder2": json.RawMessage(`{"a":"one","b":"two"}`)}},
			givenReqExtParams:    map[string]map[string]json.RawMessage{"bidder1": {"b": json.RawMessage(`2`)}, "bidder2": {"b": json.RawMessage(`"three"`)}},
			expectedModified:     true,
			expectedImpExtPrebid: &openrtb_ext.ExtImpPrebid{Bidder: map[string]json.RawMessage{"bidder1": json.RawMessage(`{"a":1,"b":2}`), "bidder2": json.RawMessage(`{"a":"one","b":"two"}`)}},
		},
		{
			description:          "Multiple Bidders - None Modified",
			givenImpExtPrebid:    &openrtb_ext.ExtImpPrebid{Bidder: map[string]json.RawMessage{"bidder1": json.RawMessage(`{"a":1}`), "bidder2": json.RawMessage(`{"a":"one","b":"two"}`)}},
			givenReqExtParams:    map[string]map[string]json.RawMessage{},
			expectedModified:     false,
			expectedImpExtPrebid: &openrtb_ext.ExtImpPrebid{Bidder: map[string]json.RawMessage{"bidder1": json.RawMessage(`{"a":1}`), "bidder2": json.RawMessage(`{"a":"one","b":"two"}`)}},
		},
	}

	for _, test := range testCases {
		impExt := openrtb_ext.CreateImpExtForTesting(map[string]json.RawMessage{}, test.givenImpExtPrebid)

		err := mergeBidderParamsImpExtPrebid(&impExt, test.givenReqExtParams)

		// errors are only possible from the marshal operation, which is not testable
		assert.NoError(t, err, test.description+":err")

		assert.Equal(t, test.expectedModified, impExt.Dirty(), test.description+":modified")
		assert.Equal(t, test.expectedImpExtPrebid, impExt.GetPrebid(), test.description+":imp.ext.prebid")
	}
}

func TestValidateRequest(t *testing.T) {
	deps := &endpointDeps{
		fakeUUIDGenerator{},
		&nobidExchange{},
		mockBidderParamValidator{},
		&mockStoredReqFetcher{},
		empty_fetcher.EmptyFetcher{},
		empty_fetcher.EmptyFetcher{},
		&config.Configuration{MaxRequestSize: maxSize},
		&metricsConfig.NilMetricsEngine{},
		analyticsConf.NewPBSAnalytics(&config.Analytics{}),
		map[string]string{},
		false,
		[]byte{},
		openrtb_ext.BuildBidderMap(),
		nil,
		nil,
		hardcodedResponseIPValidator{response: true},
		empty_fetcher.EmptyFetcher{},
<<<<<<< HEAD
		hookexecution.NewHookExecutor(hooks.EmptyPlanBuilder{}, hookexecution.EndpointAuction),
=======
		hooks.EmptyPlanBuilder{},
>>>>>>> 9af6a8c6
	}

	testCases := []struct {
		description           string
		givenIsAmp            bool
		givenRequestWrapper   *openrtb_ext.RequestWrapper
		expectedErrorList     []error
		expectedChannelObject *openrtb_ext.ExtRequestPrebidChannel
	}{
		{
			description: "No errors in bid request with request.ext.prebid.channel info, expect validate request to throw no errors",
			givenRequestWrapper: &openrtb_ext.RequestWrapper{
				BidRequest: &openrtb2.BidRequest{
					ID:  "Some-ID",
					App: &openrtb2.App{},
					Imp: []openrtb2.Imp{
						{
							ID: "Some-Imp-ID",
							Banner: &openrtb2.Banner{
								Format: []openrtb2.Format{
									{
										W: 600,
										H: 500,
									},
									{
										W: 300,
										H: 600,
									},
								},
							},
							Ext: []byte(`{"appnexus":{"placementId": 12345678}}`),
						},
					},
					Ext: []byte(`{"prebid":{"channel": {"name": "nameOfChannel", "version": "1.0"}}}`),
				},
			},
			givenIsAmp:            false,
			expectedErrorList:     []error{},
			expectedChannelObject: &openrtb_ext.ExtRequestPrebidChannel{Name: "nameOfChannel", Version: "1.0"},
		},
		{
			description: "Error in bid request with request.ext.prebid.channel.name being blank, expect validate request to return error",
			givenRequestWrapper: &openrtb_ext.RequestWrapper{
				BidRequest: &openrtb2.BidRequest{
					ID:  "Some-ID",
					App: &openrtb2.App{},
					Imp: []openrtb2.Imp{
						{
							ID: "Some-Imp-ID",
							Banner: &openrtb2.Banner{
								Format: []openrtb2.Format{
									{
										W: 600,
										H: 500,
									},
									{
										W: 300,
										H: 600,
									},
								},
							},
							Ext: []byte(`{"appnexus":{"placementId": 12345678}}`),
						},
					},
					Ext: []byte(`{"prebid":{"channel": {"name": "", "version": ""}}}`),
				},
			},
			givenIsAmp:        false,
			expectedErrorList: []error{errors.New("ext.prebid.channel.name can't be empty")},
		},
		{
			description: "AliasGVLID validation error",
			givenRequestWrapper: &openrtb_ext.RequestWrapper{
				BidRequest: &openrtb2.BidRequest{
					ID:  "Some-ID",
					App: &openrtb2.App{},
					Imp: []openrtb2.Imp{
						{
							ID: "Some-Imp-ID",
							Banner: &openrtb2.Banner{
								Format: []openrtb2.Format{
									{
										W: 600,
										H: 500,
									},
									{
										W: 300,
										H: 600,
									},
								},
							},
							Ext: []byte(`{"appnexus":{"placementId": 12345678}}`),
						},
					},
					Ext: []byte(`{"prebid":{"aliases":{"brightroll":"appnexus"}, "aliasgvlids":{"pubmatic1":1}}}`),
				},
			},
			givenIsAmp:            false,
			expectedErrorList:     []error{errors.New("request.ext.prebid.aliasgvlids. vendorId 1 refers to unknown bidder alias: pubmatic1")},
			expectedChannelObject: &openrtb_ext.ExtRequestPrebidChannel{Name: appChannel, Version: ""},
		},
		{
			description: "AliasGVLID validation error as vendorID < 1",
			givenRequestWrapper: &openrtb_ext.RequestWrapper{
				BidRequest: &openrtb2.BidRequest{
					ID:  "Some-ID",
					App: &openrtb2.App{},
					Imp: []openrtb2.Imp{
						{
							ID: "Some-Imp-ID",
							Banner: &openrtb2.Banner{
								Format: []openrtb2.Format{
									{
										W: 600,
										H: 500,
									},
									{
										W: 300,
										H: 600,
									},
								},
							},
							Ext: []byte(`{"appnexus":{"placementId": 12345678}}`),
						},
					},
					Ext: []byte(`{"prebid":{"aliases":{"brightroll":"appnexus"}, "aliasgvlids":{"brightroll":0}}}`),
				},
			},
			givenIsAmp:            false,
			expectedErrorList:     []error{errors.New("request.ext.prebid.aliasgvlids. Invalid vendorId 0 for alias: brightroll. Choose a different vendorId, or remove this entry.")},
			expectedChannelObject: &openrtb_ext.ExtRequestPrebidChannel{Name: appChannel, Version: ""},
		},
		{
			description: "No errors in bid request with request.ext.prebid but no channel info, expect validate request to throw no errors and fill channel with app",
			givenRequestWrapper: &openrtb_ext.RequestWrapper{
				BidRequest: &openrtb2.BidRequest{
					ID:  "Some-ID",
					App: &openrtb2.App{},
					Imp: []openrtb2.Imp{
						{
							ID: "Some-Imp-ID",
							Banner: &openrtb2.Banner{
								Format: []openrtb2.Format{
									{
										W: 600,
										H: 500,
									},
									{
										W: 300,
										H: 600,
									},
								},
							},
							Ext: []byte(`{"appnexus":{"placementId": 12345678}}`),
						},
					},
					Ext: []byte(`{"prebid":{"aliases":{"brightroll":"appnexus"}, "aliasgvlids":{"brightroll":1}}}`),
				},
			},
			givenIsAmp:            false,
			expectedErrorList:     []error{},
			expectedChannelObject: &openrtb_ext.ExtRequestPrebidChannel{Name: appChannel, Version: ""},
		},
	}

	for _, test := range testCases {
		errorList := deps.validateRequest(test.givenRequestWrapper, test.givenIsAmp, false, nil)
		assert.Equalf(t, test.expectedErrorList, errorList, "Error doesn't match: %s\n", test.description)

		if len(errorList) == 0 {
			requestExt, err := test.givenRequestWrapper.GetRequestExt()
			assert.Empty(t, err, test.description)
			requestPrebid := requestExt.GetPrebid()

			assert.Equalf(t, test.expectedChannelObject, requestPrebid.Channel, "Channel information isn't correct: %s\n", test.description)
		}
	}
}

func TestValidateRequestExt(t *testing.T) {
	testCases := []struct {
		description     string
		givenRequestExt json.RawMessage
		expectedError   string
	}{
		{
			description:     "nil",
			givenRequestExt: nil,
		},
		{
			description:     "empty",
			givenRequestExt: json.RawMessage(`{}`),
		},
		{
			description:     "prebid - empty",
			givenRequestExt: json.RawMessage(`{"prebid": {}}`),
		},
		{
			description:     "prebid cache - empty",
			givenRequestExt: json.RawMessage(`{"prebid": {"cache": {}}}`),
			expectedError:   `request.ext is invalid: request.ext.prebid.cache requires one of the "bids" or "vastxml" properties`,
		},
		{
			description:     "prebid cache - bids - null",
			givenRequestExt: json.RawMessage(`{"prebid": {"cache": {"bids": null}}}`),
			expectedError:   `request.ext is invalid: request.ext.prebid.cache requires one of the "bids" or "vastxml" properties`,
		},
		{
			description:     "prebid cache - bids - wrong type",
			givenRequestExt: json.RawMessage(`{"prebid": {"cache": {"bids": true}}}`),
			expectedError:   `json: cannot unmarshal bool into Go struct field ExtRequestPrebidCache.cache.bids of type openrtb_ext.ExtRequestPrebidCacheBids`,
		},
		{
			description:     "prebid cache - bids - provided",
			givenRequestExt: json.RawMessage(`{"prebid": {"cache": {"bids": {}}}}`),
		},
		{
			description:     "prebid cache - vastxml - null",
			givenRequestExt: json.RawMessage(`{"prebid": {"cache": {"vastxml": null}}}`),
			expectedError:   `request.ext is invalid: request.ext.prebid.cache requires one of the "bids" or "vastxml" properties`,
		},
		{
			description:     "prebid cache - vastxml - wrong type",
			givenRequestExt: json.RawMessage(`{"prebid": {"cache": {"vastxml": true}}}`),
			expectedError:   `json: cannot unmarshal bool into Go struct field ExtRequestPrebidCache.cache.vastxml of type openrtb_ext.ExtRequestPrebidCacheVAST`,
		},
		{
			description:     "prebid cache - vastxml - provided",
			givenRequestExt: json.RawMessage(`{"prebid": {"cache": {"vastxml": {}}}}`),
		},
		{
			description:     "prebid cache - bids + vastxml - provided",
			givenRequestExt: json.RawMessage(`{"prebid": {"cache": {"bids": {}, "vastxml": {}}}}`),
		},
	}

	for _, test := range testCases {
		w := &openrtb_ext.RequestWrapper{BidRequest: &openrtb2.BidRequest{Ext: test.givenRequestExt}}
		err := validateRequestExt(w)

		if len(test.expectedError) > 0 {
			assert.EqualError(t, err, test.expectedError, test.description)
		} else {
			assert.NoError(t, err, test.description)
		}
	}
}

func TestValidateOrFillChannel(t *testing.T) {
	testCases := []struct {
		description           string
		givenIsAmp            bool
		givenRequestWrapper   *openrtb_ext.RequestWrapper
		expectedError         error
		expectedChannelObject *openrtb_ext.ExtRequestPrebidChannel
	}{
		{
			description: "No request.ext info in app request, so we expect channel name to be set to app",
			givenRequestWrapper: &openrtb_ext.RequestWrapper{
				BidRequest: &openrtb2.BidRequest{App: &openrtb2.App{}},
			},
			givenIsAmp:            false,
			expectedError:         nil,
			expectedChannelObject: &openrtb_ext.ExtRequestPrebidChannel{Name: appChannel, Version: ""},
		},
		{
			description: "No request.ext info in amp request, so we expect channel name to be set to amp",
			givenRequestWrapper: &openrtb_ext.RequestWrapper{
				BidRequest: &openrtb2.BidRequest{},
			},
			givenIsAmp:            true,
			expectedError:         nil,
			expectedChannelObject: &openrtb_ext.ExtRequestPrebidChannel{Name: ampChannel, Version: ""},
		},
		{
			description: "Channel object in request with populated name/version, we expect same name/version in object that's created",
			givenRequestWrapper: &openrtb_ext.RequestWrapper{
				BidRequest: &openrtb2.BidRequest{Ext: []byte(`{"prebid":{"channel": {"name": "video", "version": "1.0"}}}`)},
			},
			givenIsAmp:            false,
			expectedError:         nil,
			expectedChannelObject: &openrtb_ext.ExtRequestPrebidChannel{Name: "video", Version: "1.0"},
		},
		{
			description: "No channel object in site request, expect nil",
			givenRequestWrapper: &openrtb_ext.RequestWrapper{
				BidRequest: &openrtb2.BidRequest{Site: &openrtb2.Site{}, Ext: []byte(`{"prebid":{}}`)},
			},
			givenIsAmp:            false,
			expectedError:         nil,
			expectedChannelObject: nil,
		},
		{
			description: "No channel name given in channel object, we expect error to be thrown",
			givenRequestWrapper: &openrtb_ext.RequestWrapper{
				BidRequest: &openrtb2.BidRequest{App: &openrtb2.App{}, Ext: []byte(`{"prebid":{"channel": {"name": "", "version": ""}}}`)},
			},
			givenIsAmp:            false,
			expectedError:         errors.New("ext.prebid.channel.name can't be empty"),
			expectedChannelObject: nil,
		},
		{
			description: "App request, has request.ext, no request.ext.prebid, expect channel name to be filled with app",
			givenRequestWrapper: &openrtb_ext.RequestWrapper{
				BidRequest: &openrtb2.BidRequest{App: &openrtb2.App{}, Ext: []byte(`{}`)},
			},
			givenIsAmp:            false,
			expectedError:         nil,
			expectedChannelObject: &openrtb_ext.ExtRequestPrebidChannel{Name: appChannel, Version: ""},
		},
		{
			description: "App request, has request.ext.prebid, but no channel object, expect channel name to be filled with app",
			givenRequestWrapper: &openrtb_ext.RequestWrapper{
				BidRequest: &openrtb2.BidRequest{App: &openrtb2.App{}, Ext: []byte(`{"prebid":{}}`)},
			},
			givenIsAmp:            false,
			expectedError:         nil,
			expectedChannelObject: &openrtb_ext.ExtRequestPrebidChannel{Name: appChannel, Version: ""},
		},
		{
			description: "Amp request, has request.ext, no request.ext.prebid, expect channel name to be filled with amp",
			givenRequestWrapper: &openrtb_ext.RequestWrapper{
				BidRequest: &openrtb2.BidRequest{Ext: []byte(`{}`)},
			},
			givenIsAmp:            true,
			expectedError:         nil,
			expectedChannelObject: &openrtb_ext.ExtRequestPrebidChannel{Name: ampChannel, Version: ""},
		},
		{
			description: "Amp request, has request.ext.prebid, but no channel object, expect channel name to be filled with amp",
			givenRequestWrapper: &openrtb_ext.RequestWrapper{
				BidRequest: &openrtb2.BidRequest{Ext: []byte(`{"prebid":{}}`)},
			},
			givenIsAmp:            true,
			expectedError:         nil,
			expectedChannelObject: &openrtb_ext.ExtRequestPrebidChannel{Name: ampChannel, Version: ""},
		},
	}

	for _, test := range testCases {
		err := validateOrFillChannel(test.givenRequestWrapper, test.givenIsAmp)
		assert.Equalf(t, test.expectedError, err, "Error doesn't match: %s\n", test.description)

		if err == nil {
			requestExt, err := test.givenRequestWrapper.GetRequestExt()
			assert.Empty(t, err, test.description)
			requestPrebid := requestExt.GetPrebid()

			assert.Equalf(t, test.expectedChannelObject, requestPrebid.Channel, "Channel information isn't correct: %s\n", test.description)
		}
	}
}

func TestSetIntegrationType(t *testing.T) {
	deps := &endpointDeps{
		fakeUUIDGenerator{},
		&nobidExchange{},
		mockBidderParamValidator{},
		&mockStoredReqFetcher{},
		empty_fetcher.EmptyFetcher{},
		empty_fetcher.EmptyFetcher{},
		&config.Configuration{},
		&metricsConfig.NilMetricsEngine{},
		analyticsConf.NewPBSAnalytics(&config.Analytics{}),
		map[string]string{},
		false,
		[]byte{},
		openrtb_ext.BuildBidderMap(),
		nil,
		nil,
		hardcodedResponseIPValidator{response: true},
		empty_fetcher.EmptyFetcher{},
<<<<<<< HEAD
		hookexecution.NewHookExecutor(hooks.EmptyPlanBuilder{}, hookexecution.EndpointAuction),
=======
		hooks.EmptyPlanBuilder{},
>>>>>>> 9af6a8c6
	}

	testCases := []struct {
		description             string
		givenRequestWrapper     *openrtb_ext.RequestWrapper
		givenAccount            *config.Account
		expectedIntegrationType string
	}{
		{
			description: "Request has integration type defined, expect that same integration type",
			givenRequestWrapper: &openrtb_ext.RequestWrapper{
				BidRequest: &openrtb2.BidRequest{Ext: []byte(`{"prebid":{"integration": "TestIntegrationType"}}`)},
			},
			givenAccount:            &config.Account{DefaultIntegration: "TestDefaultIntegration"},
			expectedIntegrationType: "TestIntegrationType",
		},
		{
			description: "Request doesn't have request.ext.prebid path, expect default integration value",
			givenRequestWrapper: &openrtb_ext.RequestWrapper{
				BidRequest: &openrtb2.BidRequest{Ext: []byte(``)},
			},
			givenAccount:            &config.Account{DefaultIntegration: "TestDefaultIntegration"},
			expectedIntegrationType: "TestDefaultIntegration",
		},
		{
			description: "Request has blank integration in request, expect default integration value ",
			givenRequestWrapper: &openrtb_ext.RequestWrapper{
				BidRequest: &openrtb2.BidRequest{Ext: []byte(`{"prebid":{"integration": ""}}`)},
			},
			givenAccount:            &config.Account{DefaultIntegration: "TestDefaultIntegration"},
			expectedIntegrationType: "TestDefaultIntegration",
		},
	}

	for _, test := range testCases {
		err := deps.setIntegrationType(test.givenRequestWrapper, test.givenAccount)
		assert.Empty(t, err, test.description)
		integrationTypeFromReq, err2 := getIntegrationFromRequest(test.givenRequestWrapper)
		assert.Empty(t, err2, test.description)
		assert.Equalf(t, test.expectedIntegrationType, integrationTypeFromReq, "Integration type information isn't correct: %s\n", test.description)
	}
}

func TestStoredRequestGenerateUuid(t *testing.T) {
	uuid := "foo"

	deps := &endpointDeps{
		fakeUUIDGenerator{id: "foo", err: nil},
		&nobidExchange{},
		mockBidderParamValidator{},
		&mockStoredReqFetcher{},
		empty_fetcher.EmptyFetcher{},
		empty_fetcher.EmptyFetcher{},
		&config.Configuration{MaxRequestSize: maxSize},
		&metricsConfig.NilMetricsEngine{},
		analyticsConf.NewPBSAnalytics(&config.Analytics{}),
		map[string]string{},
		false,
		[]byte{},
		openrtb_ext.BuildBidderMap(),
		nil,
		nil,
		hardcodedResponseIPValidator{response: true},
		empty_fetcher.EmptyFetcher{},
<<<<<<< HEAD
		hookexecution.NewHookExecutor(hooks.EmptyPlanBuilder{}, hookexecution.EndpointAuction),
=======
		hooks.EmptyPlanBuilder{},
>>>>>>> 9af6a8c6
	}

	req := &openrtb2.BidRequest{}

	testCases := []struct {
		description            string
		givenRawData           string
		givenGenerateRequestID bool
		expectedID             string
		expectedCur            string
	}{
		{
			description:            "GenerateRequestID is true, rawData is an app request and has stored bid request we should generate uuid",
			givenRawData:           testBidRequests[2],
			givenGenerateRequestID: true,
			expectedID:             uuid,
		},
		{
			description:            "GenerateRequestID is true, rawData is a site request, has stored bid, and stored bidrequestID is not the macro {{UUID}}, we should not generate uuid",
			givenRawData:           testBidRequests[3],
			givenGenerateRequestID: true,
			expectedID:             "ThisID",
		},
		{
			description:            "GenerateRequestID is false, rawData is an app request and has stored bid, and stored bidrequestID is the macro {{UUID}}, so we should generate uuid",
			givenRawData:           testBidRequests[4],
			givenGenerateRequestID: false,
			expectedID:             uuid,
		},
		{
			description:            "GenerateRequestID is true, rawData is an app request, but no stored bid, we should not generate uuid",
			givenRawData:           testBidRequests[0],
			givenGenerateRequestID: true,
			expectedID:             "ThisID",
		},
		{
			description:            "GenerateRequestID is false and macro ID is not present, so we should not generate uuid",
			givenRawData:           testBidRequests[0],
			givenGenerateRequestID: false,
			expectedID:             "ThisID",
		},
		{
			description:            "GenerateRequestID is false, and rawData is a site request, and macro {{UUID}} is present, we should generate uuid",
			givenRawData:           testBidRequests[1],
			givenGenerateRequestID: false,
			expectedID:             uuid,
		},
		{
			description:            "Macro ID {{UUID}} case sensitivity check meaning a macro that is lowercase {{uuid}} shouldn't generate a uuid",
			givenRawData:           testBidRequests[2],
			givenGenerateRequestID: false,
			expectedID:             "ThisID",
		},
		{
			description:            "Test to check that stored requests are being merged properly when UUID isn't being generated",
			givenRawData:           testBidRequests[5],
			givenGenerateRequestID: false,
			expectedID:             "ThisID",
			expectedCur:            "USD",
		},
	}

	for _, test := range testCases {
		deps.cfg.GenerateRequestID = test.givenGenerateRequestID
		impInfo, errs := parseImpInfo([]byte(test.givenRawData))
		assert.Empty(t, errs, test.description)
		newRequest, _, errList := deps.processStoredRequests(context.Background(), json.RawMessage(test.givenRawData), impInfo)
		assert.Empty(t, errList, test.description)

		if err := json.Unmarshal(newRequest, req); err != nil {
			t.Errorf("processStoredRequests Error: %s", err.Error())
		}
		if test.expectedCur != "" {
			assert.Equalf(t, test.expectedCur, req.Cur[0], "The stored request wasn't merged properly: %s\n", test.description)
		}
		assert.Equalf(t, test.expectedID, req.ID, "The Bid Request ID is incorrect: %s\n", test.description)
	}
}

// TestOversizedRequest makes sure we behave properly when the request size exceeds the configured max.
func TestOversizedRequest(t *testing.T) {
	reqBody := validRequest(t, "site.json")
	deps := &endpointDeps{
		fakeUUIDGenerator{},
		&nobidExchange{},
		mockBidderParamValidator{},
		&mockStoredReqFetcher{},
		empty_fetcher.EmptyFetcher{},
		empty_fetcher.EmptyFetcher{},
		&config.Configuration{MaxRequestSize: int64(len(reqBody) - 1)},
		&metricsConfig.NilMetricsEngine{},
		analyticsConf.NewPBSAnalytics(&config.Analytics{}),
		map[string]string{},
		false,
		[]byte{},
		openrtb_ext.BuildBidderMap(),
		nil,
		nil,
		hardcodedResponseIPValidator{response: true},
		empty_fetcher.EmptyFetcher{},
<<<<<<< HEAD
		hookexecution.NewHookExecutor(hooks.EmptyPlanBuilder{}, hookexecution.EndpointAuction),
=======
		hooks.EmptyPlanBuilder{},
>>>>>>> 9af6a8c6
	}

	req := httptest.NewRequest("POST", "/openrtb2/auction", strings.NewReader(reqBody))
	recorder := httptest.NewRecorder()

	deps.Auction(recorder, req, nil)

	if recorder.Code != http.StatusBadRequest {
		t.Errorf("endpoint should return a 400 if the request exceeds the size max.")
	}

	if bytesRead, err := req.Body.Read(make([]byte, 1)); bytesRead != 0 || err != io.EOF {
		t.Errorf("The request body should still be fully read.")
	}
}

// TestRequestSizeEdgeCase makes sure we behave properly when the request size *equals* the configured max.
func TestRequestSizeEdgeCase(t *testing.T) {
	reqBody := validRequest(t, "site.json")
	deps := &endpointDeps{
		fakeUUIDGenerator{},
		&nobidExchange{},
		mockBidderParamValidator{},
		&mockStoredReqFetcher{},
		empty_fetcher.EmptyFetcher{},
		empty_fetcher.EmptyFetcher{},
		&config.Configuration{MaxRequestSize: int64(len(reqBody))},
		&metricsConfig.NilMetricsEngine{},
		analyticsConf.NewPBSAnalytics(&config.Analytics{}),
		map[string]string{},
		false,
		[]byte{},
		openrtb_ext.BuildBidderMap(),
		nil,
		nil,
		hardcodedResponseIPValidator{response: true},
		empty_fetcher.EmptyFetcher{},
<<<<<<< HEAD
		hookexecution.NewHookExecutor(hooks.EmptyPlanBuilder{}, hookexecution.EndpointAuction),
=======
		hooks.EmptyPlanBuilder{},
>>>>>>> 9af6a8c6
	}

	req := httptest.NewRequest("POST", "/openrtb2/auction", strings.NewReader(reqBody))
	recorder := httptest.NewRecorder()

	deps.Auction(recorder, req, nil)

	if recorder.Code != http.StatusOK {
		t.Errorf("endpoint should return a 200 if the request equals the size max.")
	}

	if bytesRead, err := req.Body.Read(make([]byte, 1)); bytesRead != 0 || err != io.EOF {
		t.Errorf("The request body should have been read to completion.")
	}
}

// TestNoEncoding prevents #231.
func TestNoEncoding(t *testing.T) {
	endpoint, _ := NewEndpoint(
		fakeUUIDGenerator{},
		&mockExchange{},
		mockBidderParamValidator{},
		&mockStoredReqFetcher{},
		empty_fetcher.EmptyFetcher{},
		&config.Configuration{MaxRequestSize: maxSize},
		&metricsConfig.NilMetricsEngine{},
		analyticsConf.NewPBSAnalytics(&config.Analytics{}),
		map[string]string{},
		[]byte{},
		openrtb_ext.BuildBidderMap(),
		empty_fetcher.EmptyFetcher{},
		hooks.EmptyPlanBuilder{},
	)
	request := httptest.NewRequest("POST", "/openrtb2/auction", strings.NewReader(validRequest(t, "site.json")))
	recorder := httptest.NewRecorder()
	endpoint(recorder, request, nil)

	if !strings.Contains(recorder.Body.String(), "<script></script>") {
		t.Errorf("The Response from the exchange should not be html-encoded")
	}
}

// TestTimeoutParser makes sure we parse tmax properly.
func TestTimeoutParser(t *testing.T) {
	reqJson := json.RawMessage(`{"tmax":22}`)
	timeout := parseTimeout(reqJson, 11*time.Millisecond)
	if timeout != 22*time.Millisecond {
		t.Errorf("Failed to parse tmax properly. Expected %d, got %d", 22*time.Millisecond, timeout)
	}
}

func TestImplicitAMPNoExt(t *testing.T) {
	httpReq, err := http.NewRequest("POST", "/openrtb2/auction", strings.NewReader(validRequest(t, "site.json")))
	if !assert.NoError(t, err) {
		return
	}

	reqWrapper := &openrtb_ext.RequestWrapper{BidRequest: &openrtb2.BidRequest{
		Site: &openrtb2.Site{},
	}}

	setSiteImplicitly(httpReq, reqWrapper)

	assert.NoError(t, reqWrapper.RebuildRequest())
	assert.JSONEq(t, `{"amp":0}`, string(reqWrapper.Site.Ext))
}

func TestImplicitAMPOtherExt(t *testing.T) {
	httpReq, err := http.NewRequest("POST", "/openrtb2/auction", strings.NewReader(validRequest(t, "site.json")))
	if !assert.NoError(t, err) {
		return
	}

	reqWrapper := &openrtb_ext.RequestWrapper{BidRequest: &openrtb2.BidRequest{
		Site: &openrtb2.Site{
			Ext: json.RawMessage(`{"other":true}`),
		},
	}}

	setSiteImplicitly(httpReq, reqWrapper)

	assert.NoError(t, reqWrapper.RebuildRequest())
	assert.JSONEq(t, `{"amp":0,"other":true}`, string(reqWrapper.Site.Ext))
}

func TestExplicitAMP(t *testing.T) {
	httpReq, err := http.NewRequest("POST", "/openrtb2/auction", strings.NewReader(validRequest(t, "site-amp.json")))
	if !assert.NoError(t, err) {
		return
	}

	bidReq := &openrtb_ext.RequestWrapper{BidRequest: &openrtb2.BidRequest{
		Site: &openrtb2.Site{
			Ext: json.RawMessage(`{"amp":1}`),
		},
	}}
	setSiteImplicitly(httpReq, bidReq)
	assert.JSONEq(t, `{"amp":1}`, string(bidReq.Site.Ext))
}

// TestContentType prevents #328
func TestContentType(t *testing.T) {
	endpoint, _ := NewEndpoint(
		fakeUUIDGenerator{},
		&mockExchange{},
		mockBidderParamValidator{},
		&mockStoredReqFetcher{},
		empty_fetcher.EmptyFetcher{},
		&config.Configuration{MaxRequestSize: maxSize},
		&metricsConfig.NilMetricsEngine{},
		analyticsConf.NewPBSAnalytics(&config.Analytics{}),
		map[string]string{},
		[]byte{},
		openrtb_ext.BuildBidderMap(),
		empty_fetcher.EmptyFetcher{},
		hooks.EmptyPlanBuilder{},
	)
	request := httptest.NewRequest("POST", "/openrtb2/auction", strings.NewReader(validRequest(t, "site.json")))
	recorder := httptest.NewRecorder()
	endpoint(recorder, request, nil)

	if recorder.Header().Get("Content-Type") != "application/json" {
		t.Errorf("Content-Type should be application/json. Got %s", recorder.Header().Get("Content-Type"))
	}
}

func TestValidateImpExt(t *testing.T) {
	type testCase struct {
		description    string
		impExt         json.RawMessage
		expectedImpExt string
		expectedErrs   []error
	}
	testGroups := []struct {
		description string
		testCases   []testCase
	}{
		{
			"Empty",
			[]testCase{
				{
					description:    "Empty",
					impExt:         nil,
					expectedImpExt: "",
					expectedErrs:   []error{errors.New("request.imp[0].ext is required")},
				},
			},
		},
		{
			"Unknown bidder tests",
			[]testCase{
				{
					description:    "Unknown Bidder only",
					impExt:         json.RawMessage(`{"unknownbidder":{"placement_id":555}}`),
					expectedImpExt: `{"unknownbidder":{"placement_id":555}}`,
					expectedErrs:   []error{errors.New("request.imp[0].ext contains unknown bidder: unknownbidder. Did you forget an alias in request.ext.prebid.aliases?")},
				},
				{
					description:    "Unknown Prebid Ext Bidder only",
					impExt:         json.RawMessage(`{"prebid":{"bidder":{"unknownbidder":{"placement_id":555}}}}`),
					expectedImpExt: `{"prebid":{"bidder":{"unknownbidder":{"placement_id":555}}}}`,
					expectedErrs:   []error{errors.New("request.imp[0].ext contains unknown bidder: unknownbidder. Did you forget an alias in request.ext.prebid.aliases?")},
				},
				{
					description:    "Unknown Prebid Ext Bidder + First Party Data Context",
					impExt:         json.RawMessage(`{"prebid":{"bidder":{"unknownbidder":{"placement_id":555}}},"context":{"data":{"keywords":"prebid server example"}}}`),
					expectedImpExt: `{"prebid":{"bidder":{"unknownbidder":{"placement_id":555}}},"context":{"data":{"keywords":"prebid server example"}}}`,
					expectedErrs:   []error{errors.New("request.imp[0].ext contains unknown bidder: unknownbidder. Did you forget an alias in request.ext.prebid.aliases?")},
				},
				{
					description:    "Unknown Bidder + First Party Data Context",
					impExt:         json.RawMessage(`{"unknownbidder":{"placement_id":555} ,"context":{"data":{"keywords":"prebid server example"}}}`),
					expectedImpExt: `{"unknownbidder":{"placement_id":555},"context":{"data":{"keywords":"prebid server example"}}}`,
					expectedErrs:   []error{errors.New("request.imp[0].ext contains unknown bidder: unknownbidder. Did you forget an alias in request.ext.prebid.aliases?")},
				},
				{
					description:    "Unknown Bidder + Disabled Bidder",
					impExt:         json.RawMessage(`{"unknownbidder":{"placement_id":555},"disabledbidder":{"foo":"bar"}}`),
					expectedImpExt: `{"unknownbidder":{"placement_id":555},"disabledbidder":{"foo":"bar"}}`,
					expectedErrs:   []error{errors.New("request.imp[0].ext contains unknown bidder: unknownbidder. Did you forget an alias in request.ext.prebid.aliases?")},
				},
				{
					description:    "Unknown Bidder + Disabled Prebid Ext Bidder",
					impExt:         json.RawMessage(`{"unknownbidder":{"placement_id":555},"prebid":{"bidder":{"disabledbidder":{"foo":"bar"}}}}`),
					expectedImpExt: `{"unknownbidder":{"placement_id":555},"prebid":{"bidder":{"disabledbidder":{"foo":"bar"}}}}`,
					expectedErrs:   []error{errors.New("request.imp[0].ext contains unknown bidder: unknownbidder. Did you forget an alias in request.ext.prebid.aliases?")},
				},
			},
		},
		{
			"Disabled bidder tests",
			[]testCase{
				{
					description:    "Disabled Bidder",
					impExt:         json.RawMessage(`{"disabledbidder":{"foo":"bar"}}`),
					expectedImpExt: `{"disabledbidder":{"foo":"bar"}}`,
					expectedErrs: []error{
						&errortypes.BidderTemporarilyDisabled{Message: "The bidder 'disabledbidder' has been disabled."},
						errors.New("request.imp[0].ext must contain at least one bidder"),
					},
					// if only bidder(s) found in request.imp[x].ext.{biddername} or request.imp[x].ext.prebid.bidder.{biddername} are disabled, return error
				},
				{
					description:    "Disabled Prebid Ext Bidder",
					impExt:         json.RawMessage(`{"prebid":{"bidder":{"disabledbidder":{"foo":"bar"}}}}`),
					expectedImpExt: `{"prebid":{"bidder":{"disabledbidder":{"foo":"bar"}}}}`,
					expectedErrs: []error{
						&errortypes.BidderTemporarilyDisabled{Message: "The bidder 'disabledbidder' has been disabled."},
						errors.New("request.imp[0].ext must contain at least one bidder"),
					},
				},
				{
					description:    "Disabled Bidder + First Party Data Context",
					impExt:         json.RawMessage(`{"disabledbidder":{"foo":"bar"},"context":{"data":{"keywords":"prebid server example"}}}`),
					expectedImpExt: `{"disabledbidder":{"foo":"bar"},"context":{"data":{"keywords":"prebid server example"}}}`,
					expectedErrs: []error{
						&errortypes.BidderTemporarilyDisabled{Message: "The bidder 'disabledbidder' has been disabled."},
						errors.New("request.imp[0].ext must contain at least one bidder"),
					},
				},
				{
					description:    "Disabled Prebid Ext Bidder + First Party Data Context",
					impExt:         json.RawMessage(`{"prebid":{"bidder":{"disabledbidder":{"foo":"bar"}}},"context":{"data":{"keywords":"prebid server example"}}}`),
					expectedImpExt: `{"prebid":{"bidder":{"disabledbidder":{"foo":"bar"}}},"context":{"data":{"keywords":"prebid server example"}}}`,
					expectedErrs: []error{
						&errortypes.BidderTemporarilyDisabled{Message: "The bidder 'disabledbidder' has been disabled."},
						errors.New("request.imp[0].ext must contain at least one bidder"),
					},
				},
			},
		},
		{
			"First Party only",
			[]testCase{
				{
					description:    "First Party Data Context",
					impExt:         json.RawMessage(`{"context":{"data":{"keywords":"prebid server example"}}}`),
					expectedImpExt: `{"context":{"data":{"keywords":"prebid server example"}}}`,
					expectedErrs: []error{
						errors.New("request.imp[0].ext must contain at least one bidder"),
					},
				},
			},
		},
		{
			"Valid bidder tests",
			[]testCase{
				{
					description:    "Valid bidder root ext",
					impExt:         json.RawMessage(`{"appnexus":{"placement_id":555}}`),
					expectedImpExt: `{"prebid":{"bidder":{"appnexus":{"placement_id":555}}}}`,
					expectedErrs:   []error{},
				},
				{
					description:    "Valid bidder in prebid field",
					impExt:         json.RawMessage(`{"prebid":{"bidder":{"appnexus":{"placement_id":555}}}}`),
					expectedImpExt: `{"prebid":{"bidder":{"appnexus":{"placement_id":555}}}}`,
					expectedErrs:   []error{},
				},
				{
					description:    "Valid Bidder + First Party Data Context",
					impExt:         json.RawMessage(`{"appnexus":{"placement_id":555},"context":{"data":{"keywords":"prebid server example"}}}`),
					expectedImpExt: `{"prebid":{"bidder":{"appnexus":{"placement_id":555}}},"context":{"data":{"keywords":"prebid server example"}}}`,
					expectedErrs:   []error{},
				},
				{
					description:    "Valid Prebid Ext Bidder + First Party Data Context",
					impExt:         json.RawMessage(`{"prebid":{"bidder":{"appnexus":{"placement_id":555}}} ,"context":{"data":{"keywords":"prebid server example"}}}`),
					expectedImpExt: `{"prebid":{"bidder":{"appnexus":{"placement_id":555}}},"context":{"data":{"keywords":"prebid server example"}}}`,
					expectedErrs:   []error{},
				},
				{
					description:    "Valid Bidder + Unknown Bidder",
					impExt:         json.RawMessage(`{"appnexus":{"placement_id":555},"unknownbidder":{"placement_id":555}}`),
					expectedImpExt: `{"appnexus":{"placement_id":555},"unknownbidder":{"placement_id":555}}`,
					expectedErrs:   []error{errors.New("request.imp[0].ext contains unknown bidder: unknownbidder. Did you forget an alias in request.ext.prebid.aliases?")},
				},
				{
					description:    "Valid Bidder + Disabled Bidder",
					impExt:         json.RawMessage(`{"appnexus":{"placement_id":555},"disabledbidder":{"foo":"bar"}}`),
					expectedImpExt: `{"prebid":{"bidder":{"appnexus":{"placement_id":555}}}}`,
					expectedErrs:   []error{&errortypes.BidderTemporarilyDisabled{Message: "The bidder 'disabledbidder' has been disabled."}},
				},
				{
					description:    "Valid Bidder + Disabled Bidder + First Party Data Context",
					impExt:         json.RawMessage(`{"appnexus":{"placement_id":555},"disabledbidder":{"foo":"bar"},"context":{"data":{"keywords":"prebid server example"}}}`),
					expectedImpExt: `{"prebid":{"bidder":{"appnexus":{"placement_id":555}}},"context":{"data":{"keywords":"prebid server example"}}}`,
					expectedErrs:   []error{&errortypes.BidderTemporarilyDisabled{Message: "The bidder 'disabledbidder' has been disabled."}},
				},
				{
					description:    "Valid Bidder + Disabled Bidder + Unknown Bidder + First Party Data Context",
					impExt:         json.RawMessage(`{"appnexus":{"placement_id":555},"disabledbidder":{"foo":"bar"},"unknownbidder":{"placement_id":555},"context":{"data":{"keywords":"prebid server example"}}}`),
					expectedImpExt: `{"appnexus":{"placement_id":555},"disabledbidder":{"foo":"bar"},"unknownbidder":{"placement_id":555},"context":{"data":{"keywords":"prebid server example"}}}`,
					expectedErrs:   []error{errors.New("request.imp[0].ext contains unknown bidder: unknownbidder. Did you forget an alias in request.ext.prebid.aliases?")},
				},
				{
					description:    "Valid Prebid Ext Bidder + Disabled Bidder Ext",
					impExt:         json.RawMessage(`{"prebid":{"bidder":{"appnexus":{"placement_id":555},"disabledbidder":{"foo":"bar"}}}}`),
					expectedImpExt: `{"prebid":{"bidder":{"appnexus":{"placement_id": 555}}}}`,
					expectedErrs:   []error{&errortypes.BidderTemporarilyDisabled{Message: "The bidder 'disabledbidder' has been disabled."}},
				},
				{
					description:    "Valid Prebid Ext Bidder + Disabled Ext Bidder + First Party Data Context",
					impExt:         json.RawMessage(`{"prebid":{"bidder":{"appnexus":{"placement_id":555},"disabledbidder":{"foo":"bar"}}},"context":{"data":{"keywords":"prebid server example"}}}`),
					expectedImpExt: `{"prebid":{"bidder":{"appnexus":{"placement_id": 555}}},"context":{"data":{"keywords":"prebid server example"}}}`,
					expectedErrs:   []error{&errortypes.BidderTemporarilyDisabled{Message: "The bidder 'disabledbidder' has been disabled."}},
				},
				{
					description:    "Valid Prebid Ext Bidder + Disabled Ext Bidder + Unknown Ext + First Party Data Context",
					impExt:         json.RawMessage(`{"prebid":{"bidder":{"appnexus":{"placement_id":555},"disabledbidder":{"foo":"bar"},"unknownbidder":{"placement_id":555}}},"context":{"data":{"keywords":"prebid server example"}}}`),
					expectedImpExt: `{"prebid":{"bidder":{"appnexus":{"placement_id":555},"disabledbidder":{"foo":"bar"},"unknownbidder":{"placement_id":555}}},"context":{"data":{"keywords":"prebid server example"}}}`,
					expectedErrs:   []error{errors.New("request.imp[0].ext contains unknown bidder: unknownbidder. Did you forget an alias in request.ext.prebid.aliases?")},
				},
			},
		},
	}

	deps := &endpointDeps{
		fakeUUIDGenerator{},
		&nobidExchange{},
		mockBidderParamValidator{},
		&mockStoredReqFetcher{},
		empty_fetcher.EmptyFetcher{},
		empty_fetcher.EmptyFetcher{},
		&config.Configuration{MaxRequestSize: int64(8096)},
		&metricsConfig.NilMetricsEngine{},
		analyticsConf.NewPBSAnalytics(&config.Analytics{}),
		map[string]string{"disabledbidder": "The bidder 'disabledbidder' has been disabled."},
		false,
		[]byte{},
		openrtb_ext.BuildBidderMap(),
		nil,
		nil,
		hardcodedResponseIPValidator{response: true},
		empty_fetcher.EmptyFetcher{},
<<<<<<< HEAD
		hookexecution.NewHookExecutor(hooks.EmptyPlanBuilder{}, hookexecution.EndpointAuction),
=======
		hooks.EmptyPlanBuilder{},
>>>>>>> 9af6a8c6
	}

	for _, group := range testGroups {
		for _, test := range group.testCases {
			imp := &openrtb2.Imp{Ext: test.impExt}
			impWrapper := &openrtb_ext.ImpWrapper{Imp: imp}

			errs := deps.validateImpExt(impWrapper, nil, 0, false, nil)

			assert.NoError(t, impWrapper.RebuildImp(), test.description+":rebuild_imp")

			if len(test.expectedImpExt) > 0 {
				assert.JSONEq(t, test.expectedImpExt, string(imp.Ext), "imp.ext JSON does not match expected. Test: %s. %s\n", group.description, test.description)
			} else {
				assert.Empty(t, imp.Ext, "imp.ext expected to be empty but was: %s. Test: %s. %s\n", string(imp.Ext), group.description, test.description)
			}
			assert.Equal(t, test.expectedErrs, errs, "errs slice does not match expected. Test: %s. %s\n", group.description, test.description)
		}
	}
}

func validRequest(t *testing.T, filename string) string {
	requestData, err := ioutil.ReadFile("sample-requests/valid-whole/supplementary/" + filename)
	if err != nil {
		t.Fatalf("Failed to fetch a valid request: %v", err)
	}
	testBidRequest, _, _, err := jsonparser.Get(requestData, "mockBidRequest")
	assert.NoError(t, err, "Error jsonparsing root.mockBidRequest from file %s. Desc: %v.", filename, err)

	return string(testBidRequest)
}

func TestCurrencyTrunc(t *testing.T) {
	deps := &endpointDeps{
		fakeUUIDGenerator{},
		&nobidExchange{},
		mockBidderParamValidator{},
		&mockStoredReqFetcher{},
		empty_fetcher.EmptyFetcher{},
		empty_fetcher.EmptyFetcher{},
		&config.Configuration{},
		&metricsConfig.NilMetricsEngine{},
		analyticsConf.NewPBSAnalytics(&config.Analytics{}),
		map[string]string{},
		false,
		[]byte{},
		openrtb_ext.BuildBidderMap(),
		nil,
		nil,
		hardcodedResponseIPValidator{response: true},
		empty_fetcher.EmptyFetcher{},
<<<<<<< HEAD
		hookexecution.NewHookExecutor(hooks.EmptyPlanBuilder{}, hookexecution.EndpointAuction),
=======
		hooks.EmptyPlanBuilder{},
>>>>>>> 9af6a8c6
	}

	ui := int64(1)
	req := openrtb2.BidRequest{
		ID: "anyRequestID",
		Imp: []openrtb2.Imp{
			{
				ID: "anyImpID",
				Banner: &openrtb2.Banner{
					W: &ui,
					H: &ui,
				},
				Ext: json.RawMessage(`{"appnexus": {"placementId": 5667}}`),
			},
		},
		Site: &openrtb2.Site{
			ID: "anySiteID",
		},
		Cur: []string{"USD", "EUR"},
	}

	errL := deps.validateRequest(&openrtb_ext.RequestWrapper{BidRequest: &req}, false, false, nil)

	expectedError := errortypes.Warning{Message: "A prebid request can only process one currency. Taking the first currency in the list, USD, as the active currency"}
	assert.ElementsMatch(t, errL, []error{&expectedError})
}

func TestCCPAInvalid(t *testing.T) {
	deps := &endpointDeps{
		fakeUUIDGenerator{},
		&nobidExchange{},
		mockBidderParamValidator{},
		&mockStoredReqFetcher{},
		empty_fetcher.EmptyFetcher{},
		empty_fetcher.EmptyFetcher{},
		&config.Configuration{},
		&metricsConfig.NilMetricsEngine{},
		analyticsConf.NewPBSAnalytics(&config.Analytics{}),
		map[string]string{},
		false,
		[]byte{},
		openrtb_ext.BuildBidderMap(),
		nil,
		nil,
		hardcodedResponseIPValidator{response: true},
		empty_fetcher.EmptyFetcher{},
<<<<<<< HEAD
		hookexecution.NewHookExecutor(hooks.EmptyPlanBuilder{}, hookexecution.EndpointAuction),
=======
		hooks.EmptyPlanBuilder{},
>>>>>>> 9af6a8c6
	}

	ui := int64(1)
	req := openrtb2.BidRequest{
		ID: "anyRequestID",
		Imp: []openrtb2.Imp{
			{
				ID: "anyImpID",
				Banner: &openrtb2.Banner{
					W: &ui,
					H: &ui,
				},
				Ext: json.RawMessage(`{"appnexus": {"placementId": 5667}}`),
			},
		},
		Site: &openrtb2.Site{
			ID: "anySiteID",
		},
		Regs: &openrtb2.Regs{
			Ext: json.RawMessage(`{"us_privacy": "invalid by length"}`),
		},
	}

	errL := deps.validateRequest(&openrtb_ext.RequestWrapper{BidRequest: &req}, false, false, nil)

	expectedWarning := errortypes.Warning{
		Message:     "CCPA consent is invalid and will be ignored. (request.regs.ext.us_privacy must contain 4 characters)",
		WarningCode: errortypes.InvalidPrivacyConsentWarningCode}
	assert.ElementsMatch(t, errL, []error{&expectedWarning})
}

func TestNoSaleInvalid(t *testing.T) {
	deps := &endpointDeps{
		fakeUUIDGenerator{},
		&nobidExchange{},
		mockBidderParamValidator{},
		&mockStoredReqFetcher{},
		empty_fetcher.EmptyFetcher{},
		empty_fetcher.EmptyFetcher{},
		&config.Configuration{},
		&metricsConfig.NilMetricsEngine{},
		analyticsConf.NewPBSAnalytics(&config.Analytics{}),
		map[string]string{},
		false,
		[]byte{},
		openrtb_ext.BuildBidderMap(),
		nil,
		nil,
		hardcodedResponseIPValidator{response: true},
		empty_fetcher.EmptyFetcher{},
<<<<<<< HEAD
		hookexecution.NewHookExecutor(hooks.EmptyPlanBuilder{}, hookexecution.EndpointAuction),
=======
		hooks.EmptyPlanBuilder{},
>>>>>>> 9af6a8c6
	}

	ui := int64(1)
	req := openrtb2.BidRequest{
		ID: "anyRequestID",
		Imp: []openrtb2.Imp{
			{
				ID: "anyImpID",
				Banner: &openrtb2.Banner{
					W: &ui,
					H: &ui,
				},
				Ext: json.RawMessage(`{"appnexus": {"placementId": 5667}}`),
			},
		},
		Site: &openrtb2.Site{
			ID: "anySiteID",
		},
		Regs: &openrtb2.Regs{
			Ext: json.RawMessage(`{"us_privacy": "1NYN"}`),
		},
		Ext: json.RawMessage(`{"prebid": {"nosale": ["*", "appnexus"]} }`),
	}

	errL := deps.validateRequest(&openrtb_ext.RequestWrapper{BidRequest: &req}, false, false, nil)

	expectedError := errors.New("request.ext.prebid.nosale is invalid: can only specify all bidders if no other bidders are provided")
	assert.ElementsMatch(t, errL, []error{expectedError})
}

func TestValidateSourceTID(t *testing.T) {
	cfg := &config.Configuration{
		AutoGenSourceTID: true,
	}

	deps := &endpointDeps{
		fakeUUIDGenerator{},
		&nobidExchange{},
		mockBidderParamValidator{},
		&mockStoredReqFetcher{},
		empty_fetcher.EmptyFetcher{},
		empty_fetcher.EmptyFetcher{},
		cfg,
		&metricsConfig.NilMetricsEngine{},
		analyticsConf.NewPBSAnalytics(&config.Analytics{}),
		map[string]string{},
		false,
		[]byte{},
		openrtb_ext.BuildBidderMap(),
		nil,
		nil,
		hardcodedResponseIPValidator{response: true},
		empty_fetcher.EmptyFetcher{},
<<<<<<< HEAD
		hookexecution.NewHookExecutor(hooks.EmptyPlanBuilder{}, hookexecution.EndpointAuction),
=======
		hooks.EmptyPlanBuilder{},
>>>>>>> 9af6a8c6
	}

	ui := int64(1)
	req := openrtb2.BidRequest{
		ID: "anyRequestID",
		Imp: []openrtb2.Imp{
			{
				ID: "anyImpID",
				Banner: &openrtb2.Banner{
					W: &ui,
					H: &ui,
				},
				Ext: json.RawMessage(`{"appnexus": {"placementId": 5667}}`),
			},
		},
		Site: &openrtb2.Site{
			ID: "anySiteID",
		},
	}

	deps.validateRequest(&openrtb_ext.RequestWrapper{BidRequest: &req}, false, false, nil)
	assert.NotEmpty(t, req.Source.TID, "Expected req.Source.TID to be filled with a randomly generated UID")
}

func TestSChainInvalid(t *testing.T) {
	deps := &endpointDeps{
		fakeUUIDGenerator{},
		&nobidExchange{},
		mockBidderParamValidator{},
		&mockStoredReqFetcher{},
		empty_fetcher.EmptyFetcher{},
		empty_fetcher.EmptyFetcher{},
		&config.Configuration{},
		&metricsConfig.NilMetricsEngine{},
		analyticsConf.NewPBSAnalytics(&config.Analytics{}),
		map[string]string{},
		false,
		[]byte{},
		openrtb_ext.BuildBidderMap(),
		nil,
		nil,
		hardcodedResponseIPValidator{response: true},
		empty_fetcher.EmptyFetcher{},
<<<<<<< HEAD
		hookexecution.NewHookExecutor(hooks.EmptyPlanBuilder{}, hookexecution.EndpointAuction),
=======
		hooks.EmptyPlanBuilder{},
>>>>>>> 9af6a8c6
	}

	ui := int64(1)
	req := openrtb2.BidRequest{
		ID: "anyRequestID",
		Imp: []openrtb2.Imp{
			{
				ID: "anyImpID",
				Banner: &openrtb2.Banner{
					W: &ui,
					H: &ui,
				},
				Ext: json.RawMessage(`{"appnexus": {"placementId": 5667}}`),
			},
		},
		Site: &openrtb2.Site{
			ID: "anySiteID",
		},
		Ext: json.RawMessage(`{"prebid":{"schains":[{"bidders":["appnexus"],"schain":{"complete":1,"nodes":[{"asi":"directseller1.com","sid":"00001","rid":"BidRequest1","hp":1}],"ver":"1.0"}}, {"bidders":["appnexus"],"schain":{"complete":1,"nodes":[{"asi":"directseller2.com","sid":"00002","rid":"BidRequest2","hp":1}],"ver":"1.0"}}]}}`),
	}

	errL := deps.validateRequest(&openrtb_ext.RequestWrapper{BidRequest: &req}, false, false, nil)

	expectedError := errors.New("request.ext.prebid.schains contains multiple schains for bidder appnexus; it must contain no more than one per bidder.")
	assert.ElementsMatch(t, errL, []error{expectedError})
}

func TestMapSChains(t *testing.T) {
	const seller1SChain string = `"schain":{"complete":1,"nodes":[{"asi":"directseller1.com","sid":"00001","rid":"BidRequest1","hp":1}],"ver":"1.0"}`
	const seller2SChain string = `"schain":{"complete":2,"nodes":[{"asi":"directseller2.com","sid":"00002","rid":"BidRequest2","hp":2}],"ver":"2.0"}`

	seller1SChainUnpacked := openrtb2.SupplyChain{
		Complete: 1,
		Nodes: []openrtb2.SupplyChainNode{{
			ASI: "directseller1.com",
			SID: "00001",
			RID: "BidRequest1",
			HP:  openrtb2.Int8Ptr(1),
		}},
		Ver: "1.0",
	}

	tests := []struct {
		description         string
		bidRequest          openrtb2.BidRequest
		wantReqExtSChain    *openrtb2.SupplyChain
		wantSourceExtSChain *openrtb2.SupplyChain
		wantError           bool
	}{
		{
			description: "invalid req.ext",
			bidRequest: openrtb2.BidRequest{
				Ext: json.RawMessage(`{"prebid":{"schains":invalid}}`),
				Source: &openrtb2.Source{
					Ext: json.RawMessage(`{}`),
				},
			},
			wantError: true,
		},
		{
			description: "invalid source.ext",
			bidRequest: openrtb2.BidRequest{
				Ext: json.RawMessage(`{}`),
				Source: &openrtb2.Source{
					Ext: json.RawMessage(`{"schain":invalid}}`),
				},
			},
			wantError: true,
		},
		{
			description: "req.ext.prebid.schains, req.source.ext.schain and req.ext.schain are nil",
			bidRequest: openrtb2.BidRequest{
				Ext: json.RawMessage(`{}`),
				Source: &openrtb2.Source{
					Ext: json.RawMessage(`{}`),
				},
			},
			wantReqExtSChain:    nil,
			wantSourceExtSChain: nil,
		},
		{
			description: "req.ext.prebid.schains is not nil",
			bidRequest: openrtb2.BidRequest{
				Ext: json.RawMessage(`{"prebid":{"schains":[{"bidders":["appnexus"],` + seller1SChain + `}]}}`),
				Source: &openrtb2.Source{
					Ext: json.RawMessage(`{}`),
				},
			},
			wantReqExtSChain:    nil,
			wantSourceExtSChain: nil,
		},
		{
			description: "req.source.ext is not nil",
			bidRequest: openrtb2.BidRequest{
				Ext: json.RawMessage(`{}`),
				Source: &openrtb2.Source{
					Ext: json.RawMessage(`{` + seller1SChain + `}`),
				},
			},
			wantReqExtSChain:    nil,
			wantSourceExtSChain: &seller1SChainUnpacked,
		},
		{
			description: "req.ext.schain is not nil",
			bidRequest: openrtb2.BidRequest{
				Ext: json.RawMessage(`{` + seller1SChain + `}`),
				Source: &openrtb2.Source{
					Ext: json.RawMessage(`{}`),
				},
			},
			wantReqExtSChain:    nil,
			wantSourceExtSChain: &seller1SChainUnpacked,
		},
		{
			description: "req.source.ext.schain and req.ext.schain are not nil",
			bidRequest: openrtb2.BidRequest{
				Ext: json.RawMessage(`{` + seller2SChain + `}`),
				Source: &openrtb2.Source{
					Ext: json.RawMessage(`{` + seller1SChain + `}`),
				},
			},
			wantReqExtSChain:    nil,
			wantSourceExtSChain: &seller1SChainUnpacked,
		},
	}

	for _, test := range tests {
		reqWrapper := openrtb_ext.RequestWrapper{
			BidRequest: &test.bidRequest,
		}

		err := mapSChains(&reqWrapper)

		if test.wantError {
			assert.NotNil(t, err, test.description)
		} else {
			assert.Nil(t, err, test.description)

			reqExt, err := reqWrapper.GetRequestExt()
			if err != nil {
				assert.Fail(t, "Error getting request ext from wrapper", test.description)
			}
			reqExtSChain := reqExt.GetSChain()
			assert.Equal(t, test.wantReqExtSChain, reqExtSChain, test.description)

			sourceExt, err := reqWrapper.GetSourceExt()
			if err != nil {
				assert.Fail(t, "Error getting source ext from wrapper", test.description)
			}
			sourceExtSChain := sourceExt.GetSChain()
			assert.Equal(t, test.wantSourceExtSChain, sourceExtSChain, test.description)
		}
	}
}

func TestGetAccountID(t *testing.T) {
	testPubID := "test-pub"
	testParentAccount := "test-account"
	testPubExt := openrtb_ext.ExtPublisher{
		Prebid: &openrtb_ext.ExtPublisherPrebid{
			ParentAccount: &testParentAccount,
		},
	}
	testPubExtJSON, err := json.Marshal(testPubExt)
	assert.NoError(t, err)

	testCases := []struct {
		description   string
		pub           *openrtb2.Publisher
		expectedAccID string
	}{
		{
			description: "Publisher.ID and Publisher.Ext.Prebid.ParentAccount both present",
			pub: &openrtb2.Publisher{
				ID:  testPubID,
				Ext: testPubExtJSON,
			},
			expectedAccID: testParentAccount,
		},
		{
			description: "Only Publisher.Ext.Prebid.ParentAccount present",
			pub: &openrtb2.Publisher{
				ID:  "",
				Ext: testPubExtJSON,
			},
			expectedAccID: testParentAccount,
		},
		{
			description: "Only Publisher.ID present",
			pub: &openrtb2.Publisher{
				ID: testPubID,
			},
			expectedAccID: testPubID,
		},
		{
			description:   "Neither Publisher.ID or Publisher.Ext.Prebid.ParentAccount present",
			pub:           &openrtb2.Publisher{},
			expectedAccID: metrics.PublisherUnknown,
		},
		{
			description:   "Publisher is nil",
			pub:           nil,
			expectedAccID: metrics.PublisherUnknown,
		},
	}

	for _, test := range testCases {
		acc := getAccountID(test.pub)
		assert.Equal(t, test.expectedAccID, acc, "getAccountID should return expected account for test case: %s", test.description)
	}
}

func TestSanitizeRequest(t *testing.T) {
	testCases := []struct {
		description  string
		req          *openrtb2.BidRequest
		ipValidator  iputil.IPValidator
		expectedIPv4 string
		expectedIPv6 string
	}{
		{
			description: "Empty",
			req: &openrtb2.BidRequest{
				Device: &openrtb2.Device{
					IP:   "",
					IPv6: "",
				},
			},
			expectedIPv4: "",
			expectedIPv6: "",
		},
		{
			description: "Valid",
			req: &openrtb2.BidRequest{
				Device: &openrtb2.Device{
					IP:   "1.1.1.1",
					IPv6: "1111::",
				},
			},
			ipValidator:  hardcodedResponseIPValidator{response: true},
			expectedIPv4: "1.1.1.1",
			expectedIPv6: "1111::",
		},
		{
			description: "Invalid",
			req: &openrtb2.BidRequest{
				Device: &openrtb2.Device{
					IP:   "1.1.1.1",
					IPv6: "1111::",
				},
			},
			ipValidator:  hardcodedResponseIPValidator{response: false},
			expectedIPv4: "",
			expectedIPv6: "",
		},
		{
			description: "Invalid - Wrong IP Types",
			req: &openrtb2.BidRequest{
				Device: &openrtb2.Device{
					IP:   "1111::",
					IPv6: "1.1.1.1",
				},
			},
			ipValidator:  hardcodedResponseIPValidator{response: true},
			expectedIPv4: "",
			expectedIPv6: "",
		},
		{
			description: "Malformed",
			req: &openrtb2.BidRequest{
				Device: &openrtb2.Device{
					IP:   "malformed",
					IPv6: "malformed",
				},
			},
			expectedIPv4: "",
			expectedIPv6: "",
		},
	}

	for _, test := range testCases {
		bidReq := &openrtb_ext.RequestWrapper{BidRequest: test.req}

		sanitizeRequest(bidReq, test.ipValidator)
		assert.Equal(t, test.expectedIPv4, test.req.Device.IP, test.description+":ipv4")
		assert.Equal(t, test.expectedIPv6, test.req.Device.IPv6, test.description+":ipv6")
	}
}

func TestValidateAndFillSourceTID(t *testing.T) {
	testTID := "some-tid"
	testCases := []struct {
		description   string
		req           *openrtb2.BidRequest
		expectRandTID bool
		expectedTID   string
	}{
		{
			description:   "req.Source not present. Expecting a randomly generated TID value",
			req:           &openrtb2.BidRequest{},
			expectRandTID: true,
		},
		{
			description: "req.Source.TID not present. Expecting a randomly generated TID value",
			req: &openrtb2.BidRequest{
				Source: &openrtb2.Source{},
			},
			expectRandTID: true,
		},
		{
			description: "req.Source.TID present. Expecting no change",
			req: &openrtb2.BidRequest{
				Source: &openrtb2.Source{
					TID: testTID,
				},
			},
			expectRandTID: false,
			expectedTID:   testTID,
		},
	}

	for _, test := range testCases {
		_ = validateAndFillSourceTID(test.req)
		if test.expectRandTID {
			assert.NotEmpty(t, test.req.Source.TID, test.description)
			assert.NotEqual(t, test.expectedTID, test.req.Source.TID, test.description)
		} else {
			assert.Equal(t, test.expectedTID, test.req.Source.TID, test.description)
		}
	}
}

func TestEidPermissionsInvalid(t *testing.T) {
	deps := &endpointDeps{
		fakeUUIDGenerator{},
		&nobidExchange{},
		mockBidderParamValidator{},
		&mockStoredReqFetcher{},
		empty_fetcher.EmptyFetcher{},
		empty_fetcher.EmptyFetcher{},
		&config.Configuration{},
		&metricsConfig.NilMetricsEngine{},
		analyticsConf.NewPBSAnalytics(&config.Analytics{}),
		map[string]string{},
		false,
		[]byte{},
		openrtb_ext.BuildBidderMap(),
		nil,
		nil,
		hardcodedResponseIPValidator{response: true},
		empty_fetcher.EmptyFetcher{},
<<<<<<< HEAD
		hookexecution.NewHookExecutor(hooks.EmptyPlanBuilder{}, hookexecution.EndpointAuction),
=======
		hooks.EmptyPlanBuilder{},
>>>>>>> 9af6a8c6
	}

	ui := int64(1)
	req := openrtb2.BidRequest{
		ID: "anyRequestID",
		Imp: []openrtb2.Imp{
			{
				ID: "anyImpID",
				Banner: &openrtb2.Banner{
					W: &ui,
					H: &ui,
				},
				Ext: json.RawMessage(`{"appnexus": {"placementId": 5667}}`),
			},
		},
		Site: &openrtb2.Site{
			ID: "anySiteID",
		},
		Ext: json.RawMessage(`{"prebid": {"data": {"eidpermissions": [{"source":"a", "bidders":[]}]} } }`),
	}

	errL := deps.validateRequest(&openrtb_ext.RequestWrapper{BidRequest: &req}, false, false, nil)

	expectedError := errors.New(`request.ext.prebid.data.eidpermissions[0] missing or empty required field: "bidders"`)
	assert.ElementsMatch(t, errL, []error{expectedError})
}

func TestValidateEidPermissions(t *testing.T) {
	knownBidders := map[string]openrtb_ext.BidderName{"a": openrtb_ext.BidderName("a")}
	knownAliases := map[string]string{"b": "b"}

	testCases := []struct {
		description   string
		request       *openrtb_ext.ExtRequest
		expectedError error
	}{
		{
			description:   "Valid - Empty ext",
			request:       &openrtb_ext.ExtRequest{},
			expectedError: nil,
		},
		{
			description:   "Valid - Nil ext.prebid.data",
			request:       &openrtb_ext.ExtRequest{Prebid: openrtb_ext.ExtRequestPrebid{}},
			expectedError: nil,
		},
		{
			description:   "Valid - Empty ext.prebid.data",
			request:       &openrtb_ext.ExtRequest{Prebid: openrtb_ext.ExtRequestPrebid{Data: &openrtb_ext.ExtRequestPrebidData{}}},
			expectedError: nil,
		},
		{
			description:   "Valid - Nil ext.prebid.data.eidpermissions",
			request:       &openrtb_ext.ExtRequest{Prebid: openrtb_ext.ExtRequestPrebid{Data: &openrtb_ext.ExtRequestPrebidData{EidPermissions: nil}}},
			expectedError: nil,
		},
		{
			description:   "Valid - None",
			request:       &openrtb_ext.ExtRequest{Prebid: openrtb_ext.ExtRequestPrebid{Data: &openrtb_ext.ExtRequestPrebidData{EidPermissions: []openrtb_ext.ExtRequestPrebidDataEidPermission{}}}},
			expectedError: nil,
		},
		{
			description: "Valid - One",
			request: &openrtb_ext.ExtRequest{Prebid: openrtb_ext.ExtRequestPrebid{Data: &openrtb_ext.ExtRequestPrebidData{EidPermissions: []openrtb_ext.ExtRequestPrebidDataEidPermission{
				{Source: "sourceA", Bidders: []string{"a"}},
			}}}},
			expectedError: nil,
		},
		{
			description: "Valid - Many",
			request: &openrtb_ext.ExtRequest{Prebid: openrtb_ext.ExtRequestPrebid{Data: &openrtb_ext.ExtRequestPrebidData{EidPermissions: []openrtb_ext.ExtRequestPrebidDataEidPermission{
				{Source: "sourceA", Bidders: []string{"a"}},
				{Source: "sourceB", Bidders: []string{"a"}},
			}}}},
			expectedError: nil,
		},
		{
			description: "Invalid - Missing Source",
			request: &openrtb_ext.ExtRequest{Prebid: openrtb_ext.ExtRequestPrebid{Data: &openrtb_ext.ExtRequestPrebidData{EidPermissions: []openrtb_ext.ExtRequestPrebidDataEidPermission{
				{Source: "sourceA", Bidders: []string{"a"}},
				{Bidders: []string{"a"}},
			}}}},
			expectedError: errors.New(`request.ext.prebid.data.eidpermissions[1] missing required field: "source"`),
		},
		{
			description: "Invalid - Duplicate Source",
			request: &openrtb_ext.ExtRequest{Prebid: openrtb_ext.ExtRequestPrebid{Data: &openrtb_ext.ExtRequestPrebidData{EidPermissions: []openrtb_ext.ExtRequestPrebidDataEidPermission{
				{Source: "sourceA", Bidders: []string{"a"}},
				{Source: "sourceA", Bidders: []string{"a"}},
			}}}},
			expectedError: errors.New(`request.ext.prebid.data.eidpermissions[1] duplicate entry with field: "source"`),
		},
		{
			description: "Invalid - Missing Bidders - Nil",
			request: &openrtb_ext.ExtRequest{Prebid: openrtb_ext.ExtRequestPrebid{Data: &openrtb_ext.ExtRequestPrebidData{EidPermissions: []openrtb_ext.ExtRequestPrebidDataEidPermission{
				{Source: "sourceA", Bidders: []string{"a"}},
				{Source: "sourceB"},
			}}}},
			expectedError: errors.New(`request.ext.prebid.data.eidpermissions[1] missing or empty required field: "bidders"`),
		},
		{
			description: "Invalid - Missing Bidders - Empty",
			request: &openrtb_ext.ExtRequest{Prebid: openrtb_ext.ExtRequestPrebid{Data: &openrtb_ext.ExtRequestPrebidData{EidPermissions: []openrtb_ext.ExtRequestPrebidDataEidPermission{
				{Source: "sourceA", Bidders: []string{"a"}},
				{Source: "sourceB", Bidders: []string{}},
			}}}},
			expectedError: errors.New(`request.ext.prebid.data.eidpermissions[1] missing or empty required field: "bidders"`),
		},
		{
			description: "Invalid - Invalid Bidders",
			request: &openrtb_ext.ExtRequest{Prebid: openrtb_ext.ExtRequestPrebid{Data: &openrtb_ext.ExtRequestPrebidData{EidPermissions: []openrtb_ext.ExtRequestPrebidDataEidPermission{
				{Source: "sourceA", Bidders: []string{"a"}},
				{Source: "sourceB", Bidders: []string{"z"}},
			}}}},
			expectedError: errors.New(`request.ext.prebid.data.eidpermissions[1] contains unrecognized bidder "z"`),
		},
	}

	endpoint := &endpointDeps{bidderMap: knownBidders}
	for _, test := range testCases {
		result := endpoint.validateEidPermissions(test.request.Prebid.Data, knownAliases)
		assert.Equal(t, test.expectedError, result, test.description)
	}
}

func TestValidateBidders(t *testing.T) {
	testCases := []struct {
		description   string
		bidders       []string
		knownBidders  map[string]openrtb_ext.BidderName
		knownAliases  map[string]string
		expectedError error
	}{
		{
			description:   "Valid - No Bidders",
			bidders:       []string{},
			knownBidders:  map[string]openrtb_ext.BidderName{"a": openrtb_ext.BidderName("a")},
			knownAliases:  map[string]string{"c": "c"},
			expectedError: nil,
		},
		{
			description:   "Valid - All Bidders",
			bidders:       []string{"*"},
			knownBidders:  map[string]openrtb_ext.BidderName{"a": openrtb_ext.BidderName("a")},
			knownAliases:  map[string]string{"c": "c"},
			expectedError: nil,
		},
		{
			description:   "Valid - One Core Bidder",
			bidders:       []string{"a"},
			knownBidders:  map[string]openrtb_ext.BidderName{"a": openrtb_ext.BidderName("a")},
			knownAliases:  map[string]string{"c": "c"},
			expectedError: nil,
		},
		{
			description:   "Valid - Many Core Bidders",
			bidders:       []string{"a", "b"},
			knownBidders:  map[string]openrtb_ext.BidderName{"a": openrtb_ext.BidderName("a"), "b": openrtb_ext.BidderName("b")},
			knownAliases:  map[string]string{"c": "c"},
			expectedError: nil,
		},
		{
			description:   "Valid - One Alias Bidder",
			bidders:       []string{"c"},
			knownBidders:  map[string]openrtb_ext.BidderName{"a": openrtb_ext.BidderName("a")},
			knownAliases:  map[string]string{"c": "c"},
			expectedError: nil,
		},
		{
			description:   "Valid - Many Alias Bidders",
			bidders:       []string{"c", "d"},
			knownBidders:  map[string]openrtb_ext.BidderName{"a": openrtb_ext.BidderName("a")},
			knownAliases:  map[string]string{"c": "c", "d": "d"},
			expectedError: nil,
		},
		{
			description:   "Valid - Mixed Core + Alias Bidders",
			bidders:       []string{"a", "c"},
			knownBidders:  map[string]openrtb_ext.BidderName{"a": openrtb_ext.BidderName("a")},
			knownAliases:  map[string]string{"c": "c"},
			expectedError: nil,
		},
		{
			description:   "Invalid - Unknown Bidder",
			bidders:       []string{"z"},
			knownBidders:  map[string]openrtb_ext.BidderName{"a": openrtb_ext.BidderName("a")},
			knownAliases:  map[string]string{"c": "c"},
			expectedError: errors.New(`unrecognized bidder "z"`),
		},
		{
			description:   "Invalid - Unknown Bidder Case Sensitive",
			bidders:       []string{"A"},
			knownBidders:  map[string]openrtb_ext.BidderName{"a": openrtb_ext.BidderName("a")},
			knownAliases:  map[string]string{"c": "c"},
			expectedError: errors.New(`unrecognized bidder "A"`),
		},
		{
			description:   "Invalid - Unknown Bidder With Known Bidders",
			bidders:       []string{"a", "c", "z"},
			knownBidders:  map[string]openrtb_ext.BidderName{"a": openrtb_ext.BidderName("a")},
			knownAliases:  map[string]string{"c": "c"},
			expectedError: errors.New(`unrecognized bidder "z"`),
		},
		{
			description:   "Invalid - All Bidders With Known Bidder",
			bidders:       []string{"*", "a"},
			knownBidders:  map[string]openrtb_ext.BidderName{"a": openrtb_ext.BidderName("a")},
			knownAliases:  map[string]string{"c": "c"},
			expectedError: errors.New(`bidder wildcard "*" mixed with specific bidders`),
		},
		{
			description:   "Invalid - Returns First Error - All Bidders",
			bidders:       []string{"*", "z"},
			knownBidders:  map[string]openrtb_ext.BidderName{"a": openrtb_ext.BidderName("a")},
			knownAliases:  map[string]string{"c": "c"},
			expectedError: errors.New(`bidder wildcard "*" mixed with specific bidders`),
		},
		{
			description:   "Invalid - Returns First Error - Unknown Bidder",
			bidders:       []string{"z", "*"},
			knownBidders:  map[string]openrtb_ext.BidderName{"a": openrtb_ext.BidderName("a")},
			knownAliases:  map[string]string{"c": "c"},
			expectedError: errors.New(`unrecognized bidder "z"`),
		},
	}

	for _, test := range testCases {
		result := validateBidders(test.bidders, test.knownBidders, test.knownAliases)
		assert.Equal(t, test.expectedError, result, test.description)
	}
}

func TestIOS14EndToEnd(t *testing.T) {
	exchange := &nobidExchange{}

	endpoint, _ := NewEndpoint(
		fakeUUIDGenerator{},
		exchange,
		mockBidderParamValidator{},
		&mockStoredReqFetcher{},
		empty_fetcher.EmptyFetcher{},
		&config.Configuration{MaxRequestSize: maxSize},
		&metricsConfig.NilMetricsEngine{},
		analyticsConf.NewPBSAnalytics(&config.Analytics{}),
		map[string]string{},
		[]byte{},
		openrtb_ext.BuildBidderMap(),
		empty_fetcher.EmptyFetcher{},
		hooks.EmptyPlanBuilder{})

	httpReq := httptest.NewRequest("POST", "/openrtb2/auction", strings.NewReader(validRequest(t, "app-ios140-no-ifa.json")))

	endpoint(httptest.NewRecorder(), httpReq, nil)

	result := exchange.gotRequest
	if !assert.NotEmpty(t, result, "request received by the exchange.") {
		t.FailNow()
	}

	var lmtOne int8 = 1
	assert.Equal(t, &lmtOne, result.Device.Lmt)
}

func TestAuctionWarnings(t *testing.T) {
	reqBody := validRequest(t, "us-privacy-invalid.json")
	deps := &endpointDeps{
		fakeUUIDGenerator{},
		&warningsCheckExchange{},
		mockBidderParamValidator{},
		&mockStoredReqFetcher{},
		empty_fetcher.EmptyFetcher{},
		empty_fetcher.EmptyFetcher{},
		&config.Configuration{MaxRequestSize: int64(len(reqBody))},
		&metricsConfig.NilMetricsEngine{},
		analyticsConf.NewPBSAnalytics(&config.Analytics{}),
		map[string]string{},
		false,
		[]byte{},
		openrtb_ext.BuildBidderMap(),
		nil,
		nil,
		hardcodedResponseIPValidator{response: true},
		empty_fetcher.EmptyFetcher{},
<<<<<<< HEAD
		hookexecution.NewHookExecutor(hooks.EmptyPlanBuilder{}, hookexecution.EndpointAuction),
=======
		hooks.EmptyPlanBuilder{},
>>>>>>> 9af6a8c6
	}

	req := httptest.NewRequest("POST", "/openrtb2/auction", strings.NewReader(reqBody))
	recorder := httptest.NewRecorder()

	deps.Auction(recorder, req, nil)

	if recorder.Code != http.StatusOK {
		t.Errorf("endpoint should return a 200")
	}
	warnings := deps.ex.(*warningsCheckExchange).auctionRequest.Warnings
	if !assert.Len(t, warnings, 1, "One warning should be returned from exchange") {
		t.FailNow()
	}
	actualWarning := warnings[0].(*errortypes.Warning)
	expectedMessage := "CCPA consent is invalid and will be ignored. (request.regs.ext.us_privacy must contain 4 characters)"
	assert.Equal(t, expectedMessage, actualWarning.Message, "Warning message is incorrect")

	assert.Equal(t, errortypes.InvalidPrivacyConsentWarningCode, actualWarning.WarningCode, "Warning code is incorrect")
}

func TestParseRequestParseImpInfoError(t *testing.T) {
	reqBody := validRequest(t, "imp-info-invalid.json")
	deps := &endpointDeps{
		fakeUUIDGenerator{},
		&warningsCheckExchange{},
		mockBidderParamValidator{},
		&mockStoredReqFetcher{},
		empty_fetcher.EmptyFetcher{},
		empty_fetcher.EmptyFetcher{},
		&config.Configuration{MaxRequestSize: int64(len(reqBody))},
		&metricsConfig.NilMetricsEngine{},
		analyticsConf.NewPBSAnalytics(&config.Analytics{}),
		map[string]string{},
		false,
		[]byte{},
		openrtb_ext.BuildBidderMap(),
		nil,
		nil,
		hardcodedResponseIPValidator{response: true},
		empty_fetcher.EmptyFetcher{},
<<<<<<< HEAD
		hookexecution.NewHookExecutor(hooks.EmptyPlanBuilder{}, hookexecution.EndpointAuction),
=======
		hooks.EmptyPlanBuilder{},
>>>>>>> 9af6a8c6
	}

	req := httptest.NewRequest("POST", "/openrtb2/auction", strings.NewReader(reqBody))

	resReq, impExtInfoMap, _, _, _, errL := deps.parseRequest(req)

	assert.Nil(t, resReq, "Result request should be nil due to incorrect imp")
	assert.Nil(t, impExtInfoMap, "Impression info map should be nil due to incorrect imp")
	assert.Len(t, errL, 1, "One error should be returned")
	assert.Contains(t, errL[0].Error(), "echovideoattrs of type bool", "Incorrect error message")
}

func TestValidateNativeContextTypes(t *testing.T) {
	impIndex := 4

	testCases := []struct {
		description      string
		givenContextType native1.ContextType
		givenSubType     native1.ContextSubType
		expectedError    string
	}{
		{
			description:      "No Types Specified",
			givenContextType: 0,
			givenSubType:     0,
			expectedError:    "",
		},
		{
			description:      "All Types Exchange Specific",
			givenContextType: 500,
			givenSubType:     500,
			expectedError:    "",
		},
		{
			description:      "Context Type Known Value - Sub Type Unspecified",
			givenContextType: 1,
			givenSubType:     0,
			expectedError:    "",
		},
		{
			description:      "Context Type Negative",
			givenContextType: -1,
			givenSubType:     0,
			expectedError:    "request.imp[4].native.request.context is invalid. See https://iabtechlab.com/wp-content/uploads/2016/07/OpenRTB-Native-Ads-Specification-Final-1.2.pdf#page=39",
		},
		{
			description:      "Context Type Just Above Range",
			givenContextType: 4, // Range is currently 1-3
			givenSubType:     0,
			expectedError:    "request.imp[4].native.request.context is invalid. See https://iabtechlab.com/wp-content/uploads/2016/07/OpenRTB-Native-Ads-Specification-Final-1.2.pdf#page=39",
		},
		{
			description:      "Sub Type Negative",
			givenContextType: 1,
			givenSubType:     -1,
			expectedError:    "request.imp[4].native.request.contextsubtype value can't be less than 0. See https://iabtechlab.com/wp-content/uploads/2016/07/OpenRTB-Native-Ads-Specification-Final-1.2.pdf#page=39",
		},
		{
			description:      "Content - Sub Type Just Below Range",
			givenContextType: 1, // Content constant
			givenSubType:     9, // Content range is currently 10-15
			expectedError:    "request.imp[4].native.request.contextsubtype is invalid. See https://iabtechlab.com/wp-content/uploads/2016/07/OpenRTB-Native-Ads-Specification-Final-1.2.pdf#page=39",
		},
		{
			description:      "Content - Sub Type In Range",
			givenContextType: 1,  // Content constant
			givenSubType:     10, // Content range is currently 10-15
			expectedError:    "",
		},
		{
			description:      "Content - Sub Type In Range - Context Type Exchange Specific Boundary",
			givenContextType: 500,
			givenSubType:     10, // Content range is currently 10-15
			expectedError:    "",
		},
		{
			description:      "Content - Sub Type In Range - Context Type Exchange Specific Boundary + 1",
			givenContextType: 501,
			givenSubType:     10, // Content range is currently 10-15
			expectedError:    "",
		},
		{
			description:      "Content - Sub Type Just Above Range",
			givenContextType: 1,  // Content constant
			givenSubType:     16, // Content range is currently 10-15
			expectedError:    "request.imp[4].native.request.contextsubtype is invalid. See https://iabtechlab.com/wp-content/uploads/2016/07/OpenRTB-Native-Ads-Specification-Final-1.2.pdf#page=39",
		},
		{
			description:      "Content - Sub Type Exchange Specific Boundary",
			givenContextType: 1, // Content constant
			givenSubType:     500,
			expectedError:    "",
		},
		{
			description:      "Content - Sub Type Exchange Specific Boundary + 1",
			givenContextType: 1, // Content constant
			givenSubType:     501,
			expectedError:    "",
		},
		{
			description:      "Content - Invalid Context Type",
			givenContextType: 2,  // Not content constant
			givenSubType:     10, // Content range is currently 10-15
			expectedError:    "request.imp[4].native.request.context is 2, but contextsubtype is 10. This is an invalid combination. See https://iabtechlab.com/wp-content/uploads/2016/07/OpenRTB-Native-Ads-Specification-Final-1.2.pdf#page=39",
		},
		{
			description:      "Social - Sub Type Just Below Range",
			givenContextType: 2,  // Social constant
			givenSubType:     19, // Social range is currently 20-22
			expectedError:    "request.imp[4].native.request.contextsubtype is invalid. See https://iabtechlab.com/wp-content/uploads/2016/07/OpenRTB-Native-Ads-Specification-Final-1.2.pdf#page=39",
		},
		{
			description:      "Social - Sub Type In Range",
			givenContextType: 2,  // Social constant
			givenSubType:     20, // Social range is currently 20-22
			expectedError:    "",
		},
		{
			description:      "Social - Sub Type In Range - Context Type Exchange Specific Boundary",
			givenContextType: 500,
			givenSubType:     20, // Social range is currently 20-22
			expectedError:    "",
		},
		{
			description:      "Social - Sub Type In Range - Context Type Exchange Specific Boundary + 1",
			givenContextType: 501,
			givenSubType:     20, // Social range is currently 20-22
			expectedError:    "",
		},
		{
			description:      "Social - Sub Type Just Above Range",
			givenContextType: 2,  // Social constant
			givenSubType:     23, // Social range is currently 20-22
			expectedError:    "request.imp[4].native.request.contextsubtype is invalid. See https://iabtechlab.com/wp-content/uploads/2016/07/OpenRTB-Native-Ads-Specification-Final-1.2.pdf#page=39",
		},
		{
			description:      "Social - Sub Type Exchange Specific Boundary",
			givenContextType: 2, // Social constant
			givenSubType:     500,
			expectedError:    "",
		},
		{
			description:      "Social - Sub Type Exchange Specific Boundary + 1",
			givenContextType: 2, // Social constant
			givenSubType:     501,
			expectedError:    "",
		},
		{
			description:      "Social - Invalid Context Type",
			givenContextType: 3,  // Not social constant
			givenSubType:     20, // Social range is currently 20-22
			expectedError:    "request.imp[4].native.request.context is 3, but contextsubtype is 20. This is an invalid combination. See https://iabtechlab.com/wp-content/uploads/2016/07/OpenRTB-Native-Ads-Specification-Final-1.2.pdf#page=39",
		},
		{
			description:      "Product - Sub Type Just Below Range",
			givenContextType: 3,  // Product constant
			givenSubType:     29, // Product range is currently 30-32
			expectedError:    "request.imp[4].native.request.contextsubtype is invalid. See https://iabtechlab.com/wp-content/uploads/2016/07/OpenRTB-Native-Ads-Specification-Final-1.2.pdf#page=39",
		},
		{
			description:      "Product - Sub Type In Range",
			givenContextType: 3,  // Product constant
			givenSubType:     30, // Product range is currently 30-32
			expectedError:    "",
		},
		{
			description:      "Product - Sub Type In Range - Context Type Exchange Specific Boundary",
			givenContextType: 500,
			givenSubType:     30, // Product range is currently 30-32
			expectedError:    "",
		},
		{
			description:      "Product - Sub Type In Range - Context Type Exchange Specific Boundary + 1",
			givenContextType: 501,
			givenSubType:     30, // Product range is currently 30-32
			expectedError:    "",
		},
		{
			description:      "Product - Sub Type Just Above Range",
			givenContextType: 3,  // Product constant
			givenSubType:     33, // Product range is currently 30-32
			expectedError:    "request.imp[4].native.request.contextsubtype is invalid. See https://iabtechlab.com/wp-content/uploads/2016/07/OpenRTB-Native-Ads-Specification-Final-1.2.pdf#page=39",
		},
		{
			description:      "Product - Sub Type Exchange Specific Boundary",
			givenContextType: 3, // Product constant
			givenSubType:     500,
			expectedError:    "",
		},
		{
			description:      "Product - Sub Type Exchange Specific Boundary + 1",
			givenContextType: 3, // Product constant
			givenSubType:     501,
			expectedError:    "",
		},
		{
			description:      "Product - Invalid Context Type",
			givenContextType: 1,  // Not product constant
			givenSubType:     30, // Product range is currently 30-32
			expectedError:    "request.imp[4].native.request.context is 1, but contextsubtype is 30. This is an invalid combination. See https://iabtechlab.com/wp-content/uploads/2016/07/OpenRTB-Native-Ads-Specification-Final-1.2.pdf#page=39",
		},
	}

	for _, test := range testCases {
		err := validateNativeContextTypes(test.givenContextType, test.givenSubType, impIndex)
		if test.expectedError == "" {
			assert.NoError(t, err, test.description)
		} else {
			assert.EqualError(t, err, test.expectedError, test.description)
		}
	}
}

func TestValidateNativePlacementType(t *testing.T) {
	impIndex := 4

	testCases := []struct {
		description        string
		givenPlacementType native1.PlacementType
		expectedError      string
	}{
		{
			description:        "Not Specified",
			givenPlacementType: 0,
			expectedError:      "",
		},
		{
			description:        "Known Value",
			givenPlacementType: 1, // Range is currently 1-4
			expectedError:      "",
		},
		{
			description:        "Exchange Specific - Boundary",
			givenPlacementType: 500,
			expectedError:      "",
		},
		{
			description:        "Exchange Specific - Boundary + 1",
			givenPlacementType: 501,
			expectedError:      "",
		},
		{
			description:        "Negative",
			givenPlacementType: -1,
			expectedError:      "request.imp[4].native.request.plcmttype is invalid. See https://iabtechlab.com/wp-content/uploads/2016/07/OpenRTB-Native-Ads-Specification-Final-1.2.pdf#page=40",
		},
		{
			description:        "Just Above Range",
			givenPlacementType: 5, // Range is currently 1-4
			expectedError:      "request.imp[4].native.request.plcmttype is invalid. See https://iabtechlab.com/wp-content/uploads/2016/07/OpenRTB-Native-Ads-Specification-Final-1.2.pdf#page=40",
		},
	}

	for _, test := range testCases {
		err := validateNativePlacementType(test.givenPlacementType, impIndex)
		if test.expectedError == "" {
			assert.NoError(t, err, test.description)
		} else {
			assert.EqualError(t, err, test.expectedError, test.description)
		}
	}
}

func TestValidateNativeEventTracker(t *testing.T) {
	impIndex := 4
	eventIndex := 8

	testCases := []struct {
		description   string
		givenEvent    nativeRequests.EventTracker
		expectedError string
	}{
		{
			description: "Valid",
			givenEvent: nativeRequests.EventTracker{
				Event:   1,
				Methods: []native1.EventTrackingMethod{1},
			},
			expectedError: "",
		},
		{
			description: "Event - Exchange Specific - Boundary",
			givenEvent: nativeRequests.EventTracker{
				Event:   500,
				Methods: []native1.EventTrackingMethod{1},
			},
			expectedError: "",
		},
		{
			description: "Event - Exchange Specific - Boundary + 1",
			givenEvent: nativeRequests.EventTracker{
				Event:   501,
				Methods: []native1.EventTrackingMethod{1},
			},
			expectedError: "",
		},
		{
			description: "Event - Negative",
			givenEvent: nativeRequests.EventTracker{
				Event:   -1,
				Methods: []native1.EventTrackingMethod{1},
			},
			expectedError: "request.imp[4].native.request.eventtrackers[8].event is invalid. See section 7.6: https://iabtechlab.com/wp-content/uploads/2016/07/OpenRTB-Native-Ads-Specification-Final-1.2.pdf#page=43",
		},
		{
			description: "Event - Just Above Range",
			givenEvent: nativeRequests.EventTracker{
				Event:   5, // Range is currently 1-4
				Methods: []native1.EventTrackingMethod{1},
			},
			expectedError: "request.imp[4].native.request.eventtrackers[8].event is invalid. See section 7.6: https://iabtechlab.com/wp-content/uploads/2016/07/OpenRTB-Native-Ads-Specification-Final-1.2.pdf#page=43",
		},
		{
			description: "Methods - Many Valid",
			givenEvent: nativeRequests.EventTracker{
				Event:   1,
				Methods: []native1.EventTrackingMethod{1, 2},
			},
			expectedError: "",
		},
		{
			description: "Methods - Empty",
			givenEvent: nativeRequests.EventTracker{
				Event:   1,
				Methods: []native1.EventTrackingMethod{},
			},
			expectedError: "request.imp[4].native.request.eventtrackers[8].method is required. See section 7.7: https://iabtechlab.com/wp-content/uploads/2016/07/OpenRTB-Native-Ads-Specification-Final-1.2.pdf#page=43",
		},
		{
			description: "Methods - Exchange Specific - Boundary",
			givenEvent: nativeRequests.EventTracker{
				Event:   1,
				Methods: []native1.EventTrackingMethod{500},
			},
			expectedError: "",
		},
		{
			description: "Methods - Exchange Specific - Boundary + 1",
			givenEvent: nativeRequests.EventTracker{
				Event:   1,
				Methods: []native1.EventTrackingMethod{501},
			},
			expectedError: "",
		},
		{
			description: "Methods - Negative",
			givenEvent: nativeRequests.EventTracker{
				Event:   1,
				Methods: []native1.EventTrackingMethod{-1},
			},
			expectedError: "request.imp[4].native.request.eventtrackers[8].methods[0] is invalid. See section 7.7: https://iabtechlab.com/wp-content/uploads/2016/07/OpenRTB-Native-Ads-Specification-Final-1.2.pdf#page=43",
		},
		{
			description: "Methods - Just Above Range",
			givenEvent: nativeRequests.EventTracker{
				Event:   1,
				Methods: []native1.EventTrackingMethod{3}, // Known values are currently 1-2
			},
			expectedError: "request.imp[4].native.request.eventtrackers[8].methods[0] is invalid. See section 7.7: https://iabtechlab.com/wp-content/uploads/2016/07/OpenRTB-Native-Ads-Specification-Final-1.2.pdf#page=43",
		},
		{
			description: "Methods - Mixed Valid + Invalid",
			givenEvent: nativeRequests.EventTracker{
				Event:   1,
				Methods: []native1.EventTrackingMethod{1, -1},
			},
			expectedError: "request.imp[4].native.request.eventtrackers[8].methods[1] is invalid. See section 7.7: https://iabtechlab.com/wp-content/uploads/2016/07/OpenRTB-Native-Ads-Specification-Final-1.2.pdf#page=43",
		},
	}

	for _, test := range testCases {
		err := validateNativeEventTracker(test.givenEvent, impIndex, eventIndex)
		if test.expectedError == "" {
			assert.NoError(t, err, test.description)
		} else {
			assert.EqualError(t, err, test.expectedError, test.description)
		}
	}
}

func TestValidateNativeAssetData(t *testing.T) {
	impIndex := 4
	assetIndex := 8

	testCases := []struct {
		description   string
		givenData     nativeRequests.Data
		expectedError string
	}{
		{
			description:   "Valid",
			givenData:     nativeRequests.Data{Type: 1},
			expectedError: "",
		},
		{
			description:   "Exchange Specific - Boundary",
			givenData:     nativeRequests.Data{Type: 500},
			expectedError: "",
		},
		{
			description:   "Exchange Specific - Boundary + 1",
			givenData:     nativeRequests.Data{Type: 501},
			expectedError: "",
		},
		{
			description:   "Not Specified",
			givenData:     nativeRequests.Data{},
			expectedError: "request.imp[4].native.request.assets[8].data.type is invalid. See section 7.4: https://iabtechlab.com/wp-content/uploads/2016/07/OpenRTB-Native-Ads-Specification-Final-1.2.pdf#page=40",
		},
		{
			description:   "Negative",
			givenData:     nativeRequests.Data{Type: -1},
			expectedError: "request.imp[4].native.request.assets[8].data.type is invalid. See section 7.4: https://iabtechlab.com/wp-content/uploads/2016/07/OpenRTB-Native-Ads-Specification-Final-1.2.pdf#page=40",
		},
		{
			description:   "Just Above Range",
			givenData:     nativeRequests.Data{Type: 13}, // Range is currently 1-12
			expectedError: "request.imp[4].native.request.assets[8].data.type is invalid. See section 7.4: https://iabtechlab.com/wp-content/uploads/2016/07/OpenRTB-Native-Ads-Specification-Final-1.2.pdf#page=40",
		},
	}

	for _, test := range testCases {
		err := validateNativeAssetData(&test.givenData, impIndex, assetIndex)
		if test.expectedError == "" {
			assert.NoError(t, err, test.description)
		} else {
			assert.EqualError(t, err, test.expectedError, test.description)
		}
	}
}

func TestAuctionResponseHeaders(t *testing.T) {
	testCases := []struct {
		description     string
		requestBody     string
		expectedStatus  int
		expectedHeaders func(http.Header)
	}{
		{
			description:    "Success Response",
			requestBody:    validRequest(t, "site.json"),
			expectedStatus: 200,
			expectedHeaders: func(h http.Header) {
				h.Set("X-Prebid", "pbs-go/unknown")
				h.Set("Content-Type", "application/json")
			},
		},
		{
			description:    "Failure Response",
			requestBody:    "{}",
			expectedStatus: 400,
			expectedHeaders: func(h http.Header) {
				h.Set("X-Prebid", "pbs-go/unknown")
			},
		},
	}

	exchange := &nobidExchange{}
	endpoint, _ := NewEndpoint(
		fakeUUIDGenerator{},
		exchange,
		mockBidderParamValidator{},
		empty_fetcher.EmptyFetcher{},
		empty_fetcher.EmptyFetcher{},
		&config.Configuration{MaxRequestSize: maxSize},
		&metricsConfig.NilMetricsEngine{},
		analyticsConf.NewPBSAnalytics(&config.Analytics{}),
		map[string]string{},
		[]byte{},
		openrtb_ext.BuildBidderMap(),
		empty_fetcher.EmptyFetcher{},
		hooks.EmptyPlanBuilder{})

	for _, test := range testCases {
		httpReq := httptest.NewRequest("POST", "/openrtb2/auction", strings.NewReader(test.requestBody))
		recorder := httptest.NewRecorder()

		endpoint(recorder, httpReq, nil)

		expectedHeaders := http.Header{}
		test.expectedHeaders(expectedHeaders)

		assert.Equal(t, test.expectedStatus, recorder.Result().StatusCode, test.description+":statuscode")
		assert.Equal(t, expectedHeaders, recorder.Result().Header, test.description+":statuscode")
	}
}

// StoredRequest testing

// Test stored request data

func TestValidateBanner(t *testing.T) {
	impIndex := 0

	testCases := []struct {
		description    string
		banner         *openrtb2.Banner
		impIndex       int
		isInterstitial bool
		expectedError  error
	}{
		{
			description:    "isInterstitial Equals False (not set to 1)",
			banner:         &openrtb2.Banner{W: nil, H: nil, Format: nil},
			impIndex:       impIndex,
			isInterstitial: false,
			expectedError:  errors.New("request.imp[0].banner has no sizes. Define \"w\" and \"h\", or include \"format\" elements."),
		},
		{
			description:    "isInterstitial Equals True (is set to 1)",
			banner:         &openrtb2.Banner{W: nil, H: nil, Format: nil},
			impIndex:       impIndex,
			isInterstitial: true,
			expectedError:  nil,
		},
	}

	for _, test := range testCases {
		result := validateBanner(test.banner, test.impIndex, test.isInterstitial)
		assert.Equal(t, test.expectedError, result, test.description)
	}
}

func TestParseRequestMergeBidderParams(t *testing.T) {
	tests := []struct {
		name               string
		givenRequestBody   string
		expectedImpExt     json.RawMessage
		expectedReqExt     json.RawMessage
		expectedErrorCount int
	}{
		{
			name:               "add missing bidder-params from req.ext.prebid.bidderparams to imp[].ext.prebid.bidder",
			givenRequestBody:   validRequest(t, "req-ext-bidder-params.json"),
			expectedImpExt:     getObject(t, "req-ext-bidder-params.json", "expectedImpExt"),
			expectedReqExt:     getObject(t, "req-ext-bidder-params.json", "expectedReqExt"),
			expectedErrorCount: 0,
		},
		{
			name:               "add missing bidder-params from req.ext.prebid.bidderparams to imp[].ext.prebid.bidder with preference for imp[].ext.prebid.bidder params",
			givenRequestBody:   validRequest(t, "req-ext-bidder-params-merge.json"),
			expectedImpExt:     getObject(t, "req-ext-bidder-params-merge.json", "expectedImpExt"),
			expectedReqExt:     getObject(t, "req-ext-bidder-params-merge.json", "expectedReqExt"),
			expectedErrorCount: 0,
		},
		{
			name:               "add missing bidder-params from req.ext.prebid.bidderparams to imp[].ext for backward compatibility",
			givenRequestBody:   validRequest(t, "req-ext-bidder-params-backward-compatible-merge.json"),
			expectedImpExt:     getObject(t, "req-ext-bidder-params-backward-compatible-merge.json", "expectedImpExt"),
			expectedReqExt:     getObject(t, "req-ext-bidder-params-backward-compatible-merge.json", "expectedReqExt"),
			expectedErrorCount: 0,
		},
	}
	for _, test := range tests {
		t.Run(test.name, func(t *testing.T) {

			deps := &endpointDeps{
				fakeUUIDGenerator{},
				&warningsCheckExchange{},
				mockBidderParamValidator{},
				&mockStoredReqFetcher{},
				empty_fetcher.EmptyFetcher{},
				empty_fetcher.EmptyFetcher{},
				&config.Configuration{MaxRequestSize: int64(len(test.givenRequestBody))},
				&metricsConfig.NilMetricsEngine{},
				analyticsConf.NewPBSAnalytics(&config.Analytics{}),
				map[string]string{},
				false,
				[]byte{},
				openrtb_ext.BuildBidderMap(),
				nil,
				nil,
				hardcodedResponseIPValidator{response: true},
				empty_fetcher.EmptyFetcher{},
<<<<<<< HEAD
				hookexecution.NewHookExecutor(hooks.EmptyPlanBuilder{}, hookexecution.EndpointAuction),
=======
				hooks.EmptyPlanBuilder{},
>>>>>>> 9af6a8c6
			}

			req := httptest.NewRequest("POST", "/openrtb2/auction", strings.NewReader(test.givenRequestBody))

			resReq, _, _, _, _, errL := deps.parseRequest(req)

			assert.NoError(t, resReq.RebuildRequest())

			var expIExt, iExt map[string]interface{}
			err := json.Unmarshal(test.expectedImpExt, &expIExt)
			assert.Nil(t, err, "unmarshal() should return nil error")

			assert.NotNil(t, resReq.BidRequest.Imp[0].Ext, "imp[0].Ext should not be nil")
			err = json.Unmarshal(resReq.BidRequest.Imp[0].Ext, &iExt)
			assert.Nil(t, err, "unmarshal() should return nil error")

			assert.Equal(t, expIExt, iExt, "bidderparams in imp[].Ext should match")

			var eReqE, reqE map[string]interface{}
			err = json.Unmarshal(test.expectedReqExt, &eReqE)
			assert.Nil(t, err, "unmarshal() should return nil error")

			err = json.Unmarshal(resReq.BidRequest.Ext, &reqE)
			assert.Nil(t, err, "unmarshal() should return nil error")

			assert.Equal(t, eReqE, reqE, "req.Ext should match")

			assert.Len(t, errL, test.expectedErrorCount, "error length should match")
		})
	}
}

func TestParseRequestStoredResponses(t *testing.T) {
	mockStoredResponses := map[string]json.RawMessage{
		"6d718149": json.RawMessage(`[{"bid": [{"id": "bid_id1"],"seat": "appnexus"}]`),
		"6d715835": json.RawMessage(`[{"bid": [{"id": "bid_id2"],"seat": "appnexus"}]`),
	}

	tests := []struct {
		name                    string
		givenRequestBody        string
		expectedStoredResponses stored_responses.ImpsWithBidResponses
		expectedErrorCount      int
		expectedError           string
	}{
		{
			name:             "req imp has valid stored response",
			givenRequestBody: validRequest(t, "req-imp-stored-response.json"),
			expectedStoredResponses: map[string]json.RawMessage{
				"imp-id1": json.RawMessage(`[{"bid": [{"id": "bid_id1"],"seat": "appnexus"}]`),
			},
			expectedErrorCount: 0,
		},
		{
			name:             "req has two imps valid stored responses",
			givenRequestBody: validRequest(t, "req-two-imps-stored-response.json"),
			expectedStoredResponses: map[string]json.RawMessage{
				"imp-id1": json.RawMessage(`[{"bid": [{"id": "bid_id1"],"seat": "appnexus"}]`),
				"imp-id2": json.RawMessage(`[{"bid": [{"id": "bid_id2"],"seat": "appnexus"}]`),
			},
			expectedErrorCount: 0,
		},
		{
			name:             "req has two imps with missing stored responses",
			givenRequestBody: validRequest(t, "req-two-imps-missing-stored-response.json"),
			expectedStoredResponses: map[string]json.RawMessage{
				"imp-id1": json.RawMessage(`[{"bid": [{"id": "bid_id1"],"seat": "appnexus"}]`),
				"imp-id2": json.RawMessage(nil),
			},
			expectedErrorCount: 0,
		},
		{
			name:             "req has two imps: one with stored response and another imp without stored resp",
			givenRequestBody: validRequest(t, "req-two-imps-one-stored-response.json"),
			expectedStoredResponses: map[string]json.RawMessage{
				"imp-id1": json.RawMessage(`[{"bid": [{"id": "bid_id1"],"seat": "appnexus"}]`),
			},
			expectedErrorCount: 1,
			expectedError:      `request validation failed. The StoredAuctionResponse.ID field must be completely present with, or completely absent from, all impressions in request. No StoredAuctionResponse data found for request.imp[1].ext.prebid`,
		},
	}
	for _, test := range tests {
		t.Run(test.name, func(t *testing.T) {

			deps := &endpointDeps{
				fakeUUIDGenerator{},
				&warningsCheckExchange{},
				mockBidderParamValidator{},
				&mockStoredReqFetcher{},
				empty_fetcher.EmptyFetcher{},
				empty_fetcher.EmptyFetcher{},
				&config.Configuration{MaxRequestSize: int64(len(test.givenRequestBody))},
				&metricsConfig.NilMetricsEngine{},
				analyticsConf.NewPBSAnalytics(&config.Analytics{}),
				map[string]string{},
				false,
				[]byte{},
				openrtb_ext.BuildBidderMap(),
				nil,
				nil,
				hardcodedResponseIPValidator{response: true},
				&mockStoredResponseFetcher{mockStoredResponses},
<<<<<<< HEAD
				hookexecution.NewHookExecutor(hooks.EmptyPlanBuilder{}, hookexecution.EndpointAuction),
=======
				hooks.EmptyPlanBuilder{},
>>>>>>> 9af6a8c6
			}

			req := httptest.NewRequest("POST", "/openrtb2/auction", strings.NewReader(test.givenRequestBody))

			_, _, storedResponses, _, _, errL := deps.parseRequest(req)

			if test.expectedErrorCount == 0 {
				assert.Equal(t, test.expectedStoredResponses, storedResponses, "stored responses should match")
			} else {
				assert.Contains(t, errL[0].Error(), test.expectedError, "error should match")
			}

		})
	}
}

func TestParseRequestStoredBidResponses(t *testing.T) {
	bidRespId1 := json.RawMessage(`{"id": "resp_id1", "seatbid": [{"bid": [{"id": "bid_id1"}], "seat": "testBidder1"}], "bidid": "123", "cur": "USD"}`)
	bidRespId2 := json.RawMessage(`{"id": "resp_id2", "seatbid": [{"bid": [{"id": "bid_id2"}], "seat": "testBidder2"}], "bidid": "124", "cur": "USD"}`)
	mockStoredBidResponses := map[string]json.RawMessage{
		"bidResponseId1": bidRespId1,
		"bidResponseId2": bidRespId2,
	}

	tests := []struct {
		name                       string
		givenRequestBody           string
		expectedStoredBidResponses stored_responses.ImpBidderStoredResp
		expectedErrorCount         int
		expectedError              string
	}{
		{
			name:             "req imp has valid stored bid response",
			givenRequestBody: validRequest(t, "imp-with-stored-bid-resp.json"),
			expectedStoredBidResponses: map[string]map[string]json.RawMessage{
				"imp-id1": {"testBidder1": bidRespId1},
			},
			expectedErrorCount: 0,
		},
		{
			name:             "req has two imps with valid stored bid responses",
			givenRequestBody: validRequest(t, "req-two-imps-stored-bid-responses.json"),
			expectedStoredBidResponses: map[string]map[string]json.RawMessage{
				"imp-id1": {"testBidder1": bidRespId1},
				"imp-id2": {"testBidder2": bidRespId2},
			},
			expectedErrorCount: 0,
		},
		{
			name:             "req has two imps one with valid stored bid responses and another one without stored bid responses",
			givenRequestBody: validRequest(t, "req-two-imps-with-and-without-stored-bid-responses.json"),
			expectedStoredBidResponses: map[string]map[string]json.RawMessage{
				"imp-id2": {"testBidder2": bidRespId2},
			},
			expectedErrorCount: 0,
		},
		{
			name:             "req has two imps with missing stored bid responses",
			givenRequestBody: validRequest(t, "req-two-imps-missing-stored-bid-response.json"),
			expectedStoredBidResponses: map[string]map[string]json.RawMessage{
				"imp-id1": {"testBidder1": nil},
				"imp-id2": {"testBidder2": nil},
			},
			expectedErrorCount: 0,
		},
	}
	for _, test := range tests {
		t.Run(test.name, func(t *testing.T) {

			deps := &endpointDeps{
				fakeUUIDGenerator{},
				&warningsCheckExchange{},
				mockBidderParamValidator{},
				&mockStoredReqFetcher{},
				empty_fetcher.EmptyFetcher{},
				empty_fetcher.EmptyFetcher{},
				&config.Configuration{MaxRequestSize: int64(len(test.givenRequestBody))},
				&metricsConfig.NilMetricsEngine{},
				analyticsConf.NewPBSAnalytics(&config.Analytics{}),
				map[string]string{},
				false,
				[]byte{},
				map[string]openrtb_ext.BidderName{"testBidder1": "testBidder1", "testBidder2": "testBidder2"},
				nil,
				nil,
				hardcodedResponseIPValidator{response: true},
				&mockStoredResponseFetcher{mockStoredBidResponses},
<<<<<<< HEAD
				hookexecution.NewHookExecutor(hooks.EmptyPlanBuilder{}, hookexecution.EndpointAuction),
=======
				hooks.EmptyPlanBuilder{},
>>>>>>> 9af6a8c6
			}

			req := httptest.NewRequest("POST", "/openrtb2/auction", strings.NewReader(test.givenRequestBody))
			_, _, _, storedBidResponses, _, errL := deps.parseRequest(req)

			if test.expectedErrorCount == 0 {
				assert.Equal(t, test.expectedStoredBidResponses, storedBidResponses, "stored responses should match")
			} else {
				assert.Contains(t, errL[0].Error(), test.expectedError, "error should match")
			}
		})
	}
}

func TestValidateStoredResp(t *testing.T) {
	deps := &endpointDeps{
		fakeUUIDGenerator{},
		&nobidExchange{},
		mockBidderParamValidator{},
		&mockStoredReqFetcher{},
		empty_fetcher.EmptyFetcher{},
		empty_fetcher.EmptyFetcher{},
		&config.Configuration{MaxRequestSize: maxSize},
		&metricsConfig.NilMetricsEngine{},
		analyticsConf.NewPBSAnalytics(&config.Analytics{}),
		map[string]string{},
		false,
		[]byte{},
		openrtb_ext.BuildBidderMap(),
		nil,
		nil,
		hardcodedResponseIPValidator{response: true},
		&mockStoredResponseFetcher{},
<<<<<<< HEAD
		hookexecution.NewHookExecutor(hooks.EmptyPlanBuilder{}, hookexecution.EndpointAuction),
=======
		hooks.EmptyPlanBuilder{},
>>>>>>> 9af6a8c6
	}

	testCases := []struct {
		description               string
		givenRequestWrapper       *openrtb_ext.RequestWrapper
		expectedErrorList         []error
		hasStoredAuctionResponses bool
		storedBidResponses        stored_responses.ImpBidderStoredResp
	}{
		{
			description: "One imp with stored response, expect validate request to throw no errors",
			givenRequestWrapper: &openrtb_ext.RequestWrapper{
				BidRequest: &openrtb2.BidRequest{
					ID:  "Some-ID",
					App: &openrtb2.App{},
					Imp: []openrtb2.Imp{
						{
							ID: "Some-Imp-ID",
							Banner: &openrtb2.Banner{
								Format: []openrtb2.Format{
									{
										W: 600,
										H: 500,
									},
									{
										W: 300,
										H: 600,
									},
								},
							},
							Ext: []byte(`{"appnexus":{"placementId": 12345678}, "prebid": {"storedAuctionResponse": {"id": "6d718149-6dfe-25ae-a7d6-305399f77f04"}}}`),
						},
					},
				},
			},
			expectedErrorList:         []error{},
			hasStoredAuctionResponses: true,
			storedBidResponses:        nil,
		},
		{
			description: "Two imps with stored responses, expect validate request to throw no errors",
			givenRequestWrapper: &openrtb_ext.RequestWrapper{
				BidRequest: &openrtb2.BidRequest{
					ID:  "Some-ID",
					App: &openrtb2.App{},
					Imp: []openrtb2.Imp{
						{
							ID: "Some-Imp-ID",
							Banner: &openrtb2.Banner{
								Format: []openrtb2.Format{
									{
										W: 600,
										H: 500,
									},
									{
										W: 300,
										H: 600,
									},
								},
							},
							Ext: []byte(`{"appnexus":{"placementId": 12345678}, "prebid": {"storedAuctionResponse": {"id": "6d718149-6dfe-25ae-a7d6-305399f77f04"}}}`),
						},
						{
							ID: "Some-Imp-ID2",
							Banner: &openrtb2.Banner{
								Format: []openrtb2.Format{
									{
										W: 600,
										H: 500,
									},
									{
										W: 300,
										H: 600,
									},
								},
							},
							Ext: []byte(`{"appnexus":{"placementId": 12345678}, "prebid": {"storedAuctionResponse": {"id": "6d718149-6dfe-25ae-a7d6-305399f77f04"}}}`),
						},
					},
				},
			},
			expectedErrorList:         []error{},
			hasStoredAuctionResponses: true,
			storedBidResponses:        nil,
		},
		{
			description: "Two imps, one with stored response, expect validate request to throw validation error",
			givenRequestWrapper: &openrtb_ext.RequestWrapper{
				BidRequest: &openrtb2.BidRequest{
					ID:  "Some-ID",
					App: &openrtb2.App{},
					Imp: []openrtb2.Imp{
						{
							ID: "Some-Imp-ID",
							Banner: &openrtb2.Banner{
								Format: []openrtb2.Format{
									{
										W: 600,
										H: 500,
									},
									{
										W: 300,
										H: 600,
									},
								},
							},
							Ext: []byte(`{"appnexus":{"placementId": 12345678}, "prebid": {"storedAuctionResponse": {"id": "6d718149-6dfe-25ae-a7d6-305399f77f04"}}}`),
						},
						{
							ID: "Some-Imp-ID2",
							Banner: &openrtb2.Banner{
								Format: []openrtb2.Format{
									{
										W: 600,
										H: 500,
									},
									{
										W: 300,
										H: 600,
									},
								},
							},
							Ext: []byte(`{"appnexus":{"placementId": 12345678}}`),
						},
					},
				},
			},
			expectedErrorList:         []error{errors.New("request validation failed. The StoredAuctionResponse.ID field must be completely present with, or completely absent from, all impressions in request. No StoredAuctionResponse data found for request.imp[1].ext.prebid \n")},
			hasStoredAuctionResponses: true,
			storedBidResponses:        nil,
		},
		{
			description: "One imp with stored bid response and corresponding bidder in imp.ext, expect validate request to throw no errors",
			givenRequestWrapper: &openrtb_ext.RequestWrapper{
				BidRequest: &openrtb2.BidRequest{
					ID:  "Some-ID",
					App: &openrtb2.App{},
					Imp: []openrtb2.Imp{
						{
							ID: "Some-Imp-ID",
							Banner: &openrtb2.Banner{
								Format: []openrtb2.Format{
									{
										W: 600,
										H: 500,
									},
									{
										W: 300,
										H: 600,
									},
								},
							},
							Ext: []byte(`{"appnexus": {"placementId": 12345678}, "prebid": {"storedbidresponse": []}}`),
						},
					},
				},
			},
			expectedErrorList:         []error{},
			hasStoredAuctionResponses: false,
			storedBidResponses:        stored_responses.ImpBidderStoredResp{"Some-Imp-ID": {"appnexus": json.RawMessage(`{"test":true}`)}},
		},
		{
			description: "One imp with 2 stored bid responses and 2 corresponding bidders in imp.ext, expect validate request to throw no errors",
			givenRequestWrapper: &openrtb_ext.RequestWrapper{
				BidRequest: &openrtb2.BidRequest{
					ID:  "Some-ID",
					App: &openrtb2.App{},
					Imp: []openrtb2.Imp{
						{
							ID: "Some-Imp-ID",
							Banner: &openrtb2.Banner{
								Format: []openrtb2.Format{
									{
										W: 600,
										H: 500,
									},
									{
										W: 300,
										H: 600,
									},
								},
							},
							Ext: []byte(`{"appnexus": {"placementId": 12345678}, "telaria": {"seatCode": "12345678"}, "prebid": {"storedbidresponse": []}}`),
						},
					},
				},
			},
			expectedErrorList:         []error{},
			hasStoredAuctionResponses: false,
			storedBidResponses:        stored_responses.ImpBidderStoredResp{"Some-Imp-ID": {"appnexus": json.RawMessage(`{"test":true}`), "telaria": json.RawMessage(`{"test":true}`)}},
		},
		{
			description: "Two imps, one with 2 stored bid responses and 2 corresponding bidders in imp.ext, expect validate request to throw no errors",
			givenRequestWrapper: &openrtb_ext.RequestWrapper{
				BidRequest: &openrtb2.BidRequest{
					ID:  "Some-ID",
					App: &openrtb2.App{},
					Imp: []openrtb2.Imp{
						{
							ID: "Some-Imp-ID",
							Banner: &openrtb2.Banner{
								Format: []openrtb2.Format{
									{
										W: 600,
										H: 500,
									},
									{
										W: 300,
										H: 600,
									},
								},
							},
							Ext: []byte(`{"appnexus": {"placementId": 12345678}, "telaria": {"seatCode": "12345678"}, "prebid": {"storedbidresponse": []}}`),
						},
						{
							ID: "Some-Imp-ID2",
							Banner: &openrtb2.Banner{
								Format: []openrtb2.Format{
									{
										W: 600,
										H: 500,
									},
									{
										W: 300,
										H: 600,
									},
								},
							},
							Ext: []byte(`{"appnexus": {"placementId": 12345678}, "telaria": {"seatCode": "12345678"}, "prebid": {"storedbidresponse": []}}`),
						},
					},
				},
			},
			expectedErrorList:         []error{},
			hasStoredAuctionResponses: false,
			storedBidResponses:        stored_responses.ImpBidderStoredResp{"Some-Imp-ID": {"appnexus": json.RawMessage(`{"test":true}`), "telaria": json.RawMessage(`{"test":true}`)}},
		},
		{
			description: "Two imps, both with 2 stored bid responses and 2 corresponding bidders in imp.ext, expect validate request to throw no errors",
			givenRequestWrapper: &openrtb_ext.RequestWrapper{
				BidRequest: &openrtb2.BidRequest{
					ID:  "Some-ID",
					App: &openrtb2.App{},
					Imp: []openrtb2.Imp{
						{
							ID: "Some-Imp-ID",
							Banner: &openrtb2.Banner{
								Format: []openrtb2.Format{
									{
										W: 600,
										H: 500,
									},
									{
										W: 300,
										H: 600,
									},
								},
							},
							Ext: []byte(`{"appnexus": {"placementId": 12345678}, "telaria": {"seatCode": "12345678"}, "prebid": {"storedbidresponse": []}}`),
						},
						{
							ID: "Some-Imp-ID2",
							Banner: &openrtb2.Banner{
								Format: []openrtb2.Format{
									{
										W: 600,
										H: 500,
									},
									{
										W: 300,
										H: 600,
									},
								},
							},
							Ext: []byte(`{"appnexus": {"placementId": 12345678}, "telaria": {"seatCode": "12345678"}, "prebid": {"storedbidresponse": []}}`),
						},
					},
				},
			},
			expectedErrorList:         []error{},
			hasStoredAuctionResponses: false,
			storedBidResponses: stored_responses.ImpBidderStoredResp{
				"Some-Imp-ID":  {"appnexus": json.RawMessage(`{"test":true}`), "telaria": json.RawMessage(`{"test":true}`)},
				"Some-Imp-ID1": {"appnexus": json.RawMessage(`{"test":true}`), "telaria": json.RawMessage(`{"test":true}`)},
			},
		},
		{
			description: "One imp with 2 stored bid responses and 1 bidder in imp.ext, expect validate request to throw an errors",
			givenRequestWrapper: &openrtb_ext.RequestWrapper{
				BidRequest: &openrtb2.BidRequest{
					ID:  "Some-ID",
					App: &openrtb2.App{},
					Imp: []openrtb2.Imp{
						{
							ID: "Some-Imp-ID",
							Banner: &openrtb2.Banner{
								Format: []openrtb2.Format{
									{
										W: 600,
										H: 500,
									},
									{
										W: 300,
										H: 600,
									},
								},
							},
							Ext: []byte(`{"appnexus": {"placementId": 12345678}, "prebid": {"storedbidresponse": []}}`),
						},
					},
				},
			},
			expectedErrorList:         []error{errors.New("request validation failed. Stored bid responses are specified for imp Some-Imp-ID. Bidders specified in imp.ext should match with bidders specified in imp.ext.prebid.storedbidresponse")},
			hasStoredAuctionResponses: false,
			storedBidResponses:        stored_responses.ImpBidderStoredResp{"Some-Imp-ID": {"appnexus": json.RawMessage(`{"test":true}`), "telaria": json.RawMessage(`{"test":true}`)}},
		},
		{
			description: "One imp with 1 stored bid responses and 2 bidders in imp.ext, expect validate request to throw an errors",
			givenRequestWrapper: &openrtb_ext.RequestWrapper{
				BidRequest: &openrtb2.BidRequest{
					ID:  "Some-ID",
					App: &openrtb2.App{},
					Imp: []openrtb2.Imp{
						{
							ID: "Some-Imp-ID",
							Banner: &openrtb2.Banner{
								Format: []openrtb2.Format{
									{
										W: 600,
										H: 500,
									},
									{
										W: 300,
										H: 600,
									},
								},
							},
							Ext: []byte(`{"appnexus": {"placementId": 12345678}, "telaria": {"seatCode": "12345678"}, "prebid": {"storedbidresponse": []}}`),
						},
					},
				},
			},
			expectedErrorList:         []error{errors.New("request validation failed. Stored bid responses are specified for imp Some-Imp-ID. Bidders specified in imp.ext should match with bidders specified in imp.ext.prebid.storedbidresponse")},
			hasStoredAuctionResponses: false,
			storedBidResponses:        stored_responses.ImpBidderStoredResp{"Some-Imp-ID": {"appnexus": json.RawMessage(`{"test":true}`)}},
		},
		{
			description: "One imp with 2 stored bid responses and 2 different bidders in imp.ext, expect validate request to throw an errors",
			givenRequestWrapper: &openrtb_ext.RequestWrapper{
				BidRequest: &openrtb2.BidRequest{
					ID:  "Some-ID",
					App: &openrtb2.App{},
					Imp: []openrtb2.Imp{
						{
							ID: "Some-Imp-ID",
							Banner: &openrtb2.Banner{
								Format: []openrtb2.Format{
									{
										W: 600,
										H: 500,
									},
									{
										W: 300,
										H: 600,
									},
								},
							},
							Ext: []byte(`{"appnexus": {"placementId": 12345678}, "telaria": {"seatCode": "12345678"}, "prebid": {"storedbidresponse": []}}`),
						},
					},
				},
			},
			expectedErrorList:         []error{errors.New("request validation failed. Stored bid responses are specified for imp Some-Imp-ID. Bidders specified in imp.ext should match with bidders specified in imp.ext.prebid.storedbidresponse")},
			hasStoredAuctionResponses: false,
			storedBidResponses:        stored_responses.ImpBidderStoredResp{"Some-Imp-ID": {"appnexus": json.RawMessage(`{"test":true}`), "rubicon": json.RawMessage(`{"test":true}`)}},
		},
		{
			description: "One imp with 2 stored bid responses and 1 bidders in imp.ext and 1 in imp.ext.prebid.bidder, expect validate request to throw no errors",
			givenRequestWrapper: &openrtb_ext.RequestWrapper{
				BidRequest: &openrtb2.BidRequest{
					ID:  "Some-ID",
					App: &openrtb2.App{},
					Imp: []openrtb2.Imp{
						{
							ID: "Some-Imp-ID",
							Banner: &openrtb2.Banner{
								Format: []openrtb2.Format{
									{
										W: 600,
										H: 500,
									},
									{
										W: 300,
										H: 600,
									},
								},
							},
							Ext: []byte(`{"appnexus": {"placementId": 12345678}, "prebid": {"bidder":{"telaria": {"seatCode": "12345678"}}, "storedbidresponse": []}}`),
						},
					},
				},
			},
			expectedErrorList:         []error{},
			hasStoredAuctionResponses: false,
			storedBidResponses:        stored_responses.ImpBidderStoredResp{"Some-Imp-ID": {"appnexus": json.RawMessage(`{"test":true}`), "telaria": json.RawMessage(`{"test":true}`)}},
		},
		{
			description: "One imp with 2 stored bid responses and 1 bidders in imp.ext and 1 in imp.ext.prebid.bidder that is not defined in stored bid responses, expect validate request to throw an error",
			givenRequestWrapper: &openrtb_ext.RequestWrapper{
				BidRequest: &openrtb2.BidRequest{
					ID:  "Some-ID",
					App: &openrtb2.App{},
					Imp: []openrtb2.Imp{
						{
							ID: "Some-Imp-ID",
							Banner: &openrtb2.Banner{
								Format: []openrtb2.Format{
									{
										W: 600,
										H: 500,
									},
									{
										W: 300,
										H: 600,
									},
								},
							},
							Ext: []byte(`{"appnexus": {"placementId": 12345678}, "prebid": {"bidder":{"rubicon": {"seatCode": "12345678"}}, "storedbidresponse": []}}`),
						},
					},
				},
			},
			expectedErrorList:         []error{errors.New("request validation failed. Stored bid responses are specified for imp Some-Imp-ID. Bidders specified in imp.ext should match with bidders specified in imp.ext.prebid.storedbidresponse")},
			hasStoredAuctionResponses: false,
			storedBidResponses:        stored_responses.ImpBidderStoredResp{"Some-Imp-ID": {"appnexus": json.RawMessage(`{"test":true}`), "telaria": json.RawMessage(`{"test":true}`)}},
		},
		{
			description: "One imp with 1 stored bid response and 1 in imp.ext.prebid.bidder that is defined in stored bid responses, expect validate request to throw no errors",
			givenRequestWrapper: &openrtb_ext.RequestWrapper{
				BidRequest: &openrtb2.BidRequest{
					ID:  "Some-ID",
					App: &openrtb2.App{},
					Imp: []openrtb2.Imp{
						{
							ID: "Some-Imp-ID",
							Banner: &openrtb2.Banner{
								Format: []openrtb2.Format{
									{
										W: 600,
										H: 500,
									},
									{
										W: 300,
										H: 600,
									},
								},
							},
							Ext: []byte(`{"prebid": {"bidder":{"telaria": {"seatCode": "12345678"}}, "storedbidresponse": []}}`),
						},
					},
				},
			},
			expectedErrorList:         []error{},
			hasStoredAuctionResponses: false,
			storedBidResponses:        stored_responses.ImpBidderStoredResp{"Some-Imp-ID": {"telaria": json.RawMessage(`{"test":true}`)}},
		},
		{
			description: "One imp with 1 stored bid response and 1 in imp.ext.prebid.bidder that is not defined in stored bid responses, expect validate request to throw an error",
			givenRequestWrapper: &openrtb_ext.RequestWrapper{
				BidRequest: &openrtb2.BidRequest{
					ID:  "Some-ID",
					App: &openrtb2.App{},
					Imp: []openrtb2.Imp{
						{
							ID: "Some-Imp-ID",
							Banner: &openrtb2.Banner{
								Format: []openrtb2.Format{
									{
										W: 600,
										H: 500,
									},
									{
										W: 300,
										H: 600,
									},
								},
							},
							Ext: []byte(`{"prebid": {"bidder":{"telaria": {"seatCode": "12345678"}}, "storedbidresponse": []}}`),
						},
					},
				},
			},
			expectedErrorList:         []error{errors.New("request validation failed. Stored bid responses are specified for imp Some-Imp-ID. Bidders specified in imp.ext should match with bidders specified in imp.ext.prebid.storedbidresponse")},
			hasStoredAuctionResponses: false,
			storedBidResponses:        stored_responses.ImpBidderStoredResp{"Some-Imp-ID": {"appnexus": json.RawMessage(`{"test":true}`)}},
		},
		{
			description: "2 imps, one imp without stored responses, another imp with 1 stored bid response and 1 in imp.ext.prebid.bidder that is not defined in stored bid responses, expect validate request to throw an error",
			givenRequestWrapper: &openrtb_ext.RequestWrapper{
				BidRequest: &openrtb2.BidRequest{
					ID:  "Some-ID",
					App: &openrtb2.App{},
					Imp: []openrtb2.Imp{
						{
							ID: "Some-Imp-ID",
							Banner: &openrtb2.Banner{
								Format: []openrtb2.Format{
									{
										W: 600,
										H: 500,
									},
									{
										W: 300,
										H: 600,
									},
								},
							},
							Ext: []byte(`{"prebid": {"bidder":{"telaria": {"seatCode": "12345678"}}}}`),
						},
						{
							ID: "Some-Imp-ID2",
							Banner: &openrtb2.Banner{
								Format: []openrtb2.Format{
									{
										W: 600,
										H: 500,
									},
									{
										W: 300,
										H: 600,
									},
								},
							},
							Ext: []byte(`{"prebid": {"bidder":{"telaria": {"seatCode": "12345678"}}, "storedbidresponse": []}}`),
						},
					},
				},
			},
			expectedErrorList:         []error{errors.New("request validation failed. Stored bid responses are specified for imp Some-Imp-ID2. Bidders specified in imp.ext should match with bidders specified in imp.ext.prebid.storedbidresponse")},
			hasStoredAuctionResponses: false,
			storedBidResponses:        stored_responses.ImpBidderStoredResp{"Some-Imp-ID2": {"appnexus": json.RawMessage(`{"test":true}`)}},
		},
	}

	for _, test := range testCases {
		errorList := deps.validateRequest(test.givenRequestWrapper, false, test.hasStoredAuctionResponses, test.storedBidResponses)
		assert.Equalf(t, test.expectedErrorList, errorList, "Error doesn't match: %s\n", test.description)
	}
}

type mockStoredResponseFetcher struct {
	data map[string]json.RawMessage
}

func (cf *mockStoredResponseFetcher) FetchRequests(ctx context.Context, requestIDs []string, impIDs []string) (requestData map[string]json.RawMessage, impData map[string]json.RawMessage, errs []error) {
	return nil, nil, nil
}

func (cf *mockStoredResponseFetcher) FetchResponses(ctx context.Context, ids []string) (data map[string]json.RawMessage, errs []error) {
	return cf.data, nil
}

func getObject(t *testing.T, filename, key string) json.RawMessage {
	requestData, err := ioutil.ReadFile("sample-requests/valid-whole/supplementary/" + filename)
	if err != nil {
		t.Fatalf("Failed to fetch a valid request: %v", err)
	}
	testBidRequest, _, _, err := jsonparser.Get(requestData, key)
	assert.NoError(t, err, "Error jsonparsing root.mockBidRequest from file %s. Desc: %v.", filename, err)

	var obj json.RawMessage
	err = json.Unmarshal(testBidRequest, &obj)
	if err != nil {
		t.Fatalf("Failed to fetch object with key '%s' ... got error: %v", key, err)
	}
	return obj
}

func getIntegrationFromRequest(req *openrtb_ext.RequestWrapper) (string, error) {
	reqExt, err := req.GetRequestExt()
	if err != nil {
		return "", err
	}
	reqPrebid := reqExt.GetPrebid()
	return reqPrebid.Integration, nil
}<|MERGE_RESOLUTION|>--- conflicted
+++ resolved
@@ -21,10 +21,7 @@
 	nativeRequests "github.com/prebid/openrtb/v17/native1/request"
 	"github.com/prebid/openrtb/v17/openrtb2"
 	"github.com/prebid/prebid-server/hooks"
-<<<<<<< HEAD
 	"github.com/prebid/prebid-server/hooks/hookexecution"
-=======
->>>>>>> 9af6a8c6
 	"github.com/stretchr/testify/assert"
 
 	analyticsConf "github.com/prebid/prebid-server/analytics/config"
@@ -1092,11 +1089,7 @@
 		nil,
 		hardcodedResponseIPValidator{response: true},
 		empty_fetcher.EmptyFetcher{},
-<<<<<<< HEAD
 		hookexecution.NewHookExecutor(hooks.EmptyPlanBuilder{}, hookexecution.EndpointAuction),
-=======
-		hooks.EmptyPlanBuilder{},
->>>>>>> 9af6a8c6
 	}
 
 	testStoreVideoAttr := []bool{true, true, false, false, false}
@@ -1468,11 +1461,7 @@
 		nil,
 		hardcodedResponseIPValidator{response: true},
 		empty_fetcher.EmptyFetcher{},
-<<<<<<< HEAD
 		hookexecution.NewHookExecutor(hooks.EmptyPlanBuilder{}, hookexecution.EndpointAuction),
-=======
-		hooks.EmptyPlanBuilder{},
->>>>>>> 9af6a8c6
 	}
 
 	testCases := []struct {
@@ -1845,11 +1834,7 @@
 		nil,
 		hardcodedResponseIPValidator{response: true},
 		empty_fetcher.EmptyFetcher{},
-<<<<<<< HEAD
 		hookexecution.NewHookExecutor(hooks.EmptyPlanBuilder{}, hookexecution.EndpointAuction),
-=======
-		hooks.EmptyPlanBuilder{},
->>>>>>> 9af6a8c6
 	}
 
 	testCases := []struct {
@@ -1914,11 +1899,7 @@
 		nil,
 		hardcodedResponseIPValidator{response: true},
 		empty_fetcher.EmptyFetcher{},
-<<<<<<< HEAD
 		hookexecution.NewHookExecutor(hooks.EmptyPlanBuilder{}, hookexecution.EndpointAuction),
-=======
-		hooks.EmptyPlanBuilder{},
->>>>>>> 9af6a8c6
 	}
 
 	req := &openrtb2.BidRequest{}
@@ -2019,11 +2000,7 @@
 		nil,
 		hardcodedResponseIPValidator{response: true},
 		empty_fetcher.EmptyFetcher{},
-<<<<<<< HEAD
 		hookexecution.NewHookExecutor(hooks.EmptyPlanBuilder{}, hookexecution.EndpointAuction),
-=======
-		hooks.EmptyPlanBuilder{},
->>>>>>> 9af6a8c6
 	}
 
 	req := httptest.NewRequest("POST", "/openrtb2/auction", strings.NewReader(reqBody))
@@ -2032,7 +2009,7 @@
 	deps.Auction(recorder, req, nil)
 
 	if recorder.Code != http.StatusBadRequest {
-		t.Errorf("endpoint should return a 400 if the request exceeds the size max.")
+		t.Errorf("Endpoint should return a 400 if the request exceeds the size max.")
 	}
 
 	if bytesRead, err := req.Body.Read(make([]byte, 1)); bytesRead != 0 || err != io.EOF {
@@ -2061,11 +2038,7 @@
 		nil,
 		hardcodedResponseIPValidator{response: true},
 		empty_fetcher.EmptyFetcher{},
-<<<<<<< HEAD
 		hookexecution.NewHookExecutor(hooks.EmptyPlanBuilder{}, hookexecution.EndpointAuction),
-=======
-		hooks.EmptyPlanBuilder{},
->>>>>>> 9af6a8c6
 	}
 
 	req := httptest.NewRequest("POST", "/openrtb2/auction", strings.NewReader(reqBody))
@@ -2074,7 +2047,7 @@
 	deps.Auction(recorder, req, nil)
 
 	if recorder.Code != http.StatusOK {
-		t.Errorf("endpoint should return a 200 if the request equals the size max.")
+		t.Errorf("Endpoint should return a 200 if the request equals the size max.")
 	}
 
 	if bytesRead, err := req.Body.Read(make([]byte, 1)); bytesRead != 0 || err != io.EOF {
@@ -2401,11 +2374,7 @@
 		nil,
 		hardcodedResponseIPValidator{response: true},
 		empty_fetcher.EmptyFetcher{},
-<<<<<<< HEAD
 		hookexecution.NewHookExecutor(hooks.EmptyPlanBuilder{}, hookexecution.EndpointAuction),
-=======
-		hooks.EmptyPlanBuilder{},
->>>>>>> 9af6a8c6
 	}
 
 	for _, group := range testGroups {
@@ -2457,11 +2426,7 @@
 		nil,
 		hardcodedResponseIPValidator{response: true},
 		empty_fetcher.EmptyFetcher{},
-<<<<<<< HEAD
 		hookexecution.NewHookExecutor(hooks.EmptyPlanBuilder{}, hookexecution.EndpointAuction),
-=======
-		hooks.EmptyPlanBuilder{},
->>>>>>> 9af6a8c6
 	}
 
 	ui := int64(1)
@@ -2508,11 +2473,7 @@
 		nil,
 		hardcodedResponseIPValidator{response: true},
 		empty_fetcher.EmptyFetcher{},
-<<<<<<< HEAD
 		hookexecution.NewHookExecutor(hooks.EmptyPlanBuilder{}, hookexecution.EndpointAuction),
-=======
-		hooks.EmptyPlanBuilder{},
->>>>>>> 9af6a8c6
 	}
 
 	ui := int64(1)
@@ -2563,11 +2524,7 @@
 		nil,
 		hardcodedResponseIPValidator{response: true},
 		empty_fetcher.EmptyFetcher{},
-<<<<<<< HEAD
 		hookexecution.NewHookExecutor(hooks.EmptyPlanBuilder{}, hookexecution.EndpointAuction),
-=======
-		hooks.EmptyPlanBuilder{},
->>>>>>> 9af6a8c6
 	}
 
 	ui := int64(1)
@@ -2621,11 +2578,7 @@
 		nil,
 		hardcodedResponseIPValidator{response: true},
 		empty_fetcher.EmptyFetcher{},
-<<<<<<< HEAD
 		hookexecution.NewHookExecutor(hooks.EmptyPlanBuilder{}, hookexecution.EndpointAuction),
-=======
-		hooks.EmptyPlanBuilder{},
->>>>>>> 9af6a8c6
 	}
 
 	ui := int64(1)
@@ -2669,11 +2622,7 @@
 		nil,
 		hardcodedResponseIPValidator{response: true},
 		empty_fetcher.EmptyFetcher{},
-<<<<<<< HEAD
 		hookexecution.NewHookExecutor(hooks.EmptyPlanBuilder{}, hookexecution.EndpointAuction),
-=======
-		hooks.EmptyPlanBuilder{},
->>>>>>> 9af6a8c6
 	}
 
 	ui := int64(1)
@@ -3025,11 +2974,7 @@
 		nil,
 		hardcodedResponseIPValidator{response: true},
 		empty_fetcher.EmptyFetcher{},
-<<<<<<< HEAD
 		hookexecution.NewHookExecutor(hooks.EmptyPlanBuilder{}, hookexecution.EndpointAuction),
-=======
-		hooks.EmptyPlanBuilder{},
->>>>>>> 9af6a8c6
 	}
 
 	ui := int64(1)
@@ -3313,11 +3258,7 @@
 		nil,
 		hardcodedResponseIPValidator{response: true},
 		empty_fetcher.EmptyFetcher{},
-<<<<<<< HEAD
 		hookexecution.NewHookExecutor(hooks.EmptyPlanBuilder{}, hookexecution.EndpointAuction),
-=======
-		hooks.EmptyPlanBuilder{},
->>>>>>> 9af6a8c6
 	}
 
 	req := httptest.NewRequest("POST", "/openrtb2/auction", strings.NewReader(reqBody))
@@ -3326,7 +3267,7 @@
 	deps.Auction(recorder, req, nil)
 
 	if recorder.Code != http.StatusOK {
-		t.Errorf("endpoint should return a 200")
+		t.Errorf("Endpoint should return a 200")
 	}
 	warnings := deps.ex.(*warningsCheckExchange).auctionRequest.Warnings
 	if !assert.Len(t, warnings, 1, "One warning should be returned from exchange") {
@@ -3359,11 +3300,7 @@
 		nil,
 		hardcodedResponseIPValidator{response: true},
 		empty_fetcher.EmptyFetcher{},
-<<<<<<< HEAD
 		hookexecution.NewHookExecutor(hooks.EmptyPlanBuilder{}, hookexecution.EndpointAuction),
-=======
-		hooks.EmptyPlanBuilder{},
->>>>>>> 9af6a8c6
 	}
 
 	req := httptest.NewRequest("POST", "/openrtb2/auction", strings.NewReader(reqBody))
@@ -3938,11 +3875,7 @@
 				nil,
 				hardcodedResponseIPValidator{response: true},
 				empty_fetcher.EmptyFetcher{},
-<<<<<<< HEAD
 				hookexecution.NewHookExecutor(hooks.EmptyPlanBuilder{}, hookexecution.EndpointAuction),
-=======
-				hooks.EmptyPlanBuilder{},
->>>>>>> 9af6a8c6
 			}
 
 			req := httptest.NewRequest("POST", "/openrtb2/auction", strings.NewReader(test.givenRequestBody))
@@ -4045,11 +3978,7 @@
 				nil,
 				hardcodedResponseIPValidator{response: true},
 				&mockStoredResponseFetcher{mockStoredResponses},
-<<<<<<< HEAD
 				hookexecution.NewHookExecutor(hooks.EmptyPlanBuilder{}, hookexecution.EndpointAuction),
-=======
-				hooks.EmptyPlanBuilder{},
->>>>>>> 9af6a8c6
 			}
 
 			req := httptest.NewRequest("POST", "/openrtb2/auction", strings.NewReader(test.givenRequestBody))
@@ -4137,11 +4066,7 @@
 				nil,
 				hardcodedResponseIPValidator{response: true},
 				&mockStoredResponseFetcher{mockStoredBidResponses},
-<<<<<<< HEAD
 				hookexecution.NewHookExecutor(hooks.EmptyPlanBuilder{}, hookexecution.EndpointAuction),
-=======
-				hooks.EmptyPlanBuilder{},
->>>>>>> 9af6a8c6
 			}
 
 			req := httptest.NewRequest("POST", "/openrtb2/auction", strings.NewReader(test.givenRequestBody))
@@ -4175,11 +4100,7 @@
 		nil,
 		hardcodedResponseIPValidator{response: true},
 		&mockStoredResponseFetcher{},
-<<<<<<< HEAD
 		hookexecution.NewHookExecutor(hooks.EmptyPlanBuilder{}, hookexecution.EndpointAuction),
-=======
-		hooks.EmptyPlanBuilder{},
->>>>>>> 9af6a8c6
 	}
 
 	testCases := []struct {
