--- conflicted
+++ resolved
@@ -1028,9 +1028,85 @@
 	}`,
 	`{
 		"id": "some-request-id",
-<<<<<<< HEAD
-		"app": { },
-		"tmax": 500,
+		"site": {
+			"page": "test.somepage.com"
+		},
+		"imp": [
+			{
+				"id": "my-imp-id",
+				"video": {
+					"mimes":["video/mp4"]
+				},
+				"ext": {
+					"unknown": "good"
+				}
+			}
+		],
+		"ext": {
+			"prebid": {
+				"aliases": {
+					"unknown": "other-unknown"
+				}
+			}
+		}
+	}`,
+	`{
+		"id": "some-request-id",
+		"site": {
+			"page": "test.somepage.com"
+		},
+		"imp": [
+			{
+				"id": "my-imp-id",
+				"video": {
+					"mimes":["video/mp4"]
+				},
+				"ext": {
+					"appnexus": "good"
+				}
+			}
+		],
+		"ext": {
+			"prebid": {
+				"aliases": {
+					"appnexus": "appnexus"
+				}
+			}
+		}
+	}`,
+	`{
+		"id": "some-request-id",
+		"site": {
+			"page": "test.somepage.com"
+		},
+		"cur": ["AUD", "USD"],
+		"imp": [
+			{
+				"id": "my-imp-id",
+				"video": {
+					"mimes":["video/mp4"]
+				},
+				"ext": {
+					"unknown": "good"
+				}
+			}
+		],
+		"ext": {
+			"prebid": {
+				"aliases": {
+					"unknown": "appnexus"
+				}
+			}
+		}
+	}`,
+}
+
+var currencyTestRequests = []string{
+	`{
+		"id": "request-with-no-currency",
+		"site": {
+			"page": "test.somepage.com"
+		},
 		"imp": [
 			{
 				"id": "my-imp-id",
@@ -1056,10 +1132,10 @@
 		]
 	}`,
 	`{
-		"id": "some-request-id",
-		"app": { },
-		"tmax": 500,
-		"cur": ["AUD", "USD"],
+		"id": "request-should-default-currency",
+		"site": {
+			"page": "test.somepage.com"
+		},
 		"imp": [
 			{
 				"id": "my-imp-id",
@@ -1082,45 +1158,15 @@
 					"appnexus": "good"
 				}
 			}
-		]
-	}`,
-}
-
-var currencyTestRequests = []string{
-	`{
-		"id": "request-with-no-currency",
-=======
->>>>>>> e9b7bd63
-		"site": {
-			"page": "test.somepage.com"
-		},
-		"imp": [
-			{
-				"id": "my-imp-id",
-<<<<<<< HEAD
-				"banner": {
-					"format": [
-						{
-							"w": 300,
-							"h": 600
-						}
-					]
-				},
-				"pmp": {
-					"deals": [
-						{
-							"id": "some-deal-id"
-						}
-					]
-				},
-				"ext": {
-					"appnexus": "good"
-				}
-			}
-		]
-	}`,
-	`{
-		"id": "request-should-default-currency",
+		],
+		"ext": {
+			"currency": {
+				"some-key": "some-val"
+			}
+		}
+	}`,
+	`{
+		"id": "request-with-valid-currency",
 		"site": {
 			"page": "test.somepage.com"
 		},
@@ -1144,78 +1190,10 @@
 				},
 				"ext": {
 					"appnexus": "good"
-=======
-				"video": {
-					"mimes":["video/mp4"]
-				},
-				"ext": {
-					"unknown": "good"
->>>>>>> e9b7bd63
-				}
-			}
-		],
-		"ext": {
-<<<<<<< HEAD
-			"currency": {
-				"some-key": "some-val"
-			}
-		}
-	}`,
-	`{
-		"id": "request-with-valid-currency",
-=======
-			"prebid": {
-				"aliases": {
-					"unknown": "other-unknown"
-				}
-			}
-		}
-	}`,
-	`{
-		"id": "some-request-id",
->>>>>>> e9b7bd63
-		"site": {
-			"page": "test.somepage.com"
-		},
-		"imp": [
-			{
-				"id": "my-imp-id",
-<<<<<<< HEAD
-				"banner": {
-					"format": [
-						{
-							"w": 300,
-							"h": 600
-						}
-					]
-				},
-				"pmp": {
-					"deals": [
-						{
-							"id": "some-deal-id"
-						}
-					]
-=======
-				"video": {
-					"mimes":["video/mp4"]
->>>>>>> e9b7bd63
-				},
-				"ext": {
-					"appnexus": "good"
-				}
-			}
-		],
-<<<<<<< HEAD
+				}
+			}
+		],
 		"cur": ["GBP"]
-=======
-		"ext": {
-			"prebid": {
-				"aliases": {
-					"appnexus": "appnexus"
-				}
-			}
-		}
->>>>>>> e9b7bd63
 	}`,
 }
 
