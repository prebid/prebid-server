--- conflicted
+++ resolved
@@ -8,6 +8,7 @@
 	"github.com/evanphx/json-patch"
 	"github.com/mxmCherry/openrtb"
 	"github.com/prebid/prebid-server/config"
+	"github.com/prebid/prebid-server/exchange"
 	"github.com/prebid/prebid-server/openrtb_ext"
 	"github.com/prebid/prebid-server/stored_requests/backends/empty_fetcher"
 	"io"
@@ -15,10 +16,6 @@
 	"net/http/httptest"
 	"strings"
 	"testing"
-<<<<<<< HEAD
-	"github.com/prebid/prebid-server/exchange"
-=======
->>>>>>> 5ba5241c
 )
 
 const maxSize = 1024 * 256
@@ -99,7 +96,7 @@
 		]
 	}`))
 	request.AddCookie(&http.Cookie{
-		Name: cookieName,
+		Name:  cookieName,
 		Value: mockId,
 	})
 	endpoint, _ := NewEndpoint(ex, &bidderParamValidator{}, empty_fetcher.EmptyFetcher(), cfg)
@@ -128,7 +125,7 @@
 
 	request := httptest.NewRequest("POST", "/openrtb2/auction", strings.NewReader(validRequests[0]))
 	request.AddCookie(&http.Cookie{
-		Name: cookieName,
+		Name:  cookieName,
 		Value: mockId,
 	})
 	endpoint, _ := NewEndpoint(ex, &bidderParamValidator{}, empty_fetcher.EmptyFetcher(), cfg)
@@ -768,13 +765,9 @@
 	return testStoredRequestData, nil
 }
 
-<<<<<<< HEAD
-type mockExchange struct{
+type mockExchange struct {
 	lastRequest *openrtb.BidRequest
 }
-=======
-type mockExchange struct{}
->>>>>>> 5ba5241c
 
 func (m *mockExchange) HoldAuction(ctx context.Context, bidRequest *openrtb.BidRequest, ids exchange.IdFetcher) (*openrtb.BidResponse, error) {
 	m.lastRequest = bidRequest
