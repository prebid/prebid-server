package openrtb2

import (
	"bytes"
	"context"
	"encoding/json"
	"errors"
	"fmt"
	"io"
	"io/ioutil"
	"net"
	"net/http"
	"net/http/httptest"
	"os"
	"path/filepath"
	"strings"
	"testing"
	"time"

	"github.com/prebid/prebid-server/adapters"
	"github.com/prebid/prebid-server/stored_requests"
	metrics "github.com/rcrowley/go-metrics"
	"github.com/yudai/gojsondiff"
	"github.com/yudai/gojsondiff/formatter"

	"github.com/buger/jsonparser"
	jsonpatch "github.com/evanphx/json-patch"
	"github.com/mxmCherry/openrtb"
	analyticsConf "github.com/prebid/prebid-server/analytics/config"
	"github.com/prebid/prebid-server/config"
	"github.com/prebid/prebid-server/errortypes"
	"github.com/prebid/prebid-server/exchange"
	"github.com/prebid/prebid-server/openrtb_ext"
	"github.com/prebid/prebid-server/pbsmetrics"
	"github.com/prebid/prebid-server/stored_requests/backends/empty_fetcher"
	"github.com/prebid/prebid-server/util/iputil"
	"github.com/stretchr/testify/assert"
)

const maxSize = 1024 * 256

type testCase struct {
	BidRequest           json.RawMessage   `json:"mockBidRequest"`
	Config               *testConfigValues `json:"config"`
	ExpectedReturnCode   int               `json:"expectedReturnCode,omitempty"`
	ExpectedErrorMessage string            `json:"expectedErrorMessage"`
	ExpectedBidResponse  json.RawMessage   `json:"expectedBidResponse"`
}

type testConfigValues struct {
	AccountReq            bool     `json:"accountRequired"`
	AliasJSON             string   `json:"aliases"`
	BlacklistedAccountArr []string `json:"blacklistedAccts"`
	BlacklistedAppArr     []string `json:"blacklistedApps"`
	AdapterList           []string `json:"disabledAdapters"`

	blacklistedAccountMap map[string]bool
	blacklistedAppMap     map[string]bool
	adaptersConfig        map[string]config.Adapter
}

func TestJsonSampleRequests(t *testing.T) {
	testSuites := []struct {
		description string
		directory   string
	}{
		{
			"Assert 200s on all bidRequests from exemplary folder",
			"sample-requests/valid-whole/exemplary",
		},
		{
			"Asserts we return 200s on well-formed Native requests.",
			"sample-requests/valid-native",
		},
		{
			"Asserts we return 400s on requests that are not supposed to pass validation",
			"sample-requests/invalid-whole",
		},
		{
			"Asserts we return 400s on requests with Native requests that don't pass validation",
			"sample-requests/invalid-native",
		},
		{
			"Makes sure we handle (default) aliased bidders properly",
			"sample-requests/aliased",
		},
		{
			"Asserts we return 503s on requests with blacklisted accounts and apps.",
			"sample-requests/blacklisted",
		},
		{
			"Assert that requests that come with no user id nor app id return error if the `AccountRequired` field in the `config.Configuration` structure is set to true",
			"sample-requests/account-required/no-account",
		},
		{
			"Assert requests that come with a valid user id nor app id when account is not required",
			"sample-requests/account-required/with-account",
		},
		{
			"Tests diagnostic messages for invalid stored requests",
			"sample-requests/invalid-stored",
		},
		{
			"Make sure requests with disabled bidders will fail",
			"sample-requests/disabled/bad",
		},
		{
			"There are both disabled and non-disabled bidders, we expect a 200",
			"sample-requests/disabled/good",
		},
	}
	for _, test := range testSuites {
		testCasefiles, err := getTestFiles(test.directory)
		assert.NoError(t, err, "Test case %s. Error reading files from directory %s \n", test.description, test.directory)

		for _, file := range testCasefiles {
			data, err := ioutil.ReadFile(file)
			assert.NoError(t, err, "Test case %s. Error reading file %s \n", test.description, file)

			runTestCase(t, data, file)
		}
	}
}

func getTestFiles(dir string) ([]string, error) {
	var filesToAssert []string

	fileList, err := ioutil.ReadDir(dir)
	if err != nil {
		return nil, err
	}

	// Append the path of every file found in `dir` to the `filesToAssert` array
	for _, fileInfo := range fileList {
		filesToAssert = append(filesToAssert, filepath.Join(dir, fileInfo.Name()))
	}

	return filesToAssert, nil
}

func runTestCase(t *testing.T, fileData []byte, testFile string) {
	t.Helper()

	// Retrieve values from JSON file
	test := parseTestFile(t, fileData, testFile)

	test.Config = generateConfigMaps(test.Config)

	// Run test
	actualCode, actualBidResponse := doRequest(t, test)

	// Assertions
	assert.Equal(t, test.ExpectedReturnCode, actualCode, "Test failed. Filename: %s \n", testFile)

	// Either assert bid response or expected error
	if test.ExpectedReturnCode != 200 {
		// Assert expected error
		assert.True(t, strings.HasPrefix(actualBidResponse, test.ExpectedErrorMessage), "Actual: %s \nExpected: %s. Filename: %s \n", actualBidResponse, test.ExpectedErrorMessage, testFile)
	} else {
		// Assert expected response
		diffJson(t, testFile, []byte(actualBidResponse), test.ExpectedBidResponse)
	}
}

func parseTestFile(t *testing.T, fileData []byte, testFile string) testCase {
	t.Helper()

	parsedTestData := testCase{}
	var err, errEm error

	// Get testCase values
	parsedTestData.BidRequest, _, _, err = jsonparser.Get(fileData, "mockBidRequest")
	assert.NoError(t, err, "Error jsonparsing root.mockBidRequest from file %s. Desc: %v.", testFile, err)

	// Get testCaseConfig values
	parsedTestData.Config = &testConfigValues{}
	var jsonTestConfig json.RawMessage

	jsonTestConfig, _, _, err = jsonparser.Get(fileData, "config")
	if err == nil {
		err = json.Unmarshal(jsonTestConfig, parsedTestData.Config)
		assert.NoError(t, err, "Error unmarshaling root.config from file %s. Desc: %v.", testFile, err)
	}

	// Get the return code we expect PBS to throw back given test's bidRequest and config
	parsedReturnCode, err := jsonparser.GetInt(fileData, "expectedReturnCode")
	assert.NoError(t, err, "Error jsonparsing root.code from file %s. Desc: %v.", testFile, err)

	parsedTestData.ExpectedReturnCode = int(parsedReturnCode)

	// Get both bid response and error message, if any
	parsedTestData.ExpectedBidResponse, _, _, err = jsonparser.Get(fileData, "expectedBidResponse")
	parsedTestData.ExpectedErrorMessage, errEm = jsonparser.GetString(fileData, "expectedErrorMessage")

	if parsedTestData.ExpectedReturnCode == 200 {
		// If this test expects a 200 code and a valid bidResponse, there shouldn't be a jsonparse error
		assert.NoError(t, err, "Error jsonparsing root.expectedBidResponse from file %s. Desc: %v.", testFile, err)
	} else {
		// Otherwise, make sure we retrueved the expected error message correctly
		assert.NoError(t, errEm, "Error jsonparsing root.expectedErrorMessage from file %s. Desc: %v.", testFile, err)
	}

	return parsedTestData
}

func generateConfigMaps(tc *testConfigValues) *testConfigValues {
	if len(tc.BlacklistedAccountArr) > 0 {
		tc.blacklistedAccountMap = make(map[string]bool, len(tc.BlacklistedAccountArr))
		for _, account := range tc.BlacklistedAccountArr {
			tc.blacklistedAccountMap[account] = true
		}
	}
	if len(tc.BlacklistedAppArr) > 0 {
		tc.blacklistedAppMap = make(map[string]bool, len(tc.BlacklistedAppArr))
		for _, app := range tc.BlacklistedAppArr {
			tc.blacklistedAppMap[app] = true
		}
	}
	if len(tc.AdapterList) > 0 {
		tc.adaptersConfig = make(map[string]config.Adapter, len(tc.AdapterList))
		for _, adapterName := range tc.AdapterList {
			tc.adaptersConfig[adapterName] = config.Adapter{Disabled: true}
		}
	}
	return tc
}

// diffJson compares two JSON byte arrays for structural equality. It will produce an error if either
// byte array is not actually JSON.
func diffJson(t *testing.T, description string, actual []byte, expected []byte) {
	t.Helper()
	diff, err := gojsondiff.New().Compare(actual, expected)
	if err != nil {
		t.Fatalf("%s json diff failed. %v", description, err)
	}

	if diff.Modified() {
		var left interface{}
		if err := json.Unmarshal(actual, &left); err != nil {
			t.Fatalf("%s json did not match, but unmarshalling failed. %v", description, err)
		}
		printer := formatter.NewAsciiFormatter(left, formatter.AsciiFormatterConfig{
			ShowArrayIndex: true,
		})
		output, err := printer.Format(diff)
		if err != nil {
			t.Errorf("%s did not match, but diff formatting failed. %v", description, err)
		} else {
			t.Errorf("%s json did not match expected.\n\n%s", description, output)
		}
	}
}

// TestExplicitUserId makes sure that the cookie's ID doesn't override an explicit value sent in the request.
func TestExplicitUserId(t *testing.T) {
	cookieName := "userid"
	mockId := "12345"
	cfg := &config.Configuration{
		MaxRequestSize: maxSize,
		HostCookie: config.HostCookie{
			CookieName: cookieName,
		},
	}
	ex := &mockExchange{}

	request := httptest.NewRequest("POST", "/openrtb2/auction", strings.NewReader(`{
"id": "some-request-id",
		"site": {
			"page": "test.somepage.com"
		},
		"user": {
			"id": "explicit"
		},
		"imp": [
			{
				"id": "my-imp-id",
				"banner": {
					"format": [
						{
							"w": 300,
							"h": 600
						}
					]
				},
				"pmp": {
					"deals": [
						{
							"id": "some-deal-id"
						}
					]
				},
				"ext": {
					"appnexus": {
						"placementId": 12883451
					}
				}
			}
		]
	}`))
	request.AddCookie(&http.Cookie{
		Name:  cookieName,
		Value: mockId,
	})
	// NewMetrics() will create a new go_metrics MetricsEngine, bypassing the need for a crafted configuration set to support it.
	// As a side effect this gives us some coverage of the go_metrics piece of the metrics engine.
	metrics := pbsmetrics.NewMetrics(metrics.NewRegistry(), openrtb_ext.BidderList(), config.DisabledMetrics{})
	endpoint, _ := NewEndpoint(ex, newParamsValidator(t), empty_fetcher.EmptyFetcher{}, empty_fetcher.EmptyFetcher{}, empty_fetcher.EmptyFetcher{}, cfg, metrics, analyticsConf.NewPBSAnalytics(&config.Analytics{}), map[string]string{}, []byte{}, openrtb_ext.BidderMap)

	endpoint(httptest.NewRecorder(), request, nil)

	if ex.lastRequest == nil {
		t.Fatalf("The request never made it into the Exchange.")
	}

	if ex.lastRequest.User == nil {
		t.Fatalf("The exchange should have received a request with a non-nil user.")
	}

	if ex.lastRequest.User.ID != "explicit" {
		t.Errorf("Bad User ID. Expected explicit, got %s", ex.lastRequest.User.ID)
	}
}

<<<<<<< HEAD
func doRequest(t *testing.T, test testCase) (int, string) {
	disabledBidders := map[string]string{}
	bidderMap := exchange.DisableBidders(getBidderInfos(test.Config.adaptersConfig, openrtb_ext.BidderList()), disabledBidders)

	// NewMetrics() will create a new go_metrics MetricsEngine, bypassing the need for a crafted configuration set to support it.
	// As a side effect this gives us some coverage of the go_metrics piece of the metrics engine.
	metrics := pbsmetrics.NewMetrics(metrics.NewRegistry(), openrtb_ext.BidderList(), config.DisabledMetrics{})

	endpoint, _ := NewEndpoint(
		&nobidExchange{},
		newParamsValidator(t),
		&mockStoredReqFetcher{},
		empty_fetcher.EmptyFetcher{},
		empty_fetcher.EmptyFetcher{},
		&config.Configuration{
			MaxRequestSize:     maxSize,
			BlacklistedApps:    test.Config.BlacklistedAppArr,
			BlacklistedAppMap:  test.Config.blacklistedAppMap,
			BlacklistedAccts:   test.Config.BlacklistedAccountArr,
			BlacklistedAcctMap: test.Config.blacklistedAccountMap,
			AccountRequired:    test.Config.AccountReq,
=======
// TestGoodRequests makes sure we return 200s on good requests.
func TestGoodRequests(t *testing.T) {
	exemplary := &getResponseFromDirectory{
		dir:           "sample-requests/valid-whole/exemplary",
		payloadGetter: getRequestPayload,
		messageGetter: nilReturner,
		expectedCode:  http.StatusOK,
		aliased:       true,
	}
	supplementary := &getResponseFromDirectory{
		dir:           "sample-requests/valid-whole/supplementary",
		payloadGetter: noop,
		messageGetter: nilReturner,
		expectedCode:  http.StatusOK,
		aliased:       true,
	}
	exemplary.assert(t)
	supplementary.assert(t)
}

func TestFirstPartyDataRequests(t *testing.T) {
	validRequests := &getResponseFromDirectory{
		dir:           "sample-requests/first-party-data",
		payloadGetter: getRequestPayload,
		messageGetter: nilReturner,
		expectedCode:  http.StatusOK,
	}
	validRequests.assert(t)
}

// TestGoodNativeRequests makes sure we return 200s on well-formed Native requests.
func TestGoodNativeRequests(t *testing.T) {
	tests := &getResponseFromDirectory{
		dir:           "sample-requests/valid-native",
		payloadGetter: buildNativeRequest,
		messageGetter: nilReturner,
		expectedCode:  http.StatusOK,
		aliased:       true,
	}
	tests.assert(t)
}

// TestBadRequests makes sure we return 400s on bad requests.
func TestBadRequests(t *testing.T) {
	// Need to turn off aliases for bad requests as applying the alias can fail on a bad request before the expected error is reached.
	tests := &getResponseFromDirectory{
		dir:           "sample-requests/invalid-whole",
		payloadGetter: getRequestPayload,
		messageGetter: getMessage,
		expectedCode:  http.StatusBadRequest,
		aliased:       false,
	}
	tests.assert(t)
}

// TestBadRequests makes sure we return 400s on requests with bad Native requests.
func TestBadNativeRequests(t *testing.T) {
	tests := &getResponseFromDirectory{
		dir:           "sample-requests/invalid-native",
		payloadGetter: buildNativeRequest,
		messageGetter: nilReturner,
		expectedCode:  http.StatusBadRequest,
		aliased:       false,
	}
	tests.assert(t)
}

// TestAliasedRequests makes sure we handle (default) aliased bidders properly
func TestAliasedRequests(t *testing.T) {
	tests := &getResponseFromDirectory{
		dir:           "sample-requests/aliased",
		payloadGetter: noop,
		messageGetter: nilReturner,
		expectedCode:  http.StatusOK,
		aliased:       true,
	}
	tests.assert(t)
}

// TestDisabledBidders makes sure we don't break when encountering a disabled bidder
func TestDisabledBidders(t *testing.T) {
	badTests := &getResponseFromDirectory{
		dir:             "sample-requests/disabled/bad",
		payloadGetter:   getRequestPayload,
		messageGetter:   getMessage,
		expectedCode:    http.StatusBadRequest,
		aliased:         false,
		disabledBidders: []string{"appnexus", "rubicon"},
		adaptersConfig: map[string]config.Adapter{
			"appnexus": {Disabled: true},
			"rubicon":  {Disabled: true},
		},
	}
	goodTests := &getResponseFromDirectory{
		dir:             "sample-requests/disabled/good",
		payloadGetter:   noop,
		messageGetter:   nilReturner,
		expectedCode:    http.StatusOK,
		aliased:         false,
		disabledBidders: []string{"appnexus", "rubicon"},
		adaptersConfig: map[string]config.Adapter{
			"appnexus": {Disabled: true},
			"rubicon":  {Disabled: true},
		},
	}
	badTests.assert(t)
	goodTests.assert(t)
}

// TestBlacklistRequests makes sure we return 400s on blacklisted requests.
func TestBlacklistRequests(t *testing.T) {
	// Need to turn off aliases for bad requests as applying the alias can fail on a bad request before the expected error is reached.
	tests := &getResponseFromDirectory{
		dir:           "sample-requests/blacklisted",
		payloadGetter: getRequestPayload,
		messageGetter: getMessage,
		expectedCode:  http.StatusServiceUnavailable,
		aliased:       false,
	}
	tests.assert(t)
}

// TestRejectAccountRequired asserts we return a 400 code on a request that comes with no user id nor app id
// if the `AccountRequired` field in the `config.Configuration` structure is set to true
func TestRejectAccountRequired(t *testing.T) {
	tests := []*getResponseFromDirectory{
		{
			// Account not required and not provided in prebid request
			dir:           "sample-requests/account-required",
			file:          "no-acct.json",
			payloadGetter: getRequestPayload,
			messageGetter: nilReturner,
			expectedCode:  http.StatusOK,
			accountReq:    false,
		},
		{
			// Account was required but not provided in prebid request
			dir:           "sample-requests/account-required",
			file:          "no-acct.json",
			payloadGetter: getRequestPayload,
			messageGetter: getMessage,
			expectedCode:  http.StatusBadRequest,
			accountReq:    true,
		},
		{
			// Account is required, was provided, not blacklisted, is not defined by host
			dir:           "sample-requests/account-required",
			file:          "with-acct.json",
			payloadGetter: getRequestPayload,
			messageGetter: nilReturner,
			expectedCode:  http.StatusOK,
			aliased:       true,
			accountReq:    true,
		},
		{
			// Account is required, was provided, not blacklisted, is not defined by host
			// but strict validation is in force because default account settings are disabled.
			dir:                    "sample-requests/account-required",
			file:                   "with-acct.json",
			payloadGetter:          getRequestPayload,
			messageGetter:          nilReturner,
			expectedCode:           http.StatusBadRequest,
			aliased:                true,
			accountReq:             true,
			accountDefaultDisabled: true,
		},
		{
			// Account is required, was provided, not blacklisted and is a valid account
			dir:                    "sample-requests/account-required",
			file:                   "valid-acct.json",
			payloadGetter:          getRequestPayload,
			messageGetter:          nilReturner,
			expectedCode:           http.StatusOK,
			aliased:                true,
			accountReq:             true,
			accountDefaultDisabled: true,
		},
		{
			// Account is required, was provided in request and is found in the  blacklisted accounts map
			dir:           "sample-requests/blacklisted",
			file:          "blacklisted-acct.json",
			payloadGetter: getRequestPayload,
			messageGetter: getMessage,
			expectedCode:  http.StatusServiceUnavailable,
			accountReq:    true,
>>>>>>> fa23f5c2
		},
		metrics,
		analyticsConf.NewPBSAnalytics(&config.Analytics{}),
		disabledBidders,
		[]byte(test.Config.AliasJSON),
		bidderMap,
	)

	request := httptest.NewRequest("POST", "/openrtb2/auction", bytes.NewReader(test.BidRequest))
	recorder := httptest.NewRecorder()
	endpoint(recorder, request, nil) //Request comes from the unmarshalled mockBidRequest
	return recorder.Code, recorder.Body.String()
}

// fetchFiles returns a list of the files from dir, or fails the test if an error occurs.
func fetchFiles(t *testing.T, dir string) []os.FileInfo {
	t.Helper()
	requestFiles, err := ioutil.ReadDir(dir)
	if err != nil {
		t.Fatalf("Failed to read folder: %s", dir)
	}
	return requestFiles
}

func readFile(t *testing.T, filename string) []byte {
	data, err := ioutil.ReadFile(filename)
	if err != nil {
		t.Fatalf("Failed to read file %s: %v", filename, err)
	}
	return data
}

// TestBadAliasRequests() reuses two requests that would fail anyway.  Here, we
// take advantage of our knowledge that processStoredRequests() in auction.go
// processes aliases before it processes stored imps.  Changing that order
// would probably cause this test to fail.
func TestBadAliasRequests(t *testing.T) {
	doBadAliasRequest(t, "sample-requests/invalid-stored/bad_stored_imp.json", "Invalid request: Invalid JSON in Default Request Settings: invalid character '\"' after object key:value pair at offset 51\n")
	doBadAliasRequest(t, "sample-requests/invalid-stored/bad_incoming_imp.json", "Invalid request: Invalid JSON in Incoming Request: invalid character '\"' after object key:value pair at offset 230\n")
}

// doBadAliasRequest() is a customized variation of doRequest(), above
func doBadAliasRequest(t *testing.T, filename string, expectMsg string) {
	t.Helper()
	fileData := readFile(t, filename)
	testBidRequest, _, _, err := jsonparser.Get(fileData, "mockBidRequest")
	assert.NoError(t, err, "Error jsonparsing root.mockBidRequest from file %s. Desc: %v.", filename, err)

	// aliasJSON lacks a comma after the "appnexus" entry so is bad JSON
	aliasJSON := []byte(`{"ext":{"prebid":{"aliases": {"test1": "appnexus" "test2": "rubicon", "test3": "openx"}}}}`)
	disabledBidders := map[string]string{
		"indexExchange": "Bidder \"indexExchange\" has been deprecated and is no longer available. Please use bidder \"ix\" and note that the bidder params have changed.",
	}
	adaptersConfigs := make(map[string]config.Adapter)
	bidderMap := exchange.DisableBidders(getBidderInfos(adaptersConfigs, openrtb_ext.BidderList()), disabledBidders)

	// NewMetrics() will create a new go_metrics MetricsEngine, bypassing the need for a crafted configuration set to support it.
	// As a side effect this gives us some coverage of the go_metrics piece of the metrics engine.
	metrics := pbsmetrics.NewMetrics(metrics.NewRegistry(), openrtb_ext.BidderList(), config.DisabledMetrics{})
	endpoint, _ := NewEndpoint(&nobidExchange{}, newParamsValidator(t), &mockStoredReqFetcher{}, empty_fetcher.EmptyFetcher{}, empty_fetcher.EmptyFetcher{}, &config.Configuration{MaxRequestSize: maxSize}, metrics, analyticsConf.NewPBSAnalytics(&config.Analytics{}), disabledBidders, aliasJSON, bidderMap)

	request := httptest.NewRequest("POST", "/openrtb2/auction", bytes.NewReader(testBidRequest))
	recorder := httptest.NewRecorder()
	endpoint(recorder, request, nil)

	assertResponseCode(t, filename, recorder.Code, http.StatusBadRequest, recorder.Body.String())
	assert.Equal(t, string(expectMsg), recorder.Body.String(), "file %s had bad response body", filename)

}

func newParamsValidator(t *testing.T) openrtb_ext.BidderParamValidator {
	paramValidator, err := openrtb_ext.NewBidderParamsValidator("../../static/bidder-params")
	if err != nil {
		t.Fatalf("Error creating the param validator: %v", err)
	}
	return paramValidator
}

func assertResponseCode(t *testing.T, filename string, actual int, expected int, msg string) {
	t.Helper()
	if actual != expected {
		t.Errorf("Expected a %d response from %v. Got %d: %s", expected, filename, actual, msg)
	}
}

func getRequestPayload(t *testing.T, example []byte) []byte {
	t.Helper()
	if value, _, _, err := jsonparser.Get(example, "requestPayload"); err != nil {
		t.Fatalf("Error parsing root.requestPayload from request: %v.", err)
	} else {
		return value
	}
	return nil
}

// TestNilExchange makes sure we fail when given nil for the Exchange.
func TestNilExchange(t *testing.T) {
	// NewMetrics() will create a new go_metrics MetricsEngine, bypassing the need for a crafted configuration set to support it.
	// As a side effect this gives us some coverage of the go_metrics piece of the metrics engine.
	metrics := pbsmetrics.NewMetrics(metrics.NewRegistry(), openrtb_ext.BidderList(), config.DisabledMetrics{})
	_, err := NewEndpoint(nil, newParamsValidator(t), empty_fetcher.EmptyFetcher{}, empty_fetcher.EmptyFetcher{}, empty_fetcher.EmptyFetcher{}, &config.Configuration{MaxRequestSize: maxSize}, metrics, analyticsConf.NewPBSAnalytics(&config.Analytics{}), map[string]string{}, []byte{}, openrtb_ext.BidderMap)
	if err == nil {
		t.Errorf("NewEndpoint should return an error when given a nil Exchange.")
	}
}

// TestNilValidator makes sure we fail when given nil for the BidderParamValidator.
func TestNilValidator(t *testing.T) {
	// NewMetrics() will create a new go_metrics MetricsEngine, bypassing the need for a crafted configuration set to support it.
	// As a side effect this gives us some coverage of the go_metrics piece of the metrics engine.
	metrics := pbsmetrics.NewMetrics(metrics.NewRegistry(), openrtb_ext.BidderList(), config.DisabledMetrics{})
	_, err := NewEndpoint(&nobidExchange{}, nil, empty_fetcher.EmptyFetcher{}, empty_fetcher.EmptyFetcher{}, empty_fetcher.EmptyFetcher{}, &config.Configuration{MaxRequestSize: maxSize}, metrics, analyticsConf.NewPBSAnalytics(&config.Analytics{}), map[string]string{}, []byte{}, openrtb_ext.BidderMap)
	if err == nil {
		t.Errorf("NewEndpoint should return an error when given a nil BidderParamValidator.")
	}
}

// TestExchangeError makes sure we return a 500 if the exchange auction fails.
func TestExchangeError(t *testing.T) {
	// NewMetrics() will create a new go_metrics MetricsEngine, bypassing the need for a crafted configuration set to support it.
	// As a side effect this gives us some coverage of the go_metrics piece of the metrics engine.
	metrics := pbsmetrics.NewMetrics(metrics.NewRegistry(), openrtb_ext.BidderList(), config.DisabledMetrics{})
	endpoint, _ := NewEndpoint(&brokenExchange{}, newParamsValidator(t), empty_fetcher.EmptyFetcher{}, empty_fetcher.EmptyFetcher{}, empty_fetcher.EmptyFetcher{}, &config.Configuration{MaxRequestSize: maxSize}, metrics, analyticsConf.NewPBSAnalytics(&config.Analytics{}), map[string]string{}, []byte{}, openrtb_ext.BidderMap)
	request := httptest.NewRequest("POST", "/openrtb2/auction", strings.NewReader(validRequest(t, "site.json")))
	recorder := httptest.NewRecorder()
	endpoint(recorder, request, nil)

	if recorder.Code != http.StatusInternalServerError {
		t.Errorf("Expected status %d. Got %d. Input was: %s", http.StatusInternalServerError, recorder.Code, validRequest(t, "site.json"))
	}
}

// TestUserAgentSetting makes sure we read the User-Agent header if it wasn't defined on the request.
func TestUserAgentSetting(t *testing.T) {
	httpReq := httptest.NewRequest("POST", "/openrtb2/auction", strings.NewReader(validRequest(t, "site.json")))
	httpReq.Header.Set("User-Agent", "foo")
	bidReq := &openrtb.BidRequest{}

	setUAImplicitly(httpReq, bidReq)

	if bidReq.Device == nil {
		t.Fatal("bidrequest.device should have been set implicitly.")
	}
	if bidReq.Device.UA != "foo" {
		t.Errorf("bidrequest.device.ua should have been \"foo\". Got %s", bidReq.Device.UA)
	}
}

// TestUserAgentOverride makes sure that the explicit UA from the request takes precedence.
func TestUserAgentOverride(t *testing.T) {
	httpReq := httptest.NewRequest("POST", "/openrtb2/auction", strings.NewReader(validRequest(t, "site.json")))
	httpReq.Header.Set("User-Agent", "foo")
	bidReq := &openrtb.BidRequest{
		Device: &openrtb.Device{
			UA: "bar",
		},
	}

	setUAImplicitly(httpReq, bidReq)

	if bidReq.Device.UA != "bar" {
		t.Errorf("bidrequest.device.ua should have been \"bar\". Got %s", bidReq.Device.UA)
	}
}

func TestAuctionTypeDefault(t *testing.T) {
	bidReq := &openrtb.BidRequest{}
	setAuctionTypeImplicitly(bidReq)

	if bidReq.AT != 1 {
		t.Errorf("Expected request.at to be 1. Got %d", bidReq.AT)
	}
}

func TestImplicitIPsEndToEnd(t *testing.T) {
	testCases := []struct {
		description         string
		reqJSONFile         string
		xForwardedForHeader string
		privateNetworksIPv4 []net.IPNet
		privateNetworksIPv6 []net.IPNet
		expectedDeviceIPv4  string
		expectedDeviceIPv6  string
	}{
		{
			description:         "IPv4",
			reqJSONFile:         "site.json",
			xForwardedForHeader: "1.1.1.1",
			expectedDeviceIPv4:  "1.1.1.1",
		},
		{
			description:         "IPv6",
			reqJSONFile:         "site.json",
			xForwardedForHeader: "1111::",
			expectedDeviceIPv6:  "1111::",
		},
		{
			description:         "IPv4 - Defined In Request",
			reqJSONFile:         "site-has-ipv4.json",
			xForwardedForHeader: "1.1.1.1",
			expectedDeviceIPv4:  "8.8.8.8", // Hardcoded value in test file.
		},
		{
			description:         "IPv6 - Defined In Request",
			reqJSONFile:         "site-has-ipv6.json",
			xForwardedForHeader: "1111::",
			expectedDeviceIPv6:  "8888::", // Hardcoded value in test file.
		},
		{
			description:         "IPv4 - Defined In Request - Private Network",
			reqJSONFile:         "site-has-ipv4.json",
			xForwardedForHeader: "1.1.1.1",
			privateNetworksIPv4: []net.IPNet{{IP: net.IP{8, 8, 8, 0}, Mask: net.CIDRMask(24, 32)}}, // Hardcoded value in test file.
			expectedDeviceIPv4:  "1.1.1.1",
		},
		{
			description:         "IPv6 - Defined In Request - Private Network",
			reqJSONFile:         "site-has-ipv6.json",
			xForwardedForHeader: "1111::",
			privateNetworksIPv6: []net.IPNet{{IP: net.ParseIP("8800::"), Mask: net.CIDRMask(8, 128)}}, // Hardcoded value in test file.
			expectedDeviceIPv6:  "1111::",
		},
	}

	metrics := pbsmetrics.NewMetrics(metrics.NewRegistry(), openrtb_ext.BidderList(), config.DisabledMetrics{})
	for _, test := range testCases {
		exchange := &nobidExchange{}
		cfg := &config.Configuration{
			MaxRequestSize: maxSize,
			RequestValidation: config.RequestValidation{
				IPv4PrivateNetworksParsed: test.privateNetworksIPv4,
				IPv6PrivateNetworksParsed: test.privateNetworksIPv6,
			},
		}
		endpoint, _ := NewEndpoint(exchange, newParamsValidator(t), &mockStoredReqFetcher{}, empty_fetcher.EmptyFetcher{}, empty_fetcher.EmptyFetcher{}, cfg, metrics, analyticsConf.NewPBSAnalytics(&config.Analytics{}), map[string]string{}, []byte{}, openrtb_ext.BidderMap)

		httpReq := httptest.NewRequest("POST", "/openrtb2/auction", strings.NewReader(validRequest(t, test.reqJSONFile)))
		httpReq.Header.Set("X-Forwarded-For", test.xForwardedForHeader)

		endpoint(httptest.NewRecorder(), httpReq, nil)

		result := exchange.gotRequest
		if !assert.NotEmpty(t, result, test.description+"Request received by the exchange.") {
			t.FailNow()
		}
		assert.Equal(t, test.expectedDeviceIPv4, result.Device.IP, test.description+":ipv4")
		assert.Equal(t, test.expectedDeviceIPv6, result.Device.IPv6, test.description+":ipv6")
	}
}

func TestImplicitDNT(t *testing.T) {
	var (
		disabled int8 = 0
		enabled  int8 = 1
	)
	testCases := []struct {
		description     string
		dntHeader       string
		request         openrtb.BidRequest
		expectedRequest openrtb.BidRequest
	}{
		{
			description:     "Device Missing - Not Set In Header",
			dntHeader:       "",
			request:         openrtb.BidRequest{},
			expectedRequest: openrtb.BidRequest{},
		},
		{
			description: "Device Missing - Set To 0 In Header",
			dntHeader:   "0",
			request:     openrtb.BidRequest{},
			expectedRequest: openrtb.BidRequest{
				Device: &openrtb.Device{
					DNT: &disabled,
				},
			},
		},
		{
			description: "Device Missing - Set To 1 In Header",
			dntHeader:   "1",
			request:     openrtb.BidRequest{},
			expectedRequest: openrtb.BidRequest{
				Device: &openrtb.Device{
					DNT: &enabled,
				},
			},
		},
		{
			description: "Not Set In Request - Not Set In Header",
			dntHeader:   "",
			request: openrtb.BidRequest{
				Device: &openrtb.Device{},
			},
			expectedRequest: openrtb.BidRequest{
				Device: &openrtb.Device{},
			},
		},
		{
			description: "Not Set In Request - Set To 0 In Header",
			dntHeader:   "0",
			request: openrtb.BidRequest{
				Device: &openrtb.Device{},
			},
			expectedRequest: openrtb.BidRequest{
				Device: &openrtb.Device{
					DNT: &disabled,
				},
			},
		},
		{
			description: "Not Set In Request - Set To 1 In Header",
			dntHeader:   "1",
			request: openrtb.BidRequest{
				Device: &openrtb.Device{},
			},
			expectedRequest: openrtb.BidRequest{
				Device: &openrtb.Device{
					DNT: &enabled,
				},
			},
		},
		{
			description: "Set In Request - Not Set In Header",
			dntHeader:   "",
			request: openrtb.BidRequest{
				Device: &openrtb.Device{
					DNT: &enabled,
				},
			},
			expectedRequest: openrtb.BidRequest{
				Device: &openrtb.Device{
					DNT: &enabled,
				},
			},
		},
		{
			description: "Set In Request - Set To 0 In Header",
			dntHeader:   "0",
			request: openrtb.BidRequest{
				Device: &openrtb.Device{
					DNT: &enabled,
				},
			},
			expectedRequest: openrtb.BidRequest{
				Device: &openrtb.Device{
					DNT: &enabled,
				},
			},
		},
		{
			description: "Set In Request - Set To 1 In Header",
			dntHeader:   "1",
			request: openrtb.BidRequest{
				Device: &openrtb.Device{
					DNT: &enabled,
				},
			},
			expectedRequest: openrtb.BidRequest{
				Device: &openrtb.Device{
					DNT: &enabled,
				},
			},
		},
	}

	for _, test := range testCases {
		httpReq := httptest.NewRequest("POST", "/openrtb2/auction", nil)
		httpReq.Header.Set("DNT", test.dntHeader)
		setDoNotTrackImplicitly(httpReq, &test.request)
		assert.Equal(t, test.expectedRequest, test.request)
	}
}

func TestImplicitDNTEndToEnd(t *testing.T) {
	var (
		disabled int8 = 0
		enabled  int8 = 1
	)
	testCases := []struct {
		description string
		reqJSONFile string
		dntHeader   string
		expectedDNT *int8
	}{
		{
			description: "Not Set In Request - Not Set In Header",
			reqJSONFile: "site.json",
			dntHeader:   "",
			expectedDNT: nil,
		},
		{
			description: "Not Set In Request - Set To 0 In Header",
			reqJSONFile: "site.json",
			dntHeader:   "0",
			expectedDNT: &disabled,
		},
		{
			description: "Not Set In Request - Set To 1 In Header",
			reqJSONFile: "site.json",
			dntHeader:   "1",
			expectedDNT: &enabled,
		},
		{
			description: "Set In Request - Not Set In Header",
			reqJSONFile: "site-has-dnt.json",
			dntHeader:   "",
			expectedDNT: &enabled, // Hardcoded value in test file.
		},
		{
			description: "Set In Request - Not Overwritten By Header",
			reqJSONFile: "site-has-dnt.json",
			dntHeader:   "0",
			expectedDNT: &enabled, // Hardcoded value in test file.
		},
	}

	metrics := pbsmetrics.NewMetrics(metrics.NewRegistry(), openrtb_ext.BidderList(), config.DisabledMetrics{})
	for _, test := range testCases {
		exchange := &nobidExchange{}
		endpoint, _ := NewEndpoint(exchange, newParamsValidator(t), &mockStoredReqFetcher{}, empty_fetcher.EmptyFetcher{}, empty_fetcher.EmptyFetcher{}, &config.Configuration{MaxRequestSize: maxSize}, metrics, analyticsConf.NewPBSAnalytics(&config.Analytics{}), map[string]string{}, []byte{}, openrtb_ext.BidderMap)

		httpReq := httptest.NewRequest("POST", "/openrtb2/auction", strings.NewReader(validRequest(t, test.reqJSONFile)))
		httpReq.Header.Set("DNT", test.dntHeader)

		endpoint(httptest.NewRecorder(), httpReq, nil)

		result := exchange.gotRequest
		if !assert.NotEmpty(t, result, test.description+"Request received by the exchange.") {
			t.FailNow()
		}
		assert.Equal(t, test.expectedDNT, result.Device.DNT, test.description+":dnt")
	}
}
func TestImplicitSecure(t *testing.T) {
	httpReq := httptest.NewRequest("POST", "/openrtb2/auction", strings.NewReader(validRequest(t, "site.json")))
	httpReq.Header.Set(http.CanonicalHeaderKey("X-Forwarded-Proto"), "https")

	imps := []openrtb.Imp{
		{},
		{},
	}
	setImpsImplicitly(httpReq, imps)
	for _, imp := range imps {
		if imp.Secure == nil || *imp.Secure != 1 {
			t.Errorf("imp.Secure should be set to 1 if the request is https. Got %#v", imp.Secure)
		}
	}
}

func TestRefererParsing(t *testing.T) {
	httpReq := httptest.NewRequest("POST", "/openrtb2/auction", strings.NewReader(validRequest(t, "site.json")))
	httpReq.Header.Set("Referer", "http://test.mysite.com")
	bidReq := &openrtb.BidRequest{}

	setSiteImplicitly(httpReq, bidReq)

	if bidReq.Site == nil {
		t.Fatalf("bidrequest.site should not be nil.")
	}

	if bidReq.Site.Domain != "mysite.com" {
		t.Errorf("Bad bidrequest.site.domain. Expected mysite.com, got %s", bidReq.Site.Domain)
	}
	if bidReq.Site.Page != "http://test.mysite.com" {
		t.Errorf("Bad bidrequest.site.page. Expected mysite.com, got %s", bidReq.Site.Page)
	}
}

// Test the stored request functionality
func TestStoredRequests(t *testing.T) {
	// NewMetrics() will create a new go_metrics MetricsEngine, bypassing the need for a crafted configuration set to support it.
	// As a side effect this gives us some coverage of the go_metrics piece of the metrics engine.
	metrics := pbsmetrics.NewMetrics(metrics.NewRegistry(), openrtb_ext.BidderList(), config.DisabledMetrics{})
	deps := &endpointDeps{
		&nobidExchange{},
		newParamsValidator(t),
		&mockStoredReqFetcher{},
		empty_fetcher.EmptyFetcher{},
		empty_fetcher.EmptyFetcher{},
		empty_fetcher.EmptyFetcher{},
		&config.Configuration{MaxRequestSize: maxSize},
		metrics,
		analyticsConf.NewPBSAnalytics(&config.Analytics{}),
		map[string]string{},
		false,
		[]byte{},
		openrtb_ext.BidderMap,
		nil,
		nil,
		hardcodedResponseIPValidator{response: true},
	}

	for i, requestData := range testStoredRequests {
		newRequest, errList := deps.processStoredRequests(context.Background(), json.RawMessage(requestData))
		if len(errList) != 0 {
			for _, err := range errList {
				if err != nil {
					t.Errorf("processStoredRequests Error: %s", err.Error())
				} else {
					t.Error("processStoredRequests Error: received nil error")
				}
			}
		}
		expectJson := json.RawMessage(testFinalRequests[i])
		if !jsonpatch.Equal(newRequest, expectJson) {
			t.Errorf("Error in processStoredRequests, test %d failed on compare\nFound:\n%s\nExpected:\n%s", i, string(newRequest), string(expectJson))
		}
	}
}

// TestOversizedRequest makes sure we behave properly when the request size exceeds the configured max.
func TestOversizedRequest(t *testing.T) {
	reqBody := validRequest(t, "site.json")
	deps := &endpointDeps{
		&nobidExchange{},
		newParamsValidator(t),
		&mockStoredReqFetcher{},
		empty_fetcher.EmptyFetcher{},
		empty_fetcher.EmptyFetcher{},
		empty_fetcher.EmptyFetcher{},
		&config.Configuration{MaxRequestSize: int64(len(reqBody) - 1)},
		pbsmetrics.NewMetrics(metrics.NewRegistry(), openrtb_ext.BidderList(), config.DisabledMetrics{}),
		analyticsConf.NewPBSAnalytics(&config.Analytics{}),
		map[string]string{},
		false,
		[]byte{},
		openrtb_ext.BidderMap,
		nil,
		nil,
		hardcodedResponseIPValidator{response: true},
	}

	req := httptest.NewRequest("POST", "/openrtb2/auction", strings.NewReader(reqBody))
	recorder := httptest.NewRecorder()

	deps.Auction(recorder, req, nil)

	if recorder.Code != http.StatusBadRequest {
		t.Errorf("Endpoint should return a 400 if the request exceeds the size max.")
	}

	if bytesRead, err := req.Body.Read(make([]byte, 1)); bytesRead != 0 || err != io.EOF {
		t.Errorf("The request body should still be fully read.")
	}
}

// TestRequestSizeEdgeCase makes sure we behave properly when the request size *equals* the configured max.
func TestRequestSizeEdgeCase(t *testing.T) {
	reqBody := validRequest(t, "site.json")
	deps := &endpointDeps{
		&nobidExchange{},
		newParamsValidator(t),
		&mockStoredReqFetcher{},
		empty_fetcher.EmptyFetcher{},
		empty_fetcher.EmptyFetcher{},
		empty_fetcher.EmptyFetcher{},
		&config.Configuration{MaxRequestSize: int64(len(reqBody))},
		pbsmetrics.NewMetrics(metrics.NewRegistry(), openrtb_ext.BidderList(), config.DisabledMetrics{}),
		analyticsConf.NewPBSAnalytics(&config.Analytics{}),
		map[string]string{},
		false,
		[]byte{},
		openrtb_ext.BidderMap,
		nil,
		nil,
		hardcodedResponseIPValidator{response: true},
	}

	req := httptest.NewRequest("POST", "/openrtb2/auction", strings.NewReader(reqBody))
	recorder := httptest.NewRecorder()

	deps.Auction(recorder, req, nil)

	if recorder.Code != http.StatusOK {
		t.Errorf("Endpoint should return a 200 if the request equals the size max.")
	}

	if bytesRead, err := req.Body.Read(make([]byte, 1)); bytesRead != 0 || err != io.EOF {
		t.Errorf("The request body should have been read to completion.")
	}
}

// TestNoEncoding prevents #231.
func TestNoEncoding(t *testing.T) {
	endpoint, _ := NewEndpoint(
		&mockExchange{},
		newParamsValidator(t),
		&mockStoredReqFetcher{},
		empty_fetcher.EmptyFetcher{},
		empty_fetcher.EmptyFetcher{},
		&config.Configuration{MaxRequestSize: maxSize},
		pbsmetrics.NewMetrics(metrics.NewRegistry(), openrtb_ext.BidderList(), config.DisabledMetrics{}),
		analyticsConf.NewPBSAnalytics(&config.Analytics{}),
		map[string]string{},
		[]byte{},
		openrtb_ext.BidderMap,
	)
	request := httptest.NewRequest("POST", "/openrtb2/auction", strings.NewReader(validRequest(t, "site.json")))
	recorder := httptest.NewRecorder()
	endpoint(recorder, request, nil)

	if !strings.Contains(recorder.Body.String(), "<script></script>") {
		t.Errorf("The Response from the exchange should not be html-encoded")
	}
}

// TestTimeoutParser makes sure we parse tmax properly.
func TestTimeoutParser(t *testing.T) {
	reqJson := json.RawMessage(`{"tmax":22}`)
	timeout := parseTimeout(reqJson, 11*time.Millisecond)
	if timeout != 22*time.Millisecond {
		t.Errorf("Failed to parse tmax properly. Expected %d, got %d", 22*time.Millisecond, timeout)
	}
}

func TestImplicitAMPNoExt(t *testing.T) {
	httpReq, err := http.NewRequest("POST", "/openrtb2/auction", strings.NewReader(validRequest(t, "site.json")))
	if !assert.NoError(t, err) {
		return
	}

	bidReq := openrtb.BidRequest{
		Site: &openrtb.Site{},
	}
	setSiteImplicitly(httpReq, &bidReq)
	assert.JSONEq(t, `{"amp":0}`, string(bidReq.Site.Ext))
}

func TestImplicitAMPOtherExt(t *testing.T) {
	httpReq, err := http.NewRequest("POST", "/openrtb2/auction", strings.NewReader(validRequest(t, "site.json")))
	if !assert.NoError(t, err) {
		return
	}

	bidReq := openrtb.BidRequest{
		Site: &openrtb.Site{
			Ext: json.RawMessage(`{"other":true}`),
		},
	}
	setSiteImplicitly(httpReq, &bidReq)
	assert.JSONEq(t, `{"amp":0,"other":true}`, string(bidReq.Site.Ext))
}

func TestExplicitAMP(t *testing.T) {
	httpReq, err := http.NewRequest("POST", "/openrtb2/auction", strings.NewReader(validRequest(t, "site-amp.json")))
	if !assert.NoError(t, err) {
		return
	}

	bidReq := openrtb.BidRequest{
		Site: &openrtb.Site{
			Ext: json.RawMessage(`{"amp":1}`),
		},
	}
	setSiteImplicitly(httpReq, &bidReq)
	assert.JSONEq(t, `{"amp":1}`, string(bidReq.Site.Ext))
}

// TestContentType prevents #328
func TestContentType(t *testing.T) {
	endpoint, _ := NewEndpoint(
		&mockExchange{},
		newParamsValidator(t),
		&mockStoredReqFetcher{},
		empty_fetcher.EmptyFetcher{},
		empty_fetcher.EmptyFetcher{},
		&config.Configuration{MaxRequestSize: maxSize},
		pbsmetrics.NewMetrics(metrics.NewRegistry(), openrtb_ext.BidderList(), config.DisabledMetrics{}),
		analyticsConf.NewPBSAnalytics(&config.Analytics{}),
		map[string]string{},
		[]byte{},
		openrtb_ext.BidderMap,
	)
	request := httptest.NewRequest("POST", "/openrtb2/auction", strings.NewReader(validRequest(t, "site.json")))
	recorder := httptest.NewRecorder()
	endpoint(recorder, request, nil)

	if recorder.Header().Get("Content-Type") != "application/json" {
		t.Errorf("Content-Type should be application/json. Got %s", recorder.Header().Get("Content-Type"))
	}
}

// TestDisabledBidder makes sure we pass when encountering a disabled bidder in the configuration.
func TestDisabledBidder(t *testing.T) {
	filename := "sample-requests/invalid-whole/unknown-bidder.json"
	fileData, err := ioutil.ReadFile(filename)
	if err != nil {
		t.Fatalf("Failed to fetch a valid request: %v", err)
	}
	testBidRequest, _, _, err := jsonparser.Get(fileData, "mockBidRequest")
	assert.NoError(t, err, "Error jsonparsing root.mockBidRequest from file %s. Desc: %v.", filename, err)

	deps := &endpointDeps{
		&nobidExchange{},
		newParamsValidator(t),
		&mockStoredReqFetcher{},
		empty_fetcher.EmptyFetcher{},
		empty_fetcher.EmptyFetcher{},
		empty_fetcher.EmptyFetcher{},
		&config.Configuration{
			MaxRequestSize: int64(len(testBidRequest)),
		},
		pbsmetrics.NewMetrics(metrics.NewRegistry(), openrtb_ext.BidderList(), config.DisabledMetrics{}),
		analyticsConf.NewPBSAnalytics(&config.Analytics{}),
		map[string]string{"unknownbidder": "The bidder 'unknownbidder' has been disabled."},
		false,
		[]byte{},
		openrtb_ext.BidderMap,
		nil,
		nil,
		hardcodedResponseIPValidator{response: true},
	}

	req := httptest.NewRequest("POST", "/openrtb2/auction", strings.NewReader(string(testBidRequest)))
	recorder := httptest.NewRecorder()

	deps.Auction(recorder, req, nil)

	if recorder.Code != http.StatusOK {
		t.Errorf("Endpoint should return a 200 if the unknown bidder was disabled.")
	}

	if bytesRead, err := req.Body.Read(make([]byte, 1)); bytesRead != 0 || err != io.EOF {
		t.Errorf("The request body should have been read to completion.")
	}
}

func TestValidateImpExt(t *testing.T) {
	testCases := []struct {
		description    string
		impExt         json.RawMessage
		expectedImpExt string
		expectedErrs   []error
	}{
		{
			description:    "Empty",
			impExt:         nil,
			expectedImpExt: "",
			expectedErrs:   []error{errors.New("request.imp[0].ext is required")},
		},
		{
			description:    "Valid Bidder",
			impExt:         json.RawMessage(`{"appnexus":{"placement_id":555}}`),
			expectedImpExt: `{"appnexus":{"placement_id":555}}`,
			expectedErrs:   []error{},
		},
		{
			description:    "Valid Bidder + Disabled Bidder",
			impExt:         json.RawMessage(`{"appnexus":{"placement_id":555},"unknownbidder":{"foo":"bar"}}`),
			expectedImpExt: `{"appnexus":{"placement_id":555}}`,
			expectedErrs:   []error{&errortypes.BidderTemporarilyDisabled{Message: "The bidder 'unknownbidder' has been disabled."}},
		},
		{
			description:    "Valid Bidder + Disabled Bidder + First Party Data Context",
			impExt:         json.RawMessage(`{"appnexus":{"placement_id":555},"unknownbidder":{"foo":"bar"},"context":{"data":{"keywords":"prebid server example"}}}`),
			expectedImpExt: `{"appnexus":{"placement_id":555},"context":{"data":{"keywords":"prebid server example"}}}`,
			expectedErrs:   []error{&errortypes.BidderTemporarilyDisabled{Message: "The bidder 'unknownbidder' has been disabled."}},
		},
		{
			description:    "Valid Bidder + First Party Data Context",
			impExt:         json.RawMessage(`{"appnexus":{"placement_id":555},"context":{"data":{"keywords":"prebid server example"}}}`),
			expectedImpExt: `{"appnexus":{"placement_id":555},"context":{"data":{"keywords":"prebid server example"}}}`,
			expectedErrs:   []error{},
		},
		{
			description:    "Valid Prebid Ext Bidder",
			impExt:         json.RawMessage(`{"prebid":{"bidder":{"appnexus":{"placement_id":555}}}}`),
			expectedImpExt: `{"prebid":{"bidder":{"appnexus":{"placement_id":555}}}}`,
			expectedErrs:   []error{},
			// request.imp[x].ext.prebid.bidder.{biddername} is only promoted/copied to request.ext.{biddername} if there is at least one disabled bidder.
		},
		{
			description:    "Valid Prebid Ext Bidder + First Party Data Context",
			impExt:         json.RawMessage(`{"prebid":{"bidder":{"appnexus":{"placement_id":555}}} ,"context":{"data":{"keywords":"prebid server example"}}}`),
			expectedImpExt: `{"prebid":{"bidder":{"appnexus":{"placement_id":555}}},"context":{"data":{"keywords":"prebid server example"}}}`,
			expectedErrs:   []error{},
			// request.imp[x].ext.prebid.bidder.{biddername} is only promoted/copied to request.ext.{biddername} if there is at least one disabled bidder.
		},
		{
			description:    "Valid Prebid Ext Bidder + Disabled Bidder",
			impExt:         json.RawMessage(`{"prebid":{"bidder":{"appnexus":{"placement_id":555},"unknownbidder":{"foo":"bar"}}}}`),
			expectedImpExt: `{"prebid":{"bidder":{"appnexus":{"placement_id": 555},"unknownbidder":{"foo":"bar"}}},"appnexus":{"placement_id":555}}`,
			expectedErrs:   []error{&errortypes.BidderTemporarilyDisabled{Message: "The bidder 'unknownbidder' has been disabled."}},
			// request.imp[x].ext.prebid.bidder.{biddername} disabled bidders are not removed. if there is a disabled bidder, the valid ones are promoted/copied to request.ext.{biddername}.
		},
		{
			description:    "Valid Prebid Ext Bidder + Disabled Bidder + First Party Data Context",
			impExt:         json.RawMessage(`{"prebid":{"bidder":{"appnexus":{"placement_id":555},"unknownbidder":{"foo":"bar"}}},"context":{"data":{"keywords":"prebid server example"}}}`),
			expectedImpExt: `{"prebid":{"bidder":{"appnexus":{"placement_id": 555},"unknownbidder":{"foo":"bar"}}},"appnexus":{"placement_id":555},"context":{"data":{"keywords":"prebid server example"}}}`,
			expectedErrs:   []error{&errortypes.BidderTemporarilyDisabled{Message: "The bidder 'unknownbidder' has been disabled."}},
			// request.imp[x].ext.prebid.bidder.{biddername} disabled bidders are not removed. if there is a disabled bidder, the valid ones are promoted/copied to request.ext.{biddername}.
		},
	}

	deps := &endpointDeps{
		&nobidExchange{},
		newParamsValidator(t),
		&mockStoredReqFetcher{},
		empty_fetcher.EmptyFetcher{},
		empty_fetcher.EmptyFetcher{},
		empty_fetcher.EmptyFetcher{},
		&config.Configuration{MaxRequestSize: int64(8096)},
		pbsmetrics.NewMetrics(metrics.NewRegistry(), openrtb_ext.BidderList(), config.DisabledMetrics{}),
		analyticsConf.NewPBSAnalytics(&config.Analytics{}),
		map[string]string{"unknownbidder": "The bidder 'unknownbidder' has been disabled."},
		false,
		[]byte{},
		openrtb_ext.BidderMap,
		nil,
		nil,
		hardcodedResponseIPValidator{response: true},
	}

	for _, test := range testCases {
		imp := &openrtb.Imp{Ext: test.impExt}

		errs := deps.validateImpExt(imp, nil, 0)

		if len(test.expectedImpExt) > 0 {
			assert.JSONEq(t, test.expectedImpExt, string(imp.Ext))
		} else {
			assert.Empty(t, imp.Ext)
		}
		assert.Equal(t, test.expectedErrs, errs)
	}
}

func validRequest(t *testing.T, filename string) string {
	requestData, err := ioutil.ReadFile("sample-requests/valid-whole/supplementary/" + filename)
	if err != nil {
		t.Fatalf("Failed to fetch a valid request: %v", err)
	}
	testBidRequest, _, _, err := jsonparser.Get(requestData, "mockBidRequest")
	assert.NoError(t, err, "Error jsonparsing root.mockBidRequest from file %s. Desc: %v.", filename, err)

	return string(testBidRequest)
}

func TestCurrencyTrunc(t *testing.T) {
	deps := &endpointDeps{
		&nobidExchange{},
		newParamsValidator(t),
		&mockStoredReqFetcher{},
		empty_fetcher.EmptyFetcher{},
		empty_fetcher.EmptyFetcher{},
		empty_fetcher.EmptyFetcher{},
		&config.Configuration{},
		pbsmetrics.NewMetrics(metrics.NewRegistry(), openrtb_ext.BidderList(), config.DisabledMetrics{}),
		analyticsConf.NewPBSAnalytics(&config.Analytics{}),
		map[string]string{},
		false,
		[]byte{},
		openrtb_ext.BidderMap,
		nil,
		nil,
		hardcodedResponseIPValidator{response: true},
	}

	ui := uint64(1)
	req := openrtb.BidRequest{
		ID: "someID",
		Imp: []openrtb.Imp{
			{
				ID: "imp-ID",
				Banner: &openrtb.Banner{
					W: &ui,
					H: &ui,
				},
				Ext: json.RawMessage("{\"appnexus\": {\"placementId\": 5667}}"),
			},
		},
		Site: &openrtb.Site{
			ID: "myID",
		},
		Cur: []string{"USD", "EUR"},
	}

	errL := deps.validateRequest(&req)

	expectedError := errortypes.Warning{Message: "A prebid request can only process one currency. Taking the first currency in the list, USD, as the active currency"}
	assert.ElementsMatch(t, errL, []error{&expectedError})
}

func TestCCPAInvalid(t *testing.T) {
	deps := &endpointDeps{
		&nobidExchange{},
		newParamsValidator(t),
		&mockStoredReqFetcher{},
		empty_fetcher.EmptyFetcher{},
		empty_fetcher.EmptyFetcher{},
		empty_fetcher.EmptyFetcher{},
		&config.Configuration{},
		pbsmetrics.NewMetrics(metrics.NewRegistry(), openrtb_ext.BidderList(), config.DisabledMetrics{}),
		analyticsConf.NewPBSAnalytics(&config.Analytics{}),
		map[string]string{},
		false,
		[]byte{},
		openrtb_ext.BidderMap,
		nil,
		nil,
		hardcodedResponseIPValidator{response: true},
	}

	ui := uint64(1)
	req := openrtb.BidRequest{
		ID: "someID",
		Imp: []openrtb.Imp{
			{
				ID: "imp-ID",
				Banner: &openrtb.Banner{
					W: &ui,
					H: &ui,
				},
				Ext: json.RawMessage(`{"appnexus": {"placementId": 5667}}`),
			},
		},
		Site: &openrtb.Site{
			ID: "myID",
		},
		Regs: &openrtb.Regs{
			Ext: json.RawMessage(`{"us_privacy":"invalid by length"}`),
		},
	}

	errL := deps.validateRequest(&req)

	expectedWarning := errortypes.InvalidPrivacyConsent{Message: "CCPA consent is invalid and will be ignored. (request.regs.ext.us_privacy must contain 4 characters)"}
	assert.ElementsMatch(t, errL, []error{&expectedWarning})

	assert.Empty(t, req.Regs.Ext, "Invalid Consent Removed From Request")
}

func TestValidateSourceTID(t *testing.T) {
	cfg := &config.Configuration{
		AutoGenSourceTID: true,
	}

	deps := &endpointDeps{
		&nobidExchange{},
		newParamsValidator(t),
		&mockStoredReqFetcher{},
		empty_fetcher.EmptyFetcher{},
		empty_fetcher.EmptyFetcher{},
		empty_fetcher.EmptyFetcher{},
		cfg,
		pbsmetrics.NewMetrics(metrics.NewRegistry(), openrtb_ext.BidderList(), config.DisabledMetrics{}),
		analyticsConf.NewPBSAnalytics(&config.Analytics{}),
		map[string]string{},
		false,
		[]byte{},
		openrtb_ext.BidderMap,
		nil,
		nil,
		hardcodedResponseIPValidator{response: true},
	}

	ui := uint64(1)
	req := openrtb.BidRequest{
		ID: "someID",
		Imp: []openrtb.Imp{
			{
				ID: "imp-ID",
				Banner: &openrtb.Banner{
					W: &ui,
					H: &ui,
				},
				Ext: json.RawMessage(`{"appnexus": {"placementId": 5667}}`),
			},
		},
		Site: &openrtb.Site{
			ID: "myID",
		},
		Regs: &openrtb.Regs{
			Ext: json.RawMessage(`{"us_privacy":"invalid by length"}`),
		},
	}

	deps.validateRequest(&req)
	assert.NotEmpty(t, req.Source.TID, "Expected req.Source.TID to be filled with a randomly generated UID")
}

func TestSChainInvalid(t *testing.T) {
	deps := &endpointDeps{
		&nobidExchange{},
		newParamsValidator(t),
		&mockStoredReqFetcher{},
		empty_fetcher.EmptyFetcher{},
		empty_fetcher.EmptyFetcher{},
		empty_fetcher.EmptyFetcher{},
		&config.Configuration{},
		pbsmetrics.NewMetrics(metrics.NewRegistry(), openrtb_ext.BidderList(), config.DisabledMetrics{}),
		analyticsConf.NewPBSAnalytics(&config.Analytics{}),
		map[string]string{},
		false,
		[]byte{},
		openrtb_ext.BidderMap,
		nil,
		nil,
		hardcodedResponseIPValidator{response: true},
	}

	ui := uint64(1)
	req := openrtb.BidRequest{
		ID: "someID",
		Imp: []openrtb.Imp{
			{
				ID: "imp-ID",
				Banner: &openrtb.Banner{
					W: &ui,
					H: &ui,
				},
				Ext: json.RawMessage(`{"appnexus": {"placementId": 5667}}`),
			},
		},
		Site: &openrtb.Site{
			ID: "myID",
		},
		Regs: &openrtb.Regs{
			Ext: json.RawMessage(`{"us_privacy":"abcd"}`),
		},
		Ext: json.RawMessage(`{"prebid":{"schains":[{"bidders":["appnexus"],"schain":{"complete":1,"nodes":[{"asi":"directseller1.com","sid":"00001","rid":"BidRequest1","hp":1}],"ver":"1.0"}}, {"bidders":["appnexus"],"schain":{"complete":1,"nodes":[{"asi":"directseller2.com","sid":"00002","rid":"BidRequest2","hp":1}],"ver":"1.0"}}]}}`),
	}

	errL := deps.validateRequest(&req)

	expectedError := fmt.Errorf("request.ext.prebid.schains contains multiple schains for bidder appnexus; it must contain no more than one per bidder.")
	assert.ElementsMatch(t, errL, []error{expectedError})
}

func TestGetAccountID(t *testing.T) {
	testPubID := "test-pub"
	testParentAccount := "test-account"
	testPubExt := openrtb_ext.ExtPublisher{
		Prebid: &openrtb_ext.ExtPublisherPrebid{
			ParentAccount: &testParentAccount,
		},
	}
	testPubExtJSON, err := json.Marshal(testPubExt)
	assert.NoError(t, err)

	testCases := []struct {
		description   string
		pub           *openrtb.Publisher
		expectedAccID string
	}{
		{
			description: "Publisher.ID and Publisher.Ext.Prebid.ParentAccount both present",
			pub: &openrtb.Publisher{
				ID:  testPubID,
				Ext: testPubExtJSON,
			},
			expectedAccID: testParentAccount,
		},
		{
			description: "Only Publisher.Ext.Prebid.ParentAccount present",
			pub: &openrtb.Publisher{
				ID:  "",
				Ext: testPubExtJSON,
			},
			expectedAccID: testParentAccount,
		},
		{
			description: "Only Publisher.ID present",
			pub: &openrtb.Publisher{
				ID: testPubID,
			},
			expectedAccID: testPubID,
		},
		{
			description:   "Neither Publisher.ID or Publisher.Ext.Prebid.ParentAccount present",
			pub:           &openrtb.Publisher{},
			expectedAccID: pbsmetrics.PublisherUnknown,
		},
		{
			description:   "Publisher is nil",
			pub:           nil,
			expectedAccID: pbsmetrics.PublisherUnknown,
		},
	}

	for _, test := range testCases {
		acc := getAccountID(test.pub)
		assert.Equal(t, test.expectedAccID, acc, "getAccountID should return expected account for test case: %s", test.description)
	}
}

func TestSanitizeRequest(t *testing.T) {
	testCases := []struct {
		description  string
		req          *openrtb.BidRequest
		ipValidator  iputil.IPValidator
		expectedIPv4 string
		expectedIPv6 string
	}{
		{
			description: "Empty",
			req: &openrtb.BidRequest{
				Device: &openrtb.Device{
					IP:   "",
					IPv6: "",
				},
			},
			expectedIPv4: "",
			expectedIPv6: "",
		},
		{
			description: "Valid",
			req: &openrtb.BidRequest{
				Device: &openrtb.Device{
					IP:   "1.1.1.1",
					IPv6: "1111::",
				},
			},
			ipValidator:  hardcodedResponseIPValidator{response: true},
			expectedIPv4: "1.1.1.1",
			expectedIPv6: "1111::",
		},
		{
			description: "Invalid",
			req: &openrtb.BidRequest{
				Device: &openrtb.Device{
					IP:   "1.1.1.1",
					IPv6: "1111::",
				},
			},
			ipValidator:  hardcodedResponseIPValidator{response: false},
			expectedIPv4: "",
			expectedIPv6: "",
		},
		{
			description: "Invalid - Wrong IP Types",
			req: &openrtb.BidRequest{
				Device: &openrtb.Device{
					IP:   "1111::",
					IPv6: "1.1.1.1",
				},
			},
			ipValidator:  hardcodedResponseIPValidator{response: true},
			expectedIPv4: "",
			expectedIPv6: "",
		},
		{
			description: "Malformed",
			req: &openrtb.BidRequest{
				Device: &openrtb.Device{
					IP:   "malformed",
					IPv6: "malformed",
				},
			},
			expectedIPv4: "",
			expectedIPv6: "",
		},
	}

	for _, test := range testCases {
		sanitizeRequest(test.req, test.ipValidator)
		assert.Equal(t, test.expectedIPv4, test.req.Device.IP, test.description+":ipv4")
		assert.Equal(t, test.expectedIPv6, test.req.Device.IPv6, test.description+":ipv6")
	}
}

func TestValidateAndFillSourceTID(t *testing.T) {
	testTID := "some-tid"
	testCases := []struct {
		description   string
		req           *openrtb.BidRequest
		expectRandTID bool
		expectedTID   string
	}{
		{
			description:   "req.Source not present. Expecting a randomly generated TID value",
			req:           &openrtb.BidRequest{},
			expectRandTID: true,
		},
		{
			description: "req.Source.TID not present. Expecting a randomly generated TID value",
			req: &openrtb.BidRequest{
				Source: &openrtb.Source{},
			},
			expectRandTID: true,
		},
		{
			description: "req.Source.TID present. Expecting no change",
			req: &openrtb.BidRequest{
				Source: &openrtb.Source{
					TID: testTID,
				},
			},
			expectRandTID: false,
			expectedTID:   testTID,
		},
	}

	for _, test := range testCases {
		_ = validateAndFillSourceTID(test.req)
		if test.expectRandTID {
			assert.NotEmpty(t, test.req.Source.TID, test.description)
			assert.NotEqual(t, test.expectedTID, test.req.Source.TID, test.description)
		} else {
			assert.Equal(t, test.expectedTID, test.req.Source.TID, test.description)
		}
	}
}

// nobidExchange is a well-behaved exchange which always bids "no bid".
type nobidExchange struct {
	gotRequest *openrtb.BidRequest
}

func (e *nobidExchange) HoldAuction(ctx context.Context, bidRequest *openrtb.BidRequest, ids exchange.IdFetcher, labels pbsmetrics.Labels, account *config.Account, categoriesFetcher *stored_requests.CategoryFetcher, debugLog *exchange.DebugLog) (*openrtb.BidResponse, error) {
	e.gotRequest = bidRequest
	return &openrtb.BidResponse{
		ID:    bidRequest.ID,
		BidID: "test bid id",
		NBR:   openrtb.NoBidReasonCodeUnknownError.Ptr(),
	}, nil
}

type brokenExchange struct{}

func (e *brokenExchange) HoldAuction(ctx context.Context, bidRequest *openrtb.BidRequest, ids exchange.IdFetcher, labels pbsmetrics.Labels, account *config.Account, categoriesFetcher *stored_requests.CategoryFetcher, debugLog *exchange.DebugLog) (*openrtb.BidResponse, error) {
	return nil, errors.New("Critical, unrecoverable error.")
}

// StoredRequest testing

// Test stored request data

// Stored Requests
// first below is valid JSON
// second below is identical to first but with extra '}' for invalid JSON
var testStoredRequestData = map[string]json.RawMessage{
	"2": json.RawMessage(`{
"tmax": 500,
		"ext": {
			"prebid": {
				"targeting": {
					"pricegranularity": "low"
				}
			}
		}
	}`),
	"3": json.RawMessage(`{
"tmax": 500,
				"ext": {
						"prebid": {
								"targeting": {
										"pricegranularity": "low"
								}
						}
				}}
		}`),
}

// Stored Imp Requests
// first below has valid JSON but doesn't match schema
// second below has invalid JSON (missing comma after rubicon accountId entry) but otherwise matches schema
// third below has valid JSON and matches schema
var testStoredImpData = map[string]json.RawMessage{
	"1": json.RawMessage(`{
"id": "adUnit1",
			"ext": {
				"appnexus": {
					"placementId": "abc",
					"position": "above",
					"reserve": 0.35
				},
				"rubicon": {
					"accountId": "abc"
				}
			}
		}`),
	"7": json.RawMessage(`{
"id": "adUnit1",
			"ext": {
				"appnexus": {
					"placementId": 12345678,
					"position": "above",
					"reserve": 0.35
				},
				"rubicon": {
					"accountId": 23456789
					"siteId": 113932,
					"zoneId": 535510
				}
			}
		}`),
	"9": json.RawMessage(`{
"id": "adUnit1",
			"ext": {
				"appnexus": {
					"placementId": 12345678,
					"position": "above",
					"reserve": 0.35
				},
				"rubicon": {
					"accountId": 23456789,
					"siteId": 113932,
					"zoneId": 535510
				}
			}
		}`),
}

// Incoming requests with stored request IDs
var testStoredRequests = []string{
	`{
		"id": "ThisID",
		"imp": [
			{
				"ext": {
					"prebid": {
						"storedrequest": {
							"id": "1"
						}
					}
				}
			}
		],
		"ext": {
			"prebid": {
				"cache": {
					"markup": 1
				},
				"targeting": {
				}
			}
		}
	}`,
	`{
		"id": "ThisID",
		"imp": [
			{
				"id": "adUnit2",
				"ext": {
					"prebid": {
						"storedrequest": {
							"id": "1"
						}
					},
					"appnexus": {
						"placementId": "def",
						"trafficSourceCode": "mysite.com",
						"reserve": null
					},
					"rubicon": null
				}
			}
		],
		"ext": {
			"prebid": {
				"cache": {
					"markup": 1
				},
				"targeting": {
				}
			}
		}
	}`,
	`{
		"id": "ThisID",
		"imp": [
			{
				"ext": {
					"prebid": {
						"storedrequest": {
							"id": "1"
						}
					}
				}
			}
		],
		"ext": {
			"prebid": {
				"storedrequest": {
					"id": "2"
				}
			}
		}
	}`,
	`{
		"id": "ThisID",
		"imp": [
			{
				"id": "some-static-imp",
				"video":{
					"mimes":["video/mp4"]
				},
				"ext": {
					"appnexus": {
						"placementId": "abc",
						"position": "below"
					}
				}
			},
			{
				"ext": {
					"prebid": {
						"storedrequest": {
							"id": "1"
						}
					}
				}
			}
		],
		"ext": {
			"prebid": {
				"cache": {
					"markup": 1
				},
				"targeting": {
				}
			}
		}
	}`,
}

// The expected requests after stored request processing
var testFinalRequests = []string{
	`{
		"id": "ThisID",
		"imp": [
			{
				"id": "adUnit1",
				"ext": {
					"appnexus": {
						"placementId": "abc",
						"position": "above",
						"reserve": 0.35
					},
					"rubicon": {
						"accountId": "abc"
					},
					"prebid": {
						"storedrequest": {
							"id": "1"
						}
					}
				}
			}
		],
		"ext": {
			"prebid": {
				"cache": {
					"markup": 1
				},
				"targeting": {
				}
			}
		}
	}`,
	`{
		"id": "ThisID",
		"imp": [
			{
				"id": "adUnit2",
				"ext": {
					"prebid": {
						"storedrequest": {
							"id": "1"
						}
					},
					"appnexus": {
						"placementId": "def",
						"position": "above",
						"trafficSourceCode": "mysite.com"
					}
				}
			}
		],
		"ext": {
			"prebid": {
				"cache": {
					"markup": 1
				},
				"targeting": {
				}
			}
		}
	}`,
	`{
		"id": "ThisID",
		"imp": [
			{
				"id": "adUnit1",
				"ext": {
					"appnexus": {
						"placementId": "abc",
						"position": "above",
						"reserve": 0.35
					},
					"rubicon": {
						"accountId": "abc"
					},
					"prebid": {
						"storedrequest": {
							"id": "1"
						}
					}
				}
			}
		],
		"tmax": 500,
		"ext": {
			"prebid": {
				"targeting": {
					"pricegranularity": "low"
				},
				"storedrequest": {
					"id": "2"
				}
			}
		}
	}`,
	`{
	"id": "ThisID",
	"imp": [
		{
			"id": "some-static-imp",
			"video":{
				"mimes":["video/mp4"]
			},
			"ext": {
				"appnexus": {
					"placementId": "abc",
					"position": "below"
				}
			}
		},
		{
			"id": "adUnit1",
			"ext": {
				"appnexus": {
					"placementId": "abc",
					"position": "above",
					"reserve": 0.35
				},
				"rubicon": {
					"accountId": "abc"
				},
				"prebid": {
					"storedrequest": {
						"id": "1"
					}
				}
			}
		}
	],
	"ext": {
		"prebid": {
			"cache": {
				"markup": 1
			},
			"targeting": {
			}
		}
	}
}`,
}

type mockStoredReqFetcher struct {
}

func (cf mockStoredReqFetcher) FetchRequests(ctx context.Context, requestIDs []string, impIDs []string) (requestData map[string]json.RawMessage, impData map[string]json.RawMessage, errs []error) {
	return testStoredRequestData, testStoredImpData, nil
}

var mockAccountData = map[string]json.RawMessage{
	"valid_acct":    json.RawMessage(`{"disabled":false}`),
	"disabled_acct": json.RawMessage(`{"disabled":true}`),
}

type mockAccountFetcher struct {
}

func (af mockAccountFetcher) FetchAccount(ctx context.Context, accountID string) (json.RawMessage, []error) {
	if account, ok := mockAccountData[accountID]; ok {
		return account, nil
	} else {
		return nil, []error{stored_requests.NotFoundError{accountID, "Account"}}
	}
}

type mockExchange struct {
	lastRequest *openrtb.BidRequest
}

func (m *mockExchange) HoldAuction(ctx context.Context, bidRequest *openrtb.BidRequest, ids exchange.IdFetcher, labels pbsmetrics.Labels, account *config.Account, categoriesFetcher *stored_requests.CategoryFetcher, debugLog *exchange.DebugLog) (*openrtb.BidResponse, error) {
	m.lastRequest = bidRequest
	return &openrtb.BidResponse{
		SeatBid: []openrtb.SeatBid{{
			Bid: []openrtb.Bid{{
				AdM: "<script></script>",
			}},
		}},
	}, nil
}

func getBidderInfos(cfg map[string]config.Adapter, biddersNames []openrtb_ext.BidderName) adapters.BidderInfos {
	biddersInfos := make(adapters.BidderInfos)
	for _, name := range biddersNames {
		adapterConfig, ok := cfg[string(name)]
		if !ok {
			adapterConfig = config.Adapter{}
		}
		biddersInfos[string(name)] = newBidderInfo(adapterConfig)
	}
	return biddersInfos
}

func newBidderInfo(cfg config.Adapter) adapters.BidderInfo {
	status := adapters.StatusActive
	if cfg.Disabled == true {
		status = adapters.StatusDisabled
	}

	return adapters.BidderInfo{
		Status: status,
	}
}

type hardcodedResponseIPValidator struct {
	response bool
}

func (v hardcodedResponseIPValidator) IsValid(net.IP, iputil.IPVersion) bool {
	return v.response
}

func TestGetAccount(t *testing.T) {
	unknown := pbsmetrics.PublisherUnknown
	testCases := []struct {
		accountID string
		// account_required
		required bool
		// account_defaults.disabled
		disabled bool
		// expected error, or nil if account should be found
		err error
	}{
		// Blacklisted account is always rejected even in permissive setup
		{accountID: "bad_acct", required: false, disabled: false, err: &errortypes.BlacklistedAcct{}},

		// empty pubID
		{accountID: unknown, required: false, disabled: false, err: nil},
		{accountID: unknown, required: true, disabled: false, err: &errortypes.AcctRequired{}},
		{accountID: unknown, required: false, disabled: true, err: &errortypes.BlacklistedAcct{}},
		{accountID: unknown, required: true, disabled: true, err: &errortypes.AcctRequired{}},

		// pubID given but is not a valid host account (does not exist)
		{accountID: "doesnt_exist_acct", required: false, disabled: false, err: nil},
		{accountID: "doesnt_exist_acct", required: true, disabled: false, err: nil},
		{accountID: "doesnt_exist_acct", required: false, disabled: true, err: &errortypes.BlacklistedAcct{}},
		{accountID: "doesnt_exist_acct", required: true, disabled: true, err: &errortypes.AcctRequired{}},

		// pubID given and matches a valid host account with Disabled: false
		{accountID: "valid_acct", required: false, disabled: false, err: nil},
		{accountID: "valid_acct", required: true, disabled: false, err: nil},
		{accountID: "valid_acct", required: false, disabled: true, err: nil},
		{accountID: "valid_acct", required: true, disabled: true, err: nil},

		// pubID given and matches a host account explicitly disabled (Disabled: true on account json)
		{accountID: "disabled_acct", required: false, disabled: false, err: &errortypes.BlacklistedAcct{}},
		{accountID: "disabled_acct", required: true, disabled: false, err: &errortypes.BlacklistedAcct{}},
		{accountID: "disabled_acct", required: false, disabled: true, err: &errortypes.BlacklistedAcct{}},
		{accountID: "disabled_acct", required: true, disabled: true, err: &errortypes.BlacklistedAcct{}},
	}

	for _, test := range testCases {
		description := fmt.Sprintf(`ID=%s/required=%t/disabled=%t`, test.accountID, test.required, test.disabled)
		t.Run(description, func(t *testing.T) {
			deps := &endpointDeps{
				cfg: &config.Configuration{
					BlacklistedAcctMap: map[string]bool{"bad_acct": true},
					AccountRequired:    test.required,
					AccountDefaults:    config.Account{Disabled: test.disabled},
				},
				accounts: &mockAccountFetcher{},
			}
			assert.NoError(t, deps.cfg.MarshalAccountDefaults())

			account, errors := deps.getAccount(context.Background(), test.accountID)

			if test.err == nil {
				assert.Empty(t, errors)
				assert.Equal(t, test.accountID, account.ID, "account.ID must match requested ID")
				assert.Equal(t, false, account.Disabled, "returned account must not be disabled")
			} else {
				assert.NotEmpty(t, errors, "expected errors but got success")
				assert.Nil(t, account, "return account must be nil on error")
				assert.IsType(t, test.err, errors[0], "error is of unexpected type")
			}
		})
	}
}<|MERGE_RESOLUTION|>--- conflicted
+++ resolved
@@ -321,7 +321,6 @@
 	}
 }
 
-<<<<<<< HEAD
 func doRequest(t *testing.T, test testCase) (int, string) {
 	disabledBidders := map[string]string{}
 	bidderMap := exchange.DisableBidders(getBidderInfos(test.Config.adaptersConfig, openrtb_ext.BidderList()), disabledBidders)
@@ -343,193 +342,6 @@
 			BlacklistedAccts:   test.Config.BlacklistedAccountArr,
 			BlacklistedAcctMap: test.Config.blacklistedAccountMap,
 			AccountRequired:    test.Config.AccountReq,
-=======
-// TestGoodRequests makes sure we return 200s on good requests.
-func TestGoodRequests(t *testing.T) {
-	exemplary := &getResponseFromDirectory{
-		dir:           "sample-requests/valid-whole/exemplary",
-		payloadGetter: getRequestPayload,
-		messageGetter: nilReturner,
-		expectedCode:  http.StatusOK,
-		aliased:       true,
-	}
-	supplementary := &getResponseFromDirectory{
-		dir:           "sample-requests/valid-whole/supplementary",
-		payloadGetter: noop,
-		messageGetter: nilReturner,
-		expectedCode:  http.StatusOK,
-		aliased:       true,
-	}
-	exemplary.assert(t)
-	supplementary.assert(t)
-}
-
-func TestFirstPartyDataRequests(t *testing.T) {
-	validRequests := &getResponseFromDirectory{
-		dir:           "sample-requests/first-party-data",
-		payloadGetter: getRequestPayload,
-		messageGetter: nilReturner,
-		expectedCode:  http.StatusOK,
-	}
-	validRequests.assert(t)
-}
-
-// TestGoodNativeRequests makes sure we return 200s on well-formed Native requests.
-func TestGoodNativeRequests(t *testing.T) {
-	tests := &getResponseFromDirectory{
-		dir:           "sample-requests/valid-native",
-		payloadGetter: buildNativeRequest,
-		messageGetter: nilReturner,
-		expectedCode:  http.StatusOK,
-		aliased:       true,
-	}
-	tests.assert(t)
-}
-
-// TestBadRequests makes sure we return 400s on bad requests.
-func TestBadRequests(t *testing.T) {
-	// Need to turn off aliases for bad requests as applying the alias can fail on a bad request before the expected error is reached.
-	tests := &getResponseFromDirectory{
-		dir:           "sample-requests/invalid-whole",
-		payloadGetter: getRequestPayload,
-		messageGetter: getMessage,
-		expectedCode:  http.StatusBadRequest,
-		aliased:       false,
-	}
-	tests.assert(t)
-}
-
-// TestBadRequests makes sure we return 400s on requests with bad Native requests.
-func TestBadNativeRequests(t *testing.T) {
-	tests := &getResponseFromDirectory{
-		dir:           "sample-requests/invalid-native",
-		payloadGetter: buildNativeRequest,
-		messageGetter: nilReturner,
-		expectedCode:  http.StatusBadRequest,
-		aliased:       false,
-	}
-	tests.assert(t)
-}
-
-// TestAliasedRequests makes sure we handle (default) aliased bidders properly
-func TestAliasedRequests(t *testing.T) {
-	tests := &getResponseFromDirectory{
-		dir:           "sample-requests/aliased",
-		payloadGetter: noop,
-		messageGetter: nilReturner,
-		expectedCode:  http.StatusOK,
-		aliased:       true,
-	}
-	tests.assert(t)
-}
-
-// TestDisabledBidders makes sure we don't break when encountering a disabled bidder
-func TestDisabledBidders(t *testing.T) {
-	badTests := &getResponseFromDirectory{
-		dir:             "sample-requests/disabled/bad",
-		payloadGetter:   getRequestPayload,
-		messageGetter:   getMessage,
-		expectedCode:    http.StatusBadRequest,
-		aliased:         false,
-		disabledBidders: []string{"appnexus", "rubicon"},
-		adaptersConfig: map[string]config.Adapter{
-			"appnexus": {Disabled: true},
-			"rubicon":  {Disabled: true},
-		},
-	}
-	goodTests := &getResponseFromDirectory{
-		dir:             "sample-requests/disabled/good",
-		payloadGetter:   noop,
-		messageGetter:   nilReturner,
-		expectedCode:    http.StatusOK,
-		aliased:         false,
-		disabledBidders: []string{"appnexus", "rubicon"},
-		adaptersConfig: map[string]config.Adapter{
-			"appnexus": {Disabled: true},
-			"rubicon":  {Disabled: true},
-		},
-	}
-	badTests.assert(t)
-	goodTests.assert(t)
-}
-
-// TestBlacklistRequests makes sure we return 400s on blacklisted requests.
-func TestBlacklistRequests(t *testing.T) {
-	// Need to turn off aliases for bad requests as applying the alias can fail on a bad request before the expected error is reached.
-	tests := &getResponseFromDirectory{
-		dir:           "sample-requests/blacklisted",
-		payloadGetter: getRequestPayload,
-		messageGetter: getMessage,
-		expectedCode:  http.StatusServiceUnavailable,
-		aliased:       false,
-	}
-	tests.assert(t)
-}
-
-// TestRejectAccountRequired asserts we return a 400 code on a request that comes with no user id nor app id
-// if the `AccountRequired` field in the `config.Configuration` structure is set to true
-func TestRejectAccountRequired(t *testing.T) {
-	tests := []*getResponseFromDirectory{
-		{
-			// Account not required and not provided in prebid request
-			dir:           "sample-requests/account-required",
-			file:          "no-acct.json",
-			payloadGetter: getRequestPayload,
-			messageGetter: nilReturner,
-			expectedCode:  http.StatusOK,
-			accountReq:    false,
-		},
-		{
-			// Account was required but not provided in prebid request
-			dir:           "sample-requests/account-required",
-			file:          "no-acct.json",
-			payloadGetter: getRequestPayload,
-			messageGetter: getMessage,
-			expectedCode:  http.StatusBadRequest,
-			accountReq:    true,
-		},
-		{
-			// Account is required, was provided, not blacklisted, is not defined by host
-			dir:           "sample-requests/account-required",
-			file:          "with-acct.json",
-			payloadGetter: getRequestPayload,
-			messageGetter: nilReturner,
-			expectedCode:  http.StatusOK,
-			aliased:       true,
-			accountReq:    true,
-		},
-		{
-			// Account is required, was provided, not blacklisted, is not defined by host
-			// but strict validation is in force because default account settings are disabled.
-			dir:                    "sample-requests/account-required",
-			file:                   "with-acct.json",
-			payloadGetter:          getRequestPayload,
-			messageGetter:          nilReturner,
-			expectedCode:           http.StatusBadRequest,
-			aliased:                true,
-			accountReq:             true,
-			accountDefaultDisabled: true,
-		},
-		{
-			// Account is required, was provided, not blacklisted and is a valid account
-			dir:                    "sample-requests/account-required",
-			file:                   "valid-acct.json",
-			payloadGetter:          getRequestPayload,
-			messageGetter:          nilReturner,
-			expectedCode:           http.StatusOK,
-			aliased:                true,
-			accountReq:             true,
-			accountDefaultDisabled: true,
-		},
-		{
-			// Account is required, was provided in request and is found in the  blacklisted accounts map
-			dir:           "sample-requests/blacklisted",
-			file:          "blacklisted-acct.json",
-			payloadGetter: getRequestPayload,
-			messageGetter: getMessage,
-			expectedCode:  http.StatusServiceUnavailable,
-			accountReq:    true,
->>>>>>> fa23f5c2
 		},
 		metrics,
 		analyticsConf.NewPBSAnalytics(&config.Analytics{}),
