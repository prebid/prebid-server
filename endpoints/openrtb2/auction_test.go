package openrtb2

import (
	"bytes"
	"context"
	"encoding/json"
	"errors"
	"io"
	"net"
	"net/http"
	"net/http/httptest"
	"os"
	"path/filepath"
	"strings"
	"testing"
	"time"

	"github.com/buger/jsonparser"
	"github.com/julienschmidt/httprouter"
	"github.com/prebid/openrtb/v17/native1"
	nativeRequests "github.com/prebid/openrtb/v17/native1/request"
	"github.com/prebid/openrtb/v17/openrtb2"
	"github.com/prebid/prebid-server/hooks"
	"github.com/prebid/prebid-server/hooks/hookexecution"
	"github.com/prebid/prebid-server/hooks/hookstage"
	"github.com/stretchr/testify/assert"

	analyticsConf "github.com/prebid/prebid-server/analytics/config"
	"github.com/prebid/prebid-server/config"
	"github.com/prebid/prebid-server/errortypes"
	"github.com/prebid/prebid-server/exchange"
	"github.com/prebid/prebid-server/metrics"
	metricsConfig "github.com/prebid/prebid-server/metrics/config"
	"github.com/prebid/prebid-server/openrtb_ext"
	"github.com/prebid/prebid-server/stored_requests/backends/empty_fetcher"
	"github.com/prebid/prebid-server/stored_responses"
	"github.com/prebid/prebid-server/util/iputil"
)

func TestJsonSampleRequests(t *testing.T) {
	testSuites := []struct {
		description          string
		sampleRequestsSubDir string
	}{
		{
			"Assert 200s on all bidRequests from exemplary folder",
			"valid-whole/exemplary",
		},
		{
			"Asserts we return 200s on well-formed Native requests.",
			"valid-native",
		},
		{
			"Asserts we return 400s on requests that are not supposed to pass validation",
			"invalid-whole",
		},
		{
			"Asserts we return 400s on requests with Native requests that don't pass validation",
			"invalid-native",
		},
		{
			"Makes sure we handle (default) aliased bidders properly",
			"aliased",
		},
		{
			"Asserts we return 500s on requests referencing accounts with malformed configs.",
			"account-malformed",
		},
		{
			"Asserts we return 503s on requests with blacklisted accounts and apps.",
			"blacklisted",
		},
		{
			"Assert that requests that come with no user id nor app id return error if the `AccountRequired` field in the `config.Configuration` structure is set to true",
			"account-required/no-account",
		},
		{
			"Assert requests that come with a valid user id or app id when account is required",
			"account-required/with-account",
		},
		{
			"Tests diagnostic messages for invalid stored requests",
			"invalid-stored",
		},
		{
			"Make sure requests with disabled bidders will fail",
			"disabled/bad",
		},
		{
			"There are both disabled and non-disabled bidders, we expect a 200",
			"disabled/good",
		},
		{
			"Assert we correctly use the server conversion rates when needed",
			"currency-conversion/server-rates/valid",
		},
		{
			"Assert we correctly throw an error when no conversion rate was found in the server conversions map",
			"currency-conversion/server-rates/errors",
		},
		{
			"Assert we correctly use request-defined custom currency rates when present in root.ext",
			"currency-conversion/custom-rates/valid",
		},
		{
			"Assert we correctly validate request-defined custom currency rates when present in root.ext",
			"currency-conversion/custom-rates/errors",
		},
	}

	for _, tc := range testSuites {
		testCaseFiles, err := getTestFiles(filepath.Join("sample-requests", tc.sampleRequestsSubDir))
		if assert.NoError(t, err, "Test case %s. Error reading files from directory %s \n", tc.description, tc.sampleRequestsSubDir) {
			for _, testFile := range testCaseFiles {
				fileData, err := os.ReadFile(testFile)
				if assert.NoError(t, err, "Test case %s. Error reading file %s \n", tc.description, testFile) {
					// Retrieve test case input and expected output from JSON file
					test, err := parseTestFile(fileData, testFile)
					if !assert.NoError(t, err) {
						continue
					}

					// Build endpoint for testing. If no error, run test case
					cfg := &config.Configuration{MaxRequestSize: maxSize}
					if test.Config != nil {
						cfg.BlacklistedApps = test.Config.BlacklistedApps
						cfg.BlacklistedAppMap = test.Config.getBlacklistedAppMap()
						cfg.BlacklistedAccts = test.Config.BlacklistedAccounts
						cfg.BlacklistedAcctMap = test.Config.getBlackListedAccountMap()
						cfg.AccountRequired = test.Config.AccountRequired
					}
					cfg.MarshalAccountDefaults()
					test.endpointType = OPENRTB_ENDPOINT

					auctionEndpointHandler, _, mockBidServers, mockCurrencyRatesServer, err := buildTestEndpoint(test, cfg)
					if assert.NoError(t, err) {
						runTestCase(t, auctionEndpointHandler, test, fileData, testFile)
					}

					// Close servers regardless if the test case was run or not
					for _, mockBidServer := range mockBidServers {
						mockBidServer.Close()
					}
					mockCurrencyRatesServer.Close()
				}
			}
		}
	}
}

func runTestCase(t *testing.T, auctionEndpointHandler httprouter.Handle, test testCase, fileData []byte, testFile string) {
	t.Helper()

	// Hit the auction endpoint with the test case configuration and mockBidRequest
	request := httptest.NewRequest("POST", "/openrtb2/auction", bytes.NewReader(test.BidRequest))
	recorder := httptest.NewRecorder()
	auctionEndpointHandler(recorder, request, nil)

	// Assertions
	actualCode := recorder.Code
	actualJsonBidResponse := recorder.Body.String()
	assert.Equal(t, test.ExpectedReturnCode, actualCode, "Test failed. Filename: %s \n", testFile)

	// Either assert bid response or expected error
	if len(test.ExpectedErrorMessage) > 0 {
		assert.True(t, strings.HasPrefix(actualJsonBidResponse, test.ExpectedErrorMessage), "Actual: %s \nExpected: %s. Filename: %s \n", actualJsonBidResponse, test.ExpectedErrorMessage, testFile)
	}

	if len(test.ExpectedBidResponse) > 0 {
		var expectedBidResponse openrtb2.BidResponse
		var actualBidResponse openrtb2.BidResponse
		var err error

		err = json.Unmarshal(test.ExpectedBidResponse, &expectedBidResponse)
		if assert.NoError(t, err, "Could not unmarshal expected bidResponse taken from test file.\n Test file: %s\n Error:%s\n", testFile, err) {
			err = json.Unmarshal([]byte(actualJsonBidResponse), &actualBidResponse)
			if assert.NoError(t, err, "Could not unmarshal actual bidResponse from auction.\n Test file: %s\n Error:%s\n", testFile, err) {
				assertBidResponseEqual(t, testFile, expectedBidResponse, actualBidResponse)
			}
		}
	}
}

// Once unmarshalled, bidResponse objects can't simply be compared with an `assert.Equalf()` call
// because tests fail if the elements inside the `bidResponse.SeatBid` and `bidResponse.SeatBid.Bid`
// arrays, if any, are not listed in the exact same order in the actual version and in the expected version.
func assertBidResponseEqual(t *testing.T, testFile string, expectedBidResponse openrtb2.BidResponse, actualBidResponse openrtb2.BidResponse) {

	//Assert non-array BidResponse fields
	assert.Equalf(t, expectedBidResponse.ID, actualBidResponse.ID, "BidResponse.ID doesn't match expected. Test: %s\n", testFile)
	assert.Equalf(t, expectedBidResponse.Cur, actualBidResponse.Cur, "BidResponse.Cur doesn't match expected. Test: %s\n", testFile)

	//Assert []SeatBid and their Bid elements independently of their order
	assert.Len(t, actualBidResponse.SeatBid, len(expectedBidResponse.SeatBid), "BidResponse.SeatBid is expected to contain %d elements but contains %d. Test: %s\n", len(expectedBidResponse.SeatBid), len(actualBidResponse.SeatBid), testFile)

	//Given that bidResponses have the same length, compare them in an order-independent way using maps
	var actualSeatBidsMap map[string]openrtb2.SeatBid = make(map[string]openrtb2.SeatBid, 0)
	for _, seatBid := range actualBidResponse.SeatBid {
		actualSeatBidsMap[seatBid.Seat] = seatBid
	}

	var expectedSeatBidsMap map[string]openrtb2.SeatBid = make(map[string]openrtb2.SeatBid, 0)
	for _, seatBid := range expectedBidResponse.SeatBid {
		expectedSeatBidsMap[seatBid.Seat] = seatBid
	}

	for bidderName, expectedSeatBid := range expectedSeatBidsMap {
		if !assert.Contains(t, actualSeatBidsMap, bidderName, "BidResponse.SeatBid[%s] was not found as expected. Test: %s\n", bidderName, testFile) {
			continue
		}

		//Assert non-array SeatBid fields
		assert.Equalf(t, expectedSeatBid.Seat, actualSeatBidsMap[bidderName].Seat, "actualSeatBidsMap[%s].Seat doesn't match expected. Test: %s\n", bidderName, testFile)
		assert.Equalf(t, expectedSeatBid.Group, actualSeatBidsMap[bidderName].Group, "actualSeatBidsMap[%s].Group doesn't match expected. Test: %s\n", bidderName, testFile)
		assert.Equalf(t, expectedSeatBid.Ext, actualSeatBidsMap[bidderName].Ext, "actualSeatBidsMap[%s].Ext doesn't match expected. Test: %s\n", bidderName, testFile)

		// Assert Bid arrays
		assert.Len(t, actualSeatBidsMap[bidderName].Bid, len(expectedSeatBid.Bid), "BidResponse.SeatBid[].Bid array is expected to contain %d elements but has %d. Test: %s\n", len(expectedSeatBid.Bid), len(actualSeatBidsMap[bidderName].Bid), testFile)
		// Given that actualSeatBidsMap[bidderName].Bid and expectedSeatBid.Bid have the same length, compare them in an order-independent way using maps
		var expectedBidMap map[string]openrtb2.Bid = make(map[string]openrtb2.Bid, 0)
		for _, bid := range expectedSeatBid.Bid {
			expectedBidMap[bid.ID] = bid
		}

		var actualBidMap map[string]openrtb2.Bid = make(map[string]openrtb2.Bid, 0)
		for _, bid := range actualSeatBidsMap[bidderName].Bid {
			actualBidMap[bid.ID] = bid
		}

		for bidID, expectedBid := range expectedBidMap {
			if !assert.Contains(t, actualBidMap, bidID, "BidResponse.SeatBid[%s].Bid[%s].ID doesn't match expected. Test: %s\n", bidderName, bidID, testFile) {
				continue
			}
			assert.Equalf(t, expectedBid.ImpID, actualBidMap[bidID].ImpID, "BidResponse.SeatBid[%s].Bid[%s].ImpID doesn't match expected. Test: %s\n", bidderName, bidID, testFile)
			assert.Equalf(t, expectedBid.Price, actualBidMap[bidID].Price, "BidResponse.SeatBid[%s].Bid[%s].Price doesn't match expected. Test: %s\n", bidderName, bidID, testFile)
		}
	}
}

func TestBidRequestAssert(t *testing.T) {
	appnexusB1 := openrtb2.Bid{ID: "appnexus-bid-1", Price: 5.00}
	appnexusB2 := openrtb2.Bid{ID: "appnexus-bid-2", Price: 7.00}
	rubiconB1 := openrtb2.Bid{ID: "rubicon-bid-1", Price: 1.50}
	rubiconB2 := openrtb2.Bid{ID: "rubicon-bid-2", Price: 4.00}

	sampleSeatBids := []openrtb2.SeatBid{
		{
			Seat: "appnexus-bids",
			Bid:  []openrtb2.Bid{appnexusB1, appnexusB2},
		},
		{
			Seat: "rubicon-bids",
			Bid:  []openrtb2.Bid{rubiconB1, rubiconB2},
		},
	}

	testSuites := []struct {
		description         string
		expectedBidResponse openrtb2.BidResponse
		actualBidResponse   openrtb2.BidResponse
	}{
		{
			"identical SeatBids, exact same SeatBid and Bid arrays order",
			openrtb2.BidResponse{ID: "anId", BidID: "bidId", SeatBid: sampleSeatBids},
			openrtb2.BidResponse{ID: "anId", BidID: "bidId", SeatBid: sampleSeatBids},
		},
		{
			"identical SeatBids but Seatbid array elements come in different order",
			openrtb2.BidResponse{ID: "anId", BidID: "bidId", SeatBid: sampleSeatBids},
			openrtb2.BidResponse{ID: "anId", BidID: "bidId",
				SeatBid: []openrtb2.SeatBid{
					{
						Seat: "rubicon-bids",
						Bid:  []openrtb2.Bid{rubiconB1, rubiconB2},
					},
					{
						Seat: "appnexus-bids",
						Bid:  []openrtb2.Bid{appnexusB1, appnexusB2},
					},
				},
			},
		},
		{
			"SeatBids seem to be identical except for the different order of Bid array elements in one of them",
			openrtb2.BidResponse{ID: "anId", BidID: "bidId", SeatBid: sampleSeatBids},
			openrtb2.BidResponse{ID: "anId", BidID: "bidId",
				SeatBid: []openrtb2.SeatBid{
					{
						Seat: "appnexus-bids",
						Bid:  []openrtb2.Bid{appnexusB2, appnexusB1},
					},
					{
						Seat: "rubicon-bids",
						Bid:  []openrtb2.Bid{rubiconB1, rubiconB2},
					},
				},
			},
		},
		{
			"Both SeatBid elements and bid elements come in different order",
			openrtb2.BidResponse{ID: "anId", BidID: "bidId", SeatBid: sampleSeatBids},
			openrtb2.BidResponse{ID: "anId", BidID: "bidId",
				SeatBid: []openrtb2.SeatBid{
					{
						Seat: "rubicon-bids",
						Bid:  []openrtb2.Bid{rubiconB2, rubiconB1},
					},
					{
						Seat: "appnexus-bids",
						Bid:  []openrtb2.Bid{appnexusB2, appnexusB1},
					},
				},
			},
		},
	}

	for _, test := range testSuites {
		assertBidResponseEqual(t, test.description, test.expectedBidResponse, test.actualBidResponse)
	}
}

// TestExplicitUserId makes sure that the cookie's ID doesn't override an explicit value sent in the request.
func TestExplicitUserId(t *testing.T) {
	cookieName := "userid"
	mockId := "12345"
	cfg := &config.Configuration{
		MaxRequestSize: maxSize,
		HostCookie: config.HostCookie{
			CookieName: cookieName,
		},
	}
	ex := &mockExchange{}

	request := httptest.NewRequest("POST", "/openrtb2/auction", strings.NewReader(`{
"id": "some-request-id",
		"site": {
			"page": "test.somepage.com"
		},
		"user": {
			"id": "explicit"
		},
		"imp": [
			{
				"id": "my-imp-id",
				"banner": {
					"format": [
						{
							"w": 300,
							"h": 600
						}
					]
				},
				"pmp": {
					"deals": [
						{
							"id": "some-deal-id"
						}
					]
				},
				"ext": {
					"appnexus": {
						"placementId": 12883451
					}
				}
			}
		]
	}`))
	request.AddCookie(&http.Cookie{
		Name:  cookieName,
		Value: mockId,
	})

	endpoint, _ := NewEndpoint(
		fakeUUIDGenerator{},
		ex,
		mockBidderParamValidator{},
		empty_fetcher.EmptyFetcher{},
		empty_fetcher.EmptyFetcher{},
		cfg,
		&metricsConfig.NilMetricsEngine{},
		analyticsConf.NewPBSAnalytics(&config.Analytics{}),
		map[string]string{},
		[]byte{},
		openrtb_ext.BuildBidderMap(),
		empty_fetcher.EmptyFetcher{},
		hooks.EmptyPlanBuilder{})

	endpoint(httptest.NewRecorder(), request, nil)

	if ex.lastRequest == nil {
		t.Fatalf("The request never made it into the Exchange.")
	}

	if ex.lastRequest.User == nil {
		t.Fatalf("The exchange should have received a request with a non-nil user.")
	}

	if ex.lastRequest.User.ID != "explicit" {
		t.Errorf("Bad User ID. Expected explicit, got %s", ex.lastRequest.User.ID)
	}
}

// TestBadAliasRequests() reuses two requests that would fail anyway.  Here, we
// take advantage of our knowledge that processStoredRequests() in auction.go
// processes aliases before it processes stored imps.  Changing that order
// would probably cause this test to fail.
func TestBadAliasRequests(t *testing.T) {
	doBadAliasRequest(t, "sample-requests/invalid-stored/bad_stored_imp.json", "Invalid request: Invalid JSON in Default Request Settings: invalid character '\"' after object key:value pair at offset 51\n")
	doBadAliasRequest(t, "sample-requests/invalid-stored/bad_incoming_imp.json", "Invalid request: Invalid JSON in Incoming Request: invalid character '\"' after object key:value pair at offset 230\n")
}

// doBadAliasRequest() is a customized variation of doRequest(), above
func doBadAliasRequest(t *testing.T, filename string, expectMsg string) {
	t.Helper()
	fileData := readFile(t, filename)
	testBidRequest, _, _, err := jsonparser.Get(fileData, "mockBidRequest")
	assert.NoError(t, err, "Error jsonparsing root.mockBidRequest from file %s. Desc: %v.", filename, err)

	// aliasJSON lacks a comma after the "appnexus" entry so is bad JSON
	aliasJSON := []byte(`{"ext":{"prebid":{"aliases": {"test1": "appnexus" "test2": "rubicon", "test3": "openx"}}}}`)

	bidderInfos := getBidderInfos(nil, openrtb_ext.CoreBidderNames())

	bidderMap := exchange.GetActiveBidders(bidderInfos)
	disabledBidders := exchange.GetDisabledBiddersErrorMessages(bidderInfos)

	// NewMetrics() will create a new go_metrics MetricsEngine, bypassing the need for a crafted configuration set to support it.
	// As a side effect this gives us some coverage of the go_metrics piece of the metrics engine.
	endpoint, _ := NewEndpoint(
		fakeUUIDGenerator{},
		&nobidExchange{},
		mockBidderParamValidator{},
		&mockStoredReqFetcher{},
		empty_fetcher.EmptyFetcher{},
		&config.Configuration{MaxRequestSize: maxSize},
		&metricsConfig.NilMetricsEngine{},
		analyticsConf.NewPBSAnalytics(&config.Analytics{}),
		disabledBidders,
		aliasJSON,
		bidderMap,
		empty_fetcher.EmptyFetcher{},
		hooks.EmptyPlanBuilder{})

	request := httptest.NewRequest("POST", "/openrtb2/auction", bytes.NewReader(testBidRequest))
	recorder := httptest.NewRecorder()
	endpoint(recorder, request, nil)

	assertResponseCode(t, filename, recorder.Code, http.StatusBadRequest, recorder.Body.String())
	assert.Equal(t, string(expectMsg), recorder.Body.String(), "file %s had bad response body", filename)

}

func newParamsValidator(t *testing.T) openrtb_ext.BidderParamValidator {
	paramValidator, err := openrtb_ext.NewBidderParamsValidator("../../static/bidder-params")
	if err != nil {
		t.Fatalf("Error creating the param validator: %v", err)
	}
	return paramValidator
}

func assertResponseCode(t *testing.T, filename string, actual int, expected int, msg string) {
	t.Helper()
	if actual != expected {
		t.Errorf("Expected a %d response from %v. Got %d: %s", expected, filename, actual, msg)
	}
}

func getRequestPayload(t *testing.T, example []byte) []byte {
	t.Helper()
	if value, _, _, err := jsonparser.Get(example, "requestPayload"); err != nil {
		t.Fatalf("Error parsing root.requestPayload from request: %v.", err)
	} else {
		return value
	}
	return nil
}

// TestNilExchange makes sure we fail when given nil for the Exchange.
func TestNilExchange(t *testing.T) {
	// NewMetrics() will create a new go_metrics MetricsEngine, bypassing the need for a crafted configuration set to support it.
	// As a side effect this gives us some coverage of the go_metrics piece of the metrics engine.
	_, err := NewEndpoint(
		fakeUUIDGenerator{},
		nil,
		mockBidderParamValidator{},
		empty_fetcher.EmptyFetcher{},
		empty_fetcher.EmptyFetcher{},
		&config.Configuration{MaxRequestSize: maxSize},
		&metricsConfig.NilMetricsEngine{},
		analyticsConf.NewPBSAnalytics(&config.Analytics{}), map[string]string{},
		[]byte{},
		openrtb_ext.BuildBidderMap(),
		empty_fetcher.EmptyFetcher{},
		hooks.EmptyPlanBuilder{})

	if err == nil {
		t.Errorf("NewEndpoint should return an error when given a nil Exchange.")
	}
}

// TestNilValidator makes sure we fail when given nil for the BidderParamValidator.
func TestNilValidator(t *testing.T) {
	// NewMetrics() will create a new go_metrics MetricsEngine, bypassing the need for a crafted configuration set to support it.
	// As a side effect this gives us some coverage of the go_metrics piece of the metrics engine.
	_, err := NewEndpoint(
		fakeUUIDGenerator{},
		&nobidExchange{},
		nil,
		empty_fetcher.EmptyFetcher{},
		empty_fetcher.EmptyFetcher{},
		&config.Configuration{MaxRequestSize: maxSize},
		&metricsConfig.NilMetricsEngine{},
		analyticsConf.NewPBSAnalytics(&config.Analytics{}),
		map[string]string{},
		[]byte{},
		openrtb_ext.BuildBidderMap(),
		empty_fetcher.EmptyFetcher{},
		hooks.EmptyPlanBuilder{})

	if err == nil {
		t.Errorf("NewEndpoint should return an error when given a nil BidderParamValidator.")
	}
}

// TestExchangeError makes sure we return a 500 if the exchange auction fails.
func TestExchangeError(t *testing.T) {
	// NewMetrics() will create a new go_metrics MetricsEngine, bypassing the need for a crafted configuration set to support it.
	// As a side effect this gives us some coverage of the go_metrics piece of the metrics engine.
	endpoint, _ := NewEndpoint(
		fakeUUIDGenerator{},
		&brokenExchange{},
		mockBidderParamValidator{},
		empty_fetcher.EmptyFetcher{},
		empty_fetcher.EmptyFetcher{},
		&config.Configuration{MaxRequestSize: maxSize},
		&metricsConfig.NilMetricsEngine{},
		analyticsConf.NewPBSAnalytics(&config.Analytics{}),
		map[string]string{},
		[]byte{},
		openrtb_ext.BuildBidderMap(),
		empty_fetcher.EmptyFetcher{},
		hooks.EmptyPlanBuilder{})

	request := httptest.NewRequest("POST", "/openrtb2/auction", strings.NewReader(validRequest(t, "site.json")))
	recorder := httptest.NewRecorder()
	endpoint(recorder, request, nil)

	if recorder.Code != http.StatusInternalServerError {
		t.Errorf("Expected status %d. Got %d. Input was: %s", http.StatusInternalServerError, recorder.Code, validRequest(t, "site.json"))
	}
}

// TestUserAgentSetting makes sure we read the User-Agent header if it wasn't defined on the request.
func TestUserAgentSetting(t *testing.T) {
	httpReq := httptest.NewRequest("POST", "/openrtb2/auction", strings.NewReader(validRequest(t, "site.json")))
	httpReq.Header.Set("User-Agent", "foo")
	bidReq := &openrtb_ext.RequestWrapper{BidRequest: &openrtb2.BidRequest{}}

	setUAImplicitly(httpReq, bidReq)

	if bidReq.Device == nil {
		t.Fatal("bidrequest.device should have been set implicitly.")
	}
	if bidReq.Device.UA != "foo" {
		t.Errorf("bidrequest.device.ua should have been \"foo\". Got %s", bidReq.Device.UA)
	}
}

// TestUserAgentOverride makes sure that the explicit UA from the request takes precedence.
func TestUserAgentOverride(t *testing.T) {
	httpReq := httptest.NewRequest("POST", "/openrtb2/auction", strings.NewReader(validRequest(t, "site.json")))
	httpReq.Header.Set("User-Agent", "foo")
	bidReq := &openrtb_ext.RequestWrapper{BidRequest: &openrtb2.BidRequest{
		Device: &openrtb2.Device{
			UA: "bar",
		},
	}}

	setUAImplicitly(httpReq, bidReq)

	if bidReq.Device.UA != "bar" {
		t.Errorf("bidrequest.device.ua should have been \"bar\". Got %s", bidReq.Device.UA)
	}
}

func TestAuctionTypeDefault(t *testing.T) {
	bidReq := &openrtb_ext.RequestWrapper{BidRequest: &openrtb2.BidRequest{}}
	setAuctionTypeImplicitly(bidReq)

	if bidReq.AT != 1 {
		t.Errorf("Expected request.at to be 1. Got %d", bidReq.AT)
	}
}

func TestImplicitIPsEndToEnd(t *testing.T) {
	testCases := []struct {
		description         string
		reqJSONFile         string
		xForwardedForHeader string
		privateNetworksIPv4 []net.IPNet
		privateNetworksIPv6 []net.IPNet
		expectedDeviceIPv4  string
		expectedDeviceIPv6  string
	}{
		{
			description:         "IPv4",
			reqJSONFile:         "site.json",
			xForwardedForHeader: "1.1.1.1",
			expectedDeviceIPv4:  "1.1.1.1",
		},
		{
			description:         "IPv6",
			reqJSONFile:         "site.json",
			xForwardedForHeader: "1111::",
			expectedDeviceIPv6:  "1111::",
		},
		{
			description:         "IPv4 - Defined In Request",
			reqJSONFile:         "site-has-ipv4.json",
			xForwardedForHeader: "1.1.1.1",
			expectedDeviceIPv4:  "8.8.8.8", // Hardcoded value in test file.
		},
		{
			description:         "IPv6 - Defined In Request",
			reqJSONFile:         "site-has-ipv6.json",
			xForwardedForHeader: "1111::",
			expectedDeviceIPv6:  "8888::", // Hardcoded value in test file.
		},
		{
			description:         "IPv4 - Defined In Request - Private Network",
			reqJSONFile:         "site-has-ipv4.json",
			xForwardedForHeader: "1.1.1.1",
			privateNetworksIPv4: []net.IPNet{{IP: net.IP{8, 8, 8, 0}, Mask: net.CIDRMask(24, 32)}}, // Hardcoded value in test file.
			expectedDeviceIPv4:  "1.1.1.1",
		},
		{
			description:         "IPv6 - Defined In Request - Private Network",
			reqJSONFile:         "site-has-ipv6.json",
			xForwardedForHeader: "1111::",
			privateNetworksIPv6: []net.IPNet{{IP: net.ParseIP("8800::"), Mask: net.CIDRMask(8, 128)}}, // Hardcoded value in test file.
			expectedDeviceIPv6:  "1111::",
		},
	}

	for _, test := range testCases {
		exchange := &nobidExchange{}
		cfg := &config.Configuration{
			MaxRequestSize: maxSize,
			RequestValidation: config.RequestValidation{
				IPv4PrivateNetworksParsed: test.privateNetworksIPv4,
				IPv6PrivateNetworksParsed: test.privateNetworksIPv6,
			},
		}
		endpoint, _ := NewEndpoint(
			fakeUUIDGenerator{},
			exchange,
			mockBidderParamValidator{},
			&mockStoredReqFetcher{},
			empty_fetcher.EmptyFetcher{},
			cfg,
			&metricsConfig.NilMetricsEngine{},
			analyticsConf.NewPBSAnalytics(&config.Analytics{}),
			map[string]string{},
			[]byte{},
			openrtb_ext.BuildBidderMap(),
			empty_fetcher.EmptyFetcher{},
			hooks.EmptyPlanBuilder{})

		httpReq := httptest.NewRequest("POST", "/openrtb2/auction", strings.NewReader(validRequest(t, test.reqJSONFile)))
		httpReq.Header.Set("X-Forwarded-For", test.xForwardedForHeader)

		endpoint(httptest.NewRecorder(), httpReq, nil)

		result := exchange.gotRequest
		if !assert.NotEmpty(t, result, test.description+"Request received by the exchange.") {
			t.FailNow()
		}
		assert.Equal(t, test.expectedDeviceIPv4, result.Device.IP, test.description+":ipv4")
		assert.Equal(t, test.expectedDeviceIPv6, result.Device.IPv6, test.description+":ipv6")
	}
}

func TestImplicitDNT(t *testing.T) {
	var (
		disabled int8 = 0
		enabled  int8 = 1
	)
	testCases := []struct {
		description     string
		dntHeader       string
		request         openrtb2.BidRequest
		expectedRequest openrtb2.BidRequest
	}{
		{
			description:     "Device Missing - Not Set In Header",
			dntHeader:       "",
			request:         openrtb2.BidRequest{},
			expectedRequest: openrtb2.BidRequest{},
		},
		{
			description: "Device Missing - Set To 0 In Header",
			dntHeader:   "0",
			request:     openrtb2.BidRequest{},
			expectedRequest: openrtb2.BidRequest{
				Device: &openrtb2.Device{
					DNT: &disabled,
				},
			},
		},
		{
			description: "Device Missing - Set To 1 In Header",
			dntHeader:   "1",
			request:     openrtb2.BidRequest{},
			expectedRequest: openrtb2.BidRequest{
				Device: &openrtb2.Device{
					DNT: &enabled,
				},
			},
		},
		{
			description: "Not Set In Request - Not Set In Header",
			dntHeader:   "",
			request: openrtb2.BidRequest{
				Device: &openrtb2.Device{},
			},
			expectedRequest: openrtb2.BidRequest{
				Device: &openrtb2.Device{},
			},
		},
		{
			description: "Not Set In Request - Set To 0 In Header",
			dntHeader:   "0",
			request: openrtb2.BidRequest{
				Device: &openrtb2.Device{},
			},
			expectedRequest: openrtb2.BidRequest{
				Device: &openrtb2.Device{
					DNT: &disabled,
				},
			},
		},
		{
			description: "Not Set In Request - Set To 1 In Header",
			dntHeader:   "1",
			request: openrtb2.BidRequest{
				Device: &openrtb2.Device{},
			},
			expectedRequest: openrtb2.BidRequest{
				Device: &openrtb2.Device{
					DNT: &enabled,
				},
			},
		},
		{
			description: "Set In Request - Not Set In Header",
			dntHeader:   "",
			request: openrtb2.BidRequest{
				Device: &openrtb2.Device{
					DNT: &enabled,
				},
			},
			expectedRequest: openrtb2.BidRequest{
				Device: &openrtb2.Device{
					DNT: &enabled,
				},
			},
		},
		{
			description: "Set In Request - Set To 0 In Header",
			dntHeader:   "0",
			request: openrtb2.BidRequest{
				Device: &openrtb2.Device{
					DNT: &enabled,
				},
			},
			expectedRequest: openrtb2.BidRequest{
				Device: &openrtb2.Device{
					DNT: &enabled,
				},
			},
		},
		{
			description: "Set In Request - Set To 1 In Header",
			dntHeader:   "1",
			request: openrtb2.BidRequest{
				Device: &openrtb2.Device{
					DNT: &enabled,
				},
			},
			expectedRequest: openrtb2.BidRequest{
				Device: &openrtb2.Device{
					DNT: &enabled,
				},
			},
		},
	}

	for _, test := range testCases {
		httpReq := httptest.NewRequest("POST", "/openrtb2/auction", nil)
		httpReq.Header.Set("DNT", test.dntHeader)
		reqWrapper := &openrtb_ext.RequestWrapper{BidRequest: &test.request}
		setDoNotTrackImplicitly(httpReq, reqWrapper)
		assert.Equal(t, test.expectedRequest, *reqWrapper.BidRequest, test.description)
	}
}

func TestImplicitDNTEndToEnd(t *testing.T) {
	var (
		disabled int8 = 0
		enabled  int8 = 1
	)
	testCases := []struct {
		description string
		reqJSONFile string
		dntHeader   string
		expectedDNT *int8
	}{
		{
			description: "Not Set In Request - Not Set In Header",
			reqJSONFile: "site.json",
			dntHeader:   "",
			expectedDNT: nil,
		},
		{
			description: "Not Set In Request - Set To 0 In Header",
			reqJSONFile: "site.json",
			dntHeader:   "0",
			expectedDNT: &disabled,
		},
		{
			description: "Not Set In Request - Set To 1 In Header",
			reqJSONFile: "site.json",
			dntHeader:   "1",
			expectedDNT: &enabled,
		},
		{
			description: "Set In Request - Not Set In Header",
			reqJSONFile: "site-has-dnt.json",
			dntHeader:   "",
			expectedDNT: &enabled, // Hardcoded value in test file.
		},
		{
			description: "Set In Request - Not Overwritten By Header",
			reqJSONFile: "site-has-dnt.json",
			dntHeader:   "0",
			expectedDNT: &enabled, // Hardcoded value in test file.
		},
	}

	for _, test := range testCases {
		exchange := &nobidExchange{}
		endpoint, _ := NewEndpoint(
			fakeUUIDGenerator{},
			exchange,
			mockBidderParamValidator{},
			&mockStoredReqFetcher{},
			empty_fetcher.EmptyFetcher{},
			&config.Configuration{MaxRequestSize: maxSize},
			&metricsConfig.NilMetricsEngine{},
			analyticsConf.NewPBSAnalytics(&config.Analytics{}),
			map[string]string{},
			[]byte{},
			openrtb_ext.BuildBidderMap(),
			empty_fetcher.EmptyFetcher{},
			hooks.EmptyPlanBuilder{})

		httpReq := httptest.NewRequest("POST", "/openrtb2/auction", strings.NewReader(validRequest(t, test.reqJSONFile)))
		httpReq.Header.Set("DNT", test.dntHeader)

		endpoint(httptest.NewRecorder(), httpReq, nil)

		result := exchange.gotRequest
		if !assert.NotEmpty(t, result, test.description+"Request received by the exchange.") {
			t.FailNow()
		}
		assert.Equal(t, test.expectedDNT, result.Device.DNT, test.description+":dnt")
	}
}

func TestImplicitSecure(t *testing.T) {
	httpReq := httptest.NewRequest("POST", "/openrtb2/auction", strings.NewReader(validRequest(t, "site.json")))
	httpReq.Header.Set("X-Forwarded-Proto", "https")

	imps := []*openrtb_ext.ImpWrapper{
		{Imp: &openrtb2.Imp{}},
		{Imp: &openrtb2.Imp{}},
	}

	setImpsImplicitly(httpReq, imps)

	for _, imp := range imps {
		if imp.Secure == nil || *imp.Secure != 1 {
			t.Errorf("imp.Secure should be set to 1 if the request is https. Got %#v", imp.Secure)
		}
	}
}

func TestReferer(t *testing.T) {
	testCases := []struct {
		description             string
		givenSitePage           string
		givenSiteDomain         string
		givenPublisherDomain    string
		givenReferer            string
		expectedDomain          string
		expectedPage            string
		expectedPublisherDomain string
	}{
		{
			description:             "site.page/domain are unchanged when site.page/domain and http referer are not set",
			expectedDomain:          "",
			expectedPage:            "",
			expectedPublisherDomain: "",
		},
		{
			description:             "site.page/domain are derived from referer when neither is set and http referer is set",
			givenReferer:            "https://test.somepage.com",
			expectedDomain:          "test.somepage.com",
			expectedPublisherDomain: "somepage.com",
			expectedPage:            "https://test.somepage.com",
		},
		{
			description:             "site.domain is derived from site.page when site.page is set and http referer is not set",
			givenSitePage:           "https://test.somepage.com",
			expectedDomain:          "test.somepage.com",
			expectedPublisherDomain: "somepage.com",
			expectedPage:            "https://test.somepage.com",
		},
		{
			description:             "site.domain is derived from http referer when site.page and http referer are set",
			givenSitePage:           "https://test.somepage.com",
			givenReferer:            "http://test.com",
			expectedDomain:          "test.com",
			expectedPublisherDomain: "test.com",
			expectedPage:            "https://test.somepage.com",
		},
		{
			description:             "site.page/domain are unchanged when site.page/domain and http referer are set",
			givenSitePage:           "https://test.somepage.com",
			givenSiteDomain:         "some.domain.com",
			givenReferer:            "http://test.com",
			expectedDomain:          "some.domain.com",
			expectedPublisherDomain: "test.com",
			expectedPage:            "https://test.somepage.com",
		},
		{
			description:             "Publisher domain shouldn't be overrwriten if already set",
			givenSitePage:           "https://test.somepage.com",
			givenSiteDomain:         "",
			givenPublisherDomain:    "differentpage.com",
			expectedDomain:          "test.somepage.com",
			expectedPublisherDomain: "differentpage.com",
			expectedPage:            "https://test.somepage.com",
		},
	}

	for _, test := range testCases {
		httpReq := httptest.NewRequest("POST", "/openrtb2/auction", strings.NewReader(validRequest(t, "site.json")))
		httpReq.Header.Set("Referer", test.givenReferer)

		bidReq := &openrtb_ext.RequestWrapper{BidRequest: &openrtb2.BidRequest{
			Site: &openrtb2.Site{
				Domain:    test.givenSiteDomain,
				Page:      test.givenSitePage,
				Publisher: &openrtb2.Publisher{Domain: test.givenPublisherDomain},
			},
		}}

		setSiteImplicitly(httpReq, bidReq)

		assert.NotNil(t, bidReq.Site, test.description)
		assert.Equal(t, test.expectedDomain, bidReq.Site.Domain, test.description)
		assert.Equal(t, test.expectedPage, bidReq.Site.Page, test.description)
		assert.Equal(t, test.expectedPublisherDomain, bidReq.Site.Publisher.Domain, test.description)
	}
}

func TestParseImpInfoSingleImpression(t *testing.T) {

	expectedRes := []ImpExtPrebidData{
		{
			Imp:          json.RawMessage(`{"video":{"h":300,"w":200},"ext": {"prebid": {"storedrequest": {"id": "1"},"options": {"echovideoattrs": true}}}}`),
			ImpExtPrebid: openrtb_ext.ExtImpPrebid{StoredRequest: &openrtb_ext.ExtStoredRequest{ID: "1"}, Options: &openrtb_ext.Options{EchoVideoAttrs: true}},
		},
		{
			Imp:          json.RawMessage(`{"id": "adUnit2","ext": {"prebid": {"storedrequest": {"id": "1"},"options": {"echovideoattrs": true}},"appnexus": {"placementId": "def","trafficSourceCode": "mysite.com","reserve": null},"rubicon": null}}`),
			ImpExtPrebid: openrtb_ext.ExtImpPrebid{StoredRequest: &openrtb_ext.ExtStoredRequest{ID: "1"}, Options: &openrtb_ext.Options{EchoVideoAttrs: true}},
		},
		{
			Imp:          json.RawMessage(`{"ext": {"prebid": {"storedrequest": {"id": "2"},"options": {"echovideoattrs": false}}}}`),
			ImpExtPrebid: openrtb_ext.ExtImpPrebid{StoredRequest: &openrtb_ext.ExtStoredRequest{ID: "2"}, Options: &openrtb_ext.Options{EchoVideoAttrs: false}},
		},
		{
			//in this case impression doesn't have storedrequest so we don't expect any data about this imp will be returned
			Imp:          json.RawMessage(`{"id": "some-static-imp","video":{"mimes":["video/mp4"]},"ext": {"appnexus": {"placementId": "abc","position": "below"}}}`),
			ImpExtPrebid: openrtb_ext.ExtImpPrebid{},
		},
		{
			Imp:          json.RawMessage(`{"id":"my-imp-id", "video":{"h":300, "w":200}, "ext":{"prebid":{"storedrequest": {"id": "6"}}}}`),
			ImpExtPrebid: openrtb_ext.ExtImpPrebid{StoredRequest: &openrtb_ext.ExtStoredRequest{ID: "6"}},
		},
	}

	for i, requestData := range testStoredRequests {
		impInfo, errs := parseImpInfo([]byte(requestData))
		assert.Len(t, errs, 0, "No errors should be returned")
		assert.JSONEq(t, string(expectedRes[i].Imp), string(impInfo[0].Imp), "Incorrect impression data")
		assert.Equal(t, expectedRes[i].ImpExtPrebid, impInfo[0].ImpExtPrebid, "Incorrect impression ext prebid data")

	}
}

func TestParseImpInfoMultipleImpressions(t *testing.T) {

	inputData := []byte(`{
		"id": "ThisID",
		"imp": [
			{
				"id": "imp1",
				"ext": {
					"prebid": {
						"storedrequest": {
							"id": "1"
						},
						"options": {
							"echovideoattrs": true
						}
					}
				}
			},
			{
				"id": "imp2",
				"ext": {
					"prebid": {
						"storedrequest": {
							"id": "2"
						},
						"options": {
							"echovideoattrs": false
						}
					}
				}
			},
			{
				"id": "imp3"
			}
		]
	}`)

	expectedRes := []ImpExtPrebidData{
		{
			Imp:          json.RawMessage(`{"id": "imp1","ext": {"prebid": {"storedrequest": {"id": "1"},"options": {"echovideoattrs": true}}}}`),
			ImpExtPrebid: openrtb_ext.ExtImpPrebid{StoredRequest: &openrtb_ext.ExtStoredRequest{ID: "1"}, Options: &openrtb_ext.Options{EchoVideoAttrs: true}},
		},
		{
			Imp:          json.RawMessage(`{"id": "imp2","ext": {"prebid": {"storedrequest": {"id": "2"},"options": {"echovideoattrs": false}}}}`),
			ImpExtPrebid: openrtb_ext.ExtImpPrebid{StoredRequest: &openrtb_ext.ExtStoredRequest{ID: "2"}, Options: &openrtb_ext.Options{EchoVideoAttrs: false}},
		},
		{
			Imp:          json.RawMessage(`{"id": "imp3"}`),
			ImpExtPrebid: openrtb_ext.ExtImpPrebid{},
		},
	}

	impInfo, errs := parseImpInfo([]byte(inputData))
	assert.Len(t, errs, 0, "No errors should be returned")
	for i, res := range expectedRes {
		assert.JSONEq(t, string(res.Imp), string(impInfo[i].Imp), "Incorrect impression data")
		assert.Equal(t, res.ImpExtPrebid, impInfo[i].ImpExtPrebid, "Incorrect impression ext prebid data")
	}
}

// Test the stored request functionality
func TestStoredRequests(t *testing.T) {
	deps := &endpointDeps{
		fakeUUIDGenerator{},
		&nobidExchange{},
		mockBidderParamValidator{},
		&mockStoredReqFetcher{},
		empty_fetcher.EmptyFetcher{},
		empty_fetcher.EmptyFetcher{},
		&config.Configuration{MaxRequestSize: maxSize},
		&metricsConfig.NilMetricsEngine{},
		analyticsConf.NewPBSAnalytics(&config.Analytics{}),
		map[string]string{},
		false,
		[]byte{},
		openrtb_ext.BuildBidderMap(),
		nil,
		nil,
		hardcodedResponseIPValidator{response: true},
		empty_fetcher.EmptyFetcher{},
		hookexecution.NewHookExecutor(hooks.EmptyPlanBuilder{}, hookexecution.EndpointAuction, &metricsConfig.NilMetricsEngine{}),
	}

	testStoreVideoAttr := []bool{true, true, false, false, false}

	for i, requestData := range testStoredRequests {
		impInfo, errs := parseImpInfo([]byte(requestData))
		assert.Len(t, errs, 0, "No errors should be returned")
		storedBidRequestId, hasStoredBidRequest, storedRequests, storedImps, errs := deps.getStoredRequests(context.Background(), json.RawMessage(requestData), impInfo)
		assert.Len(t, errs, 0, "No errors should be returned")
		newRequest, impExtInfoMap, errList := deps.processStoredRequests(json.RawMessage(requestData), impInfo, storedRequests, storedImps, storedBidRequestId, hasStoredBidRequest)
		if len(errList) != 0 {
			for _, err := range errList {
				if err != nil {
					t.Errorf("processStoredRequests Error: %s", err.Error())
				} else {
					t.Error("processStoredRequests Error: received nil error")
				}
			}
		}
		expectJson := json.RawMessage(testFinalRequests[i])
		assert.JSONEq(t, string(expectJson), string(newRequest), "Incorrect result request %d", i)

		expectedImp := testStoredImpIds[i]
		expectedStoredImp := json.RawMessage(testStoredImps[i])
		if len(impExtInfoMap[expectedImp].StoredImp) > 0 {
			assert.JSONEq(t, string(expectedStoredImp), string(impExtInfoMap[expectedImp].StoredImp), "Incorrect expected stored imp %d", i)

		}
		assert.Equalf(t, testStoreVideoAttr[i], impExtInfoMap[expectedImp].EchoVideoAttrs, "EchoVideoAttrs value is incorrect")
	}
}

func TestMergeBidderParams(t *testing.T) {
	testCases := []struct {
		description         string
		givenRequest        openrtb2.BidRequest
		expectedRequestImps []openrtb2.Imp
	}{
		{
			description: "No Request Params",
			givenRequest: openrtb2.BidRequest{
				Imp: []openrtb2.Imp{{ID: "1", Ext: json.RawMessage(`{"bidder1":{"a":1}}`)}},
			},
			expectedRequestImps: []openrtb2.Imp{{ID: "1", Ext: json.RawMessage(`{"bidder1":{"a":1}}`)}},
		},
		{
			description: "No Request Params - Empty Object",
			givenRequest: openrtb2.BidRequest{
				Imp: []openrtb2.Imp{{ID: "1", Ext: json.RawMessage(`{"bidder1":{"a":1}}`)}},
				Ext: json.RawMessage(`{"prebid":{"bidderparams":{}}}`),
			},
			expectedRequestImps: []openrtb2.Imp{{ID: "1", Ext: json.RawMessage(`{"bidder1":{"a":1}}`)}},
		},
		{
			description: "Malformed Request Params",
			givenRequest: openrtb2.BidRequest{
				Imp: []openrtb2.Imp{{ID: "1", Ext: json.RawMessage(`{"bidder1":{"a":1}}`)}},
				Ext: json.RawMessage(`{"prebid":{"bidderparams":malformed}}`),
			},
			expectedRequestImps: []openrtb2.Imp{{ID: "1", Ext: json.RawMessage(`{"bidder1":{"a":1}}`)}},
		},
		{
			description: "No Imps",
			givenRequest: openrtb2.BidRequest{
				Imp: []openrtb2.Imp{},
				Ext: json.RawMessage(`{"prebid":{"bidderparams":{"bidder1":{"b":2}}}}`),
			},
			expectedRequestImps: []openrtb2.Imp{},
		},
		{
			description: "One Imp - imp.ext Modified",
			givenRequest: openrtb2.BidRequest{
				Imp: []openrtb2.Imp{{ID: "1", Ext: json.RawMessage(`{"bidder1":{"a":1}}`)}},
				Ext: json.RawMessage(`{"prebid":{"bidderparams":{"bidder1":{"b":2}}}}`),
			},
			expectedRequestImps: []openrtb2.Imp{{ID: "1", Ext: json.RawMessage(`{"bidder1":{"a":1,"b":2}}`)}},
		},
		{
			description: "One Imp - imp.ext.prebid.bidder Modified",
			givenRequest: openrtb2.BidRequest{
				Imp: []openrtb2.Imp{{ID: "1", Ext: json.RawMessage(`{"prebid":{"bidder":{"bidder1":{"a":1}}}}`)}},
				Ext: json.RawMessage(`{"prebid":{"bidderparams":{"bidder1":{"b":2}}}}`),
			},
			expectedRequestImps: []openrtb2.Imp{{ID: "1", Ext: json.RawMessage(`{"prebid":{"bidder":{"bidder1":{"a":1,"b":2}}}}`)}},
		},
		{
			description: "One Imp - imp.ext + imp.ext.prebid.bidder Modified - Different Bidders",
			givenRequest: openrtb2.BidRequest{
				Imp: []openrtb2.Imp{{ID: "1", Ext: json.RawMessage(`{"bidder1":{"a":1},"prebid":{"bidder":{"bidder2":{"a":"one"}}}}`)}},
				Ext: json.RawMessage(`{"prebid":{"bidderparams":{"bidder1":{"b":2},"bidder2":{"b":"two"}}}}`),
			},
			expectedRequestImps: []openrtb2.Imp{{ID: "1", Ext: json.RawMessage(`{"bidder1":{"a":1,"b":2},"prebid":{"bidder":{"bidder2":{"a":"one","b":"two"}}}}`)}},
		},
		{
			description: "One Imp - imp.ext + imp.ext.prebid.bidder Modified - Same Bidder",
			givenRequest: openrtb2.BidRequest{
				Imp: []openrtb2.Imp{{ID: "1", Ext: json.RawMessage(`{"bidder1":{"a":1},"prebid":{"bidder":{"bidder1":{"a":"one"}}}}`)}},
				Ext: json.RawMessage(`{"prebid":{"bidderparams":{"bidder1":{"b":2}}}}`),
			},
			expectedRequestImps: []openrtb2.Imp{{ID: "1", Ext: json.RawMessage(`{"bidder1":{"a":1,"b":2},"prebid":{"bidder":{"bidder1":{"a":"one","b":2}}}}`)}},
		},
		{
			description: "One Imp - No imp.ext",
			givenRequest: openrtb2.BidRequest{
				Imp: []openrtb2.Imp{{ID: "1"}},
				Ext: json.RawMessage(`{"prebid":{"bidderparams":{"bidder1":{"b":2}}}}`),
			},
			expectedRequestImps: []openrtb2.Imp{{ID: "1"}},
		},
		{
			description: "Multiple Imps - Modified Mixed",
			givenRequest: openrtb2.BidRequest{
				Imp: []openrtb2.Imp{
					{ID: "1", Ext: json.RawMessage(`{"bidder1":{"a":1},"prebid":{"bidder":{"bidder1":{"a":"one"}}}}`)},
					{ID: "2", Ext: json.RawMessage(`{"bidder2":{"a":1,"b":"existing"},"prebid":{"bidder":{"bidder2":{"a":"one"}}}}`)}},
				Ext: json.RawMessage(`{"prebid":{"bidderparams":{"bidder1":{"b":2},"bidder2":{"b":"two"}}}}`),
			},
			expectedRequestImps: []openrtb2.Imp{
				{ID: "1", Ext: json.RawMessage(`{"bidder1":{"a":1,"b":2},"prebid":{"bidder":{"bidder1":{"a":"one","b":2}}}}`)},
				{ID: "2", Ext: json.RawMessage(`{"bidder2":{"a":1,"b":"existing"},"prebid":{"bidder":{"bidder2":{"a":"one","b":"two"}}}}`)}},
		},
		{
			description: "Multiple Imps - None Modified Mixed",
			givenRequest: openrtb2.BidRequest{
				Imp: []openrtb2.Imp{
					{ID: "1", Ext: json.RawMessage(`{"bidder1":{"a":1},"prebid":{"bidder":{"bidder2":{"a":"one"}}}}`)},
					{ID: "2", Ext: json.RawMessage(`{"bidder1":{"a":2},"prebid":{"bidder":{"bidder2":{"a":"two"}}}}`)}},
				Ext: json.RawMessage(`{"prebid":{"bidderparams":{"bidder3":{"c":3}}}}`),
			},
			expectedRequestImps: []openrtb2.Imp{
				{ID: "1", Ext: json.RawMessage(`{"bidder1":{"a":1},"prebid":{"bidder":{"bidder2":{"a":"one"}}}}`)},
				{ID: "2", Ext: json.RawMessage(`{"bidder1":{"a":2},"prebid":{"bidder":{"bidder2":{"a":"two"}}}}`)}},
		},
		{
			description: "Multiple Imps - One Malformed",
			givenRequest: openrtb2.BidRequest{
				Imp: []openrtb2.Imp{
					{ID: "1", Ext: json.RawMessage(`malformed`)},
					{ID: "2", Ext: json.RawMessage(`{"bidder2":{"a":1,"b":"existing"},"prebid":{"bidder":{"bidder2":{"a":"one"}}}}`)}},
				Ext: json.RawMessage(`{"prebid":{"bidderparams":{"bidder1":{"b":2},"bidder2":{"b":"two"}}}}`),
			},
			expectedRequestImps: []openrtb2.Imp{
				{ID: "1", Ext: json.RawMessage(`malformed`)},
				{ID: "2", Ext: json.RawMessage(`{"bidder2":{"a":1,"b":"existing"},"prebid":{"bidder":{"bidder2":{"a":"one","b":"two"}}}}`)}},
		},
	}

	for _, test := range testCases {
		w := &openrtb_ext.RequestWrapper{BidRequest: &test.givenRequest}
		actualErr := mergeBidderParams(w)

		// errors are only possible from the marshal operation, which is not testable
		assert.NoError(t, actualErr, test.description+":err")

		// rebuild request before asserting value
		assert.NoError(t, w.RebuildRequest(), test.description+":rebuild_request")

		assert.Equal(t, test.givenRequest.Imp, test.expectedRequestImps, test.description+":imps")
	}
}

func TestMergeBidderParamsImpExt(t *testing.T) {
	testCases := []struct {
		description       string
		givenImpExt       map[string]json.RawMessage
		givenReqExtParams map[string]map[string]json.RawMessage
		expectedModified  bool
		expectedImpExt    map[string]json.RawMessage
	}{
		{
			description:       "One Bidder - Modified (no collision)",
			givenImpExt:       map[string]json.RawMessage{"bidder1": json.RawMessage(`{"a":1}`)},
			givenReqExtParams: map[string]map[string]json.RawMessage{"bidder1": {"b": json.RawMessage(`2`)}},
			expectedModified:  true,
			expectedImpExt:    map[string]json.RawMessage{"bidder1": json.RawMessage(`{"a":1,"b":2}`)},
		},
		{
			description:       "One Bidder - Modified (imp.ext bidder empty)",
			givenImpExt:       map[string]json.RawMessage{"bidder1": json.RawMessage(`{}`)},
			givenReqExtParams: map[string]map[string]json.RawMessage{"bidder1": {"b": json.RawMessage(`2`)}},
			expectedModified:  true,
			expectedImpExt:    map[string]json.RawMessage{"bidder1": json.RawMessage(`{"b":2}`)},
		},
		{
			description:       "One Bidder - Not Modified (imp.ext bidder not defined)",
			givenImpExt:       map[string]json.RawMessage{"bidder1": json.RawMessage(`{"a":1,"b":2}`)},
			givenReqExtParams: map[string]map[string]json.RawMessage{"bidder-not-defined": {"b": json.RawMessage(`4`)}},
			expectedModified:  false,
			expectedImpExt:    map[string]json.RawMessage{"bidder1": json.RawMessage(`{"a":1,"b":2}`)},
		},
		{
			description:       "One Bidder - Not Modified (imp.ext bidder nil)",
			givenImpExt:       map[string]json.RawMessage{"bidder1": nil},
			givenReqExtParams: map[string]map[string]json.RawMessage{"bidder1": {"b": json.RawMessage(`4`)}},
			expectedModified:  false,
			expectedImpExt:    map[string]json.RawMessage{"bidder1": nil},
		},
		{
			description:       "One Bidder - Not Modified (imp.ext wins)",
			givenImpExt:       map[string]json.RawMessage{"bidder1": json.RawMessage(`{"a":1,"b":2}`)},
			givenReqExtParams: map[string]map[string]json.RawMessage{"bidder1": {"b": json.RawMessage(`4`)}},
			expectedModified:  false,
			expectedImpExt:    map[string]json.RawMessage{"bidder1": json.RawMessage(`{"a":1,"b":2}`)},
		},
		{
			description:       "One Bidder - Not Modified (reserved bidder ignored)",
			givenImpExt:       map[string]json.RawMessage{"gpid": json.RawMessage(`{"a":1}`)},
			givenReqExtParams: map[string]map[string]json.RawMessage{"gpid": {"b": json.RawMessage(`2`)}},
			expectedModified:  false,
			expectedImpExt:    map[string]json.RawMessage{"gpid": json.RawMessage(`{"a":1}`)},
		},
		{
			description:       "One Bidder - Not Modified (reserved bidder ignored - not embedded object)",
			givenImpExt:       map[string]json.RawMessage{"gpid": json.RawMessage(`1`)},
			givenReqExtParams: map[string]map[string]json.RawMessage{"gpid": {"b": json.RawMessage(`2`)}},
			expectedModified:  false,
			expectedImpExt:    map[string]json.RawMessage{"gpid": json.RawMessage(`1`)},
		},
		{
			description:       "One Bidder - Not Modified (malformed ignored)",
			givenImpExt:       map[string]json.RawMessage{"bidder1": json.RawMessage(`malformed`)},
			givenReqExtParams: map[string]map[string]json.RawMessage{"bidder1": {"b": json.RawMessage(`2`)}},
			expectedModified:  false,
			expectedImpExt:    map[string]json.RawMessage{"bidder1": json.RawMessage(`malformed`)},
		},
		{
			description:       "Multiple Bidders - Mixed",
			givenImpExt:       map[string]json.RawMessage{"bidder1": json.RawMessage(`{"a":1}`), "bidder2": json.RawMessage(`{"a":"one","b":"two"}`)},
			givenReqExtParams: map[string]map[string]json.RawMessage{"bidder1": {"b": json.RawMessage(`2`)}, "bidder2": {"b": json.RawMessage(`"three"`)}},
			expectedModified:  true,
			expectedImpExt:    map[string]json.RawMessage{"bidder1": json.RawMessage(`{"a":1,"b":2}`), "bidder2": json.RawMessage(`{"a":"one","b":"two"}`)},
		},
		{
			description:       "Multiple Bidders - None Modified",
			givenImpExt:       map[string]json.RawMessage{"bidder1": json.RawMessage(`{"a":1}`), "bidder2": json.RawMessage(`{"a":"one","b":"two"}`)},
			givenReqExtParams: map[string]map[string]json.RawMessage{},
			expectedModified:  false,
			expectedImpExt:    map[string]json.RawMessage{"bidder1": json.RawMessage(`{"a":1}`), "bidder2": json.RawMessage(`{"a":"one","b":"two"}`)},
		},
	}

	for _, test := range testCases {
		impExt := openrtb_ext.CreateImpExtForTesting(test.givenImpExt, nil)

		err := mergeBidderParamsImpExt(&impExt, test.givenReqExtParams)

		// errors are only possible from the marshal operation, which is not testable
		assert.NoError(t, err, test.description+":err")

		assert.Equal(t, test.expectedModified, impExt.Dirty(), test.description+":modified")
		assert.Equal(t, test.expectedImpExt, impExt.GetExt(), test.description+":imp.ext")
	}
}

func TestMergeBidderParamsImpExtPrebid(t *testing.T) {
	testCases := []struct {
		description          string
		givenImpExtPrebid    *openrtb_ext.ExtImpPrebid
		givenReqExtParams    map[string]map[string]json.RawMessage
		expectedModified     bool
		expectedImpExtPrebid *openrtb_ext.ExtImpPrebid
	}{
		{
			description:          "No Prebid Section",
			givenImpExtPrebid:    nil,
			givenReqExtParams:    map[string]map[string]json.RawMessage{"bidder1": {"b": json.RawMessage(`2`)}},
			expectedModified:     false,
			expectedImpExtPrebid: nil,
		},
		{
			description:          "No Prebid Bidder Section",
			givenImpExtPrebid:    &openrtb_ext.ExtImpPrebid{Bidder: nil},
			givenReqExtParams:    map[string]map[string]json.RawMessage{"bidder1": {"b": json.RawMessage(`2`)}},
			expectedModified:     false,
			expectedImpExtPrebid: &openrtb_ext.ExtImpPrebid{Bidder: nil},
		},
		{
			description:          "Empty Prebid Bidder Section",
			givenImpExtPrebid:    &openrtb_ext.ExtImpPrebid{Bidder: map[string]json.RawMessage{}},
			givenReqExtParams:    map[string]map[string]json.RawMessage{"bidder1": {"b": json.RawMessage(`2`)}},
			expectedModified:     false,
			expectedImpExtPrebid: &openrtb_ext.ExtImpPrebid{Bidder: map[string]json.RawMessage{}},
		},
		{
			description:          "One Bidder - Modified (no collision)",
			givenImpExtPrebid:    &openrtb_ext.ExtImpPrebid{Bidder: map[string]json.RawMessage{"bidder1": json.RawMessage(`{"a":1}`)}},
			givenReqExtParams:    map[string]map[string]json.RawMessage{"bidder1": {"b": json.RawMessage(`2`)}},
			expectedModified:     true,
			expectedImpExtPrebid: &openrtb_ext.ExtImpPrebid{Bidder: map[string]json.RawMessage{"bidder1": json.RawMessage(`{"a":1,"b":2}`)}},
		},
		{
			description:          "One Bidder - Modified (imp.ext bidder empty)",
			givenImpExtPrebid:    &openrtb_ext.ExtImpPrebid{Bidder: map[string]json.RawMessage{"bidder1": json.RawMessage(`{}`)}},
			givenReqExtParams:    map[string]map[string]json.RawMessage{"bidder1": {"b": json.RawMessage(`2`)}},
			expectedModified:     true,
			expectedImpExtPrebid: &openrtb_ext.ExtImpPrebid{Bidder: map[string]json.RawMessage{"bidder1": json.RawMessage(`{"b":2}`)}},
		},
		{
			description:          "One Bidder - Not Modified (imp.ext wins)",
			givenImpExtPrebid:    &openrtb_ext.ExtImpPrebid{Bidder: map[string]json.RawMessage{"bidder1": json.RawMessage(`{"a":1,"b":2}`)}},
			givenReqExtParams:    map[string]map[string]json.RawMessage{"bidder1": {"b": json.RawMessage(`4`)}},
			expectedModified:     false,
			expectedImpExtPrebid: &openrtb_ext.ExtImpPrebid{Bidder: map[string]json.RawMessage{"bidder1": json.RawMessage(`{"a":1,"b":2}`)}},
		},
		{
			description:          "One Bidder - Not Modified (imp.ext bidder not defined)",
			givenImpExtPrebid:    &openrtb_ext.ExtImpPrebid{Bidder: map[string]json.RawMessage{"bidder1": json.RawMessage(`{"a":1,"b":2}`)}},
			givenReqExtParams:    map[string]map[string]json.RawMessage{"bidder-not-defined": {"b": json.RawMessage(`4`)}},
			expectedModified:     false,
			expectedImpExtPrebid: &openrtb_ext.ExtImpPrebid{Bidder: map[string]json.RawMessage{"bidder1": json.RawMessage(`{"a":1,"b":2}`)}},
		},
		{
			description:          "One Bidder - Not Modified (imp.ext bidder nil)",
			givenImpExtPrebid:    &openrtb_ext.ExtImpPrebid{Bidder: map[string]json.RawMessage{"bidder1": nil}},
			givenReqExtParams:    map[string]map[string]json.RawMessage{"bidder1": {"b": json.RawMessage(`4`)}},
			expectedModified:     false,
			expectedImpExtPrebid: &openrtb_ext.ExtImpPrebid{Bidder: map[string]json.RawMessage{"bidder1": nil}},
		},
		{
			description:          "One Bidder - Not Modified (malformed ignored)",
			givenImpExtPrebid:    &openrtb_ext.ExtImpPrebid{Bidder: map[string]json.RawMessage{"bidder1": json.RawMessage(`malformed`)}},
			givenReqExtParams:    map[string]map[string]json.RawMessage{"bidder1": {"b": json.RawMessage(`2`)}},
			expectedModified:     false,
			expectedImpExtPrebid: &openrtb_ext.ExtImpPrebid{Bidder: map[string]json.RawMessage{"bidder1": json.RawMessage(`malformed`)}},
		},
		{
			description:          "Multiple Bidders - Mixed",
			givenImpExtPrebid:    &openrtb_ext.ExtImpPrebid{Bidder: map[string]json.RawMessage{"bidder1": json.RawMessage(`{"a":1}`), "bidder2": json.RawMessage(`{"a":"one","b":"two"}`)}},
			givenReqExtParams:    map[string]map[string]json.RawMessage{"bidder1": {"b": json.RawMessage(`2`)}, "bidder2": {"b": json.RawMessage(`"three"`)}},
			expectedModified:     true,
			expectedImpExtPrebid: &openrtb_ext.ExtImpPrebid{Bidder: map[string]json.RawMessage{"bidder1": json.RawMessage(`{"a":1,"b":2}`), "bidder2": json.RawMessage(`{"a":"one","b":"two"}`)}},
		},
		{
			description:          "Multiple Bidders - None Modified",
			givenImpExtPrebid:    &openrtb_ext.ExtImpPrebid{Bidder: map[string]json.RawMessage{"bidder1": json.RawMessage(`{"a":1}`), "bidder2": json.RawMessage(`{"a":"one","b":"two"}`)}},
			givenReqExtParams:    map[string]map[string]json.RawMessage{},
			expectedModified:     false,
			expectedImpExtPrebid: &openrtb_ext.ExtImpPrebid{Bidder: map[string]json.RawMessage{"bidder1": json.RawMessage(`{"a":1}`), "bidder2": json.RawMessage(`{"a":"one","b":"two"}`)}},
		},
	}

	for _, test := range testCases {
		impExt := openrtb_ext.CreateImpExtForTesting(map[string]json.RawMessage{}, test.givenImpExtPrebid)

		err := mergeBidderParamsImpExtPrebid(&impExt, test.givenReqExtParams)

		// errors are only possible from the marshal operation, which is not testable
		assert.NoError(t, err, test.description+":err")

		assert.Equal(t, test.expectedModified, impExt.Dirty(), test.description+":modified")
		assert.Equal(t, test.expectedImpExtPrebid, impExt.GetPrebid(), test.description+":imp.ext.prebid")
	}
}

func TestValidateRequest(t *testing.T) {
	deps := &endpointDeps{
		fakeUUIDGenerator{},
		&nobidExchange{},
		mockBidderParamValidator{},
		&mockStoredReqFetcher{},
		empty_fetcher.EmptyFetcher{},
		empty_fetcher.EmptyFetcher{},
		&config.Configuration{MaxRequestSize: maxSize},
		&metricsConfig.NilMetricsEngine{},
		analyticsConf.NewPBSAnalytics(&config.Analytics{}),
		map[string]string{},
		false,
		[]byte{},
		openrtb_ext.BuildBidderMap(),
		nil,
		nil,
		hardcodedResponseIPValidator{response: true},
		empty_fetcher.EmptyFetcher{},
		hookexecution.NewHookExecutor(hooks.EmptyPlanBuilder{}, hookexecution.EndpointAuction, &metricsConfig.NilMetricsEngine{}),
	}

	testCases := []struct {
		description           string
		givenIsAmp            bool
		givenRequestWrapper   *openrtb_ext.RequestWrapper
		expectedErrorList     []error
		expectedChannelObject *openrtb_ext.ExtRequestPrebidChannel
	}{
		{
			description: "No errors in bid request with request.ext.prebid.channel info, expect validate request to throw no errors",
			givenRequestWrapper: &openrtb_ext.RequestWrapper{
				BidRequest: &openrtb2.BidRequest{
					ID:  "Some-ID",
					App: &openrtb2.App{},
					Imp: []openrtb2.Imp{
						{
							ID: "Some-Imp-ID",
							Banner: &openrtb2.Banner{
								Format: []openrtb2.Format{
									{
										W: 600,
										H: 500,
									},
									{
										W: 300,
										H: 600,
									},
								},
							},
							Ext: []byte(`{"appnexus":{"placementId": 12345678}}`),
						},
					},
					Ext: []byte(`{"prebid":{"channel": {"name": "nameOfChannel", "version": "1.0"}}}`),
				},
			},
			givenIsAmp:            false,
			expectedErrorList:     []error{},
			expectedChannelObject: &openrtb_ext.ExtRequestPrebidChannel{Name: "nameOfChannel", Version: "1.0"},
		},
		{
			description: "Error in bid request with request.ext.prebid.channel.name being blank, expect validate request to return error",
			givenRequestWrapper: &openrtb_ext.RequestWrapper{
				BidRequest: &openrtb2.BidRequest{
					ID:  "Some-ID",
					App: &openrtb2.App{},
					Imp: []openrtb2.Imp{
						{
							ID: "Some-Imp-ID",
							Banner: &openrtb2.Banner{
								Format: []openrtb2.Format{
									{
										W: 600,
										H: 500,
									},
									{
										W: 300,
										H: 600,
									},
								},
							},
							Ext: []byte(`{"appnexus":{"placementId": 12345678}}`),
						},
					},
					Ext: []byte(`{"prebid":{"channel": {"name": "", "version": ""}}}`),
				},
			},
			givenIsAmp:        false,
			expectedErrorList: []error{errors.New("ext.prebid.channel.name can't be empty")},
		},
		{
			description: "AliasGVLID validation error",
			givenRequestWrapper: &openrtb_ext.RequestWrapper{
				BidRequest: &openrtb2.BidRequest{
					ID:  "Some-ID",
					App: &openrtb2.App{},
					Imp: []openrtb2.Imp{
						{
							ID: "Some-Imp-ID",
							Banner: &openrtb2.Banner{
								Format: []openrtb2.Format{
									{
										W: 600,
										H: 500,
									},
									{
										W: 300,
										H: 600,
									},
								},
							},
							Ext: []byte(`{"appnexus":{"placementId": 12345678}}`),
						},
					},
					Ext: []byte(`{"prebid":{"aliases":{"brightroll":"appnexus"}, "aliasgvlids":{"pubmatic1":1}}}`),
				},
			},
			givenIsAmp:            false,
			expectedErrorList:     []error{errors.New("request.ext.prebid.aliasgvlids. vendorId 1 refers to unknown bidder alias: pubmatic1")},
			expectedChannelObject: &openrtb_ext.ExtRequestPrebidChannel{Name: appChannel, Version: ""},
		},
		{
			description: "AliasGVLID validation error as vendorID < 1",
			givenRequestWrapper: &openrtb_ext.RequestWrapper{
				BidRequest: &openrtb2.BidRequest{
					ID:  "Some-ID",
					App: &openrtb2.App{},
					Imp: []openrtb2.Imp{
						{
							ID: "Some-Imp-ID",
							Banner: &openrtb2.Banner{
								Format: []openrtb2.Format{
									{
										W: 600,
										H: 500,
									},
									{
										W: 300,
										H: 600,
									},
								},
							},
							Ext: []byte(`{"appnexus":{"placementId": 12345678}}`),
						},
					},
					Ext: []byte(`{"prebid":{"aliases":{"brightroll":"appnexus"}, "aliasgvlids":{"brightroll":0}}}`),
				},
			},
			givenIsAmp:            false,
			expectedErrorList:     []error{errors.New("request.ext.prebid.aliasgvlids. Invalid vendorId 0 for alias: brightroll. Choose a different vendorId, or remove this entry.")},
			expectedChannelObject: &openrtb_ext.ExtRequestPrebidChannel{Name: appChannel, Version: ""},
		},
		{
			description: "No errors in bid request with request.ext.prebid but no channel info, expect validate request to throw no errors and fill channel with app",
			givenRequestWrapper: &openrtb_ext.RequestWrapper{
				BidRequest: &openrtb2.BidRequest{
					ID:  "Some-ID",
					App: &openrtb2.App{},
					Imp: []openrtb2.Imp{
						{
							ID: "Some-Imp-ID",
							Banner: &openrtb2.Banner{
								Format: []openrtb2.Format{
									{
										W: 600,
										H: 500,
									},
									{
										W: 300,
										H: 600,
									},
								},
							},
							Ext: []byte(`{"appnexus":{"placementId": 12345678}}`),
						},
					},
					Ext: []byte(`{"prebid":{"aliases":{"brightroll":"appnexus"}, "aliasgvlids":{"brightroll":1}}}`),
				},
			},
			givenIsAmp:            false,
			expectedErrorList:     []error{},
			expectedChannelObject: &openrtb_ext.ExtRequestPrebidChannel{Name: appChannel, Version: ""},
		},
	}

	for _, test := range testCases {
		errorList := deps.validateRequest(test.givenRequestWrapper, test.givenIsAmp, false, nil)
		assert.Equalf(t, test.expectedErrorList, errorList, "Error doesn't match: %s\n", test.description)

		if len(errorList) == 0 {
			requestExt, err := test.givenRequestWrapper.GetRequestExt()
			assert.Empty(t, err, test.description)
			requestPrebid := requestExt.GetPrebid()

			assert.Equalf(t, test.expectedChannelObject, requestPrebid.Channel, "Channel information isn't correct: %s\n", test.description)
		}
	}
}

func TestValidateRequestExt(t *testing.T) {
	testCases := []struct {
		description     string
		givenRequestExt json.RawMessage
		expectedError   string
	}{
		{
			description:     "nil",
			givenRequestExt: nil,
		},
		{
			description:     "empty",
			givenRequestExt: json.RawMessage(`{}`),
		},
		{
			description:     "prebid - empty",
			givenRequestExt: json.RawMessage(`{"prebid": {}}`),
		},
		{
			description:     "prebid cache - empty",
			givenRequestExt: json.RawMessage(`{"prebid": {"cache": {}}}`),
			expectedError:   `request.ext is invalid: request.ext.prebid.cache requires one of the "bids" or "vastxml" properties`,
		},
		{
			description:     "prebid cache - bids - null",
			givenRequestExt: json.RawMessage(`{"prebid": {"cache": {"bids": null}}}`),
			expectedError:   `request.ext is invalid: request.ext.prebid.cache requires one of the "bids" or "vastxml" properties`,
		},
		{
			description:     "prebid cache - bids - wrong type",
			givenRequestExt: json.RawMessage(`{"prebid": {"cache": {"bids": true}}}`),
			expectedError:   `json: cannot unmarshal bool into Go struct field ExtRequestPrebidCache.cache.bids of type openrtb_ext.ExtRequestPrebidCacheBids`,
		},
		{
			description:     "prebid cache - bids - provided",
			givenRequestExt: json.RawMessage(`{"prebid": {"cache": {"bids": {}}}}`),
		},
		{
			description:     "prebid cache - vastxml - null",
			givenRequestExt: json.RawMessage(`{"prebid": {"cache": {"vastxml": null}}}`),
			expectedError:   `request.ext is invalid: request.ext.prebid.cache requires one of the "bids" or "vastxml" properties`,
		},
		{
			description:     "prebid cache - vastxml - wrong type",
			givenRequestExt: json.RawMessage(`{"prebid": {"cache": {"vastxml": true}}}`),
			expectedError:   `json: cannot unmarshal bool into Go struct field ExtRequestPrebidCache.cache.vastxml of type openrtb_ext.ExtRequestPrebidCacheVAST`,
		},
		{
			description:     "prebid cache - vastxml - provided",
			givenRequestExt: json.RawMessage(`{"prebid": {"cache": {"vastxml": {}}}}`),
		},
		{
			description:     "prebid cache - bids + vastxml - provided",
			givenRequestExt: json.RawMessage(`{"prebid": {"cache": {"bids": {}, "vastxml": {}}}}`),
		},
	}

	for _, test := range testCases {
		w := &openrtb_ext.RequestWrapper{BidRequest: &openrtb2.BidRequest{Ext: test.givenRequestExt}}
		err := validateRequestExt(w)

		if len(test.expectedError) > 0 {
			assert.EqualError(t, err, test.expectedError, test.description)
		} else {
			assert.NoError(t, err, test.description)
		}
	}
}

func TestValidateOrFillChannel(t *testing.T) {
	testCases := []struct {
		description           string
		givenIsAmp            bool
		givenRequestWrapper   *openrtb_ext.RequestWrapper
		expectedError         error
		expectedChannelObject *openrtb_ext.ExtRequestPrebidChannel
	}{
		{
			description: "No request.ext info in app request, so we expect channel name to be set to app",
			givenRequestWrapper: &openrtb_ext.RequestWrapper{
				BidRequest: &openrtb2.BidRequest{App: &openrtb2.App{}},
			},
			givenIsAmp:            false,
			expectedError:         nil,
			expectedChannelObject: &openrtb_ext.ExtRequestPrebidChannel{Name: appChannel, Version: ""},
		},
		{
			description: "No request.ext info in amp request, so we expect channel name to be set to amp",
			givenRequestWrapper: &openrtb_ext.RequestWrapper{
				BidRequest: &openrtb2.BidRequest{},
			},
			givenIsAmp:            true,
			expectedError:         nil,
			expectedChannelObject: &openrtb_ext.ExtRequestPrebidChannel{Name: ampChannel, Version: ""},
		},
		{
			description: "Channel object in request with populated name/version, we expect same name/version in object that's created",
			givenRequestWrapper: &openrtb_ext.RequestWrapper{
				BidRequest: &openrtb2.BidRequest{Ext: []byte(`{"prebid":{"channel": {"name": "video", "version": "1.0"}}}`)},
			},
			givenIsAmp:            false,
			expectedError:         nil,
			expectedChannelObject: &openrtb_ext.ExtRequestPrebidChannel{Name: "video", Version: "1.0"},
		},
		{
			description: "No channel object in site request, expect nil",
			givenRequestWrapper: &openrtb_ext.RequestWrapper{
				BidRequest: &openrtb2.BidRequest{Site: &openrtb2.Site{}, Ext: []byte(`{"prebid":{}}`)},
			},
			givenIsAmp:            false,
			expectedError:         nil,
			expectedChannelObject: nil,
		},
		{
			description: "No channel name given in channel object, we expect error to be thrown",
			givenRequestWrapper: &openrtb_ext.RequestWrapper{
				BidRequest: &openrtb2.BidRequest{App: &openrtb2.App{}, Ext: []byte(`{"prebid":{"channel": {"name": "", "version": ""}}}`)},
			},
			givenIsAmp:            false,
			expectedError:         errors.New("ext.prebid.channel.name can't be empty"),
			expectedChannelObject: nil,
		},
		{
			description: "App request, has request.ext, no request.ext.prebid, expect channel name to be filled with app",
			givenRequestWrapper: &openrtb_ext.RequestWrapper{
				BidRequest: &openrtb2.BidRequest{App: &openrtb2.App{}, Ext: []byte(`{}`)},
			},
			givenIsAmp:            false,
			expectedError:         nil,
			expectedChannelObject: &openrtb_ext.ExtRequestPrebidChannel{Name: appChannel, Version: ""},
		},
		{
			description: "App request, has request.ext.prebid, but no channel object, expect channel name to be filled with app",
			givenRequestWrapper: &openrtb_ext.RequestWrapper{
				BidRequest: &openrtb2.BidRequest{App: &openrtb2.App{}, Ext: []byte(`{"prebid":{}}`)},
			},
			givenIsAmp:            false,
			expectedError:         nil,
			expectedChannelObject: &openrtb_ext.ExtRequestPrebidChannel{Name: appChannel, Version: ""},
		},
		{
			description: "Amp request, has request.ext, no request.ext.prebid, expect channel name to be filled with amp",
			givenRequestWrapper: &openrtb_ext.RequestWrapper{
				BidRequest: &openrtb2.BidRequest{Ext: []byte(`{}`)},
			},
			givenIsAmp:            true,
			expectedError:         nil,
			expectedChannelObject: &openrtb_ext.ExtRequestPrebidChannel{Name: ampChannel, Version: ""},
		},
		{
			description: "Amp request, has request.ext.prebid, but no channel object, expect channel name to be filled with amp",
			givenRequestWrapper: &openrtb_ext.RequestWrapper{
				BidRequest: &openrtb2.BidRequest{Ext: []byte(`{"prebid":{}}`)},
			},
			givenIsAmp:            true,
			expectedError:         nil,
			expectedChannelObject: &openrtb_ext.ExtRequestPrebidChannel{Name: ampChannel, Version: ""},
		},
	}

	for _, test := range testCases {
		err := validateOrFillChannel(test.givenRequestWrapper, test.givenIsAmp)
		assert.Equalf(t, test.expectedError, err, "Error doesn't match: %s\n", test.description)

		if err == nil {
			requestExt, err := test.givenRequestWrapper.GetRequestExt()
			assert.Empty(t, err, test.description)
			requestPrebid := requestExt.GetPrebid()

			assert.Equalf(t, test.expectedChannelObject, requestPrebid.Channel, "Channel information isn't correct: %s\n", test.description)
		}
	}
}

func TestSetIntegrationType(t *testing.T) {
	deps := &endpointDeps{
		fakeUUIDGenerator{},
		&nobidExchange{},
		mockBidderParamValidator{},
		&mockStoredReqFetcher{},
		empty_fetcher.EmptyFetcher{},
		empty_fetcher.EmptyFetcher{},
		&config.Configuration{},
		&metricsConfig.NilMetricsEngine{},
		analyticsConf.NewPBSAnalytics(&config.Analytics{}),
		map[string]string{},
		false,
		[]byte{},
		openrtb_ext.BuildBidderMap(),
		nil,
		nil,
		hardcodedResponseIPValidator{response: true},
		empty_fetcher.EmptyFetcher{},
		hookexecution.NewHookExecutor(hooks.EmptyPlanBuilder{}, hookexecution.EndpointAuction, &metricsConfig.NilMetricsEngine{}),
	}

	testCases := []struct {
		description             string
		givenRequestWrapper     *openrtb_ext.RequestWrapper
		givenAccount            *config.Account
		expectedIntegrationType string
	}{
		{
			description: "Request has integration type defined, expect that same integration type",
			givenRequestWrapper: &openrtb_ext.RequestWrapper{
				BidRequest: &openrtb2.BidRequest{Ext: []byte(`{"prebid":{"integration": "TestIntegrationType"}}`)},
			},
			givenAccount:            &config.Account{DefaultIntegration: "TestDefaultIntegration"},
			expectedIntegrationType: "TestIntegrationType",
		},
		{
			description: "Request doesn't have request.ext.prebid path, expect default integration value",
			givenRequestWrapper: &openrtb_ext.RequestWrapper{
				BidRequest: &openrtb2.BidRequest{Ext: []byte(``)},
			},
			givenAccount:            &config.Account{DefaultIntegration: "TestDefaultIntegration"},
			expectedIntegrationType: "TestDefaultIntegration",
		},
		{
			description: "Request has blank integration in request, expect default integration value ",
			givenRequestWrapper: &openrtb_ext.RequestWrapper{
				BidRequest: &openrtb2.BidRequest{Ext: []byte(`{"prebid":{"integration": ""}}`)},
			},
			givenAccount:            &config.Account{DefaultIntegration: "TestDefaultIntegration"},
			expectedIntegrationType: "TestDefaultIntegration",
		},
	}

	for _, test := range testCases {
		err := deps.setIntegrationType(test.givenRequestWrapper, test.givenAccount)
		assert.Empty(t, err, test.description)
		integrationTypeFromReq, err2 := getIntegrationFromRequest(test.givenRequestWrapper)
		assert.Empty(t, err2, test.description)
		assert.Equalf(t, test.expectedIntegrationType, integrationTypeFromReq, "Integration type information isn't correct: %s\n", test.description)
	}
}

func TestStoredRequestGenerateUuid(t *testing.T) {
	uuid := "foo"

	deps := &endpointDeps{
		fakeUUIDGenerator{id: "foo", err: nil},
		&nobidExchange{},
		mockBidderParamValidator{},
		&mockStoredReqFetcher{},
		empty_fetcher.EmptyFetcher{},
		empty_fetcher.EmptyFetcher{},
		&config.Configuration{MaxRequestSize: maxSize},
		&metricsConfig.NilMetricsEngine{},
		analyticsConf.NewPBSAnalytics(&config.Analytics{}),
		map[string]string{},
		false,
		[]byte{},
		openrtb_ext.BuildBidderMap(),
		nil,
		nil,
		hardcodedResponseIPValidator{response: true},
		empty_fetcher.EmptyFetcher{},
		hookexecution.NewHookExecutor(hooks.EmptyPlanBuilder{}, hookexecution.EndpointAuction, &metricsConfig.NilMetricsEngine{}),
	}

	req := &openrtb2.BidRequest{}

	testCases := []struct {
		description            string
		givenRawData           string
		givenGenerateRequestID bool
		expectedID             string
		expectedCur            string
	}{
		{
			description:            "GenerateRequestID is true, rawData is an app request and has stored bid request we should generate uuid",
			givenRawData:           testBidRequests[2],
			givenGenerateRequestID: true,
			expectedID:             uuid,
		},
		{
			description:            "GenerateRequestID is true, rawData is a site request, has stored bid, and stored bidrequestID is not the macro {{UUID}}, we should not generate uuid",
			givenRawData:           testBidRequests[3],
			givenGenerateRequestID: true,
			expectedID:             "ThisID",
		},
		{
			description:            "GenerateRequestID is false, rawData is an app request and has stored bid, and stored bidrequestID is the macro {{UUID}}, so we should generate uuid",
			givenRawData:           testBidRequests[4],
			givenGenerateRequestID: false,
			expectedID:             uuid,
		},
		{
			description:            "GenerateRequestID is true, rawData is an app request, but no stored bid, we should not generate uuid",
			givenRawData:           testBidRequests[0],
			givenGenerateRequestID: true,
			expectedID:             "ThisID",
		},
		{
			description:            "GenerateRequestID is false and macro ID is not present, so we should not generate uuid",
			givenRawData:           testBidRequests[0],
			givenGenerateRequestID: false,
			expectedID:             "ThisID",
		},
		{
			description:            "GenerateRequestID is false, and rawData is a site request, and macro {{UUID}} is present, we should generate uuid",
			givenRawData:           testBidRequests[1],
			givenGenerateRequestID: false,
			expectedID:             uuid,
		},
		{
			description:            "Macro ID {{UUID}} case sensitivity check meaning a macro that is lowercase {{uuid}} shouldn't generate a uuid",
			givenRawData:           testBidRequests[2],
			givenGenerateRequestID: false,
			expectedID:             "ThisID",
		},
		{
			description:            "Test to check that stored requests are being merged properly when UUID isn't being generated",
			givenRawData:           testBidRequests[5],
			givenGenerateRequestID: false,
			expectedID:             "ThisID",
			expectedCur:            "USD",
		},
	}

	for _, test := range testCases {
		deps.cfg.GenerateRequestID = test.givenGenerateRequestID
		impInfo, errs := parseImpInfo([]byte(test.givenRawData))
		assert.Empty(t, errs, test.description)
		storedBidRequestId, hasStoredBidRequest, storedRequests, storedImps, errs := deps.getStoredRequests(context.Background(), json.RawMessage(test.givenRawData), impInfo)
		assert.Empty(t, errs, test.description)
		newRequest, _, errList := deps.processStoredRequests(json.RawMessage(test.givenRawData), impInfo, storedRequests, storedImps, storedBidRequestId, hasStoredBidRequest)
		assert.Empty(t, errList, test.description)

		if err := json.Unmarshal(newRequest, req); err != nil {
			t.Errorf("processStoredRequests Error: %s", err.Error())
		}
		if test.expectedCur != "" {
			assert.Equalf(t, test.expectedCur, req.Cur[0], "The stored request wasn't merged properly: %s\n", test.description)
		}
		assert.Equalf(t, test.expectedID, req.ID, "The Bid Request ID is incorrect: %s\n", test.description)
	}
}

// TestOversizedRequest makes sure we behave properly when the request size exceeds the configured max.
func TestOversizedRequest(t *testing.T) {
	reqBody := validRequest(t, "site.json")
	deps := &endpointDeps{
		fakeUUIDGenerator{},
		&nobidExchange{},
		mockBidderParamValidator{},
		&mockStoredReqFetcher{},
		empty_fetcher.EmptyFetcher{},
		empty_fetcher.EmptyFetcher{},
		&config.Configuration{MaxRequestSize: int64(len(reqBody) - 1)},
		&metricsConfig.NilMetricsEngine{},
		analyticsConf.NewPBSAnalytics(&config.Analytics{}),
		map[string]string{},
		false,
		[]byte{},
		openrtb_ext.BuildBidderMap(),
		nil,
		nil,
		hardcodedResponseIPValidator{response: true},
		empty_fetcher.EmptyFetcher{},
		hookexecution.NewHookExecutor(hooks.EmptyPlanBuilder{}, hookexecution.EndpointAuction, &metricsConfig.NilMetricsEngine{}),
	}

	req := httptest.NewRequest("POST", "/openrtb2/auction", strings.NewReader(reqBody))
	recorder := httptest.NewRecorder()

	deps.Auction(recorder, req, nil)

	if recorder.Code != http.StatusBadRequest {
		t.Errorf("Endpoint should return a 400 if the request exceeds the size max.")
	}

	if bytesRead, err := req.Body.Read(make([]byte, 1)); bytesRead != 0 || err != io.EOF {
		t.Errorf("The request body should still be fully read.")
	}
}

// TestRequestSizeEdgeCase makes sure we behave properly when the request size *equals* the configured max.
func TestRequestSizeEdgeCase(t *testing.T) {
	reqBody := validRequest(t, "site.json")
	deps := &endpointDeps{
		fakeUUIDGenerator{},
		&nobidExchange{},
		mockBidderParamValidator{},
		&mockStoredReqFetcher{},
		empty_fetcher.EmptyFetcher{},
		empty_fetcher.EmptyFetcher{},
		&config.Configuration{MaxRequestSize: int64(len(reqBody))},
		&metricsConfig.NilMetricsEngine{},
		analyticsConf.NewPBSAnalytics(&config.Analytics{}),
		map[string]string{},
		false,
		[]byte{},
		openrtb_ext.BuildBidderMap(),
		nil,
		nil,
		hardcodedResponseIPValidator{response: true},
		empty_fetcher.EmptyFetcher{},
		hookexecution.NewHookExecutor(hooks.EmptyPlanBuilder{}, hookexecution.EndpointAuction, &metricsConfig.NilMetricsEngine{}),
	}

	req := httptest.NewRequest("POST", "/openrtb2/auction", strings.NewReader(reqBody))
	recorder := httptest.NewRecorder()

	deps.Auction(recorder, req, nil)

	if recorder.Code != http.StatusOK {
		t.Errorf("Endpoint should return a 200 if the request equals the size max.")
	}

	if bytesRead, err := req.Body.Read(make([]byte, 1)); bytesRead != 0 || err != io.EOF {
		t.Errorf("The request body should have been read to completion.")
	}
}

// TestNoEncoding prevents #231.
func TestNoEncoding(t *testing.T) {
	endpoint, _ := NewEndpoint(
		fakeUUIDGenerator{},
		&mockExchange{},
		mockBidderParamValidator{},
		&mockStoredReqFetcher{},
		empty_fetcher.EmptyFetcher{},
		&config.Configuration{MaxRequestSize: maxSize},
		&metricsConfig.NilMetricsEngine{},
		analyticsConf.NewPBSAnalytics(&config.Analytics{}),
		map[string]string{},
		[]byte{},
		openrtb_ext.BuildBidderMap(),
		empty_fetcher.EmptyFetcher{},
		hooks.EmptyPlanBuilder{},
	)
	request := httptest.NewRequest("POST", "/openrtb2/auction", strings.NewReader(validRequest(t, "site.json")))
	recorder := httptest.NewRecorder()
	endpoint(recorder, request, nil)

	if !strings.Contains(recorder.Body.String(), "<script></script>") {
		t.Errorf("The Response from the exchange should not be html-encoded")
	}
}

// TestTimeoutParser makes sure we parse tmax properly.
func TestTimeoutParser(t *testing.T) {
	reqJson := json.RawMessage(`{"tmax":22}`)
	timeout := parseTimeout(reqJson, 11*time.Millisecond)
	if timeout != 22*time.Millisecond {
		t.Errorf("Failed to parse tmax properly. Expected %d, got %d", 22*time.Millisecond, timeout)
	}
}

func TestImplicitAMPNoExt(t *testing.T) {
	httpReq, err := http.NewRequest("POST", "/openrtb2/auction", strings.NewReader(validRequest(t, "site.json")))
	if !assert.NoError(t, err) {
		return
	}

	reqWrapper := &openrtb_ext.RequestWrapper{BidRequest: &openrtb2.BidRequest{
		Site: &openrtb2.Site{},
	}}

	setSiteImplicitly(httpReq, reqWrapper)

	assert.NoError(t, reqWrapper.RebuildRequest())
	assert.JSONEq(t, `{"amp":0}`, string(reqWrapper.Site.Ext))
}

func TestImplicitAMPOtherExt(t *testing.T) {
	httpReq, err := http.NewRequest("POST", "/openrtb2/auction", strings.NewReader(validRequest(t, "site.json")))
	if !assert.NoError(t, err) {
		return
	}

	reqWrapper := &openrtb_ext.RequestWrapper{BidRequest: &openrtb2.BidRequest{
		Site: &openrtb2.Site{
			Ext: json.RawMessage(`{"other":true}`),
		},
	}}

	setSiteImplicitly(httpReq, reqWrapper)

	assert.NoError(t, reqWrapper.RebuildRequest())
	assert.JSONEq(t, `{"amp":0,"other":true}`, string(reqWrapper.Site.Ext))
}

func TestExplicitAMP(t *testing.T) {
	httpReq, err := http.NewRequest("POST", "/openrtb2/auction", strings.NewReader(validRequest(t, "site-amp.json")))
	if !assert.NoError(t, err) {
		return
	}

	bidReq := &openrtb_ext.RequestWrapper{BidRequest: &openrtb2.BidRequest{
		Site: &openrtb2.Site{
			Ext: json.RawMessage(`{"amp":1}`),
		},
	}}
	setSiteImplicitly(httpReq, bidReq)
	assert.JSONEq(t, `{"amp":1}`, string(bidReq.Site.Ext))
}

// TestContentType prevents #328
func TestContentType(t *testing.T) {
	endpoint, _ := NewEndpoint(
		fakeUUIDGenerator{},
		&mockExchange{},
		mockBidderParamValidator{},
		&mockStoredReqFetcher{},
		empty_fetcher.EmptyFetcher{},
		&config.Configuration{MaxRequestSize: maxSize},
		&metricsConfig.NilMetricsEngine{},
		analyticsConf.NewPBSAnalytics(&config.Analytics{}),
		map[string]string{},
		[]byte{},
		openrtb_ext.BuildBidderMap(),
		empty_fetcher.EmptyFetcher{},
		hooks.EmptyPlanBuilder{},
	)
	request := httptest.NewRequest("POST", "/openrtb2/auction", strings.NewReader(validRequest(t, "site.json")))
	recorder := httptest.NewRecorder()
	endpoint(recorder, request, nil)

	if recorder.Header().Get("Content-Type") != "application/json" {
		t.Errorf("Content-Type should be application/json. Got %s", recorder.Header().Get("Content-Type"))
	}
}

func TestValidateImpExt(t *testing.T) {
	type testCase struct {
		description    string
		impExt         json.RawMessage
		expectedImpExt string
		expectedErrs   []error
	}
	testGroups := []struct {
		description string
		testCases   []testCase
	}{
		{
			"Empty",
			[]testCase{
				{
					description:    "Empty",
					impExt:         nil,
					expectedImpExt: "",
					expectedErrs:   []error{errors.New("request.imp[0].ext is required")},
				},
			},
		},
		{
			"Unknown bidder tests",
			[]testCase{
				{
					description:    "Unknown Bidder only",
					impExt:         json.RawMessage(`{"unknownbidder":{"placement_id":555}}`),
					expectedImpExt: `{"unknownbidder":{"placement_id":555}}`,
					expectedErrs:   []error{errors.New("request.imp[0].ext.prebid.bidder contains unknown bidder: unknownbidder. Did you forget an alias in request.ext.prebid.aliases?")},
				},
				{
					description:    "Unknown Prebid Ext Bidder only",
					impExt:         json.RawMessage(`{"prebid":{"bidder":{"unknownbidder":{"placement_id":555}}}}`),
					expectedImpExt: `{"prebid":{"bidder":{"unknownbidder":{"placement_id":555}}}}`,
					expectedErrs:   []error{errors.New("request.imp[0].ext.prebid.bidder contains unknown bidder: unknownbidder. Did you forget an alias in request.ext.prebid.aliases?")},
				},
				{
					description:    "Unknown Prebid Ext Bidder + First Party Data Context",
					impExt:         json.RawMessage(`{"prebid":{"bidder":{"unknownbidder":{"placement_id":555}}},"context":{"data":{"keywords":"prebid server example"}}}`),
					expectedImpExt: `{"prebid":{"bidder":{"unknownbidder":{"placement_id":555}}},"context":{"data":{"keywords":"prebid server example"}}}`,
					expectedErrs:   []error{errors.New("request.imp[0].ext.prebid.bidder contains unknown bidder: unknownbidder. Did you forget an alias in request.ext.prebid.aliases?")},
				},
				{
					description:    "Unknown Bidder + First Party Data Context",
					impExt:         json.RawMessage(`{"unknownbidder":{"placement_id":555} ,"context":{"data":{"keywords":"prebid server example"}}}`),
					expectedImpExt: `{"unknownbidder":{"placement_id":555},"context":{"data":{"keywords":"prebid server example"}}}`,
					expectedErrs:   []error{errors.New("request.imp[0].ext.prebid.bidder contains unknown bidder: unknownbidder. Did you forget an alias in request.ext.prebid.aliases?")},
				},
				{
					description:    "Unknown Bidder + Disabled Bidder",
					impExt:         json.RawMessage(`{"unknownbidder":{"placement_id":555},"disabledbidder":{"foo":"bar"}}`),
					expectedImpExt: `{"unknownbidder":{"placement_id":555},"disabledbidder":{"foo":"bar"}}`,
					expectedErrs:   []error{errors.New("request.imp[0].ext.prebid.bidder contains unknown bidder: unknownbidder. Did you forget an alias in request.ext.prebid.aliases?")},
				},
				{
					description:    "Unknown Bidder + Disabled Prebid Ext Bidder",
					impExt:         json.RawMessage(`{"unknownbidder":{"placement_id":555},"prebid":{"bidder":{"disabledbidder":{"foo":"bar"}}}}`),
					expectedImpExt: `{"unknownbidder":{"placement_id":555},"prebid":{"bidder":{"disabledbidder":{"foo":"bar"}}}}`,
					expectedErrs:   []error{errors.New("request.imp[0].ext.prebid.bidder contains unknown bidder: unknownbidder. Did you forget an alias in request.ext.prebid.aliases?")},
				},
			},
		},
		{
			"Disabled bidder tests",
			[]testCase{
				{
					description:    "Disabled Bidder",
					impExt:         json.RawMessage(`{"disabledbidder":{"foo":"bar"}}`),
					expectedImpExt: `{"disabledbidder":{"foo":"bar"}}`,
					expectedErrs: []error{
						&errortypes.BidderTemporarilyDisabled{Message: "The bidder 'disabledbidder' has been disabled."},
						errors.New("request.imp[0].ext.prebid.bidder must contain at least one bidder"),
					},
					// if only bidder(s) found in request.imp[x].ext.{biddername} or request.imp[x].ext.prebid.bidder.{biddername} are disabled, return error
				},
				{
					description:    "Disabled Prebid Ext Bidder",
					impExt:         json.RawMessage(`{"prebid":{"bidder":{"disabledbidder":{"foo":"bar"}}}}`),
					expectedImpExt: `{"prebid":{"bidder":{"disabledbidder":{"foo":"bar"}}}}`,
					expectedErrs: []error{
						&errortypes.BidderTemporarilyDisabled{Message: "The bidder 'disabledbidder' has been disabled."},
						errors.New("request.imp[0].ext.prebid.bidder must contain at least one bidder"),
					},
				},
				{
					description:    "Disabled Bidder + First Party Data Context",
					impExt:         json.RawMessage(`{"disabledbidder":{"foo":"bar"},"context":{"data":{"keywords":"prebid server example"}}}`),
					expectedImpExt: `{"disabledbidder":{"foo":"bar"},"context":{"data":{"keywords":"prebid server example"}}}`,
					expectedErrs: []error{
						&errortypes.BidderTemporarilyDisabled{Message: "The bidder 'disabledbidder' has been disabled."},
						errors.New("request.imp[0].ext.prebid.bidder must contain at least one bidder"),
					},
				},
				{
					description:    "Disabled Prebid Ext Bidder + First Party Data Context",
					impExt:         json.RawMessage(`{"prebid":{"bidder":{"disabledbidder":{"foo":"bar"}}},"context":{"data":{"keywords":"prebid server example"}}}`),
					expectedImpExt: `{"prebid":{"bidder":{"disabledbidder":{"foo":"bar"}}},"context":{"data":{"keywords":"prebid server example"}}}`,
					expectedErrs: []error{
						&errortypes.BidderTemporarilyDisabled{Message: "The bidder 'disabledbidder' has been disabled."},
						errors.New("request.imp[0].ext.prebid.bidder must contain at least one bidder"),
					},
				},
			},
		},
		{
			"First Party only",
			[]testCase{
				{
					description:    "First Party Data Context",
					impExt:         json.RawMessage(`{"context":{"data":{"keywords":"prebid server example"}}}`),
					expectedImpExt: `{"context":{"data":{"keywords":"prebid server example"}}}`,
					expectedErrs: []error{
						errors.New("request.imp[0].ext.prebid.bidder must contain at least one bidder"),
					},
				},
			},
		},
		{
			"Valid bidder tests",
			[]testCase{
				{
					description:    "Valid bidder root ext",
					impExt:         json.RawMessage(`{"appnexus":{"placement_id":555}}`),
					expectedImpExt: `{"prebid":{"bidder":{"appnexus":{"placement_id":555}}}}`,
					expectedErrs:   []error{},
				},
				{
					description:    "Valid bidder in prebid field",
					impExt:         json.RawMessage(`{"prebid":{"bidder":{"appnexus":{"placement_id":555}}}}`),
					expectedImpExt: `{"prebid":{"bidder":{"appnexus":{"placement_id":555}}}}`,
					expectedErrs:   []error{},
				},
				{
					description:    "Valid Bidder + First Party Data Context",
					impExt:         json.RawMessage(`{"appnexus":{"placement_id":555},"context":{"data":{"keywords":"prebid server example"}}}`),
					expectedImpExt: `{"prebid":{"bidder":{"appnexus":{"placement_id":555}}},"context":{"data":{"keywords":"prebid server example"}}}`,
					expectedErrs:   []error{},
				},
				{
					description:    "Valid Prebid Ext Bidder + First Party Data Context",
					impExt:         json.RawMessage(`{"prebid":{"bidder":{"appnexus":{"placement_id":555}}} ,"context":{"data":{"keywords":"prebid server example"}}}`),
					expectedImpExt: `{"prebid":{"bidder":{"appnexus":{"placement_id":555}}},"context":{"data":{"keywords":"prebid server example"}}}`,
					expectedErrs:   []error{},
				},
				{
					description:    "Valid Bidder + Unknown Bidder",
					impExt:         json.RawMessage(`{"appnexus":{"placement_id":555},"unknownbidder":{"placement_id":555}}`),
					expectedImpExt: `{"appnexus":{"placement_id":555},"unknownbidder":{"placement_id":555}}`,
					expectedErrs:   []error{errors.New("request.imp[0].ext.prebid.bidder contains unknown bidder: unknownbidder. Did you forget an alias in request.ext.prebid.aliases?")},
				},
				{
					description:    "Valid Bidder + Disabled Bidder",
					impExt:         json.RawMessage(`{"appnexus":{"placement_id":555},"disabledbidder":{"foo":"bar"}}`),
					expectedImpExt: `{"prebid":{"bidder":{"appnexus":{"placement_id":555}}}}`,
					expectedErrs:   []error{&errortypes.BidderTemporarilyDisabled{Message: "The bidder 'disabledbidder' has been disabled."}},
				},
				{
					description:    "Valid Bidder + Disabled Bidder + First Party Data Context",
					impExt:         json.RawMessage(`{"appnexus":{"placement_id":555},"disabledbidder":{"foo":"bar"},"context":{"data":{"keywords":"prebid server example"}}}`),
					expectedImpExt: `{"prebid":{"bidder":{"appnexus":{"placement_id":555}}},"context":{"data":{"keywords":"prebid server example"}}}`,
					expectedErrs:   []error{&errortypes.BidderTemporarilyDisabled{Message: "The bidder 'disabledbidder' has been disabled."}},
				},
				{
					description:    "Valid Bidder + Disabled Bidder + Unknown Bidder + First Party Data Context",
					impExt:         json.RawMessage(`{"appnexus":{"placement_id":555},"disabledbidder":{"foo":"bar"},"unknownbidder":{"placement_id":555},"context":{"data":{"keywords":"prebid server example"}}}`),
					expectedImpExt: `{"appnexus":{"placement_id":555},"disabledbidder":{"foo":"bar"},"unknownbidder":{"placement_id":555},"context":{"data":{"keywords":"prebid server example"}}}`,
					expectedErrs:   []error{errors.New("request.imp[0].ext.prebid.bidder contains unknown bidder: unknownbidder. Did you forget an alias in request.ext.prebid.aliases?")},
				},
				{
					description:    "Valid Prebid Ext Bidder + Disabled Bidder Ext",
					impExt:         json.RawMessage(`{"prebid":{"bidder":{"appnexus":{"placement_id":555},"disabledbidder":{"foo":"bar"}}}}`),
					expectedImpExt: `{"prebid":{"bidder":{"appnexus":{"placement_id": 555}}}}`,
					expectedErrs:   []error{&errortypes.BidderTemporarilyDisabled{Message: "The bidder 'disabledbidder' has been disabled."}},
				},
				{
					description:    "Valid Prebid Ext Bidder + Disabled Ext Bidder + First Party Data Context",
					impExt:         json.RawMessage(`{"prebid":{"bidder":{"appnexus":{"placement_id":555},"disabledbidder":{"foo":"bar"}}},"context":{"data":{"keywords":"prebid server example"}}}`),
					expectedImpExt: `{"prebid":{"bidder":{"appnexus":{"placement_id": 555}}},"context":{"data":{"keywords":"prebid server example"}}}`,
					expectedErrs:   []error{&errortypes.BidderTemporarilyDisabled{Message: "The bidder 'disabledbidder' has been disabled."}},
				},
				{
					description:    "Valid Prebid Ext Bidder + Disabled Ext Bidder + Unknown Ext + First Party Data Context",
					impExt:         json.RawMessage(`{"prebid":{"bidder":{"appnexus":{"placement_id":555},"disabledbidder":{"foo":"bar"},"unknownbidder":{"placement_id":555}}},"context":{"data":{"keywords":"prebid server example"}}}`),
					expectedImpExt: `{"prebid":{"bidder":{"appnexus":{"placement_id":555},"disabledbidder":{"foo":"bar"},"unknownbidder":{"placement_id":555}}},"context":{"data":{"keywords":"prebid server example"}}}`,
					expectedErrs:   []error{errors.New("request.imp[0].ext.prebid.bidder contains unknown bidder: unknownbidder. Did you forget an alias in request.ext.prebid.aliases?")},
				},
			},
		},
	}

	deps := &endpointDeps{
		fakeUUIDGenerator{},
		&nobidExchange{},
		mockBidderParamValidator{},
		&mockStoredReqFetcher{},
		empty_fetcher.EmptyFetcher{},
		empty_fetcher.EmptyFetcher{},
		&config.Configuration{MaxRequestSize: int64(8096)},
		&metricsConfig.NilMetricsEngine{},
		analyticsConf.NewPBSAnalytics(&config.Analytics{}),
		map[string]string{"disabledbidder": "The bidder 'disabledbidder' has been disabled."},
		false,
		[]byte{},
		openrtb_ext.BuildBidderMap(),
		nil,
		nil,
		hardcodedResponseIPValidator{response: true},
		empty_fetcher.EmptyFetcher{},
		hookexecution.NewHookExecutor(hooks.EmptyPlanBuilder{}, hookexecution.EndpointAuction, &metricsConfig.NilMetricsEngine{}),
	}

	for _, group := range testGroups {
		for _, test := range group.testCases {
			imp := &openrtb2.Imp{Ext: test.impExt}
			impWrapper := &openrtb_ext.ImpWrapper{Imp: imp}

			errs := deps.validateImpExt(impWrapper, nil, 0, false, nil)

			assert.NoError(t, impWrapper.RebuildImp(), test.description+":rebuild_imp")

			if len(test.expectedImpExt) > 0 {
				assert.JSONEq(t, test.expectedImpExt, string(imp.Ext), "imp.ext JSON does not match expected. Test: %s. %s\n", group.description, test.description)
			} else {
				assert.Empty(t, imp.Ext, "imp.ext expected to be empty but was: %s. Test: %s. %s\n", string(imp.Ext), group.description, test.description)
			}
			assert.Equal(t, test.expectedErrs, errs, "errs slice does not match expected. Test: %s. %s\n", group.description, test.description)
		}
	}
}

func validRequest(t *testing.T, filename string) string {
	requestData, err := os.ReadFile("sample-requests/valid-whole/supplementary/" + filename)
	if err != nil {
		t.Fatalf("Failed to fetch a valid request: %v", err)
	}
	testBidRequest, _, _, err := jsonparser.Get(requestData, "mockBidRequest")
	assert.NoError(t, err, "Error jsonparsing root.mockBidRequest from file %s. Desc: %v.", filename, err)

	return string(testBidRequest)
}

func TestCurrencyTrunc(t *testing.T) {
	deps := &endpointDeps{
		fakeUUIDGenerator{},
		&nobidExchange{},
		mockBidderParamValidator{},
		&mockStoredReqFetcher{},
		empty_fetcher.EmptyFetcher{},
		empty_fetcher.EmptyFetcher{},
		&config.Configuration{},
		&metricsConfig.NilMetricsEngine{},
		analyticsConf.NewPBSAnalytics(&config.Analytics{}),
		map[string]string{},
		false,
		[]byte{},
		openrtb_ext.BuildBidderMap(),
		nil,
		nil,
		hardcodedResponseIPValidator{response: true},
		empty_fetcher.EmptyFetcher{},
		hookexecution.NewHookExecutor(hooks.EmptyPlanBuilder{}, hookexecution.EndpointAuction, &metricsConfig.NilMetricsEngine{}),
	}

	ui := int64(1)
	req := openrtb2.BidRequest{
		ID: "anyRequestID",
		Imp: []openrtb2.Imp{
			{
				ID: "anyImpID",
				Banner: &openrtb2.Banner{
					W: &ui,
					H: &ui,
				},
				Ext: json.RawMessage(`{"appnexus": {"placementId": 5667}}`),
			},
		},
		Site: &openrtb2.Site{
			ID: "anySiteID",
		},
		Cur: []string{"USD", "EUR"},
	}

	errL := deps.validateRequest(&openrtb_ext.RequestWrapper{BidRequest: &req}, false, false, nil)

	expectedError := errortypes.Warning{Message: "A prebid request can only process one currency. Taking the first currency in the list, USD, as the active currency"}
	assert.ElementsMatch(t, errL, []error{&expectedError})
}

func TestCCPAInvalid(t *testing.T) {
	deps := &endpointDeps{
		fakeUUIDGenerator{},
		&nobidExchange{},
		mockBidderParamValidator{},
		&mockStoredReqFetcher{},
		empty_fetcher.EmptyFetcher{},
		empty_fetcher.EmptyFetcher{},
		&config.Configuration{},
		&metricsConfig.NilMetricsEngine{},
		analyticsConf.NewPBSAnalytics(&config.Analytics{}),
		map[string]string{},
		false,
		[]byte{},
		openrtb_ext.BuildBidderMap(),
		nil,
		nil,
		hardcodedResponseIPValidator{response: true},
		empty_fetcher.EmptyFetcher{},
		hookexecution.NewHookExecutor(hooks.EmptyPlanBuilder{}, hookexecution.EndpointAuction, &metricsConfig.NilMetricsEngine{}),
	}

	ui := int64(1)
	req := openrtb2.BidRequest{
		ID: "anyRequestID",
		Imp: []openrtb2.Imp{
			{
				ID: "anyImpID",
				Banner: &openrtb2.Banner{
					W: &ui,
					H: &ui,
				},
				Ext: json.RawMessage(`{"appnexus": {"placementId": 5667}}`),
			},
		},
		Site: &openrtb2.Site{
			ID: "anySiteID",
		},
		Regs: &openrtb2.Regs{
			Ext: json.RawMessage(`{"us_privacy": "invalid by length"}`),
		},
	}

	errL := deps.validateRequest(&openrtb_ext.RequestWrapper{BidRequest: &req}, false, false, nil)

	expectedWarning := errortypes.Warning{
		Message:     "CCPA consent is invalid and will be ignored. (request.regs.ext.us_privacy must contain 4 characters)",
		WarningCode: errortypes.InvalidPrivacyConsentWarningCode}
	assert.ElementsMatch(t, errL, []error{&expectedWarning})
}

func TestNoSaleInvalid(t *testing.T) {
	deps := &endpointDeps{
		fakeUUIDGenerator{},
		&nobidExchange{},
		mockBidderParamValidator{},
		&mockStoredReqFetcher{},
		empty_fetcher.EmptyFetcher{},
		empty_fetcher.EmptyFetcher{},
		&config.Configuration{},
		&metricsConfig.NilMetricsEngine{},
		analyticsConf.NewPBSAnalytics(&config.Analytics{}),
		map[string]string{},
		false,
		[]byte{},
		openrtb_ext.BuildBidderMap(),
		nil,
		nil,
		hardcodedResponseIPValidator{response: true},
		empty_fetcher.EmptyFetcher{},
		hookexecution.NewHookExecutor(hooks.EmptyPlanBuilder{}, hookexecution.EndpointAuction, &metricsConfig.NilMetricsEngine{}),
	}

	ui := int64(1)
	req := openrtb2.BidRequest{
		ID: "anyRequestID",
		Imp: []openrtb2.Imp{
			{
				ID: "anyImpID",
				Banner: &openrtb2.Banner{
					W: &ui,
					H: &ui,
				},
				Ext: json.RawMessage(`{"appnexus": {"placementId": 5667}}`),
			},
		},
		Site: &openrtb2.Site{
			ID: "anySiteID",
		},
		Regs: &openrtb2.Regs{
			Ext: json.RawMessage(`{"us_privacy": "1NYN"}`),
		},
		Ext: json.RawMessage(`{"prebid": {"nosale": ["*", "appnexus"]} }`),
	}

	errL := deps.validateRequest(&openrtb_ext.RequestWrapper{BidRequest: &req}, false, false, nil)

	expectedError := errors.New("request.ext.prebid.nosale is invalid: can only specify all bidders if no other bidders are provided")
	assert.ElementsMatch(t, errL, []error{expectedError})
}

func TestValidateSourceTID(t *testing.T) {
	cfg := &config.Configuration{
		AutoGenSourceTID: true,
	}

	deps := &endpointDeps{
		fakeUUIDGenerator{},
		&nobidExchange{},
		mockBidderParamValidator{},
		&mockStoredReqFetcher{},
		empty_fetcher.EmptyFetcher{},
		empty_fetcher.EmptyFetcher{},
		cfg,
		&metricsConfig.NilMetricsEngine{},
		analyticsConf.NewPBSAnalytics(&config.Analytics{}),
		map[string]string{},
		false,
		[]byte{},
		openrtb_ext.BuildBidderMap(),
		nil,
		nil,
		hardcodedResponseIPValidator{response: true},
		empty_fetcher.EmptyFetcher{},
		hookexecution.NewHookExecutor(hooks.EmptyPlanBuilder{}, hookexecution.EndpointAuction, &metricsConfig.NilMetricsEngine{}),
	}

	ui := int64(1)
	req := openrtb2.BidRequest{
		ID: "anyRequestID",
		Imp: []openrtb2.Imp{
			{
				ID: "anyImpID",
				Banner: &openrtb2.Banner{
					W: &ui,
					H: &ui,
				},
				Ext: json.RawMessage(`{"appnexus": {"placementId": 5667}}`),
			},
		},
		Site: &openrtb2.Site{
			ID: "anySiteID",
		},
	}

	deps.validateRequest(&openrtb_ext.RequestWrapper{BidRequest: &req}, false, false, nil)
	assert.NotEmpty(t, req.Source.TID, "Expected req.Source.TID to be filled with a randomly generated UID")
}

func TestSChainInvalid(t *testing.T) {
	deps := &endpointDeps{
		fakeUUIDGenerator{},
		&nobidExchange{},
		mockBidderParamValidator{},
		&mockStoredReqFetcher{},
		empty_fetcher.EmptyFetcher{},
		empty_fetcher.EmptyFetcher{},
		&config.Configuration{},
		&metricsConfig.NilMetricsEngine{},
		analyticsConf.NewPBSAnalytics(&config.Analytics{}),
		map[string]string{},
		false,
		[]byte{},
		openrtb_ext.BuildBidderMap(),
		nil,
		nil,
		hardcodedResponseIPValidator{response: true},
		empty_fetcher.EmptyFetcher{},
		hookexecution.NewHookExecutor(hooks.EmptyPlanBuilder{}, hookexecution.EndpointAuction, &metricsConfig.NilMetricsEngine{}),
	}

	ui := int64(1)
	req := openrtb2.BidRequest{
		ID: "anyRequestID",
		Imp: []openrtb2.Imp{
			{
				ID: "anyImpID",
				Banner: &openrtb2.Banner{
					W: &ui,
					H: &ui,
				},
				Ext: json.RawMessage(`{"appnexus": {"placementId": 5667}}`),
			},
		},
		Site: &openrtb2.Site{
			ID: "anySiteID",
		},
		Ext: json.RawMessage(`{"prebid":{"schains":[{"bidders":["appnexus"],"schain":{"complete":1,"nodes":[{"asi":"directseller1.com","sid":"00001","rid":"BidRequest1","hp":1}],"ver":"1.0"}}, {"bidders":["appnexus"],"schain":{"complete":1,"nodes":[{"asi":"directseller2.com","sid":"00002","rid":"BidRequest2","hp":1}],"ver":"1.0"}}]}}`),
	}

	errL := deps.validateRequest(&openrtb_ext.RequestWrapper{BidRequest: &req}, false, false, nil)

	expectedError := errors.New("request.ext.prebid.schains contains multiple schains for bidder appnexus; it must contain no more than one per bidder.")
	assert.ElementsMatch(t, errL, []error{expectedError})
}

func TestMapSChains(t *testing.T) {
	const seller1SChain string = `"schain":{"complete":1,"nodes":[{"asi":"directseller1.com","sid":"00001","rid":"BidRequest1","hp":1}],"ver":"1.0"}`
	const seller2SChain string = `"schain":{"complete":2,"nodes":[{"asi":"directseller2.com","sid":"00002","rid":"BidRequest2","hp":2}],"ver":"2.0"}`

	seller1SChainUnpacked := openrtb2.SupplyChain{
		Complete: 1,
		Nodes: []openrtb2.SupplyChainNode{{
			ASI: "directseller1.com",
			SID: "00001",
			RID: "BidRequest1",
			HP:  openrtb2.Int8Ptr(1),
		}},
		Ver: "1.0",
	}

	tests := []struct {
		description         string
		bidRequest          openrtb2.BidRequest
		wantReqExtSChain    *openrtb2.SupplyChain
		wantSourceExtSChain *openrtb2.SupplyChain
		wantError           bool
	}{
		{
			description: "invalid req.ext",
			bidRequest: openrtb2.BidRequest{
				Ext: json.RawMessage(`{"prebid":{"schains":invalid}}`),
				Source: &openrtb2.Source{
					Ext: json.RawMessage(`{}`),
				},
			},
			wantError: true,
		},
		{
			description: "invalid source.ext",
			bidRequest: openrtb2.BidRequest{
				Ext: json.RawMessage(`{}`),
				Source: &openrtb2.Source{
					Ext: json.RawMessage(`{"schain":invalid}}`),
				},
			},
			wantError: true,
		},
		{
			description: "req.ext.prebid.schains, req.source.ext.schain and req.ext.schain are nil",
			bidRequest: openrtb2.BidRequest{
				Ext: json.RawMessage(`{}`),
				Source: &openrtb2.Source{
					Ext: json.RawMessage(`{}`),
				},
			},
			wantReqExtSChain:    nil,
			wantSourceExtSChain: nil,
		},
		{
			description: "req.ext.prebid.schains is not nil",
			bidRequest: openrtb2.BidRequest{
				Ext: json.RawMessage(`{"prebid":{"schains":[{"bidders":["appnexus"],` + seller1SChain + `}]}}`),
				Source: &openrtb2.Source{
					Ext: json.RawMessage(`{}`),
				},
			},
			wantReqExtSChain:    nil,
			wantSourceExtSChain: nil,
		},
		{
			description: "req.source.ext is not nil",
			bidRequest: openrtb2.BidRequest{
				Ext: json.RawMessage(`{}`),
				Source: &openrtb2.Source{
					Ext: json.RawMessage(`{` + seller1SChain + `}`),
				},
			},
			wantReqExtSChain:    nil,
			wantSourceExtSChain: &seller1SChainUnpacked,
		},
		{
			description: "req.ext.schain is not nil",
			bidRequest: openrtb2.BidRequest{
				Ext: json.RawMessage(`{` + seller1SChain + `}`),
				Source: &openrtb2.Source{
					Ext: json.RawMessage(`{}`),
				},
			},
			wantReqExtSChain:    nil,
			wantSourceExtSChain: &seller1SChainUnpacked,
		},
		{
			description: "req.source.ext.schain and req.ext.schain are not nil",
			bidRequest: openrtb2.BidRequest{
				Ext: json.RawMessage(`{` + seller2SChain + `}`),
				Source: &openrtb2.Source{
					Ext: json.RawMessage(`{` + seller1SChain + `}`),
				},
			},
			wantReqExtSChain:    nil,
			wantSourceExtSChain: &seller1SChainUnpacked,
		},
	}

	for _, test := range tests {
		reqWrapper := openrtb_ext.RequestWrapper{
			BidRequest: &test.bidRequest,
		}

		err := mapSChains(&reqWrapper)

		if test.wantError {
			assert.NotNil(t, err, test.description)
		} else {
			assert.Nil(t, err, test.description)

			reqExt, err := reqWrapper.GetRequestExt()
			if err != nil {
				assert.Fail(t, "Error getting request ext from wrapper", test.description)
			}
			reqExtSChain := reqExt.GetSChain()
			assert.Equal(t, test.wantReqExtSChain, reqExtSChain, test.description)

			sourceExt, err := reqWrapper.GetSourceExt()
			if err != nil {
				assert.Fail(t, "Error getting source ext from wrapper", test.description)
			}
			sourceExtSChain := sourceExt.GetSChain()
			assert.Equal(t, test.wantSourceExtSChain, sourceExtSChain, test.description)
		}
	}
}

func TestGetAccountID(t *testing.T) {
	testPubID := "test-pub"
	testParentAccount := "test-account"
	testPubExt := openrtb_ext.ExtPublisher{
		Prebid: &openrtb_ext.ExtPublisherPrebid{
			ParentAccount: &testParentAccount,
		},
	}
	testPubExtJSON, err := json.Marshal(testPubExt)
	assert.NoError(t, err)

	testCases := []struct {
		description   string
		pub           *openrtb2.Publisher
		expectedAccID string
	}{
		{
			description: "Publisher.ID and Publisher.Ext.Prebid.ParentAccount both present",
			pub: &openrtb2.Publisher{
				ID:  testPubID,
				Ext: testPubExtJSON,
			},
			expectedAccID: testParentAccount,
		},
		{
			description: "Only Publisher.Ext.Prebid.ParentAccount present",
			pub: &openrtb2.Publisher{
				ID:  "",
				Ext: testPubExtJSON,
			},
			expectedAccID: testParentAccount,
		},
		{
			description: "Only Publisher.ID present",
			pub: &openrtb2.Publisher{
				ID: testPubID,
			},
			expectedAccID: testPubID,
		},
		{
			description:   "Neither Publisher.ID or Publisher.Ext.Prebid.ParentAccount present",
			pub:           &openrtb2.Publisher{},
			expectedAccID: metrics.PublisherUnknown,
		},
		{
			description:   "Publisher is nil",
			pub:           nil,
			expectedAccID: metrics.PublisherUnknown,
		},
	}

	for _, test := range testCases {
		acc := getAccountID(test.pub)
		assert.Equal(t, test.expectedAccID, acc, "getAccountID should return expected account for test case: %s", test.description)
	}
}

func TestSanitizeRequest(t *testing.T) {
	testCases := []struct {
		description  string
		req          *openrtb2.BidRequest
		ipValidator  iputil.IPValidator
		expectedIPv4 string
		expectedIPv6 string
	}{
		{
			description: "Empty",
			req: &openrtb2.BidRequest{
				Device: &openrtb2.Device{
					IP:   "",
					IPv6: "",
				},
			},
			expectedIPv4: "",
			expectedIPv6: "",
		},
		{
			description: "Valid",
			req: &openrtb2.BidRequest{
				Device: &openrtb2.Device{
					IP:   "1.1.1.1",
					IPv6: "1111::",
				},
			},
			ipValidator:  hardcodedResponseIPValidator{response: true},
			expectedIPv4: "1.1.1.1",
			expectedIPv6: "1111::",
		},
		{
			description: "Invalid",
			req: &openrtb2.BidRequest{
				Device: &openrtb2.Device{
					IP:   "1.1.1.1",
					IPv6: "1111::",
				},
			},
			ipValidator:  hardcodedResponseIPValidator{response: false},
			expectedIPv4: "",
			expectedIPv6: "",
		},
		{
			description: "Invalid - Wrong IP Types",
			req: &openrtb2.BidRequest{
				Device: &openrtb2.Device{
					IP:   "1111::",
					IPv6: "1.1.1.1",
				},
			},
			ipValidator:  hardcodedResponseIPValidator{response: true},
			expectedIPv4: "",
			expectedIPv6: "",
		},
		{
			description: "Malformed",
			req: &openrtb2.BidRequest{
				Device: &openrtb2.Device{
					IP:   "malformed",
					IPv6: "malformed",
				},
			},
			expectedIPv4: "",
			expectedIPv6: "",
		},
	}

	for _, test := range testCases {
		bidReq := &openrtb_ext.RequestWrapper{BidRequest: test.req}

		sanitizeRequest(bidReq, test.ipValidator)
		assert.Equal(t, test.expectedIPv4, test.req.Device.IP, test.description+":ipv4")
		assert.Equal(t, test.expectedIPv6, test.req.Device.IPv6, test.description+":ipv6")
	}
}

func TestValidateAndFillSourceTID(t *testing.T) {
	testTID := "some-tid"
	testCases := []struct {
		description   string
		req           *openrtb2.BidRequest
		expectRandTID bool
		expectedTID   string
	}{
		{
			description:   "req.Source not present. Expecting a randomly generated TID value",
			req:           &openrtb2.BidRequest{},
			expectRandTID: true,
		},
		{
			description: "req.Source.TID not present. Expecting a randomly generated TID value",
			req: &openrtb2.BidRequest{
				Source: &openrtb2.Source{},
			},
			expectRandTID: true,
		},
		{
			description: "req.Source.TID present. Expecting no change",
			req: &openrtb2.BidRequest{
				Source: &openrtb2.Source{
					TID: testTID,
				},
			},
			expectRandTID: false,
			expectedTID:   testTID,
		},
	}

	for _, test := range testCases {
		_ = validateAndFillSourceTID(test.req)
		if test.expectRandTID {
			assert.NotEmpty(t, test.req.Source.TID, test.description)
			assert.NotEqual(t, test.expectedTID, test.req.Source.TID, test.description)
		} else {
			assert.Equal(t, test.expectedTID, test.req.Source.TID, test.description)
		}
	}
}

func TestEidPermissionsInvalid(t *testing.T) {
	deps := &endpointDeps{
		fakeUUIDGenerator{},
		&nobidExchange{},
		mockBidderParamValidator{},
		&mockStoredReqFetcher{},
		empty_fetcher.EmptyFetcher{},
		empty_fetcher.EmptyFetcher{},
		&config.Configuration{},
		&metricsConfig.NilMetricsEngine{},
		analyticsConf.NewPBSAnalytics(&config.Analytics{}),
		map[string]string{},
		false,
		[]byte{},
		openrtb_ext.BuildBidderMap(),
		nil,
		nil,
		hardcodedResponseIPValidator{response: true},
		empty_fetcher.EmptyFetcher{},
		hookexecution.NewHookExecutor(hooks.EmptyPlanBuilder{}, hookexecution.EndpointAuction, &metricsConfig.NilMetricsEngine{}),
	}

	ui := int64(1)
	req := openrtb2.BidRequest{
		ID: "anyRequestID",
		Imp: []openrtb2.Imp{
			{
				ID: "anyImpID",
				Banner: &openrtb2.Banner{
					W: &ui,
					H: &ui,
				},
				Ext: json.RawMessage(`{"appnexus": {"placementId": 5667}}`),
			},
		},
		Site: &openrtb2.Site{
			ID: "anySiteID",
		},
		Ext: json.RawMessage(`{"prebid": {"data": {"eidpermissions": [{"source":"a", "bidders":[]}]} } }`),
	}

	errL := deps.validateRequest(&openrtb_ext.RequestWrapper{BidRequest: &req}, false, false, nil)

	expectedError := errors.New(`request.ext.prebid.data.eidpermissions[0] missing or empty required field: "bidders"`)
	assert.ElementsMatch(t, errL, []error{expectedError})
}

func TestValidateEidPermissions(t *testing.T) {
	knownBidders := map[string]openrtb_ext.BidderName{"a": openrtb_ext.BidderName("a")}
	knownAliases := map[string]string{"b": "b"}

	testCases := []struct {
		description   string
		request       *openrtb_ext.ExtRequest
		expectedError error
	}{
		{
			description:   "Valid - Empty ext",
			request:       &openrtb_ext.ExtRequest{},
			expectedError: nil,
		},
		{
			description:   "Valid - Nil ext.prebid.data",
			request:       &openrtb_ext.ExtRequest{Prebid: openrtb_ext.ExtRequestPrebid{}},
			expectedError: nil,
		},
		{
			description:   "Valid - Empty ext.prebid.data",
			request:       &openrtb_ext.ExtRequest{Prebid: openrtb_ext.ExtRequestPrebid{Data: &openrtb_ext.ExtRequestPrebidData{}}},
			expectedError: nil,
		},
		{
			description:   "Valid - Nil ext.prebid.data.eidpermissions",
			request:       &openrtb_ext.ExtRequest{Prebid: openrtb_ext.ExtRequestPrebid{Data: &openrtb_ext.ExtRequestPrebidData{EidPermissions: nil}}},
			expectedError: nil,
		},
		{
			description:   "Valid - None",
			request:       &openrtb_ext.ExtRequest{Prebid: openrtb_ext.ExtRequestPrebid{Data: &openrtb_ext.ExtRequestPrebidData{EidPermissions: []openrtb_ext.ExtRequestPrebidDataEidPermission{}}}},
			expectedError: nil,
		},
		{
			description: "Valid - One",
			request: &openrtb_ext.ExtRequest{Prebid: openrtb_ext.ExtRequestPrebid{Data: &openrtb_ext.ExtRequestPrebidData{EidPermissions: []openrtb_ext.ExtRequestPrebidDataEidPermission{
				{Source: "sourceA", Bidders: []string{"a"}},
			}}}},
			expectedError: nil,
		},
		{
			description: "Valid - Many",
			request: &openrtb_ext.ExtRequest{Prebid: openrtb_ext.ExtRequestPrebid{Data: &openrtb_ext.ExtRequestPrebidData{EidPermissions: []openrtb_ext.ExtRequestPrebidDataEidPermission{
				{Source: "sourceA", Bidders: []string{"a"}},
				{Source: "sourceB", Bidders: []string{"a"}},
			}}}},
			expectedError: nil,
		},
		{
			description: "Invalid - Missing Source",
			request: &openrtb_ext.ExtRequest{Prebid: openrtb_ext.ExtRequestPrebid{Data: &openrtb_ext.ExtRequestPrebidData{EidPermissions: []openrtb_ext.ExtRequestPrebidDataEidPermission{
				{Source: "sourceA", Bidders: []string{"a"}},
				{Bidders: []string{"a"}},
			}}}},
			expectedError: errors.New(`request.ext.prebid.data.eidpermissions[1] missing required field: "source"`),
		},
		{
			description: "Invalid - Duplicate Source",
			request: &openrtb_ext.ExtRequest{Prebid: openrtb_ext.ExtRequestPrebid{Data: &openrtb_ext.ExtRequestPrebidData{EidPermissions: []openrtb_ext.ExtRequestPrebidDataEidPermission{
				{Source: "sourceA", Bidders: []string{"a"}},
				{Source: "sourceA", Bidders: []string{"a"}},
			}}}},
			expectedError: errors.New(`request.ext.prebid.data.eidpermissions[1] duplicate entry with field: "source"`),
		},
		{
			description: "Invalid - Missing Bidders - Nil",
			request: &openrtb_ext.ExtRequest{Prebid: openrtb_ext.ExtRequestPrebid{Data: &openrtb_ext.ExtRequestPrebidData{EidPermissions: []openrtb_ext.ExtRequestPrebidDataEidPermission{
				{Source: "sourceA", Bidders: []string{"a"}},
				{Source: "sourceB"},
			}}}},
			expectedError: errors.New(`request.ext.prebid.data.eidpermissions[1] missing or empty required field: "bidders"`),
		},
		{
			description: "Invalid - Missing Bidders - Empty",
			request: &openrtb_ext.ExtRequest{Prebid: openrtb_ext.ExtRequestPrebid{Data: &openrtb_ext.ExtRequestPrebidData{EidPermissions: []openrtb_ext.ExtRequestPrebidDataEidPermission{
				{Source: "sourceA", Bidders: []string{"a"}},
				{Source: "sourceB", Bidders: []string{}},
			}}}},
			expectedError: errors.New(`request.ext.prebid.data.eidpermissions[1] missing or empty required field: "bidders"`),
		},
		{
			description: "Invalid - Invalid Bidders",
			request: &openrtb_ext.ExtRequest{Prebid: openrtb_ext.ExtRequestPrebid{Data: &openrtb_ext.ExtRequestPrebidData{EidPermissions: []openrtb_ext.ExtRequestPrebidDataEidPermission{
				{Source: "sourceA", Bidders: []string{"a"}},
				{Source: "sourceB", Bidders: []string{"z"}},
			}}}},
			expectedError: errors.New(`request.ext.prebid.data.eidpermissions[1] contains unrecognized bidder "z"`),
		},
	}

	endpoint := &endpointDeps{bidderMap: knownBidders}
	for _, test := range testCases {
		result := endpoint.validateEidPermissions(test.request.Prebid.Data, knownAliases)
		assert.Equal(t, test.expectedError, result, test.description)
	}
}

func TestValidateBidders(t *testing.T) {
	testCases := []struct {
		description   string
		bidders       []string
		knownBidders  map[string]openrtb_ext.BidderName
		knownAliases  map[string]string
		expectedError error
	}{
		{
			description:   "Valid - No Bidders",
			bidders:       []string{},
			knownBidders:  map[string]openrtb_ext.BidderName{"a": openrtb_ext.BidderName("a")},
			knownAliases:  map[string]string{"c": "c"},
			expectedError: nil,
		},
		{
			description:   "Valid - All Bidders",
			bidders:       []string{"*"},
			knownBidders:  map[string]openrtb_ext.BidderName{"a": openrtb_ext.BidderName("a")},
			knownAliases:  map[string]string{"c": "c"},
			expectedError: nil,
		},
		{
			description:   "Valid - One Core Bidder",
			bidders:       []string{"a"},
			knownBidders:  map[string]openrtb_ext.BidderName{"a": openrtb_ext.BidderName("a")},
			knownAliases:  map[string]string{"c": "c"},
			expectedError: nil,
		},
		{
			description:   "Valid - Many Core Bidders",
			bidders:       []string{"a", "b"},
			knownBidders:  map[string]openrtb_ext.BidderName{"a": openrtb_ext.BidderName("a"), "b": openrtb_ext.BidderName("b")},
			knownAliases:  map[string]string{"c": "c"},
			expectedError: nil,
		},
		{
			description:   "Valid - One Alias Bidder",
			bidders:       []string{"c"},
			knownBidders:  map[string]openrtb_ext.BidderName{"a": openrtb_ext.BidderName("a")},
			knownAliases:  map[string]string{"c": "c"},
			expectedError: nil,
		},
		{
			description:   "Valid - Many Alias Bidders",
			bidders:       []string{"c", "d"},
			knownBidders:  map[string]openrtb_ext.BidderName{"a": openrtb_ext.BidderName("a")},
			knownAliases:  map[string]string{"c": "c", "d": "d"},
			expectedError: nil,
		},
		{
			description:   "Valid - Mixed Core + Alias Bidders",
			bidders:       []string{"a", "c"},
			knownBidders:  map[string]openrtb_ext.BidderName{"a": openrtb_ext.BidderName("a")},
			knownAliases:  map[string]string{"c": "c"},
			expectedError: nil,
		},
		{
			description:   "Invalid - Unknown Bidder",
			bidders:       []string{"z"},
			knownBidders:  map[string]openrtb_ext.BidderName{"a": openrtb_ext.BidderName("a")},
			knownAliases:  map[string]string{"c": "c"},
			expectedError: errors.New(`unrecognized bidder "z"`),
		},
		{
			description:   "Invalid - Unknown Bidder Case Sensitive",
			bidders:       []string{"A"},
			knownBidders:  map[string]openrtb_ext.BidderName{"a": openrtb_ext.BidderName("a")},
			knownAliases:  map[string]string{"c": "c"},
			expectedError: errors.New(`unrecognized bidder "A"`),
		},
		{
			description:   "Invalid - Unknown Bidder With Known Bidders",
			bidders:       []string{"a", "c", "z"},
			knownBidders:  map[string]openrtb_ext.BidderName{"a": openrtb_ext.BidderName("a")},
			knownAliases:  map[string]string{"c": "c"},
			expectedError: errors.New(`unrecognized bidder "z"`),
		},
		{
			description:   "Invalid - All Bidders With Known Bidder",
			bidders:       []string{"*", "a"},
			knownBidders:  map[string]openrtb_ext.BidderName{"a": openrtb_ext.BidderName("a")},
			knownAliases:  map[string]string{"c": "c"},
			expectedError: errors.New(`bidder wildcard "*" mixed with specific bidders`),
		},
		{
			description:   "Invalid - Returns First Error - All Bidders",
			bidders:       []string{"*", "z"},
			knownBidders:  map[string]openrtb_ext.BidderName{"a": openrtb_ext.BidderName("a")},
			knownAliases:  map[string]string{"c": "c"},
			expectedError: errors.New(`bidder wildcard "*" mixed with specific bidders`),
		},
		{
			description:   "Invalid - Returns First Error - Unknown Bidder",
			bidders:       []string{"z", "*"},
			knownBidders:  map[string]openrtb_ext.BidderName{"a": openrtb_ext.BidderName("a")},
			knownAliases:  map[string]string{"c": "c"},
			expectedError: errors.New(`unrecognized bidder "z"`),
		},
	}

	for _, test := range testCases {
		result := validateBidders(test.bidders, test.knownBidders, test.knownAliases)
		assert.Equal(t, test.expectedError, result, test.description)
	}
}

func TestIOS14EndToEnd(t *testing.T) {
	exchange := &nobidExchange{}

	endpoint, _ := NewEndpoint(
		fakeUUIDGenerator{},
		exchange,
		mockBidderParamValidator{},
		&mockStoredReqFetcher{},
		empty_fetcher.EmptyFetcher{},
		&config.Configuration{MaxRequestSize: maxSize},
		&metricsConfig.NilMetricsEngine{},
		analyticsConf.NewPBSAnalytics(&config.Analytics{}),
		map[string]string{},
		[]byte{},
		openrtb_ext.BuildBidderMap(),
		empty_fetcher.EmptyFetcher{},
		hooks.EmptyPlanBuilder{})

	httpReq := httptest.NewRequest("POST", "/openrtb2/auction", strings.NewReader(validRequest(t, "app-ios140-no-ifa.json")))

	endpoint(httptest.NewRecorder(), httpReq, nil)

	result := exchange.gotRequest
	if !assert.NotEmpty(t, result, "request received by the exchange.") {
		t.FailNow()
	}

	var lmtOne int8 = 1
	assert.Equal(t, &lmtOne, result.Device.Lmt)
}

func TestAuctionWarnings(t *testing.T) {
	reqBody := validRequest(t, "us-privacy-invalid.json")
	deps := &endpointDeps{
		fakeUUIDGenerator{},
		&warningsCheckExchange{},
		mockBidderParamValidator{},
		&mockStoredReqFetcher{},
		empty_fetcher.EmptyFetcher{},
		empty_fetcher.EmptyFetcher{},
		&config.Configuration{MaxRequestSize: int64(len(reqBody))},
		&metricsConfig.NilMetricsEngine{},
		analyticsConf.NewPBSAnalytics(&config.Analytics{}),
		map[string]string{},
		false,
		[]byte{},
		openrtb_ext.BuildBidderMap(),
		nil,
		nil,
		hardcodedResponseIPValidator{response: true},
		empty_fetcher.EmptyFetcher{},
		hookexecution.NewHookExecutor(hooks.EmptyPlanBuilder{}, hookexecution.EndpointAuction, &metricsConfig.NilMetricsEngine{}),
	}

	req := httptest.NewRequest("POST", "/openrtb2/auction", strings.NewReader(reqBody))
	recorder := httptest.NewRecorder()

	deps.Auction(recorder, req, nil)

	if recorder.Code != http.StatusOK {
		t.Errorf("Endpoint should return a 200")
	}
	warnings := deps.ex.(*warningsCheckExchange).auctionRequest.Warnings
	if !assert.Len(t, warnings, 1, "One warning should be returned from exchange") {
		t.FailNow()
	}
	actualWarning := warnings[0].(*errortypes.Warning)
	expectedMessage := "CCPA consent is invalid and will be ignored. (request.regs.ext.us_privacy must contain 4 characters)"
	assert.Equal(t, expectedMessage, actualWarning.Message, "Warning message is incorrect")

	assert.Equal(t, errortypes.InvalidPrivacyConsentWarningCode, actualWarning.WarningCode, "Warning code is incorrect")
}

func TestParseRequestParseImpInfoError(t *testing.T) {
	reqBody := validRequest(t, "imp-info-invalid.json")
	deps := &endpointDeps{
		fakeUUIDGenerator{},
		&warningsCheckExchange{},
		mockBidderParamValidator{},
		&mockStoredReqFetcher{},
		empty_fetcher.EmptyFetcher{},
		empty_fetcher.EmptyFetcher{},
		&config.Configuration{MaxRequestSize: int64(len(reqBody))},
		&metricsConfig.NilMetricsEngine{},
		analyticsConf.NewPBSAnalytics(&config.Analytics{}),
		map[string]string{},
		false,
		[]byte{},
		openrtb_ext.BuildBidderMap(),
		nil,
		nil,
		hardcodedResponseIPValidator{response: true},
		empty_fetcher.EmptyFetcher{},
		hookexecution.NewHookExecutor(hooks.EmptyPlanBuilder{}, hookexecution.EndpointAuction, &metricsConfig.NilMetricsEngine{}),
	}

	req := httptest.NewRequest("POST", "/openrtb2/auction", strings.NewReader(reqBody))

	resReq, impExtInfoMap, _, _, _, _, errL := deps.parseRequest(req, &metrics.Labels{})

	assert.Nil(t, resReq, "Result request should be nil due to incorrect imp")
	assert.Nil(t, impExtInfoMap, "Impression info map should be nil due to incorrect imp")
	assert.Len(t, errL, 1, "One error should be returned")
	assert.Contains(t, errL[0].Error(), "echovideoattrs of type bool", "Incorrect error message")
}

func TestValidateNativeContextTypes(t *testing.T) {
	impIndex := 4

	testCases := []struct {
		description      string
		givenContextType native1.ContextType
		givenSubType     native1.ContextSubType
		expectedError    string
	}{
		{
			description:      "No Types Specified",
			givenContextType: 0,
			givenSubType:     0,
			expectedError:    "",
		},
		{
			description:      "All Types Exchange Specific",
			givenContextType: 500,
			givenSubType:     500,
			expectedError:    "",
		},
		{
			description:      "Context Type Known Value - Sub Type Unspecified",
			givenContextType: 1,
			givenSubType:     0,
			expectedError:    "",
		},
		{
			description:      "Context Type Negative",
			givenContextType: -1,
			givenSubType:     0,
			expectedError:    "request.imp[4].native.request.context is invalid. See https://iabtechlab.com/wp-content/uploads/2016/07/OpenRTB-Native-Ads-Specification-Final-1.2.pdf#page=39",
		},
		{
			description:      "Context Type Just Above Range",
			givenContextType: 4, // Range is currently 1-3
			givenSubType:     0,
			expectedError:    "request.imp[4].native.request.context is invalid. See https://iabtechlab.com/wp-content/uploads/2016/07/OpenRTB-Native-Ads-Specification-Final-1.2.pdf#page=39",
		},
		{
			description:      "Sub Type Negative",
			givenContextType: 1,
			givenSubType:     -1,
			expectedError:    "request.imp[4].native.request.contextsubtype value can't be less than 0. See https://iabtechlab.com/wp-content/uploads/2016/07/OpenRTB-Native-Ads-Specification-Final-1.2.pdf#page=39",
		},
		{
			description:      "Content - Sub Type Just Below Range",
			givenContextType: 1, // Content constant
			givenSubType:     9, // Content range is currently 10-15
			expectedError:    "request.imp[4].native.request.contextsubtype is invalid. See https://iabtechlab.com/wp-content/uploads/2016/07/OpenRTB-Native-Ads-Specification-Final-1.2.pdf#page=39",
		},
		{
			description:      "Content - Sub Type In Range",
			givenContextType: 1,  // Content constant
			givenSubType:     10, // Content range is currently 10-15
			expectedError:    "",
		},
		{
			description:      "Content - Sub Type In Range - Context Type Exchange Specific Boundary",
			givenContextType: 500,
			givenSubType:     10, // Content range is currently 10-15
			expectedError:    "",
		},
		{
			description:      "Content - Sub Type In Range - Context Type Exchange Specific Boundary + 1",
			givenContextType: 501,
			givenSubType:     10, // Content range is currently 10-15
			expectedError:    "",
		},
		{
			description:      "Content - Sub Type Just Above Range",
			givenContextType: 1,  // Content constant
			givenSubType:     16, // Content range is currently 10-15
			expectedError:    "request.imp[4].native.request.contextsubtype is invalid. See https://iabtechlab.com/wp-content/uploads/2016/07/OpenRTB-Native-Ads-Specification-Final-1.2.pdf#page=39",
		},
		{
			description:      "Content - Sub Type Exchange Specific Boundary",
			givenContextType: 1, // Content constant
			givenSubType:     500,
			expectedError:    "",
		},
		{
			description:      "Content - Sub Type Exchange Specific Boundary + 1",
			givenContextType: 1, // Content constant
			givenSubType:     501,
			expectedError:    "",
		},
		{
			description:      "Content - Invalid Context Type",
			givenContextType: 2,  // Not content constant
			givenSubType:     10, // Content range is currently 10-15
			expectedError:    "request.imp[4].native.request.context is 2, but contextsubtype is 10. This is an invalid combination. See https://iabtechlab.com/wp-content/uploads/2016/07/OpenRTB-Native-Ads-Specification-Final-1.2.pdf#page=39",
		},
		{
			description:      "Social - Sub Type Just Below Range",
			givenContextType: 2,  // Social constant
			givenSubType:     19, // Social range is currently 20-22
			expectedError:    "request.imp[4].native.request.contextsubtype is invalid. See https://iabtechlab.com/wp-content/uploads/2016/07/OpenRTB-Native-Ads-Specification-Final-1.2.pdf#page=39",
		},
		{
			description:      "Social - Sub Type In Range",
			givenContextType: 2,  // Social constant
			givenSubType:     20, // Social range is currently 20-22
			expectedError:    "",
		},
		{
			description:      "Social - Sub Type In Range - Context Type Exchange Specific Boundary",
			givenContextType: 500,
			givenSubType:     20, // Social range is currently 20-22
			expectedError:    "",
		},
		{
			description:      "Social - Sub Type In Range - Context Type Exchange Specific Boundary + 1",
			givenContextType: 501,
			givenSubType:     20, // Social range is currently 20-22
			expectedError:    "",
		},
		{
			description:      "Social - Sub Type Just Above Range",
			givenContextType: 2,  // Social constant
			givenSubType:     23, // Social range is currently 20-22
			expectedError:    "request.imp[4].native.request.contextsubtype is invalid. See https://iabtechlab.com/wp-content/uploads/2016/07/OpenRTB-Native-Ads-Specification-Final-1.2.pdf#page=39",
		},
		{
			description:      "Social - Sub Type Exchange Specific Boundary",
			givenContextType: 2, // Social constant
			givenSubType:     500,
			expectedError:    "",
		},
		{
			description:      "Social - Sub Type Exchange Specific Boundary + 1",
			givenContextType: 2, // Social constant
			givenSubType:     501,
			expectedError:    "",
		},
		{
			description:      "Social - Invalid Context Type",
			givenContextType: 3,  // Not social constant
			givenSubType:     20, // Social range is currently 20-22
			expectedError:    "request.imp[4].native.request.context is 3, but contextsubtype is 20. This is an invalid combination. See https://iabtechlab.com/wp-content/uploads/2016/07/OpenRTB-Native-Ads-Specification-Final-1.2.pdf#page=39",
		},
		{
			description:      "Product - Sub Type Just Below Range",
			givenContextType: 3,  // Product constant
			givenSubType:     29, // Product range is currently 30-32
			expectedError:    "request.imp[4].native.request.contextsubtype is invalid. See https://iabtechlab.com/wp-content/uploads/2016/07/OpenRTB-Native-Ads-Specification-Final-1.2.pdf#page=39",
		},
		{
			description:      "Product - Sub Type In Range",
			givenContextType: 3,  // Product constant
			givenSubType:     30, // Product range is currently 30-32
			expectedError:    "",
		},
		{
			description:      "Product - Sub Type In Range - Context Type Exchange Specific Boundary",
			givenContextType: 500,
			givenSubType:     30, // Product range is currently 30-32
			expectedError:    "",
		},
		{
			description:      "Product - Sub Type In Range - Context Type Exchange Specific Boundary + 1",
			givenContextType: 501,
			givenSubType:     30, // Product range is currently 30-32
			expectedError:    "",
		},
		{
			description:      "Product - Sub Type Just Above Range",
			givenContextType: 3,  // Product constant
			givenSubType:     33, // Product range is currently 30-32
			expectedError:    "request.imp[4].native.request.contextsubtype is invalid. See https://iabtechlab.com/wp-content/uploads/2016/07/OpenRTB-Native-Ads-Specification-Final-1.2.pdf#page=39",
		},
		{
			description:      "Product - Sub Type Exchange Specific Boundary",
			givenContextType: 3, // Product constant
			givenSubType:     500,
			expectedError:    "",
		},
		{
			description:      "Product - Sub Type Exchange Specific Boundary + 1",
			givenContextType: 3, // Product constant
			givenSubType:     501,
			expectedError:    "",
		},
		{
			description:      "Product - Invalid Context Type",
			givenContextType: 1,  // Not product constant
			givenSubType:     30, // Product range is currently 30-32
			expectedError:    "request.imp[4].native.request.context is 1, but contextsubtype is 30. This is an invalid combination. See https://iabtechlab.com/wp-content/uploads/2016/07/OpenRTB-Native-Ads-Specification-Final-1.2.pdf#page=39",
		},
	}

	for _, test := range testCases {
		err := validateNativeContextTypes(test.givenContextType, test.givenSubType, impIndex)
		if test.expectedError == "" {
			assert.NoError(t, err, test.description)
		} else {
			assert.EqualError(t, err, test.expectedError, test.description)
		}
	}
}

func TestValidateNativePlacementType(t *testing.T) {
	impIndex := 4

	testCases := []struct {
		description        string
		givenPlacementType native1.PlacementType
		expectedError      string
	}{
		{
			description:        "Not Specified",
			givenPlacementType: 0,
			expectedError:      "",
		},
		{
			description:        "Known Value",
			givenPlacementType: 1, // Range is currently 1-4
			expectedError:      "",
		},
		{
			description:        "Exchange Specific - Boundary",
			givenPlacementType: 500,
			expectedError:      "",
		},
		{
			description:        "Exchange Specific - Boundary + 1",
			givenPlacementType: 501,
			expectedError:      "",
		},
		{
			description:        "Negative",
			givenPlacementType: -1,
			expectedError:      "request.imp[4].native.request.plcmttype is invalid. See https://iabtechlab.com/wp-content/uploads/2016/07/OpenRTB-Native-Ads-Specification-Final-1.2.pdf#page=40",
		},
		{
			description:        "Just Above Range",
			givenPlacementType: 5, // Range is currently 1-4
			expectedError:      "request.imp[4].native.request.plcmttype is invalid. See https://iabtechlab.com/wp-content/uploads/2016/07/OpenRTB-Native-Ads-Specification-Final-1.2.pdf#page=40",
		},
	}

	for _, test := range testCases {
		err := validateNativePlacementType(test.givenPlacementType, impIndex)
		if test.expectedError == "" {
			assert.NoError(t, err, test.description)
		} else {
			assert.EqualError(t, err, test.expectedError, test.description)
		}
	}
}

func TestValidateNativeEventTracker(t *testing.T) {
	impIndex := 4
	eventIndex := 8

	testCases := []struct {
		description   string
		givenEvent    nativeRequests.EventTracker
		expectedError string
	}{
		{
			description: "Valid",
			givenEvent: nativeRequests.EventTracker{
				Event:   1,
				Methods: []native1.EventTrackingMethod{1},
			},
			expectedError: "",
		},
		{
			description: "Event - Exchange Specific - Boundary",
			givenEvent: nativeRequests.EventTracker{
				Event:   500,
				Methods: []native1.EventTrackingMethod{1},
			},
			expectedError: "",
		},
		{
			description: "Event - Exchange Specific - Boundary + 1",
			givenEvent: nativeRequests.EventTracker{
				Event:   501,
				Methods: []native1.EventTrackingMethod{1},
			},
			expectedError: "",
		},
		{
			description: "Event - Negative",
			givenEvent: nativeRequests.EventTracker{
				Event:   -1,
				Methods: []native1.EventTrackingMethod{1},
			},
			expectedError: "request.imp[4].native.request.eventtrackers[8].event is invalid. See section 7.6: https://iabtechlab.com/wp-content/uploads/2016/07/OpenRTB-Native-Ads-Specification-Final-1.2.pdf#page=43",
		},
		{
			description: "Event - Just Above Range",
			givenEvent: nativeRequests.EventTracker{
				Event:   5, // Range is currently 1-4
				Methods: []native1.EventTrackingMethod{1},
			},
			expectedError: "request.imp[4].native.request.eventtrackers[8].event is invalid. See section 7.6: https://iabtechlab.com/wp-content/uploads/2016/07/OpenRTB-Native-Ads-Specification-Final-1.2.pdf#page=43",
		},
		{
			description: "Methods - Many Valid",
			givenEvent: nativeRequests.EventTracker{
				Event:   1,
				Methods: []native1.EventTrackingMethod{1, 2},
			},
			expectedError: "",
		},
		{
			description: "Methods - Empty",
			givenEvent: nativeRequests.EventTracker{
				Event:   1,
				Methods: []native1.EventTrackingMethod{},
			},
			expectedError: "request.imp[4].native.request.eventtrackers[8].method is required. See section 7.7: https://iabtechlab.com/wp-content/uploads/2016/07/OpenRTB-Native-Ads-Specification-Final-1.2.pdf#page=43",
		},
		{
			description: "Methods - Exchange Specific - Boundary",
			givenEvent: nativeRequests.EventTracker{
				Event:   1,
				Methods: []native1.EventTrackingMethod{500},
			},
			expectedError: "",
		},
		{
			description: "Methods - Exchange Specific - Boundary + 1",
			givenEvent: nativeRequests.EventTracker{
				Event:   1,
				Methods: []native1.EventTrackingMethod{501},
			},
			expectedError: "",
		},
		{
			description: "Methods - Negative",
			givenEvent: nativeRequests.EventTracker{
				Event:   1,
				Methods: []native1.EventTrackingMethod{-1},
			},
			expectedError: "request.imp[4].native.request.eventtrackers[8].methods[0] is invalid. See section 7.7: https://iabtechlab.com/wp-content/uploads/2016/07/OpenRTB-Native-Ads-Specification-Final-1.2.pdf#page=43",
		},
		{
			description: "Methods - Just Above Range",
			givenEvent: nativeRequests.EventTracker{
				Event:   1,
				Methods: []native1.EventTrackingMethod{3}, // Known values are currently 1-2
			},
			expectedError: "request.imp[4].native.request.eventtrackers[8].methods[0] is invalid. See section 7.7: https://iabtechlab.com/wp-content/uploads/2016/07/OpenRTB-Native-Ads-Specification-Final-1.2.pdf#page=43",
		},
		{
			description: "Methods - Mixed Valid + Invalid",
			givenEvent: nativeRequests.EventTracker{
				Event:   1,
				Methods: []native1.EventTrackingMethod{1, -1},
			},
			expectedError: "request.imp[4].native.request.eventtrackers[8].methods[1] is invalid. See section 7.7: https://iabtechlab.com/wp-content/uploads/2016/07/OpenRTB-Native-Ads-Specification-Final-1.2.pdf#page=43",
		},
	}

	for _, test := range testCases {
		err := validateNativeEventTracker(test.givenEvent, impIndex, eventIndex)
		if test.expectedError == "" {
			assert.NoError(t, err, test.description)
		} else {
			assert.EqualError(t, err, test.expectedError, test.description)
		}
	}
}

func TestValidateNativeAssetData(t *testing.T) {
	impIndex := 4
	assetIndex := 8

	testCases := []struct {
		description   string
		givenData     nativeRequests.Data
		expectedError string
	}{
		{
			description:   "Valid",
			givenData:     nativeRequests.Data{Type: 1},
			expectedError: "",
		},
		{
			description:   "Exchange Specific - Boundary",
			givenData:     nativeRequests.Data{Type: 500},
			expectedError: "",
		},
		{
			description:   "Exchange Specific - Boundary + 1",
			givenData:     nativeRequests.Data{Type: 501},
			expectedError: "",
		},
		{
			description:   "Not Specified",
			givenData:     nativeRequests.Data{},
			expectedError: "request.imp[4].native.request.assets[8].data.type is invalid. See section 7.4: https://iabtechlab.com/wp-content/uploads/2016/07/OpenRTB-Native-Ads-Specification-Final-1.2.pdf#page=40",
		},
		{
			description:   "Negative",
			givenData:     nativeRequests.Data{Type: -1},
			expectedError: "request.imp[4].native.request.assets[8].data.type is invalid. See section 7.4: https://iabtechlab.com/wp-content/uploads/2016/07/OpenRTB-Native-Ads-Specification-Final-1.2.pdf#page=40",
		},
		{
			description:   "Just Above Range",
			givenData:     nativeRequests.Data{Type: 13}, // Range is currently 1-12
			expectedError: "request.imp[4].native.request.assets[8].data.type is invalid. See section 7.4: https://iabtechlab.com/wp-content/uploads/2016/07/OpenRTB-Native-Ads-Specification-Final-1.2.pdf#page=40",
		},
	}

	for _, test := range testCases {
		err := validateNativeAssetData(&test.givenData, impIndex, assetIndex)
		if test.expectedError == "" {
			assert.NoError(t, err, test.description)
		} else {
			assert.EqualError(t, err, test.expectedError, test.description)
		}
	}
}

func TestAuctionResponseHeaders(t *testing.T) {
	testCases := []struct {
		description     string
		requestBody     string
		expectedStatus  int
		expectedHeaders func(http.Header)
	}{
		{
			description:    "Success Response",
			requestBody:    validRequest(t, "site.json"),
			expectedStatus: 200,
			expectedHeaders: func(h http.Header) {
				h.Set("X-Prebid", "pbs-go/unknown")
				h.Set("Content-Type", "application/json")
			},
		},
		{
			description:    "Failure Response",
			requestBody:    "{}",
			expectedStatus: 400,
			expectedHeaders: func(h http.Header) {
				h.Set("X-Prebid", "pbs-go/unknown")
			},
		},
	}

	exchange := &nobidExchange{}
	endpoint, _ := NewEndpoint(
		fakeUUIDGenerator{},
		exchange,
		mockBidderParamValidator{},
		empty_fetcher.EmptyFetcher{},
		empty_fetcher.EmptyFetcher{},
		&config.Configuration{MaxRequestSize: maxSize},
		&metricsConfig.NilMetricsEngine{},
		analyticsConf.NewPBSAnalytics(&config.Analytics{}),
		map[string]string{},
		[]byte{},
		openrtb_ext.BuildBidderMap(),
		empty_fetcher.EmptyFetcher{},
		hooks.EmptyPlanBuilder{})

	for _, test := range testCases {
		httpReq := httptest.NewRequest("POST", "/openrtb2/auction", strings.NewReader(test.requestBody))
		recorder := httptest.NewRecorder()

		endpoint(recorder, httpReq, nil)

		expectedHeaders := http.Header{}
		test.expectedHeaders(expectedHeaders)

		assert.Equal(t, test.expectedStatus, recorder.Result().StatusCode, test.description+":statuscode")
		assert.Equal(t, expectedHeaders, recorder.Result().Header, test.description+":statuscode")
	}
}

// StoredRequest testing

// Test stored request data

func TestValidateBanner(t *testing.T) {
	impIndex := 0

	testCases := []struct {
		description    string
		banner         *openrtb2.Banner
		impIndex       int
		isInterstitial bool
		expectedError  error
	}{
		{
			description:    "isInterstitial Equals False (not set to 1)",
			banner:         &openrtb2.Banner{W: nil, H: nil, Format: nil},
			impIndex:       impIndex,
			isInterstitial: false,
			expectedError:  errors.New("request.imp[0].banner has no sizes. Define \"w\" and \"h\", or include \"format\" elements."),
		},
		{
			description:    "isInterstitial Equals True (is set to 1)",
			banner:         &openrtb2.Banner{W: nil, H: nil, Format: nil},
			impIndex:       impIndex,
			isInterstitial: true,
			expectedError:  nil,
		},
	}

	for _, test := range testCases {
		result := validateBanner(test.banner, test.impIndex, test.isInterstitial)
		assert.Equal(t, test.expectedError, result, test.description)
	}
}

func TestParseRequestMergeBidderParams(t *testing.T) {
	tests := []struct {
		name               string
		givenRequestBody   string
		expectedImpExt     json.RawMessage
		expectedReqExt     json.RawMessage
		expectedErrorCount int
	}{
		{
			name:               "add missing bidder-params from req.ext.prebid.bidderparams to imp[].ext.prebid.bidder",
			givenRequestBody:   validRequest(t, "req-ext-bidder-params.json"),
			expectedImpExt:     getObject(t, "req-ext-bidder-params.json", "expectedImpExt"),
			expectedReqExt:     getObject(t, "req-ext-bidder-params.json", "expectedReqExt"),
			expectedErrorCount: 0,
		},
		{
			name:               "add missing bidder-params from req.ext.prebid.bidderparams to imp[].ext.prebid.bidder with preference for imp[].ext.prebid.bidder params",
			givenRequestBody:   validRequest(t, "req-ext-bidder-params-merge.json"),
			expectedImpExt:     getObject(t, "req-ext-bidder-params-merge.json", "expectedImpExt"),
			expectedReqExt:     getObject(t, "req-ext-bidder-params-merge.json", "expectedReqExt"),
			expectedErrorCount: 0,
		},
		{
			name:               "add missing bidder-params from req.ext.prebid.bidderparams to imp[].ext for backward compatibility",
			givenRequestBody:   validRequest(t, "req-ext-bidder-params-backward-compatible-merge.json"),
			expectedImpExt:     getObject(t, "req-ext-bidder-params-backward-compatible-merge.json", "expectedImpExt"),
			expectedReqExt:     getObject(t, "req-ext-bidder-params-backward-compatible-merge.json", "expectedReqExt"),
			expectedErrorCount: 0,
		},
	}
	for _, test := range tests {
		t.Run(test.name, func(t *testing.T) {

			deps := &endpointDeps{
				fakeUUIDGenerator{},
				&warningsCheckExchange{},
				mockBidderParamValidator{},
				&mockStoredReqFetcher{},
				empty_fetcher.EmptyFetcher{},
				empty_fetcher.EmptyFetcher{},
				&config.Configuration{MaxRequestSize: int64(len(test.givenRequestBody))},
				&metricsConfig.NilMetricsEngine{},
				analyticsConf.NewPBSAnalytics(&config.Analytics{}),
				map[string]string{},
				false,
				[]byte{},
				openrtb_ext.BuildBidderMap(),
				nil,
				nil,
				hardcodedResponseIPValidator{response: true},
				empty_fetcher.EmptyFetcher{},
				hookexecution.NewHookExecutor(hooks.EmptyPlanBuilder{}, hookexecution.EndpointAuction, &metricsConfig.NilMetricsEngine{}),
			}

			req := httptest.NewRequest("POST", "/openrtb2/auction", strings.NewReader(test.givenRequestBody))

			resReq, _, _, _, _, _, errL := deps.parseRequest(req, &metrics.Labels{})

			assert.NoError(t, resReq.RebuildRequest())

			var expIExt, iExt map[string]interface{}
			err := json.Unmarshal(test.expectedImpExt, &expIExt)
			assert.Nil(t, err, "unmarshal() should return nil error")

			assert.NotNil(t, resReq.BidRequest.Imp[0].Ext, "imp[0].Ext should not be nil")
			err = json.Unmarshal(resReq.BidRequest.Imp[0].Ext, &iExt)
			assert.Nil(t, err, "unmarshal() should return nil error")

			assert.Equal(t, expIExt, iExt, "bidderparams in imp[].Ext should match")

			var eReqE, reqE map[string]interface{}
			err = json.Unmarshal(test.expectedReqExt, &eReqE)
			assert.Nil(t, err, "unmarshal() should return nil error")

			err = json.Unmarshal(resReq.BidRequest.Ext, &reqE)
			assert.Nil(t, err, "unmarshal() should return nil error")

			assert.Equal(t, eReqE, reqE, "req.Ext should match")

			assert.Len(t, errL, test.expectedErrorCount, "error length should match")
		})
	}
}

func TestParseRequestStoredResponses(t *testing.T) {
	mockStoredResponses := map[string]json.RawMessage{
		"6d718149": json.RawMessage(`[{"bid": [{"id": "bid_id1"],"seat": "appnexus"}]`),
		"6d715835": json.RawMessage(`[{"bid": [{"id": "bid_id2"],"seat": "appnexus"}]`),
	}

	tests := []struct {
		name                    string
		givenRequestBody        string
		expectedStoredResponses stored_responses.ImpsWithBidResponses
		expectedErrorCount      int
		expectedError           string
	}{
		{
			name:             "req imp has valid stored response",
			givenRequestBody: validRequest(t, "req-imp-stored-response.json"),
			expectedStoredResponses: map[string]json.RawMessage{
				"imp-id1": json.RawMessage(`[{"bid": [{"id": "bid_id1"],"seat": "appnexus"}]`),
			},
			expectedErrorCount: 0,
		},
		{
			name:             "req has two imps valid stored responses",
			givenRequestBody: validRequest(t, "req-two-imps-stored-response.json"),
			expectedStoredResponses: map[string]json.RawMessage{
				"imp-id1": json.RawMessage(`[{"bid": [{"id": "bid_id1"],"seat": "appnexus"}]`),
				"imp-id2": json.RawMessage(`[{"bid": [{"id": "bid_id2"],"seat": "appnexus"}]`),
			},
			expectedErrorCount: 0,
		},
		{
			name:             "req has two imps with missing stored responses",
			givenRequestBody: validRequest(t, "req-two-imps-missing-stored-response.json"),
			expectedStoredResponses: map[string]json.RawMessage{
				"imp-id1": json.RawMessage(`[{"bid": [{"id": "bid_id1"],"seat": "appnexus"}]`),
				"imp-id2": json.RawMessage(nil),
			},
			expectedErrorCount: 0,
		},
		{
			name:             "req has two imps: one with stored response and another imp without stored resp",
			givenRequestBody: validRequest(t, "req-two-imps-one-stored-response.json"),
			expectedStoredResponses: map[string]json.RawMessage{
				"imp-id1": json.RawMessage(`[{"bid": [{"id": "bid_id1"],"seat": "appnexus"}]`),
			},
			expectedErrorCount: 1,
			expectedError:      `request validation failed. The StoredAuctionResponse.ID field must be completely present with, or completely absent from, all impressions in request. No StoredAuctionResponse data found for request.imp[1].ext.prebid`,
		},
	}
	for _, test := range tests {
		t.Run(test.name, func(t *testing.T) {

			deps := &endpointDeps{
				fakeUUIDGenerator{},
				&warningsCheckExchange{},
				mockBidderParamValidator{},
				&mockStoredReqFetcher{},
				empty_fetcher.EmptyFetcher{},
				empty_fetcher.EmptyFetcher{},
				&config.Configuration{MaxRequestSize: int64(len(test.givenRequestBody))},
				&metricsConfig.NilMetricsEngine{},
				analyticsConf.NewPBSAnalytics(&config.Analytics{}),
				map[string]string{},
				false,
				[]byte{},
				openrtb_ext.BuildBidderMap(),
				nil,
				nil,
				hardcodedResponseIPValidator{response: true},
				&mockStoredResponseFetcher{mockStoredResponses},
				hookexecution.NewHookExecutor(hooks.EmptyPlanBuilder{}, hookexecution.EndpointAuction, &metricsConfig.NilMetricsEngine{}),
			}

			req := httptest.NewRequest("POST", "/openrtb2/auction", strings.NewReader(test.givenRequestBody))

			_, _, storedResponses, _, _, _, errL := deps.parseRequest(req, &metrics.Labels{})

			if test.expectedErrorCount == 0 {
				assert.Equal(t, test.expectedStoredResponses, storedResponses, "stored responses should match")
			} else {
				assert.Contains(t, errL[0].Error(), test.expectedError, "error should match")
			}

		})
	}
}

func TestParseRequestStoredBidResponses(t *testing.T) {
	bidRespId1 := json.RawMessage(`{"id": "resp_id1", "seatbid": [{"bid": [{"id": "bid_id1"}], "seat": "testBidder1"}], "bidid": "123", "cur": "USD"}`)
	bidRespId2 := json.RawMessage(`{"id": "resp_id2", "seatbid": [{"bid": [{"id": "bid_id2"}], "seat": "testBidder2"}], "bidid": "124", "cur": "USD"}`)
	mockStoredBidResponses := map[string]json.RawMessage{
		"bidResponseId1": bidRespId1,
		"bidResponseId2": bidRespId2,
	}

	tests := []struct {
		name                       string
		givenRequestBody           string
		expectedStoredBidResponses stored_responses.ImpBidderStoredResp
		expectedErrorCount         int
		expectedError              string
	}{
		{
			name:             "req imp has valid stored bid response",
			givenRequestBody: validRequest(t, "imp-with-stored-bid-resp.json"),
			expectedStoredBidResponses: map[string]map[string]json.RawMessage{
				"imp-id1": {"testBidder1": bidRespId1},
			},
			expectedErrorCount: 0,
		},
		{
			name:             "req has two imps with valid stored bid responses",
			givenRequestBody: validRequest(t, "req-two-imps-stored-bid-responses.json"),
			expectedStoredBidResponses: map[string]map[string]json.RawMessage{
				"imp-id1": {"testBidder1": bidRespId1},
				"imp-id2": {"testBidder2": bidRespId2},
			},
			expectedErrorCount: 0,
		},
		{
			name:             "req has two imps one with valid stored bid responses and another one without stored bid responses",
			givenRequestBody: validRequest(t, "req-two-imps-with-and-without-stored-bid-responses.json"),
			expectedStoredBidResponses: map[string]map[string]json.RawMessage{
				"imp-id2": {"testBidder2": bidRespId2},
			},
			expectedErrorCount: 0,
		},
		{
			name:             "req has two imps with missing stored bid responses",
			givenRequestBody: validRequest(t, "req-two-imps-missing-stored-bid-response.json"),
			expectedStoredBidResponses: map[string]map[string]json.RawMessage{
				"imp-id1": {"testBidder1": nil},
				"imp-id2": {"testBidder2": nil},
			},
			expectedErrorCount: 0,
		},
	}
	for _, test := range tests {
		t.Run(test.name, func(t *testing.T) {

			deps := &endpointDeps{
				fakeUUIDGenerator{},
				&warningsCheckExchange{},
				mockBidderParamValidator{},
				&mockStoredReqFetcher{},
				empty_fetcher.EmptyFetcher{},
				empty_fetcher.EmptyFetcher{},
				&config.Configuration{MaxRequestSize: int64(len(test.givenRequestBody))},
				&metricsConfig.NilMetricsEngine{},
				analyticsConf.NewPBSAnalytics(&config.Analytics{}),
				map[string]string{},
				false,
				[]byte{},
				map[string]openrtb_ext.BidderName{"testBidder1": "testBidder1", "testBidder2": "testBidder2"},
				nil,
				nil,
				hardcodedResponseIPValidator{response: true},
				&mockStoredResponseFetcher{mockStoredBidResponses},
				hookexecution.NewHookExecutor(hooks.EmptyPlanBuilder{}, hookexecution.EndpointAuction, &metricsConfig.NilMetricsEngine{}),
			}

			req := httptest.NewRequest("POST", "/openrtb2/auction", strings.NewReader(test.givenRequestBody))
			_, _, _, storedBidResponses, _, _, errL := deps.parseRequest(req, &metrics.Labels{})

			if test.expectedErrorCount == 0 {
				assert.Equal(t, test.expectedStoredBidResponses, storedBidResponses, "stored responses should match")
			} else {
				assert.Contains(t, errL[0].Error(), test.expectedError, "error should match")
			}
		})
	}
}

func TestValidateStoredResp(t *testing.T) {
	deps := &endpointDeps{
		fakeUUIDGenerator{},
		&nobidExchange{},
		mockBidderParamValidator{},
		&mockStoredReqFetcher{},
		empty_fetcher.EmptyFetcher{},
		empty_fetcher.EmptyFetcher{},
		&config.Configuration{MaxRequestSize: maxSize},
		&metricsConfig.NilMetricsEngine{},
		analyticsConf.NewPBSAnalytics(&config.Analytics{}),
		map[string]string{},
		false,
		[]byte{},
		openrtb_ext.BuildBidderMap(),
		nil,
		nil,
		hardcodedResponseIPValidator{response: true},
		&mockStoredResponseFetcher{},
		hookexecution.NewHookExecutor(hooks.EmptyPlanBuilder{}, hookexecution.EndpointAuction, &metricsConfig.NilMetricsEngine{}),
	}

	testCases := []struct {
		description               string
		givenRequestWrapper       *openrtb_ext.RequestWrapper
		expectedErrorList         []error
		hasStoredAuctionResponses bool
		storedBidResponses        stored_responses.ImpBidderStoredResp
	}{
		{
			description: "One imp with stored response, expect validate request to throw no errors",
			givenRequestWrapper: &openrtb_ext.RequestWrapper{
				BidRequest: &openrtb2.BidRequest{
					ID:  "Some-ID",
					App: &openrtb2.App{},
					Imp: []openrtb2.Imp{
						{
							ID: "Some-Imp-ID",
							Banner: &openrtb2.Banner{
								Format: []openrtb2.Format{
									{
										W: 600,
										H: 500,
									},
									{
										W: 300,
										H: 600,
									},
								},
							},
							Ext: []byte(`{"appnexus":{"placementId": 12345678}, "prebid": {"storedAuctionResponse": {"id": "6d718149-6dfe-25ae-a7d6-305399f77f04"}}}`),
						},
					},
				},
			},
			expectedErrorList:         []error{},
			hasStoredAuctionResponses: true,
			storedBidResponses:        nil,
		},
		{
			description: "Two imps with stored responses, expect validate request to throw no errors",
			givenRequestWrapper: &openrtb_ext.RequestWrapper{
				BidRequest: &openrtb2.BidRequest{
					ID:  "Some-ID",
					App: &openrtb2.App{},
					Imp: []openrtb2.Imp{
						{
							ID: "Some-Imp-ID",
							Banner: &openrtb2.Banner{
								Format: []openrtb2.Format{
									{
										W: 600,
										H: 500,
									},
									{
										W: 300,
										H: 600,
									},
								},
							},
							Ext: []byte(`{"appnexus":{"placementId": 12345678}, "prebid": {"storedAuctionResponse": {"id": "6d718149-6dfe-25ae-a7d6-305399f77f04"}}}`),
						},
						{
							ID: "Some-Imp-ID2",
							Banner: &openrtb2.Banner{
								Format: []openrtb2.Format{
									{
										W: 600,
										H: 500,
									},
									{
										W: 300,
										H: 600,
									},
								},
							},
							Ext: []byte(`{"appnexus":{"placementId": 12345678}, "prebid": {"storedAuctionResponse": {"id": "6d718149-6dfe-25ae-a7d6-305399f77f04"}}}`),
						},
					},
				},
			},
			expectedErrorList:         []error{},
			hasStoredAuctionResponses: true,
			storedBidResponses:        nil,
		},
		{
			description: "Two imps, one with stored response, expect validate request to throw validation error",
			givenRequestWrapper: &openrtb_ext.RequestWrapper{
				BidRequest: &openrtb2.BidRequest{
					ID:  "Some-ID",
					App: &openrtb2.App{},
					Imp: []openrtb2.Imp{
						{
							ID: "Some-Imp-ID",
							Banner: &openrtb2.Banner{
								Format: []openrtb2.Format{
									{
										W: 600,
										H: 500,
									},
									{
										W: 300,
										H: 600,
									},
								},
							},
							Ext: []byte(`{"appnexus":{"placementId": 12345678}, "prebid": {"storedAuctionResponse": {"id": "6d718149-6dfe-25ae-a7d6-305399f77f04"}}}`),
						},
						{
							ID: "Some-Imp-ID2",
							Banner: &openrtb2.Banner{
								Format: []openrtb2.Format{
									{
										W: 600,
										H: 500,
									},
									{
										W: 300,
										H: 600,
									},
								},
							},
							Ext: []byte(`{"appnexus":{"placementId": 12345678}}`),
						},
					},
				},
			},
			expectedErrorList:         []error{errors.New("request validation failed. The StoredAuctionResponse.ID field must be completely present with, or completely absent from, all impressions in request. No StoredAuctionResponse data found for request.imp[1].ext.prebid \n")},
			hasStoredAuctionResponses: true,
			storedBidResponses:        nil,
		},
		{
			description: "One imp with stored bid response and corresponding bidder in imp.ext, expect validate request to throw no errors",
			givenRequestWrapper: &openrtb_ext.RequestWrapper{
				BidRequest: &openrtb2.BidRequest{
					ID:  "Some-ID",
					App: &openrtb2.App{},
					Imp: []openrtb2.Imp{
						{
							ID: "Some-Imp-ID",
							Banner: &openrtb2.Banner{
								Format: []openrtb2.Format{
									{
										W: 600,
										H: 500,
									},
									{
										W: 300,
										H: 600,
									},
								},
							},
							Ext: []byte(`{"appnexus": {"placementId": 12345678}, "prebid": {"storedbidresponse": []}}`),
						},
					},
				},
			},
			expectedErrorList:         []error{},
			hasStoredAuctionResponses: false,
			storedBidResponses:        stored_responses.ImpBidderStoredResp{"Some-Imp-ID": {"appnexus": json.RawMessage(`{"test":true}`)}},
		},
		{
			description: "One imp with 2 stored bid responses and 2 corresponding bidders in imp.ext, expect validate request to throw no errors",
			givenRequestWrapper: &openrtb_ext.RequestWrapper{
				BidRequest: &openrtb2.BidRequest{
					ID:  "Some-ID",
					App: &openrtb2.App{},
					Imp: []openrtb2.Imp{
						{
							ID: "Some-Imp-ID",
							Banner: &openrtb2.Banner{
								Format: []openrtb2.Format{
									{
										W: 600,
										H: 500,
									},
									{
										W: 300,
										H: 600,
									},
								},
							},
							Ext: []byte(`{"appnexus": {"placementId": 12345678}, "telaria": {"seatCode": "12345678"}, "prebid": {"storedbidresponse": []}}`),
						},
					},
				},
			},
			expectedErrorList:         []error{},
			hasStoredAuctionResponses: false,
			storedBidResponses:        stored_responses.ImpBidderStoredResp{"Some-Imp-ID": {"appnexus": json.RawMessage(`{"test":true}`), "telaria": json.RawMessage(`{"test":true}`)}},
		},
		{
			description: "Two imps, one with 2 stored bid responses and 2 corresponding bidders in imp.ext, expect validate request to throw no errors",
			givenRequestWrapper: &openrtb_ext.RequestWrapper{
				BidRequest: &openrtb2.BidRequest{
					ID:  "Some-ID",
					App: &openrtb2.App{},
					Imp: []openrtb2.Imp{
						{
							ID: "Some-Imp-ID",
							Banner: &openrtb2.Banner{
								Format: []openrtb2.Format{
									{
										W: 600,
										H: 500,
									},
									{
										W: 300,
										H: 600,
									},
								},
							},
							Ext: []byte(`{"appnexus": {"placementId": 12345678}, "telaria": {"seatCode": "12345678"}, "prebid": {"storedbidresponse": []}}`),
						},
						{
							ID: "Some-Imp-ID2",
							Banner: &openrtb2.Banner{
								Format: []openrtb2.Format{
									{
										W: 600,
										H: 500,
									},
									{
										W: 300,
										H: 600,
									},
								},
							},
							Ext: []byte(`{"appnexus": {"placementId": 12345678}, "telaria": {"seatCode": "12345678"}, "prebid": {"storedbidresponse": []}}`),
						},
					},
				},
			},
			expectedErrorList:         []error{},
			hasStoredAuctionResponses: false,
			storedBidResponses:        stored_responses.ImpBidderStoredResp{"Some-Imp-ID": {"appnexus": json.RawMessage(`{"test":true}`), "telaria": json.RawMessage(`{"test":true}`)}},
		},
		{
			description: "Two imps, both with 2 stored bid responses and 2 corresponding bidders in imp.ext, expect validate request to throw no errors",
			givenRequestWrapper: &openrtb_ext.RequestWrapper{
				BidRequest: &openrtb2.BidRequest{
					ID:  "Some-ID",
					App: &openrtb2.App{},
					Imp: []openrtb2.Imp{
						{
							ID: "Some-Imp-ID",
							Banner: &openrtb2.Banner{
								Format: []openrtb2.Format{
									{
										W: 600,
										H: 500,
									},
									{
										W: 300,
										H: 600,
									},
								},
							},
							Ext: []byte(`{"appnexus": {"placementId": 12345678}, "telaria": {"seatCode": "12345678"}, "prebid": {"storedbidresponse": []}}`),
						},
						{
							ID: "Some-Imp-ID2",
							Banner: &openrtb2.Banner{
								Format: []openrtb2.Format{
									{
										W: 600,
										H: 500,
									},
									{
										W: 300,
										H: 600,
									},
								},
							},
							Ext: []byte(`{"appnexus": {"placementId": 12345678}, "telaria": {"seatCode": "12345678"}, "prebid": {"storedbidresponse": []}}`),
						},
					},
				},
			},
			expectedErrorList:         []error{},
			hasStoredAuctionResponses: false,
			storedBidResponses: stored_responses.ImpBidderStoredResp{
				"Some-Imp-ID":  {"appnexus": json.RawMessage(`{"test":true}`), "telaria": json.RawMessage(`{"test":true}`)},
				"Some-Imp-ID1": {"appnexus": json.RawMessage(`{"test":true}`), "telaria": json.RawMessage(`{"test":true}`)},
			},
		},
		{
			description: "One imp with 2 stored bid responses and 1 bidder in imp.ext, expect validate request to throw an errors",
			givenRequestWrapper: &openrtb_ext.RequestWrapper{
				BidRequest: &openrtb2.BidRequest{
					ID:  "Some-ID",
					App: &openrtb2.App{},
					Imp: []openrtb2.Imp{
						{
							ID: "Some-Imp-ID",
							Banner: &openrtb2.Banner{
								Format: []openrtb2.Format{
									{
										W: 600,
										H: 500,
									},
									{
										W: 300,
										H: 600,
									},
								},
							},
							Ext: []byte(`{"appnexus": {"placementId": 12345678}, "prebid": {"storedbidresponse": []}}`),
						},
					},
				},
			},
			expectedErrorList:         []error{errors.New("request validation failed. Stored bid responses are specified for imp Some-Imp-ID. Bidders specified in imp.ext should match with bidders specified in imp.ext.prebid.storedbidresponse")},
			hasStoredAuctionResponses: false,
			storedBidResponses:        stored_responses.ImpBidderStoredResp{"Some-Imp-ID": {"appnexus": json.RawMessage(`{"test":true}`), "telaria": json.RawMessage(`{"test":true}`)}},
		},
		{
			description: "One imp with 1 stored bid responses and 2 bidders in imp.ext, expect validate request to throw an errors",
			givenRequestWrapper: &openrtb_ext.RequestWrapper{
				BidRequest: &openrtb2.BidRequest{
					ID:  "Some-ID",
					App: &openrtb2.App{},
					Imp: []openrtb2.Imp{
						{
							ID: "Some-Imp-ID",
							Banner: &openrtb2.Banner{
								Format: []openrtb2.Format{
									{
										W: 600,
										H: 500,
									},
									{
										W: 300,
										H: 600,
									},
								},
							},
							Ext: []byte(`{"appnexus": {"placementId": 12345678}, "telaria": {"seatCode": "12345678"}, "prebid": {"storedbidresponse": []}}`),
						},
					},
				},
			},
			expectedErrorList:         []error{errors.New("request validation failed. Stored bid responses are specified for imp Some-Imp-ID. Bidders specified in imp.ext should match with bidders specified in imp.ext.prebid.storedbidresponse")},
			hasStoredAuctionResponses: false,
			storedBidResponses:        stored_responses.ImpBidderStoredResp{"Some-Imp-ID": {"appnexus": json.RawMessage(`{"test":true}`)}},
		},
		{
			description: "One imp with 2 stored bid responses and 2 different bidders in imp.ext, expect validate request to throw an errors",
			givenRequestWrapper: &openrtb_ext.RequestWrapper{
				BidRequest: &openrtb2.BidRequest{
					ID:  "Some-ID",
					App: &openrtb2.App{},
					Imp: []openrtb2.Imp{
						{
							ID: "Some-Imp-ID",
							Banner: &openrtb2.Banner{
								Format: []openrtb2.Format{
									{
										W: 600,
										H: 500,
									},
									{
										W: 300,
										H: 600,
									},
								},
							},
							Ext: []byte(`{"appnexus": {"placementId": 12345678}, "telaria": {"seatCode": "12345678"}, "prebid": {"storedbidresponse": []}}`),
						},
					},
				},
			},
			expectedErrorList:         []error{errors.New("request validation failed. Stored bid responses are specified for imp Some-Imp-ID. Bidders specified in imp.ext should match with bidders specified in imp.ext.prebid.storedbidresponse")},
			hasStoredAuctionResponses: false,
			storedBidResponses:        stored_responses.ImpBidderStoredResp{"Some-Imp-ID": {"appnexus": json.RawMessage(`{"test":true}`), "rubicon": json.RawMessage(`{"test":true}`)}},
		},
		{
			description: "One imp with 2 stored bid responses and 1 bidders in imp.ext and 1 in imp.ext.prebid.bidder, expect validate request to throw no errors",
			givenRequestWrapper: &openrtb_ext.RequestWrapper{
				BidRequest: &openrtb2.BidRequest{
					ID:  "Some-ID",
					App: &openrtb2.App{},
					Imp: []openrtb2.Imp{
						{
							ID: "Some-Imp-ID",
							Banner: &openrtb2.Banner{
								Format: []openrtb2.Format{
									{
										W: 600,
										H: 500,
									},
									{
										W: 300,
										H: 600,
									},
								},
							},
							Ext: []byte(`{"appnexus": {"placementId": 12345678}, "prebid": {"bidder":{"telaria": {"seatCode": "12345678"}}, "storedbidresponse": []}}`),
						},
					},
				},
			},
			expectedErrorList:         []error{},
			hasStoredAuctionResponses: false,
			storedBidResponses:        stored_responses.ImpBidderStoredResp{"Some-Imp-ID": {"appnexus": json.RawMessage(`{"test":true}`), "telaria": json.RawMessage(`{"test":true}`)}},
		},
		{
			description: "One imp with 2 stored bid responses and 1 bidders in imp.ext and 1 in imp.ext.prebid.bidder that is not defined in stored bid responses, expect validate request to throw an error",
			givenRequestWrapper: &openrtb_ext.RequestWrapper{
				BidRequest: &openrtb2.BidRequest{
					ID:  "Some-ID",
					App: &openrtb2.App{},
					Imp: []openrtb2.Imp{
						{
							ID: "Some-Imp-ID",
							Banner: &openrtb2.Banner{
								Format: []openrtb2.Format{
									{
										W: 600,
										H: 500,
									},
									{
										W: 300,
										H: 600,
									},
								},
							},
							Ext: []byte(`{"appnexus": {"placementId": 12345678}, "prebid": {"bidder":{"rubicon": {"seatCode": "12345678"}}, "storedbidresponse": []}}`),
						},
					},
				},
			},
			expectedErrorList:         []error{errors.New("request validation failed. Stored bid responses are specified for imp Some-Imp-ID. Bidders specified in imp.ext should match with bidders specified in imp.ext.prebid.storedbidresponse")},
			hasStoredAuctionResponses: false,
			storedBidResponses:        stored_responses.ImpBidderStoredResp{"Some-Imp-ID": {"appnexus": json.RawMessage(`{"test":true}`), "telaria": json.RawMessage(`{"test":true}`)}},
		},
		{
			description: "One imp with 1 stored bid response and 1 in imp.ext.prebid.bidder that is defined in stored bid responses, expect validate request to throw no errors",
			givenRequestWrapper: &openrtb_ext.RequestWrapper{
				BidRequest: &openrtb2.BidRequest{
					ID:  "Some-ID",
					App: &openrtb2.App{},
					Imp: []openrtb2.Imp{
						{
							ID: "Some-Imp-ID",
							Banner: &openrtb2.Banner{
								Format: []openrtb2.Format{
									{
										W: 600,
										H: 500,
									},
									{
										W: 300,
										H: 600,
									},
								},
							},
							Ext: []byte(`{"prebid": {"bidder":{"telaria": {"seatCode": "12345678"}}, "storedbidresponse": []}}`),
						},
					},
				},
			},
			expectedErrorList:         []error{},
			hasStoredAuctionResponses: false,
			storedBidResponses:        stored_responses.ImpBidderStoredResp{"Some-Imp-ID": {"telaria": json.RawMessage(`{"test":true}`)}},
		},
		{
			description: "One imp with 1 stored bid response and 1 in imp.ext.prebid.bidder that is not defined in stored bid responses, expect validate request to throw an error",
			givenRequestWrapper: &openrtb_ext.RequestWrapper{
				BidRequest: &openrtb2.BidRequest{
					ID:  "Some-ID",
					App: &openrtb2.App{},
					Imp: []openrtb2.Imp{
						{
							ID: "Some-Imp-ID",
							Banner: &openrtb2.Banner{
								Format: []openrtb2.Format{
									{
										W: 600,
										H: 500,
									},
									{
										W: 300,
										H: 600,
									},
								},
							},
							Ext: []byte(`{"prebid": {"bidder":{"telaria": {"seatCode": "12345678"}}, "storedbidresponse": []}}`),
						},
					},
				},
			},
			expectedErrorList:         []error{errors.New("request validation failed. Stored bid responses are specified for imp Some-Imp-ID. Bidders specified in imp.ext should match with bidders specified in imp.ext.prebid.storedbidresponse")},
			hasStoredAuctionResponses: false,
			storedBidResponses:        stored_responses.ImpBidderStoredResp{"Some-Imp-ID": {"appnexus": json.RawMessage(`{"test":true}`)}},
		},
		{
			description: "2 imps, one imp without stored responses, another imp with 1 stored bid response and 1 in imp.ext.prebid.bidder that is not defined in stored bid responses, expect validate request to throw an error",
			givenRequestWrapper: &openrtb_ext.RequestWrapper{
				BidRequest: &openrtb2.BidRequest{
					ID:  "Some-ID",
					App: &openrtb2.App{},
					Imp: []openrtb2.Imp{
						{
							ID: "Some-Imp-ID",
							Banner: &openrtb2.Banner{
								Format: []openrtb2.Format{
									{
										W: 600,
										H: 500,
									},
									{
										W: 300,
										H: 600,
									},
								},
							},
							Ext: []byte(`{"prebid": {"bidder":{"telaria": {"seatCode": "12345678"}}}}`),
						},
						{
							ID: "Some-Imp-ID2",
							Banner: &openrtb2.Banner{
								Format: []openrtb2.Format{
									{
										W: 600,
										H: 500,
									},
									{
										W: 300,
										H: 600,
									},
								},
							},
							Ext: []byte(`{"prebid": {"bidder":{"telaria": {"seatCode": "12345678"}}, "storedbidresponse": []}}`),
						},
					},
				},
			},
			expectedErrorList:         []error{errors.New("request validation failed. Stored bid responses are specified for imp Some-Imp-ID2. Bidders specified in imp.ext should match with bidders specified in imp.ext.prebid.storedbidresponse")},
			hasStoredAuctionResponses: false,
			storedBidResponses:        stored_responses.ImpBidderStoredResp{"Some-Imp-ID2": {"appnexus": json.RawMessage(`{"test":true}`)}},
		},
	}

	for _, test := range testCases {
		errorList := deps.validateRequest(test.givenRequestWrapper, false, test.hasStoredAuctionResponses, test.storedBidResponses)
		assert.Equalf(t, test.expectedErrorList, errorList, "Error doesn't match: %s\n", test.description)
	}
}

func TestValidResponseWhenRequestRejected(t *testing.T) {
	const nbr int = 123

	testCases := []struct {
		description         string
		file                string
		planBuilder         hooks.ExecutionPlanBuilder
		expectedBidResponse openrtb2.BidResponse
		hookExecutor        hookexecution.HookStageExecutor
	}{
		{
			description: "Assert correct BidResponse when request rejected at entrypoint stage",
			file:        "sample-requests/valid-whole/hooks/auction_reject.json",
			planBuilder: mockPlanBuilder{entrypointPlan: makeRejectPlan[hookstage.Entrypoint](mockRejectionHook{nbr})},
		},
		{
			description: "Assert correct BidResponse when request rejected at raw-auction stage",
			file:        "sample-requests/valid-whole/hooks/auction_reject.json",
			planBuilder: mockPlanBuilder{rawAuctionPlan: makeRejectPlan[hookstage.RawAuctionRequest](mockRejectionHook{nbr})},
		},
<<<<<<< HEAD
		{
			// bidder-request stage doesn't reject whole request, so we do not expect NBR code in response
			description: "Assert correct BidResponse when request rejected at bidder-request stage",
			file:        "sample-requests/valid-whole/hooks/auction_bidder_reject.json",
			planBuilder: mockPlanBuilder{bidderRequestPlan: makeRejectPlan[hookstage.BidderRequest](mockRejectionHook{nbr})},
		},
=======
>>>>>>> dd909bab
	}

	for _, tc := range testCases {
		t.Run(tc.description, func(t *testing.T) {
			fileData, err := os.ReadFile(tc.file)
			assert.NoError(t, err, "Failed to read test file.")

			test, err := parseTestFile(fileData, tc.file)
			assert.NoError(t, err, "Failed to parse test file.")
			test.planBuilder = tc.planBuilder
			test.endpointType = OPENRTB_ENDPOINT

			auctionEndpointHandler, _, mockBidServers, mockCurrencyRatesServer, err := buildTestEndpoint(test, &config.Configuration{MaxRequestSize: maxSize})
			assert.NoError(t, err, "Failed to build test endpoint.")

			recorder := httptest.NewRecorder()
			req := httptest.NewRequest("POST", "/openrtb2/auction", bytes.NewReader(test.BidRequest))
			auctionEndpointHandler(recorder, req, nil)
			assert.Equal(t, recorder.Code, http.StatusOK, "Endpoint should return 200 OK.")

			var actualResp openrtb2.BidResponse
			var expectedResp openrtb2.BidResponse
			var actualExt openrtb_ext.ExtBidResponse
			var expectedExt openrtb_ext.ExtBidResponse

			assert.NoError(t, json.Unmarshal(test.ExpectedBidResponse, &expectedResp), "Unable to unmarshal expected BidResponse.")
			assert.NoError(t, json.Unmarshal(recorder.Body.Bytes(), &actualResp), "Unable to unmarshal actual BidResponse.")
			if expectedResp.Ext != nil {
				assert.NoError(t, json.Unmarshal(expectedResp.Ext, &expectedExt), "Unable to unmarshal expected ExtBidResponse.")
				assert.NoError(t, json.Unmarshal(actualResp.Ext, &actualExt), "Unable to unmarshal actual ExtBidResponse.")
			}

			assertBidResponseEqual(t, tc.file, expectedResp, actualResp)
			assert.Equal(t, expectedResp.NBR, actualResp.NBR, "Invalid NBR.")
			assert.Equal(t, expectedExt.Warnings, actualExt.Warnings, "Wrong bidResponse.ext.")

			// Close servers regardless if the test case was run or not
			for _, mockBidServer := range mockBidServers {
				mockBidServer.Close()
			}
			mockCurrencyRatesServer.Close()
		})
	}
}

type mockStoredResponseFetcher struct {
	data map[string]json.RawMessage
}

func (cf *mockStoredResponseFetcher) FetchRequests(ctx context.Context, requestIDs []string, impIDs []string) (requestData map[string]json.RawMessage, impData map[string]json.RawMessage, errs []error) {
	return nil, nil, nil
}

func (cf *mockStoredResponseFetcher) FetchResponses(ctx context.Context, ids []string) (data map[string]json.RawMessage, errs []error) {
	return cf.data, nil
}

func getObject(t *testing.T, filename, key string) json.RawMessage {
	requestData, err := os.ReadFile("sample-requests/valid-whole/supplementary/" + filename)
	if err != nil {
		t.Fatalf("Failed to fetch a valid request: %v", err)
	}
	testBidRequest, _, _, err := jsonparser.Get(requestData, key)
	assert.NoError(t, err, "Error jsonparsing root.mockBidRequest from file %s. Desc: %v.", filename, err)

	var obj json.RawMessage
	err = json.Unmarshal(testBidRequest, &obj)
	if err != nil {
		t.Fatalf("Failed to fetch object with key '%s' ... got error: %v", key, err)
	}
	return obj
}

func getIntegrationFromRequest(req *openrtb_ext.RequestWrapper) (string, error) {
	reqExt, err := req.GetRequestExt()
	if err != nil {
		return "", err
	}
	reqPrebid := reqExt.GetPrebid()
	return reqPrebid.Integration, nil
}<|MERGE_RESOLUTION|>--- conflicted
+++ resolved
@@ -4676,15 +4676,12 @@
 			file:        "sample-requests/valid-whole/hooks/auction_reject.json",
 			planBuilder: mockPlanBuilder{rawAuctionPlan: makeRejectPlan[hookstage.RawAuctionRequest](mockRejectionHook{nbr})},
 		},
-<<<<<<< HEAD
 		{
 			// bidder-request stage doesn't reject whole request, so we do not expect NBR code in response
 			description: "Assert correct BidResponse when request rejected at bidder-request stage",
 			file:        "sample-requests/valid-whole/hooks/auction_bidder_reject.json",
 			planBuilder: mockPlanBuilder{bidderRequestPlan: makeRejectPlan[hookstage.BidderRequest](mockRejectionHook{nbr})},
 		},
-=======
->>>>>>> dd909bab
 	}
 
 	for _, tc := range testCases {
