package openrtb2

import (
	"bytes"
	"context"
	"encoding/json"
	"errors"
	"fmt"
	"io"
	"io/ioutil"
	"net"
	"net/http"
	"net/http/httptest"
	"os"
	"path/filepath"
	"strings"
	"testing"
	"time"

	"github.com/prebid/prebid-server/adapters"
	"github.com/prebid/prebid-server/stored_requests"
	metrics "github.com/rcrowley/go-metrics"
	"github.com/yudai/gojsondiff"
	"github.com/yudai/gojsondiff/formatter"

	"github.com/buger/jsonparser"
	jsonpatch "github.com/evanphx/json-patch"
	"github.com/mxmCherry/openrtb"
	analyticsConf "github.com/prebid/prebid-server/analytics/config"
	"github.com/prebid/prebid-server/config"
	"github.com/prebid/prebid-server/errortypes"
	"github.com/prebid/prebid-server/exchange"
	"github.com/prebid/prebid-server/openrtb_ext"
	"github.com/prebid/prebid-server/pbsmetrics"
	"github.com/prebid/prebid-server/stored_requests/backends/empty_fetcher"
	"github.com/prebid/prebid-server/util/iputil"
	"github.com/stretchr/testify/assert"
)

const maxSize = 1024 * 256

<<<<<<< HEAD
type testCase struct {
	BidRequest           json.RawMessage   `json:"mockBidRequest"`
	Config               *testConfigValues `json:"config"`
	ExpectedReturnCode   int               `json:"expectedReturnCode,omitempty"`
	ExpectedErrorMessage string            `json:"expectedErrorMessage"`
	ExpectedBidResponse  json.RawMessage   `json:"expectedBidResponse"`
}

type testConfigValues struct {
	AccountReq            bool     `json:"accountRequired"`
	AliasJSON             string   `json:"aliases"`
	BlacklistedAccountArr []string `json:"blacklistedAccts"`
	BlacklistedAppArr     []string `json:"blacklistedApps"`
	AdapterList           []string `json:"disabledAdapters"`

	blacklistedAccountMap map[string]bool
	blacklistedAppMap     map[string]bool
	adaptersConfig        map[string]config.Adapter
}

func TestJsonSampleRequests(t *testing.T) {
	testSuites := []struct {
		description string
		directory   string
	}{
		{
			"Assert 200s on all bidRequests from exemplary folder",
			"sample-requests/valid-whole/exemplary",
		},
		{
			"Asserts we return 200s on well-formed Native requests.",
			"sample-requests/valid-native",
		},
		{
			"Asserts we return 400s on requests that are not supposed to pass validation",
			"sample-requests/invalid-whole",
		},
		{
			"Asserts we return 400s on requests with Native requests that don't pass validation",
			"sample-requests/invalid-native",
		},
		{
			"Makes sure we handle (default) aliased bidders properly",
			"sample-requests/aliased",
		},
		{
			"Asserts we return 503s on requests with blacklisted accounts and apps.",
			"sample-requests/blacklisted",
		},
		{
			"Assert that requests that come with no user id nor app id return error if the `AccountRequired` field in the `config.Configuration` structure is set to true",
			"sample-requests/account-required/no-account",
		},
		{
			"Assert requests that come with a valid user id nor app id when account is not required",
			"sample-requests/account-required/with-account",
		},
		{
			"Tests diagnostic messages for invalid stored requests",
			"sample-requests/invalid-stored",
		},
		{
			"Make sure requests with disabled bidders will fail",
			"sample-requests/disabled/bad",
		},
		{
			"There are both disabled and non-disabled bidders, we expect a 200",
			"sample-requests/disabled/good",
		},
	}
	for _, test := range testSuites {
		testCasefiles, err := getTestFiles(test.directory)
		assert.NoError(t, err, "Test case %s. Error reading files from directory %s \n", test.description, test.directory)

		for _, file := range testCasefiles {
			data, err := ioutil.ReadFile(file)
			assert.NoError(t, err, "Test case %s. Error reading file %s \n", test.description, file)

			runTestCase(t, data, file)
		}
	}
}

func getTestFiles(dir string) ([]string, error) {
	var filesToAssert []string

	fileList, err := ioutil.ReadDir(dir)
	if err != nil {
		return nil, err
	}

	// Append the path of every file found in `dir` to the `filesToAssert` array
	for _, fileInfo := range fileList {
		filesToAssert = append(filesToAssert, filepath.Join(dir, fileInfo.Name()))
	}

	return filesToAssert, nil
}

func runTestCase(t *testing.T, fileData []byte, testFile string) {
	t.Helper()

	// Retrieve values from JSON file
	test := parseTestFile(t, fileData, testFile)

	test.Config = generateConfigMaps(test.Config)

	// Run test
	actualCode, actualBidResponse := doRequest(t, test)

	// Assertions
	assert.Equal(t, test.ExpectedReturnCode, actualCode, "Test failed. Filename: %s \n", testFile)

	// Either assert bid response or expected error
	if test.ExpectedReturnCode != 200 {
		// Assert expected error
		assert.True(t, strings.HasPrefix(actualBidResponse, test.ExpectedErrorMessage), "Actual: %s \nExpected: %s. Filename: %s \n", actualBidResponse, test.ExpectedErrorMessage, testFile)
	} else {
		// Assert expected response
		diffJson(t, testFile, []byte(actualBidResponse), test.ExpectedBidResponse)
	}
}

func parseTestFile(t *testing.T, fileData []byte, testFile string) testCase {
	t.Helper()

	parsedTestData := testCase{}
	var err, errEm error

	// Get testCase values
	parsedTestData.BidRequest, _, _, err = jsonparser.Get(fileData, "mockBidRequest")
	assert.NoError(t, err, "Error jsonparsing root.mockBidRequest from file %s. Desc: %v.", testFile, err)

	// Get testCaseConfig values
	parsedTestData.Config = &testConfigValues{}
	var jsonTestConfig json.RawMessage

	jsonTestConfig, _, _, err = jsonparser.Get(fileData, "config")
	if err == nil {
		err = json.Unmarshal(jsonTestConfig, parsedTestData.Config)
		assert.NoError(t, err, "Error unmarshaling root.config from file %s. Desc: %v.", testFile, err)
	}

	// Get the return code we expect PBS to throw back given test's bidRequest and config
	parsedReturnCode, err := jsonparser.GetInt(fileData, "expectedReturnCode")
	assert.NoError(t, err, "Error jsonparsing root.code from file %s. Desc: %v.", testFile, err)

	parsedTestData.ExpectedReturnCode = int(parsedReturnCode)

	// Get both bid response and error message, if any
	parsedTestData.ExpectedBidResponse, _, _, err = jsonparser.Get(fileData, "expectedBidResponse")
	parsedTestData.ExpectedErrorMessage, errEm = jsonparser.GetString(fileData, "expectedErrorMessage")

	if parsedTestData.ExpectedReturnCode == 200 {
		// If this test expects a 200 code and a valid bidResponse, there shouldn't be a jsonparse error
		assert.NoError(t, err, "Error jsonparsing root.expectedBidResponse from file %s. Desc: %v.", testFile, err)
	} else {
		// Otherwise, make sure we retrueved the expected error message correctly
		assert.NoError(t, errEm, "Error jsonparsing root.expectedErrorMessage from file %s. Desc: %v.", testFile, err)
	}

	return parsedTestData
}

func generateConfigMaps(tc *testConfigValues) *testConfigValues {
	if len(tc.BlacklistedAccountArr) > 0 {
		tc.blacklistedAccountMap = make(map[string]bool, len(tc.BlacklistedAccountArr))
		for _, account := range tc.BlacklistedAccountArr {
			tc.blacklistedAccountMap[account] = true
		}
	}
	if len(tc.BlacklistedAppArr) > 0 {
		tc.blacklistedAppMap = make(map[string]bool, len(tc.BlacklistedAppArr))
		for _, app := range tc.BlacklistedAppArr {
			tc.blacklistedAppMap[app] = true
		}
	}
	if len(tc.AdapterList) > 0 {
		tc.adaptersConfig = make(map[string]config.Adapter, len(tc.AdapterList))
		for _, adapterName := range tc.AdapterList {
			tc.adaptersConfig[adapterName] = config.Adapter{Disabled: true}
		}
	}
	return tc
}

// diffJson compares two JSON byte arrays for structural equality. It will produce an error if either
// byte array is not actually JSON.
func diffJson(t *testing.T, description string, actual []byte, expected []byte) {
	t.Helper()
	diff, err := gojsondiff.New().Compare(actual, expected)
	if err != nil {
		t.Fatalf("%s json diff failed. %v", description, err)
	}

	if diff.Modified() {
		var left interface{}
		if err := json.Unmarshal(actual, &left); err != nil {
			t.Fatalf("%s json did not match, but unmarshalling failed. %v", description, err)
		}
		printer := formatter.NewAsciiFormatter(left, formatter.AsciiFormatterConfig{
			ShowArrayIndex: true,
		})
		output, err := printer.Format(diff)
		if err != nil {
			t.Errorf("%s did not match, but diff formatting failed. %v", description, err)
		} else {
			t.Errorf("%s json did not match expected.\n\n%s", description, output)
		}
	}
=======
// Struct of data for the general purpose auction tester
type getResponseFromDirectory struct {
	dir                    string
	file                   string
	payloadGetter          func(*testing.T, []byte) []byte
	messageGetter          func(*testing.T, []byte) []byte
	expectedCode           int
	aliased                bool
	disabledBidders        []string
	adaptersConfig         map[string]config.Adapter
	accountReq             bool
	accountDefaultDisabled bool
	description            string
>>>>>>> 420da24e
}

// TestExplicitUserId makes sure that the cookie's ID doesn't override an explicit value sent in the request.
func TestExplicitUserId(t *testing.T) {
	cookieName := "userid"
	mockId := "12345"
	cfg := &config.Configuration{
		MaxRequestSize: maxSize,
		HostCookie: config.HostCookie{
			CookieName: cookieName,
		},
	}
	ex := &mockExchange{}

	request := httptest.NewRequest("POST", "/openrtb2/auction", strings.NewReader(`{
"id": "some-request-id",
		"site": {
			"page": "test.somepage.com"
		},
		"user": {
			"id": "explicit"
		},
		"imp": [
			{
				"id": "my-imp-id",
				"banner": {
					"format": [
						{
							"w": 300,
							"h": 600
						}
					]
				},
				"pmp": {
					"deals": [
						{
							"id": "some-deal-id"
						}
					]
				},
				"ext": {
					"appnexus": {
						"placementId": 12883451
					}
				}
			}
		]
	}`))
	request.AddCookie(&http.Cookie{
		Name:  cookieName,
		Value: mockId,
	})
	// NewMetrics() will create a new go_metrics MetricsEngine, bypassing the need for a crafted configuration set to support it.
	// As a side effect this gives us some coverage of the go_metrics piece of the metrics engine.
<<<<<<< HEAD
	metrics := pbsmetrics.NewMetrics(metrics.NewRegistry(), openrtb_ext.BidderList(), config.DisabledMetrics{})
	endpoint, _ := NewEndpoint(ex, newParamsValidator(t), empty_fetcher.EmptyFetcher{}, empty_fetcher.EmptyFetcher{}, cfg, metrics, analyticsConf.NewPBSAnalytics(&config.Analytics{}), map[string]string{}, []byte{}, openrtb_ext.BidderMap)
=======
	theMetrics := pbsmetrics.NewMetrics(metrics.NewRegistry(), openrtb_ext.BidderList(), config.DisabledMetrics{})
	endpoint, _ := NewEndpoint(ex, newParamsValidator(t), empty_fetcher.EmptyFetcher{}, empty_fetcher.EmptyFetcher{}, empty_fetcher.EmptyFetcher{}, cfg, theMetrics, analyticsConf.NewPBSAnalytics(&config.Analytics{}), map[string]string{}, []byte{}, openrtb_ext.BidderMap)
>>>>>>> 420da24e

	endpoint(httptest.NewRecorder(), request, nil)

	if ex.lastRequest == nil {
		t.Fatalf("The request never made it into the Exchange.")
	}

	if ex.lastRequest.User == nil {
		t.Fatalf("The exchange should have received a request with a non-nil user.")
	}

	if ex.lastRequest.User.ID != "explicit" {
		t.Errorf("Bad User ID. Expected explicit, got %s", ex.lastRequest.User.ID)
	}
}

func doRequest(t *testing.T, test testCase) (int, string) {
	disabledBidders := map[string]string{}
	bidderMap := exchange.DisableBidders(getBidderInfos(test.Config.adaptersConfig, openrtb_ext.BidderList()), disabledBidders)

	// NewMetrics() will create a new go_metrics MetricsEngine, bypassing the need for a crafted configuration set to support it.
	// As a side effect this gives us some coverage of the go_metrics piece of the metrics engine.
	metrics := pbsmetrics.NewMetrics(metrics.NewRegistry(), openrtb_ext.BidderList(), config.DisabledMetrics{})

<<<<<<< HEAD
	endpoint, _ := NewEndpoint(
		&nobidExchange{},
		newParamsValidator(t),
		&mockStoredReqFetcher{},
		empty_fetcher.EmptyFetcher{},
		&config.Configuration{
			MaxRequestSize:     maxSize,
			BlacklistedApps:    test.Config.BlacklistedAppArr,
			BlacklistedAppMap:  test.Config.blacklistedAppMap,
			BlacklistedAccts:   test.Config.BlacklistedAccountArr,
			BlacklistedAcctMap: test.Config.blacklistedAccountMap,
			AccountRequired:    test.Config.AccountReq,
=======
// TestRejectAccountRequired asserts we return a 400 code on a request that comes with no user id nor app id
// if the `AccountRequired` field in the `config.Configuration` structure is set to true
func TestRejectAccountRequired(t *testing.T) {
	tests := []*getResponseFromDirectory{
		{
			// Account not required and not provided in prebid request
			dir:           "sample-requests/account-required",
			file:          "no-acct.json",
			payloadGetter: getRequestPayload,
			messageGetter: nilReturner,
			expectedCode:  http.StatusOK,
			accountReq:    false,
		},
		{
			// Account was required but not provided in prebid request
			dir:           "sample-requests/account-required",
			file:          "no-acct.json",
			payloadGetter: getRequestPayload,
			messageGetter: getMessage,
			expectedCode:  http.StatusBadRequest,
			accountReq:    true,
		},
		{
			// Account is required, was provided, not blacklisted, is not defined by host
			dir:           "sample-requests/account-required",
			file:          "with-acct.json",
			payloadGetter: getRequestPayload,
			messageGetter: nilReturner,
			expectedCode:  http.StatusOK,
			aliased:       true,
			accountReq:    true,
		},
		{
			// Account is required, was provided, not blacklisted, is not defined by host
			// but strict validation is in force because default account settings are disabled.
			dir:                    "sample-requests/account-required",
			file:                   "with-acct.json",
			payloadGetter:          getRequestPayload,
			messageGetter:          nilReturner,
			expectedCode:           http.StatusBadRequest,
			aliased:                true,
			accountReq:             true,
			accountDefaultDisabled: true,
		},
		{
			// Account is required, was provided, not blacklisted and is a valid account
			dir:                    "sample-requests/account-required",
			file:                   "valid-acct.json",
			payloadGetter:          getRequestPayload,
			messageGetter:          nilReturner,
			expectedCode:           http.StatusOK,
			aliased:                true,
			accountReq:             true,
			accountDefaultDisabled: true,
		},
		{
			// Account is required, was provided in request and is found in the  blacklisted accounts map
			dir:           "sample-requests/blacklisted",
			file:          "blacklisted-acct.json",
			payloadGetter: getRequestPayload,
			messageGetter: getMessage,
			expectedCode:  http.StatusServiceUnavailable,
			accountReq:    true,
>>>>>>> 420da24e
		},
		metrics,
		analyticsConf.NewPBSAnalytics(&config.Analytics{}),
		disabledBidders,
		[]byte(test.Config.AliasJSON),
		bidderMap,
	)

	request := httptest.NewRequest("POST", "/openrtb2/auction", bytes.NewReader(test.BidRequest))
	recorder := httptest.NewRecorder()
	endpoint(recorder, request, nil) //Request comes from the unmarshalled mockBidRequest
	return recorder.Code, recorder.Body.String()
}

// fetchFiles returns a list of the files from dir, or fails the test if an error occurs.
func fetchFiles(t *testing.T, dir string) []os.FileInfo {
	t.Helper()
	requestFiles, err := ioutil.ReadDir(dir)
	if err != nil {
		t.Fatalf("Failed to read folder: %s", dir)
	}
	return requestFiles
}

func readFile(t *testing.T, filename string) []byte {
	data, err := ioutil.ReadFile(filename)
	if err != nil {
		t.Fatalf("Failed to read file %s: %v", filename, err)
	}
	return data
}

<<<<<<< HEAD
=======
// doRequest populates the app with mock dependencies and sends requestData to the /openrtb2/auction endpoint.
func (gr *getResponseFromDirectory) doRequest(t *testing.T, requestData []byte) (int, string) {
	aliasJSON := []byte{}
	if gr.aliased {
		aliasJSON = []byte(`{"ext":{"prebid":{"aliases": {"test1": "appnexus", "test2": "rubicon", "test3": "openx"}}}}`)
	}
	disabledBidders := map[string]string{
		"indexExchange": "Bidder \"indexExchange\" has been deprecated and is no longer available. Please use bidder \"ix\" and note that the bidder params have changed.",
	}
	bidderMap := exchange.DisableBidders(getBidderInfos(gr.adaptersConfig, openrtb_ext.BidderList()), disabledBidders)

	// NewMetrics() will create a new go_metrics MetricsEngine, bypassing the need for a crafted configuration set to support it.
	// As a side effect this gives us some coverage of the go_metrics piece of the metrics engine.
	theMetrics := pbsmetrics.NewMetrics(metrics.NewRegistry(), openrtb_ext.BidderList(), config.DisabledMetrics{})
	cfg := config.Configuration{
		MaxRequestSize:     maxSize,
		BlacklistedApps:    []string{"spam_app"},
		BlacklistedAppMap:  map[string]bool{"spam_app": true},
		BlacklistedAccts:   []string{"bad_acct"},
		BlacklistedAcctMap: map[string]bool{"bad_acct": true},
		AccountRequired:    gr.accountReq,
		AccountDefaults:    config.Account{Disabled: gr.accountDefaultDisabled},
	}
	assert.NoError(t, cfg.MarshalAccountDefaults())
	endpoint, _ := NewEndpoint(
		&nobidExchange{},
		newParamsValidator(t),
		&mockStoredReqFetcher{},
		&mockAccountFetcher{},
		empty_fetcher.EmptyFetcher{},
		&cfg,
		theMetrics,
		analyticsConf.NewPBSAnalytics(&config.Analytics{}),
		disabledBidders,
		aliasJSON,
		bidderMap,
	)

	request := httptest.NewRequest("POST", "/openrtb2/auction", bytes.NewReader(requestData))
	recorder := httptest.NewRecorder()
	endpoint(recorder, request, nil)
	return recorder.Code, recorder.Body.String()
}

>>>>>>> 420da24e
// TestBadAliasRequests() reuses two requests that would fail anyway.  Here, we
// take advantage of our knowledge that processStoredRequests() in auction.go
// processes aliases before it processes stored imps.  Changing that order
// would probably cause this test to fail.
func TestBadAliasRequests(t *testing.T) {
	doBadAliasRequest(t, "sample-requests/invalid-stored/bad_stored_imp.json", "Invalid request: Invalid JSON in Default Request Settings: invalid character '\"' after object key:value pair at offset 51\n")
	doBadAliasRequest(t, "sample-requests/invalid-stored/bad_incoming_imp.json", "Invalid request: Invalid JSON in Incoming Request: invalid character '\"' after object key:value pair at offset 230\n")
}

// doBadAliasRequest() is a customized variation of doRequest(), above
func doBadAliasRequest(t *testing.T, filename string, expectMsg string) {
	t.Helper()
	fileData := readFile(t, filename)
	testBidRequest, _, _, err := jsonparser.Get(fileData, "mockBidRequest")
	assert.NoError(t, err, "Error jsonparsing root.mockBidRequest from file %s. Desc: %v.", filename, err)

	// aliasJSON lacks a comma after the "appnexus" entry so is bad JSON
	aliasJSON := []byte(`{"ext":{"prebid":{"aliases": {"test1": "appnexus" "test2": "rubicon", "test3": "openx"}}}}`)
	disabledBidders := map[string]string{
		"indexExchange": "Bidder \"indexExchange\" has been deprecated and is no longer available. Please use bidder \"ix\" and note that the bidder params have changed.",
	}
	adaptersConfigs := make(map[string]config.Adapter)
	bidderMap := exchange.DisableBidders(getBidderInfos(adaptersConfigs, openrtb_ext.BidderList()), disabledBidders)

	// NewMetrics() will create a new go_metrics MetricsEngine, bypassing the need for a crafted configuration set to support it.
	// As a side effect this gives us some coverage of the go_metrics piece of the metrics engine.
<<<<<<< HEAD
	metrics := pbsmetrics.NewMetrics(metrics.NewRegistry(), openrtb_ext.BidderList(), config.DisabledMetrics{})
	endpoint, _ := NewEndpoint(&nobidExchange{}, newParamsValidator(t), &mockStoredReqFetcher{}, empty_fetcher.EmptyFetcher{}, &config.Configuration{MaxRequestSize: maxSize}, metrics, analyticsConf.NewPBSAnalytics(&config.Analytics{}), disabledBidders, aliasJSON, bidderMap)
=======
	theMetrics := pbsmetrics.NewMetrics(metrics.NewRegistry(), openrtb_ext.BidderList(), config.DisabledMetrics{})
	endpoint, _ := NewEndpoint(&nobidExchange{}, newParamsValidator(t), &mockStoredReqFetcher{}, empty_fetcher.EmptyFetcher{}, empty_fetcher.EmptyFetcher{}, &config.Configuration{MaxRequestSize: maxSize}, theMetrics, analyticsConf.NewPBSAnalytics(&config.Analytics{}), disabledBidders, aliasJSON, bidderMap)
>>>>>>> 420da24e

	request := httptest.NewRequest("POST", "/openrtb2/auction", bytes.NewReader(testBidRequest))
	recorder := httptest.NewRecorder()
	endpoint(recorder, request, nil)

	assertResponseCode(t, filename, recorder.Code, http.StatusBadRequest, recorder.Body.String())
	assert.Equal(t, string(expectMsg), recorder.Body.String(), "file %s had bad response body", filename)

}

func newParamsValidator(t *testing.T) openrtb_ext.BidderParamValidator {
	paramValidator, err := openrtb_ext.NewBidderParamsValidator("../../static/bidder-params")
	if err != nil {
		t.Fatalf("Error creating the param validator: %v", err)
	}
	return paramValidator
}

func assertResponseCode(t *testing.T, filename string, actual int, expected int, msg string) {
	t.Helper()
	if actual != expected {
		t.Errorf("Expected a %d response from %v. Got %d: %s", expected, filename, actual, msg)
	}
}

func getRequestPayload(t *testing.T, example []byte) []byte {
	t.Helper()
	if value, _, _, err := jsonparser.Get(example, "requestPayload"); err != nil {
		t.Fatalf("Error parsing root.requestPayload from request: %v.", err)
	} else {
		return value
	}
	return nil
}

// TestNilExchange makes sure we fail when given nil for the Exchange.
func TestNilExchange(t *testing.T) {
	// NewMetrics() will create a new go_metrics MetricsEngine, bypassing the need for a crafted configuration set to support it.
	// As a side effect this gives us some coverage of the go_metrics piece of the metrics engine.
<<<<<<< HEAD
	metrics := pbsmetrics.NewMetrics(metrics.NewRegistry(), openrtb_ext.BidderList(), config.DisabledMetrics{})
	_, err := NewEndpoint(nil, newParamsValidator(t), empty_fetcher.EmptyFetcher{}, empty_fetcher.EmptyFetcher{}, &config.Configuration{MaxRequestSize: maxSize}, metrics, analyticsConf.NewPBSAnalytics(&config.Analytics{}), map[string]string{}, []byte{}, openrtb_ext.BidderMap)
=======
	theMetrics := pbsmetrics.NewMetrics(metrics.NewRegistry(), openrtb_ext.BidderList(), config.DisabledMetrics{})
	_, err := NewEndpoint(nil, newParamsValidator(t), empty_fetcher.EmptyFetcher{}, empty_fetcher.EmptyFetcher{}, empty_fetcher.EmptyFetcher{}, &config.Configuration{MaxRequestSize: maxSize}, theMetrics, analyticsConf.NewPBSAnalytics(&config.Analytics{}), map[string]string{}, []byte{}, openrtb_ext.BidderMap)
>>>>>>> 420da24e
	if err == nil {
		t.Errorf("NewEndpoint should return an error when given a nil Exchange.")
	}
}

// TestNilValidator makes sure we fail when given nil for the BidderParamValidator.
func TestNilValidator(t *testing.T) {
	// NewMetrics() will create a new go_metrics MetricsEngine, bypassing the need for a crafted configuration set to support it.
	// As a side effect this gives us some coverage of the go_metrics piece of the metrics engine.
<<<<<<< HEAD
	metrics := pbsmetrics.NewMetrics(metrics.NewRegistry(), openrtb_ext.BidderList(), config.DisabledMetrics{})
	_, err := NewEndpoint(&nobidExchange{}, nil, empty_fetcher.EmptyFetcher{}, empty_fetcher.EmptyFetcher{}, &config.Configuration{MaxRequestSize: maxSize}, metrics, analyticsConf.NewPBSAnalytics(&config.Analytics{}), map[string]string{}, []byte{}, openrtb_ext.BidderMap)
=======
	theMetrics := pbsmetrics.NewMetrics(metrics.NewRegistry(), openrtb_ext.BidderList(), config.DisabledMetrics{})
	_, err := NewEndpoint(&nobidExchange{}, nil, empty_fetcher.EmptyFetcher{}, empty_fetcher.EmptyFetcher{}, empty_fetcher.EmptyFetcher{}, &config.Configuration{MaxRequestSize: maxSize}, theMetrics, analyticsConf.NewPBSAnalytics(&config.Analytics{}), map[string]string{}, []byte{}, openrtb_ext.BidderMap)
>>>>>>> 420da24e
	if err == nil {
		t.Errorf("NewEndpoint should return an error when given a nil BidderParamValidator.")
	}
}

// TestExchangeError makes sure we return a 500 if the exchange auction fails.
func TestExchangeError(t *testing.T) {
	// NewMetrics() will create a new go_metrics MetricsEngine, bypassing the need for a crafted configuration set to support it.
	// As a side effect this gives us some coverage of the go_metrics piece of the metrics engine.
<<<<<<< HEAD
	metrics := pbsmetrics.NewMetrics(metrics.NewRegistry(), openrtb_ext.BidderList(), config.DisabledMetrics{})
	endpoint, _ := NewEndpoint(&brokenExchange{}, newParamsValidator(t), empty_fetcher.EmptyFetcher{}, empty_fetcher.EmptyFetcher{}, &config.Configuration{MaxRequestSize: maxSize}, metrics, analyticsConf.NewPBSAnalytics(&config.Analytics{}), map[string]string{}, []byte{}, openrtb_ext.BidderMap)
=======
	theMetrics := pbsmetrics.NewMetrics(metrics.NewRegistry(), openrtb_ext.BidderList(), config.DisabledMetrics{})
	endpoint, _ := NewEndpoint(&brokenExchange{}, newParamsValidator(t), empty_fetcher.EmptyFetcher{}, empty_fetcher.EmptyFetcher{}, empty_fetcher.EmptyFetcher{}, &config.Configuration{MaxRequestSize: maxSize}, theMetrics, analyticsConf.NewPBSAnalytics(&config.Analytics{}), map[string]string{}, []byte{}, openrtb_ext.BidderMap)
>>>>>>> 420da24e
	request := httptest.NewRequest("POST", "/openrtb2/auction", strings.NewReader(validRequest(t, "site.json")))
	recorder := httptest.NewRecorder()
	endpoint(recorder, request, nil)

	if recorder.Code != http.StatusInternalServerError {
		t.Errorf("Expected status %d. Got %d. Input was: %s", http.StatusInternalServerError, recorder.Code, validRequest(t, "site.json"))
	}
}

// TestUserAgentSetting makes sure we read the User-Agent header if it wasn't defined on the request.
func TestUserAgentSetting(t *testing.T) {
	httpReq := httptest.NewRequest("POST", "/openrtb2/auction", strings.NewReader(validRequest(t, "site.json")))
	httpReq.Header.Set("User-Agent", "foo")
	bidReq := &openrtb.BidRequest{}

	setUAImplicitly(httpReq, bidReq)

	if bidReq.Device == nil {
		t.Fatal("bidrequest.device should have been set implicitly.")
	}
	if bidReq.Device.UA != "foo" {
		t.Errorf("bidrequest.device.ua should have been \"foo\". Got %s", bidReq.Device.UA)
	}
}

// TestUserAgentOverride makes sure that the explicit UA from the request takes precedence.
func TestUserAgentOverride(t *testing.T) {
	httpReq := httptest.NewRequest("POST", "/openrtb2/auction", strings.NewReader(validRequest(t, "site.json")))
	httpReq.Header.Set("User-Agent", "foo")
	bidReq := &openrtb.BidRequest{
		Device: &openrtb.Device{
			UA: "bar",
		},
	}

	setUAImplicitly(httpReq, bidReq)

	if bidReq.Device.UA != "bar" {
		t.Errorf("bidrequest.device.ua should have been \"bar\". Got %s", bidReq.Device.UA)
	}
}

func TestAuctionTypeDefault(t *testing.T) {
	bidReq := &openrtb.BidRequest{}
	setAuctionTypeImplicitly(bidReq)

	if bidReq.AT != 1 {
		t.Errorf("Expected request.at to be 1. Got %d", bidReq.AT)
	}
}

func TestImplicitIPsEndToEnd(t *testing.T) {
	testCases := []struct {
		description         string
		reqJSONFile         string
		xForwardedForHeader string
		privateNetworksIPv4 []net.IPNet
		privateNetworksIPv6 []net.IPNet
		expectedDeviceIPv4  string
		expectedDeviceIPv6  string
	}{
		{
			description:         "IPv4",
			reqJSONFile:         "site.json",
			xForwardedForHeader: "1.1.1.1",
			expectedDeviceIPv4:  "1.1.1.1",
		},
		{
			description:         "IPv6",
			reqJSONFile:         "site.json",
			xForwardedForHeader: "1111::",
			expectedDeviceIPv6:  "1111::",
		},
		{
			description:         "IPv4 - Defined In Request",
			reqJSONFile:         "site-has-ipv4.json",
			xForwardedForHeader: "1.1.1.1",
			expectedDeviceIPv4:  "8.8.8.8", // Hardcoded value in test file.
		},
		{
			description:         "IPv6 - Defined In Request",
			reqJSONFile:         "site-has-ipv6.json",
			xForwardedForHeader: "1111::",
			expectedDeviceIPv6:  "8888::", // Hardcoded value in test file.
		},
		{
			description:         "IPv4 - Defined In Request - Private Network",
			reqJSONFile:         "site-has-ipv4.json",
			xForwardedForHeader: "1.1.1.1",
			privateNetworksIPv4: []net.IPNet{{IP: net.IP{8, 8, 8, 0}, Mask: net.CIDRMask(24, 32)}}, // Hardcoded value in test file.
			expectedDeviceIPv4:  "1.1.1.1",
		},
		{
			description:         "IPv6 - Defined In Request - Private Network",
			reqJSONFile:         "site-has-ipv6.json",
			xForwardedForHeader: "1111::",
			privateNetworksIPv6: []net.IPNet{{IP: net.ParseIP("8800::"), Mask: net.CIDRMask(8, 128)}}, // Hardcoded value in test file.
			expectedDeviceIPv6:  "1111::",
		},
	}

	metrics := pbsmetrics.NewMetrics(metrics.NewRegistry(), openrtb_ext.BidderList(), config.DisabledMetrics{})
	for _, test := range testCases {
		exchange := &nobidExchange{}
		cfg := &config.Configuration{
			MaxRequestSize: maxSize,
			RequestValidation: config.RequestValidation{
				IPv4PrivateNetworksParsed: test.privateNetworksIPv4,
				IPv6PrivateNetworksParsed: test.privateNetworksIPv6,
			},
		}
		endpoint, _ := NewEndpoint(exchange, newParamsValidator(t), &mockStoredReqFetcher{}, empty_fetcher.EmptyFetcher{}, empty_fetcher.EmptyFetcher{}, cfg, metrics, analyticsConf.NewPBSAnalytics(&config.Analytics{}), map[string]string{}, []byte{}, openrtb_ext.BidderMap)

		httpReq := httptest.NewRequest("POST", "/openrtb2/auction", strings.NewReader(validRequest(t, test.reqJSONFile)))
		httpReq.Header.Set("X-Forwarded-For", test.xForwardedForHeader)

		endpoint(httptest.NewRecorder(), httpReq, nil)

		result := exchange.gotRequest
		if !assert.NotEmpty(t, result, test.description+"Request received by the exchange.") {
			t.FailNow()
		}
		assert.Equal(t, test.expectedDeviceIPv4, result.Device.IP, test.description+":ipv4")
		assert.Equal(t, test.expectedDeviceIPv6, result.Device.IPv6, test.description+":ipv6")
	}
}

func TestImplicitDNT(t *testing.T) {
	var (
		disabled int8 = 0
		enabled  int8 = 1
	)
	testCases := []struct {
		description     string
		dntHeader       string
		request         openrtb.BidRequest
		expectedRequest openrtb.BidRequest
	}{
		{
			description:     "Device Missing - Not Set In Header",
			dntHeader:       "",
			request:         openrtb.BidRequest{},
			expectedRequest: openrtb.BidRequest{},
		},
		{
			description: "Device Missing - Set To 0 In Header",
			dntHeader:   "0",
			request:     openrtb.BidRequest{},
			expectedRequest: openrtb.BidRequest{
				Device: &openrtb.Device{
					DNT: &disabled,
				},
			},
		},
		{
			description: "Device Missing - Set To 1 In Header",
			dntHeader:   "1",
			request:     openrtb.BidRequest{},
			expectedRequest: openrtb.BidRequest{
				Device: &openrtb.Device{
					DNT: &enabled,
				},
			},
		},
		{
			description: "Not Set In Request - Not Set In Header",
			dntHeader:   "",
			request: openrtb.BidRequest{
				Device: &openrtb.Device{},
			},
			expectedRequest: openrtb.BidRequest{
				Device: &openrtb.Device{},
			},
		},
		{
			description: "Not Set In Request - Set To 0 In Header",
			dntHeader:   "0",
			request: openrtb.BidRequest{
				Device: &openrtb.Device{},
			},
			expectedRequest: openrtb.BidRequest{
				Device: &openrtb.Device{
					DNT: &disabled,
				},
			},
		},
		{
			description: "Not Set In Request - Set To 1 In Header",
			dntHeader:   "1",
			request: openrtb.BidRequest{
				Device: &openrtb.Device{},
			},
			expectedRequest: openrtb.BidRequest{
				Device: &openrtb.Device{
					DNT: &enabled,
				},
			},
		},
		{
			description: "Set In Request - Not Set In Header",
			dntHeader:   "",
			request: openrtb.BidRequest{
				Device: &openrtb.Device{
					DNT: &enabled,
				},
			},
			expectedRequest: openrtb.BidRequest{
				Device: &openrtb.Device{
					DNT: &enabled,
				},
			},
		},
		{
			description: "Set In Request - Set To 0 In Header",
			dntHeader:   "0",
			request: openrtb.BidRequest{
				Device: &openrtb.Device{
					DNT: &enabled,
				},
			},
			expectedRequest: openrtb.BidRequest{
				Device: &openrtb.Device{
					DNT: &enabled,
				},
			},
		},
		{
			description: "Set In Request - Set To 1 In Header",
			dntHeader:   "1",
			request: openrtb.BidRequest{
				Device: &openrtb.Device{
					DNT: &enabled,
				},
			},
			expectedRequest: openrtb.BidRequest{
				Device: &openrtb.Device{
					DNT: &enabled,
				},
			},
		},
	}

	for _, test := range testCases {
		httpReq := httptest.NewRequest("POST", "/openrtb2/auction", nil)
		httpReq.Header.Set("DNT", test.dntHeader)
		setDoNotTrackImplicitly(httpReq, &test.request)
		assert.Equal(t, test.expectedRequest, test.request)
	}
}

func TestImplicitDNTEndToEnd(t *testing.T) {
	var (
		disabled int8 = 0
		enabled  int8 = 1
	)
	testCases := []struct {
		description string
		reqJSONFile string
		dntHeader   string
		expectedDNT *int8
	}{
		{
			description: "Not Set In Request - Not Set In Header",
			reqJSONFile: "site.json",
			dntHeader:   "",
			expectedDNT: nil,
		},
		{
			description: "Not Set In Request - Set To 0 In Header",
			reqJSONFile: "site.json",
			dntHeader:   "0",
			expectedDNT: &disabled,
		},
		{
			description: "Not Set In Request - Set To 1 In Header",
			reqJSONFile: "site.json",
			dntHeader:   "1",
			expectedDNT: &enabled,
		},
		{
			description: "Set In Request - Not Set In Header",
			reqJSONFile: "site-has-dnt.json",
			dntHeader:   "",
			expectedDNT: &enabled, // Hardcoded value in test file.
		},
		{
			description: "Set In Request - Not Overwritten By Header",
			reqJSONFile: "site-has-dnt.json",
			dntHeader:   "0",
			expectedDNT: &enabled, // Hardcoded value in test file.
		},
	}

	metrics := pbsmetrics.NewMetrics(metrics.NewRegistry(), openrtb_ext.BidderList(), config.DisabledMetrics{})
	for _, test := range testCases {
		exchange := &nobidExchange{}
		endpoint, _ := NewEndpoint(exchange, newParamsValidator(t), &mockStoredReqFetcher{}, empty_fetcher.EmptyFetcher{}, empty_fetcher.EmptyFetcher{}, &config.Configuration{MaxRequestSize: maxSize}, metrics, analyticsConf.NewPBSAnalytics(&config.Analytics{}), map[string]string{}, []byte{}, openrtb_ext.BidderMap)

		httpReq := httptest.NewRequest("POST", "/openrtb2/auction", strings.NewReader(validRequest(t, test.reqJSONFile)))
		httpReq.Header.Set("DNT", test.dntHeader)

		endpoint(httptest.NewRecorder(), httpReq, nil)

		result := exchange.gotRequest
		if !assert.NotEmpty(t, result, test.description+"Request received by the exchange.") {
			t.FailNow()
		}
		assert.Equal(t, test.expectedDNT, result.Device.DNT, test.description+":dnt")
	}
}
func TestImplicitSecure(t *testing.T) {
	httpReq := httptest.NewRequest("POST", "/openrtb2/auction", strings.NewReader(validRequest(t, "site.json")))
	httpReq.Header.Set(http.CanonicalHeaderKey("X-Forwarded-Proto"), "https")

	imps := []openrtb.Imp{
		{},
		{},
	}
	setImpsImplicitly(httpReq, imps)
	for _, imp := range imps {
		if imp.Secure == nil || *imp.Secure != 1 {
			t.Errorf("imp.Secure should be set to 1 if the request is https. Got %#v", imp.Secure)
		}
	}
}

func TestRefererParsing(t *testing.T) {
	httpReq := httptest.NewRequest("POST", "/openrtb2/auction", strings.NewReader(validRequest(t, "site.json")))
	httpReq.Header.Set("Referer", "http://test.mysite.com")
	bidReq := &openrtb.BidRequest{}

	setSiteImplicitly(httpReq, bidReq)

	if bidReq.Site == nil {
		t.Fatalf("bidrequest.site should not be nil.")
	}

	if bidReq.Site.Domain != "mysite.com" {
		t.Errorf("Bad bidrequest.site.domain. Expected mysite.com, got %s", bidReq.Site.Domain)
	}
	if bidReq.Site.Page != "http://test.mysite.com" {
		t.Errorf("Bad bidrequest.site.page. Expected mysite.com, got %s", bidReq.Site.Page)
	}
}

// Test the stored request functionality
func TestStoredRequests(t *testing.T) {
	// NewMetrics() will create a new go_metrics MetricsEngine, bypassing the need for a crafted configuration set to support it.
	// As a side effect this gives us some coverage of the go_metrics piece of the metrics engine.
	metrics := pbsmetrics.NewMetrics(metrics.NewRegistry(), openrtb_ext.BidderList(), config.DisabledMetrics{})
	deps := &endpointDeps{
		&nobidExchange{},
		newParamsValidator(t),
		&mockStoredReqFetcher{},
		empty_fetcher.EmptyFetcher{},
		empty_fetcher.EmptyFetcher{},
		empty_fetcher.EmptyFetcher{},
		&config.Configuration{MaxRequestSize: maxSize},
		metrics,
		analyticsConf.NewPBSAnalytics(&config.Analytics{}),
		map[string]string{},
		false,
		[]byte{},
		openrtb_ext.BidderMap,
		nil,
		nil,
		hardcodedResponseIPValidator{response: true},
	}

	for i, requestData := range testStoredRequests {
		newRequest, errList := deps.processStoredRequests(context.Background(), json.RawMessage(requestData))
		if len(errList) != 0 {
			for _, err := range errList {
				if err != nil {
					t.Errorf("processStoredRequests Error: %s", err.Error())
				} else {
					t.Error("processStoredRequests Error: received nil error")
				}
			}
		}
		expectJson := json.RawMessage(testFinalRequests[i])
		if !jsonpatch.Equal(newRequest, expectJson) {
			t.Errorf("Error in processStoredRequests, test %d failed on compare\nFound:\n%s\nExpected:\n%s", i, string(newRequest), string(expectJson))
		}
	}
}

// TestOversizedRequest makes sure we behave properly when the request size exceeds the configured max.
func TestOversizedRequest(t *testing.T) {
	reqBody := validRequest(t, "site.json")
	deps := &endpointDeps{
		&nobidExchange{},
		newParamsValidator(t),
		&mockStoredReqFetcher{},
		empty_fetcher.EmptyFetcher{},
		empty_fetcher.EmptyFetcher{},
		empty_fetcher.EmptyFetcher{},
		&config.Configuration{MaxRequestSize: int64(len(reqBody) - 1)},
		pbsmetrics.NewMetrics(metrics.NewRegistry(), openrtb_ext.BidderList(), config.DisabledMetrics{}),
		analyticsConf.NewPBSAnalytics(&config.Analytics{}),
		map[string]string{},
		false,
		[]byte{},
		openrtb_ext.BidderMap,
		nil,
		nil,
		hardcodedResponseIPValidator{response: true},
	}

	req := httptest.NewRequest("POST", "/openrtb2/auction", strings.NewReader(reqBody))
	recorder := httptest.NewRecorder()

	deps.Auction(recorder, req, nil)

	if recorder.Code != http.StatusBadRequest {
		t.Errorf("Endpoint should return a 400 if the request exceeds the size max.")
	}

	if bytesRead, err := req.Body.Read(make([]byte, 1)); bytesRead != 0 || err != io.EOF {
		t.Errorf("The request body should still be fully read.")
	}
}

// TestRequestSizeEdgeCase makes sure we behave properly when the request size *equals* the configured max.
func TestRequestSizeEdgeCase(t *testing.T) {
	reqBody := validRequest(t, "site.json")
	deps := &endpointDeps{
		&nobidExchange{},
		newParamsValidator(t),
		&mockStoredReqFetcher{},
		empty_fetcher.EmptyFetcher{},
		empty_fetcher.EmptyFetcher{},
		empty_fetcher.EmptyFetcher{},
		&config.Configuration{MaxRequestSize: int64(len(reqBody))},
		pbsmetrics.NewMetrics(metrics.NewRegistry(), openrtb_ext.BidderList(), config.DisabledMetrics{}),
		analyticsConf.NewPBSAnalytics(&config.Analytics{}),
		map[string]string{},
		false,
		[]byte{},
		openrtb_ext.BidderMap,
		nil,
		nil,
		hardcodedResponseIPValidator{response: true},
	}

	req := httptest.NewRequest("POST", "/openrtb2/auction", strings.NewReader(reqBody))
	recorder := httptest.NewRecorder()

	deps.Auction(recorder, req, nil)

	if recorder.Code != http.StatusOK {
		t.Errorf("Endpoint should return a 200 if the request equals the size max.")
	}

	if bytesRead, err := req.Body.Read(make([]byte, 1)); bytesRead != 0 || err != io.EOF {
		t.Errorf("The request body should have been read to completion.")
	}
}

// TestNoEncoding prevents #231.
func TestNoEncoding(t *testing.T) {
	endpoint, _ := NewEndpoint(
		&mockExchange{},
		newParamsValidator(t),
		&mockStoredReqFetcher{},
		empty_fetcher.EmptyFetcher{},
		empty_fetcher.EmptyFetcher{},
		&config.Configuration{MaxRequestSize: maxSize},
		pbsmetrics.NewMetrics(metrics.NewRegistry(), openrtb_ext.BidderList(), config.DisabledMetrics{}),
		analyticsConf.NewPBSAnalytics(&config.Analytics{}),
		map[string]string{},
		[]byte{},
		openrtb_ext.BidderMap,
	)
	request := httptest.NewRequest("POST", "/openrtb2/auction", strings.NewReader(validRequest(t, "site.json")))
	recorder := httptest.NewRecorder()
	endpoint(recorder, request, nil)

	if !strings.Contains(recorder.Body.String(), "<script></script>") {
		t.Errorf("The Response from the exchange should not be html-encoded")
	}
}

// TestTimeoutParser makes sure we parse tmax properly.
func TestTimeoutParser(t *testing.T) {
	reqJson := json.RawMessage(`{"tmax":22}`)
	timeout := parseTimeout(reqJson, 11*time.Millisecond)
	if timeout != 22*time.Millisecond {
		t.Errorf("Failed to parse tmax properly. Expected %d, got %d", 22*time.Millisecond, timeout)
	}
}

func TestImplicitAMPNoExt(t *testing.T) {
	httpReq, err := http.NewRequest("POST", "/openrtb2/auction", strings.NewReader(validRequest(t, "site.json")))
	if !assert.NoError(t, err) {
		return
	}

	bidReq := openrtb.BidRequest{
		Site: &openrtb.Site{},
	}
	setSiteImplicitly(httpReq, &bidReq)
	assert.JSONEq(t, `{"amp":0}`, string(bidReq.Site.Ext))
}

func TestImplicitAMPOtherExt(t *testing.T) {
	httpReq, err := http.NewRequest("POST", "/openrtb2/auction", strings.NewReader(validRequest(t, "site.json")))
	if !assert.NoError(t, err) {
		return
	}

	bidReq := openrtb.BidRequest{
		Site: &openrtb.Site{
			Ext: json.RawMessage(`{"other":true}`),
		},
	}
	setSiteImplicitly(httpReq, &bidReq)
	assert.JSONEq(t, `{"amp":0,"other":true}`, string(bidReq.Site.Ext))
}

func TestExplicitAMP(t *testing.T) {
	httpReq, err := http.NewRequest("POST", "/openrtb2/auction", strings.NewReader(validRequest(t, "site-amp.json")))
	if !assert.NoError(t, err) {
		return
	}

	bidReq := openrtb.BidRequest{
		Site: &openrtb.Site{
			Ext: json.RawMessage(`{"amp":1}`),
		},
	}
	setSiteImplicitly(httpReq, &bidReq)
	assert.JSONEq(t, `{"amp":1}`, string(bidReq.Site.Ext))
}

// TestContentType prevents #328
func TestContentType(t *testing.T) {
	endpoint, _ := NewEndpoint(
		&mockExchange{},
		newParamsValidator(t),
		&mockStoredReqFetcher{},
		empty_fetcher.EmptyFetcher{},
		empty_fetcher.EmptyFetcher{},
		&config.Configuration{MaxRequestSize: maxSize},
		pbsmetrics.NewMetrics(metrics.NewRegistry(), openrtb_ext.BidderList(), config.DisabledMetrics{}),
		analyticsConf.NewPBSAnalytics(&config.Analytics{}),
		map[string]string{},
		[]byte{},
		openrtb_ext.BidderMap,
	)
	request := httptest.NewRequest("POST", "/openrtb2/auction", strings.NewReader(validRequest(t, "site.json")))
	recorder := httptest.NewRecorder()
	endpoint(recorder, request, nil)

	if recorder.Header().Get("Content-Type") != "application/json" {
		t.Errorf("Content-Type should be application/json. Got %s", recorder.Header().Get("Content-Type"))
	}
}

// TestDisabledBidder makes sure we pass when encountering a disabled bidder in the configuration.
func TestDisabledBidder(t *testing.T) {
	filename := "sample-requests/invalid-whole/unknown-bidder.json"
	fileData, err := ioutil.ReadFile(filename)
	if err != nil {
		t.Fatalf("Failed to fetch a valid request: %v", err)
	}
	testBidRequest, _, _, err := jsonparser.Get(fileData, "mockBidRequest")
	assert.NoError(t, err, "Error jsonparsing root.mockBidRequest from file %s. Desc: %v.", filename, err)

	deps := &endpointDeps{
		&nobidExchange{},
		newParamsValidator(t),
		&mockStoredReqFetcher{},
		empty_fetcher.EmptyFetcher{},
		empty_fetcher.EmptyFetcher{},
		empty_fetcher.EmptyFetcher{},
		&config.Configuration{
			MaxRequestSize: int64(len(testBidRequest)),
		},
		pbsmetrics.NewMetrics(metrics.NewRegistry(), openrtb_ext.BidderList(), config.DisabledMetrics{}),
		analyticsConf.NewPBSAnalytics(&config.Analytics{}),
		map[string]string{"unknownbidder": "The bidder 'unknownbidder' has been disabled."},
		false,
		[]byte{},
		openrtb_ext.BidderMap,
		nil,
		nil,
		hardcodedResponseIPValidator{response: true},
	}

	req := httptest.NewRequest("POST", "/openrtb2/auction", strings.NewReader(string(testBidRequest)))
	recorder := httptest.NewRecorder()

	deps.Auction(recorder, req, nil)

	if recorder.Code != http.StatusOK {
		t.Errorf("Endpoint should return a 200 if the unknown bidder was disabled.")
	}

	if bytesRead, err := req.Body.Read(make([]byte, 1)); bytesRead != 0 || err != io.EOF {
		t.Errorf("The request body should have been read to completion.")
	}
}

func TestValidateImpExtDisabledBidder(t *testing.T) {
	imp := &openrtb.Imp{
		Ext: json.RawMessage(`{"appnexus":{"placement_id":555},"unknownbidder":{"foo":"bar"}}`),
	}
	deps := &endpointDeps{
		&nobidExchange{},
		newParamsValidator(t),
		&mockStoredReqFetcher{},
		empty_fetcher.EmptyFetcher{},
		empty_fetcher.EmptyFetcher{},
		empty_fetcher.EmptyFetcher{},
		&config.Configuration{MaxRequestSize: int64(8096)},
		pbsmetrics.NewMetrics(metrics.NewRegistry(), openrtb_ext.BidderList(), config.DisabledMetrics{}),
		analyticsConf.NewPBSAnalytics(&config.Analytics{}),
		map[string]string{"unknownbidder": "The bidder 'unknownbidder' has been disabled."},
		false,
		[]byte{},
		openrtb_ext.BidderMap,
		nil,
		nil,
		hardcodedResponseIPValidator{response: true},
	}
	errs := deps.validateImpExt(imp, nil, 0)
	assert.JSONEq(t, `{"appnexus":{"placement_id":555}}`, string(imp.Ext))
	assert.Equal(t, []error{&errortypes.BidderTemporarilyDisabled{Message: "The bidder 'unknownbidder' has been disabled."}}, errs)
}

func validRequest(t *testing.T, filename string) string {
	requestData, err := ioutil.ReadFile("sample-requests/valid-whole/supplementary/" + filename)
	if err != nil {
		t.Fatalf("Failed to fetch a valid request: %v", err)
	}
	testBidRequest, _, _, err := jsonparser.Get(requestData, "mockBidRequest")
	assert.NoError(t, err, "Error jsonparsing root.mockBidRequest from file %s. Desc: %v.", filename, err)

	return string(testBidRequest)
}

func TestCurrencyTrunc(t *testing.T) {
	deps := &endpointDeps{
		&nobidExchange{},
		newParamsValidator(t),
		&mockStoredReqFetcher{},
		empty_fetcher.EmptyFetcher{},
		empty_fetcher.EmptyFetcher{},
		empty_fetcher.EmptyFetcher{},
		&config.Configuration{},
		pbsmetrics.NewMetrics(metrics.NewRegistry(), openrtb_ext.BidderList(), config.DisabledMetrics{}),
		analyticsConf.NewPBSAnalytics(&config.Analytics{}),
		map[string]string{},
		false,
		[]byte{},
		openrtb_ext.BidderMap,
		nil,
		nil,
		hardcodedResponseIPValidator{response: true},
	}

	ui := uint64(1)
	req := openrtb.BidRequest{
		ID: "someID",
		Imp: []openrtb.Imp{
			{
				ID: "imp-ID",
				Banner: &openrtb.Banner{
					W: &ui,
					H: &ui,
				},
				Ext: json.RawMessage("{\"appnexus\": {\"placementId\": 5667}}"),
			},
		},
		Site: &openrtb.Site{
			ID: "myID",
		},
		Cur: []string{"USD", "EUR"},
	}

	errL := deps.validateRequest(&req)

	expectedError := errortypes.Warning{Message: "A prebid request can only process one currency. Taking the first currency in the list, USD, as the active currency"}
	assert.ElementsMatch(t, errL, []error{&expectedError})
}

func TestCCPAInvalid(t *testing.T) {
	deps := &endpointDeps{
		&nobidExchange{},
		newParamsValidator(t),
		&mockStoredReqFetcher{},
		empty_fetcher.EmptyFetcher{},
		empty_fetcher.EmptyFetcher{},
		empty_fetcher.EmptyFetcher{},
		&config.Configuration{},
		pbsmetrics.NewMetrics(metrics.NewRegistry(), openrtb_ext.BidderList(), config.DisabledMetrics{}),
		analyticsConf.NewPBSAnalytics(&config.Analytics{}),
		map[string]string{},
		false,
		[]byte{},
		openrtb_ext.BidderMap,
		nil,
		nil,
		hardcodedResponseIPValidator{response: true},
	}

	ui := uint64(1)
	req := openrtb.BidRequest{
		ID: "someID",
		Imp: []openrtb.Imp{
			{
				ID: "imp-ID",
				Banner: &openrtb.Banner{
					W: &ui,
					H: &ui,
				},
				Ext: json.RawMessage(`{"appnexus": {"placementId": 5667}}`),
			},
		},
		Site: &openrtb.Site{
			ID: "myID",
		},
		Regs: &openrtb.Regs{
			Ext: json.RawMessage(`{"us_privacy":"invalid by length"}`),
		},
	}

	errL := deps.validateRequest(&req)

	expectedWarning := errortypes.InvalidPrivacyConsent{Message: "CCPA consent is invalid and will be ignored. (request.regs.ext.us_privacy must contain 4 characters)"}
	assert.ElementsMatch(t, errL, []error{&expectedWarning})

	assert.Empty(t, req.Regs.Ext, "Invalid Consent Removed From Request")
}

func TestValidateSourceTID(t *testing.T) {
	cfg := &config.Configuration{
		AutoGenSourceTID: true,
	}

	deps := &endpointDeps{
		&nobidExchange{},
		newParamsValidator(t),
		&mockStoredReqFetcher{},
		empty_fetcher.EmptyFetcher{},
		empty_fetcher.EmptyFetcher{},
		empty_fetcher.EmptyFetcher{},
		cfg,
		pbsmetrics.NewMetrics(metrics.NewRegistry(), openrtb_ext.BidderList(), config.DisabledMetrics{}),
		analyticsConf.NewPBSAnalytics(&config.Analytics{}),
		map[string]string{},
		false,
		[]byte{},
		openrtb_ext.BidderMap,
		nil,
		nil,
		hardcodedResponseIPValidator{response: true},
	}

	ui := uint64(1)
	req := openrtb.BidRequest{
		ID: "someID",
		Imp: []openrtb.Imp{
			{
				ID: "imp-ID",
				Banner: &openrtb.Banner{
					W: &ui,
					H: &ui,
				},
				Ext: json.RawMessage(`{"appnexus": {"placementId": 5667}}`),
			},
		},
		Site: &openrtb.Site{
			ID: "myID",
		},
		Regs: &openrtb.Regs{
			Ext: json.RawMessage(`{"us_privacy":"invalid by length"}`),
		},
	}

	deps.validateRequest(&req)
	assert.NotEmpty(t, req.Source.TID, "Expected req.Source.TID to be filled with a randomly generated UID")
}

func TestSChainInvalid(t *testing.T) {
	deps := &endpointDeps{
		&nobidExchange{},
		newParamsValidator(t),
		&mockStoredReqFetcher{},
		empty_fetcher.EmptyFetcher{},
		empty_fetcher.EmptyFetcher{},
		empty_fetcher.EmptyFetcher{},
		&config.Configuration{},
		pbsmetrics.NewMetrics(metrics.NewRegistry(), openrtb_ext.BidderList(), config.DisabledMetrics{}),
		analyticsConf.NewPBSAnalytics(&config.Analytics{}),
		map[string]string{},
		false,
		[]byte{},
		openrtb_ext.BidderMap,
		nil,
		nil,
		hardcodedResponseIPValidator{response: true},
	}

	ui := uint64(1)
	req := openrtb.BidRequest{
		ID: "someID",
		Imp: []openrtb.Imp{
			{
				ID: "imp-ID",
				Banner: &openrtb.Banner{
					W: &ui,
					H: &ui,
				},
				Ext: json.RawMessage(`{"appnexus": {"placementId": 5667}}`),
			},
		},
		Site: &openrtb.Site{
			ID: "myID",
		},
		Regs: &openrtb.Regs{
			Ext: json.RawMessage(`{"us_privacy":"abcd"}`),
		},
		Ext: json.RawMessage(`{"prebid":{"schains":[{"bidders":["appnexus"],"schain":{"complete":1,"nodes":[{"asi":"directseller1.com","sid":"00001","rid":"BidRequest1","hp":1}],"ver":"1.0"}}, {"bidders":["appnexus"],"schain":{"complete":1,"nodes":[{"asi":"directseller2.com","sid":"00002","rid":"BidRequest2","hp":1}],"ver":"1.0"}}]}}`),
	}

	errL := deps.validateRequest(&req)

	expectedError := fmt.Errorf("request.ext.prebid.schains contains multiple schains for bidder appnexus; it must contain no more than one per bidder.")
	assert.ElementsMatch(t, errL, []error{expectedError})
}

func TestGetAccountID(t *testing.T) {
	testPubID := "test-pub"
	testParentAccount := "test-account"
	testPubExt := openrtb_ext.ExtPublisher{
		Prebid: &openrtb_ext.ExtPublisherPrebid{
			ParentAccount: &testParentAccount,
		},
	}
	testPubExtJSON, err := json.Marshal(testPubExt)
	assert.NoError(t, err)

	testCases := []struct {
		description   string
		pub           *openrtb.Publisher
		expectedAccID string
	}{
		{
			description: "Publisher.ID and Publisher.Ext.Prebid.ParentAccount both present",
			pub: &openrtb.Publisher{
				ID:  testPubID,
				Ext: testPubExtJSON,
			},
			expectedAccID: testParentAccount,
		},
		{
			description: "Only Publisher.Ext.Prebid.ParentAccount present",
			pub: &openrtb.Publisher{
				ID:  "",
				Ext: testPubExtJSON,
			},
			expectedAccID: testParentAccount,
		},
		{
			description: "Only Publisher.ID present",
			pub: &openrtb.Publisher{
				ID: testPubID,
			},
			expectedAccID: testPubID,
		},
		{
			description:   "Neither Publisher.ID or Publisher.Ext.Prebid.ParentAccount present",
			pub:           &openrtb.Publisher{},
			expectedAccID: pbsmetrics.PublisherUnknown,
		},
		{
			description:   "Publisher is nil",
			pub:           nil,
			expectedAccID: pbsmetrics.PublisherUnknown,
		},
	}

	for _, test := range testCases {
		acc := getAccountID(test.pub)
		assert.Equal(t, test.expectedAccID, acc, "getAccountID should return expected account for test case: %s", test.description)
	}
}

func TestSanitizeRequest(t *testing.T) {
	testCases := []struct {
		description  string
		req          *openrtb.BidRequest
		ipValidator  iputil.IPValidator
		expectedIPv4 string
		expectedIPv6 string
	}{
		{
			description: "Empty",
			req: &openrtb.BidRequest{
				Device: &openrtb.Device{
					IP:   "",
					IPv6: "",
				},
			},
			expectedIPv4: "",
			expectedIPv6: "",
		},
		{
			description: "Valid",
			req: &openrtb.BidRequest{
				Device: &openrtb.Device{
					IP:   "1.1.1.1",
					IPv6: "1111::",
				},
			},
			ipValidator:  hardcodedResponseIPValidator{response: true},
			expectedIPv4: "1.1.1.1",
			expectedIPv6: "1111::",
		},
		{
			description: "Invalid",
			req: &openrtb.BidRequest{
				Device: &openrtb.Device{
					IP:   "1.1.1.1",
					IPv6: "1111::",
				},
			},
			ipValidator:  hardcodedResponseIPValidator{response: false},
			expectedIPv4: "",
			expectedIPv6: "",
		},
		{
			description: "Invalid - Wrong IP Types",
			req: &openrtb.BidRequest{
				Device: &openrtb.Device{
					IP:   "1111::",
					IPv6: "1.1.1.1",
				},
			},
			ipValidator:  hardcodedResponseIPValidator{response: true},
			expectedIPv4: "",
			expectedIPv6: "",
		},
		{
			description: "Malformed",
			req: &openrtb.BidRequest{
				Device: &openrtb.Device{
					IP:   "malformed",
					IPv6: "malformed",
				},
			},
			expectedIPv4: "",
			expectedIPv6: "",
		},
	}

	for _, test := range testCases {
		sanitizeRequest(test.req, test.ipValidator)
		assert.Equal(t, test.expectedIPv4, test.req.Device.IP, test.description+":ipv4")
		assert.Equal(t, test.expectedIPv6, test.req.Device.IPv6, test.description+":ipv6")
	}
}

func TestValidateAndFillSourceTID(t *testing.T) {
	testTID := "some-tid"
	testCases := []struct {
		description   string
		req           *openrtb.BidRequest
		expectRandTID bool
		expectedTID   string
	}{
		{
			description:   "req.Source not present. Expecting a randomly generated TID value",
			req:           &openrtb.BidRequest{},
			expectRandTID: true,
		},
		{
			description: "req.Source.TID not present. Expecting a randomly generated TID value",
			req: &openrtb.BidRequest{
				Source: &openrtb.Source{},
			},
			expectRandTID: true,
		},
		{
			description: "req.Source.TID present. Expecting no change",
			req: &openrtb.BidRequest{
				Source: &openrtb.Source{
					TID: testTID,
				},
			},
			expectRandTID: false,
			expectedTID:   testTID,
		},
	}

	for _, test := range testCases {
		_ = validateAndFillSourceTID(test.req)
		if test.expectRandTID {
			assert.NotEmpty(t, test.req.Source.TID, test.description)
			assert.NotEqual(t, test.expectedTID, test.req.Source.TID, test.description)
		} else {
			assert.Equal(t, test.expectedTID, test.req.Source.TID, test.description)
		}
	}
}

// nobidExchange is a well-behaved exchange which always bids "no bid".
type nobidExchange struct {
	gotRequest *openrtb.BidRequest
}

func (e *nobidExchange) HoldAuction(ctx context.Context, bidRequest *openrtb.BidRequest, ids exchange.IdFetcher, labels pbsmetrics.Labels, account *config.Account, categoriesFetcher *stored_requests.CategoryFetcher, debugLog *exchange.DebugLog) (*openrtb.BidResponse, error) {
	e.gotRequest = bidRequest
	return &openrtb.BidResponse{
		ID:    bidRequest.ID,
		BidID: "test bid id",
		NBR:   openrtb.NoBidReasonCodeUnknownError.Ptr(),
	}, nil
}

type brokenExchange struct{}

func (e *brokenExchange) HoldAuction(ctx context.Context, bidRequest *openrtb.BidRequest, ids exchange.IdFetcher, labels pbsmetrics.Labels, account *config.Account, categoriesFetcher *stored_requests.CategoryFetcher, debugLog *exchange.DebugLog) (*openrtb.BidResponse, error) {
	return nil, errors.New("Critical, unrecoverable error.")
}

// StoredRequest testing

// Test stored request data

// Stored Requests
// first below is valid JSON
// second below is identical to first but with extra '}' for invalid JSON
var testStoredRequestData = map[string]json.RawMessage{
	"2": json.RawMessage(`{
"tmax": 500,
		"ext": {
			"prebid": {
				"targeting": {
					"pricegranularity": "low"
				}
			}
		}
	}`),
	"3": json.RawMessage(`{
"tmax": 500,
				"ext": {
						"prebid": {
								"targeting": {
										"pricegranularity": "low"
								}
						}
				}}
		}`),
}

// Stored Imp Requests
// first below has valid JSON but doesn't match schema
// second below has invalid JSON (missing comma after rubicon accountId entry) but otherwise matches schema
// third below has valid JSON and matches schema
var testStoredImpData = map[string]json.RawMessage{
	"1": json.RawMessage(`{
"id": "adUnit1",
			"ext": {
				"appnexus": {
					"placementId": "abc",
					"position": "above",
					"reserve": 0.35
				},
				"rubicon": {
					"accountId": "abc"
				}
			}
		}`),
	"7": json.RawMessage(`{
"id": "adUnit1",
			"ext": {
				"appnexus": {
					"placementId": 12345678,
					"position": "above",
					"reserve": 0.35
				},
				"rubicon": {
					"accountId": 23456789
					"siteId": 113932,
					"zoneId": 535510
				}
			}
		}`),
	"9": json.RawMessage(`{
"id": "adUnit1",
			"ext": {
				"appnexus": {
					"placementId": 12345678,
					"position": "above",
					"reserve": 0.35
				},
				"rubicon": {
					"accountId": 23456789,
					"siteId": 113932,
					"zoneId": 535510
				}
			}
		}`),
}

// Incoming requests with stored request IDs
var testStoredRequests = []string{
	`{
		"id": "ThisID",
		"imp": [
			{
				"ext": {
					"prebid": {
						"storedrequest": {
							"id": "1"
						}
					}
				}
			}
		],
		"ext": {
			"prebid": {
				"cache": {
					"markup": 1
				},
				"targeting": {
				}
			}
		}
	}`,
	`{
		"id": "ThisID",
		"imp": [
			{
				"id": "adUnit2",
				"ext": {
					"prebid": {
						"storedrequest": {
							"id": "1"
						}
					},
					"appnexus": {
						"placementId": "def",
						"trafficSourceCode": "mysite.com",
						"reserve": null
					},
					"rubicon": null
				}
			}
		],
		"ext": {
			"prebid": {
				"cache": {
					"markup": 1
				},
				"targeting": {
				}
			}
		}
	}`,
	`{
		"id": "ThisID",
		"imp": [
			{
				"ext": {
					"prebid": {
						"storedrequest": {
							"id": "1"
						}
					}
				}
			}
		],
		"ext": {
			"prebid": {
				"storedrequest": {
					"id": "2"
				}
			}
		}
	}`,
	`{
		"id": "ThisID",
		"imp": [
			{
				"id": "some-static-imp",
				"video":{
					"mimes":["video/mp4"]
				},
				"ext": {
					"appnexus": {
						"placementId": "abc",
						"position": "below"
					}
				}
			},
			{
				"ext": {
					"prebid": {
						"storedrequest": {
							"id": "1"
						}
					}
				}
			}
		],
		"ext": {
			"prebid": {
				"cache": {
					"markup": 1
				},
				"targeting": {
				}
			}
		}
	}`,
}

// The expected requests after stored request processing
var testFinalRequests = []string{
	`{
		"id": "ThisID",
		"imp": [
			{
				"id": "adUnit1",
				"ext": {
					"appnexus": {
						"placementId": "abc",
						"position": "above",
						"reserve": 0.35
					},
					"rubicon": {
						"accountId": "abc"
					},
					"prebid": {
						"storedrequest": {
							"id": "1"
						}
					}
				}
			}
		],
		"ext": {
			"prebid": {
				"cache": {
					"markup": 1
				},
				"targeting": {
				}
			}
		}
	}`,
	`{
		"id": "ThisID",
		"imp": [
			{
				"id": "adUnit2",
				"ext": {
					"prebid": {
						"storedrequest": {
							"id": "1"
						}
					},
					"appnexus": {
						"placementId": "def",
						"position": "above",
						"trafficSourceCode": "mysite.com"
					}
				}
			}
		],
		"ext": {
			"prebid": {
				"cache": {
					"markup": 1
				},
				"targeting": {
				}
			}
		}
	}`,
	`{
		"id": "ThisID",
		"imp": [
			{
				"id": "adUnit1",
				"ext": {
					"appnexus": {
						"placementId": "abc",
						"position": "above",
						"reserve": 0.35
					},
					"rubicon": {
						"accountId": "abc"
					},
					"prebid": {
						"storedrequest": {
							"id": "1"
						}
					}
				}
			}
		],
		"tmax": 500,
		"ext": {
			"prebid": {
				"targeting": {
					"pricegranularity": "low"
				},
				"storedrequest": {
					"id": "2"
				}
			}
		}
	}`,
	`{
	"id": "ThisID",
	"imp": [
		{
			"id": "some-static-imp",
			"video":{
				"mimes":["video/mp4"]
			},
			"ext": {
				"appnexus": {
					"placementId": "abc",
					"position": "below"
				}
			}
		},
		{
			"id": "adUnit1",
			"ext": {
				"appnexus": {
					"placementId": "abc",
					"position": "above",
					"reserve": 0.35
				},
				"rubicon": {
					"accountId": "abc"
				},
				"prebid": {
					"storedrequest": {
						"id": "1"
					}
				}
			}
		}
	],
	"ext": {
		"prebid": {
			"cache": {
				"markup": 1
			},
			"targeting": {
			}
		}
	}
}`,
}

type mockStoredReqFetcher struct {
}

func (cf mockStoredReqFetcher) FetchRequests(ctx context.Context, requestIDs []string, impIDs []string) (requestData map[string]json.RawMessage, impData map[string]json.RawMessage, errs []error) {
	return testStoredRequestData, testStoredImpData, nil
}

var mockAccountData = map[string]json.RawMessage{
	"valid_acct":    json.RawMessage(`{"disabled":false}`),
	"disabled_acct": json.RawMessage(`{"disabled":true}`),
}

type mockAccountFetcher struct {
}

func (af mockAccountFetcher) FetchAccount(ctx context.Context, accountID string) (json.RawMessage, []error) {
	if account, ok := mockAccountData[accountID]; ok {
		return account, nil
	} else {
		return nil, []error{stored_requests.NotFoundError{accountID, "Account"}}
	}
}

type mockExchange struct {
	lastRequest *openrtb.BidRequest
}

func (m *mockExchange) HoldAuction(ctx context.Context, bidRequest *openrtb.BidRequest, ids exchange.IdFetcher, labels pbsmetrics.Labels, account *config.Account, categoriesFetcher *stored_requests.CategoryFetcher, debugLog *exchange.DebugLog) (*openrtb.BidResponse, error) {
	m.lastRequest = bidRequest
	return &openrtb.BidResponse{
		SeatBid: []openrtb.SeatBid{{
			Bid: []openrtb.Bid{{
				AdM: "<script></script>",
			}},
		}},
	}, nil
}

func getBidderInfos(cfg map[string]config.Adapter, biddersNames []openrtb_ext.BidderName) adapters.BidderInfos {
	biddersInfos := make(adapters.BidderInfos)
	for _, name := range biddersNames {
		adapterConfig, ok := cfg[string(name)]
		if !ok {
			adapterConfig = config.Adapter{}
		}
		biddersInfos[string(name)] = newBidderInfo(adapterConfig)
	}
	return biddersInfos
}

func newBidderInfo(cfg config.Adapter) adapters.BidderInfo {
	status := adapters.StatusActive
	if cfg.Disabled == true {
		status = adapters.StatusDisabled
	}

	return adapters.BidderInfo{
		Status: status,
	}
}

type hardcodedResponseIPValidator struct {
	response bool
}

func (v hardcodedResponseIPValidator) IsValid(net.IP, iputil.IPVersion) bool {
	return v.response
}

func TestGetAccount(t *testing.T) {
	unknown := pbsmetrics.PublisherUnknown
	testCases := []struct {
		accountID string
		// account_required
		required bool
		// account_defaults.disabled
		disabled bool
		// expected error, or nil if account should be found
		err error
	}{
		// Blacklisted account is always rejected even in permissive setup
		{accountID: "bad_acct", required: false, disabled: false, err: &errortypes.BlacklistedAcct{}},

		// empty pubID
		{accountID: unknown, required: false, disabled: false, err: nil},
		{accountID: unknown, required: true, disabled: false, err: &errortypes.AcctRequired{}},
		{accountID: unknown, required: false, disabled: true, err: &errortypes.BlacklistedAcct{}},
		{accountID: unknown, required: true, disabled: true, err: &errortypes.AcctRequired{}},

		// pubID given but is not a valid host account (does not exist)
		{accountID: "doesnt_exist_acct", required: false, disabled: false, err: nil},
		{accountID: "doesnt_exist_acct", required: true, disabled: false, err: nil},
		{accountID: "doesnt_exist_acct", required: false, disabled: true, err: &errortypes.BlacklistedAcct{}},
		{accountID: "doesnt_exist_acct", required: true, disabled: true, err: &errortypes.AcctRequired{}},

		// pubID given and matches a valid host account with Disabled: false
		{accountID: "valid_acct", required: false, disabled: false, err: nil},
		{accountID: "valid_acct", required: true, disabled: false, err: nil},
		{accountID: "valid_acct", required: false, disabled: true, err: nil},
		{accountID: "valid_acct", required: true, disabled: true, err: nil},

		// pubID given and matches a host account explicitly disabled (Disabled: true on account json)
		{accountID: "disabled_acct", required: false, disabled: false, err: &errortypes.BlacklistedAcct{}},
		{accountID: "disabled_acct", required: true, disabled: false, err: &errortypes.BlacklistedAcct{}},
		{accountID: "disabled_acct", required: false, disabled: true, err: &errortypes.BlacklistedAcct{}},
		{accountID: "disabled_acct", required: true, disabled: true, err: &errortypes.BlacklistedAcct{}},
	}

	for _, test := range testCases {
		description := fmt.Sprintf(`ID=%s/required=%t/disabled=%t`, test.accountID, test.required, test.disabled)
		t.Run(description, func(t *testing.T) {
			deps := &endpointDeps{
				cfg: &config.Configuration{
					BlacklistedAcctMap: map[string]bool{"bad_acct": true},
					AccountRequired:    test.required,
					AccountDefaults:    config.Account{Disabled: test.disabled},
				},
				accounts: &mockAccountFetcher{},
			}
			assert.NoError(t, deps.cfg.MarshalAccountDefaults())

			account, errors := deps.getAccount(context.Background(), test.accountID)

			if test.err == nil {
				assert.Empty(t, errors)
				assert.Equal(t, test.accountID, account.ID, "account.ID must match requested ID")
				assert.Equal(t, false, account.Disabled, "returned account must not be disabled")
			} else {
				assert.NotEmpty(t, errors, "expected errors but got success")
				assert.Nil(t, account, "return account must be nil on error")
				assert.IsType(t, test.err, errors[0], "error is of unexpected type")
			}
		})
	}
}<|MERGE_RESOLUTION|>--- conflicted
+++ resolved
@@ -39,7 +39,6 @@
 
 const maxSize = 1024 * 256
 
-<<<<<<< HEAD
 type testCase struct {
 	BidRequest           json.RawMessage   `json:"mockBidRequest"`
 	Config               *testConfigValues `json:"config"`
@@ -250,21 +249,6 @@
 			t.Errorf("%s json did not match expected.\n\n%s", description, output)
 		}
 	}
-=======
-// Struct of data for the general purpose auction tester
-type getResponseFromDirectory struct {
-	dir                    string
-	file                   string
-	payloadGetter          func(*testing.T, []byte) []byte
-	messageGetter          func(*testing.T, []byte) []byte
-	expectedCode           int
-	aliased                bool
-	disabledBidders        []string
-	adaptersConfig         map[string]config.Adapter
-	accountReq             bool
-	accountDefaultDisabled bool
-	description            string
->>>>>>> 420da24e
 }
 
 // TestExplicitUserId makes sure that the cookie's ID doesn't override an explicit value sent in the request.
@@ -319,13 +303,8 @@
 	})
 	// NewMetrics() will create a new go_metrics MetricsEngine, bypassing the need for a crafted configuration set to support it.
 	// As a side effect this gives us some coverage of the go_metrics piece of the metrics engine.
-<<<<<<< HEAD
 	metrics := pbsmetrics.NewMetrics(metrics.NewRegistry(), openrtb_ext.BidderList(), config.DisabledMetrics{})
-	endpoint, _ := NewEndpoint(ex, newParamsValidator(t), empty_fetcher.EmptyFetcher{}, empty_fetcher.EmptyFetcher{}, cfg, metrics, analyticsConf.NewPBSAnalytics(&config.Analytics{}), map[string]string{}, []byte{}, openrtb_ext.BidderMap)
-=======
-	theMetrics := pbsmetrics.NewMetrics(metrics.NewRegistry(), openrtb_ext.BidderList(), config.DisabledMetrics{})
-	endpoint, _ := NewEndpoint(ex, newParamsValidator(t), empty_fetcher.EmptyFetcher{}, empty_fetcher.EmptyFetcher{}, empty_fetcher.EmptyFetcher{}, cfg, theMetrics, analyticsConf.NewPBSAnalytics(&config.Analytics{}), map[string]string{}, []byte{}, openrtb_ext.BidderMap)
->>>>>>> 420da24e
+	endpoint, _ := NewEndpoint(ex, newParamsValidator(t), empty_fetcher.EmptyFetcher{}, empty_fetcher.EmptyFetcher{}, empty_fetcher.EmptyFetcher{}, cfg, metrics, analyticsConf.NewPBSAnalytics(&config.Analytics{}), map[string]string{}, []byte{}, openrtb_ext.BidderMap)
 
 	endpoint(httptest.NewRecorder(), request, nil)
 
@@ -350,11 +329,11 @@
 	// As a side effect this gives us some coverage of the go_metrics piece of the metrics engine.
 	metrics := pbsmetrics.NewMetrics(metrics.NewRegistry(), openrtb_ext.BidderList(), config.DisabledMetrics{})
 
-<<<<<<< HEAD
 	endpoint, _ := NewEndpoint(
 		&nobidExchange{},
 		newParamsValidator(t),
 		&mockStoredReqFetcher{},
+		empty_fetcher.EmptyFetcher{},
 		empty_fetcher.EmptyFetcher{},
 		&config.Configuration{
 			MaxRequestSize:     maxSize,
@@ -363,71 +342,6 @@
 			BlacklistedAccts:   test.Config.BlacklistedAccountArr,
 			BlacklistedAcctMap: test.Config.blacklistedAccountMap,
 			AccountRequired:    test.Config.AccountReq,
-=======
-// TestRejectAccountRequired asserts we return a 400 code on a request that comes with no user id nor app id
-// if the `AccountRequired` field in the `config.Configuration` structure is set to true
-func TestRejectAccountRequired(t *testing.T) {
-	tests := []*getResponseFromDirectory{
-		{
-			// Account not required and not provided in prebid request
-			dir:           "sample-requests/account-required",
-			file:          "no-acct.json",
-			payloadGetter: getRequestPayload,
-			messageGetter: nilReturner,
-			expectedCode:  http.StatusOK,
-			accountReq:    false,
-		},
-		{
-			// Account was required but not provided in prebid request
-			dir:           "sample-requests/account-required",
-			file:          "no-acct.json",
-			payloadGetter: getRequestPayload,
-			messageGetter: getMessage,
-			expectedCode:  http.StatusBadRequest,
-			accountReq:    true,
-		},
-		{
-			// Account is required, was provided, not blacklisted, is not defined by host
-			dir:           "sample-requests/account-required",
-			file:          "with-acct.json",
-			payloadGetter: getRequestPayload,
-			messageGetter: nilReturner,
-			expectedCode:  http.StatusOK,
-			aliased:       true,
-			accountReq:    true,
-		},
-		{
-			// Account is required, was provided, not blacklisted, is not defined by host
-			// but strict validation is in force because default account settings are disabled.
-			dir:                    "sample-requests/account-required",
-			file:                   "with-acct.json",
-			payloadGetter:          getRequestPayload,
-			messageGetter:          nilReturner,
-			expectedCode:           http.StatusBadRequest,
-			aliased:                true,
-			accountReq:             true,
-			accountDefaultDisabled: true,
-		},
-		{
-			// Account is required, was provided, not blacklisted and is a valid account
-			dir:                    "sample-requests/account-required",
-			file:                   "valid-acct.json",
-			payloadGetter:          getRequestPayload,
-			messageGetter:          nilReturner,
-			expectedCode:           http.StatusOK,
-			aliased:                true,
-			accountReq:             true,
-			accountDefaultDisabled: true,
-		},
-		{
-			// Account is required, was provided in request and is found in the  blacklisted accounts map
-			dir:           "sample-requests/blacklisted",
-			file:          "blacklisted-acct.json",
-			payloadGetter: getRequestPayload,
-			messageGetter: getMessage,
-			expectedCode:  http.StatusServiceUnavailable,
-			accountReq:    true,
->>>>>>> 420da24e
 		},
 		metrics,
 		analyticsConf.NewPBSAnalytics(&config.Analytics{}),
@@ -460,53 +374,6 @@
 	return data
 }
 
-<<<<<<< HEAD
-=======
-// doRequest populates the app with mock dependencies and sends requestData to the /openrtb2/auction endpoint.
-func (gr *getResponseFromDirectory) doRequest(t *testing.T, requestData []byte) (int, string) {
-	aliasJSON := []byte{}
-	if gr.aliased {
-		aliasJSON = []byte(`{"ext":{"prebid":{"aliases": {"test1": "appnexus", "test2": "rubicon", "test3": "openx"}}}}`)
-	}
-	disabledBidders := map[string]string{
-		"indexExchange": "Bidder \"indexExchange\" has been deprecated and is no longer available. Please use bidder \"ix\" and note that the bidder params have changed.",
-	}
-	bidderMap := exchange.DisableBidders(getBidderInfos(gr.adaptersConfig, openrtb_ext.BidderList()), disabledBidders)
-
-	// NewMetrics() will create a new go_metrics MetricsEngine, bypassing the need for a crafted configuration set to support it.
-	// As a side effect this gives us some coverage of the go_metrics piece of the metrics engine.
-	theMetrics := pbsmetrics.NewMetrics(metrics.NewRegistry(), openrtb_ext.BidderList(), config.DisabledMetrics{})
-	cfg := config.Configuration{
-		MaxRequestSize:     maxSize,
-		BlacklistedApps:    []string{"spam_app"},
-		BlacklistedAppMap:  map[string]bool{"spam_app": true},
-		BlacklistedAccts:   []string{"bad_acct"},
-		BlacklistedAcctMap: map[string]bool{"bad_acct": true},
-		AccountRequired:    gr.accountReq,
-		AccountDefaults:    config.Account{Disabled: gr.accountDefaultDisabled},
-	}
-	assert.NoError(t, cfg.MarshalAccountDefaults())
-	endpoint, _ := NewEndpoint(
-		&nobidExchange{},
-		newParamsValidator(t),
-		&mockStoredReqFetcher{},
-		&mockAccountFetcher{},
-		empty_fetcher.EmptyFetcher{},
-		&cfg,
-		theMetrics,
-		analyticsConf.NewPBSAnalytics(&config.Analytics{}),
-		disabledBidders,
-		aliasJSON,
-		bidderMap,
-	)
-
-	request := httptest.NewRequest("POST", "/openrtb2/auction", bytes.NewReader(requestData))
-	recorder := httptest.NewRecorder()
-	endpoint(recorder, request, nil)
-	return recorder.Code, recorder.Body.String()
-}
-
->>>>>>> 420da24e
 // TestBadAliasRequests() reuses two requests that would fail anyway.  Here, we
 // take advantage of our knowledge that processStoredRequests() in auction.go
 // processes aliases before it processes stored imps.  Changing that order
@@ -533,13 +400,8 @@
 
 	// NewMetrics() will create a new go_metrics MetricsEngine, bypassing the need for a crafted configuration set to support it.
 	// As a side effect this gives us some coverage of the go_metrics piece of the metrics engine.
-<<<<<<< HEAD
 	metrics := pbsmetrics.NewMetrics(metrics.NewRegistry(), openrtb_ext.BidderList(), config.DisabledMetrics{})
-	endpoint, _ := NewEndpoint(&nobidExchange{}, newParamsValidator(t), &mockStoredReqFetcher{}, empty_fetcher.EmptyFetcher{}, &config.Configuration{MaxRequestSize: maxSize}, metrics, analyticsConf.NewPBSAnalytics(&config.Analytics{}), disabledBidders, aliasJSON, bidderMap)
-=======
-	theMetrics := pbsmetrics.NewMetrics(metrics.NewRegistry(), openrtb_ext.BidderList(), config.DisabledMetrics{})
-	endpoint, _ := NewEndpoint(&nobidExchange{}, newParamsValidator(t), &mockStoredReqFetcher{}, empty_fetcher.EmptyFetcher{}, empty_fetcher.EmptyFetcher{}, &config.Configuration{MaxRequestSize: maxSize}, theMetrics, analyticsConf.NewPBSAnalytics(&config.Analytics{}), disabledBidders, aliasJSON, bidderMap)
->>>>>>> 420da24e
+	endpoint, _ := NewEndpoint(&nobidExchange{}, newParamsValidator(t), &mockStoredReqFetcher{}, empty_fetcher.EmptyFetcher{}, empty_fetcher.EmptyFetcher{}, &config.Configuration{MaxRequestSize: maxSize}, metrics, analyticsConf.NewPBSAnalytics(&config.Analytics{}), disabledBidders, aliasJSON, bidderMap)
 
 	request := httptest.NewRequest("POST", "/openrtb2/auction", bytes.NewReader(testBidRequest))
 	recorder := httptest.NewRecorder()
@@ -579,13 +441,8 @@
 func TestNilExchange(t *testing.T) {
 	// NewMetrics() will create a new go_metrics MetricsEngine, bypassing the need for a crafted configuration set to support it.
 	// As a side effect this gives us some coverage of the go_metrics piece of the metrics engine.
-<<<<<<< HEAD
 	metrics := pbsmetrics.NewMetrics(metrics.NewRegistry(), openrtb_ext.BidderList(), config.DisabledMetrics{})
-	_, err := NewEndpoint(nil, newParamsValidator(t), empty_fetcher.EmptyFetcher{}, empty_fetcher.EmptyFetcher{}, &config.Configuration{MaxRequestSize: maxSize}, metrics, analyticsConf.NewPBSAnalytics(&config.Analytics{}), map[string]string{}, []byte{}, openrtb_ext.BidderMap)
-=======
-	theMetrics := pbsmetrics.NewMetrics(metrics.NewRegistry(), openrtb_ext.BidderList(), config.DisabledMetrics{})
-	_, err := NewEndpoint(nil, newParamsValidator(t), empty_fetcher.EmptyFetcher{}, empty_fetcher.EmptyFetcher{}, empty_fetcher.EmptyFetcher{}, &config.Configuration{MaxRequestSize: maxSize}, theMetrics, analyticsConf.NewPBSAnalytics(&config.Analytics{}), map[string]string{}, []byte{}, openrtb_ext.BidderMap)
->>>>>>> 420da24e
+	_, err := NewEndpoint(nil, newParamsValidator(t), empty_fetcher.EmptyFetcher{}, empty_fetcher.EmptyFetcher{}, empty_fetcher.EmptyFetcher{}, &config.Configuration{MaxRequestSize: maxSize}, metrics, analyticsConf.NewPBSAnalytics(&config.Analytics{}), map[string]string{}, []byte{}, openrtb_ext.BidderMap)
 	if err == nil {
 		t.Errorf("NewEndpoint should return an error when given a nil Exchange.")
 	}
@@ -595,13 +452,8 @@
 func TestNilValidator(t *testing.T) {
 	// NewMetrics() will create a new go_metrics MetricsEngine, bypassing the need for a crafted configuration set to support it.
 	// As a side effect this gives us some coverage of the go_metrics piece of the metrics engine.
-<<<<<<< HEAD
 	metrics := pbsmetrics.NewMetrics(metrics.NewRegistry(), openrtb_ext.BidderList(), config.DisabledMetrics{})
-	_, err := NewEndpoint(&nobidExchange{}, nil, empty_fetcher.EmptyFetcher{}, empty_fetcher.EmptyFetcher{}, &config.Configuration{MaxRequestSize: maxSize}, metrics, analyticsConf.NewPBSAnalytics(&config.Analytics{}), map[string]string{}, []byte{}, openrtb_ext.BidderMap)
-=======
-	theMetrics := pbsmetrics.NewMetrics(metrics.NewRegistry(), openrtb_ext.BidderList(), config.DisabledMetrics{})
-	_, err := NewEndpoint(&nobidExchange{}, nil, empty_fetcher.EmptyFetcher{}, empty_fetcher.EmptyFetcher{}, empty_fetcher.EmptyFetcher{}, &config.Configuration{MaxRequestSize: maxSize}, theMetrics, analyticsConf.NewPBSAnalytics(&config.Analytics{}), map[string]string{}, []byte{}, openrtb_ext.BidderMap)
->>>>>>> 420da24e
+	_, err := NewEndpoint(&nobidExchange{}, nil, empty_fetcher.EmptyFetcher{}, empty_fetcher.EmptyFetcher{}, empty_fetcher.EmptyFetcher{}, &config.Configuration{MaxRequestSize: maxSize}, metrics, analyticsConf.NewPBSAnalytics(&config.Analytics{}), map[string]string{}, []byte{}, openrtb_ext.BidderMap)
 	if err == nil {
 		t.Errorf("NewEndpoint should return an error when given a nil BidderParamValidator.")
 	}
@@ -611,13 +463,8 @@
 func TestExchangeError(t *testing.T) {
 	// NewMetrics() will create a new go_metrics MetricsEngine, bypassing the need for a crafted configuration set to support it.
 	// As a side effect this gives us some coverage of the go_metrics piece of the metrics engine.
-<<<<<<< HEAD
 	metrics := pbsmetrics.NewMetrics(metrics.NewRegistry(), openrtb_ext.BidderList(), config.DisabledMetrics{})
-	endpoint, _ := NewEndpoint(&brokenExchange{}, newParamsValidator(t), empty_fetcher.EmptyFetcher{}, empty_fetcher.EmptyFetcher{}, &config.Configuration{MaxRequestSize: maxSize}, metrics, analyticsConf.NewPBSAnalytics(&config.Analytics{}), map[string]string{}, []byte{}, openrtb_ext.BidderMap)
-=======
-	theMetrics := pbsmetrics.NewMetrics(metrics.NewRegistry(), openrtb_ext.BidderList(), config.DisabledMetrics{})
-	endpoint, _ := NewEndpoint(&brokenExchange{}, newParamsValidator(t), empty_fetcher.EmptyFetcher{}, empty_fetcher.EmptyFetcher{}, empty_fetcher.EmptyFetcher{}, &config.Configuration{MaxRequestSize: maxSize}, theMetrics, analyticsConf.NewPBSAnalytics(&config.Analytics{}), map[string]string{}, []byte{}, openrtb_ext.BidderMap)
->>>>>>> 420da24e
+	endpoint, _ := NewEndpoint(&brokenExchange{}, newParamsValidator(t), empty_fetcher.EmptyFetcher{}, empty_fetcher.EmptyFetcher{}, empty_fetcher.EmptyFetcher{}, &config.Configuration{MaxRequestSize: maxSize}, metrics, analyticsConf.NewPBSAnalytics(&config.Analytics{}), map[string]string{}, []byte{}, openrtb_ext.BidderMap)
 	request := httptest.NewRequest("POST", "/openrtb2/auction", strings.NewReader(validRequest(t, "site.json")))
 	recorder := httptest.NewRecorder()
 	endpoint(recorder, request, nil)
