--- conflicted
+++ resolved
@@ -3581,36 +3581,9 @@
 	}
 }
 
-<<<<<<< HEAD
-// warningsCheckExchange is a well-behaved exchange which stores all incoming warnings.
-type warningsCheckExchange struct {
-	auctionRequest exchange.AuctionRequest
-}
-
-func (e *warningsCheckExchange) HoldAuction(ctx context.Context, r exchange.AuctionRequest, debugLog *exchange.DebugLog, labels *metrics.Labels) (*openrtb2.BidResponse, error) {
-	e.auctionRequest = r
-	return nil, nil
-}
-
-// nobidExchange is a well-behaved exchange which always bids "no bid".
-type nobidExchange struct {
-	gotRequest *openrtb2.BidRequest
-}
-
-func (e *nobidExchange) HoldAuction(ctx context.Context, auctionRequest exchange.AuctionRequest, debugLog *exchange.DebugLog, labels *metrics.Labels) (*openrtb2.BidResponse, error) {
-	r := auctionRequest.BidRequestWrapper
-	e.gotRequest = r.BidRequest
-	return &openrtb2.BidResponse{
-		ID:    r.BidRequest.ID,
-		BidID: "test bid id",
-		NBR:   openrtb2.NoBidReasonCodeUnknownError.Ptr(),
-	}, nil
-}
-=======
 // StoredRequest testing
 
 // Test stored request data
->>>>>>> 4a3c5ecc
 
 func TestValidateBanner(t *testing.T) {
 	impIndex := 0
@@ -3705,21 +3678,9 @@
 			err := json.Unmarshal(test.expectedImpExt, &expIExt)
 			assert.Nil(t, err, "unmarshal() should return nil error")
 
-<<<<<<< HEAD
-// mockBidExchange is a well-behaved exchange that lists the bidders found in every bidRequest.Imp[i].Ext
-// into the bidResponse.Ext to assert the bidder adapters that were not filtered out in the validation process
-func (e *mockBidExchange) HoldAuction(ctx context.Context, auctionRequest exchange.AuctionRequest, debugLog *exchange.DebugLog, labels *metrics.Labels) (*openrtb2.BidResponse, error) {
-	r := auctionRequest.BidRequestWrapper
-	bidResponse := &openrtb2.BidResponse{
-		ID:    r.BidRequest.ID,
-		BidID: "test bid id",
-		NBR:   openrtb2.NoBidReasonCodeUnknownError.Ptr(),
-	}
-=======
 			assert.NotNil(t, resReq.BidRequest.Imp[0].Ext, "imp[0].Ext should not be nil")
 			err = json.Unmarshal(resReq.BidRequest.Imp[0].Ext, &iExt)
 			assert.Nil(t, err, "unmarshal() should return nil error")
->>>>>>> 4a3c5ecc
 
 			assert.Equal(t, expIExt, iExt, "bidderparams in imp[].Ext should match")
 
@@ -3831,11 +3792,6 @@
 		"bidResponseId2": bidRespId2,
 	}
 
-<<<<<<< HEAD
-func (e *brokenExchange) HoldAuction(ctx context.Context, r exchange.AuctionRequest, debugLog *exchange.DebugLog, labels *metrics.Labels) (*openrtb2.BidResponse, error) {
-	return nil, errors.New("Critical, unrecoverable error.")
-}
-=======
 	tests := []struct {
 		name                       string
 		givenRequestBody           string
@@ -3880,7 +3836,6 @@
 	}
 	for _, test := range tests {
 		t.Run(test.name, func(t *testing.T) {
->>>>>>> 4a3c5ecc
 
 			deps := &endpointDeps{
 				fakeUUIDGenerator{},
@@ -4166,109 +4121,9 @@
 					},
 				},
 			},
-<<<<<<< HEAD
-			"ext": {
-				"appnexus": {
-					"placementId": 12883451
-				}
-			}
-		}],
-		"ext": {
-			"prebid": {
-				"debug": true,
-				"storedrequest": {
-					"id": "4"
-				}
-			}
-		},
-	  "site": {
-		"page": "https://example.com"
-	  }
-	}`,
-}
-
-type mockStoredReqFetcher struct {
-}
-
-func (cf mockStoredReqFetcher) FetchRequests(ctx context.Context, requestIDs []string, impIDs []string) (requestData map[string]json.RawMessage, impData map[string]json.RawMessage, errs []error) {
-	return testStoredRequestData, testStoredImpData, nil
-}
-
-func (cf mockStoredReqFetcher) FetchResponses(ctx context.Context, ids []string) (data map[string]json.RawMessage, errs []error) {
-	return nil, nil
-}
-
-type mockExchange struct {
-	lastRequest *openrtb2.BidRequest
-}
-
-func (m *mockExchange) HoldAuction(ctx context.Context, r exchange.AuctionRequest, debugLog *exchange.DebugLog, labels *metrics.Labels) (*openrtb2.BidResponse, error) {
-	m.lastRequest = r.BidRequestWrapper.BidRequest
-	return &openrtb2.BidResponse{
-		SeatBid: []openrtb2.SeatBid{{
-			Bid: []openrtb2.Bid{{
-				AdM: "<script></script>",
-			}},
-		}},
-	}, nil
-}
-
-func getBidderInfos(cfg map[string]config.Adapter, biddersNames []openrtb_ext.BidderName) config.BidderInfos {
-	biddersInfos := make(config.BidderInfos)
-	for _, name := range biddersNames {
-		adapterConfig, ok := cfg[string(name)]
-		if !ok {
-			adapterConfig = config.Adapter{}
-		}
-		biddersInfos[string(name)] = newBidderInfo(adapterConfig)
-	}
-	return biddersInfos
-}
-
-func newBidderInfo(cfg config.Adapter) config.BidderInfo {
-	return config.BidderInfo{
-		Enabled: !cfg.Disabled,
-	}
-}
-
-type hardcodedResponseIPValidator struct {
-	response bool
-}
-
-func (v hardcodedResponseIPValidator) IsValid(net.IP, iputil.IPVersion) bool {
-	return v.response
-}
-
-type fakeUUIDGenerator struct {
-	id  string
-	err error
-}
-
-func (f fakeUUIDGenerator) Generate() (string, error) {
-	return f.id, f.err
-}
-
-func TestValidateBanner(t *testing.T) {
-	impIndex := 0
-
-	testCases := []struct {
-		description    string
-		banner         *openrtb2.Banner
-		impIndex       int
-		isInterstitial bool
-		expectedError  error
-	}{
-		{
-			description:    "isInterstitial Equals False (not set to 1)",
-			banner:         &openrtb2.Banner{W: nil, H: nil, Format: nil},
-			impIndex:       impIndex,
-			isInterstitial: false,
-			expectedError:  errors.New("request.imp[0].banner has no sizes. Define \"w\" and \"h\", or include \"format\" elements."),
-=======
 			expectedErrorList:         []error{},
 			hasStoredAuctionResponses: false,
 			storedBidResponses:        stored_responses.ImpBidderStoredResp{"Some-Imp-ID": {"appnexus": json.RawMessage(`{"test":true}`), "telaria": json.RawMessage(`{"test":true}`)}},
->>>>>>> 4a3c5ecc
 		},
 		{
 			description: "Two imps, both with 2 stored bid responses and 2 corresponding bidders in imp.ext, expect validate request to throw no errors",
