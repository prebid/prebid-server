package openrtb2

import (
	"bytes"
	"compress/gzip"
	"context"
	"encoding/json"
	"errors"
	"io"
	"io/fs"
	"net"
	"net/http"
	"net/http/httptest"
	"os"
	"path/filepath"
	"sort"
	"strings"
	"testing"
	"time"

	"github.com/buger/jsonparser"
	jsoniter "github.com/json-iterator/go"
	"github.com/julienschmidt/httprouter"
	gpplib "github.com/prebid/go-gpp"
	"github.com/prebid/openrtb/v20/openrtb2"
	"github.com/prebid/prebid-server/v3/adapters"
	"github.com/prebid/prebid-server/v3/analytics"
	analyticsBuild "github.com/prebid/prebid-server/v3/analytics/build"
	"github.com/prebid/prebid-server/v3/config"
	"github.com/prebid/prebid-server/v3/errortypes"
	"github.com/prebid/prebid-server/v3/exchange"
	"github.com/prebid/prebid-server/v3/gdpr"
	"github.com/prebid/prebid-server/v3/hooks"
	"github.com/prebid/prebid-server/v3/hooks/hookexecution"
	"github.com/prebid/prebid-server/v3/hooks/hookstage"
	"github.com/prebid/prebid-server/v3/metrics"
	metricsConfig "github.com/prebid/prebid-server/v3/metrics/config"
	"github.com/prebid/prebid-server/v3/openrtb_ext"
	"github.com/prebid/prebid-server/v3/ortb"
	"github.com/prebid/prebid-server/v3/stored_requests/backends/empty_fetcher"
	"github.com/prebid/prebid-server/v3/stored_responses"
	"github.com/prebid/prebid-server/v3/util/iputil"
	"github.com/prebid/prebid-server/v3/util/jsonutil"
	"github.com/prebid/prebid-server/v3/util/ptrutil"
	"github.com/stretchr/testify/assert"
)

const jsonFileExtension string = ".json"

func TestMain(m *testing.M) {
	jsoniter.RegisterExtension(&jsonutil.RawMessageExtension{})
	os.Exit(m.Run())
}

func TestJsonSampleRequests(t *testing.T) {
	testSuites := []struct {
		description          string
		sampleRequestsSubDir string
	}{
		{
			"Assert 200s on all bidRequests from exemplary folder",
			"valid-whole/exemplary",
		},
		{
			"Asserts we return 200s on well-formed Native requests.",
			"valid-native",
		},
		{
			"Asserts we return 400s on requests that are not supposed to pass validation",
			"invalid-whole",
		},
		{
			"Asserts we return 400s on requests with Native requests that don't pass validation",
			"invalid-native",
		},
		{
			"Makes sure we handle aliased bidders properly",
			"aliased",
		},
		{
			"Makes sure we handle alternate bidder codes properly",
			"alternate-bidder-code",
		},
		{
			"Asserts we return 500s on requests referencing accounts with malformed configs.",
			"account-malformed",
		},
		{
			"Asserts we return 503s on requests with blocked apps.",
			"blocked",
		},
		{
			"Assert that requests that come with no user id nor app id return error if the `AccountRequired` field in the `config.Configuration` structure is set to true",
			"account-required/no-account",
		},
		{
			"Assert requests that come with a valid user id or app id when account is required",
			"account-required/with-account",
		},
		{
			"Tests diagnostic messages for invalid stored requests",
			"invalid-stored",
		},
		{
			"Make sure requests with disabled bidders will fail",
			"disabled/bad",
		},
		{
			"There are both disabled and non-disabled bidders, we expect a 200",
			"disabled/good",
		},
		{
			"Assert we correctly use the server conversion rates when needed",
			"currency-conversion/server-rates/valid",
		},
		{
			"Assert we correctly throw an error when no conversion rate was found in the server conversions map",
			"currency-conversion/server-rates/errors",
		},
		{
			"Assert we correctly use request-defined custom currency rates when present in root.ext",
			"currency-conversion/custom-rates/valid",
		},
		{
			"Assert we correctly validate request-defined custom currency rates when present in root.ext",
			"currency-conversion/custom-rates/errors",
		},
		{
			"Assert request with ad server targeting is processing correctly",
			"adservertargeting",
		},
		{
			"Assert request with bid adjustments defined is processing correctly",
			"bidadjustments",
		},
	}

	for _, tc := range testSuites {
		err := filepath.WalkDir(filepath.Join("sample-requests", tc.sampleRequestsSubDir), func(path string, info fs.DirEntry, err error) error {
			// According to documentation, needed to avoid panics
			if err != nil {
				return err
			}

			// Test suite will traverse the directory tree recursively and will only consider files with `json` extension
			if !info.IsDir() && filepath.Ext(info.Name()) == jsonFileExtension {
				t.Run(tc.description, func(t *testing.T) {
					runJsonBasedTest(t, path, tc.description)
				})
			}

			return nil
		})
		assert.NoError(t, err, "Test case %s. Error reading files from directory %s \n", tc.description, tc.sampleRequestsSubDir)
	}
}

func runJsonBasedTest(t *testing.T, filename, desc string) {
	t.Helper()

	fileData, err := os.ReadFile(filename)
	if !assert.NoError(t, err, "Test case %s. Error reading file %s \n", desc, filename) {
		return
	}

	// Retrieve test case input and expected output from JSON file
	test, err := parseTestData(fileData, filename)
	if !assert.NoError(t, err) {
		return
	}

	// Build endpoint for testing. If no error, run test case
	cfg := &config.Configuration{MaxRequestSize: maxSize}
	if test.Config != nil {
		cfg.BlockedApps = test.Config.BlockedApps
		cfg.BlockedAppsLookup = test.Config.getBlockedAppLookup()
		cfg.AccountRequired = test.Config.AccountRequired
		cfg.AccountDefaults.PreferredMediaType = test.Config.PreferredMediaType
	}
	cfg.MarshalAccountDefaults()
	test.endpointType = OPENRTB_ENDPOINT

	auctionEndpointHandler, ex, mockBidServers, mockCurrencyRatesServer, err := buildTestEndpoint(test, cfg)
	if assert.NoError(t, err) {
		assert.NotPanics(t, func() { runEndToEndTest(t, auctionEndpointHandler, test, fileData, filename) }, filename)
	}

	if test.ExpectedValidatedBidReq != nil {
		// compare as json to ignore whitespace and ext field ordering
		actualJson, err := jsonutil.Marshal(ex.actualValidatedBidReq)
		if assert.NoError(t, err, "Error converting actual bid request to json. Test file: %s", filename) {
			assert.JSONEq(t, string(test.ExpectedValidatedBidReq), string(actualJson), "Not the expected validated request. Test file: %s", filename)
		}
	}
	if test.ExpectedMockBidderRequests != nil {
		for bidder, req := range test.ExpectedMockBidderRequests {
			a, ok := ex.adapters[openrtb_ext.BidderName(bidder)]
			if !ok {
				t.Fatalf("Unexpected bidder %s has an expected mock bidder request. Test file: %s", bidder, filename)
			}
			aa := a.(*exchange.BidderAdapter)
			ma := aa.Bidder.(*adapters.InfoAwareBidder).Bidder.(*mockAdapter)
			assert.JSONEq(t, string(req), string(ma.requestData[0]), "Not the expected mock bidder request for bidder %s. Test file: %s", bidder, filename)
		}
	}

	// Close servers regardless if the test case was run or not
	for _, mockBidServer := range mockBidServers {
		mockBidServer.Close()
	}
	mockCurrencyRatesServer.Close()
}

func runEndToEndTest(t *testing.T, auctionEndpointHandler httprouter.Handle, test testCase, fileData []byte, testFile string) {
	t.Helper()

	// Hit the auction endpoint with the test case configuration and mockBidRequest
	request := httptest.NewRequest("POST", "/openrtb2/auction", bytes.NewReader(test.BidRequest))
	recorder := httptest.NewRecorder()
	auctionEndpointHandler(recorder, request, nil)

	// Assertions
	actualCode := recorder.Code
	actualJsonBidResponse := recorder.Body.String()
	assert.Equal(t, test.ExpectedReturnCode, actualCode, "Test failed. Filename: %s \n", testFile)

	// Either assert bid response or expected error
	if len(test.ExpectedErrorMessage) > 0 {
		assert.Contains(t, actualJsonBidResponse, test.ExpectedErrorMessage, "Actual: %s \nExpected: %s. Filename: %s \n", actualJsonBidResponse, test.ExpectedErrorMessage, testFile)
	}

	if len(test.ExpectedBidResponse) > 0 {
		var expectedBidResponse openrtb2.BidResponse
		var actualBidResponse openrtb2.BidResponse
		var err error

		err = jsonutil.Unmarshal(test.ExpectedBidResponse, &expectedBidResponse)
		if assert.NoError(t, err, "Could not unmarshal expected bidResponse taken from test file.\n Test file: %s\n Error:%s\n", testFile, err) {
			err = jsonutil.UnmarshalValid([]byte(actualJsonBidResponse), &actualBidResponse)
			if assert.NoError(t, err, "Could not unmarshal actual bidResponse from auction.\n Test file: %s\n Error:%s\n actualJsonBidResponse: %s", testFile, err, actualJsonBidResponse) {
				assertBidResponseEqual(t, testFile, expectedBidResponse, actualBidResponse)
			}
		}
	}
}

func compareWarnings(t *testing.T, expectedBidResponseExt, actualBidResponseExt []byte, warnPath string) {
	expectedWarnings, _, _, err := jsonparser.Get(expectedBidResponseExt, warnPath)
	if err != nil && err != jsonparser.KeyPathNotFoundError {
		assert.Fail(t, "error getting data from response extension")
	}
	if len(expectedWarnings) > 0 {
		actualWarnings, _, _, err := jsonparser.Get(actualBidResponseExt, warnPath)
		if err != nil && err != jsonparser.KeyPathNotFoundError {
			assert.Fail(t, "error getting data from response extension")
		}

		var expectedWarn []openrtb_ext.ExtBidderMessage
		err = jsonutil.UnmarshalValid(expectedWarnings, &expectedWarn)
		if err != nil {
			assert.Fail(t, "error unmarshalling expected warnings data from response extension")
		}

		var actualWarn []openrtb_ext.ExtBidderMessage
		err = jsonutil.UnmarshalValid(actualWarnings, &actualWarn)
		if err != nil {
			assert.Fail(t, "error unmarshalling actual warnings data from response extension")
		}

		// warnings from different bidders may be returned in different order.
		assert.Equal(t, len(expectedWarn), len(actualWarn), "incorrect warnings number")
		for i, expWarn := range expectedWarn {
			actualWarning := actualWarn[i]
			assert.Contains(t, actualWarning.Message, expWarn.Message, "incorrect warning")
		}
	}
}

// Once unmarshalled, bidResponse objects can't simply be compared with an `assert.Equalf()` call
// because tests fail if the elements inside the `bidResponse.SeatBid` and `bidResponse.SeatBid.Bid`
// arrays, if any, are not listed in the exact same order in the actual version and in the expected version.
func assertBidResponseEqual(t *testing.T, testFile string, expectedBidResponse openrtb2.BidResponse, actualBidResponse openrtb2.BidResponse) {

	//Assert non-array BidResponse fields
	assert.Equalf(t, expectedBidResponse.ID, actualBidResponse.ID, "BidResponse.ID doesn't match expected. Test: %s\n", testFile)
	assert.Equalf(t, expectedBidResponse.Cur, actualBidResponse.Cur, "BidResponse.Cur doesn't match expected. Test: %s\n", testFile)

	if len(expectedBidResponse.Ext) > 0 {
		compareWarnings(t, expectedBidResponse.Ext, actualBidResponse.Ext, "warnings.general")
	}

	//Assert []SeatBid and their Bid elements independently of their order
	assert.Len(t, actualBidResponse.SeatBid, len(expectedBidResponse.SeatBid), "BidResponse.SeatBid is expected to contain %d elements but contains %d. Test: %s\n", len(expectedBidResponse.SeatBid), len(actualBidResponse.SeatBid), testFile)

	//Given that bidResponses have the same length, compare them in an order-independent way using maps
	var actualSeatBidsMap map[string]openrtb2.SeatBid = make(map[string]openrtb2.SeatBid, 0)
	for _, seatBid := range actualBidResponse.SeatBid {
		actualSeatBidsMap[seatBid.Seat] = seatBid
	}

	var expectedSeatBidsMap map[string]openrtb2.SeatBid = make(map[string]openrtb2.SeatBid, 0)
	for _, seatBid := range expectedBidResponse.SeatBid {
		expectedSeatBidsMap[seatBid.Seat] = seatBid
	}

	for bidderName, expectedSeatBid := range expectedSeatBidsMap {
		if !assert.Contains(t, actualSeatBidsMap, bidderName, "BidResponse.SeatBid[%s] was not found as expected. Test: %s\n", bidderName, testFile) {
			continue
		}

		//Assert non-array SeatBid fields
		assert.Equalf(t, expectedSeatBid.Seat, actualSeatBidsMap[bidderName].Seat, "actualSeatBidsMap[%s].Seat doesn't match expected. Test: %s\n", bidderName, testFile)
		assert.Equalf(t, expectedSeatBid.Group, actualSeatBidsMap[bidderName].Group, "actualSeatBidsMap[%s].Group doesn't match expected. Test: %s\n", bidderName, testFile)
		assert.Equalf(t, expectedSeatBid.Ext, actualSeatBidsMap[bidderName].Ext, "actualSeatBidsMap[%s].Ext doesn't match expected. Test: %s\n", bidderName, testFile)

		// Assert Bid arrays
		assert.Len(t, actualSeatBidsMap[bidderName].Bid, len(expectedSeatBid.Bid), "BidResponse.SeatBid[].Bid array is expected to contain %d elements but has %d. Test: %s\n", len(expectedSeatBid.Bid), len(actualSeatBidsMap[bidderName].Bid), testFile)
		// Given that actualSeatBidsMap[bidderName].Bid and expectedSeatBid.Bid have the same length, compare them in an order-independent way using maps
		var expectedBidMap map[string]openrtb2.Bid = make(map[string]openrtb2.Bid, 0)
		for _, bid := range expectedSeatBid.Bid {
			expectedBidMap[bid.ID] = bid
		}

		var actualBidMap map[string]openrtb2.Bid = make(map[string]openrtb2.Bid, 0)
		for _, bid := range actualSeatBidsMap[bidderName].Bid {
			actualBidMap[bid.ID] = bid
		}

		for bidID, expectedBid := range expectedBidMap {
			if !assert.Contains(t, actualBidMap, bidID, "BidResponse.SeatBid[%s].Bid[%s].ID doesn't match expected. Test: %s\n", bidderName, bidID, testFile) {
				continue
			}
			assert.Equalf(t, expectedBid.ImpID, actualBidMap[bidID].ImpID, "BidResponse.SeatBid[%s].Bid[%s].ImpID doesn't match expected. Test: %s\n", bidderName, bidID, testFile)
			assert.Equalf(t, expectedBid.Price, actualBidMap[bidID].Price, "BidResponse.SeatBid[%s].Bid[%s].Price doesn't match expected. Test: %s\n", bidderName, bidID, testFile)

			if len(expectedBid.Ext) > 0 {
				assert.JSONEq(t, string(expectedBid.Ext), string(actualBidMap[bidID].Ext), "Incorrect bid extension")
			}
		}
	}
}

func TestBidRequestAssert(t *testing.T) {
	appnexusB1 := openrtb2.Bid{ID: "appnexus-bid-1", Price: 5.00}
	appnexusB2 := openrtb2.Bid{ID: "appnexus-bid-2", Price: 7.00}
	rubiconB1 := openrtb2.Bid{ID: "rubicon-bid-1", Price: 1.50}
	rubiconB2 := openrtb2.Bid{ID: "rubicon-bid-2", Price: 4.00}

	sampleSeatBids := []openrtb2.SeatBid{
		{
			Seat: "appnexus-bids",
			Bid:  []openrtb2.Bid{appnexusB1, appnexusB2},
		},
		{
			Seat: "rubicon-bids",
			Bid:  []openrtb2.Bid{rubiconB1, rubiconB2},
		},
	}

	testSuites := []struct {
		description         string
		expectedBidResponse openrtb2.BidResponse
		actualBidResponse   openrtb2.BidResponse
	}{
		{
			"identical SeatBids, exact same SeatBid and Bid arrays order",
			openrtb2.BidResponse{ID: "anId", BidID: "bidId", SeatBid: sampleSeatBids},
			openrtb2.BidResponse{ID: "anId", BidID: "bidId", SeatBid: sampleSeatBids},
		},
		{
			"identical SeatBids but Seatbid array elements come in different order",
			openrtb2.BidResponse{ID: "anId", BidID: "bidId", SeatBid: sampleSeatBids},
			openrtb2.BidResponse{ID: "anId", BidID: "bidId",
				SeatBid: []openrtb2.SeatBid{
					{
						Seat: "rubicon-bids",
						Bid:  []openrtb2.Bid{rubiconB1, rubiconB2},
					},
					{
						Seat: "appnexus-bids",
						Bid:  []openrtb2.Bid{appnexusB1, appnexusB2},
					},
				},
			},
		},
		{
			"SeatBids seem to be identical except for the different order of Bid array elements in one of them",
			openrtb2.BidResponse{ID: "anId", BidID: "bidId", SeatBid: sampleSeatBids},
			openrtb2.BidResponse{ID: "anId", BidID: "bidId",
				SeatBid: []openrtb2.SeatBid{
					{
						Seat: "appnexus-bids",
						Bid:  []openrtb2.Bid{appnexusB2, appnexusB1},
					},
					{
						Seat: "rubicon-bids",
						Bid:  []openrtb2.Bid{rubiconB1, rubiconB2},
					},
				},
			},
		},
		{
			"Both SeatBid elements and bid elements come in different order",
			openrtb2.BidResponse{ID: "anId", BidID: "bidId", SeatBid: sampleSeatBids},
			openrtb2.BidResponse{ID: "anId", BidID: "bidId",
				SeatBid: []openrtb2.SeatBid{
					{
						Seat: "rubicon-bids",
						Bid:  []openrtb2.Bid{rubiconB2, rubiconB1},
					},
					{
						Seat: "appnexus-bids",
						Bid:  []openrtb2.Bid{appnexusB2, appnexusB1},
					},
				},
			},
		},
	}

	for _, test := range testSuites {
		assertBidResponseEqual(t, test.description, test.expectedBidResponse, test.actualBidResponse)
	}
}

// TestExplicitUserId makes sure that the cookie's ID doesn't override an explicit value sent in the request.
func TestExplicitUserId(t *testing.T) {
	cookieName := "userid"
	mockId := "12345"
	cfg := &config.Configuration{
		MaxRequestSize: maxSize,
		HostCookie: config.HostCookie{
			CookieName: cookieName,
		},
	}
	ex := &mockExchange{}

	request := httptest.NewRequest("POST", "/openrtb2/auction", strings.NewReader(`{
"id": "some-request-id",
		"site": {
			"page": "test.somepage.com"
		},
		"user": {
			"id": "explicit"
		},
		"imp": [
			{
				"id": "my-imp-id",
				"banner": {
					"format": [
						{
							"w": 300,
							"h": 600
						}
					]
				},
				"pmp": {
					"deals": [
						{
							"id": "some-deal-id"
						}
					]
				},
				"ext": {
					"appnexus": {
						"placementId": 12883451
					}
				}
			}
		]
	}`))
	request.AddCookie(&http.Cookie{
		Name:  cookieName,
		Value: mockId,
	})

	endpoint, _ := NewEndpoint(
		fakeUUIDGenerator{},
		ex,
		ortb.NewRequestValidator(openrtb_ext.BuildBidderMap(), map[string]string{}, mockBidderParamValidator{}),
		empty_fetcher.EmptyFetcher{},
		empty_fetcher.EmptyFetcher{},
		cfg,
		&metricsConfig.NilMetricsEngine{},
		analyticsBuild.New(&config.Analytics{}),
		fakeAnalyticsPolicy{allow: true}.Builder,
		map[string]string{},
		[]byte{},
		openrtb_ext.BuildBidderMap(),
		empty_fetcher.EmptyFetcher{},
		hooks.EmptyPlanBuilder{},
		nil,
	)

	endpoint(httptest.NewRecorder(), request, nil)

	if ex.lastRequest == nil {
		t.Fatalf("The request never made it into the Exchange.")
	}

	if ex.lastRequest.User == nil {
		t.Fatalf("The exchange should have received a request with a non-nil user.")
	}

	if ex.lastRequest.User.ID != "explicit" {
		t.Errorf("Bad User ID. Expected explicit, got %s", ex.lastRequest.User.ID)
	}
}

// TestBadAliasRequests() reuses two requests that would fail anyway.  Here, we
// take advantage of our knowledge that processStoredRequests() in auction.go
// processes aliases before it processes stored imps.  Changing that order
// would probably cause this test to fail.
func TestBadAliasRequests(t *testing.T) {
	doBadAliasRequest(t, "sample-requests/invalid-stored/bad_stored_imp.json", "Invalid request: Invalid JSON Document\n")
	doBadAliasRequest(t, "sample-requests/invalid-stored/bad_incoming_imp.json", "Invalid request: Invalid JSON Document\n")
}

// doBadAliasRequest() is a customized variation of doRequest(), above
func doBadAliasRequest(t *testing.T, filename string, expectMsg string) {
	t.Helper()
	fileData := readFile(t, filename)
	testBidRequest, _, _, err := jsonparser.Get(fileData, "mockBidRequest")
	assert.NoError(t, err, "Error jsonparsing root.mockBidRequest from file %s. Desc: %v.", filename, err)

	// aliasJSON lacks a comma after the "appnexus" entry so is bad JSON
	aliasJSON := []byte(`{"ext":{"prebid":{"aliases": {"test1": "appnexus" "test2": "rubicon", "test3": "openx"}}}}`)

	bidderInfos := getBidderInfos(nil, openrtb_ext.CoreBidderNames())

	bidderMap := exchange.GetActiveBidders(bidderInfos)
	disabledBidders := exchange.GetDisabledBidderWarningMessages(bidderInfos)

	// NewMetrics() will create a new go_metrics MetricsEngine, bypassing the need for a crafted configuration set to support it.
	// As a side effect this gives us some coverage of the go_metrics piece of the metrics engine.
	endpoint, _ := NewEndpoint(
		fakeUUIDGenerator{},
		&nobidExchange{},
		ortb.NewRequestValidator(bidderMap, disabledBidders, mockBidderParamValidator{}),
		&mockStoredReqFetcher{},
		empty_fetcher.EmptyFetcher{},
		&config.Configuration{MaxRequestSize: maxSize},
		&metricsConfig.NilMetricsEngine{},
		analyticsBuild.New(&config.Analytics{}),
		fakeAnalyticsPolicy{allow: true}.Builder,
		disabledBidders,
		aliasJSON,
		bidderMap,
		empty_fetcher.EmptyFetcher{},
		hooks.EmptyPlanBuilder{},
		nil,
	)

	request := httptest.NewRequest("POST", "/openrtb2/auction", bytes.NewReader(testBidRequest))
	recorder := httptest.NewRecorder()
	endpoint(recorder, request, nil)

	assertResponseCode(t, filename, recorder.Code, http.StatusBadRequest, recorder.Body.String())
	assert.Equal(t, string(expectMsg), recorder.Body.String(), "file %s had bad response body", filename)

}

func newParamsValidator(t *testing.T) openrtb_ext.BidderParamValidator {
	paramValidator, err := openrtb_ext.NewBidderParamsValidator("../../static/bidder-params")
	if err != nil {
		t.Fatalf("Error creating the param validator: %v", err)
	}
	return paramValidator
}

func assertResponseCode(t *testing.T, filename string, actual int, expected int, msg string) {
	t.Helper()
	if actual != expected {
		t.Errorf("Expected a %d response from %v. Got %d: %s", expected, filename, actual, msg)
	}
}

func getRequestPayload(t *testing.T, example []byte) []byte {
	t.Helper()
	if value, _, _, err := jsonparser.Get(example, "requestPayload"); err != nil {
		t.Fatalf("Error parsing root.requestPayload from request: %v.", err)
	} else {
		return value
	}
	return nil
}

// TestNilExchange makes sure we fail when given nil for the Exchange.
func TestNilExchange(t *testing.T) {
	// NewMetrics() will create a new go_metrics MetricsEngine, bypassing the need for a crafted configuration set to support it.
	// As a side effect this gives us some coverage of the go_metrics piece of the metrics engine.
	_, err := NewEndpoint(
		fakeUUIDGenerator{},
		nil,
		ortb.NewRequestValidator(openrtb_ext.BuildBidderMap(), map[string]string{}, mockBidderParamValidator{}),
		empty_fetcher.EmptyFetcher{},
		empty_fetcher.EmptyFetcher{},
		&config.Configuration{MaxRequestSize: maxSize},
		&metricsConfig.NilMetricsEngine{},
		analyticsBuild.New(&config.Analytics{}),
		fakeAnalyticsPolicy{allow: true}.Builder,
		map[string]string{},
		[]byte{},
		openrtb_ext.BuildBidderMap(),
		empty_fetcher.EmptyFetcher{},
		hooks.EmptyPlanBuilder{},
		nil,
	)

	if err == nil {
		t.Errorf("NewEndpoint should return an error when given a nil Exchange.")
	}
}

// TestExchangeError makes sure we return a 500 if the exchange auction fails.
func TestExchangeError(t *testing.T) {
	// NewMetrics() will create a new go_metrics MetricsEngine, bypassing the need for a crafted configuration set to support it.
	// As a side effect this gives us some coverage of the go_metrics piece of the metrics engine.
	endpoint, _ := NewEndpoint(
		fakeUUIDGenerator{},
		&brokenExchange{},
		ortb.NewRequestValidator(openrtb_ext.BuildBidderMap(), map[string]string{}, mockBidderParamValidator{}),
		empty_fetcher.EmptyFetcher{},
		empty_fetcher.EmptyFetcher{},
		&config.Configuration{MaxRequestSize: maxSize},
		&metricsConfig.NilMetricsEngine{},
		analyticsBuild.New(&config.Analytics{}),
		fakeAnalyticsPolicy{allow: true}.Builder,
		map[string]string{},
		[]byte{},
		openrtb_ext.BuildBidderMap(),
		empty_fetcher.EmptyFetcher{},
		hooks.EmptyPlanBuilder{},
		nil,
	)

	request := httptest.NewRequest("POST", "/openrtb2/auction", strings.NewReader(validRequest(t, "site.json")))
	recorder := httptest.NewRecorder()
	endpoint(recorder, request, nil)

	if recorder.Code != http.StatusInternalServerError {
		t.Errorf("Expected status %d. Got %d. Input was: %s", http.StatusInternalServerError, recorder.Code, validRequest(t, "site.json"))
	}
}

// TestUserAgentSetting makes sure we read the User-Agent header if it wasn't defined on the request.
func TestUserAgentSetting(t *testing.T) {
	httpReq := httptest.NewRequest("POST", "/openrtb2/auction", strings.NewReader(validRequest(t, "site.json")))
	httpReq.Header.Set("User-Agent", "foo")
	bidReq := &openrtb_ext.RequestWrapper{BidRequest: &openrtb2.BidRequest{}}

	setUAImplicitly(httpReq, bidReq)

	if bidReq.Device == nil {
		t.Fatal("bidrequest.device should have been set implicitly.")
	}
	if bidReq.Device.UA != "foo" {
		t.Errorf("bidrequest.device.ua should have been \"foo\". Got %s", bidReq.Device.UA)
	}
}

// TestUserAgentOverride makes sure that the explicit UA from the request takes precedence.
func TestUserAgentOverride(t *testing.T) {
	httpReq := httptest.NewRequest("POST", "/openrtb2/auction", strings.NewReader(validRequest(t, "site.json")))
	httpReq.Header.Set("User-Agent", "foo")
	bidReq := &openrtb_ext.RequestWrapper{BidRequest: &openrtb2.BidRequest{
		Device: &openrtb2.Device{
			UA: "bar",
		},
	}}

	setUAImplicitly(httpReq, bidReq)

	if bidReq.Device.UA != "bar" {
		t.Errorf("bidrequest.device.ua should have been \"bar\". Got %s", bidReq.Device.UA)
	}
}

func TestAuctionTypeDefault(t *testing.T) {
	bidReq := &openrtb_ext.RequestWrapper{BidRequest: &openrtb2.BidRequest{}}
	setAuctionTypeImplicitly(bidReq)

	if bidReq.AT != 1 {
		t.Errorf("Expected request.at to be 1. Got %d", bidReq.AT)
	}
}

func TestImplicitIPsEndToEnd(t *testing.T) {
	testCases := []struct {
		description         string
		reqJSONFile         string
		xForwardedForHeader string
		privateNetworksIPv4 []net.IPNet
		privateNetworksIPv6 []net.IPNet
		expectedDeviceIPv4  string
		expectedDeviceIPv6  string
	}{
		{
			description:         "IPv4",
			reqJSONFile:         "site.json",
			xForwardedForHeader: "1.1.1.1",
			expectedDeviceIPv4:  "1.1.1.1",
		},
		{
			description:         "IPv6",
			reqJSONFile:         "site.json",
			xForwardedForHeader: "1111::",
			expectedDeviceIPv6:  "1111::",
		},
		{
			description:         "IPv4 - Defined In Request",
			reqJSONFile:         "site-has-ipv4.json",
			xForwardedForHeader: "1.1.1.1",
			expectedDeviceIPv4:  "8.8.8.8", // Hardcoded value in test file.
		},
		{
			description:         "IPv6 - Defined In Request",
			reqJSONFile:         "site-has-ipv6.json",
			xForwardedForHeader: "1111::",
			expectedDeviceIPv6:  "8888::", // Hardcoded value in test file.
		},
		{
			description:         "IPv4 - Defined In Request - Private Network",
			reqJSONFile:         "site-has-ipv4.json",
			xForwardedForHeader: "1.1.1.1",
			privateNetworksIPv4: []net.IPNet{{IP: net.IP{8, 8, 8, 0}, Mask: net.CIDRMask(24, 32)}}, // Hardcoded value in test file.
			expectedDeviceIPv4:  "1.1.1.1",
		},
		{
			description:         "IPv6 - Defined In Request - Private Network",
			reqJSONFile:         "site-has-ipv6.json",
			xForwardedForHeader: "1111::",
			privateNetworksIPv6: []net.IPNet{{IP: net.ParseIP("8800::"), Mask: net.CIDRMask(8, 128)}}, // Hardcoded value in test file.
			expectedDeviceIPv6:  "1111::",
		},
	}

	for _, test := range testCases {
		exchange := &nobidExchange{}
		cfg := &config.Configuration{
			MaxRequestSize: maxSize,
			RequestValidation: config.RequestValidation{
				IPv4PrivateNetworksParsed: test.privateNetworksIPv4,
				IPv6PrivateNetworksParsed: test.privateNetworksIPv6,
			},
		}
		endpoint, _ := NewEndpoint(
			fakeUUIDGenerator{},
			exchange,
			ortb.NewRequestValidator(openrtb_ext.BuildBidderMap(), map[string]string{}, mockBidderParamValidator{}),
			&mockStoredReqFetcher{},
			empty_fetcher.EmptyFetcher{},
			cfg,
			&metricsConfig.NilMetricsEngine{},
			analyticsBuild.New(&config.Analytics{}),
			fakeAnalyticsPolicy{allow: true}.Builder,
			map[string]string{},
			[]byte{},
			openrtb_ext.BuildBidderMap(),
			empty_fetcher.EmptyFetcher{},
			hooks.EmptyPlanBuilder{},
			nil,
		)

		httpReq := httptest.NewRequest("POST", "/openrtb2/auction", strings.NewReader(validRequest(t, test.reqJSONFile)))
		httpReq.Header.Set("X-Forwarded-For", test.xForwardedForHeader)

		endpoint(httptest.NewRecorder(), httpReq, nil)

		result := exchange.gotRequest
		if !assert.NotEmpty(t, result, test.description+"Request received by the exchange.") {
			t.FailNow()
		}
		assert.Equal(t, test.expectedDeviceIPv4, result.Device.IP, test.description+":ipv4")
		assert.Equal(t, test.expectedDeviceIPv6, result.Device.IPv6, test.description+":ipv6")
	}
}

func TestImplicitDNT(t *testing.T) {
	var (
		disabled int8 = 0
		enabled  int8 = 1
	)
	testCases := []struct {
		description     string
		dntHeader       string
		request         openrtb2.BidRequest
		expectedRequest openrtb2.BidRequest
	}{
		{
			description:     "Device Missing - Not Set In Header",
			dntHeader:       "",
			request:         openrtb2.BidRequest{},
			expectedRequest: openrtb2.BidRequest{},
		},
		{
			description: "Device Missing - Set To 0 In Header",
			dntHeader:   "0",
			request:     openrtb2.BidRequest{},
			expectedRequest: openrtb2.BidRequest{
				Device: &openrtb2.Device{
					DNT: &disabled,
				},
			},
		},
		{
			description: "Device Missing - Set To 1 In Header",
			dntHeader:   "1",
			request:     openrtb2.BidRequest{},
			expectedRequest: openrtb2.BidRequest{
				Device: &openrtb2.Device{
					DNT: &enabled,
				},
			},
		},
		{
			description: "Not Set In Request - Not Set In Header",
			dntHeader:   "",
			request: openrtb2.BidRequest{
				Device: &openrtb2.Device{},
			},
			expectedRequest: openrtb2.BidRequest{
				Device: &openrtb2.Device{},
			},
		},
		{
			description: "Not Set In Request - Set To 0 In Header",
			dntHeader:   "0",
			request: openrtb2.BidRequest{
				Device: &openrtb2.Device{},
			},
			expectedRequest: openrtb2.BidRequest{
				Device: &openrtb2.Device{
					DNT: &disabled,
				},
			},
		},
		{
			description: "Not Set In Request - Set To 1 In Header",
			dntHeader:   "1",
			request: openrtb2.BidRequest{
				Device: &openrtb2.Device{},
			},
			expectedRequest: openrtb2.BidRequest{
				Device: &openrtb2.Device{
					DNT: &enabled,
				},
			},
		},
		{
			description: "Set In Request - Not Set In Header",
			dntHeader:   "",
			request: openrtb2.BidRequest{
				Device: &openrtb2.Device{
					DNT: &enabled,
				},
			},
			expectedRequest: openrtb2.BidRequest{
				Device: &openrtb2.Device{
					DNT: &enabled,
				},
			},
		},
		{
			description: "Set In Request - Set To 0 In Header",
			dntHeader:   "0",
			request: openrtb2.BidRequest{
				Device: &openrtb2.Device{
					DNT: &enabled,
				},
			},
			expectedRequest: openrtb2.BidRequest{
				Device: &openrtb2.Device{
					DNT: &enabled,
				},
			},
		},
		{
			description: "Set In Request - Set To 1 In Header",
			dntHeader:   "1",
			request: openrtb2.BidRequest{
				Device: &openrtb2.Device{
					DNT: &enabled,
				},
			},
			expectedRequest: openrtb2.BidRequest{
				Device: &openrtb2.Device{
					DNT: &enabled,
				},
			},
		},
	}

	for _, test := range testCases {
		httpReq := httptest.NewRequest("POST", "/openrtb2/auction", nil)
		httpReq.Header.Set("DNT", test.dntHeader)
		reqWrapper := &openrtb_ext.RequestWrapper{BidRequest: &test.request}
		setDoNotTrackImplicitly(httpReq, reqWrapper)
		assert.Equal(t, test.expectedRequest, *reqWrapper.BidRequest, test.description)
	}
}

func TestImplicitDNTEndToEnd(t *testing.T) {
	var (
		disabled int8 = 0
		enabled  int8 = 1
	)
	testCases := []struct {
		description string
		reqJSONFile string
		dntHeader   string
		expectedDNT *int8
	}{
		{
			description: "Not Set In Request - Not Set In Header",
			reqJSONFile: "site.json",
			dntHeader:   "",
			expectedDNT: nil,
		},
		{
			description: "Not Set In Request - Set To 0 In Header",
			reqJSONFile: "site.json",
			dntHeader:   "0",
			expectedDNT: &disabled,
		},
		{
			description: "Not Set In Request - Set To 1 In Header",
			reqJSONFile: "site.json",
			dntHeader:   "1",
			expectedDNT: &enabled,
		},
		{
			description: "Set In Request - Not Set In Header",
			reqJSONFile: "site-has-dnt.json",
			dntHeader:   "",
			expectedDNT: &enabled, // Hardcoded value in test file.
		},
		{
			description: "Set In Request - Not Overwritten By Header",
			reqJSONFile: "site-has-dnt.json",
			dntHeader:   "0",
			expectedDNT: &enabled, // Hardcoded value in test file.
		},
	}

	for _, test := range testCases {
		exchange := &nobidExchange{}
		endpoint, _ := NewEndpoint(
			fakeUUIDGenerator{},
			exchange,
			ortb.NewRequestValidator(openrtb_ext.BuildBidderMap(), map[string]string{}, mockBidderParamValidator{}),
			&mockStoredReqFetcher{},
			empty_fetcher.EmptyFetcher{},
			&config.Configuration{MaxRequestSize: maxSize},
			&metricsConfig.NilMetricsEngine{},
			analyticsBuild.New(&config.Analytics{}),
			fakeAnalyticsPolicy{allow: true}.Builder,
			map[string]string{},
			[]byte{},
			openrtb_ext.BuildBidderMap(),
			empty_fetcher.EmptyFetcher{},
			hooks.EmptyPlanBuilder{},
			nil,
		)

		httpReq := httptest.NewRequest("POST", "/openrtb2/auction", strings.NewReader(validRequest(t, test.reqJSONFile)))
		httpReq.Header.Set("DNT", test.dntHeader)

		endpoint(httptest.NewRecorder(), httpReq, nil)

		result := exchange.gotRequest
		if !assert.NotEmpty(t, result, test.description+"Request received by the exchange.") {
			t.FailNow()
		}
		assert.Equal(t, test.expectedDNT, result.Device.DNT, test.description+":dnt")
	}
}

func TestReferer(t *testing.T) {
	testCases := []struct {
		description             string
		givenReferer            string
		expectedDomain          string
		expectedPage            string
		expectedPublisherDomain string
		bidReq                  *openrtb_ext.RequestWrapper
	}{
		{
			description:             "site.page/domain are unchanged when site.page/domain and http referer are not set",
			expectedDomain:          "",
			expectedPage:            "",
			expectedPublisherDomain: "",
			bidReq: &openrtb_ext.RequestWrapper{BidRequest: &openrtb2.BidRequest{
				Site: &openrtb2.Site{
					Publisher: &openrtb2.Publisher{},
				},
			}},
		},
		{
			description:             "site.page/domain are derived from referer when neither is set and http referer is set",
			givenReferer:            "https://test.somepage.com",
			expectedDomain:          "test.somepage.com",
			expectedPublisherDomain: "somepage.com",
			expectedPage:            "https://test.somepage.com",
			bidReq: &openrtb_ext.RequestWrapper{BidRequest: &openrtb2.BidRequest{
				Site: &openrtb2.Site{
					Publisher: &openrtb2.Publisher{},
				},
			}},
		},
		{
			description:             "site.domain is derived from site.page when site.page is set and http referer is not set",
			expectedDomain:          "test.somepage.com",
			expectedPublisherDomain: "somepage.com",
			expectedPage:            "https://test.somepage.com",
			bidReq: &openrtb_ext.RequestWrapper{BidRequest: &openrtb2.BidRequest{
				Site: &openrtb2.Site{
					Page:      "https://test.somepage.com",
					Publisher: &openrtb2.Publisher{},
				},
			}},
		},
		{
			description:             "site.domain is derived from http referer when site.page and http referer are set",
			givenReferer:            "http://test.com",
			expectedDomain:          "test.com",
			expectedPublisherDomain: "test.com",
			expectedPage:            "https://test.somepage.com",
			bidReq: &openrtb_ext.RequestWrapper{BidRequest: &openrtb2.BidRequest{
				Site: &openrtb2.Site{
					Page:      "https://test.somepage.com",
					Publisher: &openrtb2.Publisher{},
				},
			}},
		},
		{
			description:             "site.page/domain are unchanged when site.page/domain and http referer are set",
			givenReferer:            "http://test.com",
			expectedDomain:          "some.domain.com",
			expectedPublisherDomain: "test.com",
			expectedPage:            "https://test.somepage.com",
			bidReq: &openrtb_ext.RequestWrapper{BidRequest: &openrtb2.BidRequest{
				Site: &openrtb2.Site{
					Domain:    "some.domain.com",
					Page:      "https://test.somepage.com",
					Publisher: &openrtb2.Publisher{},
				},
			}},
		},
		{
			description:             "Publisher domain shouldn't be overrwriten if already set",
			expectedDomain:          "test.somepage.com",
			expectedPublisherDomain: "differentpage.com",
			expectedPage:            "https://test.somepage.com",
			bidReq: &openrtb_ext.RequestWrapper{BidRequest: &openrtb2.BidRequest{
				Site: &openrtb2.Site{
					Domain: "",
					Page:   "https://test.somepage.com",
					Publisher: &openrtb2.Publisher{
						Domain: "differentpage.com",
					},
				},
			}},
		},
		{
			description:             "request.site is nil",
			givenReferer:            "http://test.com",
			expectedDomain:          "test.com",
			expectedPublisherDomain: "test.com",
			expectedPage:            "http://test.com",
			bidReq:                  &openrtb_ext.RequestWrapper{BidRequest: &openrtb2.BidRequest{}},
		},
	}

	for _, test := range testCases {
		httpReq := httptest.NewRequest("POST", "/openrtb2/auction", strings.NewReader(validRequest(t, "site.json")))
		httpReq.Header.Set("Referer", test.givenReferer)

		setSiteImplicitly(httpReq, test.bidReq)

		assert.NotNil(t, test.bidReq.Site, test.description)
		assert.Equal(t, test.expectedDomain, test.bidReq.Site.Domain, test.description)
		assert.Equal(t, test.expectedPage, test.bidReq.Site.Page, test.description)
		assert.Equal(t, test.expectedPublisherDomain, test.bidReq.Site.Publisher.Domain, test.description)
	}
}

func TestParseImpInfoSingleImpression(t *testing.T) {

	expectedRes := []ImpExtPrebidData{
		{
			Imp:          json.RawMessage(`{"video":{"h":300,"w":200},"ext": {"prebid": {"storedrequest": {"id": "1"},"options": {"echovideoattrs": true}}}}`),
			ImpExtPrebid: openrtb_ext.ExtImpPrebid{StoredRequest: &openrtb_ext.ExtStoredRequest{ID: "1"}, Options: &openrtb_ext.Options{EchoVideoAttrs: true}},
		},
		{
			Imp:          json.RawMessage(`{"id": "adUnit2","ext": {"prebid": {"storedrequest": {"id": "1"},"options": {"echovideoattrs": true}},"appnexus": {"placementId": "def","trafficSourceCode": "mysite.com","reserve": null},"rubicon": null}}`),
			ImpExtPrebid: openrtb_ext.ExtImpPrebid{StoredRequest: &openrtb_ext.ExtStoredRequest{ID: "1"}, Options: &openrtb_ext.Options{EchoVideoAttrs: true}},
		},
		{
			Imp:          json.RawMessage(`{"ext": {"prebid": {"storedrequest": {"id": "2"},"options": {"echovideoattrs": false}}}}`),
			ImpExtPrebid: openrtb_ext.ExtImpPrebid{StoredRequest: &openrtb_ext.ExtStoredRequest{ID: "2"}, Options: &openrtb_ext.Options{EchoVideoAttrs: false}},
		},
		{
			//in this case impression doesn't have storedrequest so we don't expect any data about this imp will be returned
			Imp:          json.RawMessage(`{"id": "some-static-imp","video":{"mimes":["video/mp4"]},"ext": {"appnexus": {"placementId": "abc","position": "below"}}}`),
			ImpExtPrebid: openrtb_ext.ExtImpPrebid{},
		},
		{
			Imp:          json.RawMessage(`{"id":"my-imp-id", "video":{"h":300, "w":200}, "ext":{"prebid":{"storedrequest": {"id": "6"}}}}`),
			ImpExtPrebid: openrtb_ext.ExtImpPrebid{StoredRequest: &openrtb_ext.ExtStoredRequest{ID: "6"}},
		},
	}

	for i, requestData := range testStoredRequests {
		impInfo, errs := parseImpInfo([]byte(requestData))
		assert.Len(t, errs, 0, "No errors should be returned")
		assert.JSONEq(t, string(expectedRes[i].Imp), string(impInfo[0].Imp), "Incorrect impression data")
		assert.Equal(t, expectedRes[i].ImpExtPrebid, impInfo[0].ImpExtPrebid, "Incorrect impression ext prebid data")

	}
}

func TestParseImpInfoMultipleImpressions(t *testing.T) {

	inputData := []byte(`{
		"id": "ThisID",
		"imp": [
			{
				"id": "imp1",
				"ext": {
					"prebid": {
						"storedrequest": {
							"id": "1"
						},
						"options": {
							"echovideoattrs": true
						}
					}
				}
			},
			{
				"id": "imp2",
				"ext": {
					"prebid": {
						"storedrequest": {
							"id": "2"
						},
						"options": {
							"echovideoattrs": false
						}
					}
				}
			},
			{
				"id": "imp3"
			}
		]
	}`)

	expectedRes := []ImpExtPrebidData{
		{
			Imp:          json.RawMessage(`{"id": "imp1","ext": {"prebid": {"storedrequest": {"id": "1"},"options": {"echovideoattrs": true}}}}`),
			ImpExtPrebid: openrtb_ext.ExtImpPrebid{StoredRequest: &openrtb_ext.ExtStoredRequest{ID: "1"}, Options: &openrtb_ext.Options{EchoVideoAttrs: true}},
		},
		{
			Imp:          json.RawMessage(`{"id": "imp2","ext": {"prebid": {"storedrequest": {"id": "2"},"options": {"echovideoattrs": false}}}}`),
			ImpExtPrebid: openrtb_ext.ExtImpPrebid{StoredRequest: &openrtb_ext.ExtStoredRequest{ID: "2"}, Options: &openrtb_ext.Options{EchoVideoAttrs: false}},
		},
		{
			Imp:          json.RawMessage(`{"id": "imp3"}`),
			ImpExtPrebid: openrtb_ext.ExtImpPrebid{},
		},
	}

	impInfo, errs := parseImpInfo([]byte(inputData))
	assert.Len(t, errs, 0, "No errors should be returned")
	for i, res := range expectedRes {
		assert.JSONEq(t, string(res.Imp), string(impInfo[i].Imp), "Incorrect impression data")
		assert.Equal(t, res.ImpExtPrebid, impInfo[i].ImpExtPrebid, "Incorrect impression ext prebid data")
	}
}

// Test the stored request functionality
func TestStoredRequests(t *testing.T) {
	deps := &endpointDeps{
		fakeUUIDGenerator{},
		&nobidExchange{},
		ortb.NewRequestValidator(openrtb_ext.BuildBidderMap(), map[string]string{}, mockBidderParamValidator{}),
		&mockStoredReqFetcher{},
		empty_fetcher.EmptyFetcher{},
		empty_fetcher.EmptyFetcher{},
		&config.Configuration{MaxRequestSize: maxSize},
		&metricsConfig.NilMetricsEngine{},
		analyticsBuild.New(&config.Analytics{}),
		fakeAnalyticsPolicy{allow: true}.Builder,
		map[string]string{},
		false,
		[]byte{},
		openrtb_ext.BuildBidderMap(),
		nil,
		nil,
		hardcodedResponseIPValidator{response: true},
		empty_fetcher.EmptyFetcher{},
		hooks.EmptyPlanBuilder{},
		nil,
		openrtb_ext.NormalizeBidderName,
	}

	testStoreVideoAttr := []bool{true, true, false, false, false}

	for i, requestData := range testStoredRequests {
		impInfo, errs := parseImpInfo([]byte(requestData))
		assert.Len(t, errs, 0, "No errors should be returned")
		storedBidRequestId, hasStoredBidRequest, storedRequests, storedImps, errs := deps.getStoredRequests(context.Background(), json.RawMessage(requestData), impInfo)
		assert.Len(t, errs, 0, "No errors should be returned")
		newRequest, impExtInfoMap, errList := deps.processStoredRequests(json.RawMessage(requestData), impInfo, storedRequests, storedImps, storedBidRequestId, hasStoredBidRequest)
		if len(errList) != 0 {
			for _, err := range errList {
				if err != nil {
					t.Errorf("processStoredRequests Error: %s", err.Error())
				} else {
					t.Error("processStoredRequests Error: received nil error")
				}
			}
		}
		expectJson := json.RawMessage(testFinalRequests[i])
		assert.JSONEq(t, string(expectJson), string(newRequest), "Incorrect result request %d", i)
		expectedImp := testStoredImpIds[i]
		expectedStoredImp := json.RawMessage(testStoredImps[i])
		if len(impExtInfoMap[expectedImp].StoredImp) > 0 {
			assert.JSONEq(t, string(expectedStoredImp), string(impExtInfoMap[expectedImp].StoredImp), "Incorrect expected stored imp %d", i)

		}
		assert.Equalf(t, testStoreVideoAttr[i], impExtInfoMap[expectedImp].EchoVideoAttrs, "EchoVideoAttrs value is incorrect")
	}
}

func TestMergeBidderParams(t *testing.T) {
	testCases := []struct {
		description         string
		givenRequest        openrtb2.BidRequest
		expectedRequestImps []openrtb2.Imp
	}{
		{
			description: "No Request Params",
			givenRequest: openrtb2.BidRequest{
				Imp: []openrtb2.Imp{{ID: "1", Ext: json.RawMessage(`{"bidder1":{"a":1}}`)}},
			},
			expectedRequestImps: []openrtb2.Imp{{ID: "1", Ext: json.RawMessage(`{"bidder1":{"a":1}}`)}},
		},
		{
			description: "No Request Params - Empty Object",
			givenRequest: openrtb2.BidRequest{
				Imp: []openrtb2.Imp{{ID: "1", Ext: json.RawMessage(`{"bidder1":{"a":1}}`)}},
				Ext: json.RawMessage(`{"prebid":{"bidderparams":{}}}`),
			},
			expectedRequestImps: []openrtb2.Imp{{ID: "1", Ext: json.RawMessage(`{"bidder1":{"a":1}}`)}},
		},
		{
			description: "Malformed Request Params",
			givenRequest: openrtb2.BidRequest{
				Imp: []openrtb2.Imp{{ID: "1", Ext: json.RawMessage(`{"bidder1":{"a":1}}`)}},
				Ext: json.RawMessage(`{"prebid":{"bidderparams":malformed}}`),
			},
			expectedRequestImps: []openrtb2.Imp{{ID: "1", Ext: json.RawMessage(`{"bidder1":{"a":1}}`)}},
		},
		{
			description: "No Imps",
			givenRequest: openrtb2.BidRequest{
				Imp: []openrtb2.Imp{},
				Ext: json.RawMessage(`{"prebid":{"bidderparams":{"bidder1":{"b":2}}}}`),
			},
			expectedRequestImps: []openrtb2.Imp{},
		},
		{
			description: "One Imp - imp.ext Modified",
			givenRequest: openrtb2.BidRequest{
				Imp: []openrtb2.Imp{{ID: "1", Ext: json.RawMessage(`{"bidder1":{"a":1}}`)}},
				Ext: json.RawMessage(`{"prebid":{"bidderparams":{"bidder1":{"b":2}}}}`),
			},
			expectedRequestImps: []openrtb2.Imp{{ID: "1", Ext: json.RawMessage(`{"bidder1":{"a":1,"b":2}}`)}},
		},
		{
			description: "One Imp - imp.ext.prebid.bidder Modified",
			givenRequest: openrtb2.BidRequest{
				Imp: []openrtb2.Imp{{ID: "1", Ext: json.RawMessage(`{"prebid":{"bidder":{"bidder1":{"a":1}}}}`)}},
				Ext: json.RawMessage(`{"prebid":{"bidderparams":{"bidder1":{"b":2}}}}`),
			},
			expectedRequestImps: []openrtb2.Imp{{ID: "1", Ext: json.RawMessage(`{"prebid":{"bidder":{"bidder1":{"a":1,"b":2}}}}`)}},
		},
		{
			description: "One Imp - imp.ext + imp.ext.prebid.bidder Modified - Different Bidders",
			givenRequest: openrtb2.BidRequest{
				Imp: []openrtb2.Imp{{ID: "1", Ext: json.RawMessage(`{"bidder1":{"a":1},"prebid":{"bidder":{"bidder2":{"a":"one"}}}}`)}},
				Ext: json.RawMessage(`{"prebid":{"bidderparams":{"bidder1":{"b":2},"bidder2":{"b":"two"}}}}`),
			},
			expectedRequestImps: []openrtb2.Imp{{ID: "1", Ext: json.RawMessage(`{"bidder1":{"a":1,"b":2},"prebid":{"bidder":{"bidder2":{"a":"one","b":"two"}}}}`)}},
		},
		{
			description: "One Imp - imp.ext + imp.ext.prebid.bidder Modified - Same Bidder",
			givenRequest: openrtb2.BidRequest{
				Imp: []openrtb2.Imp{{ID: "1", Ext: json.RawMessage(`{"bidder1":{"a":1},"prebid":{"bidder":{"bidder1":{"a":"one"}}}}`)}},
				Ext: json.RawMessage(`{"prebid":{"bidderparams":{"bidder1":{"b":2}}}}`),
			},
			expectedRequestImps: []openrtb2.Imp{{ID: "1", Ext: json.RawMessage(`{"bidder1":{"a":1,"b":2},"prebid":{"bidder":{"bidder1":{"a":"one","b":2}}}}`)}},
		},
		{
			description: "One Imp - No imp.ext",
			givenRequest: openrtb2.BidRequest{
				Imp: []openrtb2.Imp{{ID: "1"}},
				Ext: json.RawMessage(`{"prebid":{"bidderparams":{"bidder1":{"b":2}}}}`),
			},
			expectedRequestImps: []openrtb2.Imp{{ID: "1"}},
		},
		{
			description: "Multiple Imps - Modified Mixed",
			givenRequest: openrtb2.BidRequest{
				Imp: []openrtb2.Imp{
					{ID: "1", Ext: json.RawMessage(`{"bidder1":{"a":1},"prebid":{"bidder":{"bidder1":{"a":"one"}}}}`)},
					{ID: "2", Ext: json.RawMessage(`{"bidder2":{"a":1,"b":"existing"},"prebid":{"bidder":{"bidder2":{"a":"one"}}}}`)}},
				Ext: json.RawMessage(`{"prebid":{"bidderparams":{"bidder1":{"b":2},"bidder2":{"b":"two"}}}}`),
			},
			expectedRequestImps: []openrtb2.Imp{
				{ID: "1", Ext: json.RawMessage(`{"bidder1":{"a":1,"b":2},"prebid":{"bidder":{"bidder1":{"a":"one","b":2}}}}`)},
				{ID: "2", Ext: json.RawMessage(`{"bidder2":{"a":1,"b":"existing"},"prebid":{"bidder":{"bidder2":{"a":"one","b":"two"}}}}`)}},
		},
		{
			description: "Multiple Imps - None Modified Mixed",
			givenRequest: openrtb2.BidRequest{
				Imp: []openrtb2.Imp{
					{ID: "1", Ext: json.RawMessage(`{"bidder1":{"a":1},"prebid":{"bidder":{"bidder2":{"a":"one"}}}}`)},
					{ID: "2", Ext: json.RawMessage(`{"bidder1":{"a":2},"prebid":{"bidder":{"bidder2":{"a":"two"}}}}`)}},
				Ext: json.RawMessage(`{"prebid":{"bidderparams":{"bidder3":{"c":3}}}}`),
			},
			expectedRequestImps: []openrtb2.Imp{
				{ID: "1", Ext: json.RawMessage(`{"bidder1":{"a":1},"prebid":{"bidder":{"bidder2":{"a":"one"}}}}`)},
				{ID: "2", Ext: json.RawMessage(`{"bidder1":{"a":2},"prebid":{"bidder":{"bidder2":{"a":"two"}}}}`)}},
		},
		{
			description: "Multiple Imps - One Malformed",
			givenRequest: openrtb2.BidRequest{
				Imp: []openrtb2.Imp{
					{ID: "1", Ext: json.RawMessage(`malformed`)},
					{ID: "2", Ext: json.RawMessage(`{"bidder2":{"a":1,"b":"existing"},"prebid":{"bidder":{"bidder2":{"a":"one"}}}}`)}},
				Ext: json.RawMessage(`{"prebid":{"bidderparams":{"bidder1":{"b":2},"bidder2":{"b":"two"}}}}`),
			},
			expectedRequestImps: []openrtb2.Imp{
				{ID: "1", Ext: json.RawMessage(`malformed`)},
				{ID: "2", Ext: json.RawMessage(`{"bidder2":{"a":1,"b":"existing"},"prebid":{"bidder":{"bidder2":{"a":"one","b":"two"}}}}`)}},
		},
	}

	for _, test := range testCases {
		w := &openrtb_ext.RequestWrapper{BidRequest: &test.givenRequest}
		actualErr := mergeBidderParams(w)

		// errors are only possible from the marshal operation, which is not testable
		assert.NoError(t, actualErr, test.description+":err")

		// rebuild request before asserting value
		assert.NoError(t, w.RebuildRequest(), test.description+":rebuild_request")

		assert.Equal(t, test.givenRequest.Imp, test.expectedRequestImps, test.description+":imps")
	}
}

func TestMergeBidderParamsImpExt(t *testing.T) {
	testCases := []struct {
		description       string
		givenImpExt       map[string]json.RawMessage
		givenReqExtParams map[string]map[string]json.RawMessage
		expectedModified  bool
		expectedImpExt    map[string]json.RawMessage
	}{
		{
			description:       "One Bidder - Modified (no collision)",
			givenImpExt:       map[string]json.RawMessage{"bidder1": json.RawMessage(`{"a":1}`)},
			givenReqExtParams: map[string]map[string]json.RawMessage{"bidder1": {"b": json.RawMessage(`2`)}},
			expectedModified:  true,
			expectedImpExt:    map[string]json.RawMessage{"bidder1": json.RawMessage(`{"a":1,"b":2}`)},
		},
		{
			description:       "One Bidder - Modified (imp.ext bidder empty)",
			givenImpExt:       map[string]json.RawMessage{"bidder1": json.RawMessage(`{}`)},
			givenReqExtParams: map[string]map[string]json.RawMessage{"bidder1": {"b": json.RawMessage(`2`)}},
			expectedModified:  true,
			expectedImpExt:    map[string]json.RawMessage{"bidder1": json.RawMessage(`{"b":2}`)},
		},
		{
			description:       "One Bidder - Not Modified (imp.ext bidder not defined)",
			givenImpExt:       map[string]json.RawMessage{"bidder1": json.RawMessage(`{"a":1,"b":2}`)},
			givenReqExtParams: map[string]map[string]json.RawMessage{"bidder-not-defined": {"b": json.RawMessage(`4`)}},
			expectedModified:  false,
			expectedImpExt:    map[string]json.RawMessage{"bidder1": json.RawMessage(`{"a":1,"b":2}`)},
		},
		{
			description:       "One Bidder - Not Modified (imp.ext bidder nil)",
			givenImpExt:       map[string]json.RawMessage{"bidder1": nil},
			givenReqExtParams: map[string]map[string]json.RawMessage{"bidder1": {"b": json.RawMessage(`4`)}},
			expectedModified:  false,
			expectedImpExt:    map[string]json.RawMessage{"bidder1": nil},
		},
		{
			description:       "One Bidder - Not Modified (imp.ext wins)",
			givenImpExt:       map[string]json.RawMessage{"bidder1": json.RawMessage(`{"a":1,"b":2}`)},
			givenReqExtParams: map[string]map[string]json.RawMessage{"bidder1": {"b": json.RawMessage(`4`)}},
			expectedModified:  false,
			expectedImpExt:    map[string]json.RawMessage{"bidder1": json.RawMessage(`{"a":1,"b":2}`)},
		},
		{
			description:       "One Bidder - Not Modified (reserved bidder ignored)",
			givenImpExt:       map[string]json.RawMessage{"gpid": json.RawMessage(`{"a":1}`)},
			givenReqExtParams: map[string]map[string]json.RawMessage{"gpid": {"b": json.RawMessage(`2`)}},
			expectedModified:  false,
			expectedImpExt:    map[string]json.RawMessage{"gpid": json.RawMessage(`{"a":1}`)},
		},
		{
			description:       "One Bidder - Not Modified (reserved bidder ignored - not embedded object)",
			givenImpExt:       map[string]json.RawMessage{"gpid": json.RawMessage(`1`)},
			givenReqExtParams: map[string]map[string]json.RawMessage{"gpid": {"b": json.RawMessage(`2`)}},
			expectedModified:  false,
			expectedImpExt:    map[string]json.RawMessage{"gpid": json.RawMessage(`1`)},
		},
		{
			description:       "One Bidder - Not Modified (malformed ignored)",
			givenImpExt:       map[string]json.RawMessage{"bidder1": json.RawMessage(`malformed`)},
			givenReqExtParams: map[string]map[string]json.RawMessage{"bidder1": {"b": json.RawMessage(`2`)}},
			expectedModified:  false,
			expectedImpExt:    map[string]json.RawMessage{"bidder1": json.RawMessage(`malformed`)},
		},
		{
			description:       "Multiple Bidders - Mixed",
			givenImpExt:       map[string]json.RawMessage{"bidder1": json.RawMessage(`{"a":1}`), "bidder2": json.RawMessage(`{"a":"one","b":"two"}`)},
			givenReqExtParams: map[string]map[string]json.RawMessage{"bidder1": {"b": json.RawMessage(`2`)}, "bidder2": {"b": json.RawMessage(`"three"`)}},
			expectedModified:  true,
			expectedImpExt:    map[string]json.RawMessage{"bidder1": json.RawMessage(`{"a":1,"b":2}`), "bidder2": json.RawMessage(`{"a":"one","b":"two"}`)},
		},
		{
			description:       "Multiple Bidders - None Modified",
			givenImpExt:       map[string]json.RawMessage{"bidder1": json.RawMessage(`{"a":1}`), "bidder2": json.RawMessage(`{"a":"one","b":"two"}`)},
			givenReqExtParams: map[string]map[string]json.RawMessage{},
			expectedModified:  false,
			expectedImpExt:    map[string]json.RawMessage{"bidder1": json.RawMessage(`{"a":1}`), "bidder2": json.RawMessage(`{"a":"one","b":"two"}`)},
		},
	}

	for _, test := range testCases {
		impExt := openrtb_ext.CreateImpExtForTesting(test.givenImpExt, nil)

		err := mergeBidderParamsImpExt(&impExt, test.givenReqExtParams)

		// errors are only possible from the marshal operation, which is not testable
		assert.NoError(t, err, test.description+":err")

		assert.Equal(t, test.expectedModified, impExt.Dirty(), test.description+":modified")
		assert.Equal(t, test.expectedImpExt, impExt.GetExt(), test.description+":imp.ext")
	}
}

func TestMergeBidderParamsImpExtPrebid(t *testing.T) {
	testCases := []struct {
		description          string
		givenImpExtPrebid    *openrtb_ext.ExtImpPrebid
		givenReqExtParams    map[string]map[string]json.RawMessage
		expectedModified     bool
		expectedImpExtPrebid *openrtb_ext.ExtImpPrebid
	}{
		{
			description:          "No Prebid Section",
			givenImpExtPrebid:    nil,
			givenReqExtParams:    map[string]map[string]json.RawMessage{"bidder1": {"b": json.RawMessage(`2`)}},
			expectedModified:     false,
			expectedImpExtPrebid: nil,
		},
		{
			description:          "No Prebid Bidder Section",
			givenImpExtPrebid:    &openrtb_ext.ExtImpPrebid{Bidder: nil},
			givenReqExtParams:    map[string]map[string]json.RawMessage{"bidder1": {"b": json.RawMessage(`2`)}},
			expectedModified:     false,
			expectedImpExtPrebid: &openrtb_ext.ExtImpPrebid{Bidder: nil},
		},
		{
			description:          "Empty Prebid Bidder Section",
			givenImpExtPrebid:    &openrtb_ext.ExtImpPrebid{Bidder: map[string]json.RawMessage{}},
			givenReqExtParams:    map[string]map[string]json.RawMessage{"bidder1": {"b": json.RawMessage(`2`)}},
			expectedModified:     false,
			expectedImpExtPrebid: &openrtb_ext.ExtImpPrebid{Bidder: map[string]json.RawMessage{}},
		},
		{
			description:          "One Bidder - Modified (no collision)",
			givenImpExtPrebid:    &openrtb_ext.ExtImpPrebid{Bidder: map[string]json.RawMessage{"bidder1": json.RawMessage(`{"a":1}`)}},
			givenReqExtParams:    map[string]map[string]json.RawMessage{"bidder1": {"b": json.RawMessage(`2`)}},
			expectedModified:     true,
			expectedImpExtPrebid: &openrtb_ext.ExtImpPrebid{Bidder: map[string]json.RawMessage{"bidder1": json.RawMessage(`{"a":1,"b":2}`)}},
		},
		{
			description:          "One Bidder - Modified (imp.ext bidder empty)",
			givenImpExtPrebid:    &openrtb_ext.ExtImpPrebid{Bidder: map[string]json.RawMessage{"bidder1": json.RawMessage(`{}`)}},
			givenReqExtParams:    map[string]map[string]json.RawMessage{"bidder1": {"b": json.RawMessage(`2`)}},
			expectedModified:     true,
			expectedImpExtPrebid: &openrtb_ext.ExtImpPrebid{Bidder: map[string]json.RawMessage{"bidder1": json.RawMessage(`{"b":2}`)}},
		},
		{
			description:          "One Bidder - Not Modified (imp.ext wins)",
			givenImpExtPrebid:    &openrtb_ext.ExtImpPrebid{Bidder: map[string]json.RawMessage{"bidder1": json.RawMessage(`{"a":1,"b":2}`)}},
			givenReqExtParams:    map[string]map[string]json.RawMessage{"bidder1": {"b": json.RawMessage(`4`)}},
			expectedModified:     false,
			expectedImpExtPrebid: &openrtb_ext.ExtImpPrebid{Bidder: map[string]json.RawMessage{"bidder1": json.RawMessage(`{"a":1,"b":2}`)}},
		},
		{
			description:          "One Bidder - Not Modified (imp.ext bidder not defined)",
			givenImpExtPrebid:    &openrtb_ext.ExtImpPrebid{Bidder: map[string]json.RawMessage{"bidder1": json.RawMessage(`{"a":1,"b":2}`)}},
			givenReqExtParams:    map[string]map[string]json.RawMessage{"bidder-not-defined": {"b": json.RawMessage(`4`)}},
			expectedModified:     false,
			expectedImpExtPrebid: &openrtb_ext.ExtImpPrebid{Bidder: map[string]json.RawMessage{"bidder1": json.RawMessage(`{"a":1,"b":2}`)}},
		},
		{
			description:          "One Bidder - Not Modified (imp.ext bidder nil)",
			givenImpExtPrebid:    &openrtb_ext.ExtImpPrebid{Bidder: map[string]json.RawMessage{"bidder1": nil}},
			givenReqExtParams:    map[string]map[string]json.RawMessage{"bidder1": {"b": json.RawMessage(`4`)}},
			expectedModified:     false,
			expectedImpExtPrebid: &openrtb_ext.ExtImpPrebid{Bidder: map[string]json.RawMessage{"bidder1": nil}},
		},
		{
			description:          "One Bidder - Not Modified (malformed ignored)",
			givenImpExtPrebid:    &openrtb_ext.ExtImpPrebid{Bidder: map[string]json.RawMessage{"bidder1": json.RawMessage(`malformed`)}},
			givenReqExtParams:    map[string]map[string]json.RawMessage{"bidder1": {"b": json.RawMessage(`2`)}},
			expectedModified:     false,
			expectedImpExtPrebid: &openrtb_ext.ExtImpPrebid{Bidder: map[string]json.RawMessage{"bidder1": json.RawMessage(`malformed`)}},
		},
		{
			description:          "Multiple Bidders - Mixed",
			givenImpExtPrebid:    &openrtb_ext.ExtImpPrebid{Bidder: map[string]json.RawMessage{"bidder1": json.RawMessage(`{"a":1}`), "bidder2": json.RawMessage(`{"a":"one","b":"two"}`)}},
			givenReqExtParams:    map[string]map[string]json.RawMessage{"bidder1": {"b": json.RawMessage(`2`)}, "bidder2": {"b": json.RawMessage(`"three"`)}},
			expectedModified:     true,
			expectedImpExtPrebid: &openrtb_ext.ExtImpPrebid{Bidder: map[string]json.RawMessage{"bidder1": json.RawMessage(`{"a":1,"b":2}`), "bidder2": json.RawMessage(`{"a":"one","b":"two"}`)}},
		},
		{
			description:          "Multiple Bidders - None Modified",
			givenImpExtPrebid:    &openrtb_ext.ExtImpPrebid{Bidder: map[string]json.RawMessage{"bidder1": json.RawMessage(`{"a":1}`), "bidder2": json.RawMessage(`{"a":"one","b":"two"}`)}},
			givenReqExtParams:    map[string]map[string]json.RawMessage{},
			expectedModified:     false,
			expectedImpExtPrebid: &openrtb_ext.ExtImpPrebid{Bidder: map[string]json.RawMessage{"bidder1": json.RawMessage(`{"a":1}`), "bidder2": json.RawMessage(`{"a":"one","b":"two"}`)}},
		},
	}

	for _, test := range testCases {
		impExt := openrtb_ext.CreateImpExtForTesting(map[string]json.RawMessage{}, test.givenImpExtPrebid)

		err := mergeBidderParamsImpExtPrebid(&impExt, test.givenReqExtParams)

		// errors are only possible from the marshal operation, which is not testable
		assert.NoError(t, err, test.description+":err")

		assert.Equal(t, test.expectedModified, impExt.Dirty(), test.description+":modified")
		assert.Equal(t, test.expectedImpExtPrebid, impExt.GetPrebid(), test.description+":imp.ext.prebid")
	}
}

func TestValidateExactlyOneInventoryType(t *testing.T) {

	testCases := []struct {
		description         string
		givenRequestWrapper *openrtb_ext.RequestWrapper
		expectedError       error
	}{
		{
			description:         "None provided - invalid",
			givenRequestWrapper: &openrtb_ext.RequestWrapper{BidRequest: &openrtb2.BidRequest{}},
			expectedError:       errors.New("One of request.site or request.app or request.dooh must be defined"),
		},
		{
			description: "Only site provided",
			givenRequestWrapper: &openrtb_ext.RequestWrapper{BidRequest: &openrtb2.BidRequest{
				Site: &openrtb2.Site{},
			}},
			expectedError: nil,
		},
		{
			description: "Only app provided",
			givenRequestWrapper: &openrtb_ext.RequestWrapper{BidRequest: &openrtb2.BidRequest{
				App: &openrtb2.App{},
			}},
			expectedError: nil,
		},
		{
			description: "Only dooh provided",
			givenRequestWrapper: &openrtb_ext.RequestWrapper{BidRequest: &openrtb2.BidRequest{
				DOOH: &openrtb2.DOOH{},
			}},
			expectedError: nil,
		},
		{
			description: "Two provided (site+app) - invalid",
			givenRequestWrapper: &openrtb_ext.RequestWrapper{BidRequest: &openrtb2.BidRequest{
				Site: &openrtb2.Site{},
				App:  &openrtb2.App{},
			}},
			expectedError: errors.New("No more than one of request.site or request.app or request.dooh can be defined"),
		},
		{
			description: "Two provided (site+dooh) - invalid",
			givenRequestWrapper: &openrtb_ext.RequestWrapper{BidRequest: &openrtb2.BidRequest{
				Site: &openrtb2.Site{},
				DOOH: &openrtb2.DOOH{},
			}},
			expectedError: errors.New("No more than one of request.site or request.app or request.dooh can be defined"),
		},
		{
			description: "Two provided (app+dooh) - invalid",
			givenRequestWrapper: &openrtb_ext.RequestWrapper{BidRequest: &openrtb2.BidRequest{
				App:  &openrtb2.App{},
				DOOH: &openrtb2.DOOH{},
			}},
			expectedError: errors.New("No more than one of request.site or request.app or request.dooh can be defined"),
		},
		{
			description: "Three provided - invalid",
			givenRequestWrapper: &openrtb_ext.RequestWrapper{BidRequest: &openrtb2.BidRequest{
				Site: &openrtb2.Site{},
				App:  &openrtb2.App{},
				DOOH: &openrtb2.DOOH{},
			}},
			expectedError: errors.New("No more than one of request.site or request.app or request.dooh can be defined"),
		},
	}

	for _, test := range testCases {
		error := validateExactlyOneInventoryType(test.givenRequestWrapper)
		assert.Equalf(t, test.expectedError, error, "Error doesn't match: %s\n", test.description)
	}

}

func TestValidateRequest(t *testing.T) {
	deps := &endpointDeps{
		fakeUUIDGenerator{},
		&nobidExchange{},
		ortb.NewRequestValidator(openrtb_ext.BuildBidderMap(), map[string]string{}, mockBidderParamValidator{}),
		&mockStoredReqFetcher{},
		empty_fetcher.EmptyFetcher{},
		empty_fetcher.EmptyFetcher{},
		&config.Configuration{MaxRequestSize: maxSize},
		&metricsConfig.NilMetricsEngine{},
		analyticsBuild.New(&config.Analytics{}),
		fakeAnalyticsPolicy{allow: true}.Builder,
		map[string]string{},
		false,
		[]byte{},
		openrtb_ext.BuildBidderMap(),
		nil,
		nil,
		hardcodedResponseIPValidator{response: true},
		empty_fetcher.EmptyFetcher{},
		hooks.EmptyPlanBuilder{},
		nil,
		openrtb_ext.NormalizeBidderName,
	}

	testCases := []struct {
		description           string
		givenIsAmp            bool
		givenRequestWrapper   *openrtb_ext.RequestWrapper
		givenHttpRequest      *http.Request
		givenAccount          *config.Account
		expectedErrorList     []error
		expectedChannelObject *openrtb_ext.ExtRequestPrebidChannel
	}{
		{
			description: "No errors in bid request with request.ext.prebid.channel info, expect validate request to throw no errors",
			givenRequestWrapper: &openrtb_ext.RequestWrapper{
				BidRequest: &openrtb2.BidRequest{
					ID:  "Some-ID",
					App: &openrtb2.App{},
					Imp: []openrtb2.Imp{
						{
							ID: "Some-Imp-ID",
							Banner: &openrtb2.Banner{
								Format: []openrtb2.Format{
									{
										W: 600,
										H: 500,
									},
									{
										W: 300,
										H: 600,
									},
								},
							},
							Ext: []byte(`{"appnexus":{"placementId": 12345678}}`),
						},
					},
					Ext: []byte(`{"prebid":{"channel": {"name": "nameOfChannel", "version": "1.0"}}}`),
				},
			},
			givenIsAmp:            false,
			expectedErrorList:     []error{},
			expectedChannelObject: &openrtb_ext.ExtRequestPrebidChannel{Name: "nameOfChannel", Version: "1.0"},
		},
		{
			description: "Error in bid request with request.ext.prebid.channel.name being blank, expect validate request to return error",
			givenRequestWrapper: &openrtb_ext.RequestWrapper{
				BidRequest: &openrtb2.BidRequest{
					ID:  "Some-ID",
					App: &openrtb2.App{},
					Imp: []openrtb2.Imp{
						{
							ID: "Some-Imp-ID",
							Banner: &openrtb2.Banner{
								Format: []openrtb2.Format{
									{
										W: 600,
										H: 500,
									},
									{
										W: 300,
										H: 600,
									},
								},
							},
							Ext: []byte(`{"appnexus":{"placementId": 12345678}}`),
						},
					},
					Ext: []byte(`{"prebid":{"channel": {"name": "", "version": ""}}}`),
				},
			},
			givenIsAmp:        false,
			expectedErrorList: []error{errors.New("ext.prebid.channel.name can't be empty")},
		},
		{
			description: "AliasGVLID validation error",
			givenRequestWrapper: &openrtb_ext.RequestWrapper{
				BidRequest: &openrtb2.BidRequest{
					ID:  "Some-ID",
					App: &openrtb2.App{},
					Imp: []openrtb2.Imp{
						{
							ID: "Some-Imp-ID",
							Banner: &openrtb2.Banner{
								Format: []openrtb2.Format{
									{
										W: 600,
										H: 500,
									},
									{
										W: 300,
										H: 600,
									},
								},
							},
							Ext: []byte(`{"appnexus":{"placementId": 12345678}}`),
						},
					},
					Ext: []byte(`{"prebid":{"aliases":{"yahoossp":"appnexus"}, "aliasgvlids":{"pubmatic1":1}}}`),
				},
			},
			givenIsAmp:            false,
			expectedErrorList:     []error{errors.New("request.ext.prebid.aliasgvlids. vendorId 1 refers to unknown bidder alias: pubmatic1")},
			expectedChannelObject: &openrtb_ext.ExtRequestPrebidChannel{Name: appChannel, Version: ""},
		},
		{
			description: "AliasGVLID validation error as vendorID < 1",
			givenRequestWrapper: &openrtb_ext.RequestWrapper{
				BidRequest: &openrtb2.BidRequest{
					ID:  "Some-ID",
					App: &openrtb2.App{},
					Imp: []openrtb2.Imp{
						{
							ID: "Some-Imp-ID",
							Banner: &openrtb2.Banner{
								Format: []openrtb2.Format{
									{
										W: 600,
										H: 500,
									},
									{
										W: 300,
										H: 600,
									},
								},
							},
							Ext: []byte(`{"appnexus":{"placementId": 12345678}}`),
						},
					},
					Ext: []byte(`{"prebid":{"aliases":{"yahoossp":"appnexus"}, "aliasgvlids":{"yahoossp":0}}}`),
				},
			},
			givenIsAmp:            false,
			expectedErrorList:     []error{errors.New("request.ext.prebid.aliasgvlids. Invalid vendorId 0 for alias: yahoossp. Choose a different vendorId, or remove this entry.")},
			expectedChannelObject: &openrtb_ext.ExtRequestPrebidChannel{Name: appChannel, Version: ""},
		},
		{
			description: "No errors in bid request with request.ext.prebid but no channel info, expect validate request to throw no errors and fill channel with app",
			givenRequestWrapper: &openrtb_ext.RequestWrapper{
				BidRequest: &openrtb2.BidRequest{
					ID:  "Some-ID",
					App: &openrtb2.App{},
					Imp: []openrtb2.Imp{
						{
							ID: "Some-Imp-ID",
							Banner: &openrtb2.Banner{
								Format: []openrtb2.Format{
									{
										W: 600,
										H: 500,
									},
									{
										W: 300,
										H: 600,
									},
								},
							},
							Ext: []byte(`{"appnexus":{"placementId": 12345678}}`),
						},
					},
					Ext: []byte(`{"prebid":{"aliases":{"yahoossp":"appnexus"}, "aliasgvlids":{"yahoossp":1}}}`),
				},
			},
			givenIsAmp:            false,
			expectedErrorList:     []error{},
			expectedChannelObject: &openrtb_ext.ExtRequestPrebidChannel{Name: appChannel, Version: ""},
		},
		{
			description: "Minimum required site attributes missing",
			givenRequestWrapper: &openrtb_ext.RequestWrapper{
				BidRequest: &openrtb2.BidRequest{
					ID:   "Some-ID",
					Site: &openrtb2.Site{},
					Imp: []openrtb2.Imp{
						{
							ID: "Some-Imp-ID",
							Banner: &openrtb2.Banner{
								Format: []openrtb2.Format{
									{
										W: 600,
										H: 500,
									},
									{
										W: 300,
										H: 600,
									},
								},
							},
							Ext: []byte(`{"appnexus":{"placementId": 12345678}}`),
						},
					},
				},
			},
			expectedErrorList: []error{
				errors.New("request.site should include at least one of request.site.id or request.site.page."),
			},
		},
		{
			description: "Minimum required DOOH attributes missing",
			givenRequestWrapper: &openrtb_ext.RequestWrapper{
				BidRequest: &openrtb2.BidRequest{
					ID:   "Some-ID",
					DOOH: &openrtb2.DOOH{},
					Imp: []openrtb2.Imp{
						{
							ID: "Some-Imp-ID",
							Banner: &openrtb2.Banner{
								Format: []openrtb2.Format{
									{
										W: 600,
										H: 500,
									},
									{
										W: 300,
										H: 600,
									},
								},
							},
							Ext: []byte(`{"appnexus":{"placementId": 12345678}}`),
						},
					},
				},
			},
			expectedErrorList: []error{
				errors.New("request.dooh should include at least one of request.dooh.id or request.dooh.venuetype."),
			},
		},
	}

	for _, test := range testCases {
		errorList := deps.validateRequest(test.givenAccount, test.givenHttpRequest, test.givenRequestWrapper, test.givenIsAmp, false, nil, false)
		assert.Equalf(t, test.expectedErrorList, errorList, "Error doesn't match: %s\n", test.description)

		if len(errorList) == 0 {
			requestExt, err := test.givenRequestWrapper.GetRequestExt()
			assert.Empty(t, err, test.description)
			requestPrebid := requestExt.GetPrebid()

			assert.Equalf(t, test.expectedChannelObject, requestPrebid.Channel, "Channel information isn't correct: %s\n", test.description)
		}
	}
}

func TestValidateRequestExt(t *testing.T) {
	testCases := []struct {
		description     string
		givenRequestExt json.RawMessage
		expectedErrors  []string
	}{
		{
			description:     "nil",
			givenRequestExt: nil,
		},
		{
			description:     "prebid - nil",
			givenRequestExt: json.RawMessage(`{}`),
		},
		{
			description:     "prebid - empty",
			givenRequestExt: json.RawMessage(`{"prebid":{}}`),
		},
		{
			description:     "prebid cache - empty",
			givenRequestExt: json.RawMessage(`{"prebid":{"cache":{}}}`),
			expectedErrors:  []string{`request.ext is invalid: request.ext.prebid.cache requires one of the "bids" or "vastxml" properties`},
		},
		{
			description:     "prebid cache - bids - null",
			givenRequestExt: json.RawMessage(`{"prebid":{"cache":{"bids":null}}}`),
			expectedErrors:  []string{`request.ext is invalid: request.ext.prebid.cache requires one of the "bids" or "vastxml" properties`},
		},
		{
			description:     "prebid cache - bids - wrong type",
			givenRequestExt: json.RawMessage(`{"prebid":{"cache":{"bids":true}}}`),
			expectedErrors:  []string{"cannot unmarshal openrtb_ext.ExtRequestPrebidCache.Bids: expect { or n, but found t"},
		},
		{
			description:     "prebid cache - bids - provided",
			givenRequestExt: json.RawMessage(`{"prebid":{"cache":{"bids":{}}}}`),
		},
		{
			description:     "prebid cache - vastxml - null",
			givenRequestExt: json.RawMessage(`{"prebid": {"cache": {"vastxml": null}}}`),
			expectedErrors:  []string{`request.ext is invalid: request.ext.prebid.cache requires one of the "bids" or "vastxml" properties`},
		},
		{
			description:     "prebid cache - vastxml - wrong type",
			givenRequestExt: json.RawMessage(`{"prebid":{"cache":{"vastxml":true}}}`),
			expectedErrors:  []string{"cannot unmarshal openrtb_ext.ExtRequestPrebidCache.VastXML: expect { or n, but found t"},
		},
		{
			description:     "prebid cache - vastxml - provided",
			givenRequestExt: json.RawMessage(`{"prebid":{"cache":{"vastxml":{}}}}`),
		},
		{
			description:     "prebid cache - bids + vastxml - provided",
			givenRequestExt: json.RawMessage(`{"prebid":{"cache":{"bids":{},"vastxml":{}}}}`),
		},
		{
			description:     "prebid price granularity invalid",
			givenRequestExt: json.RawMessage(`{"prebid":{"targeting":{"pricegranularity":{"precision":-1,"ranges":[{"min":0,"max":20,"increment":0.1}]}}}}`),
			expectedErrors:  []string{"Price granularity error: precision must be non-negative"},
		},
		{
			description:     "prebid native media type price granualrity valid",
			givenRequestExt: json.RawMessage(`{"prebid":{"targeting":{"mediatypepricegranularity":{"native":{"precision":3,"ranges":[{"max":20,"increment":4.5}]}}}}}`),
		},
		{
			description:     "valid multibid",
			givenRequestExt: json.RawMessage(`{"prebid": {"multibid": [{"Bidder": "pubmatic", "MaxBids": 2}]}}`),
		},
		{
			description:     "multibid with invalid entries",
			givenRequestExt: json.RawMessage(`{"prebid": {"multibid": [{"Bidder": "pubmatic"}, {"Bidder": "pubmatic", "MaxBids": 2}, {"Bidders": ["pubmatic"], "MaxBids": 3}]}}`),
			expectedErrors: []string{
				`maxBids not defined for {Bidder:pubmatic, Bidders:[], MaxBids:<nil>, TargetBidderCodePrefix:}`,
				`multiBid already defined for pubmatic, ignoring this instance {Bidder:, Bidders:[pubmatic], MaxBids:3, TargetBidderCodePrefix:}`,
			},
		},
	}

	for _, test := range testCases {
		w := &openrtb_ext.RequestWrapper{BidRequest: &openrtb2.BidRequest{Ext: test.givenRequestExt}}
		errs := validateRequestExt(w)

		if len(test.expectedErrors) > 0 {
			for i, expectedError := range test.expectedErrors {
				assert.EqualError(t, errs[i], expectedError, test.description)
			}
		} else {
			assert.Nil(t, errs, test.description)
		}
	}
}

func TestValidateTargeting(t *testing.T) {
	testCases := []struct {
		name           string
		givenTargeting *openrtb_ext.ExtRequestTargeting
		expectedError  error
	}{
		{
			name:           "nil",
			givenTargeting: nil,
			expectedError:  nil,
		},
		{
			name: "pricegranularity-ranges-out-of-order",
			givenTargeting: &openrtb_ext.ExtRequestTargeting{
				PriceGranularity: &openrtb_ext.PriceGranularity{
					Precision: ptrutil.ToPtr(2),
					Ranges: []openrtb_ext.GranularityRange{
						{Min: 1.0, Max: 2.0, Increment: 0.2},
						{Min: 0.0, Max: 1.0, Increment: 0.5},
					},
				},
			},
			expectedError: errors.New(`Price granularity error: range list must be ordered with increasing "max"`),
		},
		{
			name: "mediatypepricegranularity-nil",
			givenTargeting: &openrtb_ext.ExtRequestTargeting{
				MediaTypePriceGranularity: nil,
			},
			expectedError: nil,
		},
		{
			name: "mediatypepricegranularity-video-ok",
			givenTargeting: &openrtb_ext.ExtRequestTargeting{
				MediaTypePriceGranularity: &openrtb_ext.MediaTypePriceGranularity{
					Video: &openrtb_ext.PriceGranularity{
						Precision: ptrutil.ToPtr(2),
						Ranges: []openrtb_ext.GranularityRange{
							{Min: 0.0, Max: 10.0, Increment: 1},
						},
					},
				},
			},
			expectedError: nil,
		},
		{
			name: "mediatypepricegranularity-banner-ok",
			givenTargeting: &openrtb_ext.ExtRequestTargeting{
				MediaTypePriceGranularity: &openrtb_ext.MediaTypePriceGranularity{
					Banner: &openrtb_ext.PriceGranularity{
						Precision: ptrutil.ToPtr(2),
						Ranges: []openrtb_ext.GranularityRange{
							{Min: 0.0, Max: 10.0, Increment: 1},
						},
					},
				},
			},
			expectedError: nil,
		},
		{
			name: "mediatypepricegranularity-native-ok",
			givenTargeting: &openrtb_ext.ExtRequestTargeting{
				MediaTypePriceGranularity: &openrtb_ext.MediaTypePriceGranularity{
					Native: &openrtb_ext.PriceGranularity{
						Precision: ptrutil.ToPtr(2),
						Ranges: []openrtb_ext.GranularityRange{
							{Min: 0.0, Max: 20.0, Increment: 1},
						},
					},
				},
			},
			expectedError: nil,
		},
		{
			name: "mediatypepricegranularity-video+banner-ok",
			givenTargeting: &openrtb_ext.ExtRequestTargeting{
				MediaTypePriceGranularity: &openrtb_ext.MediaTypePriceGranularity{
					Banner: &openrtb_ext.PriceGranularity{
						Precision: ptrutil.ToPtr(2),
						Ranges: []openrtb_ext.GranularityRange{
							{Min: 0.0, Max: 10.0, Increment: 1},
						},
					},
					Video: &openrtb_ext.PriceGranularity{
						Precision: ptrutil.ToPtr(2),
						Ranges: []openrtb_ext.GranularityRange{
							{Min: 0.0, Max: 10.0, Increment: 1},
						},
					},
				},
			},
			expectedError: nil,
		},
		{
			name: "mediatypepricegranularity-video-invalid",
			givenTargeting: &openrtb_ext.ExtRequestTargeting{
				MediaTypePriceGranularity: &openrtb_ext.MediaTypePriceGranularity{
					Video: &openrtb_ext.PriceGranularity{
						Precision: ptrutil.ToPtr(2),
						Ranges: []openrtb_ext.GranularityRange{
							{Min: 0.0, Max: 10.0, Increment: -1},
						},
					},
				},
			},
			expectedError: errors.New("Price granularity error: increment must be a nonzero positive number"),
		},
		{
			name: "mediatypepricegranularity-banner-invalid",
			givenTargeting: &openrtb_ext.ExtRequestTargeting{
				MediaTypePriceGranularity: &openrtb_ext.MediaTypePriceGranularity{
					Banner: &openrtb_ext.PriceGranularity{
						Precision: ptrutil.ToPtr(2),
						Ranges: []openrtb_ext.GranularityRange{
							{Min: 0.0, Max: 0.0, Increment: 1},
						},
					},
				},
			},
			expectedError: errors.New("Price granularity error: range list must be ordered with increasing \"max\""),
		},
		{
			name: "mediatypepricegranularity-native-invalid",
			givenTargeting: &openrtb_ext.ExtRequestTargeting{
				MediaTypePriceGranularity: &openrtb_ext.MediaTypePriceGranularity{
					Native: &openrtb_ext.PriceGranularity{
						Precision: ptrutil.ToPtr(2),
						Ranges: []openrtb_ext.GranularityRange{
							{Min: 0.0, Max: 0.0, Increment: 1},
						},
					},
				},
			},
			expectedError: errors.New("Price granularity error: range list must be ordered with increasing \"max\""),
		},
		{
			name: "mediatypepricegranularity-video-ok-banner-invalid",
			givenTargeting: &openrtb_ext.ExtRequestTargeting{
				MediaTypePriceGranularity: &openrtb_ext.MediaTypePriceGranularity{
					Banner: &openrtb_ext.PriceGranularity{
						Precision: ptrutil.ToPtr(2),
						Ranges: []openrtb_ext.GranularityRange{
							{Min: 0.0, Max: 10.0, Increment: -1},
						},
					},
					Video: &openrtb_ext.PriceGranularity{
						Precision: ptrutil.ToPtr(2),
						Ranges: []openrtb_ext.GranularityRange{
							{Min: 0.0, Max: 0.0, Increment: 1},
						},
					},
				},
			},
			expectedError: errors.New("Price granularity error: range list must be ordered with increasing \"max\""),
		},
		{
			name: "mediatypepricegranularity-native-invalid-banner-ok",
			givenTargeting: &openrtb_ext.ExtRequestTargeting{
				MediaTypePriceGranularity: &openrtb_ext.MediaTypePriceGranularity{
					Native: &openrtb_ext.PriceGranularity{
						Precision: ptrutil.ToPtr(2),
						Ranges: []openrtb_ext.GranularityRange{
							{Min: 0.0, Max: 10.0, Increment: -1},
						},
					},
					Video: &openrtb_ext.PriceGranularity{
						Precision: ptrutil.ToPtr(2),
						Ranges: []openrtb_ext.GranularityRange{
							{Min: 0.0, Max: 0.0, Increment: 1},
						},
					},
				},
			},
			expectedError: errors.New("Price granularity error: range list must be ordered with increasing \"max\""),
		},
	}

	for _, tc := range testCases {
		t.Run(tc.name, func(t *testing.T) {
			assert.Equal(t, tc.expectedError, validateTargeting(tc.givenTargeting))
		})
	}
}

func TestValidatePriceGranularity(t *testing.T) {
	testCases := []struct {
		description           string
		givenPriceGranularity *openrtb_ext.PriceGranularity
		expectedError         error
	}{
		{
			description: "Precision is nil",
			givenPriceGranularity: &openrtb_ext.PriceGranularity{
				Precision: nil,
			},
			expectedError: errors.New("Price granularity error: precision is required"),
		},
		{
			description: "Precision is negative",
			givenPriceGranularity: &openrtb_ext.PriceGranularity{
				Precision: ptrutil.ToPtr(-1),
			},
			expectedError: errors.New("Price granularity error: precision must be non-negative"),
		},
		{
			description: "Precision is too big",
			givenPriceGranularity: &openrtb_ext.PriceGranularity{
				Precision: ptrutil.ToPtr(20),
			},
			expectedError: errors.New("Price granularity error: precision of more than 15 significant figures is not supported"),
		},
		{
			description: "price granularity ranges out of order",
			givenPriceGranularity: &openrtb_ext.PriceGranularity{
				Precision: ptrutil.ToPtr(2),
				Ranges: []openrtb_ext.GranularityRange{
					{Min: 1.0, Max: 2.0, Increment: 0.2},
					{Min: 0.0, Max: 1.0, Increment: 0.5},
				},
			},
			expectedError: errors.New(`Price granularity error: range list must be ordered with increasing "max"`),
		},
		{
			description: "price granularity negative increment",
			givenPriceGranularity: &openrtb_ext.PriceGranularity{
				Precision: ptrutil.ToPtr(2),
				Ranges: []openrtb_ext.GranularityRange{
					{Min: 0.0, Max: 1.0, Increment: -0.1},
				},
			},
			expectedError: errors.New("Price granularity error: increment must be a nonzero positive number"),
		},
		{
			description: "price granularity correct",
			givenPriceGranularity: &openrtb_ext.PriceGranularity{
				Precision: ptrutil.ToPtr(2),
				Ranges: []openrtb_ext.GranularityRange{
					{Min: 0.0, Max: 10.0, Increment: 1},
				},
			},
			expectedError: nil,
		},
		{
			description: "price granularity with correct precision and ranges not specified",
			givenPriceGranularity: &openrtb_ext.PriceGranularity{
				Precision: ptrutil.ToPtr(2),
			},
			expectedError: nil,
		},
	}

	for _, tc := range testCases {
		t.Run(tc.description, func(t *testing.T) {
			assert.Equal(t, tc.expectedError, validatePriceGranularity(tc.givenPriceGranularity))
		})
	}
}

func TestValidateOrFillChannel(t *testing.T) {
	testCases := []struct {
		description           string
		givenIsAmp            bool
		givenRequestWrapper   *openrtb_ext.RequestWrapper
		expectedError         error
		expectedChannelObject *openrtb_ext.ExtRequestPrebidChannel
	}{
		{
			description: "No request.ext info in app request, so we expect channel name to be set to app",
			givenRequestWrapper: &openrtb_ext.RequestWrapper{
				BidRequest: &openrtb2.BidRequest{App: &openrtb2.App{}},
			},
			givenIsAmp:            false,
			expectedError:         nil,
			expectedChannelObject: &openrtb_ext.ExtRequestPrebidChannel{Name: appChannel, Version: ""},
		},
		{
			description: "No request.ext info in amp request, so we expect channel name to be set to amp",
			givenRequestWrapper: &openrtb_ext.RequestWrapper{
				BidRequest: &openrtb2.BidRequest{},
			},
			givenIsAmp:            true,
			expectedError:         nil,
			expectedChannelObject: &openrtb_ext.ExtRequestPrebidChannel{Name: ampChannel, Version: ""},
		},
		{
			description: "Channel object in request with populated name/version, we expect same name/version in object that's created",
			givenRequestWrapper: &openrtb_ext.RequestWrapper{
				BidRequest: &openrtb2.BidRequest{Ext: []byte(`{"prebid":{"channel": {"name": "video", "version": "1.0"}}}`)},
			},
			givenIsAmp:            false,
			expectedError:         nil,
			expectedChannelObject: &openrtb_ext.ExtRequestPrebidChannel{Name: "video", Version: "1.0"},
		},
		{
			description: "No channel object in site request, expect nil",
			givenRequestWrapper: &openrtb_ext.RequestWrapper{
				BidRequest: &openrtb2.BidRequest{Site: &openrtb2.Site{}, Ext: []byte(`{"prebid":{}}`)},
			},
			givenIsAmp:            false,
			expectedError:         nil,
			expectedChannelObject: nil,
		},
		{
			description: "No channel name given in channel object, we expect error to be thrown",
			givenRequestWrapper: &openrtb_ext.RequestWrapper{
				BidRequest: &openrtb2.BidRequest{App: &openrtb2.App{}, Ext: []byte(`{"prebid":{"channel": {"name": "", "version": ""}}}`)},
			},
			givenIsAmp:            false,
			expectedError:         errors.New("ext.prebid.channel.name can't be empty"),
			expectedChannelObject: nil,
		},
		{
			description: "App request, has request.ext, no request.ext.prebid, expect channel name to be filled with app",
			givenRequestWrapper: &openrtb_ext.RequestWrapper{
				BidRequest: &openrtb2.BidRequest{App: &openrtb2.App{}, Ext: []byte(`{}`)},
			},
			givenIsAmp:            false,
			expectedError:         nil,
			expectedChannelObject: &openrtb_ext.ExtRequestPrebidChannel{Name: appChannel, Version: ""},
		},
		{
			description: "App request, has request.ext.prebid, but no channel object, expect channel name to be filled with app",
			givenRequestWrapper: &openrtb_ext.RequestWrapper{
				BidRequest: &openrtb2.BidRequest{App: &openrtb2.App{}, Ext: []byte(`{"prebid":{}}`)},
			},
			givenIsAmp:            false,
			expectedError:         nil,
			expectedChannelObject: &openrtb_ext.ExtRequestPrebidChannel{Name: appChannel, Version: ""},
		},
		{
			description: "Amp request, has request.ext, no request.ext.prebid, expect channel name to be filled with amp",
			givenRequestWrapper: &openrtb_ext.RequestWrapper{
				BidRequest: &openrtb2.BidRequest{Ext: []byte(`{}`)},
			},
			givenIsAmp:            true,
			expectedError:         nil,
			expectedChannelObject: &openrtb_ext.ExtRequestPrebidChannel{Name: ampChannel, Version: ""},
		},
		{
			description: "Amp request, has request.ext.prebid, but no channel object, expect channel name to be filled with amp",
			givenRequestWrapper: &openrtb_ext.RequestWrapper{
				BidRequest: &openrtb2.BidRequest{Ext: []byte(`{"prebid":{}}`)},
			},
			givenIsAmp:            true,
			expectedError:         nil,
			expectedChannelObject: &openrtb_ext.ExtRequestPrebidChannel{Name: ampChannel, Version: ""},
		},
	}

	for _, test := range testCases {
		err := validateOrFillChannel(test.givenRequestWrapper, test.givenIsAmp)
		assert.Equalf(t, test.expectedError, err, "Error doesn't match: %s\n", test.description)

		if err == nil {
			requestExt, err := test.givenRequestWrapper.GetRequestExt()
			assert.Empty(t, err, test.description)
			requestPrebid := requestExt.GetPrebid()

			assert.Equalf(t, test.expectedChannelObject, requestPrebid.Channel, "Channel information isn't correct: %s\n", test.description)
		}
	}
}

func TestSetIntegrationType(t *testing.T) {
	deps := &endpointDeps{
		fakeUUIDGenerator{},
		&nobidExchange{},
		ortb.NewRequestValidator(openrtb_ext.BuildBidderMap(), map[string]string{}, mockBidderParamValidator{}),
		&mockStoredReqFetcher{},
		empty_fetcher.EmptyFetcher{},
		empty_fetcher.EmptyFetcher{},
		&config.Configuration{},
		&metricsConfig.NilMetricsEngine{},
		analyticsBuild.New(&config.Analytics{}),
		fakeAnalyticsPolicy{allow: true}.Builder,
		map[string]string{},
		false,
		[]byte{},
		openrtb_ext.BuildBidderMap(),
		nil,
		nil,
		hardcodedResponseIPValidator{response: true},
		empty_fetcher.EmptyFetcher{},
		hooks.EmptyPlanBuilder{},
		nil,
		openrtb_ext.NormalizeBidderName,
	}

	testCases := []struct {
		description             string
		givenRequestWrapper     *openrtb_ext.RequestWrapper
		givenAccount            *config.Account
		expectedIntegrationType string
	}{
		{
			description: "Request has integration type defined, expect that same integration type",
			givenRequestWrapper: &openrtb_ext.RequestWrapper{
				BidRequest: &openrtb2.BidRequest{Ext: []byte(`{"prebid":{"integration": "TestIntegrationType"}}`)},
			},
			givenAccount:            &config.Account{DefaultIntegration: "TestDefaultIntegration"},
			expectedIntegrationType: "TestIntegrationType",
		},
		{
			description: "Request doesn't have request.ext.prebid path, expect default integration value",
			givenRequestWrapper: &openrtb_ext.RequestWrapper{
				BidRequest: &openrtb2.BidRequest{Ext: []byte(``)},
			},
			givenAccount:            &config.Account{DefaultIntegration: "TestDefaultIntegration"},
			expectedIntegrationType: "TestDefaultIntegration",
		},
		{
			description: "Request has blank integration in request, expect default integration value ",
			givenRequestWrapper: &openrtb_ext.RequestWrapper{
				BidRequest: &openrtb2.BidRequest{Ext: []byte(`{"prebid":{"integration": ""}}`)},
			},
			givenAccount:            &config.Account{DefaultIntegration: "TestDefaultIntegration"},
			expectedIntegrationType: "TestDefaultIntegration",
		},
	}

	for _, test := range testCases {
		err := deps.setIntegrationType(test.givenRequestWrapper, test.givenAccount)
		assert.Empty(t, err, test.description)
		integrationTypeFromReq, err2 := getIntegrationFromRequest(test.givenRequestWrapper)
		assert.Empty(t, err2, test.description)
		assert.Equalf(t, test.expectedIntegrationType, integrationTypeFromReq, "Integration type information isn't correct: %s\n", test.description)
	}
}

func TestStoredRequestGenerateUuid(t *testing.T) {
	uuid := "foo"

	deps := &endpointDeps{
		fakeUUIDGenerator{id: "foo", err: nil},
		&nobidExchange{},
		ortb.NewRequestValidator(openrtb_ext.BuildBidderMap(), map[string]string{}, mockBidderParamValidator{}),
		&mockStoredReqFetcher{},
		empty_fetcher.EmptyFetcher{},
		empty_fetcher.EmptyFetcher{},
		&config.Configuration{MaxRequestSize: maxSize},
		&metricsConfig.NilMetricsEngine{},
		analyticsBuild.New(&config.Analytics{}),
		fakeAnalyticsPolicy{allow: true}.Builder,
		map[string]string{},
		false,
		[]byte{},
		openrtb_ext.BuildBidderMap(),
		nil,
		nil,
		hardcodedResponseIPValidator{response: true},
		empty_fetcher.EmptyFetcher{},
		hooks.EmptyPlanBuilder{},
		nil,
		openrtb_ext.NormalizeBidderName,
	}

	req := &openrtb2.BidRequest{}

	testCases := []struct {
		description            string
		givenRawData           string
		givenGenerateRequestID bool
		expectedID             string
		expectedCur            string
	}{
		{
			description:            "GenerateRequestID is true, rawData is an app request and has stored bid request we should generate uuid",
			givenRawData:           testBidRequests[2],
			givenGenerateRequestID: true,
			expectedID:             uuid,
		},
		{
			description:            "GenerateRequestID is true, rawData is a site request, has stored bid, and stored bidrequestID is not the macro {{UUID}}, we should not generate uuid",
			givenRawData:           testBidRequests[3],
			givenGenerateRequestID: true,
			expectedID:             "ThisID",
		},
		{
			description:            "GenerateRequestID is false, rawData is an app request and has stored bid, and stored bidrequestID is the macro {{UUID}}, so we should generate uuid",
			givenRawData:           testBidRequests[4],
			givenGenerateRequestID: false,
			expectedID:             uuid,
		},
		{
			description:            "GenerateRequestID is true, rawData is an app request, but no stored bid, we should not generate uuid",
			givenRawData:           testBidRequests[0],
			givenGenerateRequestID: true,
			expectedID:             "ThisID",
		},
		{
			description:            "GenerateRequestID is false and macro ID is not present, so we should not generate uuid",
			givenRawData:           testBidRequests[0],
			givenGenerateRequestID: false,
			expectedID:             "ThisID",
		},
		{
			description:            "GenerateRequestID is false, and rawData is a site request, and macro {{UUID}} is present, we should generate uuid",
			givenRawData:           testBidRequests[1],
			givenGenerateRequestID: false,
			expectedID:             uuid,
		},
		{
			description:            "Macro ID {{UUID}} case sensitivity check meaning a macro that is lowercase {{uuid}} shouldn't generate a uuid",
			givenRawData:           testBidRequests[2],
			givenGenerateRequestID: false,
			expectedID:             "ThisID",
		},
		{
			description:            "Test to check that stored requests are being merged properly when UUID isn't being generated",
			givenRawData:           testBidRequests[5],
			givenGenerateRequestID: false,
			expectedID:             "ThisID",
			expectedCur:            "USD",
		},
	}

	for _, test := range testCases {
		deps.cfg.GenerateRequestID = test.givenGenerateRequestID
		impInfo, errs := parseImpInfo([]byte(test.givenRawData))
		assert.Empty(t, errs, test.description)
		storedBidRequestId, hasStoredBidRequest, storedRequests, storedImps, errs := deps.getStoredRequests(context.Background(), json.RawMessage(test.givenRawData), impInfo)
		assert.Empty(t, errs, test.description)
		newRequest, _, errList := deps.processStoredRequests(json.RawMessage(test.givenRawData), impInfo, storedRequests, storedImps, storedBidRequestId, hasStoredBidRequest)
		assert.Empty(t, errList, test.description)

		if err := jsonutil.UnmarshalValid(newRequest, req); err != nil {
			t.Errorf("processStoredRequests Error: %s", err.Error())
		}
		if test.expectedCur != "" {
			assert.Equalf(t, test.expectedCur, req.Cur[0], "The stored request wasn't merged properly: %s\n", test.description)
		}
		assert.Equalf(t, test.expectedID, req.ID, "The Bid Request ID is incorrect: %s\n", test.description)
	}
}

// TestOversizedRequest makes sure we behave properly when the request size exceeds the configured max.
func TestOversizedRequest(t *testing.T) {
	reqBody := validRequest(t, "site.json")
	deps := &endpointDeps{
		fakeUUIDGenerator{},
		&nobidExchange{},
		ortb.NewRequestValidator(openrtb_ext.BuildBidderMap(), map[string]string{}, mockBidderParamValidator{}),
		&mockStoredReqFetcher{},
		empty_fetcher.EmptyFetcher{},
		empty_fetcher.EmptyFetcher{},
		&config.Configuration{MaxRequestSize: int64(len(reqBody) - 1)},
		&metricsConfig.NilMetricsEngine{},
		analyticsBuild.New(&config.Analytics{}),
		fakeAnalyticsPolicy{allow: true}.Builder,
		map[string]string{},
		false,
		[]byte{},
		openrtb_ext.BuildBidderMap(),
		nil,
		nil,
		hardcodedResponseIPValidator{response: true},
		empty_fetcher.EmptyFetcher{},
		hooks.EmptyPlanBuilder{},
		nil,
		openrtb_ext.NormalizeBidderName,
	}

	req := httptest.NewRequest("POST", "/openrtb2/auction", strings.NewReader(reqBody))
	recorder := httptest.NewRecorder()

	deps.Auction(recorder, req, nil)

	if recorder.Code != http.StatusBadRequest {
		t.Errorf("Endpoint should return a 400 if the request exceeds the size max.")
	}

	if bytesRead, err := req.Body.Read(make([]byte, 1)); bytesRead != 0 || err != io.EOF {
		t.Errorf("The request body should still be fully read.")
	}
}

// TestRequestSizeEdgeCase makes sure we behave properly when the request size *equals* the configured max.
func TestRequestSizeEdgeCase(t *testing.T) {
	reqBody := validRequest(t, "site.json")
	deps := &endpointDeps{
		fakeUUIDGenerator{},
		&nobidExchange{},
		ortb.NewRequestValidator(openrtb_ext.BuildBidderMap(), map[string]string{}, mockBidderParamValidator{}),
		&mockStoredReqFetcher{},
		empty_fetcher.EmptyFetcher{},
		empty_fetcher.EmptyFetcher{},
		&config.Configuration{MaxRequestSize: int64(len(reqBody))},
		&metricsConfig.NilMetricsEngine{},
		analyticsBuild.New(&config.Analytics{}),
		fakeAnalyticsPolicy{allow: true}.Builder,
		map[string]string{},
		false,
		[]byte{},
		openrtb_ext.BuildBidderMap(),
		nil,
		nil,
		hardcodedResponseIPValidator{response: true},
		empty_fetcher.EmptyFetcher{},
		hooks.EmptyPlanBuilder{},
		nil,
		openrtb_ext.NormalizeBidderName,
	}

	req := httptest.NewRequest("POST", "/openrtb2/auction", strings.NewReader(reqBody))
	recorder := httptest.NewRecorder()

	deps.Auction(recorder, req, nil)

	if recorder.Code != http.StatusOK {
		t.Errorf("Endpoint should return a 200 if the request equals the size max.")
	}

	if bytesRead, err := req.Body.Read(make([]byte, 1)); bytesRead != 0 || err != io.EOF {
		t.Errorf("The request body should have been read to completion.")
	}
}

// TestNoEncoding prevents #231.
func TestNoEncoding(t *testing.T) {
	endpoint, _ := NewEndpoint(
		fakeUUIDGenerator{},
		&mockExchange{},
		ortb.NewRequestValidator(openrtb_ext.BuildBidderMap(), map[string]string{}, mockBidderParamValidator{}),
		&mockStoredReqFetcher{},
		empty_fetcher.EmptyFetcher{},
		&config.Configuration{MaxRequestSize: maxSize},
		&metricsConfig.NilMetricsEngine{},
		analyticsBuild.New(&config.Analytics{}),
		fakeAnalyticsPolicy{allow: true}.Builder,
		map[string]string{},
		[]byte{},
		openrtb_ext.BuildBidderMap(),
		empty_fetcher.EmptyFetcher{},
		hooks.EmptyPlanBuilder{},
		nil,
	)
	request := httptest.NewRequest("POST", "/openrtb2/auction", strings.NewReader(validRequest(t, "site.json")))
	recorder := httptest.NewRecorder()
	endpoint(recorder, request, nil)

	if !strings.Contains(recorder.Body.String(), "<script></script>") {
		t.Errorf("The Response from the exchange should not be html-encoded")
	}
}

// TestTimeoutParser makes sure we parse tmax properly.
func TestTimeoutParser(t *testing.T) {
	reqJson := json.RawMessage(`{"tmax":22}`)
	timeout := parseTimeout(reqJson, 11*time.Millisecond)
	if timeout != 22*time.Millisecond {
		t.Errorf("Failed to parse tmax properly. Expected %d, got %d", 22*time.Millisecond, timeout)
	}
}

func TestImplicitAMPNoExt(t *testing.T) {
	httpReq, err := http.NewRequest("POST", "/openrtb2/auction", strings.NewReader(validRequest(t, "site.json")))
	if !assert.NoError(t, err) {
		return
	}

	reqWrapper := &openrtb_ext.RequestWrapper{BidRequest: &openrtb2.BidRequest{
		Site: &openrtb2.Site{},
	}}

	setSiteImplicitly(httpReq, reqWrapper)

	assert.NoError(t, reqWrapper.RebuildRequest())
	assert.JSONEq(t, `{"amp":0}`, string(reqWrapper.Site.Ext))
}

func TestImplicitAMPOtherExt(t *testing.T) {
	httpReq, err := http.NewRequest("POST", "/openrtb2/auction", strings.NewReader(validRequest(t, "site.json")))
	if !assert.NoError(t, err) {
		return
	}

	reqWrapper := &openrtb_ext.RequestWrapper{BidRequest: &openrtb2.BidRequest{
		Site: &openrtb2.Site{
			Ext: json.RawMessage(`{"other":true}`),
		},
	}}

	setSiteImplicitly(httpReq, reqWrapper)

	assert.NoError(t, reqWrapper.RebuildRequest())
	assert.JSONEq(t, `{"amp":0,"other":true}`, string(reqWrapper.Site.Ext))
}

func TestExplicitAMP(t *testing.T) {
	httpReq, err := http.NewRequest("POST", "/openrtb2/auction", strings.NewReader(validRequest(t, "site-amp.json")))
	if !assert.NoError(t, err) {
		return
	}

	bidReq := &openrtb_ext.RequestWrapper{BidRequest: &openrtb2.BidRequest{
		Site: &openrtb2.Site{
			Ext: json.RawMessage(`{"amp":1}`),
		},
	}}
	setSiteImplicitly(httpReq, bidReq)
	assert.JSONEq(t, `{"amp":1}`, string(bidReq.Site.Ext))
}

// TestContentType prevents #328
func TestContentType(t *testing.T) {
	endpoint, _ := NewEndpoint(
		fakeUUIDGenerator{},
		&mockExchange{},
		ortb.NewRequestValidator(openrtb_ext.BuildBidderMap(), map[string]string{}, mockBidderParamValidator{}),
		&mockStoredReqFetcher{},
		empty_fetcher.EmptyFetcher{},
		&config.Configuration{MaxRequestSize: maxSize},
		&metricsConfig.NilMetricsEngine{},
		analyticsBuild.New(&config.Analytics{}),
		fakeAnalyticsPolicy{allow: true}.Builder,
		map[string]string{},
		[]byte{},
		openrtb_ext.BuildBidderMap(),
		empty_fetcher.EmptyFetcher{},
		hooks.EmptyPlanBuilder{},
		nil,
	)
	request := httptest.NewRequest("POST", "/openrtb2/auction", strings.NewReader(validRequest(t, "site.json")))
	recorder := httptest.NewRecorder()
	endpoint(recorder, request, nil)

	if recorder.Header().Get("Content-Type") != "application/json" {
		t.Errorf("Content-Type should be application/json. Got %s", recorder.Header().Get("Content-Type"))
	}
}

func validRequest(t *testing.T, filename string) string {
	requestData, err := os.ReadFile("sample-requests/valid-whole/supplementary/" + filename)
	if err != nil {
		t.Fatalf("Failed to fetch a valid request: %v", err)
	}
	testBidRequest, _, _, err := jsonparser.Get(requestData, "mockBidRequest")
	assert.NoError(t, err, "Error jsonparsing root.mockBidRequest from file %s. Desc: %v.", filename, err)

	return string(testBidRequest)
}

func TestCurrencyTrunc(t *testing.T) {
	deps := &endpointDeps{
		fakeUUIDGenerator{},
		&nobidExchange{},
		ortb.NewRequestValidator(openrtb_ext.BuildBidderMap(), map[string]string{}, mockBidderParamValidator{}),
		&mockStoredReqFetcher{},
		empty_fetcher.EmptyFetcher{},
		empty_fetcher.EmptyFetcher{},
		&config.Configuration{},
		&metricsConfig.NilMetricsEngine{},
		analyticsBuild.New(&config.Analytics{}),
		fakeAnalyticsPolicy{allow: true}.Builder,
		map[string]string{},
		false,
		[]byte{},
		openrtb_ext.BuildBidderMap(),
		nil,
		nil,
		hardcodedResponseIPValidator{response: true},
		empty_fetcher.EmptyFetcher{},
		hooks.EmptyPlanBuilder{},
		nil,
		openrtb_ext.NormalizeBidderName,
	}

	ui := int64(1)
	req := openrtb2.BidRequest{
		ID: "anyRequestID",
		Imp: []openrtb2.Imp{
			{
				ID: "anyImpID",
				Banner: &openrtb2.Banner{
					W: &ui,
					H: &ui,
				},
				Ext: json.RawMessage(`{"appnexus": {"placementId": 5667}}`),
			},
		},
		Site: &openrtb2.Site{
			ID: "anySiteID",
		},
		Cur: []string{"USD", "EUR"},
	}

	errL := deps.validateRequest(nil, nil, &openrtb_ext.RequestWrapper{BidRequest: &req}, false, false, nil, false)

	expectedError := errortypes.Warning{Message: "A prebid request can only process one currency. Taking the first currency in the list, USD, as the active currency"}
	assert.ElementsMatch(t, errL, []error{&expectedError})
}

func TestCCPAInvalid(t *testing.T) {
	deps := &endpointDeps{
		fakeUUIDGenerator{},
		&nobidExchange{},
		ortb.NewRequestValidator(openrtb_ext.BuildBidderMap(), map[string]string{}, mockBidderParamValidator{}),
		&mockStoredReqFetcher{},
		empty_fetcher.EmptyFetcher{},
		empty_fetcher.EmptyFetcher{},
		&config.Configuration{},
		&metricsConfig.NilMetricsEngine{},
		analyticsBuild.New(&config.Analytics{}),
		fakeAnalyticsPolicy{allow: true}.Builder,
		map[string]string{},
		false,
		[]byte{},
		openrtb_ext.BuildBidderMap(),
		nil,
		nil,
		hardcodedResponseIPValidator{response: true},
		empty_fetcher.EmptyFetcher{},
		hooks.EmptyPlanBuilder{},
		nil,
		openrtb_ext.NormalizeBidderName,
	}

	ui := int64(1)
	req := openrtb2.BidRequest{
		ID: "anyRequestID",
		Imp: []openrtb2.Imp{
			{
				ID: "anyImpID",
				Banner: &openrtb2.Banner{
					W: &ui,
					H: &ui,
				},
				Ext: json.RawMessage(`{"appnexus": {"placementId": 5667}}`),
			},
		},
		Site: &openrtb2.Site{
			ID: "anySiteID",
		},
		Regs: &openrtb2.Regs{
			USPrivacy: "invalid by length",
		},
	}

	errL := deps.validateRequest(nil, nil, &openrtb_ext.RequestWrapper{BidRequest: &req}, false, false, nil, false)

	expectedWarning := errortypes.Warning{
		Message:     "CCPA consent is invalid and will be ignored. (request.regs.ext.us_privacy must contain 4 characters)",
		WarningCode: errortypes.InvalidPrivacyConsentWarningCode}
	assert.ElementsMatch(t, errL, []error{&expectedWarning})
}

func TestNoSaleInvalid(t *testing.T) {
	deps := &endpointDeps{
		fakeUUIDGenerator{},
		&nobidExchange{},
		ortb.NewRequestValidator(openrtb_ext.BuildBidderMap(), map[string]string{}, mockBidderParamValidator{}),
		&mockStoredReqFetcher{},
		empty_fetcher.EmptyFetcher{},
		empty_fetcher.EmptyFetcher{},
		&config.Configuration{},
		&metricsConfig.NilMetricsEngine{},
		analyticsBuild.New(&config.Analytics{}),
		fakeAnalyticsPolicy{allow: true}.Builder,
		map[string]string{},
		false,
		[]byte{},
		openrtb_ext.BuildBidderMap(),
		nil,
		nil,
		hardcodedResponseIPValidator{response: true},
		empty_fetcher.EmptyFetcher{},
		hooks.EmptyPlanBuilder{},
		nil,
		openrtb_ext.NormalizeBidderName,
	}

	ui := int64(1)
	req := openrtb2.BidRequest{
		ID: "anyRequestID",
		Imp: []openrtb2.Imp{
			{
				ID: "anyImpID",
				Banner: &openrtb2.Banner{
					W: &ui,
					H: &ui,
				},
				Ext: json.RawMessage(`{"appnexus": {"placementId": 5667}}`),
			},
		},
		Site: &openrtb2.Site{
			ID: "anySiteID",
		},
		Regs: &openrtb2.Regs{
			Ext: json.RawMessage(`{"us_privacy": "1NYN"}`),
		},
		Ext: json.RawMessage(`{"prebid": {"nosale": ["*", "appnexus"]} }`),
	}

	errL := deps.validateRequest(nil, nil, &openrtb_ext.RequestWrapper{BidRequest: &req}, false, false, nil, false)

	expectedError := errors.New("request.ext.prebid.nosale is invalid: can only specify all bidders if no other bidders are provided")
	assert.ElementsMatch(t, errL, []error{expectedError})
}

func TestValidateSourceTID(t *testing.T) {
	cfg := &config.Configuration{
		AutoGenSourceTID: true,
	}

	deps := &endpointDeps{
		fakeUUIDGenerator{},
		&nobidExchange{},
		ortb.NewRequestValidator(openrtb_ext.BuildBidderMap(), map[string]string{}, mockBidderParamValidator{}),
		&mockStoredReqFetcher{},
		empty_fetcher.EmptyFetcher{},
		empty_fetcher.EmptyFetcher{},
		cfg,
		&metricsConfig.NilMetricsEngine{},
		analyticsBuild.New(&config.Analytics{}),
		fakeAnalyticsPolicy{allow: true}.Builder,
		map[string]string{},
		false,
		[]byte{},
		openrtb_ext.BuildBidderMap(),
		nil,
		nil,
		hardcodedResponseIPValidator{response: true},
		empty_fetcher.EmptyFetcher{},
		hooks.EmptyPlanBuilder{},
		nil,
		openrtb_ext.NormalizeBidderName,
	}

	ui := int64(1)
	req := openrtb2.BidRequest{
		ID: "anyRequestID",
		Imp: []openrtb2.Imp{
			{
				ID: "anyImpID",
				Banner: &openrtb2.Banner{
					W: &ui,
					H: &ui,
				},
				Ext: json.RawMessage(`{"appnexus": {"placementId": 5667}}`),
			},
		},
		Site: &openrtb2.Site{
			ID: "anySiteID",
		},
	}

	deps.validateRequest(nil, nil, &openrtb_ext.RequestWrapper{BidRequest: &req}, false, false, nil, false)
	assert.NotEmpty(t, req.Source.TID, "Expected req.Source.TID to be filled with a randomly generated UID")
}

func TestSChainInvalid(t *testing.T) {
	deps := &endpointDeps{
		fakeUUIDGenerator{},
		&nobidExchange{},
		ortb.NewRequestValidator(openrtb_ext.BuildBidderMap(), map[string]string{}, mockBidderParamValidator{}),
		&mockStoredReqFetcher{},
		empty_fetcher.EmptyFetcher{},
		empty_fetcher.EmptyFetcher{},
		&config.Configuration{},
		&metricsConfig.NilMetricsEngine{},
		analyticsBuild.New(&config.Analytics{}),
		fakeAnalyticsPolicy{allow: true}.Builder,
		map[string]string{},
		false,
		[]byte{},
		openrtb_ext.BuildBidderMap(),
		nil,
		nil,
		hardcodedResponseIPValidator{response: true},
		empty_fetcher.EmptyFetcher{},
		hooks.EmptyPlanBuilder{},
		nil,
		openrtb_ext.NormalizeBidderName,
	}

	ui := int64(1)
	req := openrtb2.BidRequest{
		ID: "anyRequestID",
		Imp: []openrtb2.Imp{
			{
				ID: "anyImpID",
				Banner: &openrtb2.Banner{
					W: &ui,
					H: &ui,
				},
				Ext: json.RawMessage(`{"appnexus": {"placementId": 5667}}`),
			},
		},
		Site: &openrtb2.Site{
			ID: "anySiteID",
		},
		Ext: json.RawMessage(`{"prebid":{"schains":[{"bidders":["appnexus"],"schain":{"complete":1,"nodes":[{"asi":"directseller1.com","sid":"00001","rid":"BidRequest1","hp":1}],"ver":"1.0"}}, {"bidders":["appnexus"],"schain":{"complete":1,"nodes":[{"asi":"directseller2.com","sid":"00002","rid":"BidRequest2","hp":1}],"ver":"1.0"}}]}}`),
	}

	errL := deps.validateRequest(nil, nil, &openrtb_ext.RequestWrapper{BidRequest: &req}, false, false, nil, false)

	expectedError := errors.New("request.ext.prebid.schains contains multiple schains for bidder appnexus; it must contain no more than one per bidder.")
	assert.ElementsMatch(t, errL, []error{expectedError})
}

func TestSearchAccountID(t *testing.T) {
	// Correctness for lookup within Publisher object left to TestGetAccountID
	// This however tests the expected lookup paths in outer site, app and dooh
	testCases := []struct {
		description       string
		request           []byte
		expectedAccID     string
		expectedError     error
		expectedIsAppReq  bool
		expectedIsSiteReq bool
		expectedIsDOOHReq bool
	}{
		{
			description:       "No publisher available",
			request:           []byte(`{}`),
			expectedAccID:     "",
			expectedError:     nil,
			expectedIsAppReq:  false,
			expectedIsDOOHReq: false,
		},
		{
			description:       "Publisher.ID doesn't exist",
			request:           []byte(`{"site":{"publisher":{}}}`),
			expectedAccID:     "",
			expectedError:     nil,
			expectedIsAppReq:  false,
			expectedIsDOOHReq: false,
		},
		{
			description:       "Publisher.ID not a string",
			request:           []byte(`{"site":{"publisher":{"id":42}}}`),
			expectedAccID:     "",
			expectedError:     errors.New("site.publisher.id must be a string"),
			expectedIsAppReq:  false,
			expectedIsDOOHReq: false,
		},
		{
			description:       "Publisher available in request.site",
			request:           []byte(`{"site":{"publisher":{"id":"42"}}}`),
			expectedAccID:     "42",
			expectedError:     nil,
			expectedIsAppReq:  false,
			expectedIsDOOHReq: false,
		},
		{
			description:       "Publisher available in request.app",
			request:           []byte(`{"app":{"publisher":{"id":"42"}}}`),
			expectedAccID:     "42",
			expectedError:     nil,
			expectedIsAppReq:  true,
			expectedIsDOOHReq: false,
		},
		{
			description:       "Publisher available in request.dooh",
			request:           []byte(`{"dooh":{"publisher":{"id":"42"}}}`),
			expectedAccID:     "42",
			expectedError:     nil,
			expectedIsAppReq:  false,
			expectedIsDOOHReq: true,
		},
	}

	for _, test := range testCases {
		accountId, isAppReq, isDOOHReq, err := searchAccountId(test.request)
		assert.Equal(t, test.expectedAccID, accountId, "searchAccountID should return expected account ID for test case: %s", test.description)
		assert.Equal(t, test.expectedIsAppReq, isAppReq, "searchAccountID should return expected isAppReq for test case: %s", test.description)
		assert.Equal(t, test.expectedIsDOOHReq, isDOOHReq, "searchAccountID should return expected isDOOHReq for test case: %s", test.description)
		assert.Equal(t, test.expectedError, err, "searchAccountID should return expected error for test case: %s", test.description)
	}

}

func TestGetAccountID(t *testing.T) {
	testPubID := "test-pub"
	testParentAccount := "test-account"
	testPubExt := openrtb_ext.ExtPublisher{
		Prebid: &openrtb_ext.ExtPublisherPrebid{
			ParentAccount: &testParentAccount,
		},
	}
	testPubExtJSON, err := jsonutil.Marshal(testPubExt)
	assert.NoError(t, err)

	testCases := []struct {
		description   string
		pub           *openrtb2.Publisher
		expectedAccID string
	}{
		{
			description: "Publisher.ID and Publisher.Ext.Prebid.ParentAccount both present",
			pub: &openrtb2.Publisher{
				ID:  testPubID,
				Ext: testPubExtJSON,
			},
			expectedAccID: testParentAccount,
		},
		{
			description: "Only Publisher.Ext.Prebid.ParentAccount present",
			pub: &openrtb2.Publisher{
				ID:  "",
				Ext: testPubExtJSON,
			},
			expectedAccID: testParentAccount,
		},
		{
			description: "Only Publisher.ID present",
			pub: &openrtb2.Publisher{
				ID: testPubID,
			},
			expectedAccID: testPubID,
		},
		{
			description:   "Neither Publisher.ID or Publisher.Ext.Prebid.ParentAccount present",
			pub:           &openrtb2.Publisher{},
			expectedAccID: metrics.PublisherUnknown,
		},
		{
			description:   "Publisher is nil",
			pub:           nil,
			expectedAccID: metrics.PublisherUnknown,
		},
	}

	for _, test := range testCases {
		acc := getAccountID(test.pub)
		assert.Equal(t, test.expectedAccID, acc, "getAccountID should return expected account for test case: %s", test.description)
	}
}

func TestSanitizeRequest(t *testing.T) {
	testCases := []struct {
		description  string
		req          *openrtb2.BidRequest
		ipValidator  iputil.IPValidator
		expectedIPv4 string
		expectedIPv6 string
	}{
		{
			description: "Empty",
			req: &openrtb2.BidRequest{
				Device: &openrtb2.Device{
					IP:   "",
					IPv6: "",
				},
			},
			expectedIPv4: "",
			expectedIPv6: "",
		},
		{
			description: "Valid",
			req: &openrtb2.BidRequest{
				Device: &openrtb2.Device{
					IP:   "1.1.1.1",
					IPv6: "1111::",
				},
			},
			ipValidator:  hardcodedResponseIPValidator{response: true},
			expectedIPv4: "1.1.1.1",
			expectedIPv6: "1111::",
		},
		{
			description: "Invalid",
			req: &openrtb2.BidRequest{
				Device: &openrtb2.Device{
					IP:   "1.1.1.1",
					IPv6: "1111::",
				},
			},
			ipValidator:  hardcodedResponseIPValidator{response: false},
			expectedIPv4: "",
			expectedIPv6: "",
		},
		{
			description: "Invalid - Wrong IP Types",
			req: &openrtb2.BidRequest{
				Device: &openrtb2.Device{
					IP:   "1111::",
					IPv6: "1.1.1.1",
				},
			},
			ipValidator:  hardcodedResponseIPValidator{response: true},
			expectedIPv4: "",
			expectedIPv6: "",
		},
		{
			description: "Malformed",
			req: &openrtb2.BidRequest{
				Device: &openrtb2.Device{
					IP:   "malformed",
					IPv6: "malformed",
				},
			},
			expectedIPv4: "",
			expectedIPv6: "",
		},
	}

	for _, test := range testCases {
		bidReq := &openrtb_ext.RequestWrapper{BidRequest: test.req}

		sanitizeRequest(bidReq, test.ipValidator)
		assert.Equal(t, test.expectedIPv4, test.req.Device.IP, test.description+":ipv4")
		assert.Equal(t, test.expectedIPv6, test.req.Device.IPv6, test.description+":ipv6")
	}
}

func TestValidateAndFillSourceTID(t *testing.T) {
	testTID := "some-tid"
	testCases := []struct {
		description         string
		req                 *openrtb_ext.RequestWrapper
		generateRequestID   bool
		hasStoredBidRequest bool
		isAmp               bool
		expectRandImpTID    bool
		expectRandSourceTID bool
		expectSourceTid     *string
		expectImpTid        *string
	}{
		{
			description: "req source.tid not set, expect random value",
			req: &openrtb_ext.RequestWrapper{
				BidRequest: &openrtb2.BidRequest{
					ID:     "1",
					Imp:    []openrtb2.Imp{{ID: "1"}},
					Source: &openrtb2.Source{},
				},
			},
			generateRequestID:   false,
			hasStoredBidRequest: false,
			isAmp:               false,
			expectRandSourceTID: true,
			expectRandImpTID:    false,
		},
		{
			description: "req source.tid set to {{UUID}}, expect to be replaced by random value",
			req: &openrtb_ext.RequestWrapper{
				BidRequest: &openrtb2.BidRequest{
					ID:     "1",
					Imp:    []openrtb2.Imp{{ID: "1"}},
					Source: &openrtb2.Source{TID: "{{UUID}}"},
				},
			},
			generateRequestID:   false,
			hasStoredBidRequest: false,
			isAmp:               false,
			expectRandSourceTID: true,
			expectRandImpTID:    false,
		},
		{
			description: "req source.tid is set, isAmp = true, generateRequestID = true, expect to be replaced by random value",
			req: &openrtb_ext.RequestWrapper{
				BidRequest: &openrtb2.BidRequest{
					ID:     "1",
					Imp:    []openrtb2.Imp{{ID: "1"}},
					Source: &openrtb2.Source{TID: "test-tid"},
				},
			},
			generateRequestID:   true,
			hasStoredBidRequest: false,
			isAmp:               true,
			expectRandSourceTID: true,
			expectRandImpTID:    false,
		},
		{
			description: "req source.tid is set,  hasStoredBidRequest = true, generateRequestID = true, expect to be replaced by random value",
			req: &openrtb_ext.RequestWrapper{
				BidRequest: &openrtb2.BidRequest{
					ID:     "1",
					Imp:    []openrtb2.Imp{{ID: "1"}},
					Source: &openrtb2.Source{TID: "test-tid"},
				},
			},
			generateRequestID:   true,
			hasStoredBidRequest: true,
			isAmp:               false,
			expectRandSourceTID: true,
			expectRandImpTID:    false,
		},
		{
			description: "req source.tid is set,  hasStoredBidRequest = true, generateRequestID = false, expect NOT to be replaced by random value",
			req: &openrtb_ext.RequestWrapper{
				BidRequest: &openrtb2.BidRequest{
					ID:     "1",
					Imp:    []openrtb2.Imp{{ID: "1"}},
					Source: &openrtb2.Source{TID: testTID},
				},
			},
			generateRequestID:   false,
			hasStoredBidRequest: true,
			isAmp:               false,
			expectRandSourceTID: false,
			expectRandImpTID:    false,
			expectSourceTid:     &testTID,
		},
		{
			description: "req imp.ext.tid not set, expect random value",
			req: &openrtb_ext.RequestWrapper{
				BidRequest: &openrtb2.BidRequest{
					ID:     "1",
					Imp:    []openrtb2.Imp{{ID: "1"}},
					Source: &openrtb2.Source{},
				},
			},
			generateRequestID:   false,
			hasStoredBidRequest: false,
			isAmp:               false,
			expectRandSourceTID: false,
			expectRandImpTID:    true,
		},
		{
			description: "req imp.ext.tid set to {{UUID}}, expect random value",
			req: &openrtb_ext.RequestWrapper{
				BidRequest: &openrtb2.BidRequest{
					ID:     "1",
					Imp:    []openrtb2.Imp{{ID: "1", Ext: json.RawMessage(`{"tid": "{{UUID}}"}`)}},
					Source: &openrtb2.Source{},
				},
			},
			generateRequestID:   false,
			hasStoredBidRequest: false,
			isAmp:               false,
			expectRandSourceTID: false,
			expectRandImpTID:    true,
		},
		{
			description: "req imp.tid is set,  hasStoredBidRequest = true, generateRequestID = true, expect to be replaced by random value",
			req: &openrtb_ext.RequestWrapper{
				BidRequest: &openrtb2.BidRequest{
					ID:     "1",
					Imp:    []openrtb2.Imp{{ID: "1", Ext: json.RawMessage(`{"tid": "some-tid"}`)}},
					Source: &openrtb2.Source{TID: "test-tid"},
				},
			},
			generateRequestID:   true,
			hasStoredBidRequest: true,
			isAmp:               false,
			expectRandSourceTID: false,
			expectRandImpTID:    true,
		},
		{
			description: "req imp.tid is set,  isAmp = true, generateRequestID = true, expect to be replaced by random value",
			req: &openrtb_ext.RequestWrapper{
				BidRequest: &openrtb2.BidRequest{
					ID:     "1",
					Imp:    []openrtb2.Imp{{ID: "1", Ext: json.RawMessage(`{"tid": "some-tid"}`)}},
					Source: &openrtb2.Source{TID: "test-tid"},
				},
			},
			generateRequestID:   true,
			hasStoredBidRequest: false,
			isAmp:               true,
			expectRandSourceTID: false,
			expectRandImpTID:    true,
		},
		{
			description: "req imp.tid is set,  hasStoredBidRequest = true, generateRequestID = false, expect NOT to be replaced by random value",
			req: &openrtb_ext.RequestWrapper{
				BidRequest: &openrtb2.BidRequest{
					ID:     "1",
					Imp:    []openrtb2.Imp{{ID: "1", Ext: json.RawMessage(`{"tid": "some-tid"}`)}},
					Source: &openrtb2.Source{TID: testTID},
				},
			},
			generateRequestID:   false,
			hasStoredBidRequest: true,
			isAmp:               false,
			expectRandSourceTID: false,
			expectRandImpTID:    false,
			expectImpTid:        &testTID,
		},
	}

	for _, test := range testCases {
		_ = validateAndFillSourceTID(test.req, test.generateRequestID, test.hasStoredBidRequest, test.isAmp)
		impWrapper := &openrtb_ext.ImpWrapper{}
		impWrapper.Imp = &test.req.Imp[0]
		ie, _ := impWrapper.GetImpExt()
		impTID := ie.GetTid()
		if test.expectRandSourceTID {
			assert.NotEmpty(t, test.req.Source.TID, test.description)
		} else if test.expectRandImpTID {
			assert.NotEqual(t, testTID, impTID, test.description)
			assert.NotEmpty(t, impTID, test.description)
		} else if test.expectSourceTid != nil {
			assert.Equal(t, test.req.Source.TID, *test.expectSourceTid, test.description)
		} else if test.expectImpTid != nil {
			assert.Equal(t, impTID, *test.expectImpTid, test.description)
		}
	}
}

func TestEidPermissionsInvalid(t *testing.T) {
	deps := &endpointDeps{
		fakeUUIDGenerator{},
		&nobidExchange{},
		ortb.NewRequestValidator(openrtb_ext.BuildBidderMap(), map[string]string{}, mockBidderParamValidator{}),
		&mockStoredReqFetcher{},
		empty_fetcher.EmptyFetcher{},
		empty_fetcher.EmptyFetcher{},
		&config.Configuration{},
		&metricsConfig.NilMetricsEngine{},
		analyticsBuild.New(&config.Analytics{}),
		fakeAnalyticsPolicy{allow: true}.Builder,
		map[string]string{},
		false,
		[]byte{},
		openrtb_ext.BuildBidderMap(),
		nil,
		nil,
		hardcodedResponseIPValidator{response: true},
		empty_fetcher.EmptyFetcher{},
		hooks.EmptyPlanBuilder{},
		nil,
		openrtb_ext.NormalizeBidderName,
	}

	ui := int64(1)
	req := openrtb2.BidRequest{
		ID: "anyRequestID",
		Imp: []openrtb2.Imp{
			{
				ID: "anyImpID",
				Banner: &openrtb2.Banner{
					W: &ui,
					H: &ui,
				},
				Ext: json.RawMessage(`{"appnexus": {"placementId": 5667}}`),
			},
		},
		Site: &openrtb2.Site{
			ID: "anySiteID",
		},
		Ext: json.RawMessage(`{"prebid": {"data": {"eidpermissions": [{"source":"a", "bidders":[]}]} } }`),
	}

	errL := deps.validateRequest(nil, nil, &openrtb_ext.RequestWrapper{BidRequest: &req}, false, false, nil, false)

	expectedError := errors.New(`request.ext.prebid.data.eidpermissions[0] missing or empty required field: "bidders"`)
	assert.ElementsMatch(t, errL, []error{expectedError})
}

func TestValidateEidPermissions(t *testing.T) {
	knownBidders := map[string]openrtb_ext.BidderName{"a": openrtb_ext.BidderName("a")}
	knownAliases := map[string]string{"b": "b"}

	testCases := []struct {
		name          string
		request       *openrtb_ext.ExtRequest
		expectedError error
	}{
		{
			name:          "valid-empty-ext",
			request:       &openrtb_ext.ExtRequest{},
			expectedError: nil,
		},
		{
			name:          "valid-nil-ext.prebid.data",
			request:       &openrtb_ext.ExtRequest{Prebid: openrtb_ext.ExtRequestPrebid{}},
			expectedError: nil,
		},
		{
			name:          "valid-empty-ext.prebid.data",
			request:       &openrtb_ext.ExtRequest{Prebid: openrtb_ext.ExtRequestPrebid{Data: &openrtb_ext.ExtRequestPrebidData{}}},
			expectedError: nil,
		},
		{
			name:          "valid-nil-ext.prebid.data.eidpermissions",
			request:       &openrtb_ext.ExtRequest{Prebid: openrtb_ext.ExtRequestPrebid{Data: &openrtb_ext.ExtRequestPrebidData{EidPermissions: nil}}},
			expectedError: nil,
		},
		{
			name:          "valid-none",
			request:       &openrtb_ext.ExtRequest{Prebid: openrtb_ext.ExtRequestPrebid{Data: &openrtb_ext.ExtRequestPrebidData{EidPermissions: []openrtb_ext.ExtRequestPrebidDataEidPermission{}}}},
			expectedError: nil,
		},
		{
			name: "valid-one",
			request: &openrtb_ext.ExtRequest{Prebid: openrtb_ext.ExtRequestPrebid{Data: &openrtb_ext.ExtRequestPrebidData{EidPermissions: []openrtb_ext.ExtRequestPrebidDataEidPermission{
				{Source: "sourceA", Bidders: []string{"a"}},
			}}}},
			expectedError: nil,
		},
		{
			name: "valid-one-case-insensitive",
			request: &openrtb_ext.ExtRequest{Prebid: openrtb_ext.ExtRequestPrebid{Data: &openrtb_ext.ExtRequestPrebidData{EidPermissions: []openrtb_ext.ExtRequestPrebidDataEidPermission{
				{Source: "sourceA", Bidders: []string{"A"}},
			}}}},
			expectedError: nil,
		},
		{
			name: "valid-many",
			request: &openrtb_ext.ExtRequest{Prebid: openrtb_ext.ExtRequestPrebid{Data: &openrtb_ext.ExtRequestPrebidData{EidPermissions: []openrtb_ext.ExtRequestPrebidDataEidPermission{
				{Source: "sourceA", Bidders: []string{"a"}},
				{Source: "sourceB", Bidders: []string{"a"}},
			}}}},
			expectedError: nil,
		},
		{
			name: "invalid-missing-source",
			request: &openrtb_ext.ExtRequest{Prebid: openrtb_ext.ExtRequestPrebid{Data: &openrtb_ext.ExtRequestPrebidData{EidPermissions: []openrtb_ext.ExtRequestPrebidDataEidPermission{
				{Source: "sourceA", Bidders: []string{"a"}},
				{Bidders: []string{"a"}},
			}}}},
			expectedError: errors.New(`request.ext.prebid.data.eidpermissions[1] missing required field: "source"`),
		},
		{
			name: "invalid-duplicate-source",
			request: &openrtb_ext.ExtRequest{Prebid: openrtb_ext.ExtRequestPrebid{Data: &openrtb_ext.ExtRequestPrebidData{EidPermissions: []openrtb_ext.ExtRequestPrebidDataEidPermission{
				{Source: "sourceA", Bidders: []string{"a"}},
				{Source: "sourceA", Bidders: []string{"a"}},
			}}}},
			expectedError: errors.New(`request.ext.prebid.data.eidpermissions[1] duplicate entry with field: "source"`),
		},
		{
			name: "invalid-missing-bidders-nil",
			request: &openrtb_ext.ExtRequest{Prebid: openrtb_ext.ExtRequestPrebid{Data: &openrtb_ext.ExtRequestPrebidData{EidPermissions: []openrtb_ext.ExtRequestPrebidDataEidPermission{
				{Source: "sourceA", Bidders: []string{"a"}},
				{Source: "sourceB"},
			}}}},
			expectedError: errors.New(`request.ext.prebid.data.eidpermissions[1] missing or empty required field: "bidders"`),
		},
		{
			name: "invalid-missing-bidders-empty",
			request: &openrtb_ext.ExtRequest{Prebid: openrtb_ext.ExtRequestPrebid{Data: &openrtb_ext.ExtRequestPrebidData{EidPermissions: []openrtb_ext.ExtRequestPrebidDataEidPermission{
				{Source: "sourceA", Bidders: []string{"a"}},
				{Source: "sourceB", Bidders: []string{}},
			}}}},
			expectedError: errors.New(`request.ext.prebid.data.eidpermissions[1] missing or empty required field: "bidders"`),
		},
		{
			name: "invalid-invalid-bidders",
			request: &openrtb_ext.ExtRequest{Prebid: openrtb_ext.ExtRequestPrebid{Data: &openrtb_ext.ExtRequestPrebidData{EidPermissions: []openrtb_ext.ExtRequestPrebidDataEidPermission{
				{Source: "sourceA", Bidders: []string{"a"}},
				{Source: "sourceB", Bidders: []string{"z"}},
			}}}},
			expectedError: errors.New(`request.ext.prebid.data.eidpermissions[1] contains unrecognized bidder "z"`),
		},
		{
			name: "invalid-alias-case-sensitive",
			request: &openrtb_ext.ExtRequest{Prebid: openrtb_ext.ExtRequestPrebid{Data: &openrtb_ext.ExtRequestPrebidData{EidPermissions: []openrtb_ext.ExtRequestPrebidDataEidPermission{
				{Source: "sourceA", Bidders: []string{"B"}},
			}}}},
			expectedError: errors.New(`request.ext.prebid.data.eidpermissions[0] contains unrecognized bidder "B"`),
		},
	}

	endpoint := &endpointDeps{bidderMap: knownBidders, normalizeBidderName: fakeNormalizeBidderName}
	for _, test := range testCases {
		t.Run(test.name, func(t *testing.T) {
			result := endpoint.validateEidPermissions(test.request.Prebid.Data, knownAliases)
			assert.Equal(t, test.expectedError, result)
		})
	}
}

func TestValidateBidders(t *testing.T) {
	testCases := []struct {
		description   string
		bidders       []string
		knownBidders  map[string]openrtb_ext.BidderName
		knownAliases  map[string]string
		expectedError error
	}{
		{
			description:   "Valid - No Bidders",
			bidders:       []string{},
			knownBidders:  map[string]openrtb_ext.BidderName{"a": openrtb_ext.BidderName("a")},
			knownAliases:  map[string]string{"c": "c"},
			expectedError: nil,
		},
		{
			description:   "Valid - All Bidders",
			bidders:       []string{"*"},
			knownBidders:  map[string]openrtb_ext.BidderName{"a": openrtb_ext.BidderName("a")},
			knownAliases:  map[string]string{"c": "c"},
			expectedError: nil,
		},
		{
			description:   "Valid - One Core Bidder",
			bidders:       []string{"a"},
			knownBidders:  map[string]openrtb_ext.BidderName{"a": openrtb_ext.BidderName("a")},
			knownAliases:  map[string]string{"c": "c"},
			expectedError: nil,
		},
		{
			description:   "Valid - One Core Bidder - Case Insensitive",
			bidders:       []string{"A"},
			knownBidders:  map[string]openrtb_ext.BidderName{"a": openrtb_ext.BidderName("a")},
			knownAliases:  map[string]string{"c": "c"},
			expectedError: nil,
		},
		{
			description:   "Valid - Many Core Bidders",
			bidders:       []string{"a", "b"},
			knownBidders:  map[string]openrtb_ext.BidderName{"a": openrtb_ext.BidderName("a"), "b": openrtb_ext.BidderName("b")},
			knownAliases:  map[string]string{"c": "c"},
			expectedError: nil,
		},
		{
			description:   "Valid - One Alias Bidder",
			bidders:       []string{"c"},
			knownBidders:  map[string]openrtb_ext.BidderName{"a": openrtb_ext.BidderName("a")},
			knownAliases:  map[string]string{"c": "c"},
			expectedError: nil,
		},
		{
			description:   "Valid - One Alias Bidder - Case Sensitive",
			bidders:       []string{"C"},
			knownBidders:  map[string]openrtb_ext.BidderName{"a": openrtb_ext.BidderName("a")},
			knownAliases:  map[string]string{"c": "c"},
			expectedError: errors.New(`unrecognized bidder "C"`),
		},
		{
			description:   "Valid - Many Alias Bidders",
			bidders:       []string{"c", "d"},
			knownBidders:  map[string]openrtb_ext.BidderName{"a": openrtb_ext.BidderName("a")},
			knownAliases:  map[string]string{"c": "c", "d": "d"},
			expectedError: nil,
		},
		{
			description:   "Valid - Mixed Core + Alias Bidders",
			bidders:       []string{"a", "c"},
			knownBidders:  map[string]openrtb_ext.BidderName{"a": openrtb_ext.BidderName("a")},
			knownAliases:  map[string]string{"c": "c"},
			expectedError: nil,
		},
		{
			description:   "Invalid - Unknown Bidder",
			bidders:       []string{"z"},
			knownBidders:  map[string]openrtb_ext.BidderName{"a": openrtb_ext.BidderName("a")},
			knownAliases:  map[string]string{"c": "c"},
			expectedError: errors.New(`unrecognized bidder "z"`),
		},
		{
			description:   "Invalid - Unknown Bidder With Known Bidders",
			bidders:       []string{"a", "c", "z"},
			knownBidders:  map[string]openrtb_ext.BidderName{"a": openrtb_ext.BidderName("a")},
			knownAliases:  map[string]string{"c": "c"},
			expectedError: errors.New(`unrecognized bidder "z"`),
		},
		{
			description:   "Invalid - All Bidders With Known Bidder",
			bidders:       []string{"*", "a"},
			knownBidders:  map[string]openrtb_ext.BidderName{"a": openrtb_ext.BidderName("a")},
			knownAliases:  map[string]string{"c": "c"},
			expectedError: errors.New(`bidder wildcard "*" mixed with specific bidders`),
		},
		{
			description:   "Invalid - Returns First Error - All Bidders",
			bidders:       []string{"*", "z"},
			knownBidders:  map[string]openrtb_ext.BidderName{"a": openrtb_ext.BidderName("a")},
			knownAliases:  map[string]string{"c": "c"},
			expectedError: errors.New(`bidder wildcard "*" mixed with specific bidders`),
		},
		{
			description:   "Invalid - Returns First Error - Unknown Bidder",
			bidders:       []string{"z", "*"},
			knownBidders:  map[string]openrtb_ext.BidderName{"a": openrtb_ext.BidderName("a")},
			knownAliases:  map[string]string{"c": "c"},
			expectedError: errors.New(`unrecognized bidder "z"`),
		},
	}

	endpoint := &endpointDeps{normalizeBidderName: fakeNormalizeBidderName}
	for _, test := range testCases {
		result := endpoint.validateBidders(test.bidders, test.knownBidders, test.knownAliases)
		assert.Equal(t, test.expectedError, result, test.description)
	}
}

func TestIOS14EndToEnd(t *testing.T) {
	exchange := &nobidExchange{}

	endpoint, _ := NewEndpoint(
		fakeUUIDGenerator{},
		exchange,
		ortb.NewRequestValidator(openrtb_ext.BuildBidderMap(), map[string]string{}, mockBidderParamValidator{}),
		&mockStoredReqFetcher{},
		empty_fetcher.EmptyFetcher{},
		&config.Configuration{MaxRequestSize: maxSize},
		&metricsConfig.NilMetricsEngine{},
		analyticsBuild.New(&config.Analytics{}),
		fakeAnalyticsPolicy{allow: true}.Builder,
		map[string]string{},
		[]byte{},
		openrtb_ext.BuildBidderMap(),
		empty_fetcher.EmptyFetcher{},
		hooks.EmptyPlanBuilder{},
		nil,
	)

	httpReq := httptest.NewRequest("POST", "/openrtb2/auction", strings.NewReader(validRequest(t, "app-ios140-no-ifa.json")))

	endpoint(httptest.NewRecorder(), httpReq, nil)

	result := exchange.gotRequest
	if !assert.NotEmpty(t, result, "request received by the exchange.") {
		t.FailNow()
	}

	var lmtOne int8 = 1
	assert.Equal(t, &lmtOne, result.Device.Lmt)
}

func TestAuctionWarnings(t *testing.T) {
	testCases := []struct {
		name            string
		file            string
		expectedWarning string
	}{
		{
			name:            "us-privacy-invalid",
			file:            "us-privacy-invalid.json",
			expectedWarning: "CCPA consent is invalid and will be ignored. (request.regs.ext.us_privacy must contain 4 characters)",
		},
		{
			name:            "us-privacy-signals-conflict",
			file:            "us-privacy-conflict.json",
			expectedWarning: "regs.us_privacy consent does not match uspv1 in GPP, using regs.gpp",
		},
		{
			name:            "empty-gppsid-array-conflicts-with-regs-gdpr", // gdpr set to 1, an empty non-nil gpp_sid array doesn't match
			file:            "empty-gppsid-conflict.json",
			expectedWarning: "regs.gdpr signal conflicts with GPP (regs.gpp_sid) and will be ignored",
		},
		{
			name:            "gdpr-signals-conflict", // gdpr signals do not match
			file:            "gdpr-conflict.json",
			expectedWarning: "regs.gdpr signal conflicts with GPP (regs.gpp_sid) and will be ignored",
		},
		{
			name:            "gdpr-signals-conflict2", // gdpr consent strings do not match
			file:            "gdpr-conflict2.json",
			expectedWarning: "user.consent GDPR string conflicts with GPP (regs.gpp) GDPR string, using regs.gpp",
		},
	}
	deps := &endpointDeps{
		fakeUUIDGenerator{},
		&warningsCheckExchange{},
		ortb.NewRequestValidator(openrtb_ext.BuildBidderMap(), map[string]string{}, mockBidderParamValidator{}),
		&mockStoredReqFetcher{},
		empty_fetcher.EmptyFetcher{},
		empty_fetcher.EmptyFetcher{},
		&config.Configuration{MaxRequestSize: maxSize},
		&metricsConfig.NilMetricsEngine{},
		analyticsBuild.New(&config.Analytics{}),
		fakeAnalyticsPolicy{allow: true}.Builder,
		map[string]string{},
		false,
		[]byte{},
		openrtb_ext.BuildBidderMap(),
		nil,
		nil,
		hardcodedResponseIPValidator{response: true},
		empty_fetcher.EmptyFetcher{},
		hooks.EmptyPlanBuilder{},
		nil,
		openrtb_ext.NormalizeBidderName,
	}
	for _, test := range testCases {
		t.Run(test.name, func(t *testing.T) {
			reqBody := validRequest(t, test.file)
			req := httptest.NewRequest("POST", "/openrtb2/auction", strings.NewReader(reqBody))
			recorder := httptest.NewRecorder()

			deps.Auction(recorder, req, nil)

			if recorder.Code != http.StatusOK {
				t.Errorf("Endpoint should return a 200")
			}
			warnings := deps.ex.(*warningsCheckExchange).auctionRequest.Warnings
			if !assert.Len(t, warnings, 1, "One warning should be returned from exchange") {
				t.FailNow()
			}
			actualWarning := warnings[0].(*errortypes.Warning)
			assert.Equal(t, test.expectedWarning, actualWarning.Message, "Warning message is incorrect")

			assert.Equal(t, errortypes.InvalidPrivacyConsentWarningCode, actualWarning.WarningCode, "Warning code is incorrect")
		})
	}
}

func TestParseRequestParseImpInfoError(t *testing.T) {
	reqBody := validRequest(t, "imp-info-invalid.json")
	deps := &endpointDeps{
		fakeUUIDGenerator{},
		&warningsCheckExchange{},
		ortb.NewRequestValidator(openrtb_ext.BuildBidderMap(), map[string]string{}, mockBidderParamValidator{}),
		&mockStoredReqFetcher{},
		empty_fetcher.EmptyFetcher{},
		empty_fetcher.EmptyFetcher{},
		&config.Configuration{MaxRequestSize: int64(len(reqBody))},
		&metricsConfig.NilMetricsEngine{},
		analyticsBuild.New(&config.Analytics{}),
		fakeAnalyticsPolicy{allow: true}.Builder,
		map[string]string{},
		false,
		[]byte{},
		openrtb_ext.BuildBidderMap(),
		nil,
		nil,
		hardcodedResponseIPValidator{response: true},
		empty_fetcher.EmptyFetcher{},
		hooks.EmptyPlanBuilder{},
		nil,
		openrtb_ext.NormalizeBidderName,
	}

	hookExecutor := hookexecution.NewHookExecutor(deps.hookExecutionPlanBuilder, hookexecution.EndpointAuction, deps.metricsEngine)

	req := httptest.NewRequest("POST", "/openrtb2/auction", strings.NewReader(reqBody))

	resReq, impExtInfoMap, _, _, _, _, errL := deps.parseRequest(req, &metrics.Labels{}, hookExecutor)

	assert.Nil(t, resReq, "Result request should be nil due to incorrect imp")
	assert.Nil(t, impExtInfoMap, "Impression info map should be nil due to incorrect imp")
	assert.Len(t, errL, 1, "One error should be returned")
	assert.Contains(t, errL[0].Error(), "cannot unmarshal openrtb_ext.Options.EchoVideoAttrs", "Incorrect error message")
}

func TestParseGzipedRequest(t *testing.T) {
	testCases :=
		[]struct {
			desc           string
			reqContentEnc  string
			maxReqSize     int64
			compressionCfg config.Compression
			expectedErr    string
		}{
			{
				desc:           "Gzip compression enabled, request size exceeds max request size",
				reqContentEnc:  "gzip",
				maxReqSize:     10,
				compressionCfg: config.Compression{Request: config.CompressionInfo{GZIP: true}},
				expectedErr:    "request size exceeded max size of 10 bytes.",
			},
			{
				desc:           "Gzip compression enabled, request size is within max request size",
				reqContentEnc:  "gzip",
				maxReqSize:     2000,
				compressionCfg: config.Compression{Request: config.CompressionInfo{GZIP: true}},
				expectedErr:    "",
			},
			{
				desc:           "Gzip compression enabled, request size is within max request size, content-encoding value not in lower case",
				reqContentEnc:  "GZIP",
				maxReqSize:     2000,
				compressionCfg: config.Compression{Request: config.CompressionInfo{GZIP: true}},
				expectedErr:    "",
			},
			{
				desc:           "Request is Gzip compressed, but Gzip compression is disabled",
				reqContentEnc:  "gzip",
				compressionCfg: config.Compression{Request: config.CompressionInfo{GZIP: false}},
				expectedErr:    "Content-Encoding of type gzip is not supported",
			},
			{
				desc:           "Request is not Gzip compressed, but Gzip compression is enabled",
				reqContentEnc:  "",
				maxReqSize:     2000,
				compressionCfg: config.Compression{Request: config.CompressionInfo{GZIP: true}},
				expectedErr:    "",
			},
		}

	reqBody := []byte(validRequest(t, "site.json"))
	deps := &endpointDeps{
		fakeUUIDGenerator{},
		&warningsCheckExchange{},
		ortb.NewRequestValidator(openrtb_ext.BuildBidderMap(), map[string]string{}, mockBidderParamValidator{}),
		&mockStoredReqFetcher{},
		empty_fetcher.EmptyFetcher{},
		empty_fetcher.EmptyFetcher{},
		&config.Configuration{MaxRequestSize: int64(50), Compression: config.Compression{Request: config.CompressionInfo{GZIP: false}}},
		&metricsConfig.NilMetricsEngine{},
		analyticsBuild.New(&config.Analytics{}),
		fakeAnalyticsPolicy{allow: true}.Builder,
		map[string]string{},
		false,
		[]byte{},
		openrtb_ext.BuildBidderMap(),
		nil,
		nil,
		hardcodedResponseIPValidator{response: true},
		empty_fetcher.EmptyFetcher{},
		hooks.EmptyPlanBuilder{},
		nil,
		openrtb_ext.NormalizeBidderName,
	}

	hookExecutor := hookexecution.NewHookExecutor(deps.hookExecutionPlanBuilder, hookexecution.EndpointAuction, deps.metricsEngine)
	for _, test := range testCases {
		var req *http.Request
		deps.cfg.MaxRequestSize = test.maxReqSize
		deps.cfg.Compression = test.compressionCfg
		if test.reqContentEnc == "gzip" {
			var compressed bytes.Buffer
			gw := gzip.NewWriter(&compressed)
			_, err := gw.Write(reqBody)
			assert.NoError(t, err, "Error writing gzip compressed request body", test.desc)
			assert.NoError(t, gw.Close(), "Error closing gzip writer", test.desc)

			req = httptest.NewRequest("POST", "/openrtb2/auction", bytes.NewReader(compressed.Bytes()))
			req.Header.Set("Content-Encoding", "gzip")
		} else {
			req = httptest.NewRequest("POST", "/openrtb2/auction", bytes.NewReader(reqBody))
		}
		resReq, impExtInfoMap, _, _, _, _, errL := deps.parseRequest(req, &metrics.Labels{}, hookExecutor)

		if test.expectedErr == "" {
			assert.Nil(t, errL, "Error list should be nil", test.desc)
			assert.NotNil(t, resReq, "Result request should not be nil", test.desc)
			assert.NotNil(t, impExtInfoMap, "Impression info map should not be nil", test.desc)
		} else {
			assert.Nil(t, resReq, "Result request should be nil due to incorrect imp", test.desc)
			assert.Nil(t, impExtInfoMap, "Impression info map should be nil due to incorrect imp", test.desc)
			assert.Len(t, errL, 1, "One error should be returned", test.desc)
			assert.Contains(t, errL[0].Error(), test.expectedErr, "Incorrect error message", test.desc)
		}
	}
}

func TestAuctionResponseHeaders(t *testing.T) {
	testCases := []struct {
		description     string
		httpRequest     *http.Request
		expectedStatus  int
		expectedHeaders func(http.Header)
	}{
		{
			description:    "Success Response",
			httpRequest:    httptest.NewRequest("POST", "/openrtb2/auction", strings.NewReader(validRequest(t, "site.json"))),
			expectedStatus: 200,
			expectedHeaders: func(h http.Header) {
				h.Set("X-Prebid", "pbs-go/unknown")
				h.Set("Content-Type", "application/json")
			},
		},
		{
			description:    "Failure Response",
			httpRequest:    httptest.NewRequest("POST", "/openrtb2/auction", strings.NewReader("{}")),
			expectedStatus: 400,
			expectedHeaders: func(h http.Header) {
				h.Set("X-Prebid", "pbs-go/unknown")
			},
		},
		{
			description: "Success Response with Chrome BrowsingTopicsHeader",
			httpRequest: func() *http.Request {
				httpReq := httptest.NewRequest("POST", "/openrtb2/auction", strings.NewReader(validRequest(t, "site.json")))
				httpReq.Header.Add(secBrowsingTopics, "sample-value")
				return httpReq
			}(),
			expectedStatus: 200,
			expectedHeaders: func(h http.Header) {
				h.Set("X-Prebid", "pbs-go/unknown")
				h.Set("Content-Type", "application/json")
				h.Set("Observe-Browsing-Topics", "?1")
			},
		},
		{
			description: "Failure Response with Chrome BrowsingTopicsHeader",
			httpRequest: func() *http.Request {
				httpReq := httptest.NewRequest("POST", "/openrtb2/auction", strings.NewReader("{}"))
				httpReq.Header.Add(secBrowsingTopics, "sample-value")
				return httpReq
			}(),
			expectedStatus: 400,
			expectedHeaders: func(h http.Header) {
				h.Set("X-Prebid", "pbs-go/unknown")
				h.Set("Observe-Browsing-Topics", "?1")
			},
		},
	}

	exchange := &nobidExchange{}
	endpoint, _ := NewEndpoint(
		fakeUUIDGenerator{},
		exchange,
		ortb.NewRequestValidator(openrtb_ext.BuildBidderMap(), map[string]string{}, mockBidderParamValidator{}),
		empty_fetcher.EmptyFetcher{},
		empty_fetcher.EmptyFetcher{},
		&config.Configuration{MaxRequestSize: maxSize},
		&metricsConfig.NilMetricsEngine{},
		analyticsBuild.New(&config.Analytics{}),
		fakeAnalyticsPolicy{allow: true}.Builder,
		map[string]string{},
		[]byte{},
		openrtb_ext.BuildBidderMap(),
		empty_fetcher.EmptyFetcher{},
		hooks.EmptyPlanBuilder{},
		nil,
	)

	for _, test := range testCases {
		recorder := httptest.NewRecorder()

		endpoint(recorder, test.httpRequest, nil)

		expectedHeaders := http.Header{}
		test.expectedHeaders(expectedHeaders)

		assert.Equal(t, test.expectedStatus, recorder.Result().StatusCode, test.description+":statuscode")
		assert.Equal(t, expectedHeaders, recorder.Result().Header, test.description+":statuscode")
	}
}

// StoredRequest testing

// Test stored request data

func TestParseRequestMergeBidderParams(t *testing.T) {
	tests := []struct {
		name               string
		givenRequestBody   string
		expectedImpExt     json.RawMessage
		expectedReqExt     json.RawMessage
		expectedErrorCount int
		expectedErrors     []error
	}{
		{
			name:               "add missing bidder-params from req.ext.prebid.bidderparams to imp[].ext.prebid.bidder",
			givenRequestBody:   validRequest(t, "req-ext-bidder-params.json"),
			expectedImpExt:     getObject(t, "req-ext-bidder-params.json", "expectedImpExt"),
			expectedReqExt:     getObject(t, "req-ext-bidder-params.json", "expectedReqExt"),
			expectedErrorCount: 0,
		},
		{
			name:               "add missing bidder-params from req.ext.prebid.bidderparams to imp[].ext.prebid.bidder with preference for imp[].ext.prebid.bidder params",
			givenRequestBody:   validRequest(t, "req-ext-bidder-params-merge.json"),
			expectedImpExt:     getObject(t, "req-ext-bidder-params-merge.json", "expectedImpExt"),
			expectedReqExt:     getObject(t, "req-ext-bidder-params-merge.json", "expectedReqExt"),
			expectedErrorCount: 0,
		},
		{
			name:               "add missing bidder-params from req.ext.prebid.bidderparams to imp[].ext for backward compatibility",
			givenRequestBody:   validRequest(t, "req-ext-bidder-params-promotion.json"),
			expectedImpExt:     getObject(t, "req-ext-bidder-params-promotion.json", "expectedImpExt"),
			expectedReqExt:     getObject(t, "req-ext-bidder-params-promotion.json", "expectedReqExt"),
			expectedErrorCount: 1,
			expectedErrors: []error{
				&errortypes.Warning{
					WarningCode: 0,
					Message:     "request.imp[0].ext contains unknown bidder: 'arbitraryObject', ignoring",
				},
			},
		},
	}
	for _, test := range tests {
		t.Run(test.name, func(t *testing.T) {

			deps := &endpointDeps{
				fakeUUIDGenerator{},
				&warningsCheckExchange{},
				ortb.NewRequestValidator(openrtb_ext.BuildBidderMap(), map[string]string{}, mockBidderParamValidator{}),
				&mockStoredReqFetcher{},
				empty_fetcher.EmptyFetcher{},
				empty_fetcher.EmptyFetcher{},
				&config.Configuration{MaxRequestSize: int64(len(test.givenRequestBody))},
				&metricsConfig.NilMetricsEngine{},
				analyticsBuild.New(&config.Analytics{}),
				fakeAnalyticsPolicy{allow: true}.Builder,
				map[string]string{},
				false,
				[]byte{},
				openrtb_ext.BuildBidderMap(),
				nil,
				nil,
				hardcodedResponseIPValidator{response: true},
				empty_fetcher.EmptyFetcher{},
				hooks.EmptyPlanBuilder{},
				nil,
				openrtb_ext.NormalizeBidderName,
			}

			hookExecutor := hookexecution.NewHookExecutor(deps.hookExecutionPlanBuilder, hookexecution.EndpointAuction, deps.metricsEngine)

			req := httptest.NewRequest("POST", "/openrtb2/auction", strings.NewReader(test.givenRequestBody))

			resReq, _, _, _, _, _, errL := deps.parseRequest(req, &metrics.Labels{}, hookExecutor)

			assert.NoError(t, resReq.RebuildRequest())

			var expIExt, iExt map[string]interface{}
			err := jsonutil.UnmarshalValid(test.expectedImpExt, &expIExt)
			assert.Nil(t, err, "unmarshal() should return nil error")

			assert.NotNil(t, resReq.BidRequest.Imp[0].Ext, "imp[0].Ext should not be nil")
			err = jsonutil.UnmarshalValid(resReq.BidRequest.Imp[0].Ext, &iExt)
			assert.Nil(t, err, "unmarshal() should return nil error")

			assert.Equal(t, expIExt, iExt, "bidderparams in imp[].Ext should match")

			var eReqE, reqE map[string]interface{}
			err = jsonutil.UnmarshalValid(test.expectedReqExt, &eReqE)
			assert.Nil(t, err, "unmarshal() should return nil error")

			err = jsonutil.UnmarshalValid(resReq.BidRequest.Ext, &reqE)
			assert.Nil(t, err, "unmarshal() should return nil error")

			assert.Equal(t, eReqE, reqE, "req.Ext should match")

			assert.Len(t, errL, test.expectedErrorCount, "error length should match")

			assert.Equal(t, errL, test.expectedErrors)
		})
	}
}

func TestParseRequestStoredResponses(t *testing.T) {
	mockStoredResponses := map[string]json.RawMessage{
		"6d718149": json.RawMessage(`[{"bid": [{"id": "bid_id1"],"seat": "appnexus"}]`),
		"6d715835": json.RawMessage(`[{"bid": [{"id": "bid_id2"],"seat": "appnexus"}]`),
	}

	tests := []struct {
		name                    string
		givenRequestBody        string
		expectedStoredResponses stored_responses.ImpsWithBidResponses
		expectedErrorCount      int
		expectedError           string
	}{
		{
			name:             "req imp has valid stored response",
			givenRequestBody: validRequest(t, "req-imp-stored-response.json"),
			expectedStoredResponses: map[string]json.RawMessage{
				"imp-id1": json.RawMessage(`[{"bid": [{"id": "bid_id1"],"seat": "appnexus"}]`),
			},
			expectedErrorCount: 0,
		},
		{
			name:             "req has two imps valid stored responses",
			givenRequestBody: validRequest(t, "req-two-imps-stored-response.json"),
			expectedStoredResponses: map[string]json.RawMessage{
				"imp-id1": json.RawMessage(`[{"bid": [{"id": "bid_id1"],"seat": "appnexus"}]`),
				"imp-id2": json.RawMessage(`[{"bid": [{"id": "bid_id2"],"seat": "appnexus"}]`),
			},
			expectedErrorCount: 0,
		},
		{
			name:                    "req has two imps with missing stored responses",
			givenRequestBody:        validRequest(t, "req-two-imps-missing-stored-response.json"),
			expectedStoredResponses: nil,
			expectedErrorCount:      2,
		},
		{
			name:             "req has two imps: one with stored response and another imp without stored resp",
			givenRequestBody: validRequest(t, "req-two-imps-one-stored-response.json"),
			expectedStoredResponses: map[string]json.RawMessage{
				"imp-id1": json.RawMessage(`[{"bid": [{"id": "bid_id1"],"seat": "appnexus"}]`),
			},
			expectedErrorCount: 1,
			expectedError:      `request validation failed. The StoredAuctionResponse.ID field must be completely present with, or completely absent from, all impressions in request. No StoredAuctionResponse data found for request.imp[1].ext.prebid`,
		},
	}
	for _, test := range tests {
		t.Run(test.name, func(t *testing.T) {

			deps := &endpointDeps{
				fakeUUIDGenerator{},
				&warningsCheckExchange{},
				ortb.NewRequestValidator(openrtb_ext.BuildBidderMap(), map[string]string{}, mockBidderParamValidator{}),
				&mockStoredReqFetcher{},
				empty_fetcher.EmptyFetcher{},
				empty_fetcher.EmptyFetcher{},
				&config.Configuration{MaxRequestSize: int64(len(test.givenRequestBody))},
				&metricsConfig.NilMetricsEngine{},
				analyticsBuild.New(&config.Analytics{}),
				fakeAnalyticsPolicy{allow: true}.Builder,
				map[string]string{},
				false,
				[]byte{},
				openrtb_ext.BuildBidderMap(),
				nil,
				nil,
				hardcodedResponseIPValidator{response: true},
				&mockStoredResponseFetcher{mockStoredResponses},
				hooks.EmptyPlanBuilder{},
				nil,
				openrtb_ext.NormalizeBidderName,
			}

			hookExecutor := hookexecution.NewHookExecutor(deps.hookExecutionPlanBuilder, hookexecution.EndpointAuction, deps.metricsEngine)

			req := httptest.NewRequest("POST", "/openrtb2/auction", strings.NewReader(test.givenRequestBody))

			_, _, storedResponses, _, _, _, errL := deps.parseRequest(req, &metrics.Labels{}, hookExecutor)

			if test.expectedErrorCount == 0 {
				assert.Equal(t, test.expectedStoredResponses, storedResponses, "stored responses should match")
			} else {
				assert.Contains(t, errL[0].Error(), test.expectedError, "error should match")
			}

		})
	}
}

func TestParseRequestStoredBidResponses(t *testing.T) {
	bidRespId1 := json.RawMessage(`{"id": "resp_id1", "seatbid": [{"bid": [{"id": "bid_id1"}], "seat": "telaria"}], "bidid": "123", "cur": "USD"}`)
	bidRespId2 := json.RawMessage(`{"id": "resp_id2", "seatbid": [{"bid": [{"id": "bid_id2"}], "seat": "amx"}], "bidid": "124", "cur": "USD"}`)
	bidRespId3 := json.RawMessage(`{"id": "resp_id3", "seatbid": [{"bid": [{"id": "bid_id3"}], "seat": "APPNEXUS"}], "bidid": "125", "cur": "USD"}`)
	mockStoredBidResponses := map[string]json.RawMessage{
		"bidResponseId1": bidRespId1,
		"bidResponseId2": bidRespId2,
		"bidResponseId3": bidRespId3,
	}

	tests := []struct {
		name                       string
		givenRequestBody           string
		expectedStoredBidResponses stored_responses.ImpBidderStoredResp
		expectedErrorCount         int
		expectedError              string
	}{
		{
			name:             "req imp has valid stored bid response",
			givenRequestBody: validRequest(t, "imp-with-stored-bid-resp.json"),
			expectedStoredBidResponses: map[string]map[string]json.RawMessage{
				"imp-id1": {"telaria": bidRespId1},
			},
			expectedErrorCount: 0,
		},
		{
			name:             "req imp has valid stored bid response with case not-matching bidder name",
			givenRequestBody: validRequest(t, "imp-with-stored-bid-resp-case-not-matching-bidder-name.json"),
			expectedStoredBidResponses: map[string]map[string]json.RawMessage{
				"imp-id3": {"appnexus": bidRespId3},
			},
			expectedErrorCount: 0,
		},
		{
			name:             "req imp has valid stored bid response with case matching bidder name",
			givenRequestBody: validRequest(t, "imp-with-stored-bid-resp-case-matching-bidder-name.json"),
			expectedStoredBidResponses: map[string]map[string]json.RawMessage{
				"imp-id3": {"appnexus": bidRespId3},
			},
			expectedErrorCount: 0,
		},
		{
			name:             "req has two imps with valid stored bid responses",
			givenRequestBody: validRequest(t, "req-two-imps-stored-bid-responses.json"),
			expectedStoredBidResponses: map[string]map[string]json.RawMessage{
				"imp-id1": {"telaria": bidRespId1},
				"imp-id2": {"amx": bidRespId2},
			},
			expectedErrorCount: 0,
		},
		{
			name:             "req has two imps one with valid stored bid responses and another one without stored bid responses",
			givenRequestBody: validRequest(t, "req-two-imps-with-and-without-stored-bid-responses.json"),
			expectedStoredBidResponses: map[string]map[string]json.RawMessage{
				"imp-id2": {"amx": bidRespId2},
			},
			expectedErrorCount: 0,
		},
		{
			name:                       "req has two imps with missing stored bid responses",
			givenRequestBody:           validRequest(t, "req-two-imps-missing-stored-bid-response.json"),
			expectedStoredBidResponses: nil,
			expectedErrorCount:         1,
		},
		{
			name:                       "req imp has valid stored bid response with non existing bidder name",
			givenRequestBody:           validRequest(t, "imp-with-stored-bid-resp-non-existing-bidder-name.json"),
			expectedStoredBidResponses: nil,
			expectedErrorCount:         1,
		},
	}
	for _, test := range tests {
		t.Run(test.name, func(t *testing.T) {

			deps := &endpointDeps{
				fakeUUIDGenerator{},
				&warningsCheckExchange{},
				ortb.NewRequestValidator(openrtb_ext.BuildBidderMap(), map[string]string{}, mockBidderParamValidator{}),
				&mockStoredReqFetcher{},
				empty_fetcher.EmptyFetcher{},
				empty_fetcher.EmptyFetcher{},
				&config.Configuration{MaxRequestSize: int64(len(test.givenRequestBody))},
				&metricsConfig.NilMetricsEngine{},
				analyticsBuild.New(&config.Analytics{}),
				fakeAnalyticsPolicy{allow: true}.Builder,
				map[string]string{},
				false,
				[]byte{},
				map[string]openrtb_ext.BidderName{"telaria": "telaria", "amx": "amx", "appnexus": "appnexus"},
				nil,
				nil,
				hardcodedResponseIPValidator{response: true},
				&mockStoredResponseFetcher{mockStoredBidResponses},
				hooks.EmptyPlanBuilder{},
				nil,
				openrtb_ext.NormalizeBidderName,
			}

			hookExecutor := hookexecution.NewHookExecutor(deps.hookExecutionPlanBuilder, hookexecution.EndpointAuction, deps.metricsEngine)

			req := httptest.NewRequest("POST", "/openrtb2/auction", strings.NewReader(test.givenRequestBody))
			_, _, _, storedBidResponses, _, _, errL := deps.parseRequest(req, &metrics.Labels{}, hookExecutor)
			if test.expectedErrorCount == 0 {
				assert.Empty(t, errL)
				assert.Equal(t, test.expectedStoredBidResponses, storedBidResponses, "stored responses should match")
			} else {
				assert.Contains(t, errL[0].Error(), test.expectedError, "error should match")
			}
		})
	}
}

func TestValidateStoredResp(t *testing.T) {
	deps := &endpointDeps{
		fakeUUIDGenerator{},
		&nobidExchange{},
		ortb.NewRequestValidator(openrtb_ext.BuildBidderMap(), map[string]string{}, mockBidderParamValidator{}),
		&mockStoredReqFetcher{},
		empty_fetcher.EmptyFetcher{},
		empty_fetcher.EmptyFetcher{},
		&config.Configuration{MaxRequestSize: maxSize},
		&metricsConfig.NilMetricsEngine{},
		analyticsBuild.New(&config.Analytics{}),
		fakeAnalyticsPolicy{allow: true}.Builder,
		map[string]string{},
		false,
		[]byte{},
		openrtb_ext.BuildBidderMap(),
		nil,
		nil,
		hardcodedResponseIPValidator{response: true},
		&mockStoredResponseFetcher{},
		hooks.EmptyPlanBuilder{},
		nil,
		openrtb_ext.NormalizeBidderName,
	}

	testCases := []struct {
		description               string
		givenRequestWrapper       *openrtb_ext.RequestWrapper
		givenHttpRequest          *http.Request
		givenAccount              *config.Account
		expectedErrorList         []error
		hasStoredAuctionResponses bool
		storedBidResponses        stored_responses.ImpBidderStoredResp
	}{
		{
			description: "One imp with stored response, expect validate request to throw no errors",
			givenRequestWrapper: &openrtb_ext.RequestWrapper{
				BidRequest: &openrtb2.BidRequest{
					ID:  "Some-ID",
					App: &openrtb2.App{},
					Imp: []openrtb2.Imp{
						{
							ID: "Some-Imp-ID",
							Banner: &openrtb2.Banner{
								Format: []openrtb2.Format{
									{
										W: 600,
										H: 500,
									},
									{
										W: 300,
										H: 600,
									},
								},
							},
							Ext: []byte(`{"appnexus":{"placementId": 12345678}, "prebid": {"storedAuctionResponse": {"id": "6d718149-6dfe-25ae-a7d6-305399f77f04"}}}`),
						},
					},
				},
			},
			expectedErrorList:         []error{},
			hasStoredAuctionResponses: true,
			storedBidResponses:        nil,
		},
		{
			description: "Two imps with stored responses, expect validate request to throw no errors",
			givenRequestWrapper: &openrtb_ext.RequestWrapper{
				BidRequest: &openrtb2.BidRequest{
					ID:  "Some-ID",
					App: &openrtb2.App{},
					Imp: []openrtb2.Imp{
						{
							ID: "Some-Imp-ID",
							Banner: &openrtb2.Banner{
								Format: []openrtb2.Format{
									{
										W: 600,
										H: 500,
									},
									{
										W: 300,
										H: 600,
									},
								},
							},
							Ext: []byte(`{"appnexus":{"placementId": 12345678}, "prebid": {"storedAuctionResponse": {"id": "6d718149-6dfe-25ae-a7d6-305399f77f04"}}}`),
						},
						{
							ID: "Some-Imp-ID2",
							Banner: &openrtb2.Banner{
								Format: []openrtb2.Format{
									{
										W: 600,
										H: 500,
									},
									{
										W: 300,
										H: 600,
									},
								},
							},
							Ext: []byte(`{"appnexus":{"placementId": 12345678}, "prebid": {"storedAuctionResponse": {"id": "6d718149-6dfe-25ae-a7d6-305399f77f04"}}}`),
						},
					},
				},
			},
			expectedErrorList:         []error{},
			hasStoredAuctionResponses: true,
			storedBidResponses:        nil,
		},
		{
			description: "Two imps, one with stored response, expect validate request to throw validation error",
			givenRequestWrapper: &openrtb_ext.RequestWrapper{
				BidRequest: &openrtb2.BidRequest{
					ID:  "Some-ID",
					App: &openrtb2.App{},
					Imp: []openrtb2.Imp{
						{
							ID: "Some-Imp-ID",
							Banner: &openrtb2.Banner{
								Format: []openrtb2.Format{
									{
										W: 600,
										H: 500,
									},
									{
										W: 300,
										H: 600,
									},
								},
							},
							Ext: []byte(`{"appnexus":{"placementId": 12345678}, "prebid": {"storedAuctionResponse": {"id": "6d718149-6dfe-25ae-a7d6-305399f77f04"}}}`),
						},
						{
							ID: "Some-Imp-ID2",
							Banner: &openrtb2.Banner{
								Format: []openrtb2.Format{
									{
										W: 600,
										H: 500,
									},
									{
										W: 300,
										H: 600,
									},
								},
							},
							Ext: []byte(`{"appnexus":{"placementId": 12345678}}`),
						},
					},
				},
			},
			expectedErrorList:         []error{errors.New("request validation failed. The StoredAuctionResponse.ID field must be completely present with, or completely absent from, all impressions in request. No StoredAuctionResponse data found for request.imp[1].ext.prebid \n")},
			hasStoredAuctionResponses: true,
			storedBidResponses:        nil,
		},
		{
			description: "One imp with stored bid response and corresponding bidder in imp.ext, expect validate request to throw no errors",
			givenRequestWrapper: &openrtb_ext.RequestWrapper{
				BidRequest: &openrtb2.BidRequest{
					ID:  "Some-ID",
					App: &openrtb2.App{},
					Imp: []openrtb2.Imp{
						{
							ID: "Some-Imp-ID",
							Banner: &openrtb2.Banner{
								Format: []openrtb2.Format{
									{
										W: 600,
										H: 500,
									},
									{
										W: 300,
										H: 600,
									},
								},
							},
							Ext: []byte(`{"appnexus": {"placementId": 12345678}, "prebid": {"storedbidresponse": []}}`),
						},
					},
				},
			},
			expectedErrorList:         []error{},
			hasStoredAuctionResponses: false,
			storedBidResponses:        stored_responses.ImpBidderStoredResp{"Some-Imp-ID": {"appnexus": json.RawMessage(`{"test":true}`)}},
		},
		{
			description: "One imp with 2 stored bid responses and 2 corresponding bidders in imp.ext, expect validate request to throw no errors",
			givenRequestWrapper: &openrtb_ext.RequestWrapper{
				BidRequest: &openrtb2.BidRequest{
					ID:  "Some-ID",
					App: &openrtb2.App{},
					Imp: []openrtb2.Imp{
						{
							ID: "Some-Imp-ID",
							Banner: &openrtb2.Banner{
								Format: []openrtb2.Format{
									{
										W: 600,
										H: 500,
									},
									{
										W: 300,
										H: 600,
									},
								},
							},
							Ext: []byte(`{"appnexus": {"placementId": 12345678}, "telaria": {"seatCode": "12345678"}, "prebid": {"storedbidresponse": []}}`),
						},
					},
				},
			},
			expectedErrorList:         []error{},
			hasStoredAuctionResponses: false,
			storedBidResponses:        stored_responses.ImpBidderStoredResp{"Some-Imp-ID": {"appnexus": json.RawMessage(`{"test":true}`), "telaria": json.RawMessage(`{"test":true}`)}},
		},
		{
			description: "Two imps, one with 2 stored bid responses and 2 corresponding bidders in imp.ext, expect validate request to throw no errors",
			givenRequestWrapper: &openrtb_ext.RequestWrapper{
				BidRequest: &openrtb2.BidRequest{
					ID:  "Some-ID",
					App: &openrtb2.App{},
					Imp: []openrtb2.Imp{
						{
							ID: "Some-Imp-ID",
							Banner: &openrtb2.Banner{
								Format: []openrtb2.Format{
									{
										W: 600,
										H: 500,
									},
									{
										W: 300,
										H: 600,
									},
								},
							},
							Ext: []byte(`{"appnexus": {"placementId": 12345678}, "telaria": {"seatCode": "12345678"}, "prebid": {"storedbidresponse": []}}`),
						},
						{
							ID: "Some-Imp-ID2",
							Banner: &openrtb2.Banner{
								Format: []openrtb2.Format{
									{
										W: 600,
										H: 500,
									},
									{
										W: 300,
										H: 600,
									},
								},
							},
							Ext: []byte(`{"appnexus": {"placementId": 12345678}, "telaria": {"seatCode": "12345678"}, "prebid": {"storedbidresponse": []}}`),
						},
					},
				},
			},
			expectedErrorList:         []error{},
			hasStoredAuctionResponses: false,
			storedBidResponses:        stored_responses.ImpBidderStoredResp{"Some-Imp-ID": {"appnexus": json.RawMessage(`{"test":true}`), "telaria": json.RawMessage(`{"test":true}`)}},
		},
		{
			description: "Two imps, both with 2 stored bid responses and 2 corresponding bidders in imp.ext, expect validate request to throw no errors",
			givenRequestWrapper: &openrtb_ext.RequestWrapper{
				BidRequest: &openrtb2.BidRequest{
					ID:  "Some-ID",
					App: &openrtb2.App{},
					Imp: []openrtb2.Imp{
						{
							ID: "Some-Imp-ID",
							Banner: &openrtb2.Banner{
								Format: []openrtb2.Format{
									{
										W: 600,
										H: 500,
									},
									{
										W: 300,
										H: 600,
									},
								},
							},
							Ext: []byte(`{"appnexus": {"placementId": 12345678}, "telaria": {"seatCode": "12345678"}, "prebid": {"storedbidresponse": []}}`),
						},
						{
							ID: "Some-Imp-ID2",
							Banner: &openrtb2.Banner{
								Format: []openrtb2.Format{
									{
										W: 600,
										H: 500,
									},
									{
										W: 300,
										H: 600,
									},
								},
							},
							Ext: []byte(`{"appnexus": {"placementId": 12345678}, "telaria": {"seatCode": "12345678"}, "prebid": {"storedbidresponse": []}}`),
						},
					},
				},
			},
			expectedErrorList:         []error{},
			hasStoredAuctionResponses: false,
			storedBidResponses: stored_responses.ImpBidderStoredResp{
				"Some-Imp-ID":  {"appnexus": json.RawMessage(`{"test":true}`), "telaria": json.RawMessage(`{"test":true}`)},
				"Some-Imp-ID1": {"appnexus": json.RawMessage(`{"test":true}`), "telaria": json.RawMessage(`{"test":true}`)},
			},
		},
		{
			description: "One imp with 2 stored bid responses and 1 bidder in imp.ext, expect validate request to throw an errors",
			givenRequestWrapper: &openrtb_ext.RequestWrapper{
				BidRequest: &openrtb2.BidRequest{
					ID:  "Some-ID",
					App: &openrtb2.App{},
					Imp: []openrtb2.Imp{
						{
							ID: "Some-Imp-ID",
							Banner: &openrtb2.Banner{
								Format: []openrtb2.Format{
									{
										W: 600,
										H: 500,
									},
									{
										W: 300,
										H: 600,
									},
								},
							},
							Ext: []byte(`{"appnexus": {"placementId": 12345678}, "prebid": {"storedbidresponse": []}}`),
						},
					},
				},
			},
			expectedErrorList:         []error{errors.New("request validation failed. Stored bid responses are specified for imp Some-Imp-ID. Bidders specified in imp.ext should match with bidders specified in imp.ext.prebid.storedbidresponse")},
			hasStoredAuctionResponses: false,
			storedBidResponses:        stored_responses.ImpBidderStoredResp{"Some-Imp-ID": {"appnexus": json.RawMessage(`{"test":true}`), "telaria": json.RawMessage(`{"test":true}`)}},
		},
		{
			description: "One imp with 1 stored bid responses and 2 bidders in imp.ext, expect validate request to throw an errors",
			givenRequestWrapper: &openrtb_ext.RequestWrapper{
				BidRequest: &openrtb2.BidRequest{
					ID:  "Some-ID",
					App: &openrtb2.App{},
					Imp: []openrtb2.Imp{
						{
							ID: "Some-Imp-ID",
							Banner: &openrtb2.Banner{
								Format: []openrtb2.Format{
									{
										W: 600,
										H: 500,
									},
									{
										W: 300,
										H: 600,
									},
								},
							},
							Ext: []byte(`{"appnexus": {"placementId": 12345678}, "telaria": {"seatCode": "12345678"}, "prebid": {"storedbidresponse": []}}`),
						},
					},
				},
			},
			expectedErrorList:         []error{errors.New("request validation failed. Stored bid responses are specified for imp Some-Imp-ID. Bidders specified in imp.ext should match with bidders specified in imp.ext.prebid.storedbidresponse")},
			hasStoredAuctionResponses: false,
			storedBidResponses:        stored_responses.ImpBidderStoredResp{"Some-Imp-ID": {"appnexus": json.RawMessage(`{"test":true}`)}},
		},
		{
			description: "One imp with 2 stored bid responses and 2 different bidders in imp.ext, expect validate request to throw an errors",
			givenRequestWrapper: &openrtb_ext.RequestWrapper{
				BidRequest: &openrtb2.BidRequest{
					ID:  "Some-ID",
					App: &openrtb2.App{},
					Imp: []openrtb2.Imp{
						{
							ID: "Some-Imp-ID",
							Banner: &openrtb2.Banner{
								Format: []openrtb2.Format{
									{
										W: 600,
										H: 500,
									},
									{
										W: 300,
										H: 600,
									},
								},
							},
							Ext: []byte(`{"appnexus": {"placementId": 12345678}, "telaria": {"seatCode": "12345678"}, "prebid": {"storedbidresponse": []}}`),
						},
					},
				},
			},
			expectedErrorList:         []error{errors.New("request validation failed. Stored bid responses are specified for imp Some-Imp-ID. Bidders specified in imp.ext should match with bidders specified in imp.ext.prebid.storedbidresponse")},
			hasStoredAuctionResponses: false,
			storedBidResponses:        stored_responses.ImpBidderStoredResp{"Some-Imp-ID": {"appnexus": json.RawMessage(`{"test":true}`), "rubicon": json.RawMessage(`{"test":true}`)}},
		},
		{
			description: "One imp with 1 stored bid response and 1 ignored bidder in imp.ext and 1 included bidder in imp.ext.prebid.bidder, expect validate request to throw no errors",
			givenRequestWrapper: &openrtb_ext.RequestWrapper{
				BidRequest: &openrtb2.BidRequest{
					ID:  "Some-ID",
					App: &openrtb2.App{},
					Imp: []openrtb2.Imp{
						{
							ID: "Some-Imp-ID",
							Banner: &openrtb2.Banner{
								Format: []openrtb2.Format{
									{
										W: 600,
										H: 500,
									},
									{
										W: 300,
										H: 600,
									},
								},
							},
							Ext: []byte(`{"appnexus": {"placementId": 12345678}, "prebid": {"bidder":{"telaria": {"seatCode": "12345678"}}, "storedbidresponse": []}}`),
						},
					},
				},
			},
			expectedErrorList:         []error{},
			hasStoredAuctionResponses: false,
			storedBidResponses:        stored_responses.ImpBidderStoredResp{"Some-Imp-ID": {"telaria": json.RawMessage(`{"test":true}`)}},
		},
		{
			description: "One imp with 2 stored bid responses and 1 bidders in imp.ext and 1 in imp.ext.prebid.bidder that is not defined in stored bid responses, expect validate request to throw an error",
			givenRequestWrapper: &openrtb_ext.RequestWrapper{
				BidRequest: &openrtb2.BidRequest{
					ID:  "Some-ID",
					App: &openrtb2.App{},
					Imp: []openrtb2.Imp{
						{
							ID: "Some-Imp-ID",
							Banner: &openrtb2.Banner{
								Format: []openrtb2.Format{
									{
										W: 600,
										H: 500,
									},
									{
										W: 300,
										H: 600,
									},
								},
							},
							Ext: []byte(`{"appnexus": {"placementId": 12345678}, "prebid": {"bidder":{"rubicon": {"seatCode": "12345678"}}, "storedbidresponse": []}}`),
						},
					},
				},
			},
			expectedErrorList:         []error{errors.New("request validation failed. Stored bid responses are specified for imp Some-Imp-ID. Bidders specified in imp.ext should match with bidders specified in imp.ext.prebid.storedbidresponse")},
			hasStoredAuctionResponses: false,
			storedBidResponses:        stored_responses.ImpBidderStoredResp{"Some-Imp-ID": {"appnexus": json.RawMessage(`{"test":true}`), "telaria": json.RawMessage(`{"test":true}`)}},
		},
		{
			description: "One imp with 1 stored bid response and 1 in imp.ext.prebid.bidder that is defined in stored bid responses, expect validate request to throw no errors",
			givenRequestWrapper: &openrtb_ext.RequestWrapper{
				BidRequest: &openrtb2.BidRequest{
					ID:  "Some-ID",
					App: &openrtb2.App{},
					Imp: []openrtb2.Imp{
						{
							ID: "Some-Imp-ID",
							Banner: &openrtb2.Banner{
								Format: []openrtb2.Format{
									{
										W: 600,
										H: 500,
									},
									{
										W: 300,
										H: 600,
									},
								},
							},
							Ext: []byte(`{"prebid": {"bidder":{"telaria": {"seatCode": "12345678"}}, "storedbidresponse": []}}`),
						},
					},
				},
			},
			expectedErrorList:         []error{},
			hasStoredAuctionResponses: false,
			storedBidResponses:        stored_responses.ImpBidderStoredResp{"Some-Imp-ID": {"telaria": json.RawMessage(`{"test":true}`)}},
		},
		{
			description: "One imp with 1 stored bid response and 1 in imp.ext.prebid.bidder that is not defined in stored bid responses, expect validate request to throw an error",
			givenRequestWrapper: &openrtb_ext.RequestWrapper{
				BidRequest: &openrtb2.BidRequest{
					ID:  "Some-ID",
					App: &openrtb2.App{},
					Imp: []openrtb2.Imp{
						{
							ID: "Some-Imp-ID",
							Banner: &openrtb2.Banner{
								Format: []openrtb2.Format{
									{
										W: 600,
										H: 500,
									},
									{
										W: 300,
										H: 600,
									},
								},
							},
							Ext: []byte(`{"prebid": {"bidder":{"telaria": {"seatCode": "12345678"}}, "storedbidresponse": []}}`),
						},
					},
				},
			},
			expectedErrorList:         []error{errors.New("request validation failed. Stored bid responses are specified for imp Some-Imp-ID. Bidders specified in imp.ext should match with bidders specified in imp.ext.prebid.storedbidresponse")},
			hasStoredAuctionResponses: false,
			storedBidResponses:        stored_responses.ImpBidderStoredResp{"Some-Imp-ID": {"appnexus": json.RawMessage(`{"test":true}`)}},
		},
		{
			description: "2 imps, one imp without stored responses, another imp with 1 stored bid response and 1 in imp.ext.prebid.bidder that is not defined in stored bid responses, expect validate request to throw an error",
			givenRequestWrapper: &openrtb_ext.RequestWrapper{
				BidRequest: &openrtb2.BidRequest{
					ID:  "Some-ID",
					App: &openrtb2.App{},
					Imp: []openrtb2.Imp{
						{
							ID: "Some-Imp-ID",
							Banner: &openrtb2.Banner{
								Format: []openrtb2.Format{
									{
										W: 600,
										H: 500,
									},
									{
										W: 300,
										H: 600,
									},
								},
							},
							Ext: []byte(`{"prebid": {"bidder":{"telaria": {"seatCode": "12345678"}}}}`),
						},
						{
							ID: "Some-Imp-ID2",
							Banner: &openrtb2.Banner{
								Format: []openrtb2.Format{
									{
										W: 600,
										H: 500,
									},
									{
										W: 300,
										H: 600,
									},
								},
							},
							Ext: []byte(`{"prebid": {"bidder":{"telaria": {"seatCode": "12345678"}}, "storedbidresponse": []}}`),
						},
					},
				},
			},
			expectedErrorList:         []error{errors.New("request validation failed. Stored bid responses are specified for imp Some-Imp-ID2. Bidders specified in imp.ext should match with bidders specified in imp.ext.prebid.storedbidresponse")},
			hasStoredAuctionResponses: false,
			storedBidResponses:        stored_responses.ImpBidderStoredResp{"Some-Imp-ID2": {"appnexus": json.RawMessage(`{"test":true}`)}},
		},
	}

	for _, test := range testCases {
		t.Run(test.description, func(t *testing.T) {
			errorList := deps.validateRequest(test.givenAccount, test.givenHttpRequest, test.givenRequestWrapper, false, test.hasStoredAuctionResponses, test.storedBidResponses, false)
			assert.Equalf(t, test.expectedErrorList, errorList, "Error doesn't match: %s\n", test.description)
		})
	}
}

func TestValidResponseAfterExecutingStages(t *testing.T) {
	const nbr int = 123

	hooksPlanBuilder := mockPlanBuilder{
		entrypointPlan: hooks.Plan[hookstage.Entrypoint]{
			{
				Timeout: 5 * time.Millisecond,
				Hooks: []hooks.HookWrapper[hookstage.Entrypoint]{
					entryPointHookUpdateWithErrors,
					entryPointHookUpdateWithErrorsAndWarnings,
				},
			},
			{
				Timeout: 5 * time.Millisecond,
				Hooks: []hooks.HookWrapper[hookstage.Entrypoint]{
					entryPointHookUpdate,
				},
			},
		},
		rawAuctionPlan: hooks.Plan[hookstage.RawAuctionRequest]{
			{
				Timeout: 5 * time.Millisecond,
				Hooks: []hooks.HookWrapper[hookstage.RawAuctionRequest]{
					rawAuctionHookNone,
				},
			},
		},
	}

	testCases := []struct {
		description string
		file        string
		planBuilder hooks.ExecutionPlanBuilder
	}{
		{
			description: "Assert correct BidResponse when request rejected at entrypoint stage",
			file:        "sample-requests/hooks/auction_entrypoint_reject.json",
			planBuilder: mockPlanBuilder{entrypointPlan: makePlan[hookstage.Entrypoint](mockRejectionHook{nbr, nil})},
		},
		{
			description: "Assert correct BidResponse when request rejected at raw-auction stage",
			file:        "sample-requests/hooks/auction_raw_auction_request_reject.json",
			planBuilder: mockPlanBuilder{rawAuctionPlan: makePlan[hookstage.RawAuctionRequest](mockRejectionHook{nbr, nil})},
		},
		{
			description: "Assert correct BidResponse when request rejected at processed-auction stage",
			file:        "sample-requests/hooks/auction_processed_auction_request_reject.json",
			planBuilder: mockPlanBuilder{processedAuctionPlan: makePlan[hookstage.ProcessedAuctionRequest](mockRejectionHook{nbr, nil})},
		},
		{
			// bidder-request stage doesn't reject whole request, so we do not expect NBR code in response
			description: "Assert correct BidResponse when request rejected at bidder-request stage",
			file:        "sample-requests/hooks/auction_bidder_reject.json",
			planBuilder: mockPlanBuilder{bidderRequestPlan: makePlan[hookstage.BidderRequest](mockRejectionHook{nbr, nil})},
		},
		{
			description: "Assert correct BidResponse when request rejected at raw-bidder-response stage",
			file:        "sample-requests/hooks/auction_bidder_response_reject.json",
			planBuilder: mockPlanBuilder{rawBidderResponsePlan: makePlan[hookstage.RawBidderResponse](mockRejectionHook{nbr, nil})},
		},
		{
			description: "Assert correct BidResponse when request rejected with error from hook",
			file:        "sample-requests/hooks/auction_reject_with_error.json",
			planBuilder: mockPlanBuilder{entrypointPlan: makePlan[hookstage.Entrypoint](mockRejectionHook{nbr, errors.New("dummy")})},
		},
		{
			description: "Assert correct BidResponse with debug information from modules added to ext.prebid.modules",
			file:        "sample-requests/hooks/auction.json",
			planBuilder: hooksPlanBuilder,
		},
		{
			description: "Assert modified bidresponse after exitpoint hook implementation",
			file:        "sample-requests/hooks/auction_exitpoint.json",
			planBuilder: mockPlanBuilder{exitpointPlan: makePlan[hookstage.Exitpoint](mockUpdateResponseHook{})},
		},
	}

	for _, tc := range testCases {
		t.Run(tc.description, func(t *testing.T) {
			fileData, err := os.ReadFile(tc.file)
			assert.NoError(t, err, "Failed to read test file.")

			test, err := parseTestData(fileData, tc.file)
			assert.NoError(t, err, "Failed to parse test file.")
			test.planBuilder = tc.planBuilder
			test.endpointType = OPENRTB_ENDPOINT

			cfg := &config.Configuration{MaxRequestSize: maxSize, AccountDefaults: config.Account{DebugAllow: true}}
			auctionEndpointHandler, _, mockBidServers, mockCurrencyRatesServer, err := buildTestEndpoint(test, cfg)
			assert.NoError(t, err, "Failed to build test endpoint.")

			recorder := httptest.NewRecorder()
			req := httptest.NewRequest("POST", "/openrtb2/auction", bytes.NewReader(test.BidRequest))
			auctionEndpointHandler(recorder, req, nil)
			assert.Equal(t, recorder.Code, http.StatusOK, "Endpoint should return 200 OK.")

			var actualResp openrtb2.BidResponse
			var expectedResp openrtb2.BidResponse
			var actualExt openrtb_ext.ExtBidResponse
			var expectedExt openrtb_ext.ExtBidResponse

			assert.NoError(t, jsonutil.UnmarshalValid(test.ExpectedBidResponse, &expectedResp), "Unable to unmarshal expected BidResponse.")
			assert.NoError(t, jsonutil.UnmarshalValid(recorder.Body.Bytes(), &actualResp), "Unable to unmarshal actual BidResponse.")
			if expectedResp.Ext != nil {
				assert.NoError(t, jsonutil.UnmarshalValid(expectedResp.Ext, &expectedExt), "Unable to unmarshal expected ExtBidResponse.")
				assert.NoError(t, jsonutil.UnmarshalValid(actualResp.Ext, &actualExt), "Unable to unmarshal actual ExtBidResponse.")
			}

			assertBidResponseEqual(t, tc.file, expectedResp, actualResp)
			assert.Equal(t, expectedResp.NBR, actualResp.NBR, "Invalid NBR.")
			assert.Equal(t, expectedExt.Warnings, actualExt.Warnings, "Wrong bidResponse.ext.warnings.")

			if expectedExt.Prebid != nil {
				hookexecution.AssertEqualModulesData(t, expectedExt.Prebid.Modules, actualExt.Prebid.Modules)
			} else {
				assert.Nil(t, actualExt.Prebid, "Invalid BidResponse.ext.prebid")
			}

			// Close servers regardless if the test case was run or not
			for _, mockBidServer := range mockBidServers {
				mockBidServer.Close()
			}
			mockCurrencyRatesServer.Close()
		})
	}
}

func TestSendAuctionResponse_LogsErrors(t *testing.T) {
	hookExecutor := &mockStageExecutor{
		outcomes: []hookexecution.StageOutcome{
			{
				Entity: "bid-request",
				Stage:  hooks.StageBidderRequest.String(),
				Groups: []hookexecution.GroupOutcome{
					{
						InvocationResults: []hookexecution.HookOutcome{
							{
								HookID: hookexecution.HookID{
									ModuleCode:   "foobar",
									HookImplCode: "foo",
								},
								Status:   hookexecution.StatusSuccess,
								Action:   hookexecution.ActionNone,
								Warnings: []string{"warning message"},
							},
						},
					},
				},
			},
		},
	}

	testCases := []struct {
		description    string
		expectedErrors []error
		expectedStatus int
		request        *openrtb2.BidRequest
		response       *openrtb2.BidResponse
		hookExecutor   hookexecution.HookStageExecutor
	}{
		{
			description: "Error logged if hook enrichment fails",
			expectedErrors: []error{
				errors.New("Failed to enrich Bid Response with hook debug information: Invalid JSON Document"),
				errors.New("/openrtb2/auction Failed to send response: json: error calling MarshalJSON for type json.RawMessage: invalid character '.' looking for beginning of value"),
			},
			expectedStatus: 0,
			request:        &openrtb2.BidRequest{ID: "some-id", Test: 1},
			response:       &openrtb2.BidResponse{ID: "some-id", Ext: json.RawMessage("...")},
			hookExecutor:   hookExecutor,
		},
		{
			description: "Error logged if hook enrichment returns warnings",
			expectedErrors: []error{
				errors.New("Value is not a string: 1"),
				errors.New("Value is not a boolean: active"),
			},
			expectedStatus: 0,
			request:        &openrtb2.BidRequest{ID: "some-id", Test: 1, Ext: json.RawMessage(`{"prebid": {"debug": "active", "trace": 1}}`)},
			response:       &openrtb2.BidResponse{ID: "some-id", Ext: json.RawMessage("{}")},
			hookExecutor:   hookExecutor,
		},
	}

	for _, test := range testCases {
		t.Run(test.description, func(t *testing.T) {
			writer := httptest.NewRecorder()
			labels := metrics.Labels{}
			ao := analytics.AuctionObject{}
			account := &config.Account{DebugAllow: true}

			_, ao = sendAuctionResponse(writer, test.hookExecutor, test.response, test.request, account, labels, ao)

			assert.Equal(t, ao.Errors, test.expectedErrors, "Invalid errors.")
			assert.Equal(t, test.expectedStatus, ao.Status, "Invalid HTTP response status.")
		})
	}
}

func TestParseRequestMultiBid(t *testing.T) {
	tests := []struct {
		name             string
		givenRequestBody string
		expectedReqExt   json.RawMessage
		expectedErrors   []error
	}{
		{
			name:             "validate and build multi-bid extension",
			givenRequestBody: validRequest(t, "multi-bid-error.json"),
			expectedReqExt:   getObject(t, "multi-bid-error.json", "expectedReqExt"),
			expectedErrors: []error{
				&errortypes.Warning{
					WarningCode: errortypes.MultiBidWarningCode,
					Message:     "maxBids not defined for {Bidder:appnexus, Bidders:[], MaxBids:<nil>, TargetBidderCodePrefix:}",
				},
				&errortypes.Warning{
					WarningCode: errortypes.MultiBidWarningCode,
					Message:     "invalid maxBids value, using minimum 1 limit for {Bidder:rubicon, Bidders:[], MaxBids:-1, TargetBidderCodePrefix:rubN}",
				},
				&errortypes.Warning{
					WarningCode: errortypes.MultiBidWarningCode,
					Message:     "invalid maxBids value, using maximum 9 limit for {Bidder:pubmatic, Bidders:[], MaxBids:10, TargetBidderCodePrefix:pm}",
				},
				&errortypes.Warning{
					WarningCode: errortypes.MultiBidWarningCode,
					Message:     "multiBid already defined for pubmatic, ignoring this instance {Bidder:pubmatic, Bidders:[], MaxBids:4, TargetBidderCodePrefix:pubM}",
				},
				&errortypes.Warning{
					WarningCode: errortypes.MultiBidWarningCode,
					Message:     "ignoring bidders from {Bidder:groupm, Bidders:[someBidder], MaxBids:5, TargetBidderCodePrefix:gm}",
				},
				&errortypes.Warning{
					WarningCode: errortypes.MultiBidWarningCode,
					Message:     "multiBid already defined for groupm, ignoring this instance {Bidder:, Bidders:[groupm], MaxBids:6, TargetBidderCodePrefix:}",
				},
				&errortypes.Warning{
					WarningCode: errortypes.MultiBidWarningCode,
					Message:     "ignoring targetbiddercodeprefix for {Bidder:, Bidders:[33across], MaxBids:7, TargetBidderCodePrefix:abc}",
				},
				&errortypes.Warning{
					WarningCode: errortypes.MultiBidWarningCode,
					Message:     "bidder(s) not specified for {Bidder:, Bidders:[], MaxBids:8, TargetBidderCodePrefix:xyz}",
				},
			},
		},
	}
	for _, test := range tests {
		t.Run(test.name, func(t *testing.T) {
			deps := &endpointDeps{
				fakeUUIDGenerator{},
				&warningsCheckExchange{},
				ortb.NewRequestValidator(openrtb_ext.BuildBidderMap(), map[string]string{}, mockBidderParamValidator{}),
				&mockStoredReqFetcher{},
				empty_fetcher.EmptyFetcher{},
				empty_fetcher.EmptyFetcher{},
				&config.Configuration{MaxRequestSize: int64(len(test.givenRequestBody))},
				&metricsConfig.NilMetricsEngine{},
				analyticsBuild.New(&config.Analytics{}),
				fakeAnalyticsPolicy{allow: true}.Builder,
				map[string]string{},
				false,
				[]byte{},
				openrtb_ext.BuildBidderMap(),
				nil,
				nil,
				hardcodedResponseIPValidator{response: true},
				empty_fetcher.EmptyFetcher{},
				hooks.EmptyPlanBuilder{},
				nil,
				openrtb_ext.NormalizeBidderName,
			}

			hookExecutor := hookexecution.NewHookExecutor(deps.hookExecutionPlanBuilder, hookexecution.EndpointAuction, deps.metricsEngine)

			req := httptest.NewRequest("POST", "/openrtb2/auction", strings.NewReader(test.givenRequestBody))

			resReq, _, _, _, _, _, errL := deps.parseRequest(req, &metrics.Labels{}, hookExecutor)

			assert.NoError(t, resReq.RebuildRequest())

			assert.JSONEq(t, string(test.expectedReqExt), string(resReq.Ext))

			assert.Equal(t, errL, test.expectedErrors, "error length should match")
		})
	}
}

type mockStoredResponseFetcher struct {
	data map[string]json.RawMessage
}

func (cf *mockStoredResponseFetcher) FetchRequests(ctx context.Context, requestIDs []string, impIDs []string) (requestData map[string]json.RawMessage, impData map[string]json.RawMessage, errs []error) {
	return nil, nil, nil
}

func (cf *mockStoredResponseFetcher) FetchResponses(ctx context.Context, ids []string) (data map[string]json.RawMessage, errs []error) {
	return cf.data, nil
}

func getObject(t *testing.T, filename, key string) json.RawMessage {
	requestData, err := os.ReadFile("sample-requests/valid-whole/supplementary/" + filename)
	if err != nil {
		t.Fatalf("Failed to fetch a valid request: %v", err)
	}
	testBidRequest, _, _, err := jsonparser.Get(requestData, key)
	assert.NoError(t, err, "Error jsonparsing root.mockBidRequest from file %s. Desc: %v.", filename, err)

	var obj json.RawMessage
	err = jsonutil.UnmarshalValid(testBidRequest, &obj)
	if err != nil {
		t.Fatalf("Failed to fetch object with key '%s' ... got error: %v", key, err)
	}
	return obj
}

func getIntegrationFromRequest(req *openrtb_ext.RequestWrapper) (string, error) {
	reqExt, err := req.GetRequestExt()
	if err != nil {
		return "", err
	}
	reqPrebid := reqExt.GetPrebid()
	return reqPrebid.Integration, nil
}

type mockStageExecutor struct {
	hookexecution.EmptyHookExecutor

	outcomes []hookexecution.StageOutcome
}

func (e mockStageExecutor) GetOutcomes() []hookexecution.StageOutcome {
	return e.outcomes
}

func TestSetSeatNonBidRaw(t *testing.T) {
	type args struct {
		request         *openrtb_ext.RequestWrapper
		auctionResponse *exchange.AuctionResponse
	}
	tests := []struct {
		name    string
		args    args
		wantErr bool
	}{
		{
			name:    "nil-auctionResponse",
			args:    args{auctionResponse: nil},
			wantErr: false,
		},
		{
			name:    "nil-bidResponse",
			args:    args{auctionResponse: &exchange.AuctionResponse{BidResponse: nil}},
			wantErr: false,
		},
		{
			name:    "invalid-response.Ext",
			args:    args{auctionResponse: &exchange.AuctionResponse{BidResponse: &openrtb2.BidResponse{Ext: []byte(`invalid_json`)}}},
			wantErr: true,
		},
		{
			name: "update-seatnonbid-in-ext",
			args: args{
				request: &openrtb_ext.RequestWrapper{BidRequest: &openrtb2.BidRequest{Ext: []byte(`{"prebid": { "returnallbidstatus" : true }}`)}},
				auctionResponse: &exchange.AuctionResponse{
					ExtBidResponse: &openrtb_ext.ExtBidResponse{Prebid: &openrtb_ext.ExtResponsePrebid{SeatNonBid: []openrtb_ext.SeatNonBid{}}},
					BidResponse:    &openrtb2.BidResponse{Ext: []byte(`{}`)},
				},
			},
			wantErr: false,
		},
	}
	for _, tt := range tests {
		t.Run(tt.name, func(t *testing.T) {
			if err := setSeatNonBidRaw(tt.args.request, tt.args.auctionResponse); (err != nil) != tt.wantErr {
				t.Errorf("setSeatNonBidRaw() error = %v, wantErr %v", err, tt.wantErr)
			}
		})
	}
}

func TestValidateAliases(t *testing.T) {
	// This test runs against a real list of bidders, so we must use real bidder names for core bidders,
	// but can use test values for the alias names.
	deps := &endpointDeps{
		disabledBidders: map[string]string{
			"rubicon":  "rubicon is disabled",
			"appnexus": `Bidder "appnexus" can only be aliased and cannot be used directly.`, // exact wording needed to recognize white label only adapter error state
		},
		bidderMap: map[string]openrtb_ext.BidderName{
			"appnexus": openrtb_ext.BidderName("appnexus"),
			"rubicon":  openrtb_ext.BidderName("rubicon"),
			"openx":    openrtb_ext.BidderName("openx"),
		},
	}

	testCases := []struct {
		description     string
		aliases         map[string]string
		expectedAliases map[string]string
		expectedError   error
	}{
		{
			description:     "valid",
			aliases:         map[string]string{"test": "openx"},
			expectedAliases: map[string]string{"test": "openx"},
			expectedError:   nil,
		},
		{
			description:     "valid - case insensitive",
			aliases:         map[string]string{"test": "OpenX"},
			expectedAliases: map[string]string{"test": "openx"},
			expectedError:   nil,
		},
		{
			description:     "disabled bidder",
			aliases:         map[string]string{"test": "rubicon"},
			expectedAliases: nil,
			expectedError:   errors.New("request.ext.prebid.aliases.test refers to disabled bidder: rubicon"),
		},
		{
			description:     "coreBidderName not found",
			aliases:         map[string]string{"test": "anyBidder"},
			expectedAliases: nil,
			expectedError:   errors.New("request.ext.prebid.aliases.test refers to unknown bidder: anyBidder"),
		},
		{
			description:     "alias name is coreBidder name",
			aliases:         map[string]string{"openx": "openx"},
			expectedAliases: nil,
			expectedError:   errors.New("request.ext.prebid.aliases.openx defines a no-op alias. Choose a different alias, or remove this entry."),
		},
		{
			description:     "white label only bidder cannot be aliased",
			aliases:         map[string]string{"test": "appnexus"},
			expectedAliases: nil,
			expectedError:   errors.New("request.ext.prebid.aliases.test refers to a bidder that cannot be aliased: appnexus"),
		},
	}

	for _, testCase := range testCases {
		t.Run(testCase.description, func(t *testing.T) {
			err := deps.validateAliases(testCase.aliases)
			if err != nil {
				assert.Equal(t, testCase.expectedError, err)
			} else {
				assert.Equal(t, testCase.expectedAliases, testCase.aliases)
			}
		})
	}
}

func fakeNormalizeBidderName(name string) (openrtb_ext.BidderName, bool) {
	return openrtb_ext.BidderName(strings.ToLower(name)), true
}

func TestValidateOrFillCookieDeprecation(t *testing.T) {
	type args struct {
		httpReq *http.Request
		req     *openrtb_ext.RequestWrapper
		account config.Account
	}
	tests := []struct {
		name          string
		args          args
		wantDeviceExt json.RawMessage
		wantErr       error
	}{
		{
			name:          "account-nil",
			wantDeviceExt: nil,
			wantErr:       nil,
		},
		{
			name: "cookie-deprecation-not-enabled",
			args: args{
				httpReq: &http.Request{
					Header: http.Header{secCookieDeprecation: []string{"example_label_1"}},
				},
				req: &openrtb_ext.RequestWrapper{
					BidRequest: &openrtb2.BidRequest{},
				},
			},
			wantDeviceExt: nil,
			wantErr:       nil,
		},
		{
			name: "cookie-deprecation-disabled-explicitly",
			args: args{
				httpReq: &http.Request{
					Header: http.Header{secCookieDeprecation: []string{"example_label_1"}},
				},
				req: &openrtb_ext.RequestWrapper{
					BidRequest: &openrtb2.BidRequest{},
				},
				account: config.Account{
					Privacy: config.AccountPrivacy{
						PrivacySandbox: config.PrivacySandbox{
							CookieDeprecation: config.CookieDeprecation{
								Enabled: false,
							},
						},
					},
				},
			},
			wantDeviceExt: nil,
			wantErr:       nil,
		},
		{
			name: "cookie-deprecation-enabled-header-not-present-in-request",
			args: args{
				httpReq: &http.Request{},
				req: &openrtb_ext.RequestWrapper{
					BidRequest: &openrtb2.BidRequest{},
				},
				account: config.Account{
					Privacy: config.AccountPrivacy{
						PrivacySandbox: config.PrivacySandbox{
							CookieDeprecation: config.CookieDeprecation{
								Enabled: true,
							},
						},
					},
				},
			},
			wantDeviceExt: nil,
			wantErr:       nil,
		},
		{
			name: "header-present-request-device-nil",
			args: args{
				httpReq: &http.Request{
					Header: http.Header{secCookieDeprecation: []string{"example_label_1"}},
				},
				req: &openrtb_ext.RequestWrapper{
					BidRequest: &openrtb2.BidRequest{},
				},
				account: config.Account{
					Privacy: config.AccountPrivacy{
						PrivacySandbox: config.PrivacySandbox{
							CookieDeprecation: config.CookieDeprecation{
								Enabled: true,
							},
						},
					},
				},
			},
			wantDeviceExt: json.RawMessage(`{"cdep":"example_label_1"}`),
			wantErr:       nil,
		},
		{
			name: "header-present-request-device-ext-nil",
			args: args{
				httpReq: &http.Request{
					Header: http.Header{secCookieDeprecation: []string{"example_label_1"}},
				},
				req: &openrtb_ext.RequestWrapper{
					BidRequest: &openrtb2.BidRequest{
						Device: &openrtb2.Device{
							Ext: nil,
						},
					},
				},
				account: config.Account{
					Privacy: config.AccountPrivacy{
						PrivacySandbox: config.PrivacySandbox{
							CookieDeprecation: config.CookieDeprecation{
								Enabled: true,
							},
						},
					},
				},
			},
			wantDeviceExt: json.RawMessage(`{"cdep":"example_label_1"}`),
			wantErr:       nil,
		},
		{
			name: "header-present-request-device-ext-not-nil",
			args: args{
				httpReq: &http.Request{
					Header: http.Header{secCookieDeprecation: []string{"example_label_1"}},
				},
				req: &openrtb_ext.RequestWrapper{
					BidRequest: &openrtb2.BidRequest{
						Device: &openrtb2.Device{
							Ext: json.RawMessage(`{"foo":"bar"}`),
						},
					},
				},
				account: config.Account{
					Privacy: config.AccountPrivacy{
						PrivacySandbox: config.PrivacySandbox{
							CookieDeprecation: config.CookieDeprecation{
								Enabled: true,
							},
						},
					},
				},
			},
			wantDeviceExt: json.RawMessage(`{"cdep":"example_label_1","foo":"bar"}`),
			wantErr:       nil,
		},
		{
			name: "header-present-with-length-more-than-100",
			args: args{
				httpReq: &http.Request{
					Header: http.Header{secCookieDeprecation: []string{"zjfXqGxXFI8yura8AhQl1DK2EMMmryrC8haEpAlwjoerrFfEo2MQTXUq6cSmLohI8gjsnkGU4oAzvXd4TTAESzEKsoYjRJ2zKxmEa"}},
				},
				req: &openrtb_ext.RequestWrapper{
					BidRequest: &openrtb2.BidRequest{
						Device: &openrtb2.Device{
							Ext: json.RawMessage(`{"foo":"bar"}`),
						},
					},
				},
				account: config.Account{
					Privacy: config.AccountPrivacy{
						PrivacySandbox: config.PrivacySandbox{
							CookieDeprecation: config.CookieDeprecation{
								Enabled: true,
							},
						},
					},
				},
			},
			wantDeviceExt: json.RawMessage(`{"foo":"bar"}`),
			wantErr: &errortypes.Warning{
				Message:     "request.device.ext.cdep must not exceed 100 characters",
				WarningCode: errortypes.SecCookieDeprecationLenWarningCode,
			},
		},
		{
			name: "header-present-request-device-ext-cdep-present",
			args: args{
				httpReq: &http.Request{
					Header: http.Header{secCookieDeprecation: []string{"example_label_1"}},
				},
				req: &openrtb_ext.RequestWrapper{
					BidRequest: &openrtb2.BidRequest{
						Device: &openrtb2.Device{
							Ext: json.RawMessage(`{"foo":"bar","cdep":"example_label_2"}`),
						},
					},
				},
				account: config.Account{
					Privacy: config.AccountPrivacy{
						PrivacySandbox: config.PrivacySandbox{
							CookieDeprecation: config.CookieDeprecation{
								Enabled: true,
							},
						},
					},
				},
			},
			wantDeviceExt: json.RawMessage(`{"foo":"bar","cdep":"example_label_2"}`),
			wantErr:       nil,
		},
		{
			name: "header-present-request-device-ext-invalid",
			args: args{
				httpReq: &http.Request{
					Header: http.Header{secCookieDeprecation: []string{"example_label_1"}},
				},
				req: &openrtb_ext.RequestWrapper{
					BidRequest: &openrtb2.BidRequest{
						Device: &openrtb2.Device{
							Ext: json.RawMessage(`{`),
						},
					},
				},
				account: config.Account{
					Privacy: config.AccountPrivacy{
						PrivacySandbox: config.PrivacySandbox{
							CookieDeprecation: config.CookieDeprecation{
								Enabled: true,
							},
						},
					},
				},
			},
			wantDeviceExt: json.RawMessage(`{`),
			wantErr: &errortypes.FailedToUnmarshal{
				Message: "expects \" or n, but found \x00",
			},
		},
	}
	for _, tt := range tests {
		t.Run(tt.name, func(t *testing.T) {
			err := validateOrFillCookieDeprecation(tt.args.httpReq, tt.args.req, &tt.args.account)
			assert.Equal(t, tt.wantErr, err)
			if tt.args.req != nil {
				err := tt.args.req.RebuildRequest()
				assert.NoError(t, err)
			}
			if tt.wantDeviceExt == nil {
				if tt.args.req != nil && tt.args.req.Device != nil {
					assert.Nil(t, tt.args.req.Device.Ext)
				}
			} else {
				assert.Equal(t, string(tt.wantDeviceExt), string(tt.args.req.Device.Ext))
			}
		})
	}
}

func TestSetGPCImplicitly(t *testing.T) {
	testCases := []struct {
		description  string
		header       string
		regs         *openrtb2.Regs
		expectError  bool
		expectedRegs *openrtb2.Regs
	}{
		{
			description: "regs_ext_gpc_not_set_and_header_is_1",
			header:      "1",
			regs: &openrtb2.Regs{
				Ext: []byte(`{}`),
			},
			expectError: false,
			expectedRegs: &openrtb2.Regs{
				Ext: []byte(`{"gpc":"1"}`),
			},
		},
		{
			description: "sec_gpc_header_not_set_gpc_should_not_be_modified",
			header:      "",
			regs: &openrtb2.Regs{
				Ext: []byte(`{}`),
			},
			expectError: false,
			expectedRegs: &openrtb2.Regs{
				Ext: []byte(`{}`),
			},
		},
		{
			description: "sec_gpc_header_set_to_2_gpc_should_not_be_modified",
			header:      "2",
			regs: &openrtb2.Regs{
				Ext: []byte(`{}`),
			},
			expectError: false,
			expectedRegs: &openrtb2.Regs{
				Ext: []byte(`{}`),
			},
		},
		{
			description: "sec_gpc_header_set_to_1_and_regs_ext_contains_other_data",
			header:      "1",
			regs: &openrtb2.Regs{
				Ext: []byte(`{"some_other_field":"some_value"}`),
			},
			expectError: false,
			expectedRegs: &openrtb2.Regs{
				Ext: []byte(`{"some_other_field":"some_value","gpc":"1"}`),
			},
		},
		{
			description: "regs_ext_gpc_not_set_and_header_not_set",
			header:      "",
			regs: &openrtb2.Regs{
				Ext: []byte(`{}`),
			},
			expectError: false,
			expectedRegs: &openrtb2.Regs{
				Ext: []byte(`{}`),
			},
		},
		{
			description: "regs_ext_gpc_not_set_and_header_not_1",
			header:      "0",
			regs: &openrtb2.Regs{
				Ext: []byte(`{}`),
			},
			expectError: false,
			expectedRegs: &openrtb2.Regs{
				Ext: []byte(`{}`),
			},
		},
		{
			description: "regs_ext_gpc_is_1_and_header_is_1",
			header:      "1",
			regs: &openrtb2.Regs{
				Ext: []byte(`{"gpc":"1"}`),
			},
			expectError: false,
			expectedRegs: &openrtb2.Regs{
				Ext: []byte(`{"gpc":"1"}`),
			},
		},
		{
			description: "regs_ext_gpc_is_1_and_header_not_1",
			header:      "0",
			regs: &openrtb2.Regs{
				Ext: []byte(`{"gpc":"1"}`),
			},
			expectError: false,
			expectedRegs: &openrtb2.Regs{
				Ext: []byte(`{"gpc":"1"}`),
			},
		},
		{
			description: "regs_ext_other_data_and_header_is_1",
			header:      "1",
			regs: &openrtb2.Regs{
				Ext: []byte(`{"other":"value"}`),
			},
			expectError: false,
			expectedRegs: &openrtb2.Regs{
				Ext: []byte(`{"other":"value","gpc":"1"}`),
			},
		},
		{
			description: "regs_nil_and_header_is_1",
			header:      "1",
			regs:        nil,
			expectError: false,
			expectedRegs: &openrtb2.Regs{
				Ext: []byte(`{"gpc":"1"}`),
			},
		},
		{
			description:  "regs_nil_and_header_not_set",
			header:       "",
			regs:         nil,
			expectError:  false,
			expectedRegs: nil,
		},
		{
			description: "regs_ext_is_nil_and_header_not_set",
			header:      "",
			regs: &openrtb2.Regs{
				Ext: nil,
			},
			expectError: false,
			expectedRegs: &openrtb2.Regs{
				Ext: nil,
			},
		},
	}

	for _, test := range testCases {
		t.Run(test.description, func(t *testing.T) {
			httpReq := &http.Request{
				Header: http.Header{
					http.CanonicalHeaderKey("Sec-GPC"): []string{test.header},
				},
			}

			r := &openrtb_ext.RequestWrapper{
				BidRequest: &openrtb2.BidRequest{
					Regs: test.regs,
				},
			}

			err := setGPCImplicitly(httpReq, r)

			if test.expectError {
				assert.Error(t, err)
			} else {
				assert.NoError(t, err)
			}
			assert.NoError(t, r.RebuildRequest())
			if test.expectedRegs == nil {
				assert.Nil(t, r.BidRequest.Regs)
			} else if test.expectedRegs.Ext == nil {
				assert.Nil(t, r.BidRequest.Regs.Ext)
			} else {
				assert.JSONEq(t, string(test.expectedRegs.Ext), string(r.BidRequest.Regs.Ext))
			}
		})
	}
}

func TestValidateRequestCookieDeprecation(t *testing.T) {
	testCases :=
		[]struct {
			name         string
			givenAccount *config.Account
			httpReq      *http.Request
			reqWrapper   *openrtb_ext.RequestWrapper
			wantErrs     []error
			wantCDep     string
		}{
			{
				name: "header-with-length-less-than-100",
				httpReq: func() *http.Request {
					req := httptest.NewRequest("POST", "/openrtb2/auction", nil)
					req.Header.Set(secCookieDeprecation, "sample-value")
					return req
				}(),
				givenAccount: &config.Account{
					ID: "1",
					Privacy: config.AccountPrivacy{
						PrivacySandbox: config.PrivacySandbox{
							CookieDeprecation: config.CookieDeprecation{
								Enabled: true,
								TTLSec:  86400,
							},
						},
					},
				},
				reqWrapper: &openrtb_ext.RequestWrapper{
					BidRequest: &openrtb2.BidRequest{
						ID:  "Some-ID",
						App: &openrtb2.App{},
						Imp: []openrtb2.Imp{
							{
								ID: "Some-Imp-ID",
								Banner: &openrtb2.Banner{
									Format: []openrtb2.Format{
										{
											W: 600,
											H: 500,
										},
										{
											W: 300,
											H: 600,
										},
									},
								},
								Ext: []byte(`{"pubmatic":{"publisherId": 12345678}}`),
							},
						},
					},
				},
				wantErrs: []error{},
				wantCDep: "sample-value",
			},
			{
				name: "header-with-length-more-than-100",
				httpReq: func() *http.Request {
					req := httptest.NewRequest("POST", "/openrtb2/auction", nil)
					req.Header.Set(secCookieDeprecation, "zjfXqGxXFI8yura8AhQl1DK2EMMmryrC8haEpAlwjoerrFfEo2MQTXUq6cSmLohI8gjsnkGU4oAzvXd4TTAESzEKsoYjRJ2zKxmEa")
					return req
				}(),
				givenAccount: &config.Account{
					ID: "1",
					Privacy: config.AccountPrivacy{
						PrivacySandbox: config.PrivacySandbox{
							CookieDeprecation: config.CookieDeprecation{
								Enabled: true,
								TTLSec:  86400,
							},
						},
					},
				},
				reqWrapper: &openrtb_ext.RequestWrapper{
					BidRequest: &openrtb2.BidRequest{
						ID:  "Some-ID",
						App: &openrtb2.App{},
						Imp: []openrtb2.Imp{
							{
								ID: "Some-Imp-ID",
								Banner: &openrtb2.Banner{
									Format: []openrtb2.Format{
										{
											W: 600,
											H: 500,
										},
										{
											W: 300,
											H: 600,
										},
									},
								},
								Ext: []byte(`{"pubmatic":{"publisherId": 12345678}}`),
							},
						},
					},
				},
				wantErrs: []error{
					&errortypes.Warning{
						Message:     "request.device.ext.cdep must not exceed 100 characters",
						WarningCode: errortypes.SecCookieDeprecationLenWarningCode,
					},
				},
				wantCDep: "",
			},
		}

	deps := &endpointDeps{
		fakeUUIDGenerator{},
		&warningsCheckExchange{},
		ortb.NewRequestValidator(openrtb_ext.BuildBidderMap(), map[string]string{}, mockBidderParamValidator{}),
		&mockStoredReqFetcher{},
		empty_fetcher.EmptyFetcher{},
		&mockAccountFetcher{},
		&config.Configuration{},
		&metricsConfig.NilMetricsEngine{},
		analyticsBuild.New(&config.Analytics{}),
		fakeAnalyticsPolicy{allow: true}.Builder,
		map[string]string{},
		false,
		[]byte{},
		openrtb_ext.BuildBidderMap(),
		nil,
		nil,
		hardcodedResponseIPValidator{response: true},
		empty_fetcher.EmptyFetcher{},
		hooks.EmptyPlanBuilder{},
		nil,
		openrtb_ext.NormalizeBidderName,
	}

	for _, test := range testCases {
		errs := deps.validateRequest(test.givenAccount, test.httpReq, test.reqWrapper, false, false, stored_responses.ImpBidderStoredResp{}, false)
		assert.Equal(t, test.wantErrs, errs)
		test.reqWrapper.RebuildRequest()
		deviceExt, err := test.reqWrapper.GetDeviceExt()
		assert.NoError(t, err)
		assert.Equal(t, test.wantCDep, deviceExt.GetCDep())
	}
}

func TestSetSecBrowsingTopicsImplicitly(t *testing.T) {
	type args struct {
		httpReq *http.Request
		r       *openrtb_ext.RequestWrapper
		account *config.Account
	}
	tests := []struct {
		name     string
		args     args
		wantUser *openrtb2.User
	}{
		{
			name: "empty HTTP request, no change in user data",
			args: args{
				httpReq: &http.Request{},
				r:       &openrtb_ext.RequestWrapper{BidRequest: &openrtb2.BidRequest{}},
				account: &config.Account{Privacy: config.AccountPrivacy{PrivacySandbox: config.PrivacySandbox{TopicsDomain: "ads.pubmatic.com"}}},
			},
			wantUser: nil,
		},
		{
			name: "valid topic in request but topicsdomain not configured by host, no change in user data",
			args: args{
				httpReq: &http.Request{
					Header: http.Header{
						secBrowsingTopics: []string{"(1);v=chrome.1:1:2, ();p=P00000000000"},
					},
				},
				r:       &openrtb_ext.RequestWrapper{BidRequest: &openrtb2.BidRequest{}},
				account: &config.Account{Privacy: config.AccountPrivacy{PrivacySandbox: config.PrivacySandbox{TopicsDomain: ""}}},
			},
			wantUser: nil,
		},
		{
			name: "valid topic in request and topicsdomain configured by host, topics copied to user data",
			args: args{
				httpReq: &http.Request{
					Header: http.Header{
						secBrowsingTopics: []string{"(1);v=chrome.1:1:2, ();p=P00000000000"},
					},
				},
				r:       &openrtb_ext.RequestWrapper{BidRequest: &openrtb2.BidRequest{}},
				account: &config.Account{Privacy: config.AccountPrivacy{PrivacySandbox: config.PrivacySandbox{TopicsDomain: "ads.pubmatic.com"}}},
			},
			wantUser: &openrtb2.User{
				Data: []openrtb2.Data{
					{
						Name: "ads.pubmatic.com",
						Segment: []openrtb2.Segment{
							{
								ID: "1",
							},
						},
						Ext: json.RawMessage(`{"segtax":600,"segclass":"2"}`),
					},
				},
			},
		},
		{
			name: "valid empty topic in request, no change in user data",
			args: args{
				httpReq: &http.Request{
					Header: http.Header{
						secBrowsingTopics: []string{"();p=P0000000000000000000000000000000"},
					},
				},
				r:       &openrtb_ext.RequestWrapper{BidRequest: &openrtb2.BidRequest{}},
				account: &config.Account{Privacy: config.AccountPrivacy{PrivacySandbox: config.PrivacySandbox{TopicsDomain: "ads.pubmatic.com"}}},
			},
			wantUser: nil,
		},
		{
			name: "request with a few valid topics (including duplicate topics, segIDs, matching segtax, segclass, etc) and a few invalid topics(different invalid format), only valid and unique topics copied/merged to/with user data",
			args: args{
				httpReq: &http.Request{
					Header: http.Header{
						secBrowsingTopics: []string{"(1);v=chrome.1:1:2, (1 2);v=chrome.1:1:2,(4);v=chrome.1:1:2,();p=P0000000000,(4);v=chrome.1, 5);v=chrome.1, (6;v=chrome.1, ();v=chrome.1, (	);v=chrome.1, (1);v=chrome.1:1:2, (1 2 4		6 7			4567	  ) ; v=chrome.1: 2 : 3,();p=P0000000000"},
					},
				},
				r: &openrtb_ext.RequestWrapper{BidRequest: &openrtb2.BidRequest{
					User: &openrtb2.User{
						Data: []openrtb2.Data{
							{
								Name: "chrome.com",
								Segment: []openrtb2.Segment{
									{ID: "1"},
								},
								Ext: json.RawMessage(`{"segtax":603,"segclass":"4"}`),
							},
							{
								Name: "ads.pubmatic.com",
								Segment: []openrtb2.Segment{
									{ID: "1"},
									{ID: "3"},
								},
								Ext: json.RawMessage(`{"segtax":600,"segclass":"2"}`),
							},
						},
					},
				}},
				account: &config.Account{Privacy: config.AccountPrivacy{PrivacySandbox: config.PrivacySandbox{TopicsDomain: "ads.pubmatic.com"}}},
			},
			wantUser: &openrtb2.User{
				Data: []openrtb2.Data{
					{
						Name: "chrome.com",
						Segment: []openrtb2.Segment{
							{ID: "1"},
						},
						Ext: json.RawMessage(`{"segtax":603,"segclass":"4"}`),
					},
					{
						Name: "ads.pubmatic.com",
						Segment: []openrtb2.Segment{
							{ID: "1"},
							{ID: "2"},
							{ID: "3"},
							{ID: "4"},
						},
						Ext: json.RawMessage(`{"segtax":600,"segclass":"2"}`),
					},
					{
						Name: "ads.pubmatic.com",
						Segment: []openrtb2.Segment{
							{ID: "1"},
							{ID: "2"},
							{ID: "4"},
							{ID: "6"},
							{ID: "7"},
							{ID: "4567"},
						},
						Ext: json.RawMessage(`{"segtax":601,"segclass":"3"}`),
					},
				},
			},
		},
	}
	for _, tt := range tests {
		t.Run(tt.name, func(t *testing.T) {
			setSecBrowsingTopicsImplicitly(tt.args.httpReq, tt.args.r, tt.args.account)

			// sequence is not guaranteed we're using a map to filter segids
			sortUserData(tt.wantUser)
			sortUserData(tt.args.r.User)
			assert.Equal(t, tt.wantUser, tt.args.r.User, tt.name)
		})
	}
}

func sortUserData(user *openrtb2.User) {
	if user != nil {
		sort.Slice(user.Data, func(i, j int) bool {
			if user.Data[i].Name == user.Data[j].Name {
				return string(user.Data[i].Ext) < string(user.Data[j].Ext)
			}
			return user.Data[i].Name < user.Data[j].Name
		})
		for g := range user.Data {
			sort.Slice(user.Data[g].Segment, func(i, j int) bool {
				return user.Data[g].Segment[i].ID < user.Data[g].Segment[j].ID
			})
		}
	}
}
<<<<<<< HEAD

func TestProcessGDPR(t *testing.T) {
	testCases := []struct {
		name                        string
		req                         *openrtb_ext.RequestWrapper
		accountGDPR                 config.AccountGDPR
		requestType                 metrics.RequestType
		cfg                         *config.Configuration
		expectedGDPREnforced        bool
		expectedGDPRSignal          gdpr.Signal
		expectedAnalyticsPolicyType string
		expectedErrorCount          int
		mockPolicyBuilder           func(gdpr.TCF2ConfigReader, gdpr.Signal, string) gdpr.PrivacyPolicy
	}{
		{
			name: "gdpr-not-enforced-no-signal",
			req: &openrtb_ext.RequestWrapper{
				BidRequest: &openrtb2.BidRequest{},
			},
			accountGDPR: config.AccountGDPR{},
			requestType: metrics.ReqTypeAMP,
			cfg: &config.Configuration{
				GDPR: config.GDPR{
					Enabled:      true,
					DefaultValue: "0",
					EEACountries: []string{"FRA", "DEU"},
					TCF2: config.TCF2{
						Enabled: true,
					},
				},
			},
			expectedGDPREnforced:        false,
			expectedGDPRSignal:          gdpr.SignalAmbiguous,
			expectedAnalyticsPolicyType: "AllowAllAnalytics",
			expectedErrorCount:          0,
			mockPolicyBuilder: func(gdpr.TCF2ConfigReader, gdpr.Signal, string) gdpr.PrivacyPolicy {
				return &gdpr.AllowAllAnalytics{}
			},
		},
		{
			name: "gdpr-enforced-with-signal-yes",
			req: &openrtb_ext.RequestWrapper{
				BidRequest: &openrtb2.BidRequest{
					Regs: &openrtb2.Regs{
						GDPR: ptrutil.ToPtr[int8](1),
					},
					User: &openrtb2.User{
						Consent: "consent-string",
					},
				},
			},
			accountGDPR: config.AccountGDPR{},
			requestType: metrics.ReqTypeORTB2Web,
			cfg: &config.Configuration{
				GDPR: config.GDPR{
					Enabled:      true,
					DefaultValue: "0",
					EEACountries: []string{"FRA", "DEU"},
					TCF2: config.TCF2{
						Enabled: true,
					},
				},
			},
			expectedGDPREnforced:        true,
			expectedGDPRSignal:          gdpr.SignalYes,
			expectedAnalyticsPolicyType: "mockPolicy",
			expectedErrorCount:          0,
			mockPolicyBuilder: func(gdpr.TCF2ConfigReader, gdpr.Signal, string) gdpr.PrivacyPolicy {
				return &mockGDPRPolicy{policyType: "mockPolicy"}
			},
		},
		{
			name: "gdpr-enforced-with-eea-country",
			req: &openrtb_ext.RequestWrapper{
				BidRequest: &openrtb2.BidRequest{
					Device: &openrtb2.Device{
						Geo: &openrtb2.Geo{
							Country: "FRA",
						},
					},
				},
			},
			accountGDPR: config.AccountGDPR{},
			requestType: metrics.ReqTypeORTB2Web,
			cfg: &config.Configuration{
				GDPR: config.GDPR{
					Enabled:      true,
					DefaultValue: "0",
					EEACountries: []string{"FRA", "DEU"},
					TCF2: config.TCF2{
						Enabled: true,
					},
				},
			},
			expectedGDPREnforced:        true,
			expectedGDPRSignal:          gdpr.SignalAmbiguous,
			expectedAnalyticsPolicyType: "mockPolicy",
			expectedErrorCount:          0,
			mockPolicyBuilder: func(gdpr.TCF2ConfigReader, gdpr.Signal, string) gdpr.PrivacyPolicy {
				return &mockGDPRPolicy{policyType: "mockPolicy"}
			},
		},
		{
			name: "gdpr-not-enforced-with-non-eea-country",
			req: &openrtb_ext.RequestWrapper{
				BidRequest: &openrtb2.BidRequest{
					Device: &openrtb2.Device{
						Geo: &openrtb2.Geo{
							Country: "USA",
						},
					},
				},
			},
			accountGDPR: config.AccountGDPR{},
			requestType: metrics.ReqTypeORTB2Web,
			cfg: &config.Configuration{
				GDPR: config.GDPR{
					Enabled:      true,
					DefaultValue: "0",
					EEACountries: []string{"FRA", "DEU"},
					TCF2: config.TCF2{
						Enabled: true,
					},
				},
			},
			expectedGDPREnforced:        false,
			expectedGDPRSignal:          gdpr.SignalAmbiguous,
			expectedAnalyticsPolicyType: "AllowAllAnalytics",
			expectedErrorCount:          0,
			mockPolicyBuilder: func(gdpr.TCF2ConfigReader, gdpr.Signal, string) gdpr.PrivacyPolicy {
				return &gdpr.AllowAllAnalytics{}
			},
		},
		{
			name: "gdpr-with-gpp-string",
			req: &openrtb_ext.RequestWrapper{
				BidRequest: &openrtb2.BidRequest{
					Regs: &openrtb2.Regs{
						GDPR: ptrutil.ToPtr[int8](1),
						GPP:  "DBABMA~CPXxRfAPXxRfAAfKABENB-CgAAAAAAAAAAYgAAAAAAAA",
					},
				},
			},
			accountGDPR: config.AccountGDPR{},
			requestType: metrics.ReqTypeORTB2Web,
			cfg: &config.Configuration{
				GDPR: config.GDPR{
					Enabled:      true,
					DefaultValue: "0",
					EEACountries: []string{"FRA", "DEU"},
					TCF2: config.TCF2{
						Enabled: true,
					},
				},
			},
			expectedGDPREnforced:        true,
			expectedGDPRSignal:          gdpr.SignalYes,
			expectedAnalyticsPolicyType: "mockPolicy",
			expectedErrorCount:          0,
			mockPolicyBuilder: func(gdpr.TCF2ConfigReader, gdpr.Signal, string) gdpr.PrivacyPolicy {
				return &mockGDPRPolicy{policyType: "mockPolicy"}
			},
		},
		{
			name: "gdpr-with-invalid-gpp-string",
			req: &openrtb_ext.RequestWrapper{
				BidRequest: &openrtb2.BidRequest{
					Regs: &openrtb2.Regs{
						GDPR: ptrutil.ToPtr[int8](1),
						GPP:  "invalid-gpp-string",
					},
				},
			},
			accountGDPR: config.AccountGDPR{},
			requestType: metrics.ReqTypeORTB2Web,
			cfg: &config.Configuration{
				GDPR: config.GDPR{
					Enabled:      true,
					DefaultValue: "0",
					EEACountries: []string{"FRA", "DEU"},
					TCF2: config.TCF2{
						Enabled: true,
					},
				},
			},
			expectedGDPREnforced:        true,
			expectedGDPRSignal:          gdpr.SignalYes,
			expectedAnalyticsPolicyType: "mockPolicy",
			expectedErrorCount:          1,
			mockPolicyBuilder: func(gdpr.TCF2ConfigReader, gdpr.Signal, string) gdpr.PrivacyPolicy {
				return &mockGDPRPolicy{policyType: "mockPolicy"}
			},
		},
		{
			name: "gdpr-with-account-eea-countries",
			req: &openrtb_ext.RequestWrapper{
				BidRequest: &openrtb2.BidRequest{
					Device: &openrtb2.Device{
						Geo: &openrtb2.Geo{
							Country: "ITA",
						},
					},
				},
			},
			accountGDPR: config.AccountGDPR{
				EEACountries: []string{"ITA", "ESP"},
			},
			requestType: metrics.ReqTypeORTB2Web,
			cfg: &config.Configuration{
				GDPR: config.GDPR{
					Enabled:      true,
					DefaultValue: "1",
					EEACountries: []string{"FRA", "DEU"},
					TCF2: config.TCF2{
						Enabled: true,
					},
				},
			},
			expectedGDPREnforced:        true,
			expectedGDPRSignal:          gdpr.SignalAmbiguous,
			expectedAnalyticsPolicyType: "mockPolicy",
			expectedErrorCount:          0,
			mockPolicyBuilder: func(gdpr.TCF2ConfigReader, gdpr.Signal, string) gdpr.PrivacyPolicy {
				return &mockGDPRPolicy{policyType: "mockPolicy"}
			},
		},
		{
			name: "gdpr-disabled-tcf2",
			req: &openrtb_ext.RequestWrapper{
				BidRequest: &openrtb2.BidRequest{
					Regs: &openrtb2.Regs{
						GDPR: ptrutil.ToPtr[int8](1),
					},
				},
			},
			accountGDPR: config.AccountGDPR{},
			requestType: metrics.ReqTypeAMP,
			cfg: &config.Configuration{
				GDPR: config.GDPR{
					Enabled:      true,
					DefaultValue: "0",
					EEACountries: []string{"FRA", "DEU"},
					TCF2: config.TCF2{
						Enabled: false,
					},
				},
			},
			expectedGDPREnforced:        false,
			expectedGDPRSignal:          gdpr.SignalYes,
			expectedAnalyticsPolicyType: "AllowAllAnalytics",
			expectedErrorCount:          0,
			mockPolicyBuilder: func(gdpr.TCF2ConfigReader, gdpr.Signal, string) gdpr.PrivacyPolicy {
				return &gdpr.AllowAllAnalytics{}
			},
		},
	}

	for _, tc := range testCases {
		t.Run(tc.name, func(t *testing.T) {
			deps := &endpointDeps{
				cfg:                      tc.cfg,
				gdprPrivacyPolicyBuilder: tc.mockPolicyBuilder,
			}

			analyticsPolicy, tcf2Config, gdprSignal, gdprEnforced, gdprErrs := deps.processGDPR(
				tc.req,
				tc.accountGDPR,
				tc.requestType,
			)

			assert.Equal(t, tc.expectedGDPREnforced, gdprEnforced)
			assert.Equal(t, tc.expectedGDPRSignal, gdprSignal)
			assert.Len(t, gdprErrs, tc.expectedErrorCount)

			if tc.expectedAnalyticsPolicyType == "AllowAllAnalytics" {
				assert.IsType(t, &gdpr.AllowAllAnalytics{}, analyticsPolicy, "Analytics policy should be AllowAllAnalytics")
			} else {
				mockPolicy, ok := analyticsPolicy.(*mockGDPRPolicy)
				assert.True(t, ok, "Analytics policy should be mockGDPRPolicy")
				if ok {
					assert.Equal(t, tc.expectedAnalyticsPolicyType, mockPolicy.policyType, "Policy type should match expected")
				}
			}

			assert.NotNil(t, tcf2Config)
		})
	}
}

// mockGDPRPolicy is a test helper for mocking GDPR privacy policies
type mockGDPRPolicy struct {
	policyType string
}

func (m *mockGDPRPolicy) Allow(name string) bool {
	return true
}

func (m *mockGDPRPolicy) SetContext(ctx context.Context) {}
=======
func TestValidateEIDs(t *testing.T) {
	testCases := []struct {
		name                  string
		input                 []openrtb2.EID
		expected              []openrtb2.EID
		numErrors             int
		expectedErrorMessages []string
	}{
		{
			name: "one-eid-one-uid-valid",
			input: []openrtb2.EID{
				{Source: "src1", UIDs: []openrtb2.UID{{ID: "id1"}}},
			},
			expected: []openrtb2.EID{
				{Source: "src1", UIDs: []openrtb2.UID{{ID: "id1"}}},
			},
			numErrors:             0,
			expectedErrorMessages: nil,
		},
		{
			name: "one-eid-one-uid-empty",
			input: []openrtb2.EID{
				{Source: "src2", UIDs: []openrtb2.UID{{ID: ""}}},
			},
			expected:  []openrtb2.EID{},
			numErrors: 2,
			expectedErrorMessages: []string{
				"request.user.eids[0].uids[0] removed due to empty ids",
				"request.user.eids[0] (source: src2) removed due to empty uids",
			},
		},
		{
			name: "many-mixed",
			input: []openrtb2.EID{
				{Source: "src3", UIDs: []openrtb2.UID{{ID: "ID1"}, {ID: "ID2"}}},
				{Source: "src4", UIDs: []openrtb2.UID{{ID: ""}, {ID: "ID1"}}},
				{Source: "src5", UIDs: []openrtb2.UID{{ID: ""}, {ID: ""}}},
			},
			expected: []openrtb2.EID{
				{Source: "src3", UIDs: []openrtb2.UID{{ID: "ID1"}, {ID: "ID2"}}},
				{Source: "src4", UIDs: []openrtb2.UID{{ID: "ID1"}}},
			},
			numErrors: 4,
			expectedErrorMessages: []string{
				"request.user.eids[1].uids[0] removed due to empty ids",
				"request.user.eids[2].uids[0] removed due to empty ids",
				"request.user.eids[2].uids[1] removed due to empty ids",
				"request.user.eids[2] (source: src5) removed due to empty uids",
			},
		},
		{
			name: "one-eid-many-uid-empty",
			input: []openrtb2.EID{
				{Source: "src6", UIDs: []openrtb2.UID{{ID: ""}, {ID: ""}}},
			},
			expected:  []openrtb2.EID{},
			numErrors: 3,
			expectedErrorMessages: []string{
				"request.user.eids[0].uids[0] removed due to empty ids",
				"request.user.eids[0].uids[1] removed due to empty ids",
				"request.user.eids[0] (source: src6) removed due to empty uids",
			},
		},
		{
			name:                  "eid_nil",
			input:                 nil,
			expected:              nil,
			numErrors:             0,
			expectedErrorMessages: nil,
		},
		{
			name: "eid_uid_nil",
			input: []openrtb2.EID{
				{Source: "src7", UIDs: nil},
			},
			expected:  []openrtb2.EID{},
			numErrors: 1,
			expectedErrorMessages: []string{
				"request.user.eids[0] (source: src7) removed due to empty uids",
			},
		},
		{
			name: "source_missing",
			input: []openrtb2.EID{
				{UIDs: []openrtb2.UID{{ID: "id1"}}},
			},
			expected:  []openrtb2.EID{},
			numErrors: 1,
			expectedErrorMessages: []string{
				"request.user.eids[0] removed due to missing source",
			},
		},
	}

	for _, tc := range testCases {
		t.Run(tc.name, func(t *testing.T) {
			validEIDs, errorsList := validateEIDs(tc.input)

			assert.ElementsMatch(t, tc.expected, validEIDs)
			assert.Equal(t, tc.numErrors, len(errorsList))

			// Assert error messages
			assert.Equal(t, len(tc.expectedErrorMessages), len(errorsList))
			for _, err := range errorsList {
				assert.Contains(t, tc.expectedErrorMessages, err.Error())
			}

		})
	}
}

func TestValidateUIDs(t *testing.T) {
	testCases := []struct {
		name              string
		input             []openrtb2.UID
		expectedValidUIDs []openrtb2.UID
		expectedErrors    []error
	}{
		{
			name: "many-uid-valid",
			input: []openrtb2.UID{
				{ID: "id1"},
				{ID: "id2"},
			},
			expectedValidUIDs: []openrtb2.UID{
				{ID: "id1"},
				{ID: "id2"},
			},
			expectedErrors: nil,
		},
		{
			name: "many-uid-empty",
			input: []openrtb2.UID{
				{ID: ""},
				{ID: ""},
			},
			expectedValidUIDs: nil,
			expectedErrors: []error{
				&errortypes.Warning{
					Message:     "request.user.eids[0].uids[0] removed due to empty ids",
					WarningCode: errortypes.InvalidUserUIDsWarningCode,
				},
				&errortypes.Warning{
					Message:     "request.user.eids[0].uids[1] removed due to empty ids",
					WarningCode: errortypes.InvalidUserUIDsWarningCode,
				},
			},
		},
		{
			name: "many-mixed",
			input: []openrtb2.UID{
				{ID: "id1"},
				{ID: ""},
				{ID: "id2"},
				{ID: ""},
			},
			expectedValidUIDs: []openrtb2.UID{
				{ID: "id1"},
				{ID: "id2"},
			},
			expectedErrors: []error{
				&errortypes.Warning{
					Message:     "request.user.eids[0].uids[1] removed due to empty ids",
					WarningCode: errortypes.InvalidUserUIDsWarningCode,
				},
				&errortypes.Warning{
					Message:     "request.user.eids[0].uids[3] removed due to empty ids",
					WarningCode: errortypes.InvalidUserUIDsWarningCode,
				},
			},
		},
		{
			name:              "empty-uid",
			input:             []openrtb2.UID{},
			expectedValidUIDs: nil,
			expectedErrors:    nil,
		},
		{
			name:              "nil-uid",
			input:             nil,
			expectedValidUIDs: nil,
			expectedErrors:    nil,
		},
	}

	for _, tc := range testCases {
		t.Run(tc.name, func(t *testing.T) {
			validUIDs, errorsList := validateUIDs(tc.input, 0)

			assert.ElementsMatch(t, tc.expectedValidUIDs, validUIDs)
			assert.ElementsMatch(t, tc.expectedErrors, errorsList)
		})
	}
}
func TestValidateUser(t *testing.T) {

	testCases := []struct {
		name         string
		req          *openrtb_ext.RequestWrapper
		expectedErr  []error
		expectedEids []openrtb2.EID
	}{
		{
			name: "Valid_user_with_Geo_accuracy",
			req: &openrtb_ext.RequestWrapper{
				BidRequest: &openrtb2.BidRequest{
					User: &openrtb2.User{
						Geo: &openrtb2.Geo{
							Accuracy: 10,
						},
					},
				},
			},
			expectedErr: nil,
		},
		{
			name: "Invalid_user_with_negative_Geo_accuracy",
			req: &openrtb_ext.RequestWrapper{
				BidRequest: &openrtb2.BidRequest{
					User: &openrtb2.User{
						Geo: &openrtb2.Geo{
							Accuracy: -10,
						},
					},
				},
			},
			expectedErr: []error{errors.New("request.user.geo.accuracy must be a positive number")},
		},
		{
			name: "Invalid_user.ext.prebid_with_empty_buyeruids",
			req: &openrtb_ext.RequestWrapper{
				BidRequest: &openrtb2.BidRequest{
					User: &openrtb2.User{
						Ext: json.RawMessage(`{"prebid": {"buyeruids": {}}}`),
					},
				},
			},
			expectedErr: []error{errors.New(`request.user.ext.prebid requires a "buyeruids" property with at least one ID defined. If none exist, then request.user.ext.prebid should not be defined.`)},
		},
		{
			name: "Invalid_user.eids_with_empty_id",
			req: &openrtb_ext.RequestWrapper{
				BidRequest: &openrtb2.BidRequest{
					User: &openrtb2.User{
						EIDs: []openrtb2.EID{
							{
								Source: "source",
								UIDs: []openrtb2.UID{
									{ID: ""},
								},
							},
						},
					},
				},
			},
			expectedErr: []error{&errortypes.Warning{
				Message:     "request.user.eids[0].uids[0] removed due to empty ids",
				WarningCode: errortypes.InvalidUserUIDsWarningCode,
			}, &errortypes.Warning{
				Message:     "request.user.eids[0] (source: source) removed due to empty uids",
				WarningCode: errortypes.InvalidUserEIDsWarningCode,
			}},
			expectedEids: nil,
		},
		{
			name: "Valid_user.eids_with_UID1_id",
			req: &openrtb_ext.RequestWrapper{
				BidRequest: &openrtb2.BidRequest{
					User: &openrtb2.User{
						EIDs: []openrtb2.EID{
							{
								Source: "source",
								UIDs: []openrtb2.UID{
									{ID: "UID1"},
								},
							},
						},
					},
				},
			},
			expectedErr: nil,
			expectedEids: []openrtb2.EID{
				{
					Source: "source",
					UIDs: []openrtb2.UID{
						{ID: "UID1"},
					},
				},
			},
		},
		{
			name: "user.eids_with_empty_UIDs",
			req: &openrtb_ext.RequestWrapper{
				BidRequest: &openrtb2.BidRequest{
					User: &openrtb2.User{
						EIDs: []openrtb2.EID{
							{
								Source: "source",
								UIDs: []openrtb2.UID{
									{},
								},
							},
						},
					},
				},
			},
			expectedErr: []error{
				&errortypes.Warning{
					Message:     "request.user.eids[0].uids[0] removed due to empty ids",
					WarningCode: errortypes.InvalidUserUIDsWarningCode,
				},
				&errortypes.Warning{
					Message:     "request.user.eids[0] (source: source) removed due to empty uids",
					WarningCode: errortypes.InvalidUserEIDsWarningCode,
				},
			},
			expectedEids: nil,
		},
		{
			name: "user.eids_with_empty_UIDs",
			req: &openrtb_ext.RequestWrapper{
				BidRequest: &openrtb2.BidRequest{
					User: &openrtb2.User{
						EIDs: []openrtb2.EID{
							{
								Source: "source",
								UIDs:   []openrtb2.UID{},
							},
						},
					},
				},
			},
			expectedErr: []error{
				&errortypes.Warning{
					Message:     "request.user.eids[0] (source: source) removed due to empty uids",
					WarningCode: errortypes.InvalidUserEIDsWarningCode,
				},
			},
			expectedEids: nil,
		},
		{
			name: "user.eids_with_No_UIDs",
			req: &openrtb_ext.RequestWrapper{
				BidRequest: &openrtb2.BidRequest{
					User: &openrtb2.User{
						EIDs: []openrtb2.EID{
							{
								Source: "source",
							},
						},
					},
				},
			},
			expectedErr: []error{
				&errortypes.Warning{
					Message:     "request.user.eids[0] (source: source) removed due to empty uids",
					WarningCode: errortypes.InvalidUserEIDsWarningCode,
				},
			},
			expectedEids: nil,
		},
	}

	for _, test := range testCases {
		t.Run(test.name, func(t *testing.T) {
			deps := &endpointDeps{
				bidderMap: map[string]openrtb_ext.BidderName{
					"appnexus": "appnexus",
				},
			}
			errs := deps.validateUser(test.req, nil, gpplib.GppContainer{})
			assert.Equal(t, test.expectedErr, errs)
			if test.req.User != nil {
				assert.ElementsMatch(t, test.expectedEids, test.req.User.EIDs)
			}
		})
	}
}
>>>>>>> 630bf989
<|MERGE_RESOLUTION|>--- conflicted
+++ resolved
@@ -6053,7 +6053,385 @@
 		}
 	}
 }
-<<<<<<< HEAD
+
+func TestValidateEIDs(t *testing.T) {
+	testCases := []struct {
+		name                  string
+		input                 []openrtb2.EID
+		expected              []openrtb2.EID
+		numErrors             int
+		expectedErrorMessages []string
+	}{
+		{
+			name: "one-eid-one-uid-valid",
+			input: []openrtb2.EID{
+				{Source: "src1", UIDs: []openrtb2.UID{{ID: "id1"}}},
+			},
+			expected: []openrtb2.EID{
+				{Source: "src1", UIDs: []openrtb2.UID{{ID: "id1"}}},
+			},
+			numErrors:             0,
+			expectedErrorMessages: nil,
+		},
+		{
+			name: "one-eid-one-uid-empty",
+			input: []openrtb2.EID{
+				{Source: "src2", UIDs: []openrtb2.UID{{ID: ""}}},
+			},
+			expected:  []openrtb2.EID{},
+			numErrors: 2,
+			expectedErrorMessages: []string{
+				"request.user.eids[0].uids[0] removed due to empty ids",
+				"request.user.eids[0] (source: src2) removed due to empty uids",
+			},
+		},
+		{
+			name: "many-mixed",
+			input: []openrtb2.EID{
+				{Source: "src3", UIDs: []openrtb2.UID{{ID: "ID1"}, {ID: "ID2"}}},
+				{Source: "src4", UIDs: []openrtb2.UID{{ID: ""}, {ID: "ID1"}}},
+				{Source: "src5", UIDs: []openrtb2.UID{{ID: ""}, {ID: ""}}},
+			},
+			expected: []openrtb2.EID{
+				{Source: "src3", UIDs: []openrtb2.UID{{ID: "ID1"}, {ID: "ID2"}}},
+				{Source: "src4", UIDs: []openrtb2.UID{{ID: "ID1"}}},
+			},
+			numErrors: 4,
+			expectedErrorMessages: []string{
+				"request.user.eids[1].uids[0] removed due to empty ids",
+				"request.user.eids[2].uids[0] removed due to empty ids",
+				"request.user.eids[2].uids[1] removed due to empty ids",
+				"request.user.eids[2] (source: src5) removed due to empty uids",
+			},
+		},
+		{
+			name: "one-eid-many-uid-empty",
+			input: []openrtb2.EID{
+				{Source: "src6", UIDs: []openrtb2.UID{{ID: ""}, {ID: ""}}},
+			},
+			expected:  []openrtb2.EID{},
+			numErrors: 3,
+			expectedErrorMessages: []string{
+				"request.user.eids[0].uids[0] removed due to empty ids",
+				"request.user.eids[0].uids[1] removed due to empty ids",
+				"request.user.eids[0] (source: src6) removed due to empty uids",
+			},
+		},
+		{
+			name:                  "eid_nil",
+			input:                 nil,
+			expected:              nil,
+			numErrors:             0,
+			expectedErrorMessages: nil,
+		},
+		{
+			name: "eid_uid_nil",
+			input: []openrtb2.EID{
+				{Source: "src7", UIDs: nil},
+			},
+			expected:  []openrtb2.EID{},
+			numErrors: 1,
+			expectedErrorMessages: []string{
+				"request.user.eids[0] (source: src7) removed due to empty uids",
+			},
+		},
+		{
+			name: "source_missing",
+			input: []openrtb2.EID{
+				{UIDs: []openrtb2.UID{{ID: "id1"}}},
+			},
+			expected:  []openrtb2.EID{},
+			numErrors: 1,
+			expectedErrorMessages: []string{
+				"request.user.eids[0] removed due to missing source",
+			},
+		},
+	}
+
+	for _, tc := range testCases {
+		t.Run(tc.name, func(t *testing.T) {
+			validEIDs, errorsList := validateEIDs(tc.input)
+
+			assert.ElementsMatch(t, tc.expected, validEIDs)
+			assert.Equal(t, tc.numErrors, len(errorsList))
+
+			// Assert error messages
+			assert.Equal(t, len(tc.expectedErrorMessages), len(errorsList))
+			for _, err := range errorsList {
+				assert.Contains(t, tc.expectedErrorMessages, err.Error())
+			}
+
+		})
+	}
+}
+
+func TestValidateUIDs(t *testing.T) {
+	testCases := []struct {
+		name              string
+		input             []openrtb2.UID
+		expectedValidUIDs []openrtb2.UID
+		expectedErrors    []error
+	}{
+		{
+			name: "many-uid-valid",
+			input: []openrtb2.UID{
+				{ID: "id1"},
+				{ID: "id2"},
+			},
+			expectedValidUIDs: []openrtb2.UID{
+				{ID: "id1"},
+				{ID: "id2"},
+			},
+			expectedErrors: nil,
+		},
+		{
+			name: "many-uid-empty",
+			input: []openrtb2.UID{
+				{ID: ""},
+				{ID: ""},
+			},
+			expectedValidUIDs: nil,
+			expectedErrors: []error{
+				&errortypes.Warning{
+					Message:     "request.user.eids[0].uids[0] removed due to empty ids",
+					WarningCode: errortypes.InvalidUserUIDsWarningCode,
+				},
+				&errortypes.Warning{
+					Message:     "request.user.eids[0].uids[1] removed due to empty ids",
+					WarningCode: errortypes.InvalidUserUIDsWarningCode,
+				},
+			},
+		},
+		{
+			name: "many-mixed",
+			input: []openrtb2.UID{
+				{ID: "id1"},
+				{ID: ""},
+				{ID: "id2"},
+				{ID: ""},
+			},
+			expectedValidUIDs: []openrtb2.UID{
+				{ID: "id1"},
+				{ID: "id2"},
+			},
+			expectedErrors: []error{
+				&errortypes.Warning{
+					Message:     "request.user.eids[0].uids[1] removed due to empty ids",
+					WarningCode: errortypes.InvalidUserUIDsWarningCode,
+				},
+				&errortypes.Warning{
+					Message:     "request.user.eids[0].uids[3] removed due to empty ids",
+					WarningCode: errortypes.InvalidUserUIDsWarningCode,
+				},
+			},
+		},
+		{
+			name:              "empty-uid",
+			input:             []openrtb2.UID{},
+			expectedValidUIDs: nil,
+			expectedErrors:    nil,
+		},
+		{
+			name:              "nil-uid",
+			input:             nil,
+			expectedValidUIDs: nil,
+			expectedErrors:    nil,
+		},
+	}
+
+	for _, tc := range testCases {
+		t.Run(tc.name, func(t *testing.T) {
+			validUIDs, errorsList := validateUIDs(tc.input, 0)
+
+			assert.ElementsMatch(t, tc.expectedValidUIDs, validUIDs)
+			assert.ElementsMatch(t, tc.expectedErrors, errorsList)
+		})
+	}
+}
+func TestValidateUser(t *testing.T) {
+
+	testCases := []struct {
+		name         string
+		req          *openrtb_ext.RequestWrapper
+		expectedErr  []error
+		expectedEids []openrtb2.EID
+	}{
+		{
+			name: "Valid_user_with_Geo_accuracy",
+			req: &openrtb_ext.RequestWrapper{
+				BidRequest: &openrtb2.BidRequest{
+					User: &openrtb2.User{
+						Geo: &openrtb2.Geo{
+							Accuracy: 10,
+						},
+					},
+				},
+			},
+			expectedErr: nil,
+		},
+		{
+			name: "Invalid_user_with_negative_Geo_accuracy",
+			req: &openrtb_ext.RequestWrapper{
+				BidRequest: &openrtb2.BidRequest{
+					User: &openrtb2.User{
+						Geo: &openrtb2.Geo{
+							Accuracy: -10,
+						},
+					},
+				},
+			},
+			expectedErr: []error{errors.New("request.user.geo.accuracy must be a positive number")},
+		},
+		{
+			name: "Invalid_user.ext.prebid_with_empty_buyeruids",
+			req: &openrtb_ext.RequestWrapper{
+				BidRequest: &openrtb2.BidRequest{
+					User: &openrtb2.User{
+						Ext: json.RawMessage(`{"prebid": {"buyeruids": {}}}`),
+					},
+				},
+			},
+			expectedErr: []error{errors.New(`request.user.ext.prebid requires a "buyeruids" property with at least one ID defined. If none exist, then request.user.ext.prebid should not be defined.`)},
+		},
+		{
+			name: "Invalid_user.eids_with_empty_id",
+			req: &openrtb_ext.RequestWrapper{
+				BidRequest: &openrtb2.BidRequest{
+					User: &openrtb2.User{
+						EIDs: []openrtb2.EID{
+							{
+								Source: "source",
+								UIDs: []openrtb2.UID{
+									{ID: ""},
+								},
+							},
+						},
+					},
+				},
+			},
+			expectedErr: []error{&errortypes.Warning{
+				Message:     "request.user.eids[0].uids[0] removed due to empty ids",
+				WarningCode: errortypes.InvalidUserUIDsWarningCode,
+			}, &errortypes.Warning{
+				Message:     "request.user.eids[0] (source: source) removed due to empty uids",
+				WarningCode: errortypes.InvalidUserEIDsWarningCode,
+			}},
+			expectedEids: nil,
+		},
+		{
+			name: "Valid_user.eids_with_UID1_id",
+			req: &openrtb_ext.RequestWrapper{
+				BidRequest: &openrtb2.BidRequest{
+					User: &openrtb2.User{
+						EIDs: []openrtb2.EID{
+							{
+								Source: "source",
+								UIDs: []openrtb2.UID{
+									{ID: "UID1"},
+								},
+							},
+						},
+					},
+				},
+			},
+			expectedErr: nil,
+			expectedEids: []openrtb2.EID{
+				{
+					Source: "source",
+					UIDs: []openrtb2.UID{
+						{ID: "UID1"},
+					},
+				},
+			},
+		},
+		{
+			name: "user.eids_with_empty_UIDs",
+			req: &openrtb_ext.RequestWrapper{
+				BidRequest: &openrtb2.BidRequest{
+					User: &openrtb2.User{
+						EIDs: []openrtb2.EID{
+							{
+								Source: "source",
+								UIDs: []openrtb2.UID{
+									{},
+								},
+							},
+						},
+					},
+				},
+			},
+			expectedErr: []error{
+				&errortypes.Warning{
+					Message:     "request.user.eids[0].uids[0] removed due to empty ids",
+					WarningCode: errortypes.InvalidUserUIDsWarningCode,
+				},
+				&errortypes.Warning{
+					Message:     "request.user.eids[0] (source: source) removed due to empty uids",
+					WarningCode: errortypes.InvalidUserEIDsWarningCode,
+				},
+			},
+			expectedEids: nil,
+		},
+		{
+			name: "user.eids_with_empty_UIDs",
+			req: &openrtb_ext.RequestWrapper{
+				BidRequest: &openrtb2.BidRequest{
+					User: &openrtb2.User{
+						EIDs: []openrtb2.EID{
+							{
+								Source: "source",
+								UIDs:   []openrtb2.UID{},
+							},
+						},
+					},
+				},
+			},
+			expectedErr: []error{
+				&errortypes.Warning{
+					Message:     "request.user.eids[0] (source: source) removed due to empty uids",
+					WarningCode: errortypes.InvalidUserEIDsWarningCode,
+				},
+			},
+			expectedEids: nil,
+		},
+		{
+			name: "user.eids_with_No_UIDs",
+			req: &openrtb_ext.RequestWrapper{
+				BidRequest: &openrtb2.BidRequest{
+					User: &openrtb2.User{
+						EIDs: []openrtb2.EID{
+							{
+								Source: "source",
+							},
+						},
+					},
+				},
+			},
+			expectedErr: []error{
+				&errortypes.Warning{
+					Message:     "request.user.eids[0] (source: source) removed due to empty uids",
+					WarningCode: errortypes.InvalidUserEIDsWarningCode,
+				},
+			},
+			expectedEids: nil,
+		},
+	}
+
+	for _, test := range testCases {
+		t.Run(test.name, func(t *testing.T) {
+			deps := &endpointDeps{
+				bidderMap: map[string]openrtb_ext.BidderName{
+					"appnexus": "appnexus",
+				},
+			}
+			errs := deps.validateUser(test.req, nil, gpplib.GppContainer{})
+			assert.Equal(t, test.expectedErr, errs)
+			if test.req.User != nil {
+				assert.ElementsMatch(t, test.expectedEids, test.req.User.EIDs)
+			}
+		})
+	}
+}
 
 func TestProcessGDPR(t *testing.T) {
 	testCases := []struct {
@@ -6352,384 +6730,4 @@
 	return true
 }
 
-func (m *mockGDPRPolicy) SetContext(ctx context.Context) {}
-=======
-func TestValidateEIDs(t *testing.T) {
-	testCases := []struct {
-		name                  string
-		input                 []openrtb2.EID
-		expected              []openrtb2.EID
-		numErrors             int
-		expectedErrorMessages []string
-	}{
-		{
-			name: "one-eid-one-uid-valid",
-			input: []openrtb2.EID{
-				{Source: "src1", UIDs: []openrtb2.UID{{ID: "id1"}}},
-			},
-			expected: []openrtb2.EID{
-				{Source: "src1", UIDs: []openrtb2.UID{{ID: "id1"}}},
-			},
-			numErrors:             0,
-			expectedErrorMessages: nil,
-		},
-		{
-			name: "one-eid-one-uid-empty",
-			input: []openrtb2.EID{
-				{Source: "src2", UIDs: []openrtb2.UID{{ID: ""}}},
-			},
-			expected:  []openrtb2.EID{},
-			numErrors: 2,
-			expectedErrorMessages: []string{
-				"request.user.eids[0].uids[0] removed due to empty ids",
-				"request.user.eids[0] (source: src2) removed due to empty uids",
-			},
-		},
-		{
-			name: "many-mixed",
-			input: []openrtb2.EID{
-				{Source: "src3", UIDs: []openrtb2.UID{{ID: "ID1"}, {ID: "ID2"}}},
-				{Source: "src4", UIDs: []openrtb2.UID{{ID: ""}, {ID: "ID1"}}},
-				{Source: "src5", UIDs: []openrtb2.UID{{ID: ""}, {ID: ""}}},
-			},
-			expected: []openrtb2.EID{
-				{Source: "src3", UIDs: []openrtb2.UID{{ID: "ID1"}, {ID: "ID2"}}},
-				{Source: "src4", UIDs: []openrtb2.UID{{ID: "ID1"}}},
-			},
-			numErrors: 4,
-			expectedErrorMessages: []string{
-				"request.user.eids[1].uids[0] removed due to empty ids",
-				"request.user.eids[2].uids[0] removed due to empty ids",
-				"request.user.eids[2].uids[1] removed due to empty ids",
-				"request.user.eids[2] (source: src5) removed due to empty uids",
-			},
-		},
-		{
-			name: "one-eid-many-uid-empty",
-			input: []openrtb2.EID{
-				{Source: "src6", UIDs: []openrtb2.UID{{ID: ""}, {ID: ""}}},
-			},
-			expected:  []openrtb2.EID{},
-			numErrors: 3,
-			expectedErrorMessages: []string{
-				"request.user.eids[0].uids[0] removed due to empty ids",
-				"request.user.eids[0].uids[1] removed due to empty ids",
-				"request.user.eids[0] (source: src6) removed due to empty uids",
-			},
-		},
-		{
-			name:                  "eid_nil",
-			input:                 nil,
-			expected:              nil,
-			numErrors:             0,
-			expectedErrorMessages: nil,
-		},
-		{
-			name: "eid_uid_nil",
-			input: []openrtb2.EID{
-				{Source: "src7", UIDs: nil},
-			},
-			expected:  []openrtb2.EID{},
-			numErrors: 1,
-			expectedErrorMessages: []string{
-				"request.user.eids[0] (source: src7) removed due to empty uids",
-			},
-		},
-		{
-			name: "source_missing",
-			input: []openrtb2.EID{
-				{UIDs: []openrtb2.UID{{ID: "id1"}}},
-			},
-			expected:  []openrtb2.EID{},
-			numErrors: 1,
-			expectedErrorMessages: []string{
-				"request.user.eids[0] removed due to missing source",
-			},
-		},
-	}
-
-	for _, tc := range testCases {
-		t.Run(tc.name, func(t *testing.T) {
-			validEIDs, errorsList := validateEIDs(tc.input)
-
-			assert.ElementsMatch(t, tc.expected, validEIDs)
-			assert.Equal(t, tc.numErrors, len(errorsList))
-
-			// Assert error messages
-			assert.Equal(t, len(tc.expectedErrorMessages), len(errorsList))
-			for _, err := range errorsList {
-				assert.Contains(t, tc.expectedErrorMessages, err.Error())
-			}
-
-		})
-	}
-}
-
-func TestValidateUIDs(t *testing.T) {
-	testCases := []struct {
-		name              string
-		input             []openrtb2.UID
-		expectedValidUIDs []openrtb2.UID
-		expectedErrors    []error
-	}{
-		{
-			name: "many-uid-valid",
-			input: []openrtb2.UID{
-				{ID: "id1"},
-				{ID: "id2"},
-			},
-			expectedValidUIDs: []openrtb2.UID{
-				{ID: "id1"},
-				{ID: "id2"},
-			},
-			expectedErrors: nil,
-		},
-		{
-			name: "many-uid-empty",
-			input: []openrtb2.UID{
-				{ID: ""},
-				{ID: ""},
-			},
-			expectedValidUIDs: nil,
-			expectedErrors: []error{
-				&errortypes.Warning{
-					Message:     "request.user.eids[0].uids[0] removed due to empty ids",
-					WarningCode: errortypes.InvalidUserUIDsWarningCode,
-				},
-				&errortypes.Warning{
-					Message:     "request.user.eids[0].uids[1] removed due to empty ids",
-					WarningCode: errortypes.InvalidUserUIDsWarningCode,
-				},
-			},
-		},
-		{
-			name: "many-mixed",
-			input: []openrtb2.UID{
-				{ID: "id1"},
-				{ID: ""},
-				{ID: "id2"},
-				{ID: ""},
-			},
-			expectedValidUIDs: []openrtb2.UID{
-				{ID: "id1"},
-				{ID: "id2"},
-			},
-			expectedErrors: []error{
-				&errortypes.Warning{
-					Message:     "request.user.eids[0].uids[1] removed due to empty ids",
-					WarningCode: errortypes.InvalidUserUIDsWarningCode,
-				},
-				&errortypes.Warning{
-					Message:     "request.user.eids[0].uids[3] removed due to empty ids",
-					WarningCode: errortypes.InvalidUserUIDsWarningCode,
-				},
-			},
-		},
-		{
-			name:              "empty-uid",
-			input:             []openrtb2.UID{},
-			expectedValidUIDs: nil,
-			expectedErrors:    nil,
-		},
-		{
-			name:              "nil-uid",
-			input:             nil,
-			expectedValidUIDs: nil,
-			expectedErrors:    nil,
-		},
-	}
-
-	for _, tc := range testCases {
-		t.Run(tc.name, func(t *testing.T) {
-			validUIDs, errorsList := validateUIDs(tc.input, 0)
-
-			assert.ElementsMatch(t, tc.expectedValidUIDs, validUIDs)
-			assert.ElementsMatch(t, tc.expectedErrors, errorsList)
-		})
-	}
-}
-func TestValidateUser(t *testing.T) {
-
-	testCases := []struct {
-		name         string
-		req          *openrtb_ext.RequestWrapper
-		expectedErr  []error
-		expectedEids []openrtb2.EID
-	}{
-		{
-			name: "Valid_user_with_Geo_accuracy",
-			req: &openrtb_ext.RequestWrapper{
-				BidRequest: &openrtb2.BidRequest{
-					User: &openrtb2.User{
-						Geo: &openrtb2.Geo{
-							Accuracy: 10,
-						},
-					},
-				},
-			},
-			expectedErr: nil,
-		},
-		{
-			name: "Invalid_user_with_negative_Geo_accuracy",
-			req: &openrtb_ext.RequestWrapper{
-				BidRequest: &openrtb2.BidRequest{
-					User: &openrtb2.User{
-						Geo: &openrtb2.Geo{
-							Accuracy: -10,
-						},
-					},
-				},
-			},
-			expectedErr: []error{errors.New("request.user.geo.accuracy must be a positive number")},
-		},
-		{
-			name: "Invalid_user.ext.prebid_with_empty_buyeruids",
-			req: &openrtb_ext.RequestWrapper{
-				BidRequest: &openrtb2.BidRequest{
-					User: &openrtb2.User{
-						Ext: json.RawMessage(`{"prebid": {"buyeruids": {}}}`),
-					},
-				},
-			},
-			expectedErr: []error{errors.New(`request.user.ext.prebid requires a "buyeruids" property with at least one ID defined. If none exist, then request.user.ext.prebid should not be defined.`)},
-		},
-		{
-			name: "Invalid_user.eids_with_empty_id",
-			req: &openrtb_ext.RequestWrapper{
-				BidRequest: &openrtb2.BidRequest{
-					User: &openrtb2.User{
-						EIDs: []openrtb2.EID{
-							{
-								Source: "source",
-								UIDs: []openrtb2.UID{
-									{ID: ""},
-								},
-							},
-						},
-					},
-				},
-			},
-			expectedErr: []error{&errortypes.Warning{
-				Message:     "request.user.eids[0].uids[0] removed due to empty ids",
-				WarningCode: errortypes.InvalidUserUIDsWarningCode,
-			}, &errortypes.Warning{
-				Message:     "request.user.eids[0] (source: source) removed due to empty uids",
-				WarningCode: errortypes.InvalidUserEIDsWarningCode,
-			}},
-			expectedEids: nil,
-		},
-		{
-			name: "Valid_user.eids_with_UID1_id",
-			req: &openrtb_ext.RequestWrapper{
-				BidRequest: &openrtb2.BidRequest{
-					User: &openrtb2.User{
-						EIDs: []openrtb2.EID{
-							{
-								Source: "source",
-								UIDs: []openrtb2.UID{
-									{ID: "UID1"},
-								},
-							},
-						},
-					},
-				},
-			},
-			expectedErr: nil,
-			expectedEids: []openrtb2.EID{
-				{
-					Source: "source",
-					UIDs: []openrtb2.UID{
-						{ID: "UID1"},
-					},
-				},
-			},
-		},
-		{
-			name: "user.eids_with_empty_UIDs",
-			req: &openrtb_ext.RequestWrapper{
-				BidRequest: &openrtb2.BidRequest{
-					User: &openrtb2.User{
-						EIDs: []openrtb2.EID{
-							{
-								Source: "source",
-								UIDs: []openrtb2.UID{
-									{},
-								},
-							},
-						},
-					},
-				},
-			},
-			expectedErr: []error{
-				&errortypes.Warning{
-					Message:     "request.user.eids[0].uids[0] removed due to empty ids",
-					WarningCode: errortypes.InvalidUserUIDsWarningCode,
-				},
-				&errortypes.Warning{
-					Message:     "request.user.eids[0] (source: source) removed due to empty uids",
-					WarningCode: errortypes.InvalidUserEIDsWarningCode,
-				},
-			},
-			expectedEids: nil,
-		},
-		{
-			name: "user.eids_with_empty_UIDs",
-			req: &openrtb_ext.RequestWrapper{
-				BidRequest: &openrtb2.BidRequest{
-					User: &openrtb2.User{
-						EIDs: []openrtb2.EID{
-							{
-								Source: "source",
-								UIDs:   []openrtb2.UID{},
-							},
-						},
-					},
-				},
-			},
-			expectedErr: []error{
-				&errortypes.Warning{
-					Message:     "request.user.eids[0] (source: source) removed due to empty uids",
-					WarningCode: errortypes.InvalidUserEIDsWarningCode,
-				},
-			},
-			expectedEids: nil,
-		},
-		{
-			name: "user.eids_with_No_UIDs",
-			req: &openrtb_ext.RequestWrapper{
-				BidRequest: &openrtb2.BidRequest{
-					User: &openrtb2.User{
-						EIDs: []openrtb2.EID{
-							{
-								Source: "source",
-							},
-						},
-					},
-				},
-			},
-			expectedErr: []error{
-				&errortypes.Warning{
-					Message:     "request.user.eids[0] (source: source) removed due to empty uids",
-					WarningCode: errortypes.InvalidUserEIDsWarningCode,
-				},
-			},
-			expectedEids: nil,
-		},
-	}
-
-	for _, test := range testCases {
-		t.Run(test.name, func(t *testing.T) {
-			deps := &endpointDeps{
-				bidderMap: map[string]openrtb_ext.BidderName{
-					"appnexus": "appnexus",
-				},
-			}
-			errs := deps.validateUser(test.req, nil, gpplib.GppContainer{})
-			assert.Equal(t, test.expectedErr, errs)
-			if test.req.User != nil {
-				assert.ElementsMatch(t, test.expectedEids, test.req.User.EIDs)
-			}
-		})
-	}
-}
->>>>>>> 630bf989
+func (m *mockGDPRPolicy) SetContext(ctx context.Context) {}