--- conflicted
+++ resolved
@@ -5280,17 +5280,13 @@
 			description:     "alias name is coreBidder name",
 			aliases:         map[string]string{"openx": "openx"},
 			expectedAliases: nil,
-			expectedError:   errors.New("request.ext.prebid.aliases.openx defines a no-op alias. Choose a different alias, or remove this entry."),
+			expectedError:   &errortypes.BadInput{Message: "request.ext.prebid.aliases.openx defines a no-op alias. Choose a different alias, or remove this entry."},
 		},
 		{
 			description:     "white label only bidder cannot be aliased",
 			aliases:         map[string]string{"test": "appnexus"},
 			expectedAliases: nil,
-<<<<<<< HEAD
-			expectedError:   &errortypes.BadInput{Message: "request.ext.prebid.aliases.appnexus defines a no-op alias. Choose a different alias, or remove this entry."},
-=======
-			expectedError:   errors.New("request.ext.prebid.aliases.test refers to a bidder that cannot be aliased: appnexus"),
->>>>>>> c48d94d9
+			expectedError:   &errortypes.BadInput{Message: "request.ext.prebid.aliases.test refers to a bidder that cannot be aliased: appnexus"},
 		},
 	}
 
