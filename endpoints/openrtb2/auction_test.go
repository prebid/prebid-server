--- conflicted
+++ resolved
@@ -4681,16 +4681,15 @@
 			planBuilder: mockPlanBuilder{processedAuctionPlan: makeRejectPlan[hookstage.ProcessedAuctionRequest](mockRejectionHook{nbr})},
 		},
 		{
-<<<<<<< HEAD
-			description: "Assert correct BidResponse when request rejected at raw-bidder-response stage",
-			file:        "sample-requests/valid-whole/hooks/auction_bidder_response_reject.json",
-			planBuilder: mockPlanBuilder{rawBidderResponsePlan: makeRejectPlan[hookstage.RawBidderResponse](mockRejectionHook{nbr})},
-=======
 			// bidder-request stage doesn't reject whole request, so we do not expect NBR code in response
 			description: "Assert correct BidResponse when request rejected at bidder-request stage",
 			file:        "sample-requests/valid-whole/hooks/auction_bidder_reject.json",
 			planBuilder: mockPlanBuilder{bidderRequestPlan: makeRejectPlan[hookstage.BidderRequest](mockRejectionHook{nbr})},
->>>>>>> 60908974
+		},
+		{
+			description: "Assert correct BidResponse when request rejected at raw-bidder-response stage",
+			file:        "sample-requests/valid-whole/hooks/auction_bidder_response_reject.json",
+			planBuilder: mockPlanBuilder{rawBidderResponsePlan: makeRejectPlan[hookstage.RawBidderResponse](mockRejectionHook{nbr})},
 		},
 	}
 
