package openrtb2

import (
	"bytes"
	"context"
	"encoding/json"
	"errors"
	"io"
	"io/ioutil"
	"net"
	"net/http"
	"net/http/httptest"
	"os"
	"path/filepath"
	"strings"
	"testing"
	"time"

	"github.com/buger/jsonparser"
	"github.com/julienschmidt/httprouter"
	"github.com/prebid/openrtb/v17/native1"
	nativeRequests "github.com/prebid/openrtb/v17/native1/request"
	"github.com/prebid/openrtb/v17/openrtb2"
	"github.com/prebid/prebid-server/hooks"
	"github.com/prebid/prebid-server/hooks/hookexecution"
	"github.com/prebid/prebid-server/hooks/hookstage"
	"github.com/stretchr/testify/assert"

	analyticsConf "github.com/prebid/prebid-server/analytics/config"
	"github.com/prebid/prebid-server/config"
	"github.com/prebid/prebid-server/errortypes"
	"github.com/prebid/prebid-server/exchange"
	"github.com/prebid/prebid-server/metrics"
	metricsConfig "github.com/prebid/prebid-server/metrics/config"
	"github.com/prebid/prebid-server/openrtb_ext"
	"github.com/prebid/prebid-server/stored_requests/backends/empty_fetcher"
	"github.com/prebid/prebid-server/stored_responses"
	"github.com/prebid/prebid-server/util/iputil"
)

func TestJsonSampleRequests(t *testing.T) {
	testSuites := []struct {
		description          string
		sampleRequestsSubDir string
	}{
		{
			"Assert 200s on all bidRequests from exemplary folder",
			"valid-whole/exemplary",
		},
		{
			"Asserts we return 200s on well-formed Native requests.",
			"valid-native",
		},
		{
			"Asserts we return 400s on requests that are not supposed to pass validation",
			"invalid-whole",
		},
		{
			"Asserts we return 400s on requests with Native requests that don't pass validation",
			"invalid-native",
		},
		{
			"Makes sure we handle (default) aliased bidders properly",
			"aliased",
		},
		{
			"Asserts we return 500s on requests referencing accounts with malformed configs.",
			"account-malformed",
		},
		{
			"Asserts we return 503s on requests with blacklisted accounts and apps.",
			"blacklisted",
		},
		{
			"Assert that requests that come with no user id nor app id return error if the `AccountRequired` field in the `config.Configuration` structure is set to true",
			"account-required/no-account",
		},
		{
			"Assert requests that come with a valid user id or app id when account is required",
			"account-required/with-account",
		},
		{
			"Tests diagnostic messages for invalid stored requests",
			"invalid-stored",
		},
		{
			"Make sure requests with disabled bidders will fail",
			"disabled/bad",
		},
		{
			"There are both disabled and non-disabled bidders, we expect a 200",
			"disabled/good",
		},
		{
			"Assert we correctly use the server conversion rates when needed",
			"currency-conversion/server-rates/valid",
		},
		{
			"Assert we correctly throw an error when no conversion rate was found in the server conversions map",
			"currency-conversion/server-rates/errors",
		},
		{
			"Assert we correctly use request-defined custom currency rates when present in root.ext",
			"currency-conversion/custom-rates/valid",
		},
		{
			"Assert we correctly validate request-defined custom currency rates when present in root.ext",
			"currency-conversion/custom-rates/errors",
		},
	}

	for _, tc := range testSuites {
		testCaseFiles, err := getTestFiles(filepath.Join("sample-requests", tc.sampleRequestsSubDir))
		if assert.NoError(t, err, "Test case %s. Error reading files from directory %s \n", tc.description, tc.sampleRequestsSubDir) {
			for _, testFile := range testCaseFiles {
				fileData, err := ioutil.ReadFile(testFile)
				if assert.NoError(t, err, "Test case %s. Error reading file %s \n", tc.description, testFile) {
					// Retrieve test case input and expected output from JSON file
					test, err := parseTestFile(fileData, testFile)
					if !assert.NoError(t, err) {
						continue
					}

					// Build endpoint for testing. If no error, run test case
					cfg := &config.Configuration{MaxRequestSize: maxSize}
					if test.Config != nil {
						cfg.BlacklistedApps = test.Config.BlacklistedApps
						cfg.BlacklistedAppMap = test.Config.getBlacklistedAppMap()
						cfg.BlacklistedAccts = test.Config.BlacklistedAccounts
						cfg.BlacklistedAcctMap = test.Config.getBlackListedAccountMap()
						cfg.AccountRequired = test.Config.AccountRequired
					}
					cfg.MarshalAccountDefaults()
					test.endpointType = OPENRTB_ENDPOINT

					auctionEndpointHandler, _, mockBidServers, mockCurrencyRatesServer, err := buildTestEndpoint(test, cfg)
					if assert.NoError(t, err) {
						runTestCase(t, auctionEndpointHandler, test, fileData, testFile)
					}

					// Close servers regardless if the test case was run or not
					for _, mockBidServer := range mockBidServers {
						mockBidServer.Close()
					}
					mockCurrencyRatesServer.Close()
				}
			}
		}
	}
}

func runTestCase(t *testing.T, auctionEndpointHandler httprouter.Handle, test testCase, fileData []byte, testFile string) {
	t.Helper()

	// Hit the auction endpoint with the test case configuration and mockBidRequest
	request := httptest.NewRequest("POST", "/openrtb2/auction", bytes.NewReader(test.BidRequest))
	recorder := httptest.NewRecorder()
	auctionEndpointHandler(recorder, request, nil)

	// Assertions
	actualCode := recorder.Code
	actualJsonBidResponse := recorder.Body.String()
	assert.Equal(t, test.ExpectedReturnCode, actualCode, "Test failed. Filename: %s \n", testFile)

	// Either assert bid response or expected error
	if len(test.ExpectedErrorMessage) > 0 {
		assert.True(t, strings.HasPrefix(actualJsonBidResponse, test.ExpectedErrorMessage), "Actual: %s \nExpected: %s. Filename: %s \n", actualJsonBidResponse, test.ExpectedErrorMessage, testFile)
	}

	if len(test.ExpectedBidResponse) > 0 {
		var expectedBidResponse openrtb2.BidResponse
		var actualBidResponse openrtb2.BidResponse
		var err error

		err = json.Unmarshal(test.ExpectedBidResponse, &expectedBidResponse)
		if assert.NoError(t, err, "Could not unmarshal expected bidResponse taken from test file.\n Test file: %s\n Error:%s\n", testFile, err) {
			err = json.Unmarshal([]byte(actualJsonBidResponse), &actualBidResponse)
			if assert.NoError(t, err, "Could not unmarshal actual bidResponse from auction.\n Test file: %s\n Error:%s\n", testFile, err) {
				assertBidResponseEqual(t, testFile, expectedBidResponse, actualBidResponse)
			}
		}
	}
}

// Once unmarshalled, bidResponse objects can't simply be compared with an `assert.Equalf()` call
// because tests fail if the elements inside the `bidResponse.SeatBid` and `bidResponse.SeatBid.Bid`
// arrays, if any, are not listed in the exact same order in the actual version and in the expected version.
func assertBidResponseEqual(t *testing.T, testFile string, expectedBidResponse openrtb2.BidResponse, actualBidResponse openrtb2.BidResponse) {

	//Assert non-array BidResponse fields
	assert.Equalf(t, expectedBidResponse.ID, actualBidResponse.ID, "BidResponse.ID doesn't match expected. Test: %s\n", testFile)
	assert.Equalf(t, expectedBidResponse.Cur, actualBidResponse.Cur, "BidResponse.Cur doesn't match expected. Test: %s\n", testFile)

	//Assert []SeatBid and their Bid elements independently of their order
	assert.Len(t, actualBidResponse.SeatBid, len(expectedBidResponse.SeatBid), "BidResponse.SeatBid is expected to contain %d elements but contains %d. Test: %s\n", len(expectedBidResponse.SeatBid), len(actualBidResponse.SeatBid), testFile)

	//Given that bidResponses have the same length, compare them in an order-independent way using maps
	var actualSeatBidsMap map[string]openrtb2.SeatBid = make(map[string]openrtb2.SeatBid, 0)
	for _, seatBid := range actualBidResponse.SeatBid {
		actualSeatBidsMap[seatBid.Seat] = seatBid
	}

	var expectedSeatBidsMap map[string]openrtb2.SeatBid = make(map[string]openrtb2.SeatBid, 0)
	for _, seatBid := range expectedBidResponse.SeatBid {
		expectedSeatBidsMap[seatBid.Seat] = seatBid
	}

	for bidderName, expectedSeatBid := range expectedSeatBidsMap {
		if !assert.Contains(t, actualSeatBidsMap, bidderName, "BidResponse.SeatBid[%s] was not found as expected. Test: %s\n", bidderName, testFile) {
			continue
		}

		//Assert non-array SeatBid fields
		assert.Equalf(t, expectedSeatBid.Seat, actualSeatBidsMap[bidderName].Seat, "actualSeatBidsMap[%s].Seat doesn't match expected. Test: %s\n", bidderName, testFile)
		assert.Equalf(t, expectedSeatBid.Group, actualSeatBidsMap[bidderName].Group, "actualSeatBidsMap[%s].Group doesn't match expected. Test: %s\n", bidderName, testFile)
		assert.Equalf(t, expectedSeatBid.Ext, actualSeatBidsMap[bidderName].Ext, "actualSeatBidsMap[%s].Ext doesn't match expected. Test: %s\n", bidderName, testFile)

		// Assert Bid arrays
		assert.Len(t, actualSeatBidsMap[bidderName].Bid, len(expectedSeatBid.Bid), "BidResponse.SeatBid[].Bid array is expected to contain %d elements but has %d. Test: %s\n", len(expectedSeatBid.Bid), len(actualSeatBidsMap[bidderName].Bid), testFile)
		// Given that actualSeatBidsMap[bidderName].Bid and expectedSeatBid.Bid have the same length, compare them in an order-independent way using maps
		var expectedBidMap map[string]openrtb2.Bid = make(map[string]openrtb2.Bid, 0)
		for _, bid := range expectedSeatBid.Bid {
			expectedBidMap[bid.ID] = bid
		}

		var actualBidMap map[string]openrtb2.Bid = make(map[string]openrtb2.Bid, 0)
		for _, bid := range actualSeatBidsMap[bidderName].Bid {
			actualBidMap[bid.ID] = bid
		}

		for bidID, expectedBid := range expectedBidMap {
			if !assert.Contains(t, actualBidMap, bidID, "BidResponse.SeatBid[%s].Bid[%s].ID doesn't match expected. Test: %s\n", bidderName, bidID, testFile) {
				continue
			}
			assert.Equalf(t, expectedBid.ImpID, actualBidMap[bidID].ImpID, "BidResponse.SeatBid[%s].Bid[%s].ImpID doesn't match expected. Test: %s\n", bidderName, bidID, testFile)
			assert.Equalf(t, expectedBid.Price, actualBidMap[bidID].Price, "BidResponse.SeatBid[%s].Bid[%s].Price doesn't match expected. Test: %s\n", bidderName, bidID, testFile)
		}
	}
}

func TestBidRequestAssert(t *testing.T) {
	appnexusB1 := openrtb2.Bid{ID: "appnexus-bid-1", Price: 5.00}
	appnexusB2 := openrtb2.Bid{ID: "appnexus-bid-2", Price: 7.00}
	rubiconB1 := openrtb2.Bid{ID: "rubicon-bid-1", Price: 1.50}
	rubiconB2 := openrtb2.Bid{ID: "rubicon-bid-2", Price: 4.00}

	sampleSeatBids := []openrtb2.SeatBid{
		{
			Seat: "appnexus-bids",
			Bid:  []openrtb2.Bid{appnexusB1, appnexusB2},
		},
		{
			Seat: "rubicon-bids",
			Bid:  []openrtb2.Bid{rubiconB1, rubiconB2},
		},
	}

	testSuites := []struct {
		description         string
		expectedBidResponse openrtb2.BidResponse
		actualBidResponse   openrtb2.BidResponse
	}{
		{
			"identical SeatBids, exact same SeatBid and Bid arrays order",
			openrtb2.BidResponse{ID: "anId", BidID: "bidId", SeatBid: sampleSeatBids},
			openrtb2.BidResponse{ID: "anId", BidID: "bidId", SeatBid: sampleSeatBids},
		},
		{
			"identical SeatBids but Seatbid array elements come in different order",
			openrtb2.BidResponse{ID: "anId", BidID: "bidId", SeatBid: sampleSeatBids},
			openrtb2.BidResponse{ID: "anId", BidID: "bidId",
				SeatBid: []openrtb2.SeatBid{
					{
						Seat: "rubicon-bids",
						Bid:  []openrtb2.Bid{rubiconB1, rubiconB2},
					},
					{
						Seat: "appnexus-bids",
						Bid:  []openrtb2.Bid{appnexusB1, appnexusB2},
					},
				},
			},
		},
		{
			"SeatBids seem to be identical except for the different order of Bid array elements in one of them",
			openrtb2.BidResponse{ID: "anId", BidID: "bidId", SeatBid: sampleSeatBids},
			openrtb2.BidResponse{ID: "anId", BidID: "bidId",
				SeatBid: []openrtb2.SeatBid{
					{
						Seat: "appnexus-bids",
						Bid:  []openrtb2.Bid{appnexusB2, appnexusB1},
					},
					{
						Seat: "rubicon-bids",
						Bid:  []openrtb2.Bid{rubiconB1, rubiconB2},
					},
				},
			},
		},
		{
			"Both SeatBid elements and bid elements come in different order",
			openrtb2.BidResponse{ID: "anId", BidID: "bidId", SeatBid: sampleSeatBids},
			openrtb2.BidResponse{ID: "anId", BidID: "bidId",
				SeatBid: []openrtb2.SeatBid{
					{
						Seat: "rubicon-bids",
						Bid:  []openrtb2.Bid{rubiconB2, rubiconB1},
					},
					{
						Seat: "appnexus-bids",
						Bid:  []openrtb2.Bid{appnexusB2, appnexusB1},
					},
				},
			},
		},
	}

	for _, test := range testSuites {
		assertBidResponseEqual(t, test.description, test.expectedBidResponse, test.actualBidResponse)
	}
}

// TestExplicitUserId makes sure that the cookie's ID doesn't override an explicit value sent in the request.
func TestExplicitUserId(t *testing.T) {
	cookieName := "userid"
	mockId := "12345"
	cfg := &config.Configuration{
		MaxRequestSize: maxSize,
		HostCookie: config.HostCookie{
			CookieName: cookieName,
		},
	}
	ex := &mockExchange{}

	request := httptest.NewRequest("POST", "/openrtb2/auction", strings.NewReader(`{
"id": "some-request-id",
		"site": {
			"page": "test.somepage.com"
		},
		"user": {
			"id": "explicit"
		},
		"imp": [
			{
				"id": "my-imp-id",
				"banner": {
					"format": [
						{
							"w": 300,
							"h": 600
						}
					]
				},
				"pmp": {
					"deals": [
						{
							"id": "some-deal-id"
						}
					]
				},
				"ext": {
					"appnexus": {
						"placementId": 12883451
					}
				}
			}
		]
	}`))
	request.AddCookie(&http.Cookie{
		Name:  cookieName,
		Value: mockId,
	})

	endpoint, _ := NewEndpoint(
		fakeUUIDGenerator{},
		ex,
		mockBidderParamValidator{},
		empty_fetcher.EmptyFetcher{},
		empty_fetcher.EmptyFetcher{},
		cfg,
		&metricsConfig.NilMetricsEngine{},
		analyticsConf.NewPBSAnalytics(&config.Analytics{}),
		map[string]string{},
		[]byte{},
		openrtb_ext.BuildBidderMap(),
		empty_fetcher.EmptyFetcher{},
		hooks.EmptyPlanBuilder{})

	endpoint(httptest.NewRecorder(), request, nil)

	if ex.lastRequest == nil {
		t.Fatalf("The request never made it into the Exchange.")
	}

	if ex.lastRequest.User == nil {
		t.Fatalf("The exchange should have received a request with a non-nil user.")
	}

	if ex.lastRequest.User.ID != "explicit" {
		t.Errorf("Bad User ID. Expected explicit, got %s", ex.lastRequest.User.ID)
	}
}

// TestBadAliasRequests() reuses two requests that would fail anyway.  Here, we
// take advantage of our knowledge that processStoredRequests() in auction.go
// processes aliases before it processes stored imps.  Changing that order
// would probably cause this test to fail.
func TestBadAliasRequests(t *testing.T) {
	doBadAliasRequest(t, "sample-requests/invalid-stored/bad_stored_imp.json", "Invalid request: Invalid JSON in Default Request Settings: invalid character '\"' after object key:value pair at offset 51\n")
	doBadAliasRequest(t, "sample-requests/invalid-stored/bad_incoming_imp.json", "Invalid request: Invalid JSON in Incoming Request: invalid character '\"' after object key:value pair at offset 230\n")
}

// doBadAliasRequest() is a customized variation of doRequest(), above
func doBadAliasRequest(t *testing.T, filename string, expectMsg string) {
	t.Helper()
	fileData := readFile(t, filename)
	testBidRequest, _, _, err := jsonparser.Get(fileData, "mockBidRequest")
	assert.NoError(t, err, "Error jsonparsing root.mockBidRequest from file %s. Desc: %v.", filename, err)

	// aliasJSON lacks a comma after the "appnexus" entry so is bad JSON
	aliasJSON := []byte(`{"ext":{"prebid":{"aliases": {"test1": "appnexus" "test2": "rubicon", "test3": "openx"}}}}`)

	bidderInfos := getBidderInfos(nil, openrtb_ext.CoreBidderNames())

	bidderMap := exchange.GetActiveBidders(bidderInfos)
	disabledBidders := exchange.GetDisabledBiddersErrorMessages(bidderInfos)

	// NewMetrics() will create a new go_metrics MetricsEngine, bypassing the need for a crafted configuration set to support it.
	// As a side effect this gives us some coverage of the go_metrics piece of the metrics engine.
	endpoint, _ := NewEndpoint(
		fakeUUIDGenerator{},
		&nobidExchange{},
		mockBidderParamValidator{},
		&mockStoredReqFetcher{},
		empty_fetcher.EmptyFetcher{},
		&config.Configuration{MaxRequestSize: maxSize},
		&metricsConfig.NilMetricsEngine{},
		analyticsConf.NewPBSAnalytics(&config.Analytics{}),
		disabledBidders,
		aliasJSON,
		bidderMap,
		empty_fetcher.EmptyFetcher{},
		hooks.EmptyPlanBuilder{})

	request := httptest.NewRequest("POST", "/openrtb2/auction", bytes.NewReader(testBidRequest))
	recorder := httptest.NewRecorder()
	endpoint(recorder, request, nil)

	assertResponseCode(t, filename, recorder.Code, http.StatusBadRequest, recorder.Body.String())
	assert.Equal(t, string(expectMsg), recorder.Body.String(), "file %s had bad response body", filename)

}

func newParamsValidator(t *testing.T) openrtb_ext.BidderParamValidator {
	paramValidator, err := openrtb_ext.NewBidderParamsValidator("../../static/bidder-params")
	if err != nil {
		t.Fatalf("Error creating the param validator: %v", err)
	}
	return paramValidator
}

func assertResponseCode(t *testing.T, filename string, actual int, expected int, msg string) {
	t.Helper()
	if actual != expected {
		t.Errorf("Expected a %d response from %v. Got %d: %s", expected, filename, actual, msg)
	}
}

func getRequestPayload(t *testing.T, example []byte) []byte {
	t.Helper()
	if value, _, _, err := jsonparser.Get(example, "requestPayload"); err != nil {
		t.Fatalf("Error parsing root.requestPayload from request: %v.", err)
	} else {
		return value
	}
	return nil
}

// TestNilExchange makes sure we fail when given nil for the Exchange.
func TestNilExchange(t *testing.T) {
	// NewMetrics() will create a new go_metrics MetricsEngine, bypassing the need for a crafted configuration set to support it.
	// As a side effect this gives us some coverage of the go_metrics piece of the metrics engine.
	_, err := NewEndpoint(
		fakeUUIDGenerator{},
		nil,
		mockBidderParamValidator{},
		empty_fetcher.EmptyFetcher{},
		empty_fetcher.EmptyFetcher{},
		&config.Configuration{MaxRequestSize: maxSize},
		&metricsConfig.NilMetricsEngine{},
		analyticsConf.NewPBSAnalytics(&config.Analytics{}), map[string]string{},
		[]byte{},
		openrtb_ext.BuildBidderMap(),
		empty_fetcher.EmptyFetcher{},
		hooks.EmptyPlanBuilder{})

	if err == nil {
		t.Errorf("NewEndpoint should return an error when given a nil Exchange.")
	}
}

// TestNilValidator makes sure we fail when given nil for the BidderParamValidator.
func TestNilValidator(t *testing.T) {
	// NewMetrics() will create a new go_metrics MetricsEngine, bypassing the need for a crafted configuration set to support it.
	// As a side effect this gives us some coverage of the go_metrics piece of the metrics engine.
	_, err := NewEndpoint(
		fakeUUIDGenerator{},
		&nobidExchange{},
		nil,
		empty_fetcher.EmptyFetcher{},
		empty_fetcher.EmptyFetcher{},
		&config.Configuration{MaxRequestSize: maxSize},
		&metricsConfig.NilMetricsEngine{},
		analyticsConf.NewPBSAnalytics(&config.Analytics{}),
		map[string]string{},
		[]byte{},
		openrtb_ext.BuildBidderMap(),
		empty_fetcher.EmptyFetcher{},
		hooks.EmptyPlanBuilder{})

	if err == nil {
		t.Errorf("NewEndpoint should return an error when given a nil BidderParamValidator.")
	}
}

// TestExchangeError makes sure we return a 500 if the exchange auction fails.
func TestExchangeError(t *testing.T) {
	// NewMetrics() will create a new go_metrics MetricsEngine, bypassing the need for a crafted configuration set to support it.
	// As a side effect this gives us some coverage of the go_metrics piece of the metrics engine.
	endpoint, _ := NewEndpoint(
		fakeUUIDGenerator{},
		&brokenExchange{},
		mockBidderParamValidator{},
		empty_fetcher.EmptyFetcher{},
		empty_fetcher.EmptyFetcher{},
		&config.Configuration{MaxRequestSize: maxSize},
		&metricsConfig.NilMetricsEngine{},
		analyticsConf.NewPBSAnalytics(&config.Analytics{}),
		map[string]string{},
		[]byte{},
		openrtb_ext.BuildBidderMap(),
		empty_fetcher.EmptyFetcher{},
		hooks.EmptyPlanBuilder{})

	request := httptest.NewRequest("POST", "/openrtb2/auction", strings.NewReader(validRequest(t, "site.json")))
	recorder := httptest.NewRecorder()
	endpoint(recorder, request, nil)

	if recorder.Code != http.StatusInternalServerError {
		t.Errorf("Expected status %d. Got %d. Input was: %s", http.StatusInternalServerError, recorder.Code, validRequest(t, "site.json"))
	}
}

// TestUserAgentSetting makes sure we read the User-Agent header if it wasn't defined on the request.
func TestUserAgentSetting(t *testing.T) {
	httpReq := httptest.NewRequest("POST", "/openrtb2/auction", strings.NewReader(validRequest(t, "site.json")))
	httpReq.Header.Set("User-Agent", "foo")
	bidReq := &openrtb_ext.RequestWrapper{BidRequest: &openrtb2.BidRequest{}}

	setUAImplicitly(httpReq, bidReq)

	if bidReq.Device == nil {
		t.Fatal("bidrequest.device should have been set implicitly.")
	}
	if bidReq.Device.UA != "foo" {
		t.Errorf("bidrequest.device.ua should have been \"foo\". Got %s", bidReq.Device.UA)
	}
}

// TestUserAgentOverride makes sure that the explicit UA from the request takes precedence.
func TestUserAgentOverride(t *testing.T) {
	httpReq := httptest.NewRequest("POST", "/openrtb2/auction", strings.NewReader(validRequest(t, "site.json")))
	httpReq.Header.Set("User-Agent", "foo")
	bidReq := &openrtb_ext.RequestWrapper{BidRequest: &openrtb2.BidRequest{
		Device: &openrtb2.Device{
			UA: "bar",
		},
	}}

	setUAImplicitly(httpReq, bidReq)

	if bidReq.Device.UA != "bar" {
		t.Errorf("bidrequest.device.ua should have been \"bar\". Got %s", bidReq.Device.UA)
	}
}

func TestAuctionTypeDefault(t *testing.T) {
	bidReq := &openrtb_ext.RequestWrapper{BidRequest: &openrtb2.BidRequest{}}
	setAuctionTypeImplicitly(bidReq)

	if bidReq.AT != 1 {
		t.Errorf("Expected request.at to be 1. Got %d", bidReq.AT)
	}
}

func TestImplicitIPsEndToEnd(t *testing.T) {
	testCases := []struct {
		description         string
		reqJSONFile         string
		xForwardedForHeader string
		privateNetworksIPv4 []net.IPNet
		privateNetworksIPv6 []net.IPNet
		expectedDeviceIPv4  string
		expectedDeviceIPv6  string
	}{
		{
			description:         "IPv4",
			reqJSONFile:         "site.json",
			xForwardedForHeader: "1.1.1.1",
			expectedDeviceIPv4:  "1.1.1.1",
		},
		{
			description:         "IPv6",
			reqJSONFile:         "site.json",
			xForwardedForHeader: "1111::",
			expectedDeviceIPv6:  "1111::",
		},
		{
			description:         "IPv4 - Defined In Request",
			reqJSONFile:         "site-has-ipv4.json",
			xForwardedForHeader: "1.1.1.1",
			expectedDeviceIPv4:  "8.8.8.8", // Hardcoded value in test file.
		},
		{
			description:         "IPv6 - Defined In Request",
			reqJSONFile:         "site-has-ipv6.json",
			xForwardedForHeader: "1111::",
			expectedDeviceIPv6:  "8888::", // Hardcoded value in test file.
		},
		{
			description:         "IPv4 - Defined In Request - Private Network",
			reqJSONFile:         "site-has-ipv4.json",
			xForwardedForHeader: "1.1.1.1",
			privateNetworksIPv4: []net.IPNet{{IP: net.IP{8, 8, 8, 0}, Mask: net.CIDRMask(24, 32)}}, // Hardcoded value in test file.
			expectedDeviceIPv4:  "1.1.1.1",
		},
		{
			description:         "IPv6 - Defined In Request - Private Network",
			reqJSONFile:         "site-has-ipv6.json",
			xForwardedForHeader: "1111::",
			privateNetworksIPv6: []net.IPNet{{IP: net.ParseIP("8800::"), Mask: net.CIDRMask(8, 128)}}, // Hardcoded value in test file.
			expectedDeviceIPv6:  "1111::",
		},
	}

	for _, test := range testCases {
		exchange := &nobidExchange{}
		cfg := &config.Configuration{
			MaxRequestSize: maxSize,
			RequestValidation: config.RequestValidation{
				IPv4PrivateNetworksParsed: test.privateNetworksIPv4,
				IPv6PrivateNetworksParsed: test.privateNetworksIPv6,
			},
		}
		endpoint, _ := NewEndpoint(
			fakeUUIDGenerator{},
			exchange,
			mockBidderParamValidator{},
			&mockStoredReqFetcher{},
			empty_fetcher.EmptyFetcher{},
			cfg,
			&metricsConfig.NilMetricsEngine{},
			analyticsConf.NewPBSAnalytics(&config.Analytics{}),
			map[string]string{},
			[]byte{},
			openrtb_ext.BuildBidderMap(),
			empty_fetcher.EmptyFetcher{},
			hooks.EmptyPlanBuilder{})

		httpReq := httptest.NewRequest("POST", "/openrtb2/auction", strings.NewReader(validRequest(t, test.reqJSONFile)))
		httpReq.Header.Set("X-Forwarded-For", test.xForwardedForHeader)

		endpoint(httptest.NewRecorder(), httpReq, nil)

		result := exchange.gotRequest
		if !assert.NotEmpty(t, result, test.description+"Request received by the exchange.") {
			t.FailNow()
		}
		assert.Equal(t, test.expectedDeviceIPv4, result.Device.IP, test.description+":ipv4")
		assert.Equal(t, test.expectedDeviceIPv6, result.Device.IPv6, test.description+":ipv6")
	}
}

func TestImplicitDNT(t *testing.T) {
	var (
		disabled int8 = 0
		enabled  int8 = 1
	)
	testCases := []struct {
		description     string
		dntHeader       string
		request         openrtb2.BidRequest
		expectedRequest openrtb2.BidRequest
	}{
		{
			description:     "Device Missing - Not Set In Header",
			dntHeader:       "",
			request:         openrtb2.BidRequest{},
			expectedRequest: openrtb2.BidRequest{},
		},
		{
			description: "Device Missing - Set To 0 In Header",
			dntHeader:   "0",
			request:     openrtb2.BidRequest{},
			expectedRequest: openrtb2.BidRequest{
				Device: &openrtb2.Device{
					DNT: &disabled,
				},
			},
		},
		{
			description: "Device Missing - Set To 1 In Header",
			dntHeader:   "1",
			request:     openrtb2.BidRequest{},
			expectedRequest: openrtb2.BidRequest{
				Device: &openrtb2.Device{
					DNT: &enabled,
				},
			},
		},
		{
			description: "Not Set In Request - Not Set In Header",
			dntHeader:   "",
			request: openrtb2.BidRequest{
				Device: &openrtb2.Device{},
			},
			expectedRequest: openrtb2.BidRequest{
				Device: &openrtb2.Device{},
			},
		},
		{
			description: "Not Set In Request - Set To 0 In Header",
			dntHeader:   "0",
			request: openrtb2.BidRequest{
				Device: &openrtb2.Device{},
			},
			expectedRequest: openrtb2.BidRequest{
				Device: &openrtb2.Device{
					DNT: &disabled,
				},
			},
		},
		{
			description: "Not Set In Request - Set To 1 In Header",
			dntHeader:   "1",
			request: openrtb2.BidRequest{
				Device: &openrtb2.Device{},
			},
			expectedRequest: openrtb2.BidRequest{
				Device: &openrtb2.Device{
					DNT: &enabled,
				},
			},
		},
		{
			description: "Set In Request - Not Set In Header",
			dntHeader:   "",
			request: openrtb2.BidRequest{
				Device: &openrtb2.Device{
					DNT: &enabled,
				},
			},
			expectedRequest: openrtb2.BidRequest{
				Device: &openrtb2.Device{
					DNT: &enabled,
				},
			},
		},
		{
			description: "Set In Request - Set To 0 In Header",
			dntHeader:   "0",
			request: openrtb2.BidRequest{
				Device: &openrtb2.Device{
					DNT: &enabled,
				},
			},
			expectedRequest: openrtb2.BidRequest{
				Device: &openrtb2.Device{
					DNT: &enabled,
				},
			},
		},
		{
			description: "Set In Request - Set To 1 In Header",
			dntHeader:   "1",
			request: openrtb2.BidRequest{
				Device: &openrtb2.Device{
					DNT: &enabled,
				},
			},
			expectedRequest: openrtb2.BidRequest{
				Device: &openrtb2.Device{
					DNT: &enabled,
				},
			},
		},
	}

	for _, test := range testCases {
		httpReq := httptest.NewRequest("POST", "/openrtb2/auction", nil)
		httpReq.Header.Set("DNT", test.dntHeader)
		reqWrapper := &openrtb_ext.RequestWrapper{BidRequest: &test.request}
		setDoNotTrackImplicitly(httpReq, reqWrapper)
		assert.Equal(t, test.expectedRequest, *reqWrapper.BidRequest, test.description)
	}
}

func TestImplicitDNTEndToEnd(t *testing.T) {
	var (
		disabled int8 = 0
		enabled  int8 = 1
	)
	testCases := []struct {
		description string
		reqJSONFile string
		dntHeader   string
		expectedDNT *int8
	}{
		{
			description: "Not Set In Request - Not Set In Header",
			reqJSONFile: "site.json",
			dntHeader:   "",
			expectedDNT: nil,
		},
		{
			description: "Not Set In Request - Set To 0 In Header",
			reqJSONFile: "site.json",
			dntHeader:   "0",
			expectedDNT: &disabled,
		},
		{
			description: "Not Set In Request - Set To 1 In Header",
			reqJSONFile: "site.json",
			dntHeader:   "1",
			expectedDNT: &enabled,
		},
		{
			description: "Set In Request - Not Set In Header",
			reqJSONFile: "site-has-dnt.json",
			dntHeader:   "",
			expectedDNT: &enabled, // Hardcoded value in test file.
		},
		{
			description: "Set In Request - Not Overwritten By Header",
			reqJSONFile: "site-has-dnt.json",
			dntHeader:   "0",
			expectedDNT: &enabled, // Hardcoded value in test file.
		},
	}

	for _, test := range testCases {
		exchange := &nobidExchange{}
		endpoint, _ := NewEndpoint(
			fakeUUIDGenerator{},
			exchange,
			mockBidderParamValidator{},
			&mockStoredReqFetcher{},
			empty_fetcher.EmptyFetcher{},
			&config.Configuration{MaxRequestSize: maxSize},
			&metricsConfig.NilMetricsEngine{},
			analyticsConf.NewPBSAnalytics(&config.Analytics{}),
			map[string]string{},
			[]byte{},
			openrtb_ext.BuildBidderMap(),
			empty_fetcher.EmptyFetcher{},
			hooks.EmptyPlanBuilder{})

		httpReq := httptest.NewRequest("POST", "/openrtb2/auction", strings.NewReader(validRequest(t, test.reqJSONFile)))
		httpReq.Header.Set("DNT", test.dntHeader)

		endpoint(httptest.NewRecorder(), httpReq, nil)

		result := exchange.gotRequest
		if !assert.NotEmpty(t, result, test.description+"Request received by the exchange.") {
			t.FailNow()
		}
		assert.Equal(t, test.expectedDNT, result.Device.DNT, test.description+":dnt")
	}
}

func TestImplicitSecure(t *testing.T) {
	httpReq := httptest.NewRequest("POST", "/openrtb2/auction", strings.NewReader(validRequest(t, "site.json")))
	httpReq.Header.Set("X-Forwarded-Proto", "https")

	imps := []*openrtb_ext.ImpWrapper{
		{Imp: &openrtb2.Imp{}},
		{Imp: &openrtb2.Imp{}},
	}

	setImpsImplicitly(httpReq, imps)

	for _, imp := range imps {
		if imp.Secure == nil || *imp.Secure != 1 {
			t.Errorf("imp.Secure should be set to 1 if the request is https. Got %#v", imp.Secure)
		}
	}
}

func TestReferer(t *testing.T) {
	testCases := []struct {
		description             string
		givenSitePage           string
		givenSiteDomain         string
		givenPublisherDomain    string
		givenReferer            string
		expectedDomain          string
		expectedPage            string
		expectedPublisherDomain string
	}{
		{
			description:             "site.page/domain are unchanged when site.page/domain and http referer are not set",
			expectedDomain:          "",
			expectedPage:            "",
			expectedPublisherDomain: "",
		},
		{
			description:             "site.page/domain are derived from referer when neither is set and http referer is set",
			givenReferer:            "https://test.somepage.com",
			expectedDomain:          "test.somepage.com",
			expectedPublisherDomain: "somepage.com",
			expectedPage:            "https://test.somepage.com",
		},
		{
			description:             "site.domain is derived from site.page when site.page is set and http referer is not set",
			givenSitePage:           "https://test.somepage.com",
			expectedDomain:          "test.somepage.com",
			expectedPublisherDomain: "somepage.com",
			expectedPage:            "https://test.somepage.com",
		},
		{
			description:             "site.domain is derived from http referer when site.page and http referer are set",
			givenSitePage:           "https://test.somepage.com",
			givenReferer:            "http://test.com",
			expectedDomain:          "test.com",
			expectedPublisherDomain: "test.com",
			expectedPage:            "https://test.somepage.com",
		},
		{
			description:             "site.page/domain are unchanged when site.page/domain and http referer are set",
			givenSitePage:           "https://test.somepage.com",
			givenSiteDomain:         "some.domain.com",
			givenReferer:            "http://test.com",
			expectedDomain:          "some.domain.com",
			expectedPublisherDomain: "test.com",
			expectedPage:            "https://test.somepage.com",
		},
		{
			description:             "Publisher domain shouldn't be overrwriten if already set",
			givenSitePage:           "https://test.somepage.com",
			givenSiteDomain:         "",
			givenPublisherDomain:    "differentpage.com",
			expectedDomain:          "test.somepage.com",
			expectedPublisherDomain: "differentpage.com",
			expectedPage:            "https://test.somepage.com",
		},
	}

	for _, test := range testCases {
		httpReq := httptest.NewRequest("POST", "/openrtb2/auction", strings.NewReader(validRequest(t, "site.json")))
		httpReq.Header.Set("Referer", test.givenReferer)

		bidReq := &openrtb_ext.RequestWrapper{BidRequest: &openrtb2.BidRequest{
			Site: &openrtb2.Site{
				Domain:    test.givenSiteDomain,
				Page:      test.givenSitePage,
				Publisher: &openrtb2.Publisher{Domain: test.givenPublisherDomain},
			},
		}}

		setSiteImplicitly(httpReq, bidReq)

		assert.NotNil(t, bidReq.Site, test.description)
		assert.Equal(t, test.expectedDomain, bidReq.Site.Domain, test.description)
		assert.Equal(t, test.expectedPage, bidReq.Site.Page, test.description)
		assert.Equal(t, test.expectedPublisherDomain, bidReq.Site.Publisher.Domain, test.description)
	}
}

func TestParseImpInfoSingleImpression(t *testing.T) {

	expectedRes := []ImpExtPrebidData{
		{
			Imp:          json.RawMessage(`{"video":{"h":300,"w":200},"ext": {"prebid": {"storedrequest": {"id": "1"},"options": {"echovideoattrs": true}}}}`),
			ImpExtPrebid: openrtb_ext.ExtImpPrebid{StoredRequest: &openrtb_ext.ExtStoredRequest{ID: "1"}, Options: &openrtb_ext.Options{EchoVideoAttrs: true}},
		},
		{
			Imp:          json.RawMessage(`{"id": "adUnit2","ext": {"prebid": {"storedrequest": {"id": "1"},"options": {"echovideoattrs": true}},"appnexus": {"placementId": "def","trafficSourceCode": "mysite.com","reserve": null},"rubicon": null}}`),
			ImpExtPrebid: openrtb_ext.ExtImpPrebid{StoredRequest: &openrtb_ext.ExtStoredRequest{ID: "1"}, Options: &openrtb_ext.Options{EchoVideoAttrs: true}},
		},
		{
			Imp:          json.RawMessage(`{"ext": {"prebid": {"storedrequest": {"id": "2"},"options": {"echovideoattrs": false}}}}`),
			ImpExtPrebid: openrtb_ext.ExtImpPrebid{StoredRequest: &openrtb_ext.ExtStoredRequest{ID: "2"}, Options: &openrtb_ext.Options{EchoVideoAttrs: false}},
		},
		{
			//in this case impression doesn't have storedrequest so we don't expect any data about this imp will be returned
			Imp:          json.RawMessage(`{"id": "some-static-imp","video":{"mimes":["video/mp4"]},"ext": {"appnexus": {"placementId": "abc","position": "below"}}}`),
			ImpExtPrebid: openrtb_ext.ExtImpPrebid{},
		},
		{
			Imp:          json.RawMessage(`{"id":"my-imp-id", "video":{"h":300, "w":200}, "ext":{"prebid":{"storedrequest": {"id": "6"}}}}`),
			ImpExtPrebid: openrtb_ext.ExtImpPrebid{StoredRequest: &openrtb_ext.ExtStoredRequest{ID: "6"}},
		},
	}

	for i, requestData := range testStoredRequests {
		impInfo, errs := parseImpInfo([]byte(requestData))
		assert.Len(t, errs, 0, "No errors should be returned")
		assert.JSONEq(t, string(expectedRes[i].Imp), string(impInfo[0].Imp), "Incorrect impression data")
		assert.Equal(t, expectedRes[i].ImpExtPrebid, impInfo[0].ImpExtPrebid, "Incorrect impression ext prebid data")

	}
}

func TestParseImpInfoMultipleImpressions(t *testing.T) {

	inputData := []byte(`{
		"id": "ThisID",
		"imp": [
			{
				"id": "imp1",
				"ext": {
					"prebid": {
						"storedrequest": {
							"id": "1"
						},
						"options": {
							"echovideoattrs": true
						}
					}
				}
			},
			{
				"id": "imp2",
				"ext": {
					"prebid": {
						"storedrequest": {
							"id": "2"
						},
						"options": {
							"echovideoattrs": false
						}
					}
				}
			},
			{
				"id": "imp3"
			}
		]
	}`)

	expectedRes := []ImpExtPrebidData{
		{
			Imp:          json.RawMessage(`{"id": "imp1","ext": {"prebid": {"storedrequest": {"id": "1"},"options": {"echovideoattrs": true}}}}`),
			ImpExtPrebid: openrtb_ext.ExtImpPrebid{StoredRequest: &openrtb_ext.ExtStoredRequest{ID: "1"}, Options: &openrtb_ext.Options{EchoVideoAttrs: true}},
		},
		{
			Imp:          json.RawMessage(`{"id": "imp2","ext": {"prebid": {"storedrequest": {"id": "2"},"options": {"echovideoattrs": false}}}}`),
			ImpExtPrebid: openrtb_ext.ExtImpPrebid{StoredRequest: &openrtb_ext.ExtStoredRequest{ID: "2"}, Options: &openrtb_ext.Options{EchoVideoAttrs: false}},
		},
		{
			Imp:          json.RawMessage(`{"id": "imp3"}`),
			ImpExtPrebid: openrtb_ext.ExtImpPrebid{},
		},
	}

	impInfo, errs := parseImpInfo([]byte(inputData))
	assert.Len(t, errs, 0, "No errors should be returned")
	for i, res := range expectedRes {
		assert.JSONEq(t, string(res.Imp), string(impInfo[i].Imp), "Incorrect impression data")
		assert.Equal(t, res.ImpExtPrebid, impInfo[i].ImpExtPrebid, "Incorrect impression ext prebid data")
	}
}

// Test the stored request functionality
func TestStoredRequests(t *testing.T) {
	deps := &endpointDeps{
		fakeUUIDGenerator{},
		&nobidExchange{},
		mockBidderParamValidator{},
		&mockStoredReqFetcher{},
		empty_fetcher.EmptyFetcher{},
		empty_fetcher.EmptyFetcher{},
		&config.Configuration{MaxRequestSize: maxSize},
		&metricsConfig.NilMetricsEngine{},
		analyticsConf.NewPBSAnalytics(&config.Analytics{}),
		map[string]string{},
		false,
		[]byte{},
		openrtb_ext.BuildBidderMap(),
		nil,
		nil,
		hardcodedResponseIPValidator{response: true},
		empty_fetcher.EmptyFetcher{},
		hookexecution.NewHookExecutor(hooks.EmptyPlanBuilder{}, hookexecution.EndpointAuction, &metricsConfig.NilMetricsEngine{}),
	}

	testStoreVideoAttr := []bool{true, true, false, false, false}

	for i, requestData := range testStoredRequests {
		impInfo, errs := parseImpInfo([]byte(requestData))
		assert.Len(t, errs, 0, "No errors should be returned")
		storedBidRequestId, hasStoredBidRequest, storedRequests, storedImps, errs := deps.getStoredRequests(context.Background(), json.RawMessage(requestData), impInfo)
		assert.Len(t, errs, 0, "No errors should be returned")
		newRequest, impExtInfoMap, errList := deps.processStoredRequests(json.RawMessage(requestData), impInfo, storedRequests, storedImps, storedBidRequestId, hasStoredBidRequest)
		if len(errList) != 0 {
			for _, err := range errList {
				if err != nil {
					t.Errorf("processStoredRequests Error: %s", err.Error())
				} else {
					t.Error("processStoredRequests Error: received nil error")
				}
			}
		}
		expectJson := json.RawMessage(testFinalRequests[i])
		assert.JSONEq(t, string(expectJson), string(newRequest), "Incorrect result request %d", i)

		expectedImp := testStoredImpIds[i]
		expectedStoredImp := json.RawMessage(testStoredImps[i])
		if len(impExtInfoMap[expectedImp].StoredImp) > 0 {
			assert.JSONEq(t, string(expectedStoredImp), string(impExtInfoMap[expectedImp].StoredImp), "Incorrect expected stored imp %d", i)

		}
		assert.Equalf(t, testStoreVideoAttr[i], impExtInfoMap[expectedImp].EchoVideoAttrs, "EchoVideoAttrs value is incorrect")
	}
}

func TestMergeBidderParams(t *testing.T) {
	testCases := []struct {
		description         string
		givenRequest        openrtb2.BidRequest
		expectedRequestImps []openrtb2.Imp
	}{
		{
			description: "No Request Params",
			givenRequest: openrtb2.BidRequest{
				Imp: []openrtb2.Imp{{ID: "1", Ext: json.RawMessage(`{"bidder1":{"a":1}}`)}},
			},
			expectedRequestImps: []openrtb2.Imp{{ID: "1", Ext: json.RawMessage(`{"bidder1":{"a":1}}`)}},
		},
		{
			description: "No Request Params - Empty Object",
			givenRequest: openrtb2.BidRequest{
				Imp: []openrtb2.Imp{{ID: "1", Ext: json.RawMessage(`{"bidder1":{"a":1}}`)}},
				Ext: json.RawMessage(`{"prebid":{"bidderparams":{}}}`),
			},
			expectedRequestImps: []openrtb2.Imp{{ID: "1", Ext: json.RawMessage(`{"bidder1":{"a":1}}`)}},
		},
		{
			description: "Malformed Request Params",
			givenRequest: openrtb2.BidRequest{
				Imp: []openrtb2.Imp{{ID: "1", Ext: json.RawMessage(`{"bidder1":{"a":1}}`)}},
				Ext: json.RawMessage(`{"prebid":{"bidderparams":malformed}}`),
			},
			expectedRequestImps: []openrtb2.Imp{{ID: "1", Ext: json.RawMessage(`{"bidder1":{"a":1}}`)}},
		},
		{
			description: "No Imps",
			givenRequest: openrtb2.BidRequest{
				Imp: []openrtb2.Imp{},
				Ext: json.RawMessage(`{"prebid":{"bidderparams":{"bidder1":{"b":2}}}}`),
			},
			expectedRequestImps: []openrtb2.Imp{},
		},
		{
			description: "One Imp - imp.ext Modified",
			givenRequest: openrtb2.BidRequest{
				Imp: []openrtb2.Imp{{ID: "1", Ext: json.RawMessage(`{"bidder1":{"a":1}}`)}},
				Ext: json.RawMessage(`{"prebid":{"bidderparams":{"bidder1":{"b":2}}}}`),
			},
			expectedRequestImps: []openrtb2.Imp{{ID: "1", Ext: json.RawMessage(`{"bidder1":{"a":1,"b":2}}`)}},
		},
		{
			description: "One Imp - imp.ext.prebid.bidder Modified",
			givenRequest: openrtb2.BidRequest{
				Imp: []openrtb2.Imp{{ID: "1", Ext: json.RawMessage(`{"prebid":{"bidder":{"bidder1":{"a":1}}}}`)}},
				Ext: json.RawMessage(`{"prebid":{"bidderparams":{"bidder1":{"b":2}}}}`),
			},
			expectedRequestImps: []openrtb2.Imp{{ID: "1", Ext: json.RawMessage(`{"prebid":{"bidder":{"bidder1":{"a":1,"b":2}}}}`)}},
		},
		{
			description: "One Imp - imp.ext + imp.ext.prebid.bidder Modified - Different Bidders",
			givenRequest: openrtb2.BidRequest{
				Imp: []openrtb2.Imp{{ID: "1", Ext: json.RawMessage(`{"bidder1":{"a":1},"prebid":{"bidder":{"bidder2":{"a":"one"}}}}`)}},
				Ext: json.RawMessage(`{"prebid":{"bidderparams":{"bidder1":{"b":2},"bidder2":{"b":"two"}}}}`),
			},
			expectedRequestImps: []openrtb2.Imp{{ID: "1", Ext: json.RawMessage(`{"bidder1":{"a":1,"b":2},"prebid":{"bidder":{"bidder2":{"a":"one","b":"two"}}}}`)}},
		},
		{
			description: "One Imp - imp.ext + imp.ext.prebid.bidder Modified - Same Bidder",
			givenRequest: openrtb2.BidRequest{
				Imp: []openrtb2.Imp{{ID: "1", Ext: json.RawMessage(`{"bidder1":{"a":1},"prebid":{"bidder":{"bidder1":{"a":"one"}}}}`)}},
				Ext: json.RawMessage(`{"prebid":{"bidderparams":{"bidder1":{"b":2}}}}`),
			},
			expectedRequestImps: []openrtb2.Imp{{ID: "1", Ext: json.RawMessage(`{"bidder1":{"a":1,"b":2},"prebid":{"bidder":{"bidder1":{"a":"one","b":2}}}}`)}},
		},
		{
			description: "One Imp - No imp.ext",
			givenRequest: openrtb2.BidRequest{
				Imp: []openrtb2.Imp{{ID: "1"}},
				Ext: json.RawMessage(`{"prebid":{"bidderparams":{"bidder1":{"b":2}}}}`),
			},
			expectedRequestImps: []openrtb2.Imp{{ID: "1"}},
		},
		{
			description: "Multiple Imps - Modified Mixed",
			givenRequest: openrtb2.BidRequest{
				Imp: []openrtb2.Imp{
					{ID: "1", Ext: json.RawMessage(`{"bidder1":{"a":1},"prebid":{"bidder":{"bidder1":{"a":"one"}}}}`)},
					{ID: "2", Ext: json.RawMessage(`{"bidder2":{"a":1,"b":"existing"},"prebid":{"bidder":{"bidder2":{"a":"one"}}}}`)}},
				Ext: json.RawMessage(`{"prebid":{"bidderparams":{"bidder1":{"b":2},"bidder2":{"b":"two"}}}}`),
			},
			expectedRequestImps: []openrtb2.Imp{
				{ID: "1", Ext: json.RawMessage(`{"bidder1":{"a":1,"b":2},"prebid":{"bidder":{"bidder1":{"a":"one","b":2}}}}`)},
				{ID: "2", Ext: json.RawMessage(`{"bidder2":{"a":1,"b":"existing"},"prebid":{"bidder":{"bidder2":{"a":"one","b":"two"}}}}`)}},
		},
		{
			description: "Multiple Imps - None Modified Mixed",
			givenRequest: openrtb2.BidRequest{
				Imp: []openrtb2.Imp{
					{ID: "1", Ext: json.RawMessage(`{"bidder1":{"a":1},"prebid":{"bidder":{"bidder2":{"a":"one"}}}}`)},
					{ID: "2", Ext: json.RawMessage(`{"bidder1":{"a":2},"prebid":{"bidder":{"bidder2":{"a":"two"}}}}`)}},
				Ext: json.RawMessage(`{"prebid":{"bidderparams":{"bidder3":{"c":3}}}}`),
			},
			expectedRequestImps: []openrtb2.Imp{
				{ID: "1", Ext: json.RawMessage(`{"bidder1":{"a":1},"prebid":{"bidder":{"bidder2":{"a":"one"}}}}`)},
				{ID: "2", Ext: json.RawMessage(`{"bidder1":{"a":2},"prebid":{"bidder":{"bidder2":{"a":"two"}}}}`)}},
		},
		{
			description: "Multiple Imps - One Malformed",
			givenRequest: openrtb2.BidRequest{
				Imp: []openrtb2.Imp{
					{ID: "1", Ext: json.RawMessage(`malformed`)},
					{ID: "2", Ext: json.RawMessage(`{"bidder2":{"a":1,"b":"existing"},"prebid":{"bidder":{"bidder2":{"a":"one"}}}}`)}},
				Ext: json.RawMessage(`{"prebid":{"bidderparams":{"bidder1":{"b":2},"bidder2":{"b":"two"}}}}`),
			},
			expectedRequestImps: []openrtb2.Imp{
				{ID: "1", Ext: json.RawMessage(`malformed`)},
				{ID: "2", Ext: json.RawMessage(`{"bidder2":{"a":1,"b":"existing"},"prebid":{"bidder":{"bidder2":{"a":"one","b":"two"}}}}`)}},
		},
	}

	for _, test := range testCases {
		w := &openrtb_ext.RequestWrapper{BidRequest: &test.givenRequest}
		actualErr := mergeBidderParams(w)

		// errors are only possible from the marshal operation, which is not testable
		assert.NoError(t, actualErr, test.description+":err")

		// rebuild request before asserting value
		assert.NoError(t, w.RebuildRequest(), test.description+":rebuild_request")

		assert.Equal(t, test.givenRequest.Imp, test.expectedRequestImps, test.description+":imps")
	}
}

func TestMergeBidderParamsImpExt(t *testing.T) {
	testCases := []struct {
		description       string
		givenImpExt       map[string]json.RawMessage
		givenReqExtParams map[string]map[string]json.RawMessage
		expectedModified  bool
		expectedImpExt    map[string]json.RawMessage
	}{
		{
			description:       "One Bidder - Modified (no collision)",
			givenImpExt:       map[string]json.RawMessage{"bidder1": json.RawMessage(`{"a":1}`)},
			givenReqExtParams: map[string]map[string]json.RawMessage{"bidder1": {"b": json.RawMessage(`2`)}},
			expectedModified:  true,
			expectedImpExt:    map[string]json.RawMessage{"bidder1": json.RawMessage(`{"a":1,"b":2}`)},
		},
		{
			description:       "One Bidder - Modified (imp.ext bidder empty)",
			givenImpExt:       map[string]json.RawMessage{"bidder1": json.RawMessage(`{}`)},
			givenReqExtParams: map[string]map[string]json.RawMessage{"bidder1": {"b": json.RawMessage(`2`)}},
			expectedModified:  true,
			expectedImpExt:    map[string]json.RawMessage{"bidder1": json.RawMessage(`{"b":2}`)},
		},
		{
			description:       "One Bidder - Not Modified (imp.ext bidder not defined)",
			givenImpExt:       map[string]json.RawMessage{"bidder1": json.RawMessage(`{"a":1,"b":2}`)},
			givenReqExtParams: map[string]map[string]json.RawMessage{"bidder-not-defined": {"b": json.RawMessage(`4`)}},
			expectedModified:  false,
			expectedImpExt:    map[string]json.RawMessage{"bidder1": json.RawMessage(`{"a":1,"b":2}`)},
		},
		{
			description:       "One Bidder - Not Modified (imp.ext bidder nil)",
			givenImpExt:       map[string]json.RawMessage{"bidder1": nil},
			givenReqExtParams: map[string]map[string]json.RawMessage{"bidder1": {"b": json.RawMessage(`4`)}},
			expectedModified:  false,
			expectedImpExt:    map[string]json.RawMessage{"bidder1": nil},
		},
		{
			description:       "One Bidder - Not Modified (imp.ext wins)",
			givenImpExt:       map[string]json.RawMessage{"bidder1": json.RawMessage(`{"a":1,"b":2}`)},
			givenReqExtParams: map[string]map[string]json.RawMessage{"bidder1": {"b": json.RawMessage(`4`)}},
			expectedModified:  false,
			expectedImpExt:    map[string]json.RawMessage{"bidder1": json.RawMessage(`{"a":1,"b":2}`)},
		},
		{
			description:       "One Bidder - Not Modified (reserved bidder ignored)",
			givenImpExt:       map[string]json.RawMessage{"gpid": json.RawMessage(`{"a":1}`)},
			givenReqExtParams: map[string]map[string]json.RawMessage{"gpid": {"b": json.RawMessage(`2`)}},
			expectedModified:  false,
			expectedImpExt:    map[string]json.RawMessage{"gpid": json.RawMessage(`{"a":1}`)},
		},
		{
			description:       "One Bidder - Not Modified (reserved bidder ignored - not embedded object)",
			givenImpExt:       map[string]json.RawMessage{"gpid": json.RawMessage(`1`)},
			givenReqExtParams: map[string]map[string]json.RawMessage{"gpid": {"b": json.RawMessage(`2`)}},
			expectedModified:  false,
			expectedImpExt:    map[string]json.RawMessage{"gpid": json.RawMessage(`1`)},
		},
		{
			description:       "One Bidder - Not Modified (malformed ignored)",
			givenImpExt:       map[string]json.RawMessage{"bidder1": json.RawMessage(`malformed`)},
			givenReqExtParams: map[string]map[string]json.RawMessage{"bidder1": {"b": json.RawMessage(`2`)}},
			expectedModified:  false,
			expectedImpExt:    map[string]json.RawMessage{"bidder1": json.RawMessage(`malformed`)},
		},
		{
			description:       "Multiple Bidders - Mixed",
			givenImpExt:       map[string]json.RawMessage{"bidder1": json.RawMessage(`{"a":1}`), "bidder2": json.RawMessage(`{"a":"one","b":"two"}`)},
			givenReqExtParams: map[string]map[string]json.RawMessage{"bidder1": {"b": json.RawMessage(`2`)}, "bidder2": {"b": json.RawMessage(`"three"`)}},
			expectedModified:  true,
			expectedImpExt:    map[string]json.RawMessage{"bidder1": json.RawMessage(`{"a":1,"b":2}`), "bidder2": json.RawMessage(`{"a":"one","b":"two"}`)},
		},
		{
			description:       "Multiple Bidders - None Modified",
			givenImpExt:       map[string]json.RawMessage{"bidder1": json.RawMessage(`{"a":1}`), "bidder2": json.RawMessage(`{"a":"one","b":"two"}`)},
			givenReqExtParams: map[string]map[string]json.RawMessage{},
			expectedModified:  false,
			expectedImpExt:    map[string]json.RawMessage{"bidder1": json.RawMessage(`{"a":1}`), "bidder2": json.RawMessage(`{"a":"one","b":"two"}`)},
		},
	}

	for _, test := range testCases {
		impExt := openrtb_ext.CreateImpExtForTesting(test.givenImpExt, nil)

		err := mergeBidderParamsImpExt(&impExt, test.givenReqExtParams)

		// errors are only possible from the marshal operation, which is not testable
		assert.NoError(t, err, test.description+":err")

		assert.Equal(t, test.expectedModified, impExt.Dirty(), test.description+":modified")
		assert.Equal(t, test.expectedImpExt, impExt.GetExt(), test.description+":imp.ext")
	}
}

func TestMergeBidderParamsImpExtPrebid(t *testing.T) {
	testCases := []struct {
		description          string
		givenImpExtPrebid    *openrtb_ext.ExtImpPrebid
		givenReqExtParams    map[string]map[string]json.RawMessage
		expectedModified     bool
		expectedImpExtPrebid *openrtb_ext.ExtImpPrebid
	}{
		{
			description:          "No Prebid Section",
			givenImpExtPrebid:    nil,
			givenReqExtParams:    map[string]map[string]json.RawMessage{"bidder1": {"b": json.RawMessage(`2`)}},
			expectedModified:     false,
			expectedImpExtPrebid: nil,
		},
		{
			description:          "No Prebid Bidder Section",
			givenImpExtPrebid:    &openrtb_ext.ExtImpPrebid{Bidder: nil},
			givenReqExtParams:    map[string]map[string]json.RawMessage{"bidder1": {"b": json.RawMessage(`2`)}},
			expectedModified:     false,
			expectedImpExtPrebid: &openrtb_ext.ExtImpPrebid{Bidder: nil},
		},
		{
			description:          "Empty Prebid Bidder Section",
			givenImpExtPrebid:    &openrtb_ext.ExtImpPrebid{Bidder: map[string]json.RawMessage{}},
			givenReqExtParams:    map[string]map[string]json.RawMessage{"bidder1": {"b": json.RawMessage(`2`)}},
			expectedModified:     false,
			expectedImpExtPrebid: &openrtb_ext.ExtImpPrebid{Bidder: map[string]json.RawMessage{}},
		},
		{
			description:          "One Bidder - Modified (no collision)",
			givenImpExtPrebid:    &openrtb_ext.ExtImpPrebid{Bidder: map[string]json.RawMessage{"bidder1": json.RawMessage(`{"a":1}`)}},
			givenReqExtParams:    map[string]map[string]json.RawMessage{"bidder1": {"b": json.RawMessage(`2`)}},
			expectedModified:     true,
			expectedImpExtPrebid: &openrtb_ext.ExtImpPrebid{Bidder: map[string]json.RawMessage{"bidder1": json.RawMessage(`{"a":1,"b":2}`)}},
		},
		{
			description:          "One Bidder - Modified (imp.ext bidder empty)",
			givenImpExtPrebid:    &openrtb_ext.ExtImpPrebid{Bidder: map[string]json.RawMessage{"bidder1": json.RawMessage(`{}`)}},
			givenReqExtParams:    map[string]map[string]json.RawMessage{"bidder1": {"b": json.RawMessage(`2`)}},
			expectedModified:     true,
			expectedImpExtPrebid: &openrtb_ext.ExtImpPrebid{Bidder: map[string]json.RawMessage{"bidder1": json.RawMessage(`{"b":2}`)}},
		},
		{
			description:          "One Bidder - Not Modified (imp.ext wins)",
			givenImpExtPrebid:    &openrtb_ext.ExtImpPrebid{Bidder: map[string]json.RawMessage{"bidder1": json.RawMessage(`{"a":1,"b":2}`)}},
			givenReqExtParams:    map[string]map[string]json.RawMessage{"bidder1": {"b": json.RawMessage(`4`)}},
			expectedModified:     false,
			expectedImpExtPrebid: &openrtb_ext.ExtImpPrebid{Bidder: map[string]json.RawMessage{"bidder1": json.RawMessage(`{"a":1,"b":2}`)}},
		},
		{
			description:          "One Bidder - Not Modified (imp.ext bidder not defined)",
			givenImpExtPrebid:    &openrtb_ext.ExtImpPrebid{Bidder: map[string]json.RawMessage{"bidder1": json.RawMessage(`{"a":1,"b":2}`)}},
			givenReqExtParams:    map[string]map[string]json.RawMessage{"bidder-not-defined": {"b": json.RawMessage(`4`)}},
			expectedModified:     false,
			expectedImpExtPrebid: &openrtb_ext.ExtImpPrebid{Bidder: map[string]json.RawMessage{"bidder1": json.RawMessage(`{"a":1,"b":2}`)}},
		},
		{
			description:          "One Bidder - Not Modified (imp.ext bidder nil)",
			givenImpExtPrebid:    &openrtb_ext.ExtImpPrebid{Bidder: map[string]json.RawMessage{"bidder1": nil}},
			givenReqExtParams:    map[string]map[string]json.RawMessage{"bidder1": {"b": json.RawMessage(`4`)}},
			expectedModified:     false,
			expectedImpExtPrebid: &openrtb_ext.ExtImpPrebid{Bidder: map[string]json.RawMessage{"bidder1": nil}},
		},
		{
			description:          "One Bidder - Not Modified (malformed ignored)",
			givenImpExtPrebid:    &openrtb_ext.ExtImpPrebid{Bidder: map[string]json.RawMessage{"bidder1": json.RawMessage(`malformed`)}},
			givenReqExtParams:    map[string]map[string]json.RawMessage{"bidder1": {"b": json.RawMessage(`2`)}},
			expectedModified:     false,
			expectedImpExtPrebid: &openrtb_ext.ExtImpPrebid{Bidder: map[string]json.RawMessage{"bidder1": json.RawMessage(`malformed`)}},
		},
		{
			description:          "Multiple Bidders - Mixed",
			givenImpExtPrebid:    &openrtb_ext.ExtImpPrebid{Bidder: map[string]json.RawMessage{"bidder1": json.RawMessage(`{"a":1}`), "bidder2": json.RawMessage(`{"a":"one","b":"two"}`)}},
			givenReqExtParams:    map[string]map[string]json.RawMessage{"bidder1": {"b": json.RawMessage(`2`)}, "bidder2": {"b": json.RawMessage(`"three"`)}},
			expectedModified:     true,
			expectedImpExtPrebid: &openrtb_ext.ExtImpPrebid{Bidder: map[string]json.RawMessage{"bidder1": json.RawMessage(`{"a":1,"b":2}`), "bidder2": json.RawMessage(`{"a":"one","b":"two"}`)}},
		},
		{
			description:          "Multiple Bidders - None Modified",
			givenImpExtPrebid:    &openrtb_ext.ExtImpPrebid{Bidder: map[string]json.RawMessage{"bidder1": json.RawMessage(`{"a":1}`), "bidder2": json.RawMessage(`{"a":"one","b":"two"}`)}},
			givenReqExtParams:    map[string]map[string]json.RawMessage{},
			expectedModified:     false,
			expectedImpExtPrebid: &openrtb_ext.ExtImpPrebid{Bidder: map[string]json.RawMessage{"bidder1": json.RawMessage(`{"a":1}`), "bidder2": json.RawMessage(`{"a":"one","b":"two"}`)}},
		},
	}

	for _, test := range testCases {
		impExt := openrtb_ext.CreateImpExtForTesting(map[string]json.RawMessage{}, test.givenImpExtPrebid)

		err := mergeBidderParamsImpExtPrebid(&impExt, test.givenReqExtParams)

		// errors are only possible from the marshal operation, which is not testable
		assert.NoError(t, err, test.description+":err")

		assert.Equal(t, test.expectedModified, impExt.Dirty(), test.description+":modified")
		assert.Equal(t, test.expectedImpExtPrebid, impExt.GetPrebid(), test.description+":imp.ext.prebid")
	}
}

func TestValidateRequest(t *testing.T) {
	deps := &endpointDeps{
		fakeUUIDGenerator{},
		&nobidExchange{},
		mockBidderParamValidator{},
		&mockStoredReqFetcher{},
		empty_fetcher.EmptyFetcher{},
		empty_fetcher.EmptyFetcher{},
		&config.Configuration{MaxRequestSize: maxSize},
		&metricsConfig.NilMetricsEngine{},
		analyticsConf.NewPBSAnalytics(&config.Analytics{}),
		map[string]string{},
		false,
		[]byte{},
		openrtb_ext.BuildBidderMap(),
		nil,
		nil,
		hardcodedResponseIPValidator{response: true},
		empty_fetcher.EmptyFetcher{},
		hookexecution.NewHookExecutor(hooks.EmptyPlanBuilder{}, hookexecution.EndpointAuction, &metricsConfig.NilMetricsEngine{}),
	}

	testCases := []struct {
		description           string
		givenIsAmp            bool
		givenRequestWrapper   *openrtb_ext.RequestWrapper
		expectedErrorList     []error
		expectedChannelObject *openrtb_ext.ExtRequestPrebidChannel
	}{
		{
			description: "No errors in bid request with request.ext.prebid.channel info, expect validate request to throw no errors",
			givenRequestWrapper: &openrtb_ext.RequestWrapper{
				BidRequest: &openrtb2.BidRequest{
					ID:  "Some-ID",
					App: &openrtb2.App{},
					Imp: []openrtb2.Imp{
						{
							ID: "Some-Imp-ID",
							Banner: &openrtb2.Banner{
								Format: []openrtb2.Format{
									{
										W: 600,
										H: 500,
									},
									{
										W: 300,
										H: 600,
									},
								},
							},
							Ext: []byte(`{"appnexus":{"placementId": 12345678}}`),
						},
					},
					Ext: []byte(`{"prebid":{"channel": {"name": "nameOfChannel", "version": "1.0"}}}`),
				},
			},
			givenIsAmp:            false,
			expectedErrorList:     []error{},
			expectedChannelObject: &openrtb_ext.ExtRequestPrebidChannel{Name: "nameOfChannel", Version: "1.0"},
		},
		{
			description: "Error in bid request with request.ext.prebid.channel.name being blank, expect validate request to return error",
			givenRequestWrapper: &openrtb_ext.RequestWrapper{
				BidRequest: &openrtb2.BidRequest{
					ID:  "Some-ID",
					App: &openrtb2.App{},
					Imp: []openrtb2.Imp{
						{
							ID: "Some-Imp-ID",
							Banner: &openrtb2.Banner{
								Format: []openrtb2.Format{
									{
										W: 600,
										H: 500,
									},
									{
										W: 300,
										H: 600,
									},
								},
							},
							Ext: []byte(`{"appnexus":{"placementId": 12345678}}`),
						},
					},
					Ext: []byte(`{"prebid":{"channel": {"name": "", "version": ""}}}`),
				},
			},
			givenIsAmp:        false,
			expectedErrorList: []error{errors.New("ext.prebid.channel.name can't be empty")},
		},
		{
			description: "AliasGVLID validation error",
			givenRequestWrapper: &openrtb_ext.RequestWrapper{
				BidRequest: &openrtb2.BidRequest{
					ID:  "Some-ID",
					App: &openrtb2.App{},
					Imp: []openrtb2.Imp{
						{
							ID: "Some-Imp-ID",
							Banner: &openrtb2.Banner{
								Format: []openrtb2.Format{
									{
										W: 600,
										H: 500,
									},
									{
										W: 300,
										H: 600,
									},
								},
							},
							Ext: []byte(`{"appnexus":{"placementId": 12345678}}`),
						},
					},
					Ext: []byte(`{"prebid":{"aliases":{"brightroll":"appnexus"}, "aliasgvlids":{"pubmatic1":1}}}`),
				},
			},
			givenIsAmp:            false,
			expectedErrorList:     []error{errors.New("request.ext.prebid.aliasgvlids. vendorId 1 refers to unknown bidder alias: pubmatic1")},
			expectedChannelObject: &openrtb_ext.ExtRequestPrebidChannel{Name: appChannel, Version: ""},
		},
		{
			description: "AliasGVLID validation error as vendorID < 1",
			givenRequestWrapper: &openrtb_ext.RequestWrapper{
				BidRequest: &openrtb2.BidRequest{
					ID:  "Some-ID",
					App: &openrtb2.App{},
					Imp: []openrtb2.Imp{
						{
							ID: "Some-Imp-ID",
							Banner: &openrtb2.Banner{
								Format: []openrtb2.Format{
									{
										W: 600,
										H: 500,
									},
									{
										W: 300,
										H: 600,
									},
								},
							},
							Ext: []byte(`{"appnexus":{"placementId": 12345678}}`),
						},
					},
					Ext: []byte(`{"prebid":{"aliases":{"brightroll":"appnexus"}, "aliasgvlids":{"brightroll":0}}}`),
				},
			},
			givenIsAmp:            false,
			expectedErrorList:     []error{errors.New("request.ext.prebid.aliasgvlids. Invalid vendorId 0 for alias: brightroll. Choose a different vendorId, or remove this entry.")},
			expectedChannelObject: &openrtb_ext.ExtRequestPrebidChannel{Name: appChannel, Version: ""},
		},
		{
			description: "No errors in bid request with request.ext.prebid but no channel info, expect validate request to throw no errors and fill channel with app",
			givenRequestWrapper: &openrtb_ext.RequestWrapper{
				BidRequest: &openrtb2.BidRequest{
					ID:  "Some-ID",
					App: &openrtb2.App{},
					Imp: []openrtb2.Imp{
						{
							ID: "Some-Imp-ID",
							Banner: &openrtb2.Banner{
								Format: []openrtb2.Format{
									{
										W: 600,
										H: 500,
									},
									{
										W: 300,
										H: 600,
									},
								},
							},
							Ext: []byte(`{"appnexus":{"placementId": 12345678}}`),
						},
					},
					Ext: []byte(`{"prebid":{"aliases":{"brightroll":"appnexus"}, "aliasgvlids":{"brightroll":1}}}`),
				},
			},
			givenIsAmp:            false,
			expectedErrorList:     []error{},
			expectedChannelObject: &openrtb_ext.ExtRequestPrebidChannel{Name: appChannel, Version: ""},
		},
	}

	for _, test := range testCases {
		errorList := deps.validateRequest(test.givenRequestWrapper, test.givenIsAmp, false, nil)
		assert.Equalf(t, test.expectedErrorList, errorList, "Error doesn't match: %s\n", test.description)

		if len(errorList) == 0 {
			requestExt, err := test.givenRequestWrapper.GetRequestExt()
			assert.Empty(t, err, test.description)
			requestPrebid := requestExt.GetPrebid()

			assert.Equalf(t, test.expectedChannelObject, requestPrebid.Channel, "Channel information isn't correct: %s\n", test.description)
		}
	}
}

func TestValidateRequestExt(t *testing.T) {
	testCases := []struct {
		description     string
		givenRequestExt json.RawMessage
		expectedError   string
	}{
		{
			description:     "nil",
			givenRequestExt: nil,
		},
		{
			description:     "empty",
			givenRequestExt: json.RawMessage(`{}`),
		},
		{
			description:     "prebid - empty",
			givenRequestExt: json.RawMessage(`{"prebid": {}}`),
		},
		{
			description:     "prebid cache - empty",
			givenRequestExt: json.RawMessage(`{"prebid": {"cache": {}}}`),
			expectedError:   `request.ext is invalid: request.ext.prebid.cache requires one of the "bids" or "vastxml" properties`,
		},
		{
			description:     "prebid cache - bids - null",
			givenRequestExt: json.RawMessage(`{"prebid": {"cache": {"bids": null}}}`),
			expectedError:   `request.ext is invalid: request.ext.prebid.cache requires one of the "bids" or "vastxml" properties`,
		},
		{
			description:     "prebid cache - bids - wrong type",
			givenRequestExt: json.RawMessage(`{"prebid": {"cache": {"bids": true}}}`),
			expectedError:   `json: cannot unmarshal bool into Go struct field ExtRequestPrebidCache.cache.bids of type openrtb_ext.ExtRequestPrebidCacheBids`,
		},
		{
			description:     "prebid cache - bids - provided",
			givenRequestExt: json.RawMessage(`{"prebid": {"cache": {"bids": {}}}}`),
		},
		{
			description:     "prebid cache - vastxml - null",
			givenRequestExt: json.RawMessage(`{"prebid": {"cache": {"vastxml": null}}}`),
			expectedError:   `request.ext is invalid: request.ext.prebid.cache requires one of the "bids" or "vastxml" properties`,
		},
		{
			description:     "prebid cache - vastxml - wrong type",
			givenRequestExt: json.RawMessage(`{"prebid": {"cache": {"vastxml": true}}}`),
			expectedError:   `json: cannot unmarshal bool into Go struct field ExtRequestPrebidCache.cache.vastxml of type openrtb_ext.ExtRequestPrebidCacheVAST`,
		},
		{
			description:     "prebid cache - vastxml - provided",
			givenRequestExt: json.RawMessage(`{"prebid": {"cache": {"vastxml": {}}}}`),
		},
		{
			description:     "prebid cache - bids + vastxml - provided",
			givenRequestExt: json.RawMessage(`{"prebid": {"cache": {"bids": {}, "vastxml": {}}}}`),
		},
	}

	for _, test := range testCases {
		w := &openrtb_ext.RequestWrapper{BidRequest: &openrtb2.BidRequest{Ext: test.givenRequestExt}}
		err := validateRequestExt(w)

		if len(test.expectedError) > 0 {
			assert.EqualError(t, err, test.expectedError, test.description)
		} else {
			assert.NoError(t, err, test.description)
		}
	}
}

func TestValidateOrFillChannel(t *testing.T) {
	testCases := []struct {
		description           string
		givenIsAmp            bool
		givenRequestWrapper   *openrtb_ext.RequestWrapper
		expectedError         error
		expectedChannelObject *openrtb_ext.ExtRequestPrebidChannel
	}{
		{
			description: "No request.ext info in app request, so we expect channel name to be set to app",
			givenRequestWrapper: &openrtb_ext.RequestWrapper{
				BidRequest: &openrtb2.BidRequest{App: &openrtb2.App{}},
			},
			givenIsAmp:            false,
			expectedError:         nil,
			expectedChannelObject: &openrtb_ext.ExtRequestPrebidChannel{Name: appChannel, Version: ""},
		},
		{
			description: "No request.ext info in amp request, so we expect channel name to be set to amp",
			givenRequestWrapper: &openrtb_ext.RequestWrapper{
				BidRequest: &openrtb2.BidRequest{},
			},
			givenIsAmp:            true,
			expectedError:         nil,
			expectedChannelObject: &openrtb_ext.ExtRequestPrebidChannel{Name: ampChannel, Version: ""},
		},
		{
			description: "Channel object in request with populated name/version, we expect same name/version in object that's created",
			givenRequestWrapper: &openrtb_ext.RequestWrapper{
				BidRequest: &openrtb2.BidRequest{Ext: []byte(`{"prebid":{"channel": {"name": "video", "version": "1.0"}}}`)},
			},
			givenIsAmp:            false,
			expectedError:         nil,
			expectedChannelObject: &openrtb_ext.ExtRequestPrebidChannel{Name: "video", Version: "1.0"},
		},
		{
			description: "No channel object in site request, expect nil",
			givenRequestWrapper: &openrtb_ext.RequestWrapper{
				BidRequest: &openrtb2.BidRequest{Site: &openrtb2.Site{}, Ext: []byte(`{"prebid":{}}`)},
			},
			givenIsAmp:            false,
			expectedError:         nil,
			expectedChannelObject: nil,
		},
		{
			description: "No channel name given in channel object, we expect error to be thrown",
			givenRequestWrapper: &openrtb_ext.RequestWrapper{
				BidRequest: &openrtb2.BidRequest{App: &openrtb2.App{}, Ext: []byte(`{"prebid":{"channel": {"name": "", "version": ""}}}`)},
			},
			givenIsAmp:            false,
			expectedError:         errors.New("ext.prebid.channel.name can't be empty"),
			expectedChannelObject: nil,
		},
		{
			description: "App request, has request.ext, no request.ext.prebid, expect channel name to be filled with app",
			givenRequestWrapper: &openrtb_ext.RequestWrapper{
				BidRequest: &openrtb2.BidRequest{App: &openrtb2.App{}, Ext: []byte(`{}`)},
			},
			givenIsAmp:            false,
			expectedError:         nil,
			expectedChannelObject: &openrtb_ext.ExtRequestPrebidChannel{Name: appChannel, Version: ""},
		},
		{
			description: "App request, has request.ext.prebid, but no channel object, expect channel name to be filled with app",
			givenRequestWrapper: &openrtb_ext.RequestWrapper{
				BidRequest: &openrtb2.BidRequest{App: &openrtb2.App{}, Ext: []byte(`{"prebid":{}}`)},
			},
			givenIsAmp:            false,
			expectedError:         nil,
			expectedChannelObject: &openrtb_ext.ExtRequestPrebidChannel{Name: appChannel, Version: ""},
		},
		{
			description: "Amp request, has request.ext, no request.ext.prebid, expect channel name to be filled with amp",
			givenRequestWrapper: &openrtb_ext.RequestWrapper{
				BidRequest: &openrtb2.BidRequest{Ext: []byte(`{}`)},
			},
			givenIsAmp:            true,
			expectedError:         nil,
			expectedChannelObject: &openrtb_ext.ExtRequestPrebidChannel{Name: ampChannel, Version: ""},
		},
		{
			description: "Amp request, has request.ext.prebid, but no channel object, expect channel name to be filled with amp",
			givenRequestWrapper: &openrtb_ext.RequestWrapper{
				BidRequest: &openrtb2.BidRequest{Ext: []byte(`{"prebid":{}}`)},
			},
			givenIsAmp:            true,
			expectedError:         nil,
			expectedChannelObject: &openrtb_ext.ExtRequestPrebidChannel{Name: ampChannel, Version: ""},
		},
	}

	for _, test := range testCases {
		err := validateOrFillChannel(test.givenRequestWrapper, test.givenIsAmp)
		assert.Equalf(t, test.expectedError, err, "Error doesn't match: %s\n", test.description)

		if err == nil {
			requestExt, err := test.givenRequestWrapper.GetRequestExt()
			assert.Empty(t, err, test.description)
			requestPrebid := requestExt.GetPrebid()

			assert.Equalf(t, test.expectedChannelObject, requestPrebid.Channel, "Channel information isn't correct: %s\n", test.description)
		}
	}
}

func TestSetIntegrationType(t *testing.T) {
	deps := &endpointDeps{
		fakeUUIDGenerator{},
		&nobidExchange{},
		mockBidderParamValidator{},
		&mockStoredReqFetcher{},
		empty_fetcher.EmptyFetcher{},
		empty_fetcher.EmptyFetcher{},
		&config.Configuration{},
		&metricsConfig.NilMetricsEngine{},
		analyticsConf.NewPBSAnalytics(&config.Analytics{}),
		map[string]string{},
		false,
		[]byte{},
		openrtb_ext.BuildBidderMap(),
		nil,
		nil,
		hardcodedResponseIPValidator{response: true},
		empty_fetcher.EmptyFetcher{},
		hookexecution.NewHookExecutor(hooks.EmptyPlanBuilder{}, hookexecution.EndpointAuction, &metricsConfig.NilMetricsEngine{}),
	}

	testCases := []struct {
		description             string
		givenRequestWrapper     *openrtb_ext.RequestWrapper
		givenAccount            *config.Account
		expectedIntegrationType string
	}{
		{
			description: "Request has integration type defined, expect that same integration type",
			givenRequestWrapper: &openrtb_ext.RequestWrapper{
				BidRequest: &openrtb2.BidRequest{Ext: []byte(`{"prebid":{"integration": "TestIntegrationType"}}`)},
			},
			givenAccount:            &config.Account{DefaultIntegration: "TestDefaultIntegration"},
			expectedIntegrationType: "TestIntegrationType",
		},
		{
			description: "Request doesn't have request.ext.prebid path, expect default integration value",
			givenRequestWrapper: &openrtb_ext.RequestWrapper{
				BidRequest: &openrtb2.BidRequest{Ext: []byte(``)},
			},
			givenAccount:            &config.Account{DefaultIntegration: "TestDefaultIntegration"},
			expectedIntegrationType: "TestDefaultIntegration",
		},
		{
			description: "Request has blank integration in request, expect default integration value ",
			givenRequestWrapper: &openrtb_ext.RequestWrapper{
				BidRequest: &openrtb2.BidRequest{Ext: []byte(`{"prebid":{"integration": ""}}`)},
			},
			givenAccount:            &config.Account{DefaultIntegration: "TestDefaultIntegration"},
			expectedIntegrationType: "TestDefaultIntegration",
		},
	}

	for _, test := range testCases {
		err := deps.setIntegrationType(test.givenRequestWrapper, test.givenAccount)
		assert.Empty(t, err, test.description)
		integrationTypeFromReq, err2 := getIntegrationFromRequest(test.givenRequestWrapper)
		assert.Empty(t, err2, test.description)
		assert.Equalf(t, test.expectedIntegrationType, integrationTypeFromReq, "Integration type information isn't correct: %s\n", test.description)
	}
}

func TestStoredRequestGenerateUuid(t *testing.T) {
	uuid := "foo"

	deps := &endpointDeps{
		fakeUUIDGenerator{id: "foo", err: nil},
		&nobidExchange{},
		mockBidderParamValidator{},
		&mockStoredReqFetcher{},
		empty_fetcher.EmptyFetcher{},
		empty_fetcher.EmptyFetcher{},
		&config.Configuration{MaxRequestSize: maxSize},
		&metricsConfig.NilMetricsEngine{},
		analyticsConf.NewPBSAnalytics(&config.Analytics{}),
		map[string]string{},
		false,
		[]byte{},
		openrtb_ext.BuildBidderMap(),
		nil,
		nil,
		hardcodedResponseIPValidator{response: true},
		empty_fetcher.EmptyFetcher{},
		hookexecution.NewHookExecutor(hooks.EmptyPlanBuilder{}, hookexecution.EndpointAuction, &metricsConfig.NilMetricsEngine{}),
	}

	req := &openrtb2.BidRequest{}

	testCases := []struct {
		description            string
		givenRawData           string
		givenGenerateRequestID bool
		expectedID             string
		expectedCur            string
	}{
		{
			description:            "GenerateRequestID is true, rawData is an app request and has stored bid request we should generate uuid",
			givenRawData:           testBidRequests[2],
			givenGenerateRequestID: true,
			expectedID:             uuid,
		},
		{
			description:            "GenerateRequestID is true, rawData is a site request, has stored bid, and stored bidrequestID is not the macro {{UUID}}, we should not generate uuid",
			givenRawData:           testBidRequests[3],
			givenGenerateRequestID: true,
			expectedID:             "ThisID",
		},
		{
			description:            "GenerateRequestID is false, rawData is an app request and has stored bid, and stored bidrequestID is the macro {{UUID}}, so we should generate uuid",
			givenRawData:           testBidRequests[4],
			givenGenerateRequestID: false,
			expectedID:             uuid,
		},
		{
			description:            "GenerateRequestID is true, rawData is an app request, but no stored bid, we should not generate uuid",
			givenRawData:           testBidRequests[0],
			givenGenerateRequestID: true,
			expectedID:             "ThisID",
		},
		{
			description:            "GenerateRequestID is false and macro ID is not present, so we should not generate uuid",
			givenRawData:           testBidRequests[0],
			givenGenerateRequestID: false,
			expectedID:             "ThisID",
		},
		{
			description:            "GenerateRequestID is false, and rawData is a site request, and macro {{UUID}} is present, we should generate uuid",
			givenRawData:           testBidRequests[1],
			givenGenerateRequestID: false,
			expectedID:             uuid,
		},
		{
			description:            "Macro ID {{UUID}} case sensitivity check meaning a macro that is lowercase {{uuid}} shouldn't generate a uuid",
			givenRawData:           testBidRequests[2],
			givenGenerateRequestID: false,
			expectedID:             "ThisID",
		},
		{
			description:            "Test to check that stored requests are being merged properly when UUID isn't being generated",
			givenRawData:           testBidRequests[5],
			givenGenerateRequestID: false,
			expectedID:             "ThisID",
			expectedCur:            "USD",
		},
	}

	for _, test := range testCases {
		deps.cfg.GenerateRequestID = test.givenGenerateRequestID
		impInfo, errs := parseImpInfo([]byte(test.givenRawData))
		assert.Empty(t, errs, test.description)
		storedBidRequestId, hasStoredBidRequest, storedRequests, storedImps, errs := deps.getStoredRequests(context.Background(), json.RawMessage(test.givenRawData), impInfo)
		assert.Empty(t, errs, test.description)
		newRequest, _, errList := deps.processStoredRequests(json.RawMessage(test.givenRawData), impInfo, storedRequests, storedImps, storedBidRequestId, hasStoredBidRequest)
		assert.Empty(t, errList, test.description)

		if err := json.Unmarshal(newRequest, req); err != nil {
			t.Errorf("processStoredRequests Error: %s", err.Error())
		}
		if test.expectedCur != "" {
			assert.Equalf(t, test.expectedCur, req.Cur[0], "The stored request wasn't merged properly: %s\n", test.description)
		}
		assert.Equalf(t, test.expectedID, req.ID, "The Bid Request ID is incorrect: %s\n", test.description)
	}
}

// TestOversizedRequest makes sure we behave properly when the request size exceeds the configured max.
func TestOversizedRequest(t *testing.T) {
	reqBody := validRequest(t, "site.json")
	deps := &endpointDeps{
		fakeUUIDGenerator{},
		&nobidExchange{},
		mockBidderParamValidator{},
		&mockStoredReqFetcher{},
		empty_fetcher.EmptyFetcher{},
		empty_fetcher.EmptyFetcher{},
		&config.Configuration{MaxRequestSize: int64(len(reqBody) - 1)},
		&metricsConfig.NilMetricsEngine{},
		analyticsConf.NewPBSAnalytics(&config.Analytics{}),
		map[string]string{},
		false,
		[]byte{},
		openrtb_ext.BuildBidderMap(),
		nil,
		nil,
		hardcodedResponseIPValidator{response: true},
		empty_fetcher.EmptyFetcher{},
		hookexecution.NewHookExecutor(hooks.EmptyPlanBuilder{}, hookexecution.EndpointAuction, &metricsConfig.NilMetricsEngine{}),
	}

	req := httptest.NewRequest("POST", "/openrtb2/auction", strings.NewReader(reqBody))
	recorder := httptest.NewRecorder()

	deps.Auction(recorder, req, nil)

	if recorder.Code != http.StatusBadRequest {
		t.Errorf("Endpoint should return a 400 if the request exceeds the size max.")
	}

	if bytesRead, err := req.Body.Read(make([]byte, 1)); bytesRead != 0 || err != io.EOF {
		t.Errorf("The request body should still be fully read.")
	}
}

// TestRequestSizeEdgeCase makes sure we behave properly when the request size *equals* the configured max.
func TestRequestSizeEdgeCase(t *testing.T) {
	reqBody := validRequest(t, "site.json")
	deps := &endpointDeps{
		fakeUUIDGenerator{},
		&nobidExchange{},
		mockBidderParamValidator{},
		&mockStoredReqFetcher{},
		empty_fetcher.EmptyFetcher{},
		empty_fetcher.EmptyFetcher{},
		&config.Configuration{MaxRequestSize: int64(len(reqBody))},
		&metricsConfig.NilMetricsEngine{},
		analyticsConf.NewPBSAnalytics(&config.Analytics{}),
		map[string]string{},
		false,
		[]byte{},
		openrtb_ext.BuildBidderMap(),
		nil,
		nil,
		hardcodedResponseIPValidator{response: true},
		empty_fetcher.EmptyFetcher{},
		hookexecution.NewHookExecutor(hooks.EmptyPlanBuilder{}, hookexecution.EndpointAuction, &metricsConfig.NilMetricsEngine{}),
	}

	req := httptest.NewRequest("POST", "/openrtb2/auction", strings.NewReader(reqBody))
	recorder := httptest.NewRecorder()

	deps.Auction(recorder, req, nil)

	if recorder.Code != http.StatusOK {
		t.Errorf("Endpoint should return a 200 if the request equals the size max.")
	}

	if bytesRead, err := req.Body.Read(make([]byte, 1)); bytesRead != 0 || err != io.EOF {
		t.Errorf("The request body should have been read to completion.")
	}
}

// TestNoEncoding prevents #231.
func TestNoEncoding(t *testing.T) {
	endpoint, _ := NewEndpoint(
		fakeUUIDGenerator{},
		&mockExchange{},
		mockBidderParamValidator{},
		&mockStoredReqFetcher{},
		empty_fetcher.EmptyFetcher{},
		&config.Configuration{MaxRequestSize: maxSize},
		&metricsConfig.NilMetricsEngine{},
		analyticsConf.NewPBSAnalytics(&config.Analytics{}),
		map[string]string{},
		[]byte{},
		openrtb_ext.BuildBidderMap(),
		empty_fetcher.EmptyFetcher{},
		hooks.EmptyPlanBuilder{},
	)
	request := httptest.NewRequest("POST", "/openrtb2/auction", strings.NewReader(validRequest(t, "site.json")))
	recorder := httptest.NewRecorder()
	endpoint(recorder, request, nil)

	if !strings.Contains(recorder.Body.String(), "<script></script>") {
		t.Errorf("The Response from the exchange should not be html-encoded")
	}
}

// TestTimeoutParser makes sure we parse tmax properly.
func TestTimeoutParser(t *testing.T) {
	reqJson := json.RawMessage(`{"tmax":22}`)
	timeout := parseTimeout(reqJson, 11*time.Millisecond)
	if timeout != 22*time.Millisecond {
		t.Errorf("Failed to parse tmax properly. Expected %d, got %d", 22*time.Millisecond, timeout)
	}
}

func TestImplicitAMPNoExt(t *testing.T) {
	httpReq, err := http.NewRequest("POST", "/openrtb2/auction", strings.NewReader(validRequest(t, "site.json")))
	if !assert.NoError(t, err) {
		return
	}

	reqWrapper := &openrtb_ext.RequestWrapper{BidRequest: &openrtb2.BidRequest{
		Site: &openrtb2.Site{},
	}}

	setSiteImplicitly(httpReq, reqWrapper)

	assert.NoError(t, reqWrapper.RebuildRequest())
	assert.JSONEq(t, `{"amp":0}`, string(reqWrapper.Site.Ext))
}

func TestImplicitAMPOtherExt(t *testing.T) {
	httpReq, err := http.NewRequest("POST", "/openrtb2/auction", strings.NewReader(validRequest(t, "site.json")))
	if !assert.NoError(t, err) {
		return
	}

	reqWrapper := &openrtb_ext.RequestWrapper{BidRequest: &openrtb2.BidRequest{
		Site: &openrtb2.Site{
			Ext: json.RawMessage(`{"other":true}`),
		},
	}}

	setSiteImplicitly(httpReq, reqWrapper)

	assert.NoError(t, reqWrapper.RebuildRequest())
	assert.JSONEq(t, `{"amp":0,"other":true}`, string(reqWrapper.Site.Ext))
}

func TestExplicitAMP(t *testing.T) {
	httpReq, err := http.NewRequest("POST", "/openrtb2/auction", strings.NewReader(validRequest(t, "site-amp.json")))
	if !assert.NoError(t, err) {
		return
	}

	bidReq := &openrtb_ext.RequestWrapper{BidRequest: &openrtb2.BidRequest{
		Site: &openrtb2.Site{
			Ext: json.RawMessage(`{"amp":1}`),
		},
	}}
	setSiteImplicitly(httpReq, bidReq)
	assert.JSONEq(t, `{"amp":1}`, string(bidReq.Site.Ext))
}

// TestContentType prevents #328
func TestContentType(t *testing.T) {
	endpoint, _ := NewEndpoint(
		fakeUUIDGenerator{},
		&mockExchange{},
		mockBidderParamValidator{},
		&mockStoredReqFetcher{},
		empty_fetcher.EmptyFetcher{},
		&config.Configuration{MaxRequestSize: maxSize},
		&metricsConfig.NilMetricsEngine{},
		analyticsConf.NewPBSAnalytics(&config.Analytics{}),
		map[string]string{},
		[]byte{},
		openrtb_ext.BuildBidderMap(),
		empty_fetcher.EmptyFetcher{},
		hooks.EmptyPlanBuilder{},
	)
	request := httptest.NewRequest("POST", "/openrtb2/auction", strings.NewReader(validRequest(t, "site.json")))
	recorder := httptest.NewRecorder()
	endpoint(recorder, request, nil)

	if recorder.Header().Get("Content-Type") != "application/json" {
		t.Errorf("Content-Type should be application/json. Got %s", recorder.Header().Get("Content-Type"))
	}
}

func TestValidateImpExt(t *testing.T) {
	type testCase struct {
		description    string
		impExt         json.RawMessage
		expectedImpExt string
		expectedErrs   []error
	}
	testGroups := []struct {
		description string
		testCases   []testCase
	}{
		{
			"Empty",
			[]testCase{
				{
					description:    "Empty",
					impExt:         nil,
					expectedImpExt: "",
					expectedErrs:   []error{errors.New("request.imp[0].ext is required")},
				},
			},
		},
		{
			"Unknown bidder tests",
			[]testCase{
				{
					description:    "Unknown Bidder only",
					impExt:         json.RawMessage(`{"unknownbidder":{"placement_id":555}}`),
					expectedImpExt: `{"unknownbidder":{"placement_id":555}}`,
					expectedErrs:   []error{errors.New("request.imp[0].ext.prebid.bidder contains unknown bidder: unknownbidder. Did you forget an alias in request.ext.prebid.aliases?")},
				},
				{
					description:    "Unknown Prebid Ext Bidder only",
					impExt:         json.RawMessage(`{"prebid":{"bidder":{"unknownbidder":{"placement_id":555}}}}`),
					expectedImpExt: `{"prebid":{"bidder":{"unknownbidder":{"placement_id":555}}}}`,
					expectedErrs:   []error{errors.New("request.imp[0].ext.prebid.bidder contains unknown bidder: unknownbidder. Did you forget an alias in request.ext.prebid.aliases?")},
				},
				{
					description:    "Unknown Prebid Ext Bidder + First Party Data Context",
					impExt:         json.RawMessage(`{"prebid":{"bidder":{"unknownbidder":{"placement_id":555}}},"context":{"data":{"keywords":"prebid server example"}}}`),
					expectedImpExt: `{"prebid":{"bidder":{"unknownbidder":{"placement_id":555}}},"context":{"data":{"keywords":"prebid server example"}}}`,
					expectedErrs:   []error{errors.New("request.imp[0].ext.prebid.bidder contains unknown bidder: unknownbidder. Did you forget an alias in request.ext.prebid.aliases?")},
				},
				{
					description:    "Unknown Bidder + First Party Data Context",
					impExt:         json.RawMessage(`{"unknownbidder":{"placement_id":555} ,"context":{"data":{"keywords":"prebid server example"}}}`),
					expectedImpExt: `{"unknownbidder":{"placement_id":555},"context":{"data":{"keywords":"prebid server example"}}}`,
					expectedErrs:   []error{errors.New("request.imp[0].ext.prebid.bidder contains unknown bidder: unknownbidder. Did you forget an alias in request.ext.prebid.aliases?")},
				},
				{
					description:    "Unknown Bidder + Disabled Bidder",
					impExt:         json.RawMessage(`{"unknownbidder":{"placement_id":555},"disabledbidder":{"foo":"bar"}}`),
					expectedImpExt: `{"unknownbidder":{"placement_id":555},"disabledbidder":{"foo":"bar"}}`,
					expectedErrs:   []error{errors.New("request.imp[0].ext.prebid.bidder contains unknown bidder: unknownbidder. Did you forget an alias in request.ext.prebid.aliases?")},
				},
				{
					description:    "Unknown Bidder + Disabled Prebid Ext Bidder",
					impExt:         json.RawMessage(`{"unknownbidder":{"placement_id":555},"prebid":{"bidder":{"disabledbidder":{"foo":"bar"}}}}`),
					expectedImpExt: `{"unknownbidder":{"placement_id":555},"prebid":{"bidder":{"disabledbidder":{"foo":"bar"}}}}`,
					expectedErrs:   []error{errors.New("request.imp[0].ext.prebid.bidder contains unknown bidder: unknownbidder. Did you forget an alias in request.ext.prebid.aliases?")},
				},
			},
		},
		{
			"Disabled bidder tests",
			[]testCase{
				{
					description:    "Disabled Bidder",
					impExt:         json.RawMessage(`{"disabledbidder":{"foo":"bar"}}`),
					expectedImpExt: `{"disabledbidder":{"foo":"bar"}}`,
					expectedErrs: []error{
						&errortypes.BidderTemporarilyDisabled{Message: "The bidder 'disabledbidder' has been disabled."},
						errors.New("request.imp[0].ext.prebid.bidder must contain at least one bidder"),
					},
					// if only bidder(s) found in request.imp[x].ext.{biddername} or request.imp[x].ext.prebid.bidder.{biddername} are disabled, return error
				},
				{
					description:    "Disabled Prebid Ext Bidder",
					impExt:         json.RawMessage(`{"prebid":{"bidder":{"disabledbidder":{"foo":"bar"}}}}`),
					expectedImpExt: `{"prebid":{"bidder":{"disabledbidder":{"foo":"bar"}}}}`,
					expectedErrs: []error{
						&errortypes.BidderTemporarilyDisabled{Message: "The bidder 'disabledbidder' has been disabled."},
						errors.New("request.imp[0].ext.prebid.bidder must contain at least one bidder"),
					},
				},
				{
					description:    "Disabled Bidder + First Party Data Context",
					impExt:         json.RawMessage(`{"disabledbidder":{"foo":"bar"},"context":{"data":{"keywords":"prebid server example"}}}`),
					expectedImpExt: `{"disabledbidder":{"foo":"bar"},"context":{"data":{"keywords":"prebid server example"}}}`,
					expectedErrs: []error{
						&errortypes.BidderTemporarilyDisabled{Message: "The bidder 'disabledbidder' has been disabled."},
						errors.New("request.imp[0].ext.prebid.bidder must contain at least one bidder"),
					},
				},
				{
					description:    "Disabled Prebid Ext Bidder + First Party Data Context",
					impExt:         json.RawMessage(`{"prebid":{"bidder":{"disabledbidder":{"foo":"bar"}}},"context":{"data":{"keywords":"prebid server example"}}}`),
					expectedImpExt: `{"prebid":{"bidder":{"disabledbidder":{"foo":"bar"}}},"context":{"data":{"keywords":"prebid server example"}}}`,
					expectedErrs: []error{
						&errortypes.BidderTemporarilyDisabled{Message: "The bidder 'disabledbidder' has been disabled."},
						errors.New("request.imp[0].ext.prebid.bidder must contain at least one bidder"),
					},
				},
			},
		},
		{
			"First Party only",
			[]testCase{
				{
					description:    "First Party Data Context",
					impExt:         json.RawMessage(`{"context":{"data":{"keywords":"prebid server example"}}}`),
					expectedImpExt: `{"context":{"data":{"keywords":"prebid server example"}}}`,
					expectedErrs: []error{
						errors.New("request.imp[0].ext.prebid.bidder must contain at least one bidder"),
					},
				},
			},
		},
		{
			"Valid bidder tests",
			[]testCase{
				{
					description:    "Valid bidder root ext",
					impExt:         json.RawMessage(`{"appnexus":{"placement_id":555}}`),
					expectedImpExt: `{"prebid":{"bidder":{"appnexus":{"placement_id":555}}}}`,
					expectedErrs:   []error{},
				},
				{
					description:    "Valid bidder in prebid field",
					impExt:         json.RawMessage(`{"prebid":{"bidder":{"appnexus":{"placement_id":555}}}}`),
					expectedImpExt: `{"prebid":{"bidder":{"appnexus":{"placement_id":555}}}}`,
					expectedErrs:   []error{},
				},
				{
					description:    "Valid Bidder + First Party Data Context",
					impExt:         json.RawMessage(`{"appnexus":{"placement_id":555},"context":{"data":{"keywords":"prebid server example"}}}`),
					expectedImpExt: `{"prebid":{"bidder":{"appnexus":{"placement_id":555}}},"context":{"data":{"keywords":"prebid server example"}}}`,
					expectedErrs:   []error{},
				},
				{
					description:    "Valid Prebid Ext Bidder + First Party Data Context",
					impExt:         json.RawMessage(`{"prebid":{"bidder":{"appnexus":{"placement_id":555}}} ,"context":{"data":{"keywords":"prebid server example"}}}`),
					expectedImpExt: `{"prebid":{"bidder":{"appnexus":{"placement_id":555}}},"context":{"data":{"keywords":"prebid server example"}}}`,
					expectedErrs:   []error{},
				},
				{
					description:    "Valid Bidder + Unknown Bidder",
					impExt:         json.RawMessage(`{"appnexus":{"placement_id":555},"unknownbidder":{"placement_id":555}}`),
					expectedImpExt: `{"appnexus":{"placement_id":555},"unknownbidder":{"placement_id":555}}`,
					expectedErrs:   []error{errors.New("request.imp[0].ext.prebid.bidder contains unknown bidder: unknownbidder. Did you forget an alias in request.ext.prebid.aliases?")},
				},
				{
					description:    "Valid Bidder + Disabled Bidder",
					impExt:         json.RawMessage(`{"appnexus":{"placement_id":555},"disabledbidder":{"foo":"bar"}}`),
					expectedImpExt: `{"prebid":{"bidder":{"appnexus":{"placement_id":555}}}}`,
					expectedErrs:   []error{&errortypes.BidderTemporarilyDisabled{Message: "The bidder 'disabledbidder' has been disabled."}},
				},
				{
					description:    "Valid Bidder + Disabled Bidder + First Party Data Context",
					impExt:         json.RawMessage(`{"appnexus":{"placement_id":555},"disabledbidder":{"foo":"bar"},"context":{"data":{"keywords":"prebid server example"}}}`),
					expectedImpExt: `{"prebid":{"bidder":{"appnexus":{"placement_id":555}}},"context":{"data":{"keywords":"prebid server example"}}}`,
					expectedErrs:   []error{&errortypes.BidderTemporarilyDisabled{Message: "The bidder 'disabledbidder' has been disabled."}},
				},
				{
					description:    "Valid Bidder + Disabled Bidder + Unknown Bidder + First Party Data Context",
					impExt:         json.RawMessage(`{"appnexus":{"placement_id":555},"disabledbidder":{"foo":"bar"},"unknownbidder":{"placement_id":555},"context":{"data":{"keywords":"prebid server example"}}}`),
					expectedImpExt: `{"appnexus":{"placement_id":555},"disabledbidder":{"foo":"bar"},"unknownbidder":{"placement_id":555},"context":{"data":{"keywords":"prebid server example"}}}`,
					expectedErrs:   []error{errors.New("request.imp[0].ext.prebid.bidder contains unknown bidder: unknownbidder. Did you forget an alias in request.ext.prebid.aliases?")},
				},
				{
					description:    "Valid Prebid Ext Bidder + Disabled Bidder Ext",
					impExt:         json.RawMessage(`{"prebid":{"bidder":{"appnexus":{"placement_id":555},"disabledbidder":{"foo":"bar"}}}}`),
					expectedImpExt: `{"prebid":{"bidder":{"appnexus":{"placement_id": 555}}}}`,
					expectedErrs:   []error{&errortypes.BidderTemporarilyDisabled{Message: "The bidder 'disabledbidder' has been disabled."}},
				},
				{
					description:    "Valid Prebid Ext Bidder + Disabled Ext Bidder + First Party Data Context",
					impExt:         json.RawMessage(`{"prebid":{"bidder":{"appnexus":{"placement_id":555},"disabledbidder":{"foo":"bar"}}},"context":{"data":{"keywords":"prebid server example"}}}`),
					expectedImpExt: `{"prebid":{"bidder":{"appnexus":{"placement_id": 555}}},"context":{"data":{"keywords":"prebid server example"}}}`,
					expectedErrs:   []error{&errortypes.BidderTemporarilyDisabled{Message: "The bidder 'disabledbidder' has been disabled."}},
				},
				{
					description:    "Valid Prebid Ext Bidder + Disabled Ext Bidder + Unknown Ext + First Party Data Context",
					impExt:         json.RawMessage(`{"prebid":{"bidder":{"appnexus":{"placement_id":555},"disabledbidder":{"foo":"bar"},"unknownbidder":{"placement_id":555}}},"context":{"data":{"keywords":"prebid server example"}}}`),
					expectedImpExt: `{"prebid":{"bidder":{"appnexus":{"placement_id":555},"disabledbidder":{"foo":"bar"},"unknownbidder":{"placement_id":555}}},"context":{"data":{"keywords":"prebid server example"}}}`,
					expectedErrs:   []error{errors.New("request.imp[0].ext.prebid.bidder contains unknown bidder: unknownbidder. Did you forget an alias in request.ext.prebid.aliases?")},
				},
			},
		},
	}

	deps := &endpointDeps{
		fakeUUIDGenerator{},
		&nobidExchange{},
		mockBidderParamValidator{},
		&mockStoredReqFetcher{},
		empty_fetcher.EmptyFetcher{},
		empty_fetcher.EmptyFetcher{},
		&config.Configuration{MaxRequestSize: int64(8096)},
		&metricsConfig.NilMetricsEngine{},
		analyticsConf.NewPBSAnalytics(&config.Analytics{}),
		map[string]string{"disabledbidder": "The bidder 'disabledbidder' has been disabled."},
		false,
		[]byte{},
		openrtb_ext.BuildBidderMap(),
		nil,
		nil,
		hardcodedResponseIPValidator{response: true},
		empty_fetcher.EmptyFetcher{},
		hookexecution.NewHookExecutor(hooks.EmptyPlanBuilder{}, hookexecution.EndpointAuction, &metricsConfig.NilMetricsEngine{}),
	}

	for _, group := range testGroups {
		for _, test := range group.testCases {
			imp := &openrtb2.Imp{Ext: test.impExt}
			impWrapper := &openrtb_ext.ImpWrapper{Imp: imp}

			errs := deps.validateImpExt(impWrapper, nil, 0, false, nil)

			assert.NoError(t, impWrapper.RebuildImp(), test.description+":rebuild_imp")

			if len(test.expectedImpExt) > 0 {
				assert.JSONEq(t, test.expectedImpExt, string(imp.Ext), "imp.ext JSON does not match expected. Test: %s. %s\n", group.description, test.description)
			} else {
				assert.Empty(t, imp.Ext, "imp.ext expected to be empty but was: %s. Test: %s. %s\n", string(imp.Ext), group.description, test.description)
			}
			assert.Equal(t, test.expectedErrs, errs, "errs slice does not match expected. Test: %s. %s\n", group.description, test.description)
		}
	}
}

func validRequest(t *testing.T, filename string) string {
	requestData, err := ioutil.ReadFile("sample-requests/valid-whole/supplementary/" + filename)
	if err != nil {
		t.Fatalf("Failed to fetch a valid request: %v", err)
	}
	testBidRequest, _, _, err := jsonparser.Get(requestData, "mockBidRequest")
	assert.NoError(t, err, "Error jsonparsing root.mockBidRequest from file %s. Desc: %v.", filename, err)

	return string(testBidRequest)
}

func TestCurrencyTrunc(t *testing.T) {
	deps := &endpointDeps{
		fakeUUIDGenerator{},
		&nobidExchange{},
		mockBidderParamValidator{},
		&mockStoredReqFetcher{},
		empty_fetcher.EmptyFetcher{},
		empty_fetcher.EmptyFetcher{},
		&config.Configuration{},
		&metricsConfig.NilMetricsEngine{},
		analyticsConf.NewPBSAnalytics(&config.Analytics{}),
		map[string]string{},
		false,
		[]byte{},
		openrtb_ext.BuildBidderMap(),
		nil,
		nil,
		hardcodedResponseIPValidator{response: true},
		empty_fetcher.EmptyFetcher{},
		hookexecution.NewHookExecutor(hooks.EmptyPlanBuilder{}, hookexecution.EndpointAuction, &metricsConfig.NilMetricsEngine{}),
	}

	ui := int64(1)
	req := openrtb2.BidRequest{
		ID: "anyRequestID",
		Imp: []openrtb2.Imp{
			{
				ID: "anyImpID",
				Banner: &openrtb2.Banner{
					W: &ui,
					H: &ui,
				},
				Ext: json.RawMessage(`{"appnexus": {"placementId": 5667}}`),
			},
		},
		Site: &openrtb2.Site{
			ID: "anySiteID",
		},
		Cur: []string{"USD", "EUR"},
	}

	errL := deps.validateRequest(&openrtb_ext.RequestWrapper{BidRequest: &req}, false, false, nil)

	expectedError := errortypes.Warning{Message: "A prebid request can only process one currency. Taking the first currency in the list, USD, as the active currency"}
	assert.ElementsMatch(t, errL, []error{&expectedError})
}

func TestCCPAInvalid(t *testing.T) {
	deps := &endpointDeps{
		fakeUUIDGenerator{},
		&nobidExchange{},
		mockBidderParamValidator{},
		&mockStoredReqFetcher{},
		empty_fetcher.EmptyFetcher{},
		empty_fetcher.EmptyFetcher{},
		&config.Configuration{},
		&metricsConfig.NilMetricsEngine{},
		analyticsConf.NewPBSAnalytics(&config.Analytics{}),
		map[string]string{},
		false,
		[]byte{},
		openrtb_ext.BuildBidderMap(),
		nil,
		nil,
		hardcodedResponseIPValidator{response: true},
		empty_fetcher.EmptyFetcher{},
		hookexecution.NewHookExecutor(hooks.EmptyPlanBuilder{}, hookexecution.EndpointAuction, &metricsConfig.NilMetricsEngine{}),
	}

	ui := int64(1)
	req := openrtb2.BidRequest{
		ID: "anyRequestID",
		Imp: []openrtb2.Imp{
			{
				ID: "anyImpID",
				Banner: &openrtb2.Banner{
					W: &ui,
					H: &ui,
				},
				Ext: json.RawMessage(`{"appnexus": {"placementId": 5667}}`),
			},
		},
		Site: &openrtb2.Site{
			ID: "anySiteID",
		},
		Regs: &openrtb2.Regs{
			Ext: json.RawMessage(`{"us_privacy": "invalid by length"}`),
		},
	}

	errL := deps.validateRequest(&openrtb_ext.RequestWrapper{BidRequest: &req}, false, false, nil)

	expectedWarning := errortypes.Warning{
		Message:     "CCPA consent is invalid and will be ignored. (request.regs.ext.us_privacy must contain 4 characters)",
		WarningCode: errortypes.InvalidPrivacyConsentWarningCode}
	assert.ElementsMatch(t, errL, []error{&expectedWarning})
}

func TestNoSaleInvalid(t *testing.T) {
	deps := &endpointDeps{
		fakeUUIDGenerator{},
		&nobidExchange{},
		mockBidderParamValidator{},
		&mockStoredReqFetcher{},
		empty_fetcher.EmptyFetcher{},
		empty_fetcher.EmptyFetcher{},
		&config.Configuration{},
		&metricsConfig.NilMetricsEngine{},
		analyticsConf.NewPBSAnalytics(&config.Analytics{}),
		map[string]string{},
		false,
		[]byte{},
		openrtb_ext.BuildBidderMap(),
		nil,
		nil,
		hardcodedResponseIPValidator{response: true},
		empty_fetcher.EmptyFetcher{},
		hookexecution.NewHookExecutor(hooks.EmptyPlanBuilder{}, hookexecution.EndpointAuction, &metricsConfig.NilMetricsEngine{}),
	}

	ui := int64(1)
	req := openrtb2.BidRequest{
		ID: "anyRequestID",
		Imp: []openrtb2.Imp{
			{
				ID: "anyImpID",
				Banner: &openrtb2.Banner{
					W: &ui,
					H: &ui,
				},
				Ext: json.RawMessage(`{"appnexus": {"placementId": 5667}}`),
			},
		},
		Site: &openrtb2.Site{
			ID: "anySiteID",
		},
		Regs: &openrtb2.Regs{
			Ext: json.RawMessage(`{"us_privacy": "1NYN"}`),
		},
		Ext: json.RawMessage(`{"prebid": {"nosale": ["*", "appnexus"]} }`),
	}

	errL := deps.validateRequest(&openrtb_ext.RequestWrapper{BidRequest: &req}, false, false, nil)

	expectedError := errors.New("request.ext.prebid.nosale is invalid: can only specify all bidders if no other bidders are provided")
	assert.ElementsMatch(t, errL, []error{expectedError})
}

func TestValidateSourceTID(t *testing.T) {
	cfg := &config.Configuration{
		AutoGenSourceTID: true,
	}

	deps := &endpointDeps{
		fakeUUIDGenerator{},
		&nobidExchange{},
		mockBidderParamValidator{},
		&mockStoredReqFetcher{},
		empty_fetcher.EmptyFetcher{},
		empty_fetcher.EmptyFetcher{},
		cfg,
		&metricsConfig.NilMetricsEngine{},
		analyticsConf.NewPBSAnalytics(&config.Analytics{}),
		map[string]string{},
		false,
		[]byte{},
		openrtb_ext.BuildBidderMap(),
		nil,
		nil,
		hardcodedResponseIPValidator{response: true},
		empty_fetcher.EmptyFetcher{},
		hookexecution.NewHookExecutor(hooks.EmptyPlanBuilder{}, hookexecution.EndpointAuction, &metricsConfig.NilMetricsEngine{}),
	}

	ui := int64(1)
	req := openrtb2.BidRequest{
		ID: "anyRequestID",
		Imp: []openrtb2.Imp{
			{
				ID: "anyImpID",
				Banner: &openrtb2.Banner{
					W: &ui,
					H: &ui,
				},
				Ext: json.RawMessage(`{"appnexus": {"placementId": 5667}}`),
			},
		},
		Site: &openrtb2.Site{
			ID: "anySiteID",
		},
	}

	deps.validateRequest(&openrtb_ext.RequestWrapper{BidRequest: &req}, false, false, nil)
	assert.NotEmpty(t, req.Source.TID, "Expected req.Source.TID to be filled with a randomly generated UID")
}

func TestSChainInvalid(t *testing.T) {
	deps := &endpointDeps{
		fakeUUIDGenerator{},
		&nobidExchange{},
		mockBidderParamValidator{},
		&mockStoredReqFetcher{},
		empty_fetcher.EmptyFetcher{},
		empty_fetcher.EmptyFetcher{},
		&config.Configuration{},
		&metricsConfig.NilMetricsEngine{},
		analyticsConf.NewPBSAnalytics(&config.Analytics{}),
		map[string]string{},
		false,
		[]byte{},
		openrtb_ext.BuildBidderMap(),
		nil,
		nil,
		hardcodedResponseIPValidator{response: true},
		empty_fetcher.EmptyFetcher{},
		hookexecution.NewHookExecutor(hooks.EmptyPlanBuilder{}, hookexecution.EndpointAuction, &metricsConfig.NilMetricsEngine{}),
	}

	ui := int64(1)
	req := openrtb2.BidRequest{
		ID: "anyRequestID",
		Imp: []openrtb2.Imp{
			{
				ID: "anyImpID",
				Banner: &openrtb2.Banner{
					W: &ui,
					H: &ui,
				},
				Ext: json.RawMessage(`{"appnexus": {"placementId": 5667}}`),
			},
		},
		Site: &openrtb2.Site{
			ID: "anySiteID",
		},
		Ext: json.RawMessage(`{"prebid":{"schains":[{"bidders":["appnexus"],"schain":{"complete":1,"nodes":[{"asi":"directseller1.com","sid":"00001","rid":"BidRequest1","hp":1}],"ver":"1.0"}}, {"bidders":["appnexus"],"schain":{"complete":1,"nodes":[{"asi":"directseller2.com","sid":"00002","rid":"BidRequest2","hp":1}],"ver":"1.0"}}]}}`),
	}

	errL := deps.validateRequest(&openrtb_ext.RequestWrapper{BidRequest: &req}, false, false, nil)

	expectedError := errors.New("request.ext.prebid.schains contains multiple schains for bidder appnexus; it must contain no more than one per bidder.")
	assert.ElementsMatch(t, errL, []error{expectedError})
}

func TestMapSChains(t *testing.T) {
	const seller1SChain string = `"schain":{"complete":1,"nodes":[{"asi":"directseller1.com","sid":"00001","rid":"BidRequest1","hp":1}],"ver":"1.0"}`
	const seller2SChain string = `"schain":{"complete":2,"nodes":[{"asi":"directseller2.com","sid":"00002","rid":"BidRequest2","hp":2}],"ver":"2.0"}`

	seller1SChainUnpacked := openrtb2.SupplyChain{
		Complete: 1,
		Nodes: []openrtb2.SupplyChainNode{{
			ASI: "directseller1.com",
			SID: "00001",
			RID: "BidRequest1",
			HP:  openrtb2.Int8Ptr(1),
		}},
		Ver: "1.0",
	}

	tests := []struct {
		description         string
		bidRequest          openrtb2.BidRequest
		wantReqExtSChain    *openrtb2.SupplyChain
		wantSourceExtSChain *openrtb2.SupplyChain
		wantError           bool
	}{
		{
			description: "invalid req.ext",
			bidRequest: openrtb2.BidRequest{
				Ext: json.RawMessage(`{"prebid":{"schains":invalid}}`),
				Source: &openrtb2.Source{
					Ext: json.RawMessage(`{}`),
				},
			},
			wantError: true,
		},
		{
			description: "invalid source.ext",
			bidRequest: openrtb2.BidRequest{
				Ext: json.RawMessage(`{}`),
				Source: &openrtb2.Source{
					Ext: json.RawMessage(`{"schain":invalid}}`),
				},
			},
			wantError: true,
		},
		{
			description: "req.ext.prebid.schains, req.source.ext.schain and req.ext.schain are nil",
			bidRequest: openrtb2.BidRequest{
				Ext: json.RawMessage(`{}`),
				Source: &openrtb2.Source{
					Ext: json.RawMessage(`{}`),
				},
			},
			wantReqExtSChain:    nil,
			wantSourceExtSChain: nil,
		},
		{
			description: "req.ext.prebid.schains is not nil",
			bidRequest: openrtb2.BidRequest{
				Ext: json.RawMessage(`{"prebid":{"schains":[{"bidders":["appnexus"],` + seller1SChain + `}]}}`),
				Source: &openrtb2.Source{
					Ext: json.RawMessage(`{}`),
				},
			},
			wantReqExtSChain:    nil,
			wantSourceExtSChain: nil,
		},
		{
			description: "req.source.ext is not nil",
			bidRequest: openrtb2.BidRequest{
				Ext: json.RawMessage(`{}`),
				Source: &openrtb2.Source{
					Ext: json.RawMessage(`{` + seller1SChain + `}`),
				},
			},
			wantReqExtSChain:    nil,
			wantSourceExtSChain: &seller1SChainUnpacked,
		},
		{
			description: "req.ext.schain is not nil",
			bidRequest: openrtb2.BidRequest{
				Ext: json.RawMessage(`{` + seller1SChain + `}`),
				Source: &openrtb2.Source{
					Ext: json.RawMessage(`{}`),
				},
			},
			wantReqExtSChain:    nil,
			wantSourceExtSChain: &seller1SChainUnpacked,
		},
		{
			description: "req.source.ext.schain and req.ext.schain are not nil",
			bidRequest: openrtb2.BidRequest{
				Ext: json.RawMessage(`{` + seller2SChain + `}`),
				Source: &openrtb2.Source{
					Ext: json.RawMessage(`{` + seller1SChain + `}`),
				},
			},
			wantReqExtSChain:    nil,
			wantSourceExtSChain: &seller1SChainUnpacked,
		},
	}

	for _, test := range tests {
		reqWrapper := openrtb_ext.RequestWrapper{
			BidRequest: &test.bidRequest,
		}

		err := mapSChains(&reqWrapper)

		if test.wantError {
			assert.NotNil(t, err, test.description)
		} else {
			assert.Nil(t, err, test.description)

			reqExt, err := reqWrapper.GetRequestExt()
			if err != nil {
				assert.Fail(t, "Error getting request ext from wrapper", test.description)
			}
			reqExtSChain := reqExt.GetSChain()
			assert.Equal(t, test.wantReqExtSChain, reqExtSChain, test.description)

			sourceExt, err := reqWrapper.GetSourceExt()
			if err != nil {
				assert.Fail(t, "Error getting source ext from wrapper", test.description)
			}
			sourceExtSChain := sourceExt.GetSChain()
			assert.Equal(t, test.wantSourceExtSChain, sourceExtSChain, test.description)
		}
	}
}

func TestGetAccountID(t *testing.T) {
	testPubID := "test-pub"
	testParentAccount := "test-account"
	testPubExt := openrtb_ext.ExtPublisher{
		Prebid: &openrtb_ext.ExtPublisherPrebid{
			ParentAccount: &testParentAccount,
		},
	}
	testPubExtJSON, err := json.Marshal(testPubExt)
	assert.NoError(t, err)

	testCases := []struct {
		description   string
		pub           *openrtb2.Publisher
		expectedAccID string
	}{
		{
			description: "Publisher.ID and Publisher.Ext.Prebid.ParentAccount both present",
			pub: &openrtb2.Publisher{
				ID:  testPubID,
				Ext: testPubExtJSON,
			},
			expectedAccID: testParentAccount,
		},
		{
			description: "Only Publisher.Ext.Prebid.ParentAccount present",
			pub: &openrtb2.Publisher{
				ID:  "",
				Ext: testPubExtJSON,
			},
			expectedAccID: testParentAccount,
		},
		{
			description: "Only Publisher.ID present",
			pub: &openrtb2.Publisher{
				ID: testPubID,
			},
			expectedAccID: testPubID,
		},
		{
			description:   "Neither Publisher.ID or Publisher.Ext.Prebid.ParentAccount present",
			pub:           &openrtb2.Publisher{},
			expectedAccID: metrics.PublisherUnknown,
		},
		{
			description:   "Publisher is nil",
			pub:           nil,
			expectedAccID: metrics.PublisherUnknown,
		},
	}

	for _, test := range testCases {
		acc := getAccountID(test.pub)
		assert.Equal(t, test.expectedAccID, acc, "getAccountID should return expected account for test case: %s", test.description)
	}
}

func TestSanitizeRequest(t *testing.T) {
	testCases := []struct {
		description  string
		req          *openrtb2.BidRequest
		ipValidator  iputil.IPValidator
		expectedIPv4 string
		expectedIPv6 string
	}{
		{
			description: "Empty",
			req: &openrtb2.BidRequest{
				Device: &openrtb2.Device{
					IP:   "",
					IPv6: "",
				},
			},
			expectedIPv4: "",
			expectedIPv6: "",
		},
		{
			description: "Valid",
			req: &openrtb2.BidRequest{
				Device: &openrtb2.Device{
					IP:   "1.1.1.1",
					IPv6: "1111::",
				},
			},
			ipValidator:  hardcodedResponseIPValidator{response: true},
			expectedIPv4: "1.1.1.1",
			expectedIPv6: "1111::",
		},
		{
			description: "Invalid",
			req: &openrtb2.BidRequest{
				Device: &openrtb2.Device{
					IP:   "1.1.1.1",
					IPv6: "1111::",
				},
			},
			ipValidator:  hardcodedResponseIPValidator{response: false},
			expectedIPv4: "",
			expectedIPv6: "",
		},
		{
			description: "Invalid - Wrong IP Types",
			req: &openrtb2.BidRequest{
				Device: &openrtb2.Device{
					IP:   "1111::",
					IPv6: "1.1.1.1",
				},
			},
			ipValidator:  hardcodedResponseIPValidator{response: true},
			expectedIPv4: "",
			expectedIPv6: "",
		},
		{
			description: "Malformed",
			req: &openrtb2.BidRequest{
				Device: &openrtb2.Device{
					IP:   "malformed",
					IPv6: "malformed",
				},
			},
			expectedIPv4: "",
			expectedIPv6: "",
		},
	}

	for _, test := range testCases {
		bidReq := &openrtb_ext.RequestWrapper{BidRequest: test.req}

		sanitizeRequest(bidReq, test.ipValidator)
		assert.Equal(t, test.expectedIPv4, test.req.Device.IP, test.description+":ipv4")
		assert.Equal(t, test.expectedIPv6, test.req.Device.IPv6, test.description+":ipv6")
	}
}

func TestValidateAndFillSourceTID(t *testing.T) {
	testTID := "some-tid"
	testCases := []struct {
		description   string
		req           *openrtb2.BidRequest
		expectRandTID bool
		expectedTID   string
	}{
		{
			description:   "req.Source not present. Expecting a randomly generated TID value",
			req:           &openrtb2.BidRequest{},
			expectRandTID: true,
		},
		{
			description: "req.Source.TID not present. Expecting a randomly generated TID value",
			req: &openrtb2.BidRequest{
				Source: &openrtb2.Source{},
			},
			expectRandTID: true,
		},
		{
			description: "req.Source.TID present. Expecting no change",
			req: &openrtb2.BidRequest{
				Source: &openrtb2.Source{
					TID: testTID,
				},
			},
			expectRandTID: false,
			expectedTID:   testTID,
		},
	}

	for _, test := range testCases {
		_ = validateAndFillSourceTID(test.req)
		if test.expectRandTID {
			assert.NotEmpty(t, test.req.Source.TID, test.description)
			assert.NotEqual(t, test.expectedTID, test.req.Source.TID, test.description)
		} else {
			assert.Equal(t, test.expectedTID, test.req.Source.TID, test.description)
		}
	}
}

func TestEidPermissionsInvalid(t *testing.T) {
	deps := &endpointDeps{
		fakeUUIDGenerator{},
		&nobidExchange{},
		mockBidderParamValidator{},
		&mockStoredReqFetcher{},
		empty_fetcher.EmptyFetcher{},
		empty_fetcher.EmptyFetcher{},
		&config.Configuration{},
		&metricsConfig.NilMetricsEngine{},
		analyticsConf.NewPBSAnalytics(&config.Analytics{}),
		map[string]string{},
		false,
		[]byte{},
		openrtb_ext.BuildBidderMap(),
		nil,
		nil,
		hardcodedResponseIPValidator{response: true},
		empty_fetcher.EmptyFetcher{},
		hookexecution.NewHookExecutor(hooks.EmptyPlanBuilder{}, hookexecution.EndpointAuction, &metricsConfig.NilMetricsEngine{}),
	}

	ui := int64(1)
	req := openrtb2.BidRequest{
		ID: "anyRequestID",
		Imp: []openrtb2.Imp{
			{
				ID: "anyImpID",
				Banner: &openrtb2.Banner{
					W: &ui,
					H: &ui,
				},
				Ext: json.RawMessage(`{"appnexus": {"placementId": 5667}}`),
			},
		},
		Site: &openrtb2.Site{
			ID: "anySiteID",
		},
		Ext: json.RawMessage(`{"prebid": {"data": {"eidpermissions": [{"source":"a", "bidders":[]}]} } }`),
	}

	errL := deps.validateRequest(&openrtb_ext.RequestWrapper{BidRequest: &req}, false, false, nil)

	expectedError := errors.New(`request.ext.prebid.data.eidpermissions[0] missing or empty required field: "bidders"`)
	assert.ElementsMatch(t, errL, []error{expectedError})
}

func TestValidateEidPermissions(t *testing.T) {
	knownBidders := map[string]openrtb_ext.BidderName{"a": openrtb_ext.BidderName("a")}
	knownAliases := map[string]string{"b": "b"}

	testCases := []struct {
		description   string
		request       *openrtb_ext.ExtRequest
		expectedError error
	}{
		{
			description:   "Valid - Empty ext",
			request:       &openrtb_ext.ExtRequest{},
			expectedError: nil,
		},
		{
			description:   "Valid - Nil ext.prebid.data",
			request:       &openrtb_ext.ExtRequest{Prebid: openrtb_ext.ExtRequestPrebid{}},
			expectedError: nil,
		},
		{
			description:   "Valid - Empty ext.prebid.data",
			request:       &openrtb_ext.ExtRequest{Prebid: openrtb_ext.ExtRequestPrebid{Data: &openrtb_ext.ExtRequestPrebidData{}}},
			expectedError: nil,
		},
		{
			description:   "Valid - Nil ext.prebid.data.eidpermissions",
			request:       &openrtb_ext.ExtRequest{Prebid: openrtb_ext.ExtRequestPrebid{Data: &openrtb_ext.ExtRequestPrebidData{EidPermissions: nil}}},
			expectedError: nil,
		},
		{
			description:   "Valid - None",
			request:       &openrtb_ext.ExtRequest{Prebid: openrtb_ext.ExtRequestPrebid{Data: &openrtb_ext.ExtRequestPrebidData{EidPermissions: []openrtb_ext.ExtRequestPrebidDataEidPermission{}}}},
			expectedError: nil,
		},
		{
			description: "Valid - One",
			request: &openrtb_ext.ExtRequest{Prebid: openrtb_ext.ExtRequestPrebid{Data: &openrtb_ext.ExtRequestPrebidData{EidPermissions: []openrtb_ext.ExtRequestPrebidDataEidPermission{
				{Source: "sourceA", Bidders: []string{"a"}},
			}}}},
			expectedError: nil,
		},
		{
			description: "Valid - Many",
			request: &openrtb_ext.ExtRequest{Prebid: openrtb_ext.ExtRequestPrebid{Data: &openrtb_ext.ExtRequestPrebidData{EidPermissions: []openrtb_ext.ExtRequestPrebidDataEidPermission{
				{Source: "sourceA", Bidders: []string{"a"}},
				{Source: "sourceB", Bidders: []string{"a"}},
			}}}},
			expectedError: nil,
		},
		{
			description: "Invalid - Missing Source",
			request: &openrtb_ext.ExtRequest{Prebid: openrtb_ext.ExtRequestPrebid{Data: &openrtb_ext.ExtRequestPrebidData{EidPermissions: []openrtb_ext.ExtRequestPrebidDataEidPermission{
				{Source: "sourceA", Bidders: []string{"a"}},
				{Bidders: []string{"a"}},
			}}}},
			expectedError: errors.New(`request.ext.prebid.data.eidpermissions[1] missing required field: "source"`),
		},
		{
			description: "Invalid - Duplicate Source",
			request: &openrtb_ext.ExtRequest{Prebid: openrtb_ext.ExtRequestPrebid{Data: &openrtb_ext.ExtRequestPrebidData{EidPermissions: []openrtb_ext.ExtRequestPrebidDataEidPermission{
				{Source: "sourceA", Bidders: []string{"a"}},
				{Source: "sourceA", Bidders: []string{"a"}},
			}}}},
			expectedError: errors.New(`request.ext.prebid.data.eidpermissions[1] duplicate entry with field: "source"`),
		},
		{
			description: "Invalid - Missing Bidders - Nil",
			request: &openrtb_ext.ExtRequest{Prebid: openrtb_ext.ExtRequestPrebid{Data: &openrtb_ext.ExtRequestPrebidData{EidPermissions: []openrtb_ext.ExtRequestPrebidDataEidPermission{
				{Source: "sourceA", Bidders: []string{"a"}},
				{Source: "sourceB"},
			}}}},
			expectedError: errors.New(`request.ext.prebid.data.eidpermissions[1] missing or empty required field: "bidders"`),
		},
		{
			description: "Invalid - Missing Bidders - Empty",
			request: &openrtb_ext.ExtRequest{Prebid: openrtb_ext.ExtRequestPrebid{Data: &openrtb_ext.ExtRequestPrebidData{EidPermissions: []openrtb_ext.ExtRequestPrebidDataEidPermission{
				{Source: "sourceA", Bidders: []string{"a"}},
				{Source: "sourceB", Bidders: []string{}},
			}}}},
			expectedError: errors.New(`request.ext.prebid.data.eidpermissions[1] missing or empty required field: "bidders"`),
		},
		{
			description: "Invalid - Invalid Bidders",
			request: &openrtb_ext.ExtRequest{Prebid: openrtb_ext.ExtRequestPrebid{Data: &openrtb_ext.ExtRequestPrebidData{EidPermissions: []openrtb_ext.ExtRequestPrebidDataEidPermission{
				{Source: "sourceA", Bidders: []string{"a"}},
				{Source: "sourceB", Bidders: []string{"z"}},
			}}}},
			expectedError: errors.New(`request.ext.prebid.data.eidpermissions[1] contains unrecognized bidder "z"`),
		},
	}

	endpoint := &endpointDeps{bidderMap: knownBidders}
	for _, test := range testCases {
		result := endpoint.validateEidPermissions(test.request.Prebid.Data, knownAliases)
		assert.Equal(t, test.expectedError, result, test.description)
	}
}

func TestValidateBidders(t *testing.T) {
	testCases := []struct {
		description   string
		bidders       []string
		knownBidders  map[string]openrtb_ext.BidderName
		knownAliases  map[string]string
		expectedError error
	}{
		{
			description:   "Valid - No Bidders",
			bidders:       []string{},
			knownBidders:  map[string]openrtb_ext.BidderName{"a": openrtb_ext.BidderName("a")},
			knownAliases:  map[string]string{"c": "c"},
			expectedError: nil,
		},
		{
			description:   "Valid - All Bidders",
			bidders:       []string{"*"},
			knownBidders:  map[string]openrtb_ext.BidderName{"a": openrtb_ext.BidderName("a")},
			knownAliases:  map[string]string{"c": "c"},
			expectedError: nil,
		},
		{
			description:   "Valid - One Core Bidder",
			bidders:       []string{"a"},
			knownBidders:  map[string]openrtb_ext.BidderName{"a": openrtb_ext.BidderName("a")},
			knownAliases:  map[string]string{"c": "c"},
			expectedError: nil,
		},
		{
			description:   "Valid - Many Core Bidders",
			bidders:       []string{"a", "b"},
			knownBidders:  map[string]openrtb_ext.BidderName{"a": openrtb_ext.BidderName("a"), "b": openrtb_ext.BidderName("b")},
			knownAliases:  map[string]string{"c": "c"},
			expectedError: nil,
		},
		{
			description:   "Valid - One Alias Bidder",
			bidders:       []string{"c"},
			knownBidders:  map[string]openrtb_ext.BidderName{"a": openrtb_ext.BidderName("a")},
			knownAliases:  map[string]string{"c": "c"},
			expectedError: nil,
		},
		{
			description:   "Valid - Many Alias Bidders",
			bidders:       []string{"c", "d"},
			knownBidders:  map[string]openrtb_ext.BidderName{"a": openrtb_ext.BidderName("a")},
			knownAliases:  map[string]string{"c": "c", "d": "d"},
			expectedError: nil,
		},
		{
			description:   "Valid - Mixed Core + Alias Bidders",
			bidders:       []string{"a", "c"},
			knownBidders:  map[string]openrtb_ext.BidderName{"a": openrtb_ext.BidderName("a")},
			knownAliases:  map[string]string{"c": "c"},
			expectedError: nil,
		},
		{
			description:   "Invalid - Unknown Bidder",
			bidders:       []string{"z"},
			knownBidders:  map[string]openrtb_ext.BidderName{"a": openrtb_ext.BidderName("a")},
			knownAliases:  map[string]string{"c": "c"},
			expectedError: errors.New(`unrecognized bidder "z"`),
		},
		{
			description:   "Invalid - Unknown Bidder Case Sensitive",
			bidders:       []string{"A"},
			knownBidders:  map[string]openrtb_ext.BidderName{"a": openrtb_ext.BidderName("a")},
			knownAliases:  map[string]string{"c": "c"},
			expectedError: errors.New(`unrecognized bidder "A"`),
		},
		{
			description:   "Invalid - Unknown Bidder With Known Bidders",
			bidders:       []string{"a", "c", "z"},
			knownBidders:  map[string]openrtb_ext.BidderName{"a": openrtb_ext.BidderName("a")},
			knownAliases:  map[string]string{"c": "c"},
			expectedError: errors.New(`unrecognized bidder "z"`),
		},
		{
			description:   "Invalid - All Bidders With Known Bidder",
			bidders:       []string{"*", "a"},
			knownBidders:  map[string]openrtb_ext.BidderName{"a": openrtb_ext.BidderName("a")},
			knownAliases:  map[string]string{"c": "c"},
			expectedError: errors.New(`bidder wildcard "*" mixed with specific bidders`),
		},
		{
			description:   "Invalid - Returns First Error - All Bidders",
			bidders:       []string{"*", "z"},
			knownBidders:  map[string]openrtb_ext.BidderName{"a": openrtb_ext.BidderName("a")},
			knownAliases:  map[string]string{"c": "c"},
			expectedError: errors.New(`bidder wildcard "*" mixed with specific bidders`),
		},
		{
			description:   "Invalid - Returns First Error - Unknown Bidder",
			bidders:       []string{"z", "*"},
			knownBidders:  map[string]openrtb_ext.BidderName{"a": openrtb_ext.BidderName("a")},
			knownAliases:  map[string]string{"c": "c"},
			expectedError: errors.New(`unrecognized bidder "z"`),
		},
	}

	for _, test := range testCases {
		result := validateBidders(test.bidders, test.knownBidders, test.knownAliases)
		assert.Equal(t, test.expectedError, result, test.description)
	}
}

func TestIOS14EndToEnd(t *testing.T) {
	exchange := &nobidExchange{}

	endpoint, _ := NewEndpoint(
		fakeUUIDGenerator{},
		exchange,
		mockBidderParamValidator{},
		&mockStoredReqFetcher{},
		empty_fetcher.EmptyFetcher{},
		&config.Configuration{MaxRequestSize: maxSize},
		&metricsConfig.NilMetricsEngine{},
		analyticsConf.NewPBSAnalytics(&config.Analytics{}),
		map[string]string{},
		[]byte{},
		openrtb_ext.BuildBidderMap(),
		empty_fetcher.EmptyFetcher{},
		hooks.EmptyPlanBuilder{})

	httpReq := httptest.NewRequest("POST", "/openrtb2/auction", strings.NewReader(validRequest(t, "app-ios140-no-ifa.json")))

	endpoint(httptest.NewRecorder(), httpReq, nil)

	result := exchange.gotRequest
	if !assert.NotEmpty(t, result, "request received by the exchange.") {
		t.FailNow()
	}

	var lmtOne int8 = 1
	assert.Equal(t, &lmtOne, result.Device.Lmt)
}

func TestAuctionWarnings(t *testing.T) {
	reqBody := validRequest(t, "us-privacy-invalid.json")
	deps := &endpointDeps{
		fakeUUIDGenerator{},
		&warningsCheckExchange{},
		mockBidderParamValidator{},
		&mockStoredReqFetcher{},
		empty_fetcher.EmptyFetcher{},
		empty_fetcher.EmptyFetcher{},
		&config.Configuration{MaxRequestSize: int64(len(reqBody))},
		&metricsConfig.NilMetricsEngine{},
		analyticsConf.NewPBSAnalytics(&config.Analytics{}),
		map[string]string{},
		false,
		[]byte{},
		openrtb_ext.BuildBidderMap(),
		nil,
		nil,
		hardcodedResponseIPValidator{response: true},
		empty_fetcher.EmptyFetcher{},
		hookexecution.NewHookExecutor(hooks.EmptyPlanBuilder{}, hookexecution.EndpointAuction, &metricsConfig.NilMetricsEngine{}),
	}

	req := httptest.NewRequest("POST", "/openrtb2/auction", strings.NewReader(reqBody))
	recorder := httptest.NewRecorder()

	deps.Auction(recorder, req, nil)

	if recorder.Code != http.StatusOK {
		t.Errorf("Endpoint should return a 200")
	}
	warnings := deps.ex.(*warningsCheckExchange).auctionRequest.Warnings
	if !assert.Len(t, warnings, 1, "One warning should be returned from exchange") {
		t.FailNow()
	}
	actualWarning := warnings[0].(*errortypes.Warning)
	expectedMessage := "CCPA consent is invalid and will be ignored. (request.regs.ext.us_privacy must contain 4 characters)"
	assert.Equal(t, expectedMessage, actualWarning.Message, "Warning message is incorrect")

	assert.Equal(t, errortypes.InvalidPrivacyConsentWarningCode, actualWarning.WarningCode, "Warning code is incorrect")
}

func TestParseRequestParseImpInfoError(t *testing.T) {
	reqBody := validRequest(t, "imp-info-invalid.json")
	deps := &endpointDeps{
		fakeUUIDGenerator{},
		&warningsCheckExchange{},
		mockBidderParamValidator{},
		&mockStoredReqFetcher{},
		empty_fetcher.EmptyFetcher{},
		empty_fetcher.EmptyFetcher{},
		&config.Configuration{MaxRequestSize: int64(len(reqBody))},
		&metricsConfig.NilMetricsEngine{},
		analyticsConf.NewPBSAnalytics(&config.Analytics{}),
		map[string]string{},
		false,
		[]byte{},
		openrtb_ext.BuildBidderMap(),
		nil,
		nil,
		hardcodedResponseIPValidator{response: true},
		empty_fetcher.EmptyFetcher{},
		hookexecution.NewHookExecutor(hooks.EmptyPlanBuilder{}, hookexecution.EndpointAuction, &metricsConfig.NilMetricsEngine{}),
	}

	req := httptest.NewRequest("POST", "/openrtb2/auction", strings.NewReader(reqBody))

	resReq, impExtInfoMap, _, _, _, _, errL := deps.parseRequest(req, &metrics.Labels{})

	assert.Nil(t, resReq, "Result request should be nil due to incorrect imp")
	assert.Nil(t, impExtInfoMap, "Impression info map should be nil due to incorrect imp")
	assert.Len(t, errL, 1, "One error should be returned")
	assert.Contains(t, errL[0].Error(), "echovideoattrs of type bool", "Incorrect error message")
}

func TestValidateNativeContextTypes(t *testing.T) {
	impIndex := 4

	testCases := []struct {
		description      string
		givenContextType native1.ContextType
		givenSubType     native1.ContextSubType
		expectedError    string
	}{
		{
			description:      "No Types Specified",
			givenContextType: 0,
			givenSubType:     0,
			expectedError:    "",
		},
		{
			description:      "All Types Exchange Specific",
			givenContextType: 500,
			givenSubType:     500,
			expectedError:    "",
		},
		{
			description:      "Context Type Known Value - Sub Type Unspecified",
			givenContextType: 1,
			givenSubType:     0,
			expectedError:    "",
		},
		{
			description:      "Context Type Negative",
			givenContextType: -1,
			givenSubType:     0,
			expectedError:    "request.imp[4].native.request.context is invalid. See https://iabtechlab.com/wp-content/uploads/2016/07/OpenRTB-Native-Ads-Specification-Final-1.2.pdf#page=39",
		},
		{
			description:      "Context Type Just Above Range",
			givenContextType: 4, // Range is currently 1-3
			givenSubType:     0,
			expectedError:    "request.imp[4].native.request.context is invalid. See https://iabtechlab.com/wp-content/uploads/2016/07/OpenRTB-Native-Ads-Specification-Final-1.2.pdf#page=39",
		},
		{
			description:      "Sub Type Negative",
			givenContextType: 1,
			givenSubType:     -1,
			expectedError:    "request.imp[4].native.request.contextsubtype value can't be less than 0. See https://iabtechlab.com/wp-content/uploads/2016/07/OpenRTB-Native-Ads-Specification-Final-1.2.pdf#page=39",
		},
		{
			description:      "Content - Sub Type Just Below Range",
			givenContextType: 1, // Content constant
			givenSubType:     9, // Content range is currently 10-15
			expectedError:    "request.imp[4].native.request.contextsubtype is invalid. See https://iabtechlab.com/wp-content/uploads/2016/07/OpenRTB-Native-Ads-Specification-Final-1.2.pdf#page=39",
		},
		{
			description:      "Content - Sub Type In Range",
			givenContextType: 1,  // Content constant
			givenSubType:     10, // Content range is currently 10-15
			expectedError:    "",
		},
		{
			description:      "Content - Sub Type In Range - Context Type Exchange Specific Boundary",
			givenContextType: 500,
			givenSubType:     10, // Content range is currently 10-15
			expectedError:    "",
		},
		{
			description:      "Content - Sub Type In Range - Context Type Exchange Specific Boundary + 1",
			givenContextType: 501,
			givenSubType:     10, // Content range is currently 10-15
			expectedError:    "",
		},
		{
			description:      "Content - Sub Type Just Above Range",
			givenContextType: 1,  // Content constant
			givenSubType:     16, // Content range is currently 10-15
			expectedError:    "request.imp[4].native.request.contextsubtype is invalid. See https://iabtechlab.com/wp-content/uploads/2016/07/OpenRTB-Native-Ads-Specification-Final-1.2.pdf#page=39",
		},
		{
			description:      "Content - Sub Type Exchange Specific Boundary",
			givenContextType: 1, // Content constant
			givenSubType:     500,
			expectedError:    "",
		},
		{
			description:      "Content - Sub Type Exchange Specific Boundary + 1",
			givenContextType: 1, // Content constant
			givenSubType:     501,
			expectedError:    "",
		},
		{
			description:      "Content - Invalid Context Type",
			givenContextType: 2,  // Not content constant
			givenSubType:     10, // Content range is currently 10-15
			expectedError:    "request.imp[4].native.request.context is 2, but contextsubtype is 10. This is an invalid combination. See https://iabtechlab.com/wp-content/uploads/2016/07/OpenRTB-Native-Ads-Specification-Final-1.2.pdf#page=39",
		},
		{
			description:      "Social - Sub Type Just Below Range",
			givenContextType: 2,  // Social constant
			givenSubType:     19, // Social range is currently 20-22
			expectedError:    "request.imp[4].native.request.contextsubtype is invalid. See https://iabtechlab.com/wp-content/uploads/2016/07/OpenRTB-Native-Ads-Specification-Final-1.2.pdf#page=39",
		},
		{
			description:      "Social - Sub Type In Range",
			givenContextType: 2,  // Social constant
			givenSubType:     20, // Social range is currently 20-22
			expectedError:    "",
		},
		{
			description:      "Social - Sub Type In Range - Context Type Exchange Specific Boundary",
			givenContextType: 500,
			givenSubType:     20, // Social range is currently 20-22
			expectedError:    "",
		},
		{
			description:      "Social - Sub Type In Range - Context Type Exchange Specific Boundary + 1",
			givenContextType: 501,
			givenSubType:     20, // Social range is currently 20-22
			expectedError:    "",
		},
		{
			description:      "Social - Sub Type Just Above Range",
			givenContextType: 2,  // Social constant
			givenSubType:     23, // Social range is currently 20-22
			expectedError:    "request.imp[4].native.request.contextsubtype is invalid. See https://iabtechlab.com/wp-content/uploads/2016/07/OpenRTB-Native-Ads-Specification-Final-1.2.pdf#page=39",
		},
		{
			description:      "Social - Sub Type Exchange Specific Boundary",
			givenContextType: 2, // Social constant
			givenSubType:     500,
			expectedError:    "",
		},
		{
			description:      "Social - Sub Type Exchange Specific Boundary + 1",
			givenContextType: 2, // Social constant
			givenSubType:     501,
			expectedError:    "",
		},
		{
			description:      "Social - Invalid Context Type",
			givenContextType: 3,  // Not social constant
			givenSubType:     20, // Social range is currently 20-22
			expectedError:    "request.imp[4].native.request.context is 3, but contextsubtype is 20. This is an invalid combination. See https://iabtechlab.com/wp-content/uploads/2016/07/OpenRTB-Native-Ads-Specification-Final-1.2.pdf#page=39",
		},
		{
			description:      "Product - Sub Type Just Below Range",
			givenContextType: 3,  // Product constant
			givenSubType:     29, // Product range is currently 30-32
			expectedError:    "request.imp[4].native.request.contextsubtype is invalid. See https://iabtechlab.com/wp-content/uploads/2016/07/OpenRTB-Native-Ads-Specification-Final-1.2.pdf#page=39",
		},
		{
			description:      "Product - Sub Type In Range",
			givenContextType: 3,  // Product constant
			givenSubType:     30, // Product range is currently 30-32
			expectedError:    "",
		},
		{
			description:      "Product - Sub Type In Range - Context Type Exchange Specific Boundary",
			givenContextType: 500,
			givenSubType:     30, // Product range is currently 30-32
			expectedError:    "",
		},
		{
			description:      "Product - Sub Type In Range - Context Type Exchange Specific Boundary + 1",
			givenContextType: 501,
			givenSubType:     30, // Product range is currently 30-32
			expectedError:    "",
		},
		{
			description:      "Product - Sub Type Just Above Range",
			givenContextType: 3,  // Product constant
			givenSubType:     33, // Product range is currently 30-32
			expectedError:    "request.imp[4].native.request.contextsubtype is invalid. See https://iabtechlab.com/wp-content/uploads/2016/07/OpenRTB-Native-Ads-Specification-Final-1.2.pdf#page=39",
		},
		{
			description:      "Product - Sub Type Exchange Specific Boundary",
			givenContextType: 3, // Product constant
			givenSubType:     500,
			expectedError:    "",
		},
		{
			description:      "Product - Sub Type Exchange Specific Boundary + 1",
			givenContextType: 3, // Product constant
			givenSubType:     501,
			expectedError:    "",
		},
		{
			description:      "Product - Invalid Context Type",
			givenContextType: 1,  // Not product constant
			givenSubType:     30, // Product range is currently 30-32
			expectedError:    "request.imp[4].native.request.context is 1, but contextsubtype is 30. This is an invalid combination. See https://iabtechlab.com/wp-content/uploads/2016/07/OpenRTB-Native-Ads-Specification-Final-1.2.pdf#page=39",
		},
	}

	for _, test := range testCases {
		err := validateNativeContextTypes(test.givenContextType, test.givenSubType, impIndex)
		if test.expectedError == "" {
			assert.NoError(t, err, test.description)
		} else {
			assert.EqualError(t, err, test.expectedError, test.description)
		}
	}
}

func TestValidateNativePlacementType(t *testing.T) {
	impIndex := 4

	testCases := []struct {
		description        string
		givenPlacementType native1.PlacementType
		expectedError      string
	}{
		{
			description:        "Not Specified",
			givenPlacementType: 0,
			expectedError:      "",
		},
		{
			description:        "Known Value",
			givenPlacementType: 1, // Range is currently 1-4
			expectedError:      "",
		},
		{
			description:        "Exchange Specific - Boundary",
			givenPlacementType: 500,
			expectedError:      "",
		},
		{
			description:        "Exchange Specific - Boundary + 1",
			givenPlacementType: 501,
			expectedError:      "",
		},
		{
			description:        "Negative",
			givenPlacementType: -1,
			expectedError:      "request.imp[4].native.request.plcmttype is invalid. See https://iabtechlab.com/wp-content/uploads/2016/07/OpenRTB-Native-Ads-Specification-Final-1.2.pdf#page=40",
		},
		{
			description:        "Just Above Range",
			givenPlacementType: 5, // Range is currently 1-4
			expectedError:      "request.imp[4].native.request.plcmttype is invalid. See https://iabtechlab.com/wp-content/uploads/2016/07/OpenRTB-Native-Ads-Specification-Final-1.2.pdf#page=40",
		},
	}

	for _, test := range testCases {
		err := validateNativePlacementType(test.givenPlacementType, impIndex)
		if test.expectedError == "" {
			assert.NoError(t, err, test.description)
		} else {
			assert.EqualError(t, err, test.expectedError, test.description)
		}
	}
}

func TestValidateNativeEventTracker(t *testing.T) {
	impIndex := 4
	eventIndex := 8

	testCases := []struct {
		description   string
		givenEvent    nativeRequests.EventTracker
		expectedError string
	}{
		{
			description: "Valid",
			givenEvent: nativeRequests.EventTracker{
				Event:   1,
				Methods: []native1.EventTrackingMethod{1},
			},
			expectedError: "",
		},
		{
			description: "Event - Exchange Specific - Boundary",
			givenEvent: nativeRequests.EventTracker{
				Event:   500,
				Methods: []native1.EventTrackingMethod{1},
			},
			expectedError: "",
		},
		{
			description: "Event - Exchange Specific - Boundary + 1",
			givenEvent: nativeRequests.EventTracker{
				Event:   501,
				Methods: []native1.EventTrackingMethod{1},
			},
			expectedError: "",
		},
		{
			description: "Event - Negative",
			givenEvent: nativeRequests.EventTracker{
				Event:   -1,
				Methods: []native1.EventTrackingMethod{1},
			},
			expectedError: "request.imp[4].native.request.eventtrackers[8].event is invalid. See section 7.6: https://iabtechlab.com/wp-content/uploads/2016/07/OpenRTB-Native-Ads-Specification-Final-1.2.pdf#page=43",
		},
		{
			description: "Event - Just Above Range",
			givenEvent: nativeRequests.EventTracker{
				Event:   5, // Range is currently 1-4
				Methods: []native1.EventTrackingMethod{1},
			},
			expectedError: "request.imp[4].native.request.eventtrackers[8].event is invalid. See section 7.6: https://iabtechlab.com/wp-content/uploads/2016/07/OpenRTB-Native-Ads-Specification-Final-1.2.pdf#page=43",
		},
		{
			description: "Methods - Many Valid",
			givenEvent: nativeRequests.EventTracker{
				Event:   1,
				Methods: []native1.EventTrackingMethod{1, 2},
			},
			expectedError: "",
		},
		{
			description: "Methods - Empty",
			givenEvent: nativeRequests.EventTracker{
				Event:   1,
				Methods: []native1.EventTrackingMethod{},
			},
			expectedError: "request.imp[4].native.request.eventtrackers[8].method is required. See section 7.7: https://iabtechlab.com/wp-content/uploads/2016/07/OpenRTB-Native-Ads-Specification-Final-1.2.pdf#page=43",
		},
		{
			description: "Methods - Exchange Specific - Boundary",
			givenEvent: nativeRequests.EventTracker{
				Event:   1,
				Methods: []native1.EventTrackingMethod{500},
			},
			expectedError: "",
		},
		{
			description: "Methods - Exchange Specific - Boundary + 1",
			givenEvent: nativeRequests.EventTracker{
				Event:   1,
				Methods: []native1.EventTrackingMethod{501},
			},
			expectedError: "",
		},
		{
			description: "Methods - Negative",
			givenEvent: nativeRequests.EventTracker{
				Event:   1,
				Methods: []native1.EventTrackingMethod{-1},
			},
			expectedError: "request.imp[4].native.request.eventtrackers[8].methods[0] is invalid. See section 7.7: https://iabtechlab.com/wp-content/uploads/2016/07/OpenRTB-Native-Ads-Specification-Final-1.2.pdf#page=43",
		},
		{
			description: "Methods - Just Above Range",
			givenEvent: nativeRequests.EventTracker{
				Event:   1,
				Methods: []native1.EventTrackingMethod{3}, // Known values are currently 1-2
			},
			expectedError: "request.imp[4].native.request.eventtrackers[8].methods[0] is invalid. See section 7.7: https://iabtechlab.com/wp-content/uploads/2016/07/OpenRTB-Native-Ads-Specification-Final-1.2.pdf#page=43",
		},
		{
			description: "Methods - Mixed Valid + Invalid",
			givenEvent: nativeRequests.EventTracker{
				Event:   1,
				Methods: []native1.EventTrackingMethod{1, -1},
			},
			expectedError: "request.imp[4].native.request.eventtrackers[8].methods[1] is invalid. See section 7.7: https://iabtechlab.com/wp-content/uploads/2016/07/OpenRTB-Native-Ads-Specification-Final-1.2.pdf#page=43",
		},
	}

	for _, test := range testCases {
		err := validateNativeEventTracker(test.givenEvent, impIndex, eventIndex)
		if test.expectedError == "" {
			assert.NoError(t, err, test.description)
		} else {
			assert.EqualError(t, err, test.expectedError, test.description)
		}
	}
}

func TestValidateNativeAssetData(t *testing.T) {
	impIndex := 4
	assetIndex := 8

	testCases := []struct {
		description   string
		givenData     nativeRequests.Data
		expectedError string
	}{
		{
			description:   "Valid",
			givenData:     nativeRequests.Data{Type: 1},
			expectedError: "",
		},
		{
			description:   "Exchange Specific - Boundary",
			givenData:     nativeRequests.Data{Type: 500},
			expectedError: "",
		},
		{
			description:   "Exchange Specific - Boundary + 1",
			givenData:     nativeRequests.Data{Type: 501},
			expectedError: "",
		},
		{
			description:   "Not Specified",
			givenData:     nativeRequests.Data{},
			expectedError: "request.imp[4].native.request.assets[8].data.type is invalid. See section 7.4: https://iabtechlab.com/wp-content/uploads/2016/07/OpenRTB-Native-Ads-Specification-Final-1.2.pdf#page=40",
		},
		{
			description:   "Negative",
			givenData:     nativeRequests.Data{Type: -1},
			expectedError: "request.imp[4].native.request.assets[8].data.type is invalid. See section 7.4: https://iabtechlab.com/wp-content/uploads/2016/07/OpenRTB-Native-Ads-Specification-Final-1.2.pdf#page=40",
		},
		{
			description:   "Just Above Range",
			givenData:     nativeRequests.Data{Type: 13}, // Range is currently 1-12
			expectedError: "request.imp[4].native.request.assets[8].data.type is invalid. See section 7.4: https://iabtechlab.com/wp-content/uploads/2016/07/OpenRTB-Native-Ads-Specification-Final-1.2.pdf#page=40",
		},
	}

	for _, test := range testCases {
		err := validateNativeAssetData(&test.givenData, impIndex, assetIndex)
		if test.expectedError == "" {
			assert.NoError(t, err, test.description)
		} else {
			assert.EqualError(t, err, test.expectedError, test.description)
		}
	}
}

func TestAuctionResponseHeaders(t *testing.T) {
	testCases := []struct {
		description     string
		requestBody     string
		expectedStatus  int
		expectedHeaders func(http.Header)
	}{
		{
			description:    "Success Response",
			requestBody:    validRequest(t, "site.json"),
			expectedStatus: 200,
			expectedHeaders: func(h http.Header) {
				h.Set("X-Prebid", "pbs-go/unknown")
				h.Set("Content-Type", "application/json")
			},
		},
		{
			description:    "Failure Response",
			requestBody:    "{}",
			expectedStatus: 400,
			expectedHeaders: func(h http.Header) {
				h.Set("X-Prebid", "pbs-go/unknown")
			},
		},
	}

	exchange := &nobidExchange{}
	endpoint, _ := NewEndpoint(
		fakeUUIDGenerator{},
		exchange,
		mockBidderParamValidator{},
		empty_fetcher.EmptyFetcher{},
		empty_fetcher.EmptyFetcher{},
		&config.Configuration{MaxRequestSize: maxSize},
		&metricsConfig.NilMetricsEngine{},
		analyticsConf.NewPBSAnalytics(&config.Analytics{}),
		map[string]string{},
		[]byte{},
		openrtb_ext.BuildBidderMap(),
		empty_fetcher.EmptyFetcher{},
		hooks.EmptyPlanBuilder{})

	for _, test := range testCases {
		httpReq := httptest.NewRequest("POST", "/openrtb2/auction", strings.NewReader(test.requestBody))
		recorder := httptest.NewRecorder()

		endpoint(recorder, httpReq, nil)

		expectedHeaders := http.Header{}
		test.expectedHeaders(expectedHeaders)

		assert.Equal(t, test.expectedStatus, recorder.Result().StatusCode, test.description+":statuscode")
		assert.Equal(t, expectedHeaders, recorder.Result().Header, test.description+":statuscode")
	}
}

// StoredRequest testing

// Test stored request data

func TestValidateBanner(t *testing.T) {
	impIndex := 0

	testCases := []struct {
		description    string
		banner         *openrtb2.Banner
		impIndex       int
		isInterstitial bool
		expectedError  error
	}{
		{
			description:    "isInterstitial Equals False (not set to 1)",
			banner:         &openrtb2.Banner{W: nil, H: nil, Format: nil},
			impIndex:       impIndex,
			isInterstitial: false,
			expectedError:  errors.New("request.imp[0].banner has no sizes. Define \"w\" and \"h\", or include \"format\" elements."),
		},
		{
			description:    "isInterstitial Equals True (is set to 1)",
			banner:         &openrtb2.Banner{W: nil, H: nil, Format: nil},
			impIndex:       impIndex,
			isInterstitial: true,
			expectedError:  nil,
		},
	}

	for _, test := range testCases {
		result := validateBanner(test.banner, test.impIndex, test.isInterstitial)
		assert.Equal(t, test.expectedError, result, test.description)
	}
}

func TestParseRequestMergeBidderParams(t *testing.T) {
	tests := []struct {
		name               string
		givenRequestBody   string
		expectedImpExt     json.RawMessage
		expectedReqExt     json.RawMessage
		expectedErrorCount int
	}{
		{
			name:               "add missing bidder-params from req.ext.prebid.bidderparams to imp[].ext.prebid.bidder",
			givenRequestBody:   validRequest(t, "req-ext-bidder-params.json"),
			expectedImpExt:     getObject(t, "req-ext-bidder-params.json", "expectedImpExt"),
			expectedReqExt:     getObject(t, "req-ext-bidder-params.json", "expectedReqExt"),
			expectedErrorCount: 0,
		},
		{
			name:               "add missing bidder-params from req.ext.prebid.bidderparams to imp[].ext.prebid.bidder with preference for imp[].ext.prebid.bidder params",
			givenRequestBody:   validRequest(t, "req-ext-bidder-params-merge.json"),
			expectedImpExt:     getObject(t, "req-ext-bidder-params-merge.json", "expectedImpExt"),
			expectedReqExt:     getObject(t, "req-ext-bidder-params-merge.json", "expectedReqExt"),
			expectedErrorCount: 0,
		},
		{
			name:               "add missing bidder-params from req.ext.prebid.bidderparams to imp[].ext for backward compatibility",
			givenRequestBody:   validRequest(t, "req-ext-bidder-params-backward-compatible-merge.json"),
			expectedImpExt:     getObject(t, "req-ext-bidder-params-backward-compatible-merge.json", "expectedImpExt"),
			expectedReqExt:     getObject(t, "req-ext-bidder-params-backward-compatible-merge.json", "expectedReqExt"),
			expectedErrorCount: 0,
		},
	}
	for _, test := range tests {
		t.Run(test.name, func(t *testing.T) {

			deps := &endpointDeps{
				fakeUUIDGenerator{},
				&warningsCheckExchange{},
				mockBidderParamValidator{},
				&mockStoredReqFetcher{},
				empty_fetcher.EmptyFetcher{},
				empty_fetcher.EmptyFetcher{},
				&config.Configuration{MaxRequestSize: int64(len(test.givenRequestBody))},
				&metricsConfig.NilMetricsEngine{},
				analyticsConf.NewPBSAnalytics(&config.Analytics{}),
				map[string]string{},
				false,
				[]byte{},
				openrtb_ext.BuildBidderMap(),
				nil,
				nil,
				hardcodedResponseIPValidator{response: true},
				empty_fetcher.EmptyFetcher{},
				hookexecution.NewHookExecutor(hooks.EmptyPlanBuilder{}, hookexecution.EndpointAuction, &metricsConfig.NilMetricsEngine{}),
			}

			req := httptest.NewRequest("POST", "/openrtb2/auction", strings.NewReader(test.givenRequestBody))

			resReq, _, _, _, _, _, errL := deps.parseRequest(req, &metrics.Labels{})

			assert.NoError(t, resReq.RebuildRequest())

			var expIExt, iExt map[string]interface{}
			err := json.Unmarshal(test.expectedImpExt, &expIExt)
			assert.Nil(t, err, "unmarshal() should return nil error")

			assert.NotNil(t, resReq.BidRequest.Imp[0].Ext, "imp[0].Ext should not be nil")
			err = json.Unmarshal(resReq.BidRequest.Imp[0].Ext, &iExt)
			assert.Nil(t, err, "unmarshal() should return nil error")

			assert.Equal(t, expIExt, iExt, "bidderparams in imp[].Ext should match")

			var eReqE, reqE map[string]interface{}
			err = json.Unmarshal(test.expectedReqExt, &eReqE)
			assert.Nil(t, err, "unmarshal() should return nil error")

			err = json.Unmarshal(resReq.BidRequest.Ext, &reqE)
			assert.Nil(t, err, "unmarshal() should return nil error")

			assert.Equal(t, eReqE, reqE, "req.Ext should match")

			assert.Len(t, errL, test.expectedErrorCount, "error length should match")
		})
	}
}

func TestParseRequestStoredResponses(t *testing.T) {
	mockStoredResponses := map[string]json.RawMessage{
		"6d718149": json.RawMessage(`[{"bid": [{"id": "bid_id1"],"seat": "appnexus"}]`),
		"6d715835": json.RawMessage(`[{"bid": [{"id": "bid_id2"],"seat": "appnexus"}]`),
	}

	tests := []struct {
		name                    string
		givenRequestBody        string
		expectedStoredResponses stored_responses.ImpsWithBidResponses
		expectedErrorCount      int
		expectedError           string
	}{
		{
			name:             "req imp has valid stored response",
			givenRequestBody: validRequest(t, "req-imp-stored-response.json"),
			expectedStoredResponses: map[string]json.RawMessage{
				"imp-id1": json.RawMessage(`[{"bid": [{"id": "bid_id1"],"seat": "appnexus"}]`),
			},
			expectedErrorCount: 0,
		},
		{
			name:             "req has two imps valid stored responses",
			givenRequestBody: validRequest(t, "req-two-imps-stored-response.json"),
			expectedStoredResponses: map[string]json.RawMessage{
				"imp-id1": json.RawMessage(`[{"bid": [{"id": "bid_id1"],"seat": "appnexus"}]`),
				"imp-id2": json.RawMessage(`[{"bid": [{"id": "bid_id2"],"seat": "appnexus"}]`),
			},
			expectedErrorCount: 0,
		},
		{
			name:             "req has two imps with missing stored responses",
			givenRequestBody: validRequest(t, "req-two-imps-missing-stored-response.json"),
			expectedStoredResponses: map[string]json.RawMessage{
				"imp-id1": json.RawMessage(`[{"bid": [{"id": "bid_id1"],"seat": "appnexus"}]`),
				"imp-id2": json.RawMessage(nil),
			},
			expectedErrorCount: 0,
		},
		{
			name:             "req has two imps: one with stored response and another imp without stored resp",
			givenRequestBody: validRequest(t, "req-two-imps-one-stored-response.json"),
			expectedStoredResponses: map[string]json.RawMessage{
				"imp-id1": json.RawMessage(`[{"bid": [{"id": "bid_id1"],"seat": "appnexus"}]`),
			},
			expectedErrorCount: 1,
			expectedError:      `request validation failed. The StoredAuctionResponse.ID field must be completely present with, or completely absent from, all impressions in request. No StoredAuctionResponse data found for request.imp[1].ext.prebid`,
		},
	}
	for _, test := range tests {
		t.Run(test.name, func(t *testing.T) {

			deps := &endpointDeps{
				fakeUUIDGenerator{},
				&warningsCheckExchange{},
				mockBidderParamValidator{},
				&mockStoredReqFetcher{},
				empty_fetcher.EmptyFetcher{},
				empty_fetcher.EmptyFetcher{},
				&config.Configuration{MaxRequestSize: int64(len(test.givenRequestBody))},
				&metricsConfig.NilMetricsEngine{},
				analyticsConf.NewPBSAnalytics(&config.Analytics{}),
				map[string]string{},
				false,
				[]byte{},
				openrtb_ext.BuildBidderMap(),
				nil,
				nil,
				hardcodedResponseIPValidator{response: true},
				&mockStoredResponseFetcher{mockStoredResponses},
				hookexecution.NewHookExecutor(hooks.EmptyPlanBuilder{}, hookexecution.EndpointAuction, &metricsConfig.NilMetricsEngine{}),
			}

			req := httptest.NewRequest("POST", "/openrtb2/auction", strings.NewReader(test.givenRequestBody))

			_, _, storedResponses, _, _, _, errL := deps.parseRequest(req, &metrics.Labels{})

			if test.expectedErrorCount == 0 {
				assert.Equal(t, test.expectedStoredResponses, storedResponses, "stored responses should match")
			} else {
				assert.Contains(t, errL[0].Error(), test.expectedError, "error should match")
			}

		})
	}
}

func TestParseRequestStoredBidResponses(t *testing.T) {
	bidRespId1 := json.RawMessage(`{"id": "resp_id1", "seatbid": [{"bid": [{"id": "bid_id1"}], "seat": "testBidder1"}], "bidid": "123", "cur": "USD"}`)
	bidRespId2 := json.RawMessage(`{"id": "resp_id2", "seatbid": [{"bid": [{"id": "bid_id2"}], "seat": "testBidder2"}], "bidid": "124", "cur": "USD"}`)
	mockStoredBidResponses := map[string]json.RawMessage{
		"bidResponseId1": bidRespId1,
		"bidResponseId2": bidRespId2,
	}

	tests := []struct {
		name                       string
		givenRequestBody           string
		expectedStoredBidResponses stored_responses.ImpBidderStoredResp
		expectedErrorCount         int
		expectedError              string
	}{
		{
			name:             "req imp has valid stored bid response",
			givenRequestBody: validRequest(t, "imp-with-stored-bid-resp.json"),
			expectedStoredBidResponses: map[string]map[string]json.RawMessage{
				"imp-id1": {"testBidder1": bidRespId1},
			},
			expectedErrorCount: 0,
		},
		{
			name:             "req has two imps with valid stored bid responses",
			givenRequestBody: validRequest(t, "req-two-imps-stored-bid-responses.json"),
			expectedStoredBidResponses: map[string]map[string]json.RawMessage{
				"imp-id1": {"testBidder1": bidRespId1},
				"imp-id2": {"testBidder2": bidRespId2},
			},
			expectedErrorCount: 0,
		},
		{
			name:             "req has two imps one with valid stored bid responses and another one without stored bid responses",
			givenRequestBody: validRequest(t, "req-two-imps-with-and-without-stored-bid-responses.json"),
			expectedStoredBidResponses: map[string]map[string]json.RawMessage{
				"imp-id2": {"testBidder2": bidRespId2},
			},
			expectedErrorCount: 0,
		},
		{
			name:             "req has two imps with missing stored bid responses",
			givenRequestBody: validRequest(t, "req-two-imps-missing-stored-bid-response.json"),
			expectedStoredBidResponses: map[string]map[string]json.RawMessage{
				"imp-id1": {"testBidder1": nil},
				"imp-id2": {"testBidder2": nil},
			},
			expectedErrorCount: 0,
		},
	}
	for _, test := range tests {
		t.Run(test.name, func(t *testing.T) {

			deps := &endpointDeps{
				fakeUUIDGenerator{},
				&warningsCheckExchange{},
				mockBidderParamValidator{},
				&mockStoredReqFetcher{},
				empty_fetcher.EmptyFetcher{},
				empty_fetcher.EmptyFetcher{},
				&config.Configuration{MaxRequestSize: int64(len(test.givenRequestBody))},
				&metricsConfig.NilMetricsEngine{},
				analyticsConf.NewPBSAnalytics(&config.Analytics{}),
				map[string]string{},
				false,
				[]byte{},
				map[string]openrtb_ext.BidderName{"testBidder1": "testBidder1", "testBidder2": "testBidder2"},
				nil,
				nil,
				hardcodedResponseIPValidator{response: true},
				&mockStoredResponseFetcher{mockStoredBidResponses},
				hookexecution.NewHookExecutor(hooks.EmptyPlanBuilder{}, hookexecution.EndpointAuction, &metricsConfig.NilMetricsEngine{}),
			}

			req := httptest.NewRequest("POST", "/openrtb2/auction", strings.NewReader(test.givenRequestBody))
			_, _, _, storedBidResponses, _, _, errL := deps.parseRequest(req, &metrics.Labels{})

			if test.expectedErrorCount == 0 {
				assert.Equal(t, test.expectedStoredBidResponses, storedBidResponses, "stored responses should match")
			} else {
				assert.Contains(t, errL[0].Error(), test.expectedError, "error should match")
			}
		})
	}
}

func TestValidateStoredResp(t *testing.T) {
	deps := &endpointDeps{
		fakeUUIDGenerator{},
		&nobidExchange{},
		mockBidderParamValidator{},
		&mockStoredReqFetcher{},
		empty_fetcher.EmptyFetcher{},
		empty_fetcher.EmptyFetcher{},
		&config.Configuration{MaxRequestSize: maxSize},
		&metricsConfig.NilMetricsEngine{},
		analyticsConf.NewPBSAnalytics(&config.Analytics{}),
		map[string]string{},
		false,
		[]byte{},
		openrtb_ext.BuildBidderMap(),
		nil,
		nil,
		hardcodedResponseIPValidator{response: true},
		&mockStoredResponseFetcher{},
		hookexecution.NewHookExecutor(hooks.EmptyPlanBuilder{}, hookexecution.EndpointAuction, &metricsConfig.NilMetricsEngine{}),
	}

	testCases := []struct {
		description               string
		givenRequestWrapper       *openrtb_ext.RequestWrapper
		expectedErrorList         []error
		hasStoredAuctionResponses bool
		storedBidResponses        stored_responses.ImpBidderStoredResp
	}{
		{
			description: "One imp with stored response, expect validate request to throw no errors",
			givenRequestWrapper: &openrtb_ext.RequestWrapper{
				BidRequest: &openrtb2.BidRequest{
					ID:  "Some-ID",
					App: &openrtb2.App{},
					Imp: []openrtb2.Imp{
						{
							ID: "Some-Imp-ID",
							Banner: &openrtb2.Banner{
								Format: []openrtb2.Format{
									{
										W: 600,
										H: 500,
									},
									{
										W: 300,
										H: 600,
									},
								},
							},
							Ext: []byte(`{"appnexus":{"placementId": 12345678}, "prebid": {"storedAuctionResponse": {"id": "6d718149-6dfe-25ae-a7d6-305399f77f04"}}}`),
						},
					},
				},
			},
			expectedErrorList:         []error{},
			hasStoredAuctionResponses: true,
			storedBidResponses:        nil,
		},
		{
			description: "Two imps with stored responses, expect validate request to throw no errors",
			givenRequestWrapper: &openrtb_ext.RequestWrapper{
				BidRequest: &openrtb2.BidRequest{
					ID:  "Some-ID",
					App: &openrtb2.App{},
					Imp: []openrtb2.Imp{
						{
							ID: "Some-Imp-ID",
							Banner: &openrtb2.Banner{
								Format: []openrtb2.Format{
									{
										W: 600,
										H: 500,
									},
									{
										W: 300,
										H: 600,
									},
								},
							},
							Ext: []byte(`{"appnexus":{"placementId": 12345678}, "prebid": {"storedAuctionResponse": {"id": "6d718149-6dfe-25ae-a7d6-305399f77f04"}}}`),
						},
						{
							ID: "Some-Imp-ID2",
							Banner: &openrtb2.Banner{
								Format: []openrtb2.Format{
									{
										W: 600,
										H: 500,
									},
									{
										W: 300,
										H: 600,
									},
								},
							},
							Ext: []byte(`{"appnexus":{"placementId": 12345678}, "prebid": {"storedAuctionResponse": {"id": "6d718149-6dfe-25ae-a7d6-305399f77f04"}}}`),
						},
					},
				},
			},
			expectedErrorList:         []error{},
			hasStoredAuctionResponses: true,
			storedBidResponses:        nil,
		},
		{
			description: "Two imps, one with stored response, expect validate request to throw validation error",
			givenRequestWrapper: &openrtb_ext.RequestWrapper{
				BidRequest: &openrtb2.BidRequest{
					ID:  "Some-ID",
					App: &openrtb2.App{},
					Imp: []openrtb2.Imp{
						{
							ID: "Some-Imp-ID",
							Banner: &openrtb2.Banner{
								Format: []openrtb2.Format{
									{
										W: 600,
										H: 500,
									},
									{
										W: 300,
										H: 600,
									},
								},
							},
							Ext: []byte(`{"appnexus":{"placementId": 12345678}, "prebid": {"storedAuctionResponse": {"id": "6d718149-6dfe-25ae-a7d6-305399f77f04"}}}`),
						},
						{
							ID: "Some-Imp-ID2",
							Banner: &openrtb2.Banner{
								Format: []openrtb2.Format{
									{
										W: 600,
										H: 500,
									},
									{
										W: 300,
										H: 600,
									},
								},
							},
							Ext: []byte(`{"appnexus":{"placementId": 12345678}}`),
						},
					},
				},
			},
			expectedErrorList:         []error{errors.New("request validation failed. The StoredAuctionResponse.ID field must be completely present with, or completely absent from, all impressions in request. No StoredAuctionResponse data found for request.imp[1].ext.prebid \n")},
			hasStoredAuctionResponses: true,
			storedBidResponses:        nil,
		},
		{
			description: "One imp with stored bid response and corresponding bidder in imp.ext, expect validate request to throw no errors",
			givenRequestWrapper: &openrtb_ext.RequestWrapper{
				BidRequest: &openrtb2.BidRequest{
					ID:  "Some-ID",
					App: &openrtb2.App{},
					Imp: []openrtb2.Imp{
						{
							ID: "Some-Imp-ID",
							Banner: &openrtb2.Banner{
								Format: []openrtb2.Format{
									{
										W: 600,
										H: 500,
									},
									{
										W: 300,
										H: 600,
									},
								},
							},
							Ext: []byte(`{"appnexus": {"placementId": 12345678}, "prebid": {"storedbidresponse": []}}`),
						},
					},
				},
			},
			expectedErrorList:         []error{},
			hasStoredAuctionResponses: false,
			storedBidResponses:        stored_responses.ImpBidderStoredResp{"Some-Imp-ID": {"appnexus": json.RawMessage(`{"test":true}`)}},
		},
		{
			description: "One imp with 2 stored bid responses and 2 corresponding bidders in imp.ext, expect validate request to throw no errors",
			givenRequestWrapper: &openrtb_ext.RequestWrapper{
				BidRequest: &openrtb2.BidRequest{
					ID:  "Some-ID",
					App: &openrtb2.App{},
					Imp: []openrtb2.Imp{
						{
							ID: "Some-Imp-ID",
							Banner: &openrtb2.Banner{
								Format: []openrtb2.Format{
									{
										W: 600,
										H: 500,
									},
									{
										W: 300,
										H: 600,
									},
								},
							},
							Ext: []byte(`{"appnexus": {"placementId": 12345678}, "telaria": {"seatCode": "12345678"}, "prebid": {"storedbidresponse": []}}`),
						},
					},
				},
			},
			expectedErrorList:         []error{},
			hasStoredAuctionResponses: false,
			storedBidResponses:        stored_responses.ImpBidderStoredResp{"Some-Imp-ID": {"appnexus": json.RawMessage(`{"test":true}`), "telaria": json.RawMessage(`{"test":true}`)}},
		},
		{
			description: "Two imps, one with 2 stored bid responses and 2 corresponding bidders in imp.ext, expect validate request to throw no errors",
			givenRequestWrapper: &openrtb_ext.RequestWrapper{
				BidRequest: &openrtb2.BidRequest{
					ID:  "Some-ID",
					App: &openrtb2.App{},
					Imp: []openrtb2.Imp{
						{
							ID: "Some-Imp-ID",
							Banner: &openrtb2.Banner{
								Format: []openrtb2.Format{
									{
										W: 600,
										H: 500,
									},
									{
										W: 300,
										H: 600,
									},
								},
							},
							Ext: []byte(`{"appnexus": {"placementId": 12345678}, "telaria": {"seatCode": "12345678"}, "prebid": {"storedbidresponse": []}}`),
						},
						{
							ID: "Some-Imp-ID2",
							Banner: &openrtb2.Banner{
								Format: []openrtb2.Format{
									{
										W: 600,
										H: 500,
									},
									{
										W: 300,
										H: 600,
									},
								},
							},
							Ext: []byte(`{"appnexus": {"placementId": 12345678}, "telaria": {"seatCode": "12345678"}, "prebid": {"storedbidresponse": []}}`),
						},
					},
				},
			},
			expectedErrorList:         []error{},
			hasStoredAuctionResponses: false,
			storedBidResponses:        stored_responses.ImpBidderStoredResp{"Some-Imp-ID": {"appnexus": json.RawMessage(`{"test":true}`), "telaria": json.RawMessage(`{"test":true}`)}},
		},
		{
			description: "Two imps, both with 2 stored bid responses and 2 corresponding bidders in imp.ext, expect validate request to throw no errors",
			givenRequestWrapper: &openrtb_ext.RequestWrapper{
				BidRequest: &openrtb2.BidRequest{
					ID:  "Some-ID",
					App: &openrtb2.App{},
					Imp: []openrtb2.Imp{
						{
							ID: "Some-Imp-ID",
							Banner: &openrtb2.Banner{
								Format: []openrtb2.Format{
									{
										W: 600,
										H: 500,
									},
									{
										W: 300,
										H: 600,
									},
								},
							},
							Ext: []byte(`{"appnexus": {"placementId": 12345678}, "telaria": {"seatCode": "12345678"}, "prebid": {"storedbidresponse": []}}`),
						},
						{
							ID: "Some-Imp-ID2",
							Banner: &openrtb2.Banner{
								Format: []openrtb2.Format{
									{
										W: 600,
										H: 500,
									},
									{
										W: 300,
										H: 600,
									},
								},
							},
							Ext: []byte(`{"appnexus": {"placementId": 12345678}, "telaria": {"seatCode": "12345678"}, "prebid": {"storedbidresponse": []}}`),
						},
					},
				},
			},
			expectedErrorList:         []error{},
			hasStoredAuctionResponses: false,
			storedBidResponses: stored_responses.ImpBidderStoredResp{
				"Some-Imp-ID":  {"appnexus": json.RawMessage(`{"test":true}`), "telaria": json.RawMessage(`{"test":true}`)},
				"Some-Imp-ID1": {"appnexus": json.RawMessage(`{"test":true}`), "telaria": json.RawMessage(`{"test":true}`)},
			},
		},
		{
			description: "One imp with 2 stored bid responses and 1 bidder in imp.ext, expect validate request to throw an errors",
			givenRequestWrapper: &openrtb_ext.RequestWrapper{
				BidRequest: &openrtb2.BidRequest{
					ID:  "Some-ID",
					App: &openrtb2.App{},
					Imp: []openrtb2.Imp{
						{
							ID: "Some-Imp-ID",
							Banner: &openrtb2.Banner{
								Format: []openrtb2.Format{
									{
										W: 600,
										H: 500,
									},
									{
										W: 300,
										H: 600,
									},
								},
							},
							Ext: []byte(`{"appnexus": {"placementId": 12345678}, "prebid": {"storedbidresponse": []}}`),
						},
					},
				},
			},
			expectedErrorList:         []error{errors.New("request validation failed. Stored bid responses are specified for imp Some-Imp-ID. Bidders specified in imp.ext should match with bidders specified in imp.ext.prebid.storedbidresponse")},
			hasStoredAuctionResponses: false,
			storedBidResponses:        stored_responses.ImpBidderStoredResp{"Some-Imp-ID": {"appnexus": json.RawMessage(`{"test":true}`), "telaria": json.RawMessage(`{"test":true}`)}},
		},
		{
			description: "One imp with 1 stored bid responses and 2 bidders in imp.ext, expect validate request to throw an errors",
			givenRequestWrapper: &openrtb_ext.RequestWrapper{
				BidRequest: &openrtb2.BidRequest{
					ID:  "Some-ID",
					App: &openrtb2.App{},
					Imp: []openrtb2.Imp{
						{
							ID: "Some-Imp-ID",
							Banner: &openrtb2.Banner{
								Format: []openrtb2.Format{
									{
										W: 600,
										H: 500,
									},
									{
										W: 300,
										H: 600,
									},
								},
							},
							Ext: []byte(`{"appnexus": {"placementId": 12345678}, "telaria": {"seatCode": "12345678"}, "prebid": {"storedbidresponse": []}}`),
						},
					},
				},
			},
			expectedErrorList:         []error{errors.New("request validation failed. Stored bid responses are specified for imp Some-Imp-ID. Bidders specified in imp.ext should match with bidders specified in imp.ext.prebid.storedbidresponse")},
			hasStoredAuctionResponses: false,
			storedBidResponses:        stored_responses.ImpBidderStoredResp{"Some-Imp-ID": {"appnexus": json.RawMessage(`{"test":true}`)}},
		},
		{
			description: "One imp with 2 stored bid responses and 2 different bidders in imp.ext, expect validate request to throw an errors",
			givenRequestWrapper: &openrtb_ext.RequestWrapper{
				BidRequest: &openrtb2.BidRequest{
					ID:  "Some-ID",
					App: &openrtb2.App{},
					Imp: []openrtb2.Imp{
						{
							ID: "Some-Imp-ID",
							Banner: &openrtb2.Banner{
								Format: []openrtb2.Format{
									{
										W: 600,
										H: 500,
									},
									{
										W: 300,
										H: 600,
									},
								},
							},
							Ext: []byte(`{"appnexus": {"placementId": 12345678}, "telaria": {"seatCode": "12345678"}, "prebid": {"storedbidresponse": []}}`),
						},
					},
				},
			},
			expectedErrorList:         []error{errors.New("request validation failed. Stored bid responses are specified for imp Some-Imp-ID. Bidders specified in imp.ext should match with bidders specified in imp.ext.prebid.storedbidresponse")},
			hasStoredAuctionResponses: false,
			storedBidResponses:        stored_responses.ImpBidderStoredResp{"Some-Imp-ID": {"appnexus": json.RawMessage(`{"test":true}`), "rubicon": json.RawMessage(`{"test":true}`)}},
		},
		{
			description: "One imp with 2 stored bid responses and 1 bidders in imp.ext and 1 in imp.ext.prebid.bidder, expect validate request to throw no errors",
			givenRequestWrapper: &openrtb_ext.RequestWrapper{
				BidRequest: &openrtb2.BidRequest{
					ID:  "Some-ID",
					App: &openrtb2.App{},
					Imp: []openrtb2.Imp{
						{
							ID: "Some-Imp-ID",
							Banner: &openrtb2.Banner{
								Format: []openrtb2.Format{
									{
										W: 600,
										H: 500,
									},
									{
										W: 300,
										H: 600,
									},
								},
							},
							Ext: []byte(`{"appnexus": {"placementId": 12345678}, "prebid": {"bidder":{"telaria": {"seatCode": "12345678"}}, "storedbidresponse": []}}`),
						},
					},
				},
			},
			expectedErrorList:         []error{},
			hasStoredAuctionResponses: false,
			storedBidResponses:        stored_responses.ImpBidderStoredResp{"Some-Imp-ID": {"appnexus": json.RawMessage(`{"test":true}`), "telaria": json.RawMessage(`{"test":true}`)}},
		},
		{
			description: "One imp with 2 stored bid responses and 1 bidders in imp.ext and 1 in imp.ext.prebid.bidder that is not defined in stored bid responses, expect validate request to throw an error",
			givenRequestWrapper: &openrtb_ext.RequestWrapper{
				BidRequest: &openrtb2.BidRequest{
					ID:  "Some-ID",
					App: &openrtb2.App{},
					Imp: []openrtb2.Imp{
						{
							ID: "Some-Imp-ID",
							Banner: &openrtb2.Banner{
								Format: []openrtb2.Format{
									{
										W: 600,
										H: 500,
									},
									{
										W: 300,
										H: 600,
									},
								},
							},
							Ext: []byte(`{"appnexus": {"placementId": 12345678}, "prebid": {"bidder":{"rubicon": {"seatCode": "12345678"}}, "storedbidresponse": []}}`),
						},
					},
				},
			},
			expectedErrorList:         []error{errors.New("request validation failed. Stored bid responses are specified for imp Some-Imp-ID. Bidders specified in imp.ext should match with bidders specified in imp.ext.prebid.storedbidresponse")},
			hasStoredAuctionResponses: false,
			storedBidResponses:        stored_responses.ImpBidderStoredResp{"Some-Imp-ID": {"appnexus": json.RawMessage(`{"test":true}`), "telaria": json.RawMessage(`{"test":true}`)}},
		},
		{
			description: "One imp with 1 stored bid response and 1 in imp.ext.prebid.bidder that is defined in stored bid responses, expect validate request to throw no errors",
			givenRequestWrapper: &openrtb_ext.RequestWrapper{
				BidRequest: &openrtb2.BidRequest{
					ID:  "Some-ID",
					App: &openrtb2.App{},
					Imp: []openrtb2.Imp{
						{
							ID: "Some-Imp-ID",
							Banner: &openrtb2.Banner{
								Format: []openrtb2.Format{
									{
										W: 600,
										H: 500,
									},
									{
										W: 300,
										H: 600,
									},
								},
							},
							Ext: []byte(`{"prebid": {"bidder":{"telaria": {"seatCode": "12345678"}}, "storedbidresponse": []}}`),
						},
					},
				},
			},
			expectedErrorList:         []error{},
			hasStoredAuctionResponses: false,
			storedBidResponses:        stored_responses.ImpBidderStoredResp{"Some-Imp-ID": {"telaria": json.RawMessage(`{"test":true}`)}},
		},
		{
			description: "One imp with 1 stored bid response and 1 in imp.ext.prebid.bidder that is not defined in stored bid responses, expect validate request to throw an error",
			givenRequestWrapper: &openrtb_ext.RequestWrapper{
				BidRequest: &openrtb2.BidRequest{
					ID:  "Some-ID",
					App: &openrtb2.App{},
					Imp: []openrtb2.Imp{
						{
							ID: "Some-Imp-ID",
							Banner: &openrtb2.Banner{
								Format: []openrtb2.Format{
									{
										W: 600,
										H: 500,
									},
									{
										W: 300,
										H: 600,
									},
								},
							},
							Ext: []byte(`{"prebid": {"bidder":{"telaria": {"seatCode": "12345678"}}, "storedbidresponse": []}}`),
						},
					},
				},
			},
			expectedErrorList:         []error{errors.New("request validation failed. Stored bid responses are specified for imp Some-Imp-ID. Bidders specified in imp.ext should match with bidders specified in imp.ext.prebid.storedbidresponse")},
			hasStoredAuctionResponses: false,
			storedBidResponses:        stored_responses.ImpBidderStoredResp{"Some-Imp-ID": {"appnexus": json.RawMessage(`{"test":true}`)}},
		},
		{
			description: "2 imps, one imp without stored responses, another imp with 1 stored bid response and 1 in imp.ext.prebid.bidder that is not defined in stored bid responses, expect validate request to throw an error",
			givenRequestWrapper: &openrtb_ext.RequestWrapper{
				BidRequest: &openrtb2.BidRequest{
					ID:  "Some-ID",
					App: &openrtb2.App{},
					Imp: []openrtb2.Imp{
						{
							ID: "Some-Imp-ID",
							Banner: &openrtb2.Banner{
								Format: []openrtb2.Format{
									{
										W: 600,
										H: 500,
									},
									{
										W: 300,
										H: 600,
									},
								},
							},
							Ext: []byte(`{"prebid": {"bidder":{"telaria": {"seatCode": "12345678"}}}}`),
						},
						{
							ID: "Some-Imp-ID2",
							Banner: &openrtb2.Banner{
								Format: []openrtb2.Format{
									{
										W: 600,
										H: 500,
									},
									{
										W: 300,
										H: 600,
									},
								},
							},
							Ext: []byte(`{"prebid": {"bidder":{"telaria": {"seatCode": "12345678"}}, "storedbidresponse": []}}`),
						},
					},
				},
			},
			expectedErrorList:         []error{errors.New("request validation failed. Stored bid responses are specified for imp Some-Imp-ID2. Bidders specified in imp.ext should match with bidders specified in imp.ext.prebid.storedbidresponse")},
			hasStoredAuctionResponses: false,
			storedBidResponses:        stored_responses.ImpBidderStoredResp{"Some-Imp-ID2": {"appnexus": json.RawMessage(`{"test":true}`)}},
		},
	}

	for _, test := range testCases {
		errorList := deps.validateRequest(test.givenRequestWrapper, false, test.hasStoredAuctionResponses, test.storedBidResponses)
		assert.Equalf(t, test.expectedErrorList, errorList, "Error doesn't match: %s\n", test.description)
	}
}

func TestValidResponseWhenRequestRejected(t *testing.T) {
<<<<<<< HEAD
	const nbr int = 123
=======
	nbr := openrtb3.NoBidReason(123)
	reject := hookexecution.RejectError{
		int(nbr),
		hookexecution.HookID{ModuleCode: "foobar", HookImplCode: "foo"},
		hooks.StageEntrypoint.String(),
	}
>>>>>>> d6473c4a

	testCases := []struct {
		description         string
		file                string
		planBuilder         hooks.ExecutionPlanBuilder
		expectedBidResponse openrtb2.BidResponse
		hookExecutor        hookexecution.HookStageExecutor
	}{
		{
			description: "Assert correct BidResponse when request rejected at entrypoint stage",
			file:        "sample-requests/valid-whole/hooks/auction_reject.json",
			planBuilder: mockPlanBuilder{entrypointPlan: makeRejectPlan[hookstage.Entrypoint](mockRejectionHook{nbr})},
		},
		{
			description: "Assert correct BidResponse when request rejected at raw-auction stage",
			file:        "sample-requests/valid-whole/hooks/auction_reject.json",
			planBuilder: mockPlanBuilder{rawAuctionPlan: makeRejectPlan[hookstage.RawAuctionRequest](mockRejectionHook{nbr})},
		},
	}

	for _, tc := range testCases {
		t.Run(tc.description, func(t *testing.T) {
			fileData, err := os.ReadFile(tc.file)
			assert.NoError(t, err, "Failed to read test file.")

			test, err := parseTestFile(fileData, tc.file)
			assert.NoError(t, err, "Failed to parse test file.")
			test.planBuilder = tc.planBuilder
			test.endpointType = OPENRTB_ENDPOINT

			auctionEndpointHandler, _, mockBidServers, mockCurrencyRatesServer, err := buildTestEndpoint(test, &config.Configuration{MaxRequestSize: maxSize})
			assert.NoError(t, err, "Failed to build test endpoint.")

			recorder := httptest.NewRecorder()
			req := httptest.NewRequest("POST", "/openrtb2/auction", bytes.NewReader(test.BidRequest))
			auctionEndpointHandler(recorder, req, nil)
			assert.Equal(t, recorder.Code, http.StatusOK, "Endpoint should return 200 OK.")

			var actualResp openrtb2.BidResponse
			var expectedResp openrtb2.BidResponse
			var actualExt openrtb_ext.ExtBidResponse
			var expectedExt openrtb_ext.ExtBidResponse

			assert.NoError(t, json.Unmarshal(test.ExpectedBidResponse, &expectedResp), "Unable to unmarshal expected BidResponse.")
			assert.NoError(t, json.Unmarshal(recorder.Body.Bytes(), &actualResp), "Unable to unmarshal actual BidResponse.")
			if expectedResp.Ext != nil {
				assert.NoError(t, json.Unmarshal(expectedResp.Ext, &expectedExt), "Unable to unmarshal expected ExtBidResponse.")
				assert.NoError(t, json.Unmarshal(actualResp.Ext, &actualExt), "Unable to unmarshal actual ExtBidResponse.")
			}

			assertBidResponseEqual(t, tc.file, expectedResp, actualResp)
			assert.Equal(t, expectedResp.NBR, actualResp.NBR, "Invalid NBR.")
			assert.Equal(t, expectedExt.Warnings, actualExt.Warnings, "Wrong bidResponse.ext.")

			// Close servers regardless if the test case was run or not
			for _, mockBidServer := range mockBidServers {
				mockBidServer.Close()
			}
			mockCurrencyRatesServer.Close()
		})
	}
}

type mockStoredResponseFetcher struct {
	data map[string]json.RawMessage
}

func (cf *mockStoredResponseFetcher) FetchRequests(ctx context.Context, requestIDs []string, impIDs []string) (requestData map[string]json.RawMessage, impData map[string]json.RawMessage, errs []error) {
	return nil, nil, nil
}

func (cf *mockStoredResponseFetcher) FetchResponses(ctx context.Context, ids []string) (data map[string]json.RawMessage, errs []error) {
	return cf.data, nil
}

func getObject(t *testing.T, filename, key string) json.RawMessage {
	requestData, err := ioutil.ReadFile("sample-requests/valid-whole/supplementary/" + filename)
	if err != nil {
		t.Fatalf("Failed to fetch a valid request: %v", err)
	}
	testBidRequest, _, _, err := jsonparser.Get(requestData, key)
	assert.NoError(t, err, "Error jsonparsing root.mockBidRequest from file %s. Desc: %v.", filename, err)

	var obj json.RawMessage
	err = json.Unmarshal(testBidRequest, &obj)
	if err != nil {
		t.Fatalf("Failed to fetch object with key '%s' ... got error: %v", key, err)
	}
	return obj
}

func getIntegrationFromRequest(req *openrtb_ext.RequestWrapper) (string, error) {
	reqExt, err := req.GetRequestExt()
	if err != nil {
		return "", err
	}
	reqPrebid := reqExt.GetPrebid()
	return reqPrebid.Integration, nil
}<|MERGE_RESOLUTION|>--- conflicted
+++ resolved
@@ -4658,16 +4658,7 @@
 }
 
 func TestValidResponseWhenRequestRejected(t *testing.T) {
-<<<<<<< HEAD
 	const nbr int = 123
-=======
-	nbr := openrtb3.NoBidReason(123)
-	reject := hookexecution.RejectError{
-		int(nbr),
-		hookexecution.HookID{ModuleCode: "foobar", HookImplCode: "foo"},
-		hooks.StageEntrypoint.String(),
-	}
->>>>>>> d6473c4a
 
 	testCases := []struct {
 		description         string
