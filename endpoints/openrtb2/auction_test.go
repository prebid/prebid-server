package openrtb2

import (
	"bytes"
	"context"
	"encoding/json"
	"errors"
	"io"
	"net"
	"net/http"
	"net/http/httptest"
	"os"
	"path/filepath"
	"strings"
	"testing"
	"time"

	"github.com/buger/jsonparser"
	"github.com/julienschmidt/httprouter"
	"github.com/prebid/openrtb/v17/native1"
	nativeRequests "github.com/prebid/openrtb/v17/native1/request"
	"github.com/prebid/openrtb/v17/openrtb2"
	"github.com/prebid/openrtb/v17/openrtb3"
	"github.com/prebid/prebid-server/adapters"
	"github.com/prebid/prebid-server/analytics"
	"github.com/prebid/prebid-server/exchange/entities"
	"github.com/prebid/prebid-server/hooks"
	"github.com/prebid/prebid-server/hooks/hookexecution"
<<<<<<< HEAD
=======
	"github.com/prebid/prebid-server/hooks/hookstage"
>>>>>>> dd909bab
	"github.com/stretchr/testify/assert"

	analyticsConf "github.com/prebid/prebid-server/analytics/config"
	"github.com/prebid/prebid-server/config"
	"github.com/prebid/prebid-server/errortypes"
	"github.com/prebid/prebid-server/exchange"
	"github.com/prebid/prebid-server/metrics"
	metricsConfig "github.com/prebid/prebid-server/metrics/config"
	"github.com/prebid/prebid-server/openrtb_ext"
	"github.com/prebid/prebid-server/stored_requests/backends/empty_fetcher"
	"github.com/prebid/prebid-server/stored_responses"
	"github.com/prebid/prebid-server/util/iputil"
)

func TestJsonSampleRequests(t *testing.T) {
	testSuites := []struct {
		description          string
		sampleRequestsSubDir string
	}{
		{
			"Assert 200s on all bidRequests from exemplary folder",
			"valid-whole/exemplary",
		},
		{
			"Asserts we return 200s on well-formed Native requests.",
			"valid-native",
		},
		{
			"Asserts we return 400s on requests that are not supposed to pass validation",
			"invalid-whole",
		},
		{
			"Asserts we return 400s on requests with Native requests that don't pass validation",
			"invalid-native",
		},
		{
			"Makes sure we handle (default) aliased bidders properly",
			"aliased",
		},
		{
			"Asserts we return 500s on requests referencing accounts with malformed configs.",
			"account-malformed",
		},
		{
			"Asserts we return 503s on requests with blacklisted accounts and apps.",
			"blacklisted",
		},
		{
			"Assert that requests that come with no user id nor app id return error if the `AccountRequired` field in the `config.Configuration` structure is set to true",
			"account-required/no-account",
		},
		{
			"Assert requests that come with a valid user id or app id when account is required",
			"account-required/with-account",
		},
		{
			"Tests diagnostic messages for invalid stored requests",
			"invalid-stored",
		},
		{
			"Make sure requests with disabled bidders will fail",
			"disabled/bad",
		},
		{
			"There are both disabled and non-disabled bidders, we expect a 200",
			"disabled/good",
		},
		{
			"Assert we correctly use the server conversion rates when needed",
			"currency-conversion/server-rates/valid",
		},
		{
			"Assert we correctly throw an error when no conversion rate was found in the server conversions map",
			"currency-conversion/server-rates/errors",
		},
		{
			"Assert we correctly use request-defined custom currency rates when present in root.ext",
			"currency-conversion/custom-rates/valid",
		},
		{
			"Assert we correctly validate request-defined custom currency rates when present in root.ext",
			"currency-conversion/custom-rates/errors",
		},
	}

	for _, tc := range testSuites {
		testCaseFiles, err := getTestFiles(filepath.Join("sample-requests", tc.sampleRequestsSubDir))
		if assert.NoError(t, err, "Test case %s. Error reading files from directory %s \n", tc.description, tc.sampleRequestsSubDir) {
			for _, testFile := range testCaseFiles {
				fileData, err := os.ReadFile(testFile)
				if assert.NoError(t, err, "Test case %s. Error reading file %s \n", tc.description, testFile) {
					// Retrieve test case input and expected output from JSON file
					test, err := parseTestFile(fileData, testFile)
					if !assert.NoError(t, err) {
						continue
					}

					// Build endpoint for testing. If no error, run test case
					cfg := &config.Configuration{MaxRequestSize: maxSize}
					if test.Config != nil {
						cfg.BlacklistedApps = test.Config.BlacklistedApps
						cfg.BlacklistedAppMap = test.Config.getBlacklistedAppMap()
						cfg.BlacklistedAccts = test.Config.BlacklistedAccounts
						cfg.BlacklistedAcctMap = test.Config.getBlackListedAccountMap()
						cfg.AccountRequired = test.Config.AccountRequired
					}
					cfg.MarshalAccountDefaults()
					test.endpointType = OPENRTB_ENDPOINT

					auctionEndpointHandler, _, mockBidServers, mockCurrencyRatesServer, err := buildTestEndpoint(test, cfg)
					if assert.NoError(t, err) {
						runTestCase(t, auctionEndpointHandler, test, fileData, testFile)
					}

					// Close servers regardless if the test case was run or not
					for _, mockBidServer := range mockBidServers {
						mockBidServer.Close()
					}
					mockCurrencyRatesServer.Close()
				}
			}
		}
	}
}

func runTestCase(t *testing.T, auctionEndpointHandler httprouter.Handle, test testCase, fileData []byte, testFile string) {
	t.Helper()

	// Hit the auction endpoint with the test case configuration and mockBidRequest
	request := httptest.NewRequest("POST", "/openrtb2/auction", bytes.NewReader(test.BidRequest))
	recorder := httptest.NewRecorder()
	auctionEndpointHandler(recorder, request, nil)

	// Assertions
	actualCode := recorder.Code
	actualJsonBidResponse := recorder.Body.String()
	assert.Equal(t, test.ExpectedReturnCode, actualCode, "Test failed. Filename: %s \n", testFile)

	// Either assert bid response or expected error
	if len(test.ExpectedErrorMessage) > 0 {
		assert.True(t, strings.HasPrefix(actualJsonBidResponse, test.ExpectedErrorMessage), "Actual: %s \nExpected: %s. Filename: %s \n", actualJsonBidResponse, test.ExpectedErrorMessage, testFile)
	}

	if len(test.ExpectedBidResponse) > 0 {
		var expectedBidResponse openrtb2.BidResponse
		var actualBidResponse openrtb2.BidResponse
		var err error

		err = json.Unmarshal(test.ExpectedBidResponse, &expectedBidResponse)
		if assert.NoError(t, err, "Could not unmarshal expected bidResponse taken from test file.\n Test file: %s\n Error:%s\n", testFile, err) {
			err = json.Unmarshal([]byte(actualJsonBidResponse), &actualBidResponse)
			if assert.NoError(t, err, "Could not unmarshal actual bidResponse from auction.\n Test file: %s\n Error:%s\n", testFile, err) {
				assertBidResponseEqual(t, testFile, expectedBidResponse, actualBidResponse)
			}
		}
	}
}

// Once unmarshalled, bidResponse objects can't simply be compared with an `assert.Equalf()` call
// because tests fail if the elements inside the `bidResponse.SeatBid` and `bidResponse.SeatBid.Bid`
// arrays, if any, are not listed in the exact same order in the actual version and in the expected version.
func assertBidResponseEqual(t *testing.T, testFile string, expectedBidResponse openrtb2.BidResponse, actualBidResponse openrtb2.BidResponse) {

	//Assert non-array BidResponse fields
	assert.Equalf(t, expectedBidResponse.ID, actualBidResponse.ID, "BidResponse.ID doesn't match expected. Test: %s\n", testFile)
	assert.Equalf(t, expectedBidResponse.Cur, actualBidResponse.Cur, "BidResponse.Cur doesn't match expected. Test: %s\n", testFile)

	//Assert []SeatBid and their Bid elements independently of their order
	assert.Len(t, actualBidResponse.SeatBid, len(expectedBidResponse.SeatBid), "BidResponse.SeatBid is expected to contain %d elements but contains %d. Test: %s\n", len(expectedBidResponse.SeatBid), len(actualBidResponse.SeatBid), testFile)

	//Given that bidResponses have the same length, compare them in an order-independent way using maps
	var actualSeatBidsMap map[string]openrtb2.SeatBid = make(map[string]openrtb2.SeatBid, 0)
	for _, seatBid := range actualBidResponse.SeatBid {
		actualSeatBidsMap[seatBid.Seat] = seatBid
	}

	var expectedSeatBidsMap map[string]openrtb2.SeatBid = make(map[string]openrtb2.SeatBid, 0)
	for _, seatBid := range expectedBidResponse.SeatBid {
		expectedSeatBidsMap[seatBid.Seat] = seatBid
	}

	for bidderName, expectedSeatBid := range expectedSeatBidsMap {
		if !assert.Contains(t, actualSeatBidsMap, bidderName, "BidResponse.SeatBid[%s] was not found as expected. Test: %s\n", bidderName, testFile) {
			continue
		}

		//Assert non-array SeatBid fields
		assert.Equalf(t, expectedSeatBid.Seat, actualSeatBidsMap[bidderName].Seat, "actualSeatBidsMap[%s].Seat doesn't match expected. Test: %s\n", bidderName, testFile)
		assert.Equalf(t, expectedSeatBid.Group, actualSeatBidsMap[bidderName].Group, "actualSeatBidsMap[%s].Group doesn't match expected. Test: %s\n", bidderName, testFile)
		assert.Equalf(t, expectedSeatBid.Ext, actualSeatBidsMap[bidderName].Ext, "actualSeatBidsMap[%s].Ext doesn't match expected. Test: %s\n", bidderName, testFile)

		// Assert Bid arrays
		assert.Len(t, actualSeatBidsMap[bidderName].Bid, len(expectedSeatBid.Bid), "BidResponse.SeatBid[].Bid array is expected to contain %d elements but has %d. Test: %s\n", len(expectedSeatBid.Bid), len(actualSeatBidsMap[bidderName].Bid), testFile)
		// Given that actualSeatBidsMap[bidderName].Bid and expectedSeatBid.Bid have the same length, compare them in an order-independent way using maps
		var expectedBidMap map[string]openrtb2.Bid = make(map[string]openrtb2.Bid, 0)
		for _, bid := range expectedSeatBid.Bid {
			expectedBidMap[bid.ID] = bid
		}

		var actualBidMap map[string]openrtb2.Bid = make(map[string]openrtb2.Bid, 0)
		for _, bid := range actualSeatBidsMap[bidderName].Bid {
			actualBidMap[bid.ID] = bid
		}

		for bidID, expectedBid := range expectedBidMap {
			if !assert.Contains(t, actualBidMap, bidID, "BidResponse.SeatBid[%s].Bid[%s].ID doesn't match expected. Test: %s\n", bidderName, bidID, testFile) {
				continue
			}
			assert.Equalf(t, expectedBid.ImpID, actualBidMap[bidID].ImpID, "BidResponse.SeatBid[%s].Bid[%s].ImpID doesn't match expected. Test: %s\n", bidderName, bidID, testFile)
			assert.Equalf(t, expectedBid.Price, actualBidMap[bidID].Price, "BidResponse.SeatBid[%s].Bid[%s].Price doesn't match expected. Test: %s\n", bidderName, bidID, testFile)
		}
	}
}

func TestBidRequestAssert(t *testing.T) {
	appnexusB1 := openrtb2.Bid{ID: "appnexus-bid-1", Price: 5.00}
	appnexusB2 := openrtb2.Bid{ID: "appnexus-bid-2", Price: 7.00}
	rubiconB1 := openrtb2.Bid{ID: "rubicon-bid-1", Price: 1.50}
	rubiconB2 := openrtb2.Bid{ID: "rubicon-bid-2", Price: 4.00}

	sampleSeatBids := []openrtb2.SeatBid{
		{
			Seat: "appnexus-bids",
			Bid:  []openrtb2.Bid{appnexusB1, appnexusB2},
		},
		{
			Seat: "rubicon-bids",
			Bid:  []openrtb2.Bid{rubiconB1, rubiconB2},
		},
	}

	testSuites := []struct {
		description         string
		expectedBidResponse openrtb2.BidResponse
		actualBidResponse   openrtb2.BidResponse
	}{
		{
			"identical SeatBids, exact same SeatBid and Bid arrays order",
			openrtb2.BidResponse{ID: "anId", BidID: "bidId", SeatBid: sampleSeatBids},
			openrtb2.BidResponse{ID: "anId", BidID: "bidId", SeatBid: sampleSeatBids},
		},
		{
			"identical SeatBids but Seatbid array elements come in different order",
			openrtb2.BidResponse{ID: "anId", BidID: "bidId", SeatBid: sampleSeatBids},
			openrtb2.BidResponse{ID: "anId", BidID: "bidId",
				SeatBid: []openrtb2.SeatBid{
					{
						Seat: "rubicon-bids",
						Bid:  []openrtb2.Bid{rubiconB1, rubiconB2},
					},
					{
						Seat: "appnexus-bids",
						Bid:  []openrtb2.Bid{appnexusB1, appnexusB2},
					},
				},
			},
		},
		{
			"SeatBids seem to be identical except for the different order of Bid array elements in one of them",
			openrtb2.BidResponse{ID: "anId", BidID: "bidId", SeatBid: sampleSeatBids},
			openrtb2.BidResponse{ID: "anId", BidID: "bidId",
				SeatBid: []openrtb2.SeatBid{
					{
						Seat: "appnexus-bids",
						Bid:  []openrtb2.Bid{appnexusB2, appnexusB1},
					},
					{
						Seat: "rubicon-bids",
						Bid:  []openrtb2.Bid{rubiconB1, rubiconB2},
					},
				},
			},
		},
		{
			"Both SeatBid elements and bid elements come in different order",
			openrtb2.BidResponse{ID: "anId", BidID: "bidId", SeatBid: sampleSeatBids},
			openrtb2.BidResponse{ID: "anId", BidID: "bidId",
				SeatBid: []openrtb2.SeatBid{
					{
						Seat: "rubicon-bids",
						Bid:  []openrtb2.Bid{rubiconB2, rubiconB1},
					},
					{
						Seat: "appnexus-bids",
						Bid:  []openrtb2.Bid{appnexusB2, appnexusB1},
					},
				},
			},
		},
	}

	for _, test := range testSuites {
		assertBidResponseEqual(t, test.description, test.expectedBidResponse, test.actualBidResponse)
	}
}

// TestExplicitUserId makes sure that the cookie's ID doesn't override an explicit value sent in the request.
func TestExplicitUserId(t *testing.T) {
	cookieName := "userid"
	mockId := "12345"
	cfg := &config.Configuration{
		MaxRequestSize: maxSize,
		HostCookie: config.HostCookie{
			CookieName: cookieName,
		},
	}
	ex := &mockExchange{}

	request := httptest.NewRequest("POST", "/openrtb2/auction", strings.NewReader(`{
"id": "some-request-id",
		"site": {
			"page": "test.somepage.com"
		},
		"user": {
			"id": "explicit"
		},
		"imp": [
			{
				"id": "my-imp-id",
				"banner": {
					"format": [
						{
							"w": 300,
							"h": 600
						}
					]
				},
				"pmp": {
					"deals": [
						{
							"id": "some-deal-id"
						}
					]
				},
				"ext": {
					"appnexus": {
						"placementId": 12883451
					}
				}
			}
		]
	}`))
	request.AddCookie(&http.Cookie{
		Name:  cookieName,
		Value: mockId,
	})

	endpoint, _ := NewEndpoint(
		fakeUUIDGenerator{},
		ex,
		mockBidderParamValidator{},
		empty_fetcher.EmptyFetcher{},
		empty_fetcher.EmptyFetcher{},
		cfg,
		&metricsConfig.NilMetricsEngine{},
		analyticsConf.NewPBSAnalytics(&config.Analytics{}),
		map[string]string{},
		[]byte{},
		openrtb_ext.BuildBidderMap(),
		empty_fetcher.EmptyFetcher{},
		hooks.EmptyPlanBuilder{})

	endpoint(httptest.NewRecorder(), request, nil)

	if ex.lastRequest == nil {
		t.Fatalf("The request never made it into the Exchange.")
	}

	if ex.lastRequest.User == nil {
		t.Fatalf("The exchange should have received a request with a non-nil user.")
	}

	if ex.lastRequest.User.ID != "explicit" {
		t.Errorf("Bad User ID. Expected explicit, got %s", ex.lastRequest.User.ID)
	}
}

// TestBadAliasRequests() reuses two requests that would fail anyway.  Here, we
// take advantage of our knowledge that processStoredRequests() in auction.go
// processes aliases before it processes stored imps.  Changing that order
// would probably cause this test to fail.
func TestBadAliasRequests(t *testing.T) {
	doBadAliasRequest(t, "sample-requests/invalid-stored/bad_stored_imp.json", "Invalid request: Invalid JSON in Default Request Settings: invalid character '\"' after object key:value pair at offset 51\n")
	doBadAliasRequest(t, "sample-requests/invalid-stored/bad_incoming_imp.json", "Invalid request: Invalid JSON in Incoming Request: invalid character '\"' after object key:value pair at offset 230\n")
}

// doBadAliasRequest() is a customized variation of doRequest(), above
func doBadAliasRequest(t *testing.T, filename string, expectMsg string) {
	t.Helper()
	fileData := readFile(t, filename)
	testBidRequest, _, _, err := jsonparser.Get(fileData, "mockBidRequest")
	assert.NoError(t, err, "Error jsonparsing root.mockBidRequest from file %s. Desc: %v.", filename, err)

	// aliasJSON lacks a comma after the "appnexus" entry so is bad JSON
	aliasJSON := []byte(`{"ext":{"prebid":{"aliases": {"test1": "appnexus" "test2": "rubicon", "test3": "openx"}}}}`)

	bidderInfos := getBidderInfos(nil, openrtb_ext.CoreBidderNames())

	bidderMap := exchange.GetActiveBidders(bidderInfos)
	disabledBidders := exchange.GetDisabledBiddersErrorMessages(bidderInfos)

	// NewMetrics() will create a new go_metrics MetricsEngine, bypassing the need for a crafted configuration set to support it.
	// As a side effect this gives us some coverage of the go_metrics piece of the metrics engine.
	endpoint, _ := NewEndpoint(
		fakeUUIDGenerator{},
		&nobidExchange{},
		mockBidderParamValidator{},
		&mockStoredReqFetcher{},
		empty_fetcher.EmptyFetcher{},
		&config.Configuration{MaxRequestSize: maxSize},
		&metricsConfig.NilMetricsEngine{},
		analyticsConf.NewPBSAnalytics(&config.Analytics{}),
		disabledBidders,
		aliasJSON,
		bidderMap,
		empty_fetcher.EmptyFetcher{},
		hooks.EmptyPlanBuilder{})

	request := httptest.NewRequest("POST", "/openrtb2/auction", bytes.NewReader(testBidRequest))
	recorder := httptest.NewRecorder()
	endpoint(recorder, request, nil)

	assertResponseCode(t, filename, recorder.Code, http.StatusBadRequest, recorder.Body.String())
	assert.Equal(t, string(expectMsg), recorder.Body.String(), "file %s had bad response body", filename)

}

func newParamsValidator(t *testing.T) openrtb_ext.BidderParamValidator {
	paramValidator, err := openrtb_ext.NewBidderParamsValidator("../../static/bidder-params")
	if err != nil {
		t.Fatalf("Error creating the param validator: %v", err)
	}
	return paramValidator
}

func assertResponseCode(t *testing.T, filename string, actual int, expected int, msg string) {
	t.Helper()
	if actual != expected {
		t.Errorf("Expected a %d response from %v. Got %d: %s", expected, filename, actual, msg)
	}
}

func getRequestPayload(t *testing.T, example []byte) []byte {
	t.Helper()
	if value, _, _, err := jsonparser.Get(example, "requestPayload"); err != nil {
		t.Fatalf("Error parsing root.requestPayload from request: %v.", err)
	} else {
		return value
	}
	return nil
}

// TestNilExchange makes sure we fail when given nil for the Exchange.
func TestNilExchange(t *testing.T) {
	// NewMetrics() will create a new go_metrics MetricsEngine, bypassing the need for a crafted configuration set to support it.
	// As a side effect this gives us some coverage of the go_metrics piece of the metrics engine.
	_, err := NewEndpoint(
		fakeUUIDGenerator{},
		nil,
		mockBidderParamValidator{},
		empty_fetcher.EmptyFetcher{},
		empty_fetcher.EmptyFetcher{},
		&config.Configuration{MaxRequestSize: maxSize},
		&metricsConfig.NilMetricsEngine{},
		analyticsConf.NewPBSAnalytics(&config.Analytics{}), map[string]string{},
		[]byte{},
		openrtb_ext.BuildBidderMap(),
		empty_fetcher.EmptyFetcher{},
		hooks.EmptyPlanBuilder{})

	if err == nil {
		t.Errorf("NewEndpoint should return an error when given a nil Exchange.")
	}
}

// TestNilValidator makes sure we fail when given nil for the BidderParamValidator.
func TestNilValidator(t *testing.T) {
	// NewMetrics() will create a new go_metrics MetricsEngine, bypassing the need for a crafted configuration set to support it.
	// As a side effect this gives us some coverage of the go_metrics piece of the metrics engine.
	_, err := NewEndpoint(
		fakeUUIDGenerator{},
		&nobidExchange{},
		nil,
		empty_fetcher.EmptyFetcher{},
		empty_fetcher.EmptyFetcher{},
		&config.Configuration{MaxRequestSize: maxSize},
		&metricsConfig.NilMetricsEngine{},
		analyticsConf.NewPBSAnalytics(&config.Analytics{}),
		map[string]string{},
		[]byte{},
		openrtb_ext.BuildBidderMap(),
		empty_fetcher.EmptyFetcher{},
		hooks.EmptyPlanBuilder{})

	if err == nil {
		t.Errorf("NewEndpoint should return an error when given a nil BidderParamValidator.")
	}
}

// TestExchangeError makes sure we return a 500 if the exchange auction fails.
func TestExchangeError(t *testing.T) {
	// NewMetrics() will create a new go_metrics MetricsEngine, bypassing the need for a crafted configuration set to support it.
	// As a side effect this gives us some coverage of the go_metrics piece of the metrics engine.
	endpoint, _ := NewEndpoint(
		fakeUUIDGenerator{},
		&brokenExchange{},
		mockBidderParamValidator{},
		empty_fetcher.EmptyFetcher{},
		empty_fetcher.EmptyFetcher{},
		&config.Configuration{MaxRequestSize: maxSize},
		&metricsConfig.NilMetricsEngine{},
		analyticsConf.NewPBSAnalytics(&config.Analytics{}),
		map[string]string{},
		[]byte{},
		openrtb_ext.BuildBidderMap(),
		empty_fetcher.EmptyFetcher{},
		hooks.EmptyPlanBuilder{})

	request := httptest.NewRequest("POST", "/openrtb2/auction", strings.NewReader(validRequest(t, "site.json")))
	recorder := httptest.NewRecorder()
	endpoint(recorder, request, nil)

	if recorder.Code != http.StatusInternalServerError {
		t.Errorf("Expected status %d. Got %d. Input was: %s", http.StatusInternalServerError, recorder.Code, validRequest(t, "site.json"))
	}
}

// TestUserAgentSetting makes sure we read the User-Agent header if it wasn't defined on the request.
func TestUserAgentSetting(t *testing.T) {
	httpReq := httptest.NewRequest("POST", "/openrtb2/auction", strings.NewReader(validRequest(t, "site.json")))
	httpReq.Header.Set("User-Agent", "foo")
	bidReq := &openrtb_ext.RequestWrapper{BidRequest: &openrtb2.BidRequest{}}

	setUAImplicitly(httpReq, bidReq)

	if bidReq.Device == nil {
		t.Fatal("bidrequest.device should have been set implicitly.")
	}
	if bidReq.Device.UA != "foo" {
		t.Errorf("bidrequest.device.ua should have been \"foo\". Got %s", bidReq.Device.UA)
	}
}

// TestUserAgentOverride makes sure that the explicit UA from the request takes precedence.
func TestUserAgentOverride(t *testing.T) {
	httpReq := httptest.NewRequest("POST", "/openrtb2/auction", strings.NewReader(validRequest(t, "site.json")))
	httpReq.Header.Set("User-Agent", "foo")
	bidReq := &openrtb_ext.RequestWrapper{BidRequest: &openrtb2.BidRequest{
		Device: &openrtb2.Device{
			UA: "bar",
		},
	}}

	setUAImplicitly(httpReq, bidReq)

	if bidReq.Device.UA != "bar" {
		t.Errorf("bidrequest.device.ua should have been \"bar\". Got %s", bidReq.Device.UA)
	}
}

func TestAuctionTypeDefault(t *testing.T) {
	bidReq := &openrtb_ext.RequestWrapper{BidRequest: &openrtb2.BidRequest{}}
	setAuctionTypeImplicitly(bidReq)

	if bidReq.AT != 1 {
		t.Errorf("Expected request.at to be 1. Got %d", bidReq.AT)
	}
}

func TestImplicitIPsEndToEnd(t *testing.T) {
	testCases := []struct {
		description         string
		reqJSONFile         string
		xForwardedForHeader string
		privateNetworksIPv4 []net.IPNet
		privateNetworksIPv6 []net.IPNet
		expectedDeviceIPv4  string
		expectedDeviceIPv6  string
	}{
		{
			description:         "IPv4",
			reqJSONFile:         "site.json",
			xForwardedForHeader: "1.1.1.1",
			expectedDeviceIPv4:  "1.1.1.1",
		},
		{
			description:         "IPv6",
			reqJSONFile:         "site.json",
			xForwardedForHeader: "1111::",
			expectedDeviceIPv6:  "1111::",
		},
		{
			description:         "IPv4 - Defined In Request",
			reqJSONFile:         "site-has-ipv4.json",
			xForwardedForHeader: "1.1.1.1",
			expectedDeviceIPv4:  "8.8.8.8", // Hardcoded value in test file.
		},
		{
			description:         "IPv6 - Defined In Request",
			reqJSONFile:         "site-has-ipv6.json",
			xForwardedForHeader: "1111::",
			expectedDeviceIPv6:  "8888::", // Hardcoded value in test file.
		},
		{
			description:         "IPv4 - Defined In Request - Private Network",
			reqJSONFile:         "site-has-ipv4.json",
			xForwardedForHeader: "1.1.1.1",
			privateNetworksIPv4: []net.IPNet{{IP: net.IP{8, 8, 8, 0}, Mask: net.CIDRMask(24, 32)}}, // Hardcoded value in test file.
			expectedDeviceIPv4:  "1.1.1.1",
		},
		{
			description:         "IPv6 - Defined In Request - Private Network",
			reqJSONFile:         "site-has-ipv6.json",
			xForwardedForHeader: "1111::",
			privateNetworksIPv6: []net.IPNet{{IP: net.ParseIP("8800::"), Mask: net.CIDRMask(8, 128)}}, // Hardcoded value in test file.
			expectedDeviceIPv6:  "1111::",
		},
	}

	for _, test := range testCases {
		exchange := &nobidExchange{}
		cfg := &config.Configuration{
			MaxRequestSize: maxSize,
			RequestValidation: config.RequestValidation{
				IPv4PrivateNetworksParsed: test.privateNetworksIPv4,
				IPv6PrivateNetworksParsed: test.privateNetworksIPv6,
			},
		}
		endpoint, _ := NewEndpoint(
			fakeUUIDGenerator{},
			exchange,
			mockBidderParamValidator{},
			&mockStoredReqFetcher{},
			empty_fetcher.EmptyFetcher{},
			cfg,
			&metricsConfig.NilMetricsEngine{},
			analyticsConf.NewPBSAnalytics(&config.Analytics{}),
			map[string]string{},
			[]byte{},
			openrtb_ext.BuildBidderMap(),
			empty_fetcher.EmptyFetcher{},
			hooks.EmptyPlanBuilder{})

		httpReq := httptest.NewRequest("POST", "/openrtb2/auction", strings.NewReader(validRequest(t, test.reqJSONFile)))
		httpReq.Header.Set("X-Forwarded-For", test.xForwardedForHeader)

		endpoint(httptest.NewRecorder(), httpReq, nil)

		result := exchange.gotRequest
		if !assert.NotEmpty(t, result, test.description+"Request received by the exchange.") {
			t.FailNow()
		}
		assert.Equal(t, test.expectedDeviceIPv4, result.Device.IP, test.description+":ipv4")
		assert.Equal(t, test.expectedDeviceIPv6, result.Device.IPv6, test.description+":ipv6")
	}
}

func TestImplicitDNT(t *testing.T) {
	var (
		disabled int8 = 0
		enabled  int8 = 1
	)
	testCases := []struct {
		description     string
		dntHeader       string
		request         openrtb2.BidRequest
		expectedRequest openrtb2.BidRequest
	}{
		{
			description:     "Device Missing - Not Set In Header",
			dntHeader:       "",
			request:         openrtb2.BidRequest{},
			expectedRequest: openrtb2.BidRequest{},
		},
		{
			description: "Device Missing - Set To 0 In Header",
			dntHeader:   "0",
			request:     openrtb2.BidRequest{},
			expectedRequest: openrtb2.BidRequest{
				Device: &openrtb2.Device{
					DNT: &disabled,
				},
			},
		},
		{
			description: "Device Missing - Set To 1 In Header",
			dntHeader:   "1",
			request:     openrtb2.BidRequest{},
			expectedRequest: openrtb2.BidRequest{
				Device: &openrtb2.Device{
					DNT: &enabled,
				},
			},
		},
		{
			description: "Not Set In Request - Not Set In Header",
			dntHeader:   "",
			request: openrtb2.BidRequest{
				Device: &openrtb2.Device{},
			},
			expectedRequest: openrtb2.BidRequest{
				Device: &openrtb2.Device{},
			},
		},
		{
			description: "Not Set In Request - Set To 0 In Header",
			dntHeader:   "0",
			request: openrtb2.BidRequest{
				Device: &openrtb2.Device{},
			},
			expectedRequest: openrtb2.BidRequest{
				Device: &openrtb2.Device{
					DNT: &disabled,
				},
			},
		},
		{
			description: "Not Set In Request - Set To 1 In Header",
			dntHeader:   "1",
			request: openrtb2.BidRequest{
				Device: &openrtb2.Device{},
			},
			expectedRequest: openrtb2.BidRequest{
				Device: &openrtb2.Device{
					DNT: &enabled,
				},
			},
		},
		{
			description: "Set In Request - Not Set In Header",
			dntHeader:   "",
			request: openrtb2.BidRequest{
				Device: &openrtb2.Device{
					DNT: &enabled,
				},
			},
			expectedRequest: openrtb2.BidRequest{
				Device: &openrtb2.Device{
					DNT: &enabled,
				},
			},
		},
		{
			description: "Set In Request - Set To 0 In Header",
			dntHeader:   "0",
			request: openrtb2.BidRequest{
				Device: &openrtb2.Device{
					DNT: &enabled,
				},
			},
			expectedRequest: openrtb2.BidRequest{
				Device: &openrtb2.Device{
					DNT: &enabled,
				},
			},
		},
		{
			description: "Set In Request - Set To 1 In Header",
			dntHeader:   "1",
			request: openrtb2.BidRequest{
				Device: &openrtb2.Device{
					DNT: &enabled,
				},
			},
			expectedRequest: openrtb2.BidRequest{
				Device: &openrtb2.Device{
					DNT: &enabled,
				},
			},
		},
	}

	for _, test := range testCases {
		httpReq := httptest.NewRequest("POST", "/openrtb2/auction", nil)
		httpReq.Header.Set("DNT", test.dntHeader)
		reqWrapper := &openrtb_ext.RequestWrapper{BidRequest: &test.request}
		setDoNotTrackImplicitly(httpReq, reqWrapper)
		assert.Equal(t, test.expectedRequest, *reqWrapper.BidRequest, test.description)
	}
}

func TestImplicitDNTEndToEnd(t *testing.T) {
	var (
		disabled int8 = 0
		enabled  int8 = 1
	)
	testCases := []struct {
		description string
		reqJSONFile string
		dntHeader   string
		expectedDNT *int8
	}{
		{
			description: "Not Set In Request - Not Set In Header",
			reqJSONFile: "site.json",
			dntHeader:   "",
			expectedDNT: nil,
		},
		{
			description: "Not Set In Request - Set To 0 In Header",
			reqJSONFile: "site.json",
			dntHeader:   "0",
			expectedDNT: &disabled,
		},
		{
			description: "Not Set In Request - Set To 1 In Header",
			reqJSONFile: "site.json",
			dntHeader:   "1",
			expectedDNT: &enabled,
		},
		{
			description: "Set In Request - Not Set In Header",
			reqJSONFile: "site-has-dnt.json",
			dntHeader:   "",
			expectedDNT: &enabled, // Hardcoded value in test file.
		},
		{
			description: "Set In Request - Not Overwritten By Header",
			reqJSONFile: "site-has-dnt.json",
			dntHeader:   "0",
			expectedDNT: &enabled, // Hardcoded value in test file.
		},
	}

	for _, test := range testCases {
		exchange := &nobidExchange{}
		endpoint, _ := NewEndpoint(
			fakeUUIDGenerator{},
			exchange,
			mockBidderParamValidator{},
			&mockStoredReqFetcher{},
			empty_fetcher.EmptyFetcher{},
			&config.Configuration{MaxRequestSize: maxSize},
			&metricsConfig.NilMetricsEngine{},
			analyticsConf.NewPBSAnalytics(&config.Analytics{}),
			map[string]string{},
			[]byte{},
			openrtb_ext.BuildBidderMap(),
			empty_fetcher.EmptyFetcher{},
			hooks.EmptyPlanBuilder{})

		httpReq := httptest.NewRequest("POST", "/openrtb2/auction", strings.NewReader(validRequest(t, test.reqJSONFile)))
		httpReq.Header.Set("DNT", test.dntHeader)

		endpoint(httptest.NewRecorder(), httpReq, nil)

		result := exchange.gotRequest
		if !assert.NotEmpty(t, result, test.description+"Request received by the exchange.") {
			t.FailNow()
		}
		assert.Equal(t, test.expectedDNT, result.Device.DNT, test.description+":dnt")
	}
}

func TestImplicitSecure(t *testing.T) {
	httpReq := httptest.NewRequest("POST", "/openrtb2/auction", strings.NewReader(validRequest(t, "site.json")))
	httpReq.Header.Set("X-Forwarded-Proto", "https")

	imps := []*openrtb_ext.ImpWrapper{
		{Imp: &openrtb2.Imp{}},
		{Imp: &openrtb2.Imp{}},
	}

	setImpsImplicitly(httpReq, imps)

	for _, imp := range imps {
		if imp.Secure == nil || *imp.Secure != 1 {
			t.Errorf("imp.Secure should be set to 1 if the request is https. Got %#v", imp.Secure)
		}
	}
}

func TestReferer(t *testing.T) {
	testCases := []struct {
		description             string
		givenSitePage           string
		givenSiteDomain         string
		givenPublisherDomain    string
		givenReferer            string
		expectedDomain          string
		expectedPage            string
		expectedPublisherDomain string
	}{
		{
			description:             "site.page/domain are unchanged when site.page/domain and http referer are not set",
			expectedDomain:          "",
			expectedPage:            "",
			expectedPublisherDomain: "",
		},
		{
			description:             "site.page/domain are derived from referer when neither is set and http referer is set",
			givenReferer:            "https://test.somepage.com",
			expectedDomain:          "test.somepage.com",
			expectedPublisherDomain: "somepage.com",
			expectedPage:            "https://test.somepage.com",
		},
		{
			description:             "site.domain is derived from site.page when site.page is set and http referer is not set",
			givenSitePage:           "https://test.somepage.com",
			expectedDomain:          "test.somepage.com",
			expectedPublisherDomain: "somepage.com",
			expectedPage:            "https://test.somepage.com",
		},
		{
			description:             "site.domain is derived from http referer when site.page and http referer are set",
			givenSitePage:           "https://test.somepage.com",
			givenReferer:            "http://test.com",
			expectedDomain:          "test.com",
			expectedPublisherDomain: "test.com",
			expectedPage:            "https://test.somepage.com",
		},
		{
			description:             "site.page/domain are unchanged when site.page/domain and http referer are set",
			givenSitePage:           "https://test.somepage.com",
			givenSiteDomain:         "some.domain.com",
			givenReferer:            "http://test.com",
			expectedDomain:          "some.domain.com",
			expectedPublisherDomain: "test.com",
			expectedPage:            "https://test.somepage.com",
		},
		{
			description:             "Publisher domain shouldn't be overrwriten if already set",
			givenSitePage:           "https://test.somepage.com",
			givenSiteDomain:         "",
			givenPublisherDomain:    "differentpage.com",
			expectedDomain:          "test.somepage.com",
			expectedPublisherDomain: "differentpage.com",
			expectedPage:            "https://test.somepage.com",
		},
	}

	for _, test := range testCases {
		httpReq := httptest.NewRequest("POST", "/openrtb2/auction", strings.NewReader(validRequest(t, "site.json")))
		httpReq.Header.Set("Referer", test.givenReferer)

		bidReq := &openrtb_ext.RequestWrapper{BidRequest: &openrtb2.BidRequest{
			Site: &openrtb2.Site{
				Domain:    test.givenSiteDomain,
				Page:      test.givenSitePage,
				Publisher: &openrtb2.Publisher{Domain: test.givenPublisherDomain},
			},
		}}

		setSiteImplicitly(httpReq, bidReq)

		assert.NotNil(t, bidReq.Site, test.description)
		assert.Equal(t, test.expectedDomain, bidReq.Site.Domain, test.description)
		assert.Equal(t, test.expectedPage, bidReq.Site.Page, test.description)
		assert.Equal(t, test.expectedPublisherDomain, bidReq.Site.Publisher.Domain, test.description)
	}
}

func TestParseImpInfoSingleImpression(t *testing.T) {

	expectedRes := []ImpExtPrebidData{
		{
			Imp:          json.RawMessage(`{"video":{"h":300,"w":200},"ext": {"prebid": {"storedrequest": {"id": "1"},"options": {"echovideoattrs": true}}}}`),
			ImpExtPrebid: openrtb_ext.ExtImpPrebid{StoredRequest: &openrtb_ext.ExtStoredRequest{ID: "1"}, Options: &openrtb_ext.Options{EchoVideoAttrs: true}},
		},
		{
			Imp:          json.RawMessage(`{"id": "adUnit2","ext": {"prebid": {"storedrequest": {"id": "1"},"options": {"echovideoattrs": true}},"appnexus": {"placementId": "def","trafficSourceCode": "mysite.com","reserve": null},"rubicon": null}}`),
			ImpExtPrebid: openrtb_ext.ExtImpPrebid{StoredRequest: &openrtb_ext.ExtStoredRequest{ID: "1"}, Options: &openrtb_ext.Options{EchoVideoAttrs: true}},
		},
		{
			Imp:          json.RawMessage(`{"ext": {"prebid": {"storedrequest": {"id": "2"},"options": {"echovideoattrs": false}}}}`),
			ImpExtPrebid: openrtb_ext.ExtImpPrebid{StoredRequest: &openrtb_ext.ExtStoredRequest{ID: "2"}, Options: &openrtb_ext.Options{EchoVideoAttrs: false}},
		},
		{
			//in this case impression doesn't have storedrequest so we don't expect any data about this imp will be returned
			Imp:          json.RawMessage(`{"id": "some-static-imp","video":{"mimes":["video/mp4"]},"ext": {"appnexus": {"placementId": "abc","position": "below"}}}`),
			ImpExtPrebid: openrtb_ext.ExtImpPrebid{},
		},
		{
			Imp:          json.RawMessage(`{"id":"my-imp-id", "video":{"h":300, "w":200}, "ext":{"prebid":{"storedrequest": {"id": "6"}}}}`),
			ImpExtPrebid: openrtb_ext.ExtImpPrebid{StoredRequest: &openrtb_ext.ExtStoredRequest{ID: "6"}},
		},
	}

	for i, requestData := range testStoredRequests {
		impInfo, errs := parseImpInfo([]byte(requestData))
		assert.Len(t, errs, 0, "No errors should be returned")
		assert.JSONEq(t, string(expectedRes[i].Imp), string(impInfo[0].Imp), "Incorrect impression data")
		assert.Equal(t, expectedRes[i].ImpExtPrebid, impInfo[0].ImpExtPrebid, "Incorrect impression ext prebid data")

	}
}

func TestParseImpInfoMultipleImpressions(t *testing.T) {

	inputData := []byte(`{
		"id": "ThisID",
		"imp": [
			{
				"id": "imp1",
				"ext": {
					"prebid": {
						"storedrequest": {
							"id": "1"
						},
						"options": {
							"echovideoattrs": true
						}
					}
				}
			},
			{
				"id": "imp2",
				"ext": {
					"prebid": {
						"storedrequest": {
							"id": "2"
						},
						"options": {
							"echovideoattrs": false
						}
					}
				}
			},
			{
				"id": "imp3"
			}
		]
	}`)

	expectedRes := []ImpExtPrebidData{
		{
			Imp:          json.RawMessage(`{"id": "imp1","ext": {"prebid": {"storedrequest": {"id": "1"},"options": {"echovideoattrs": true}}}}`),
			ImpExtPrebid: openrtb_ext.ExtImpPrebid{StoredRequest: &openrtb_ext.ExtStoredRequest{ID: "1"}, Options: &openrtb_ext.Options{EchoVideoAttrs: true}},
		},
		{
			Imp:          json.RawMessage(`{"id": "imp2","ext": {"prebid": {"storedrequest": {"id": "2"},"options": {"echovideoattrs": false}}}}`),
			ImpExtPrebid: openrtb_ext.ExtImpPrebid{StoredRequest: &openrtb_ext.ExtStoredRequest{ID: "2"}, Options: &openrtb_ext.Options{EchoVideoAttrs: false}},
		},
		{
			Imp:          json.RawMessage(`{"id": "imp3"}`),
			ImpExtPrebid: openrtb_ext.ExtImpPrebid{},
		},
	}

	impInfo, errs := parseImpInfo([]byte(inputData))
	assert.Len(t, errs, 0, "No errors should be returned")
	for i, res := range expectedRes {
		assert.JSONEq(t, string(res.Imp), string(impInfo[i].Imp), "Incorrect impression data")
		assert.Equal(t, res.ImpExtPrebid, impInfo[i].ImpExtPrebid, "Incorrect impression ext prebid data")
	}
}

// Test the stored request functionality
func TestStoredRequests(t *testing.T) {
	deps := &endpointDeps{
		fakeUUIDGenerator{},
		&nobidExchange{},
		mockBidderParamValidator{},
		&mockStoredReqFetcher{},
		empty_fetcher.EmptyFetcher{},
		empty_fetcher.EmptyFetcher{},
		&config.Configuration{MaxRequestSize: maxSize},
		&metricsConfig.NilMetricsEngine{},
		analyticsConf.NewPBSAnalytics(&config.Analytics{}),
		map[string]string{},
		false,
		[]byte{},
		openrtb_ext.BuildBidderMap(),
		nil,
		nil,
		hardcodedResponseIPValidator{response: true},
		empty_fetcher.EmptyFetcher{},
		hookexecution.NewHookExecutor(hooks.EmptyPlanBuilder{}, hookexecution.EndpointAuction, &metricsConfig.NilMetricsEngine{}),
	}

	testStoreVideoAttr := []bool{true, true, false, false, false}

	for i, requestData := range testStoredRequests {
		impInfo, errs := parseImpInfo([]byte(requestData))
		assert.Len(t, errs, 0, "No errors should be returned")
		storedBidRequestId, hasStoredBidRequest, storedRequests, storedImps, errs := deps.getStoredRequests(context.Background(), json.RawMessage(requestData), impInfo)
		assert.Len(t, errs, 0, "No errors should be returned")
		newRequest, impExtInfoMap, errList := deps.processStoredRequests(json.RawMessage(requestData), impInfo, storedRequests, storedImps, storedBidRequestId, hasStoredBidRequest)
		if len(errList) != 0 {
			for _, err := range errList {
				if err != nil {
					t.Errorf("processStoredRequests Error: %s", err.Error())
				} else {
					t.Error("processStoredRequests Error: received nil error")
				}
			}
		}
		expectJson := json.RawMessage(testFinalRequests[i])
		assert.JSONEq(t, string(expectJson), string(newRequest), "Incorrect result request %d", i)

		expectedImp := testStoredImpIds[i]
		expectedStoredImp := json.RawMessage(testStoredImps[i])
		if len(impExtInfoMap[expectedImp].StoredImp) > 0 {
			assert.JSONEq(t, string(expectedStoredImp), string(impExtInfoMap[expectedImp].StoredImp), "Incorrect expected stored imp %d", i)

		}
		assert.Equalf(t, testStoreVideoAttr[i], impExtInfoMap[expectedImp].EchoVideoAttrs, "EchoVideoAttrs value is incorrect")
	}
}

func TestMergeBidderParams(t *testing.T) {
	testCases := []struct {
		description         string
		givenRequest        openrtb2.BidRequest
		expectedRequestImps []openrtb2.Imp
	}{
		{
			description: "No Request Params",
			givenRequest: openrtb2.BidRequest{
				Imp: []openrtb2.Imp{{ID: "1", Ext: json.RawMessage(`{"bidder1":{"a":1}}`)}},
			},
			expectedRequestImps: []openrtb2.Imp{{ID: "1", Ext: json.RawMessage(`{"bidder1":{"a":1}}`)}},
		},
		{
			description: "No Request Params - Empty Object",
			givenRequest: openrtb2.BidRequest{
				Imp: []openrtb2.Imp{{ID: "1", Ext: json.RawMessage(`{"bidder1":{"a":1}}`)}},
				Ext: json.RawMessage(`{"prebid":{"bidderparams":{}}}`),
			},
			expectedRequestImps: []openrtb2.Imp{{ID: "1", Ext: json.RawMessage(`{"bidder1":{"a":1}}`)}},
		},
		{
			description: "Malformed Request Params",
			givenRequest: openrtb2.BidRequest{
				Imp: []openrtb2.Imp{{ID: "1", Ext: json.RawMessage(`{"bidder1":{"a":1}}`)}},
				Ext: json.RawMessage(`{"prebid":{"bidderparams":malformed}}`),
			},
			expectedRequestImps: []openrtb2.Imp{{ID: "1", Ext: json.RawMessage(`{"bidder1":{"a":1}}`)}},
		},
		{
			description: "No Imps",
			givenRequest: openrtb2.BidRequest{
				Imp: []openrtb2.Imp{},
				Ext: json.RawMessage(`{"prebid":{"bidderparams":{"bidder1":{"b":2}}}}`),
			},
			expectedRequestImps: []openrtb2.Imp{},
		},
		{
			description: "One Imp - imp.ext Modified",
			givenRequest: openrtb2.BidRequest{
				Imp: []openrtb2.Imp{{ID: "1", Ext: json.RawMessage(`{"bidder1":{"a":1}}`)}},
				Ext: json.RawMessage(`{"prebid":{"bidderparams":{"bidder1":{"b":2}}}}`),
			},
			expectedRequestImps: []openrtb2.Imp{{ID: "1", Ext: json.RawMessage(`{"bidder1":{"a":1,"b":2}}`)}},
		},
		{
			description: "One Imp - imp.ext.prebid.bidder Modified",
			givenRequest: openrtb2.BidRequest{
				Imp: []openrtb2.Imp{{ID: "1", Ext: json.RawMessage(`{"prebid":{"bidder":{"bidder1":{"a":1}}}}`)}},
				Ext: json.RawMessage(`{"prebid":{"bidderparams":{"bidder1":{"b":2}}}}`),
			},
			expectedRequestImps: []openrtb2.Imp{{ID: "1", Ext: json.RawMessage(`{"prebid":{"bidder":{"bidder1":{"a":1,"b":2}}}}`)}},
		},
		{
			description: "One Imp - imp.ext + imp.ext.prebid.bidder Modified - Different Bidders",
			givenRequest: openrtb2.BidRequest{
				Imp: []openrtb2.Imp{{ID: "1", Ext: json.RawMessage(`{"bidder1":{"a":1},"prebid":{"bidder":{"bidder2":{"a":"one"}}}}`)}},
				Ext: json.RawMessage(`{"prebid":{"bidderparams":{"bidder1":{"b":2},"bidder2":{"b":"two"}}}}`),
			},
			expectedRequestImps: []openrtb2.Imp{{ID: "1", Ext: json.RawMessage(`{"bidder1":{"a":1,"b":2},"prebid":{"bidder":{"bidder2":{"a":"one","b":"two"}}}}`)}},
		},
		{
			description: "One Imp - imp.ext + imp.ext.prebid.bidder Modified - Same Bidder",
			givenRequest: openrtb2.BidRequest{
				Imp: []openrtb2.Imp{{ID: "1", Ext: json.RawMessage(`{"bidder1":{"a":1},"prebid":{"bidder":{"bidder1":{"a":"one"}}}}`)}},
				Ext: json.RawMessage(`{"prebid":{"bidderparams":{"bidder1":{"b":2}}}}`),
			},
			expectedRequestImps: []openrtb2.Imp{{ID: "1", Ext: json.RawMessage(`{"bidder1":{"a":1,"b":2},"prebid":{"bidder":{"bidder1":{"a":"one","b":2}}}}`)}},
		},
		{
			description: "One Imp - No imp.ext",
			givenRequest: openrtb2.BidRequest{
				Imp: []openrtb2.Imp{{ID: "1"}},
				Ext: json.RawMessage(`{"prebid":{"bidderparams":{"bidder1":{"b":2}}}}`),
			},
			expectedRequestImps: []openrtb2.Imp{{ID: "1"}},
		},
		{
			description: "Multiple Imps - Modified Mixed",
			givenRequest: openrtb2.BidRequest{
				Imp: []openrtb2.Imp{
					{ID: "1", Ext: json.RawMessage(`{"bidder1":{"a":1},"prebid":{"bidder":{"bidder1":{"a":"one"}}}}`)},
					{ID: "2", Ext: json.RawMessage(`{"bidder2":{"a":1,"b":"existing"},"prebid":{"bidder":{"bidder2":{"a":"one"}}}}`)}},
				Ext: json.RawMessage(`{"prebid":{"bidderparams":{"bidder1":{"b":2},"bidder2":{"b":"two"}}}}`),
			},
			expectedRequestImps: []openrtb2.Imp{
				{ID: "1", Ext: json.RawMessage(`{"bidder1":{"a":1,"b":2},"prebid":{"bidder":{"bidder1":{"a":"one","b":2}}}}`)},
				{ID: "2", Ext: json.RawMessage(`{"bidder2":{"a":1,"b":"existing"},"prebid":{"bidder":{"bidder2":{"a":"one","b":"two"}}}}`)}},
		},
		{
			description: "Multiple Imps - None Modified Mixed",
			givenRequest: openrtb2.BidRequest{
				Imp: []openrtb2.Imp{
					{ID: "1", Ext: json.RawMessage(`{"bidder1":{"a":1},"prebid":{"bidder":{"bidder2":{"a":"one"}}}}`)},
					{ID: "2", Ext: json.RawMessage(`{"bidder1":{"a":2},"prebid":{"bidder":{"bidder2":{"a":"two"}}}}`)}},
				Ext: json.RawMessage(`{"prebid":{"bidderparams":{"bidder3":{"c":3}}}}`),
			},
			expectedRequestImps: []openrtb2.Imp{
				{ID: "1", Ext: json.RawMessage(`{"bidder1":{"a":1},"prebid":{"bidder":{"bidder2":{"a":"one"}}}}`)},
				{ID: "2", Ext: json.RawMessage(`{"bidder1":{"a":2},"prebid":{"bidder":{"bidder2":{"a":"two"}}}}`)}},
		},
		{
			description: "Multiple Imps - One Malformed",
			givenRequest: openrtb2.BidRequest{
				Imp: []openrtb2.Imp{
					{ID: "1", Ext: json.RawMessage(`malformed`)},
					{ID: "2", Ext: json.RawMessage(`{"bidder2":{"a":1,"b":"existing"},"prebid":{"bidder":{"bidder2":{"a":"one"}}}}`)}},
				Ext: json.RawMessage(`{"prebid":{"bidderparams":{"bidder1":{"b":2},"bidder2":{"b":"two"}}}}`),
			},
			expectedRequestImps: []openrtb2.Imp{
				{ID: "1", Ext: json.RawMessage(`malformed`)},
				{ID: "2", Ext: json.RawMessage(`{"bidder2":{"a":1,"b":"existing"},"prebid":{"bidder":{"bidder2":{"a":"one","b":"two"}}}}`)}},
		},
	}

	for _, test := range testCases {
		w := &openrtb_ext.RequestWrapper{BidRequest: &test.givenRequest}
		actualErr := mergeBidderParams(w)

		// errors are only possible from the marshal operation, which is not testable
		assert.NoError(t, actualErr, test.description+":err")

		// rebuild request before asserting value
		assert.NoError(t, w.RebuildRequest(), test.description+":rebuild_request")

		assert.Equal(t, test.givenRequest.Imp, test.expectedRequestImps, test.description+":imps")
	}
}

func TestMergeBidderParamsImpExt(t *testing.T) {
	testCases := []struct {
		description       string
		givenImpExt       map[string]json.RawMessage
		givenReqExtParams map[string]map[string]json.RawMessage
		expectedModified  bool
		expectedImpExt    map[string]json.RawMessage
	}{
		{
			description:       "One Bidder - Modified (no collision)",
			givenImpExt:       map[string]json.RawMessage{"bidder1": json.RawMessage(`{"a":1}`)},
			givenReqExtParams: map[string]map[string]json.RawMessage{"bidder1": {"b": json.RawMessage(`2`)}},
			expectedModified:  true,
			expectedImpExt:    map[string]json.RawMessage{"bidder1": json.RawMessage(`{"a":1,"b":2}`)},
		},
		{
			description:       "One Bidder - Modified (imp.ext bidder empty)",
			givenImpExt:       map[string]json.RawMessage{"bidder1": json.RawMessage(`{}`)},
			givenReqExtParams: map[string]map[string]json.RawMessage{"bidder1": {"b": json.RawMessage(`2`)}},
			expectedModified:  true,
			expectedImpExt:    map[string]json.RawMessage{"bidder1": json.RawMessage(`{"b":2}`)},
		},
		{
			description:       "One Bidder - Not Modified (imp.ext bidder not defined)",
			givenImpExt:       map[string]json.RawMessage{"bidder1": json.RawMessage(`{"a":1,"b":2}`)},
			givenReqExtParams: map[string]map[string]json.RawMessage{"bidder-not-defined": {"b": json.RawMessage(`4`)}},
			expectedModified:  false,
			expectedImpExt:    map[string]json.RawMessage{"bidder1": json.RawMessage(`{"a":1,"b":2}`)},
		},
		{
			description:       "One Bidder - Not Modified (imp.ext bidder nil)",
			givenImpExt:       map[string]json.RawMessage{"bidder1": nil},
			givenReqExtParams: map[string]map[string]json.RawMessage{"bidder1": {"b": json.RawMessage(`4`)}},
			expectedModified:  false,
			expectedImpExt:    map[string]json.RawMessage{"bidder1": nil},
		},
		{
			description:       "One Bidder - Not Modified (imp.ext wins)",
			givenImpExt:       map[string]json.RawMessage{"bidder1": json.RawMessage(`{"a":1,"b":2}`)},
			givenReqExtParams: map[string]map[string]json.RawMessage{"bidder1": {"b": json.RawMessage(`4`)}},
			expectedModified:  false,
			expectedImpExt:    map[string]json.RawMessage{"bidder1": json.RawMessage(`{"a":1,"b":2}`)},
		},
		{
			description:       "One Bidder - Not Modified (reserved bidder ignored)",
			givenImpExt:       map[string]json.RawMessage{"gpid": json.RawMessage(`{"a":1}`)},
			givenReqExtParams: map[string]map[string]json.RawMessage{"gpid": {"b": json.RawMessage(`2`)}},
			expectedModified:  false,
			expectedImpExt:    map[string]json.RawMessage{"gpid": json.RawMessage(`{"a":1}`)},
		},
		{
			description:       "One Bidder - Not Modified (reserved bidder ignored - not embedded object)",
			givenImpExt:       map[string]json.RawMessage{"gpid": json.RawMessage(`1`)},
			givenReqExtParams: map[string]map[string]json.RawMessage{"gpid": {"b": json.RawMessage(`2`)}},
			expectedModified:  false,
			expectedImpExt:    map[string]json.RawMessage{"gpid": json.RawMessage(`1`)},
		},
		{
			description:       "One Bidder - Not Modified (malformed ignored)",
			givenImpExt:       map[string]json.RawMessage{"bidder1": json.RawMessage(`malformed`)},
			givenReqExtParams: map[string]map[string]json.RawMessage{"bidder1": {"b": json.RawMessage(`2`)}},
			expectedModified:  false,
			expectedImpExt:    map[string]json.RawMessage{"bidder1": json.RawMessage(`malformed`)},
		},
		{
			description:       "Multiple Bidders - Mixed",
			givenImpExt:       map[string]json.RawMessage{"bidder1": json.RawMessage(`{"a":1}`), "bidder2": json.RawMessage(`{"a":"one","b":"two"}`)},
			givenReqExtParams: map[string]map[string]json.RawMessage{"bidder1": {"b": json.RawMessage(`2`)}, "bidder2": {"b": json.RawMessage(`"three"`)}},
			expectedModified:  true,
			expectedImpExt:    map[string]json.RawMessage{"bidder1": json.RawMessage(`{"a":1,"b":2}`), "bidder2": json.RawMessage(`{"a":"one","b":"two"}`)},
		},
		{
			description:       "Multiple Bidders - None Modified",
			givenImpExt:       map[string]json.RawMessage{"bidder1": json.RawMessage(`{"a":1}`), "bidder2": json.RawMessage(`{"a":"one","b":"two"}`)},
			givenReqExtParams: map[string]map[string]json.RawMessage{},
			expectedModified:  false,
			expectedImpExt:    map[string]json.RawMessage{"bidder1": json.RawMessage(`{"a":1}`), "bidder2": json.RawMessage(`{"a":"one","b":"two"}`)},
		},
	}

	for _, test := range testCases {
		impExt := openrtb_ext.CreateImpExtForTesting(test.givenImpExt, nil)

		err := mergeBidderParamsImpExt(&impExt, test.givenReqExtParams)

		// errors are only possible from the marshal operation, which is not testable
		assert.NoError(t, err, test.description+":err")

		assert.Equal(t, test.expectedModified, impExt.Dirty(), test.description+":modified")
		assert.Equal(t, test.expectedImpExt, impExt.GetExt(), test.description+":imp.ext")
	}
}

func TestMergeBidderParamsImpExtPrebid(t *testing.T) {
	testCases := []struct {
		description          string
		givenImpExtPrebid    *openrtb_ext.ExtImpPrebid
		givenReqExtParams    map[string]map[string]json.RawMessage
		expectedModified     bool
		expectedImpExtPrebid *openrtb_ext.ExtImpPrebid
	}{
		{
			description:          "No Prebid Section",
			givenImpExtPrebid:    nil,
			givenReqExtParams:    map[string]map[string]json.RawMessage{"bidder1": {"b": json.RawMessage(`2`)}},
			expectedModified:     false,
			expectedImpExtPrebid: nil,
		},
		{
			description:          "No Prebid Bidder Section",
			givenImpExtPrebid:    &openrtb_ext.ExtImpPrebid{Bidder: nil},
			givenReqExtParams:    map[string]map[string]json.RawMessage{"bidder1": {"b": json.RawMessage(`2`)}},
			expectedModified:     false,
			expectedImpExtPrebid: &openrtb_ext.ExtImpPrebid{Bidder: nil},
		},
		{
			description:          "Empty Prebid Bidder Section",
			givenImpExtPrebid:    &openrtb_ext.ExtImpPrebid{Bidder: map[string]json.RawMessage{}},
			givenReqExtParams:    map[string]map[string]json.RawMessage{"bidder1": {"b": json.RawMessage(`2`)}},
			expectedModified:     false,
			expectedImpExtPrebid: &openrtb_ext.ExtImpPrebid{Bidder: map[string]json.RawMessage{}},
		},
		{
			description:          "One Bidder - Modified (no collision)",
			givenImpExtPrebid:    &openrtb_ext.ExtImpPrebid{Bidder: map[string]json.RawMessage{"bidder1": json.RawMessage(`{"a":1}`)}},
			givenReqExtParams:    map[string]map[string]json.RawMessage{"bidder1": {"b": json.RawMessage(`2`)}},
			expectedModified:     true,
			expectedImpExtPrebid: &openrtb_ext.ExtImpPrebid{Bidder: map[string]json.RawMessage{"bidder1": json.RawMessage(`{"a":1,"b":2}`)}},
		},
		{
			description:          "One Bidder - Modified (imp.ext bidder empty)",
			givenImpExtPrebid:    &openrtb_ext.ExtImpPrebid{Bidder: map[string]json.RawMessage{"bidder1": json.RawMessage(`{}`)}},
			givenReqExtParams:    map[string]map[string]json.RawMessage{"bidder1": {"b": json.RawMessage(`2`)}},
			expectedModified:     true,
			expectedImpExtPrebid: &openrtb_ext.ExtImpPrebid{Bidder: map[string]json.RawMessage{"bidder1": json.RawMessage(`{"b":2}`)}},
		},
		{
			description:          "One Bidder - Not Modified (imp.ext wins)",
			givenImpExtPrebid:    &openrtb_ext.ExtImpPrebid{Bidder: map[string]json.RawMessage{"bidder1": json.RawMessage(`{"a":1,"b":2}`)}},
			givenReqExtParams:    map[string]map[string]json.RawMessage{"bidder1": {"b": json.RawMessage(`4`)}},
			expectedModified:     false,
			expectedImpExtPrebid: &openrtb_ext.ExtImpPrebid{Bidder: map[string]json.RawMessage{"bidder1": json.RawMessage(`{"a":1,"b":2}`)}},
		},
		{
			description:          "One Bidder - Not Modified (imp.ext bidder not defined)",
			givenImpExtPrebid:    &openrtb_ext.ExtImpPrebid{Bidder: map[string]json.RawMessage{"bidder1": json.RawMessage(`{"a":1,"b":2}`)}},
			givenReqExtParams:    map[string]map[string]json.RawMessage{"bidder-not-defined": {"b": json.RawMessage(`4`)}},
			expectedModified:     false,
			expectedImpExtPrebid: &openrtb_ext.ExtImpPrebid{Bidder: map[string]json.RawMessage{"bidder1": json.RawMessage(`{"a":1,"b":2}`)}},
		},
		{
			description:          "One Bidder - Not Modified (imp.ext bidder nil)",
			givenImpExtPrebid:    &openrtb_ext.ExtImpPrebid{Bidder: map[string]json.RawMessage{"bidder1": nil}},
			givenReqExtParams:    map[string]map[string]json.RawMessage{"bidder1": {"b": json.RawMessage(`4`)}},
			expectedModified:     false,
			expectedImpExtPrebid: &openrtb_ext.ExtImpPrebid{Bidder: map[string]json.RawMessage{"bidder1": nil}},
		},
		{
			description:          "One Bidder - Not Modified (malformed ignored)",
			givenImpExtPrebid:    &openrtb_ext.ExtImpPrebid{Bidder: map[string]json.RawMessage{"bidder1": json.RawMessage(`malformed`)}},
			givenReqExtParams:    map[string]map[string]json.RawMessage{"bidder1": {"b": json.RawMessage(`2`)}},
			expectedModified:     false,
			expectedImpExtPrebid: &openrtb_ext.ExtImpPrebid{Bidder: map[string]json.RawMessage{"bidder1": json.RawMessage(`malformed`)}},
		},
		{
			description:          "Multiple Bidders - Mixed",
			givenImpExtPrebid:    &openrtb_ext.ExtImpPrebid{Bidder: map[string]json.RawMessage{"bidder1": json.RawMessage(`{"a":1}`), "bidder2": json.RawMessage(`{"a":"one","b":"two"}`)}},
			givenReqExtParams:    map[string]map[string]json.RawMessage{"bidder1": {"b": json.RawMessage(`2`)}, "bidder2": {"b": json.RawMessage(`"three"`)}},
			expectedModified:     true,
			expectedImpExtPrebid: &openrtb_ext.ExtImpPrebid{Bidder: map[string]json.RawMessage{"bidder1": json.RawMessage(`{"a":1,"b":2}`), "bidder2": json.RawMessage(`{"a":"one","b":"two"}`)}},
		},
		{
			description:          "Multiple Bidders - None Modified",
			givenImpExtPrebid:    &openrtb_ext.ExtImpPrebid{Bidder: map[string]json.RawMessage{"bidder1": json.RawMessage(`{"a":1}`), "bidder2": json.RawMessage(`{"a":"one","b":"two"}`)}},
			givenReqExtParams:    map[string]map[string]json.RawMessage{},
			expectedModified:     false,
			expectedImpExtPrebid: &openrtb_ext.ExtImpPrebid{Bidder: map[string]json.RawMessage{"bidder1": json.RawMessage(`{"a":1}`), "bidder2": json.RawMessage(`{"a":"one","b":"two"}`)}},
		},
	}

	for _, test := range testCases {
		impExt := openrtb_ext.CreateImpExtForTesting(map[string]json.RawMessage{}, test.givenImpExtPrebid)

		err := mergeBidderParamsImpExtPrebid(&impExt, test.givenReqExtParams)

		// errors are only possible from the marshal operation, which is not testable
		assert.NoError(t, err, test.description+":err")

		assert.Equal(t, test.expectedModified, impExt.Dirty(), test.description+":modified")
		assert.Equal(t, test.expectedImpExtPrebid, impExt.GetPrebid(), test.description+":imp.ext.prebid")
	}
}

func TestValidateRequest(t *testing.T) {
	deps := &endpointDeps{
		fakeUUIDGenerator{},
		&nobidExchange{},
		mockBidderParamValidator{},
		&mockStoredReqFetcher{},
		empty_fetcher.EmptyFetcher{},
		empty_fetcher.EmptyFetcher{},
		&config.Configuration{MaxRequestSize: maxSize},
		&metricsConfig.NilMetricsEngine{},
		analyticsConf.NewPBSAnalytics(&config.Analytics{}),
		map[string]string{},
		false,
		[]byte{},
		openrtb_ext.BuildBidderMap(),
		nil,
		nil,
		hardcodedResponseIPValidator{response: true},
		empty_fetcher.EmptyFetcher{},
		hookexecution.NewHookExecutor(hooks.EmptyPlanBuilder{}, hookexecution.EndpointAuction, &metricsConfig.NilMetricsEngine{}),
	}

	testCases := []struct {
		description           string
		givenIsAmp            bool
		givenRequestWrapper   *openrtb_ext.RequestWrapper
		expectedErrorList     []error
		expectedChannelObject *openrtb_ext.ExtRequestPrebidChannel
	}{
		{
			description: "No errors in bid request with request.ext.prebid.channel info, expect validate request to throw no errors",
			givenRequestWrapper: &openrtb_ext.RequestWrapper{
				BidRequest: &openrtb2.BidRequest{
					ID:  "Some-ID",
					App: &openrtb2.App{},
					Imp: []openrtb2.Imp{
						{
							ID: "Some-Imp-ID",
							Banner: &openrtb2.Banner{
								Format: []openrtb2.Format{
									{
										W: 600,
										H: 500,
									},
									{
										W: 300,
										H: 600,
									},
								},
							},
							Ext: []byte(`{"appnexus":{"placementId": 12345678}}`),
						},
					},
					Ext: []byte(`{"prebid":{"channel": {"name": "nameOfChannel", "version": "1.0"}}}`),
				},
			},
			givenIsAmp:            false,
			expectedErrorList:     []error{},
			expectedChannelObject: &openrtb_ext.ExtRequestPrebidChannel{Name: "nameOfChannel", Version: "1.0"},
		},
		{
			description: "Error in bid request with request.ext.prebid.channel.name being blank, expect validate request to return error",
			givenRequestWrapper: &openrtb_ext.RequestWrapper{
				BidRequest: &openrtb2.BidRequest{
					ID:  "Some-ID",
					App: &openrtb2.App{},
					Imp: []openrtb2.Imp{
						{
							ID: "Some-Imp-ID",
							Banner: &openrtb2.Banner{
								Format: []openrtb2.Format{
									{
										W: 600,
										H: 500,
									},
									{
										W: 300,
										H: 600,
									},
								},
							},
							Ext: []byte(`{"appnexus":{"placementId": 12345678}}`),
						},
					},
					Ext: []byte(`{"prebid":{"channel": {"name": "", "version": ""}}}`),
				},
			},
			givenIsAmp:        false,
			expectedErrorList: []error{errors.New("ext.prebid.channel.name can't be empty")},
		},
		{
			description: "AliasGVLID validation error",
			givenRequestWrapper: &openrtb_ext.RequestWrapper{
				BidRequest: &openrtb2.BidRequest{
					ID:  "Some-ID",
					App: &openrtb2.App{},
					Imp: []openrtb2.Imp{
						{
							ID: "Some-Imp-ID",
							Banner: &openrtb2.Banner{
								Format: []openrtb2.Format{
									{
										W: 600,
										H: 500,
									},
									{
										W: 300,
										H: 600,
									},
								},
							},
							Ext: []byte(`{"appnexus":{"placementId": 12345678}}`),
						},
					},
					Ext: []byte(`{"prebid":{"aliases":{"brightroll":"appnexus"}, "aliasgvlids":{"pubmatic1":1}}}`),
				},
			},
			givenIsAmp:            false,
			expectedErrorList:     []error{errors.New("request.ext.prebid.aliasgvlids. vendorId 1 refers to unknown bidder alias: pubmatic1")},
			expectedChannelObject: &openrtb_ext.ExtRequestPrebidChannel{Name: appChannel, Version: ""},
		},
		{
			description: "AliasGVLID validation error as vendorID < 1",
			givenRequestWrapper: &openrtb_ext.RequestWrapper{
				BidRequest: &openrtb2.BidRequest{
					ID:  "Some-ID",
					App: &openrtb2.App{},
					Imp: []openrtb2.Imp{
						{
							ID: "Some-Imp-ID",
							Banner: &openrtb2.Banner{
								Format: []openrtb2.Format{
									{
										W: 600,
										H: 500,
									},
									{
										W: 300,
										H: 600,
									},
								},
							},
							Ext: []byte(`{"appnexus":{"placementId": 12345678}}`),
						},
					},
					Ext: []byte(`{"prebid":{"aliases":{"brightroll":"appnexus"}, "aliasgvlids":{"brightroll":0}}}`),
				},
			},
			givenIsAmp:            false,
			expectedErrorList:     []error{errors.New("request.ext.prebid.aliasgvlids. Invalid vendorId 0 for alias: brightroll. Choose a different vendorId, or remove this entry.")},
			expectedChannelObject: &openrtb_ext.ExtRequestPrebidChannel{Name: appChannel, Version: ""},
		},
		{
			description: "No errors in bid request with request.ext.prebid but no channel info, expect validate request to throw no errors and fill channel with app",
			givenRequestWrapper: &openrtb_ext.RequestWrapper{
				BidRequest: &openrtb2.BidRequest{
					ID:  "Some-ID",
					App: &openrtb2.App{},
					Imp: []openrtb2.Imp{
						{
							ID: "Some-Imp-ID",
							Banner: &openrtb2.Banner{
								Format: []openrtb2.Format{
									{
										W: 600,
										H: 500,
									},
									{
										W: 300,
										H: 600,
									},
								},
							},
							Ext: []byte(`{"appnexus":{"placementId": 12345678}}`),
						},
					},
					Ext: []byte(`{"prebid":{"aliases":{"brightroll":"appnexus"}, "aliasgvlids":{"brightroll":1}}}`),
				},
			},
			givenIsAmp:            false,
			expectedErrorList:     []error{},
			expectedChannelObject: &openrtb_ext.ExtRequestPrebidChannel{Name: appChannel, Version: ""},
		},
	}

	for _, test := range testCases {
		errorList := deps.validateRequest(test.givenRequestWrapper, test.givenIsAmp, false, nil)
		assert.Equalf(t, test.expectedErrorList, errorList, "Error doesn't match: %s\n", test.description)

		if len(errorList) == 0 {
			requestExt, err := test.givenRequestWrapper.GetRequestExt()
			assert.Empty(t, err, test.description)
			requestPrebid := requestExt.GetPrebid()

			assert.Equalf(t, test.expectedChannelObject, requestPrebid.Channel, "Channel information isn't correct: %s\n", test.description)
		}
	}
}

func TestValidateRequestExt(t *testing.T) {
	testCases := []struct {
		description     string
		givenRequestExt json.RawMessage
		expectedError   string
	}{
		{
			description:     "nil",
			givenRequestExt: nil,
		},
		{
			description:     "empty",
			givenRequestExt: json.RawMessage(`{}`),
		},
		{
			description:     "prebid - empty",
			givenRequestExt: json.RawMessage(`{"prebid": {}}`),
		},
		{
			description:     "prebid cache - empty",
			givenRequestExt: json.RawMessage(`{"prebid": {"cache": {}}}`),
			expectedError:   `request.ext is invalid: request.ext.prebid.cache requires one of the "bids" or "vastxml" properties`,
		},
		{
			description:     "prebid cache - bids - null",
			givenRequestExt: json.RawMessage(`{"prebid": {"cache": {"bids": null}}}`),
			expectedError:   `request.ext is invalid: request.ext.prebid.cache requires one of the "bids" or "vastxml" properties`,
		},
		{
			description:     "prebid cache - bids - wrong type",
			givenRequestExt: json.RawMessage(`{"prebid": {"cache": {"bids": true}}}`),
			expectedError:   `json: cannot unmarshal bool into Go struct field ExtRequestPrebidCache.cache.bids of type openrtb_ext.ExtRequestPrebidCacheBids`,
		},
		{
			description:     "prebid cache - bids - provided",
			givenRequestExt: json.RawMessage(`{"prebid": {"cache": {"bids": {}}}}`),
		},
		{
			description:     "prebid cache - vastxml - null",
			givenRequestExt: json.RawMessage(`{"prebid": {"cache": {"vastxml": null}}}`),
			expectedError:   `request.ext is invalid: request.ext.prebid.cache requires one of the "bids" or "vastxml" properties`,
		},
		{
			description:     "prebid cache - vastxml - wrong type",
			givenRequestExt: json.RawMessage(`{"prebid": {"cache": {"vastxml": true}}}`),
			expectedError:   `json: cannot unmarshal bool into Go struct field ExtRequestPrebidCache.cache.vastxml of type openrtb_ext.ExtRequestPrebidCacheVAST`,
		},
		{
			description:     "prebid cache - vastxml - provided",
			givenRequestExt: json.RawMessage(`{"prebid": {"cache": {"vastxml": {}}}}`),
		},
		{
			description:     "prebid cache - bids + vastxml - provided",
			givenRequestExt: json.RawMessage(`{"prebid": {"cache": {"bids": {}, "vastxml": {}}}}`),
		},
	}

	for _, test := range testCases {
		w := &openrtb_ext.RequestWrapper{BidRequest: &openrtb2.BidRequest{Ext: test.givenRequestExt}}
		err := validateRequestExt(w)

		if len(test.expectedError) > 0 {
			assert.EqualError(t, err, test.expectedError, test.description)
		} else {
			assert.NoError(t, err, test.description)
		}
	}
}

func TestValidateOrFillChannel(t *testing.T) {
	testCases := []struct {
		description           string
		givenIsAmp            bool
		givenRequestWrapper   *openrtb_ext.RequestWrapper
		expectedError         error
		expectedChannelObject *openrtb_ext.ExtRequestPrebidChannel
	}{
		{
			description: "No request.ext info in app request, so we expect channel name to be set to app",
			givenRequestWrapper: &openrtb_ext.RequestWrapper{
				BidRequest: &openrtb2.BidRequest{App: &openrtb2.App{}},
			},
			givenIsAmp:            false,
			expectedError:         nil,
			expectedChannelObject: &openrtb_ext.ExtRequestPrebidChannel{Name: appChannel, Version: ""},
		},
		{
			description: "No request.ext info in amp request, so we expect channel name to be set to amp",
			givenRequestWrapper: &openrtb_ext.RequestWrapper{
				BidRequest: &openrtb2.BidRequest{},
			},
			givenIsAmp:            true,
			expectedError:         nil,
			expectedChannelObject: &openrtb_ext.ExtRequestPrebidChannel{Name: ampChannel, Version: ""},
		},
		{
			description: "Channel object in request with populated name/version, we expect same name/version in object that's created",
			givenRequestWrapper: &openrtb_ext.RequestWrapper{
				BidRequest: &openrtb2.BidRequest{Ext: []byte(`{"prebid":{"channel": {"name": "video", "version": "1.0"}}}`)},
			},
			givenIsAmp:            false,
			expectedError:         nil,
			expectedChannelObject: &openrtb_ext.ExtRequestPrebidChannel{Name: "video", Version: "1.0"},
		},
		{
			description: "No channel object in site request, expect nil",
			givenRequestWrapper: &openrtb_ext.RequestWrapper{
				BidRequest: &openrtb2.BidRequest{Site: &openrtb2.Site{}, Ext: []byte(`{"prebid":{}}`)},
			},
			givenIsAmp:            false,
			expectedError:         nil,
			expectedChannelObject: nil,
		},
		{
			description: "No channel name given in channel object, we expect error to be thrown",
			givenRequestWrapper: &openrtb_ext.RequestWrapper{
				BidRequest: &openrtb2.BidRequest{App: &openrtb2.App{}, Ext: []byte(`{"prebid":{"channel": {"name": "", "version": ""}}}`)},
			},
			givenIsAmp:            false,
			expectedError:         errors.New("ext.prebid.channel.name can't be empty"),
			expectedChannelObject: nil,
		},
		{
			description: "App request, has request.ext, no request.ext.prebid, expect channel name to be filled with app",
			givenRequestWrapper: &openrtb_ext.RequestWrapper{
				BidRequest: &openrtb2.BidRequest{App: &openrtb2.App{}, Ext: []byte(`{}`)},
			},
			givenIsAmp:            false,
			expectedError:         nil,
			expectedChannelObject: &openrtb_ext.ExtRequestPrebidChannel{Name: appChannel, Version: ""},
		},
		{
			description: "App request, has request.ext.prebid, but no channel object, expect channel name to be filled with app",
			givenRequestWrapper: &openrtb_ext.RequestWrapper{
				BidRequest: &openrtb2.BidRequest{App: &openrtb2.App{}, Ext: []byte(`{"prebid":{}}`)},
			},
			givenIsAmp:            false,
			expectedError:         nil,
			expectedChannelObject: &openrtb_ext.ExtRequestPrebidChannel{Name: appChannel, Version: ""},
		},
		{
			description: "Amp request, has request.ext, no request.ext.prebid, expect channel name to be filled with amp",
			givenRequestWrapper: &openrtb_ext.RequestWrapper{
				BidRequest: &openrtb2.BidRequest{Ext: []byte(`{}`)},
			},
			givenIsAmp:            true,
			expectedError:         nil,
			expectedChannelObject: &openrtb_ext.ExtRequestPrebidChannel{Name: ampChannel, Version: ""},
		},
		{
			description: "Amp request, has request.ext.prebid, but no channel object, expect channel name to be filled with amp",
			givenRequestWrapper: &openrtb_ext.RequestWrapper{
				BidRequest: &openrtb2.BidRequest{Ext: []byte(`{"prebid":{}}`)},
			},
			givenIsAmp:            true,
			expectedError:         nil,
			expectedChannelObject: &openrtb_ext.ExtRequestPrebidChannel{Name: ampChannel, Version: ""},
		},
	}

	for _, test := range testCases {
		err := validateOrFillChannel(test.givenRequestWrapper, test.givenIsAmp)
		assert.Equalf(t, test.expectedError, err, "Error doesn't match: %s\n", test.description)

		if err == nil {
			requestExt, err := test.givenRequestWrapper.GetRequestExt()
			assert.Empty(t, err, test.description)
			requestPrebid := requestExt.GetPrebid()

			assert.Equalf(t, test.expectedChannelObject, requestPrebid.Channel, "Channel information isn't correct: %s\n", test.description)
		}
	}
}

func TestSetIntegrationType(t *testing.T) {
	deps := &endpointDeps{
		fakeUUIDGenerator{},
		&nobidExchange{},
		mockBidderParamValidator{},
		&mockStoredReqFetcher{},
		empty_fetcher.EmptyFetcher{},
		empty_fetcher.EmptyFetcher{},
		&config.Configuration{},
		&metricsConfig.NilMetricsEngine{},
		analyticsConf.NewPBSAnalytics(&config.Analytics{}),
		map[string]string{},
		false,
		[]byte{},
		openrtb_ext.BuildBidderMap(),
		nil,
		nil,
		hardcodedResponseIPValidator{response: true},
		empty_fetcher.EmptyFetcher{},
		hookexecution.NewHookExecutor(hooks.EmptyPlanBuilder{}, hookexecution.EndpointAuction, &metricsConfig.NilMetricsEngine{}),
	}

	testCases := []struct {
		description             string
		givenRequestWrapper     *openrtb_ext.RequestWrapper
		givenAccount            *config.Account
		expectedIntegrationType string
	}{
		{
			description: "Request has integration type defined, expect that same integration type",
			givenRequestWrapper: &openrtb_ext.RequestWrapper{
				BidRequest: &openrtb2.BidRequest{Ext: []byte(`{"prebid":{"integration": "TestIntegrationType"}}`)},
			},
			givenAccount:            &config.Account{DefaultIntegration: "TestDefaultIntegration"},
			expectedIntegrationType: "TestIntegrationType",
		},
		{
			description: "Request doesn't have request.ext.prebid path, expect default integration value",
			givenRequestWrapper: &openrtb_ext.RequestWrapper{
				BidRequest: &openrtb2.BidRequest{Ext: []byte(``)},
			},
			givenAccount:            &config.Account{DefaultIntegration: "TestDefaultIntegration"},
			expectedIntegrationType: "TestDefaultIntegration",
		},
		{
			description: "Request has blank integration in request, expect default integration value ",
			givenRequestWrapper: &openrtb_ext.RequestWrapper{
				BidRequest: &openrtb2.BidRequest{Ext: []byte(`{"prebid":{"integration": ""}}`)},
			},
			givenAccount:            &config.Account{DefaultIntegration: "TestDefaultIntegration"},
			expectedIntegrationType: "TestDefaultIntegration",
		},
	}

	for _, test := range testCases {
		err := deps.setIntegrationType(test.givenRequestWrapper, test.givenAccount)
		assert.Empty(t, err, test.description)
		integrationTypeFromReq, err2 := getIntegrationFromRequest(test.givenRequestWrapper)
		assert.Empty(t, err2, test.description)
		assert.Equalf(t, test.expectedIntegrationType, integrationTypeFromReq, "Integration type information isn't correct: %s\n", test.description)
	}
}

func TestStoredRequestGenerateUuid(t *testing.T) {
	uuid := "foo"

	deps := &endpointDeps{
		fakeUUIDGenerator{id: "foo", err: nil},
		&nobidExchange{},
		mockBidderParamValidator{},
		&mockStoredReqFetcher{},
		empty_fetcher.EmptyFetcher{},
		empty_fetcher.EmptyFetcher{},
		&config.Configuration{MaxRequestSize: maxSize},
		&metricsConfig.NilMetricsEngine{},
		analyticsConf.NewPBSAnalytics(&config.Analytics{}),
		map[string]string{},
		false,
		[]byte{},
		openrtb_ext.BuildBidderMap(),
		nil,
		nil,
		hardcodedResponseIPValidator{response: true},
		empty_fetcher.EmptyFetcher{},
		hookexecution.NewHookExecutor(hooks.EmptyPlanBuilder{}, hookexecution.EndpointAuction, &metricsConfig.NilMetricsEngine{}),
	}

	req := &openrtb2.BidRequest{}

	testCases := []struct {
		description            string
		givenRawData           string
		givenGenerateRequestID bool
		expectedID             string
		expectedCur            string
	}{
		{
			description:            "GenerateRequestID is true, rawData is an app request and has stored bid request we should generate uuid",
			givenRawData:           testBidRequests[2],
			givenGenerateRequestID: true,
			expectedID:             uuid,
		},
		{
			description:            "GenerateRequestID is true, rawData is a site request, has stored bid, and stored bidrequestID is not the macro {{UUID}}, we should not generate uuid",
			givenRawData:           testBidRequests[3],
			givenGenerateRequestID: true,
			expectedID:             "ThisID",
		},
		{
			description:            "GenerateRequestID is false, rawData is an app request and has stored bid, and stored bidrequestID is the macro {{UUID}}, so we should generate uuid",
			givenRawData:           testBidRequests[4],
			givenGenerateRequestID: false,
			expectedID:             uuid,
		},
		{
			description:            "GenerateRequestID is true, rawData is an app request, but no stored bid, we should not generate uuid",
			givenRawData:           testBidRequests[0],
			givenGenerateRequestID: true,
			expectedID:             "ThisID",
		},
		{
			description:            "GenerateRequestID is false and macro ID is not present, so we should not generate uuid",
			givenRawData:           testBidRequests[0],
			givenGenerateRequestID: false,
			expectedID:             "ThisID",
		},
		{
			description:            "GenerateRequestID is false, and rawData is a site request, and macro {{UUID}} is present, we should generate uuid",
			givenRawData:           testBidRequests[1],
			givenGenerateRequestID: false,
			expectedID:             uuid,
		},
		{
			description:            "Macro ID {{UUID}} case sensitivity check meaning a macro that is lowercase {{uuid}} shouldn't generate a uuid",
			givenRawData:           testBidRequests[2],
			givenGenerateRequestID: false,
			expectedID:             "ThisID",
		},
		{
			description:            "Test to check that stored requests are being merged properly when UUID isn't being generated",
			givenRawData:           testBidRequests[5],
			givenGenerateRequestID: false,
			expectedID:             "ThisID",
			expectedCur:            "USD",
		},
	}

	for _, test := range testCases {
		deps.cfg.GenerateRequestID = test.givenGenerateRequestID
		impInfo, errs := parseImpInfo([]byte(test.givenRawData))
		assert.Empty(t, errs, test.description)
		storedBidRequestId, hasStoredBidRequest, storedRequests, storedImps, errs := deps.getStoredRequests(context.Background(), json.RawMessage(test.givenRawData), impInfo)
		assert.Empty(t, errs, test.description)
		newRequest, _, errList := deps.processStoredRequests(json.RawMessage(test.givenRawData), impInfo, storedRequests, storedImps, storedBidRequestId, hasStoredBidRequest)
		assert.Empty(t, errList, test.description)

		if err := json.Unmarshal(newRequest, req); err != nil {
			t.Errorf("processStoredRequests Error: %s", err.Error())
		}
		if test.expectedCur != "" {
			assert.Equalf(t, test.expectedCur, req.Cur[0], "The stored request wasn't merged properly: %s\n", test.description)
		}
		assert.Equalf(t, test.expectedID, req.ID, "The Bid Request ID is incorrect: %s\n", test.description)
	}
}

// TestOversizedRequest makes sure we behave properly when the request size exceeds the configured max.
func TestOversizedRequest(t *testing.T) {
	reqBody := validRequest(t, "site.json")
	deps := &endpointDeps{
		fakeUUIDGenerator{},
		&nobidExchange{},
		mockBidderParamValidator{},
		&mockStoredReqFetcher{},
		empty_fetcher.EmptyFetcher{},
		empty_fetcher.EmptyFetcher{},
		&config.Configuration{MaxRequestSize: int64(len(reqBody) - 1)},
		&metricsConfig.NilMetricsEngine{},
		analyticsConf.NewPBSAnalytics(&config.Analytics{}),
		map[string]string{},
		false,
		[]byte{},
		openrtb_ext.BuildBidderMap(),
		nil,
		nil,
		hardcodedResponseIPValidator{response: true},
		empty_fetcher.EmptyFetcher{},
		hookexecution.NewHookExecutor(hooks.EmptyPlanBuilder{}, hookexecution.EndpointAuction, &metricsConfig.NilMetricsEngine{}),
	}

	req := httptest.NewRequest("POST", "/openrtb2/auction", strings.NewReader(reqBody))
	recorder := httptest.NewRecorder()

	deps.Auction(recorder, req, nil)

	if recorder.Code != http.StatusBadRequest {
		t.Errorf("Endpoint should return a 400 if the request exceeds the size max.")
	}

	if bytesRead, err := req.Body.Read(make([]byte, 1)); bytesRead != 0 || err != io.EOF {
		t.Errorf("The request body should still be fully read.")
	}
}

// TestRequestSizeEdgeCase makes sure we behave properly when the request size *equals* the configured max.
func TestRequestSizeEdgeCase(t *testing.T) {
	reqBody := validRequest(t, "site.json")
	deps := &endpointDeps{
		fakeUUIDGenerator{},
		&nobidExchange{},
		mockBidderParamValidator{},
		&mockStoredReqFetcher{},
		empty_fetcher.EmptyFetcher{},
		empty_fetcher.EmptyFetcher{},
		&config.Configuration{MaxRequestSize: int64(len(reqBody))},
		&metricsConfig.NilMetricsEngine{},
		analyticsConf.NewPBSAnalytics(&config.Analytics{}),
		map[string]string{},
		false,
		[]byte{},
		openrtb_ext.BuildBidderMap(),
		nil,
		nil,
		hardcodedResponseIPValidator{response: true},
		empty_fetcher.EmptyFetcher{},
		hookexecution.NewHookExecutor(hooks.EmptyPlanBuilder{}, hookexecution.EndpointAuction, &metricsConfig.NilMetricsEngine{}),
	}

	req := httptest.NewRequest("POST", "/openrtb2/auction", strings.NewReader(reqBody))
	recorder := httptest.NewRecorder()

	deps.Auction(recorder, req, nil)

	if recorder.Code != http.StatusOK {
		t.Errorf("Endpoint should return a 200 if the request equals the size max.")
	}

	if bytesRead, err := req.Body.Read(make([]byte, 1)); bytesRead != 0 || err != io.EOF {
		t.Errorf("The request body should have been read to completion.")
	}
}

// TestNoEncoding prevents #231.
func TestNoEncoding(t *testing.T) {
	endpoint, _ := NewEndpoint(
		fakeUUIDGenerator{},
		&mockExchange{},
		mockBidderParamValidator{},
		&mockStoredReqFetcher{},
		empty_fetcher.EmptyFetcher{},
		&config.Configuration{MaxRequestSize: maxSize},
		&metricsConfig.NilMetricsEngine{},
		analyticsConf.NewPBSAnalytics(&config.Analytics{}),
		map[string]string{},
		[]byte{},
		openrtb_ext.BuildBidderMap(),
		empty_fetcher.EmptyFetcher{},
		hooks.EmptyPlanBuilder{},
	)
	request := httptest.NewRequest("POST", "/openrtb2/auction", strings.NewReader(validRequest(t, "site.json")))
	recorder := httptest.NewRecorder()
	endpoint(recorder, request, nil)

	if !strings.Contains(recorder.Body.String(), "<script></script>") {
		t.Errorf("The Response from the exchange should not be html-encoded")
	}
}

// TestTimeoutParser makes sure we parse tmax properly.
func TestTimeoutParser(t *testing.T) {
	reqJson := json.RawMessage(`{"tmax":22}`)
	timeout := parseTimeout(reqJson, 11*time.Millisecond)
	if timeout != 22*time.Millisecond {
		t.Errorf("Failed to parse tmax properly. Expected %d, got %d", 22*time.Millisecond, timeout)
	}
}

func TestImplicitAMPNoExt(t *testing.T) {
	httpReq, err := http.NewRequest("POST", "/openrtb2/auction", strings.NewReader(validRequest(t, "site.json")))
	if !assert.NoError(t, err) {
		return
	}

	reqWrapper := &openrtb_ext.RequestWrapper{BidRequest: &openrtb2.BidRequest{
		Site: &openrtb2.Site{},
	}}

	setSiteImplicitly(httpReq, reqWrapper)

	assert.NoError(t, reqWrapper.RebuildRequest())
	assert.JSONEq(t, `{"amp":0}`, string(reqWrapper.Site.Ext))
}

func TestImplicitAMPOtherExt(t *testing.T) {
	httpReq, err := http.NewRequest("POST", "/openrtb2/auction", strings.NewReader(validRequest(t, "site.json")))
	if !assert.NoError(t, err) {
		return
	}

	reqWrapper := &openrtb_ext.RequestWrapper{BidRequest: &openrtb2.BidRequest{
		Site: &openrtb2.Site{
			Ext: json.RawMessage(`{"other":true}`),
		},
	}}

	setSiteImplicitly(httpReq, reqWrapper)

	assert.NoError(t, reqWrapper.RebuildRequest())
	assert.JSONEq(t, `{"amp":0,"other":true}`, string(reqWrapper.Site.Ext))
}

func TestExplicitAMP(t *testing.T) {
	httpReq, err := http.NewRequest("POST", "/openrtb2/auction", strings.NewReader(validRequest(t, "site-amp.json")))
	if !assert.NoError(t, err) {
		return
	}

	bidReq := &openrtb_ext.RequestWrapper{BidRequest: &openrtb2.BidRequest{
		Site: &openrtb2.Site{
			Ext: json.RawMessage(`{"amp":1}`),
		},
	}}
	setSiteImplicitly(httpReq, bidReq)
	assert.JSONEq(t, `{"amp":1}`, string(bidReq.Site.Ext))
}

// TestContentType prevents #328
func TestContentType(t *testing.T) {
	endpoint, _ := NewEndpoint(
		fakeUUIDGenerator{},
		&mockExchange{},
		mockBidderParamValidator{},
		&mockStoredReqFetcher{},
		empty_fetcher.EmptyFetcher{},
		&config.Configuration{MaxRequestSize: maxSize},
		&metricsConfig.NilMetricsEngine{},
		analyticsConf.NewPBSAnalytics(&config.Analytics{}),
		map[string]string{},
		[]byte{},
		openrtb_ext.BuildBidderMap(),
		empty_fetcher.EmptyFetcher{},
		hooks.EmptyPlanBuilder{},
	)
	request := httptest.NewRequest("POST", "/openrtb2/auction", strings.NewReader(validRequest(t, "site.json")))
	recorder := httptest.NewRecorder()
	endpoint(recorder, request, nil)

	if recorder.Header().Get("Content-Type") != "application/json" {
		t.Errorf("Content-Type should be application/json. Got %s", recorder.Header().Get("Content-Type"))
	}
}

func TestValidateImpExt(t *testing.T) {
	type testCase struct {
		description    string
		impExt         json.RawMessage
		expectedImpExt string
		expectedErrs   []error
	}
	testGroups := []struct {
		description string
		testCases   []testCase
	}{
		{
			"Empty",
			[]testCase{
				{
					description:    "Empty",
					impExt:         nil,
					expectedImpExt: "",
					expectedErrs:   []error{errors.New("request.imp[0].ext is required")},
				},
			},
		},
		{
			"Unknown bidder tests",
			[]testCase{
				{
					description:    "Unknown Bidder only",
					impExt:         json.RawMessage(`{"unknownbidder":{"placement_id":555}}`),
					expectedImpExt: `{"unknownbidder":{"placement_id":555}}`,
					expectedErrs:   []error{errors.New("request.imp[0].ext.prebid.bidder contains unknown bidder: unknownbidder. Did you forget an alias in request.ext.prebid.aliases?")},
				},
				{
					description:    "Unknown Prebid Ext Bidder only",
					impExt:         json.RawMessage(`{"prebid":{"bidder":{"unknownbidder":{"placement_id":555}}}}`),
					expectedImpExt: `{"prebid":{"bidder":{"unknownbidder":{"placement_id":555}}}}`,
					expectedErrs:   []error{errors.New("request.imp[0].ext.prebid.bidder contains unknown bidder: unknownbidder. Did you forget an alias in request.ext.prebid.aliases?")},
				},
				{
					description:    "Unknown Prebid Ext Bidder + First Party Data Context",
					impExt:         json.RawMessage(`{"prebid":{"bidder":{"unknownbidder":{"placement_id":555}}},"context":{"data":{"keywords":"prebid server example"}}}`),
					expectedImpExt: `{"prebid":{"bidder":{"unknownbidder":{"placement_id":555}}},"context":{"data":{"keywords":"prebid server example"}}}`,
					expectedErrs:   []error{errors.New("request.imp[0].ext.prebid.bidder contains unknown bidder: unknownbidder. Did you forget an alias in request.ext.prebid.aliases?")},
				},
				{
					description:    "Unknown Bidder + First Party Data Context",
					impExt:         json.RawMessage(`{"unknownbidder":{"placement_id":555} ,"context":{"data":{"keywords":"prebid server example"}}}`),
					expectedImpExt: `{"unknownbidder":{"placement_id":555},"context":{"data":{"keywords":"prebid server example"}}}`,
					expectedErrs:   []error{errors.New("request.imp[0].ext.prebid.bidder contains unknown bidder: unknownbidder. Did you forget an alias in request.ext.prebid.aliases?")},
				},
				{
					description:    "Unknown Bidder + Disabled Bidder",
					impExt:         json.RawMessage(`{"unknownbidder":{"placement_id":555},"disabledbidder":{"foo":"bar"}}`),
					expectedImpExt: `{"unknownbidder":{"placement_id":555},"disabledbidder":{"foo":"bar"}}`,
					expectedErrs:   []error{errors.New("request.imp[0].ext.prebid.bidder contains unknown bidder: unknownbidder. Did you forget an alias in request.ext.prebid.aliases?")},
				},
				{
					description:    "Unknown Bidder + Disabled Prebid Ext Bidder",
					impExt:         json.RawMessage(`{"unknownbidder":{"placement_id":555},"prebid":{"bidder":{"disabledbidder":{"foo":"bar"}}}}`),
					expectedImpExt: `{"unknownbidder":{"placement_id":555},"prebid":{"bidder":{"disabledbidder":{"foo":"bar"}}}}`,
					expectedErrs:   []error{errors.New("request.imp[0].ext.prebid.bidder contains unknown bidder: unknownbidder. Did you forget an alias in request.ext.prebid.aliases?")},
				},
			},
		},
		{
			"Disabled bidder tests",
			[]testCase{
				{
					description:    "Disabled Bidder",
					impExt:         json.RawMessage(`{"disabledbidder":{"foo":"bar"}}`),
					expectedImpExt: `{"disabledbidder":{"foo":"bar"}}`,
					expectedErrs: []error{
						&errortypes.BidderTemporarilyDisabled{Message: "The bidder 'disabledbidder' has been disabled."},
						errors.New("request.imp[0].ext.prebid.bidder must contain at least one bidder"),
					},
					// if only bidder(s) found in request.imp[x].ext.{biddername} or request.imp[x].ext.prebid.bidder.{biddername} are disabled, return error
				},
				{
					description:    "Disabled Prebid Ext Bidder",
					impExt:         json.RawMessage(`{"prebid":{"bidder":{"disabledbidder":{"foo":"bar"}}}}`),
					expectedImpExt: `{"prebid":{"bidder":{"disabledbidder":{"foo":"bar"}}}}`,
					expectedErrs: []error{
						&errortypes.BidderTemporarilyDisabled{Message: "The bidder 'disabledbidder' has been disabled."},
						errors.New("request.imp[0].ext.prebid.bidder must contain at least one bidder"),
					},
				},
				{
					description:    "Disabled Bidder + First Party Data Context",
					impExt:         json.RawMessage(`{"disabledbidder":{"foo":"bar"},"context":{"data":{"keywords":"prebid server example"}}}`),
					expectedImpExt: `{"disabledbidder":{"foo":"bar"},"context":{"data":{"keywords":"prebid server example"}}}`,
					expectedErrs: []error{
						&errortypes.BidderTemporarilyDisabled{Message: "The bidder 'disabledbidder' has been disabled."},
						errors.New("request.imp[0].ext.prebid.bidder must contain at least one bidder"),
					},
				},
				{
					description:    "Disabled Prebid Ext Bidder + First Party Data Context",
					impExt:         json.RawMessage(`{"prebid":{"bidder":{"disabledbidder":{"foo":"bar"}}},"context":{"data":{"keywords":"prebid server example"}}}`),
					expectedImpExt: `{"prebid":{"bidder":{"disabledbidder":{"foo":"bar"}}},"context":{"data":{"keywords":"prebid server example"}}}`,
					expectedErrs: []error{
						&errortypes.BidderTemporarilyDisabled{Message: "The bidder 'disabledbidder' has been disabled."},
						errors.New("request.imp[0].ext.prebid.bidder must contain at least one bidder"),
					},
				},
			},
		},
		{
			"First Party only",
			[]testCase{
				{
					description:    "First Party Data Context",
					impExt:         json.RawMessage(`{"context":{"data":{"keywords":"prebid server example"}}}`),
					expectedImpExt: `{"context":{"data":{"keywords":"prebid server example"}}}`,
					expectedErrs: []error{
						errors.New("request.imp[0].ext.prebid.bidder must contain at least one bidder"),
					},
				},
			},
		},
		{
			"Valid bidder tests",
			[]testCase{
				{
					description:    "Valid bidder root ext",
					impExt:         json.RawMessage(`{"appnexus":{"placement_id":555}}`),
					expectedImpExt: `{"prebid":{"bidder":{"appnexus":{"placement_id":555}}}}`,
					expectedErrs:   []error{},
				},
				{
					description:    "Valid bidder in prebid field",
					impExt:         json.RawMessage(`{"prebid":{"bidder":{"appnexus":{"placement_id":555}}}}`),
					expectedImpExt: `{"prebid":{"bidder":{"appnexus":{"placement_id":555}}}}`,
					expectedErrs:   []error{},
				},
				{
					description:    "Valid Bidder + First Party Data Context",
					impExt:         json.RawMessage(`{"appnexus":{"placement_id":555},"context":{"data":{"keywords":"prebid server example"}}}`),
					expectedImpExt: `{"prebid":{"bidder":{"appnexus":{"placement_id":555}}},"context":{"data":{"keywords":"prebid server example"}}}`,
					expectedErrs:   []error{},
				},
				{
					description:    "Valid Prebid Ext Bidder + First Party Data Context",
					impExt:         json.RawMessage(`{"prebid":{"bidder":{"appnexus":{"placement_id":555}}} ,"context":{"data":{"keywords":"prebid server example"}}}`),
					expectedImpExt: `{"prebid":{"bidder":{"appnexus":{"placement_id":555}}},"context":{"data":{"keywords":"prebid server example"}}}`,
					expectedErrs:   []error{},
				},
				{
					description:    "Valid Bidder + Unknown Bidder",
					impExt:         json.RawMessage(`{"appnexus":{"placement_id":555},"unknownbidder":{"placement_id":555}}`),
					expectedImpExt: `{"appnexus":{"placement_id":555},"unknownbidder":{"placement_id":555}}`,
					expectedErrs:   []error{errors.New("request.imp[0].ext.prebid.bidder contains unknown bidder: unknownbidder. Did you forget an alias in request.ext.prebid.aliases?")},
				},
				{
					description:    "Valid Bidder + Disabled Bidder",
					impExt:         json.RawMessage(`{"appnexus":{"placement_id":555},"disabledbidder":{"foo":"bar"}}`),
					expectedImpExt: `{"prebid":{"bidder":{"appnexus":{"placement_id":555}}}}`,
					expectedErrs:   []error{&errortypes.BidderTemporarilyDisabled{Message: "The bidder 'disabledbidder' has been disabled."}},
				},
				{
					description:    "Valid Bidder + Disabled Bidder + First Party Data Context",
					impExt:         json.RawMessage(`{"appnexus":{"placement_id":555},"disabledbidder":{"foo":"bar"},"context":{"data":{"keywords":"prebid server example"}}}`),
					expectedImpExt: `{"prebid":{"bidder":{"appnexus":{"placement_id":555}}},"context":{"data":{"keywords":"prebid server example"}}}`,
					expectedErrs:   []error{&errortypes.BidderTemporarilyDisabled{Message: "The bidder 'disabledbidder' has been disabled."}},
				},
				{
					description:    "Valid Bidder + Disabled Bidder + Unknown Bidder + First Party Data Context",
					impExt:         json.RawMessage(`{"appnexus":{"placement_id":555},"disabledbidder":{"foo":"bar"},"unknownbidder":{"placement_id":555},"context":{"data":{"keywords":"prebid server example"}}}`),
					expectedImpExt: `{"appnexus":{"placement_id":555},"disabledbidder":{"foo":"bar"},"unknownbidder":{"placement_id":555},"context":{"data":{"keywords":"prebid server example"}}}`,
					expectedErrs:   []error{errors.New("request.imp[0].ext.prebid.bidder contains unknown bidder: unknownbidder. Did you forget an alias in request.ext.prebid.aliases?")},
				},
				{
					description:    "Valid Prebid Ext Bidder + Disabled Bidder Ext",
					impExt:         json.RawMessage(`{"prebid":{"bidder":{"appnexus":{"placement_id":555},"disabledbidder":{"foo":"bar"}}}}`),
					expectedImpExt: `{"prebid":{"bidder":{"appnexus":{"placement_id": 555}}}}`,
					expectedErrs:   []error{&errortypes.BidderTemporarilyDisabled{Message: "The bidder 'disabledbidder' has been disabled."}},
				},
				{
					description:    "Valid Prebid Ext Bidder + Disabled Ext Bidder + First Party Data Context",
					impExt:         json.RawMessage(`{"prebid":{"bidder":{"appnexus":{"placement_id":555},"disabledbidder":{"foo":"bar"}}},"context":{"data":{"keywords":"prebid server example"}}}`),
					expectedImpExt: `{"prebid":{"bidder":{"appnexus":{"placement_id": 555}}},"context":{"data":{"keywords":"prebid server example"}}}`,
					expectedErrs:   []error{&errortypes.BidderTemporarilyDisabled{Message: "The bidder 'disabledbidder' has been disabled."}},
				},
				{
					description:    "Valid Prebid Ext Bidder + Disabled Ext Bidder + Unknown Ext + First Party Data Context",
					impExt:         json.RawMessage(`{"prebid":{"bidder":{"appnexus":{"placement_id":555},"disabledbidder":{"foo":"bar"},"unknownbidder":{"placement_id":555}}},"context":{"data":{"keywords":"prebid server example"}}}`),
					expectedImpExt: `{"prebid":{"bidder":{"appnexus":{"placement_id":555},"disabledbidder":{"foo":"bar"},"unknownbidder":{"placement_id":555}}},"context":{"data":{"keywords":"prebid server example"}}}`,
					expectedErrs:   []error{errors.New("request.imp[0].ext.prebid.bidder contains unknown bidder: unknownbidder. Did you forget an alias in request.ext.prebid.aliases?")},
				},
			},
		},
	}

	deps := &endpointDeps{
		fakeUUIDGenerator{},
		&nobidExchange{},
		mockBidderParamValidator{},
		&mockStoredReqFetcher{},
		empty_fetcher.EmptyFetcher{},
		empty_fetcher.EmptyFetcher{},
		&config.Configuration{MaxRequestSize: int64(8096)},
		&metricsConfig.NilMetricsEngine{},
		analyticsConf.NewPBSAnalytics(&config.Analytics{}),
		map[string]string{"disabledbidder": "The bidder 'disabledbidder' has been disabled."},
		false,
		[]byte{},
		openrtb_ext.BuildBidderMap(),
		nil,
		nil,
		hardcodedResponseIPValidator{response: true},
		empty_fetcher.EmptyFetcher{},
		hookexecution.NewHookExecutor(hooks.EmptyPlanBuilder{}, hookexecution.EndpointAuction, &metricsConfig.NilMetricsEngine{}),
	}

	for _, group := range testGroups {
		for _, test := range group.testCases {
			imp := &openrtb2.Imp{Ext: test.impExt}
			impWrapper := &openrtb_ext.ImpWrapper{Imp: imp}

			errs := deps.validateImpExt(impWrapper, nil, 0, false, nil)

			assert.NoError(t, impWrapper.RebuildImp(), test.description+":rebuild_imp")

			if len(test.expectedImpExt) > 0 {
				assert.JSONEq(t, test.expectedImpExt, string(imp.Ext), "imp.ext JSON does not match expected. Test: %s. %s\n", group.description, test.description)
			} else {
				assert.Empty(t, imp.Ext, "imp.ext expected to be empty but was: %s. Test: %s. %s\n", string(imp.Ext), group.description, test.description)
			}
			assert.Equal(t, test.expectedErrs, errs, "errs slice does not match expected. Test: %s. %s\n", group.description, test.description)
		}
	}
}

func validRequest(t *testing.T, filename string) string {
	requestData, err := os.ReadFile("sample-requests/valid-whole/supplementary/" + filename)
	if err != nil {
		t.Fatalf("Failed to fetch a valid request: %v", err)
	}
	testBidRequest, _, _, err := jsonparser.Get(requestData, "mockBidRequest")
	assert.NoError(t, err, "Error jsonparsing root.mockBidRequest from file %s. Desc: %v.", filename, err)

	return string(testBidRequest)
}

func TestCurrencyTrunc(t *testing.T) {
	deps := &endpointDeps{
		fakeUUIDGenerator{},
		&nobidExchange{},
		mockBidderParamValidator{},
		&mockStoredReqFetcher{},
		empty_fetcher.EmptyFetcher{},
		empty_fetcher.EmptyFetcher{},
		&config.Configuration{},
		&metricsConfig.NilMetricsEngine{},
		analyticsConf.NewPBSAnalytics(&config.Analytics{}),
		map[string]string{},
		false,
		[]byte{},
		openrtb_ext.BuildBidderMap(),
		nil,
		nil,
		hardcodedResponseIPValidator{response: true},
		empty_fetcher.EmptyFetcher{},
		hookexecution.NewHookExecutor(hooks.EmptyPlanBuilder{}, hookexecution.EndpointAuction, &metricsConfig.NilMetricsEngine{}),
	}

	ui := int64(1)
	req := openrtb2.BidRequest{
		ID: "anyRequestID",
		Imp: []openrtb2.Imp{
			{
				ID: "anyImpID",
				Banner: &openrtb2.Banner{
					W: &ui,
					H: &ui,
				},
				Ext: json.RawMessage(`{"appnexus": {"placementId": 5667}}`),
			},
		},
		Site: &openrtb2.Site{
			ID: "anySiteID",
		},
		Cur: []string{"USD", "EUR"},
	}

	errL := deps.validateRequest(&openrtb_ext.RequestWrapper{BidRequest: &req}, false, false, nil)

	expectedError := errortypes.Warning{Message: "A prebid request can only process one currency. Taking the first currency in the list, USD, as the active currency"}
	assert.ElementsMatch(t, errL, []error{&expectedError})
}

func TestCCPAInvalid(t *testing.T) {
	deps := &endpointDeps{
		fakeUUIDGenerator{},
		&nobidExchange{},
		mockBidderParamValidator{},
		&mockStoredReqFetcher{},
		empty_fetcher.EmptyFetcher{},
		empty_fetcher.EmptyFetcher{},
		&config.Configuration{},
		&metricsConfig.NilMetricsEngine{},
		analyticsConf.NewPBSAnalytics(&config.Analytics{}),
		map[string]string{},
		false,
		[]byte{},
		openrtb_ext.BuildBidderMap(),
		nil,
		nil,
		hardcodedResponseIPValidator{response: true},
		empty_fetcher.EmptyFetcher{},
		hookexecution.NewHookExecutor(hooks.EmptyPlanBuilder{}, hookexecution.EndpointAuction, &metricsConfig.NilMetricsEngine{}),
	}

	ui := int64(1)
	req := openrtb2.BidRequest{
		ID: "anyRequestID",
		Imp: []openrtb2.Imp{
			{
				ID: "anyImpID",
				Banner: &openrtb2.Banner{
					W: &ui,
					H: &ui,
				},
				Ext: json.RawMessage(`{"appnexus": {"placementId": 5667}}`),
			},
		},
		Site: &openrtb2.Site{
			ID: "anySiteID",
		},
		Regs: &openrtb2.Regs{
			Ext: json.RawMessage(`{"us_privacy": "invalid by length"}`),
		},
	}

	errL := deps.validateRequest(&openrtb_ext.RequestWrapper{BidRequest: &req}, false, false, nil)

	expectedWarning := errortypes.Warning{
		Message:     "CCPA consent is invalid and will be ignored. (request.regs.ext.us_privacy must contain 4 characters)",
		WarningCode: errortypes.InvalidPrivacyConsentWarningCode}
	assert.ElementsMatch(t, errL, []error{&expectedWarning})
}

func TestNoSaleInvalid(t *testing.T) {
	deps := &endpointDeps{
		fakeUUIDGenerator{},
		&nobidExchange{},
		mockBidderParamValidator{},
		&mockStoredReqFetcher{},
		empty_fetcher.EmptyFetcher{},
		empty_fetcher.EmptyFetcher{},
		&config.Configuration{},
		&metricsConfig.NilMetricsEngine{},
		analyticsConf.NewPBSAnalytics(&config.Analytics{}),
		map[string]string{},
		false,
		[]byte{},
		openrtb_ext.BuildBidderMap(),
		nil,
		nil,
		hardcodedResponseIPValidator{response: true},
		empty_fetcher.EmptyFetcher{},
		hookexecution.NewHookExecutor(hooks.EmptyPlanBuilder{}, hookexecution.EndpointAuction, &metricsConfig.NilMetricsEngine{}),
	}

	ui := int64(1)
	req := openrtb2.BidRequest{
		ID: "anyRequestID",
		Imp: []openrtb2.Imp{
			{
				ID: "anyImpID",
				Banner: &openrtb2.Banner{
					W: &ui,
					H: &ui,
				},
				Ext: json.RawMessage(`{"appnexus": {"placementId": 5667}}`),
			},
		},
		Site: &openrtb2.Site{
			ID: "anySiteID",
		},
		Regs: &openrtb2.Regs{
			Ext: json.RawMessage(`{"us_privacy": "1NYN"}`),
		},
		Ext: json.RawMessage(`{"prebid": {"nosale": ["*", "appnexus"]} }`),
	}

	errL := deps.validateRequest(&openrtb_ext.RequestWrapper{BidRequest: &req}, false, false, nil)

	expectedError := errors.New("request.ext.prebid.nosale is invalid: can only specify all bidders if no other bidders are provided")
	assert.ElementsMatch(t, errL, []error{expectedError})
}

func TestValidateSourceTID(t *testing.T) {
	cfg := &config.Configuration{
		AutoGenSourceTID: true,
	}

	deps := &endpointDeps{
		fakeUUIDGenerator{},
		&nobidExchange{},
		mockBidderParamValidator{},
		&mockStoredReqFetcher{},
		empty_fetcher.EmptyFetcher{},
		empty_fetcher.EmptyFetcher{},
		cfg,
		&metricsConfig.NilMetricsEngine{},
		analyticsConf.NewPBSAnalytics(&config.Analytics{}),
		map[string]string{},
		false,
		[]byte{},
		openrtb_ext.BuildBidderMap(),
		nil,
		nil,
		hardcodedResponseIPValidator{response: true},
		empty_fetcher.EmptyFetcher{},
		hookexecution.NewHookExecutor(hooks.EmptyPlanBuilder{}, hookexecution.EndpointAuction, &metricsConfig.NilMetricsEngine{}),
	}

	ui := int64(1)
	req := openrtb2.BidRequest{
		ID: "anyRequestID",
		Imp: []openrtb2.Imp{
			{
				ID: "anyImpID",
				Banner: &openrtb2.Banner{
					W: &ui,
					H: &ui,
				},
				Ext: json.RawMessage(`{"appnexus": {"placementId": 5667}}`),
			},
		},
		Site: &openrtb2.Site{
			ID: "anySiteID",
		},
	}

	deps.validateRequest(&openrtb_ext.RequestWrapper{BidRequest: &req}, false, false, nil)
	assert.NotEmpty(t, req.Source.TID, "Expected req.Source.TID to be filled with a randomly generated UID")
}

func TestSChainInvalid(t *testing.T) {
	deps := &endpointDeps{
		fakeUUIDGenerator{},
		&nobidExchange{},
		mockBidderParamValidator{},
		&mockStoredReqFetcher{},
		empty_fetcher.EmptyFetcher{},
		empty_fetcher.EmptyFetcher{},
		&config.Configuration{},
		&metricsConfig.NilMetricsEngine{},
		analyticsConf.NewPBSAnalytics(&config.Analytics{}),
		map[string]string{},
		false,
		[]byte{},
		openrtb_ext.BuildBidderMap(),
		nil,
		nil,
		hardcodedResponseIPValidator{response: true},
		empty_fetcher.EmptyFetcher{},
		hookexecution.NewHookExecutor(hooks.EmptyPlanBuilder{}, hookexecution.EndpointAuction, &metricsConfig.NilMetricsEngine{}),
	}

	ui := int64(1)
	req := openrtb2.BidRequest{
		ID: "anyRequestID",
		Imp: []openrtb2.Imp{
			{
				ID: "anyImpID",
				Banner: &openrtb2.Banner{
					W: &ui,
					H: &ui,
				},
				Ext: json.RawMessage(`{"appnexus": {"placementId": 5667}}`),
			},
		},
		Site: &openrtb2.Site{
			ID: "anySiteID",
		},
		Ext: json.RawMessage(`{"prebid":{"schains":[{"bidders":["appnexus"],"schain":{"complete":1,"nodes":[{"asi":"directseller1.com","sid":"00001","rid":"BidRequest1","hp":1}],"ver":"1.0"}}, {"bidders":["appnexus"],"schain":{"complete":1,"nodes":[{"asi":"directseller2.com","sid":"00002","rid":"BidRequest2","hp":1}],"ver":"1.0"}}]}}`),
	}

	errL := deps.validateRequest(&openrtb_ext.RequestWrapper{BidRequest: &req}, false, false, nil)

	expectedError := errors.New("request.ext.prebid.schains contains multiple schains for bidder appnexus; it must contain no more than one per bidder.")
	assert.ElementsMatch(t, errL, []error{expectedError})
}

func TestMapSChains(t *testing.T) {
	const seller1SChain string = `"schain":{"complete":1,"nodes":[{"asi":"directseller1.com","sid":"00001","rid":"BidRequest1","hp":1}],"ver":"1.0"}`
	const seller2SChain string = `"schain":{"complete":2,"nodes":[{"asi":"directseller2.com","sid":"00002","rid":"BidRequest2","hp":2}],"ver":"2.0"}`

	seller1SChainUnpacked := openrtb2.SupplyChain{
		Complete: 1,
		Nodes: []openrtb2.SupplyChainNode{{
			ASI: "directseller1.com",
			SID: "00001",
			RID: "BidRequest1",
			HP:  openrtb2.Int8Ptr(1),
		}},
		Ver: "1.0",
	}

	tests := []struct {
		description         string
		bidRequest          openrtb2.BidRequest
		wantReqExtSChain    *openrtb2.SupplyChain
		wantSourceExtSChain *openrtb2.SupplyChain
		wantError           bool
	}{
		{
			description: "invalid req.ext",
			bidRequest: openrtb2.BidRequest{
				Ext: json.RawMessage(`{"prebid":{"schains":invalid}}`),
				Source: &openrtb2.Source{
					Ext: json.RawMessage(`{}`),
				},
			},
			wantError: true,
		},
		{
			description: "invalid source.ext",
			bidRequest: openrtb2.BidRequest{
				Ext: json.RawMessage(`{}`),
				Source: &openrtb2.Source{
					Ext: json.RawMessage(`{"schain":invalid}}`),
				},
			},
			wantError: true,
		},
		{
			description: "req.ext.prebid.schains, req.source.ext.schain and req.ext.schain are nil",
			bidRequest: openrtb2.BidRequest{
				Ext: json.RawMessage(`{}`),
				Source: &openrtb2.Source{
					Ext: json.RawMessage(`{}`),
				},
			},
			wantReqExtSChain:    nil,
			wantSourceExtSChain: nil,
		},
		{
			description: "req.ext.prebid.schains is not nil",
			bidRequest: openrtb2.BidRequest{
				Ext: json.RawMessage(`{"prebid":{"schains":[{"bidders":["appnexus"],` + seller1SChain + `}]}}`),
				Source: &openrtb2.Source{
					Ext: json.RawMessage(`{}`),
				},
			},
			wantReqExtSChain:    nil,
			wantSourceExtSChain: nil,
		},
		{
			description: "req.source.ext is not nil",
			bidRequest: openrtb2.BidRequest{
				Ext: json.RawMessage(`{}`),
				Source: &openrtb2.Source{
					Ext: json.RawMessage(`{` + seller1SChain + `}`),
				},
			},
			wantReqExtSChain:    nil,
			wantSourceExtSChain: &seller1SChainUnpacked,
		},
		{
			description: "req.ext.schain is not nil",
			bidRequest: openrtb2.BidRequest{
				Ext: json.RawMessage(`{` + seller1SChain + `}`),
				Source: &openrtb2.Source{
					Ext: json.RawMessage(`{}`),
				},
			},
			wantReqExtSChain:    nil,
			wantSourceExtSChain: &seller1SChainUnpacked,
		},
		{
			description: "req.source.ext.schain and req.ext.schain are not nil",
			bidRequest: openrtb2.BidRequest{
				Ext: json.RawMessage(`{` + seller2SChain + `}`),
				Source: &openrtb2.Source{
					Ext: json.RawMessage(`{` + seller1SChain + `}`),
				},
			},
			wantReqExtSChain:    nil,
			wantSourceExtSChain: &seller1SChainUnpacked,
		},
	}

	for _, test := range tests {
		reqWrapper := openrtb_ext.RequestWrapper{
			BidRequest: &test.bidRequest,
		}

		err := mapSChains(&reqWrapper)

		if test.wantError {
			assert.NotNil(t, err, test.description)
		} else {
			assert.Nil(t, err, test.description)

			reqExt, err := reqWrapper.GetRequestExt()
			if err != nil {
				assert.Fail(t, "Error getting request ext from wrapper", test.description)
			}
			reqExtSChain := reqExt.GetSChain()
			assert.Equal(t, test.wantReqExtSChain, reqExtSChain, test.description)

			sourceExt, err := reqWrapper.GetSourceExt()
			if err != nil {
				assert.Fail(t, "Error getting source ext from wrapper", test.description)
			}
			sourceExtSChain := sourceExt.GetSChain()
			assert.Equal(t, test.wantSourceExtSChain, sourceExtSChain, test.description)
		}
	}
}

func TestGetAccountID(t *testing.T) {
	testPubID := "test-pub"
	testParentAccount := "test-account"
	testPubExt := openrtb_ext.ExtPublisher{
		Prebid: &openrtb_ext.ExtPublisherPrebid{
			ParentAccount: &testParentAccount,
		},
	}
	testPubExtJSON, err := json.Marshal(testPubExt)
	assert.NoError(t, err)

	testCases := []struct {
		description   string
		pub           *openrtb2.Publisher
		expectedAccID string
	}{
		{
			description: "Publisher.ID and Publisher.Ext.Prebid.ParentAccount both present",
			pub: &openrtb2.Publisher{
				ID:  testPubID,
				Ext: testPubExtJSON,
			},
			expectedAccID: testParentAccount,
		},
		{
			description: "Only Publisher.Ext.Prebid.ParentAccount present",
			pub: &openrtb2.Publisher{
				ID:  "",
				Ext: testPubExtJSON,
			},
			expectedAccID: testParentAccount,
		},
		{
			description: "Only Publisher.ID present",
			pub: &openrtb2.Publisher{
				ID: testPubID,
			},
			expectedAccID: testPubID,
		},
		{
			description:   "Neither Publisher.ID or Publisher.Ext.Prebid.ParentAccount present",
			pub:           &openrtb2.Publisher{},
			expectedAccID: metrics.PublisherUnknown,
		},
		{
			description:   "Publisher is nil",
			pub:           nil,
			expectedAccID: metrics.PublisherUnknown,
		},
	}

	for _, test := range testCases {
		acc := getAccountID(test.pub)
		assert.Equal(t, test.expectedAccID, acc, "getAccountID should return expected account for test case: %s", test.description)
	}
}

func TestSanitizeRequest(t *testing.T) {
	testCases := []struct {
		description  string
		req          *openrtb2.BidRequest
		ipValidator  iputil.IPValidator
		expectedIPv4 string
		expectedIPv6 string
	}{
		{
			description: "Empty",
			req: &openrtb2.BidRequest{
				Device: &openrtb2.Device{
					IP:   "",
					IPv6: "",
				},
			},
			expectedIPv4: "",
			expectedIPv6: "",
		},
		{
			description: "Valid",
			req: &openrtb2.BidRequest{
				Device: &openrtb2.Device{
					IP:   "1.1.1.1",
					IPv6: "1111::",
				},
			},
			ipValidator:  hardcodedResponseIPValidator{response: true},
			expectedIPv4: "1.1.1.1",
			expectedIPv6: "1111::",
		},
		{
			description: "Invalid",
			req: &openrtb2.BidRequest{
				Device: &openrtb2.Device{
					IP:   "1.1.1.1",
					IPv6: "1111::",
				},
			},
			ipValidator:  hardcodedResponseIPValidator{response: false},
			expectedIPv4: "",
			expectedIPv6: "",
		},
		{
			description: "Invalid - Wrong IP Types",
			req: &openrtb2.BidRequest{
				Device: &openrtb2.Device{
					IP:   "1111::",
					IPv6: "1.1.1.1",
				},
			},
			ipValidator:  hardcodedResponseIPValidator{response: true},
			expectedIPv4: "",
			expectedIPv6: "",
		},
		{
			description: "Malformed",
			req: &openrtb2.BidRequest{
				Device: &openrtb2.Device{
					IP:   "malformed",
					IPv6: "malformed",
				},
			},
			expectedIPv4: "",
			expectedIPv6: "",
		},
	}

	for _, test := range testCases {
		bidReq := &openrtb_ext.RequestWrapper{BidRequest: test.req}

		sanitizeRequest(bidReq, test.ipValidator)
		assert.Equal(t, test.expectedIPv4, test.req.Device.IP, test.description+":ipv4")
		assert.Equal(t, test.expectedIPv6, test.req.Device.IPv6, test.description+":ipv6")
	}
}

func TestValidateAndFillSourceTID(t *testing.T) {
	testTID := "some-tid"
	testCases := []struct {
		description   string
		req           *openrtb2.BidRequest
		expectRandTID bool
		expectedTID   string
	}{
		{
			description:   "req.Source not present. Expecting a randomly generated TID value",
			req:           &openrtb2.BidRequest{},
			expectRandTID: true,
		},
		{
			description: "req.Source.TID not present. Expecting a randomly generated TID value",
			req: &openrtb2.BidRequest{
				Source: &openrtb2.Source{},
			},
			expectRandTID: true,
		},
		{
			description: "req.Source.TID present. Expecting no change",
			req: &openrtb2.BidRequest{
				Source: &openrtb2.Source{
					TID: testTID,
				},
			},
			expectRandTID: false,
			expectedTID:   testTID,
		},
	}

	for _, test := range testCases {
		_ = validateAndFillSourceTID(test.req)
		if test.expectRandTID {
			assert.NotEmpty(t, test.req.Source.TID, test.description)
			assert.NotEqual(t, test.expectedTID, test.req.Source.TID, test.description)
		} else {
			assert.Equal(t, test.expectedTID, test.req.Source.TID, test.description)
		}
	}
}

func TestEidPermissionsInvalid(t *testing.T) {
	deps := &endpointDeps{
		fakeUUIDGenerator{},
		&nobidExchange{},
		mockBidderParamValidator{},
		&mockStoredReqFetcher{},
		empty_fetcher.EmptyFetcher{},
		empty_fetcher.EmptyFetcher{},
		&config.Configuration{},
		&metricsConfig.NilMetricsEngine{},
		analyticsConf.NewPBSAnalytics(&config.Analytics{}),
		map[string]string{},
		false,
		[]byte{},
		openrtb_ext.BuildBidderMap(),
		nil,
		nil,
		hardcodedResponseIPValidator{response: true},
		empty_fetcher.EmptyFetcher{},
		hookexecution.NewHookExecutor(hooks.EmptyPlanBuilder{}, hookexecution.EndpointAuction, &metricsConfig.NilMetricsEngine{}),
	}

	ui := int64(1)
	req := openrtb2.BidRequest{
		ID: "anyRequestID",
		Imp: []openrtb2.Imp{
			{
				ID: "anyImpID",
				Banner: &openrtb2.Banner{
					W: &ui,
					H: &ui,
				},
				Ext: json.RawMessage(`{"appnexus": {"placementId": 5667}}`),
			},
		},
		Site: &openrtb2.Site{
			ID: "anySiteID",
		},
		Ext: json.RawMessage(`{"prebid": {"data": {"eidpermissions": [{"source":"a", "bidders":[]}]} } }`),
	}

	errL := deps.validateRequest(&openrtb_ext.RequestWrapper{BidRequest: &req}, false, false, nil)

	expectedError := errors.New(`request.ext.prebid.data.eidpermissions[0] missing or empty required field: "bidders"`)
	assert.ElementsMatch(t, errL, []error{expectedError})
}

func TestValidateEidPermissions(t *testing.T) {
	knownBidders := map[string]openrtb_ext.BidderName{"a": openrtb_ext.BidderName("a")}
	knownAliases := map[string]string{"b": "b"}

	testCases := []struct {
		description   string
		request       *openrtb_ext.ExtRequest
		expectedError error
	}{
		{
			description:   "Valid - Empty ext",
			request:       &openrtb_ext.ExtRequest{},
			expectedError: nil,
		},
		{
			description:   "Valid - Nil ext.prebid.data",
			request:       &openrtb_ext.ExtRequest{Prebid: openrtb_ext.ExtRequestPrebid{}},
			expectedError: nil,
		},
		{
			description:   "Valid - Empty ext.prebid.data",
			request:       &openrtb_ext.ExtRequest{Prebid: openrtb_ext.ExtRequestPrebid{Data: &openrtb_ext.ExtRequestPrebidData{}}},
			expectedError: nil,
		},
		{
			description:   "Valid - Nil ext.prebid.data.eidpermissions",
			request:       &openrtb_ext.ExtRequest{Prebid: openrtb_ext.ExtRequestPrebid{Data: &openrtb_ext.ExtRequestPrebidData{EidPermissions: nil}}},
			expectedError: nil,
		},
		{
			description:   "Valid - None",
			request:       &openrtb_ext.ExtRequest{Prebid: openrtb_ext.ExtRequestPrebid{Data: &openrtb_ext.ExtRequestPrebidData{EidPermissions: []openrtb_ext.ExtRequestPrebidDataEidPermission{}}}},
			expectedError: nil,
		},
		{
			description: "Valid - One",
			request: &openrtb_ext.ExtRequest{Prebid: openrtb_ext.ExtRequestPrebid{Data: &openrtb_ext.ExtRequestPrebidData{EidPermissions: []openrtb_ext.ExtRequestPrebidDataEidPermission{
				{Source: "sourceA", Bidders: []string{"a"}},
			}}}},
			expectedError: nil,
		},
		{
			description: "Valid - Many",
			request: &openrtb_ext.ExtRequest{Prebid: openrtb_ext.ExtRequestPrebid{Data: &openrtb_ext.ExtRequestPrebidData{EidPermissions: []openrtb_ext.ExtRequestPrebidDataEidPermission{
				{Source: "sourceA", Bidders: []string{"a"}},
				{Source: "sourceB", Bidders: []string{"a"}},
			}}}},
			expectedError: nil,
		},
		{
			description: "Invalid - Missing Source",
			request: &openrtb_ext.ExtRequest{Prebid: openrtb_ext.ExtRequestPrebid{Data: &openrtb_ext.ExtRequestPrebidData{EidPermissions: []openrtb_ext.ExtRequestPrebidDataEidPermission{
				{Source: "sourceA", Bidders: []string{"a"}},
				{Bidders: []string{"a"}},
			}}}},
			expectedError: errors.New(`request.ext.prebid.data.eidpermissions[1] missing required field: "source"`),
		},
		{
			description: "Invalid - Duplicate Source",
			request: &openrtb_ext.ExtRequest{Prebid: openrtb_ext.ExtRequestPrebid{Data: &openrtb_ext.ExtRequestPrebidData{EidPermissions: []openrtb_ext.ExtRequestPrebidDataEidPermission{
				{Source: "sourceA", Bidders: []string{"a"}},
				{Source: "sourceA", Bidders: []string{"a"}},
			}}}},
			expectedError: errors.New(`request.ext.prebid.data.eidpermissions[1] duplicate entry with field: "source"`),
		},
		{
			description: "Invalid - Missing Bidders - Nil",
			request: &openrtb_ext.ExtRequest{Prebid: openrtb_ext.ExtRequestPrebid{Data: &openrtb_ext.ExtRequestPrebidData{EidPermissions: []openrtb_ext.ExtRequestPrebidDataEidPermission{
				{Source: "sourceA", Bidders: []string{"a"}},
				{Source: "sourceB"},
			}}}},
			expectedError: errors.New(`request.ext.prebid.data.eidpermissions[1] missing or empty required field: "bidders"`),
		},
		{
			description: "Invalid - Missing Bidders - Empty",
			request: &openrtb_ext.ExtRequest{Prebid: openrtb_ext.ExtRequestPrebid{Data: &openrtb_ext.ExtRequestPrebidData{EidPermissions: []openrtb_ext.ExtRequestPrebidDataEidPermission{
				{Source: "sourceA", Bidders: []string{"a"}},
				{Source: "sourceB", Bidders: []string{}},
			}}}},
			expectedError: errors.New(`request.ext.prebid.data.eidpermissions[1] missing or empty required field: "bidders"`),
		},
		{
			description: "Invalid - Invalid Bidders",
			request: &openrtb_ext.ExtRequest{Prebid: openrtb_ext.ExtRequestPrebid{Data: &openrtb_ext.ExtRequestPrebidData{EidPermissions: []openrtb_ext.ExtRequestPrebidDataEidPermission{
				{Source: "sourceA", Bidders: []string{"a"}},
				{Source: "sourceB", Bidders: []string{"z"}},
			}}}},
			expectedError: errors.New(`request.ext.prebid.data.eidpermissions[1] contains unrecognized bidder "z"`),
		},
	}

	endpoint := &endpointDeps{bidderMap: knownBidders}
	for _, test := range testCases {
		result := endpoint.validateEidPermissions(test.request.Prebid.Data, knownAliases)
		assert.Equal(t, test.expectedError, result, test.description)
	}
}

func TestValidateBidders(t *testing.T) {
	testCases := []struct {
		description   string
		bidders       []string
		knownBidders  map[string]openrtb_ext.BidderName
		knownAliases  map[string]string
		expectedError error
	}{
		{
			description:   "Valid - No Bidders",
			bidders:       []string{},
			knownBidders:  map[string]openrtb_ext.BidderName{"a": openrtb_ext.BidderName("a")},
			knownAliases:  map[string]string{"c": "c"},
			expectedError: nil,
		},
		{
			description:   "Valid - All Bidders",
			bidders:       []string{"*"},
			knownBidders:  map[string]openrtb_ext.BidderName{"a": openrtb_ext.BidderName("a")},
			knownAliases:  map[string]string{"c": "c"},
			expectedError: nil,
		},
		{
			description:   "Valid - One Core Bidder",
			bidders:       []string{"a"},
			knownBidders:  map[string]openrtb_ext.BidderName{"a": openrtb_ext.BidderName("a")},
			knownAliases:  map[string]string{"c": "c"},
			expectedError: nil,
		},
		{
			description:   "Valid - Many Core Bidders",
			bidders:       []string{"a", "b"},
			knownBidders:  map[string]openrtb_ext.BidderName{"a": openrtb_ext.BidderName("a"), "b": openrtb_ext.BidderName("b")},
			knownAliases:  map[string]string{"c": "c"},
			expectedError: nil,
		},
		{
			description:   "Valid - One Alias Bidder",
			bidders:       []string{"c"},
			knownBidders:  map[string]openrtb_ext.BidderName{"a": openrtb_ext.BidderName("a")},
			knownAliases:  map[string]string{"c": "c"},
			expectedError: nil,
		},
		{
			description:   "Valid - Many Alias Bidders",
			bidders:       []string{"c", "d"},
			knownBidders:  map[string]openrtb_ext.BidderName{"a": openrtb_ext.BidderName("a")},
			knownAliases:  map[string]string{"c": "c", "d": "d"},
			expectedError: nil,
		},
		{
			description:   "Valid - Mixed Core + Alias Bidders",
			bidders:       []string{"a", "c"},
			knownBidders:  map[string]openrtb_ext.BidderName{"a": openrtb_ext.BidderName("a")},
			knownAliases:  map[string]string{"c": "c"},
			expectedError: nil,
		},
		{
			description:   "Invalid - Unknown Bidder",
			bidders:       []string{"z"},
			knownBidders:  map[string]openrtb_ext.BidderName{"a": openrtb_ext.BidderName("a")},
			knownAliases:  map[string]string{"c": "c"},
			expectedError: errors.New(`unrecognized bidder "z"`),
		},
		{
			description:   "Invalid - Unknown Bidder Case Sensitive",
			bidders:       []string{"A"},
			knownBidders:  map[string]openrtb_ext.BidderName{"a": openrtb_ext.BidderName("a")},
			knownAliases:  map[string]string{"c": "c"},
			expectedError: errors.New(`unrecognized bidder "A"`),
		},
		{
			description:   "Invalid - Unknown Bidder With Known Bidders",
			bidders:       []string{"a", "c", "z"},
			knownBidders:  map[string]openrtb_ext.BidderName{"a": openrtb_ext.BidderName("a")},
			knownAliases:  map[string]string{"c": "c"},
			expectedError: errors.New(`unrecognized bidder "z"`),
		},
		{
			description:   "Invalid - All Bidders With Known Bidder",
			bidders:       []string{"*", "a"},
			knownBidders:  map[string]openrtb_ext.BidderName{"a": openrtb_ext.BidderName("a")},
			knownAliases:  map[string]string{"c": "c"},
			expectedError: errors.New(`bidder wildcard "*" mixed with specific bidders`),
		},
		{
			description:   "Invalid - Returns First Error - All Bidders",
			bidders:       []string{"*", "z"},
			knownBidders:  map[string]openrtb_ext.BidderName{"a": openrtb_ext.BidderName("a")},
			knownAliases:  map[string]string{"c": "c"},
			expectedError: errors.New(`bidder wildcard "*" mixed with specific bidders`),
		},
		{
			description:   "Invalid - Returns First Error - Unknown Bidder",
			bidders:       []string{"z", "*"},
			knownBidders:  map[string]openrtb_ext.BidderName{"a": openrtb_ext.BidderName("a")},
			knownAliases:  map[string]string{"c": "c"},
			expectedError: errors.New(`unrecognized bidder "z"`),
		},
	}

	for _, test := range testCases {
		result := validateBidders(test.bidders, test.knownBidders, test.knownAliases)
		assert.Equal(t, test.expectedError, result, test.description)
	}
}

func TestIOS14EndToEnd(t *testing.T) {
	exchange := &nobidExchange{}

	endpoint, _ := NewEndpoint(
		fakeUUIDGenerator{},
		exchange,
		mockBidderParamValidator{},
		&mockStoredReqFetcher{},
		empty_fetcher.EmptyFetcher{},
		&config.Configuration{MaxRequestSize: maxSize},
		&metricsConfig.NilMetricsEngine{},
		analyticsConf.NewPBSAnalytics(&config.Analytics{}),
		map[string]string{},
		[]byte{},
		openrtb_ext.BuildBidderMap(),
		empty_fetcher.EmptyFetcher{},
		hooks.EmptyPlanBuilder{})

	httpReq := httptest.NewRequest("POST", "/openrtb2/auction", strings.NewReader(validRequest(t, "app-ios140-no-ifa.json")))

	endpoint(httptest.NewRecorder(), httpReq, nil)

	result := exchange.gotRequest
	if !assert.NotEmpty(t, result, "request received by the exchange.") {
		t.FailNow()
	}

	var lmtOne int8 = 1
	assert.Equal(t, &lmtOne, result.Device.Lmt)
}

func TestAuctionWarnings(t *testing.T) {
	reqBody := validRequest(t, "us-privacy-invalid.json")
	deps := &endpointDeps{
		fakeUUIDGenerator{},
		&warningsCheckExchange{},
		mockBidderParamValidator{},
		&mockStoredReqFetcher{},
		empty_fetcher.EmptyFetcher{},
		empty_fetcher.EmptyFetcher{},
		&config.Configuration{MaxRequestSize: int64(len(reqBody))},
		&metricsConfig.NilMetricsEngine{},
		analyticsConf.NewPBSAnalytics(&config.Analytics{}),
		map[string]string{},
		false,
		[]byte{},
		openrtb_ext.BuildBidderMap(),
		nil,
		nil,
		hardcodedResponseIPValidator{response: true},
		empty_fetcher.EmptyFetcher{},
		hookexecution.NewHookExecutor(hooks.EmptyPlanBuilder{}, hookexecution.EndpointAuction, &metricsConfig.NilMetricsEngine{}),
	}

	req := httptest.NewRequest("POST", "/openrtb2/auction", strings.NewReader(reqBody))
	recorder := httptest.NewRecorder()

	deps.Auction(recorder, req, nil)

	if recorder.Code != http.StatusOK {
		t.Errorf("Endpoint should return a 200")
	}
	warnings := deps.ex.(*warningsCheckExchange).auctionRequest.Warnings
	if !assert.Len(t, warnings, 1, "One warning should be returned from exchange") {
		t.FailNow()
	}
	actualWarning := warnings[0].(*errortypes.Warning)
	expectedMessage := "CCPA consent is invalid and will be ignored. (request.regs.ext.us_privacy must contain 4 characters)"
	assert.Equal(t, expectedMessage, actualWarning.Message, "Warning message is incorrect")

	assert.Equal(t, errortypes.InvalidPrivacyConsentWarningCode, actualWarning.WarningCode, "Warning code is incorrect")
}

func TestParseRequestParseImpInfoError(t *testing.T) {
	reqBody := validRequest(t, "imp-info-invalid.json")
	deps := &endpointDeps{
		fakeUUIDGenerator{},
		&warningsCheckExchange{},
		mockBidderParamValidator{},
		&mockStoredReqFetcher{},
		empty_fetcher.EmptyFetcher{},
		empty_fetcher.EmptyFetcher{},
		&config.Configuration{MaxRequestSize: int64(len(reqBody))},
		&metricsConfig.NilMetricsEngine{},
		analyticsConf.NewPBSAnalytics(&config.Analytics{}),
		map[string]string{},
		false,
		[]byte{},
		openrtb_ext.BuildBidderMap(),
		nil,
		nil,
		hardcodedResponseIPValidator{response: true},
		empty_fetcher.EmptyFetcher{},
		hookexecution.NewHookExecutor(hooks.EmptyPlanBuilder{}, hookexecution.EndpointAuction, &metricsConfig.NilMetricsEngine{}),
	}

	req := httptest.NewRequest("POST", "/openrtb2/auction", strings.NewReader(reqBody))

	resReq, impExtInfoMap, _, _, _, _, errL := deps.parseRequest(req, &metrics.Labels{})

	assert.Nil(t, resReq, "Result request should be nil due to incorrect imp")
	assert.Nil(t, impExtInfoMap, "Impression info map should be nil due to incorrect imp")
	assert.Len(t, errL, 1, "One error should be returned")
	assert.Contains(t, errL[0].Error(), "echovideoattrs of type bool", "Incorrect error message")
}

func TestValidateNativeContextTypes(t *testing.T) {
	impIndex := 4

	testCases := []struct {
		description      string
		givenContextType native1.ContextType
		givenSubType     native1.ContextSubType
		expectedError    string
	}{
		{
			description:      "No Types Specified",
			givenContextType: 0,
			givenSubType:     0,
			expectedError:    "",
		},
		{
			description:      "All Types Exchange Specific",
			givenContextType: 500,
			givenSubType:     500,
			expectedError:    "",
		},
		{
			description:      "Context Type Known Value - Sub Type Unspecified",
			givenContextType: 1,
			givenSubType:     0,
			expectedError:    "",
		},
		{
			description:      "Context Type Negative",
			givenContextType: -1,
			givenSubType:     0,
			expectedError:    "request.imp[4].native.request.context is invalid. See https://iabtechlab.com/wp-content/uploads/2016/07/OpenRTB-Native-Ads-Specification-Final-1.2.pdf#page=39",
		},
		{
			description:      "Context Type Just Above Range",
			givenContextType: 4, // Range is currently 1-3
			givenSubType:     0,
			expectedError:    "request.imp[4].native.request.context is invalid. See https://iabtechlab.com/wp-content/uploads/2016/07/OpenRTB-Native-Ads-Specification-Final-1.2.pdf#page=39",
		},
		{
			description:      "Sub Type Negative",
			givenContextType: 1,
			givenSubType:     -1,
			expectedError:    "request.imp[4].native.request.contextsubtype value can't be less than 0. See https://iabtechlab.com/wp-content/uploads/2016/07/OpenRTB-Native-Ads-Specification-Final-1.2.pdf#page=39",
		},
		{
			description:      "Content - Sub Type Just Below Range",
			givenContextType: 1, // Content constant
			givenSubType:     9, // Content range is currently 10-15
			expectedError:    "request.imp[4].native.request.contextsubtype is invalid. See https://iabtechlab.com/wp-content/uploads/2016/07/OpenRTB-Native-Ads-Specification-Final-1.2.pdf#page=39",
		},
		{
			description:      "Content - Sub Type In Range",
			givenContextType: 1,  // Content constant
			givenSubType:     10, // Content range is currently 10-15
			expectedError:    "",
		},
		{
			description:      "Content - Sub Type In Range - Context Type Exchange Specific Boundary",
			givenContextType: 500,
			givenSubType:     10, // Content range is currently 10-15
			expectedError:    "",
		},
		{
			description:      "Content - Sub Type In Range - Context Type Exchange Specific Boundary + 1",
			givenContextType: 501,
			givenSubType:     10, // Content range is currently 10-15
			expectedError:    "",
		},
		{
			description:      "Content - Sub Type Just Above Range",
			givenContextType: 1,  // Content constant
			givenSubType:     16, // Content range is currently 10-15
			expectedError:    "request.imp[4].native.request.contextsubtype is invalid. See https://iabtechlab.com/wp-content/uploads/2016/07/OpenRTB-Native-Ads-Specification-Final-1.2.pdf#page=39",
		},
		{
			description:      "Content - Sub Type Exchange Specific Boundary",
			givenContextType: 1, // Content constant
			givenSubType:     500,
			expectedError:    "",
		},
		{
			description:      "Content - Sub Type Exchange Specific Boundary + 1",
			givenContextType: 1, // Content constant
			givenSubType:     501,
			expectedError:    "",
		},
		{
			description:      "Content - Invalid Context Type",
			givenContextType: 2,  // Not content constant
			givenSubType:     10, // Content range is currently 10-15
			expectedError:    "request.imp[4].native.request.context is 2, but contextsubtype is 10. This is an invalid combination. See https://iabtechlab.com/wp-content/uploads/2016/07/OpenRTB-Native-Ads-Specification-Final-1.2.pdf#page=39",
		},
		{
			description:      "Social - Sub Type Just Below Range",
			givenContextType: 2,  // Social constant
			givenSubType:     19, // Social range is currently 20-22
			expectedError:    "request.imp[4].native.request.contextsubtype is invalid. See https://iabtechlab.com/wp-content/uploads/2016/07/OpenRTB-Native-Ads-Specification-Final-1.2.pdf#page=39",
		},
		{
			description:      "Social - Sub Type In Range",
			givenContextType: 2,  // Social constant
			givenSubType:     20, // Social range is currently 20-22
			expectedError:    "",
		},
		{
			description:      "Social - Sub Type In Range - Context Type Exchange Specific Boundary",
			givenContextType: 500,
			givenSubType:     20, // Social range is currently 20-22
			expectedError:    "",
		},
		{
			description:      "Social - Sub Type In Range - Context Type Exchange Specific Boundary + 1",
			givenContextType: 501,
			givenSubType:     20, // Social range is currently 20-22
			expectedError:    "",
		},
		{
			description:      "Social - Sub Type Just Above Range",
			givenContextType: 2,  // Social constant
			givenSubType:     23, // Social range is currently 20-22
			expectedError:    "request.imp[4].native.request.contextsubtype is invalid. See https://iabtechlab.com/wp-content/uploads/2016/07/OpenRTB-Native-Ads-Specification-Final-1.2.pdf#page=39",
		},
		{
			description:      "Social - Sub Type Exchange Specific Boundary",
			givenContextType: 2, // Social constant
			givenSubType:     500,
			expectedError:    "",
		},
		{
			description:      "Social - Sub Type Exchange Specific Boundary + 1",
			givenContextType: 2, // Social constant
			givenSubType:     501,
			expectedError:    "",
		},
		{
			description:      "Social - Invalid Context Type",
			givenContextType: 3,  // Not social constant
			givenSubType:     20, // Social range is currently 20-22
			expectedError:    "request.imp[4].native.request.context is 3, but contextsubtype is 20. This is an invalid combination. See https://iabtechlab.com/wp-content/uploads/2016/07/OpenRTB-Native-Ads-Specification-Final-1.2.pdf#page=39",
		},
		{
			description:      "Product - Sub Type Just Below Range",
			givenContextType: 3,  // Product constant
			givenSubType:     29, // Product range is currently 30-32
			expectedError:    "request.imp[4].native.request.contextsubtype is invalid. See https://iabtechlab.com/wp-content/uploads/2016/07/OpenRTB-Native-Ads-Specification-Final-1.2.pdf#page=39",
		},
		{
			description:      "Product - Sub Type In Range",
			givenContextType: 3,  // Product constant
			givenSubType:     30, // Product range is currently 30-32
			expectedError:    "",
		},
		{
			description:      "Product - Sub Type In Range - Context Type Exchange Specific Boundary",
			givenContextType: 500,
			givenSubType:     30, // Product range is currently 30-32
			expectedError:    "",
		},
		{
			description:      "Product - Sub Type In Range - Context Type Exchange Specific Boundary + 1",
			givenContextType: 501,
			givenSubType:     30, // Product range is currently 30-32
			expectedError:    "",
		},
		{
			description:      "Product - Sub Type Just Above Range",
			givenContextType: 3,  // Product constant
			givenSubType:     33, // Product range is currently 30-32
			expectedError:    "request.imp[4].native.request.contextsubtype is invalid. See https://iabtechlab.com/wp-content/uploads/2016/07/OpenRTB-Native-Ads-Specification-Final-1.2.pdf#page=39",
		},
		{
			description:      "Product - Sub Type Exchange Specific Boundary",
			givenContextType: 3, // Product constant
			givenSubType:     500,
			expectedError:    "",
		},
		{
			description:      "Product - Sub Type Exchange Specific Boundary + 1",
			givenContextType: 3, // Product constant
			givenSubType:     501,
			expectedError:    "",
		},
		{
			description:      "Product - Invalid Context Type",
			givenContextType: 1,  // Not product constant
			givenSubType:     30, // Product range is currently 30-32
			expectedError:    "request.imp[4].native.request.context is 1, but contextsubtype is 30. This is an invalid combination. See https://iabtechlab.com/wp-content/uploads/2016/07/OpenRTB-Native-Ads-Specification-Final-1.2.pdf#page=39",
		},
	}

	for _, test := range testCases {
		err := validateNativeContextTypes(test.givenContextType, test.givenSubType, impIndex)
		if test.expectedError == "" {
			assert.NoError(t, err, test.description)
		} else {
			assert.EqualError(t, err, test.expectedError, test.description)
		}
	}
}

func TestValidateNativePlacementType(t *testing.T) {
	impIndex := 4

	testCases := []struct {
		description        string
		givenPlacementType native1.PlacementType
		expectedError      string
	}{
		{
			description:        "Not Specified",
			givenPlacementType: 0,
			expectedError:      "",
		},
		{
			description:        "Known Value",
			givenPlacementType: 1, // Range is currently 1-4
			expectedError:      "",
		},
		{
			description:        "Exchange Specific - Boundary",
			givenPlacementType: 500,
			expectedError:      "",
		},
		{
			description:        "Exchange Specific - Boundary + 1",
			givenPlacementType: 501,
			expectedError:      "",
		},
		{
			description:        "Negative",
			givenPlacementType: -1,
			expectedError:      "request.imp[4].native.request.plcmttype is invalid. See https://iabtechlab.com/wp-content/uploads/2016/07/OpenRTB-Native-Ads-Specification-Final-1.2.pdf#page=40",
		},
		{
			description:        "Just Above Range",
			givenPlacementType: 5, // Range is currently 1-4
			expectedError:      "request.imp[4].native.request.plcmttype is invalid. See https://iabtechlab.com/wp-content/uploads/2016/07/OpenRTB-Native-Ads-Specification-Final-1.2.pdf#page=40",
		},
	}

	for _, test := range testCases {
		err := validateNativePlacementType(test.givenPlacementType, impIndex)
		if test.expectedError == "" {
			assert.NoError(t, err, test.description)
		} else {
			assert.EqualError(t, err, test.expectedError, test.description)
		}
	}
}

func TestValidateNativeEventTracker(t *testing.T) {
	impIndex := 4
	eventIndex := 8

	testCases := []struct {
		description   string
		givenEvent    nativeRequests.EventTracker
		expectedError string
	}{
		{
			description: "Valid",
			givenEvent: nativeRequests.EventTracker{
				Event:   1,
				Methods: []native1.EventTrackingMethod{1},
			},
			expectedError: "",
		},
		{
			description: "Event - Exchange Specific - Boundary",
			givenEvent: nativeRequests.EventTracker{
				Event:   500,
				Methods: []native1.EventTrackingMethod{1},
			},
			expectedError: "",
		},
		{
			description: "Event - Exchange Specific - Boundary + 1",
			givenEvent: nativeRequests.EventTracker{
				Event:   501,
				Methods: []native1.EventTrackingMethod{1},
			},
			expectedError: "",
		},
		{
			description: "Event - Negative",
			givenEvent: nativeRequests.EventTracker{
				Event:   -1,
				Methods: []native1.EventTrackingMethod{1},
			},
			expectedError: "request.imp[4].native.request.eventtrackers[8].event is invalid. See section 7.6: https://iabtechlab.com/wp-content/uploads/2016/07/OpenRTB-Native-Ads-Specification-Final-1.2.pdf#page=43",
		},
		{
			description: "Event - Just Above Range",
			givenEvent: nativeRequests.EventTracker{
				Event:   5, // Range is currently 1-4
				Methods: []native1.EventTrackingMethod{1},
			},
			expectedError: "request.imp[4].native.request.eventtrackers[8].event is invalid. See section 7.6: https://iabtechlab.com/wp-content/uploads/2016/07/OpenRTB-Native-Ads-Specification-Final-1.2.pdf#page=43",
		},
		{
			description: "Methods - Many Valid",
			givenEvent: nativeRequests.EventTracker{
				Event:   1,
				Methods: []native1.EventTrackingMethod{1, 2},
			},
			expectedError: "",
		},
		{
			description: "Methods - Empty",
			givenEvent: nativeRequests.EventTracker{
				Event:   1,
				Methods: []native1.EventTrackingMethod{},
			},
			expectedError: "request.imp[4].native.request.eventtrackers[8].method is required. See section 7.7: https://iabtechlab.com/wp-content/uploads/2016/07/OpenRTB-Native-Ads-Specification-Final-1.2.pdf#page=43",
		},
		{
			description: "Methods - Exchange Specific - Boundary",
			givenEvent: nativeRequests.EventTracker{
				Event:   1,
				Methods: []native1.EventTrackingMethod{500},
			},
			expectedError: "",
		},
		{
			description: "Methods - Exchange Specific - Boundary + 1",
			givenEvent: nativeRequests.EventTracker{
				Event:   1,
				Methods: []native1.EventTrackingMethod{501},
			},
			expectedError: "",
		},
		{
			description: "Methods - Negative",
			givenEvent: nativeRequests.EventTracker{
				Event:   1,
				Methods: []native1.EventTrackingMethod{-1},
			},
			expectedError: "request.imp[4].native.request.eventtrackers[8].methods[0] is invalid. See section 7.7: https://iabtechlab.com/wp-content/uploads/2016/07/OpenRTB-Native-Ads-Specification-Final-1.2.pdf#page=43",
		},
		{
			description: "Methods - Just Above Range",
			givenEvent: nativeRequests.EventTracker{
				Event:   1,
				Methods: []native1.EventTrackingMethod{3}, // Known values are currently 1-2
			},
			expectedError: "request.imp[4].native.request.eventtrackers[8].methods[0] is invalid. See section 7.7: https://iabtechlab.com/wp-content/uploads/2016/07/OpenRTB-Native-Ads-Specification-Final-1.2.pdf#page=43",
		},
		{
			description: "Methods - Mixed Valid + Invalid",
			givenEvent: nativeRequests.EventTracker{
				Event:   1,
				Methods: []native1.EventTrackingMethod{1, -1},
			},
			expectedError: "request.imp[4].native.request.eventtrackers[8].methods[1] is invalid. See section 7.7: https://iabtechlab.com/wp-content/uploads/2016/07/OpenRTB-Native-Ads-Specification-Final-1.2.pdf#page=43",
		},
	}

	for _, test := range testCases {
		err := validateNativeEventTracker(test.givenEvent, impIndex, eventIndex)
		if test.expectedError == "" {
			assert.NoError(t, err, test.description)
		} else {
			assert.EqualError(t, err, test.expectedError, test.description)
		}
	}
}

func TestValidateNativeAssetData(t *testing.T) {
	impIndex := 4
	assetIndex := 8

	testCases := []struct {
		description   string
		givenData     nativeRequests.Data
		expectedError string
	}{
		{
			description:   "Valid",
			givenData:     nativeRequests.Data{Type: 1},
			expectedError: "",
		},
		{
			description:   "Exchange Specific - Boundary",
			givenData:     nativeRequests.Data{Type: 500},
			expectedError: "",
		},
		{
			description:   "Exchange Specific - Boundary + 1",
			givenData:     nativeRequests.Data{Type: 501},
			expectedError: "",
		},
		{
			description:   "Not Specified",
			givenData:     nativeRequests.Data{},
			expectedError: "request.imp[4].native.request.assets[8].data.type is invalid. See section 7.4: https://iabtechlab.com/wp-content/uploads/2016/07/OpenRTB-Native-Ads-Specification-Final-1.2.pdf#page=40",
		},
		{
			description:   "Negative",
			givenData:     nativeRequests.Data{Type: -1},
			expectedError: "request.imp[4].native.request.assets[8].data.type is invalid. See section 7.4: https://iabtechlab.com/wp-content/uploads/2016/07/OpenRTB-Native-Ads-Specification-Final-1.2.pdf#page=40",
		},
		{
			description:   "Just Above Range",
			givenData:     nativeRequests.Data{Type: 13}, // Range is currently 1-12
			expectedError: "request.imp[4].native.request.assets[8].data.type is invalid. See section 7.4: https://iabtechlab.com/wp-content/uploads/2016/07/OpenRTB-Native-Ads-Specification-Final-1.2.pdf#page=40",
		},
	}

	for _, test := range testCases {
		err := validateNativeAssetData(&test.givenData, impIndex, assetIndex)
		if test.expectedError == "" {
			assert.NoError(t, err, test.description)
		} else {
			assert.EqualError(t, err, test.expectedError, test.description)
		}
	}
}

func TestAuctionResponseHeaders(t *testing.T) {
	testCases := []struct {
		description     string
		requestBody     string
		expectedStatus  int
		expectedHeaders func(http.Header)
	}{
		{
			description:    "Success Response",
			requestBody:    validRequest(t, "site.json"),
			expectedStatus: 200,
			expectedHeaders: func(h http.Header) {
				h.Set("X-Prebid", "pbs-go/unknown")
				h.Set("Content-Type", "application/json")
			},
		},
		{
			description:    "Failure Response",
			requestBody:    "{}",
			expectedStatus: 400,
			expectedHeaders: func(h http.Header) {
				h.Set("X-Prebid", "pbs-go/unknown")
			},
		},
	}

	exchange := &nobidExchange{}
	endpoint, _ := NewEndpoint(
		fakeUUIDGenerator{},
		exchange,
		mockBidderParamValidator{},
		empty_fetcher.EmptyFetcher{},
		empty_fetcher.EmptyFetcher{},
		&config.Configuration{MaxRequestSize: maxSize},
		&metricsConfig.NilMetricsEngine{},
		analyticsConf.NewPBSAnalytics(&config.Analytics{}),
		map[string]string{},
		[]byte{},
		openrtb_ext.BuildBidderMap(),
		empty_fetcher.EmptyFetcher{},
		hooks.EmptyPlanBuilder{})

	for _, test := range testCases {
		httpReq := httptest.NewRequest("POST", "/openrtb2/auction", strings.NewReader(test.requestBody))
		recorder := httptest.NewRecorder()

		endpoint(recorder, httpReq, nil)

		expectedHeaders := http.Header{}
		test.expectedHeaders(expectedHeaders)

		assert.Equal(t, test.expectedStatus, recorder.Result().StatusCode, test.description+":statuscode")
		assert.Equal(t, expectedHeaders, recorder.Result().Header, test.description+":statuscode")
	}
}

// StoredRequest testing

// Test stored request data

func TestValidateBanner(t *testing.T) {
	impIndex := 0

	testCases := []struct {
		description    string
		banner         *openrtb2.Banner
		impIndex       int
		isInterstitial bool
		expectedError  error
	}{
		{
			description:    "isInterstitial Equals False (not set to 1)",
			banner:         &openrtb2.Banner{W: nil, H: nil, Format: nil},
			impIndex:       impIndex,
			isInterstitial: false,
			expectedError:  errors.New("request.imp[0].banner has no sizes. Define \"w\" and \"h\", or include \"format\" elements."),
		},
		{
			description:    "isInterstitial Equals True (is set to 1)",
			banner:         &openrtb2.Banner{W: nil, H: nil, Format: nil},
			impIndex:       impIndex,
			isInterstitial: true,
			expectedError:  nil,
		},
	}

	for _, test := range testCases {
		result := validateBanner(test.banner, test.impIndex, test.isInterstitial)
		assert.Equal(t, test.expectedError, result, test.description)
	}
}

func TestParseRequestMergeBidderParams(t *testing.T) {
	tests := []struct {
		name               string
		givenRequestBody   string
		expectedImpExt     json.RawMessage
		expectedReqExt     json.RawMessage
		expectedErrorCount int
	}{
		{
			name:               "add missing bidder-params from req.ext.prebid.bidderparams to imp[].ext.prebid.bidder",
			givenRequestBody:   validRequest(t, "req-ext-bidder-params.json"),
			expectedImpExt:     getObject(t, "req-ext-bidder-params.json", "expectedImpExt"),
			expectedReqExt:     getObject(t, "req-ext-bidder-params.json", "expectedReqExt"),
			expectedErrorCount: 0,
		},
		{
			name:               "add missing bidder-params from req.ext.prebid.bidderparams to imp[].ext.prebid.bidder with preference for imp[].ext.prebid.bidder params",
			givenRequestBody:   validRequest(t, "req-ext-bidder-params-merge.json"),
			expectedImpExt:     getObject(t, "req-ext-bidder-params-merge.json", "expectedImpExt"),
			expectedReqExt:     getObject(t, "req-ext-bidder-params-merge.json", "expectedReqExt"),
			expectedErrorCount: 0,
		},
		{
			name:               "add missing bidder-params from req.ext.prebid.bidderparams to imp[].ext for backward compatibility",
			givenRequestBody:   validRequest(t, "req-ext-bidder-params-backward-compatible-merge.json"),
			expectedImpExt:     getObject(t, "req-ext-bidder-params-backward-compatible-merge.json", "expectedImpExt"),
			expectedReqExt:     getObject(t, "req-ext-bidder-params-backward-compatible-merge.json", "expectedReqExt"),
			expectedErrorCount: 0,
		},
	}
	for _, test := range tests {
		t.Run(test.name, func(t *testing.T) {

			deps := &endpointDeps{
				fakeUUIDGenerator{},
				&warningsCheckExchange{},
				mockBidderParamValidator{},
				&mockStoredReqFetcher{},
				empty_fetcher.EmptyFetcher{},
				empty_fetcher.EmptyFetcher{},
				&config.Configuration{MaxRequestSize: int64(len(test.givenRequestBody))},
				&metricsConfig.NilMetricsEngine{},
				analyticsConf.NewPBSAnalytics(&config.Analytics{}),
				map[string]string{},
				false,
				[]byte{},
				openrtb_ext.BuildBidderMap(),
				nil,
				nil,
				hardcodedResponseIPValidator{response: true},
				empty_fetcher.EmptyFetcher{},
				hookexecution.NewHookExecutor(hooks.EmptyPlanBuilder{}, hookexecution.EndpointAuction, &metricsConfig.NilMetricsEngine{}),
			}

			req := httptest.NewRequest("POST", "/openrtb2/auction", strings.NewReader(test.givenRequestBody))

			resReq, _, _, _, _, _, errL := deps.parseRequest(req, &metrics.Labels{})

			assert.NoError(t, resReq.RebuildRequest())

			var expIExt, iExt map[string]interface{}
			err := json.Unmarshal(test.expectedImpExt, &expIExt)
			assert.Nil(t, err, "unmarshal() should return nil error")

			assert.NotNil(t, resReq.BidRequest.Imp[0].Ext, "imp[0].Ext should not be nil")
			err = json.Unmarshal(resReq.BidRequest.Imp[0].Ext, &iExt)
			assert.Nil(t, err, "unmarshal() should return nil error")

			assert.Equal(t, expIExt, iExt, "bidderparams in imp[].Ext should match")

			var eReqE, reqE map[string]interface{}
			err = json.Unmarshal(test.expectedReqExt, &eReqE)
			assert.Nil(t, err, "unmarshal() should return nil error")

			err = json.Unmarshal(resReq.BidRequest.Ext, &reqE)
			assert.Nil(t, err, "unmarshal() should return nil error")

			assert.Equal(t, eReqE, reqE, "req.Ext should match")

			assert.Len(t, errL, test.expectedErrorCount, "error length should match")
		})
	}
}

func TestParseRequestStoredResponses(t *testing.T) {
	mockStoredResponses := map[string]json.RawMessage{
		"6d718149": json.RawMessage(`[{"bid": [{"id": "bid_id1"],"seat": "appnexus"}]`),
		"6d715835": json.RawMessage(`[{"bid": [{"id": "bid_id2"],"seat": "appnexus"}]`),
	}

	tests := []struct {
		name                    string
		givenRequestBody        string
		expectedStoredResponses stored_responses.ImpsWithBidResponses
		expectedErrorCount      int
		expectedError           string
	}{
		{
			name:             "req imp has valid stored response",
			givenRequestBody: validRequest(t, "req-imp-stored-response.json"),
			expectedStoredResponses: map[string]json.RawMessage{
				"imp-id1": json.RawMessage(`[{"bid": [{"id": "bid_id1"],"seat": "appnexus"}]`),
			},
			expectedErrorCount: 0,
		},
		{
			name:             "req has two imps valid stored responses",
			givenRequestBody: validRequest(t, "req-two-imps-stored-response.json"),
			expectedStoredResponses: map[string]json.RawMessage{
				"imp-id1": json.RawMessage(`[{"bid": [{"id": "bid_id1"],"seat": "appnexus"}]`),
				"imp-id2": json.RawMessage(`[{"bid": [{"id": "bid_id2"],"seat": "appnexus"}]`),
			},
			expectedErrorCount: 0,
		},
		{
			name:             "req has two imps with missing stored responses",
			givenRequestBody: validRequest(t, "req-two-imps-missing-stored-response.json"),
			expectedStoredResponses: map[string]json.RawMessage{
				"imp-id1": json.RawMessage(`[{"bid": [{"id": "bid_id1"],"seat": "appnexus"}]`),
				"imp-id2": json.RawMessage(nil),
			},
			expectedErrorCount: 0,
		},
		{
			name:             "req has two imps: one with stored response and another imp without stored resp",
			givenRequestBody: validRequest(t, "req-two-imps-one-stored-response.json"),
			expectedStoredResponses: map[string]json.RawMessage{
				"imp-id1": json.RawMessage(`[{"bid": [{"id": "bid_id1"],"seat": "appnexus"}]`),
			},
			expectedErrorCount: 1,
			expectedError:      `request validation failed. The StoredAuctionResponse.ID field must be completely present with, or completely absent from, all impressions in request. No StoredAuctionResponse data found for request.imp[1].ext.prebid`,
		},
	}
	for _, test := range tests {
		t.Run(test.name, func(t *testing.T) {

			deps := &endpointDeps{
				fakeUUIDGenerator{},
				&warningsCheckExchange{},
				mockBidderParamValidator{},
				&mockStoredReqFetcher{},
				empty_fetcher.EmptyFetcher{},
				empty_fetcher.EmptyFetcher{},
				&config.Configuration{MaxRequestSize: int64(len(test.givenRequestBody))},
				&metricsConfig.NilMetricsEngine{},
				analyticsConf.NewPBSAnalytics(&config.Analytics{}),
				map[string]string{},
				false,
				[]byte{},
				openrtb_ext.BuildBidderMap(),
				nil,
				nil,
				hardcodedResponseIPValidator{response: true},
				&mockStoredResponseFetcher{mockStoredResponses},
				hookexecution.NewHookExecutor(hooks.EmptyPlanBuilder{}, hookexecution.EndpointAuction, &metricsConfig.NilMetricsEngine{}),
			}

			req := httptest.NewRequest("POST", "/openrtb2/auction", strings.NewReader(test.givenRequestBody))

			_, _, storedResponses, _, _, _, errL := deps.parseRequest(req, &metrics.Labels{})

			if test.expectedErrorCount == 0 {
				assert.Equal(t, test.expectedStoredResponses, storedResponses, "stored responses should match")
			} else {
				assert.Contains(t, errL[0].Error(), test.expectedError, "error should match")
			}

		})
	}
}

func TestParseRequestStoredBidResponses(t *testing.T) {
	bidRespId1 := json.RawMessage(`{"id": "resp_id1", "seatbid": [{"bid": [{"id": "bid_id1"}], "seat": "testBidder1"}], "bidid": "123", "cur": "USD"}`)
	bidRespId2 := json.RawMessage(`{"id": "resp_id2", "seatbid": [{"bid": [{"id": "bid_id2"}], "seat": "testBidder2"}], "bidid": "124", "cur": "USD"}`)
	mockStoredBidResponses := map[string]json.RawMessage{
		"bidResponseId1": bidRespId1,
		"bidResponseId2": bidRespId2,
	}

	tests := []struct {
		name                       string
		givenRequestBody           string
		expectedStoredBidResponses stored_responses.ImpBidderStoredResp
		expectedErrorCount         int
		expectedError              string
	}{
		{
			name:             "req imp has valid stored bid response",
			givenRequestBody: validRequest(t, "imp-with-stored-bid-resp.json"),
			expectedStoredBidResponses: map[string]map[string]json.RawMessage{
				"imp-id1": {"testBidder1": bidRespId1},
			},
			expectedErrorCount: 0,
		},
		{
			name:             "req has two imps with valid stored bid responses",
			givenRequestBody: validRequest(t, "req-two-imps-stored-bid-responses.json"),
			expectedStoredBidResponses: map[string]map[string]json.RawMessage{
				"imp-id1": {"testBidder1": bidRespId1},
				"imp-id2": {"testBidder2": bidRespId2},
			},
			expectedErrorCount: 0,
		},
		{
			name:             "req has two imps one with valid stored bid responses and another one without stored bid responses",
			givenRequestBody: validRequest(t, "req-two-imps-with-and-without-stored-bid-responses.json"),
			expectedStoredBidResponses: map[string]map[string]json.RawMessage{
				"imp-id2": {"testBidder2": bidRespId2},
			},
			expectedErrorCount: 0,
		},
		{
			name:             "req has two imps with missing stored bid responses",
			givenRequestBody: validRequest(t, "req-two-imps-missing-stored-bid-response.json"),
			expectedStoredBidResponses: map[string]map[string]json.RawMessage{
				"imp-id1": {"testBidder1": nil},
				"imp-id2": {"testBidder2": nil},
			},
			expectedErrorCount: 0,
		},
	}
	for _, test := range tests {
		t.Run(test.name, func(t *testing.T) {

			deps := &endpointDeps{
				fakeUUIDGenerator{},
				&warningsCheckExchange{},
				mockBidderParamValidator{},
				&mockStoredReqFetcher{},
				empty_fetcher.EmptyFetcher{},
				empty_fetcher.EmptyFetcher{},
				&config.Configuration{MaxRequestSize: int64(len(test.givenRequestBody))},
				&metricsConfig.NilMetricsEngine{},
				analyticsConf.NewPBSAnalytics(&config.Analytics{}),
				map[string]string{},
				false,
				[]byte{},
				map[string]openrtb_ext.BidderName{"testBidder1": "testBidder1", "testBidder2": "testBidder2"},
				nil,
				nil,
				hardcodedResponseIPValidator{response: true},
				&mockStoredResponseFetcher{mockStoredBidResponses},
				hookexecution.NewHookExecutor(hooks.EmptyPlanBuilder{}, hookexecution.EndpointAuction, &metricsConfig.NilMetricsEngine{}),
			}

			req := httptest.NewRequest("POST", "/openrtb2/auction", strings.NewReader(test.givenRequestBody))
			_, _, _, storedBidResponses, _, _, errL := deps.parseRequest(req, &metrics.Labels{})

			if test.expectedErrorCount == 0 {
				assert.Equal(t, test.expectedStoredBidResponses, storedBidResponses, "stored responses should match")
			} else {
				assert.Contains(t, errL[0].Error(), test.expectedError, "error should match")
			}
		})
	}
}

func TestValidateStoredResp(t *testing.T) {
	deps := &endpointDeps{
		fakeUUIDGenerator{},
		&nobidExchange{},
		mockBidderParamValidator{},
		&mockStoredReqFetcher{},
		empty_fetcher.EmptyFetcher{},
		empty_fetcher.EmptyFetcher{},
		&config.Configuration{MaxRequestSize: maxSize},
		&metricsConfig.NilMetricsEngine{},
		analyticsConf.NewPBSAnalytics(&config.Analytics{}),
		map[string]string{},
		false,
		[]byte{},
		openrtb_ext.BuildBidderMap(),
		nil,
		nil,
		hardcodedResponseIPValidator{response: true},
		&mockStoredResponseFetcher{},
		hookexecution.NewHookExecutor(hooks.EmptyPlanBuilder{}, hookexecution.EndpointAuction, &metricsConfig.NilMetricsEngine{}),
	}

	testCases := []struct {
		description               string
		givenRequestWrapper       *openrtb_ext.RequestWrapper
		expectedErrorList         []error
		hasStoredAuctionResponses bool
		storedBidResponses        stored_responses.ImpBidderStoredResp
	}{
		{
			description: "One imp with stored response, expect validate request to throw no errors",
			givenRequestWrapper: &openrtb_ext.RequestWrapper{
				BidRequest: &openrtb2.BidRequest{
					ID:  "Some-ID",
					App: &openrtb2.App{},
					Imp: []openrtb2.Imp{
						{
							ID: "Some-Imp-ID",
							Banner: &openrtb2.Banner{
								Format: []openrtb2.Format{
									{
										W: 600,
										H: 500,
									},
									{
										W: 300,
										H: 600,
									},
								},
							},
							Ext: []byte(`{"appnexus":{"placementId": 12345678}, "prebid": {"storedAuctionResponse": {"id": "6d718149-6dfe-25ae-a7d6-305399f77f04"}}}`),
						},
					},
				},
			},
			expectedErrorList:         []error{},
			hasStoredAuctionResponses: true,
			storedBidResponses:        nil,
		},
		{
			description: "Two imps with stored responses, expect validate request to throw no errors",
			givenRequestWrapper: &openrtb_ext.RequestWrapper{
				BidRequest: &openrtb2.BidRequest{
					ID:  "Some-ID",
					App: &openrtb2.App{},
					Imp: []openrtb2.Imp{
						{
							ID: "Some-Imp-ID",
							Banner: &openrtb2.Banner{
								Format: []openrtb2.Format{
									{
										W: 600,
										H: 500,
									},
									{
										W: 300,
										H: 600,
									},
								},
							},
							Ext: []byte(`{"appnexus":{"placementId": 12345678}, "prebid": {"storedAuctionResponse": {"id": "6d718149-6dfe-25ae-a7d6-305399f77f04"}}}`),
						},
						{
							ID: "Some-Imp-ID2",
							Banner: &openrtb2.Banner{
								Format: []openrtb2.Format{
									{
										W: 600,
										H: 500,
									},
									{
										W: 300,
										H: 600,
									},
								},
							},
							Ext: []byte(`{"appnexus":{"placementId": 12345678}, "prebid": {"storedAuctionResponse": {"id": "6d718149-6dfe-25ae-a7d6-305399f77f04"}}}`),
						},
					},
				},
			},
			expectedErrorList:         []error{},
			hasStoredAuctionResponses: true,
			storedBidResponses:        nil,
		},
		{
			description: "Two imps, one with stored response, expect validate request to throw validation error",
			givenRequestWrapper: &openrtb_ext.RequestWrapper{
				BidRequest: &openrtb2.BidRequest{
					ID:  "Some-ID",
					App: &openrtb2.App{},
					Imp: []openrtb2.Imp{
						{
							ID: "Some-Imp-ID",
							Banner: &openrtb2.Banner{
								Format: []openrtb2.Format{
									{
										W: 600,
										H: 500,
									},
									{
										W: 300,
										H: 600,
									},
								},
							},
							Ext: []byte(`{"appnexus":{"placementId": 12345678}, "prebid": {"storedAuctionResponse": {"id": "6d718149-6dfe-25ae-a7d6-305399f77f04"}}}`),
						},
						{
							ID: "Some-Imp-ID2",
							Banner: &openrtb2.Banner{
								Format: []openrtb2.Format{
									{
										W: 600,
										H: 500,
									},
									{
										W: 300,
										H: 600,
									},
								},
							},
							Ext: []byte(`{"appnexus":{"placementId": 12345678}}`),
						},
					},
				},
			},
			expectedErrorList:         []error{errors.New("request validation failed. The StoredAuctionResponse.ID field must be completely present with, or completely absent from, all impressions in request. No StoredAuctionResponse data found for request.imp[1].ext.prebid \n")},
			hasStoredAuctionResponses: true,
			storedBidResponses:        nil,
		},
		{
			description: "One imp with stored bid response and corresponding bidder in imp.ext, expect validate request to throw no errors",
			givenRequestWrapper: &openrtb_ext.RequestWrapper{
				BidRequest: &openrtb2.BidRequest{
					ID:  "Some-ID",
					App: &openrtb2.App{},
					Imp: []openrtb2.Imp{
						{
							ID: "Some-Imp-ID",
							Banner: &openrtb2.Banner{
								Format: []openrtb2.Format{
									{
										W: 600,
										H: 500,
									},
									{
										W: 300,
										H: 600,
									},
								},
							},
							Ext: []byte(`{"appnexus": {"placementId": 12345678}, "prebid": {"storedbidresponse": []}}`),
						},
					},
				},
			},
			expectedErrorList:         []error{},
			hasStoredAuctionResponses: false,
			storedBidResponses:        stored_responses.ImpBidderStoredResp{"Some-Imp-ID": {"appnexus": json.RawMessage(`{"test":true}`)}},
		},
		{
			description: "One imp with 2 stored bid responses and 2 corresponding bidders in imp.ext, expect validate request to throw no errors",
			givenRequestWrapper: &openrtb_ext.RequestWrapper{
				BidRequest: &openrtb2.BidRequest{
					ID:  "Some-ID",
					App: &openrtb2.App{},
					Imp: []openrtb2.Imp{
						{
							ID: "Some-Imp-ID",
							Banner: &openrtb2.Banner{
								Format: []openrtb2.Format{
									{
										W: 600,
										H: 500,
									},
									{
										W: 300,
										H: 600,
									},
								},
							},
							Ext: []byte(`{"appnexus": {"placementId": 12345678}, "telaria": {"seatCode": "12345678"}, "prebid": {"storedbidresponse": []}}`),
						},
					},
				},
			},
			expectedErrorList:         []error{},
			hasStoredAuctionResponses: false,
			storedBidResponses:        stored_responses.ImpBidderStoredResp{"Some-Imp-ID": {"appnexus": json.RawMessage(`{"test":true}`), "telaria": json.RawMessage(`{"test":true}`)}},
		},
		{
			description: "Two imps, one with 2 stored bid responses and 2 corresponding bidders in imp.ext, expect validate request to throw no errors",
			givenRequestWrapper: &openrtb_ext.RequestWrapper{
				BidRequest: &openrtb2.BidRequest{
					ID:  "Some-ID",
					App: &openrtb2.App{},
					Imp: []openrtb2.Imp{
						{
							ID: "Some-Imp-ID",
							Banner: &openrtb2.Banner{
								Format: []openrtb2.Format{
									{
										W: 600,
										H: 500,
									},
									{
										W: 300,
										H: 600,
									},
								},
							},
							Ext: []byte(`{"appnexus": {"placementId": 12345678}, "telaria": {"seatCode": "12345678"}, "prebid": {"storedbidresponse": []}}`),
						},
						{
							ID: "Some-Imp-ID2",
							Banner: &openrtb2.Banner{
								Format: []openrtb2.Format{
									{
										W: 600,
										H: 500,
									},
									{
										W: 300,
										H: 600,
									},
								},
							},
							Ext: []byte(`{"appnexus": {"placementId": 12345678}, "telaria": {"seatCode": "12345678"}, "prebid": {"storedbidresponse": []}}`),
						},
					},
				},
			},
			expectedErrorList:         []error{},
			hasStoredAuctionResponses: false,
			storedBidResponses:        stored_responses.ImpBidderStoredResp{"Some-Imp-ID": {"appnexus": json.RawMessage(`{"test":true}`), "telaria": json.RawMessage(`{"test":true}`)}},
		},
		{
			description: "Two imps, both with 2 stored bid responses and 2 corresponding bidders in imp.ext, expect validate request to throw no errors",
			givenRequestWrapper: &openrtb_ext.RequestWrapper{
				BidRequest: &openrtb2.BidRequest{
					ID:  "Some-ID",
					App: &openrtb2.App{},
					Imp: []openrtb2.Imp{
						{
							ID: "Some-Imp-ID",
							Banner: &openrtb2.Banner{
								Format: []openrtb2.Format{
									{
										W: 600,
										H: 500,
									},
									{
										W: 300,
										H: 600,
									},
								},
							},
							Ext: []byte(`{"appnexus": {"placementId": 12345678}, "telaria": {"seatCode": "12345678"}, "prebid": {"storedbidresponse": []}}`),
						},
						{
							ID: "Some-Imp-ID2",
							Banner: &openrtb2.Banner{
								Format: []openrtb2.Format{
									{
										W: 600,
										H: 500,
									},
									{
										W: 300,
										H: 600,
									},
								},
							},
							Ext: []byte(`{"appnexus": {"placementId": 12345678}, "telaria": {"seatCode": "12345678"}, "prebid": {"storedbidresponse": []}}`),
						},
					},
				},
			},
			expectedErrorList:         []error{},
			hasStoredAuctionResponses: false,
			storedBidResponses: stored_responses.ImpBidderStoredResp{
				"Some-Imp-ID":  {"appnexus": json.RawMessage(`{"test":true}`), "telaria": json.RawMessage(`{"test":true}`)},
				"Some-Imp-ID1": {"appnexus": json.RawMessage(`{"test":true}`), "telaria": json.RawMessage(`{"test":true}`)},
			},
		},
		{
			description: "One imp with 2 stored bid responses and 1 bidder in imp.ext, expect validate request to throw an errors",
			givenRequestWrapper: &openrtb_ext.RequestWrapper{
				BidRequest: &openrtb2.BidRequest{
					ID:  "Some-ID",
					App: &openrtb2.App{},
					Imp: []openrtb2.Imp{
						{
							ID: "Some-Imp-ID",
							Banner: &openrtb2.Banner{
								Format: []openrtb2.Format{
									{
										W: 600,
										H: 500,
									},
									{
										W: 300,
										H: 600,
									},
								},
							},
							Ext: []byte(`{"appnexus": {"placementId": 12345678}, "prebid": {"storedbidresponse": []}}`),
						},
					},
				},
			},
			expectedErrorList:         []error{errors.New("request validation failed. Stored bid responses are specified for imp Some-Imp-ID. Bidders specified in imp.ext should match with bidders specified in imp.ext.prebid.storedbidresponse")},
			hasStoredAuctionResponses: false,
			storedBidResponses:        stored_responses.ImpBidderStoredResp{"Some-Imp-ID": {"appnexus": json.RawMessage(`{"test":true}`), "telaria": json.RawMessage(`{"test":true}`)}},
		},
		{
			description: "One imp with 1 stored bid responses and 2 bidders in imp.ext, expect validate request to throw an errors",
			givenRequestWrapper: &openrtb_ext.RequestWrapper{
				BidRequest: &openrtb2.BidRequest{
					ID:  "Some-ID",
					App: &openrtb2.App{},
					Imp: []openrtb2.Imp{
						{
							ID: "Some-Imp-ID",
							Banner: &openrtb2.Banner{
								Format: []openrtb2.Format{
									{
										W: 600,
										H: 500,
									},
									{
										W: 300,
										H: 600,
									},
								},
							},
							Ext: []byte(`{"appnexus": {"placementId": 12345678}, "telaria": {"seatCode": "12345678"}, "prebid": {"storedbidresponse": []}}`),
						},
					},
				},
			},
			expectedErrorList:         []error{errors.New("request validation failed. Stored bid responses are specified for imp Some-Imp-ID. Bidders specified in imp.ext should match with bidders specified in imp.ext.prebid.storedbidresponse")},
			hasStoredAuctionResponses: false,
			storedBidResponses:        stored_responses.ImpBidderStoredResp{"Some-Imp-ID": {"appnexus": json.RawMessage(`{"test":true}`)}},
		},
		{
			description: "One imp with 2 stored bid responses and 2 different bidders in imp.ext, expect validate request to throw an errors",
			givenRequestWrapper: &openrtb_ext.RequestWrapper{
				BidRequest: &openrtb2.BidRequest{
					ID:  "Some-ID",
					App: &openrtb2.App{},
					Imp: []openrtb2.Imp{
						{
							ID: "Some-Imp-ID",
							Banner: &openrtb2.Banner{
								Format: []openrtb2.Format{
									{
										W: 600,
										H: 500,
									},
									{
										W: 300,
										H: 600,
									},
								},
							},
							Ext: []byte(`{"appnexus": {"placementId": 12345678}, "telaria": {"seatCode": "12345678"}, "prebid": {"storedbidresponse": []}}`),
						},
					},
				},
			},
			expectedErrorList:         []error{errors.New("request validation failed. Stored bid responses are specified for imp Some-Imp-ID. Bidders specified in imp.ext should match with bidders specified in imp.ext.prebid.storedbidresponse")},
			hasStoredAuctionResponses: false,
			storedBidResponses:        stored_responses.ImpBidderStoredResp{"Some-Imp-ID": {"appnexus": json.RawMessage(`{"test":true}`), "rubicon": json.RawMessage(`{"test":true}`)}},
		},
		{
			description: "One imp with 2 stored bid responses and 1 bidders in imp.ext and 1 in imp.ext.prebid.bidder, expect validate request to throw no errors",
			givenRequestWrapper: &openrtb_ext.RequestWrapper{
				BidRequest: &openrtb2.BidRequest{
					ID:  "Some-ID",
					App: &openrtb2.App{},
					Imp: []openrtb2.Imp{
						{
							ID: "Some-Imp-ID",
							Banner: &openrtb2.Banner{
								Format: []openrtb2.Format{
									{
										W: 600,
										H: 500,
									},
									{
										W: 300,
										H: 600,
									},
								},
							},
							Ext: []byte(`{"appnexus": {"placementId": 12345678}, "prebid": {"bidder":{"telaria": {"seatCode": "12345678"}}, "storedbidresponse": []}}`),
						},
					},
				},
			},
			expectedErrorList:         []error{},
			hasStoredAuctionResponses: false,
			storedBidResponses:        stored_responses.ImpBidderStoredResp{"Some-Imp-ID": {"appnexus": json.RawMessage(`{"test":true}`), "telaria": json.RawMessage(`{"test":true}`)}},
		},
		{
			description: "One imp with 2 stored bid responses and 1 bidders in imp.ext and 1 in imp.ext.prebid.bidder that is not defined in stored bid responses, expect validate request to throw an error",
			givenRequestWrapper: &openrtb_ext.RequestWrapper{
				BidRequest: &openrtb2.BidRequest{
					ID:  "Some-ID",
					App: &openrtb2.App{},
					Imp: []openrtb2.Imp{
						{
							ID: "Some-Imp-ID",
							Banner: &openrtb2.Banner{
								Format: []openrtb2.Format{
									{
										W: 600,
										H: 500,
									},
									{
										W: 300,
										H: 600,
									},
								},
							},
							Ext: []byte(`{"appnexus": {"placementId": 12345678}, "prebid": {"bidder":{"rubicon": {"seatCode": "12345678"}}, "storedbidresponse": []}}`),
						},
					},
				},
			},
			expectedErrorList:         []error{errors.New("request validation failed. Stored bid responses are specified for imp Some-Imp-ID. Bidders specified in imp.ext should match with bidders specified in imp.ext.prebid.storedbidresponse")},
			hasStoredAuctionResponses: false,
			storedBidResponses:        stored_responses.ImpBidderStoredResp{"Some-Imp-ID": {"appnexus": json.RawMessage(`{"test":true}`), "telaria": json.RawMessage(`{"test":true}`)}},
		},
		{
			description: "One imp with 1 stored bid response and 1 in imp.ext.prebid.bidder that is defined in stored bid responses, expect validate request to throw no errors",
			givenRequestWrapper: &openrtb_ext.RequestWrapper{
				BidRequest: &openrtb2.BidRequest{
					ID:  "Some-ID",
					App: &openrtb2.App{},
					Imp: []openrtb2.Imp{
						{
							ID: "Some-Imp-ID",
							Banner: &openrtb2.Banner{
								Format: []openrtb2.Format{
									{
										W: 600,
										H: 500,
									},
									{
										W: 300,
										H: 600,
									},
								},
							},
							Ext: []byte(`{"prebid": {"bidder":{"telaria": {"seatCode": "12345678"}}, "storedbidresponse": []}}`),
						},
					},
				},
			},
			expectedErrorList:         []error{},
			hasStoredAuctionResponses: false,
			storedBidResponses:        stored_responses.ImpBidderStoredResp{"Some-Imp-ID": {"telaria": json.RawMessage(`{"test":true}`)}},
		},
		{
			description: "One imp with 1 stored bid response and 1 in imp.ext.prebid.bidder that is not defined in stored bid responses, expect validate request to throw an error",
			givenRequestWrapper: &openrtb_ext.RequestWrapper{
				BidRequest: &openrtb2.BidRequest{
					ID:  "Some-ID",
					App: &openrtb2.App{},
					Imp: []openrtb2.Imp{
						{
							ID: "Some-Imp-ID",
							Banner: &openrtb2.Banner{
								Format: []openrtb2.Format{
									{
										W: 600,
										H: 500,
									},
									{
										W: 300,
										H: 600,
									},
								},
							},
							Ext: []byte(`{"prebid": {"bidder":{"telaria": {"seatCode": "12345678"}}, "storedbidresponse": []}}`),
						},
					},
				},
			},
			expectedErrorList:         []error{errors.New("request validation failed. Stored bid responses are specified for imp Some-Imp-ID. Bidders specified in imp.ext should match with bidders specified in imp.ext.prebid.storedbidresponse")},
			hasStoredAuctionResponses: false,
			storedBidResponses:        stored_responses.ImpBidderStoredResp{"Some-Imp-ID": {"appnexus": json.RawMessage(`{"test":true}`)}},
		},
		{
			description: "2 imps, one imp without stored responses, another imp with 1 stored bid response and 1 in imp.ext.prebid.bidder that is not defined in stored bid responses, expect validate request to throw an error",
			givenRequestWrapper: &openrtb_ext.RequestWrapper{
				BidRequest: &openrtb2.BidRequest{
					ID:  "Some-ID",
					App: &openrtb2.App{},
					Imp: []openrtb2.Imp{
						{
							ID: "Some-Imp-ID",
							Banner: &openrtb2.Banner{
								Format: []openrtb2.Format{
									{
										W: 600,
										H: 500,
									},
									{
										W: 300,
										H: 600,
									},
								},
							},
							Ext: []byte(`{"prebid": {"bidder":{"telaria": {"seatCode": "12345678"}}}}`),
						},
						{
							ID: "Some-Imp-ID2",
							Banner: &openrtb2.Banner{
								Format: []openrtb2.Format{
									{
										W: 600,
										H: 500,
									},
									{
										W: 300,
										H: 600,
									},
								},
							},
							Ext: []byte(`{"prebid": {"bidder":{"telaria": {"seatCode": "12345678"}}, "storedbidresponse": []}}`),
						},
					},
				},
			},
			expectedErrorList:         []error{errors.New("request validation failed. Stored bid responses are specified for imp Some-Imp-ID2. Bidders specified in imp.ext should match with bidders specified in imp.ext.prebid.storedbidresponse")},
			hasStoredAuctionResponses: false,
			storedBidResponses:        stored_responses.ImpBidderStoredResp{"Some-Imp-ID2": {"appnexus": json.RawMessage(`{"test":true}`)}},
		},
	}

	for _, test := range testCases {
		errorList := deps.validateRequest(test.givenRequestWrapper, false, test.hasStoredAuctionResponses, test.storedBidResponses)
		assert.Equalf(t, test.expectedErrorList, errorList, "Error doesn't match: %s\n", test.description)
	}
}

func TestValidResponseWhenRequestRejected(t *testing.T) {
<<<<<<< HEAD
	nbr := openrtb3.NoBidReason(123)
	reject := hookexecution.RejectError{
		int(nbr),
		hookexecution.HookID{ModuleCode: "foobar", HookCode: "foo"},
		hooks.StageEntrypoint.String(),
	}

	testCases := []struct {
		description         string
=======
	const nbr int = 123

	testCases := []struct {
		description         string
		file                string
		planBuilder         hooks.ExecutionPlanBuilder
>>>>>>> dd909bab
		expectedBidResponse openrtb2.BidResponse
		hookExecutor        hookexecution.HookStageExecutor
	}{
		{
<<<<<<< HEAD
			"Assert correct BidResponse when request rejected at entrypoint stage",
			openrtb2.BidResponse{ID: "some-request-id", NBR: &nbr},
			rejectableHookExecutor{entrypointReject: &reject},
		},
		{
			"Assert correct BidResponse when request rejected at raw-auction stage",
			openrtb2.BidResponse{ID: "some-request-id", NBR: &nbr},
			rejectableHookExecutor{rawAuctionReject: &reject},
		},
	}

	for _, test := range testCases {
		t.Run(test.description, func(t *testing.T) {
			actualAuctionObject := analytics.AuctionObject{}
			logger := newMockLogger(nil, &actualAuctionObject)
			deps := &endpointDeps{
				fakeUUIDGenerator{},
				&nobidExchange{},
				mockBidderParamValidator{},
				&mockStoredReqFetcher{},
				empty_fetcher.EmptyFetcher{},
				empty_fetcher.EmptyFetcher{},
				&config.Configuration{MaxRequestSize: maxSize},
				&metricsConfig.NilMetricsEngine{},
				logger,
				map[string]string{},
				false,
				[]byte{},
				openrtb_ext.BuildBidderMap(),
				nil,
				nil,
				hardcodedResponseIPValidator{response: true},
				empty_fetcher.EmptyFetcher{},
				test.hookExecutor,
			}

			reqBody := validRequest(t, "../exemplary/simple.json")
			req := httptest.NewRequest("POST", "/openrtb2/auction", strings.NewReader(reqBody))
			recorder := httptest.NewRecorder()

			deps.Auction(recorder, req, nil)
			assert.Equal(t, recorder.Code, http.StatusOK, "Endpoint should return 200 OK.")

			resp := openrtb2.BidResponse{}
			respBytes := recorder.Body.Bytes()
			err := json.Unmarshal(respBytes, &resp)

			assert.NoError(t, err, "Unable to unmarshal response.")
			assert.Equal(t, test.expectedBidResponse, resp)
			assert.Contains(t, actualAuctionObject.Errors, reject, "Reject error is not logged to analytics.")
=======
			description: "Assert correct BidResponse when request rejected at entrypoint stage",
			file:        "sample-requests/valid-whole/hooks/auction_reject.json",
			planBuilder: mockPlanBuilder{entrypointPlan: makeRejectPlan[hookstage.Entrypoint](mockRejectionHook{nbr})},
		},
		{
			description: "Assert correct BidResponse when request rejected at raw-auction stage",
			file:        "sample-requests/valid-whole/hooks/auction_reject.json",
			planBuilder: mockPlanBuilder{rawAuctionPlan: makeRejectPlan[hookstage.RawAuctionRequest](mockRejectionHook{nbr})},
		},
	}

	for _, tc := range testCases {
		t.Run(tc.description, func(t *testing.T) {
			fileData, err := os.ReadFile(tc.file)
			assert.NoError(t, err, "Failed to read test file.")

			test, err := parseTestFile(fileData, tc.file)
			assert.NoError(t, err, "Failed to parse test file.")
			test.planBuilder = tc.planBuilder
			test.endpointType = OPENRTB_ENDPOINT

			auctionEndpointHandler, _, mockBidServers, mockCurrencyRatesServer, err := buildTestEndpoint(test, &config.Configuration{MaxRequestSize: maxSize})
			assert.NoError(t, err, "Failed to build test endpoint.")

			recorder := httptest.NewRecorder()
			req := httptest.NewRequest("POST", "/openrtb2/auction", bytes.NewReader(test.BidRequest))
			auctionEndpointHandler(recorder, req, nil)
			assert.Equal(t, recorder.Code, http.StatusOK, "Endpoint should return 200 OK.")

			var actualResp openrtb2.BidResponse
			var expectedResp openrtb2.BidResponse
			var actualExt openrtb_ext.ExtBidResponse
			var expectedExt openrtb_ext.ExtBidResponse

			assert.NoError(t, json.Unmarshal(test.ExpectedBidResponse, &expectedResp), "Unable to unmarshal expected BidResponse.")
			assert.NoError(t, json.Unmarshal(recorder.Body.Bytes(), &actualResp), "Unable to unmarshal actual BidResponse.")
			if expectedResp.Ext != nil {
				assert.NoError(t, json.Unmarshal(expectedResp.Ext, &expectedExt), "Unable to unmarshal expected ExtBidResponse.")
				assert.NoError(t, json.Unmarshal(actualResp.Ext, &actualExt), "Unable to unmarshal actual ExtBidResponse.")
			}

			assertBidResponseEqual(t, tc.file, expectedResp, actualResp)
			assert.Equal(t, expectedResp.NBR, actualResp.NBR, "Invalid NBR.")
			assert.Equal(t, expectedExt.Warnings, actualExt.Warnings, "Wrong bidResponse.ext.")

			// Close servers regardless if the test case was run or not
			for _, mockBidServer := range mockBidServers {
				mockBidServer.Close()
			}
			mockCurrencyRatesServer.Close()
>>>>>>> dd909bab
		})
	}
}

type mockStoredResponseFetcher struct {
	data map[string]json.RawMessage
}

func (cf *mockStoredResponseFetcher) FetchRequests(ctx context.Context, requestIDs []string, impIDs []string) (requestData map[string]json.RawMessage, impData map[string]json.RawMessage, errs []error) {
	return nil, nil, nil
}

func (cf *mockStoredResponseFetcher) FetchResponses(ctx context.Context, ids []string) (data map[string]json.RawMessage, errs []error) {
	return cf.data, nil
}

func getObject(t *testing.T, filename, key string) json.RawMessage {
	requestData, err := os.ReadFile("sample-requests/valid-whole/supplementary/" + filename)
	if err != nil {
		t.Fatalf("Failed to fetch a valid request: %v", err)
	}
	testBidRequest, _, _, err := jsonparser.Get(requestData, key)
	assert.NoError(t, err, "Error jsonparsing root.mockBidRequest from file %s. Desc: %v.", filename, err)

	var obj json.RawMessage
	err = json.Unmarshal(testBidRequest, &obj)
	if err != nil {
		t.Fatalf("Failed to fetch object with key '%s' ... got error: %v", key, err)
	}
	return obj
}

func getIntegrationFromRequest(req *openrtb_ext.RequestWrapper) (string, error) {
	reqExt, err := req.GetRequestExt()
	if err != nil {
		return "", err
	}
	reqPrebid := reqExt.GetPrebid()
	return reqPrebid.Integration, nil
}

type rejectableHookExecutor struct {
	entrypointReject,
	rawAuctionReject,
	processedAuctionReject *hookexecution.RejectError
}

func (m rejectableHookExecutor) ExecuteEntrypointStage(req *http.Request, body []byte) ([]byte, *hookexecution.RejectError) {
	return body, m.entrypointReject
}

func (m rejectableHookExecutor) ExecuteRawAuctionStage(body []byte) ([]byte, *hookexecution.RejectError) {
	return body, m.rawAuctionReject
}

func (m rejectableHookExecutor) ExecuteProcessedAuctionStage(req *openrtb2.BidRequest) *hookexecution.RejectError {
	return m.processedAuctionReject
}

func (m rejectableHookExecutor) ExecuteBidderRequestStage(req *openrtb2.BidRequest, bidder string) *hookexecution.RejectError {
	return nil
}

func (m rejectableHookExecutor) ExecuteRawBidderResponseStage(response *adapters.BidderResponse, bidder string) *hookexecution.RejectError {
	return nil
}

func (m rejectableHookExecutor) ExecuteAllProcessedBidResponsesStage(responses map[openrtb_ext.BidderName]*entities.PbsOrtbSeatBid) {
}

func (m rejectableHookExecutor) ExecuteAuctionResponseStage(response *openrtb2.BidResponse) {}

func (m rejectableHookExecutor) SetAccount(account *config.Account) {}

func (m rejectableHookExecutor) GetOutcomes() []hookexecution.StageOutcome {
	return []hookexecution.StageOutcome{}
}<|MERGE_RESOLUTION|>--- conflicted
+++ resolved
@@ -20,16 +20,9 @@
 	"github.com/prebid/openrtb/v17/native1"
 	nativeRequests "github.com/prebid/openrtb/v17/native1/request"
 	"github.com/prebid/openrtb/v17/openrtb2"
-	"github.com/prebid/openrtb/v17/openrtb3"
-	"github.com/prebid/prebid-server/adapters"
-	"github.com/prebid/prebid-server/analytics"
-	"github.com/prebid/prebid-server/exchange/entities"
 	"github.com/prebid/prebid-server/hooks"
 	"github.com/prebid/prebid-server/hooks/hookexecution"
-<<<<<<< HEAD
-=======
 	"github.com/prebid/prebid-server/hooks/hookstage"
->>>>>>> dd909bab
 	"github.com/stretchr/testify/assert"
 
 	analyticsConf "github.com/prebid/prebid-server/analytics/config"
@@ -4664,80 +4657,16 @@
 }
 
 func TestValidResponseWhenRequestRejected(t *testing.T) {
-<<<<<<< HEAD
-	nbr := openrtb3.NoBidReason(123)
-	reject := hookexecution.RejectError{
-		int(nbr),
-		hookexecution.HookID{ModuleCode: "foobar", HookCode: "foo"},
-		hooks.StageEntrypoint.String(),
-	}
-
-	testCases := []struct {
-		description         string
-=======
 	const nbr int = 123
 
 	testCases := []struct {
 		description         string
 		file                string
 		planBuilder         hooks.ExecutionPlanBuilder
->>>>>>> dd909bab
 		expectedBidResponse openrtb2.BidResponse
 		hookExecutor        hookexecution.HookStageExecutor
 	}{
 		{
-<<<<<<< HEAD
-			"Assert correct BidResponse when request rejected at entrypoint stage",
-			openrtb2.BidResponse{ID: "some-request-id", NBR: &nbr},
-			rejectableHookExecutor{entrypointReject: &reject},
-		},
-		{
-			"Assert correct BidResponse when request rejected at raw-auction stage",
-			openrtb2.BidResponse{ID: "some-request-id", NBR: &nbr},
-			rejectableHookExecutor{rawAuctionReject: &reject},
-		},
-	}
-
-	for _, test := range testCases {
-		t.Run(test.description, func(t *testing.T) {
-			actualAuctionObject := analytics.AuctionObject{}
-			logger := newMockLogger(nil, &actualAuctionObject)
-			deps := &endpointDeps{
-				fakeUUIDGenerator{},
-				&nobidExchange{},
-				mockBidderParamValidator{},
-				&mockStoredReqFetcher{},
-				empty_fetcher.EmptyFetcher{},
-				empty_fetcher.EmptyFetcher{},
-				&config.Configuration{MaxRequestSize: maxSize},
-				&metricsConfig.NilMetricsEngine{},
-				logger,
-				map[string]string{},
-				false,
-				[]byte{},
-				openrtb_ext.BuildBidderMap(),
-				nil,
-				nil,
-				hardcodedResponseIPValidator{response: true},
-				empty_fetcher.EmptyFetcher{},
-				test.hookExecutor,
-			}
-
-			reqBody := validRequest(t, "../exemplary/simple.json")
-			req := httptest.NewRequest("POST", "/openrtb2/auction", strings.NewReader(reqBody))
-			recorder := httptest.NewRecorder()
-
-			deps.Auction(recorder, req, nil)
-			assert.Equal(t, recorder.Code, http.StatusOK, "Endpoint should return 200 OK.")
-
-			resp := openrtb2.BidResponse{}
-			respBytes := recorder.Body.Bytes()
-			err := json.Unmarshal(respBytes, &resp)
-
-			assert.NoError(t, err, "Unable to unmarshal response.")
-			assert.Equal(t, test.expectedBidResponse, resp)
-			assert.Contains(t, actualAuctionObject.Errors, reject, "Reject error is not logged to analytics.")
-=======
 			description: "Assert correct BidResponse when request rejected at entrypoint stage",
 			file:        "sample-requests/valid-whole/hooks/auction_reject.json",
 			planBuilder: mockPlanBuilder{entrypointPlan: makeRejectPlan[hookstage.Entrypoint](mockRejectionHook{nbr})},
@@ -4788,7 +4717,6 @@
 				mockBidServer.Close()
 			}
 			mockCurrencyRatesServer.Close()
->>>>>>> dd909bab
 		})
 	}
 }
@@ -4828,41 +4756,4 @@
 	}
 	reqPrebid := reqExt.GetPrebid()
 	return reqPrebid.Integration, nil
-}
-
-type rejectableHookExecutor struct {
-	entrypointReject,
-	rawAuctionReject,
-	processedAuctionReject *hookexecution.RejectError
-}
-
-func (m rejectableHookExecutor) ExecuteEntrypointStage(req *http.Request, body []byte) ([]byte, *hookexecution.RejectError) {
-	return body, m.entrypointReject
-}
-
-func (m rejectableHookExecutor) ExecuteRawAuctionStage(body []byte) ([]byte, *hookexecution.RejectError) {
-	return body, m.rawAuctionReject
-}
-
-func (m rejectableHookExecutor) ExecuteProcessedAuctionStage(req *openrtb2.BidRequest) *hookexecution.RejectError {
-	return m.processedAuctionReject
-}
-
-func (m rejectableHookExecutor) ExecuteBidderRequestStage(req *openrtb2.BidRequest, bidder string) *hookexecution.RejectError {
-	return nil
-}
-
-func (m rejectableHookExecutor) ExecuteRawBidderResponseStage(response *adapters.BidderResponse, bidder string) *hookexecution.RejectError {
-	return nil
-}
-
-func (m rejectableHookExecutor) ExecuteAllProcessedBidResponsesStage(responses map[openrtb_ext.BidderName]*entities.PbsOrtbSeatBid) {
-}
-
-func (m rejectableHookExecutor) ExecuteAuctionResponseStage(response *openrtb2.BidResponse) {}
-
-func (m rejectableHookExecutor) SetAccount(account *config.Account) {}
-
-func (m rejectableHookExecutor) GetOutcomes() []hookexecution.StageOutcome {
-	return []hookexecution.StageOutcome{}
 }