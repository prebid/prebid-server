--- conflicted
+++ resolved
@@ -383,7 +383,6 @@
 	}
 }
 
-<<<<<<< HEAD
 // Testing currency support
 func TestImplicitCur(t *testing.T) {
 	for _, requestData := range currencyTestRequests {
@@ -400,6 +399,7 @@
 			&bidderParamValidator{},
 			&mockStoredReqFetcher{},
 			&config.Configuration{},
+			pbsmetrics.NewMetrics(metrics.NewRegistry(), exchange.AdapterList()),
 		}
 		deps.setCurImplicitly(httpReq, bidReq)
 
@@ -424,6 +424,7 @@
 			&bidderParamValidator{},
 			&mockStoredReqFetcher{},
 			&config.Configuration{AdServerCurrency: "JPY"},
+			pbsmetrics.NewMetrics(metrics.NewRegistry(), exchange.AdapterList()),
 		}
 		deps.setCurImplicitly(httpReq, bidReq)
 
@@ -441,14 +442,15 @@
 				t.Fatalf("bidrequest.cur[0] should be GBP as set in request, got %s", bidReq.Cur[0])
 			}
 		}
-=======
+	}
+}
+
 // TestTimeoutParser makes sure we parse tmax properly.
 func TestTimeoutParser(t *testing.T) {
 	reqJson := json.RawMessage(`{"tmax":22}`)
 	timeout := parseTimeout(reqJson, 11*time.Millisecond)
 	if timeout != 22*time.Millisecond {
 		t.Errorf("Failed to parse tmax properly. Expected %d, got %d", 22*time.Millisecond, timeout)
->>>>>>> 2cb1103a
 	}
 }
 
