--- conflicted
+++ resolved
@@ -4676,15 +4676,14 @@
 			planBuilder: mockPlanBuilder{rawAuctionPlan: makeRejectPlan[hookstage.RawAuctionRequest](mockRejectionHook{nbr})},
 		},
 		{
-<<<<<<< HEAD
+			description: "Assert correct BidResponse when request rejected at processed-auction stage",
+			file:        file,
+			planBuilder: mockPlanBuilder{processedAuctionPlan: makeRejectPlan[hookstage.ProcessedAuctionRequest](mockRejectionHook{nbr})},
+		},
+		{
 			description: "Assert correct BidResponse when request rejected at raw-bidder-response stage",
 			file:        "sample-requests/valid-whole/hooks/auction_bidder_response_reject.json",
 			planBuilder: mockPlanBuilder{rawBidderResponsePlan: makeRejectPlan[hookstage.RawBidderResponse](mockRejectionHook{nbr})},
-=======
-			description: "Assert correct BidResponse when request rejected at processed-auction stage",
-			file:        file,
-			planBuilder: mockPlanBuilder{processedAuctionPlan: makeRejectPlan[hookstage.ProcessedAuctionRequest](mockRejectionHook{nbr})},
->>>>>>> 076d889d
 		},
 	}
 
