--- conflicted
+++ resolved
@@ -538,20 +538,10 @@
 	}
 }
 
-<<<<<<< HEAD
 func doRequest(t *testing.T, test testCase, ex exchange.Exchange) (int, string) {
-	disabledBidders := map[string]string{}
-	bidderMap := exchange.DisableBidders(getBidderInfos(test.Config.getAdaptersConfigMap(), openrtb_ext.BidderList()), disabledBidders)
-
-	// NewMetrics() will create a new go_metrics MetricsEngine, bypassing the need for a crafted configuration set to support it.
-	// As a side effect this gives us some coverage of the go_metrics piece of the metrics engine.
-	metrics := pbsmetrics.NewMetrics(metrics.NewRegistry(), openrtb_ext.BidderList(), config.DisabledMetrics{})
-=======
-func doRequest(t *testing.T, test testCase) (int, string) {
 	bidderInfos := getBidderInfos(test.Config.getAdaptersConfigMap(), openrtb_ext.CoreBidderNames())
 	bidderMap := exchange.GetActiveBidders(bidderInfos)
 	disabledBidders := exchange.GetDisabledBiddersErrorMessages(bidderInfos)
->>>>>>> 36c497f4
 
 	endpoint, _ := NewEndpoint(
 		ex,
