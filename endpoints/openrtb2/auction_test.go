--- conflicted
+++ resolved
@@ -261,8 +261,6 @@
 	}
 }
 
-<<<<<<< HEAD
-=======
 // Test valid/invalid DigiTrust functionality
 func TestDigiTrust(t *testing.T) {
 	for _, requestData := range digiTrustTestRequests {
@@ -295,7 +293,6 @@
 	}
 }
 
->>>>>>> 611549dc
 // Test the stored request functionality
 func TestStoredRequests(t *testing.T) {
 	theMetrics := pbsmetrics.NewMetrics(metrics.NewRegistry(), exchange.AdapterList())
@@ -855,8 +852,6 @@
 				"storedrequest": {
 					"id": 13
 				}
-<<<<<<< HEAD
-=======
 			}
 		}
 	}`,
@@ -874,7 +869,6 @@
 		}],
 		"ext": {
 			"prebid": {
->>>>>>> 611549dc
 				"cache": {}
 			}
 		}
