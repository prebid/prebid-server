package openrtb2

import (
	"bytes"
	"context"
	"encoding/json"
	"errors"
	"fmt"
	"net/http"
	"net/url"
	"strings"
	"time"

	jsonpatch "gopkg.in/evanphx/json-patch.v4"

	accountService "github.com/prebid/prebid-server/account"
	"github.com/prebid/prebid-server/amp"
	"github.com/prebid/prebid-server/analytics"
	"github.com/prebid/prebid-server/config"
	"github.com/prebid/prebid-server/errortypes"
	"github.com/prebid/prebid-server/exchange"
	"github.com/prebid/prebid-server/metrics"
	"github.com/prebid/prebid-server/openrtb_ext"
	"github.com/prebid/prebid-server/stored_requests"
	"github.com/prebid/prebid-server/stored_requests/backends/empty_fetcher"
	"github.com/prebid/prebid-server/stored_responses"
	"github.com/prebid/prebid-server/usersync"
	"github.com/prebid/prebid-server/util/iputil"
	"github.com/prebid/prebid-server/version"

	"github.com/buger/jsonparser"
	"github.com/golang/glog"
	"github.com/julienschmidt/httprouter"
	"github.com/mxmCherry/openrtb/v16/openrtb2"
	"github.com/prebid/prebid-server/util/uuidutil"
)

const defaultAmpRequestTimeoutMillis = 900

type AmpResponse struct {
	Targeting map[string]string                                         `json:"targeting"`
	Debug     *openrtb_ext.ExtResponseDebug                             `json:"debug,omitempty"`
	Errors    map[openrtb_ext.BidderName][]openrtb_ext.ExtBidderMessage `json:"errors,omitempty"`
	Warnings  map[openrtb_ext.BidderName][]openrtb_ext.ExtBidderMessage `json:"warnings,omitempty"`
}

// NewAmpEndpoint modifies the OpenRTB endpoint to handle AMP requests. This will basically modify the parsing
// of the request, and the return value, using the OpenRTB machinery to handle everything in between.
func NewAmpEndpoint(
	uuidGenerator uuidutil.UUIDGenerator,
	ex exchange.Exchange,
	validator openrtb_ext.BidderParamValidator,
	requestsById stored_requests.Fetcher,
	accounts stored_requests.AccountFetcher,
	cfg *config.Configuration,
	met metrics.MetricsEngine,
	pbsAnalytics analytics.PBSAnalyticsModule,
	disabledBidders map[string]string,
	defReqJSON []byte,
	bidderMap map[string]openrtb_ext.BidderName,
	storedRespFetcher stored_requests.Fetcher,
) (httprouter.Handle, error) {

	if ex == nil || validator == nil || requestsById == nil || accounts == nil || cfg == nil || met == nil {
		return nil, errors.New("NewAmpEndpoint requires non-nil arguments.")
	}

	defRequest := defReqJSON != nil && len(defReqJSON) > 0

	ipValidator := iputil.PublicNetworkIPValidator{
		IPv4PrivateNetworks: cfg.RequestValidation.IPv4PrivateNetworksParsed,
		IPv6PrivateNetworks: cfg.RequestValidation.IPv6PrivateNetworksParsed,
	}

	return httprouter.Handle((&endpointDeps{
		uuidGenerator,
		ex,
		validator,
		requestsById,
		empty_fetcher.EmptyFetcher{},
		accounts,
		cfg,
		met,
		pbsAnalytics,
		disabledBidders,
		defRequest,
		defReqJSON,
		bidderMap,
		nil,
		nil,
		ipValidator,
		storedRespFetcher}).AmpAuction), nil

}

func (deps *endpointDeps) AmpAuction(w http.ResponseWriter, r *http.Request, _ httprouter.Params) {
	// Prebid Server interprets request.tmax to be the maximum amount of time that a caller is willing
	// to wait for bids. However, tmax may be defined in the Stored Request data.
	//
	// If so, then the trip to the backend might use a significant amount of this time.
	// We can respect timeouts more accurately if we note the *real* start time, and use it
	// to compute the auction timeout.
	start := time.Now()

	ao := analytics.AmpObject{
		Status:    http.StatusOK,
		Errors:    make([]error, 0),
		StartTime: start,
	}

	// Set this as an AMP request in Metrics.

	labels := metrics.Labels{
		Source:        metrics.DemandWeb,
		RType:         metrics.ReqTypeAMP,
		PubID:         metrics.PublisherUnknown,
		CookieFlag:    metrics.CookieFlagUnknown,
		RequestStatus: metrics.RequestStatusOK,
	}
	defer func() {
		deps.metricsEngine.RecordRequest(labels)
		deps.metricsEngine.RecordRequestTime(labels, time.Since(start))
		deps.analytics.LogAmpObject(&ao)
	}()

	// Add AMP headers
	origin := r.FormValue("__amp_source_origin")
	if len(origin) == 0 {
		// Just to be safe
		origin = r.Header.Get("Origin")
		ao.Origin = origin
	}

	// Headers "Access-Control-Allow-Origin", "Access-Control-Allow-Headers",
	// and "Access-Control-Allow-Credentials" are handled in CORS middleware
	w.Header().Set("AMP-Access-Control-Allow-Source-Origin", origin)
	w.Header().Set("Access-Control-Expose-Headers", "AMP-Access-Control-Allow-Source-Origin")
	w.Header().Set("X-Prebid", version.BuildXPrebidHeader(version.Ver))

	req, storedAuctionResponses, storedBidResponses, bidderImpReplaceImp, errL := deps.parseAmpRequest(r)
	ao.Errors = append(ao.Errors, errL...)

	if errortypes.ContainsFatalError(errL) {
		w.WriteHeader(http.StatusBadRequest)
		for _, err := range errortypes.FatalOnly(errL) {
			w.Write([]byte(fmt.Sprintf("Invalid request format: %s\n", err.Error())))
		}
		labels.RequestStatus = metrics.RequestStatusBadInput
		return
	}

	ao.Request = req

	ctx := context.Background()
	var cancel context.CancelFunc
	if req.TMax > 0 {
		ctx, cancel = context.WithDeadline(ctx, start.Add(time.Duration(req.TMax)*time.Millisecond))
	} else {
		ctx, cancel = context.WithDeadline(ctx, start.Add(time.Duration(defaultAmpRequestTimeoutMillis)*time.Millisecond))
	}
	defer cancel()

	usersyncs := usersync.ParseCookieFromRequest(r, &(deps.cfg.HostCookie))
	if usersyncs.HasAnyLiveSyncs() {
		labels.CookieFlag = metrics.CookieFlagYes
	} else {
		labels.CookieFlag = metrics.CookieFlagNo
	}
	labels.PubID = getAccountID(req.Site.Publisher)
	// Look up account now that we have resolved the pubID value
	account, acctIDErrs := accountService.GetAccount(ctx, deps.cfg, deps.accounts, labels.PubID)
	if len(acctIDErrs) > 0 {
		errL = append(errL, acctIDErrs...)
		httpStatus := http.StatusBadRequest
		metricsStatus := metrics.RequestStatusBadInput
		for _, er := range errL {
			errCode := errortypes.ReadCode(er)
			if errCode == errortypes.BlacklistedAppErrorCode || errCode == errortypes.BlacklistedAcctErrorCode {
				httpStatus = http.StatusServiceUnavailable
				metricsStatus = metrics.RequestStatusBlacklisted
				break
			}
		}
		w.WriteHeader(httpStatus)
		labels.RequestStatus = metricsStatus
		for _, err := range errortypes.FatalOnly(errL) {
			w.Write([]byte(fmt.Sprintf("Invalid request format: %s\n", err.Error())))
		}
		ao.Errors = append(ao.Errors, acctIDErrs...)
		return
	}

	secGPC := r.Header.Get("Sec-GPC")

	auctionRequest := exchange.AuctionRequest{
		BidRequestWrapper:          &openrtb_ext.RequestWrapper{BidRequest: req},
		Account:                    *account,
		UserSyncs:                  usersyncs,
		RequestType:                labels.RType,
		StartTime:                  start,
		LegacyLabels:               labels,
		GlobalPrivacyControlHeader: secGPC,
		StoredAuctionResponses:     storedAuctionResponses,
		StoredBidResponses:         storedBidResponses,
		BidderImpReplaceImpID:      bidderImpReplaceImp,
		PubID:                      labels.PubID,
	}

	response, err := deps.ex.HoldAuction(ctx, auctionRequest, nil)
	ao.AuctionResponse = response

	if err != nil {
		w.WriteHeader(http.StatusInternalServerError)
		fmt.Fprintf(w, "Critical error while running the auction: %v", err)
		glog.Errorf("/openrtb2/amp Critical error: %v", err)
		ao.Status = http.StatusInternalServerError
		ao.Errors = append(ao.Errors, err)
		return
	}

	// Need to extract the targeting parameters from the response, as those are all that
	// go in the AMP response
	targets := map[string]string{}
	byteCache := []byte("\"hb_cache_id")
	for _, seatBids := range response.SeatBid {
		for _, bid := range seatBids.Bid {
			if bytes.Contains(bid.Ext, byteCache) {
				// Looking for cache_id to be set, as this should only be set on winning bids (or
				// deal bids), and AMP can only deliver cached ads in any case.
				// Note, this could cause issues if a targeting key value starts with "hb_cache_id",
				// but this is a very unlikely corner case. Doing this so we can catch "hb_cache_id"
				// and "hb_cache_id_{deal}", which allows for deal support in AMP.
				bidExt := &openrtb_ext.ExtBid{}
				err := json.Unmarshal(bid.Ext, bidExt)
				if err != nil {
					w.WriteHeader(http.StatusInternalServerError)
					fmt.Fprintf(w, "Critical error while unpacking AMP targets: %v", err)
					glog.Errorf("/openrtb2/amp Critical error unpacking targets: %v", err)
					ao.Errors = append(ao.Errors, fmt.Errorf("Critical error while unpacking AMP targets: %v", err))
					ao.Status = http.StatusInternalServerError
					return
				}
				for key, value := range bidExt.Prebid.Targeting {
					targets[key] = value
				}
			}
		}
	}

	// Extract any errors
	var extResponse openrtb_ext.ExtBidResponse
	eRErr := json.Unmarshal(response.Ext, &extResponse)
	if eRErr != nil {
		ao.Errors = append(ao.Errors, fmt.Errorf("AMP response: failed to unpack OpenRTB response.ext, debug info cannot be forwarded: %v", eRErr))
	}

	warnings := extResponse.Warnings
	if warnings == nil {
		warnings = make(map[openrtb_ext.BidderName][]openrtb_ext.ExtBidderMessage)
	}
	for _, v := range errortypes.WarningOnly(errL) {
		bidderErr := openrtb_ext.ExtBidderMessage{
			Code:    errortypes.ReadCode(v),
			Message: v.Error(),
		}
		warnings[openrtb_ext.BidderReservedGeneral] = append(warnings[openrtb_ext.BidderReservedGeneral], bidderErr)
	}

	// Now JSONify the targets for the AMP response.
	ampResponse := AmpResponse{
		Targeting: targets,
		Errors:    extResponse.Errors,
		Warnings:  warnings,
	}

	ao.AmpTargetingValues = targets

	// add debug information if requested
	if req.Test == 1 && eRErr == nil {
		if extResponse.Debug != nil {
			ampResponse.Debug = extResponse.Debug
		} else {
			glog.Errorf("Test set on request but debug not present in response: %v", err)
			ao.Errors = append(ao.Errors, fmt.Errorf("Test set on request but debug not present in response: %v", err))
		}
	}

	// Fixes #231
	enc := json.NewEncoder(w)
	enc.SetEscapeHTML(false)

	// If an error happens when encoding the response, there isn't much we can do.
	// If we've sent _any_ bytes, then Go would have sent the 200 status code first.
	// That status code can't be un-sent... so the best we can do is log the error.
	if err := enc.Encode(ampResponse); err != nil {
		labels.RequestStatus = metrics.RequestStatusNetworkErr
		ao.Errors = append(ao.Errors, fmt.Errorf("/openrtb2/amp Failed to send response: %v", err))
	}
}

// parseRequest turns the HTTP request into an OpenRTB request.
// If the errors list is empty, then the returned request will be valid according to the OpenRTB 2.5 spec.
// In case of "strong recommendations" in the spec, it tends to be restrictive. If a better workaround is
// possible, it will return errors with messages that suggest improvements.
//
// If the errors list has at least one element, then no guarantees are made about the returned request.
func (deps *endpointDeps) parseAmpRequest(httpRequest *http.Request) (req *openrtb2.BidRequest, storedAuctionResponses stored_responses.ImpsWithBidResponses, storedBidResponses stored_responses.ImpBidderStoredResp, bidderImpReplaceImp stored_responses.BidderImpReplaceImpID, errs []error) {
	// Load the stored request for the AMP ID.
	req, storedAuctionResponses, storedBidResponses, bidderImpReplaceImp, e := deps.loadRequestJSONForAmp(httpRequest)
	if errs = append(errs, e...); errortypes.ContainsFatalError(errs) {
		return
	}

	// Populate any "missing" OpenRTB fields with info from other sources, (e.g. HTTP request headers).
	deps.setFieldsImplicitly(httpRequest, req)

	// Need to ensure cache and targeting are turned on
	e = defaultRequestExt(req)
	if errs = append(errs, e...); errortypes.ContainsFatalError(errs) {
		return
	}

	// At this point, we should have a valid request that definitely has Targeting and Cache turned on
	var hasStoredResponses bool
	if len(storedAuctionResponses) > 0 {
		hasStoredResponses = true
	}
	e = deps.validateRequest(&openrtb_ext.RequestWrapper{BidRequest: req}, true, hasStoredResponses, storedBidResponses)
	errs = append(errs, e...)
	return
}

// Load the stored OpenRTB request for an incoming AMP request, or return the errors found.
func (deps *endpointDeps) loadRequestJSONForAmp(httpRequest *http.Request) (req *openrtb2.BidRequest, storedAuctionResponses stored_responses.ImpsWithBidResponses, storedBidResponses stored_responses.ImpBidderStoredResp, bidderImpReplaceImp stored_responses.BidderImpReplaceImpID, errs []error) {
	req = &openrtb2.BidRequest{}
	errs = nil

	ampParams, err := amp.ParseParams(httpRequest)
	if err != nil {
		return nil, nil, nil, nil, []error{err}
	}

	ctx, cancel := context.WithTimeout(context.Background(), time.Duration(storedRequestTimeoutMillis)*time.Millisecond)
	defer cancel()

	storedRequests, _, errs := deps.storedReqFetcher.FetchRequests(ctx, []string{ampParams.StoredRequestID}, nil)
	if len(errs) > 0 {
		return nil, nil, nil, nil, errs
	}
	if len(storedRequests) == 0 {
		errs = []error{fmt.Errorf("No AMP config found for tag_id '%s'", ampParams.StoredRequestID)}
		return
	}

	// The fetched config becomes the entire OpenRTB request
	requestJSON := storedRequests[ampParams.StoredRequestID]
	if err := json.Unmarshal(requestJSON, req); err != nil {
		errs = []error{err}
		return
	}

	storedAuctionResponses, storedBidResponses, bidderImpReplaceImp, errs = stored_responses.ProcessStoredResponses(ctx, requestJSON, deps.storedRespFetcher, deps.bidderMap)
	if err != nil {
		errs = []error{err}
		return
	}

	if deps.cfg.GenerateRequestID || req.ID == "{{UUID}}" {
		newBidRequestId, err := deps.uuidGenerator.Generate()
		if err != nil {
			errs = []error{err}
			return
		}
		req.ID = newBidRequestId
	}

	if ampParams.Debug {
		req.Test = 1
	}

	// Two checks so users know which way the Imp check failed.
	if len(req.Imp) == 0 {
		errs = []error{fmt.Errorf("data for tag_id='%s' does not define the required imp array", ampParams.StoredRequestID)}
		return
	}
	if len(req.Imp) > 1 {
		errs = []error{fmt.Errorf("data for tag_id '%s' includes %d imp elements. Only one is allowed", ampParams.StoredRequestID, len(req.Imp))}
		return
	}

	if req.App != nil {
		errs = []error{errors.New("request.app must not exist in AMP stored requests.")}
		return
	}

	// Force HTTPS as AMP requires it, but pubs can forget to set it.
	if req.Imp[0].Secure == nil {
		secure := int8(1)
		req.Imp[0].Secure = &secure
	} else {
		*req.Imp[0].Secure = 1
	}

	errs = deps.overrideWithParams(ampParams, req)
	return
}

func (deps *endpointDeps) overrideWithParams(ampParams amp.Params, req *openrtb2.BidRequest) []error {
	if req.Site == nil {
		req.Site = &openrtb2.Site{}
	}

	// Override the stored request sizes with AMP ones, if they exist.
	if req.Imp[0].Banner != nil {
		if format := makeFormatReplacement(ampParams.Size); len(format) != 0 {
			req.Imp[0].Banner.Format = format
		} else if ampParams.Size.Width != 0 {
			setWidths(req.Imp[0].Banner.Format, ampParams.Size.Width)
		} else if ampParams.Size.Height != 0 {
			setHeights(req.Imp[0].Banner.Format, ampParams.Size.Height)
		}
	}

	if ampParams.CanonicalURL != "" {
		req.Site.Page = ampParams.CanonicalURL
		// Fixes #683
		if parsedURL, err := url.Parse(ampParams.CanonicalURL); err == nil {
			domain := parsedURL.Host
			if colonIndex := strings.LastIndex(domain, ":"); colonIndex != -1 {
				domain = domain[:colonIndex]
			}
			req.Site.Domain = domain
		}
	}

	setAmpExt(req.Site, "1")

	setEffectiveAmpPubID(req, ampParams.Account)

	if ampParams.Slot != "" {
		req.Imp[0].TagID = ampParams.Slot
	}

<<<<<<< HEAD
	policyWriter, policyWriterErr := amp.ReadPolicy(ampParams, deps.cfg.GDPR.Enabled)
=======
	if err := setRegExtGDPR(ampParams.GdprApplies, req); err != nil {
		return []error{err}
	}

	policyWriter, policyWriterErr := amp.ReadPolicy(ampParams, req, deps.cfg.GDPR.Enabled)
>>>>>>> 40c7cd5d
	if policyWriterErr != nil {
		return []error{policyWriterErr}
	}
	if err := policyWriter.Write(req); err != nil {
		return []error{err}
	}

	if ampParams.Timeout != nil {
		req.TMax = int64(*ampParams.Timeout) - deps.cfg.AMPTimeoutAdjustment
	}

	if err := setTargeting(req, ampParams.Targeting); err != nil {
		return []error{err}
	}

	return nil
}

// setTargeting merges "targeting" to imp[0].ext.data
func setTargeting(req *openrtb2.BidRequest, targeting string) error {
	if len(targeting) == 0 {
		return nil
	}

	targetingData := exchange.WrapJSONInData([]byte(targeting))

	if len(req.Imp[0].Ext) > 0 {
		newImpExt, err := jsonpatch.MergePatch(req.Imp[0].Ext, targetingData)
		if err != nil {
			return fmt.Errorf("unable to merge imp.ext with targeting data, check targeting data is correct: %s", err.Error())
		}
		req.Imp[0].Ext = newImpExt
		return nil
	}

	req.Imp[0].Ext = targetingData
	return nil
}

func makeFormatReplacement(size amp.Size) []openrtb2.Format {
	var formats []openrtb2.Format
	if size.OverrideWidth != 0 && size.OverrideHeight != 0 {
		formats = []openrtb2.Format{{
			W: size.OverrideWidth,
			H: size.OverrideHeight,
		}}
	} else if size.OverrideWidth != 0 && size.Height != 0 {
		formats = []openrtb2.Format{{
			W: size.OverrideWidth,
			H: size.Height,
		}}
	} else if size.Width != 0 && size.OverrideHeight != 0 {
		formats = []openrtb2.Format{{
			W: size.Width,
			H: size.OverrideHeight,
		}}
	} else if size.Width != 0 && size.Height != 0 {
		formats = []openrtb2.Format{{
			W: size.Width,
			H: size.Height,
		}}
	}

	return append(formats, size.Multisize...)
}

func setWidths(formats []openrtb2.Format, width int64) {
	for i := 0; i < len(formats); i++ {
		formats[i].W = width
	}
}

func setHeights(formats []openrtb2.Format, height int64) {
	for i := 0; i < len(formats); i++ {
		formats[i].H = height
	}
}

// AMP won't function unless ext.prebid.targeting and ext.prebid.cache.bids are defined.
// If the user didn't include them, default those here.
func defaultRequestExt(req *openrtb2.BidRequest) (errs []error) {
	errs = nil
	extRequest := &openrtb_ext.ExtRequest{}
	if req.Ext != nil && len(req.Ext) > 0 {
		if err := json.Unmarshal(req.Ext, extRequest); err != nil {
			errs = []error{err}
			return
		}
	}

	setDefaults := false
	// Ensure Targeting and caching is on
	if extRequest.Prebid.Targeting == nil {
		setDefaults = true
		extRequest.Prebid.Targeting = &openrtb_ext.ExtRequestTargeting{
			// Fixes #452
			IncludeWinners:    true,
			IncludeBidderKeys: true,
			PriceGranularity:  openrtb_ext.PriceGranularityFromString("med"),
		}
	}
	if extRequest.Prebid.Cache == nil {
		setDefaults = true
		extRequest.Prebid.Cache = &openrtb_ext.ExtRequestPrebidCache{
			Bids: &openrtb_ext.ExtRequestPrebidCacheBids{},
		}
	} else if extRequest.Prebid.Cache.Bids == nil {
		setDefaults = true
		extRequest.Prebid.Cache.Bids = &openrtb_ext.ExtRequestPrebidCacheBids{}
	}
	if setDefaults {
		newExt, err := json.Marshal(extRequest)
		if err == nil {
			req.Ext = newExt
		} else {
			errs = []error{err}
		}
	}

	return
}

func setAmpExt(site *openrtb2.Site, value string) {
	if len(site.Ext) > 0 {
		if _, dataType, _, _ := jsonparser.Get(site.Ext, "amp"); dataType == jsonparser.NotExist {
			if val, err := jsonparser.Set(site.Ext, []byte(value), "amp"); err == nil {
				site.Ext = val
			}
		}
	} else {
		site.Ext = json.RawMessage(`{"amp":` + value + `}`)
	}
}

// setRegExtGDPR sets regs.ext.gdpr to either 0 or 1 only if it was set in the request query
func setRegExtGDPR(gdprApplies *bool, req *openrtb2.BidRequest) error {
	if gdprApplies == nil {
		return nil
	}

	gdpr := int8(0)
	if *gdprApplies {
		gdpr++
	}

	reqWrap := &openrtb_ext.RequestWrapper{BidRequest: req}
	if regsExt, err := reqWrap.GetRegExt(); err == nil {
		regsExt.SetGDPR(&gdpr)
	} else {
		return err
	}
	return reqWrap.RebuildRequest()
}

// Sets the effective publisher ID for amp request
func setEffectiveAmpPubID(req *openrtb2.BidRequest, account string) {
	var pub *openrtb2.Publisher
	if req.App != nil {
		if req.App.Publisher == nil {
			req.App.Publisher = new(openrtb2.Publisher)
		}
		pub = req.App.Publisher
	} else if req.Site != nil {
		if req.Site.Publisher == nil {
			req.Site.Publisher = new(openrtb2.Publisher)
		}
		pub = req.Site.Publisher
	}

	if pub.ID == "" {
		// ACCOUNT_ID is the unresolved macro name and should be ignored.
		if account != "" && account != "ACCOUNT_ID" {
			pub.ID = account
		}
	}
}<|MERGE_RESOLUTION|>--- conflicted
+++ resolved
@@ -441,15 +441,7 @@
 		req.Imp[0].TagID = ampParams.Slot
 	}
 
-<<<<<<< HEAD
 	policyWriter, policyWriterErr := amp.ReadPolicy(ampParams, deps.cfg.GDPR.Enabled)
-=======
-	if err := setRegExtGDPR(ampParams.GdprApplies, req); err != nil {
-		return []error{err}
-	}
-
-	policyWriter, policyWriterErr := amp.ReadPolicy(ampParams, req, deps.cfg.GDPR.Enabled)
->>>>>>> 40c7cd5d
 	if policyWriterErr != nil {
 		return []error{policyWriterErr}
 	}
