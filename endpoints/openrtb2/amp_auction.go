--- conflicted
+++ resolved
@@ -183,19 +183,12 @@
 	}
 
 	auctionRequest := exchange.AuctionRequest{
-<<<<<<< HEAD
-		BidRequest:  req,
-		Account:     *account,
-		UserSyncs:   usersyncs,
-		RequestType: labels.RType,
-=======
 		BidRequest:   req,
 		Account:      *account,
 		UserSyncs:    usersyncs,
 		RequestType:  labels.RType,
 		StartTime:    start,
 		LegacyLabels: labels,
->>>>>>> 7c7097a4
 	}
 
 	response, err := deps.ex.HoldAuction(ctx, auctionRequest, nil)
