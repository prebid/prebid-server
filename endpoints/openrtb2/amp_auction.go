package openrtb2

import (
	"bytes"
	"context"
	"encoding/json"
	"errors"
	"fmt"
	"net/http"
	"net/url"
	"strings"
	"time"

	"github.com/buger/jsonparser"
	"github.com/golang/glog"
	"github.com/julienschmidt/httprouter"
	"github.com/prebid/openrtb/v17/openrtb2"
	"github.com/prebid/openrtb/v17/openrtb3"
	"github.com/prebid/prebid-server/hooks/hookexecution"
	"github.com/prebid/prebid-server/ortb"
	"github.com/prebid/prebid-server/util/uuidutil"
	jsonpatch "gopkg.in/evanphx/json-patch.v4"

	accountService "github.com/prebid/prebid-server/account"
	"github.com/prebid/prebid-server/amp"
	"github.com/prebid/prebid-server/analytics"
	"github.com/prebid/prebid-server/config"
	"github.com/prebid/prebid-server/errortypes"
	"github.com/prebid/prebid-server/exchange"
	"github.com/prebid/prebid-server/hooks"
	"github.com/prebid/prebid-server/metrics"
	"github.com/prebid/prebid-server/openrtb_ext"
	"github.com/prebid/prebid-server/stored_requests"
	"github.com/prebid/prebid-server/stored_requests/backends/empty_fetcher"
	"github.com/prebid/prebid-server/stored_responses"
	"github.com/prebid/prebid-server/usersync"
	"github.com/prebid/prebid-server/util/iputil"
	"github.com/prebid/prebid-server/version"
)

const defaultAmpRequestTimeoutMillis = 900

var nilBody []byte = nil

type AmpResponse struct {
	Targeting map[string]string `json:"targeting"`
	ORTB2     ORTB2             `json:"ortb2"`
}

type ORTB2 struct {
	Ext openrtb_ext.ExtBidResponse `json:"ext"`
}

// NewAmpEndpoint modifies the OpenRTB endpoint to handle AMP requests. This will basically modify the parsing
// of the request, and the return value, using the OpenRTB machinery to handle everything in between.
func NewAmpEndpoint(
	uuidGenerator uuidutil.UUIDGenerator,
	ex exchange.Exchange,
	validator openrtb_ext.BidderParamValidator,
	requestsById stored_requests.Fetcher,
	accounts stored_requests.AccountFetcher,
	cfg *config.Configuration,
	metricsEngine metrics.MetricsEngine,
	pbsAnalytics analytics.PBSAnalyticsModule,
	disabledBidders map[string]string,
	defReqJSON []byte,
	bidderMap map[string]openrtb_ext.BidderName,
	storedRespFetcher stored_requests.Fetcher,
	hookExecutionPlanBuilder hooks.ExecutionPlanBuilder,
) (httprouter.Handle, error) {

	if ex == nil || validator == nil || requestsById == nil || accounts == nil || cfg == nil || metricsEngine == nil {
		return nil, errors.New("NewAmpEndpoint requires non-nil arguments.")
	}

	defRequest := defReqJSON != nil && len(defReqJSON) > 0

	ipValidator := iputil.PublicNetworkIPValidator{
		IPv4PrivateNetworks: cfg.RequestValidation.IPv4PrivateNetworksParsed,
		IPv6PrivateNetworks: cfg.RequestValidation.IPv6PrivateNetworksParsed,
	}

	return httprouter.Handle((&endpointDeps{
		uuidGenerator,
		ex,
		validator,
		requestsById,
		empty_fetcher.EmptyFetcher{},
		accounts,
		cfg,
		metricsEngine,
		pbsAnalytics,
		disabledBidders,
		defRequest,
		defReqJSON,
		bidderMap,
		nil,
		nil,
		ipValidator,
		storedRespFetcher,
		hookExecutionPlanBuilder}).AmpAuction), nil

}

func (deps *endpointDeps) AmpAuction(w http.ResponseWriter, r *http.Request, _ httprouter.Params) {
	// Prebid Server interprets request.tmax to be the maximum amount of time that a caller is willing
	// to wait for bids. However, tmax may be defined in the Stored Request data.
	//
	// If so, then the trip to the backend might use a significant amount of this time.
	// We can respect timeouts more accurately if we note the *real* start time, and use it
	// to compute the auction timeout.
	start := time.Now()

	hookExecutor := hookexecution.NewHookExecutor(deps.hookExecutionPlanBuilder, hookexecution.EndpointAmp, deps.metricsEngine)

	ao := analytics.AmpObject{
		Status:    http.StatusOK,
		Errors:    make([]error, 0),
		StartTime: start,
	}

	// Set this as an AMP request in Metrics.

	labels := metrics.Labels{
		Source:        metrics.DemandWeb,
		RType:         metrics.ReqTypeAMP,
		PubID:         metrics.PublisherUnknown,
		CookieFlag:    metrics.CookieFlagUnknown,
		RequestStatus: metrics.RequestStatusOK,
	}

	defer func() {
		deps.metricsEngine.RecordRequest(labels)
		deps.metricsEngine.RecordRequestTime(labels, time.Since(start))
		deps.analytics.LogAmpObject(&ao)
	}()

	// Add AMP headers
	origin := r.FormValue("__amp_source_origin")
	if len(origin) == 0 {
		// Just to be safe
		origin = r.Header.Get("Origin")
		ao.Origin = origin
	}

	// Headers "Access-Control-Allow-Origin", "Access-Control-Allow-Headers",
	// and "Access-Control-Allow-Credentials" are handled in CORS middleware
	w.Header().Set("AMP-Access-Control-Allow-Source-Origin", origin)
	w.Header().Set("Access-Control-Expose-Headers", "AMP-Access-Control-Allow-Source-Origin")
	w.Header().Set("X-Prebid", version.BuildXPrebidHeader(version.Ver))

	// There is no body for AMP requests, so we pass a nil body and ignore the return value.
	_, rejectErr := hookExecutor.ExecuteEntrypointStage(r, nilBody)
	reqWrapper, storedAuctionResponses, storedBidResponses, bidderImpReplaceImp, errL := deps.parseAmpRequest(r)
	ao.Errors = append(ao.Errors, errL...)
	// Process reject after parsing amp request, so we can use reqWrapper.
	// There is no body for AMP requests, so we pass a nil body and ignore the return value.
	if rejectErr != nil {
		labels, ao = rejectAmpRequest(*rejectErr, w, hookExecutor, reqWrapper, nil, labels, ao, nil)
		return
	}

	if errortypes.ContainsFatalError(errL) {
		w.WriteHeader(http.StatusBadRequest)
		for _, err := range errortypes.FatalOnly(errL) {
			w.Write([]byte(fmt.Sprintf("Invalid request: %s\n", err.Error())))
		}
		labels.RequestStatus = metrics.RequestStatusBadInput
		return
	}

	ao.Request = reqWrapper.BidRequest

	ctx := context.Background()
	var cancel context.CancelFunc
	if reqWrapper.TMax > 0 {
		ctx, cancel = context.WithDeadline(ctx, start.Add(time.Duration(reqWrapper.TMax)*time.Millisecond))
	} else {
		ctx, cancel = context.WithDeadline(ctx, start.Add(time.Duration(defaultAmpRequestTimeoutMillis)*time.Millisecond))
	}
	defer cancel()

	usersyncs := usersync.ParseCookieFromRequest(r, &(deps.cfg.HostCookie))
	if usersyncs.HasAnyLiveSyncs() {
		labels.CookieFlag = metrics.CookieFlagYes
	} else {
		labels.CookieFlag = metrics.CookieFlagNo
	}
	labels.PubID = getAccountID(reqWrapper.Site.Publisher)
	// Look up account now that we have resolved the pubID value
	account, acctIDErrs := accountService.GetAccount(ctx, deps.cfg, deps.accounts, labels.PubID, deps.metricsEngine)
	if len(acctIDErrs) > 0 {
		// best attempt to rebuild the request for analytics. we're already in an error state, so ignoring a
		// potential error from this call
		reqWrapper.RebuildRequest()

		errL = append(errL, acctIDErrs...)
		httpStatus := http.StatusBadRequest
		metricsStatus := metrics.RequestStatusBadInput
		for _, er := range errL {
			errCode := errortypes.ReadCode(er)
			if errCode == errortypes.BlacklistedAppErrorCode || errCode == errortypes.BlacklistedAcctErrorCode {
				httpStatus = http.StatusServiceUnavailable
				metricsStatus = metrics.RequestStatusBlacklisted
				break
			}
			if errCode == errortypes.MalformedAcctErrorCode {
				httpStatus = http.StatusInternalServerError
				metricsStatus = metrics.RequestStatusAccountConfigErr
				break
			}
		}
		w.WriteHeader(httpStatus)
		labels.RequestStatus = metricsStatus
		for _, err := range errortypes.FatalOnly(errL) {
			w.Write([]byte(fmt.Sprintf("Invalid request: %s\n", err.Error())))
		}
		ao.Errors = append(ao.Errors, acctIDErrs...)
		return
	}

	secGPC := r.Header.Get("Sec-GPC")

	auctionRequest := exchange.AuctionRequest{
		BidRequestWrapper:          reqWrapper,
		Account:                    *account,
		UserSyncs:                  usersyncs,
		RequestType:                labels.RType,
		StartTime:                  start,
		LegacyLabels:               labels,
		GlobalPrivacyControlHeader: secGPC,
		StoredAuctionResponses:     storedAuctionResponses,
		StoredBidResponses:         storedBidResponses,
		BidderImpReplaceImpID:      bidderImpReplaceImp,
		PubID:                      labels.PubID,
<<<<<<< HEAD
		HookExecutor:               hookExecutor,
=======
		HookExecutor:               deps.hookExecutor,
		QueryParams:                r.URL.Query(),
>>>>>>> 08d644d7
	}

	response, err := deps.ex.HoldAuction(ctx, auctionRequest, nil)
	ao.AuctionResponse = response
	rejectErr, isRejectErr := hookexecution.CastRejectErr(err)
	if err != nil && !isRejectErr {
		w.WriteHeader(http.StatusInternalServerError)
		fmt.Fprintf(w, "Critical error while running the auction: %v", err)
		glog.Errorf("/openrtb2/amp Critical error: %v", err)
		ao.Status = http.StatusInternalServerError
		ao.Errors = append(ao.Errors, err)
		return
	}

	// hold auction rebuilds the request wrapper first thing, so there is likely
	// no work to do here, but added a rebuild just in case this behavior changes.
	if err := reqWrapper.RebuildRequest(); err != nil {
		w.WriteHeader(http.StatusInternalServerError)
		fmt.Fprintf(w, "Critical error while running the auction: %v", err)
		glog.Errorf("/openrtb2/amp Critical error: %v", err)
		ao.Status = http.StatusInternalServerError
		ao.Errors = append(ao.Errors, err)
		return
	}

	if isRejectErr {
		labels, ao = rejectAmpRequest(*rejectErr, w, hookExecutor, reqWrapper, account, labels, ao, errL)
		return
	}

	labels, ao = sendAmpResponse(w, hookExecutor, response, reqWrapper, account, labels, ao, errL)
}

func rejectAmpRequest(
	rejectErr hookexecution.RejectError,
	w http.ResponseWriter,
	hookExecutor hookexecution.HookStageExecutor,
	reqWrapper *openrtb_ext.RequestWrapper,
	account *config.Account,
	labels metrics.Labels,
	ao analytics.AmpObject,
	errs []error,
) (metrics.Labels, analytics.AmpObject) {
	response := &openrtb2.BidResponse{NBR: openrtb3.NoBidReason(rejectErr.NBR).Ptr()}
	ao.AuctionResponse = response
	ao.Errors = append(ao.Errors, rejectErr)

	return sendAmpResponse(w, hookExecutor, response, reqWrapper, account, labels, ao, errs)
}

func sendAmpResponse(
	w http.ResponseWriter,
	hookExecutor hookexecution.HookStageExecutor,
	response *openrtb2.BidResponse,
	reqWrapper *openrtb_ext.RequestWrapper,
	account *config.Account,
	labels metrics.Labels,
	ao analytics.AmpObject,
	errs []error,
) (metrics.Labels, analytics.AmpObject) {
	hookExecutor.ExecuteAuctionResponseStage(response)
	// Need to extract the targeting parameters from the response, as those are all that
	// go in the AMP response
	targets := map[string]string{}
	byteCache := []byte("\"hb_cache_id")
	if response != nil {
		for _, seatBids := range response.SeatBid {
			for _, bid := range seatBids.Bid {
				if bytes.Contains(bid.Ext, byteCache) {
					// Looking for cache_id to be set, as this should only be set on winning bids (or
					// deal bids), and AMP can only deliver cached ads in any case.
					// Note, this could cause issues if a targeting key value starts with "hb_cache_id",
					// but this is a very unlikely corner case. Doing this so we can catch "hb_cache_id"
					// and "hb_cache_id_{deal}", which allows for deal support in AMP.
					bidExt := &openrtb_ext.ExtBid{}
					err := json.Unmarshal(bid.Ext, bidExt)
					if err != nil {
						w.WriteHeader(http.StatusInternalServerError)
						fmt.Fprintf(w, "Critical error while unpacking AMP targets: %v", err)
						glog.Errorf("/openrtb2/amp Critical error unpacking targets: %v", err)
						ao.Errors = append(ao.Errors, fmt.Errorf("Critical error while unpacking AMP targets: %v", err))
						ao.Status = http.StatusInternalServerError
						return labels, ao
					}
					for key, value := range bidExt.Prebid.Targeting {
						targets[key] = value
					}
				}
			}
		}
	}

	// Extract global targeting
	var extResponse openrtb_ext.ExtBidResponse
	eRErr := json.Unmarshal(response.Ext, &extResponse)
	if eRErr != nil {
		ao.Errors = append(ao.Errors, fmt.Errorf("AMP response: failed to unpack OpenRTB response.ext, debug info cannot be forwarded: %v", eRErr))
	}
	// Extract global targeting
	extPrebid := extResponse.Prebid
	if extPrebid != nil {
		for key, value := range extPrebid.Targeting {
			_, exists := targets[key]
			if !exists {
				targets[key] = value
			}
		}
	}
	// Now JSONify the targets for the AMP response.
	ampResponse := AmpResponse{Targeting: targets}
	ao, ampResponse.ORTB2.Ext = getExtBidResponse(hookExecutor, response, reqWrapper, account, ao, errs)

	ao.AmpTargetingValues = targets

	// Fixes #231
	enc := json.NewEncoder(w)
	enc.SetEscapeHTML(false)

	// If an error happens when encoding the response, there isn't much we can do.
	// If we've sent _any_ bytes, then Go would have sent the 200 status code first.
	// That status code can't be un-sent... so the best we can do is log the error.
	if err := enc.Encode(ampResponse); err != nil {
		labels.RequestStatus = metrics.RequestStatusNetworkErr
		ao.Errors = append(ao.Errors, fmt.Errorf("/openrtb2/amp Failed to send response: %v", err))
	}

	return labels, ao
}

func getExtBidResponse(
	hookExecutor hookexecution.HookStageExecutor,
	response *openrtb2.BidResponse,
	reqWrapper *openrtb_ext.RequestWrapper,
	account *config.Account,
	ao analytics.AmpObject,
	errs []error,
) (analytics.AmpObject, openrtb_ext.ExtBidResponse) {
	// Extract any errors
	var extResponse openrtb_ext.ExtBidResponse
	eRErr := json.Unmarshal(response.Ext, &extResponse)
	if eRErr != nil {
		ao.Errors = append(ao.Errors, fmt.Errorf("AMP response: failed to unpack OpenRTB response.ext, debug info cannot be forwarded: %v", eRErr))
	}

	warnings := extResponse.Warnings
	if warnings == nil {
		warnings = make(map[openrtb_ext.BidderName][]openrtb_ext.ExtBidderMessage)
	}
	for _, v := range errortypes.WarningOnly(errs) {
		bidderErr := openrtb_ext.ExtBidderMessage{
			Code:    errortypes.ReadCode(v),
			Message: v.Error(),
		}
		warnings[openrtb_ext.BidderReservedGeneral] = append(warnings[openrtb_ext.BidderReservedGeneral], bidderErr)
	}

	extBidResponse := openrtb_ext.ExtBidResponse{
		Errors:   extResponse.Errors,
		Warnings: warnings,
	}

	// add debug information if requested
	if reqWrapper != nil {
		if reqWrapper.Test == 1 && eRErr == nil {
			if extResponse.Debug != nil {
				extBidResponse.Debug = extResponse.Debug
			} else {
				glog.Errorf("Test set on request but debug not present in response.")
				ao.Errors = append(ao.Errors, fmt.Errorf("test set on request but debug not present in response"))
			}
		}

		stageOutcomes := hookExecutor.GetOutcomes()
		ao.HookExecutionOutcome = stageOutcomes
		modules, warns, err := hookexecution.GetModulesJSON(stageOutcomes, reqWrapper.BidRequest, account)
		if err != nil {
			err := fmt.Errorf("Failed to get modules outcome: %s", err)
			glog.Errorf(err.Error())
			ao.Errors = append(ao.Errors, err)
		} else if modules != nil {
			extBidResponse.Prebid = &openrtb_ext.ExtResponsePrebid{Modules: modules}
		}

		if len(warns) > 0 {
			ao.Errors = append(ao.Errors, warns...)
		}
	}

	return ao, extBidResponse
}

// parseRequest turns the HTTP request into an OpenRTB request.
// If the errors list is empty, then the returned request will be valid according to the OpenRTB 2.5 spec.
// In case of "strong recommendations" in the spec, it tends to be restrictive. If a better workaround is
// possible, it will return errors with messages that suggest improvements.
//
// If the errors list has at least one element, then no guarantees are made about the returned request.
func (deps *endpointDeps) parseAmpRequest(httpRequest *http.Request) (req *openrtb_ext.RequestWrapper, storedAuctionResponses stored_responses.ImpsWithBidResponses, storedBidResponses stored_responses.ImpBidderStoredResp, bidderImpReplaceImp stored_responses.BidderImpReplaceImpID, errs []error) {
	// Load the stored request for the AMP ID.
	reqNormal, storedAuctionResponses, storedBidResponses, bidderImpReplaceImp, e := deps.loadRequestJSONForAmp(httpRequest)
	if errs = append(errs, e...); errortypes.ContainsFatalError(errs) {
		return
	}

	// move to using the request wrapper
	req = &openrtb_ext.RequestWrapper{BidRequest: reqNormal}

	// Populate any "missing" OpenRTB fields with info from other sources, (e.g. HTTP request headers).
	deps.setFieldsImplicitly(httpRequest, req)

	// Need to ensure cache and targeting are turned on
	e = initAmpTargetingAndCache(req)
	if errs = append(errs, e...); errortypes.ContainsFatalError(errs) {
		return
	}

	if err := ortb.SetDefaults(req); err != nil {
		errs = append(errs, err)
		return
	}

	hasStoredResponses := len(storedAuctionResponses) > 0
	e = deps.validateRequest(req, true, hasStoredResponses, storedBidResponses, false)
	errs = append(errs, e...)

	return
}

// Load the stored OpenRTB request for an incoming AMP request, or return the errors found.
func (deps *endpointDeps) loadRequestJSONForAmp(httpRequest *http.Request) (req *openrtb2.BidRequest, storedAuctionResponses stored_responses.ImpsWithBidResponses, storedBidResponses stored_responses.ImpBidderStoredResp, bidderImpReplaceImp stored_responses.BidderImpReplaceImpID, errs []error) {
	req = &openrtb2.BidRequest{}
	errs = nil

	ampParams, err := amp.ParseParams(httpRequest)
	if err != nil {
		return nil, nil, nil, nil, []error{err}
	}

	ctx, cancel := context.WithTimeout(context.Background(), time.Duration(storedRequestTimeoutMillis)*time.Millisecond)
	defer cancel()

	storedRequests, _, errs := deps.storedReqFetcher.FetchRequests(ctx, []string{ampParams.StoredRequestID}, nil)
	if len(errs) > 0 {
		return nil, nil, nil, nil, errs
	}
	if len(storedRequests) == 0 {
		errs = []error{fmt.Errorf("No AMP config found for tag_id '%s'", ampParams.StoredRequestID)}
		return
	}

	// The fetched config becomes the entire OpenRTB request
	requestJSON := storedRequests[ampParams.StoredRequestID]
	if err := json.Unmarshal(requestJSON, req); err != nil {
		errs = []error{err}
		return
	}

	storedAuctionResponses, storedBidResponses, bidderImpReplaceImp, errs = stored_responses.ProcessStoredResponses(ctx, requestJSON, deps.storedRespFetcher, deps.bidderMap)
	if err != nil {
		errs = []error{err}
		return
	}

	if deps.cfg.GenerateRequestID || req.ID == "{{UUID}}" {
		newBidRequestId, err := deps.uuidGenerator.Generate()
		if err != nil {
			errs = []error{err}
			return
		}
		req.ID = newBidRequestId
	}

	if ampParams.Debug {
		req.Test = 1
	}

	// Two checks so users know which way the Imp check failed.
	if len(req.Imp) == 0 {
		errs = []error{fmt.Errorf("data for tag_id='%s' does not define the required imp array", ampParams.StoredRequestID)}
		return
	}
	if len(req.Imp) > 1 {
		errs = []error{fmt.Errorf("data for tag_id '%s' includes %d imp elements. Only one is allowed", ampParams.StoredRequestID, len(req.Imp))}
		return
	}

	if req.App != nil {
		errs = []error{errors.New("request.app must not exist in AMP stored requests.")}
		return
	}

	// Force HTTPS as AMP requires it, but pubs can forget to set it.
	if req.Imp[0].Secure == nil {
		secure := int8(1)
		req.Imp[0].Secure = &secure
	} else {
		*req.Imp[0].Secure = 1
	}

	errs = deps.overrideWithParams(ampParams, req)
	return
}

func (deps *endpointDeps) overrideWithParams(ampParams amp.Params, req *openrtb2.BidRequest) []error {
	if req.Site == nil {
		req.Site = &openrtb2.Site{}
	}

	// Override the stored request sizes with AMP ones, if they exist.
	if req.Imp[0].Banner != nil {
		if format := makeFormatReplacement(ampParams.Size); len(format) != 0 {
			req.Imp[0].Banner.Format = format
		} else if ampParams.Size.Width != 0 {
			setWidths(req.Imp[0].Banner.Format, ampParams.Size.Width)
		} else if ampParams.Size.Height != 0 {
			setHeights(req.Imp[0].Banner.Format, ampParams.Size.Height)
		}
	}

	if ampParams.CanonicalURL != "" {
		req.Site.Page = ampParams.CanonicalURL
		// Fixes #683
		if parsedURL, err := url.Parse(ampParams.CanonicalURL); err == nil {
			domain := parsedURL.Host
			if colonIndex := strings.LastIndex(domain, ":"); colonIndex != -1 {
				domain = domain[:colonIndex]
			}
			req.Site.Domain = domain
		}
	}

	setAmpExtDirect(req.Site, "1")

	setEffectiveAmpPubID(req, ampParams.Account)

	if ampParams.Slot != "" {
		req.Imp[0].TagID = ampParams.Slot
	}

	if err := setConsentedProviders(req, ampParams); err != nil {
		return []error{err}
	}

	policyWriter, policyWriterErr := amp.ReadPolicy(ampParams, deps.cfg.GDPR.Enabled)
	if policyWriterErr != nil {
		return []error{policyWriterErr}
	}
	if err := policyWriter.Write(req); err != nil {
		return []error{err}
	}

	if ampParams.Timeout != nil {
		req.TMax = int64(*ampParams.Timeout) - deps.cfg.AMPTimeoutAdjustment
	}

	if err := setTargeting(req, ampParams.Targeting); err != nil {
		return []error{err}
	}

	if err := setTrace(req, ampParams.Trace); err != nil {
		return []error{err}
	}

	return nil
}

// setConsentedProviders sets the addtl_consent value to user.ext.ConsentedProvidersSettings.consented_providers
// in its orginal Google Additional Consent string format and user.ext.consented_providers_settings.consented_providers
// that is an array of ints that contains the elements found in addtl_consent
func setConsentedProviders(req *openrtb2.BidRequest, ampParams amp.Params) error {
	if len(ampParams.AdditionalConsent) > 0 {
		reqWrap := &openrtb_ext.RequestWrapper{BidRequest: req}

		userExt, err := reqWrap.GetUserExt()
		if err != nil {
			return err
		}

		// Parse addtl_consent, that is supposed to come formatted as a Google Additional Consent string, into array of ints
		consentedProvidersList := openrtb_ext.ParseConsentedProvidersString(ampParams.AdditionalConsent)

		// Set user.ext.consented_providers_settings.consented_providers if elements where found
		if len(consentedProvidersList) > 0 {
			cps := userExt.GetConsentedProvidersSettingsOut()
			if cps == nil {
				cps = &openrtb_ext.ConsentedProvidersSettingsOut{}
			}
			cps.ConsentedProvidersList = append(cps.ConsentedProvidersList, consentedProvidersList...)
			userExt.SetConsentedProvidersSettingsOut(cps)
		}

		// Copy addtl_consent into user.ext.ConsentedProvidersSettings.consented_providers as is
		cps := userExt.GetConsentedProvidersSettingsIn()
		if cps == nil {
			cps = &openrtb_ext.ConsentedProvidersSettingsIn{}
		}
		cps.ConsentedProvidersString = ampParams.AdditionalConsent
		userExt.SetConsentedProvidersSettingsIn(cps)

		if err := reqWrap.RebuildRequest(); err != nil {
			return err
		}
	}
	return nil
}

// setTargeting merges "targeting" to imp[0].ext.data
func setTargeting(req *openrtb2.BidRequest, targeting string) error {
	if len(targeting) == 0 {
		return nil
	}

	targetingData := exchange.WrapJSONInData([]byte(targeting))

	if len(req.Imp[0].Ext) > 0 {
		newImpExt, err := jsonpatch.MergePatch(req.Imp[0].Ext, targetingData)
		if err != nil {
			return fmt.Errorf("unable to merge imp.ext with targeting data, check targeting data is correct: %s", err.Error())
		}
		req.Imp[0].Ext = newImpExt
		return nil
	}

	req.Imp[0].Ext = targetingData
	return nil
}

func makeFormatReplacement(size amp.Size) []openrtb2.Format {
	var formats []openrtb2.Format
	if size.OverrideWidth != 0 && size.OverrideHeight != 0 {
		formats = []openrtb2.Format{{
			W: size.OverrideWidth,
			H: size.OverrideHeight,
		}}
	} else if size.OverrideWidth != 0 && size.Height != 0 {
		formats = []openrtb2.Format{{
			W: size.OverrideWidth,
			H: size.Height,
		}}
	} else if size.Width != 0 && size.OverrideHeight != 0 {
		formats = []openrtb2.Format{{
			W: size.Width,
			H: size.OverrideHeight,
		}}
	} else if size.Width != 0 && size.Height != 0 {
		formats = []openrtb2.Format{{
			W: size.Width,
			H: size.Height,
		}}
	}

	return append(formats, size.Multisize...)
}

func setWidths(formats []openrtb2.Format, width int64) {
	for i := 0; i < len(formats); i++ {
		formats[i].W = width
	}
}

func setHeights(formats []openrtb2.Format, height int64) {
	for i := 0; i < len(formats); i++ {
		formats[i].H = height
	}
}

// AMP won't function unless ext.prebid.targeting and ext.prebid.cache.bids are defined.
// If the user didn't include them, default those here.
func initAmpTargetingAndCache(req *openrtb_ext.RequestWrapper) []error {
	extRequest, err := req.GetRequestExt()
	if err != nil {
		return []error{err}
	}

	prebid := extRequest.GetPrebid()
	prebidModified := false

	// create prebid object if missing
	if prebid == nil {
		prebid = &openrtb_ext.ExtRequestPrebid{}
	}

	// create targeting object if missing
	if prebid.Targeting == nil {
		prebid.Targeting = &openrtb_ext.ExtRequestTargeting{}
		prebidModified = true
	}

	// create cache object if missing
	if prebid.Cache == nil {
		prebid.Cache = &openrtb_ext.ExtRequestPrebidCache{}
		prebidModified = true
	}
	if prebid.Cache.Bids == nil {
		prebid.Cache.Bids = &openrtb_ext.ExtRequestPrebidCacheBids{}
		prebidModified = true
	}

	if prebidModified {
		extRequest.SetPrebid(prebid)
	}
	return nil
}

func setAmpExtDirect(site *openrtb2.Site, value string) {
	if len(site.Ext) > 0 {
		if _, dataType, _, _ := jsonparser.Get(site.Ext, "amp"); dataType == jsonparser.NotExist {
			if val, err := jsonparser.Set(site.Ext, []byte(value), "amp"); err == nil {
				site.Ext = val
			}
		}
	} else {
		site.Ext = json.RawMessage(`{"amp":` + value + `}`)
	}
}

// Sets the effective publisher ID for amp request
func setEffectiveAmpPubID(req *openrtb2.BidRequest, account string) {
	// ACCOUNT_ID is the unresolved macro name and should be ignored.
	if account == "" || account == "ACCOUNT_ID" {
		return
	}

	var pub *openrtb2.Publisher
	if req.App != nil {
		if req.App.Publisher == nil {
			req.App.Publisher = &openrtb2.Publisher{}
		}
		pub = req.App.Publisher
	} else if req.Site != nil {
		if req.Site.Publisher == nil {
			req.Site.Publisher = &openrtb2.Publisher{}
		}
		pub = req.Site.Publisher
	}

	if pub.ID == "" {
		pub.ID = account
	}
}

func setTrace(req *openrtb2.BidRequest, value string) (err error) {
	if value == "" {
		return nil
	}

	ext, err := json.Marshal(map[string]map[string]string{"prebid": {"trace": value}})
	if err != nil {
		return err
	}

	if len(req.Ext) > 0 {
		ext, err = jsonpatch.MergePatch(req.Ext, ext)
		if err != nil {
			return err
		}
	}
	req.Ext = ext

	return nil
}<|MERGE_RESOLUTION|>--- conflicted
+++ resolved
@@ -233,12 +233,8 @@
 		StoredBidResponses:         storedBidResponses,
 		BidderImpReplaceImpID:      bidderImpReplaceImp,
 		PubID:                      labels.PubID,
-<<<<<<< HEAD
 		HookExecutor:               hookExecutor,
-=======
-		HookExecutor:               deps.hookExecutor,
 		QueryParams:                r.URL.Query(),
->>>>>>> 08d644d7
 	}
 
 	response, err := deps.ex.HoldAuction(ctx, auctionRequest, nil)
