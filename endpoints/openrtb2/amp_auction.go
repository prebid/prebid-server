package openrtb2

import (
	"bytes"
	"context"
	"encoding/json"
	"errors"
	"fmt"
	"net/http"
	"net/url"
	"strings"
	"time"

	"github.com/buger/jsonparser"
	"github.com/golang/glog"
	"github.com/julienschmidt/httprouter"
	"github.com/prebid/openrtb/v20/openrtb2"
	"github.com/prebid/openrtb/v20/openrtb3"
	"github.com/prebid/prebid-server/v2/hooks/hookexecution"
	"github.com/prebid/prebid-server/v2/ortb"
	"github.com/prebid/prebid-server/v2/util/uuidutil"
	jsonpatch "gopkg.in/evanphx/json-patch.v4"

	accountService "github.com/prebid/prebid-server/v2/account"
	"github.com/prebid/prebid-server/v2/amp"
	"github.com/prebid/prebid-server/v2/analytics"
	"github.com/prebid/prebid-server/v2/config"
	"github.com/prebid/prebid-server/v2/errortypes"
	"github.com/prebid/prebid-server/v2/exchange"
	"github.com/prebid/prebid-server/v2/gdpr"
	"github.com/prebid/prebid-server/v2/hooks"
	"github.com/prebid/prebid-server/v2/metrics"
	"github.com/prebid/prebid-server/v2/openrtb_ext"
	"github.com/prebid/prebid-server/v2/privacy"
	"github.com/prebid/prebid-server/v2/stored_requests"
	"github.com/prebid/prebid-server/v2/stored_requests/backends/empty_fetcher"
	"github.com/prebid/prebid-server/v2/stored_responses"
	"github.com/prebid/prebid-server/v2/usersync"
	"github.com/prebid/prebid-server/v2/util/iputil"
	"github.com/prebid/prebid-server/v2/util/jsonutil"
	"github.com/prebid/prebid-server/v2/version"
)

const defaultAmpRequestTimeoutMillis = 900

var nilBody []byte = nil

type AmpResponse struct {
	Targeting map[string]string `json:"targeting"`
	ORTB2     ORTB2             `json:"ortb2"`
}

type ORTB2 struct {
	Ext openrtb_ext.ExtBidResponse `json:"ext"`
}

// NewAmpEndpoint modifies the OpenRTB endpoint to handle AMP requests. This will basically modify the parsing
// of the request, and the return value, using the OpenRTB machinery to handle everything in between.
func NewAmpEndpoint(
	uuidGenerator uuidutil.UUIDGenerator,
	ex exchange.Exchange,
	validator openrtb_ext.BidderParamValidator,
	requestsById stored_requests.Fetcher,
	accounts stored_requests.AccountFetcher,
	cfg *config.Configuration,
	metricsEngine metrics.MetricsEngine,
	analyticsRunner analytics.Runner,
	disabledBidders map[string]string,
	defReqJSON []byte,
	bidderMap map[string]openrtb_ext.BidderName,
	storedRespFetcher stored_requests.Fetcher,
	hookExecutionPlanBuilder hooks.ExecutionPlanBuilder,
	tmaxAdjustments *exchange.TmaxAdjustmentsPreprocessed,
) (httprouter.Handle, error) {

	if ex == nil || validator == nil || requestsById == nil || accounts == nil || cfg == nil || metricsEngine == nil {
		return nil, errors.New("NewAmpEndpoint requires non-nil arguments.")
	}

	defRequest := len(defReqJSON) > 0

	ipValidator := iputil.PublicNetworkIPValidator{
		IPv4PrivateNetworks: cfg.RequestValidation.IPv4PrivateNetworksParsed,
		IPv6PrivateNetworks: cfg.RequestValidation.IPv6PrivateNetworksParsed,
	}

	return httprouter.Handle((&endpointDeps{
		uuidGenerator,
		ex,
		validator,
		requestsById,
		empty_fetcher.EmptyFetcher{},
		accounts,
		cfg,
		metricsEngine,
		analyticsRunner,
		disabledBidders,
		defRequest,
		defReqJSON,
		bidderMap,
		nil,
		nil,
		ipValidator,
		storedRespFetcher,
		hookExecutionPlanBuilder,
		tmaxAdjustments,
		openrtb_ext.NormalizeBidderName,
	}).AmpAuction), nil

}

func (deps *endpointDeps) AmpAuction(w http.ResponseWriter, r *http.Request, _ httprouter.Params) {
	// Prebid Server interprets request.tmax to be the maximum amount of time that a caller is willing
	// to wait for bids. However, tmax may be defined in the Stored Request data.
	//
	// If so, then the trip to the backend might use a significant amount of this time.
	// We can respect timeouts more accurately if we note the *real* start time, and use it
	// to compute the auction timeout.
	start := time.Now()

	hookExecutor := hookexecution.NewHookExecutor(deps.hookExecutionPlanBuilder, hookexecution.EndpointAmp, deps.metricsEngine)

	ao := analytics.AmpObject{
		Status:    http.StatusOK,
		Errors:    make([]error, 0),
		StartTime: start,
	}

	// Set this as an AMP request in Metrics.

	labels := metrics.Labels{
		Source:        metrics.DemandWeb,
		RType:         metrics.ReqTypeAMP,
		PubID:         metrics.PublisherUnknown,
		CookieFlag:    metrics.CookieFlagUnknown,
		RequestStatus: metrics.RequestStatusOK,
	}
	activityControl := privacy.ActivityControl{}

	defer func() {
		deps.metricsEngine.RecordRequest(labels)
		deps.metricsEngine.RecordRequestTime(labels, time.Since(start))
		deps.analytics.LogAmpObject(&ao, activityControl)
	}()

	// Add AMP headers
	origin := r.FormValue("__amp_source_origin")
	if len(origin) == 0 {
		// Just to be safe
		origin = r.Header.Get("Origin")
		ao.Origin = origin
	}

	// Headers "Access-Control-Allow-Origin", "Access-Control-Allow-Headers",
	// and "Access-Control-Allow-Credentials" are handled in CORS middleware
	w.Header().Set("AMP-Access-Control-Allow-Source-Origin", origin)
	w.Header().Set("Access-Control-Expose-Headers", "AMP-Access-Control-Allow-Source-Origin")
	w.Header().Set("X-Prebid", version.BuildXPrebidHeader(version.Ver))
	setBrowsingTopicsHeader(w, r)

	// There is no body for AMP requests, so we pass a nil body and ignore the return value.
	_, rejectErr := hookExecutor.ExecuteEntrypointStage(r, nilBody)
	reqWrapper, storedAuctionResponses, storedBidResponses, bidderImpReplaceImp, errL := deps.parseAmpRequest(r)
	ao.Errors = append(ao.Errors, errL...)
	// Process reject after parsing amp request, so we can use reqWrapper.
	// There is no body for AMP requests, so we pass a nil body and ignore the return value.
	if rejectErr != nil {
		labels, ao = rejectAmpRequest(*rejectErr, w, hookExecutor, reqWrapper, nil, labels, ao, nil)
		return
	}

	if errortypes.ContainsFatalError(errL) {
		w.WriteHeader(http.StatusBadRequest)
		for _, err := range errortypes.FatalOnly(errL) {
			w.Write([]byte(fmt.Sprintf("Invalid request: %s\n", err.Error())))
		}
		labels.RequestStatus = metrics.RequestStatusBadInput
		return
	}

	ao.RequestWrapper = reqWrapper

	ctx := context.Background()
	var cancel context.CancelFunc
	if reqWrapper.TMax > 0 {
		ctx, cancel = context.WithDeadline(ctx, start.Add(time.Duration(reqWrapper.TMax)*time.Millisecond))
	} else {
		ctx, cancel = context.WithDeadline(ctx, start.Add(time.Duration(defaultAmpRequestTimeoutMillis)*time.Millisecond))
	}
	defer cancel()

	// Read UserSyncs/Cookie from Request
	usersyncs := usersync.ReadCookie(r, usersync.Base64Decoder{}, &deps.cfg.HostCookie)
	usersync.SyncHostCookie(r, usersyncs, &deps.cfg.HostCookie)
	if usersyncs.HasAnyLiveSyncs() {
		labels.CookieFlag = metrics.CookieFlagYes
	} else {
		labels.CookieFlag = metrics.CookieFlagNo
	}

	labels.PubID = getAccountID(reqWrapper.Site.Publisher)
	// Look up account now that we have resolved the pubID value
	account, acctIDErrs := accountService.GetAccount(ctx, deps.cfg, deps.accounts, labels.PubID, deps.metricsEngine)
	if len(acctIDErrs) > 0 {
		// best attempt to rebuild the request for analytics. we're already in an error state, so ignoring a
		// potential error from this call
		reqWrapper.RebuildRequest()

		errL = append(errL, acctIDErrs...)
		httpStatus := http.StatusBadRequest
		metricsStatus := metrics.RequestStatusBadInput
		for _, er := range errL {
			errCode := errortypes.ReadCode(er)
			if errCode == errortypes.BlacklistedAppErrorCode || errCode == errortypes.AccountDisabledErrorCode {
				httpStatus = http.StatusServiceUnavailable
				metricsStatus = metrics.RequestStatusBlacklisted
				break
			}
			if errCode == errortypes.MalformedAcctErrorCode {
				httpStatus = http.StatusInternalServerError
				metricsStatus = metrics.RequestStatusAccountConfigErr
				break
			}
		}
		w.WriteHeader(httpStatus)
		labels.RequestStatus = metricsStatus
		for _, err := range errortypes.FatalOnly(errL) {
			w.Write([]byte(fmt.Sprintf("Invalid request: %s\n", err.Error())))
		}
		ao.Errors = append(ao.Errors, acctIDErrs...)
		return
	}

<<<<<<< HEAD
	// Populate any "missing" OpenRTB fields with info from other sources, (e.g. HTTP request headers).
	deps.setFieldsImplicitly(r, reqWrapper, account)

	hasStoredResponses := len(storedAuctionResponses) > 0
	errs := deps.validateRequest(reqWrapper, true, hasStoredResponses, storedBidResponses, false)
=======
	hasStoredResponses := len(storedAuctionResponses) > 0
	errs := deps.validateRequest(account, r, reqWrapper, true, hasStoredResponses, storedBidResponses, false)
>>>>>>> 4b1ca6b4
	errL = append(errL, errs...)
	ao.Errors = append(ao.Errors, errs...)
	if errortypes.ContainsFatalError(errs) {
		w.WriteHeader(http.StatusBadRequest)
		for _, err := range errortypes.FatalOnly(errs) {
			w.Write([]byte(fmt.Sprintf("Invalid request: %s\n", err.Error())))
		}
		labels.RequestStatus = metrics.RequestStatusBadInput
		return
	}

	tcf2Config := gdpr.NewTCF2Config(deps.cfg.GDPR.TCF2, account.GDPR)

	activityControl = privacy.NewActivityControl(&account.Privacy)

	hookExecutor.SetActivityControl(activityControl)
	hookExecutor.SetAccount(account)

	secGPC := r.Header.Get("Sec-GPC")

	auctionRequest := &exchange.AuctionRequest{
		BidRequestWrapper:          reqWrapper,
		Account:                    *account,
		UserSyncs:                  usersyncs,
		RequestType:                labels.RType,
		StartTime:                  start,
		LegacyLabels:               labels,
		GlobalPrivacyControlHeader: secGPC,
		StoredAuctionResponses:     storedAuctionResponses,
		StoredBidResponses:         storedBidResponses,
		BidderImpReplaceImpID:      bidderImpReplaceImp,
		PubID:                      labels.PubID,
		HookExecutor:               hookExecutor,
		QueryParams:                r.URL.Query(),
		TCF2Config:                 tcf2Config,
		Activities:                 activityControl,
		TmaxAdjustments:            deps.tmaxAdjustments,
	}

	auctionResponse, err := deps.ex.HoldAuction(ctx, auctionRequest, nil)
	defer func() {
		if !auctionRequest.BidderResponseStartTime.IsZero() {
			deps.metricsEngine.RecordOverheadTime(metrics.MakeAuctionResponse, time.Since(auctionRequest.BidderResponseStartTime))
		}
	}()
	var response *openrtb2.BidResponse
	if auctionResponse != nil {
		response = auctionResponse.BidResponse
	}
	ao.SeatNonBid = auctionResponse.GetSeatNonBid()
	ao.AuctionResponse = response
	rejectErr, isRejectErr := hookexecution.CastRejectErr(err)
	if err != nil && !isRejectErr {
		w.WriteHeader(http.StatusInternalServerError)
		fmt.Fprintf(w, "Critical error while running the auction: %v", err)
		glog.Errorf("/openrtb2/amp Critical error: %v", err)
		ao.Status = http.StatusInternalServerError
		ao.Errors = append(ao.Errors, err)
		return
	}

	// hold auction rebuilds the request wrapper first thing, so there is likely
	// no work to do here, but added a rebuild just in case this behavior changes.
	if err := reqWrapper.RebuildRequest(); err != nil {
		w.WriteHeader(http.StatusInternalServerError)
		fmt.Fprintf(w, "Critical error while running the auction: %v", err)
		glog.Errorf("/openrtb2/amp Critical error: %v", err)
		ao.Status = http.StatusInternalServerError
		ao.Errors = append(ao.Errors, err)
		return
	}

	if isRejectErr {
		labels, ao = rejectAmpRequest(*rejectErr, w, hookExecutor, reqWrapper, account, labels, ao, errL)
		return
	}

	labels, ao = sendAmpResponse(w, hookExecutor, auctionResponse, reqWrapper, account, labels, ao, errL)
}

func rejectAmpRequest(
	rejectErr hookexecution.RejectError,
	w http.ResponseWriter,
	hookExecutor hookexecution.HookStageExecutor,
	reqWrapper *openrtb_ext.RequestWrapper,
	account *config.Account,
	labels metrics.Labels,
	ao analytics.AmpObject,
	errs []error,
) (metrics.Labels, analytics.AmpObject) {
	response := &openrtb2.BidResponse{NBR: openrtb3.NoBidReason(rejectErr.NBR).Ptr()}
	ao.AuctionResponse = response
	ao.Errors = append(ao.Errors, rejectErr)

	return sendAmpResponse(w, hookExecutor, &exchange.AuctionResponse{BidResponse: response}, reqWrapper, account, labels, ao, errs)
}

func sendAmpResponse(
	w http.ResponseWriter,
	hookExecutor hookexecution.HookStageExecutor,
	auctionResponse *exchange.AuctionResponse,
	reqWrapper *openrtb_ext.RequestWrapper,
	account *config.Account,
	labels metrics.Labels,
	ao analytics.AmpObject,
	errs []error,
) (metrics.Labels, analytics.AmpObject) {
	var response *openrtb2.BidResponse
	if auctionResponse != nil {
		response = auctionResponse.BidResponse
	}
	hookExecutor.ExecuteAuctionResponseStage(response)
	// Need to extract the targeting parameters from the response, as those are all that
	// go in the AMP response
	targets := map[string]string{}
	byteCache := []byte("\"hb_cache_id")
	if response != nil {
		for _, seatBids := range response.SeatBid {
			for _, bid := range seatBids.Bid {
				if bytes.Contains(bid.Ext, byteCache) {
					// Looking for cache_id to be set, as this should only be set on winning bids (or
					// deal bids), and AMP can only deliver cached ads in any case.
					// Note, this could cause issues if a targeting key value starts with "hb_cache_id",
					// but this is a very unlikely corner case. Doing this so we can catch "hb_cache_id"
					// and "hb_cache_id_{deal}", which allows for deal support in AMP.
					bidExt := &openrtb_ext.ExtBid{}
					err := jsonutil.Unmarshal(bid.Ext, bidExt)
					if err != nil {
						w.WriteHeader(http.StatusInternalServerError)
						fmt.Fprintf(w, "Critical error while unpacking AMP targets: %v", err)
						glog.Errorf("/openrtb2/amp Critical error unpacking targets: %v", err)
						ao.Errors = append(ao.Errors, fmt.Errorf("Critical error while unpacking AMP targets: %v", err))
						ao.Status = http.StatusInternalServerError
						return labels, ao
					}
					for key, value := range bidExt.Prebid.Targeting {
						targets[key] = value
					}
				}
			}
		}
	}

	// Extract global targeting
	var extResponse openrtb_ext.ExtBidResponse
	eRErr := jsonutil.Unmarshal(response.Ext, &extResponse)
	if eRErr != nil {
		ao.Errors = append(ao.Errors, fmt.Errorf("AMP response: failed to unpack OpenRTB response.ext, debug info cannot be forwarded: %v", eRErr))
	}
	// Extract global targeting
	extPrebid := extResponse.Prebid
	if extPrebid != nil {
		for key, value := range extPrebid.Targeting {
			_, exists := targets[key]
			if !exists {
				targets[key] = value
			}
		}
	}
	// Now JSONify the targets for the AMP response.
	ampResponse := AmpResponse{Targeting: targets}
	ao, ampResponse.ORTB2.Ext = getExtBidResponse(hookExecutor, auctionResponse, reqWrapper, account, ao, errs)

	ao.AmpTargetingValues = targets

	// Fixes #231
	enc := json.NewEncoder(w)
	enc.SetEscapeHTML(false)

	// If an error happens when encoding the response, there isn't much we can do.
	// If we've sent _any_ bytes, then Go would have sent the 200 status code first.
	// That status code can't be un-sent... so the best we can do is log the error.
	if err := enc.Encode(ampResponse); err != nil {
		labels.RequestStatus = metrics.RequestStatusNetworkErr
		ao.Errors = append(ao.Errors, fmt.Errorf("/openrtb2/amp Failed to send response: %v", err))
	}

	return labels, ao
}

func getExtBidResponse(
	hookExecutor hookexecution.HookStageExecutor,
	auctionResponse *exchange.AuctionResponse,
	reqWrapper *openrtb_ext.RequestWrapper,
	account *config.Account,
	ao analytics.AmpObject,
	errs []error,
) (analytics.AmpObject, openrtb_ext.ExtBidResponse) {
	var response *openrtb2.BidResponse
	if auctionResponse != nil {
		response = auctionResponse.BidResponse
	}
	// Extract any errors
	var extResponse openrtb_ext.ExtBidResponse
	eRErr := jsonutil.Unmarshal(response.Ext, &extResponse)
	if eRErr != nil {
		ao.Errors = append(ao.Errors, fmt.Errorf("AMP response: failed to unpack OpenRTB response.ext, debug info cannot be forwarded: %v", eRErr))
	}

	warnings := extResponse.Warnings
	if warnings == nil {
		warnings = make(map[openrtb_ext.BidderName][]openrtb_ext.ExtBidderMessage)
	}
	for _, v := range errortypes.WarningOnly(errs) {
		bidderErr := openrtb_ext.ExtBidderMessage{
			Code:    errortypes.ReadCode(v),
			Message: v.Error(),
		}
		warnings[openrtb_ext.BidderReservedGeneral] = append(warnings[openrtb_ext.BidderReservedGeneral], bidderErr)
	}

	extBidResponse := openrtb_ext.ExtBidResponse{
		Errors:   extResponse.Errors,
		Warnings: warnings,
	}

	// add debug information if requested
	if reqWrapper != nil {
		if reqWrapper.Test == 1 && eRErr == nil {
			if extResponse.Debug != nil {
				extBidResponse.Debug = extResponse.Debug
			} else {
				glog.Errorf("Test set on request but debug not present in response.")
				ao.Errors = append(ao.Errors, fmt.Errorf("test set on request but debug not present in response"))
			}
		}

		stageOutcomes := hookExecutor.GetOutcomes()
		ao.HookExecutionOutcome = stageOutcomes
		modules, warns, err := hookexecution.GetModulesJSON(stageOutcomes, reqWrapper.BidRequest, account)
		if err != nil {
			err := fmt.Errorf("Failed to get modules outcome: %s", err)
			glog.Errorf(err.Error())
			ao.Errors = append(ao.Errors, err)
		} else if modules != nil {
			extBidResponse.Prebid = &openrtb_ext.ExtResponsePrebid{Modules: modules}
		}

		if len(warns) > 0 {
			ao.Errors = append(ao.Errors, warns...)
		}
	}

	setSeatNonBid(&extBidResponse, reqWrapper, auctionResponse)

	return ao, extBidResponse
}

// parseRequest turns the HTTP request into an OpenRTB request.
// If the errors list is empty, then the returned request will be valid according to the OpenRTB 2.5 spec.
// In case of "strong recommendations" in the spec, it tends to be restrictive. If a better workaround is
// possible, it will return errors with messages that suggest improvements.
//
// If the errors list has at least one element, then no guarantees are made about the returned request.
func (deps *endpointDeps) parseAmpRequest(httpRequest *http.Request) (req *openrtb_ext.RequestWrapper, storedAuctionResponses stored_responses.ImpsWithBidResponses, storedBidResponses stored_responses.ImpBidderStoredResp, bidderImpReplaceImp stored_responses.BidderImpReplaceImpID, errs []error) {
	// Load the stored request for the AMP ID.
	reqNormal, storedAuctionResponses, storedBidResponses, bidderImpReplaceImp, e := deps.loadRequestJSONForAmp(httpRequest)
	if errs = append(errs, e...); errortypes.ContainsFatalError(errs) {
		return
	}

	// move to using the request wrapper
	req = &openrtb_ext.RequestWrapper{BidRequest: reqNormal}

	// Need to ensure cache and targeting are turned on
	e = initAmpTargetingAndCache(req)
	if errs = append(errs, e...); errortypes.ContainsFatalError(errs) {
		return
	}

	if err := ortb.SetDefaults(req); err != nil {
		errs = append(errs, err)
		return
	}

	return
}

// Load the stored OpenRTB request for an incoming AMP request, or return the errors found.
func (deps *endpointDeps) loadRequestJSONForAmp(httpRequest *http.Request) (req *openrtb2.BidRequest, storedAuctionResponses stored_responses.ImpsWithBidResponses, storedBidResponses stored_responses.ImpBidderStoredResp, bidderImpReplaceImp stored_responses.BidderImpReplaceImpID, errs []error) {
	req = &openrtb2.BidRequest{}
	errs = nil

	ampParams, err := amp.ParseParams(httpRequest)
	if err != nil {
		return nil, nil, nil, nil, []error{err}
	}

	ctx, cancel := context.WithTimeout(context.Background(), time.Duration(storedRequestTimeoutMillis)*time.Millisecond)
	defer cancel()

	storedRequests, _, errs := deps.storedReqFetcher.FetchRequests(ctx, []string{ampParams.StoredRequestID}, nil)
	if len(errs) > 0 {
		return nil, nil, nil, nil, errs
	}
	if len(storedRequests) == 0 {
		errs = []error{fmt.Errorf("No AMP config found for tag_id '%s'", ampParams.StoredRequestID)}
		return
	}

	// The fetched config becomes the entire OpenRTB request
	requestJSON := storedRequests[ampParams.StoredRequestID]
	if err := jsonutil.UnmarshalValid(requestJSON, req); err != nil {
		errs = []error{err}
		return
	}

	storedAuctionResponses, storedBidResponses, bidderImpReplaceImp, errs = stored_responses.ProcessStoredResponses(ctx, &openrtb_ext.RequestWrapper{BidRequest: req}, deps.storedRespFetcher)
	if err != nil {
		errs = []error{err}
		return
	}

	if deps.cfg.GenerateRequestID || req.ID == "{{UUID}}" {
		newBidRequestId, err := deps.uuidGenerator.Generate()
		if err != nil {
			errs = []error{err}
			return
		}
		req.ID = newBidRequestId
	}

	if ampParams.Debug {
		req.Test = 1
	}

	// Two checks so users know which way the Imp check failed.
	if len(req.Imp) == 0 {
		errs = []error{fmt.Errorf("data for tag_id='%s' does not define the required imp array", ampParams.StoredRequestID)}
		return
	}
	if len(req.Imp) > 1 {
		errs = []error{fmt.Errorf("data for tag_id '%s' includes %d imp elements. Only one is allowed", ampParams.StoredRequestID, len(req.Imp))}
		return
	}

	if req.App != nil {
		errs = []error{errors.New("request.app must not exist in AMP stored requests.")}
		return
	}

	// Force HTTPS as AMP requires it, but pubs can forget to set it.
	if req.Imp[0].Secure == nil {
		secure := int8(1)
		req.Imp[0].Secure = &secure
	} else {
		*req.Imp[0].Secure = 1
	}

	errs = deps.overrideWithParams(ampParams, req)
	return
}

func (deps *endpointDeps) overrideWithParams(ampParams amp.Params, req *openrtb2.BidRequest) []error {
	if req.Site == nil {
		req.Site = &openrtb2.Site{}
	}

	// Override the stored request sizes with AMP ones, if they exist.
	if req.Imp[0].Banner != nil {
		if format := makeFormatReplacement(ampParams.Size); len(format) != 0 {
			req.Imp[0].Banner.Format = format
		} else if ampParams.Size.Width != 0 {
			setWidths(req.Imp[0].Banner.Format, ampParams.Size.Width)
		} else if ampParams.Size.Height != 0 {
			setHeights(req.Imp[0].Banner.Format, ampParams.Size.Height)
		}
	}

	if ampParams.CanonicalURL != "" {
		req.Site.Page = ampParams.CanonicalURL
		// Fixes #683
		if parsedURL, err := url.Parse(ampParams.CanonicalURL); err == nil {
			domain := parsedURL.Host
			if colonIndex := strings.LastIndex(domain, ":"); colonIndex != -1 {
				domain = domain[:colonIndex]
			}
			req.Site.Domain = domain
		}
	}

	setAmpExtDirect(req.Site, "1")

	setEffectiveAmpPubID(req, ampParams.Account)

	if ampParams.Slot != "" {
		req.Imp[0].TagID = ampParams.Slot
	}

	if err := setConsentedProviders(req, ampParams); err != nil {
		return []error{err}
	}

	policyWriter, policyWriterErr := amp.ReadPolicy(ampParams, deps.cfg.GDPR.Enabled)
	if policyWriterErr != nil {
		return []error{policyWriterErr}
	}
	if err := policyWriter.Write(req); err != nil {
		return []error{err}
	}

	if ampParams.Timeout != nil {
		req.TMax = int64(*ampParams.Timeout) - deps.cfg.AMPTimeoutAdjustment
	}

	var errors []error
	if warn := setTargeting(req, ampParams.Targeting); warn != nil {
		errors = append(errors, warn)
	}

	if err := setTrace(req, ampParams.Trace); err != nil {
		return append(errors, err)
	}

	return errors
}

// setConsentedProviders sets the addtl_consent value to user.ext.ConsentedProvidersSettings.consented_providers
// in its orginal Google Additional Consent string format and user.ext.consented_providers_settings.consented_providers
// that is an array of ints that contains the elements found in addtl_consent
func setConsentedProviders(req *openrtb2.BidRequest, ampParams amp.Params) error {
	if len(ampParams.AdditionalConsent) > 0 {
		reqWrap := &openrtb_ext.RequestWrapper{BidRequest: req}

		userExt, err := reqWrap.GetUserExt()
		if err != nil {
			return err
		}

		// Parse addtl_consent, that is supposed to come formatted as a Google Additional Consent string, into array of ints
		consentedProvidersList := openrtb_ext.ParseConsentedProvidersString(ampParams.AdditionalConsent)

		// Set user.ext.consented_providers_settings.consented_providers if elements where found
		if len(consentedProvidersList) > 0 {
			cps := userExt.GetConsentedProvidersSettingsOut()
			if cps == nil {
				cps = &openrtb_ext.ConsentedProvidersSettingsOut{}
			}
			cps.ConsentedProvidersList = append(cps.ConsentedProvidersList, consentedProvidersList...)
			userExt.SetConsentedProvidersSettingsOut(cps)
		}

		// Copy addtl_consent into user.ext.ConsentedProvidersSettings.consented_providers as is
		cps := userExt.GetConsentedProvidersSettingsIn()
		if cps == nil {
			cps = &openrtb_ext.ConsentedProvidersSettingsIn{}
		}
		cps.ConsentedProvidersString = ampParams.AdditionalConsent
		userExt.SetConsentedProvidersSettingsIn(cps)

		if err := reqWrap.RebuildRequest(); err != nil {
			return err
		}
	}
	return nil
}

// setTargeting merges "targeting" to imp[0].ext.data
func setTargeting(req *openrtb2.BidRequest, targeting string) error {
	if len(targeting) == 0 {
		return nil
	}

	targetingData := exchange.WrapJSONInData([]byte(targeting))

	if len(req.Imp[0].Ext) > 0 {
		newImpExt, err := jsonpatch.MergePatch(req.Imp[0].Ext, targetingData)
		if err != nil {
			warn := errortypes.Warning{
				WarningCode: errortypes.BadInputErrorCode,
				Message:     fmt.Sprintf("unable to merge imp.ext with targeting data, check targeting data is correct: %s", err.Error()),
			}

			return &warn
		}
		req.Imp[0].Ext = newImpExt
		return nil
	}

	req.Imp[0].Ext = targetingData
	return nil
}

func makeFormatReplacement(size amp.Size) []openrtb2.Format {
	var formats []openrtb2.Format
	if size.OverrideWidth != 0 && size.OverrideHeight != 0 {
		formats = []openrtb2.Format{{
			W: size.OverrideWidth,
			H: size.OverrideHeight,
		}}
	} else if size.OverrideWidth != 0 && size.Height != 0 {
		formats = []openrtb2.Format{{
			W: size.OverrideWidth,
			H: size.Height,
		}}
	} else if size.Width != 0 && size.OverrideHeight != 0 {
		formats = []openrtb2.Format{{
			W: size.Width,
			H: size.OverrideHeight,
		}}
	} else if size.Width != 0 && size.Height != 0 {
		formats = []openrtb2.Format{{
			W: size.Width,
			H: size.Height,
		}}
	}

	return append(formats, size.Multisize...)
}

func setWidths(formats []openrtb2.Format, width int64) {
	for i := 0; i < len(formats); i++ {
		formats[i].W = width
	}
}

func setHeights(formats []openrtb2.Format, height int64) {
	for i := 0; i < len(formats); i++ {
		formats[i].H = height
	}
}

// AMP won't function unless ext.prebid.targeting and ext.prebid.cache.bids are defined.
// If the user didn't include them, default those here.
func initAmpTargetingAndCache(req *openrtb_ext.RequestWrapper) []error {
	extRequest, err := req.GetRequestExt()
	if err != nil {
		return []error{err}
	}

	prebid := extRequest.GetPrebid()
	prebidModified := false

	// create prebid object if missing
	if prebid == nil {
		prebid = &openrtb_ext.ExtRequestPrebid{}
	}

	// create targeting object if missing
	if prebid.Targeting == nil {
		prebid.Targeting = &openrtb_ext.ExtRequestTargeting{}
		prebidModified = true
	}

	// create cache object if missing
	if prebid.Cache == nil {
		prebid.Cache = &openrtb_ext.ExtRequestPrebidCache{}
		prebidModified = true
	}
	if prebid.Cache.Bids == nil {
		prebid.Cache.Bids = &openrtb_ext.ExtRequestPrebidCacheBids{}
		prebidModified = true
	}

	if prebidModified {
		extRequest.SetPrebid(prebid)
	}
	return nil
}

func setAmpExtDirect(site *openrtb2.Site, value string) {
	if len(site.Ext) > 0 {
		if _, dataType, _, _ := jsonparser.Get(site.Ext, "amp"); dataType == jsonparser.NotExist {
			if val, err := jsonparser.Set(site.Ext, []byte(value), "amp"); err == nil {
				site.Ext = val
			}
		}
	} else {
		site.Ext = json.RawMessage(`{"amp":` + value + `}`)
	}
}

// Sets the effective publisher ID for amp request
func setEffectiveAmpPubID(req *openrtb2.BidRequest, account string) {
	// ACCOUNT_ID is the unresolved macro name and should be ignored.
	if account == "" || account == "ACCOUNT_ID" {
		return
	}

	var pub *openrtb2.Publisher
	if req.App != nil {
		if req.App.Publisher == nil {
			req.App.Publisher = &openrtb2.Publisher{}
		}
		pub = req.App.Publisher
	} else if req.Site != nil {
		if req.Site.Publisher == nil {
			req.Site.Publisher = &openrtb2.Publisher{}
		}
		pub = req.Site.Publisher
	}

	if pub.ID == "" {
		pub.ID = account
	}
}

func setTrace(req *openrtb2.BidRequest, value string) error {
	if value == "" {
		return nil
	}

	ext, err := jsonutil.Marshal(map[string]map[string]string{"prebid": {"trace": value}})
	if err != nil {
		return err
	}

	if len(req.Ext) > 0 {
		ext, err = jsonpatch.MergePatch(req.Ext, ext)
		if err != nil {
			return err
		}
	}
	req.Ext = ext

	return nil
}

// setSeatNonBid populates bidresponse.ext.prebid.seatnonbid if bidrequest.ext.prebid.returnallbidstatus is true
func setSeatNonBid(finalExtBidResponse *openrtb_ext.ExtBidResponse, request *openrtb_ext.RequestWrapper, auctionResponse *exchange.AuctionResponse) bool {
	if finalExtBidResponse == nil || auctionResponse == nil || request == nil {
		return false
	}
	reqExt, err := request.GetRequestExt()
	if err != nil {
		return false
	}
	prebid := reqExt.GetPrebid()
	if prebid == nil || !prebid.ReturnAllBidStatus {
		return false
	}
	if finalExtBidResponse.Prebid == nil {
		finalExtBidResponse.Prebid = &openrtb_ext.ExtResponsePrebid{}
	}
	finalExtBidResponse.Prebid.SeatNonBid = auctionResponse.GetSeatNonBid()
	return true
}<|MERGE_RESOLUTION|>--- conflicted
+++ resolved
@@ -231,16 +231,11 @@
 		return
 	}
 
-<<<<<<< HEAD
 	// Populate any "missing" OpenRTB fields with info from other sources, (e.g. HTTP request headers).
 	deps.setFieldsImplicitly(r, reqWrapper, account)
 
 	hasStoredResponses := len(storedAuctionResponses) > 0
-	errs := deps.validateRequest(reqWrapper, true, hasStoredResponses, storedBidResponses, false)
-=======
-	hasStoredResponses := len(storedAuctionResponses) > 0
 	errs := deps.validateRequest(account, r, reqWrapper, true, hasStoredResponses, storedBidResponses, false)
->>>>>>> 4b1ca6b4
 	errL = append(errL, errs...)
 	ao.Errors = append(ao.Errors, errs...)
 	if errortypes.ContainsFatalError(errs) {
