package openrtb2

import (
	"bytes"
	"context"
	"encoding/json"
	"errors"
	"fmt"
	"net/http"
	"net/url"
	"strings"
	"time"

	"github.com/buger/jsonparser"
	"github.com/golang/glog"
	"github.com/julienschmidt/httprouter"
	"github.com/prebid/openrtb/v17/openrtb2"
	"github.com/prebid/prebid-server/hooks/hookexecution"
	"github.com/prebid/prebid-server/hooks/hookstage"
	"github.com/prebid/prebid-server/util/uuidutil"
	jsonpatch "gopkg.in/evanphx/json-patch.v4"

	accountService "github.com/prebid/prebid-server/account"
	"github.com/prebid/prebid-server/amp"
	"github.com/prebid/prebid-server/analytics"
	"github.com/prebid/prebid-server/config"
	"github.com/prebid/prebid-server/errortypes"
	"github.com/prebid/prebid-server/exchange"
	"github.com/prebid/prebid-server/hooks"
	"github.com/prebid/prebid-server/metrics"
	"github.com/prebid/prebid-server/openrtb_ext"
	"github.com/prebid/prebid-server/stored_requests"
	"github.com/prebid/prebid-server/stored_requests/backends/empty_fetcher"
	"github.com/prebid/prebid-server/stored_responses"
	"github.com/prebid/prebid-server/usersync"
	"github.com/prebid/prebid-server/util/iputil"
	"github.com/prebid/prebid-server/version"
)

const defaultAmpRequestTimeoutMillis = 900

type AmpResponse struct {
	Targeting map[string]string                                         `json:"targeting"`
	Debug     *openrtb_ext.ExtResponseDebug                             `json:"debug,omitempty"`
	Errors    map[openrtb_ext.BidderName][]openrtb_ext.ExtBidderMessage `json:"errors,omitempty"`
	Warnings  map[openrtb_ext.BidderName][]openrtb_ext.ExtBidderMessage `json:"warnings,omitempty"`
}

// NewAmpEndpoint modifies the OpenRTB endpoint to handle AMP requests. This will basically modify the parsing
// of the request, and the return value, using the OpenRTB machinery to handle everything in between.
func NewAmpEndpoint(
	uuidGenerator uuidutil.UUIDGenerator,
	ex exchange.Exchange,
	validator openrtb_ext.BidderParamValidator,
	requestsById stored_requests.Fetcher,
	accounts stored_requests.AccountFetcher,
	cfg *config.Configuration,
	met metrics.MetricsEngine,
	pbsAnalytics analytics.PBSAnalyticsModule,
	disabledBidders map[string]string,
	defReqJSON []byte,
	bidderMap map[string]openrtb_ext.BidderName,
	storedRespFetcher stored_requests.Fetcher,
	hookExecutionPlanBuilder hooks.ExecutionPlanBuilder,
) (httprouter.Handle, error) {

	if ex == nil || validator == nil || requestsById == nil || accounts == nil || cfg == nil || met == nil {
		return nil, errors.New("NewAmpEndpoint requires non-nil arguments.")
	}

	defRequest := defReqJSON != nil && len(defReqJSON) > 0

	ipValidator := iputil.PublicNetworkIPValidator{
		IPv4PrivateNetworks: cfg.RequestValidation.IPv4PrivateNetworksParsed,
		IPv6PrivateNetworks: cfg.RequestValidation.IPv6PrivateNetworksParsed,
	}

	hookExecutor := &hookexecution.HookExecutor{
		InvocationCtx: &hookstage.InvocationContext{},
		Endpoint:      hookexecution.EndpointAmp,
		PlanBuilder:   hookExecutionPlanBuilder,
	}

	return httprouter.Handle((&endpointDeps{
		uuidGenerator,
		ex,
		validator,
		requestsById,
		empty_fetcher.EmptyFetcher{},
		accounts,
		cfg,
		met,
		pbsAnalytics,
		disabledBidders,
		defRequest,
		defReqJSON,
		bidderMap,
		nil,
		nil,
		ipValidator,
		storedRespFetcher,
		hookExecutor}).AmpAuction), nil

}

func (deps *endpointDeps) AmpAuction(w http.ResponseWriter, r *http.Request, _ httprouter.Params) {
	// Prebid Server interprets request.tmax to be the maximum amount of time that a caller is willing
	// to wait for bids. However, tmax may be defined in the Stored Request data.
	//
	// If so, then the trip to the backend might use a significant amount of this time.
	// We can respect timeouts more accurately if we note the *real* start time, and use it
	// to compute the auction timeout.
	start := time.Now()

	ao := analytics.AmpObject{
		Status:    http.StatusOK,
		Errors:    make([]error, 0),
		StartTime: start,
	}

	// Set this as an AMP request in Metrics.

	labels := metrics.Labels{
		Source:        metrics.DemandWeb,
		RType:         metrics.ReqTypeAMP,
		PubID:         metrics.PublisherUnknown,
		CookieFlag:    metrics.CookieFlagUnknown,
		RequestStatus: metrics.RequestStatusOK,
	}
	defer func() {
		deps.metricsEngine.RecordRequest(labels)
		deps.metricsEngine.RecordRequestTime(labels, time.Since(start))
		deps.analytics.LogAmpObject(&ao)
	}()

	// Add AMP headers
	origin := r.FormValue("__amp_source_origin")
	if len(origin) == 0 {
		// Just to be safe
		origin = r.Header.Get("Origin")
		ao.Origin = origin
	}

	// Headers "Access-Control-Allow-Origin", "Access-Control-Allow-Headers",
	// and "Access-Control-Allow-Credentials" are handled in CORS middleware
	w.Header().Set("AMP-Access-Control-Allow-Source-Origin", origin)
	w.Header().Set("Access-Control-Expose-Headers", "AMP-Access-Control-Allow-Source-Origin")
	w.Header().Set("X-Prebid", version.BuildXPrebidHeader(version.Ver))

	reqWrapper, storedAuctionResponses, storedBidResponses, bidderImpReplaceImp, errL := deps.parseAmpRequest(r)
	ao.Errors = append(ao.Errors, errL...)

	if errortypes.ContainsFatalError(errL) {
		w.WriteHeader(http.StatusBadRequest)
		for _, err := range errortypes.FatalOnly(errL) {
			w.Write([]byte(fmt.Sprintf("Invalid request: %s\n", err.Error())))
		}
		labels.RequestStatus = metrics.RequestStatusBadInput
		return
	}

	ao.Request = reqWrapper.BidRequest

	ctx := context.Background()
	var cancel context.CancelFunc
	if reqWrapper.TMax > 0 {
		ctx, cancel = context.WithDeadline(ctx, start.Add(time.Duration(reqWrapper.TMax)*time.Millisecond))
	} else {
		ctx, cancel = context.WithDeadline(ctx, start.Add(time.Duration(defaultAmpRequestTimeoutMillis)*time.Millisecond))
	}
	defer cancel()

	usersyncs := usersync.ParseCookieFromRequest(r, &(deps.cfg.HostCookie))
	if usersyncs.HasAnyLiveSyncs() {
		labels.CookieFlag = metrics.CookieFlagYes
	} else {
		labels.CookieFlag = metrics.CookieFlagNo
	}
	labels.PubID = getAccountID(reqWrapper.Site.Publisher)
	// Look up account now that we have resolved the pubID value
	account, acctIDErrs := accountService.GetAccount(ctx, deps.cfg, deps.accounts, labels.PubID)
	if len(acctIDErrs) > 0 {
		// best attempt to rebuild the request for analytics. we're already in an error state, so ignoring a
		// potential error from this call
		reqWrapper.RebuildRequest()

		errL = append(errL, acctIDErrs...)
		httpStatus := http.StatusBadRequest
		metricsStatus := metrics.RequestStatusBadInput
		for _, er := range errL {
			errCode := errortypes.ReadCode(er)
			if errCode == errortypes.BlacklistedAppErrorCode || errCode == errortypes.BlacklistedAcctErrorCode {
				httpStatus = http.StatusServiceUnavailable
				metricsStatus = metrics.RequestStatusBlacklisted
				break
			}
			if errCode == errortypes.MalformedAcctErrorCode {
				httpStatus = http.StatusInternalServerError
				metricsStatus = metrics.RequestStatusAccountConfigErr
				break
			}
		}
		w.WriteHeader(httpStatus)
		labels.RequestStatus = metricsStatus
		for _, err := range errortypes.FatalOnly(errL) {
			w.Write([]byte(fmt.Sprintf("Invalid request: %s\n", err.Error())))
		}
		ao.Errors = append(ao.Errors, acctIDErrs...)
		return
	}

	secGPC := r.Header.Get("Sec-GPC")

	auctionRequest := exchange.AuctionRequest{
		BidRequestWrapper:          reqWrapper,
		Account:                    *account,
		UserSyncs:                  usersyncs,
		RequestType:                labels.RType,
		StartTime:                  start,
		LegacyLabels:               labels,
		GlobalPrivacyControlHeader: secGPC,
		StoredAuctionResponses:     storedAuctionResponses,
		StoredBidResponses:         storedBidResponses,
		BidderImpReplaceImpID:      bidderImpReplaceImp,
		PubID:                      labels.PubID,
<<<<<<< HEAD
		HookExecutor:               *deps.hookExecutor,
=======
		HookExecutor:               deps.hookExecutor,
>>>>>>> dd7044fd
	}

	response, err := deps.ex.HoldAuction(ctx, auctionRequest, nil)
	ao.AuctionResponse = response

	if err != nil {
		w.WriteHeader(http.StatusInternalServerError)
		fmt.Fprintf(w, "Critical error while running the auction: %v", err)
		glog.Errorf("/openrtb2/amp Critical error: %v", err)
		ao.Status = http.StatusInternalServerError
		ao.Errors = append(ao.Errors, err)
		return
	}

	// hold auction rebuilds the request wrapper first thing, so there is likely
	// no work to do here, but added a rebuild just in case this behavior changes.
	if err := reqWrapper.RebuildRequest(); err != nil {
		w.WriteHeader(http.StatusInternalServerError)
		fmt.Fprintf(w, "Critical error while running the auction: %v", err)
		glog.Errorf("/openrtb2/amp Critical error: %v", err)
		ao.Status = http.StatusInternalServerError
		ao.Errors = append(ao.Errors, err)
		return
	}

	// Need to extract the targeting parameters from the response, as those are all that
	// go in the AMP response
	targets := map[string]string{}
	byteCache := []byte("\"hb_cache_id")
	for _, seatBids := range response.SeatBid {
		for _, bid := range seatBids.Bid {
			if bytes.Contains(bid.Ext, byteCache) {
				// Looking for cache_id to be set, as this should only be set on winning bids (or
				// deal bids), and AMP can only deliver cached ads in any case.
				// Note, this could cause issues if a targeting key value starts with "hb_cache_id",
				// but this is a very unlikely corner case. Doing this so we can catch "hb_cache_id"
				// and "hb_cache_id_{deal}", which allows for deal support in AMP.
				bidExt := &openrtb_ext.ExtBid{}
				err := json.Unmarshal(bid.Ext, bidExt)
				if err != nil {
					w.WriteHeader(http.StatusInternalServerError)
					fmt.Fprintf(w, "Critical error while unpacking AMP targets: %v", err)
					glog.Errorf("/openrtb2/amp Critical error unpacking targets: %v", err)
					ao.Errors = append(ao.Errors, fmt.Errorf("Critical error while unpacking AMP targets: %v", err))
					ao.Status = http.StatusInternalServerError
					return
				}
				for key, value := range bidExt.Prebid.Targeting {
					targets[key] = value
				}
			}
		}
	}

	// Extract any errors
	var extResponse openrtb_ext.ExtBidResponse
	eRErr := json.Unmarshal(response.Ext, &extResponse)
	if eRErr != nil {
		ao.Errors = append(ao.Errors, fmt.Errorf("AMP response: failed to unpack OpenRTB response.ext, debug info cannot be forwarded: %v", eRErr))
	}

	warnings := extResponse.Warnings
	if warnings == nil {
		warnings = make(map[openrtb_ext.BidderName][]openrtb_ext.ExtBidderMessage)
	}
	for _, v := range errortypes.WarningOnly(errL) {
		bidderErr := openrtb_ext.ExtBidderMessage{
			Code:    errortypes.ReadCode(v),
			Message: v.Error(),
		}
		warnings[openrtb_ext.BidderReservedGeneral] = append(warnings[openrtb_ext.BidderReservedGeneral], bidderErr)
	}

	// Now JSONify the targets for the AMP response.
	ampResponse := AmpResponse{
		Targeting: targets,
		Errors:    extResponse.Errors,
		Warnings:  warnings,
	}

	ao.AmpTargetingValues = targets

	// add debug information if requested
	if reqWrapper.Test == 1 && eRErr == nil {
		if extResponse.Debug != nil {
			ampResponse.Debug = extResponse.Debug
		} else {
			glog.Errorf("Test set on request but debug not present in response: %v", err)
			ao.Errors = append(ao.Errors, fmt.Errorf("Test set on request but debug not present in response: %v", err))
		}
	}

	// Fixes #231
	enc := json.NewEncoder(w)
	enc.SetEscapeHTML(false)

	// If an error happens when encoding the response, there isn't much we can do.
	// If we've sent _any_ bytes, then Go would have sent the 200 status code first.
	// That status code can't be un-sent... so the best we can do is log the error.
	if err := enc.Encode(ampResponse); err != nil {
		labels.RequestStatus = metrics.RequestStatusNetworkErr
		ao.Errors = append(ao.Errors, fmt.Errorf("/openrtb2/amp Failed to send response: %v", err))
	}
}

// parseRequest turns the HTTP request into an OpenRTB request.
// If the errors list is empty, then the returned request will be valid according to the OpenRTB 2.5 spec.
// In case of "strong recommendations" in the spec, it tends to be restrictive. If a better workaround is
// possible, it will return errors with messages that suggest improvements.
//
// If the errors list has at least one element, then no guarantees are made about the returned request.
func (deps *endpointDeps) parseAmpRequest(httpRequest *http.Request) (req *openrtb_ext.RequestWrapper, storedAuctionResponses stored_responses.ImpsWithBidResponses, storedBidResponses stored_responses.ImpBidderStoredResp, bidderImpReplaceImp stored_responses.BidderImpReplaceImpID, errs []error) {
	// Load the stored request for the AMP ID.
	reqNormal, storedAuctionResponses, storedBidResponses, bidderImpReplaceImp, e := deps.loadRequestJSONForAmp(httpRequest)
	if errs = append(errs, e...); errortypes.ContainsFatalError(errs) {
		return
	}

	// move to using the request wrapper
	req = &openrtb_ext.RequestWrapper{BidRequest: reqNormal}

	// Populate any "missing" OpenRTB fields with info from other sources, (e.g. HTTP request headers).
	deps.setFieldsImplicitly(httpRequest, req)

	// Need to ensure cache and targeting are turned on
	e = defaultRequestExt(req)
	if errs = append(errs, e...); errortypes.ContainsFatalError(errs) {
		return
	}

	// At this point, we should have a valid request that definitely has Targeting and Cache turned on
	hasStoredResponses := len(storedAuctionResponses) > 0

	e = deps.validateRequest(req, true, hasStoredResponses, storedBidResponses)
	errs = append(errs, e...)
	return
}

// Load the stored OpenRTB request for an incoming AMP request, or return the errors found.
func (deps *endpointDeps) loadRequestJSONForAmp(httpRequest *http.Request) (req *openrtb2.BidRequest, storedAuctionResponses stored_responses.ImpsWithBidResponses, storedBidResponses stored_responses.ImpBidderStoredResp, bidderImpReplaceImp stored_responses.BidderImpReplaceImpID, errs []error) {
	req = &openrtb2.BidRequest{}
	errs = nil

	ampParams, err := amp.ParseParams(httpRequest)
	if err != nil {
		return nil, nil, nil, nil, []error{err}
	}

	ctx, cancel := context.WithTimeout(context.Background(), time.Duration(storedRequestTimeoutMillis)*time.Millisecond)
	defer cancel()

	storedRequests, _, errs := deps.storedReqFetcher.FetchRequests(ctx, []string{ampParams.StoredRequestID}, nil)
	if len(errs) > 0 {
		return nil, nil, nil, nil, errs
	}
	if len(storedRequests) == 0 {
		errs = []error{fmt.Errorf("No AMP config found for tag_id '%s'", ampParams.StoredRequestID)}
		return
	}

	// The fetched config becomes the entire OpenRTB request
	requestJSON := storedRequests[ampParams.StoredRequestID]
	if err := json.Unmarshal(requestJSON, req); err != nil {
		errs = []error{err}
		return
	}

	storedAuctionResponses, storedBidResponses, bidderImpReplaceImp, errs = stored_responses.ProcessStoredResponses(ctx, requestJSON, deps.storedRespFetcher, deps.bidderMap)
	if err != nil {
		errs = []error{err}
		return
	}

	if deps.cfg.GenerateRequestID || req.ID == "{{UUID}}" {
		newBidRequestId, err := deps.uuidGenerator.Generate()
		if err != nil {
			errs = []error{err}
			return
		}
		req.ID = newBidRequestId
	}

	if ampParams.Debug {
		req.Test = 1
	}

	// Two checks so users know which way the Imp check failed.
	if len(req.Imp) == 0 {
		errs = []error{fmt.Errorf("data for tag_id='%s' does not define the required imp array", ampParams.StoredRequestID)}
		return
	}
	if len(req.Imp) > 1 {
		errs = []error{fmt.Errorf("data for tag_id '%s' includes %d imp elements. Only one is allowed", ampParams.StoredRequestID, len(req.Imp))}
		return
	}

	if req.App != nil {
		errs = []error{errors.New("request.app must not exist in AMP stored requests.")}
		return
	}

	// Force HTTPS as AMP requires it, but pubs can forget to set it.
	if req.Imp[0].Secure == nil {
		secure := int8(1)
		req.Imp[0].Secure = &secure
	} else {
		*req.Imp[0].Secure = 1
	}

	errs = deps.overrideWithParams(ampParams, req)
	return
}

func (deps *endpointDeps) overrideWithParams(ampParams amp.Params, req *openrtb2.BidRequest) []error {
	if req.Site == nil {
		req.Site = &openrtb2.Site{}
	}

	// Override the stored request sizes with AMP ones, if they exist.
	if req.Imp[0].Banner != nil {
		if format := makeFormatReplacement(ampParams.Size); len(format) != 0 {
			req.Imp[0].Banner.Format = format
		} else if ampParams.Size.Width != 0 {
			setWidths(req.Imp[0].Banner.Format, ampParams.Size.Width)
		} else if ampParams.Size.Height != 0 {
			setHeights(req.Imp[0].Banner.Format, ampParams.Size.Height)
		}
	}

	if ampParams.CanonicalURL != "" {
		req.Site.Page = ampParams.CanonicalURL
		// Fixes #683
		if parsedURL, err := url.Parse(ampParams.CanonicalURL); err == nil {
			domain := parsedURL.Host
			if colonIndex := strings.LastIndex(domain, ":"); colonIndex != -1 {
				domain = domain[:colonIndex]
			}
			req.Site.Domain = domain
		}
	}

	setAmpExtDirect(req.Site, "1")

	setEffectiveAmpPubID(req, ampParams.Account)

	if ampParams.Slot != "" {
		req.Imp[0].TagID = ampParams.Slot
	}

	if err := setConsentedProviders(req, ampParams); err != nil {
		return []error{err}
	}

	policyWriter, policyWriterErr := amp.ReadPolicy(ampParams, deps.cfg.GDPR.Enabled)
	if policyWriterErr != nil {
		return []error{policyWriterErr}
	}
	if err := policyWriter.Write(req); err != nil {
		return []error{err}
	}

	if ampParams.Timeout != nil {
		req.TMax = int64(*ampParams.Timeout) - deps.cfg.AMPTimeoutAdjustment
	}

	if err := setTargeting(req, ampParams.Targeting); err != nil {
		return []error{err}
	}

	return nil
}

// setConsentedProviders sets the addtl_consent value to user.ext.ConsentedProvidersSettings.consented_providers
// in its orginal Google Additional Consent string format and user.ext.consented_providers_settings.consented_providers
// that is an array of ints that contains the elements found in addtl_consent
func setConsentedProviders(req *openrtb2.BidRequest, ampParams amp.Params) error {
	if len(ampParams.AdditionalConsent) > 0 {
		reqWrap := &openrtb_ext.RequestWrapper{BidRequest: req}

		userExt, err := reqWrap.GetUserExt()
		if err != nil {
			return err
		}

		// Parse addtl_consent, that is supposed to come formatted as a Google Additional Consent string, into array of ints
		consentedProvidersList := openrtb_ext.ParseConsentedProvidersString(ampParams.AdditionalConsent)

		// Set user.ext.consented_providers_settings.consented_providers if elements where found
		if len(consentedProvidersList) > 0 {
			cps := userExt.GetConsentedProvidersSettingsOut()
			if cps == nil {
				cps = &openrtb_ext.ConsentedProvidersSettingsOut{}
			}
			cps.ConsentedProvidersList = append(cps.ConsentedProvidersList, consentedProvidersList...)
			userExt.SetConsentedProvidersSettingsOut(cps)
		}

		// Copy addtl_consent into user.ext.ConsentedProvidersSettings.consented_providers as is
		cps := userExt.GetConsentedProvidersSettingsIn()
		if cps == nil {
			cps = &openrtb_ext.ConsentedProvidersSettingsIn{}
		}
		cps.ConsentedProvidersString = ampParams.AdditionalConsent
		userExt.SetConsentedProvidersSettingsIn(cps)

		if err := reqWrap.RebuildRequest(); err != nil {
			return err
		}
	}
	return nil
}

// setTargeting merges "targeting" to imp[0].ext.data
func setTargeting(req *openrtb2.BidRequest, targeting string) error {
	if len(targeting) == 0 {
		return nil
	}

	targetingData := exchange.WrapJSONInData([]byte(targeting))

	if len(req.Imp[0].Ext) > 0 {
		newImpExt, err := jsonpatch.MergePatch(req.Imp[0].Ext, targetingData)
		if err != nil {
			return fmt.Errorf("unable to merge imp.ext with targeting data, check targeting data is correct: %s", err.Error())
		}
		req.Imp[0].Ext = newImpExt
		return nil
	}

	req.Imp[0].Ext = targetingData
	return nil
}

func makeFormatReplacement(size amp.Size) []openrtb2.Format {
	var formats []openrtb2.Format
	if size.OverrideWidth != 0 && size.OverrideHeight != 0 {
		formats = []openrtb2.Format{{
			W: size.OverrideWidth,
			H: size.OverrideHeight,
		}}
	} else if size.OverrideWidth != 0 && size.Height != 0 {
		formats = []openrtb2.Format{{
			W: size.OverrideWidth,
			H: size.Height,
		}}
	} else if size.Width != 0 && size.OverrideHeight != 0 {
		formats = []openrtb2.Format{{
			W: size.Width,
			H: size.OverrideHeight,
		}}
	} else if size.Width != 0 && size.Height != 0 {
		formats = []openrtb2.Format{{
			W: size.Width,
			H: size.Height,
		}}
	}

	return append(formats, size.Multisize...)
}

func setWidths(formats []openrtb2.Format, width int64) {
	for i := 0; i < len(formats); i++ {
		formats[i].W = width
	}
}

func setHeights(formats []openrtb2.Format, height int64) {
	for i := 0; i < len(formats); i++ {
		formats[i].H = height
	}
}

// AMP won't function unless ext.prebid.targeting and ext.prebid.cache.bids are defined.
// If the user didn't include them, default those here.
func defaultRequestExt(req *openrtb_ext.RequestWrapper) []error {
	extRequest, err := req.GetRequestExt()
	if err != nil {
		return []error{err}
	}

	prebid := extRequest.GetPrebid()
	prebidModified := false

	// create prebid object if missing from request
	if prebid == nil {
		prebid = &openrtb_ext.ExtRequestPrebid{}
	}

	// Ensure Targeting and caching is on
	if prebid.Targeting == nil {
		prebid.Targeting = &openrtb_ext.ExtRequestTargeting{
			IncludeWinners:    true,
			IncludeBidderKeys: true,
			PriceGranularity:  openrtb_ext.PriceGranularityFromString("med"),
		}
		prebidModified = true
	}

	if prebid.Cache == nil {
		prebid.Cache = &openrtb_ext.ExtRequestPrebidCache{
			Bids: &openrtb_ext.ExtRequestPrebidCacheBids{},
		}
		prebidModified = true
	} else if prebid.Cache.Bids == nil {
		prebid.Cache.Bids = &openrtb_ext.ExtRequestPrebidCacheBids{}
		prebidModified = true
	}

	if prebidModified {
		extRequest.SetPrebid(prebid)
	}
	return nil
}

func setAmpExtDirect(site *openrtb2.Site, value string) {
	if len(site.Ext) > 0 {
		if _, dataType, _, _ := jsonparser.Get(site.Ext, "amp"); dataType == jsonparser.NotExist {
			if val, err := jsonparser.Set(site.Ext, []byte(value), "amp"); err == nil {
				site.Ext = val
			}
		}
	} else {
		site.Ext = json.RawMessage(`{"amp":` + value + `}`)
	}
}

// Sets the effective publisher ID for amp request
func setEffectiveAmpPubID(req *openrtb2.BidRequest, account string) {
	// ACCOUNT_ID is the unresolved macro name and should be ignored.
	if account == "" || account == "ACCOUNT_ID" {
		return
	}

	var pub *openrtb2.Publisher
	if req.App != nil {
		if req.App.Publisher == nil {
			req.App.Publisher = &openrtb2.Publisher{}
		}
		pub = req.App.Publisher
	} else if req.Site != nil {
		if req.Site.Publisher == nil {
			req.Site.Publisher = &openrtb2.Publisher{}
		}
		pub = req.Site.Publisher
	}

	if pub.ID == "" {
		pub.ID = account
	}
}<|MERGE_RESOLUTION|>--- conflicted
+++ resolved
@@ -223,11 +223,7 @@
 		StoredBidResponses:         storedBidResponses,
 		BidderImpReplaceImpID:      bidderImpReplaceImp,
 		PubID:                      labels.PubID,
-<<<<<<< HEAD
-		HookExecutor:               *deps.hookExecutor,
-=======
 		HookExecutor:               deps.hookExecutor,
->>>>>>> dd7044fd
 	}
 
 	response, err := deps.ex.HoldAuction(ctx, auctionRequest, nil)
