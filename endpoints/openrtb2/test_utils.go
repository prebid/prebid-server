package openrtb2

import (
	"bytes"
	"context"
	"encoding/json"
	"errors"
	"fmt"
	"net"
	"net/http"
	"net/http/httptest"
	"os"
	"strconv"
	"testing"
	"time"

	"github.com/buger/jsonparser"
	"github.com/julienschmidt/httprouter"
	"github.com/prebid/openrtb/v19/openrtb2"
	"github.com/prebid/openrtb/v19/openrtb3"
	"github.com/prebid/prebid-server/adapters"
	"github.com/prebid/prebid-server/analytics"
	analyticsConf "github.com/prebid/prebid-server/analytics/config"
	"github.com/prebid/prebid-server/config"
	"github.com/prebid/prebid-server/currency"
	"github.com/prebid/prebid-server/errortypes"
	"github.com/prebid/prebid-server/exchange"
	"github.com/prebid/prebid-server/experiment/adscert"
	"github.com/prebid/prebid-server/gdpr"
	"github.com/prebid/prebid-server/hooks"
	"github.com/prebid/prebid-server/hooks/hookexecution"
	"github.com/prebid/prebid-server/hooks/hookstage"
	"github.com/prebid/prebid-server/macros"
	"github.com/prebid/prebid-server/metrics"
	metricsConfig "github.com/prebid/prebid-server/metrics/config"
	"github.com/prebid/prebid-server/openrtb_ext"
	pbc "github.com/prebid/prebid-server/prebid_cache_client"
	"github.com/prebid/prebid-server/stored_requests"
	"github.com/prebid/prebid-server/stored_requests/backends/empty_fetcher"
	"github.com/prebid/prebid-server/util/iputil"
	"github.com/prebid/prebid-server/util/uuidutil"
	jsonpatch "gopkg.in/evanphx/json-patch.v4"
)

// In this file we define:
//  - Auxiliary types
//  - Unit test interface implementations such as mocks
//  - Other auxiliary functions that don't make assertions and don't take t *testing.T as parameter
//
// All of the above are useful for this package's unit test framework.

// ----------------------
// test auxiliary types
// ----------------------
const maxSize = 1024 * 256

const (
	AMP_ENDPOINT = iota
	OPENRTB_ENDPOINT
	VIDEO_ENDPOINT
)

type testCase struct {
	// Common
	endpointType            int
	Description             string            `json:"description"`
	Config                  *testConfigValues `json:"config"`
	BidRequest              json.RawMessage   `json:"mockBidRequest"`
	ExpectedValidatedBidReq json.RawMessage   `json:"expectedValidatedBidRequest"`
	ExpectedReturnCode      int               `json:"expectedReturnCode,omitempty"`
	ExpectedErrorMessage    string            `json:"expectedErrorMessage"`
	Query                   string            `json:"query"`
	planBuilder             hooks.ExecutionPlanBuilder

	// "/openrtb2/auction" endpoint JSON test info
	ExpectedBidResponse json.RawMessage `json:"expectedBidResponse"`

	// "/openrtb2/amp" endpoint JSON test info
	storedRequest       map[string]json.RawMessage `json:"mockAmpStoredRequest"`
	StoredResponse      map[string]json.RawMessage `json:"mockAmpStoredResponse"`
	ExpectedAmpResponse json.RawMessage            `json:"expectedAmpResponse"`
}

type testConfigValues struct {
	AccountRequired     bool                          `json:"accountRequired"`
	AliasJSON           string                        `json:"aliases"`
	BlacklistedAccounts []string                      `json:"blacklistedAccts"`
	BlacklistedApps     []string                      `json:"blacklistedApps"`
	DisabledAdapters    []string                      `json:"disabledAdapters"`
	CurrencyRates       map[string]map[string]float64 `json:"currencyRates"`
	MockBidders         []mockBidderHandler           `json:"mockBidders"`
	RealParamsValidator bool                          `json:"realParamsValidator"`
}

type brokenExchange struct{}

func (e *brokenExchange) HoldAuction(ctx context.Context, r *exchange.AuctionRequest, debugLog *exchange.DebugLog) (*openrtb2.BidResponse, error) {
	return nil, errors.New("Critical, unrecoverable error.")
}

// Stored Requests
var testStoredRequestData = map[string]json.RawMessage{
	// Valid JSON
	"1": json.RawMessage(`{"id": "{{UUID}}"}`),
	"2": json.RawMessage(`{
		"id": "{{uuid}}",
		"tmax": 500,
		"ext": {
			"prebid": {
				"targeting": {
					"pricegranularity": "low"
				}
			}
		}
	}`),
	// Invalid JSON because it comes with an extra closing curly brace '}'
	"3": json.RawMessage(`{
		"tmax": 500,
				"ext": {
						"prebid": {
								"targeting": {
										"pricegranularity": "low"
								}
						}
				}}
		}`),
	// Valid JSON
	"4": json.RawMessage(`{"id": "ThisID", "cur": ["USD"]}`),

	// Stored Request with Root Ext Passthrough
	"5": json.RawMessage(`{
		"ext": {
			"prebid": {
				"passthrough": {
					"root_ext_passthrough": 20
				}
			}
		}
	}`),
}

// Stored Imp Requests
var testStoredImpData = map[string]json.RawMessage{
	// Has valid JSON and matches schema
	"1": json.RawMessage(`{
			"id": "adUnit1",
			"ext": {
				"appnexus": {
					"placementId": "abc",
					"position": "above",
					"reserve": 0.35
				},
				"rubicon": {
					"accountId": "abc"
				}
			},
			"video":{
				"w":200,
				"h":300
			}
		}`),
	// Has valid JSON, matches schema but is missing video object
	"2": json.RawMessage(`{
			"id": "adUnit1",
			"ext": {
				"appnexus": {
					"placementId": "abc",
					"position": "above",
					"reserve": 0.35
				},
				"rubicon": {
					"accountId": "abc"
				}
			}
		}`),
	// Invalid JSON, is missing a coma after the rubicon's "accountId" field
	"7": json.RawMessage(`{
			"id": "adUnit1",
			"ext": {
				"appnexus": {
					"placementId": 12345678,
					"position": "above",
					"reserve": 0.35
				},
				"rubicon": {
					"accountId": 23456789
					"siteId": 113932,
					"zoneId": 535510
				}
			}
		}`),
	// Valid JSON. Missing video object
	"9": json.RawMessage(`{
			"id": "adUnit1",
			"ext": {
				"appnexus": {
					"placementId": 12345678,
					"position": "above",
					"reserve": 0.35
				},
				"rubicon": {
					"accountId": 23456789,
					"siteId": 113932,
					"zoneId": 535510
				}
			}
		}`),
	// Valid JSON. Missing video object
	"10": json.RawMessage(`{
			"ext": {
				"appnexus": {
					"placementId": 12345678,
					"position": "above",
					"reserve": 0.35
				}
			}
		}`),
	// Stored Imp with Passthrough
	"6": json.RawMessage(`{
		"id": "my-imp-id",
		"ext": {
			"prebid": {
				"passthrough": {
					"imp_passthrough": 30
				}
			}
		}
	}`),
}

// Incoming requests with stored request IDs
var testStoredRequests = []string{
	`{
		"id": "ThisID",
		"imp": [
			{
				"video":{
					"h":300,
					"w":200
				},
				"ext": {
					"prebid": {
						"storedrequest": {
							"id": "1"
						},
						"options": {
							"echovideoattrs": true
						}
					}
				}
			}
		],
		"ext": {
			"prebid": {
				"cache": {
					"markup": 1
				},
				"targeting": {
				}
			}
		}
	}`,
	`{
		"id": "ThisID",
		"imp": [
			{
				"id": "adUnit2",
				"ext": {
					"prebid": {
						"storedrequest": {
							"id": "1"
						},
						"options": {
							"echovideoattrs": true
						}
					},
					"appnexus": {
						"placementId": "def",
						"trafficSourceCode": "mysite.com",
						"reserve": null
					},
					"rubicon": null
				}
			}
		],
		"ext": {
			"prebid": {
				"cache": {
					"markup": 1
				},
				"targeting": {
				}
			}
		}
	}`,
	`{
		"id": "ThisID",
		"imp": [
			{
				"ext": {
					"prebid": {
						"storedrequest": {
							"id": "2"
						},
						"options": {
							"echovideoattrs": false
						}
					}
				}
			}
		],
		"ext": {
			"prebid": {
				"storedrequest": {
					"id": "2"
				}
			}
		}
	}`,
	`{
		"id": "ThisID",
		"imp": [
			{
				"id": "some-static-imp",
				"video":{
					"mimes":["video/mp4"]
				},
				"ext": {
					"appnexus": {
						"placementId": "abc",
						"position": "below"
					}
				}
			},
			{
				"ext": {
					"prebid": {
						"storedrequest": {
							"id": "1"
						}
					}
				}
			}
		],
		"ext": {
			"prebid": {
				"cache": {
					"markup": 1
				},
				"targeting": {
				}
			}
		}
	}`,
	`{
		"id": "ThisID",
		"imp": [
			{
				"id": "my-imp-id",
				"video":{
					"h":300,
					"w":200
				},
				"ext": {
					"prebid": {
						"storedrequest": {
							"id": "6"
						}
					}
				}
			}
		],
		"ext": {
			"prebid": {
				"storedrequest": {
					"id": "5"
				}
			}
		}
	}`,
}

// The expected requests after stored request processing
var testFinalRequests = []string{
	`{
		"id": "ThisID",
		"imp": [
			{
				"video":{
					"h":300,
					"w":200
				},
				"ext":{
					"appnexus":{
						"placementId":"abc",
						"position":"above",
						"reserve":0.35
					},
					"prebid":{
						"storedrequest":{
							"id":"1"
						},
					"options":{
						"echovideoattrs":true
					}
				},
				"rubicon":{
					"accountId":"abc"
				}
			},
			"id":"adUnit1"
			}
		],
		"ext": {
			"prebid": {
				"cache": {
					"markup": 1
				},
				"targeting": {
			}
		}
}
	}`,
	`{
		"id": "ThisID",
		"imp": [
			{
				"video":{
					"w":200,
					"h":300
				},
				"ext":{
					"appnexus":{
						"placementId":"def",
						"position":"above",
						"trafficSourceCode":"mysite.com"
					},
					"prebid":{
						"storedrequest":{
							"id":"1"
						},
						"options":{
							"echovideoattrs":true
						}
					}
				},
				"id":"adUnit2"
			}
		],
		"ext": {
			"prebid": {
				"cache": {
					"markup": 1
				},
				"targeting": {
				}
			}
		}
	}`,
	`{
  		"ext": {
  		  "prebid": {
  		    "storedrequest": {
  		      "id": "2"
  		    },
  		    "targeting": {
  		      "pricegranularity": "low"
  		    }
  		  }
  		},
  		"id": "ThisID",
  		"imp": [
  		  {
  		    "ext": {
  		      "appnexus": {
  		        "placementId": "abc",
  		        "position": "above",
  		        "reserve": 0.35
  		      },
  		      "prebid": {
  		        "storedrequest": {
  		          "id": "2"
  		        },
  		        "options":{
					"echovideoattrs":false
				}
  		      },
  		      "rubicon": {
  		        "accountId": "abc"
  		      }
  		    },
  		    "id": "adUnit1"
  		  }
  		],
  		"tmax": 500
	}`,
	`{
	"id": "ThisID",
	"imp": [
		{
    		"id": "some-static-imp",
    		"video": {
    		  "mimes": [
    		    "video/mp4"
    		  ]
    		},
    		"ext": {
    		  "appnexus": {
    		    "placementId": "abc",
    		    "position": "below"
    		  }
    		}
  		},
  		{
  		  "ext": {
  		    "appnexus": {
  		      "placementId": "abc",
  		      "position": "above",
  		      "reserve": 0.35
  		    },
  		    "prebid": {
  		      "storedrequest": {
  		        "id": "1"
  		      }
  		    },
  		    "rubicon": {
  		      "accountId": "abc"
  		    }
  		  },
  		  "id": "adUnit1",
		  "video":{
				"w":200,
				"h":300
          }
  		}
	],
	"ext": {
		"prebid": {
			"cache": {
				"markup": 1
			},
			"targeting": {
			}
		}
	}
}`,
	`{
	"id": "ThisID",
	"imp": [
		{
			"ext":{
			   "prebid":{
				  "passthrough":{
					 "imp_passthrough":30
				  },
				  "storedrequest":{
					 "id":"6"
				  }
			   }
			},
			"id":"my-imp-id",
			"video":{
			   "h":300,
			   "w":200
			}
		 }
	],
	"ext":{
		"prebid":{
		   "passthrough":{
			  "root_ext_passthrough":20
		   },
		   "storedrequest":{
			  "id":"5"
		   }
		}
	 }
}`,
}

var testStoredImpIds = []string{
	"adUnit1", "adUnit2", "adUnit1", "some-static-imp", "my-imp-id",
}

var testStoredImps = []string{
	`{
		"id": "adUnit1",
        "ext": {
        	"appnexus": {
        		"placementId": "abc",
        		"position": "above",
        		"reserve": 0.35
        	},
        	"rubicon": {
        		"accountId": "abc"
        	}
        },
		"video":{
        	"w":200,
        	"h":300
		}
	}`,
	`{
		"id": "adUnit1",
        "ext": {
        	"appnexus": {
        		"placementId": "abc",
        		"position": "above",
        		"reserve": 0.35
        	},
        	"rubicon": {
        		"accountId": "abc"
        	}
        },
		"video":{
        	"w":200,
        	"h":300
		}
	}`,
	`{
			"id": "adUnit1",
			"ext": {
				"appnexus": {
					"placementId": "abc",
					"position": "above",
					"reserve": 0.35
				},
				"rubicon": {
					"accountId": "abc"
				}
			}
		}`,
	``,
	`{
		"id": "my-imp-id",
		"ext": {
			"prebid": {
				"passthrough": {
					"imp_passthrough": 30
				}
			}
		}
	}`,
}

var testBidRequests = []string{
	`{
		"id": "ThisID",
		"app": {
			"id": "123"
		},
		"imp": [
			{
				"video":{
					"h":300,
					"w":200
				},
				"ext": {
					"prebid": {
						"storedrequest": {
							"id": "1"
						},
						"options": {
							"echovideoattrs": true
						}
					}
				}
			}
		],
		"ext": {
			"prebid": {
				"cache": {
					"markup": 1
				},
				"targeting": {
				}
			}
		}
	}`,
	`{
		"id": "ThisID",
		"site": {
			"page": "prebid.org"
		},
		"imp": [
			{
				"id": "adUnit2",
				"ext": {
					"prebid": {
						"storedrequest": {
							"id": "1"
						},
						"options": {
							"echovideoattrs": true
						}
					},
					"appnexus": {
						"placementId": "def",
						"trafficSourceCode": "mysite.com",
						"reserve": null
					},
					"rubicon": null
				}
			}
		],
		"ext": {
			"prebid": {
				"storedrequest": {
					"id": "1"
				}
			}
		}
	}`,
	`{
		"id": "ThisID",
		"app": {
			"id": "123"
		},
		"imp": [
			{
				"ext": {
					"prebid": {
						"storedrequest": {
							"id": "2"
						},
						"options": {
							"echovideoattrs": false
						}
					}
				}
			}
		],
		"ext": {
			"prebid": {
				"storedrequest": {
					"id": "2"
				}
			}
		}
	}`,
	`{
		"id": "ThisID",
		"site": {
			"page": "prebid.org"
		},
		"imp": [
			{
				"ext": {
					"prebid": {
						"storedrequest": {
							"id": "2"
						},
						"options": {
							"echovideoattrs": false
						}
					}
				}
			}
		],
		"ext": {
			"prebid": {
				"storedrequest": {
					"id": "2"
				}
			}
		}
	}`,
	`{
		"id": "ThisID",
		"app": {
			"id": "123"
		},
		"imp": [
			{
				"ext": {
					"prebid": {
						"storedrequest": {
							"id": "1"
						},
						"options": {
							"echovideoattrs": false
						}
					}
				}
			}
		],
		"ext": {
			"prebid": {
				"storedrequest": {
					"id": "1"
				}
			}
		}
	}`,
	`{
		"id": "ThisID",
		"imp": [{
			"id": "some-impression-id",
			"banner": {
				"format": [{
						"w": 600,
						"h": 500
					},
					{
						"w": 300,
						"h": 600
					}
				]
			},
			"ext": {
				"appnexus": {
					"placementId": 12883451
				}
			}
		}],
		"ext": {
			"prebid": {
				"debug": true,
				"storedrequest": {
					"id": "4"
				}
			}
		},
	  "site": {
		"page": "https://example.com"
	  }
	}`,
}

// ---------------------------------------------------------
// Some interfaces implemented with the purspose of testing
// ---------------------------------------------------------

// mockStoredReqFetcher implements the Fetcher interface
type mockStoredReqFetcher struct {
}

func (cf mockStoredReqFetcher) FetchRequests(ctx context.Context, requestIDs []string, impIDs []string) (requestData map[string]json.RawMessage, impData map[string]json.RawMessage, errs []error) {
	return testStoredRequestData, testStoredImpData, nil
}

func (cf mockStoredReqFetcher) FetchResponses(ctx context.Context, ids []string) (data map[string]json.RawMessage, errs []error) {
	return nil, nil
}

// mockExchange implements the Exchange interface
type mockExchange struct {
	lastRequest *openrtb2.BidRequest
}

func (m *mockExchange) HoldAuction(ctx context.Context, auctionRequest *exchange.AuctionRequest, debugLog *exchange.DebugLog) (*openrtb2.BidResponse, error) {
	r := auctionRequest.BidRequestWrapper
	m.lastRequest = r.BidRequest
	return &openrtb2.BidResponse{
		SeatBid: []openrtb2.SeatBid{{
			Bid: []openrtb2.Bid{{
				AdM: "<script></script>",
			}},
		}},
	}, nil
}

// hardcodedResponseIPValidator implements the IPValidator interface.
type hardcodedResponseIPValidator struct {
	response bool
}

func (v hardcodedResponseIPValidator) IsValid(net.IP, iputil.IPVersion) bool {
	return v.response
}

// fakeUUIDGenerator implements the UUIDGenerator interface
type fakeUUIDGenerator struct {
	id  string
	err error
}

func (f fakeUUIDGenerator) Generate() (string, error) {
	return f.id, f.err
}

// warningsCheckExchange is a well-behaved exchange which stores all incoming warnings.
// implements the Exchange interface
type warningsCheckExchange struct {
	auctionRequest exchange.AuctionRequest
}

func (e *warningsCheckExchange) HoldAuction(ctx context.Context, r *exchange.AuctionRequest, debugLog *exchange.DebugLog) (*openrtb2.BidResponse, error) {
	e.auctionRequest = *r
	return nil, nil
}

// nobidExchange is a well-behaved exchange which always bids "no bid".
// implements the Exchange interface
type nobidExchange struct {
	gotRequest *openrtb2.BidRequest
}

func (e *nobidExchange) HoldAuction(ctx context.Context, auctionRequest *exchange.AuctionRequest, debugLog *exchange.DebugLog) (*openrtb2.BidResponse, error) {
	r := auctionRequest.BidRequestWrapper
	e.gotRequest = r.BidRequest
	return &openrtb2.BidResponse{
		ID:    r.BidRequest.ID,
		BidID: "test bid id",
		NBR:   openrtb3.NoBidUnknownError.Ptr(),
	}, nil
}

// mockCurrencyRatesClient is a mock currency rate server and the rates it returns
// are set in the JSON test file
type mockCurrencyRatesClient struct {
	data currencyInfo
}

type currencyInfo struct {
	Conversions map[string]map[string]float64 `json:"conversions"`
	DataAsOfRaw string                        `json:"dataAsOf"`
}

func (s mockCurrencyRatesClient) handle(w http.ResponseWriter, req *http.Request) {
	s.data.DataAsOfRaw = "2018-09-12"

	// Marshal the response and http write it
	currencyServerJsonResponse, err := json.Marshal(&s.data)
	if err != nil {
		http.Error(w, err.Error(), http.StatusInternalServerError)
		return
	}
	w.Write(currencyServerJsonResponse)
	return
}

// mockBidderHandler carries mock bidder server information that will be read from JSON test files
// and defines a handle function of a a mock bidder service.
type mockBidderHandler struct {
	BidderName string  `json:"bidderName"`
	Currency   string  `json:"currency"`
	Price      float64 `json:"price"`
	DealID     string  `json:"dealid"`
}

func (b mockBidderHandler) bid(w http.ResponseWriter, req *http.Request) {
	// Read request Body
	buf := new(bytes.Buffer)
	buf.ReadFrom(req.Body)

	// Unmarshal exit if error
	var openrtb2Request openrtb2.BidRequest
	if err := json.Unmarshal(buf.Bytes(), &openrtb2Request); err != nil {
		http.Error(w, err.Error(), http.StatusBadRequest)
		return
	}

	var openrtb2ImpExt map[string]json.RawMessage
	if err := json.Unmarshal(openrtb2Request.Imp[0].Ext, &openrtb2ImpExt); err != nil {
		http.Error(w, err.Error(), http.StatusBadRequest)
		return
	}

	_, exists := openrtb2ImpExt["bidder"]
	if !exists {
		http.Error(w, "This request is not meant for this bidder", http.StatusBadRequest)
		return
	}

	// Create bid service openrtb2.BidResponse with one bid according to JSON test file values
	var serverResponseObject = openrtb2.BidResponse{
		ID:  openrtb2Request.ID,
		Cur: b.Currency,
		SeatBid: []openrtb2.SeatBid{
			{
				Bid: []openrtb2.Bid{
					{
						ID:     b.BidderName + "-bid",
						ImpID:  openrtb2Request.Imp[0].ID,
						Price:  b.Price,
						DealID: b.DealID,
					},
				},
				Seat: b.BidderName,
			},
		},
	}

	// Marshal the response and http write it
	serverJsonResponse, err := json.Marshal(&serverResponseObject)
	if err != nil {
		http.Error(w, err.Error(), http.StatusInternalServerError)
		return
	}
	w.Write(serverJsonResponse)
	return
}

// mockAdapter is a mock impression-splitting adapter
type mockAdapter struct {
	mockServerURL string
	Server        config.Server
}

func Builder(bidderName openrtb_ext.BidderName, config config.Adapter, server config.Server) (adapters.Bidder, error) {
	adapter := &mockAdapter{
		mockServerURL: config.Endpoint,
		Server:        server,
	}
	return adapter, nil
}

func (a mockAdapter) MakeRequests(request *openrtb2.BidRequest, requestInfo *adapters.ExtraRequestInfo) ([]*adapters.RequestData, []error) {
	var requests []*adapters.RequestData
	var errors []error

	requestCopy := *request
	for _, imp := range request.Imp {
		requestCopy.Imp = []openrtb2.Imp{imp}

		requestJSON, err := json.Marshal(request)
		if err != nil {
			errors = append(errors, err)
			continue
		}

		requestData := &adapters.RequestData{
			Method: "POST",
			Uri:    a.mockServerURL,
			Body:   requestJSON,
		}
		requests = append(requests, requestData)
	}
	return requests, errors
}

func (a mockAdapter) MakeBids(request *openrtb2.BidRequest, requestData *adapters.RequestData, responseData *adapters.ResponseData) (*adapters.BidderResponse, []error) {
	if responseData.StatusCode != http.StatusOK {
		switch responseData.StatusCode {
		case http.StatusNoContent:
			return nil, nil
		case http.StatusBadRequest:
			return nil, []error{&errortypes.BadInput{
				Message: "Unexpected status code: 400. Bad request from publisher. Run with request.debug = 1 for more info.",
			}}
		default:
			return nil, []error{&errortypes.BadServerResponse{
				Message: fmt.Sprintf("Unexpected status code: %d. Run with request.debug = 1 for more info.", responseData.StatusCode),
			}}
		}
	}

	var publisherResponse openrtb2.BidResponse
	if err := json.Unmarshal(responseData.Body, &publisherResponse); err != nil {
		return nil, []error{err}
	}

	rv := adapters.NewBidderResponseWithBidsCapacity(len(request.Imp))
	rv.Currency = publisherResponse.Cur
	for _, seatBid := range publisherResponse.SeatBid {
		for i, bid := range seatBid.Bid {
			for _, imp := range request.Imp {
				if imp.ID == bid.ImpID {
					b := &adapters.TypedBid{
						Bid:     &seatBid.Bid[i],
						BidType: openrtb_ext.BidTypeBanner,
					}
					rv.Bids = append(rv.Bids, b)
				}
			}
		}
	}
	return rv, nil
}

// ---------------------------------------------------------
// Auxiliary functions that don't make assertions and don't
// take t *testing.T as parameter
// ---------------------------------------------------------
func getBidderInfos(disabledAdapters []string, biddersNames []openrtb_ext.BidderName) config.BidderInfos {
	biddersInfos := make(config.BidderInfos)
	for _, name := range biddersNames {
		isDisabled := false
		for _, disabledAdapter := range disabledAdapters {
			if string(name) == disabledAdapter {
				isDisabled = true
				break
			}
		}
		biddersInfos[string(name)] = newBidderInfo(isDisabled)
	}
	return biddersInfos
}

func newBidderInfo(isDisabled bool) config.BidderInfo {
	return config.BidderInfo{
		Disabled: isDisabled,
	}
}

func parseTestData(fileData []byte, testFile string) (testCase, error) {

	parsedTestData := testCase{}
	var err, errEm error

	// Get testCase values
	parsedTestData.BidRequest, _, _, err = jsonparser.Get(fileData, "mockBidRequest")
	if err != nil {
		return parsedTestData, fmt.Errorf("Error jsonparsing root.mockBidRequest from file %s. Desc: %v.", testFile, err)
	}

	// Get testCaseConfig values
	parsedTestData.Config = &testConfigValues{}
	var jsonTestConfig json.RawMessage

	jsonTestConfig, _, _, err = jsonparser.Get(fileData, "config")
	if err == nil {
		if err = json.Unmarshal(jsonTestConfig, parsedTestData.Config); err != nil {
			return parsedTestData, fmt.Errorf("Error unmarshaling root.config from file %s. Desc: %v.", testFile, err)
		}
	}

	// Get the return code we expect PBS to throw back given test's bidRequest and config
	parsedReturnCode, err := jsonparser.GetInt(fileData, "expectedReturnCode")
	if err != nil {
		return parsedTestData, fmt.Errorf("Error jsonparsing root.code from file %s. Desc: %v.", testFile, err)
	}

	// Get both bid response and error message, if any
	parsedTestData.ExpectedBidResponse, _, _, err = jsonparser.Get(fileData, "expectedBidResponse")
	parsedTestData.ExpectedErrorMessage, errEm = jsonparser.GetString(fileData, "expectedErrorMessage")

	if err == nil && errEm == nil {
		return parsedTestData, fmt.Errorf("Test case %s can't have both a valid expectedBidResponse and a valid expectedErrorMessage, fields are mutually exclusive", testFile)
	} else if err != nil && errEm != nil {
		return parsedTestData, fmt.Errorf("Test case %s should come with either a valid expectedBidResponse or a valid expectedErrorMessage, not both.", testFile)
	}

	parsedTestData.ExpectedReturnCode = int(parsedReturnCode)

	return parsedTestData, nil
}

func (tc *testConfigValues) getBlacklistedAppMap() map[string]bool {
	var blacklistedAppMap map[string]bool

	if len(tc.BlacklistedApps) > 0 {
		blacklistedAppMap = make(map[string]bool, len(tc.BlacklistedApps))
		for _, app := range tc.BlacklistedApps {
			blacklistedAppMap[app] = true
		}
	}
	return blacklistedAppMap
}

func (tc *testConfigValues) getBlackListedAccountMap() map[string]bool {
	var blacklistedAccountMap map[string]bool

	if len(tc.BlacklistedAccounts) > 0 {
		blacklistedAccountMap = make(map[string]bool, len(tc.BlacklistedAccounts))
		for _, account := range tc.BlacklistedAccounts {
			blacklistedAccountMap[account] = true
		}
	}
	return blacklistedAccountMap
}

// exchangeTestWrapper is a wrapper that asserts the openrtb2 bid request just before the HoldAuction call
type exchangeTestWrapper struct {
	ex                    exchange.Exchange
	actualValidatedBidReq *openrtb2.BidRequest
}

func (te *exchangeTestWrapper) HoldAuction(ctx context.Context, r *exchange.AuctionRequest, debugLog *exchange.DebugLog) (*openrtb2.BidResponse, error) {

	// rebuild/resync the request in the request wrapper.
	if err := r.BidRequestWrapper.RebuildRequest(); err != nil {
		return nil, err
	}

	// Save the validated bidRequest that we are about to feed HoldAuction
	te.actualValidatedBidReq = r.BidRequestWrapper.BidRequest

	// Call HoldAuction() implementation as written in the exchange package
	return te.ex.HoldAuction(ctx, r, debugLog)
}

// buildTestExchange returns an exchange with mock bidder servers and mock currency conversion server
func buildTestExchange(testCfg *testConfigValues, adapterMap map[openrtb_ext.BidderName]exchange.AdaptedBidder, mockBidServersArray []*httptest.Server, mockCurrencyRatesServer *httptest.Server, bidderInfos config.BidderInfos, cfg *config.Configuration, met metrics.MetricsEngine, mockFetcher stored_requests.CategoryFetcher) (exchange.Exchange, []*httptest.Server) {
	if len(testCfg.MockBidders) == 0 {
		testCfg.MockBidders = append(testCfg.MockBidders, mockBidderHandler{BidderName: "appnexus", Currency: "USD", Price: 0.00})
	}
	for _, mockBidder := range testCfg.MockBidders {
		bidServer := httptest.NewServer(http.HandlerFunc(mockBidder.bid))
		bidderAdapter := mockAdapter{mockServerURL: bidServer.URL}
		bidderName := openrtb_ext.BidderName(mockBidder.BidderName)

		adapterMap[bidderName] = exchange.AdaptBidder(bidderAdapter, bidServer.Client(), &config.Configuration{}, &metricsConfig.NilMetricsEngine{}, bidderName, nil, "")
		mockBidServersArray = append(mockBidServersArray, bidServer)
	}

	mockCurrencyConverter := currency.NewRateConverter(mockCurrencyRatesServer.Client(), mockCurrencyRatesServer.URL, time.Second)
	mockCurrencyConverter.Run()

	gdprPermsBuilder := fakePermissionsBuilder{
		permissions: &fakePermissions{},
	}.Builder

	testExchange := exchange.NewExchange(adapterMap,
		&wellBehavedCache{},
		cfg,
		nil,
		met,
		bidderInfos,
		gdprPermsBuilder,
		mockCurrencyConverter,
		mockFetcher,
		&adscert.NilSigner{},
<<<<<<< HEAD
		nil,
=======
		macros.NewStringIndexBasedReplacer(),
>>>>>>> 6501d7df
	)

	testExchange = &exchangeTestWrapper{
		ex: testExchange,
	}

	return testExchange, mockBidServersArray
}

// buildTestEndpoint instantiates an openrtb2 Auction endpoint designed to test endpoints/openrtb2/auction.go
func buildTestEndpoint(test testCase, cfg *config.Configuration) (httprouter.Handle, *exchangeTestWrapper, []*httptest.Server, *httptest.Server, error) {
	if test.Config == nil {
		test.Config = &testConfigValues{}
	}

	var paramValidator openrtb_ext.BidderParamValidator
	if test.Config.RealParamsValidator {
		var err error
		paramValidator, err = openrtb_ext.NewBidderParamsValidator("../../static/bidder-params")
		if err != nil {
			return nil, nil, nil, nil, err
		}
	} else {
		paramValidator = mockBidderParamValidator{}
	}

	bidderInfos := getBidderInfos(test.Config.DisabledAdapters, openrtb_ext.CoreBidderNames())
	bidderMap := exchange.GetActiveBidders(bidderInfos)
	disabledBidders := exchange.GetDisabledBiddersErrorMessages(bidderInfos)
	met := &metricsConfig.NilMetricsEngine{}
	mockFetcher := empty_fetcher.EmptyFetcher{}

	// Adapter map with mock adapters needed to run JSON test cases
	adapterMap := make(map[openrtb_ext.BidderName]exchange.AdaptedBidder, 0)
	mockBidServersArray := make([]*httptest.Server, 0, 3)

	// Mock prebid Server's currency converter, instantiate and start
	mockCurrencyConversionService := mockCurrencyRatesClient{
		currencyInfo{
			Conversions: test.Config.CurrencyRates,
		},
	}
	mockCurrencyRatesServer := httptest.NewServer(http.HandlerFunc(mockCurrencyConversionService.handle))

	testExchange, mockBidServersArray := buildTestExchange(test.Config, adapterMap, mockBidServersArray, mockCurrencyRatesServer, bidderInfos, cfg, met, mockFetcher)

	var storedRequestFetcher stored_requests.Fetcher
	if len(test.storedRequest) > 0 {
		storedRequestFetcher = &mockAmpStoredReqFetcher{test.storedRequest}
	} else {
		storedRequestFetcher = &mockStoredReqFetcher{}
	}

	var storedResponseFetcher stored_requests.Fetcher
	if len(test.StoredResponse) > 0 {
		storedResponseFetcher = &mockAmpStoredResponseFetcher{test.StoredResponse}
	} else {
		storedResponseFetcher = empty_fetcher.EmptyFetcher{}
	}

	var accountFetcher stored_requests.AccountFetcher
	accountFetcher = &mockAccountFetcher{
		data: map[string]json.RawMessage{
			"malformed_acct": json.RawMessage(`{"disabled":"invalid type"}`),
		},
	}

	planBuilder := test.planBuilder
	if planBuilder == nil {
		planBuilder = hooks.EmptyPlanBuilder{}
	}

	var endpointBuilder func(uuidutil.UUIDGenerator, exchange.Exchange, openrtb_ext.BidderParamValidator, stored_requests.Fetcher, stored_requests.AccountFetcher, *config.Configuration, metrics.MetricsEngine, analytics.PBSAnalyticsModule, map[string]string, []byte, map[string]openrtb_ext.BidderName, stored_requests.Fetcher, hooks.ExecutionPlanBuilder) (httprouter.Handle, error)

	switch test.endpointType {
	case AMP_ENDPOINT:
		endpointBuilder = NewAmpEndpoint
	default: //case OPENRTB_ENDPOINT:
		endpointBuilder = NewEndpoint
	}

	endpoint, err := endpointBuilder(
		fakeUUIDGenerator{},
		testExchange,
		paramValidator,
		storedRequestFetcher,
		accountFetcher,
		cfg,
		met,
		analyticsConf.NewPBSAnalytics(&config.Analytics{}),
		disabledBidders,
		[]byte(test.Config.AliasJSON),
		bidderMap,
		storedResponseFetcher,
		planBuilder,
	)

	return endpoint, testExchange.(*exchangeTestWrapper), mockBidServersArray, mockCurrencyRatesServer, err
}

type mockBidderParamValidator struct{}

func (v mockBidderParamValidator) Validate(name openrtb_ext.BidderName, ext json.RawMessage) error {
	return nil
}
func (v mockBidderParamValidator) Schema(name openrtb_ext.BidderName) string { return "" }

type mockAccountFetcher struct {
	data map[string]json.RawMessage
}

func (af *mockAccountFetcher) FetchAccount(ctx context.Context, defaultAccountJSON json.RawMessage, accountID string) (json.RawMessage, []error) {
	if account, ok := af.data[accountID]; ok {
		return account, nil
	}
	return nil, []error{stored_requests.NotFoundError{ID: accountID, DataType: "Account"}}
}

type mockAmpStoredReqFetcher struct {
	data map[string]json.RawMessage
}

func (cf *mockAmpStoredReqFetcher) FetchRequests(ctx context.Context, requestIDs []string, impIDs []string) (requestData map[string]json.RawMessage, impData map[string]json.RawMessage, errs []error) {
	return cf.data, nil, nil
}

func (cf *mockAmpStoredReqFetcher) FetchResponses(ctx context.Context, ids []string) (data map[string]json.RawMessage, errs []error) {
	return nil, nil
}

type mockAmpStoredResponseFetcher struct {
	data map[string]json.RawMessage
}

func (cf *mockAmpStoredResponseFetcher) FetchRequests(ctx context.Context, requestIDs []string, impIDs []string) (requestData map[string]json.RawMessage, impData map[string]json.RawMessage, errs []error) {
	return nil, nil, nil
}

func (cf *mockAmpStoredResponseFetcher) FetchResponses(ctx context.Context, ids []string) (data map[string]json.RawMessage, errs []error) {
	for _, storedResponseID := range ids {
		if storedResponse, exists := cf.data[storedResponseID]; exists {
			// Found. Unescape string before returning
			response, err := strconv.Unquote(string(storedResponse))
			if err != nil {
				return nil, append([]error{}, err)
			}
			cf.data[storedResponseID] = json.RawMessage(response)
			return cf.data, nil
		}
	}
	return nil, nil
}

type wellBehavedCache struct{}

func (c *wellBehavedCache) GetExtCacheData() (scheme string, host string, path string) {
	return "https", "www.pbcserver.com", "/pbcache/endpoint"
}

func (c *wellBehavedCache) PutJson(ctx context.Context, values []pbc.Cacheable) ([]string, []error) {
	ids := make([]string, len(values))
	for i := 0; i < len(values); i++ {
		ids[i] = strconv.Itoa(i)
	}
	return ids, nil
}

func readFile(t *testing.T, filename string) []byte {
	data, err := os.ReadFile(filename)
	if err != nil {
		t.Fatalf("Failed to read file %s: %v", filename, err)
	}
	return data
}

type fakePermissionsBuilder struct {
	permissions gdpr.Permissions
}

func (fpb fakePermissionsBuilder) Builder(gdpr.TCF2ConfigReader, gdpr.RequestInfo) gdpr.Permissions {
	return fpb.permissions
}

type fakePermissions struct {
}

func (p *fakePermissions) HostCookiesAllowed(ctx context.Context) (bool, error) {
	return true, nil
}

func (p *fakePermissions) BidderSyncAllowed(ctx context.Context, bidder openrtb_ext.BidderName) (bool, error) {
	return true, nil
}

func (p *fakePermissions) AuctionActivitiesAllowed(ctx context.Context, bidderCoreName openrtb_ext.BidderName, bidder openrtb_ext.BidderName) (permissions gdpr.AuctionPermissions, err error) {
	return gdpr.AuctionPermissions{
		AllowBidRequest: true,
	}, nil
}

type mockPlanBuilder struct {
	entrypointPlan               hooks.Plan[hookstage.Entrypoint]
	rawAuctionPlan               hooks.Plan[hookstage.RawAuctionRequest]
	processedAuctionPlan         hooks.Plan[hookstage.ProcessedAuctionRequest]
	bidderRequestPlan            hooks.Plan[hookstage.BidderRequest]
	rawBidderResponsePlan        hooks.Plan[hookstage.RawBidderResponse]
	allProcessedBidResponsesPlan hooks.Plan[hookstage.AllProcessedBidResponses]
	auctionResponsePlan          hooks.Plan[hookstage.AuctionResponse]
}

func (m mockPlanBuilder) PlanForEntrypointStage(_ string) hooks.Plan[hookstage.Entrypoint] {
	return m.entrypointPlan
}

func (m mockPlanBuilder) PlanForRawAuctionStage(_ string, _ *config.Account) hooks.Plan[hookstage.RawAuctionRequest] {
	return m.rawAuctionPlan
}

func (m mockPlanBuilder) PlanForProcessedAuctionStage(_ string, _ *config.Account) hooks.Plan[hookstage.ProcessedAuctionRequest] {
	return m.processedAuctionPlan
}

func (m mockPlanBuilder) PlanForBidderRequestStage(_ string, _ *config.Account) hooks.Plan[hookstage.BidderRequest] {
	return m.bidderRequestPlan
}

func (m mockPlanBuilder) PlanForRawBidderResponseStage(_ string, _ *config.Account) hooks.Plan[hookstage.RawBidderResponse] {
	return m.rawBidderResponsePlan
}

func (m mockPlanBuilder) PlanForAllProcessedBidResponsesStage(_ string, _ *config.Account) hooks.Plan[hookstage.AllProcessedBidResponses] {
	return m.allProcessedBidResponsesPlan
}

func (m mockPlanBuilder) PlanForAuctionResponseStage(_ string, _ *config.Account) hooks.Plan[hookstage.AuctionResponse] {
	return m.auctionResponsePlan
}

func makePlan[H any](hook H) hooks.Plan[H] {
	return hooks.Plan[H]{
		{
			Timeout: 5 * time.Millisecond,
			Hooks: []hooks.HookWrapper[H]{
				{
					Module: "foobar",
					Code:   "foo",
					Hook:   hook,
				},
			},
		},
	}
}

type mockRejectionHook struct {
	nbr int
	err error
}

func (m mockRejectionHook) HandleEntrypointHook(
	_ context.Context,
	_ hookstage.ModuleInvocationContext,
	_ hookstage.EntrypointPayload,
) (hookstage.HookResult[hookstage.EntrypointPayload], error) {
	return hookstage.HookResult[hookstage.EntrypointPayload]{Reject: true, NbrCode: m.nbr}, m.err
}

func (m mockRejectionHook) HandleRawAuctionHook(
	_ context.Context,
	_ hookstage.ModuleInvocationContext,
	_ hookstage.RawAuctionRequestPayload,
) (hookstage.HookResult[hookstage.RawAuctionRequestPayload], error) {
	return hookstage.HookResult[hookstage.RawAuctionRequestPayload]{Reject: true, NbrCode: m.nbr}, m.err
}

func (m mockRejectionHook) HandleProcessedAuctionHook(
	_ context.Context,
	_ hookstage.ModuleInvocationContext,
	_ hookstage.ProcessedAuctionRequestPayload,
) (hookstage.HookResult[hookstage.ProcessedAuctionRequestPayload], error) {
	return hookstage.HookResult[hookstage.ProcessedAuctionRequestPayload]{Reject: true, NbrCode: m.nbr}, m.err
}

func (m mockRejectionHook) HandleBidderRequestHook(
	_ context.Context,
	_ hookstage.ModuleInvocationContext,
	payload hookstage.BidderRequestPayload,
) (hookstage.HookResult[hookstage.BidderRequestPayload], error) {
	result := hookstage.HookResult[hookstage.BidderRequestPayload]{}
	if payload.Bidder == "appnexus" {
		result.Reject = true
		result.NbrCode = m.nbr
	}

	return result, m.err
}

func (m mockRejectionHook) HandleRawBidderResponseHook(
	_ context.Context,
	_ hookstage.ModuleInvocationContext,
	payload hookstage.RawBidderResponsePayload,
) (hookstage.HookResult[hookstage.RawBidderResponsePayload], error) {
	result := hookstage.HookResult[hookstage.RawBidderResponsePayload]{}
	if payload.Bidder == "appnexus" {
		result.Reject = true
		result.NbrCode = m.nbr
	}

	return result, nil
}

var entryPointHookUpdateWithErrors = hooks.HookWrapper[hookstage.Entrypoint]{
	Module: "foobar",
	Code:   "foo",
	Hook: mockUpdateHook{
		entrypointHandler: func(
			_ hookstage.ModuleInvocationContext,
			payload hookstage.EntrypointPayload,
		) (hookstage.HookResult[hookstage.EntrypointPayload], error) {
			ch := hookstage.ChangeSet[hookstage.EntrypointPayload]{}
			ch.AddMutation(func(payload hookstage.EntrypointPayload) (hookstage.EntrypointPayload, error) {
				payload.Request.Header.Add("foo", "bar")
				return payload, nil
			}, hookstage.MutationUpdate, "header", "foo")

			return hookstage.HookResult[hookstage.EntrypointPayload]{
				ChangeSet: ch,
				Errors:    []string{"error 1"},
			}, nil
		},
	},
}

var entryPointHookUpdateWithErrorsAndWarnings = hooks.HookWrapper[hookstage.Entrypoint]{
	Module: "foobar",
	Code:   "bar",
	Hook: mockUpdateHook{
		entrypointHandler: func(
			_ hookstage.ModuleInvocationContext,
			payload hookstage.EntrypointPayload,
		) (hookstage.HookResult[hookstage.EntrypointPayload], error) {
			ch := hookstage.ChangeSet[hookstage.EntrypointPayload]{}
			ch.AddMutation(func(payload hookstage.EntrypointPayload) (hookstage.EntrypointPayload, error) {
				params := payload.Request.URL.Query()
				params.Add("foo", "baz")
				payload.Request.URL.RawQuery = params.Encode()
				return payload, nil
			}, hookstage.MutationUpdate, "param", "foo")

			return hookstage.HookResult[hookstage.EntrypointPayload]{
				ChangeSet: ch,
				Errors:    []string{"error 1"},
				Warnings:  []string{"warning 1"},
			}, nil
		},
	},
}

var entryPointHookUpdate = hooks.HookWrapper[hookstage.Entrypoint]{
	Module: "foobar",
	Code:   "baz",
	Hook: mockUpdateHook{
		entrypointHandler: func(
			ctx hookstage.ModuleInvocationContext,
			payload hookstage.EntrypointPayload,
		) (hookstage.HookResult[hookstage.EntrypointPayload], error) {
			result := hookstage.HookResult[hookstage.EntrypointPayload]{}
			if ctx.Endpoint != hookexecution.EndpointAuction {
				result.Warnings = []string{fmt.Sprintf("Endpoint %s is not supported by hook.", ctx.Endpoint)}
				return result, nil
			}

			ch := hookstage.ChangeSet[hookstage.EntrypointPayload]{}
			ch.AddMutation(func(payload hookstage.EntrypointPayload) (hookstage.EntrypointPayload, error) {
				body, err := jsonpatch.MergePatch(payload.Body, []byte(`{"tmax":50}`))
				if err == nil {
					payload.Body = body
				}
				return payload, err
			}, hookstage.MutationUpdate, "body", "tmax")
			ch.AddMutation(func(payload hookstage.EntrypointPayload) (hookstage.EntrypointPayload, error) {
				body, err := jsonpatch.MergePatch(payload.Body, []byte(`{"regs": {"ext": {"gdpr": 1, "us_privacy": "1NYN"}}}`))
				if err == nil {
					payload.Body = body
				}
				return payload, err
			}, hookstage.MutationAdd, "body", "regs", "ext", "us_privacy")
			result.ChangeSet = ch

			return result, nil
		},
	},
}

var rawAuctionHookNone = hooks.HookWrapper[hookstage.RawAuctionRequest]{
	Module: "vendor.module",
	Code:   "foobar",
	Hook:   mockUpdateHook{},
}

type mockUpdateHook struct {
	entrypointHandler func(
		hookstage.ModuleInvocationContext,
		hookstage.EntrypointPayload,
	) (hookstage.HookResult[hookstage.EntrypointPayload], error)
}

func (m mockUpdateHook) HandleEntrypointHook(
	_ context.Context,
	miCtx hookstage.ModuleInvocationContext,
	payload hookstage.EntrypointPayload,
) (hookstage.HookResult[hookstage.EntrypointPayload], error) {
	return m.entrypointHandler(miCtx, payload)
}

func (m mockUpdateHook) HandleRawAuctionHook(
	_ context.Context,
	_ hookstage.ModuleInvocationContext,
	_ hookstage.RawAuctionRequestPayload,
) (hookstage.HookResult[hookstage.RawAuctionRequestPayload], error) {
	return hookstage.HookResult[hookstage.RawAuctionRequestPayload]{}, nil
}<|MERGE_RESOLUTION|>--- conflicted
+++ resolved
@@ -1212,11 +1212,8 @@
 		mockCurrencyConverter,
 		mockFetcher,
 		&adscert.NilSigner{},
-<<<<<<< HEAD
+		macros.NewStringIndexBasedReplacer(),
 		nil,
-=======
-		macros.NewStringIndexBasedReplacer(),
->>>>>>> 6501d7df
 	)
 
 	testExchange = &exchangeTestWrapper{
