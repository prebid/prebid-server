--- conflicted
+++ resolved
@@ -1441,11 +1441,7 @@
 	rawAuctionPlan               hooks.Plan[hookstage.RawAuctionRequest]
 	processedAuctionPlan         hooks.Plan[hookstage.ProcessedAuctionRequest]
 	bidderRequestPlan            hooks.Plan[hookstage.BidderRequest]
-<<<<<<< HEAD
 	rawBidderResponsePlan        hooks.Plan[hookstage.RawBidderResponse]
-=======
-	bidderResponsePlan           hooks.Plan[hookstage.RawBidderResponse]
->>>>>>> dd909bab
 	allProcessedBidResponsesPlan hooks.Plan[hookstage.AllProcessedBidResponses]
 	auctionResponsePlan          hooks.Plan[hookstage.AuctionResponse]
 }
@@ -1467,11 +1463,7 @@
 }
 
 func (m mockPlanBuilder) PlanForRawBidderResponseStage(_ string, _ *config.Account) hooks.Plan[hookstage.RawBidderResponse] {
-<<<<<<< HEAD
 	return m.rawBidderResponsePlan
-=======
-	return m.bidderResponsePlan
->>>>>>> dd909bab
 }
 
 func (m mockPlanBuilder) PlanForAllProcessedBidResponsesStage(_ string, _ *config.Account) hooks.Plan[hookstage.AllProcessedBidResponses] {
@@ -1515,7 +1507,6 @@
 	_ hookstage.RawAuctionRequestPayload,
 ) (hookstage.HookResult[hookstage.RawAuctionRequestPayload], error) {
 	return hookstage.HookResult[hookstage.RawAuctionRequestPayload]{Reject: true, NbrCode: m.nbr}, nil
-<<<<<<< HEAD
 }
 
 func (m mockRejectionHook) HandleRawBidderResponseHook(
@@ -1530,6 +1521,4 @@
 	}
 
 	return result, nil
-=======
->>>>>>> dd909bab
 }