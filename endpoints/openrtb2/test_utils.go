--- conflicted
+++ resolved
@@ -1441,11 +1441,7 @@
 	rawAuctionPlan               hooks.Plan[hookstage.RawAuctionRequest]
 	processedAuctionPlan         hooks.Plan[hookstage.ProcessedAuctionRequest]
 	bidderRequestPlan            hooks.Plan[hookstage.BidderRequest]
-<<<<<<< HEAD
-	bidderResponsePlan           hooks.Plan[hookstage.RawBidderResponse]
-=======
 	rawBidderResponsePlan        hooks.Plan[hookstage.RawBidderResponse]
->>>>>>> 2fbbb9da
 	allProcessedBidResponsesPlan hooks.Plan[hookstage.AllProcessedBidResponses]
 	auctionResponsePlan          hooks.Plan[hookstage.AuctionResponse]
 }
@@ -1467,11 +1463,7 @@
 }
 
 func (m mockPlanBuilder) PlanForRawBidderResponseStage(_ string, _ *config.Account) hooks.Plan[hookstage.RawBidderResponse] {
-<<<<<<< HEAD
-	return m.bidderResponsePlan
-=======
 	return m.rawBidderResponsePlan
->>>>>>> 2fbbb9da
 }
 
 func (m mockPlanBuilder) PlanForAllProcessedBidResponsesStage(_ string, _ *config.Account) hooks.Plan[hookstage.AllProcessedBidResponses] {
@@ -1517,8 +1509,6 @@
 	return hookstage.HookResult[hookstage.RawAuctionRequestPayload]{Reject: true, NbrCode: m.nbr}, nil
 }
 
-<<<<<<< HEAD
-=======
 func (m mockRejectionHook) HandleProcessedAuctionHook(
 	_ context.Context,
 	_ hookstage.ModuleInvocationContext,
@@ -1527,7 +1517,6 @@
 	return hookstage.HookResult[hookstage.ProcessedAuctionRequestPayload]{Reject: true, NbrCode: m.nbr}, nil
 }
 
->>>>>>> 2fbbb9da
 func (m mockRejectionHook) HandleBidderRequestHook(
 	_ context.Context,
 	_ hookstage.ModuleInvocationContext,
@@ -1540,8 +1529,6 @@
 	}
 
 	return result, nil
-<<<<<<< HEAD
-=======
 }
 
 func (m mockRejectionHook) HandleRawBidderResponseHook(
@@ -1556,5 +1543,4 @@
 	}
 
 	return result, nil
->>>>>>> 2fbbb9da
 }