package openrtb2

import (
	"bytes"
	"context"
	"encoding/json"
	"errors"
	"fmt"
	"net"
	"net/http"
	"net/http/httptest"
	"os"
	"path/filepath"
	"strconv"
	"testing"
	"time"

	"github.com/buger/jsonparser"
	"github.com/julienschmidt/httprouter"
	"github.com/prebid/openrtb/v17/openrtb2"
	"github.com/prebid/openrtb/v17/openrtb3"
	"github.com/prebid/prebid-server/adapters"
	"github.com/prebid/prebid-server/analytics"
	analyticsConf "github.com/prebid/prebid-server/analytics/config"
	"github.com/prebid/prebid-server/config"
	"github.com/prebid/prebid-server/currency"
	"github.com/prebid/prebid-server/errortypes"
	"github.com/prebid/prebid-server/exchange"
	"github.com/prebid/prebid-server/experiment/adscert"
	"github.com/prebid/prebid-server/gdpr"
	"github.com/prebid/prebid-server/hooks"
<<<<<<< HEAD
	"github.com/prebid/prebid-server/hooks/hookexecution"
=======
>>>>>>> fa50f2e7
	"github.com/prebid/prebid-server/hooks/hookstage"
	"github.com/prebid/prebid-server/metrics"
	metricsConfig "github.com/prebid/prebid-server/metrics/config"
	"github.com/prebid/prebid-server/openrtb_ext"
	pbc "github.com/prebid/prebid-server/prebid_cache_client"
	"github.com/prebid/prebid-server/stored_requests"
	"github.com/prebid/prebid-server/stored_requests/backends/empty_fetcher"
	"github.com/prebid/prebid-server/util/iputil"
	"github.com/prebid/prebid-server/util/uuidutil"
	jsonpatch "gopkg.in/evanphx/json-patch.v4"
)

// In this file we define:
//  - Auxiliary types
//  - Unit test interface implementations such as mocks
//  - Other auxiliary functions that don't make assertions and don't take t *testing.T as parameter
//
// All of the above are useful for this package's unit test framework.

// ----------------------
// test auxiliary types
// ----------------------
const maxSize = 1024 * 256

const (
	AMP_ENDPOINT = iota
	OPENRTB_ENDPOINT
	VIDEO_ENDPOINT
)

type testCase struct {
	// Common
	endpointType            int
	Description             string            `json:"description"`
	Config                  *testConfigValues `json:"config"`
	BidRequest              json.RawMessage   `json:"mockBidRequest"`
	ExpectedValidatedBidReq json.RawMessage   `json:"expectedValidatedBidRequest"`
	ExpectedReturnCode      int               `json:"expectedReturnCode,omitempty"`
	ExpectedErrorMessage    string            `json:"expectedErrorMessage"`
	Query                   string            `json:"query"`
	planBuilder             hooks.ExecutionPlanBuilder

	// "/openrtb2/auction" endpoint JSON test info
	ExpectedBidResponse json.RawMessage `json:"expectedBidResponse"`

	// "/openrtb2/amp" endpoint JSON test info
	storedRequest       map[string]json.RawMessage `json:"mockAmpStoredRequest"`
	StoredResponse      map[string]json.RawMessage `json:"mockAmpStoredResponse"`
	ExpectedAmpResponse json.RawMessage            `json:"expectedAmpResponse"`
}

type testConfigValues struct {
	AccountRequired     bool                          `json:"accountRequired"`
	AliasJSON           string                        `json:"aliases"`
	BlacklistedAccounts []string                      `json:"blacklistedAccts"`
	BlacklistedApps     []string                      `json:"blacklistedApps"`
	DisabledAdapters    []string                      `json:"disabledAdapters"`
	CurrencyRates       map[string]map[string]float64 `json:"currencyRates"`
	MockBidders         []mockBidderHandler           `json:"mockBidders"`
	RealParamsValidator bool                          `json:"realParamsValidator"`
}

type brokenExchange struct{}

func (e *brokenExchange) HoldAuction(ctx context.Context, r exchange.AuctionRequest, debugLog *exchange.DebugLog) (*openrtb2.BidResponse, error) {
	return nil, errors.New("Critical, unrecoverable error.")
}

// Stored Requests
var testStoredRequestData = map[string]json.RawMessage{
	// Valid JSON
	"1": json.RawMessage(`{"id": "{{UUID}}"}`),
	"2": json.RawMessage(`{
		"id": "{{uuid}}",
		"tmax": 500,
		"ext": {
			"prebid": {
				"targeting": {
					"pricegranularity": "low"
				}
			}
		}
	}`),
	// Invalid JSON because it comes with an extra closing curly brace '}'
	"3": json.RawMessage(`{
		"tmax": 500,
				"ext": {
						"prebid": {
								"targeting": {
										"pricegranularity": "low"
								}
						}
				}}
		}`),
	// Valid JSON
	"4": json.RawMessage(`{"id": "ThisID", "cur": ["USD"]}`),

	// Stored Request with Root Ext Passthrough
	"5": json.RawMessage(`{
		"ext": {
			"prebid": {
				"passthrough": {
					"root_ext_passthrough": 20
				}
			}
		}
	}`),
}

// Stored Imp Requests
var testStoredImpData = map[string]json.RawMessage{
	// Has valid JSON and matches schema
	"1": json.RawMessage(`{
			"id": "adUnit1",
			"ext": {
				"appnexus": {
					"placementId": "abc",
					"position": "above",
					"reserve": 0.35
				},
				"rubicon": {
					"accountId": "abc"
				}
			},
			"video":{
				"w":200,
				"h":300
			}
		}`),
	// Has valid JSON, matches schema but is missing video object
	"2": json.RawMessage(`{
			"id": "adUnit1",
			"ext": {
				"appnexus": {
					"placementId": "abc",
					"position": "above",
					"reserve": 0.35
				},
				"rubicon": {
					"accountId": "abc"
				}
			}
		}`),
	// Invalid JSON, is missing a coma after the rubicon's "accountId" field
	"7": json.RawMessage(`{
			"id": "adUnit1",
			"ext": {
				"appnexus": {
					"placementId": 12345678,
					"position": "above",
					"reserve": 0.35
				},
				"rubicon": {
					"accountId": 23456789
					"siteId": 113932,
					"zoneId": 535510
				}
			}
		}`),
	// Valid JSON. Missing video object
	"9": json.RawMessage(`{
			"id": "adUnit1",
			"ext": {
				"appnexus": {
					"placementId": 12345678,
					"position": "above",
					"reserve": 0.35
				},
				"rubicon": {
					"accountId": 23456789,
					"siteId": 113932,
					"zoneId": 535510
				}
			}
		}`),
	// Valid JSON. Missing video object
	"10": json.RawMessage(`{
			"ext": {
				"appnexus": {
					"placementId": 12345678,
					"position": "above",
					"reserve": 0.35
				}
			}
		}`),
	// Stored Imp with Passthrough
	"6": json.RawMessage(`{
		"id": "my-imp-id",
		"ext": {
			"prebid": {
				"passthrough": {
					"imp_passthrough": 30
				}
			}
		}
	}`),
}

// Incoming requests with stored request IDs
var testStoredRequests = []string{
	`{
		"id": "ThisID",
		"imp": [
			{
				"video":{
					"h":300,
					"w":200
				},
				"ext": {
					"prebid": {
						"storedrequest": {
							"id": "1"
						},
						"options": {
							"echovideoattrs": true
						}
					}
				}
			}
		],
		"ext": {
			"prebid": {
				"cache": {
					"markup": 1
				},
				"targeting": {
				}
			}
		}
	}`,
	`{
		"id": "ThisID",
		"imp": [
			{
				"id": "adUnit2",
				"ext": {
					"prebid": {
						"storedrequest": {
							"id": "1"
						},
						"options": {
							"echovideoattrs": true
						}
					},
					"appnexus": {
						"placementId": "def",
						"trafficSourceCode": "mysite.com",
						"reserve": null
					},
					"rubicon": null
				}
			}
		],
		"ext": {
			"prebid": {
				"cache": {
					"markup": 1
				},
				"targeting": {
				}
			}
		}
	}`,
	`{
		"id": "ThisID",
		"imp": [
			{
				"ext": {
					"prebid": {
						"storedrequest": {
							"id": "2"
						},
						"options": {
							"echovideoattrs": false
						}
					}
				}
			}
		],
		"ext": {
			"prebid": {
				"storedrequest": {
					"id": "2"
				}
			}
		}
	}`,
	`{
		"id": "ThisID",
		"imp": [
			{
				"id": "some-static-imp",
				"video":{
					"mimes":["video/mp4"]
				},
				"ext": {
					"appnexus": {
						"placementId": "abc",
						"position": "below"
					}
				}
			},
			{
				"ext": {
					"prebid": {
						"storedrequest": {
							"id": "1"
						}
					}
				}
			}
		],
		"ext": {
			"prebid": {
				"cache": {
					"markup": 1
				},
				"targeting": {
				}
			}
		}
	}`,
	`{
		"id": "ThisID",
		"imp": [
			{
				"id": "my-imp-id",
				"video":{
					"h":300,
					"w":200
				},
				"ext": {
					"prebid": {
						"storedrequest": {
							"id": "6"
						}
					}
				}
			}
		],
		"ext": {
			"prebid": {
				"storedrequest": {
					"id": "5"
				}
			}
		}
	}`,
}

// The expected requests after stored request processing
var testFinalRequests = []string{
	`{
		"id": "ThisID",
		"imp": [
			{
				"video":{
					"h":300,
					"w":200
				},
				"ext":{
					"appnexus":{
						"placementId":"abc",
						"position":"above",
						"reserve":0.35
					},
					"prebid":{
						"storedrequest":{
							"id":"1"
						},
					"options":{
						"echovideoattrs":true
					}
				},
				"rubicon":{
					"accountId":"abc"
				}
			},
			"id":"adUnit1"
			}
		],
		"ext": {
			"prebid": {
				"cache": {
					"markup": 1
				},
				"targeting": {
			}
		}
}
	}`,
	`{
		"id": "ThisID",
		"imp": [
			{
				"video":{
					"w":200,
					"h":300
				},
				"ext":{
					"appnexus":{
						"placementId":"def",
						"position":"above",
						"trafficSourceCode":"mysite.com"
					},
					"prebid":{
						"storedrequest":{
							"id":"1"
						},
						"options":{
							"echovideoattrs":true
						}
					}
				},
				"id":"adUnit2"
			}
		],
		"ext": {
			"prebid": {
				"cache": {
					"markup": 1
				},
				"targeting": {
				}
			}
		}
	}`,
	`{
  		"ext": {
  		  "prebid": {
  		    "storedrequest": {
  		      "id": "2"
  		    },
  		    "targeting": {
  		      "pricegranularity": "low"
  		    }
  		  }
  		},
  		"id": "ThisID",
  		"imp": [
  		  {
  		    "ext": {
  		      "appnexus": {
  		        "placementId": "abc",
  		        "position": "above",
  		        "reserve": 0.35
  		      },
  		      "prebid": {
  		        "storedrequest": {
  		          "id": "2"
  		        },
  		        "options":{
					"echovideoattrs":false
				}
  		      },
  		      "rubicon": {
  		        "accountId": "abc"
  		      }
  		    },
  		    "id": "adUnit1"
  		  }
  		],
  		"tmax": 500
	}`,
	`{
	"id": "ThisID",
	"imp": [
		{
    		"id": "some-static-imp",
    		"video": {
    		  "mimes": [
    		    "video/mp4"
    		  ]
    		},
    		"ext": {
    		  "appnexus": {
    		    "placementId": "abc",
    		    "position": "below"
    		  }
    		}
  		},
  		{
  		  "ext": {
  		    "appnexus": {
  		      "placementId": "abc",
  		      "position": "above",
  		      "reserve": 0.35
  		    },
  		    "prebid": {
  		      "storedrequest": {
  		        "id": "1"
  		      }
  		    },
  		    "rubicon": {
  		      "accountId": "abc"
  		    }
  		  },
  		  "id": "adUnit1",
		  "video":{
				"w":200,
				"h":300
          }
  		}
	],
	"ext": {
		"prebid": {
			"cache": {
				"markup": 1
			},
			"targeting": {
			}
		}
	}
}`,
	`{
	"id": "ThisID",
	"imp": [
		{
			"ext":{
			   "prebid":{
				  "passthrough":{
					 "imp_passthrough":30
				  },
				  "storedrequest":{
					 "id":"6"
				  }
			   }
			},
			"id":"my-imp-id",
			"video":{
			   "h":300,
			   "w":200
			}
		 }
	],
	"ext":{
		"prebid":{
		   "passthrough":{
			  "root_ext_passthrough":20
		   },
		   "storedrequest":{
			  "id":"5"
		   }
		}
	 }
}`,
}

var testStoredImpIds = []string{
	"adUnit1", "adUnit2", "adUnit1", "some-static-imp", "my-imp-id",
}

var testStoredImps = []string{
	`{
		"id": "adUnit1",
        "ext": {
        	"appnexus": {
        		"placementId": "abc",
        		"position": "above",
        		"reserve": 0.35
        	},
        	"rubicon": {
        		"accountId": "abc"
        	}
        },
		"video":{
        	"w":200,
        	"h":300
		}
	}`,
	`{
		"id": "adUnit1",
        "ext": {
        	"appnexus": {
        		"placementId": "abc",
        		"position": "above",
        		"reserve": 0.35
        	},
        	"rubicon": {
        		"accountId": "abc"
        	}
        },
		"video":{
        	"w":200,
        	"h":300
		}
	}`,
	`{
			"id": "adUnit1",
			"ext": {
				"appnexus": {
					"placementId": "abc",
					"position": "above",
					"reserve": 0.35
				},
				"rubicon": {
					"accountId": "abc"
				}
			}
		}`,
	``,
	`{
		"id": "my-imp-id",
		"ext": {
			"prebid": {
				"passthrough": {
					"imp_passthrough": 30
				}
			}
		}
	}`,
}

var testBidRequests = []string{
	`{
		"id": "ThisID",
		"app": {
			"id": "123"
		},
		"imp": [
			{
				"video":{
					"h":300,
					"w":200
				},
				"ext": {
					"prebid": {
						"storedrequest": {
							"id": "1"
						},
						"options": {
							"echovideoattrs": true
						}
					}
				}
			}
		],
		"ext": {
			"prebid": {
				"cache": {
					"markup": 1
				},
				"targeting": {
				}
			}
		}
	}`,
	`{
		"id": "ThisID",
		"site": {
			"page": "prebid.org"
		},
		"imp": [
			{
				"id": "adUnit2",
				"ext": {
					"prebid": {
						"storedrequest": {
							"id": "1"
						},
						"options": {
							"echovideoattrs": true
						}
					},
					"appnexus": {
						"placementId": "def",
						"trafficSourceCode": "mysite.com",
						"reserve": null
					},
					"rubicon": null
				}
			}
		],
		"ext": {
			"prebid": {
				"storedrequest": {
					"id": "1"
				}
			}
		}
	}`,
	`{
		"id": "ThisID",
		"app": {
			"id": "123"
		},
		"imp": [
			{
				"ext": {
					"prebid": {
						"storedrequest": {
							"id": "2"
						},
						"options": {
							"echovideoattrs": false
						}
					}
				}
			}
		],
		"ext": {
			"prebid": {
				"storedrequest": {
					"id": "2"
				}
			}
		}
	}`,
	`{
		"id": "ThisID",
		"site": {
			"page": "prebid.org"
		},
		"imp": [
			{
				"ext": {
					"prebid": {
						"storedrequest": {
							"id": "2"
						},
						"options": {
							"echovideoattrs": false
						}
					}
				}
			}
		],
		"ext": {
			"prebid": {
				"storedrequest": {
					"id": "2"
				}
			}
		}
	}`,
	`{
		"id": "ThisID",
		"app": {
			"id": "123"
		},
		"imp": [
			{
				"ext": {
					"prebid": {
						"storedrequest": {
							"id": "1"
						},
						"options": {
							"echovideoattrs": false
						}
					}
				}
			}
		],
		"ext": {
			"prebid": {
				"storedrequest": {
					"id": "1"
				}
			}
		}
	}`,
	`{
		"id": "ThisID",
		"imp": [{
			"id": "some-impression-id",
			"banner": {
				"format": [{
						"w": 600,
						"h": 500
					},
					{
						"w": 300,
						"h": 600
					}
				]
			},
			"ext": {
				"appnexus": {
					"placementId": 12883451
				}
			}
		}],
		"ext": {
			"prebid": {
				"debug": true,
				"storedrequest": {
					"id": "4"
				}
			}
		},
	  "site": {
		"page": "https://example.com"
	  }
	}`,
}

// ---------------------------------------------------------
// Some interfaces implemented with the purspose of testing
// ---------------------------------------------------------

// mockStoredReqFetcher implements the Fetcher interface
type mockStoredReqFetcher struct {
}

func (cf mockStoredReqFetcher) FetchRequests(ctx context.Context, requestIDs []string, impIDs []string) (requestData map[string]json.RawMessage, impData map[string]json.RawMessage, errs []error) {
	return testStoredRequestData, testStoredImpData, nil
}

func (cf mockStoredReqFetcher) FetchResponses(ctx context.Context, ids []string) (data map[string]json.RawMessage, errs []error) {
	return nil, nil
}

// mockExchange implements the Exchange interface
type mockExchange struct {
	lastRequest *openrtb2.BidRequest
}

func (m *mockExchange) HoldAuction(ctx context.Context, auctionRequest exchange.AuctionRequest, debugLog *exchange.DebugLog) (*openrtb2.BidResponse, error) {
	r := auctionRequest.BidRequestWrapper
	m.lastRequest = r.BidRequest
	return &openrtb2.BidResponse{
		SeatBid: []openrtb2.SeatBid{{
			Bid: []openrtb2.Bid{{
				AdM: "<script></script>",
			}},
		}},
	}, nil
}

// hardcodedResponseIPValidator implements the IPValidator interface.
type hardcodedResponseIPValidator struct {
	response bool
}

func (v hardcodedResponseIPValidator) IsValid(net.IP, iputil.IPVersion) bool {
	return v.response
}

// fakeUUIDGenerator implements the UUIDGenerator interface
type fakeUUIDGenerator struct {
	id  string
	err error
}

func (f fakeUUIDGenerator) Generate() (string, error) {
	return f.id, f.err
}

// warningsCheckExchange is a well-behaved exchange which stores all incoming warnings.
// implements the Exchange interface
type warningsCheckExchange struct {
	auctionRequest exchange.AuctionRequest
}

func (e *warningsCheckExchange) HoldAuction(ctx context.Context, r exchange.AuctionRequest, debugLog *exchange.DebugLog) (*openrtb2.BidResponse, error) {
	e.auctionRequest = r
	return nil, nil
}

// nobidExchange is a well-behaved exchange which always bids "no bid".
// implements the Exchange interface
type nobidExchange struct {
	gotRequest *openrtb2.BidRequest
}

func (e *nobidExchange) HoldAuction(ctx context.Context, auctionRequest exchange.AuctionRequest, debugLog *exchange.DebugLog) (*openrtb2.BidResponse, error) {
	r := auctionRequest.BidRequestWrapper
	e.gotRequest = r.BidRequest
	return &openrtb2.BidResponse{
		ID:    r.BidRequest.ID,
		BidID: "test bid id",
		NBR:   openrtb3.NoBidUnknownError.Ptr(),
	}, nil
}

// mockCurrencyRatesClient is a mock currency rate server and the rates it returns
// are set in the JSON test file
type mockCurrencyRatesClient struct {
	data currencyInfo
}

type currencyInfo struct {
	Conversions map[string]map[string]float64 `json:"conversions"`
	DataAsOfRaw string                        `json:"dataAsOf"`
}

func (s mockCurrencyRatesClient) handle(w http.ResponseWriter, req *http.Request) {
	s.data.DataAsOfRaw = "2018-09-12"

	// Marshal the response and http write it
	currencyServerJsonResponse, err := json.Marshal(&s.data)
	if err != nil {
		http.Error(w, err.Error(), http.StatusInternalServerError)
		return
	}
	w.Write(currencyServerJsonResponse)
	return
}

// mockBidderHandler carries mock bidder server information that will be read from JSON test files
// and defines a handle function of a a mock bidder service.
type mockBidderHandler struct {
	BidderName string  `json:"bidderName"`
	Currency   string  `json:"currency"`
	Price      float64 `json:"price"`
}

func (b mockBidderHandler) bid(w http.ResponseWriter, req *http.Request) {
	// Read request Body
	buf := new(bytes.Buffer)
	buf.ReadFrom(req.Body)

	// Unmarshal exit if error
	var openrtb2Request openrtb2.BidRequest
	if err := json.Unmarshal(buf.Bytes(), &openrtb2Request); err != nil {
		http.Error(w, err.Error(), http.StatusBadRequest)
		return
	}

	var openrtb2ImpExt map[string]json.RawMessage
	if err := json.Unmarshal(openrtb2Request.Imp[0].Ext, &openrtb2ImpExt); err != nil {
		http.Error(w, err.Error(), http.StatusBadRequest)
		return
	}

	_, exists := openrtb2ImpExt["bidder"]
	if !exists {
		http.Error(w, "This request is not meant for this bidder", http.StatusBadRequest)
		return
	}

	// Create bid service openrtb2.BidResponse with one bid according to JSON test file values
	var serverResponseObject = openrtb2.BidResponse{
		ID:  openrtb2Request.ID,
		Cur: b.Currency,
		SeatBid: []openrtb2.SeatBid{
			{
				Bid: []openrtb2.Bid{
					{
						ID:    b.BidderName + "-bid",
						ImpID: openrtb2Request.Imp[0].ID,
						Price: b.Price,
					},
				},
				Seat: b.BidderName,
			},
		},
	}

	// Marshal the response and http write it
	serverJsonResponse, err := json.Marshal(&serverResponseObject)
	if err != nil {
		http.Error(w, err.Error(), http.StatusInternalServerError)
		return
	}
	w.Write(serverJsonResponse)
	return
}

// mockAdapter is a mock impression-splitting adapter
type mockAdapter struct {
	mockServerURL string
	Server        config.Server
}

func Builder(bidderName openrtb_ext.BidderName, config config.Adapter, server config.Server) (adapters.Bidder, error) {
	adapter := &mockAdapter{
		mockServerURL: config.Endpoint,
		Server:        server,
	}
	return adapter, nil
}

func (a mockAdapter) MakeRequests(request *openrtb2.BidRequest, requestInfo *adapters.ExtraRequestInfo) ([]*adapters.RequestData, []error) {
	var requests []*adapters.RequestData
	var errors []error

	requestCopy := *request
	for _, imp := range request.Imp {
		requestCopy.Imp = []openrtb2.Imp{imp}

		requestJSON, err := json.Marshal(request)
		if err != nil {
			errors = append(errors, err)
			continue
		}

		requestData := &adapters.RequestData{
			Method: "POST",
			Uri:    a.mockServerURL,
			Body:   requestJSON,
		}
		requests = append(requests, requestData)
	}
	return requests, errors
}

func (a mockAdapter) MakeBids(request *openrtb2.BidRequest, requestData *adapters.RequestData, responseData *adapters.ResponseData) (*adapters.BidderResponse, []error) {
	if responseData.StatusCode != http.StatusOK {
		switch responseData.StatusCode {
		case http.StatusNoContent:
			return nil, nil
		case http.StatusBadRequest:
			return nil, []error{&errortypes.BadInput{
				Message: "Unexpected status code: 400. Bad request from publisher. Run with request.debug = 1 for more info.",
			}}
		default:
			return nil, []error{&errortypes.BadServerResponse{
				Message: fmt.Sprintf("Unexpected status code: %d. Run with request.debug = 1 for more info.", responseData.StatusCode),
			}}
		}
	}

	var publisherResponse openrtb2.BidResponse
	if err := json.Unmarshal(responseData.Body, &publisherResponse); err != nil {
		return nil, []error{err}
	}

	rv := adapters.NewBidderResponseWithBidsCapacity(len(request.Imp))
	rv.Currency = publisherResponse.Cur
	for _, seatBid := range publisherResponse.SeatBid {
		for i, bid := range seatBid.Bid {
			for _, imp := range request.Imp {
				if imp.ID == bid.ImpID {
					b := &adapters.TypedBid{
						Bid:     &seatBid.Bid[i],
						BidType: openrtb_ext.BidTypeBanner,
					}
					rv.Bids = append(rv.Bids, b)
				}
			}
		}
	}
	return rv, nil
}

// ---------------------------------------------------------
// Auxiliary functions that don't make assertions and don't
// take t *testing.T as parameter
// ---------------------------------------------------------
func getBidderInfos(disabledAdapters []string, biddersNames []openrtb_ext.BidderName) config.BidderInfos {
	biddersInfos := make(config.BidderInfos)
	for _, name := range biddersNames {
		isDisabled := false
		for _, disabledAdapter := range disabledAdapters {
			if string(name) == disabledAdapter {
				isDisabled = true
				break
			}
		}
		biddersInfos[string(name)] = newBidderInfo(isDisabled)
	}
	return biddersInfos
}

func newBidderInfo(isDisabled bool) config.BidderInfo {
	return config.BidderInfo{
		Disabled: isDisabled,
	}
}

func getTestFiles(dir string) ([]string, error) {
	var filesToAssert []string

	fileList, err := os.ReadDir(dir)
	if err != nil {
		return nil, err
	}

	// Append the path of every file found in `dir` to the `filesToAssert` array
	for _, fileInfo := range fileList {
		filesToAssert = append(filesToAssert, filepath.Join(dir, fileInfo.Name()))
	}

	return filesToAssert, nil
}

func parseTestFile(fileData []byte, testFile string) (testCase, error) {

	parsedTestData := testCase{}
	var err, errEm error

	// Get testCase values
	parsedTestData.BidRequest, _, _, err = jsonparser.Get(fileData, "mockBidRequest")
	if err != nil {
		return parsedTestData, fmt.Errorf("Error jsonparsing root.mockBidRequest from file %s. Desc: %v.", testFile, err)
	}

	// Get testCaseConfig values
	parsedTestData.Config = &testConfigValues{}
	var jsonTestConfig json.RawMessage

	jsonTestConfig, _, _, err = jsonparser.Get(fileData, "config")
	if err == nil {
		if err = json.Unmarshal(jsonTestConfig, parsedTestData.Config); err != nil {
			return parsedTestData, fmt.Errorf("Error unmarshaling root.config from file %s. Desc: %v.", testFile, err)
		}
	}

	// Get the return code we expect PBS to throw back given test's bidRequest and config
	parsedReturnCode, err := jsonparser.GetInt(fileData, "expectedReturnCode")
	if err != nil {
		return parsedTestData, fmt.Errorf("Error jsonparsing root.code from file %s. Desc: %v.", testFile, err)
	}

	// Get both bid response and error message, if any
	parsedTestData.ExpectedBidResponse, _, _, err = jsonparser.Get(fileData, "expectedBidResponse")
	parsedTestData.ExpectedErrorMessage, errEm = jsonparser.GetString(fileData, "expectedErrorMessage")

	if err == nil && errEm == nil {
		return parsedTestData, errors.New("Test case file can't have both a valid expectedBidResponse and a valid expectedErrorMessage, fields are mutually exclusive")
	} else if err != nil && errEm != nil {
		return parsedTestData, errors.New("Test case file should come with either a valid expectedBidResponse or a valid expectedErrorMessage, not both.")
	}

	parsedTestData.ExpectedReturnCode = int(parsedReturnCode)

	return parsedTestData, nil
}

func (tc *testConfigValues) getBlacklistedAppMap() map[string]bool {
	var blacklistedAppMap map[string]bool

	if len(tc.BlacklistedApps) > 0 {
		blacklistedAppMap = make(map[string]bool, len(tc.BlacklistedApps))
		for _, app := range tc.BlacklistedApps {
			blacklistedAppMap[app] = true
		}
	}
	return blacklistedAppMap
}

func (tc *testConfigValues) getBlackListedAccountMap() map[string]bool {
	var blacklistedAccountMap map[string]bool

	if len(tc.BlacklistedAccounts) > 0 {
		blacklistedAccountMap = make(map[string]bool, len(tc.BlacklistedAccounts))
		for _, account := range tc.BlacklistedAccounts {
			blacklistedAccountMap[account] = true
		}
	}
	return blacklistedAccountMap
}

// exchangeTestWrapper is a wrapper that asserts the openrtb2 bid request just before the HoldAuction call
type exchangeTestWrapper struct {
	ex                    exchange.Exchange
	actualValidatedBidReq *openrtb2.BidRequest
}

func (te *exchangeTestWrapper) HoldAuction(ctx context.Context, r exchange.AuctionRequest, debugLog *exchange.DebugLog) (*openrtb2.BidResponse, error) {

	// rebuild/resync the request in the request wrapper.
	if err := r.BidRequestWrapper.RebuildRequest(); err != nil {
		return nil, err
	}

	// Save the validated bidRequest that we are about to feed HoldAuction
	te.actualValidatedBidReq = r.BidRequestWrapper.BidRequest

	// Call HoldAuction() implementation as written in the exchange package
	return te.ex.HoldAuction(ctx, r, debugLog)
}

// buildTestExchange returns an exchange with mock bidder servers and mock currency conversion server
func buildTestExchange(testCfg *testConfigValues, adapterMap map[openrtb_ext.BidderName]exchange.AdaptedBidder, mockBidServersArray []*httptest.Server, mockCurrencyRatesServer *httptest.Server, bidderInfos config.BidderInfos, cfg *config.Configuration, met metrics.MetricsEngine, mockFetcher stored_requests.CategoryFetcher) (exchange.Exchange, []*httptest.Server) {
	if len(testCfg.MockBidders) == 0 {
		testCfg.MockBidders = append(testCfg.MockBidders, mockBidderHandler{BidderName: "appnexus", Currency: "USD", Price: 0.00})
	}
	for _, mockBidder := range testCfg.MockBidders {
		bidServer := httptest.NewServer(http.HandlerFunc(mockBidder.bid))
		bidderAdapter := mockAdapter{mockServerURL: bidServer.URL}
		bidderName := openrtb_ext.BidderName(mockBidder.BidderName)

		adapterMap[bidderName] = exchange.AdaptBidder(bidderAdapter, bidServer.Client(), &config.Configuration{}, &metricsConfig.NilMetricsEngine{}, bidderName, nil, "")
		mockBidServersArray = append(mockBidServersArray, bidServer)
	}

	mockCurrencyConverter := currency.NewRateConverter(mockCurrencyRatesServer.Client(), mockCurrencyRatesServer.URL, time.Second)
	mockCurrencyConverter.Run()

	gdprPermsBuilder := fakePermissionsBuilder{
		permissions: &fakePermissions{},
	}.Builder
	tcf2ConfigBuilder := fakeTCF2ConfigBuilder{
		cfg: gdpr.NewTCF2Config(config.TCF2{}, config.AccountGDPR{}),
	}.Builder

	testExchange := exchange.NewExchange(adapterMap,
		&wellBehavedCache{},
		cfg,
		nil,
		met,
		bidderInfos,
		gdprPermsBuilder,
		tcf2ConfigBuilder,
		mockCurrencyConverter,
		mockFetcher,
		&adscert.NilSigner{},
	)

	testExchange = &exchangeTestWrapper{
		ex: testExchange,
	}

	return testExchange, mockBidServersArray
}

// buildTestEndpoint instantiates an openrtb2 Auction endpoint designed to test endpoints/openrtb2/auction.go
func buildTestEndpoint(test testCase, cfg *config.Configuration) (httprouter.Handle, *exchangeTestWrapper, []*httptest.Server, *httptest.Server, error) {
	if test.Config == nil {
		test.Config = &testConfigValues{}
	}

	var paramValidator openrtb_ext.BidderParamValidator
	if test.Config.RealParamsValidator {
		var err error
		paramValidator, err = openrtb_ext.NewBidderParamsValidator("../../static/bidder-params")
		if err != nil {
			return nil, nil, nil, nil, err
		}
	} else {
		paramValidator = mockBidderParamValidator{}
	}

	bidderInfos := getBidderInfos(test.Config.DisabledAdapters, openrtb_ext.CoreBidderNames())
	bidderMap := exchange.GetActiveBidders(bidderInfos)
	disabledBidders := exchange.GetDisabledBiddersErrorMessages(bidderInfos)
	met := &metricsConfig.NilMetricsEngine{}
	mockFetcher := empty_fetcher.EmptyFetcher{}

	// Adapter map with mock adapters needed to run JSON test cases
	adapterMap := make(map[openrtb_ext.BidderName]exchange.AdaptedBidder, 0)
	mockBidServersArray := make([]*httptest.Server, 0, 3)

	// Mock prebid Server's currency converter, instantiate and start
	mockCurrencyConversionService := mockCurrencyRatesClient{
		currencyInfo{
			Conversions: test.Config.CurrencyRates,
		},
	}
	mockCurrencyRatesServer := httptest.NewServer(http.HandlerFunc(mockCurrencyConversionService.handle))

	testExchange, mockBidServersArray := buildTestExchange(test.Config, adapterMap, mockBidServersArray, mockCurrencyRatesServer, bidderInfos, cfg, met, mockFetcher)

	var storedRequestFetcher stored_requests.Fetcher
	if len(test.storedRequest) > 0 {
		storedRequestFetcher = &mockAmpStoredReqFetcher{test.storedRequest}
	} else {
		storedRequestFetcher = &mockStoredReqFetcher{}
	}

	var storedResponseFetcher stored_requests.Fetcher
	if len(test.StoredResponse) > 0 {
		storedResponseFetcher = &mockAmpStoredResponseFetcher{test.StoredResponse}
	} else {
		storedResponseFetcher = empty_fetcher.EmptyFetcher{}
	}

	var accountFetcher stored_requests.AccountFetcher
	accountFetcher = &mockAccountFetcher{
		data: map[string]json.RawMessage{
			"malformed_acct": json.RawMessage(`{"disabled":"invalid type"}`),
		},
	}

	planBuilder := test.planBuilder
	if planBuilder == nil {
		planBuilder = hooks.EmptyPlanBuilder{}
	}

	var endpointBuilder func(uuidutil.UUIDGenerator, exchange.Exchange, openrtb_ext.BidderParamValidator, stored_requests.Fetcher, stored_requests.AccountFetcher, *config.Configuration, metrics.MetricsEngine, analytics.PBSAnalyticsModule, map[string]string, []byte, map[string]openrtb_ext.BidderName, stored_requests.Fetcher, hooks.ExecutionPlanBuilder) (httprouter.Handle, error)

	switch test.endpointType {
	case AMP_ENDPOINT:
		endpointBuilder = NewAmpEndpoint
	default: //case OPENRTB_ENDPOINT:
		endpointBuilder = NewEndpoint
	}

	endpoint, err := endpointBuilder(
		fakeUUIDGenerator{},
		testExchange,
		paramValidator,
		storedRequestFetcher,
		accountFetcher,
		cfg,
		met,
		analyticsConf.NewPBSAnalytics(&config.Analytics{}),
		disabledBidders,
		[]byte(test.Config.AliasJSON),
		bidderMap,
		storedResponseFetcher,
		planBuilder,
	)

	return endpoint, testExchange.(*exchangeTestWrapper), mockBidServersArray, mockCurrencyRatesServer, err
}

type mockBidderParamValidator struct{}

func (v mockBidderParamValidator) Validate(name openrtb_ext.BidderName, ext json.RawMessage) error {
	return nil
}
func (v mockBidderParamValidator) Schema(name openrtb_ext.BidderName) string { return "" }

type mockAccountFetcher struct {
	data map[string]json.RawMessage
}

func (af *mockAccountFetcher) FetchAccount(ctx context.Context, accountID string) (json.RawMessage, []error) {
	if account, ok := af.data[accountID]; ok {
		return account, nil
	}
	return nil, []error{stored_requests.NotFoundError{ID: accountID, DataType: "Account"}}
}

type mockAmpStoredReqFetcher struct {
	data map[string]json.RawMessage
}

func (cf *mockAmpStoredReqFetcher) FetchRequests(ctx context.Context, requestIDs []string, impIDs []string) (requestData map[string]json.RawMessage, impData map[string]json.RawMessage, errs []error) {
	return cf.data, nil, nil
}

func (cf *mockAmpStoredReqFetcher) FetchResponses(ctx context.Context, ids []string) (data map[string]json.RawMessage, errs []error) {
	return nil, nil
}

type mockAmpStoredResponseFetcher struct {
	data map[string]json.RawMessage
}

func (cf *mockAmpStoredResponseFetcher) FetchRequests(ctx context.Context, requestIDs []string, impIDs []string) (requestData map[string]json.RawMessage, impData map[string]json.RawMessage, errs []error) {
	return nil, nil, nil
}

func (cf *mockAmpStoredResponseFetcher) FetchResponses(ctx context.Context, ids []string) (data map[string]json.RawMessage, errs []error) {
	for _, storedResponseID := range ids {
		if storedResponse, exists := cf.data[storedResponseID]; exists {
			// Found. Unescape string before returning
			response, err := strconv.Unquote(string(storedResponse))
			if err != nil {
				return nil, append([]error{}, err)
			}
			cf.data[storedResponseID] = json.RawMessage(response)
			return cf.data, nil
		}
	}
	return nil, nil
}

type wellBehavedCache struct{}

func (c *wellBehavedCache) GetExtCacheData() (scheme string, host string, path string) {
	return "https", "www.pbcserver.com", "/pbcache/endpoint"
}

func (c *wellBehavedCache) PutJson(ctx context.Context, values []pbc.Cacheable) ([]string, []error) {
	ids := make([]string, len(values))
	for i := 0; i < len(values); i++ {
		ids[i] = strconv.Itoa(i)
	}
	return ids, nil
}

func readFile(t *testing.T, filename string) []byte {
	data, err := os.ReadFile(filename)
	if err != nil {
		t.Fatalf("Failed to read file %s: %v", filename, err)
	}
	return data
}

type fakePermissionsBuilder struct {
	permissions gdpr.Permissions
}

func (fpb fakePermissionsBuilder) Builder(gdpr.TCF2ConfigReader, gdpr.RequestInfo) gdpr.Permissions {
	return fpb.permissions
}

type fakeTCF2ConfigBuilder struct {
	cfg gdpr.TCF2ConfigReader
}

func (fcr fakeTCF2ConfigBuilder) Builder(hostConfig config.TCF2, accountConfig config.AccountGDPR) gdpr.TCF2ConfigReader {
	return fcr.cfg
}

type fakePermissions struct {
}

func (p *fakePermissions) HostCookiesAllowed(ctx context.Context) (bool, error) {
	return true, nil
}

func (p *fakePermissions) BidderSyncAllowed(ctx context.Context, bidder openrtb_ext.BidderName) (bool, error) {
	return true, nil
}

func (p *fakePermissions) AuctionActivitiesAllowed(ctx context.Context, bidderCoreName openrtb_ext.BidderName, bidder openrtb_ext.BidderName) (permissions gdpr.AuctionPermissions, err error) {
	return gdpr.AuctionPermissions{
		AllowBidRequest: true,
	}, nil
}

type mockPlanBuilder struct {
	entrypointPlan               hooks.Plan[hookstage.Entrypoint]
	rawAuctionPlan               hooks.Plan[hookstage.RawAuctionRequest]
	processedAuctionPlan         hooks.Plan[hookstage.ProcessedAuctionRequest]
	bidderRequestPlan            hooks.Plan[hookstage.BidderRequest]
<<<<<<< HEAD
	bidderResponsePlan           hooks.Plan[hookstage.RawBidderResponse]
=======
	rawBidderResponsePlan        hooks.Plan[hookstage.RawBidderResponse]
>>>>>>> fa50f2e7
	allProcessedBidResponsesPlan hooks.Plan[hookstage.AllProcessedBidResponses]
	auctionResponsePlan          hooks.Plan[hookstage.AuctionResponse]
}

func (m mockPlanBuilder) PlanForEntrypointStage(_ string) hooks.Plan[hookstage.Entrypoint] {
	return m.entrypointPlan
}

func (m mockPlanBuilder) PlanForRawAuctionStage(_ string, _ *config.Account) hooks.Plan[hookstage.RawAuctionRequest] {
	return m.rawAuctionPlan
}

func (m mockPlanBuilder) PlanForProcessedAuctionStage(_ string, _ *config.Account) hooks.Plan[hookstage.ProcessedAuctionRequest] {
	return m.processedAuctionPlan
}

func (m mockPlanBuilder) PlanForBidderRequestStage(_ string, _ *config.Account) hooks.Plan[hookstage.BidderRequest] {
	return m.bidderRequestPlan
}

func (m mockPlanBuilder) PlanForRawBidderResponseStage(_ string, _ *config.Account) hooks.Plan[hookstage.RawBidderResponse] {
<<<<<<< HEAD
	return m.bidderResponsePlan
=======
	return m.rawBidderResponsePlan
>>>>>>> fa50f2e7
}

func (m mockPlanBuilder) PlanForAllProcessedBidResponsesStage(_ string, _ *config.Account) hooks.Plan[hookstage.AllProcessedBidResponses] {
	return m.allProcessedBidResponsesPlan
}

func (m mockPlanBuilder) PlanForAuctionResponseStage(_ string, _ *config.Account) hooks.Plan[hookstage.AuctionResponse] {
	return m.auctionResponsePlan
}

<<<<<<< HEAD
func makePlan[H any](hook H) hooks.Plan[H] {
=======
func makeRejectPlan[H any](hook H) hooks.Plan[H] {
>>>>>>> fa50f2e7
	return hooks.Plan[H]{
		{
			Timeout: 5 * time.Millisecond,
			Hooks: []hooks.HookWrapper[H]{
				{
					Module: "foobar",
					Code:   "foo",
					Hook:   hook,
				},
			},
		},
	}
}

type mockRejectionHook struct {
	nbr int
}

func (m mockRejectionHook) HandleEntrypointHook(
	_ context.Context,
	_ hookstage.ModuleInvocationContext,
	_ hookstage.EntrypointPayload,
) (hookstage.HookResult[hookstage.EntrypointPayload], error) {
	return hookstage.HookResult[hookstage.EntrypointPayload]{Reject: true, NbrCode: m.nbr}, nil
}

func (m mockRejectionHook) HandleRawAuctionHook(
	_ context.Context,
	_ hookstage.ModuleInvocationContext,
	_ hookstage.RawAuctionRequestPayload,
) (hookstage.HookResult[hookstage.RawAuctionRequestPayload], error) {
	return hookstage.HookResult[hookstage.RawAuctionRequestPayload]{Reject: true, NbrCode: m.nbr}, nil
}

<<<<<<< HEAD
=======
func (m mockRejectionHook) HandleProcessedAuctionHook(
	_ context.Context,
	_ hookstage.ModuleInvocationContext,
	_ hookstage.ProcessedAuctionRequestPayload,
) (hookstage.HookResult[hookstage.ProcessedAuctionRequestPayload], error) {
	return hookstage.HookResult[hookstage.ProcessedAuctionRequestPayload]{Reject: true, NbrCode: m.nbr}, nil
}

>>>>>>> fa50f2e7
func (m mockRejectionHook) HandleBidderRequestHook(
	_ context.Context,
	_ hookstage.ModuleInvocationContext,
	payload hookstage.BidderRequestPayload,
) (hookstage.HookResult[hookstage.BidderRequestPayload], error) {
	result := hookstage.HookResult[hookstage.BidderRequestPayload]{}
	if payload.Bidder == "appnexus" {
		result.Reject = true
		result.NbrCode = m.nbr
	}

	return result, nil
}

<<<<<<< HEAD
func makeEntrypointPlan() hooks.Plan[hookstage.Entrypoint] {
	return hooks.Plan[hookstage.Entrypoint]{
		{
			Timeout: 5 * time.Millisecond,
			Hooks: []hooks.HookWrapper[hookstage.Entrypoint]{
				{
					Module: "foobar",
					Code:   "foo",
					Hook: mockUpdateHook{
						entrypointHandler: func(
							_ hookstage.ModuleInvocationContext,
							payload hookstage.EntrypointPayload,
						) (hookstage.HookResult[hookstage.EntrypointPayload], error) {
							ch := &hookstage.ChangeSet[hookstage.EntrypointPayload]{}
							ch.AddMutation(func(payload hookstage.EntrypointPayload) (hookstage.EntrypointPayload, error) {
								payload.Request.Header.Add("foo", "bar")
								return payload, nil
							}, hookstage.MutationUpdate, "header", "foo")

							return hookstage.HookResult[hookstage.EntrypointPayload]{
								ChangeSet: ch,
								Errors:    []string{"error 1"},
							}, nil
						},
					},
				},
				{
					Module: "foobar",
					Code:   "bar",
					Hook: mockUpdateHook{
						entrypointHandler: func(
							_ hookstage.ModuleInvocationContext,
							payload hookstage.EntrypointPayload,
						) (hookstage.HookResult[hookstage.EntrypointPayload], error) {
							ch := &hookstage.ChangeSet[hookstage.EntrypointPayload]{}
							ch.AddMutation(func(payload hookstage.EntrypointPayload) (hookstage.EntrypointPayload, error) {
								params := payload.Request.URL.Query()
								params.Add("foo", "baz")
								payload.Request.URL.RawQuery = params.Encode()
								return payload, nil
							}, hookstage.MutationUpdate, "param", "foo")

							return hookstage.HookResult[hookstage.EntrypointPayload]{
								ChangeSet: ch,
								Errors:    []string{"error 1"},
								Warnings:  []string{"warning 1"},
							}, nil
						},
					},
				},
			},
		},
		{
			Timeout: 5 * time.Millisecond,
			Hooks: []hooks.HookWrapper[hookstage.Entrypoint]{
				{
					Module: "foobar",
					Code:   "baz",
					Hook: mockUpdateHook{
						entrypointHandler: func(
							ctx hookstage.ModuleInvocationContext,
							payload hookstage.EntrypointPayload,
						) (hookstage.HookResult[hookstage.EntrypointPayload], error) {
							result := hookstage.HookResult[hookstage.EntrypointPayload]{}
							if ctx.Endpoint != hookexecution.EndpointAuction {
								result.Warnings = []string{fmt.Sprintf("Endpoint %s is not supported by hook.", ctx.Endpoint)}
								return result, nil
							}

							ch := &hookstage.ChangeSet[hookstage.EntrypointPayload]{}
							ch.AddMutation(func(payload hookstage.EntrypointPayload) (hookstage.EntrypointPayload, error) {
								body, err := jsonpatch.MergePatch(payload.Body, []byte(`{"tmax":50}`))
								if err == nil {
									payload.Body = body
								}
								return payload, err
							}, hookstage.MutationUpdate, "body", "tmax")
							ch.AddMutation(func(payload hookstage.EntrypointPayload) (hookstage.EntrypointPayload, error) {
								body, err := jsonpatch.MergePatch(payload.Body, []byte(`{"regs": {"ext": {"gdpr": 1, "us_privacy": "1NYN"}}}`))
								if err == nil {
									payload.Body = body
								}
								return payload, err
							}, hookstage.MutationAdd, "body", "regs", "ext", "us_privacy")
							result.ChangeSet = ch

							return result, nil
						},
					},
				},
			},
		},
	}
}

func makeRawAuctionPlan() hooks.Plan[hookstage.RawAuctionRequest] {
	return hooks.Plan[hookstage.RawAuctionRequest]{
		{
			Timeout: 5 * time.Millisecond,
			Hooks: []hooks.HookWrapper[hookstage.RawAuctionRequest]{
				{
					Module: "vendor.module",
					Code:   "foobar",
					Hook:   mockUpdateHook{},
				},
			},
		},
	}
}

type mockUpdateHook struct {
	entrypointHandler func(
		hookstage.ModuleInvocationContext,
		hookstage.EntrypointPayload,
	) (hookstage.HookResult[hookstage.EntrypointPayload], error)
}

func (m mockUpdateHook) HandleEntrypointHook(
	_ context.Context,
	miCtx hookstage.ModuleInvocationContext,
	payload hookstage.EntrypointPayload,
) (hookstage.HookResult[hookstage.EntrypointPayload], error) {
	return m.entrypointHandler(miCtx, payload)
}

func (m mockUpdateHook) HandleRawAuctionHook(
	_ context.Context,
	_ hookstage.ModuleInvocationContext,
	_ hookstage.RawAuctionRequestPayload,
) (hookstage.HookResult[hookstage.RawAuctionRequestPayload], error) {
	return hookstage.HookResult[hookstage.RawAuctionRequestPayload]{}, nil
=======
func (m mockRejectionHook) HandleRawBidderResponseHook(
	_ context.Context,
	_ hookstage.ModuleInvocationContext,
	payload hookstage.RawBidderResponsePayload,
) (hookstage.HookResult[hookstage.RawBidderResponsePayload], error) {
	result := hookstage.HookResult[hookstage.RawBidderResponsePayload]{}
	if payload.Bidder == "appnexus" {
		result.Reject = true
		result.NbrCode = m.nbr
	}

	return result, nil
>>>>>>> fa50f2e7
}<|MERGE_RESOLUTION|>--- conflicted
+++ resolved
@@ -29,10 +29,7 @@
 	"github.com/prebid/prebid-server/experiment/adscert"
 	"github.com/prebid/prebid-server/gdpr"
 	"github.com/prebid/prebid-server/hooks"
-<<<<<<< HEAD
 	"github.com/prebid/prebid-server/hooks/hookexecution"
-=======
->>>>>>> fa50f2e7
 	"github.com/prebid/prebid-server/hooks/hookstage"
 	"github.com/prebid/prebid-server/metrics"
 	metricsConfig "github.com/prebid/prebid-server/metrics/config"
@@ -1446,11 +1443,7 @@
 	rawAuctionPlan               hooks.Plan[hookstage.RawAuctionRequest]
 	processedAuctionPlan         hooks.Plan[hookstage.ProcessedAuctionRequest]
 	bidderRequestPlan            hooks.Plan[hookstage.BidderRequest]
-<<<<<<< HEAD
-	bidderResponsePlan           hooks.Plan[hookstage.RawBidderResponse]
-=======
 	rawBidderResponsePlan        hooks.Plan[hookstage.RawBidderResponse]
->>>>>>> fa50f2e7
 	allProcessedBidResponsesPlan hooks.Plan[hookstage.AllProcessedBidResponses]
 	auctionResponsePlan          hooks.Plan[hookstage.AuctionResponse]
 }
@@ -1472,11 +1465,7 @@
 }
 
 func (m mockPlanBuilder) PlanForRawBidderResponseStage(_ string, _ *config.Account) hooks.Plan[hookstage.RawBidderResponse] {
-<<<<<<< HEAD
-	return m.bidderResponsePlan
-=======
 	return m.rawBidderResponsePlan
->>>>>>> fa50f2e7
 }
 
 func (m mockPlanBuilder) PlanForAllProcessedBidResponsesStage(_ string, _ *config.Account) hooks.Plan[hookstage.AllProcessedBidResponses] {
@@ -1487,11 +1476,7 @@
 	return m.auctionResponsePlan
 }
 
-<<<<<<< HEAD
 func makePlan[H any](hook H) hooks.Plan[H] {
-=======
-func makeRejectPlan[H any](hook H) hooks.Plan[H] {
->>>>>>> fa50f2e7
 	return hooks.Plan[H]{
 		{
 			Timeout: 5 * time.Millisecond,
@@ -1526,8 +1511,6 @@
 	return hookstage.HookResult[hookstage.RawAuctionRequestPayload]{Reject: true, NbrCode: m.nbr}, nil
 }
 
-<<<<<<< HEAD
-=======
 func (m mockRejectionHook) HandleProcessedAuctionHook(
 	_ context.Context,
 	_ hookstage.ModuleInvocationContext,
@@ -1536,7 +1519,6 @@
 	return hookstage.HookResult[hookstage.ProcessedAuctionRequestPayload]{Reject: true, NbrCode: m.nbr}, nil
 }
 
->>>>>>> fa50f2e7
 func (m mockRejectionHook) HandleBidderRequestHook(
 	_ context.Context,
 	_ hookstage.ModuleInvocationContext,
@@ -1551,7 +1533,20 @@
 	return result, nil
 }
 
-<<<<<<< HEAD
+func (m mockRejectionHook) HandleRawBidderResponseHook(
+	_ context.Context,
+	_ hookstage.ModuleInvocationContext,
+	payload hookstage.RawBidderResponsePayload,
+) (hookstage.HookResult[hookstage.RawBidderResponsePayload], error) {
+	result := hookstage.HookResult[hookstage.RawBidderResponsePayload]{}
+	if payload.Bidder == "appnexus" {
+		result.Reject = true
+		result.NbrCode = m.nbr
+	}
+
+	return result, nil
+}
+
 func makeEntrypointPlan() hooks.Plan[hookstage.Entrypoint] {
 	return hooks.Plan[hookstage.Entrypoint]{
 		{
@@ -1683,18 +1678,4 @@
 	_ hookstage.RawAuctionRequestPayload,
 ) (hookstage.HookResult[hookstage.RawAuctionRequestPayload], error) {
 	return hookstage.HookResult[hookstage.RawAuctionRequestPayload]{}, nil
-=======
-func (m mockRejectionHook) HandleRawBidderResponseHook(
-	_ context.Context,
-	_ hookstage.ModuleInvocationContext,
-	payload hookstage.RawBidderResponsePayload,
-) (hookstage.HookResult[hookstage.RawBidderResponsePayload], error) {
-	result := hookstage.HookResult[hookstage.RawBidderResponsePayload]{}
-	if payload.Bidder == "appnexus" {
-		result.Reject = true
-		result.NbrCode = m.nbr
-	}
-
-	return result, nil
->>>>>>> fa50f2e7
 }