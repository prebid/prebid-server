--- conflicted
+++ resolved
@@ -1177,9 +1177,6 @@
 	return adaptersConfig
 }
 
-<<<<<<< HEAD
-// buildTestExchange returns an exchange with mock bidder servers and mock currency conversion server
-=======
 // exchangeTestWrapper is a wrapper that asserts the openrtb2 bid request just before the HoldAuction call
 type exchangeTestWrapper struct {
 	ex                    exchange.Exchange
@@ -1200,8 +1197,7 @@
 	return te.ex.HoldAuction(ctx, r, debugLog)
 }
 
-// buildTestExchange returns an exchange with mock bidder servers and mock currency convertion server
->>>>>>> 562c7158
+// buildTestExchange returns an exchange with mock bidder servers and mock currency conversion server
 func buildTestExchange(testCfg *testConfigValues, adapterMap map[openrtb_ext.BidderName]exchange.AdaptedBidder, mockBidServersArray []*httptest.Server, mockCurrencyRatesServer *httptest.Server, bidderInfos config.BidderInfos, cfg *config.Configuration, met metrics.MetricsEngine, mockFetcher stored_requests.CategoryFetcher) (exchange.Exchange, []*httptest.Server) {
 	if len(testCfg.MockBidders) == 0 {
 		testCfg.MockBidders = append(testCfg.MockBidders, mockBidderHandler{BidderName: "appnexus", Currency: "USD", Price: 0.00})
