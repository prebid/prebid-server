--- conflicted
+++ resolved
@@ -174,34 +174,12 @@
 		IFrame:   cookieSyncBidderFilterAllowAll,
 		Redirect: cookieSyncBidderFilterAllowAll,
 	}
-<<<<<<< HEAD
-	for i := 0; i < len(parsedReq.Bidders); i++ {
-		bidder := parsedReq.Bidders[i]
-
-		//added hack to support to old wrapper versions having indexExchange as partner
-		//TODO: Remove when a stable version is released
-		newBidder := bidder
-		if bidder == "indexExchange" {
-			newBidder = "ix"
-		}
-		syncInfo, err := deps.syncers[openrtb_ext.BidderName(newBidder)].GetUsersyncInfo(privacyPolicy)
-		if err == nil {
-			newSync := &usersync.CookieSyncBidders{
-				BidderCode:   bidder,
-				NoCookie:     true,
-				UsersyncInfo: syncInfo,
-			}
-			csResp.BidderStatus = append(csResp.BidderStatus, newSync)
-		} else {
-			glog.Errorf("Failed to get usersync info for %s: %v", newBidder, err)
-=======
 
 	if request != nil {
 		if filter, err := parseBidderFilter(request.IFrame); err == nil {
 			syncTypeFilter.IFrame = filter
 		} else {
 			return usersync.SyncTypeFilter{}, fmt.Errorf("error parsing filtersettings.iframe: %v", err)
->>>>>>> 2745818a
 		}
 
 		if filter, err := parseBidderFilter(request.Redirect); err == nil {
@@ -288,10 +266,16 @@
 	}
 
 	for _, syncerChoice := range s {
-		syncTypes := tf.ForBidder(syncerChoice.Bidder)
+		//added hack to support to old wrapper versions having indexExchange as partner
+		//TODO: Remove when a stable version is released
+		bidderName := syncerChoice.Bidder
+		if bidderName == "indexExchange" {
+			bidderName = "ix"
+		}
+		syncTypes := tf.ForBidder(bidderName)
 		sync, err := syncerChoice.Syncer.GetSync(syncTypes, p)
 		if err != nil {
-			glog.Errorf("Failed to get usersync info for %s: %v", syncerChoice.Bidder, err)
+			glog.Errorf("Failed to get usersync info for %s: %v", bidderName, err)
 			continue
 		}
 
@@ -346,25 +330,9 @@
 	FilterSettings  *cookieSyncRequestFilterSettings `json:"filterSettings"`
 }
 
-<<<<<<< HEAD
-func (req *cookieSyncRequest) filterExistingSyncs(valid map[openrtb_ext.BidderName]usersync.Usersyncer, cookie *usersync.PBSCookie, needSyncupForSameSite bool) {
-	for i := 0; i < len(req.Bidders); i++ {
-		thisBidder := req.Bidders[i]
-		//added hack to support to old wrapper versions having indexExchange as partner
-		//TODO: Remove when a stable version is released
-		if thisBidder == "indexExchange" {
-			thisBidder = "ix"
-		}
-		if syncer, isValid := valid[openrtb_ext.BidderName(thisBidder)]; !isValid || (cookie.HasLiveSync(syncer.FamilyName()) && !needSyncupForSameSite) {
-			req.Bidders = append(req.Bidders[:i], req.Bidders[i+1:]...)
-			i--
-		}
-	}
-=======
 type cookieSyncRequestFilterSettings struct {
 	IFrame   *cookieSyncRequestFilter `json:"iframe"`
 	Redirect *cookieSyncRequestFilter `json:"image"`
->>>>>>> 2745818a
 }
 
 type cookieSyncRequestFilter struct {
