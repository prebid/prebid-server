--- conflicted
+++ resolved
@@ -22,33 +22,6 @@
 	"github.com/prebid/prebid-server/privacy"
 	"github.com/prebid/prebid-server/privacy/ccpa"
 	gdprPrivacy "github.com/prebid/prebid-server/privacy/gdpr"
-<<<<<<< HEAD
-	"github.com/prebid/prebid-server/usersync"
-)
-
-func NewCookieSyncEndpoint(
-	syncers map[openrtb_ext.BidderName]usersync.Usersyncer,
-	cfg *config.Configuration,
-	syncPermissions gdpr.Permissions,
-	metrics metrics.MetricsEngine,
-	pbsAnalytics analytics.PBSAnalyticsModule,
-	bidderMap map[string]openrtb_ext.BidderName) httprouter.Handle {
-
-	bidderLookup := make(map[string]struct{})
-	for k := range bidderMap {
-		bidderLookup[k] = struct{}{}
-	}
-
-	deps := &cookieSyncDeps{
-		syncers:         syncers,
-		hostCookie:      &cfg.HostCookie,
-		gDPR:            &cfg.GDPR,
-		syncPermissions: syncPermissions,
-		metrics:         metrics,
-		pbsAnalytics:    pbsAnalytics,
-		enforceCCPA:     cfg.CCPA.Enforce,
-		bidderLookup:    bidderLookup,
-=======
 	"github.com/prebid/prebid-server/stored_requests"
 	"github.com/prebid/prebid-server/usersync"
 )
@@ -91,21 +64,9 @@
 		metrics:         metrics,
 		pbsAnalytics:    pbsAnalytics,
 		accountsFetcher: accountsFetcher,
->>>>>>> 3fcb43ca
-	}
-}
-
-<<<<<<< HEAD
-type cookieSyncDeps struct {
-	syncers         map[openrtb_ext.BidderName]usersync.Usersyncer
-	hostCookie      *config.HostCookie
-	gDPR            *config.GDPR
-	syncPermissions gdpr.Permissions
-	metrics         metrics.MetricsEngine
-	pbsAnalytics    analytics.PBSAnalyticsModule
-	enforceCCPA     bool
-	bidderLookup    map[string]struct{}
-=======
+	}
+}
+
 type cookieSyncEndpoint struct {
 	chooser         usersync.Chooser
 	config          *config.Configuration
@@ -113,7 +74,6 @@
 	metrics         metrics.MetricsEngine
 	pbsAnalytics    analytics.PBSAnalyticsModule
 	accountsFetcher stored_requests.AccountFetcher
->>>>>>> 3fcb43ca
 }
 
 func (c *cookieSyncEndpoint) Handle(w http.ResponseWriter, r *http.Request, _ httprouter.Params) {
@@ -153,14 +113,6 @@
 		return usersync.Request{}, privacy.Policies{}, fmt.Errorf("JSON parsing failed: %s", err.Error())
 	}
 
-<<<<<<< HEAD
-	parsedReq := &cookieSyncRequest{}
-	if err := parseRequest(parsedReq, bodyBytes, deps.gDPR.DefaultValue); err != nil {
-		co.Status = http.StatusBadRequest
-		co.Errors = append(co.Errors, err)
-		http.Error(w, co.Errors[len(co.Errors)-1].Error(), co.Status)
-		return
-=======
 	var gdprString string
 	if request.GDPR != nil {
 		gdprString = strconv.Itoa(*request.GDPR)
@@ -168,7 +120,6 @@
 	gdprSignal, err := gdpr.SignalParse(gdprString)
 	if err != nil {
 		return usersync.Request{}, privacy.Policies{}, err
->>>>>>> 3fcb43ca
 	}
 
 	if request.GDPRConsent == "" {
@@ -181,35 +132,6 @@
 		}
 	}
 
-<<<<<<< HEAD
-	parsedReq.filterExistingSyncs(deps.syncers, userSyncCookie, needSyncupForSameSite)
-
-	adapterSyncs := make(map[openrtb_ext.BidderName]bool)
-	// assume all bidders will be privacy blocked
-	for _, b := range parsedReq.Bidders {
-		adapterSyncs[openrtb_ext.BidderName(b)] = true
-	}
-
-	privacyPolicy := privacy.Policies{
-		GDPR: gdprPrivacy.Policy{
-			Signal:  gdprToString(parsedReq.GDPR),
-			Consent: parsedReq.Consent,
-		},
-		CCPA: ccpa.Policy{
-			Consent: parsedReq.USPrivacy,
-		},
-	}
-
-	parsedReq.filterForGDPR(deps.syncPermissions)
-
-	if deps.enforceCCPA {
-		parsedReq.filterForCCPA(deps.bidderLookup)
-	}
-
-	// surviving bidders are not privacy blocked
-	for _, b := range parsedReq.Bidders {
-		adapterSyncs[openrtb_ext.BidderName(b)] = false
-=======
 	request, err = c.setLimit(request)
 	if err != nil {
 		return usersync.Request{}, privacy.Policies{}, err
@@ -267,7 +189,6 @@
 		c.metrics.RecordCookieSync(metrics.CookieSyncAccountInvalid)
 	default:
 		c.metrics.RecordCookieSync(metrics.CookieSyncBadRequest)
->>>>>>> 3fcb43ca
 	}
 }
 
@@ -316,15 +237,9 @@
 	return syncTypeFilter, nil
 }
 
-<<<<<<< HEAD
-func parseRequest(parsedReq *cookieSyncRequest, bodyBytes []byte, gdprDefaultValue string) error {
-	if err := json.Unmarshal(bodyBytes, parsedReq); err != nil {
-		return fmt.Errorf("JSON parsing failed: %s", err.Error())
-=======
 func parseBidderFilter(filter *cookieSyncRequestFilter) (usersync.BidderFilter, error) {
 	if filter == nil {
 		return cookieSyncBidderFilterAllowAll, nil
->>>>>>> 3fcb43ca
 	}
 
 	var mode usersync.BidderFilterMode
@@ -336,20 +251,11 @@
 	default:
 		return nil, fmt.Errorf("invalid filter value '%s'. must be either 'include' or 'exclude'", filter.Mode)
 	}
-<<<<<<< HEAD
-	// If GDPR is ambiguous, lets untangle it here.
-	if parsedReq.GDPR == nil {
-		var gdpr = new(int)
-		*gdpr = 1
-		if gdprDefaultValue == "0" {
-			*gdpr = 0
-=======
 
 	switch v := filter.Bidders.(type) {
 	case string:
 		if v == "*" {
 			return usersync.NewUniformBidderFilter(mode), nil
->>>>>>> 3fcb43ca
 		}
 		return nil, fmt.Errorf("invalid bidders value `%s`. must either be '*' or a string array", v)
 	case []interface{}:
@@ -410,23 +316,6 @@
 	}
 }
 
-<<<<<<< HEAD
-func (req *cookieSyncRequest) filterForGDPR(permissions gdpr.Permissions) {
-	if req.GDPR != nil && *req.GDPR == 0 {
-		return
-	}
-
-	// At this point we know the gdpr signal is Yes because the upstream call to parseRequest already denormalized the signal if it was ambiguous
-	if allowSync, err := permissions.HostCookiesAllowed(context.Background(), gdpr.SignalYes, req.Consent); err != nil || !allowSync {
-		req.Bidders = nil
-		return
-	}
-
-	for i := 0; i < len(req.Bidders); i++ {
-		if allowSync, err := permissions.BidderSyncAllowed(context.Background(), openrtb_ext.BidderName(req.Bidders[i]), gdpr.SignalYes, req.Consent); err != nil || !allowSync {
-			req.Bidders = append(req.Bidders[:i], req.Bidders[i+1:]...)
-			i--
-=======
 func (c *cookieSyncEndpoint) handleResponse(w http.ResponseWriter, tf usersync.SyncTypeFilter, co *usersync.Cookie, p privacy.Policies, s []usersync.SyncerChoice) {
 	status := "no_cookie"
 	if co.HasAnyLiveSyncs() {
@@ -479,36 +368,11 @@
 				Type:        b.UsersyncInfo.Type,
 				SupportCORS: b.UsersyncInfo.SupportCORS,
 			},
->>>>>>> 3fcb43ca
 		}
 	}
 	return to
 }
 
-<<<<<<< HEAD
-func (req *cookieSyncRequest) filterForCCPA(bidderMap map[string]struct{}) {
-	ccpaPolicy := &ccpa.Policy{Consent: req.USPrivacy}
-	ccpaParsedPolicy, err := ccpaPolicy.Parse(bidderMap)
-
-	if err == nil {
-		for i := 0; i < len(req.Bidders); i++ {
-			if ccpaParsedPolicy.ShouldEnforce(req.Bidders[i]) {
-				req.Bidders = append(req.Bidders[:i], req.Bidders[i+1:]...)
-				i--
-			}
-		}
-	}
-}
-
-// filterToLimit will enforce a max limit on cookiesyncs supplied, picking a random subset of syncs to get to the limit if over.
-func (req *cookieSyncRequest) filterToLimit() {
-	if req.Limit <= 0 {
-		return
-	}
-	if req.Limit >= len(req.Bidders) {
-		return
-	}
-=======
 type cookieSyncRequest struct {
 	Bidders         []string                         `json:"bidders"`
 	GDPR            *int                             `json:"gdpr"`
@@ -519,7 +383,6 @@
 	FilterSettings  *cookieSyncRequestFilterSettings `json:"filterSettings"`
 	Account         string                           `json:"account"`
 }
->>>>>>> 3fcb43ca
 
 type cookieSyncRequestFilterSettings struct {
 	IFrame   *cookieSyncRequestFilter `json:"iframe"`
