--- conflicted
+++ resolved
@@ -3,12 +3,7 @@
 import (
 	"context"
 	"errors"
-<<<<<<< HEAD
-	"github.com/prebid/prebid-server/errortypes"
-	"github.com/prebid/prebid-server/privacy"
-=======
 	"fmt"
->>>>>>> cb08c4dc
 	"net/http"
 	"net/url"
 	"strconv"
@@ -115,7 +110,6 @@
 			return
 		}
 
-<<<<<<< HEAD
 		activities, activitiesErr := privacy.NewActivityControl(account.Privacy)
 		if activitiesErr != nil {
 			if errortypes.ContainsFatalError([]error{activitiesErr}) {
@@ -128,7 +122,8 @@
 		if userSyncActivityAllowed == privacy.ActivityDeny {
 			w.WriteHeader(http.StatusUnavailableForLegalReasons)
 			return
-=======
+		}
+
 		gdprRequestInfo, err := extractGDPRInfo(query)
 		if err != nil {
 			// Only exit if non-warning
@@ -141,7 +136,6 @@
 				return
 			}
 			w.Write([]byte("Warning: " + err.Error()))
->>>>>>> cb08c4dc
 		}
 
 		tcf2Cfg := tcf2CfgBuilder(cfg.GDPR.TCF2, account.GDPR)
@@ -201,10 +195,6 @@
 	})
 }
 
-<<<<<<< HEAD
-func getSyncer(query url.Values, syncersByKey map[string]usersync.Syncer) (usersync.Syncer, string, error) {
-	bidderName := query.Get("bidder")
-=======
 // extractGDPRInfo looks for the GDPR consent string and GDPR signal in the GPP query params
 // first and the 'gdpr' and 'gdpr_consent' query params second. If found in both, throws a
 // warning. Can also throw a parsing or validation error
@@ -337,9 +327,8 @@
 	return gdprConsent, nil
 }
 
-func getSyncer(query url.Values, syncersByKey map[string]usersync.Syncer) (usersync.Syncer, error) {
-	key := query.Get("bidder")
->>>>>>> cb08c4dc
+func getSyncer(query url.Values, syncersByKey map[string]usersync.Syncer) (usersync.Syncer, string, error) {
+	bidderName := query.Get("bidder")
 
 	if bidderName == "" {
 		return nil, "", errors.New(`"bidder" query param is required`)
