package endpoints

import (
	"context"
	"errors"
	"fmt"
	"net/http"
	"net/url"
	"strconv"
	"strings"

	"github.com/julienschmidt/httprouter"
	gpplib "github.com/prebid/go-gpp"
	gppConstants "github.com/prebid/go-gpp/constants"
	accountService "github.com/prebid/prebid-server/account"
	"github.com/prebid/prebid-server/analytics"
	"github.com/prebid/prebid-server/config"
	"github.com/prebid/prebid-server/errortypes"
	"github.com/prebid/prebid-server/gdpr"
	"github.com/prebid/prebid-server/metrics"
	"github.com/prebid/prebid-server/privacy"
	gppPrivacy "github.com/prebid/prebid-server/privacy/gpp"
	"github.com/prebid/prebid-server/stored_requests"
	"github.com/prebid/prebid-server/usersync"
	"github.com/prebid/prebid-server/util/httputil"
	stringutil "github.com/prebid/prebid-server/util/stringutil"
)

const (
	chromeStr       = "Chrome/"
	chromeiOSStr    = "CriOS/"
	chromeMinVer    = 67
	chromeStrLen    = len(chromeStr)
	chromeiOSStrLen = len(chromeiOSStr)
)

const uidCookieName = "uids"

func NewSetUIDEndpoint(cfg *config.Configuration, syncersByBidder map[string]usersync.Syncer, gdprPermsBuilder gdpr.PermissionsBuilder, tcf2CfgBuilder gdpr.TCF2ConfigBuilder, pbsanalytics analytics.PBSAnalyticsModule, accountsFetcher stored_requests.AccountFetcher, metricsEngine metrics.MetricsEngine) httprouter.Handle {
	encoder := usersync.Base64Encoder{}
	decoder := usersync.Base64Decoder{}

	return httprouter.Handle(func(w http.ResponseWriter, r *http.Request, _ httprouter.Params) {
		so := analytics.SetUIDObject{
			Status: http.StatusOK,
			Errors: make([]error, 0),
		}

		defer pbsanalytics.LogSetUIDObject(&so)

		cookie := usersync.ReadCookie(r, decoder, &cfg.HostCookie)
		if !cookie.AllowSyncs() {
			w.WriteHeader(http.StatusUnauthorized)
			metricsEngine.RecordSetUid(metrics.SetUidOptOut)
			so.Status = http.StatusUnauthorized
			return
		}
		usersync.SyncHostCookie(r, cookie, &cfg.HostCookie)

		query := r.URL.Query()

<<<<<<< HEAD
		syncer, bidderName, err := getSyncer(query, syncersByKey)
=======
		syncer, err := getSyncer(query, syncersByBidder)
>>>>>>> 8a96e3dc
		if err != nil {
			w.WriteHeader(http.StatusBadRequest)
			w.Write([]byte(err.Error()))
			metricsEngine.RecordSetUid(metrics.SetUidSyncerUnknown)
			so.Errors = []error{err}
			so.Status = http.StatusBadRequest
			return
		}
		so.Bidder = syncer.Key()

		responseFormat, err := getResponseFormat(query, syncer)
		if err != nil {
			w.WriteHeader(http.StatusBadRequest)
			w.Write([]byte(err.Error()))
			metricsEngine.RecordSetUid(metrics.SetUidBadRequest)
			so.Errors = []error{err}
			so.Status = http.StatusBadRequest
			return
		}

		accountID := query.Get("account")
		if accountID == "" {
			accountID = metrics.PublisherUnknown
		}
		account, fetchErrs := accountService.GetAccount(context.Background(), cfg, accountsFetcher, accountID, metricsEngine)
		if len(fetchErrs) > 0 {
			w.WriteHeader(http.StatusBadRequest)
			err := combineErrors(fetchErrs)
			w.Write([]byte(err.Error()))
			switch err {
			case errCookieSyncAccountBlocked:
				metricsEngine.RecordSetUid(metrics.SetUidAccountBlocked)
			case errCookieSyncAccountConfigMalformed:
				metricsEngine.RecordSetUid(metrics.SetUidAccountConfigMalformed)
			case errCookieSyncAccountInvalid:
				metricsEngine.RecordSetUid(metrics.SetUidAccountInvalid)
			default:
				metricsEngine.RecordSetUid(metrics.SetUidBadRequest)
			}
			so.Errors = []error{err}
			so.Status = http.StatusBadRequest
			return
		}

		activities, activitiesErr := privacy.NewActivityControl(account.Privacy)
		if activitiesErr != nil {
			if errortypes.ContainsFatalError([]error{activitiesErr}) {
				activities = privacy.ActivityControl{}
			}
		}

		userSyncActivityAllowed := activities.Allow(privacy.ActivitySyncUser,
			privacy.ScopedName{Scope: privacy.ScopeTypeBidder, Name: bidderName})
		if userSyncActivityAllowed == privacy.ActivityDeny {
			w.WriteHeader(http.StatusUnavailableForLegalReasons)
			return
		}

		gdprRequestInfo, err := extractGDPRInfo(query)
		if err != nil {
			// Only exit if non-warning
			if !errortypes.IsWarning(err) {
				w.WriteHeader(http.StatusBadRequest)
				w.Write([]byte(err.Error()))
				metricsEngine.RecordSetUid(metrics.SetUidBadRequest)
				so.Errors = []error{err}
				so.Status = http.StatusBadRequest
				return
			}
			w.Write([]byte("Warning: " + err.Error()))
		}

		tcf2Cfg := tcf2CfgBuilder(cfg.GDPR.TCF2, account.GDPR)

		if shouldReturn, status, body := preventSyncsGDPR(gdprRequestInfo, gdprPermsBuilder, tcf2Cfg); shouldReturn {
			w.WriteHeader(status)
			w.Write([]byte(body))
			switch status {
			case http.StatusBadRequest:
				metricsEngine.RecordSetUid(metrics.SetUidBadRequest)
			case http.StatusUnavailableForLegalReasons:
				metricsEngine.RecordSetUid(metrics.SetUidGDPRHostCookieBlocked)
			}
			so.Errors = []error{errors.New(body)}
			so.Status = status
			return
		}

		uid := query.Get("uid")
		so.UID = uid

		if uid == "" {
			cookie.Unsync(syncer.Key())
			metricsEngine.RecordSetUid(metrics.SetUidOK)
			metricsEngine.RecordSyncerSet(syncer.Key(), metrics.SyncerSetUidCleared)
			so.Success = true
		} else if err = cookie.Sync(syncer.Key(), uid); err == nil {
			metricsEngine.RecordSetUid(metrics.SetUidOK)
			metricsEngine.RecordSyncerSet(syncer.Key(), metrics.SyncerSetUidOK)
			so.Success = true
		}

		setSiteCookie := siteCookieCheck(r.UserAgent())

		// Write Cookie
		encodedCookie, err := cookie.PrepareCookieForWrite(&cfg.HostCookie, encoder)
		if err != nil {
			w.WriteHeader(http.StatusBadRequest)
			metricsEngine.RecordSetUid(metrics.SetUidBadRequest)
			so.Errors = []error{err}
			so.Status = http.StatusBadRequest
			return
		}
		usersync.WriteCookie(w, encodedCookie, &cfg.HostCookie, setSiteCookie)

		switch responseFormat {
		case "i":
			w.Header().Add("Content-Type", httputil.Pixel1x1PNG.ContentType)
			w.Header().Add("Content-Length", strconv.Itoa(len(httputil.Pixel1x1PNG.Content)))
			w.WriteHeader(http.StatusOK)
			w.Write(httputil.Pixel1x1PNG.Content)
		case "b":
			w.Header().Add("Content-Type", "text/html")
			w.Header().Add("Content-Length", "0")
			w.WriteHeader(http.StatusOK)
		}
	})
}

// extractGDPRInfo looks for the GDPR consent string and GDPR signal in the GPP query params
// first and the 'gdpr' and 'gdpr_consent' query params second. If found in both, throws a
// warning. Can also throw a parsing or validation error
func extractGDPRInfo(query url.Values) (reqInfo gdpr.RequestInfo, err error) {

	reqInfo, err = parseGDPRFromGPP(query)
	if err != nil {
		return gdpr.RequestInfo{GDPRSignal: gdpr.SignalAmbiguous}, err
	}

	legacySignal, legacyConsent, err := parseLegacyGDPRFields(query, reqInfo.GDPRSignal, reqInfo.Consent)
	isWarning := errortypes.IsWarning(err)

	if err != nil && !isWarning {
		return gdpr.RequestInfo{GDPRSignal: gdpr.SignalAmbiguous}, err
	}

	// If no GDPR data in the GPP fields, use legacy instead
	if reqInfo.Consent == "" && reqInfo.GDPRSignal == gdpr.SignalAmbiguous {
		reqInfo.GDPRSignal = legacySignal
		reqInfo.Consent = legacyConsent
	}

	if reqInfo.Consent == "" && reqInfo.GDPRSignal == gdpr.SignalYes {
		return gdpr.RequestInfo{GDPRSignal: gdpr.SignalAmbiguous}, errors.New("GDPR consent is required when gdpr signal equals 1")
	}

	return reqInfo, err
}

// parseGDPRFromGPP parses and validates the "gpp_sid" and "gpp" query fields.
func parseGDPRFromGPP(query url.Values) (gdpr.RequestInfo, error) {
	var gdprSignal gdpr.Signal = gdpr.SignalAmbiguous
	var gdprConsent string = ""
	var err error

	gdprSignal, err = parseSignalFromGppSidStr(query.Get("gpp_sid"))
	if err != nil {
		return gdpr.RequestInfo{GDPRSignal: gdpr.SignalAmbiguous}, err
	}

	gdprConsent, err = parseConsentFromGppStr(query.Get("gpp"))
	if err != nil {
		return gdpr.RequestInfo{GDPRSignal: gdpr.SignalAmbiguous}, err
	}

	return gdpr.RequestInfo{
		Consent:    gdprConsent,
		GDPRSignal: gdprSignal,
	}, nil
}

// parseLegacyGDPRFields parses and validates the "gdpr" and "gdpr_consent" query fields which
// are considered deprecated in favor of the "gpp" and "gpp_sid". The parsed and validated GDPR
// values contained in "gpp" and "gpp_sid" are passed in the parameters gppGDPRSignal and
// gppGDPRConsent. If the GPP parameters come with non-default values, this function discards
// "gdpr" and "gdpr_consent" and returns a warning.
func parseLegacyGDPRFields(query url.Values, gppGDPRSignal gdpr.Signal, gppGDPRConsent string) (gdpr.Signal, string, error) {
	var gdprSignal gdpr.Signal = gdpr.SignalAmbiguous
	var gdprConsent string
	var warning error

	if gdprQuerySignal := query.Get("gdpr"); len(gdprQuerySignal) > 0 {
		if gppGDPRSignal == gdpr.SignalAmbiguous {
			switch gdprQuerySignal {
			case "0":
				fallthrough
			case "1":
				if zeroOrOne, err := strconv.Atoi(gdprQuerySignal); err == nil {
					gdprSignal = gdpr.Signal(zeroOrOne)
				}
			default:
				return gdpr.SignalAmbiguous, "", errors.New("the gdpr query param must be either 0 or 1. You gave " + gdprQuerySignal)
			}
		} else {
			warning = &errortypes.Warning{
				Message:     "'gpp_sid' signal value will be used over the one found in the deprecated 'gdpr' field.",
				WarningCode: errortypes.UnknownWarningCode,
			}
		}
	}

	if gdprLegacyConsent := query.Get("gdpr_consent"); len(gdprLegacyConsent) > 0 {
		if len(gppGDPRConsent) > 0 {
			warning = &errortypes.Warning{
				Message:     "'gpp' value will be used over the one found in the deprecated 'gdpr_consent' field.",
				WarningCode: errortypes.UnknownWarningCode,
			}
		} else {
			gdprConsent = gdprLegacyConsent
		}
	}
	return gdprSignal, gdprConsent, warning
}

func parseSignalFromGppSidStr(strSID string) (gdpr.Signal, error) {
	gdprSignal := gdpr.SignalAmbiguous

	if len(strSID) > 0 {
		gppSID, err := stringutil.StrToInt8Slice(strSID)
		if err != nil {
			return gdpr.SignalAmbiguous, fmt.Errorf("Error parsing gpp_sid %s", err.Error())
		}

		if len(gppSID) > 0 {
			gdprSignal = gdpr.SignalNo
			if gppPrivacy.IsSIDInList(gppSID, gppConstants.SectionTCFEU2) {
				gdprSignal = gdpr.SignalYes
			}
		}
	}

	return gdprSignal, nil
}

func parseConsentFromGppStr(gppQueryValue string) (string, error) {
	var gdprConsent string

	if len(gppQueryValue) > 0 {
		gpp, err := gpplib.Parse(gppQueryValue)
		if err != nil {
			return "", err
		}

		if i := gppPrivacy.IndexOfSID(gpp, gppConstants.SectionTCFEU2); i >= 0 {
			gdprConsent = gpp.Sections[i].GetValue()
		}
	}

	return gdprConsent, nil
}

<<<<<<< HEAD
func getSyncer(query url.Values, syncersByKey map[string]usersync.Syncer) (usersync.Syncer, string, error) {
	bidderName := query.Get("bidder")

	if bidderName == "" {
		return nil, "", errors.New(`"bidder" query param is required`)
	}

	syncer, syncerExists := syncersByKey[bidderName]
=======
func getSyncer(query url.Values, syncersByBidder map[string]usersync.Syncer) (usersync.Syncer, error) {
	bidder := query.Get("bidder")

	if bidder == "" {
		return nil, errors.New(`"bidder" query param is required`)
	}

	syncer, syncerExists := syncersByBidder[bidder]
>>>>>>> 8a96e3dc
	if !syncerExists {
		return nil, "", errors.New("The bidder name provided is not supported by Prebid Server")
	}

	return syncer, bidderName, nil
}

// getResponseFormat reads the format query parameter or falls back to the syncer's default.
// Returns either "b" (iframe), "i" (redirect), or an empty string "" (legacy behavior of an
// empty response body with no content type).
func getResponseFormat(query url.Values, syncer usersync.Syncer) (string, error) {
	format, formatProvided := query["f"]
	formatEmpty := len(format) == 0 || format[0] == ""

	if !formatProvided || formatEmpty {
		switch syncer.DefaultSyncType() {
		case usersync.SyncTypeIFrame:
			return "b", nil
		case usersync.SyncTypeRedirect:
			return "i", nil
		default:
			return "", nil
		}
	}

	if !strings.EqualFold(format[0], "b") && !strings.EqualFold(format[0], "i") {
		return "", errors.New(`"f" query param is invalid. must be "b" or "i"`)
	}
	return strings.ToLower(format[0]), nil
}

// siteCookieCheck scans the input User Agent string to check if browser is Chrome and browser version is greater than the minimum version for adding the SameSite cookie attribute
func siteCookieCheck(ua string) bool {
	result := false

	index := strings.Index(ua, chromeStr)
	criOSIndex := strings.Index(ua, chromeiOSStr)
	if index != -1 {
		result = checkChromeBrowserVersion(ua, index, chromeStrLen)
	} else if criOSIndex != -1 {
		result = checkChromeBrowserVersion(ua, criOSIndex, chromeiOSStrLen)
	}

	return result
}

func checkChromeBrowserVersion(ua string, index int, chromeStrLength int) bool {
	result := false
	vIndex := index + chromeStrLength
	dotIndex := strings.Index(ua[vIndex:], ".")
	if dotIndex == -1 {
		dotIndex = len(ua[vIndex:])
	}
	version, _ := strconv.Atoi(ua[vIndex : vIndex+dotIndex])
	if version >= chromeMinVer {
		result = true
	}
	return result
}

func preventSyncsGDPR(gdprRequestInfo gdpr.RequestInfo, permsBuilder gdpr.PermissionsBuilder, tcf2Cfg gdpr.TCF2ConfigReader) (shouldReturn bool, status int, body string) {
	perms := permsBuilder(tcf2Cfg, gdprRequestInfo)

	allowed, err := perms.HostCookiesAllowed(context.Background())
	if err != nil {
		if _, ok := err.(*gdpr.ErrorMalformedConsent); ok {
			return true, http.StatusBadRequest, "gdpr_consent was invalid. " + err.Error()
		}

		// We can't distinguish between requests for a new version of the global vendor list, and requests
		// which are malformed (version number is much too large). Since we try to fetch new versions as we
		// receive requests, PBS *should* self-correct quickly, allowing us to assume most of the errors
		// caught here will be malformed strings.
		return true, http.StatusBadRequest, "No global vendor list was available to interpret this consent string. If this is a new, valid version, it should become available soon."
	}

	if allowed {
		return false, 0, ""
	}

	return true, http.StatusUnavailableForLegalReasons, "The gdpr_consent string prevents cookies from being saved"
}<|MERGE_RESOLUTION|>--- conflicted
+++ resolved
@@ -59,11 +59,7 @@
 
 		query := r.URL.Query()
 
-<<<<<<< HEAD
-		syncer, bidderName, err := getSyncer(query, syncersByKey)
-=======
 		syncer, err := getSyncer(query, syncersByBidder)
->>>>>>> 8a96e3dc
 		if err != nil {
 			w.WriteHeader(http.StatusBadRequest)
 			w.Write([]byte(err.Error()))
@@ -325,16 +321,6 @@
 	return gdprConsent, nil
 }
 
-<<<<<<< HEAD
-func getSyncer(query url.Values, syncersByKey map[string]usersync.Syncer) (usersync.Syncer, string, error) {
-	bidderName := query.Get("bidder")
-
-	if bidderName == "" {
-		return nil, "", errors.New(`"bidder" query param is required`)
-	}
-
-	syncer, syncerExists := syncersByKey[bidderName]
-=======
 func getSyncer(query url.Values, syncersByBidder map[string]usersync.Syncer) (usersync.Syncer, error) {
 	bidder := query.Get("bidder")
 
@@ -343,12 +329,11 @@
 	}
 
 	syncer, syncerExists := syncersByBidder[bidder]
->>>>>>> 8a96e3dc
 	if !syncerExists {
-		return nil, "", errors.New("The bidder name provided is not supported by Prebid Server")
-	}
-
-	return syncer, bidderName, nil
+		return nil, errors.New("The bidder name provided is not supported by Prebid Server")
+	}
+
+	return syncer, nil
 }
 
 // getResponseFormat reads the format query parameter or falls back to the syncer's default.
