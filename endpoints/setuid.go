package endpoints

import (
	"context"
	"errors"
	"fmt"
	"net/http"
	"net/url"
	"strconv"
	"strings"

	"github.com/julienschmidt/httprouter"
	gpplib "github.com/prebid/go-gpp"
	gppConstants "github.com/prebid/go-gpp/constants"
	accountService "github.com/prebid/prebid-server/account"
	"github.com/prebid/prebid-server/analytics"
	"github.com/prebid/prebid-server/config"
	"github.com/prebid/prebid-server/errortypes"
	"github.com/prebid/prebid-server/gdpr"
	"github.com/prebid/prebid-server/metrics"
	"github.com/prebid/prebid-server/privacy"
	gppPrivacy "github.com/prebid/prebid-server/privacy/gpp"
	"github.com/prebid/prebid-server/stored_requests"
	"github.com/prebid/prebid-server/usersync"
	"github.com/prebid/prebid-server/util/httputil"
	stringutil "github.com/prebid/prebid-server/util/stringutil"
)

const (
	chromeStr       = "Chrome/"
	chromeiOSStr    = "CriOS/"
	chromeMinVer    = 67
	chromeStrLen    = len(chromeStr)
	chromeiOSStrLen = len(chromeiOSStr)
)

const uidCookieName = "uids"

func NewSetUIDEndpoint(cfg *config.Configuration, syncersByBidder map[string]usersync.Syncer, gdprPermsBuilder gdpr.PermissionsBuilder, tcf2CfgBuilder gdpr.TCF2ConfigBuilder, pbsanalytics analytics.PBSAnalyticsModule, accountsFetcher stored_requests.AccountFetcher, metricsEngine metrics.MetricsEngine) httprouter.Handle {
	encoder := usersync.Base64Encoder{}
	decoder := usersync.Base64Decoder{}

	return httprouter.Handle(func(w http.ResponseWriter, r *http.Request, _ httprouter.Params) {
		so := analytics.SetUIDObject{
			Status: http.StatusOK,
			Errors: make([]error, 0),
		}

		defer pbsanalytics.LogSetUIDObject(&so)

		cookie := usersync.ReadCookie(r, decoder, &cfg.HostCookie)
		if !cookie.AllowSyncs() {
			handleBadStatus(w, http.StatusUnauthorized, metrics.SetUidOptOut, nil, metricsEngine, &so)
			return
		}
		usersync.SyncHostCookie(r, cookie, &cfg.HostCookie)

		query := r.URL.Query()

		syncer, bidderName, err := getSyncer(query, syncersByBidder)
		if err != nil {
			handleBadStatus(w, http.StatusBadRequest, metrics.SetUidSyncerUnknown, err, metricsEngine, &so)
			return
		}
		so.Bidder = syncer.Key()

		responseFormat, err := getResponseFormat(query, syncer)
		if err != nil {
			handleBadStatus(w, http.StatusBadRequest, metrics.SetUidBadRequest, err, metricsEngine, &so)
			return
		}

		accountID := query.Get("account")
		if accountID == "" {
			accountID = metrics.PublisherUnknown
		}
		account, fetchErrs := accountService.GetAccount(context.Background(), cfg, accountsFetcher, accountID, metricsEngine)
		if len(fetchErrs) > 0 {
			var metricValue metrics.SetUidStatus
			err := combineErrors(fetchErrs)
			switch err {
			case errCookieSyncAccountBlocked:
				metricValue = metrics.SetUidAccountBlocked
			case errCookieSyncAccountConfigMalformed:
				metricValue = metrics.SetUidAccountConfigMalformed
			case errCookieSyncAccountInvalid:
				metricValue = metrics.SetUidAccountInvalid
			default:
				metricValue = metrics.SetUidBadRequest
			}
			handleBadStatus(w, http.StatusBadRequest, metricValue, err, metricsEngine, &so)
			return
		}

		activityControl := privacy.NewActivityControl(&account.Privacy)

		gppSID, err := stringutil.StrToInt8Slice(query.Get("gpp_sid"))
		if err != nil {
			err := fmt.Errorf("invalid gpp_sid encoding, must be a csv list of integers")
			w.WriteHeader(http.StatusBadRequest)
			w.Write([]byte(err.Error()))
			metricsEngine.RecordSetUid(metrics.SetUidBadRequest)
			so.Errors = []error{err}
			so.Status = http.StatusBadRequest
			return
		}

		policies := privacy.Policies{
			GPPSID: gppSID,
		}

		userSyncActivityAllowed := activityControl.Allow(privacy.ActivitySyncUser,
			privacy.Component{Type: privacy.ComponentTypeBidder, Name: bidderName},
			privacy.NewRequestFromPolicies(policies))

		if !userSyncActivityAllowed {
			w.WriteHeader(http.StatusUnavailableForLegalReasons)
			return
		}

		gdprRequestInfo, err := extractGDPRInfo(query)
		if err != nil {
			// Only exit if non-warning
			if !errortypes.IsWarning(err) {
				handleBadStatus(w, http.StatusBadRequest, metrics.SetUidBadRequest, err, metricsEngine, &so)
				return
			}
			w.Write([]byte("Warning: " + err.Error()))
		}

		tcf2Cfg := tcf2CfgBuilder(cfg.GDPR.TCF2, account.GDPR)

		if shouldReturn, status, body := preventSyncsGDPR(gdprRequestInfo, gdprPermsBuilder, tcf2Cfg); shouldReturn {
			var metricValue metrics.SetUidStatus
			switch status {
			case http.StatusBadRequest:
				metricValue = metrics.SetUidBadRequest
			case http.StatusUnavailableForLegalReasons:
				metricValue = metrics.SetUidGDPRHostCookieBlocked
			}
			handleBadStatus(w, status, metricValue, errors.New(body), metricsEngine, &so)
			return
		}

		uid := query.Get("uid")
		so.UID = uid

		if uid == "" {
			cookie.Unsync(syncer.Key())
			metricsEngine.RecordSetUid(metrics.SetUidOK)
			metricsEngine.RecordSyncerSet(syncer.Key(), metrics.SyncerSetUidCleared)
			so.Success = true
		} else if err = cookie.Sync(syncer.Key(), uid); err == nil {
			metricsEngine.RecordSetUid(metrics.SetUidOK)
			metricsEngine.RecordSyncerSet(syncer.Key(), metrics.SyncerSetUidOK)
			so.Success = true
		}

		setSiteCookie := siteCookieCheck(r.UserAgent())

		// Priority Ejector Set Up
		priorityEjector := &usersync.PriorityBidderEjector{PriorityGroups: cfg.UserSync.PriorityGroups, TieEjector: &usersync.OldestEjector{}, SyncersByBidder: syncersByBidder}
		priorityEjector.IsSyncerPriority = isSyncerPriority(bidderName, cfg.UserSync.PriorityGroups)

		// Write Cookie
		encodedCookie, err := cookie.PrepareCookieForWrite(&cfg.HostCookie, encoder, priorityEjector)
		if err != nil {
<<<<<<< HEAD
			if err.Error() == errSyncerIsNotPriority.Error() {
				w.WriteHeader(http.StatusOK)
				w.Write([]byte("Warning: " + err.Error() + ", cookie not updated"))
				so.Status = http.StatusOK
				return
			} else {
				w.WriteHeader(http.StatusBadRequest)
				metricsEngine.RecordSetUid(metrics.SetUidBadRequest)
				so.Errors = []error{err}
				so.Status = http.StatusBadRequest
				return
			}
=======
			handleBadStatus(w, http.StatusBadRequest, metrics.SetUidBadRequest, err, metricsEngine, &so)
			return
>>>>>>> f54d3749
		}
		usersync.WriteCookie(w, encodedCookie, &cfg.HostCookie, setSiteCookie)

		switch responseFormat {
		case "i":
			w.Header().Add("Content-Type", httputil.Pixel1x1PNG.ContentType)
			w.Header().Add("Content-Length", strconv.Itoa(len(httputil.Pixel1x1PNG.Content)))
			w.WriteHeader(http.StatusOK)
			w.Write(httputil.Pixel1x1PNG.Content)
		case "b":
			w.Header().Add("Content-Type", "text/html")
			w.Header().Add("Content-Length", "0")
			w.WriteHeader(http.StatusOK)
		}
	})
}

// extractGDPRInfo looks for the GDPR consent string and GDPR signal in the GPP query params
// first and the 'gdpr' and 'gdpr_consent' query params second. If found in both, throws a
// warning. Can also throw a parsing or validation error
func extractGDPRInfo(query url.Values) (reqInfo gdpr.RequestInfo, err error) {
	reqInfo, err = parseGDPRFromGPP(query)
	if err != nil {
		return gdpr.RequestInfo{GDPRSignal: gdpr.SignalAmbiguous}, err
	}

	legacySignal, legacyConsent, err := parseLegacyGDPRFields(query, reqInfo.GDPRSignal, reqInfo.Consent)
	isWarning := errortypes.IsWarning(err)

	if err != nil && !isWarning {
		return gdpr.RequestInfo{GDPRSignal: gdpr.SignalAmbiguous}, err
	}

	// If no GDPR data in the GPP fields, use legacy instead
	if reqInfo.Consent == "" && reqInfo.GDPRSignal == gdpr.SignalAmbiguous {
		reqInfo.GDPRSignal = legacySignal
		reqInfo.Consent = legacyConsent
	}

	if reqInfo.Consent == "" && reqInfo.GDPRSignal == gdpr.SignalYes {
		return gdpr.RequestInfo{GDPRSignal: gdpr.SignalAmbiguous}, errors.New("GDPR consent is required when gdpr signal equals 1")
	}

	return reqInfo, err
}

// parseGDPRFromGPP parses and validates the "gpp_sid" and "gpp" query fields.
func parseGDPRFromGPP(query url.Values) (gdpr.RequestInfo, error) {
	var gdprSignal gdpr.Signal = gdpr.SignalAmbiguous
	var gdprConsent string = ""
	var err error

	gdprSignal, err = parseSignalFromGppSidStr(query.Get("gpp_sid"))
	if err != nil {
		return gdpr.RequestInfo{GDPRSignal: gdpr.SignalAmbiguous}, err
	}

	gdprConsent, err = parseConsentFromGppStr(query.Get("gpp"))
	if err != nil {
		return gdpr.RequestInfo{GDPRSignal: gdpr.SignalAmbiguous}, err
	}

	return gdpr.RequestInfo{
		Consent:    gdprConsent,
		GDPRSignal: gdprSignal,
	}, nil
}

// parseLegacyGDPRFields parses and validates the "gdpr" and "gdpr_consent" query fields which
// are considered deprecated in favor of the "gpp" and "gpp_sid". The parsed and validated GDPR
// values contained in "gpp" and "gpp_sid" are passed in the parameters gppGDPRSignal and
// gppGDPRConsent. If the GPP parameters come with non-default values, this function discards
// "gdpr" and "gdpr_consent" and returns a warning.
func parseLegacyGDPRFields(query url.Values, gppGDPRSignal gdpr.Signal, gppGDPRConsent string) (gdpr.Signal, string, error) {
	var gdprSignal gdpr.Signal = gdpr.SignalAmbiguous
	var gdprConsent string
	var warning error

	if gdprQuerySignal := query.Get("gdpr"); len(gdprQuerySignal) > 0 {
		if gppGDPRSignal == gdpr.SignalAmbiguous {
			switch gdprQuerySignal {
			case "0":
				fallthrough
			case "1":
				if zeroOrOne, err := strconv.Atoi(gdprQuerySignal); err == nil {
					gdprSignal = gdpr.Signal(zeroOrOne)
				}
			default:
				return gdpr.SignalAmbiguous, "", errors.New("the gdpr query param must be either 0 or 1. You gave " + gdprQuerySignal)
			}
		} else {
			warning = &errortypes.Warning{
				Message:     "'gpp_sid' signal value will be used over the one found in the deprecated 'gdpr' field.",
				WarningCode: errortypes.UnknownWarningCode,
			}
		}
	}

	if gdprLegacyConsent := query.Get("gdpr_consent"); len(gdprLegacyConsent) > 0 {
		if len(gppGDPRConsent) > 0 {
			warning = &errortypes.Warning{
				Message:     "'gpp' value will be used over the one found in the deprecated 'gdpr_consent' field.",
				WarningCode: errortypes.UnknownWarningCode,
			}
		} else {
			gdprConsent = gdprLegacyConsent
		}
	}
	return gdprSignal, gdprConsent, warning
}

func parseSignalFromGppSidStr(strSID string) (gdpr.Signal, error) {
	gdprSignal := gdpr.SignalAmbiguous

	if len(strSID) > 0 {
		gppSID, err := stringutil.StrToInt8Slice(strSID)
		if err != nil {
			return gdpr.SignalAmbiguous, fmt.Errorf("Error parsing gpp_sid %s", err.Error())
		}

		if len(gppSID) > 0 {
			gdprSignal = gdpr.SignalNo
			if gppPrivacy.IsSIDInList(gppSID, gppConstants.SectionTCFEU2) {
				gdprSignal = gdpr.SignalYes
			}
		}
	}

	return gdprSignal, nil
}

func parseConsentFromGppStr(gppQueryValue string) (string, error) {
	var gdprConsent string

	if len(gppQueryValue) > 0 {
		gpp, err := gpplib.Parse(gppQueryValue)
		if err != nil {
			return "", err
		}

		if i := gppPrivacy.IndexOfSID(gpp, gppConstants.SectionTCFEU2); i >= 0 {
			gdprConsent = gpp.Sections[i].GetValue()
		}
	}

	return gdprConsent, nil
}

func getSyncer(query url.Values, syncersByBidder map[string]usersync.Syncer) (usersync.Syncer, string, error) {
	bidder := query.Get("bidder")

	if bidder == "" {
		return nil, "", errors.New(`"bidder" query param is required`)
	}

	syncer, syncerExists := syncersByBidder[bidder]
	if !syncerExists {
		return nil, "", errors.New("The bidder name provided is not supported by Prebid Server")
	}

	return syncer, bidder, nil
}

func isSyncerPriority(bidderNameFromSyncerQuery string, priorityGroups [][]string) bool {
	for _, group := range priorityGroups {
		for _, bidder := range group {
			if bidderNameFromSyncerQuery == bidder {
				return true
			}
		}
	}
	return false
}

// getResponseFormat reads the format query parameter or falls back to the syncer's default.
// Returns either "b" (iframe), "i" (redirect), or an empty string "" (legacy behavior of an
// empty response body with no content type).
func getResponseFormat(query url.Values, syncer usersync.Syncer) (string, error) {
	format, formatProvided := query["f"]
	formatEmpty := len(format) == 0 || format[0] == ""

	if !formatProvided || formatEmpty {
		switch syncer.DefaultSyncType() {
		case usersync.SyncTypeIFrame:
			return "b", nil
		case usersync.SyncTypeRedirect:
			return "i", nil
		default:
			return "", nil
		}
	}

	if !strings.EqualFold(format[0], "b") && !strings.EqualFold(format[0], "i") {
		return "", errors.New(`"f" query param is invalid. must be "b" or "i"`)
	}
	return strings.ToLower(format[0]), nil
}

// siteCookieCheck scans the input User Agent string to check if browser is Chrome and browser version is greater than the minimum version for adding the SameSite cookie attribute
func siteCookieCheck(ua string) bool {
	result := false

	index := strings.Index(ua, chromeStr)
	criOSIndex := strings.Index(ua, chromeiOSStr)
	if index != -1 {
		result = checkChromeBrowserVersion(ua, index, chromeStrLen)
	} else if criOSIndex != -1 {
		result = checkChromeBrowserVersion(ua, criOSIndex, chromeiOSStrLen)
	}

	return result
}

func checkChromeBrowserVersion(ua string, index int, chromeStrLength int) bool {
	result := false
	vIndex := index + chromeStrLength
	dotIndex := strings.Index(ua[vIndex:], ".")
	if dotIndex == -1 {
		dotIndex = len(ua[vIndex:])
	}
	version, _ := strconv.Atoi(ua[vIndex : vIndex+dotIndex])
	if version >= chromeMinVer {
		result = true
	}
	return result
}

func preventSyncsGDPR(gdprRequestInfo gdpr.RequestInfo, permsBuilder gdpr.PermissionsBuilder, tcf2Cfg gdpr.TCF2ConfigReader) (shouldReturn bool, status int, body string) {
	perms := permsBuilder(tcf2Cfg, gdprRequestInfo)

	allowed, err := perms.HostCookiesAllowed(context.Background())
	if err != nil {
		if _, ok := err.(*gdpr.ErrorMalformedConsent); ok {
			return true, http.StatusBadRequest, "gdpr_consent was invalid. " + err.Error()
		}

		// We can't distinguish between requests for a new version of the global vendor list, and requests
		// which are malformed (version number is much too large). Since we try to fetch new versions as we
		// receive requests, PBS *should* self-correct quickly, allowing us to assume most of the errors
		// caught here will be malformed strings.
		return true, http.StatusBadRequest, "No global vendor list was available to interpret this consent string. If this is a new, valid version, it should become available soon."
	}

	if allowed {
		return false, 0, ""
	}

	return true, http.StatusUnavailableForLegalReasons, "The gdpr_consent string prevents cookies from being saved"
}

func handleBadStatus(w http.ResponseWriter, status int, metricValue metrics.SetUidStatus, err error, me metrics.MetricsEngine, so *analytics.SetUIDObject) {
	w.WriteHeader(status)
	me.RecordSetUid(metricValue)
	so.Status = status

	if err != nil {
		so.Errors = []error{err}
		w.Write([]byte(err.Error()))
	}
}<|MERGE_RESOLUTION|>--- conflicted
+++ resolved
@@ -165,23 +165,15 @@
 		// Write Cookie
 		encodedCookie, err := cookie.PrepareCookieForWrite(&cfg.HostCookie, encoder, priorityEjector)
 		if err != nil {
-<<<<<<< HEAD
 			if err.Error() == errSyncerIsNotPriority.Error() {
 				w.WriteHeader(http.StatusOK)
 				w.Write([]byte("Warning: " + err.Error() + ", cookie not updated"))
 				so.Status = http.StatusOK
 				return
 			} else {
-				w.WriteHeader(http.StatusBadRequest)
-				metricsEngine.RecordSetUid(metrics.SetUidBadRequest)
-				so.Errors = []error{err}
-				so.Status = http.StatusBadRequest
+				handleBadStatus(w, http.StatusBadRequest, metrics.SetUidBadRequest, err, metricsEngine, &so)
 				return
 			}
-=======
-			handleBadStatus(w, http.StatusBadRequest, metrics.SetUidBadRequest, err, metricsEngine, &so)
-			return
->>>>>>> f54d3749
 		}
 		usersync.WriteCookie(w, encodedCookie, &cfg.HostCookie, setSiteCookie)
 
