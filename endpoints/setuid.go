--- conflicted
+++ resolved
@@ -106,7 +106,6 @@
 
 		activityControl := privacy.NewActivityControl(&account.Privacy)
 
-<<<<<<< HEAD
 		gppSID, err := stringutil.StrToInt8Slice(query.Get("gpp_sid"))
 		if err != nil {
 			err := fmt.Errorf("invalid gpp_sid encoding, must be a csv list of integers")
@@ -122,14 +121,10 @@
 			GPPSID: gppSID,
 		}
 
-		userSyncActivityAllowed := activities.Allow(privacy.ActivitySyncUser,
+		userSyncActivityAllowed := activityControl.Allow(privacy.ActivitySyncUser,
 			privacy.Component{Type: privacy.ComponentTypeBidder, Name: bidderName},
 			privacy.NewRequestFromPolicies(policies))
 
-=======
-		userSyncActivityAllowed := activityControl.Allow(privacy.ActivitySyncUser,
-			privacy.Component{Type: privacy.ComponentTypeBidder, Name: bidderName})
->>>>>>> fc5b00b4
 		if !userSyncActivityAllowed {
 			w.WriteHeader(http.StatusUnavailableForLegalReasons)
 			return
