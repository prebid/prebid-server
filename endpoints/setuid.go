--- conflicted
+++ resolved
@@ -14,10 +14,6 @@
 	"github.com/prebid/prebid-server/config"
 	"github.com/prebid/prebid-server/gdpr"
 	"github.com/prebid/prebid-server/metrics"
-<<<<<<< HEAD
-	"github.com/prebid/prebid-server/openrtb_ext"
-=======
->>>>>>> 3fcb43ca
 	"github.com/prebid/prebid-server/usersync"
 	"github.com/prebid/prebid-server/util/httputil"
 )
@@ -30,11 +26,7 @@
 	chromeiOSStrLen = len(chromeiOSStr)
 )
 
-<<<<<<< HEAD
-func NewSetUIDEndpoint(cfg config.HostCookie, syncers map[openrtb_ext.BidderName]usersync.Usersyncer, perms gdpr.Permissions, pbsanalytics analytics.PBSAnalyticsModule, metricsEngine metrics.MetricsEngine) httprouter.Handle {
-=======
 func NewSetUIDEndpoint(cfg config.HostCookie, syncersByBidder map[string]usersync.Syncer, perms gdpr.Permissions, pbsanalytics analytics.PBSAnalyticsModule, metricsEngine metrics.MetricsEngine) httprouter.Handle {
->>>>>>> 3fcb43ca
 	cookieTTL := time.Duration(cfg.TTL) * 24 * time.Hour
 
 	// convert map of syncers by bidder to map of syncers by key
@@ -55,13 +47,7 @@
 		pc := usersync.ParseCookieFromRequest(r, &cfg)
 		if !pc.AllowSyncs() {
 			w.WriteHeader(http.StatusUnauthorized)
-<<<<<<< HEAD
-			metricsEngine.RecordUserIDSet(metrics.UserLabels{
-				Action: metrics.RequestActionOptOut,
-			})
-=======
 			metricsEngine.RecordSetUid(metrics.SetUidOptOut)
->>>>>>> 3fcb43ca
 			so.Status = http.StatusUnauthorized
 			return
 		}
@@ -72,11 +58,6 @@
 		if err != nil {
 			w.WriteHeader(http.StatusBadRequest)
 			w.Write([]byte(err.Error()))
-<<<<<<< HEAD
-			metricsEngine.RecordUserIDSet(metrics.UserLabels{
-				Action: metrics.RequestActionErr,
-			})
-=======
 			metricsEngine.RecordSetUid(metrics.SetUidSyncerUnknown)
 			so.Status = http.StatusBadRequest
 			return
@@ -88,7 +69,6 @@
 			w.WriteHeader(http.StatusBadRequest)
 			w.Write([]byte(err.Error()))
 			metricsEngine.RecordSetUid(metrics.SetUidBadRequest)
->>>>>>> 3fcb43ca
 			so.Status = http.StatusBadRequest
 			return
 		}
@@ -96,19 +76,12 @@
 		if shouldReturn, status, body := preventSyncsGDPR(query.Get("gdpr"), query.Get("gdpr_consent"), perms); shouldReturn {
 			w.WriteHeader(status)
 			w.Write([]byte(body))
-<<<<<<< HEAD
-			metricsEngine.RecordUserIDSet(metrics.UserLabels{
-				Action: metrics.RequestActionGDPR,
-				Bidder: openrtb_ext.BidderName(familyName),
-			})
-=======
 			switch status {
 			case http.StatusBadRequest:
 				metricsEngine.RecordSetUid(metrics.SetUidBadRequest)
 			case http.StatusUnavailableForLegalReasons:
 				metricsEngine.RecordSetUid(metrics.SetUidGDPRHostCookieBlocked)
 			}
->>>>>>> 3fcb43ca
 			so.Status = status
 			return
 		}
@@ -117,19 +90,6 @@
 		so.UID = uid
 
 		if uid == "" {
-<<<<<<< HEAD
-			pc.Unsync(familyName)
-		} else {
-			err = pc.TrySync(familyName, uid)
-		}
-
-		if err == nil {
-			labels := metrics.UserLabels{
-				Action: metrics.RequestActionSet,
-				Bidder: openrtb_ext.BidderName(familyName),
-			}
-			metricsEngine.RecordUserIDSet(labels)
-=======
 			pc.Unsync(syncer.Key())
 			metricsEngine.RecordSetUid(metrics.SetUidOK)
 			metricsEngine.RecordSyncerSet(syncer.Key(), metrics.SyncerSetUidCleared)
@@ -137,7 +97,6 @@
 		} else if err = pc.TrySync(syncer.Key(), uid); err == nil {
 			metricsEngine.RecordSetUid(metrics.SetUidOK)
 			metricsEngine.RecordSyncerSet(syncer.Key(), metrics.SyncerSetUidOK)
->>>>>>> 3fcb43ca
 			so.Success = true
 		}
 
@@ -227,10 +186,6 @@
 }
 
 func preventSyncsGDPR(gdprEnabled string, gdprConsent string, perms gdpr.Permissions) (shouldReturn bool, status int, body string) {
-<<<<<<< HEAD
-
-=======
->>>>>>> 3fcb43ca
 	if gdprEnabled != "" && gdprEnabled != "0" && gdprEnabled != "1" {
 		return true, http.StatusBadRequest, "the gdpr query param must be either 0 or 1. You gave " + gdprEnabled
 	}
@@ -251,17 +206,10 @@
 			return true, http.StatusBadRequest, "gdpr_consent was invalid. " + err.Error()
 		}
 
-<<<<<<< HEAD
-		// We can't really distinguish between requests that are for a new version of the global vendor list, and
-		// ones which are simply malformed (version number is much too large).
-		// Since we try to fetch new versions as requests come in for them, PBS *should* self-correct
-		// rather quickly, meaning that most of these will be malformed strings.
-=======
 		// We can't distinguish between requests for a new version of the global vendor list, and requests
 		// which are malformed (version number is much too large). Since we try to fetch new versions as we
 		// receive requests, PBS *should* self-correct quickly, allowing us to assume most of the errors
 		// caught here will be malformed strings.
->>>>>>> 3fcb43ca
 		return true, http.StatusBadRequest, "No global vendor list was available to interpret this consent string. If this is a new, valid version, it should become available soon."
 	}
 
@@ -269,9 +217,5 @@
 		return false, 0, ""
 	}
 
-<<<<<<< HEAD
-	return true, http.StatusOK, "The gdpr_consent string prevents cookies from being saved"
-=======
 	return true, http.StatusUnavailableForLegalReasons, "The gdpr_consent string prevents cookies from being saved"
->>>>>>> 3fcb43ca
 }