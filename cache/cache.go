--- conflicted
+++ resolved
@@ -13,13 +13,8 @@
 }
 
 type Account struct {
-<<<<<<< HEAD
-	ID               string `json:"id"`
+	ID               string                       `json:"id"`
 	PriceGranularity openrtb_ext.PriceGranularity `json:"price_granularity"`
-=======
-	ID               string                   `json:"id"`
-	PriceGranularity buckets.PriceGranularity `json:"price_granularity"`
->>>>>>> f4ee7ebc
 }
 
 type Configuration struct {
