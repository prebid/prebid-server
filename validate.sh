#!/bin/bash

set -e

AUTOFMT=true

while true; do
  case "$1" in
     --nofmt ) AUTOFMT=false; shift ;;
     * ) break ;;
  esac
done

die() { echo -e "$@" 1>&2 ; exit 1;  }

# check there are no formatting issues
<<<<<<< HEAD
GOFMT_LINES=`gofmt -l *.go pbs adapters config | wc -l | xargs`
test $GOFMT_LINES -eq 0 || die "gofmt needs to be run, ${GOFMT_LINES} files have issues"
=======
GOFMT_LINES=`gofmt -l *.go pbs adapters | wc -l | xargs`

if $AUTOFMT; then
  # if there are files with formatting issues, they will be automatically corrected using the gofmt -w <file> command
  if [[ $GOFMT_LINES -ne 0 ]]; then
    FMT_FILES=`gofmt -l *.go pbs adapters | xargs`
    for FILE in $FMT_FILES; do
        echo "Running: gofmt -w $FILE"
        `gofmt -w $FILE`
    done
  fi
else
  test $GOFMT_LINES -eq 0 || die "gofmt needs to be run, ${GOFMT_LINES} files have issues.  Below is a list of files to review:\n`gofmt -l *.go pbs adapters`"
fi
>>>>>>> 7aafaf9f

go test $(go list ./... | grep -v /vendor/)<|MERGE_RESOLUTION|>--- conflicted
+++ resolved
@@ -11,14 +11,9 @@
   esac
 done
 
-die() { echo -e "$@" 1>&2 ; exit 1;  }
 
 # check there are no formatting issues
-<<<<<<< HEAD
 GOFMT_LINES=`gofmt -l *.go pbs adapters config | wc -l | xargs`
-test $GOFMT_LINES -eq 0 || die "gofmt needs to be run, ${GOFMT_LINES} files have issues"
-=======
-GOFMT_LINES=`gofmt -l *.go pbs adapters | wc -l | xargs`
 
 if $AUTOFMT; then
   # if there are files with formatting issues, they will be automatically corrected using the gofmt -w <file> command
@@ -32,6 +27,5 @@
 else
   test $GOFMT_LINES -eq 0 || die "gofmt needs to be run, ${GOFMT_LINES} files have issues.  Below is a list of files to review:\n`gofmt -l *.go pbs adapters`"
 fi
->>>>>>> 7aafaf9f
 
 go test $(go list ./... | grep -v /vendor/)