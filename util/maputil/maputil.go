package maputil

// ReadEmbeddedMap reads element k from the map m as a map[string]interface{}.
func ReadEmbeddedMap(m map[string]interface{}, k string) (map[string]interface{}, bool) {
	if v, ok := m[k]; ok {
		vCasted, ok := v.(map[string]interface{})
		return vCasted, ok
	}

	return nil, false
}

// ReadEmbeddedSlice reads element k from the map m as a []interface{}.
func ReadEmbeddedSlice(m map[string]interface{}, k string) ([]interface{}, bool) {
	if v, ok := m[k]; ok {
		vCasted, ok := v.([]interface{})
		return vCasted, ok
	}

	return nil, false
}

// ReadEmbeddedString reads element k from the map m as a string.
func ReadEmbeddedString(m map[string]interface{}, k string) (string, bool) {
	if v, ok := m[k]; ok {
		vCasted, ok := v.(string)
		return vCasted, ok
	}
	return "", false
}

// HasElement returns true if nested element k exists.
func HasElement(m map[string]interface{}, k ...string) bool {
	exists := false
	kLastIndex := len(k) - 1

	for i, k := range k {
		isLastKey := i == kLastIndex

		if isLastKey {
			_, exists = m[k]
		} else {
			if m, exists = ReadEmbeddedMap(m, k); !exists {
				break
			}
		}
	}

	return exists
}

<<<<<<< HEAD
func Clone[K comparable, V any](m map[K]V) map[K]V {

	if m == nil {
		return nil
	}

	c := make(map[K]V, len(m))

	for k, v := range m {
		c[k] = v
	}

	return c
=======
// Clone creates an indepent copy of a map,
func Clone[K comparable, V any](m map[K]V) map[K]V {
	if m == nil {
		return nil
	}
	clone := make(map[K]V, len(m))
	for key, value := range m {
		clone[key] = value
	}

	return clone
>>>>>>> ef17c580
}<|MERGE_RESOLUTION|>--- conflicted
+++ resolved
@@ -49,21 +49,6 @@
 	return exists
 }
 
-<<<<<<< HEAD
-func Clone[K comparable, V any](m map[K]V) map[K]V {
-
-	if m == nil {
-		return nil
-	}
-
-	c := make(map[K]V, len(m))
-
-	for k, v := range m {
-		c[k] = v
-	}
-
-	return c
-=======
 // Clone creates an indepent copy of a map,
 func Clone[K comparable, V any](m map[K]V) map[K]V {
 	if m == nil {
@@ -75,5 +60,4 @@
 	}
 
 	return clone
->>>>>>> ef17c580
 }