package main

import (
	"context"
	"database/sql"
	"encoding/json"
	"flag"
	"fmt"
	"io/ioutil"
	"math/rand"
	"net/http"
	_ "net/http/pprof"
	"sort"
	"strconv"
	"sync"
	"time"

	"github.com/prebid/prebid-server/pbsmetrics"

	"github.com/cloudfoundry/gosigar"
	"github.com/golang/glog"
	"github.com/julienschmidt/httprouter"
	"github.com/mssola/user_agent"
	"github.com/rcrowley/go-metrics"
	"github.com/rs/cors"
	"github.com/spf13/viper"
	"github.com/vrischmann/go-metrics-influxdb"
	"github.com/xeipuuv/gojsonschema"

	"os"
	"os/signal"
	"syscall"

	"crypto/tls"
	"strings"

	_ "github.com/lib/pq"
	"github.com/prebid/prebid-server/adapters"
	"github.com/prebid/prebid-server/adapters/adform"
	"github.com/prebid/prebid-server/adapters/appnexus"
	"github.com/prebid/prebid-server/adapters/audienceNetwork"
	"github.com/prebid/prebid-server/adapters/conversant"
	"github.com/prebid/prebid-server/adapters/indexExchange"
	"github.com/prebid/prebid-server/adapters/lifestreet"
	"github.com/prebid/prebid-server/adapters/pubmatic"
	"github.com/prebid/prebid-server/adapters/pulsepoint"
	"github.com/prebid/prebid-server/adapters/rubicon"
	"github.com/prebid/prebid-server/adapters/sovrn"
	"github.com/prebid/prebid-server/cache"
	"github.com/prebid/prebid-server/cache/dummycache"
	"github.com/prebid/prebid-server/cache/filecache"
	"github.com/prebid/prebid-server/cache/postgrescache"
	"github.com/prebid/prebid-server/config"
	infoEndpoints "github.com/prebid/prebid-server/endpoints/info"
	"github.com/prebid/prebid-server/endpoints/openrtb2"
	"github.com/prebid/prebid-server/exchange"
	"github.com/prebid/prebid-server/openrtb_ext"
	"github.com/prebid/prebid-server/pbs"
	"github.com/prebid/prebid-server/pbs/buckets"
	pbc "github.com/prebid/prebid-server/prebid_cache_client"
	"github.com/prebid/prebid-server/ssl"
	"github.com/prebid/prebid-server/stored_requests"
	"github.com/prebid/prebid-server/stored_requests/backends/db_fetcher"
	"github.com/prebid/prebid-server/stored_requests/backends/empty_fetcher"
	"github.com/prebid/prebid-server/stored_requests/backends/file_fetcher"
	"github.com/prebid/prebid-server/stored_requests/caches/in_memory"
	usersyncers "github.com/prebid/prebid-server/usersync"
)

type DomainMetrics struct {
	RequestMeter metrics.Meter
}

type AccountMetrics struct {
	RequestMeter      metrics.Meter
	BidsReceivedMeter metrics.Meter
	PriceHistogram    metrics.Histogram
	// store account by adapter metrics. Type is map[PBSBidder.BidderCode]
	AdapterMetrics map[string]*AdapterMetrics
}

type AdapterMetrics struct {
	NoCookieMeter     metrics.Meter
	ErrorMeter        metrics.Meter
	NoBidMeter        metrics.Meter
	TimeoutMeter      metrics.Meter
	RequestMeter      metrics.Meter
	RequestTimer      metrics.Timer
	PriceHistogram    metrics.Histogram
	BidsReceivedMeter metrics.Meter
}

var (
	metricsRegistry      metrics.Registry
	mRequestMeter        metrics.Meter
	mAppRequestMeter     metrics.Meter
	mNoCookieMeter       metrics.Meter
	mSafariRequestMeter  metrics.Meter
	mSafariNoCookieMeter metrics.Meter
	mErrorMeter          metrics.Meter
	mInvalidMeter        metrics.Meter
	mRequestTimer        metrics.Timer
	mCookieSyncMeter     metrics.Meter

	adapterMetrics map[string]*AdapterMetrics

	accountMetrics        map[string]*AccountMetrics // FIXME -- this seems like an unbounded queue
	accountMetricsRWMutex sync.RWMutex

	hostCookieSettings pbs.HostCookieSettings
)

var exchanges map[string]adapters.Adapter
var dataCache cache.Cache
var reqSchema *gojsonschema.Schema

type bidResult struct {
	bidder   *pbs.PBSBidder
	bid_list pbs.PBSBidSlice
}

const schemaDirectory = "./static/bidder-params"

const defaultPriceGranularity = "med"

// Constant keys for ad server targeting for responses to Prebid Mobile
const hbpbConstantKey = "hb_pb"
const hbCreativeLoadMethodConstantKey = "hb_creative_loadtype"
const hbBidderConstantKey = "hb_bidder"
const hbCacheIdConstantKey = "hb_cache_id"
const hbDealIdConstantKey = "hb_deal"
const hbSizeConstantKey = "hb_size"

// hb_creative_loadtype key can be one of `demand_sdk` or `html`
// default is `html` where the creative is loaded in the primary ad server's webview through AppNexus hosted JS
// `demand_sdk` is for bidders who insist on their creatives being loaded in their own SDK's webview
const hbCreativeLoadMethodHTML = "html"
const hbCreativeLoadMethodDemandSDK = "demand_sdk"

func min(x, y int) int {
	if x < y {
		return x
	}
	return y
}

func writeAuctionError(w http.ResponseWriter, s string, err error) {
	var resp pbs.PBSResponse
	if err != nil {
		resp.Status = fmt.Sprintf("%s: %v", s, err)
	} else {
		resp.Status = s
	}
	b, err := json.Marshal(&resp)
	if err != nil {
		glog.Errorf("Failed to marshal auction error JSON: %s", err)
	} else {
		w.Write(b)
	}
}

func getAccountMetrics(id string) *AccountMetrics {
	var am *AccountMetrics
	var ok bool

	accountMetricsRWMutex.RLock()
	am, ok = accountMetrics[id]
	accountMetricsRWMutex.RUnlock()

	if ok {
		return am
	}

	accountMetricsRWMutex.Lock()
	am, ok = accountMetrics[id]
	if !ok {
		am = &AccountMetrics{}
		am.RequestMeter = metrics.GetOrRegisterMeter(fmt.Sprintf("account.%s.requests", id), metricsRegistry)
		am.BidsReceivedMeter = metrics.GetOrRegisterMeter(fmt.Sprintf("account.%s.bids_received", id), metricsRegistry)
		am.PriceHistogram = metrics.GetOrRegisterHistogram(fmt.Sprintf("account.%s.prices", id), metricsRegistry, metrics.NewExpDecaySample(1028, 0.015))
		am.AdapterMetrics = makeExchangeMetrics(fmt.Sprintf("account.%s", id))
		accountMetrics[id] = am
	}
	accountMetricsRWMutex.Unlock()

	return am
}

type cookieSyncRequest struct {
	Bidders []string `json:"bidders"`
}

type cookieSyncResponse struct {
	Status       string           `json:"status"`
	BidderStatus []*pbs.PBSBidder `json:"bidder_status"`
}

type cookieSyncDeps struct {
	syncers      map[openrtb_ext.BidderName]usersyncers.Usersyncer
	optOutCookie *config.Cookie
	metric       metrics.Meter
}

func (deps *cookieSyncDeps) CookieSync(w http.ResponseWriter, r *http.Request, _ httprouter.Params) {
	deps.metric.Mark(1)
	userSyncCookie := pbs.ParsePBSCookieFromRequest(r, deps.optOutCookie)
	if !userSyncCookie.AllowSyncs() {
		http.Error(w, "User has opted out", http.StatusUnauthorized)
		return
	}

	defer r.Body.Close()

	csReq := &cookieSyncRequest{}
	csReqRaw := map[string]json.RawMessage{}
	err := json.NewDecoder(r.Body).Decode(&csReqRaw)
	if err != nil {
		if glog.V(2) {
			glog.Infof("Failed to parse /cookie_sync request body: %v", err)
		}
		http.Error(w, "JSON parse failed", http.StatusBadRequest)
		return
	}
	biddersOmitted := true
	if biddersRaw, ok := csReqRaw["bidders"]; ok {
		biddersOmitted = false
		err := json.Unmarshal(biddersRaw, &csReq.Bidders)
		if err != nil {
			if glog.V(2) {
				glog.Infof("Failed to parse /cookie_sync request body (bidders list): %v", err)
			}
			http.Error(w, "JSON parse failed (bidders)", http.StatusBadRequest)
			return
		}
	}

	csResp := cookieSyncResponse{
		BidderStatus: make([]*pbs.PBSBidder, 0, len(csReq.Bidders)),
	}

	if userSyncCookie.LiveSyncCount() == 0 {
		csResp.Status = "no_cookie"
	} else {
		csResp.Status = "ok"
	}

	// If at the end (After possibly reading stored bidder lists) there still are no bidders,
	// and "bidders" is not found in the JSON, sync all bidders
	if len(csReq.Bidders) == 0 && biddersOmitted {
		for bidder, _ := range deps.syncers {
			csReq.Bidders = append(csReq.Bidders, string(bidder))
		}
	}

	for _, bidder := range csReq.Bidders {
		if syncer, ok := deps.syncers[openrtb_ext.BidderName(bidder)]; ok {
			if !userSyncCookie.HasLiveSync(syncer.FamilyName()) {
				b := pbs.PBSBidder{
					BidderCode:   bidder,
					NoCookie:     true,
					UsersyncInfo: syncer.GetUsersyncInfo(),
				}
				csResp.BidderStatus = append(csResp.BidderStatus, &b)
			}
		}
	}

	enc := json.NewEncoder(w)
	enc.SetEscapeHTML(false)
	//enc.SetIndent("", "  ")
	enc.Encode(csResp)
}

type auctionDeps struct {
	cfg     *config.Configuration
	syncers map[openrtb_ext.BidderName]usersyncers.Usersyncer
}

func (deps *auctionDeps) auction(w http.ResponseWriter, r *http.Request, _ httprouter.Params) {
	w.Header().Add("Content-Type", "application/json")

	mRequestMeter.Mark(1)

	isSafari := false
	if ua := user_agent.New(r.Header.Get("User-Agent")); ua != nil {
		name, _ := ua.Browser()
		if name == "Safari" {
			isSafari = true
			mSafariRequestMeter.Mark(1)
		}
	}

	pbs_req, err := pbs.ParsePBSRequest(r, dataCache, &hostCookieSettings)
	if err != nil {
		if glog.V(2) {
			glog.Infof("Failed to parse /auction request: %v", err)
		}
		writeAuctionError(w, "Error parsing request", err)
		mErrorMeter.Mark(1)
		return
	}

	status := "OK"
	if pbs_req.App != nil {
		mAppRequestMeter.Mark(1)
	} else if pbs_req.Cookie.LiveSyncCount() == 0 {
		mNoCookieMeter.Mark(1)
		if isSafari {
			mSafariNoCookieMeter.Mark(1)
		}
		status = "no_cookie"
	}

	ctx, cancel := context.WithTimeout(context.Background(), time.Millisecond*time.Duration(pbs_req.TimeoutMillis))
	defer cancel()

	account, err := dataCache.Accounts().Get(pbs_req.AccountID)
	if err != nil {
		if glog.V(2) {
			glog.Infof("Invalid account id: %v", err)
		}
		writeAuctionError(w, "Unknown account id", fmt.Errorf("Unknown account"))
		mErrorMeter.Mark(1)
		return
	}

	am := getAccountMetrics(pbs_req.AccountID)
	am.RequestMeter.Mark(1)

	pbs_resp := pbs.PBSResponse{
		Status:       status,
		TID:          pbs_req.Tid,
		BidderStatus: pbs_req.Bidders,
	}

	ch := make(chan bidResult)
	sentBids := 0
	for _, bidder := range pbs_req.Bidders {
		if ex, ok := exchanges[bidder.BidderCode]; ok {
			ametrics := adapterMetrics[bidder.BidderCode]
			accountAdapterMetric := am.AdapterMetrics[bidder.BidderCode]
			ametrics.RequestMeter.Mark(1)
			accountAdapterMetric.RequestMeter.Mark(1)
			if pbs_req.App == nil {
				// If exchanges[bidderCode] exists, then deps.syncers[bidderCode] exists *except for districtm*.
				// OpenRTB handles aliases differently, so this hack will keep legacy code working. For all other
				// bidderCodes, deps.syncers[bidderCode] will exist if exchanges[bidderCode] also does.
				// This is guaranteed by the following unit tests, which compare these maps to the (source of truth) openrtb_ext.BidderMap:
				//   1. TestSyncers inside usersync/usersync_test.go
				//   2. TestExchangeMap inside pbs_light_test.go
				syncerCode := bidder.BidderCode
				if syncerCode == "districtm" {
					syncerCode = "appnexus"
				}
				syncer := deps.syncers[openrtb_ext.BidderName(syncerCode)]
				uid, _, _ := pbs_req.Cookie.GetUID(syncer.FamilyName())
				if uid == "" {
					bidder.NoCookie = true
					bidder.UsersyncInfo = syncer.GetUsersyncInfo()
					ametrics.NoCookieMeter.Mark(1)
					accountAdapterMetric.NoCookieMeter.Mark(1)
					if ex.SkipNoCookies() {
						continue
					}
				}
			}
			sentBids++
			go func(bidder *pbs.PBSBidder) {
				start := time.Now()
				bid_list, err := ex.Call(ctx, pbs_req, bidder)
				bidder.ResponseTime = int(time.Since(start) / time.Millisecond)
				ametrics.RequestTimer.UpdateSince(start)
				accountAdapterMetric.RequestTimer.UpdateSince(start)
				if err != nil {
					switch err {
					case context.DeadlineExceeded:
						ametrics.TimeoutMeter.Mark(1)
						accountAdapterMetric.TimeoutMeter.Mark(1)
						bidder.Error = "Timed out"
					case context.Canceled:
						fallthrough
					default:
						ametrics.ErrorMeter.Mark(1)
						accountAdapterMetric.ErrorMeter.Mark(1)
						bidder.Error = err.Error()
						glog.Warningf("Error from bidder %v. Ignoring all bids: %v", bidder.BidderCode, err)
					}
				} else if bid_list != nil {
					bid_list = checkForValidBidSize(bid_list, bidder)
					bidder.NumBids = len(bid_list)
					am.BidsReceivedMeter.Mark(int64(bidder.NumBids))
					accountAdapterMetric.BidsReceivedMeter.Mark(int64(bidder.NumBids))
					for _, bid := range bid_list {
						var cpm = int64(bid.Price * 1000)
						ametrics.PriceHistogram.Update(cpm)
						am.PriceHistogram.Update(cpm)
						accountAdapterMetric.PriceHistogram.Update(cpm)
						bid.ResponseTime = bidder.ResponseTime
					}
				} else {
					bidder.NoBid = true
					ametrics.NoBidMeter.Mark(1)
					accountAdapterMetric.NoBidMeter.Mark(1)
				}

				ch <- bidResult{
					bidder:   bidder,
					bid_list: bid_list,
				}
			}(bidder)

		} else {
			bidder.Error = "Unsupported bidder"
		}
	}

	for i := 0; i < sentBids; i++ {
		result := <-ch

		for _, bid := range result.bid_list {
			pbs_resp.Bids = append(pbs_resp.Bids, bid)
		}
	}
	if pbs_req.CacheMarkup == 1 {
		cobjs := make([]*pbc.CacheObject, len(pbs_resp.Bids))
		for i, bid := range pbs_resp.Bids {
			if bid.CreativeMediaType == "video" {
				cobjs[i] = &pbc.CacheObject{
					Value:   bid.Adm,
					IsVideo: true,
				}
			} else {
				cobjs[i] = &pbc.CacheObject{
					Value: &pbc.BidCache{
						Adm:    bid.Adm,
						NURL:   bid.NURL,
						Width:  bid.Width,
						Height: bid.Height,
					},
					IsVideo: false,
				}
			}
		}
		err = pbc.Put(ctx, cobjs)
		if err != nil {
			writeAuctionError(w, "Prebid cache failed", err)
			mErrorMeter.Mark(1)
			return
		}
		for i, bid := range pbs_resp.Bids {
			bid.CacheID = cobjs[i].UUID
			bid.CacheURL = deps.cfg.GetCachedAssetURL(bid.CacheID)
			bid.NURL = ""
			bid.Adm = ""
		}
	}

	if pbs_req.SortBids == 1 {
		sortBidsAddKeywordsMobile(pbs_resp.Bids, pbs_req, account.PriceGranularity)
	}

	if glog.V(2) {
		glog.Infof("Request for %d ad units on url %s by account %s got %d bids", len(pbs_req.AdUnits), pbs_req.Url, pbs_req.AccountID, len(pbs_resp.Bids))
	}

	enc := json.NewEncoder(w)
	enc.SetEscapeHTML(false)
	enc.Encode(pbs_resp)
	mRequestTimer.UpdateSince(pbs_req.Start)
}

// checkForValidBidSize goes through list of bids & find those which are banner mediaType and with height or width not defined
// determine the num of ad unit sizes that were used in corresponding bid request
// if num_adunit_sizes == 1, assign the height and/or width to bid's height/width
// if num_adunit_sizes > 1, reject the bid (remove from list) and return an error
// return updated bid list object for next steps in auction
func checkForValidBidSize(bids pbs.PBSBidSlice, bidder *pbs.PBSBidder) pbs.PBSBidSlice {
	finalValidBids := make([]*pbs.PBSBid, len(bids))
	finalBidCounter := 0
bidLoop:
	for _, bid := range bids {
		if bid.CreativeMediaType == "banner" && (bid.Height == 0 || bid.Width == 0) {
			for _, adunit := range bidder.AdUnits {
				if adunit.BidID == bid.BidID && adunit.Code == bid.AdUnitCode {
					if len(adunit.Sizes) == 1 {
						bid.Width, bid.Height = adunit.Sizes[0].W, adunit.Sizes[0].H
						finalValidBids[finalBidCounter] = bid
						finalBidCounter = finalBidCounter + 1
					} else if len(adunit.Sizes) > 1 {
						glog.Warningf("Bid was rejected for bidder %s because no size was defined", bid.BidderCode)
					}
					continue bidLoop
				}
			}
		} else {
			finalValidBids[finalBidCounter] = bid
			finalBidCounter = finalBidCounter + 1
		}
	}
	return finalValidBids[:finalBidCounter]
}

// sortBidsAddKeywordsMobile sorts the bids and adds ad server targeting keywords to each bid.
// The bids are sorted by cpm to find the highest bid.
// The ad server targeting keywords are added to all bids, with specific keywords for the highest bid.
func sortBidsAddKeywordsMobile(bids pbs.PBSBidSlice, pbs_req *pbs.PBSRequest, priceGranularitySetting openrtb_ext.PriceGranularity) {
	if priceGranularitySetting == "" {
		priceGranularitySetting = defaultPriceGranularity
	}

	// record bids by ad unit code for sorting
	code_bids := make(map[string]pbs.PBSBidSlice, len(bids))
	for _, bid := range bids {
		code_bids[bid.AdUnitCode] = append(code_bids[bid.AdUnitCode], bid)
	}

	// loop through ad units to find top bid
	for _, unit := range pbs_req.AdUnits {
		bar := code_bids[unit.Code]

		if len(bar) == 0 {
			if glog.V(3) {
				glog.Infof("No bids for ad unit '%s'", unit.Code)
			}
			continue
		}
		sort.Sort(bar)

		// after sorting we need to add the ad targeting keywords
		for i, bid := range bar {
			// We should eventually check for the error and do something.
			roundedCpm, err := buckets.GetPriceBucketString(bid.Price, priceGranularitySetting)
			if err != nil {
				glog.Error(err.Error())
			}

			hbSize := ""
			if bid.Width != 0 && bid.Height != 0 {
				width := strconv.FormatUint(bid.Width, 10)
				height := strconv.FormatUint(bid.Height, 10)
				hbSize = width + "x" + height
			}

			hbPbBidderKey := hbpbConstantKey + "_" + bid.BidderCode
			hbBidderBidderKey := hbBidderConstantKey + "_" + bid.BidderCode
			hbCacheIdBidderKey := hbCacheIdConstantKey + "_" + bid.BidderCode
			hbDealIdBidderKey := hbDealIdConstantKey + "_" + bid.BidderCode
			hbSizeBidderKey := hbSizeConstantKey + "_" + bid.BidderCode
			if pbs_req.MaxKeyLength != 0 {
				hbPbBidderKey = hbPbBidderKey[:min(len(hbPbBidderKey), int(pbs_req.MaxKeyLength))]
				hbBidderBidderKey = hbBidderBidderKey[:min(len(hbBidderBidderKey), int(pbs_req.MaxKeyLength))]
				hbCacheIdBidderKey = hbCacheIdBidderKey[:min(len(hbCacheIdBidderKey), int(pbs_req.MaxKeyLength))]
				hbDealIdBidderKey = hbDealIdBidderKey[:min(len(hbDealIdBidderKey), int(pbs_req.MaxKeyLength))]
				hbSizeBidderKey = hbSizeBidderKey[:min(len(hbSizeBidderKey), int(pbs_req.MaxKeyLength))]
			}

			// fixes #288 where map was being overwritten instead of updated
			if bid.AdServerTargeting == nil {
				bid.AdServerTargeting = make(map[string]string)
			}
			pbs_kvs := bid.AdServerTargeting

			pbs_kvs[hbPbBidderKey] = roundedCpm
			pbs_kvs[hbBidderBidderKey] = bid.BidderCode
			pbs_kvs[hbCacheIdBidderKey] = bid.CacheID

			if hbSize != "" {
				pbs_kvs[hbSizeBidderKey] = hbSize
			}
			if bid.DealId != "" {
				pbs_kvs[hbDealIdBidderKey] = bid.DealId
			}
			// For the top bid, we want to add the following additional keys
			if i == 0 {
				pbs_kvs[hbpbConstantKey] = roundedCpm
				pbs_kvs[hbBidderConstantKey] = bid.BidderCode
				pbs_kvs[hbCacheIdConstantKey] = bid.CacheID
				if bid.DealId != "" {
					pbs_kvs[hbDealIdConstantKey] = bid.DealId
				}
				if hbSize != "" {
					pbs_kvs[hbSizeConstantKey] = hbSize
				}
				if bid.BidderCode == "audienceNetwork" {
					pbs_kvs[hbCreativeLoadMethodConstantKey] = hbCreativeLoadMethodDemandSDK
				} else {
					pbs_kvs[hbCreativeLoadMethodConstantKey] = hbCreativeLoadMethodHTML
				}
			}
		}
	}
}

func status(w http.ResponseWriter, r *http.Request, _ httprouter.Params) {
	// could add more logic here, but doing nothing means 200 OK
}

// NewJsonDirectoryServer is used to serve .json files from a directory as a single blob. For example,
// given a directory containing the files "a.json" and "b.json", this returns a Handle which serves JSON like:
//
// {
//   "a": { ... content from the file a.json ... },
//   "b": { ... content from the file b.json ... }
// }
//
// This function stores the file contents in memory, and should not be used on large directories.
// If the root directory, or any of the files in it, cannot be read, then the program will exit.
func NewJsonDirectoryServer(validator openrtb_ext.BidderParamValidator) httprouter.Handle {
	// Slurp the files into memory first, since they're small and it minimizes request latency.
	files, err := ioutil.ReadDir(schemaDirectory)
	if err != nil {
		glog.Fatalf("Failed to read directory %s: %v", schemaDirectory, err)
	}

	data := make(map[string]json.RawMessage, len(files))
	for _, file := range files {
		bidder := strings.TrimSuffix(file.Name(), ".json")
		bidderName, isValid := openrtb_ext.BidderMap[bidder]
		if !isValid {
			glog.Fatalf("Schema exists for an unknown bidder: %s", bidder)
		}
		data[bidder] = json.RawMessage(validator.Schema(bidderName))
	}
	response, err := json.Marshal(data)
	if err != nil {
		glog.Fatalf("Failed to marshal bidder param JSON-schema: %v", err)
	}

	return func(w http.ResponseWriter, r *http.Request, _ httprouter.Params) {
		w.Header().Add("Content-Type", "application/json")
		w.Write(response)
	}
}

func serveIndex(w http.ResponseWriter, r *http.Request, _ httprouter.Params) {
	http.ServeFile(w, r, "static/index.html")
}

type NoCache struct {
	handler http.Handler
}

func (m NoCache) ServeHTTP(w http.ResponseWriter, r *http.Request) {
	w.Header().Add("Cache-Control", "no-cache, no-store, must-revalidate")
	w.Header().Add("Pragma", "no-cache")
	w.Header().Add("Expires", "0")
	m.handler.ServeHTTP(w, r)
}

func validate(w http.ResponseWriter, r *http.Request, _ httprouter.Params) {
	w.Header().Add("Content-Type", "text/plain")
	defer r.Body.Close()
	b, err := ioutil.ReadAll(r.Body)
	if err != nil {
		fmt.Fprintf(w, "Unable to read body\n")
		return
	}

	if reqSchema == nil {
		fmt.Fprintf(w, "Validation schema not loaded\n")
		return
	}

	js := gojsonschema.NewStringLoader(string(b))
	result, err := reqSchema.Validate(js)
	if err != nil {
		fmt.Fprintf(w, "Error parsing json: %v\n", err)
		return
	}

	if result.Valid() {
		fmt.Fprintf(w, "Validation successful\n")
		return
	}

	for _, err := range result.Errors() {
		fmt.Fprintf(w, "Error: %s %v\n", err.Context().String(), err)
	}

	return
}

func loadDataCache(cfg *config.Configuration, db *sql.DB) (err error) {
	switch cfg.DataCache.Type {
	case "dummy":
		dataCache, err = dummycache.New()
		if err != nil {
			glog.Fatalf("Dummy cache not configured: %s", err.Error())
		}

	case "postgres":
		if db == nil {
			return fmt.Errorf("Nil db cannot connect to postgres. Did you forget to set the config.stored_requests.postgres values?")
		}
		mem := sigar.Mem{}
		mem.Get()
		dataCache = postgrescache.New(db, postgrescache.CacheConfig{
			Size: cfg.DataCache.CacheSize,
			TTL:  cfg.DataCache.TTLSeconds,
		})
		return nil
	case "filecache":
		dataCache, err = filecache.New(cfg.DataCache.Filename)
		if err != nil {
			return fmt.Errorf("FileCache Error: %s", err.Error())
		}

	default:
		return fmt.Errorf("Unknown datacache.type: %s", cfg.DataCache.Type)
	}
	return nil
}

func init() {
	rand.Seed(time.Now().UnixNano())
	viper.SetConfigName("pbs")
	viper.AddConfigPath(".")
	viper.AddConfigPath("/etc/config")

	viper.SetDefault("external_url", "http://localhost:8000")
	viper.SetDefault("port", 8000)
	viper.SetDefault("admin_port", 6060)
	viper.SetDefault("default_timeout_ms", 250)
	viper.SetDefault("cache.expected_millis", 10)
	viper.SetDefault("datacache.type", "dummy")
	// no metrics configured by default (metrics{host|database|username|password})

	viper.SetDefault("stored_requests.filesystem", "true")
	viper.SetDefault("adapters.pubmatic.endpoint", "http://hbopenbid.pubmatic.com/translator?source=prebid-server")
	viper.SetDefault("adapters.rubicon.endpoint", "http://exapi-us-east.rubiconproject.com/a/api/exchange.json")
	viper.SetDefault("adapters.rubicon.usersync_url", "https://pixel.rubiconproject.com/exchange/sync.php?p=prebid")
	viper.SetDefault("adapters.pulsepoint.endpoint", "http://bid.contextweb.com/header/s/ortb/prebid-s2s")
	viper.SetDefault("adapters.index.usersync_url", "//ssum-sec.casalemedia.com/usermatchredir?s=184932&cb=https%3A%2F%2Fprebid.adnxs.com%2Fpbs%2Fv1%2Fsetuid%3Fbidder%3DindexExchange%26uid%3D")
	viper.SetDefault("adapters.sovrn.endpoint", "http://ap.lijit.com/rtb/bid?src=prebid_server")
	viper.SetDefault("adapters.sovrn.usersync_url", "//ap.lijit.com/pixel?")
	viper.SetDefault("adapters.adform.endpoint", "http://adx.adform.net/adx")
	viper.SetDefault("adapters.adform.usersync_url", "//cm.adform.net/cookie?redirect_url=")
	viper.SetDefault("max_request_size", 1024*256)
	viper.SetDefault("adapters.conversant.endpoint", "http://media.msg.dotomi.com/s2s/header/24")
	viper.SetDefault("adapters.conversant.usersync_url", "http://prebid-match.dotomi.com/prebid/match?rurl=")
	viper.SetDefault("host_cookie.ttl_days", 90)
	viper.ReadInConfig()

	flag.Parse() // read glog settings from cmd line
}

func main() {
	cfg, err := config.New(viper.GetViper())
	if err != nil {
		glog.Fatalf("Viper was unable to read configurations: %v", err)
	}

	if err := serve(cfg); err != nil {
		glog.Errorf("prebid-server failed: %v", err)
	}
}

func setupExchanges(cfg *config.Configuration) {
	exchanges = newExchangeMap(cfg)

	metricsRegistry = metrics.NewPrefixedRegistry("prebidserver.")
	mRequestMeter = metrics.GetOrRegisterMeter("requests", metricsRegistry)
	mAppRequestMeter = metrics.GetOrRegisterMeter("app_requests", metricsRegistry)
	mNoCookieMeter = metrics.GetOrRegisterMeter("no_cookie_requests", metricsRegistry)
	mSafariRequestMeter = metrics.GetOrRegisterMeter("safari_requests", metricsRegistry)
	mSafariNoCookieMeter = metrics.GetOrRegisterMeter("safari_no_cookie_requests", metricsRegistry)
	mErrorMeter = metrics.GetOrRegisterMeter("error_requests", metricsRegistry)
	mInvalidMeter = metrics.GetOrRegisterMeter("invalid_requests", metricsRegistry)
	mRequestTimer = metrics.GetOrRegisterTimer("request_time", metricsRegistry)
	mCookieSyncMeter = metrics.GetOrRegisterMeter("cookie_sync_requests", metricsRegistry)

	accountMetrics = make(map[string]*AccountMetrics)
	adapterMetrics = makeExchangeMetrics("adapter")
}

func newExchangeMap(cfg *config.Configuration) map[string]adapters.Adapter {
	// These keys _must_ coincide with the bidder code in Prebid.js, if the adapter exists in both projects
	return map[string]adapters.Adapter{
		"appnexus":      appnexus.NewAppNexusAdapter(adapters.DefaultHTTPAdapterConfig),
		"districtm":     appnexus.NewAppNexusAdapter(adapters.DefaultHTTPAdapterConfig),
		"indexExchange": indexExchange.NewIndexAdapter(adapters.DefaultHTTPAdapterConfig, cfg.Adapters["indexexchange"].Endpoint),
		"pubmatic":      pubmatic.NewPubmaticAdapter(adapters.DefaultHTTPAdapterConfig, cfg.Adapters["pubmatic"].Endpoint),
		"pulsepoint":    pulsepoint.NewPulsePointAdapter(adapters.DefaultHTTPAdapterConfig, cfg.Adapters["pulsepoint"].Endpoint),
		"rubicon": rubicon.NewRubiconAdapter(adapters.DefaultHTTPAdapterConfig, cfg.Adapters["rubicon"].Endpoint,
			cfg.Adapters["rubicon"].XAPI.Username, cfg.Adapters["rubicon"].XAPI.Password, cfg.Adapters["rubicon"].XAPI.Tracker),
		"audienceNetwork": audienceNetwork.NewAdapterFromFacebook(adapters.DefaultHTTPAdapterConfig, cfg.Adapters["facebook"].PlatformID),
		"lifestreet":      lifestreet.NewLifestreetAdapter(adapters.DefaultHTTPAdapterConfig),
		"conversant":      conversant.NewConversantAdapter(adapters.DefaultHTTPAdapterConfig, cfg.Adapters["conversant"].Endpoint),
		"adform":          adform.NewAdformAdapter(adapters.DefaultHTTPAdapterConfig, cfg.Adapters["adform"].Endpoint),
<<<<<<< HEAD
=======
		"sovrn":           sovrn.NewSovrnAdapter(adapters.DefaultHTTPAdapterConfig, cfg.Adapters["sovrn"].Endpoint),
>>>>>>> 63af991b
	}
}

func makeExchangeMetrics(adapterOrAccount string) map[string]*AdapterMetrics {
	var adapterMetrics = make(map[string]*AdapterMetrics)
	for exchange := range exchanges {
		a := AdapterMetrics{}
		a.NoCookieMeter = metrics.GetOrRegisterMeter(fmt.Sprintf("%[1]s.%[2]s.no_cookie_requests", adapterOrAccount, exchange), metricsRegistry)
		a.ErrorMeter = metrics.GetOrRegisterMeter(fmt.Sprintf("%[1]s.%[2]s.error_requests", adapterOrAccount, exchange), metricsRegistry)
		a.RequestMeter = metrics.GetOrRegisterMeter(fmt.Sprintf("%[1]s.%[2]s.requests", adapterOrAccount, exchange), metricsRegistry)
		a.NoBidMeter = metrics.GetOrRegisterMeter(fmt.Sprintf("%[1]s.%[2]s.no_bid_requests", adapterOrAccount, exchange), metricsRegistry)
		a.TimeoutMeter = metrics.GetOrRegisterMeter(fmt.Sprintf("%[1]s.%[2]s.timeout_requests", adapterOrAccount, exchange), metricsRegistry)
		a.RequestTimer = metrics.GetOrRegisterTimer(fmt.Sprintf("%[1]s.%[2]s.request_time", adapterOrAccount, exchange), metricsRegistry)
		a.PriceHistogram = metrics.GetOrRegisterHistogram(fmt.Sprintf("%[1]s.%[2]s.prices", adapterOrAccount, exchange), metricsRegistry, metrics.NewExpDecaySample(1028, 0.015))
		if adapterOrAccount != "adapter" {
			a.BidsReceivedMeter = metrics.GetOrRegisterMeter(fmt.Sprintf("%[1]s.%[2]s.bids_received", adapterOrAccount, exchange), metricsRegistry)
		}

		adapterMetrics[exchange] = &a
	}
	return adapterMetrics
}

func serve(cfg *config.Configuration) error {
	var db *sql.DB
	if cfg.StoredRequests.Postgres != nil {
		if conn, err := db_fetcher.NewPostgresDb(cfg.StoredRequests.Postgres); err != nil {
			glog.Fatalf("Failed to connect to postgres: %v", err)
		} else {
			db = conn
		}
	}
	if err := loadDataCache(cfg, db); err != nil {
		return fmt.Errorf("Prebid Server could not load data cache: %v", err)
	}

	setupExchanges(cfg)

	if cfg.Metrics.Host != "" {
		go influxdb.InfluxDB(
			metricsRegistry,      // metrics registry
			time.Second*10,       // interval
			cfg.Metrics.Host,     // the InfluxDB url
			cfg.Metrics.Database, // your InfluxDB database
			cfg.Metrics.Username, // your InfluxDB user
			cfg.Metrics.Password, // your InfluxDB password
		)
	}

	b, err := ioutil.ReadFile("static/pbs_request.json")
	if err != nil {
		glog.Errorf("Unable to open pbs_request.json: %v", err)
	} else {
		sl := gojsonschema.NewStringLoader(string(b))
		reqSchema, err = gojsonschema.NewSchema(sl)
		if err != nil {
			glog.Errorf("Unable to load request schema: %v", err)
		}
	}

	stopSignals := make(chan os.Signal)
	signal.Notify(stopSignals, syscall.SIGTERM, syscall.SIGINT)

	/* Run admin on different port thats not exposed */
	adminURI := fmt.Sprintf("%s:%d", cfg.Host, cfg.AdminPort)
	adminServer := &http.Server{Addr: adminURI}
	go (func() {
		fmt.Println("Admin running on: ", adminURI)
		err := adminServer.ListenAndServe()
		glog.Errorf("Admin server: %v", err)
		stopSignals <- syscall.SIGTERM
	})()

	paramsValidator, err := openrtb_ext.NewBidderParamsValidator(schemaDirectory)
	if err != nil {
		glog.Fatalf("Failed to create the bidder params validator. %v", err)
	}

	// TODO: Currently setupExchanges() creates metricsRegistry. We will need to do this
	// here if/when the legacy endpoint goes away.
	theClient := &http.Client{
		Transport: &http.Transport{
			MaxIdleConns:        400,
			MaxIdleConnsPerHost: 10,
			IdleConnTimeout:     60 * time.Second,
			TLSClientConfig:     &tls.Config{RootCAs: ssl.GetRootCAPool()},
		},
	}
	theMetrics := pbsmetrics.NewMetrics(metricsRegistry, openrtb_ext.BidderList())
	theExchange := exchange.NewExchange(theClient, pbc.NewClient(&cfg.CacheURL), cfg, theMetrics)

	byId, byAmpId, err := NewFetchers(&(cfg.StoredRequests), db)
	if err != nil {
		glog.Fatalf("Failed to initialize config backends. %v", err)
	}

	openrtbEndpoint, err := openrtb2.NewEndpoint(theExchange, paramsValidator, byId, cfg, theMetrics)
	if err != nil {
		glog.Fatalf("Failed to create the openrtb endpoint handler. %v", err)
	}

	ampEndpoint, err := openrtb2.NewAmpEndpoint(theExchange, paramsValidator, byAmpId, cfg, theMetrics)
	if err != nil {
		glog.Fatalf("Failed to create the amp endpoint handler. %v", err)
	}

	syncers := usersyncers.NewSyncerMap(cfg)

	router := httprouter.New()
	router.POST("/auction", (&auctionDeps{cfg, syncers}).auction)
	router.POST("/openrtb2/auction", openrtbEndpoint)
	router.GET("/openrtb2/amp", ampEndpoint)
	router.GET("/info/bidders", infoEndpoints.NewBiddersEndpoint())
	router.GET("/info/bidders/:bidderName", infoEndpoints.NewBidderDetailsEndpoint("./static/bidder-info", openrtb_ext.BidderList()))
	router.GET("/bidders/params", NewJsonDirectoryServer(paramsValidator))
	router.POST("/cookie_sync", (&cookieSyncDeps{syncers, &(hostCookieSettings.OptOutCookie), mCookieSyncMeter}).CookieSync)
	router.POST("/validate", validate)
	router.GET("/status", status)
	router.GET("/", serveIndex)
	router.ServeFiles("/static/*filepath", http.Dir("static"))

	hostCookieSettings = pbs.HostCookieSettings{
		Domain:       cfg.HostCookie.Domain,
		Family:       cfg.HostCookie.Family,
		CookieName:   cfg.HostCookie.CookieName,
		OptOutURL:    cfg.HostCookie.OptOutURL,
		OptInURL:     cfg.HostCookie.OptInURL,
		OptOutCookie: cfg.HostCookie.OptOutCookie,
		TTL:          time.Duration(cfg.HostCookie.TTL) * 24 * time.Hour,
	}

	userSyncDeps := &pbs.UserSyncDeps{
		HostCookieSettings: &hostCookieSettings,
		ExternalUrl:        cfg.ExternalURL,
		RecaptchaSecret:    cfg.RecaptchaSecret,
		Metrics:            metricsRegistry,
	}

	router.GET("/getuids", userSyncDeps.GetUIDs)
	router.GET("/setuid", userSyncDeps.SetUID)
	router.POST("/optout", userSyncDeps.OptOut)
	router.GET("/optout", userSyncDeps.OptOut)

	pbc.InitPrebidCache(cfg.CacheURL.GetBaseURL())

	// Add CORS middleware
	c := cors.New(cors.Options{
		AllowCredentials: true,
		AllowedHeaders:   []string{"Origin", "X-Requested-With", "Content-Type", "Accept"}})
	corsRouter := c.Handler(router)

	// Add no cache headers
	noCacheHandler := NoCache{corsRouter}

	server := &http.Server{
		Addr:         fmt.Sprintf("%s:%d", cfg.Host, cfg.Port),
		Handler:      noCacheHandler,
		ReadTimeout:  15 * time.Second,
		WriteTimeout: 15 * time.Second,
	}

	go (func() {
		fmt.Printf("Main server running on: %s\n", server.Addr)
		serverErr := server.ListenAndServe()
		glog.Errorf("Main server: %v", serverErr)
		stopSignals <- syscall.SIGTERM
	})()

	<-stopSignals

	ctx, cancel := context.WithTimeout(context.Background(), 10*time.Second)
	defer cancel()
	if err := server.Shutdown(ctx); err != nil {
		glog.Errorf("Main server shutdown: %v", err)
	}
	if err := adminServer.Shutdown(ctx); err != nil {
		glog.Errorf("Admin server shutdown: %v", err)
	}

	return nil
}

const requestConfigPath = "./stored_requests/data/by_id"

// NewFetchers returns an Account-based config fetcher and a Request-based config fetcher, in that order.
// If it can't generate both of those from the given config, then an error will be returned.
//
// This function assumes that the argument config has been validated.
func NewFetchers(cfg *config.StoredRequests, db *sql.DB) (byId stored_requests.Fetcher, byAmpId stored_requests.Fetcher, err error) {
	if cfg.Files {
		glog.Infof("Loading Stored Requests from filesystem at path %s", requestConfigPath)
		byId, err = file_fetcher.NewFileFetcher(requestConfigPath)
		// Currently assuming the file store is "flat", that is IDs are unique across all config types
		// and that the files for all the types sit next to each other.
		byAmpId = byId
	} else if cfg.Postgres != nil {
		// Be careful not to log the password here, for security reasons
		glog.Infof("Loading Stored Requests from Postgres. DB=%s, host=%s, port=%d, user=%s, query=%s", cfg.Postgres.Database, cfg.Postgres.Host, cfg.Postgres.Port, cfg.Postgres.Username, cfg.Postgres.QueryTemplate)
		byId = db_fetcher.NewFetcher(db, cfg.Postgres.MakeQuery)
		byAmpId = db_fetcher.NewFetcher(db, cfg.Postgres.MakeAmpQuery)
	} else {
		glog.Warning("No Stored Request support configured. request.imp[i].ext.prebid.storedrequest will be ignored. If you need this, check your app config")
		byId = empty_fetcher.EmptyFetcher()
		byAmpId = byId
	}

	if cfg.InMemoryCache != nil {
		glog.Infof("Using a Stored Request in-memory cache. Max size: %d bytes. TTL: %d seconds.", cfg.InMemoryCache.Size, cfg.InMemoryCache.TTL)
		byId = stored_requests.WithCache(byId, in_memory.NewLRUCache(cfg.InMemoryCache))
		byAmpId = stored_requests.WithCache(byAmpId, in_memory.NewLRUCache(cfg.InMemoryCache))
	}
	return
}<|MERGE_RESOLUTION|>--- conflicted
+++ resolved
@@ -787,10 +787,7 @@
 		"lifestreet":      lifestreet.NewLifestreetAdapter(adapters.DefaultHTTPAdapterConfig),
 		"conversant":      conversant.NewConversantAdapter(adapters.DefaultHTTPAdapterConfig, cfg.Adapters["conversant"].Endpoint),
 		"adform":          adform.NewAdformAdapter(adapters.DefaultHTTPAdapterConfig, cfg.Adapters["adform"].Endpoint),
-<<<<<<< HEAD
-=======
 		"sovrn":           sovrn.NewSovrnAdapter(adapters.DefaultHTTPAdapterConfig, cfg.Adapters["sovrn"].Endpoint),
->>>>>>> 63af991b
 	}
 }
 
