--- conflicted
+++ resolved
@@ -229,12 +229,7 @@
 	status := "OK"
 	if pbs_req.App != nil {
 		mAppRequestMeter.Mark(1)
-<<<<<<< HEAD
 	} else if pbs_req.SyncMap.SyncCount() == 0 {
-		hasNoCookie = true
-=======
-	} else if len(pbs_req.UserIDs) == 0 {
->>>>>>> b0a48be0
 		mNoCookieMeter.Mark(1)
 		if isSafari {
 			mSafariNoCookieMeter.Mark(1)
@@ -712,14 +707,6 @@
 		glog.Fatal(http.ListenAndServe(adminURI, nil))
 	}()
 
-<<<<<<< HEAD
-	metricsExporter := chooseMetrics(cfg)
-	deps := PrebidServerDependencies{
-		metrics: metricsExporter,
-	}
-
-=======
->>>>>>> b0a48be0
 	router := httprouter.New()
 	router.POST("/auction", auction)
 	router.POST("/cookie_sync", cookieSync)
@@ -733,7 +720,7 @@
 		Cookie_domain:    cfg.CookieDomain,
 		External_url:     cfg.ExternalURL,
 		Recaptcha_secret: cfg.RecaptchaSecret,
-		Metrics:          metricsExporter,
+		Metrics:          metricsRegistry,
 	}
 
 	router.GET("/getuids", userSyncDeps.GetUIDs)
