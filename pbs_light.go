package main

import (
	"context"
	"encoding/json"
	"flag"
	"fmt"
	"github.com/prebid/prebid-server/pbsmetrics"
	"io/ioutil"
	"math/rand"
	"net"
	"net/http"
	_ "net/http/pprof"
	"sort"
	"strconv"
	"sync"
	"time"

	"github.com/cloudfoundry/gosigar"
	"github.com/golang/glog"
	"github.com/julienschmidt/httprouter"
	"github.com/mssola/user_agent"
	"github.com/rcrowley/go-metrics"
	"github.com/rs/cors"
	"github.com/spf13/viper"
	"github.com/vrischmann/go-metrics-influxdb"
	"github.com/xeipuuv/gojsonschema"

	"os"
	"os/signal"
	"syscall"

	"crypto/tls"
	"strings"

	"github.com/prebid/prebid-server/adapters"
	"github.com/prebid/prebid-server/adapters/appnexus"
	"github.com/prebid/prebid-server/adapters/conversant"
	"github.com/prebid/prebid-server/adapters/facebook"
	"github.com/prebid/prebid-server/adapters/indexExchange"
	"github.com/prebid/prebid-server/adapters/lifestreet"
	"github.com/prebid/prebid-server/adapters/pubmatic"
	"github.com/prebid/prebid-server/adapters/pulsepoint"
	"github.com/prebid/prebid-server/adapters/rubicon"
	"github.com/prebid/prebid-server/cache"
	"github.com/prebid/prebid-server/cache/dummycache"
	"github.com/prebid/prebid-server/cache/filecache"
	"github.com/prebid/prebid-server/cache/postgrescache"
	"github.com/prebid/prebid-server/config"
	"github.com/prebid/prebid-server/endpoints/openrtb2"
	"github.com/prebid/prebid-server/exchange"
	"github.com/prebid/prebid-server/openrtb_ext"
	"github.com/prebid/prebid-server/pbs"
	"github.com/prebid/prebid-server/pbs/buckets"
	"github.com/prebid/prebid-server/prebid"
	pbc "github.com/prebid/prebid-server/prebid_cache_client"
	"github.com/prebid/prebid-server/ssl"
	"github.com/prebid/prebid-server/stored_requests"
	"github.com/prebid/prebid-server/stored_requests/backends/db_fetcher"
	"github.com/prebid/prebid-server/stored_requests/backends/empty_fetcher"
	"github.com/prebid/prebid-server/stored_requests/backends/file_fetcher"
<<<<<<< HEAD
=======
	"github.com/prebid/prebid-server/stored_requests/caches/in_memory"
>>>>>>> 611549dc
)

type DomainMetrics struct {
	RequestMeter metrics.Meter
}

type AccountMetrics struct {
	RequestMeter      metrics.Meter
	BidsReceivedMeter metrics.Meter
	PriceHistogram    metrics.Histogram
	// store account by adapter metrics. Type is map[PBSBidder.BidderCode]
	AdapterMetrics map[string]*AdapterMetrics
}

type AdapterMetrics struct {
	NoCookieMeter     metrics.Meter
	ErrorMeter        metrics.Meter
	NoBidMeter        metrics.Meter
	TimeoutMeter      metrics.Meter
	RequestMeter      metrics.Meter
	RequestTimer      metrics.Timer
	PriceHistogram    metrics.Histogram
	BidsReceivedMeter metrics.Meter
}

var (
	metricsRegistry      metrics.Registry
	mRequestMeter        metrics.Meter
	mAppRequestMeter     metrics.Meter
	mNoCookieMeter       metrics.Meter
	mSafariRequestMeter  metrics.Meter
	mSafariNoCookieMeter metrics.Meter
	mErrorMeter          metrics.Meter
	mInvalidMeter        metrics.Meter
	mRequestTimer        metrics.Timer
	mCookieSyncMeter     metrics.Meter

	adapterMetrics map[string]*AdapterMetrics

	accountMetrics        map[string]*AccountMetrics // FIXME -- this seems like an unbounded queue
	accountMetricsRWMutex sync.RWMutex

	hostCookieSettings pbs.HostCookieSettings
)

var exchanges map[string]adapters.Adapter
var dataCache cache.Cache
var reqSchema *gojsonschema.Schema

type bidResult struct {
	bidder   *pbs.PBSBidder
	bid_list pbs.PBSBidSlice
}

const schemaDirectory = "./static/bidder-params"

const defaultPriceGranularity = "med"

// Constant keys for ad server targeting for responses to Prebid Mobile
const hbpbConstantKey = "hb_pb"
const hbCreativeLoadMethodConstantKey = "hb_creative_loadtype"
const hbBidderConstantKey = "hb_bidder"
const hbCacheIdConstantKey = "hb_cache_id"
const hbDealIdConstantKey = "hb_deal"
const hbSizeConstantKey = "hb_size"

// hb_creative_loadtype key can be one of `demand_sdk` or `html`
// default is `html` where the creative is loaded in the primary ad server's webview through AppNexus hosted JS
// `demand_sdk` is for bidders who insist on their creatives being loaded in their own SDK's webview
const hbCreativeLoadMethodHTML = "html"
const hbCreativeLoadMethodDemandSDK = "demand_sdk"

func min(x, y int) int {
	if x < y {
		return x
	}
	return y
}

func writeAuctionError(w http.ResponseWriter, s string, err error) {
	var resp pbs.PBSResponse
	if err != nil {
		resp.Status = fmt.Sprintf("%s: %v", s, err)
	} else {
		resp.Status = s
	}
	b, err := json.Marshal(&resp)
	if err != nil {
		glog.Errorf("Failed to marshal auction error JSON: %s", err)
	} else {
		w.Write(b)
	}
}

func getAccountMetrics(id string) *AccountMetrics {
	var am *AccountMetrics
	var ok bool

	accountMetricsRWMutex.RLock()
	am, ok = accountMetrics[id]
	accountMetricsRWMutex.RUnlock()

	if ok {
		return am
	}

	accountMetricsRWMutex.Lock()
	am, ok = accountMetrics[id]
	if !ok {
		am = &AccountMetrics{}
		am.RequestMeter = metrics.GetOrRegisterMeter(fmt.Sprintf("account.%s.requests", id), metricsRegistry)
		am.BidsReceivedMeter = metrics.GetOrRegisterMeter(fmt.Sprintf("account.%s.bids_received", id), metricsRegistry)
		am.PriceHistogram = metrics.GetOrRegisterHistogram(fmt.Sprintf("account.%s.prices", id), metricsRegistry, metrics.NewExpDecaySample(1028, 0.015))
		am.AdapterMetrics = makeExchangeMetrics(fmt.Sprintf("account.%s", id))
		accountMetrics[id] = am
	}
	accountMetricsRWMutex.Unlock()

	return am
}

type cookieSyncRequest struct {
	UUID    string   `json:"uuid"`
	Bidders []string `json:"bidders"`
}

type cookieSyncResponse struct {
	UUID         string           `json:"uuid"`
	Status       string           `json:"status"`
	BidderStatus []*pbs.PBSBidder `json:"bidder_status"`
}

func cookieSync(w http.ResponseWriter, r *http.Request, _ httprouter.Params) {
	mCookieSyncMeter.Mark(1)
	userSyncCookie := pbs.ParsePBSCookieFromRequest(r, &(hostCookieSettings.OptOutCookie))
	if !userSyncCookie.AllowSyncs() {
		http.Error(w, "User has opted out", http.StatusUnauthorized)
		return
	}

	defer r.Body.Close()

	csReq := &cookieSyncRequest{}
	err := json.NewDecoder(r.Body).Decode(&csReq)
	if err != nil {
		if glog.V(2) {
			glog.Infof("Failed to parse /cookie_sync request body: %v", err)
		}
		http.Error(w, "JSON parse failed", http.StatusBadRequest)
		return
	}

	csResp := cookieSyncResponse{
		UUID:         csReq.UUID,
		BidderStatus: make([]*pbs.PBSBidder, 0, len(csReq.Bidders)),
	}

	if userSyncCookie.LiveSyncCount() == 0 {
		csResp.Status = "no_cookie"
	} else {
		csResp.Status = "ok"
	}

	for _, bidder := range csReq.Bidders {
		if ex, ok := exchanges[bidder]; ok {
			if !userSyncCookie.HasLiveSync(ex.FamilyName()) {
				b := pbs.PBSBidder{
					BidderCode:   bidder,
					NoCookie:     true,
					UsersyncInfo: ex.GetUsersyncInfo(),
				}
				csResp.BidderStatus = append(csResp.BidderStatus, &b)
			}
		}
	}

	enc := json.NewEncoder(w)
	enc.SetEscapeHTML(false)
	//enc.SetIndent("", "  ")
	enc.Encode(csResp)
}

type auctionDeps struct {
	cfg *config.Configuration
}

func (deps *auctionDeps) auction(w http.ResponseWriter, r *http.Request, _ httprouter.Params) {
	w.Header().Add("Content-Type", "application/json")

	mRequestMeter.Mark(1)

	isSafari := false
	if ua := user_agent.New(r.Header.Get("User-Agent")); ua != nil {
		name, _ := ua.Browser()
		if name == "Safari" {
			isSafari = true
			mSafariRequestMeter.Mark(1)
		}
	}

	pbs_req, err := pbs.ParsePBSRequest(r, dataCache, &hostCookieSettings)
	if err != nil {
		if glog.V(2) {
			glog.Infof("Failed to parse /auction request: %v", err)
		}
		writeAuctionError(w, "Error parsing request", err)
		mErrorMeter.Mark(1)
		return
	}

	status := "OK"
	if pbs_req.App != nil {
		mAppRequestMeter.Mark(1)
	} else if pbs_req.Cookie.LiveSyncCount() == 0 {
		mNoCookieMeter.Mark(1)
		if isSafari {
			mSafariNoCookieMeter.Mark(1)
		}
		status = "no_cookie"
	}

	ctx, cancel := context.WithTimeout(context.Background(), time.Millisecond*time.Duration(pbs_req.TimeoutMillis))
	defer cancel()

	account, err := dataCache.Accounts().Get(pbs_req.AccountID)
	if err != nil {
		if glog.V(2) {
			glog.Infof("Invalid account id: %v", err)
		}
		writeAuctionError(w, "Unknown account id", fmt.Errorf("Unknown account"))
		mErrorMeter.Mark(1)
		return
	}

	am := getAccountMetrics(pbs_req.AccountID)
	am.RequestMeter.Mark(1)

	pbs_resp := pbs.PBSResponse{
		Status:       status,
		TID:          pbs_req.Tid,
		BidderStatus: pbs_req.Bidders,
	}

	ch := make(chan bidResult)
	sentBids := 0
	for _, bidder := range pbs_req.Bidders {
		if ex, ok := exchanges[bidder.BidderCode]; ok {
			ametrics := adapterMetrics[bidder.BidderCode]
			accountAdapterMetric := am.AdapterMetrics[bidder.BidderCode]
			ametrics.RequestMeter.Mark(1)
			accountAdapterMetric.RequestMeter.Mark(1)
			if pbs_req.App == nil {
				uid, _, _ := pbs_req.Cookie.GetUID(ex.FamilyName())
				if uid == "" {
					bidder.NoCookie = true
					bidder.UsersyncInfo = ex.GetUsersyncInfo()
					ametrics.NoCookieMeter.Mark(1)
					accountAdapterMetric.NoCookieMeter.Mark(1)
					if ex.SkipNoCookies() {
						continue
					}
				}
			}
			sentBids++
			go func(bidder *pbs.PBSBidder) {
				start := time.Now()
				bid_list, err := ex.Call(ctx, pbs_req, bidder)
				bidder.ResponseTime = int(time.Since(start) / time.Millisecond)
				ametrics.RequestTimer.UpdateSince(start)
				accountAdapterMetric.RequestTimer.UpdateSince(start)
				if err != nil {
					switch err {
					case context.DeadlineExceeded:
						ametrics.TimeoutMeter.Mark(1)
						accountAdapterMetric.TimeoutMeter.Mark(1)
						bidder.Error = "Timed out"
					case context.Canceled:
						fallthrough
					default:
						ametrics.ErrorMeter.Mark(1)
						accountAdapterMetric.ErrorMeter.Mark(1)
						bidder.Error = err.Error()
						glog.Warningf("Error from bidder %v. Ignoring all bids: %v", bidder.BidderCode, err)
					}
				} else if bid_list != nil {
					bid_list = checkForValidBidSize(bid_list, bidder)
					bidder.NumBids = len(bid_list)
					am.BidsReceivedMeter.Mark(int64(bidder.NumBids))
					accountAdapterMetric.BidsReceivedMeter.Mark(int64(bidder.NumBids))
					for _, bid := range bid_list {
						var cpm = int64(bid.Price * 1000)
						ametrics.PriceHistogram.Update(cpm)
						am.PriceHistogram.Update(cpm)
						accountAdapterMetric.PriceHistogram.Update(cpm)
						bid.ResponseTime = bidder.ResponseTime
					}
				} else {
					bidder.NoBid = true
					ametrics.NoBidMeter.Mark(1)
					accountAdapterMetric.NoBidMeter.Mark(1)
				}

				ch <- bidResult{
					bidder:   bidder,
					bid_list: bid_list,
				}
			}(bidder)

		} else {
			bidder.Error = "Unsupported bidder"
		}
	}

	for i := 0; i < sentBids; i++ {
		result := <-ch

		for _, bid := range result.bid_list {
			pbs_resp.Bids = append(pbs_resp.Bids, bid)
		}
	}
	if pbs_req.CacheMarkup == 1 {
		cobjs := make([]*pbc.CacheObject, len(pbs_resp.Bids))
		for i, bid := range pbs_resp.Bids {
			bc := &pbc.BidCache{
				Adm:    bid.Adm,
				NURL:   bid.NURL,
				Width:  bid.Width,
				Height: bid.Height,
			}
			cobjs[i] = &pbc.CacheObject{
				Value: bc,
			}
		}
		err = pbc.Put(ctx, cobjs)
		if err != nil {
			writeAuctionError(w, "Prebid cache failed", err)
			mErrorMeter.Mark(1)
			return
		}
		for i, bid := range pbs_resp.Bids {
			bid.CacheID = cobjs[i].UUID
			bid.CacheURL = deps.cfg.GetCachedAssetURL(bid.CacheID)
			bid.NURL = ""
			bid.Adm = ""
		}
	}

	if pbs_req.SortBids == 1 {
		sortBidsAddKeywordsMobile(pbs_resp.Bids, pbs_req, account.PriceGranularity)
	}

	if glog.V(2) {
		glog.Infof("Request for %d ad units on url %s by account %s got %d bids", len(pbs_req.AdUnits), pbs_req.Url, pbs_req.AccountID, len(pbs_resp.Bids))
	}

	enc := json.NewEncoder(w)
	enc.SetEscapeHTML(false)
	enc.Encode(pbs_resp)
	mRequestTimer.UpdateSince(pbs_req.Start)
}

// checkForValidBidSize goes through list of bids & find those which are banner mediaType and with height or width not defined
// determine the num of ad unit sizes that were used in corresponding bid request
// if num_adunit_sizes == 1, assign the height and/or width to bid's height/width
// if num_adunit_sizes > 1, reject the bid (remove from list) and return an error
// return updated bid list object for next steps in auction
func checkForValidBidSize(bids pbs.PBSBidSlice, bidder *pbs.PBSBidder) pbs.PBSBidSlice {
	finalValidBids := make([]*pbs.PBSBid, len(bids))
	finalBidCounter := 0
bidLoop:
	for _, bid := range bids {
		if bid.CreativeMediaType == "banner" && (bid.Height == 0 || bid.Width == 0) {
			for _, adunit := range bidder.AdUnits {
				if adunit.BidID == bid.BidID && adunit.Code == bid.AdUnitCode {
					if len(adunit.Sizes) == 1 {
						bid.Width, bid.Height = adunit.Sizes[0].W, adunit.Sizes[0].H
						finalValidBids[finalBidCounter] = bid
						finalBidCounter = finalBidCounter + 1
					} else if len(adunit.Sizes) > 1 {
						glog.Warningf("Bid was rejected for bidder %s because no size was defined", bid.BidderCode)
					}
					continue bidLoop
				}
			}
		} else {
			finalValidBids[finalBidCounter] = bid
			finalBidCounter = finalBidCounter + 1
		}
	}
	return finalValidBids[:finalBidCounter]
}

// sortBidsAddKeywordsMobile sorts the bids and adds ad server targeting keywords to each bid.
// The bids are sorted by cpm to find the highest bid.
// The ad server targeting keywords are added to all bids, with specific keywords for the highest bid.
func sortBidsAddKeywordsMobile(bids pbs.PBSBidSlice, pbs_req *pbs.PBSRequest, priceGranularitySetting openrtb_ext.PriceGranularity) {
	if priceGranularitySetting == "" {
		priceGranularitySetting = defaultPriceGranularity
	}

	// record bids by ad unit code for sorting
	code_bids := make(map[string]pbs.PBSBidSlice, len(bids))
	for _, bid := range bids {
		code_bids[bid.AdUnitCode] = append(code_bids[bid.AdUnitCode], bid)
	}

	// loop through ad units to find top bid
	for _, unit := range pbs_req.AdUnits {
		bar := code_bids[unit.Code]

		if len(bar) == 0 {
			if glog.V(3) {
				glog.Infof("No bids for ad unit '%s'", unit.Code)
			}
			continue
		}
		sort.Sort(bar)

		// after sorting we need to add the ad targeting keywords
		for i, bid := range bar {
			// We should eventually check for the error and do something.
			roundedCpm, err := buckets.GetPriceBucketString(bid.Price, priceGranularitySetting)
			if err != nil {
				glog.Error(err.Error())
			}

			hbSize := ""
			if bid.Width != 0 && bid.Height != 0 {
				width := strconv.FormatUint(bid.Width, 10)
				height := strconv.FormatUint(bid.Height, 10)
				hbSize = width + "x" + height
			}

			hbPbBidderKey := hbpbConstantKey + "_" + bid.BidderCode
			hbBidderBidderKey := hbBidderConstantKey + "_" + bid.BidderCode
			hbCacheIdBidderKey := hbCacheIdConstantKey + "_" + bid.BidderCode
			hbDealIdBidderKey := hbDealIdConstantKey + "_" + bid.BidderCode
			hbSizeBidderKey := hbSizeConstantKey + "_" + bid.BidderCode
			if pbs_req.MaxKeyLength != 0 {
				hbPbBidderKey = hbPbBidderKey[:min(len(hbPbBidderKey), int(pbs_req.MaxKeyLength))]
				hbBidderBidderKey = hbBidderBidderKey[:min(len(hbBidderBidderKey), int(pbs_req.MaxKeyLength))]
				hbCacheIdBidderKey = hbCacheIdBidderKey[:min(len(hbCacheIdBidderKey), int(pbs_req.MaxKeyLength))]
				hbDealIdBidderKey = hbDealIdBidderKey[:min(len(hbDealIdBidderKey), int(pbs_req.MaxKeyLength))]
				hbSizeBidderKey = hbSizeBidderKey[:min(len(hbSizeBidderKey), int(pbs_req.MaxKeyLength))]
			}
			pbs_kvs := map[string]string{
				hbPbBidderKey:      roundedCpm,
				hbBidderBidderKey:  bid.BidderCode,
				hbCacheIdBidderKey: bid.CacheID,
			}
			if hbSize != "" {
				pbs_kvs[hbSizeBidderKey] = hbSize
			}
			if bid.DealId != "" {
				pbs_kvs[hbDealIdBidderKey] = bid.DealId
			}
			// For the top bid, we want to add the following additional keys
			if i == 0 {
				pbs_kvs[hbpbConstantKey] = roundedCpm
				pbs_kvs[hbBidderConstantKey] = bid.BidderCode
				pbs_kvs[hbCacheIdConstantKey] = bid.CacheID
				if bid.DealId != "" {
					pbs_kvs[hbDealIdConstantKey] = bid.DealId
				}
				if hbSize != "" {
					pbs_kvs[hbSizeConstantKey] = hbSize
				}
				if bid.BidderCode == "audienceNetwork" {
					pbs_kvs[hbCreativeLoadMethodConstantKey] = hbCreativeLoadMethodDemandSDK
				} else {
					pbs_kvs[hbCreativeLoadMethodConstantKey] = hbCreativeLoadMethodHTML
				}
			}
			bid.AdServerTargeting = pbs_kvs
		}
	}
}

func status(w http.ResponseWriter, r *http.Request, _ httprouter.Params) {
	// could add more logic here, but doing nothing means 200 OK
}

// NewJsonDirectoryServer is used to serve .json files from a directory as a single blob. For example,
// given a directory containing the files "a.json" and "b.json", this returns a Handle which serves JSON like:
//
// {
//   "a": { ... content from the file a.json ... },
//   "b": { ... content from the file b.json ... }
// }
//
// This function stores the file contents in memory, and should not be used on large directories.
// If the root directory, or any of the files in it, cannot be read, then the program will exit.
func NewJsonDirectoryServer(validator openrtb_ext.BidderParamValidator) httprouter.Handle {
	// Slurp the files into memory first, since they're small and it minimizes request latency.
	files, err := ioutil.ReadDir(schemaDirectory)
	if err != nil {
		glog.Fatalf("Failed to read directory %s: %v", schemaDirectory, err)
	}

	data := make(map[string]json.RawMessage, len(files))
	for _, file := range files {
		bidder := strings.TrimSuffix(file.Name(), ".json")
		bidderName, isValid := openrtb_ext.GetBidderName(bidder)
		if !isValid {
			glog.Fatalf("Schema exists for an unknown bidder: %s", bidder)
		}
		data[bidder] = json.RawMessage(validator.Schema(bidderName))
	}
	response, err := json.Marshal(data)
	if err != nil {
		glog.Fatalf("Failed to marshal bidder param JSON-schema: %v", err)
	}

	return func(w http.ResponseWriter, r *http.Request, _ httprouter.Params) {
		w.Header().Add("Content-Type", "application/json")
		w.Write(response)
	}
}

func serveIndex(w http.ResponseWriter, r *http.Request, _ httprouter.Params) {
	http.ServeFile(w, r, "static/index.html")
}

type NoCache struct {
	handler http.Handler
}

func (m NoCache) ServeHTTP(w http.ResponseWriter, r *http.Request) {
	w.Header().Add("Cache-Control", "no-cache, no-store, must-revalidate")
	w.Header().Add("Pragma", "no-cache")
	w.Header().Add("Expires", "0")
	m.handler.ServeHTTP(w, r)
}

// https://blog.golang.org/context/userip/userip.go
func getIP(w http.ResponseWriter, req *http.Request, _ httprouter.Params) {
	if ua := user_agent.New(req.Header.Get("User-Agent")); ua != nil {
		fmt.Fprintf(w, "User Agent: %v\n", ua)
	}
	ip, port, err := net.SplitHostPort(req.RemoteAddr)
	if err != nil {
		fmt.Fprintf(w, "userip: %q is not IP:port\n", req.RemoteAddr)
	}

	userIP := net.ParseIP(ip)
	if userIP == nil {
		//return nil, fmt.Errorf("userip: %q is not IP:port", req.RemoteAddr)
		fmt.Fprintf(w, "userip: %q is not IP:port\n", req.RemoteAddr)
		return
	}

	forwardedIP := prebid.GetForwardedIP(req)
	realIP := prebid.GetIP(req)

	fmt.Fprintf(w, "IP: %s\n", ip)
	fmt.Fprintf(w, "Port: %s\n", port)
	fmt.Fprintf(w, "Forwarded IP: %s\n", forwardedIP)
	fmt.Fprintf(w, "Real IP: %s\n", realIP)

	for k, v := range req.Header {
		fmt.Fprintf(w, "%s: %s\n", k, v)
	}

}

func validate(w http.ResponseWriter, r *http.Request, _ httprouter.Params) {
	w.Header().Add("Content-Type", "text/plain")
	defer r.Body.Close()
	b, err := ioutil.ReadAll(r.Body)
	if err != nil {
		fmt.Fprintf(w, "Unable to read body\n")
		return
	}

	if reqSchema == nil {
		fmt.Fprintf(w, "Validation schema not loaded\n")
		return
	}

	js := gojsonschema.NewStringLoader(string(b))
	result, err := reqSchema.Validate(js)
	if err != nil {
		fmt.Fprintf(w, "Error parsing json: %v\n", err)
		return
	}

	if result.Valid() {
		fmt.Fprintf(w, "Validation successful\n")
		return
	}

	for _, err := range result.Errors() {
		fmt.Fprintf(w, "Error: %s %v\n", err.Context().String(), err)
	}

	return
}

func loadPostgresDataCache(cfg *config.Configuration) (cache.Cache, error) {
	mem := sigar.Mem{}
	mem.Get()

	return postgrescache.New(postgrescache.PostgresConfig{
		Dbname:   cfg.DataCache.Database,
		Host:     cfg.DataCache.Host,
		User:     cfg.DataCache.Username,
		Password: cfg.DataCache.Password,
		Size:     cfg.DataCache.CacheSize,
		TTL:      cfg.DataCache.TTLSeconds,
	})

}

func loadDataCache(cfg *config.Configuration) (err error) {

	switch cfg.DataCache.Type {
	case "dummy":
		dataCache, err = dummycache.New()
		if err != nil {
			glog.Fatalf("Dummy cache not configured: %s", err.Error())
		}

	case "postgres":
		dataCache, err = loadPostgresDataCache(cfg)
		if err != nil {
			return fmt.Errorf("PostgresCache Error: %s", err.Error())
		}

	case "filecache":
		dataCache, err = filecache.New(cfg.DataCache.Filename)
		if err != nil {
			return fmt.Errorf("FileCache Error: %s", err.Error())
		}

	default:
		return fmt.Errorf("Unknown datacache.type: %s", cfg.DataCache.Type)
	}
	return nil
}

func init() {
	rand.Seed(time.Now().UnixNano())
	viper.SetConfigName("pbs")
	viper.AddConfigPath(".")
	viper.AddConfigPath("/etc/config")

	viper.SetDefault("external_url", "http://localhost:8000")
	viper.SetDefault("port", 8000)
	viper.SetDefault("admin_port", 6060)
	viper.SetDefault("default_timeout_ms", 250)
	viper.SetDefault("cache.expected_millis", 10)
	viper.SetDefault("datacache.type", "dummy")
	// no metrics configured by default (metrics{host|database|username|password})

	viper.SetDefault("stored_requests.filesystem", "true")
	viper.SetDefault("adapters.pubmatic.endpoint", "http://hbopenbid.pubmatic.com/translator?source=prebid-server")
	viper.SetDefault("adapters.rubicon.endpoint", "http://exapi-us-east.rubiconproject.com/a/api/exchange.json")
	viper.SetDefault("adapters.rubicon.usersync_url", "https://pixel.rubiconproject.com/exchange/sync.php?p=prebid")
	viper.SetDefault("adapters.pulsepoint.endpoint", "http://bid.contextweb.com/header/s/ortb/prebid-s2s")
	viper.SetDefault("adapters.index.usersync_url", "//ssum-sec.casalemedia.com/usermatchredir?s=184932&cb=https%3A%2F%2Fprebid.adnxs.com%2Fpbs%2Fv1%2Fsetuid%3Fbidder%3DindexExchange%26uid%3D")
	viper.SetDefault("max_request_size", 1024*256)
	viper.SetDefault("adapters.conversant.endpoint", "http://media.msg.dotomi.com/s2s/header/24")
	viper.SetDefault("adapters.conversant.usersync_url", "http://prebid-match.dotomi.com/prebid/match?rurl=")
	viper.ReadInConfig()

	flag.Parse() // read glog settings from cmd line
}

func main() {
	cfg, err := config.New()
	if err != nil {
		glog.Fatalf("Viper was unable to read configurations: %v", err)
	}

	if err := serve(cfg); err != nil {
		glog.Errorf("prebid-server failed: %v", err)
	}
}

func setupExchanges(cfg *config.Configuration) {
	exchanges = map[string]adapters.Adapter{
		"appnexus":      appnexus.NewAppNexusAdapter(adapters.DefaultHTTPAdapterConfig, cfg.ExternalURL),
		"districtm":     appnexus.NewAppNexusAdapter(adapters.DefaultHTTPAdapterConfig, cfg.ExternalURL),
		"indexExchange": indexExchange.NewIndexAdapter(adapters.DefaultHTTPAdapterConfig, cfg.Adapters["indexexchange"].Endpoint, cfg.Adapters["indexexchange"].UserSyncURL),
		"pubmatic":      pubmatic.NewPubmaticAdapter(adapters.DefaultHTTPAdapterConfig, cfg.Adapters["pubmatic"].Endpoint, cfg.ExternalURL),
		"pulsepoint":    pulsepoint.NewPulsePointAdapter(adapters.DefaultHTTPAdapterConfig, cfg.Adapters["pulsepoint"].Endpoint, cfg.ExternalURL),
		"rubicon": rubicon.NewRubiconAdapter(adapters.DefaultHTTPAdapterConfig, cfg.Adapters["rubicon"].Endpoint,
			cfg.Adapters["rubicon"].XAPI.Username, cfg.Adapters["rubicon"].XAPI.Password, cfg.Adapters["rubicon"].XAPI.Tracker, cfg.Adapters["rubicon"].UserSyncURL),
		"audienceNetwork": facebook.NewFacebookAdapter(adapters.DefaultHTTPAdapterConfig, cfg.Adapters["facebook"].PlatformID, cfg.Adapters["facebook"].UserSyncURL),
		"lifestreet":      lifestreet.NewLifestreetAdapter(adapters.DefaultHTTPAdapterConfig, cfg.ExternalURL),
		"conversant":      conversant.NewConversantAdapter(adapters.DefaultHTTPAdapterConfig, cfg.Adapters["conversant"].Endpoint, cfg.Adapters["conversant"].UserSyncURL, cfg.ExternalURL),
	}

	metricsRegistry = metrics.NewPrefixedRegistry("prebidserver.")
	mRequestMeter = metrics.GetOrRegisterMeter("requests", metricsRegistry)
	mAppRequestMeter = metrics.GetOrRegisterMeter("app_requests", metricsRegistry)
	mNoCookieMeter = metrics.GetOrRegisterMeter("no_cookie_requests", metricsRegistry)
	mSafariRequestMeter = metrics.GetOrRegisterMeter("safari_requests", metricsRegistry)
	mSafariNoCookieMeter = metrics.GetOrRegisterMeter("safari_no_cookie_requests", metricsRegistry)
	mErrorMeter = metrics.GetOrRegisterMeter("error_requests", metricsRegistry)
	mInvalidMeter = metrics.GetOrRegisterMeter("invalid_requests", metricsRegistry)
	mRequestTimer = metrics.GetOrRegisterTimer("request_time", metricsRegistry)
	mCookieSyncMeter = metrics.GetOrRegisterMeter("cookie_sync_requests", metricsRegistry)

	accountMetrics = make(map[string]*AccountMetrics)
	adapterMetrics = makeExchangeMetrics("adapter")

}

func makeExchangeMetrics(adapterOrAccount string) map[string]*AdapterMetrics {
	var adapterMetrics = make(map[string]*AdapterMetrics)
	for exchange := range exchanges {
		a := AdapterMetrics{}
		a.NoCookieMeter = metrics.GetOrRegisterMeter(fmt.Sprintf("%[1]s.%[2]s.no_cookie_requests", adapterOrAccount, exchange), metricsRegistry)
		a.ErrorMeter = metrics.GetOrRegisterMeter(fmt.Sprintf("%[1]s.%[2]s.error_requests", adapterOrAccount, exchange), metricsRegistry)
		a.RequestMeter = metrics.GetOrRegisterMeter(fmt.Sprintf("%[1]s.%[2]s.requests", adapterOrAccount, exchange), metricsRegistry)
		a.NoBidMeter = metrics.GetOrRegisterMeter(fmt.Sprintf("%[1]s.%[2]s.no_bid_requests", adapterOrAccount, exchange), metricsRegistry)
		a.TimeoutMeter = metrics.GetOrRegisterMeter(fmt.Sprintf("%[1]s.%[2]s.timeout_requests", adapterOrAccount, exchange), metricsRegistry)
		a.RequestTimer = metrics.GetOrRegisterTimer(fmt.Sprintf("%[1]s.%[2]s.request_time", adapterOrAccount, exchange), metricsRegistry)
		a.PriceHistogram = metrics.GetOrRegisterHistogram(fmt.Sprintf("%[1]s.%[2]s.prices", adapterOrAccount, exchange), metricsRegistry, metrics.NewExpDecaySample(1028, 0.015))
		if adapterOrAccount != "adapter" {
			a.BidsReceivedMeter = metrics.GetOrRegisterMeter(fmt.Sprintf("%[1]s.%[2]s.bids_received", adapterOrAccount, exchange), metricsRegistry)
		}

		adapterMetrics[exchange] = &a
	}
	return adapterMetrics
}

func serve(cfg *config.Configuration) error {
	if err := loadDataCache(cfg); err != nil {
		return fmt.Errorf("Prebid Server could not load data cache: %v", err)
	}

	setupExchanges(cfg)

	if cfg.Metrics.Host != "" {
		go influxdb.InfluxDB(
			metricsRegistry,      // metrics registry
			time.Second*10,       // interval
			cfg.Metrics.Host,     // the InfluxDB url
			cfg.Metrics.Database, // your InfluxDB database
			cfg.Metrics.Username, // your InfluxDB user
			cfg.Metrics.Password, // your InfluxDB password
		)
	}

	b, err := ioutil.ReadFile("static/pbs_request.json")
	if err != nil {
		glog.Errorf("Unable to open pbs_request.json: %v", err)
	} else {
		sl := gojsonschema.NewStringLoader(string(b))
		reqSchema, err = gojsonschema.NewSchema(sl)
		if err != nil {
			glog.Errorf("Unable to load request schema: %v", err)
		}
	}

	stopSignals := make(chan os.Signal)
	signal.Notify(stopSignals, syscall.SIGTERM, syscall.SIGINT)

	/* Run admin on different port thats not exposed */
	adminURI := fmt.Sprintf("%s:%d", cfg.Host, cfg.AdminPort)
	adminServer := &http.Server{Addr: adminURI}
	go (func() {
		fmt.Println("Admin running on: ", adminURI)
		err := adminServer.ListenAndServe()
		glog.Errorf("Admin server: %v", err)
		stopSignals <- syscall.SIGTERM
	})()

	paramsValidator, err := openrtb_ext.NewBidderParamsValidator(schemaDirectory)
	if err != nil {
		glog.Fatalf("Failed to create the bidder params validator. %v", err)
	}

	// TODO: Currently setupExchanges() creates metricsRegistry. We will need to do this
	// here if/when the legacy endpoint goes away.
	theClient := &http.Client{
		Transport: &http.Transport{
			MaxIdleConns:        400,
			MaxIdleConnsPerHost: 10,
			IdleConnTimeout:     60 * time.Second,
			TLSClientConfig:     &tls.Config{RootCAs: ssl.GetRootCAPool()},
		},
	}
	theMetrics := pbsmetrics.NewMetrics(metricsRegistry, exchange.AdapterList())
	theExchange := exchange.NewExchange(theClient, pbc.NewClient(&cfg.CacheURL), cfg, theMetrics)

	byId, err := NewFetcher(&(cfg.StoredRequests), "DEFAULT")
	if err != nil {
		glog.Fatalf("Failed to initialize config backends. %v", err)
	}

<<<<<<< HEAD
	byAmpId, err := NewFetcher(&(cfg.StoredRequests), "AMP")
	// No need to relog the error above on error.

=======
>>>>>>> 611549dc
	openrtbEndpoint, err := openrtb2.NewEndpoint(theExchange, paramsValidator, byId, cfg, theMetrics)
	if err != nil {
		glog.Fatalf("Failed to create the openrtb endpoint handler. %v", err)
	}

	ampEndpoint, err := openrtb2.NewAmpEndpoint(theExchange, paramsValidator, byAmpId, cfg, theMetrics)
	if err != nil {
		glog.Fatalf("Failed to create the amp endpoint handler. %v", err)
	}

	router := httprouter.New()
	router.POST("/auction", (&auctionDeps{cfg}).auction)
	router.POST("/openrtb2/auction", openrtbEndpoint)
	router.POST("/openrtb2/amp", ampEndpoint)
	router.GET("/bidders/params", NewJsonDirectoryServer(paramsValidator))
	router.POST("/cookie_sync", cookieSync)
	router.POST("/validate", validate)
	router.GET("/status", status)
	router.GET("/", serveIndex)
	router.GET("/ip", getIP)
	router.ServeFiles("/static/*filepath", http.Dir("static"))

	hostCookieSettings = pbs.HostCookieSettings{
		Domain:       cfg.HostCookie.Domain,
		Family:       cfg.HostCookie.Family,
		CookieName:   cfg.HostCookie.CookieName,
		OptOutURL:    cfg.HostCookie.OptOutURL,
		OptInURL:     cfg.HostCookie.OptInURL,
		OptOutCookie: cfg.HostCookie.OptOutCookie,
	}

	userSyncDeps := &pbs.UserSyncDeps{
		HostCookieSettings: &hostCookieSettings,
		ExternalUrl:        cfg.ExternalURL,
		RecaptchaSecret:    cfg.RecaptchaSecret,
		Metrics:            metricsRegistry,
	}

	router.GET("/getuids", userSyncDeps.GetUIDs)
	router.GET("/setuid", userSyncDeps.SetUID)
	router.POST("/optout", userSyncDeps.OptOut)
	router.GET("/optout", userSyncDeps.OptOut)

	pbc.InitPrebidCache(cfg.CacheURL.GetBaseURL())

	// Add CORS middleware
	c := cors.New(cors.Options{AllowCredentials: true})
	corsRouter := c.Handler(router)

	// Add no cache headers
	noCacheHandler := NoCache{corsRouter}

	server := &http.Server{
		Addr:         fmt.Sprintf("%s:%d", cfg.Host, cfg.Port),
		Handler:      noCacheHandler,
		ReadTimeout:  15 * time.Second,
		WriteTimeout: 15 * time.Second,
	}

	go (func() {
		fmt.Printf("Main server running on: %s\n", server.Addr)
		serverErr := server.ListenAndServe()
		glog.Errorf("Main server: %v", serverErr)
		stopSignals <- syscall.SIGTERM
	})()

	<-stopSignals

	ctx, cancel := context.WithTimeout(context.Background(), 10*time.Second)
	defer cancel()
	if err := server.Shutdown(ctx); err != nil {
		glog.Errorf("Main server shutdown: %v", err)
	}
	if err := adminServer.Shutdown(ctx); err != nil {
		glog.Errorf("Admin server shutdown: %v", err)
	}

	return nil
}

const requestConfigPath = "./stored_requests/data/by_id"

// NewFetchers returns an Account-based config fetcher and a Request-based config fetcher, in that order.
// If it can't generate both of those from the given config, then an error will be returned.
//
// This function assumes that the argument config has been validated.
func NewFetcher(cfg *config.StoredRequests, qtype string) (byId stored_requests.Fetcher, err error) {
	if cfg.Files {
		glog.Infof("Loading Stored Requests from filesystem at path %s", requestConfigPath)
		byId, err = file_fetcher.NewFileFetcher(requestConfigPath)
	} else if cfg.Postgres != nil {
		glog.Infof("Loading Stored Requests from Postgres with config: %#v", cfg.Postgres)
		byId, err = db_fetcher.NewPostgres(cfg.Postgres, qtype)
	} else {
		glog.Warning("No Stored Request support configured. request.imp[i].ext.prebid.storedrequest will be ignored. If you need this, check your app config")
		byId = empty_fetcher.EmptyFetcher()
	}

	if cfg.InMemoryCache != nil {
		glog.Infof("Using a Stored Request in-memory cache. Max size: %d bytes. TTL: %d seconds.", cfg.InMemoryCache.Size, cfg.InMemoryCache.TTL)
		byId = stored_requests.WithCache(byId, in_memory.NewLRUCache(cfg.InMemoryCache))
	}
	return
}<|MERGE_RESOLUTION|>--- conflicted
+++ resolved
@@ -59,10 +59,7 @@
 	"github.com/prebid/prebid-server/stored_requests/backends/db_fetcher"
 	"github.com/prebid/prebid-server/stored_requests/backends/empty_fetcher"
 	"github.com/prebid/prebid-server/stored_requests/backends/file_fetcher"
-<<<<<<< HEAD
-=======
 	"github.com/prebid/prebid-server/stored_requests/caches/in_memory"
->>>>>>> 611549dc
 )
 
 type DomainMetrics struct {
@@ -857,12 +854,9 @@
 		glog.Fatalf("Failed to initialize config backends. %v", err)
 	}
 
-<<<<<<< HEAD
 	byAmpId, err := NewFetcher(&(cfg.StoredRequests), "AMP")
 	// No need to relog the error above on error.
 
-=======
->>>>>>> 611549dc
 	openrtbEndpoint, err := openrtb2.NewEndpoint(theExchange, paramsValidator, byId, cfg, theMetrics)
 	if err != nil {
 		glog.Fatalf("Failed to create the openrtb endpoint handler. %v", err)
