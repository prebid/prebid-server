--- conflicted
+++ resolved
@@ -188,12 +188,8 @@
 		UUID:         csReq.UUID,
 		BidderStatus: make([]*pbs.PBSBidder, 0, len(csReq.Bidders)),
 	}
-<<<<<<< HEAD
-
-	if userSyncCookie.SyncCount() == 0 {
-=======
-	if _, err := r.Cookie("uuid2"); (requireUUID2 && err != nil) || userSyncCookie.LiveSyncCount() == 0 {
->>>>>>> 89d127ea
+
+	if userSyncCookie.LiveSyncCount() == 0 {
 		csResp.Status = "no_cookie"
 	} else {
 		csResp.Status = "ok"
