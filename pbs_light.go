--- conflicted
+++ resolved
@@ -59,11 +59,7 @@
 	"github.com/prebid/prebid-server/stored_requests/backends/db_fetcher"
 	"github.com/prebid/prebid-server/stored_requests/backends/empty_fetcher"
 	"github.com/prebid/prebid-server/stored_requests/backends/file_fetcher"
-<<<<<<< HEAD
-=======
 	"github.com/prebid/prebid-server/stored_requests/caches/in_memory"
-	"strings"
->>>>>>> 93304974
 )
 
 type DomainMetrics struct {
@@ -849,14 +845,9 @@
 			IdleConnTimeout:     60 * time.Second,
 			TLSClientConfig:     &tls.Config{RootCAs: ssl.GetRootCAPool()},
 		},
-<<<<<<< HEAD
 	}
 	theMetrics := pbsmetrics.NewMetrics(metricsRegistry, exchange.AdapterList())
-	theExchange := exchange.NewExchange(theClient, cfg, theMetrics)
-=======
-		pbc.NewClient(&cfg.CacheURL),
-		cfg)
->>>>>>> 93304974
+	theExchange := exchange.NewExchange(theClient, pbc.NewClient(&cfg.CacheURL), cfg, theMetrics)
 
 	byId, err := NewFetcher(&(cfg.StoredRequests))
 	if err != nil {
