--- conflicted
+++ resolved
@@ -844,14 +844,9 @@
 			IdleConnTimeout:     60 * time.Second,
 			TLSClientConfig:     &tls.Config{RootCAs: ssl.GetRootCAPool()},
 		},
-<<<<<<< HEAD
 	}
 	theMetrics := pbsmetrics.NewMetrics(metricsRegistry, exchange.AdapterList())
-	theExchange := exchange.NewExchange(theClient, cfg, theMetrics)
-=======
-		pbc.NewClient(&cfg.CacheURL),
-		cfg)
->>>>>>> b04779ed
+	theExchange := exchange.NewExchange(theClient, pbc.NewClient(&cfg.CacheURL), cfg, theMetrics)
 
 	byId, err := NewFetcher(&(cfg.StoredRequests))
 	if err != nil {
