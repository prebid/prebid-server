--- conflicted
+++ resolved
@@ -14,19 +14,7 @@
 	"sync"
 	"time"
 
-<<<<<<< HEAD
 	"github.com/cloudfoundry/gosigar"
-=======
-	sigar "github.com/cloudfoundry/gosigar"
-	"github.com/prebid/prebid-server/adapters"
-	"github.com/prebid/prebid-server/cache"
-	"github.com/prebid/prebid-server/cache/dummycache"
-	"github.com/prebid/prebid-server/cache/filecache"
-	"github.com/prebid/prebid-server/cache/postgrescache"
-	"github.com/prebid/prebid-server/pbs"
-	pbc "github.com/prebid/prebid-server/prebid_cache_client"
-
->>>>>>> b2a7206c
 	"github.com/golang/glog"
 	"github.com/julienschmidt/httprouter"
 	"github.com/rcrowley/go-metrics"
@@ -419,8 +407,7 @@
 	mem := sigar.Mem{}
 	mem.Get()
 
-<<<<<<< HEAD
-	return cache.NewPostgresDataCache(&cache.PostgresDataCacheConfig{
+	return postgrescache.New(&cache.PostgresDataCacheConfig{
 		Dbname:   cfg.DataCache.Database,
 		Host:     cfg.DataCache.Host,
 		User:     cfg.DataCache.Username,
@@ -428,18 +415,6 @@
 		Size:     cfg.DataCache.CacheSize,
 		TTL:      cfg.DataCache.TTLSeconds,
 	})
-=======
-	cfg := postgrescache.PostgresConfig{
-		Dbname:   viper.GetString("datacache.dbname"),
-		Host:     viper.GetString("datacache.host"),
-		User:     viper.GetString("datacache.user"),
-		Password: viper.GetString("datacache.password"),
-		Size:     viper.GetInt("datacache.cache_size"),
-		TTL:      viper.GetInt("datacache.ttl_seconds"),
-	}
-
-	return postgrescache.New(cfg)
->>>>>>> b2a7206c
 
 }
 
@@ -459,11 +434,7 @@
 		}
 
 	case "filecache":
-<<<<<<< HEAD
 		dataCache, err = cache.NewFileCache(cfg.DataCache.Filename)
-=======
-		dataCache, err = filecache.New(viper.GetString("datacache.filename"))
->>>>>>> b2a7206c
 		if err != nil {
 			return fmt.Errorf("FileCache Error: %s", err.Error())
 		}
