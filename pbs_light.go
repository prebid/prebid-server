--- conflicted
+++ resolved
@@ -76,11 +76,7 @@
 	accountMetrics        map[string]*AccountMetrics // FIXME -- this seems like an unbounded queue
 	accountMetricsRWMutex sync.RWMutex
 
-	hostCookieDomain string
-	hostCookieFamily string
-	hostCookieName   string
-	hostOptOutURL    string
-	hostOptInURL     string
+	hostCookieSettings pbs.HostCookieSettings
 )
 
 var exchanges map[string]adapters.Adapter
@@ -197,11 +193,8 @@
 		UUID:         csReq.UUID,
 		BidderStatus: make([]*pbs.PBSBidder, 0, len(csReq.Bidders)),
 	}
-<<<<<<< HEAD
-	if len(cookies.UIDs) == 0 {
-=======
-	if _, err := r.Cookie("uuid2"); (requireUUID2 && err != nil) || userSyncCookie.SyncCount() == 0 {
->>>>>>> e886eda2
+
+	if userSyncCookie.SyncCount() == 0 {
 		csResp.Status = "no_cookie"
 	} else {
 		csResp.Status = "ok"
@@ -239,7 +232,7 @@
 		}
 	}
 
-	pbs_req, err := pbs.ParsePBSRequest(r, dataCache)
+	pbs_req, err := pbs.ParsePBSRequest(r, dataCache, &hostCookieSettings)
 	if err != nil {
 		if glog.V(2) {
 			glog.Infof("Failed to parse /auction request: %v", err)
@@ -247,13 +240,6 @@
 		writeAuctionError(w, "Error parsing request", err)
 		mErrorMeter.Mark(1)
 		return
-	}
-
-	// Host company has right to leverage private cookie store for user ID
-	if pbs_req.GetUserID(hostCookieFamily) == "" && hostCookieFamily != "" && hostCookieName != "" {
-		if hostCookie, err := r.Cookie(hostCookieName); err == nil {
-			pbs_req.SetUserID(hostCookieFamily, hostCookie.Value)
-		}
 	}
 
 	status := "OK"
@@ -265,20 +251,6 @@
 			mSafariNoCookieMeter.Mark(1)
 		}
 		status = "no_cookie"
-<<<<<<< HEAD
-=======
-		if requireUUID2 {
-			uuid2 := fmt.Sprintf("%d", rand.Int63())
-			c := http.Cookie{
-				Name:    "uuid2",
-				Value:   uuid2,
-				Domain:  cookieDomain,
-				Expires: time.Now().Add(180 * 24 * time.Hour),
-			}
-			http.SetCookie(w, &c)
-			pbs_req.Cookie.TrySync("adnxs", uuid2)
-		}
->>>>>>> e886eda2
 	}
 
 	ctx, cancel := context.WithTimeout(context.Background(), time.Millisecond*time.Duration(pbs_req.TimeoutMillis))
@@ -632,12 +604,6 @@
 	if err != nil {
 		glog.Errorf("Viper was unable to read configurations: %v", err)
 	}
-	// we need to set this global variable so it can be used by other methods
-	hostCookieDomain = cfg.HostCookieDomain
-	hostCookieFamily = cfg.HostCookieFamily
-	hostCookieName = cfg.HostCookieName
-	hostOptOutURL = cfg.HostOptOutURL
-	hostOptInURL = cfg.HostOptInURL
 
 	if err := serve(cfg); err != nil {
 		glog.Fatalf("PreBid Server encountered an error: %v", err)
@@ -738,21 +704,25 @@
 	router.GET("/ip", getIP)
 	router.ServeFiles("/static/*filepath", http.Dir("static"))
 
-<<<<<<< HEAD
-	pbs.InitUsersyncHandlers(router, metricsRegistry, hostCookieDomain, hostOptOutURL, hostOptInURL, cfg.ExternalURL, cfg.RecaptchaSecret)
-=======
+	hostCookieSettings := &pbs.HostCookieSettings{
+		Domain:     cfg.HostCookie.Domain,
+		Family:     cfg.HostCookie.Family,
+		CookieName: cfg.HostCookie.CookieName,
+		OptOutURL:  cfg.HostCookie.OptOutURL,
+		OptInURL:   cfg.HostCookie.OptInURL,
+	}
+
 	userSyncDeps := &pbs.UserSyncDeps{
-		Cookie_domain:    cfg.CookieDomain,
-		External_url:     cfg.ExternalURL,
-		Recaptcha_secret: cfg.RecaptchaSecret,
-		Metrics:          metricsRegistry,
+		HostCookieSettings: hostCookieSettings,
+		ExternalUrl:        cfg.ExternalURL,
+		RecaptchaSecret:    cfg.RecaptchaSecret,
+		Metrics:            metricsRegistry,
 	}
 
 	router.GET("/getuids", userSyncDeps.GetUIDs)
 	router.GET("/setuid", userSyncDeps.SetUID)
 	router.POST("/optout", userSyncDeps.OptOut)
 	router.GET("/optout", userSyncDeps.OptOut)
->>>>>>> e886eda2
 
 	pbc.InitPrebidCache(cfg.CacheURL)
 
