<<<<<<< HEAD
# Pubmatic-Adaptor 
Pubmatic adaptor in Prebid Server  


## Sample Request for legacy /auction endpoint 

pbBidder := pbs.PBSBidder{
        BidderCode: "bannerCode",
        AdUnits: []pbs.PBSAdUnit{
            {
                Code:       "unitCode",
                BidID:      "bidid",
                MediaTypes: []pbs.MediaType{pbs.MEDIA_TYPE_BANNER},
                Sizes: []openrtb.Format{
                    {
                        W: 336,
                        H: 280,
                    },
                },
                Params: json.RawMessage(`{"publisherId": "640", 
                            "adSlot": "slot1@336x280", 
                            "kadpageurl": "www.test.com", 
                            "gender": "M",
                            "lat":40.1,
                            "lon":50.2,
                            "yob":1982,
                            "kadfloor":0.5,
                            "keywords":{
                                    "pmZoneId": "Zone1,Zone2"
                                    },  
                            "wrapper":
                                    {"version":2,
                                    "profile":595}
                                    }`),
            },
        },
    }
        
## Sample Request for /openrtb2/auction endpoint 

    request := &openrtb.BidRequest{
        ID: "12345",
        Imp: []openrtb.Imp{{
            ID: "234",
            Banner: &openrtb.Banner{
                Format: []openrtb.Format{{
                    W: 300,
                    H: 250,
                }},
            },
            Ext: openrtb.RawJSON(`{"bidder": {
                                "adSlot": "AdTag_Div1@300x250",
                                "publisherId": "1234",
                                "keywords":{
                                            "pmZoneID": "Zone1,Zone2",
                                            "preference": "sports,movies"
                                            },
                                "wrapper":{"version":1,"profile":5123}
                            }}`),
        }},
        Device: &openrtb.Device{
            UA: "Mozilla/5.0 (Windows NT 10.0; Win64; x64) AppleWebKit/537.36 (KHTML, like Gecko) Chrome/63.0.3239.132 Safari/537.36",
        },
        User: &openrtb.User{
            ID: "testID",
        },
        Site: &openrtb.Site{
            ID: "siteID",
        },
    }
=======
[![Build Status](https://travis-ci.org/prebid/prebid-server.svg?branch=master)](https://travis-ci.org/prebid/prebid-server)

# Prebid Server

Prebid Server is an open source implementation of Server-Side Header Bidding.
It is managed by [Prebid.org](http://prebid.org/overview/what-is-prebid-org.html),
and upholds the principles from the [Prebid Code of Conduct](http://prebid.org/wrapper_code_of_conduct.html).

This project does not support the same set of Bidders as Prebid.js, although there is overlap.
The current set can be found in the [adapters](./adapters) package. If you don't see the one you want, feel free to [contribute it](docs/developers/add-new-bidder.md).

For more information, see:

- [What is Prebid?](http://prebid.org/overview/intro.html)
- [Getting started with Prebid Server](http://prebid.org/dev-docs/get-started-with-prebid-server.html)
- [Current Bidders](http://prebid.org/dev-docs/prebid-server-bidders.html)

## Installation

First install [Go 1.9.1](https://golang.org/doc/install) or later and [dep](https://golang.github.io/dep/docs/installation.html). Note that dep requires an explicit GOPATH to be set.

```bash
export GOPATH=$(go env GOPATH)
mkdir -p $GOPATH
```

Then download and prepare Prebid Server:

```bash
cd $GOPATH
git clone https://github.com/PubMatic-OpenWrap/prebid-server src/github.com/PubMatic-OpenWrap/prebid-server
cd src/github.com/PubMatic-OpenWrap/prebid-server
dep ensure
```

Run the automated tests:

```bash
./validate.sh
```

Or just run the server locally:

```bash
go build .
./prebid-server
```

Load the landing page in your browser at `http://localhost:8000/`.
For the full API reference, see [docs/endpoints](docs/endpoints)


## Contributing

Want to [add an adapter](docs/developers/add-new-bidder.md)? Found a bug? Great!
This project is in its infancy, and many things can be improved.


Report bugs, request features, and suggest improvements [on Github](https://github.com/PubMatic-OpenWrap/prebid-server/issues).

Or better yet, [open a pull request](https://github.com/PubMatic-OpenWrap/prebid-server/compare) with the changes you'd like to see.
>>>>>>> 88ccecf8
<|MERGE_RESOLUTION|>--- conflicted
+++ resolved
@@ -1,75 +1,3 @@
-<<<<<<< HEAD
-# Pubmatic-Adaptor 
-Pubmatic adaptor in Prebid Server  
-
-
-## Sample Request for legacy /auction endpoint 
-
-pbBidder := pbs.PBSBidder{
-        BidderCode: "bannerCode",
-        AdUnits: []pbs.PBSAdUnit{
-            {
-                Code:       "unitCode",
-                BidID:      "bidid",
-                MediaTypes: []pbs.MediaType{pbs.MEDIA_TYPE_BANNER},
-                Sizes: []openrtb.Format{
-                    {
-                        W: 336,
-                        H: 280,
-                    },
-                },
-                Params: json.RawMessage(`{"publisherId": "640", 
-                            "adSlot": "slot1@336x280", 
-                            "kadpageurl": "www.test.com", 
-                            "gender": "M",
-                            "lat":40.1,
-                            "lon":50.2,
-                            "yob":1982,
-                            "kadfloor":0.5,
-                            "keywords":{
-                                    "pmZoneId": "Zone1,Zone2"
-                                    },  
-                            "wrapper":
-                                    {"version":2,
-                                    "profile":595}
-                                    }`),
-            },
-        },
-    }
-        
-## Sample Request for /openrtb2/auction endpoint 
-
-    request := &openrtb.BidRequest{
-        ID: "12345",
-        Imp: []openrtb.Imp{{
-            ID: "234",
-            Banner: &openrtb.Banner{
-                Format: []openrtb.Format{{
-                    W: 300,
-                    H: 250,
-                }},
-            },
-            Ext: openrtb.RawJSON(`{"bidder": {
-                                "adSlot": "AdTag_Div1@300x250",
-                                "publisherId": "1234",
-                                "keywords":{
-                                            "pmZoneID": "Zone1,Zone2",
-                                            "preference": "sports,movies"
-                                            },
-                                "wrapper":{"version":1,"profile":5123}
-                            }}`),
-        }},
-        Device: &openrtb.Device{
-            UA: "Mozilla/5.0 (Windows NT 10.0; Win64; x64) AppleWebKit/537.36 (KHTML, like Gecko) Chrome/63.0.3239.132 Safari/537.36",
-        },
-        User: &openrtb.User{
-            ID: "testID",
-        },
-        Site: &openrtb.Site{
-            ID: "siteID",
-        },
-    }
-=======
 [![Build Status](https://travis-ci.org/prebid/prebid-server.svg?branch=master)](https://travis-ci.org/prebid/prebid-server)
 
 # Prebid Server
@@ -130,5 +58,4 @@
 
 Report bugs, request features, and suggest improvements [on Github](https://github.com/PubMatic-OpenWrap/prebid-server/issues).
 
-Or better yet, [open a pull request](https://github.com/PubMatic-OpenWrap/prebid-server/compare) with the changes you'd like to see.
->>>>>>> 88ccecf8
+Or better yet, [open a pull request](https://github.com/PubMatic-OpenWrap/prebid-server/compare) with the changes you'd like to see.