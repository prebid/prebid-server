--- conflicted
+++ resolved
@@ -1115,15 +1115,6 @@
 	v.AutomaticEnv()
 	v.ReadInConfig()
 
-	// Migrate config settings to maintain compatibility with old configs
-<<<<<<< HEAD
-	migrateConfigDatabaseConnection(v)
-=======
-	migrateConfigPurposeOneTreatment(v)
-	migrateConfigSpecialFeature1(v)
-	migrateConfigTCF2PurposeFlags(v)
->>>>>>> f879f63f
-
 	// These defaults must be set after the migrate functions because those functions look for the presence of these
 	// config fields and there isn't a way to detect presence of a config field using the viper package if a default
 	// is set. Viper IsSet and Get functions consider default values.
@@ -1172,253 +1163,6 @@
 	}
 }
 
-<<<<<<< HEAD
-func migrateConfigDatabaseConnection(v *viper.Viper) {
-
-	type QueryParamMigration struct {
-		old string
-		new string
-	}
-
-	type QueryMigration struct {
-		name   string
-		params []QueryParamMigration
-	}
-
-	type Migration struct {
-		old             string
-		new             string
-		fields          []string
-		queryMigrations []QueryMigration
-	}
-
-	queryParamMigrations := struct {
-		RequestIdList QueryParamMigration
-		ImpIdList     QueryParamMigration
-		IdList        QueryParamMigration
-		LastUpdated   QueryParamMigration
-	}{
-		RequestIdList: QueryParamMigration{
-			old: "%REQUEST_ID_LIST%",
-			new: "$REQUEST_ID_LIST",
-		},
-		ImpIdList: QueryParamMigration{
-			old: "%IMP_ID_LIST%",
-			new: "$IMP_ID_LIST",
-		},
-		IdList: QueryParamMigration{
-			old: "%ID_LIST%",
-			new: "$ID_LIST",
-		},
-		LastUpdated: QueryParamMigration{
-			old: "$1",
-			new: "$LAST_UPDATED",
-		},
-	}
-
-	queryMigrations := []QueryMigration{
-		{
-			name:   "fetcher.query",
-			params: []QueryParamMigration{queryParamMigrations.RequestIdList, queryParamMigrations.ImpIdList, queryParamMigrations.IdList},
-		},
-		{
-			name:   "fetcher.amp_query",
-			params: []QueryParamMigration{queryParamMigrations.RequestIdList, queryParamMigrations.ImpIdList, queryParamMigrations.IdList},
-		},
-		{
-			name:   "poll_for_updates.query",
-			params: []QueryParamMigration{queryParamMigrations.LastUpdated},
-		},
-		{
-			name:   "poll_for_updates.amp_query",
-			params: []QueryParamMigration{queryParamMigrations.LastUpdated},
-		},
-	}
-
-	migrations := []Migration{
-		{
-			old: "stored_requests.postgres",
-			new: "stored_requests.database",
-			fields: []string{
-				"connection.dbname",
-				"connection.host",
-				"connection.port",
-				"connection.user",
-				"connection.password",
-				"fetcher.query",
-				"fetcher.amp_query",
-				"initialize_caches.timeout_ms",
-				"initialize_caches.query",
-				"initialize_caches.amp_query",
-				"poll_for_updates.refresh_rate_seconds",
-				"poll_for_updates.timeout_ms",
-				"poll_for_updates.query",
-				"poll_for_updates.amp_query",
-			},
-			queryMigrations: queryMigrations,
-		},
-		{
-			old: "stored_video_req.postgres",
-			new: "stored_video_req.database",
-			fields: []string{
-				"connection.dbname",
-				"connection.host",
-				"connection.port",
-				"connection.user",
-				"connection.password",
-				"fetcher.query",
-				"initialize_caches.timeout_ms",
-				"initialize_caches.query",
-				"poll_for_updates.refresh_rate_seconds",
-				"poll_for_updates.timeout_ms",
-				"poll_for_updates.query",
-			},
-			queryMigrations: queryMigrations,
-		},
-		{
-			old: "stored_responses.postgres",
-			new: "stored_responses.database",
-			fields: []string{
-				"connection.dbname",
-				"connection.host",
-				"connection.port",
-				"connection.user",
-				"connection.password",
-				"fetcher.query",
-				"initialize_caches.timeout_ms",
-				"initialize_caches.query",
-				"poll_for_updates.refresh_rate_seconds",
-				"poll_for_updates.timeout_ms",
-				"poll_for_updates.query",
-			},
-			queryMigrations: queryMigrations,
-		},
-	}
-
-	for _, migration := range migrations {
-		driverField := migration.new + ".connection.driver"
-		newConfigInfoPresent := isConfigInfoPresent(v, migration.new, migration.fields)
-		oldConfigInfoPresent := isConfigInfoPresent(v, migration.old, migration.fields)
-
-		if !newConfigInfoPresent && oldConfigInfoPresent {
-			glog.Warning(fmt.Sprintf("%s is deprecated and should be changed to %s", migration.old, migration.new))
-			glog.Warning(fmt.Sprintf("%s is not set, using default (postgres)", driverField))
-			v.Set(driverField, "postgres")
-
-			for _, field := range migration.fields {
-				oldField := migration.old + "." + field
-				newField := migration.new + "." + field
-				if v.IsSet(oldField) {
-					glog.Warning(fmt.Sprintf("%s is deprecated and should be changed to %s", oldField, newField))
-					v.Set(newField, v.Get(oldField))
-				}
-			}
-
-			for _, queryMigration := range migration.queryMigrations {
-				oldQueryField := migration.old + "." + queryMigration.name
-				newQueryField := migration.new + "." + queryMigration.name
-				queryString := v.GetString(oldQueryField)
-				for _, queryParam := range queryMigration.params {
-					if strings.Contains(queryString, queryParam.old) {
-						glog.Warning(fmt.Sprintf("Query param %s for %s is deprecated and should be changed to %s", queryParam.old, oldQueryField, queryParam.new))
-						queryString = strings.ReplaceAll(queryString, queryParam.old, queryParam.new)
-						v.Set(newQueryField, queryString)
-					}
-				}
-			}
-		} else if newConfigInfoPresent && oldConfigInfoPresent {
-			glog.Warning(fmt.Sprintf("using %s and ignoring deprecated %s", migration.new, migration.old))
-
-			for _, field := range migration.fields {
-				oldField := migration.old + "." + field
-				newField := migration.new + "." + field
-				if v.IsSet(oldField) {
-					glog.Warning(fmt.Sprintf("using %s and ignoring deprecated %s", newField, oldField))
-				}
-			}
-=======
-func migrateConfigPurposeOneTreatment(v *viper.Viper) {
-	if oldConfig, ok := v.Get("gdpr.tcf2.purpose_one_treatement").(map[string]interface{}); ok {
-		if v.IsSet("gdpr.tcf2.purpose_one_treatment") {
-			glog.Warning("using gdpr.tcf2.purpose_one_treatment and ignoring deprecated gdpr.tcf2.purpose_one_treatement")
-		} else {
-			glog.Warning("gdpr.tcf2.purpose_one_treatement.enabled should be changed to gdpr.tcf2.purpose_one_treatment.enabled")
-			glog.Warning("gdpr.tcf2.purpose_one_treatement.access_allowed should be changed to gdpr.tcf2.purpose_one_treatment.access_allowed")
-			v.Set("gdpr.tcf2.purpose_one_treatment", oldConfig)
-		}
-	}
-}
-
-func migrateConfigSpecialFeature1(v *viper.Viper) {
-	if oldConfig, ok := v.Get("gdpr.tcf2.special_purpose1").(map[string]interface{}); ok {
-		if v.IsSet("gdpr.tcf2.special_feature1") {
-			glog.Warning("using gdpr.tcf2.special_feature1 and ignoring deprecated gdpr.tcf2.special_purpose1")
-		} else {
-			glog.Warning("gdpr.tcf2.special_purpose1.enabled is deprecated and should be changed to gdpr.tcf2.special_feature1.enforce")
-			glog.Warning("gdpr.tcf2.special_purpose1.vendor_exceptions is deprecated and should be changed to gdpr.tcf2.special_feature1.vendor_exceptions")
-			v.Set("gdpr.tcf2.special_feature1.enforce", oldConfig["enabled"])
-			v.Set("gdpr.tcf2.special_feature1.vendor_exceptions", oldConfig["vendor_exceptions"])
-		}
-	}
-}
-
-func migrateConfigTCF2PurposeFlags(v *viper.Viper) {
-	migrateConfigTCF2EnforcePurposeFlags(v)
-	migrateConfigTCF2PurposeEnabledFlags(v)
-}
-
-func migrateConfigTCF2EnforcePurposeFlags(v *viper.Viper) {
-	for i := 1; i <= 10; i++ {
-		algoField := fmt.Sprintf("gdpr.tcf2.purpose%d.enforce_algo", i)
-		purposeField := fmt.Sprintf("gdpr.tcf2.purpose%d.enforce_purpose", i)
-
-		if !v.IsSet(purposeField) {
-			continue
-		}
-		if _, ok := v.Get(purposeField).(string); !ok {
-			continue
-		}
-		if v.IsSet(algoField) {
-			glog.Warningf("using %s and ignoring deprecated %s string type", algoField, purposeField)
-		} else {
-			v.Set(algoField, TCF2EnforceAlgoFull)
-
-			glog.Warningf("setting %s to \"%s\" based on deprecated %s string type \"%s\"", algoField, TCF2EnforceAlgoFull, purposeField, v.GetString(purposeField))
-		}
-
-		oldPurposeFieldValue := v.GetString(purposeField)
-		newPurposeFieldValue := "false"
-		if oldPurposeFieldValue == TCF2EnforceAlgoFull {
-			newPurposeFieldValue = "true"
-		}
-
-		glog.Warningf("converting %s from string \"%s\" to bool \"%s\"; string type is deprecated", purposeField, oldPurposeFieldValue, newPurposeFieldValue)
-		v.Set(purposeField, newPurposeFieldValue)
-	}
-}
-
-func migrateConfigTCF2PurposeEnabledFlags(v *viper.Viper) {
-	for i := 1; i <= 10; i++ {
-		oldField := fmt.Sprintf("gdpr.tcf2.purpose%d.enabled", i)
-		newField := fmt.Sprintf("gdpr.tcf2.purpose%d.enforce_purpose", i)
-
-		if v.IsSet(oldField) {
-			oldConfig := v.GetBool(oldField)
-			if v.IsSet(newField) {
-				glog.Warningf("using %s and ignoring deprecated %s", newField, oldField)
-			} else {
-				glog.Warningf("%s is deprecated and should be changed to %s", oldField, newField)
-				v.Set(newField, oldConfig)
-			}
-		}
-
-		if v.IsSet(newField) {
-			v.Set(oldField, strconv.FormatBool(v.GetBool(newField)))
->>>>>>> f879f63f
-		}
-	}
-}
-
 func isConfigInfoPresent(v *viper.Viper, prefix string, fields []string) bool {
 	prefix = prefix + "."
 	for _, field := range fields {
