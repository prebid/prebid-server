--- conflicted
+++ resolved
@@ -316,9 +316,6 @@
 	PurposeOneTreatment TCF2PurposeOneTreatment `mapstructure:"purpose_one_treatment"`
 }
 
-<<<<<<< HEAD
-// IntegrationEnabled checks if a given integration type is enabled. All integration types are considered either
-=======
 // BasicEnforcementVendor checks if the given bidder is considered a basic enforcement vendor which indicates whether
 // weak vendor enforcement applies to that bidder. If set, the legal basis calculation for the bidder only considers
 // consent to the purpose, not the vendor. The idea is that the publisher trusts this vendor to enforce the
@@ -329,7 +326,6 @@
 }
 
 // ChannelEnabled checks if a given channel type is enabled. All channel types are considered either
->>>>>>> d51f0da2
 // enabled or disabled based on the Enabled flag.
 func (t *TCF2) ChannelEnabled(channelType ChannelType) bool {
 	return t.Enabled
