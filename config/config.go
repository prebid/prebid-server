--- conflicted
+++ resolved
@@ -145,18 +145,16 @@
 		glog.Warning(`cfg.PriceFloors.Enabled will currently not do anything as price floors feature is still under development.`)
 	}
 
-<<<<<<< HEAD
+	if len(cfg.AccountDefaults.Events.VASTEvents) > 0 {
+		errs = append(errs, errors.New("account_defaults.Events.VASTEvents has no effect as the feature is under development."))
+	}
+
 	if cfg.TmaxAdjustments.Enabled {
 		glog.Warning(`cfg.TmaxAdjustments.Enabled will currently not do anything as tmax adjustment feature is still under development.`)
 		cfg.TmaxAdjustments.Enabled = false
 	}
 	errs = cfg.TmaxAdjustments.validate(errs)
-=======
-	if len(cfg.AccountDefaults.Events.VASTEvents) > 0 {
-		errs = append(errs, errors.New("account_defaults.Events.VASTEvents has no effect as the feature is under development."))
-	}
-
->>>>>>> 31b4c205
+
 	errs = cfg.Experiment.validate(errs)
 	errs = cfg.BidderInfos.validate(errs)
 	return errs
