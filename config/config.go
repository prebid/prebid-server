package config

import (
	"encoding/json"
	"errors"
	"fmt"
	"net/url"
	"reflect"
	"strings"
	"time"

	"github.com/golang/glog"
	"github.com/mxmCherry/openrtb/v16/openrtb2"
	"github.com/spf13/viper"

	"github.com/prebid/go-gdpr/consentconstants"
	"github.com/prebid/prebid-server/errortypes"
	"github.com/prebid/prebid-server/openrtb_ext"
)

// Configuration specifies the static application config.
type Configuration struct {
	ExternalURL      string     `mapstructure:"external_url"`
	Host             string     `mapstructure:"host"`
	Port             int        `mapstructure:"port"`
	UnixSocketEnable bool       `mapstructure:"unix_socket_enable"`
	UnixSocketName   string     `mapstructure:"unix_socket_name"`
	Client           HTTPClient `mapstructure:"http_client"`
	CacheClient      HTTPClient `mapstructure:"http_client_cache"`
	AdminPort        int        `mapstructure:"admin_port"`
	EnableGzip       bool       `mapstructure:"enable_gzip"`
	// GarbageCollectorThreshold allocates virtual memory (in bytes) which is not used by PBS but
	// serves as a hack to trigger the garbage collector only when the heap reaches at least this size.
	// More info: https://github.com/golang/go/issues/48409
	GarbageCollectorThreshold int `mapstructure:"garbage_collector_threshold"`
	// StatusResponse is the string which will be returned by the /status endpoint when things are OK.
	// If empty, it will return a 204 with no content.
	StatusResponse    string          `mapstructure:"status_response"`
	AuctionTimeouts   AuctionTimeouts `mapstructure:"auction_timeouts_ms"`
	CacheURL          Cache           `mapstructure:"cache"`
	ExtCacheURL       ExternalCache   `mapstructure:"external_cache"`
	RecaptchaSecret   string          `mapstructure:"recaptcha_secret"`
	HostCookie        HostCookie      `mapstructure:"host_cookie"`
	Metrics           Metrics         `mapstructure:"metrics"`
	StoredRequests    StoredRequests  `mapstructure:"stored_requests"`
	StoredRequestsAMP StoredRequests  `mapstructure:"stored_amp_req"`
	CategoryMapping   StoredRequests  `mapstructure:"category_mapping"`
	VTrack            VTrack          `mapstructure:"vtrack"`
	Event             Event           `mapstructure:"event"`
	Accounts          StoredRequests  `mapstructure:"accounts"`
	UserSync          UserSync        `mapstructure:"user_sync"`
	// Note that StoredVideo refers to stored video requests, and has nothing to do with caching video creatives.
	StoredVideo     StoredRequests `mapstructure:"stored_video_req"`
	StoredResponses StoredRequests `mapstructure:"stored_responses"`

	// Adapters should have a key for every openrtb_ext.BidderName, converted to lower-case.
	// Se also: https://github.com/spf13/viper/issues/371#issuecomment-335388559
	Adapters             map[string]Adapter `mapstructure:"adapters"`
	MaxRequestSize       int64              `mapstructure:"max_request_size"`
	Analytics            Analytics          `mapstructure:"analytics"`
	AMPTimeoutAdjustment int64              `mapstructure:"amp_timeout_adjustment_ms"`
	GDPR                 GDPR               `mapstructure:"gdpr"`
	CCPA                 CCPA               `mapstructure:"ccpa"`
	LMT                  LMT                `mapstructure:"lmt"`
	CurrencyConverter    CurrencyConverter  `mapstructure:"currency_converter"`
	DefReqConfig         DefReqConfig       `mapstructure:"default_request"`

	VideoStoredRequestRequired bool `mapstructure:"video_stored_request_required"`

	// Array of blacklisted apps that is used to create the hash table BlacklistedAppMap so App.ID's can be instantly accessed.
	BlacklistedApps   []string `mapstructure:"blacklisted_apps,flow"`
	BlacklistedAppMap map[string]bool
	// Array of blacklisted accounts that is used to create the hash table BlacklistedAcctMap so Account.ID's can be instantly accessed.
	BlacklistedAccts   []string `mapstructure:"blacklisted_accts,flow"`
	BlacklistedAcctMap map[string]bool
	// Is publisher/account ID required to be submitted in the OpenRTB2 request
	AccountRequired bool `mapstructure:"account_required"`
	// AccountDefaults defines default settings for valid accounts that are partially defined
	// and provides a way to set global settings that can be overridden at account level.
	AccountDefaults Account `mapstructure:"account_defaults"`
	// accountDefaultsJSON is the internal serialized form of AccountDefaults used for json merge
	accountDefaultsJSON json.RawMessage
	// Local private file containing SSL certificates
	PemCertsFile string `mapstructure:"certificates_file"`
	// Custom headers to handle request timeouts from queueing infrastructure
	RequestTimeoutHeaders RequestTimeoutHeaders `mapstructure:"request_timeout_headers"`
	// Debug/logging flags go here
	Debug Debug `mapstructure:"debug"`
	// RequestValidation specifies the request validation options.
	RequestValidation RequestValidation `mapstructure:"request_validation"`
	// When true, PBS will assign a randomly generated UUID to req.Source.TID if it is empty
	AutoGenSourceTID bool `mapstructure:"auto_gen_source_tid"`
	//When true, new bid id will be generated in seatbid[].bid[].ext.prebid.bidid and used in event urls instead
	GenerateBidID bool `mapstructure:"generate_bid_id"`
	// GenerateRequestID overrides the bidrequest.id in an AMP Request or an App Stored Request with a generated UUID if set to true. The default is false.
	GenerateRequestID bool                      `mapstructure:"generate_request_id"`
	HostSChainNode    *openrtb2.SupplyChainNode `mapstructure:"host_schain_node"`
<<<<<<< HEAD
	// Experiment configures non-production ready features.
	Experiment Experiment `mapstructure:"experiment"`
=======

	TrackerURL          string              `mapstructure:"tracker_url"`
	VendorListScheduler VendorListScheduler `mapstructure:"vendor_list_scheduler"`
	PriceFloors         PriceFloors         `mapstructure:"price_floors"`
}

type PriceFloors struct {
	Enabled           bool `mapstructure:"enabled"`
	UseDynamicData    bool `mapstructure:"use_dynamic_data"`
	EnforceFloorsRate int  `mapstructure:"enforce_floors_rate"`
	EnforceDealFloors bool `mapstructure:"enforce_deal_floors"`
}

type VendorListScheduler struct {
	Enabled  bool   `mapstructure:"enabled"`
	Interval string `mapstructure:"interval"`
	Timeout  string `mapstructure:"timeout"`
>>>>>>> bc8e9aae
}

const MIN_COOKIE_SIZE_BYTES = 500

type HTTPClient struct {
	MaxConnsPerHost     int `mapstructure:"max_connections_per_host"`
	MaxIdleConns        int `mapstructure:"max_idle_connections"`
	MaxIdleConnsPerHost int `mapstructure:"max_idle_connections_per_host"`
	IdleConnTimeout     int `mapstructure:"idle_connection_timeout_seconds"`

	TLSHandshakeTimeout   int `mapstructure:"tls_handshake_timeout"`
	ResponseHeaderTimeout int `mapstructure:"response_header_timeout"`
	DialTimeout           int `mapstructure:"dial_timeout"`
	DialKeepAlive         int `mapstructure:"dial_keepalive"`
}

func (cfg *Configuration) validate(v *viper.Viper) []error {
	var errs []error
	errs = cfg.AuctionTimeouts.validate(errs)
	errs = cfg.StoredRequests.validate(errs)
	errs = cfg.StoredRequestsAMP.validate(errs)
	errs = cfg.Accounts.validate(errs)
	errs = cfg.CategoryMapping.validate(errs)
	errs = cfg.StoredVideo.validate(errs)
	errs = cfg.Metrics.validate(errs)
	if cfg.MaxRequestSize < 0 {
		errs = append(errs, fmt.Errorf("cfg.max_request_size must be >= 0. Got %d", cfg.MaxRequestSize))
	}
	errs = cfg.GDPR.validate(v, errs)
	errs = cfg.CurrencyConverter.validate(errs)
	errs = validateAdapters(cfg.Adapters, errs)
	errs = cfg.Debug.validate(errs)
	errs = cfg.ExtCacheURL.validate(errs)
	if cfg.AccountDefaults.Disabled {
		glog.Warning(`With account_defaults.disabled=true, host-defined accounts must exist and have "disabled":false. All other requests will be rejected.`)
	}
	if cfg.AccountDefaults.Events.Enabled {
		glog.Warning(`account_defaults.events will currently not do anything as the feature is still under development. Please follow https://github.com/prebid/prebid-server/issues/1725 for more updates`)
	}
<<<<<<< HEAD
	errs = cfg.Experiment.validate(errs)
=======
	if cfg.PriceFloors.Enabled {
		glog.Warning(`PriceFloors.Enabled will enforce floor feature which is still under development.`)
	}
>>>>>>> bc8e9aae
	return errs
}

type AuctionTimeouts struct {
	// The default timeout is used if the user's request didn't define one. Use 0 if there's no default.
	Default uint64 `mapstructure:"default"`
	// The max timeout is used as an absolute cap, to prevent excessively long ones. Use 0 for no cap
	Max uint64 `mapstructure:"max"`
}

func (cfg *AuctionTimeouts) validate(errs []error) []error {
	if cfg.Max < cfg.Default {
		errs = append(errs, fmt.Errorf("auction_timeouts_ms.max cannot be less than auction_timeouts_ms.default. max=%d, default=%d", cfg.Max, cfg.Default))
	}
	return errs
}

func (data *ExternalCache) validate(errs []error) []error {
	if data.Host == "" && data.Path == "" {
		// Both host and path can be blank. No further validation needed
		return errs
	}

	if data.Scheme != "" && data.Scheme != "http" && data.Scheme != "https" {
		return append(errs, errors.New("External cache Scheme must be http or https if specified"))
	}

	// Either host or path or both not empty, validate.
	if data.Host == "" && data.Path != "" || data.Host != "" && data.Path == "" {
		return append(errs, errors.New("External cache Host and Path must both be specified"))
	}
	if strings.HasSuffix(data.Host, "/") {
		return append(errs, errors.New(fmt.Sprintf("External cache Host '%s' must not end with a path separator", data.Host)))
	}
	if strings.Contains(data.Host, "://") {
		return append(errs, errors.New(fmt.Sprintf("External cache Host must not specify a protocol. '%s'", data.Host)))
	}
	if !strings.HasPrefix(data.Path, "/") {
		return append(errs, errors.New(fmt.Sprintf("External cache Path '%s' must begin with a path separator", data.Path)))
	}

	urlObj, err := url.Parse("https://" + data.Host + data.Path)
	if err != nil {
		return append(errs, errors.New(fmt.Sprintf("External cache Path validation error: %s ", err.Error())))
	}
	if urlObj.Host != data.Host {
		return append(errs, errors.New(fmt.Sprintf("External cache Host '%s' is invalid", data.Host)))
	}
	if urlObj.Path != data.Path {
		return append(errs, errors.New("External cache Path is invalid"))
	}

	return errs
}

// LimitAuctionTimeout returns the min of requested or cfg.MaxAuctionTimeout.
// Both values treat "0" as "infinite".
func (cfg *AuctionTimeouts) LimitAuctionTimeout(requested time.Duration) time.Duration {
	if requested == 0 && cfg.Default != 0 {
		return time.Duration(cfg.Default) * time.Millisecond
	}
	if cfg.Max > 0 {
		maxTimeout := time.Duration(cfg.Max) * time.Millisecond
		if requested == 0 || requested > maxTimeout {
			return maxTimeout
		}
	}
	return requested
}

// Privacy is a grouping of privacy related configs to assist in dependency injection.
type Privacy struct {
	CCPA CCPA
	GDPR GDPR
	LMT  LMT
}

type GDPR struct {
	Enabled                 bool         `mapstructure:"enabled"`
	HostVendorID            int          `mapstructure:"host_vendor_id"`
	DefaultValue            string       `mapstructure:"default_value"`
	Timeouts                GDPRTimeouts `mapstructure:"timeouts_ms"`
	NonStandardPublishers   []string     `mapstructure:"non_standard_publishers,flow"`
	NonStandardPublisherMap map[string]struct{}
	TCF2                    TCF2 `mapstructure:"tcf2"`
	AMPException            bool `mapstructure:"amp_exception"` // Deprecated: Use account-level GDPR settings (gdpr.integration_enabled.amp) instead
	// EEACountries (EEA = European Economic Area) are a list of countries where we should assume GDPR applies.
	// If the gdpr flag is unset in a request, but geo.country is set, we will assume GDPR applies if and only
	// if the country matches one on this list. If both the GDPR flag and country are not set, we default
	// to DefaultValue
	EEACountries    []string `mapstructure:"eea_countries"`
	EEACountriesMap map[string]struct{}
}

func (cfg *GDPR) validate(v *viper.Viper, errs []error) []error {
	if !v.IsSet("gdpr.default_value") {
		errs = append(errs, fmt.Errorf("gdpr.default_value is required and must be specified"))
	} else if cfg.DefaultValue != "0" && cfg.DefaultValue != "1" {
		errs = append(errs, fmt.Errorf("gdpr.default_value must be 0 or 1"))
	}
	if cfg.HostVendorID < 0 || cfg.HostVendorID > 0xffff {
		errs = append(errs, fmt.Errorf("gdpr.host_vendor_id must be in the range [0, %d]. Got %d", 0xffff, cfg.HostVendorID))
	}
	if cfg.HostVendorID == 0 {
		glog.Warning("gdpr.host_vendor_id was not specified. Host company GDPR checks will be skipped.")
	}
	if cfg.AMPException == true {
		errs = append(errs, fmt.Errorf("gdpr.amp_exception has been discontinued and must be removed from your config. If you need to disable GDPR for AMP, you may do so per-account (gdpr.integration_enabled.amp) or at the host level for the default account (account_defaults.gdpr.integration_enabled.amp)"))
	}
	return cfg.validatePurposes(errs)
}

func (cfg *GDPR) validatePurposes(errs []error) []error {
	purposeConfigs := []TCF2Purpose{
		cfg.TCF2.Purpose1,
		cfg.TCF2.Purpose2,
		cfg.TCF2.Purpose3,
		cfg.TCF2.Purpose4,
		cfg.TCF2.Purpose5,
		cfg.TCF2.Purpose6,
		cfg.TCF2.Purpose7,
		cfg.TCF2.Purpose8,
		cfg.TCF2.Purpose9,
		cfg.TCF2.Purpose10,
	}

	for i := 0; i < len(purposeConfigs); i++ {
		enforcePurposeValue := purposeConfigs[i].EnforcePurpose
		enforcePurposeField := fmt.Sprintf("gdpr.tcf2.purpose%d.enforce_purpose", (i + 1))

		if enforcePurposeValue != TCF2NoEnforcement && enforcePurposeValue != TCF2FullEnforcement {
			errs = append(errs, fmt.Errorf("%s must be \"no\" or \"full\". Got %s", enforcePurposeField, enforcePurposeValue))
		}
	}
	return errs
}

type GDPRTimeouts struct {
	InitVendorlistFetch   int `mapstructure:"init_vendorlist_fetches"`
	ActiveVendorlistFetch int `mapstructure:"active_vendorlist_fetch"`
}

func (t *GDPRTimeouts) InitTimeout() time.Duration {
	return time.Duration(t.InitVendorlistFetch) * time.Millisecond
}

func (t *GDPRTimeouts) ActiveTimeout() time.Duration {
	return time.Duration(t.ActiveVendorlistFetch) * time.Millisecond
}

const (
	TCF2FullEnforcement = "full"
	TCF2NoEnforcement   = "no"
)

// TCF2 defines the TCF2 specific configurations for GDPR
type TCF2 struct {
	Enabled   bool        `mapstructure:"enabled"`
	Purpose1  TCF2Purpose `mapstructure:"purpose1"`
	Purpose2  TCF2Purpose `mapstructure:"purpose2"`
	Purpose3  TCF2Purpose `mapstructure:"purpose3"`
	Purpose4  TCF2Purpose `mapstructure:"purpose4"`
	Purpose5  TCF2Purpose `mapstructure:"purpose5"`
	Purpose6  TCF2Purpose `mapstructure:"purpose6"`
	Purpose7  TCF2Purpose `mapstructure:"purpose7"`
	Purpose8  TCF2Purpose `mapstructure:"purpose8"`
	Purpose9  TCF2Purpose `mapstructure:"purpose9"`
	Purpose10 TCF2Purpose `mapstructure:"purpose10"`
	// Map of purpose configs for easy purpose lookup
	PurposeConfigs      map[consentconstants.Purpose]*TCF2Purpose
	SpecialFeature1     TCF2SpecialFeature      `mapstructure:"special_feature1"`
	PurposeOneTreatment TCF2PurposeOneTreatment `mapstructure:"purpose_one_treatment"`
}

// BasicEnforcementVendor checks if the given bidder is considered a basic enforcement vendor which indicates whether
// weak vendor enforcement applies to that bidder. If set, the legal basis calculation for the bidder only considers
// consent to the purpose, not the vendor. The idea is that the publisher trusts this vendor to enforce the
// appropriate rules on their own. This only comes into play when enforceVendors is true as it lists those vendors that
// are exempt for vendor enforcement.
func (t *TCF2) BasicEnforcementVendor(openrtb_ext.BidderName) bool {
	return false
}

// IntegrationEnabled checks if a given integration type is enabled. All integration types are considered either
// enabled or disabled based on the Enabled flag.
func (t *TCF2) IntegrationEnabled(integrationType IntegrationType) bool {
	return t.Enabled
}

// IsEnabled indicates if TCF2 is enabled
func (t *TCF2) IsEnabled() bool {
	return t.Enabled
}

// PurposeEnforced checks if full enforcement is turned on for a given purpose. With full enforcement enabled, the
// GDPR full enforcement algorithm will execute for that purpose determining legal basis; otherwise it's skipped.
func (t *TCF2) PurposeEnforced(purpose consentconstants.Purpose) (value bool) {
	if t.PurposeConfigs[purpose] == nil {
		return false
	}
	if t.PurposeConfigs[purpose].EnforcePurpose == TCF2FullEnforcement {
		return true
	}
	return false
}

// PurposeEnforcingVendors checks if enforcing vendors is turned on for a given purpose. With enforcing vendors
// enabled, the GDPR full enforcement algorithm considers the GVL when determining legal basis; otherwise it's skipped.
func (t *TCF2) PurposeEnforcingVendors(purpose consentconstants.Purpose) (value bool) {
	if t.PurposeConfigs[purpose] == nil {
		return false
	}
	return t.PurposeConfigs[purpose].EnforceVendors
}

// PurposeVendorException checks if the specified bidder is considered a vendor exception for a given purpose. If a
// bidder is a vendor exception, the GDPR full enforcement algorithm will bypass the legal basis calculation assuming
// the request is valid and there isn't a "deny all" publisher restriction
func (t *TCF2) PurposeVendorException(purpose consentconstants.Purpose, bidder openrtb_ext.BidderName) (value bool) {
	if t.PurposeConfigs[purpose] == nil {
		return false
	}
	if _, ok := t.PurposeConfigs[purpose].VendorExceptionMap[bidder]; ok {
		return true
	}
	return false
}

// FeatureOneEnforced checks if special feature one is enforced. If it is enforced, PBS will determine whether geo
// information may be passed through in the bid request.
func (t *TCF2) FeatureOneEnforced() (value bool) {
	return t.SpecialFeature1.Enforce
}

// FeatureOneVendorException checks if the specified bidder is considered a vendor exception for special feature one.
// If a bidder is a vendor exception, PBS will bypass the pass geo calculation passing the geo information in the bid request.
func (t *TCF2) FeatureOneVendorException(bidder openrtb_ext.BidderName) (value bool) {
	if _, ok := t.SpecialFeature1.VendorExceptionMap[bidder]; ok {
		return true
	}
	return false
}

// PurposeOneTreatmentEnabled checks if purpose one treatment is enabled.
func (t *TCF2) PurposeOneTreatmentEnabled() (value bool) {
	return t.PurposeOneTreatment.Enabled
}

// PurposeOneTreatmentAccessAllowed checks if purpose one treatment access is allowed.
func (t *TCF2) PurposeOneTreatmentAccessAllowed() (value bool) {
	return t.PurposeOneTreatment.AccessAllowed
}

// Making a purpose struct so purpose specific details can be added later.
type TCF2Purpose struct {
	Enabled        bool   `mapstructure:"enabled"` // Deprecated: Use enforce_purpose instead
	EnforcePurpose string `mapstructure:"enforce_purpose"`
	EnforceVendors bool   `mapstructure:"enforce_vendors"`
	// Array of vendor exceptions that is used to create the hash table VendorExceptionMap so vendor names can be instantly accessed
	VendorExceptions   []openrtb_ext.BidderName `mapstructure:"vendor_exceptions"`
	VendorExceptionMap map[openrtb_ext.BidderName]struct{}
}

type TCF2SpecialFeature struct {
	Enforce bool `mapstructure:"enforce"`
	// Array of vendor exceptions that is used to create the hash table VendorExceptionMap so vendor names can be instantly accessed
	VendorExceptions   []openrtb_ext.BidderName `mapstructure:"vendor_exceptions"`
	VendorExceptionMap map[openrtb_ext.BidderName]struct{}
}

type TCF2PurposeOneTreatment struct {
	Enabled       bool `mapstructure:"enabled"`
	AccessAllowed bool `mapstructure:"access_allowed"`
}

type CCPA struct {
	Enforce bool `mapstructure:"enforce"`
}

type LMT struct {
	Enforce bool `mapstructure:"enforce"`
}

type Analytics struct {
	File     FileLogs `mapstructure:"file"`
	Pubstack Pubstack `mapstructure:"pubstack"`
}

type CurrencyConverter struct {
	FetchURL             string `mapstructure:"fetch_url"`
	FetchIntervalSeconds int    `mapstructure:"fetch_interval_seconds"`
	StaleRatesSeconds    int    `mapstructure:"stale_rates_seconds"`
}

func (cfg *CurrencyConverter) validate(errs []error) []error {
	if cfg.FetchIntervalSeconds < 0 {
		errs = append(errs, fmt.Errorf("currency_converter.fetch_interval_seconds must be in the range [0, %d]. Got %d", 0xffff, cfg.FetchIntervalSeconds))
	}
	return errs
}

// FileLogs Corresponding config for FileLogger as a PBS Analytics Module
type FileLogs struct {
	Filename string `mapstructure:"filename"`
}

type Pubstack struct {
	Enabled     bool           `mapstructure:"enabled"`
	ScopeId     string         `mapstructure:"scopeid"`
	IntakeUrl   string         `mapstructure:"endpoint"`
	Buffers     PubstackBuffer `mapstructure:"buffers"`
	ConfRefresh string         `mapstructure:"configuration_refresh_delay"`
}

type PubstackBuffer struct {
	BufferSize string `mapstructure:"size"`
	EventCount int    `mapstructure:"count"`
	Timeout    string `mapstructure:"timeout"`
}

type VTrack struct {
	TimeoutMS          int64 `mapstructure:"timeout_ms"`
	AllowUnknownBidder bool  `mapstructure:"allow_unknown_bidder"`
	Enabled            bool  `mapstructure:"enabled"`
}

type Event struct {
	TimeoutMS int64 `mapstructure:"timeout_ms"`
}

type HostCookie struct {
	Domain             string `mapstructure:"domain"`
	Family             string `mapstructure:"family"`
	CookieName         string `mapstructure:"cookie_name"`
	OptOutURL          string `mapstructure:"opt_out_url"`
	OptInURL           string `mapstructure:"opt_in_url"`
	MaxCookieSizeBytes int    `mapstructure:"max_cookie_size_bytes"`
	OptOutCookie       Cookie `mapstructure:"optout_cookie"`
	// Cookie timeout in days
	TTL int64 `mapstructure:"ttl_days"`
}

func (cfg *HostCookie) TTLDuration() time.Duration {
	return time.Duration(cfg.TTL) * time.Hour * 24
}

type RequestTimeoutHeaders struct {
	RequestTimeInQueue    string `mapstructure:"request_time_in_queue"`
	RequestTimeoutInQueue string `mapstructure:"request_timeout_in_queue"`
}

type Metrics struct {
	Influxdb   InfluxMetrics     `mapstructure:"influxdb"`
	Prometheus PrometheusMetrics `mapstructure:"prometheus"`
	Disabled   DisabledMetrics   `mapstructure:"disabled_metrics"`
}

type DisabledMetrics struct {
	// True if we want to stop collecting account-to-adapter metrics
	AccountAdapterDetails bool `mapstructure:"account_adapter_details"`

	// True if we want to stop collecting account debug request metrics
	AccountDebug bool `mapstructure:"account_debug"`

	// True if we want to stop collecting account stored respponses metrics
	AccountStoredResponses bool `mapstructure:"account_stored_responses"`

	// True if we don't want to collect metrics about the connections prebid
	// server establishes with bidder servers such as the number of connections
	// that were created or reused.
	AdapterConnectionMetrics bool `mapstructure:"adapter_connections_metrics"`

	// True if we don't want to collect the per adapter GDPR request blocked metric
	AdapterGDPRRequestBlocked bool `mapstructure:"adapter_gdpr_request_blocked"`
}

func (cfg *Metrics) validate(errs []error) []error {
	return cfg.Prometheus.validate(errs)
}

type InfluxMetrics struct {
	Host               string `mapstructure:"host"`
	Database           string `mapstructure:"database"`
	Measurement        string `mapstructure:"measurement"`
	Username           string `mapstructure:"username"`
	Password           string `mapstructure:"password"`
	AlignTimestamps    bool   `mapstructure:"align_timestamps"`
	MetricSendInterval int    `mapstructure:"metric_send_interval"`
}

type PrometheusMetrics struct {
	Port             int    `mapstructure:"port"`
	Namespace        string `mapstructure:"namespace"`
	Subsystem        string `mapstructure:"subsystem"`
	TimeoutMillisRaw int    `mapstructure:"timeout_ms"`
}

func (cfg *PrometheusMetrics) validate(errs []error) []error {
	if cfg.Port > 0 && cfg.TimeoutMillisRaw <= 0 {
		errs = append(errs, fmt.Errorf("metrics.prometheus.timeout_ms must be positive if metrics.prometheus.port is defined. Got timeout=%d and port=%d", cfg.TimeoutMillisRaw, cfg.Port))
	}
	return errs
}

func (m *PrometheusMetrics) Timeout() time.Duration {
	return time.Duration(m.TimeoutMillisRaw) * time.Millisecond
}

// ExternalCache configures the externally accessible cache url.
type ExternalCache struct {
	Scheme string `mapstructure:"scheme"`
	Host   string `mapstructure:"host"`
	Path   string `mapstructure:"path"`
}

// Cache configures the url used internally by Prebid Server to communicate with Prebid Cache.
type Cache struct {
	Scheme string `mapstructure:"scheme"`
	Host   string `mapstructure:"host"`
	Query  string `mapstructure:"query"`

	// A static timeout here is not ideal. This is a hack because we have some aggressive timelines for OpenRTB support.
	// This value specifies how much time the prebid server host expects a call to prebid cache to take.
	//
	// OpenRTB allows the caller to specify the auction timeout. Prebid Server will subtract _this_ amount of time
	// from the timeout it gives demand sources to respond.
	//
	// In reality, the cache response time will probably fluctuate with the traffic over time. Someday,
	// this should be replaced by code which tracks the response time of recent cache calls and
	// adjusts the time dynamically.
	ExpectedTimeMillis int `mapstructure:"expected_millis"`

	DefaultTTLs DefaultTTLs `mapstructure:"default_ttl_seconds"`
}

// Default TTLs to use to cache bids for different types of imps.
type DefaultTTLs struct {
	Banner int `mapstructure:"banner"`
	Video  int `mapstructure:"video"`
	Native int `mapstructure:"native"`
	Audio  int `mapstructure:"audio"`
}

type Cookie struct {
	Name  string `mapstructure:"name"`
	Value string `mapstructure:"value"`
}

// AliasConfig will define the various source(s) or the default aliases
// Currently only filesystem is supported, but keeping the config structure
type DefReqConfig struct {
	Type       string      `mapstructure:"type"`
	FileSystem DefReqFiles `mapstructure:"file"`
	AliasInfo  bool        `mapstructure:"alias_info"`
}

type DefReqFiles struct {
	FileName string `mapstructure:"name"`
}

type Debug struct {
	TimeoutNotification TimeoutNotification `mapstructure:"timeout_notification"`
	OverrideToken       string              `mapstructure:"override_token"`
}

func (cfg *Debug) validate(errs []error) []error {
	return cfg.TimeoutNotification.validate(errs)
}

type TimeoutNotification struct {
	// Log timeout notifications in the application log
	Log bool `mapstructure:"log"`
	// Fraction of notifications to log
	SamplingRate float32 `mapstructure:"sampling_rate"`
	// Only log failures
	FailOnly bool `mapstructure:"fail_only"`
}

func (cfg *TimeoutNotification) validate(errs []error) []error {
	if cfg.SamplingRate < 0.0 || cfg.SamplingRate > 1.0 {
		errs = append(errs, fmt.Errorf("debug.timeout_notification.sampling_rate must be positive and not greater than 1.0. Got %f", cfg.SamplingRate))
	}
	return errs
}

// New uses viper to get our server configurations.
func New(v *viper.Viper) (*Configuration, error) {
	var c Configuration
	if err := v.Unmarshal(&c); err != nil {
		return nil, fmt.Errorf("viper failed to unmarshal app config: %v", err)
	}

	if err := c.RequestValidation.Parse(); err != nil {
		return nil, err
	}

	if err := isValidCookieSize(c.HostCookie.MaxCookieSizeBytes); err != nil {
		glog.Fatal(fmt.Printf("Max cookie size %d cannot be less than %d \n", c.HostCookie.MaxCookieSizeBytes, MIN_COOKIE_SIZE_BYTES))
		return nil, err
	}

	// Update account defaults and generate base json for patch
	c.AccountDefaults.CacheTTL = c.CacheURL.DefaultTTLs // comment this out to set explicitly in config
	if err := c.MarshalAccountDefaults(); err != nil {
		return nil, err
	}

	// To look for a request's publisher_id in the NonStandardPublishers list in
	// O(1) time, we fill this hash table located in the NonStandardPublisherMap field of GDPR
	var s struct{}
	c.GDPR.NonStandardPublisherMap = make(map[string]struct{})
	for i := 0; i < len(c.GDPR.NonStandardPublishers); i++ {
		c.GDPR.NonStandardPublisherMap[c.GDPR.NonStandardPublishers[i]] = s
	}

	c.GDPR.EEACountriesMap = make(map[string]struct{}, len(c.GDPR.EEACountries))
	for _, v := range c.GDPR.EEACountries {
		c.GDPR.EEACountriesMap[v] = s
	}

	// for each purpose we capture a reference to the purpose config in a map for easy purpose config lookup
	c.GDPR.TCF2.PurposeConfigs = map[consentconstants.Purpose]*TCF2Purpose{
		1:  &c.GDPR.TCF2.Purpose1,
		2:  &c.GDPR.TCF2.Purpose2,
		3:  &c.GDPR.TCF2.Purpose3,
		4:  &c.GDPR.TCF2.Purpose4,
		5:  &c.GDPR.TCF2.Purpose5,
		6:  &c.GDPR.TCF2.Purpose6,
		7:  &c.GDPR.TCF2.Purpose7,
		8:  &c.GDPR.TCF2.Purpose8,
		9:  &c.GDPR.TCF2.Purpose9,
		10: &c.GDPR.TCF2.Purpose10,
	}

	// To look for a purpose's vendor exceptions in O(1) time, for each purpose we fill this hash table with bidders
	// located in the VendorExceptions field of the GDPR.TCF2.PurposeX struct defined in this file
	for _, pc := range c.GDPR.TCF2.PurposeConfigs {
		pc.VendorExceptionMap = make(map[openrtb_ext.BidderName]struct{})
		for v := 0; v < len(pc.VendorExceptions); v++ {
			bidderName := pc.VendorExceptions[v]
			pc.VendorExceptionMap[bidderName] = struct{}{}
		}
	}

	// To look for a special feature's vendor exceptions in O(1) time, we fill this hash table with bidders located in the
	// VendorExceptions field of the GDPR.TCF2.SpecialFeature1 struct defined in this file
	c.GDPR.TCF2.SpecialFeature1.VendorExceptionMap = make(map[openrtb_ext.BidderName]struct{})
	for v := 0; v < len(c.GDPR.TCF2.SpecialFeature1.VendorExceptions); v++ {
		bidderName := c.GDPR.TCF2.SpecialFeature1.VendorExceptions[v]
		c.GDPR.TCF2.SpecialFeature1.VendorExceptionMap[bidderName] = struct{}{}
	}

	// To look for a request's app_id in O(1) time, we fill this hash table located in the
	// the BlacklistedApps field of the Configuration struct defined in this file
	c.BlacklistedAppMap = make(map[string]bool)
	for i := 0; i < len(c.BlacklistedApps); i++ {
		c.BlacklistedAppMap[c.BlacklistedApps[i]] = true
	}

	// To look for a request's account id in O(1) time, we fill this hash table located in the
	// the BlacklistedAccts field of the Configuration struct defined in this file
	c.BlacklistedAcctMap = make(map[string]bool)
	for i := 0; i < len(c.BlacklistedAccts); i++ {
		c.BlacklistedAcctMap[c.BlacklistedAccts[i]] = true
	}

	// Migrate combo stored request config to separate stored_reqs and amp stored_reqs configs.
	resolvedStoredRequestsConfig(&c)

	glog.Info("Logging the resolved configuration:")
	logGeneral(reflect.ValueOf(c), "  \t")
	if errs := c.validate(v); len(errs) > 0 {
		return &c, errortypes.NewAggregateError("validation errors", errs)
	}

	return &c, nil
}

// MarshalAccountDefaults compiles AccountDefaults into the JSON format used for merge patch
func (cfg *Configuration) MarshalAccountDefaults() error {
	var err error
	if cfg.accountDefaultsJSON, err = json.Marshal(cfg.AccountDefaults); err != nil {
		glog.Warningf("converting %+v to json: %v", cfg.AccountDefaults, err)
	}
	return err
}

// AccountDefaultsJSON returns the precompiled JSON form of account_defaults
func (cfg *Configuration) AccountDefaultsJSON() json.RawMessage {
	return cfg.accountDefaultsJSON
}

//Allows for protocol relative URL if scheme is empty
func (cfg *Cache) GetBaseURL() string {
	cfg.Scheme = strings.ToLower(cfg.Scheme)
	if strings.Contains(cfg.Scheme, "https") {
		return fmt.Sprintf("https://%s", cfg.Host)
	}
	if strings.Contains(cfg.Scheme, "http") {
		return fmt.Sprintf("http://%s", cfg.Host)
	}
	return fmt.Sprintf("//%s", cfg.Host)
}

func (cfg *Configuration) GetCachedAssetURL(uuid string) string {
	return fmt.Sprintf("%s/cache?%s", cfg.CacheURL.GetBaseURL(), strings.Replace(cfg.CacheURL.Query, "%PBS_CACHE_UUID%", uuid, 1))
}

// Set the default config values for the viper object we are using.
func SetupViper(v *viper.Viper, filename string) {
	if filename != "" {
		v.SetConfigName(filename)
		v.AddConfigPath(".")
		v.AddConfigPath("/etc/config")
	}

	// Fixes #475: Some defaults will be set just so they are accessible via environment variables
	// (basically so viper knows they exist)
	v.SetDefault("external_url", "http://localhost:8000")
	v.SetDefault("host", "")
	v.SetDefault("port", 8000)
	v.SetDefault("unix_socket_enable", false)              // boolean which decide if the socket-server will be started.
	v.SetDefault("unix_socket_name", "prebid-server.sock") // path of the socket's file which must be listened.
	v.SetDefault("admin_port", 6060)
	v.SetDefault("enable_gzip", false)
	v.SetDefault("garbage_collector_threshold", 0)
	v.SetDefault("status_response", "")
	v.SetDefault("auction_timeouts_ms.default", 0)
	v.SetDefault("auction_timeouts_ms.max", 0)
	v.SetDefault("cache.scheme", "")
	v.SetDefault("cache.host", "")
	v.SetDefault("cache.query", "")
	v.SetDefault("cache.expected_millis", 10)
	v.SetDefault("cache.default_ttl_seconds.banner", 0)
	v.SetDefault("cache.default_ttl_seconds.video", 0)
	v.SetDefault("cache.default_ttl_seconds.native", 0)
	v.SetDefault("cache.default_ttl_seconds.audio", 0)
	v.SetDefault("external_cache.scheme", "")
	v.SetDefault("external_cache.host", "")
	v.SetDefault("external_cache.path", "")
	v.SetDefault("recaptcha_secret", "")
	v.SetDefault("host_cookie.domain", "")
	v.SetDefault("host_cookie.family", "")
	v.SetDefault("host_cookie.cookie_name", "")
	v.SetDefault("host_cookie.opt_out_url", "")
	v.SetDefault("host_cookie.opt_in_url", "")
	v.SetDefault("host_cookie.optout_cookie.name", "")
	v.SetDefault("host_cookie.value", "")
	v.SetDefault("host_cookie.ttl_days", 90)
	v.SetDefault("host_cookie.max_cookie_size_bytes", 0)
	v.SetDefault("host_schain_node", nil)
	v.SetDefault("http_client.max_connections_per_host", 0) // unlimited
	v.SetDefault("http_client.max_idle_connections", 400)
	v.SetDefault("http_client.max_idle_connections_per_host", 10)
	v.SetDefault("http_client.idle_connection_timeout_seconds", 60)
	v.SetDefault("http_client_cache.max_connections_per_host", 0) // unlimited
	v.SetDefault("http_client_cache.max_idle_connections", 10)
	v.SetDefault("http_client_cache.max_idle_connections_per_host", 2)
	v.SetDefault("http_client_cache.idle_connection_timeout_seconds", 60)
	v.SetDefault("http_client.tls_handshake_timeout", 0)   //no timeout
	v.SetDefault("http_client.response_header_timeout", 0) //unlimited
	v.SetDefault("http_client.dial_timeout", 0)            //no timeout
	v.SetDefault("http_client.dial_keepalive", 0)          //no restriction
	// no metrics configured by default (metrics{host|database|username|password})
	v.SetDefault("metrics.disabled_metrics.account_adapter_details", false)
	v.SetDefault("metrics.disabled_metrics.account_debug", true)
	v.SetDefault("metrics.disabled_metrics.account_stored_responses", true)
	v.SetDefault("metrics.disabled_metrics.adapter_connections_metrics", true)
	v.SetDefault("metrics.disabled_metrics.adapter_gdpr_request_blocked", false)
	v.SetDefault("metrics.influxdb.host", "")
	v.SetDefault("metrics.influxdb.database", "")
	v.SetDefault("metrics.influxdb.measurement", "")
	v.SetDefault("metrics.influxdb.username", "")
	v.SetDefault("metrics.influxdb.password", "")
	v.SetDefault("metrics.influxdb.align_timestamps", false)
	v.SetDefault("metrics.influxdb.metric_send_interval", 20)
	v.SetDefault("metrics.prometheus.port", 0)
	v.SetDefault("metrics.prometheus.namespace", "")
	v.SetDefault("metrics.prometheus.subsystem", "")
	v.SetDefault("metrics.prometheus.timeout_ms", 10000)
	v.SetDefault("category_mapping.filesystem.enabled", true)
	v.SetDefault("category_mapping.filesystem.directorypath", "/home/http/GO_SERVER/dmhbserver/static/category-mapping")
	v.SetDefault("category_mapping.http.endpoint", "")
	v.SetDefault("stored_requests.filesystem.enabled", false)
	v.SetDefault("stored_requests.filesystem.directorypath", "./stored_requests/data/by_id")
	v.SetDefault("stored_requests.directorypath", "./stored_requests/data/by_id")
	v.SetDefault("stored_requests.postgres.connection.dbname", "")
	v.SetDefault("stored_requests.postgres.connection.host", "")
	v.SetDefault("stored_requests.postgres.connection.port", 0)
	v.SetDefault("stored_requests.postgres.connection.user", "")
	v.SetDefault("stored_requests.postgres.connection.password", "")
	v.SetDefault("stored_requests.postgres.fetcher.query", "")
	v.SetDefault("stored_requests.postgres.fetcher.amp_query", "")
	v.SetDefault("stored_requests.postgres.initialize_caches.timeout_ms", 0)
	v.SetDefault("stored_requests.postgres.initialize_caches.query", "")
	v.SetDefault("stored_requests.postgres.initialize_caches.amp_query", "")
	v.SetDefault("stored_requests.postgres.poll_for_updates.refresh_rate_seconds", 0)
	v.SetDefault("stored_requests.postgres.poll_for_updates.timeout_ms", 0)
	v.SetDefault("stored_requests.postgres.poll_for_updates.query", "")
	v.SetDefault("stored_requests.postgres.poll_for_updates.amp_query", "")
	v.SetDefault("stored_requests.http.endpoint", "")
	v.SetDefault("stored_requests.http.amp_endpoint", "")
	v.SetDefault("stored_requests.in_memory_cache.type", "none")
	v.SetDefault("stored_requests.in_memory_cache.ttl_seconds", 0)
	v.SetDefault("stored_requests.in_memory_cache.request_cache_size_bytes", 0)
	v.SetDefault("stored_requests.in_memory_cache.imp_cache_size_bytes", 0)
	v.SetDefault("stored_requests.in_memory_cache.resp_cache_size_bytes", 0)
	v.SetDefault("stored_requests.cache_events_api", false)
	v.SetDefault("stored_requests.http_events.endpoint", "")
	v.SetDefault("stored_requests.http_events.amp_endpoint", "")
	v.SetDefault("stored_requests.http_events.refresh_rate_seconds", 0)
	v.SetDefault("stored_requests.http_events.timeout_ms", 0)
	// stored_video is short for stored_video_requests.
	// PBS is not in the business of storing video content beyond the normal prebid cache system.
	v.SetDefault("stored_video_req.filesystem.enabled", false)
	v.SetDefault("stored_video_req.filesystem.directorypath", "")
	v.SetDefault("stored_video_req.postgres.connection.dbname", "")
	v.SetDefault("stored_video_req.postgres.connection.host", "")
	v.SetDefault("stored_video_req.postgres.connection.port", 0)
	v.SetDefault("stored_video_req.postgres.connection.user", "")
	v.SetDefault("stored_video_req.postgres.connection.password", "")
	v.SetDefault("stored_video_req.postgres.fetcher.query", "")
	v.SetDefault("stored_video_req.postgres.initialize_caches.timeout_ms", 0)
	v.SetDefault("stored_video_req.postgres.initialize_caches.query", "")
	v.SetDefault("stored_video_req.postgres.poll_for_updates.refresh_rate_seconds", 0)
	v.SetDefault("stored_video_req.postgres.poll_for_updates.timeout_ms", 0)
	v.SetDefault("stored_video_req.postgres.poll_for_updates.query", "")
	v.SetDefault("stored_video_req.http.endpoint", "")
	v.SetDefault("stored_video_req.in_memory_cache.type", "none")
	v.SetDefault("stored_video_req.in_memory_cache.ttl_seconds", 0)
	v.SetDefault("stored_video_req.in_memory_cache.request_cache_size_bytes", 0)
	v.SetDefault("stored_video_req.in_memory_cache.imp_cache_size_bytes", 0)
	v.SetDefault("stored_video_req.in_memory_cache.resp_cache_size_bytes", 0)
	v.SetDefault("stored_video_req.cache_events.enabled", false)
	v.SetDefault("stored_video_req.cache_events.endpoint", "")
	v.SetDefault("stored_video_req.http_events.endpoint", "")
	v.SetDefault("stored_video_req.http_events.refresh_rate_seconds", 0)
	v.SetDefault("stored_video_req.http_events.timeout_ms", 0)
	v.SetDefault("stored_responses.filesystem.enabled", false)
	v.SetDefault("stored_responses.filesystem.directorypath", "")
	v.SetDefault("stored_responses.postgres.connection.dbname", "")
	v.SetDefault("stored_responses.postgres.connection.host", "")
	v.SetDefault("stored_responses.postgres.connection.port", 0)
	v.SetDefault("stored_responses.postgres.connection.user", "")
	v.SetDefault("stored_responses.postgres.connection.password", "")
	v.SetDefault("stored_responses.postgres.fetcher.query", "")
	v.SetDefault("stored_responses.postgres.initialize_caches.timeout_ms", 0)
	v.SetDefault("stored_responses.postgres.initialize_caches.query", "")
	v.SetDefault("stored_responses.postgres.poll_for_updates.refresh_rate_seconds", 0)
	v.SetDefault("stored_responses.postgres.poll_for_updates.timeout_ms", 0)
	v.SetDefault("stored_responses.postgres.poll_for_updates.query", "")
	v.SetDefault("stored_responses.http.endpoint", "")
	v.SetDefault("stored_responses.in_memory_cache.type", "none")
	v.SetDefault("stored_responses.in_memory_cache.ttl_seconds", 0)
	v.SetDefault("stored_responses.in_memory_cache.request_cache_size_bytes", 0)
	v.SetDefault("stored_responses.in_memory_cache.imp_cache_size_bytes", 0)
	v.SetDefault("stored_responses.in_memory_cache.resp_cache_size_bytes", 0)
	v.SetDefault("stored_responses.cache_events.enabled", false)
	v.SetDefault("stored_responses.cache_events.endpoint", "")
	v.SetDefault("stored_responses.http_events.endpoint", "")
	v.SetDefault("stored_responses.http_events.refresh_rate_seconds", 0)
	v.SetDefault("stored_responses.http_events.timeout_ms", 0)

	v.SetDefault("vtrack.timeout_ms", 2000)
	v.SetDefault("vtrack.allow_unknown_bidder", true)
	v.SetDefault("vtrack.enabled", true)

	v.SetDefault("event.timeout_ms", 1000)

	v.SetDefault("accounts.filesystem.enabled", false)
	v.SetDefault("accounts.filesystem.directorypath", "./stored_requests/data/by_id")
	v.SetDefault("accounts.in_memory_cache.type", "none")

	v.BindEnv("user_sync.external_url")
	v.BindEnv("user_sync.coop_sync.default")

	// some adapters append the user id to the end of the redirect url instead of using
	// macro substitution. it is important for the uid to be the last query parameter.
	v.SetDefault("user_sync.redirect_url", "{{.ExternalURL}}/setuid?bidder={{.SyncerKey}}&gdpr={{.GDPR}}&gdpr_consent={{.GDPRConsent}}&f={{.SyncType}}&uid={{.UserMacro}}")

	for _, bidder := range openrtb_ext.CoreBidderNames() {
		setBidderDefaults(v, strings.ToLower(string(bidder)))
	}

	// Disabling adapters by default that require some specific config params.
	// If you're using one of these, make sure you check out the documentation (https://github.com/prebid/prebid-server/tree/master/docs/bidders)
	// for them and specify all the parameters they need for them to work correctly.
	v.SetDefault("adapters.33across.endpoint", "https://ssc.33across.com/api/v1/s2s")
	v.SetDefault("adapters.33across.partner_id", "")
	v.SetDefault("adapters.aax.endpoint", "https://prebid.aaxads.com/rtb/pb/aax-prebid")
	v.SetDefault("adapters.aax.extra_info", "https://aax.golang.pbs.com")
	v.SetDefault("adapters.aceex.endpoint", "http://bl-us.aceex.io/?uqhash={{.AccountID}}")
	v.SetDefault("adapters.acuityads.endpoint", "http://{{.Host}}.admanmedia.com/bid?token={{.AccountID}}")
	v.SetDefault("adapters.adf.endpoint", "https://adx.adform.net/adx/openrtb")
	v.SetDefault("adapters.adform.endpoint", "https://adx.adform.net/adx/openrtb")
	v.SetDefault("adapters.adgeneration.endpoint", "https://d.socdm.com/adsv/v1")
	v.SetDefault("adapters.adhese.endpoint", "https://ads-{{.AccountID}}.adhese.com/json")
	v.SetDefault("adapters.adkernel.endpoint", "https://pbs.adksrv.com/hb?zone={{.ZoneID}}")
	v.SetDefault("adapters.adkerneladn.endpoint", "https://pbs2.adksrv.com/rtbpub?account={{.PublisherID}}")
	v.SetDefault("adapters.adman.endpoint", "http://pub.admanmedia.com/?c=o&m=ortb")
	v.SetDefault("adapters.admixer.endpoint", "http://inv-nets.admixer.net/pbs.aspx")
	v.SetDefault("adapters.adnuntius.endpoint", "https://ads.adnuntius.delivery/i")
	v.SetDefault("adapters.adocean.endpoint", "https://{{.Host}}")
	v.SetDefault("adapters.adoppler.endpoint", "http://{{.AccountID}}.trustedmarketplace.io/ads/processHeaderBid/{{.AdUnit}}")
	v.SetDefault("adapters.adot.endpoint", "https://dsp.adotmob.com/headerbidding{PUBLISHER_PATH}/bidrequest")
	v.SetDefault("adapters.adpone.endpoint", "http://rtb.adpone.com/bid-request?src=prebid_server")
	v.SetDefault("adapters.adprime.endpoint", "http://delta.adprime.com/pserver")
	v.SetDefault("adapters.adtarget.endpoint", "http://ghb.console.adtarget.com.tr/pbs/ortb")
	v.SetDefault("adapters.adtelligent.endpoint", "http://ghb.adtelligent.com/pbs/ortb")
	v.SetDefault("adapters.advangelists.endpoint", "http://nep.advangelists.com/xp/get?pubid={{.PublisherID}}")
	v.SetDefault("adapters.adview.endpoint", "https://bid.adview.com/agent/thirdAdxService/{{.AccountID}}")
	v.SetDefault("adapters.adxcg.disabled", true)
	v.SetDefault("adapters.adyoulike.endpoint", "https://broker.omnitagjs.com/broker/bid?partnerId=19340f4f097d16f41f34fc0274981ca4")
	v.SetDefault("adapters.aja.endpoint", "https://ad.as.amanad.adtdp.com/v1/bid/4")
	v.SetDefault("adapters.algorix.endpoint", "https://{{.Host}}.svr-algorix.com/rtb/sa?sid={{.SourceId}}&token={{.AccountID}}")
	v.SetDefault("adapters.amx.endpoint", "http://pbs.amxrtb.com/auction/openrtb")
	v.SetDefault("adapters.apacdex.endpoint", "http://useast.quantumdex.io/auction/pbs")
	v.SetDefault("adapters.applogy.endpoint", "http://rtb.applogy.com/v1/prebid")
	v.SetDefault("adapters.appnexus.endpoint", "http://ib.adnxs.com/openrtb2") // Docs: https://wiki.appnexus.com/display/supply/Incoming+Bid+Request+from+SSPs
	v.SetDefault("adapters.appnexus.platform_id", "5")
	v.SetDefault("adapters.audiencenetwork.disabled", true)
	v.SetDefault("adapters.audiencenetwork.endpoint", "https://an.facebook.com/placementbid.ortb")
	v.SetDefault("adapters.automatad.endpoint", "https://s2s.atmtd.com")
	v.SetDefault("adapters.avocet.disabled", true)
	v.SetDefault("adapters.axonix.endpoint", "https://openrtb-us-east-1.axonix.com/supply/prebid-server/{{.AccountID}}")
	v.SetDefault("adapters.beachfront.endpoint", "https://display.bfmio.com/prebid_display")
	v.SetDefault("adapters.beachfront.extra_info", "{\"video_endpoint\":\"https://reachms.bfmio.com/bid.json?exchange_id\"}")
	v.SetDefault("adapters.beintoo.endpoint", "https://ib.beintoo.com/um")
	v.SetDefault("adapters.between.endpoint", "http://{{.Host}}.betweendigital.com/openrtb_bid?sspId={{.PublisherID}}")
	v.SetDefault("adapters.bidmachine.endpoint", "https://{{.Host}}.bidmachine.io")
	v.SetDefault("adapters.bidmyadz.endpoint", "http://endpoint.bidmyadz.com/c0f68227d14ed938c6c49f3967cbe9bc")
	v.SetDefault("adapters.bidscube.endpoint", "http://supply.bidscube.com/?c=o&m=rtb")
	v.SetDefault("adapters.bizzclick.endpoint", "http://us-e-node1.bizzclick.com/bid?rtb_seat_id={{.SourceId}}&secret_key={{.AccountID}}")
	v.SetDefault("adapters.bliink.endpoint", "http://engine.bliink.io/bid")
	v.SetDefault("adapters.blue.endpoint", "https://prebid-us-east-1.getblue.io/?src=prebid")
	v.SetDefault("adapters.bmtm.endpoint", "https://one.elitebidder.com/api/pbs")
	v.SetDefault("adapters.brightroll.endpoint", "http://east-bid.ybp.yahoo.com/bid/appnexuspbs")
	v.SetDefault("adapters.coinzilla.endpoint", "http://request-global.czilladx.com/serve/prebid-server.php")
	v.SetDefault("adapters.colossus.endpoint", "http://colossusssp.com/?c=o&m=rtb")
	v.SetDefault("adapters.compass.endpoint", "http://sa-lb.deliverimp.com/pserver")
	v.SetDefault("adapters.connectad.endpoint", "http://bidder.connectad.io/API?src=pbs")
	v.SetDefault("adapters.consumable.endpoint", "https://e.serverbid.com/api/v2")
	v.SetDefault("adapters.conversant.endpoint", "http://api.hb.ad.cpe.dotomi.com/cvx/server/hb/ortb/25")
	v.SetDefault("adapters.cpmstar.endpoint", "https://server.cpmstar.com/openrtbbidrq.aspx")
	v.SetDefault("adapters.criteo.endpoint", "https://bidder.criteo.com/cdb?profileId=230")
	v.SetDefault("adapters.datablocks.endpoint", "http://{{.Host}}/openrtb2?sid={{.SourceId}}")
	v.SetDefault("adapters.decenterads.endpoint", "http://supply.decenterads.com/?c=o&m=rtb")
	v.SetDefault("adapters.deepintent.endpoint", "https://prebid.deepintent.com/prebid")
	v.SetDefault("adapters.dianomi.endpoint", "https://www-prebid.dianomi.com/cgi-bin/smartads_prebid.pl")
	v.SetDefault("adapters.dianomi.disabled", true)
	v.SetDefault("adapters.dmx.endpoint", "https://dmx-direct.districtm.io/b/v2")
	v.SetDefault("adapters.e_volution.endpoint", "http://service.e-volution.ai/pbserver")
	v.SetDefault("adapters.emx_digital.endpoint", "https://hb.emxdgt.com")
	v.SetDefault("adapters.engagebdr.endpoint", "http://dsp.bnmla.com/hb")
	v.SetDefault("adapters.eplanning.endpoint", "http://rtb.e-planning.net/pbs/1")
	v.SetDefault("adapters.epom.disabled", true)
	v.SetDefault("adapters.epom.endpoint", "https://an.epom.com/ortb")
	v.SetDefault("adapters.gamma.endpoint", "https://hb.gammaplatform.com/adx/request/")
	v.SetDefault("adapters.gamoshi.endpoint", "https://rtb.gamoshi.io")
	v.SetDefault("adapters.grid.endpoint", "https://grid.bidswitch.net/sp_bid?sp=prebid")
	v.SetDefault("adapters.groupm.endpoint", "https://hbopenbid.pubmatic.com/translator?source=prebid-server")
	v.SetDefault("adapters.gumgum.endpoint", "https://g2.gumgum.com/providers/prbds2s/bid")
	v.SetDefault("adapters.huaweiads.disabled", true)
	v.SetDefault("adapters.huaweiads.endpoint", "https://acd.op.hicloud.com/ppsadx/getResult")
	v.SetDefault("adapters.impactify.endpoint", "https://sonic.impactify.media/bidder")
	v.SetDefault("adapters.improvedigital.endpoint", "http://ad.360yield.com/pbs")
	v.SetDefault("adapters.infytv.endpoint", "https://nxs.infy.tv/pbs/openrtb")
	v.SetDefault("adapters.inmobi.endpoint", "https://api.w.inmobi.com/showad/openrtb/bidder/prebid")
	v.SetDefault("adapters.interactiveoffers.endpoint", "https://prebid-server.ioadx.com/bidRequest/?partnerId={{.AccountID}}")
	v.SetDefault("adapters.invibes.endpoint", "https://{{.ZoneID}}.videostep.com/bid/ServerBidAdContent")
	v.SetDefault("adapters.iqzone.endpoint", "http://smartssp-us-east.iqzone.com/pserver")
	v.SetDefault("adapters.ix.disabled", false)
	v.SetDefault("adapters.ix.endpoint", "http://exchange.indexww.com/pbs?p=192919")
	v.SetDefault("adapters.janet.endpoint", "http://ghb.bidder.jmgads.com/pbs/ortb")
	v.SetDefault("adapters.jixie.endpoint", "https://hb.jixie.io/v2/hbsvrpost")
	v.SetDefault("adapters.kargo.endpoint", "https://krk.kargo.com/api/v1/openrtb")
	v.SetDefault("adapters.kayzen.endpoint", "https://bids-{{.ZoneID}}.bidder.kayzen.io/?exchange={{.AccountID}}")
	v.SetDefault("adapters.kidoz.endpoint", "http://prebid-adapter.kidoz.net/openrtb2/auction?src=prebid-server")
	v.SetDefault("adapters.krushmedia.endpoint", "http://ads4.krushmedia.com/?c=rtb&m=req&key={{.AccountID}}")
	v.SetDefault("adapters.kubient.endpoint", "https://kssp.kbntx.ch/prebid")
	v.SetDefault("adapters.lockerdome.endpoint", "https://lockerdome.com/ladbid/prebidserver/openrtb2")
	v.SetDefault("adapters.logicad.endpoint", "https://pbs.ladsp.com/adrequest/prebidserver")
	v.SetDefault("adapters.lunamedia.endpoint", "http://api.lunamedia.io/xp/get?pubid={{.PublisherID}}")
	v.SetDefault("adapters.madvertise.endpoint", "https://mobile.mng-ads.com/bidrequest{{.ZoneID}}")
	v.SetDefault("adapters.marsmedia.endpoint", "https://bid306.rtbsrv.com/bidder/?bid=f3xtet")
	v.SetDefault("adapters.mediafuse.endpoint", "http://ib.adnxs.com/openrtb2")
	v.SetDefault("adapters.medianet.endpoint", "https://prebid-adapter.media.net/rtb/pb/prebids2s")
	v.SetDefault("adapters.medianet.extra_info", "https://medianet.golang.pbs.com")
	v.SetDefault("adapters.mgid.endpoint", "https://prebid.mgid.com/prebid/")
	v.SetDefault("adapters.mobfoxpb.endpoint", "http://bes.mobfox.com/?c=__route__&m=__method__&key=__key__")
	v.SetDefault("adapters.mobilefuse.endpoint", "http://mfx.mobilefuse.com/openrtb?pub_id={{.PublisherID}}")
	v.SetDefault("adapters.nanointeractive.endpoint", "https://ad.audiencemanager.de/hbs")
	v.SetDefault("adapters.nextmillennium.endpoint", "https://pbs.nextmillmedia.com/openrtb2/auction")
	v.SetDefault("adapters.ninthdecimal.endpoint", "http://rtb.ninthdecimal.com/xp/get?pubid={{.PublisherID}}")
	v.SetDefault("adapters.nobid.endpoint", "https://ads.servenobid.com/ortb_adreq?tek=pbs&ver=1")
	v.SetDefault("adapters.oftmedia.endpoint", "http://ghb.ortb.152media.info/pbs/ortb")
	v.SetDefault("adapters.onetag.endpoint", "https://prebid-server.onetag-sys.com/prebid-server/{{.PublisherID}}")
	v.SetDefault("adapters.openweb.endpoint", "http://ghb.spotim.market/pbs/ortb")
	v.SetDefault("adapters.openx.endpoint", "http://rtb.openx.net/prebid")
	v.SetDefault("adapters.operaads.endpoint", "https://s.adx.opera.com/ortb/v2/{{.PublisherID}}?ep={{.AccountID}}")
	v.SetDefault("adapters.orbidder.endpoint", "https://orbidder.otto.de/openrtb2")
	v.SetDefault("adapters.outbrain.endpoint", "https://prebidtest.zemanta.com/api/bidder/prebidtest/bid/")
	v.SetDefault("adapters.pangle.disabled", true)
	v.SetDefault("adapters.pgam.endpoint", "http://ghb.pgamssp.com/pbs/ortb")
	v.SetDefault("adapters.pubmatic.endpoint", "https://hbopenbid.pubmatic.com/translator?source=prebid-server")
	v.SetDefault("adapters.pubnative.endpoint", "http://dsp.pubnative.net/bid/v1/request")
	v.SetDefault("adapters.pulsepoint.endpoint", "http://bid.contextweb.com/header/s/ortb/prebid-s2s")
	v.SetDefault("adapters.quantumdex.endpoint", "http://useast.quantumdex.io/auction/pbs")
	v.SetDefault("adapters.revcontent.disabled", true)
	v.SetDefault("adapters.revcontent.endpoint", "https://trends.revcontent.com/rtb")
	v.SetDefault("adapters.rhythmone.endpoint", "http://tag.1rx.io/rmp")
	v.SetDefault("adapters.richaudience.endpoint", "http://ortb.richaudience.com/ortb/?bidder=pbs")
	v.SetDefault("adapters.rtbhouse.endpoint", "http://prebidserver-s2s-ams.creativecdn.com/bidder/prebidserver/bids")
	v.SetDefault("adapters.rubicon.disabled", true)
	v.SetDefault("adapters.rubicon.endpoint", "http://exapi-us-east.rubiconproject.com/a/api/exchange.json")
	v.SetDefault("adapters.sa_lunamedia.endpoint", "http://balancer.lmgssp.com/pserver")
	v.SetDefault("adapters.sharethrough.endpoint", "https://btlr.sharethrough.com/universal/v1?supply_id=FGMrCMMc")
	v.SetDefault("adapters.silvermob.endpoint", "http://{{.Host}}.silvermob.com/marketplace/api/dsp/bid/{{.ZoneID}}")
	v.SetDefault("adapters.smaato.endpoint", "https://prebid.ad.smaato.net/oapi/prebid")
	v.SetDefault("adapters.smartadserver.endpoint", "https://ssb-global.smartadserver.com")
	v.SetDefault("adapters.smarthub.endpoint", "http://{{.Host}}-prebid.smart-hub.io/?seat={{.AccountID}}&token={{.SourceId}}")
	v.SetDefault("adapters.smartrtb.endpoint", "http://market-east.smrtb.com/json/publisher/rtb?pubid={{.PublisherID}}")
	v.SetDefault("adapters.smartyads.endpoint", "http://{{.Host}}.smartyads.com/bid?rtb_seat_id={{.SourceId}}&secret_key={{.AccountID}}")
	v.SetDefault("adapters.smilewanted.endpoint", "http://prebid-server.smilewanted.com")
	v.SetDefault("adapters.sonobi.endpoint", "https://apex.go.sonobi.com/prebid?partnerid=71d9d3d8af")
	v.SetDefault("adapters.sovrn.endpoint", "http://pbs.lijit.com/rtb/bid?src=prebid_server")
	v.SetDefault("adapters.sspbc.endpoint", "https://ssp.wp.pl/bidder/")
	v.SetDefault("adapters.spotx.endpoint", "https://search.spotxchange.com/openrtb/2.3/dados")
	v.SetDefault("adapters.streamkey.endpoint", "http://ghb.hb.streamkey.net/pbs/ortb")
	v.SetDefault("adapters.stroeercore.disabled", true)
	v.SetDefault("adapters.stroeercore.endpoint", "http://mhb.adscale.de/s2sdsh")
	v.SetDefault("adapters.synacormedia.endpoint", "http://{{.Host}}.technoratimedia.com/openrtb/bids/{{.Host}}")
	v.SetDefault("adapters.tappx.endpoint", "http://{{.Host}}")
	v.SetDefault("adapters.telaria.endpoint", "https://ads.tremorhub.com/ad/rtb/prebid")
	v.SetDefault("adapters.trafficgate.endpoint", "http://{{.Host}}.bc-plugin.com/?c=o&m=rtb")
	v.SetDefault("adapters.triplelift_native.disabled", true)
	v.SetDefault("adapters.triplelift_native.extra_info", "{\"publisher_whitelist\":[]}")
	v.SetDefault("adapters.triplelift.endpoint", "https://tlx.3lift.com/s2s/auction?sra=1&supplier_id=20")
	v.SetDefault("adapters.trustx.endpoint", "https://grid.bidswitch.net/sp_bid?sp=trustx")
	v.SetDefault("adapters.ucfunnel.endpoint", "https://pbs.aralego.com/prebid")
	v.SetDefault("adapters.unicorn.endpoint", "https://ds.uncn.jp/pb/0/bid.json")
	v.SetDefault("adapters.unruly.endpoint", "https://targeting.unrulymedia.com/unruly_prebid_server")
	v.SetDefault("adapters.valueimpression.endpoint", "http://useast.quantumdex.io/auction/pbs")
	v.SetDefault("adapters.vastbidder.endpoint", "https://test.com")
	v.SetDefault("adapters.verizonmedia.disabled", true)
	v.SetDefault("adapters.videobyte.endpoint", "https://x.videobyte.com/ortbhb")
	v.SetDefault("adapters.vidoomy.endpoint", "https://p.vidoomy.com/api/rtbserver/pbs")
	v.SetDefault("adapters.viewdeos.endpoint", "http://ghb.sync.viewdeos.com/pbs/ortb")
	v.SetDefault("adapters.visx.endpoint", "https://t.visx.net/s2s_bid?wrapperType=s2s_prebid_standard:0.1.1")
	v.SetDefault("adapters.vrtcal.endpoint", "http://rtb.vrtcal.com/bidder_prebid.vap?ssp=1804")
	v.SetDefault("adapters.yahoossp.disabled", true)
	v.SetDefault("adapters.yahoossp.endpoint", "https://s2shb.ssp.yahoo.com/admax/bid/partners/PBS")
	v.SetDefault("adapters.yeahmobi.endpoint", "https://{{.Host}}/prebid/bid")
	v.SetDefault("adapters.yieldlab.endpoint", "https://ad.yieldlab.net/yp/")
	v.SetDefault("adapters.yieldmo.endpoint", "https://ads.yieldmo.com/exchange/prebid-server")
	v.SetDefault("adapters.yieldone.endpoint", "https://y.one.impact-ad.jp/hbs_imp")
	v.SetDefault("adapters.yssp.disabled", true)
	v.SetDefault("adapters.zeroclickfraud.endpoint", "http://{{.Host}}/openrtb2?sid={{.SourceId}}")

	v.SetDefault("max_request_size", 1024*256)
	v.SetDefault("analytics.file.filename", "")
	v.SetDefault("analytics.pubstack.endpoint", "https://s2s.pbstck.com/v1")
	v.SetDefault("analytics.pubstack.scopeid", "change-me")
	v.SetDefault("analytics.pubstack.enabled", false)
	v.SetDefault("analytics.pubstack.configuration_refresh_delay", "2h")
	v.SetDefault("analytics.pubstack.buffers.size", "2MB")
	v.SetDefault("analytics.pubstack.buffers.count", 100)
	v.SetDefault("analytics.pubstack.buffers.timeout", "900s")
	v.SetDefault("amp_timeout_adjustment_ms", 0)
	v.BindEnv("gdpr.default_value")
	v.SetDefault("gdpr.enabled", true)
	v.SetDefault("gdpr.host_vendor_id", 0)
	v.SetDefault("gdpr.default_value", "0")
	v.SetDefault("gdpr.usersync_if_ambiguous", true)
	v.SetDefault("gdpr.timeouts_ms.init_vendorlist_fetches", 0)
	v.SetDefault("gdpr.timeouts_ms.active_vendorlist_fetch", 0)
	v.SetDefault("gdpr.non_standard_publishers", []string{""})
	v.SetDefault("gdpr.tcf2.enabled", true)
	v.SetDefault("gdpr.tcf2.purpose1.enforce_vendors", true)
	v.SetDefault("gdpr.tcf2.purpose2.enforce_vendors", true)
	v.SetDefault("gdpr.tcf2.purpose3.enforce_vendors", true)
	v.SetDefault("gdpr.tcf2.purpose4.enforce_vendors", true)
	v.SetDefault("gdpr.tcf2.purpose5.enforce_vendors", true)
	v.SetDefault("gdpr.tcf2.purpose6.enforce_vendors", true)
	v.SetDefault("gdpr.tcf2.purpose7.enforce_vendors", true)
	v.SetDefault("gdpr.tcf2.purpose8.enforce_vendors", true)
	v.SetDefault("gdpr.tcf2.purpose9.enforce_vendors", true)
	v.SetDefault("gdpr.tcf2.purpose10.enforce_vendors", true)
	v.SetDefault("gdpr.tcf2.purpose1.vendor_exceptions", []openrtb_ext.BidderName{})
	v.SetDefault("gdpr.tcf2.purpose2.vendor_exceptions", []openrtb_ext.BidderName{})
	v.SetDefault("gdpr.tcf2.purpose3.vendor_exceptions", []openrtb_ext.BidderName{})
	v.SetDefault("gdpr.tcf2.purpose4.vendor_exceptions", []openrtb_ext.BidderName{})
	v.SetDefault("gdpr.tcf2.purpose5.vendor_exceptions", []openrtb_ext.BidderName{})
	v.SetDefault("gdpr.tcf2.purpose6.vendor_exceptions", []openrtb_ext.BidderName{})
	v.SetDefault("gdpr.tcf2.purpose7.vendor_exceptions", []openrtb_ext.BidderName{})
	v.SetDefault("gdpr.tcf2.purpose8.vendor_exceptions", []openrtb_ext.BidderName{})
	v.SetDefault("gdpr.tcf2.purpose9.vendor_exceptions", []openrtb_ext.BidderName{})
	v.SetDefault("gdpr.tcf2.purpose10.vendor_exceptions", []openrtb_ext.BidderName{})
	v.SetDefault("gdpr.amp_exception", false)
	v.SetDefault("gdpr.eea_countries", []string{"ALA", "AUT", "BEL", "BGR", "HRV", "CYP", "CZE", "DNK", "EST",
		"FIN", "FRA", "GUF", "DEU", "GIB", "GRC", "GLP", "GGY", "HUN", "ISL", "IRL", "IMN", "ITA", "JEY", "LVA",
		"LIE", "LTU", "LUX", "MLT", "MTQ", "MYT", "NLD", "NOR", "POL", "PRT", "REU", "ROU", "BLM", "MAF", "SPM",
		"SVK", "SVN", "ESP", "SWE", "GBR"})
	v.SetDefault("ccpa.enforce", false)
	v.SetDefault("lmt.enforce", true)
	v.SetDefault("currency_converter.fetch_url", "https://cdn.jsdelivr.net/gh/prebid/currency-file@1/latest.json")
	v.SetDefault("currency_converter.fetch_interval_seconds", 1800) // fetch currency rates every 30 minutes
	v.SetDefault("currency_converter.stale_rates_seconds", 0)
	v.SetDefault("default_request.type", "")
	v.SetDefault("default_request.file.name", "")
	v.SetDefault("default_request.alias_info", false)
	v.SetDefault("blacklisted_apps", []string{""})
	v.SetDefault("blacklisted_accts", []string{""})
	v.SetDefault("account_required", false)
	v.SetDefault("account_defaults.disabled", false)
	v.SetDefault("account_defaults.debug_allow", true)
	v.SetDefault("certificates_file", "")
	v.SetDefault("auto_gen_source_tid", true)
	v.SetDefault("generate_bid_id", false)
	v.SetDefault("generate_request_id", false)

	v.SetDefault("request_timeout_headers.request_time_in_queue", "")
	v.SetDefault("request_timeout_headers.request_timeout_in_queue", "")

	v.SetDefault("debug.timeout_notification.log", false)
	v.SetDefault("debug.timeout_notification.sampling_rate", 0.0)
	v.SetDefault("debug.timeout_notification.fail_only", false)
	v.SetDefault("debug.override_token", "")

	/* IPv4
	/*  Site Local: 10.0.0.0/8, 172.16.0.0/12, 192.168.0.0/16
	/*  Link Local: 169.254.0.0/16
	/*  Loopback:   127.0.0.0/8
	/*
	/* IPv6
	/*  Loopback:      ::1/128
	/*  Documentation: 2001:db8::/32
	/*  Unique Local:  fc00::/7
	/*  Link Local:    fe80::/10
	/*  Multicast:     ff00::/8
	*/
	v.SetDefault("request_validation.ipv4_private_networks", []string{"10.0.0.0/8", "172.16.0.0/12", "192.168.0.0/16", "169.254.0.0/16", "127.0.0.0/8"})
	v.SetDefault("request_validation.ipv6_private_networks", []string{"::1/128", "fc00::/7", "fe80::/10", "ff00::/8", "2001:db8::/32"})

	// Set environment variable support:
	v.SetEnvKeyReplacer(strings.NewReplacer(".", "_"))
	v.SetTypeByDefaultValue(true)
	v.SetEnvPrefix("PBS")
	v.AutomaticEnv()
	v.ReadInConfig()

	// Migrate config settings to maintain compatibility with old configs
	migrateConfig(v)
	migrateConfigPurposeOneTreatment(v)
	migrateConfigSpecialFeature1(v)
	migrateConfigTCF2PurposeEnabledFlags(v)

	// These defaults must be set after the migrate functions because those functions look for the presence of these
	// config fields and there isn't a way to detect presence of a config field using the viper package if a default
	// is set. Viper IsSet and Get functions consider default values.
	v.SetDefault("gdpr.tcf2.purpose1.enabled", true)
	v.SetDefault("gdpr.tcf2.purpose2.enabled", true)
	v.SetDefault("gdpr.tcf2.purpose3.enabled", true)
	v.SetDefault("gdpr.tcf2.purpose4.enabled", true)
	v.SetDefault("gdpr.tcf2.purpose5.enabled", true)
	v.SetDefault("gdpr.tcf2.purpose6.enabled", true)
	v.SetDefault("gdpr.tcf2.purpose7.enabled", true)
	v.SetDefault("gdpr.tcf2.purpose8.enabled", true)
	v.SetDefault("gdpr.tcf2.purpose9.enabled", true)
	v.SetDefault("gdpr.tcf2.purpose10.enabled", true)
	v.SetDefault("gdpr.tcf2.purpose1.enforce_purpose", TCF2FullEnforcement)
	v.SetDefault("gdpr.tcf2.purpose2.enforce_purpose", TCF2FullEnforcement)
	v.SetDefault("gdpr.tcf2.purpose3.enforce_purpose", TCF2FullEnforcement)
	v.SetDefault("gdpr.tcf2.purpose4.enforce_purpose", TCF2FullEnforcement)
	v.SetDefault("gdpr.tcf2.purpose5.enforce_purpose", TCF2FullEnforcement)
	v.SetDefault("gdpr.tcf2.purpose6.enforce_purpose", TCF2FullEnforcement)
	v.SetDefault("gdpr.tcf2.purpose7.enforce_purpose", TCF2FullEnforcement)
	v.SetDefault("gdpr.tcf2.purpose8.enforce_purpose", TCF2FullEnforcement)
	v.SetDefault("gdpr.tcf2.purpose9.enforce_purpose", TCF2FullEnforcement)
	v.SetDefault("gdpr.tcf2.purpose10.enforce_purpose", TCF2FullEnforcement)
	v.SetDefault("gdpr.tcf2.purpose_one_treatment.enabled", true)
	v.SetDefault("gdpr.tcf2.purpose_one_treatment.access_allowed", true)
	v.SetDefault("gdpr.tcf2.special_feature1.enforce", true)
	v.SetDefault("gdpr.tcf2.special_feature1.vendor_exceptions", []openrtb_ext.BidderName{})
	v.SetDefault("price_floors.enabled", false)
	v.SetDefault("price_floors.use_dynamic_data", false)
	v.SetDefault("price_floors.enforce_floors_rate", 100)
	v.SetDefault("price_floors.enforce_deal_floors", false)

	// Defaults for account_defaults.events.default_url
	v.SetDefault("account_defaults.events.default_url", "https://PBS_HOST/event?t=##PBS-EVENTTYPE##&vtype=##PBS-VASTEVENT##&b=##PBS-BIDID##&f=i&a=##PBS-ACCOUNTID##&ts=##PBS-TIMESTAMP##&bidder=##PBS-BIDDER##&int=##PBS-INTEGRATION##&mt=##PBS-MEDIATYPE##&ch=##PBS-CHANNEL##&aid=##PBS-AUCTIONID##&l=##PBS-LINEID##")

	v.SetDefault("experiment.adscert.mode", "off")
	v.SetDefault("experiment.adscert.inprocess.origin", "")
	v.SetDefault("experiment.adscert.inprocess.key", "")
	v.SetDefault("experiment.adscert.inprocess.domain_check_interval_seconds", 30)
	v.SetDefault("experiment.adscert.inprocess.domain_renewal_interval_seconds", 30)
	v.SetDefault("experiment.adscert.remote.url", "")
	v.SetDefault("experiment.adscert.remote.signing_timeout_ms", 5)
}

func migrateConfig(v *viper.Viper) {
	// if stored_requests.filesystem is not a map in conf file as expected from defaults,
	// means we have old-style settings; migrate them to new filesystem map to avoid breaking viper
	if _, ok := v.Get("stored_requests.filesystem").(map[string]interface{}); !ok {
		glog.Warning("stored_requests.filesystem should be changed to stored_requests.filesystem.enabled")
		glog.Warning("stored_requests.directorypath should be changed to stored_requests.filesystem.directorypath")
		m := v.GetStringMap("stored_requests.filesystem")
		m["enabled"] = v.GetBool("stored_requests.filesystem")
		m["directorypath"] = v.GetString("stored_requests.directorypath")
		v.Set("stored_requests.filesystem", m)
	}
}

func migrateConfigPurposeOneTreatment(v *viper.Viper) {
	if oldConfig, ok := v.Get("gdpr.tcf2.purpose_one_treatement").(map[string]interface{}); ok {
		if v.IsSet("gdpr.tcf2.purpose_one_treatment") {
			glog.Warning("using gdpr.tcf2.purpose_one_treatment and ignoring deprecated gdpr.tcf2.purpose_one_treatement")
		} else {
			glog.Warning("gdpr.tcf2.purpose_one_treatement.enabled should be changed to gdpr.tcf2.purpose_one_treatment.enabled")
			glog.Warning("gdpr.tcf2.purpose_one_treatement.access_allowed should be changed to gdpr.tcf2.purpose_one_treatment.access_allowed")
			v.Set("gdpr.tcf2.purpose_one_treatment", oldConfig)
		}
	}
}

func migrateConfigSpecialFeature1(v *viper.Viper) {
	if oldConfig, ok := v.Get("gdpr.tcf2.special_purpose1").(map[string]interface{}); ok {
		if v.IsSet("gdpr.tcf2.special_feature1") {
			glog.Warning("using gdpr.tcf2.special_feature1 and ignoring deprecated gdpr.tcf2.special_purpose1")
		} else {
			glog.Warning("gdpr.tcf2.special_purpose1.enabled is deprecated and should be changed to gdpr.tcf2.special_feature1.enforce")
			glog.Warning("gdpr.tcf2.special_purpose1.vendor_exceptions is deprecated and should be changed to gdpr.tcf2.special_feature1.vendor_exceptions")
			v.Set("gdpr.tcf2.special_feature1.enforce", oldConfig["enabled"])
			v.Set("gdpr.tcf2.special_feature1.vendor_exceptions", oldConfig["vendor_exceptions"])
		}
	}
}

func migrateConfigTCF2PurposeEnabledFlags(v *viper.Viper) {
	for i := 1; i <= 10; i++ {
		oldField := fmt.Sprintf("gdpr.tcf2.purpose%d.enabled", i)
		newField := fmt.Sprintf("gdpr.tcf2.purpose%d.enforce_purpose", i)

		if v.IsSet(oldField) {
			oldConfig := v.GetBool(oldField)
			if v.IsSet(newField) {
				glog.Warningf("using %s and ignoring deprecated %s", newField, oldField)
			} else {
				glog.Warningf("%s is deprecated and should be changed to %s", oldField, newField)
				if oldConfig {
					v.Set(newField, TCF2FullEnforcement)
				} else {
					v.Set(newField, TCF2NoEnforcement)
				}
			}
		}

		if v.IsSet(newField) {
			if v.GetString(newField) == TCF2FullEnforcement {
				v.Set(oldField, "true")
			} else {
				v.Set(oldField, "false")
			}
		}
	}
}

func setBidderDefaults(v *viper.Viper, bidder string) {
	adapterCfgPrefix := "adapters." + bidder
	v.SetDefault(adapterCfgPrefix+".endpoint", "")
	v.SetDefault(adapterCfgPrefix+".usersync_url", "")
	v.SetDefault(adapterCfgPrefix+".platform_id", "")
	v.SetDefault(adapterCfgPrefix+".app_secret", "")
	v.SetDefault(adapterCfgPrefix+".xapi.username", "")
	v.SetDefault(adapterCfgPrefix+".xapi.password", "")
	v.SetDefault(adapterCfgPrefix+".xapi.tracker", "")
	v.SetDefault(adapterCfgPrefix+".disabled", false)
	v.SetDefault(adapterCfgPrefix+".partner_id", "")
	v.SetDefault(adapterCfgPrefix+".extra_info", "")

	v.BindEnv(adapterCfgPrefix + ".usersync.key")
	v.BindEnv(adapterCfgPrefix + ".usersync.default")
	v.BindEnv(adapterCfgPrefix + ".usersync.iframe.url")
	v.BindEnv(adapterCfgPrefix + ".usersync.iframe.redirect_url")
	v.BindEnv(adapterCfgPrefix + ".usersync.iframe.external_url")
	v.BindEnv(adapterCfgPrefix + ".usersync.iframe.user_macro")
	v.BindEnv(adapterCfgPrefix + ".usersync.redirect.url")
	v.BindEnv(adapterCfgPrefix + ".usersync.redirect.redirect_url")
	v.BindEnv(adapterCfgPrefix + ".usersync.redirect.external_url")
	v.BindEnv(adapterCfgPrefix + ".usersync.redirect.user_macro")
	v.BindEnv(adapterCfgPrefix + ".usersync.external_url")
	v.BindEnv(adapterCfgPrefix + ".usersync.support_cors")
}

func isValidCookieSize(maxCookieSize int) error {
	// If a non-zero-less-than-500-byte "host_cookie.max_cookie_size_bytes" value was specified in the
	// environment configuration of prebid-server, default to 500 bytes
	if maxCookieSize != 0 && maxCookieSize < MIN_COOKIE_SIZE_BYTES {
		return fmt.Errorf("Configured cookie size is less than allowed minimum size of %d \n", MIN_COOKIE_SIZE_BYTES)
	}
	return nil
}<|MERGE_RESOLUTION|>--- conflicted
+++ resolved
@@ -95,10 +95,8 @@
 	// GenerateRequestID overrides the bidrequest.id in an AMP Request or an App Stored Request with a generated UUID if set to true. The default is false.
 	GenerateRequestID bool                      `mapstructure:"generate_request_id"`
 	HostSChainNode    *openrtb2.SupplyChainNode `mapstructure:"host_schain_node"`
-<<<<<<< HEAD
 	// Experiment configures non-production ready features.
 	Experiment Experiment `mapstructure:"experiment"`
-=======
 
 	TrackerURL          string              `mapstructure:"tracker_url"`
 	VendorListScheduler VendorListScheduler `mapstructure:"vendor_list_scheduler"`
@@ -116,7 +114,6 @@
 	Enabled  bool   `mapstructure:"enabled"`
 	Interval string `mapstructure:"interval"`
 	Timeout  string `mapstructure:"timeout"`
->>>>>>> bc8e9aae
 }
 
 const MIN_COOKIE_SIZE_BYTES = 500
@@ -156,13 +153,10 @@
 	if cfg.AccountDefaults.Events.Enabled {
 		glog.Warning(`account_defaults.events will currently not do anything as the feature is still under development. Please follow https://github.com/prebid/prebid-server/issues/1725 for more updates`)
 	}
-<<<<<<< HEAD
 	errs = cfg.Experiment.validate(errs)
-=======
 	if cfg.PriceFloors.Enabled {
 		glog.Warning(`PriceFloors.Enabled will enforce floor feature which is still under development.`)
 	}
->>>>>>> bc8e9aae
 	return errs
 }
 
