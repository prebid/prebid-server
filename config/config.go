--- conflicted
+++ resolved
@@ -100,19 +100,15 @@
 	// Refers to main.go `configFileName` constant
 	BidderInfos BidderInfos `mapstructure:"adapters"`
 	// Hooks provides a way to specify hook execution plan for specific endpoints and stages
-<<<<<<< HEAD
 	Hooks             Hooks             `mapstructure:"hooks"`
 	TrackerURL        string            `mapstructure:"tracker_url"`
 	PriceFloors       PriceFloors       `mapstructure:"price_floors"`
 	PriceFloorFetcher PriceFloorFetcher `mapstructure:"price_floor_fetcher"`
+  Validations       Validations       `mapstructure:"validations"`
 }
 
 type PriceFloors struct {
 	Enabled bool `mapstructure:"enabled"`
-=======
-	Hooks       Hooks       `mapstructure:"hooks"`
-	Validations Validations `mapstructure:"validations"`
->>>>>>> a52ac8f7
 }
 
 const MIN_COOKIE_SIZE_BYTES = 500
