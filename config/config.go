package config

import (
	"encoding/json"
	"errors"
	"fmt"
	"net/url"
	"reflect"
	"strings"
	"time"

	"github.com/golang/glog"
	"github.com/prebid/prebid-server/errortypes"
	"github.com/prebid/prebid-server/openrtb_ext"
	"github.com/spf13/viper"
)

// Configuration specifies the static application config.
type Configuration struct {
	ExternalURL string     `mapstructure:"external_url"`
	Host        string     `mapstructure:"host"`
	Port        int        `mapstructure:"port"`
	Client      HTTPClient `mapstructure:"http_client"`
	CacheClient HTTPClient `mapstructure:"http_client_cache"`
	AdminPort   int        `mapstructure:"admin_port"`
	EnableGzip  bool       `mapstructure:"enable_gzip"`
	// GarbageCollectorThreshold allocates virtual memory (in bytes) which is not used by PBS but
	// serves as a hack to trigger the garbage collector only when the heap reaches at least this size.
	// More info: https://github.com/golang/go/issues/48409
	GarbageCollectorThreshold int `mapstructure:"garbage_collector_threshold"`
	// StatusResponse is the string which will be returned by the /status endpoint when things are OK.
	// If empty, it will return a 204 with no content.
	StatusResponse    string          `mapstructure:"status_response"`
	AuctionTimeouts   AuctionTimeouts `mapstructure:"auction_timeouts_ms"`
	CacheURL          Cache           `mapstructure:"cache"`
	ExtCacheURL       ExternalCache   `mapstructure:"external_cache"`
	RecaptchaSecret   string          `mapstructure:"recaptcha_secret"`
	HostCookie        HostCookie      `mapstructure:"host_cookie"`
	Metrics           Metrics         `mapstructure:"metrics"`
	StoredRequests    StoredRequests  `mapstructure:"stored_requests"`
	StoredRequestsAMP StoredRequests  `mapstructure:"stored_amp_req"`
	CategoryMapping   StoredRequests  `mapstructure:"category_mapping"`
	VTrack            VTrack          `mapstructure:"vtrack"`
	Event             Event           `mapstructure:"event"`
	Accounts          StoredRequests  `mapstructure:"accounts"`
	UserSync          UserSync        `mapstructure:"user_sync"`
	// Note that StoredVideo refers to stored video requests, and has nothing to do with caching video creatives.
	StoredVideo     StoredRequests `mapstructure:"stored_video_req"`
	StoredResponses StoredRequests `mapstructure:"stored_responses"`

	// Adapters should have a key for every openrtb_ext.BidderName, converted to lower-case.
	// Se also: https://github.com/spf13/viper/issues/371#issuecomment-335388559
	Adapters             map[string]Adapter `mapstructure:"adapters"`
	MaxRequestSize       int64              `mapstructure:"max_request_size"`
	Analytics            Analytics          `mapstructure:"analytics"`
	AMPTimeoutAdjustment int64              `mapstructure:"amp_timeout_adjustment_ms"`
	GDPR                 GDPR               `mapstructure:"gdpr"`
	CCPA                 CCPA               `mapstructure:"ccpa"`
	LMT                  LMT                `mapstructure:"lmt"`
	CurrencyConverter    CurrencyConverter  `mapstructure:"currency_converter"`
	DefReqConfig         DefReqConfig       `mapstructure:"default_request"`

	VideoStoredRequestRequired bool `mapstructure:"video_stored_request_required"`

	// Array of blacklisted apps that is used to create the hash table BlacklistedAppMap so App.ID's can be instantly accessed.
	BlacklistedApps   []string `mapstructure:"blacklisted_apps,flow"`
	BlacklistedAppMap map[string]bool
	// Array of blacklisted accounts that is used to create the hash table BlacklistedAcctMap so Account.ID's can be instantly accessed.
	BlacklistedAccts   []string `mapstructure:"blacklisted_accts,flow"`
	BlacklistedAcctMap map[string]bool
	// Is publisher/account ID required to be submitted in the OpenRTB2 request
	AccountRequired bool `mapstructure:"account_required"`
	// AccountDefaults defines default settings for valid accounts that are partially defined
	// and provides a way to set global settings that can be overridden at account level.
	AccountDefaults Account `mapstructure:"account_defaults"`
	// accountDefaultsJSON is the internal serialized form of AccountDefaults used for json merge
	accountDefaultsJSON json.RawMessage
	// Local private file containing SSL certificates
	PemCertsFile string `mapstructure:"certificates_file"`
	// Custom headers to handle request timeouts from queueing infrastructure
	RequestTimeoutHeaders RequestTimeoutHeaders `mapstructure:"request_timeout_headers"`
	// Debug/logging flags go here
	Debug Debug `mapstructure:"debug"`
	// RequestValidation specifies the request validation options.
	RequestValidation RequestValidation `mapstructure:"request_validation"`
	// When true, PBS will assign a randomly generated UUID to req.Source.TID if it is empty
	AutoGenSourceTID bool `mapstructure:"auto_gen_source_tid"`
	//When true, new bid id will be generated in seatbid[].bid[].ext.prebid.bidid and used in event urls instead
	GenerateBidID bool `mapstructure:"generate_bid_id"`
	// GenerateRequestID overrides the bidrequest.id in an AMP Request or an App Stored Request with a generated UUID if set to true. The default is false.
	GenerateRequestID bool `mapstructure:"generate_request_id"`
}

const MIN_COOKIE_SIZE_BYTES = 500

type HTTPClient struct {
	MaxConnsPerHost     int `mapstructure:"max_connections_per_host"`
	MaxIdleConns        int `mapstructure:"max_idle_connections"`
	MaxIdleConnsPerHost int `mapstructure:"max_idle_connections_per_host"`
	IdleConnTimeout     int `mapstructure:"idle_connection_timeout_seconds"`
}

func (cfg *Configuration) validate(v *viper.Viper) []error {
	var errs []error
	errs = cfg.AuctionTimeouts.validate(errs)
	errs = cfg.StoredRequests.validate(errs)
	errs = cfg.StoredRequestsAMP.validate(errs)
	errs = cfg.Accounts.validate(errs)
	errs = cfg.CategoryMapping.validate(errs)
	errs = cfg.StoredVideo.validate(errs)
	errs = cfg.Metrics.validate(errs)
	if cfg.MaxRequestSize < 0 {
		errs = append(errs, fmt.Errorf("cfg.max_request_size must be >= 0. Got %d", cfg.MaxRequestSize))
	}
	errs = cfg.GDPR.validate(v, errs)
	errs = cfg.CurrencyConverter.validate(errs)
	errs = validateAdapters(cfg.Adapters, errs)
	errs = cfg.Debug.validate(errs)
	errs = cfg.ExtCacheURL.validate(errs)
	if cfg.AccountDefaults.Disabled {
		glog.Warning(`With account_defaults.disabled=true, host-defined accounts must exist and have "disabled":false. All other requests will be rejected.`)
	}
	if cfg.AccountDefaults.Events.Enabled {
		glog.Warning(`account_defaults.events will currently not do anything as the feature is still under development. Please follow https://github.com/prebid/prebid-server/issues/1725 for more updates`)
	}
<<<<<<< HEAD
	// errs = cfg.AccountDefaults.Events.validate(errs)
=======
>>>>>>> 4e8c814b
	return errs
}

type AuctionTimeouts struct {
	// The default timeout is used if the user's request didn't define one. Use 0 if there's no default.
	Default uint64 `mapstructure:"default"`
	// The max timeout is used as an absolute cap, to prevent excessively long ones. Use 0 for no cap
	Max uint64 `mapstructure:"max"`
}

func (cfg *AuctionTimeouts) validate(errs []error) []error {
	if cfg.Max < cfg.Default {
		errs = append(errs, fmt.Errorf("auction_timeouts_ms.max cannot be less than auction_timeouts_ms.default. max=%d, default=%d", cfg.Max, cfg.Default))
	}
	return errs
}

func (data *ExternalCache) validate(errs []error) []error {
	if data.Host == "" && data.Path == "" {
		// Both host and path can be blank. No further validation needed
		return errs
	}

	if data.Scheme != "" && data.Scheme != "http" && data.Scheme != "https" {
		return append(errs, errors.New("External cache Scheme must be http or https if specified"))
	}

	// Either host or path or both not empty, validate.
	if data.Host == "" && data.Path != "" || data.Host != "" && data.Path == "" {
		return append(errs, errors.New("External cache Host and Path must both be specified"))
	}
	if strings.HasSuffix(data.Host, "/") {
		return append(errs, errors.New(fmt.Sprintf("External cache Host '%s' must not end with a path separator", data.Host)))
	}
	if strings.Contains(data.Host, "://") {
		return append(errs, errors.New(fmt.Sprintf("External cache Host must not specify a protocol. '%s'", data.Host)))
	}
	if !strings.HasPrefix(data.Path, "/") {
		return append(errs, errors.New(fmt.Sprintf("External cache Path '%s' must begin with a path separator", data.Path)))
	}

	urlObj, err := url.Parse("https://" + data.Host + data.Path)
	if err != nil {
		return append(errs, errors.New(fmt.Sprintf("External cache Path validation error: %s ", err.Error())))
	}
	if urlObj.Host != data.Host {
		return append(errs, errors.New(fmt.Sprintf("External cache Host '%s' is invalid", data.Host)))
	}
	if urlObj.Path != data.Path {
		return append(errs, errors.New("External cache Path is invalid"))
	}

	return errs
}

// LimitAuctionTimeout returns the min of requested or cfg.MaxAuctionTimeout.
// Both values treat "0" as "infinite".
func (cfg *AuctionTimeouts) LimitAuctionTimeout(requested time.Duration) time.Duration {
	if requested == 0 && cfg.Default != 0 {
		return time.Duration(cfg.Default) * time.Millisecond
	}
	if cfg.Max > 0 {
		maxTimeout := time.Duration(cfg.Max) * time.Millisecond
		if requested == 0 || requested > maxTimeout {
			return maxTimeout
		}
	}
	return requested
}

// Privacy is a grouping of privacy related configs to assist in dependency injection.
type Privacy struct {
	CCPA CCPA
	GDPR GDPR
	LMT  LMT
}

type GDPR struct {
	Enabled                 bool         `mapstructure:"enabled"`
	HostVendorID            int          `mapstructure:"host_vendor_id"`
	DefaultValue            string       `mapstructure:"default_value"`
	Timeouts                GDPRTimeouts `mapstructure:"timeouts_ms"`
	NonStandardPublishers   []string     `mapstructure:"non_standard_publishers,flow"`
	NonStandardPublisherMap map[string]struct{}
	TCF2                    TCF2 `mapstructure:"tcf2"`
	AMPException            bool `mapstructure:"amp_exception"` // Deprecated: Use account-level GDPR settings (gdpr.integration_enabled.amp) instead
	// EEACountries (EEA = European Economic Area) are a list of countries where we should assume GDPR applies.
	// If the gdpr flag is unset in a request, but geo.country is set, we will assume GDPR applies if and only
	// if the country matches one on this list. If both the GDPR flag and country are not set, we default
	// to DefaultValue
	EEACountries    []string `mapstructure:"eea_countries"`
	EEACountriesMap map[string]struct{}
}

func (cfg *GDPR) validate(v *viper.Viper, errs []error) []error {
	if !v.IsSet("gdpr.default_value") {
		errs = append(errs, fmt.Errorf("gdpr.default_value is required and must be specified"))
	} else if cfg.DefaultValue != "0" && cfg.DefaultValue != "1" {
		errs = append(errs, fmt.Errorf("gdpr.default_value must be 0 or 1"))
	}
	if cfg.HostVendorID < 0 || cfg.HostVendorID > 0xffff {
		errs = append(errs, fmt.Errorf("gdpr.host_vendor_id must be in the range [0, %d]. Got %d", 0xffff, cfg.HostVendorID))
	}
	if cfg.HostVendorID == 0 {
		glog.Warning("gdpr.host_vendor_id was not specified. Host company GDPR checks will be skipped.")
	}
	if cfg.AMPException == true {
		errs = append(errs, fmt.Errorf("gdpr.amp_exception has been discontinued and must be removed from your config. If you need to disable GDPR for AMP, you may do so per-account (gdpr.integration_enabled.amp) or at the host level for the default account (account_defaults.gdpr.integration_enabled.amp)"))
	}
	return cfg.validatePurposes(errs)
}

func (cfg *GDPR) validatePurposes(errs []error) []error {
	purposeConfigs := []TCF2Purpose{
		cfg.TCF2.Purpose1,
		cfg.TCF2.Purpose2,
		cfg.TCF2.Purpose3,
		cfg.TCF2.Purpose4,
		cfg.TCF2.Purpose5,
		cfg.TCF2.Purpose6,
		cfg.TCF2.Purpose7,
		cfg.TCF2.Purpose8,
		cfg.TCF2.Purpose9,
		cfg.TCF2.Purpose10,
	}

	for i := 0; i < len(purposeConfigs); i++ {
		enforcePurposeValue := purposeConfigs[i].EnforcePurpose
		enforcePurposeField := fmt.Sprintf("gdpr.tcf2.purpose%d.enforce_purpose", (i + 1))

		if enforcePurposeValue != TCF2NoEnforcement && enforcePurposeValue != TCF2FullEnforcement {
			errs = append(errs, fmt.Errorf("%s must be \"no\" or \"full\". Got %s", enforcePurposeField, enforcePurposeValue))
		}
	}
	return errs
}

type GDPRTimeouts struct {
	InitVendorlistFetch   int `mapstructure:"init_vendorlist_fetches"`
	ActiveVendorlistFetch int `mapstructure:"active_vendorlist_fetch"`
}

func (t *GDPRTimeouts) InitTimeout() time.Duration {
	return time.Duration(t.InitVendorlistFetch) * time.Millisecond
}

func (t *GDPRTimeouts) ActiveTimeout() time.Duration {
	return time.Duration(t.ActiveVendorlistFetch) * time.Millisecond
}

const (
	TCF2FullEnforcement = "full"
	TCF2NoEnforcement   = "no"
)

// TCF2 defines the TCF2 specific configurations for GDPR
type TCF2 struct {
	Enabled             bool                    `mapstructure:"enabled"`
	Purpose1            TCF2Purpose             `mapstructure:"purpose1"`
	Purpose2            TCF2Purpose             `mapstructure:"purpose2"`
	Purpose3            TCF2Purpose             `mapstructure:"purpose3"`
	Purpose4            TCF2Purpose             `mapstructure:"purpose4"`
	Purpose5            TCF2Purpose             `mapstructure:"purpose5"`
	Purpose6            TCF2Purpose             `mapstructure:"purpose6"`
	Purpose7            TCF2Purpose             `mapstructure:"purpose7"`
	Purpose8            TCF2Purpose             `mapstructure:"purpose8"`
	Purpose9            TCF2Purpose             `mapstructure:"purpose9"`
	Purpose10           TCF2Purpose             `mapstructure:"purpose10"`
	SpecialFeature1     TCF2SpecialFeature      `mapstructure:"special_feature1"`
	PurposeOneTreatment TCF2PurposeOneTreatment `mapstructure:"purpose_one_treatment"`
}

// Making a purpose struct so purpose specific details can be added later.
type TCF2Purpose struct {
	Enabled        bool   `mapstructure:"enabled"` // Deprecated: Use enforce_purpose instead
	EnforcePurpose string `mapstructure:"enforce_purpose"`
	EnforceVendors bool   `mapstructure:"enforce_vendors"`
	// Array of vendor exceptions that is used to create the hash table VendorExceptionMap so vendor names can be instantly accessed
	VendorExceptions   []openrtb_ext.BidderName `mapstructure:"vendor_exceptions"`
	VendorExceptionMap map[openrtb_ext.BidderName]struct{}
}

type TCF2SpecialFeature struct {
	Enforce bool `mapstructure:"enforce"`
	// Array of vendor exceptions that is used to create the hash table VendorExceptionMap so vendor names can be instantly accessed
	VendorExceptions   []openrtb_ext.BidderName `mapstructure:"vendor_exceptions"`
	VendorExceptionMap map[openrtb_ext.BidderName]struct{}
}

type TCF2PurposeOneTreatment struct {
	Enabled       bool `mapstructure:"enabled"`
	AccessAllowed bool `mapstructure:"access_allowed"`
}

type CCPA struct {
	Enforce bool `mapstructure:"enforce"`
}

type LMT struct {
	Enforce bool `mapstructure:"enforce"`
}

type Analytics struct {
	File     FileLogs `mapstructure:"file"`
	Pubstack Pubstack `mapstructure:"pubstack"`
}

type CurrencyConverter struct {
	FetchURL             string `mapstructure:"fetch_url"`
	FetchIntervalSeconds int    `mapstructure:"fetch_interval_seconds"`
	StaleRatesSeconds    int    `mapstructure:"stale_rates_seconds"`
}

func (cfg *CurrencyConverter) validate(errs []error) []error {
	if cfg.FetchIntervalSeconds < 0 {
		errs = append(errs, fmt.Errorf("currency_converter.fetch_interval_seconds must be in the range [0, %d]. Got %d", 0xffff, cfg.FetchIntervalSeconds))
	}
	return errs
}

// FileLogs Corresponding config for FileLogger as a PBS Analytics Module
type FileLogs struct {
	Filename string `mapstructure:"filename"`
}

type Pubstack struct {
	Enabled     bool           `mapstructure:"enabled"`
	ScopeId     string         `mapstructure:"scopeid"`
	IntakeUrl   string         `mapstructure:"endpoint"`
	Buffers     PubstackBuffer `mapstructure:"buffers"`
	ConfRefresh string         `mapstructure:"configuration_refresh_delay"`
}

type PubstackBuffer struct {
	BufferSize string `mapstructure:"size"`
	EventCount int    `mapstructure:"count"`
	Timeout    string `mapstructure:"timeout"`
}

type VTrack struct {
	TimeoutMS          int64 `mapstructure:"timeout_ms"`
	AllowUnknownBidder bool  `mapstructure:"allow_unknown_bidder"`
	Enabled            bool  `mapstructure:"enabled"`
}

type Event struct {
	TimeoutMS int64 `mapstructure:"timeout_ms"`
}

type HostCookie struct {
	Domain             string `mapstructure:"domain"`
	Family             string `mapstructure:"family"`
	CookieName         string `mapstructure:"cookie_name"`
	OptOutURL          string `mapstructure:"opt_out_url"`
	OptInURL           string `mapstructure:"opt_in_url"`
	MaxCookieSizeBytes int    `mapstructure:"max_cookie_size_bytes"`
	OptOutCookie       Cookie `mapstructure:"optout_cookie"`
	// Cookie timeout in days
	TTL int64 `mapstructure:"ttl_days"`
}

func (cfg *HostCookie) TTLDuration() time.Duration {
	return time.Duration(cfg.TTL) * time.Hour * 24
}

type RequestTimeoutHeaders struct {
	RequestTimeInQueue    string `mapstructure:"request_time_in_queue"`
	RequestTimeoutInQueue string `mapstructure:"request_timeout_in_queue"`
}

type Metrics struct {
	Influxdb   InfluxMetrics     `mapstructure:"influxdb"`
	Prometheus PrometheusMetrics `mapstructure:"prometheus"`
	Disabled   DisabledMetrics   `mapstructure:"disabled_metrics"`
}

type DisabledMetrics struct {
	// True if we want to stop collecting account-to-adapter metrics
	AccountAdapterDetails bool `mapstructure:"account_adapter_details"`

	// True if we don't want to collect metrics about the connections prebid
	// server establishes with bidder servers such as the number of connections
	// that were created or reused.
	AdapterConnectionMetrics bool `mapstructure:"adapter_connections_metrics"`

	// True if we don't want to collect the per adapter GDPR request blocked metric
	AdapterGDPRRequestBlocked bool `mapstructure:"adapter_gdpr_request_blocked"`
}

func (cfg *Metrics) validate(errs []error) []error {
	return cfg.Prometheus.validate(errs)
}

type InfluxMetrics struct {
	Host               string `mapstructure:"host"`
	Database           string `mapstructure:"database"`
	Measurement        string `mapstructure:"measurement"`
	Username           string `mapstructure:"username"`
	Password           string `mapstructure:"password"`
	AlignTimestamps    bool   `mapstructure:"align_timestamps"`
	MetricSendInterval int    `mapstructure:"metric_send_interval"`
}

type PrometheusMetrics struct {
	Port             int    `mapstructure:"port"`
	Namespace        string `mapstructure:"namespace"`
	Subsystem        string `mapstructure:"subsystem"`
	TimeoutMillisRaw int    `mapstructure:"timeout_ms"`
}

func (cfg *PrometheusMetrics) validate(errs []error) []error {
	if cfg.Port > 0 && cfg.TimeoutMillisRaw <= 0 {
		errs = append(errs, fmt.Errorf("metrics.prometheus.timeout_ms must be positive if metrics.prometheus.port is defined. Got timeout=%d and port=%d", cfg.TimeoutMillisRaw, cfg.Port))
	}
	return errs
}

func (m *PrometheusMetrics) Timeout() time.Duration {
	return time.Duration(m.TimeoutMillisRaw) * time.Millisecond
}

// ExternalCache configures the externally accessible cache url.
type ExternalCache struct {
	Scheme string `mapstructure:"scheme"`
	Host   string `mapstructure:"host"`
	Path   string `mapstructure:"path"`
}

// Cache configures the url used internally by Prebid Server to communicate with Prebid Cache.
type Cache struct {
	Scheme string `mapstructure:"scheme"`
	Host   string `mapstructure:"host"`
	Query  string `mapstructure:"query"`

	// A static timeout here is not ideal. This is a hack because we have some aggressive timelines for OpenRTB support.
	// This value specifies how much time the prebid server host expects a call to prebid cache to take.
	//
	// OpenRTB allows the caller to specify the auction timeout. Prebid Server will subtract _this_ amount of time
	// from the timeout it gives demand sources to respond.
	//
	// In reality, the cache response time will probably fluctuate with the traffic over time. Someday,
	// this should be replaced by code which tracks the response time of recent cache calls and
	// adjusts the time dynamically.
	ExpectedTimeMillis int `mapstructure:"expected_millis"`

	DefaultTTLs DefaultTTLs `mapstructure:"default_ttl_seconds"`
}

// Default TTLs to use to cache bids for different types of imps.
type DefaultTTLs struct {
	Banner int `mapstructure:"banner"`
	Video  int `mapstructure:"video"`
	Native int `mapstructure:"native"`
	Audio  int `mapstructure:"audio"`
}

type Cookie struct {
	Name  string `mapstructure:"name"`
	Value string `mapstructure:"value"`
}

// AliasConfig will define the various source(s) or the default aliases
// Currently only filesystem is supported, but keeping the config structure
type DefReqConfig struct {
	Type       string      `mapstructure:"type"`
	FileSystem DefReqFiles `mapstructure:"file"`
	AliasInfo  bool        `mapstructure:"alias_info"`
}

type DefReqFiles struct {
	FileName string `mapstructure:"name"`
}

type Debug struct {
	TimeoutNotification TimeoutNotification `mapstructure:"timeout_notification"`
	OverrideToken       string              `mapstructure:"override_token"`
}

func (cfg *Debug) validate(errs []error) []error {
	return cfg.TimeoutNotification.validate(errs)
}

type TimeoutNotification struct {
	// Log timeout notifications in the application log
	Log bool `mapstructure:"log"`
	// Fraction of notifications to log
	SamplingRate float32 `mapstructure:"sampling_rate"`
	// Only log failures
	FailOnly bool `mapstructure:"fail_only"`
}

func (cfg *TimeoutNotification) validate(errs []error) []error {
	if cfg.SamplingRate < 0.0 || cfg.SamplingRate > 1.0 {
		errs = append(errs, fmt.Errorf("debug.timeout_notification.sampling_rate must be positive and not greater than 1.0. Got %f", cfg.SamplingRate))
	}
	return errs
}

// New uses viper to get our server configurations.
func New(v *viper.Viper) (*Configuration, error) {
	var c Configuration
	if err := v.Unmarshal(&c); err != nil {
		return nil, fmt.Errorf("viper failed to unmarshal app config: %v", err)
	}

	if err := c.RequestValidation.Parse(); err != nil {
		return nil, err
	}

	if err := isValidCookieSize(c.HostCookie.MaxCookieSizeBytes); err != nil {
		glog.Fatal(fmt.Printf("Max cookie size %d cannot be less than %d \n", c.HostCookie.MaxCookieSizeBytes, MIN_COOKIE_SIZE_BYTES))
		return nil, err
	}

	// Update account defaults and generate base json for patch
	c.AccountDefaults.CacheTTL = c.CacheURL.DefaultTTLs // comment this out to set explicitly in config
	if err := c.MarshalAccountDefaults(); err != nil {
		return nil, err
	}

	// To look for a request's publisher_id in the NonStandardPublishers list in
	// O(1) time, we fill this hash table located in the NonStandardPublisherMap field of GDPR
	var s struct{}
	c.GDPR.NonStandardPublisherMap = make(map[string]struct{})
	for i := 0; i < len(c.GDPR.NonStandardPublishers); i++ {
		c.GDPR.NonStandardPublisherMap[c.GDPR.NonStandardPublishers[i]] = s
	}

	c.GDPR.EEACountriesMap = make(map[string]struct{}, len(c.GDPR.EEACountries))
	for _, v := range c.GDPR.EEACountries {
		c.GDPR.EEACountriesMap[v] = s
	}

	// To look for a purpose's vendor exceptions in O(1) time, for each purpose we fill this hash table located in the
	// VendorExceptions field of the GDPR.TCF2.PurposeX struct defined in this file
	purposeConfigs := []*TCF2Purpose{
		&c.GDPR.TCF2.Purpose1,
		&c.GDPR.TCF2.Purpose2,
		&c.GDPR.TCF2.Purpose3,
		&c.GDPR.TCF2.Purpose4,
		&c.GDPR.TCF2.Purpose5,
		&c.GDPR.TCF2.Purpose6,
		&c.GDPR.TCF2.Purpose7,
		&c.GDPR.TCF2.Purpose8,
		&c.GDPR.TCF2.Purpose9,
		&c.GDPR.TCF2.Purpose10,
	}
	for c := 0; c < len(purposeConfigs); c++ {
		purposeConfigs[c].VendorExceptionMap = make(map[openrtb_ext.BidderName]struct{})

		for v := 0; v < len(purposeConfigs[c].VendorExceptions); v++ {
			bidderName := purposeConfigs[c].VendorExceptions[v]
			purposeConfigs[c].VendorExceptionMap[bidderName] = struct{}{}
		}
	}

	// To look for a special feature's vendor exceptions in O(1) time, we fill this hash table with bidders located in the
	// VendorExceptions field of the GDPR.TCF2.SpecialFeature1 struct defined in this file
	c.GDPR.TCF2.SpecialFeature1.VendorExceptionMap = make(map[openrtb_ext.BidderName]struct{})
	for v := 0; v < len(c.GDPR.TCF2.SpecialFeature1.VendorExceptions); v++ {
		bidderName := c.GDPR.TCF2.SpecialFeature1.VendorExceptions[v]
		c.GDPR.TCF2.SpecialFeature1.VendorExceptionMap[bidderName] = struct{}{}
	}

	// To look for a request's app_id in O(1) time, we fill this hash table located in the
	// the BlacklistedApps field of the Configuration struct defined in this file
	c.BlacklistedAppMap = make(map[string]bool)
	for i := 0; i < len(c.BlacklistedApps); i++ {
		c.BlacklistedAppMap[c.BlacklistedApps[i]] = true
	}

	// To look for a request's account id in O(1) time, we fill this hash table located in the
	// the BlacklistedAccts field of the Configuration struct defined in this file
	c.BlacklistedAcctMap = make(map[string]bool)
	for i := 0; i < len(c.BlacklistedAccts); i++ {
		c.BlacklistedAcctMap[c.BlacklistedAccts[i]] = true
	}

	// Migrate combo stored request config to separate stored_reqs and amp stored_reqs configs.
	resolvedStoredRequestsConfig(&c)

	glog.Info("Logging the resolved configuration:")
	logGeneral(reflect.ValueOf(c), "  \t")
	if errs := c.validate(v); len(errs) > 0 {
		return &c, errortypes.NewAggregateError("validation errors", errs)
	}

	return &c, nil
}

// MarshalAccountDefaults compiles AccountDefaults into the JSON format used for merge patch
func (cfg *Configuration) MarshalAccountDefaults() error {
	var err error
	if cfg.accountDefaultsJSON, err = json.Marshal(cfg.AccountDefaults); err != nil {
		glog.Warningf("converting %+v to json: %v", cfg.AccountDefaults, err)
	}
	return err
}

// AccountDefaultsJSON returns the precompiled JSON form of account_defaults
func (cfg *Configuration) AccountDefaultsJSON() json.RawMessage {
	return cfg.accountDefaultsJSON
}

//Allows for protocol relative URL if scheme is empty
func (cfg *Cache) GetBaseURL() string {
	cfg.Scheme = strings.ToLower(cfg.Scheme)
	if strings.Contains(cfg.Scheme, "https") {
		return fmt.Sprintf("https://%s", cfg.Host)
	}
	if strings.Contains(cfg.Scheme, "http") {
		return fmt.Sprintf("http://%s", cfg.Host)
	}
	return fmt.Sprintf("//%s", cfg.Host)
}

func (cfg *Configuration) GetCachedAssetURL(uuid string) string {
	return fmt.Sprintf("%s/cache?%s", cfg.CacheURL.GetBaseURL(), strings.Replace(cfg.CacheURL.Query, "%PBS_CACHE_UUID%", uuid, 1))
}

// Set the default config values for the viper object we are using.
func SetupViper(v *viper.Viper, filename string) {
	if filename != "" {
		v.SetConfigName(filename)
		v.AddConfigPath(".")
		v.AddConfigPath("/etc/config")
	}

	// Fixes #475: Some defaults will be set just so they are accessible via environment variables
	// (basically so viper knows they exist)
	v.SetDefault("external_url", "http://localhost:8000")
	v.SetDefault("host", "")
	v.SetDefault("port", 8000)
	v.SetDefault("admin_port", 6060)
	v.SetDefault("enable_gzip", false)
	v.SetDefault("garbage_collector_threshold", 0)
	v.SetDefault("status_response", "")
	v.SetDefault("auction_timeouts_ms.default", 0)
	v.SetDefault("auction_timeouts_ms.max", 0)
	v.SetDefault("cache.scheme", "")
	v.SetDefault("cache.host", "")
	v.SetDefault("cache.query", "")
	v.SetDefault("cache.expected_millis", 10)
	v.SetDefault("cache.default_ttl_seconds.banner", 0)
	v.SetDefault("cache.default_ttl_seconds.video", 0)
	v.SetDefault("cache.default_ttl_seconds.native", 0)
	v.SetDefault("cache.default_ttl_seconds.audio", 0)
	v.SetDefault("external_cache.scheme", "")
	v.SetDefault("external_cache.host", "")
	v.SetDefault("external_cache.path", "")
	v.SetDefault("recaptcha_secret", "")
	v.SetDefault("host_cookie.domain", "")
	v.SetDefault("host_cookie.family", "")
	v.SetDefault("host_cookie.cookie_name", "")
	v.SetDefault("host_cookie.opt_out_url", "")
	v.SetDefault("host_cookie.opt_in_url", "")
	v.SetDefault("host_cookie.optout_cookie.name", "")
	v.SetDefault("host_cookie.value", "")
	v.SetDefault("host_cookie.ttl_days", 90)
	v.SetDefault("host_cookie.max_cookie_size_bytes", 0)
	v.SetDefault("http_client.max_connections_per_host", 0) // unlimited
	v.SetDefault("http_client.max_idle_connections", 400)
	v.SetDefault("http_client.max_idle_connections_per_host", 10)
	v.SetDefault("http_client.idle_connection_timeout_seconds", 60)
	v.SetDefault("http_client_cache.max_connections_per_host", 0) // unlimited
	v.SetDefault("http_client_cache.max_idle_connections", 10)
	v.SetDefault("http_client_cache.max_idle_connections_per_host", 2)
	v.SetDefault("http_client_cache.idle_connection_timeout_seconds", 60)
	// no metrics configured by default (metrics{host|database|username|password})
	v.SetDefault("metrics.disabled_metrics.account_adapter_details", false)
	v.SetDefault("metrics.disabled_metrics.adapter_connections_metrics", true)
	v.SetDefault("metrics.disabled_metrics.adapter_gdpr_request_blocked", false)
	v.SetDefault("metrics.influxdb.host", "")
	v.SetDefault("metrics.influxdb.database", "")
	v.SetDefault("metrics.influxdb.measurement", "")
	v.SetDefault("metrics.influxdb.username", "")
	v.SetDefault("metrics.influxdb.password", "")
	v.SetDefault("metrics.influxdb.align_timestamps", false)
	v.SetDefault("metrics.influxdb.metric_send_interval", 20)
	v.SetDefault("metrics.prometheus.port", 0)
	v.SetDefault("metrics.prometheus.namespace", "")
	v.SetDefault("metrics.prometheus.subsystem", "")
	v.SetDefault("metrics.prometheus.timeout_ms", 10000)
	v.SetDefault("category_mapping.filesystem.enabled", true)
	v.SetDefault("category_mapping.filesystem.directorypath", "./static/category-mapping")
	v.SetDefault("category_mapping.http.endpoint", "")
	v.SetDefault("stored_requests.filesystem.enabled", false)
	v.SetDefault("stored_requests.filesystem.directorypath", "./stored_requests/data/by_id")
	v.SetDefault("stored_requests.directorypath", "./stored_requests/data/by_id")
	v.SetDefault("stored_requests.postgres.connection.dbname", "")
	v.SetDefault("stored_requests.postgres.connection.host", "")
	v.SetDefault("stored_requests.postgres.connection.port", 0)
	v.SetDefault("stored_requests.postgres.connection.user", "")
	v.SetDefault("stored_requests.postgres.connection.password", "")
	v.SetDefault("stored_requests.postgres.fetcher.query", "")
	v.SetDefault("stored_requests.postgres.fetcher.amp_query", "")
	v.SetDefault("stored_requests.postgres.initialize_caches.timeout_ms", 0)
	v.SetDefault("stored_requests.postgres.initialize_caches.query", "")
	v.SetDefault("stored_requests.postgres.initialize_caches.amp_query", "")
	v.SetDefault("stored_requests.postgres.poll_for_updates.refresh_rate_seconds", 0)
	v.SetDefault("stored_requests.postgres.poll_for_updates.timeout_ms", 0)
	v.SetDefault("stored_requests.postgres.poll_for_updates.query", "")
	v.SetDefault("stored_requests.postgres.poll_for_updates.amp_query", "")
	v.SetDefault("stored_requests.http.endpoint", "")
	v.SetDefault("stored_requests.http.amp_endpoint", "")
	v.SetDefault("stored_requests.in_memory_cache.type", "none")
	v.SetDefault("stored_requests.in_memory_cache.ttl_seconds", 0)
	v.SetDefault("stored_requests.in_memory_cache.request_cache_size_bytes", 0)
	v.SetDefault("stored_requests.in_memory_cache.imp_cache_size_bytes", 0)
	v.SetDefault("stored_requests.in_memory_cache.resp_cache_size_bytes", 0)
	v.SetDefault("stored_requests.cache_events_api", false)
	v.SetDefault("stored_requests.http_events.endpoint", "")
	v.SetDefault("stored_requests.http_events.amp_endpoint", "")
	v.SetDefault("stored_requests.http_events.refresh_rate_seconds", 0)
	v.SetDefault("stored_requests.http_events.timeout_ms", 0)
	// stored_video is short for stored_video_requests.
	// PBS is not in the business of storing video content beyond the normal prebid cache system.
	v.SetDefault("stored_video_req.filesystem.enabled", false)
	v.SetDefault("stored_video_req.filesystem.directorypath", "")
	v.SetDefault("stored_video_req.postgres.connection.dbname", "")
	v.SetDefault("stored_video_req.postgres.connection.host", "")
	v.SetDefault("stored_video_req.postgres.connection.port", 0)
	v.SetDefault("stored_video_req.postgres.connection.user", "")
	v.SetDefault("stored_video_req.postgres.connection.password", "")
	v.SetDefault("stored_video_req.postgres.fetcher.query", "")
	v.SetDefault("stored_video_req.postgres.initialize_caches.timeout_ms", 0)
	v.SetDefault("stored_video_req.postgres.initialize_caches.query", "")
	v.SetDefault("stored_video_req.postgres.poll_for_updates.refresh_rate_seconds", 0)
	v.SetDefault("stored_video_req.postgres.poll_for_updates.timeout_ms", 0)
	v.SetDefault("stored_video_req.postgres.poll_for_updates.query", "")
	v.SetDefault("stored_video_req.http.endpoint", "")
	v.SetDefault("stored_video_req.in_memory_cache.type", "none")
	v.SetDefault("stored_video_req.in_memory_cache.ttl_seconds", 0)
	v.SetDefault("stored_video_req.in_memory_cache.request_cache_size_bytes", 0)
	v.SetDefault("stored_video_req.in_memory_cache.imp_cache_size_bytes", 0)
	v.SetDefault("stored_video_req.in_memory_cache.resp_cache_size_bytes", 0)
	v.SetDefault("stored_video_req.cache_events.enabled", false)
	v.SetDefault("stored_video_req.cache_events.endpoint", "")
	v.SetDefault("stored_video_req.http_events.endpoint", "")
	v.SetDefault("stored_video_req.http_events.refresh_rate_seconds", 0)
	v.SetDefault("stored_video_req.http_events.timeout_ms", 0)
	v.SetDefault("stored_responses.filesystem.enabled", false)
	v.SetDefault("stored_responses.filesystem.directorypath", "")
	v.SetDefault("stored_responses.postgres.connection.dbname", "")
	v.SetDefault("stored_responses.postgres.connection.host", "")
	v.SetDefault("stored_responses.postgres.connection.port", 0)
	v.SetDefault("stored_responses.postgres.connection.user", "")
	v.SetDefault("stored_responses.postgres.connection.password", "")
	v.SetDefault("stored_responses.postgres.fetcher.query", "")
	v.SetDefault("stored_responses.postgres.initialize_caches.timeout_ms", 0)
	v.SetDefault("stored_responses.postgres.initialize_caches.query", "")
	v.SetDefault("stored_responses.postgres.poll_for_updates.refresh_rate_seconds", 0)
	v.SetDefault("stored_responses.postgres.poll_for_updates.timeout_ms", 0)
	v.SetDefault("stored_responses.postgres.poll_for_updates.query", "")
	v.SetDefault("stored_responses.http.endpoint", "")
	v.SetDefault("stored_responses.in_memory_cache.type", "none")
	v.SetDefault("stored_responses.in_memory_cache.ttl_seconds", 0)
	v.SetDefault("stored_responses.in_memory_cache.request_cache_size_bytes", 0)
	v.SetDefault("stored_responses.in_memory_cache.imp_cache_size_bytes", 0)
	v.SetDefault("stored_responses.in_memory_cache.resp_cache_size_bytes", 0)
	v.SetDefault("stored_responses.cache_events.enabled", false)
	v.SetDefault("stored_responses.cache_events.endpoint", "")
	v.SetDefault("stored_responses.http_events.endpoint", "")
	v.SetDefault("stored_responses.http_events.refresh_rate_seconds", 0)
	v.SetDefault("stored_responses.http_events.timeout_ms", 0)

	v.SetDefault("vtrack.timeout_ms", 2000)
	v.SetDefault("vtrack.allow_unknown_bidder", true)
	v.SetDefault("vtrack.enabled", true)

	v.SetDefault("event.timeout_ms", 1000)

	v.SetDefault("accounts.filesystem.enabled", false)
	v.SetDefault("accounts.filesystem.directorypath", "./stored_requests/data/by_id")
	v.SetDefault("accounts.in_memory_cache.type", "none")

	// some adapters append the user id to the end of the redirect url instead of using
	// macro substitution. it is important for the uid to be the last query parameter.
	v.SetDefault("user_sync.redirect_url", "{{.ExternalURL}}/setuid?bidder={{.SyncerKey}}&gdpr={{.GDPR}}&gdpr_consent={{.GDPRConsent}}&f={{.SyncType}}&uid={{.UserMacro}}")

	for _, bidder := range openrtb_ext.CoreBidderNames() {
		setBidderDefaults(v, strings.ToLower(string(bidder)))
	}

	// Disabling adapters by default that require some specific config params.
	// If you're using one of these, make sure you check out the documentation (https://github.com/prebid/prebid-server/tree/master/docs/bidders)
	// for them and specify all the parameters they need for them to work correctly.
	v.SetDefault("adapters.33across.endpoint", "https://ssc.33across.com/api/v1/s2s")
	v.SetDefault("adapters.33across.partner_id", "")
	v.SetDefault("adapters.aceex.endpoint", "http://bl-us.aceex.io/?uqhash={{.AccountID}}")
	v.SetDefault("adapters.acuityads.endpoint", "http://{{.Host}}.admanmedia.com/bid?token={{.AccountID}}")
	v.SetDefault("adapters.adf.endpoint", "https://adx.adform.net/adx/openrtb")
	v.SetDefault("adapters.adform.endpoint", "https://adx.adform.net/adx/openrtb")
	v.SetDefault("adapters.adgeneration.endpoint", "https://d.socdm.com/adsv/v1")
	v.SetDefault("adapters.adhese.endpoint", "https://ads-{{.AccountID}}.adhese.com/json")
	v.SetDefault("adapters.adkernel.endpoint", "https://pbs.adksrv.com/hb?zone={{.ZoneID}}")
	v.SetDefault("adapters.adkerneladn.endpoint", "http://{{.Host}}/rtbpub?account={{.PublisherID}}")
	v.SetDefault("adapters.adman.endpoint", "http://pub.admanmedia.com/?c=o&m=ortb")
	v.SetDefault("adapters.admixer.endpoint", "http://inv-nets.admixer.net/pbs.aspx")
	v.SetDefault("adapters.adocean.endpoint", "https://{{.Host}}")
	v.SetDefault("adapters.adnuntius.endpoint", "https://ads.adnuntius.delivery/i")
	v.SetDefault("adapters.adoppler.endpoint", "http://{{.AccountID}}.trustedmarketplace.io/ads/processHeaderBid/{{.AdUnit}}")
	v.SetDefault("adapters.adot.endpoint", "https://dsp.adotmob.com/headerbidding{PUBLISHER_PATH}/bidrequest")
	v.SetDefault("adapters.adpone.endpoint", "http://rtb.adpone.com/bid-request?src=prebid_server")
	v.SetDefault("adapters.adprime.endpoint", "http://delta.adprime.com/pserver")
	v.SetDefault("adapters.adtarget.endpoint", "http://ghb.console.adtarget.com.tr/pbs/ortb")
	v.SetDefault("adapters.adtelligent.endpoint", "http://ghb.adtelligent.com/pbs/ortb")
	v.SetDefault("adapters.advangelists.endpoint", "http://nep.advangelists.com/xp/get?pubid={{.PublisherID}}")
	v.SetDefault("adapters.adview.endpoint", "https://bid.adview.com/agent/thirdAdxService/{{.AccountID}}")
	v.SetDefault("adapters.adxcg.disabled", true)
	v.SetDefault("adapters.adyoulike.endpoint", "https://broker.omnitagjs.com/broker/bid?partnerId=19340f4f097d16f41f34fc0274981ca4")
	v.SetDefault("adapters.aja.endpoint", "https://ad.as.amanad.adtdp.com/v1/bid/4")
	v.SetDefault("adapters.algorix.endpoint", "https://{{.Host}}.svr-algorix.com/rtb/sa?sid={{.SourceId}}&token={{.AccountID}}")
	v.SetDefault("adapters.amx.endpoint", "http://pbs.amxrtb.com/auction/openrtb")
	v.SetDefault("adapters.apacdex.endpoint", "http://useast.quantumdex.io/auction/pbs")
	v.SetDefault("adapters.applogy.endpoint", "http://rtb.applogy.com/v1/prebid")
	v.SetDefault("adapters.appnexus.endpoint", "http://ib.adnxs.com/openrtb2") // Docs: https://wiki.appnexus.com/display/supply/Incoming+Bid+Request+from+SSPs
	v.SetDefault("adapters.appnexus.platform_id", "5")
	v.SetDefault("adapters.audiencenetwork.disabled", true)
	v.SetDefault("adapters.audiencenetwork.endpoint", "https://an.facebook.com/placementbid.ortb")
	v.SetDefault("adapters.avocet.disabled", true)
	v.SetDefault("adapters.axonix.endpoint", "https://openrtb-us-east-1.axonix.com/supply/prebid-server/{{.AccountID}}")
	v.SetDefault("adapters.beachfront.endpoint", "https://display.bfmio.com/prebid_display")
	v.SetDefault("adapters.beachfront.extra_info", "{\"video_endpoint\":\"https://reachms.bfmio.com/bid.json?exchange_id\"}")
	v.SetDefault("adapters.beintoo.endpoint", "https://ib.beintoo.com/um")
	v.SetDefault("adapters.between.endpoint", "http://{{.Host}}.betweendigital.com/openrtb_bid?sspId={{.PublisherID}}")
	v.SetDefault("adapters.bidmachine.endpoint", "https://{{.Host}}.bidmachine.io")
	v.SetDefault("adapters.bidmyadz.endpoint", "http://endpoint.bidmyadz.com/c0f68227d14ed938c6c49f3967cbe9bc")
	v.SetDefault("adapters.bidscube.endpoint", "http://supply.bidscube.com/?c=o&m=rtb")
	v.SetDefault("adapters.bizzclick.endpoint", "http://us-e-node1.bizzclick.com/bid?rtb_seat_id={{.SourceId}}&secret_key={{.AccountID}}")
	v.SetDefault("adapters.bmtm.endpoint", "https://one.elitebidder.com/api/pbs")
	v.SetDefault("adapters.brightroll.endpoint", "http://east-bid.ybp.yahoo.com/bid/appnexuspbs")
	v.SetDefault("adapters.coinzilla.endpoint", "http://request-global.czilladx.com/serve/prebid-server.php")
	v.SetDefault("adapters.colossus.endpoint", "http://colossusssp.com/?c=o&m=rtb")
	v.SetDefault("adapters.compass.endpoint", "http://sa-lb.deliverimp.com/pserver")
	v.SetDefault("adapters.connectad.endpoint", "http://bidder.connectad.io/API?src=pbs")
	v.SetDefault("adapters.consumable.endpoint", "https://e.serverbid.com/api/v2")
	v.SetDefault("adapters.conversant.endpoint", "http://api.hb.ad.cpe.dotomi.com/cvx/server/hb/ortb/25")
	v.SetDefault("adapters.cpmstar.endpoint", "https://server.cpmstar.com/openrtbbidrq.aspx")
	v.SetDefault("adapters.criteo.endpoint", "https://bidder.criteo.com/cdb?profileId=230")
	v.SetDefault("adapters.datablocks.endpoint", "http://{{.Host}}/openrtb2?sid={{.SourceId}}")
	v.SetDefault("adapters.decenterads.endpoint", "http://supply.decenterads.com/?c=o&m=rtb")
	v.SetDefault("adapters.deepintent.endpoint", "https://prebid.deepintent.com/prebid")
	v.SetDefault("adapters.dmx.endpoint", "https://dmx-direct.districtm.io/b/v2")
	v.SetDefault("adapters.emx_digital.endpoint", "https://hb.emxdgt.com")
	v.SetDefault("adapters.engagebdr.endpoint", "http://dsp.bnmla.com/hb")
	v.SetDefault("adapters.eplanning.endpoint", "http://rtb.e-planning.net/pbs/1")
	v.SetDefault("adapters.epom.endpoint", "https://an.epom.com/ortb")
	v.SetDefault("adapters.epom.disabled", true)
	v.SetDefault("adapters.e_volution.endpoint", "http://service.e-volution.ai/pbserver")
	v.SetDefault("adapters.gamma.endpoint", "https://hb.gammaplatform.com/adx/request/")
	v.SetDefault("adapters.gamoshi.endpoint", "https://rtb.gamoshi.io")
	v.SetDefault("adapters.grid.endpoint", "https://grid.bidswitch.net/sp_bid?sp=prebid")
	v.SetDefault("adapters.groupm.endpoint", "https://hbopenbid.pubmatic.com/translator?source=prebid-server")
	v.SetDefault("adapters.gumgum.endpoint", "https://g2.gumgum.com/providers/prbds2s/bid")
	v.SetDefault("adapters.huaweiads.endpoint", "https://acd.op.hicloud.com/ppsadx/getResult")
	v.SetDefault("adapters.huaweiads.disabled", true)
	v.SetDefault("adapters.impactify.endpoint", "https://sonic.impactify.media/bidder")
	v.SetDefault("adapters.improvedigital.endpoint", "http://ad.360yield.com/pbs")
	v.SetDefault("adapters.inmobi.endpoint", "https://api.w.inmobi.com/showad/openrtb/bidder/prebid")
	v.SetDefault("adapters.interactiveoffers.endpoint", "https://prebid-server.ioadx.com/bidRequest/?partnerId={{.AccountID}}")
	v.SetDefault("adapters.ix.disabled", true)
	v.SetDefault("adapters.janet.endpoint", "http://ghb.bidder.jmgads.com/pbs/ortb")
	v.SetDefault("adapters.jixie.endpoint", "https://hb.jixie.io/v2/hbsvrpost")
	v.SetDefault("adapters.kayzen.endpoint", "https://bids-{{.ZoneID}}.bidder.kayzen.io/?exchange={{.AccountID}}")
	v.SetDefault("adapters.krushmedia.endpoint", "http://ads4.krushmedia.com/?c=rtb&m=req&key={{.AccountID}}")
	v.SetDefault("adapters.invibes.endpoint", "https://{{.ZoneID}}.videostep.com/bid/ServerBidAdContent")
	v.SetDefault("adapters.iqzone.endpoint", "http://smartssp-us-east.iqzone.com/pserver")
	v.SetDefault("adapters.kidoz.endpoint", "http://prebid-adapter.kidoz.net/openrtb2/auction?src=prebid-server")
	v.SetDefault("adapters.kubient.endpoint", "https://kssp.kbntx.ch/prebid")
	v.SetDefault("adapters.lockerdome.endpoint", "https://lockerdome.com/ladbid/prebidserver/openrtb2")
	v.SetDefault("adapters.logicad.endpoint", "https://pbs.ladsp.com/adrequest/prebidserver")
	v.SetDefault("adapters.lunamedia.endpoint", "http://api.lunamedia.io/xp/get?pubid={{.PublisherID}}")
	v.SetDefault("adapters.sa_lunamedia.endpoint", "http://balancer.lmgssp.com/pserver")
	v.SetDefault("adapters.madvertise.endpoint", "https://mobile.mng-ads.com/bidrequest{{.ZoneID}}")
	v.SetDefault("adapters.marsmedia.endpoint", "https://bid306.rtbsrv.com/bidder/?bid=f3xtet")
	v.SetDefault("adapters.mediafuse.endpoint", "http://ghb.hbmp.mediafuse.com/pbs/ortb")
	v.SetDefault("adapters.medianet.endpoint", "https://prebid-adapter.media.net/rtb/pb/prebids2s")
	v.SetDefault("adapters.medianet.extra_info", "https://medianet.golang.pbs.com")
	v.SetDefault("adapters.mgid.endpoint", "https://prebid.mgid.com/prebid/")
	v.SetDefault("adapters.mobilefuse.endpoint", "http://mfx.mobilefuse.com/openrtb?pub_id={{.PublisherID}}")
	v.SetDefault("adapters.mobfoxpb.endpoint", "http://bes.mobfox.com/?c=__route__&m=__method__&key=__key__")
	v.SetDefault("adapters.nanointeractive.endpoint", "https://ad.audiencemanager.de/hbs")
	v.SetDefault("adapters.nextmillennium.endpoint", "https://pbs.nextmillmedia.com/openrtb2/auction")
	v.SetDefault("adapters.ninthdecimal.endpoint", "http://rtb.ninthdecimal.com/xp/get?pubid={{.PublisherID}}")
	v.SetDefault("adapters.nobid.endpoint", "https://ads.servenobid.com/ortb_adreq?tek=pbs&ver=1")
	v.SetDefault("adapters.onetag.endpoint", "https://prebid-server.onetag-sys.com/prebid-server/{{.PublisherID}}")
	v.SetDefault("adapters.openweb.endpoint", "http://ghb.spotim.market/pbs/ortb")
	v.SetDefault("adapters.openx.endpoint", "http://rtb.openx.net/prebid")
	v.SetDefault("adapters.operaads.endpoint", "https://s.adx.opera.com/ortb/v2/{{.PublisherID}}?ep={{.AccountID}}")
	v.SetDefault("adapters.orbidder.endpoint", "https://orbidder.otto.de/openrtb2")
	v.SetDefault("adapters.outbrain.endpoint", "https://prebidtest.zemanta.com/api/bidder/prebidtest/bid/")
	v.SetDefault("adapters.pangle.disabled", true)
	v.SetDefault("adapters.pubmatic.endpoint", "https://hbopenbid.pubmatic.com/translator?source=prebid-server")
	v.SetDefault("adapters.pubnative.endpoint", "http://dsp.pubnative.net/bid/v1/request")
	v.SetDefault("adapters.pulsepoint.endpoint", "http://bid.contextweb.com/header/s/ortb/prebid-s2s")
	v.SetDefault("adapters.quantumdex.endpoint", "http://useast.quantumdex.io/auction/pbs")
	v.SetDefault("adapters.revcontent.disabled", true)
	v.SetDefault("adapters.revcontent.endpoint", "https://trends.revcontent.com/rtb")
	v.SetDefault("adapters.rhythmone.endpoint", "http://tag.1rx.io/rmp")
	v.SetDefault("adapters.richaudience.endpoint", "http://ortb.richaudience.com/ortb/?bidder=pbs")
	v.SetDefault("adapters.rtbhouse.endpoint", "http://prebidserver-s2s-ams.creativecdn.com/bidder/prebidserver/bids")
	v.SetDefault("adapters.rubicon.disabled", true)
	v.SetDefault("adapters.rubicon.endpoint", "http://exapi-us-east.rubiconproject.com/a/api/exchange.json")
	v.SetDefault("adapters.sharethrough.endpoint", "https://btlr.sharethrough.com/universal/v1?supply_id=FGMrCMMc")
	v.SetDefault("adapters.silvermob.endpoint", "http://{{.Host}}.silvermob.com/marketplace/api/dsp/bid/{{.ZoneID}}")
	v.SetDefault("adapters.smaato.endpoint", "https://prebid.ad.smaato.net/oapi/prebid")
	v.SetDefault("adapters.smartadserver.endpoint", "https://ssb-global.smartadserver.com")
	v.SetDefault("adapters.smarthub.endpoint", "http://{{.Host}}-prebid.smart-hub.io/?seat={{.AccountID}}&token={{.SourceId}}")
	v.SetDefault("adapters.smartrtb.endpoint", "http://market-east.smrtb.com/json/publisher/rtb?pubid={{.PublisherID}}")
	v.SetDefault("adapters.smartyads.endpoint", "http://{{.Host}}.smartyads.com/bid?rtb_seat_id={{.SourceId}}&secret_key={{.AccountID}}")
	v.SetDefault("adapters.smilewanted.endpoint", "http://prebid-server.smilewanted.com")
	v.SetDefault("adapters.sonobi.endpoint", "https://apex.go.sonobi.com/prebid?partnerid=71d9d3d8af")
	v.SetDefault("adapters.sovrn.endpoint", "http://ap.lijit.com/rtb/bid?src=prebid_server")
	v.SetDefault("adapters.streamkey.endpoint", "http://ghb.hb.streamkey.net/pbs/ortb")
	v.SetDefault("adapters.synacormedia.endpoint", "http://{{.Host}}.technoratimedia.com/openrtb/bids/{{.Host}}")
	v.SetDefault("adapters.tappx.endpoint", "http://{{.Host}}")
	v.SetDefault("adapters.telaria.endpoint", "https://ads.tremorhub.com/ad/rtb/prebid")
	v.SetDefault("adapters.triplelift_native.disabled", true)
	v.SetDefault("adapters.triplelift_native.extra_info", "{\"publisher_whitelist\":[]}")
	v.SetDefault("adapters.triplelift.endpoint", "https://tlx.3lift.com/s2s/auction?sra=1&supplier_id=20")
	v.SetDefault("adapters.trustx.endpoint", "https://grid.bidswitch.net/sp_bid?sp=trustx")
	v.SetDefault("adapters.ucfunnel.endpoint", "https://pbs.aralego.com/prebid")
	v.SetDefault("adapters.unicorn.endpoint", "https://ds.uncn.jp/pb/0/bid.json")
	v.SetDefault("adapters.unruly.endpoint", "https://targeting.unrulymedia.com/unruly_prebid_server")
	v.SetDefault("adapters.valueimpression.endpoint", "http://useast.quantumdex.io/auction/pbs")
	v.SetDefault("adapters.verizonmedia.disabled", true)
	v.SetDefault("adapters.videobyte.endpoint", "https://x.videobyte.com/ortbhb")
	v.SetDefault("adapters.vidoomy.endpoint", "https://p.vidoomy.com/api/rtbserver/pbs")
	v.SetDefault("adapters.viewdeos.endpoint", "http://ghb.sync.viewdeos.com/pbs/ortb")
	v.SetDefault("adapters.visx.endpoint", "https://t.visx.net/s2s_bid?wrapperType=s2s_prebid_standard:0.1.0")
	v.SetDefault("adapters.vrtcal.endpoint", "http://rtb.vrtcal.com/bidder_prebid.vap?ssp=1804")
	v.SetDefault("adapters.yahoossp.disabled", true)
	v.SetDefault("adapters.yeahmobi.endpoint", "https://{{.Host}}/prebid/bid")
	v.SetDefault("adapters.yieldlab.endpoint", "https://ad.yieldlab.net/yp/")
	v.SetDefault("adapters.yieldmo.endpoint", "https://ads.yieldmo.com/exchange/prebid-server")
	v.SetDefault("adapters.yieldone.endpoint", "https://y.one.impact-ad.jp/hbs_imp")
	v.SetDefault("adapters.yssp.disabled", true)
	v.SetDefault("adapters.zeroclickfraud.endpoint", "http://{{.Host}}/openrtb2?sid={{.SourceId}}")

	v.SetDefault("max_request_size", 1024*256)
	v.SetDefault("analytics.file.filename", "")
	v.SetDefault("analytics.pubstack.endpoint", "https://s2s.pbstck.com/v1")
	v.SetDefault("analytics.pubstack.scopeid", "change-me")
	v.SetDefault("analytics.pubstack.enabled", false)
	v.SetDefault("analytics.pubstack.configuration_refresh_delay", "2h")
	v.SetDefault("analytics.pubstack.buffers.size", "2MB")
	v.SetDefault("analytics.pubstack.buffers.count", 100)
	v.SetDefault("analytics.pubstack.buffers.timeout", "900s")
	v.SetDefault("amp_timeout_adjustment_ms", 0)
	v.BindEnv("gdpr.default_value")
	v.SetDefault("gdpr.enabled", true)
	v.SetDefault("gdpr.host_vendor_id", 0)
	v.SetDefault("gdpr.timeouts_ms.init_vendorlist_fetches", 0)
	v.SetDefault("gdpr.timeouts_ms.active_vendorlist_fetch", 0)
	v.SetDefault("gdpr.non_standard_publishers", []string{""})
	v.SetDefault("gdpr.tcf2.enabled", true)
	v.SetDefault("gdpr.tcf2.purpose1.enforce_vendors", true)
	v.SetDefault("gdpr.tcf2.purpose2.enforce_vendors", true)
	v.SetDefault("gdpr.tcf2.purpose3.enforce_vendors", true)
	v.SetDefault("gdpr.tcf2.purpose4.enforce_vendors", true)
	v.SetDefault("gdpr.tcf2.purpose5.enforce_vendors", true)
	v.SetDefault("gdpr.tcf2.purpose6.enforce_vendors", true)
	v.SetDefault("gdpr.tcf2.purpose7.enforce_vendors", true)
	v.SetDefault("gdpr.tcf2.purpose8.enforce_vendors", true)
	v.SetDefault("gdpr.tcf2.purpose9.enforce_vendors", true)
	v.SetDefault("gdpr.tcf2.purpose10.enforce_vendors", true)
	v.SetDefault("gdpr.tcf2.purpose1.vendor_exceptions", []openrtb_ext.BidderName{})
	v.SetDefault("gdpr.tcf2.purpose2.vendor_exceptions", []openrtb_ext.BidderName{})
	v.SetDefault("gdpr.tcf2.purpose3.vendor_exceptions", []openrtb_ext.BidderName{})
	v.SetDefault("gdpr.tcf2.purpose4.vendor_exceptions", []openrtb_ext.BidderName{})
	v.SetDefault("gdpr.tcf2.purpose5.vendor_exceptions", []openrtb_ext.BidderName{})
	v.SetDefault("gdpr.tcf2.purpose6.vendor_exceptions", []openrtb_ext.BidderName{})
	v.SetDefault("gdpr.tcf2.purpose7.vendor_exceptions", []openrtb_ext.BidderName{})
	v.SetDefault("gdpr.tcf2.purpose8.vendor_exceptions", []openrtb_ext.BidderName{})
	v.SetDefault("gdpr.tcf2.purpose9.vendor_exceptions", []openrtb_ext.BidderName{})
	v.SetDefault("gdpr.tcf2.purpose10.vendor_exceptions", []openrtb_ext.BidderName{})
	v.SetDefault("gdpr.amp_exception", false)
	v.SetDefault("gdpr.eea_countries", []string{"ALA", "AUT", "BEL", "BGR", "HRV", "CYP", "CZE", "DNK", "EST",
		"FIN", "FRA", "GUF", "DEU", "GIB", "GRC", "GLP", "GGY", "HUN", "ISL", "IRL", "IMN", "ITA", "JEY", "LVA",
		"LIE", "LTU", "LUX", "MLT", "MTQ", "MYT", "NLD", "NOR", "POL", "PRT", "REU", "ROU", "BLM", "MAF", "SPM",
		"SVK", "SVN", "ESP", "SWE", "GBR"})
	v.SetDefault("ccpa.enforce", false)
	v.SetDefault("lmt.enforce", true)
	v.SetDefault("currency_converter.fetch_url", "https://cdn.jsdelivr.net/gh/prebid/currency-file@1/latest.json")
	v.SetDefault("currency_converter.fetch_interval_seconds", 1800) // fetch currency rates every 30 minutes
	v.SetDefault("currency_converter.stale_rates_seconds", 0)
	v.SetDefault("default_request.type", "")
	v.SetDefault("default_request.file.name", "")
	v.SetDefault("default_request.alias_info", false)
	v.SetDefault("blacklisted_apps", []string{""})
	v.SetDefault("blacklisted_accts", []string{""})
	v.SetDefault("account_required", false)
	v.SetDefault("account_defaults.disabled", false)
	v.SetDefault("account_defaults.debug_allow", true)
	v.SetDefault("certificates_file", "")
	v.SetDefault("auto_gen_source_tid", true)
	v.SetDefault("generate_bid_id", false)
	v.SetDefault("generate_request_id", false)

	v.SetDefault("request_timeout_headers.request_time_in_queue", "")
	v.SetDefault("request_timeout_headers.request_timeout_in_queue", "")

	v.SetDefault("debug.timeout_notification.log", false)
	v.SetDefault("debug.timeout_notification.sampling_rate", 0.0)
	v.SetDefault("debug.timeout_notification.fail_only", false)
	v.SetDefault("debug.override_token", "")

	/* IPv4
	/*  Site Local: 10.0.0.0/8, 172.16.0.0/12, 192.168.0.0/16
	/*  Link Local: 169.254.0.0/16
	/*  Loopback:   127.0.0.0/8
	/*
	/* IPv6
	/*  Loopback:      ::1/128
	/*  Documentation: 2001:db8::/32
	/*  Unique Local:  fc00::/7
	/*  Link Local:    fe80::/10
	/*  Multicast:     ff00::/8
	*/
	v.SetDefault("request_validation.ipv4_private_networks", []string{"10.0.0.0/8", "172.16.0.0/12", "192.168.0.0/16", "169.254.0.0/16", "127.0.0.0/8"})
	v.SetDefault("request_validation.ipv6_private_networks", []string{"::1/128", "fc00::/7", "fe80::/10", "ff00::/8", "2001:db8::/32"})

	// Set environment variable support:
	v.SetEnvKeyReplacer(strings.NewReplacer(".", "_"))
	v.SetTypeByDefaultValue(true)
	v.SetEnvPrefix("PBS")
	v.AutomaticEnv()
	v.ReadInConfig()

	// Migrate config settings to maintain compatibility with old configs
	migrateConfig(v)
	migrateConfigPurposeOneTreatment(v)
	migrateConfigSpecialFeature1(v)
	migrateConfigTCF2PurposeEnabledFlags(v)

	// These defaults must be set after the migrate functions because those functions look for the presence of these
	// config fields and there isn't a way to detect presence of a config field using the viper package if a default
	// is set. Viper IsSet and Get functions consider default values.
	v.SetDefault("gdpr.tcf2.purpose1.enabled", true)
	v.SetDefault("gdpr.tcf2.purpose2.enabled", true)
	v.SetDefault("gdpr.tcf2.purpose3.enabled", true)
	v.SetDefault("gdpr.tcf2.purpose4.enabled", true)
	v.SetDefault("gdpr.tcf2.purpose5.enabled", true)
	v.SetDefault("gdpr.tcf2.purpose6.enabled", true)
	v.SetDefault("gdpr.tcf2.purpose7.enabled", true)
	v.SetDefault("gdpr.tcf2.purpose8.enabled", true)
	v.SetDefault("gdpr.tcf2.purpose9.enabled", true)
	v.SetDefault("gdpr.tcf2.purpose10.enabled", true)
	v.SetDefault("gdpr.tcf2.purpose1.enforce_purpose", TCF2FullEnforcement)
	v.SetDefault("gdpr.tcf2.purpose2.enforce_purpose", TCF2FullEnforcement)
	v.SetDefault("gdpr.tcf2.purpose3.enforce_purpose", TCF2FullEnforcement)
	v.SetDefault("gdpr.tcf2.purpose4.enforce_purpose", TCF2FullEnforcement)
	v.SetDefault("gdpr.tcf2.purpose5.enforce_purpose", TCF2FullEnforcement)
	v.SetDefault("gdpr.tcf2.purpose6.enforce_purpose", TCF2FullEnforcement)
	v.SetDefault("gdpr.tcf2.purpose7.enforce_purpose", TCF2FullEnforcement)
	v.SetDefault("gdpr.tcf2.purpose8.enforce_purpose", TCF2FullEnforcement)
	v.SetDefault("gdpr.tcf2.purpose9.enforce_purpose", TCF2FullEnforcement)
	v.SetDefault("gdpr.tcf2.purpose10.enforce_purpose", TCF2FullEnforcement)
	v.SetDefault("gdpr.tcf2.purpose_one_treatment.enabled", true)
	v.SetDefault("gdpr.tcf2.purpose_one_treatment.access_allowed", true)
	v.SetDefault("gdpr.tcf2.special_feature1.enforce", true)
	v.SetDefault("gdpr.tcf2.special_feature1.vendor_exceptions", []openrtb_ext.BidderName{})

	// Defaults for account_defaults.events.default_url
	v.SetDefault("account_defaults.events.default_url", "https://PBS_HOST/event?t=##PBS-EVENTTYPE##&vtype=##PBS-VASTEVENT##&b=##PBS-BIDID##&f=i&a=##PBS-ACCOUNTID##&ts=##PBS-TIMESTAMP##&bidder=##PBS-BIDDER##&int=##PBS-INTEGRATION##&mt=##PBS-MEDIATYPE##&ch=##PBS-CHANNEL##&aid=##PBS-AUCTIONID##&l=##PBS-LINEID##")
}

func migrateConfig(v *viper.Viper) {
	// if stored_requests.filesystem is not a map in conf file as expected from defaults,
	// means we have old-style settings; migrate them to new filesystem map to avoid breaking viper
	if _, ok := v.Get("stored_requests.filesystem").(map[string]interface{}); !ok {
		glog.Warning("stored_requests.filesystem should be changed to stored_requests.filesystem.enabled")
		glog.Warning("stored_requests.directorypath should be changed to stored_requests.filesystem.directorypath")
		m := v.GetStringMap("stored_requests.filesystem")
		m["enabled"] = v.GetBool("stored_requests.filesystem")
		m["directorypath"] = v.GetString("stored_requests.directorypath")
		v.Set("stored_requests.filesystem", m)
	}
}

func migrateConfigPurposeOneTreatment(v *viper.Viper) {
	if oldConfig, ok := v.Get("gdpr.tcf2.purpose_one_treatement").(map[string]interface{}); ok {
		if v.IsSet("gdpr.tcf2.purpose_one_treatment") {
			glog.Warning("using gdpr.tcf2.purpose_one_treatment and ignoring deprecated gdpr.tcf2.purpose_one_treatement")
		} else {
			glog.Warning("gdpr.tcf2.purpose_one_treatement.enabled should be changed to gdpr.tcf2.purpose_one_treatment.enabled")
			glog.Warning("gdpr.tcf2.purpose_one_treatement.access_allowed should be changed to gdpr.tcf2.purpose_one_treatment.access_allowed")
			v.Set("gdpr.tcf2.purpose_one_treatment", oldConfig)
		}
	}
}

func migrateConfigSpecialFeature1(v *viper.Viper) {
	if oldConfig, ok := v.Get("gdpr.tcf2.special_purpose1").(map[string]interface{}); ok {
		if v.IsSet("gdpr.tcf2.special_feature1") {
			glog.Warning("using gdpr.tcf2.special_feature1 and ignoring deprecated gdpr.tcf2.special_purpose1")
		} else {
			glog.Warning("gdpr.tcf2.special_purpose1.enabled is deprecated and should be changed to gdpr.tcf2.special_feature1.enforce")
			glog.Warning("gdpr.tcf2.special_purpose1.vendor_exceptions is deprecated and should be changed to gdpr.tcf2.special_feature1.vendor_exceptions")
			v.Set("gdpr.tcf2.special_feature1.enforce", oldConfig["enabled"])
			v.Set("gdpr.tcf2.special_feature1.vendor_exceptions", oldConfig["vendor_exceptions"])
		}
	}
}

func migrateConfigTCF2PurposeEnabledFlags(v *viper.Viper) {
	for i := 1; i <= 10; i++ {
		oldField := fmt.Sprintf("gdpr.tcf2.purpose%d.enabled", i)
		newField := fmt.Sprintf("gdpr.tcf2.purpose%d.enforce_purpose", i)

		if v.IsSet(oldField) {
			oldConfig := v.GetBool(oldField)
			if v.IsSet(newField) {
				glog.Warningf("using %s and ignoring deprecated %s", newField, oldField)
			} else {
				glog.Warningf("%s is deprecated and should be changed to %s", oldField, newField)
				if oldConfig {
					v.Set(newField, TCF2FullEnforcement)
				} else {
					v.Set(newField, TCF2NoEnforcement)
				}
			}
		}

		if v.IsSet(newField) {
			if v.GetString(newField) == TCF2FullEnforcement {
				v.Set(oldField, "true")
			} else {
				v.Set(oldField, "false")
			}
		}
	}
}

func setBidderDefaults(v *viper.Viper, bidder string) {
	adapterCfgPrefix := "adapters." + bidder
	v.SetDefault(adapterCfgPrefix+".endpoint", "")
	v.SetDefault(adapterCfgPrefix+".usersync_url", "")
	v.SetDefault(adapterCfgPrefix+".platform_id", "")
	v.SetDefault(adapterCfgPrefix+".app_secret", "")
	v.SetDefault(adapterCfgPrefix+".xapi.username", "")
	v.SetDefault(adapterCfgPrefix+".xapi.password", "")
	v.SetDefault(adapterCfgPrefix+".xapi.tracker", "")
	v.SetDefault(adapterCfgPrefix+".disabled", false)
	v.SetDefault(adapterCfgPrefix+".partner_id", "")
	v.SetDefault(adapterCfgPrefix+".extra_info", "")

	v.BindEnv(adapterCfgPrefix + ".usersync.key")
	v.BindEnv(adapterCfgPrefix + ".usersync.default")
	v.BindEnv(adapterCfgPrefix + ".usersync.iframe.url")
	v.BindEnv(adapterCfgPrefix + ".usersync.iframe.redirect_url")
	v.BindEnv(adapterCfgPrefix + ".usersync.iframe.external_url")
	v.BindEnv(adapterCfgPrefix + ".usersync.iframe.user_macro")
	v.BindEnv(adapterCfgPrefix + ".usersync.redirect.url")
	v.BindEnv(adapterCfgPrefix + ".usersync.redirect.redirect_url")
	v.BindEnv(adapterCfgPrefix + ".usersync.redirect.external_url")
	v.BindEnv(adapterCfgPrefix + ".usersync.redirect.user_macro")
	v.BindEnv(adapterCfgPrefix + ".usersync.external_url")
	v.BindEnv(adapterCfgPrefix + ".usersync.support_cors")
}

func isValidCookieSize(maxCookieSize int) error {
	// If a non-zero-less-than-500-byte "host_cookie.max_cookie_size_bytes" value was specified in the
	// environment configuration of prebid-server, default to 500 bytes
	if maxCookieSize != 0 && maxCookieSize < MIN_COOKIE_SIZE_BYTES {
		return fmt.Errorf("Configured cookie size is less than allowed minimum size of %d \n", MIN_COOKIE_SIZE_BYTES)
	}
	return nil
}<|MERGE_RESOLUTION|>--- conflicted
+++ resolved
@@ -123,10 +123,6 @@
 	if cfg.AccountDefaults.Events.Enabled {
 		glog.Warning(`account_defaults.events will currently not do anything as the feature is still under development. Please follow https://github.com/prebid/prebid-server/issues/1725 for more updates`)
 	}
-<<<<<<< HEAD
-	// errs = cfg.AccountDefaults.Events.validate(errs)
-=======
->>>>>>> 4e8c814b
 	return errs
 }
 
