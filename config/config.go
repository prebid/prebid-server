--- conflicted
+++ resolved
@@ -1121,11 +1121,6 @@
 	migrateConfigPurposeOneTreatment(v)
 	migrateConfigSpecialFeature1(v)
 	migrateConfigTCF2PurposeFlags(v)
-<<<<<<< HEAD
-	migrateConfigCompression(v)
-=======
-	migrateConfigDatabaseConnection(v)
->>>>>>> fc369443
 
 	// These defaults must be set after the migrate functions because those functions look for the presence of these
 	// config fields and there isn't a way to detect presence of a config field using the viper package if a default
