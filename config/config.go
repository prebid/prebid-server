package config

import (
	"encoding/json"
	"errors"
	"fmt"
	"net/url"
	"reflect"
	"strconv"
	"strings"
	"time"

	"github.com/golang/glog"
	"github.com/prebid/openrtb/v17/openrtb2"
	"github.com/spf13/viper"

	"github.com/prebid/go-gdpr/consentconstants"
	"github.com/prebid/prebid-server/errortypes"
	"github.com/prebid/prebid-server/openrtb_ext"
)

// Configuration specifies the static application config.
type Configuration struct {
	ExternalURL      string     `mapstructure:"external_url"`
	Host             string     `mapstructure:"host"`
	Port             int        `mapstructure:"port"`
	UnixSocketEnable bool       `mapstructure:"unix_socket_enable"`
	UnixSocketName   string     `mapstructure:"unix_socket_name"`
	Client           HTTPClient `mapstructure:"http_client"`
	CacheClient      HTTPClient `mapstructure:"http_client_cache"`
	AdminPort        int        `mapstructure:"admin_port"`
	EnableGzip       bool       `mapstructure:"enable_gzip"`
	// GarbageCollectorThreshold allocates virtual memory (in bytes) which is not used by PBS but
	// serves as a hack to trigger the garbage collector only when the heap reaches at least this size.
	// More info: https://github.com/golang/go/issues/48409
	GarbageCollectorThreshold int `mapstructure:"garbage_collector_threshold"`
	// StatusResponse is the string which will be returned by the /status endpoint when things are OK.
	// If empty, it will return a 204 with no content.
	StatusResponse    string          `mapstructure:"status_response"`
	AuctionTimeouts   AuctionTimeouts `mapstructure:"auction_timeouts_ms"`
	CacheURL          Cache           `mapstructure:"cache"`
	ExtCacheURL       ExternalCache   `mapstructure:"external_cache"`
	RecaptchaSecret   string          `mapstructure:"recaptcha_secret"`
	HostCookie        HostCookie      `mapstructure:"host_cookie"`
	Metrics           Metrics         `mapstructure:"metrics"`
	StoredRequests    StoredRequests  `mapstructure:"stored_requests"`
	StoredRequestsAMP StoredRequests  `mapstructure:"stored_amp_req"`
	CategoryMapping   StoredRequests  `mapstructure:"category_mapping"`
	VTrack            VTrack          `mapstructure:"vtrack"`
	Event             Event           `mapstructure:"event"`
	Accounts          StoredRequests  `mapstructure:"accounts"`
	UserSync          UserSync        `mapstructure:"user_sync"`
	// Note that StoredVideo refers to stored video requests, and has nothing to do with caching video creatives.
	StoredVideo     StoredRequests `mapstructure:"stored_video_req"`
	StoredResponses StoredRequests `mapstructure:"stored_responses"`

	MaxRequestSize       int64             `mapstructure:"max_request_size"`
	Analytics            Analytics         `mapstructure:"analytics"`
	AMPTimeoutAdjustment int64             `mapstructure:"amp_timeout_adjustment_ms"`
	GDPR                 GDPR              `mapstructure:"gdpr"`
	CCPA                 CCPA              `mapstructure:"ccpa"`
	LMT                  LMT               `mapstructure:"lmt"`
	CurrencyConverter    CurrencyConverter `mapstructure:"currency_converter"`
	DefReqConfig         DefReqConfig      `mapstructure:"default_request"`

	VideoStoredRequestRequired bool `mapstructure:"video_stored_request_required"`

	// Array of blacklisted apps that is used to create the hash table BlacklistedAppMap so App.ID's can be instantly accessed.
	BlacklistedApps   []string `mapstructure:"blacklisted_apps,flow"`
	BlacklistedAppMap map[string]bool
	// Array of blacklisted accounts that is used to create the hash table BlacklistedAcctMap so Account.ID's can be instantly accessed.
	BlacklistedAccts   []string `mapstructure:"blacklisted_accts,flow"`
	BlacklistedAcctMap map[string]bool
	// Is publisher/account ID required to be submitted in the OpenRTB2 request
	AccountRequired bool `mapstructure:"account_required"`
	// AccountDefaults defines default settings for valid accounts that are partially defined
	// and provides a way to set global settings that can be overridden at account level.
	AccountDefaults Account `mapstructure:"account_defaults"`
	// accountDefaultsJSON is the internal serialized form of AccountDefaults used for json merge
	accountDefaultsJSON json.RawMessage
	// Local private file containing SSL certificates
	PemCertsFile string `mapstructure:"certificates_file"`
	// Custom headers to handle request timeouts from queueing infrastructure
	RequestTimeoutHeaders RequestTimeoutHeaders `mapstructure:"request_timeout_headers"`
	// Debug/logging flags go here
	Debug Debug `mapstructure:"debug"`
	// RequestValidation specifies the request validation options.
	RequestValidation RequestValidation `mapstructure:"request_validation"`
	// When true, PBS will assign a randomly generated UUID to req.Source.TID if it is empty
	AutoGenSourceTID bool `mapstructure:"auto_gen_source_tid"`
	//When true, new bid id will be generated in seatbid[].bid[].ext.prebid.bidid and used in event urls instead
	GenerateBidID bool `mapstructure:"generate_bid_id"`
	// GenerateRequestID overrides the bidrequest.id in an AMP Request or an App Stored Request with a generated UUID if set to true. The default is false.
	GenerateRequestID bool                      `mapstructure:"generate_request_id"`
	HostSChainNode    *openrtb2.SupplyChainNode `mapstructure:"host_schain_node"`
	// Experiment configures non-production ready features.
	Experiment Experiment `mapstructure:"experiment"`
	DataCenter string     `mapstructure:"datacenter"`
	// BidderInfos supports adapter overrides in extra configs like pbs.json, pbs.yaml, etc.
	// Refers to main.go `configFileName` constant
	BidderInfos BidderInfos `mapstructure:"adapters"`
}

const MIN_COOKIE_SIZE_BYTES = 500

type HTTPClient struct {
	MaxConnsPerHost     int `mapstructure:"max_connections_per_host"`
	MaxIdleConns        int `mapstructure:"max_idle_connections"`
	MaxIdleConnsPerHost int `mapstructure:"max_idle_connections_per_host"`
	IdleConnTimeout     int `mapstructure:"idle_connection_timeout_seconds"`
}

func (cfg *Configuration) validate(v *viper.Viper) []error {
	var errs []error
	errs = cfg.AuctionTimeouts.validate(errs)
	errs = cfg.StoredRequests.validate(errs)
	errs = cfg.StoredRequestsAMP.validate(errs)
	errs = cfg.Accounts.validate(errs)
	errs = cfg.CategoryMapping.validate(errs)
	errs = cfg.StoredVideo.validate(errs)
	errs = cfg.Metrics.validate(errs)
	if cfg.MaxRequestSize < 0 {
		errs = append(errs, fmt.Errorf("cfg.max_request_size must be >= 0. Got %d", cfg.MaxRequestSize))
	}
	errs = cfg.GDPR.validate(v, errs)
	errs = cfg.CurrencyConverter.validate(errs)
	errs = cfg.Debug.validate(errs)
	errs = cfg.ExtCacheURL.validate(errs)
	if cfg.AccountDefaults.Disabled {
		glog.Warning(`With account_defaults.disabled=true, host-defined accounts must exist and have "disabled":false. All other requests will be rejected.`)
	}
	if cfg.AccountDefaults.Events.Enabled {
		glog.Warning(`account_defaults.events will currently not do anything as the feature is still under development. Please follow https://github.com/prebid/prebid-server/issues/1725 for more updates`)
	}
	errs = cfg.Experiment.validate(errs)
	errs = cfg.BidderInfos.validate(errs)
	return errs
}

type AuctionTimeouts struct {
	// The default timeout is used if the user's request didn't define one. Use 0 if there's no default.
	Default uint64 `mapstructure:"default"`
	// The max timeout is used as an absolute cap, to prevent excessively long ones. Use 0 for no cap
	Max uint64 `mapstructure:"max"`
}

func (cfg *AuctionTimeouts) validate(errs []error) []error {
	if cfg.Max < cfg.Default {
		errs = append(errs, fmt.Errorf("auction_timeouts_ms.max cannot be less than auction_timeouts_ms.default. max=%d, default=%d", cfg.Max, cfg.Default))
	}
	return errs
}

func (data *ExternalCache) validate(errs []error) []error {
	if data.Host == "" && data.Path == "" {
		// Both host and path can be blank. No further validation needed
		return errs
	}

	if data.Scheme != "" && data.Scheme != "http" && data.Scheme != "https" {
		return append(errs, errors.New("External cache Scheme must be http or https if specified"))
	}

	// Either host or path or both not empty, validate.
	if data.Host == "" && data.Path != "" || data.Host != "" && data.Path == "" {
		return append(errs, errors.New("External cache Host and Path must both be specified"))
	}
	if strings.HasSuffix(data.Host, "/") {
		return append(errs, errors.New(fmt.Sprintf("External cache Host '%s' must not end with a path separator", data.Host)))
	}
	if strings.Contains(data.Host, "://") {
		return append(errs, errors.New(fmt.Sprintf("External cache Host must not specify a protocol. '%s'", data.Host)))
	}
	if !strings.HasPrefix(data.Path, "/") {
		return append(errs, errors.New(fmt.Sprintf("External cache Path '%s' must begin with a path separator", data.Path)))
	}

	urlObj, err := url.Parse("https://" + data.Host + data.Path)
	if err != nil {
		return append(errs, errors.New(fmt.Sprintf("External cache Path validation error: %s ", err.Error())))
	}
	if urlObj.Host != data.Host {
		return append(errs, errors.New(fmt.Sprintf("External cache Host '%s' is invalid", data.Host)))
	}
	if urlObj.Path != data.Path {
		return append(errs, errors.New("External cache Path is invalid"))
	}

	return errs
}

// LimitAuctionTimeout returns the min of requested or cfg.MaxAuctionTimeout.
// Both values treat "0" as "infinite".
func (cfg *AuctionTimeouts) LimitAuctionTimeout(requested time.Duration) time.Duration {
	if requested == 0 && cfg.Default != 0 {
		return time.Duration(cfg.Default) * time.Millisecond
	}
	if cfg.Max > 0 {
		maxTimeout := time.Duration(cfg.Max) * time.Millisecond
		if requested == 0 || requested > maxTimeout {
			return maxTimeout
		}
	}
	return requested
}

// Privacy is a grouping of privacy related configs to assist in dependency injection.
type Privacy struct {
	CCPA CCPA
	GDPR GDPR
	LMT  LMT
}

type GDPR struct {
	Enabled                 bool         `mapstructure:"enabled"`
	HostVendorID            int          `mapstructure:"host_vendor_id"`
	DefaultValue            string       `mapstructure:"default_value"`
	Timeouts                GDPRTimeouts `mapstructure:"timeouts_ms"`
	NonStandardPublishers   []string     `mapstructure:"non_standard_publishers,flow"`
	NonStandardPublisherMap map[string]struct{}
	TCF2                    TCF2 `mapstructure:"tcf2"`
	AMPException            bool `mapstructure:"amp_exception"` // Deprecated: Use account-level GDPR settings (gdpr.integration_enabled.amp) instead
	// EEACountries (EEA = European Economic Area) are a list of countries where we should assume GDPR applies.
	// If the gdpr flag is unset in a request, but geo.country is set, we will assume GDPR applies if and only
	// if the country matches one on this list. If both the GDPR flag and country are not set, we default
	// to DefaultValue
	EEACountries    []string `mapstructure:"eea_countries"`
	EEACountriesMap map[string]struct{}
}

func (cfg *GDPR) validate(v *viper.Viper, errs []error) []error {
	if !v.IsSet("gdpr.default_value") {
		errs = append(errs, fmt.Errorf("gdpr.default_value is required and must be specified"))
	} else if cfg.DefaultValue != "0" && cfg.DefaultValue != "1" {
		errs = append(errs, fmt.Errorf("gdpr.default_value must be 0 or 1"))
	}
	if cfg.HostVendorID < 0 || cfg.HostVendorID > 0xffff {
		errs = append(errs, fmt.Errorf("gdpr.host_vendor_id must be in the range [0, %d]. Got %d", 0xffff, cfg.HostVendorID))
	}
	if cfg.HostVendorID == 0 {
		glog.Warning("gdpr.host_vendor_id was not specified. Host company GDPR checks will be skipped.")
	}
	if cfg.AMPException == true {
		errs = append(errs, fmt.Errorf("gdpr.amp_exception has been discontinued and must be removed from your config. If you need to disable GDPR for AMP, you may do so per-account (gdpr.integration_enabled.amp) or at the host level for the default account (account_defaults.gdpr.integration_enabled.amp)"))
	}
	return cfg.validatePurposes(errs)
}

func (cfg *GDPR) validatePurposes(errs []error) []error {
	purposeConfigs := []TCF2Purpose{
		cfg.TCF2.Purpose1,
		cfg.TCF2.Purpose2,
		cfg.TCF2.Purpose3,
		cfg.TCF2.Purpose4,
		cfg.TCF2.Purpose5,
		cfg.TCF2.Purpose6,
		cfg.TCF2.Purpose7,
		cfg.TCF2.Purpose8,
		cfg.TCF2.Purpose9,
		cfg.TCF2.Purpose10,
	}

	for i := 0; i < len(purposeConfigs); i++ {
		enforceAlgoValue := purposeConfigs[i].EnforceAlgo
		enforceAlgoField := fmt.Sprintf("gdpr.tcf2.purpose%d.enforce_algo", (i + 1))

		if enforceAlgoValue != TCF2EnforceAlgoFull && enforceAlgoValue != TCF2EnforceAlgoBasic {
			errs = append(errs, fmt.Errorf("%s must be \"basic\" or \"full\". Got %s", enforceAlgoField, enforceAlgoValue))
		}
	}
	return errs
}

type GDPRTimeouts struct {
	InitVendorlistFetch   int `mapstructure:"init_vendorlist_fetches"`
	ActiveVendorlistFetch int `mapstructure:"active_vendorlist_fetch"`
}

func (t *GDPRTimeouts) InitTimeout() time.Duration {
	return time.Duration(t.InitVendorlistFetch) * time.Millisecond
}

func (t *GDPRTimeouts) ActiveTimeout() time.Duration {
	return time.Duration(t.ActiveVendorlistFetch) * time.Millisecond
}

const (
	TCF2EnforceAlgoBasic = "basic"
	TCF2EnforceAlgoFull  = "full"
)

type TCF2EnforcementAlgo int

const (
	TCF2UndefinedEnforcement TCF2EnforcementAlgo = iota
	TCF2BasicEnforcement
	TCF2FullEnforcement
)

// TCF2 defines the TCF2 specific configurations for GDPR
type TCF2 struct {
	Enabled   bool        `mapstructure:"enabled"`
	Purpose1  TCF2Purpose `mapstructure:"purpose1"`
	Purpose2  TCF2Purpose `mapstructure:"purpose2"`
	Purpose3  TCF2Purpose `mapstructure:"purpose3"`
	Purpose4  TCF2Purpose `mapstructure:"purpose4"`
	Purpose5  TCF2Purpose `mapstructure:"purpose5"`
	Purpose6  TCF2Purpose `mapstructure:"purpose6"`
	Purpose7  TCF2Purpose `mapstructure:"purpose7"`
	Purpose8  TCF2Purpose `mapstructure:"purpose8"`
	Purpose9  TCF2Purpose `mapstructure:"purpose9"`
	Purpose10 TCF2Purpose `mapstructure:"purpose10"`
	// Map of purpose configs for easy purpose lookup
	PurposeConfigs      map[consentconstants.Purpose]*TCF2Purpose
	SpecialFeature1     TCF2SpecialFeature      `mapstructure:"special_feature1"`
	PurposeOneTreatment TCF2PurposeOneTreatment `mapstructure:"purpose_one_treatment"`
}

// ChannelEnabled checks if a given channel type is enabled. All channel types are considered either
// enabled or disabled based on the Enabled flag.
func (t *TCF2) ChannelEnabled(channelType ChannelType) bool {
	return t.Enabled
}

// IsEnabled indicates if TCF2 is enabled
func (t *TCF2) IsEnabled() bool {
	return t.Enabled
}

// PurposeEnforced checks if full enforcement is turned on for a given purpose. With full enforcement enabled, the
// GDPR full enforcement algorithm will execute for that purpose determining legal basis; otherwise it's skipped.
func (t *TCF2) PurposeEnforced(purpose consentconstants.Purpose) (value bool) {
	if t.PurposeConfigs[purpose] == nil {
		return false
	}
	return t.PurposeConfigs[purpose].EnforcePurpose
}

// PurposeEnforcementAlgo returns the default enforcement algorithm for a given purpose
func (t *TCF2) PurposeEnforcementAlgo(purpose consentconstants.Purpose) (value TCF2EnforcementAlgo) {
	if c, exists := t.PurposeConfigs[purpose]; exists {
		return c.EnforceAlgoID
	}
	return TCF2FullEnforcement
}

// PurposeEnforcingVendors checks if enforcing vendors is turned on for a given purpose. With enforcing vendors
// enabled, the GDPR full enforcement algorithm considers the GVL when determining legal basis; otherwise it's skipped.
func (t *TCF2) PurposeEnforcingVendors(purpose consentconstants.Purpose) (value bool) {
	if t.PurposeConfigs[purpose] == nil {
		return false
	}
	return t.PurposeConfigs[purpose].EnforceVendors
}

// PurposeVendorExceptions returns the vendor exception map for a given purpose if it exists, otherwise it returns
// an empty map of vendor exceptions
func (t *TCF2) PurposeVendorExceptions(purpose consentconstants.Purpose) (value map[openrtb_ext.BidderName]struct{}) {
	c, exists := t.PurposeConfigs[purpose]

	if exists && c.VendorExceptionMap != nil {
		return c.VendorExceptionMap
	}
	return make(map[openrtb_ext.BidderName]struct{}, 0)
}

// FeatureOneEnforced checks if special feature one is enforced. If it is enforced, PBS will determine whether geo
// information may be passed through in the bid request.
func (t *TCF2) FeatureOneEnforced() (value bool) {
	return t.SpecialFeature1.Enforce
}

// FeatureOneVendorException checks if the specified bidder is considered a vendor exception for special feature one.
// If a bidder is a vendor exception, PBS will bypass the pass geo calculation passing the geo information in the bid request.
func (t *TCF2) FeatureOneVendorException(bidder openrtb_ext.BidderName) (value bool) {
	if _, ok := t.SpecialFeature1.VendorExceptionMap[bidder]; ok {
		return true
	}
	return false
}

// PurposeOneTreatmentEnabled checks if purpose one treatment is enabled.
func (t *TCF2) PurposeOneTreatmentEnabled() (value bool) {
	return t.PurposeOneTreatment.Enabled
}

// PurposeOneTreatmentAccessAllowed checks if purpose one treatment access is allowed.
func (t *TCF2) PurposeOneTreatmentAccessAllowed() (value bool) {
	return t.PurposeOneTreatment.AccessAllowed
}

// Making a purpose struct so purpose specific details can be added later.
type TCF2Purpose struct {
	Enabled     bool   `mapstructure:"enabled"` // Deprecated: Use enforce_purpose instead
	EnforceAlgo string `mapstructure:"enforce_algo"`
	// Integer representation of enforcement algo for performance improvement on compares
	EnforceAlgoID  TCF2EnforcementAlgo
	EnforcePurpose bool `mapstructure:"enforce_purpose"`
	EnforceVendors bool `mapstructure:"enforce_vendors"`
	// Array of vendor exceptions that is used to create the hash table VendorExceptionMap so vendor names can be instantly accessed
	VendorExceptions   []openrtb_ext.BidderName `mapstructure:"vendor_exceptions"`
	VendorExceptionMap map[openrtb_ext.BidderName]struct{}
}

type TCF2SpecialFeature struct {
	Enforce bool `mapstructure:"enforce"`
	// Array of vendor exceptions that is used to create the hash table VendorExceptionMap so vendor names can be instantly accessed
	VendorExceptions   []openrtb_ext.BidderName `mapstructure:"vendor_exceptions"`
	VendorExceptionMap map[openrtb_ext.BidderName]struct{}
}

type TCF2PurposeOneTreatment struct {
	Enabled       bool `mapstructure:"enabled"`
	AccessAllowed bool `mapstructure:"access_allowed"`
}

type CCPA struct {
	Enforce bool `mapstructure:"enforce"`
}

type LMT struct {
	Enforce bool `mapstructure:"enforce"`
}

type Analytics struct {
	File     FileLogs `mapstructure:"file"`
	Pubstack Pubstack `mapstructure:"pubstack"`
}

type CurrencyConverter struct {
	FetchURL             string `mapstructure:"fetch_url"`
	FetchIntervalSeconds int    `mapstructure:"fetch_interval_seconds"`
	StaleRatesSeconds    int    `mapstructure:"stale_rates_seconds"`
}

func (cfg *CurrencyConverter) validate(errs []error) []error {
	if cfg.FetchIntervalSeconds < 0 {
		errs = append(errs, fmt.Errorf("currency_converter.fetch_interval_seconds must be in the range [0, %d]. Got %d", 0xffff, cfg.FetchIntervalSeconds))
	}
	return errs
}

// FileLogs Corresponding config for FileLogger as a PBS Analytics Module
type FileLogs struct {
	Filename string `mapstructure:"filename"`
}

type Pubstack struct {
	Enabled     bool           `mapstructure:"enabled"`
	ScopeId     string         `mapstructure:"scopeid"`
	IntakeUrl   string         `mapstructure:"endpoint"`
	Buffers     PubstackBuffer `mapstructure:"buffers"`
	ConfRefresh string         `mapstructure:"configuration_refresh_delay"`
}

type PubstackBuffer struct {
	BufferSize string `mapstructure:"size"`
	EventCount int    `mapstructure:"count"`
	Timeout    string `mapstructure:"timeout"`
}

type VTrack struct {
	TimeoutMS          int64 `mapstructure:"timeout_ms"`
	AllowUnknownBidder bool  `mapstructure:"allow_unknown_bidder"`
	Enabled            bool  `mapstructure:"enabled"`
}

type Event struct {
	TimeoutMS int64 `mapstructure:"timeout_ms"`
}

type HostCookie struct {
	Domain             string `mapstructure:"domain"`
	Family             string `mapstructure:"family"`
	CookieName         string `mapstructure:"cookie_name"`
	OptOutURL          string `mapstructure:"opt_out_url"`
	OptInURL           string `mapstructure:"opt_in_url"`
	MaxCookieSizeBytes int    `mapstructure:"max_cookie_size_bytes"`
	OptOutCookie       Cookie `mapstructure:"optout_cookie"`
	// Cookie timeout in days
	TTL int64 `mapstructure:"ttl_days"`
}

func (cfg *HostCookie) TTLDuration() time.Duration {
	return time.Duration(cfg.TTL) * time.Hour * 24
}

type RequestTimeoutHeaders struct {
	RequestTimeInQueue    string `mapstructure:"request_time_in_queue"`
	RequestTimeoutInQueue string `mapstructure:"request_timeout_in_queue"`
}

type Metrics struct {
	Influxdb   InfluxMetrics     `mapstructure:"influxdb"`
	Prometheus PrometheusMetrics `mapstructure:"prometheus"`
	Disabled   DisabledMetrics   `mapstructure:"disabled_metrics"`
}

type DisabledMetrics struct {
	// True if we want to stop collecting account-to-adapter metrics
	AccountAdapterDetails bool `mapstructure:"account_adapter_details"`

	// True if we want to stop collecting account debug request metrics
	AccountDebug bool `mapstructure:"account_debug"`

	// True if we want to stop collecting account stored respponses metrics
	AccountStoredResponses bool `mapstructure:"account_stored_responses"`

	// True if we don't want to collect metrics about the connections prebid
	// server establishes with bidder servers such as the number of connections
	// that were created or reused.
	AdapterConnectionMetrics bool `mapstructure:"adapter_connections_metrics"`

	// True if we don't want to collect the per adapter GDPR request blocked metric
	AdapterGDPRRequestBlocked bool `mapstructure:"adapter_gdpr_request_blocked"`
}

func (cfg *Metrics) validate(errs []error) []error {
	return cfg.Prometheus.validate(errs)
}

type InfluxMetrics struct {
	Host               string `mapstructure:"host"`
	Database           string `mapstructure:"database"`
	Measurement        string `mapstructure:"measurement"`
	Username           string `mapstructure:"username"`
	Password           string `mapstructure:"password"`
	AlignTimestamps    bool   `mapstructure:"align_timestamps"`
	MetricSendInterval int    `mapstructure:"metric_send_interval"`
}

type PrometheusMetrics struct {
	Port             int    `mapstructure:"port"`
	Namespace        string `mapstructure:"namespace"`
	Subsystem        string `mapstructure:"subsystem"`
	TimeoutMillisRaw int    `mapstructure:"timeout_ms"`
}

func (cfg *PrometheusMetrics) validate(errs []error) []error {
	if cfg.Port > 0 && cfg.TimeoutMillisRaw <= 0 {
		errs = append(errs, fmt.Errorf("metrics.prometheus.timeout_ms must be positive if metrics.prometheus.port is defined. Got timeout=%d and port=%d", cfg.TimeoutMillisRaw, cfg.Port))
	}
	return errs
}

func (m *PrometheusMetrics) Timeout() time.Duration {
	return time.Duration(m.TimeoutMillisRaw) * time.Millisecond
}

// ExternalCache configures the externally accessible cache url.
type ExternalCache struct {
	Scheme string `mapstructure:"scheme"`
	Host   string `mapstructure:"host"`
	Path   string `mapstructure:"path"`
}

// Cache configures the url used internally by Prebid Server to communicate with Prebid Cache.
type Cache struct {
	Scheme string `mapstructure:"scheme"`
	Host   string `mapstructure:"host"`
	Query  string `mapstructure:"query"`

	// A static timeout here is not ideal. This is a hack because we have some aggressive timelines for OpenRTB support.
	// This value specifies how much time the prebid server host expects a call to prebid cache to take.
	//
	// OpenRTB allows the caller to specify the auction timeout. Prebid Server will subtract _this_ amount of time
	// from the timeout it gives demand sources to respond.
	//
	// In reality, the cache response time will probably fluctuate with the traffic over time. Someday,
	// this should be replaced by code which tracks the response time of recent cache calls and
	// adjusts the time dynamically.
	ExpectedTimeMillis int `mapstructure:"expected_millis"`

	DefaultTTLs DefaultTTLs `mapstructure:"default_ttl_seconds"`
}

// Default TTLs to use to cache bids for different types of imps.
type DefaultTTLs struct {
	Banner int `mapstructure:"banner"`
	Video  int `mapstructure:"video"`
	Native int `mapstructure:"native"`
	Audio  int `mapstructure:"audio"`
}

type Cookie struct {
	Name  string `mapstructure:"name"`
	Value string `mapstructure:"value"`
}

// AliasConfig will define the various source(s) or the default aliases
// Currently only filesystem is supported, but keeping the config structure
type DefReqConfig struct {
	Type       string      `mapstructure:"type"`
	FileSystem DefReqFiles `mapstructure:"file"`
	AliasInfo  bool        `mapstructure:"alias_info"`
}

type DefReqFiles struct {
	FileName string `mapstructure:"name"`
}

type Debug struct {
	TimeoutNotification TimeoutNotification `mapstructure:"timeout_notification"`
	OverrideToken       string              `mapstructure:"override_token"`
}

type Server struct {
	ExternalUrl string
	GvlID       int
	DataCenter  string
}

func (server *Server) Empty() bool {
	return server == nil || (server.DataCenter == "" && server.ExternalUrl == "" && server.GvlID == 0)
}

func (cfg *Debug) validate(errs []error) []error {
	return cfg.TimeoutNotification.validate(errs)
}

type TimeoutNotification struct {
	// Log timeout notifications in the application log
	Log bool `mapstructure:"log"`
	// Fraction of notifications to log
	SamplingRate float32 `mapstructure:"sampling_rate"`
	// Only log failures
	FailOnly bool `mapstructure:"fail_only"`
}

func (cfg *TimeoutNotification) validate(errs []error) []error {
	if cfg.SamplingRate < 0.0 || cfg.SamplingRate > 1.0 {
		errs = append(errs, fmt.Errorf("debug.timeout_notification.sampling_rate must be positive and not greater than 1.0. Got %f", cfg.SamplingRate))
	}
	return errs
}

// New uses viper to get our server configurations.
func New(v *viper.Viper, bidderInfos BidderInfos, normalizeBidderName func(string) (openrtb_ext.BidderName, bool)) (*Configuration, error) {
	var c Configuration
	if err := v.Unmarshal(&c); err != nil {
		return nil, fmt.Errorf("viper failed to unmarshal app config: %v", err)
	}

	if err := c.RequestValidation.Parse(); err != nil {
		return nil, err
	}

	if err := isValidCookieSize(c.HostCookie.MaxCookieSizeBytes); err != nil {
		glog.Fatal(fmt.Printf("Max cookie size %d cannot be less than %d \n", c.HostCookie.MaxCookieSizeBytes, MIN_COOKIE_SIZE_BYTES))
		return nil, err
	}

	// Update account defaults and generate base json for patch
	c.AccountDefaults.CacheTTL = c.CacheURL.DefaultTTLs // comment this out to set explicitly in config
	if err := c.MarshalAccountDefaults(); err != nil {
		return nil, err
	}

	// To look for a request's publisher_id in the NonStandardPublishers list in
	// O(1) time, we fill this hash table located in the NonStandardPublisherMap field of GDPR
	var s struct{}
	c.GDPR.NonStandardPublisherMap = make(map[string]struct{})
	for i := 0; i < len(c.GDPR.NonStandardPublishers); i++ {
		c.GDPR.NonStandardPublisherMap[c.GDPR.NonStandardPublishers[i]] = s
	}

	c.GDPR.EEACountriesMap = make(map[string]struct{}, len(c.GDPR.EEACountries))
	for _, v := range c.GDPR.EEACountries {
		c.GDPR.EEACountriesMap[v] = s
	}

	// for each purpose we capture a reference to the purpose config in a map for easy purpose config lookup
	c.GDPR.TCF2.PurposeConfigs = map[consentconstants.Purpose]*TCF2Purpose{
		1:  &c.GDPR.TCF2.Purpose1,
		2:  &c.GDPR.TCF2.Purpose2,
		3:  &c.GDPR.TCF2.Purpose3,
		4:  &c.GDPR.TCF2.Purpose4,
		5:  &c.GDPR.TCF2.Purpose5,
		6:  &c.GDPR.TCF2.Purpose6,
		7:  &c.GDPR.TCF2.Purpose7,
		8:  &c.GDPR.TCF2.Purpose8,
		9:  &c.GDPR.TCF2.Purpose9,
		10: &c.GDPR.TCF2.Purpose10,
	}

	// As an alternative to performing several string compares per request, we set the integer representation of
	// the enforcement algorithm on each purpose config
	for _, pc := range c.GDPR.TCF2.PurposeConfigs {
		if pc.EnforceAlgo == TCF2EnforceAlgoBasic {
			pc.EnforceAlgoID = TCF2BasicEnforcement
		} else {
			pc.EnforceAlgoID = TCF2FullEnforcement
		}
	}

	// To look for a purpose's vendor exceptions in O(1) time, for each purpose we fill this hash table with bidders
	// located in the VendorExceptions field of the GDPR.TCF2.PurposeX struct defined in this file
	for _, pc := range c.GDPR.TCF2.PurposeConfigs {
		pc.VendorExceptionMap = make(map[openrtb_ext.BidderName]struct{})
		for v := 0; v < len(pc.VendorExceptions); v++ {
			bidderName := pc.VendorExceptions[v]
			pc.VendorExceptionMap[bidderName] = struct{}{}
		}
	}

	// To look for a special feature's vendor exceptions in O(1) time, we fill this hash table with bidders located in the
	// VendorExceptions field of the GDPR.TCF2.SpecialFeature1 struct defined in this file
	c.GDPR.TCF2.SpecialFeature1.VendorExceptionMap = make(map[openrtb_ext.BidderName]struct{})
	for v := 0; v < len(c.GDPR.TCF2.SpecialFeature1.VendorExceptions); v++ {
		bidderName := c.GDPR.TCF2.SpecialFeature1.VendorExceptions[v]
		c.GDPR.TCF2.SpecialFeature1.VendorExceptionMap[bidderName] = struct{}{}
	}

	// To look for a request's app_id in O(1) time, we fill this hash table located in the
	// the BlacklistedApps field of the Configuration struct defined in this file
	c.BlacklistedAppMap = make(map[string]bool)
	for i := 0; i < len(c.BlacklistedApps); i++ {
		c.BlacklistedAppMap[c.BlacklistedApps[i]] = true
	}

	// To look for a request's account id in O(1) time, we fill this hash table located in the
	// the BlacklistedAccts field of the Configuration struct defined in this file
	c.BlacklistedAcctMap = make(map[string]bool)
	for i := 0; i < len(c.BlacklistedAccts); i++ {
		c.BlacklistedAcctMap[c.BlacklistedAccts[i]] = true
	}

	// Migrate combo stored request config to separate stored_reqs and amp stored_reqs configs.
	resolvedStoredRequestsConfig(&c)

	mergedBidderInfos, err := applyBidderInfoConfigOverrides(c.BidderInfos, bidderInfos, normalizeBidderName)
	if err != nil {
		return nil, err
	}
	c.BidderInfos = mergedBidderInfos

	glog.Info("Logging the resolved configuration:")
	logGeneral(reflect.ValueOf(c), "  \t")
	if errs := c.validate(v); len(errs) > 0 {
		return &c, errortypes.NewAggregateError("validation errors", errs)
	}

	return &c, nil
}

// MarshalAccountDefaults compiles AccountDefaults into the JSON format used for merge patch
func (cfg *Configuration) MarshalAccountDefaults() error {
	var err error
	if cfg.accountDefaultsJSON, err = json.Marshal(cfg.AccountDefaults); err != nil {
		glog.Warningf("converting %+v to json: %v", cfg.AccountDefaults, err)
	}
	return err
}

// AccountDefaultsJSON returns the precompiled JSON form of account_defaults
func (cfg *Configuration) AccountDefaultsJSON() json.RawMessage {
	return cfg.accountDefaultsJSON
}

<<<<<<< HEAD
// Allows for protocol relative URL if scheme is empty
=======
// GetBaseURL allows for protocol relative URL if scheme is empty
>>>>>>> 98b7bb4f
func (cfg *Cache) GetBaseURL() string {
	cfg.Scheme = strings.ToLower(cfg.Scheme)
	if strings.Contains(cfg.Scheme, "https") {
		return fmt.Sprintf("https://%s", cfg.Host)
	}
	if strings.Contains(cfg.Scheme, "http") {
		return fmt.Sprintf("http://%s", cfg.Host)
	}
	return fmt.Sprintf("//%s", cfg.Host)
}

func (cfg *Configuration) GetCachedAssetURL(uuid string) string {
	return fmt.Sprintf("%s/cache?%s", cfg.CacheURL.GetBaseURL(), strings.Replace(cfg.CacheURL.Query, "%PBS_CACHE_UUID%", uuid, 1))
}

// Set the default config values for the viper object we are using.
func SetupViper(v *viper.Viper, filename string, bidderInfos BidderInfos) {
	if filename != "" {
		v.SetConfigName(filename)
		v.AddConfigPath(".")
		v.AddConfigPath("/etc/config")
	}

	// Fixes #475: Some defaults will be set just so they are accessible via environment variables
	// (basically so viper knows they exist)
	v.SetDefault("external_url", "http://localhost:8000")
	v.SetDefault("host", "")
	v.SetDefault("port", 8000)
	v.SetDefault("unix_socket_enable", false)              // boolean which decide if the socket-server will be started.
	v.SetDefault("unix_socket_name", "prebid-server.sock") // path of the socket's file which must be listened.
	v.SetDefault("admin_port", 6060)
	v.SetDefault("enable_gzip", false)
	v.SetDefault("garbage_collector_threshold", 0)
	v.SetDefault("status_response", "")
	v.SetDefault("datacenter", "")
	v.SetDefault("auction_timeouts_ms.default", 0)
	v.SetDefault("auction_timeouts_ms.max", 0)
	v.SetDefault("cache.scheme", "")
	v.SetDefault("cache.host", "")
	v.SetDefault("cache.query", "")
	v.SetDefault("cache.expected_millis", 10)
	v.SetDefault("cache.default_ttl_seconds.banner", 0)
	v.SetDefault("cache.default_ttl_seconds.video", 0)
	v.SetDefault("cache.default_ttl_seconds.native", 0)
	v.SetDefault("cache.default_ttl_seconds.audio", 0)
	v.SetDefault("external_cache.scheme", "")
	v.SetDefault("external_cache.host", "")
	v.SetDefault("external_cache.path", "")
	v.SetDefault("recaptcha_secret", "")
	v.SetDefault("host_cookie.domain", "")
	v.SetDefault("host_cookie.family", "")
	v.SetDefault("host_cookie.cookie_name", "")
	v.SetDefault("host_cookie.opt_out_url", "")
	v.SetDefault("host_cookie.opt_in_url", "")
	v.SetDefault("host_cookie.optout_cookie.name", "")
	v.SetDefault("host_cookie.value", "")
	v.SetDefault("host_cookie.ttl_days", 90)
	v.SetDefault("host_cookie.max_cookie_size_bytes", 0)
	v.SetDefault("host_schain_node", nil)
	v.SetDefault("http_client.max_connections_per_host", 0) // unlimited
	v.SetDefault("http_client.max_idle_connections", 400)
	v.SetDefault("http_client.max_idle_connections_per_host", 10)
	v.SetDefault("http_client.idle_connection_timeout_seconds", 60)
	v.SetDefault("http_client_cache.max_connections_per_host", 0) // unlimited
	v.SetDefault("http_client_cache.max_idle_connections", 10)
	v.SetDefault("http_client_cache.max_idle_connections_per_host", 2)
	v.SetDefault("http_client_cache.idle_connection_timeout_seconds", 60)
	// no metrics configured by default (metrics{host|database|username|password})
	v.SetDefault("metrics.disabled_metrics.account_adapter_details", false)
	v.SetDefault("metrics.disabled_metrics.account_debug", true)
	v.SetDefault("metrics.disabled_metrics.account_stored_responses", true)
	v.SetDefault("metrics.disabled_metrics.adapter_connections_metrics", true)
	v.SetDefault("metrics.disabled_metrics.adapter_gdpr_request_blocked", false)
	v.SetDefault("metrics.influxdb.host", "")
	v.SetDefault("metrics.influxdb.database", "")
	v.SetDefault("metrics.influxdb.measurement", "")
	v.SetDefault("metrics.influxdb.username", "")
	v.SetDefault("metrics.influxdb.password", "")
	v.SetDefault("metrics.influxdb.align_timestamps", false)
	v.SetDefault("metrics.influxdb.metric_send_interval", 20)
	v.SetDefault("metrics.prometheus.port", 0)
	v.SetDefault("metrics.prometheus.namespace", "")
	v.SetDefault("metrics.prometheus.subsystem", "")
	v.SetDefault("metrics.prometheus.timeout_ms", 10000)
	v.SetDefault("category_mapping.filesystem.enabled", true)
	v.SetDefault("category_mapping.filesystem.directorypath", "./static/category-mapping")
	v.SetDefault("category_mapping.http.endpoint", "")
	v.SetDefault("stored_requests.filesystem.enabled", false)
	v.SetDefault("stored_requests.filesystem.directorypath", "./stored_requests/data/by_id")
	v.SetDefault("stored_requests.directorypath", "./stored_requests/data/by_id")
	v.SetDefault("stored_requests.http.endpoint", "")
	v.SetDefault("stored_requests.http.amp_endpoint", "")
	v.SetDefault("stored_requests.in_memory_cache.type", "none")
	v.SetDefault("stored_requests.in_memory_cache.ttl_seconds", 0)
	v.SetDefault("stored_requests.in_memory_cache.request_cache_size_bytes", 0)
	v.SetDefault("stored_requests.in_memory_cache.imp_cache_size_bytes", 0)
	v.SetDefault("stored_requests.in_memory_cache.resp_cache_size_bytes", 0)
	v.SetDefault("stored_requests.cache_events_api", false)
	v.SetDefault("stored_requests.http_events.endpoint", "")
	v.SetDefault("stored_requests.http_events.amp_endpoint", "")
	v.SetDefault("stored_requests.http_events.refresh_rate_seconds", 0)
	v.SetDefault("stored_requests.http_events.timeout_ms", 0)
	// stored_video is short for stored_video_requests.
	// PBS is not in the business of storing video content beyond the normal prebid cache system.
	v.SetDefault("stored_video_req.filesystem.enabled", false)
	v.SetDefault("stored_video_req.filesystem.directorypath", "")
	v.SetDefault("stored_video_req.http.endpoint", "")
	v.SetDefault("stored_video_req.in_memory_cache.type", "none")
	v.SetDefault("stored_video_req.in_memory_cache.ttl_seconds", 0)
	v.SetDefault("stored_video_req.in_memory_cache.request_cache_size_bytes", 0)
	v.SetDefault("stored_video_req.in_memory_cache.imp_cache_size_bytes", 0)
	v.SetDefault("stored_video_req.in_memory_cache.resp_cache_size_bytes", 0)
	v.SetDefault("stored_video_req.cache_events.enabled", false)
	v.SetDefault("stored_video_req.cache_events.endpoint", "")
	v.SetDefault("stored_video_req.http_events.endpoint", "")
	v.SetDefault("stored_video_req.http_events.refresh_rate_seconds", 0)
	v.SetDefault("stored_video_req.http_events.timeout_ms", 0)
	v.SetDefault("stored_responses.filesystem.enabled", false)
	v.SetDefault("stored_responses.filesystem.directorypath", "")
	v.SetDefault("stored_responses.http.endpoint", "")
	v.SetDefault("stored_responses.in_memory_cache.type", "none")
	v.SetDefault("stored_responses.in_memory_cache.ttl_seconds", 0)
	v.SetDefault("stored_responses.in_memory_cache.request_cache_size_bytes", 0)
	v.SetDefault("stored_responses.in_memory_cache.imp_cache_size_bytes", 0)
	v.SetDefault("stored_responses.in_memory_cache.resp_cache_size_bytes", 0)
	v.SetDefault("stored_responses.cache_events.enabled", false)
	v.SetDefault("stored_responses.cache_events.endpoint", "")
	v.SetDefault("stored_responses.http_events.endpoint", "")
	v.SetDefault("stored_responses.http_events.refresh_rate_seconds", 0)
	v.SetDefault("stored_responses.http_events.timeout_ms", 0)

	v.SetDefault("vtrack.timeout_ms", 2000)
	v.SetDefault("vtrack.allow_unknown_bidder", true)
	v.SetDefault("vtrack.enabled", true)

	v.SetDefault("event.timeout_ms", 1000)

	v.SetDefault("accounts.filesystem.enabled", false)
	v.SetDefault("accounts.filesystem.directorypath", "./stored_requests/data/by_id")
	v.SetDefault("accounts.in_memory_cache.type", "none")

	v.BindEnv("user_sync.external_url")
	v.BindEnv("user_sync.coop_sync.default")

	// some adapters append the user id to the end of the redirect url instead of using
	// macro substitution. it is important for the uid to be the last query parameter.
	v.SetDefault("user_sync.redirect_url", "{{.ExternalURL}}/setuid?bidder={{.SyncerKey}}&gdpr={{.GDPR}}&gdpr_consent={{.GDPRConsent}}&f={{.SyncType}}&uid={{.UserMacro}}")

	v.SetDefault("max_request_size", 1024*256)
	v.SetDefault("analytics.file.filename", "")
	v.SetDefault("analytics.pubstack.endpoint", "https://s2s.pbstck.com/v1")
	v.SetDefault("analytics.pubstack.scopeid", "change-me")
	v.SetDefault("analytics.pubstack.enabled", false)
	v.SetDefault("analytics.pubstack.configuration_refresh_delay", "2h")
	v.SetDefault("analytics.pubstack.buffers.size", "2MB")
	v.SetDefault("analytics.pubstack.buffers.count", 100)
	v.SetDefault("analytics.pubstack.buffers.timeout", "900s")
	v.SetDefault("amp_timeout_adjustment_ms", 0)
	v.BindEnv("gdpr.default_value")
	v.SetDefault("gdpr.enabled", true)
	v.SetDefault("gdpr.host_vendor_id", 0)
	v.SetDefault("gdpr.timeouts_ms.init_vendorlist_fetches", 0)
	v.SetDefault("gdpr.timeouts_ms.active_vendorlist_fetch", 0)
	v.SetDefault("gdpr.non_standard_publishers", []string{""})
	v.SetDefault("gdpr.tcf2.enabled", true)
	v.SetDefault("gdpr.tcf2.purpose1.enforce_vendors", true)
	v.SetDefault("gdpr.tcf2.purpose2.enforce_vendors", true)
	v.SetDefault("gdpr.tcf2.purpose3.enforce_vendors", true)
	v.SetDefault("gdpr.tcf2.purpose4.enforce_vendors", true)
	v.SetDefault("gdpr.tcf2.purpose5.enforce_vendors", true)
	v.SetDefault("gdpr.tcf2.purpose6.enforce_vendors", true)
	v.SetDefault("gdpr.tcf2.purpose7.enforce_vendors", true)
	v.SetDefault("gdpr.tcf2.purpose8.enforce_vendors", true)
	v.SetDefault("gdpr.tcf2.purpose9.enforce_vendors", true)
	v.SetDefault("gdpr.tcf2.purpose10.enforce_vendors", true)
	v.SetDefault("gdpr.tcf2.purpose1.vendor_exceptions", []openrtb_ext.BidderName{})
	v.SetDefault("gdpr.tcf2.purpose2.vendor_exceptions", []openrtb_ext.BidderName{})
	v.SetDefault("gdpr.tcf2.purpose3.vendor_exceptions", []openrtb_ext.BidderName{})
	v.SetDefault("gdpr.tcf2.purpose4.vendor_exceptions", []openrtb_ext.BidderName{})
	v.SetDefault("gdpr.tcf2.purpose5.vendor_exceptions", []openrtb_ext.BidderName{})
	v.SetDefault("gdpr.tcf2.purpose6.vendor_exceptions", []openrtb_ext.BidderName{})
	v.SetDefault("gdpr.tcf2.purpose7.vendor_exceptions", []openrtb_ext.BidderName{})
	v.SetDefault("gdpr.tcf2.purpose8.vendor_exceptions", []openrtb_ext.BidderName{})
	v.SetDefault("gdpr.tcf2.purpose9.vendor_exceptions", []openrtb_ext.BidderName{})
	v.SetDefault("gdpr.tcf2.purpose10.vendor_exceptions", []openrtb_ext.BidderName{})
	v.SetDefault("gdpr.amp_exception", false)
	v.SetDefault("gdpr.eea_countries", []string{"ALA", "AUT", "BEL", "BGR", "HRV", "CYP", "CZE", "DNK", "EST",
		"FIN", "FRA", "GUF", "DEU", "GIB", "GRC", "GLP", "GGY", "HUN", "ISL", "IRL", "IMN", "ITA", "JEY", "LVA",
		"LIE", "LTU", "LUX", "MLT", "MTQ", "MYT", "NLD", "NOR", "POL", "PRT", "REU", "ROU", "BLM", "MAF", "SPM",
		"SVK", "SVN", "ESP", "SWE", "GBR"})
	v.SetDefault("ccpa.enforce", false)
	v.SetDefault("lmt.enforce", true)
	v.SetDefault("currency_converter.fetch_url", "https://cdn.jsdelivr.net/gh/prebid/currency-file@1/latest.json")
	v.SetDefault("currency_converter.fetch_interval_seconds", 1800) // fetch currency rates every 30 minutes
	v.SetDefault("currency_converter.stale_rates_seconds", 0)
	v.SetDefault("default_request.type", "")
	v.SetDefault("default_request.file.name", "")
	v.SetDefault("default_request.alias_info", false)
	v.SetDefault("blacklisted_apps", []string{""})
	v.SetDefault("blacklisted_accts", []string{""})
	v.SetDefault("account_required", false)
	v.SetDefault("account_defaults.disabled", false)
	v.SetDefault("account_defaults.debug_allow", true)
	v.SetDefault("certificates_file", "")
	v.SetDefault("auto_gen_source_tid", true)
	v.SetDefault("generate_bid_id", false)
	v.SetDefault("generate_request_id", false)

	v.SetDefault("request_timeout_headers.request_time_in_queue", "")
	v.SetDefault("request_timeout_headers.request_timeout_in_queue", "")

	v.SetDefault("debug.timeout_notification.log", false)
	v.SetDefault("debug.timeout_notification.sampling_rate", 0.0)
	v.SetDefault("debug.timeout_notification.fail_only", false)
	v.SetDefault("debug.override_token", "")

	/* IPv4
	/*  Site Local: 10.0.0.0/8, 172.16.0.0/12, 192.168.0.0/16
	/*  Link Local: 169.254.0.0/16
	/*  Loopback:   127.0.0.0/8
	/*
	/* IPv6
	/*  Loopback:      ::1/128
	/*  Documentation: 2001:db8::/32
	/*  Unique Local:  fc00::/7
	/*  Link Local:    fe80::/10
	/*  Multicast:     ff00::/8
	*/
	v.SetDefault("request_validation.ipv4_private_networks", []string{"10.0.0.0/8", "172.16.0.0/12", "192.168.0.0/16", "169.254.0.0/16", "127.0.0.0/8"})
	v.SetDefault("request_validation.ipv6_private_networks", []string{"::1/128", "fc00::/7", "fe80::/10", "ff00::/8", "2001:db8::/32"})

	// Set environment variable support:
	v.SetEnvKeyReplacer(strings.NewReplacer(".", "_"))
	v.SetTypeByDefaultValue(true)
	v.SetEnvPrefix("PBS")
	v.AutomaticEnv()
	v.ReadInConfig()

	// Migrate config settings to maintain compatibility with old configs
	migrateConfig(v)
	migrateConfigPurposeOneTreatment(v)
	migrateConfigSpecialFeature1(v)
	migrateConfigTCF2PurposeFlags(v)
	migrateConfigDatabaseConnection(v)

	// These defaults must be set after the migrate functions because those functions look for the presence of these
	// config fields and there isn't a way to detect presence of a config field using the viper package if a default
	// is set. Viper IsSet and Get functions consider default values.
	v.SetDefault("gdpr.tcf2.purpose1.enabled", true)
	v.SetDefault("gdpr.tcf2.purpose2.enabled", true)
	v.SetDefault("gdpr.tcf2.purpose3.enabled", true)
	v.SetDefault("gdpr.tcf2.purpose4.enabled", true)
	v.SetDefault("gdpr.tcf2.purpose5.enabled", true)
	v.SetDefault("gdpr.tcf2.purpose6.enabled", true)
	v.SetDefault("gdpr.tcf2.purpose7.enabled", true)
	v.SetDefault("gdpr.tcf2.purpose8.enabled", true)
	v.SetDefault("gdpr.tcf2.purpose9.enabled", true)
	v.SetDefault("gdpr.tcf2.purpose10.enabled", true)
	v.SetDefault("gdpr.tcf2.purpose1.enforce_algo", TCF2EnforceAlgoFull)
	v.SetDefault("gdpr.tcf2.purpose2.enforce_algo", TCF2EnforceAlgoFull)
	v.SetDefault("gdpr.tcf2.purpose3.enforce_algo", TCF2EnforceAlgoFull)
	v.SetDefault("gdpr.tcf2.purpose4.enforce_algo", TCF2EnforceAlgoFull)
	v.SetDefault("gdpr.tcf2.purpose5.enforce_algo", TCF2EnforceAlgoFull)
	v.SetDefault("gdpr.tcf2.purpose6.enforce_algo", TCF2EnforceAlgoFull)
	v.SetDefault("gdpr.tcf2.purpose7.enforce_algo", TCF2EnforceAlgoFull)
	v.SetDefault("gdpr.tcf2.purpose8.enforce_algo", TCF2EnforceAlgoFull)
	v.SetDefault("gdpr.tcf2.purpose9.enforce_algo", TCF2EnforceAlgoFull)
	v.SetDefault("gdpr.tcf2.purpose10.enforce_algo", TCF2EnforceAlgoFull)
	v.SetDefault("gdpr.tcf2.purpose1.enforce_purpose", true)
	v.SetDefault("gdpr.tcf2.purpose2.enforce_purpose", true)
	v.SetDefault("gdpr.tcf2.purpose3.enforce_purpose", true)
	v.SetDefault("gdpr.tcf2.purpose4.enforce_purpose", true)
	v.SetDefault("gdpr.tcf2.purpose5.enforce_purpose", true)
	v.SetDefault("gdpr.tcf2.purpose6.enforce_purpose", true)
	v.SetDefault("gdpr.tcf2.purpose7.enforce_purpose", true)
	v.SetDefault("gdpr.tcf2.purpose8.enforce_purpose", true)
	v.SetDefault("gdpr.tcf2.purpose9.enforce_purpose", true)
	v.SetDefault("gdpr.tcf2.purpose10.enforce_purpose", true)
	v.SetDefault("gdpr.tcf2.purpose_one_treatment.enabled", true)
	v.SetDefault("gdpr.tcf2.purpose_one_treatment.access_allowed", true)
	v.SetDefault("gdpr.tcf2.special_feature1.enforce", true)
	v.SetDefault("gdpr.tcf2.special_feature1.vendor_exceptions", []openrtb_ext.BidderName{})

	// Defaults for account_defaults.events.default_url
	v.SetDefault("account_defaults.events.default_url", "https://PBS_HOST/event?t=##PBS-EVENTTYPE##&vtype=##PBS-VASTEVENT##&b=##PBS-BIDID##&f=i&a=##PBS-ACCOUNTID##&ts=##PBS-TIMESTAMP##&bidder=##PBS-BIDDER##&int=##PBS-INTEGRATION##&mt=##PBS-MEDIATYPE##&ch=##PBS-CHANNEL##&aid=##PBS-AUCTIONID##&l=##PBS-LINEID##")

	v.SetDefault("experiment.adscert.mode", "off")
	v.SetDefault("experiment.adscert.inprocess.origin", "")
	v.SetDefault("experiment.adscert.inprocess.key", "")
	v.SetDefault("experiment.adscert.inprocess.domain_check_interval_seconds", 30)
	v.SetDefault("experiment.adscert.inprocess.domain_renewal_interval_seconds", 30)
	v.SetDefault("experiment.adscert.remote.url", "")
	v.SetDefault("experiment.adscert.remote.signing_timeout_ms", 5)

	for bidderName := range bidderInfos {
		setBidderDefaults(v, strings.ToLower(bidderName))
	}
}

func migrateConfig(v *viper.Viper) {
	// if stored_requests.filesystem is not a map in conf file as expected from defaults,
	// means we have old-style settings; migrate them to new filesystem map to avoid breaking viper
	if _, ok := v.Get("stored_requests.filesystem").(map[string]interface{}); !ok {
		glog.Warning("stored_requests.filesystem should be changed to stored_requests.filesystem.enabled")
		glog.Warning("stored_requests.directorypath should be changed to stored_requests.filesystem.directorypath")
		m := v.GetStringMap("stored_requests.filesystem")
		m["enabled"] = v.GetBool("stored_requests.filesystem")
		m["directorypath"] = v.GetString("stored_requests.directorypath")
		v.Set("stored_requests.filesystem", m)
	}
}

func migrateConfigPurposeOneTreatment(v *viper.Viper) {
	if oldConfig, ok := v.Get("gdpr.tcf2.purpose_one_treatement").(map[string]interface{}); ok {
		if v.IsSet("gdpr.tcf2.purpose_one_treatment") {
			glog.Warning("using gdpr.tcf2.purpose_one_treatment and ignoring deprecated gdpr.tcf2.purpose_one_treatement")
		} else {
			glog.Warning("gdpr.tcf2.purpose_one_treatement.enabled should be changed to gdpr.tcf2.purpose_one_treatment.enabled")
			glog.Warning("gdpr.tcf2.purpose_one_treatement.access_allowed should be changed to gdpr.tcf2.purpose_one_treatment.access_allowed")
			v.Set("gdpr.tcf2.purpose_one_treatment", oldConfig)
		}
	}
}

func migrateConfigSpecialFeature1(v *viper.Viper) {
	if oldConfig, ok := v.Get("gdpr.tcf2.special_purpose1").(map[string]interface{}); ok {
		if v.IsSet("gdpr.tcf2.special_feature1") {
			glog.Warning("using gdpr.tcf2.special_feature1 and ignoring deprecated gdpr.tcf2.special_purpose1")
		} else {
			glog.Warning("gdpr.tcf2.special_purpose1.enabled is deprecated and should be changed to gdpr.tcf2.special_feature1.enforce")
			glog.Warning("gdpr.tcf2.special_purpose1.vendor_exceptions is deprecated and should be changed to gdpr.tcf2.special_feature1.vendor_exceptions")
			v.Set("gdpr.tcf2.special_feature1.enforce", oldConfig["enabled"])
			v.Set("gdpr.tcf2.special_feature1.vendor_exceptions", oldConfig["vendor_exceptions"])
		}
	}
}

func migrateConfigTCF2PurposeFlags(v *viper.Viper) {
	migrateConfigTCF2EnforcePurposeFlags(v)
	migrateConfigTCF2PurposeEnabledFlags(v)
}

func migrateConfigTCF2EnforcePurposeFlags(v *viper.Viper) {
	for i := 1; i <= 10; i++ {
		algoField := fmt.Sprintf("gdpr.tcf2.purpose%d.enforce_algo", i)
		purposeField := fmt.Sprintf("gdpr.tcf2.purpose%d.enforce_purpose", i)

		if !v.IsSet(purposeField) {
			continue
		}
		if _, ok := v.Get(purposeField).(string); !ok {
			continue
		}
		if v.IsSet(algoField) {
			glog.Warningf("using %s and ignoring deprecated %s string type", algoField, purposeField)
		} else {
			v.Set(algoField, TCF2EnforceAlgoFull)

			glog.Warningf("setting %s to \"%s\" based on deprecated %s string type \"%s\"", algoField, TCF2EnforceAlgoFull, purposeField, v.GetString(purposeField))
		}

		oldPurposeFieldValue := v.GetString(purposeField)
		newPurposeFieldValue := "false"
		if oldPurposeFieldValue == TCF2EnforceAlgoFull {
			newPurposeFieldValue = "true"
		}

		glog.Warningf("converting %s from string \"%s\" to bool \"%s\"; string type is deprecated", purposeField, oldPurposeFieldValue, newPurposeFieldValue)
		v.Set(purposeField, newPurposeFieldValue)
	}
}

func migrateConfigTCF2PurposeEnabledFlags(v *viper.Viper) {
	for i := 1; i <= 10; i++ {
		oldField := fmt.Sprintf("gdpr.tcf2.purpose%d.enabled", i)
		newField := fmt.Sprintf("gdpr.tcf2.purpose%d.enforce_purpose", i)

		if v.IsSet(oldField) {
			oldConfig := v.GetBool(oldField)
			if v.IsSet(newField) {
				glog.Warningf("using %s and ignoring deprecated %s", newField, oldField)
			} else {
				glog.Warningf("%s is deprecated and should be changed to %s", oldField, newField)
				v.Set(newField, oldConfig)
			}
		}

		if v.IsSet(newField) {
			v.Set(oldField, strconv.FormatBool(v.GetBool(newField)))
		}
	}
}

func migrateConfigDatabaseConnection(v *viper.Viper) {

	type QueryParamMigration struct {
		old string
		new string
	}

	type QueryMigration struct {
		name   string
		params []QueryParamMigration
	}

	type Migration struct {
		old     string
		new     string
		fields  []string
		queries []QueryMigration
	}

	migrations := []Migration{
		{
			old: "stored_requests.postgres",
			new: "stored_requests.database",
			fields: []string{
				"connection.dbname",
				"connection.host",
				"connection.port",
				"connection.user",
				"connection.password",
				"fetcher.query",
				"fetcher.amp_query",
				"initialize_caches.timeout_ms",
				"initialize_caches.query",
				"initialize_caches.amp_query",
				"poll_for_updates.refresh_rate_seconds",
				"poll_for_updates.timeout_ms",
				"poll_for_updates.query",
				"poll_for_updates.amp_query",
			},
			queries: []QueryMigration{
				{
					name: "fetcher.query",
					params: []QueryParamMigration{
						{
							old: "%REQUEST_ID_LIST%",
							new: "$REQUEST_ID_LIST",
						},
						{
							old: "%IMP_ID_LIST%",
							new: "$IMP_ID_LIST",
						},
					},
				},
				{
					name: "poll_for_updates.query",
					params: []QueryParamMigration{
						{
							old: "$1",
							new: "$LAST_UPDATED",
						},
					},
				},
			},
		},
		{
			old: "stored_video_req.postgres",
			new: "stored_video_req.database",
			fields: []string{
				"connection.dbname",
				"connection.host",
				"connection.port",
				"connection.user",
				"connection.password",
				"fetcher.query",
				"initialize_caches.timeout_ms",
				"initialize_caches.query",
				"poll_for_updates.refresh_rate_seconds",
				"poll_for_updates.timeout_ms",
				"poll_for_updates.query",
			},
			queries: []QueryMigration{},
		},
		{
			old: "stored_responses.postgres",
			new: "stored_responses.database",
			fields: []string{
				"connection.dbname",
				"connection.host",
				"connection.port",
				"connection.user",
				"connection.password",
				"fetcher.query",
				"initialize_caches.timeout_ms",
				"initialize_caches.query",
				"poll_for_updates.refresh_rate_seconds",
				"poll_for_updates.timeout_ms",
				"poll_for_updates.query",
			},
			queries: []QueryMigration{
				{
					name: "fetcher.query",
					params: []QueryParamMigration{
						{
							old: "%ID_LIST%",
							new: "$ID_LIST",
						},
					},
				},
			},
		},
	}

	for _, migration := range migrations {
		driverField := migration.new + ".connection.driver"
		if !v.IsSet(migration.new) && v.IsSet(migration.old) {
			glog.Warning(fmt.Sprintf("%s is deprecated and should be changed to %s", migration.old, migration.new))
			glog.Warning(fmt.Sprintf("%s is not set, using default (postgres)", driverField))
			v.Set(driverField, "postgres")

			for _, field := range migration.fields {
				oldField := migration.old + "." + field
				newField := migration.new + "." + field
				if v.IsSet(oldField) {
					glog.Warning(fmt.Sprintf("%s is deprecated and should be changed to %s", oldField, newField))
					v.Set(newField, v.Get(oldField))
				}
			}

			for _, query := range migration.queries {
				oldQueryField := migration.old + "." + query.name
				newQueryField := migration.new + "." + query.name
				queryString := v.GetString(oldQueryField)
				for _, queryParam := range query.params {
					if strings.Contains(queryString, queryParam.old) {
						glog.Warning(fmt.Sprintf("Query param %s for %s is deprecated and should be changed to %s", queryParam.old, oldQueryField, queryParam.new))
						queryString = strings.ReplaceAll(queryString, queryParam.old, queryParam.new)
						v.Set(newQueryField, queryString)
					}
				}
			}
		} else if v.IsSet(migration.new) && v.IsSet(migration.old) {
			glog.Warning(fmt.Sprintf("using %s and ignoring deprecated %s", migration.new, migration.old))

			for _, field := range migration.fields {
				oldField := migration.old + "." + field
				newField := migration.new + "." + field
				if v.IsSet(oldField) {
					glog.Warning(fmt.Sprintf("using %s and ignoring deprecated %s", newField, oldField))
				}
			}
		}
	}
}

func setBidderDefaults(v *viper.Viper, bidder string) {
	adapterCfgPrefix := "adapters." + bidder
	v.BindEnv(adapterCfgPrefix+".disabled", "")
	v.BindEnv(adapterCfgPrefix+".endpoint", "")
	v.BindEnv(adapterCfgPrefix+".extra_info", "")
	v.BindEnv(adapterCfgPrefix+".modifyingVastXmlAllowed", "")
	v.BindEnv(adapterCfgPrefix+".debug.allow", "")
	v.BindEnv(adapterCfgPrefix+".gvlVendorID", "")
	v.BindEnv(adapterCfgPrefix+".usersync_url", "")
	v.BindEnv(adapterCfgPrefix+".experiment.adsCert.enabled", "")
	v.BindEnv(adapterCfgPrefix+".platform_id", "")
	v.BindEnv(adapterCfgPrefix+".app_secret", "")
	v.BindEnv(adapterCfgPrefix+".xapi.username", "")
	v.BindEnv(adapterCfgPrefix+".xapi.password", "")
	v.BindEnv(adapterCfgPrefix+".xapi.tracker", "")
	v.BindEnv(adapterCfgPrefix+".endpointCompression", "")

	v.BindEnv(adapterCfgPrefix + ".usersync.key")
	v.BindEnv(adapterCfgPrefix + ".usersync.default")
	v.BindEnv(adapterCfgPrefix + ".usersync.iframe.url")
	v.BindEnv(adapterCfgPrefix + ".usersync.iframe.redirect_url")
	v.BindEnv(adapterCfgPrefix + ".usersync.iframe.external_url")
	v.BindEnv(adapterCfgPrefix + ".usersync.iframe.user_macro")
	v.BindEnv(adapterCfgPrefix + ".usersync.redirect.url")
	v.BindEnv(adapterCfgPrefix + ".usersync.redirect.redirect_url")
	v.BindEnv(adapterCfgPrefix + ".usersync.redirect.external_url")
	v.BindEnv(adapterCfgPrefix + ".usersync.redirect.user_macro")
	v.BindEnv(adapterCfgPrefix + ".usersync.external_url")
	v.BindEnv(adapterCfgPrefix + ".usersync.support_cors")
}

func isValidCookieSize(maxCookieSize int) error {
	// If a non-zero-less-than-500-byte "host_cookie.max_cookie_size_bytes" value was specified in the
	// environment configuration of prebid-server, default to 500 bytes
	if maxCookieSize != 0 && maxCookieSize < MIN_COOKIE_SIZE_BYTES {
		return fmt.Errorf("Configured cookie size is less than allowed minimum size of %d \n", MIN_COOKIE_SIZE_BYTES)
	}
	return nil
}<|MERGE_RESOLUTION|>--- conflicted
+++ resolved
@@ -757,11 +757,7 @@
 	return cfg.accountDefaultsJSON
 }
 
-<<<<<<< HEAD
-// Allows for protocol relative URL if scheme is empty
-=======
 // GetBaseURL allows for protocol relative URL if scheme is empty
->>>>>>> 98b7bb4f
 func (cfg *Cache) GetBaseURL() string {
 	cfg.Scheme = strings.ToLower(cfg.Scheme)
 	if strings.Contains(cfg.Scheme, "https") {
