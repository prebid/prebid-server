package config

import (
	"encoding/json"
	"errors"
	"fmt"
	"net/url"
	"reflect"
	"strings"
	"time"

	"github.com/golang/glog"
	"github.com/prebid/go-gdpr/consentconstants"
	"github.com/prebid/prebid-server/errortypes"
	"github.com/prebid/prebid-server/openrtb_ext"
	"github.com/spf13/viper"
)

// Configuration specifies the static application config.
type Configuration struct {
	ExternalURL      string     `mapstructure:"external_url"`
	Host             string     `mapstructure:"host"`
	Port             int        `mapstructure:"port"`
	UnixSocketEnable bool       `mapstructure:"unix_socket_enable"`
	UnixSocketName   string     `mapstructure:"unix_socket_name"`
	Client           HTTPClient `mapstructure:"http_client"`
	CacheClient      HTTPClient `mapstructure:"http_client_cache"`
	AdminPort        int        `mapstructure:"admin_port"`
	EnableGzip       bool       `mapstructure:"enable_gzip"`
	// GarbageCollectorThreshold allocates virtual memory (in bytes) which is not used by PBS but
	// serves as a hack to trigger the garbage collector only when the heap reaches at least this size.
	// More info: https://github.com/golang/go/issues/48409
	GarbageCollectorThreshold int `mapstructure:"garbage_collector_threshold"`
	// StatusResponse is the string which will be returned by the /status endpoint when things are OK.
	// If empty, it will return a 204 with no content.
	StatusResponse    string          `mapstructure:"status_response"`
	AuctionTimeouts   AuctionTimeouts `mapstructure:"auction_timeouts_ms"`
	CacheURL          Cache           `mapstructure:"cache"`
	ExtCacheURL       ExternalCache   `mapstructure:"external_cache"`
	RecaptchaSecret   string          `mapstructure:"recaptcha_secret"`
	HostCookie        HostCookie      `mapstructure:"host_cookie"`
	Metrics           Metrics         `mapstructure:"metrics"`
	StoredRequests    StoredRequests  `mapstructure:"stored_requests"`
	StoredRequestsAMP StoredRequests  `mapstructure:"stored_amp_req"`
	CategoryMapping   StoredRequests  `mapstructure:"category_mapping"`
	VTrack            VTrack          `mapstructure:"vtrack"`
	Event             Event           `mapstructure:"event"`
	Accounts          StoredRequests  `mapstructure:"accounts"`
	UserSync          UserSync        `mapstructure:"user_sync"`
	// Note that StoredVideo refers to stored video requests, and has nothing to do with caching video creatives.
	StoredVideo     StoredRequests `mapstructure:"stored_video_req"`
	StoredResponses StoredRequests `mapstructure:"stored_responses"`

	// Adapters should have a key for every openrtb_ext.BidderName, converted to lower-case.
	// Se also: https://github.com/spf13/viper/issues/371#issuecomment-335388559
	Adapters             map[string]Adapter `mapstructure:"adapters"`
	MaxRequestSize       int64              `mapstructure:"max_request_size"`
	Analytics            Analytics          `mapstructure:"analytics"`
	AMPTimeoutAdjustment int64              `mapstructure:"amp_timeout_adjustment_ms"`
	GDPR                 GDPR               `mapstructure:"gdpr"`
	CCPA                 CCPA               `mapstructure:"ccpa"`
	LMT                  LMT                `mapstructure:"lmt"`
	CurrencyConverter    CurrencyConverter  `mapstructure:"currency_converter"`
	DefReqConfig         DefReqConfig       `mapstructure:"default_request"`

	VideoStoredRequestRequired bool `mapstructure:"video_stored_request_required"`

	// Array of blacklisted apps that is used to create the hash table BlacklistedAppMap so App.ID's can be instantly accessed.
	BlacklistedApps   []string `mapstructure:"blacklisted_apps,flow"`
	BlacklistedAppMap map[string]bool
	// Array of blacklisted accounts that is used to create the hash table BlacklistedAcctMap so Account.ID's can be instantly accessed.
	BlacklistedAccts   []string `mapstructure:"blacklisted_accts,flow"`
	BlacklistedAcctMap map[string]bool
	// Is publisher/account ID required to be submitted in the OpenRTB2 request
	AccountRequired bool `mapstructure:"account_required"`
	// AccountDefaults defines default settings for valid accounts that are partially defined
	// and provides a way to set global settings that can be overridden at account level.
	AccountDefaults Account `mapstructure:"account_defaults"`
	// accountDefaultsJSON is the internal serialized form of AccountDefaults used for json merge
	accountDefaultsJSON json.RawMessage
	// Local private file containing SSL certificates
	PemCertsFile string `mapstructure:"certificates_file"`
	// Custom headers to handle request timeouts from queueing infrastructure
	RequestTimeoutHeaders RequestTimeoutHeaders `mapstructure:"request_timeout_headers"`
	// Debug/logging flags go here
	Debug Debug `mapstructure:"debug"`
	// RequestValidation specifies the request validation options.
	RequestValidation RequestValidation `mapstructure:"request_validation"`
	// When true, PBS will assign a randomly generated UUID to req.Source.TID if it is empty
	AutoGenSourceTID bool `mapstructure:"auto_gen_source_tid"`
	//When true, new bid id will be generated in seatbid[].bid[].ext.prebid.bidid and used in event urls instead
	GenerateBidID bool `mapstructure:"generate_bid_id"`
	// GenerateRequestID overrides the bidrequest.id in an AMP Request or an App Stored Request with a generated UUID if set to true. The default is false.
<<<<<<< HEAD
	GenerateRequestID bool                                          `mapstructure:"generate_request_id"`
	HostSChainNode    *openrtb_ext.ExtRequestPrebidSChainSChainNode `mapstructure:"host_schain_node"`
=======
	GenerateRequestID bool `mapstructure:"generate_request_id"`

	TrackerURL          string              `mapstructure:"tracker_url"`
	VendorListScheduler VendorListScheduler `mapstructure:"vendor_list_scheduler"`
	PriceFloors         PriceFloors         `mapstructure:"price_floors"`
}

type PriceFloors struct {
	Enabled           bool `mapstructure:"enabled"`
	UseDynamicData    bool `mapstructure:"use_dynamic_data"`
	EnforceFloorsRate int  `mapstructure:"enforce_floors_rate"`
	EnforceDealFloors bool `mapstructure:"enforce_deal_floors"`
}

type VendorListScheduler struct {
	Enabled  bool   `mapstructure:"enabled"`
	Interval string `mapstructure:"interval"`
	Timeout  string `mapstructure:"timeout"`
>>>>>>> af09347d
}

const MIN_COOKIE_SIZE_BYTES = 500

type HTTPClient struct {
	MaxConnsPerHost     int `mapstructure:"max_connections_per_host"`
	MaxIdleConns        int `mapstructure:"max_idle_connections"`
	MaxIdleConnsPerHost int `mapstructure:"max_idle_connections_per_host"`
	IdleConnTimeout     int `mapstructure:"idle_connection_timeout_seconds"`

	TLSHandshakeTimeout   int `mapstructure:"tls_handshake_timeout"`
	ResponseHeaderTimeout int `mapstructure:"response_header_timeout"`
	DialTimeout           int `mapstructure:"dial_timeout"`
	DialKeepAlive         int `mapstructure:"dial_keepalive"`
}

func (cfg *Configuration) validate(v *viper.Viper) []error {
	var errs []error
	errs = cfg.AuctionTimeouts.validate(errs)
	errs = cfg.StoredRequests.validate(errs)
	errs = cfg.StoredRequestsAMP.validate(errs)
	errs = cfg.Accounts.validate(errs)
	errs = cfg.CategoryMapping.validate(errs)
	errs = cfg.StoredVideo.validate(errs)
	errs = cfg.Metrics.validate(errs)
	if cfg.MaxRequestSize < 0 {
		errs = append(errs, fmt.Errorf("cfg.max_request_size must be >= 0. Got %d", cfg.MaxRequestSize))
	}
	errs = cfg.GDPR.validate(v, errs)
	errs = cfg.CurrencyConverter.validate(errs)
	errs = validateAdapters(cfg.Adapters, errs)
	errs = cfg.Debug.validate(errs)
	errs = cfg.ExtCacheURL.validate(errs)
	if cfg.AccountDefaults.Disabled {
		glog.Warning(`With account_defaults.disabled=true, host-defined accounts must exist and have "disabled":false. All other requests will be rejected.`)
	}
	if cfg.AccountDefaults.Events.Enabled {
		glog.Warning(`account_defaults.events will currently not do anything as the feature is still under development. Please follow https://github.com/prebid/prebid-server/issues/1725 for more updates`)
	}
	if cfg.PriceFloors.Enabled {
		glog.Warning(`PriceFloors.Enabled will enforce floor feature which is still under development.`)
	}
	return errs
}

type AuctionTimeouts struct {
	// The default timeout is used if the user's request didn't define one. Use 0 if there's no default.
	Default uint64 `mapstructure:"default"`
	// The max timeout is used as an absolute cap, to prevent excessively long ones. Use 0 for no cap
	Max uint64 `mapstructure:"max"`
}

func (cfg *AuctionTimeouts) validate(errs []error) []error {
	if cfg.Max < cfg.Default {
		errs = append(errs, fmt.Errorf("auction_timeouts_ms.max cannot be less than auction_timeouts_ms.default. max=%d, default=%d", cfg.Max, cfg.Default))
	}
	return errs
}

func (data *ExternalCache) validate(errs []error) []error {
	if data.Host == "" && data.Path == "" {
		// Both host and path can be blank. No further validation needed
		return errs
	}

	if data.Scheme != "" && data.Scheme != "http" && data.Scheme != "https" {
		return append(errs, errors.New("External cache Scheme must be http or https if specified"))
	}

	// Either host or path or both not empty, validate.
	if data.Host == "" && data.Path != "" || data.Host != "" && data.Path == "" {
		return append(errs, errors.New("External cache Host and Path must both be specified"))
	}
	if strings.HasSuffix(data.Host, "/") {
		return append(errs, errors.New(fmt.Sprintf("External cache Host '%s' must not end with a path separator", data.Host)))
	}
	if strings.Contains(data.Host, "://") {
		return append(errs, errors.New(fmt.Sprintf("External cache Host must not specify a protocol. '%s'", data.Host)))
	}
	if !strings.HasPrefix(data.Path, "/") {
		return append(errs, errors.New(fmt.Sprintf("External cache Path '%s' must begin with a path separator", data.Path)))
	}

	urlObj, err := url.Parse("https://" + data.Host + data.Path)
	if err != nil {
		return append(errs, errors.New(fmt.Sprintf("External cache Path validation error: %s ", err.Error())))
	}
	if urlObj.Host != data.Host {
		return append(errs, errors.New(fmt.Sprintf("External cache Host '%s' is invalid", data.Host)))
	}
	if urlObj.Path != data.Path {
		return append(errs, errors.New("External cache Path is invalid"))
	}

	return errs
}

// LimitAuctionTimeout returns the min of requested or cfg.MaxAuctionTimeout.
// Both values treat "0" as "infinite".
func (cfg *AuctionTimeouts) LimitAuctionTimeout(requested time.Duration) time.Duration {
	if requested == 0 && cfg.Default != 0 {
		return time.Duration(cfg.Default) * time.Millisecond
	}
	if cfg.Max > 0 {
		maxTimeout := time.Duration(cfg.Max) * time.Millisecond
		if requested == 0 || requested > maxTimeout {
			return maxTimeout
		}
	}
	return requested
}

// Privacy is a grouping of privacy related configs to assist in dependency injection.
type Privacy struct {
	CCPA CCPA
	GDPR GDPR
	LMT  LMT
}

type GDPR struct {
	Enabled                 bool         `mapstructure:"enabled"`
	HostVendorID            int          `mapstructure:"host_vendor_id"`
	DefaultValue            string       `mapstructure:"default_value"`
	Timeouts                GDPRTimeouts `mapstructure:"timeouts_ms"`
	NonStandardPublishers   []string     `mapstructure:"non_standard_publishers,flow"`
	NonStandardPublisherMap map[string]struct{}
	TCF2                    TCF2 `mapstructure:"tcf2"`
	AMPException            bool `mapstructure:"amp_exception"` // Deprecated: Use account-level GDPR settings (gdpr.integration_enabled.amp) instead
	// EEACountries (EEA = European Economic Area) are a list of countries where we should assume GDPR applies.
	// If the gdpr flag is unset in a request, but geo.country is set, we will assume GDPR applies if and only
	// if the country matches one on this list. If both the GDPR flag and country are not set, we default
	// to DefaultValue
	EEACountries    []string `mapstructure:"eea_countries"`
	EEACountriesMap map[string]struct{}
}

func (cfg *GDPR) validate(v *viper.Viper, errs []error) []error {
	if !v.IsSet("gdpr.default_value") {
		errs = append(errs, fmt.Errorf("gdpr.default_value is required and must be specified"))
	} else if cfg.DefaultValue != "0" && cfg.DefaultValue != "1" {
		errs = append(errs, fmt.Errorf("gdpr.default_value must be 0 or 1"))
	}
	if cfg.HostVendorID < 0 || cfg.HostVendorID > 0xffff {
		errs = append(errs, fmt.Errorf("gdpr.host_vendor_id must be in the range [0, %d]. Got %d", 0xffff, cfg.HostVendorID))
	}
	if cfg.HostVendorID == 0 {
		glog.Warning("gdpr.host_vendor_id was not specified. Host company GDPR checks will be skipped.")
	}
	if cfg.AMPException == true {
		errs = append(errs, fmt.Errorf("gdpr.amp_exception has been discontinued and must be removed from your config. If you need to disable GDPR for AMP, you may do so per-account (gdpr.integration_enabled.amp) or at the host level for the default account (account_defaults.gdpr.integration_enabled.amp)"))
	}
	return cfg.validatePurposes(errs)
}

func (cfg *GDPR) validatePurposes(errs []error) []error {
	purposeConfigs := []TCF2Purpose{
		cfg.TCF2.Purpose1,
		cfg.TCF2.Purpose2,
		cfg.TCF2.Purpose3,
		cfg.TCF2.Purpose4,
		cfg.TCF2.Purpose5,
		cfg.TCF2.Purpose6,
		cfg.TCF2.Purpose7,
		cfg.TCF2.Purpose8,
		cfg.TCF2.Purpose9,
		cfg.TCF2.Purpose10,
	}

	for i := 0; i < len(purposeConfigs); i++ {
		enforcePurposeValue := purposeConfigs[i].EnforcePurpose
		enforcePurposeField := fmt.Sprintf("gdpr.tcf2.purpose%d.enforce_purpose", (i + 1))

		if enforcePurposeValue != TCF2NoEnforcement && enforcePurposeValue != TCF2FullEnforcement {
			errs = append(errs, fmt.Errorf("%s must be \"no\" or \"full\". Got %s", enforcePurposeField, enforcePurposeValue))
		}
	}
	return errs
}

type GDPRTimeouts struct {
	InitVendorlistFetch   int `mapstructure:"init_vendorlist_fetches"`
	ActiveVendorlistFetch int `mapstructure:"active_vendorlist_fetch"`
}

func (t *GDPRTimeouts) InitTimeout() time.Duration {
	return time.Duration(t.InitVendorlistFetch) * time.Millisecond
}

func (t *GDPRTimeouts) ActiveTimeout() time.Duration {
	return time.Duration(t.ActiveVendorlistFetch) * time.Millisecond
}

const (
	TCF2FullEnforcement = "full"
	TCF2NoEnforcement   = "no"
)

// TCF2 defines the TCF2 specific configurations for GDPR
type TCF2 struct {
	Enabled   bool        `mapstructure:"enabled"`
	Purpose1  TCF2Purpose `mapstructure:"purpose1"`
	Purpose2  TCF2Purpose `mapstructure:"purpose2"`
	Purpose3  TCF2Purpose `mapstructure:"purpose3"`
	Purpose4  TCF2Purpose `mapstructure:"purpose4"`
	Purpose5  TCF2Purpose `mapstructure:"purpose5"`
	Purpose6  TCF2Purpose `mapstructure:"purpose6"`
	Purpose7  TCF2Purpose `mapstructure:"purpose7"`
	Purpose8  TCF2Purpose `mapstructure:"purpose8"`
	Purpose9  TCF2Purpose `mapstructure:"purpose9"`
	Purpose10 TCF2Purpose `mapstructure:"purpose10"`
	// Map of purpose configs for easy purpose lookup
	PurposeConfigs      map[consentconstants.Purpose]*TCF2Purpose
	SpecialFeature1     TCF2SpecialFeature      `mapstructure:"special_feature1"`
	PurposeOneTreatment TCF2PurposeOneTreatment `mapstructure:"purpose_one_treatment"`
}

// BasicEnforcementVendor checks if the given bidder is considered a basic enforcement vendor which indicates whether
// weak vendor enforcement applies to that bidder. If set, the legal basis calculation for the bidder only considers
// consent to the purpose, not the vendor. The idea is that the publisher trusts this vendor to enforce the
// appropriate rules on their own. This only comes into play when enforceVendors is true as it lists those vendors that
// are exempt for vendor enforcement.
func (t *TCF2) BasicEnforcementVendor(openrtb_ext.BidderName) bool {
	return false
}

// IntegrationEnabled checks if a given integration type is enabled. All integration types are considered either
// enabled or disabled based on the Enabled flag.
func (t *TCF2) IntegrationEnabled(integrationType IntegrationType) bool {
	return t.Enabled
}

// IsEnabled indicates if TCF2 is enabled
func (t *TCF2) IsEnabled() bool {
	return t.Enabled
}

// PurposeEnforced checks if full enforcement is turned on for a given purpose. With full enforcement enabled, the
// GDPR full enforcement algorithm will execute for that purpose determining legal basis; otherwise it's skipped.
func (t *TCF2) PurposeEnforced(purpose consentconstants.Purpose) (value bool) {
	if t.PurposeConfigs[purpose] == nil {
		return false
	}
	if t.PurposeConfigs[purpose].EnforcePurpose == TCF2FullEnforcement {
		return true
	}
	return false
}

// PurposeEnforcingVendors checks if enforcing vendors is turned on for a given purpose. With enforcing vendors
// enabled, the GDPR full enforcement algorithm considers the GVL when determining legal basis; otherwise it's skipped.
func (t *TCF2) PurposeEnforcingVendors(purpose consentconstants.Purpose) (value bool) {
	if t.PurposeConfigs[purpose] == nil {
		return false
	}
	return t.PurposeConfigs[purpose].EnforceVendors
}

// PurposeVendorException checks if the specified bidder is considered a vendor exception for a given purpose. If a
// bidder is a vendor exception, the GDPR full enforcement algorithm will bypass the legal basis calculation assuming
// the request is valid and there isn't a "deny all" publisher restriction
func (t *TCF2) PurposeVendorException(purpose consentconstants.Purpose, bidder openrtb_ext.BidderName) (value bool) {
	if t.PurposeConfigs[purpose] == nil {
		return false
	}
	if _, ok := t.PurposeConfigs[purpose].VendorExceptionMap[bidder]; ok {
		return true
	}
	return false
}

// FeatureOneEnforced checks if special feature one is enforced. If it is enforced, PBS will determine whether geo
// information may be passed through in the bid request.
func (t *TCF2) FeatureOneEnforced() (value bool) {
	return t.SpecialFeature1.Enforce
}

// FeatureOneVendorException checks if the specified bidder is considered a vendor exception for special feature one.
// If a bidder is a vendor exception, PBS will bypass the pass geo calculation passing the geo information in the bid request.
func (t *TCF2) FeatureOneVendorException(bidder openrtb_ext.BidderName) (value bool) {
	if _, ok := t.SpecialFeature1.VendorExceptionMap[bidder]; ok {
		return true
	}
	return false
}

// PurposeOneTreatmentEnabled checks if purpose one treatment is enabled.
func (t *TCF2) PurposeOneTreatmentEnabled() (value bool) {
	return t.PurposeOneTreatment.Enabled
}

// PurposeOneTreatmentAccessAllowed checks if purpose one treatment access is allowed.
func (t *TCF2) PurposeOneTreatmentAccessAllowed() (value bool) {
	return t.PurposeOneTreatment.AccessAllowed
}

// Making a purpose struct so purpose specific details can be added later.
type TCF2Purpose struct {
	Enabled        bool   `mapstructure:"enabled"` // Deprecated: Use enforce_purpose instead
	EnforcePurpose string `mapstructure:"enforce_purpose"`
	EnforceVendors bool   `mapstructure:"enforce_vendors"`
	// Array of vendor exceptions that is used to create the hash table VendorExceptionMap so vendor names can be instantly accessed
	VendorExceptions   []openrtb_ext.BidderName `mapstructure:"vendor_exceptions"`
	VendorExceptionMap map[openrtb_ext.BidderName]struct{}
}

type TCF2SpecialFeature struct {
	Enforce bool `mapstructure:"enforce"`
	// Array of vendor exceptions that is used to create the hash table VendorExceptionMap so vendor names can be instantly accessed
	VendorExceptions   []openrtb_ext.BidderName `mapstructure:"vendor_exceptions"`
	VendorExceptionMap map[openrtb_ext.BidderName]struct{}
}

type TCF2PurposeOneTreatment struct {
	Enabled       bool `mapstructure:"enabled"`
	AccessAllowed bool `mapstructure:"access_allowed"`
}

type CCPA struct {
	Enforce bool `mapstructure:"enforce"`
}

type LMT struct {
	Enforce bool `mapstructure:"enforce"`
}

type Analytics struct {
	File     FileLogs `mapstructure:"file"`
	Pubstack Pubstack `mapstructure:"pubstack"`
}

type CurrencyConverter struct {
	FetchURL             string `mapstructure:"fetch_url"`
	FetchIntervalSeconds int    `mapstructure:"fetch_interval_seconds"`
	StaleRatesSeconds    int    `mapstructure:"stale_rates_seconds"`
}

func (cfg *CurrencyConverter) validate(errs []error) []error {
	if cfg.FetchIntervalSeconds < 0 {
		errs = append(errs, fmt.Errorf("currency_converter.fetch_interval_seconds must be in the range [0, %d]. Got %d", 0xffff, cfg.FetchIntervalSeconds))
	}
	return errs
}

// FileLogs Corresponding config for FileLogger as a PBS Analytics Module
type FileLogs struct {
	Filename string `mapstructure:"filename"`
}

type Pubstack struct {
	Enabled     bool           `mapstructure:"enabled"`
	ScopeId     string         `mapstructure:"scopeid"`
	IntakeUrl   string         `mapstructure:"endpoint"`
	Buffers     PubstackBuffer `mapstructure:"buffers"`
	ConfRefresh string         `mapstructure:"configuration_refresh_delay"`
}

type PubstackBuffer struct {
	BufferSize string `mapstructure:"size"`
	EventCount int    `mapstructure:"count"`
	Timeout    string `mapstructure:"timeout"`
}

type VTrack struct {
	TimeoutMS          int64 `mapstructure:"timeout_ms"`
	AllowUnknownBidder bool  `mapstructure:"allow_unknown_bidder"`
	Enabled            bool  `mapstructure:"enabled"`
}

type Event struct {
	TimeoutMS int64 `mapstructure:"timeout_ms"`
}

type HostCookie struct {
	Domain             string `mapstructure:"domain"`
	Family             string `mapstructure:"family"`
	CookieName         string `mapstructure:"cookie_name"`
	OptOutURL          string `mapstructure:"opt_out_url"`
	OptInURL           string `mapstructure:"opt_in_url"`
	MaxCookieSizeBytes int    `mapstructure:"max_cookie_size_bytes"`
	OptOutCookie       Cookie `mapstructure:"optout_cookie"`
	// Cookie timeout in days
	TTL int64 `mapstructure:"ttl_days"`
}

func (cfg *HostCookie) TTLDuration() time.Duration {
	return time.Duration(cfg.TTL) * time.Hour * 24
}

type RequestTimeoutHeaders struct {
	RequestTimeInQueue    string `mapstructure:"request_time_in_queue"`
	RequestTimeoutInQueue string `mapstructure:"request_timeout_in_queue"`
}

type Metrics struct {
	Influxdb   InfluxMetrics     `mapstructure:"influxdb"`
	Prometheus PrometheusMetrics `mapstructure:"prometheus"`
	Disabled   DisabledMetrics   `mapstructure:"disabled_metrics"`
}

type DisabledMetrics struct {
	// True if we want to stop collecting account-to-adapter metrics
	AccountAdapterDetails bool `mapstructure:"account_adapter_details"`

	// True if we want to stop collecting account debug request metrics
	AccountDebug bool `mapstructure:"account_debug"`

	// True if we don't want to collect metrics about the connections prebid
	// server establishes with bidder servers such as the number of connections
	// that were created or reused.
	AdapterConnectionMetrics bool `mapstructure:"adapter_connections_metrics"`

	// True if we don't want to collect the per adapter GDPR request blocked metric
	AdapterGDPRRequestBlocked bool `mapstructure:"adapter_gdpr_request_blocked"`
}

func (cfg *Metrics) validate(errs []error) []error {
	return cfg.Prometheus.validate(errs)
}

type InfluxMetrics struct {
	Host               string `mapstructure:"host"`
	Database           string `mapstructure:"database"`
	Measurement        string `mapstructure:"measurement"`
	Username           string `mapstructure:"username"`
	Password           string `mapstructure:"password"`
	AlignTimestamps    bool   `mapstructure:"align_timestamps"`
	MetricSendInterval int    `mapstructure:"metric_send_interval"`
}

type PrometheusMetrics struct {
	Port             int    `mapstructure:"port"`
	Namespace        string `mapstructure:"namespace"`
	Subsystem        string `mapstructure:"subsystem"`
	TimeoutMillisRaw int    `mapstructure:"timeout_ms"`
}

func (cfg *PrometheusMetrics) validate(errs []error) []error {
	if cfg.Port > 0 && cfg.TimeoutMillisRaw <= 0 {
		errs = append(errs, fmt.Errorf("metrics.prometheus.timeout_ms must be positive if metrics.prometheus.port is defined. Got timeout=%d and port=%d", cfg.TimeoutMillisRaw, cfg.Port))
	}
	return errs
}

func (m *PrometheusMetrics) Timeout() time.Duration {
	return time.Duration(m.TimeoutMillisRaw) * time.Millisecond
}

// ExternalCache configures the externally accessible cache url.
type ExternalCache struct {
	Scheme string `mapstructure:"scheme"`
	Host   string `mapstructure:"host"`
	Path   string `mapstructure:"path"`
}

// Cache configures the url used internally by Prebid Server to communicate with Prebid Cache.
type Cache struct {
	Scheme string `mapstructure:"scheme"`
	Host   string `mapstructure:"host"`
	Query  string `mapstructure:"query"`

	// A static timeout here is not ideal. This is a hack because we have some aggressive timelines for OpenRTB support.
	// This value specifies how much time the prebid server host expects a call to prebid cache to take.
	//
	// OpenRTB allows the caller to specify the auction timeout. Prebid Server will subtract _this_ amount of time
	// from the timeout it gives demand sources to respond.
	//
	// In reality, the cache response time will probably fluctuate with the traffic over time. Someday,
	// this should be replaced by code which tracks the response time of recent cache calls and
	// adjusts the time dynamically.
	ExpectedTimeMillis int `mapstructure:"expected_millis"`

	DefaultTTLs DefaultTTLs `mapstructure:"default_ttl_seconds"`
}

// Default TTLs to use to cache bids for different types of imps.
type DefaultTTLs struct {
	Banner int `mapstructure:"banner"`
	Video  int `mapstructure:"video"`
	Native int `mapstructure:"native"`
	Audio  int `mapstructure:"audio"`
}

type Cookie struct {
	Name  string `mapstructure:"name"`
	Value string `mapstructure:"value"`
}

// AliasConfig will define the various source(s) or the default aliases
// Currently only filesystem is supported, but keeping the config structure
type DefReqConfig struct {
	Type       string      `mapstructure:"type"`
	FileSystem DefReqFiles `mapstructure:"file"`
	AliasInfo  bool        `mapstructure:"alias_info"`
}

type DefReqFiles struct {
	FileName string `mapstructure:"name"`
}

type Debug struct {
	TimeoutNotification TimeoutNotification `mapstructure:"timeout_notification"`
	OverrideToken       string              `mapstructure:"override_token"`
}

func (cfg *Debug) validate(errs []error) []error {
	return cfg.TimeoutNotification.validate(errs)
}

type TimeoutNotification struct {
	// Log timeout notifications in the application log
	Log bool `mapstructure:"log"`
	// Fraction of notifications to log
	SamplingRate float32 `mapstructure:"sampling_rate"`
	// Only log failures
	FailOnly bool `mapstructure:"fail_only"`
}

func (cfg *TimeoutNotification) validate(errs []error) []error {
	if cfg.SamplingRate < 0.0 || cfg.SamplingRate > 1.0 {
		errs = append(errs, fmt.Errorf("debug.timeout_notification.sampling_rate must be positive and not greater than 1.0. Got %f", cfg.SamplingRate))
	}
	return errs
}

// New uses viper to get our server configurations.
func New(v *viper.Viper) (*Configuration, error) {
	var c Configuration
	if err := v.Unmarshal(&c); err != nil {
		return nil, fmt.Errorf("viper failed to unmarshal app config: %v", err)
	}

	if err := c.RequestValidation.Parse(); err != nil {
		return nil, err
	}

	if err := isValidCookieSize(c.HostCookie.MaxCookieSizeBytes); err != nil {
		glog.Fatal(fmt.Printf("Max cookie size %d cannot be less than %d \n", c.HostCookie.MaxCookieSizeBytes, MIN_COOKIE_SIZE_BYTES))
		return nil, err
	}

	// Update account defaults and generate base json for patch
	c.AccountDefaults.CacheTTL = c.CacheURL.DefaultTTLs // comment this out to set explicitly in config
	if err := c.MarshalAccountDefaults(); err != nil {
		return nil, err
	}

	// To look for a request's publisher_id in the NonStandardPublishers list in
	// O(1) time, we fill this hash table located in the NonStandardPublisherMap field of GDPR
	var s struct{}
	c.GDPR.NonStandardPublisherMap = make(map[string]struct{})
	for i := 0; i < len(c.GDPR.NonStandardPublishers); i++ {
		c.GDPR.NonStandardPublisherMap[c.GDPR.NonStandardPublishers[i]] = s
	}

	c.GDPR.EEACountriesMap = make(map[string]struct{}, len(c.GDPR.EEACountries))
	for _, v := range c.GDPR.EEACountries {
		c.GDPR.EEACountriesMap[v] = s
	}

	// for each purpose we capture a reference to the purpose config in a map for easy purpose config lookup
	c.GDPR.TCF2.PurposeConfigs = map[consentconstants.Purpose]*TCF2Purpose{
		1:  &c.GDPR.TCF2.Purpose1,
		2:  &c.GDPR.TCF2.Purpose2,
		3:  &c.GDPR.TCF2.Purpose3,
		4:  &c.GDPR.TCF2.Purpose4,
		5:  &c.GDPR.TCF2.Purpose5,
		6:  &c.GDPR.TCF2.Purpose6,
		7:  &c.GDPR.TCF2.Purpose7,
		8:  &c.GDPR.TCF2.Purpose8,
		9:  &c.GDPR.TCF2.Purpose9,
		10: &c.GDPR.TCF2.Purpose10,
	}

	// To look for a purpose's vendor exceptions in O(1) time, for each purpose we fill this hash table with bidders
	// located in the VendorExceptions field of the GDPR.TCF2.PurposeX struct defined in this file
	for _, pc := range c.GDPR.TCF2.PurposeConfigs {
		pc.VendorExceptionMap = make(map[openrtb_ext.BidderName]struct{})
		for v := 0; v < len(pc.VendorExceptions); v++ {
			bidderName := pc.VendorExceptions[v]
			pc.VendorExceptionMap[bidderName] = struct{}{}
		}
	}

	// To look for a special feature's vendor exceptions in O(1) time, we fill this hash table with bidders located in the
	// VendorExceptions field of the GDPR.TCF2.SpecialFeature1 struct defined in this file
	c.GDPR.TCF2.SpecialFeature1.VendorExceptionMap = make(map[openrtb_ext.BidderName]struct{})
	for v := 0; v < len(c.GDPR.TCF2.SpecialFeature1.VendorExceptions); v++ {
		bidderName := c.GDPR.TCF2.SpecialFeature1.VendorExceptions[v]
		c.GDPR.TCF2.SpecialFeature1.VendorExceptionMap[bidderName] = struct{}{}
	}

	// To look for a request's app_id in O(1) time, we fill this hash table located in the
	// the BlacklistedApps field of the Configuration struct defined in this file
	c.BlacklistedAppMap = make(map[string]bool)
	for i := 0; i < len(c.BlacklistedApps); i++ {
		c.BlacklistedAppMap[c.BlacklistedApps[i]] = true
	}

	// To look for a request's account id in O(1) time, we fill this hash table located in the
	// the BlacklistedAccts field of the Configuration struct defined in this file
	c.BlacklistedAcctMap = make(map[string]bool)
	for i := 0; i < len(c.BlacklistedAccts); i++ {
		c.BlacklistedAcctMap[c.BlacklistedAccts[i]] = true
	}

	// Migrate combo stored request config to separate stored_reqs and amp stored_reqs configs.
	resolvedStoredRequestsConfig(&c)

	glog.Info("Logging the resolved configuration:")
	logGeneral(reflect.ValueOf(c), "  \t")
	if errs := c.validate(v); len(errs) > 0 {
		return &c, errortypes.NewAggregateError("validation errors", errs)
	}

	return &c, nil
}

// MarshalAccountDefaults compiles AccountDefaults into the JSON format used for merge patch
func (cfg *Configuration) MarshalAccountDefaults() error {
	var err error
	if cfg.accountDefaultsJSON, err = json.Marshal(cfg.AccountDefaults); err != nil {
		glog.Warningf("converting %+v to json: %v", cfg.AccountDefaults, err)
	}
	return err
}

// AccountDefaultsJSON returns the precompiled JSON form of account_defaults
func (cfg *Configuration) AccountDefaultsJSON() json.RawMessage {
	return cfg.accountDefaultsJSON
}

//Allows for protocol relative URL if scheme is empty
func (cfg *Cache) GetBaseURL() string {
	cfg.Scheme = strings.ToLower(cfg.Scheme)
	if strings.Contains(cfg.Scheme, "https") {
		return fmt.Sprintf("https://%s", cfg.Host)
	}
	if strings.Contains(cfg.Scheme, "http") {
		return fmt.Sprintf("http://%s", cfg.Host)
	}
	return fmt.Sprintf("//%s", cfg.Host)
}

func (cfg *Configuration) GetCachedAssetURL(uuid string) string {
	return fmt.Sprintf("%s/cache?%s", cfg.CacheURL.GetBaseURL(), strings.Replace(cfg.CacheURL.Query, "%PBS_CACHE_UUID%", uuid, 1))
}

// Set the default config values for the viper object we are using.
func SetupViper(v *viper.Viper, filename string) {
	if filename != "" {
		v.SetConfigName(filename)
		v.AddConfigPath(".")
		v.AddConfigPath("/etc/config")
	}

	// Fixes #475: Some defaults will be set just so they are accessible via environment variables
	// (basically so viper knows they exist)
	v.SetDefault("external_url", "http://localhost:8000")
	v.SetDefault("host", "")
	v.SetDefault("port", 8000)
	v.SetDefault("unix_socket_enable", false)              // boolean which decide if the socket-server will be started.
	v.SetDefault("unix_socket_name", "prebid-server.sock") // path of the socket's file which must be listened.
	v.SetDefault("admin_port", 6060)
	v.SetDefault("enable_gzip", false)
	v.SetDefault("garbage_collector_threshold", 0)
	v.SetDefault("status_response", "")
	v.SetDefault("auction_timeouts_ms.default", 0)
	v.SetDefault("auction_timeouts_ms.max", 0)
	v.SetDefault("cache.scheme", "")
	v.SetDefault("cache.host", "")
	v.SetDefault("cache.query", "")
	v.SetDefault("cache.expected_millis", 10)
	v.SetDefault("cache.default_ttl_seconds.banner", 0)
	v.SetDefault("cache.default_ttl_seconds.video", 0)
	v.SetDefault("cache.default_ttl_seconds.native", 0)
	v.SetDefault("cache.default_ttl_seconds.audio", 0)
	v.SetDefault("external_cache.scheme", "")
	v.SetDefault("external_cache.host", "")
	v.SetDefault("external_cache.path", "")
	v.SetDefault("recaptcha_secret", "")
	v.SetDefault("host_cookie.domain", "")
	v.SetDefault("host_cookie.family", "")
	v.SetDefault("host_cookie.cookie_name", "")
	v.SetDefault("host_cookie.opt_out_url", "")
	v.SetDefault("host_cookie.opt_in_url", "")
	v.SetDefault("host_cookie.optout_cookie.name", "")
	v.SetDefault("host_cookie.value", "")
	v.SetDefault("host_cookie.ttl_days", 90)
	v.SetDefault("host_cookie.max_cookie_size_bytes", 0)
	v.SetDefault("host_schain_node", nil)
	v.SetDefault("http_client.max_connections_per_host", 0) // unlimited
	v.SetDefault("http_client.max_idle_connections", 400)
	v.SetDefault("http_client.max_idle_connections_per_host", 10)
	v.SetDefault("http_client.idle_connection_timeout_seconds", 60)
	v.SetDefault("http_client_cache.max_connections_per_host", 0) // unlimited
	v.SetDefault("http_client_cache.max_idle_connections", 10)
	v.SetDefault("http_client_cache.max_idle_connections_per_host", 2)
	v.SetDefault("http_client_cache.idle_connection_timeout_seconds", 60)
	v.SetDefault("http_client.tls_handshake_timeout", 0)   //no timeout
	v.SetDefault("http_client.response_header_timeout", 0) //unlimited
	v.SetDefault("http_client.dial_timeout", 0)            //no timeout
	v.SetDefault("http_client.dial_keepalive", 0)          //no restriction
	// no metrics configured by default (metrics{host|database|username|password})
	v.SetDefault("metrics.disabled_metrics.account_adapter_details", false)
	v.SetDefault("metrics.disabled_metrics.account_debug", true)
	v.SetDefault("metrics.disabled_metrics.adapter_connections_metrics", true)
	v.SetDefault("metrics.disabled_metrics.adapter_gdpr_request_blocked", false)
	v.SetDefault("metrics.influxdb.host", "")
	v.SetDefault("metrics.influxdb.database", "")
	v.SetDefault("metrics.influxdb.measurement", "")
	v.SetDefault("metrics.influxdb.username", "")
	v.SetDefault("metrics.influxdb.password", "")
	v.SetDefault("metrics.influxdb.align_timestamps", false)
	v.SetDefault("metrics.influxdb.metric_send_interval", 20)
	v.SetDefault("metrics.prometheus.port", 0)
	v.SetDefault("metrics.prometheus.namespace", "")
	v.SetDefault("metrics.prometheus.subsystem", "")
	v.SetDefault("metrics.prometheus.timeout_ms", 10000)
	v.SetDefault("category_mapping.filesystem.enabled", true)
	v.SetDefault("category_mapping.filesystem.directorypath", "/home/http/GO_SERVER/dmhbserver/static/category-mapping")
	v.SetDefault("category_mapping.http.endpoint", "")
	v.SetDefault("stored_requests.filesystem.enabled", false)
	v.SetDefault("stored_requests.filesystem.directorypath", "./stored_requests/data/by_id")
	v.SetDefault("stored_requests.directorypath", "./stored_requests/data/by_id")
	v.SetDefault("stored_requests.postgres.connection.dbname", "")
	v.SetDefault("stored_requests.postgres.connection.host", "")
	v.SetDefault("stored_requests.postgres.connection.port", 0)
	v.SetDefault("stored_requests.postgres.connection.user", "")
	v.SetDefault("stored_requests.postgres.connection.password", "")
	v.SetDefault("stored_requests.postgres.fetcher.query", "")
	v.SetDefault("stored_requests.postgres.fetcher.amp_query", "")
	v.SetDefault("stored_requests.postgres.initialize_caches.timeout_ms", 0)
	v.SetDefault("stored_requests.postgres.initialize_caches.query", "")
	v.SetDefault("stored_requests.postgres.initialize_caches.amp_query", "")
	v.SetDefault("stored_requests.postgres.poll_for_updates.refresh_rate_seconds", 0)
	v.SetDefault("stored_requests.postgres.poll_for_updates.timeout_ms", 0)
	v.SetDefault("stored_requests.postgres.poll_for_updates.query", "")
	v.SetDefault("stored_requests.postgres.poll_for_updates.amp_query", "")
	v.SetDefault("stored_requests.http.endpoint", "")
	v.SetDefault("stored_requests.http.amp_endpoint", "")
	v.SetDefault("stored_requests.in_memory_cache.type", "none")
	v.SetDefault("stored_requests.in_memory_cache.ttl_seconds", 0)
	v.SetDefault("stored_requests.in_memory_cache.request_cache_size_bytes", 0)
	v.SetDefault("stored_requests.in_memory_cache.imp_cache_size_bytes", 0)
	v.SetDefault("stored_requests.in_memory_cache.resp_cache_size_bytes", 0)
	v.SetDefault("stored_requests.cache_events_api", false)
	v.SetDefault("stored_requests.http_events.endpoint", "")
	v.SetDefault("stored_requests.http_events.amp_endpoint", "")
	v.SetDefault("stored_requests.http_events.refresh_rate_seconds", 0)
	v.SetDefault("stored_requests.http_events.timeout_ms", 0)
	// stored_video is short for stored_video_requests.
	// PBS is not in the business of storing video content beyond the normal prebid cache system.
	v.SetDefault("stored_video_req.filesystem.enabled", false)
	v.SetDefault("stored_video_req.filesystem.directorypath", "")
	v.SetDefault("stored_video_req.postgres.connection.dbname", "")
	v.SetDefault("stored_video_req.postgres.connection.host", "")
	v.SetDefault("stored_video_req.postgres.connection.port", 0)
	v.SetDefault("stored_video_req.postgres.connection.user", "")
	v.SetDefault("stored_video_req.postgres.connection.password", "")
	v.SetDefault("stored_video_req.postgres.fetcher.query", "")
	v.SetDefault("stored_video_req.postgres.initialize_caches.timeout_ms", 0)
	v.SetDefault("stored_video_req.postgres.initialize_caches.query", "")
	v.SetDefault("stored_video_req.postgres.poll_for_updates.refresh_rate_seconds", 0)
	v.SetDefault("stored_video_req.postgres.poll_for_updates.timeout_ms", 0)
	v.SetDefault("stored_video_req.postgres.poll_for_updates.query", "")
	v.SetDefault("stored_video_req.http.endpoint", "")
	v.SetDefault("stored_video_req.in_memory_cache.type", "none")
	v.SetDefault("stored_video_req.in_memory_cache.ttl_seconds", 0)
	v.SetDefault("stored_video_req.in_memory_cache.request_cache_size_bytes", 0)
	v.SetDefault("stored_video_req.in_memory_cache.imp_cache_size_bytes", 0)
	v.SetDefault("stored_video_req.in_memory_cache.resp_cache_size_bytes", 0)
	v.SetDefault("stored_video_req.cache_events.enabled", false)
	v.SetDefault("stored_video_req.cache_events.endpoint", "")
	v.SetDefault("stored_video_req.http_events.endpoint", "")
	v.SetDefault("stored_video_req.http_events.refresh_rate_seconds", 0)
	v.SetDefault("stored_video_req.http_events.timeout_ms", 0)
	v.SetDefault("stored_responses.filesystem.enabled", false)
	v.SetDefault("stored_responses.filesystem.directorypath", "")
	v.SetDefault("stored_responses.postgres.connection.dbname", "")
	v.SetDefault("stored_responses.postgres.connection.host", "")
	v.SetDefault("stored_responses.postgres.connection.port", 0)
	v.SetDefault("stored_responses.postgres.connection.user", "")
	v.SetDefault("stored_responses.postgres.connection.password", "")
	v.SetDefault("stored_responses.postgres.fetcher.query", "")
	v.SetDefault("stored_responses.postgres.initialize_caches.timeout_ms", 0)
	v.SetDefault("stored_responses.postgres.initialize_caches.query", "")
	v.SetDefault("stored_responses.postgres.poll_for_updates.refresh_rate_seconds", 0)
	v.SetDefault("stored_responses.postgres.poll_for_updates.timeout_ms", 0)
	v.SetDefault("stored_responses.postgres.poll_for_updates.query", "")
	v.SetDefault("stored_responses.http.endpoint", "")
	v.SetDefault("stored_responses.in_memory_cache.type", "none")
	v.SetDefault("stored_responses.in_memory_cache.ttl_seconds", 0)
	v.SetDefault("stored_responses.in_memory_cache.request_cache_size_bytes", 0)
	v.SetDefault("stored_responses.in_memory_cache.imp_cache_size_bytes", 0)
	v.SetDefault("stored_responses.in_memory_cache.resp_cache_size_bytes", 0)
	v.SetDefault("stored_responses.cache_events.enabled", false)
	v.SetDefault("stored_responses.cache_events.endpoint", "")
	v.SetDefault("stored_responses.http_events.endpoint", "")
	v.SetDefault("stored_responses.http_events.refresh_rate_seconds", 0)
	v.SetDefault("stored_responses.http_events.timeout_ms", 0)

	v.SetDefault("vtrack.timeout_ms", 2000)
	v.SetDefault("vtrack.allow_unknown_bidder", true)
	v.SetDefault("vtrack.enabled", true)

	v.SetDefault("event.timeout_ms", 1000)

	v.SetDefault("accounts.filesystem.enabled", false)
	v.SetDefault("accounts.filesystem.directorypath", "./stored_requests/data/by_id")
	v.SetDefault("accounts.in_memory_cache.type", "none")

	v.BindEnv("user_sync.external_url")
	v.BindEnv("user_sync.coop_sync.default")

	// some adapters append the user id to the end of the redirect url instead of using
	// macro substitution. it is important for the uid to be the last query parameter.
	v.SetDefault("user_sync.redirect_url", "{{.ExternalURL}}/setuid?bidder={{.SyncerKey}}&gdpr={{.GDPR}}&gdpr_consent={{.GDPRConsent}}&f={{.SyncType}}&uid={{.UserMacro}}")

	for _, bidder := range openrtb_ext.CoreBidderNames() {
		setBidderDefaults(v, strings.ToLower(string(bidder)))
	}

	// Disabling adapters by default that require some specific config params.
	// If you're using one of these, make sure you check out the documentation (https://github.com/prebid/prebid-server/tree/master/docs/bidders)
	// for them and specify all the parameters they need for them to work correctly.
	v.SetDefault("adapters.33across.endpoint", "https://ssc.33across.com/api/v1/s2s")
	v.SetDefault("adapters.33across.partner_id", "")
	v.SetDefault("adapters.aax.endpoint", "https://prebid.aaxads.com/rtb/pb/aax-prebid")
	v.SetDefault("adapters.aax.extra_info", "https://aax.golang.pbs.com")
	v.SetDefault("adapters.aceex.endpoint", "http://bl-us.aceex.io/?uqhash={{.AccountID}}")
	v.SetDefault("adapters.acuityads.endpoint", "http://{{.Host}}.admanmedia.com/bid?token={{.AccountID}}")
	v.SetDefault("adapters.adf.endpoint", "https://adx.adform.net/adx/openrtb")
	v.SetDefault("adapters.adform.endpoint", "https://adx.adform.net/adx/openrtb")
	v.SetDefault("adapters.adgeneration.endpoint", "https://d.socdm.com/adsv/v1")
	v.SetDefault("adapters.adhese.endpoint", "https://ads-{{.AccountID}}.adhese.com/json")
	v.SetDefault("adapters.adkernel.endpoint", "https://pbs.adksrv.com/hb?zone={{.ZoneID}}")
	v.SetDefault("adapters.adkerneladn.endpoint", "https://pbs2.adksrv.com/rtbpub?account={{.PublisherID}}")
	v.SetDefault("adapters.adman.endpoint", "http://pub.admanmedia.com/?c=o&m=ortb")
	v.SetDefault("adapters.admixer.endpoint", "http://inv-nets.admixer.net/pbs.aspx")
	v.SetDefault("adapters.adocean.endpoint", "https://{{.Host}}")
	v.SetDefault("adapters.adnuntius.endpoint", "https://ads.adnuntius.delivery/i")
	v.SetDefault("adapters.adoppler.endpoint", "http://{{.AccountID}}.trustedmarketplace.io/ads/processHeaderBid/{{.AdUnit}}")
	v.SetDefault("adapters.adot.endpoint", "https://dsp.adotmob.com/headerbidding{PUBLISHER_PATH}/bidrequest")
	v.SetDefault("adapters.adpone.endpoint", "http://rtb.adpone.com/bid-request?src=prebid_server")
	v.SetDefault("adapters.adprime.endpoint", "http://delta.adprime.com/pserver")
	v.SetDefault("adapters.adtarget.endpoint", "http://ghb.console.adtarget.com.tr/pbs/ortb")
	v.SetDefault("adapters.adtelligent.endpoint", "http://ghb.adtelligent.com/pbs/ortb")
	v.SetDefault("adapters.advangelists.endpoint", "http://nep.advangelists.com/xp/get?pubid={{.PublisherID}}")
	v.SetDefault("adapters.adview.endpoint", "https://bid.adview.com/agent/thirdAdxService/{{.AccountID}}")
	v.SetDefault("adapters.adxcg.disabled", true)
	v.SetDefault("adapters.adyoulike.endpoint", "https://broker.omnitagjs.com/broker/bid?partnerId=19340f4f097d16f41f34fc0274981ca4")
	v.SetDefault("adapters.aja.endpoint", "https://ad.as.amanad.adtdp.com/v1/bid/4")
	v.SetDefault("adapters.algorix.endpoint", "https://{{.Host}}.svr-algorix.com/rtb/sa?sid={{.SourceId}}&token={{.AccountID}}")
	v.SetDefault("adapters.amx.endpoint", "http://pbs.amxrtb.com/auction/openrtb")
	v.SetDefault("adapters.apacdex.endpoint", "http://useast.quantumdex.io/auction/pbs")
	v.SetDefault("adapters.applogy.endpoint", "http://rtb.applogy.com/v1/prebid")
	v.SetDefault("adapters.appnexus.endpoint", "http://ib.adnxs.com/openrtb2") // Docs: https://wiki.appnexus.com/display/supply/Incoming+Bid+Request+from+SSPs
	v.SetDefault("adapters.appnexus.platform_id", "5")
	v.SetDefault("adapters.audiencenetwork.disabled", true)
	v.SetDefault("adapters.audiencenetwork.endpoint", "https://an.facebook.com/placementbid.ortb")
	v.SetDefault("adapters.automatad.endpoint", "https://s2s.atmtd.com")
	v.SetDefault("adapters.avocet.disabled", true)
	v.SetDefault("adapters.axonix.endpoint", "https://openrtb-us-east-1.axonix.com/supply/prebid-server/{{.AccountID}}")
	v.SetDefault("adapters.beachfront.endpoint", "https://display.bfmio.com/prebid_display")
	v.SetDefault("adapters.beachfront.extra_info", "{\"video_endpoint\":\"https://reachms.bfmio.com/bid.json?exchange_id\"}")
	v.SetDefault("adapters.beintoo.endpoint", "https://ib.beintoo.com/um")
	v.SetDefault("adapters.between.endpoint", "http://{{.Host}}.betweendigital.com/openrtb_bid?sspId={{.PublisherID}}")
	v.SetDefault("adapters.bidmachine.endpoint", "https://{{.Host}}.bidmachine.io")
	v.SetDefault("adapters.bidmyadz.endpoint", "http://endpoint.bidmyadz.com/c0f68227d14ed938c6c49f3967cbe9bc")
	v.SetDefault("adapters.bidscube.endpoint", "http://supply.bidscube.com/?c=o&m=rtb")
	v.SetDefault("adapters.bizzclick.endpoint", "http://us-e-node1.bizzclick.com/bid?rtb_seat_id={{.SourceId}}&secret_key={{.AccountID}}")
	v.SetDefault("adapters.bliink.endpoint", "http://engine.bliink.io/bid")
	v.SetDefault("adapters.bmtm.endpoint", "https://one.elitebidder.com/api/pbs")
	v.SetDefault("adapters.brightroll.endpoint", "http://east-bid.ybp.yahoo.com/bid/appnexuspbs")
	v.SetDefault("adapters.coinzilla.endpoint", "http://request-global.czilladx.com/serve/prebid-server.php")
	v.SetDefault("adapters.colossus.endpoint", "http://colossusssp.com/?c=o&m=rtb")
	v.SetDefault("adapters.compass.endpoint", "http://sa-lb.deliverimp.com/pserver")
	v.SetDefault("adapters.connectad.endpoint", "http://bidder.connectad.io/API?src=pbs")
	v.SetDefault("adapters.consumable.endpoint", "https://e.serverbid.com/api/v2")
	v.SetDefault("adapters.conversant.endpoint", "http://api.hb.ad.cpe.dotomi.com/cvx/server/hb/ortb/25")
	v.SetDefault("adapters.cpmstar.endpoint", "https://server.cpmstar.com/openrtbbidrq.aspx")
	v.SetDefault("adapters.criteo.endpoint", "https://bidder.criteo.com/cdb?profileId=230")
	v.SetDefault("adapters.datablocks.endpoint", "http://{{.Host}}/openrtb2?sid={{.SourceId}}")
	v.SetDefault("adapters.decenterads.endpoint", "http://supply.decenterads.com/?c=o&m=rtb")
	v.SetDefault("adapters.deepintent.endpoint", "https://prebid.deepintent.com/prebid")
	v.SetDefault("adapters.dmx.endpoint", "https://dmx-direct.districtm.io/b/v2")
	v.SetDefault("adapters.emx_digital.endpoint", "https://hb.emxdgt.com")
	v.SetDefault("adapters.engagebdr.endpoint", "http://dsp.bnmla.com/hb")
	v.SetDefault("adapters.eplanning.endpoint", "http://rtb.e-planning.net/pbs/1")
	v.SetDefault("adapters.epom.endpoint", "https://an.epom.com/ortb")
	v.SetDefault("adapters.epom.disabled", true)
	v.SetDefault("adapters.e_volution.endpoint", "http://service.e-volution.ai/pbserver")
	v.SetDefault("adapters.gamma.endpoint", "https://hb.gammaplatform.com/adx/request/")
	v.SetDefault("adapters.gamoshi.endpoint", "https://rtb.gamoshi.io")
	v.SetDefault("adapters.grid.endpoint", "https://grid.bidswitch.net/sp_bid?sp=prebid")
	v.SetDefault("adapters.groupm.endpoint", "https://hbopenbid.pubmatic.com/translator?source=prebid-server")
	v.SetDefault("adapters.gumgum.endpoint", "https://g2.gumgum.com/providers/prbds2s/bid")
	v.SetDefault("adapters.huaweiads.endpoint", "https://acd.op.hicloud.com/ppsadx/getResult")
	v.SetDefault("adapters.huaweiads.disabled", true)
	v.SetDefault("adapters.impactify.endpoint", "https://sonic.impactify.media/bidder")
	v.SetDefault("adapters.improvedigital.endpoint", "http://ad.360yield.com/pbs")
	v.SetDefault("adapters.inmobi.endpoint", "https://api.w.inmobi.com/showad/openrtb/bidder/prebid")
	v.SetDefault("adapters.interactiveoffers.endpoint", "https://prebid-server.ioadx.com/bidRequest/?partnerId={{.AccountID}}")
	v.SetDefault("adapters.ix.disabled", false)
	v.SetDefault("adapters.ix.endpoint", "http://exchange.indexww.com/pbs?p=192919")
	v.SetDefault("adapters.janet.endpoint", "http://ghb.bidder.jmgads.com/pbs/ortb")
	v.SetDefault("adapters.jixie.endpoint", "https://hb.jixie.io/v2/hbsvrpost")
	v.SetDefault("adapters.kargo.endpoint", "https://krk.kargo.com/api/v1/openrtb")
	v.SetDefault("adapters.kayzen.endpoint", "https://bids-{{.ZoneID}}.bidder.kayzen.io/?exchange={{.AccountID}}")
	v.SetDefault("adapters.krushmedia.endpoint", "http://ads4.krushmedia.com/?c=rtb&m=req&key={{.AccountID}}")
	v.SetDefault("adapters.invibes.endpoint", "https://{{.ZoneID}}.videostep.com/bid/ServerBidAdContent")
	v.SetDefault("adapters.iqzone.endpoint", "http://smartssp-us-east.iqzone.com/pserver")
	v.SetDefault("adapters.kidoz.endpoint", "http://prebid-adapter.kidoz.net/openrtb2/auction?src=prebid-server")
	v.SetDefault("adapters.kubient.endpoint", "https://kssp.kbntx.ch/prebid")
	v.SetDefault("adapters.lockerdome.endpoint", "https://lockerdome.com/ladbid/prebidserver/openrtb2")
	v.SetDefault("adapters.logicad.endpoint", "https://pbs.ladsp.com/adrequest/prebidserver")
	v.SetDefault("adapters.lunamedia.endpoint", "http://api.lunamedia.io/xp/get?pubid={{.PublisherID}}")
	v.SetDefault("adapters.sa_lunamedia.endpoint", "http://balancer.lmgssp.com/pserver")
	v.SetDefault("adapters.madvertise.endpoint", "https://mobile.mng-ads.com/bidrequest{{.ZoneID}}")
	v.SetDefault("adapters.marsmedia.endpoint", "https://bid306.rtbsrv.com/bidder/?bid=f3xtet")
	v.SetDefault("adapters.mediafuse.endpoint", "http://ib.adnxs.com/openrtb2")
	v.SetDefault("adapters.medianet.endpoint", "https://prebid-adapter.media.net/rtb/pb/prebids2s")
	v.SetDefault("adapters.medianet.extra_info", "https://medianet.golang.pbs.com")
	v.SetDefault("adapters.mgid.endpoint", "https://prebid.mgid.com/prebid/")
	v.SetDefault("adapters.mobilefuse.endpoint", "http://mfx.mobilefuse.com/openrtb?pub_id={{.PublisherID}}")
	v.SetDefault("adapters.mobfoxpb.endpoint", "http://bes.mobfox.com/?c=__route__&m=__method__&key=__key__")
	v.SetDefault("adapters.nanointeractive.endpoint", "https://ad.audiencemanager.de/hbs")
	v.SetDefault("adapters.nextmillennium.endpoint", "https://pbs.nextmillmedia.com/openrtb2/auction")
	v.SetDefault("adapters.ninthdecimal.endpoint", "http://rtb.ninthdecimal.com/xp/get?pubid={{.PublisherID}}")
	v.SetDefault("adapters.nobid.endpoint", "https://ads.servenobid.com/ortb_adreq?tek=pbs&ver=1")
	v.SetDefault("adapters.onetag.endpoint", "https://prebid-server.onetag-sys.com/prebid-server/{{.PublisherID}}")
	v.SetDefault("adapters.openweb.endpoint", "http://ghb.spotim.market/pbs/ortb")
	v.SetDefault("adapters.openx.endpoint", "http://rtb.openx.net/prebid")
	v.SetDefault("adapters.operaads.endpoint", "https://s.adx.opera.com/ortb/v2/{{.PublisherID}}?ep={{.AccountID}}")
	v.SetDefault("adapters.orbidder.endpoint", "https://orbidder.otto.de/openrtb2")
	v.SetDefault("adapters.outbrain.endpoint", "https://prebidtest.zemanta.com/api/bidder/prebidtest/bid/")
	v.SetDefault("adapters.pangle.disabled", false)
	v.SetDefault("adapters.pangle.endpoint", "https://api16-access-sg.pangle.io/api/ad/union/openrtb/get_ads/")
	v.SetDefault("adapters.pgam.endpoint", "http://ghb.pgamssp.com/pbs/ortb")
	v.SetDefault("adapters.pubmatic.endpoint", "https://hbopenbid.pubmatic.com/translator?source=prebid-server")
	v.SetDefault("adapters.pubnative.endpoint", "http://dsp.pubnative.net/bid/v1/request")
	v.SetDefault("adapters.pulsepoint.endpoint", "http://bid.contextweb.com/header/s/ortb/prebid-s2s")
	v.SetDefault("adapters.quantumdex.endpoint", "http://useast.quantumdex.io/auction/pbs")
	v.SetDefault("adapters.revcontent.disabled", true)
	v.SetDefault("adapters.revcontent.endpoint", "https://trends.revcontent.com/rtb")
	v.SetDefault("adapters.rhythmone.endpoint", "http://tag.1rx.io/rmp")
	v.SetDefault("adapters.richaudience.endpoint", "http://ortb.richaudience.com/ortb/?bidder=pbs")
	v.SetDefault("adapters.rtbhouse.endpoint", "http://prebidserver-s2s-ams.creativecdn.com/bidder/prebidserver/bids")
	v.SetDefault("adapters.rubicon.disabled", false)
	v.SetDefault("adapters.rubicon.endpoint", "http://exapi-us-east.rubiconproject.com/a/api/exchange.json")
	v.SetDefault("adapters.sharethrough.endpoint", "https://btlr.sharethrough.com/universal/v1?supply_id=FGMrCMMc")
	v.SetDefault("adapters.silvermob.endpoint", "http://{{.Host}}.silvermob.com/marketplace/api/dsp/bid/{{.ZoneID}}")
	v.SetDefault("adapters.smaato.endpoint", "https://prebid.ad.smaato.net/oapi/prebid")
	v.SetDefault("adapters.smartadserver.endpoint", "https://ssb-global.smartadserver.com")
	v.SetDefault("adapters.smarthub.endpoint", "http://{{.Host}}-prebid.smart-hub.io/?seat={{.AccountID}}&token={{.SourceId}}")
	v.SetDefault("adapters.smartrtb.endpoint", "http://market-east.smrtb.com/json/publisher/rtb?pubid={{.PublisherID}}")
	v.SetDefault("adapters.smartyads.endpoint", "http://{{.Host}}.smartyads.com/bid?rtb_seat_id={{.SourceId}}&secret_key={{.AccountID}}")
	v.SetDefault("adapters.smilewanted.endpoint", "http://prebid-server.smilewanted.com")
	v.SetDefault("adapters.sonobi.endpoint", "https://apex.go.sonobi.com/prebid?partnerid=71d9d3d8af")
	v.SetDefault("adapters.sovrn.endpoint", "http://ap.lijit.com/rtb/bid?src=prebid_server")
	v.SetDefault("adapters.spotx.endpoint", "https://search.spotxchange.com/openrtb/2.3/dados")
	v.SetDefault("adapters.streamkey.endpoint", "http://ghb.hb.streamkey.net/pbs/ortb")
	v.SetDefault("adapters.stroeercore.disabled", true)
	v.SetDefault("adapters.stroeercore.endpoint", "http://mhb.adscale.de/s2sdsh")
	v.SetDefault("adapters.synacormedia.endpoint", "http://{{.Host}}.technoratimedia.com/openrtb/bids/{{.Host}}")
	v.SetDefault("adapters.tappx.endpoint", "http://{{.Host}}")
	v.SetDefault("adapters.telaria.endpoint", "https://ads.tremorhub.com/ad/rtb/prebid")
	v.SetDefault("adapters.trafficgate.endpoint", "http://{{.Host}}.bc-plugin.com/?c=o&m=rtb")
	v.SetDefault("adapters.triplelift_native.disabled", true)
	v.SetDefault("adapters.triplelift_native.extra_info", "{\"publisher_whitelist\":[]}")
	v.SetDefault("adapters.triplelift.endpoint", "https://tlx.3lift.com/s2s/auction?sra=1&supplier_id=20")
	v.SetDefault("adapters.trustx.endpoint", "https://grid.bidswitch.net/sp_bid?sp=trustx")
	v.SetDefault("adapters.ucfunnel.endpoint", "https://pbs.aralego.com/prebid")
	v.SetDefault("adapters.unicorn.endpoint", "https://ds.uncn.jp/pb/0/bid.json")
	v.SetDefault("adapters.unruly.endpoint", "https://targeting.unrulymedia.com/unruly_prebid_server")
	v.SetDefault("adapters.valueimpression.endpoint", "http://useast.quantumdex.io/auction/pbs")
	v.SetDefault("adapters.vastbidder.endpoint", "https://test.com")
	v.SetDefault("adapters.verizonmedia.disabled", true)
	v.SetDefault("adapters.videobyte.endpoint", "https://x.videobyte.com/ortbhb")
	v.SetDefault("adapters.vidoomy.endpoint", "https://p.vidoomy.com/api/rtbserver/pbs")
	v.SetDefault("adapters.viewdeos.endpoint", "http://ghb.sync.viewdeos.com/pbs/ortb")
<<<<<<< HEAD
	v.SetDefault("adapters.visx.endpoint", "https://t.visx.net/s2s_bid?wrapperType=s2s_prebid_standard:0.1.1")
	v.SetDefault("adapters.vrtcal.endpoint", "http://rtb.vrtcal.com/bidder_prebid.vap?ssp=1804")
=======
	v.SetDefault("adapters.visx.endpoint", "https://t.visx.net/s2s_bid?wrapperType=s2s_prebid_standard:0.1.0")
	v.SetDefault("adapters.vrtcal.endpoint", "http://rtb.vrtcal.com/bidder_prebid.vap?ssp=1812")
	v.SetDefault("adapters.yahoossp.disabled", true)
>>>>>>> af09347d
	v.SetDefault("adapters.yahoossp.endpoint", "https://s2shb.ssp.yahoo.com/admax/bid/partners/PBS")
	v.SetDefault("adapters.yeahmobi.endpoint", "https://{{.Host}}/prebid/bid")
	v.SetDefault("adapters.yieldlab.endpoint", "https://ad.yieldlab.net/yp/")
	v.SetDefault("adapters.yieldmo.endpoint", "https://ads.yieldmo.com/exchange/prebid-server")
	v.SetDefault("adapters.yieldone.endpoint", "https://y.one.impact-ad.jp/hbs_imp")
	v.SetDefault("adapters.yssp.disabled", true)
	v.SetDefault("adapters.zeroclickfraud.endpoint", "http://{{.Host}}/openrtb2?sid={{.SourceId}}")
	v.SetDefault("adapters.infytv.endpoint", "https://nxs.infy.tv/pbs/openrtb")

	v.SetDefault("max_request_size", 1024*256)
	v.SetDefault("analytics.file.filename", "")
	v.SetDefault("analytics.pubstack.endpoint", "https://s2s.pbstck.com/v1")
	v.SetDefault("analytics.pubstack.scopeid", "change-me")
	v.SetDefault("analytics.pubstack.enabled", false)
	v.SetDefault("analytics.pubstack.configuration_refresh_delay", "2h")
	v.SetDefault("analytics.pubstack.buffers.size", "2MB")
	v.SetDefault("analytics.pubstack.buffers.count", 100)
	v.SetDefault("analytics.pubstack.buffers.timeout", "900s")
	v.SetDefault("amp_timeout_adjustment_ms", 0)
	v.BindEnv("gdpr.default_value")
	v.SetDefault("gdpr.enabled", true)
	v.SetDefault("gdpr.host_vendor_id", 0)
	v.SetDefault("gdpr.default_value", "0")
	v.SetDefault("gdpr.usersync_if_ambiguous", true)
	v.SetDefault("gdpr.timeouts_ms.init_vendorlist_fetches", 0)
	v.SetDefault("gdpr.timeouts_ms.active_vendorlist_fetch", 0)
	v.SetDefault("gdpr.non_standard_publishers", []string{""})
	v.SetDefault("gdpr.tcf2.enabled", true)
	v.SetDefault("gdpr.tcf2.purpose1.enforce_vendors", true)
	v.SetDefault("gdpr.tcf2.purpose2.enforce_vendors", true)
	v.SetDefault("gdpr.tcf2.purpose3.enforce_vendors", true)
	v.SetDefault("gdpr.tcf2.purpose4.enforce_vendors", true)
	v.SetDefault("gdpr.tcf2.purpose5.enforce_vendors", true)
	v.SetDefault("gdpr.tcf2.purpose6.enforce_vendors", true)
	v.SetDefault("gdpr.tcf2.purpose7.enforce_vendors", true)
	v.SetDefault("gdpr.tcf2.purpose8.enforce_vendors", true)
	v.SetDefault("gdpr.tcf2.purpose9.enforce_vendors", true)
	v.SetDefault("gdpr.tcf2.purpose10.enforce_vendors", true)
	v.SetDefault("gdpr.tcf2.purpose1.vendor_exceptions", []openrtb_ext.BidderName{})
	v.SetDefault("gdpr.tcf2.purpose2.vendor_exceptions", []openrtb_ext.BidderName{})
	v.SetDefault("gdpr.tcf2.purpose3.vendor_exceptions", []openrtb_ext.BidderName{})
	v.SetDefault("gdpr.tcf2.purpose4.vendor_exceptions", []openrtb_ext.BidderName{})
	v.SetDefault("gdpr.tcf2.purpose5.vendor_exceptions", []openrtb_ext.BidderName{})
	v.SetDefault("gdpr.tcf2.purpose6.vendor_exceptions", []openrtb_ext.BidderName{})
	v.SetDefault("gdpr.tcf2.purpose7.vendor_exceptions", []openrtb_ext.BidderName{})
	v.SetDefault("gdpr.tcf2.purpose8.vendor_exceptions", []openrtb_ext.BidderName{})
	v.SetDefault("gdpr.tcf2.purpose9.vendor_exceptions", []openrtb_ext.BidderName{})
	v.SetDefault("gdpr.tcf2.purpose10.vendor_exceptions", []openrtb_ext.BidderName{})
	v.SetDefault("gdpr.amp_exception", false)
	v.SetDefault("gdpr.eea_countries", []string{"ALA", "AUT", "BEL", "BGR", "HRV", "CYP", "CZE", "DNK", "EST",
		"FIN", "FRA", "GUF", "DEU", "GIB", "GRC", "GLP", "GGY", "HUN", "ISL", "IRL", "IMN", "ITA", "JEY", "LVA",
		"LIE", "LTU", "LUX", "MLT", "MTQ", "MYT", "NLD", "NOR", "POL", "PRT", "REU", "ROU", "BLM", "MAF", "SPM",
		"SVK", "SVN", "ESP", "SWE", "GBR"})
	v.SetDefault("ccpa.enforce", false)
	v.SetDefault("lmt.enforce", true)
	v.SetDefault("currency_converter.fetch_url", "https://cdn.jsdelivr.net/gh/prebid/currency-file@1/latest.json")
	v.SetDefault("currency_converter.fetch_interval_seconds", 1800) // fetch currency rates every 30 minutes
	v.SetDefault("currency_converter.stale_rates_seconds", 0)
	v.SetDefault("default_request.type", "")
	v.SetDefault("default_request.file.name", "")
	v.SetDefault("default_request.alias_info", false)
	v.SetDefault("blacklisted_apps", []string{""})
	v.SetDefault("blacklisted_accts", []string{""})
	v.SetDefault("account_required", false)
	v.SetDefault("account_defaults.disabled", false)
	v.SetDefault("account_defaults.debug_allow", true)
	v.SetDefault("certificates_file", "")
	v.SetDefault("auto_gen_source_tid", true)
	v.SetDefault("generate_bid_id", false)
	v.SetDefault("generate_request_id", false)

	v.SetDefault("request_timeout_headers.request_time_in_queue", "")
	v.SetDefault("request_timeout_headers.request_timeout_in_queue", "")

	v.SetDefault("debug.timeout_notification.log", false)
	v.SetDefault("debug.timeout_notification.sampling_rate", 0.0)
	v.SetDefault("debug.timeout_notification.fail_only", false)
	v.SetDefault("debug.override_token", "")

	/* IPv4
	/*  Site Local: 10.0.0.0/8, 172.16.0.0/12, 192.168.0.0/16
	/*  Link Local: 169.254.0.0/16
	/*  Loopback:   127.0.0.0/8
	/*
	/* IPv6
	/*  Loopback:      ::1/128
	/*  Documentation: 2001:db8::/32
	/*  Unique Local:  fc00::/7
	/*  Link Local:    fe80::/10
	/*  Multicast:     ff00::/8
	*/
	v.SetDefault("request_validation.ipv4_private_networks", []string{"10.0.0.0/8", "172.16.0.0/12", "192.168.0.0/16", "169.254.0.0/16", "127.0.0.0/8"})
	v.SetDefault("request_validation.ipv6_private_networks", []string{"::1/128", "fc00::/7", "fe80::/10", "ff00::/8", "2001:db8::/32"})

	// Set environment variable support:
	v.SetEnvKeyReplacer(strings.NewReplacer(".", "_"))
	v.SetTypeByDefaultValue(true)
	v.SetEnvPrefix("PBS")
	v.AutomaticEnv()
	v.ReadInConfig()

	// Migrate config settings to maintain compatibility with old configs
	migrateConfig(v)
	migrateConfigPurposeOneTreatment(v)
	migrateConfigSpecialFeature1(v)
	migrateConfigTCF2PurposeEnabledFlags(v)

	// These defaults must be set after the migrate functions because those functions look for the presence of these
	// config fields and there isn't a way to detect presence of a config field using the viper package if a default
	// is set. Viper IsSet and Get functions consider default values.
	v.SetDefault("gdpr.tcf2.purpose1.enabled", true)
	v.SetDefault("gdpr.tcf2.purpose2.enabled", true)
	v.SetDefault("gdpr.tcf2.purpose3.enabled", true)
	v.SetDefault("gdpr.tcf2.purpose4.enabled", true)
	v.SetDefault("gdpr.tcf2.purpose5.enabled", true)
	v.SetDefault("gdpr.tcf2.purpose6.enabled", true)
	v.SetDefault("gdpr.tcf2.purpose7.enabled", true)
	v.SetDefault("gdpr.tcf2.purpose8.enabled", true)
	v.SetDefault("gdpr.tcf2.purpose9.enabled", true)
	v.SetDefault("gdpr.tcf2.purpose10.enabled", true)
	v.SetDefault("gdpr.tcf2.purpose1.enforce_purpose", TCF2FullEnforcement)
	v.SetDefault("gdpr.tcf2.purpose2.enforce_purpose", TCF2FullEnforcement)
	v.SetDefault("gdpr.tcf2.purpose3.enforce_purpose", TCF2FullEnforcement)
	v.SetDefault("gdpr.tcf2.purpose4.enforce_purpose", TCF2FullEnforcement)
	v.SetDefault("gdpr.tcf2.purpose5.enforce_purpose", TCF2FullEnforcement)
	v.SetDefault("gdpr.tcf2.purpose6.enforce_purpose", TCF2FullEnforcement)
	v.SetDefault("gdpr.tcf2.purpose7.enforce_purpose", TCF2FullEnforcement)
	v.SetDefault("gdpr.tcf2.purpose8.enforce_purpose", TCF2FullEnforcement)
	v.SetDefault("gdpr.tcf2.purpose9.enforce_purpose", TCF2FullEnforcement)
	v.SetDefault("gdpr.tcf2.purpose10.enforce_purpose", TCF2FullEnforcement)
	v.SetDefault("gdpr.tcf2.purpose_one_treatment.enabled", true)
	v.SetDefault("gdpr.tcf2.purpose_one_treatment.access_allowed", true)
	v.SetDefault("gdpr.tcf2.special_feature1.enforce", true)
	v.SetDefault("gdpr.tcf2.special_feature1.vendor_exceptions", []openrtb_ext.BidderName{})
	v.SetDefault("price_floors.enabled", false)
	v.SetDefault("price_floors.use_dynamic_data", false)
	v.SetDefault("price_floors.enforce_floors_rate", 100)
	v.SetDefault("price_floors.enforce_deal_floors", false)

	// Defaults for account_defaults.events.default_url
	v.SetDefault("account_defaults.events.default_url", "https://PBS_HOST/event?t=##PBS-EVENTTYPE##&vtype=##PBS-VASTEVENT##&b=##PBS-BIDID##&f=i&a=##PBS-ACCOUNTID##&ts=##PBS-TIMESTAMP##&bidder=##PBS-BIDDER##&int=##PBS-INTEGRATION##&mt=##PBS-MEDIATYPE##&ch=##PBS-CHANNEL##&aid=##PBS-AUCTIONID##&l=##PBS-LINEID##")
}

func migrateConfig(v *viper.Viper) {
	// if stored_requests.filesystem is not a map in conf file as expected from defaults,
	// means we have old-style settings; migrate them to new filesystem map to avoid breaking viper
	if _, ok := v.Get("stored_requests.filesystem").(map[string]interface{}); !ok {
		glog.Warning("stored_requests.filesystem should be changed to stored_requests.filesystem.enabled")
		glog.Warning("stored_requests.directorypath should be changed to stored_requests.filesystem.directorypath")
		m := v.GetStringMap("stored_requests.filesystem")
		m["enabled"] = v.GetBool("stored_requests.filesystem")
		m["directorypath"] = v.GetString("stored_requests.directorypath")
		v.Set("stored_requests.filesystem", m)
	}
}

func migrateConfigPurposeOneTreatment(v *viper.Viper) {
	if oldConfig, ok := v.Get("gdpr.tcf2.purpose_one_treatement").(map[string]interface{}); ok {
		if v.IsSet("gdpr.tcf2.purpose_one_treatment") {
			glog.Warning("using gdpr.tcf2.purpose_one_treatment and ignoring deprecated gdpr.tcf2.purpose_one_treatement")
		} else {
			glog.Warning("gdpr.tcf2.purpose_one_treatement.enabled should be changed to gdpr.tcf2.purpose_one_treatment.enabled")
			glog.Warning("gdpr.tcf2.purpose_one_treatement.access_allowed should be changed to gdpr.tcf2.purpose_one_treatment.access_allowed")
			v.Set("gdpr.tcf2.purpose_one_treatment", oldConfig)
		}
	}
}

func migrateConfigSpecialFeature1(v *viper.Viper) {
	if oldConfig, ok := v.Get("gdpr.tcf2.special_purpose1").(map[string]interface{}); ok {
		if v.IsSet("gdpr.tcf2.special_feature1") {
			glog.Warning("using gdpr.tcf2.special_feature1 and ignoring deprecated gdpr.tcf2.special_purpose1")
		} else {
			glog.Warning("gdpr.tcf2.special_purpose1.enabled is deprecated and should be changed to gdpr.tcf2.special_feature1.enforce")
			glog.Warning("gdpr.tcf2.special_purpose1.vendor_exceptions is deprecated and should be changed to gdpr.tcf2.special_feature1.vendor_exceptions")
			v.Set("gdpr.tcf2.special_feature1.enforce", oldConfig["enabled"])
			v.Set("gdpr.tcf2.special_feature1.vendor_exceptions", oldConfig["vendor_exceptions"])
		}
	}
}

func migrateConfigTCF2PurposeEnabledFlags(v *viper.Viper) {
	for i := 1; i <= 10; i++ {
		oldField := fmt.Sprintf("gdpr.tcf2.purpose%d.enabled", i)
		newField := fmt.Sprintf("gdpr.tcf2.purpose%d.enforce_purpose", i)

		if v.IsSet(oldField) {
			oldConfig := v.GetBool(oldField)
			if v.IsSet(newField) {
				glog.Warningf("using %s and ignoring deprecated %s", newField, oldField)
			} else {
				glog.Warningf("%s is deprecated and should be changed to %s", oldField, newField)
				if oldConfig {
					v.Set(newField, TCF2FullEnforcement)
				} else {
					v.Set(newField, TCF2NoEnforcement)
				}
			}
		}

		if v.IsSet(newField) {
			if v.GetString(newField) == TCF2FullEnforcement {
				v.Set(oldField, "true")
			} else {
				v.Set(oldField, "false")
			}
		}
	}
}

func setBidderDefaults(v *viper.Viper, bidder string) {
	adapterCfgPrefix := "adapters." + bidder
	v.SetDefault(adapterCfgPrefix+".endpoint", "")
	v.SetDefault(adapterCfgPrefix+".usersync_url", "")
	v.SetDefault(adapterCfgPrefix+".platform_id", "")
	v.SetDefault(adapterCfgPrefix+".app_secret", "")
	v.SetDefault(adapterCfgPrefix+".xapi.username", "")
	v.SetDefault(adapterCfgPrefix+".xapi.password", "")
	v.SetDefault(adapterCfgPrefix+".xapi.tracker", "")
	v.SetDefault(adapterCfgPrefix+".disabled", false)
	v.SetDefault(adapterCfgPrefix+".partner_id", "")
	v.SetDefault(adapterCfgPrefix+".extra_info", "")

	v.BindEnv(adapterCfgPrefix + ".usersync.key")
	v.BindEnv(adapterCfgPrefix + ".usersync.default")
	v.BindEnv(adapterCfgPrefix + ".usersync.iframe.url")
	v.BindEnv(adapterCfgPrefix + ".usersync.iframe.redirect_url")
	v.BindEnv(adapterCfgPrefix + ".usersync.iframe.external_url")
	v.BindEnv(adapterCfgPrefix + ".usersync.iframe.user_macro")
	v.BindEnv(adapterCfgPrefix + ".usersync.redirect.url")
	v.BindEnv(adapterCfgPrefix + ".usersync.redirect.redirect_url")
	v.BindEnv(adapterCfgPrefix + ".usersync.redirect.external_url")
	v.BindEnv(adapterCfgPrefix + ".usersync.redirect.user_macro")
	v.BindEnv(adapterCfgPrefix + ".usersync.external_url")
	v.BindEnv(adapterCfgPrefix + ".usersync.support_cors")
}

func isValidCookieSize(maxCookieSize int) error {
	// If a non-zero-less-than-500-byte "host_cookie.max_cookie_size_bytes" value was specified in the
	// environment configuration of prebid-server, default to 500 bytes
	if maxCookieSize != 0 && maxCookieSize < MIN_COOKIE_SIZE_BYTES {
		return fmt.Errorf("Configured cookie size is less than allowed minimum size of %d \n", MIN_COOKIE_SIZE_BYTES)
	}
	return nil
}<|MERGE_RESOLUTION|>--- conflicted
+++ resolved
@@ -91,11 +91,8 @@
 	//When true, new bid id will be generated in seatbid[].bid[].ext.prebid.bidid and used in event urls instead
 	GenerateBidID bool `mapstructure:"generate_bid_id"`
 	// GenerateRequestID overrides the bidrequest.id in an AMP Request or an App Stored Request with a generated UUID if set to true. The default is false.
-<<<<<<< HEAD
 	GenerateRequestID bool                                          `mapstructure:"generate_request_id"`
 	HostSChainNode    *openrtb_ext.ExtRequestPrebidSChainSChainNode `mapstructure:"host_schain_node"`
-=======
-	GenerateRequestID bool `mapstructure:"generate_request_id"`
 
 	TrackerURL          string              `mapstructure:"tracker_url"`
 	VendorListScheduler VendorListScheduler `mapstructure:"vendor_list_scheduler"`
@@ -113,7 +110,6 @@
 	Enabled  bool   `mapstructure:"enabled"`
 	Interval string `mapstructure:"interval"`
 	Timeout  string `mapstructure:"timeout"`
->>>>>>> af09347d
 }
 
 const MIN_COOKIE_SIZE_BYTES = 500
@@ -1095,14 +1091,9 @@
 	v.SetDefault("adapters.videobyte.endpoint", "https://x.videobyte.com/ortbhb")
 	v.SetDefault("adapters.vidoomy.endpoint", "https://p.vidoomy.com/api/rtbserver/pbs")
 	v.SetDefault("adapters.viewdeos.endpoint", "http://ghb.sync.viewdeos.com/pbs/ortb")
-<<<<<<< HEAD
 	v.SetDefault("adapters.visx.endpoint", "https://t.visx.net/s2s_bid?wrapperType=s2s_prebid_standard:0.1.1")
-	v.SetDefault("adapters.vrtcal.endpoint", "http://rtb.vrtcal.com/bidder_prebid.vap?ssp=1804")
-=======
-	v.SetDefault("adapters.visx.endpoint", "https://t.visx.net/s2s_bid?wrapperType=s2s_prebid_standard:0.1.0")
 	v.SetDefault("adapters.vrtcal.endpoint", "http://rtb.vrtcal.com/bidder_prebid.vap?ssp=1812")
 	v.SetDefault("adapters.yahoossp.disabled", true)
->>>>>>> af09347d
 	v.SetDefault("adapters.yahoossp.endpoint", "https://s2shb.ssp.yahoo.com/admax/bid/partners/PBS")
 	v.SetDefault("adapters.yeahmobi.endpoint", "https://{{.Host}}/prebid/bid")
 	v.SetDefault("adapters.yieldlab.endpoint", "https://ad.yieldlab.net/yp/")
