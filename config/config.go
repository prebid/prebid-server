package config

import (
	"encoding/json"
	"errors"
	"fmt"
	"net/url"
	"reflect"
	"strings"
	"time"

	"github.com/golang/glog"
	"github.com/mxmCherry/openrtb/v16/openrtb2"
	"github.com/spf13/viper"

	"github.com/prebid/go-gdpr/consentconstants"
	"github.com/prebid/prebid-server/errortypes"
	"github.com/prebid/prebid-server/openrtb_ext"
)

// Configuration specifies the static application config.
type Configuration struct {
	ExternalURL      string     `mapstructure:"external_url"`
	Host             string     `mapstructure:"host"`
	Port             int        `mapstructure:"port"`
	UnixSocketEnable bool       `mapstructure:"unix_socket_enable"`
	UnixSocketName   string     `mapstructure:"unix_socket_name"`
	Client           HTTPClient `mapstructure:"http_client"`
	CacheClient      HTTPClient `mapstructure:"http_client_cache"`
	AdminPort        int        `mapstructure:"admin_port"`
	EnableGzip       bool       `mapstructure:"enable_gzip"`
	// GarbageCollectorThreshold allocates virtual memory (in bytes) which is not used by PBS but
	// serves as a hack to trigger the garbage collector only when the heap reaches at least this size.
	// More info: https://github.com/golang/go/issues/48409
	GarbageCollectorThreshold int `mapstructure:"garbage_collector_threshold"`
	// StatusResponse is the string which will be returned by the /status endpoint when things are OK.
	// If empty, it will return a 204 with no content.
	StatusResponse    string          `mapstructure:"status_response"`
	AuctionTimeouts   AuctionTimeouts `mapstructure:"auction_timeouts_ms"`
	CacheURL          Cache           `mapstructure:"cache"`
	ExtCacheURL       ExternalCache   `mapstructure:"external_cache"`
	RecaptchaSecret   string          `mapstructure:"recaptcha_secret"`
	HostCookie        HostCookie      `mapstructure:"host_cookie"`
	Metrics           Metrics         `mapstructure:"metrics"`
	StoredRequests    StoredRequests  `mapstructure:"stored_requests"`
	StoredRequestsAMP StoredRequests  `mapstructure:"stored_amp_req"`
	CategoryMapping   StoredRequests  `mapstructure:"category_mapping"`
	VTrack            VTrack          `mapstructure:"vtrack"`
	Event             Event           `mapstructure:"event"`
	Accounts          StoredRequests  `mapstructure:"accounts"`
	UserSync          UserSync        `mapstructure:"user_sync"`
	// Note that StoredVideo refers to stored video requests, and has nothing to do with caching video creatives.
	StoredVideo     StoredRequests `mapstructure:"stored_video_req"`
	StoredResponses StoredRequests `mapstructure:"stored_responses"`

	// Adapters should have a key for every openrtb_ext.BidderName, converted to lower-case.
	// Se also: https://github.com/spf13/viper/issues/371#issuecomment-335388559
	Adapters             map[string]Adapter `mapstructure:"adapters"`
	MaxRequestSize       int64              `mapstructure:"max_request_size"`
	Analytics            Analytics          `mapstructure:"analytics"`
	AMPTimeoutAdjustment int64              `mapstructure:"amp_timeout_adjustment_ms"`
	GDPR                 GDPR               `mapstructure:"gdpr"`
	CCPA                 CCPA               `mapstructure:"ccpa"`
	LMT                  LMT                `mapstructure:"lmt"`
	CurrencyConverter    CurrencyConverter  `mapstructure:"currency_converter"`
	DefReqConfig         DefReqConfig       `mapstructure:"default_request"`

	VideoStoredRequestRequired bool `mapstructure:"video_stored_request_required"`

	// Array of blacklisted apps that is used to create the hash table BlacklistedAppMap so App.ID's can be instantly accessed.
	BlacklistedApps   []string `mapstructure:"blacklisted_apps,flow"`
	BlacklistedAppMap map[string]bool
	// Array of blacklisted accounts that is used to create the hash table BlacklistedAcctMap so Account.ID's can be instantly accessed.
	BlacklistedAccts   []string `mapstructure:"blacklisted_accts,flow"`
	BlacklistedAcctMap map[string]bool
	// Is publisher/account ID required to be submitted in the OpenRTB2 request
	AccountRequired bool `mapstructure:"account_required"`
	// AccountDefaults defines default settings for valid accounts that are partially defined
	// and provides a way to set global settings that can be overridden at account level.
	AccountDefaults Account `mapstructure:"account_defaults"`
	// accountDefaultsJSON is the internal serialized form of AccountDefaults used for json merge
	accountDefaultsJSON json.RawMessage
	// Local private file containing SSL certificates
	PemCertsFile string `mapstructure:"certificates_file"`
	// Custom headers to handle request timeouts from queueing infrastructure
	RequestTimeoutHeaders RequestTimeoutHeaders `mapstructure:"request_timeout_headers"`
	// Debug/logging flags go here
	Debug Debug `mapstructure:"debug"`
	// RequestValidation specifies the request validation options.
	RequestValidation RequestValidation `mapstructure:"request_validation"`
	// When true, PBS will assign a randomly generated UUID to req.Source.TID if it is empty
	AutoGenSourceTID bool `mapstructure:"auto_gen_source_tid"`
	//When true, new bid id will be generated in seatbid[].bid[].ext.prebid.bidid and used in event urls instead
	GenerateBidID bool `mapstructure:"generate_bid_id"`
	// GenerateRequestID overrides the bidrequest.id in an AMP Request or an App Stored Request with a generated UUID if set to true. The default is false.
<<<<<<< HEAD
	GenerateRequestID bool                                          `mapstructure:"generate_request_id"`
	HostSChainNode    *openrtb_ext.ExtRequestPrebidSChainSChainNode `mapstructure:"host_schain_node"`
	// Experiment configures non-production ready features.
	Experiment Experiment `mapstructure:"experiment"`
=======
	GenerateRequestID bool                      `mapstructure:"generate_request_id"`
	HostSChainNode    *openrtb2.SupplyChainNode `mapstructure:"host_schain_node"`
>>>>>>> 4dfe9e35
}

const MIN_COOKIE_SIZE_BYTES = 500

type HTTPClient struct {
	MaxConnsPerHost     int `mapstructure:"max_connections_per_host"`
	MaxIdleConns        int `mapstructure:"max_idle_connections"`
	MaxIdleConnsPerHost int `mapstructure:"max_idle_connections_per_host"`
	IdleConnTimeout     int `mapstructure:"idle_connection_timeout_seconds"`
}

func (cfg *Configuration) validate(v *viper.Viper) []error {
	var errs []error
	errs = cfg.AuctionTimeouts.validate(errs)
	errs = cfg.StoredRequests.validate(errs)
	errs = cfg.StoredRequestsAMP.validate(errs)
	errs = cfg.Accounts.validate(errs)
	errs = cfg.CategoryMapping.validate(errs)
	errs = cfg.StoredVideo.validate(errs)
	errs = cfg.Metrics.validate(errs)
	if cfg.MaxRequestSize < 0 {
		errs = append(errs, fmt.Errorf("cfg.max_request_size must be >= 0. Got %d", cfg.MaxRequestSize))
	}
	errs = cfg.GDPR.validate(v, errs)
	errs = cfg.CurrencyConverter.validate(errs)
	errs = validateAdapters(cfg.Adapters, errs)
	errs = cfg.Debug.validate(errs)
	errs = cfg.ExtCacheURL.validate(errs)
	if cfg.AccountDefaults.Disabled {
		glog.Warning(`With account_defaults.disabled=true, host-defined accounts must exist and have "disabled":false. All other requests will be rejected.`)
	}
	if cfg.AccountDefaults.Events.Enabled {
		glog.Warning(`account_defaults.events will currently not do anything as the feature is still under development. Please follow https://github.com/prebid/prebid-server/issues/1725 for more updates`)
	}
	return errs
}

type AuctionTimeouts struct {
	// The default timeout is used if the user's request didn't define one. Use 0 if there's no default.
	Default uint64 `mapstructure:"default"`
	// The max timeout is used as an absolute cap, to prevent excessively long ones. Use 0 for no cap
	Max uint64 `mapstructure:"max"`
}

func (cfg *AuctionTimeouts) validate(errs []error) []error {
	if cfg.Max < cfg.Default {
		errs = append(errs, fmt.Errorf("auction_timeouts_ms.max cannot be less than auction_timeouts_ms.default. max=%d, default=%d", cfg.Max, cfg.Default))
	}
	return errs
}

func (data *ExternalCache) validate(errs []error) []error {
	if data.Host == "" && data.Path == "" {
		// Both host and path can be blank. No further validation needed
		return errs
	}

	if data.Scheme != "" && data.Scheme != "http" && data.Scheme != "https" {
		return append(errs, errors.New("External cache Scheme must be http or https if specified"))
	}

	// Either host or path or both not empty, validate.
	if data.Host == "" && data.Path != "" || data.Host != "" && data.Path == "" {
		return append(errs, errors.New("External cache Host and Path must both be specified"))
	}
	if strings.HasSuffix(data.Host, "/") {
		return append(errs, errors.New(fmt.Sprintf("External cache Host '%s' must not end with a path separator", data.Host)))
	}
	if strings.Contains(data.Host, "://") {
		return append(errs, errors.New(fmt.Sprintf("External cache Host must not specify a protocol. '%s'", data.Host)))
	}
	if !strings.HasPrefix(data.Path, "/") {
		return append(errs, errors.New(fmt.Sprintf("External cache Path '%s' must begin with a path separator", data.Path)))
	}

	urlObj, err := url.Parse("https://" + data.Host + data.Path)
	if err != nil {
		return append(errs, errors.New(fmt.Sprintf("External cache Path validation error: %s ", err.Error())))
	}
	if urlObj.Host != data.Host {
		return append(errs, errors.New(fmt.Sprintf("External cache Host '%s' is invalid", data.Host)))
	}
	if urlObj.Path != data.Path {
		return append(errs, errors.New("External cache Path is invalid"))
	}

	return errs
}

// LimitAuctionTimeout returns the min of requested or cfg.MaxAuctionTimeout.
// Both values treat "0" as "infinite".
func (cfg *AuctionTimeouts) LimitAuctionTimeout(requested time.Duration) time.Duration {
	if requested == 0 && cfg.Default != 0 {
		return time.Duration(cfg.Default) * time.Millisecond
	}
	if cfg.Max > 0 {
		maxTimeout := time.Duration(cfg.Max) * time.Millisecond
		if requested == 0 || requested > maxTimeout {
			return maxTimeout
		}
	}
	return requested
}

// Privacy is a grouping of privacy related configs to assist in dependency injection.
type Privacy struct {
	CCPA CCPA
	GDPR GDPR
	LMT  LMT
}

type GDPR struct {
	Enabled                 bool         `mapstructure:"enabled"`
	HostVendorID            int          `mapstructure:"host_vendor_id"`
	DefaultValue            string       `mapstructure:"default_value"`
	Timeouts                GDPRTimeouts `mapstructure:"timeouts_ms"`
	NonStandardPublishers   []string     `mapstructure:"non_standard_publishers,flow"`
	NonStandardPublisherMap map[string]struct{}
	TCF2                    TCF2 `mapstructure:"tcf2"`
	AMPException            bool `mapstructure:"amp_exception"` // Deprecated: Use account-level GDPR settings (gdpr.integration_enabled.amp) instead
	// EEACountries (EEA = European Economic Area) are a list of countries where we should assume GDPR applies.
	// If the gdpr flag is unset in a request, but geo.country is set, we will assume GDPR applies if and only
	// if the country matches one on this list. If both the GDPR flag and country are not set, we default
	// to DefaultValue
	EEACountries    []string `mapstructure:"eea_countries"`
	EEACountriesMap map[string]struct{}
}

func (cfg *GDPR) validate(v *viper.Viper, errs []error) []error {
	if !v.IsSet("gdpr.default_value") {
		errs = append(errs, fmt.Errorf("gdpr.default_value is required and must be specified"))
	} else if cfg.DefaultValue != "0" && cfg.DefaultValue != "1" {
		errs = append(errs, fmt.Errorf("gdpr.default_value must be 0 or 1"))
	}
	if cfg.HostVendorID < 0 || cfg.HostVendorID > 0xffff {
		errs = append(errs, fmt.Errorf("gdpr.host_vendor_id must be in the range [0, %d]. Got %d", 0xffff, cfg.HostVendorID))
	}
	if cfg.HostVendorID == 0 {
		glog.Warning("gdpr.host_vendor_id was not specified. Host company GDPR checks will be skipped.")
	}
	if cfg.AMPException == true {
		errs = append(errs, fmt.Errorf("gdpr.amp_exception has been discontinued and must be removed from your config. If you need to disable GDPR for AMP, you may do so per-account (gdpr.integration_enabled.amp) or at the host level for the default account (account_defaults.gdpr.integration_enabled.amp)"))
	}
	return cfg.validatePurposes(errs)
}

func (cfg *GDPR) validatePurposes(errs []error) []error {
	purposeConfigs := []TCF2Purpose{
		cfg.TCF2.Purpose1,
		cfg.TCF2.Purpose2,
		cfg.TCF2.Purpose3,
		cfg.TCF2.Purpose4,
		cfg.TCF2.Purpose5,
		cfg.TCF2.Purpose6,
		cfg.TCF2.Purpose7,
		cfg.TCF2.Purpose8,
		cfg.TCF2.Purpose9,
		cfg.TCF2.Purpose10,
	}

	for i := 0; i < len(purposeConfigs); i++ {
		enforcePurposeValue := purposeConfigs[i].EnforcePurpose
		enforcePurposeField := fmt.Sprintf("gdpr.tcf2.purpose%d.enforce_purpose", (i + 1))

		if enforcePurposeValue != TCF2NoEnforcement && enforcePurposeValue != TCF2FullEnforcement {
			errs = append(errs, fmt.Errorf("%s must be \"no\" or \"full\". Got %s", enforcePurposeField, enforcePurposeValue))
		}
	}
	return errs
}

type GDPRTimeouts struct {
	InitVendorlistFetch   int `mapstructure:"init_vendorlist_fetches"`
	ActiveVendorlistFetch int `mapstructure:"active_vendorlist_fetch"`
}

func (t *GDPRTimeouts) InitTimeout() time.Duration {
	return time.Duration(t.InitVendorlistFetch) * time.Millisecond
}

func (t *GDPRTimeouts) ActiveTimeout() time.Duration {
	return time.Duration(t.ActiveVendorlistFetch) * time.Millisecond
}

const (
	TCF2FullEnforcement = "full"
	TCF2NoEnforcement   = "no"
)

// TCF2 defines the TCF2 specific configurations for GDPR
type TCF2 struct {
	Enabled   bool        `mapstructure:"enabled"`
	Purpose1  TCF2Purpose `mapstructure:"purpose1"`
	Purpose2  TCF2Purpose `mapstructure:"purpose2"`
	Purpose3  TCF2Purpose `mapstructure:"purpose3"`
	Purpose4  TCF2Purpose `mapstructure:"purpose4"`
	Purpose5  TCF2Purpose `mapstructure:"purpose5"`
	Purpose6  TCF2Purpose `mapstructure:"purpose6"`
	Purpose7  TCF2Purpose `mapstructure:"purpose7"`
	Purpose8  TCF2Purpose `mapstructure:"purpose8"`
	Purpose9  TCF2Purpose `mapstructure:"purpose9"`
	Purpose10 TCF2Purpose `mapstructure:"purpose10"`
	// Map of purpose configs for easy purpose lookup
	PurposeConfigs      map[consentconstants.Purpose]*TCF2Purpose
	SpecialFeature1     TCF2SpecialFeature      `mapstructure:"special_feature1"`
	PurposeOneTreatment TCF2PurposeOneTreatment `mapstructure:"purpose_one_treatment"`
}

// BasicEnforcementVendor checks if the given bidder is considered a basic enforcement vendor which indicates whether
// weak vendor enforcement applies to that bidder. If set, the legal basis calculation for the bidder only considers
// consent to the purpose, not the vendor. The idea is that the publisher trusts this vendor to enforce the
// appropriate rules on their own. This only comes into play when enforceVendors is true as it lists those vendors that
// are exempt for vendor enforcement.
func (t *TCF2) BasicEnforcementVendor(openrtb_ext.BidderName) bool {
	return false
}

// IntegrationEnabled checks if a given integration type is enabled. All integration types are considered either
// enabled or disabled based on the Enabled flag.
func (t *TCF2) IntegrationEnabled(integrationType IntegrationType) bool {
	return t.Enabled
}

// IsEnabled indicates if TCF2 is enabled
func (t *TCF2) IsEnabled() bool {
	return t.Enabled
}

// PurposeEnforced checks if full enforcement is turned on for a given purpose. With full enforcement enabled, the
// GDPR full enforcement algorithm will execute for that purpose determining legal basis; otherwise it's skipped.
func (t *TCF2) PurposeEnforced(purpose consentconstants.Purpose) (value bool) {
	if t.PurposeConfigs[purpose] == nil {
		return false
	}
	if t.PurposeConfigs[purpose].EnforcePurpose == TCF2FullEnforcement {
		return true
	}
	return false
}

// PurposeEnforcingVendors checks if enforcing vendors is turned on for a given purpose. With enforcing vendors
// enabled, the GDPR full enforcement algorithm considers the GVL when determining legal basis; otherwise it's skipped.
func (t *TCF2) PurposeEnforcingVendors(purpose consentconstants.Purpose) (value bool) {
	if t.PurposeConfigs[purpose] == nil {
		return false
	}
	return t.PurposeConfigs[purpose].EnforceVendors
}

// PurposeVendorException checks if the specified bidder is considered a vendor exception for a given purpose. If a
// bidder is a vendor exception, the GDPR full enforcement algorithm will bypass the legal basis calculation assuming
// the request is valid and there isn't a "deny all" publisher restriction
func (t *TCF2) PurposeVendorException(purpose consentconstants.Purpose, bidder openrtb_ext.BidderName) (value bool) {
	if t.PurposeConfigs[purpose] == nil {
		return false
	}
	if _, ok := t.PurposeConfigs[purpose].VendorExceptionMap[bidder]; ok {
		return true
	}
	return false
}

// FeatureOneEnforced checks if special feature one is enforced. If it is enforced, PBS will determine whether geo
// information may be passed through in the bid request.
func (t *TCF2) FeatureOneEnforced() (value bool) {
	return t.SpecialFeature1.Enforce
}

// FeatureOneVendorException checks if the specified bidder is considered a vendor exception for special feature one.
// If a bidder is a vendor exception, PBS will bypass the pass geo calculation passing the geo information in the bid request.
func (t *TCF2) FeatureOneVendorException(bidder openrtb_ext.BidderName) (value bool) {
	if _, ok := t.SpecialFeature1.VendorExceptionMap[bidder]; ok {
		return true
	}
	return false
}

// PurposeOneTreatmentEnabled checks if purpose one treatment is enabled.
func (t *TCF2) PurposeOneTreatmentEnabled() (value bool) {
	return t.PurposeOneTreatment.Enabled
}

// PurposeOneTreatmentAccessAllowed checks if purpose one treatment access is allowed.
func (t *TCF2) PurposeOneTreatmentAccessAllowed() (value bool) {
	return t.PurposeOneTreatment.AccessAllowed
}

// Making a purpose struct so purpose specific details can be added later.
type TCF2Purpose struct {
	Enabled        bool   `mapstructure:"enabled"` // Deprecated: Use enforce_purpose instead
	EnforcePurpose string `mapstructure:"enforce_purpose"`
	EnforceVendors bool   `mapstructure:"enforce_vendors"`
	// Array of vendor exceptions that is used to create the hash table VendorExceptionMap so vendor names can be instantly accessed
	VendorExceptions   []openrtb_ext.BidderName `mapstructure:"vendor_exceptions"`
	VendorExceptionMap map[openrtb_ext.BidderName]struct{}
}

type TCF2SpecialFeature struct {
	Enforce bool `mapstructure:"enforce"`
	// Array of vendor exceptions that is used to create the hash table VendorExceptionMap so vendor names can be instantly accessed
	VendorExceptions   []openrtb_ext.BidderName `mapstructure:"vendor_exceptions"`
	VendorExceptionMap map[openrtb_ext.BidderName]struct{}
}

type TCF2PurposeOneTreatment struct {
	Enabled       bool `mapstructure:"enabled"`
	AccessAllowed bool `mapstructure:"access_allowed"`
}

type CCPA struct {
	Enforce bool `mapstructure:"enforce"`
}

type LMT struct {
	Enforce bool `mapstructure:"enforce"`
}

type Analytics struct {
	File     FileLogs `mapstructure:"file"`
	Pubstack Pubstack `mapstructure:"pubstack"`
}

type CurrencyConverter struct {
	FetchURL             string `mapstructure:"fetch_url"`
	FetchIntervalSeconds int    `mapstructure:"fetch_interval_seconds"`
	StaleRatesSeconds    int    `mapstructure:"stale_rates_seconds"`
}

func (cfg *CurrencyConverter) validate(errs []error) []error {
	if cfg.FetchIntervalSeconds < 0 {
		errs = append(errs, fmt.Errorf("currency_converter.fetch_interval_seconds must be in the range [0, %d]. Got %d", 0xffff, cfg.FetchIntervalSeconds))
	}
	return errs
}

// FileLogs Corresponding config for FileLogger as a PBS Analytics Module
type FileLogs struct {
	Filename string `mapstructure:"filename"`
}

type Pubstack struct {
	Enabled     bool           `mapstructure:"enabled"`
	ScopeId     string         `mapstructure:"scopeid"`
	IntakeUrl   string         `mapstructure:"endpoint"`
	Buffers     PubstackBuffer `mapstructure:"buffers"`
	ConfRefresh string         `mapstructure:"configuration_refresh_delay"`
}

type PubstackBuffer struct {
	BufferSize string `mapstructure:"size"`
	EventCount int    `mapstructure:"count"`
	Timeout    string `mapstructure:"timeout"`
}

type VTrack struct {
	TimeoutMS          int64 `mapstructure:"timeout_ms"`
	AllowUnknownBidder bool  `mapstructure:"allow_unknown_bidder"`
	Enabled            bool  `mapstructure:"enabled"`
}

type Event struct {
	TimeoutMS int64 `mapstructure:"timeout_ms"`
}

type HostCookie struct {
	Domain             string `mapstructure:"domain"`
	Family             string `mapstructure:"family"`
	CookieName         string `mapstructure:"cookie_name"`
	OptOutURL          string `mapstructure:"opt_out_url"`
	OptInURL           string `mapstructure:"opt_in_url"`
	MaxCookieSizeBytes int    `mapstructure:"max_cookie_size_bytes"`
	OptOutCookie       Cookie `mapstructure:"optout_cookie"`
	// Cookie timeout in days
	TTL int64 `mapstructure:"ttl_days"`
}

func (cfg *HostCookie) TTLDuration() time.Duration {
	return time.Duration(cfg.TTL) * time.Hour * 24
}

type RequestTimeoutHeaders struct {
	RequestTimeInQueue    string `mapstructure:"request_time_in_queue"`
	RequestTimeoutInQueue string `mapstructure:"request_timeout_in_queue"`
}

type Metrics struct {
	Influxdb   InfluxMetrics     `mapstructure:"influxdb"`
	Prometheus PrometheusMetrics `mapstructure:"prometheus"`
	Disabled   DisabledMetrics   `mapstructure:"disabled_metrics"`
}

type DisabledMetrics struct {
	// True if we want to stop collecting account-to-adapter metrics
	AccountAdapterDetails bool `mapstructure:"account_adapter_details"`

	// True if we want to stop collecting account debug request metrics
	AccountDebug bool `mapstructure:"account_debug"`

	// True if we don't want to collect metrics about the connections prebid
	// server establishes with bidder servers such as the number of connections
	// that were created or reused.
	AdapterConnectionMetrics bool `mapstructure:"adapter_connections_metrics"`

	// True if we don't want to collect the per adapter GDPR request blocked metric
	AdapterGDPRRequestBlocked bool `mapstructure:"adapter_gdpr_request_blocked"`
}

func (cfg *Metrics) validate(errs []error) []error {
	return cfg.Prometheus.validate(errs)
}

type InfluxMetrics struct {
	Host               string `mapstructure:"host"`
	Database           string `mapstructure:"database"`
	Measurement        string `mapstructure:"measurement"`
	Username           string `mapstructure:"username"`
	Password           string `mapstructure:"password"`
	AlignTimestamps    bool   `mapstructure:"align_timestamps"`
	MetricSendInterval int    `mapstructure:"metric_send_interval"`
}

type PrometheusMetrics struct {
	Port             int    `mapstructure:"port"`
	Namespace        string `mapstructure:"namespace"`
	Subsystem        string `mapstructure:"subsystem"`
	TimeoutMillisRaw int    `mapstructure:"timeout_ms"`
}

func (cfg *PrometheusMetrics) validate(errs []error) []error {
	if cfg.Port > 0 && cfg.TimeoutMillisRaw <= 0 {
		errs = append(errs, fmt.Errorf("metrics.prometheus.timeout_ms must be positive if metrics.prometheus.port is defined. Got timeout=%d and port=%d", cfg.TimeoutMillisRaw, cfg.Port))
	}
	return errs
}

func (m *PrometheusMetrics) Timeout() time.Duration {
	return time.Duration(m.TimeoutMillisRaw) * time.Millisecond
}

// ExternalCache configures the externally accessible cache url.
type ExternalCache struct {
	Scheme string `mapstructure:"scheme"`
	Host   string `mapstructure:"host"`
	Path   string `mapstructure:"path"`
}

// Cache configures the url used internally by Prebid Server to communicate with Prebid Cache.
type Cache struct {
	Scheme string `mapstructure:"scheme"`
	Host   string `mapstructure:"host"`
	Query  string `mapstructure:"query"`

	// A static timeout here is not ideal. This is a hack because we have some aggressive timelines for OpenRTB support.
	// This value specifies how much time the prebid server host expects a call to prebid cache to take.
	//
	// OpenRTB allows the caller to specify the auction timeout. Prebid Server will subtract _this_ amount of time
	// from the timeout it gives demand sources to respond.
	//
	// In reality, the cache response time will probably fluctuate with the traffic over time. Someday,
	// this should be replaced by code which tracks the response time of recent cache calls and
	// adjusts the time dynamically.
	ExpectedTimeMillis int `mapstructure:"expected_millis"`

	DefaultTTLs DefaultTTLs `mapstructure:"default_ttl_seconds"`
}

// Default TTLs to use to cache bids for different types of imps.
type DefaultTTLs struct {
	Banner int `mapstructure:"banner"`
	Video  int `mapstructure:"video"`
	Native int `mapstructure:"native"`
	Audio  int `mapstructure:"audio"`
}

type Cookie struct {
	Name  string `mapstructure:"name"`
	Value string `mapstructure:"value"`
}

// AliasConfig will define the various source(s) or the default aliases
// Currently only filesystem is supported, but keeping the config structure
type DefReqConfig struct {
	Type       string      `mapstructure:"type"`
	FileSystem DefReqFiles `mapstructure:"file"`
	AliasInfo  bool        `mapstructure:"alias_info"`
}

type DefReqFiles struct {
	FileName string `mapstructure:"name"`
}

type Debug struct {
	TimeoutNotification TimeoutNotification `mapstructure:"timeout_notification"`
	OverrideToken       string              `mapstructure:"override_token"`
}

func (cfg *Debug) validate(errs []error) []error {
	return cfg.TimeoutNotification.validate(errs)
}

type TimeoutNotification struct {
	// Log timeout notifications in the application log
	Log bool `mapstructure:"log"`
	// Fraction of notifications to log
	SamplingRate float32 `mapstructure:"sampling_rate"`
	// Only log failures
	FailOnly bool `mapstructure:"fail_only"`
}

func (cfg *TimeoutNotification) validate(errs []error) []error {
	if cfg.SamplingRate < 0.0 || cfg.SamplingRate > 1.0 {
		errs = append(errs, fmt.Errorf("debug.timeout_notification.sampling_rate must be positive and not greater than 1.0. Got %f", cfg.SamplingRate))
	}
	return errs
}

// New uses viper to get our server configurations.
func New(v *viper.Viper) (*Configuration, error) {
	var c Configuration
	if err := v.Unmarshal(&c); err != nil {
		return nil, fmt.Errorf("viper failed to unmarshal app config: %v", err)
	}

	if err := c.RequestValidation.Parse(); err != nil {
		return nil, err
	}

	if err := isValidCookieSize(c.HostCookie.MaxCookieSizeBytes); err != nil {
		glog.Fatal(fmt.Printf("Max cookie size %d cannot be less than %d \n", c.HostCookie.MaxCookieSizeBytes, MIN_COOKIE_SIZE_BYTES))
		return nil, err
	}

	// Update account defaults and generate base json for patch
	c.AccountDefaults.CacheTTL = c.CacheURL.DefaultTTLs // comment this out to set explicitly in config
	if err := c.MarshalAccountDefaults(); err != nil {
		return nil, err
	}

	// To look for a request's publisher_id in the NonStandardPublishers list in
	// O(1) time, we fill this hash table located in the NonStandardPublisherMap field of GDPR
	var s struct{}
	c.GDPR.NonStandardPublisherMap = make(map[string]struct{})
	for i := 0; i < len(c.GDPR.NonStandardPublishers); i++ {
		c.GDPR.NonStandardPublisherMap[c.GDPR.NonStandardPublishers[i]] = s
	}

	c.GDPR.EEACountriesMap = make(map[string]struct{}, len(c.GDPR.EEACountries))
	for _, v := range c.GDPR.EEACountries {
		c.GDPR.EEACountriesMap[v] = s
	}

	// for each purpose we capture a reference to the purpose config in a map for easy purpose config lookup
	c.GDPR.TCF2.PurposeConfigs = map[consentconstants.Purpose]*TCF2Purpose{
		1:  &c.GDPR.TCF2.Purpose1,
		2:  &c.GDPR.TCF2.Purpose2,
		3:  &c.GDPR.TCF2.Purpose3,
		4:  &c.GDPR.TCF2.Purpose4,
		5:  &c.GDPR.TCF2.Purpose5,
		6:  &c.GDPR.TCF2.Purpose6,
		7:  &c.GDPR.TCF2.Purpose7,
		8:  &c.GDPR.TCF2.Purpose8,
		9:  &c.GDPR.TCF2.Purpose9,
		10: &c.GDPR.TCF2.Purpose10,
	}

	// To look for a purpose's vendor exceptions in O(1) time, for each purpose we fill this hash table with bidders
	// located in the VendorExceptions field of the GDPR.TCF2.PurposeX struct defined in this file
	for _, pc := range c.GDPR.TCF2.PurposeConfigs {
		pc.VendorExceptionMap = make(map[openrtb_ext.BidderName]struct{})
		for v := 0; v < len(pc.VendorExceptions); v++ {
			bidderName := pc.VendorExceptions[v]
			pc.VendorExceptionMap[bidderName] = struct{}{}
		}
	}

	// To look for a special feature's vendor exceptions in O(1) time, we fill this hash table with bidders located in the
	// VendorExceptions field of the GDPR.TCF2.SpecialFeature1 struct defined in this file
	c.GDPR.TCF2.SpecialFeature1.VendorExceptionMap = make(map[openrtb_ext.BidderName]struct{})
	for v := 0; v < len(c.GDPR.TCF2.SpecialFeature1.VendorExceptions); v++ {
		bidderName := c.GDPR.TCF2.SpecialFeature1.VendorExceptions[v]
		c.GDPR.TCF2.SpecialFeature1.VendorExceptionMap[bidderName] = struct{}{}
	}

	// To look for a request's app_id in O(1) time, we fill this hash table located in the
	// the BlacklistedApps field of the Configuration struct defined in this file
	c.BlacklistedAppMap = make(map[string]bool)
	for i := 0; i < len(c.BlacklistedApps); i++ {
		c.BlacklistedAppMap[c.BlacklistedApps[i]] = true
	}

	// To look for a request's account id in O(1) time, we fill this hash table located in the
	// the BlacklistedAccts field of the Configuration struct defined in this file
	c.BlacklistedAcctMap = make(map[string]bool)
	for i := 0; i < len(c.BlacklistedAccts); i++ {
		c.BlacklistedAcctMap[c.BlacklistedAccts[i]] = true
	}

	// Migrate combo stored request config to separate stored_reqs and amp stored_reqs configs.
	resolvedStoredRequestsConfig(&c)

	glog.Info("Logging the resolved configuration:")
	logGeneral(reflect.ValueOf(c), "  \t")
	if errs := c.validate(v); len(errs) > 0 {
		return &c, errortypes.NewAggregateError("validation errors", errs)
	}

	return &c, nil
}

// MarshalAccountDefaults compiles AccountDefaults into the JSON format used for merge patch
func (cfg *Configuration) MarshalAccountDefaults() error {
	var err error
	if cfg.accountDefaultsJSON, err = json.Marshal(cfg.AccountDefaults); err != nil {
		glog.Warningf("converting %+v to json: %v", cfg.AccountDefaults, err)
	}
	return err
}

// AccountDefaultsJSON returns the precompiled JSON form of account_defaults
func (cfg *Configuration) AccountDefaultsJSON() json.RawMessage {
	return cfg.accountDefaultsJSON
}

//Allows for protocol relative URL if scheme is empty
func (cfg *Cache) GetBaseURL() string {
	cfg.Scheme = strings.ToLower(cfg.Scheme)
	if strings.Contains(cfg.Scheme, "https") {
		return fmt.Sprintf("https://%s", cfg.Host)
	}
	if strings.Contains(cfg.Scheme, "http") {
		return fmt.Sprintf("http://%s", cfg.Host)
	}
	return fmt.Sprintf("//%s", cfg.Host)
}

func (cfg *Configuration) GetCachedAssetURL(uuid string) string {
	return fmt.Sprintf("%s/cache?%s", cfg.CacheURL.GetBaseURL(), strings.Replace(cfg.CacheURL.Query, "%PBS_CACHE_UUID%", uuid, 1))
}

// Set the default config values for the viper object we are using.
func SetupViper(v *viper.Viper, filename string) {
	if filename != "" {
		v.SetConfigName(filename)
		v.AddConfigPath(".")
		v.AddConfigPath("/etc/config")
	}

	// Fixes #475: Some defaults will be set just so they are accessible via environment variables
	// (basically so viper knows they exist)
	v.SetDefault("external_url", "http://localhost:8000")
	v.SetDefault("host", "")
	v.SetDefault("port", 8000)
	v.SetDefault("unix_socket_enable", false)              // boolean which decide if the socket-server will be started.
	v.SetDefault("unix_socket_name", "prebid-server.sock") // path of the socket's file which must be listened.
	v.SetDefault("admin_port", 6060)
	v.SetDefault("enable_gzip", false)
	v.SetDefault("garbage_collector_threshold", 0)
	v.SetDefault("status_response", "")
	v.SetDefault("auction_timeouts_ms.default", 0)
	v.SetDefault("auction_timeouts_ms.max", 0)
	v.SetDefault("cache.scheme", "")
	v.SetDefault("cache.host", "")
	v.SetDefault("cache.query", "")
	v.SetDefault("cache.expected_millis", 10)
	v.SetDefault("cache.default_ttl_seconds.banner", 0)
	v.SetDefault("cache.default_ttl_seconds.video", 0)
	v.SetDefault("cache.default_ttl_seconds.native", 0)
	v.SetDefault("cache.default_ttl_seconds.audio", 0)
	v.SetDefault("external_cache.scheme", "")
	v.SetDefault("external_cache.host", "")
	v.SetDefault("external_cache.path", "")
	v.SetDefault("recaptcha_secret", "")
	v.SetDefault("host_cookie.domain", "")
	v.SetDefault("host_cookie.family", "")
	v.SetDefault("host_cookie.cookie_name", "")
	v.SetDefault("host_cookie.opt_out_url", "")
	v.SetDefault("host_cookie.opt_in_url", "")
	v.SetDefault("host_cookie.optout_cookie.name", "")
	v.SetDefault("host_cookie.value", "")
	v.SetDefault("host_cookie.ttl_days", 90)
	v.SetDefault("host_cookie.max_cookie_size_bytes", 0)
	v.SetDefault("host_schain_node", nil)
	v.SetDefault("http_client.max_connections_per_host", 0) // unlimited
	v.SetDefault("http_client.max_idle_connections", 400)
	v.SetDefault("http_client.max_idle_connections_per_host", 10)
	v.SetDefault("http_client.idle_connection_timeout_seconds", 60)
	v.SetDefault("http_client_cache.max_connections_per_host", 0) // unlimited
	v.SetDefault("http_client_cache.max_idle_connections", 10)
	v.SetDefault("http_client_cache.max_idle_connections_per_host", 2)
	v.SetDefault("http_client_cache.idle_connection_timeout_seconds", 60)
	// no metrics configured by default (metrics{host|database|username|password})
	v.SetDefault("metrics.disabled_metrics.account_adapter_details", false)
	v.SetDefault("metrics.disabled_metrics.account_debug", true)
	v.SetDefault("metrics.disabled_metrics.adapter_connections_metrics", true)
	v.SetDefault("metrics.disabled_metrics.adapter_gdpr_request_blocked", false)
	v.SetDefault("metrics.influxdb.host", "")
	v.SetDefault("metrics.influxdb.database", "")
	v.SetDefault("metrics.influxdb.measurement", "")
	v.SetDefault("metrics.influxdb.username", "")
	v.SetDefault("metrics.influxdb.password", "")
	v.SetDefault("metrics.influxdb.align_timestamps", false)
	v.SetDefault("metrics.influxdb.metric_send_interval", 20)
	v.SetDefault("metrics.prometheus.port", 0)
	v.SetDefault("metrics.prometheus.namespace", "")
	v.SetDefault("metrics.prometheus.subsystem", "")
	v.SetDefault("metrics.prometheus.timeout_ms", 10000)
	v.SetDefault("category_mapping.filesystem.enabled", true)
	v.SetDefault("category_mapping.filesystem.directorypath", "./static/category-mapping")
	v.SetDefault("category_mapping.http.endpoint", "")
	v.SetDefault("stored_requests.filesystem.enabled", false)
	v.SetDefault("stored_requests.filesystem.directorypath", "./stored_requests/data/by_id")
	v.SetDefault("stored_requests.directorypath", "./stored_requests/data/by_id")
	v.SetDefault("stored_requests.postgres.connection.dbname", "")
	v.SetDefault("stored_requests.postgres.connection.host", "")
	v.SetDefault("stored_requests.postgres.connection.port", 0)
	v.SetDefault("stored_requests.postgres.connection.user", "")
	v.SetDefault("stored_requests.postgres.connection.password", "")
	v.SetDefault("stored_requests.postgres.fetcher.query", "")
	v.SetDefault("stored_requests.postgres.fetcher.amp_query", "")
	v.SetDefault("stored_requests.postgres.initialize_caches.timeout_ms", 0)
	v.SetDefault("stored_requests.postgres.initialize_caches.query", "")
	v.SetDefault("stored_requests.postgres.initialize_caches.amp_query", "")
	v.SetDefault("stored_requests.postgres.poll_for_updates.refresh_rate_seconds", 0)
	v.SetDefault("stored_requests.postgres.poll_for_updates.timeout_ms", 0)
	v.SetDefault("stored_requests.postgres.poll_for_updates.query", "")
	v.SetDefault("stored_requests.postgres.poll_for_updates.amp_query", "")
	v.SetDefault("stored_requests.http.endpoint", "")
	v.SetDefault("stored_requests.http.amp_endpoint", "")
	v.SetDefault("stored_requests.in_memory_cache.type", "none")
	v.SetDefault("stored_requests.in_memory_cache.ttl_seconds", 0)
	v.SetDefault("stored_requests.in_memory_cache.request_cache_size_bytes", 0)
	v.SetDefault("stored_requests.in_memory_cache.imp_cache_size_bytes", 0)
	v.SetDefault("stored_requests.in_memory_cache.resp_cache_size_bytes", 0)
	v.SetDefault("stored_requests.cache_events_api", false)
	v.SetDefault("stored_requests.http_events.endpoint", "")
	v.SetDefault("stored_requests.http_events.amp_endpoint", "")
	v.SetDefault("stored_requests.http_events.refresh_rate_seconds", 0)
	v.SetDefault("stored_requests.http_events.timeout_ms", 0)
	// stored_video is short for stored_video_requests.
	// PBS is not in the business of storing video content beyond the normal prebid cache system.
	v.SetDefault("stored_video_req.filesystem.enabled", false)
	v.SetDefault("stored_video_req.filesystem.directorypath", "")
	v.SetDefault("stored_video_req.postgres.connection.dbname", "")
	v.SetDefault("stored_video_req.postgres.connection.host", "")
	v.SetDefault("stored_video_req.postgres.connection.port", 0)
	v.SetDefault("stored_video_req.postgres.connection.user", "")
	v.SetDefault("stored_video_req.postgres.connection.password", "")
	v.SetDefault("stored_video_req.postgres.fetcher.query", "")
	v.SetDefault("stored_video_req.postgres.initialize_caches.timeout_ms", 0)
	v.SetDefault("stored_video_req.postgres.initialize_caches.query", "")
	v.SetDefault("stored_video_req.postgres.poll_for_updates.refresh_rate_seconds", 0)
	v.SetDefault("stored_video_req.postgres.poll_for_updates.timeout_ms", 0)
	v.SetDefault("stored_video_req.postgres.poll_for_updates.query", "")
	v.SetDefault("stored_video_req.http.endpoint", "")
	v.SetDefault("stored_video_req.in_memory_cache.type", "none")
	v.SetDefault("stored_video_req.in_memory_cache.ttl_seconds", 0)
	v.SetDefault("stored_video_req.in_memory_cache.request_cache_size_bytes", 0)
	v.SetDefault("stored_video_req.in_memory_cache.imp_cache_size_bytes", 0)
	v.SetDefault("stored_video_req.in_memory_cache.resp_cache_size_bytes", 0)
	v.SetDefault("stored_video_req.cache_events.enabled", false)
	v.SetDefault("stored_video_req.cache_events.endpoint", "")
	v.SetDefault("stored_video_req.http_events.endpoint", "")
	v.SetDefault("stored_video_req.http_events.refresh_rate_seconds", 0)
	v.SetDefault("stored_video_req.http_events.timeout_ms", 0)
	v.SetDefault("stored_responses.filesystem.enabled", false)
	v.SetDefault("stored_responses.filesystem.directorypath", "")
	v.SetDefault("stored_responses.postgres.connection.dbname", "")
	v.SetDefault("stored_responses.postgres.connection.host", "")
	v.SetDefault("stored_responses.postgres.connection.port", 0)
	v.SetDefault("stored_responses.postgres.connection.user", "")
	v.SetDefault("stored_responses.postgres.connection.password", "")
	v.SetDefault("stored_responses.postgres.fetcher.query", "")
	v.SetDefault("stored_responses.postgres.initialize_caches.timeout_ms", 0)
	v.SetDefault("stored_responses.postgres.initialize_caches.query", "")
	v.SetDefault("stored_responses.postgres.poll_for_updates.refresh_rate_seconds", 0)
	v.SetDefault("stored_responses.postgres.poll_for_updates.timeout_ms", 0)
	v.SetDefault("stored_responses.postgres.poll_for_updates.query", "")
	v.SetDefault("stored_responses.http.endpoint", "")
	v.SetDefault("stored_responses.in_memory_cache.type", "none")
	v.SetDefault("stored_responses.in_memory_cache.ttl_seconds", 0)
	v.SetDefault("stored_responses.in_memory_cache.request_cache_size_bytes", 0)
	v.SetDefault("stored_responses.in_memory_cache.imp_cache_size_bytes", 0)
	v.SetDefault("stored_responses.in_memory_cache.resp_cache_size_bytes", 0)
	v.SetDefault("stored_responses.cache_events.enabled", false)
	v.SetDefault("stored_responses.cache_events.endpoint", "")
	v.SetDefault("stored_responses.http_events.endpoint", "")
	v.SetDefault("stored_responses.http_events.refresh_rate_seconds", 0)
	v.SetDefault("stored_responses.http_events.timeout_ms", 0)

	v.SetDefault("vtrack.timeout_ms", 2000)
	v.SetDefault("vtrack.allow_unknown_bidder", true)
	v.SetDefault("vtrack.enabled", true)

	v.SetDefault("event.timeout_ms", 1000)

	v.SetDefault("accounts.filesystem.enabled", false)
	v.SetDefault("accounts.filesystem.directorypath", "./stored_requests/data/by_id")
	v.SetDefault("accounts.in_memory_cache.type", "none")

	v.BindEnv("user_sync.external_url")
	v.BindEnv("user_sync.coop_sync.default")

	// some adapters append the user id to the end of the redirect url instead of using
	// macro substitution. it is important for the uid to be the last query parameter.
	v.SetDefault("user_sync.redirect_url", "{{.ExternalURL}}/setuid?bidder={{.SyncerKey}}&gdpr={{.GDPR}}&gdpr_consent={{.GDPRConsent}}&f={{.SyncType}}&uid={{.UserMacro}}")

	for _, bidder := range openrtb_ext.CoreBidderNames() {
		setBidderDefaults(v, strings.ToLower(string(bidder)))
	}

	// Disabling adapters by default that require some specific config params.
	// If you're using one of these, make sure you check out the documentation (https://github.com/prebid/prebid-server/tree/master/docs/bidders)
	// for them and specify all the parameters they need for them to work correctly.
	v.SetDefault("adapters.33across.endpoint", "https://ssc.33across.com/api/v1/s2s")
	v.SetDefault("adapters.33across.partner_id", "")
	v.SetDefault("adapters.aax.endpoint", "https://prebid.aaxads.com/rtb/pb/aax-prebid")
	v.SetDefault("adapters.aax.extra_info", "https://aax.golang.pbs.com")
	v.SetDefault("adapters.aceex.endpoint", "http://bl-us.aceex.io/?uqhash={{.AccountID}}")
	v.SetDefault("adapters.acuityads.endpoint", "http://{{.Host}}.admanmedia.com/bid?token={{.AccountID}}")
	v.SetDefault("adapters.adf.endpoint", "https://adx.adform.net/adx/openrtb")
	v.SetDefault("adapters.adform.endpoint", "https://adx.adform.net/adx/openrtb")
	v.SetDefault("adapters.adgeneration.endpoint", "https://d.socdm.com/adsv/v1")
	v.SetDefault("adapters.adhese.endpoint", "https://ads-{{.AccountID}}.adhese.com/json")
	v.SetDefault("adapters.adkernel.endpoint", "https://pbs.adksrv.com/hb?zone={{.ZoneID}}")
	v.SetDefault("adapters.adkerneladn.endpoint", "https://pbs2.adksrv.com/rtbpub?account={{.PublisherID}}")
	v.SetDefault("adapters.adman.endpoint", "http://pub.admanmedia.com/?c=o&m=ortb")
	v.SetDefault("adapters.admixer.endpoint", "http://inv-nets.admixer.net/pbs.aspx")
	v.SetDefault("adapters.adocean.endpoint", "https://{{.Host}}")
	v.SetDefault("adapters.adnuntius.endpoint", "https://ads.adnuntius.delivery/i")
	v.SetDefault("adapters.adoppler.endpoint", "http://{{.AccountID}}.trustedmarketplace.io/ads/processHeaderBid/{{.AdUnit}}")
	v.SetDefault("adapters.adot.endpoint", "https://dsp.adotmob.com/headerbidding{PUBLISHER_PATH}/bidrequest")
	v.SetDefault("adapters.adpone.endpoint", "http://rtb.adpone.com/bid-request?src=prebid_server")
	v.SetDefault("adapters.adprime.endpoint", "http://delta.adprime.com/pserver")
	v.SetDefault("adapters.adtarget.endpoint", "http://ghb.console.adtarget.com.tr/pbs/ortb")
	v.SetDefault("adapters.adtelligent.endpoint", "http://ghb.adtelligent.com/pbs/ortb")
	v.SetDefault("adapters.advangelists.endpoint", "http://nep.advangelists.com/xp/get?pubid={{.PublisherID}}")
	v.SetDefault("adapters.adview.endpoint", "https://bid.adview.com/agent/thirdAdxService/{{.AccountID}}")
	v.SetDefault("adapters.adxcg.disabled", true)
	v.SetDefault("adapters.adyoulike.endpoint", "https://broker.omnitagjs.com/broker/bid?partnerId=19340f4f097d16f41f34fc0274981ca4")
	v.SetDefault("adapters.aja.endpoint", "https://ad.as.amanad.adtdp.com/v1/bid/4")
	v.SetDefault("adapters.algorix.endpoint", "https://{{.Host}}.svr-algorix.com/rtb/sa?sid={{.SourceId}}&token={{.AccountID}}")
	v.SetDefault("adapters.amx.endpoint", "http://pbs.amxrtb.com/auction/openrtb")
	v.SetDefault("adapters.apacdex.endpoint", "http://useast.quantumdex.io/auction/pbs")
	v.SetDefault("adapters.applogy.endpoint", "http://rtb.applogy.com/v1/prebid")
	v.SetDefault("adapters.appnexus.endpoint", "http://ib.adnxs.com/openrtb2") // Docs: https://wiki.appnexus.com/display/supply/Incoming+Bid+Request+from+SSPs
	v.SetDefault("adapters.appnexus.platform_id", "5")
	v.SetDefault("adapters.audiencenetwork.disabled", true)
	v.SetDefault("adapters.audiencenetwork.endpoint", "https://an.facebook.com/placementbid.ortb")
	v.SetDefault("adapters.automatad.endpoint", "https://s2s.atmtd.com")
	v.SetDefault("adapters.avocet.disabled", true)
	v.SetDefault("adapters.axonix.endpoint", "https://openrtb-us-east-1.axonix.com/supply/prebid-server/{{.AccountID}}")
	v.SetDefault("adapters.beachfront.endpoint", "https://display.bfmio.com/prebid_display")
	v.SetDefault("adapters.beachfront.extra_info", "{\"video_endpoint\":\"https://reachms.bfmio.com/bid.json?exchange_id\"}")
	v.SetDefault("adapters.beintoo.endpoint", "https://ib.beintoo.com/um")
	v.SetDefault("adapters.between.endpoint", "http://{{.Host}}.betweendigital.com/openrtb_bid?sspId={{.PublisherID}}")
	v.SetDefault("adapters.bidmachine.endpoint", "https://{{.Host}}.bidmachine.io")
	v.SetDefault("adapters.bidmyadz.endpoint", "http://endpoint.bidmyadz.com/c0f68227d14ed938c6c49f3967cbe9bc")
	v.SetDefault("adapters.bidscube.endpoint", "http://supply.bidscube.com/?c=o&m=rtb")
	v.SetDefault("adapters.bizzclick.endpoint", "http://us-e-node1.bizzclick.com/bid?rtb_seat_id={{.SourceId}}&secret_key={{.AccountID}}")
	v.SetDefault("adapters.bliink.endpoint", "http://engine.bliink.io/bid")
	v.SetDefault("adapters.bmtm.endpoint", "https://one.elitebidder.com/api/pbs")
	v.SetDefault("adapters.brightroll.endpoint", "http://east-bid.ybp.yahoo.com/bid/appnexuspbs")
	v.SetDefault("adapters.coinzilla.endpoint", "http://request-global.czilladx.com/serve/prebid-server.php")
	v.SetDefault("adapters.colossus.endpoint", "http://colossusssp.com/?c=o&m=rtb")
	v.SetDefault("adapters.compass.endpoint", "http://sa-lb.deliverimp.com/pserver")
	v.SetDefault("adapters.connectad.endpoint", "http://bidder.connectad.io/API?src=pbs")
	v.SetDefault("adapters.consumable.endpoint", "https://e.serverbid.com/api/v2")
	v.SetDefault("adapters.conversant.endpoint", "http://api.hb.ad.cpe.dotomi.com/cvx/server/hb/ortb/25")
	v.SetDefault("adapters.cpmstar.endpoint", "https://server.cpmstar.com/openrtbbidrq.aspx")
	v.SetDefault("adapters.criteo.endpoint", "https://bidder.criteo.com/cdb?profileId=230")
	v.SetDefault("adapters.datablocks.endpoint", "http://{{.Host}}/openrtb2?sid={{.SourceId}}")
	v.SetDefault("adapters.decenterads.endpoint", "http://supply.decenterads.com/?c=o&m=rtb")
	v.SetDefault("adapters.deepintent.endpoint", "https://prebid.deepintent.com/prebid")
	v.SetDefault("adapters.dmx.endpoint", "https://dmx-direct.districtm.io/b/v2")
	v.SetDefault("adapters.emx_digital.endpoint", "https://hb.emxdgt.com")
	v.SetDefault("adapters.engagebdr.endpoint", "http://dsp.bnmla.com/hb")
	v.SetDefault("adapters.eplanning.endpoint", "http://rtb.e-planning.net/pbs/1")
	v.SetDefault("adapters.epom.endpoint", "https://an.epom.com/ortb")
	v.SetDefault("adapters.epom.disabled", true)
	v.SetDefault("adapters.e_volution.endpoint", "http://service.e-volution.ai/pbserver")
	v.SetDefault("adapters.gamma.endpoint", "https://hb.gammaplatform.com/adx/request/")
	v.SetDefault("adapters.gamoshi.endpoint", "https://rtb.gamoshi.io")
	v.SetDefault("adapters.grid.endpoint", "https://grid.bidswitch.net/sp_bid?sp=prebid")
	v.SetDefault("adapters.groupm.endpoint", "https://hbopenbid.pubmatic.com/translator?source=prebid-server")
	v.SetDefault("adapters.gumgum.endpoint", "https://g2.gumgum.com/providers/prbds2s/bid")
	v.SetDefault("adapters.huaweiads.endpoint", "https://acd.op.hicloud.com/ppsadx/getResult")
	v.SetDefault("adapters.huaweiads.disabled", true)
	v.SetDefault("adapters.impactify.endpoint", "https://sonic.impactify.media/bidder")
	v.SetDefault("adapters.improvedigital.endpoint", "http://ad.360yield.com/pbs")
	v.SetDefault("adapters.inmobi.endpoint", "https://api.w.inmobi.com/showad/openrtb/bidder/prebid")
	v.SetDefault("adapters.interactiveoffers.endpoint", "https://prebid-server.ioadx.com/bidRequest/?partnerId={{.AccountID}}")
	v.SetDefault("adapters.ix.disabled", true)
	v.SetDefault("adapters.janet.endpoint", "http://ghb.bidder.jmgads.com/pbs/ortb")
	v.SetDefault("adapters.jixie.endpoint", "https://hb.jixie.io/v2/hbsvrpost")
	v.SetDefault("adapters.kargo.endpoint", "https://krk.kargo.com/api/v1/openrtb")
	v.SetDefault("adapters.kayzen.endpoint", "https://bids-{{.ZoneID}}.bidder.kayzen.io/?exchange={{.AccountID}}")
	v.SetDefault("adapters.krushmedia.endpoint", "http://ads4.krushmedia.com/?c=rtb&m=req&key={{.AccountID}}")
	v.SetDefault("adapters.invibes.endpoint", "https://{{.ZoneID}}.videostep.com/bid/ServerBidAdContent")
	v.SetDefault("adapters.iqzone.endpoint", "http://smartssp-us-east.iqzone.com/pserver")
	v.SetDefault("adapters.kidoz.endpoint", "http://prebid-adapter.kidoz.net/openrtb2/auction?src=prebid-server")
	v.SetDefault("adapters.kubient.endpoint", "https://kssp.kbntx.ch/prebid")
	v.SetDefault("adapters.lockerdome.endpoint", "https://lockerdome.com/ladbid/prebidserver/openrtb2")
	v.SetDefault("adapters.logicad.endpoint", "https://pbs.ladsp.com/adrequest/prebidserver")
	v.SetDefault("adapters.lunamedia.endpoint", "http://api.lunamedia.io/xp/get?pubid={{.PublisherID}}")
	v.SetDefault("adapters.sa_lunamedia.endpoint", "http://balancer.lmgssp.com/pserver")
	v.SetDefault("adapters.madvertise.endpoint", "https://mobile.mng-ads.com/bidrequest{{.ZoneID}}")
	v.SetDefault("adapters.marsmedia.endpoint", "https://bid306.rtbsrv.com/bidder/?bid=f3xtet")
	v.SetDefault("adapters.mediafuse.endpoint", "http://ib.adnxs.com/openrtb2")
	v.SetDefault("adapters.medianet.endpoint", "https://prebid-adapter.media.net/rtb/pb/prebids2s")
	v.SetDefault("adapters.medianet.extra_info", "https://medianet.golang.pbs.com")
	v.SetDefault("adapters.mgid.endpoint", "https://prebid.mgid.com/prebid/")
	v.SetDefault("adapters.mobilefuse.endpoint", "http://mfx.mobilefuse.com/openrtb?pub_id={{.PublisherID}}")
	v.SetDefault("adapters.mobfoxpb.endpoint", "http://bes.mobfox.com/?c=__route__&m=__method__&key=__key__")
	v.SetDefault("adapters.nanointeractive.endpoint", "https://ad.audiencemanager.de/hbs")
	v.SetDefault("adapters.nextmillennium.endpoint", "https://pbs.nextmillmedia.com/openrtb2/auction")
	v.SetDefault("adapters.ninthdecimal.endpoint", "http://rtb.ninthdecimal.com/xp/get?pubid={{.PublisherID}}")
	v.SetDefault("adapters.nobid.endpoint", "https://ads.servenobid.com/ortb_adreq?tek=pbs&ver=1")
	v.SetDefault("adapters.onetag.endpoint", "https://prebid-server.onetag-sys.com/prebid-server/{{.PublisherID}}")
	v.SetDefault("adapters.openweb.endpoint", "http://ghb.spotim.market/pbs/ortb")
	v.SetDefault("adapters.openx.endpoint", "http://rtb.openx.net/prebid")
	v.SetDefault("adapters.operaads.endpoint", "https://s.adx.opera.com/ortb/v2/{{.PublisherID}}?ep={{.AccountID}}")
	v.SetDefault("adapters.orbidder.endpoint", "https://orbidder.otto.de/openrtb2")
	v.SetDefault("adapters.outbrain.endpoint", "https://prebidtest.zemanta.com/api/bidder/prebidtest/bid/")
	v.SetDefault("adapters.pangle.disabled", true)
	v.SetDefault("adapters.pgam.endpoint", "http://ghb.pgamssp.com/pbs/ortb")
	v.SetDefault("adapters.pubmatic.endpoint", "https://hbopenbid.pubmatic.com/translator?source=prebid-server")
	v.SetDefault("adapters.pubnative.endpoint", "http://dsp.pubnative.net/bid/v1/request")
	v.SetDefault("adapters.pulsepoint.endpoint", "http://bid.contextweb.com/header/s/ortb/prebid-s2s")
	v.SetDefault("adapters.quantumdex.endpoint", "http://useast.quantumdex.io/auction/pbs")
	v.SetDefault("adapters.revcontent.disabled", true)
	v.SetDefault("adapters.revcontent.endpoint", "https://trends.revcontent.com/rtb")
	v.SetDefault("adapters.rhythmone.endpoint", "http://tag.1rx.io/rmp")
	v.SetDefault("adapters.richaudience.endpoint", "http://ortb.richaudience.com/ortb/?bidder=pbs")
	v.SetDefault("adapters.rtbhouse.endpoint", "http://prebidserver-s2s-ams.creativecdn.com/bidder/prebidserver/bids")
	v.SetDefault("adapters.rubicon.disabled", true)
	v.SetDefault("adapters.rubicon.endpoint", "http://exapi-us-east.rubiconproject.com/a/api/exchange.json")
	v.SetDefault("adapters.sharethrough.endpoint", "https://btlr.sharethrough.com/universal/v1?supply_id=FGMrCMMc")
	v.SetDefault("adapters.silvermob.endpoint", "http://{{.Host}}.silvermob.com/marketplace/api/dsp/bid/{{.ZoneID}}")
	v.SetDefault("adapters.smaato.endpoint", "https://prebid.ad.smaato.net/oapi/prebid")
	v.SetDefault("adapters.smartadserver.endpoint", "https://ssb-global.smartadserver.com")
	v.SetDefault("adapters.smarthub.endpoint", "http://{{.Host}}-prebid.smart-hub.io/?seat={{.AccountID}}&token={{.SourceId}}")
	v.SetDefault("adapters.smartrtb.endpoint", "http://market-east.smrtb.com/json/publisher/rtb?pubid={{.PublisherID}}")
	v.SetDefault("adapters.smartyads.endpoint", "http://{{.Host}}.smartyads.com/bid?rtb_seat_id={{.SourceId}}&secret_key={{.AccountID}}")
	v.SetDefault("adapters.smilewanted.endpoint", "http://prebid-server.smilewanted.com")
	v.SetDefault("adapters.sonobi.endpoint", "https://apex.go.sonobi.com/prebid?partnerid=71d9d3d8af")
	v.SetDefault("adapters.sovrn.endpoint", "http://ap.lijit.com/rtb/bid?src=prebid_server")
	v.SetDefault("adapters.streamkey.endpoint", "http://ghb.hb.streamkey.net/pbs/ortb")
	v.SetDefault("adapters.stroeercore.disabled", true)
	v.SetDefault("adapters.stroeercore.endpoint", "http://mhb.adscale.de/s2sdsh")
	v.SetDefault("adapters.synacormedia.endpoint", "http://{{.Host}}.technoratimedia.com/openrtb/bids/{{.Host}}")
	v.SetDefault("adapters.tappx.endpoint", "http://{{.Host}}")
	v.SetDefault("adapters.telaria.endpoint", "https://ads.tremorhub.com/ad/rtb/prebid")
	v.SetDefault("adapters.trafficgate.endpoint", "http://{{.Host}}.bc-plugin.com/?c=o&m=rtb")
	v.SetDefault("adapters.triplelift_native.disabled", true)
	v.SetDefault("adapters.triplelift_native.extra_info", "{\"publisher_whitelist\":[]}")
	v.SetDefault("adapters.triplelift.endpoint", "https://tlx.3lift.com/s2s/auction?sra=1&supplier_id=20")
	v.SetDefault("adapters.trustx.endpoint", "https://grid.bidswitch.net/sp_bid?sp=trustx")
	v.SetDefault("adapters.ucfunnel.endpoint", "https://pbs.aralego.com/prebid")
	v.SetDefault("adapters.unicorn.endpoint", "https://ds.uncn.jp/pb/0/bid.json")
	v.SetDefault("adapters.unruly.endpoint", "https://targeting.unrulymedia.com/unruly_prebid_server")
	v.SetDefault("adapters.valueimpression.endpoint", "http://useast.quantumdex.io/auction/pbs")
	v.SetDefault("adapters.verizonmedia.disabled", true)
	v.SetDefault("adapters.videobyte.endpoint", "https://x.videobyte.com/ortbhb")
	v.SetDefault("adapters.vidoomy.endpoint", "https://p.vidoomy.com/api/rtbserver/pbs")
	v.SetDefault("adapters.viewdeos.endpoint", "http://ghb.sync.viewdeos.com/pbs/ortb")
	v.SetDefault("adapters.visx.endpoint", "https://t.visx.net/s2s_bid?wrapperType=s2s_prebid_standard:0.1.1")
	v.SetDefault("adapters.vrtcal.endpoint", "http://rtb.vrtcal.com/bidder_prebid.vap?ssp=1804")
	v.SetDefault("adapters.yahoossp.endpoint", "https://s2shb.ssp.yahoo.com/admax/bid/partners/PBS")
	v.SetDefault("adapters.yeahmobi.endpoint", "https://{{.Host}}/prebid/bid")
	v.SetDefault("adapters.yieldlab.endpoint", "https://ad.yieldlab.net/yp/")
	v.SetDefault("adapters.yieldmo.endpoint", "https://ads.yieldmo.com/exchange/prebid-server")
	v.SetDefault("adapters.yieldone.endpoint", "https://y.one.impact-ad.jp/hbs_imp")
	v.SetDefault("adapters.yssp.disabled", true)
	v.SetDefault("adapters.zeroclickfraud.endpoint", "http://{{.Host}}/openrtb2?sid={{.SourceId}}")
	v.SetDefault("adapters.infytv.endpoint", "https://nxs.infy.tv/pbs/openrtb")

	v.SetDefault("max_request_size", 1024*256)
	v.SetDefault("analytics.file.filename", "")
	v.SetDefault("analytics.pubstack.endpoint", "https://s2s.pbstck.com/v1")
	v.SetDefault("analytics.pubstack.scopeid", "change-me")
	v.SetDefault("analytics.pubstack.enabled", false)
	v.SetDefault("analytics.pubstack.configuration_refresh_delay", "2h")
	v.SetDefault("analytics.pubstack.buffers.size", "2MB")
	v.SetDefault("analytics.pubstack.buffers.count", 100)
	v.SetDefault("analytics.pubstack.buffers.timeout", "900s")
	v.SetDefault("amp_timeout_adjustment_ms", 0)
	v.BindEnv("gdpr.default_value")
	v.SetDefault("gdpr.enabled", true)
	v.SetDefault("gdpr.host_vendor_id", 0)
	v.SetDefault("gdpr.timeouts_ms.init_vendorlist_fetches", 0)
	v.SetDefault("gdpr.timeouts_ms.active_vendorlist_fetch", 0)
	v.SetDefault("gdpr.non_standard_publishers", []string{""})
	v.SetDefault("gdpr.tcf2.enabled", true)
	v.SetDefault("gdpr.tcf2.purpose1.enforce_vendors", true)
	v.SetDefault("gdpr.tcf2.purpose2.enforce_vendors", true)
	v.SetDefault("gdpr.tcf2.purpose3.enforce_vendors", true)
	v.SetDefault("gdpr.tcf2.purpose4.enforce_vendors", true)
	v.SetDefault("gdpr.tcf2.purpose5.enforce_vendors", true)
	v.SetDefault("gdpr.tcf2.purpose6.enforce_vendors", true)
	v.SetDefault("gdpr.tcf2.purpose7.enforce_vendors", true)
	v.SetDefault("gdpr.tcf2.purpose8.enforce_vendors", true)
	v.SetDefault("gdpr.tcf2.purpose9.enforce_vendors", true)
	v.SetDefault("gdpr.tcf2.purpose10.enforce_vendors", true)
	v.SetDefault("gdpr.tcf2.purpose1.vendor_exceptions", []openrtb_ext.BidderName{})
	v.SetDefault("gdpr.tcf2.purpose2.vendor_exceptions", []openrtb_ext.BidderName{})
	v.SetDefault("gdpr.tcf2.purpose3.vendor_exceptions", []openrtb_ext.BidderName{})
	v.SetDefault("gdpr.tcf2.purpose4.vendor_exceptions", []openrtb_ext.BidderName{})
	v.SetDefault("gdpr.tcf2.purpose5.vendor_exceptions", []openrtb_ext.BidderName{})
	v.SetDefault("gdpr.tcf2.purpose6.vendor_exceptions", []openrtb_ext.BidderName{})
	v.SetDefault("gdpr.tcf2.purpose7.vendor_exceptions", []openrtb_ext.BidderName{})
	v.SetDefault("gdpr.tcf2.purpose8.vendor_exceptions", []openrtb_ext.BidderName{})
	v.SetDefault("gdpr.tcf2.purpose9.vendor_exceptions", []openrtb_ext.BidderName{})
	v.SetDefault("gdpr.tcf2.purpose10.vendor_exceptions", []openrtb_ext.BidderName{})
	v.SetDefault("gdpr.amp_exception", false)
	v.SetDefault("gdpr.eea_countries", []string{"ALA", "AUT", "BEL", "BGR", "HRV", "CYP", "CZE", "DNK", "EST",
		"FIN", "FRA", "GUF", "DEU", "GIB", "GRC", "GLP", "GGY", "HUN", "ISL", "IRL", "IMN", "ITA", "JEY", "LVA",
		"LIE", "LTU", "LUX", "MLT", "MTQ", "MYT", "NLD", "NOR", "POL", "PRT", "REU", "ROU", "BLM", "MAF", "SPM",
		"SVK", "SVN", "ESP", "SWE", "GBR"})
	v.SetDefault("ccpa.enforce", false)
	v.SetDefault("lmt.enforce", true)
	v.SetDefault("currency_converter.fetch_url", "https://cdn.jsdelivr.net/gh/prebid/currency-file@1/latest.json")
	v.SetDefault("currency_converter.fetch_interval_seconds", 1800) // fetch currency rates every 30 minutes
	v.SetDefault("currency_converter.stale_rates_seconds", 0)
	v.SetDefault("default_request.type", "")
	v.SetDefault("default_request.file.name", "")
	v.SetDefault("default_request.alias_info", false)
	v.SetDefault("blacklisted_apps", []string{""})
	v.SetDefault("blacklisted_accts", []string{""})
	v.SetDefault("account_required", false)
	v.SetDefault("account_defaults.disabled", false)
	v.SetDefault("account_defaults.debug_allow", true)
	v.SetDefault("certificates_file", "")
	v.SetDefault("auto_gen_source_tid", true)
	v.SetDefault("generate_bid_id", false)
	v.SetDefault("generate_request_id", false)

	v.SetDefault("request_timeout_headers.request_time_in_queue", "")
	v.SetDefault("request_timeout_headers.request_timeout_in_queue", "")

	v.SetDefault("debug.timeout_notification.log", false)
	v.SetDefault("debug.timeout_notification.sampling_rate", 0.0)
	v.SetDefault("debug.timeout_notification.fail_only", false)
	v.SetDefault("debug.override_token", "")

	/* IPv4
	/*  Site Local: 10.0.0.0/8, 172.16.0.0/12, 192.168.0.0/16
	/*  Link Local: 169.254.0.0/16
	/*  Loopback:   127.0.0.0/8
	/*
	/* IPv6
	/*  Loopback:      ::1/128
	/*  Documentation: 2001:db8::/32
	/*  Unique Local:  fc00::/7
	/*  Link Local:    fe80::/10
	/*  Multicast:     ff00::/8
	*/
	v.SetDefault("request_validation.ipv4_private_networks", []string{"10.0.0.0/8", "172.16.0.0/12", "192.168.0.0/16", "169.254.0.0/16", "127.0.0.0/8"})
	v.SetDefault("request_validation.ipv6_private_networks", []string{"::1/128", "fc00::/7", "fe80::/10", "ff00::/8", "2001:db8::/32"})

	// Set environment variable support:
	v.SetEnvKeyReplacer(strings.NewReplacer(".", "_"))
	v.SetTypeByDefaultValue(true)
	v.SetEnvPrefix("PBS")
	v.AutomaticEnv()
	v.ReadInConfig()

	// Migrate config settings to maintain compatibility with old configs
	migrateConfig(v)
	migrateConfigPurposeOneTreatment(v)
	migrateConfigSpecialFeature1(v)
	migrateConfigTCF2PurposeEnabledFlags(v)

	// These defaults must be set after the migrate functions because those functions look for the presence of these
	// config fields and there isn't a way to detect presence of a config field using the viper package if a default
	// is set. Viper IsSet and Get functions consider default values.
	v.SetDefault("gdpr.tcf2.purpose1.enabled", true)
	v.SetDefault("gdpr.tcf2.purpose2.enabled", true)
	v.SetDefault("gdpr.tcf2.purpose3.enabled", true)
	v.SetDefault("gdpr.tcf2.purpose4.enabled", true)
	v.SetDefault("gdpr.tcf2.purpose5.enabled", true)
	v.SetDefault("gdpr.tcf2.purpose6.enabled", true)
	v.SetDefault("gdpr.tcf2.purpose7.enabled", true)
	v.SetDefault("gdpr.tcf2.purpose8.enabled", true)
	v.SetDefault("gdpr.tcf2.purpose9.enabled", true)
	v.SetDefault("gdpr.tcf2.purpose10.enabled", true)
	v.SetDefault("gdpr.tcf2.purpose1.enforce_purpose", TCF2FullEnforcement)
	v.SetDefault("gdpr.tcf2.purpose2.enforce_purpose", TCF2FullEnforcement)
	v.SetDefault("gdpr.tcf2.purpose3.enforce_purpose", TCF2FullEnforcement)
	v.SetDefault("gdpr.tcf2.purpose4.enforce_purpose", TCF2FullEnforcement)
	v.SetDefault("gdpr.tcf2.purpose5.enforce_purpose", TCF2FullEnforcement)
	v.SetDefault("gdpr.tcf2.purpose6.enforce_purpose", TCF2FullEnforcement)
	v.SetDefault("gdpr.tcf2.purpose7.enforce_purpose", TCF2FullEnforcement)
	v.SetDefault("gdpr.tcf2.purpose8.enforce_purpose", TCF2FullEnforcement)
	v.SetDefault("gdpr.tcf2.purpose9.enforce_purpose", TCF2FullEnforcement)
	v.SetDefault("gdpr.tcf2.purpose10.enforce_purpose", TCF2FullEnforcement)
	v.SetDefault("gdpr.tcf2.purpose_one_treatment.enabled", true)
	v.SetDefault("gdpr.tcf2.purpose_one_treatment.access_allowed", true)
	v.SetDefault("gdpr.tcf2.special_feature1.enforce", true)
	v.SetDefault("gdpr.tcf2.special_feature1.vendor_exceptions", []openrtb_ext.BidderName{})

	// Defaults for account_defaults.events.default_url
	v.SetDefault("account_defaults.events.default_url", "https://PBS_HOST/event?t=##PBS-EVENTTYPE##&vtype=##PBS-VASTEVENT##&b=##PBS-BIDID##&f=i&a=##PBS-ACCOUNTID##&ts=##PBS-TIMESTAMP##&bidder=##PBS-BIDDER##&int=##PBS-INTEGRATION##&mt=##PBS-MEDIATYPE##&ch=##PBS-CHANNEL##&aid=##PBS-AUCTIONID##&l=##PBS-LINEID##")

	v.SetDefault("experiment.adscert.enabled", false)
	v.SetDefault("experiment.adscert.inprocess.origin", "")
	v.SetDefault("experiment.adscert.inprocess.key", "")
	v.SetDefault("experiment.adscert.inprocess.domain_check_interval_seconds", 30)
	v.SetDefault("experiment.adscert.inprocess.domain_renewal_interval_seconds", 30)
	v.SetDefault("experiment.adscert.remote.url", "")
	v.SetDefault("experiment.adscert.remote.signing_timeout_ms", 5)
}

func migrateConfig(v *viper.Viper) {
	// if stored_requests.filesystem is not a map in conf file as expected from defaults,
	// means we have old-style settings; migrate them to new filesystem map to avoid breaking viper
	if _, ok := v.Get("stored_requests.filesystem").(map[string]interface{}); !ok {
		glog.Warning("stored_requests.filesystem should be changed to stored_requests.filesystem.enabled")
		glog.Warning("stored_requests.directorypath should be changed to stored_requests.filesystem.directorypath")
		m := v.GetStringMap("stored_requests.filesystem")
		m["enabled"] = v.GetBool("stored_requests.filesystem")
		m["directorypath"] = v.GetString("stored_requests.directorypath")
		v.Set("stored_requests.filesystem", m)
	}
}

func migrateConfigPurposeOneTreatment(v *viper.Viper) {
	if oldConfig, ok := v.Get("gdpr.tcf2.purpose_one_treatement").(map[string]interface{}); ok {
		if v.IsSet("gdpr.tcf2.purpose_one_treatment") {
			glog.Warning("using gdpr.tcf2.purpose_one_treatment and ignoring deprecated gdpr.tcf2.purpose_one_treatement")
		} else {
			glog.Warning("gdpr.tcf2.purpose_one_treatement.enabled should be changed to gdpr.tcf2.purpose_one_treatment.enabled")
			glog.Warning("gdpr.tcf2.purpose_one_treatement.access_allowed should be changed to gdpr.tcf2.purpose_one_treatment.access_allowed")
			v.Set("gdpr.tcf2.purpose_one_treatment", oldConfig)
		}
	}
}

func migrateConfigSpecialFeature1(v *viper.Viper) {
	if oldConfig, ok := v.Get("gdpr.tcf2.special_purpose1").(map[string]interface{}); ok {
		if v.IsSet("gdpr.tcf2.special_feature1") {
			glog.Warning("using gdpr.tcf2.special_feature1 and ignoring deprecated gdpr.tcf2.special_purpose1")
		} else {
			glog.Warning("gdpr.tcf2.special_purpose1.enabled is deprecated and should be changed to gdpr.tcf2.special_feature1.enforce")
			glog.Warning("gdpr.tcf2.special_purpose1.vendor_exceptions is deprecated and should be changed to gdpr.tcf2.special_feature1.vendor_exceptions")
			v.Set("gdpr.tcf2.special_feature1.enforce", oldConfig["enabled"])
			v.Set("gdpr.tcf2.special_feature1.vendor_exceptions", oldConfig["vendor_exceptions"])
		}
	}
}

func migrateConfigTCF2PurposeEnabledFlags(v *viper.Viper) {
	for i := 1; i <= 10; i++ {
		oldField := fmt.Sprintf("gdpr.tcf2.purpose%d.enabled", i)
		newField := fmt.Sprintf("gdpr.tcf2.purpose%d.enforce_purpose", i)

		if v.IsSet(oldField) {
			oldConfig := v.GetBool(oldField)
			if v.IsSet(newField) {
				glog.Warningf("using %s and ignoring deprecated %s", newField, oldField)
			} else {
				glog.Warningf("%s is deprecated and should be changed to %s", oldField, newField)
				if oldConfig {
					v.Set(newField, TCF2FullEnforcement)
				} else {
					v.Set(newField, TCF2NoEnforcement)
				}
			}
		}

		if v.IsSet(newField) {
			if v.GetString(newField) == TCF2FullEnforcement {
				v.Set(oldField, "true")
			} else {
				v.Set(oldField, "false")
			}
		}
	}
}

func setBidderDefaults(v *viper.Viper, bidder string) {
	adapterCfgPrefix := "adapters." + bidder
	v.SetDefault(adapterCfgPrefix+".endpoint", "")
	v.SetDefault(adapterCfgPrefix+".usersync_url", "")
	v.SetDefault(adapterCfgPrefix+".platform_id", "")
	v.SetDefault(adapterCfgPrefix+".app_secret", "")
	v.SetDefault(adapterCfgPrefix+".xapi.username", "")
	v.SetDefault(adapterCfgPrefix+".xapi.password", "")
	v.SetDefault(adapterCfgPrefix+".xapi.tracker", "")
	v.SetDefault(adapterCfgPrefix+".disabled", false)
	v.SetDefault(adapterCfgPrefix+".partner_id", "")
	v.SetDefault(adapterCfgPrefix+".extra_info", "")

	v.BindEnv(adapterCfgPrefix + ".usersync.key")
	v.BindEnv(adapterCfgPrefix + ".usersync.default")
	v.BindEnv(adapterCfgPrefix + ".usersync.iframe.url")
	v.BindEnv(adapterCfgPrefix + ".usersync.iframe.redirect_url")
	v.BindEnv(adapterCfgPrefix + ".usersync.iframe.external_url")
	v.BindEnv(adapterCfgPrefix + ".usersync.iframe.user_macro")
	v.BindEnv(adapterCfgPrefix + ".usersync.redirect.url")
	v.BindEnv(adapterCfgPrefix + ".usersync.redirect.redirect_url")
	v.BindEnv(adapterCfgPrefix + ".usersync.redirect.external_url")
	v.BindEnv(adapterCfgPrefix + ".usersync.redirect.user_macro")
	v.BindEnv(adapterCfgPrefix + ".usersync.external_url")
	v.BindEnv(adapterCfgPrefix + ".usersync.support_cors")
}

func isValidCookieSize(maxCookieSize int) error {
	// If a non-zero-less-than-500-byte "host_cookie.max_cookie_size_bytes" value was specified in the
	// environment configuration of prebid-server, default to 500 bytes
	if maxCookieSize != 0 && maxCookieSize < MIN_COOKIE_SIZE_BYTES {
		return fmt.Errorf("Configured cookie size is less than allowed minimum size of %d \n", MIN_COOKIE_SIZE_BYTES)
	}
	return nil
}<|MERGE_RESOLUTION|>--- conflicted
+++ resolved
@@ -93,15 +93,10 @@
 	//When true, new bid id will be generated in seatbid[].bid[].ext.prebid.bidid and used in event urls instead
 	GenerateBidID bool `mapstructure:"generate_bid_id"`
 	// GenerateRequestID overrides the bidrequest.id in an AMP Request or an App Stored Request with a generated UUID if set to true. The default is false.
-<<<<<<< HEAD
-	GenerateRequestID bool                                          `mapstructure:"generate_request_id"`
-	HostSChainNode    *openrtb_ext.ExtRequestPrebidSChainSChainNode `mapstructure:"host_schain_node"`
+	GenerateRequestID bool                      `mapstructure:"generate_request_id"`
+	HostSChainNode    *openrtb2.SupplyChainNode `mapstructure:"host_schain_node"`
 	// Experiment configures non-production ready features.
 	Experiment Experiment `mapstructure:"experiment"`
-=======
-	GenerateRequestID bool                      `mapstructure:"generate_request_id"`
-	HostSChainNode    *openrtb2.SupplyChainNode `mapstructure:"host_schain_node"`
->>>>>>> 4dfe9e35
 }
 
 const MIN_COOKIE_SIZE_BYTES = 500
