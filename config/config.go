package config

import (
	"encoding/json"
	"errors"
	"fmt"
	"net/url"
	"reflect"
	"strconv"
	"strings"
	"time"

	"github.com/golang/glog"
	"github.com/prebid/openrtb/v19/openrtb2"
	"github.com/spf13/viper"

	"github.com/prebid/go-gdpr/consentconstants"
	"github.com/prebid/prebid-server/errortypes"
	"github.com/prebid/prebid-server/openrtb_ext"
	"github.com/prebid/prebid-server/util/ptrutil"
)

// Configuration specifies the static application config.
type Configuration struct {
	ExternalURL      string     `mapstructure:"external_url"`
	Host             string     `mapstructure:"host"`
	Port             int        `mapstructure:"port"`
	UnixSocketEnable bool       `mapstructure:"unix_socket_enable"`
	UnixSocketName   string     `mapstructure:"unix_socket_name"`
	Client           HTTPClient `mapstructure:"http_client"`
	CacheClient      HTTPClient `mapstructure:"http_client_cache"`
	AdminPort        int        `mapstructure:"admin_port"`
	EnableGzip       bool       `mapstructure:"enable_gzip"`
	// GarbageCollectorThreshold allocates virtual memory (in bytes) which is not used by PBS but
	// serves as a hack to trigger the garbage collector only when the heap reaches at least this size.
	// More info: https://github.com/golang/go/issues/48409
	GarbageCollectorThreshold int `mapstructure:"garbage_collector_threshold"`
	// StatusResponse is the string which will be returned by the /status endpoint when things are OK.
	// If empty, it will return a 204 with no content.
	StatusResponse    string          `mapstructure:"status_response"`
	AuctionTimeouts   AuctionTimeouts `mapstructure:"auction_timeouts_ms"`
	TmaxAdjustments   TmaxAdjustments `mapstructure:"tmax_adjustments"`
	CacheURL          Cache           `mapstructure:"cache"`
	ExtCacheURL       ExternalCache   `mapstructure:"external_cache"`
	RecaptchaSecret   string          `mapstructure:"recaptcha_secret"`
	HostCookie        HostCookie      `mapstructure:"host_cookie"`
	Metrics           Metrics         `mapstructure:"metrics"`
	StoredRequests    StoredRequests  `mapstructure:"stored_requests"`
	StoredRequestsAMP StoredRequests  `mapstructure:"stored_amp_req"`
	CategoryMapping   StoredRequests  `mapstructure:"category_mapping"`
	VTrack            VTrack          `mapstructure:"vtrack"`
	Event             Event           `mapstructure:"event"`
	Accounts          StoredRequests  `mapstructure:"accounts"`
	UserSync          UserSync        `mapstructure:"user_sync"`
	// Note that StoredVideo refers to stored video requests, and has nothing to do with caching video creatives.
	StoredVideo     StoredRequests `mapstructure:"stored_video_req"`
	StoredResponses StoredRequests `mapstructure:"stored_responses"`

	MaxRequestSize       int64             `mapstructure:"max_request_size"`
	Analytics            Analytics         `mapstructure:"analytics"`
	AMPTimeoutAdjustment int64             `mapstructure:"amp_timeout_adjustment_ms"`
	GDPR                 GDPR              `mapstructure:"gdpr"`
	CCPA                 CCPA              `mapstructure:"ccpa"`
	LMT                  LMT               `mapstructure:"lmt"`
	CurrencyConverter    CurrencyConverter `mapstructure:"currency_converter"`
	DefReqConfig         DefReqConfig      `mapstructure:"default_request"`

	VideoStoredRequestRequired bool `mapstructure:"video_stored_request_required"`

	// Array of blacklisted apps that is used to create the hash table BlacklistedAppMap so App.ID's can be instantly accessed.
	BlacklistedApps   []string `mapstructure:"blacklisted_apps,flow"`
	BlacklistedAppMap map[string]bool
	// Array of blacklisted accounts that is used to create the hash table BlacklistedAcctMap so Account.ID's can be instantly accessed.
	BlacklistedAccts   []string `mapstructure:"blacklisted_accts,flow"`
	BlacklistedAcctMap map[string]bool
	// Is publisher/account ID required to be submitted in the OpenRTB2 request
	AccountRequired bool `mapstructure:"account_required"`
	// AccountDefaults defines default settings for valid accounts that are partially defined
	// and provides a way to set global settings that can be overridden at account level.
	AccountDefaults Account `mapstructure:"account_defaults"`
	// accountDefaultsJSON is the internal serialized form of AccountDefaults used for json merge
	accountDefaultsJSON json.RawMessage
	// Local private file containing SSL certificates
	PemCertsFile string `mapstructure:"certificates_file"`
	// Custom headers to handle request timeouts from queueing infrastructure
	RequestTimeoutHeaders RequestTimeoutHeaders `mapstructure:"request_timeout_headers"`
	// Debug/logging flags go here
	Debug Debug `mapstructure:"debug"`
	// RequestValidation specifies the request validation options.
	RequestValidation RequestValidation `mapstructure:"request_validation"`
	// When true, PBS will assign a randomly generated UUID to req.Source.TID if it is empty
	AutoGenSourceTID bool `mapstructure:"auto_gen_source_tid"`
	//When true, new bid id will be generated in seatbid[].bid[].ext.prebid.bidid and used in event urls instead
	GenerateBidID bool `mapstructure:"generate_bid_id"`
	// GenerateRequestID overrides the bidrequest.id in an AMP Request or an App Stored Request with a generated UUID if set to true. The default is false.
	GenerateRequestID bool                      `mapstructure:"generate_request_id"`
	HostSChainNode    *openrtb2.SupplyChainNode `mapstructure:"host_schain_node"`
	// Experiment configures non-production ready features.
	Experiment Experiment `mapstructure:"experiment"`
	DataCenter string     `mapstructure:"datacenter"`
	// BidderInfos supports adapter overrides in extra configs like pbs.json, pbs.yaml, etc.
	// Refers to main.go `configFileName` constant
	BidderInfos BidderInfos `mapstructure:"adapters"`
	// Hooks provides a way to specify hook execution plan for specific endpoints and stages
	Hooks       Hooks       `mapstructure:"hooks"`
	Validations Validations `mapstructure:"validations"`
	PriceFloors PriceFloors `mapstructure:"price_floors"`
}

type PriceFloors struct {
	Enabled bool `mapstructure:"enabled"`
}

const MIN_COOKIE_SIZE_BYTES = 500

type HTTPClient struct {
	MaxConnsPerHost     int `mapstructure:"max_connections_per_host"`
	MaxIdleConns        int `mapstructure:"max_idle_connections"`
	MaxIdleConnsPerHost int `mapstructure:"max_idle_connections_per_host"`
	IdleConnTimeout     int `mapstructure:"idle_connection_timeout_seconds"`
}

func (cfg *Configuration) validate(v *viper.Viper) []error {
	var errs []error
	errs = cfg.AuctionTimeouts.validate(errs)
	errs = cfg.StoredRequests.validate(errs)
	errs = cfg.StoredRequestsAMP.validate(errs)
	errs = cfg.Accounts.validate(errs)
	errs = cfg.CategoryMapping.validate(errs)
	errs = cfg.StoredVideo.validate(errs)
	errs = cfg.Metrics.validate(errs)
	if cfg.MaxRequestSize < 0 {
		errs = append(errs, fmt.Errorf("cfg.max_request_size must be >= 0. Got %d", cfg.MaxRequestSize))
	}
	errs = cfg.GDPR.validate(v, errs)
	errs = cfg.CurrencyConverter.validate(errs)
	errs = cfg.Debug.validate(errs)
	errs = cfg.ExtCacheURL.validate(errs)
	errs = cfg.AccountDefaults.PriceFloors.validate(errs)
	if cfg.AccountDefaults.Disabled {
		glog.Warning(`With account_defaults.disabled=true, host-defined accounts must exist and have "disabled":false. All other requests will be rejected.`)
	}

	if cfg.PriceFloors.Enabled {
		glog.Warning(`cfg.PriceFloors.Enabled will currently not do anything as price floors feature is still under development.`)
	}

	if len(cfg.AccountDefaults.Events.VASTEvents) > 0 {
		errs = append(errs, errors.New("account_defaults.Events.VASTEvents has no effect as the feature is under development."))
	}

	if cfg.TmaxAdjustments.Enabled {
		glog.Warning(`cfg.TmaxAdjustments.Enabled will currently not do anything as tmax adjustment feature is still under development.`)
		cfg.TmaxAdjustments.Enabled = false
	}

	errs = cfg.Experiment.validate(errs)
	errs = cfg.BidderInfos.validate(errs)
	return errs
}

type AuctionTimeouts struct {
	// The default timeout is used if the user's request didn't define one. Use 0 if there's no default.
	Default uint64 `mapstructure:"default"`
	// The max timeout is used as an absolute cap, to prevent excessively long ones. Use 0 for no cap
	Max uint64 `mapstructure:"max"`
}

func (cfg *AuctionTimeouts) validate(errs []error) []error {
	if cfg.Max < cfg.Default {
		errs = append(errs, fmt.Errorf("auction_timeouts_ms.max cannot be less than auction_timeouts_ms.default. max=%d, default=%d", cfg.Max, cfg.Default))
	}
	return errs
}

func (data *ExternalCache) validate(errs []error) []error {
	if data.Host == "" && data.Path == "" {
		// Both host and path can be blank. No further validation needed
		return errs
	}

	if data.Scheme != "" && data.Scheme != "http" && data.Scheme != "https" {
		return append(errs, errors.New("External cache Scheme must be http or https if specified"))
	}

	// Either host or path or both not empty, validate.
	if data.Host == "" && data.Path != "" || data.Host != "" && data.Path == "" {
		return append(errs, errors.New("External cache Host and Path must both be specified"))
	}
	if strings.HasSuffix(data.Host, "/") {
		return append(errs, errors.New(fmt.Sprintf("External cache Host '%s' must not end with a path separator", data.Host)))
	}
	if strings.Contains(data.Host, "://") {
		return append(errs, errors.New(fmt.Sprintf("External cache Host must not specify a protocol. '%s'", data.Host)))
	}
	if !strings.HasPrefix(data.Path, "/") {
		return append(errs, errors.New(fmt.Sprintf("External cache Path '%s' must begin with a path separator", data.Path)))
	}

	urlObj, err := url.Parse("https://" + data.Host + data.Path)
	if err != nil {
		return append(errs, errors.New(fmt.Sprintf("External cache Path validation error: %s ", err.Error())))
	}
	if urlObj.Host != data.Host {
		return append(errs, errors.New(fmt.Sprintf("External cache Host '%s' is invalid", data.Host)))
	}
	if urlObj.Path != data.Path {
		return append(errs, errors.New("External cache Path is invalid"))
	}

	return errs
}

// LimitAuctionTimeout returns the min of requested or cfg.MaxAuctionTimeout.
// Both values treat "0" as "infinite".
func (cfg *AuctionTimeouts) LimitAuctionTimeout(requested time.Duration) time.Duration {
	if requested == 0 && cfg.Default != 0 {
		return time.Duration(cfg.Default) * time.Millisecond
	}
	if cfg.Max > 0 {
		maxTimeout := time.Duration(cfg.Max) * time.Millisecond
		if requested == 0 || requested > maxTimeout {
			return maxTimeout
		}
	}
	return requested
}

// Privacy is a grouping of privacy related configs to assist in dependency injection.
type Privacy struct {
	CCPA CCPA
	GDPR GDPR
	LMT  LMT
}

type GDPR struct {
	Enabled                 bool         `mapstructure:"enabled"`
	HostVendorID            int          `mapstructure:"host_vendor_id"`
	DefaultValue            string       `mapstructure:"default_value"`
	Timeouts                GDPRTimeouts `mapstructure:"timeouts_ms"`
	NonStandardPublishers   []string     `mapstructure:"non_standard_publishers,flow"`
	NonStandardPublisherMap map[string]struct{}
	TCF2                    TCF2 `mapstructure:"tcf2"`
	AMPException            bool `mapstructure:"amp_exception"` // Deprecated: Use account-level GDPR settings (gdpr.integration_enabled.amp) instead
	// EEACountries (EEA = European Economic Area) are a list of countries where we should assume GDPR applies.
	// If the gdpr flag is unset in a request, but geo.country is set, we will assume GDPR applies if and only
	// if the country matches one on this list. If both the GDPR flag and country are not set, we default
	// to DefaultValue
	EEACountries    []string `mapstructure:"eea_countries"`
	EEACountriesMap map[string]struct{}
}

func (cfg *GDPR) validate(v *viper.Viper, errs []error) []error {
	if !v.IsSet("gdpr.default_value") {
		errs = append(errs, fmt.Errorf("gdpr.default_value is required and must be specified"))
	} else if cfg.DefaultValue != "0" && cfg.DefaultValue != "1" {
		errs = append(errs, fmt.Errorf("gdpr.default_value must be 0 or 1"))
	}
	if cfg.HostVendorID < 0 || cfg.HostVendorID > 0xffff {
		errs = append(errs, fmt.Errorf("gdpr.host_vendor_id must be in the range [0, %d]. Got %d", 0xffff, cfg.HostVendorID))
	}
	if cfg.HostVendorID == 0 {
		glog.Warning("gdpr.host_vendor_id was not specified. Host company GDPR checks will be skipped.")
	}
	if cfg.AMPException == true {
		errs = append(errs, fmt.Errorf("gdpr.amp_exception has been discontinued and must be removed from your config. If you need to disable GDPR for AMP, you may do so per-account (gdpr.integration_enabled.amp) or at the host level for the default account (account_defaults.gdpr.integration_enabled.amp)"))
	}
	return cfg.validatePurposes(errs)
}

func (cfg *GDPR) validatePurposes(errs []error) []error {
	purposeConfigs := []TCF2Purpose{
		cfg.TCF2.Purpose1,
		cfg.TCF2.Purpose2,
		cfg.TCF2.Purpose3,
		cfg.TCF2.Purpose4,
		cfg.TCF2.Purpose5,
		cfg.TCF2.Purpose6,
		cfg.TCF2.Purpose7,
		cfg.TCF2.Purpose8,
		cfg.TCF2.Purpose9,
		cfg.TCF2.Purpose10,
	}

	for i := 0; i < len(purposeConfigs); i++ {
		enforceAlgoValue := purposeConfigs[i].EnforceAlgo
		enforceAlgoField := fmt.Sprintf("gdpr.tcf2.purpose%d.enforce_algo", (i + 1))

		if enforceAlgoValue != TCF2EnforceAlgoFull && enforceAlgoValue != TCF2EnforceAlgoBasic {
			errs = append(errs, fmt.Errorf("%s must be \"basic\" or \"full\". Got %s", enforceAlgoField, enforceAlgoValue))
		}
	}
	return errs
}

type GDPRTimeouts struct {
	InitVendorlistFetch   int `mapstructure:"init_vendorlist_fetches"`
	ActiveVendorlistFetch int `mapstructure:"active_vendorlist_fetch"`
}

func (t *GDPRTimeouts) InitTimeout() time.Duration {
	return time.Duration(t.InitVendorlistFetch) * time.Millisecond
}

func (t *GDPRTimeouts) ActiveTimeout() time.Duration {
	return time.Duration(t.ActiveVendorlistFetch) * time.Millisecond
}

const (
	TCF2EnforceAlgoBasic = "basic"
	TCF2EnforceAlgoFull  = "full"
)

type TCF2EnforcementAlgo int

const (
	TCF2UndefinedEnforcement TCF2EnforcementAlgo = iota
	TCF2BasicEnforcement
	TCF2FullEnforcement
)

// TCF2 defines the TCF2 specific configurations for GDPR
type TCF2 struct {
	Enabled   bool        `mapstructure:"enabled"`
	Purpose1  TCF2Purpose `mapstructure:"purpose1"`
	Purpose2  TCF2Purpose `mapstructure:"purpose2"`
	Purpose3  TCF2Purpose `mapstructure:"purpose3"`
	Purpose4  TCF2Purpose `mapstructure:"purpose4"`
	Purpose5  TCF2Purpose `mapstructure:"purpose5"`
	Purpose6  TCF2Purpose `mapstructure:"purpose6"`
	Purpose7  TCF2Purpose `mapstructure:"purpose7"`
	Purpose8  TCF2Purpose `mapstructure:"purpose8"`
	Purpose9  TCF2Purpose `mapstructure:"purpose9"`
	Purpose10 TCF2Purpose `mapstructure:"purpose10"`
	// Map of purpose configs for easy purpose lookup
	PurposeConfigs      map[consentconstants.Purpose]*TCF2Purpose
	SpecialFeature1     TCF2SpecialFeature      `mapstructure:"special_feature1"`
	PurposeOneTreatment TCF2PurposeOneTreatment `mapstructure:"purpose_one_treatment"`
}

// ChannelEnabled checks if a given channel type is enabled. All channel types are considered either
// enabled or disabled based on the Enabled flag.
func (t *TCF2) ChannelEnabled(channelType ChannelType) bool {
	return t.Enabled
}

// IsEnabled indicates if TCF2 is enabled
func (t *TCF2) IsEnabled() bool {
	return t.Enabled
}

// PurposeEnforced checks if full enforcement is turned on for a given purpose. With full enforcement enabled, the
// GDPR full enforcement algorithm will execute for that purpose determining legal basis; otherwise it's skipped.
func (t *TCF2) PurposeEnforced(purpose consentconstants.Purpose) (value bool) {
	if t.PurposeConfigs[purpose] == nil {
		return false
	}
	return t.PurposeConfigs[purpose].EnforcePurpose
}

// PurposeEnforcementAlgo returns the default enforcement algorithm for a given purpose
func (t *TCF2) PurposeEnforcementAlgo(purpose consentconstants.Purpose) (value TCF2EnforcementAlgo) {
	if c, exists := t.PurposeConfigs[purpose]; exists {
		return c.EnforceAlgoID
	}
	return TCF2FullEnforcement
}

// PurposeEnforcingVendors checks if enforcing vendors is turned on for a given purpose. With enforcing vendors
// enabled, the GDPR full enforcement algorithm considers the GVL when determining legal basis; otherwise it's skipped.
func (t *TCF2) PurposeEnforcingVendors(purpose consentconstants.Purpose) (value bool) {
	if t.PurposeConfigs[purpose] == nil {
		return false
	}
	return t.PurposeConfigs[purpose].EnforceVendors
}

// PurposeVendorExceptions returns the vendor exception map for a given purpose if it exists, otherwise it returns
// an empty map of vendor exceptions
func (t *TCF2) PurposeVendorExceptions(purpose consentconstants.Purpose) (value map[openrtb_ext.BidderName]struct{}) {
	c, exists := t.PurposeConfigs[purpose]

	if exists && c.VendorExceptionMap != nil {
		return c.VendorExceptionMap
	}
	return make(map[openrtb_ext.BidderName]struct{}, 0)
}

// FeatureOneEnforced checks if special feature one is enforced. If it is enforced, PBS will determine whether geo
// information may be passed through in the bid request.
func (t *TCF2) FeatureOneEnforced() (value bool) {
	return t.SpecialFeature1.Enforce
}

// FeatureOneVendorException checks if the specified bidder is considered a vendor exception for special feature one.
// If a bidder is a vendor exception, PBS will bypass the pass geo calculation passing the geo information in the bid request.
func (t *TCF2) FeatureOneVendorException(bidder openrtb_ext.BidderName) (value bool) {
	if _, ok := t.SpecialFeature1.VendorExceptionMap[bidder]; ok {
		return true
	}
	return false
}

// PurposeOneTreatmentEnabled checks if purpose one treatment is enabled.
func (t *TCF2) PurposeOneTreatmentEnabled() (value bool) {
	return t.PurposeOneTreatment.Enabled
}

// PurposeOneTreatmentAccessAllowed checks if purpose one treatment access is allowed.
func (t *TCF2) PurposeOneTreatmentAccessAllowed() (value bool) {
	return t.PurposeOneTreatment.AccessAllowed
}

// Making a purpose struct so purpose specific details can be added later.
type TCF2Purpose struct {
	Enabled     bool   `mapstructure:"enabled"` // Deprecated: Use enforce_purpose instead
	EnforceAlgo string `mapstructure:"enforce_algo"`
	// Integer representation of enforcement algo for performance improvement on compares
	EnforceAlgoID  TCF2EnforcementAlgo
	EnforcePurpose bool `mapstructure:"enforce_purpose"`
	EnforceVendors bool `mapstructure:"enforce_vendors"`
	// Array of vendor exceptions that is used to create the hash table VendorExceptionMap so vendor names can be instantly accessed
	VendorExceptions   []openrtb_ext.BidderName `mapstructure:"vendor_exceptions"`
	VendorExceptionMap map[openrtb_ext.BidderName]struct{}
}

type TCF2SpecialFeature struct {
	Enforce bool `mapstructure:"enforce"`
	// Array of vendor exceptions that is used to create the hash table VendorExceptionMap so vendor names can be instantly accessed
	VendorExceptions   []openrtb_ext.BidderName `mapstructure:"vendor_exceptions"`
	VendorExceptionMap map[openrtb_ext.BidderName]struct{}
}

type TCF2PurposeOneTreatment struct {
	Enabled       bool `mapstructure:"enabled"`
	AccessAllowed bool `mapstructure:"access_allowed"`
}

type CCPA struct {
	Enforce bool `mapstructure:"enforce"`
}

type LMT struct {
	Enforce bool `mapstructure:"enforce"`
}

type Analytics struct {
	File     FileLogs `mapstructure:"file"`
	Pubstack Pubstack `mapstructure:"pubstack"`
}

type CurrencyConverter struct {
	FetchURL             string `mapstructure:"fetch_url"`
	FetchIntervalSeconds int    `mapstructure:"fetch_interval_seconds"`
	StaleRatesSeconds    int    `mapstructure:"stale_rates_seconds"`
}

func (cfg *CurrencyConverter) validate(errs []error) []error {
	if cfg.FetchIntervalSeconds < 0 {
		errs = append(errs, fmt.Errorf("currency_converter.fetch_interval_seconds must be in the range [0, %d]. Got %d", 0xffff, cfg.FetchIntervalSeconds))
	}
	return errs
}

// FileLogs Corresponding config for FileLogger as a PBS Analytics Module
type FileLogs struct {
	Filename string `mapstructure:"filename"`
}

type Pubstack struct {
	Enabled     bool           `mapstructure:"enabled"`
	ScopeId     string         `mapstructure:"scopeid"`
	IntakeUrl   string         `mapstructure:"endpoint"`
	Buffers     PubstackBuffer `mapstructure:"buffers"`
	ConfRefresh string         `mapstructure:"configuration_refresh_delay"`
}

type PubstackBuffer struct {
	BufferSize string `mapstructure:"size"`
	EventCount int    `mapstructure:"count"`
	Timeout    string `mapstructure:"timeout"`
}

type VTrack struct {
	TimeoutMS          int64 `mapstructure:"timeout_ms"`
	AllowUnknownBidder bool  `mapstructure:"allow_unknown_bidder"`
	Enabled            bool  `mapstructure:"enabled"`
}

type Event struct {
	TimeoutMS int64 `mapstructure:"timeout_ms"`
}

type HostCookie struct {
	Domain             string `mapstructure:"domain"`
	Family             string `mapstructure:"family"`
	CookieName         string `mapstructure:"cookie_name"`
	OptOutURL          string `mapstructure:"opt_out_url"`
	OptInURL           string `mapstructure:"opt_in_url"`
	MaxCookieSizeBytes int    `mapstructure:"max_cookie_size_bytes"`
	OptOutCookie       Cookie `mapstructure:"optout_cookie"`
	// Cookie timeout in days
	TTL int64 `mapstructure:"ttl_days"`
}

func (cfg *HostCookie) TTLDuration() time.Duration {
	return time.Duration(cfg.TTL) * time.Hour * 24
}

type RequestTimeoutHeaders struct {
	RequestTimeInQueue    string `mapstructure:"request_time_in_queue"`
	RequestTimeoutInQueue string `mapstructure:"request_timeout_in_queue"`
}

type Metrics struct {
	Influxdb   InfluxMetrics     `mapstructure:"influxdb"`
	Prometheus PrometheusMetrics `mapstructure:"prometheus"`
	Disabled   DisabledMetrics   `mapstructure:"disabled_metrics"`
}

type DisabledMetrics struct {
	// True if we want to stop collecting account-to-adapter metrics
	AccountAdapterDetails bool `mapstructure:"account_adapter_details"`

	// True if we want to stop collecting account debug request metrics
	AccountDebug bool `mapstructure:"account_debug"`

	// True if we want to stop collecting account stored respponses metrics
	AccountStoredResponses bool `mapstructure:"account_stored_responses"`

	// True if we don't want to collect metrics about the connections prebid
	// server establishes with bidder servers such as the number of connections
	// that were created or reused.
	AdapterConnectionMetrics bool `mapstructure:"adapter_connections_metrics"`

	// True if we don't want to collect the per adapter GDPR request blocked metric
	AdapterGDPRRequestBlocked bool `mapstructure:"adapter_gdpr_request_blocked"`

	// True if we want to stop collecting account modules metrics
	AccountModulesMetrics bool `mapstructure:"account_modules_metrics"`
}

func (cfg *Metrics) validate(errs []error) []error {
	return cfg.Prometheus.validate(errs)
}

type InfluxMetrics struct {
	Host               string `mapstructure:"host"`
	Database           string `mapstructure:"database"`
	Measurement        string `mapstructure:"measurement"`
	Username           string `mapstructure:"username"`
	Password           string `mapstructure:"password"`
	AlignTimestamps    bool   `mapstructure:"align_timestamps"`
	MetricSendInterval int    `mapstructure:"metric_send_interval"`
}

type PrometheusMetrics struct {
	Port             int    `mapstructure:"port"`
	Namespace        string `mapstructure:"namespace"`
	Subsystem        string `mapstructure:"subsystem"`
	TimeoutMillisRaw int    `mapstructure:"timeout_ms"`
}

func (cfg *PrometheusMetrics) validate(errs []error) []error {
	if cfg.Port > 0 && cfg.TimeoutMillisRaw <= 0 {
		errs = append(errs, fmt.Errorf("metrics.prometheus.timeout_ms must be positive if metrics.prometheus.port is defined. Got timeout=%d and port=%d", cfg.TimeoutMillisRaw, cfg.Port))
	}
	return errs
}

func (m *PrometheusMetrics) Timeout() time.Duration {
	return time.Duration(m.TimeoutMillisRaw) * time.Millisecond
}

// ExternalCache configures the externally accessible cache url.
type ExternalCache struct {
	Scheme string `mapstructure:"scheme"`
	Host   string `mapstructure:"host"`
	Path   string `mapstructure:"path"`
}

// Cache configures the url used internally by Prebid Server to communicate with Prebid Cache.
type Cache struct {
	Scheme string `mapstructure:"scheme"`
	Host   string `mapstructure:"host"`
	Query  string `mapstructure:"query"`

	// A static timeout here is not ideal. This is a hack because we have some aggressive timelines for OpenRTB support.
	// This value specifies how much time the prebid server host expects a call to prebid cache to take.
	//
	// OpenRTB allows the caller to specify the auction timeout. Prebid Server will subtract _this_ amount of time
	// from the timeout it gives demand sources to respond.
	//
	// In reality, the cache response time will probably fluctuate with the traffic over time. Someday,
	// this should be replaced by code which tracks the response time of recent cache calls and
	// adjusts the time dynamically.
	ExpectedTimeMillis int `mapstructure:"expected_millis"`

	DefaultTTLs DefaultTTLs `mapstructure:"default_ttl_seconds"`
}

// Default TTLs to use to cache bids for different types of imps.
type DefaultTTLs struct {
	Banner int `mapstructure:"banner"`
	Video  int `mapstructure:"video"`
	Native int `mapstructure:"native"`
	Audio  int `mapstructure:"audio"`
}

type Cookie struct {
	Name  string `mapstructure:"name"`
	Value string `mapstructure:"value"`
}

// AliasConfig will define the various source(s) or the default aliases
// Currently only filesystem is supported, but keeping the config structure
type DefReqConfig struct {
	Type       string      `mapstructure:"type"`
	FileSystem DefReqFiles `mapstructure:"file"`
	AliasInfo  bool        `mapstructure:"alias_info"`
}

type DefReqFiles struct {
	FileName string `mapstructure:"name"`
}

type Debug struct {
	TimeoutNotification TimeoutNotification `mapstructure:"timeout_notification"`
	OverrideToken       string              `mapstructure:"override_token"`
}

type Server struct {
	ExternalUrl string
	GvlID       int
	DataCenter  string
}

func (server *Server) Empty() bool {
	return server == nil || (server.DataCenter == "" && server.ExternalUrl == "" && server.GvlID == 0)
}

func (cfg *Debug) validate(errs []error) []error {
	return cfg.TimeoutNotification.validate(errs)
}

type TimeoutNotification struct {
	// Log timeout notifications in the application log
	Log bool `mapstructure:"log"`
	// Fraction of notifications to log
	SamplingRate float32 `mapstructure:"sampling_rate"`
	// Only log failures
	FailOnly bool `mapstructure:"fail_only"`
}

type Validations struct {
	BannerCreativeMaxSize string `mapstructure:"banner_creative_max_size" json:"banner_creative_max_size"`
	SecureMarkup          string `mapstructure:"secure_markup" json:"secure_markup"`
	MaxCreativeWidth      int64  `mapstructure:"max_creative_width" json:"max_creative_width"`
	MaxCreativeHeight     int64  `mapstructure:"max_creative_height" json:"max_creative_height"`
}

const (
	ValidationEnforce string = "enforce"
	ValidationWarn    string = "warn"
	ValidationSkip    string = "skip"
)

func (host *Validations) SetBannerCreativeMaxSize(account Validations) {
	if len(account.BannerCreativeMaxSize) > 0 {
		host.BannerCreativeMaxSize = account.BannerCreativeMaxSize
	}
}

func (cfg *TimeoutNotification) validate(errs []error) []error {
	if cfg.SamplingRate < 0.0 || cfg.SamplingRate > 1.0 {
		errs = append(errs, fmt.Errorf("debug.timeout_notification.sampling_rate must be positive and not greater than 1.0. Got %f", cfg.SamplingRate))
	}
	return errs
}

// New uses viper to get our server configurations.
func New(v *viper.Viper, bidderInfos BidderInfos, normalizeBidderName func(string) (openrtb_ext.BidderName, bool)) (*Configuration, error) {
	var c Configuration
	if err := v.Unmarshal(&c); err != nil {
		return nil, fmt.Errorf("viper failed to unmarshal app config: %v", err)
	}

	if err := c.RequestValidation.Parse(); err != nil {
		return nil, err
	}

	if err := isValidCookieSize(c.HostCookie.MaxCookieSizeBytes); err != nil {
		glog.Fatal(fmt.Printf("Max cookie size %d cannot be less than %d \n", c.HostCookie.MaxCookieSizeBytes, MIN_COOKIE_SIZE_BYTES))
		return nil, err
	}

	// Update account defaults and generate base json for patch
	c.AccountDefaults.CacheTTL = c.CacheURL.DefaultTTLs // comment this out to set explicitly in config

	// Update the deprecated and new events enabled values for account defaults.
	c.AccountDefaults.EventsEnabled, c.AccountDefaults.Events.Enabled = migrateConfigEventsEnabled(c.AccountDefaults.EventsEnabled, c.AccountDefaults.Events.Enabled)

	if err := c.MarshalAccountDefaults(); err != nil {
		return nil, err
	}

	// To look for a request's publisher_id in the NonStandardPublishers list in
	// O(1) time, we fill this hash table located in the NonStandardPublisherMap field of GDPR
	var s struct{}
	c.GDPR.NonStandardPublisherMap = make(map[string]struct{})
	for i := 0; i < len(c.GDPR.NonStandardPublishers); i++ {
		c.GDPR.NonStandardPublisherMap[c.GDPR.NonStandardPublishers[i]] = s
	}

	c.GDPR.EEACountriesMap = make(map[string]struct{}, len(c.GDPR.EEACountries))
	for _, v := range c.GDPR.EEACountries {
		c.GDPR.EEACountriesMap[v] = s
	}

	// for each purpose we capture a reference to the purpose config in a map for easy purpose config lookup
	c.GDPR.TCF2.PurposeConfigs = map[consentconstants.Purpose]*TCF2Purpose{
		1:  &c.GDPR.TCF2.Purpose1,
		2:  &c.GDPR.TCF2.Purpose2,
		3:  &c.GDPR.TCF2.Purpose3,
		4:  &c.GDPR.TCF2.Purpose4,
		5:  &c.GDPR.TCF2.Purpose5,
		6:  &c.GDPR.TCF2.Purpose6,
		7:  &c.GDPR.TCF2.Purpose7,
		8:  &c.GDPR.TCF2.Purpose8,
		9:  &c.GDPR.TCF2.Purpose9,
		10: &c.GDPR.TCF2.Purpose10,
	}

	// As an alternative to performing several string compares per request, we set the integer representation of
	// the enforcement algorithm on each purpose config
	for _, pc := range c.GDPR.TCF2.PurposeConfigs {
		if pc.EnforceAlgo == TCF2EnforceAlgoBasic {
			pc.EnforceAlgoID = TCF2BasicEnforcement
		} else {
			pc.EnforceAlgoID = TCF2FullEnforcement
		}
	}

	// To look for a purpose's vendor exceptions in O(1) time, for each purpose we fill this hash table with bidders
	// located in the VendorExceptions field of the GDPR.TCF2.PurposeX struct defined in this file
	for _, pc := range c.GDPR.TCF2.PurposeConfigs {
		pc.VendorExceptionMap = make(map[openrtb_ext.BidderName]struct{})
		for v := 0; v < len(pc.VendorExceptions); v++ {
			bidderName := pc.VendorExceptions[v]
			pc.VendorExceptionMap[bidderName] = struct{}{}
		}
	}

	// To look for a special feature's vendor exceptions in O(1) time, we fill this hash table with bidders located in the
	// VendorExceptions field of the GDPR.TCF2.SpecialFeature1 struct defined in this file
	c.GDPR.TCF2.SpecialFeature1.VendorExceptionMap = make(map[openrtb_ext.BidderName]struct{})
	for v := 0; v < len(c.GDPR.TCF2.SpecialFeature1.VendorExceptions); v++ {
		bidderName := c.GDPR.TCF2.SpecialFeature1.VendorExceptions[v]
		c.GDPR.TCF2.SpecialFeature1.VendorExceptionMap[bidderName] = struct{}{}
	}

	// To look for a request's app_id in O(1) time, we fill this hash table located in the
	// the BlacklistedApps field of the Configuration struct defined in this file
	c.BlacklistedAppMap = make(map[string]bool)
	for i := 0; i < len(c.BlacklistedApps); i++ {
		c.BlacklistedAppMap[c.BlacklistedApps[i]] = true
	}

	// To look for a request's account id in O(1) time, we fill this hash table located in the
	// the BlacklistedAccts field of the Configuration struct defined in this file
	c.BlacklistedAcctMap = make(map[string]bool)
	for i := 0; i < len(c.BlacklistedAccts); i++ {
		c.BlacklistedAcctMap[c.BlacklistedAccts[i]] = true
	}

	// Migrate combo stored request config to separate stored_reqs and amp stored_reqs configs.
	resolvedStoredRequestsConfig(&c)

	mergedBidderInfos, err := applyBidderInfoConfigOverrides(c.BidderInfos, bidderInfos, normalizeBidderName)
	if err != nil {
		return nil, err
	}
	c.BidderInfos = mergedBidderInfos

	glog.Info("Logging the resolved configuration:")
	logGeneral(reflect.ValueOf(c), "  \t")
	if errs := c.validate(v); len(errs) > 0 {
		return &c, errortypes.NewAggregateError("validation errors", errs)
	}

	return &c, nil
}

// MarshalAccountDefaults compiles AccountDefaults into the JSON format used for merge patch
func (cfg *Configuration) MarshalAccountDefaults() error {
	var err error
	if cfg.accountDefaultsJSON, err = json.Marshal(cfg.AccountDefaults); err != nil {
		glog.Warningf("converting %+v to json: %v", cfg.AccountDefaults, err)
	}
	return err
}

// AccountDefaultsJSON returns the precompiled JSON form of account_defaults
func (cfg *Configuration) AccountDefaultsJSON() json.RawMessage {
	return cfg.accountDefaultsJSON
}

// GetBaseURL allows for protocol relative URL if scheme is empty
func (cfg *Cache) GetBaseURL() string {
	cfg.Scheme = strings.ToLower(cfg.Scheme)
	if strings.Contains(cfg.Scheme, "https") {
		return fmt.Sprintf("https://%s", cfg.Host)
	}
	if strings.Contains(cfg.Scheme, "http") {
		return fmt.Sprintf("http://%s", cfg.Host)
	}
	return fmt.Sprintf("//%s", cfg.Host)
}

func (cfg *Configuration) GetCachedAssetURL(uuid string) string {
	return fmt.Sprintf("%s/cache?%s", cfg.CacheURL.GetBaseURL(), strings.Replace(cfg.CacheURL.Query, "%PBS_CACHE_UUID%", uuid, 1))
}

// Set the default config values for the viper object we are using.
func SetupViper(v *viper.Viper, filename string, bidderInfos BidderInfos) {
	if filename != "" {
		v.SetConfigName(filename)
		v.AddConfigPath(".")
		v.AddConfigPath("/etc/config")
	}

	// Fixes #475: Some defaults will be set just so they are accessible via environment variables
	// (basically so viper knows they exist)
	v.SetDefault("external_url", "http://localhost:8000")
	v.SetDefault("host", "")
	v.SetDefault("port", 8000)
	v.SetDefault("unix_socket_enable", false)              // boolean which decide if the socket-server will be started.
	v.SetDefault("unix_socket_name", "prebid-server.sock") // path of the socket's file which must be listened.
	v.SetDefault("admin_port", 6060)
	v.SetDefault("enable_gzip", false)
	v.SetDefault("garbage_collector_threshold", 0)
	v.SetDefault("status_response", "")
	v.SetDefault("datacenter", "")
	v.SetDefault("auction_timeouts_ms.default", 0)
	v.SetDefault("auction_timeouts_ms.max", 0)
	v.SetDefault("cache.scheme", "")
	v.SetDefault("cache.host", "")
	v.SetDefault("cache.query", "")
	v.SetDefault("cache.expected_millis", 10)
	v.SetDefault("cache.default_ttl_seconds.banner", 0)
	v.SetDefault("cache.default_ttl_seconds.video", 0)
	v.SetDefault("cache.default_ttl_seconds.native", 0)
	v.SetDefault("cache.default_ttl_seconds.audio", 0)
	v.SetDefault("external_cache.scheme", "")
	v.SetDefault("external_cache.host", "")
	v.SetDefault("external_cache.path", "")
	v.SetDefault("recaptcha_secret", "")
	v.SetDefault("host_cookie.domain", "")
	v.SetDefault("host_cookie.family", "")
	v.SetDefault("host_cookie.cookie_name", "")
	v.SetDefault("host_cookie.opt_out_url", "")
	v.SetDefault("host_cookie.opt_in_url", "")
	v.SetDefault("host_cookie.optout_cookie.name", "")
	v.SetDefault("host_cookie.value", "")
	v.SetDefault("host_cookie.ttl_days", 90)
	v.SetDefault("host_cookie.max_cookie_size_bytes", 0)
	v.SetDefault("host_schain_node", nil)
	v.SetDefault("validations.banner_creative_max_size", ValidationSkip)
	v.SetDefault("validations.secure_markup", ValidationSkip)
	v.SetDefault("validations.max_creative_size.height", 0)
	v.SetDefault("validations.max_creative_size.width", 0)
	v.SetDefault("http_client.max_connections_per_host", 0) // unlimited
	v.SetDefault("http_client.max_idle_connections", 400)
	v.SetDefault("http_client.max_idle_connections_per_host", 10)
	v.SetDefault("http_client.idle_connection_timeout_seconds", 60)
	v.SetDefault("http_client_cache.max_connections_per_host", 0) // unlimited
	v.SetDefault("http_client_cache.max_idle_connections", 10)
	v.SetDefault("http_client_cache.max_idle_connections_per_host", 2)
	v.SetDefault("http_client_cache.idle_connection_timeout_seconds", 60)
	// no metrics configured by default (metrics{host|database|username|password})
	v.SetDefault("metrics.disabled_metrics.account_adapter_details", false)
	v.SetDefault("metrics.disabled_metrics.account_debug", true)
	v.SetDefault("metrics.disabled_metrics.account_stored_responses", true)
	v.SetDefault("metrics.disabled_metrics.adapter_connections_metrics", true)
	v.SetDefault("metrics.disabled_metrics.adapter_gdpr_request_blocked", false)
	v.SetDefault("metrics.influxdb.host", "")
	v.SetDefault("metrics.influxdb.database", "")
	v.SetDefault("metrics.influxdb.measurement", "")
	v.SetDefault("metrics.influxdb.username", "")
	v.SetDefault("metrics.influxdb.password", "")
	v.SetDefault("metrics.influxdb.align_timestamps", false)
	v.SetDefault("metrics.influxdb.metric_send_interval", 20)
	v.SetDefault("metrics.prometheus.port", 0)
	v.SetDefault("metrics.prometheus.namespace", "")
	v.SetDefault("metrics.prometheus.subsystem", "")
	v.SetDefault("metrics.prometheus.timeout_ms", 10000)
	v.SetDefault("category_mapping.filesystem.enabled", true)
	v.SetDefault("category_mapping.filesystem.directorypath", "./static/category-mapping")
	v.SetDefault("category_mapping.http.endpoint", "")
	v.SetDefault("stored_requests.filesystem.enabled", false)
	v.SetDefault("stored_requests.filesystem.directorypath", "./stored_requests/data/by_id")
	v.SetDefault("stored_requests.directorypath", "./stored_requests/data/by_id")
	v.SetDefault("stored_requests.http.endpoint", "")
	v.SetDefault("stored_requests.http.amp_endpoint", "")
	v.SetDefault("stored_requests.in_memory_cache.type", "none")
	v.SetDefault("stored_requests.in_memory_cache.ttl_seconds", 0)
	v.SetDefault("stored_requests.in_memory_cache.request_cache_size_bytes", 0)
	v.SetDefault("stored_requests.in_memory_cache.imp_cache_size_bytes", 0)
	v.SetDefault("stored_requests.in_memory_cache.resp_cache_size_bytes", 0)
	v.SetDefault("stored_requests.cache_events_api", false)
	v.SetDefault("stored_requests.http_events.endpoint", "")
	v.SetDefault("stored_requests.http_events.amp_endpoint", "")
	v.SetDefault("stored_requests.http_events.refresh_rate_seconds", 0)
	v.SetDefault("stored_requests.http_events.timeout_ms", 0)
	// stored_video is short for stored_video_requests.
	// PBS is not in the business of storing video content beyond the normal prebid cache system.
	v.SetDefault("stored_video_req.filesystem.enabled", false)
	v.SetDefault("stored_video_req.filesystem.directorypath", "")
	v.SetDefault("stored_video_req.http.endpoint", "")
	v.SetDefault("stored_video_req.in_memory_cache.type", "none")
	v.SetDefault("stored_video_req.in_memory_cache.ttl_seconds", 0)
	v.SetDefault("stored_video_req.in_memory_cache.request_cache_size_bytes", 0)
	v.SetDefault("stored_video_req.in_memory_cache.imp_cache_size_bytes", 0)
	v.SetDefault("stored_video_req.in_memory_cache.resp_cache_size_bytes", 0)
	v.SetDefault("stored_video_req.cache_events.enabled", false)
	v.SetDefault("stored_video_req.cache_events.endpoint", "")
	v.SetDefault("stored_video_req.http_events.endpoint", "")
	v.SetDefault("stored_video_req.http_events.refresh_rate_seconds", 0)
	v.SetDefault("stored_video_req.http_events.timeout_ms", 0)
	v.SetDefault("stored_responses.filesystem.enabled", false)
	v.SetDefault("stored_responses.filesystem.directorypath", "")
	v.SetDefault("stored_responses.http.endpoint", "")
	v.SetDefault("stored_responses.in_memory_cache.type", "none")
	v.SetDefault("stored_responses.in_memory_cache.ttl_seconds", 0)
	v.SetDefault("stored_responses.in_memory_cache.request_cache_size_bytes", 0)
	v.SetDefault("stored_responses.in_memory_cache.imp_cache_size_bytes", 0)
	v.SetDefault("stored_responses.in_memory_cache.resp_cache_size_bytes", 0)
	v.SetDefault("stored_responses.cache_events.enabled", false)
	v.SetDefault("stored_responses.cache_events.endpoint", "")
	v.SetDefault("stored_responses.http_events.endpoint", "")
	v.SetDefault("stored_responses.http_events.refresh_rate_seconds", 0)
	v.SetDefault("stored_responses.http_events.timeout_ms", 0)

	v.SetDefault("vtrack.timeout_ms", 2000)
	v.SetDefault("vtrack.allow_unknown_bidder", true)
	v.SetDefault("vtrack.enabled", true)

	v.SetDefault("event.timeout_ms", 1000)

	v.SetDefault("accounts.filesystem.enabled", false)
	v.SetDefault("accounts.filesystem.directorypath", "./stored_requests/data/by_id")
	v.SetDefault("accounts.in_memory_cache.type", "none")

	v.BindEnv("user_sync.external_url")
	v.BindEnv("user_sync.coop_sync.default")

	// some adapters append the user id to the end of the redirect url instead of using
	// macro substitution. it is important for the uid to be the last query parameter.
	v.SetDefault("user_sync.redirect_url", "{{.ExternalURL}}/setuid?bidder={{.SyncerKey}}&gdpr={{.GDPR}}&gdpr_consent={{.GDPRConsent}}&gpp={{.GPP}}&gpp_sid={{.GPPSID}}&f={{.SyncType}}&uid={{.UserMacro}}")

	v.SetDefault("max_request_size", 1024*256)
	v.SetDefault("analytics.file.filename", "")
	v.SetDefault("analytics.pubstack.endpoint", "https://s2s.pbstck.com/v1")
	v.SetDefault("analytics.pubstack.scopeid", "change-me")
	v.SetDefault("analytics.pubstack.enabled", false)
	v.SetDefault("analytics.pubstack.configuration_refresh_delay", "2h")
	v.SetDefault("analytics.pubstack.buffers.size", "2MB")
	v.SetDefault("analytics.pubstack.buffers.count", 100)
	v.SetDefault("analytics.pubstack.buffers.timeout", "900s")
	v.SetDefault("amp_timeout_adjustment_ms", 0)
	v.BindEnv("gdpr.default_value")
	v.SetDefault("gdpr.enabled", true)
	v.SetDefault("gdpr.host_vendor_id", 0)
	v.SetDefault("gdpr.timeouts_ms.init_vendorlist_fetches", 0)
	v.SetDefault("gdpr.timeouts_ms.active_vendorlist_fetch", 0)
	v.SetDefault("gdpr.non_standard_publishers", []string{""})
	v.SetDefault("gdpr.tcf2.enabled", true)
	v.SetDefault("gdpr.tcf2.purpose1.enforce_vendors", true)
	v.SetDefault("gdpr.tcf2.purpose2.enforce_vendors", true)
	v.SetDefault("gdpr.tcf2.purpose3.enforce_vendors", true)
	v.SetDefault("gdpr.tcf2.purpose4.enforce_vendors", true)
	v.SetDefault("gdpr.tcf2.purpose5.enforce_vendors", true)
	v.SetDefault("gdpr.tcf2.purpose6.enforce_vendors", true)
	v.SetDefault("gdpr.tcf2.purpose7.enforce_vendors", true)
	v.SetDefault("gdpr.tcf2.purpose8.enforce_vendors", true)
	v.SetDefault("gdpr.tcf2.purpose9.enforce_vendors", true)
	v.SetDefault("gdpr.tcf2.purpose10.enforce_vendors", true)
	v.SetDefault("gdpr.tcf2.purpose1.vendor_exceptions", []openrtb_ext.BidderName{})
	v.SetDefault("gdpr.tcf2.purpose2.vendor_exceptions", []openrtb_ext.BidderName{})
	v.SetDefault("gdpr.tcf2.purpose3.vendor_exceptions", []openrtb_ext.BidderName{})
	v.SetDefault("gdpr.tcf2.purpose4.vendor_exceptions", []openrtb_ext.BidderName{})
	v.SetDefault("gdpr.tcf2.purpose5.vendor_exceptions", []openrtb_ext.BidderName{})
	v.SetDefault("gdpr.tcf2.purpose6.vendor_exceptions", []openrtb_ext.BidderName{})
	v.SetDefault("gdpr.tcf2.purpose7.vendor_exceptions", []openrtb_ext.BidderName{})
	v.SetDefault("gdpr.tcf2.purpose8.vendor_exceptions", []openrtb_ext.BidderName{})
	v.SetDefault("gdpr.tcf2.purpose9.vendor_exceptions", []openrtb_ext.BidderName{})
	v.SetDefault("gdpr.tcf2.purpose10.vendor_exceptions", []openrtb_ext.BidderName{})
	v.SetDefault("gdpr.amp_exception", false)
	v.SetDefault("gdpr.eea_countries", []string{"ALA", "AUT", "BEL", "BGR", "HRV", "CYP", "CZE", "DNK", "EST",
		"FIN", "FRA", "GUF", "DEU", "GIB", "GRC", "GLP", "GGY", "HUN", "ISL", "IRL", "IMN", "ITA", "JEY", "LVA",
		"LIE", "LTU", "LUX", "MLT", "MTQ", "MYT", "NLD", "NOR", "POL", "PRT", "REU", "ROU", "BLM", "MAF", "SPM",
		"SVK", "SVN", "ESP", "SWE", "GBR"})
	v.SetDefault("ccpa.enforce", false)
	v.SetDefault("lmt.enforce", true)
	v.SetDefault("currency_converter.fetch_url", "https://cdn.jsdelivr.net/gh/prebid/currency-file@1/latest.json")
	v.SetDefault("currency_converter.fetch_interval_seconds", 1800) // fetch currency rates every 30 minutes
	v.SetDefault("currency_converter.stale_rates_seconds", 0)
	v.SetDefault("default_request.type", "")
	v.SetDefault("default_request.file.name", "")
	v.SetDefault("default_request.alias_info", false)
	v.SetDefault("blacklisted_apps", []string{""})
	v.SetDefault("blacklisted_accts", []string{""})
	v.SetDefault("account_required", false)
	v.SetDefault("account_defaults.disabled", false)
	v.SetDefault("account_defaults.debug_allow", true)
	v.SetDefault("account_defaults.price_floors.enabled", false)
	v.SetDefault("account_defaults.price_floors.enforce_floors_rate", 100)
	v.SetDefault("account_defaults.price_floors.adjust_for_bid_adjustment", true)
	v.SetDefault("account_defaults.price_floors.enforce_deal_floors", false)
	v.SetDefault("account_defaults.price_floors.use_dynamic_data", false)
	v.SetDefault("account_defaults.price_floors.max_rules", 100)
	v.SetDefault("account_defaults.price_floors.max_schema_dims", 3)
	v.SetDefault("account_defaults.events_enabled", false)

	v.SetDefault("certificates_file", "")
	v.SetDefault("auto_gen_source_tid", true)
	v.SetDefault("generate_bid_id", false)
	v.SetDefault("generate_request_id", false)

	v.SetDefault("request_timeout_headers.request_time_in_queue", "")
	v.SetDefault("request_timeout_headers.request_timeout_in_queue", "")

	v.SetDefault("debug.timeout_notification.log", false)
	v.SetDefault("debug.timeout_notification.sampling_rate", 0.0)
	v.SetDefault("debug.timeout_notification.fail_only", false)
	v.SetDefault("debug.override_token", "")

	v.SetDefault("tmax_adjustments.enabled", false)
<<<<<<< HEAD
	v.SetDefault("tmax_adjustments.bidder_response_min", 0)
	v.SetDefault("tmax_adjustments.bidder_network_latency_buffer", 0)
	v.SetDefault("tmax_adjustments.pbs_response_preparation_duration", 0)
=======
	v.SetDefault("tmax_adjustments.bidder_response_duration_min_ms", 0)
	v.SetDefault("tmax_adjustments.bidder_network_latency_buffer_ms", 0)
	v.SetDefault("tmax_adjustments.pbs_response_preparation_duration_ms", 0)
>>>>>>> ef17c580

	/* IPv4
	/*  Site Local: 10.0.0.0/8, 172.16.0.0/12, 192.168.0.0/16
	/*  Link Local: 169.254.0.0/16
	/*  Loopback:   127.0.0.0/8
	/*
	/* IPv6
	/*  Loopback:      ::1/128
	/*  Documentation: 2001:db8::/32
	/*  Unique Local:  fc00::/7
	/*  Link Local:    fe80::/10
	/*  Multicast:     ff00::/8
	*/
	v.SetDefault("request_validation.ipv4_private_networks", []string{"10.0.0.0/8", "172.16.0.0/12", "192.168.0.0/16", "169.254.0.0/16", "127.0.0.0/8"})
	v.SetDefault("request_validation.ipv6_private_networks", []string{"::1/128", "fc00::/7", "fe80::/10", "ff00::/8", "2001:db8::/32"})

	bindDatabaseEnvVars(v)

	// Set environment variable support:
	v.SetEnvKeyReplacer(strings.NewReplacer(".", "_"))
	v.SetTypeByDefaultValue(true)
	v.SetEnvPrefix("PBS")
	v.AutomaticEnv()
	v.ReadInConfig()

	// Migrate config settings to maintain compatibility with old configs
	migrateConfig(v)
	migrateConfigPurposeOneTreatment(v)
	migrateConfigSpecialFeature1(v)
	migrateConfigTCF2PurposeFlags(v)
	migrateConfigDatabaseConnection(v)

	// These defaults must be set after the migrate functions because those functions look for the presence of these
	// config fields and there isn't a way to detect presence of a config field using the viper package if a default
	// is set. Viper IsSet and Get functions consider default values.
	v.SetDefault("gdpr.tcf2.purpose1.enabled", true)
	v.SetDefault("gdpr.tcf2.purpose2.enabled", true)
	v.SetDefault("gdpr.tcf2.purpose3.enabled", true)
	v.SetDefault("gdpr.tcf2.purpose4.enabled", true)
	v.SetDefault("gdpr.tcf2.purpose5.enabled", true)
	v.SetDefault("gdpr.tcf2.purpose6.enabled", true)
	v.SetDefault("gdpr.tcf2.purpose7.enabled", true)
	v.SetDefault("gdpr.tcf2.purpose8.enabled", true)
	v.SetDefault("gdpr.tcf2.purpose9.enabled", true)
	v.SetDefault("gdpr.tcf2.purpose10.enabled", true)
	v.SetDefault("gdpr.tcf2.purpose1.enforce_algo", TCF2EnforceAlgoFull)
	v.SetDefault("gdpr.tcf2.purpose2.enforce_algo", TCF2EnforceAlgoFull)
	v.SetDefault("gdpr.tcf2.purpose3.enforce_algo", TCF2EnforceAlgoFull)
	v.SetDefault("gdpr.tcf2.purpose4.enforce_algo", TCF2EnforceAlgoFull)
	v.SetDefault("gdpr.tcf2.purpose5.enforce_algo", TCF2EnforceAlgoFull)
	v.SetDefault("gdpr.tcf2.purpose6.enforce_algo", TCF2EnforceAlgoFull)
	v.SetDefault("gdpr.tcf2.purpose7.enforce_algo", TCF2EnforceAlgoFull)
	v.SetDefault("gdpr.tcf2.purpose8.enforce_algo", TCF2EnforceAlgoFull)
	v.SetDefault("gdpr.tcf2.purpose9.enforce_algo", TCF2EnforceAlgoFull)
	v.SetDefault("gdpr.tcf2.purpose10.enforce_algo", TCF2EnforceAlgoFull)
	v.SetDefault("gdpr.tcf2.purpose1.enforce_purpose", true)
	v.SetDefault("gdpr.tcf2.purpose2.enforce_purpose", true)
	v.SetDefault("gdpr.tcf2.purpose3.enforce_purpose", true)
	v.SetDefault("gdpr.tcf2.purpose4.enforce_purpose", true)
	v.SetDefault("gdpr.tcf2.purpose5.enforce_purpose", true)
	v.SetDefault("gdpr.tcf2.purpose6.enforce_purpose", true)
	v.SetDefault("gdpr.tcf2.purpose7.enforce_purpose", true)
	v.SetDefault("gdpr.tcf2.purpose8.enforce_purpose", true)
	v.SetDefault("gdpr.tcf2.purpose9.enforce_purpose", true)
	v.SetDefault("gdpr.tcf2.purpose10.enforce_purpose", true)
	v.SetDefault("gdpr.tcf2.purpose_one_treatment.enabled", true)
	v.SetDefault("gdpr.tcf2.purpose_one_treatment.access_allowed", true)
	v.SetDefault("gdpr.tcf2.special_feature1.enforce", true)
	v.SetDefault("gdpr.tcf2.special_feature1.vendor_exceptions", []openrtb_ext.BidderName{})
	v.SetDefault("price_floors.enabled", false)

	// Defaults for account_defaults.events.default_url
	v.SetDefault("account_defaults.events.default_url", "https://PBS_HOST/event?t=##PBS-EVENTTYPE##&vtype=##PBS-VASTEVENT##&b=##PBS-BIDID##&f=i&a=##PBS-ACCOUNTID##&ts=##PBS-TIMESTAMP##&bidder=##PBS-BIDDER##&int=##PBS-INTEGRATION##&mt=##PBS-MEDIATYPE##&ch=##PBS-CHANNEL##&aid=##PBS-AUCTIONID##&l=##PBS-LINEID##")

	v.SetDefault("experiment.adscert.mode", "off")
	v.SetDefault("experiment.adscert.inprocess.origin", "")
	v.SetDefault("experiment.adscert.inprocess.key", "")
	v.SetDefault("experiment.adscert.inprocess.domain_check_interval_seconds", 30)
	v.SetDefault("experiment.adscert.inprocess.domain_renewal_interval_seconds", 30)
	v.SetDefault("experiment.adscert.remote.url", "")
	v.SetDefault("experiment.adscert.remote.signing_timeout_ms", 5)

	v.SetDefault("hooks.enabled", false)

	for bidderName := range bidderInfos {
		setBidderDefaults(v, strings.ToLower(bidderName))
	}
}

func migrateConfig(v *viper.Viper) {
	// if stored_requests.filesystem is not a map in conf file as expected from defaults,
	// means we have old-style settings; migrate them to new filesystem map to avoid breaking viper
	if _, ok := v.Get("stored_requests.filesystem").(map[string]interface{}); !ok {
		glog.Warning("stored_requests.filesystem should be changed to stored_requests.filesystem.enabled")
		glog.Warning("stored_requests.directorypath should be changed to stored_requests.filesystem.directorypath")
		m := v.GetStringMap("stored_requests.filesystem")
		m["enabled"] = v.GetBool("stored_requests.filesystem")
		m["directorypath"] = v.GetString("stored_requests.directorypath")
		v.Set("stored_requests.filesystem", m)
	}
}

func migrateConfigPurposeOneTreatment(v *viper.Viper) {
	if oldConfig, ok := v.Get("gdpr.tcf2.purpose_one_treatement").(map[string]interface{}); ok {
		if v.IsSet("gdpr.tcf2.purpose_one_treatment") {
			glog.Warning("using gdpr.tcf2.purpose_one_treatment and ignoring deprecated gdpr.tcf2.purpose_one_treatement")
		} else {
			glog.Warning("gdpr.tcf2.purpose_one_treatement.enabled should be changed to gdpr.tcf2.purpose_one_treatment.enabled")
			glog.Warning("gdpr.tcf2.purpose_one_treatement.access_allowed should be changed to gdpr.tcf2.purpose_one_treatment.access_allowed")
			v.Set("gdpr.tcf2.purpose_one_treatment", oldConfig)
		}
	}
}

func migrateConfigSpecialFeature1(v *viper.Viper) {
	if oldConfig, ok := v.Get("gdpr.tcf2.special_purpose1").(map[string]interface{}); ok {
		if v.IsSet("gdpr.tcf2.special_feature1") {
			glog.Warning("using gdpr.tcf2.special_feature1 and ignoring deprecated gdpr.tcf2.special_purpose1")
		} else {
			glog.Warning("gdpr.tcf2.special_purpose1.enabled is deprecated and should be changed to gdpr.tcf2.special_feature1.enforce")
			glog.Warning("gdpr.tcf2.special_purpose1.vendor_exceptions is deprecated and should be changed to gdpr.tcf2.special_feature1.vendor_exceptions")
			v.Set("gdpr.tcf2.special_feature1.enforce", oldConfig["enabled"])
			v.Set("gdpr.tcf2.special_feature1.vendor_exceptions", oldConfig["vendor_exceptions"])
		}
	}
}

func migrateConfigTCF2PurposeFlags(v *viper.Viper) {
	migrateConfigTCF2EnforcePurposeFlags(v)
	migrateConfigTCF2PurposeEnabledFlags(v)
}

func migrateConfigTCF2EnforcePurposeFlags(v *viper.Viper) {
	for i := 1; i <= 10; i++ {
		algoField := fmt.Sprintf("gdpr.tcf2.purpose%d.enforce_algo", i)
		purposeField := fmt.Sprintf("gdpr.tcf2.purpose%d.enforce_purpose", i)

		if !v.IsSet(purposeField) {
			continue
		}
		if _, ok := v.Get(purposeField).(string); !ok {
			continue
		}
		if v.IsSet(algoField) {
			glog.Warningf("using %s and ignoring deprecated %s string type", algoField, purposeField)
		} else {
			v.Set(algoField, TCF2EnforceAlgoFull)

			glog.Warningf("setting %s to \"%s\" based on deprecated %s string type \"%s\"", algoField, TCF2EnforceAlgoFull, purposeField, v.GetString(purposeField))
		}

		oldPurposeFieldValue := v.GetString(purposeField)
		newPurposeFieldValue := "false"
		if oldPurposeFieldValue == TCF2EnforceAlgoFull {
			newPurposeFieldValue = "true"
		}

		glog.Warningf("converting %s from string \"%s\" to bool \"%s\"; string type is deprecated", purposeField, oldPurposeFieldValue, newPurposeFieldValue)
		v.Set(purposeField, newPurposeFieldValue)
	}
}

func migrateConfigTCF2PurposeEnabledFlags(v *viper.Viper) {
	for i := 1; i <= 10; i++ {
		oldField := fmt.Sprintf("gdpr.tcf2.purpose%d.enabled", i)
		newField := fmt.Sprintf("gdpr.tcf2.purpose%d.enforce_purpose", i)

		if v.IsSet(oldField) {
			oldConfig := v.GetBool(oldField)
			if v.IsSet(newField) {
				glog.Warningf("using %s and ignoring deprecated %s", newField, oldField)
			} else {
				glog.Warningf("%s is deprecated and should be changed to %s", oldField, newField)
				v.Set(newField, oldConfig)
			}
		}

		if v.IsSet(newField) {
			v.Set(oldField, strconv.FormatBool(v.GetBool(newField)))
		}
	}
}

func migrateConfigDatabaseConnection(v *viper.Viper) {

	type QueryParamMigration struct {
		old string
		new string
	}

	type QueryMigration struct {
		name   string
		params []QueryParamMigration
	}

	type Migration struct {
		old             string
		new             string
		fields          []string
		queryMigrations []QueryMigration
	}

	queryParamMigrations := struct {
		RequestIdList QueryParamMigration
		ImpIdList     QueryParamMigration
		IdList        QueryParamMigration
		LastUpdated   QueryParamMigration
	}{
		RequestIdList: QueryParamMigration{
			old: "%REQUEST_ID_LIST%",
			new: "$REQUEST_ID_LIST",
		},
		ImpIdList: QueryParamMigration{
			old: "%IMP_ID_LIST%",
			new: "$IMP_ID_LIST",
		},
		IdList: QueryParamMigration{
			old: "%ID_LIST%",
			new: "$ID_LIST",
		},
		LastUpdated: QueryParamMigration{
			old: "$1",
			new: "$LAST_UPDATED",
		},
	}

	queryMigrations := []QueryMigration{
		{
			name:   "fetcher.query",
			params: []QueryParamMigration{queryParamMigrations.RequestIdList, queryParamMigrations.ImpIdList, queryParamMigrations.IdList},
		},
		{
			name:   "fetcher.amp_query",
			params: []QueryParamMigration{queryParamMigrations.RequestIdList, queryParamMigrations.ImpIdList, queryParamMigrations.IdList},
		},
		{
			name:   "poll_for_updates.query",
			params: []QueryParamMigration{queryParamMigrations.LastUpdated},
		},
		{
			name:   "poll_for_updates.amp_query",
			params: []QueryParamMigration{queryParamMigrations.LastUpdated},
		},
	}

	migrations := []Migration{
		{
			old: "stored_requests.postgres",
			new: "stored_requests.database",
			fields: []string{
				"connection.dbname",
				"connection.host",
				"connection.port",
				"connection.user",
				"connection.password",
				"fetcher.query",
				"fetcher.amp_query",
				"initialize_caches.timeout_ms",
				"initialize_caches.query",
				"initialize_caches.amp_query",
				"poll_for_updates.refresh_rate_seconds",
				"poll_for_updates.timeout_ms",
				"poll_for_updates.query",
				"poll_for_updates.amp_query",
			},
			queryMigrations: queryMigrations,
		},
		{
			old: "stored_video_req.postgres",
			new: "stored_video_req.database",
			fields: []string{
				"connection.dbname",
				"connection.host",
				"connection.port",
				"connection.user",
				"connection.password",
				"fetcher.query",
				"initialize_caches.timeout_ms",
				"initialize_caches.query",
				"poll_for_updates.refresh_rate_seconds",
				"poll_for_updates.timeout_ms",
				"poll_for_updates.query",
			},
			queryMigrations: queryMigrations,
		},
		{
			old: "stored_responses.postgres",
			new: "stored_responses.database",
			fields: []string{
				"connection.dbname",
				"connection.host",
				"connection.port",
				"connection.user",
				"connection.password",
				"fetcher.query",
				"initialize_caches.timeout_ms",
				"initialize_caches.query",
				"poll_for_updates.refresh_rate_seconds",
				"poll_for_updates.timeout_ms",
				"poll_for_updates.query",
			},
			queryMigrations: queryMigrations,
		},
	}

	for _, migration := range migrations {
		driverField := migration.new + ".connection.driver"
		newConfigInfoPresent := isConfigInfoPresent(v, migration.new, migration.fields)
		oldConfigInfoPresent := isConfigInfoPresent(v, migration.old, migration.fields)

		if !newConfigInfoPresent && oldConfigInfoPresent {
			glog.Warning(fmt.Sprintf("%s is deprecated and should be changed to %s", migration.old, migration.new))
			glog.Warning(fmt.Sprintf("%s is not set, using default (postgres)", driverField))
			v.Set(driverField, "postgres")

			for _, field := range migration.fields {
				oldField := migration.old + "." + field
				newField := migration.new + "." + field
				if v.IsSet(oldField) {
					glog.Warning(fmt.Sprintf("%s is deprecated and should be changed to %s", oldField, newField))
					v.Set(newField, v.Get(oldField))
				}
			}

			for _, queryMigration := range migration.queryMigrations {
				oldQueryField := migration.old + "." + queryMigration.name
				newQueryField := migration.new + "." + queryMigration.name
				queryString := v.GetString(oldQueryField)
				for _, queryParam := range queryMigration.params {
					if strings.Contains(queryString, queryParam.old) {
						glog.Warning(fmt.Sprintf("Query param %s for %s is deprecated and should be changed to %s", queryParam.old, oldQueryField, queryParam.new))
						queryString = strings.ReplaceAll(queryString, queryParam.old, queryParam.new)
						v.Set(newQueryField, queryString)
					}
				}
			}
		} else if newConfigInfoPresent && oldConfigInfoPresent {
			glog.Warning(fmt.Sprintf("using %s and ignoring deprecated %s", migration.new, migration.old))

			for _, field := range migration.fields {
				oldField := migration.old + "." + field
				newField := migration.new + "." + field
				if v.IsSet(oldField) {
					glog.Warning(fmt.Sprintf("using %s and ignoring deprecated %s", newField, oldField))
				}
			}
		}
	}
}

// migrateConfigEventsEnabled is responsible for ensuring backward compatibility of events_enabled field.
// This function copies the value of newField "events.enabled" and set it to the oldField "events_enabled".
// This is necessary to achieve the desired order of precedence favoring the account values over the host values
// given the account fetcher JSON merge mechanics.
func migrateConfigEventsEnabled(oldFieldValue *bool, newFieldValue *bool) (updatedOldFieldValue, updatedNewFieldValue *bool) {
	newField := "account_defaults.events.enabled"
	oldField := "account_defaults.events_enabled"

	updatedOldFieldValue = oldFieldValue
	if oldFieldValue != nil {
		glog.Warningf("%s is deprecated and should be changed to %s", oldField, newField)
	}
	if newFieldValue != nil {
		if oldFieldValue != nil {
			glog.Warningf("using %s and ignoring deprecated %s", newField, oldField)
		}
		updatedOldFieldValue = ptrutil.ToPtr(*newFieldValue)
	}

	return updatedOldFieldValue, nil
}

func isConfigInfoPresent(v *viper.Viper, prefix string, fields []string) bool {
	prefix = prefix + "."
	for _, field := range fields {
		fieldName := prefix + field
		if v.IsSet(fieldName) {
			return true
		}
	}
	return false
}

func bindDatabaseEnvVars(v *viper.Viper) {
	v.BindEnv("stored_requests.database.connection.driver")
	v.BindEnv("stored_requests.database.connection.dbname")
	v.BindEnv("stored_requests.database.connection.host")
	v.BindEnv("stored_requests.database.connection.port")
	v.BindEnv("stored_requests.database.connection.user")
	v.BindEnv("stored_requests.database.connection.password")
	v.BindEnv("stored_requests.database.connection.query_string")
	v.BindEnv("stored_requests.database.connection.tls.root_cert")
	v.BindEnv("stored_requests.database.connection.tls.client_cert")
	v.BindEnv("stored_requests.database.connection.tls.client_key")
	v.BindEnv("stored_requests.database.fetcher.query")
	v.BindEnv("stored_requests.database.fetcher.amp_query")
	v.BindEnv("stored_requests.database.initialize_caches.timeout_ms")
	v.BindEnv("stored_requests.database.initialize_caches.query")
	v.BindEnv("stored_requests.database.initialize_caches.amp_query")
	v.BindEnv("stored_requests.database.poll_for_updates.refresh_rate_seconds")
	v.BindEnv("stored_requests.database.poll_for_updates.timeout_ms")
	v.BindEnv("stored_requests.database.poll_for_updates.query")
	v.BindEnv("stored_requests.database.poll_for_updates.amp_query")
	v.BindEnv("stored_video_req.database.connection.driver")
	v.BindEnv("stored_video_req.database.connection.dbname")
	v.BindEnv("stored_video_req.database.connection.host")
	v.BindEnv("stored_video_req.database.connection.port")
	v.BindEnv("stored_video_req.database.connection.user")
	v.BindEnv("stored_video_req.database.connection.password")
	v.BindEnv("stored_video_req.database.connection.query_string")
	v.BindEnv("stored_video_req.database.connection.tls.root_cert")
	v.BindEnv("stored_video_req.database.connection.tls.client_cert")
	v.BindEnv("stored_video_req.database.connection.tls.client_key")
	v.BindEnv("stored_video_req.database.fetcher.query")
	v.BindEnv("stored_video_req.database.initialize_caches.timeout_ms")
	v.BindEnv("stored_video_req.database.initialize_caches.query")
	v.BindEnv("stored_video_req.database.poll_for_updates.refresh_rate_seconds")
	v.BindEnv("stored_video_req.database.poll_for_updates.timeout_ms")
	v.BindEnv("stored_video_req.database.poll_for_updates.query")
	v.BindEnv("stored_responses.database.connection.driver")
	v.BindEnv("stored_responses.database.connection.dbname")
	v.BindEnv("stored_responses.database.connection.host")
	v.BindEnv("stored_responses.database.connection.port")
	v.BindEnv("stored_responses.database.connection.user")
	v.BindEnv("stored_responses.database.connection.password")
	v.BindEnv("stored_responses.database.connection.query_string")
	v.BindEnv("stored_responses.database.connection.tls.root_cert")
	v.BindEnv("stored_responses.database.connection.tls.client_cert")
	v.BindEnv("stored_responses.database.connection.tls.client_key")
	v.BindEnv("stored_responses.database.fetcher.query")
	v.BindEnv("stored_responses.database.initialize_caches.timeout_ms")
	v.BindEnv("stored_responses.database.initialize_caches.query")
	v.BindEnv("stored_responses.database.poll_for_updates.refresh_rate_seconds")
	v.BindEnv("stored_responses.database.poll_for_updates.timeout_ms")
	v.BindEnv("stored_responses.database.poll_for_updates.query")
}

func setBidderDefaults(v *viper.Viper, bidder string) {
	adapterCfgPrefix := "adapters." + bidder
	v.BindEnv(adapterCfgPrefix + ".disabled")
	v.BindEnv(adapterCfgPrefix + ".endpoint")
	v.BindEnv(adapterCfgPrefix + ".extra_info")
	v.BindEnv(adapterCfgPrefix + ".modifyingVastXmlAllowed")
	v.BindEnv(adapterCfgPrefix + ".debug.allow")
	v.BindEnv(adapterCfgPrefix + ".gvlVendorID")
	v.BindEnv(adapterCfgPrefix + ".usersync_url")
	v.BindEnv(adapterCfgPrefix + ".experiment.adsCert.enabled")
	v.BindEnv(adapterCfgPrefix + ".platform_id")
	v.BindEnv(adapterCfgPrefix + ".app_secret")
	v.BindEnv(adapterCfgPrefix + ".xapi.username")
	v.BindEnv(adapterCfgPrefix + ".xapi.password")
	v.BindEnv(adapterCfgPrefix + ".xapi.tracker")
	v.BindEnv(adapterCfgPrefix + ".endpointCompression")
	v.BindEnv(adapterCfgPrefix + ".openrtb.version")
	v.BindEnv(adapterCfgPrefix + ".openrtb.gpp-supported")

	v.BindEnv(adapterCfgPrefix + ".usersync.key")
	v.BindEnv(adapterCfgPrefix + ".usersync.default")
	v.BindEnv(adapterCfgPrefix + ".usersync.iframe.url")
	v.BindEnv(adapterCfgPrefix + ".usersync.iframe.redirect_url")
	v.BindEnv(adapterCfgPrefix + ".usersync.iframe.external_url")
	v.BindEnv(adapterCfgPrefix + ".usersync.iframe.user_macro")
	v.BindEnv(adapterCfgPrefix + ".usersync.redirect.url")
	v.BindEnv(adapterCfgPrefix + ".usersync.redirect.redirect_url")
	v.BindEnv(adapterCfgPrefix + ".usersync.redirect.external_url")
	v.BindEnv(adapterCfgPrefix + ".usersync.redirect.user_macro")
	v.BindEnv(adapterCfgPrefix + ".usersync.external_url")
	v.BindEnv(adapterCfgPrefix + ".usersync.support_cors")
}

func isValidCookieSize(maxCookieSize int) error {
	// If a non-zero-less-than-500-byte "host_cookie.max_cookie_size_bytes" value was specified in the
	// environment configuration of prebid-server, default to 500 bytes
	if maxCookieSize != 0 && maxCookieSize < MIN_COOKIE_SIZE_BYTES {
		return fmt.Errorf("Configured cookie size is less than allowed minimum size of %d \n", MIN_COOKIE_SIZE_BYTES)
	}
	return nil
}

<<<<<<< HEAD
type TmaxAdjustments struct {
	// Flag indicating whether the tmax feature is enabled or not
	Enabled bool `mapstructure:"enabled"`
	// The minimum duration needed for a bidder to respond back
	// PBS will not send an HTTP request to the bidder server, if the time needed for PBS processing, adapter's MakeRequests() implementation, building Prebid headers, and applying GZip compression (if needed) is less than bidder_response_min.
	// By default bidder_response_min will be set to 0. PBS will always send HTTP request to the bidder server if bidder_response_min is 0
	BidderResponseMin uint `mapstructure:"bidder_response_min"`
	// Adjustment factor providing a buffer for network delays between PBS and the bidder server
	// PBS will subtract the bidder_network_latency_buffer from the endpoint's tmax to account for network delays between PBS and the bidder server
	// If there is no specific buffer to set, the value of bidder_network_latency_buffer should be set to 0
	BidderNetworkLatencyBuffer uint `mapstructure:"bidder_network_latency_buffer"`
	// The duration needed to prepare PBS's response for an upstream client
	// PBS will subtract the pbs_response_preparation_duration from the endpoint's tmax to account for time needed for adapter's MakeBids() calls and PBS processing to prepare auction response
	// If there is no specific duration to set, the value of pbs_response_preparation_duration should be set to 0
	PBSResponsePreparationDuration uint `mapstructure:"pbs_response_preparation_duration"`
=======
// Tmax Adjustments enables PBS to estimate the tmax value for bidders, indicating the allotted time for them to respond to a request.
// It's important to note that the calculated tmax is just an estimate and will not be entirely precise.
// PBS will calculate the bidder tmax as follows:
// bidderTmax = request.tmax - reqProcessingTime - BidderNetworkLatencyBuffer - PBSResponsePreparationDuration
// Note that reqProcessingTime is time taken by PBS to process a given request before it is sent to bid adapters and is computed at run time.
type TmaxAdjustments struct {
	// Enabled indicates whether bidder tmax should be calculated and passed on to bid adapters
	Enabled bool `mapstructure:"enabled"`
	// BidderNetworkLatencyBuffer accounts for network delays between PBS and bidder servers.
	// A value of 0 indicates no network latency buffer should be accounted for when calculating the bidder tmax.
	BidderNetworkLatencyBuffer uint `mapstructure:"bidder_network_latency_buffer_ms"`
	// PBSResponsePreparationDuration accounts for amount of time required for PBS to process all bidder responses and generate final response for a request.
	// A value of 0 indicates PBS response preparation time shouldn't be accounted for when calculating bidder tmax.
	PBSResponsePreparationDuration uint `mapstructure:"pbs_response_preparation_duration_ms"`
	// BidderResponseDurationMin is the minimum amount of time expected to get a response from a bidder request.
	// PBS won't send a request to the bidder if the bidder tmax calculated is less than the BidderResponseDurationMin value
	BidderResponseDurationMin uint `mapstructure:"bidder_response_duration_min_ms"`
>>>>>>> ef17c580
}<|MERGE_RESOLUTION|>--- conflicted
+++ resolved
@@ -1036,15 +1036,9 @@
 	v.SetDefault("debug.override_token", "")
 
 	v.SetDefault("tmax_adjustments.enabled", false)
-<<<<<<< HEAD
-	v.SetDefault("tmax_adjustments.bidder_response_min", 0)
-	v.SetDefault("tmax_adjustments.bidder_network_latency_buffer", 0)
-	v.SetDefault("tmax_adjustments.pbs_response_preparation_duration", 0)
-=======
 	v.SetDefault("tmax_adjustments.bidder_response_duration_min_ms", 0)
 	v.SetDefault("tmax_adjustments.bidder_network_latency_buffer_ms", 0)
 	v.SetDefault("tmax_adjustments.pbs_response_preparation_duration_ms", 0)
->>>>>>> ef17c580
 
 	/* IPv4
 	/*  Site Local: 10.0.0.0/8, 172.16.0.0/12, 192.168.0.0/16
@@ -1524,23 +1518,6 @@
 	return nil
 }
 
-<<<<<<< HEAD
-type TmaxAdjustments struct {
-	// Flag indicating whether the tmax feature is enabled or not
-	Enabled bool `mapstructure:"enabled"`
-	// The minimum duration needed for a bidder to respond back
-	// PBS will not send an HTTP request to the bidder server, if the time needed for PBS processing, adapter's MakeRequests() implementation, building Prebid headers, and applying GZip compression (if needed) is less than bidder_response_min.
-	// By default bidder_response_min will be set to 0. PBS will always send HTTP request to the bidder server if bidder_response_min is 0
-	BidderResponseMin uint `mapstructure:"bidder_response_min"`
-	// Adjustment factor providing a buffer for network delays between PBS and the bidder server
-	// PBS will subtract the bidder_network_latency_buffer from the endpoint's tmax to account for network delays between PBS and the bidder server
-	// If there is no specific buffer to set, the value of bidder_network_latency_buffer should be set to 0
-	BidderNetworkLatencyBuffer uint `mapstructure:"bidder_network_latency_buffer"`
-	// The duration needed to prepare PBS's response for an upstream client
-	// PBS will subtract the pbs_response_preparation_duration from the endpoint's tmax to account for time needed for adapter's MakeBids() calls and PBS processing to prepare auction response
-	// If there is no specific duration to set, the value of pbs_response_preparation_duration should be set to 0
-	PBSResponsePreparationDuration uint `mapstructure:"pbs_response_preparation_duration"`
-=======
 // Tmax Adjustments enables PBS to estimate the tmax value for bidders, indicating the allotted time for them to respond to a request.
 // It's important to note that the calculated tmax is just an estimate and will not be entirely precise.
 // PBS will calculate the bidder tmax as follows:
@@ -1558,5 +1535,4 @@
 	// BidderResponseDurationMin is the minimum amount of time expected to get a response from a bidder request.
 	// PBS won't send a request to the bidder if the bidder tmax calculated is less than the BidderResponseDurationMin value
 	BidderResponseDurationMin uint `mapstructure:"bidder_response_duration_min_ms"`
->>>>>>> ef17c580
 }