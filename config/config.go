package config

import (
	"encoding/json"
	"errors"
	"fmt"
	"net/url"
	"reflect"
	"strings"
	"time"

	"github.com/golang/glog"
	"github.com/prebid/prebid-server/errortypes"
	"github.com/prebid/prebid-server/openrtb_ext"
	"github.com/spf13/viper"
)

// Configuration specifies the static application config.
type Configuration struct {
	ExternalURL string     `mapstructure:"external_url"`
	Host        string     `mapstructure:"host"`
	Port        int        `mapstructure:"port"`
	Client      HTTPClient `mapstructure:"http_client"`
	CacheClient HTTPClient `mapstructure:"http_client_cache"`
	AdminPort   int        `mapstructure:"admin_port"`
	EnableGzip  bool       `mapstructure:"enable_gzip"`
	// StatusResponse is the string which will be returned by the /status endpoint when things are OK.
	// If empty, it will return a 204 with no content.
	StatusResponse    string          `mapstructure:"status_response"`
	AuctionTimeouts   AuctionTimeouts `mapstructure:"auction_timeouts_ms"`
	CacheURL          Cache           `mapstructure:"cache"`
	ExtCacheURL       ExternalCache   `mapstructure:"external_cache"`
	RecaptchaSecret   string          `mapstructure:"recaptcha_secret"`
	HostCookie        HostCookie      `mapstructure:"host_cookie"`
	Metrics           Metrics         `mapstructure:"metrics"`
	DataCache         DataCache       `mapstructure:"datacache"`
	StoredRequests    StoredRequests  `mapstructure:"stored_requests"`
	StoredRequestsAMP StoredRequests  `mapstructure:"stored_amp_req"`
	CategoryMapping   StoredRequests  `mapstructure:"category_mapping"`
	VTrack            VTrack          `mapstructure:"vtrack"`
	Event             Event           `mapstructure:"event"`
	Accounts          StoredRequests  `mapstructure:"accounts"`
	// Note that StoredVideo refers to stored video requests, and has nothing to do with caching video creatives.
	StoredVideo StoredRequests `mapstructure:"stored_video_req"`

	// Adapters should have a key for every openrtb_ext.BidderName, converted to lower-case.
	// Se also: https://github.com/spf13/viper/issues/371#issuecomment-335388559
	Adapters             map[string]Adapter `mapstructure:"adapters"`
	MaxRequestSize       int64              `mapstructure:"max_request_size"`
	Analytics            Analytics          `mapstructure:"analytics"`
	AMPTimeoutAdjustment int64              `mapstructure:"amp_timeout_adjustment_ms"`
	GDPR                 GDPR               `mapstructure:"gdpr"`
	CCPA                 CCPA               `mapstructure:"ccpa"`
	LMT                  LMT                `mapstructure:"lmt"`
	CurrencyConverter    CurrencyConverter  `mapstructure:"currency_converter"`
	DefReqConfig         DefReqConfig       `mapstructure:"default_request"`

	VideoStoredRequestRequired bool `mapstructure:"video_stored_request_required"`

	// Array of blacklisted apps that is used to create the hash table BlacklistedAppMap so App.ID's can be instantly accessed.
	BlacklistedApps   []string `mapstructure:"blacklisted_apps,flow"`
	BlacklistedAppMap map[string]bool
	// Array of blacklisted accounts that is used to create the hash table BlacklistedAcctMap so Account.ID's can be instantly accessed.
	BlacklistedAccts   []string `mapstructure:"blacklisted_accts,flow"`
	BlacklistedAcctMap map[string]bool
	// Is publisher/account ID required to be submitted in the OpenRTB2 request
	AccountRequired bool `mapstructure:"account_required"`
	// AccountDefaults defines default settings for valid accounts that are partially defined
	// and provides a way to set global settings that can be overridden at account level.
	AccountDefaults Account `mapstructure:"account_defaults"`
	// accountDefaultsJSON is the internal serialized form of AccountDefaults used for json merge
	accountDefaultsJSON json.RawMessage
	// Local private file containing SSL certificates
	PemCertsFile string `mapstructure:"certificates_file"`
	// Custom headers to handle request timeouts from queueing infrastructure
	RequestTimeoutHeaders RequestTimeoutHeaders `mapstructure:"request_timeout_headers"`
	// Debug/logging flags go here
	Debug Debug `mapstructure:"debug"`
	// RequestValidation specifies the request validation options.
	RequestValidation RequestValidation `mapstructure:"request_validation"`
	// When true, PBS will assign a randomly generated UUID to req.Source.TID if it is empty
	AutoGenSourceTID bool `mapstructure:"auto_gen_source_tid"`
}

const MIN_COOKIE_SIZE_BYTES = 500

type HTTPClient struct {
	MaxConnsPerHost     int `mapstructure:"max_connections_per_host"`
	MaxIdleConns        int `mapstructure:"max_idle_connections"`
	MaxIdleConnsPerHost int `mapstructure:"max_idle_connections_per_host"`
	IdleConnTimeout     int `mapstructure:"idle_connection_timeout_seconds"`
}

func (cfg *Configuration) validate() []error {
	var errs []error
	errs = cfg.AuctionTimeouts.validate(errs)
	errs = cfg.StoredRequests.validate(errs)
	errs = cfg.StoredRequestsAMP.validate(errs)
	errs = cfg.Accounts.validate(errs)
	errs = cfg.CategoryMapping.validate(errs)
	errs = cfg.StoredVideo.validate(errs)
	errs = cfg.Metrics.validate(errs)
	if cfg.MaxRequestSize < 0 {
		errs = append(errs, fmt.Errorf("cfg.max_request_size must be >= 0. Got %d", cfg.MaxRequestSize))
	}
	errs = cfg.GDPR.validate(errs)
	errs = cfg.CurrencyConverter.validate(errs)
	errs = validateAdapters(cfg.Adapters, errs)
	errs = cfg.Debug.validate(errs)
	errs = cfg.ExtCacheURL.validate(errs)
	if cfg.AccountDefaults.Disabled {
		glog.Warning(`With account_defaults.disabled=true, host-defined accounts must exist and have "disabled":false. All other requests will be rejected.`)
	}
	return errs
}

type AuctionTimeouts struct {
	// The default timeout is used if the user's request didn't define one. Use 0 if there's no default.
	Default uint64 `mapstructure:"default"`
	// The max timeout is used as an absolute cap, to prevent excessively long ones. Use 0 for no cap
	Max uint64 `mapstructure:"max"`
}

func (cfg *AuctionTimeouts) validate(errs []error) []error {
	if cfg.Max < cfg.Default {
		errs = append(errs, fmt.Errorf("auction_timeouts_ms.max cannot be less than auction_timeouts_ms.default. max=%d, default=%d", cfg.Max, cfg.Default))
	}
	return errs
}

func (data *ExternalCache) validate(errs []error) []error {
	if data.Host == "" && data.Path == "" {
		// Both host and path can be blank. No further validation needed
		return errs
	}

	if data.Scheme != "" && data.Scheme != "http" && data.Scheme != "https" {
		return append(errs, errors.New("External cache Scheme must be http or https if specified"))
	}

	// Either host or path or both not empty, validate.
	if data.Host == "" && data.Path != "" || data.Host != "" && data.Path == "" {
		return append(errs, errors.New("External cache Host and Path must both be specified"))
	}
	if strings.HasSuffix(data.Host, "/") {
		return append(errs, errors.New(fmt.Sprintf("External cache Host '%s' must not end with a path separator", data.Host)))
	}
	if strings.ContainsAny(data.Host, "://") {
		return append(errs, errors.New(fmt.Sprintf("External cache Host must not specify a protocol. '%s'", data.Host)))
	}
	if !strings.HasPrefix(data.Path, "/") {
		return append(errs, errors.New(fmt.Sprintf("External cache Path '%s' must begin with a path separator", data.Path)))
	}

	urlObj, err := url.Parse("https://" + data.Host + data.Path)
	if err != nil {
		return append(errs, errors.New(fmt.Sprintf("External cache Path validation error: %s ", err.Error())))
	}
	if urlObj.Host != data.Host {
		return append(errs, errors.New(fmt.Sprintf("External cache Host '%s' is invalid", data.Host)))
	}
	if urlObj.Path != data.Path {
		return append(errs, errors.New("External cache Path is invalid"))
	}

	return errs
}

// LimitAuctionTimeout returns the min of requested or cfg.MaxAuctionTimeout.
// Both values treat "0" as "infinite".
func (cfg *AuctionTimeouts) LimitAuctionTimeout(requested time.Duration) time.Duration {
	if requested == 0 && cfg.Default != 0 {
		return time.Duration(cfg.Default) * time.Millisecond
	}
	if cfg.Max > 0 {
		maxTimeout := time.Duration(cfg.Max) * time.Millisecond
		if requested == 0 || requested > maxTimeout {
			return maxTimeout
		}
	}
	return requested
}

// Privacy is a grouping of privacy related configs to assist in dependency injection.
type Privacy struct {
	CCPA CCPA
	GDPR GDPR
	LMT  LMT
}

type GDPR struct {
	Enabled                 bool         `mapstructure:"enabled"`
	HostVendorID            int          `mapstructure:"host_vendor_id"`
	UsersyncIfAmbiguous     bool         `mapstructure:"usersync_if_ambiguous"`
	Timeouts                GDPRTimeouts `mapstructure:"timeouts_ms"`
	NonStandardPublishers   []string     `mapstructure:"non_standard_publishers,flow"`
	NonStandardPublisherMap map[string]struct{}
	TCF1                    TCF1 `mapstructure:"tcf1"`
	TCF2                    TCF2 `mapstructure:"tcf2"`
	AMPException            bool `mapstructure:"amp_exception"` // Deprecated: Use account-level GDPR settings (gdpr.integration_enabled.amp) instead
	// EEACountries (EEA = European Economic Area) are a list of countries where we should assume GDPR applies.
	// If the gdpr flag is unset in a request, but geo.country is set, we will assume GDPR applies if and only
	// if the country matches one on this list. If both the GDPR flag and country are not set, we default
	// to UsersyncIfAmbiguous
	EEACountries    []string `mapstructure:"eea_countries"`
	EEACountriesMap map[string]struct{}
}

func (cfg *GDPR) validate(errs []error) []error {
	if cfg.HostVendorID < 0 || cfg.HostVendorID > 0xffff {
		errs = append(errs, fmt.Errorf("gdpr.host_vendor_id must be in the range [0, %d]. Got %d", 0xffff, cfg.HostVendorID))
	}
	if cfg.HostVendorID == 0 {
		glog.Warning("gdpr.host_vendor_id was not specified. Host company GDPR checks will be skipped.")
	}
	if cfg.AMPException == true {
		errs = append(errs, fmt.Errorf("gdpr.amp_exception has been discontinued and must be removed from your config. If you need to disable GDPR for AMP, you may do so per-account (gdpr.integration_enabled.amp) or at the host level for the default account (account_defaults.gdpr.integration_enabled.amp)"))
	}
	if cfg.TCF1.FetchGVL == true {
<<<<<<< HEAD
		errs = append(errs, fmt.Errorf("gdpr.tcf1.fetch_gvl has been discontinued and must be removed from your config. TCF1 will always use the fallback GVL going forward"))
=======
		glog.Warning("gdpr.tcf1.fetch_gvl is deprecated and will be removed in a future version, at which point TCF1 will always use the fallback GVL")
>>>>>>> 56672f8a
	}
	return errs
}

type GDPRTimeouts struct {
	InitVendorlistFetch   int `mapstructure:"init_vendorlist_fetches"`
	ActiveVendorlistFetch int `mapstructure:"active_vendorlist_fetch"`
}

func (t *GDPRTimeouts) InitTimeout() time.Duration {
	return time.Duration(t.InitVendorlistFetch) * time.Millisecond
}

func (t *GDPRTimeouts) ActiveTimeout() time.Duration {
	return time.Duration(t.ActiveVendorlistFetch) * time.Millisecond
}

// TCF1 defines the TCF1 specific configurations for GDPR
type TCF1 struct {
	FetchGVL        bool   `mapstructure:"fetch_gvl"` // Deprecated: In a future version TCF1 will always use the fallback GVL
	FallbackGVLPath string `mapstructure:"fallback_gvl_path"`
}

// TCF2 defines the TCF2 specific configurations for GDPR
type TCF2 struct {
	Enabled             bool                 `mapstructure:"enabled"`
	Purpose1            PurposeDetail        `mapstructure:"purpose1"`
	Purpose2            PurposeDetail        `mapstructure:"purpose2"`
	Purpose7            PurposeDetail        `mapstructure:"purpose7"`
	SpecialPurpose1     PurposeDetail        `mapstructure:"special_purpose1"`
	PurposeOneTreatment PurposeOneTreatement `mapstructure:"purpose_one_treatement"`
}

// Making a purpose struct so purpose specific details can be added later.
type PurposeDetail struct {
	Enabled bool `mapstructure:"enabled"`
}

type PurposeOneTreatement struct {
	Enabled       bool `mapstructure:"enabled"`
	AccessAllowed bool `mapstructure:"access_allowed"`
}

type CCPA struct {
	Enforce bool `mapstructure:"enforce"`
}

type LMT struct {
	Enforce bool `mapstructure:"enforce"`
}

type Analytics struct {
	File     FileLogs `mapstructure:"file"`
	Pubstack Pubstack `mapstructure:"pubstack"`
}

type CurrencyConverter struct {
	FetchURL             string `mapstructure:"fetch_url"`
	FetchIntervalSeconds int    `mapstructure:"fetch_interval_seconds"`
	StaleRatesSeconds    int    `mapstructure:"stale_rates_seconds"`
}

func (cfg *CurrencyConverter) validate(errs []error) []error {
	if cfg.FetchIntervalSeconds < 0 {
		errs = append(errs, fmt.Errorf("currency_converter.fetch_interval_seconds must be in the range [0, %d]. Got %d", 0xffff, cfg.FetchIntervalSeconds))
	}
	return errs
}

// FileLogs Corresponding config for FileLogger as a PBS Analytics Module
type FileLogs struct {
	Filename string `mapstructure:"filename"`
}

type Pubstack struct {
	Enabled     bool           `mapstructure:"enabled"`
	ScopeId     string         `mapstructure:"scopeid"`
	IntakeUrl   string         `mapstructure:"endpoint"`
	Buffers     PubstackBuffer `mapstructure:"buffers"`
	ConfRefresh string         `mapstructure:"configuration_refresh_delay"`
}

type PubstackBuffer struct {
	BufferSize string `mapstructure:"size"`
	EventCount int    `mapstructure:"count"`
	Timeout    string `mapstructure:"timeout"`
}

type VTrack struct {
	TimeoutMS          int64 `mapstructure:"timeout_ms"`
	AllowUnknownBidder bool  `mapstructure:"allow_unknown_bidder"`
	Enabled            bool  `mapstructure:"enabled"`
}

type Event struct {
	TimeoutMS int64 `mapstructure:"timeout_ms"`
}

type HostCookie struct {
	Domain             string `mapstructure:"domain"`
	Family             string `mapstructure:"family"`
	CookieName         string `mapstructure:"cookie_name"`
	OptOutURL          string `mapstructure:"opt_out_url"`
	OptInURL           string `mapstructure:"opt_in_url"`
	MaxCookieSizeBytes int    `mapstructure:"max_cookie_size_bytes"`
	OptOutCookie       Cookie `mapstructure:"optout_cookie"`
	// Cookie timeout in days
	TTL int64 `mapstructure:"ttl_days"`
}

func (cfg *HostCookie) TTLDuration() time.Duration {
	return time.Duration(cfg.TTL) * time.Hour * 24
}

type RequestTimeoutHeaders struct {
	RequestTimeInQueue    string `mapstructure:"request_time_in_queue"`
	RequestTimeoutInQueue string `mapstructure:"request_timeout_in_queue"`
}

type Metrics struct {
	Influxdb   InfluxMetrics     `mapstructure:"influxdb"`
	Prometheus PrometheusMetrics `mapstructure:"prometheus"`
	Disabled   DisabledMetrics   `mapstructure:"disabled_metrics"`
}

type DisabledMetrics struct {
	// True if we want to stop collecting account-to-adapter metrics
	AccountAdapterDetails bool `mapstructure:"account_adapter_details"`

	// True if we don't want to collect metrics about the connections prebid
	// server establishes with bidder servers such as the number of connections
	// that were created or reused.
	AdapterConnectionMetrics bool `mapstructure:"adapter_connections_metrics"`
}

func (cfg *Metrics) validate(errs []error) []error {
	return cfg.Prometheus.validate(errs)
}

type InfluxMetrics struct {
	Host               string `mapstructure:"host"`
	Database           string `mapstructure:"database"`
	Username           string `mapstructure:"username"`
	Password           string `mapstructure:"password"`
	MetricSendInterval int    `mapstructure:"metric_send_interval"`
}

type PrometheusMetrics struct {
	Port             int    `mapstructure:"port"`
	Namespace        string `mapstructure:"namespace"`
	Subsystem        string `mapstructure:"subsystem"`
	TimeoutMillisRaw int    `mapstructure:"timeout_ms"`
}

func (cfg *PrometheusMetrics) validate(errs []error) []error {
	if cfg.Port > 0 && cfg.TimeoutMillisRaw <= 0 {
		errs = append(errs, fmt.Errorf("metrics.prometheus.timeout_ms must be positive if metrics.prometheus.port is defined. Got timeout=%d and port=%d", cfg.TimeoutMillisRaw, cfg.Port))
	}
	return errs
}

func (m *PrometheusMetrics) Timeout() time.Duration {
	return time.Duration(m.TimeoutMillisRaw) * time.Millisecond
}

type DataCache struct {
	Type       string `mapstructure:"type"`
	Filename   string `mapstructure:"filename"`
	CacheSize  int    `mapstructure:"cache_size"`
	TTLSeconds int    `mapstructure:"ttl_seconds"`
}

// ExternalCache configures the externally accessible cache url.
type ExternalCache struct {
	Scheme string `mapstructure:"scheme"`
	Host   string `mapstructure:"host"`
	Path   string `mapstructure:"path"`
}

// Cache configures the url used internally by Prebid Server to communicate with Prebid Cache.
type Cache struct {
	Scheme string `mapstructure:"scheme"`
	Host   string `mapstructure:"host"`
	Query  string `mapstructure:"query"`

	// A static timeout here is not ideal. This is a hack because we have some aggressive timelines for OpenRTB support.
	// This value specifies how much time the prebid server host expects a call to prebid cache to take.
	//
	// OpenRTB allows the caller to specify the auction timeout. Prebid Server will subtract _this_ amount of time
	// from the timeout it gives demand sources to respond.
	//
	// In reality, the cache response time will probably fluctuate with the traffic over time. Someday,
	// this should be replaced by code which tracks the response time of recent cache calls and
	// adjusts the time dynamically.
	ExpectedTimeMillis int `mapstructure:"expected_millis"`

	DefaultTTLs DefaultTTLs `mapstructure:"default_ttl_seconds"`
}

// Default TTLs to use to cache bids for different types of imps.
type DefaultTTLs struct {
	Banner int `mapstructure:"banner"`
	Video  int `mapstructure:"video"`
	Native int `mapstructure:"native"`
	Audio  int `mapstructure:"audio"`
}

type Cookie struct {
	Name  string `mapstructure:"name"`
	Value string `mapstructure:"value"`
}

// AliasConfig will define the various source(s) or the default aliases
// Currently only filesystem is supported, but keeping the config structure
type DefReqConfig struct {
	Type       string      `mapstructure:"type"`
	FileSystem DefReqFiles `mapstructure:"file"`
	AliasInfo  bool        `mapstructure:"alias_info"`
}

type DefReqFiles struct {
	FileName string `mapstructure:"name"`
}

type Debug struct {
	TimeoutNotification TimeoutNotification `mapstructure:"timeout_notification"`
}

func (cfg *Debug) validate(errs []error) []error {
	return cfg.TimeoutNotification.validate(errs)
}

type TimeoutNotification struct {
	// Log timeout notifications in the application log
	Log bool `mapstructure:"log"`
	// Fraction of notifications to log
	SamplingRate float32 `mapstructure:"sampling_rate"`
	// Only log failures
	FailOnly bool `mapstructure:"fail_only"`
}

func (cfg *TimeoutNotification) validate(errs []error) []error {
	if cfg.SamplingRate < 0.0 || cfg.SamplingRate > 1.0 {
		errs = append(errs, fmt.Errorf("debug.timeout_notification.sampling_rate must be positive and not greater than 1.0. Got %f", cfg.SamplingRate))
	}
	return errs
}

// New uses viper to get our server configurations.
func New(v *viper.Viper) (*Configuration, error) {
	var c Configuration
	if err := v.Unmarshal(&c); err != nil {
		return nil, fmt.Errorf("viper failed to unmarshal app config: %v", err)
	}
	c.setDerivedDefaults()

	if err := c.RequestValidation.Parse(); err != nil {
		return nil, err
	}

	if err := isValidCookieSize(c.HostCookie.MaxCookieSizeBytes); err != nil {
		glog.Fatal(fmt.Printf("Max cookie size %d cannot be less than %d \n", c.HostCookie.MaxCookieSizeBytes, MIN_COOKIE_SIZE_BYTES))
		return nil, err
	}

	// Update account defaults and generate base json for patch
	c.AccountDefaults.CacheTTL = c.CacheURL.DefaultTTLs // comment this out to set explicitly in config
	if err := c.MarshalAccountDefaults(); err != nil {
		return nil, err
	}

	// To look for a request's publisher_id in the NonStandardPublishers list in
	// O(1) time, we fill this hash table located in the NonStandardPublisherMap field of GDPR
	var s struct{}
	c.GDPR.NonStandardPublisherMap = make(map[string]struct{})
	for i := 0; i < len(c.GDPR.NonStandardPublishers); i++ {
		c.GDPR.NonStandardPublisherMap[c.GDPR.NonStandardPublishers[i]] = s
	}

	c.GDPR.EEACountriesMap = make(map[string]struct{})
	for i := 0; i < len(c.GDPR.EEACountriesMap); i++ {
		c.GDPR.NonStandardPublisherMap[c.GDPR.EEACountries[i]] = s
	}

	// To look for a request's app_id in O(1) time, we fill this hash table located in the
	// the BlacklistedApps field of the Configuration struct defined in this file
	c.BlacklistedAppMap = make(map[string]bool)
	for i := 0; i < len(c.BlacklistedApps); i++ {
		c.BlacklistedAppMap[c.BlacklistedApps[i]] = true
	}

	// To look for a request's account id in O(1) time, we fill this hash table located in the
	// the BlacklistedAccts field of the Configuration struct defined in this file
	c.BlacklistedAcctMap = make(map[string]bool)
	for i := 0; i < len(c.BlacklistedAccts); i++ {
		c.BlacklistedAcctMap[c.BlacklistedAccts[i]] = true
	}

	// Migrate combo stored request config to separate stored_reqs and amp stored_reqs configs.
	resolvedStoredRequestsConfig(&c)

	glog.Info("Logging the resolved configuration:")
	logGeneral(reflect.ValueOf(c), "  \t")
	if errs := c.validate(); len(errs) > 0 {
		return &c, errortypes.NewAggregateErrors("validation errors", errs)
	}

	return &c, nil
}

// MarshalAccountDefaults compiles AccountDefaults into the JSON format used for merge patch
func (cfg *Configuration) MarshalAccountDefaults() error {
	var err error
	if cfg.accountDefaultsJSON, err = json.Marshal(cfg.AccountDefaults); err != nil {
		glog.Warningf("converting %+v to json: %v", cfg.AccountDefaults, err)
	}
	return err
}

// AccountDefaultsJSON returns the precompiled JSON form of account_defaults
func (cfg *Configuration) AccountDefaultsJSON() json.RawMessage {
	return cfg.accountDefaultsJSON
}

//Allows for protocol relative URL if scheme is empty
func (cfg *Cache) GetBaseURL() string {
	cfg.Scheme = strings.ToLower(cfg.Scheme)
	if strings.Contains(cfg.Scheme, "https") {
		return fmt.Sprintf("https://%s", cfg.Host)
	}
	if strings.Contains(cfg.Scheme, "http") {
		return fmt.Sprintf("http://%s", cfg.Host)
	}
	return fmt.Sprintf("//%s", cfg.Host)
}

func (cfg *Configuration) GetCachedAssetURL(uuid string) string {
	return fmt.Sprintf("%s/cache?%s", cfg.CacheURL.GetBaseURL(), strings.Replace(cfg.CacheURL.Query, "%PBS_CACHE_UUID%", uuid, 1))
}

// Initialize any default config values which have sensible defaults, but those defaults depend on other config values.
//
// For example, the typical Bidder's usersync URL includes the PBS config.external_url, because it redirects to the `external_url/setuid` endpoint.
//
func (cfg *Configuration) setDerivedDefaults() {
	externalURL := cfg.ExternalURL
	setDefaultUsersync(cfg.Adapters, openrtb_ext.Bidder33Across, "https://ic.tynt.com/r/d?m=xch&rt=html&gdpr={{.GDPR}}&gdpr_consent={{.GDPRConsent}}&us_privacy={{.USPrivacy}}&ru="+url.QueryEscape(externalURL)+"%2Fsetuid%3Fbidder%3D33across%26uid%3D33XUSERID33X&id=zzz000000000002zzz")
	setDefaultUsersync(cfg.Adapters, openrtb_ext.BidderAcuityAds, "https://cs.admanmedia.com/sync/prebid?gdpr={{.GDPR}}&gdpr_consent={{.GDPRConsent}}&us_privacy={{.USPrivacy}}&redir="+url.QueryEscape(externalURL)+"%2Fsetuid%3Fbidder%3Dacuityads%26uid%3D%5BUID%5D")
	setDefaultUsersync(cfg.Adapters, openrtb_ext.BidderAdform, "https://cm.adform.net/cookie?redirect_url="+url.QueryEscape(externalURL)+"%2Fsetuid%3Fbidder%3Dadform%26gdpr%3D{{.GDPR}}%26gdpr_consent%3D{{.GDPRConsent}}%26uid%3D%24UID")
	// openrtb_ext.BidderAdgeneration doesn't have a good default.
	setDefaultUsersync(cfg.Adapters, openrtb_ext.BidderAdkernel, "https://sync.adkernel.com/user-sync?t=image&gdpr={{.GDPR}}&gdpr_consent={{.GDPRConsent}}&us_privacy={{.USPrivacy}}&r="+url.QueryEscape(externalURL)+"%2Fsetuid%3Fbidder%3Dadkernel%26gdpr%3D{{.GDPR}}%26gdpr_consent%3D{{.GDPRConsent}}%26uid%3D%7BUID%7D")
	setDefaultUsersync(cfg.Adapters, openrtb_ext.BidderAdkernelAdn, "https://tag.adkernel.com/syncr?gdpr={{.GDPR}}&gdpr_consent={{.GDPRConsent}}&us_privacy={{.USPrivacy}}&r="+url.QueryEscape(externalURL)+"%2Fsetuid%3Fbidder%3DadkernelAdn%26gdpr%3D{{.GDPR}}%26gdpr_consent%3D{{.GDPRConsent}}%26uid%3D%7BUID%7D")
	setDefaultUsersync(cfg.Adapters, openrtb_ext.BidderAdpone, "https://usersync.adpone.com/csync?redir="+url.QueryEscape(externalURL)+"%2Fsetuid%3Fbidder%3Dadpone%26gdpr%3D{{.GDPR}}%26gdpr_consent%3D{{.GDPRConsent}}%26uid%3D%7Buid%7D")
	setDefaultUsersync(cfg.Adapters, openrtb_ext.BidderAdtarget, "https://sync.console.adtarget.com.tr/csync?t=p&ep=0&gdpr={{.GDPR}}&gdpr_consent={{.GDPRConsent}}&us_privacy={{.USPrivacy}}&redir="+url.QueryEscape(externalURL)+"%2Fsetuid%3Fbidder%3Dadtarget%26gdpr%3D{{.GDPR}}%26gdpr_consent%3D{{.GDPRConsent}}%26uid%3D%7Buid%7D")
	setDefaultUsersync(cfg.Adapters, openrtb_ext.BidderAdtelligent, "https://sync.adtelligent.com/csync?t=p&ep=0&gdpr={{.GDPR}}&gdpr_consent={{.GDPRConsent}}&us_privacy={{.USPrivacy}}&redir="+url.QueryEscape(externalURL)+"%2Fsetuid%3Fbidder%3Dadtelligent%26gdpr%3D{{.GDPR}}%26gdpr_consent%3D{{.GDPRConsent}}%26uid%3D%7Buid%7D")
	setDefaultUsersync(cfg.Adapters, openrtb_ext.BidderAdmixer, "https://inv-nets.admixer.net/adxcm.aspx?gdpr={{.GDPR}}&gdpr_consent={{.GDPRConsent}}&us_privacy={{.USPrivacy}}&redir=1&rurl="+url.QueryEscape(externalURL)+"%2Fsetuid%3Fbidder%3Dadmixer%26gdpr%3D{{.GDPR}}%26gdpr_consent%3D{{.GDPRConsent}}%26uid%3D%24%24visitor_cookie%24%24")
	setDefaultUsersync(cfg.Adapters, openrtb_ext.BidderAdman, "https://sync.admanmedia.com/pbs.gif?gdpr={{.GDPR}}&gdpr_consent={{.GDPRConsent}}&us_privacy={{.USPrivacy}}&redir="+url.QueryEscape(externalURL)+"%2Fsetuid%3Fbidder%3Dadman%26gdpr%3D{{.GDPR}}%26gdpr_consent%3D{{.GDPRConsent}}%26uid%3D%5BUID%5D")
	// openrtb_ext.BidderAdOcean doesn't have a good default.
	setDefaultUsersync(cfg.Adapters, openrtb_ext.BidderAdvangelists, "https://nep.advangelists.com/xp/user-sync?acctid={aid}&&redirect="+url.QueryEscape(externalURL)+"%2Fsetuid%3Fbidder%3Dadvangelists%26gdpr%3D{{.GDPR}}%26gdpr_consent%3D{{.GDPRConsent}}%26uid%3D%24UID")
	setDefaultUsersync(cfg.Adapters, openrtb_ext.BidderAJA, "https://ad.as.amanad.adtdp.com/v1/sync/ssp?ssp=4&gdpr={{.GDPR}}&us_privacy={{.USPrivacy}}&redir="+url.QueryEscape(externalURL)+"%2Fsetuid%3Fbidder%3Daja%26gdpr%3D{{.GDPR}}%26gdpr_consent%3D{{.GDPRConsent}}%26uid%3D%25s")
	setDefaultUsersync(cfg.Adapters, openrtb_ext.BidderAMX, "https://prebid.a-mo.net/cchain/0?gdpr={{.GDPR}}&us_privacy={{.USPrivacy}}&cb="+url.QueryEscape(externalURL)+"%2Fsetuid%3Fbidder%3Damx%26gdpr%3D{{.GDPR}}%26gdpr_consent%3D{{.GDPRConsent}}%26uid%3D")
	setDefaultUsersync(cfg.Adapters, openrtb_ext.BidderAppnexus, "https://ib.adnxs.com/getuid?"+url.QueryEscape(externalURL)+"%2Fsetuid%3Fbidder%3Dadnxs%26gdpr%3D{{.GDPR}}%26gdpr_consent%3D{{.GDPRConsent}}%26uid%3D%24UID")
	setDefaultUsersync(cfg.Adapters, openrtb_ext.BidderAvocet, "https://ads.avct.cloud/getuid?&gdpr={{.GDPR}}&gdpr_consent={{.GDPRConsent}}&us_privacy={{.USPrivacy}}&url="+url.QueryEscape(externalURL)+"%2Fsetuid%3Fbidder%3Davocet%26gdpr%3D{{.GDPR}}%26gdpr_consent%3D{{.GDPRConsent}}%26uid%3D%7B%7BUUID%7D%7D")
	setDefaultUsersync(cfg.Adapters, openrtb_ext.BidderBeachfront, "https://sync.bfmio.com/sync_s2s?gdpr={{.GDPR}}&us_privacy={{.USPrivacy}}&url="+url.QueryEscape(externalURL)+"%2Fsetuid%3Fbidder%3Dbeachfront%26gdpr%3D{{.GDPR}}%26gdpr_consent%3D{{.GDPRConsent}}%26uid%3D%5Bio_cid%5D")
	setDefaultUsersync(cfg.Adapters, openrtb_ext.BidderBeintoo, "https://ib.beintoo.com/um?ssp=pbs&gdpr={{.GDPR}}&gdpr_consent={{.GDPRConsent}}&us_privacy={{.USPrivacy}}&redirect="+url.QueryEscape(externalURL)+"%2Fsetuid%3Fbidder%3Dbeintoo%26uid%3D%24UID")
	setDefaultUsersync(cfg.Adapters, openrtb_ext.BidderBrightroll, "https://pr-bh.ybp.yahoo.com/sync/appnexusprebidserver/?gdpr={{.GDPR}}&euconsent={{.GDPRConsent}}&us_privacy={{.USPrivacy}}&url="+url.QueryEscape(externalURL)+"%2Fsetuid%3Fbidder%3Dbrightroll%26gdpr%3D{{.GDPR}}%26gdpr_consent%3D{{.GDPRConsent}}%26uid%3D%24UID")
	setDefaultUsersync(cfg.Adapters, openrtb_ext.BidderColossus, "https://sync.colossusssp.com/pbs.gif?gdpr={{.GDPR}}&gdpr_consent={{.GDPRConsent}}&us_privacy={{.USPrivacy}}&redir="+url.QueryEscape(externalURL)+"%2Fsetuid%3Fbidder%3Dcolossus%26gdpr%3D{{.GDPR}}%26gdpr_consent%3D{{.GDPRConsent}}%26uid%3D%5BUID%5D")
	setDefaultUsersync(cfg.Adapters, openrtb_ext.BidderConnectAd, "https://cdn.connectad.io/connectmyusers.php?gdpr={{.GDPR}}&consent={{.GDPRConsent}}&us_privacy={{.USPrivacy}}&cb="+url.QueryEscape(externalURL)+"%2Fsetuid%3Fbidder%3Dconnectad%26gdpr%3D{{.GDPR}}%26gdpr_consent%3D{{.GDPRConsent}}%26uid%3D")
	setDefaultUsersync(cfg.Adapters, openrtb_ext.BidderConsumable, "https://e.serverbid.com/udb/9969/match?gdpr={{.GDPR}}&euconsent={{.GDPRConsent}}&us_privacy={{.USPrivacy}}&redir="+url.QueryEscape(externalURL)+"%2Fsetuid%3Fbidder%3Dconsumable%26gdpr%3D{{.GDPR}}%26gdpr_consent%3D{{.GDPRConsent}}%26uid%3D")
	setDefaultUsersync(cfg.Adapters, openrtb_ext.BidderConversant, "https://prebid-match.dotomi.com/match/bounce/current?version=1&networkId=72582&rurl="+url.QueryEscape(externalURL)+"%2Fsetuid%3Fbidder%3Dconversant%26gdpr%3D{{.GDPR}}%26gdpr_consent%3D{{.GDPRConsent}}%26uid%3D")
	setDefaultUsersync(cfg.Adapters, openrtb_ext.BidderCpmstar, "https://server.cpmstar.com/usersync.aspx?gdpr={{.GDPR}}&consent={{.GDPRConsent}}&us_privacy={{.USPrivacy}}&redirect="+url.QueryEscape(externalURL)+"%2Fsetuid%3Fbidder%3Dcpmstar%26gdpr%3D{{.GDPR}}%26gdpr_consent%3D{{.GDPRConsent}}%26uid%3D%24UID")
	setDefaultUsersync(cfg.Adapters, openrtb_ext.BidderDatablocks, "https://sync.v5prebid.datablocks.net/s2ssync?gdpr={{.GDPR}}&gdpr_consent={{.GDPRConsent}}&us_privacy={{.USPrivacy}}&r="+url.QueryEscape(externalURL)+"%2Fsetuid%3Fbidder%3Ddatablocks%26gdpr%3D{{.GDPR}}%26gdpr_consent%3D{{.GDPRConsent}}%26uid%3D%24%7Buid%7D")
	// openrtb_ext.BidderDMX doesn't have a good default.
	setDefaultUsersync(cfg.Adapters, openrtb_ext.BidderDeepintent, "https://match.deepintent.com/usersync/136?id=unk&gdpr={{.GDPR}}&gdpr_consent={{.GDPRConsent}}&us_privacy={{.USPrivacy}}&redir="+url.QueryEscape(externalURL)+"%2Fsetuid%3Fbidder%3Ddeepintent%26gdpr%3D{{.GDPR}}%26gdpr_consent%3D{{.GDPRConsent}}%26uid%3D%5BUID%5D")
	setDefaultUsersync(cfg.Adapters, openrtb_ext.BidderEmxDigital, "https://cs.emxdgt.com/um?ssp=pbs&gdpr={{.GDPR}}&gdpr_consent={{.GDPRConsent}}&us_privacy={{.USPrivacy}}&redirect="+url.QueryEscape(externalURL)+"%2Fsetuid%3Fbidder%3Demx_digital%26uid%3D%24UID")
	setDefaultUsersync(cfg.Adapters, openrtb_ext.BidderEngageBDR, "https://match.bnmla.com/usersync/s2s_sync?gdpr={{.GDPR}}&gdpr_consent={{.GDPRConsent}}&us_privacy={{.USPrivacy}}&r="+url.QueryEscape(externalURL)+"%2Fsetuid%3Fbidder%3Dengagebdr%26gdpr%3D{{.GDPR}}%26gdpr_consent%3D{{.GDPRConsent}}%26uid%3D%24%7BUUID%7D")
	setDefaultUsersync(cfg.Adapters, openrtb_ext.BidderEPlanning, "https://ads.us.e-planning.net/uspd/1/?du="+url.QueryEscape(externalURL)+"%2Fsetuid%3Fbidder%3Deplanning%26gdpr%3D{{.GDPR}}%26gdpr_consent%3D{{.GDPRConsent}}%26uid%3D%24UID")
	// openrtb_ext.BidderFacebook doesn't have a good default.
	// openrtb_ext.BidderGamma doesn't have a good default.
	setDefaultUsersync(cfg.Adapters, openrtb_ext.BidderGamoshi, "https://rtb.gamoshi.io/user_sync_prebid?gdpr={{.GDPR}}&consent={{.GDPRConsent}}&us_privacy={{.USPrivacy}}&rurl="+url.QueryEscape(externalURL)+"%2Fsetuid%3Fbidder%3Dgamoshi%26gdpr%3D{{.GDPR}}%26gdpr_consent%3D{{.GDPRConsent}}%26uid%3D%5Bgusr%5D")
	setDefaultUsersync(cfg.Adapters, openrtb_ext.BidderGrid, "https://x.bidswitch.net/check_uuid/"+url.QueryEscape(externalURL)+"%2Fsetuid%3Fbidder%3Dgrid%26gdpr%3D{{.GDPR}}%26gdpr_consent%3D{{.GDPRConsent}}%26uid%3D%24%7BBSW_UUID%7D?gdpr={{.GDPR}}&gdpr_consent={{.GDPRConsent}}&us_privacy={{.USPrivacy}}")
	setDefaultUsersync(cfg.Adapters, openrtb_ext.BidderGumGum, "https://rtb.gumgum.com/usync/prbds2s?gdpr={{.GDPR}}&gdpr_consent={{.GDPRConsent}}&us_privacy={{.USPrivacy}}&r="+url.QueryEscape(externalURL)+"%2Fsetuid%3Fbidder%3Dgumgum%26gdpr%3D{{.GDPR}}%26gdpr_consent%3D{{.GDPRConsent}}%26uid%3D")
	setDefaultUsersync(cfg.Adapters, openrtb_ext.BidderImprovedigital, "https://ad.360yield.com/server_match?gdpr={{.GDPR}}&gdpr_consent={{.GDPRConsent}}&us_privacy={{.USPrivacy}}&r="+url.QueryEscape(externalURL)+"%2Fsetuid%3Fbidder%3Dimprovedigital%26gdpr%3D{{.GDPR}}%26gdpr_consent%3D{{.GDPRConsent}}%26uid%3D%7BPUB_USER_ID%7D")
	setDefaultUsersync(cfg.Adapters, openrtb_ext.BidderIx, "https://ssum.casalemedia.com/usermatchredir?s=184932&cb="+url.QueryEscape(externalURL)+"%2Fsetuid%3Fbidder%3Dix%26gdpr%3D{{.GDPR}}%26gdpr_consent%3D{{.GDPRConsent}}%26uid%3D")
	// openrtb_ext.BidderInvibes doesn't have a good default.
	setDefaultUsersync(cfg.Adapters, openrtb_ext.BidderKrushmedia, "https://cs.krushmedia.com/4e4abdd5ecc661643458a730b1aa927d.gif?gdpr={{.GDPR}}&gdpr_consent={{.GDPRConsent}}&us_privacy={{.USPrivacy}}&redir="+url.QueryEscape(externalURL)+"%2Fsetuid%3Fbidder%3Dkrushmedia%26uid%3D%5BUID%5D")
	setDefaultUsersync(cfg.Adapters, openrtb_ext.BidderLifestreet, "https://ads.lfstmedia.com/idsync/137062?synced=1&ttl=1s&rurl="+url.QueryEscape(externalURL)+"%2Fsetuid%3Fbidder%3Dlifestreet%26gdpr%3D{{.GDPR}}%26gdpr_consent%3D{{.GDPRConsent}}%26uid%3D%24%24visitor_cookie%24%24")
	setDefaultUsersync(cfg.Adapters, openrtb_ext.BidderLockerDome, "https://lockerdome.com/usync/prebidserver?pid="+cfg.Adapters["lockerdome"].PlatformID+"&gdpr={{.GDPR}}&gdpr_consent={{.GDPRConsent}}&us_privacy={{.USPrivacy}}&redirect="+url.QueryEscape(externalURL)+"%2Fsetuid%3Fbidder%3Dlockerdome%26gdpr%3D{{.GDPR}}%26gdpr_consent%3D{{.GDPRConsent}}%26uid%3D%7B%7Buid%7D%7D")
	setDefaultUsersync(cfg.Adapters, openrtb_ext.BidderLogicad, "https://cr-p31.ladsp.jp/cookiesender/31?r=true&gdpr={{.GDPR}}&gdpr_consent={{.GDPRConsent}}&ru="+url.QueryEscape(externalURL)+"%2Fsetuid%3Fbidder%3Dlogicad%26gdpr%3D{{.GDPR}}%26gdpr_consent%3D{{.GDPRConsent}}%26uid%3D%24UID")
	setDefaultUsersync(cfg.Adapters, openrtb_ext.BidderLunaMedia, "https://api.lunamedia.io/xp/user-sync?redirect="+url.QueryEscape(externalURL)+"%2Fsetuid%3Fbidder%3Dlunamedia%26gdpr%3D{{.GDPR}}%26gdpr_consent%3D{{.GDPRConsent}}%26uid%3D%24UID")
	setDefaultUsersync(cfg.Adapters, openrtb_ext.BidderMarsmedia, "https://dmp.rtbsrv.com/dmp/profiles/cm?p_id=179&gdpr={{.GDPR}}&gdpr_consent={{.GDPRConsent}}&us_privacy={{.USPrivacy}}&redirect="+url.QueryEscape(externalURL)+"%2Fsetuid%3Fbidder%3Dmarsmedia%26gdpr%3D{{.GDPR}}%26gdpr_consent%3D{{.GDPRConsent}}%26uid%3D%24%7BUUID%7D")
	setDefaultUsersync(cfg.Adapters, openrtb_ext.BidderMediafuse, "https://sync.hbmp.mediafuse.com/csync?t=p&ep=0&gdpr={{.GDPR}}&gdpr_consent={{.GDPRConsent}}&us_privacy={{.USPrivacy}}&redir="+url.QueryEscape(externalURL)+"%2Fsetuid%3Fbidder%3Dmediafuse%26gdpr%3D{{.GDPR}}%26gdpr_consent%3D{{.GDPRConsent}}%26uid%3D%7Buid%7D")
	setDefaultUsersync(cfg.Adapters, openrtb_ext.BidderMgid, "https://cm.mgid.com/m?cdsp=363893&adu="+url.QueryEscape(externalURL)+"%2Fsetuid%3Fbidder%3Dmgid%26gdpr%3D{{.GDPR}}%26gdpr_consent%3D{{.GDPRConsent}}%26uid%3D%7Bmuidn%7D")
	setDefaultUsersync(cfg.Adapters, openrtb_ext.BidderNanoInteractive, "https://ad.audiencemanager.de/hbs/cookie_sync?gdpr={{.GDPR}}&consent={{.GDPRConsent}}&us_privacy={{.USPrivacy}}&redirectUri="+url.QueryEscape(externalURL)+"%2Fsetuid%3Fbidder%3Dnanointeractive%26gdpr%3D{{.GDPR}}%26gdpr_consent%3D{{.GDPRConsent}}%26uid%3D%24UID")
	setDefaultUsersync(cfg.Adapters, openrtb_ext.BidderNinthDecimal, "https://rtb.ninthdecimal.com/xp/user-sync?acctid={aid}&&redirect="+url.QueryEscape(externalURL)+"%2Fsetuid%3Fbidder%3Dninthdecimal%26gdpr%3D{{.GDPR}}%26gdpr_consent%3D{{.GDPRConsent}}%26uid%3D%24UID")
	setDefaultUsersync(cfg.Adapters, openrtb_ext.BidderNoBid, "https://ads.servenobid.com/getsync?tek=pbs&ver=1&gdpr={{.GDPR}}&gdpr_consent={{.GDPRConsent}}&us_privacy={{.USPrivacy}}&redirect="+url.QueryEscape(externalURL)+"%2Fsetuid%3Fbidder%3Dnobid%26uid%3D%24UID")
	setDefaultUsersync(cfg.Adapters, openrtb_ext.BidderOpenx, "https://rtb.openx.net/sync/prebid?gdpr={{.GDPR}}&gdpr_consent={{.GDPRConsent}}&r="+url.QueryEscape(externalURL)+"%2Fsetuid%3Fbidder%3Dopenx%26gdpr%3D{{.GDPR}}%26gdpr_consent%3D{{.GDPRConsent}}%26uid%3D%24%7BUID%7D")
	setDefaultUsersync(cfg.Adapters, openrtb_ext.BidderPubmatic, "https://ads.pubmatic.com/AdServer/js/user_sync.html?gdpr={{.GDPR}}&gdpr_consent={{.GDPRConsent}}&us_privacy={{.USPrivacy}}&predirect="+url.QueryEscape(externalURL)+"%2Fsetuid%3Fbidder%3Dpubmatic%26gdpr%3D{{.GDPR}}%26gdpr_consent%3D{{.GDPRConsent}}%26uid%3D")
	setDefaultUsersync(cfg.Adapters, openrtb_ext.BidderPulsepoint, "https://bh.contextweb.com/rtset?pid=561205&ev=1&rurl="+url.QueryEscape(externalURL)+"%2Fsetuid%3Fbidder%3Dpulsepoint%26gdpr%3D{{.GDPR}}%26gdpr_consent%3D{{.GDPRConsent}}%26uid%3D%25%25VGUID%25%25")
	setDefaultUsersync(cfg.Adapters, openrtb_ext.BidderRhythmone, "https://sync.1rx.io/usersync2/rmphb?gdpr={{.GDPR}}&gdpr_consent={{.GDPRConsent}}&us_privacy={{.USPrivacy}}&redir="+url.QueryEscape(externalURL)+"%2Fsetuid%3Fbidder%3Drhythmone%26gdpr%3D{{.GDPR}}%26gdpr_consent%3D{{.GDPRConsent}}%26uid%3D%5BRX_UUID%5D")
	// openrtb_ext.BidderRTBHouse doesn't have a good default.
	// openrtb_ext.BidderRubicon doesn't have a good default.
	setDefaultUsersync(cfg.Adapters, openrtb_ext.BidderSharethrough, "https://match.sharethrough.com/FGMrCMMc/v1?redirectUri="+url.QueryEscape(externalURL)+"%2Fsetuid%3Fbidder%3Dsharethrough%26gdpr%3D{{.GDPR}}%26gdpr_consent%3D{{.GDPRConsent}}%26uid%3D%24UID")
	setDefaultUsersync(cfg.Adapters, openrtb_ext.BidderSmartAdserver, "https://ssbsync-global.smartadserver.com/api/sync?callerId=5&gdpr={{.GDPR}}&gdpr_consent={{.GDPRConsent}}&us_privacy={{.USPrivacy}}&redirectUri="+url.QueryEscape(externalURL)+"%2Fsetuid%3Fbidder%3Dsmartadserver%26gdpr%3D{{.GDPR}}%26gdpr_consent%3D{{.GDPRConsent}}%26uid%3D%5Bssb_sync_pid%5D")
	setDefaultUsersync(cfg.Adapters, openrtb_ext.BidderSmartRTB, "https://market-global.smrtb.com/sync/all?nid=smartrtb&gdpr={{.GDPR}}&gdpr_consent={{.GDPRConsent}}&rr="+url.QueryEscape(externalURL)+"%252Fsetuid%253Fbidder%253Dsmartrtb%2526gdpr%253D{{.GDPR}}%2526gdpr_consent%253D{{.GDPRConsent}}%2526uid%253D%257BXID%257D")
	setDefaultUsersync(cfg.Adapters, openrtb_ext.BidderSmartyAds, "https://as.ck-ie.com/prebid.gif?gdpr={{.GDPR}}&gdpr_consent={{.GDPRConsent}}&us_privacy={{.USPrivacy}}&redir="+url.QueryEscape(externalURL)+"%2Fsetuid%3Fbidder%3Dsmartyads%26uid%3D%5BUID%5D")
	setDefaultUsersync(cfg.Adapters, openrtb_ext.BidderSomoaudience, "https://publisher-east.mobileadtrading.com/usersync?ru="+url.QueryEscape(externalURL)+"%2Fsetuid%3Fbidder%3Dsomoaudience%26gdpr%3D{{.GDPR}}%26gdpr_consent%3D{{.GDPRConsent}}%26uid%3D%24%7BUID%7D")
	setDefaultUsersync(cfg.Adapters, openrtb_ext.BidderSonobi, "https://sync.go.sonobi.com/us.gif?loc="+url.QueryEscape(externalURL)+"%2Fsetuid%3Fbidder%3Dsonobi%26consent_string%3D{{.GDPR}}%26gdpr%3D{{.GDPRConsent}}%26uid%3D%5BUID%5D")
	setDefaultUsersync(cfg.Adapters, openrtb_ext.BidderSovrn, "https://ap.lijit.com/pixel?redir="+url.QueryEscape(externalURL)+"%2Fsetuid%3Fbidder%3Dsovrn%26gdpr%3D{{.GDPR}}%26gdpr_consent%3D{{.GDPRConsent}}%26uid%3D%24UID")
	setDefaultUsersync(cfg.Adapters, openrtb_ext.BidderSynacormedia, "https://sync.technoratimedia.com/services?srv=cs&pid=70&cb="+url.QueryEscape(externalURL)+"%2Fsetuid%3Fbidder%3Dsynacormedia%26uid%3D%5BUSER_ID%5D")
	// openrtb_ext.BidderTappx doesn't have a good default.
	setDefaultUsersync(cfg.Adapters, openrtb_ext.BidderTelaria, "https://pbs.publishers.tremorhub.com/pubsync?gdpr={{.GDPR}}&gdpr_consent={{.GDPRConsent}}&redir="+url.QueryEscape(externalURL)+"%2Fsetuid%3Fbidder%3Dtelaria%26gdpr%3D{{.GDPR}}%26gdpr_consent%3D{{.GDPRConsent}}%26uid%3D%5Btvid%5D")
	setDefaultUsersync(cfg.Adapters, openrtb_ext.BidderTriplelift, "https://eb2.3lift.com/getuid?gdpr={{.GDPR}}&cmp_cs={{.GDPRConsent}}&us_privacy={{.USPrivacy}}&redir="+url.QueryEscape(externalURL)+"%2Fsetuid%3Fbidder%3Dtriplelift%26gdpr%3D{{.GDPR}}%26gdpr_consent%3D{{.GDPRConsent}}%26uid%3D%24UID")
	setDefaultUsersync(cfg.Adapters, openrtb_ext.BidderTripleliftNative, "https://eb2.3lift.com/getuid?gdpr={{.GDPR}}&cmp_cs={{.GDPRConsent}}&us_privacy={{.USPrivacy}}&redir="+url.QueryEscape(externalURL)+"%2Fsetuid%3Fbidder%3Dtriplelift_native%26gdpr%3D{{.GDPR}}%26gdpr_consent%3D{{.GDPRConsent}}%26uid%3D%24UID")
	setDefaultUsersync(cfg.Adapters, openrtb_ext.BidderUcfunnel, "https://sync.aralego.com/idsync?gdpr={{.GDPR}}&gdpr_consent={{.GDPRConsent}}&usprivacy={{.USPrivacy}}&redirect="+url.QueryEscape(externalURL)+"%2Fsetuid%3Fbidder%3Ducfunnel%26uid%3DSspCookieUserId")
	setDefaultUsersync(cfg.Adapters, openrtb_ext.BidderUnruly, "https://usermatch.targeting.unrulymedia.com/pbsync?gdpr={{.GDPR}}&consent={{.GDPRConsent}}&us_privacy={{.USPrivacy}}&rurl="+url.QueryEscape(externalURL)+"%2Fsetuid%3Fbidder%3Dunruly%26gdpr%3D{{.GDPR}}%26gdpr_consent%3D{{.GDPRConsent}}%26uid%3D%24UID")
	setDefaultUsersync(cfg.Adapters, openrtb_ext.BidderValueImpression, "https://rtb.valueimpression.com/usersync?gdpr={{.GDPR}}&consent={{.GDPRConsent}}&us_privacy={{.USPrivacy}}&redirect="+url.QueryEscape(externalURL)+"%2Fsetuid%3Fbidder%3Dvalueimpression%26gdpr%3D{{.GDPR}}%26gdpr_consent%3D{{.GDPRConsent}}%26uid%3D%24UID")
	setDefaultUsersync(cfg.Adapters, openrtb_ext.BidderVisx, "https://t.visx.net/s2s_sync?gdpr={{.GDPR}}&gdpr_consent={{.GDPRConsent}}&us_privacy={{.USPrivacy}}&redir="+url.QueryEscape(externalURL)+"%2Fsetuid%3Fbidder%3Dvisx%26gdpr%3D{{.GDPR}}%26gdpr_consent%3D{{.GDPRConsent}}%26uid%3D%24%7BUUID%7D")
	// openrtb_ext.BidderVrtcal doesn't have a good default.
	setDefaultUsersync(cfg.Adapters, openrtb_ext.BidderYieldlab, "https://ad.yieldlab.net/mr?t=2&pid=9140838&gdpr={{.GDPR}}&gdpr_consent={{.GDPRConsent}}&r="+url.QueryEscape(externalURL)+"%2Fsetuid%3Fbidder%3Dyieldlab%26gdpr%3D{{.GDPR}}%26gdpr_consent%3D{{.GDPRConsent}}%26uid%3D%25%25YL_UID%25%25")
	setDefaultUsersync(cfg.Adapters, openrtb_ext.BidderYieldmo, "https://ads.yieldmo.com/pbsync?gdpr={{.GDPR}}&gdpr_consent={{.GDPRConsent}}&us_privacy={{.USPrivacy}}&redirectUri="+url.QueryEscape(externalURL)+"%2Fsetuid%3Fbidder%3Dyieldmo%26gdpr%3D{{.GDPR}}%26gdpr_consent%3D{{.GDPRConsent}}%26uid%3D%24UID")
	setDefaultUsersync(cfg.Adapters, openrtb_ext.BidderYieldone, "https://y.one.impact-ad.jp/hbs_cs?gdpr={{.GDPR}}&gdpr_consent={{.GDPRConsent}}&us_privacy={{.USPrivacy}}&redirectUri="+url.QueryEscape(externalURL)+"%2Fsetuid%3Fbidder%3Dyieldone%26gdpr%3D{{.GDPR}}%26gdpr_consent%3D{{.GDPRConsent}}%26uid%3D%24UID")
	setDefaultUsersync(cfg.Adapters, openrtb_ext.BidderZeroClickFraud, "https://s.0cf.io/sync?gdpr={{.GDPR}}&gdpr_consent={{.GDPRConsent}}&us_privacy={{.USPrivacy}}&r="+url.QueryEscape(externalURL)+"%2Fsetuid%3Fbidder%3Dzeroclickfraud%26gdpr%3D{{.GDPR}}%26gdpr_consent%3D{{.GDPRConsent}}%26uid%3D%24%7Buid%7D")
	setDefaultUsersync(cfg.Adapters, openrtb_ext.BidderBetween, "https://ads.betweendigital.com/match?bidder_id=pbs&gdpr={{.GDPR}}&gdpr_consent={{.GDPRConsent}}&us_privacy={{.USPrivacy}}&callback_url="+url.QueryEscape(externalURL)+"%2Fsetuid%3Fbidder%3Dbetween%26gdpr%3D0%26gdpr_consent%3D{{.GDPRConsent}}%26uid%3D%24%7BUSER_ID%7D")
}

func setDefaultUsersync(m map[string]Adapter, bidder openrtb_ext.BidderName, defaultValue string) {
	lowercased := strings.ToLower(string(bidder))
	if m[lowercased].UserSyncURL == "" {
		// Go doesnt let us edit the properties of a value inside a map directly.
		editable := m[lowercased]
		editable.UserSyncURL = defaultValue
		m[lowercased] = editable
	}
}

// Set the default config values for the viper object we are using.
func SetupViper(v *viper.Viper, filename string) {
	if filename != "" {
		v.SetConfigName(filename)
		v.AddConfigPath(".")
		v.AddConfigPath("/etc/config")
	}

	// Fixes #475: Some defaults will be set just so they are accessible via environment variables
	// (basically so viper knows they exist)
	v.SetDefault("external_url", "http://localhost:8000")
	v.SetDefault("host", "")
	v.SetDefault("port", 8000)
	v.SetDefault("admin_port", 6060)
	v.SetDefault("enable_gzip", false)
	v.SetDefault("status_response", "")
	v.SetDefault("auction_timeouts_ms.default", 0)
	v.SetDefault("auction_timeouts_ms.max", 0)
	v.SetDefault("cache.scheme", "")
	v.SetDefault("cache.host", "")
	v.SetDefault("cache.query", "")
	v.SetDefault("cache.expected_millis", 10)
	v.SetDefault("cache.default_ttl_seconds.banner", 0)
	v.SetDefault("cache.default_ttl_seconds.video", 0)
	v.SetDefault("cache.default_ttl_seconds.native", 0)
	v.SetDefault("cache.default_ttl_seconds.audio", 0)
	v.SetDefault("external_cache.scheme", "")
	v.SetDefault("external_cache.host", "")
	v.SetDefault("external_cache.path", "")
	v.SetDefault("recaptcha_secret", "")
	v.SetDefault("host_cookie.domain", "")
	v.SetDefault("host_cookie.family", "")
	v.SetDefault("host_cookie.cookie_name", "")
	v.SetDefault("host_cookie.opt_out_url", "")
	v.SetDefault("host_cookie.opt_in_url", "")
	v.SetDefault("host_cookie.optout_cookie.name", "")
	v.SetDefault("host_cookie.value", "")
	v.SetDefault("host_cookie.ttl_days", 90)
	v.SetDefault("host_cookie.max_cookie_size_bytes", 0)
	v.SetDefault("http_client.max_connections_per_host", 0) // unlimited
	v.SetDefault("http_client.max_idle_connections", 400)
	v.SetDefault("http_client.max_idle_connections_per_host", 10)
	v.SetDefault("http_client.idle_connection_timeout_seconds", 60)
	v.SetDefault("http_client_cache.max_connections_per_host", 0) // unlimited
	v.SetDefault("http_client_cache.max_idle_connections", 10)
	v.SetDefault("http_client_cache.max_idle_connections_per_host", 2)
	v.SetDefault("http_client_cache.idle_connection_timeout_seconds", 60)
	// no metrics configured by default (metrics{host|database|username|password})
	v.SetDefault("metrics.disabled_metrics.account_adapter_details", false)
	v.SetDefault("metrics.disabled_metrics.adapter_connections_metrics", true)
	v.SetDefault("metrics.influxdb.host", "")
	v.SetDefault("metrics.influxdb.database", "")
	v.SetDefault("metrics.influxdb.username", "")
	v.SetDefault("metrics.influxdb.password", "")
	v.SetDefault("metrics.influxdb.metric_send_interval", 20)
	v.SetDefault("metrics.prometheus.port", 0)
	v.SetDefault("metrics.prometheus.namespace", "")
	v.SetDefault("metrics.prometheus.subsystem", "")
	v.SetDefault("metrics.prometheus.timeout_ms", 10000)
	v.SetDefault("datacache.type", "dummy")
	v.SetDefault("datacache.filename", "")
	v.SetDefault("datacache.cache_size", 0)
	v.SetDefault("datacache.ttl_seconds", 0)
	v.SetDefault("category_mapping.filesystem.enabled", true)
	v.SetDefault("category_mapping.filesystem.directorypath", "./static/category-mapping")
	v.SetDefault("category_mapping.http.endpoint", "")
	v.SetDefault("stored_requests.filesystem.enabled", false)
	v.SetDefault("stored_requests.filesystem.directorypath", "./stored_requests/data/by_id")
	v.SetDefault("stored_requests.directorypath", "./stored_requests/data/by_id")
	v.SetDefault("stored_requests.postgres.connection.dbname", "")
	v.SetDefault("stored_requests.postgres.connection.host", "")
	v.SetDefault("stored_requests.postgres.connection.port", 0)
	v.SetDefault("stored_requests.postgres.connection.user", "")
	v.SetDefault("stored_requests.postgres.connection.password", "")
	v.SetDefault("stored_requests.postgres.fetcher.query", "")
	v.SetDefault("stored_requests.postgres.fetcher.amp_query", "")
	v.SetDefault("stored_requests.postgres.initialize_caches.timeout_ms", 0)
	v.SetDefault("stored_requests.postgres.initialize_caches.query", "")
	v.SetDefault("stored_requests.postgres.initialize_caches.amp_query", "")
	v.SetDefault("stored_requests.postgres.poll_for_updates.refresh_rate_seconds", 0)
	v.SetDefault("stored_requests.postgres.poll_for_updates.timeout_ms", 0)
	v.SetDefault("stored_requests.postgres.poll_for_updates.query", "")
	v.SetDefault("stored_requests.postgres.poll_for_updates.amp_query", "")
	v.SetDefault("stored_requests.http.endpoint", "")
	v.SetDefault("stored_requests.http.amp_endpoint", "")
	v.SetDefault("stored_requests.in_memory_cache.type", "none")
	v.SetDefault("stored_requests.in_memory_cache.ttl_seconds", 0)
	v.SetDefault("stored_requests.in_memory_cache.request_cache_size_bytes", 0)
	v.SetDefault("stored_requests.in_memory_cache.imp_cache_size_bytes", 0)
	v.SetDefault("stored_requests.cache_events_api", false)
	v.SetDefault("stored_requests.http_events.endpoint", "")
	v.SetDefault("stored_requests.http_events.amp_endpoint", "")
	v.SetDefault("stored_requests.http_events.refresh_rate_seconds", 0)
	v.SetDefault("stored_requests.http_events.timeout_ms", 0)
	// stored_video is short for stored_video_requests.
	// PBS is not in the business of storing video content beyond the normal prebid cache system.
	v.SetDefault("stored_video_req.filesystem.enabled", false)
	v.SetDefault("stored_video_req.filesystem.directorypath", "")
	v.SetDefault("stored_video_req.postgres.connection.dbname", "")
	v.SetDefault("stored_video_req.postgres.connection.host", "")
	v.SetDefault("stored_video_req.postgres.connection.port", 0)
	v.SetDefault("stored_video_req.postgres.connection.user", "")
	v.SetDefault("stored_video_req.postgres.connection.password", "")
	v.SetDefault("stored_video_req.postgres.fetcher.query", "")
	v.SetDefault("stored_video_req.postgres.initialize_caches.timeout_ms", 0)
	v.SetDefault("stored_video_req.postgres.initialize_caches.query", "")
	v.SetDefault("stored_video_req.postgres.poll_for_updates.refresh_rate_seconds", 0)
	v.SetDefault("stored_video_req.postgres.poll_for_updates.timeout_ms", 0)
	v.SetDefault("stored_video_req.postgres.poll_for_updates.query", "")
	v.SetDefault("stored_video_req.http.endpoint", "")
	v.SetDefault("stored_video_req.in_memory_cache.type", "none")
	v.SetDefault("stored_video_req.in_memory_cache.ttl_seconds", 0)
	v.SetDefault("stored_video_req.in_memory_cache.request_cache_size_bytes", 0)
	v.SetDefault("stored_video_req.in_memory_cache.imp_cache_size_bytes", 0)
	v.SetDefault("stored_video_req.cache_events.enabled", false)
	v.SetDefault("stored_video_req.cache_events.endpoint", "")
	v.SetDefault("stored_video_req.http_events.endpoint", "")
	v.SetDefault("stored_video_req.http_events.refresh_rate_seconds", 0)
	v.SetDefault("stored_video_req.http_events.timeout_ms", 0)

	v.SetDefault("vtrack.timeout_ms", 2000)
	v.SetDefault("vtrack.allow_unknown_bidder", true)
	v.SetDefault("vtrack.enabled", true)

	v.SetDefault("event.timeout_ms", 1000)

	v.SetDefault("accounts.filesystem.enabled", false)
	v.SetDefault("accounts.filesystem.directorypath", "./stored_requests/data/by_id")
	v.SetDefault("accounts.in_memory_cache.type", "none")

	for _, bidder := range openrtb_ext.CoreBidderNames() {
		setBidderDefaults(v, strings.ToLower(string(bidder)))
	}

	// Disabling adapters by default that require some specific config params.
	// If you're using one of these, make sure you check out the documentation (https://github.com/prebid/prebid-server/tree/master/docs/bidders)
	// for them and specify all the parameters they need for them to work correctly.
	v.SetDefault("adapters.33across.endpoint", "http://ssc.33across.com/api/v1/hb")
	v.SetDefault("adapters.33across.partner_id", "")
	v.SetDefault("adapters.acuityads.endpoint", "http://{{.Host}}.admanmedia.com/bid?token={{.AccountID}}")
	v.SetDefault("adapters.adform.endpoint", "http://adx.adform.net/adx")
	v.SetDefault("adapters.adgeneration.endpoint", "https://d.socdm.com/adsv/v1")
	v.SetDefault("adapters.adhese.endpoint", "https://ads-{{.AccountID}}.adhese.com/json")
	v.SetDefault("adapters.adkernel.endpoint", "http://{{.Host}}/hb?zone={{.ZoneID}}")
	v.SetDefault("adapters.adkerneladn.endpoint", "http://{{.Host}}/rtbpub?account={{.PublisherID}}")
	v.SetDefault("adapters.adman.endpoint", "http://pub.admanmedia.com/?c=o&m=ortb")
	v.SetDefault("adapters.admixer.endpoint", "http://inv-nets.admixer.net/pbs.aspx")
	v.SetDefault("adapters.adocean.endpoint", "https://{{.Host}}")
	v.SetDefault("adapters.adoppler.endpoint", "http://{{.AccountID}}.trustedmarketplace.io/ads/processHeaderBid/{{.AdUnit}}")
	v.SetDefault("adapters.adot.endpoint", "https://dsp.adotmob.com/headerbidding/bidrequest")
	v.SetDefault("adapters.adpone.endpoint", "http://rtb.adpone.com/bid-request?src=prebid_server")
	v.SetDefault("adapters.adprime.endpoint", "http://delta.adprime.com/?c=o&m=ortb")
	v.SetDefault("adapters.adtarget.endpoint", "http://ghb.console.adtarget.com.tr/pbs/ortb")
	v.SetDefault("adapters.adtelligent.endpoint", "http://ghb.adtelligent.com/pbs/ortb")
	v.SetDefault("adapters.advangelists.endpoint", "http://nep.advangelists.com/xp/get?pubid={{.PublisherID}}")
	v.SetDefault("adapters.aja.endpoint", "https://ad.as.amanad.adtdp.com/v1/bid/4")
	v.SetDefault("adapters.amx.endpoint", "http://pbs.amxrtb.com/auction/openrtb")
	v.SetDefault("adapters.applogy.endpoint", "http://rtb.applogy.com/v1/prebid")
	v.SetDefault("adapters.appnexus.endpoint", "http://ib.adnxs.com/openrtb2") // Docs: https://wiki.appnexus.com/display/supply/Incoming+Bid+Request+from+SSPs
	v.SetDefault("adapters.appnexus.platform_id", "5")
	v.SetDefault("adapters.audiencenetwork.disabled", true)
	v.SetDefault("adapters.audiencenetwork.endpoint", "https://an.facebook.com/placementbid.ortb")
	v.SetDefault("adapters.avocet.disabled", true)
	v.SetDefault("adapters.beachfront.endpoint", "https://display.bfmio.com/prebid_display")
	v.SetDefault("adapters.beachfront.extra_info", "{\"video_endpoint\":\"https://reachms.bfmio.com/bid.json?exchange_id\"}")
	v.SetDefault("adapters.beintoo.endpoint", "https://ib.beintoo.com/um")
	v.SetDefault("adapters.between.endpoint", "http://{{.Host}}.betweendigital.com/openrtb_bid?sspId={{.PublisherID}}")
	v.SetDefault("adapters.brightroll.endpoint", "http://east-bid.ybp.yahoo.com/bid/appnexuspbs")
	v.SetDefault("adapters.colossus.endpoint", "http://colossusssp.com/?c=o&m=rtb")
	v.SetDefault("adapters.connectad.endpoint", "http://bidder.connectad.io/API?src=pbs")
	v.SetDefault("adapters.consumable.endpoint", "https://e.serverbid.com/api/v2")
	v.SetDefault("adapters.conversant.endpoint", "http://api.hb.ad.cpe.dotomi.com/cvx/server/hb/ortb/25")
	v.SetDefault("adapters.cpmstar.endpoint", "https://server.cpmstar.com/openrtbbidrq.aspx")
	v.SetDefault("adapters.datablocks.endpoint", "http://{{.Host}}/openrtb2?sid={{.SourceId}}")
	v.SetDefault("adapters.deepintent.endpoint", "https://prebid.deepintent.com/prebid")
	v.SetDefault("adapters.dmx.endpoint", "https://dmx-direct.districtm.io/b/v2")
	v.SetDefault("adapters.emx_digital.endpoint", "https://hb.emxdgt.com")
	v.SetDefault("adapters.engagebdr.endpoint", "http://dsp.bnmla.com/hb")
	v.SetDefault("adapters.eplanning.endpoint", "http://rtb.e-planning.net/pbs/1")
	v.SetDefault("adapters.gamma.endpoint", "https://hb.gammaplatform.com/adx/request/")
	v.SetDefault("adapters.gamoshi.endpoint", "https://rtb.gamoshi.io")
	v.SetDefault("adapters.grid.endpoint", "https://grid.bidswitch.net/sp_bid?sp=prebid")
	v.SetDefault("adapters.gumgum.endpoint", "https://g2.gumgum.com/providers/prbds2s/bid")
	v.SetDefault("adapters.improvedigital.endpoint", "http://ad.360yield.com/pbs")
	v.SetDefault("adapters.inmobi.endpoint", "https://api.w.inmobi.com/showad/openrtb/bidder/prebid")
	v.SetDefault("adapters.ix.endpoint", "http://exchange.indexww.com/pbs?p=192919")
	v.SetDefault("adapters.krushmedia.endpoint", "http://ads4.krushmedia.com/?c=rtb&m=req&key={{.AccountID}}")
	v.SetDefault("adapters.invibes.endpoint", "https://{{.Host}}/bid/ServerBidAdContent")
	v.SetDefault("adapters.kidoz.endpoint", "http://prebid-adapter.kidoz.net/openrtb2/auction?src=prebid-server")
	v.SetDefault("adapters.kubient.endpoint", "https://kssp.kbntx.ch/prebid")
	v.SetDefault("adapters.lifestreet.endpoint", "https://prebid.s2s.lfstmedia.com/adrequest")
	v.SetDefault("adapters.lockerdome.endpoint", "https://lockerdome.com/ladbid/prebidserver/openrtb2")
	v.SetDefault("adapters.logicad.endpoint", "https://pbs.ladsp.com/adrequest/prebidserver")
	v.SetDefault("adapters.lunamedia.endpoint", "http://api.lunamedia.io/xp/get?pubid={{.PublisherID}}")
	v.SetDefault("adapters.marsmedia.endpoint", "https://bid306.rtbsrv.com/bidder/?bid=f3xtet")
	v.SetDefault("adapters.mediafuse.endpoint", "http://ghb.hbmp.mediafuse.com/pbs/ortb")
	v.SetDefault("adapters.mgid.endpoint", "https://prebid.mgid.com/prebid/")
	v.SetDefault("adapters.mobilefuse.endpoint", "http://mfx.mobilefuse.com/openrtb?pub_id={{.PublisherID}}")
	v.SetDefault("adapters.mobfoxpb.endpoint", "http://bes.mobfox.com/?c=o&m=ortb")
	v.SetDefault("adapters.nanointeractive.endpoint", "https://ad.audiencemanager.de/hbs")
	v.SetDefault("adapters.ninthdecimal.endpoint", "http://rtb.ninthdecimal.com/xp/get?pubid={{.PublisherID}}")
	v.SetDefault("adapters.nobid.endpoint", "https://ads.servenobid.com/ortb_adreq?tek=pbs&ver=1")
	v.SetDefault("adapters.openx.endpoint", "http://rtb.openx.net/prebid")
	v.SetDefault("adapters.orbidder.endpoint", "https://orbidder.otto.de/openrtb2")
	v.SetDefault("adapters.pubmatic.endpoint", "https://hbopenbid.pubmatic.com/translator?source=prebid-server")
	v.SetDefault("adapters.pubnative.endpoint", "http://dsp.pubnative.net/bid/v1/request")
	v.SetDefault("adapters.pulsepoint.endpoint", "http://bid.contextweb.com/header/s/ortb/prebid-s2s")
	v.SetDefault("adapters.revcontent.disabled", true)
	v.SetDefault("adapters.revcontent.endpoint", "https://trends.revcontent.com/rtb")
	v.SetDefault("adapters.rhythmone.endpoint", "http://tag.1rx.io/rmp")
	v.SetDefault("adapters.rtbhouse.endpoint", "http://prebidserver-s2s-ams.creativecdn.com/bidder/prebidserver/bids")
	v.SetDefault("adapters.rubicon.disabled", true)
	v.SetDefault("adapters.rubicon.endpoint", "http://exapi-us-east.rubiconproject.com/a/api/exchange.json")
	v.SetDefault("adapters.sharethrough.endpoint", "http://btlr.sharethrough.com/FGMrCMMc/v1")
	v.SetDefault("adapters.silvermob.endpoint", "http://{{.Host}}.silvermob.com/marketplace/api/dsp/bid/{{.ZoneID}}")
	v.SetDefault("adapters.smaato.endpoint", "https://prebid.ad.smaato.net/oapi/prebid")
	v.SetDefault("adapters.smartadserver.endpoint", "https://ssb-global.smartadserver.com")
	v.SetDefault("adapters.smartrtb.endpoint", "http://market-east.smrtb.com/json/publisher/rtb?pubid={{.PublisherID}}")
	v.SetDefault("adapters.smartyads.endpoint", "http://{{.Host}}.smartyads.com/bid?rtb_seat_id={{.SourceId}}&secret_key={{.AccountID}}")
	v.SetDefault("adapters.somoaudience.endpoint", "http://publisher-east.mobileadtrading.com/rtb/bid")
	v.SetDefault("adapters.sonobi.endpoint", "https://apex.go.sonobi.com/prebid?partnerid=71d9d3d8af")
	v.SetDefault("adapters.sovrn.endpoint", "http://ap.lijit.com/rtb/bid?src=prebid_server")
	v.SetDefault("adapters.synacormedia.endpoint", "http://{{.Host}}.technoratimedia.com/openrtb/bids/{{.Host}}")
	v.SetDefault("adapters.tappx.endpoint", "https://{{.Host}}")
	v.SetDefault("adapters.telaria.endpoint", "https://ads.tremorhub.com/ad/rtb/prebid")
	v.SetDefault("adapters.triplelift_native.disabled", true)
	v.SetDefault("adapters.triplelift_native.extra_info", "{\"publisher_whitelist\":[]}")
	v.SetDefault("adapters.triplelift.endpoint", "https://tlx.3lift.com/s2s/auction?sra=1&supplier_id=20")
	v.SetDefault("adapters.ucfunnel.endpoint", "https://pbs.aralego.com/prebid")
	v.SetDefault("adapters.unruly.endpoint", "http://targeting.unrulymedia.com/openrtb/2.2")
	v.SetDefault("adapters.valueimpression.endpoint", "https://rtb.valueimpression.com/endpoint")
	v.SetDefault("adapters.verizonmedia.disabled", true)
	v.SetDefault("adapters.visx.endpoint", "https://t.visx.net/s2s_bid?wrapperType=s2s_prebid_standard")
	v.SetDefault("adapters.vrtcal.endpoint", "http://rtb.vrtcal.com/bidder_prebid.vap?ssp=1804")
	v.SetDefault("adapters.yeahmobi.endpoint", "https://{{.Host}}/prebid/bid")
	v.SetDefault("adapters.yieldlab.endpoint", "https://ad.yieldlab.net/yp/")
	v.SetDefault("adapters.yieldmo.endpoint", "https://ads.yieldmo.com/exchange/prebid-server")
	v.SetDefault("adapters.yieldone.endpoint", "https://y.one.impact-ad.jp/hbs_imp")
	v.SetDefault("adapters.zeroclickfraud.endpoint", "http://{{.Host}}/openrtb2?sid={{.SourceId}}")

	v.SetDefault("max_request_size", 1024*256)
	v.SetDefault("analytics.file.filename", "")
	v.SetDefault("analytics.pubstack.endpoint", "https://s2s.pbstck.com/v1")
	v.SetDefault("analytics.pubstack.scopeid", "change-me")
	v.SetDefault("analytics.pubstack.enabled", false)
	v.SetDefault("analytics.pubstack.configuration_refresh_delay", "2h")
	v.SetDefault("analytics.pubstack.buffers.size", "2MB")
	v.SetDefault("analytics.pubstack.buffers.count", 100)
	v.SetDefault("analytics.pubstack.buffers.timeout", "900s")
	v.SetDefault("amp_timeout_adjustment_ms", 0)
	v.SetDefault("gdpr.enabled", true)
	v.SetDefault("gdpr.host_vendor_id", 0)
	v.SetDefault("gdpr.usersync_if_ambiguous", false)
	v.SetDefault("gdpr.timeouts_ms.init_vendorlist_fetches", 0)
	v.SetDefault("gdpr.timeouts_ms.active_vendorlist_fetch", 0)
	v.SetDefault("gdpr.non_standard_publishers", []string{""})
	v.SetDefault("gdpr.tcf1.fetch_gvl", false)
	v.SetDefault("gdpr.tcf1.fallback_gvl_path", "./static/tcf1/fallback_gvl.json")
	v.SetDefault("gdpr.tcf2.enabled", true)
	v.SetDefault("gdpr.tcf2.purpose1.enabled", true)
	v.SetDefault("gdpr.tcf2.purpose2.enabled", true)
	v.SetDefault("gdpr.tcf2.purpose4.enabled", true)
	v.SetDefault("gdpr.tcf2.purpose7.enabled", true)
	v.SetDefault("gdpr.tcf2.special_purpose1.enabled", true)
	v.SetDefault("gdpr.tcf2.purpose_one_treatement.enabled", true)
	v.SetDefault("gdpr.tcf2.purpose_one_treatement.access_allowed", true)
	v.SetDefault("gdpr.amp_exception", false)
	v.SetDefault("gdpr.eea_countries", []string{"ALA", "AUT", "BEL", "BGR", "HRV", "CYP", "CZE", "DNK", "EST",
		"FIN", "FRA", "GUF", "DEU", "GIB", "GRC", "GLP", "GGY", "HUN", "ISL", "IRL", "IMN", "ITA", "JEY", "LVA",
		"LIE", "LTU", "LUX", "MLT", "MTQ", "MYT", "NLD", "NOR", "POL", "PRT", "REU", "ROU", "BLM", "MAF", "SPM",
		"SVK", "SVN", "ESP", "SWE", "GBR"})
	v.SetDefault("ccpa.enforce", false)
	v.SetDefault("lmt.enforce", true)
	v.SetDefault("currency_converter.fetch_url", "https://cdn.jsdelivr.net/gh/prebid/currency-file@1/latest.json")
	v.SetDefault("currency_converter.fetch_interval_seconds", 1800) // fetch currency rates every 30 minutes
	v.SetDefault("currency_converter.stale_rates_seconds", 0)
	v.SetDefault("default_request.type", "")
	v.SetDefault("default_request.file.name", "")
	v.SetDefault("default_request.alias_info", false)
	v.SetDefault("blacklisted_apps", []string{""})
	v.SetDefault("blacklisted_accts", []string{""})
	v.SetDefault("account_required", false)
	v.SetDefault("account_defaults.disabled", false)
	v.SetDefault("certificates_file", "")
	v.SetDefault("auto_gen_source_tid", true)

	v.SetDefault("request_timeout_headers.request_time_in_queue", "")
	v.SetDefault("request_timeout_headers.request_timeout_in_queue", "")

	v.SetDefault("debug.timeout_notification.log", false)
	v.SetDefault("debug.timeout_notification.sampling_rate", 0.0)
	v.SetDefault("debug.timeout_notification.fail_only", false)

	/* IPv4
	/*  Site Local: 10.0.0.0/8, 172.16.0.0/12, 192.168.0.0/16
	/*  Link Local: 169.254.0.0/16
	/*  Loopback:   127.0.0.0/8
	/*
	/* IPv6
	/*  Loopback:      ::1/128
	/*  Documentation: 2001:db8::/32
	/*  Unique Local:  fc00::/7
	/*  Link Local:    fe80::/10
	/*  Multicast:     ff00::/8
	*/
	v.SetDefault("request_validation.ipv4_private_networks", []string{"10.0.0.0/8", "172.16.0.0/12", "192.168.0.0/16", "169.254.0.0/16", "127.0.0.0/8"})
	v.SetDefault("request_validation.ipv6_private_networks", []string{"::1/128", "fc00::/7", "fe80::/10", "ff00::/8", "2001:db8::/32"})

	// Set environment variable support:
	v.SetEnvKeyReplacer(strings.NewReplacer(".", "_"))
	v.SetTypeByDefaultValue(true)
	v.SetEnvPrefix("PBS")
	v.AutomaticEnv()
	v.ReadInConfig()

	// Migrate config settings to maintain compatibility with old configs
	migrateConfig(v)
}

func migrateConfig(v *viper.Viper) {
	// if stored_requests.filesystem is not a map in conf file as expected from defaults,
	// means we have old-style settings; migrate them to new filesystem map to avoid breaking viper
	if _, ok := v.Get("stored_requests.filesystem").(map[string]interface{}); !ok {
		glog.Warning("stored_requests.filesystem should be changed to stored_requests.filesystem.enabled")
		glog.Warning("stored_requests.directorypath should be changed to stored_requests.filesystem.directorypath")
		m := v.GetStringMap("stored_requests.filesystem")
		m["enabled"] = v.GetBool("stored_requests.filesystem")
		m["directorypath"] = v.GetString("stored_requests.directorypath")
		v.Set("stored_requests.filesystem", m)
	}
}

func setBidderDefaults(v *viper.Viper, bidder string) {
	adapterCfgPrefix := "adapters."
	v.SetDefault(adapterCfgPrefix+bidder+".endpoint", "")
	v.SetDefault(adapterCfgPrefix+bidder+".usersync_url", "")
	v.SetDefault(adapterCfgPrefix+bidder+".platform_id", "")
	v.SetDefault(adapterCfgPrefix+bidder+".app_secret", "")
	v.SetDefault(adapterCfgPrefix+bidder+".xapi.username", "")
	v.SetDefault(adapterCfgPrefix+bidder+".xapi.password", "")
	v.SetDefault(adapterCfgPrefix+bidder+".xapi.tracker", "")
	v.SetDefault(adapterCfgPrefix+bidder+".disabled", false)
	v.SetDefault(adapterCfgPrefix+bidder+".partner_id", "")
	v.SetDefault(adapterCfgPrefix+bidder+".extra_info", "")
}

func isValidCookieSize(maxCookieSize int) error {
	// If a non-zero-less-than-500-byte "host_cookie.max_cookie_size_bytes" value was specified in the
	// environment configuration of prebid-server, default to 500 bytes
	if maxCookieSize != 0 && maxCookieSize < MIN_COOKIE_SIZE_BYTES {
		return fmt.Errorf("Configured cookie size is less than allowed minimum size of %d \n", MIN_COOKIE_SIZE_BYTES)
	}
	return nil
}<|MERGE_RESOLUTION|>--- conflicted
+++ resolved
@@ -217,11 +217,7 @@
 		errs = append(errs, fmt.Errorf("gdpr.amp_exception has been discontinued and must be removed from your config. If you need to disable GDPR for AMP, you may do so per-account (gdpr.integration_enabled.amp) or at the host level for the default account (account_defaults.gdpr.integration_enabled.amp)"))
 	}
 	if cfg.TCF1.FetchGVL == true {
-<<<<<<< HEAD
 		errs = append(errs, fmt.Errorf("gdpr.tcf1.fetch_gvl has been discontinued and must be removed from your config. TCF1 will always use the fallback GVL going forward"))
-=======
-		glog.Warning("gdpr.tcf1.fetch_gvl is deprecated and will be removed in a future version, at which point TCF1 will always use the fallback GVL")
->>>>>>> 56672f8a
 	}
 	return errs
 }
