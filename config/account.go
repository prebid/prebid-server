package config

import (
	"encoding/json"
	"fmt"
	"math"
	"strings"

	"github.com/prebid/go-gdpr/consentconstants"
	"github.com/prebid/prebid-server/v3/openrtb_ext"
	"github.com/prebid/prebid-server/v3/util/iputil"
)

// ChannelType enumerates the values of integrations Prebid Server can configure for an account
type ChannelType string

// Possible values of channel types Prebid Server can configure for an account
const (
	ChannelAMP   ChannelType = "amp"
	ChannelApp   ChannelType = "app"
	ChannelVideo ChannelType = "video"
	ChannelWeb   ChannelType = "web"
	ChannelDOOH  ChannelType = "dooh"
)

// Account represents a publisher account configuration
type Account struct {
	ID                      string                                      `mapstructure:"id" json:"id"`
	Disabled                bool                                        `mapstructure:"disabled" json:"disabled"`
	CacheTTL                DefaultTTLs                                 `mapstructure:"cache_ttl" json:"cache_ttl"`
	CCPA                    AccountCCPA                                 `mapstructure:"ccpa" json:"ccpa"`
	GDPR                    AccountGDPR                                 `mapstructure:"gdpr" json:"gdpr"`
	DebugAllow              bool                                        `mapstructure:"debug_allow" json:"debug_allow"`
	DefaultIntegration      string                                      `mapstructure:"default_integration" json:"default_integration"`
	CookieSync              CookieSync                                  `mapstructure:"cookie_sync" json:"cookie_sync"`
	Events                  Events                                      `mapstructure:"events" json:"events"` // Don't enable this feature. It is still under developmment - https://github.com/prebid/prebid-server/issues/1725
	TruncateTargetAttribute *int                                        `mapstructure:"truncate_target_attr" json:"truncate_target_attr"`
	AlternateBidderCodes    *openrtb_ext.ExtAlternateBidderCodes        `mapstructure:"alternatebiddercodes" json:"alternatebiddercodes"`
	Hooks                   AccountHooks                                `mapstructure:"hooks" json:"hooks"`
	PriceFloors             AccountPriceFloors                          `mapstructure:"price_floors" json:"price_floors"`
	Validations             Validations                                 `mapstructure:"validations" json:"validations"`
	DefaultBidLimit         int                                         `mapstructure:"default_bid_limit" json:"default_bid_limit"`
	BidAdjustments          *openrtb_ext.ExtRequestPrebidBidAdjustments `mapstructure:"bidadjustments" json:"bidadjustments"`
	Privacy                 AccountPrivacy                              `mapstructure:"privacy" json:"privacy"`
<<<<<<< HEAD
	GeoLocation             AccountGeoLocation                          `mapstructure:"geolocation" json:"geolocation"`
=======
	PreferredMediaType      openrtb_ext.PreferredMediaType              `mapstructure:"preferredmediatype" json:"preferredmediatype"`
	TargetingPrefix         string                                      `mapstructure:"targeting_prefix" json:"targeting_prefix"`
>>>>>>> 8c047894
}

// CookieSync represents the account-level defaults for the cookie sync endpoint.
type CookieSync struct {
	DefaultLimit    *int  `mapstructure:"default_limit" json:"default_limit"`
	MaxLimit        *int  `mapstructure:"max_limit" json:"max_limit"`
	DefaultCoopSync *bool `mapstructure:"default_coop_sync" json:"default_coop_sync"`
}

// AccountCCPA represents account-specific CCPA configuration
type AccountCCPA struct {
	Enabled        *bool          `mapstructure:"enabled" json:"enabled,omitempty"`
	ChannelEnabled AccountChannel `mapstructure:"channel_enabled" json:"channel_enabled"`
}

type AccountPriceFloors struct {
	Enabled                bool              `mapstructure:"enabled" json:"enabled"`
	EnforceFloorsRate      int               `mapstructure:"enforce_floors_rate" json:"enforce_floors_rate"`
	AdjustForBidAdjustment bool              `mapstructure:"adjust_for_bid_adjustment" json:"adjust_for_bid_adjustment"`
	EnforceDealFloors      bool              `mapstructure:"enforce_deal_floors" json:"enforce_deal_floors"`
	UseDynamicData         bool              `mapstructure:"use_dynamic_data" json:"use_dynamic_data"`
	MaxRule                int               `mapstructure:"max_rules" json:"max_rules"`
	MaxSchemaDims          int               `mapstructure:"max_schema_dims" json:"max_schema_dims"`
	Fetcher                AccountFloorFetch `mapstructure:"fetch" json:"fetch"`
}

// AccountFloorFetch defines the configuration for dynamic floors fetching.
type AccountFloorFetch struct {
	Enabled       bool   `mapstructure:"enabled" json:"enabled"`
	URL           string `mapstructure:"url" json:"url"`
	Timeout       int    `mapstructure:"timeout_ms" json:"timeout_ms"`
	MaxFileSizeKB int    `mapstructure:"max_file_size_kb" json:"max_file_size_kb"`
	MaxRules      int    `mapstructure:"max_rules" json:"max_rules"`
	MaxAge        int    `mapstructure:"max_age_sec" json:"max_age_sec"`
	Period        int    `mapstructure:"period_sec" json:"period_sec"`
	MaxSchemaDims int    `mapstructure:"max_schema_dims" json:"max_schema_dims"`
	AccountID     string `mapstructure:"accountID" json:"accountID"`
}

func (pf *AccountPriceFloors) validate(errs []error) []error {
	if pf.EnforceFloorsRate < 0 || pf.EnforceFloorsRate > 100 {
		errs = append(errs, fmt.Errorf(`account_defaults.price_floors.enforce_floors_rate should be between 0 and 100`))
	}

	if pf.MaxRule < 0 || pf.MaxRule > math.MaxInt32 {
		errs = append(errs, fmt.Errorf(`account_defaults.price_floors.max_rules should be between 0 and %v`, math.MaxInt32))
	}

	if pf.MaxSchemaDims < 0 || pf.MaxSchemaDims > 20 {
		errs = append(errs, fmt.Errorf(`account_defaults.price_floors.max_schema_dims should be between 0 and 20`))
	}

	if pf.Fetcher.Period > pf.Fetcher.MaxAge {
		errs = append(errs, fmt.Errorf(`account_defaults.price_floors.fetch.period_sec should be less than account_defaults.price_floors.fetch.max_age_sec`))
	}

	if pf.Fetcher.Period < 300 {
		errs = append(errs, fmt.Errorf(`account_defaults.price_floors.fetch.period_sec should not be less than 300 seconds`))
	}

	if pf.Fetcher.MaxAge < 600 {
		errs = append(errs, fmt.Errorf(`account_defaults.price_floors.fetch.max_age_sec should not be less than 600 seconds and greater than maximum integer value`))
	}

	if !(pf.Fetcher.Timeout > 10 && pf.Fetcher.Timeout < 10000) {
		errs = append(errs, fmt.Errorf(`account_defaults.price_floors.fetch.timeout_ms should be between 10 to 10,000 miliseconds`))
	}

	if pf.Fetcher.MaxRules < 0 {
		errs = append(errs, fmt.Errorf(`account_defaults.price_floors.fetch.max_rules should be greater than or equal to 0`))
	}

	if pf.Fetcher.MaxFileSizeKB < 0 {
		errs = append(errs, fmt.Errorf(`account_defaults.price_floors.fetch.max_file_size_kb should be greater than or equal to 0`))
	}

	if !(pf.Fetcher.MaxSchemaDims >= 0 && pf.Fetcher.MaxSchemaDims < 20) {
		errs = append(errs, fmt.Errorf(`account_defaults.price_floors.fetch.max_schema_dims should not be less than 0 and greater than 20`))
	}

	return errs
}

func (pf *AccountPriceFloors) IsAdjustForBidAdjustmentEnabled() bool {
	return pf.AdjustForBidAdjustment
}

// EnabledForChannelType indicates whether CCPA is turned on at the account level for the specified channel type
// by using the channel type setting if defined or the general CCPA setting if defined; otherwise it returns nil
func (a *AccountCCPA) EnabledForChannelType(channelType ChannelType) *bool {
	if channelEnabled := a.ChannelEnabled.GetByChannelType(channelType); channelEnabled != nil {
		return channelEnabled
	}
	return a.Enabled
}

// AccountGDPR represents account-specific GDPR configuration
type AccountGDPR struct {
	Enabled        *bool          `mapstructure:"enabled" json:"enabled,omitempty"`
	ChannelEnabled AccountChannel `mapstructure:"channel_enabled" json:"channel_enabled"`
	// Array of basic enforcement vendors that is used to create the hash table so vendor names can be instantly accessed
	BasicEnforcementVendors    []string `mapstructure:"basic_enforcement_vendors" json:"basic_enforcement_vendors"`
	BasicEnforcementVendorsMap map[string]struct{}
	Purpose1                   AccountGDPRPurpose `mapstructure:"purpose1" json:"purpose1"`
	Purpose2                   AccountGDPRPurpose `mapstructure:"purpose2" json:"purpose2"`
	Purpose3                   AccountGDPRPurpose `mapstructure:"purpose3" json:"purpose3"`
	Purpose4                   AccountGDPRPurpose `mapstructure:"purpose4" json:"purpose4"`
	Purpose5                   AccountGDPRPurpose `mapstructure:"purpose5" json:"purpose5"`
	Purpose6                   AccountGDPRPurpose `mapstructure:"purpose6" json:"purpose6"`
	Purpose7                   AccountGDPRPurpose `mapstructure:"purpose7" json:"purpose7"`
	Purpose8                   AccountGDPRPurpose `mapstructure:"purpose8" json:"purpose8"`
	Purpose9                   AccountGDPRPurpose `mapstructure:"purpose9" json:"purpose9"`
	Purpose10                  AccountGDPRPurpose `mapstructure:"purpose10" json:"purpose10"`
	// Hash table of purpose configs for convenient purpose config lookup
	PurposeConfigs            map[consentconstants.Purpose]*AccountGDPRPurpose
	PurposeOneTreatment       AccountGDPRPurposeOneTreatment `mapstructure:"purpose_one_treatment" json:"purpose_one_treatment"`
	SpecialFeature1           AccountGDPRSpecialFeature      `mapstructure:"special_feature1" json:"special_feature1"`
	EEACountries              []string                       `mapstructure:"eea_countries" json:"eea_countries"`
	ConsentStringMeansInScope *bool                          `mapstructure:"consent_string_means_in_scope" json:"consent_string_means_in_scope"`
}

// EnabledForChannelType indicates whether GDPR is turned on at the account level for the specified channel type
// by using the channel type setting if defined or the general GDPR setting if defined; otherwise it returns nil.
func (a *AccountGDPR) EnabledForChannelType(channelType ChannelType) *bool {
	if channelEnabled := a.ChannelEnabled.GetByChannelType(channelType); channelEnabled != nil {
		return channelEnabled
	}
	return a.Enabled
}

// FeatureOneEnforced gets the account level feature one enforced setting returning the value and whether or not it
// was set. If not set, a default value of true is returned matching host default behavior.
func (a *AccountGDPR) FeatureOneEnforced() (value, exists bool) {
	if a.SpecialFeature1.Enforce == nil {
		return true, false
	}
	return *a.SpecialFeature1.Enforce, true
}

// FeatureOneVendorException checks if the given bidder is a vendor exception.
func (a *AccountGDPR) FeatureOneVendorException(bidder openrtb_ext.BidderName) (value, exists bool) {
	if a.SpecialFeature1.VendorExceptionMap == nil {
		return false, false
	}
	_, found := a.SpecialFeature1.VendorExceptionMap[bidder]

	return found, true
}

// PurposeEnforced checks if full enforcement is turned on for a given purpose at the account level. It returns the
// enforcement strategy type and whether or not it is set on the account. If not set, a default value of true is
// returned matching host default behavior.
func (a *AccountGDPR) PurposeEnforced(purpose consentconstants.Purpose) (value, exists bool) {
	if a.PurposeConfigs[purpose] == nil {
		return true, false
	}
	if a.PurposeConfigs[purpose].EnforcePurpose == nil {
		return true, false
	}
	return *a.PurposeConfigs[purpose].EnforcePurpose, true
}

// PurposeEnforcementAlgo checks the purpose enforcement algo for a given purpose by first
// looking at the account settings, and if not set there, defaulting to the host configuration.
func (a *AccountGDPR) PurposeEnforcementAlgo(purpose consentconstants.Purpose) (value TCF2EnforcementAlgo, exists bool) {
	var c *AccountGDPRPurpose
	c, exists = a.PurposeConfigs[purpose]

	if exists && (c.EnforceAlgoID == TCF2BasicEnforcement || c.EnforceAlgoID == TCF2FullEnforcement) {
		return c.EnforceAlgoID, true
	}
	return TCF2UndefinedEnforcement, false
}

// PurposeEnforcingVendors gets the account level enforce vendors setting for a given purpose returning the value and
// whether or not it is set. If not set, a default value of true is returned matching host default behavior.
func (a *AccountGDPR) PurposeEnforcingVendors(purpose consentconstants.Purpose) (value, exists bool) {
	if a.PurposeConfigs[purpose] == nil {
		return true, false
	}
	if a.PurposeConfigs[purpose].EnforceVendors == nil {
		return true, false
	}
	return *a.PurposeConfigs[purpose].EnforceVendors, true
}

// PurposeVendorExceptions returns the vendor exception map for a given purpose.
func (a *AccountGDPR) PurposeVendorExceptions(purpose consentconstants.Purpose) (value map[string]struct{}, exists bool) {
	c, exists := a.PurposeConfigs[purpose]

	if exists && c.VendorExceptionMap != nil {
		return c.VendorExceptionMap, true
	}
	return nil, false
}

// PurposeOneTreatmentEnabled gets the account level purpose one treatment enabled setting returning the value and
// whether or not it is set. If not set, a default value of true is returned matching host default behavior.
func (a *AccountGDPR) PurposeOneTreatmentEnabled() (value, exists bool) {
	if a.PurposeOneTreatment.Enabled == nil {
		return true, false
	}
	return *a.PurposeOneTreatment.Enabled, true
}

// PurposeOneTreatmentAccessAllowed gets the account level purpose one treatment access allowed setting returning the
// value and whether or not it is set. If not set, a default value of true is returned matching host default behavior.
func (a *AccountGDPR) PurposeOneTreatmentAccessAllowed() (value, exists bool) {
	if a.PurposeOneTreatment.AccessAllowed == nil {
		return true, false
	}
	return *a.PurposeOneTreatment.AccessAllowed, true
}

// AccountGDPRPurpose represents account-specific GDPR purpose configuration
type AccountGDPRPurpose struct {
	EnforceAlgo string `mapstructure:"enforce_algo" json:"enforce_algo,omitempty"`
	// Integer representation of enforcement algo for performance improvement on compares
	EnforceAlgoID  TCF2EnforcementAlgo
	EnforcePurpose *bool `mapstructure:"enforce_purpose" json:"enforce_purpose,omitempty"`
	EnforceVendors *bool `mapstructure:"enforce_vendors" json:"enforce_vendors,omitempty"`
	// Array of vendor exceptions that is used to create the hash table VendorExceptionMap so vendor names can be instantly accessed
	VendorExceptions   []string `mapstructure:"vendor_exceptions" json:"vendor_exceptions"`
	VendorExceptionMap map[string]struct{}
}

// AccountGDPRSpecialFeature represents account-specific GDPR special feature configuration
type AccountGDPRSpecialFeature struct {
	Enforce *bool `mapstructure:"enforce" json:"enforce"`
	// Array of vendor exceptions that is used to create the hash table VendorExceptionMap so vendor names can be instantly accessed
	VendorExceptions   []openrtb_ext.BidderName `mapstructure:"vendor_exceptions" json:"vendor_exceptions"`
	VendorExceptionMap map[openrtb_ext.BidderName]struct{}
}

// AccountGDPRPurposeOneTreatment represents account-specific GDPR purpose one treatment configuration
type AccountGDPRPurposeOneTreatment struct {
	Enabled       *bool `mapstructure:"enabled"`
	AccessAllowed *bool `mapstructure:"access_allowed"`
}

// AccountChannel indicates whether a particular privacy policy (GDPR, CCPA) is enabled for each channel type
type AccountChannel struct {
	AMP   *bool `mapstructure:"amp" json:"amp,omitempty"`
	App   *bool `mapstructure:"app" json:"app,omitempty"`
	Video *bool `mapstructure:"video" json:"video,omitempty"`
	Web   *bool `mapstructure:"web" json:"web,omitempty"`
	DOOH  *bool `mapstructure:"dooh" json:"dooh,omitempty"`
}

// GetByChannelType looks up the account integration enabled setting for the specified channel type
func (a *AccountChannel) GetByChannelType(channelType ChannelType) *bool {
	var channelEnabled *bool

	switch channelType {
	case ChannelAMP:
		channelEnabled = a.AMP
	case ChannelApp:
		channelEnabled = a.App
	case ChannelVideo:
		channelEnabled = a.Video
	case ChannelWeb:
		channelEnabled = a.Web
	case ChannelDOOH:
		channelEnabled = a.DOOH
	}

	return channelEnabled
}

// AccountHooks represents account-specific hooks configuration
type AccountHooks struct {
	Modules       AccountModules    `mapstructure:"modules" json:"modules"`
	ExecutionPlan HookExecutionPlan `mapstructure:"execution_plan" json:"execution_plan"`
}

// AccountModules mapping provides account-level module configuration
// format: map[vendor_name]map[module_name]json.RawMessage
type AccountModules map[string]map[string]interface{}

// ModuleConfig returns the account-level module config.
// The id argument must be passed in the form "vendor.module_name",
// otherwise an error is returned.
func (m AccountModules) ModuleConfig(id string) (json.RawMessage, error) {
	ns := strings.SplitN(id, ".", 2)
	if len(ns) < 2 {
		return nil, fmt.Errorf("ID must consist of vendor and module names separated by dot, got: %s", id)
	}

	vendor := ns[0]
	module := ns[1]

	data, found := m[vendor][module]
	if !found {
		return nil, nil
	}

	bytes, err := json.Marshal(data)
	if err != nil {
		return nil, fmt.Errorf("failed to marshal module config for %s: %w", id, err)
	}

	return json.RawMessage(bytes), nil
}

type AccountPrivacy struct {
	AllowActivities *AllowActivities `mapstructure:"allowactivities" json:"allowactivities"`
	DSA             *AccountDSA      `mapstructure:"dsa" json:"dsa"`
	IPv6Config      IPv6             `mapstructure:"ipv6" json:"ipv6"`
	IPv4Config      IPv4             `mapstructure:"ipv4" json:"ipv4"`
	PrivacySandbox  PrivacySandbox   `mapstructure:"privacysandbox" json:"privacysandbox"`
}

type PrivacySandbox struct {
	TopicsDomain      string            `mapstructure:"topicsdomain"`
	CookieDeprecation CookieDeprecation `mapstructure:"cookiedeprecation"`
}

type CookieDeprecation struct {
	Enabled bool `mapstructure:"enabled"`
	TTLSec  int  `mapstructure:"ttl_sec"`
}

type AccountGeoLocation struct {
	Enabled bool `mapstructure:"enabled" json:"enabled,omitempty"`
}

func (g *AccountGeoLocation) IsGeoLocationEnabled() bool {
	return g.Enabled
}

// AccountDSA represents DSA configuration
type AccountDSA struct {
	Default         string `mapstructure:"default" json:"default"`
	DefaultUnpacked *openrtb_ext.ExtRegsDSA
	GDPROnly        bool `mapstructure:"gdpr_only" json:"gdpr_only"`
}

type IPv6 struct {
	AnonKeepBits int `mapstructure:"anon_keep_bits" json:"anon_keep_bits"`
}

type IPv4 struct {
	AnonKeepBits int `mapstructure:"anon_keep_bits" json:"anon_keep_bits"`
}

func (ip *IPv6) Validate(errs []error) []error {
	if ip.AnonKeepBits > iputil.IPv6BitSize || ip.AnonKeepBits < 0 {
		err := fmt.Errorf("bits cannot exceed %d in ipv6 address, or be less than 0", iputil.IPv6BitSize)
		errs = append(errs, err)
	}
	return errs
}

func (ip *IPv4) Validate(errs []error) []error {
	if ip.AnonKeepBits > iputil.IPv4BitSize || ip.AnonKeepBits < 0 {
		err := fmt.Errorf("bits cannot exceed %d in ipv4 address, or be less than 0", iputil.IPv4BitSize)
		errs = append(errs, err)
	}
	return errs
}<|MERGE_RESOLUTION|>--- conflicted
+++ resolved
@@ -42,12 +42,9 @@
 	DefaultBidLimit         int                                         `mapstructure:"default_bid_limit" json:"default_bid_limit"`
 	BidAdjustments          *openrtb_ext.ExtRequestPrebidBidAdjustments `mapstructure:"bidadjustments" json:"bidadjustments"`
 	Privacy                 AccountPrivacy                              `mapstructure:"privacy" json:"privacy"`
-<<<<<<< HEAD
-	GeoLocation             AccountGeoLocation                          `mapstructure:"geolocation" json:"geolocation"`
-=======
 	PreferredMediaType      openrtb_ext.PreferredMediaType              `mapstructure:"preferredmediatype" json:"preferredmediatype"`
 	TargetingPrefix         string                                      `mapstructure:"targeting_prefix" json:"targeting_prefix"`
->>>>>>> 8c047894
+	GeoLocation             AccountGeoLocation                          `mapstructure:"geolocation" json:"geolocation"`
 }
 
 // CookieSync represents the account-level defaults for the cookie sync endpoint.
