package config

import (
	"testing"

	"github.com/prebid/go-gdpr/consentconstants"
	"github.com/prebid/prebid-server/openrtb_ext"
	"github.com/stretchr/testify/assert"
)

func TestAccountGDPREnabledForIntegrationType(t *testing.T) {
	trueValue, falseValue := true, false

	tests := []struct {
		description         string
		giveIntegrationType IntegrationType
		giveGDPREnabled     *bool
		giveWebGDPREnabled  *bool
		wantEnabled         *bool
	}{
		{
			description:         "GDPR Web integration enabled, general GDPR disabled",
			giveIntegrationType: IntegrationTypeWeb,
			giveGDPREnabled:     &falseValue,
			giveWebGDPREnabled:  &trueValue,
			wantEnabled:         &trueValue,
		},
		{
			description:         "GDPR Web integration disabled, general GDPR enabled",
			giveIntegrationType: IntegrationTypeWeb,
			giveGDPREnabled:     &trueValue,
			giveWebGDPREnabled:  &falseValue,
			wantEnabled:         &falseValue,
		},
		{
			description:         "GDPR Web integration unspecified, general GDPR disabled",
			giveIntegrationType: IntegrationTypeWeb,
			giveGDPREnabled:     &falseValue,
			giveWebGDPREnabled:  nil,
			wantEnabled:         &falseValue,
		},
		{
			description:         "GDPR Web integration unspecified, general GDPR enabled",
			giveIntegrationType: IntegrationTypeWeb,
			giveGDPREnabled:     &trueValue,
			giveWebGDPREnabled:  nil,
			wantEnabled:         &trueValue,
		},
		{
			description:         "GDPR Web integration unspecified, general GDPR unspecified",
			giveIntegrationType: IntegrationTypeWeb,
			giveGDPREnabled:     nil,
			giveWebGDPREnabled:  nil,
			wantEnabled:         nil,
		},
	}

	for _, tt := range tests {
		account := Account{
			GDPR: AccountGDPR{
				Enabled: tt.giveGDPREnabled,
				IntegrationEnabled: AccountIntegration{
					Web: tt.giveWebGDPREnabled,
				},
			},
		}

		enabled := account.GDPR.EnabledForIntegrationType(tt.giveIntegrationType)

		if tt.wantEnabled == nil {
			assert.Nil(t, enabled, tt.description)
		} else {
			assert.NotNil(t, enabled, tt.description)
			assert.Equal(t, *tt.wantEnabled, *enabled, tt.description)
		}
	}
}

func TestAccountCCPAEnabledForIntegrationType(t *testing.T) {
	trueValue, falseValue := true, false

	tests := []struct {
		description         string
		giveIntegrationType IntegrationType
		giveCCPAEnabled     *bool
		giveWebCCPAEnabled  *bool
		wantEnabled         *bool
	}{
		{
			description:         "CCPA Web integration enabled, general CCPA disabled",
			giveIntegrationType: IntegrationTypeWeb,
			giveCCPAEnabled:     &falseValue,
			giveWebCCPAEnabled:  &trueValue,
			wantEnabled:         &trueValue,
		},
		{
			description:         "CCPA Web integration disabled, general CCPA enabled",
			giveIntegrationType: IntegrationTypeWeb,
			giveCCPAEnabled:     &trueValue,
			giveWebCCPAEnabled:  &falseValue,
			wantEnabled:         &falseValue,
		},
		{
			description:         "CCPA Web integration unspecified, general CCPA disabled",
			giveIntegrationType: IntegrationTypeWeb,
			giveCCPAEnabled:     &falseValue,
			giveWebCCPAEnabled:  nil,
			wantEnabled:         &falseValue,
		},
		{
			description:         "CCPA Web integration unspecified, general CCPA enabled",
			giveIntegrationType: IntegrationTypeWeb,
			giveCCPAEnabled:     &trueValue,
			giveWebCCPAEnabled:  nil,
			wantEnabled:         &trueValue,
		},
		{
			description:         "CCPA Web integration unspecified, general CCPA unspecified",
			giveIntegrationType: IntegrationTypeWeb,
			giveCCPAEnabled:     nil,
			giveWebCCPAEnabled:  nil,
			wantEnabled:         nil,
		},
	}

	for _, tt := range tests {
		account := Account{
			CCPA: AccountCCPA{
				Enabled: tt.giveCCPAEnabled,
				IntegrationEnabled: AccountIntegration{
					Web: tt.giveWebCCPAEnabled,
				},
			},
		}

		enabled := account.CCPA.EnabledForIntegrationType(tt.giveIntegrationType)

		if tt.wantEnabled == nil {
			assert.Nil(t, enabled, tt.description)
		} else {
			assert.NotNil(t, enabled, tt.description)
			assert.Equal(t, *tt.wantEnabled, *enabled, tt.description)
		}
	}
}

func TestAccountIntegrationGetByIntegrationType(t *testing.T) {
	trueValue, falseValue := true, false

	tests := []struct {
		description         string
		giveAMPEnabled      *bool
		giveAppEnabled      *bool
		giveVideoEnabled    *bool
		giveWebEnabled      *bool
		giveIntegrationType IntegrationType
		wantEnabled         *bool
	}{
		{
			description:         "AMP integration setting unspecified, returns nil",
			giveIntegrationType: IntegrationTypeAMP,
			wantEnabled:         nil,
		},
		{
			description:         "AMP integration disabled, returns false",
			giveAMPEnabled:      &falseValue,
			giveIntegrationType: IntegrationTypeAMP,
			wantEnabled:         &falseValue,
		},
		{
			description:         "AMP integration enabled, returns true",
			giveAMPEnabled:      &trueValue,
			giveIntegrationType: IntegrationTypeAMP,
			wantEnabled:         &trueValue,
		},
		{
			description:         "App integration setting unspecified, returns nil",
			giveIntegrationType: IntegrationTypeApp,
			wantEnabled:         nil,
		},
		{
			description:         "App integration disabled, returns false",
			giveAppEnabled:      &falseValue,
			giveIntegrationType: IntegrationTypeApp,
			wantEnabled:         &falseValue,
		},
		{
			description:         "App integration enabled, returns true",
			giveAppEnabled:      &trueValue,
			giveIntegrationType: IntegrationTypeApp,
			wantEnabled:         &trueValue,
		},
		{
			description:         "Video integration setting unspecified, returns nil",
			giveIntegrationType: IntegrationTypeVideo,
			wantEnabled:         nil,
		},
		{
			description:         "Video integration disabled, returns false",
			giveVideoEnabled:    &falseValue,
			giveIntegrationType: IntegrationTypeVideo,
			wantEnabled:         &falseValue,
		},
		{
			description:         "Video integration enabled, returns true",
			giveVideoEnabled:    &trueValue,
			giveIntegrationType: IntegrationTypeVideo,
			wantEnabled:         &trueValue,
		},
		{
			description:         "Web integration setting unspecified, returns nil",
			giveIntegrationType: IntegrationTypeWeb,
			wantEnabled:         nil,
		},
		{
			description:         "Web integration disabled, returns false",
			giveWebEnabled:      &falseValue,
			giveIntegrationType: IntegrationTypeWeb,
			wantEnabled:         &falseValue,
		},
		{
			description:         "Web integration enabled, returns true",
			giveWebEnabled:      &trueValue,
			giveIntegrationType: IntegrationTypeWeb,
			wantEnabled:         &trueValue,
		},
	}

	for _, tt := range tests {
		accountIntegration := AccountIntegration{
			AMP:   tt.giveAMPEnabled,
			App:   tt.giveAppEnabled,
			Video: tt.giveVideoEnabled,
			Web:   tt.giveWebEnabled,
		}

		result := accountIntegration.GetByIntegrationType(tt.giveIntegrationType)
		if tt.wantEnabled == nil {
			assert.Nil(t, result, tt.description)
		} else {
			assert.NotNil(t, result, tt.description)
			assert.Equal(t, *tt.wantEnabled, *result, tt.description)
		}
	}
}

func TestPurposeEnforced(t *testing.T) {
	True := true
	False := false

	tests := []struct {
		description          string
		givePurposeConfigNil bool
		givePurpose1Enforced *bool
		givePurpose2Enforced *bool
		givePurpose          consentconstants.Purpose
		wantEnforced         bool
		wantEnforcedSet      bool
	}{
		{
			description:          "Purpose config is nil",
			givePurposeConfigNil: true,
			givePurpose:          1,
			wantEnforced:         true,
			wantEnforcedSet:      false,
		},
		{
			description:          "Purpose 1 Enforced not set",
			givePurpose1Enforced: nil,
			givePurpose:          1,
			wantEnforced:         true,
			wantEnforcedSet:      false,
		},
		{
			description:          "Purpose 1 Enforced set to full enforcement",
			givePurpose1Enforced: &True,
			givePurpose:          1,
			wantEnforced:         true,
			wantEnforcedSet:      true,
		},
		{
			description:          "Purpose 1 Enforced set to no enforcement",
			givePurpose1Enforced: &False,
			givePurpose:          1,
			wantEnforced:         false,
			wantEnforcedSet:      true,
		},
		{
			description:          "Purpose 2 Enforced set to full enforcement",
			givePurpose2Enforced: &True,
			givePurpose:          2,
			wantEnforced:         true,
			wantEnforcedSet:      true,
		},
	}

	for _, tt := range tests {
		accountGDPR := AccountGDPR{}

		if !tt.givePurposeConfigNil {
			accountGDPR.PurposeConfigs = map[consentconstants.Purpose]*AccountGDPRPurpose{
				1: {
					EnforcePurpose: tt.givePurpose1Enforced,
				},
				2: {
					EnforcePurpose: tt.givePurpose2Enforced,
				},
			}
		}

		value, present := accountGDPR.PurposeEnforced(tt.givePurpose)

		assert.Equal(t, tt.wantEnforced, value, tt.description)
		assert.Equal(t, tt.wantEnforcedSet, present, tt.description)
	}
}

func TestPurposeEnforcementAlgo(t *testing.T) {
	tests := []struct {
		description          string
		givePurposeConfigNil bool
		givePurpose1Algo     TCF2EnforcementAlgo
		givePurpose2Algo     TCF2EnforcementAlgo
		givePurpose          consentconstants.Purpose
		wantAlgo             TCF2EnforcementAlgo
		wantAlgoSet          bool
	}{
		{
			description:          "Purpose config is nil",
			givePurposeConfigNil: true,
			givePurpose:          1,
			wantAlgo:             TCF2UndefinedEnforcement,
			wantAlgoSet:          false,
		},
		{
			description:      "Purpose 1 enforcement algo is undefined",
			givePurpose1Algo: TCF2UndefinedEnforcement,
			givePurpose:      1,
			wantAlgo:         TCF2UndefinedEnforcement,
			wantAlgoSet:      false,
		},
		{
			description:      "Purpose 1 enforcement algo set to basic",
			givePurpose1Algo: TCF2BasicEnforcement,
			givePurpose:      1,
			wantAlgo:         TCF2BasicEnforcement,
			wantAlgoSet:      true,
		},
		{
			description:      "Purpose 1 enforcement algo set to full",
			givePurpose1Algo: TCF2FullEnforcement,
			givePurpose:      1,
			wantAlgo:         TCF2FullEnforcement,
			wantAlgoSet:      true,
		},
		{
			description:      "Purpose 2 Enforcement algo set to basic",
			givePurpose2Algo: TCF2BasicEnforcement,
			givePurpose:      2,
			wantAlgo:         TCF2BasicEnforcement,
			wantAlgoSet:      true,
		},
	}

	for _, tt := range tests {
		accountGDPR := AccountGDPR{}

		if !tt.givePurposeConfigNil {
			accountGDPR.PurposeConfigs = map[consentconstants.Purpose]*AccountGDPRPurpose{
				1: {
					EnforceAlgoID: tt.givePurpose1Algo,
				},
				2: {
					EnforceAlgoID: tt.givePurpose2Algo,
				},
			}
		}

		value, present := accountGDPR.PurposeEnforcementAlgo(tt.givePurpose)

		assert.Equal(t, tt.wantAlgo, value, tt.description)
		assert.Equal(t, tt.wantAlgoSet, present, tt.description)
	}
}

func TestPurposeEnforcingVendors(t *testing.T) {
	tests := []struct {
		description           string
		givePurposeConfigNil  bool
		givePurpose1Enforcing *bool
		givePurpose2Enforcing *bool
		givePurpose           consentconstants.Purpose
		wantEnforcing         bool
		wantEnforcingSet      bool
	}{
		{
			description:          "Purpose config is nil",
			givePurposeConfigNil: true,
			givePurpose:          1,
			wantEnforcing:        true,
			wantEnforcingSet:     false,
		},
		{
			description:           "Purpose 1 Enforcing not set",
			givePurpose1Enforcing: nil,
			givePurpose:           1,
			wantEnforcing:         true,
			wantEnforcingSet:      false,
		},
		{
			description:           "Purpose 1 Enforcing set to true",
			givePurpose1Enforcing: &[]bool{true}[0],
			givePurpose:           1,
			wantEnforcing:         true,
			wantEnforcingSet:      true,
		},
		{
			description:           "Purpose 1 Enforcing set to false",
			givePurpose1Enforcing: &[]bool{false}[0],
			givePurpose:           1,
			wantEnforcing:         false,
			wantEnforcingSet:      true,
		},
		{
			description:           "Purpose 2 Enforcing set to true",
			givePurpose2Enforcing: &[]bool{true}[0],
			givePurpose:           2,
			wantEnforcing:         true,
			wantEnforcingSet:      true,
		},
	}

	for _, tt := range tests {
		accountGDPR := AccountGDPR{}

		if !tt.givePurposeConfigNil {
			accountGDPR.PurposeConfigs = map[consentconstants.Purpose]*AccountGDPRPurpose{
				1: {
					EnforceVendors: tt.givePurpose1Enforcing,
				},
				2: {
					EnforceVendors: tt.givePurpose2Enforcing,
				},
			}
		}

		value, present := accountGDPR.PurposeEnforcingVendors(tt.givePurpose)

		assert.Equal(t, tt.wantEnforcing, value, tt.description)
		assert.Equal(t, tt.wantEnforcingSet, present, tt.description)
	}
}

func TestPurposeVendorExceptions(t *testing.T) {
	tests := []struct {
		description              string
		givePurposeConfigNil     bool
		givePurpose1ExceptionMap map[openrtb_ext.BidderName]struct{}
		givePurpose2ExceptionMap map[openrtb_ext.BidderName]struct{}
		givePurpose              consentconstants.Purpose
		wantExceptionMap         map[openrtb_ext.BidderName]struct{}
		wantExceptionMapSet      bool
	}{
		{
			description:          "Purpose config is nil",
			givePurposeConfigNil: true,
			givePurpose:          1,
			// wantExceptionMap:     map[openrtb_ext.BidderName]struct{}{},
			wantExceptionMap:    nil,
			wantExceptionMapSet: false,
		},
		{
			description: "Nil - exception map not defined for purpose",
			givePurpose: 1,
			// wantExceptionMap:    map[openrtb_ext.BidderName]struct{}{},
			wantExceptionMap:    nil,
			wantExceptionMapSet: false,
		},
		{
			description:              "Empty - exception map empty for purpose",
			givePurpose:              1,
			givePurpose1ExceptionMap: map[openrtb_ext.BidderName]struct{}{},
			wantExceptionMap:         map[openrtb_ext.BidderName]struct{}{},
			wantExceptionMapSet:      true,
		},
		{
			description:              "Nonempty - exception map with multiple entries for purpose",
			givePurpose:              1,
			givePurpose1ExceptionMap: map[openrtb_ext.BidderName]struct{}{"rubicon": {}, "appnexus": {}, "index": {}},
			wantExceptionMap:         map[openrtb_ext.BidderName]struct{}{"rubicon": {}, "appnexus": {}, "index": {}},
			wantExceptionMapSet:      true,
		},
		{
			description:              "Nonempty - exception map with multiple entries for different purpose",
			givePurpose:              2,
			givePurpose1ExceptionMap: map[openrtb_ext.BidderName]struct{}{"rubicon": {}, "appnexus": {}, "index": {}},
			givePurpose2ExceptionMap: map[openrtb_ext.BidderName]struct{}{"rubicon": {}, "appnexus": {}, "openx": {}},
			wantExceptionMap:         map[openrtb_ext.BidderName]struct{}{"rubicon": {}, "appnexus": {}, "openx": {}},
			wantExceptionMapSet:      true,
		},
	}

	for _, tt := range tests {
		accountGDPR := AccountGDPR{}

		if !tt.givePurposeConfigNil {
			accountGDPR.PurposeConfigs = map[consentconstants.Purpose]*AccountGDPRPurpose{
				1: {
					VendorExceptionMap: tt.givePurpose1ExceptionMap,
				},
				2: {
					VendorExceptionMap: tt.givePurpose2ExceptionMap,
				},
			}
		}

		value, present := accountGDPR.PurposeVendorExceptions(tt.givePurpose)

		assert.Equal(t, tt.wantExceptionMap, value, tt.description)
		assert.Equal(t, tt.wantExceptionMapSet, present, tt.description)
	}
}

func TestFeatureOneEnforced(t *testing.T) {
	tests := []struct {
		description     string
		giveEnforce     *bool
		wantEnforcedSet bool
		wantEnforced    bool
	}{
		{
			description:     "Special feature 1 enforce not set",
			giveEnforce:     nil,
			wantEnforcedSet: false,
			wantEnforced:    true,
		},
		{
			description:     "Special feature 1 enforce set to true",
			giveEnforce:     &[]bool{true}[0],
			wantEnforcedSet: true,
			wantEnforced:    true,
		},
		{
			description:     "Special feature 1 enforce set to false",
			giveEnforce:     &[]bool{false}[0],
			wantEnforcedSet: true,
			wantEnforced:    false,
		},
	}

	for _, tt := range tests {
		accountGDPR := AccountGDPR{
			SpecialFeature1: AccountGDPRSpecialFeature{
				Enforce: tt.giveEnforce,
			},
		}

		value, present := accountGDPR.FeatureOneEnforced()

		assert.Equal(t, tt.wantEnforced, value, tt.description)
		assert.Equal(t, tt.wantEnforcedSet, present, tt.description)
	}
}

func TestFeatureOneVendorException(t *testing.T) {
	tests := []struct {
		description            string
		giveExceptionMap       map[openrtb_ext.BidderName]struct{}
		giveBidder             openrtb_ext.BidderName
		wantVendorExceptionSet bool
		wantIsVendorException  bool
	}{
		{
			description:            "Nil - exception map not defined",
			giveBidder:             "appnexus",
			wantVendorExceptionSet: false,
			wantIsVendorException:  false,
		},
		{
			description:            "Empty - exception map empty",
			giveExceptionMap:       map[openrtb_ext.BidderName]struct{}{},
			giveBidder:             "appnexus",
			wantVendorExceptionSet: true,
			wantIsVendorException:  false,
		},
		{
			description:            "One - bidder found in exception map containing one entry",
			giveExceptionMap:       map[openrtb_ext.BidderName]struct{}{"appnexus": {}},
			giveBidder:             "appnexus",
			wantVendorExceptionSet: true,
			wantIsVendorException:  true,
		},
		{
			description:            "Many - bidder found in exception map containing multiple entries",
			giveExceptionMap:       map[openrtb_ext.BidderName]struct{}{"rubicon": {}, "appnexus": {}, "index": {}},
			giveBidder:             "appnexus",
			wantVendorExceptionSet: true,
			wantIsVendorException:  true,
		},
		{
			description:            "Many - bidder not found in exception map containing multiple entries",
			giveExceptionMap:       map[openrtb_ext.BidderName]struct{}{"rubicon": {}, "appnexus": {}, "index": {}},
			giveBidder:             "openx",
			wantVendorExceptionSet: true,
			wantIsVendorException:  false,
		},
	}

	for _, tt := range tests {
		accountGDPR := AccountGDPR{
			SpecialFeature1: AccountGDPRSpecialFeature{
				VendorExceptionMap: tt.giveExceptionMap,
			},
		}

		value, present := accountGDPR.FeatureOneVendorException(tt.giveBidder)

		assert.Equal(t, tt.wantIsVendorException, value, tt.description)
		assert.Equal(t, tt.wantVendorExceptionSet, present, tt.description)
	}
}

func TestPurposeOneTreatmentEnabled(t *testing.T) {
	tests := []struct {
		description    string
		giveEnabled    *bool
		wantEnabledSet bool
		wantEnabled    bool
	}{
		{
			description:    "Purpose one treatment enabled not set",
			giveEnabled:    nil,
			wantEnabledSet: false,
			wantEnabled:    true,
		},
		{
			description:    "Purpose one treatment enabled set to true",
			giveEnabled:    &[]bool{true}[0],
			wantEnabledSet: true,
			wantEnabled:    true,
		},
		{
			description:    "Purpose one treatment enabled set to false",
			giveEnabled:    &[]bool{false}[0],
			wantEnabledSet: true,
			wantEnabled:    false,
		},
	}

	for _, tt := range tests {
		accountGDPR := AccountGDPR{
			PurposeOneTreatment: AccountGDPRPurposeOneTreatment{
				Enabled: tt.giveEnabled,
			},
		}

		value, present := accountGDPR.PurposeOneTreatmentEnabled()

		assert.Equal(t, tt.wantEnabled, value, tt.description)
		assert.Equal(t, tt.wantEnabledSet, present, tt.description)
	}
}

func TestPurposeOneTreatmentAccessAllowed(t *testing.T) {
	tests := []struct {
		description    string
		giveAllowed    *bool
		wantAllowedSet bool
		wantAllowed    bool
	}{
		{
			description:    "Purpose one treatment access allowed not set",
			giveAllowed:    nil,
			wantAllowedSet: false,
			wantAllowed:    true,
		},
		{
			description:    "Purpose one treatment access allowed set to true",
			giveAllowed:    &[]bool{true}[0],
			wantAllowedSet: true,
			wantAllowed:    true,
		},
		{
			description:    "Purpose one treatment access allowed set to false",
			giveAllowed:    &[]bool{false}[0],
			wantAllowedSet: true,
			wantAllowed:    false,
		},
	}

	for _, tt := range tests {
		accountGDPR := AccountGDPR{
			PurposeOneTreatment: AccountGDPRPurposeOneTreatment{
				AccessAllowed: tt.giveAllowed,
			},
		}

		value, present := accountGDPR.PurposeOneTreatmentAccessAllowed()

		assert.Equal(t, tt.wantAllowed, value, tt.description)
		assert.Equal(t, tt.wantAllowedSet, present, tt.description)
	}
}

<<<<<<< HEAD
func TestAlternateBidderCodes_IsValidBidderCode(t *testing.T) {
	type fields struct {
		Enabled bool
		Bidders map[string]AdapterAlternateBidderCodes
	}
	type args struct {
		bidder          string
		alternateBidder string
	}
	tests := []struct {
		name        string
		fields      fields
		args        args
		wantIsValid bool
		wantErr     error
	}{
		{
			name:        "alternateBidder is not set/blank (default non-extra bid case)",
			wantIsValid: true,
		},
		{
			name: "alternateBidder and bidder are same (default non-extra bid case with seat's alternateBidder explicitly set)",
			args: args{
				bidder:          "pubmatic",
				alternateBidder: "pubmatic",
			},
			wantIsValid: true,
		},
		{
			name: "account.alternatebiddercodes config not defined (default, reject bid)",
			args: args{
				bidder:          "pubmatic",
				alternateBidder: "groupm",
			},
			wantIsValid: false,
		},
		{
			name: "account.alternatebiddercodes config enabled but adapter config not defined",
			args: args{
				bidder:          "pubmatic",
				alternateBidder: "groupm",
			},
			fields:      fields{Enabled: true},
			wantIsValid: false,
			wantErr:     errors.New(`alternateBidderCodes not defined for adapter "pubmatic", rejecting bids for "groupm"`),
		},
		{
			name: "account.alternatebiddercodes config enabled but adapter config is not available",
			args: args{
				bidder:          "pubmatic",
				alternateBidder: "groupm",
			},
			fields: fields{
				Enabled: true,
				Bidders: map[string]AdapterAlternateBidderCodes{
					"appnexus": {},
				},
			},
			wantIsValid: false,
			wantErr:     errors.New(`alternateBidderCodes not defined for adapter "pubmatic", rejecting bids for "groupm"`),
		},
		{
			name: "account.alternatebiddercodes config enabled but adapter config is disabled",
			args: args{
				bidder:          "pubmatic",
				alternateBidder: "groupm",
			},
			fields: fields{
				Enabled: true,
				Bidders: map[string]AdapterAlternateBidderCodes{
					"pubmatic": {Enabled: false},
				},
			},
			wantIsValid: false,
			wantErr:     errors.New(`alternateBidderCodes disabled for "pubmatic", rejecting bids for "groupm"`),
		},
		{
			name: "account.alternatebiddercodes and adapter config enabled but adapter config does not have allowedBidderCodes defined",
			args: args{
				bidder:          "pubmatic",
				alternateBidder: "groupm",
			},
			fields: fields{
				Enabled: true,
				Bidders: map[string]AdapterAlternateBidderCodes{
					"pubmatic": {Enabled: true},
				},
			},
			wantIsValid: true,
		},
		{
			name: "allowedBidderCodes is *",
			args: args{
				bidder:          "pubmatic",
				alternateBidder: "groupm",
			},
			fields: fields{
				Enabled: true,
				Bidders: map[string]AdapterAlternateBidderCodes{
					"pubmatic": {
						Enabled:            true,
						AllowedBidderCodes: []string{"*"},
					},
				},
			},
			wantIsValid: true,
		},
		{
			name: "allowedBidderCodes is in the list",
			args: args{
				bidder:          "pubmatic",
				alternateBidder: "groupm",
			},
			fields: fields{
				Enabled: true,
				Bidders: map[string]AdapterAlternateBidderCodes{
					"pubmatic": {
						Enabled:            true,
						AllowedBidderCodes: []string{"groupm"},
					},
				},
			},
			wantIsValid: true,
		},
		{
			name: "allowedBidderCodes is not in the list",
			args: args{
				bidder:          "pubmatic",
				alternateBidder: "groupm",
			},
			fields: fields{
				Enabled: true,
				Bidders: map[string]AdapterAlternateBidderCodes{
					"pubmatic": {
						Enabled:            true,
						AllowedBidderCodes: []string{"xyz"},
					},
				},
			},
			wantIsValid: false,
			wantErr:     errors.New(`invalid biddercode "groupm" sent by adapter "pubmatic"`),
		},
		{
			name: "account.alternatebiddercodes and adapter config enabled but adapter config has allowedBidderCodes list empty",
			args: args{
				bidder:          "pubmatic",
				alternateBidder: "groupm",
			},
			fields: fields{
				Enabled: true,
				Bidders: map[string]AdapterAlternateBidderCodes{
					"pubmatic": {Enabled: true, AllowedBidderCodes: []string{}},
				},
			},
			wantIsValid: false,
			wantErr:     errors.New(`invalid biddercode "groupm" sent by adapter "pubmatic"`),
		},
	}
	for _, tt := range tests {
		t.Run(tt.name, func(t *testing.T) {
			a := &AlternateBidderCodes{
				Enabled: tt.fields.Enabled,
				Bidders: tt.fields.Bidders,
			}
			gotIsValid, gotErr := a.IsValidBidderCode(tt.args.bidder, tt.args.alternateBidder)
			assert.Equal(t, tt.wantIsValid, gotIsValid)
			assert.Equal(t, tt.wantErr, gotErr)
		})
=======
func TestBasicEnforcementVendor(t *testing.T) {
	tests := []struct {
		description        string
		giveBasicVendorMap map[string]struct{}
		giveBidder         openrtb_ext.BidderName
		wantBasicVendorSet bool
		wantIsBasicVendor  bool
	}{
		{
			description:        "Nil - basic vendor map not defined",
			giveBidder:         "appnexus",
			wantBasicVendorSet: false,
			wantIsBasicVendor:  false,
		},
		{
			description:        "Empty - basic vendor map empty",
			giveBasicVendorMap: map[string]struct{}{},
			giveBidder:         "appnexus",
			wantBasicVendorSet: true,
			wantIsBasicVendor:  false,
		},
		{
			description:        "One - bidder found in basic vendor map containing one entry",
			giveBasicVendorMap: map[string]struct{}{"appnexus": {}},
			giveBidder:         "appnexus",
			wantBasicVendorSet: true,
			wantIsBasicVendor:  true,
		},
		{
			description:        "Many - bidder found in basic vendor map containing multiple entries",
			giveBasicVendorMap: map[string]struct{}{"rubicon": {}, "appnexus": {}, "index": {}},
			giveBidder:         "appnexus",
			wantBasicVendorSet: true,
			wantIsBasicVendor:  true,
		},
		{
			description:        "Many - bidder not found in basic vendor map containing multiple entries",
			giveBasicVendorMap: map[string]struct{}{"rubicon": {}, "appnexus": {}, "index": {}},
			giveBidder:         "openx",
			wantBasicVendorSet: true,
			wantIsBasicVendor:  false,
		},
	}

	for _, tt := range tests {
		accountGDPR := AccountGDPR{
			BasicEnforcementVendorsMap: tt.giveBasicVendorMap,
		}

		value, present := accountGDPR.BasicEnforcementVendor(tt.giveBidder)

		assert.Equal(t, tt.wantIsBasicVendor, value, tt.description)
		assert.Equal(t, tt.wantBasicVendorSet, present, tt.description)
>>>>>>> 9a6a3732
	}
}<|MERGE_RESOLUTION|>--- conflicted
+++ resolved
@@ -700,231 +700,4 @@
 		assert.Equal(t, tt.wantAllowed, value, tt.description)
 		assert.Equal(t, tt.wantAllowedSet, present, tt.description)
 	}
-}
-
-<<<<<<< HEAD
-func TestAlternateBidderCodes_IsValidBidderCode(t *testing.T) {
-	type fields struct {
-		Enabled bool
-		Bidders map[string]AdapterAlternateBidderCodes
-	}
-	type args struct {
-		bidder          string
-		alternateBidder string
-	}
-	tests := []struct {
-		name        string
-		fields      fields
-		args        args
-		wantIsValid bool
-		wantErr     error
-	}{
-		{
-			name:        "alternateBidder is not set/blank (default non-extra bid case)",
-			wantIsValid: true,
-		},
-		{
-			name: "alternateBidder and bidder are same (default non-extra bid case with seat's alternateBidder explicitly set)",
-			args: args{
-				bidder:          "pubmatic",
-				alternateBidder: "pubmatic",
-			},
-			wantIsValid: true,
-		},
-		{
-			name: "account.alternatebiddercodes config not defined (default, reject bid)",
-			args: args{
-				bidder:          "pubmatic",
-				alternateBidder: "groupm",
-			},
-			wantIsValid: false,
-		},
-		{
-			name: "account.alternatebiddercodes config enabled but adapter config not defined",
-			args: args{
-				bidder:          "pubmatic",
-				alternateBidder: "groupm",
-			},
-			fields:      fields{Enabled: true},
-			wantIsValid: false,
-			wantErr:     errors.New(`alternateBidderCodes not defined for adapter "pubmatic", rejecting bids for "groupm"`),
-		},
-		{
-			name: "account.alternatebiddercodes config enabled but adapter config is not available",
-			args: args{
-				bidder:          "pubmatic",
-				alternateBidder: "groupm",
-			},
-			fields: fields{
-				Enabled: true,
-				Bidders: map[string]AdapterAlternateBidderCodes{
-					"appnexus": {},
-				},
-			},
-			wantIsValid: false,
-			wantErr:     errors.New(`alternateBidderCodes not defined for adapter "pubmatic", rejecting bids for "groupm"`),
-		},
-		{
-			name: "account.alternatebiddercodes config enabled but adapter config is disabled",
-			args: args{
-				bidder:          "pubmatic",
-				alternateBidder: "groupm",
-			},
-			fields: fields{
-				Enabled: true,
-				Bidders: map[string]AdapterAlternateBidderCodes{
-					"pubmatic": {Enabled: false},
-				},
-			},
-			wantIsValid: false,
-			wantErr:     errors.New(`alternateBidderCodes disabled for "pubmatic", rejecting bids for "groupm"`),
-		},
-		{
-			name: "account.alternatebiddercodes and adapter config enabled but adapter config does not have allowedBidderCodes defined",
-			args: args{
-				bidder:          "pubmatic",
-				alternateBidder: "groupm",
-			},
-			fields: fields{
-				Enabled: true,
-				Bidders: map[string]AdapterAlternateBidderCodes{
-					"pubmatic": {Enabled: true},
-				},
-			},
-			wantIsValid: true,
-		},
-		{
-			name: "allowedBidderCodes is *",
-			args: args{
-				bidder:          "pubmatic",
-				alternateBidder: "groupm",
-			},
-			fields: fields{
-				Enabled: true,
-				Bidders: map[string]AdapterAlternateBidderCodes{
-					"pubmatic": {
-						Enabled:            true,
-						AllowedBidderCodes: []string{"*"},
-					},
-				},
-			},
-			wantIsValid: true,
-		},
-		{
-			name: "allowedBidderCodes is in the list",
-			args: args{
-				bidder:          "pubmatic",
-				alternateBidder: "groupm",
-			},
-			fields: fields{
-				Enabled: true,
-				Bidders: map[string]AdapterAlternateBidderCodes{
-					"pubmatic": {
-						Enabled:            true,
-						AllowedBidderCodes: []string{"groupm"},
-					},
-				},
-			},
-			wantIsValid: true,
-		},
-		{
-			name: "allowedBidderCodes is not in the list",
-			args: args{
-				bidder:          "pubmatic",
-				alternateBidder: "groupm",
-			},
-			fields: fields{
-				Enabled: true,
-				Bidders: map[string]AdapterAlternateBidderCodes{
-					"pubmatic": {
-						Enabled:            true,
-						AllowedBidderCodes: []string{"xyz"},
-					},
-				},
-			},
-			wantIsValid: false,
-			wantErr:     errors.New(`invalid biddercode "groupm" sent by adapter "pubmatic"`),
-		},
-		{
-			name: "account.alternatebiddercodes and adapter config enabled but adapter config has allowedBidderCodes list empty",
-			args: args{
-				bidder:          "pubmatic",
-				alternateBidder: "groupm",
-			},
-			fields: fields{
-				Enabled: true,
-				Bidders: map[string]AdapterAlternateBidderCodes{
-					"pubmatic": {Enabled: true, AllowedBidderCodes: []string{}},
-				},
-			},
-			wantIsValid: false,
-			wantErr:     errors.New(`invalid biddercode "groupm" sent by adapter "pubmatic"`),
-		},
-	}
-	for _, tt := range tests {
-		t.Run(tt.name, func(t *testing.T) {
-			a := &AlternateBidderCodes{
-				Enabled: tt.fields.Enabled,
-				Bidders: tt.fields.Bidders,
-			}
-			gotIsValid, gotErr := a.IsValidBidderCode(tt.args.bidder, tt.args.alternateBidder)
-			assert.Equal(t, tt.wantIsValid, gotIsValid)
-			assert.Equal(t, tt.wantErr, gotErr)
-		})
-=======
-func TestBasicEnforcementVendor(t *testing.T) {
-	tests := []struct {
-		description        string
-		giveBasicVendorMap map[string]struct{}
-		giveBidder         openrtb_ext.BidderName
-		wantBasicVendorSet bool
-		wantIsBasicVendor  bool
-	}{
-		{
-			description:        "Nil - basic vendor map not defined",
-			giveBidder:         "appnexus",
-			wantBasicVendorSet: false,
-			wantIsBasicVendor:  false,
-		},
-		{
-			description:        "Empty - basic vendor map empty",
-			giveBasicVendorMap: map[string]struct{}{},
-			giveBidder:         "appnexus",
-			wantBasicVendorSet: true,
-			wantIsBasicVendor:  false,
-		},
-		{
-			description:        "One - bidder found in basic vendor map containing one entry",
-			giveBasicVendorMap: map[string]struct{}{"appnexus": {}},
-			giveBidder:         "appnexus",
-			wantBasicVendorSet: true,
-			wantIsBasicVendor:  true,
-		},
-		{
-			description:        "Many - bidder found in basic vendor map containing multiple entries",
-			giveBasicVendorMap: map[string]struct{}{"rubicon": {}, "appnexus": {}, "index": {}},
-			giveBidder:         "appnexus",
-			wantBasicVendorSet: true,
-			wantIsBasicVendor:  true,
-		},
-		{
-			description:        "Many - bidder not found in basic vendor map containing multiple entries",
-			giveBasicVendorMap: map[string]struct{}{"rubicon": {}, "appnexus": {}, "index": {}},
-			giveBidder:         "openx",
-			wantBasicVendorSet: true,
-			wantIsBasicVendor:  false,
-		},
-	}
-
-	for _, tt := range tests {
-		accountGDPR := AccountGDPR{
-			BasicEnforcementVendorsMap: tt.giveBasicVendorMap,
-		}
-
-		value, present := accountGDPR.BasicEnforcementVendor(tt.giveBidder)
-
-		assert.Equal(t, tt.wantIsBasicVendor, value, tt.description)
-		assert.Equal(t, tt.wantBasicVendorSet, present, tt.description)
->>>>>>> 9a6a3732
-	}
 }