--- conflicted
+++ resolved
@@ -752,63 +752,6 @@
 		assert.Equal(t, tt.wantAllowed, value, tt.description)
 		assert.Equal(t, tt.wantAllowedSet, present, tt.description)
 	}
-<<<<<<< HEAD
-}
-
-func TestBasicEnforcementVendor(t *testing.T) {
-	tests := []struct {
-		description        string
-		giveBasicVendorMap map[string]struct{}
-		giveBidder         openrtb_ext.BidderName
-		wantBasicVendorSet bool
-		wantIsBasicVendor  bool
-	}{
-		{
-			description:        "Nil - basic vendor map not defined",
-			giveBidder:         "appnexus",
-			wantBasicVendorSet: false,
-			wantIsBasicVendor:  false,
-		},
-		{
-			description:        "Empty - basic vendor map empty",
-			giveBasicVendorMap: map[string]struct{}{},
-			giveBidder:         "appnexus",
-			wantBasicVendorSet: true,
-			wantIsBasicVendor:  false,
-		},
-		{
-			description:        "One - bidder found in basic vendor map containing one entry",
-			giveBasicVendorMap: map[string]struct{}{"appnexus": {}},
-			giveBidder:         "appnexus",
-			wantBasicVendorSet: true,
-			wantIsBasicVendor:  true,
-		},
-		{
-			description:        "Many - bidder found in basic vendor map containing multiple entries",
-			giveBasicVendorMap: map[string]struct{}{"rubicon": {}, "appnexus": {}, "index": {}},
-			giveBidder:         "appnexus",
-			wantBasicVendorSet: true,
-			wantIsBasicVendor:  true,
-		},
-		{
-			description:        "Many - bidder not found in basic vendor map containing multiple entries",
-			giveBasicVendorMap: map[string]struct{}{"rubicon": {}, "appnexus": {}, "index": {}},
-			giveBidder:         "openx",
-			wantBasicVendorSet: true,
-			wantIsBasicVendor:  false,
-		},
-	}
-
-	for _, tt := range tests {
-		accountGDPR := AccountGDPR{
-			BasicEnforcementVendorsMap: tt.giveBasicVendorMap,
-		}
-
-		value, present := accountGDPR.BasicEnforcementVendor(tt.giveBidder)
-
-		assert.Equal(t, tt.wantIsBasicVendor, value, tt.description)
-		assert.Equal(t, tt.wantBasicVendorSet, present, tt.description)
-	}
 }
 
 func TestModulesGetConfig(t *testing.T) {
@@ -880,6 +823,4 @@
 			assert.Equal(t, test.expectedConfig, gotConfig)
 		})
 	}
-=======
->>>>>>> 98b7bb4f
 }