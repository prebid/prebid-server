--- conflicted
+++ resolved
@@ -225,57 +225,5 @@
 		channelEnabled = a.Web
 	}
 
-<<<<<<< HEAD
 	return channelEnabled
-}
-
-type AlternateBidderCodes struct {
-	Enabled bool                                   `mapstructure:"enabled" json:"enabled"`
-	Bidders map[string]AdapterAlternateBidderCodes `mapstructure:"bidders" json:"bidders"`
-}
-
-type AdapterAlternateBidderCodes struct {
-	Enabled            bool     `mapstructure:"enabled" json:"enabled"`
-	AllowedBidderCodes []string `mapstructure:"allowedbiddercodes" json:"allowedbiddercodes"`
-}
-
-func (bidderCodes *AlternateBidderCodes) IsValidBidderCode(bidder, alternateBidder string) (bool, error) {
-	const ErrAlternateBidderNotDefined = "alternateBidderCodes not defined for adapter %q, rejecting bids for %q"
-
-	if alternateBidder == "" || bidder == alternateBidder {
-		return true, nil
-	}
-
-	if !bidderCodes.Enabled {
-		return false, nil
-	}
-
-	if bidderCodes.Bidders == nil {
-		return false, fmt.Errorf(ErrAlternateBidderNotDefined, bidder, alternateBidder)
-	}
-
-	adapterCfg, ok := bidderCodes.Bidders[bidder]
-	if !ok {
-		return false, fmt.Errorf(ErrAlternateBidderNotDefined, bidder, alternateBidder)
-	}
-
-	if !adapterCfg.Enabled {
-		// config has bidder entry but is not enabled, report it
-		return false, fmt.Errorf("alternateBidderCodes disabled for %q, rejecting bids for %q", bidder, alternateBidder)
-	}
-
-	if adapterCfg.AllowedBidderCodes == nil || (len(adapterCfg.AllowedBidderCodes) == 1 && adapterCfg.AllowedBidderCodes[0] == "*") {
-		return true, nil
-	}
-
-	for _, code := range adapterCfg.AllowedBidderCodes {
-		if alternateBidder == code {
-			return true, nil
-		}
-	}
-
-	return false, fmt.Errorf("invalid biddercode %q sent by adapter %q", alternateBidder, bidder)
-=======
-	return integrationEnabled
->>>>>>> c2e6c258
 }