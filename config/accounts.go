package config

import (
	"encoding/json"
	"strings"

	"github.com/golang/glog"
	"github.com/prebid/go-gdpr/consentconstants"
	"github.com/prebid/prebid-server/openrtb_ext"
)

// IntegrationType enumerates the values of integrations Prebid Server can configure for an account
type IntegrationType string

// Possible values of integration types Prebid Server can configure for an account
const (
	IntegrationTypeAMP   IntegrationType = "amp"
	IntegrationTypeApp   IntegrationType = "app"
	IntegrationTypeVideo IntegrationType = "video"
	IntegrationTypeWeb   IntegrationType = "web"
)

// Account represents a publisher account configuration
type Account struct {
<<<<<<< HEAD
	ID                      string               `mapstructure:"id" json:"id"`
	Disabled                bool                 `mapstructure:"disabled" json:"disabled"`
	CacheTTL                DefaultTTLs          `mapstructure:"cache_ttl" json:"cache_ttl"`
	EventsEnabled           bool                 `mapstructure:"events_enabled" json:"events_enabled"`
	CCPA                    AccountCCPA          `mapstructure:"ccpa" json:"ccpa"`
	GDPR                    AccountGDPR          `mapstructure:"gdpr" json:"gdpr"`
	DebugAllow              bool                 `mapstructure:"debug_allow" json:"debug_allow"`
	DefaultIntegration      string               `mapstructure:"default_integration" json:"default_integration"`
	CookieSync              CookieSync           `mapstructure:"cookie_sync" json:"cookie_sync"`
	Events                  Events               `mapstructure:"events" json:"events"` // Don't enable this feature. It is still under developmment - https://github.com/prebid/prebid-server/issues/1725
	TruncateTargetAttribute *int                 `mapstructure:"truncate_target_attr" json:"truncate_target_attr"`
	AlternateBidderCodes    AlternateBidderCodes `mapstructure:"alternatebiddercodes" json:"alternatebiddercodes"`
	Hooks                   HookExecutionPlan    `mapstructure:"execution-plan" json:"execution-plan"`
=======
	ID                      string                               `mapstructure:"id" json:"id"`
	Disabled                bool                                 `mapstructure:"disabled" json:"disabled"`
	CacheTTL                DefaultTTLs                          `mapstructure:"cache_ttl" json:"cache_ttl"`
	EventsEnabled           bool                                 `mapstructure:"events_enabled" json:"events_enabled"`
	CCPA                    AccountCCPA                          `mapstructure:"ccpa" json:"ccpa"`
	GDPR                    AccountGDPR                          `mapstructure:"gdpr" json:"gdpr"`
	DebugAllow              bool                                 `mapstructure:"debug_allow" json:"debug_allow"`
	DefaultIntegration      string                               `mapstructure:"default_integration" json:"default_integration"`
	CookieSync              CookieSync                           `mapstructure:"cookie_sync" json:"cookie_sync"`
	Events                  Events                               `mapstructure:"events" json:"events"` // Don't enable this feature. It is still under developmment - https://github.com/prebid/prebid-server/issues/1725
	TruncateTargetAttribute *int                                 `mapstructure:"truncate_target_attr" json:"truncate_target_attr"`
	AlternateBidderCodes    *openrtb_ext.ExtAlternateBidderCodes `mapstructure:"alternatebiddercodes" json:"alternatebiddercodes"`
	Hooks                   AccountHooks                         `mapstructure:"hooks" json:"hooks"`
>>>>>>> 30a19404
}

// CookieSync represents the account-level defaults for the cookie sync endpoint.
type CookieSync struct {
	DefaultLimit    *int  `mapstructure:"default_limit" json:"default_limit"`
	MaxLimit        *int  `mapstructure:"max_limit" json:"max_limit"`
	DefaultCoopSync *bool `mapstructure:"default_coop_sync" json:"default_coop_sync"`
}

// AccountCCPA represents account-specific CCPA configuration
type AccountCCPA struct {
	Enabled            *bool              `mapstructure:"enabled" json:"enabled,omitempty"`
	IntegrationEnabled AccountIntegration `mapstructure:"integration_enabled" json:"integration_enabled"`
}

// EnabledForIntegrationType indicates whether CCPA is turned on at the account level for the specified integration type
// by using the integration type setting if defined or the general CCPA setting if defined; otherwise it returns nil
func (a *AccountCCPA) EnabledForIntegrationType(integrationType IntegrationType) *bool {
	if integrationEnabled := a.IntegrationEnabled.GetByIntegrationType(integrationType); integrationEnabled != nil {
		return integrationEnabled
	}
	return a.Enabled
}

// AccountGDPR represents account-specific GDPR configuration
type AccountGDPR struct {
	Enabled            *bool              `mapstructure:"enabled" json:"enabled,omitempty"`
	IntegrationEnabled AccountIntegration `mapstructure:"integration_enabled" json:"integration_enabled"`
	// Array of basic enforcement vendors that is used to create the hash table so vendor names can be instantly accessed
	BasicEnforcementVendors    []string `mapstructure:"basic_enforcement_vendors" json:"basic_enforcement_vendors"`
	BasicEnforcementVendorsMap map[string]struct{}
	Purpose1                   AccountGDPRPurpose `mapstructure:"purpose1" json:"purpose1"`
	Purpose2                   AccountGDPRPurpose `mapstructure:"purpose2" json:"purpose2"`
	Purpose3                   AccountGDPRPurpose `mapstructure:"purpose3" json:"purpose3"`
	Purpose4                   AccountGDPRPurpose `mapstructure:"purpose4" json:"purpose4"`
	Purpose5                   AccountGDPRPurpose `mapstructure:"purpose5" json:"purpose5"`
	Purpose6                   AccountGDPRPurpose `mapstructure:"purpose6" json:"purpose6"`
	Purpose7                   AccountGDPRPurpose `mapstructure:"purpose7" json:"purpose7"`
	Purpose8                   AccountGDPRPurpose `mapstructure:"purpose8" json:"purpose8"`
	Purpose9                   AccountGDPRPurpose `mapstructure:"purpose9" json:"purpose9"`
	Purpose10                  AccountGDPRPurpose `mapstructure:"purpose10" json:"purpose10"`
	// Hash table of purpose configs for convenient purpose config lookup
	PurposeConfigs      map[consentconstants.Purpose]*AccountGDPRPurpose
	PurposeOneTreatment AccountGDPRPurposeOneTreatment `mapstructure:"purpose_one_treatment" json:"purpose_one_treatment"`
	SpecialFeature1     AccountGDPRSpecialFeature      `mapstructure:"special_feature1" json:"special_feature1"`
}

// BasicEnforcementVendor checks if the given bidder is considered a basic enforcement vendor which indicates whether
// weak vendor enforcement applies to that bidder.
func (a *AccountGDPR) BasicEnforcementVendor(bidder openrtb_ext.BidderName) (value, exists bool) {
	if a.BasicEnforcementVendorsMap == nil {
		return false, false
	}
	_, found := a.BasicEnforcementVendorsMap[string(bidder)]

	return found, true
}

// EnabledForIntegrationType indicates whether GDPR is turned on at the account level for the specified integration type
// by using the integration type setting if defined or the general GDPR setting if defined; otherwise it returns nil.
func (a *AccountGDPR) EnabledForIntegrationType(integrationType IntegrationType) *bool {
	if integrationEnabled := a.IntegrationEnabled.GetByIntegrationType(integrationType); integrationEnabled != nil {
		return integrationEnabled
	}
	return a.Enabled
}

// FeatureOneEnforced gets the account level feature one enforced setting returning the value and whether or not it
// was set. If not set, a default value of true is returned matching host default behavior.
func (a *AccountGDPR) FeatureOneEnforced() (value, exists bool) {
	if a.SpecialFeature1.Enforce == nil {
		return true, false
	}
	return *a.SpecialFeature1.Enforce, true
}

// FeatureOneVendorException checks if the given bidder is a vendor exception.
func (a *AccountGDPR) FeatureOneVendorException(bidder openrtb_ext.BidderName) (value, exists bool) {
	if a.SpecialFeature1.VendorExceptionMap == nil {
		return false, false
	}
	_, found := a.SpecialFeature1.VendorExceptionMap[bidder]

	return found, true
}

// PurposeEnforced checks if full enforcement is turned on for a given purpose at the account level. It returns the
// enforcement strategy type and whether or not it is set on the account. If not set, a default value of true is
// returned matching host default behavior.
func (a *AccountGDPR) PurposeEnforced(purpose consentconstants.Purpose) (value, exists bool) {
	if a.PurposeConfigs[purpose] == nil {
		return true, false
	}
	if a.PurposeConfigs[purpose].EnforcePurpose == nil {
		return true, false
	}
	return *a.PurposeConfigs[purpose].EnforcePurpose, true
}

// PurposeEnforcingVendors gets the account level enforce vendors setting for a given purpose returning the value and
// whether or not it is set. If not set, a default value of true is returned matching host default behavior.
func (a *AccountGDPR) PurposeEnforcingVendors(purpose consentconstants.Purpose) (value, exists bool) {
	if a.PurposeConfigs[purpose] == nil {
		return true, false
	}
	if a.PurposeConfigs[purpose].EnforceVendors == nil {
		return true, false
	}
	return *a.PurposeConfigs[purpose].EnforceVendors, true
}

// PurposeVendorException checks if the given bidder is a vendor exception for a given purpose.
func (a *AccountGDPR) PurposeVendorException(purpose consentconstants.Purpose, bidder openrtb_ext.BidderName) (value, exists bool) {
	if a.PurposeConfigs[purpose] == nil {
		return false, false
	}
	if a.PurposeConfigs[purpose].VendorExceptionMap == nil {
		return false, false
	}
	_, found := a.PurposeConfigs[purpose].VendorExceptionMap[bidder]

	return found, true
}

// PurposeOneTreatmentEnabled gets the account level purpose one treatment enabled setting returning the value and
// whether or not it is set. If not set, a default value of true is returned matching host default behavior.
func (a *AccountGDPR) PurposeOneTreatmentEnabled() (value, exists bool) {
	if a.PurposeOneTreatment.Enabled == nil {
		return true, false
	}
	return *a.PurposeOneTreatment.Enabled, true
}

// PurposeOneTreatmentAccessAllowed gets the account level purpose one treatment access allowed setting returning the
// value and whether or not it is set. If not set, a default value of true is returned matching host default behavior.
func (a *AccountGDPR) PurposeOneTreatmentAccessAllowed() (value, exists bool) {
	if a.PurposeOneTreatment.AccessAllowed == nil {
		return true, false
	}
	return *a.PurposeOneTreatment.AccessAllowed, true
}

// AccountGDPRPurpose represents account-specific GDPR purpose configuration
type AccountGDPRPurpose struct {
	EnforceAlgo    string `mapstructure:"enforce_algo" json:"enforce_algo,omitempty"`
	EnforcePurpose *bool  `mapstructure:"enforce_purpose" json:"enforce_purpose,omitempty"`
	EnforceVendors *bool  `mapstructure:"enforce_vendors" json:"enforce_vendors,omitempty"`
	// Array of vendor exceptions that is used to create the hash table VendorExceptionMap so vendor names can be instantly accessed
	VendorExceptions   []openrtb_ext.BidderName `mapstructure:"vendor_exceptions" json:"vendor_exceptions"`
	VendorExceptionMap map[openrtb_ext.BidderName]struct{}
}

// AccountGDPRSpecialFeature represents account-specific GDPR special feature configuration
type AccountGDPRSpecialFeature struct {
	Enforce *bool `mapstructure:"enforce" json:"enforce"`
	// Array of vendor exceptions that is used to create the hash table VendorExceptionMap so vendor names can be instantly accessed
	VendorExceptions   []openrtb_ext.BidderName `mapstructure:"vendor_exceptions" json:"vendor_exceptions"`
	VendorExceptionMap map[openrtb_ext.BidderName]struct{}
}

// AccountGDPRPurposeOneTreatment represents account-specific GDPR purpose one treatment configuration
type AccountGDPRPurposeOneTreatment struct {
	Enabled       *bool `mapstructure:"enabled"`
	AccessAllowed *bool `mapstructure:"access_allowed"`
}

// AccountIntegration indicates whether a particular privacy policy (GDPR, CCPA) is enabled for each integration type
type AccountIntegration struct {
	AMP   *bool `mapstructure:"amp" json:"amp,omitempty"`
	App   *bool `mapstructure:"app" json:"app,omitempty"`
	Video *bool `mapstructure:"video" json:"video,omitempty"`
	Web   *bool `mapstructure:"web" json:"web,omitempty"`
}

// GetByIntegrationType looks up the account integration enabled setting for the specified integration type
func (a *AccountIntegration) GetByIntegrationType(integrationType IntegrationType) *bool {
	var integrationEnabled *bool

	switch integrationType {
	case IntegrationTypeAMP:
		integrationEnabled = a.AMP
	case IntegrationTypeApp:
		integrationEnabled = a.App
	case IntegrationTypeVideo:
		integrationEnabled = a.Video
	case IntegrationTypeWeb:
		integrationEnabled = a.Web
	}

	return integrationEnabled
}

// AccountHooks represents account-specific hooks configuration
type AccountHooks struct {
	Modules       AccountModules    `mapstructure:"modules" json:"modules"`
	ExecutionPlan HookExecutionPlan `mapstructure:"execution_plan" json:"execution_plan"`
}

// AccountModules mapping provides account-level module configuration
// format: map[vendor_name]map[module_name]json.RawMessage
type AccountModules map[string]map[string]json.RawMessage

func (m AccountModules) ModuleConfig(id string) json.RawMessage {
	ns := strings.SplitN(id, ".", 2)
	if len(ns) < 2 {
		glog.Errorf("Can't find module config, ID must consist of vendor and module names separated by dot")
		return nil
	}

	return m[ns[0]][ns[1]]
}<|MERGE_RESOLUTION|>--- conflicted
+++ resolved
@@ -22,21 +22,6 @@
 
 // Account represents a publisher account configuration
 type Account struct {
-<<<<<<< HEAD
-	ID                      string               `mapstructure:"id" json:"id"`
-	Disabled                bool                 `mapstructure:"disabled" json:"disabled"`
-	CacheTTL                DefaultTTLs          `mapstructure:"cache_ttl" json:"cache_ttl"`
-	EventsEnabled           bool                 `mapstructure:"events_enabled" json:"events_enabled"`
-	CCPA                    AccountCCPA          `mapstructure:"ccpa" json:"ccpa"`
-	GDPR                    AccountGDPR          `mapstructure:"gdpr" json:"gdpr"`
-	DebugAllow              bool                 `mapstructure:"debug_allow" json:"debug_allow"`
-	DefaultIntegration      string               `mapstructure:"default_integration" json:"default_integration"`
-	CookieSync              CookieSync           `mapstructure:"cookie_sync" json:"cookie_sync"`
-	Events                  Events               `mapstructure:"events" json:"events"` // Don't enable this feature. It is still under developmment - https://github.com/prebid/prebid-server/issues/1725
-	TruncateTargetAttribute *int                 `mapstructure:"truncate_target_attr" json:"truncate_target_attr"`
-	AlternateBidderCodes    AlternateBidderCodes `mapstructure:"alternatebiddercodes" json:"alternatebiddercodes"`
-	Hooks                   HookExecutionPlan    `mapstructure:"execution-plan" json:"execution-plan"`
-=======
 	ID                      string                               `mapstructure:"id" json:"id"`
 	Disabled                bool                                 `mapstructure:"disabled" json:"disabled"`
 	CacheTTL                DefaultTTLs                          `mapstructure:"cache_ttl" json:"cache_ttl"`
@@ -50,7 +35,6 @@
 	TruncateTargetAttribute *int                                 `mapstructure:"truncate_target_attr" json:"truncate_target_attr"`
 	AlternateBidderCodes    *openrtb_ext.ExtAlternateBidderCodes `mapstructure:"alternatebiddercodes" json:"alternatebiddercodes"`
 	Hooks                   AccountHooks                         `mapstructure:"hooks" json:"hooks"`
->>>>>>> 30a19404
 }
 
 // CookieSync represents the account-level defaults for the cookie sync endpoint.
