--- conflicted
+++ resolved
@@ -35,11 +35,8 @@
 	TruncateTargetAttribute *int                                 `mapstructure:"truncate_target_attr" json:"truncate_target_attr"`
 	AlternateBidderCodes    *openrtb_ext.ExtAlternateBidderCodes `mapstructure:"alternatebiddercodes" json:"alternatebiddercodes"`
 	Hooks                   AccountHooks                         `mapstructure:"hooks" json:"hooks"`
-<<<<<<< HEAD
 	PriceFloors             AccountPriceFloors                   `mapstructure:"price_floors" json:"price_floors"`
-=======
 	Validations             Validations                          `mapstructure:"validations" json:"validations"`
->>>>>>> a52ac8f7
 }
 
 // CookieSync represents the account-level defaults for the cookie sync endpoint.
