--- conflicted
+++ resolved
@@ -81,12 +81,6 @@
 	SpecialFeature1     AccountGDPRSpecialFeature      `mapstructure:"special_feature1" json:"special_feature1"`
 }
 
-<<<<<<< HEAD
-// EnabledForIntegrationType indicates whether GDPR is turned on at the account level for the specified integration type
-// by using the integration type setting if defined or the general GDPR setting if defined; otherwise it returns nil.
-func (a *AccountGDPR) EnabledForIntegrationType(integrationType IntegrationType) *bool {
-	if integrationEnabled := a.IntegrationEnabled.GetByIntegrationType(integrationType); integrationEnabled != nil {
-=======
 // BasicEnforcementVendor checks if the given bidder is considered a basic enforcement vendor which indicates whether
 // weak vendor enforcement applies to that bidder.
 func (a *AccountGDPR) BasicEnforcementVendor(bidder openrtb_ext.BidderName) (value, exists bool) {
@@ -104,7 +98,6 @@
 	if channelEnabled := a.ChannelEnabled.GetByChannelType(channelType); channelEnabled != nil {
 		return channelEnabled
 	} else if integrationEnabled := a.IntegrationEnabled.GetByChannelType(channelType); integrationEnabled != nil {
->>>>>>> d51f0da2
 		return integrationEnabled
 	}
 	return a.Enabled
