package config

// IntegrationType enumerates the values of integrations Prebid Server can configure for an account
type IntegrationType string

// Possible values of integration types Prebid Server can configure for an account
const (
	IntegrationTypeAMP   IntegrationType = "amp"
	IntegrationTypeApp   IntegrationType = "app"
	IntegrationTypeVideo IntegrationType = "video"
	IntegrationTypeWeb   IntegrationType = "web"
)

// Account represents a publisher account configuration
type Account struct {
<<<<<<< HEAD
	ID                      string      `mapstructure:"id" json:"id"`
	Disabled                bool        `mapstructure:"disabled" json:"disabled"`
	CacheTTL                DefaultTTLs `mapstructure:"cache_ttl" json:"cache_ttl"`
	EventsEnabled           bool        `mapstructure:"events_enabled" json:"events_enabled"`
	CCPA                    AccountCCPA `mapstructure:"ccpa" json:"ccpa"`
	GDPR                    AccountGDPR `mapstructure:"gdpr" json:"gdpr"`
	DebugAllow              bool        `mapstructure:"debug_allow" json:"debug_allow"`
	DefaultIntegration      string      `mapstructure:"default_integration" json:"default_integration"`
	Events                  Events      `mapstructure:"events" json:"events"` // Don't enable this feature. It is still under developmment - https://github.com/prebid/prebid-server/issues/1725
	TruncateTargetAttribute *int        `mapstructure:"truncate_target_attr" json:"truncate_target_attr"`
=======
	ID                 string      `mapstructure:"id" json:"id"`
	Disabled           bool        `mapstructure:"disabled" json:"disabled"`
	CacheTTL           DefaultTTLs `mapstructure:"cache_ttl" json:"cache_ttl"`
	EventsEnabled      bool        `mapstructure:"events_enabled" json:"events_enabled"`
	CCPA               AccountCCPA `mapstructure:"ccpa" json:"ccpa"`
	GDPR               AccountGDPR `mapstructure:"gdpr" json:"gdpr"`
	DebugAllow         bool        `mapstructure:"debug_allow" json:"debug_allow"`
	DefaultIntegration string      `mapstructure:"default_integration" json:"default_integration"`
	CookieSync         CookieSync  `mapstructure:"cookie_sync" json:"cookie_sync"`
	Events             Events      `mapstructure:"events" json:"events"` // Don't enable this feature. It is still under developmment - https://github.com/prebid/prebid-server/issues/1725
>>>>>>> 6a82beb7
}

// CookieSync represents the account-level defaults for the cookie sync endpoint.
type CookieSync struct {
	DefaultLimit    int  `mapstructure:"default_limit" json:"default_limit"`
	MaxLimit        int  `mapstructure:"max_limit" json:"max_limit"`
	DefaultCoopSync bool `mapstructure:"default_coop_sync" json:"default_coop_sync"`
}

// AccountCCPA represents account-specific CCPA configuration
type AccountCCPA struct {
	Enabled            *bool              `mapstructure:"enabled" json:"enabled,omitempty"`
	IntegrationEnabled AccountIntegration `mapstructure:"integration_enabled" json:"integration_enabled"`
}

// EnabledForIntegrationType indicates whether CCPA is turned on at the account level for the specified integration type
// by using the integration type setting if defined or the general CCPA setting if defined; otherwise it returns nil
func (a *AccountCCPA) EnabledForIntegrationType(integrationType IntegrationType) *bool {
	if integrationEnabled := a.IntegrationEnabled.GetByIntegrationType(integrationType); integrationEnabled != nil {
		return integrationEnabled
	}
	return a.Enabled
}

// AccountGDPR represents account-specific GDPR configuration
type AccountGDPR struct {
	Enabled                 *bool              `mapstructure:"enabled" json:"enabled,omitempty"`
	IntegrationEnabled      AccountIntegration `mapstructure:"integration_enabled" json:"integration_enabled"`
	BasicEnforcementVendors []string           `mapstructure:"basic_enforcement_vendors" json:"basic_enforcement_vendors"`
}

// EnabledForIntegrationType indicates whether GDPR is turned on at the account level for the specified integration type
// by using the integration type setting if defined or the general GDPR setting if defined; otherwise it returns nil
func (a *AccountGDPR) EnabledForIntegrationType(integrationType IntegrationType) *bool {

	if integrationEnabled := a.IntegrationEnabled.GetByIntegrationType(integrationType); integrationEnabled != nil {
		return integrationEnabled
	}
	return a.Enabled
}

// AccountIntegration indicates whether a particular privacy policy (GDPR, CCPA) is enabled for each integration type
type AccountIntegration struct {
	AMP   *bool `mapstructure:"amp" json:"amp,omitempty"`
	App   *bool `mapstructure:"app" json:"app,omitempty"`
	Video *bool `mapstructure:"video" json:"video,omitempty"`
	Web   *bool `mapstructure:"web" json:"web,omitempty"`
}

// GetByIntegrationType looks up the account integration enabled setting for the specified integration type
func (a *AccountIntegration) GetByIntegrationType(integrationType IntegrationType) *bool {
	var integrationEnabled *bool

	switch integrationType {
	case IntegrationTypeAMP:
		integrationEnabled = a.AMP
	case IntegrationTypeApp:
		integrationEnabled = a.App
	case IntegrationTypeVideo:
		integrationEnabled = a.Video
	case IntegrationTypeWeb:
		integrationEnabled = a.Web
	}

	return integrationEnabled
}<|MERGE_RESOLUTION|>--- conflicted
+++ resolved
@@ -13,7 +13,6 @@
 
 // Account represents a publisher account configuration
 type Account struct {
-<<<<<<< HEAD
 	ID                      string      `mapstructure:"id" json:"id"`
 	Disabled                bool        `mapstructure:"disabled" json:"disabled"`
 	CacheTTL                DefaultTTLs `mapstructure:"cache_ttl" json:"cache_ttl"`
@@ -22,20 +21,9 @@
 	GDPR                    AccountGDPR `mapstructure:"gdpr" json:"gdpr"`
 	DebugAllow              bool        `mapstructure:"debug_allow" json:"debug_allow"`
 	DefaultIntegration      string      `mapstructure:"default_integration" json:"default_integration"`
+	CookieSync              CookieSync  `mapstructure:"cookie_sync" json:"cookie_sync"`
 	Events                  Events      `mapstructure:"events" json:"events"` // Don't enable this feature. It is still under developmment - https://github.com/prebid/prebid-server/issues/1725
 	TruncateTargetAttribute *int        `mapstructure:"truncate_target_attr" json:"truncate_target_attr"`
-=======
-	ID                 string      `mapstructure:"id" json:"id"`
-	Disabled           bool        `mapstructure:"disabled" json:"disabled"`
-	CacheTTL           DefaultTTLs `mapstructure:"cache_ttl" json:"cache_ttl"`
-	EventsEnabled      bool        `mapstructure:"events_enabled" json:"events_enabled"`
-	CCPA               AccountCCPA `mapstructure:"ccpa" json:"ccpa"`
-	GDPR               AccountGDPR `mapstructure:"gdpr" json:"gdpr"`
-	DebugAllow         bool        `mapstructure:"debug_allow" json:"debug_allow"`
-	DefaultIntegration string      `mapstructure:"default_integration" json:"default_integration"`
-	CookieSync         CookieSync  `mapstructure:"cookie_sync" json:"cookie_sync"`
-	Events             Events      `mapstructure:"events" json:"events"` // Don't enable this feature. It is still under developmment - https://github.com/prebid/prebid-server/issues/1725
->>>>>>> 6a82beb7
 }
 
 // CookieSync represents the account-level defaults for the cookie sync endpoint.
