--- conflicted
+++ resolved
@@ -230,8 +230,7 @@
 		channelEnabled = a.Web
 	}
 
-<<<<<<< HEAD
-	return integrationEnabled
+	return channelEnabled
 }
 
 // AccountHooks represents account-specific hooks configuration
@@ -255,7 +254,4 @@
 	vendor := ns[0]
 	module := ns[1]
 	return m[vendor][module]
-=======
-	return channelEnabled
->>>>>>> 19479117
 }