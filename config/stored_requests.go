--- conflicted
+++ resolved
@@ -40,7 +40,6 @@
 // DataType returns the DataType associated with this config
 func (sr *StoredRequests) DataType() DataType {
 	return sr.dataType
-<<<<<<< HEAD
 }
 
 // SetDataType sets the DataType on this config. Needed for tests.
@@ -48,15 +47,6 @@
 	sr.dataType = dataType
 }
 
-=======
-}
-
-// SetDataType sets the DataType on this config. Needed for tests.
-func (sr *StoredRequests) SetDataType(dataType DataType) {
-	sr.dataType = dataType
-}
-
->>>>>>> 3fcb43ca
 // StoredRequests struct defines options for stored requests for each data type
 // including some amp stored_requests options
 type StoredRequests struct {
@@ -143,10 +133,6 @@
 	cfg.StoredVideo.dataType = VideoDataType
 	cfg.CategoryMapping.dataType = CategoryDataType
 	cfg.Accounts.dataType = AccountDataType
-<<<<<<< HEAD
-	return
-=======
->>>>>>> 3fcb43ca
 }
 
 func (cfg *StoredRequests) validate(errs []error) []error {
@@ -355,13 +341,10 @@
 	return resolve(cfg.QueryTemplate, numReqs, numImps)
 }
 
-<<<<<<< HEAD
-=======
 func (cfg *PostgresFetcherQueries) MakeQueryResponses(numIds int) (query string) {
 	return resolveQueryResponses(cfg.QueryTemplate, numIds)
 }
 
->>>>>>> 3fcb43ca
 func resolve(template string, numReqs int, numImps int) (query string) {
 	numReqs = ensureNonNegative("Request", numReqs)
 	numImps = ensureNonNegative("Imp", numImps)
@@ -455,12 +438,9 @@
 			if cfg.ImpCacheSize != 0 {
 				errs = append(errs, fmt.Errorf("%s: in_memory_cache.imp_cache_size_bytes is not supported for unbounded caches. Got %d", section, cfg.ImpCacheSize))
 			}
-<<<<<<< HEAD
-=======
 			if cfg.RespCacheSize != 0 {
 				errs = append(errs, fmt.Errorf("%s: in_memory_cache.resp_cache_size_bytes is not supported for unbounded caches. Got %d", section, cfg.RespCacheSize))
 			}
->>>>>>> 3fcb43ca
 		}
 	case "lru":
 		if dataType == AccountDataType {
@@ -468,13 +448,8 @@
 			if cfg.Size <= 0 {
 				errs = append(errs, fmt.Errorf("%s: in_memory_cache.size_bytes must be >= 0 when in_memory_cache.type=lru. Got %d", section, cfg.Size))
 			}
-<<<<<<< HEAD
-			if cfg.RequestCacheSize > 0 || cfg.ImpCacheSize > 0 {
-				glog.Warningf("%s: in_memory_cache.request_cache_size_bytes and imp_cache_size_bytes do not apply to this section and will be ignored", section)
-=======
 			if cfg.RequestCacheSize > 0 || cfg.ImpCacheSize > 0 || cfg.RespCacheSize > 0 {
 				glog.Warningf("%s: in_memory_cache.request_cache_size_bytes, imp_cache_size_bytes and resp_cache_size_bytes do not apply to this section and will be ignored", section)
->>>>>>> 3fcb43ca
 			}
 		} else {
 			// dual (request and imp) caches
@@ -484,12 +459,9 @@
 			if cfg.ImpCacheSize <= 0 {
 				errs = append(errs, fmt.Errorf("%s: in_memory_cache.imp_cache_size_bytes must be >= 0 when in_memory_cache.type=lru. Got %d", section, cfg.ImpCacheSize))
 			}
-<<<<<<< HEAD
-=======
 			if cfg.RespCacheSize <= 0 {
 				errs = append(errs, fmt.Errorf("%s: in_memory_cache.resp_cache_size_bytes must be >= 0 when in_memory_cache.type=lru. Got %d", section, cfg.RespCacheSize))
 			}
->>>>>>> 3fcb43ca
 			if cfg.Size > 0 {
 				glog.Warningf("%s: in_memory_cache.size_bytes does not apply in this section and will be ignored", section)
 			}
