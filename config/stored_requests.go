package config

import (
	"bytes"
	"fmt"
	"strconv"
	"strings"
	"time"

	"github.com/golang/glog"
)

// DataType constants
type DataType string

const (
	RequestDataType    DataType = "Request"
	CategoryDataType   DataType = "Category"
	VideoDataType      DataType = "Video"
	AMPRequestDataType DataType = "AMP Request"
	AccountDataType    DataType = "Account"
)

// Section returns the config section this type is defined in
func (dataType DataType) Section() string {
	return map[DataType]string{
		RequestDataType:    "stored_requests",
		CategoryDataType:   "categories",
		VideoDataType:      "stored_video_req",
		AMPRequestDataType: "stored_amp_req",
		AccountDataType:    "accounts",
	}[dataType]
}

// Section returns the config section
func (sr *StoredRequests) Section() string {
	return sr.dataType.Section()
}

// DataType returns the DataType associated with this config
func (sr *StoredRequests) DataType() DataType {
	return sr.dataType
}

// SetDataType sets the DataType on this config. Needed for tests.
func (sr *StoredRequests) SetDataType(dataType DataType) {
	sr.dataType = dataType
}

// StoredRequests struct defines options for stored requests for each data type
// including some amp stored_requests options
type StoredRequests struct {
	// dataType is a tag pushed from upstream indicating the type of object fetched here
	dataType DataType
	// Files should be used if Stored Requests should be loaded from the filesystem.
	// Fetchers are in stored_requests/backends/file_system/fetcher.go
	Files FileFetcherConfig `mapstructure:"filesystem"`
	// Postgres configures Fetchers and EventProducers which read from a Postgres DB.
	// Fetchers are in stored_requests/backends/db_fetcher/postgres.go
	// EventProducers are in stored_requests/events/postgres
	Postgres PostgresConfig `mapstructure:"postgres"`
	// HTTP configures an instance of stored_requests/backends/http/http_fetcher.go.
	// If non-nil, Stored Requests will be fetched from the endpoint described there.
	HTTP HTTPFetcherConfig `mapstructure:"http"`
	// InMemoryCache configures an instance of stored_requests/caches/memory/cache.go.
	// If non-nil, Stored Requests will be saved in an in-memory cache.
	InMemoryCache InMemoryCache `mapstructure:"in_memory_cache"`
	// CacheEvents configures an instance of stored_requests/events/api/api.go.
	// This is a sub-object containing the endpoint name to use for this API endpoint.
	CacheEvents CacheEventsConfig `mapstructure:"cache_events"`
	// HTTPEvents configures an instance of stored_requests/events/http/http.go.
	// If non-nil, the server will use those endpoints to populate and update the cache.
	HTTPEvents HTTPEventsConfig `mapstructure:"http_events"`
}

// HTTPEventsConfig configures stored_requests/events/http/http.go
type HTTPEventsConfig struct {
	Endpoint    string `mapstructure:"endpoint"`
	RefreshRate int64  `mapstructure:"refresh_rate_seconds"`
	Timeout     int    `mapstructure:"timeout_ms"`
	AmpEndpoint string `mapstructure:"amp_endpoint"`
}

func (cfg HTTPEventsConfig) TimeoutDuration() time.Duration {
	return time.Duration(cfg.Timeout) * time.Millisecond
}

func (cfg HTTPEventsConfig) RefreshRateDuration() time.Duration {
	return time.Duration(cfg.RefreshRate) * time.Second
}

// CacheEventsConfig configured stored_requests/events/api/api.go
type CacheEventsConfig struct {
	// Enabled should be true to enable the events api endpoint
	Enabled bool `mapstructure:"enabled"`
	// Endpoint is the url path exposed for this stored requests events api
	Endpoint string `mapstructure:"endpoint"`
}

// FileFetcherConfig configures a stored_requests/backends/file_fetcher/fetcher.go
type FileFetcherConfig struct {
	// Enabled should be true if Stored Requests should be loaded from the filesystem.
	Enabled bool `mapstructure:"enabled"`
	// Path to the directory this file fetcher gets data from.
	Path string `mapstructure:"directorypath"`
}

// HTTPFetcherConfig configures a stored_requests/backends/http_fetcher/fetcher.go
type HTTPFetcherConfig struct {
	Endpoint    string `mapstructure:"endpoint"`
	AmpEndpoint string `mapstructure:"amp_endpoint"`
}

// Migrate combined stored_requests+amp configuration to separate simple config sections
func resolvedStoredRequestsConfig(cfg *Configuration) {
	sr := &cfg.StoredRequests
	amp := &cfg.StoredRequestsAMP

	sr.CacheEvents.Endpoint = "/storedrequests/openrtb2" // why is this here and not SetDefault ?

	// Amp uses the same config but some fields get replaced by Amp* version of similar fields
	cfg.StoredRequestsAMP = cfg.StoredRequests
	amp.Postgres.FetcherQueries.QueryTemplate = sr.Postgres.FetcherQueries.AmpQueryTemplate
	amp.Postgres.CacheInitialization.Query = sr.Postgres.CacheInitialization.AmpQuery
	amp.Postgres.PollUpdates.Query = sr.Postgres.PollUpdates.AmpQuery
	amp.HTTP.Endpoint = sr.HTTP.AmpEndpoint
	amp.CacheEvents.Endpoint = "/storedrequests/amp"
	amp.HTTPEvents.Endpoint = sr.HTTPEvents.AmpEndpoint

	// Set data types for each section
	cfg.StoredRequests.dataType = RequestDataType
	cfg.StoredRequestsAMP.dataType = AMPRequestDataType
	cfg.StoredVideo.dataType = VideoDataType
	cfg.CategoryMapping.dataType = CategoryDataType
	cfg.Accounts.dataType = AccountDataType
	return
}

<<<<<<< HEAD
func (cfg *StoredRequests) validate(errs []error) []error {
	if cfg.DataType() == AccountDataType && cfg.HTTP.Endpoint != "" {
		errs = append(errs, fmt.Errorf("%s.http: retrieving accounts via http not available, use accounts.files", cfg.Section()))
	}
=======
func (cfg *StoredRequests) validate(errs configErrors) configErrors {
>>>>>>> ab26a907
	if cfg.DataType() == AccountDataType && cfg.Postgres.ConnectionInfo.Database != "" {
		errs = append(errs, fmt.Errorf("%s.postgres: retrieving accounts via postgres not available, use accounts.files", cfg.Section()))
	} else {
		errs = cfg.Postgres.validate(cfg.DataType(), errs)
	}

	// Categories do not use cache so none of the following checks apply
	if cfg.DataType() == CategoryDataType {
		return errs
	}

	if cfg.InMemoryCache.Type == "none" {
		if cfg.CacheEvents.Enabled {
			errs = append(errs, fmt.Errorf("%s: cache_events must be disabled if in_memory_cache=none", cfg.Section()))
		}

		if cfg.HTTPEvents.RefreshRate != 0 {
			errs = append(errs, fmt.Errorf("%s: http_events.refresh_rate_seconds must be 0 if in_memory_cache=none", cfg.Section()))
		}

		if cfg.Postgres.PollUpdates.Query != "" {
			errs = append(errs, fmt.Errorf("%s: postgres.poll_for_updates.query must be empty if in_memory_cache=none", cfg.Section()))
		}
		if cfg.Postgres.CacheInitialization.Query != "" {
			errs = append(errs, fmt.Errorf("%s: postgres.initialize_caches.query must be empty if in_memory_cache=none", cfg.Section()))
		}
	}
	errs = cfg.InMemoryCache.validate(cfg.DataType(), errs)
	return errs
}

// PostgresConfig configures the Stored Request ecosystem to use Postgres. This must include a Fetcher,
// and may optionally include some EventProducers to populate and refresh the caches.
type PostgresConfig struct {
	ConnectionInfo      PostgresConnection       `mapstructure:"connection"`
	FetcherQueries      PostgresFetcherQueries   `mapstructure:"fetcher"`
	CacheInitialization PostgresCacheInitializer `mapstructure:"initialize_caches"`
	PollUpdates         PostgresUpdatePolling    `mapstructure:"poll_for_updates"`
}

func (cfg *PostgresConfig) validate(dataType DataType, errs []error) []error {
	if cfg.ConnectionInfo.Database == "" {
		return errs
	}

	errs = cfg.CacheInitialization.validate(dataType, errs)
	errs = cfg.PollUpdates.validate(dataType, errs)
	return errs
}

// PostgresConnection has options which put types to the Postgres Connection string. See:
// https://godoc.org/github.com/lib/pq#hdr-Connection_String_Parameters
type PostgresConnection struct {
	Database string `mapstructure:"dbname"`
	Host     string `mapstructure:"host"`
	Port     int    `mapstructure:"port"`
	Username string `mapstructure:"user"`
	Password string `mapstructure:"password"`
}

func (cfg *PostgresConnection) ConnString() string {
	buffer := bytes.NewBuffer(nil)

	if cfg.Host != "" {
		buffer.WriteString("host=")
		buffer.WriteString(cfg.Host)
		buffer.WriteString(" ")
	}

	if cfg.Port > 0 {
		buffer.WriteString("port=")
		buffer.WriteString(strconv.Itoa(cfg.Port))
		buffer.WriteString(" ")
	}

	if cfg.Username != "" {
		buffer.WriteString("user=")
		buffer.WriteString(cfg.Username)
		buffer.WriteString(" ")
	}

	if cfg.Password != "" {
		buffer.WriteString("password=")
		buffer.WriteString(cfg.Password)
		buffer.WriteString(" ")
	}

	if cfg.Database != "" {
		buffer.WriteString("dbname=")
		buffer.WriteString(cfg.Database)
		buffer.WriteString(" ")
	}

	buffer.WriteString("sslmode=disable")
	return buffer.String()
}

type PostgresFetcherQueries struct {
	// QueryTemplate is the Postgres Query which can be used to fetch configs from the database.
	// It is a Template, rather than a full Query, because a single HTTP request may reference multiple Stored Requests.
	//
	// In the simplest case, this could be something like:
	//   SELECT id, requestData, 'request' as type
	//     FROM stored_requests
	//     WHERE id in %REQUEST_ID_LIST%
	//     UNION ALL
	//   SELECT id, impData, 'imp' as type
	//     FROM stored_imps
	//     WHERE id in %IMP_ID_LIST%
	//
	// The MakeQuery function will transform this query into:
	//   SELECT id, requestData, 'request' as type
	//     FROM stored_requests
	//     WHERE id in ($1)
	//     UNION ALL
	//   SELECT id, impData, 'imp' as type
	//     FROM stored_imps
	//     WHERE id in ($2, $3, $4, ...)
	//
	// ... where the number of "$x" args depends on how many IDs are nested within the HTTP request.
	QueryTemplate string `mapstructure:"query"`

	// AmpQueryTemplate is the same as QueryTemplate, but used in the `/openrtb2/amp` endpoint.
	AmpQueryTemplate string `mapstructure:"amp_query"`
}

type PostgresCacheInitializer struct {
	Timeout int `mapstructure:"timeout_ms"`
	// Query should be something like:
	//
	// SELECT id, requestData, 'request' AS type FROM stored_requests
	// UNION ALL
	// SELECT id, impData, 'imp' AS type FROM stored_imps
	//
	// This query will be run once on startup to fetch _all_ known Stored Request data from the database.
	//
	// For more details on the expected format of requestData and impData, see stored_requests/events/postgres/polling.go
	Query string `mapstructure:"query"`
	// AmpQuery is just like Query, but for AMP Stored Requests
	AmpQuery string `mapstructure:"amp_query"`
}

func (cfg *PostgresCacheInitializer) validate(dataType DataType, errs []error) []error {
	section := dataType.Section()
	if cfg.Query == "" {
		return errs
	}
	if cfg.Timeout <= 0 {
		errs = append(errs, fmt.Errorf("%s: postgres.initialize_caches.timeout_ms must be positive", section))
	}
	if strings.Contains(cfg.Query, "$") {
		errs = append(errs, fmt.Errorf("%s: postgres.initialize_caches.query should not contain any wildcards (e.g. $1)", section))
	}
	return errs
}

type PostgresUpdatePolling struct {
	// RefreshRate determines how frequently the Query and AmpQuery are run.
	RefreshRate int `mapstructure:"refresh_rate_seconds"`

	// Timeout is the amount of time before a call to the database is aborted.
	Timeout int `mapstructure:"timeout_ms"`

	// An example UpdateQuery is:
	//
	// SELECT id, requestData, 'request' AS type
	//   FROM stored_requests
	//   WHERE last_updated > $1
	// UNION ALL
	// SELECT id, requestData, 'imp' AS type
	//   FROM stored_imps
	//   WHERE last_updated > $1
	//
	// The code will be run periodically to fetch updates from the database.
	Query string `mapstructure:"query"`
	// AmpQuery is the same as Query, but used for the `/openrtb2/amp` endpoint.
	AmpQuery string `mapstructure:"amp_query"`
}

func (cfg *PostgresUpdatePolling) validate(dataType DataType, errs []error) []error {
	section := dataType.Section()
	if cfg.Query == "" {
		return errs
	}

	if cfg.RefreshRate <= 0 {
		errs = append(errs, fmt.Errorf("%s: postgres.poll_for_updates.refresh_rate_seconds must be > 0", section))
	}

	if cfg.Timeout <= 0 {
		errs = append(errs, fmt.Errorf("%s: postgres.poll_for_updates.timeout_ms must be > 0", section))
	}

	if !strings.Contains(cfg.Query, "$1") || strings.Contains(cfg.Query, "$2") {
		errs = append(errs, fmt.Errorf("%s: postgres.poll_for_updates.query must contain exactly one wildcard", section))
	}
	return errs
}

// MakeQuery builds a query which can fetch numReqs Stored Requests and numImps Stored Imps.
// See the docs on PostgresConfig.QueryTemplate for a description of how it works.
func (cfg *PostgresFetcherQueries) MakeQuery(numReqs int, numImps int) (query string) {
	return resolve(cfg.QueryTemplate, numReqs, numImps)
}

func resolve(template string, numReqs int, numImps int) (query string) {
	numReqs = ensureNonNegative("Request", numReqs)
	numImps = ensureNonNegative("Imp", numImps)

	query = strings.Replace(template, "%REQUEST_ID_LIST%", makeIdList(0, numReqs), -1)
	query = strings.Replace(query, "%IMP_ID_LIST%", makeIdList(numReqs, numImps), -1)
	return
}

func ensureNonNegative(storedThing string, num int) int {
	if num < 0 {
		glog.Errorf("Can't build a SQL query for %d Stored %ss.", num, storedThing)
		return 0
	}
	return num
}

func makeIdList(numSoFar int, numArgs int) string {
	// Any empty list like "()" is illegal in Postgres. A (NULL) is the next best thing,
	// though, since `id IN (NULL)` is valid for all "id" column types, and evaluates to an empty set.
	//
	// The query plan also suggests that it's basically free:
	//
	// explain SELECT id, requestData FROM stored_requests WHERE id in %ID_LIST%;
	//
	// QUERY PLAN
	// -------------------------------------------
	// Result  (cost=0.00..0.00 rows=0 width=16)
	//	 One-Time Filter: false
	// (2 rows)
	if numArgs == 0 {
		return "(NULL)"
	}

	final := bytes.NewBuffer(make([]byte, 0, 2+4*numArgs))
	final.WriteString("(")
	for i := numSoFar + 1; i < numSoFar+numArgs; i++ {
		final.WriteString("$")
		final.WriteString(strconv.Itoa(i))
		final.WriteString(", ")
	}
	final.WriteString("$")
	final.WriteString(strconv.Itoa(numSoFar + numArgs))
	final.WriteString(")")

	return final.String()
}

type InMemoryCache struct {
	// Identify the type of memory cache. "none", "unbounded", "lru"
	Type string `mapstructure:"type"`
	// TTL is the maximum number of seconds that an unused value will stay in the cache.
	// TTL <= 0 can be used for "no ttl". Elements will still be evicted based on the Size.
	TTL int `mapstructure:"ttl_seconds"`
	// Size is the max total cache size allowed for single caches
	Size int `mapstructure:"size_bytes"`
	// RequestCacheSize is the max number of bytes allowed in the cache for Stored Requests. Values <= 0 will have no limit
	RequestCacheSize int `mapstructure:"request_cache_size_bytes"`
	// ImpCacheSize is the max number of bytes allowed in the cache for Stored Imps. Values <= 0 will have no limit
	ImpCacheSize int `mapstructure:"imp_cache_size_bytes"`
}

func (cfg *InMemoryCache) validate(dataType DataType, errs []error) []error {
	section := dataType.Section()
	switch cfg.Type {
	case "none":
		// No errors for no config options
	case "unbounded":
		if cfg.TTL != 0 {
			errs = append(errs, fmt.Errorf("%s: in_memory_cache.ttl_seconds is not supported for unbounded caches. Got %d", section, cfg.TTL))
		}
		if dataType == AccountDataType {
			// single cache
			if cfg.Size != 0 {
				errs = append(errs, fmt.Errorf("%s: in_memory_cache.size_bytes is not supported for unbounded caches. Got %d", section, cfg.Size))
			}
		} else {
			// dual (request and imp) caches
			if cfg.RequestCacheSize != 0 {
				errs = append(errs, fmt.Errorf("%s: in_memory_cache.request_cache_size_bytes is not supported for unbounded caches. Got %d", section, cfg.RequestCacheSize))
			}
			if cfg.ImpCacheSize != 0 {
				errs = append(errs, fmt.Errorf("%s: in_memory_cache.imp_cache_size_bytes is not supported for unbounded caches. Got %d", section, cfg.ImpCacheSize))
			}
		}
	case "lru":
		if dataType == AccountDataType {
			// single cache
			if cfg.Size <= 0 {
				errs = append(errs, fmt.Errorf("%s: in_memory_cache.size_bytes must be >= 0 when in_memory_cache.type=lru. Got %d", section, cfg.Size))
			}
			if cfg.RequestCacheSize > 0 || cfg.ImpCacheSize > 0 {
				glog.Warningf("%s: in_memory_cache.request_cache_size_bytes and imp_cache_size_bytes do not apply to this section and will be ignored", section)
			}
		} else {
			// dual (request and imp) caches
			if cfg.RequestCacheSize <= 0 {
				errs = append(errs, fmt.Errorf("%s: in_memory_cache.request_cache_size_bytes must be >= 0 when in_memory_cache.type=lru. Got %d", section, cfg.RequestCacheSize))
			}
			if cfg.ImpCacheSize <= 0 {
				errs = append(errs, fmt.Errorf("%s: in_memory_cache.imp_cache_size_bytes must be >= 0 when in_memory_cache.type=lru. Got %d", section, cfg.ImpCacheSize))
			}
			if cfg.Size > 0 {
				glog.Warningf("%s: in_memory_cache.size_bytes does not apply in this section and will be ignored", section)
			}
		}
	default:
		errs = append(errs, fmt.Errorf("%s: in_memory_cache.type %s is invalid", section, cfg.Type))
	}
	return errs
}<|MERGE_RESOLUTION|>--- conflicted
+++ resolved
@@ -136,14 +136,7 @@
 	return
 }
 
-<<<<<<< HEAD
 func (cfg *StoredRequests) validate(errs []error) []error {
-	if cfg.DataType() == AccountDataType && cfg.HTTP.Endpoint != "" {
-		errs = append(errs, fmt.Errorf("%s.http: retrieving accounts via http not available, use accounts.files", cfg.Section()))
-	}
-=======
-func (cfg *StoredRequests) validate(errs configErrors) configErrors {
->>>>>>> ab26a907
 	if cfg.DataType() == AccountDataType && cfg.Postgres.ConnectionInfo.Database != "" {
 		errs = append(errs, fmt.Errorf("%s.postgres: retrieving accounts via postgres not available, use accounts.files", cfg.Section()))
 	} else {
