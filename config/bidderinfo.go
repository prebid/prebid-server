--- conflicted
+++ resolved
@@ -267,19 +267,13 @@
 	return processBidderAliases(aliasNillableFieldsByBidder, bidderInfos)
 }
 
-<<<<<<< HEAD
-func processBidderAliases(aliasInfos aliasInfos, bidderInfos BidderInfos) (BidderInfos, error) {
-	for bidderName, alias := range aliasInfos {
-		if err := validateAliases(bidderInfos[bidderName], bidderInfos, bidderName); err != nil {
-=======
 func processBidderAliases(aliasNillableFieldsByBidder map[string]aliasNillableFields, bidderInfos BidderInfos) (BidderInfos, error) {
-	for bidderName := range aliasNillableFieldsByBidder {
+	for bidderName, alias := range aliasNillableFieldsByBidder {
 		aliasBidderInfo, ok := bidderInfos[bidderName]
 		if !ok {
 			return nil, fmt.Errorf("bidder info not found for an alias: %s", bidderName)
 		}
 		if err := validateAliases(aliasBidderInfo, bidderInfos, bidderName); err != nil {
->>>>>>> 92211a53
 			return nil, err
 		}
 		parentBidderInfo := bidderInfos[aliasBidderInfo.AliasOf]
