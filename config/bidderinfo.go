package config

import (
	"errors"
	"fmt"
	"log"
	"os"
	"path/filepath"
	"strings"
	"text/template"

	"github.com/prebid/prebid-server/v2/macros"
	"github.com/prebid/prebid-server/v2/openrtb_ext"

	validator "github.com/asaskevich/govalidator"
	"gopkg.in/yaml.v3"
)

// BidderInfos contains a mapping of bidder name to bidder info.
type BidderInfos map[string]BidderInfo

// BidderInfo specifies all configuration for a bidder except for enabled status, endpoint, and extra information.
type BidderInfo struct {
	AliasOf          string `yaml:"aliasOf" mapstructure:"aliasOf"`
	Disabled         bool   `yaml:"disabled" mapstructure:"disabled"`
	Endpoint         string `yaml:"endpoint" mapstructure:"endpoint"`
	ExtraAdapterInfo string `yaml:"extra_info" mapstructure:"extra_info"`

	Maintainer              *MaintainerInfo   `yaml:"maintainer" mapstructure:"maintainer"`
	Capabilities            *CapabilitiesInfo `yaml:"capabilities" mapstructure:"capabilities"`
	ModifyingVastXmlAllowed bool              `yaml:"modifyingVastXmlAllowed" mapstructure:"modifyingVastXmlAllowed"`
	Debug                   *DebugInfo        `yaml:"debug" mapstructure:"debug"`
	GVLVendorID             uint16            `yaml:"gvlVendorID" mapstructure:"gvlVendorID"`

	Syncer *Syncer `yaml:"userSync" mapstructure:"userSync"`

	Experiment BidderInfoExperiment `yaml:"experiment" mapstructure:"experiment"`

	// needed for Rubicon
	XAPI AdapterXAPI `yaml:"xapi" mapstructure:"xapi"`

	// needed for Facebook
	PlatformID string `yaml:"platform_id" mapstructure:"platform_id"`
	AppSecret  string `yaml:"app_secret" mapstructure:"app_secret"`
	// EndpointCompression determines, if set, the type of compression the bid request will undergo before being sent to the corresponding bid server
	EndpointCompression string       `yaml:"endpointCompression" mapstructure:"endpointCompression"`
	OpenRTB             *OpenRTBInfo `yaml:"openrtb" mapstructure:"openrtb"`
}

type aliasNillableFields struct {
	Disabled                *bool                 `yaml:"disabled" mapstructure:"disabled"`
	ModifyingVastXmlAllowed *bool                 `yaml:"modifyingVastXmlAllowed" mapstructure:"modifyingVastXmlAllowed"`
	Experiment              *BidderInfoExperiment `yaml:"experiment" mapstructure:"experiment"`
	XAPI                    *AdapterXAPI          `yaml:"xapi" mapstructure:"xapi"`
}

// BidderInfoExperiment specifies non-production ready feature config for a bidder
type BidderInfoExperiment struct {
	AdsCert BidderAdsCert `yaml:"adsCert" mapstructure:"adsCert"`
}

// BidderAdsCert enables Call Sign feature for bidder
type BidderAdsCert struct {
	Enabled bool `yaml:"enabled" mapstructure:"enabled"`
}

// MaintainerInfo specifies the support email address for a bidder.
type MaintainerInfo struct {
	Email string `yaml:"email" mapstructure:"email"`
}

// CapabilitiesInfo specifies the supported platforms for a bidder.
type CapabilitiesInfo struct {
	App  *PlatformInfo `yaml:"app" mapstructure:"app"`
	Site *PlatformInfo `yaml:"site" mapstructure:"site"`
	DOOH *PlatformInfo `yaml:"dooh" mapstructure:"dooh"`
}

// PlatformInfo specifies the supported media types for a bidder.
type PlatformInfo struct {
	MediaTypes []openrtb_ext.BidType `yaml:"mediaTypes" mapstructure:"mediaTypes"`
}

// DebugInfo specifies the supported debug options for a bidder.
type DebugInfo struct {
	Allow bool `yaml:"allow" mapstructure:"allow"`
}

type AdapterXAPI struct {
	Username string `yaml:"username" mapstructure:"username"`
	Password string `yaml:"password" mapstructure:"password"`
	Tracker  string `yaml:"tracker" mapstructure:"tracker"`
}

// OpenRTBInfo specifies the versions/aspects of openRTB that a bidder supports
// Version is not yet actively supported
// GPPSupported is not yet actively supported
type OpenRTBInfo struct {
	Version      string `yaml:"version" mapstructure:"version"`
	GPPSupported bool   `yaml:"gpp-supported" mapstructure:"gpp-supported"`
}

// Syncer specifies the user sync settings for a bidder. This struct is shared by the account config,
// so it needs to have both yaml and mapstructure mappings.
type Syncer struct {
	// Key is used as the record key for the user sync cookie. We recommend using the bidder name
	// as the key for consistency, but that is not enforced as a requirement.
	Key string `yaml:"key" mapstructure:"key"`

	// Supports allows bidders to specify which user sync endpoints they support but which don't have
	// good defaults. Host companies should contact the bidder for the endpoint configuration. Hosts
	// may not override this value.
	Supports []string `yaml:"supports" mapstructure:"supports"`

	// IFrame configures an iframe endpoint for user syncing.
	IFrame *SyncerEndpoint `yaml:"iframe" mapstructure:"iframe"`

	// Redirect configures an redirect endpoint for user syncing. This is also known as an image
	// endpoint in the Prebid.js project.
	Redirect *SyncerEndpoint `yaml:"redirect" mapstructure:"redirect"`

	// ExternalURL is available as a macro to the RedirectURL template.
	ExternalURL string `yaml:"externalUrl" mapstructure:"external_url"`

	// SupportCORS identifies if CORS is supported for the user syncing endpoints.
	SupportCORS *bool `yaml:"supportCors" mapstructure:"support_cors"`

<<<<<<< HEAD
	// Enabled signifies whether a bidder is enabled/disabled for user sync
	Enabled *bool `yaml:"enabled" mapstructure:"enabled"`
=======
	// SkipWhen allows bidders to specify when they don't want to sync
	SkipWhen *SkipWhen `yaml:"skipwhen" mapstructure:"skipwhen"`
}

type SkipWhen struct {
	GDPR   bool     `yaml:"gdpr" mapstructure:"gdpr"`
	GPPSID []string `yaml:"gpp_sid" mapstructure:"gpp_sid"`
>>>>>>> df072ff7
}

// SyncerEndpoint specifies the configuration of the URL returned by the /cookie_sync endpoint
// for a specific bidder. Bidders must specify at least one endpoint configuration to be eligible
// for selection during a user sync request.
//
// URL is the only required field, although we highly recommend to use the available macros to
// make the configuration readable and maintainable. User sync urls include a redirect url back to
// Prebid Server which is url escaped and can be very diffcult for humans to read.
//
// In most cases, bidders will specify a URL with a `{{.RedirectURL}}` macro for the call back to
// Prebid Server and a UserMacro which the bidder server will replace with the user's id. Example:
//
//	url: "https://sync.bidderserver.com/usersync?gdpr={{.GDPR}}&gdpr_consent={{.GDPRConsent}}&us_privacy={{.USPrivacy}}&gpp={{.GPP}}&gpp_sid={{.GPPSID}}&redirect={{.RedirectURL}}"
//	userMacro: "$UID"
//
// Prebid Server is configured with a default RedirectURL template matching the /setuid call. This
// may be overridden for all bidders with the `user_sync.redirect_url` host configuration or for a
// specific bidder with the RedirectURL value in this struct.
type SyncerEndpoint struct {
	// URL is the endpoint on the bidder server the user will be redirected to when a user sync is
	// requested. The following macros are resolved at application startup:
	//
	//  {{.RedirectURL}} - This will be replaced with a redirect url generated using the RedirectURL
	//                     template and url escaped for safe inclusion in any part of the URL.
	//
	// The following macros are specific to individual requests and are resolved at runtime using the
	// Go template engine. For more information on Go templates, see: https://golang.org/pkg/text/template/
	//
	//  {{.GDPR}}        - This will be replaced with the "gdpr" property sent to /cookie_sync.
	//  {{.Consent}}     - This will be replaced with the "consent" property sent to /cookie_sync.
	//  {{.USPrivacy}}   - This will be replaced with the "us_privacy" property sent to /cookie_sync.
	//  {{.GPP}}		 - This will be replaced with the "gpp" property sent to /cookie_sync.
	//  {{.GPPSID}}		 - This will be replaced with the "gpp_sid" property sent to /cookie_sync.
	URL string `yaml:"url" mapstructure:"url"`

	// RedirectURL is an endpoint on the host server the user will be redirected to when a user sync
	// request has been completed by the bidder server. The following macros are resolved at application
	// startup:
	//
	//  {{.ExternalURL}} - This will be replaced with the host server's externally reachable http path.
	//  {{.BidderName}}  - This will be replaced with the bidder name.
	//  {{.SyncType}}    - This will be replaced with the sync type, either 'b' for iframe syncs or 'i'
	//                     for redirect/image syncs.
	//  {{.UserMacro}}   - This will be replaced with the bidder server's user id macro.
	//
	// The endpoint on the host server is usually Prebid Server's /setuid endpoint. The default value is:
	// `{{.ExternalURL}}/setuid?bidder={{.SyncerKey}}&gdpr={{.GDPR}}&gdpr_consent={{.GDPRConsent}}&gpp={{.GPP}}&gpp_sid={{.GPPSID}}&f={{.SyncType}}&uid={{.UserMacro}}`
	RedirectURL string `yaml:"redirectUrl" mapstructure:"redirect_url"`

	// ExternalURL is available as a macro to the RedirectURL template. If not specified, either the syncer configuration
	// value or the host configuration value is used.
	ExternalURL string `yaml:"externalUrl" mapstructure:"external_url"`

	// UserMacro is available as a macro to the RedirectURL template. This value is specific to the bidder server
	// and has no default.
	UserMacro string `yaml:"userMacro" mapstructure:"user_macro"`
}

func (bi BidderInfo) IsEnabled() bool {
	return !bi.Disabled
}

type InfoReader interface {
	Read() (map[string][]byte, error)
}

type InfoReaderFromDisk struct {
	Path string
}

func (r InfoReaderFromDisk) Read() (map[string][]byte, error) {
	bidderConfigs, err := os.ReadDir(r.Path)
	if err != nil {
		log.Fatal(err)
	}

	bidderInfos := make(map[string][]byte)
	for _, bidderConfig := range bidderConfigs {
		if bidderConfig.IsDir() {
			continue //ignore directories
		}
		fileName := bidderConfig.Name()
		filePath := filepath.Join(r.Path, fileName)
		data, err := os.ReadFile(filePath)
		if err != nil {
			return nil, err
		}
		bidderInfos[fileName] = data
	}
	return bidderInfos, nil
}

func LoadBidderInfoFromDisk(path string) (BidderInfos, error) {
	bidderInfoReader := InfoReaderFromDisk{Path: path}
	return LoadBidderInfo(bidderInfoReader)
}

func LoadBidderInfo(reader InfoReader) (BidderInfos, error) {
	return processBidderInfos(reader, openrtb_ext.NormalizeBidderName)
}

func processBidderInfos(reader InfoReader, normalizeBidderName func(string) (openrtb_ext.BidderName, bool)) (BidderInfos, error) {
	bidderConfigs, err := reader.Read()
	if err != nil {
		return nil, fmt.Errorf("error loading bidders data")
	}

	bidderInfos := BidderInfos{}
	aliasNillableFieldsByBidder := map[string]aliasNillableFields{}
	for fileName, data := range bidderConfigs {
		bidderName := strings.Split(fileName, ".")
		if len(bidderName) == 2 && bidderName[1] == "yaml" {
			info := BidderInfo{}
			if err := yaml.Unmarshal(data, &info); err != nil {
				return nil, fmt.Errorf("error parsing config for bidder %s: %v", fileName, err)
			}

			//need to maintain nullable fields from BidderInfo struct into bidderInfoNullableFields
			//to handle the default values in aliases yaml
			if len(info.AliasOf) > 0 {
				aliasFields := aliasNillableFields{}
				if err := yaml.Unmarshal(data, &aliasFields); err != nil {
					return nil, fmt.Errorf("error parsing config for aliased bidder %s: %v", fileName, err)
				}

				//required for CoreBidderNames function to also return aliasBiddernames
				if err := openrtb_ext.SetAliasBidderName(bidderName[0], openrtb_ext.BidderName(info.AliasOf)); err != nil {
					return nil, err
				}

				normalizedBidderName, bidderNameExists := normalizeBidderName(bidderName[0])
				if !bidderNameExists {
					return nil, fmt.Errorf("error parsing config for an alias %s: unknown bidder", fileName)
				}

				aliasNillableFieldsByBidder[string(normalizedBidderName)] = aliasFields
				bidderInfos[string(normalizedBidderName)] = info
			} else {
				normalizedBidderName, bidderNameExists := normalizeBidderName(bidderName[0])
				if !bidderNameExists {
					return nil, fmt.Errorf("error parsing config for bidder %s: unknown bidder", fileName)
				}

				bidderInfos[string(normalizedBidderName)] = info
			}
		}
	}
	return processBidderAliases(aliasNillableFieldsByBidder, bidderInfos)
}

func processBidderAliases(aliasNillableFieldsByBidder map[string]aliasNillableFields, bidderInfos BidderInfos) (BidderInfos, error) {
	for bidderName, alias := range aliasNillableFieldsByBidder {
		aliasBidderInfo, ok := bidderInfos[bidderName]
		if !ok {
			return nil, fmt.Errorf("bidder info not found for an alias: %s", bidderName)
		}
		if err := validateAliases(aliasBidderInfo, bidderInfos, bidderName); err != nil {
			return nil, err
		}

		parentBidderInfo := bidderInfos[aliasBidderInfo.AliasOf]
		if aliasBidderInfo.AppSecret == "" {
			aliasBidderInfo.AppSecret = parentBidderInfo.AppSecret
		}
		if aliasBidderInfo.Capabilities == nil {
			aliasBidderInfo.Capabilities = parentBidderInfo.Capabilities
		}
		if aliasBidderInfo.Debug == nil {
			aliasBidderInfo.Debug = parentBidderInfo.Debug
		}
		if aliasBidderInfo.Endpoint == "" {
			aliasBidderInfo.Endpoint = parentBidderInfo.Endpoint
		}
		if aliasBidderInfo.EndpointCompression == "" {
			aliasBidderInfo.EndpointCompression = parentBidderInfo.EndpointCompression
		}
		if aliasBidderInfo.ExtraAdapterInfo == "" {
			aliasBidderInfo.ExtraAdapterInfo = parentBidderInfo.ExtraAdapterInfo
		}
		if aliasBidderInfo.GVLVendorID == 0 {
			aliasBidderInfo.GVLVendorID = parentBidderInfo.GVLVendorID
		}
		if aliasBidderInfo.Maintainer == nil {
			aliasBidderInfo.Maintainer = parentBidderInfo.Maintainer
		}
		if aliasBidderInfo.OpenRTB == nil {
			aliasBidderInfo.OpenRTB = parentBidderInfo.OpenRTB
		}
		if aliasBidderInfo.PlatformID == "" {
			aliasBidderInfo.PlatformID = parentBidderInfo.PlatformID
		}
		if aliasBidderInfo.Syncer == nil && parentBidderInfo.Syncer != nil {
			syncerKey := aliasBidderInfo.AliasOf
			if parentBidderInfo.Syncer.Key != "" {
				syncerKey = parentBidderInfo.Syncer.Key
			}
			syncer := Syncer{Key: syncerKey}
			aliasBidderInfo.Syncer = &syncer
		}
		if alias.Disabled == nil {
			aliasBidderInfo.Disabled = parentBidderInfo.Disabled
		}
		if alias.Experiment == nil {
			aliasBidderInfo.Experiment = parentBidderInfo.Experiment
		}
		if alias.ModifyingVastXmlAllowed == nil {
			aliasBidderInfo.ModifyingVastXmlAllowed = parentBidderInfo.ModifyingVastXmlAllowed
		}
		if alias.XAPI == nil {
			aliasBidderInfo.XAPI = parentBidderInfo.XAPI
		}
		bidderInfos[bidderName] = aliasBidderInfo
	}
	return bidderInfos, nil
}

// ToGVLVendorIDMap transforms a BidderInfos object to a map of bidder names to GVL id.
// Disabled bidders are omitted from the result.
func (infos BidderInfos) ToGVLVendorIDMap() map[openrtb_ext.BidderName]uint16 {
	gvlVendorIds := make(map[openrtb_ext.BidderName]uint16, len(infos))
	for name, info := range infos {
		if info.IsEnabled() && info.GVLVendorID != 0 {
			gvlVendorIds[openrtb_ext.BidderName(name)] = info.GVLVendorID
		}
	}
	return gvlVendorIds
}

// validateBidderInfos validates bidder endpoint, info and syncer data
func (infos BidderInfos) validate(errs []error) []error {
	for bidderName, bidder := range infos {
		if bidder.IsEnabled() {
			errs = validateAdapterEndpoint(bidder.Endpoint, bidderName, errs)

			if err := validateInfo(bidder, infos, bidderName); err != nil {
				errs = append(errs, err)
			}

			if err := validateSyncer(bidder); err != nil {
				errs = append(errs, err)
			}
		}
	}
	return errs
}

func validateAliases(aliasBidderInfo BidderInfo, infos BidderInfos, bidderName string) error {
	if len(aliasBidderInfo.AliasOf) > 0 {
		if parentBidder, ok := infos[aliasBidderInfo.AliasOf]; ok {
			if len(parentBidder.AliasOf) > 0 {
				return fmt.Errorf("bidder: %s cannot be an alias of an alias: %s", aliasBidderInfo.AliasOf, bidderName)
			}
		} else {
			return fmt.Errorf("bidder: %s not found for an alias: %s", aliasBidderInfo.AliasOf, bidderName)
		}
	}
	return nil
}

var testEndpointTemplateParams = macros.EndpointTemplateParams{
	Host:        "anyHost",
	PublisherID: "anyPublisherID",
	AccountID:   "anyAccountID",
	ZoneID:      "anyZoneID",
	SourceId:    "anySourceID",
	AdUnit:      "anyAdUnit",
	MediaType:   "MediaType",
}

// validateAdapterEndpoint makes sure that an adapter has a valid endpoint
// associated with it
func validateAdapterEndpoint(endpoint string, bidderName string, errs []error) []error {
	if endpoint == "" {
		return append(errs, fmt.Errorf("There's no default endpoint available for %s. Calls to this bidder/exchange will fail. "+
			"Please set adapters.%s.endpoint in your app config", bidderName, bidderName))
	}

	// Create endpoint template
	endpointTemplate, err := template.New("endpointTemplate").Parse(endpoint)
	if err != nil {
		return append(errs, fmt.Errorf("Invalid endpoint template: %s for adapter: %s. %v", endpoint, bidderName, err))
	}
	// Resolve macros (if any) in the endpoint URL
	resolvedEndpoint, err := macros.ResolveMacros(endpointTemplate, testEndpointTemplateParams)
	if err != nil {
		return append(errs, fmt.Errorf("Unable to resolve endpoint: %s for adapter: %s. %v", endpoint, bidderName, err))
	}
	// Validate the resolved endpoint
	//
	// Validating using both IsURL and IsRequestURL because IsURL allows relative paths
	// whereas IsRequestURL requires absolute path but fails to check other valid URL
	// format constraints.
	//
	// For example: IsURL will allow "abcd.com" but IsRequestURL won't
	// IsRequestURL will allow "http://http://abcd.com" but IsURL won't
	if !validator.IsURL(resolvedEndpoint) || !validator.IsRequestURL(resolvedEndpoint) {
		errs = append(errs, fmt.Errorf("The endpoint: %s for %s is not a valid URL", resolvedEndpoint, bidderName))
	}
	return errs
}

func validateInfo(bidder BidderInfo, infos BidderInfos, bidderName string) error {
	if err := validateMaintainer(bidder.Maintainer, bidderName); err != nil {
		return err
	}
	if err := validateCapabilities(bidder.Capabilities, bidderName); err != nil {
		return err
	}
	if len(bidder.AliasOf) > 0 {
		if err := validateAliasCapabilities(bidder, infos, bidderName); err != nil {
			return err
		}
	}
	return nil
}

func validateMaintainer(info *MaintainerInfo, bidderName string) error {
	if info == nil || info.Email == "" {
		return fmt.Errorf("missing required field: maintainer.email for adapter: %s", bidderName)
	}
	return nil
}

func validateAliasCapabilities(aliasBidderInfo BidderInfo, infos BidderInfos, bidderName string) error {
	parentBidder, parentFound := infos[aliasBidderInfo.AliasOf]
	if !parentFound {
		return fmt.Errorf("parent bidder: %s not found for an alias: %s", aliasBidderInfo.AliasOf, bidderName)
	}

	if aliasBidderInfo.Capabilities != nil {
		if parentBidder.Capabilities == nil {
			return fmt.Errorf("capabilities for alias: %s should be a subset of capabilities for parent bidder: %s", bidderName, aliasBidderInfo.AliasOf)
		}

		if (aliasBidderInfo.Capabilities.App != nil && parentBidder.Capabilities.App == nil) ||
			(aliasBidderInfo.Capabilities.Site != nil && parentBidder.Capabilities.Site == nil) ||
			(aliasBidderInfo.Capabilities.DOOH != nil && parentBidder.Capabilities.DOOH == nil) {
			return fmt.Errorf("capabilities for alias: %s should be a subset of capabilities for parent bidder: %s", bidderName, aliasBidderInfo.AliasOf)
		}

		if aliasBidderInfo.Capabilities.Site != nil && parentBidder.Capabilities.Site != nil {
			if err := isAliasPlatformInfoSubsetOfParent(*parentBidder.Capabilities.Site, *aliasBidderInfo.Capabilities.Site, bidderName, aliasBidderInfo.AliasOf); err != nil {
				return err
			}
		}

		if aliasBidderInfo.Capabilities.App != nil && parentBidder.Capabilities.App != nil {
			if err := isAliasPlatformInfoSubsetOfParent(*parentBidder.Capabilities.App, *aliasBidderInfo.Capabilities.App, bidderName, aliasBidderInfo.AliasOf); err != nil {
				return err
			}
		}

		if aliasBidderInfo.Capabilities.DOOH != nil && parentBidder.Capabilities.DOOH != nil {
			if err := isAliasPlatformInfoSubsetOfParent(*parentBidder.Capabilities.DOOH, *aliasBidderInfo.Capabilities.DOOH, bidderName, aliasBidderInfo.AliasOf); err != nil {
				return err
			}
		}
	}

	return nil
}

func isAliasPlatformInfoSubsetOfParent(parentInfo PlatformInfo, aliasInfo PlatformInfo, bidderName string, parentBidderName string) error {
	parentMediaTypes := make(map[openrtb_ext.BidType]struct{})
	for _, info := range parentInfo.MediaTypes {
		parentMediaTypes[info] = struct{}{}
	}

	for _, info := range aliasInfo.MediaTypes {
		if _, found := parentMediaTypes[info]; !found {
			return fmt.Errorf("mediaTypes for alias: %s should be a subset of MediaTypes for parent bidder: %s", bidderName, parentBidderName)
		}
	}

	return nil
}

func validateCapabilities(info *CapabilitiesInfo, bidderName string) error {
	if info == nil {
		return fmt.Errorf("missing required field: capabilities for adapter: %s", bidderName)
	}

	if info.App == nil && info.Site == nil && info.DOOH == nil {
		return fmt.Errorf("at least one of capabilities.site, capabilities.app, or capabilities.dooh must exist for adapter: %s", bidderName)
	}

	if info.App != nil {
		if err := validatePlatformInfo(info.App); err != nil {
			return fmt.Errorf("capabilities.app failed validation: %v for adapter: %s", err, bidderName)
		}
	}

	if info.Site != nil {
		if err := validatePlatformInfo(info.Site); err != nil {
			return fmt.Errorf("capabilities.site failed validation: %v for adapter: %s", err, bidderName)
		}
	}

	if info.DOOH != nil {
		if err := validatePlatformInfo(info.DOOH); err != nil {
			return fmt.Errorf("capabilities.dooh failed validation: %v for adapter: %s", err, bidderName)
		}
	}

	return nil
}

func validatePlatformInfo(info *PlatformInfo) error {
	if len(info.MediaTypes) == 0 {
		return errors.New("at least one media type needs to be specified")
	}

	for index, mediaType := range info.MediaTypes {
		if mediaType != "banner" && mediaType != "video" && mediaType != "native" && mediaType != "audio" {
			return fmt.Errorf("unrecognized media type at index %d: %s", index, mediaType)
		}
	}

	return nil
}

func validateSyncer(bidderInfo BidderInfo) error {
	if bidderInfo.Syncer == nil {
		return nil
	}

	for _, supports := range bidderInfo.Syncer.Supports {
		if !strings.EqualFold(supports, "iframe") && !strings.EqualFold(supports, "redirect") {
			return fmt.Errorf("syncer could not be created, invalid supported endpoint: %s", supports)
		}
	}

	return nil
}

func applyBidderInfoConfigOverrides(configBidderInfos nillableFieldBidderInfos, fsBidderInfos BidderInfos, normalizeBidderName func(string) (openrtb_ext.BidderName, bool)) (BidderInfos, error) {
	mergedBidderInfos := make(map[string]BidderInfo, len(fsBidderInfos))

	for bidderName, configBidderInfo := range configBidderInfos {
		normalizedBidderName, exists := normalizeBidderName(bidderName)
		if !exists {
			return nil, fmt.Errorf("error setting configuration for bidder %s: unknown bidder", bidderName)
		}
		fsBidderInfo, exists := fsBidderInfos[string(normalizedBidderName)]
		if !exists {
			return nil, fmt.Errorf("error finding configuration for bidder %s: unknown bidder", bidderName)
		}

		mergedBidderInfo := fsBidderInfo
		mergedBidderInfo.Syncer = configBidderInfo.bidderInfo.Syncer.Override(fsBidderInfo.Syncer)
		if len(configBidderInfo.bidderInfo.Endpoint) > 0 {
			mergedBidderInfo.Endpoint = configBidderInfo.bidderInfo.Endpoint
		}
		if len(configBidderInfo.bidderInfo.ExtraAdapterInfo) > 0 {
			mergedBidderInfo.ExtraAdapterInfo = configBidderInfo.bidderInfo.ExtraAdapterInfo
		}
		if configBidderInfo.bidderInfo.Maintainer != nil {
			mergedBidderInfo.Maintainer = configBidderInfo.bidderInfo.Maintainer
		}
		if configBidderInfo.bidderInfo.Capabilities != nil {
			mergedBidderInfo.Capabilities = configBidderInfo.bidderInfo.Capabilities
		}
		if configBidderInfo.bidderInfo.Debug != nil {
			mergedBidderInfo.Debug = configBidderInfo.bidderInfo.Debug
		}
		if configBidderInfo.bidderInfo.GVLVendorID > 0 {
			mergedBidderInfo.GVLVendorID = configBidderInfo.bidderInfo.GVLVendorID
		}
		if configBidderInfo.bidderInfo.XAPI.Username != "" {
			mergedBidderInfo.XAPI.Username = configBidderInfo.bidderInfo.XAPI.Username
		}
		if configBidderInfo.bidderInfo.XAPI.Password != "" {
			mergedBidderInfo.XAPI.Password = configBidderInfo.bidderInfo.XAPI.Password
		}
		if configBidderInfo.bidderInfo.XAPI.Tracker != "" {
			mergedBidderInfo.XAPI.Tracker = configBidderInfo.bidderInfo.XAPI.Tracker
		}
		if configBidderInfo.bidderInfo.PlatformID != "" {
			mergedBidderInfo.PlatformID = configBidderInfo.bidderInfo.PlatformID
		}
		if configBidderInfo.bidderInfo.AppSecret != "" {
			mergedBidderInfo.AppSecret = configBidderInfo.bidderInfo.AppSecret
		}
		if configBidderInfo.nillableFields.Disabled != nil {
			mergedBidderInfo.Disabled = configBidderInfo.bidderInfo.Disabled
		}
		if configBidderInfo.nillableFields.ModifyingVastXmlAllowed != nil {
			mergedBidderInfo.ModifyingVastXmlAllowed = configBidderInfo.bidderInfo.ModifyingVastXmlAllowed
		}
		if configBidderInfo.bidderInfo.Experiment.AdsCert.Enabled == true {
			mergedBidderInfo.Experiment.AdsCert.Enabled = true
		}
		if configBidderInfo.bidderInfo.EndpointCompression != "" {
			mergedBidderInfo.EndpointCompression = configBidderInfo.bidderInfo.EndpointCompression
		}
		if configBidderInfo.bidderInfo.OpenRTB != nil {
			mergedBidderInfo.OpenRTB = configBidderInfo.bidderInfo.OpenRTB
		}

		mergedBidderInfos[string(normalizedBidderName)] = mergedBidderInfo
	}
	for bidderName, fsBidderInfo := range fsBidderInfos {
		if _, exists := mergedBidderInfos[bidderName]; !exists {
			mergedBidderInfos[bidderName] = fsBidderInfo
		}
	}

	return mergedBidderInfos, nil
}

// Override returns a new Syncer object where values in the original are replaced by non-empty/non-default
// values in the override, except for the Supports field which may not be overridden. No changes are made
// to the original or override Syncer.
func (s *Syncer) Override(original *Syncer) *Syncer {
	if s == nil && original == nil {
		return nil
	}

	var copy Syncer
	if original != nil {
		copy = *original
	}

	if s == nil {
		return &copy
	}

	if s.Key != "" {
		copy.Key = s.Key
	}

	if original == nil {
		copy.IFrame = s.IFrame.Override(nil)
		copy.Redirect = s.Redirect.Override(nil)
	} else {
		copy.IFrame = s.IFrame.Override(original.IFrame)
		copy.Redirect = s.Redirect.Override(original.Redirect)
	}

	if s.ExternalURL != "" {
		copy.ExternalURL = s.ExternalURL
	}

	if s.SupportCORS != nil {
		copy.SupportCORS = s.SupportCORS
	}

	return &copy
}

// Override returns a new SyncerEndpoint object where values in the original are replaced by non-empty/non-default
// values in the override. No changes are made to the original or override SyncerEndpoint.
func (s *SyncerEndpoint) Override(original *SyncerEndpoint) *SyncerEndpoint {
	if s == nil && original == nil {
		return nil
	}

	var copy SyncerEndpoint
	if original != nil {
		copy = *original
	}

	if s == nil {
		return &copy
	}

	if s.URL != "" {
		copy.URL = s.URL
	}

	if s.RedirectURL != "" {
		copy.RedirectURL = s.RedirectURL
	}

	if s.ExternalURL != "" {
		copy.ExternalURL = s.ExternalURL
	}

	if s.UserMacro != "" {
		copy.UserMacro = s.UserMacro
	}

	return &copy
}<|MERGE_RESOLUTION|>--- conflicted
+++ resolved
@@ -125,10 +125,9 @@
 	// SupportCORS identifies if CORS is supported for the user syncing endpoints.
 	SupportCORS *bool `yaml:"supportCors" mapstructure:"support_cors"`
 
-<<<<<<< HEAD
 	// Enabled signifies whether a bidder is enabled/disabled for user sync
 	Enabled *bool `yaml:"enabled" mapstructure:"enabled"`
-=======
+
 	// SkipWhen allows bidders to specify when they don't want to sync
 	SkipWhen *SkipWhen `yaml:"skipwhen" mapstructure:"skipwhen"`
 }
@@ -136,7 +135,6 @@
 type SkipWhen struct {
 	GDPR   bool     `yaml:"gdpr" mapstructure:"gdpr"`
 	GPPSID []string `yaml:"gpp_sid" mapstructure:"gpp_sid"`
->>>>>>> df072ff7
 }
 
 // SyncerEndpoint specifies the configuration of the URL returned by the /cookie_sync endpoint
