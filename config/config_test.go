--- conflicted
+++ resolved
@@ -504,7 +504,6 @@
         use_dynamic_data: true
         max_rules: 120
         max_schema_dims: 5
-<<<<<<< HEAD
         fetch:
           enabled: true
           url: http://test.com/floors
@@ -514,13 +513,11 @@
           period_sec: 2000
           max_age_sec: 6000
           max_schema_dims: 10
-=======
     privacy:
         ipv6:
             anon_keep_bits: 50
         ipv4:
             anon_keep_bits: 20
->>>>>>> 01bd679d
 tmax_adjustments:
   enabled: true
   bidder_response_duration_min_ms: 700
