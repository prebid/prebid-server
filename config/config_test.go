--- conflicted
+++ resolved
@@ -422,40 +422,14 @@
         remote:
             url: ""
             signing_timeout_ms: 10
-<<<<<<< HEAD
+
     price_floors:
         enabled: true
         use_dynamic_data: false
         enforce_floors_rate: 100
         enforce_deal_floors: true
-`)
-
-var adapterExtraInfoConfig = []byte(`
-adapters:
-  appnexus:
-    endpoint: http://ib.adnxs.com/some/endpoint
-    usersync_url: http://adnxs.com/sync.php?p=prebid
-    platform_id: appNexus
-    xapi:
-      username: appuser
-      password: 123456
-      tracker: anxsTrack
-    disabled: true
-    extra_info: "{\"native\":\"http://www.native.org/endpoint\",\"video\":\"http://www.video.org/endpoint\"}"
-`)
-
-var invalidAdapterEndpointConfig = []byte(`
-adapters:
-  appnexus:
-    endpoint: ib.adnxs.com/some/endpoint
-  brightroll:
-    usersync:
-      redirect:
-      url: http://http://test-bh.ybp.yahoo.com/sync/appnexuspbs?gdpr={{.GDPR}}&euconsent={{.GDPRConsent}}&url=%s
-=======
 hooks:
     enabled: true
->>>>>>> de6ed827
 `)
 
 var oldStoredRequestsConfig = []byte(`
