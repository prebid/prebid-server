package config

import (
	"bytes"
	"errors"
	"fmt"
	"net"
	"os"
	"strconv"
	"strings"
	"testing"
	"time"

	"github.com/prebid/go-gdpr/consentconstants"
	"github.com/prebid/prebid-server/openrtb_ext"
	"github.com/prebid/prebid-server/util/ptrutil"
	"github.com/spf13/viper"
	"github.com/stretchr/testify/assert"
)

var bidderInfos = BidderInfos{
	"bidder1": BidderInfo{
		Endpoint:   "http://bidder1.com",
		Maintainer: &MaintainerInfo{Email: "maintainer@bidder1.com"},
		Capabilities: &CapabilitiesInfo{
			App: &PlatformInfo{
				MediaTypes: []openrtb_ext.BidType{openrtb_ext.BidTypeBanner},
			},
		},
	},
	"bidder2": BidderInfo{
		Endpoint:   "http://bidder2.com",
		Maintainer: &MaintainerInfo{Email: "maintainer@bidder2.com"},
		Capabilities: &CapabilitiesInfo{
			App: &PlatformInfo{
				MediaTypes: []openrtb_ext.BidType{openrtb_ext.BidTypeBanner},
			},
		},
		UserSyncURL: "http://bidder2.com/usersync",
	},
}

func TestExternalCacheURLValidate(t *testing.T) {
	testCases := []struct {
		desc      string
		data      ExternalCache
		expErrors int
	}{
		{
			desc:      "With http://",
			data:      ExternalCache{Host: "http://www.google.com", Path: "/path/v1"},
			expErrors: 1,
		},
		{
			desc:      "Without http://",
			data:      ExternalCache{Host: "www.google.com", Path: "/path/v1"},
			expErrors: 0,
		},
		{
			desc:      "No scheme but '//' prefix",
			data:      ExternalCache{Host: "//www.google.com", Path: "/path/v1"},
			expErrors: 1,
		},
		{
			desc:      "// appears twice",
			data:      ExternalCache{Host: "//www.google.com//", Path: "path/v1"},
			expErrors: 1,
		},
		{
			desc:      "Host has an only // value",
			data:      ExternalCache{Host: "//", Path: "path/v1"},
			expErrors: 1,
		},
		{
			desc:      "only scheme host, valid path",
			data:      ExternalCache{Host: "http://", Path: "/path/v1"},
			expErrors: 1,
		},
		{
			desc:      "No host, path only",
			data:      ExternalCache{Host: "", Path: "path/v1"},
			expErrors: 1,
		},
		{
			desc:      "No host, nor path",
			data:      ExternalCache{Host: "", Path: ""},
			expErrors: 0,
		},
		{
			desc:      "Invalid http at the end",
			data:      ExternalCache{Host: "www.google.com", Path: "http://"},
			expErrors: 1,
		},
		{
			desc:      "Host has an unknown scheme",
			data:      ExternalCache{Host: "unknownscheme://host", Path: "/path/v1"},
			expErrors: 1,
		},
		{
			desc:      "Wrong colon side in scheme",
			data:      ExternalCache{Host: "http//:www.appnexus.com", Path: "/path/v1"},
			expErrors: 1,
		},
		{
			desc:      "Missing '/' in scheme",
			data:      ExternalCache{Host: "http:/www.appnexus.com", Path: "/path/v1"},
			expErrors: 1,
		},
		{
			desc:      "host with scheme, no path",
			data:      ExternalCache{Host: "http://www.appnexus.com", Path: ""},
			expErrors: 1,
		},
		{
			desc:      "scheme, no host nor path",
			data:      ExternalCache{Host: "http://", Path: ""},
			expErrors: 1,
		},
		{
			desc:      "Scheme Invalid",
			data:      ExternalCache{Scheme: "invalid", Host: "www.google.com", Path: "/path/v1"},
			expErrors: 1,
		},
		{
			desc:      "Scheme HTTP",
			data:      ExternalCache{Scheme: "http", Host: "www.google.com", Path: "/path/v1"},
			expErrors: 0,
		},
		{
			desc:      "Scheme HTTPS",
			data:      ExternalCache{Scheme: "https", Host: "www.google.com", Path: "/path/v1"},
			expErrors: 0,
		},
		{
			desc:      "Host with port",
			data:      ExternalCache{Scheme: "https", Host: "localhost:2424", Path: "/path/v1"},
			expErrors: 0,
		},
	}
	for _, test := range testCases {
		errs := test.data.validate([]error{})

		assert.Equal(t, test.expErrors, len(errs), "Test case threw unexpected number of errors. Desc: %s errMsg = %v \n", test.desc, errs)
	}
}

func TestDefaults(t *testing.T) {
	cfg, _ := newDefaultConfig(t)

	cmpInts(t, "port", 8000, cfg.Port)
	cmpInts(t, "admin_port", 6060, cfg.AdminPort)
	cmpInts(t, "auction_timeouts_ms.max", 0, int(cfg.AuctionTimeouts.Max))
	cmpInts(t, "max_request_size", 1024*256, int(cfg.MaxRequestSize))
	cmpInts(t, "host_cookie.ttl_days", 90, int(cfg.HostCookie.TTL))
	cmpInts(t, "host_cookie.max_cookie_size_bytes", 0, cfg.HostCookie.MaxCookieSizeBytes)
	cmpInts(t, "currency_converter.fetch_interval_seconds", 1800, cfg.CurrencyConverter.FetchIntervalSeconds)
	cmpStrings(t, "currency_converter.fetch_url", "https://cdn.jsdelivr.net/gh/prebid/currency-file@1/latest.json", cfg.CurrencyConverter.FetchURL)
	cmpBools(t, "account_required", false, cfg.AccountRequired)
	cmpInts(t, "metrics.influxdb.collection_rate_seconds", 20, cfg.Metrics.Influxdb.MetricSendInterval)
	cmpBools(t, "account_adapter_details", false, cfg.Metrics.Disabled.AccountAdapterDetails)
	cmpBools(t, "account_debug", true, cfg.Metrics.Disabled.AccountDebug)
	cmpBools(t, "account_stored_responses", true, cfg.Metrics.Disabled.AccountStoredResponses)
	cmpBools(t, "adapter_connections_metrics", true, cfg.Metrics.Disabled.AdapterConnectionMetrics)
	cmpBools(t, "adapter_gdpr_request_blocked", false, cfg.Metrics.Disabled.AdapterGDPRRequestBlocked)
	cmpStrings(t, "certificates_file", "", cfg.PemCertsFile)
	cmpBools(t, "stored_requests.filesystem.enabled", false, cfg.StoredRequests.Files.Enabled)
	cmpStrings(t, "stored_requests.filesystem.directorypath", "./stored_requests/data/by_id", cfg.StoredRequests.Files.Path)
	cmpBools(t, "auto_gen_source_tid", true, cfg.AutoGenSourceTID)
	cmpBools(t, "generate_bid_id", false, cfg.GenerateBidID)
	cmpStrings(t, "experiment.adscert.mode", "off", cfg.Experiment.AdCerts.Mode)
	cmpStrings(t, "experiment.adscert.inprocess.origin", "", cfg.Experiment.AdCerts.InProcess.Origin)
	cmpStrings(t, "experiment.adscert.inprocess.key", "", cfg.Experiment.AdCerts.InProcess.PrivateKey)
	cmpInts(t, "experiment.adscert.inprocess.domain_check_interval_seconds", 30, cfg.Experiment.AdCerts.InProcess.DNSCheckIntervalInSeconds)
	cmpInts(t, "experiment.adscert.inprocess.domain_renewal_interval_seconds", 30, cfg.Experiment.AdCerts.InProcess.DNSRenewalIntervalInSeconds)
	cmpStrings(t, "experiment.adscert.remote.url", "", cfg.Experiment.AdCerts.Remote.Url)
	cmpInts(t, "experiment.adscert.remote.signing_timeout_ms", 5, cfg.Experiment.AdCerts.Remote.SigningTimeoutMs)
	cmpNils(t, "host_schain_node", cfg.HostSChainNode)
	cmpStrings(t, "datacenter", "", cfg.DataCenter)

	//Assert the price floor default values
	cmpBools(t, "price_floors.enabled", false, cfg.PriceFloors.Enabled)

	cmpBools(t, "account_defaults.price_floors.enabled", false, cfg.AccountDefaults.PriceFloors.Enabled)
	cmpInts(t, "account_defaults.price_floors.enforce_floors_rate", 100, cfg.AccountDefaults.PriceFloors.EnforceFloorsRate)
	cmpBools(t, "account_defaults.price_floors.adjust_for_bid_adjustment", true, cfg.AccountDefaults.PriceFloors.AdjustForBidAdjustment)
	cmpBools(t, "account_defaults.price_floors.enforce_deal_floors", false, cfg.AccountDefaults.PriceFloors.EnforceDealFloors)
	cmpBools(t, "account_defaults.price_floors.use_dynamic_data", false, cfg.AccountDefaults.PriceFloors.UseDynamicData)
	cmpInts(t, "account_defaults.price_floors.max_rules", 100, cfg.AccountDefaults.PriceFloors.MaxRule)
	cmpInts(t, "account_defaults.price_floors.max_schema_dims", 3, cfg.AccountDefaults.PriceFloors.MaxSchemaDims)
	cmpBools(t, "account_defaults.events_enabled", *cfg.AccountDefaults.EventsEnabled, false)
	cmpNils(t, "account_defaults.events.enabled", cfg.AccountDefaults.Events.Enabled)

	cmpBools(t, "hooks.enabled", false, cfg.Hooks.Enabled)
	cmpStrings(t, "validations.banner_creative_max_size", "skip", cfg.Validations.BannerCreativeMaxSize)
	cmpStrings(t, "validations.secure_markup", "skip", cfg.Validations.SecureMarkup)
	cmpInts(t, "validations.max_creative_width", 0, int(cfg.Validations.MaxCreativeWidth))
	cmpInts(t, "validations.max_creative_height", 0, int(cfg.Validations.MaxCreativeHeight))
	cmpBools(t, "account_modules_metrics", false, cfg.Metrics.Disabled.AccountModulesMetrics)

	//Assert purpose VendorExceptionMap hash tables were built correctly
	expectedTCF2 := TCF2{
		Enabled: true,
		Purpose1: TCF2Purpose{
			Enabled:            true,
			EnforceAlgo:        TCF2EnforceAlgoFull,
			EnforceAlgoID:      TCF2FullEnforcement,
			EnforcePurpose:     true,
			EnforceVendors:     true,
			VendorExceptions:   []openrtb_ext.BidderName{},
			VendorExceptionMap: map[openrtb_ext.BidderName]struct{}{},
		},
		Purpose2: TCF2Purpose{
			Enabled:            true,
			EnforceAlgo:        TCF2EnforceAlgoFull,
			EnforceAlgoID:      TCF2FullEnforcement,
			EnforcePurpose:     true,
			EnforceVendors:     true,
			VendorExceptions:   []openrtb_ext.BidderName{},
			VendorExceptionMap: map[openrtb_ext.BidderName]struct{}{},
		},
		Purpose3: TCF2Purpose{
			Enabled:            true,
			EnforceAlgo:        TCF2EnforceAlgoFull,
			EnforceAlgoID:      TCF2FullEnforcement,
			EnforcePurpose:     true,
			EnforceVendors:     true,
			VendorExceptions:   []openrtb_ext.BidderName{},
			VendorExceptionMap: map[openrtb_ext.BidderName]struct{}{},
		},
		Purpose4: TCF2Purpose{
			Enabled:            true,
			EnforceAlgo:        TCF2EnforceAlgoFull,
			EnforceAlgoID:      TCF2FullEnforcement,
			EnforcePurpose:     true,
			EnforceVendors:     true,
			VendorExceptions:   []openrtb_ext.BidderName{},
			VendorExceptionMap: map[openrtb_ext.BidderName]struct{}{},
		},
		Purpose5: TCF2Purpose{
			Enabled:            true,
			EnforceAlgo:        TCF2EnforceAlgoFull,
			EnforceAlgoID:      TCF2FullEnforcement,
			EnforcePurpose:     true,
			EnforceVendors:     true,
			VendorExceptions:   []openrtb_ext.BidderName{},
			VendorExceptionMap: map[openrtb_ext.BidderName]struct{}{},
		},
		Purpose6: TCF2Purpose{
			Enabled:            true,
			EnforceAlgo:        TCF2EnforceAlgoFull,
			EnforceAlgoID:      TCF2FullEnforcement,
			EnforcePurpose:     true,
			EnforceVendors:     true,
			VendorExceptions:   []openrtb_ext.BidderName{},
			VendorExceptionMap: map[openrtb_ext.BidderName]struct{}{},
		},
		Purpose7: TCF2Purpose{
			Enabled:            true,
			EnforceAlgo:        TCF2EnforceAlgoFull,
			EnforceAlgoID:      TCF2FullEnforcement,
			EnforcePurpose:     true,
			EnforceVendors:     true,
			VendorExceptions:   []openrtb_ext.BidderName{},
			VendorExceptionMap: map[openrtb_ext.BidderName]struct{}{},
		},
		Purpose8: TCF2Purpose{
			Enabled:            true,
			EnforceAlgo:        TCF2EnforceAlgoFull,
			EnforceAlgoID:      TCF2FullEnforcement,
			EnforcePurpose:     true,
			EnforceVendors:     true,
			VendorExceptions:   []openrtb_ext.BidderName{},
			VendorExceptionMap: map[openrtb_ext.BidderName]struct{}{},
		},
		Purpose9: TCF2Purpose{
			Enabled:            true,
			EnforceAlgo:        TCF2EnforceAlgoFull,
			EnforceAlgoID:      TCF2FullEnforcement,
			EnforcePurpose:     true,
			EnforceVendors:     true,
			VendorExceptions:   []openrtb_ext.BidderName{},
			VendorExceptionMap: map[openrtb_ext.BidderName]struct{}{},
		},
		Purpose10: TCF2Purpose{
			Enabled:            true,
			EnforceAlgo:        TCF2EnforceAlgoFull,
			EnforceAlgoID:      TCF2FullEnforcement,
			EnforcePurpose:     true,
			EnforceVendors:     true,
			VendorExceptions:   []openrtb_ext.BidderName{},
			VendorExceptionMap: map[openrtb_ext.BidderName]struct{}{},
		},
		SpecialFeature1: TCF2SpecialFeature{
			Enforce:            true,
			VendorExceptions:   []openrtb_ext.BidderName{},
			VendorExceptionMap: map[openrtb_ext.BidderName]struct{}{},
		},
		PurposeOneTreatment: TCF2PurposeOneTreatment{
			Enabled:       true,
			AccessAllowed: true,
		},
	}
	expectedTCF2.PurposeConfigs = map[consentconstants.Purpose]*TCF2Purpose{
		1:  &expectedTCF2.Purpose1,
		2:  &expectedTCF2.Purpose2,
		3:  &expectedTCF2.Purpose3,
		4:  &expectedTCF2.Purpose4,
		5:  &expectedTCF2.Purpose5,
		6:  &expectedTCF2.Purpose6,
		7:  &expectedTCF2.Purpose7,
		8:  &expectedTCF2.Purpose8,
		9:  &expectedTCF2.Purpose9,
		10: &expectedTCF2.Purpose10,
	}
	assert.Equal(t, expectedTCF2, cfg.GDPR.TCF2, "gdpr.tcf2")
}

// When adding a new field, make sure the indentations are spaces not tabs otherwise read config may fail to parse the new field value.
var fullConfig = []byte(`
gdpr:
  host_vendor_id: 15
  default_value: "1"
  non_standard_publishers: ["pub1", "pub2"]
  eea_countries: ["eea1", "eea2"]
  tcf2:
    purpose1:
      enforce_vendors: false
      vendor_exceptions: ["foo1a", "foo1b"]
    purpose2:
      enabled: false
      enforce_algo: "full"
      enforce_purpose: false
      enforce_vendors: false
      vendor_exceptions: ["foo2"]
    purpose3:
      enforce_algo: "basic"
      enforce_vendors: false
      vendor_exceptions: ["foo3"]
    purpose4:
      enforce_vendors: false
      vendor_exceptions: ["foo4"]
    purpose5:
      enforce_vendors: false
      vendor_exceptions: ["foo5"]
    purpose6:
      enforce_vendors: false
      vendor_exceptions: ["foo6"]
    purpose7:
      enforce_vendors: false
      vendor_exceptions: ["foo7"]
    purpose8:
      enforce_vendors: false
      vendor_exceptions: ["foo8"]
    purpose9:
      enforce_vendors: false
      vendor_exceptions: ["foo9"]
    purpose10:
      enforce_vendors: false
      vendor_exceptions: ["foo10"]
    special_feature1:
      vendor_exceptions: ["fooSP1"]
ccpa:
  enforce: true
lmt:
  enforce: true
host_cookie:
  cookie_name: userid
  family: prebid
  domain: cookies.prebid.org
  opt_out_url: http://prebid.org/optout
  opt_in_url: http://prebid.org/optin
  max_cookie_size_bytes: 32768
external_url: http://prebid-server.prebid.org/
host: prebid-server.prebid.org
port: 1234
admin_port: 5678
garbage_collector_threshold: 1
datacenter: "1"
auction_timeouts_ms:
  max: 123
  default: 50
cache:
  scheme: http
  host: prebidcache.net
  query: uuid=%PBS_CACHE_UUID%
external_cache:
  scheme: https
  host: www.externalprebidcache.net
  path: /endpoints/cache
http_client:
  max_connections_per_host: 10
  max_idle_connections: 500
  max_idle_connections_per_host: 20
  idle_connection_timeout_seconds: 30
http_client_cache:
  max_connections_per_host: 5
  max_idle_connections: 1
  max_idle_connections_per_host: 2
  idle_connection_timeout_seconds: 3
currency_converter:
  fetch_url: https://currency.prebid.org
  fetch_interval_seconds: 1800
recaptcha_secret: asdfasdfasdfasdf
metrics:
  influxdb:
    host: upstream:8232
    database: metricsdb
    measurement: anyMeasurement
    username: admin
    password: admin1324
    align_timestamps: true
    metric_send_interval: 30
  disabled_metrics:
    account_adapter_details: true
    account_debug: false
    account_stored_responses: false
    adapter_connections_metrics: true
    adapter_gdpr_request_blocked: true
    account_modules_metrics: true
blacklisted_apps: ["spamAppID","sketchy-app-id"]
account_required: true
auto_gen_source_tid: false
certificates_file: /etc/ssl/cert.pem
request_validation:
    ipv4_private_networks: ["1.1.1.0/24"]
    ipv6_private_networks: ["1111::/16", "2222::/16"]
generate_bid_id: true
host_schain_node:
    asi: "pbshostcompany.com"
    sid: "00001"
    rid: "BidRequest"
    hp: 1
validations:
    banner_creative_max_size: "skip"
    secure_markup: "skip"
    max_creative_width: 0
    max_creative_height: 0
experiment:
    adscert:
        mode: inprocess
        inprocess:
            origin: "http://test.com"
            key: "ABC123"
            domain_check_interval_seconds: 40
            domain_renewal_interval_seconds : 60
        remote:
            url: ""
            signing_timeout_ms: 10
hooks:
    enabled: true
price_floors:
    enabled: true
account_defaults:
    events_enabled: false
    events:
        enabled: true
    price_floors:
        enabled: true
        enforce_floors_rate: 50
        adjust_for_bid_adjustment: false
        enforce_deal_floors: true
        use_dynamic_data: true
        max_rules: 120
        max_schema_dims: 5
tmax_adjustments:
  enabled: true
  auction_max: 900
  video_max: 900
  amp_max: 900
  bidder_response_min: 700
  bidder_latency_adjustment: 100
  upstream_response_duration: 100
`)

var oldStoredRequestsConfig = []byte(`
stored_requests:
  filesystem: true
  directorypath: "/somepath"
`)

func cmpStrings(t *testing.T, key, expected, actual string) {
	t.Helper()
	assert.Equal(t, expected, actual, "%s: %s != %s", key, expected, actual)
}

func cmpInts(t *testing.T, key string, expected, actual int) {
	t.Helper()
	assert.Equal(t, expected, actual, "%s: %d != %d", key, expected, actual)
}

func cmpInt8s(t *testing.T, key string, expected, actual *int8) {
	t.Helper()
	assert.Equal(t, expected, actual, "%s: %d != %d", key, expected, actual)
}

func cmpBools(t *testing.T, key string, expected, actual bool) {
	t.Helper()
	assert.Equal(t, expected, actual, "%s: %t != %t", key, expected, actual)
}

func cmpNils(t *testing.T, key string, a interface{}) {
	t.Helper()
	assert.Nilf(t, a, "%s: %t != nil", key, a)
}

func TestFullConfig(t *testing.T) {
	int8One := int8(1)

	v := viper.New()
	SetupViper(v, "", bidderInfos)
	v.SetConfigType("yaml")
	v.ReadConfig(bytes.NewBuffer(fullConfig))
	cfg, err := New(v, bidderInfos, mockNormalizeBidderName)
	assert.NoError(t, err, "Setting up config should work but it doesn't")
	cmpStrings(t, "cookie domain", "cookies.prebid.org", cfg.HostCookie.Domain)
	cmpStrings(t, "cookie name", "userid", cfg.HostCookie.CookieName)
	cmpStrings(t, "cookie family", "prebid", cfg.HostCookie.Family)
	cmpStrings(t, "opt out", "http://prebid.org/optout", cfg.HostCookie.OptOutURL)
	cmpStrings(t, "opt in", "http://prebid.org/optin", cfg.HostCookie.OptInURL)
	cmpStrings(t, "external url", "http://prebid-server.prebid.org/", cfg.ExternalURL)
	cmpStrings(t, "host", "prebid-server.prebid.org", cfg.Host)
	cmpInts(t, "port", 1234, cfg.Port)
	cmpInts(t, "admin_port", 5678, cfg.AdminPort)
	cmpInts(t, "garbage_collector_threshold", 1, cfg.GarbageCollectorThreshold)
	cmpInts(t, "auction_timeouts_ms.default", 50, int(cfg.AuctionTimeouts.Default))
	cmpInts(t, "auction_timeouts_ms.max", 123, int(cfg.AuctionTimeouts.Max))
	cmpStrings(t, "cache.scheme", "http", cfg.CacheURL.Scheme)
	cmpStrings(t, "cache.host", "prebidcache.net", cfg.CacheURL.Host)
	cmpStrings(t, "cache.query", "uuid=%PBS_CACHE_UUID%", cfg.CacheURL.Query)
	cmpStrings(t, "external_cache.scheme", "https", cfg.ExtCacheURL.Scheme)
	cmpStrings(t, "external_cache.host", "www.externalprebidcache.net", cfg.ExtCacheURL.Host)
	cmpStrings(t, "external_cache.path", "/endpoints/cache", cfg.ExtCacheURL.Path)
	cmpInts(t, "http_client.max_connections_per_host", 10, cfg.Client.MaxConnsPerHost)
	cmpInts(t, "http_client.max_idle_connections", 500, cfg.Client.MaxIdleConns)
	cmpInts(t, "http_client.max_idle_connections_per_host", 20, cfg.Client.MaxIdleConnsPerHost)
	cmpInts(t, "http_client.idle_connection_timeout_seconds", 30, cfg.Client.IdleConnTimeout)
	cmpInts(t, "http_client_cache.max_connections_per_host", 5, cfg.CacheClient.MaxConnsPerHost)
	cmpInts(t, "http_client_cache.max_idle_connections", 1, cfg.CacheClient.MaxIdleConns)
	cmpInts(t, "http_client_cache.max_idle_connections_per_host", 2, cfg.CacheClient.MaxIdleConnsPerHost)
	cmpInts(t, "http_client_cache.idle_connection_timeout_seconds", 3, cfg.CacheClient.IdleConnTimeout)
	cmpInts(t, "gdpr.host_vendor_id", 15, cfg.GDPR.HostVendorID)
	cmpStrings(t, "gdpr.default_value", "1", cfg.GDPR.DefaultValue)
	cmpStrings(t, "host_schain_node.asi", "pbshostcompany.com", cfg.HostSChainNode.ASI)
	cmpStrings(t, "host_schain_node.sid", "00001", cfg.HostSChainNode.SID)
	cmpStrings(t, "host_schain_node.rid", "BidRequest", cfg.HostSChainNode.RID)
	cmpInt8s(t, "host_schain_node.hp", &int8One, cfg.HostSChainNode.HP)
	cmpStrings(t, "datacenter", "1", cfg.DataCenter)
	cmpStrings(t, "validations.banner_creative_max_size", "skip", cfg.Validations.BannerCreativeMaxSize)
	cmpStrings(t, "validations.secure_markup", "skip", cfg.Validations.SecureMarkup)
	cmpInts(t, "validations.max_creative_width", 0, int(cfg.Validations.MaxCreativeWidth))
	cmpInts(t, "validations.max_creative_height", 0, int(cfg.Validations.MaxCreativeHeight))
	cmpBools(t, "tmax_adjustments.enabled", false, cfg.TmaxAdjustments.Enabled) // Tmax adjustment feature is still under development. Therefore enabled flag is set to false
	cmpInts(t, "tmax_adjustments.auction_max", 900, cfg.TmaxAdjustments.AuctionMax)
	cmpInts(t, "tmax_adjustments.video_max", 900, cfg.TmaxAdjustments.VideoMax)
	cmpInts(t, "tmax_adjustments.amp_max", 900, cfg.TmaxAdjustments.AmpMax)
	cmpInts(t, "tmax_adjustments.bidder_response_min", 700, cfg.TmaxAdjustments.BidderResponseMin)
	cmpInts(t, "tmax_adjustments.bidder_latency_adjustment", 100, cfg.TmaxAdjustments.BidderLatencyAdjustment)
	cmpInts(t, "tmax_adjustments.upstream_response_duration", 100, cfg.TmaxAdjustments.UpstreamResponseDuration)

	//Assert the price floor values
	cmpBools(t, "price_floors.enabled", true, cfg.PriceFloors.Enabled)
	cmpBools(t, "account_defaults.price_floors.enabled", true, cfg.AccountDefaults.PriceFloors.Enabled)
	cmpInts(t, "account_defaults.price_floors.enforce_floors_rate", 50, cfg.AccountDefaults.PriceFloors.EnforceFloorsRate)
	cmpBools(t, "account_defaults.price_floors.adjust_for_bid_adjustment", false, cfg.AccountDefaults.PriceFloors.AdjustForBidAdjustment)
	cmpBools(t, "account_defaults.price_floors.enforce_deal_floors", true, cfg.AccountDefaults.PriceFloors.EnforceDealFloors)
	cmpBools(t, "account_defaults.price_floors.use_dynamic_data", true, cfg.AccountDefaults.PriceFloors.UseDynamicData)
	cmpInts(t, "account_defaults.price_floors.max_rules", 120, cfg.AccountDefaults.PriceFloors.MaxRule)
	cmpInts(t, "account_defaults.price_floors.max_schema_dims", 5, cfg.AccountDefaults.PriceFloors.MaxSchemaDims)
	cmpBools(t, "account_defaults.events_enabled", *cfg.AccountDefaults.EventsEnabled, true)
	cmpNils(t, "account_defaults.events.enabled", cfg.AccountDefaults.Events.Enabled)

	//Assert the NonStandardPublishers was correctly unmarshalled
	assert.Equal(t, []string{"pub1", "pub2"}, cfg.GDPR.NonStandardPublishers, "gdpr.non_standard_publishers")
	assert.Equal(t, map[string]struct{}{"pub1": {}, "pub2": {}}, cfg.GDPR.NonStandardPublisherMap, "gdpr.non_standard_publishers Hash Map")

	// Assert EEA Countries was correctly unmarshalled and the EEACountriesMap built correctly.
	assert.Equal(t, []string{"eea1", "eea2"}, cfg.GDPR.EEACountries, "gdpr.eea_countries")
	assert.Equal(t, map[string]struct{}{"eea1": {}, "eea2": {}}, cfg.GDPR.EEACountriesMap, "gdpr.eea_countries Hash Map")

	cmpBools(t, "ccpa.enforce", true, cfg.CCPA.Enforce)
	cmpBools(t, "lmt.enforce", true, cfg.LMT.Enforce)

	//Assert the NonStandardPublishers was correctly unmarshalled
	cmpStrings(t, "blacklisted_apps", "spamAppID", cfg.BlacklistedApps[0])
	cmpStrings(t, "blacklisted_apps", "sketchy-app-id", cfg.BlacklistedApps[1])

	//Assert the BlacklistedAppMap hash table was built correctly
	for i := 0; i < len(cfg.BlacklistedApps); i++ {
		cmpBools(t, "cfg.BlacklistedAppMap", true, cfg.BlacklistedAppMap[cfg.BlacklistedApps[i]])
	}

	//Assert purpose VendorExceptionMap hash tables were built correctly
	expectedTCF2 := TCF2{
		Enabled: true,
		Purpose1: TCF2Purpose{
			Enabled:            true, // true by default
			EnforceAlgo:        TCF2EnforceAlgoFull,
			EnforceAlgoID:      TCF2FullEnforcement,
			EnforcePurpose:     true,
			EnforceVendors:     false,
			VendorExceptions:   []openrtb_ext.BidderName{openrtb_ext.BidderName("foo1a"), openrtb_ext.BidderName("foo1b")},
			VendorExceptionMap: map[openrtb_ext.BidderName]struct{}{openrtb_ext.BidderName("foo1a"): {}, openrtb_ext.BidderName("foo1b"): {}},
		},
		Purpose2: TCF2Purpose{
			Enabled:            false,
			EnforceAlgo:        TCF2EnforceAlgoFull,
			EnforceAlgoID:      TCF2FullEnforcement,
			EnforcePurpose:     false,
			EnforceVendors:     false,
			VendorExceptions:   []openrtb_ext.BidderName{openrtb_ext.BidderName("foo2")},
			VendorExceptionMap: map[openrtb_ext.BidderName]struct{}{openrtb_ext.BidderName("foo2"): {}},
		},
		Purpose3: TCF2Purpose{
			Enabled:            true, // true by default
			EnforceAlgo:        TCF2EnforceAlgoBasic,
			EnforceAlgoID:      TCF2BasicEnforcement,
			EnforcePurpose:     true,
			EnforceVendors:     false,
			VendorExceptions:   []openrtb_ext.BidderName{openrtb_ext.BidderName("foo3")},
			VendorExceptionMap: map[openrtb_ext.BidderName]struct{}{openrtb_ext.BidderName("foo3"): {}},
		},
		Purpose4: TCF2Purpose{
			Enabled:            true, // true by default
			EnforceAlgo:        TCF2EnforceAlgoFull,
			EnforceAlgoID:      TCF2FullEnforcement,
			EnforcePurpose:     true,
			EnforceVendors:     false,
			VendorExceptions:   []openrtb_ext.BidderName{openrtb_ext.BidderName("foo4")},
			VendorExceptionMap: map[openrtb_ext.BidderName]struct{}{openrtb_ext.BidderName("foo4"): {}},
		},
		Purpose5: TCF2Purpose{
			Enabled:            true, // true by default
			EnforceAlgo:        TCF2EnforceAlgoFull,
			EnforceAlgoID:      TCF2FullEnforcement,
			EnforcePurpose:     true,
			EnforceVendors:     false,
			VendorExceptions:   []openrtb_ext.BidderName{openrtb_ext.BidderName("foo5")},
			VendorExceptionMap: map[openrtb_ext.BidderName]struct{}{openrtb_ext.BidderName("foo5"): {}},
		},
		Purpose6: TCF2Purpose{
			Enabled:            true, // true by default
			EnforceAlgo:        TCF2EnforceAlgoFull,
			EnforceAlgoID:      TCF2FullEnforcement,
			EnforcePurpose:     true,
			EnforceVendors:     false,
			VendorExceptions:   []openrtb_ext.BidderName{openrtb_ext.BidderName("foo6")},
			VendorExceptionMap: map[openrtb_ext.BidderName]struct{}{openrtb_ext.BidderName("foo6"): {}},
		},
		Purpose7: TCF2Purpose{
			Enabled:            true, // true by default
			EnforceAlgo:        TCF2EnforceAlgoFull,
			EnforceAlgoID:      TCF2FullEnforcement,
			EnforcePurpose:     true,
			EnforceVendors:     false,
			VendorExceptions:   []openrtb_ext.BidderName{openrtb_ext.BidderName("foo7")},
			VendorExceptionMap: map[openrtb_ext.BidderName]struct{}{openrtb_ext.BidderName("foo7"): {}},
		},
		Purpose8: TCF2Purpose{
			Enabled:            true, // true by default
			EnforceAlgo:        TCF2EnforceAlgoFull,
			EnforceAlgoID:      TCF2FullEnforcement,
			EnforcePurpose:     true,
			EnforceVendors:     false,
			VendorExceptions:   []openrtb_ext.BidderName{openrtb_ext.BidderName("foo8")},
			VendorExceptionMap: map[openrtb_ext.BidderName]struct{}{openrtb_ext.BidderName("foo8"): {}},
		},
		Purpose9: TCF2Purpose{
			Enabled:            true, // true by default
			EnforceAlgo:        TCF2EnforceAlgoFull,
			EnforceAlgoID:      TCF2FullEnforcement,
			EnforcePurpose:     true,
			EnforceVendors:     false,
			VendorExceptions:   []openrtb_ext.BidderName{openrtb_ext.BidderName("foo9")},
			VendorExceptionMap: map[openrtb_ext.BidderName]struct{}{openrtb_ext.BidderName("foo9"): {}},
		},
		Purpose10: TCF2Purpose{
			Enabled:            true, // true by default
			EnforceAlgo:        TCF2EnforceAlgoFull,
			EnforceAlgoID:      TCF2FullEnforcement,
			EnforcePurpose:     true,
			EnforceVendors:     false,
			VendorExceptions:   []openrtb_ext.BidderName{openrtb_ext.BidderName("foo10")},
			VendorExceptionMap: map[openrtb_ext.BidderName]struct{}{openrtb_ext.BidderName("foo10"): {}},
		},
		SpecialFeature1: TCF2SpecialFeature{
			Enforce:            true, // true by default
			VendorExceptions:   []openrtb_ext.BidderName{openrtb_ext.BidderName("fooSP1")},
			VendorExceptionMap: map[openrtb_ext.BidderName]struct{}{openrtb_ext.BidderName("fooSP1"): {}},
		},
		PurposeOneTreatment: TCF2PurposeOneTreatment{
			Enabled:       true, // true by default
			AccessAllowed: true, // true by default
		},
	}
	expectedTCF2.PurposeConfigs = map[consentconstants.Purpose]*TCF2Purpose{
		1:  &expectedTCF2.Purpose1,
		2:  &expectedTCF2.Purpose2,
		3:  &expectedTCF2.Purpose3,
		4:  &expectedTCF2.Purpose4,
		5:  &expectedTCF2.Purpose5,
		6:  &expectedTCF2.Purpose6,
		7:  &expectedTCF2.Purpose7,
		8:  &expectedTCF2.Purpose8,
		9:  &expectedTCF2.Purpose9,
		10: &expectedTCF2.Purpose10,
	}
	assert.Equal(t, expectedTCF2, cfg.GDPR.TCF2, "gdpr.tcf2")

	cmpStrings(t, "currency_converter.fetch_url", "https://currency.prebid.org", cfg.CurrencyConverter.FetchURL)
	cmpInts(t, "currency_converter.fetch_interval_seconds", 1800, cfg.CurrencyConverter.FetchIntervalSeconds)
	cmpStrings(t, "recaptcha_secret", "asdfasdfasdfasdf", cfg.RecaptchaSecret)
	cmpStrings(t, "metrics.influxdb.host", "upstream:8232", cfg.Metrics.Influxdb.Host)
	cmpStrings(t, "metrics.influxdb.database", "metricsdb", cfg.Metrics.Influxdb.Database)
	cmpStrings(t, "metrics.influxdb.measurement", "anyMeasurement", cfg.Metrics.Influxdb.Measurement)
	cmpStrings(t, "metrics.influxdb.username", "admin", cfg.Metrics.Influxdb.Username)
	cmpStrings(t, "metrics.influxdb.password", "admin1324", cfg.Metrics.Influxdb.Password)
	cmpBools(t, "metrics.influxdb.align_timestamps", true, cfg.Metrics.Influxdb.AlignTimestamps)
	cmpInts(t, "metrics.influxdb.metric_send_interval", 30, cfg.Metrics.Influxdb.MetricSendInterval)
	cmpStrings(t, "", "http://prebidcache.net", cfg.CacheURL.GetBaseURL())
	cmpStrings(t, "", "http://prebidcache.net/cache?uuid=a0eebc99-9c0b-4ef8-bb00-6bb9bd380a11", cfg.GetCachedAssetURL("a0eebc99-9c0b-4ef8-bb00-6bb9bd380a11"))
	cmpBools(t, "account_required", true, cfg.AccountRequired)
	cmpBools(t, "auto_gen_source_tid", false, cfg.AutoGenSourceTID)
	cmpBools(t, "account_adapter_details", true, cfg.Metrics.Disabled.AccountAdapterDetails)
	cmpBools(t, "account_debug", false, cfg.Metrics.Disabled.AccountDebug)
	cmpBools(t, "account_stored_responses", false, cfg.Metrics.Disabled.AccountStoredResponses)
	cmpBools(t, "adapter_connections_metrics", true, cfg.Metrics.Disabled.AdapterConnectionMetrics)
	cmpBools(t, "adapter_gdpr_request_blocked", true, cfg.Metrics.Disabled.AdapterGDPRRequestBlocked)
	cmpStrings(t, "certificates_file", "/etc/ssl/cert.pem", cfg.PemCertsFile)
	cmpStrings(t, "request_validation.ipv4_private_networks", "1.1.1.0/24", cfg.RequestValidation.IPv4PrivateNetworks[0])
	cmpStrings(t, "request_validation.ipv6_private_networks", "1111::/16", cfg.RequestValidation.IPv6PrivateNetworks[0])
	cmpStrings(t, "request_validation.ipv6_private_networks", "2222::/16", cfg.RequestValidation.IPv6PrivateNetworks[1])
	cmpBools(t, "generate_bid_id", true, cfg.GenerateBidID)
	cmpStrings(t, "debug.override_token", "", cfg.Debug.OverrideToken)
	cmpStrings(t, "experiment.adscert.mode", "inprocess", cfg.Experiment.AdCerts.Mode)
	cmpStrings(t, "experiment.adscert.inprocess.origin", "http://test.com", cfg.Experiment.AdCerts.InProcess.Origin)
	cmpStrings(t, "experiment.adscert.inprocess.key", "ABC123", cfg.Experiment.AdCerts.InProcess.PrivateKey)
	cmpInts(t, "experiment.adscert.inprocess.domain_check_interval_seconds", 40, cfg.Experiment.AdCerts.InProcess.DNSCheckIntervalInSeconds)
	cmpInts(t, "experiment.adscert.inprocess.domain_renewal_interval_seconds", 60, cfg.Experiment.AdCerts.InProcess.DNSRenewalIntervalInSeconds)
	cmpStrings(t, "experiment.adscert.remote.url", "", cfg.Experiment.AdCerts.Remote.Url)
	cmpInts(t, "experiment.adscert.remote.signing_timeout_ms", 10, cfg.Experiment.AdCerts.Remote.SigningTimeoutMs)
	cmpBools(t, "hooks.enabled", true, cfg.Hooks.Enabled)
	cmpBools(t, "account_modules_metrics", true, cfg.Metrics.Disabled.AccountModulesMetrics)
}

func TestValidateConfig(t *testing.T) {
	cfg := Configuration{
		GDPR: GDPR{
			DefaultValue: "1",
			TCF2: TCF2{
				Purpose1:  TCF2Purpose{EnforceAlgo: TCF2EnforceAlgoBasic},
				Purpose2:  TCF2Purpose{EnforceAlgo: TCF2EnforceAlgoFull},
				Purpose3:  TCF2Purpose{EnforceAlgo: TCF2EnforceAlgoBasic},
				Purpose4:  TCF2Purpose{EnforceAlgo: TCF2EnforceAlgoFull},
				Purpose5:  TCF2Purpose{EnforceAlgo: TCF2EnforceAlgoBasic},
				Purpose6:  TCF2Purpose{EnforceAlgo: TCF2EnforceAlgoFull},
				Purpose7:  TCF2Purpose{EnforceAlgo: TCF2EnforceAlgoBasic},
				Purpose8:  TCF2Purpose{EnforceAlgo: TCF2EnforceAlgoFull},
				Purpose9:  TCF2Purpose{EnforceAlgo: TCF2EnforceAlgoBasic},
				Purpose10: TCF2Purpose{EnforceAlgo: TCF2EnforceAlgoFull},
			},
		},
		StoredRequests: StoredRequests{
			Files: FileFetcherConfig{Enabled: true},
			InMemoryCache: InMemoryCache{
				Type: "none",
			},
		},
		StoredVideo: StoredRequests{
			Files: FileFetcherConfig{Enabled: true},
			InMemoryCache: InMemoryCache{
				Type: "none",
			},
		},
		CategoryMapping: StoredRequests{
			Files: FileFetcherConfig{Enabled: true},
		},
		Accounts: StoredRequests{
			Files:         FileFetcherConfig{Enabled: true},
			InMemoryCache: InMemoryCache{Type: "none"},
		},
	}

	v := viper.New()
	v.Set("gdpr.default_value", "0")

	resolvedStoredRequestsConfig(&cfg)
	err := cfg.validate(v)
	assert.Nil(t, err, "OpenRTB filesystem config should work. %v", err)
}

func TestMigrateConfig(t *testing.T) {
	v := viper.New()
	SetupViper(v, "", bidderInfos)
	v.Set("gdpr.default_value", "0")
	v.SetConfigType("yaml")
	v.ReadConfig(bytes.NewBuffer(oldStoredRequestsConfig))
	migrateConfig(v)
	cfg, err := New(v, bidderInfos, mockNormalizeBidderName)
	assert.NoError(t, err, "Setting up config should work but it doesn't")
	cmpBools(t, "stored_requests.filesystem.enabled", true, cfg.StoredRequests.Files.Enabled)
	cmpStrings(t, "stored_requests.filesystem.path", "/somepath", cfg.StoredRequests.Files.Path)
}

func TestMigrateConfigFromEnv(t *testing.T) {
	if oldval, ok := os.LookupEnv("PBS_STORED_REQUESTS_FILESYSTEM"); ok {
		defer os.Setenv("PBS_STORED_REQUESTS_FILESYSTEM", oldval)
	} else {
		defer os.Unsetenv("PBS_STORED_REQUESTS_FILESYSTEM")
	}

	if oldval, ok := os.LookupEnv("PBS_ADAPTERS_BIDDER1_ENDPOINT"); ok {
		defer os.Setenv("PBS_ADAPTERS_BIDDER1_ENDPOINT", oldval)
	} else {
		defer os.Unsetenv("PBS_ADAPTERS_BIDDER1_ENDPOINT")
	}

	os.Setenv("PBS_STORED_REQUESTS_FILESYSTEM", "true")
	os.Setenv("PBS_ADAPTERS_BIDDER1_ENDPOINT", "http://bidder1_override.com")
	cfg, _ := newDefaultConfig(t)
	cmpBools(t, "stored_requests.filesystem.enabled", true, cfg.StoredRequests.Files.Enabled)
	cmpStrings(t, "adapters.bidder1.endpoint", "http://bidder1_override.com", cfg.BidderInfos["bidder1"].Endpoint)
}

func TestUserSyncFromEnv(t *testing.T) {
	truePtr := true

	// setup env vars for testing
	if oldval, ok := os.LookupEnv("PBS_ADAPTERS_BIDDER1_USERSYNC_REDIRECT_URL"); ok {
		defer os.Setenv("PBS_ADAPTERS_BIDDER1_USERSYNC_REDIRECT_URL", oldval)
	} else {
		defer os.Unsetenv("PBS_ADAPTERS_BIDDER1_USERSYNC_REDIRECT_URL")
	}

	if oldval, ok := os.LookupEnv("PBS_ADAPTERS_BIDDER1_USERSYNC_REDIRECT_USER_MACRO"); ok {
		defer os.Setenv("PBS_ADAPTERS_BIDDER1_USERSYNC_REDIRECT_USER_MACRO", oldval)
	} else {
		defer os.Unsetenv("PBS_ADAPTERS_BIDDER1_USERSYNC_REDIRECT_USER_MACRO")
	}

	if oldval, ok := os.LookupEnv("PBS_ADAPTERS_BIDDER1_USERSYNC_SUPPORT_CORS"); ok {
		defer os.Setenv("PBS_ADAPTERS_BIDDER1_USERSYNC_SUPPORT_CORS", oldval)
	} else {
		defer os.Unsetenv("PBS_ADAPTERS_BIDDER1_USERSYNC_SUPPORT_CORS")
	}

	if oldval, ok := os.LookupEnv("PBS_ADAPTERS_BIDDER2_USERSYNC_IFRAME_URL"); ok {
		defer os.Setenv("PBS_ADAPTERS_BIDDER2_USERSYNC_IFRAME_URL", oldval)
	} else {
		defer os.Unsetenv("PBS_ADAPTERS_BIDDER2_USERSYNC_IFRAME_URL")
	}

	// set new
	os.Setenv("PBS_ADAPTERS_BIDDER1_USERSYNC_REDIRECT_URL", "http://some.url/sync?redirect={{.RedirectURL}}")
	os.Setenv("PBS_ADAPTERS_BIDDER1_USERSYNC_REDIRECT_USER_MACRO", "[UID]")
	os.Setenv("PBS_ADAPTERS_BIDDER1_USERSYNC_SUPPORT_CORS", "true")
	os.Setenv("PBS_ADAPTERS_BIDDER2_USERSYNC_IFRAME_URL", "http://somedifferent.url/sync?redirect={{.RedirectURL}}")

	cfg, _ := newDefaultConfig(t)

	assert.Equal(t, "http://some.url/sync?redirect={{.RedirectURL}}", cfg.BidderInfos["bidder1"].Syncer.Redirect.URL)
	assert.Equal(t, "[UID]", cfg.BidderInfos["bidder1"].Syncer.Redirect.UserMacro)
	assert.Nil(t, cfg.BidderInfos["bidder1"].Syncer.IFrame)
	assert.Equal(t, &truePtr, cfg.BidderInfos["bidder1"].Syncer.SupportCORS)

	assert.Equal(t, "http://somedifferent.url/sync?redirect={{.RedirectURL}}", cfg.BidderInfos["bidder2"].Syncer.IFrame.URL)
	assert.Nil(t, cfg.BidderInfos["bidder2"].Syncer.Redirect)
	assert.Nil(t, cfg.BidderInfos["bidder2"].Syncer.SupportCORS)

	assert.Nil(t, cfg.BidderInfos["brightroll"].Syncer)
}

func TestBidderInfoFromEnv(t *testing.T) {
	// setup env vars for testing
	if oldval, ok := os.LookupEnv("PBS_ADAPTERS_BIDDER1_DISABLED"); ok {
		defer os.Setenv("PBS_ADAPTERS_BIDDER1_DISABLED", oldval)
	} else {
		defer os.Unsetenv("PBS_ADAPTERS_BIDDER1_DISABLED")
	}

	if oldval, ok := os.LookupEnv("PBS_ADAPTERS_BIDDER1_ENDPOINT"); ok {
		defer os.Setenv("PBS_ADAPTERS_BIDDER1_ENDPOINT", oldval)
	} else {
		defer os.Unsetenv("PBS_ADAPTERS_BIDDER1_ENDPOINT")
	}

	if oldval, ok := os.LookupEnv("PBS_ADAPTERS_BIDDER1_EXTRA_INFO"); ok {
		defer os.Setenv("PBS_ADAPTERS_BIDDER1_EXTRA_INFO", oldval)
	} else {
		defer os.Unsetenv("PBS_ADAPTERS_BIDDER1_EXTRA_INFO")
	}

	if oldval, ok := os.LookupEnv("PBS_ADAPTERS_BIDDER1_DEBUG_ALLOW"); ok {
		defer os.Setenv("PBS_ADAPTERS_BIDDER1_DEBUG_ALLOW", oldval)
	} else {
		defer os.Unsetenv("PBS_ADAPTERS_BIDDER1_DEBUG_ALLOW")
	}

	if oldval, ok := os.LookupEnv("PBS_ADAPTERS_BIDDER1_GVLVENDORID"); ok {
		defer os.Setenv("PBS_ADAPTERS_BIDDER1_GVLVENDORID", oldval)
	} else {
		defer os.Unsetenv("PBS_ADAPTERS_BIDDER1_GVLVENDORID")
	}

	if oldval, ok := os.LookupEnv("PBS_ADAPTERS_BIDDER1_EXPERIMENT_ADSCERT_ENABLED"); ok {
		defer os.Setenv("PBS_ADAPTERS_BIDDER1_EXPERIMENT_ADSCERT_ENABLED", oldval)
	} else {
		defer os.Unsetenv("PBS_ADAPTERS_BIDDER1_EXPERIMENT_ADSCERT_ENABLED")
	}

	if oldval, ok := os.LookupEnv("PBS_ADAPTERS_BIDDER1_XAPI_USERNAME"); ok {
		defer os.Setenv("PBS_ADAPTERS_BIDDER1_XAPI_USERNAME", oldval)
	} else {
		defer os.Unsetenv("PBS_ADAPTERS_BIDDER1_XAPI_USERNAME")
	}

	if oldval, ok := os.LookupEnv("PBS_ADAPTERS_BIDDER1_USERSYNC_REDIRECT_URL"); ok {
		defer os.Setenv("PBS_ADAPTERS_BIDDER1_USERSYNC_REDIRECT_URL", oldval)
	} else {
		defer os.Unsetenv("PBS_ADAPTERS_BIDDER1_USERSYNC_REDIRECT_URL")
	}
	if oldval, ok := os.LookupEnv("PBS_ADAPTERS_BIDDER1_OPENRTB_VERSION"); ok {
		defer os.Setenv("PBS_ADAPTERS_BIDDER1_OPENRTB_VERSION", oldval)
	} else {
		defer os.Unsetenv("PBS_ADAPTERS_BIDDER1_OPENRTB_VERSION")
	}

	// set new
	os.Setenv("PBS_ADAPTERS_BIDDER1_DISABLED", "true")
	os.Setenv("PBS_ADAPTERS_BIDDER1_ENDPOINT", "http://some.url/override")
	os.Setenv("PBS_ADAPTERS_BIDDER1_EXTRA_INFO", `{"extrainfo": true}`)
	os.Setenv("PBS_ADAPTERS_BIDDER1_DEBUG_ALLOW", "true")
	os.Setenv("PBS_ADAPTERS_BIDDER1_GVLVENDORID", "42")
	os.Setenv("PBS_ADAPTERS_BIDDER1_EXPERIMENT_ADSCERT_ENABLED", "true")
	os.Setenv("PBS_ADAPTERS_BIDDER1_XAPI_USERNAME", "username_override")
	os.Setenv("PBS_ADAPTERS_BIDDER1_USERSYNC_REDIRECT_URL", "http://some.url/sync?redirect={{.RedirectURL}}")
	os.Setenv("PBS_ADAPTERS_BIDDER1_OPENRTB_VERSION", "2.6")

	cfg, _ := newDefaultConfig(t)

	assert.Equal(t, true, cfg.BidderInfos["bidder1"].Disabled)
	assert.Equal(t, "http://some.url/override", cfg.BidderInfos["bidder1"].Endpoint)
	assert.Equal(t, `{"extrainfo": true}`, cfg.BidderInfos["bidder1"].ExtraAdapterInfo)

	assert.Equal(t, true, cfg.BidderInfos["bidder1"].Debug.Allow)
	assert.Equal(t, uint16(42), cfg.BidderInfos["bidder1"].GVLVendorID)

	assert.Equal(t, true, cfg.BidderInfos["bidder1"].Experiment.AdsCert.Enabled)
	assert.Equal(t, "username_override", cfg.BidderInfos["bidder1"].XAPI.Username)

	assert.Equal(t, "2.6", cfg.BidderInfos["bidder1"].OpenRTB.Version)
}

func TestMigrateConfigPurposeOneTreatment(t *testing.T) {
	oldPurposeOneTreatmentConfig := []byte(`
      gdpr:
        tcf2:
          purpose_one_treatement:
            enabled: true
            access_allowed: true
    `)
	newPurposeOneTreatmentConfig := []byte(`
      gdpr:
        tcf2:
          purpose_one_treatment:
            enabled: true
            access_allowed: true
    `)
	oldAndNewPurposeOneTreatmentConfig := []byte(`
      gdpr:
        tcf2:
          purpose_one_treatement:
            enabled: false
            access_allowed: true
          purpose_one_treatment:
            enabled: true
            access_allowed: false
    `)

	tests := []struct {
		description                        string
		config                             []byte
		wantPurpose1TreatmentEnabled       bool
		wantPurpose1TreatmentAccessAllowed bool
	}{
		{
			description: "New config and old config not set",
			config:      []byte{},
		},
		{
			description:                        "New config not set, old config set",
			config:                             oldPurposeOneTreatmentConfig,
			wantPurpose1TreatmentEnabled:       true,
			wantPurpose1TreatmentAccessAllowed: true,
		},
		{
			description:                        "New config set, old config not set",
			config:                             newPurposeOneTreatmentConfig,
			wantPurpose1TreatmentEnabled:       true,
			wantPurpose1TreatmentAccessAllowed: true,
		},
		{
			description:                        "New config and old config set",
			config:                             oldAndNewPurposeOneTreatmentConfig,
			wantPurpose1TreatmentEnabled:       true,
			wantPurpose1TreatmentAccessAllowed: false,
		},
	}

	for _, tt := range tests {
		v := viper.New()
		v.SetConfigType("yaml")
		v.ReadConfig(bytes.NewBuffer(tt.config))

		migrateConfigPurposeOneTreatment(v)

		if len(tt.config) > 0 {
			assert.Equal(t, tt.wantPurpose1TreatmentEnabled, v.Get("gdpr.tcf2.purpose_one_treatment.enabled").(bool), tt.description)
			assert.Equal(t, tt.wantPurpose1TreatmentAccessAllowed, v.Get("gdpr.tcf2.purpose_one_treatment.access_allowed").(bool), tt.description)
		} else {
			assert.Nil(t, v.Get("gdpr.tcf2.purpose_one_treatment.enabled"), tt.description)
			assert.Nil(t, v.Get("gdpr.tcf2.purpose_one_treatment.access_allowed"), tt.description)
		}
	}
}

func TestMigrateConfigSpecialFeature1(t *testing.T) {
	oldSpecialFeature1Config := []byte(`
      gdpr:
        tcf2:
          special_purpose1:
            enabled: true
            vendor_exceptions: ["appnexus"]
    `)
	newSpecialFeature1Config := []byte(`
      gdpr:
        tcf2:
          special_feature1:
            enforce: true
            vendor_exceptions: ["appnexus"]
    `)
	oldAndNewSpecialFeature1Config := []byte(`
      gdpr:
        tcf2:
          special_purpose1:
            enabled: false
            vendor_exceptions: ["appnexus"]
          special_feature1:
            enforce: true
            vendor_exceptions: ["rubicon"]
    `)

	tests := []struct {
		description                         string
		config                              []byte
		wantSpecialFeature1Enforce          bool
		wantSpecialFeature1VendorExceptions []string
	}{
		{
			description: "New config and old config not set",
			config:      []byte{},
		},
		{
			description:                         "New config not set, old config set",
			config:                              oldSpecialFeature1Config,
			wantSpecialFeature1Enforce:          true,
			wantSpecialFeature1VendorExceptions: []string{"appnexus"},
		},
		{
			description:                         "New config set, old config not set",
			config:                              newSpecialFeature1Config,
			wantSpecialFeature1Enforce:          true,
			wantSpecialFeature1VendorExceptions: []string{"appnexus"},
		},
		{
			description:                         "New config and old config set",
			config:                              oldAndNewSpecialFeature1Config,
			wantSpecialFeature1Enforce:          true,
			wantSpecialFeature1VendorExceptions: []string{"rubicon"},
		},
	}

	for _, tt := range tests {
		v := viper.New()
		v.SetConfigType("yaml")
		v.ReadConfig(bytes.NewBuffer(tt.config))

		migrateConfigSpecialFeature1(v)

		if len(tt.config) > 0 {
			assert.Equal(t, tt.wantSpecialFeature1Enforce, v.Get("gdpr.tcf2.special_feature1.enforce").(bool), tt.description)
			assert.Equal(t, tt.wantSpecialFeature1VendorExceptions, v.GetStringSlice("gdpr.tcf2.special_feature1.vendor_exceptions"), tt.description)
		} else {
			assert.Nil(t, v.Get("gdpr.tcf2.special_feature1.enforce"), tt.description)
			assert.Nil(t, v.Get("gdpr.tcf2.special_feature1.vendor_exceptions"), tt.description)
		}

		var c Configuration
		err := v.Unmarshal(&c)
		assert.NoError(t, err, tt.description)
		assert.Equal(t, tt.wantSpecialFeature1Enforce, c.GDPR.TCF2.SpecialFeature1.Enforce, tt.description)

		// convert expected vendor exceptions to type BidderName
		expectedVendorExceptions := make([]openrtb_ext.BidderName, 0, 0)
		for _, ve := range tt.wantSpecialFeature1VendorExceptions {
			expectedVendorExceptions = append(expectedVendorExceptions, openrtb_ext.BidderName(ve))
		}
		assert.ElementsMatch(t, expectedVendorExceptions, c.GDPR.TCF2.SpecialFeature1.VendorExceptions, tt.description)
	}
}

func TestMigrateConfigTCF2PurposeEnabledFlags(t *testing.T) {
	trueStr := "true"
	falseStr := "false"

	tests := []struct {
		description                 string
		config                      []byte
		wantPurpose1EnforcePurpose  string
		wantPurpose2EnforcePurpose  string
		wantPurpose3EnforcePurpose  string
		wantPurpose4EnforcePurpose  string
		wantPurpose5EnforcePurpose  string
		wantPurpose6EnforcePurpose  string
		wantPurpose7EnforcePurpose  string
		wantPurpose8EnforcePurpose  string
		wantPurpose9EnforcePurpose  string
		wantPurpose10EnforcePurpose string
		wantPurpose1Enabled         string
		wantPurpose2Enabled         string
		wantPurpose3Enabled         string
		wantPurpose4Enabled         string
		wantPurpose5Enabled         string
		wantPurpose6Enabled         string
		wantPurpose7Enabled         string
		wantPurpose8Enabled         string
		wantPurpose9Enabled         string
		wantPurpose10Enabled        string
	}{
		{
			description: "New config and old config flags not set",
			config:      []byte{},
		},
		{
			description: "New config not set, old config set - use old flags",
			config: []byte(`
              gdpr:
                tcf2:
                  purpose1:
                    enabled: false
                  purpose2:
                    enabled: true
                  purpose3:
                    enabled: false
                  purpose4:
                    enabled: true
                  purpose5:
                    enabled: false
                  purpose6:
                    enabled: true
                  purpose7:
                    enabled: false
                  purpose8:
                    enabled: true
                  purpose9:
                    enabled: false
                  purpose10:
                    enabled: true
            `),
			wantPurpose1EnforcePurpose:  falseStr,
			wantPurpose2EnforcePurpose:  trueStr,
			wantPurpose3EnforcePurpose:  falseStr,
			wantPurpose4EnforcePurpose:  trueStr,
			wantPurpose5EnforcePurpose:  falseStr,
			wantPurpose6EnforcePurpose:  trueStr,
			wantPurpose7EnforcePurpose:  falseStr,
			wantPurpose8EnforcePurpose:  trueStr,
			wantPurpose9EnforcePurpose:  falseStr,
			wantPurpose10EnforcePurpose: trueStr,
			wantPurpose1Enabled:         falseStr,
			wantPurpose2Enabled:         trueStr,
			wantPurpose3Enabled:         falseStr,
			wantPurpose4Enabled:         trueStr,
			wantPurpose5Enabled:         falseStr,
			wantPurpose6Enabled:         trueStr,
			wantPurpose7Enabled:         falseStr,
			wantPurpose8Enabled:         trueStr,
			wantPurpose9Enabled:         falseStr,
			wantPurpose10Enabled:        trueStr,
		},
		{
			description: "New config flags set, old config flags not set - use new flags",
			config: []byte(`
              gdpr:
                tcf2:
                  purpose1:
                    enforce_purpose: true
                  purpose2:
                    enforce_purpose: false
                  purpose3:
                    enforce_purpose: true
                  purpose4:
                    enforce_purpose: false
                  purpose5:
                    enforce_purpose: true
                  purpose6:
                    enforce_purpose: false
                  purpose7:
                    enforce_purpose: true
                  purpose8:
                    enforce_purpose: false
                  purpose9:
                    enforce_purpose: true
                  purpose10:
                    enforce_purpose: false
            `),
			wantPurpose1EnforcePurpose:  trueStr,
			wantPurpose2EnforcePurpose:  falseStr,
			wantPurpose3EnforcePurpose:  trueStr,
			wantPurpose4EnforcePurpose:  falseStr,
			wantPurpose5EnforcePurpose:  trueStr,
			wantPurpose6EnforcePurpose:  falseStr,
			wantPurpose7EnforcePurpose:  trueStr,
			wantPurpose8EnforcePurpose:  falseStr,
			wantPurpose9EnforcePurpose:  trueStr,
			wantPurpose10EnforcePurpose: falseStr,
			wantPurpose1Enabled:         trueStr,
			wantPurpose2Enabled:         falseStr,
			wantPurpose3Enabled:         trueStr,
			wantPurpose4Enabled:         falseStr,
			wantPurpose5Enabled:         trueStr,
			wantPurpose6Enabled:         falseStr,
			wantPurpose7Enabled:         trueStr,
			wantPurpose8Enabled:         falseStr,
			wantPurpose9Enabled:         trueStr,
			wantPurpose10Enabled:        falseStr,
		},
		{
			description: "New config flags and old config flags set - use new flags",
			config: []byte(`
              gdpr:
                tcf2:
                  purpose1:
                    enabled: false
                    enforce_purpose: true
                  purpose2:
                    enabled: false
                    enforce_purpose: true
                  purpose3:
                    enabled: false
                    enforce_purpose: true
                  purpose4:
                    enabled: false
                    enforce_purpose: true
                  purpose5:
                    enabled: false
                    enforce_purpose: true
                  purpose6:
                    enabled: false
                    enforce_purpose: true
                  purpose7:
                    enabled: false
                    enforce_purpose: true
                  purpose8:
                    enabled: false
                    enforce_purpose: true
                  purpose9:
                    enabled: false
                    enforce_purpose: true
                  purpose10:
                    enabled: false
                    enforce_purpose: true
              `),
			wantPurpose1EnforcePurpose:  trueStr,
			wantPurpose2EnforcePurpose:  trueStr,
			wantPurpose3EnforcePurpose:  trueStr,
			wantPurpose4EnforcePurpose:  trueStr,
			wantPurpose5EnforcePurpose:  trueStr,
			wantPurpose6EnforcePurpose:  trueStr,
			wantPurpose7EnforcePurpose:  trueStr,
			wantPurpose8EnforcePurpose:  trueStr,
			wantPurpose9EnforcePurpose:  trueStr,
			wantPurpose10EnforcePurpose: trueStr,
			wantPurpose1Enabled:         trueStr,
			wantPurpose2Enabled:         trueStr,
			wantPurpose3Enabled:         trueStr,
			wantPurpose4Enabled:         trueStr,
			wantPurpose5Enabled:         trueStr,
			wantPurpose6Enabled:         trueStr,
			wantPurpose7Enabled:         trueStr,
			wantPurpose8Enabled:         trueStr,
			wantPurpose9Enabled:         trueStr,
			wantPurpose10Enabled:        trueStr,
		},
	}

	for _, tt := range tests {
		v := viper.New()
		v.SetConfigType("yaml")
		v.ReadConfig(bytes.NewBuffer(tt.config))

		migrateConfigTCF2PurposeEnabledFlags(v)

		if len(tt.config) > 0 {
			assert.Equal(t, tt.wantPurpose1EnforcePurpose, v.GetString("gdpr.tcf2.purpose1.enforce_purpose"), tt.description)
			assert.Equal(t, tt.wantPurpose2EnforcePurpose, v.GetString("gdpr.tcf2.purpose2.enforce_purpose"), tt.description)
			assert.Equal(t, tt.wantPurpose3EnforcePurpose, v.GetString("gdpr.tcf2.purpose3.enforce_purpose"), tt.description)
			assert.Equal(t, tt.wantPurpose4EnforcePurpose, v.GetString("gdpr.tcf2.purpose4.enforce_purpose"), tt.description)
			assert.Equal(t, tt.wantPurpose5EnforcePurpose, v.GetString("gdpr.tcf2.purpose5.enforce_purpose"), tt.description)
			assert.Equal(t, tt.wantPurpose6EnforcePurpose, v.GetString("gdpr.tcf2.purpose6.enforce_purpose"), tt.description)
			assert.Equal(t, tt.wantPurpose7EnforcePurpose, v.GetString("gdpr.tcf2.purpose7.enforce_purpose"), tt.description)
			assert.Equal(t, tt.wantPurpose8EnforcePurpose, v.GetString("gdpr.tcf2.purpose8.enforce_purpose"), tt.description)
			assert.Equal(t, tt.wantPurpose9EnforcePurpose, v.GetString("gdpr.tcf2.purpose9.enforce_purpose"), tt.description)
			assert.Equal(t, tt.wantPurpose10EnforcePurpose, v.GetString("gdpr.tcf2.purpose10.enforce_purpose"), tt.description)
			assert.Equal(t, tt.wantPurpose1Enabled, v.GetString("gdpr.tcf2.purpose1.enabled"), tt.description)
			assert.Equal(t, tt.wantPurpose2Enabled, v.GetString("gdpr.tcf2.purpose2.enabled"), tt.description)
			assert.Equal(t, tt.wantPurpose3Enabled, v.GetString("gdpr.tcf2.purpose3.enabled"), tt.description)
			assert.Equal(t, tt.wantPurpose4Enabled, v.GetString("gdpr.tcf2.purpose4.enabled"), tt.description)
			assert.Equal(t, tt.wantPurpose5Enabled, v.GetString("gdpr.tcf2.purpose5.enabled"), tt.description)
			assert.Equal(t, tt.wantPurpose6Enabled, v.GetString("gdpr.tcf2.purpose6.enabled"), tt.description)
			assert.Equal(t, tt.wantPurpose7Enabled, v.GetString("gdpr.tcf2.purpose7.enabled"), tt.description)
			assert.Equal(t, tt.wantPurpose8Enabled, v.GetString("gdpr.tcf2.purpose8.enabled"), tt.description)
			assert.Equal(t, tt.wantPurpose9Enabled, v.GetString("gdpr.tcf2.purpose9.enabled"), tt.description)
			assert.Equal(t, tt.wantPurpose10Enabled, v.GetString("gdpr.tcf2.purpose10.enabled"), tt.description)
		} else {
			assert.Nil(t, v.Get("gdpr.tcf2.purpose1.enforce_purpose"), tt.description)
			assert.Nil(t, v.Get("gdpr.tcf2.purpose2.enforce_purpose"), tt.description)
			assert.Nil(t, v.Get("gdpr.tcf2.purpose3.enforce_purpose"), tt.description)
			assert.Nil(t, v.Get("gdpr.tcf2.purpose4.enforce_purpose"), tt.description)
			assert.Nil(t, v.Get("gdpr.tcf2.purpose5.enforce_purpose"), tt.description)
			assert.Nil(t, v.Get("gdpr.tcf2.purpose6.enforce_purpose"), tt.description)
			assert.Nil(t, v.Get("gdpr.tcf2.purpose7.enforce_purpose"), tt.description)
			assert.Nil(t, v.Get("gdpr.tcf2.purpose8.enforce_purpose"), tt.description)
			assert.Nil(t, v.Get("gdpr.tcf2.purpose9.enforce_purpose"), tt.description)
			assert.Nil(t, v.Get("gdpr.tcf2.purpose10.enforce_purpose"), tt.description)
			assert.Nil(t, v.Get("gdpr.tcf2.purpose1.enabled"), tt.description)
			assert.Nil(t, v.Get("gdpr.tcf2.purpose2.enabled"), tt.description)
			assert.Nil(t, v.Get("gdpr.tcf2.purpose3.enabled"), tt.description)
			assert.Nil(t, v.Get("gdpr.tcf2.purpose4.enabled"), tt.description)
			assert.Nil(t, v.Get("gdpr.tcf2.purpose5.enabled"), tt.description)
			assert.Nil(t, v.Get("gdpr.tcf2.purpose6.enabled"), tt.description)
			assert.Nil(t, v.Get("gdpr.tcf2.purpose7.enabled"), tt.description)
			assert.Nil(t, v.Get("gdpr.tcf2.purpose8.enabled"), tt.description)
			assert.Nil(t, v.Get("gdpr.tcf2.purpose9.enabled"), tt.description)
			assert.Nil(t, v.Get("gdpr.tcf2.purpose10.enabled"), tt.description)
		}
	}
}

func TestMigrateConfigTCF2PurposeFlags(t *testing.T) {
	tests := []struct {
		description                string
		config                     []byte
		wantPurpose1EnforceAlgo    string
		wantPurpose1EnforcePurpose bool
		wantPurpose1Enabled        bool
	}{
		{
			description: "enforce_purpose does not set enforce_algo but sets enabled",
			config: []byte(`
              gdpr:
                tcf2:
                  purpose1:
                    enforce_algo: "off"
                    enforce_purpose: "full"
                    enabled: false
                  purpose2:
                    enforce_purpose: "full"
                    enabled: false
                  purpose3:
                    enabled: false
            `),
			wantPurpose1EnforceAlgo:    "off",
			wantPurpose1EnforcePurpose: true,
			wantPurpose1Enabled:        true,
		},
		{
			description: "enforce_purpose sets enforce_algo and enabled",
			config: []byte(`
              gdpr:
                tcf2:
                  purpose1:
                    enforce_purpose: "full"
                    enabled: false
            `),
			wantPurpose1EnforceAlgo:    "full",
			wantPurpose1EnforcePurpose: true,
			wantPurpose1Enabled:        true,
		},
		{
			description: "enforce_purpose does not set enforce_algo or enabled",
			config: []byte(`
              gdpr:
                tcf2:
                  purpose1:
                    enabled: false
            `),
			wantPurpose1EnforceAlgo:    "",
			wantPurpose1EnforcePurpose: false,
			wantPurpose1Enabled:        false,
		},
	}

	for _, tt := range tests {
		v := viper.New()
		v.SetConfigType("yaml")
		v.ReadConfig(bytes.NewBuffer(tt.config))

		migrateConfigTCF2PurposeFlags(v)

		assert.Equal(t, tt.wantPurpose1EnforceAlgo, v.GetString("gdpr.tcf2.purpose1.enforce_algo"), tt.description)
		assert.Equal(t, tt.wantPurpose1EnforcePurpose, v.GetBool("gdpr.tcf2.purpose1.enforce_purpose"), tt.description)
		assert.Equal(t, tt.wantPurpose1Enabled, v.GetBool("gdpr.tcf2.purpose1.enabled"), tt.description)
	}

}

func TestMigrateConfigTCF2EnforcePurposeFlags(t *testing.T) {
	trueStr := "true"
	falseStr := "false"

	tests := []struct {
		description                 string
		config                      []byte
		wantEnforceAlgosSet         bool
		wantPurpose1EnforceAlgo     string
		wantPurpose2EnforceAlgo     string
		wantPurpose3EnforceAlgo     string
		wantPurpose4EnforceAlgo     string
		wantPurpose5EnforceAlgo     string
		wantPurpose6EnforceAlgo     string
		wantPurpose7EnforceAlgo     string
		wantPurpose8EnforceAlgo     string
		wantPurpose9EnforceAlgo     string
		wantPurpose10EnforceAlgo    string
		wantEnforcePurposesSet      bool
		wantPurpose1EnforcePurpose  string
		wantPurpose2EnforcePurpose  string
		wantPurpose3EnforcePurpose  string
		wantPurpose4EnforcePurpose  string
		wantPurpose5EnforcePurpose  string
		wantPurpose6EnforcePurpose  string
		wantPurpose7EnforcePurpose  string
		wantPurpose8EnforcePurpose  string
		wantPurpose9EnforcePurpose  string
		wantPurpose10EnforcePurpose string
	}{
		{
			description:            "enforce_algo and enforce_purpose are not set",
			config:                 []byte{},
			wantEnforceAlgosSet:    false,
			wantEnforcePurposesSet: false,
		},
		{
			description: "enforce_algo not set; set it based on enforce_purpose string value",
			config: []byte(`
              gdpr:
                tcf2:
                  purpose1:
                    enforce_purpose: "full"
                  purpose2:
                    enforce_purpose: "no"
                  purpose3:
                    enforce_purpose: "full"
                  purpose4:
                    enforce_purpose: "no"
                  purpose5:
                    enforce_purpose: "full"
                  purpose6:
                    enforce_purpose: "no"
                  purpose7:
                    enforce_purpose: "full"
                  purpose8:
                    enforce_purpose: "no"
                  purpose9:
                    enforce_purpose: "full"
                  purpose10:
                    enforce_purpose: "no"
            `),
			wantEnforceAlgosSet:         true,
			wantPurpose1EnforceAlgo:     TCF2EnforceAlgoFull,
			wantPurpose2EnforceAlgo:     TCF2EnforceAlgoFull,
			wantPurpose3EnforceAlgo:     TCF2EnforceAlgoFull,
			wantPurpose4EnforceAlgo:     TCF2EnforceAlgoFull,
			wantPurpose5EnforceAlgo:     TCF2EnforceAlgoFull,
			wantPurpose6EnforceAlgo:     TCF2EnforceAlgoFull,
			wantPurpose7EnforceAlgo:     TCF2EnforceAlgoFull,
			wantPurpose8EnforceAlgo:     TCF2EnforceAlgoFull,
			wantPurpose9EnforceAlgo:     TCF2EnforceAlgoFull,
			wantPurpose10EnforceAlgo:    TCF2EnforceAlgoFull,
			wantEnforcePurposesSet:      true,
			wantPurpose1EnforcePurpose:  trueStr,
			wantPurpose2EnforcePurpose:  falseStr,
			wantPurpose3EnforcePurpose:  trueStr,
			wantPurpose4EnforcePurpose:  falseStr,
			wantPurpose5EnforcePurpose:  trueStr,
			wantPurpose6EnforcePurpose:  falseStr,
			wantPurpose7EnforcePurpose:  trueStr,
			wantPurpose8EnforcePurpose:  falseStr,
			wantPurpose9EnforcePurpose:  trueStr,
			wantPurpose10EnforcePurpose: falseStr,
		},
		{
			description: "enforce_algo not set; don't set it based on enforce_purpose bool value",
			config: []byte(`
              gdpr:
                tcf2:
                  purpose1:
                    enforce_purpose: true
                  purpose2:
                    enforce_purpose: false
                  purpose3:
                    enforce_purpose: true
                  purpose4:
                    enforce_purpose: false
                  purpose5:
                    enforce_purpose: true
                  purpose6:
                    enforce_purpose: false
                  purpose7:
                    enforce_purpose: true
                  purpose8:
                    enforce_purpose: false
                  purpose9:
                    enforce_purpose: true
                  purpose10:
                    enforce_purpose: false
            `),
			wantEnforceAlgosSet:         false,
			wantEnforcePurposesSet:      true,
			wantPurpose1EnforcePurpose:  trueStr,
			wantPurpose2EnforcePurpose:  falseStr,
			wantPurpose3EnforcePurpose:  trueStr,
			wantPurpose4EnforcePurpose:  falseStr,
			wantPurpose5EnforcePurpose:  trueStr,
			wantPurpose6EnforcePurpose:  falseStr,
			wantPurpose7EnforcePurpose:  trueStr,
			wantPurpose8EnforcePurpose:  falseStr,
			wantPurpose9EnforcePurpose:  trueStr,
			wantPurpose10EnforcePurpose: falseStr,
		},
		{
			description: "enforce_algo is set and enforce_purpose is not; enforce_algo is unchanged",
			config: []byte(`
              gdpr:
                tcf2:
                  purpose1:
                    enforce_algo: "full"
                  purpose2:
                    enforce_algo: "full"
                  purpose3:
                    enforce_algo: "full"
                  purpose4:
                    enforce_algo: "full"
                  purpose5:
                    enforce_algo: "full"
                  purpose6:
                    enforce_algo: "full"
                  purpose7:
                    enforce_algo: "full"
                  purpose8:
                    enforce_algo: "full"
                  purpose9:
                    enforce_algo: "full"
                  purpose10:
                    enforce_algo: "full"
            `),
			wantEnforceAlgosSet:      true,
			wantPurpose1EnforceAlgo:  TCF2EnforceAlgoFull,
			wantPurpose2EnforceAlgo:  TCF2EnforceAlgoFull,
			wantPurpose3EnforceAlgo:  TCF2EnforceAlgoFull,
			wantPurpose4EnforceAlgo:  TCF2EnforceAlgoFull,
			wantPurpose5EnforceAlgo:  TCF2EnforceAlgoFull,
			wantPurpose6EnforceAlgo:  TCF2EnforceAlgoFull,
			wantPurpose7EnforceAlgo:  TCF2EnforceAlgoFull,
			wantPurpose8EnforceAlgo:  TCF2EnforceAlgoFull,
			wantPurpose9EnforceAlgo:  TCF2EnforceAlgoFull,
			wantPurpose10EnforceAlgo: TCF2EnforceAlgoFull,
			wantEnforcePurposesSet:   false,
		},
		{
			description: "enforce_algo and enforce_purpose are set; enforce_algo is unchanged",
			config: []byte(`
              gdpr:
                tcf2:
                  purpose1:
                    enforce_algo: "full"
                    enforce_purpose: "no"
                  purpose2:
                    enforce_algo: "full"
                    enforce_purpose: "no"
                  purpose3:
                    enforce_algo: "full"
                    enforce_purpose: "no"
                  purpose4:
                    enforce_algo: "full"
                    enforce_purpose: "no"
                  purpose5:
                    enforce_algo: "full"
                    enforce_purpose: "no"
                  purpose6:
                    enforce_algo: "full"
                    enforce_purpose: "no"
                  purpose7:
                    enforce_algo: "full"
                    enforce_purpose: "no"
                  purpose8:
                    enforce_algo: "full"
                    enforce_purpose: "no"
                  purpose9:
                    enforce_algo: "full"
                    enforce_purpose: "no"
                  purpose10:
                    enforce_algo: "full"
                    enforce_purpose: "no"
            `),
			wantEnforceAlgosSet:         true,
			wantPurpose1EnforceAlgo:     TCF2EnforceAlgoFull,
			wantPurpose2EnforceAlgo:     TCF2EnforceAlgoFull,
			wantPurpose3EnforceAlgo:     TCF2EnforceAlgoFull,
			wantPurpose4EnforceAlgo:     TCF2EnforceAlgoFull,
			wantPurpose5EnforceAlgo:     TCF2EnforceAlgoFull,
			wantPurpose6EnforceAlgo:     TCF2EnforceAlgoFull,
			wantPurpose7EnforceAlgo:     TCF2EnforceAlgoFull,
			wantPurpose8EnforceAlgo:     TCF2EnforceAlgoFull,
			wantPurpose9EnforceAlgo:     TCF2EnforceAlgoFull,
			wantPurpose10EnforceAlgo:    TCF2EnforceAlgoFull,
			wantEnforcePurposesSet:      true,
			wantPurpose1EnforcePurpose:  falseStr,
			wantPurpose2EnforcePurpose:  falseStr,
			wantPurpose3EnforcePurpose:  falseStr,
			wantPurpose4EnforcePurpose:  falseStr,
			wantPurpose5EnforcePurpose:  falseStr,
			wantPurpose6EnforcePurpose:  falseStr,
			wantPurpose7EnforcePurpose:  falseStr,
			wantPurpose8EnforcePurpose:  falseStr,
			wantPurpose9EnforcePurpose:  falseStr,
			wantPurpose10EnforcePurpose: falseStr,
		},
	}

	for _, tt := range tests {
		v := viper.New()
		v.SetConfigType("yaml")
		v.ReadConfig(bytes.NewBuffer(tt.config))

		migrateConfigTCF2EnforcePurposeFlags(v)

		if tt.wantEnforceAlgosSet {
			assert.Equal(t, tt.wantPurpose1EnforceAlgo, v.GetString("gdpr.tcf2.purpose1.enforce_algo"), tt.description)
			assert.Equal(t, tt.wantPurpose2EnforceAlgo, v.GetString("gdpr.tcf2.purpose2.enforce_algo"), tt.description)
			assert.Equal(t, tt.wantPurpose3EnforceAlgo, v.GetString("gdpr.tcf2.purpose3.enforce_algo"), tt.description)
			assert.Equal(t, tt.wantPurpose4EnforceAlgo, v.GetString("gdpr.tcf2.purpose4.enforce_algo"), tt.description)
			assert.Equal(t, tt.wantPurpose5EnforceAlgo, v.GetString("gdpr.tcf2.purpose5.enforce_algo"), tt.description)
			assert.Equal(t, tt.wantPurpose6EnforceAlgo, v.GetString("gdpr.tcf2.purpose6.enforce_algo"), tt.description)
			assert.Equal(t, tt.wantPurpose7EnforceAlgo, v.GetString("gdpr.tcf2.purpose7.enforce_algo"), tt.description)
			assert.Equal(t, tt.wantPurpose8EnforceAlgo, v.GetString("gdpr.tcf2.purpose8.enforce_algo"), tt.description)
			assert.Equal(t, tt.wantPurpose9EnforceAlgo, v.GetString("gdpr.tcf2.purpose9.enforce_algo"), tt.description)
			assert.Equal(t, tt.wantPurpose10EnforceAlgo, v.GetString("gdpr.tcf2.purpose10.enforce_algo"), tt.description)
		} else {
			assert.Nil(t, v.Get("gdpr.tcf2.purpose1.enforce_algo"), tt.description)
			assert.Nil(t, v.Get("gdpr.tcf2.purpose2.enforce_algo"), tt.description)
			assert.Nil(t, v.Get("gdpr.tcf2.purpose3.enforce_algo"), tt.description)
			assert.Nil(t, v.Get("gdpr.tcf2.purpose4.enforce_algo"), tt.description)
			assert.Nil(t, v.Get("gdpr.tcf2.purpose5.enforce_algo"), tt.description)
			assert.Nil(t, v.Get("gdpr.tcf2.purpose6.enforce_algo"), tt.description)
			assert.Nil(t, v.Get("gdpr.tcf2.purpose7.enforce_algo"), tt.description)
			assert.Nil(t, v.Get("gdpr.tcf2.purpose8.enforce_algo"), tt.description)
			assert.Nil(t, v.Get("gdpr.tcf2.purpose9.enforce_algo"), tt.description)
			assert.Nil(t, v.Get("gdpr.tcf2.purpose10.enforce_algo"), tt.description)
		}

		if tt.wantEnforcePurposesSet {
			assert.Equal(t, tt.wantPurpose1EnforcePurpose, v.GetString("gdpr.tcf2.purpose1.enforce_purpose"), tt.description)
			assert.Equal(t, tt.wantPurpose2EnforcePurpose, v.GetString("gdpr.tcf2.purpose2.enforce_purpose"), tt.description)
			assert.Equal(t, tt.wantPurpose3EnforcePurpose, v.GetString("gdpr.tcf2.purpose3.enforce_purpose"), tt.description)
			assert.Equal(t, tt.wantPurpose4EnforcePurpose, v.GetString("gdpr.tcf2.purpose4.enforce_purpose"), tt.description)
			assert.Equal(t, tt.wantPurpose5EnforcePurpose, v.GetString("gdpr.tcf2.purpose5.enforce_purpose"), tt.description)
			assert.Equal(t, tt.wantPurpose6EnforcePurpose, v.GetString("gdpr.tcf2.purpose6.enforce_purpose"), tt.description)
			assert.Equal(t, tt.wantPurpose7EnforcePurpose, v.GetString("gdpr.tcf2.purpose7.enforce_purpose"), tt.description)
			assert.Equal(t, tt.wantPurpose8EnforcePurpose, v.GetString("gdpr.tcf2.purpose8.enforce_purpose"), tt.description)
			assert.Equal(t, tt.wantPurpose9EnforcePurpose, v.GetString("gdpr.tcf2.purpose9.enforce_purpose"), tt.description)
			assert.Equal(t, tt.wantPurpose10EnforcePurpose, v.GetString("gdpr.tcf2.purpose10.enforce_purpose"), tt.description)
		} else {
			assert.Nil(t, v.Get("gdpr.tcf2.purpose1.enforce_purpose"), tt.description)
			assert.Nil(t, v.Get("gdpr.tcf2.purpose2.enforce_purpose"), tt.description)
			assert.Nil(t, v.Get("gdpr.tcf2.purpose3.enforce_purpose"), tt.description)
			assert.Nil(t, v.Get("gdpr.tcf2.purpose4.enforce_purpose"), tt.description)
			assert.Nil(t, v.Get("gdpr.tcf2.purpose5.enforce_purpose"), tt.description)
			assert.Nil(t, v.Get("gdpr.tcf2.purpose6.enforce_purpose"), tt.description)
			assert.Nil(t, v.Get("gdpr.tcf2.purpose7.enforce_purpose"), tt.description)
			assert.Nil(t, v.Get("gdpr.tcf2.purpose8.enforce_purpose"), tt.description)
			assert.Nil(t, v.Get("gdpr.tcf2.purpose9.enforce_purpose"), tt.description)
			assert.Nil(t, v.Get("gdpr.tcf2.purpose10.enforce_purpose"), tt.description)
		}
	}
}

func TestMigrateConfigDatabaseConnection(t *testing.T) {
	type configs struct {
		old  []byte
		new  []byte
		both []byte
	}

	// Stored Requests Config Migration
	storedReqestsConfigs := configs{
		old: []byte(`
      stored_requests:
        postgres:
          connection:
            dbname: "old_connection_dbname"
            host: "old_connection_host"
            port: 1000
            user: "old_connection_user"
            password: "old_connection_password"
          fetcher:
            query: "old_fetcher_query"
            amp_query: "old_fetcher_amp_query"
          initialize_caches:
            timeout_ms: 1000
            query: "old_initialize_caches_query"
            amp_query: "old_initialize_caches_amp_query"
          poll_for_updates:
            refresh_rate_seconds: 1000
            timeout_ms: 1000
            query: "old_poll_for_updates_query"
            amp_query: "old_poll_for_updates_amp_query"
    `),
		new: []byte(`
      stored_requests:
        database:
          connection:
            dbname: "new_connection_dbname"
            host: "new_connection_host"
            port: 2000
            user: "new_connection_user"
            password: "new_connection_password"
          fetcher:
            query: "new_fetcher_query"
            amp_query: "new_fetcher_amp_query"
          initialize_caches:
            timeout_ms: 2000
            query: "new_initialize_caches_query"
            amp_query: "new_initialize_caches_amp_query"
          poll_for_updates:
            refresh_rate_seconds: 2000
            timeout_ms: 2000
            query: "new_poll_for_updates_query"
            amp_query: "new_poll_for_updates_amp_query"
    `),
		both: []byte(`
      stored_requests:
        postgres:
          connection:
            dbname: "old_connection_dbname"
            host: "old_connection_host"
            port: 1000
            user: "old_connection_user"
            password: "old_connection_password"
          fetcher:
            query: "old_fetcher_query"
            amp_query: "old_fetcher_amp_query"
          initialize_caches:
            timeout_ms: 1000
            query: "old_initialize_caches_query"
            amp_query: "old_initialize_caches_amp_query"
          poll_for_updates:
            refresh_rate_seconds: 1000
            timeout_ms: 1000
            query: "old_poll_for_updates_query"
            amp_query: "old_poll_for_updates_amp_query"
        database:
          connection:
            dbname: "new_connection_dbname"
            host: "new_connection_host"
            port: 2000
            user: "new_connection_user"
            password: "new_connection_password"
          fetcher:
            query: "new_fetcher_query"
            amp_query: "new_fetcher_amp_query"
          initialize_caches:
            timeout_ms: 2000
            query: "new_initialize_caches_query"
            amp_query: "new_initialize_caches_amp_query"
          poll_for_updates:
            refresh_rate_seconds: 2000
            timeout_ms: 2000
            query: "new_poll_for_updates_query"
            amp_query: "new_poll_for_updates_amp_query"
    `),
	}

	storedRequestsTests := []struct {
		description string
		config      []byte

		want_connection_dbname                     string
		want_connection_host                       string
		want_connection_port                       int
		want_connection_user                       string
		want_connection_password                   string
		want_fetcher_query                         string
		want_fetcher_amp_query                     string
		want_initialize_caches_timeout_ms          int
		want_initialize_caches_query               string
		want_initialize_caches_amp_query           string
		want_poll_for_updates_refresh_rate_seconds int
		want_poll_for_updates_timeout_ms           int
		want_poll_for_updates_query                string
		want_poll_for_updates_amp_query            string
	}{
		{
			description: "New config and old config not set",
			config:      []byte{},
		},
		{
			description: "New config not set, old config set",
			config:      storedReqestsConfigs.old,

			want_connection_dbname:                     "old_connection_dbname",
			want_connection_host:                       "old_connection_host",
			want_connection_port:                       1000,
			want_connection_user:                       "old_connection_user",
			want_connection_password:                   "old_connection_password",
			want_fetcher_query:                         "old_fetcher_query",
			want_fetcher_amp_query:                     "old_fetcher_amp_query",
			want_initialize_caches_timeout_ms:          1000,
			want_initialize_caches_query:               "old_initialize_caches_query",
			want_initialize_caches_amp_query:           "old_initialize_caches_amp_query",
			want_poll_for_updates_refresh_rate_seconds: 1000,
			want_poll_for_updates_timeout_ms:           1000,
			want_poll_for_updates_query:                "old_poll_for_updates_query",
			want_poll_for_updates_amp_query:            "old_poll_for_updates_amp_query",
		},
		{
			description: "New config set, old config not set",
			config:      storedReqestsConfigs.new,

			want_connection_dbname:                     "new_connection_dbname",
			want_connection_host:                       "new_connection_host",
			want_connection_port:                       2000,
			want_connection_user:                       "new_connection_user",
			want_connection_password:                   "new_connection_password",
			want_fetcher_query:                         "new_fetcher_query",
			want_fetcher_amp_query:                     "new_fetcher_amp_query",
			want_initialize_caches_timeout_ms:          2000,
			want_initialize_caches_query:               "new_initialize_caches_query",
			want_initialize_caches_amp_query:           "new_initialize_caches_amp_query",
			want_poll_for_updates_refresh_rate_seconds: 2000,
			want_poll_for_updates_timeout_ms:           2000,
			want_poll_for_updates_query:                "new_poll_for_updates_query",
			want_poll_for_updates_amp_query:            "new_poll_for_updates_amp_query",
		},
		{
			description: "New config and old config set",
			config:      storedReqestsConfigs.both,

			want_connection_dbname:                     "new_connection_dbname",
			want_connection_host:                       "new_connection_host",
			want_connection_port:                       2000,
			want_connection_user:                       "new_connection_user",
			want_connection_password:                   "new_connection_password",
			want_fetcher_query:                         "new_fetcher_query",
			want_fetcher_amp_query:                     "new_fetcher_amp_query",
			want_initialize_caches_timeout_ms:          2000,
			want_initialize_caches_query:               "new_initialize_caches_query",
			want_initialize_caches_amp_query:           "new_initialize_caches_amp_query",
			want_poll_for_updates_refresh_rate_seconds: 2000,
			want_poll_for_updates_timeout_ms:           2000,
			want_poll_for_updates_query:                "new_poll_for_updates_query",
			want_poll_for_updates_amp_query:            "new_poll_for_updates_amp_query",
		},
	}

	for _, tt := range storedRequestsTests {
		v := viper.New()
		v.SetConfigType("yaml")
		v.ReadConfig(bytes.NewBuffer(tt.config))

		migrateConfigDatabaseConnection(v)

		if len(tt.config) > 0 {
			assert.Equal(t, tt.want_connection_dbname, v.GetString("stored_requests.database.connection.dbname"), tt.description)
			assert.Equal(t, tt.want_connection_host, v.GetString("stored_requests.database.connection.host"), tt.description)
			assert.Equal(t, tt.want_connection_port, v.GetInt("stored_requests.database.connection.port"), tt.description)
			assert.Equal(t, tt.want_connection_user, v.GetString("stored_requests.database.connection.user"), tt.description)
			assert.Equal(t, tt.want_connection_password, v.GetString("stored_requests.database.connection.password"), tt.description)
			assert.Equal(t, tt.want_fetcher_query, v.GetString("stored_requests.database.fetcher.query"), tt.description)
			assert.Equal(t, tt.want_fetcher_amp_query, v.GetString("stored_requests.database.fetcher.amp_query"), tt.description)
			assert.Equal(t, tt.want_initialize_caches_timeout_ms, v.GetInt("stored_requests.database.initialize_caches.timeout_ms"), tt.description)
			assert.Equal(t, tt.want_initialize_caches_query, v.GetString("stored_requests.database.initialize_caches.query"), tt.description)
			assert.Equal(t, tt.want_initialize_caches_amp_query, v.GetString("stored_requests.database.initialize_caches.amp_query"), tt.description)
			assert.Equal(t, tt.want_poll_for_updates_refresh_rate_seconds, v.GetInt("stored_requests.database.poll_for_updates.refresh_rate_seconds"), tt.description)
			assert.Equal(t, tt.want_poll_for_updates_timeout_ms, v.GetInt("stored_requests.database.poll_for_updates.timeout_ms"), tt.description)
			assert.Equal(t, tt.want_poll_for_updates_query, v.GetString("stored_requests.database.poll_for_updates.query"), tt.description)
			assert.Equal(t, tt.want_poll_for_updates_amp_query, v.GetString("stored_requests.database.poll_for_updates.amp_query"), tt.description)
		} else {
			assert.Nil(t, v.Get("stored_requests.database.connection.dbname"), tt.description)
			assert.Nil(t, v.Get("stored_requests.database.connection.host"), tt.description)
			assert.Nil(t, v.Get("stored_requests.database.connection.port"), tt.description)
			assert.Nil(t, v.Get("stored_requests.database.connection.user"), tt.description)
			assert.Nil(t, v.Get("stored_requests.database.connection.password"), tt.description)
			assert.Nil(t, v.Get("stored_requests.database.fetcher.query"), tt.description)
			assert.Nil(t, v.Get("stored_requests.database.fetcher.amp_query"), tt.description)
			assert.Nil(t, v.Get("stored_requests.database.initialize_caches.timeout_ms"), tt.description)
			assert.Nil(t, v.Get("stored_requests.database.initialize_caches.query"), tt.description)
			assert.Nil(t, v.Get("stored_requests.database.initialize_caches.amp_query"), tt.description)
			assert.Nil(t, v.Get("stored_requests.database.poll_for_updates.refresh_rate_seconds"), tt.description)
			assert.Nil(t, v.Get("stored_requests.database.poll_for_updates.timeout_ms"), tt.description)
			assert.Nil(t, v.Get("stored_requests.database.poll_for_updates.query"), tt.description)
			assert.Nil(t, v.Get("stored_requests.database.poll_for_updates.amp_query"), tt.description)
		}
	}

	// Stored Video Reqs Config Migration
	storedVideoReqsConfigs := configs{
		old: []byte(`
      stored_video_req:
        postgres:
          connection:
            dbname: "old_connection_dbname"
            host: "old_connection_host"
            port: 1000
            user: "old_connection_user"
            password: "old_connection_password"
          fetcher:
            query: "old_fetcher_query"
          initialize_caches:
            timeout_ms: 1000
            query: "old_initialize_caches_query"
          poll_for_updates:
            refresh_rate_seconds: 1000
            timeout_ms: 1000
            query: "old_poll_for_updates_query"
    `),
		new: []byte(`
      stored_video_req:
        database:
          connection:
            dbname: "new_connection_dbname"
            host: "new_connection_host"
            port: 2000
            user: "new_connection_user"
            password: "new_connection_password"
          fetcher:
            query: "new_fetcher_query"
          initialize_caches:
            timeout_ms: 2000
            query: "new_initialize_caches_query"
          poll_for_updates:
            refresh_rate_seconds: 2000
            timeout_ms: 2000
            query: "new_poll_for_updates_query"
    `),
		both: []byte(`
      stored_video_req:
        postgres:
          connection:
            dbname: "old_connection_dbname"
            host: "old_connection_host"
            port: 1000
            user: "old_connection_user"
            password: "old_connection_password"
          fetcher:
            query: "old_fetcher_query"
          initialize_caches:
            timeout_ms: 1000
            query: "old_initialize_caches_query"
          poll_for_updates:
            refresh_rate_seconds: 1000
            timeout_ms: 1000
            query: "old_poll_for_updates_query"
        database:
          connection:
            dbname: "new_connection_dbname"
            host: "new_connection_host"
            port: 2000
            user: "new_connection_user"
            password: "new_connection_password"
          fetcher:
            query: "new_fetcher_query"
          initialize_caches:
            timeout_ms: 2000
            query: "new_initialize_caches_query"
          poll_for_updates:
            refresh_rate_seconds: 2000
            timeout_ms: 2000
            query: "new_poll_for_updates_query"
    `),
	}

	storedVideoReqsTests := []struct {
		description string
		config      []byte

		want_connection_dbname                     string
		want_connection_host                       string
		want_connection_port                       int
		want_connection_user                       string
		want_connection_password                   string
		want_fetcher_query                         string
		want_initialize_caches_timeout_ms          int
		want_initialize_caches_query               string
		want_poll_for_updates_refresh_rate_seconds int
		want_poll_for_updates_timeout_ms           int
		want_poll_for_updates_query                string
	}{
		{
			description: "New config and old config not set",
			config:      []byte{},
		},
		{
			description: "New config not set, old config set",
			config:      storedVideoReqsConfigs.old,

			want_connection_dbname:                     "old_connection_dbname",
			want_connection_host:                       "old_connection_host",
			want_connection_port:                       1000,
			want_connection_user:                       "old_connection_user",
			want_connection_password:                   "old_connection_password",
			want_fetcher_query:                         "old_fetcher_query",
			want_initialize_caches_timeout_ms:          1000,
			want_initialize_caches_query:               "old_initialize_caches_query",
			want_poll_for_updates_refresh_rate_seconds: 1000,
			want_poll_for_updates_timeout_ms:           1000,
			want_poll_for_updates_query:                "old_poll_for_updates_query",
		},
		{
			description: "New config set, old config not set",
			config:      storedVideoReqsConfigs.new,

			want_connection_dbname:                     "new_connection_dbname",
			want_connection_host:                       "new_connection_host",
			want_connection_port:                       2000,
			want_connection_user:                       "new_connection_user",
			want_connection_password:                   "new_connection_password",
			want_fetcher_query:                         "new_fetcher_query",
			want_initialize_caches_timeout_ms:          2000,
			want_initialize_caches_query:               "new_initialize_caches_query",
			want_poll_for_updates_refresh_rate_seconds: 2000,
			want_poll_for_updates_timeout_ms:           2000,
			want_poll_for_updates_query:                "new_poll_for_updates_query",
		},
		{
			description: "New config and old config set",
			config:      storedVideoReqsConfigs.both,

			want_connection_dbname:                     "new_connection_dbname",
			want_connection_host:                       "new_connection_host",
			want_connection_port:                       2000,
			want_connection_user:                       "new_connection_user",
			want_connection_password:                   "new_connection_password",
			want_fetcher_query:                         "new_fetcher_query",
			want_initialize_caches_timeout_ms:          2000,
			want_initialize_caches_query:               "new_initialize_caches_query",
			want_poll_for_updates_refresh_rate_seconds: 2000,
			want_poll_for_updates_timeout_ms:           2000,
			want_poll_for_updates_query:                "new_poll_for_updates_query",
		},
	}

	for _, tt := range storedVideoReqsTests {
		v := viper.New()
		v.SetConfigType("yaml")
		v.ReadConfig(bytes.NewBuffer(tt.config))

		migrateConfigDatabaseConnection(v)

		if len(tt.config) > 0 {
			assert.Equal(t, tt.want_connection_dbname, v.Get("stored_video_req.database.connection.dbname").(string), tt.description)
			assert.Equal(t, tt.want_connection_host, v.Get("stored_video_req.database.connection.host").(string), tt.description)
			assert.Equal(t, tt.want_connection_port, v.Get("stored_video_req.database.connection.port").(int), tt.description)
			assert.Equal(t, tt.want_connection_user, v.Get("stored_video_req.database.connection.user").(string), tt.description)
			assert.Equal(t, tt.want_connection_password, v.Get("stored_video_req.database.connection.password").(string), tt.description)
			assert.Equal(t, tt.want_fetcher_query, v.Get("stored_video_req.database.fetcher.query").(string), tt.description)
			assert.Equal(t, tt.want_initialize_caches_timeout_ms, v.Get("stored_video_req.database.initialize_caches.timeout_ms").(int), tt.description)
			assert.Equal(t, tt.want_initialize_caches_query, v.Get("stored_video_req.database.initialize_caches.query").(string), tt.description)
			assert.Equal(t, tt.want_poll_for_updates_refresh_rate_seconds, v.Get("stored_video_req.database.poll_for_updates.refresh_rate_seconds").(int), tt.description)
			assert.Equal(t, tt.want_poll_for_updates_timeout_ms, v.Get("stored_video_req.database.poll_for_updates.timeout_ms").(int), tt.description)
			assert.Equal(t, tt.want_poll_for_updates_query, v.Get("stored_video_req.database.poll_for_updates.query").(string), tt.description)
		} else {
			assert.Nil(t, v.Get("stored_video_req.database.connection.dbname"), tt.description)
			assert.Nil(t, v.Get("stored_video_req.database.connection.host"), tt.description)
			assert.Nil(t, v.Get("stored_video_req.database.connection.port"), tt.description)
			assert.Nil(t, v.Get("stored_video_req.database.connection.user"), tt.description)
			assert.Nil(t, v.Get("stored_video_req.database.connection.password"), tt.description)
			assert.Nil(t, v.Get("stored_video_req.database.fetcher.query"), tt.description)
			assert.Nil(t, v.Get("stored_video_req.database.initialize_caches.timeout_ms"), tt.description)
			assert.Nil(t, v.Get("stored_video_req.database.initialize_caches.query"), tt.description)
			assert.Nil(t, v.Get("stored_video_req.database.poll_for_updates.refresh_rate_seconds"), tt.description)
			assert.Nil(t, v.Get("stored_video_req.database.poll_for_updates.timeout_ms"), tt.description)
			assert.Nil(t, v.Get("stored_video_req.database.poll_for_updates.query"), tt.description)
		}
	}

	// Stored Responses Config Migration
	storedResponsesConfigs := configs{
		old: []byte(`
      stored_responses:
        postgres:
          connection:
            dbname: "old_connection_dbname"
            host: "old_connection_host"
            port: 1000
            user: "old_connection_user"
            password: "old_connection_password"
          fetcher:
            query: "old_fetcher_query"
          initialize_caches:
            timeout_ms: 1000
            query: "old_initialize_caches_query"
          poll_for_updates:
            refresh_rate_seconds: 1000
            timeout_ms: 1000
            query: "old_poll_for_updates_query"
    `),
		new: []byte(`
      stored_responses:
        database:
          connection:
            dbname: "new_connection_dbname"
            host: "new_connection_host"
            port: 2000
            user: "new_connection_user"
            password: "new_connection_password"
          fetcher:
            query: "new_fetcher_query"
          initialize_caches:
            timeout_ms: 2000
            query: "new_initialize_caches_query"
          poll_for_updates:
            refresh_rate_seconds: 2000
            timeout_ms: 2000
            query: "new_poll_for_updates_query"
    `),
		both: []byte(`
      stored_responses:
        postgres:
          connection:
            dbname: "old_connection_dbname"
            host: "old_connection_host"
            port: 1000
            user: "old_connection_user"
            password: "old_connection_password"
          fetcher:
            query: "old_fetcher_query"
          initialize_caches:
            timeout_ms: 1000
            query: "old_initialize_caches_query"
          poll_for_updates:
            refresh_rate_seconds: 1000
            timeout_ms: 1000
            query: "old_poll_for_updates_query"
        database:
          connection:
            dbname: "new_connection_dbname"
            host: "new_connection_host"
            port: 2000
            user: "new_connection_user"
            password: "new_connection_password"
          fetcher:
            query: "new_fetcher_query"
          initialize_caches:
            timeout_ms: 2000
            query: "new_initialize_caches_query"
          poll_for_updates:
            refresh_rate_seconds: 2000
            timeout_ms: 2000
            query: "new_poll_for_updates_query"
    `),
	}

	storedResponsesTests := []struct {
		description string
		config      []byte

		want_connection_dbname                     string
		want_connection_host                       string
		want_connection_port                       int
		want_connection_user                       string
		want_connection_password                   string
		want_fetcher_query                         string
		want_initialize_caches_timeout_ms          int
		want_initialize_caches_query               string
		want_poll_for_updates_refresh_rate_seconds int
		want_poll_for_updates_timeout_ms           int
		want_poll_for_updates_query                string
	}{
		{
			description: "New config and old config not set",
			config:      []byte{},
		},
		{
			description: "New config not set, old config set",
			config:      storedResponsesConfigs.old,

			want_connection_dbname:                     "old_connection_dbname",
			want_connection_host:                       "old_connection_host",
			want_connection_port:                       1000,
			want_connection_user:                       "old_connection_user",
			want_connection_password:                   "old_connection_password",
			want_fetcher_query:                         "old_fetcher_query",
			want_initialize_caches_timeout_ms:          1000,
			want_initialize_caches_query:               "old_initialize_caches_query",
			want_poll_for_updates_refresh_rate_seconds: 1000,
			want_poll_for_updates_timeout_ms:           1000,
			want_poll_for_updates_query:                "old_poll_for_updates_query",
		},
		{
			description: "New config set, old config not set",
			config:      storedResponsesConfigs.new,

			want_connection_dbname:                     "new_connection_dbname",
			want_connection_host:                       "new_connection_host",
			want_connection_port:                       2000,
			want_connection_user:                       "new_connection_user",
			want_connection_password:                   "new_connection_password",
			want_fetcher_query:                         "new_fetcher_query",
			want_initialize_caches_timeout_ms:          2000,
			want_initialize_caches_query:               "new_initialize_caches_query",
			want_poll_for_updates_refresh_rate_seconds: 2000,
			want_poll_for_updates_timeout_ms:           2000,
			want_poll_for_updates_query:                "new_poll_for_updates_query",
		},
		{
			description: "New config and old config set",
			config:      storedResponsesConfigs.both,

			want_connection_dbname:                     "new_connection_dbname",
			want_connection_host:                       "new_connection_host",
			want_connection_port:                       2000,
			want_connection_user:                       "new_connection_user",
			want_connection_password:                   "new_connection_password",
			want_fetcher_query:                         "new_fetcher_query",
			want_initialize_caches_timeout_ms:          2000,
			want_initialize_caches_query:               "new_initialize_caches_query",
			want_poll_for_updates_refresh_rate_seconds: 2000,
			want_poll_for_updates_timeout_ms:           2000,
			want_poll_for_updates_query:                "new_poll_for_updates_query",
		},
	}

	for _, tt := range storedResponsesTests {
		v := viper.New()
		v.SetConfigType("yaml")
		v.ReadConfig(bytes.NewBuffer(tt.config))

		migrateConfigDatabaseConnection(v)

		if len(tt.config) > 0 {
			assert.Equal(t, tt.want_connection_dbname, v.Get("stored_responses.database.connection.dbname").(string), tt.description)
			assert.Equal(t, tt.want_connection_host, v.Get("stored_responses.database.connection.host").(string), tt.description)
			assert.Equal(t, tt.want_connection_port, v.Get("stored_responses.database.connection.port").(int), tt.description)
			assert.Equal(t, tt.want_connection_user, v.Get("stored_responses.database.connection.user").(string), tt.description)
			assert.Equal(t, tt.want_connection_password, v.Get("stored_responses.database.connection.password").(string), tt.description)
			assert.Equal(t, tt.want_fetcher_query, v.Get("stored_responses.database.fetcher.query").(string), tt.description)
			assert.Equal(t, tt.want_initialize_caches_timeout_ms, v.Get("stored_responses.database.initialize_caches.timeout_ms").(int), tt.description)
			assert.Equal(t, tt.want_initialize_caches_query, v.Get("stored_responses.database.initialize_caches.query").(string), tt.description)
			assert.Equal(t, tt.want_poll_for_updates_refresh_rate_seconds, v.Get("stored_responses.database.poll_for_updates.refresh_rate_seconds").(int), tt.description)
			assert.Equal(t, tt.want_poll_for_updates_timeout_ms, v.Get("stored_responses.database.poll_for_updates.timeout_ms").(int), tt.description)
			assert.Equal(t, tt.want_poll_for_updates_query, v.Get("stored_responses.database.poll_for_updates.query").(string), tt.description)
		} else {
			assert.Nil(t, v.Get("stored_responses.database.connection.dbname"), tt.description)
			assert.Nil(t, v.Get("stored_responses.database.connection.host"), tt.description)
			assert.Nil(t, v.Get("stored_responses.database.connection.port"), tt.description)
			assert.Nil(t, v.Get("stored_responses.database.connection.user"), tt.description)
			assert.Nil(t, v.Get("stored_responses.database.connection.password"), tt.description)
			assert.Nil(t, v.Get("stored_responses.database.fetcher.query"), tt.description)
			assert.Nil(t, v.Get("stored_responses.database.initialize_caches.timeout_ms"), tt.description)
			assert.Nil(t, v.Get("stored_responses.database.initialize_caches.query"), tt.description)
			assert.Nil(t, v.Get("stored_responses.database.poll_for_updates.refresh_rate_seconds"), tt.description)
			assert.Nil(t, v.Get("stored_responses.database.poll_for_updates.timeout_ms"), tt.description)
			assert.Nil(t, v.Get("stored_responses.database.poll_for_updates.query"), tt.description)
		}
	}
}

func TestMigrateConfigDatabaseConnectionUsingEnvVars(t *testing.T) {
	tests := []struct {
		description        string
		prefix             string
		setDatabaseEnvVars bool
		setPostgresEnvVars bool
	}{
		{
			description:        "stored requests old config set",
			prefix:             "stored_requests",
			setPostgresEnvVars: true,
		},
		{
			description:        "stored requests new config set",
			prefix:             "stored_requests",
			setDatabaseEnvVars: true,
		},
		{
			description:        "stored requests old and new config set",
			prefix:             "stored_requests",
			setDatabaseEnvVars: true,
			setPostgresEnvVars: true,
		},
		{
			description:        "stored video requests old config set",
			prefix:             "stored_video_req",
			setPostgresEnvVars: true,
		},
		{
			description:        "stored video requests new config set",
			prefix:             "stored_video_req",
			setDatabaseEnvVars: true,
		},
		{
			description:        "stored video requests old and new config set",
			prefix:             "stored_video_req",
			setDatabaseEnvVars: true,
			setPostgresEnvVars: true,
		},
		{
			description:        "stored responses old config set",
			prefix:             "stored_responses",
			setPostgresEnvVars: true,
		},
		{
			description:        "stored responses new config set",
			prefix:             "stored_responses",
			setDatabaseEnvVars: true,
		},
		{
			description:        "stored responses old and new config set",
			prefix:             "stored_responses",
			setDatabaseEnvVars: true,
			setPostgresEnvVars: true,
		},
	}

	pgValues := map[string]string{
		"CONNECTION_DBNAME":                     "pg-dbname",
		"CONNECTION_HOST":                       "pg-host",
		"CONNECTION_PORT":                       "1",
		"CONNECTION_USER":                       "pg-user",
		"CONNECTION_PASSWORD":                   "pg-password",
		"FETCHER_QUERY":                         "pg-fetcher-query",
		"FETCHER_AMP_QUERY":                     "pg-fetcher-amp-query",
		"INITIALIZE_CACHES_TIMEOUT_MS":          "2",
		"INITIALIZE_CACHES_QUERY":               "pg-init-caches-query",
		"INITIALIZE_CACHES_AMP_QUERY":           "pg-init-caches-amp-query",
		"POLL_FOR_UPDATES_REFRESH_RATE_SECONDS": "3",
		"POLL_FOR_UPDATES_TIMEOUT_MS":           "4",
		"POLL_FOR_UPDATES_QUERY":                "pg-poll-query $LAST_UPDATED",
		"POLL_FOR_UPDATES_AMP_QUERY":            "pg-poll-amp-query $LAST_UPDATED",
	}
	dbValues := map[string]string{
		"CONNECTION_DBNAME":                     "db-dbname",
		"CONNECTION_HOST":                       "db-host",
		"CONNECTION_PORT":                       "5",
		"CONNECTION_USER":                       "db-user",
		"CONNECTION_PASSWORD":                   "db-password",
		"FETCHER_QUERY":                         "db-fetcher-query",
		"FETCHER_AMP_QUERY":                     "db-fetcher-amp-query",
		"INITIALIZE_CACHES_TIMEOUT_MS":          "6",
		"INITIALIZE_CACHES_QUERY":               "db-init-caches-query",
		"INITIALIZE_CACHES_AMP_QUERY":           "db-init-caches-amp-query",
		"POLL_FOR_UPDATES_REFRESH_RATE_SECONDS": "7",
		"POLL_FOR_UPDATES_TIMEOUT_MS":           "8",
		"POLL_FOR_UPDATES_QUERY":                "db-poll-query $LAST_UPDATED",
		"POLL_FOR_UPDATES_AMP_QUERY":            "db-poll-amp-query $LAST_UPDATED",
	}

	for _, tt := range tests {
		t.Run(tt.description, func(t *testing.T) {
			prefix := "PBS_" + strings.ToUpper(tt.prefix)

			// validation rules require in memory cache type to not be "none"
			// given that we want to set the poll for update queries to non-empty values
			envVarName := prefix + "_IN_MEMORY_CACHE_TYPE"
			if oldval, ok := os.LookupEnv(envVarName); ok {
				defer os.Setenv(envVarName, oldval)
			} else {
				defer os.Unsetenv(envVarName)
			}
			os.Setenv(envVarName, "unbounded")

			if tt.setPostgresEnvVars {
				for suffix, v := range pgValues {
					envVarName := prefix + "_POSTGRES_" + suffix
					if oldval, ok := os.LookupEnv(envVarName); ok {
						defer os.Setenv(envVarName, oldval)
					} else {
						defer os.Unsetenv(envVarName)
					}
					os.Setenv(envVarName, v)
				}
			}
			if tt.setDatabaseEnvVars {
				for suffix, v := range dbValues {
					envVarName := prefix + "_DATABASE_" + suffix
					if oldval, ok := os.LookupEnv(envVarName); ok {
						defer os.Setenv(envVarName, oldval)
					} else {
						defer os.Unsetenv(envVarName)
					}
					os.Setenv(envVarName, v)
				}
			}

			c, _ := newDefaultConfig(t)

			expectedDatabaseValues := map[string]string{}
			if tt.setDatabaseEnvVars {
				expectedDatabaseValues = dbValues
			} else if tt.setPostgresEnvVars {
				expectedDatabaseValues = pgValues
			}

			if tt.prefix == "stored_requests" {
				assert.Equal(t, expectedDatabaseValues["CONNECTION_DBNAME"], c.StoredRequests.Database.ConnectionInfo.Database, tt.description)
				assert.Equal(t, expectedDatabaseValues["CONNECTION_HOST"], c.StoredRequests.Database.ConnectionInfo.Host, tt.description)
				assert.Equal(t, expectedDatabaseValues["CONNECTION_PORT"], strconv.Itoa(c.StoredRequests.Database.ConnectionInfo.Port), tt.description)
				assert.Equal(t, expectedDatabaseValues["CONNECTION_USER"], c.StoredRequests.Database.ConnectionInfo.Username, tt.description)
				assert.Equal(t, expectedDatabaseValues["CONNECTION_PASSWORD"], c.StoredRequests.Database.ConnectionInfo.Password, tt.description)
				assert.Equal(t, expectedDatabaseValues["FETCHER_QUERY"], c.StoredRequests.Database.FetcherQueries.QueryTemplate, tt.description)
				assert.Equal(t, expectedDatabaseValues["INITIALIZE_CACHES_TIMEOUT_MS"], strconv.Itoa(c.StoredRequests.Database.CacheInitialization.Timeout), tt.description)
				assert.Equal(t, expectedDatabaseValues["INITIALIZE_CACHES_QUERY"], c.StoredRequests.Database.CacheInitialization.Query, tt.description)
				assert.Equal(t, expectedDatabaseValues["POLL_FOR_UPDATES_REFRESH_RATE_SECONDS"], strconv.Itoa(c.StoredRequests.Database.PollUpdates.RefreshRate), tt.description)
				assert.Equal(t, expectedDatabaseValues["POLL_FOR_UPDATES_TIMEOUT_MS"], strconv.Itoa(c.StoredRequests.Database.PollUpdates.Timeout), tt.description)
				assert.Equal(t, expectedDatabaseValues["POLL_FOR_UPDATES_QUERY"], c.StoredRequests.Database.PollUpdates.Query, tt.description)
				// AMP queries are only migrated for stored requests
				assert.Equal(t, expectedDatabaseValues["FETCHER_AMP_QUERY"], c.StoredRequests.Database.FetcherQueries.AmpQueryTemplate, tt.description)
				assert.Equal(t, expectedDatabaseValues["INITIALIZE_CACHES_AMP_QUERY"], c.StoredRequests.Database.CacheInitialization.AmpQuery, tt.description)
				assert.Equal(t, expectedDatabaseValues["POLL_FOR_UPDATES_AMP_QUERY"], c.StoredRequests.Database.PollUpdates.AmpQuery, tt.description)
			} else if tt.prefix == "stored_video_req" {
				assert.Equal(t, expectedDatabaseValues["CONNECTION_DBNAME"], c.StoredVideo.Database.ConnectionInfo.Database, tt.description)
				assert.Equal(t, expectedDatabaseValues["CONNECTION_HOST"], c.StoredVideo.Database.ConnectionInfo.Host, tt.description)
				assert.Equal(t, expectedDatabaseValues["CONNECTION_PORT"], strconv.Itoa(c.StoredVideo.Database.ConnectionInfo.Port), tt.description)
				assert.Equal(t, expectedDatabaseValues["CONNECTION_USER"], c.StoredVideo.Database.ConnectionInfo.Username, tt.description)
				assert.Equal(t, expectedDatabaseValues["CONNECTION_PASSWORD"], c.StoredVideo.Database.ConnectionInfo.Password, tt.description)
				assert.Equal(t, expectedDatabaseValues["FETCHER_QUERY"], c.StoredVideo.Database.FetcherQueries.QueryTemplate, tt.description)
				assert.Equal(t, expectedDatabaseValues["INITIALIZE_CACHES_TIMEOUT_MS"], strconv.Itoa(c.StoredVideo.Database.CacheInitialization.Timeout), tt.description)
				assert.Equal(t, expectedDatabaseValues["INITIALIZE_CACHES_QUERY"], c.StoredVideo.Database.CacheInitialization.Query, tt.description)
				assert.Equal(t, expectedDatabaseValues["POLL_FOR_UPDATES_REFRESH_RATE_SECONDS"], strconv.Itoa(c.StoredVideo.Database.PollUpdates.RefreshRate), tt.description)
				assert.Equal(t, expectedDatabaseValues["POLL_FOR_UPDATES_TIMEOUT_MS"], strconv.Itoa(c.StoredVideo.Database.PollUpdates.Timeout), tt.description)
				assert.Equal(t, expectedDatabaseValues["POLL_FOR_UPDATES_QUERY"], c.StoredVideo.Database.PollUpdates.Query, tt.description)
				assert.Empty(t, c.StoredVideo.Database.FetcherQueries.AmpQueryTemplate, tt.description)
				assert.Empty(t, c.StoredVideo.Database.CacheInitialization.AmpQuery, tt.description)
				assert.Empty(t, c.StoredVideo.Database.PollUpdates.AmpQuery, tt.description)
			} else {
				assert.Equal(t, expectedDatabaseValues["CONNECTION_DBNAME"], c.StoredResponses.Database.ConnectionInfo.Database, tt.description)
				assert.Equal(t, expectedDatabaseValues["CONNECTION_HOST"], c.StoredResponses.Database.ConnectionInfo.Host, tt.description)
				assert.Equal(t, expectedDatabaseValues["CONNECTION_PORT"], strconv.Itoa(c.StoredResponses.Database.ConnectionInfo.Port), tt.description)
				assert.Equal(t, expectedDatabaseValues["CONNECTION_USER"], c.StoredResponses.Database.ConnectionInfo.Username, tt.description)
				assert.Equal(t, expectedDatabaseValues["CONNECTION_PASSWORD"], c.StoredResponses.Database.ConnectionInfo.Password, tt.description)
				assert.Equal(t, expectedDatabaseValues["FETCHER_QUERY"], c.StoredResponses.Database.FetcherQueries.QueryTemplate, tt.description)
				assert.Equal(t, expectedDatabaseValues["INITIALIZE_CACHES_TIMEOUT_MS"], strconv.Itoa(c.StoredResponses.Database.CacheInitialization.Timeout), tt.description)
				assert.Equal(t, expectedDatabaseValues["INITIALIZE_CACHES_QUERY"], c.StoredResponses.Database.CacheInitialization.Query, tt.description)
				assert.Equal(t, expectedDatabaseValues["POLL_FOR_UPDATES_REFRESH_RATE_SECONDS"], strconv.Itoa(c.StoredResponses.Database.PollUpdates.RefreshRate), tt.description)
				assert.Equal(t, expectedDatabaseValues["POLL_FOR_UPDATES_TIMEOUT_MS"], strconv.Itoa(c.StoredResponses.Database.PollUpdates.Timeout), tt.description)
				assert.Equal(t, expectedDatabaseValues["POLL_FOR_UPDATES_QUERY"], c.StoredResponses.Database.PollUpdates.Query, tt.description)
				assert.Empty(t, c.StoredResponses.Database.FetcherQueries.AmpQueryTemplate, tt.description)
				assert.Empty(t, c.StoredResponses.Database.CacheInitialization.AmpQuery, tt.description)
				assert.Empty(t, c.StoredResponses.Database.PollUpdates.AmpQuery, tt.description)
			}
		})
	}
}

func TestMigrateConfigDatabaseQueryParams(t *testing.T) {

	config := []byte(`
    stored_requests:
      postgres:
        fetcher:
          query:
            SELECT * FROM Table1 WHERE id in (%REQUEST_ID_LIST%)
            UNION ALL
            SELECT * FROM Table2 WHERE id in (%IMP_ID_LIST%)
            UNION ALL
            SELECT * FROM Table3 WHERE id in (%ID_LIST%)
          amp_query:
            SELECT * FROM Table1 WHERE id in (%REQUEST_ID_LIST%)
            UNION ALL
            SELECT * FROM Table2 WHERE id in (%IMP_ID_LIST%)
            UNION ALL
            SELECT * FROM Table3 WHERE id in (%ID_LIST%)
        poll_for_updates:
          query: "SELECT * FROM Table1 WHERE last_updated > $1 UNION ALL SELECT * FROM Table2 WHERE last_updated > $1"
          amp_query: "SELECT * FROM Table1 WHERE last_updated > $1 UNION ALL SELECT * FROM Table2 WHERE last_updated > $1"
    stored_video_req:
      postgres:
        fetcher:
          query:
            SELECT * FROM Table1 WHERE id in (%REQUEST_ID_LIST%)
            UNION ALL
            SELECT * FROM Table2 WHERE id in (%IMP_ID_LIST%)
            UNION ALL
            SELECT * FROM Table3 WHERE id in (%ID_LIST%)
          amp_query:
            SELECT * FROM Table1 WHERE id in (%REQUEST_ID_LIST%)
            UNION ALL
            SELECT * FROM Table2 WHERE id in (%IMP_ID_LIST%)
            UNION ALL
            SELECT * FROM Table3 WHERE id in (%ID_LIST%)
        poll_for_updates:
          query: "SELECT * FROM Table1 WHERE last_updated > $1 UNION ALL SELECT * FROM Table2 WHERE last_updated > $1"
          amp_query: "SELECT * FROM Table1 WHERE last_updated > $1 UNION ALL SELECT * FROM Table2 WHERE last_updated > $1"
    stored_responses:
      postgres:
        fetcher:
          query: 
            SELECT * FROM Table1 WHERE id in (%REQUEST_ID_LIST%)
            UNION ALL
            SELECT * FROM Table2 WHERE id in (%IMP_ID_LIST%)
            UNION ALL
            SELECT * FROM Table3 WHERE id in (%ID_LIST%)
          amp_query:
            SELECT * FROM Table1 WHERE id in (%REQUEST_ID_LIST%)
            UNION ALL
            SELECT * FROM Table2 WHERE id in (%IMP_ID_LIST%)
            UNION ALL
            SELECT * FROM Table3 WHERE id in (%ID_LIST%)
        poll_for_updates:
          query: "SELECT * FROM Table1 WHERE last_updated > $1 UNION ALL SELECT * FROM Table2 WHERE last_updated > $1"
          amp_query: "SELECT * FROM Table1 WHERE last_updated > $1 UNION ALL SELECT * FROM Table2 WHERE last_updated > $1"
  `)

	want_queries := struct {
		fetcher_query              string
		fetcher_amp_query          string
		poll_for_updates_query     string
		poll_for_updates_amp_query string
	}{
		fetcher_query: "SELECT * FROM Table1 WHERE id in ($REQUEST_ID_LIST) " +
			"UNION ALL " +
			"SELECT * FROM Table2 WHERE id in ($IMP_ID_LIST) " +
			"UNION ALL " +
			"SELECT * FROM Table3 WHERE id in ($ID_LIST)",
		fetcher_amp_query: "SELECT * FROM Table1 WHERE id in ($REQUEST_ID_LIST) " +
			"UNION ALL " +
			"SELECT * FROM Table2 WHERE id in ($IMP_ID_LIST) " +
			"UNION ALL " +
			"SELECT * FROM Table3 WHERE id in ($ID_LIST)",
		poll_for_updates_query:     "SELECT * FROM Table1 WHERE last_updated > $LAST_UPDATED UNION ALL SELECT * FROM Table2 WHERE last_updated > $LAST_UPDATED",
		poll_for_updates_amp_query: "SELECT * FROM Table1 WHERE last_updated > $LAST_UPDATED UNION ALL SELECT * FROM Table2 WHERE last_updated > $LAST_UPDATED",
	}

	v := viper.New()
	v.SetConfigType("yaml")
	v.ReadConfig(bytes.NewBuffer(config))

	migrateConfigDatabaseConnection(v)

	// stored_requests queries
	assert.Equal(t, want_queries.fetcher_query, v.GetString("stored_requests.database.fetcher.query"))
	assert.Equal(t, want_queries.fetcher_amp_query, v.GetString("stored_requests.database.fetcher.amp_query"))
	assert.Equal(t, want_queries.poll_for_updates_query, v.GetString("stored_requests.database.poll_for_updates.query"))
	assert.Equal(t, want_queries.poll_for_updates_amp_query, v.GetString("stored_requests.database.poll_for_updates.amp_query"))

	// stored_video_req queries
	assert.Equal(t, want_queries.fetcher_query, v.GetString("stored_video_req.database.fetcher.query"))
	assert.Equal(t, want_queries.fetcher_amp_query, v.GetString("stored_video_req.database.fetcher.amp_query"))
	assert.Equal(t, want_queries.poll_for_updates_query, v.GetString("stored_video_req.database.poll_for_updates.query"))
	assert.Equal(t, want_queries.poll_for_updates_amp_query, v.GetString("stored_video_req.database.poll_for_updates.amp_query"))

	// stored_responses queries
	assert.Equal(t, want_queries.fetcher_query, v.GetString("stored_responses.database.fetcher.query"))
	assert.Equal(t, want_queries.fetcher_amp_query, v.GetString("stored_responses.database.fetcher.amp_query"))
	assert.Equal(t, want_queries.poll_for_updates_query, v.GetString("stored_responses.database.poll_for_updates.query"))
	assert.Equal(t, want_queries.poll_for_updates_amp_query, v.GetString("stored_responses.database.poll_for_updates.amp_query"))
}

func TestIsConfigInfoPresent(t *testing.T) {
	configPrefix1Field2Only := []byte(`
      prefix1:
        field2: "value2"
    `)
	configPrefix1Field4Only := []byte(`
      prefix1:
        field4: "value4"
      `)
	configPrefix1Field2AndField3 := []byte(`
      prefix1:
        field2: "value2"
        field3: "value3"
      `)

	tests := []struct {
		description string
		config      []byte
		keyPrefix   string
		fields      []string
		wantResult  bool
	}{
		{
			description: "config is nil",
			config:      nil,
			keyPrefix:   "prefix1",
			fields:      []string{"field1", "field2", "field3"},
			wantResult:  false,
		},
		{
			description: "config is empty",
			config:      []byte{},
			keyPrefix:   "prefix1",
			fields:      []string{"field1", "field2", "field3"},
			wantResult:  false,
		},
		{
			description: "present - one field exists in config",
			config:      configPrefix1Field2Only,
			keyPrefix:   "prefix1",
			fields:      []string{"field1", "field2", "field3"},
			wantResult:  true,
		},
		{
			description: "present - many fields exist in config",
			config:      configPrefix1Field2AndField3,
			keyPrefix:   "prefix1",
			fields:      []string{"field1", "field2", "field3"},
			wantResult:  true,
		},
		{
			description: "not present - field not found",
			config:      configPrefix1Field4Only,
			keyPrefix:   "prefix1",
			fields:      []string{"field1", "field2", "field3"},
			wantResult:  false,
		},
		{
			description: "not present - field exists but with a different prefix",
			config:      configPrefix1Field2Only,
			keyPrefix:   "prefix2",
			fields:      []string{"field1", "field2", "field3"},
			wantResult:  false,
		},
		{
			description: "not present - fields is nil",
			config:      configPrefix1Field2Only,
			keyPrefix:   "prefix1",
			fields:      nil,
			wantResult:  false,
		},
		{
			description: "not present - fields is empty",
			config:      configPrefix1Field2Only,
			keyPrefix:   "prefix1",
			fields:      []string{},
			wantResult:  false,
		},
	}

	for _, tt := range tests {
		v := viper.New()
		v.SetConfigType("yaml")
		v.ReadConfig(bytes.NewBuffer(tt.config))

		result := isConfigInfoPresent(v, tt.keyPrefix, tt.fields)
		assert.Equal(t, tt.wantResult, result, tt.description)
	}
}

func TestNegativeRequestSize(t *testing.T) {
	cfg, v := newDefaultConfig(t)
	cfg.MaxRequestSize = -1
	assertOneError(t, cfg.validate(v), "cfg.max_request_size must be >= 0. Got -1")
}

func TestNegativePrometheusTimeout(t *testing.T) {
	cfg, v := newDefaultConfig(t)
	cfg.Metrics.Prometheus.Port = 8001
	cfg.Metrics.Prometheus.TimeoutMillisRaw = 0
	assertOneError(t, cfg.validate(v), "metrics.prometheus.timeout_ms must be positive if metrics.prometheus.port is defined. Got timeout=0 and port=8001")
}

func TestInvalidHostVendorID(t *testing.T) {
	tests := []struct {
		description  string
		vendorID     int
		wantErrorMsg string
	}{
		{
			description:  "Negative GDPR.HostVendorID",
			vendorID:     -1,
			wantErrorMsg: "gdpr.host_vendor_id must be in the range [0, 65535]. Got -1",
		},
		{
			description:  "Overflowed GDPR.HostVendorID",
			vendorID:     (0xffff) + 1,
			wantErrorMsg: "gdpr.host_vendor_id must be in the range [0, 65535]. Got 65536",
		},
	}

	for _, tt := range tests {
		cfg, v := newDefaultConfig(t)
		cfg.GDPR.HostVendorID = tt.vendorID
		errs := cfg.validate(v)

		assert.Equal(t, 1, len(errs), tt.description)
		assert.EqualError(t, errs[0], tt.wantErrorMsg, tt.description)
	}
}

func TestInvalidAMPException(t *testing.T) {
	cfg, v := newDefaultConfig(t)
	cfg.GDPR.AMPException = true
	assertOneError(t, cfg.validate(v), "gdpr.amp_exception has been discontinued and must be removed from your config. If you need to disable GDPR for AMP, you may do so per-account (gdpr.integration_enabled.amp) or at the host level for the default account (account_defaults.gdpr.integration_enabled.amp)")
}

func TestInvalidGDPRDefaultValue(t *testing.T) {
	cfg, v := newDefaultConfig(t)
	cfg.GDPR.DefaultValue = "2"
	assertOneError(t, cfg.validate(v), "gdpr.default_value must be 0 or 1")
}

func TestMissingGDPRDefaultValue(t *testing.T) {
	v := viper.New()

	cfg, _ := newDefaultConfig(t)
	assertOneError(t, cfg.validate(v), "gdpr.default_value is required and must be specified")
}

func TestInvalidEnforceAlgo(t *testing.T) {
	cfg, v := newDefaultConfig(t)
	cfg.GDPR.TCF2.Purpose1.EnforceAlgo = ""
	cfg.GDPR.TCF2.Purpose2.EnforceAlgo = TCF2EnforceAlgoFull
	cfg.GDPR.TCF2.Purpose3.EnforceAlgo = TCF2EnforceAlgoBasic
	cfg.GDPR.TCF2.Purpose4.EnforceAlgo = TCF2EnforceAlgoFull
	cfg.GDPR.TCF2.Purpose5.EnforceAlgo = "invalid1"
	cfg.GDPR.TCF2.Purpose6.EnforceAlgo = "invalid2"
	cfg.GDPR.TCF2.Purpose7.EnforceAlgo = TCF2EnforceAlgoFull
	cfg.GDPR.TCF2.Purpose8.EnforceAlgo = TCF2EnforceAlgoBasic
	cfg.GDPR.TCF2.Purpose9.EnforceAlgo = TCF2EnforceAlgoFull
	cfg.GDPR.TCF2.Purpose10.EnforceAlgo = "invalid3"

	errs := cfg.validate(v)

	expectedErrs := []error{
		errors.New("gdpr.tcf2.purpose1.enforce_algo must be \"basic\" or \"full\". Got "),
		errors.New("gdpr.tcf2.purpose5.enforce_algo must be \"basic\" or \"full\". Got invalid1"),
		errors.New("gdpr.tcf2.purpose6.enforce_algo must be \"basic\" or \"full\". Got invalid2"),
		errors.New("gdpr.tcf2.purpose10.enforce_algo must be \"basic\" or \"full\". Got invalid3"),
	}
	assert.ElementsMatch(t, errs, expectedErrs, "gdpr.tcf2.purposeX.enforce_algo should prevent invalid values but it doesn't")
}

func TestNegativeCurrencyConverterFetchInterval(t *testing.T) {
	v := viper.New()
	v.Set("gdpr.default_value", "0")

	cfg := Configuration{
		CurrencyConverter: CurrencyConverter{
			FetchIntervalSeconds: -1,
		},
	}
	err := cfg.validate(v)
	assert.NotNil(t, err, "cfg.currency_converter.fetch_interval_seconds should prevent negative values, but it doesn't")
}

func TestOverflowedCurrencyConverterFetchInterval(t *testing.T) {
	v := viper.New()
	v.Set("gdpr.default_value", "0")

	cfg := Configuration{
		CurrencyConverter: CurrencyConverter{
			FetchIntervalSeconds: (0xffff) + 1,
		},
	}
	err := cfg.validate(v)
	assert.NotNil(t, err, "cfg.currency_converter.fetch_interval_seconds prevent values over %d, but it doesn't", 0xffff)
}

func TestLimitTimeout(t *testing.T) {
	doTimeoutTest(t, 10, 15, 10, 0)
	doTimeoutTest(t, 10, 0, 10, 0)
	doTimeoutTest(t, 5, 5, 10, 0)
	doTimeoutTest(t, 15, 15, 0, 0)
	doTimeoutTest(t, 15, 0, 20, 15)
}

func TestCookieSizeError(t *testing.T) {
	testCases := []struct {
		description string
		cookieSize  int
		expectError bool
	}{
		{"MIN_COOKIE_SIZE_BYTES + 1", MIN_COOKIE_SIZE_BYTES + 1, false},
		{"MIN_COOKIE_SIZE_BYTES", MIN_COOKIE_SIZE_BYTES, false},
		{"MIN_COOKIE_SIZE_BYTES - 1", MIN_COOKIE_SIZE_BYTES - 1, true},
		{"Zero", 0, false},
		{"Negative", -100, true},
	}

	for _, test := range testCases {
		resultErr := isValidCookieSize(test.cookieSize)

		if test.expectError {
			assert.Error(t, resultErr, test.description)
		} else {
			assert.NoError(t, resultErr, test.description)
		}
	}
}

func TestNewCallsRequestValidation(t *testing.T) {
	testCases := []struct {
		description       string
		privateIPNetworks string
		expectedError     string
		expectedIPs       []net.IPNet
	}{
		{
			description:       "Valid",
			privateIPNetworks: `["1.1.1.0/24"]`,
			expectedIPs:       []net.IPNet{{IP: net.IP{1, 1, 1, 0}, Mask: net.CIDRMask(24, 32)}},
		},
		{
			description:       "Invalid",
			privateIPNetworks: `["1"]`,
			expectedError:     "Invalid private IPv4 networks: '1'",
		},
	}

	for _, test := range testCases {
		v := viper.New()
		SetupViper(v, "", bidderInfos)
		v.Set("gdpr.default_value", "0")
		v.SetConfigType("yaml")
		v.ReadConfig(bytes.NewBuffer([]byte(
			`request_validation:
    ipv4_private_networks: ` + test.privateIPNetworks)))

		result, resultErr := New(v, bidderInfos, mockNormalizeBidderName)

		if test.expectedError == "" {
			assert.NoError(t, resultErr, test.description+":err")
			assert.ElementsMatch(t, test.expectedIPs, result.RequestValidation.IPv4PrivateNetworksParsed, test.description+":parsed")
		} else {
			assert.Error(t, resultErr, test.description+":err")
		}
	}
}

func TestValidateDebug(t *testing.T) {
	cfg, v := newDefaultConfig(t)
	cfg.Debug.TimeoutNotification.SamplingRate = 1.1

	err := cfg.validate(v)
	assert.NotNil(t, err, "cfg.debug.timeout_notification.sampling_rate should not be allowed to be greater than 1.0, but it was allowed")
}

func TestValidateAccountsConfigRestrictions(t *testing.T) {
	cfg, v := newDefaultConfig(t)
	cfg.Accounts.Files.Enabled = true
	cfg.Accounts.HTTP.Endpoint = "http://localhost"
	cfg.Accounts.Database.ConnectionInfo.Database = "accounts"

	errs := cfg.validate(v)
	assert.Len(t, errs, 1)
	assert.Contains(t, errs, errors.New("accounts.database: retrieving accounts via database not available, use accounts.files"))
}

func newDefaultConfig(t *testing.T) (*Configuration, *viper.Viper) {
	v := viper.New()
	SetupViper(v, "", bidderInfos)
	v.Set("gdpr.default_value", "0")
	v.SetConfigType("yaml")
	cfg, err := New(v, bidderInfos, mockNormalizeBidderName)
	assert.NoError(t, err, "Setting up config should work but it doesn't")
	return cfg, v
}

func assertOneError(t *testing.T, errs []error, message string) {
	if !assert.Len(t, errs, 1) {
		return
	}
	assert.EqualError(t, errs[0], message)
}

func doTimeoutTest(t *testing.T, expected int, requested int, max uint64, def uint64) {
	t.Helper()
	cfg := AuctionTimeouts{
		Default: def,
		Max:     max,
	}
	expectedDuration := time.Duration(expected) * time.Millisecond
	limited := cfg.LimitAuctionTimeout(time.Duration(requested) * time.Millisecond)
	assert.Equal(t, limited, expectedDuration, "Expected %dms timeout, got %dms", expectedDuration, limited/time.Millisecond)
}

func TestSpecialFeature1VendorExceptionMap(t *testing.T) {
	baseConfig := []byte(`
    gdpr:
      default_value: 0
      tcf2:
        special_feature1:
          vendor_exceptions: `)

	tests := []struct {
		description             string
		configVendorExceptions  []byte
		wantVendorExceptions    []openrtb_ext.BidderName
		wantVendorExceptionsMap map[openrtb_ext.BidderName]struct{}
	}{
		{
			description:             "nil vendor exceptions",
			configVendorExceptions:  []byte(`null`),
			wantVendorExceptions:    []openrtb_ext.BidderName{},
			wantVendorExceptionsMap: map[openrtb_ext.BidderName]struct{}{},
		},
		{
			description:             "no vendor exceptions",
			configVendorExceptions:  []byte(`[]`),
			wantVendorExceptions:    []openrtb_ext.BidderName{},
			wantVendorExceptionsMap: map[openrtb_ext.BidderName]struct{}{},
		},
		{
			description:             "one vendor exception",
			configVendorExceptions:  []byte(`["vendor1"]`),
			wantVendorExceptions:    []openrtb_ext.BidderName{openrtb_ext.BidderName("vendor1")},
			wantVendorExceptionsMap: map[openrtb_ext.BidderName]struct{}{openrtb_ext.BidderName("vendor1"): {}},
		},
		{
			description:             "many exceptions",
			configVendorExceptions:  []byte(`["vendor1","vendor2"]`),
			wantVendorExceptions:    []openrtb_ext.BidderName{openrtb_ext.BidderName("vendor1"), openrtb_ext.BidderName("vendor2")},
			wantVendorExceptionsMap: map[openrtb_ext.BidderName]struct{}{openrtb_ext.BidderName("vendor1"): {}, openrtb_ext.BidderName("vendor2"): {}},
		},
	}

	for _, tt := range tests {
		config := append(baseConfig, tt.configVendorExceptions...)

		v := viper.New()
		SetupViper(v, "", bidderInfos)
		v.SetConfigType("yaml")
		v.ReadConfig(bytes.NewBuffer(config))
		cfg, err := New(v, bidderInfos, mockNormalizeBidderName)
		assert.NoError(t, err, "Setting up config error", tt.description)

		assert.Equal(t, tt.wantVendorExceptions, cfg.GDPR.TCF2.SpecialFeature1.VendorExceptions, tt.description)
		assert.Equal(t, tt.wantVendorExceptionsMap, cfg.GDPR.TCF2.SpecialFeature1.VendorExceptionMap, tt.description)
	}
}

func TestTCF2PurposeEnforced(t *testing.T) {
	tests := []struct {
		description          string
		givePurposeConfigNil bool
		givePurpose1Enforced bool
		givePurpose2Enforced bool
		givePurpose          consentconstants.Purpose
		wantEnforced         bool
	}{
		{
			description:          "Purpose config is nil",
			givePurposeConfigNil: true,
			givePurpose:          1,
			wantEnforced:         false,
		},
		{
			description:          "Purpose 1 Enforced set to true",
			givePurpose1Enforced: true,
			givePurpose:          1,
			wantEnforced:         true,
		},
		{
			description:          "Purpose 1 Enforced set to false",
			givePurpose1Enforced: false,
			givePurpose:          1,
			wantEnforced:         false,
		},
		{
			description:          "Purpose 2 Enforced set to true",
			givePurpose2Enforced: true,
			givePurpose:          2,
			wantEnforced:         true,
		},
	}

	for _, tt := range tests {
		tcf2 := TCF2{}

		if !tt.givePurposeConfigNil {
			tcf2.PurposeConfigs = map[consentconstants.Purpose]*TCF2Purpose{
				1: {
					EnforcePurpose: tt.givePurpose1Enforced,
				},
				2: {
					EnforcePurpose: tt.givePurpose2Enforced,
				},
			}
		}

		value := tcf2.PurposeEnforced(tt.givePurpose)

		assert.Equal(t, tt.wantEnforced, value, tt.description)
	}
}

func TestTCF2PurposeEnforcementAlgo(t *testing.T) {
	tests := []struct {
		description          string
		givePurposeConfigNil bool
		givePurpose1Algo     TCF2EnforcementAlgo
		givePurpose2Algo     TCF2EnforcementAlgo
		givePurpose          consentconstants.Purpose
		wantAlgo             TCF2EnforcementAlgo
	}{
		{
			description:          "Purpose config is nil",
			givePurposeConfigNil: true,
			givePurpose:          1,
			wantAlgo:             TCF2FullEnforcement,
		},
		{
			description:      "Purpose 1 enforcement algo set to basic",
			givePurpose1Algo: TCF2BasicEnforcement,
			givePurpose:      1,
			wantAlgo:         TCF2BasicEnforcement,
		},
		{
			description:      "Purpose 1 enforcement algo set to full",
			givePurpose1Algo: TCF2FullEnforcement,
			givePurpose:      1,
			wantAlgo:         TCF2FullEnforcement,
		},
		{
			description:      "Purpose 2 Enforcement algo set to basic",
			givePurpose2Algo: TCF2BasicEnforcement,
			givePurpose:      2,
			wantAlgo:         TCF2BasicEnforcement,
		},
	}

	for _, tt := range tests {
		tcf2 := TCF2{}

		if !tt.givePurposeConfigNil {
			tcf2.PurposeConfigs = map[consentconstants.Purpose]*TCF2Purpose{
				1: {
					EnforceAlgoID: tt.givePurpose1Algo,
				},
				2: {
					EnforceAlgoID: tt.givePurpose2Algo,
				},
			}
		}

		value := tcf2.PurposeEnforcementAlgo(tt.givePurpose)

		assert.Equal(t, tt.wantAlgo, value, tt.description)
	}
}

func TestTCF2PurposeEnforcingVendors(t *testing.T) {
	tests := []struct {
		description           string
		givePurposeConfigNil  bool
		givePurpose1Enforcing bool
		givePurpose2Enforcing bool
		givePurpose           consentconstants.Purpose
		wantEnforcing         bool
	}{
		{
			description:          "Purpose config is nil",
			givePurposeConfigNil: true,
			givePurpose:          1,
			wantEnforcing:        false,
		},
		{
			description:           "Purpose 1 Enforcing set to true",
			givePurpose1Enforcing: true,
			givePurpose:           1,
			wantEnforcing:         true,
		},
		{
			description:           "Purpose 1 Enforcing set to false",
			givePurpose1Enforcing: false,
			givePurpose:           1,
			wantEnforcing:         false,
		},
		{
			description:           "Purpose 2 Enforcing set to true",
			givePurpose2Enforcing: true,
			givePurpose:           2,
			wantEnforcing:         true,
		},
	}

	for _, tt := range tests {
		tcf2 := TCF2{}

		if !tt.givePurposeConfigNil {
			tcf2.PurposeConfigs = map[consentconstants.Purpose]*TCF2Purpose{
				1: {
					EnforceVendors: tt.givePurpose1Enforcing,
				},
				2: {
					EnforceVendors: tt.givePurpose2Enforcing,
				},
			}
		}

		value := tcf2.PurposeEnforcingVendors(tt.givePurpose)

		assert.Equal(t, tt.wantEnforcing, value, tt.description)
	}
}

func TestTCF2PurposeVendorExceptions(t *testing.T) {
	tests := []struct {
		description              string
		givePurposeConfigNil     bool
		givePurpose1ExceptionMap map[openrtb_ext.BidderName]struct{}
		givePurpose2ExceptionMap map[openrtb_ext.BidderName]struct{}
		givePurpose              consentconstants.Purpose
		wantExceptionMap         map[openrtb_ext.BidderName]struct{}
	}{
		{
			description:          "Purpose config is nil",
			givePurposeConfigNil: true,
			givePurpose:          1,
			wantExceptionMap:     map[openrtb_ext.BidderName]struct{}{},
		},
		{
			description:      "Nil - exception map not defined for purpose",
			givePurpose:      1,
			wantExceptionMap: map[openrtb_ext.BidderName]struct{}{},
		},
		{
			description:              "Empty - exception map empty for purpose",
			givePurpose:              1,
			givePurpose1ExceptionMap: map[openrtb_ext.BidderName]struct{}{},
			wantExceptionMap:         map[openrtb_ext.BidderName]struct{}{},
		},
		{
			description:              "Nonempty - exception map with multiple entries for purpose",
			givePurpose:              1,
			givePurpose1ExceptionMap: map[openrtb_ext.BidderName]struct{}{"rubicon": {}, "appnexus": {}, "index": {}},
			wantExceptionMap:         map[openrtb_ext.BidderName]struct{}{"rubicon": {}, "appnexus": {}, "index": {}},
		},
		{
			description:              "Nonempty - exception map with multiple entries for different purpose",
			givePurpose:              2,
			givePurpose1ExceptionMap: map[openrtb_ext.BidderName]struct{}{"rubicon": {}, "appnexus": {}, "index": {}},
			givePurpose2ExceptionMap: map[openrtb_ext.BidderName]struct{}{"rubicon": {}, "appnexus": {}, "openx": {}},
			wantExceptionMap:         map[openrtb_ext.BidderName]struct{}{"rubicon": {}, "appnexus": {}, "openx": {}},
		},
	}

	for _, tt := range tests {
		tcf2 := TCF2{}

		if !tt.givePurposeConfigNil {
			tcf2.PurposeConfigs = map[consentconstants.Purpose]*TCF2Purpose{
				1: {
					VendorExceptionMap: tt.givePurpose1ExceptionMap,
				},
				2: {
					VendorExceptionMap: tt.givePurpose2ExceptionMap,
				},
			}
		}

		value := tcf2.PurposeVendorExceptions(tt.givePurpose)

		assert.Equal(t, tt.wantExceptionMap, value, tt.description)
	}
}

func TestTCF2FeatureOneVendorException(t *testing.T) {
	tests := []struct {
		description           string
		giveExceptionMap      map[openrtb_ext.BidderName]struct{}
		giveBidder            openrtb_ext.BidderName
		wantIsVendorException bool
	}{
		{
			description:           "Nil - exception map not defined",
			giveBidder:            "appnexus",
			wantIsVendorException: false,
		},
		{
			description:           "Empty - exception map empty",
			giveExceptionMap:      map[openrtb_ext.BidderName]struct{}{},
			giveBidder:            "appnexus",
			wantIsVendorException: false,
		},
		{
			description:           "One - bidder found in exception map containing one entry",
			giveExceptionMap:      map[openrtb_ext.BidderName]struct{}{"appnexus": {}},
			giveBidder:            "appnexus",
			wantIsVendorException: true,
		},
		{
			description:           "Many - bidder found in exception map containing multiple entries",
			giveExceptionMap:      map[openrtb_ext.BidderName]struct{}{"rubicon": {}, "appnexus": {}, "index": {}},
			giveBidder:            "appnexus",
			wantIsVendorException: true,
		},
		{
			description:           "Many - bidder not found in exception map containing multiple entries",
			giveExceptionMap:      map[openrtb_ext.BidderName]struct{}{"rubicon": {}, "appnexus": {}, "index": {}},
			giveBidder:            "openx",
			wantIsVendorException: false,
		},
	}

	for _, tt := range tests {
		tcf2 := TCF2{
			SpecialFeature1: TCF2SpecialFeature{
				VendorExceptionMap: tt.giveExceptionMap,
			},
		}

		value := tcf2.FeatureOneVendorException(tt.giveBidder)

		assert.Equal(t, tt.wantIsVendorException, value, tt.description)
	}
}

<<<<<<< HEAD
func TestTmaxAdjustmentsValidate(t *testing.T) {
	tests := []struct {
		description  string
		errs         []error
		expectedErrs []error
		adjustments  *TmaxAdjustments
	}{
		{
			description:  "tmax-feature-is-not-enabled",
			errs:         []error{},
			expectedErrs: []error{},
			adjustments:  &TmaxAdjustments{},
		},
		{
			description: "returns-validation-errors-when-tmax-values-are-not-specified",
			errs: []error{
				fmt.Errorf("missing max_request_size"),
			},
			expectedErrs: []error{
				fmt.Errorf("missing max_request_size"),
				fmt.Errorf("tmax_adjustments.auction_max cannot be less than or equal to zero"),
				fmt.Errorf("tmax_adjustments.video_max cannot be less than or equal to zero"),
				fmt.Errorf("tmax_adjustments.amp_max cannot be less than or equal to zero"),
				fmt.Errorf("tmax_adjustments.bidder_response_min cannot be less than or equal to zero"),
			},
			adjustments: &TmaxAdjustments{Enabled: true},
		},
		{
			description:  "returns-no-error-when-tmax-values-are-specified",
			errs:         []error{},
			expectedErrs: []error{},
			adjustments: &TmaxAdjustments{
				Enabled:                  true,
				AuctionMax:               900,
				VideoMax:                 900,
				AmpMax:                   900,
				BidderResponseMin:        700,
				BidderLatencyAdjustment:  100,
				UpstreamResponseDuration: 100,
			},
		},
	}

	for _, test := range tests {
		t.Run(test.description, func(t *testing.T) {
			err := test.adjustments.validate(test.errs)
			assert.Equal(t, test.expectedErrs, err)
		})
	}
}
func TestLimitAuctionTimeout(t *testing.T) {
	tests := []struct {
		description     string
		requested       time.Duration
		tmaxAdjustments *TmaxAdjustments
		requestType     RequestType
		expected        time.Duration
	}{
		{
			description:     "use-requested-duration-when-tmax.enabled-is-false",
			requested:       500,
			tmaxAdjustments: &TmaxAdjustments{},
			requestType:     ReqTypeORTB2Web,
			expected:        500,
		},
		{
			description: "requested-duration-is-less-than-server-tmax",
			requested:   300,
			tmaxAdjustments: &TmaxAdjustments{
				Enabled: true,
				AmpMax:  600,
			},
			requestType: ReqTypeAMP,
			expected:    300,
		},
		{
			description: "requested-duration-is-greater-than-server-tmax",
			requested:   9000,
			tmaxAdjustments: &TmaxAdjustments{
				Enabled:  true,
				VideoMax: 600,
			},
			requestType: ReqTypeVideo,
			expected:    600,
		},
	}

	for _, test := range tests {
		t.Run(test.description, func(t *testing.T) {
			duration := test.tmaxAdjustments.LimitAuctionTimeout(test.requested, test.requestType)
			assert.Equal(t, test.expected, duration)
=======
func TestMigrateConfigEventsEnabled(t *testing.T) {
	testCases := []struct {
		name                  string
		oldFieldValue         *bool
		newFieldValue         *bool
		expectedOldFieldValue *bool
		expectedNewFieldValue *bool
	}{
		{
			name:                  "Both old and new fields are nil",
			oldFieldValue:         nil,
			newFieldValue:         nil,
			expectedOldFieldValue: nil,
			expectedNewFieldValue: nil,
		},
		{
			name:                  "Only old field is set",
			oldFieldValue:         ptrutil.ToPtr(true),
			newFieldValue:         nil,
			expectedOldFieldValue: ptrutil.ToPtr(true),
			expectedNewFieldValue: nil,
		},
		{
			name:                  "Only new field is set",
			oldFieldValue:         nil,
			newFieldValue:         ptrutil.ToPtr(true),
			expectedOldFieldValue: ptrutil.ToPtr(true),
			expectedNewFieldValue: nil,
		},
		{
			name:                  "Both old and new fields are set, override old field with new field value",
			oldFieldValue:         ptrutil.ToPtr(false),
			newFieldValue:         ptrutil.ToPtr(true),
			expectedOldFieldValue: ptrutil.ToPtr(true),
			expectedNewFieldValue: nil,
		},
	}

	for _, tc := range testCases {
		t.Run(tc.name, func(t *testing.T) {
			updatedOldFieldValue, updatedNewFieldValue := migrateConfigEventsEnabled(tc.oldFieldValue, tc.newFieldValue)

			assert.Equal(t, tc.expectedOldFieldValue, updatedOldFieldValue)
			assert.Nil(t, updatedNewFieldValue)
			assert.Nil(t, tc.expectedNewFieldValue)
>>>>>>> 31b4c205
		})
	}
}<|MERGE_RESOLUTION|>--- conflicted
+++ resolved
@@ -3217,7 +3217,55 @@
 	}
 }
 
-<<<<<<< HEAD
+func TestMigrateConfigEventsEnabled(t *testing.T) {
+	testCases := []struct {
+		name                  string
+		oldFieldValue         *bool
+		newFieldValue         *bool
+		expectedOldFieldValue *bool
+		expectedNewFieldValue *bool
+	}{
+		{
+			name:                  "Both old and new fields are nil",
+			oldFieldValue:         nil,
+			newFieldValue:         nil,
+			expectedOldFieldValue: nil,
+			expectedNewFieldValue: nil,
+		},
+		{
+			name:                  "Only old field is set",
+			oldFieldValue:         ptrutil.ToPtr(true),
+			newFieldValue:         nil,
+			expectedOldFieldValue: ptrutil.ToPtr(true),
+			expectedNewFieldValue: nil,
+		},
+		{
+			name:                  "Only new field is set",
+			oldFieldValue:         nil,
+			newFieldValue:         ptrutil.ToPtr(true),
+			expectedOldFieldValue: ptrutil.ToPtr(true),
+			expectedNewFieldValue: nil,
+		},
+		{
+			name:                  "Both old and new fields are set, override old field with new field value",
+			oldFieldValue:         ptrutil.ToPtr(false),
+			newFieldValue:         ptrutil.ToPtr(true),
+			expectedOldFieldValue: ptrutil.ToPtr(true),
+			expectedNewFieldValue: nil,
+		},
+	}
+
+	for _, tc := range testCases {
+		t.Run(tc.name, func(t *testing.T) {
+			updatedOldFieldValue, updatedNewFieldValue := migrateConfigEventsEnabled(tc.oldFieldValue, tc.newFieldValue)
+
+			assert.Equal(t, tc.expectedOldFieldValue, updatedOldFieldValue)
+			assert.Nil(t, updatedNewFieldValue)
+			assert.Nil(t, tc.expectedNewFieldValue)
+		})
+	}
+}
+
 func TestTmaxAdjustmentsValidate(t *testing.T) {
 	tests := []struct {
 		description  string
@@ -3309,53 +3357,6 @@
 		t.Run(test.description, func(t *testing.T) {
 			duration := test.tmaxAdjustments.LimitAuctionTimeout(test.requested, test.requestType)
 			assert.Equal(t, test.expected, duration)
-=======
-func TestMigrateConfigEventsEnabled(t *testing.T) {
-	testCases := []struct {
-		name                  string
-		oldFieldValue         *bool
-		newFieldValue         *bool
-		expectedOldFieldValue *bool
-		expectedNewFieldValue *bool
-	}{
-		{
-			name:                  "Both old and new fields are nil",
-			oldFieldValue:         nil,
-			newFieldValue:         nil,
-			expectedOldFieldValue: nil,
-			expectedNewFieldValue: nil,
-		},
-		{
-			name:                  "Only old field is set",
-			oldFieldValue:         ptrutil.ToPtr(true),
-			newFieldValue:         nil,
-			expectedOldFieldValue: ptrutil.ToPtr(true),
-			expectedNewFieldValue: nil,
-		},
-		{
-			name:                  "Only new field is set",
-			oldFieldValue:         nil,
-			newFieldValue:         ptrutil.ToPtr(true),
-			expectedOldFieldValue: ptrutil.ToPtr(true),
-			expectedNewFieldValue: nil,
-		},
-		{
-			name:                  "Both old and new fields are set, override old field with new field value",
-			oldFieldValue:         ptrutil.ToPtr(false),
-			newFieldValue:         ptrutil.ToPtr(true),
-			expectedOldFieldValue: ptrutil.ToPtr(true),
-			expectedNewFieldValue: nil,
-		},
-	}
-
-	for _, tc := range testCases {
-		t.Run(tc.name, func(t *testing.T) {
-			updatedOldFieldValue, updatedNewFieldValue := migrateConfigEventsEnabled(tc.oldFieldValue, tc.newFieldValue)
-
-			assert.Equal(t, tc.expectedOldFieldValue, updatedOldFieldValue)
-			assert.Nil(t, updatedNewFieldValue)
-			assert.Nil(t, tc.expectedNewFieldValue)
->>>>>>> 31b4c205
 		})
 	}
 }