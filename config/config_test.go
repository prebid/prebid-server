package config

import (
	"bytes"
	"errors"
	"net"
	"os"
	"strings"
	"testing"
	"time"

	"encoding/json"

	"github.com/prebid/go-gdpr/consentconstants"
	"github.com/prebid/prebid-server/errortypes"
	"github.com/prebid/prebid-server/openrtb_ext"
	"github.com/spf13/viper"
	"github.com/stretchr/testify/assert"
)

func TestExternalCacheURLValidate(t *testing.T) {
	testCases := []struct {
		desc      string
		data      ExternalCache
		expErrors int
	}{
		{
			desc:      "With http://",
			data:      ExternalCache{Host: "http://www.google.com", Path: "/path/v1"},
			expErrors: 1,
		},
		{
			desc:      "Without http://",
			data:      ExternalCache{Host: "www.google.com", Path: "/path/v1"},
			expErrors: 0,
		},
		{
			desc:      "No scheme but '//' prefix",
			data:      ExternalCache{Host: "//www.google.com", Path: "/path/v1"},
			expErrors: 1,
		},
		{
			desc:      "// appears twice",
			data:      ExternalCache{Host: "//www.google.com//", Path: "path/v1"},
			expErrors: 1,
		},
		{
			desc:      "Host has an only // value",
			data:      ExternalCache{Host: "//", Path: "path/v1"},
			expErrors: 1,
		},
		{
			desc:      "only scheme host, valid path",
			data:      ExternalCache{Host: "http://", Path: "/path/v1"},
			expErrors: 1,
		},
		{
			desc:      "No host, path only",
			data:      ExternalCache{Host: "", Path: "path/v1"},
			expErrors: 1,
		},
		{
			desc:      "No host, nor path",
			data:      ExternalCache{Host: "", Path: ""},
			expErrors: 0,
		},
		{
			desc:      "Invalid http at the end",
			data:      ExternalCache{Host: "www.google.com", Path: "http://"},
			expErrors: 1,
		},
		{
			desc:      "Host has an unknown scheme",
			data:      ExternalCache{Host: "unknownscheme://host", Path: "/path/v1"},
			expErrors: 1,
		},
		{
			desc:      "Wrong colon side in scheme",
			data:      ExternalCache{Host: "http//:www.appnexus.com", Path: "/path/v1"},
			expErrors: 1,
		},
		{
			desc:      "Missing '/' in scheme",
			data:      ExternalCache{Host: "http:/www.appnexus.com", Path: "/path/v1"},
			expErrors: 1,
		},
		{
			desc:      "host with scheme, no path",
			data:      ExternalCache{Host: "http://www.appnexus.com", Path: ""},
			expErrors: 1,
		},
		{
			desc:      "scheme, no host nor path",
			data:      ExternalCache{Host: "http://", Path: ""},
			expErrors: 1,
		},
		{
			desc:      "Scheme Invalid",
			data:      ExternalCache{Scheme: "invalid", Host: "www.google.com", Path: "/path/v1"},
			expErrors: 1,
		},
		{
			desc:      "Scheme HTTP",
			data:      ExternalCache{Scheme: "http", Host: "www.google.com", Path: "/path/v1"},
			expErrors: 0,
		},
		{
			desc:      "Scheme HTTPS",
			data:      ExternalCache{Scheme: "https", Host: "www.google.com", Path: "/path/v1"},
			expErrors: 0,
		},
		{
			desc:      "Host with port",
			data:      ExternalCache{Scheme: "https", Host: "localhost:2424", Path: "/path/v1"},
			expErrors: 0,
		},
	}
	for _, test := range testCases {
		errs := test.data.validate([]error{})

		assert.Equal(t, test.expErrors, len(errs), "Test case threw unexpected number of errors. Desc: %s errMsg = %v \n", test.desc, errs)
	}
}

func TestDefaults(t *testing.T) {
	cfg, _ := newDefaultConfig(t)

	cmpInts(t, "port", cfg.Port, 8000)
	cmpInts(t, "admin_port", cfg.AdminPort, 6060)
	cmpInts(t, "auction_timeouts_ms.max", int(cfg.AuctionTimeouts.Max), 0)
	cmpInts(t, "max_request_size", int(cfg.MaxRequestSize), 1024*256)
	cmpInts(t, "host_cookie.ttl_days", int(cfg.HostCookie.TTL), 90)
	cmpInts(t, "host_cookie.max_cookie_size_bytes", cfg.HostCookie.MaxCookieSizeBytes, 0)
	cmpStrings(t, "adapters.pubmatic.endpoint", cfg.Adapters[string(openrtb_ext.BidderPubmatic)].Endpoint, "https://hbopenbid.pubmatic.com/translator?source=prebid-server")
	cmpInts(t, "currency_converter.fetch_interval_seconds", cfg.CurrencyConverter.FetchIntervalSeconds, 1800)
	cmpStrings(t, "currency_converter.fetch_url", cfg.CurrencyConverter.FetchURL, "https://cdn.jsdelivr.net/gh/prebid/currency-file@1/latest.json")
	cmpBools(t, "account_required", cfg.AccountRequired, false)
	cmpInts(t, "metrics.influxdb.collection_rate_seconds", cfg.Metrics.Influxdb.MetricSendInterval, 20)
	cmpBools(t, "account_adapter_details", cfg.Metrics.Disabled.AccountAdapterDetails, false)
	cmpBools(t, "account_debug", cfg.Metrics.Disabled.AccountDebug, true)
	cmpBools(t, "adapter_connections_metrics", cfg.Metrics.Disabled.AdapterConnectionMetrics, true)
	cmpBools(t, "adapter_gdpr_request_blocked", cfg.Metrics.Disabled.AdapterGDPRRequestBlocked, false)
	cmpStrings(t, "certificates_file", cfg.PemCertsFile, "")
	cmpBools(t, "stored_requests.filesystem.enabled", false, cfg.StoredRequests.Files.Enabled)
	cmpStrings(t, "stored_requests.filesystem.directorypath", "./stored_requests/data/by_id", cfg.StoredRequests.Files.Path)
	cmpBools(t, "auto_gen_source_tid", cfg.AutoGenSourceTID, true)
	cmpBools(t, "generate_bid_id", cfg.GenerateBidID, false)
	cmpNils(t, "host_schain_node", cfg.HostSChainNode)

	//Assert the price floor default values
	cmpBools(t, "price_floors.enabled", cfg.PriceFloors.Enabled, false)
	cmpBools(t, "price_floors.use_dynamic_data", cfg.PriceFloors.UseDynamicData, false)
	cmpInts(t, "price_floors.enforce_floors_rate", cfg.PriceFloors.EnforceFloorsRate, 100)
	cmpBools(t, "price_floors.enforce_deal_floors", cfg.PriceFloors.EnforceDealFloors, false)

	//Assert purpose VendorExceptionMap hash tables were built correctly
	expectedTCF2 := TCF2{
		Enabled: true,
		Purpose1: TCF2Purpose{
			Enabled:            true,
			EnforcePurpose:     TCF2FullEnforcement,
			EnforceVendors:     true,
			VendorExceptions:   []openrtb_ext.BidderName{},
			VendorExceptionMap: map[openrtb_ext.BidderName]struct{}{},
		},
		Purpose2: TCF2Purpose{
			Enabled:            true,
			EnforcePurpose:     TCF2FullEnforcement,
			EnforceVendors:     true,
			VendorExceptions:   []openrtb_ext.BidderName{},
			VendorExceptionMap: map[openrtb_ext.BidderName]struct{}{},
		},
		Purpose3: TCF2Purpose{
			Enabled:            true,
			EnforcePurpose:     TCF2FullEnforcement,
			EnforceVendors:     true,
			VendorExceptions:   []openrtb_ext.BidderName{},
			VendorExceptionMap: map[openrtb_ext.BidderName]struct{}{},
		},
		Purpose4: TCF2Purpose{
			Enabled:            true,
			EnforcePurpose:     TCF2FullEnforcement,
			EnforceVendors:     true,
			VendorExceptions:   []openrtb_ext.BidderName{},
			VendorExceptionMap: map[openrtb_ext.BidderName]struct{}{},
		},
		Purpose5: TCF2Purpose{
			Enabled:            true,
			EnforcePurpose:     TCF2FullEnforcement,
			EnforceVendors:     true,
			VendorExceptions:   []openrtb_ext.BidderName{},
			VendorExceptionMap: map[openrtb_ext.BidderName]struct{}{},
		},
		Purpose6: TCF2Purpose{
			Enabled:            true,
			EnforcePurpose:     TCF2FullEnforcement,
			EnforceVendors:     true,
			VendorExceptions:   []openrtb_ext.BidderName{},
			VendorExceptionMap: map[openrtb_ext.BidderName]struct{}{},
		},
		Purpose7: TCF2Purpose{
			Enabled:            true,
			EnforcePurpose:     TCF2FullEnforcement,
			EnforceVendors:     true,
			VendorExceptions:   []openrtb_ext.BidderName{},
			VendorExceptionMap: map[openrtb_ext.BidderName]struct{}{},
		},
		Purpose8: TCF2Purpose{
			Enabled:            true,
			EnforcePurpose:     TCF2FullEnforcement,
			EnforceVendors:     true,
			VendorExceptions:   []openrtb_ext.BidderName{},
			VendorExceptionMap: map[openrtb_ext.BidderName]struct{}{},
		},
		Purpose9: TCF2Purpose{
			Enabled:            true,
			EnforcePurpose:     TCF2FullEnforcement,
			EnforceVendors:     true,
			VendorExceptions:   []openrtb_ext.BidderName{},
			VendorExceptionMap: map[openrtb_ext.BidderName]struct{}{},
		},
		Purpose10: TCF2Purpose{
			Enabled:            true,
			EnforcePurpose:     TCF2FullEnforcement,
			EnforceVendors:     true,
			VendorExceptions:   []openrtb_ext.BidderName{},
			VendorExceptionMap: map[openrtb_ext.BidderName]struct{}{},
		},
		SpecialFeature1: TCF2SpecialFeature{
			Enforce:            true,
			VendorExceptions:   []openrtb_ext.BidderName{},
			VendorExceptionMap: map[openrtb_ext.BidderName]struct{}{},
		},
		PurposeOneTreatment: TCF2PurposeOneTreatment{
			Enabled:       true,
			AccessAllowed: true,
		},
	}
	expectedTCF2.PurposeConfigs = map[consentconstants.Purpose]*TCF2Purpose{
		1:  &expectedTCF2.Purpose1,
		2:  &expectedTCF2.Purpose2,
		3:  &expectedTCF2.Purpose3,
		4:  &expectedTCF2.Purpose4,
		5:  &expectedTCF2.Purpose5,
		6:  &expectedTCF2.Purpose6,
		7:  &expectedTCF2.Purpose7,
		8:  &expectedTCF2.Purpose8,
		9:  &expectedTCF2.Purpose9,
		10: &expectedTCF2.Purpose10,
	}
	assert.Equal(t, expectedTCF2, cfg.GDPR.TCF2, "gdpr.tcf2")

	// Assert User Sync Override Defaults To Nil
	assert.Nil(t, cfg.Adapters["appnexus"].Syncer, "User Sync")
}

var fullConfig = []byte(`
gdpr:
  host_vendor_id: 15
  default_value: "1"
  non_standard_publishers: ["pub1", "pub2"]
  eea_countries: ["eea1", "eea2"]
  tcf2:
    purpose1:
      enforce_vendors: false
      vendor_exceptions: ["foo1a", "foo1b"]
    purpose2:
      enabled: false
      enforce_purpose: "no"
      enforce_vendors: false
      vendor_exceptions: ["foo2"]
    purpose3:
      enforce_vendors: false
      vendor_exceptions: ["foo3"]
    purpose4:
      enforce_vendors: false
      vendor_exceptions: ["foo4"]
    purpose5:
      enforce_vendors: false
      vendor_exceptions: ["foo5"]
    purpose6:
      enforce_vendors: false
      vendor_exceptions: ["foo6"]
    purpose7:
      enforce_vendors: false
      vendor_exceptions: ["foo7"]
    purpose8:
      enforce_vendors: false
      vendor_exceptions: ["foo8"]
    purpose9:
      enforce_vendors: false
      vendor_exceptions: ["foo9"]
    purpose10:
      enforce_vendors: false
      vendor_exceptions: ["foo10"]
    special_feature1:
      vendor_exceptions: ["fooSP1"]
ccpa:
  enforce: true
lmt:
  enforce: true
host_cookie:
  cookie_name: userid
  family: prebid
  domain: cookies.prebid.org
  opt_out_url: http://prebid.org/optout
  opt_in_url: http://prebid.org/optin
  max_cookie_size_bytes: 32768
external_url: http://prebid-server.prebid.org/
host: prebid-server.prebid.org
port: 1234
admin_port: 5678
garbage_collector_threshold: 1
auction_timeouts_ms:
  max: 123
  default: 50
cache:
  scheme: http
  host: prebidcache.net
  query: uuid=%PBS_CACHE_UUID%
external_cache:
  scheme: https
  host: www.externalprebidcache.net
  path: /endpoints/cache
http_client:
  max_connections_per_host: 10
  max_idle_connections: 500
  max_idle_connections_per_host: 20
  idle_connection_timeout_seconds: 30
http_client_cache:
  max_connections_per_host: 5
  max_idle_connections: 1
  max_idle_connections_per_host: 2
  idle_connection_timeout_seconds: 3
currency_converter:
  fetch_url: https://currency.prebid.org
  fetch_interval_seconds: 1800
recaptcha_secret: asdfasdfasdfasdf
metrics:
  influxdb:
    host: upstream:8232
    database: metricsdb
    measurement: anyMeasurement
    username: admin
    password: admin1324
    align_timestamps: true
    metric_send_interval: 30
  disabled_metrics:
    account_adapter_details: true
    account_debug: false
    adapter_connections_metrics: true
    adapter_gdpr_request_blocked: true
adapters:
  appnexus:
    endpoint: http://ib.adnxs.com/some/endpoint
    extra_info: "{\"native\":\"http://www.native.org/endpoint\",\"video\":\"http://www.video.org/endpoint\"}"
  audienceNetwork:
    endpoint: http://facebook.com/pbs
    usersync_url: http://facebook.com/ortb/prebid-s2s
    platform_id: abcdefgh1234
    app_secret: 987abc
  ix:
    endpoint: http://ixtest.com/api
  rubicon:
    endpoint: http://rubitest.com/api
    xapi:
      username: rubiuser
      password: rubipw23
    usersync:
      redirect:
        url: http://rubitest.com/sync
        user_macro: "{UID}"
  brightroll:
    usersync_url: http://test-bh.ybp.yahoo.com/sync/appnexuspbs?gdpr={{.GDPR}}&euconsent={{.GDPRConsent}}&us_privacy={{.USPrivacy}}&url=%s
    endpoint: http://test-bid.ybp.yahoo.com/bid/appnexuspbs
  adkerneladn:
     usersync_url: https://tag.adkernel.com/syncr?gdpr={{.GDPR}}&gdpr_consent={{.GDPRConsent}}&r=
blacklisted_apps: ["spamAppID","sketchy-app-id"]
account_required: true
auto_gen_source_tid: false
certificates_file: /etc/ssl/cert.pem
request_validation:
    ipv4_private_networks: ["1.1.1.0/24"]
    ipv6_private_networks: ["1111::/16", "2222::/16"]
generate_bid_id: true
<<<<<<< HEAD
host_schain_node:
    asi: "pbshostcompany.com"
    sid: "00001"
    rid: "BidRequest"
    hp: 1
=======
price_floors:
   enabled: true
   use_dynamic_data: false
   enforce_floors_rate: 100
   enforce_deal_floors: true
>>>>>>> af09347d
`)

var adapterExtraInfoConfig = []byte(`
adapters:
  appnexus:
    endpoint: http://ib.adnxs.com/some/endpoint
    usersync_url: http://adnxs.com/sync.php?p=prebid
    platform_id: appNexus
    xapi:
      username: appuser
      password: 123456
      tracker: anxsTrack
    disabled: true
    extra_info: "{\"native\":\"http://www.native.org/endpoint\",\"video\":\"http://www.video.org/endpoint\"}"
`)

var invalidAdapterEndpointConfig = []byte(`
adapters:
  appnexus:
    endpoint: ib.adnxs.com/some/endpoint
  brightroll:
    usersync:
      redirect:
      url: http://http://test-bh.ybp.yahoo.com/sync/appnexuspbs?gdpr={{.GDPR}}&euconsent={{.GDPRConsent}}&url=%s
`)

var oldStoredRequestsConfig = []byte(`
stored_requests:
  filesystem: true
  directorypath: "/somepath"
`)

func cmpStrings(t *testing.T, key string, a string, b string) {
	t.Helper()
	assert.Equal(t, a, b, "%s: %s != %s", key, a, b)
}

func cmpInts(t *testing.T, key string, a int, b int) {
	t.Helper()
	assert.Equal(t, a, b, "%s: %d != %d", key, a, b)
}

func cmpBools(t *testing.T, key string, a bool, b bool) {
	t.Helper()
	assert.Equal(t, a, b, "%s: %t != %t", key, a, b)
}

func cmpNils(t *testing.T, key string, a interface{}) {
	t.Helper()
	assert.Nilf(t, a, "%s: %t != nil", key, a)
}

func TestFullConfig(t *testing.T) {
	v := viper.New()
	SetupViper(v, "")
	v.SetConfigType("yaml")
	v.ReadConfig(bytes.NewBuffer(fullConfig))
	cfg, err := New(v)
	assert.NoError(t, err, "Setting up config should work but it doesn't")
	cmpStrings(t, "cookie domain", cfg.HostCookie.Domain, "cookies.prebid.org")
	cmpStrings(t, "cookie name", cfg.HostCookie.CookieName, "userid")
	cmpStrings(t, "cookie family", cfg.HostCookie.Family, "prebid")
	cmpStrings(t, "opt out", cfg.HostCookie.OptOutURL, "http://prebid.org/optout")
	cmpStrings(t, "opt in", cfg.HostCookie.OptInURL, "http://prebid.org/optin")
	cmpStrings(t, "external url", cfg.ExternalURL, "http://prebid-server.prebid.org/")
	cmpStrings(t, "host", cfg.Host, "prebid-server.prebid.org")
	cmpInts(t, "port", cfg.Port, 1234)
	cmpInts(t, "admin_port", cfg.AdminPort, 5678)
	cmpInts(t, "garbage_collector_threshold", cfg.GarbageCollectorThreshold, 1)
	cmpInts(t, "auction_timeouts_ms.default", int(cfg.AuctionTimeouts.Default), 50)
	cmpInts(t, "auction_timeouts_ms.max", int(cfg.AuctionTimeouts.Max), 123)
	cmpStrings(t, "cache.scheme", cfg.CacheURL.Scheme, "http")
	cmpStrings(t, "cache.host", cfg.CacheURL.Host, "prebidcache.net")
	cmpStrings(t, "cache.query", cfg.CacheURL.Query, "uuid=%PBS_CACHE_UUID%")
	cmpStrings(t, "external_cache.scheme", cfg.ExtCacheURL.Scheme, "https")
	cmpStrings(t, "external_cache.host", cfg.ExtCacheURL.Host, "www.externalprebidcache.net")
	cmpStrings(t, "external_cache.path", cfg.ExtCacheURL.Path, "/endpoints/cache")
	cmpInts(t, "http_client.max_connections_per_host", cfg.Client.MaxConnsPerHost, 10)
	cmpInts(t, "http_client.max_idle_connections", cfg.Client.MaxIdleConns, 500)
	cmpInts(t, "http_client.max_idle_connections_per_host", cfg.Client.MaxIdleConnsPerHost, 20)
	cmpInts(t, "http_client.idle_connection_timeout_seconds", cfg.Client.IdleConnTimeout, 30)
	cmpInts(t, "http_client_cache.max_connections_per_host", cfg.CacheClient.MaxConnsPerHost, 5)
	cmpInts(t, "http_client_cache.max_idle_connections", cfg.CacheClient.MaxIdleConns, 1)
	cmpInts(t, "http_client_cache.max_idle_connections_per_host", cfg.CacheClient.MaxIdleConnsPerHost, 2)
	cmpInts(t, "http_client_cache.idle_connection_timeout_seconds", cfg.CacheClient.IdleConnTimeout, 3)
	cmpInts(t, "gdpr.host_vendor_id", cfg.GDPR.HostVendorID, 15)
	cmpStrings(t, "gdpr.default_value", cfg.GDPR.DefaultValue, "1")
	cmpStrings(t, "host_schain_node", cfg.HostSChainNode.ASI, "pbshostcompany.com")
	cmpStrings(t, "host_schain_node", cfg.HostSChainNode.SID, "00001")
	cmpStrings(t, "host_schain_node", cfg.HostSChainNode.RID, "BidRequest")
	cmpInts(t, "host_schain_node", cfg.HostSChainNode.HP, 1)

	//Assert the price floor values
	cmpBools(t, "price_floors.enabled", cfg.PriceFloors.Enabled, true)
	cmpBools(t, "price_floors.use_dynamic_data", cfg.PriceFloors.UseDynamicData, false)
	cmpInts(t, "price_floors.enforce_floors_rate", cfg.PriceFloors.EnforceFloorsRate, 100)
	cmpBools(t, "price_floors.enforce_deal_floors", cfg.PriceFloors.EnforceDealFloors, true)

	//Assert the NonStandardPublishers was correctly unmarshalled
	assert.Equal(t, []string{"pub1", "pub2"}, cfg.GDPR.NonStandardPublishers, "gdpr.non_standard_publishers")
	assert.Equal(t, map[string]struct{}{"pub1": {}, "pub2": {}}, cfg.GDPR.NonStandardPublisherMap, "gdpr.non_standard_publishers Hash Map")

	// Assert EEA Countries was correctly unmarshalled and the EEACountriesMap built correctly.
	assert.Equal(t, []string{"eea1", "eea2"}, cfg.GDPR.EEACountries, "gdpr.eea_countries")
	assert.Equal(t, map[string]struct{}{"eea1": {}, "eea2": {}}, cfg.GDPR.EEACountriesMap, "gdpr.eea_countries Hash Map")

	cmpBools(t, "ccpa.enforce", cfg.CCPA.Enforce, true)
	cmpBools(t, "lmt.enforce", cfg.LMT.Enforce, true)

	//Assert the NonStandardPublishers was correctly unmarshalled
	cmpStrings(t, "blacklisted_apps", cfg.BlacklistedApps[0], "spamAppID")
	cmpStrings(t, "blacklisted_apps", cfg.BlacklistedApps[1], "sketchy-app-id")

	//Assert the BlacklistedAppMap hash table was built correctly
	for i := 0; i < len(cfg.BlacklistedApps); i++ {
		cmpBools(t, "cfg.BlacklistedAppMap", cfg.BlacklistedAppMap[cfg.BlacklistedApps[i]], true)
	}

	//Assert purpose VendorExceptionMap hash tables were built correctly
	expectedTCF2 := TCF2{
		Enabled: true,
		Purpose1: TCF2Purpose{
			Enabled:            true, // true by default
			EnforcePurpose:     TCF2FullEnforcement,
			EnforceVendors:     false,
			VendorExceptions:   []openrtb_ext.BidderName{openrtb_ext.BidderName("foo1a"), openrtb_ext.BidderName("foo1b")},
			VendorExceptionMap: map[openrtb_ext.BidderName]struct{}{openrtb_ext.BidderName("foo1a"): {}, openrtb_ext.BidderName("foo1b"): {}},
		},
		Purpose2: TCF2Purpose{
			Enabled:            false,
			EnforcePurpose:     TCF2NoEnforcement,
			EnforceVendors:     false,
			VendorExceptions:   []openrtb_ext.BidderName{openrtb_ext.BidderName("foo2")},
			VendorExceptionMap: map[openrtb_ext.BidderName]struct{}{openrtb_ext.BidderName("foo2"): {}},
		},
		Purpose3: TCF2Purpose{
			Enabled:            true, // true by default
			EnforcePurpose:     TCF2FullEnforcement,
			EnforceVendors:     false,
			VendorExceptions:   []openrtb_ext.BidderName{openrtb_ext.BidderName("foo3")},
			VendorExceptionMap: map[openrtb_ext.BidderName]struct{}{openrtb_ext.BidderName("foo3"): {}},
		},
		Purpose4: TCF2Purpose{
			Enabled:            true, // true by default
			EnforcePurpose:     TCF2FullEnforcement,
			EnforceVendors:     false,
			VendorExceptions:   []openrtb_ext.BidderName{openrtb_ext.BidderName("foo4")},
			VendorExceptionMap: map[openrtb_ext.BidderName]struct{}{openrtb_ext.BidderName("foo4"): {}},
		},
		Purpose5: TCF2Purpose{
			Enabled:            true, // true by default
			EnforcePurpose:     TCF2FullEnforcement,
			EnforceVendors:     false,
			VendorExceptions:   []openrtb_ext.BidderName{openrtb_ext.BidderName("foo5")},
			VendorExceptionMap: map[openrtb_ext.BidderName]struct{}{openrtb_ext.BidderName("foo5"): {}},
		},
		Purpose6: TCF2Purpose{
			Enabled:            true, // true by default
			EnforcePurpose:     TCF2FullEnforcement,
			EnforceVendors:     false,
			VendorExceptions:   []openrtb_ext.BidderName{openrtb_ext.BidderName("foo6")},
			VendorExceptionMap: map[openrtb_ext.BidderName]struct{}{openrtb_ext.BidderName("foo6"): {}},
		},
		Purpose7: TCF2Purpose{
			Enabled:            true, // true by default
			EnforcePurpose:     TCF2FullEnforcement,
			EnforceVendors:     false,
			VendorExceptions:   []openrtb_ext.BidderName{openrtb_ext.BidderName("foo7")},
			VendorExceptionMap: map[openrtb_ext.BidderName]struct{}{openrtb_ext.BidderName("foo7"): {}},
		},
		Purpose8: TCF2Purpose{
			Enabled:            true, // true by default
			EnforcePurpose:     TCF2FullEnforcement,
			EnforceVendors:     false,
			VendorExceptions:   []openrtb_ext.BidderName{openrtb_ext.BidderName("foo8")},
			VendorExceptionMap: map[openrtb_ext.BidderName]struct{}{openrtb_ext.BidderName("foo8"): {}},
		},
		Purpose9: TCF2Purpose{
			Enabled:            true, // true by default
			EnforcePurpose:     TCF2FullEnforcement,
			EnforceVendors:     false,
			VendorExceptions:   []openrtb_ext.BidderName{openrtb_ext.BidderName("foo9")},
			VendorExceptionMap: map[openrtb_ext.BidderName]struct{}{openrtb_ext.BidderName("foo9"): {}},
		},
		Purpose10: TCF2Purpose{
			Enabled:            true, // true by default
			EnforcePurpose:     TCF2FullEnforcement,
			EnforceVendors:     false,
			VendorExceptions:   []openrtb_ext.BidderName{openrtb_ext.BidderName("foo10")},
			VendorExceptionMap: map[openrtb_ext.BidderName]struct{}{openrtb_ext.BidderName("foo10"): {}},
		},
		SpecialFeature1: TCF2SpecialFeature{
			Enforce:            true, // true by default
			VendorExceptions:   []openrtb_ext.BidderName{openrtb_ext.BidderName("fooSP1")},
			VendorExceptionMap: map[openrtb_ext.BidderName]struct{}{openrtb_ext.BidderName("fooSP1"): {}},
		},
		PurposeOneTreatment: TCF2PurposeOneTreatment{
			Enabled:       true, // true by default
			AccessAllowed: true, // true by default
		},
	}
	expectedTCF2.PurposeConfigs = map[consentconstants.Purpose]*TCF2Purpose{
		1:  &expectedTCF2.Purpose1,
		2:  &expectedTCF2.Purpose2,
		3:  &expectedTCF2.Purpose3,
		4:  &expectedTCF2.Purpose4,
		5:  &expectedTCF2.Purpose5,
		6:  &expectedTCF2.Purpose6,
		7:  &expectedTCF2.Purpose7,
		8:  &expectedTCF2.Purpose8,
		9:  &expectedTCF2.Purpose9,
		10: &expectedTCF2.Purpose10,
	}
	assert.Equal(t, expectedTCF2, cfg.GDPR.TCF2, "gdpr.tcf2")

	cmpStrings(t, "currency_converter.fetch_url", cfg.CurrencyConverter.FetchURL, "https://currency.prebid.org")
	cmpInts(t, "currency_converter.fetch_interval_seconds", cfg.CurrencyConverter.FetchIntervalSeconds, 1800)
	cmpStrings(t, "recaptcha_secret", cfg.RecaptchaSecret, "asdfasdfasdfasdf")
	cmpStrings(t, "metrics.influxdb.host", cfg.Metrics.Influxdb.Host, "upstream:8232")
	cmpStrings(t, "metrics.influxdb.database", cfg.Metrics.Influxdb.Database, "metricsdb")
	cmpStrings(t, "metrics.influxdb.measurement", cfg.Metrics.Influxdb.Measurement, "anyMeasurement")
	cmpStrings(t, "metrics.influxdb.username", cfg.Metrics.Influxdb.Username, "admin")
	cmpStrings(t, "metrics.influxdb.password", cfg.Metrics.Influxdb.Password, "admin1324")
	cmpBools(t, "metrics.influxdb.align_timestamps", cfg.Metrics.Influxdb.AlignTimestamps, true)
	cmpInts(t, "metrics.influxdb.metric_send_interval", cfg.Metrics.Influxdb.MetricSendInterval, 30)
	cmpStrings(t, "", cfg.CacheURL.GetBaseURL(), "http://prebidcache.net")
	cmpStrings(t, "", cfg.GetCachedAssetURL("a0eebc99-9c0b-4ef8-bb00-6bb9bd380a11"), "http://prebidcache.net/cache?uuid=a0eebc99-9c0b-4ef8-bb00-6bb9bd380a11")
	cmpStrings(t, "adapters.appnexus.endpoint", cfg.Adapters[string(openrtb_ext.BidderAppnexus)].Endpoint, "http://ib.adnxs.com/some/endpoint")
	cmpStrings(t, "adapters.appnexus.extra_info", cfg.Adapters[string(openrtb_ext.BidderAppnexus)].ExtraAdapterInfo, "{\"native\":\"http://www.native.org/endpoint\",\"video\":\"http://www.video.org/endpoint\"}")
	cmpStrings(t, "adapters.audiencenetwork.endpoint", cfg.Adapters[strings.ToLower(string(openrtb_ext.BidderAudienceNetwork))].Endpoint, "http://facebook.com/pbs")
	cmpStrings(t, "adapters.audiencenetwork.platform_id", cfg.Adapters[strings.ToLower(string(openrtb_ext.BidderAudienceNetwork))].PlatformID, "abcdefgh1234")
	cmpStrings(t, "adapters.audiencenetwork.app_secret", cfg.Adapters[strings.ToLower(string(openrtb_ext.BidderAudienceNetwork))].AppSecret, "987abc")
	cmpStrings(t, "adapters.audiencenetwork.usersync_url", cfg.Adapters[strings.ToLower(string(openrtb_ext.BidderAudienceNetwork))].UserSyncURL, "http://facebook.com/ortb/prebid-s2s")
	cmpStrings(t, "adapters.beachfront.endpoint", cfg.Adapters[string(openrtb_ext.BidderBeachfront)].Endpoint, "https://display.bfmio.com/prebid_display")
	cmpStrings(t, "adapters.beachfront.extra_info", cfg.Adapters[string(openrtb_ext.BidderBeachfront)].ExtraAdapterInfo, "{\"video_endpoint\":\"https://reachms.bfmio.com/bid.json?exchange_id\"}")
	cmpStrings(t, "adapters.ix.endpoint", cfg.Adapters[strings.ToLower(string(openrtb_ext.BidderIx))].Endpoint, "http://ixtest.com/api")
	cmpStrings(t, "adapters.rubicon.endpoint", cfg.Adapters[string(openrtb_ext.BidderRubicon)].Endpoint, "http://rubitest.com/api")
	cmpStrings(t, "adapters.rubicon.xapi.username", cfg.Adapters[string(openrtb_ext.BidderRubicon)].XAPI.Username, "rubiuser")
	cmpStrings(t, "adapters.rubicon.xapi.password", cfg.Adapters[string(openrtb_ext.BidderRubicon)].XAPI.Password, "rubipw23")
	cmpStrings(t, "adapters.rubicon.usersync.redirect.url", cfg.Adapters[string(openrtb_ext.BidderRubicon)].Syncer.Redirect.URL, "http://rubitest.com/sync")
	cmpNils(t, "adapters.rubicon.usersync.iframe", cfg.Adapters[string(openrtb_ext.BidderRubicon)].Syncer.IFrame)
	cmpStrings(t, "adapters.rubicon.usersync.redirect.user_macro", cfg.Adapters[string(openrtb_ext.BidderRubicon)].Syncer.Redirect.UserMacro, "{UID}")
	cmpStrings(t, "adapters.brightroll.endpoint", cfg.Adapters[string(openrtb_ext.BidderBrightroll)].Endpoint, "http://test-bid.ybp.yahoo.com/bid/appnexuspbs")
	cmpStrings(t, "adapters.rhythmone.endpoint", cfg.Adapters[string(openrtb_ext.BidderRhythmone)].Endpoint, "http://tag.1rx.io/rmp")
	cmpBools(t, "account_required", cfg.AccountRequired, true)
	cmpBools(t, "auto_gen_source_tid", cfg.AutoGenSourceTID, false)
	cmpBools(t, "account_adapter_details", cfg.Metrics.Disabled.AccountAdapterDetails, true)
	cmpBools(t, "account_debug", cfg.Metrics.Disabled.AccountDebug, false)
	cmpBools(t, "adapter_connections_metrics", cfg.Metrics.Disabled.AdapterConnectionMetrics, true)
	cmpBools(t, "adapter_gdpr_request_blocked", cfg.Metrics.Disabled.AdapterGDPRRequestBlocked, true)
	cmpStrings(t, "certificates_file", cfg.PemCertsFile, "/etc/ssl/cert.pem")
	cmpStrings(t, "request_validation.ipv4_private_networks", cfg.RequestValidation.IPv4PrivateNetworks[0], "1.1.1.0/24")
	cmpStrings(t, "request_validation.ipv6_private_networks", cfg.RequestValidation.IPv6PrivateNetworks[0], "1111::/16")
	cmpStrings(t, "request_validation.ipv6_private_networks", cfg.RequestValidation.IPv6PrivateNetworks[1], "2222::/16")
	cmpBools(t, "generate_bid_id", cfg.GenerateBidID, true)
	cmpStrings(t, "debug.override_token", cfg.Debug.OverrideToken, "")
}

func TestUnmarshalAdapterExtraInfo(t *testing.T) {
	v := viper.New()
	SetupViper(v, "")
	v.Set("gdpr.default_value", "0")
	v.SetConfigType("yaml")
	v.ReadConfig(bytes.NewBuffer(adapterExtraInfoConfig))
	cfg, err := New(v)

	// Assert correctly unmarshaled
	assert.NoError(t, err, "invalid endpoint in config should return an error")

	// Assert JSON-formatted string
	assert.JSONEqf(t, `{"native":"http://www.native.org/endpoint","video":"http://www.video.org/endpoint"}`, cfg.Adapters[string(openrtb_ext.BidderAppnexus)].ExtraAdapterInfo, "Unexpected value of the ExtraAdapterInfo String \n")

	// Data type where we'll unmarshal endpoint values and adapter custom extra information
	type AppNexusAdapterEndpoints struct {
		NativeEndpoint string `json:"native,omitempty"`
		VideoEndpoint  string `json:"video,omitempty"`
	}
	var AppNexusAdapterExtraInfo AppNexusAdapterEndpoints
	err = json.Unmarshal([]byte(cfg.Adapters[string(openrtb_ext.BidderAppnexus)].ExtraAdapterInfo), &AppNexusAdapterExtraInfo)

	// Assert correctly unmarshaled
	assert.NoErrorf(t, err, "Error. Could not unmarshal cfg.Adapters[string(openrtb_ext.BidderAppnexus)].ExtraAdapterInfo. Value: %s. Error: %v \n", cfg.Adapters[string(openrtb_ext.BidderAppnexus)].ExtraAdapterInfo, err)

	// Assert endpoint values
	assert.Equal(t, "http://www.native.org/endpoint", AppNexusAdapterExtraInfo.NativeEndpoint)
	assert.Equal(t, "http://www.video.org/endpoint", AppNexusAdapterExtraInfo.VideoEndpoint)
}

func TestValidateConfig(t *testing.T) {
	cfg := Configuration{
		GDPR: GDPR{
			DefaultValue: "1",
			TCF2: TCF2{
				Purpose1:  TCF2Purpose{EnforcePurpose: TCF2FullEnforcement},
				Purpose2:  TCF2Purpose{EnforcePurpose: TCF2FullEnforcement},
				Purpose3:  TCF2Purpose{EnforcePurpose: TCF2FullEnforcement},
				Purpose4:  TCF2Purpose{EnforcePurpose: TCF2FullEnforcement},
				Purpose5:  TCF2Purpose{EnforcePurpose: TCF2FullEnforcement},
				Purpose6:  TCF2Purpose{EnforcePurpose: TCF2FullEnforcement},
				Purpose7:  TCF2Purpose{EnforcePurpose: TCF2FullEnforcement},
				Purpose8:  TCF2Purpose{EnforcePurpose: TCF2FullEnforcement},
				Purpose9:  TCF2Purpose{EnforcePurpose: TCF2FullEnforcement},
				Purpose10: TCF2Purpose{EnforcePurpose: TCF2FullEnforcement},
			},
		},
		StoredRequests: StoredRequests{
			Files: FileFetcherConfig{Enabled: true},
			InMemoryCache: InMemoryCache{
				Type: "none",
			},
		},
		StoredVideo: StoredRequests{
			Files: FileFetcherConfig{Enabled: true},
			InMemoryCache: InMemoryCache{
				Type: "none",
			},
		},
		CategoryMapping: StoredRequests{
			Files: FileFetcherConfig{Enabled: true},
		},
		Accounts: StoredRequests{
			Files:         FileFetcherConfig{Enabled: true},
			InMemoryCache: InMemoryCache{Type: "none"},
		},
	}

	v := viper.New()
	v.Set("gdpr.default_value", "0")

	resolvedStoredRequestsConfig(&cfg)
	err := cfg.validate(v)
	assert.Nil(t, err, "OpenRTB filesystem config should work. %v", err)
}

func TestMigrateConfig(t *testing.T) {
	v := viper.New()
	SetupViper(v, "")
	v.Set("gdpr.default_value", "0")
	v.SetConfigType("yaml")
	v.ReadConfig(bytes.NewBuffer(oldStoredRequestsConfig))
	migrateConfig(v)
	cfg, err := New(v)
	assert.NoError(t, err, "Setting up config should work but it doesn't")
	cmpBools(t, "stored_requests.filesystem.enabled", true, cfg.StoredRequests.Files.Enabled)
	cmpStrings(t, "stored_requests.filesystem.path", "/somepath", cfg.StoredRequests.Files.Path)
}

func TestMigrateConfigFromEnv(t *testing.T) {
	if oldval, ok := os.LookupEnv("PBS_STORED_REQUESTS_FILESYSTEM"); ok {
		defer os.Setenv("PBS_STORED_REQUESTS_FILESYSTEM", oldval)
	} else {
		defer os.Unsetenv("PBS_STORED_REQUESTS_FILESYSTEM")
	}
	os.Setenv("PBS_STORED_REQUESTS_FILESYSTEM", "true")
	cfg, _ := newDefaultConfig(t)
	cmpBools(t, "stored_requests.filesystem.enabled", true, cfg.StoredRequests.Files.Enabled)
}

func TestMigrateConfigPurposeOneTreatment(t *testing.T) {
	oldPurposeOneTreatmentConfig := []byte(`
      gdpr:
        tcf2:
          purpose_one_treatement:
            enabled: true
            access_allowed: true
    `)
	newPurposeOneTreatmentConfig := []byte(`
      gdpr:
        tcf2:
          purpose_one_treatment:
            enabled: true
            access_allowed: true
    `)
	oldAndNewPurposeOneTreatmentConfig := []byte(`
      gdpr:
        tcf2:
          purpose_one_treatement:
            enabled: false
            access_allowed: true
          purpose_one_treatment:
            enabled: true
            access_allowed: false
    `)

	tests := []struct {
		description                        string
		config                             []byte
		wantPurpose1TreatmentEnabled       bool
		wantPurpose1TreatmentAccessAllowed bool
	}{
		{
			description: "New config and old config not set",
			config:      []byte{},
		},
		{
			description:                        "New config not set, old config set",
			config:                             oldPurposeOneTreatmentConfig,
			wantPurpose1TreatmentEnabled:       true,
			wantPurpose1TreatmentAccessAllowed: true,
		},
		{
			description:                        "New config set, old config not set",
			config:                             newPurposeOneTreatmentConfig,
			wantPurpose1TreatmentEnabled:       true,
			wantPurpose1TreatmentAccessAllowed: true,
		},
		{
			description:                        "New config and old config set",
			config:                             oldAndNewPurposeOneTreatmentConfig,
			wantPurpose1TreatmentEnabled:       true,
			wantPurpose1TreatmentAccessAllowed: false,
		},
	}

	for _, tt := range tests {
		v := viper.New()
		v.SetConfigType("yaml")
		v.ReadConfig(bytes.NewBuffer(tt.config))

		migrateConfigPurposeOneTreatment(v)

		if len(tt.config) > 0 {
			assert.Equal(t, tt.wantPurpose1TreatmentEnabled, v.Get("gdpr.tcf2.purpose_one_treatment.enabled").(bool), tt.description)
			assert.Equal(t, tt.wantPurpose1TreatmentAccessAllowed, v.Get("gdpr.tcf2.purpose_one_treatment.access_allowed").(bool), tt.description)
		} else {
			assert.Nil(t, v.Get("gdpr.tcf2.purpose_one_treatment.enabled"), tt.description)
			assert.Nil(t, v.Get("gdpr.tcf2.purpose_one_treatment.access_allowed"), tt.description)
		}
	}
}

func TestMigrateConfigSpecialFeature1(t *testing.T) {
	oldSpecialFeature1Config := []byte(`
      gdpr:
        tcf2:
          special_purpose1:
            enabled: true
            vendor_exceptions: ["appnexus"]
    `)
	newSpecialFeature1Config := []byte(`
      gdpr:
        tcf2:
          special_feature1:
            enforce: true
            vendor_exceptions: ["appnexus"]
    `)
	oldAndNewSpecialFeature1Config := []byte(`
      gdpr:
        tcf2:
          special_purpose1:
            enabled: false
            vendor_exceptions: ["appnexus"]
          special_feature1:
            enforce: true
            vendor_exceptions: ["rubicon"]
    `)

	tests := []struct {
		description                         string
		config                              []byte
		wantSpecialFeature1Enforce          bool
		wantSpecialFeature1VendorExceptions []string
	}{
		{
			description: "New config and old config not set",
			config:      []byte{},
		},
		{
			description:                         "New config not set, old config set",
			config:                              oldSpecialFeature1Config,
			wantSpecialFeature1Enforce:          true,
			wantSpecialFeature1VendorExceptions: []string{"appnexus"},
		},
		{
			description:                         "New config set, old config not set",
			config:                              newSpecialFeature1Config,
			wantSpecialFeature1Enforce:          true,
			wantSpecialFeature1VendorExceptions: []string{"appnexus"},
		},
		{
			description:                         "New config and old config set",
			config:                              oldAndNewSpecialFeature1Config,
			wantSpecialFeature1Enforce:          true,
			wantSpecialFeature1VendorExceptions: []string{"rubicon"},
		},
	}

	for _, tt := range tests {
		v := viper.New()
		v.SetConfigType("yaml")
		v.ReadConfig(bytes.NewBuffer(tt.config))

		migrateConfigSpecialFeature1(v)

		if len(tt.config) > 0 {
			assert.Equal(t, tt.wantSpecialFeature1Enforce, v.Get("gdpr.tcf2.special_feature1.enforce").(bool), tt.description)
			assert.Equal(t, tt.wantSpecialFeature1VendorExceptions, v.GetStringSlice("gdpr.tcf2.special_feature1.vendor_exceptions"), tt.description)
		} else {
			assert.Nil(t, v.Get("gdpr.tcf2.special_feature1.enforce"), tt.description)
			assert.Nil(t, v.Get("gdpr.tcf2.special_feature1.vendor_exceptions"), tt.description)
		}

		var c Configuration
		err := v.Unmarshal(&c)
		assert.NoError(t, err, tt.description)
		assert.Equal(t, tt.wantSpecialFeature1Enforce, c.GDPR.TCF2.SpecialFeature1.Enforce, tt.description)

		// convert expected vendor exceptions to type BidderName
		expectedVendorExceptions := make([]openrtb_ext.BidderName, 0, 0)
		for _, ve := range tt.wantSpecialFeature1VendorExceptions {
			expectedVendorExceptions = append(expectedVendorExceptions, openrtb_ext.BidderName(ve))
		}
		assert.ElementsMatch(t, expectedVendorExceptions, c.GDPR.TCF2.SpecialFeature1.VendorExceptions, tt.description)
	}
}

func TestMigrateConfigTCF2PurposeEnabledFlags(t *testing.T) {
	trueStr := "true"
	falseStr := "false"

	tests := []struct {
		description                 string
		config                      []byte
		wantPurpose1EnforcePurpose  string
		wantPurpose2EnforcePurpose  string
		wantPurpose3EnforcePurpose  string
		wantPurpose4EnforcePurpose  string
		wantPurpose5EnforcePurpose  string
		wantPurpose6EnforcePurpose  string
		wantPurpose7EnforcePurpose  string
		wantPurpose8EnforcePurpose  string
		wantPurpose9EnforcePurpose  string
		wantPurpose10EnforcePurpose string
		wantPurpose1Enabled         string
		wantPurpose2Enabled         string
		wantPurpose3Enabled         string
		wantPurpose4Enabled         string
		wantPurpose5Enabled         string
		wantPurpose6Enabled         string
		wantPurpose7Enabled         string
		wantPurpose8Enabled         string
		wantPurpose9Enabled         string
		wantPurpose10Enabled        string
	}{
		{
			description: "New config and old config flags not set",
			config:      []byte{},
		},
		{
			description: "New config not set, old config set - use old flags",
			config: []byte(`
              gdpr:
                tcf2:
                  purpose1:
                    enabled: false
                  purpose2:
                    enabled: true
                  purpose3:
                    enabled: false
                  purpose4:
                    enabled: true
                  purpose5:
                    enabled: false
                  purpose6:
                    enabled: true
                  purpose7:
                    enabled: false
                  purpose8:
                    enabled: true
                  purpose9:
                    enabled: false
                  purpose10:
                    enabled: true
            `),
			wantPurpose1EnforcePurpose:  TCF2NoEnforcement,
			wantPurpose2EnforcePurpose:  TCF2FullEnforcement,
			wantPurpose3EnforcePurpose:  TCF2NoEnforcement,
			wantPurpose4EnforcePurpose:  TCF2FullEnforcement,
			wantPurpose5EnforcePurpose:  TCF2NoEnforcement,
			wantPurpose6EnforcePurpose:  TCF2FullEnforcement,
			wantPurpose7EnforcePurpose:  TCF2NoEnforcement,
			wantPurpose8EnforcePurpose:  TCF2FullEnforcement,
			wantPurpose9EnforcePurpose:  TCF2NoEnforcement,
			wantPurpose10EnforcePurpose: TCF2FullEnforcement,
			wantPurpose1Enabled:         falseStr,
			wantPurpose2Enabled:         trueStr,
			wantPurpose3Enabled:         falseStr,
			wantPurpose4Enabled:         trueStr,
			wantPurpose5Enabled:         falseStr,
			wantPurpose6Enabled:         trueStr,
			wantPurpose7Enabled:         falseStr,
			wantPurpose8Enabled:         trueStr,
			wantPurpose9Enabled:         falseStr,
			wantPurpose10Enabled:        trueStr,
		},
		{
			description: "New config flags set, old config flags not set - use new flags",
			config: []byte(`
              gdpr:
                tcf2:
                  purpose1:
                    enforce_purpose: "full"
                  purpose2:
                    enforce_purpose: "no"
                  purpose3:
                    enforce_purpose: "full"
                  purpose4:
                    enforce_purpose: "no"
                  purpose5:
                    enforce_purpose: "full"
                  purpose6:
                    enforce_purpose: "no"
                  purpose7:
                    enforce_purpose: "full"
                  purpose8:
                    enforce_purpose: "no"
                  purpose9:
                    enforce_purpose: "full"
                  purpose10:
                    enforce_purpose: "no"
            `),
			wantPurpose1EnforcePurpose:  TCF2FullEnforcement,
			wantPurpose2EnforcePurpose:  TCF2NoEnforcement,
			wantPurpose3EnforcePurpose:  TCF2FullEnforcement,
			wantPurpose4EnforcePurpose:  TCF2NoEnforcement,
			wantPurpose5EnforcePurpose:  TCF2FullEnforcement,
			wantPurpose6EnforcePurpose:  TCF2NoEnforcement,
			wantPurpose7EnforcePurpose:  TCF2FullEnforcement,
			wantPurpose8EnforcePurpose:  TCF2NoEnforcement,
			wantPurpose9EnforcePurpose:  TCF2FullEnforcement,
			wantPurpose10EnforcePurpose: TCF2NoEnforcement,
			wantPurpose1Enabled:         trueStr,
			wantPurpose2Enabled:         falseStr,
			wantPurpose3Enabled:         trueStr,
			wantPurpose4Enabled:         falseStr,
			wantPurpose5Enabled:         trueStr,
			wantPurpose6Enabled:         falseStr,
			wantPurpose7Enabled:         trueStr,
			wantPurpose8Enabled:         falseStr,
			wantPurpose9Enabled:         trueStr,
			wantPurpose10Enabled:        falseStr,
		},
		{
			description: "New config flags and old config flags set - use new flags",
			config: []byte(`
              gdpr:
                tcf2:
                  purpose1:
                    enabled: false
                    enforce_purpose: "full"
                  purpose2:
                    enabled: false
                    enforce_purpose: "full"
                  purpose3:
                    enabled: false
                    enforce_purpose: "full"
                  purpose4:
                    enabled: false
                    enforce_purpose: "full"
                  purpose5:
                    enabled: false
                    enforce_purpose: "full"
                  purpose6:
                    enabled: false
                    enforce_purpose: "full"
                  purpose7:
                    enabled: false
                    enforce_purpose: "full"
                  purpose8:
                    enabled: false
                    enforce_purpose: "full"
                  purpose9:
                    enabled: false
                    enforce_purpose: "full"
                  purpose10:
                    enabled: false
                    enforce_purpose: "full"
              `),
			wantPurpose1EnforcePurpose:  TCF2FullEnforcement,
			wantPurpose2EnforcePurpose:  TCF2FullEnforcement,
			wantPurpose3EnforcePurpose:  TCF2FullEnforcement,
			wantPurpose4EnforcePurpose:  TCF2FullEnforcement,
			wantPurpose5EnforcePurpose:  TCF2FullEnforcement,
			wantPurpose6EnforcePurpose:  TCF2FullEnforcement,
			wantPurpose7EnforcePurpose:  TCF2FullEnforcement,
			wantPurpose8EnforcePurpose:  TCF2FullEnforcement,
			wantPurpose9EnforcePurpose:  TCF2FullEnforcement,
			wantPurpose10EnforcePurpose: TCF2FullEnforcement,
			wantPurpose1Enabled:         trueStr,
			wantPurpose2Enabled:         trueStr,
			wantPurpose3Enabled:         trueStr,
			wantPurpose4Enabled:         trueStr,
			wantPurpose5Enabled:         trueStr,
			wantPurpose6Enabled:         trueStr,
			wantPurpose7Enabled:         trueStr,
			wantPurpose8Enabled:         trueStr,
			wantPurpose9Enabled:         trueStr,
			wantPurpose10Enabled:        trueStr,
		},
	}

	for _, tt := range tests {
		v := viper.New()
		v.SetConfigType("yaml")
		v.ReadConfig(bytes.NewBuffer(tt.config))

		migrateConfigTCF2PurposeEnabledFlags(v)

		if len(tt.config) > 0 {
			assert.Equal(t, tt.wantPurpose1EnforcePurpose, v.GetString("gdpr.tcf2.purpose1.enforce_purpose"), tt.description)
			assert.Equal(t, tt.wantPurpose2EnforcePurpose, v.GetString("gdpr.tcf2.purpose2.enforce_purpose"), tt.description)
			assert.Equal(t, tt.wantPurpose3EnforcePurpose, v.GetString("gdpr.tcf2.purpose3.enforce_purpose"), tt.description)
			assert.Equal(t, tt.wantPurpose4EnforcePurpose, v.GetString("gdpr.tcf2.purpose4.enforce_purpose"), tt.description)
			assert.Equal(t, tt.wantPurpose5EnforcePurpose, v.GetString("gdpr.tcf2.purpose5.enforce_purpose"), tt.description)
			assert.Equal(t, tt.wantPurpose6EnforcePurpose, v.GetString("gdpr.tcf2.purpose6.enforce_purpose"), tt.description)
			assert.Equal(t, tt.wantPurpose7EnforcePurpose, v.GetString("gdpr.tcf2.purpose7.enforce_purpose"), tt.description)
			assert.Equal(t, tt.wantPurpose8EnforcePurpose, v.GetString("gdpr.tcf2.purpose8.enforce_purpose"), tt.description)
			assert.Equal(t, tt.wantPurpose9EnforcePurpose, v.GetString("gdpr.tcf2.purpose9.enforce_purpose"), tt.description)
			assert.Equal(t, tt.wantPurpose10EnforcePurpose, v.GetString("gdpr.tcf2.purpose10.enforce_purpose"), tt.description)
			assert.Equal(t, tt.wantPurpose1Enabled, v.GetString("gdpr.tcf2.purpose1.enabled"), tt.description)
			assert.Equal(t, tt.wantPurpose2Enabled, v.GetString("gdpr.tcf2.purpose2.enabled"), tt.description)
			assert.Equal(t, tt.wantPurpose3Enabled, v.GetString("gdpr.tcf2.purpose3.enabled"), tt.description)
			assert.Equal(t, tt.wantPurpose4Enabled, v.GetString("gdpr.tcf2.purpose4.enabled"), tt.description)
			assert.Equal(t, tt.wantPurpose5Enabled, v.GetString("gdpr.tcf2.purpose5.enabled"), tt.description)
			assert.Equal(t, tt.wantPurpose6Enabled, v.GetString("gdpr.tcf2.purpose6.enabled"), tt.description)
			assert.Equal(t, tt.wantPurpose7Enabled, v.GetString("gdpr.tcf2.purpose7.enabled"), tt.description)
			assert.Equal(t, tt.wantPurpose8Enabled, v.GetString("gdpr.tcf2.purpose8.enabled"), tt.description)
			assert.Equal(t, tt.wantPurpose9Enabled, v.GetString("gdpr.tcf2.purpose9.enabled"), tt.description)
			assert.Equal(t, tt.wantPurpose10Enabled, v.GetString("gdpr.tcf2.purpose10.enabled"), tt.description)
		} else {
			assert.Nil(t, v.Get("gdpr.tcf2.purpose1.enforce_purpose"), tt.description)
			assert.Nil(t, v.Get("gdpr.tcf2.purpose2.enforce_purpose"), tt.description)
			assert.Nil(t, v.Get("gdpr.tcf2.purpose3.enforce_purpose"), tt.description)
			assert.Nil(t, v.Get("gdpr.tcf2.purpose4.enforce_purpose"), tt.description)
			assert.Nil(t, v.Get("gdpr.tcf2.purpose5.enforce_purpose"), tt.description)
			assert.Nil(t, v.Get("gdpr.tcf2.purpose6.enforce_purpose"), tt.description)
			assert.Nil(t, v.Get("gdpr.tcf2.purpose7.enforce_purpose"), tt.description)
			assert.Nil(t, v.Get("gdpr.tcf2.purpose8.enforce_purpose"), tt.description)
			assert.Nil(t, v.Get("gdpr.tcf2.purpose9.enforce_purpose"), tt.description)
			assert.Nil(t, v.Get("gdpr.tcf2.purpose10.enforce_purpose"), tt.description)
			assert.Nil(t, v.Get("gdpr.tcf2.purpose1.enabled"), tt.description)
			assert.Nil(t, v.Get("gdpr.tcf2.purpose2.enabled"), tt.description)
			assert.Nil(t, v.Get("gdpr.tcf2.purpose3.enabled"), tt.description)
			assert.Nil(t, v.Get("gdpr.tcf2.purpose4.enabled"), tt.description)
			assert.Nil(t, v.Get("gdpr.tcf2.purpose5.enabled"), tt.description)
			assert.Nil(t, v.Get("gdpr.tcf2.purpose6.enabled"), tt.description)
			assert.Nil(t, v.Get("gdpr.tcf2.purpose7.enabled"), tt.description)
			assert.Nil(t, v.Get("gdpr.tcf2.purpose8.enabled"), tt.description)
			assert.Nil(t, v.Get("gdpr.tcf2.purpose9.enabled"), tt.description)
			assert.Nil(t, v.Get("gdpr.tcf2.purpose10.enabled"), tt.description)
		}
	}
}

func TestInvalidAdapterEndpointConfig(t *testing.T) {
	v := viper.New()
	SetupViper(v, "")
	v.Set("gdpr.default_value", "0")
	v.SetConfigType("yaml")
	v.ReadConfig(bytes.NewBuffer(invalidAdapterEndpointConfig))
	_, err := New(v)

	if assert.IsType(t, errortypes.AggregateError{}, err) {
		aggErr := err.(errortypes.AggregateError)
		assert.ElementsMatch(t, []error{errors.New("The endpoint: ib.adnxs.com/some/endpoint for appnexus is not a valid URL")}, aggErr.Errors)
	}
}

func TestNegativeRequestSize(t *testing.T) {
	cfg, v := newDefaultConfig(t)
	cfg.MaxRequestSize = -1
	assertOneError(t, cfg.validate(v), "cfg.max_request_size must be >= 0. Got -1")
}

func TestNegativePrometheusTimeout(t *testing.T) {
	cfg, v := newDefaultConfig(t)
	cfg.Metrics.Prometheus.Port = 8001
	cfg.Metrics.Prometheus.TimeoutMillisRaw = 0
	assertOneError(t, cfg.validate(v), "metrics.prometheus.timeout_ms must be positive if metrics.prometheus.port is defined. Got timeout=0 and port=8001")
}

func TestInvalidHostVendorID(t *testing.T) {
	tests := []struct {
		description  string
		vendorID     int
		wantErrorMsg string
	}{
		{
			description:  "Negative GDPR.HostVendorID",
			vendorID:     -1,
			wantErrorMsg: "gdpr.host_vendor_id must be in the range [0, 65535]. Got -1",
		},
		{
			description:  "Overflowed GDPR.HostVendorID",
			vendorID:     (0xffff) + 1,
			wantErrorMsg: "gdpr.host_vendor_id must be in the range [0, 65535]. Got 65536",
		},
	}

	for _, tt := range tests {
		cfg, v := newDefaultConfig(t)
		cfg.GDPR.HostVendorID = tt.vendorID
		errs := cfg.validate(v)

		assert.Equal(t, 1, len(errs), tt.description)
		assert.EqualError(t, errs[0], tt.wantErrorMsg, tt.description)
	}
}

func TestInvalidAMPException(t *testing.T) {
	cfg, v := newDefaultConfig(t)
	cfg.GDPR.AMPException = true
	assertOneError(t, cfg.validate(v), "gdpr.amp_exception has been discontinued and must be removed from your config. If you need to disable GDPR for AMP, you may do so per-account (gdpr.integration_enabled.amp) or at the host level for the default account (account_defaults.gdpr.integration_enabled.amp)")
}

func TestInvalidGDPRDefaultValue(t *testing.T) {
	cfg, v := newDefaultConfig(t)
	cfg.GDPR.DefaultValue = "2"
	assertOneError(t, cfg.validate(v), "gdpr.default_value must be 0 or 1")
}

func TestMissingGDPRDefaultValue(t *testing.T) {
	v := viper.New()

	cfg, _ := newDefaultConfig(t)
	assertOneError(t, cfg.validate(v), "gdpr.default_value is required and must be specified")
}

func TestInvalidEnforcePurpose(t *testing.T) {
	cfg, v := newDefaultConfig(t)
	cfg.GDPR.TCF2.Purpose1.EnforcePurpose = ""
	cfg.GDPR.TCF2.Purpose2.EnforcePurpose = TCF2NoEnforcement
	cfg.GDPR.TCF2.Purpose3.EnforcePurpose = TCF2NoEnforcement
	cfg.GDPR.TCF2.Purpose4.EnforcePurpose = TCF2NoEnforcement
	cfg.GDPR.TCF2.Purpose5.EnforcePurpose = "invalid1"
	cfg.GDPR.TCF2.Purpose6.EnforcePurpose = "invalid2"
	cfg.GDPR.TCF2.Purpose7.EnforcePurpose = TCF2FullEnforcement
	cfg.GDPR.TCF2.Purpose8.EnforcePurpose = TCF2FullEnforcement
	cfg.GDPR.TCF2.Purpose9.EnforcePurpose = TCF2FullEnforcement
	cfg.GDPR.TCF2.Purpose10.EnforcePurpose = "invalid3"

	errs := cfg.validate(v)

	expectedErrs := []error{
		errors.New("gdpr.tcf2.purpose1.enforce_purpose must be \"no\" or \"full\". Got "),
		errors.New("gdpr.tcf2.purpose5.enforce_purpose must be \"no\" or \"full\". Got invalid1"),
		errors.New("gdpr.tcf2.purpose6.enforce_purpose must be \"no\" or \"full\". Got invalid2"),
		errors.New("gdpr.tcf2.purpose10.enforce_purpose must be \"no\" or \"full\". Got invalid3"),
	}
	assert.ElementsMatch(t, errs, expectedErrs, "gdpr.tcf2.purposeX.enforce_purpose should prevent invalid values but it doesn't")
}

func TestNegativeCurrencyConverterFetchInterval(t *testing.T) {
	v := viper.New()
	v.Set("gdpr.default_value", "0")

	cfg := Configuration{
		CurrencyConverter: CurrencyConverter{
			FetchIntervalSeconds: -1,
		},
	}
	err := cfg.validate(v)
	assert.NotNil(t, err, "cfg.currency_converter.fetch_interval_seconds should prevent negative values, but it doesn't")
}

func TestOverflowedCurrencyConverterFetchInterval(t *testing.T) {
	v := viper.New()
	v.Set("gdpr.default_value", "0")

	cfg := Configuration{
		CurrencyConverter: CurrencyConverter{
			FetchIntervalSeconds: (0xffff) + 1,
		},
	}
	err := cfg.validate(v)
	assert.NotNil(t, err, "cfg.currency_converter.fetch_interval_seconds prevent values over %d, but it doesn't", 0xffff)
}

func TestLimitTimeout(t *testing.T) {
	doTimeoutTest(t, 10, 15, 10, 0)
	doTimeoutTest(t, 10, 0, 10, 0)
	doTimeoutTest(t, 5, 5, 10, 0)
	doTimeoutTest(t, 15, 15, 0, 0)
	doTimeoutTest(t, 15, 0, 20, 15)
}

func TestCookieSizeError(t *testing.T) {
	testCases := []struct {
		description string
		cookieSize  int
		expectError bool
	}{
		{"MIN_COOKIE_SIZE_BYTES + 1", MIN_COOKIE_SIZE_BYTES + 1, false},
		{"MIN_COOKIE_SIZE_BYTES", MIN_COOKIE_SIZE_BYTES, false},
		{"MIN_COOKIE_SIZE_BYTES - 1", MIN_COOKIE_SIZE_BYTES - 1, true},
		{"Zero", 0, false},
		{"Negative", -100, true},
	}

	for _, test := range testCases {
		resultErr := isValidCookieSize(test.cookieSize)

		if test.expectError {
			assert.Error(t, resultErr, test.description)
		} else {
			assert.NoError(t, resultErr, test.description)
		}
	}
}

func TestNewCallsRequestValidation(t *testing.T) {
	testCases := []struct {
		description       string
		privateIPNetworks string
		expectedError     string
		expectedIPs       []net.IPNet
	}{
		{
			description:       "Valid",
			privateIPNetworks: `["1.1.1.0/24"]`,
			expectedIPs:       []net.IPNet{{IP: net.IP{1, 1, 1, 0}, Mask: net.CIDRMask(24, 32)}},
		},
		{
			description:       "Invalid",
			privateIPNetworks: `["1"]`,
			expectedError:     "Invalid private IPv4 networks: '1'",
		},
	}

	for _, test := range testCases {
		v := viper.New()
		SetupViper(v, "")
		v.Set("gdpr.default_value", "0")
		v.SetConfigType("yaml")
		v.ReadConfig(bytes.NewBuffer([]byte(
			`request_validation:
    ipv4_private_networks: ` + test.privateIPNetworks)))

		result, resultErr := New(v)

		if test.expectedError == "" {
			assert.NoError(t, resultErr, test.description+":err")
			assert.ElementsMatch(t, test.expectedIPs, result.RequestValidation.IPv4PrivateNetworksParsed, test.description+":parsed")
		} else {
			assert.Error(t, resultErr, test.description+":err")
		}
	}
}

func TestValidateDebug(t *testing.T) {
	cfg, v := newDefaultConfig(t)
	cfg.Debug.TimeoutNotification.SamplingRate = 1.1

	err := cfg.validate(v)
	assert.NotNil(t, err, "cfg.debug.timeout_notification.sampling_rate should not be allowed to be greater than 1.0, but it was allowed")
}

func TestValidateAccountsConfigRestrictions(t *testing.T) {
	cfg, v := newDefaultConfig(t)
	cfg.Accounts.Files.Enabled = true
	cfg.Accounts.HTTP.Endpoint = "http://localhost"
	cfg.Accounts.Postgres.ConnectionInfo.Database = "accounts"

	errs := cfg.validate(v)
	assert.Len(t, errs, 1)
	assert.Contains(t, errs, errors.New("accounts.postgres: retrieving accounts via postgres not available, use accounts.files"))
}

func TestUserSyncFromEnv(t *testing.T) {
	truePtr := true

	// setup env vars for testing
	if oldval, ok := os.LookupEnv("PBS_ADAPTERS_APPNEXUS_USERSYNC_REDIRECT_URL"); ok {
		defer os.Setenv("PBS_ADAPTERS_APPNEXUS_USERSYNC_REDIRECT_URL", oldval)
	} else {
		defer os.Unsetenv("PBS_ADAPTERS_APPNEXUS_USERSYNC_REDIRECT_URL")
	}

	if oldval, ok := os.LookupEnv("PBS_ADAPTERS_APPNEXUS_USERSYNC_REDIRECT_USER_MACRO"); ok {
		defer os.Setenv("PBS_ADAPTERS_APPNEXUS_USERSYNC_REDIRECT_USER_MACRO", oldval)
	} else {
		defer os.Unsetenv("PBS_ADAPTERS_APPNEXUS_USERSYNC_REDIRECT_USER_MACRO")
	}

	if oldval, ok := os.LookupEnv("PBS_ADAPTERS_APPNEXUS_USERSYNC_SUPPORT_CORS"); ok {
		defer os.Setenv("PBS_ADAPTERS_APPNEXUS_USERSYNC_SUPPORT_CORS", oldval)
	} else {
		defer os.Unsetenv("PBS_ADAPTERS_APPNEXUS_USERSYNC_SUPPORT_CORS")
	}

	if oldval, ok := os.LookupEnv("PBS_ADAPTERS_RUBICON_USERSYNC_IFRAME_URL"); ok {
		defer os.Setenv("PBS_ADAPTERS_RUBICON_USERSYNC_IFRAME_URL", oldval)
	} else {
		defer os.Unsetenv("PBS_ADAPTERS_RUBICON_USERSYNC_IFRAME_URL")
	}

	// set new
	os.Setenv("PBS_ADAPTERS_APPNEXUS_USERSYNC_REDIRECT_URL", "http://some.url/sync?redirect={{.RedirectURL}}")
	os.Setenv("PBS_ADAPTERS_APPNEXUS_USERSYNC_REDIRECT_USER_MACRO", "[UID]")
	os.Setenv("PBS_ADAPTERS_APPNEXUS_USERSYNC_SUPPORT_CORS", "true")
	os.Setenv("PBS_ADAPTERS_RUBICON_USERSYNC_IFRAME_URL", "http://somedifferent.url/sync?redirect={{.RedirectURL}}")

	cfg, _ := newDefaultConfig(t)
	assert.Equal(t, cfg.Adapters["appnexus"].Syncer.Redirect.URL, "http://some.url/sync?redirect={{.RedirectURL}}")
	assert.Equal(t, cfg.Adapters["appnexus"].Syncer.Redirect.UserMacro, "[UID]")
	assert.Nil(t, cfg.Adapters["appnexus"].Syncer.IFrame)
	assert.Equal(t, cfg.Adapters["appnexus"].Syncer.SupportCORS, &truePtr)

	assert.Equal(t, cfg.Adapters["rubicon"].Syncer.IFrame.URL, "http://somedifferent.url/sync?redirect={{.RedirectURL}}")
	assert.Nil(t, cfg.Adapters["rubicon"].Syncer.Redirect)
	assert.Nil(t, cfg.Adapters["rubicon"].Syncer.SupportCORS)

	assert.Nil(t, cfg.Adapters["brightroll"].Syncer)
}

func newDefaultConfig(t *testing.T) (*Configuration, *viper.Viper) {
	v := viper.New()
	SetupViper(v, "")
	v.Set("gdpr.default_value", "0")
	v.SetConfigType("yaml")
	cfg, err := New(v)
	assert.NoError(t, err, "Setting up config should work but it doesn't")
	return cfg, v
}

func assertOneError(t *testing.T, errs []error, message string) {
	if !assert.Len(t, errs, 1) {
		return
	}
	assert.EqualError(t, errs[0], message)
}

func doTimeoutTest(t *testing.T, expected int, requested int, max uint64, def uint64) {
	t.Helper()
	cfg := AuctionTimeouts{
		Default: def,
		Max:     max,
	}
	expectedDuration := time.Duration(expected) * time.Millisecond
	limited := cfg.LimitAuctionTimeout(time.Duration(requested) * time.Millisecond)
	assert.Equal(t, limited, expectedDuration, "Expected %dms timeout, got %dms", expectedDuration, limited/time.Millisecond)
}

func TestSpecialFeature1VendorExceptionMap(t *testing.T) {
	baseConfig := []byte(`
    gdpr:
      default_value: 0
      tcf2:
        special_feature1:
          vendor_exceptions: `)

	tests := []struct {
		description             string
		configVendorExceptions  []byte
		wantVendorExceptions    []openrtb_ext.BidderName
		wantVendorExceptionsMap map[openrtb_ext.BidderName]struct{}
	}{
		{
			description:             "nil vendor exceptions",
			configVendorExceptions:  []byte(`null`),
			wantVendorExceptions:    []openrtb_ext.BidderName{},
			wantVendorExceptionsMap: map[openrtb_ext.BidderName]struct{}{},
		},
		{
			description:             "no vendor exceptions",
			configVendorExceptions:  []byte(`[]`),
			wantVendorExceptions:    []openrtb_ext.BidderName{},
			wantVendorExceptionsMap: map[openrtb_ext.BidderName]struct{}{},
		},
		{
			description:             "one vendor exception",
			configVendorExceptions:  []byte(`["vendor1"]`),
			wantVendorExceptions:    []openrtb_ext.BidderName{openrtb_ext.BidderName("vendor1")},
			wantVendorExceptionsMap: map[openrtb_ext.BidderName]struct{}{openrtb_ext.BidderName("vendor1"): {}},
		},
		{
			description:             "many exceptions",
			configVendorExceptions:  []byte(`["vendor1","vendor2"]`),
			wantVendorExceptions:    []openrtb_ext.BidderName{openrtb_ext.BidderName("vendor1"), openrtb_ext.BidderName("vendor2")},
			wantVendorExceptionsMap: map[openrtb_ext.BidderName]struct{}{openrtb_ext.BidderName("vendor1"): {}, openrtb_ext.BidderName("vendor2"): {}},
		},
	}

	for _, tt := range tests {
		config := append(baseConfig, tt.configVendorExceptions...)

		v := viper.New()
		SetupViper(v, "")
		v.SetConfigType("yaml")
		v.ReadConfig(bytes.NewBuffer(config))
		cfg, err := New(v)
		assert.NoError(t, err, "Setting up config error", tt.description)

		assert.Equal(t, tt.wantVendorExceptions, cfg.GDPR.TCF2.SpecialFeature1.VendorExceptions, tt.description)
		assert.Equal(t, tt.wantVendorExceptionsMap, cfg.GDPR.TCF2.SpecialFeature1.VendorExceptionMap, tt.description)
	}
}

func TestTCF2PurposeEnforced(t *testing.T) {
	tests := []struct {
		description          string
		givePurposeConfigNil bool
		givePurpose1Enforced string
		givePurpose2Enforced string
		givePurpose          consentconstants.Purpose
		wantEnforced         bool
	}{
		{
			description:          "Purpose config is nil",
			givePurposeConfigNil: true,
			givePurpose:          1,
			wantEnforced:         false,
		},
		{
			description:          "Purpose 1 Enforced not set",
			givePurpose1Enforced: "",
			givePurpose:          1,
			wantEnforced:         false,
		},
		{
			description:          "Purpose 1 Enforced set to full enforcement",
			givePurpose1Enforced: TCF2FullEnforcement,
			givePurpose:          1,
			wantEnforced:         true,
		},
		{
			description:          "Purpose 1 Enforced set to no enforcement",
			givePurpose1Enforced: TCF2NoEnforcement,
			givePurpose:          1,
			wantEnforced:         false,
		},
		{
			description:          "Purpose 2 Enforced set to full enforcement",
			givePurpose2Enforced: TCF2FullEnforcement,
			givePurpose:          2,
			wantEnforced:         true,
		},
	}

	for _, tt := range tests {
		tcf2 := TCF2{}

		if !tt.givePurposeConfigNil {
			tcf2.PurposeConfigs = map[consentconstants.Purpose]*TCF2Purpose{
				1: {
					EnforcePurpose: tt.givePurpose1Enforced,
				},
				2: {
					EnforcePurpose: tt.givePurpose2Enforced,
				},
			}
		}

		value := tcf2.PurposeEnforced(tt.givePurpose)

		assert.Equal(t, tt.wantEnforced, value, tt.description)
	}
}

func TestTCF2PurposeEnforcingVendors(t *testing.T) {
	tests := []struct {
		description           string
		givePurposeConfigNil  bool
		givePurpose1Enforcing bool
		givePurpose2Enforcing bool
		givePurpose           consentconstants.Purpose
		wantEnforcing         bool
	}{
		{
			description:          "Purpose config is nil",
			givePurposeConfigNil: true,
			givePurpose:          1,
			wantEnforcing:        false,
		},
		{
			description:           "Purpose 1 Enforcing set to true",
			givePurpose1Enforcing: true,
			givePurpose:           1,
			wantEnforcing:         true,
		},
		{
			description:           "Purpose 1 Enforcing set to false",
			givePurpose1Enforcing: false,
			givePurpose:           1,
			wantEnforcing:         false,
		},
		{
			description:           "Purpose 2 Enforcing set to true",
			givePurpose2Enforcing: true,
			givePurpose:           2,
			wantEnforcing:         true,
		},
	}

	for _, tt := range tests {
		tcf2 := TCF2{}

		if !tt.givePurposeConfigNil {
			tcf2.PurposeConfigs = map[consentconstants.Purpose]*TCF2Purpose{
				1: {
					EnforceVendors: tt.givePurpose1Enforcing,
				},
				2: {
					EnforceVendors: tt.givePurpose2Enforcing,
				},
			}
		}

		value := tcf2.PurposeEnforcingVendors(tt.givePurpose)

		assert.Equal(t, tt.wantEnforcing, value, tt.description)
	}
}

func TestTCF2PurposeVendorException(t *testing.T) {
	tests := []struct {
		description              string
		givePurposeConfigNil     bool
		givePurpose1ExceptionMap map[openrtb_ext.BidderName]struct{}
		givePurpose2ExceptionMap map[openrtb_ext.BidderName]struct{}
		givePurpose              consentconstants.Purpose
		giveBidder               openrtb_ext.BidderName
		wantIsVendorException    bool
	}{
		{
			description:           "Purpose config is nil",
			givePurposeConfigNil:  true,
			givePurpose:           1,
			giveBidder:            "appnexus",
			wantIsVendorException: false,
		},
		{
			description:           "Nil - exception map not defined for purpose",
			givePurpose:           1,
			giveBidder:            "appnexus",
			wantIsVendorException: false,
		},
		{
			description:              "Empty - exception map empty for purpose",
			givePurpose:              1,
			givePurpose1ExceptionMap: map[openrtb_ext.BidderName]struct{}{},
			giveBidder:               "appnexus",
			wantIsVendorException:    false,
		},
		{
			description:              "One - bidder found in purpose exception map containing one entry",
			givePurpose:              1,
			givePurpose1ExceptionMap: map[openrtb_ext.BidderName]struct{}{"appnexus": {}},
			giveBidder:               "appnexus",
			wantIsVendorException:    true,
		},
		{
			description:              "Many - bidder found in purpose exception map containing multiple entries",
			givePurpose:              1,
			givePurpose1ExceptionMap: map[openrtb_ext.BidderName]struct{}{"rubicon": {}, "appnexus": {}, "index": {}},
			giveBidder:               "appnexus",
			wantIsVendorException:    true,
		},
		{
			description:              "Many - bidder not found in purpose exception map containing multiple entries",
			givePurpose:              1,
			givePurpose1ExceptionMap: map[openrtb_ext.BidderName]struct{}{"rubicon": {}, "appnexus": {}, "index": {}},
			givePurpose2ExceptionMap: map[openrtb_ext.BidderName]struct{}{"rubicon": {}, "appnexus": {}, "openx": {}},
			giveBidder:               "openx",
			wantIsVendorException:    false,
		},
		{
			description:              "Many - bidder found in different purpose exception map containing multiple entries",
			givePurpose:              2,
			givePurpose1ExceptionMap: map[openrtb_ext.BidderName]struct{}{"rubicon": {}, "appnexus": {}, "index": {}},
			givePurpose2ExceptionMap: map[openrtb_ext.BidderName]struct{}{"rubicon": {}, "appnexus": {}, "openx": {}},
			giveBidder:               "openx",
			wantIsVendorException:    true,
		},
	}

	for _, tt := range tests {
		tcf2 := TCF2{}

		if !tt.givePurposeConfigNil {
			tcf2.PurposeConfigs = map[consentconstants.Purpose]*TCF2Purpose{
				1: {
					VendorExceptionMap: tt.givePurpose1ExceptionMap,
				},
				2: {
					VendorExceptionMap: tt.givePurpose2ExceptionMap,
				},
			}
		}

		value := tcf2.PurposeVendorException(tt.givePurpose, tt.giveBidder)

		assert.Equal(t, tt.wantIsVendorException, value, tt.description)
	}
}

func TestTCF2FeatureOneVendorException(t *testing.T) {
	tests := []struct {
		description           string
		giveExceptionMap      map[openrtb_ext.BidderName]struct{}
		giveBidder            openrtb_ext.BidderName
		wantIsVendorException bool
	}{
		{
			description:           "Nil - exception map not defined",
			giveBidder:            "appnexus",
			wantIsVendorException: false,
		},
		{
			description:           "Empty - exception map empty",
			giveExceptionMap:      map[openrtb_ext.BidderName]struct{}{},
			giveBidder:            "appnexus",
			wantIsVendorException: false,
		},
		{
			description:           "One - bidder found in exception map containing one entry",
			giveExceptionMap:      map[openrtb_ext.BidderName]struct{}{"appnexus": {}},
			giveBidder:            "appnexus",
			wantIsVendorException: true,
		},
		{
			description:           "Many - bidder found in exception map containing multiple entries",
			giveExceptionMap:      map[openrtb_ext.BidderName]struct{}{"rubicon": {}, "appnexus": {}, "index": {}},
			giveBidder:            "appnexus",
			wantIsVendorException: true,
		},
		{
			description:           "Many - bidder not found in exception map containing multiple entries",
			giveExceptionMap:      map[openrtb_ext.BidderName]struct{}{"rubicon": {}, "appnexus": {}, "index": {}},
			giveBidder:            "openx",
			wantIsVendorException: false,
		},
	}

	for _, tt := range tests {
		tcf2 := TCF2{
			SpecialFeature1: TCF2SpecialFeature{
				VendorExceptionMap: tt.giveExceptionMap,
			},
		}

		value := tcf2.FeatureOneVendorException(tt.giveBidder)

		assert.Equal(t, tt.wantIsVendorException, value, tt.description)
	}
}<|MERGE_RESOLUTION|>--- conflicted
+++ resolved
@@ -383,19 +383,16 @@
     ipv4_private_networks: ["1.1.1.0/24"]
     ipv6_private_networks: ["1111::/16", "2222::/16"]
 generate_bid_id: true
-<<<<<<< HEAD
 host_schain_node:
     asi: "pbshostcompany.com"
     sid: "00001"
     rid: "BidRequest"
     hp: 1
-=======
 price_floors:
    enabled: true
    use_dynamic_data: false
    enforce_floors_rate: 100
    enforce_deal_floors: true
->>>>>>> af09347d
 `)
 
 var adapterExtraInfoConfig = []byte(`
