package config

import (
	"bytes"
	"errors"
	"net"
	"os"
	"strings"
	"testing"
	"time"

	"github.com/prebid/go-gdpr/consentconstants"
	"github.com/prebid/prebid-server/v2/openrtb_ext"
	"github.com/prebid/prebid-server/v2/util/ptrutil"
	"github.com/spf13/viper"
	"github.com/stretchr/testify/assert"
)

var bidderInfos = BidderInfos{
	"bidder1": BidderInfo{
		Endpoint:   "http://bidder1.com",
		Maintainer: &MaintainerInfo{Email: "maintainer@bidder1.com"},
		Capabilities: &CapabilitiesInfo{
			App: &PlatformInfo{
				MediaTypes: []openrtb_ext.BidType{openrtb_ext.BidTypeBanner},
			},
		},
	},
	"bidder2": BidderInfo{
		Endpoint:   "http://bidder2.com",
		Maintainer: &MaintainerInfo{Email: "maintainer@bidder2.com"},
		Capabilities: &CapabilitiesInfo{
			App: &PlatformInfo{
				MediaTypes: []openrtb_ext.BidType{openrtb_ext.BidTypeBanner},
			},
		},
	},
}

func TestExternalCacheURLValidate(t *testing.T) {
	testCases := []struct {
		desc      string
		data      ExternalCache
		expErrors int
	}{
		{
			desc:      "With http://",
			data:      ExternalCache{Host: "http://www.google.com", Path: "/path/v1"},
			expErrors: 1,
		},
		{
			desc:      "Without http://",
			data:      ExternalCache{Host: "www.google.com", Path: "/path/v1"},
			expErrors: 0,
		},
		{
			desc:      "No scheme but '//' prefix",
			data:      ExternalCache{Host: "//www.google.com", Path: "/path/v1"},
			expErrors: 1,
		},
		{
			desc:      "// appears twice",
			data:      ExternalCache{Host: "//www.google.com//", Path: "path/v1"},
			expErrors: 1,
		},
		{
			desc:      "Host has an only // value",
			data:      ExternalCache{Host: "//", Path: "path/v1"},
			expErrors: 1,
		},
		{
			desc:      "only scheme host, valid path",
			data:      ExternalCache{Host: "http://", Path: "/path/v1"},
			expErrors: 1,
		},
		{
			desc:      "No host, path only",
			data:      ExternalCache{Host: "", Path: "path/v1"},
			expErrors: 1,
		},
		{
			desc:      "No host, nor path",
			data:      ExternalCache{Host: "", Path: ""},
			expErrors: 0,
		},
		{
			desc:      "Invalid http at the end",
			data:      ExternalCache{Host: "www.google.com", Path: "http://"},
			expErrors: 1,
		},
		{
			desc:      "Host has an unknown scheme",
			data:      ExternalCache{Host: "unknownscheme://host", Path: "/path/v1"},
			expErrors: 1,
		},
		{
			desc:      "Wrong colon side in scheme",
			data:      ExternalCache{Host: "http//:www.appnexus.com", Path: "/path/v1"},
			expErrors: 1,
		},
		{
			desc:      "Missing '/' in scheme",
			data:      ExternalCache{Host: "http:/www.appnexus.com", Path: "/path/v1"},
			expErrors: 1,
		},
		{
			desc:      "host with scheme, no path",
			data:      ExternalCache{Host: "http://www.appnexus.com", Path: ""},
			expErrors: 1,
		},
		{
			desc:      "scheme, no host nor path",
			data:      ExternalCache{Host: "http://", Path: ""},
			expErrors: 1,
		},
		{
			desc:      "Scheme Invalid",
			data:      ExternalCache{Scheme: "invalid", Host: "www.google.com", Path: "/path/v1"},
			expErrors: 1,
		},
		{
			desc:      "Scheme HTTP",
			data:      ExternalCache{Scheme: "http", Host: "www.google.com", Path: "/path/v1"},
			expErrors: 0,
		},
		{
			desc:      "Scheme HTTPS",
			data:      ExternalCache{Scheme: "https", Host: "www.google.com", Path: "/path/v1"},
			expErrors: 0,
		},
		{
			desc:      "Host with port",
			data:      ExternalCache{Scheme: "https", Host: "localhost:2424", Path: "/path/v1"},
			expErrors: 0,
		},
	}
	for _, test := range testCases {
		errs := test.data.validate([]error{})

		assert.Equal(t, test.expErrors, len(errs), "Test case threw unexpected number of errors. Desc: %s errMsg = %v \n", test.desc, errs)
	}
}

func TestDefaults(t *testing.T) {
	cfg, _ := newDefaultConfig(t)

	cmpInts(t, "port", 8000, cfg.Port)
	cmpInts(t, "admin_port", 6060, cfg.AdminPort)
	cmpInts(t, "auction_timeouts_ms.max", 0, int(cfg.AuctionTimeouts.Max))
	cmpInts(t, "max_request_size", 1024*256, int(cfg.MaxRequestSize))
	cmpInts(t, "host_cookie.ttl_days", 90, int(cfg.HostCookie.TTL))
	cmpInts(t, "host_cookie.max_cookie_size_bytes", 0, cfg.HostCookie.MaxCookieSizeBytes)
	cmpInts(t, "currency_converter.fetch_interval_seconds", 1800, cfg.CurrencyConverter.FetchIntervalSeconds)
	cmpStrings(t, "currency_converter.fetch_url", "https://cdn.jsdelivr.net/gh/prebid/currency-file@1/latest.json", cfg.CurrencyConverter.FetchURL)
	cmpBools(t, "account_required", false, cfg.AccountRequired)
	cmpInts(t, "metrics.influxdb.collection_rate_seconds", 20, cfg.Metrics.Influxdb.MetricSendInterval)
	cmpBools(t, "account_adapter_details", false, cfg.Metrics.Disabled.AccountAdapterDetails)
	cmpBools(t, "account_debug", true, cfg.Metrics.Disabled.AccountDebug)
	cmpBools(t, "account_stored_responses", true, cfg.Metrics.Disabled.AccountStoredResponses)
	cmpBools(t, "adapter_connections_metrics", true, cfg.Metrics.Disabled.AdapterConnectionMetrics)
	cmpBools(t, "adapter_gdpr_request_blocked", false, cfg.Metrics.Disabled.AdapterGDPRRequestBlocked)
	cmpStrings(t, "certificates_file", "", cfg.PemCertsFile)
	cmpBools(t, "stored_requests.filesystem.enabled", false, cfg.StoredRequests.Files.Enabled)
	cmpStrings(t, "stored_requests.filesystem.directorypath", "./stored_requests/data/by_id", cfg.StoredRequests.Files.Path)
	cmpBools(t, "auto_gen_source_tid", true, cfg.AutoGenSourceTID)
	cmpBools(t, "generate_bid_id", false, cfg.GenerateBidID)
	cmpStrings(t, "experiment.adscert.mode", "off", cfg.Experiment.AdCerts.Mode)
	cmpStrings(t, "experiment.adscert.inprocess.origin", "", cfg.Experiment.AdCerts.InProcess.Origin)
	cmpStrings(t, "experiment.adscert.inprocess.key", "", cfg.Experiment.AdCerts.InProcess.PrivateKey)
	cmpInts(t, "experiment.adscert.inprocess.domain_check_interval_seconds", 30, cfg.Experiment.AdCerts.InProcess.DNSCheckIntervalInSeconds)
	cmpInts(t, "experiment.adscert.inprocess.domain_renewal_interval_seconds", 30, cfg.Experiment.AdCerts.InProcess.DNSRenewalIntervalInSeconds)
	cmpStrings(t, "experiment.adscert.remote.url", "", cfg.Experiment.AdCerts.Remote.Url)
	cmpInts(t, "experiment.adscert.remote.signing_timeout_ms", 5, cfg.Experiment.AdCerts.Remote.SigningTimeoutMs)
	cmpNils(t, "host_schain_node", cfg.HostSChainNode)
	cmpStrings(t, "datacenter", "", cfg.DataCenter)

	//Assert the price floor default values
	cmpBools(t, "price_floors.enabled", false, cfg.PriceFloors.Enabled)
	cmpInts(t, "price_floors.fetcher.worker", 20, cfg.PriceFloors.Fetcher.Worker)
	cmpInts(t, "price_floors.fetcher.capacity", 20000, cfg.PriceFloors.Fetcher.Capacity)
	cmpInts(t, "price_floors.fetcher.cache_size_mb", 64, cfg.PriceFloors.Fetcher.CacheSize)
	cmpInts(t, "price_floors.fetcher.http_client.max_connections_per_host", 0, cfg.PriceFloors.Fetcher.HttpClient.MaxConnsPerHost)
	cmpInts(t, "price_floors.fetcher.http_client.max_idle_connections", 40, cfg.PriceFloors.Fetcher.HttpClient.MaxIdleConns)
	cmpInts(t, "price_floors.fetcher.http_client.max_idle_connections_per_host", 2, cfg.PriceFloors.Fetcher.HttpClient.MaxIdleConnsPerHost)
	cmpInts(t, "price_floors.fetcher.http_client.idle_connection_timeout_seconds", 60, cfg.PriceFloors.Fetcher.HttpClient.IdleConnTimeout)
	cmpInts(t, "price_floors.fetcher.max_retries", 10, cfg.PriceFloors.Fetcher.MaxRetries)

	// Assert compression related defaults
	cmpBools(t, "compression.request.enable_gzip", false, cfg.Compression.Request.GZIP)
	cmpBools(t, "compression.response.enable_gzip", false, cfg.Compression.Response.GZIP)

	cmpBools(t, "account_defaults.price_floors.enabled", false, cfg.AccountDefaults.PriceFloors.Enabled)
	cmpInts(t, "account_defaults.price_floors.enforce_floors_rate", 100, cfg.AccountDefaults.PriceFloors.EnforceFloorsRate)
	cmpBools(t, "account_defaults.price_floors.adjust_for_bid_adjustment", true, cfg.AccountDefaults.PriceFloors.AdjustForBidAdjustment)
	cmpBools(t, "account_defaults.price_floors.enforce_deal_floors", false, cfg.AccountDefaults.PriceFloors.EnforceDealFloors)
	cmpBools(t, "account_defaults.price_floors.use_dynamic_data", false, cfg.AccountDefaults.PriceFloors.UseDynamicData)
	cmpInts(t, "account_defaults.price_floors.max_rules", 100, cfg.AccountDefaults.PriceFloors.MaxRule)
	cmpInts(t, "account_defaults.price_floors.max_schema_dims", 3, cfg.AccountDefaults.PriceFloors.MaxSchemaDims)
	cmpBools(t, "account_defaults.price_floors.fetch.enabled", false, cfg.AccountDefaults.PriceFloors.Fetcher.Enabled)
	cmpStrings(t, "account_defaults.price_floors.fetch.url", "", cfg.AccountDefaults.PriceFloors.Fetcher.URL)
	cmpInts(t, "account_defaults.price_floors.fetch.timeout_ms", 3000, cfg.AccountDefaults.PriceFloors.Fetcher.Timeout)
	cmpInts(t, "account_defaults.price_floors.fetch.max_file_size_kb", 100, cfg.AccountDefaults.PriceFloors.Fetcher.MaxFileSizeKB)
	cmpInts(t, "account_defaults.price_floors.fetch.max_rules", 1000, cfg.AccountDefaults.PriceFloors.Fetcher.MaxRules)
	cmpInts(t, "account_defaults.price_floors.fetch.period_sec", 3600, cfg.AccountDefaults.PriceFloors.Fetcher.Period)
	cmpInts(t, "account_defaults.price_floors.fetch.max_age_sec", 86400, cfg.AccountDefaults.PriceFloors.Fetcher.MaxAge)
	cmpInts(t, "account_defaults.price_floors.fetch.max_schema_dims", 0, cfg.AccountDefaults.PriceFloors.Fetcher.MaxSchemaDims)
	cmpBools(t, "account_defaults.privacy.privacysandbox.cookiedeprecation.enabled", false, cfg.AccountDefaults.Privacy.PrivacySandbox.CookieDeprecation.Enabled)
	cmpInts(t, "account_defaults.privacy.privacysandbox.cookiedeprecation.ttl_sec", 604800, cfg.AccountDefaults.Privacy.PrivacySandbox.CookieDeprecation.TTLSec)

	cmpBools(t, "account_defaults.events.enabled", false, cfg.AccountDefaults.Events.Enabled)

	cmpBools(t, "hooks.enabled", false, cfg.Hooks.Enabled)
	cmpStrings(t, "validations.banner_creative_max_size", "skip", cfg.Validations.BannerCreativeMaxSize)
	cmpStrings(t, "validations.secure_markup", "skip", cfg.Validations.SecureMarkup)
	cmpInts(t, "validations.max_creative_width", 0, int(cfg.Validations.MaxCreativeWidth))
	cmpInts(t, "validations.max_creative_height", 0, int(cfg.Validations.MaxCreativeHeight))
	cmpBools(t, "account_modules_metrics", false, cfg.Metrics.Disabled.AccountModulesMetrics)

	cmpBools(t, "tmax_adjustments.enabled", false, cfg.TmaxAdjustments.Enabled)
	cmpUnsignedInts(t, "tmax_adjustments.bidder_response_duration_min_ms", 0, cfg.TmaxAdjustments.BidderResponseDurationMin)
	cmpUnsignedInts(t, "tmax_adjustments.bidder_network_latency_buffer_ms", 0, cfg.TmaxAdjustments.BidderNetworkLatencyBuffer)
	cmpUnsignedInts(t, "tmax_adjustments.pbs_response_preparation_duration_ms", 0, cfg.TmaxAdjustments.PBSResponsePreparationDuration)

	cmpInts(t, "account_defaults.privacy.ipv6.anon_keep_bits", 56, cfg.AccountDefaults.Privacy.IPv6Config.AnonKeepBits)
	cmpInts(t, "account_defaults.privacy.ipv4.anon_keep_bits", 24, cfg.AccountDefaults.Privacy.IPv4Config.AnonKeepBits)

	//Assert purpose VendorExceptionMap hash tables were built correctly
	cmpBools(t, "analytics.agma.enabled", false, cfg.Analytics.Agma.Enabled)
	cmpStrings(t, "analytics.agma.endpoint.timeout", "2s", cfg.Analytics.Agma.Endpoint.Timeout)
	cmpBools(t, "analytics.agma.endpoint.gzip", false, cfg.Analytics.Agma.Endpoint.Gzip)
	cmpStrings(t, "analytics.agma.endppoint.url", "https://go.pbs.agma-analytics.de/v1/prebid-server", cfg.Analytics.Agma.Endpoint.Url)
	cmpStrings(t, "analytics.agma.buffers.size", "2MB", cfg.Analytics.Agma.Buffers.BufferSize)
	cmpInts(t, "analytics.agma.buffers.count", 100, cfg.Analytics.Agma.Buffers.EventCount)
	cmpStrings(t, "analytics.agma.buffers.timeout", "15m", cfg.Analytics.Agma.Buffers.Timeout)
	cmpInts(t, "analytics.agma.accounts", 0, len(cfg.Analytics.Agma.Accounts))
	expectedTCF2 := TCF2{
		Enabled: true,
		Purpose1: TCF2Purpose{
			EnforceAlgo:        TCF2EnforceAlgoFull,
			EnforceAlgoID:      TCF2FullEnforcement,
			EnforcePurpose:     true,
			EnforceVendors:     true,
			VendorExceptions:   []string{},
			VendorExceptionMap: map[string]struct{}{},
		},
		Purpose2: TCF2Purpose{
			EnforceAlgo:        TCF2EnforceAlgoFull,
			EnforceAlgoID:      TCF2FullEnforcement,
			EnforcePurpose:     true,
			EnforceVendors:     true,
			VendorExceptions:   []string{},
			VendorExceptionMap: map[string]struct{}{},
		},
		Purpose3: TCF2Purpose{
			EnforceAlgo:        TCF2EnforceAlgoFull,
			EnforceAlgoID:      TCF2FullEnforcement,
			EnforcePurpose:     true,
			EnforceVendors:     true,
			VendorExceptions:   []string{},
			VendorExceptionMap: map[string]struct{}{},
		},
		Purpose4: TCF2Purpose{
			EnforceAlgo:        TCF2EnforceAlgoFull,
			EnforceAlgoID:      TCF2FullEnforcement,
			EnforcePurpose:     true,
			EnforceVendors:     true,
			VendorExceptions:   []string{},
			VendorExceptionMap: map[string]struct{}{},
		},
		Purpose5: TCF2Purpose{
			EnforceAlgo:        TCF2EnforceAlgoFull,
			EnforceAlgoID:      TCF2FullEnforcement,
			EnforcePurpose:     true,
			EnforceVendors:     true,
			VendorExceptions:   []string{},
			VendorExceptionMap: map[string]struct{}{},
		},
		Purpose6: TCF2Purpose{
			EnforceAlgo:        TCF2EnforceAlgoFull,
			EnforceAlgoID:      TCF2FullEnforcement,
			EnforcePurpose:     true,
			EnforceVendors:     true,
			VendorExceptions:   []string{},
			VendorExceptionMap: map[string]struct{}{},
		},
		Purpose7: TCF2Purpose{
			EnforceAlgo:        TCF2EnforceAlgoFull,
			EnforceAlgoID:      TCF2FullEnforcement,
			EnforcePurpose:     true,
			EnforceVendors:     true,
			VendorExceptions:   []string{},
			VendorExceptionMap: map[string]struct{}{},
		},
		Purpose8: TCF2Purpose{
			EnforceAlgo:        TCF2EnforceAlgoFull,
			EnforceAlgoID:      TCF2FullEnforcement,
			EnforcePurpose:     true,
			EnforceVendors:     true,
			VendorExceptions:   []string{},
			VendorExceptionMap: map[string]struct{}{},
		},
		Purpose9: TCF2Purpose{
			EnforceAlgo:        TCF2EnforceAlgoFull,
			EnforceAlgoID:      TCF2FullEnforcement,
			EnforcePurpose:     true,
			EnforceVendors:     true,
			VendorExceptions:   []string{},
			VendorExceptionMap: map[string]struct{}{},
		},
		Purpose10: TCF2Purpose{
			EnforceAlgo:        TCF2EnforceAlgoFull,
			EnforceAlgoID:      TCF2FullEnforcement,
			EnforcePurpose:     true,
			EnforceVendors:     true,
			VendorExceptions:   []string{},
			VendorExceptionMap: map[string]struct{}{},
		},
		SpecialFeature1: TCF2SpecialFeature{
			Enforce:            true,
			VendorExceptions:   []openrtb_ext.BidderName{},
			VendorExceptionMap: map[openrtb_ext.BidderName]struct{}{},
		},
		PurposeOneTreatment: TCF2PurposeOneTreatment{
			Enabled:       true,
			AccessAllowed: true,
		},
	}
	expectedTCF2.PurposeConfigs = map[consentconstants.Purpose]*TCF2Purpose{
		1:  &expectedTCF2.Purpose1,
		2:  &expectedTCF2.Purpose2,
		3:  &expectedTCF2.Purpose3,
		4:  &expectedTCF2.Purpose4,
		5:  &expectedTCF2.Purpose5,
		6:  &expectedTCF2.Purpose6,
		7:  &expectedTCF2.Purpose7,
		8:  &expectedTCF2.Purpose8,
		9:  &expectedTCF2.Purpose9,
		10: &expectedTCF2.Purpose10,
	}
	assert.Equal(t, expectedTCF2, cfg.GDPR.TCF2, "gdpr.tcf2")
}

// When adding a new field, make sure the indentations are spaces not tabs otherwise read config may fail to parse the new field value.
var fullConfig = []byte(`
gdpr:
  host_vendor_id: 15
  default_value: "1"
  non_standard_publishers: ["pub1", "pub2"]
  eea_countries: ["eea1", "eea2"]
  tcf2:
    purpose1:
      enforce_vendors: false
      vendor_exceptions: ["foo1a", "foo1b"]
    purpose2:
      enforce_algo: "full"
      enforce_purpose: false
      enforce_vendors: false
      vendor_exceptions: ["foo2"]
    purpose3:
      enforce_algo: "basic"
      enforce_vendors: false
      vendor_exceptions: ["foo3"]
    purpose4:
      enforce_vendors: false
      vendor_exceptions: ["foo4"]
    purpose5:
      enforce_vendors: false
      vendor_exceptions: ["foo5"]
    purpose6:
      enforce_vendors: false
      vendor_exceptions: ["foo6"]
    purpose7:
      enforce_vendors: false
      vendor_exceptions: ["foo7"]
    purpose8:
      enforce_vendors: false
      vendor_exceptions: ["foo8"]
    purpose9:
      enforce_vendors: false
      vendor_exceptions: ["foo9"]
    purpose10:
      enforce_vendors: false
      vendor_exceptions: ["foo10"]
    special_feature1:
      vendor_exceptions: ["fooSP1"]
ccpa:
  enforce: true
lmt:
  enforce: true
host_cookie:
  cookie_name: userid
  family: prebid
  domain: cookies.prebid.org
  opt_out_url: http://prebid.org/optout
  opt_in_url: http://prebid.org/optin
  max_cookie_size_bytes: 32768
external_url: http://prebid-server.prebid.org/
host: prebid-server.prebid.org
port: 1234
admin_port: 5678
compression:
    request:
        enable_gzip: true
    response:
        enable_gzip: false
garbage_collector_threshold: 1
datacenter: "1"
auction_timeouts_ms:
  max: 123
  default: 50
cache:
  scheme: http
  host: prebidcache.net
  query: uuid=%PBS_CACHE_UUID%
external_cache:
  scheme: https
  host: www.externalprebidcache.net
  path: /endpoints/cache
http_client:
  max_connections_per_host: 10
  max_idle_connections: 500
  max_idle_connections_per_host: 20
  idle_connection_timeout_seconds: 30
http_client_cache:
  max_connections_per_host: 5
  max_idle_connections: 1
  max_idle_connections_per_host: 2
  idle_connection_timeout_seconds: 3
currency_converter:
  fetch_url: https://currency.prebid.org
  fetch_interval_seconds: 1800
recaptcha_secret: asdfasdfasdfasdf
metrics:
  influxdb:
    host: upstream:8232
    database: metricsdb
    measurement: anyMeasurement
    username: admin
    password: admin1324
    align_timestamps: true
    metric_send_interval: 30
  disabled_metrics:
    account_adapter_details: true
    account_debug: false
    account_stored_responses: false
    adapter_connections_metrics: true
    adapter_gdpr_request_blocked: true
    account_modules_metrics: true
blacklisted_apps: ["spamAppID","sketchy-app-id"]
account_required: true
auto_gen_source_tid: false
certificates_file: /etc/ssl/cert.pem
request_validation:
    ipv4_private_networks: ["1.1.1.0/24"]
    ipv6_private_networks: ["1111::/16", "2222::/16"]
generate_bid_id: true
host_schain_node:
    asi: "pbshostcompany.com"
    sid: "00001"
    rid: "BidRequest"
    hp: 1
validations:
    banner_creative_max_size: "skip"
    secure_markup: "skip"
    max_creative_width: 0
    max_creative_height: 0
experiment:
    adscert:
        mode: inprocess
        inprocess:
            origin: "http://test.com"
            key: "ABC123"
            domain_check_interval_seconds: 40
            domain_renewal_interval_seconds : 60
        remote:
            url: ""
            signing_timeout_ms: 10
hooks:
    enabled: true
price_floors:
    enabled: true
    fetcher:
      worker: 20
      capacity: 20000
      cache_size_mb: 8
      http_client:
        max_connections_per_host: 5
        max_idle_connections: 1
        max_idle_connections_per_host: 2
        idle_connection_timeout_seconds: 10
      max_retries: 5
account_defaults:
    events:
        enabled: true
    price_floors:
        enabled: true
        enforce_floors_rate: 50
        adjust_for_bid_adjustment: false
        enforce_deal_floors: true
        use_dynamic_data: true
        max_rules: 120
        max_schema_dims: 5
        fetch:
          enabled: true
          url: http://test.com/floors
          timeout_ms: 500
          max_file_size_kb: 200
          max_rules: 500
          period_sec: 2000
          max_age_sec: 6000
          max_schema_dims: 10
    bidadjustments:
        mediatype:
            '*':
                '*':
                    '*':
                        - adjtype: multiplier
                          value: 1.01
                          currency: USD
            video-instream:
                bidder:
                    deal_id:
                        - adjtype: cpm
                          value: 1.02
                          currency: EUR
    privacy:
        ipv6:
            anon_keep_bits: 50
        ipv4:
            anon_keep_bits: 20
<<<<<<< HEAD
        dsa:
            default: "{\"dsarequired\":3,\"pubrender\":1,\"datatopub\":2,\"transparency\":[{\"domain\":\"domain.com\",\"dsaparams\":[1]}]}"
            gdpr_only: true
=======
        privacysandbox:
            cookiedeprecation:
                enabled: true
                ttl_sec: 86400
>>>>>>> 9070008f
tmax_adjustments:
  enabled: true
  bidder_response_duration_min_ms: 700
  bidder_network_latency_buffer_ms: 100
  pbs_response_preparation_duration_ms: 100
analytics:
  agma:
    enabled: true
    endpoint:
      url: "http://test.com"
      timeout: "5s"
      gzip: false
    buffers:
      size: 10MB
      count: 111
      timeout: 5m
    accounts:
    - code: agma-code
      publisher_id: publisher-id
      site_app_id: site-or-app-id
`)

func cmpStrings(t *testing.T, key, expected, actual string) {
	t.Helper()
	assert.Equal(t, expected, actual, "%s: %s != %s", key, expected, actual)
}

func cmpInts(t *testing.T, key string, expected, actual int) {
	t.Helper()
	assert.Equal(t, expected, actual, "%s: %d != %d", key, expected, actual)
}

func cmpUnsignedInts(t *testing.T, key string, expected, actual uint) {
	t.Helper()
	assert.Equal(t, expected, actual, "%s: %d != %d", key, expected, actual)
}

func cmpInt8s(t *testing.T, key string, expected, actual *int8) {
	t.Helper()
	assert.Equal(t, expected, actual, "%s: %d != %d", key, expected, actual)
}

func cmpBools(t *testing.T, key string, expected, actual bool) {
	t.Helper()
	assert.Equal(t, expected, actual, "%s: %t != %t", key, expected, actual)
}

func cmpNils(t *testing.T, key string, a interface{}) {
	t.Helper()
	assert.Nilf(t, a, "%s: %t != nil", key, a)
}

func TestFullConfig(t *testing.T) {
	int8One := int8(1)

	v := viper.New()
	SetupViper(v, "", bidderInfos)
	v.SetConfigType("yaml")
	v.ReadConfig(bytes.NewBuffer(fullConfig))
	cfg, err := New(v, bidderInfos, mockNormalizeBidderName)
	assert.NoError(t, err, "Setting up config should work but it doesn't")
	cmpStrings(t, "cookie domain", "cookies.prebid.org", cfg.HostCookie.Domain)
	cmpStrings(t, "cookie name", "userid", cfg.HostCookie.CookieName)
	cmpStrings(t, "cookie family", "prebid", cfg.HostCookie.Family)
	cmpStrings(t, "opt out", "http://prebid.org/optout", cfg.HostCookie.OptOutURL)
	cmpStrings(t, "opt in", "http://prebid.org/optin", cfg.HostCookie.OptInURL)
	cmpStrings(t, "external url", "http://prebid-server.prebid.org/", cfg.ExternalURL)
	cmpStrings(t, "host", "prebid-server.prebid.org", cfg.Host)
	cmpInts(t, "port", 1234, cfg.Port)
	cmpInts(t, "admin_port", 5678, cfg.AdminPort)
	cmpInts(t, "garbage_collector_threshold", 1, cfg.GarbageCollectorThreshold)
	cmpInts(t, "auction_timeouts_ms.default", 50, int(cfg.AuctionTimeouts.Default))
	cmpInts(t, "auction_timeouts_ms.max", 123, int(cfg.AuctionTimeouts.Max))
	cmpStrings(t, "cache.scheme", "http", cfg.CacheURL.Scheme)
	cmpStrings(t, "cache.host", "prebidcache.net", cfg.CacheURL.Host)
	cmpStrings(t, "cache.query", "uuid=%PBS_CACHE_UUID%", cfg.CacheURL.Query)
	cmpStrings(t, "external_cache.scheme", "https", cfg.ExtCacheURL.Scheme)
	cmpStrings(t, "external_cache.host", "www.externalprebidcache.net", cfg.ExtCacheURL.Host)
	cmpStrings(t, "external_cache.path", "/endpoints/cache", cfg.ExtCacheURL.Path)
	cmpInts(t, "http_client.max_connections_per_host", 10, cfg.Client.MaxConnsPerHost)
	cmpInts(t, "http_client.max_idle_connections", 500, cfg.Client.MaxIdleConns)
	cmpInts(t, "http_client.max_idle_connections_per_host", 20, cfg.Client.MaxIdleConnsPerHost)
	cmpInts(t, "http_client.idle_connection_timeout_seconds", 30, cfg.Client.IdleConnTimeout)
	cmpInts(t, "http_client_cache.max_connections_per_host", 5, cfg.CacheClient.MaxConnsPerHost)
	cmpInts(t, "http_client_cache.max_idle_connections", 1, cfg.CacheClient.MaxIdleConns)
	cmpInts(t, "http_client_cache.max_idle_connections_per_host", 2, cfg.CacheClient.MaxIdleConnsPerHost)
	cmpInts(t, "http_client_cache.idle_connection_timeout_seconds", 3, cfg.CacheClient.IdleConnTimeout)
	cmpInts(t, "gdpr.host_vendor_id", 15, cfg.GDPR.HostVendorID)
	cmpStrings(t, "gdpr.default_value", "1", cfg.GDPR.DefaultValue)
	cmpStrings(t, "host_schain_node.asi", "pbshostcompany.com", cfg.HostSChainNode.ASI)
	cmpStrings(t, "host_schain_node.sid", "00001", cfg.HostSChainNode.SID)
	cmpStrings(t, "host_schain_node.rid", "BidRequest", cfg.HostSChainNode.RID)
	cmpInt8s(t, "host_schain_node.hp", &int8One, cfg.HostSChainNode.HP)
	cmpStrings(t, "datacenter", "1", cfg.DataCenter)
	cmpStrings(t, "validations.banner_creative_max_size", "skip", cfg.Validations.BannerCreativeMaxSize)
	cmpStrings(t, "validations.secure_markup", "skip", cfg.Validations.SecureMarkup)
	cmpInts(t, "validations.max_creative_width", 0, int(cfg.Validations.MaxCreativeWidth))
	cmpInts(t, "validations.max_creative_height", 0, int(cfg.Validations.MaxCreativeHeight))
	cmpBools(t, "tmax_adjustments.enabled", true, cfg.TmaxAdjustments.Enabled)
	cmpUnsignedInts(t, "tmax_adjustments.bidder_response_duration_min_ms", 700, cfg.TmaxAdjustments.BidderResponseDurationMin)
	cmpUnsignedInts(t, "tmax_adjustments.bidder_network_latency_buffer_ms", 100, cfg.TmaxAdjustments.BidderNetworkLatencyBuffer)
	cmpUnsignedInts(t, "tmax_adjustments.pbs_response_preparation_duration_ms", 100, cfg.TmaxAdjustments.PBSResponsePreparationDuration)

	//Assert the price floor values
	cmpBools(t, "price_floors.enabled", true, cfg.PriceFloors.Enabled)
	cmpInts(t, "price_floors.fetcher.worker", 20, cfg.PriceFloors.Fetcher.Worker)
	cmpInts(t, "price_floors.fetcher.capacity", 20000, cfg.PriceFloors.Fetcher.Capacity)
	cmpInts(t, "price_floors.fetcher.cache_size_mb", 8, cfg.PriceFloors.Fetcher.CacheSize)
	cmpInts(t, "price_floors.fetcher.http_client.max_connections_per_host", 5, cfg.PriceFloors.Fetcher.HttpClient.MaxConnsPerHost)
	cmpInts(t, "price_floors.fetcher.http_client.max_idle_connections", 1, cfg.PriceFloors.Fetcher.HttpClient.MaxIdleConns)
	cmpInts(t, "price_floors.fetcher.http_client.max_idle_connections_per_host", 2, cfg.PriceFloors.Fetcher.HttpClient.MaxIdleConnsPerHost)
	cmpInts(t, "price_floors.fetcher.http_client.idle_connection_timeout_seconds", 10, cfg.PriceFloors.Fetcher.HttpClient.IdleConnTimeout)
	cmpInts(t, "price_floors.fetcher.max_retries", 5, cfg.PriceFloors.Fetcher.MaxRetries)
	cmpBools(t, "account_defaults.price_floors.enabled", true, cfg.AccountDefaults.PriceFloors.Enabled)
	cmpInts(t, "account_defaults.price_floors.enforce_floors_rate", 50, cfg.AccountDefaults.PriceFloors.EnforceFloorsRate)
	cmpBools(t, "account_defaults.price_floors.adjust_for_bid_adjustment", false, cfg.AccountDefaults.PriceFloors.AdjustForBidAdjustment)
	cmpBools(t, "account_defaults.price_floors.enforce_deal_floors", true, cfg.AccountDefaults.PriceFloors.EnforceDealFloors)
	cmpBools(t, "account_defaults.price_floors.use_dynamic_data", true, cfg.AccountDefaults.PriceFloors.UseDynamicData)
	cmpInts(t, "account_defaults.price_floors.max_rules", 120, cfg.AccountDefaults.PriceFloors.MaxRule)
	cmpInts(t, "account_defaults.price_floors.max_schema_dims", 5, cfg.AccountDefaults.PriceFloors.MaxSchemaDims)
	cmpBools(t, "account_defaults.price_floors.fetch.enabled", true, cfg.AccountDefaults.PriceFloors.Fetcher.Enabled)
	cmpStrings(t, "account_defaults.price_floors.fetch.url", "http://test.com/floors", cfg.AccountDefaults.PriceFloors.Fetcher.URL)
	cmpInts(t, "account_defaults.price_floors.fetch.timeout_ms", 500, cfg.AccountDefaults.PriceFloors.Fetcher.Timeout)
	cmpInts(t, "account_defaults.price_floors.fetch.max_file_size_kb", 200, cfg.AccountDefaults.PriceFloors.Fetcher.MaxFileSizeKB)
	cmpInts(t, "account_defaults.price_floors.fetch.max_rules", 500, cfg.AccountDefaults.PriceFloors.Fetcher.MaxRules)
	cmpInts(t, "account_defaults.price_floors.fetch.period_sec", 2000, cfg.AccountDefaults.PriceFloors.Fetcher.Period)
	cmpInts(t, "account_defaults.price_floors.fetch.max_age_sec", 6000, cfg.AccountDefaults.PriceFloors.Fetcher.MaxAge)
	cmpInts(t, "account_defaults.price_floors.fetch.max_schema_dims", 10, cfg.AccountDefaults.PriceFloors.Fetcher.MaxSchemaDims)

	// Assert the DSA was correctly unmarshalled and DefaultUnpacked was built correctly
	expectedDSA := AccountDSA{
		Default: "{\"dsarequired\":3,\"pubrender\":1,\"datatopub\":2,\"transparency\":[{\"domain\":\"domain.com\",\"dsaparams\":[1]}]}",
		DefaultUnpacked: &openrtb_ext.ExtRegsDSA{
			Required:  ptrutil.ToPtr[int8](3),
			PubRender: ptrutil.ToPtr[int8](1),
			DataToPub: ptrutil.ToPtr[int8](2),
			Transparency: []openrtb_ext.ExtBidDSATransparency{
				{
					Domain: "domain.com",
					Params: []int{1},
				},
			},
		},
		GDPROnly: true,
	}
	assert.Equal(t, &expectedDSA, cfg.AccountDefaults.Privacy.DSA)

	cmpBools(t, "account_defaults.events.enabled", true, cfg.AccountDefaults.Events.Enabled)

	cmpInts(t, "account_defaults.privacy.ipv6.anon_keep_bits", 50, cfg.AccountDefaults.Privacy.IPv6Config.AnonKeepBits)
	cmpInts(t, "account_defaults.privacy.ipv4.anon_keep_bits", 20, cfg.AccountDefaults.Privacy.IPv4Config.AnonKeepBits)

	cmpBools(t, "account_defaults.privacy.cookiedeprecation.enabled", true, cfg.AccountDefaults.Privacy.PrivacySandbox.CookieDeprecation.Enabled)
	cmpInts(t, "account_defaults.privacy.cookiedeprecation.ttl_sec", 86400, cfg.AccountDefaults.Privacy.PrivacySandbox.CookieDeprecation.TTLSec)

	// Assert compression related defaults
	cmpBools(t, "compression.request.enable_gzip", true, cfg.Compression.Request.GZIP)
	cmpBools(t, "compression.response.enable_gzip", false, cfg.Compression.Response.GZIP)

	//Assert the NonStandardPublishers was correctly unmarshalled
	assert.Equal(t, []string{"pub1", "pub2"}, cfg.GDPR.NonStandardPublishers, "gdpr.non_standard_publishers")
	assert.Equal(t, map[string]struct{}{"pub1": {}, "pub2": {}}, cfg.GDPR.NonStandardPublisherMap, "gdpr.non_standard_publishers Hash Map")

	// Assert EEA Countries was correctly unmarshalled and the EEACountriesMap built correctly.
	assert.Equal(t, []string{"eea1", "eea2"}, cfg.GDPR.EEACountries, "gdpr.eea_countries")
	assert.Equal(t, map[string]struct{}{"eea1": {}, "eea2": {}}, cfg.GDPR.EEACountriesMap, "gdpr.eea_countries Hash Map")

	cmpBools(t, "ccpa.enforce", true, cfg.CCPA.Enforce)
	cmpBools(t, "lmt.enforce", true, cfg.LMT.Enforce)

	//Assert the NonStandardPublishers was correctly unmarshalled
	cmpStrings(t, "blacklisted_apps", "spamAppID", cfg.BlacklistedApps[0])
	cmpStrings(t, "blacklisted_apps", "sketchy-app-id", cfg.BlacklistedApps[1])

	//Assert the BlacklistedAppMap hash table was built correctly
	for i := 0; i < len(cfg.BlacklistedApps); i++ {
		cmpBools(t, "cfg.BlacklistedAppMap", true, cfg.BlacklistedAppMap[cfg.BlacklistedApps[i]])
	}

	//Assert purpose VendorExceptionMap hash tables were built correctly
	expectedTCF2 := TCF2{
		Enabled: true,
		Purpose1: TCF2Purpose{
			EnforceAlgo:        TCF2EnforceAlgoFull,
			EnforceAlgoID:      TCF2FullEnforcement,
			EnforcePurpose:     true,
			EnforceVendors:     false,
			VendorExceptions:   []string{"foo1a", "foo1b"},
			VendorExceptionMap: map[string]struct{}{"foo1a": {}, "foo1b": {}},
		},
		Purpose2: TCF2Purpose{
			EnforceAlgo:        TCF2EnforceAlgoFull,
			EnforceAlgoID:      TCF2FullEnforcement,
			EnforcePurpose:     false,
			EnforceVendors:     false,
			VendorExceptions:   []string{"foo2"},
			VendorExceptionMap: map[string]struct{}{"foo2": {}},
		},
		Purpose3: TCF2Purpose{
			EnforceAlgo:        TCF2EnforceAlgoBasic,
			EnforceAlgoID:      TCF2BasicEnforcement,
			EnforcePurpose:     true,
			EnforceVendors:     false,
			VendorExceptions:   []string{"foo3"},
			VendorExceptionMap: map[string]struct{}{"foo3": {}},
		},
		Purpose4: TCF2Purpose{
			EnforceAlgo:        TCF2EnforceAlgoFull,
			EnforceAlgoID:      TCF2FullEnforcement,
			EnforcePurpose:     true,
			EnforceVendors:     false,
			VendorExceptions:   []string{"foo4"},
			VendorExceptionMap: map[string]struct{}{"foo4": {}},
		},
		Purpose5: TCF2Purpose{
			EnforceAlgo:        TCF2EnforceAlgoFull,
			EnforceAlgoID:      TCF2FullEnforcement,
			EnforcePurpose:     true,
			EnforceVendors:     false,
			VendorExceptions:   []string{"foo5"},
			VendorExceptionMap: map[string]struct{}{"foo5": {}},
		},
		Purpose6: TCF2Purpose{
			EnforceAlgo:        TCF2EnforceAlgoFull,
			EnforceAlgoID:      TCF2FullEnforcement,
			EnforcePurpose:     true,
			EnforceVendors:     false,
			VendorExceptions:   []string{"foo6"},
			VendorExceptionMap: map[string]struct{}{"foo6": {}},
		},
		Purpose7: TCF2Purpose{
			EnforceAlgo:        TCF2EnforceAlgoFull,
			EnforceAlgoID:      TCF2FullEnforcement,
			EnforcePurpose:     true,
			EnforceVendors:     false,
			VendorExceptions:   []string{"foo7"},
			VendorExceptionMap: map[string]struct{}{"foo7": {}},
		},
		Purpose8: TCF2Purpose{
			EnforceAlgo:        TCF2EnforceAlgoFull,
			EnforceAlgoID:      TCF2FullEnforcement,
			EnforcePurpose:     true,
			EnforceVendors:     false,
			VendorExceptions:   []string{"foo8"},
			VendorExceptionMap: map[string]struct{}{"foo8": {}},
		},
		Purpose9: TCF2Purpose{
			EnforceAlgo:        TCF2EnforceAlgoFull,
			EnforceAlgoID:      TCF2FullEnforcement,
			EnforcePurpose:     true,
			EnforceVendors:     false,
			VendorExceptions:   []string{"foo9"},
			VendorExceptionMap: map[string]struct{}{"foo9": {}},
		},
		Purpose10: TCF2Purpose{
			EnforceAlgo:        TCF2EnforceAlgoFull,
			EnforceAlgoID:      TCF2FullEnforcement,
			EnforcePurpose:     true,
			EnforceVendors:     false,
			VendorExceptions:   []string{"foo10"},
			VendorExceptionMap: map[string]struct{}{"foo10": {}},
		},
		SpecialFeature1: TCF2SpecialFeature{
			Enforce:            true, // true by default
			VendorExceptions:   []openrtb_ext.BidderName{openrtb_ext.BidderName("fooSP1")},
			VendorExceptionMap: map[openrtb_ext.BidderName]struct{}{openrtb_ext.BidderName("fooSP1"): {}},
		},
		PurposeOneTreatment: TCF2PurposeOneTreatment{
			Enabled:       true, // true by default
			AccessAllowed: true, // true by default
		},
	}
	expectedTCF2.PurposeConfigs = map[consentconstants.Purpose]*TCF2Purpose{
		1:  &expectedTCF2.Purpose1,
		2:  &expectedTCF2.Purpose2,
		3:  &expectedTCF2.Purpose3,
		4:  &expectedTCF2.Purpose4,
		5:  &expectedTCF2.Purpose5,
		6:  &expectedTCF2.Purpose6,
		7:  &expectedTCF2.Purpose7,
		8:  &expectedTCF2.Purpose8,
		9:  &expectedTCF2.Purpose9,
		10: &expectedTCF2.Purpose10,
	}

	expectedBidAdjustments := &openrtb_ext.ExtRequestPrebidBidAdjustments{
		MediaType: openrtb_ext.MediaType{
			WildCard: map[openrtb_ext.BidderName]openrtb_ext.AdjustmentsByDealID{
				"*": {
					"*": []openrtb_ext.Adjustment{{Type: "multiplier", Value: 1.01, Currency: "USD"}},
				},
			},
			VideoInstream: map[openrtb_ext.BidderName]openrtb_ext.AdjustmentsByDealID{
				"bidder": {
					"deal_id": []openrtb_ext.Adjustment{{Type: "cpm", Value: 1.02, Currency: "EUR"}},
				},
			},
		},
	}
	assert.Equal(t, expectedTCF2, cfg.GDPR.TCF2, "gdpr.tcf2")
	assert.Equal(t, expectedBidAdjustments, cfg.AccountDefaults.BidAdjustments)

	cmpStrings(t, "currency_converter.fetch_url", "https://currency.prebid.org", cfg.CurrencyConverter.FetchURL)
	cmpInts(t, "currency_converter.fetch_interval_seconds", 1800, cfg.CurrencyConverter.FetchIntervalSeconds)
	cmpStrings(t, "recaptcha_secret", "asdfasdfasdfasdf", cfg.RecaptchaSecret)
	cmpStrings(t, "metrics.influxdb.host", "upstream:8232", cfg.Metrics.Influxdb.Host)
	cmpStrings(t, "metrics.influxdb.database", "metricsdb", cfg.Metrics.Influxdb.Database)
	cmpStrings(t, "metrics.influxdb.measurement", "anyMeasurement", cfg.Metrics.Influxdb.Measurement)
	cmpStrings(t, "metrics.influxdb.username", "admin", cfg.Metrics.Influxdb.Username)
	cmpStrings(t, "metrics.influxdb.password", "admin1324", cfg.Metrics.Influxdb.Password)
	cmpBools(t, "metrics.influxdb.align_timestamps", true, cfg.Metrics.Influxdb.AlignTimestamps)
	cmpInts(t, "metrics.influxdb.metric_send_interval", 30, cfg.Metrics.Influxdb.MetricSendInterval)
	cmpStrings(t, "", "http://prebidcache.net", cfg.CacheURL.GetBaseURL())
	cmpStrings(t, "", "http://prebidcache.net/cache?uuid=a0eebc99-9c0b-4ef8-bb00-6bb9bd380a11", cfg.GetCachedAssetURL("a0eebc99-9c0b-4ef8-bb00-6bb9bd380a11"))
	cmpBools(t, "account_required", true, cfg.AccountRequired)
	cmpBools(t, "auto_gen_source_tid", false, cfg.AutoGenSourceTID)
	cmpBools(t, "account_adapter_details", true, cfg.Metrics.Disabled.AccountAdapterDetails)
	cmpBools(t, "account_debug", false, cfg.Metrics.Disabled.AccountDebug)
	cmpBools(t, "account_stored_responses", false, cfg.Metrics.Disabled.AccountStoredResponses)
	cmpBools(t, "adapter_connections_metrics", true, cfg.Metrics.Disabled.AdapterConnectionMetrics)
	cmpBools(t, "adapter_gdpr_request_blocked", true, cfg.Metrics.Disabled.AdapterGDPRRequestBlocked)
	cmpStrings(t, "certificates_file", "/etc/ssl/cert.pem", cfg.PemCertsFile)
	cmpStrings(t, "request_validation.ipv4_private_networks", "1.1.1.0/24", cfg.RequestValidation.IPv4PrivateNetworks[0])
	cmpStrings(t, "request_validation.ipv6_private_networks", "1111::/16", cfg.RequestValidation.IPv6PrivateNetworks[0])
	cmpStrings(t, "request_validation.ipv6_private_networks", "2222::/16", cfg.RequestValidation.IPv6PrivateNetworks[1])
	cmpBools(t, "generate_bid_id", true, cfg.GenerateBidID)
	cmpStrings(t, "debug.override_token", "", cfg.Debug.OverrideToken)
	cmpStrings(t, "experiment.adscert.mode", "inprocess", cfg.Experiment.AdCerts.Mode)
	cmpStrings(t, "experiment.adscert.inprocess.origin", "http://test.com", cfg.Experiment.AdCerts.InProcess.Origin)
	cmpStrings(t, "experiment.adscert.inprocess.key", "ABC123", cfg.Experiment.AdCerts.InProcess.PrivateKey)
	cmpInts(t, "experiment.adscert.inprocess.domain_check_interval_seconds", 40, cfg.Experiment.AdCerts.InProcess.DNSCheckIntervalInSeconds)
	cmpInts(t, "experiment.adscert.inprocess.domain_renewal_interval_seconds", 60, cfg.Experiment.AdCerts.InProcess.DNSRenewalIntervalInSeconds)
	cmpStrings(t, "experiment.adscert.remote.url", "", cfg.Experiment.AdCerts.Remote.Url)
	cmpInts(t, "experiment.adscert.remote.signing_timeout_ms", 10, cfg.Experiment.AdCerts.Remote.SigningTimeoutMs)
	cmpBools(t, "hooks.enabled", true, cfg.Hooks.Enabled)
	cmpBools(t, "account_modules_metrics", true, cfg.Metrics.Disabled.AccountModulesMetrics)
	cmpBools(t, "analytics.agma.enabled", true, cfg.Analytics.Agma.Enabled)
	cmpStrings(t, "analytics.agma.endpoint.timeout", "5s", cfg.Analytics.Agma.Endpoint.Timeout)
	cmpBools(t, "analytics.agma.endpoint.gzip", false, cfg.Analytics.Agma.Endpoint.Gzip)
	cmpStrings(t, "analytics.agma.endpoint.url", "http://test.com", cfg.Analytics.Agma.Endpoint.Url)
	cmpStrings(t, "analytics.agma.buffers.size", "10MB", cfg.Analytics.Agma.Buffers.BufferSize)
	cmpInts(t, "analytics.agma.buffers.count", 111, cfg.Analytics.Agma.Buffers.EventCount)
	cmpStrings(t, "analytics.agma.buffers.timeout", "5m", cfg.Analytics.Agma.Buffers.Timeout)
	cmpStrings(t, "analytics.agma.accounts.0.publisher_id", "publisher-id", cfg.Analytics.Agma.Accounts[0].PublisherId)
	cmpStrings(t, "analytics.agma.accounts.0.code", "agma-code", cfg.Analytics.Agma.Accounts[0].Code)
	cmpStrings(t, "analytics.agma.accounts.0.site_app_id", "site-or-app-id", cfg.Analytics.Agma.Accounts[0].SiteAppId)
}

func TestValidateConfig(t *testing.T) {
	cfg := Configuration{
		GDPR: GDPR{
			DefaultValue: "1",
			TCF2: TCF2{
				Purpose1:  TCF2Purpose{EnforceAlgo: TCF2EnforceAlgoBasic},
				Purpose2:  TCF2Purpose{EnforceAlgo: TCF2EnforceAlgoFull},
				Purpose3:  TCF2Purpose{EnforceAlgo: TCF2EnforceAlgoBasic},
				Purpose4:  TCF2Purpose{EnforceAlgo: TCF2EnforceAlgoFull},
				Purpose5:  TCF2Purpose{EnforceAlgo: TCF2EnforceAlgoBasic},
				Purpose6:  TCF2Purpose{EnforceAlgo: TCF2EnforceAlgoFull},
				Purpose7:  TCF2Purpose{EnforceAlgo: TCF2EnforceAlgoBasic},
				Purpose8:  TCF2Purpose{EnforceAlgo: TCF2EnforceAlgoFull},
				Purpose9:  TCF2Purpose{EnforceAlgo: TCF2EnforceAlgoBasic},
				Purpose10: TCF2Purpose{EnforceAlgo: TCF2EnforceAlgoFull},
			},
		},
		StoredRequests: StoredRequests{
			Files: FileFetcherConfig{Enabled: true},
			InMemoryCache: InMemoryCache{
				Type: "none",
			},
		},
		StoredVideo: StoredRequests{
			Files: FileFetcherConfig{Enabled: true},
			InMemoryCache: InMemoryCache{
				Type: "none",
			},
		},
		CategoryMapping: StoredRequests{
			Files: FileFetcherConfig{Enabled: true},
		},
		Accounts: StoredRequests{
			Files:         FileFetcherConfig{Enabled: true},
			InMemoryCache: InMemoryCache{Type: "none"},
		},
		AccountDefaults: Account{
			PriceFloors: AccountPriceFloors{
				Fetcher: AccountFloorFetch{
					Timeout: 100,
					Period:  300,
					MaxAge:  600,
				},
			},
		},
	}

	v := viper.New()
	v.Set("gdpr.default_value", "0")

	resolvedStoredRequestsConfig(&cfg)
	err := cfg.validate(v)
	assert.Nil(t, err, "OpenRTB filesystem config should work. %v", err)
}

func TestMigrateConfigFromEnv(t *testing.T) {
	if oldval, ok := os.LookupEnv("PBS_ADAPTERS_BIDDER1_ENDPOINT"); ok {
		defer os.Setenv("PBS_ADAPTERS_BIDDER1_ENDPOINT", oldval)
	} else {
		defer os.Unsetenv("PBS_ADAPTERS_BIDDER1_ENDPOINT")
	}

	os.Setenv("PBS_ADAPTERS_BIDDER1_ENDPOINT", "http://bidder1_override.com")
	cfg, _ := newDefaultConfig(t)
	cmpStrings(t, "adapters.bidder1.endpoint", "http://bidder1_override.com", cfg.BidderInfos["bidder1"].Endpoint)
}

func TestUserSyncFromEnv(t *testing.T) {
	truePtr := true

	// setup env vars for testing
	if oldval, ok := os.LookupEnv("PBS_ADAPTERS_BIDDER1_USERSYNC_REDIRECT_URL"); ok {
		defer os.Setenv("PBS_ADAPTERS_BIDDER1_USERSYNC_REDIRECT_URL", oldval)
	} else {
		defer os.Unsetenv("PBS_ADAPTERS_BIDDER1_USERSYNC_REDIRECT_URL")
	}

	if oldval, ok := os.LookupEnv("PBS_ADAPTERS_BIDDER1_USERSYNC_REDIRECT_USER_MACRO"); ok {
		defer os.Setenv("PBS_ADAPTERS_BIDDER1_USERSYNC_REDIRECT_USER_MACRO", oldval)
	} else {
		defer os.Unsetenv("PBS_ADAPTERS_BIDDER1_USERSYNC_REDIRECT_USER_MACRO")
	}

	if oldval, ok := os.LookupEnv("PBS_ADAPTERS_BIDDER1_USERSYNC_SUPPORT_CORS"); ok {
		defer os.Setenv("PBS_ADAPTERS_BIDDER1_USERSYNC_SUPPORT_CORS", oldval)
	} else {
		defer os.Unsetenv("PBS_ADAPTERS_BIDDER1_USERSYNC_SUPPORT_CORS")
	}

	if oldval, ok := os.LookupEnv("PBS_ADAPTERS_BIDDER2_USERSYNC_IFRAME_URL"); ok {
		defer os.Setenv("PBS_ADAPTERS_BIDDER2_USERSYNC_IFRAME_URL", oldval)
	} else {
		defer os.Unsetenv("PBS_ADAPTERS_BIDDER2_USERSYNC_IFRAME_URL")
	}

	// set new
	os.Setenv("PBS_ADAPTERS_BIDDER1_USERSYNC_REDIRECT_URL", "http://some.url/sync?redirect={{.RedirectURL}}")
	os.Setenv("PBS_ADAPTERS_BIDDER1_USERSYNC_REDIRECT_USER_MACRO", "[UID]")
	os.Setenv("PBS_ADAPTERS_BIDDER1_USERSYNC_SUPPORT_CORS", "true")
	os.Setenv("PBS_ADAPTERS_BIDDER2_USERSYNC_IFRAME_URL", "http://somedifferent.url/sync?redirect={{.RedirectURL}}")

	cfg, _ := newDefaultConfig(t)

	assert.Equal(t, "http://some.url/sync?redirect={{.RedirectURL}}", cfg.BidderInfos["bidder1"].Syncer.Redirect.URL)
	assert.Equal(t, "[UID]", cfg.BidderInfos["bidder1"].Syncer.Redirect.UserMacro)
	assert.Nil(t, cfg.BidderInfos["bidder1"].Syncer.IFrame)
	assert.Equal(t, &truePtr, cfg.BidderInfos["bidder1"].Syncer.SupportCORS)

	assert.Equal(t, "http://somedifferent.url/sync?redirect={{.RedirectURL}}", cfg.BidderInfos["bidder2"].Syncer.IFrame.URL)
	assert.Nil(t, cfg.BidderInfos["bidder2"].Syncer.Redirect)
	assert.Nil(t, cfg.BidderInfos["bidder2"].Syncer.SupportCORS)
}

func TestBidderInfoFromEnv(t *testing.T) {
	// setup env vars for testing
	if oldval, ok := os.LookupEnv("PBS_ADAPTERS_BIDDER1_DISABLED"); ok {
		defer os.Setenv("PBS_ADAPTERS_BIDDER1_DISABLED", oldval)
	} else {
		defer os.Unsetenv("PBS_ADAPTERS_BIDDER1_DISABLED")
	}

	if oldval, ok := os.LookupEnv("PBS_ADAPTERS_BIDDER1_ENDPOINT"); ok {
		defer os.Setenv("PBS_ADAPTERS_BIDDER1_ENDPOINT", oldval)
	} else {
		defer os.Unsetenv("PBS_ADAPTERS_BIDDER1_ENDPOINT")
	}

	if oldval, ok := os.LookupEnv("PBS_ADAPTERS_BIDDER1_EXTRA_INFO"); ok {
		defer os.Setenv("PBS_ADAPTERS_BIDDER1_EXTRA_INFO", oldval)
	} else {
		defer os.Unsetenv("PBS_ADAPTERS_BIDDER1_EXTRA_INFO")
	}

	if oldval, ok := os.LookupEnv("PBS_ADAPTERS_BIDDER1_DEBUG_ALLOW"); ok {
		defer os.Setenv("PBS_ADAPTERS_BIDDER1_DEBUG_ALLOW", oldval)
	} else {
		defer os.Unsetenv("PBS_ADAPTERS_BIDDER1_DEBUG_ALLOW")
	}

	if oldval, ok := os.LookupEnv("PBS_ADAPTERS_BIDDER1_GVLVENDORID"); ok {
		defer os.Setenv("PBS_ADAPTERS_BIDDER1_GVLVENDORID", oldval)
	} else {
		defer os.Unsetenv("PBS_ADAPTERS_BIDDER1_GVLVENDORID")
	}

	if oldval, ok := os.LookupEnv("PBS_ADAPTERS_BIDDER1_EXPERIMENT_ADSCERT_ENABLED"); ok {
		defer os.Setenv("PBS_ADAPTERS_BIDDER1_EXPERIMENT_ADSCERT_ENABLED", oldval)
	} else {
		defer os.Unsetenv("PBS_ADAPTERS_BIDDER1_EXPERIMENT_ADSCERT_ENABLED")
	}

	if oldval, ok := os.LookupEnv("PBS_ADAPTERS_BIDDER1_XAPI_USERNAME"); ok {
		defer os.Setenv("PBS_ADAPTERS_BIDDER1_XAPI_USERNAME", oldval)
	} else {
		defer os.Unsetenv("PBS_ADAPTERS_BIDDER1_XAPI_USERNAME")
	}

	if oldval, ok := os.LookupEnv("PBS_ADAPTERS_BIDDER1_USERSYNC_REDIRECT_URL"); ok {
		defer os.Setenv("PBS_ADAPTERS_BIDDER1_USERSYNC_REDIRECT_URL", oldval)
	} else {
		defer os.Unsetenv("PBS_ADAPTERS_BIDDER1_USERSYNC_REDIRECT_URL")
	}
	if oldval, ok := os.LookupEnv("PBS_ADAPTERS_BIDDER1_OPENRTB_VERSION"); ok {
		defer os.Setenv("PBS_ADAPTERS_BIDDER1_OPENRTB_VERSION", oldval)
	} else {
		defer os.Unsetenv("PBS_ADAPTERS_BIDDER1_OPENRTB_VERSION")
	}

	// set new
	os.Setenv("PBS_ADAPTERS_BIDDER1_DISABLED", "true")
	os.Setenv("PBS_ADAPTERS_BIDDER1_ENDPOINT", "http://some.url/override")
	os.Setenv("PBS_ADAPTERS_BIDDER1_EXTRA_INFO", `{"extrainfo": true}`)
	os.Setenv("PBS_ADAPTERS_BIDDER1_DEBUG_ALLOW", "true")
	os.Setenv("PBS_ADAPTERS_BIDDER1_GVLVENDORID", "42")
	os.Setenv("PBS_ADAPTERS_BIDDER1_EXPERIMENT_ADSCERT_ENABLED", "true")
	os.Setenv("PBS_ADAPTERS_BIDDER1_XAPI_USERNAME", "username_override")
	os.Setenv("PBS_ADAPTERS_BIDDER1_USERSYNC_REDIRECT_URL", "http://some.url/sync?redirect={{.RedirectURL}}")
	os.Setenv("PBS_ADAPTERS_BIDDER1_OPENRTB_VERSION", "2.6")

	cfg, _ := newDefaultConfig(t)

	assert.Equal(t, true, cfg.BidderInfos["bidder1"].Disabled)
	assert.Equal(t, "http://some.url/override", cfg.BidderInfos["bidder1"].Endpoint)
	assert.Equal(t, `{"extrainfo": true}`, cfg.BidderInfos["bidder1"].ExtraAdapterInfo)

	assert.Equal(t, true, cfg.BidderInfos["bidder1"].Debug.Allow)
	assert.Equal(t, uint16(42), cfg.BidderInfos["bidder1"].GVLVendorID)

	assert.Equal(t, true, cfg.BidderInfos["bidder1"].Experiment.AdsCert.Enabled)
	assert.Equal(t, "username_override", cfg.BidderInfos["bidder1"].XAPI.Username)

	assert.Equal(t, "2.6", cfg.BidderInfos["bidder1"].OpenRTB.Version)
}

func TestIsConfigInfoPresent(t *testing.T) {
	configPrefix1Field2Only := []byte(`
      prefix1:
        field2: "value2"
    `)
	configPrefix1Field4Only := []byte(`
      prefix1:
        field4: "value4"
      `)
	configPrefix1Field2AndField3 := []byte(`
      prefix1:
        field2: "value2"
        field3: "value3"
      `)

	tests := []struct {
		description string
		config      []byte
		keyPrefix   string
		fields      []string
		wantResult  bool
	}{
		{
			description: "config is nil",
			config:      nil,
			keyPrefix:   "prefix1",
			fields:      []string{"field1", "field2", "field3"},
			wantResult:  false,
		},
		{
			description: "config is empty",
			config:      []byte{},
			keyPrefix:   "prefix1",
			fields:      []string{"field1", "field2", "field3"},
			wantResult:  false,
		},
		{
			description: "present - one field exists in config",
			config:      configPrefix1Field2Only,
			keyPrefix:   "prefix1",
			fields:      []string{"field1", "field2", "field3"},
			wantResult:  true,
		},
		{
			description: "present - many fields exist in config",
			config:      configPrefix1Field2AndField3,
			keyPrefix:   "prefix1",
			fields:      []string{"field1", "field2", "field3"},
			wantResult:  true,
		},
		{
			description: "not present - field not found",
			config:      configPrefix1Field4Only,
			keyPrefix:   "prefix1",
			fields:      []string{"field1", "field2", "field3"},
			wantResult:  false,
		},
		{
			description: "not present - field exists but with a different prefix",
			config:      configPrefix1Field2Only,
			keyPrefix:   "prefix2",
			fields:      []string{"field1", "field2", "field3"},
			wantResult:  false,
		},
		{
			description: "not present - fields is nil",
			config:      configPrefix1Field2Only,
			keyPrefix:   "prefix1",
			fields:      nil,
			wantResult:  false,
		},
		{
			description: "not present - fields is empty",
			config:      configPrefix1Field2Only,
			keyPrefix:   "prefix1",
			fields:      []string{},
			wantResult:  false,
		},
	}

	for _, tt := range tests {
		v := viper.New()
		v.SetConfigType("yaml")
		v.ReadConfig(bytes.NewBuffer(tt.config))

		result := isConfigInfoPresent(v, tt.keyPrefix, tt.fields)
		assert.Equal(t, tt.wantResult, result, tt.description)
	}
}

func TestNegativeRequestSize(t *testing.T) {
	cfg, v := newDefaultConfig(t)
	cfg.MaxRequestSize = -1
	assertOneError(t, cfg.validate(v), "cfg.max_request_size must be >= 0. Got -1")
}

func TestNegativePrometheusTimeout(t *testing.T) {
	cfg, v := newDefaultConfig(t)
	cfg.Metrics.Prometheus.Port = 8001
	cfg.Metrics.Prometheus.TimeoutMillisRaw = 0
	assertOneError(t, cfg.validate(v), "metrics.prometheus.timeout_ms must be positive if metrics.prometheus.port is defined. Got timeout=0 and port=8001")
}

func TestInvalidHostVendorID(t *testing.T) {
	tests := []struct {
		description  string
		vendorID     int
		wantErrorMsg string
	}{
		{
			description:  "Negative GDPR.HostVendorID",
			vendorID:     -1,
			wantErrorMsg: "gdpr.host_vendor_id must be in the range [0, 65535]. Got -1",
		},
		{
			description:  "Overflowed GDPR.HostVendorID",
			vendorID:     (0xffff) + 1,
			wantErrorMsg: "gdpr.host_vendor_id must be in the range [0, 65535]. Got 65536",
		},
	}

	for _, tt := range tests {
		cfg, v := newDefaultConfig(t)
		cfg.GDPR.HostVendorID = tt.vendorID
		errs := cfg.validate(v)

		assert.Equal(t, 1, len(errs), tt.description)
		assert.EqualError(t, errs[0], tt.wantErrorMsg, tt.description)
	}
}

func TestInvalidAMPException(t *testing.T) {
	cfg, v := newDefaultConfig(t)
	cfg.GDPR.AMPException = true
	assertOneError(t, cfg.validate(v), "gdpr.amp_exception has been discontinued and must be removed from your config. If you need to disable GDPR for AMP, you may do so per-account (gdpr.integration_enabled.amp) or at the host level for the default account (account_defaults.gdpr.integration_enabled.amp)")
}

func TestInvalidGDPRDefaultValue(t *testing.T) {
	cfg, v := newDefaultConfig(t)
	cfg.GDPR.DefaultValue = "2"
	assertOneError(t, cfg.validate(v), "gdpr.default_value must be 0 or 1")
}

func TestMissingGDPRDefaultValue(t *testing.T) {
	v := viper.New()

	cfg, _ := newDefaultConfig(t)
	assertOneError(t, cfg.validate(v), "gdpr.default_value is required and must be specified")
}

func TestInvalidEnforceAlgo(t *testing.T) {
	cfg, v := newDefaultConfig(t)
	cfg.GDPR.TCF2.Purpose1.EnforceAlgo = ""
	cfg.GDPR.TCF2.Purpose2.EnforceAlgo = TCF2EnforceAlgoFull
	cfg.GDPR.TCF2.Purpose3.EnforceAlgo = TCF2EnforceAlgoBasic
	cfg.GDPR.TCF2.Purpose4.EnforceAlgo = TCF2EnforceAlgoFull
	cfg.GDPR.TCF2.Purpose5.EnforceAlgo = "invalid1"
	cfg.GDPR.TCF2.Purpose6.EnforceAlgo = "invalid2"
	cfg.GDPR.TCF2.Purpose7.EnforceAlgo = TCF2EnforceAlgoFull
	cfg.GDPR.TCF2.Purpose8.EnforceAlgo = TCF2EnforceAlgoBasic
	cfg.GDPR.TCF2.Purpose9.EnforceAlgo = TCF2EnforceAlgoFull
	cfg.GDPR.TCF2.Purpose10.EnforceAlgo = "invalid3"

	errs := cfg.validate(v)

	expectedErrs := []error{
		errors.New("gdpr.tcf2.purpose1.enforce_algo must be \"basic\" or \"full\". Got "),
		errors.New("gdpr.tcf2.purpose5.enforce_algo must be \"basic\" or \"full\". Got invalid1"),
		errors.New("gdpr.tcf2.purpose6.enforce_algo must be \"basic\" or \"full\". Got invalid2"),
		errors.New("gdpr.tcf2.purpose10.enforce_algo must be \"basic\" or \"full\". Got invalid3"),
	}
	assert.ElementsMatch(t, errs, expectedErrs, "gdpr.tcf2.purposeX.enforce_algo should prevent invalid values but it doesn't")
}

func TestNegativeCurrencyConverterFetchInterval(t *testing.T) {
	v := viper.New()
	v.Set("gdpr.default_value", "0")

	cfg := Configuration{
		CurrencyConverter: CurrencyConverter{
			FetchIntervalSeconds: -1,
		},
	}
	err := cfg.validate(v)
	assert.NotNil(t, err, "cfg.currency_converter.fetch_interval_seconds should prevent negative values, but it doesn't")
}

func TestOverflowedCurrencyConverterFetchInterval(t *testing.T) {
	v := viper.New()
	v.Set("gdpr.default_value", "0")

	cfg := Configuration{
		CurrencyConverter: CurrencyConverter{
			FetchIntervalSeconds: (0xffff) + 1,
		},
	}
	err := cfg.validate(v)
	assert.NotNil(t, err, "cfg.currency_converter.fetch_interval_seconds prevent values over %d, but it doesn't", 0xffff)
}

func TestLimitTimeout(t *testing.T) {
	doTimeoutTest(t, 10, 15, 10, 0)
	doTimeoutTest(t, 10, 0, 10, 0)
	doTimeoutTest(t, 5, 5, 10, 0)
	doTimeoutTest(t, 15, 15, 0, 0)
	doTimeoutTest(t, 15, 0, 20, 15)
}

func TestCookieSizeError(t *testing.T) {
	testCases := []struct {
		description string
		cookieSize  int
		expectError bool
	}{
		{"MIN_COOKIE_SIZE_BYTES + 1", MIN_COOKIE_SIZE_BYTES + 1, false},
		{"MIN_COOKIE_SIZE_BYTES", MIN_COOKIE_SIZE_BYTES, false},
		{"MIN_COOKIE_SIZE_BYTES - 1", MIN_COOKIE_SIZE_BYTES - 1, true},
		{"Zero", 0, false},
		{"Negative", -100, true},
	}

	for _, test := range testCases {
		resultErr := isValidCookieSize(test.cookieSize)

		if test.expectError {
			assert.Error(t, resultErr, test.description)
		} else {
			assert.NoError(t, resultErr, test.description)
		}
	}
}

func TestNewCallsRequestValidation(t *testing.T) {
	testCases := []struct {
		description       string
		privateIPNetworks string
		expectedError     string
		expectedIPs       []net.IPNet
	}{
		{
			description:       "Valid",
			privateIPNetworks: `["1.1.1.0/24"]`,
			expectedIPs:       []net.IPNet{{IP: net.IP{1, 1, 1, 0}, Mask: net.CIDRMask(24, 32)}},
		},
		{
			description:       "Invalid",
			privateIPNetworks: `["1"]`,
			expectedError:     "Invalid private IPv4 networks: '1'",
		},
	}

	for _, test := range testCases {
		v := viper.New()
		SetupViper(v, "", bidderInfos)
		v.Set("gdpr.default_value", "0")
		v.SetConfigType("yaml")
		v.ReadConfig(bytes.NewBuffer([]byte(
			`request_validation:
    ipv4_private_networks: ` + test.privateIPNetworks)))

		result, resultErr := New(v, bidderInfos, mockNormalizeBidderName)

		if test.expectedError == "" {
			assert.NoError(t, resultErr, test.description+":err")
			assert.ElementsMatch(t, test.expectedIPs, result.RequestValidation.IPv4PrivateNetworksParsed, test.description+":parsed")
		} else {
			assert.Error(t, resultErr, test.description+":err")
		}
	}
}

func TestValidateDebug(t *testing.T) {
	cfg, v := newDefaultConfig(t)
	cfg.Debug.TimeoutNotification.SamplingRate = 1.1

	err := cfg.validate(v)
	assert.NotNil(t, err, "cfg.debug.timeout_notification.sampling_rate should not be allowed to be greater than 1.0, but it was allowed")
}

func TestValidateAccountsConfigRestrictions(t *testing.T) {
	cfg, v := newDefaultConfig(t)
	cfg.Accounts.Files.Enabled = true
	cfg.Accounts.HTTP.Endpoint = "http://localhost"
	cfg.Accounts.Database.ConnectionInfo.Database = "accounts"

	errs := cfg.validate(v)
	assert.Len(t, errs, 1)
	assert.Contains(t, errs, errors.New("accounts.database: retrieving accounts via database not available, use accounts.files"))
}

func newDefaultConfig(t *testing.T) (*Configuration, *viper.Viper) {
	v := viper.New()
	SetupViper(v, "", bidderInfos)
	v.Set("gdpr.default_value", "0")
	v.SetConfigType("yaml")
	cfg, err := New(v, bidderInfos, mockNormalizeBidderName)
	assert.NoError(t, err, "Setting up config should work but it doesn't")
	return cfg, v
}

func assertOneError(t *testing.T, errs []error, message string) {
	if !assert.Len(t, errs, 1) {
		return
	}
	assert.EqualError(t, errs[0], message)
}

func doTimeoutTest(t *testing.T, expected int, requested int, max uint64, def uint64) {
	t.Helper()
	cfg := AuctionTimeouts{
		Default: def,
		Max:     max,
	}
	expectedDuration := time.Duration(expected) * time.Millisecond
	limited := cfg.LimitAuctionTimeout(time.Duration(requested) * time.Millisecond)
	assert.Equal(t, limited, expectedDuration, "Expected %dms timeout, got %dms", expectedDuration, limited/time.Millisecond)
}

func TestSpecialFeature1VendorExceptionMap(t *testing.T) {
	baseConfig := []byte(`
    gdpr:
      default_value: 0
      tcf2:
        special_feature1:
          vendor_exceptions: `)

	tests := []struct {
		description             string
		configVendorExceptions  []byte
		wantVendorExceptions    []openrtb_ext.BidderName
		wantVendorExceptionsMap map[openrtb_ext.BidderName]struct{}
	}{
		{
			description:             "nil vendor exceptions",
			configVendorExceptions:  []byte(`null`),
			wantVendorExceptions:    []openrtb_ext.BidderName{},
			wantVendorExceptionsMap: map[openrtb_ext.BidderName]struct{}{},
		},
		{
			description:             "no vendor exceptions",
			configVendorExceptions:  []byte(`[]`),
			wantVendorExceptions:    []openrtb_ext.BidderName{},
			wantVendorExceptionsMap: map[openrtb_ext.BidderName]struct{}{},
		},
		{
			description:             "one vendor exception",
			configVendorExceptions:  []byte(`["vendor1"]`),
			wantVendorExceptions:    []openrtb_ext.BidderName{openrtb_ext.BidderName("vendor1")},
			wantVendorExceptionsMap: map[openrtb_ext.BidderName]struct{}{openrtb_ext.BidderName("vendor1"): {}},
		},
		{
			description:             "many exceptions",
			configVendorExceptions:  []byte(`["vendor1","vendor2"]`),
			wantVendorExceptions:    []openrtb_ext.BidderName{openrtb_ext.BidderName("vendor1"), openrtb_ext.BidderName("vendor2")},
			wantVendorExceptionsMap: map[openrtb_ext.BidderName]struct{}{openrtb_ext.BidderName("vendor1"): {}, openrtb_ext.BidderName("vendor2"): {}},
		},
	}

	for _, tt := range tests {
		config := append(baseConfig, tt.configVendorExceptions...)

		v := viper.New()
		SetupViper(v, "", bidderInfos)
		v.SetConfigType("yaml")
		v.ReadConfig(bytes.NewBuffer(config))
		cfg, err := New(v, bidderInfos, mockNormalizeBidderName)
		assert.NoError(t, err, "Setting up config error", tt.description)

		assert.Equal(t, tt.wantVendorExceptions, cfg.GDPR.TCF2.SpecialFeature1.VendorExceptions, tt.description)
		assert.Equal(t, tt.wantVendorExceptionsMap, cfg.GDPR.TCF2.SpecialFeature1.VendorExceptionMap, tt.description)
	}
}

func TestSetConfigBidderInfoNillableFields(t *testing.T) {
	falseValue := false
	trueValue := true

	bidder1ConfigFalses := []byte(`
    adapters:
      bidder1:
        disabled: false
        modifyingVastXmlAllowed: false`)
	bidder1ConfigTrues := []byte(`
    adapters:
      bidder1:
        disabled: true
        modifyingVastXmlAllowed: true`)
	bidder1ConfigNils := []byte(`
    adapters:
      bidder1:
        disabled: null
        modifyingVastXmlAllowed: null`)
	bidder1Bidder2ConfigMixed := []byte(`
    adapters:
      bidder1:
        disabled: true
        modifyingVastXmlAllowed: false
      bidder2:
        disabled: false
        modifyingVastXmlAllowed: true`)

	tests := []struct {
		name        string
		rawConfig   []byte
		bidderInfos BidderInfos
		expected    nillableFieldBidderInfos
		expectError bool
	}{
		{
			name:     "viper and bidder infos are nil",
			expected: nil,
		},
		{
			name:        "viper is nil",
			bidderInfos: map[string]BidderInfo{},
			expected:    nil,
		},
		{
			name:      "bidder infos is nil",
			rawConfig: []byte{},
			expected:  nil,
		},
		{
			name:        "bidder infos is empty",
			bidderInfos: map[string]BidderInfo{},
			expected:    nil,
		},
		{
			name: "one: bidder info has nillable fields as false, viper has as nil",
			bidderInfos: map[string]BidderInfo{
				"bidder1": {Disabled: false, ModifyingVastXmlAllowed: false},
			},
			rawConfig: bidder1ConfigNils,
			expected: nillableFieldBidderInfos{
				"bidder1": nillableFieldBidderInfo{
					nillableFields: bidderInfoNillableFields{
						Disabled:                nil,
						ModifyingVastXmlAllowed: nil,
					},
					bidderInfo: BidderInfo{Disabled: false, ModifyingVastXmlAllowed: false},
				},
			},
		},
		{
			name: "one: bidder info has nillable fields as false, viper has as false",
			bidderInfos: map[string]BidderInfo{
				"bidder1": {Disabled: false, ModifyingVastXmlAllowed: false},
			},
			rawConfig: bidder1ConfigFalses,
			expected: nillableFieldBidderInfos{
				"bidder1": nillableFieldBidderInfo{
					nillableFields: bidderInfoNillableFields{
						Disabled:                &falseValue,
						ModifyingVastXmlAllowed: &falseValue,
					},
					bidderInfo: BidderInfo{Disabled: false, ModifyingVastXmlAllowed: false},
				},
			},
		},
		{
			name: "one: bidder info has nillable fields as false, viper has as true",
			bidderInfos: map[string]BidderInfo{
				"bidder1": {Disabled: false, ModifyingVastXmlAllowed: false},
			},
			rawConfig: bidder1ConfigTrues,
			expected: nillableFieldBidderInfos{
				"bidder1": nillableFieldBidderInfo{
					nillableFields: bidderInfoNillableFields{
						Disabled:                &trueValue,
						ModifyingVastXmlAllowed: &trueValue,
					},
					bidderInfo: BidderInfo{Disabled: false, ModifyingVastXmlAllowed: false},
				},
			},
		},
		{
			name: "many with extra info: bidder infos have nillable fields as false and true, viper has as true and false",
			bidderInfos: map[string]BidderInfo{
				"bidder1": {Disabled: false, ModifyingVastXmlAllowed: true, Endpoint: "endpoint a"},
				"bidder2": {Disabled: true, ModifyingVastXmlAllowed: false, Endpoint: "endpoint b"},
			},
			rawConfig: bidder1Bidder2ConfigMixed,
			expected: nillableFieldBidderInfos{
				"bidder1": nillableFieldBidderInfo{
					nillableFields: bidderInfoNillableFields{
						Disabled:                &trueValue,
						ModifyingVastXmlAllowed: &falseValue,
					},
					bidderInfo: BidderInfo{Disabled: false, ModifyingVastXmlAllowed: true, Endpoint: "endpoint a"},
				},
				"bidder2": nillableFieldBidderInfo{
					nillableFields: bidderInfoNillableFields{
						Disabled:                &falseValue,
						ModifyingVastXmlAllowed: &trueValue,
					},
					bidderInfo: BidderInfo{Disabled: true, ModifyingVastXmlAllowed: false, Endpoint: "endpoint b"},
				},
			},
		},
	}

	for _, tt := range tests {
		t.Run(tt.name, func(t *testing.T) {
			v := viper.New()
			v.SetConfigType("yaml")
			for bidderName := range tt.bidderInfos {
				setBidderDefaults(v, strings.ToLower(bidderName))
			}
			v.ReadConfig(bytes.NewBuffer(tt.rawConfig))

			result, err := setConfigBidderInfoNillableFields(v, tt.bidderInfos)

			assert.Equal(t, tt.expected, result)
			if tt.expectError {
				assert.NotNil(t, err)
			} else {
				assert.Nil(t, err)
			}
		})
	}
}

func TestTCF2PurposeEnforced(t *testing.T) {
	tests := []struct {
		description          string
		givePurposeConfigNil bool
		givePurpose1Enforced bool
		givePurpose2Enforced bool
		givePurpose          consentconstants.Purpose
		wantEnforced         bool
	}{
		{
			description:          "Purpose config is nil",
			givePurposeConfigNil: true,
			givePurpose:          1,
			wantEnforced:         false,
		},
		{
			description:          "Purpose 1 Enforced set to true",
			givePurpose1Enforced: true,
			givePurpose:          1,
			wantEnforced:         true,
		},
		{
			description:          "Purpose 1 Enforced set to false",
			givePurpose1Enforced: false,
			givePurpose:          1,
			wantEnforced:         false,
		},
		{
			description:          "Purpose 2 Enforced set to true",
			givePurpose2Enforced: true,
			givePurpose:          2,
			wantEnforced:         true,
		},
	}

	for _, tt := range tests {
		tcf2 := TCF2{}

		if !tt.givePurposeConfigNil {
			tcf2.PurposeConfigs = map[consentconstants.Purpose]*TCF2Purpose{
				1: {
					EnforcePurpose: tt.givePurpose1Enforced,
				},
				2: {
					EnforcePurpose: tt.givePurpose2Enforced,
				},
			}
		}

		value := tcf2.PurposeEnforced(tt.givePurpose)

		assert.Equal(t, tt.wantEnforced, value, tt.description)
	}
}

func TestTCF2PurposeEnforcementAlgo(t *testing.T) {
	tests := []struct {
		description          string
		givePurposeConfigNil bool
		givePurpose1Algo     TCF2EnforcementAlgo
		givePurpose2Algo     TCF2EnforcementAlgo
		givePurpose          consentconstants.Purpose
		wantAlgo             TCF2EnforcementAlgo
	}{
		{
			description:          "Purpose config is nil",
			givePurposeConfigNil: true,
			givePurpose:          1,
			wantAlgo:             TCF2FullEnforcement,
		},
		{
			description:      "Purpose 1 enforcement algo set to basic",
			givePurpose1Algo: TCF2BasicEnforcement,
			givePurpose:      1,
			wantAlgo:         TCF2BasicEnforcement,
		},
		{
			description:      "Purpose 1 enforcement algo set to full",
			givePurpose1Algo: TCF2FullEnforcement,
			givePurpose:      1,
			wantAlgo:         TCF2FullEnforcement,
		},
		{
			description:      "Purpose 2 Enforcement algo set to basic",
			givePurpose2Algo: TCF2BasicEnforcement,
			givePurpose:      2,
			wantAlgo:         TCF2BasicEnforcement,
		},
	}

	for _, tt := range tests {
		tcf2 := TCF2{}

		if !tt.givePurposeConfigNil {
			tcf2.PurposeConfigs = map[consentconstants.Purpose]*TCF2Purpose{
				1: {
					EnforceAlgoID: tt.givePurpose1Algo,
				},
				2: {
					EnforceAlgoID: tt.givePurpose2Algo,
				},
			}
		}

		value := tcf2.PurposeEnforcementAlgo(tt.givePurpose)

		assert.Equal(t, tt.wantAlgo, value, tt.description)
	}
}

func TestTCF2PurposeEnforcingVendors(t *testing.T) {
	tests := []struct {
		description           string
		givePurposeConfigNil  bool
		givePurpose1Enforcing bool
		givePurpose2Enforcing bool
		givePurpose           consentconstants.Purpose
		wantEnforcing         bool
	}{
		{
			description:          "Purpose config is nil",
			givePurposeConfigNil: true,
			givePurpose:          1,
			wantEnforcing:        false,
		},
		{
			description:           "Purpose 1 Enforcing set to true",
			givePurpose1Enforcing: true,
			givePurpose:           1,
			wantEnforcing:         true,
		},
		{
			description:           "Purpose 1 Enforcing set to false",
			givePurpose1Enforcing: false,
			givePurpose:           1,
			wantEnforcing:         false,
		},
		{
			description:           "Purpose 2 Enforcing set to true",
			givePurpose2Enforcing: true,
			givePurpose:           2,
			wantEnforcing:         true,
		},
	}

	for _, tt := range tests {
		tcf2 := TCF2{}

		if !tt.givePurposeConfigNil {
			tcf2.PurposeConfigs = map[consentconstants.Purpose]*TCF2Purpose{
				1: {
					EnforceVendors: tt.givePurpose1Enforcing,
				},
				2: {
					EnforceVendors: tt.givePurpose2Enforcing,
				},
			}
		}

		value := tcf2.PurposeEnforcingVendors(tt.givePurpose)

		assert.Equal(t, tt.wantEnforcing, value, tt.description)
	}
}

func TestTCF2PurposeVendorExceptions(t *testing.T) {
	tests := []struct {
		description              string
		givePurposeConfigNil     bool
		givePurpose1ExceptionMap map[string]struct{}
		givePurpose2ExceptionMap map[string]struct{}
		givePurpose              consentconstants.Purpose
		wantExceptionMap         map[string]struct{}
	}{
		{
			description:          "Purpose config is nil",
			givePurposeConfigNil: true,
			givePurpose:          1,
			wantExceptionMap:     map[string]struct{}{},
		},
		{
			description:      "Nil - exception map not defined for purpose",
			givePurpose:      1,
			wantExceptionMap: map[string]struct{}{},
		},
		{
			description:              "Empty - exception map empty for purpose",
			givePurpose:              1,
			givePurpose1ExceptionMap: map[string]struct{}{},
			wantExceptionMap:         map[string]struct{}{},
		},
		{
			description:              "Nonempty - exception map with multiple entries for purpose",
			givePurpose:              1,
			givePurpose1ExceptionMap: map[string]struct{}{"rubicon": {}, "appnexus": {}, "index": {}},
			wantExceptionMap:         map[string]struct{}{"rubicon": {}, "appnexus": {}, "index": {}},
		},
		{
			description:              "Nonempty - exception map with multiple entries for different purpose",
			givePurpose:              2,
			givePurpose1ExceptionMap: map[string]struct{}{"rubicon": {}, "appnexus": {}, "index": {}},
			givePurpose2ExceptionMap: map[string]struct{}{"rubicon": {}, "appnexus": {}, "openx": {}},
			wantExceptionMap:         map[string]struct{}{"rubicon": {}, "appnexus": {}, "openx": {}},
		},
	}

	for _, tt := range tests {
		tcf2 := TCF2{}

		if !tt.givePurposeConfigNil {
			tcf2.PurposeConfigs = map[consentconstants.Purpose]*TCF2Purpose{
				1: {
					VendorExceptionMap: tt.givePurpose1ExceptionMap,
				},
				2: {
					VendorExceptionMap: tt.givePurpose2ExceptionMap,
				},
			}
		}

		value := tcf2.PurposeVendorExceptions(tt.givePurpose)

		assert.Equal(t, tt.wantExceptionMap, value, tt.description)
	}
}

func TestTCF2FeatureOneVendorException(t *testing.T) {
	tests := []struct {
		description           string
		giveExceptionMap      map[openrtb_ext.BidderName]struct{}
		giveBidder            openrtb_ext.BidderName
		wantIsVendorException bool
	}{
		{
			description:           "Nil - exception map not defined",
			giveBidder:            "appnexus",
			wantIsVendorException: false,
		},
		{
			description:           "Empty - exception map empty",
			giveExceptionMap:      map[openrtb_ext.BidderName]struct{}{},
			giveBidder:            "appnexus",
			wantIsVendorException: false,
		},
		{
			description:           "One - bidder found in exception map containing one entry",
			giveExceptionMap:      map[openrtb_ext.BidderName]struct{}{"appnexus": {}},
			giveBidder:            "appnexus",
			wantIsVendorException: true,
		},
		{
			description:           "Many - bidder found in exception map containing multiple entries",
			giveExceptionMap:      map[openrtb_ext.BidderName]struct{}{"rubicon": {}, "appnexus": {}, "index": {}},
			giveBidder:            "appnexus",
			wantIsVendorException: true,
		},
		{
			description:           "Many - bidder not found in exception map containing multiple entries",
			giveExceptionMap:      map[openrtb_ext.BidderName]struct{}{"rubicon": {}, "appnexus": {}, "index": {}},
			giveBidder:            "openx",
			wantIsVendorException: false,
		},
	}

	for _, tt := range tests {
		tcf2 := TCF2{
			SpecialFeature1: TCF2SpecialFeature{
				VendorExceptionMap: tt.giveExceptionMap,
			},
		}

		value := tcf2.FeatureOneVendorException(tt.giveBidder)

		assert.Equal(t, tt.wantIsVendorException, value, tt.description)
	}
}

func TestUnpackDSADefault(t *testing.T) {
	tests := []struct {
		name      string
		giveDSA   *AccountDSA
		wantError bool
	}{
		{
			name:      "nil",
			giveDSA:   nil,
			wantError: false,
		},
		{
			name: "empty",
			giveDSA: &AccountDSA{
				Default: "",
			},
			wantError: false,
		},
		{
			name: "empty_json",
			giveDSA: &AccountDSA{
				Default: "{}",
			},
			wantError: false,
		},
		{
			name: "well_formed",
			giveDSA: &AccountDSA{
				Default: "{\"dsarequired\":3,\"pubrender\":1,\"datatopub\":2,\"transparency\":[{\"domain\":\"domain.com\",\"dsaparams\":[1]}]}",
			},
			wantError: false,
		},
		{
			name: "well_formed_with_extra_fields",
			giveDSA: &AccountDSA{
				Default: "{\"unmappedkey\":\"unmappedvalue\",\"dsarequired\":3,\"pubrender\":1,\"datatopub\":2,\"transparency\":[{\"domain\":\"domain.com\",\"dsaparams\":[1]}]}",
			},
			wantError: false,
		},
		{
			name: "invalid_type",
			giveDSA: &AccountDSA{
				Default: "{\"dsarequired\":\"invalid\",\"pubrender\":1,\"datatopub\":2,\"transparency\":[{\"domain\":\"domain.com\",\"dsaparams\":[1]}]}",
			},
			wantError: true,
		},
		{
			name: "invalid_malformed_missing_colon",
			giveDSA: &AccountDSA{
				Default: "{\"dsarequired\"3,\"pubrender\":1,\"datatopub\":2,\"transparency\":[{\"domain\":\"domain.com\",\"dsaparams\":[1]}]}",
			},
			wantError: true,
		},
	}

	for _, tt := range tests {
		t.Run(tt.name, func(t *testing.T) {
			err := UnpackDSADefault(tt.giveDSA)
			if tt.wantError {
				assert.Error(t, err)
			} else {
				assert.NoError(t, err)
			}
		})
	}
}<|MERGE_RESOLUTION|>--- conflicted
+++ resolved
@@ -528,16 +528,13 @@
             anon_keep_bits: 50
         ipv4:
             anon_keep_bits: 20
-<<<<<<< HEAD
         dsa:
             default: "{\"dsarequired\":3,\"pubrender\":1,\"datatopub\":2,\"transparency\":[{\"domain\":\"domain.com\",\"dsaparams\":[1]}]}"
             gdpr_only: true
-=======
         privacysandbox:
             cookiedeprecation:
                 enabled: true
                 ttl_sec: 86400
->>>>>>> 9070008f
 tmax_adjustments:
   enabled: true
   bidder_response_duration_min_ms: 700
