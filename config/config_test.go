package config

import (
	"bytes"
	"errors"
	"net"
	"os"
	"testing"
	"time"

	"github.com/prebid/go-gdpr/consentconstants"
	"github.com/prebid/prebid-server/openrtb_ext"
	"github.com/spf13/viper"
	"github.com/stretchr/testify/assert"
)

var bidderInfos = BidderInfos{
	"bidder1": BidderInfo{
		Endpoint:   "http://bidder1.com",
		Maintainer: &MaintainerInfo{Email: "maintainer@bidder1.com"},
		Capabilities: &CapabilitiesInfo{
			App: &PlatformInfo{
				MediaTypes: []openrtb_ext.BidType{openrtb_ext.BidTypeBanner},
			},
		},
	},
	"bidder2": BidderInfo{
		Endpoint:   "http://bidder2.com",
		Maintainer: &MaintainerInfo{Email: "maintainer@bidder2.com"},
		Capabilities: &CapabilitiesInfo{
			App: &PlatformInfo{
				MediaTypes: []openrtb_ext.BidType{openrtb_ext.BidTypeBanner},
			},
		},
		UserSyncURL: "http://bidder2.com/usersync",
	},
}

func TestExternalCacheURLValidate(t *testing.T) {
	testCases := []struct {
		desc      string
		data      ExternalCache
		expErrors int
	}{
		{
			desc:      "With http://",
			data:      ExternalCache{Host: "http://www.google.com", Path: "/path/v1"},
			expErrors: 1,
		},
		{
			desc:      "Without http://",
			data:      ExternalCache{Host: "www.google.com", Path: "/path/v1"},
			expErrors: 0,
		},
		{
			desc:      "No scheme but '//' prefix",
			data:      ExternalCache{Host: "//www.google.com", Path: "/path/v1"},
			expErrors: 1,
		},
		{
			desc:      "// appears twice",
			data:      ExternalCache{Host: "//www.google.com//", Path: "path/v1"},
			expErrors: 1,
		},
		{
			desc:      "Host has an only // value",
			data:      ExternalCache{Host: "//", Path: "path/v1"},
			expErrors: 1,
		},
		{
			desc:      "only scheme host, valid path",
			data:      ExternalCache{Host: "http://", Path: "/path/v1"},
			expErrors: 1,
		},
		{
			desc:      "No host, path only",
			data:      ExternalCache{Host: "", Path: "path/v1"},
			expErrors: 1,
		},
		{
			desc:      "No host, nor path",
			data:      ExternalCache{Host: "", Path: ""},
			expErrors: 0,
		},
		{
			desc:      "Invalid http at the end",
			data:      ExternalCache{Host: "www.google.com", Path: "http://"},
			expErrors: 1,
		},
		{
			desc:      "Host has an unknown scheme",
			data:      ExternalCache{Host: "unknownscheme://host", Path: "/path/v1"},
			expErrors: 1,
		},
		{
			desc:      "Wrong colon side in scheme",
			data:      ExternalCache{Host: "http//:www.appnexus.com", Path: "/path/v1"},
			expErrors: 1,
		},
		{
			desc:      "Missing '/' in scheme",
			data:      ExternalCache{Host: "http:/www.appnexus.com", Path: "/path/v1"},
			expErrors: 1,
		},
		{
			desc:      "host with scheme, no path",
			data:      ExternalCache{Host: "http://www.appnexus.com", Path: ""},
			expErrors: 1,
		},
		{
			desc:      "scheme, no host nor path",
			data:      ExternalCache{Host: "http://", Path: ""},
			expErrors: 1,
		},
		{
			desc:      "Scheme Invalid",
			data:      ExternalCache{Scheme: "invalid", Host: "www.google.com", Path: "/path/v1"},
			expErrors: 1,
		},
		{
			desc:      "Scheme HTTP",
			data:      ExternalCache{Scheme: "http", Host: "www.google.com", Path: "/path/v1"},
			expErrors: 0,
		},
		{
			desc:      "Scheme HTTPS",
			data:      ExternalCache{Scheme: "https", Host: "www.google.com", Path: "/path/v1"},
			expErrors: 0,
		},
		{
			desc:      "Host with port",
			data:      ExternalCache{Scheme: "https", Host: "localhost:2424", Path: "/path/v1"},
			expErrors: 0,
		},
	}
	for _, test := range testCases {
		errs := test.data.validate([]error{})

		assert.Equal(t, test.expErrors, len(errs), "Test case threw unexpected number of errors. Desc: %s errMsg = %v \n", test.desc, errs)
	}
}

func TestDefaults(t *testing.T) {
	cfg, _ := newDefaultConfig(t)

	cmpInts(t, "port", cfg.Port, 8000)
	cmpInts(t, "admin_port", cfg.AdminPort, 6060)
	cmpInts(t, "auction_timeouts_ms.max", int(cfg.AuctionTimeouts.Max), 0)
	cmpInts(t, "max_request_size", int(cfg.MaxRequestSize), 1024*256)
	cmpInts(t, "host_cookie.ttl_days", int(cfg.HostCookie.TTL), 90)
	cmpInts(t, "host_cookie.max_cookie_size_bytes", cfg.HostCookie.MaxCookieSizeBytes, 0)
	cmpInts(t, "currency_converter.fetch_interval_seconds", cfg.CurrencyConverter.FetchIntervalSeconds, 1800)
	cmpStrings(t, "currency_converter.fetch_url", cfg.CurrencyConverter.FetchURL, "https://cdn.jsdelivr.net/gh/prebid/currency-file@1/latest.json")
	cmpBools(t, "account_required", cfg.AccountRequired, false)
	cmpInts(t, "metrics.influxdb.collection_rate_seconds", cfg.Metrics.Influxdb.MetricSendInterval, 20)
	cmpBools(t, "account_adapter_details", cfg.Metrics.Disabled.AccountAdapterDetails, false)
	cmpBools(t, "account_debug", cfg.Metrics.Disabled.AccountDebug, true)
	cmpBools(t, "account_stored_responses", cfg.Metrics.Disabled.AccountStoredResponses, true)
	cmpBools(t, "adapter_connections_metrics", cfg.Metrics.Disabled.AdapterConnectionMetrics, true)
	cmpBools(t, "adapter_gdpr_request_blocked", cfg.Metrics.Disabled.AdapterGDPRRequestBlocked, false)
	cmpStrings(t, "certificates_file", cfg.PemCertsFile, "")
	cmpBools(t, "stored_requests.filesystem.enabled", false, cfg.StoredRequests.Files.Enabled)
	cmpStrings(t, "stored_requests.filesystem.directorypath", "./stored_requests/data/by_id", cfg.StoredRequests.Files.Path)
	cmpBools(t, "auto_gen_source_tid", cfg.AutoGenSourceTID, true)
	cmpBools(t, "generate_bid_id", cfg.GenerateBidID, false)
	cmpStrings(t, "experiment.adscert.mode", cfg.Experiment.AdCerts.Mode, "off")
	cmpStrings(t, "experiment.adscert.inprocess.origin", cfg.Experiment.AdCerts.InProcess.Origin, "")
	cmpStrings(t, "experiment.adscert.inprocess.key", cfg.Experiment.AdCerts.InProcess.PrivateKey, "")
	cmpInts(t, "experiment.adscert.inprocess.domain_check_interval_seconds", cfg.Experiment.AdCerts.InProcess.DNSCheckIntervalInSeconds, 30)
	cmpInts(t, "experiment.adscert.inprocess.domain_renewal_interval_seconds", cfg.Experiment.AdCerts.InProcess.DNSRenewalIntervalInSeconds, 30)
	cmpStrings(t, "experiment.adscert.remote.url", cfg.Experiment.AdCerts.Remote.Url, "")
	cmpInts(t, "experiment.adscert.remote.signing_timeout_ms", cfg.Experiment.AdCerts.Remote.SigningTimeoutMs, 5)
	cmpNils(t, "host_schain_node", cfg.HostSChainNode)

	//Assert purpose VendorExceptionMap hash tables were built correctly
	expectedTCF2 := TCF2{
		Enabled: true,
		Purpose1: TCF2Purpose{
			Enabled:            true,
			EnforceAlgo:        TCF2FullEnforcement,
			EnforcePurpose:     true,
			EnforceVendors:     true,
			VendorExceptions:   []openrtb_ext.BidderName{},
			VendorExceptionMap: map[openrtb_ext.BidderName]struct{}{},
		},
		Purpose2: TCF2Purpose{
			Enabled:            true,
			EnforceAlgo:        TCF2FullEnforcement,
			EnforcePurpose:     true,
			EnforceVendors:     true,
			VendorExceptions:   []openrtb_ext.BidderName{},
			VendorExceptionMap: map[openrtb_ext.BidderName]struct{}{},
		},
		Purpose3: TCF2Purpose{
			Enabled:            true,
			EnforceAlgo:        TCF2FullEnforcement,
			EnforcePurpose:     true,
			EnforceVendors:     true,
			VendorExceptions:   []openrtb_ext.BidderName{},
			VendorExceptionMap: map[openrtb_ext.BidderName]struct{}{},
		},
		Purpose4: TCF2Purpose{
			Enabled:            true,
			EnforceAlgo:        TCF2FullEnforcement,
			EnforcePurpose:     true,
			EnforceVendors:     true,
			VendorExceptions:   []openrtb_ext.BidderName{},
			VendorExceptionMap: map[openrtb_ext.BidderName]struct{}{},
		},
		Purpose5: TCF2Purpose{
			Enabled:            true,
			EnforceAlgo:        TCF2FullEnforcement,
			EnforcePurpose:     true,
			EnforceVendors:     true,
			VendorExceptions:   []openrtb_ext.BidderName{},
			VendorExceptionMap: map[openrtb_ext.BidderName]struct{}{},
		},
		Purpose6: TCF2Purpose{
			Enabled:            true,
			EnforceAlgo:        TCF2FullEnforcement,
			EnforcePurpose:     true,
			EnforceVendors:     true,
			VendorExceptions:   []openrtb_ext.BidderName{},
			VendorExceptionMap: map[openrtb_ext.BidderName]struct{}{},
		},
		Purpose7: TCF2Purpose{
			Enabled:            true,
			EnforceAlgo:        TCF2FullEnforcement,
			EnforcePurpose:     true,
			EnforceVendors:     true,
			VendorExceptions:   []openrtb_ext.BidderName{},
			VendorExceptionMap: map[openrtb_ext.BidderName]struct{}{},
		},
		Purpose8: TCF2Purpose{
			Enabled:            true,
			EnforceAlgo:        TCF2FullEnforcement,
			EnforcePurpose:     true,
			EnforceVendors:     true,
			VendorExceptions:   []openrtb_ext.BidderName{},
			VendorExceptionMap: map[openrtb_ext.BidderName]struct{}{},
		},
		Purpose9: TCF2Purpose{
			Enabled:            true,
			EnforceAlgo:        TCF2FullEnforcement,
			EnforcePurpose:     true,
			EnforceVendors:     true,
			VendorExceptions:   []openrtb_ext.BidderName{},
			VendorExceptionMap: map[openrtb_ext.BidderName]struct{}{},
		},
		Purpose10: TCF2Purpose{
			Enabled:            true,
			EnforceAlgo:        TCF2FullEnforcement,
			EnforcePurpose:     true,
			EnforceVendors:     true,
			VendorExceptions:   []openrtb_ext.BidderName{},
			VendorExceptionMap: map[openrtb_ext.BidderName]struct{}{},
		},
		SpecialFeature1: TCF2SpecialFeature{
			Enforce:            true,
			VendorExceptions:   []openrtb_ext.BidderName{},
			VendorExceptionMap: map[openrtb_ext.BidderName]struct{}{},
		},
		PurposeOneTreatment: TCF2PurposeOneTreatment{
			Enabled:       true,
			AccessAllowed: true,
		},
	}
	expectedTCF2.PurposeConfigs = map[consentconstants.Purpose]*TCF2Purpose{
		1:  &expectedTCF2.Purpose1,
		2:  &expectedTCF2.Purpose2,
		3:  &expectedTCF2.Purpose3,
		4:  &expectedTCF2.Purpose4,
		5:  &expectedTCF2.Purpose5,
		6:  &expectedTCF2.Purpose6,
		7:  &expectedTCF2.Purpose7,
		8:  &expectedTCF2.Purpose8,
		9:  &expectedTCF2.Purpose9,
		10: &expectedTCF2.Purpose10,
	}
	assert.Equal(t, expectedTCF2, cfg.GDPR.TCF2, "gdpr.tcf2")
}

var fullConfig = []byte(`
gdpr:
  host_vendor_id: 15
  default_value: "1"
  non_standard_publishers: ["pub1", "pub2"]
  eea_countries: ["eea1", "eea2"]
  tcf2:
    purpose1:
      enforce_vendors: false
      vendor_exceptions: ["foo1a", "foo1b"]
    purpose2:
      enabled: false
      enforce_algo: "full"
      enforce_purpose: false
      enforce_vendors: false
      vendor_exceptions: ["foo2"]
    purpose3:
      enforce_vendors: false
      vendor_exceptions: ["foo3"]
    purpose4:
      enforce_vendors: false
      vendor_exceptions: ["foo4"]
    purpose5:
      enforce_vendors: false
      vendor_exceptions: ["foo5"]
    purpose6:
      enforce_vendors: false
      vendor_exceptions: ["foo6"]
    purpose7:
      enforce_vendors: false
      vendor_exceptions: ["foo7"]
    purpose8:
      enforce_vendors: false
      vendor_exceptions: ["foo8"]
    purpose9:
      enforce_vendors: false
      vendor_exceptions: ["foo9"]
    purpose10:
      enforce_vendors: false
      vendor_exceptions: ["foo10"]
    special_feature1:
      vendor_exceptions: ["fooSP1"]
ccpa:
  enforce: true
lmt:
  enforce: true
host_cookie:
  cookie_name: userid
  family: prebid
  domain: cookies.prebid.org
  opt_out_url: http://prebid.org/optout
  opt_in_url: http://prebid.org/optin
  max_cookie_size_bytes: 32768
external_url: http://prebid-server.prebid.org/
host: prebid-server.prebid.org
port: 1234
admin_port: 5678
garbage_collector_threshold: 1
auction_timeouts_ms:
  max: 123
  default: 50
cache:
  scheme: http
  host: prebidcache.net
  query: uuid=%PBS_CACHE_UUID%
external_cache:
  scheme: https
  host: www.externalprebidcache.net
  path: /endpoints/cache
http_client:
  max_connections_per_host: 10
  max_idle_connections: 500
  max_idle_connections_per_host: 20
  idle_connection_timeout_seconds: 30
http_client_cache:
  max_connections_per_host: 5
  max_idle_connections: 1
  max_idle_connections_per_host: 2
  idle_connection_timeout_seconds: 3
currency_converter:
  fetch_url: https://currency.prebid.org
  fetch_interval_seconds: 1800
recaptcha_secret: asdfasdfasdfasdf
metrics:
  influxdb:
    host: upstream:8232
    database: metricsdb
    measurement: anyMeasurement
    username: admin
    password: admin1324
    align_timestamps: true
    metric_send_interval: 30
  disabled_metrics:
    account_adapter_details: true
    account_debug: false
    account_stored_responses: false
    adapter_connections_metrics: true
    adapter_gdpr_request_blocked: true
blacklisted_apps: ["spamAppID","sketchy-app-id"]
account_required: true
auto_gen_source_tid: false
certificates_file: /etc/ssl/cert.pem
request_validation:
    ipv4_private_networks: ["1.1.1.0/24"]
    ipv6_private_networks: ["1111::/16", "2222::/16"]
generate_bid_id: true
host_schain_node:
    asi: "pbshostcompany.com"
    sid: "00001"
    rid: "BidRequest"
    hp: 1
experiment:
    adscert:
        mode: inprocess
        inprocess:
            origin: "http://test.com"
            key: "ABC123"
            domain_check_interval_seconds: 40
            domain_renewal_interval_seconds : 60
        remote:
            url: ""
            signing_timeout_ms: 10
`)

var oldStoredRequestsConfig = []byte(`
stored_requests:
  filesystem: true
  directorypath: "/somepath"
`)

func cmpStrings(t *testing.T, key string, a string, b string) {
	t.Helper()
	assert.Equal(t, a, b, "%s: %s != %s", key, a, b)
}

func cmpInts(t *testing.T, key string, a int, b int) {
	t.Helper()
	assert.Equal(t, a, b, "%s: %d != %d", key, a, b)
}

func cmpInt8s(t *testing.T, key string, a *int8, b *int8) {
	t.Helper()
	assert.Equal(t, a, b, "%s: %d != %d", key, a, b)
}

func cmpBools(t *testing.T, key string, a bool, b bool) {
	t.Helper()
	assert.Equal(t, a, b, "%s: %t != %t", key, a, b)
}

func cmpNils(t *testing.T, key string, a interface{}) {
	t.Helper()
	assert.Nilf(t, a, "%s: %t != nil", key, a)
}

func TestFullConfig(t *testing.T) {
	int8One := int8(1)

	v := viper.New()
	SetupViper(v, "", bidderInfos)
	v.SetConfigType("yaml")
	v.ReadConfig(bytes.NewBuffer(fullConfig))
	cfg, err := New(v, bidderInfos)
	assert.NoError(t, err, "Setting up config should work but it doesn't")
	cmpStrings(t, "cookie domain", cfg.HostCookie.Domain, "cookies.prebid.org")
	cmpStrings(t, "cookie name", cfg.HostCookie.CookieName, "userid")
	cmpStrings(t, "cookie family", cfg.HostCookie.Family, "prebid")
	cmpStrings(t, "opt out", cfg.HostCookie.OptOutURL, "http://prebid.org/optout")
	cmpStrings(t, "opt in", cfg.HostCookie.OptInURL, "http://prebid.org/optin")
	cmpStrings(t, "external url", cfg.ExternalURL, "http://prebid-server.prebid.org/")
	cmpStrings(t, "host", cfg.Host, "prebid-server.prebid.org")
	cmpInts(t, "port", cfg.Port, 1234)
	cmpInts(t, "admin_port", cfg.AdminPort, 5678)
	cmpInts(t, "garbage_collector_threshold", cfg.GarbageCollectorThreshold, 1)
	cmpInts(t, "auction_timeouts_ms.default", int(cfg.AuctionTimeouts.Default), 50)
	cmpInts(t, "auction_timeouts_ms.max", int(cfg.AuctionTimeouts.Max), 123)
	cmpStrings(t, "cache.scheme", cfg.CacheURL.Scheme, "http")
	cmpStrings(t, "cache.host", cfg.CacheURL.Host, "prebidcache.net")
	cmpStrings(t, "cache.query", cfg.CacheURL.Query, "uuid=%PBS_CACHE_UUID%")
	cmpStrings(t, "external_cache.scheme", cfg.ExtCacheURL.Scheme, "https")
	cmpStrings(t, "external_cache.host", cfg.ExtCacheURL.Host, "www.externalprebidcache.net")
	cmpStrings(t, "external_cache.path", cfg.ExtCacheURL.Path, "/endpoints/cache")
	cmpInts(t, "http_client.max_connections_per_host", cfg.Client.MaxConnsPerHost, 10)
	cmpInts(t, "http_client.max_idle_connections", cfg.Client.MaxIdleConns, 500)
	cmpInts(t, "http_client.max_idle_connections_per_host", cfg.Client.MaxIdleConnsPerHost, 20)
	cmpInts(t, "http_client.idle_connection_timeout_seconds", cfg.Client.IdleConnTimeout, 30)
	cmpInts(t, "http_client_cache.max_connections_per_host", cfg.CacheClient.MaxConnsPerHost, 5)
	cmpInts(t, "http_client_cache.max_idle_connections", cfg.CacheClient.MaxIdleConns, 1)
	cmpInts(t, "http_client_cache.max_idle_connections_per_host", cfg.CacheClient.MaxIdleConnsPerHost, 2)
	cmpInts(t, "http_client_cache.idle_connection_timeout_seconds", cfg.CacheClient.IdleConnTimeout, 3)
	cmpInts(t, "gdpr.host_vendor_id", cfg.GDPR.HostVendorID, 15)
	cmpStrings(t, "gdpr.default_value", cfg.GDPR.DefaultValue, "1")
	cmpStrings(t, "host_schain_node.asi", cfg.HostSChainNode.ASI, "pbshostcompany.com")
	cmpStrings(t, "host_schain_node.sid", cfg.HostSChainNode.SID, "00001")
	cmpStrings(t, "host_schain_node.rid", cfg.HostSChainNode.RID, "BidRequest")
	cmpInt8s(t, "host_schain_node.hp", cfg.HostSChainNode.HP, &int8One)

	//Assert the NonStandardPublishers was correctly unmarshalled
	assert.Equal(t, []string{"pub1", "pub2"}, cfg.GDPR.NonStandardPublishers, "gdpr.non_standard_publishers")
	assert.Equal(t, map[string]struct{}{"pub1": {}, "pub2": {}}, cfg.GDPR.NonStandardPublisherMap, "gdpr.non_standard_publishers Hash Map")

	// Assert EEA Countries was correctly unmarshalled and the EEACountriesMap built correctly.
	assert.Equal(t, []string{"eea1", "eea2"}, cfg.GDPR.EEACountries, "gdpr.eea_countries")
	assert.Equal(t, map[string]struct{}{"eea1": {}, "eea2": {}}, cfg.GDPR.EEACountriesMap, "gdpr.eea_countries Hash Map")

	cmpBools(t, "ccpa.enforce", cfg.CCPA.Enforce, true)
	cmpBools(t, "lmt.enforce", cfg.LMT.Enforce, true)

	//Assert the NonStandardPublishers was correctly unmarshalled
	cmpStrings(t, "blacklisted_apps", cfg.BlacklistedApps[0], "spamAppID")
	cmpStrings(t, "blacklisted_apps", cfg.BlacklistedApps[1], "sketchy-app-id")

	//Assert the BlacklistedAppMap hash table was built correctly
	for i := 0; i < len(cfg.BlacklistedApps); i++ {
		cmpBools(t, "cfg.BlacklistedAppMap", cfg.BlacklistedAppMap[cfg.BlacklistedApps[i]], true)
	}

	//Assert purpose VendorExceptionMap hash tables were built correctly
	expectedTCF2 := TCF2{
		Enabled: true,
		Purpose1: TCF2Purpose{
			Enabled:            true, // true by default
			EnforceAlgo:        TCF2FullEnforcement,
			EnforcePurpose:     true,
			EnforceVendors:     false,
			VendorExceptions:   []openrtb_ext.BidderName{openrtb_ext.BidderName("foo1a"), openrtb_ext.BidderName("foo1b")},
			VendorExceptionMap: map[openrtb_ext.BidderName]struct{}{openrtb_ext.BidderName("foo1a"): {}, openrtb_ext.BidderName("foo1b"): {}},
		},
		Purpose2: TCF2Purpose{
			Enabled:            false,
			EnforceAlgo:        TCF2FullEnforcement,
			EnforcePurpose:     false,
			EnforceVendors:     false,
			VendorExceptions:   []openrtb_ext.BidderName{openrtb_ext.BidderName("foo2")},
			VendorExceptionMap: map[openrtb_ext.BidderName]struct{}{openrtb_ext.BidderName("foo2"): {}},
		},
		Purpose3: TCF2Purpose{
			Enabled:            true, // true by default
			EnforceAlgo:        TCF2FullEnforcement,
			EnforcePurpose:     true,
			EnforceVendors:     false,
			VendorExceptions:   []openrtb_ext.BidderName{openrtb_ext.BidderName("foo3")},
			VendorExceptionMap: map[openrtb_ext.BidderName]struct{}{openrtb_ext.BidderName("foo3"): {}},
		},
		Purpose4: TCF2Purpose{
			Enabled:            true, // true by default
			EnforceAlgo:        TCF2FullEnforcement,
			EnforcePurpose:     true,
			EnforceVendors:     false,
			VendorExceptions:   []openrtb_ext.BidderName{openrtb_ext.BidderName("foo4")},
			VendorExceptionMap: map[openrtb_ext.BidderName]struct{}{openrtb_ext.BidderName("foo4"): {}},
		},
		Purpose5: TCF2Purpose{
			Enabled:            true, // true by default
			EnforceAlgo:        TCF2FullEnforcement,
			EnforcePurpose:     true,
			EnforceVendors:     false,
			VendorExceptions:   []openrtb_ext.BidderName{openrtb_ext.BidderName("foo5")},
			VendorExceptionMap: map[openrtb_ext.BidderName]struct{}{openrtb_ext.BidderName("foo5"): {}},
		},
		Purpose6: TCF2Purpose{
			Enabled:            true, // true by default
			EnforceAlgo:        TCF2FullEnforcement,
			EnforcePurpose:     true,
			EnforceVendors:     false,
			VendorExceptions:   []openrtb_ext.BidderName{openrtb_ext.BidderName("foo6")},
			VendorExceptionMap: map[openrtb_ext.BidderName]struct{}{openrtb_ext.BidderName("foo6"): {}},
		},
		Purpose7: TCF2Purpose{
			Enabled:            true, // true by default
			EnforceAlgo:        TCF2FullEnforcement,
			EnforcePurpose:     true,
			EnforceVendors:     false,
			VendorExceptions:   []openrtb_ext.BidderName{openrtb_ext.BidderName("foo7")},
			VendorExceptionMap: map[openrtb_ext.BidderName]struct{}{openrtb_ext.BidderName("foo7"): {}},
		},
		Purpose8: TCF2Purpose{
			Enabled:            true, // true by default
			EnforceAlgo:        TCF2FullEnforcement,
			EnforcePurpose:     true,
			EnforceVendors:     false,
			VendorExceptions:   []openrtb_ext.BidderName{openrtb_ext.BidderName("foo8")},
			VendorExceptionMap: map[openrtb_ext.BidderName]struct{}{openrtb_ext.BidderName("foo8"): {}},
		},
		Purpose9: TCF2Purpose{
			Enabled:            true, // true by default
			EnforceAlgo:        TCF2FullEnforcement,
			EnforcePurpose:     true,
			EnforceVendors:     false,
			VendorExceptions:   []openrtb_ext.BidderName{openrtb_ext.BidderName("foo9")},
			VendorExceptionMap: map[openrtb_ext.BidderName]struct{}{openrtb_ext.BidderName("foo9"): {}},
		},
		Purpose10: TCF2Purpose{
			Enabled:            true, // true by default
			EnforceAlgo:        TCF2FullEnforcement,
			EnforcePurpose:     true,
			EnforceVendors:     false,
			VendorExceptions:   []openrtb_ext.BidderName{openrtb_ext.BidderName("foo10")},
			VendorExceptionMap: map[openrtb_ext.BidderName]struct{}{openrtb_ext.BidderName("foo10"): {}},
		},
		SpecialFeature1: TCF2SpecialFeature{
			Enforce:            true, // true by default
			VendorExceptions:   []openrtb_ext.BidderName{openrtb_ext.BidderName("fooSP1")},
			VendorExceptionMap: map[openrtb_ext.BidderName]struct{}{openrtb_ext.BidderName("fooSP1"): {}},
		},
		PurposeOneTreatment: TCF2PurposeOneTreatment{
			Enabled:       true, // true by default
			AccessAllowed: true, // true by default
		},
	}
	expectedTCF2.PurposeConfigs = map[consentconstants.Purpose]*TCF2Purpose{
		1:  &expectedTCF2.Purpose1,
		2:  &expectedTCF2.Purpose2,
		3:  &expectedTCF2.Purpose3,
		4:  &expectedTCF2.Purpose4,
		5:  &expectedTCF2.Purpose5,
		6:  &expectedTCF2.Purpose6,
		7:  &expectedTCF2.Purpose7,
		8:  &expectedTCF2.Purpose8,
		9:  &expectedTCF2.Purpose9,
		10: &expectedTCF2.Purpose10,
	}
	assert.Equal(t, expectedTCF2, cfg.GDPR.TCF2, "gdpr.tcf2")

	cmpStrings(t, "currency_converter.fetch_url", cfg.CurrencyConverter.FetchURL, "https://currency.prebid.org")
	cmpInts(t, "currency_converter.fetch_interval_seconds", cfg.CurrencyConverter.FetchIntervalSeconds, 1800)
	cmpStrings(t, "recaptcha_secret", cfg.RecaptchaSecret, "asdfasdfasdfasdf")
	cmpStrings(t, "metrics.influxdb.host", cfg.Metrics.Influxdb.Host, "upstream:8232")
	cmpStrings(t, "metrics.influxdb.database", cfg.Metrics.Influxdb.Database, "metricsdb")
	cmpStrings(t, "metrics.influxdb.measurement", cfg.Metrics.Influxdb.Measurement, "anyMeasurement")
	cmpStrings(t, "metrics.influxdb.username", cfg.Metrics.Influxdb.Username, "admin")
	cmpStrings(t, "metrics.influxdb.password", cfg.Metrics.Influxdb.Password, "admin1324")
	cmpBools(t, "metrics.influxdb.align_timestamps", cfg.Metrics.Influxdb.AlignTimestamps, true)
	cmpInts(t, "metrics.influxdb.metric_send_interval", cfg.Metrics.Influxdb.MetricSendInterval, 30)
	cmpStrings(t, "", cfg.CacheURL.GetBaseURL(), "http://prebidcache.net")
	cmpStrings(t, "", cfg.GetCachedAssetURL("a0eebc99-9c0b-4ef8-bb00-6bb9bd380a11"), "http://prebidcache.net/cache?uuid=a0eebc99-9c0b-4ef8-bb00-6bb9bd380a11")
	cmpBools(t, "account_required", cfg.AccountRequired, true)
	cmpBools(t, "auto_gen_source_tid", cfg.AutoGenSourceTID, false)
	cmpBools(t, "account_adapter_details", cfg.Metrics.Disabled.AccountAdapterDetails, true)
	cmpBools(t, "account_debug", cfg.Metrics.Disabled.AccountDebug, false)
	cmpBools(t, "account_stored_responses", cfg.Metrics.Disabled.AccountStoredResponses, false)
	cmpBools(t, "adapter_connections_metrics", cfg.Metrics.Disabled.AdapterConnectionMetrics, true)
	cmpBools(t, "adapter_gdpr_request_blocked", cfg.Metrics.Disabled.AdapterGDPRRequestBlocked, true)
	cmpStrings(t, "certificates_file", cfg.PemCertsFile, "/etc/ssl/cert.pem")
	cmpStrings(t, "request_validation.ipv4_private_networks", cfg.RequestValidation.IPv4PrivateNetworks[0], "1.1.1.0/24")
	cmpStrings(t, "request_validation.ipv6_private_networks", cfg.RequestValidation.IPv6PrivateNetworks[0], "1111::/16")
	cmpStrings(t, "request_validation.ipv6_private_networks", cfg.RequestValidation.IPv6PrivateNetworks[1], "2222::/16")
	cmpBools(t, "generate_bid_id", cfg.GenerateBidID, true)
	cmpStrings(t, "debug.override_token", cfg.Debug.OverrideToken, "")
	cmpStrings(t, "experiment.adscert.mode", cfg.Experiment.AdCerts.Mode, "inprocess")
	cmpStrings(t, "experiment.adscert.inprocess.origin", cfg.Experiment.AdCerts.InProcess.Origin, "http://test.com")
	cmpStrings(t, "experiment.adscert.inprocess.key", cfg.Experiment.AdCerts.InProcess.PrivateKey, "ABC123")
	cmpInts(t, "experiment.adscert.inprocess.domain_check_interval_seconds", cfg.Experiment.AdCerts.InProcess.DNSCheckIntervalInSeconds, 40)
	cmpInts(t, "experiment.adscert.inprocess.domain_renewal_interval_seconds", cfg.Experiment.AdCerts.InProcess.DNSRenewalIntervalInSeconds, 60)
	cmpStrings(t, "experiment.adscert.remote.url", cfg.Experiment.AdCerts.Remote.Url, "")
	cmpInts(t, "experiment.adscert.remote.signing_timeout_ms", cfg.Experiment.AdCerts.Remote.SigningTimeoutMs, 10)
}

func TestValidateConfig(t *testing.T) {
	cfg := Configuration{
		GDPR: GDPR{
			DefaultValue: "1",
			TCF2: TCF2{
				Purpose1:  TCF2Purpose{EnforceAlgo: TCF2FullEnforcement},
				Purpose2:  TCF2Purpose{EnforceAlgo: TCF2FullEnforcement},
				Purpose3:  TCF2Purpose{EnforceAlgo: TCF2FullEnforcement},
				Purpose4:  TCF2Purpose{EnforceAlgo: TCF2FullEnforcement},
				Purpose5:  TCF2Purpose{EnforceAlgo: TCF2FullEnforcement},
				Purpose6:  TCF2Purpose{EnforceAlgo: TCF2FullEnforcement},
				Purpose7:  TCF2Purpose{EnforceAlgo: TCF2FullEnforcement},
				Purpose8:  TCF2Purpose{EnforceAlgo: TCF2FullEnforcement},
				Purpose9:  TCF2Purpose{EnforceAlgo: TCF2FullEnforcement},
				Purpose10: TCF2Purpose{EnforceAlgo: TCF2FullEnforcement},
			},
		},
		StoredRequests: StoredRequests{
			Files: FileFetcherConfig{Enabled: true},
			InMemoryCache: InMemoryCache{
				Type: "none",
			},
		},
		StoredVideo: StoredRequests{
			Files: FileFetcherConfig{Enabled: true},
			InMemoryCache: InMemoryCache{
				Type: "none",
			},
		},
		CategoryMapping: StoredRequests{
			Files: FileFetcherConfig{Enabled: true},
		},
		Accounts: StoredRequests{
			Files:         FileFetcherConfig{Enabled: true},
			InMemoryCache: InMemoryCache{Type: "none"},
		},
	}

	v := viper.New()
	v.Set("gdpr.default_value", "0")

	resolvedStoredRequestsConfig(&cfg)
	err := cfg.validate(v)
	assert.Nil(t, err, "OpenRTB filesystem config should work. %v", err)
}

func TestMigrateConfig(t *testing.T) {
	v := viper.New()
	SetupViper(v, "", bidderInfos)
	v.Set("gdpr.default_value", "0")
	v.SetConfigType("yaml")
	v.ReadConfig(bytes.NewBuffer(oldStoredRequestsConfig))
	migrateConfig(v)
	cfg, err := New(v, bidderInfos)
	assert.NoError(t, err, "Setting up config should work but it doesn't")
	cmpBools(t, "stored_requests.filesystem.enabled", true, cfg.StoredRequests.Files.Enabled)
	cmpStrings(t, "stored_requests.filesystem.path", "/somepath", cfg.StoredRequests.Files.Path)
}

func TestMigrateConfigFromEnv(t *testing.T) {
	if oldval, ok := os.LookupEnv("PBS_STORED_REQUESTS_FILESYSTEM"); ok {
		defer os.Setenv("PBS_STORED_REQUESTS_FILESYSTEM", oldval)
	} else {
		defer os.Unsetenv("PBS_STORED_REQUESTS_FILESYSTEM")
	}

	if oldval, ok := os.LookupEnv("PBS_ADAPTERS_BIDDER1_ENDPOINT"); ok {
		defer os.Setenv("PBS_ADAPTERS_BIDDER1_ENDPOINT", oldval)
	} else {
		defer os.Unsetenv("PBS_ADAPTERS_BIDDER1_ENDPOINT")
	}

	os.Setenv("PBS_STORED_REQUESTS_FILESYSTEM", "true")
	os.Setenv("PBS_ADAPTERS_BIDDER1_ENDPOINT", "http://bidder1_override.com")
	cfg, _ := newDefaultConfig(t)
	cmpBools(t, "stored_requests.filesystem.enabled", true, cfg.StoredRequests.Files.Enabled)
	cmpStrings(t, "adapters.bidder1.endpoint", "http://bidder1_override.com", cfg.BidderInfos["bidder1"].Endpoint)
}

func TestUserSyncFromEnv(t *testing.T) {
	truePtr := true

	// setup env vars for testing
	if oldval, ok := os.LookupEnv("PBS_ADAPTERS_BIDDER1_USERSYNC_REDIRECT_URL"); ok {
		defer os.Setenv("PBS_ADAPTERS_BIDDER1_USERSYNC_REDIRECT_URL", oldval)
	} else {
		defer os.Unsetenv("PBS_ADAPTERS_BIDDER1_USERSYNC_REDIRECT_URL")
	}

	if oldval, ok := os.LookupEnv("PBS_ADAPTERS_BIDDER1_USERSYNC_REDIRECT_USER_MACRO"); ok {
		defer os.Setenv("PBS_ADAPTERS_BIDDER1_USERSYNC_REDIRECT_USER_MACRO", oldval)
	} else {
		defer os.Unsetenv("PBS_ADAPTERS_BIDDER1_USERSYNC_REDIRECT_USER_MACRO")
	}

	if oldval, ok := os.LookupEnv("PBS_ADAPTERS_BIDDER1_USERSYNC_SUPPORT_CORS"); ok {
		defer os.Setenv("PBS_ADAPTERS_BIDDER1_USERSYNC_SUPPORT_CORS", oldval)
	} else {
		defer os.Unsetenv("PBS_ADAPTERS_BIDDER1_USERSYNC_SUPPORT_CORS")
	}

	if oldval, ok := os.LookupEnv("PBS_ADAPTERS_BIDDER2_USERSYNC_IFRAME_URL"); ok {
		defer os.Setenv("PBS_ADAPTERS_BIDDER2_USERSYNC_IFRAME_URL", oldval)
	} else {
		defer os.Unsetenv("PBS_ADAPTERS_BIDDER2_USERSYNC_IFRAME_URL")
	}

	// set new
	os.Setenv("PBS_ADAPTERS_BIDDER1_USERSYNC_REDIRECT_URL", "http://some.url/sync?redirect={{.RedirectURL}}")
	os.Setenv("PBS_ADAPTERS_BIDDER1_USERSYNC_REDIRECT_USER_MACRO", "[UID]")
	os.Setenv("PBS_ADAPTERS_BIDDER1_USERSYNC_SUPPORT_CORS", "true")
	os.Setenv("PBS_ADAPTERS_BIDDER2_USERSYNC_IFRAME_URL", "http://somedifferent.url/sync?redirect={{.RedirectURL}}")

	cfg, _ := newDefaultConfig(t)

	assert.Equal(t, "http://some.url/sync?redirect={{.RedirectURL}}", cfg.BidderInfos["bidder1"].Syncer.Redirect.URL)
	assert.Equal(t, "[UID]", cfg.BidderInfos["bidder1"].Syncer.Redirect.UserMacro)
	assert.Nil(t, cfg.BidderInfos["bidder1"].Syncer.IFrame)
	assert.Equal(t, &truePtr, cfg.BidderInfos["bidder1"].Syncer.SupportCORS)

	assert.Equal(t, "http://somedifferent.url/sync?redirect={{.RedirectURL}}", cfg.BidderInfos["bidder2"].Syncer.IFrame.URL)
	assert.Nil(t, cfg.BidderInfos["bidder2"].Syncer.Redirect)
	assert.Nil(t, cfg.BidderInfos["bidder2"].Syncer.SupportCORS)

	assert.Nil(t, cfg.BidderInfos["brightroll"].Syncer)
}

func TestBidderInfoFromEnv(t *testing.T) {
	// setup env vars for testing
	if oldval, ok := os.LookupEnv("PBS_ADAPTERS_BIDDER1_DISABLED"); ok {
		defer os.Setenv("PBS_ADAPTERS_BIDDER1_DISABLED", oldval)
	} else {
		defer os.Unsetenv("PBS_ADAPTERS_BIDDER1_DISABLED")
	}

	if oldval, ok := os.LookupEnv("PBS_ADAPTERS_BIDDER1_ENDPOINT"); ok {
		defer os.Setenv("PBS_ADAPTERS_BIDDER1_ENDPOINT", oldval)
	} else {
		defer os.Unsetenv("PBS_ADAPTERS_BIDDER1_ENDPOINT")
	}

	if oldval, ok := os.LookupEnv("PBS_ADAPTERS_BIDDER1_EXTRA_INFO"); ok {
		defer os.Setenv("PBS_ADAPTERS_BIDDER1_EXTRA_INFO", oldval)
	} else {
		defer os.Unsetenv("PBS_ADAPTERS_BIDDER1_EXTRA_INFO")
	}

	if oldval, ok := os.LookupEnv("PBS_ADAPTERS_BIDDER1_DEBUG_ALLOW"); ok {
		defer os.Setenv("PBS_ADAPTERS_BIDDER1_DEBUG_ALLOW", oldval)
	} else {
		defer os.Unsetenv("PBS_ADAPTERS_BIDDER1_DEBUG_ALLOW")
	}

	if oldval, ok := os.LookupEnv("PBS_ADAPTERS_BIDDER1_GVLVENDORID"); ok {
		defer os.Setenv("PBS_ADAPTERS_BIDDER1_GVLVENDORID", oldval)
	} else {
		defer os.Unsetenv("PBS_ADAPTERS_BIDDER1_GVLVENDORID")
	}

	if oldval, ok := os.LookupEnv("PBS_ADAPTERS_BIDDER1_EXPERIMENT_ADSCERT_ENABLED"); ok {
		defer os.Setenv("PBS_ADAPTERS_BIDDER1_EXPERIMENT_ADSCERT_ENABLED", oldval)
	} else {
		defer os.Unsetenv("PBS_ADAPTERS_BIDDER1_EXPERIMENT_ADSCERT_ENABLED")
	}

	if oldval, ok := os.LookupEnv("PBS_ADAPTERS_BIDDER1_XAPI_USERNAME"); ok {
		defer os.Setenv("PBS_ADAPTERS_BIDDER1_XAPI_USERNAME", oldval)
	} else {
		defer os.Unsetenv("PBS_ADAPTERS_BIDDER1_XAPI_USERNAME")
	}

	if oldval, ok := os.LookupEnv("PBS_ADAPTERS_BIDDER1_USERSYNC_REDIRECT_URL"); ok {
		defer os.Setenv("PBS_ADAPTERS_BIDDER1_USERSYNC_REDIRECT_URL", oldval)
	} else {
		defer os.Unsetenv("PBS_ADAPTERS_BIDDER1_USERSYNC_REDIRECT_URL")
	}

	// set new
	os.Setenv("PBS_ADAPTERS_BIDDER1_DISABLED", "true")
	os.Setenv("PBS_ADAPTERS_BIDDER1_ENDPOINT", "http://some.url/override")
	os.Setenv("PBS_ADAPTERS_BIDDER1_EXTRA_INFO", `{"extrainfo": true}`)
	os.Setenv("PBS_ADAPTERS_BIDDER1_DEBUG_ALLOW", "true")
	os.Setenv("PBS_ADAPTERS_BIDDER1_GVLVENDORID", "42")
	os.Setenv("PBS_ADAPTERS_BIDDER1_EXPERIMENT_ADSCERT_ENABLED", "true")
	os.Setenv("PBS_ADAPTERS_BIDDER1_XAPI_USERNAME", "username_override")
	os.Setenv("PBS_ADAPTERS_BIDDER1_USERSYNC_REDIRECT_URL", "http://some.url/sync?redirect={{.RedirectURL}}")

	cfg, _ := newDefaultConfig(t)

	assert.Equal(t, true, cfg.BidderInfos["bidder1"].Disabled)
	assert.Equal(t, "http://some.url/override", cfg.BidderInfos["bidder1"].Endpoint)
	assert.Equal(t, `{"extrainfo": true}`, cfg.BidderInfos["bidder1"].ExtraAdapterInfo)

	assert.Equal(t, true, cfg.BidderInfos["bidder1"].Debug.Allow)
	assert.Equal(t, uint16(42), cfg.BidderInfos["bidder1"].GVLVendorID)

	assert.Equal(t, true, cfg.BidderInfos["bidder1"].Experiment.AdsCert.Enabled)
	assert.Equal(t, "username_override", cfg.BidderInfos["bidder1"].XAPI.Username)
}

func TestMigrateConfigPurposeOneTreatment(t *testing.T) {
	oldPurposeOneTreatmentConfig := []byte(`
      gdpr:
        tcf2:
          purpose_one_treatement:
            enabled: true
            access_allowed: true
    `)
	newPurposeOneTreatmentConfig := []byte(`
      gdpr:
        tcf2:
          purpose_one_treatment:
            enabled: true
            access_allowed: true
    `)
	oldAndNewPurposeOneTreatmentConfig := []byte(`
      gdpr:
        tcf2:
          purpose_one_treatement:
            enabled: false
            access_allowed: true
          purpose_one_treatment:
            enabled: true
            access_allowed: false
    `)

	tests := []struct {
		description                        string
		config                             []byte
		wantPurpose1TreatmentEnabled       bool
		wantPurpose1TreatmentAccessAllowed bool
	}{
		{
			description: "New config and old config not set",
			config:      []byte{},
		},
		{
			description:                        "New config not set, old config set",
			config:                             oldPurposeOneTreatmentConfig,
			wantPurpose1TreatmentEnabled:       true,
			wantPurpose1TreatmentAccessAllowed: true,
		},
		{
			description:                        "New config set, old config not set",
			config:                             newPurposeOneTreatmentConfig,
			wantPurpose1TreatmentEnabled:       true,
			wantPurpose1TreatmentAccessAllowed: true,
		},
		{
			description:                        "New config and old config set",
			config:                             oldAndNewPurposeOneTreatmentConfig,
			wantPurpose1TreatmentEnabled:       true,
			wantPurpose1TreatmentAccessAllowed: false,
		},
	}

	for _, tt := range tests {
		v := viper.New()
		v.SetConfigType("yaml")
		v.ReadConfig(bytes.NewBuffer(tt.config))

		migrateConfigPurposeOneTreatment(v)

		if len(tt.config) > 0 {
			assert.Equal(t, tt.wantPurpose1TreatmentEnabled, v.Get("gdpr.tcf2.purpose_one_treatment.enabled").(bool), tt.description)
			assert.Equal(t, tt.wantPurpose1TreatmentAccessAllowed, v.Get("gdpr.tcf2.purpose_one_treatment.access_allowed").(bool), tt.description)
		} else {
			assert.Nil(t, v.Get("gdpr.tcf2.purpose_one_treatment.enabled"), tt.description)
			assert.Nil(t, v.Get("gdpr.tcf2.purpose_one_treatment.access_allowed"), tt.description)
		}
	}
}

func TestMigrateConfigSpecialFeature1(t *testing.T) {
	oldSpecialFeature1Config := []byte(`
      gdpr:
        tcf2:
          special_purpose1:
            enabled: true
            vendor_exceptions: ["appnexus"]
    `)
	newSpecialFeature1Config := []byte(`
      gdpr:
        tcf2:
          special_feature1:
            enforce: true
            vendor_exceptions: ["appnexus"]
    `)
	oldAndNewSpecialFeature1Config := []byte(`
      gdpr:
        tcf2:
          special_purpose1:
            enabled: false
            vendor_exceptions: ["appnexus"]
          special_feature1:
            enforce: true
            vendor_exceptions: ["rubicon"]
    `)

	tests := []struct {
		description                         string
		config                              []byte
		wantSpecialFeature1Enforce          bool
		wantSpecialFeature1VendorExceptions []string
	}{
		{
			description: "New config and old config not set",
			config:      []byte{},
		},
		{
			description:                         "New config not set, old config set",
			config:                              oldSpecialFeature1Config,
			wantSpecialFeature1Enforce:          true,
			wantSpecialFeature1VendorExceptions: []string{"appnexus"},
		},
		{
			description:                         "New config set, old config not set",
			config:                              newSpecialFeature1Config,
			wantSpecialFeature1Enforce:          true,
			wantSpecialFeature1VendorExceptions: []string{"appnexus"},
		},
		{
			description:                         "New config and old config set",
			config:                              oldAndNewSpecialFeature1Config,
			wantSpecialFeature1Enforce:          true,
			wantSpecialFeature1VendorExceptions: []string{"rubicon"},
		},
	}

	for _, tt := range tests {
		v := viper.New()
		v.SetConfigType("yaml")
		v.ReadConfig(bytes.NewBuffer(tt.config))

		migrateConfigSpecialFeature1(v)

		if len(tt.config) > 0 {
			assert.Equal(t, tt.wantSpecialFeature1Enforce, v.Get("gdpr.tcf2.special_feature1.enforce").(bool), tt.description)
			assert.Equal(t, tt.wantSpecialFeature1VendorExceptions, v.GetStringSlice("gdpr.tcf2.special_feature1.vendor_exceptions"), tt.description)
		} else {
			assert.Nil(t, v.Get("gdpr.tcf2.special_feature1.enforce"), tt.description)
			assert.Nil(t, v.Get("gdpr.tcf2.special_feature1.vendor_exceptions"), tt.description)
		}

		var c Configuration
		err := v.Unmarshal(&c)
		assert.NoError(t, err, tt.description)
		assert.Equal(t, tt.wantSpecialFeature1Enforce, c.GDPR.TCF2.SpecialFeature1.Enforce, tt.description)

		// convert expected vendor exceptions to type BidderName
		expectedVendorExceptions := make([]openrtb_ext.BidderName, 0, 0)
		for _, ve := range tt.wantSpecialFeature1VendorExceptions {
			expectedVendorExceptions = append(expectedVendorExceptions, openrtb_ext.BidderName(ve))
		}
		assert.ElementsMatch(t, expectedVendorExceptions, c.GDPR.TCF2.SpecialFeature1.VendorExceptions, tt.description)
	}
}

func TestMigrateConfigTCF2PurposeEnabledFlags(t *testing.T) {
	trueStr := "true"
	falseStr := "false"

	tests := []struct {
		description                 string
		config                      []byte
		wantPurpose1EnforcePurpose  string
		wantPurpose2EnforcePurpose  string
		wantPurpose3EnforcePurpose  string
		wantPurpose4EnforcePurpose  string
		wantPurpose5EnforcePurpose  string
		wantPurpose6EnforcePurpose  string
		wantPurpose7EnforcePurpose  string
		wantPurpose8EnforcePurpose  string
		wantPurpose9EnforcePurpose  string
		wantPurpose10EnforcePurpose string
		wantPurpose1Enabled         string
		wantPurpose2Enabled         string
		wantPurpose3Enabled         string
		wantPurpose4Enabled         string
		wantPurpose5Enabled         string
		wantPurpose6Enabled         string
		wantPurpose7Enabled         string
		wantPurpose8Enabled         string
		wantPurpose9Enabled         string
		wantPurpose10Enabled        string
	}{
		{
			description: "New config and old config flags not set",
			config:      []byte{},
		},
		{
			description: "New config not set, old config set - use old flags",
			config: []byte(`
              gdpr:
                tcf2:
                  purpose1:
                    enabled: false
                  purpose2:
                    enabled: true
                  purpose3:
                    enabled: false
                  purpose4:
                    enabled: true
                  purpose5:
                    enabled: false
                  purpose6:
                    enabled: true
                  purpose7:
                    enabled: false
                  purpose8:
                    enabled: true
                  purpose9:
                    enabled: false
                  purpose10:
                    enabled: true
            `),
			wantPurpose1EnforcePurpose:  falseStr,
			wantPurpose2EnforcePurpose:  trueStr,
			wantPurpose3EnforcePurpose:  falseStr,
			wantPurpose4EnforcePurpose:  trueStr,
			wantPurpose5EnforcePurpose:  falseStr,
			wantPurpose6EnforcePurpose:  trueStr,
			wantPurpose7EnforcePurpose:  falseStr,
			wantPurpose8EnforcePurpose:  trueStr,
			wantPurpose9EnforcePurpose:  falseStr,
			wantPurpose10EnforcePurpose: trueStr,
			wantPurpose1Enabled:         falseStr,
			wantPurpose2Enabled:         trueStr,
			wantPurpose3Enabled:         falseStr,
			wantPurpose4Enabled:         trueStr,
			wantPurpose5Enabled:         falseStr,
			wantPurpose6Enabled:         trueStr,
			wantPurpose7Enabled:         falseStr,
			wantPurpose8Enabled:         trueStr,
			wantPurpose9Enabled:         falseStr,
			wantPurpose10Enabled:        trueStr,
		},
		{
			description: "New config flags set, old config flags not set - use new flags",
			config: []byte(`
              gdpr:
                tcf2:
                  purpose1:
                    enforce_purpose: true
                  purpose2:
                    enforce_purpose: false
                  purpose3:
                    enforce_purpose: true
                  purpose4:
                    enforce_purpose: false
                  purpose5:
                    enforce_purpose: true
                  purpose6:
                    enforce_purpose: false
                  purpose7:
                    enforce_purpose: true
                  purpose8:
                    enforce_purpose: false
                  purpose9:
                    enforce_purpose: true
                  purpose10:
                    enforce_purpose: false
            `),
			wantPurpose1EnforcePurpose:  trueStr,
			wantPurpose2EnforcePurpose:  falseStr,
			wantPurpose3EnforcePurpose:  trueStr,
			wantPurpose4EnforcePurpose:  falseStr,
			wantPurpose5EnforcePurpose:  trueStr,
			wantPurpose6EnforcePurpose:  falseStr,
			wantPurpose7EnforcePurpose:  trueStr,
			wantPurpose8EnforcePurpose:  falseStr,
			wantPurpose9EnforcePurpose:  trueStr,
			wantPurpose10EnforcePurpose: falseStr,
			wantPurpose1Enabled:         trueStr,
			wantPurpose2Enabled:         falseStr,
			wantPurpose3Enabled:         trueStr,
			wantPurpose4Enabled:         falseStr,
			wantPurpose5Enabled:         trueStr,
			wantPurpose6Enabled:         falseStr,
			wantPurpose7Enabled:         trueStr,
			wantPurpose8Enabled:         falseStr,
			wantPurpose9Enabled:         trueStr,
			wantPurpose10Enabled:        falseStr,
		},
		{
			description: "New config flags and old config flags set - use new flags",
			config: []byte(`
              gdpr:
                tcf2:
                  purpose1:
                    enabled: false
                    enforce_purpose: true
                  purpose2:
                    enabled: false
                    enforce_purpose: true
                  purpose3:
                    enabled: false
                    enforce_purpose: true
                  purpose4:
                    enabled: false
                    enforce_purpose: true
                  purpose5:
                    enabled: false
                    enforce_purpose: true
                  purpose6:
                    enabled: false
                    enforce_purpose: true
                  purpose7:
                    enabled: false
                    enforce_purpose: true
                  purpose8:
                    enabled: false
                    enforce_purpose: true
                  purpose9:
                    enabled: false
                    enforce_purpose: true
                  purpose10:
                    enabled: false
                    enforce_purpose: true
              `),
			wantPurpose1EnforcePurpose:  trueStr,
			wantPurpose2EnforcePurpose:  trueStr,
			wantPurpose3EnforcePurpose:  trueStr,
			wantPurpose4EnforcePurpose:  trueStr,
			wantPurpose5EnforcePurpose:  trueStr,
			wantPurpose6EnforcePurpose:  trueStr,
			wantPurpose7EnforcePurpose:  trueStr,
			wantPurpose8EnforcePurpose:  trueStr,
			wantPurpose9EnforcePurpose:  trueStr,
			wantPurpose10EnforcePurpose: trueStr,
			wantPurpose1Enabled:         trueStr,
			wantPurpose2Enabled:         trueStr,
			wantPurpose3Enabled:         trueStr,
			wantPurpose4Enabled:         trueStr,
			wantPurpose5Enabled:         trueStr,
			wantPurpose6Enabled:         trueStr,
			wantPurpose7Enabled:         trueStr,
			wantPurpose8Enabled:         trueStr,
			wantPurpose9Enabled:         trueStr,
			wantPurpose10Enabled:        trueStr,
		},
	}

	for _, tt := range tests {
		v := viper.New()
		v.SetConfigType("yaml")
		v.ReadConfig(bytes.NewBuffer(tt.config))

		migrateConfigTCF2PurposeEnabledFlags(v)

		if len(tt.config) > 0 {
			assert.Equal(t, tt.wantPurpose1EnforcePurpose, v.GetString("gdpr.tcf2.purpose1.enforce_purpose"), tt.description)
			assert.Equal(t, tt.wantPurpose2EnforcePurpose, v.GetString("gdpr.tcf2.purpose2.enforce_purpose"), tt.description)
			assert.Equal(t, tt.wantPurpose3EnforcePurpose, v.GetString("gdpr.tcf2.purpose3.enforce_purpose"), tt.description)
			assert.Equal(t, tt.wantPurpose4EnforcePurpose, v.GetString("gdpr.tcf2.purpose4.enforce_purpose"), tt.description)
			assert.Equal(t, tt.wantPurpose5EnforcePurpose, v.GetString("gdpr.tcf2.purpose5.enforce_purpose"), tt.description)
			assert.Equal(t, tt.wantPurpose6EnforcePurpose, v.GetString("gdpr.tcf2.purpose6.enforce_purpose"), tt.description)
			assert.Equal(t, tt.wantPurpose7EnforcePurpose, v.GetString("gdpr.tcf2.purpose7.enforce_purpose"), tt.description)
			assert.Equal(t, tt.wantPurpose8EnforcePurpose, v.GetString("gdpr.tcf2.purpose8.enforce_purpose"), tt.description)
			assert.Equal(t, tt.wantPurpose9EnforcePurpose, v.GetString("gdpr.tcf2.purpose9.enforce_purpose"), tt.description)
			assert.Equal(t, tt.wantPurpose10EnforcePurpose, v.GetString("gdpr.tcf2.purpose10.enforce_purpose"), tt.description)
			assert.Equal(t, tt.wantPurpose1Enabled, v.GetString("gdpr.tcf2.purpose1.enabled"), tt.description)
			assert.Equal(t, tt.wantPurpose2Enabled, v.GetString("gdpr.tcf2.purpose2.enabled"), tt.description)
			assert.Equal(t, tt.wantPurpose3Enabled, v.GetString("gdpr.tcf2.purpose3.enabled"), tt.description)
			assert.Equal(t, tt.wantPurpose4Enabled, v.GetString("gdpr.tcf2.purpose4.enabled"), tt.description)
			assert.Equal(t, tt.wantPurpose5Enabled, v.GetString("gdpr.tcf2.purpose5.enabled"), tt.description)
			assert.Equal(t, tt.wantPurpose6Enabled, v.GetString("gdpr.tcf2.purpose6.enabled"), tt.description)
			assert.Equal(t, tt.wantPurpose7Enabled, v.GetString("gdpr.tcf2.purpose7.enabled"), tt.description)
			assert.Equal(t, tt.wantPurpose8Enabled, v.GetString("gdpr.tcf2.purpose8.enabled"), tt.description)
			assert.Equal(t, tt.wantPurpose9Enabled, v.GetString("gdpr.tcf2.purpose9.enabled"), tt.description)
			assert.Equal(t, tt.wantPurpose10Enabled, v.GetString("gdpr.tcf2.purpose10.enabled"), tt.description)
		} else {
			assert.Nil(t, v.Get("gdpr.tcf2.purpose1.enforce_purpose"), tt.description)
			assert.Nil(t, v.Get("gdpr.tcf2.purpose2.enforce_purpose"), tt.description)
			assert.Nil(t, v.Get("gdpr.tcf2.purpose3.enforce_purpose"), tt.description)
			assert.Nil(t, v.Get("gdpr.tcf2.purpose4.enforce_purpose"), tt.description)
			assert.Nil(t, v.Get("gdpr.tcf2.purpose5.enforce_purpose"), tt.description)
			assert.Nil(t, v.Get("gdpr.tcf2.purpose6.enforce_purpose"), tt.description)
			assert.Nil(t, v.Get("gdpr.tcf2.purpose7.enforce_purpose"), tt.description)
			assert.Nil(t, v.Get("gdpr.tcf2.purpose8.enforce_purpose"), tt.description)
			assert.Nil(t, v.Get("gdpr.tcf2.purpose9.enforce_purpose"), tt.description)
			assert.Nil(t, v.Get("gdpr.tcf2.purpose10.enforce_purpose"), tt.description)
			assert.Nil(t, v.Get("gdpr.tcf2.purpose1.enabled"), tt.description)
			assert.Nil(t, v.Get("gdpr.tcf2.purpose2.enabled"), tt.description)
			assert.Nil(t, v.Get("gdpr.tcf2.purpose3.enabled"), tt.description)
			assert.Nil(t, v.Get("gdpr.tcf2.purpose4.enabled"), tt.description)
			assert.Nil(t, v.Get("gdpr.tcf2.purpose5.enabled"), tt.description)
			assert.Nil(t, v.Get("gdpr.tcf2.purpose6.enabled"), tt.description)
			assert.Nil(t, v.Get("gdpr.tcf2.purpose7.enabled"), tt.description)
			assert.Nil(t, v.Get("gdpr.tcf2.purpose8.enabled"), tt.description)
			assert.Nil(t, v.Get("gdpr.tcf2.purpose9.enabled"), tt.description)
			assert.Nil(t, v.Get("gdpr.tcf2.purpose10.enabled"), tt.description)
		}
	}
}

<<<<<<< HEAD
=======
func TestMigrateConfigTCF2PurposeFlags(t *testing.T) {
	tests := []struct {
		description                string
		config                     []byte
		wantPurpose1EnforceAlgo    string
		wantPurpose1EnforcePurpose bool
		wantPurpose1Enabled        bool
	}{
		{
			description: "enforce_purpose does not set enforce_algo but sets enabled",
			config: []byte(`
              gdpr:
                tcf2:
                  purpose1:
                    enforce_algo: "off"
                    enforce_purpose: "full"
                    enabled: false
                  purpose2:
                    enforce_purpose: "full"
                    enabled: false
                  purpose3:
                    enabled: false
            `),
			wantPurpose1EnforceAlgo:    "off",
			wantPurpose1EnforcePurpose: true,
			wantPurpose1Enabled:        true,
		},
		{
			description: "enforce_purpose sets enforce_algo and enabled",
			config: []byte(`
              gdpr:
                tcf2:
                  purpose1:
                    enforce_purpose: "full"
                    enabled: false
            `),
			wantPurpose1EnforceAlgo:    "full",
			wantPurpose1EnforcePurpose: true,
			wantPurpose1Enabled:        true,
		},
		{
			description: "enforce_purpose does not set enforce_algo or enabled",
			config: []byte(`
              gdpr:
                tcf2:
                  purpose1:
                    enabled: false
            `),
			wantPurpose1EnforceAlgo:    "",
			wantPurpose1EnforcePurpose: false,
			wantPurpose1Enabled:        false,
		},
	}

	for _, tt := range tests {
		v := viper.New()
		v.SetConfigType("yaml")
		v.ReadConfig(bytes.NewBuffer(tt.config))

		migrateConfigTCF2PurposeFlags(v)

		assert.Equal(t, tt.wantPurpose1EnforceAlgo, v.GetString("gdpr.tcf2.purpose1.enforce_algo"), tt.description)
		assert.Equal(t, tt.wantPurpose1EnforcePurpose, v.GetBool("gdpr.tcf2.purpose1.enforce_purpose"), tt.description)
		assert.Equal(t, tt.wantPurpose1Enabled, v.GetBool("gdpr.tcf2.purpose1.enabled"), tt.description)
	}

}

func TestMigrateConfigTCF2EnforcePurposeFlags(t *testing.T) {
	trueStr := "true"
	falseStr := "false"

	tests := []struct {
		description                 string
		config                      []byte
		wantEnforceAlgosSet         bool
		wantPurpose1EnforceAlgo     string
		wantPurpose2EnforceAlgo     string
		wantPurpose3EnforceAlgo     string
		wantPurpose4EnforceAlgo     string
		wantPurpose5EnforceAlgo     string
		wantPurpose6EnforceAlgo     string
		wantPurpose7EnforceAlgo     string
		wantPurpose8EnforceAlgo     string
		wantPurpose9EnforceAlgo     string
		wantPurpose10EnforceAlgo    string
		wantEnforcePurposesSet      bool
		wantPurpose1EnforcePurpose  string
		wantPurpose2EnforcePurpose  string
		wantPurpose3EnforcePurpose  string
		wantPurpose4EnforcePurpose  string
		wantPurpose5EnforcePurpose  string
		wantPurpose6EnforcePurpose  string
		wantPurpose7EnforcePurpose  string
		wantPurpose8EnforcePurpose  string
		wantPurpose9EnforcePurpose  string
		wantPurpose10EnforcePurpose string
	}{
		{
			description:            "enforce_algo and enforce_purpose are not set",
			config:                 []byte{},
			wantEnforceAlgosSet:    false,
			wantEnforcePurposesSet: false,
		},
		{
			description: "enforce_algo not set; set it based on enforce_purpose string value",
			config: []byte(`
              gdpr:
                tcf2:
                  purpose1:
                    enforce_purpose: "full"
                  purpose2:
                    enforce_purpose: "no"
                  purpose3:
                    enforce_purpose: "full"
                  purpose4:
                    enforce_purpose: "no"
                  purpose5:
                    enforce_purpose: "full"
                  purpose6:
                    enforce_purpose: "no"
                  purpose7:
                    enforce_purpose: "full"
                  purpose8:
                    enforce_purpose: "no"
                  purpose9:
                    enforce_purpose: "full"
                  purpose10:
                    enforce_purpose: "no"
            `),
			wantEnforceAlgosSet:         true,
			wantPurpose1EnforceAlgo:     TCF2FullEnforcement,
			wantPurpose2EnforceAlgo:     TCF2FullEnforcement,
			wantPurpose3EnforceAlgo:     TCF2FullEnforcement,
			wantPurpose4EnforceAlgo:     TCF2FullEnforcement,
			wantPurpose5EnforceAlgo:     TCF2FullEnforcement,
			wantPurpose6EnforceAlgo:     TCF2FullEnforcement,
			wantPurpose7EnforceAlgo:     TCF2FullEnforcement,
			wantPurpose8EnforceAlgo:     TCF2FullEnforcement,
			wantPurpose9EnforceAlgo:     TCF2FullEnforcement,
			wantPurpose10EnforceAlgo:    TCF2FullEnforcement,
			wantEnforcePurposesSet:      true,
			wantPurpose1EnforcePurpose:  trueStr,
			wantPurpose2EnforcePurpose:  falseStr,
			wantPurpose3EnforcePurpose:  trueStr,
			wantPurpose4EnforcePurpose:  falseStr,
			wantPurpose5EnforcePurpose:  trueStr,
			wantPurpose6EnforcePurpose:  falseStr,
			wantPurpose7EnforcePurpose:  trueStr,
			wantPurpose8EnforcePurpose:  falseStr,
			wantPurpose9EnforcePurpose:  trueStr,
			wantPurpose10EnforcePurpose: falseStr,
		},
		{
			description: "enforce_algo not set; don't set it based on enforce_purpose bool value",
			config: []byte(`
              gdpr:
                tcf2:
                  purpose1:
                    enforce_purpose: true
                  purpose2:
                    enforce_purpose: false
                  purpose3:
                    enforce_purpose: true
                  purpose4:
                    enforce_purpose: false
                  purpose5:
                    enforce_purpose: true
                  purpose6:
                    enforce_purpose: false
                  purpose7:
                    enforce_purpose: true
                  purpose8:
                    enforce_purpose: false
                  purpose9:
                    enforce_purpose: true
                  purpose10:
                    enforce_purpose: false
            `),
			wantEnforceAlgosSet:         false,
			wantEnforcePurposesSet:      true,
			wantPurpose1EnforcePurpose:  trueStr,
			wantPurpose2EnforcePurpose:  falseStr,
			wantPurpose3EnforcePurpose:  trueStr,
			wantPurpose4EnforcePurpose:  falseStr,
			wantPurpose5EnforcePurpose:  trueStr,
			wantPurpose6EnforcePurpose:  falseStr,
			wantPurpose7EnforcePurpose:  trueStr,
			wantPurpose8EnforcePurpose:  falseStr,
			wantPurpose9EnforcePurpose:  trueStr,
			wantPurpose10EnforcePurpose: falseStr,
		},
		{
			description: "enforce_algo is set and enforce_purpose is not; enforce_algo is unchanged",
			config: []byte(`
              gdpr:
                tcf2:
                  purpose1:
                    enforce_algo: "full"
                  purpose2:
                    enforce_algo: "full"
                  purpose3:
                    enforce_algo: "full"
                  purpose4:
                    enforce_algo: "full"
                  purpose5:
                    enforce_algo: "full"
                  purpose6:
                    enforce_algo: "full"
                  purpose7:
                    enforce_algo: "full"
                  purpose8:
                    enforce_algo: "full"
                  purpose9:
                    enforce_algo: "full"
                  purpose10:
                    enforce_algo: "full"
            `),
			wantEnforceAlgosSet:      true,
			wantPurpose1EnforceAlgo:  TCF2FullEnforcement,
			wantPurpose2EnforceAlgo:  TCF2FullEnforcement,
			wantPurpose3EnforceAlgo:  TCF2FullEnforcement,
			wantPurpose4EnforceAlgo:  TCF2FullEnforcement,
			wantPurpose5EnforceAlgo:  TCF2FullEnforcement,
			wantPurpose6EnforceAlgo:  TCF2FullEnforcement,
			wantPurpose7EnforceAlgo:  TCF2FullEnforcement,
			wantPurpose8EnforceAlgo:  TCF2FullEnforcement,
			wantPurpose9EnforceAlgo:  TCF2FullEnforcement,
			wantPurpose10EnforceAlgo: TCF2FullEnforcement,
			wantEnforcePurposesSet:   false,
		},
		{
			description: "enforce_algo and enforce_purpose are set; enforce_algo is unchanged",
			config: []byte(`
              gdpr:
                tcf2:
                  purpose1:
                    enforce_algo: "full"
                    enforce_purpose: "no"
                  purpose2:
                    enforce_algo: "full"
                    enforce_purpose: "no"
                  purpose3:
                    enforce_algo: "full"
                    enforce_purpose: "no"
                  purpose4:
                    enforce_algo: "full"
                    enforce_purpose: "no"
                  purpose5:
                    enforce_algo: "full"
                    enforce_purpose: "no"
                  purpose6:
                    enforce_algo: "full"
                    enforce_purpose: "no"
                  purpose7:
                    enforce_algo: "full"
                    enforce_purpose: "no"
                  purpose8:
                    enforce_algo: "full"
                    enforce_purpose: "no"
                  purpose9:
                    enforce_algo: "full"
                    enforce_purpose: "no"
                  purpose10:
                    enforce_algo: "full"
                    enforce_purpose: "no"
            `),
			wantEnforceAlgosSet:         true,
			wantPurpose1EnforceAlgo:     TCF2FullEnforcement,
			wantPurpose2EnforceAlgo:     TCF2FullEnforcement,
			wantPurpose3EnforceAlgo:     TCF2FullEnforcement,
			wantPurpose4EnforceAlgo:     TCF2FullEnforcement,
			wantPurpose5EnforceAlgo:     TCF2FullEnforcement,
			wantPurpose6EnforceAlgo:     TCF2FullEnforcement,
			wantPurpose7EnforceAlgo:     TCF2FullEnforcement,
			wantPurpose8EnforceAlgo:     TCF2FullEnforcement,
			wantPurpose9EnforceAlgo:     TCF2FullEnforcement,
			wantPurpose10EnforceAlgo:    TCF2FullEnforcement,
			wantEnforcePurposesSet:      true,
			wantPurpose1EnforcePurpose:  falseStr,
			wantPurpose2EnforcePurpose:  falseStr,
			wantPurpose3EnforcePurpose:  falseStr,
			wantPurpose4EnforcePurpose:  falseStr,
			wantPurpose5EnforcePurpose:  falseStr,
			wantPurpose6EnforcePurpose:  falseStr,
			wantPurpose7EnforcePurpose:  falseStr,
			wantPurpose8EnforcePurpose:  falseStr,
			wantPurpose9EnforcePurpose:  falseStr,
			wantPurpose10EnforcePurpose: falseStr,
		},
	}

	for _, tt := range tests {
		v := viper.New()
		v.SetConfigType("yaml")
		v.ReadConfig(bytes.NewBuffer(tt.config))

		migrateConfigTCF2EnforcePurposeFlags(v)

		if tt.wantEnforceAlgosSet {
			assert.Equal(t, tt.wantPurpose1EnforceAlgo, v.GetString("gdpr.tcf2.purpose1.enforce_algo"), tt.description)
			assert.Equal(t, tt.wantPurpose2EnforceAlgo, v.GetString("gdpr.tcf2.purpose2.enforce_algo"), tt.description)
			assert.Equal(t, tt.wantPurpose3EnforceAlgo, v.GetString("gdpr.tcf2.purpose3.enforce_algo"), tt.description)
			assert.Equal(t, tt.wantPurpose4EnforceAlgo, v.GetString("gdpr.tcf2.purpose4.enforce_algo"), tt.description)
			assert.Equal(t, tt.wantPurpose5EnforceAlgo, v.GetString("gdpr.tcf2.purpose5.enforce_algo"), tt.description)
			assert.Equal(t, tt.wantPurpose6EnforceAlgo, v.GetString("gdpr.tcf2.purpose6.enforce_algo"), tt.description)
			assert.Equal(t, tt.wantPurpose7EnforceAlgo, v.GetString("gdpr.tcf2.purpose7.enforce_algo"), tt.description)
			assert.Equal(t, tt.wantPurpose8EnforceAlgo, v.GetString("gdpr.tcf2.purpose8.enforce_algo"), tt.description)
			assert.Equal(t, tt.wantPurpose9EnforceAlgo, v.GetString("gdpr.tcf2.purpose9.enforce_algo"), tt.description)
			assert.Equal(t, tt.wantPurpose10EnforceAlgo, v.GetString("gdpr.tcf2.purpose10.enforce_algo"), tt.description)
		} else {
			assert.Nil(t, v.Get("gdpr.tcf2.purpose1.enforce_algo"), tt.description)
			assert.Nil(t, v.Get("gdpr.tcf2.purpose2.enforce_algo"), tt.description)
			assert.Nil(t, v.Get("gdpr.tcf2.purpose3.enforce_algo"), tt.description)
			assert.Nil(t, v.Get("gdpr.tcf2.purpose4.enforce_algo"), tt.description)
			assert.Nil(t, v.Get("gdpr.tcf2.purpose5.enforce_algo"), tt.description)
			assert.Nil(t, v.Get("gdpr.tcf2.purpose6.enforce_algo"), tt.description)
			assert.Nil(t, v.Get("gdpr.tcf2.purpose7.enforce_algo"), tt.description)
			assert.Nil(t, v.Get("gdpr.tcf2.purpose8.enforce_algo"), tt.description)
			assert.Nil(t, v.Get("gdpr.tcf2.purpose9.enforce_algo"), tt.description)
			assert.Nil(t, v.Get("gdpr.tcf2.purpose10.enforce_algo"), tt.description)
		}

		if tt.wantEnforcePurposesSet {
			assert.Equal(t, tt.wantPurpose1EnforcePurpose, v.GetString("gdpr.tcf2.purpose1.enforce_purpose"), tt.description)
			assert.Equal(t, tt.wantPurpose2EnforcePurpose, v.GetString("gdpr.tcf2.purpose2.enforce_purpose"), tt.description)
			assert.Equal(t, tt.wantPurpose3EnforcePurpose, v.GetString("gdpr.tcf2.purpose3.enforce_purpose"), tt.description)
			assert.Equal(t, tt.wantPurpose4EnforcePurpose, v.GetString("gdpr.tcf2.purpose4.enforce_purpose"), tt.description)
			assert.Equal(t, tt.wantPurpose5EnforcePurpose, v.GetString("gdpr.tcf2.purpose5.enforce_purpose"), tt.description)
			assert.Equal(t, tt.wantPurpose6EnforcePurpose, v.GetString("gdpr.tcf2.purpose6.enforce_purpose"), tt.description)
			assert.Equal(t, tt.wantPurpose7EnforcePurpose, v.GetString("gdpr.tcf2.purpose7.enforce_purpose"), tt.description)
			assert.Equal(t, tt.wantPurpose8EnforcePurpose, v.GetString("gdpr.tcf2.purpose8.enforce_purpose"), tt.description)
			assert.Equal(t, tt.wantPurpose9EnforcePurpose, v.GetString("gdpr.tcf2.purpose9.enforce_purpose"), tt.description)
			assert.Equal(t, tt.wantPurpose10EnforcePurpose, v.GetString("gdpr.tcf2.purpose10.enforce_purpose"), tt.description)
		} else {
			assert.Nil(t, v.Get("gdpr.tcf2.purpose1.enforce_purpose"), tt.description)
			assert.Nil(t, v.Get("gdpr.tcf2.purpose2.enforce_purpose"), tt.description)
			assert.Nil(t, v.Get("gdpr.tcf2.purpose3.enforce_purpose"), tt.description)
			assert.Nil(t, v.Get("gdpr.tcf2.purpose4.enforce_purpose"), tt.description)
			assert.Nil(t, v.Get("gdpr.tcf2.purpose5.enforce_purpose"), tt.description)
			assert.Nil(t, v.Get("gdpr.tcf2.purpose6.enforce_purpose"), tt.description)
			assert.Nil(t, v.Get("gdpr.tcf2.purpose7.enforce_purpose"), tt.description)
			assert.Nil(t, v.Get("gdpr.tcf2.purpose8.enforce_purpose"), tt.description)
			assert.Nil(t, v.Get("gdpr.tcf2.purpose9.enforce_purpose"), tt.description)
			assert.Nil(t, v.Get("gdpr.tcf2.purpose10.enforce_purpose"), tt.description)
		}
	}
}

func TestInvalidAdapterEndpointConfig(t *testing.T) {
	v := viper.New()
	SetupViper(v, "")
	v.Set("gdpr.default_value", "0")
	v.SetConfigType("yaml")
	v.ReadConfig(bytes.NewBuffer(invalidAdapterEndpointConfig))
	_, err := New(v)

	if assert.IsType(t, errortypes.AggregateError{}, err) {
		aggErr := err.(errortypes.AggregateError)
		assert.ElementsMatch(t, []error{errors.New("The endpoint: ib.adnxs.com/some/endpoint for appnexus is not a valid URL")}, aggErr.Errors)
	}
}

>>>>>>> 5cc5da91
func TestNegativeRequestSize(t *testing.T) {
	cfg, v := newDefaultConfig(t)
	cfg.MaxRequestSize = -1
	assertOneError(t, cfg.validate(v), "cfg.max_request_size must be >= 0. Got -1")
}

func TestNegativePrometheusTimeout(t *testing.T) {
	cfg, v := newDefaultConfig(t)
	cfg.Metrics.Prometheus.Port = 8001
	cfg.Metrics.Prometheus.TimeoutMillisRaw = 0
	assertOneError(t, cfg.validate(v), "metrics.prometheus.timeout_ms must be positive if metrics.prometheus.port is defined. Got timeout=0 and port=8001")
}

func TestInvalidHostVendorID(t *testing.T) {
	tests := []struct {
		description  string
		vendorID     int
		wantErrorMsg string
	}{
		{
			description:  "Negative GDPR.HostVendorID",
			vendorID:     -1,
			wantErrorMsg: "gdpr.host_vendor_id must be in the range [0, 65535]. Got -1",
		},
		{
			description:  "Overflowed GDPR.HostVendorID",
			vendorID:     (0xffff) + 1,
			wantErrorMsg: "gdpr.host_vendor_id must be in the range [0, 65535]. Got 65536",
		},
	}

	for _, tt := range tests {
		cfg, v := newDefaultConfig(t)
		cfg.GDPR.HostVendorID = tt.vendorID
		errs := cfg.validate(v)

		assert.Equal(t, 1, len(errs), tt.description)
		assert.EqualError(t, errs[0], tt.wantErrorMsg, tt.description)
	}
}

func TestInvalidAMPException(t *testing.T) {
	cfg, v := newDefaultConfig(t)
	cfg.GDPR.AMPException = true
	assertOneError(t, cfg.validate(v), "gdpr.amp_exception has been discontinued and must be removed from your config. If you need to disable GDPR for AMP, you may do so per-account (gdpr.integration_enabled.amp) or at the host level for the default account (account_defaults.gdpr.integration_enabled.amp)")
}

func TestInvalidGDPRDefaultValue(t *testing.T) {
	cfg, v := newDefaultConfig(t)
	cfg.GDPR.DefaultValue = "2"
	assertOneError(t, cfg.validate(v), "gdpr.default_value must be 0 or 1")
}

func TestMissingGDPRDefaultValue(t *testing.T) {
	v := viper.New()

	cfg, _ := newDefaultConfig(t)
	assertOneError(t, cfg.validate(v), "gdpr.default_value is required and must be specified")
}

func TestInvalidEnforcePurpose(t *testing.T) {
	cfg, v := newDefaultConfig(t)
	cfg.GDPR.TCF2.Purpose1.EnforceAlgo = ""
	cfg.GDPR.TCF2.Purpose2.EnforceAlgo = TCF2FullEnforcement
	cfg.GDPR.TCF2.Purpose3.EnforceAlgo = TCF2FullEnforcement
	cfg.GDPR.TCF2.Purpose4.EnforceAlgo = TCF2FullEnforcement
	cfg.GDPR.TCF2.Purpose5.EnforceAlgo = "invalid1"
	cfg.GDPR.TCF2.Purpose6.EnforceAlgo = "invalid2"
	cfg.GDPR.TCF2.Purpose7.EnforceAlgo = TCF2FullEnforcement
	cfg.GDPR.TCF2.Purpose8.EnforceAlgo = TCF2FullEnforcement
	cfg.GDPR.TCF2.Purpose9.EnforceAlgo = TCF2FullEnforcement
	cfg.GDPR.TCF2.Purpose10.EnforceAlgo = "invalid3"

	errs := cfg.validate(v)

	expectedErrs := []error{
		errors.New("gdpr.tcf2.purpose1.enforce_algo must be \"full\". Got "),
		errors.New("gdpr.tcf2.purpose5.enforce_algo must be \"full\". Got invalid1"),
		errors.New("gdpr.tcf2.purpose6.enforce_algo must be \"full\". Got invalid2"),
		errors.New("gdpr.tcf2.purpose10.enforce_algo must be \"full\". Got invalid3"),
	}
	assert.ElementsMatch(t, errs, expectedErrs, "gdpr.tcf2.purposeX.enforce_algo should prevent invalid values but it doesn't")
}

func TestNegativeCurrencyConverterFetchInterval(t *testing.T) {
	v := viper.New()
	v.Set("gdpr.default_value", "0")

	cfg := Configuration{
		CurrencyConverter: CurrencyConverter{
			FetchIntervalSeconds: -1,
		},
	}
	err := cfg.validate(v)
	assert.NotNil(t, err, "cfg.currency_converter.fetch_interval_seconds should prevent negative values, but it doesn't")
}

func TestOverflowedCurrencyConverterFetchInterval(t *testing.T) {
	v := viper.New()
	v.Set("gdpr.default_value", "0")

	cfg := Configuration{
		CurrencyConverter: CurrencyConverter{
			FetchIntervalSeconds: (0xffff) + 1,
		},
	}
	err := cfg.validate(v)
	assert.NotNil(t, err, "cfg.currency_converter.fetch_interval_seconds prevent values over %d, but it doesn't", 0xffff)
}

func TestLimitTimeout(t *testing.T) {
	doTimeoutTest(t, 10, 15, 10, 0)
	doTimeoutTest(t, 10, 0, 10, 0)
	doTimeoutTest(t, 5, 5, 10, 0)
	doTimeoutTest(t, 15, 15, 0, 0)
	doTimeoutTest(t, 15, 0, 20, 15)
}

func TestCookieSizeError(t *testing.T) {
	testCases := []struct {
		description string
		cookieSize  int
		expectError bool
	}{
		{"MIN_COOKIE_SIZE_BYTES + 1", MIN_COOKIE_SIZE_BYTES + 1, false},
		{"MIN_COOKIE_SIZE_BYTES", MIN_COOKIE_SIZE_BYTES, false},
		{"MIN_COOKIE_SIZE_BYTES - 1", MIN_COOKIE_SIZE_BYTES - 1, true},
		{"Zero", 0, false},
		{"Negative", -100, true},
	}

	for _, test := range testCases {
		resultErr := isValidCookieSize(test.cookieSize)

		if test.expectError {
			assert.Error(t, resultErr, test.description)
		} else {
			assert.NoError(t, resultErr, test.description)
		}
	}
}

func TestNewCallsRequestValidation(t *testing.T) {
	testCases := []struct {
		description       string
		privateIPNetworks string
		expectedError     string
		expectedIPs       []net.IPNet
	}{
		{
			description:       "Valid",
			privateIPNetworks: `["1.1.1.0/24"]`,
			expectedIPs:       []net.IPNet{{IP: net.IP{1, 1, 1, 0}, Mask: net.CIDRMask(24, 32)}},
		},
		{
			description:       "Invalid",
			privateIPNetworks: `["1"]`,
			expectedError:     "Invalid private IPv4 networks: '1'",
		},
	}

	for _, test := range testCases {
		v := viper.New()
		SetupViper(v, "", bidderInfos)
		v.Set("gdpr.default_value", "0")
		v.SetConfigType("yaml")
		v.ReadConfig(bytes.NewBuffer([]byte(
			`request_validation:
    ipv4_private_networks: ` + test.privateIPNetworks)))

		result, resultErr := New(v, bidderInfos)

		if test.expectedError == "" {
			assert.NoError(t, resultErr, test.description+":err")
			assert.ElementsMatch(t, test.expectedIPs, result.RequestValidation.IPv4PrivateNetworksParsed, test.description+":parsed")
		} else {
			assert.Error(t, resultErr, test.description+":err")
		}
	}
}

func TestValidateDebug(t *testing.T) {
	cfg, v := newDefaultConfig(t)
	cfg.Debug.TimeoutNotification.SamplingRate = 1.1

	err := cfg.validate(v)
	assert.NotNil(t, err, "cfg.debug.timeout_notification.sampling_rate should not be allowed to be greater than 1.0, but it was allowed")
}

func TestValidateAccountsConfigRestrictions(t *testing.T) {
	cfg, v := newDefaultConfig(t)
	cfg.Accounts.Files.Enabled = true
	cfg.Accounts.HTTP.Endpoint = "http://localhost"
	cfg.Accounts.Postgres.ConnectionInfo.Database = "accounts"

	errs := cfg.validate(v)
	assert.Len(t, errs, 1)
	assert.Contains(t, errs, errors.New("accounts.postgres: retrieving accounts via postgres not available, use accounts.files"))
}

func newDefaultConfig(t *testing.T) (*Configuration, *viper.Viper) {
	v := viper.New()
	SetupViper(v, "", bidderInfos)
	v.Set("gdpr.default_value", "0")
	v.SetConfigType("yaml")
	cfg, err := New(v, bidderInfos)
	assert.NoError(t, err, "Setting up config should work but it doesn't")
	return cfg, v
}

func assertOneError(t *testing.T, errs []error, message string) {
	if !assert.Len(t, errs, 1) {
		return
	}
	assert.EqualError(t, errs[0], message)
}

func doTimeoutTest(t *testing.T, expected int, requested int, max uint64, def uint64) {
	t.Helper()
	cfg := AuctionTimeouts{
		Default: def,
		Max:     max,
	}
	expectedDuration := time.Duration(expected) * time.Millisecond
	limited := cfg.LimitAuctionTimeout(time.Duration(requested) * time.Millisecond)
	assert.Equal(t, limited, expectedDuration, "Expected %dms timeout, got %dms", expectedDuration, limited/time.Millisecond)
}

func TestSpecialFeature1VendorExceptionMap(t *testing.T) {
	baseConfig := []byte(`
    gdpr:
      default_value: 0
      tcf2:
        special_feature1:
          vendor_exceptions: `)

	tests := []struct {
		description             string
		configVendorExceptions  []byte
		wantVendorExceptions    []openrtb_ext.BidderName
		wantVendorExceptionsMap map[openrtb_ext.BidderName]struct{}
	}{
		{
			description:             "nil vendor exceptions",
			configVendorExceptions:  []byte(`null`),
			wantVendorExceptions:    []openrtb_ext.BidderName{},
			wantVendorExceptionsMap: map[openrtb_ext.BidderName]struct{}{},
		},
		{
			description:             "no vendor exceptions",
			configVendorExceptions:  []byte(`[]`),
			wantVendorExceptions:    []openrtb_ext.BidderName{},
			wantVendorExceptionsMap: map[openrtb_ext.BidderName]struct{}{},
		},
		{
			description:             "one vendor exception",
			configVendorExceptions:  []byte(`["vendor1"]`),
			wantVendorExceptions:    []openrtb_ext.BidderName{openrtb_ext.BidderName("vendor1")},
			wantVendorExceptionsMap: map[openrtb_ext.BidderName]struct{}{openrtb_ext.BidderName("vendor1"): {}},
		},
		{
			description:             "many exceptions",
			configVendorExceptions:  []byte(`["vendor1","vendor2"]`),
			wantVendorExceptions:    []openrtb_ext.BidderName{openrtb_ext.BidderName("vendor1"), openrtb_ext.BidderName("vendor2")},
			wantVendorExceptionsMap: map[openrtb_ext.BidderName]struct{}{openrtb_ext.BidderName("vendor1"): {}, openrtb_ext.BidderName("vendor2"): {}},
		},
	}

	for _, tt := range tests {
		config := append(baseConfig, tt.configVendorExceptions...)

		v := viper.New()
		SetupViper(v, "", bidderInfos)
		v.SetConfigType("yaml")
		v.ReadConfig(bytes.NewBuffer(config))
		cfg, err := New(v, bidderInfos)
		assert.NoError(t, err, "Setting up config error", tt.description)

		assert.Equal(t, tt.wantVendorExceptions, cfg.GDPR.TCF2.SpecialFeature1.VendorExceptions, tt.description)
		assert.Equal(t, tt.wantVendorExceptionsMap, cfg.GDPR.TCF2.SpecialFeature1.VendorExceptionMap, tt.description)
	}
}

func TestTCF2PurposeEnforced(t *testing.T) {
	tests := []struct {
		description          string
		givePurposeConfigNil bool
		givePurpose1Enforced bool
		givePurpose2Enforced bool
		givePurpose          consentconstants.Purpose
		wantEnforced         bool
	}{
		{
			description:          "Purpose config is nil",
			givePurposeConfigNil: true,
			givePurpose:          1,
			wantEnforced:         false,
		},
		{
			description:          "Purpose 1 Enforced set to true",
			givePurpose1Enforced: true,
			givePurpose:          1,
			wantEnforced:         true,
		},
		{
			description:          "Purpose 1 Enforced set to false",
			givePurpose1Enforced: false,
			givePurpose:          1,
			wantEnforced:         false,
		},
		{
			description:          "Purpose 2 Enforced set to true",
			givePurpose2Enforced: true,
			givePurpose:          2,
			wantEnforced:         true,
		},
	}

	for _, tt := range tests {
		tcf2 := TCF2{}

		if !tt.givePurposeConfigNil {
			tcf2.PurposeConfigs = map[consentconstants.Purpose]*TCF2Purpose{
				1: {
					EnforcePurpose: tt.givePurpose1Enforced,
				},
				2: {
					EnforcePurpose: tt.givePurpose2Enforced,
				},
			}
		}

		value := tcf2.PurposeEnforced(tt.givePurpose)

		assert.Equal(t, tt.wantEnforced, value, tt.description)
	}
}

func TestTCF2PurposeEnforcingVendors(t *testing.T) {
	tests := []struct {
		description           string
		givePurposeConfigNil  bool
		givePurpose1Enforcing bool
		givePurpose2Enforcing bool
		givePurpose           consentconstants.Purpose
		wantEnforcing         bool
	}{
		{
			description:          "Purpose config is nil",
			givePurposeConfigNil: true,
			givePurpose:          1,
			wantEnforcing:        false,
		},
		{
			description:           "Purpose 1 Enforcing set to true",
			givePurpose1Enforcing: true,
			givePurpose:           1,
			wantEnforcing:         true,
		},
		{
			description:           "Purpose 1 Enforcing set to false",
			givePurpose1Enforcing: false,
			givePurpose:           1,
			wantEnforcing:         false,
		},
		{
			description:           "Purpose 2 Enforcing set to true",
			givePurpose2Enforcing: true,
			givePurpose:           2,
			wantEnforcing:         true,
		},
	}

	for _, tt := range tests {
		tcf2 := TCF2{}

		if !tt.givePurposeConfigNil {
			tcf2.PurposeConfigs = map[consentconstants.Purpose]*TCF2Purpose{
				1: {
					EnforceVendors: tt.givePurpose1Enforcing,
				},
				2: {
					EnforceVendors: tt.givePurpose2Enforcing,
				},
			}
		}

		value := tcf2.PurposeEnforcingVendors(tt.givePurpose)

		assert.Equal(t, tt.wantEnforcing, value, tt.description)
	}
}

func TestTCF2PurposeVendorException(t *testing.T) {
	tests := []struct {
		description              string
		givePurposeConfigNil     bool
		givePurpose1ExceptionMap map[openrtb_ext.BidderName]struct{}
		givePurpose2ExceptionMap map[openrtb_ext.BidderName]struct{}
		givePurpose              consentconstants.Purpose
		giveBidder               openrtb_ext.BidderName
		wantIsVendorException    bool
	}{
		{
			description:           "Purpose config is nil",
			givePurposeConfigNil:  true,
			givePurpose:           1,
			giveBidder:            "appnexus",
			wantIsVendorException: false,
		},
		{
			description:           "Nil - exception map not defined for purpose",
			givePurpose:           1,
			giveBidder:            "appnexus",
			wantIsVendorException: false,
		},
		{
			description:              "Empty - exception map empty for purpose",
			givePurpose:              1,
			givePurpose1ExceptionMap: map[openrtb_ext.BidderName]struct{}{},
			giveBidder:               "appnexus",
			wantIsVendorException:    false,
		},
		{
			description:              "One - bidder found in purpose exception map containing one entry",
			givePurpose:              1,
			givePurpose1ExceptionMap: map[openrtb_ext.BidderName]struct{}{"appnexus": {}},
			giveBidder:               "appnexus",
			wantIsVendorException:    true,
		},
		{
			description:              "Many - bidder found in purpose exception map containing multiple entries",
			givePurpose:              1,
			givePurpose1ExceptionMap: map[openrtb_ext.BidderName]struct{}{"rubicon": {}, "appnexus": {}, "index": {}},
			giveBidder:               "appnexus",
			wantIsVendorException:    true,
		},
		{
			description:              "Many - bidder not found in purpose exception map containing multiple entries",
			givePurpose:              1,
			givePurpose1ExceptionMap: map[openrtb_ext.BidderName]struct{}{"rubicon": {}, "appnexus": {}, "index": {}},
			givePurpose2ExceptionMap: map[openrtb_ext.BidderName]struct{}{"rubicon": {}, "appnexus": {}, "openx": {}},
			giveBidder:               "openx",
			wantIsVendorException:    false,
		},
		{
			description:              "Many - bidder found in different purpose exception map containing multiple entries",
			givePurpose:              2,
			givePurpose1ExceptionMap: map[openrtb_ext.BidderName]struct{}{"rubicon": {}, "appnexus": {}, "index": {}},
			givePurpose2ExceptionMap: map[openrtb_ext.BidderName]struct{}{"rubicon": {}, "appnexus": {}, "openx": {}},
			giveBidder:               "openx",
			wantIsVendorException:    true,
		},
	}

	for _, tt := range tests {
		tcf2 := TCF2{}

		if !tt.givePurposeConfigNil {
			tcf2.PurposeConfigs = map[consentconstants.Purpose]*TCF2Purpose{
				1: {
					VendorExceptionMap: tt.givePurpose1ExceptionMap,
				},
				2: {
					VendorExceptionMap: tt.givePurpose2ExceptionMap,
				},
			}
		}

		value := tcf2.PurposeVendorException(tt.givePurpose, tt.giveBidder)

		assert.Equal(t, tt.wantIsVendorException, value, tt.description)
	}
}

func TestTCF2FeatureOneVendorException(t *testing.T) {
	tests := []struct {
		description           string
		giveExceptionMap      map[openrtb_ext.BidderName]struct{}
		giveBidder            openrtb_ext.BidderName
		wantIsVendorException bool
	}{
		{
			description:           "Nil - exception map not defined",
			giveBidder:            "appnexus",
			wantIsVendorException: false,
		},
		{
			description:           "Empty - exception map empty",
			giveExceptionMap:      map[openrtb_ext.BidderName]struct{}{},
			giveBidder:            "appnexus",
			wantIsVendorException: false,
		},
		{
			description:           "One - bidder found in exception map containing one entry",
			giveExceptionMap:      map[openrtb_ext.BidderName]struct{}{"appnexus": {}},
			giveBidder:            "appnexus",
			wantIsVendorException: true,
		},
		{
			description:           "Many - bidder found in exception map containing multiple entries",
			giveExceptionMap:      map[openrtb_ext.BidderName]struct{}{"rubicon": {}, "appnexus": {}, "index": {}},
			giveBidder:            "appnexus",
			wantIsVendorException: true,
		},
		{
			description:           "Many - bidder not found in exception map containing multiple entries",
			giveExceptionMap:      map[openrtb_ext.BidderName]struct{}{"rubicon": {}, "appnexus": {}, "index": {}},
			giveBidder:            "openx",
			wantIsVendorException: false,
		},
	}

	for _, tt := range tests {
		tcf2 := TCF2{
			SpecialFeature1: TCF2SpecialFeature{
				VendorExceptionMap: tt.giveExceptionMap,
			},
		}

		value := tcf2.FeatureOneVendorException(tt.giveBidder)

		assert.Equal(t, tt.wantIsVendorException, value, tt.description)
	}
}<|MERGE_RESOLUTION|>--- conflicted
+++ resolved
@@ -1234,8 +1234,6 @@
 	}
 }
 
-<<<<<<< HEAD
-=======
 func TestMigrateConfigTCF2PurposeFlags(t *testing.T) {
 	tests := []struct {
 		description                string
@@ -1585,21 +1583,6 @@
 	}
 }
 
-func TestInvalidAdapterEndpointConfig(t *testing.T) {
-	v := viper.New()
-	SetupViper(v, "")
-	v.Set("gdpr.default_value", "0")
-	v.SetConfigType("yaml")
-	v.ReadConfig(bytes.NewBuffer(invalidAdapterEndpointConfig))
-	_, err := New(v)
-
-	if assert.IsType(t, errortypes.AggregateError{}, err) {
-		aggErr := err.(errortypes.AggregateError)
-		assert.ElementsMatch(t, []error{errors.New("The endpoint: ib.adnxs.com/some/endpoint for appnexus is not a valid URL")}, aggErr.Errors)
-	}
-}
-
->>>>>>> 5cc5da91
 func TestNegativeRequestSize(t *testing.T) {
 	cfg, v := newDefaultConfig(t)
 	cfg.MaxRequestSize = -1
