package config

import (
	"errors"
	"strconv"
	"strings"
	"testing"

	"github.com/stretchr/testify/assert"
)

const sampleQueryTemplate = "SELECT id, requestData, 'request' as type FROM stored_requests WHERE id in %REQUEST_ID_LIST% UNION ALL SELECT id, impData, 'imp' as type FROM stored_requests WHERE id in %IMP_ID_LIST%"

func TestNormalQueryMaker(t *testing.T) {
	madeQuery := buildQuery(sampleQueryTemplate, 1, 3)
	assertStringsEqual(t, madeQuery, "SELECT id, requestData, 'request' as type FROM stored_requests WHERE id in ($1) UNION ALL SELECT id, impData, 'imp' as type FROM stored_requests WHERE id in ($2, $3, $4)")
}
func TestQueryMakerManyImps(t *testing.T) {
	madeQuery := buildQuery(sampleQueryTemplate, 1, 11)
	assertStringsEqual(t, madeQuery, "SELECT id, requestData, 'request' as type FROM stored_requests WHERE id in ($1) UNION ALL SELECT id, impData, 'imp' as type FROM stored_requests WHERE id in ($2, $3, $4, $5, $6, $7, $8, $9, $10, $11, $12)")
}

func TestQueryMakerNoRequests(t *testing.T) {
	madeQuery := buildQuery(sampleQueryTemplate, 0, 3)
	assertStringsEqual(t, madeQuery, "SELECT id, requestData, 'request' as type FROM stored_requests WHERE id in (NULL) UNION ALL SELECT id, impData, 'imp' as type FROM stored_requests WHERE id in ($1, $2, $3)")
}

func TestQueryMakerNoImps(t *testing.T) {
	madeQuery := buildQuery(sampleQueryTemplate, 1, 0)
	assertStringsEqual(t, madeQuery, "SELECT id, requestData, 'request' as type FROM stored_requests WHERE id in ($1) UNION ALL SELECT id, impData, 'imp' as type FROM stored_requests WHERE id in (NULL)")
}

func TestQueryMakerMultilists(t *testing.T) {
	madeQuery := buildQuery("SELECT id, config FROM table WHERE id in %IMP_ID_LIST% UNION ALL SELECT id, config FROM other_table WHERE id in %IMP_ID_LIST%", 0, 3)
	assertStringsEqual(t, madeQuery, "SELECT id, config FROM table WHERE id in ($1, $2, $3) UNION ALL SELECT id, config FROM other_table WHERE id in ($1, $2, $3)")
}

func TestQueryMakerNegative(t *testing.T) {
	query := buildQuery(sampleQueryTemplate, -1, -2)
	expected := buildQuery(sampleQueryTemplate, 0, 0)
	assertStringsEqual(t, query, expected)
}

func TestPostgressConnString(t *testing.T) {
	db := "TestDB"
	host := "somehost.com"
	port := 20
	username := "someuser"
	password := "somepassword"

	cfg := PostgresConnection{
		Database: db,
		Host:     host,
		Port:     port,
		Username: username,
		Password: password,
	}

	dataSourceName := cfg.ConnString()
	paramList := strings.Split(dataSourceName, " ")
	params := make(map[string]string, len(paramList))
	for _, param := range paramList {
		keyVals := strings.Split(param, "=")
		if len(keyVals) != 2 {
			t.Fatalf(`param "%s" must only have one equals sign`, param)
		}
		if _, ok := params[keyVals[0]]; ok {
			t.Fatalf("found duplicate param at key %s", keyVals[0])
		}
		params[keyVals[0]] = keyVals[1]
	}

	assertHasValue(t, params, "dbname", db)
	assertHasValue(t, params, "host", host)
	assertHasValue(t, params, "port", strconv.Itoa(port))
	assertHasValue(t, params, "user", username)
	assertHasValue(t, params, "password", password)
	assertHasValue(t, params, "sslmode", "disable")
}

func TestInMemoryCacheValidationStoredRequests(t *testing.T) {
	assertNoErrs(t, (&InMemoryCache{
		Type: "unbounded",
	}).validate(RequestDataType, nil))
	assertNoErrs(t, (&InMemoryCache{
		Type: "none",
	}).validate(RequestDataType, nil))
	assertNoErrs(t, (&InMemoryCache{
		Type:             "lru",
		RequestCacheSize: 1000,
		ImpCacheSize:     1000,
	}).validate(RequestDataType, nil))
	assertErrsExist(t, (&InMemoryCache{
		Type: "unrecognized",
	}).validate(RequestDataType, nil))
	assertErrsExist(t, (&InMemoryCache{
		Type:         "unbounded",
		ImpCacheSize: 1000,
	}).validate(RequestDataType, nil))
	assertErrsExist(t, (&InMemoryCache{
		Type:             "unbounded",
		RequestCacheSize: 1000,
	}).validate(RequestDataType, nil))
	assertErrsExist(t, (&InMemoryCache{
		Type: "unbounded",
		TTL:  500,
	}).validate(RequestDataType, nil))
	assertErrsExist(t, (&InMemoryCache{
		Type:             "lru",
		RequestCacheSize: 0,
		ImpCacheSize:     1000,
	}).validate(RequestDataType, nil))
	assertErrsExist(t, (&InMemoryCache{
		Type:             "lru",
		RequestCacheSize: 1000,
		ImpCacheSize:     0,
	}).validate(RequestDataType, nil))
	assertErrsExist(t, (&InMemoryCache{
		Type: "lru",
		Size: 1000,
	}).validate(RequestDataType, nil))
}

func TestInMemoryCacheValidationSingleCache(t *testing.T) {
	assertNoErrs(t, (&InMemoryCache{
		Type: "unbounded",
	}).validate(AccountDataType, nil))
	assertNoErrs(t, (&InMemoryCache{
		Type: "none",
	}).validate(AccountDataType, nil))
	assertNoErrs(t, (&InMemoryCache{
		Type: "lru",
		Size: 1000,
	}).validate(AccountDataType, nil))
	assertErrsExist(t, (&InMemoryCache{
		Type: "unrecognized",
	}).validate(AccountDataType, nil))
	assertErrsExist(t, (&InMemoryCache{
		Type: "unbounded",
		Size: 1000,
	}).validate(AccountDataType, nil))
	assertErrsExist(t, (&InMemoryCache{
		Type: "unbounded",
		TTL:  500,
	}).validate(AccountDataType, nil))
	assertErrsExist(t, (&InMemoryCache{
		Type: "lru",
		Size: 0,
	}).validate(AccountDataType, nil))
	assertErrsExist(t, (&InMemoryCache{
		Type:             "lru",
		RequestCacheSize: 1000,
	}).validate(AccountDataType, nil))
	assertErrsExist(t, (&InMemoryCache{
		Type:         "lru",
		ImpCacheSize: 1000,
	}).validate(AccountDataType, nil))
}

<<<<<<< HEAD
func assertErrsExist(t *testing.T, err []error) {
=======
func TestPostgresConfigValidation(t *testing.T) {
	tests := []struct {
		description            string
		connectionStr          string
		cacheInitQuery         string
		cacheInitTimeout       int
		cacheUpdateQuery       string
		cacheUpdateRefreshRate int
		cacheUpdateTimeout     int
		existingErrors         []error
		wantErrorCount         int
	}{
		{
			description:   "No connection string",
			connectionStr: "",
		},
		{
			description:   "Connection string but no queries",
			connectionStr: "some-connection-string",
		},
		{
			description:      "Valid cache init query with non-zero timeout",
			connectionStr:    "some-connection-string",
			cacheInitQuery:   "SELECT * FROM table;",
			cacheInitTimeout: 1,
		},
		{
			description:      "Valid cache init query with zero timeout",
			connectionStr:    "some-connection-string",
			cacheInitQuery:   "SELECT * FROM table;",
			cacheInitTimeout: 0,
			wantErrorCount:   1,
		},
		{
			description:      "Invalid cache init query contains wildcard",
			connectionStr:    "some-connection-string",
			cacheInitQuery:   "SELECT * FROM table WHERE $1",
			cacheInitTimeout: 1,
			wantErrorCount:   1,
		},
		{
			description:            "Valid cache update query with non-zero timeout and refresh rate",
			connectionStr:          "some-connection-string",
			cacheUpdateQuery:       "SELECT * FROM table WHERE $1",
			cacheUpdateRefreshRate: 1,
			cacheUpdateTimeout:     1,
		},
		{
			description:            "Valid cache update query with zero timeout and non-zero refresh rate",
			connectionStr:          "some-connection-string",
			cacheUpdateQuery:       "SELECT * FROM table WHERE $1",
			cacheUpdateRefreshRate: 1,
			cacheUpdateTimeout:     0,
			wantErrorCount:         1,
		},
		{
			description:            "Valid cache update query with non-zero timeout and zero refresh rate",
			connectionStr:          "some-connection-string",
			cacheUpdateQuery:       "SELECT * FROM table WHERE $1",
			cacheUpdateRefreshRate: 0,
			cacheUpdateTimeout:     1,
			wantErrorCount:         1,
		},
		{
			description:            "Invalid cache update query missing wildcard",
			connectionStr:          "some-connection-string",
			cacheUpdateQuery:       "SELECT * FROM table",
			cacheUpdateRefreshRate: 1,
			cacheUpdateTimeout:     1,
			wantErrorCount:         1,
		},
		{
			description:      "Multiple errors: valid queries missing timeouts and refresh rates plus existing error",
			connectionStr:    "some-connection-string",
			cacheInitQuery:   "SELECT * FROM table;",
			cacheUpdateQuery: "SELECT * FROM table WHERE $1",
			existingErrors:   []error{errors.New("existing error before calling validate")},
			wantErrorCount:   4,
		},
	}

	for _, tt := range tests {
		pgConfig := &PostgresConfig{
			ConnectionInfo: PostgresConnection{
				Database: tt.connectionStr,
			},
			CacheInitialization: PostgresCacheInitializer{
				Query:   tt.cacheInitQuery,
				Timeout: tt.cacheInitTimeout,
			},
			PollUpdates: PostgresUpdatePolling{
				Query:       tt.cacheUpdateQuery,
				RefreshRate: tt.cacheUpdateRefreshRate,
				Timeout:     tt.cacheUpdateTimeout,
			},
		}

		errs := pgConfig.validate(RequestDataType, tt.existingErrors)
		assert.Equal(t, tt.wantErrorCount, len(errs), tt.description)
	}
}

func assertErrsExist(t *testing.T, err configErrors) {
>>>>>>> ab26a907
	t.Helper()
	if len(err) == 0 {
		t.Error("Expected error was not not found.")
	}
}

func assertNoErrs(t *testing.T, err []error) {
	t.Helper()
	if len(err) > 0 {
		t.Errorf("Got unexpected error(s): %v", err)
	}
}

func assertHasValue(t *testing.T, m map[string]string, key string, val string) {
	t.Helper()
	realVal, ok := m[key]
	if !ok {
		t.Errorf("Map missing required key: %s", key)
	}
	if val != realVal {
		t.Errorf("Unexpected value at key %s. Expected %s, Got %s", key, val, realVal)
	}
}

func buildQuery(template string, numReqs int, numImps int) string {
	cfg := PostgresFetcherQueries{}
	cfg.QueryTemplate = template

	return cfg.MakeQuery(numReqs, numImps)
}

func assertStringsEqual(t *testing.T, actual string, expected string) {
	if actual != expected {
		t.Errorf("Queries did not match.\n\"%s\" -- expected\n\"%s\" -- actual", expected, actual)

	}
}

func TestResolveConfig(t *testing.T) {
	cfg := &Configuration{
		StoredRequests: StoredRequests{
			Files: FileFetcherConfig{
				Enabled: true,
				Path:    "/test-path"},
			Postgres: PostgresConfig{
				ConnectionInfo: PostgresConnection{
					Database: "db",
					Host:     "pghost",
					Port:     5,
					Username: "user",
					Password: "pass",
				},
				FetcherQueries: PostgresFetcherQueries{
					AmpQueryTemplate: "amp-fetcher-query",
				},
				CacheInitialization: PostgresCacheInitializer{
					AmpQuery: "amp-cache-init-query",
				},
				PollUpdates: PostgresUpdatePolling{
					AmpQuery: "amp-poll-query",
				},
			},
			HTTP: HTTPFetcherConfig{
				AmpEndpoint: "amp-http-fetcher-endpoint",
			},
			InMemoryCache: InMemoryCache{
				Type:             "none",
				TTL:              50,
				RequestCacheSize: 1,
				ImpCacheSize:     2,
			},
			CacheEvents: CacheEventsConfig{
				Enabled: true,
			},
			HTTPEvents: HTTPEventsConfig{
				AmpEndpoint: "amp-http-events-endpoint",
			},
		},
	}

	cfg.StoredRequests.Postgres.FetcherQueries.QueryTemplate = "auc-fetcher-query"
	cfg.StoredRequests.Postgres.CacheInitialization.Query = "auc-cache-init-query"
	cfg.StoredRequests.Postgres.PollUpdates.Query = "auc-poll-query"
	cfg.StoredRequests.HTTP.Endpoint = "auc-http-fetcher-endpoint"
	cfg.StoredRequests.HTTPEvents.Endpoint = "auc-http-events-endpoint"

	resolvedStoredRequestsConfig(cfg)
	auc := &cfg.StoredRequests
	amp := &cfg.StoredRequestsAMP

	// Auction should have the non-amp values in it
	assertStringsEqual(t, auc.CacheEvents.Endpoint, "/storedrequests/openrtb2")

	// Amp should have the amp values in it
	assertStringsEqual(t, amp.Postgres.FetcherQueries.QueryTemplate, cfg.StoredRequests.Postgres.FetcherQueries.AmpQueryTemplate)
	assertStringsEqual(t, amp.Postgres.CacheInitialization.Query, cfg.StoredRequests.Postgres.CacheInitialization.AmpQuery)
	assertStringsEqual(t, amp.Postgres.PollUpdates.Query, cfg.StoredRequests.Postgres.PollUpdates.AmpQuery)
	assertStringsEqual(t, amp.HTTP.Endpoint, cfg.StoredRequests.HTTP.AmpEndpoint)
	assertStringsEqual(t, amp.HTTPEvents.Endpoint, cfg.StoredRequests.HTTPEvents.AmpEndpoint)
	assertStringsEqual(t, amp.CacheEvents.Endpoint, "/storedrequests/amp")
}<|MERGE_RESOLUTION|>--- conflicted
+++ resolved
@@ -157,9 +157,6 @@
 	}).validate(AccountDataType, nil))
 }
 
-<<<<<<< HEAD
-func assertErrsExist(t *testing.T, err []error) {
-=======
 func TestPostgresConfigValidation(t *testing.T) {
 	tests := []struct {
 		description            string
@@ -262,8 +259,7 @@
 	}
 }
 
-func assertErrsExist(t *testing.T, err configErrors) {
->>>>>>> ab26a907
+func assertErrsExist(t *testing.T, err []error) {
 	t.Helper()
 	if len(err) == 0 {
 		t.Error("Expected error was not not found.")
