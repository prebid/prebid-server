package config

import (
	"errors"
	"strconv"
	"strings"
	"testing"

	"github.com/stretchr/testify/assert"
)

const sampleQueryTemplate = "SELECT id, requestData, 'request' as type FROM stored_requests WHERE id in %REQUEST_ID_LIST% UNION ALL SELECT id, impData, 'imp' as type FROM stored_requests WHERE id in %IMP_ID_LIST%"
const sampleResponsesQueryTemplate = "SELECT id, responseData, 'response' as type FROM stored_responses WHERE id in %ID_LIST%"

func TestNormalQueryMaker(t *testing.T) {
	madeQuery := buildQuery(sampleQueryTemplate, 1, 3)
	assertStringsEqual(t, madeQuery, "SELECT id, requestData, 'request' as type FROM stored_requests WHERE id in ($1) UNION ALL SELECT id, impData, 'imp' as type FROM stored_requests WHERE id in ($2, $3, $4)")
}

func TestQueryMakerManyImps(t *testing.T) {
	madeQuery := buildQuery(sampleQueryTemplate, 1, 11)
	assertStringsEqual(t, madeQuery, "SELECT id, requestData, 'request' as type FROM stored_requests WHERE id in ($1) UNION ALL SELECT id, impData, 'imp' as type FROM stored_requests WHERE id in ($2, $3, $4, $5, $6, $7, $8, $9, $10, $11, $12)")
}

func TestQueryMakerNoRequests(t *testing.T) {
	madeQuery := buildQuery(sampleQueryTemplate, 0, 3)
	assertStringsEqual(t, madeQuery, "SELECT id, requestData, 'request' as type FROM stored_requests WHERE id in (NULL) UNION ALL SELECT id, impData, 'imp' as type FROM stored_requests WHERE id in ($1, $2, $3)")
}

func TestQueryMakerNoImps(t *testing.T) {
	madeQuery := buildQuery(sampleQueryTemplate, 1, 0)
	assertStringsEqual(t, madeQuery, "SELECT id, requestData, 'request' as type FROM stored_requests WHERE id in ($1) UNION ALL SELECT id, impData, 'imp' as type FROM stored_requests WHERE id in (NULL)")
}

func TestQueryMakerMultilists(t *testing.T) {
	madeQuery := buildQuery("SELECT id, config FROM table WHERE id in %IMP_ID_LIST% UNION ALL SELECT id, config FROM other_table WHERE id in %IMP_ID_LIST%", 0, 3)
	assertStringsEqual(t, madeQuery, "SELECT id, config FROM table WHERE id in ($1, $2, $3) UNION ALL SELECT id, config FROM other_table WHERE id in ($1, $2, $3)")
}

func TestQueryMakerNegative(t *testing.T) {
	query := buildQuery(sampleQueryTemplate, -1, -2)
	expected := buildQuery(sampleQueryTemplate, 0, 0)
	assertStringsEqual(t, query, expected)
}

func TestResponseQueryMaker(t *testing.T) {
	testCases := []struct {
		description     string
		inputRespNumber int
		expectedQuery   string
	}{
		{
			description:     "single response query maker",
			inputRespNumber: 1,
			expectedQuery:   "SELECT id, responseData, 'response' as type FROM stored_responses WHERE id in ($1)",
		},
		{
			description:     "many responses query maker",
			inputRespNumber: 11,
			expectedQuery:   "SELECT id, responseData, 'response' as type FROM stored_responses WHERE id in ($1, $2, $3, $4, $5, $6, $7, $8, $9, $10, $11)",
		},
		{
			description:     "no responses query maker",
			inputRespNumber: 0,
			expectedQuery:   "SELECT id, responseData, 'response' as type FROM stored_responses WHERE id in (NULL)",
		},
		{
			description:     "no responses query maker",
			inputRespNumber: -2,
			expectedQuery:   "SELECT id, responseData, 'response' as type FROM stored_responses WHERE id in (NULL)",
		},
	}

	for _, test := range testCases {
		cfg := PostgresFetcherQueries{QueryTemplate: sampleResponsesQueryTemplate}
		query := cfg.MakeQueryResponses(test.inputRespNumber)
		assertStringsEqual(t, query, test.expectedQuery)
	}
}

func TestPostgressConnString(t *testing.T) {
	db := "TestDB"
	host := "somehost.com"
	port := 20
	username := "someuser"
	password := "somepassword"

	cfg := PostgresConnection{
		Database: db,
		Host:     host,
		Port:     port,
		Username: username,
		Password: password,
	}

	dataSourceName := cfg.ConnString()
	paramList := strings.Split(dataSourceName, " ")
	params := make(map[string]string, len(paramList))
	for _, param := range paramList {
		keyVals := strings.Split(param, "=")
		if len(keyVals) != 2 {
			t.Fatalf(`param "%s" must only have one equals sign`, param)
		}
		if _, ok := params[keyVals[0]]; ok {
			t.Fatalf("found duplicate param at key %s", keyVals[0])
		}
		params[keyVals[0]] = keyVals[1]
	}

	assertHasValue(t, params, "dbname", db)
	assertHasValue(t, params, "host", host)
	assertHasValue(t, params, "port", strconv.Itoa(port))
	assertHasValue(t, params, "user", username)
	assertHasValue(t, params, "password", password)
	assertHasValue(t, params, "sslmode", "disable")
}

func TestInMemoryCacheValidationStoredRequests(t *testing.T) {
	assertNoErrs(t, (&InMemoryCache{
		Type: "unbounded",
	}).validate(RequestDataType, nil))
	assertNoErrs(t, (&InMemoryCache{
		Type: "none",
	}).validate(RequestDataType, nil))
	assertNoErrs(t, (&InMemoryCache{
		Type:             "lru",
		RequestCacheSize: 1000,
		ImpCacheSize:     1000,
<<<<<<< HEAD
=======
		RespCacheSize:    1000,
>>>>>>> 3fcb43ca
	}).validate(RequestDataType, nil))
	assertErrsExist(t, (&InMemoryCache{
		Type: "unrecognized",
	}).validate(RequestDataType, nil))
	assertErrsExist(t, (&InMemoryCache{
		Type:         "unbounded",
		ImpCacheSize: 1000,
	}).validate(RequestDataType, nil))
	assertErrsExist(t, (&InMemoryCache{
		Type:             "unbounded",
		RequestCacheSize: 1000,
	}).validate(RequestDataType, nil))
<<<<<<< HEAD
=======
	assertErrsExist(t, (&InMemoryCache{
		Type:          "unbounded",
		RespCacheSize: 1000,
	}).validate(RequestDataType, nil))
>>>>>>> 3fcb43ca
	assertErrsExist(t, (&InMemoryCache{
		Type: "unbounded",
		TTL:  500,
	}).validate(RequestDataType, nil))
	assertErrsExist(t, (&InMemoryCache{
		Type:             "lru",
		RequestCacheSize: 0,
		ImpCacheSize:     1000,
<<<<<<< HEAD
=======
		RespCacheSize:    1000,
>>>>>>> 3fcb43ca
	}).validate(RequestDataType, nil))
	assertErrsExist(t, (&InMemoryCache{
		Type:             "lru",
		RequestCacheSize: 1000,
		ImpCacheSize:     0,
<<<<<<< HEAD
=======
		RespCacheSize:    1000,
	}).validate(RequestDataType, nil))
	assertErrsExist(t, (&InMemoryCache{
		Type:             "lru",
		RequestCacheSize: 1000,
		ImpCacheSize:     1000,
		RespCacheSize:    0,
>>>>>>> 3fcb43ca
	}).validate(RequestDataType, nil))
	assertErrsExist(t, (&InMemoryCache{
		Type: "lru",
		Size: 1000,
	}).validate(RequestDataType, nil))
}

func TestInMemoryCacheValidationSingleCache(t *testing.T) {
	assertNoErrs(t, (&InMemoryCache{
		Type: "unbounded",
	}).validate(AccountDataType, nil))
	assertNoErrs(t, (&InMemoryCache{
		Type: "none",
	}).validate(AccountDataType, nil))
	assertNoErrs(t, (&InMemoryCache{
		Type: "lru",
		Size: 1000,
	}).validate(AccountDataType, nil))
	assertErrsExist(t, (&InMemoryCache{
		Type: "unrecognized",
	}).validate(AccountDataType, nil))
	assertErrsExist(t, (&InMemoryCache{
		Type: "unbounded",
		Size: 1000,
	}).validate(AccountDataType, nil))
	assertErrsExist(t, (&InMemoryCache{
		Type: "unbounded",
		TTL:  500,
	}).validate(AccountDataType, nil))
	assertErrsExist(t, (&InMemoryCache{
		Type: "lru",
		Size: 0,
	}).validate(AccountDataType, nil))
	assertErrsExist(t, (&InMemoryCache{
		Type:             "lru",
		RequestCacheSize: 1000,
	}).validate(AccountDataType, nil))
	assertErrsExist(t, (&InMemoryCache{
		Type:         "lru",
		ImpCacheSize: 1000,
	}).validate(AccountDataType, nil))
<<<<<<< HEAD
=======
	assertErrsExist(t, (&InMemoryCache{
		Type:          "lru",
		RespCacheSize: 1000,
	}).validate(AccountDataType, nil))
>>>>>>> 3fcb43ca
}

func TestPostgresConfigValidation(t *testing.T) {
	tests := []struct {
		description            string
		connectionStr          string
		cacheInitQuery         string
		cacheInitTimeout       int
		cacheUpdateQuery       string
		cacheUpdateRefreshRate int
		cacheUpdateTimeout     int
		existingErrors         []error
		wantErrorCount         int
	}{
		{
			description:   "No connection string",
			connectionStr: "",
		},
		{
			description:   "Connection string but no queries",
			connectionStr: "some-connection-string",
		},
		{
			description:      "Valid cache init query with non-zero timeout",
			connectionStr:    "some-connection-string",
			cacheInitQuery:   "SELECT * FROM table;",
			cacheInitTimeout: 1,
		},
		{
			description:      "Valid cache init query with zero timeout",
			connectionStr:    "some-connection-string",
			cacheInitQuery:   "SELECT * FROM table;",
			cacheInitTimeout: 0,
			wantErrorCount:   1,
		},
		{
			description:      "Invalid cache init query contains wildcard",
			connectionStr:    "some-connection-string",
			cacheInitQuery:   "SELECT * FROM table WHERE $1",
			cacheInitTimeout: 1,
			wantErrorCount:   1,
		},
		{
			description:            "Valid cache update query with non-zero timeout and refresh rate",
			connectionStr:          "some-connection-string",
			cacheUpdateQuery:       "SELECT * FROM table WHERE $1",
			cacheUpdateRefreshRate: 1,
			cacheUpdateTimeout:     1,
		},
		{
			description:            "Valid cache update query with zero timeout and non-zero refresh rate",
			connectionStr:          "some-connection-string",
			cacheUpdateQuery:       "SELECT * FROM table WHERE $1",
			cacheUpdateRefreshRate: 1,
			cacheUpdateTimeout:     0,
			wantErrorCount:         1,
		},
		{
			description:            "Valid cache update query with non-zero timeout and zero refresh rate",
			connectionStr:          "some-connection-string",
			cacheUpdateQuery:       "SELECT * FROM table WHERE $1",
			cacheUpdateRefreshRate: 0,
			cacheUpdateTimeout:     1,
			wantErrorCount:         1,
		},
		{
			description:            "Invalid cache update query missing wildcard",
			connectionStr:          "some-connection-string",
			cacheUpdateQuery:       "SELECT * FROM table",
			cacheUpdateRefreshRate: 1,
			cacheUpdateTimeout:     1,
			wantErrorCount:         1,
		},
		{
			description:      "Multiple errors: valid queries missing timeouts and refresh rates plus existing error",
			connectionStr:    "some-connection-string",
			cacheInitQuery:   "SELECT * FROM table;",
			cacheUpdateQuery: "SELECT * FROM table WHERE $1",
			existingErrors:   []error{errors.New("existing error before calling validate")},
			wantErrorCount:   4,
		},
	}

	for _, tt := range tests {
		pgConfig := &PostgresConfig{
			ConnectionInfo: PostgresConnection{
				Database: tt.connectionStr,
			},
			CacheInitialization: PostgresCacheInitializer{
				Query:   tt.cacheInitQuery,
				Timeout: tt.cacheInitTimeout,
			},
			PollUpdates: PostgresUpdatePolling{
				Query:       tt.cacheUpdateQuery,
				RefreshRate: tt.cacheUpdateRefreshRate,
				Timeout:     tt.cacheUpdateTimeout,
			},
		}

		errs := pgConfig.validate(RequestDataType, tt.existingErrors)
		assert.Equal(t, tt.wantErrorCount, len(errs), tt.description)
	}
}

func assertErrsExist(t *testing.T, err []error) {
	t.Helper()
	if len(err) == 0 {
		t.Error("Expected error was not not found.")
	}
}

func assertNoErrs(t *testing.T, err []error) {
	t.Helper()
	if len(err) > 0 {
		t.Errorf("Got unexpected error(s): %v", err)
	}
}

func assertHasValue(t *testing.T, m map[string]string, key string, val string) {
	t.Helper()
	realVal, ok := m[key]
	if !ok {
		t.Errorf("Map missing required key: %s", key)
	}
	if val != realVal {
		t.Errorf("Unexpected value at key %s. Expected %s, Got %s", key, val, realVal)
	}
}

func buildQuery(template string, numReqs int, numImps int) string {
	cfg := PostgresFetcherQueries{}
	cfg.QueryTemplate = template

	return cfg.MakeQuery(numReqs, numImps)
}

func assertStringsEqual(t *testing.T, actual string, expected string) {
	if actual != expected {
		t.Errorf("Queries did not match.\n\"%s\" -- expected\n\"%s\" -- actual", expected, actual)

	}
}

func TestResolveConfig(t *testing.T) {
	cfg := &Configuration{
		StoredRequests: StoredRequests{
			Files: FileFetcherConfig{
				Enabled: true,
				Path:    "/test-path"},
			Postgres: PostgresConfig{
				ConnectionInfo: PostgresConnection{
					Database: "db",
					Host:     "pghost",
					Port:     5,
					Username: "user",
					Password: "pass",
				},
				FetcherQueries: PostgresFetcherQueries{
					AmpQueryTemplate: "amp-fetcher-query",
				},
				CacheInitialization: PostgresCacheInitializer{
					AmpQuery: "amp-cache-init-query",
				},
				PollUpdates: PostgresUpdatePolling{
					AmpQuery: "amp-poll-query",
				},
			},
			HTTP: HTTPFetcherConfig{
				AmpEndpoint: "amp-http-fetcher-endpoint",
			},
			InMemoryCache: InMemoryCache{
				Type:             "none",
				TTL:              50,
				RequestCacheSize: 1,
				ImpCacheSize:     2,
			},
			CacheEvents: CacheEventsConfig{
				Enabled: true,
			},
			HTTPEvents: HTTPEventsConfig{
				AmpEndpoint: "amp-http-events-endpoint",
			},
		},
	}

	cfg.StoredRequests.Postgres.FetcherQueries.QueryTemplate = "auc-fetcher-query"
	cfg.StoredRequests.Postgres.CacheInitialization.Query = "auc-cache-init-query"
	cfg.StoredRequests.Postgres.PollUpdates.Query = "auc-poll-query"
	cfg.StoredRequests.HTTP.Endpoint = "auc-http-fetcher-endpoint"
	cfg.StoredRequests.HTTPEvents.Endpoint = "auc-http-events-endpoint"

	resolvedStoredRequestsConfig(cfg)
	auc := &cfg.StoredRequests
	amp := &cfg.StoredRequestsAMP

	// Auction should have the non-amp values in it
	assertStringsEqual(t, auc.CacheEvents.Endpoint, "/storedrequests/openrtb2")

	// Amp should have the amp values in it
	assertStringsEqual(t, amp.Postgres.FetcherQueries.QueryTemplate, cfg.StoredRequests.Postgres.FetcherQueries.AmpQueryTemplate)
	assertStringsEqual(t, amp.Postgres.CacheInitialization.Query, cfg.StoredRequests.Postgres.CacheInitialization.AmpQuery)
	assertStringsEqual(t, amp.Postgres.PollUpdates.Query, cfg.StoredRequests.Postgres.PollUpdates.AmpQuery)
	assertStringsEqual(t, amp.HTTP.Endpoint, cfg.StoredRequests.HTTP.AmpEndpoint)
	assertStringsEqual(t, amp.HTTPEvents.Endpoint, cfg.StoredRequests.HTTPEvents.AmpEndpoint)
	assertStringsEqual(t, amp.CacheEvents.Endpoint, "/storedrequests/amp")
}<|MERGE_RESOLUTION|>--- conflicted
+++ resolved
@@ -126,10 +126,7 @@
 		Type:             "lru",
 		RequestCacheSize: 1000,
 		ImpCacheSize:     1000,
-<<<<<<< HEAD
-=======
 		RespCacheSize:    1000,
->>>>>>> 3fcb43ca
 	}).validate(RequestDataType, nil))
 	assertErrsExist(t, (&InMemoryCache{
 		Type: "unrecognized",
@@ -142,13 +139,10 @@
 		Type:             "unbounded",
 		RequestCacheSize: 1000,
 	}).validate(RequestDataType, nil))
-<<<<<<< HEAD
-=======
 	assertErrsExist(t, (&InMemoryCache{
 		Type:          "unbounded",
 		RespCacheSize: 1000,
 	}).validate(RequestDataType, nil))
->>>>>>> 3fcb43ca
 	assertErrsExist(t, (&InMemoryCache{
 		Type: "unbounded",
 		TTL:  500,
@@ -157,17 +151,12 @@
 		Type:             "lru",
 		RequestCacheSize: 0,
 		ImpCacheSize:     1000,
-<<<<<<< HEAD
-=======
 		RespCacheSize:    1000,
->>>>>>> 3fcb43ca
 	}).validate(RequestDataType, nil))
 	assertErrsExist(t, (&InMemoryCache{
 		Type:             "lru",
 		RequestCacheSize: 1000,
 		ImpCacheSize:     0,
-<<<<<<< HEAD
-=======
 		RespCacheSize:    1000,
 	}).validate(RequestDataType, nil))
 	assertErrsExist(t, (&InMemoryCache{
@@ -175,7 +164,6 @@
 		RequestCacheSize: 1000,
 		ImpCacheSize:     1000,
 		RespCacheSize:    0,
->>>>>>> 3fcb43ca
 	}).validate(RequestDataType, nil))
 	assertErrsExist(t, (&InMemoryCache{
 		Type: "lru",
@@ -217,13 +205,10 @@
 		Type:         "lru",
 		ImpCacheSize: 1000,
 	}).validate(AccountDataType, nil))
-<<<<<<< HEAD
-=======
 	assertErrsExist(t, (&InMemoryCache{
 		Type:          "lru",
 		RespCacheSize: 1000,
 	}).validate(AccountDataType, nil))
->>>>>>> 3fcb43ca
 }
 
 func TestPostgresConfigValidation(t *testing.T) {
