--- conflicted
+++ resolved
@@ -371,33 +371,20 @@
 	}
 
 	testCases := []struct {
-<<<<<<< HEAD
 		description string
-		aliasInfos  aliasInfos
+		aliasInfos  map[string]aliasNillableFields
 		bidderInfos BidderInfos
 		assertFunc  func(BidderInfos, error)
 	}{
 		{
 			description: "inherit all parent info in alias bidder",
-			aliasInfos: aliasInfos{
-				"bidderB": bidderInfoNullableFields{
+			aliasInfos: map[string]aliasNillableFields{
+				"bidderB": {
 					Disabled:                nil,
 					ModifyingVastXmlAllowed: nil,
 					Experiment:              nil,
 					XAPI:                    nil,
 				},
-=======
-		description         string
-		aliasFields         map[string]aliasNillableFields
-		bidderInfos         BidderInfos
-		expectedBidderInfos BidderInfos
-		expectError         string
-	}{
-		{
-			description: "valid alias - replace alias with parent info",
-			aliasFields: map[string]aliasNillableFields{
-				"bidderB": {},
->>>>>>> 92211a53
 			},
 			bidderInfos: BidderInfos{
 				"bidderA": parentBidderInfo,
@@ -415,8 +402,8 @@
 		},
 		{
 			description: "all bidder info specified for alias, do not inherit from parent bidder",
-			aliasInfos: aliasInfos{
-				"bidderB": bidderInfoNullableFields{
+			aliasInfos: map[string]aliasNillableFields{
+				"bidderB": {
 					Disabled:                &aliasBidderInfo.Disabled,
 					ModifyingVastXmlAllowed: &aliasBidderInfo.ModifyingVastXmlAllowed,
 					Experiment:              &aliasBidderInfo.Experiment,
@@ -434,8 +421,8 @@
 		},
 		{
 			description: "invalid alias",
-			aliasFields: map[string]aliasNillableFields{
-				"bidderB": {},
+			aliasInfos: map[string]aliasNillableFields{
+				"bidderB": aliasNillableFields{},
 			},
 			bidderInfos: BidderInfos{
 				"bidderB": BidderInfo{
@@ -449,26 +436,19 @@
 		},
 		{
 			description: "bidder info not found for an alias",
-			aliasFields: map[string]aliasNillableFields{
-				"bidderB": {},
-			},
-			expectError: "bidder info not found for an alias: bidderB",
+			aliasInfos: map[string]aliasNillableFields{
+				"bidderB": aliasNillableFields{},
+			},
+			assertFunc: func(bidderInfos BidderInfos, err error) {
+				assert.Nil(t, bidderInfos)
+				assert.Equal(t, "bidder info not found for an alias: bidderB", err.Error())
+			},
 		},
 	}
 
 	for _, test := range testCases {
-<<<<<<< HEAD
 		bidderInfos, err := processBidderAliases(test.aliasInfos, test.bidderInfos)
 		test.assertFunc(bidderInfos, err)
-=======
-		bidderInfos, err := processBidderAliases(test.aliasFields, test.bidderInfos)
-		if test.expectError != "" {
-			assert.ErrorContains(t, err, test.expectError)
-		} else {
-			assert.Equal(t, test.expectedBidderInfos, bidderInfos)
-		}
-
->>>>>>> 92211a53
 	}
 }
 
