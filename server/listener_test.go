--- conflicted
+++ resolved
@@ -25,11 +25,7 @@
 
 func doTest(t *testing.T, allowAccept bool, allowClose bool) {
 	reg := gometrics.NewRegistry()
-<<<<<<< HEAD
-	me := metrics.NewMetrics(reg, nil, config.DisabledMetrics{})
-=======
 	me := metrics.NewMetrics(reg, nil, config.DisabledMetrics{}, nil)
->>>>>>> 3fcb43ca
 
 	var listener net.Listener = &mockListener{
 		listenSuccess: allowAccept,
