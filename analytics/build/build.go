package build

import (
	"encoding/json"

	"github.com/benbjohnson/clock"
	"github.com/golang/glog"
	"github.com/prebid/prebid-server/v2/analytics"
	"github.com/prebid/prebid-server/v2/analytics/agma"
	"github.com/prebid/prebid-server/v2/analytics/clients"
	"github.com/prebid/prebid-server/v2/analytics/filesystem"
	"github.com/prebid/prebid-server/v2/analytics/pubstack"
	"github.com/prebid/prebid-server/v2/analytics/pubxai"
	"github.com/prebid/prebid-server/v2/config"
	"github.com/prebid/prebid-server/v2/openrtb_ext"
	"github.com/prebid/prebid-server/v2/ortb"
	"github.com/prebid/prebid-server/v2/privacy"
)

// Modules that need to be logged to need to be initialized here
func New(analytics *config.Analytics) analytics.Runner {
	modules := make(enabledAnalytics, 0)
	if len(analytics.File.Filename) > 0 {
		if mod, err := filesystem.NewFileLogger(analytics.File.Filename); err == nil {
			modules["filelogger"] = mod
		} else {
			glog.Fatalf("Could not initialize FileLogger for file %v :%v", analytics.File.Filename, err)
		}
	}

	if analytics.Pubstack.Enabled {
		pubstackModule, err := pubstack.NewModule(
			clients.GetDefaultHttpInstance(),
			analytics.Pubstack.ScopeId,
			analytics.Pubstack.IntakeUrl,
			analytics.Pubstack.ConfRefresh,
			analytics.Pubstack.Buffers.EventCount,
			analytics.Pubstack.Buffers.BufferSize,
			analytics.Pubstack.Buffers.Timeout,
			clock.New())
		if err == nil {
			modules["pubstack"] = pubstackModule
		} else {
			glog.Errorf("Could not initialize PubstackModule: %v", err)
		}
	}
<<<<<<< HEAD
	glog.Info("pubxai.Enabled: ", analytics.Pubxai.Enabled)
	if analytics.Pubxai.Enabled {
		pubxaiModule, err := pubxai.InitializePubxAIModule(
			clients.GetDefaultHttpInstance(),
			analytics.Pubxai.Publisherid,
			analytics.Pubxai.Endpoint,
			analytics.Pubxai.BufferInterval,
			analytics.Pubxai.BufferSize,
			analytics.Pubxai.SamplingPercentage,
			analytics.Pubxai.ConfigurationRefreshInterval,
			clock.New(),
		)
		if err == nil {
			glog.Infof("PubxaiModule initialized")
			modules["pubxai"] = pubxaiModule
		} else {
			glog.Errorf("Could not initialize Pubxai Module: %v", err)
		}

	}
=======

	if analytics.Agma.Enabled {
		agmaModule, err := agma.NewModule(
			clients.GetDefaultHttpInstance(),
			analytics.Agma,
			clock.New())
		if err == nil {
			modules["agma"] = agmaModule
		} else {
			glog.Errorf("Could not initialize Agma Anayltics: %v", err)
		}
	}

>>>>>>> 99431ad8
	return modules
}

// Collection of all the correctly configured analytics modules - implements the PBSAnalyticsModule interface
type enabledAnalytics map[string]analytics.Module

func (ea enabledAnalytics) LogAuctionObject(ao *analytics.AuctionObject, ac privacy.ActivityControl) {
	for name, module := range ea {
		if isAllowed, cloneBidderReq := evaluateActivities(ao.RequestWrapper, ac, name); isAllowed {
			if cloneBidderReq != nil {
				ao.RequestWrapper = cloneBidderReq
			}
			cloneReq := updateReqWrapperForAnalytics(ao.RequestWrapper, name, cloneBidderReq != nil)
			module.LogAuctionObject(ao)
			if cloneReq != nil {
				ao.RequestWrapper = cloneReq
			}
		}
	}
}

func (ea enabledAnalytics) LogVideoObject(vo *analytics.VideoObject, ac privacy.ActivityControl) {
	for name, module := range ea {
		if isAllowed, cloneBidderReq := evaluateActivities(vo.RequestWrapper, ac, name); isAllowed {
			if cloneBidderReq != nil {
				vo.RequestWrapper = cloneBidderReq
			}
			cloneReq := updateReqWrapperForAnalytics(vo.RequestWrapper, name, cloneBidderReq != nil)
			module.LogVideoObject(vo)
			if cloneReq != nil {
				vo.RequestWrapper = cloneReq
			}
		}

	}
}

func (ea enabledAnalytics) LogCookieSyncObject(cso *analytics.CookieSyncObject) {
	for _, module := range ea {
		module.LogCookieSyncObject(cso)
	}
}

func (ea enabledAnalytics) LogSetUIDObject(so *analytics.SetUIDObject) {
	for _, module := range ea {
		module.LogSetUIDObject(so)
	}
}

func (ea enabledAnalytics) LogAmpObject(ao *analytics.AmpObject, ac privacy.ActivityControl) {
	for name, module := range ea {
		if isAllowed, cloneBidderReq := evaluateActivities(ao.RequestWrapper, ac, name); isAllowed {
			if cloneBidderReq != nil {
				ao.RequestWrapper = cloneBidderReq
			}
			cloneReq := updateReqWrapperForAnalytics(ao.RequestWrapper, name, cloneBidderReq != nil)
			module.LogAmpObject(ao)
			if cloneReq != nil {
				ao.RequestWrapper = cloneReq
			}
		}
	}
}

func (ea enabledAnalytics) LogNotificationEventObject(ne *analytics.NotificationEvent, ac privacy.ActivityControl) {
	for name, module := range ea {
		component := privacy.Component{Type: privacy.ComponentTypeAnalytics, Name: name}
		if ac.Allow(privacy.ActivityReportAnalytics, component, privacy.ActivityRequest{}) {
			module.LogNotificationEventObject(ne)
		}
	}
}

func evaluateActivities(rw *openrtb_ext.RequestWrapper, ac privacy.ActivityControl, componentName string) (bool, *openrtb_ext.RequestWrapper) {
	// returned nil request wrapper means that request wrapper was not modified by activities and doesn't have to be changed in analytics object
	// it is needed in order to use one function for all analytics objects with RequestWrapper
	component := privacy.Component{Type: privacy.ComponentTypeAnalytics, Name: componentName}
	if !ac.Allow(privacy.ActivityReportAnalytics, component, privacy.ActivityRequest{}) {
		return false, nil
	}
	blockUserFPD := !ac.Allow(privacy.ActivityTransmitUserFPD, component, privacy.ActivityRequest{})
	blockPreciseGeo := !ac.Allow(privacy.ActivityTransmitPreciseGeo, component, privacy.ActivityRequest{})

	if !blockUserFPD && !blockPreciseGeo {
		return true, nil
	}

	cloneReq := &openrtb_ext.RequestWrapper{
		BidRequest: ortb.CloneBidRequestPartial(rw.BidRequest),
	}

	if blockUserFPD {
		privacy.ScrubUserFPD(cloneReq)
	}
	if blockPreciseGeo {
		ipConf := privacy.IPConf{IPV6: ac.IPv6Config, IPV4: ac.IPv4Config}
		privacy.ScrubGeoAndDeviceIP(cloneReq, ipConf)
	}

	cloneReq.RebuildRequest()
	return true, cloneReq
}

func updateReqWrapperForAnalytics(rw *openrtb_ext.RequestWrapper, adapterName string, isCloned bool) *openrtb_ext.RequestWrapper {
	if rw == nil {
		return nil
	}
	reqExt, _ := rw.GetRequestExt()
	reqExtPrebid := reqExt.GetPrebid()
	if reqExtPrebid == nil {
		return nil
	}

	var cloneReq *openrtb_ext.RequestWrapper
	if !isCloned {
		cloneReq = &openrtb_ext.RequestWrapper{BidRequest: ortb.CloneBidRequestPartial(rw.BidRequest)}
	} else {
		cloneReq = nil
	}

	if len(reqExtPrebid.Analytics) == 0 {
		return cloneReq
	}

	// Remove the entire analytics object if the adapter module is not present
	if _, ok := reqExtPrebid.Analytics[adapterName]; !ok {
		reqExtPrebid.Analytics = nil
	} else {
		reqExtPrebid.Analytics = updatePrebidAnalyticsMap(reqExtPrebid.Analytics, adapterName)
	}
	reqExt.SetPrebid(reqExtPrebid)
	rw.RebuildRequest()

	if cloneReq != nil {
		cloneReq.RebuildRequest()
	}

	return cloneReq
}

func updatePrebidAnalyticsMap(extPrebidAnalytics map[string]json.RawMessage, adapterName string) map[string]json.RawMessage {
	newMap := make(map[string]json.RawMessage)
	if val, ok := extPrebidAnalytics[adapterName]; ok {
		newMap[adapterName] = val
	}
	return newMap
}<|MERGE_RESOLUTION|>--- conflicted
+++ resolved
@@ -44,7 +44,6 @@
 			glog.Errorf("Could not initialize PubstackModule: %v", err)
 		}
 	}
-<<<<<<< HEAD
 	glog.Info("pubxai.Enabled: ", analytics.Pubxai.Enabled)
 	if analytics.Pubxai.Enabled {
 		pubxaiModule, err := pubxai.InitializePubxAIModule(
@@ -65,7 +64,6 @@
 		}
 
 	}
-=======
 
 	if analytics.Agma.Enabled {
 		agmaModule, err := agma.NewModule(
@@ -79,7 +77,6 @@
 		}
 	}
 
->>>>>>> 99431ad8
 	return modules
 }
 
