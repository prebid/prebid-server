package analytics

import (
	"time"

	"github.com/prebid/openrtb/v17/openrtb2"
	"github.com/prebid/prebid-server/config"
	"github.com/prebid/prebid-server/hooks/hookexecution"
	"github.com/prebid/prebid-server/openrtb_ext"
)

/*
  	PBSAnalyticsModule must be implemented by any analytics module that does transactional logging.

	New modules can use the /analytics/endpoint_data_objects, extract the
	information required and are responsible for handling all their logging activities inside LogAuctionObject, LogAmpObject
	LogCookieSyncObject and LogSetUIDObject method implementations.
*/

type PBSAnalyticsModule interface {
	LogAuctionObject(*AuctionObject)
	LogVideoObject(*VideoObject)
	LogCookieSyncObject(*CookieSyncObject)
	LogSetUIDObject(*SetUIDObject)
	LogAmpObject(*AmpObject)
	LogNotificationEventObject(*NotificationEvent)
}

// Loggable object of a transaction at /openrtb2/auction endpoint
type AuctionObject struct {
<<<<<<< HEAD
	Status    int
	Errors    []error
	Request   *openrtb2.BidRequest
	Response  *openrtb2.BidResponse
	Account   *config.Account
	StartTime time.Time
	LogObject
=======
	Status               int
	Errors               []error
	Request              *openrtb2.BidRequest
	Response             *openrtb2.BidResponse
	Account              *config.Account
	StartTime            time.Time
	HookExecutionOutcome []hookexecution.StageOutcome
>>>>>>> 91408f7d
}

// Loggable object of a transaction at /openrtb2/amp endpoint
type AmpObject struct {
<<<<<<< HEAD
	Status             int
	Errors             []error
	Request            *openrtb2.BidRequest
	AuctionResponse    *openrtb2.BidResponse
	AmpTargetingValues map[string]string
	Origin             string
	StartTime          time.Time
	LogObject
=======
	Status               int
	Errors               []error
	Request              *openrtb2.BidRequest
	AuctionResponse      *openrtb2.BidResponse
	AmpTargetingValues   map[string]string
	Origin               string
	StartTime            time.Time
	HookExecutionOutcome []hookexecution.StageOutcome
>>>>>>> 91408f7d
}

// Loggable object of a transaction at /openrtb2/video endpoint
type VideoObject struct {
	Status        int
	Errors        []error
	Request       *openrtb2.BidRequest
	Response      *openrtb2.BidResponse
	VideoRequest  *openrtb_ext.BidRequestVideo
	VideoResponse *openrtb_ext.BidResponseVideo
	StartTime     time.Time
	LogObject
}

// Loggable object of a transaction at /setuid
type SetUIDObject struct {
	Status  int
	Bidder  string
	UID     string
	Errors  []error
	Success bool
}

// Loggable object of a transaction at /cookie_sync
type CookieSyncObject struct {
	Status       int
	Errors       []error
	BidderStatus []*CookieSyncBidder
}

type CookieSyncBidder struct {
	BidderCode   string        `json:"bidder"`
	NoCookie     bool          `json:"no_cookie,omitempty"`
	UsersyncInfo *UsersyncInfo `json:"usersync,omitempty"`
}

type UsersyncInfo struct {
	URL         string `json:"url,omitempty"`
	Type        string `json:"type,omitempty"`
	SupportCORS bool   `json:"supportCORS,omitempty"`
}

// NotificationEvent is a loggable object
type NotificationEvent struct {
	Request *EventRequest   `json:"request"`
	Account *config.Account `json:"account"`
}

// LogObject is common loggable object
type LogObject struct {
	SeatNonBid []openrtb_ext.SeatNonBid
}<|MERGE_RESOLUTION|>--- conflicted
+++ resolved
@@ -28,15 +28,6 @@
 
 // Loggable object of a transaction at /openrtb2/auction endpoint
 type AuctionObject struct {
-<<<<<<< HEAD
-	Status    int
-	Errors    []error
-	Request   *openrtb2.BidRequest
-	Response  *openrtb2.BidResponse
-	Account   *config.Account
-	StartTime time.Time
-	LogObject
-=======
 	Status               int
 	Errors               []error
 	Request              *openrtb2.BidRequest
@@ -44,21 +35,11 @@
 	Account              *config.Account
 	StartTime            time.Time
 	HookExecutionOutcome []hookexecution.StageOutcome
->>>>>>> 91408f7d
+  LogObject
 }
 
 // Loggable object of a transaction at /openrtb2/amp endpoint
 type AmpObject struct {
-<<<<<<< HEAD
-	Status             int
-	Errors             []error
-	Request            *openrtb2.BidRequest
-	AuctionResponse    *openrtb2.BidResponse
-	AmpTargetingValues map[string]string
-	Origin             string
-	StartTime          time.Time
-	LogObject
-=======
 	Status               int
 	Errors               []error
 	Request              *openrtb2.BidRequest
@@ -67,7 +48,7 @@
 	Origin               string
 	StartTime            time.Time
 	HookExecutionOutcome []hookexecution.StageOutcome
->>>>>>> 91408f7d
+  LogObject
 }
 
 // Loggable object of a transaction at /openrtb2/video endpoint
