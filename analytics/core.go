package analytics

import (
	"time"

	"github.com/mxmCherry/openrtb/v15/openrtb2"
	"github.com/prebid/prebid-server/config"
	"github.com/prebid/prebid-server/openrtb_ext"
)

/*
  	PBSAnalyticsModule must be implemented by any analytics module that does transactional logging.

	New modules can use the /analytics/endpoint_data_objects, extract the
	information required and are responsible for handling all their logging activities inside LogAuctionObject, LogAmpObject
	LogCookieSyncObject and LogSetUIDObject method implementations.
*/

type PBSAnalyticsModule interface {
	LogAuctionObject(*AuctionObject)
	LogVideoObject(*VideoObject)
	LogCookieSyncObject(*CookieSyncObject)
	LogSetUIDObject(*SetUIDObject)
	LogAmpObject(*AmpObject)
	LogNotificationEventObject(*NotificationEvent)
}

//Loggable object of a transaction at /openrtb2/auction endpoint
type AuctionObject struct {
	Status    int
	Errors    []error
	Request   *openrtb2.BidRequest
	Response  *openrtb2.BidResponse
	Account   *config.Account
	StartTime time.Time
}

//Loggable object of a transaction at /openrtb2/amp endpoint
type AmpObject struct {
	Status             int
	Errors             []error
	Request            *openrtb2.BidRequest
	AuctionResponse    *openrtb2.BidResponse
	AmpTargetingValues map[string]string
	Origin             string
	StartTime          time.Time
}

//Loggable object of a transaction at /openrtb2/video endpoint
type VideoObject struct {
	Status        int
	Errors        []error
	Request       *openrtb2.BidRequest
	Response      *openrtb2.BidResponse
	VideoRequest  *openrtb_ext.BidRequestVideo
	VideoResponse *openrtb_ext.BidResponseVideo
	StartTime     time.Time
}

//Loggable object of a transaction at /setuid
type SetUIDObject struct {
	Status  int
	Bidder  string
	UID     string
	Errors  []error
	Success bool
}

//Loggable object of a transaction at /cookie_sync
type CookieSyncObject struct {
	Status       int
	Errors       []error
<<<<<<< HEAD
	BidderStatus []*usersync.CookieSyncBidders
=======
	BidderStatus []*CookieSyncBidder
}

type CookieSyncBidder struct {
	BidderCode   string        `json:"bidder"`
	NoCookie     bool          `json:"no_cookie,omitempty"`
	UsersyncInfo *UsersyncInfo `json:"usersync,omitempty"`
}

type UsersyncInfo struct {
	URL         string `json:"url,omitempty"`
	Type        string `json:"type,omitempty"`
	SupportCORS bool   `json:"supportCORS,omitempty"`
>>>>>>> 3fcb43ca
}

// NotificationEvent is a loggable object
type NotificationEvent struct {
	Request *EventRequest   `json:"request"`
	Account *config.Account `json:"account"`
}<|MERGE_RESOLUTION|>--- conflicted
+++ resolved
@@ -70,9 +70,6 @@
 type CookieSyncObject struct {
 	Status       int
 	Errors       []error
-<<<<<<< HEAD
-	BidderStatus []*usersync.CookieSyncBidders
-=======
 	BidderStatus []*CookieSyncBidder
 }
 
@@ -86,7 +83,6 @@
 	URL         string `json:"url,omitempty"`
 	Type        string `json:"type,omitempty"`
 	SupportCORS bool   `json:"supportCORS,omitempty"`
->>>>>>> 3fcb43ca
 }
 
 // NotificationEvent is a loggable object
