package agma

import (
<<<<<<< HEAD
	"bytes"
	"encoding/json"
=======
>>>>>>> eb13b8bf
	"io"
	"net/http"
	"net/http/httptest"
	"sync"
	"syscall"
	"testing"
	"time"

	"github.com/benbjohnson/clock"
	"github.com/prebid/openrtb/v20/openrtb2"
	"github.com/prebid/prebid-server/v3/analytics"
	"github.com/prebid/prebid-server/v3/config"
	"github.com/prebid/prebid-server/v3/openrtb_ext"
	"github.com/stretchr/testify/assert"
	"github.com/stretchr/testify/mock"
)

var agmaConsent = "CP6-v9RP6-v9RNlAAAENCZCAAICAAAAAAAAAIxQAQIxAAAAA.II7Nd_X__bX9n-_7_6ft0eY1f9_r37uQzDhfNs-8F3L_W_LwX32E7NF36tq4KmR4ku1bBIQNtHMnUDUmxaolVrzHsak2cpyNKJ_JkknsZe2dYGF9Pn9lD-YKZ7_5_9_f52T_9_9_-39z3_9f___dv_-__-vjf_599n_v9fV_78_Kf9______-____________8A"

var mockValidAuctionObject = analytics.AuctionObject{
	Status:    http.StatusOK,
	StartTime: time.Date(2023, 2, 1, 0, 0, 0, 0, time.UTC),
	RequestWrapper: &openrtb_ext.RequestWrapper{
		BidRequest: &openrtb2.BidRequest{
			ID: "some-id",
			Site: &openrtb2.Site{
				ID: "track-me-site",
				Publisher: &openrtb2.Publisher{
					ID: "track-me",
				},
			},
			Device: &openrtb2.Device{
				UA: "ua",
			},
			User: &openrtb2.User{
				Consent: agmaConsent,
			},
		},
	},
}

var mockValidVideoObject = analytics.VideoObject{
	Status:    http.StatusOK,
	StartTime: time.Date(2023, 2, 1, 0, 0, 0, 0, time.UTC),
	RequestWrapper: &openrtb_ext.RequestWrapper{
		BidRequest: &openrtb2.BidRequest{
			ID: "some-id",
			App: &openrtb2.App{
				ID: "track-me-app",
				Publisher: &openrtb2.Publisher{
					ID: "track-me",
				},
			},
			Device: &openrtb2.Device{
				UA: "ua",
			},
			User: &openrtb2.User{
				Consent: agmaConsent,
			},
		},
	},
}

var mockValidAmpObject = analytics.AmpObject{
	Status:    http.StatusOK,
	StartTime: time.Date(2023, 2, 1, 0, 0, 0, 0, time.UTC),
	RequestWrapper: &openrtb_ext.RequestWrapper{
		BidRequest: &openrtb2.BidRequest{
			ID: "some-id",
			Site: &openrtb2.Site{
				ID: "track-me-site",
				Publisher: &openrtb2.Publisher{
					ID: "track-me",
				},
			},
			Device: &openrtb2.Device{
				UA: "ua",
			},
			User: &openrtb2.User{
				Consent: agmaConsent,
			},
		},
	},
}

var mockValidAccounts = []config.AgmaAnalyticsAccount{
	{
		PublisherId: "track-me",
		Code:        "abc",
		SiteAppId:   "track-me-app",
	},
	{
		PublisherId: "track-me",
		Code:        "abcd",
		SiteAppId:   "track-me-site",
	},
}

type MockedSender struct {
	mock.Mock
}

func (m *MockedSender) Send(payload []byte) error {
	args := m.Called(payload)
	return args.Error(0)
}

type MockLoggerReader struct {
	mock.Mock
}

func (m *MockLoggerReader) Read(p []byte, buffer bytes.Buffer) (int, error) {
	m.Called()
	return 0, io.EOF
}

func TestConfigParsingError(t *testing.T) {
	testCases := []struct {
		name       string
		config     config.AgmaAnalytics
		shouldFail bool
	}{
		{
			name: "Test with invalid/empty URL",
			config: config.AgmaAnalytics{
				Enabled: true,
				Endpoint: config.AgmaAnalyticsHttpEndpoint{
					Url:     "%%2815197306101420000%29",
					Timeout: "1s",
					Gzip:    false,
				},
			},
			shouldFail: true,
		},
		{
			name: "Test with invalid timout",
			config: config.AgmaAnalytics{
				Enabled: true,
				Endpoint: config.AgmaAnalyticsHttpEndpoint{
					Url:     "http://localhost:8000/event",
					Timeout: "1x",
					Gzip:    false,
				},
			},
			shouldFail: true,
		},
		{
			name: "Test with no accounts",
			config: config.AgmaAnalytics{
				Enabled: true,
				Endpoint: config.AgmaAnalyticsHttpEndpoint{
					Url:     "http://localhost:8000/event",
					Timeout: "1s",
					Gzip:    false,
				},
				Buffers: config.AgmaAnalyticsBuffer{
					EventCount: 1,
					BufferSize: "1Kb",
					Timeout:    "1s",
				},
				Accounts: []config.AgmaAnalyticsAccount{},
			},
			shouldFail: true,
		},
	}
	clockMock := clock.NewMock()
	for _, tc := range testCases {
		t.Run(tc.name, func(t *testing.T) {
			_, err := NewModule(&http.Client{}, tc.config, clockMock)
			if tc.shouldFail {
				assert.Error(t, err)
			} else {
				assert.NoError(t, err)
			}
		})
	}
}

func TestShouldTrackEvent(t *testing.T) {
	cfg := config.AgmaAnalytics{
		Enabled: true,
		Endpoint: config.AgmaAnalyticsHttpEndpoint{
			Url:     "http://localhost:8000/event",
			Timeout: "5s",
		},
		Buffers: config.AgmaAnalyticsBuffer{
			EventCount: 1,
			BufferSize: "1Kb",
			Timeout:    "1s",
		},
		Accounts: []config.AgmaAnalyticsAccount{
			{
				PublisherId: "track-me",
				Code:        "abc",
			},
			{
				PublisherId: "",
				SiteAppId:   "track-me",
				Code:        "abc",
			},
		},
	}
	mockedSender := new(MockedSender)
	mockedSender.On("Send", mock.Anything).Return(nil)
	clockMock := clock.NewMock()
	logger, err := newAgmaLogger(cfg, mockedSender.Send, clockMock)
	assert.NoError(t, err)

	// no userExt
	shouldTrack, code := logger.shouldTrackEvent(&openrtb_ext.RequestWrapper{
		BidRequest: &openrtb2.BidRequest{
			ID: "some-id",
			App: &openrtb2.App{
				ID: "com.app.test",
				Publisher: &openrtb2.Publisher{
					ID: "track-me-not",
				},
			},
			User: &openrtb2.User{
				Consent: agmaConsent,
			},
		},
	})

	assert.False(t, shouldTrack)
	assert.Equal(t, "", code)

	// no userExt
	shouldTrack, code = logger.shouldTrackEvent(&openrtb_ext.RequestWrapper{
		BidRequest: &openrtb2.BidRequest{
			App: &openrtb2.App{
				ID: "com.app.test",
				Publisher: &openrtb2.Publisher{
					ID: "track-me",
				},
			},
		},
	})

	assert.False(t, shouldTrack)
	assert.Equal(t, "", code)

	// Constent: No agma
	shouldTrack, code = logger.shouldTrackEvent(&openrtb_ext.RequestWrapper{
		BidRequest: &openrtb2.BidRequest{
			App: &openrtb2.App{
				ID: "com.app.test",
				Publisher: &openrtb2.Publisher{
					ID: "track-me",
				},
			},
			User: &openrtb2.User{
				Consent: "CP4LywcP4LywcLRAAAENCZCAAAIAAAIAAAAAIxQAQIwgAAAA.II7Nd_X__bX9n-_7_6ft0eY1f9_r37uQzDhfNs-8F3L_W_LwX32E7NF36tq4KmR4ku1bBIQNtHMnUDUmxaolVrzHsak2cpyNKJ_JkknsZe2dYGF9Pn9lD-YKZ7_5_9_f52T_9_9_-39z3_9f___dv_-__-vjf_599n_v9fV_78_Kf9______-____________8A",
			},
		},
	})

	assert.False(t, shouldTrack)
	assert.Equal(t, "", code)

	// Constent: No Purpose 9
	shouldTrack, code = logger.shouldTrackEvent(&openrtb_ext.RequestWrapper{
		BidRequest: &openrtb2.BidRequest{
			App: &openrtb2.App{
				ID: "com.app.test",
				Publisher: &openrtb2.Publisher{
					ID: "track-me",
				},
			},
			User: &openrtb2.User{
				Consent: "CP4LywcP4LywcLRAAAENCZCAAIAAAAAAAAAAIxQAQIxAAAAA.II7Nd_X__bX9n-_7_6ft0eY1f9_r37uQzDhfNs-8F3L_W_LwX32E7NF36tq4KmR4ku1bBIQNtHMnUDUmxaolVrzHsak2cpyNKJ_JkknsZe2dYGF9Pn9lD-YKZ7_5_9_f52T_9_9_-39z3_9f___dv_-__-vjf_599n_v9fV_78_Kf9______-____________8A",
			},
		},
	})

	assert.False(t, shouldTrack)
	assert.Equal(t, "", code)

	// No valid sites / apps / empty publisher app
	shouldTrack, code = logger.shouldTrackEvent(&openrtb_ext.RequestWrapper{
		BidRequest: &openrtb2.BidRequest{
			App: &openrtb2.App{
				ID: "",
				Publisher: &openrtb2.Publisher{
					ID: "",
				},
			},
			User: &openrtb2.User{
				Consent: agmaConsent,
			},
		},
	})

	assert.False(t, shouldTrack)
	assert.Equal(t, "", code)

	// should allow empty accounts
	shouldTrack, code = logger.shouldTrackEvent(&openrtb_ext.RequestWrapper{
		BidRequest: &openrtb2.BidRequest{
			App: &openrtb2.App{
				ID: "track-me",
			},
			User: &openrtb2.User{
				Consent: agmaConsent,
			},
		},
	})

	assert.True(t, shouldTrack)
	assert.Equal(t, "abc", code)

	// Bundle ID instead of app.id
	shouldTrack, code = logger.shouldTrackEvent(&openrtb_ext.RequestWrapper{
		BidRequest: &openrtb2.BidRequest{
			App: &openrtb2.App{
				Bundle: "track-me",
			},
			User: &openrtb2.User{
				Consent: agmaConsent,
			},
		},
	})

	assert.True(t, shouldTrack)
	assert.Equal(t, "abc", code)
}

func TestShouldTrackMultipleAccounts(t *testing.T) {
	cfg := config.AgmaAnalytics{
		Enabled: true,
		Endpoint: config.AgmaAnalyticsHttpEndpoint{
			Url:     "http://localhost:8000/event",
			Timeout: "5s",
		},
		Buffers: config.AgmaAnalyticsBuffer{
			EventCount: 1,
			BufferSize: "1Kb",
			Timeout:    "1s",
		},
		Accounts: []config.AgmaAnalyticsAccount{
			{
				PublisherId: "track-me-a",
				Code:        "abc",
			},
			{
				PublisherId: "track-me-b",
				Code:        "123",
			},
		},
	}
	mockedSender := new(MockedSender)
	mockedSender.On("Send", mock.Anything).Return(nil)
	clockMock := clock.NewMock()
	logger, err := newAgmaLogger(cfg, mockedSender.Send, clockMock)
	assert.NoError(t, err)

	shouldTrack, code := logger.shouldTrackEvent(&openrtb_ext.RequestWrapper{
		BidRequest: &openrtb2.BidRequest{
			ID: "some-id",
			App: &openrtb2.App{
				ID: "com.app.test",
				Publisher: &openrtb2.Publisher{
					ID: "track-me-a",
				},
			},
			User: &openrtb2.User{
				Consent: agmaConsent,
			},
		},
	})

	assert.True(t, shouldTrack)
	assert.Equal(t, "abc", code)

	shouldTrack, code = logger.shouldTrackEvent(&openrtb_ext.RequestWrapper{
		BidRequest: &openrtb2.BidRequest{
			ID: "some-id",
			Site: &openrtb2.Site{
				ID: "site-test",
				Publisher: &openrtb2.Publisher{
					ID: "track-me-b",
				},
			},
			User: &openrtb2.User{
				Consent: agmaConsent,
			},
		},
	})

	assert.True(t, shouldTrack)
	assert.Equal(t, "123", code)
}

func TestShouldNotTrackLog(t *testing.T) {
	testCases := []struct {
		name   string
		config config.AgmaAnalytics
	}{
		{
			name: "Test with do-not-track PublisherId",
			config: config.AgmaAnalytics{
				Enabled: true,
				Endpoint: config.AgmaAnalyticsHttpEndpoint{
					Url:     "http://localhost:8000/event",
					Timeout: "5s",
				},
				Buffers: config.AgmaAnalyticsBuffer{
					EventCount: 1,
					BufferSize: "1Kb",
					Timeout:    "1s",
				},
				Accounts: []config.AgmaAnalyticsAccount{
					{
						PublisherId: "do-not-track",
						Code:        "abc",
					},
				},
			},
		},
		{
			name: "Test with do-not-track PublisherId",
			config: config.AgmaAnalytics{
				Enabled: true,
				Endpoint: config.AgmaAnalyticsHttpEndpoint{
					Url:     "http://localhost:8000/event",
					Timeout: "5s",
				},
				Buffers: config.AgmaAnalyticsBuffer{
					EventCount: 1,
					BufferSize: "1Kb",
					Timeout:    "1s",
				},
				Accounts: []config.AgmaAnalyticsAccount{
					{
						PublisherId: "track-me",
						Code:        "abc",
						SiteAppId:   "do-not-track",
					},
				},
			},
		},
	}
	for _, tc := range testCases {
		t.Run(tc.name, func(t *testing.T) {
			mockedSender := new(MockedSender)
			mockedSender.On("Send", mock.Anything).Return(nil)
			clockMock := clock.NewMock()
			logger, err := newAgmaLogger(tc.config, mockedSender.Send, clockMock)
			assert.NoError(t, err)

			go logger.start()
			assert.Zero(t, logger.eventCount)

			logger.LogAuctionObject(&mockValidAuctionObject)
			logger.LogVideoObject(&mockValidVideoObject)
			logger.LogAmpObject(&mockValidAmpObject)

			clockMock.Add(2 * time.Minute)
			mockedSender.AssertNumberOfCalls(t, "Send", 0)
			assert.Zero(t, logger.eventCount)
			logger.sigTermCh <- syscall.SIGTERM
		})
	}
}

func TestRaceAllEvents(t *testing.T) {
	cfg := config.AgmaAnalytics{
		Enabled: true,
		Endpoint: config.AgmaAnalyticsHttpEndpoint{
			Url:     "http://localhost:8000/event",
			Timeout: "5s",
		},
		Buffers: config.AgmaAnalyticsBuffer{
			EventCount: 10000,
			BufferSize: "100Mb",
			Timeout:    "5m",
		},
		Accounts: mockValidAccounts,
	}
	mockedSender := new(MockedSender)
	mockedSender.On("Send", mock.Anything).Return(nil)
	clockMock := clock.NewMock()
	logger, err := newAgmaLogger(cfg, mockedSender.Send, clockMock)
	assert.NoError(t, err)

	go logger.start()
	defer func() { logger.sigTermCh <- syscall.SIGTERM }()

	logger.LogAuctionObject(&mockValidAuctionObject)
	logger.LogVideoObject(&mockValidVideoObject)
	logger.LogAmpObject(&mockValidAmpObject)
	clockMock.Add(10 * time.Millisecond)

	logger.mux.RLock()
	assert.Equal(t, int64(3), logger.eventCount)
	logger.mux.RUnlock()
}

func TestFlushOnSigterm(t *testing.T) {
	cfg := config.AgmaAnalytics{
		Enabled: true,
		Endpoint: config.AgmaAnalyticsHttpEndpoint{
			Url:     "http://localhost:8000/event",
			Timeout: "5s",
		},
		Buffers: config.AgmaAnalyticsBuffer{
			EventCount: 10000,
			BufferSize: "100Mb",
			Timeout:    "5m",
		},
		Accounts: mockValidAccounts,
	}
	mockedSender := new(MockedSender)
	mockedSender.On("Send", mock.Anything).Return(nil)
	clockMock := clock.NewMock()
	logger, err := newAgmaLogger(cfg, mockedSender.Send, clockMock)
	assert.NoError(t, err)

	done := make(chan struct{})
	go func() {
		logger.start()
		close(done)
	}()

	logger.LogAuctionObject(&mockValidAuctionObject)
	logger.LogVideoObject(&mockValidVideoObject)
	logger.LogAmpObject(&mockValidAmpObject)

	logger.sigTermCh <- syscall.SIGTERM
	<-done

	time.Sleep(100 * time.Millisecond)

	mockedSender.AssertCalled(t, "Send", mock.Anything)
}

func TestRaceBufferCount(t *testing.T) {
	cfg := config.AgmaAnalytics{
		Enabled: true,
		Endpoint: config.AgmaAnalyticsHttpEndpoint{
			Url:     "http://localhost:8000/event",
			Timeout: "5s",
		},
		Buffers: config.AgmaAnalyticsBuffer{
			EventCount: 2,
			BufferSize: "100Mb",
			Timeout:    "5m",
		},
		Accounts: []config.AgmaAnalyticsAccount{
			{
				PublisherId: "track-me",
				Code:        "abc",
			},
		},
	}
	mockedSender := new(MockedSender)
	mockedSender.On("Send", mock.Anything).Return(nil)
	clockMock := clock.NewMock()
	logger, err := newAgmaLogger(cfg, mockedSender.Send, clockMock)
	assert.NoError(t, err)

	go logger.start()
	defer func() { logger.sigTermCh <- syscall.SIGTERM }()
	assert.Zero(t, logger.eventCount)

	// Test EventCount Buffer
	logger.LogAuctionObject(&mockValidAuctionObject)

	clockMock.Add(1 * time.Millisecond)

	logger.mux.RLock()
	assert.Equal(t, int64(1), logger.eventCount)
	logger.mux.RUnlock()

	assert.Equal(t, false, logger.isFull())

	// add 1 more
	logger.LogAuctionObject(&mockValidAuctionObject)
	clockMock.Add(1 * time.Millisecond)

	// should trigger send and flash the buffer
	mockedSender.AssertCalled(t, "Send", mock.Anything)

	logger.mux.RLock()
	assert.Equal(t, int64(0), logger.eventCount)
	logger.mux.RUnlock()
}

func TestBufferSize(t *testing.T) {
	cfg := config.AgmaAnalytics{
		Enabled: true,
		Endpoint: config.AgmaAnalyticsHttpEndpoint{
			Url:     "http://localhost:8000/event",
			Timeout: "5s",
		},
		Buffers: config.AgmaAnalyticsBuffer{
			EventCount: 1000,
			BufferSize: "20Kb",
			Timeout:    "5m",
		},
		Accounts: []config.AgmaAnalyticsAccount{
			{
				PublisherId: "track-me",
				Code:        "abc",
			},
		},
	}
	mockedSender := new(MockedSender)
	mockedSender.On("Send", mock.Anything).Return(nil)
	clockMock := clock.NewMock()
	logger, err := newAgmaLogger(cfg, mockedSender.Send, clockMock)
	assert.NoError(t, err)

	go logger.start()
	defer func() { logger.sigTermCh <- syscall.SIGTERM }()

	for i := 0; i < 50; i++ {
		logger.LogAuctionObject(&mockValidAuctionObject)
	}
	clockMock.Add(10 * time.Millisecond)
	mockedSender.AssertCalled(t, "Send", mock.Anything)
	mockedSender.AssertNumberOfCalls(t, "Send", 1)
}

func TestBufferTime(t *testing.T) {
	cfg := config.AgmaAnalytics{
		Enabled: true,
		Endpoint: config.AgmaAnalyticsHttpEndpoint{
			Url:     "http://localhost:8000/event",
			Timeout: "5s",
		},
		Buffers: config.AgmaAnalyticsBuffer{
			EventCount: 1000,
			BufferSize: "100mb",
			Timeout:    "5m",
		},
		Accounts: []config.AgmaAnalyticsAccount{
			{
				PublisherId: "track-me",
				Code:        "abc",
			},
		},
	}
	mockedSender := new(MockedSender)
	mockedSender.On("Send", mock.Anything).Return(nil)
	clockMock := clock.NewMock()
	logger, err := newAgmaLogger(cfg, mockedSender.Send, clockMock)
	assert.NoError(t, err)

	go logger.start()
	defer func() { logger.sigTermCh <- syscall.SIGTERM }()

	for i := 0; i < 5; i++ {
		logger.LogAuctionObject(&mockValidAuctionObject)
	}
	clockMock.Add(10 * time.Minute)
	mockedSender.AssertCalled(t, "Send", mock.Anything)
	mockedSender.AssertNumberOfCalls(t, "Send", 1)
}

func TestRaceEnd2End(t *testing.T) {
	var mu sync.Mutex

	requestBodyAsString := ""

	server := httptest.NewServer(http.HandlerFunc(func(w http.ResponseWriter, r *http.Request) {
		// Check for reponse
		requestBody, err := io.ReadAll(r.Body)
		mu.Lock()
		requestBodyAsString = string(requestBody)
		mu.Unlock()
		if err != nil {
			http.Error(w, "Error reading request body", 500)
			return
		}

		w.WriteHeader(http.StatusOK)
	}))
	cfg := config.AgmaAnalytics{
		Enabled: true,
		Endpoint: config.AgmaAnalyticsHttpEndpoint{
			Url:     server.URL,
			Timeout: "5s",
		},
		Buffers: config.AgmaAnalyticsBuffer{
			EventCount: 2,
			BufferSize: "100mb",
			Timeout:    "5m",
		},
		Accounts: mockValidAccounts,
	}

	clockMock := clock.NewMock()
	clockMock.Set(time.Date(2023, 2, 1, 0, 0, 0, 0, time.UTC))

	logger, err := NewModule(&http.Client{}, cfg, clockMock)
	assert.NoError(t, err)

	logger.LogAmpObject(&mockValidAmpObject)
	logger.LogAmpObject(&mockValidAmpObject)

	time.Sleep(250 * time.Millisecond)

	expected := "[{\"type\":\"amp\",\"id\":\"some-id\",\"code\":\"abcd\",\"site\":{\"id\":\"track-me-site\",\"publisher\":{\"id\":\"track-me\"}},\"device\":{\"ua\":\"ua\"},\"user\":{\"consent\":\"" + agmaConsent + "\"},\"created_at\":\"2023-02-01T00:00:00Z\"},{\"type\":\"amp\",\"id\":\"some-id\",\"code\":\"abcd\",\"site\":{\"id\":\"track-me-site\",\"publisher\":{\"id\":\"track-me\"}},\"device\":{\"ua\":\"ua\"},\"user\":{\"consent\":\"" + agmaConsent + "\"},\"created_at\":\"2023-02-01T00:00:00Z\"}]"

	mu.Lock()
	actual := requestBodyAsString
	mu.Unlock()

	assert.Equal(t, expected, actual)
}

func TestShutdownFlush(t *testing.T) {
	cfg := config.AgmaAnalytics{
		Buffers: config.AgmaAnalyticsBuffer{
			EventCount: 1000,
			BufferSize: "100mb",
			Timeout:    "5m",
		},
		Accounts: []config.AgmaAnalyticsAccount{
			{
				PublisherId: "track-me",
				Code:        "abc",
			},
		},
	}
	mockedSender := new(MockedSender)
	clockMock := clock.NewMock()
	logger, err := newAgmaLogger(cfg, mockedSender.Send, clockMock)
	assert.NoError(t, err)

	mockReader := &MockLoggerReader{}
	mockReader.On("Read", mock.Anything)
	logger.read = mockReader.Read

	go logger.start()
	defer func() { logger.sigTermCh <- syscall.SIGTERM }()
	logger.LogAuctionObject(&mockValidAuctionObject)
	time.Sleep(100 * time.Millisecond)
	logger.Shutdown()

	mockReader.AssertCalled(t, "Read")
	mockReader.AssertNumberOfCalls(t, "Read", 1)
}<|MERGE_RESOLUTION|>--- conflicted
+++ resolved
@@ -1,11 +1,7 @@
 package agma
 
 import (
-<<<<<<< HEAD
 	"bytes"
-	"encoding/json"
-=======
->>>>>>> eb13b8bf
 	"io"
 	"net/http"
 	"net/http/httptest"
