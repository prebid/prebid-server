--- conflicted
+++ resolved
@@ -41,16 +41,6 @@
 )
 
 type EventRequest struct {
-<<<<<<< HEAD
-	Type      EventType      `json:"type,omitempty"`
-	Format    ResponseFormat `json:"format,omitempty"`
-	Analytics Analytics      `json:"analytics,omitempty"`
-	BidID     string         `json:"bidid,omitempty"`
-	AccountID string         `json:"account_id,omitempty"`
-	Bidder    string         `json:"bidder,omitempty"`
-	Timestamp int64          `json:"timestamp,omitempty"`
-	VType     VastType       `json:"vtype,omitempty"`
-=======
 	Type        EventType      `json:"type,omitempty"`
 	Format      ResponseFormat `json:"format,omitempty"`
 	Analytics   Analytics      `json:"analytics,omitempty"`
@@ -59,5 +49,5 @@
 	Bidder      string         `json:"bidder,omitempty"`
 	Timestamp   int64          `json:"timestamp,omitempty"`
 	Integration string         `json:"integration,omitempty"`
->>>>>>> 51111e12
+	VType       VastType       `json:"vtype,omitempty"`
 }