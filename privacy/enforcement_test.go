package privacy

import (
	"testing"

	"github.com/mxmCherry/openrtb"
	"github.com/stretchr/testify/assert"
	"github.com/stretchr/testify/mock"
)

func TestAny(t *testing.T) {
	testCases := []struct {
		enforcement Enforcement
		expected    bool
		description string
	}{
		{
			enforcement: Enforcement{
				CCPA:  false,
				COPPA: false,
				GDPR:  false,
			},
			expected:    false,
			description: "All False",
		},
		{
			enforcement: Enforcement{
				CCPA:  true,
				COPPA: true,
				GDPR:  true,
			},
			expected:    true,
			description: "All True",
		},
		{
			enforcement: Enforcement{
				CCPA:  false,
				COPPA: true,
				GDPR:  false,
			},
			expected:    true,
			description: "Mixed",
		},
	}

	for _, test := range testCases {
		result := test.enforcement.Any()
		assert.Equal(t, test.expected, result, test.description)
	}
}

func TestApply(t *testing.T) {
	testCases := []struct {
		description             string
		enforcement             Enforcement
<<<<<<< HEAD
=======
		expectedDeviceMacAndIFA bool
>>>>>>> cd909915
		expectedDeviceIPv6      ScrubStrategyIPV6
		expectedDeviceGeo       ScrubStrategyGeo
		expectedUserDemographic ScrubStrategyDemographic
		expectedUserGeo         ScrubStrategyGeo
	}{
		{
			description: "All Enforced",
			enforcement: Enforcement{
				CCPA:  true,
				COPPA: true,
				GDPR:  true,
			},
<<<<<<< HEAD
=======
			expectedDeviceMacAndIFA: true,
			expectedDeviceIPv6:      ScrubStrategyIPV6Lowest32,
			expectedDeviceGeo:       ScrubStrategyGeoFull,
			expectedUser:            ScrubStrategyUserFull,
			expectedUserGeo:         ScrubStrategyGeoFull,
			description:             "All Enforced - Most Strict",
		},
		{
			enforcement: Enforcement{
				CCPA:  false,
				COPPA: true,
				GDPR:  false,
			},
			expectedDeviceMacAndIFA: true,
>>>>>>> cd909915
			expectedDeviceIPv6:      ScrubStrategyIPV6Lowest32,
			expectedDeviceGeo:       ScrubStrategyGeoFull,
			expectedUserDemographic: ScrubStrategyDemographicAgeAndGender,
			expectedUserGeo:         ScrubStrategyGeoFull,
<<<<<<< HEAD
		},
		{
			description: "CCPA Only",
=======
			description:             "COPPA",
		},
		{
			enforcement: Enforcement{
				CCPA:  false,
				COPPA: false,
				GDPR:  true,
			},
			expectedDeviceMacAndIFA: false,
			expectedDeviceIPv6:      ScrubStrategyIPV6Lowest16,
			expectedDeviceGeo:       ScrubStrategyGeoReducedPrecision,
			expectedUser:            ScrubStrategyUserBuyerIDOnly,
			expectedUserGeo:         ScrubStrategyGeoReducedPrecision,
			description:             "GDPR",
		},
		{
>>>>>>> cd909915
			enforcement: Enforcement{
				CCPA:  true,
				COPPA: false,
				GDPR:  false,
			},
<<<<<<< HEAD
=======
			expectedDeviceMacAndIFA: false,
>>>>>>> cd909915
			expectedDeviceIPv6:      ScrubStrategyIPV6Lowest16,
			expectedDeviceGeo:       ScrubStrategyGeoReducedPrecision,
			expectedUserDemographic: ScrubStrategyDemographicNone,
			expectedUserGeo:         ScrubStrategyGeoReducedPrecision,
		},
<<<<<<< HEAD
		{
			description: "COPPA Only",
			enforcement: Enforcement{
				CCPA:  false,
				COPPA: true,
				GDPR:  false,
			},
			expectedDeviceIPv6:      ScrubStrategyIPV6Lowest32,
			expectedDeviceGeo:       ScrubStrategyGeoFull,
			expectedUserDemographic: ScrubStrategyDemographicAgeAndGender,
			expectedUserGeo:         ScrubStrategyGeoFull,
		},
		{
			description: "GDPR Only",
			enforcement: Enforcement{
				CCPA:  false,
				COPPA: false,
				GDPR:  true,
			},
			expectedDeviceIPv6:      ScrubStrategyIPV6Lowest16,
			expectedDeviceGeo:       ScrubStrategyGeoReducedPrecision,
			expectedUserDemographic: ScrubStrategyDemographicNone,
			expectedUserGeo:         ScrubStrategyGeoReducedPrecision,
		},
=======
>>>>>>> cd909915
	}

	for _, test := range testCases {
		req := &openrtb.BidRequest{
			Device: &openrtb.Device{},
			User:   &openrtb.User{},
		}
		replacedDevice := &openrtb.Device{}
		replacedUser := &openrtb.User{}

		m := &mockScrubber{}
		m.On("ScrubDevice", req.Device, test.expectedDeviceIPv6, test.expectedDeviceGeo).Return(replacedDevice).Once()
		m.On("ScrubUser", req.User, test.expectedUserDemographic, test.expectedUserGeo).Return(replacedUser).Once()

		test.enforcement.apply(req, m)

		m.AssertExpectations(t)
		assert.Same(t, replacedDevice, req.Device, "Device")
		assert.Same(t, replacedUser, req.User, "User")
	}
}

func TestApplyNoneApplicable(t *testing.T) {
	req := &openrtb.BidRequest{}

	m := &mockScrubber{}

	enforcement := Enforcement{}
	enforcement.apply(req, m)

	m.AssertNotCalled(t, "ScrubDevice")
	m.AssertNotCalled(t, "ScrubUser")
}

func TestApplyNil(t *testing.T) {
	m := &mockScrubber{}

<<<<<<< HEAD
	enforcement := Enforcement{}
	enforcement.apply(nil, m)
=======
	enforcement.apply(req, m)
>>>>>>> cd909915

	m.AssertNotCalled(t, "ScrubDevice")
	m.AssertNotCalled(t, "ScrubUser")
}

type mockScrubber struct {
	mock.Mock
}

func (m *mockScrubber) ScrubDevice(device *openrtb.Device, ipv6 ScrubStrategyIPV6, geo ScrubStrategyGeo) *openrtb.Device {
	args := m.Called(device, ipv6, geo)
	return args.Get(0).(*openrtb.Device)
}

func (m *mockScrubber) ScrubUser(user *openrtb.User, demographic ScrubStrategyDemographic, geo ScrubStrategyGeo) *openrtb.User {
	args := m.Called(user, demographic, geo)
	return args.Get(0).(*openrtb.User)
}<|MERGE_RESOLUTION|>--- conflicted
+++ resolved
@@ -53,10 +53,6 @@
 	testCases := []struct {
 		description             string
 		enforcement             Enforcement
-<<<<<<< HEAD
-=======
-		expectedDeviceMacAndIFA bool
->>>>>>> cd909915
 		expectedDeviceIPv6      ScrubStrategyIPV6
 		expectedDeviceGeo       ScrubStrategyGeo
 		expectedUserDemographic ScrubStrategyDemographic
@@ -69,64 +65,23 @@
 				COPPA: true,
 				GDPR:  true,
 			},
-<<<<<<< HEAD
-=======
-			expectedDeviceMacAndIFA: true,
-			expectedDeviceIPv6:      ScrubStrategyIPV6Lowest32,
-			expectedDeviceGeo:       ScrubStrategyGeoFull,
-			expectedUser:            ScrubStrategyUserFull,
-			expectedUserGeo:         ScrubStrategyGeoFull,
-			description:             "All Enforced - Most Strict",
-		},
-		{
-			enforcement: Enforcement{
-				CCPA:  false,
-				COPPA: true,
-				GDPR:  false,
-			},
-			expectedDeviceMacAndIFA: true,
->>>>>>> cd909915
 			expectedDeviceIPv6:      ScrubStrategyIPV6Lowest32,
 			expectedDeviceGeo:       ScrubStrategyGeoFull,
 			expectedUserDemographic: ScrubStrategyDemographicAgeAndGender,
 			expectedUserGeo:         ScrubStrategyGeoFull,
-<<<<<<< HEAD
 		},
 		{
 			description: "CCPA Only",
-=======
-			description:             "COPPA",
-		},
-		{
-			enforcement: Enforcement{
-				CCPA:  false,
-				COPPA: false,
-				GDPR:  true,
-			},
-			expectedDeviceMacAndIFA: false,
-			expectedDeviceIPv6:      ScrubStrategyIPV6Lowest16,
-			expectedDeviceGeo:       ScrubStrategyGeoReducedPrecision,
-			expectedUser:            ScrubStrategyUserBuyerIDOnly,
-			expectedUserGeo:         ScrubStrategyGeoReducedPrecision,
-			description:             "GDPR",
-		},
-		{
->>>>>>> cd909915
 			enforcement: Enforcement{
 				CCPA:  true,
 				COPPA: false,
 				GDPR:  false,
 			},
-<<<<<<< HEAD
-=======
-			expectedDeviceMacAndIFA: false,
->>>>>>> cd909915
 			expectedDeviceIPv6:      ScrubStrategyIPV6Lowest16,
 			expectedDeviceGeo:       ScrubStrategyGeoReducedPrecision,
 			expectedUserDemographic: ScrubStrategyDemographicNone,
 			expectedUserGeo:         ScrubStrategyGeoReducedPrecision,
 		},
-<<<<<<< HEAD
 		{
 			description: "COPPA Only",
 			enforcement: Enforcement{
@@ -151,8 +106,6 @@
 			expectedUserDemographic: ScrubStrategyDemographicNone,
 			expectedUserGeo:         ScrubStrategyGeoReducedPrecision,
 		},
-=======
->>>>>>> cd909915
 	}
 
 	for _, test := range testCases {
@@ -180,7 +133,11 @@
 
 	m := &mockScrubber{}
 
-	enforcement := Enforcement{}
+	enforcement := Enforcement{
+		CCPA:  false,
+		COPPA: false,
+		GDPR:  false,
+	}
 	enforcement.apply(req, m)
 
 	m.AssertNotCalled(t, "ScrubDevice")
@@ -190,12 +147,8 @@
 func TestApplyNil(t *testing.T) {
 	m := &mockScrubber{}
 
-<<<<<<< HEAD
 	enforcement := Enforcement{}
 	enforcement.apply(nil, m)
-=======
-	enforcement.apply(req, m)
->>>>>>> cd909915
 
 	m.AssertNotCalled(t, "ScrubDevice")
 	m.AssertNotCalled(t, "ScrubUser")
