--- conflicted
+++ resolved
@@ -55,7 +55,6 @@
 
 	// ScrubStrategyUserIDAndDemographic removes the user's buyer id, exchange id year of birth, and gender.
 	ScrubStrategyUserIDAndDemographic
-<<<<<<< HEAD
 
 	// ScrubStrategyUserID removes the user's buyer id.
 	ScrubStrategyUserID
@@ -68,20 +67,6 @@
 	// ScrubStrategyDeviceIDNone does not remove hardware id and device id data.
 	ScrubStrategyDeviceIDNone ScrubStrategyDeviceID = iota
 
-=======
-
-	// ScrubStrategyUserID removes the user's buyer id.
-	ScrubStrategyUserID
-)
-
-// ScrubStrategyDeviceID defines the approach to remove hardware id and device id data.
-type ScrubStrategyDeviceID int
-
-const (
-	// ScrubStrategyDeviceIDNone does not remove hardware id and device id data.
-	ScrubStrategyDeviceIDNone ScrubStrategyDeviceID = iota
-
->>>>>>> 3fcb43ca
 	// ScrubStrategyDeviceIDAll removes all hardware and device id data (ifa, mac hashes device id hashes)
 	ScrubStrategyDeviceIDAll
 )
@@ -240,16 +225,8 @@
 	}
 
 	_, hasEids := userExtParsed["eids"]
-<<<<<<< HEAD
-	_, hasDigitrust := userExtParsed["digitrust"]
-	if hasEids || hasDigitrust {
-		delete(userExtParsed, "eids")
-		delete(userExtParsed, "digitrust")
-
-=======
 	if hasEids {
 		delete(userExtParsed, "eids")
->>>>>>> 3fcb43ca
 		result, err := json.Marshal(userExtParsed)
 		if err == nil {
 			return result
