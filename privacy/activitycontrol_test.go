package privacy

import (
	"testing"

	"github.com/prebid/prebid-server/config"
	"github.com/prebid/prebid-server/util/ptrutil"
	"github.com/stretchr/testify/assert"
)

func TestNewActivityControl(t *testing.T) {
	testCases := []struct {
		name            string
		privacyConf     config.AccountPrivacy
		activityControl ActivityControl
	}{
		{
			name:            "empty",
			privacyConf:     config.AccountPrivacy{},
			activityControl: ActivityControl{plans: nil},
		},
		{
			name: "specified_and_correct",
			privacyConf: config.AccountPrivacy{
				AllowActivities: &config.AllowActivities{
					SyncUser:                 getTestActivityConfig(true),
					FetchBids:                getTestActivityConfig(true),
					EnrichUserFPD:            getTestActivityConfig(true),
					ReportAnalytics:          getTestActivityConfig(true),
					TransmitUserFPD:          getTestActivityConfig(true),
					TransmitPreciseGeo:       getTestActivityConfig(false),
					TransmitUniqueRequestIds: getTestActivityConfig(true),
					TransmitTids:             getTestActivityConfig(true),
				},
			},
			activityControl: ActivityControl{plans: map[Activity]ActivityPlan{
				ActivitySyncUser:                 getTestActivityPlan(ActivityAllow),
				ActivityFetchBids:                getTestActivityPlan(ActivityAllow),
				ActivityEnrichUserFPD:            getTestActivityPlan(ActivityAllow),
				ActivityReportAnalytics:          getTestActivityPlan(ActivityAllow),
				ActivityTransmitUserFPD:          getTestActivityPlan(ActivityAllow),
				ActivityTransmitPreciseGeo:       getTestActivityPlan(ActivityDeny),
				ActivityTransmitUniqueRequestIds: getTestActivityPlan(ActivityAllow),
				ActivityTransmitTids:             getTestActivityPlan(ActivityAllow),
			}},
		},
	}

	for _, test := range testCases {
		t.Run(test.name, func(t *testing.T) {
			actualAC := NewActivityControl(&test.privacyConf)
			assert.Equal(t, test.activityControl, actualAC)
		})
	}
}

func TestCfgToDefaultResult(t *testing.T) {
	testCases := []struct {
		name            string
		activityDefault *bool
		expectedResult  bool
	}{
		{
			name:            "nil",
			activityDefault: nil,
			expectedResult:  true,
		},
		{
			name:            "true",
			activityDefault: ptrutil.ToPtr(true),
			expectedResult:  true,
		},
		{
			name:            "false",
			activityDefault: ptrutil.ToPtr(false),
			expectedResult:  false,
		},
	}

	for _, test := range testCases {
		t.Run(test.name, func(t *testing.T) {
			actualResult := cfgToDefaultResult(test.activityDefault)
			assert.Equal(t, test.expectedResult, actualResult)
		})
	}
}

func TestActivityControlAllow(t *testing.T) {
	testCases := []struct {
		name            string
		activityControl ActivityControl
		activity        Activity
		target          Component
		activityResult  bool
	}{
		{
			name:            "plans_is_nil",
			activityControl: ActivityControl{plans: nil},
			activity:        ActivityFetchBids,
			target:          Component{Type: "bidder", Name: "bidderA"},
			activityResult:  true,
		},
		{
			name: "activity_not_defined",
			activityControl: ActivityControl{plans: map[Activity]ActivityPlan{
				ActivitySyncUser: getTestActivityPlan(ActivityAllow)}},
			activity:       ActivityFetchBids,
			target:         Component{Type: "bidder", Name: "bidderA"},
			activityResult: true,
		},
		{
			name: "activity_defined_but_not_found_default_returned",
			activityControl: ActivityControl{plans: map[Activity]ActivityPlan{
				ActivityFetchBids: getTestActivityPlan(ActivityAllow)}},
			activity:       ActivityFetchBids,
			target:         Component{Type: "bidder", Name: "bidderB"},
			activityResult: true,
		},
		{
			name: "activity_defined_and_allowed",
			activityControl: ActivityControl{plans: map[Activity]ActivityPlan{
				ActivityFetchBids: getTestActivityPlan(ActivityAllow)}},
			activity:       ActivityFetchBids,
			target:         Component{Type: "bidder", Name: "bidderA"},
			activityResult: true,
		},
	}

	for _, test := range testCases {
		t.Run(test.name, func(t *testing.T) {
			actualResult := test.activityControl.Allow(test.activity, test.target)
			assert.Equal(t, test.activityResult, actualResult)

		})
	}
}

<<<<<<< HEAD
func TestConditionToRuleComponentNames(t *testing.T) {
	testCases := []struct {
		name              string
		condition         config.ActivityCondition
		expectedComponent []Component
		err               error
	}{
		{
			name:              "empty",
			condition:         config.ActivityCondition{},
			expectedComponent: []Component{},
			err:               nil,
		},
		{
			name:              "incorrect",
			condition:         config.ActivityCondition{ComponentName: []string{"bidder.bidderA.bidderB"}},
			expectedComponent: []Component{},
			err:               errors.New("unable to parse component: bidder.bidderA.bidderB"),
		},
		{
			name:              "scope-bidder",
			condition:         config.ActivityCondition{ComponentName: []string{"bidder.bidderA"}},
			expectedComponent: []Component{{Type: "bidder", Name: "bidderA"}},
			err:               nil,
		},
		{
			name:              "scope-bidder-default",
			condition:         config.ActivityCondition{ComponentName: []string{"bidderA"}},
			expectedComponent: []Component{{Type: "bidder", Name: "bidderA"}},
			err:               nil,
		},
		{
			name:              "scope-and-type-single",
			condition:         config.ActivityCondition{ComponentName: []string{"analyticsA"}, ComponentType: []string{"analytics"}},
			expectedComponent: []Component{{Type: "analytics", Name: "analyticsA"}},
			err:               nil,
		},
		{
			name:      "single-name-andtyped-name-and-multiple-types",
			condition: config.ActivityCondition{ComponentName: []string{"componentA", "rtd.componentB"}, ComponentType: []string{"analytics", "bidder"}},
			expectedComponent: []Component{
				{Type: "analytics", Name: "componentA"},
				{Type: "bidder", Name: "componentA"},
				{Type: "rtd", Name: "componentB"},
			},
			err: nil,
		},
		{
			name:      "single-scope-and-multiple-types",
			condition: config.ActivityCondition{ComponentName: []string{"componentA"}, ComponentType: []string{"analytics", "bidder"}},
			expectedComponent: []Component{
				{Type: "analytics", Name: "componentA"},
				{Type: "bidder", Name: "componentA"},
			},
			err: nil,
		},
		{
			name:      "multiple-scope-and-multiple-types",
			condition: config.ActivityCondition{ComponentName: []string{"componentA", "componentB"}, ComponentType: []string{"analytics", "bidder"}},
			expectedComponent: []Component{
				{Type: "analytics", Name: "componentA"},
				{Type: "bidder", Name: "componentA"},
				{Type: "analytics", Name: "componentB"},
				{Type: "bidder", Name: "componentB"},
			},
			err: nil,
		},
		{
			name:      "mixed-scope-and-type",
			condition: config.ActivityCondition{ComponentName: []string{"componentA", "componentB", "rtd.componentC"}, ComponentType: []string{"analytics", "bidder"}},
			expectedComponent: []Component{
				{Type: "analytics", Name: "componentA"},
				{Type: "bidder", Name: "componentA"},
				{Type: "analytics", Name: "componentB"},
				{Type: "bidder", Name: "componentB"},
				{Type: "rtd", Name: "componentC"},
			},
			err: nil,
		},
		{
			name:      "default-and-no-default-scope",
			condition: config.ActivityCondition{ComponentName: []string{"componentA", "componentB", "rtd.componentC"}},
			expectedComponent: []Component{
				{Type: "bidder", Name: "componentA"},
				{Type: "bidder", Name: "componentB"},
				{Type: "rtd", Name: "componentC"},
			},
			err: nil,
		},
	}

	for _, test := range testCases {
		t.Run(test.name, func(t *testing.T) {
			actualSN, actualErr := conditionToRuleComponentNames(test.condition)
			if test.err == nil {
				assert.EqualValues(t, test.expectedComponent, actualSN)
				assert.NoError(t, actualErr)
			} else {
				assert.EqualError(t, actualErr, test.err.Error())
			}
		})
	}
}

// constants
func getDefaultActivityConfig() config.Activity {
=======
func getTestActivityConfig(allow bool) config.Activity {
>>>>>>> fc5b00b4
	return config.Activity{
		Default: ptrutil.ToPtr(true),
		Rules: []config.ActivityRule{
			{
				Allow: allow,
				Condition: config.ActivityCondition{
					ComponentName: []string{"bidderA"},
					ComponentType: []string{"bidder"},
				},
			},
		},
	}
}

func getTestActivityPlan(result ActivityResult) ActivityPlan {
	return ActivityPlan{
		defaultResult: true,
		rules: []Rule{
			ConditionRule{
				result:        result,
				componentName: []string{"bidderA"},
				componentType: []string{"bidder"},
			},
		},
	}
}<|MERGE_RESOLUTION|>--- conflicted
+++ resolved
@@ -135,116 +135,7 @@
 	}
 }
 
-<<<<<<< HEAD
-func TestConditionToRuleComponentNames(t *testing.T) {
-	testCases := []struct {
-		name              string
-		condition         config.ActivityCondition
-		expectedComponent []Component
-		err               error
-	}{
-		{
-			name:              "empty",
-			condition:         config.ActivityCondition{},
-			expectedComponent: []Component{},
-			err:               nil,
-		},
-		{
-			name:              "incorrect",
-			condition:         config.ActivityCondition{ComponentName: []string{"bidder.bidderA.bidderB"}},
-			expectedComponent: []Component{},
-			err:               errors.New("unable to parse component: bidder.bidderA.bidderB"),
-		},
-		{
-			name:              "scope-bidder",
-			condition:         config.ActivityCondition{ComponentName: []string{"bidder.bidderA"}},
-			expectedComponent: []Component{{Type: "bidder", Name: "bidderA"}},
-			err:               nil,
-		},
-		{
-			name:              "scope-bidder-default",
-			condition:         config.ActivityCondition{ComponentName: []string{"bidderA"}},
-			expectedComponent: []Component{{Type: "bidder", Name: "bidderA"}},
-			err:               nil,
-		},
-		{
-			name:              "scope-and-type-single",
-			condition:         config.ActivityCondition{ComponentName: []string{"analyticsA"}, ComponentType: []string{"analytics"}},
-			expectedComponent: []Component{{Type: "analytics", Name: "analyticsA"}},
-			err:               nil,
-		},
-		{
-			name:      "single-name-andtyped-name-and-multiple-types",
-			condition: config.ActivityCondition{ComponentName: []string{"componentA", "rtd.componentB"}, ComponentType: []string{"analytics", "bidder"}},
-			expectedComponent: []Component{
-				{Type: "analytics", Name: "componentA"},
-				{Type: "bidder", Name: "componentA"},
-				{Type: "rtd", Name: "componentB"},
-			},
-			err: nil,
-		},
-		{
-			name:      "single-scope-and-multiple-types",
-			condition: config.ActivityCondition{ComponentName: []string{"componentA"}, ComponentType: []string{"analytics", "bidder"}},
-			expectedComponent: []Component{
-				{Type: "analytics", Name: "componentA"},
-				{Type: "bidder", Name: "componentA"},
-			},
-			err: nil,
-		},
-		{
-			name:      "multiple-scope-and-multiple-types",
-			condition: config.ActivityCondition{ComponentName: []string{"componentA", "componentB"}, ComponentType: []string{"analytics", "bidder"}},
-			expectedComponent: []Component{
-				{Type: "analytics", Name: "componentA"},
-				{Type: "bidder", Name: "componentA"},
-				{Type: "analytics", Name: "componentB"},
-				{Type: "bidder", Name: "componentB"},
-			},
-			err: nil,
-		},
-		{
-			name:      "mixed-scope-and-type",
-			condition: config.ActivityCondition{ComponentName: []string{"componentA", "componentB", "rtd.componentC"}, ComponentType: []string{"analytics", "bidder"}},
-			expectedComponent: []Component{
-				{Type: "analytics", Name: "componentA"},
-				{Type: "bidder", Name: "componentA"},
-				{Type: "analytics", Name: "componentB"},
-				{Type: "bidder", Name: "componentB"},
-				{Type: "rtd", Name: "componentC"},
-			},
-			err: nil,
-		},
-		{
-			name:      "default-and-no-default-scope",
-			condition: config.ActivityCondition{ComponentName: []string{"componentA", "componentB", "rtd.componentC"}},
-			expectedComponent: []Component{
-				{Type: "bidder", Name: "componentA"},
-				{Type: "bidder", Name: "componentB"},
-				{Type: "rtd", Name: "componentC"},
-			},
-			err: nil,
-		},
-	}
-
-	for _, test := range testCases {
-		t.Run(test.name, func(t *testing.T) {
-			actualSN, actualErr := conditionToRuleComponentNames(test.condition)
-			if test.err == nil {
-				assert.EqualValues(t, test.expectedComponent, actualSN)
-				assert.NoError(t, actualErr)
-			} else {
-				assert.EqualError(t, actualErr, test.err.Error())
-			}
-		})
-	}
-}
-
-// constants
-func getDefaultActivityConfig() config.Activity {
-=======
 func getTestActivityConfig(allow bool) config.Activity {
->>>>>>> fc5b00b4
 	return config.Activity{
 		Default: ptrutil.ToPtr(true),
 		Rules: []config.ActivityRule{
