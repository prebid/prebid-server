--- conflicted
+++ resolved
@@ -20,48 +20,6 @@
 	return strings.EqualFold(c.Name, v)
 }
 
-<<<<<<< HEAD
-var ErrComponentEmpty = errors.New("unable to parse empty component")
-
-func ParseComponent(v string) (Component, error) {
-	if len(v) == 0 {
-		return Component{}, ErrComponentEmpty
-	}
-
-	split := strings.Split(v, ".")
-
-	if len(split) == 2 {
-		if !validComponentType(split[0]) {
-			return Component{}, fmt.Errorf("unable to parse component (invalid type): %s", v)
-		}
-		return Component{
-			Type: split[0],
-			Name: split[1],
-		}, nil
-	}
-
-	if len(split) == 1 {
-		return Component{
-			Name: split[0],
-		}, nil
-	}
-
-	return Component{}, fmt.Errorf("unable to parse component: %s", v)
-}
-
-func validComponentType(t string) bool {
-	t = strings.ToLower(t)
-
-	if t == ComponentTypeBidder ||
-		t == ComponentTypeAnalytics ||
-		t == ComponentTypeRealTimeData ||
-		t == ComponentTypeGeneral {
-		return true
-	}
-
-	return false
-=======
 func (c Component) MatchesType(v string) bool {
 	return strings.EqualFold(c.Type, v)
->>>>>>> fc5b00b4
 }