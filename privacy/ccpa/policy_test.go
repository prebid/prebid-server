--- conflicted
+++ resolved
@@ -5,10 +5,7 @@
 	"testing"
 
 	"github.com/mxmCherry/openrtb/v15/openrtb2"
-<<<<<<< HEAD
-=======
 	"github.com/prebid/prebid-server/openrtb_ext"
->>>>>>> 3fcb43ca
 	"github.com/stretchr/testify/assert"
 )
 
@@ -159,11 +156,6 @@
 	}
 
 	for _, test := range testCases {
-<<<<<<< HEAD
-		result, err := ReadFromRequest(test.request)
-		assertError(t, test.expectedError, err, test.description)
-		assert.Equal(t, test.expectedPolicy, result, test.description)
-=======
 		reqWrapper := &openrtb_ext.RequestWrapper{BidRequest: test.request}
 		result, err := ReadFromRequestWrapper(reqWrapper)
 		assertError(t, test.expectedError, err, test.description)
@@ -293,109 +285,17 @@
 		}
 		assertError(t, test.expectedError, err, test.description)
 		assert.Equal(t, test.expected, request.Regs, test.description)
->>>>>>> 3fcb43ca
 	}
 }
 
 func TestBuildRegsClear(t *testing.T) {
 	testCases := []struct {
 		description   string
-<<<<<<< HEAD
-		policy        Policy
-		request       *openrtb2.BidRequest
-		expected      *openrtb2.BidRequest
-		expectedError bool
-	}{
-		{
-			description: "Nil Request",
-			policy:      Policy{Consent: "anyConsent", NoSaleBidders: []string{"a", "b"}},
-			request:     nil,
-			expected:    nil,
-		},
-		{
-			description: "Success",
-			policy:      Policy{Consent: "anyConsent", NoSaleBidders: []string{"a", "b"}},
-			request:     &openrtb2.BidRequest{},
-			expected: &openrtb2.BidRequest{
-				Regs: &openrtb2.Regs{Ext: json.RawMessage(`{"us_privacy":"anyConsent"}`)},
-				Ext:  json.RawMessage(`{"prebid":{"nosale":["a","b"]}}`),
-			},
-		},
-		{
-			description: "Error Regs.Ext - No Partial Update To Request",
-			policy:      Policy{Consent: "anyConsent", NoSaleBidders: []string{"a", "b"}},
-			request: &openrtb2.BidRequest{
-				Regs: &openrtb2.Regs{Ext: json.RawMessage(`malformed}`)},
-			},
-			expectedError: true,
-			expected: &openrtb2.BidRequest{
-				Regs: &openrtb2.Regs{Ext: json.RawMessage(`malformed}`)},
-			},
-		},
-		{
-			description: "Error Ext - No Partial Update To Request",
-			policy:      Policy{Consent: "anyConsent", NoSaleBidders: []string{"a", "b"}},
-			request: &openrtb2.BidRequest{
-				Ext: json.RawMessage(`malformed}`),
-			},
-			expectedError: true,
-			expected: &openrtb2.BidRequest{
-				Ext: json.RawMessage(`malformed}`),
-			},
-		},
-	}
-
-	for _, test := range testCases {
-		err := test.policy.Write(test.request)
-		assertError(t, test.expectedError, err, test.description)
-		assert.Equal(t, test.expected, test.request, test.description)
-	}
-}
-
-func TestBuildRegs(t *testing.T) {
-	testCases := []struct {
-		description   string
-		consent       string
 		regs          *openrtb2.Regs
 		expected      *openrtb2.Regs
 		expectedError bool
 	}{
 		{
-			description: "Clear",
-			consent:     "",
-			regs: &openrtb2.Regs{
-				Ext: json.RawMessage(`{"us_privacy":"ABC"}`),
-			},
-			expected: &openrtb2.Regs{},
-		},
-		{
-			description: "Clear - Error",
-			consent:     "",
-			regs: &openrtb2.Regs{
-				Ext: json.RawMessage(`malformed`),
-			},
-			expectedError: true,
-		},
-		{
-			description: "Write",
-			consent:     "anyConsent",
-			regs:        nil,
-			expected: &openrtb2.Regs{
-				Ext: json.RawMessage(`{"us_privacy":"anyConsent"}`),
-			},
-		},
-		{
-			description: "Write - Error",
-			consent:     "anyConsent",
-			regs: &openrtb2.Regs{
-				Ext: json.RawMessage(`malformed`),
-			},
-=======
-		regs          *openrtb2.Regs
-		expected      *openrtb2.Regs
-		expectedError bool
-	}{
-		{
 			description: "Nil Regs",
 			regs:        nil,
 			expected:    &openrtb2.Regs{Ext: nil},
@@ -430,23 +330,11 @@
 			description:   "Malformed Regs.Ext",
 			regs:          &openrtb2.Regs{Ext: json.RawMessage(`malformed`)},
 			expected:      &openrtb2.Regs{Ext: json.RawMessage(`malformed`)},
->>>>>>> 3fcb43ca
-			expectedError: true,
-		},
-	}
-
-	for _, test := range testCases {
-<<<<<<< HEAD
-		result, err := buildRegs(test.consent, test.regs)
-		assertError(t, test.expectedError, err, test.description)
-		assert.Equal(t, test.expected, result, test.description)
-	}
-}
-
-func TestBuildRegsClear(t *testing.T) {
-	testCases := []struct {
-		description   string
-=======
+			expectedError: true,
+		},
+	}
+
+	for _, test := range testCases {
 		request := &openrtb_ext.RequestWrapper{BidRequest: &openrtb2.BidRequest{Regs: test.regs}}
 		regsExt, err := request.GetRegExt()
 		if err == nil {
@@ -462,46 +350,12 @@
 	testCases := []struct {
 		description   string
 		consent       string
->>>>>>> 3fcb43ca
 		regs          *openrtb2.Regs
 		expected      *openrtb2.Regs
 		expectedError bool
 	}{
 		{
 			description: "Nil Regs",
-<<<<<<< HEAD
-			regs:        nil,
-			expected:    nil,
-		},
-		{
-			description: "Nil Regs.Ext",
-			regs:        &openrtb2.Regs{Ext: nil},
-			expected:    &openrtb2.Regs{Ext: nil},
-		},
-		{
-			description: "Empty Regs.Ext",
-			regs:        &openrtb2.Regs{Ext: json.RawMessage(`{}`)},
-			expected:    &openrtb2.Regs{},
-		},
-		{
-			description: "Removes Regs.Ext Entirely",
-			regs:        &openrtb2.Regs{Ext: json.RawMessage(`{"us_privacy":"ABC"}`)},
-			expected:    &openrtb2.Regs{},
-		},
-		{
-			description: "Leaves Other Regs.Ext Values",
-			regs:        &openrtb2.Regs{Ext: json.RawMessage(`{"us_privacy":"ABC", "other":"any"}`)},
-			expected:    &openrtb2.Regs{Ext: json.RawMessage(`{"other":"any"}`)},
-		},
-		{
-			description: "Invalid Regs.Ext Type - Still Cleared",
-			regs:        &openrtb2.Regs{Ext: json.RawMessage(`{"us_privacy":123}`)},
-			expected:    &openrtb2.Regs{},
-		},
-		{
-			description:   "Malformed Regs.Ext",
-			regs:          &openrtb2.Regs{Ext: json.RawMessage(`malformed`)},
-=======
 			consent:     "anyConsent",
 			regs:        nil,
 			expected:    &openrtb2.Regs{Ext: json.RawMessage(`{"us_privacy":"anyConsent"}`)},
@@ -542,68 +396,11 @@
 			consent:       "anyConsent",
 			regs:          &openrtb2.Regs{Ext: json.RawMessage(`malformed`)},
 			expected:      &openrtb2.Regs{Ext: json.RawMessage(`malformed`)},
->>>>>>> 3fcb43ca
-			expectedError: true,
-		},
-	}
-
-	for _, test := range testCases {
-<<<<<<< HEAD
-		result, err := buildRegsClear(test.regs)
-		assertError(t, test.expectedError, err, test.description)
-		assert.Equal(t, test.expected, result, test.description)
-	}
-}
-
-func TestBuildRegsWrite(t *testing.T) {
-	testCases := []struct {
-		description   string
-		consent       string
-		regs          *openrtb2.Regs
-		expected      *openrtb2.Regs
-		expectedError bool
-	}{
-		{
-			description: "Nil Regs",
-			consent:     "anyConsent",
-			regs:        nil,
-			expected:    &openrtb2.Regs{Ext: json.RawMessage(`{"us_privacy":"anyConsent"}`)},
-		},
-		{
-			description: "Nil Regs.Ext",
-			consent:     "anyConsent",
-			regs:        &openrtb2.Regs{Ext: nil},
-			expected:    &openrtb2.Regs{Ext: json.RawMessage(`{"us_privacy":"anyConsent"}`)},
-		},
-		{
-			description: "Empty Regs.Ext",
-			consent:     "anyConsent",
-			regs:        &openrtb2.Regs{Ext: json.RawMessage(`{}`)},
-			expected:    &openrtb2.Regs{Ext: json.RawMessage(`{"us_privacy":"anyConsent"}`)},
-		},
-		{
-			description: "Overwrites Existing",
-			consent:     "anyConsent",
-			regs:        &openrtb2.Regs{Ext: json.RawMessage(`{"us_privacy":"ABC"}`)},
-			expected:    &openrtb2.Regs{Ext: json.RawMessage(`{"us_privacy":"anyConsent"}`)},
-		},
-		{
-			description: "Leaves Other Ext Values",
-			consent:     "anyConsent",
-			regs:        &openrtb2.Regs{Ext: json.RawMessage(`{"other":"any"}`)},
-			expected:    &openrtb2.Regs{Ext: json.RawMessage(`{"other":"any","us_privacy":"anyConsent"}`)},
-		},
-		{
-			description: "Invalid Regs.Ext Type - Still Overwrites",
-			consent:     "anyConsent",
-			regs:        &openrtb2.Regs{Ext: json.RawMessage(`{"us_privacy":123}`)},
-			expected:    &openrtb2.Regs{Ext: json.RawMessage(`{"us_privacy":"anyConsent"}`)},
-		},
-		{
-			description:   "Malformed Regs.Ext",
-			consent:       "anyConsent",
-			regs:          &openrtb2.Regs{Ext: json.RawMessage(`malformed`)},
-=======
+			expectedError: true,
+		},
+	}
+
+	for _, test := range testCases {
 		request := &openrtb_ext.RequestWrapper{BidRequest: &openrtb2.BidRequest{Regs: test.regs}}
 		regsExt, err := request.GetRegExt()
 		if err == nil {
@@ -651,62 +448,11 @@
 			description:   "Write - Error",
 			noSaleBidders: []string{"a", "b"},
 			ext:           json.RawMessage(`malformed`),
->>>>>>> 3fcb43ca
-			expectedError: true,
-		},
-	}
-
-	for _, test := range testCases {
-<<<<<<< HEAD
-		result, err := buildRegsWrite(test.consent, test.regs)
-		assertError(t, test.expectedError, err, test.description)
-		assert.Equal(t, test.expected, result, test.description)
-	}
-}
-
-func TestBuildExt(t *testing.T) {
-	testCases := []struct {
-		description   string
-		noSaleBidders []string
-		ext           json.RawMessage
-		expected      json.RawMessage
-		expectedError bool
-	}{
-		{
-			description:   "Clear - Nil",
-			noSaleBidders: nil,
-			ext:           json.RawMessage(`{"prebid":{"nosale":["a", "b"]}}`),
-			expected:      nil,
-		},
-		{
-			description:   "Clear - Empty",
-			noSaleBidders: []string{},
-			ext:           json.RawMessage(`{"prebid":{"nosale":["a", "b"]}}`),
-			expected:      nil,
-		},
-		{
-			description:   "Clear - Error",
-			noSaleBidders: []string{},
-			ext:           json.RawMessage(`malformed`),
-			expectedError: true,
-		},
-		{
-			description:   "Write",
-			noSaleBidders: []string{"a", "b"},
-			ext:           nil,
-			expected:      json.RawMessage(`{"prebid":{"nosale":["a","b"]}}`),
-		},
-		{
-			description:   "Write - Error",
-			noSaleBidders: []string{"a", "b"},
-			ext:           json.RawMessage(`malformed`),
-			expectedError: true,
-		},
-	}
-
-	for _, test := range testCases {
-		result, err := buildExt(test.noSaleBidders, test.ext)
-=======
+			expectedError: true,
+		},
+	}
+
+	for _, test := range testCases {
 		request := &openrtb_ext.RequestWrapper{BidRequest: &openrtb2.BidRequest{Ext: test.ext}}
 		reqExt, err := request.GetRequestExt()
 		var result json.RawMessage
@@ -715,7 +461,6 @@
 			err = request.RebuildRequest()
 			result = request.Ext
 		}
->>>>>>> 3fcb43ca
 		assertError(t, test.expectedError, err, test.description)
 		assert.Equal(t, test.expected, result, test.description)
 	}
@@ -760,15 +505,6 @@
 		},
 		{
 			description: "Leaves Other Ext.Prebid Values",
-<<<<<<< HEAD
-			ext:         json.RawMessage(`{"prebid":{"nosale":["a","b"],"other":"any"}}`),
-			expected:    json.RawMessage(`{"prebid":{"other":"any"}}`),
-		},
-		{
-			description: "Leaves All Other Values",
-			ext:         json.RawMessage(`{"other":"ABC","prebid":{"nosale":["a","b"],"other":"123"}}`),
-			expected:    json.RawMessage(`{"other":"ABC","prebid":{"other":"123"}}`),
-=======
 			ext:         json.RawMessage(`{"prebid":{"nosale":["a","b"],"aliases":{"a":"b"}}}`),
 			expected:    json.RawMessage(`{"prebid":{"aliases":{"a":"b"}}}`),
 		},
@@ -776,7 +512,6 @@
 			description: "Leaves All Other Values",
 			ext:         json.RawMessage(`{"other":"ABC","prebid":{"nosale":["a","b"],"supportdeals":true}}`),
 			expected:    json.RawMessage(`{"other":"ABC","prebid":{"supportdeals":true}}`),
->>>>>>> 3fcb43ca
 		},
 		{
 			description:   "Malformed Ext",
@@ -796,9 +531,6 @@
 	}
 
 	for _, test := range testCases {
-<<<<<<< HEAD
-		result, err := buildExtClear(test.ext)
-=======
 		request := &openrtb_ext.RequestWrapper{BidRequest: &openrtb2.BidRequest{Ext: test.ext}}
 		reqExt, err := request.GetRequestExt()
 		var result json.RawMessage
@@ -807,7 +539,6 @@
 			err = request.RebuildRequest()
 			result = request.Ext
 		}
->>>>>>> 3fcb43ca
 		assertError(t, test.expectedError, err, test.description)
 		assert.Equal(t, test.expected, result, test.description)
 	}
@@ -832,7 +563,6 @@
 			noSaleBidders: []string{"a", "b"},
 			ext:           json.RawMessage(``),
 			expected:      json.RawMessage(`{"prebid":{"nosale":["a","b"]}}`),
-<<<<<<< HEAD
 		},
 		{
 			description:   "Empty Ext Object",
@@ -861,99 +591,46 @@
 		{
 			description:   "Leaves Other Ext.Prebid Values",
 			noSaleBidders: []string{"a", "b"},
-			ext:           json.RawMessage(`{"prebid":{"other":"any"}}`),
-			expected:      json.RawMessage(`{"prebid":{"nosale":["a","b"],"other":"any"}}`),
-=======
-		},
-		{
-			description:   "Empty Ext Object",
-			noSaleBidders: []string{"a", "b"},
-			ext:           json.RawMessage(`{}`),
-			expected:      json.RawMessage(`{"prebid":{"nosale":["a","b"]}}`),
-		},
-		{
-			description:   "Empty Ext.Prebid",
-			noSaleBidders: []string{"a", "b"},
-			ext:           json.RawMessage(`{"prebid":{}}`),
-			expected:      json.RawMessage(`{"prebid":{"nosale":["a","b"]}}`),
-		},
-		{
-			description:   "Overwrites Existing",
-			noSaleBidders: []string{"a", "b"},
-			ext:           json.RawMessage(`{"prebid":{"nosale":["x","y"]}}`),
-			expected:      json.RawMessage(`{"prebid":{"nosale":["a","b"]}}`),
-		},
-		{
-			description:   "Leaves Other Ext Values",
-			noSaleBidders: []string{"a", "b"},
-			ext:           json.RawMessage(`{"other":"any"}`),
-			expected:      json.RawMessage(`{"other":"any","prebid":{"nosale":["a","b"]}}`),
-		},
-		{
-			description:   "Leaves Other Ext.Prebid Values",
-			noSaleBidders: []string{"a", "b"},
 			ext:           json.RawMessage(`{"prebid":{"supportdeals":true}}`),
 			expected:      json.RawMessage(`{"prebid":{"supportdeals":true,"nosale":["a","b"]}}`),
->>>>>>> 3fcb43ca
 		},
 		{
 			description:   "Leaves All Other Values",
 			noSaleBidders: []string{"a", "b"},
-<<<<<<< HEAD
-			ext:           json.RawMessage(`{"other":"ABC","prebid":{"other":"123"}}`),
-			expected:      json.RawMessage(`{"other":"ABC","prebid":{"nosale":["a","b"],"other":"123"}}`),
-=======
 			ext:           json.RawMessage(`{"other":"ABC","prebid":{"aliases":{"a":"b"}}}`),
 			expected:      json.RawMessage(`{"other":"ABC","prebid":{"aliases":{"a":"b"},"nosale":["a","b"]}}`),
->>>>>>> 3fcb43ca
 		},
 		{
 			description:   "Invalid Ext.Prebid No Sale Type - Still Overrides",
 			noSaleBidders: []string{"a", "b"},
 			ext:           json.RawMessage(`{"prebid":{"nosale":123}}`),
-<<<<<<< HEAD
-			expected:      json.RawMessage(`{"prebid":{"nosale":["a","b"]}}`),
-=======
 			expected:      json.RawMessage(`{"prebid":{"nosale":123}}`),
 			expectedError: true,
->>>>>>> 3fcb43ca
 		},
 		{
 			description:   "Invalid Ext.Prebid Type ",
 			noSaleBidders: []string{"a", "b"},
 			ext:           json.RawMessage(`{"prebid":"wrongtype"}`),
-<<<<<<< HEAD
-=======
 			expected:      json.RawMessage(`{"prebid":"wrongtype"}`),
->>>>>>> 3fcb43ca
 			expectedError: true,
 		},
 		{
 			description:   "Malformed Ext",
 			noSaleBidders: []string{"a", "b"},
 			ext:           json.RawMessage(`{malformed`),
-<<<<<<< HEAD
-=======
 			expected:      json.RawMessage(`{malformed`),
->>>>>>> 3fcb43ca
 			expectedError: true,
 		},
 		{
 			description:   "Malformed Ext.Prebid",
 			noSaleBidders: []string{"a", "b"},
 			ext:           json.RawMessage(`{"prebid":malformed}`),
-<<<<<<< HEAD
-=======
 			expected:      json.RawMessage(`{"prebid":malformed}`),
->>>>>>> 3fcb43ca
-			expectedError: true,
-		},
-	}
-
-	for _, test := range testCases {
-<<<<<<< HEAD
-		result, err := buildExtWrite(test.noSaleBidders, test.ext)
-=======
+			expectedError: true,
+		},
+	}
+
+	for _, test := range testCases {
 		request := &openrtb_ext.RequestWrapper{BidRequest: &openrtb2.BidRequest{Ext: test.ext}}
 		reqExt, err := request.GetRequestExt()
 		var result json.RawMessage
@@ -964,7 +641,6 @@
 		} else {
 			result = test.ext
 		}
->>>>>>> 3fcb43ca
 		assertError(t, test.expectedError, err, test.description)
 		assert.Equal(t, test.expected, result, test.description)
 	}
