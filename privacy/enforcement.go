--- conflicted
+++ resolved
@@ -6,26 +6,16 @@
 
 // Enforcement represents the privacy policies to enforce for an OpenRTB bid request.
 type Enforcement struct {
-<<<<<<< HEAD
-	CCPA  bool
-	COPPA bool
-	GDPR  bool
-	LMT   bool
-=======
 	CCPA    bool
 	COPPA   bool
 	GDPR    bool
 	GDPRGeo bool
->>>>>>> 35278457
+	LMT     bool
 }
 
 // Any returns true if at least one privacy policy requires enforcement.
 func (e Enforcement) Any() bool {
-<<<<<<< HEAD
-	return e.CCPA || e.COPPA || e.GDPR || e.LMT
-=======
-	return e.CCPA || e.COPPA || e.GDPR || e.GDPRGeo
->>>>>>> 35278457
+	return e.CCPA || e.COPPA || e.GDPR || e.GDPRGeo || e.LMT
 }
 
 // Apply cleans personally identifiable information from an OpenRTB bid request.
@@ -57,11 +47,7 @@
 		return ScrubStrategyGeoFull
 	}
 
-<<<<<<< HEAD
-	if e.GDPR || e.CCPA || e.LMT {
-=======
-	if e.GDPRGeo || e.CCPA {
->>>>>>> 35278457
+	if e.GDPRGeo || e.CCPA || e.LMT {
 		return ScrubStrategyGeoReducedPrecision
 	}
 
@@ -77,14 +63,5 @@
 		return ScrubStrategyUserNone
 	}
 
-<<<<<<< HEAD
 	return ScrubStrategyUserID
-=======
-	// If no user scrubbing is needed, then return none, else scrub ID (COPPA checked above)
-	if e.CCPA || e.GDPR {
-		return ScrubStrategyUserID
-	}
-
-	return ScrubStrategyUserNone
->>>>>>> 35278457
 }