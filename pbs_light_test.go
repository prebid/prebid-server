package main

import (
	"bytes"
	"encoding/json"
	"net/http"
	"net/http/httptest"
	"testing"

	"github.com/mxmCherry/openrtb"

	"context"
	"io/ioutil"

	"github.com/julienschmidt/httprouter"
	"github.com/prebid/prebid-server/cache/dummycache"
	"github.com/prebid/prebid-server/config"
	"github.com/prebid/prebid-server/openrtb_ext"
	"github.com/prebid/prebid-server/pbs"
)

const adapterDirectory = "adapters"

func TestCookieSyncNoCookies(t *testing.T) {
	cfg, err := config.New()
	if err != nil {
		t.Fatalf("Unable to config: %v", err)
	}
	setupExchanges(cfg)
	router := httprouter.New()
	router.POST("/cookie_sync", cookieSync)

	csreq := cookieSyncRequest{
		UUID:    "abcdefg",
		Bidders: []string{"appnexus", "audienceNetwork", "random"},
	}
	csbuf := new(bytes.Buffer)
	err = json.NewEncoder(csbuf).Encode(&csreq)
	if err != nil {
		t.Fatalf("Encode csr failed: %v", err)
	}

	req, _ := http.NewRequest("POST", "/cookie_sync", csbuf)
	rr := httptest.NewRecorder()
	router.ServeHTTP(rr, req)
	if rr.Code != http.StatusOK {
		t.Fatalf("Wrong status: %d", rr.Code)
	}

	csresp := cookieSyncResponse{}
	err = json.Unmarshal(rr.Body.Bytes(), &csresp)
	if err != nil {
		t.Fatalf("Unmarshal response failed: %v", err)
	}

	if csresp.UUID != csreq.UUID {
		t.Error("UUIDs didn't match")
	}

	if csresp.Status != "no_cookie" {
		t.Errorf("Expected status = no_cookie; got %s", csresp.Status)
	}

	if len(csresp.BidderStatus) != 2 {
		t.Errorf("Expected 2 bidder status rows; got %d", len(csresp.BidderStatus))
	}
}

func TestCookieSyncHasCookies(t *testing.T) {
	cfg, err := config.New()
	if err != nil {
		t.Fatalf("Unable to config: %v", err)
	}
	setupExchanges(cfg)
	router := httprouter.New()
	router.POST("/cookie_sync", cookieSync)

	csreq := cookieSyncRequest{
		UUID:    "abcdefg",
		Bidders: []string{"appnexus", "audienceNetwork", "random"},
	}
	csbuf := new(bytes.Buffer)
	err = json.NewEncoder(csbuf).Encode(&csreq)
	if err != nil {
		t.Fatalf("Encode csr failed: %v", err)
	}

	req, _ := http.NewRequest("POST", "/cookie_sync", csbuf)

	pcs := pbs.ParsePBSCookieFromRequest(req, &cfg.HostCookie.OptOutCookie)
	pcs.TrySync("adnxs", "1234")
	pcs.TrySync("audienceNetwork", "2345")
	req.AddCookie(pcs.ToHTTPCookie())

	rr := httptest.NewRecorder()
	router.ServeHTTP(rr, req)
	if rr.Code != http.StatusOK {
		t.Fatalf("Wrong status: %d", rr.Code)
	}

	csresp := cookieSyncResponse{}
	err = json.Unmarshal(rr.Body.Bytes(), &csresp)
	if err != nil {
		t.Fatalf("Unmarshal response failed: %v", err)
	}

	if csresp.UUID != csreq.UUID {
		t.Error("UUIDs didn't match")
	}

	if csresp.Status != "ok" {
		t.Errorf("Expected status = ok; got %s", csresp.Status)
	}

	if len(csresp.BidderStatus) != 0 {
		t.Errorf("Expected 0 bidder status rows; got %d", len(csresp.BidderStatus))
	}
}

func TestSortBidsAndAddKeywordsForMobile(t *testing.T) {
	body := []byte(`{
	   "max_key_length":20,
	   "user":{
	      "gender":"F",
	      "buyeruid":"test_buyeruid",
	      "yob":2000,
	      "id":"testid"
	   },
	   "prebid_version":"0.21.0-pre",
	   "sort_bids":1,
	   "ad_units":[
	      {
	         "sizes":[
	            {
	               "w":300,
	               "h":250
	            }
	         ],
	         "config_id":"ad5ffb41-3492-40f3-9c25-ade093eb4e5f",
	         "code":"test_adunitcode"
	      }
	   ],
	   "cache_markup":1,
	   "app":{
	      "bundle":"AppNexus.PrebidMobileDemo",
	      "ver":"0.0.1"
	   },
	   "sdk":{
	      "version":"0.0.1",
	      "platform":"iOS",
	      "source":"prebid-mobile"
	   },
	   "device":{
	      "ifa":"test_device_ifa",
	      "osv":"9.3.5",
	      "os":"iOS",
	      "make":"Apple",
	      "model":"iPhone6,1"
	   },
	   "tid":"abcd",
	   "account_id":"aecd6ef7-b992-4e99-9bb8-65e2d984e1dd"
	}
    `)
	r := httptest.NewRequest("POST", "/auction", bytes.NewBuffer(body))
	d, _ := dummycache.New()
	hcs := pbs.HostCookieSettings{}

	pbs_req, err := pbs.ParsePBSRequest(r, d, &hcs)
	if err != nil {
		t.Errorf("Unexpected error on parsing %v", err)
	}

	bids := make(pbs.PBSBidSlice, 0)

	fb_bid := pbs.PBSBid{
		BidID:      "test_bidid",
		AdUnitCode: "test_adunitcode",
		BidderCode: "audienceNetwork",
		Price:      2.00,
		Adm:        "test_adm",
		Width:      300,
		Height:     250,
		CacheID:    "test_cache_id1",
		DealId:     "2345",
	}
	bids = append(bids, &fb_bid)
	an_bid := pbs.PBSBid{
		BidID:      "test_bidid2",
		AdUnitCode: "test_adunitcode",
		BidderCode: "appnexus",
		Price:      1.00,
		Adm:        "test_adm",
		Width:      320,
		Height:     50,
		CacheID:    "test_cache_id2",
		DealId:     "1234",
	}
	bids = append(bids, &an_bid)
	nosize_bid := pbs.PBSBid{
		BidID:      "test_bidid2",
		AdUnitCode: "test_adunitcode",
		BidderCode: "nosizebidder",
		Price:      1.00,
		Adm:        "test_adm",
		CacheID:    "test_cache_id2",
	}
	bids = append(bids, &nosize_bid)
	nodeal_bid := pbs.PBSBid{
		BidID:      "test_bidid2",
		AdUnitCode: "test_adunitcode",
		BidderCode: "nodeal",
		Price:      1.00,
		Adm:        "test_adm",
		CacheID:    "test_cache_id2",
	}
	bids = append(bids, &nodeal_bid)
	pbs_resp := pbs.PBSResponse{
		Bids: bids,
	}
	sortBidsAddKeywordsMobile(pbs_resp.Bids, pbs_req, "")

	for _, bid := range bids {
		if bid.AdServerTargeting == nil {
			t.Error("Ad server targeting should not be nil")
		}
		if bid.BidderCode == "audienceNetwork" {
			if bid.AdServerTargeting["hb_creative_loadtype"] != "demand_sdk" {
				t.Error("Facebook bid should have demand_sdk as hb_creative_loadtype in ad server targeting")
			}
			if bid.AdServerTargeting["hb_size"] != "300x250" {
				t.Error("hb_size key was not parsed correctly")
			}
			if bid.AdServerTargeting["hb_pb"] != "2.00" {
				t.Error("hb_pb key was not parsed correctly ", bid.AdServerTargeting["hb_pb"])
			}

			if bid.AdServerTargeting["hb_cache_id"] != "test_cache_id1" {
				t.Error("hb_cache_id key was not parsed correctly")
			}
			if bid.AdServerTargeting["hb_bidder"] != "audienceNetwork" {
				t.Error("hb_bidder key was not parsed correctly")
			}
			if bid.AdServerTargeting["hb_deal"] != "2345" {
				t.Error("hb_deal_id key was not parsed correctly ")
			}
		}
		if bid.BidderCode == "appnexus" {
			if bid.AdServerTargeting["hb_size_appnexus"] != "320x50" {
				t.Error("hb_size key for appnexus bidder was not parsed correctly")
			}
			if bid.AdServerTargeting["hb_cache_id_appnexus"] != "test_cache_id2" {
				t.Error("hb_cache_id key for appnexus bidder was not parsed correctly")
			}
			if bid.AdServerTargeting["hb_bidder_appnexus"] != "appnexus" {
				t.Error("hb_bidder key for appnexus bidder was not parsed correctly")
			}
			if bid.AdServerTargeting["hb_pb_appnexus"] != "1.00" {
				t.Error("hb_pb key for appnexus bidder was not parsed correctly")
			}
			if bid.AdServerTargeting["hb_pb"] != "" {
				t.Error("hb_pb key was parsed for two bidders")
			}
			if bid.AdServerTargeting["hb_deal_appnexus"] != "1234" {
				t.Errorf("hb_deal_id_appnexus was not parsed correctly %v", bid.AdServerTargeting["hb_deal_id_appnexus"])
			}
		}
		if bid.BidderCode == "nosizebidder" {
			if _, exists := bid.AdServerTargeting["hb_size_nosizebidder"]; exists {
				t.Error("hb_size key for nosize bidder was not parsed correctly", bid.AdServerTargeting)
			}
		}
		if bid.BidderCode == "nodeal" {
			if _, exists := bid.AdServerTargeting["hb_deal_nodeal"]; exists {
				t.Error("hb_deal_id key for nodeal bidder was not parsed correctly")
			}
		}
	}
}

func TestBidSizeValidate(t *testing.T) {

	bids := make(pbs.PBSBidSlice, 0)

	//bid_1 will be rejected due to undefined size when adunit has multiple sizes
	bid_1 := pbs.PBSBid{
		BidID:      "test_bidid1",
		AdUnitCode: "test_adunitcode1",
		BidderCode: "randNetwork",
		Price:      1.05,
		Adm:        "test_adm",
		//Width:             100,
		//Height:            100,
		CreativeMediaType: "banner",
	}

	bids = append(bids, &bid_1)

	//bid_2 will be considered a normal ideal banner bid
	bid_2 := pbs.PBSBid{
		BidID:             "test_bidid2",
		AdUnitCode:        "test_adunitcode2",
		BidderCode:        "randNetwork",
		Price:             1.05,
		Adm:               "test_adm",
		Width:             100,
		Height:            100,
		CreativeMediaType: "banner",
	}

	bids = append(bids, &bid_2)

	//bid_3 will have it's dimensions set based on sizes defined in request
	bid_3 := pbs.PBSBid{
		BidID:      "test_bidid3",
		AdUnitCode: "test_adunitcode3",
		BidderCode: "randNetwork",
		Price:      1.05,
		Adm:        "test_adm",
		//Width:             200,
		//Height:            200,
		CreativeMediaType: "banner",
	}

	bids = append(bids, &bid_3)

	//bid_4 will be ignored as it's a video creative type
	bid_4 := pbs.PBSBid{
		BidID:      "test_bidid_video",
		AdUnitCode: "test_adunitcode_video",
		BidderCode: "randNetwork",
		Price:      1.05,
		Adm:        "test_adm",
		//Width:             400,
		//Height:            400,
		CreativeMediaType: "video",
	}

	bids = append(bids, &bid_4)

	mybidder := pbs.PBSBidder{
		BidderCode: "randNetwork",
		AdUnitCode: "test_adunitcode",
		AdUnits: []pbs.PBSAdUnit{
			pbs.PBSAdUnit{
				BidID: "test_bidid1",
				Sizes: []openrtb.Format{
					openrtb.Format{
						W: 350,
						H: 250,
					},
					openrtb.Format{
						W: 300,
						H: 50,
					},
				},
				Code: "test_adunitcode1",
				MediaTypes: []pbs.MediaType{
					pbs.MEDIA_TYPE_BANNER,
				},
			},
			pbs.PBSAdUnit{
				BidID: "test_bidid2",
				Sizes: []openrtb.Format{
					openrtb.Format{
						W: 100,
						H: 100,
					},
				},
				Code: "test_adunitcode2",
				MediaTypes: []pbs.MediaType{
					pbs.MEDIA_TYPE_BANNER,
				},
			},
			pbs.PBSAdUnit{
				BidID: "test_bidid3",
				Sizes: []openrtb.Format{
					openrtb.Format{
						W: 200,
						H: 200,
					},
				},
				Code: "test_adunitcode3",
				MediaTypes: []pbs.MediaType{
					pbs.MEDIA_TYPE_BANNER,
				},
			},
			pbs.PBSAdUnit{
				BidID: "test_bidid_video",
				Sizes: []openrtb.Format{
					openrtb.Format{
						W: 400,
						H: 400,
					},
				},
				Code: "test_adunitcode_video",
				MediaTypes: []pbs.MediaType{
					pbs.MEDIA_TYPE_VIDEO,
				},
			},
			pbs.PBSAdUnit{
				BidID: "test_bidid3",
				Sizes: []openrtb.Format{
					openrtb.Format{
						W: 150,
						H: 150,
					},
				},
				Code: "test_adunitcode_x",
				MediaTypes: []pbs.MediaType{
					pbs.MEDIA_TYPE_BANNER,
				},
			},
			pbs.PBSAdUnit{
				BidID: "test_bidid_y",
				Sizes: []openrtb.Format{
					openrtb.Format{
						W: 150,
						H: 150,
					},
				},
				Code: "test_adunitcode_3",
				MediaTypes: []pbs.MediaType{
					pbs.MEDIA_TYPE_BANNER,
				},
			},
		},
	}

	bids = checkForValidBidSize(bids, &mybidder)

	testdata, _ := json.MarshalIndent(bids, "", "   ")
	if len(bids) != 3 {
		t.Errorf("Detected returned bid list did not contain only 3 bid objects as expected.\nBelow is the contents of the bid list\n%v", string(testdata))
	}

	for _, bid := range bids {
		if bid.BidID == "test_bidid3" {
			if bid.Width == 0 && bid.Height == 0 {
				t.Errorf("Detected the Width & Height attributes in test bidID %v were not set to the dimensions used from the mybidder object", bid.BidID)
			}
		}
	}
}

func TestNewJsonDirectoryServer(t *testing.T) {
	handler := NewJsonDirectoryServer(&testValidator{})
	recorder := httptest.NewRecorder()
	request, _ := http.NewRequest("GET", "/whatever", nil)
	handler(recorder, request, nil)

	var data map[string]json.RawMessage
	json.Unmarshal(recorder.Body.Bytes(), &data)

	// Make sure that every adapter has a json schema by the same name associated with it.
	adapterFiles, err := ioutil.ReadDir(adapterDirectory)
	if err != nil {
		t.Fatalf("Failed to open the adapters directory: %v", err)
	}

	for _, adapterFile := range adapterFiles {
		if adapterFile.IsDir() && adapterFile.Name() != "adapterstest" {
			ensureHasKey(t, data, adapterFile.Name())
		}
	}
}

func TestWriteAuctionError(t *testing.T) {
	recorder := httptest.NewRecorder()
	writeAuctionError(recorder, "some error message", nil)
	var resp pbs.PBSResponse
	json.Unmarshal(recorder.Body.Bytes(), &resp)

	if len(resp.Bids) != 0 {
		t.Error("Error responses should return no bids.")
	}
	if resp.Status != "some error message" {
		t.Errorf("The response status should be the error message. Got: %s", resp.Status)
	}

	if len(resp.BidderStatus) != 0 {
		t.Errorf("Error responses shouldn't have any BidderStatus elements. Got %d", len(resp.BidderStatus))
	}
}

func ensureHasKey(t *testing.T, data map[string]json.RawMessage, key string) {
	t.Helper()
	if _, ok := data[key]; !ok {
		t.Errorf("Expected map to produce a schema for adapter: %s", key)
	}
}

func TestNewFilesFetcher(t *testing.T) {
	fetcher, err := NewFetcher(&config.StoredRequests{
		Files: true,
<<<<<<< HEAD
	}, "DEFAULT")
=======
	}, nil)
>>>>>>> 78d59e78
	if err != nil {
		t.Errorf("Error constructing file backends. %v", err)
	}
	if fetcher == nil {
		t.Errorf("The file-backed fetcher should be non-nil.")
	}
}

func TestNewEmptyFetcher(t *testing.T) {
<<<<<<< HEAD
	fetcher, err := NewFetcher(&config.StoredRequests{}, "DEFAULT")
=======
	fetcher, err := NewFetcher(&config.StoredRequests{}, nil)
>>>>>>> 78d59e78
	if err != nil {
		t.Errorf("Error constructing backends. %v", err)
	}
	if fetcher == nil {
		t.Errorf("The fetcher should be non-nil, even with an empty config.")
	}
	if _, errs := fetcher.FetchRequests(context.Background(), []string{"some-id"}); len(errs) != 1 {
		t.Errorf("The returned accountFetcher should fail on any ID.")
	}
	if _, errs := fetcher.FetchRequests(context.Background(), []string{"some-id"}); len(errs) != 1 {
		t.Errorf("The returned requestFetcher should fail on any ID.")
	}
}

type testValidator struct{}

func (validator *testValidator) Validate(name openrtb_ext.BidderName, ext openrtb.RawJSON) error {
	return nil
}

func (validator *testValidator) Schema(name openrtb_ext.BidderName) string {
	if name == openrtb_ext.BidderAppnexus {
		return "{\"appnexus\":true}"
	} else {
		return "{\"appnexus\":false}"
	}
}<|MERGE_RESOLUTION|>--- conflicted
+++ resolved
@@ -490,13 +490,9 @@
 }
 
 func TestNewFilesFetcher(t *testing.T) {
-	fetcher, err := NewFetcher(&config.StoredRequests{
+	fetcher, _, err := NewFetchers(&config.StoredRequests{
 		Files: true,
-<<<<<<< HEAD
-	}, "DEFAULT")
-=======
 	}, nil)
->>>>>>> 78d59e78
 	if err != nil {
 		t.Errorf("Error constructing file backends. %v", err)
 	}
@@ -506,11 +502,7 @@
 }
 
 func TestNewEmptyFetcher(t *testing.T) {
-<<<<<<< HEAD
-	fetcher, err := NewFetcher(&config.StoredRequests{}, "DEFAULT")
-=======
-	fetcher, err := NewFetcher(&config.StoredRequests{}, nil)
->>>>>>> 78d59e78
+	fetcher, _, err := NewFetchers(&config.StoredRequests{}, nil)
 	if err != nil {
 		t.Errorf("Error constructing backends. %v", err)
 	}
