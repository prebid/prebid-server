package config

import (
	"time"

	"github.com/prebid/prebid-server/config"
	"github.com/prebid/prebid-server/metrics"
	prometheusmetrics "github.com/prebid/prebid-server/metrics/prometheus"
	"github.com/prebid/prebid-server/openrtb_ext"
	gometrics "github.com/rcrowley/go-metrics"
	influxdb "github.com/vrischmann/go-metrics-influxdb"
)

// NewMetricsEngine reads the configuration and returns the appropriate metrics engine
// for this instance.
func NewMetricsEngine(cfg *config.Configuration, adapterList []openrtb_ext.BidderName, syncerKeys []string, moduleStageNames map[string][]string) *DetailedMetricsEngine {
	// Create a list of metrics engines to use.
	// Capacity of 2, as unlikely to have more than 2 metrics backends, and in the case
	// of 1 we won't use the list so it will be garbage collected.
	engineList := make(MultiMetricsEngine, 0, 2)
	returnEngine := DetailedMetricsEngine{}

	if cfg.Metrics.Influxdb.Host != "" {
		// Currently use go-metrics as the metrics piece for influx
		returnEngine.GoMetrics = metrics.NewMetrics(gometrics.NewPrefixedRegistry("prebidserver."), adapterList, cfg.Metrics.Disabled, syncerKeys, moduleStageNames)
		engineList = append(engineList, returnEngine.GoMetrics)

		// Set up the Influx logger
		go influxdb.InfluxDB(
			returnEngine.GoMetrics.MetricsRegistry,                             // metrics registry
			time.Second*time.Duration(cfg.Metrics.Influxdb.MetricSendInterval), // Configurable interval
			cfg.Metrics.Influxdb.Host,                                          // the InfluxDB url
			cfg.Metrics.Influxdb.Database,                                      // your InfluxDB database
			cfg.Metrics.Influxdb.Measurement,                                   // your measurement
			cfg.Metrics.Influxdb.Username,                                      // your InfluxDB user
			cfg.Metrics.Influxdb.Password,                                      // your InfluxDB password,
			cfg.Metrics.Influxdb.AlignTimestamps,                               // align timestamps
		)
		// Influx is not added to the engine list as goMetrics takes care of it already.
	}
	if cfg.Metrics.Prometheus.Port != 0 {
		// Set up the Prometheus metrics.
		returnEngine.PrometheusMetrics = prometheusmetrics.NewMetrics(cfg.Metrics.Prometheus, cfg.Metrics.Disabled, syncerKeys, moduleStageNames)
		engineList = append(engineList, returnEngine.PrometheusMetrics)
	}

	// Now return the proper metrics engine
	if len(engineList) > 1 {
		returnEngine.MetricsEngine = &engineList
	} else if len(engineList) == 1 {
		returnEngine.MetricsEngine = engineList[0]
	} else {
		returnEngine.MetricsEngine = &NilMetricsEngine{}
	}

	return &returnEngine
}

// DetailedMetricsEngine is a MultiMetricsEngine that preserves links to underlying metrics engines.
type DetailedMetricsEngine struct {
	metrics.MetricsEngine
	GoMetrics         *metrics.Metrics
	PrometheusMetrics *prometheusmetrics.Metrics
}

// MultiMetricsEngine logs metrics to multiple metrics databases The can be useful in transitioning
// an instance from one engine to another, you can run both in parallel to verify stats match up.
type MultiMetricsEngine []metrics.MetricsEngine

// RecordRequest across all engines
func (me *MultiMetricsEngine) RecordRequest(labels metrics.Labels) {
	for _, thisME := range *me {
		thisME.RecordRequest(labels)
	}
}

func (me *MultiMetricsEngine) RecordConnectionAccept(success bool) {
	for _, thisME := range *me {
		thisME.RecordConnectionAccept(success)
	}
}

func (me *MultiMetricsEngine) RecordConnectionClose(success bool) {
	for _, thisME := range *me {
		thisME.RecordConnectionClose(success)
	}
}

// RecordsImps records imps with imp types across all metric engines
func (me *MultiMetricsEngine) RecordImps(implabels metrics.ImpLabels) {
	for _, thisME := range *me {
		thisME.RecordImps(implabels)
	}
}

// RecordRequestTime across all engines
func (me *MultiMetricsEngine) RecordRequestTime(labels metrics.Labels, length time.Duration) {
	for _, thisME := range *me {
		thisME.RecordRequestTime(labels, length)
	}
}

// RecordStoredDataFetchTime across all engines
func (me *MultiMetricsEngine) RecordStoredDataFetchTime(labels metrics.StoredDataLabels, length time.Duration) {
	for _, thisME := range *me {
		thisME.RecordStoredDataFetchTime(labels, length)
	}
}

// RecordStoredDataError across all engines
func (me *MultiMetricsEngine) RecordStoredDataError(labels metrics.StoredDataLabels) {
	for _, thisME := range *me {
		thisME.RecordStoredDataError(labels)
	}
}

// RecordAdapterPanic across all engines
func (me *MultiMetricsEngine) RecordAdapterPanic(labels metrics.AdapterLabels) {
	for _, thisME := range *me {
		thisME.RecordAdapterPanic(labels)
	}
}

// RecordAdapterRequest across all engines
func (me *MultiMetricsEngine) RecordAdapterRequest(labels metrics.AdapterLabels) {
	for _, thisME := range *me {
		thisME.RecordAdapterRequest(labels)
	}
}

// Keeps track of created and reused connections to adapter bidders and the time from the
// connection request, to the connection creation, or reuse from the pool across all engines
func (me *MultiMetricsEngine) RecordAdapterConnections(bidderName openrtb_ext.BidderName, connWasReused bool, connWaitTime time.Duration) {
	for _, thisME := range *me {
		thisME.RecordAdapterConnections(bidderName, connWasReused, connWaitTime)
	}
}

// Times the DNS resolution process
func (me *MultiMetricsEngine) RecordDNSTime(dnsLookupTime time.Duration) {
	for _, thisME := range *me {
		thisME.RecordDNSTime(dnsLookupTime)
	}
}

func (me *MultiMetricsEngine) RecordTLSHandshakeTime(tlsHandshakeTime time.Duration) {
	for _, thisME := range *me {
		thisME.RecordTLSHandshakeTime(tlsHandshakeTime)
	}
}

// RecordAdapterBidReceived across all engines
func (me *MultiMetricsEngine) RecordAdapterBidReceived(labels metrics.AdapterLabels, bidType openrtb_ext.BidType, hasAdm bool) {
	for _, thisME := range *me {
		thisME.RecordAdapterBidReceived(labels, bidType, hasAdm)
	}
}

// RecordAdapterPrice across all engines
func (me *MultiMetricsEngine) RecordAdapterPrice(labels metrics.AdapterLabels, cpm float64) {
	for _, thisME := range *me {
		thisME.RecordAdapterPrice(labels, cpm)
	}
}

// RecordAdapterTime across all engines
func (me *MultiMetricsEngine) RecordAdapterTime(labels metrics.AdapterLabels, length time.Duration) {
	for _, thisME := range *me {
		thisME.RecordAdapterTime(labels, length)
	}
}

// RecordCookieSync across all engines
func (me *MultiMetricsEngine) RecordCookieSync(status metrics.CookieSyncStatus) {
	for _, thisME := range *me {
		thisME.RecordCookieSync(status)
	}
}

// RecordSyncerRequest across all engines
func (me *MultiMetricsEngine) RecordSyncerRequest(key string, status metrics.SyncerCookieSyncStatus) {
	for _, thisME := range *me {
		thisME.RecordSyncerRequest(key, status)
	}
}

// RecordSetUid across all engines
func (me *MultiMetricsEngine) RecordSetUid(status metrics.SetUidStatus) {
	for _, thisME := range *me {
		thisME.RecordSetUid(status)
	}
}

// RecordSyncerSet across all engines
func (me *MultiMetricsEngine) RecordSyncerSet(key string, status metrics.SyncerSetUidStatus) {
	for _, thisME := range *me {
		thisME.RecordSyncerSet(key, status)
	}
}

// RecordStoredReqCacheResult across all engines
func (me *MultiMetricsEngine) RecordStoredReqCacheResult(cacheResult metrics.CacheResult, inc int) {
	for _, thisME := range *me {
		thisME.RecordStoredReqCacheResult(cacheResult, inc)
	}
}

// RecordStoredImpCacheResult across all engines
func (me *MultiMetricsEngine) RecordStoredImpCacheResult(cacheResult metrics.CacheResult, inc int) {
	for _, thisME := range *me {
		thisME.RecordStoredImpCacheResult(cacheResult, inc)
	}
}

// RecordAccountCacheResult across all engines
func (me *MultiMetricsEngine) RecordAccountCacheResult(cacheResult metrics.CacheResult, inc int) {
	for _, thisME := range *me {
		thisME.RecordAccountCacheResult(cacheResult, inc)
	}
}

// RecordPrebidCacheRequestTime across all engines
func (me *MultiMetricsEngine) RecordPrebidCacheRequestTime(success bool, length time.Duration) {
	for _, thisME := range *me {
		thisME.RecordPrebidCacheRequestTime(success, length)
	}
}

// RecordRequestQueueTime across all engines
func (me *MultiMetricsEngine) RecordRequestQueueTime(success bool, requestType metrics.RequestType, length time.Duration) {
	for _, thisME := range *me {
		thisME.RecordRequestQueueTime(success, requestType, length)
	}
}

// RecordTimeoutNotice across all engines
func (me *MultiMetricsEngine) RecordTimeoutNotice(success bool) {
	for _, thisME := range *me {
		thisME.RecordTimeoutNotice(success)
	}
}

// RecordRequestPrivacy across all engines
func (me *MultiMetricsEngine) RecordRequestPrivacy(privacy metrics.PrivacyLabels) {
	for _, thisME := range *me {
		thisME.RecordRequestPrivacy(privacy)
	}
}

// RecordAdapterGDPRRequestBlocked across all engines
func (me *MultiMetricsEngine) RecordAdapterGDPRRequestBlocked(adapter openrtb_ext.BidderName) {
	for _, thisME := range *me {
		thisME.RecordAdapterGDPRRequestBlocked(adapter)
	}
}

// RecordDebugRequest across all engines
func (me *MultiMetricsEngine) RecordDebugRequest(debugEnabled bool, pubId string) {
	for _, thisME := range *me {
		thisME.RecordDebugRequest(debugEnabled, pubId)
	}
}

func (me *MultiMetricsEngine) RecordStoredResponse(pubId string) {
	for _, thisME := range *me {
		thisME.RecordStoredResponse(pubId)
	}
}

func (me *MultiMetricsEngine) RecordAdsCertReq(success bool) {
	for _, thisME := range *me {
		thisME.RecordAdsCertReq(success)
	}
}

func (me *MultiMetricsEngine) RecordAdsCertSignTime(adsCertSignTime time.Duration) {
	for _, thisME := range *me {
		thisME.RecordAdsCertSignTime(adsCertSignTime)
	}
}

<<<<<<< HEAD
func (me *MultiMetricsEngine) RecordBidValidationCreativeSizeError(adapter openrtb_ext.BidderName, account string) {
	for _, thisME := range *me {
		thisME.RecordBidValidationCreativeSizeError(adapter, account)
	}
}

func (me *MultiMetricsEngine) RecordBidValidationCreativeSizeWarn(adapter openrtb_ext.BidderName, account string) {
	for _, thisME := range *me {
		thisME.RecordBidValidationCreativeSizeWarn(adapter, account)
	}
}

func (me *MultiMetricsEngine) RecordBidValidationSecureMarkupError(adapter openrtb_ext.BidderName, account string) {
	for _, thisME := range *me {
		thisME.RecordBidValidationSecureMarkupError(adapter, account)
	}
}

func (me *MultiMetricsEngine) RecordBidValidationSecureMarkupWarn(adapter openrtb_ext.BidderName, account string) {
	for _, thisME := range *me {
		thisME.RecordBidValidationSecureMarkupWarn(adapter, account)
=======
func (me *MultiMetricsEngine) RecordModuleCalled(labels metrics.ModuleLabels, duration time.Duration) {
	for _, thisME := range *me {
		thisME.RecordModuleCalled(labels, duration)
	}
}

func (me *MultiMetricsEngine) RecordModuleFailed(labels metrics.ModuleLabels) {
	for _, thisME := range *me {
		thisME.RecordModuleFailed(labels)
	}
}

func (me *MultiMetricsEngine) RecordModuleSuccessNooped(labels metrics.ModuleLabels) {
	for _, thisME := range *me {
		thisME.RecordModuleSuccessNooped(labels)
	}
}

func (me *MultiMetricsEngine) RecordModuleSuccessUpdated(labels metrics.ModuleLabels) {
	for _, thisME := range *me {
		thisME.RecordModuleSuccessUpdated(labels)
	}
}

func (me *MultiMetricsEngine) RecordModuleSuccessRejected(labels metrics.ModuleLabels) {
	for _, thisME := range *me {
		thisME.RecordModuleSuccessRejected(labels)
	}
}

func (me *MultiMetricsEngine) RecordModuleExecutionError(labels metrics.ModuleLabels) {
	for _, thisME := range *me {
		thisME.RecordModuleExecutionError(labels)
	}
}

func (me *MultiMetricsEngine) RecordModuleTimeout(labels metrics.ModuleLabels) {
	for _, thisME := range *me {
		thisME.RecordModuleTimeout(labels)
>>>>>>> 076d889d
	}
}

// NilMetricsEngine implements the MetricsEngine interface where no metrics are actually captured. This is
// used if no metric backend is configured and also for tests.
type NilMetricsEngine struct{}

// RecordRequest as a noop
func (me *NilMetricsEngine) RecordRequest(labels metrics.Labels) {
}

// RecordConnectionAccept as a noop
func (me *NilMetricsEngine) RecordConnectionAccept(success bool) {
}

// RecordConnectionClose as a noop
func (me *NilMetricsEngine) RecordConnectionClose(success bool) {
}

// RecordImps as a noop
func (me *NilMetricsEngine) RecordImps(implabels metrics.ImpLabels) {
}

// RecordRequestTime as a noop
func (me *NilMetricsEngine) RecordRequestTime(labels metrics.Labels, length time.Duration) {
}

// RecordStoredDataFetchTime as a noop
func (me *NilMetricsEngine) RecordStoredDataFetchTime(labels metrics.StoredDataLabels, length time.Duration) {
}

// RecordStoredDataError as a noop
func (me *NilMetricsEngine) RecordStoredDataError(labels metrics.StoredDataLabels) {
}

// RecordAdapterPanic as a noop
func (me *NilMetricsEngine) RecordAdapterPanic(labels metrics.AdapterLabels) {
}

// RecordAdapterRequest as a noop
func (me *NilMetricsEngine) RecordAdapterRequest(labels metrics.AdapterLabels) {
}

// RecordAdapterConnections as a noop
func (me *NilMetricsEngine) RecordAdapterConnections(bidderName openrtb_ext.BidderName, connWasReused bool, connWaitTime time.Duration) {
}

// RecordDNSTime as a noop
func (me *NilMetricsEngine) RecordDNSTime(dnsLookupTime time.Duration) {
}

// RecordTLSHandshakeTime as a noop
func (me *NilMetricsEngine) RecordTLSHandshakeTime(tlsHandshakeTime time.Duration) {
}

// RecordAdapterBidReceived as a noop
func (me *NilMetricsEngine) RecordAdapterBidReceived(labels metrics.AdapterLabels, bidType openrtb_ext.BidType, hasAdm bool) {
}

// RecordAdapterPrice as a noop
func (me *NilMetricsEngine) RecordAdapterPrice(labels metrics.AdapterLabels, cpm float64) {
}

// RecordAdapterTime as a noop
func (me *NilMetricsEngine) RecordAdapterTime(labels metrics.AdapterLabels, length time.Duration) {
}

// RecordCookieSync as a noop
func (me *NilMetricsEngine) RecordCookieSync(status metrics.CookieSyncStatus) {
}

// RecordSyncerRequest as a noop
func (me *NilMetricsEngine) RecordSyncerRequest(key string, status metrics.SyncerCookieSyncStatus) {
}

// RecordSetUid as a noop
func (me *NilMetricsEngine) RecordSetUid(status metrics.SetUidStatus) {
}

// RecordSyncerSet as a noop
func (me *NilMetricsEngine) RecordSyncerSet(key string, status metrics.SyncerSetUidStatus) {
}

// RecordStoredReqCacheResult as a noop
func (me *NilMetricsEngine) RecordStoredReqCacheResult(cacheResult metrics.CacheResult, inc int) {
}

// RecordStoredImpCacheResult as a noop
func (me *NilMetricsEngine) RecordStoredImpCacheResult(cacheResult metrics.CacheResult, inc int) {
}

// RecordAccountCacheResult as a noop
func (me *NilMetricsEngine) RecordAccountCacheResult(cacheResult metrics.CacheResult, inc int) {
}

// RecordPrebidCacheRequestTime as a noop
func (me *NilMetricsEngine) RecordPrebidCacheRequestTime(success bool, length time.Duration) {
}

// RecordRequestQueueTime as a noop
func (me *NilMetricsEngine) RecordRequestQueueTime(success bool, requestType metrics.RequestType, length time.Duration) {
}

// RecordTimeoutNotice as a noop
func (me *NilMetricsEngine) RecordTimeoutNotice(success bool) {
}

// RecordRequestPrivacy as a noop
func (me *NilMetricsEngine) RecordRequestPrivacy(privacy metrics.PrivacyLabels) {
}

// RecordAdapterGDPRRequestBlocked as a noop
func (me *NilMetricsEngine) RecordAdapterGDPRRequestBlocked(adapter openrtb_ext.BidderName) {
}

// RecordDebugRequest as a noop
func (me *NilMetricsEngine) RecordDebugRequest(debugEnabled bool, pubId string) {
}

func (me *NilMetricsEngine) RecordStoredResponse(pubId string) {
}

func (me *NilMetricsEngine) RecordAdsCertReq(success bool) {

}

func (me *NilMetricsEngine) RecordAdsCertSignTime(adsCertSignTime time.Duration) {

}

<<<<<<< HEAD
func (me *NilMetricsEngine) RecordBidValidationCreativeSizeError(adapter openrtb_ext.BidderName, account string) {
}

func (me *NilMetricsEngine) RecordBidValidationCreativeSizeWarn(adapter openrtb_ext.BidderName, account string) {
}

func (me *NilMetricsEngine) RecordBidValidationSecureMarkupError(adapter openrtb_ext.BidderName, account string) {
}

func (me *NilMetricsEngine) RecordBidValidationSecureMarkupWarn(adapter openrtb_ext.BidderName, account string) {
=======
func (me *NilMetricsEngine) RecordModuleCalled(labels metrics.ModuleLabels, duration time.Duration) {
}

func (me *NilMetricsEngine) RecordModuleFailed(labels metrics.ModuleLabels) {
}

func (me *NilMetricsEngine) RecordModuleSuccessNooped(labels metrics.ModuleLabels) {
}

func (me *NilMetricsEngine) RecordModuleSuccessUpdated(labels metrics.ModuleLabels) {
}

func (me *NilMetricsEngine) RecordModuleSuccessRejected(labels metrics.ModuleLabels) {
}

func (me *NilMetricsEngine) RecordModuleExecutionError(labels metrics.ModuleLabels) {
}

func (me *NilMetricsEngine) RecordModuleTimeout(labels metrics.ModuleLabels) {
>>>>>>> 076d889d
}<|MERGE_RESOLUTION|>--- conflicted
+++ resolved
@@ -279,7 +279,6 @@
 	}
 }
 
-<<<<<<< HEAD
 func (me *MultiMetricsEngine) RecordBidValidationCreativeSizeError(adapter openrtb_ext.BidderName, account string) {
 	for _, thisME := range *me {
 		thisME.RecordBidValidationCreativeSizeError(adapter, account)
@@ -301,7 +300,9 @@
 func (me *MultiMetricsEngine) RecordBidValidationSecureMarkupWarn(adapter openrtb_ext.BidderName, account string) {
 	for _, thisME := range *me {
 		thisME.RecordBidValidationSecureMarkupWarn(adapter, account)
-=======
+	}
+}
+
 func (me *MultiMetricsEngine) RecordModuleCalled(labels metrics.ModuleLabels, duration time.Duration) {
 	for _, thisME := range *me {
 		thisME.RecordModuleCalled(labels, duration)
@@ -341,7 +342,6 @@
 func (me *MultiMetricsEngine) RecordModuleTimeout(labels metrics.ModuleLabels) {
 	for _, thisME := range *me {
 		thisME.RecordModuleTimeout(labels)
->>>>>>> 076d889d
 	}
 }
 
@@ -472,7 +472,6 @@
 
 }
 
-<<<<<<< HEAD
 func (me *NilMetricsEngine) RecordBidValidationCreativeSizeError(adapter openrtb_ext.BidderName, account string) {
 }
 
@@ -483,7 +482,8 @@
 }
 
 func (me *NilMetricsEngine) RecordBidValidationSecureMarkupWarn(adapter openrtb_ext.BidderName, account string) {
-=======
+}
+
 func (me *NilMetricsEngine) RecordModuleCalled(labels metrics.ModuleLabels, duration time.Duration) {
 }
 
@@ -503,5 +503,4 @@
 }
 
 func (me *NilMetricsEngine) RecordModuleTimeout(labels metrics.ModuleLabels) {
->>>>>>> 076d889d
 }