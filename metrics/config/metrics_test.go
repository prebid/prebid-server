--- conflicted
+++ resolved
@@ -44,16 +44,9 @@
 	cfg.Metrics.Influxdb.Host = "localhost"
 	adapterList := openrtb_ext.CoreBidderNames()
 	goEngine := metrics.NewMetrics(gometrics.NewPrefixedRegistry("prebidserver."), adapterList, mainConfig.DisabledMetrics{}, nil, modulesStages)
-<<<<<<< HEAD
 	metricsEngine := make(MultiMetricsEngine, 2)
 	metricsEngine[0] = goEngine
 	metricsEngine[1] = &NilMetricsEngine{}
-=======
-	engineList := make(MultiMetricsEngine, 2)
-	engineList[0] = goEngine
-	engineList[1] = &NilMetricsEngine{}
-	var metricsEngine metrics.MetricsEngine = &engineList
->>>>>>> 03a4abdf
 	labels := metrics.Labels{
 		Source:        metrics.DemandWeb,
 		RType:         metrics.ReqTypeORTB2Web,
