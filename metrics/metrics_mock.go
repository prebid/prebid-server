package metrics

import (
	"time"

	"github.com/prebid/prebid-server/openrtb_ext"
	"github.com/stretchr/testify/mock"
)

// MetricsEngineMock is mock for the MetricsEngine interface
type MetricsEngineMock struct {
	mock.Mock
}

// RecordRequest mock
func (me *MetricsEngineMock) RecordRequest(labels Labels) {
	me.Called(labels)
}

// RecordConnectionAccept mock
func (me *MetricsEngineMock) RecordConnectionAccept(success bool) {
	me.Called(success)
}

// RecordConnectionClose mock
func (me *MetricsEngineMock) RecordConnectionClose(success bool) {
	me.Called(success)
}

// RecordImps mock
func (me *MetricsEngineMock) RecordImps(labels ImpLabels) {
	me.Called(labels)
}

// RecordRequestTime mock
func (me *MetricsEngineMock) RecordRequestTime(labels Labels, length time.Duration) {
	me.Called(labels, length)
}

// RecordStoredDataFetchTime mock
func (me *MetricsEngineMock) RecordStoredDataFetchTime(labels StoredDataLabels, length time.Duration) {
	me.Called(labels, length)
}

// RecordStoredDataError mock
func (me *MetricsEngineMock) RecordStoredDataError(labels StoredDataLabels) {
	me.Called(labels)
}

// RecordAdapterPanic mock
func (me *MetricsEngineMock) RecordAdapterPanic(labels AdapterLabels) {
	me.Called(labels)
}

// RecordAdapterRequest mock
func (me *MetricsEngineMock) RecordAdapterRequest(labels AdapterLabels) {
	me.Called(labels)
}

// RecordAdapterConnections mock
func (me *MetricsEngineMock) RecordAdapterConnections(bidderName openrtb_ext.BidderName, connWasReused bool, connWaitTime time.Duration) {
	me.Called(bidderName, connWasReused, connWaitTime)
}

// RecordDNSTime mock
func (me *MetricsEngineMock) RecordDNSTime(dnsLookupTime time.Duration) {
	me.Called(dnsLookupTime)
}

func (me *MetricsEngineMock) RecordTLSHandshakeTime(tlsHandshakeTime time.Duration) {
	me.Called(tlsHandshakeTime)
}

// RecordAdapterBidReceived mock
func (me *MetricsEngineMock) RecordAdapterBidReceived(labels AdapterLabels, bidType openrtb_ext.BidType, hasAdm bool) {
	me.Called(labels, bidType, hasAdm)
}

// RecordAdapterPrice mock
func (me *MetricsEngineMock) RecordAdapterPrice(labels AdapterLabels, cpm float64) {
	me.Called(labels, cpm)
}

// RecordAdapterTime mock
func (me *MetricsEngineMock) RecordAdapterTime(labels AdapterLabels, length time.Duration) {
	me.Called(labels, length)
}

// RecordCookieSync mock
func (me *MetricsEngineMock) RecordCookieSync(status CookieSyncStatus) {
	me.Called(status)
}

// RecordSyncerRequest mock
func (me *MetricsEngineMock) RecordSyncerRequest(key string, status SyncerCookieSyncStatus) {
	me.Called(key, status)
}

// RecordSetUid mock
func (me *MetricsEngineMock) RecordSetUid(status SetUidStatus) {
	me.Called(status)
}

// RecordSyncerSet mock
func (me *MetricsEngineMock) RecordSyncerSet(key string, status SyncerSetUidStatus) {
	me.Called(key, status)
}

// RecordStoredReqCacheResult mock
func (me *MetricsEngineMock) RecordStoredReqCacheResult(cacheResult CacheResult, inc int) {
	me.Called(cacheResult, inc)
}

// RecordStoredImpCacheResult mock
func (me *MetricsEngineMock) RecordStoredImpCacheResult(cacheResult CacheResult, inc int) {
	me.Called(cacheResult, inc)
}

// RecordAccountCacheResult mock
func (me *MetricsEngineMock) RecordAccountCacheResult(cacheResult CacheResult, inc int) {
	me.Called(cacheResult, inc)
}

// RecordPrebidCacheRequestTime mock
func (me *MetricsEngineMock) RecordPrebidCacheRequestTime(success bool, length time.Duration) {
	me.Called(success, length)
}

// RecordRequestQueueTime mock
func (me *MetricsEngineMock) RecordRequestQueueTime(success bool, requestType RequestType, length time.Duration) {
	me.Called(success, requestType, length)
}

// RecordTimeoutNotice mock
func (me *MetricsEngineMock) RecordTimeoutNotice(success bool) {
	me.Called(success)
}

// RecordRequestPrivacy mock
func (me *MetricsEngineMock) RecordRequestPrivacy(privacy PrivacyLabels) {
	me.Called(privacy)
}

// RecordAdapterGDPRRequestBlocked mock
func (me *MetricsEngineMock) RecordAdapterGDPRRequestBlocked(adapterName openrtb_ext.BidderName) {
	me.Called(adapterName)
}

// RecordDebugRequest mock
func (me *MetricsEngineMock) RecordDebugRequest(debugEnabled bool, pubId string) {
	me.Called(debugEnabled, pubId)
}

func (me *MetricsEngineMock) RecordStoredResponse(pubId string) {
	me.Called(pubId)
}

func (me *MetricsEngineMock) RecordAdsCertReq(success bool) {
	me.Called(success)
}

func (me *MetricsEngineMock) RecordAdsCertSignTime(adsCertSignTime time.Duration) {
	me.Called(adsCertSignTime)
}

<<<<<<< HEAD
func (me *MetricsEngineMock) RecordModuleDuration(labels ModuleLabels, duration time.Duration) {
	me.Called(labels, duration)
}

func (me *MetricsEngineMock) RecordModuleCalled(labels ModuleLabels) {
	me.Called(labels)
}

=======
func (me *MetricsEngineMock) RecordModuleCalled(labels ModuleLabels, duration time.Duration) {
	me.Called(labels, duration)
}

>>>>>>> 076d889d
func (me *MetricsEngineMock) RecordModuleFailed(labels ModuleLabels) {
	me.Called(labels)
}

func (me *MetricsEngineMock) RecordModuleSuccessNooped(labels ModuleLabels) {
	me.Called(labels)
}

func (me *MetricsEngineMock) RecordModuleSuccessUpdated(labels ModuleLabels) {
	me.Called(labels)
}

func (me *MetricsEngineMock) RecordModuleSuccessRejected(labels ModuleLabels) {
	me.Called(labels)
}

func (me *MetricsEngineMock) RecordModuleExecutionError(labels ModuleLabels) {
	me.Called(labels)
}

func (me *MetricsEngineMock) RecordModuleTimeout(labels ModuleLabels) {
	me.Called(labels)
}<|MERGE_RESOLUTION|>--- conflicted
+++ resolved
@@ -163,21 +163,10 @@
 	me.Called(adsCertSignTime)
 }
 
-<<<<<<< HEAD
-func (me *MetricsEngineMock) RecordModuleDuration(labels ModuleLabels, duration time.Duration) {
-	me.Called(labels, duration)
-}
-
-func (me *MetricsEngineMock) RecordModuleCalled(labels ModuleLabels) {
-	me.Called(labels)
-}
-
-=======
 func (me *MetricsEngineMock) RecordModuleCalled(labels ModuleLabels, duration time.Duration) {
 	me.Called(labels, duration)
 }
 
->>>>>>> 076d889d
 func (me *MetricsEngineMock) RecordModuleFailed(labels ModuleLabels) {
 	me.Called(labels)
 }
