package metrics

import (
	"fmt"
	"testing"
	"time"

	"github.com/prebid/prebid-server/config"
	"github.com/prebid/prebid-server/openrtb_ext"
	metrics "github.com/rcrowley/go-metrics"
	"github.com/stretchr/testify/assert"
)

func TestNewMetrics(t *testing.T) {
	registry := metrics.NewRegistry()
	syncerKeys := []string{"foo"}
	moduleStageNames := map[string][]string{"foobar": {"entry", "raw"}, "another_module": {"raw", "auction"}}
	m := NewMetrics(registry, []openrtb_ext.BidderName{openrtb_ext.BidderAppnexus, openrtb_ext.BidderRubicon}, config.DisabledMetrics{}, syncerKeys, moduleStageNames)

	ensureContains(t, registry, "app_requests", m.AppRequestMeter)
	ensureContains(t, registry, "debug_requests", m.DebugRequestMeter)
	ensureContains(t, registry, "no_cookie_requests", m.NoCookieMeter)
	ensureContains(t, registry, "request_time", m.RequestTimer)
	ensureContains(t, registry, "amp_no_cookie_requests", m.AmpNoCookieMeter)
	ensureContainsAdapterMetrics(t, registry, "adapter.appnexus", m.AdapterMetrics["appnexus"])
	ensureContainsAdapterMetrics(t, registry, "adapter.rubicon", m.AdapterMetrics["rubicon"])
	ensureContains(t, registry, "cookie_sync_requests", m.CookieSyncMeter)
	ensureContains(t, registry, "cookie_sync_requests.ok", m.CookieSyncStatusMeter[CookieSyncOK])
	ensureContains(t, registry, "cookie_sync_requests.bad_request", m.CookieSyncStatusMeter[CookieSyncBadRequest])
	ensureContains(t, registry, "cookie_sync_requests.opt_out", m.CookieSyncStatusMeter[CookieSyncOptOut])
	ensureContains(t, registry, "cookie_sync_requests.gdpr_blocked_host_cookie", m.CookieSyncStatusMeter[CookieSyncGDPRHostCookieBlocked])
	ensureContains(t, registry, "setuid_requests", m.SetUidMeter)
	ensureContains(t, registry, "setuid_requests.ok", m.SetUidStatusMeter[SetUidOK])
	ensureContains(t, registry, "setuid_requests.bad_request", m.SetUidStatusMeter[SetUidBadRequest])
	ensureContains(t, registry, "setuid_requests.opt_out", m.SetUidStatusMeter[SetUidOptOut])
	ensureContains(t, registry, "setuid_requests.gdpr_blocked_host_cookie", m.SetUidStatusMeter[SetUidGDPRHostCookieBlocked])
	ensureContains(t, registry, "setuid_requests.syncer_unknown", m.SetUidStatusMeter[SetUidSyncerUnknown])
	ensureContains(t, registry, "stored_responses", m.StoredResponsesMeter)

	ensureContains(t, registry, "prebid_cache_request_time.ok", m.PrebidCacheRequestTimerSuccess)
	ensureContains(t, registry, "prebid_cache_request_time.err", m.PrebidCacheRequestTimerError)

	ensureContains(t, registry, "requests.ok.openrtb2-web", m.RequestStatuses[ReqTypeORTB2Web][RequestStatusOK])
	ensureContains(t, registry, "requests.badinput.openrtb2-web", m.RequestStatuses[ReqTypeORTB2Web][RequestStatusBadInput])
	ensureContains(t, registry, "requests.err.openrtb2-web", m.RequestStatuses[ReqTypeORTB2Web][RequestStatusErr])
	ensureContains(t, registry, "requests.networkerr.openrtb2-web", m.RequestStatuses[ReqTypeORTB2Web][RequestStatusNetworkErr])
	ensureContains(t, registry, "requests.ok.openrtb2-app", m.RequestStatuses[ReqTypeORTB2App][RequestStatusOK])
	ensureContains(t, registry, "requests.badinput.openrtb2-app", m.RequestStatuses[ReqTypeORTB2App][RequestStatusBadInput])
	ensureContains(t, registry, "requests.err.openrtb2-app", m.RequestStatuses[ReqTypeORTB2App][RequestStatusErr])
	ensureContains(t, registry, "requests.networkerr.openrtb2-app", m.RequestStatuses[ReqTypeORTB2App][RequestStatusNetworkErr])
	ensureContains(t, registry, "requests.ok.amp", m.RequestStatuses[ReqTypeAMP][RequestStatusOK])
	ensureContains(t, registry, "requests.badinput.amp", m.RequestStatuses[ReqTypeAMP][RequestStatusBadInput])
	ensureContains(t, registry, "requests.err.amp", m.RequestStatuses[ReqTypeAMP][RequestStatusErr])
	ensureContains(t, registry, "requests.networkerr.amp", m.RequestStatuses[ReqTypeAMP][RequestStatusNetworkErr])
	ensureContains(t, registry, "requests.ok.video", m.RequestStatuses[ReqTypeVideo][RequestStatusOK])
	ensureContains(t, registry, "requests.badinput.video", m.RequestStatuses[ReqTypeVideo][RequestStatusBadInput])
	ensureContains(t, registry, "requests.err.video", m.RequestStatuses[ReqTypeVideo][RequestStatusErr])
	ensureContains(t, registry, "requests.networkerr.video", m.RequestStatuses[ReqTypeVideo][RequestStatusNetworkErr])

	ensureContains(t, registry, "queued_requests.video.rejected", m.RequestsQueueTimer[ReqTypeVideo][false])
	ensureContains(t, registry, "queued_requests.video.accepted", m.RequestsQueueTimer[ReqTypeVideo][true])

	ensureContains(t, registry, "timeout_notification.ok", m.TimeoutNotificationSuccess)
	ensureContains(t, registry, "timeout_notification.failed", m.TimeoutNotificationFailure)

	ensureContains(t, registry, "privacy.request.ccpa.specified", m.PrivacyCCPARequest)
	ensureContains(t, registry, "privacy.request.ccpa.opt-out", m.PrivacyCCPARequestOptOut)
	ensureContains(t, registry, "privacy.request.coppa", m.PrivacyCOPPARequest)
	ensureContains(t, registry, "privacy.request.lmt", m.PrivacyLMTRequest)
	ensureContains(t, registry, "privacy.request.tcf.v2", m.PrivacyTCFRequestVersion[TCFVersionV2])
	ensureContains(t, registry, "privacy.request.tcf.err", m.PrivacyTCFRequestVersion[TCFVersionErr])

	ensureContains(t, registry, "syncer.foo.request.ok", m.SyncerRequestsMeter["foo"][SyncerCookieSyncOK])
	ensureContains(t, registry, "syncer.foo.request.privacy_blocked", m.SyncerRequestsMeter["foo"][SyncerCookieSyncPrivacyBlocked])
	ensureContains(t, registry, "syncer.foo.request.already_synced", m.SyncerRequestsMeter["foo"][SyncerCookieSyncAlreadySynced])
	ensureContains(t, registry, "syncer.foo.request.type_not_supported", m.SyncerRequestsMeter["foo"][SyncerCookieSyncTypeNotSupported])
	ensureContains(t, registry, "syncer.foo.set.ok", m.SyncerSetsMeter["foo"][SyncerSetUidOK])
	ensureContains(t, registry, "syncer.foo.set.cleared", m.SyncerSetsMeter["foo"][SyncerSetUidCleared])

	ensureContains(t, registry, "ads_cert_requests.ok", m.AdsCertRequestsSuccess)
	ensureContains(t, registry, "ads_cert_requests.failed", m.AdsCertRequestsFailure)

	ensureContains(t, registry, "request_over_head_time.pre-bidder", m.OverheadTimer[PreBidder])
	ensureContains(t, registry, "request_over_head_time.make-auction-response", m.OverheadTimer[MakeAuctionResponse])
	ensureContains(t, registry, "request_over_head_time.make-bidder-requests", m.OverheadTimer[MakeBidderRequests])
	ensureContains(t, registry, "bidder_server_response_time_seconds", m.BidderServerResponseTimer)
	ensureContains(t, registry, "tmax_timeout", m.TMaxTimeoutCounter)

	for module, stages := range moduleStageNames {
		for _, stage := range stages {
			ensureContainsModuleMetrics(t, registry, fmt.Sprintf("modules.module.%s.stage.%s", module, stage), m.ModuleMetrics[module][stage])
		}
	}
}

func TestRecordBidType(t *testing.T) {
	registry := metrics.NewRegistry()
	m := NewMetrics(registry, []openrtb_ext.BidderName{openrtb_ext.BidderAppnexus}, config.DisabledMetrics{}, nil, nil)

	m.RecordAdapterBidReceived(AdapterLabels{
		Adapter: openrtb_ext.BidderAppnexus,
	}, openrtb_ext.BidTypeBanner, true)
	VerifyMetrics(t, "Appnexus Banner Adm Bids", m.AdapterMetrics[openrtb_ext.BidderAppnexus].MarkupMetrics[openrtb_ext.BidTypeBanner].AdmMeter.Count(), 1)
	VerifyMetrics(t, "Appnexus Banner Nurl Bids", m.AdapterMetrics[openrtb_ext.BidderAppnexus].MarkupMetrics[openrtb_ext.BidTypeBanner].NurlMeter.Count(), 0)

	m.RecordAdapterBidReceived(AdapterLabels{
		Adapter: openrtb_ext.BidderAppnexus,
	}, openrtb_ext.BidTypeVideo, false)
	VerifyMetrics(t, "Appnexus Video Adm Bids", m.AdapterMetrics[openrtb_ext.BidderAppnexus].MarkupMetrics[openrtb_ext.BidTypeVideo].AdmMeter.Count(), 0)
	VerifyMetrics(t, "Appnexus Video Nurl Bids", m.AdapterMetrics[openrtb_ext.BidderAppnexus].MarkupMetrics[openrtb_ext.BidTypeVideo].NurlMeter.Count(), 1)
}

func ensureContains(t *testing.T, registry metrics.Registry, name string, metric interface{}) {
	t.Helper()
	if inRegistry := registry.Get(name); inRegistry == nil {
		t.Errorf("No metric in registry at %s.", name)
	} else if inRegistry != metric {
		t.Errorf("Bad value stored at metric %s.", name)
	}
}

func ensureContainsAdapterMetrics(t *testing.T, registry metrics.Registry, name string, adapterMetrics *AdapterMetrics) {
	t.Helper()
	ensureContains(t, registry, name+".no_cookie_requests", adapterMetrics.NoCookieMeter)
	ensureContains(t, registry, name+".requests.gotbids", adapterMetrics.GotBidsMeter)
	ensureContains(t, registry, name+".requests.nobid", adapterMetrics.NoBidMeter)
	ensureContains(t, registry, name+".requests.badinput", adapterMetrics.ErrorMeters[AdapterErrorBadInput])
	ensureContains(t, registry, name+".requests.badserverresponse", adapterMetrics.ErrorMeters[AdapterErrorBadServerResponse])
	ensureContains(t, registry, name+".requests.timeout", adapterMetrics.ErrorMeters[AdapterErrorTimeout])
	ensureContains(t, registry, name+".requests.unknown_error", adapterMetrics.ErrorMeters[AdapterErrorUnknown])

	ensureContains(t, registry, name+".request_time", adapterMetrics.RequestTimer)
	ensureContains(t, registry, name+".prices", adapterMetrics.PriceHistogram)
	ensureContainsBidTypeMetrics(t, registry, name, adapterMetrics.MarkupMetrics)

	ensureContains(t, registry, name+".connections_created", adapterMetrics.ConnCreated)
	ensureContains(t, registry, name+".connections_reused", adapterMetrics.ConnReused)
	ensureContains(t, registry, name+".connection_wait_time", adapterMetrics.ConnWaitTime)

	ensureContains(t, registry, name+".response.validation.size.err", adapterMetrics.BidValidationCreativeSizeErrorMeter)
	ensureContains(t, registry, name+".response.validation.size.warn", adapterMetrics.BidValidationCreativeSizeWarnMeter)
	ensureContains(t, registry, name+".response.validation.secure.err", adapterMetrics.BidValidationSecureMarkupErrorMeter)
	ensureContains(t, registry, name+".response.validation.secure.warn", adapterMetrics.BidValidationSecureMarkupWarnMeter)

}

func ensureContainsModuleMetrics(t *testing.T, registry metrics.Registry, name string, moduleMetrics *ModuleMetrics) {
	t.Helper()
	ensureContains(t, registry, name+".duration", moduleMetrics.DurationTimer)
	ensureContains(t, registry, name+".call", moduleMetrics.CallCounter)
	ensureContains(t, registry, name+".failure", moduleMetrics.FailureCounter)
	ensureContains(t, registry, name+".success.noop", moduleMetrics.SuccessNoopCounter)
	ensureContains(t, registry, name+".success.update", moduleMetrics.SuccessUpdateCounter)
	ensureContains(t, registry, name+".success.reject", moduleMetrics.SuccessRejectCounter)
	ensureContains(t, registry, name+".execution_error", moduleMetrics.ExecutionErrorCounter)
	ensureContains(t, registry, name+".timeout", moduleMetrics.TimeoutCounter)
}

func TestRecordBidTypeDisabledConfig(t *testing.T) {
	testCases := []struct {
		hasAdm                 bool
		DisabledMetrics        config.DisabledMetrics
		ExpectedAdmMeterCount  int64
		ExpectedNurlMeterCount int64
		BidType                openrtb_ext.BidType
		PubID                  string
	}{
		{
			hasAdm:                 true,
			DisabledMetrics:        config.DisabledMetrics{},
			ExpectedAdmMeterCount:  1,
			ExpectedNurlMeterCount: 0,
			BidType:                openrtb_ext.BidTypeBanner,
			PubID:                  "acct-id",
		},
		{
			hasAdm:                 false,
			DisabledMetrics:        config.DisabledMetrics{},
			ExpectedAdmMeterCount:  0,
			ExpectedNurlMeterCount: 1,
			BidType:                openrtb_ext.BidTypeVideo,
			PubID:                  "acct-id",
		},
		{
			hasAdm:                 false,
			DisabledMetrics:        config.DisabledMetrics{AccountAdapterDetails: true},
			ExpectedAdmMeterCount:  0,
			ExpectedNurlMeterCount: 1,
			BidType:                openrtb_ext.BidTypeVideo,
			PubID:                  "acct-id",
		},
		{
			hasAdm:                 true,
			DisabledMetrics:        config.DisabledMetrics{AccountAdapterDetails: true},
			ExpectedAdmMeterCount:  1,
			ExpectedNurlMeterCount: 0,
			BidType:                openrtb_ext.BidTypeBanner,
			PubID:                  "acct-id",
		},
	}

	for _, test := range testCases {
		registry := metrics.NewRegistry()
		m := NewMetrics(registry, []openrtb_ext.BidderName{openrtb_ext.BidderAppnexus}, test.DisabledMetrics, nil, nil)

		m.RecordAdapterBidReceived(AdapterLabels{
			Adapter: openrtb_ext.BidderAppnexus,
			PubID:   test.PubID,
		}, test.BidType, test.hasAdm)
		assert.Equal(t, test.ExpectedAdmMeterCount, m.AdapterMetrics[openrtb_ext.BidderAppnexus].MarkupMetrics[test.BidType].AdmMeter.Count(), "Appnexus Banner Adm Bids")
		assert.Equal(t, test.ExpectedNurlMeterCount, m.AdapterMetrics[openrtb_ext.BidderAppnexus].MarkupMetrics[test.BidType].NurlMeter.Count(), "Appnexus Banner Nurl Bids")

		if test.DisabledMetrics.AccountAdapterDetails {
			assert.Len(t, m.accountMetrics[test.PubID].adapterMetrics, 0, "Test failed. Account metrics that contain adapter information are disabled, therefore we expect no entries in m.accountMetrics[accountId].adapterMetrics, we have %d \n", len(m.accountMetrics[test.PubID].adapterMetrics))
		} else {
			assert.NotEqual(t, 0, len(m.accountMetrics[test.PubID].adapterMetrics), "Test failed. Account metrics that contain adapter information are disabled, therefore we expect no entries in m.accountMetrics[accountId].adapterMetrics, we have %d \n", len(m.accountMetrics[test.PubID].adapterMetrics))
		}
	}
}

func TestRecordDebugRequest(t *testing.T) {
	testCases := []struct {
		description               string
		givenDisabledMetrics      config.DisabledMetrics
		givenDebugEnabledFlag     bool
		givenPubID                string
		expectedAccountDebugCount int64
		expectedDebugCount        int64
	}{
		{
			description: "Debug is enabled and account debug is enabled, both metrics should be updated",
			givenDisabledMetrics: config.DisabledMetrics{
				AccountAdapterDetails: true,
				AccountDebug:          false,
			},
			givenDebugEnabledFlag:     true,
			givenPubID:                "acct-id",
			expectedAccountDebugCount: 1,
			expectedDebugCount:        1,
		},
		{
			description: "Debug and account debug are disabled, niether metrics should be updated",
			givenDisabledMetrics: config.DisabledMetrics{
				AccountAdapterDetails: true,
				AccountDebug:          true,
			},
			givenDebugEnabledFlag:     false,
			givenPubID:                "acct-id",
			expectedAccountDebugCount: 0,
			expectedDebugCount:        0,
		},
		{
			description: "Debug is enabled and account debug is enabled, but unknown PubID leads to account debug being 0",
			givenDisabledMetrics: config.DisabledMetrics{
				AccountAdapterDetails: true,
				AccountDebug:          false,
			},
			givenDebugEnabledFlag:     true,
			givenPubID:                PublisherUnknown,
			expectedAccountDebugCount: 0,
			expectedDebugCount:        1,
		},
		{
			description: "Debug is disabled, account debug is enabled, niether metric should update",
			givenDisabledMetrics: config.DisabledMetrics{
				AccountAdapterDetails: true,
				AccountDebug:          false,
			},
			givenDebugEnabledFlag:     false,
			givenPubID:                "acct-id",
			expectedAccountDebugCount: 0,
			expectedDebugCount:        0,
		},
	}
	for _, test := range testCases {
		registry := metrics.NewRegistry()
		m := NewMetrics(registry, []openrtb_ext.BidderName{openrtb_ext.BidderAppnexus}, test.givenDisabledMetrics, nil, nil)

		m.RecordDebugRequest(test.givenDebugEnabledFlag, test.givenPubID)
		am := m.getAccountMetrics(test.givenPubID)

		assert.Equal(t, test.expectedDebugCount, m.DebugRequestMeter.Count())
		assert.Equal(t, test.expectedAccountDebugCount, am.debugRequestMeter.Count())
	}
}

func TestRecordBidValidationCreativeSize(t *testing.T) {
	testCases := []struct {
		description          string
		givenDisabledMetrics config.DisabledMetrics
		givenPubID           string
		expectedAccountCount int64
		expectedAdapterCount int64
	}{
		{
			description: "Account Metric isn't disabled, so both metrics should be incremented",
			givenDisabledMetrics: config.DisabledMetrics{
				AccountAdapterDetails: false,
			},
			givenPubID:           "acct-id",
			expectedAdapterCount: 1,
			expectedAccountCount: 1,
		},
		{
			description: "Account Metric is disabled, so only the adapter metric should increment",
			givenDisabledMetrics: config.DisabledMetrics{
				AccountAdapterDetails: true,
			},
			givenPubID:           "acct-id",
			expectedAdapterCount: 1,
			expectedAccountCount: 0,
		},
	}
	for _, test := range testCases {
		registry := metrics.NewRegistry()
		m := NewMetrics(registry, []openrtb_ext.BidderName{openrtb_ext.BidderAppnexus}, test.givenDisabledMetrics, nil, nil)

		m.RecordBidValidationCreativeSizeError(openrtb_ext.BidderAppnexus, test.givenPubID)
		m.RecordBidValidationCreativeSizeWarn(openrtb_ext.BidderAppnexus, test.givenPubID)
		am := m.getAccountMetrics(test.givenPubID)

		assert.Equal(t, test.expectedAdapterCount, m.AdapterMetrics[openrtb_ext.BidderAppnexus].BidValidationCreativeSizeErrorMeter.Count())
		assert.Equal(t, test.expectedAdapterCount, m.AdapterMetrics[openrtb_ext.BidderAppnexus].BidValidationCreativeSizeWarnMeter.Count())
		assert.Equal(t, test.expectedAccountCount, am.bidValidationCreativeSizeMeter.Count())
		assert.Equal(t, test.expectedAccountCount, am.bidValidationCreativeSizeWarnMeter.Count())
	}
}

func TestRecordBidValidationSecureMarkup(t *testing.T) {
	testCases := []struct {
		description          string
		givenDisabledMetrics config.DisabledMetrics
		givenPubID           string
		expectedAccountCount int64
		expectedAdapterCount int64
	}{
		{
			description: "Account Metric isn't disabled, so both metrics should be incremented",
			givenDisabledMetrics: config.DisabledMetrics{
				AccountAdapterDetails: false,
			},
			givenPubID:           "acct-id",
			expectedAdapterCount: 1,
			expectedAccountCount: 1,
		},
		{
			description: "Account Metric is disabled, so only the adapter metric should increment",
			givenDisabledMetrics: config.DisabledMetrics{
				AccountAdapterDetails: true,
			},
			givenPubID:           "acct-id",
			expectedAdapterCount: 1,
			expectedAccountCount: 0,
		},
	}
	for _, test := range testCases {
		registry := metrics.NewRegistry()
		m := NewMetrics(registry, []openrtb_ext.BidderName{openrtb_ext.BidderAppnexus}, test.givenDisabledMetrics, nil, nil)

		m.RecordBidValidationSecureMarkupError(openrtb_ext.BidderAppnexus, test.givenPubID)
		m.RecordBidValidationSecureMarkupWarn(openrtb_ext.BidderAppnexus, test.givenPubID)
		am := m.getAccountMetrics(test.givenPubID)

		assert.Equal(t, test.expectedAdapterCount, m.AdapterMetrics[openrtb_ext.BidderAppnexus].BidValidationSecureMarkupErrorMeter.Count())
		assert.Equal(t, test.expectedAdapterCount, m.AdapterMetrics[openrtb_ext.BidderAppnexus].BidValidationSecureMarkupWarnMeter.Count())
		assert.Equal(t, test.expectedAccountCount, am.bidValidationSecureMarkupMeter.Count())
		assert.Equal(t, test.expectedAccountCount, am.bidValidationSecureMarkupWarnMeter.Count())
	}
}

func TestRecordDNSTime(t *testing.T) {
	testCases := []struct {
		description         string
		inDnsLookupDuration time.Duration
		outExpDuration      time.Duration
	}{
		{
			description:         "Five second DNS lookup time",
			inDnsLookupDuration: time.Second * 5,
			outExpDuration:      time.Second * 5,
		},
		{
			description:         "Zero DNS lookup time",
			inDnsLookupDuration: time.Duration(0),
			outExpDuration:      time.Duration(0),
		},
	}
	for _, test := range testCases {
		registry := metrics.NewRegistry()
		m := NewMetrics(registry, []openrtb_ext.BidderName{openrtb_ext.BidderAppnexus}, config.DisabledMetrics{AccountAdapterDetails: true}, nil, nil)

		m.RecordDNSTime(test.inDnsLookupDuration)

		assert.Equal(t, test.outExpDuration.Nanoseconds(), m.DNSLookupTimer.Sum(), test.description)
	}
}

func TestRecordTLSHandshakeTime(t *testing.T) {
	testCases := []struct {
		description          string
		tLSHandshakeDuration time.Duration
		expectedDuration     time.Duration
	}{
		{
			description:          "Five second TLS handshake time",
			tLSHandshakeDuration: time.Second * 5,
			expectedDuration:     time.Second * 5,
		},
		{
			description:          "Zero TLS handshake time",
			tLSHandshakeDuration: time.Duration(0),
			expectedDuration:     time.Duration(0),
		},
	}
	for _, test := range testCases {
		registry := metrics.NewRegistry()
		m := NewMetrics(registry, []openrtb_ext.BidderName{openrtb_ext.BidderAppnexus}, config.DisabledMetrics{AccountAdapterDetails: true}, nil, nil)

		m.RecordTLSHandshakeTime(test.tLSHandshakeDuration)

		assert.Equal(t, test.expectedDuration.Nanoseconds(), m.TLSHandshakeTimer.Sum(), test.description)
	}
}

func TestRecordBidderServerResponseTime(t *testing.T) {
	testCases := []struct {
		name          string
		time          time.Duration
		expectedCount int64
		expectedSum   int64
	}{
		{
			name:          "record-bidder-server-response-time-1",
			time:          time.Duration(500),
			expectedCount: 1,
			expectedSum:   500,
		},
		{
			name:          "record-bidder-server-response-time-2",
			time:          time.Duration(500),
			expectedCount: 2,
			expectedSum:   1000,
		},
	}
	for _, test := range testCases {
		registry := metrics.NewRegistry()
		m := NewMetrics(registry, []openrtb_ext.BidderName{openrtb_ext.BidderAppnexus}, config.DisabledMetrics{AccountAdapterDetails: true}, nil, nil)

		m.RecordBidderServerResponseTime(test.time)

		assert.Equal(t, test.time.Nanoseconds(), m.BidderServerResponseTimer.Sum(), test.name)
	}
}

func TestRecordAdapterConnections(t *testing.T) {
	var fakeBidder openrtb_ext.BidderName = "fooAdvertising"

	type testIn struct {
		adapterName         openrtb_ext.BidderName
		connWasReused       bool
		connWait            time.Duration
		connMetricsDisabled bool
	}

	type testOut struct {
		expectedConnReusedCount  int64
		expectedConnCreatedCount int64
		expectedConnWaitTime     time.Duration
	}

	testCases := []struct {
		description string
		in          testIn
		out         testOut
	}{
		{
			description: "Successful, new connection created, has connection wait",
			in: testIn{
				adapterName:         openrtb_ext.BidderAppnexus,
				connWasReused:       false,
				connWait:            time.Second * 5,
				connMetricsDisabled: false,
			},
			out: testOut{
				expectedConnReusedCount:  0,
				expectedConnCreatedCount: 1,
				expectedConnWaitTime:     time.Second * 5,
			},
		},
		{
			description: "Successful, new connection created, has connection wait",
			in: testIn{
				adapterName:         openrtb_ext.BidderAppnexus,
				connWasReused:       false,
				connWait:            time.Second * 4,
				connMetricsDisabled: false,
			},
			out: testOut{
				expectedConnCreatedCount: 1,
				expectedConnWaitTime:     time.Second * 4,
			},
		},
		{
			description: "Successful, was reused, no connection wait",
			in: testIn{
				adapterName:         openrtb_ext.BidderAppnexus,
				connWasReused:       true,
				connMetricsDisabled: false,
			},
			out: testOut{
				expectedConnReusedCount: 1,
				expectedConnWaitTime:    0,
			},
		},
		{
			description: "Successful, was reused, has connection wait",
			in: testIn{
				adapterName:         openrtb_ext.BidderAppnexus,
				connWasReused:       true,
				connWait:            time.Second * 5,
				connMetricsDisabled: false,
			},
			out: testOut{
				expectedConnReusedCount: 1,
				expectedConnWaitTime:    time.Second * 5,
			},
		},
		{
			description: "Fake bidder, nothing gets updated",
			in: testIn{
				adapterName:         fakeBidder,
				connWasReused:       false,
				connWait:            0,
				connMetricsDisabled: false,
			},
			out: testOut{},
		},
		{
			description: "Adapter connection metrics are disabled, nothing gets updated",
			in: testIn{
				adapterName:         openrtb_ext.BidderAppnexus,
				connWasReused:       false,
				connWait:            time.Second * 5,
				connMetricsDisabled: true,
			},
			out: testOut{},
		},
	}

	for i, test := range testCases {
		registry := metrics.NewRegistry()
		m := NewMetrics(registry, []openrtb_ext.BidderName{openrtb_ext.BidderAppnexus}, config.DisabledMetrics{AdapterConnectionMetrics: test.in.connMetricsDisabled}, nil, nil)

		m.RecordAdapterConnections(test.in.adapterName, test.in.connWasReused, test.in.connWait)

		assert.Equal(t, test.out.expectedConnReusedCount, m.AdapterMetrics[openrtb_ext.BidderAppnexus].ConnReused.Count(), "Test [%d] incorrect number of reused connections to adapter", i)
		assert.Equal(t, test.out.expectedConnCreatedCount, m.AdapterMetrics[openrtb_ext.BidderAppnexus].ConnCreated.Count(), "Test [%d] incorrect number of new connections to adapter created", i)
		assert.Equal(t, test.out.expectedConnWaitTime.Nanoseconds(), m.AdapterMetrics[openrtb_ext.BidderAppnexus].ConnWaitTime.Sum(), "Test [%d] incorrect wait time in connection to adapter", i)
	}
}

func TestNewMetricsWithDisabledConfig(t *testing.T) {
	registry := metrics.NewRegistry()
	m := NewMetrics(registry, []openrtb_ext.BidderName{openrtb_ext.BidderAppnexus, openrtb_ext.BidderRubicon}, config.DisabledMetrics{AccountAdapterDetails: true, AccountModulesMetrics: true}, nil, map[string][]string{"foobar": {"entry", "raw"}})

	assert.True(t, m.MetricsDisabled.AccountAdapterDetails, "Accound adapter metrics should be disabled")
	assert.True(t, m.MetricsDisabled.AccountModulesMetrics, "Accound modules metrics should be disabled")
}

func TestRecordPrebidCacheRequestTimeWithSuccess(t *testing.T) {
	registry := metrics.NewRegistry()
	m := NewMetrics(registry, []openrtb_ext.BidderName{openrtb_ext.BidderAppnexus}, config.DisabledMetrics{AccountAdapterDetails: true}, nil, nil)

	m.RecordPrebidCacheRequestTime(true, 42)

	assert.Equal(t, m.PrebidCacheRequestTimerSuccess.Count(), int64(1))
	assert.Equal(t, m.PrebidCacheRequestTimerError.Count(), int64(0))
}

func TestRecordPrebidCacheRequestTimeWithNotSuccess(t *testing.T) {
	registry := metrics.NewRegistry()
	m := NewMetrics(registry, []openrtb_ext.BidderName{openrtb_ext.BidderAppnexus}, config.DisabledMetrics{AccountAdapterDetails: true}, nil, nil)

	m.RecordPrebidCacheRequestTime(false, 42)

	assert.Equal(t, m.PrebidCacheRequestTimerSuccess.Count(), int64(0))
	assert.Equal(t, m.PrebidCacheRequestTimerError.Count(), int64(1))
}

func TestRecordStoredDataFetchTime(t *testing.T) {
	tests := []struct {
		description string
		dataType    StoredDataType
		fetchType   StoredDataFetchType
	}{
		{
			description: "Update stored_account_fetch_time.all timer",
			dataType:    AccountDataType,
			fetchType:   FetchAll,
		},
		{
			description: "Update stored_amp_fetch_time.all timer",
			dataType:    AMPDataType,
			fetchType:   FetchAll,
		},
		{
			description: "Update stored_category_fetch_time.all timer",
			dataType:    CategoryDataType,
			fetchType:   FetchAll,
		},
		{
			description: "Update stored_request_fetch_time.all timer",
			dataType:    RequestDataType,
			fetchType:   FetchAll,
		},
		{
			description: "Update stored_video_fetch_time.all timer",
			dataType:    VideoDataType,
			fetchType:   FetchAll,
		},
		{
			description: "Update stored_account_fetch_time.delta timer",
			dataType:    AccountDataType,
			fetchType:   FetchDelta,
		},
		{
			description: "Update stored_amp_fetch_time.delta timer",
			dataType:    AMPDataType,
			fetchType:   FetchDelta,
		},
		{
			description: "Update stored_category_fetch_time.delta timer",
			dataType:    CategoryDataType,
			fetchType:   FetchDelta,
		},
		{
			description: "Update stored_request_fetch_time.delta timer",
			dataType:    RequestDataType,
			fetchType:   FetchDelta,
		},
		{
			description: "Update stored_video_fetch_time.delta timer",
			dataType:    VideoDataType,
			fetchType:   FetchDelta,
		},
	}

	for _, tt := range tests {
		registry := metrics.NewRegistry()
		m := NewMetrics(registry, []openrtb_ext.BidderName{openrtb_ext.BidderAppnexus, openrtb_ext.BidderRubicon}, config.DisabledMetrics{AccountAdapterDetails: true}, nil, nil)
		m.RecordStoredDataFetchTime(StoredDataLabels{
			DataType:      tt.dataType,
			DataFetchType: tt.fetchType,
		}, time.Duration(500))

		actualCount := m.StoredDataFetchTimer[tt.dataType][tt.fetchType].Count()
		assert.Equal(t, int64(1), actualCount, tt.description)

		actualDuration := m.StoredDataFetchTimer[tt.dataType][tt.fetchType].Sum()
		assert.Equal(t, int64(500), actualDuration, tt.description)
	}
}

func TestRecordStoredDataError(t *testing.T) {
	tests := []struct {
		description string
		dataType    StoredDataType
		errorType   StoredDataError
	}{
		{
			description: "Increment stored_account_error.network meter",
			dataType:    AccountDataType,
			errorType:   StoredDataErrorNetwork,
		},
		{
			description: "Increment stored_amp_error.network meter",
			dataType:    AMPDataType,
			errorType:   StoredDataErrorNetwork,
		},
		{
			description: "Increment stored_category_error.network meter",
			dataType:    CategoryDataType,
			errorType:   StoredDataErrorNetwork,
		},
		{
			description: "Increment stored_request_error.network meter",
			dataType:    RequestDataType,
			errorType:   StoredDataErrorNetwork,
		},
		{
			description: "Increment stored_video_error.network meter",
			dataType:    VideoDataType,
			errorType:   StoredDataErrorNetwork,
		},
		{
			description: "Increment stored_account_error.undefined meter",
			dataType:    AccountDataType,
			errorType:   StoredDataErrorUndefined,
		},
		{
			description: "Increment stored_amp_error.undefined meter",
			dataType:    AMPDataType,
			errorType:   StoredDataErrorUndefined,
		},
		{
			description: "Increment stored_category_error.undefined meter",
			dataType:    CategoryDataType,
			errorType:   StoredDataErrorUndefined,
		},
		{
			description: "Increment stored_request_error.undefined meter",
			dataType:    RequestDataType,
			errorType:   StoredDataErrorUndefined,
		},
		{
			description: "Increment stored_video_error.undefined meter",
			dataType:    VideoDataType,
			errorType:   StoredDataErrorUndefined,
		},
	}

	for _, tt := range tests {
		registry := metrics.NewRegistry()
		m := NewMetrics(registry, []openrtb_ext.BidderName{openrtb_ext.BidderAppnexus, openrtb_ext.BidderRubicon}, config.DisabledMetrics{AccountAdapterDetails: true}, nil, nil)
		m.RecordStoredDataError(StoredDataLabels{
			DataType: tt.dataType,
			Error:    tt.errorType,
		})

		actualCount := m.StoredDataErrorMeter[tt.dataType][tt.errorType].Count()
		assert.Equal(t, int64(1), actualCount, tt.description)
	}
}

func TestRecordRequestPrivacy(t *testing.T) {
	registry := metrics.NewRegistry()
	m := NewMetrics(registry, []openrtb_ext.BidderName{openrtb_ext.BidderAppnexus, openrtb_ext.BidderRubicon}, config.DisabledMetrics{AccountAdapterDetails: true}, nil, nil)

	// CCPA
	m.RecordRequestPrivacy(PrivacyLabels{
		CCPAEnforced: true,
		CCPAProvided: true,
	})
	m.RecordRequestPrivacy(PrivacyLabels{
		CCPAEnforced: true,
		CCPAProvided: false,
	})
	m.RecordRequestPrivacy(PrivacyLabels{
		CCPAEnforced: false,
		CCPAProvided: true,
	})

	// COPPA
	m.RecordRequestPrivacy(PrivacyLabels{
		COPPAEnforced: true,
	})

	// LMT
	m.RecordRequestPrivacy(PrivacyLabels{
		LMTEnforced: true,
	})

	// GDPR
	m.RecordRequestPrivacy(PrivacyLabels{
		GDPREnforced:   true,
		GDPRTCFVersion: TCFVersionErr,
	})
	m.RecordRequestPrivacy(PrivacyLabels{
		GDPREnforced:   true,
		GDPRTCFVersion: TCFVersionV2,
	})

	assert.Equal(t, m.PrivacyCCPARequest.Count(), int64(2), "CCPA")
	assert.Equal(t, m.PrivacyCCPARequestOptOut.Count(), int64(1), "CCPA Opt Out")
	assert.Equal(t, m.PrivacyCOPPARequest.Count(), int64(1), "COPPA")
	assert.Equal(t, m.PrivacyLMTRequest.Count(), int64(1), "LMT")
	assert.Equal(t, m.PrivacyTCFRequestVersion[TCFVersionErr].Count(), int64(1), "TCF Err")
	assert.Equal(t, m.PrivacyTCFRequestVersion[TCFVersionV2].Count(), int64(1), "TCF V2")
}

func TestRecordAdapterGDPRRequestBlocked(t *testing.T) {
	var fakeBidder openrtb_ext.BidderName = "fooAdvertising"

	tests := []struct {
		description     string
		metricsDisabled bool
		adapterName     openrtb_ext.BidderName
		expectedCount   int64
	}{
		{
			description:     "",
			metricsDisabled: false,
			adapterName:     openrtb_ext.BidderAppnexus,
			expectedCount:   1,
		},
		{
			description:     "",
			metricsDisabled: false,
			adapterName:     fakeBidder,
			expectedCount:   0,
		},
		{
			description:     "",
			metricsDisabled: true,
			adapterName:     openrtb_ext.BidderAppnexus,
			expectedCount:   0,
		},
	}

	for _, tt := range tests {
		registry := metrics.NewRegistry()
		m := NewMetrics(registry, []openrtb_ext.BidderName{openrtb_ext.BidderAppnexus}, config.DisabledMetrics{AdapterGDPRRequestBlocked: tt.metricsDisabled}, nil, nil)

		m.RecordAdapterGDPRRequestBlocked(tt.adapterName)

		assert.Equal(t, tt.expectedCount, m.AdapterMetrics[openrtb_ext.BidderAppnexus].GDPRRequestBlocked.Count(), tt.description)
	}
}

func TestRecordCookieSync(t *testing.T) {
	registry := metrics.NewRegistry()
	m := NewMetrics(registry, []openrtb_ext.BidderName{openrtb_ext.BidderAppnexus, openrtb_ext.BidderRubicon}, config.DisabledMetrics{}, nil, nil)

	// Known
	m.RecordCookieSync(CookieSyncBadRequest)

	// Unknown
	m.RecordCookieSync(CookieSyncStatus("unknown status"))

	assert.Equal(t, m.CookieSyncMeter.Count(), int64(2))
	assert.Equal(t, m.CookieSyncStatusMeter[CookieSyncOK].Count(), int64(0))
	assert.Equal(t, m.CookieSyncStatusMeter[CookieSyncBadRequest].Count(), int64(1))
	assert.Equal(t, m.CookieSyncStatusMeter[CookieSyncOptOut].Count(), int64(0))
	assert.Equal(t, m.CookieSyncStatusMeter[CookieSyncGDPRHostCookieBlocked].Count(), int64(0))
}

func TestRecordSyncerRequest(t *testing.T) {
	registry := metrics.NewRegistry()
	syncerKeys := []string{"foo"}
	m := NewMetrics(registry, []openrtb_ext.BidderName{openrtb_ext.BidderAppnexus, openrtb_ext.BidderRubicon}, config.DisabledMetrics{}, syncerKeys, nil)

	// Known
	m.RecordSyncerRequest("foo", SyncerCookieSyncOK)

	// Unknown Bidder
	m.RecordSyncerRequest("bar", SyncerCookieSyncOK)

	// Unknown Status
	m.RecordSyncerRequest("foo", SyncerCookieSyncStatus("unknown status"))

	assert.Equal(t, m.SyncerRequestsMeter["foo"][SyncerCookieSyncOK].Count(), int64(1))
	assert.Equal(t, m.SyncerRequestsMeter["foo"][SyncerCookieSyncPrivacyBlocked].Count(), int64(0))
	assert.Equal(t, m.SyncerRequestsMeter["foo"][SyncerCookieSyncAlreadySynced].Count(), int64(0))
	assert.Equal(t, m.SyncerRequestsMeter["foo"][SyncerCookieSyncTypeNotSupported].Count(), int64(0))
}

func TestRecordSetUid(t *testing.T) {
	registry := metrics.NewRegistry()
	m := NewMetrics(registry, []openrtb_ext.BidderName{openrtb_ext.BidderAppnexus, openrtb_ext.BidderRubicon}, config.DisabledMetrics{}, nil, nil)

	// Known
	m.RecordSetUid(SetUidOptOut)

	// Unknown
	m.RecordSetUid(SetUidStatus("unknown status"))

	assert.Equal(t, m.SetUidMeter.Count(), int64(2))
	assert.Equal(t, m.SetUidStatusMeter[SetUidOK].Count(), int64(0))
	assert.Equal(t, m.SetUidStatusMeter[SetUidBadRequest].Count(), int64(0))
	assert.Equal(t, m.SetUidStatusMeter[SetUidOptOut].Count(), int64(1))
	assert.Equal(t, m.SetUidStatusMeter[SetUidGDPRHostCookieBlocked].Count(), int64(0))
	assert.Equal(t, m.SetUidStatusMeter[SetUidSyncerUnknown].Count(), int64(0))
}

func TestRecordSyncerSet(t *testing.T) {
	registry := metrics.NewRegistry()
	syncerKeys := []string{"foo"}
	m := NewMetrics(registry, []openrtb_ext.BidderName{openrtb_ext.BidderAppnexus, openrtb_ext.BidderRubicon}, config.DisabledMetrics{}, syncerKeys, nil)

	// Known
	m.RecordSyncerSet("foo", SyncerSetUidCleared)

	// Unknown Bidder
	m.RecordSyncerSet("bar", SyncerSetUidCleared)

	// Unknown Status
	m.RecordSyncerSet("foo", SyncerSetUidStatus("unknown status"))

	assert.Equal(t, m.SyncerSetsMeter["foo"][SyncerSetUidOK].Count(), int64(0))
	assert.Equal(t, m.SyncerSetsMeter["foo"][SyncerSetUidCleared].Count(), int64(1))
}

func TestStoredResponses(t *testing.T) {
	testCases := []struct {
		description                           string
		givenPubID                            string
		accountStoredResponsesMetricsDisabled bool
		expectedAccountStoredResponsesCount   int64
		expectedStoredResponsesCount          int64
	}{
		{
			description:                           "Publisher id is given, account stored responses disabled, both metrics should be updated",
			givenPubID:                            "acct-id",
			accountStoredResponsesMetricsDisabled: true,
			expectedAccountStoredResponsesCount:   0,
			expectedStoredResponsesCount:          1,
		},
		{
			description:                           "Publisher id is given, account stored responses enabled, both metrics should be updated",
			givenPubID:                            "acct-id",
			accountStoredResponsesMetricsDisabled: false,
			expectedAccountStoredResponsesCount:   1,
			expectedStoredResponsesCount:          1,
		},
		{
			description:                           "Publisher id is unknown, account stored responses enabled, only expectedStoredResponsesCount metric should be updated",
			givenPubID:                            PublisherUnknown,
			accountStoredResponsesMetricsDisabled: false,
			expectedAccountStoredResponsesCount:   0,
			expectedStoredResponsesCount:          1,
		},
		{
			description:                           "Publisher id is unknown, account stored responses disabled, only expectedStoredResponsesCount metric should be updated",
			givenPubID:                            PublisherUnknown,
			accountStoredResponsesMetricsDisabled: true,
			expectedAccountStoredResponsesCount:   0,
			expectedStoredResponsesCount:          1,
		},
	}
	for _, test := range testCases {
		registry := metrics.NewRegistry()
		m := NewMetrics(registry, []openrtb_ext.BidderName{openrtb_ext.BidderAppnexus}, config.DisabledMetrics{AccountStoredResponses: test.accountStoredResponsesMetricsDisabled}, nil, nil)

		m.RecordStoredResponse(test.givenPubID)
		am := m.getAccountMetrics(test.givenPubID)

		assert.Equal(t, test.expectedStoredResponsesCount, m.StoredResponsesMeter.Count())
		assert.Equal(t, test.expectedAccountStoredResponsesCount, am.storedResponsesMeter.Count())
	}
}

func TestRecordAdsCertSignTime(t *testing.T) {
	testCases := []struct {
		description           string
		inAdsCertSignDuration time.Duration
		outExpDuration        time.Duration
	}{
		{
			description:           "Five second AdsCertSign time",
			inAdsCertSignDuration: time.Second * 5,
			outExpDuration:        time.Second * 5,
		},
		{
			description:           "Five millisecond AdsCertSign time",
			inAdsCertSignDuration: time.Millisecond * 5,
			outExpDuration:        time.Millisecond * 5,
		},
		{
			description:           "Zero AdsCertSign time",
			inAdsCertSignDuration: time.Duration(0),
			outExpDuration:        time.Duration(0),
		},
	}
	for _, test := range testCases {
		registry := metrics.NewRegistry()
		m := NewMetrics(registry, []openrtb_ext.BidderName{openrtb_ext.BidderAppnexus}, config.DisabledMetrics{}, nil, nil)

		m.RecordAdsCertSignTime(test.inAdsCertSignDuration)

		assert.Equal(t, test.outExpDuration.Nanoseconds(), m.adsCertSignTimer.Sum(), test.description)
	}
}

func TestRecordAdsCertReqMetric(t *testing.T) {
	testCases := []struct {
		description                  string
		requestSuccess               bool
		expectedSuccessRequestsCount int64
		expectedFailedRequestsCount  int64
	}{
		{
			description:                  "Record failed request, expected success request count is 0 and failed request count is 1",
			requestSuccess:               false,
			expectedSuccessRequestsCount: 0,
			expectedFailedRequestsCount:  1,
		},
		{
			description:                  "Record successful request, expected success request count is 1 and failed request count is 0",
			requestSuccess:               true,
			expectedSuccessRequestsCount: 1,
			expectedFailedRequestsCount:  0,
		},
	}

	for _, test := range testCases {
		registry := metrics.NewRegistry()
		m := NewMetrics(registry, []openrtb_ext.BidderName{openrtb_ext.BidderAppnexus}, config.DisabledMetrics{}, nil, nil)

		m.RecordAdsCertReq(test.requestSuccess)

		assert.Equal(t, test.expectedSuccessRequestsCount, m.AdsCertRequestsSuccess.Count(), test.description)
		assert.Equal(t, test.expectedFailedRequestsCount, m.AdsCertRequestsFailure.Count(), test.description)
	}
}

func TestRecordModuleAccountMetrics(t *testing.T) {
	registry := metrics.NewRegistry()
	module := "foobar"
	stage1 := "entrypoint"
	stage2 := "raw_auction"
	stage3 := "processed_auction"

	testCases := []struct {
		description                string
		givenModuleName            string
		givenStageName             string
		givenPubID                 string
		givenDisabledMetrics       config.DisabledMetrics
		expectedModuleMetricCount  int64
		expectedAccountMetricCount int64
	}{
		{
			description:                "Entrypoint stage should not record account metrics",
			givenModuleName:            module,
			givenStageName:             stage1,
			givenDisabledMetrics:       config.DisabledMetrics{AccountModulesMetrics: false},
			expectedModuleMetricCount:  1,
			expectedAccountMetricCount: 0,
		},
		{
			description:                "Rawauction stage should record both metrics",
			givenModuleName:            module,
			givenStageName:             stage2,
			givenPubID:                 "acc-1",
			givenDisabledMetrics:       config.DisabledMetrics{AccountModulesMetrics: false},
			expectedModuleMetricCount:  1,
			expectedAccountMetricCount: 1,
		},
		{
			description:                "Rawauction stage should not record account metrics because they are disabled",
			givenModuleName:            module,
			givenStageName:             stage3,
			givenPubID:                 "acc-1",
			givenDisabledMetrics:       config.DisabledMetrics{AccountModulesMetrics: true},
			expectedModuleMetricCount:  1,
			expectedAccountMetricCount: 0,
		},
	}
	for _, test := range testCases {
		m := NewMetrics(registry, nil, test.givenDisabledMetrics, nil, map[string][]string{module: {stage1, stage2, stage3}})

		m.RecordModuleCalled(ModuleLabels{
			Module:    test.givenModuleName,
			Stage:     test.givenStageName,
			AccountID: test.givenPubID,
		}, time.Microsecond)
		am := m.getAccountMetrics(test.givenPubID)

		assert.Equal(t, test.expectedModuleMetricCount, m.ModuleMetrics[test.givenModuleName][test.givenStageName].CallCounter.Count())
		if !test.givenDisabledMetrics.AccountModulesMetrics {
			assert.Equal(t, test.expectedAccountMetricCount, am.moduleMetrics[test.givenModuleName].CallCounter.Count())
			assert.Equal(t, test.expectedAccountMetricCount, am.moduleMetrics[test.givenModuleName].DurationTimer.Count())
		} else {
			assert.Len(t, am.moduleMetrics, 0, "Account modules metrics are disabled, they should not be collected. Actual result %d account metrics collected \n", len(am.moduleMetrics))
		}
	}
}

<<<<<<< HEAD
func TestRecordAccountGDPRPurposeWarningMetrics(t *testing.T) {
	testCases := []struct {
		name                   string
		givenPurposeName       string
		expectedP1MetricCount  int64
		expectedP2MetricCount  int64
		expectedP3MetricCount  int64
		expectedP4MetricCount  int64
		expectedP5MetricCount  int64
		expectedP6MetricCount  int64
		expectedP7MetricCount  int64
		expectedP8MetricCount  int64
		expectedP9MetricCount  int64
		expectedP10MetricCount int64
	}{
		{
			name:                  "Purpose1MetricIncremented",
			givenPurposeName:      "purpose1",
			expectedP1MetricCount: 1,
		},
		{
			name:                  "Purpose2MetricIncremented",
			givenPurposeName:      "purpose2",
			expectedP2MetricCount: 1,
		},
		{
			name:                  "Purpose3MetricIncremented",
			givenPurposeName:      "purpose3",
			expectedP3MetricCount: 1,
		},
		{
			name:                  "Purpose4MetricIncremented",
			givenPurposeName:      "purpose4",
			expectedP4MetricCount: 1,
		},
		{
			name:                  "Purpose5MetricIncremented",
			givenPurposeName:      "purpose5",
			expectedP5MetricCount: 1,
		},
		{
			name:                  "Purpose6MetricIncremented",
			givenPurposeName:      "purpose6",
			expectedP6MetricCount: 1,
		},
		{
			name:                  "Purpose7MetricIncremented",
			givenPurposeName:      "purpose7",
			expectedP7MetricCount: 1,
		},
		{
			name:                  "Purpose8MetricIncremented",
			givenPurposeName:      "purpose8",
			expectedP8MetricCount: 1,
		},
		{
			name:                  "Purpose9MetricIncremented",
			givenPurposeName:      "purpose9",
			expectedP9MetricCount: 1,
		},
		{
			name:                   "Purpose10MetricIncremented",
			givenPurposeName:       "purpose10",
			expectedP10MetricCount: 1,
=======
func TestRecordAccountGDPRChannelEnabledWarningMetrics(t *testing.T) {
	testCases := []struct {
		name                string
		givenPubID          string
		expectedMetricCount int64
	}{
		{
			name:                "GdprChannelMetricIncremented",
			givenPubID:          "acct-id",
			expectedMetricCount: 1,
		},
	}
	for _, test := range testCases {
		t.Run(test.name, func(t *testing.T) {
			registry := metrics.NewRegistry()
			m := NewMetrics(registry, []openrtb_ext.BidderName{openrtb_ext.BidderAppnexus}, config.DisabledMetrics{}, nil, nil)

			m.RecordAccountGDPRChannelEnabledWarning(test.givenPubID)
			am := m.getAccountMetrics(test.givenPubID)

			assert.Equal(t, test.expectedMetricCount, am.channelEnabledGDPRMeter.Count())
		})
	}
}

func TestRecordAccountCCPAChannelEnabledWarningMetrics(t *testing.T) {
	testCases := []struct {
		name                string
		givenPubID          string
		expectedMetricCount int64
	}{
		{
			name:                "CcpaChannelMetricIncremented",
			givenPubID:          "acct-id",
			expectedMetricCount: 1,
>>>>>>> 5cc92ae8
		},
	}
	for _, test := range testCases {
		t.Run(test.name, func(t *testing.T) {
			registry := metrics.NewRegistry()
			m := NewMetrics(registry, []openrtb_ext.BidderName{openrtb_ext.BidderAppnexus}, config.DisabledMetrics{}, nil, nil)

<<<<<<< HEAD
			m.RecordAccountGDPRPurposeWarning("acct-id", test.givenPurposeName)
			am := m.getAccountMetrics("acct-id")

			assert.Equal(t, test.expectedP1MetricCount, am.accountDeprecationWarningsPurpose1Meter.Count())
			assert.Equal(t, test.expectedP2MetricCount, am.accountDeprecationWarningsPurpose2Meter.Count())
			assert.Equal(t, test.expectedP3MetricCount, am.accountDeprecationWarningsPurpose3Meter.Count())
			assert.Equal(t, test.expectedP4MetricCount, am.accountDeprecationWarningsPurpose4Meter.Count())
			assert.Equal(t, test.expectedP5MetricCount, am.accountDeprecationWarningsPurpose5Meter.Count())
			assert.Equal(t, test.expectedP6MetricCount, am.accountDeprecationWarningsPurpose6Meter.Count())
			assert.Equal(t, test.expectedP7MetricCount, am.accountDeprecationWarningsPurpose7Meter.Count())
			assert.Equal(t, test.expectedP8MetricCount, am.accountDeprecationWarningsPurpose8Meter.Count())
			assert.Equal(t, test.expectedP9MetricCount, am.accountDeprecationWarningsPurpose9Meter.Count())
			assert.Equal(t, test.expectedP10MetricCount, am.accountDeprecationWarningsPurpose10Meter.Count())
=======
			m.RecordAccountCCPAChannelEnabledWarning(test.givenPubID)
			am := m.getAccountMetrics(test.givenPubID)

			assert.Equal(t, test.expectedMetricCount, am.channelEnabledCCPAMeter.Count())
>>>>>>> 5cc92ae8
		})
	}
}

func TestRecordAccountUpgradeStatusMetrics(t *testing.T) {
	testCases := []struct {
		name                string
		givenPubID          string
		expectedMetricCount int64
	}{
		{
			name:                "AccountDeprecationMeterIncremented",
			givenPubID:          "acct-id",
			expectedMetricCount: 1,
		},
	}
	for _, test := range testCases {
		t.Run(test.name, func(t *testing.T) {
			registry := metrics.NewRegistry()
			m := NewMetrics(registry, []openrtb_ext.BidderName{openrtb_ext.BidderAppnexus}, config.DisabledMetrics{}, nil, nil)

			m.RecordAccountUpgradeStatus(test.givenPubID)
			am := m.getAccountMetrics(test.givenPubID)

			assert.Equal(t, test.expectedMetricCount, am.accountDeprecationSummaryMeter.Count())
		})
	}
}

func TestRecordOverheadTime(t *testing.T) {
	testCases := []struct {
		name          string
		time          time.Duration
		overheadType  OverheadType
		expectedCount int64
		expectedSum   int64
	}{
		{
			name:          "record-pre-bidder-overhead-time-1",
			time:          time.Duration(500),
			overheadType:  PreBidder,
			expectedCount: 1,
			expectedSum:   500,
		},
		{
			name:          "record-pre-bidder-overhead-time-2",
			time:          time.Duration(500),
			overheadType:  PreBidder,
			expectedCount: 2,
			expectedSum:   1000,
		},
		{
			name:          "record-auction-response-overhead-time",
			time:          time.Duration(500),
			overheadType:  MakeAuctionResponse,
			expectedCount: 1,
			expectedSum:   500,
		},
		{
			name:          "record-make-bidder-requests-overhead-time",
			time:          time.Duration(500),
			overheadType:  MakeBidderRequests,
			expectedCount: 1,
			expectedSum:   500,
		},
	}
	registry := metrics.NewRegistry()
	for _, test := range testCases {
		t.Run(test.name, func(t *testing.T) {
			m := NewMetrics(registry, []openrtb_ext.BidderName{}, config.DisabledMetrics{}, nil, nil)
			m.RecordOverheadTime(test.overheadType, test.time)
			overheadMetrics := m.OverheadTimer[test.overheadType]
			assert.Equal(t, test.expectedCount, overheadMetrics.Count())
			assert.Equal(t, test.expectedSum, overheadMetrics.Sum())
		})
	}
}

func ensureContainsBidTypeMetrics(t *testing.T, registry metrics.Registry, prefix string, mdm map[openrtb_ext.BidType]*MarkupDeliveryMetrics) {
	ensureContains(t, registry, prefix+".banner.adm_bids_received", mdm[openrtb_ext.BidTypeBanner].AdmMeter)
	ensureContains(t, registry, prefix+".banner.nurl_bids_received", mdm[openrtb_ext.BidTypeBanner].NurlMeter)
	ensureContains(t, registry, prefix+".video.adm_bids_received", mdm[openrtb_ext.BidTypeVideo].AdmMeter)
	ensureContains(t, registry, prefix+".video.nurl_bids_received", mdm[openrtb_ext.BidTypeVideo].NurlMeter)
	ensureContains(t, registry, prefix+".audio.adm_bids_received", mdm[openrtb_ext.BidTypeAudio].AdmMeter)
	ensureContains(t, registry, prefix+".audio.nurl_bids_received", mdm[openrtb_ext.BidTypeAudio].NurlMeter)
	ensureContains(t, registry, prefix+".native.adm_bids_received", mdm[openrtb_ext.BidTypeNative].AdmMeter)
	ensureContains(t, registry, prefix+".native.nurl_bids_received", mdm[openrtb_ext.BidTypeNative].NurlMeter)
}

func VerifyMetrics(t *testing.T, name string, expected int64, actual int64) {
	if expected != actual {
		t.Errorf("Error in metric %s: expected %d, got %d.", name, expected, actual)
	}
}<|MERGE_RESOLUTION|>--- conflicted
+++ resolved
@@ -1066,164 +1066,6 @@
 	}
 }
 
-<<<<<<< HEAD
-func TestRecordAccountGDPRPurposeWarningMetrics(t *testing.T) {
-	testCases := []struct {
-		name                   string
-		givenPurposeName       string
-		expectedP1MetricCount  int64
-		expectedP2MetricCount  int64
-		expectedP3MetricCount  int64
-		expectedP4MetricCount  int64
-		expectedP5MetricCount  int64
-		expectedP6MetricCount  int64
-		expectedP7MetricCount  int64
-		expectedP8MetricCount  int64
-		expectedP9MetricCount  int64
-		expectedP10MetricCount int64
-	}{
-		{
-			name:                  "Purpose1MetricIncremented",
-			givenPurposeName:      "purpose1",
-			expectedP1MetricCount: 1,
-		},
-		{
-			name:                  "Purpose2MetricIncremented",
-			givenPurposeName:      "purpose2",
-			expectedP2MetricCount: 1,
-		},
-		{
-			name:                  "Purpose3MetricIncremented",
-			givenPurposeName:      "purpose3",
-			expectedP3MetricCount: 1,
-		},
-		{
-			name:                  "Purpose4MetricIncremented",
-			givenPurposeName:      "purpose4",
-			expectedP4MetricCount: 1,
-		},
-		{
-			name:                  "Purpose5MetricIncremented",
-			givenPurposeName:      "purpose5",
-			expectedP5MetricCount: 1,
-		},
-		{
-			name:                  "Purpose6MetricIncremented",
-			givenPurposeName:      "purpose6",
-			expectedP6MetricCount: 1,
-		},
-		{
-			name:                  "Purpose7MetricIncremented",
-			givenPurposeName:      "purpose7",
-			expectedP7MetricCount: 1,
-		},
-		{
-			name:                  "Purpose8MetricIncremented",
-			givenPurposeName:      "purpose8",
-			expectedP8MetricCount: 1,
-		},
-		{
-			name:                  "Purpose9MetricIncremented",
-			givenPurposeName:      "purpose9",
-			expectedP9MetricCount: 1,
-		},
-		{
-			name:                   "Purpose10MetricIncremented",
-			givenPurposeName:       "purpose10",
-			expectedP10MetricCount: 1,
-=======
-func TestRecordAccountGDPRChannelEnabledWarningMetrics(t *testing.T) {
-	testCases := []struct {
-		name                string
-		givenPubID          string
-		expectedMetricCount int64
-	}{
-		{
-			name:                "GdprChannelMetricIncremented",
-			givenPubID:          "acct-id",
-			expectedMetricCount: 1,
-		},
-	}
-	for _, test := range testCases {
-		t.Run(test.name, func(t *testing.T) {
-			registry := metrics.NewRegistry()
-			m := NewMetrics(registry, []openrtb_ext.BidderName{openrtb_ext.BidderAppnexus}, config.DisabledMetrics{}, nil, nil)
-
-			m.RecordAccountGDPRChannelEnabledWarning(test.givenPubID)
-			am := m.getAccountMetrics(test.givenPubID)
-
-			assert.Equal(t, test.expectedMetricCount, am.channelEnabledGDPRMeter.Count())
-		})
-	}
-}
-
-func TestRecordAccountCCPAChannelEnabledWarningMetrics(t *testing.T) {
-	testCases := []struct {
-		name                string
-		givenPubID          string
-		expectedMetricCount int64
-	}{
-		{
-			name:                "CcpaChannelMetricIncremented",
-			givenPubID:          "acct-id",
-			expectedMetricCount: 1,
->>>>>>> 5cc92ae8
-		},
-	}
-	for _, test := range testCases {
-		t.Run(test.name, func(t *testing.T) {
-			registry := metrics.NewRegistry()
-			m := NewMetrics(registry, []openrtb_ext.BidderName{openrtb_ext.BidderAppnexus}, config.DisabledMetrics{}, nil, nil)
-
-<<<<<<< HEAD
-			m.RecordAccountGDPRPurposeWarning("acct-id", test.givenPurposeName)
-			am := m.getAccountMetrics("acct-id")
-
-			assert.Equal(t, test.expectedP1MetricCount, am.accountDeprecationWarningsPurpose1Meter.Count())
-			assert.Equal(t, test.expectedP2MetricCount, am.accountDeprecationWarningsPurpose2Meter.Count())
-			assert.Equal(t, test.expectedP3MetricCount, am.accountDeprecationWarningsPurpose3Meter.Count())
-			assert.Equal(t, test.expectedP4MetricCount, am.accountDeprecationWarningsPurpose4Meter.Count())
-			assert.Equal(t, test.expectedP5MetricCount, am.accountDeprecationWarningsPurpose5Meter.Count())
-			assert.Equal(t, test.expectedP6MetricCount, am.accountDeprecationWarningsPurpose6Meter.Count())
-			assert.Equal(t, test.expectedP7MetricCount, am.accountDeprecationWarningsPurpose7Meter.Count())
-			assert.Equal(t, test.expectedP8MetricCount, am.accountDeprecationWarningsPurpose8Meter.Count())
-			assert.Equal(t, test.expectedP9MetricCount, am.accountDeprecationWarningsPurpose9Meter.Count())
-			assert.Equal(t, test.expectedP10MetricCount, am.accountDeprecationWarningsPurpose10Meter.Count())
-=======
-			m.RecordAccountCCPAChannelEnabledWarning(test.givenPubID)
-			am := m.getAccountMetrics(test.givenPubID)
-
-			assert.Equal(t, test.expectedMetricCount, am.channelEnabledCCPAMeter.Count())
->>>>>>> 5cc92ae8
-		})
-	}
-}
-
-func TestRecordAccountUpgradeStatusMetrics(t *testing.T) {
-	testCases := []struct {
-		name                string
-		givenPubID          string
-		expectedMetricCount int64
-	}{
-		{
-			name:                "AccountDeprecationMeterIncremented",
-			givenPubID:          "acct-id",
-			expectedMetricCount: 1,
-		},
-	}
-	for _, test := range testCases {
-		t.Run(test.name, func(t *testing.T) {
-			registry := metrics.NewRegistry()
-			m := NewMetrics(registry, []openrtb_ext.BidderName{openrtb_ext.BidderAppnexus}, config.DisabledMetrics{}, nil, nil)
-
-			m.RecordAccountUpgradeStatus(test.givenPubID)
-			am := m.getAccountMetrics(test.givenPubID)
-
-			assert.Equal(t, test.expectedMetricCount, am.accountDeprecationSummaryMeter.Count())
-		})
-	}
-}
-
 func TestRecordOverheadTime(t *testing.T) {
 	testCases := []struct {
 		name          string
