package metrics

import (
	"time"

	"github.com/prebid/prebid-server/openrtb_ext"
)

// Labels defines the labels that can be attached to the metrics.
type Labels struct {
	Source        DemandSource
	RType         RequestType
	PubID         string // exchange specific ID, so we cannot compile in values
	CookieFlag    CookieFlag
	RequestStatus RequestStatus
}

// AdapterLabels defines the labels that can be attached to the adapter metrics.
type AdapterLabels struct {
	Source        DemandSource
	RType         RequestType
	Adapter       openrtb_ext.BidderName
	PubID         string // exchange specific ID, so we cannot compile in values
	CookieFlag    CookieFlag
	AdapterBids   AdapterBid
	AdapterErrors map[AdapterError]struct{}
}

// ImpLabels defines metric labels describing the impression type.
type ImpLabels struct {
	BannerImps bool
	VideoImps  bool
	AudioImps  bool
	NativeImps bool
}

// PodLabels defines metric labels describing algorithm type
// and other labels as per scenario
type PodLabels struct {
	AlgorithmName    string // AlgorithmName which is used for generating impressions
	NoOfImpressions  *int   // NoOfImpressions represents number of impressions generated
	NoOfCombinations *int   // NoOfCombinations represents number of combinations generated
	NoOfResponseBids *int   // NoOfResponseBids represents number of bids responded (including bids with similar duration)
}

// RequestLabels defines metric labels describing the result of a network request.
type RequestLabels struct {
	RequestStatus RequestStatus
}

// PrivacyLabels defines metrics describing the result of privacy enforcement.
type PrivacyLabels struct {
	CCPAEnforced   bool
	CCPAProvided   bool
	COPPAEnforced  bool
	GDPREnforced   bool
	GDPRTCFVersion TCFVersionValue
	LMTEnforced    bool
}

type StoredDataType string

const (
	AccountDataType  StoredDataType = "account"
	AMPDataType      StoredDataType = "amp"
	CategoryDataType StoredDataType = "category"
	RequestDataType  StoredDataType = "request"
	VideoDataType    StoredDataType = "video"
	ResponseDataType StoredDataType = "response"
)

func StoredDataTypes() []StoredDataType {
	return []StoredDataType{
		AccountDataType,
		AMPDataType,
		CategoryDataType,
		RequestDataType,
		VideoDataType,
		ResponseDataType,
	}
}

type StoredDataFetchType string

const (
	FetchAll   StoredDataFetchType = "all"
	FetchDelta StoredDataFetchType = "delta"
)

func StoredDataFetchTypes() []StoredDataFetchType {
	return []StoredDataFetchType{
		FetchAll,
		FetchDelta,
	}
}

type StoredDataLabels struct {
	DataType      StoredDataType
	DataFetchType StoredDataFetchType
	Error         StoredDataError
}

type StoredDataError string

const (
	StoredDataErrorNetwork   StoredDataError = "network"
	StoredDataErrorUndefined StoredDataError = "undefined"
)

func StoredDataErrors() []StoredDataError {
	return []StoredDataError{
		StoredDataErrorNetwork,
		StoredDataErrorUndefined,
	}
}

// Label typecasting. Se below the type definitions for possible values

// DemandSource : Demand source enumeration
type DemandSource string

// ImpMediaType : Media type described in the "imp" JSON object  TODO is this still needed?
type ImpMediaType string

// RequestType : Request type enumeration
type RequestType string

// CookieFlag : User ID cookie exists flag
type CookieFlag string

// RequestStatus : The request return status
type RequestStatus string

// AdapterBid : Whether or not the adapter returned bids
type AdapterBid string

// AdapterError : Errors which may have occurred during the adapter's execution
type AdapterError string

// CacheResult : Cache hit/miss
type CacheResult string

// PublisherUnknown : Default value for Labels.PubID
const PublisherUnknown = "unknown"

// The demand sources
const (
	DemandWeb     DemandSource = "web"
	DemandApp     DemandSource = "app"
	DemandUnknown DemandSource = "unknown"
)

func DemandTypes() []DemandSource {
	return []DemandSource{
		DemandWeb,
		DemandApp,
		DemandUnknown,
	}
}

// The request types (endpoints)
const (
	ReqTypeLegacy   RequestType = "legacy"
	ReqTypeORTB2Web RequestType = "openrtb2-web"
	ReqTypeORTB2App RequestType = "openrtb2-app"
	ReqTypeAMP      RequestType = "amp"
	ReqTypeVideo    RequestType = "video"
)

// The media types described in the "imp" json objects
const (
	ImpTypeBanner ImpMediaType = "banner"
	ImpTypeVideo  ImpMediaType = "video"
	ImpTypeAudio  ImpMediaType = "audio"
	ImpTypeNative ImpMediaType = "native"
)

func RequestTypes() []RequestType {
	return []RequestType{
		ReqTypeLegacy,
		ReqTypeORTB2Web,
		ReqTypeORTB2App,
		ReqTypeAMP,
		ReqTypeVideo,
	}
}

func ImpTypes() []ImpMediaType {
	return []ImpMediaType{
		ImpTypeBanner,
		ImpTypeVideo,
		ImpTypeAudio,
		ImpTypeNative,
	}
}

// Cookie flag
const (
	CookieFlagYes     CookieFlag = "exists"
	CookieFlagNo      CookieFlag = "no"
	CookieFlagUnknown CookieFlag = "unknown"
)

func CookieTypes() []CookieFlag {
	return []CookieFlag{
		CookieFlagYes,
		CookieFlagNo,
		CookieFlagUnknown,
	}
}

// Request/return status
const (
	RequestStatusOK           RequestStatus = "ok"
	RequestStatusBadInput     RequestStatus = "badinput"
	RequestStatusErr          RequestStatus = "err"
	RequestStatusNetworkErr   RequestStatus = "networkerr"
	RequestStatusBlacklisted  RequestStatus = "blacklistedacctorapp"
	RequestStatusQueueTimeout RequestStatus = "queuetimeout"
)

func RequestStatuses() []RequestStatus {
	return []RequestStatus{
		RequestStatusOK,
		RequestStatusBadInput,
		RequestStatusErr,
		RequestStatusNetworkErr,
		RequestStatusBlacklisted,
		RequestStatusQueueTimeout,
	}
}

// Adapter bid response status.
const (
	AdapterBidPresent AdapterBid = "bid"
	AdapterBidNone    AdapterBid = "nobid"
)

func AdapterBids() []AdapterBid {
	return []AdapterBid{
		AdapterBidPresent,
		AdapterBidNone,
	}
}

// Adapter execution status
const (
	AdapterErrorBadInput            AdapterError = "badinput"
	AdapterErrorBadServerResponse   AdapterError = "badserverresponse"
	AdapterErrorTimeout             AdapterError = "timeout"
	AdapterErrorFailedToRequestBids AdapterError = "failedtorequestbid"
	AdapterErrorValidation          AdapterError = "validation"
	AdapterErrorUnknown             AdapterError = "unknown_error"
)

func AdapterErrors() []AdapterError {
	return []AdapterError{
		AdapterErrorBadInput,
		AdapterErrorBadServerResponse,
		AdapterErrorTimeout,
		AdapterErrorFailedToRequestBids,
		AdapterErrorValidation,
		AdapterErrorUnknown,
	}
}

const (
	// CacheHit represents a cache hit i.e the key was found in cache
	CacheHit CacheResult = "hit"
	// CacheMiss represents a cache miss i.e that key wasn't found in cache
	// and had to be fetched from the backend
	CacheMiss CacheResult = "miss"
)

// CacheResults returns possible cache results i.e. cache hit or miss
func CacheResults() []CacheResult {
	return []CacheResult{
		CacheHit,
		CacheMiss,
	}
}

// TCFVersionValue : The possible values for TCF versions
type TCFVersionValue string

const (
	TCFVersionErr TCFVersionValue = "err"
	TCFVersionV2  TCFVersionValue = "v2"
)

// TCFVersions returns the possible values for the TCF version
func TCFVersions() []TCFVersionValue {
	return []TCFVersionValue{
		TCFVersionErr,
		TCFVersionV2,
	}
}

// TCFVersionToValue takes an integer TCF version and returns the corresponding TCFVersionValue
func TCFVersionToValue(version int) TCFVersionValue {
	switch {
	case version == 2:
		return TCFVersionV2
	}
	return TCFVersionErr
}

// CookieSyncStatus is a status code resulting from a call to the /cookie_sync endpoint.
type CookieSyncStatus string

const (
	CookieSyncOK                    CookieSyncStatus = "ok"
	CookieSyncBadRequest            CookieSyncStatus = "bad_request"
	CookieSyncOptOut                CookieSyncStatus = "opt_out"
	CookieSyncGDPRHostCookieBlocked CookieSyncStatus = "gdpr_blocked_host_cookie"
	CookieSyncAccountBlocked        CookieSyncStatus = "acct_blocked"
	CookieSyncAccountInvalid        CookieSyncStatus = "acct_invalid"
)

// CookieSyncStatuses returns possible cookie sync statuses.
func CookieSyncStatuses() []CookieSyncStatus {
	return []CookieSyncStatus{
		CookieSyncOK,
		CookieSyncBadRequest,
		CookieSyncOptOut,
		CookieSyncGDPRHostCookieBlocked,
		CookieSyncAccountBlocked,
		CookieSyncAccountInvalid,
	}
}

// SyncerCookieSyncStatus is a status code from an invocation of a syncer resulting from a call to the /cookie_sync endpoint.
type SyncerCookieSyncStatus string

const (
	SyncerCookieSyncOK               SyncerCookieSyncStatus = "ok"
	SyncerCookieSyncPrivacyBlocked   SyncerCookieSyncStatus = "privacy_blocked"
	SyncerCookieSyncAlreadySynced    SyncerCookieSyncStatus = "already_synced"
	SyncerCookieSyncTypeNotSupported SyncerCookieSyncStatus = "type_not_supported"
)

// SyncerRequestStatuses returns possible syncer statuses.
func SyncerRequestStatuses() []SyncerCookieSyncStatus {
	return []SyncerCookieSyncStatus{
		SyncerCookieSyncOK,
		SyncerCookieSyncPrivacyBlocked,
		SyncerCookieSyncAlreadySynced,
		SyncerCookieSyncTypeNotSupported,
	}
}

// SetUidStatus is a status code resulting from a call to the /setuid endpoint.
type SetUidStatus string

// /setuid action labels
const (
	SetUidOK                    SetUidStatus = "ok"
	SetUidBadRequest            SetUidStatus = "bad_request"
	SetUidOptOut                SetUidStatus = "opt_out"
	SetUidGDPRHostCookieBlocked SetUidStatus = "gdpr_blocked_host_cookie"
	SetUidAccountBlocked        SetUidStatus = "acct_blocked"
	SetUidAccountInvalid        SetUidStatus = "acct_invalid"
	SetUidSyncerUnknown         SetUidStatus = "syncer_unknown"
)

// SetUidStatuses returns possible setuid statuses.
func SetUidStatuses() []SetUidStatus {
	return []SetUidStatus{
		SetUidOK,
		SetUidBadRequest,
		SetUidOptOut,
		SetUidGDPRHostCookieBlocked,
		SetUidAccountBlocked,
		SetUidAccountInvalid,
		SetUidSyncerUnknown,
	}
}

// SyncerSetUidStatus is a status code from an invocation of a syncer resulting from a call to the /setuid endpoint.
type SyncerSetUidStatus string

const (
	SyncerSetUidOK      SyncerSetUidStatus = "ok"
	SyncerSetUidCleared SyncerSetUidStatus = "cleared"
)

// SyncerSetUidStatuses returns possible syncer set statuses.
func SyncerSetUidStatuses() []SyncerSetUidStatus {
	return []SyncerSetUidStatus{
		SyncerSetUidOK,
		SyncerSetUidCleared,
	}
}

// MetricsEngine is a generic interface to record PBS metrics into the desired backend
// The first three metrics function fire off once per incoming request, so total metrics
// will equal the total number of incoming requests. The remaining 5 fire off per outgoing
// request to a bidder adapter, so will record a number of hits per incoming request. The
// two groups should be consistent within themselves, but comparing numbers between groups
// is generally not useful.
type MetricsEngine interface {
	RecordConnectionAccept(success bool)
	RecordConnectionClose(success bool)
	RecordRequest(labels Labels)                           // ignores adapter. only statusOk and statusErr fom status
	RecordImps(labels ImpLabels)                           // RecordImps across openRTB2 engines that support the 'Native' Imp Type
	RecordRequestTime(labels Labels, length time.Duration) // ignores adapter. only statusOk and statusErr fom status
	RecordAdapterRequest(labels AdapterLabels)
	RecordAdapterConnections(adapterName openrtb_ext.BidderName, connWasReused bool, connWaitTime time.Duration)
	RecordDNSTime(dnsLookupTime time.Duration)
	RecordTLSHandshakeTime(adapterName openrtb_ext.BidderName, tlsHandshakeTime time.Duration)
	RecordAdapterPanic(labels AdapterLabels)
	// This records whether or not a bid of a particular type uses `adm` or `nurl`.
	// Since the legacy endpoints don't have a bid type, it can only count bids from OpenRTB and AMP.
	RecordAdapterBidReceived(labels AdapterLabels, bidType openrtb_ext.BidType, hasAdm bool)
	RecordAdapterPrice(labels AdapterLabels, cpm float64)
	RecordAdapterTime(labels AdapterLabels, length time.Duration)
	RecordCookieSync(status CookieSyncStatus)
	RecordSyncerRequest(key string, status SyncerCookieSyncStatus)
	RecordSetUid(status SetUidStatus)
	RecordSyncerSet(key string, status SyncerSetUidStatus)
	RecordStoredReqCacheResult(cacheResult CacheResult, inc int)
	RecordStoredImpCacheResult(cacheResult CacheResult, inc int)
	RecordAccountCacheResult(cacheResult CacheResult, inc int)
	RecordStoredDataFetchTime(labels StoredDataLabels, length time.Duration)
	RecordStoredDataError(labels StoredDataLabels)
	RecordPrebidCacheRequestTime(success bool, length time.Duration)
	RecordRequestQueueTime(success bool, requestType RequestType, length time.Duration)
	RecordTimeoutNotice(success bool)
	RecordRequestPrivacy(privacy PrivacyLabels)
	RecordAdapterGDPRRequestBlocked(adapterName openrtb_ext.BidderName)
	RecordDebugRequest(debugEnabled bool, pubId string)
	RecordStoredResponse(pubId string)
<<<<<<< HEAD
	RecordAdsCertReq(success bool)
	RecordAdsCertSignTime(adsCertSignTime time.Duration)
=======

	// RecordAdapterDuplicateBidID captures the  bid.ID collisions when adaptor
	// gives the bid response with multiple bids containing  same bid.ID
	RecordAdapterDuplicateBidID(adaptor string, collisions int)

	// RecordRequestHavingDuplicateBidID keeps track off how many request got bid.id collision
	// detected
	RecordRequestHavingDuplicateBidID()

	// ad pod specific metrics

	// RecordPodImpGenTime records number of impressions generated and time taken
	// by underneath algorithm to generate them
	// labels accept name of the algorithm and no of impressions generated
	// startTime indicates the time at which algorithm started
	// This function will take care of computing the elpased time
	RecordPodImpGenTime(labels PodLabels, startTime time.Time)

	// RecordPodCombGenTime records number of combinations generated and time taken
	// by underneath algorithm to generate them
	// labels accept name of the algorithm and no of combinations generated
	// elapsedTime indicates the time taken by combination generator to compute all requested combinations
	// This function will take care of computing the elpased time
	RecordPodCombGenTime(labels PodLabels, elapsedTime time.Duration)

	// RecordPodCompititveExclusionTime records time take by competitive exclusion
	// to compute the final Ad pod Response.
	// labels accept name of the algorithm and no of combinations evaluated, total bids
	// elapsedTime indicates the time taken by competitive exclusion to form final ad pod response using combinations and exclusion algorithm
	// This function will take care of computing the elpased time
	RecordPodCompititveExclusionTime(labels PodLabels, elapsedTime time.Duration)

	//RecordAdapterVideoBidDuration records actual ad duration returned by the bidder
	RecordAdapterVideoBidDuration(labels AdapterLabels, videoBidDuration int)
>>>>>>> c17007fa
}<|MERGE_RESOLUTION|>--- conflicted
+++ resolved
@@ -430,10 +430,8 @@
 	RecordAdapterGDPRRequestBlocked(adapterName openrtb_ext.BidderName)
 	RecordDebugRequest(debugEnabled bool, pubId string)
 	RecordStoredResponse(pubId string)
-<<<<<<< HEAD
 	RecordAdsCertReq(success bool)
 	RecordAdsCertSignTime(adsCertSignTime time.Duration)
-=======
 
 	// RecordAdapterDuplicateBidID captures the  bid.ID collisions when adaptor
 	// gives the bid response with multiple bids containing  same bid.ID
@@ -468,5 +466,4 @@
 
 	//RecordAdapterVideoBidDuration records actual ad duration returned by the bidder
 	RecordAdapterVideoBidDuration(labels AdapterLabels, videoBidDuration int)
->>>>>>> c17007fa
 }