package metrics

import (
	"fmt"
	"strings"
	"sync"
	"time"

	"github.com/golang/glog"
	"github.com/prebid/prebid-server/v3/config"
	"github.com/prebid/prebid-server/v3/openrtb_ext"
	metrics "github.com/rcrowley/go-metrics"
)

type Metrics struct {
	MetricsRegistry                metrics.Registry
	ConnectionCounter              metrics.Counter
	TMaxTimeoutCounter             metrics.Counter
	ConnectionAcceptErrorMeter     metrics.Meter
	ConnectionCloseErrorMeter      metrics.Meter
<<<<<<< HEAD
	ConnectionDialCounter          metrics.Counter
	ConnectionDialTimer            metrics.Timer
=======
	ConnectionWantCounter          metrics.Counter
	ConnectionGotCounter           metrics.Counter
>>>>>>> 93c17c22
	ImpMeter                       metrics.Meter
	AppRequestMeter                metrics.Meter
	NoCookieMeter                  metrics.Meter
	DebugRequestMeter              metrics.Meter
	RequestTimer                   metrics.Timer
	RequestsQueueTimer             map[RequestType]map[bool]metrics.Timer
	PrebidCacheRequestTimerSuccess metrics.Timer
	PrebidCacheRequestTimerError   metrics.Timer
	StoredDataFetchTimer           map[StoredDataType]map[StoredDataFetchType]metrics.Timer
	StoredDataErrorMeter           map[StoredDataType]map[StoredDataError]metrics.Meter
	StoredReqCacheMeter            map[CacheResult]metrics.Meter
	StoredImpCacheMeter            map[CacheResult]metrics.Meter
	AccountCacheMeter              map[CacheResult]metrics.Meter
	DNSLookupTimer                 metrics.Timer
	TLSHandshakeTimer              metrics.Timer
	BidderServerResponseTimer      metrics.Timer
	StoredResponsesMeter           metrics.Meter
	GvlListRequestsMeter           metrics.Meter

	// Metrics for OpenRTB requests specifically
	RequestStatuses       map[RequestType]map[RequestStatus]metrics.Meter
	RequestSizeByEndpoint map[EndpointType]metrics.Histogram
	AmpNoCookieMeter      metrics.Meter
	CookieSyncMeter       metrics.Meter
	CookieSyncStatusMeter map[CookieSyncStatus]metrics.Meter
	SyncerRequestsMeter   map[string]map[SyncerCookieSyncStatus]metrics.Meter
	SetUidMeter           metrics.Meter
	SetUidStatusMeter     map[SetUidStatus]metrics.Meter
	SyncerSetsMeter       map[string]map[SyncerSetUidStatus]metrics.Meter

	// Media types found in the "imp" JSON object
	ImpsTypeBanner metrics.Meter
	ImpsTypeVideo  metrics.Meter
	ImpsTypeAudio  metrics.Meter
	ImpsTypeNative metrics.Meter

	// Notification timeout metrics
	TimeoutNotificationSuccess metrics.Meter
	TimeoutNotificationFailure metrics.Meter

	// TCF adaption metrics
	PrivacyCCPARequest       metrics.Meter
	PrivacyCCPARequestOptOut metrics.Meter
	PrivacyCOPPARequest      metrics.Meter
	PrivacyLMTRequest        metrics.Meter
	PrivacyTCFRequestVersion map[TCFVersionValue]metrics.Meter

	AdapterMetrics map[string]*AdapterMetrics
	// Don't export accountMetrics because we need helper functions here to insure its properly populated dynamically
	accountMetrics        map[string]*accountMetrics
	accountMetricsRWMutex sync.RWMutex

	// adapter name exchanges
	exchanges []string
	modules   []string
	// Will hold boolean values to help us disable metric collection if needed
	MetricsDisabled config.DisabledMetrics

	// AdsCert metrics
	AdsCertRequestsSuccess metrics.Meter
	AdsCertRequestsFailure metrics.Meter
	adsCertSignTimer       metrics.Timer

	// Module metrics
	ModuleMetrics map[string]map[string]*ModuleMetrics

	OverheadTimer map[OverheadType]metrics.Timer
}

// AdapterMetrics houses the metrics for a particular adapter
type AdapterMetrics struct {
	NoCookieMeter      metrics.Meter
	ErrorMeters        map[AdapterError]metrics.Meter
	NoBidMeter         metrics.Meter
	GotBidsMeter       metrics.Meter
	RequestTimer       metrics.Timer
	PriceHistogram     metrics.Histogram
	BidsReceivedMeter  metrics.Meter
	PanicMeter         metrics.Meter
	MarkupMetrics      map[openrtb_ext.BidType]*MarkupDeliveryMetrics
	ConnCreated        metrics.Counter
	ConnReused         metrics.Counter
	ConnWaitTime       metrics.Timer
	BuyerUIDScrubbed   metrics.Meter
	GDPRRequestBlocked metrics.Meter
	ThrottledMeter     metrics.Meter

	BidValidationCreativeSizeErrorMeter metrics.Meter
	BidValidationCreativeSizeWarnMeter  metrics.Meter

	BidValidationSecureMarkupErrorMeter metrics.Meter
	BidValidationSecureMarkupWarnMeter  metrics.Meter
}

type MarkupDeliveryMetrics struct {
	AdmMeter  metrics.Meter
	NurlMeter metrics.Meter
}

type accountMetrics struct {
	requestMeter      metrics.Meter
	debugRequestMeter metrics.Meter
	bidsReceivedMeter metrics.Meter
	priceHistogram    metrics.Histogram
	// store account by adapter metrics. Type is map[PBSBidder.BidderCode]
	adapterMetrics       map[string]*AdapterMetrics
	moduleMetrics        map[string]*ModuleMetrics
	storedResponsesMeter metrics.Meter

	bidValidationCreativeSizeMeter     metrics.Meter
	bidValidationCreativeSizeWarnMeter metrics.Meter
	bidValidationSecureMarkupMeter     metrics.Meter
	bidValidationSecureMarkupWarnMeter metrics.Meter
}

type ModuleMetrics struct {
	DurationTimer         metrics.Timer
	CallCounter           metrics.Counter
	FailureCounter        metrics.Counter
	SuccessNoopCounter    metrics.Counter
	SuccessUpdateCounter  metrics.Counter
	SuccessRejectCounter  metrics.Counter
	ExecutionErrorCounter metrics.Counter
	TimeoutCounter        metrics.Counter
}

// NewBlankMetrics creates a new Metrics object with all blank metrics object. This may also be useful for
// testing routines to ensure that no metrics are written anywhere.
//
// This will be useful when removing endpoints, we can just run will the blank metrics function
// rather than loading metrics that never get filled.
// This will also eventually let us configure metrics, such as setting a limited set of metrics
// for a production instance, and then expanding again when we need more debugging.
func NewBlankMetrics(registry metrics.Registry, exchanges []string, disabledMetrics config.DisabledMetrics, moduleStageNames map[string][]string) *Metrics {
	blankMeter := &metrics.NilMeter{}
	blankTimer := &metrics.NilTimer{}

	newMetrics := &Metrics{
		MetricsRegistry:                registry,
		RequestStatuses:                make(map[RequestType]map[RequestStatus]metrics.Meter),
		RequestSizeByEndpoint:          make(map[EndpointType]metrics.Histogram),
		ConnectionCounter:              metrics.NilCounter{},
		ConnectionAcceptErrorMeter:     blankMeter,
		ConnectionCloseErrorMeter:      blankMeter,
<<<<<<< HEAD
		ConnectionDialCounter:          metrics.NilCounter{},
		ConnectionDialTimer:            blankTimer,
=======
		ConnectionWantCounter:          metrics.NilCounter{},
		ConnectionGotCounter:           metrics.NilCounter{},
>>>>>>> 93c17c22
		ImpMeter:                       blankMeter,
		AppRequestMeter:                blankMeter,
		DebugRequestMeter:              blankMeter,
		NoCookieMeter:                  blankMeter,
		RequestTimer:                   blankTimer,
		DNSLookupTimer:                 blankTimer,
		TLSHandshakeTimer:              blankTimer,
		RequestsQueueTimer:             make(map[RequestType]map[bool]metrics.Timer),
		PrebidCacheRequestTimerSuccess: blankTimer,
		PrebidCacheRequestTimerError:   blankTimer,
		StoredDataFetchTimer:           make(map[StoredDataType]map[StoredDataFetchType]metrics.Timer),
		StoredDataErrorMeter:           make(map[StoredDataType]map[StoredDataError]metrics.Meter),
		StoredReqCacheMeter:            make(map[CacheResult]metrics.Meter),
		StoredImpCacheMeter:            make(map[CacheResult]metrics.Meter),
		AccountCacheMeter:              make(map[CacheResult]metrics.Meter),
		AmpNoCookieMeter:               blankMeter,
		CookieSyncMeter:                blankMeter,
		CookieSyncStatusMeter:          make(map[CookieSyncStatus]metrics.Meter),
		SyncerRequestsMeter:            make(map[string]map[SyncerCookieSyncStatus]metrics.Meter),
		SetUidMeter:                    blankMeter,
		SetUidStatusMeter:              make(map[SetUidStatus]metrics.Meter),
		SyncerSetsMeter:                make(map[string]map[SyncerSetUidStatus]metrics.Meter),
		StoredResponsesMeter:           blankMeter,
		GvlListRequestsMeter:           blankMeter,

		ImpsTypeBanner: blankMeter,
		ImpsTypeVideo:  blankMeter,
		ImpsTypeAudio:  blankMeter,
		ImpsTypeNative: blankMeter,

		TimeoutNotificationSuccess: blankMeter,
		TimeoutNotificationFailure: blankMeter,

		PrivacyCCPARequest:       blankMeter,
		PrivacyCCPARequestOptOut: blankMeter,
		PrivacyCOPPARequest:      blankMeter,
		PrivacyLMTRequest:        blankMeter,
		PrivacyTCFRequestVersion: make(map[TCFVersionValue]metrics.Meter, len(TCFVersions())),

		AdapterMetrics:  make(map[string]*AdapterMetrics, len(exchanges)),
		accountMetrics:  make(map[string]*accountMetrics),
		MetricsDisabled: disabledMetrics,

		AdsCertRequestsSuccess: blankMeter,
		AdsCertRequestsFailure: blankMeter,
		adsCertSignTimer:       blankTimer,

		ModuleMetrics: make(map[string]map[string]*ModuleMetrics),

		exchanges: exchanges,
		modules:   getModuleNames(moduleStageNames),

		OverheadTimer:             makeBlankOverheadTimerMetrics(),
		BidderServerResponseTimer: blankTimer,
	}

	for _, a := range exchanges {
		newMetrics.AdapterMetrics[a] = makeBlankAdapterMetrics(newMetrics.MetricsDisabled)
	}

	for module, stages := range moduleStageNames {
		newMetrics.ModuleMetrics[module] = makeBlankModuleStageMetrics(stages)
	}

	for _, t := range RequestTypes() {
		newMetrics.RequestStatuses[t] = make(map[RequestStatus]metrics.Meter)
		for _, s := range RequestStatuses() {
			newMetrics.RequestStatuses[t][s] = blankMeter
		}
	}

	for _, t := range EndpointTypes() {
		if t != EndpointAmp {
			newMetrics.RequestSizeByEndpoint[t] = &metrics.NilHistogram{}
		}
	}

	for _, c := range CacheResults() {
		newMetrics.StoredReqCacheMeter[c] = blankMeter
		newMetrics.StoredImpCacheMeter[c] = blankMeter
		newMetrics.AccountCacheMeter[c] = blankMeter
	}

	for _, v := range TCFVersions() {
		newMetrics.PrivacyTCFRequestVersion[v] = blankMeter
	}

	for _, dt := range StoredDataTypes() {
		newMetrics.StoredDataFetchTimer[dt] = make(map[StoredDataFetchType]metrics.Timer)
		newMetrics.StoredDataErrorMeter[dt] = make(map[StoredDataError]metrics.Meter)
		for _, ft := range StoredDataFetchTypes() {
			newMetrics.StoredDataFetchTimer[dt][ft] = blankTimer
		}
		for _, e := range StoredDataErrors() {
			newMetrics.StoredDataErrorMeter[dt][e] = blankMeter
		}
	}

	//to minimize memory usage, queuedTimeout metric is now supported for video endpoint only
	//boolean value represents 2 general request statuses: accepted and rejected
	newMetrics.RequestsQueueTimer["video"] = make(map[bool]metrics.Timer)
	newMetrics.RequestsQueueTimer["video"][true] = blankTimer
	newMetrics.RequestsQueueTimer["video"][false] = blankTimer
	return newMetrics
}

func getModuleNames(moduleStageNames map[string][]string) []string {
	names := make([]string, len(moduleStageNames))

	i := 0
	for moduleName := range moduleStageNames {
		names[i] = moduleName
		i++
	}

	return names
}

// NewMetrics creates a new Metrics object with needed metrics defined. In time we may develop to the point
// where Metrics contains all the metrics we might want to record, and then we build the actual
// metrics object to contain only the metrics we are interested in. This would allow for debug
// mode metrics. The code would allways try to record the metrics, but effectively noop if we are
// using a blank meter/timer.
func NewMetrics(registry metrics.Registry, exchanges []openrtb_ext.BidderName, disableAccountMetrics config.DisabledMetrics, syncerKeys []string, moduleStageNames map[string][]string) *Metrics {
	lowerCaseExchanges := []string{}
	for _, exchange := range exchanges {
		lowerCaseExchanges = append(lowerCaseExchanges, strings.ToLower(string(exchange)))
	}
	newMetrics := NewBlankMetrics(registry, lowerCaseExchanges, disableAccountMetrics, moduleStageNames)
	newMetrics.ConnectionCounter = metrics.GetOrRegisterCounter("active_connections", registry)
	newMetrics.TMaxTimeoutCounter = metrics.GetOrRegisterCounter("tmax_timeout", registry)
	newMetrics.ConnectionAcceptErrorMeter = metrics.GetOrRegisterMeter("connection_accept_errors", registry)
	newMetrics.ConnectionCloseErrorMeter = metrics.GetOrRegisterMeter("connection_close_errors", registry)
<<<<<<< HEAD
	newMetrics.ConnectionDialCounter = metrics.GetOrRegisterCounter("connection_dial", registry)
	newMetrics.ConnectionDialTimer = metrics.GetOrRegisterTimer("connection_dial_time_seconds", registry)
=======
	newMetrics.ConnectionWantCounter = metrics.GetOrRegisterCounter("connection_want", registry)
	newMetrics.ConnectionGotCounter = metrics.GetOrRegisterCounter("connection_got", registry)
>>>>>>> 93c17c22
	newMetrics.ImpMeter = metrics.GetOrRegisterMeter("imps_requested", registry)

	newMetrics.ImpsTypeBanner = metrics.GetOrRegisterMeter("imp_banner", registry)
	newMetrics.ImpsTypeVideo = metrics.GetOrRegisterMeter("imp_video", registry)
	newMetrics.ImpsTypeAudio = metrics.GetOrRegisterMeter("imp_audio", registry)
	newMetrics.ImpsTypeNative = metrics.GetOrRegisterMeter("imp_native", registry)

	newMetrics.NoCookieMeter = metrics.GetOrRegisterMeter("no_cookie_requests", registry)
	newMetrics.AppRequestMeter = metrics.GetOrRegisterMeter("app_requests", registry)
	newMetrics.DebugRequestMeter = metrics.GetOrRegisterMeter("debug_requests", registry)
	newMetrics.RequestTimer = metrics.GetOrRegisterTimer("request_time", registry)
	newMetrics.DNSLookupTimer = metrics.GetOrRegisterTimer("dns_lookup_time", registry)
	newMetrics.TLSHandshakeTimer = metrics.GetOrRegisterTimer("tls_handshake_time", registry)
	newMetrics.PrebidCacheRequestTimerSuccess = metrics.GetOrRegisterTimer("prebid_cache_request_time.ok", registry)
	newMetrics.PrebidCacheRequestTimerError = metrics.GetOrRegisterTimer("prebid_cache_request_time.err", registry)
	newMetrics.StoredResponsesMeter = metrics.GetOrRegisterMeter("stored_responses", registry)
	newMetrics.GvlListRequestsMeter = metrics.GetOrRegisterMeter("gvl_requests", registry)
	newMetrics.OverheadTimer = makeOverheadTimerMetrics(registry)
	newMetrics.BidderServerResponseTimer = metrics.GetOrRegisterTimer("bidder_server_response_time_seconds", registry)

	for _, dt := range StoredDataTypes() {
		for _, ft := range StoredDataFetchTypes() {
			timerName := fmt.Sprintf("stored_%s_fetch_time.%s", string(dt), string(ft))
			newMetrics.StoredDataFetchTimer[dt][ft] = metrics.GetOrRegisterTimer(timerName, registry)
		}
		for _, e := range StoredDataErrors() {
			meterName := fmt.Sprintf("stored_%s_error.%s", string(dt), string(e))
			newMetrics.StoredDataErrorMeter[dt][e] = metrics.GetOrRegisterMeter(meterName, registry)
		}
	}

	newMetrics.AmpNoCookieMeter = metrics.GetOrRegisterMeter("amp_no_cookie_requests", registry)

	newMetrics.CookieSyncMeter = metrics.GetOrRegisterMeter("cookie_sync_requests", registry)
	for _, s := range CookieSyncStatuses() {
		newMetrics.CookieSyncStatusMeter[s] = metrics.GetOrRegisterMeter(fmt.Sprintf("cookie_sync_requests.%s", s), registry)
	}

	newMetrics.SetUidMeter = metrics.GetOrRegisterMeter("setuid_requests", registry)
	for _, s := range SetUidStatuses() {
		newMetrics.SetUidStatusMeter[s] = metrics.GetOrRegisterMeter(fmt.Sprintf("setuid_requests.%s", s), registry)
	}

	for _, syncerKey := range syncerKeys {
		newMetrics.SyncerRequestsMeter[syncerKey] = make(map[SyncerCookieSyncStatus]metrics.Meter)
		for _, status := range SyncerRequestStatuses() {
			newMetrics.SyncerRequestsMeter[syncerKey][status] = metrics.GetOrRegisterMeter(fmt.Sprintf("syncer.%s.request.%s", syncerKey, status), registry)
		}

		newMetrics.SyncerSetsMeter[syncerKey] = make(map[SyncerSetUidStatus]metrics.Meter)
		for _, status := range SyncerSetUidStatuses() {
			newMetrics.SyncerSetsMeter[syncerKey][status] = metrics.GetOrRegisterMeter(fmt.Sprintf("syncer.%s.set.%s", syncerKey, status), registry)
		}
	}

	for _, a := range lowerCaseExchanges {
		registerAdapterMetrics(registry, "adapter", string(a), newMetrics.AdapterMetrics[a])
	}

	for typ, statusMap := range newMetrics.RequestStatuses {
		for stat := range statusMap {
			statusMap[stat] = metrics.GetOrRegisterMeter("requests."+string(stat)+"."+string(typ), registry)
		}
	}

	for _, endpoint := range EndpointTypes() {
		newMetrics.RequestSizeByEndpoint[endpoint] = metrics.GetOrRegisterHistogram("requests.size."+string(endpoint), registry, metrics.NewUniformSample(1024))
	}

	for _, cacheRes := range CacheResults() {
		newMetrics.StoredReqCacheMeter[cacheRes] = metrics.GetOrRegisterMeter(fmt.Sprintf("stored_request_cache_%s", string(cacheRes)), registry)
		newMetrics.StoredImpCacheMeter[cacheRes] = metrics.GetOrRegisterMeter(fmt.Sprintf("stored_imp_cache_%s", string(cacheRes)), registry)
		newMetrics.AccountCacheMeter[cacheRes] = metrics.GetOrRegisterMeter(fmt.Sprintf("account_cache_%s", string(cacheRes)), registry)
	}

	newMetrics.RequestsQueueTimer["video"][true] = metrics.GetOrRegisterTimer("queued_requests.video.accepted", registry)
	newMetrics.RequestsQueueTimer["video"][false] = metrics.GetOrRegisterTimer("queued_requests.video.rejected", registry)

	newMetrics.TimeoutNotificationSuccess = metrics.GetOrRegisterMeter("timeout_notification.ok", registry)
	newMetrics.TimeoutNotificationFailure = metrics.GetOrRegisterMeter("timeout_notification.failed", registry)

	newMetrics.PrivacyCCPARequest = metrics.GetOrRegisterMeter("privacy.request.ccpa.specified", registry)
	newMetrics.PrivacyCCPARequestOptOut = metrics.GetOrRegisterMeter("privacy.request.ccpa.opt-out", registry)
	newMetrics.PrivacyCOPPARequest = metrics.GetOrRegisterMeter("privacy.request.coppa", registry)
	newMetrics.PrivacyLMTRequest = metrics.GetOrRegisterMeter("privacy.request.lmt", registry)
	for _, version := range TCFVersions() {
		newMetrics.PrivacyTCFRequestVersion[version] = metrics.GetOrRegisterMeter(fmt.Sprintf("privacy.request.tcf.%s", string(version)), registry)
	}

	newMetrics.AdsCertRequestsSuccess = metrics.GetOrRegisterMeter("ads_cert_requests.ok", registry)
	newMetrics.AdsCertRequestsFailure = metrics.GetOrRegisterMeter("ads_cert_requests.failed", registry)
	newMetrics.adsCertSignTimer = metrics.GetOrRegisterTimer("ads_cert_sign_time", registry)

	for module, stages := range moduleStageNames {
		registerModuleMetrics(registry, module, stages, newMetrics.ModuleMetrics[module])
	}

	return newMetrics
}

func makeBlankOverheadTimerMetrics() map[OverheadType]metrics.Timer {
	m := make(map[OverheadType]metrics.Timer)
	overheads := OverheadTypes()
	for idx := range overheads {
		m[overheads[idx]] = &metrics.NilTimer{}
	}
	return m
}

// Part of setting up blank metrics, the adapter metrics.
func makeBlankAdapterMetrics(disabledMetrics config.DisabledMetrics) *AdapterMetrics {
	blankMeter := &metrics.NilMeter{}
	newAdapter := &AdapterMetrics{
		NoCookieMeter:     blankMeter,
		ErrorMeters:       make(map[AdapterError]metrics.Meter),
		NoBidMeter:        blankMeter,
		GotBidsMeter:      blankMeter,
		RequestTimer:      &metrics.NilTimer{},
		PriceHistogram:    &metrics.NilHistogram{},
		BidsReceivedMeter: blankMeter,
		PanicMeter:        blankMeter,
		MarkupMetrics:     makeBlankBidMarkupMetrics(),
		ThrottledMeter:    blankMeter,
	}
	if !disabledMetrics.AdapterConnectionMetrics {
		newAdapter.ConnCreated = metrics.NilCounter{}
		newAdapter.ConnReused = metrics.NilCounter{}
		newAdapter.ConnWaitTime = &metrics.NilTimer{}
	}
	if !disabledMetrics.AdapterBuyerUIDScrubbed {
		newAdapter.BuyerUIDScrubbed = blankMeter
	}
	if !disabledMetrics.AdapterGDPRRequestBlocked {
		newAdapter.GDPRRequestBlocked = blankMeter
	}
	for _, err := range AdapterErrors() {
		newAdapter.ErrorMeters[err] = blankMeter
	}
	return newAdapter
}

func makeBlankModuleStageMetrics(stages []string) map[string]*ModuleMetrics {
	blankMetrics := map[string]*ModuleMetrics{}
	for _, stage := range stages {
		blankMetrics[stage] = makeBlankModuleMetrics()
	}

	return blankMetrics
}

func makeBlankModuleMetrics() *ModuleMetrics {
	return &ModuleMetrics{
		DurationTimer:         &metrics.NilTimer{},
		CallCounter:           metrics.NilCounter{},
		FailureCounter:        metrics.NilCounter{},
		SuccessNoopCounter:    metrics.NilCounter{},
		SuccessUpdateCounter:  metrics.NilCounter{},
		SuccessRejectCounter:  metrics.NilCounter{},
		ExecutionErrorCounter: metrics.NilCounter{},
		TimeoutCounter:        metrics.NilCounter{},
	}
}

func makeBlankBidMarkupMetrics() map[openrtb_ext.BidType]*MarkupDeliveryMetrics {
	return map[openrtb_ext.BidType]*MarkupDeliveryMetrics{
		openrtb_ext.BidTypeAudio:  makeBlankMarkupDeliveryMetrics(),
		openrtb_ext.BidTypeBanner: makeBlankMarkupDeliveryMetrics(),
		openrtb_ext.BidTypeNative: makeBlankMarkupDeliveryMetrics(),
		openrtb_ext.BidTypeVideo:  makeBlankMarkupDeliveryMetrics(),
	}
}

func makeBlankMarkupDeliveryMetrics() *MarkupDeliveryMetrics {
	return &MarkupDeliveryMetrics{
		AdmMeter:  &metrics.NilMeter{},
		NurlMeter: &metrics.NilMeter{},
	}
}

func makeOverheadTimerMetrics(registry metrics.Registry) map[OverheadType]metrics.Timer {
	m := make(map[OverheadType]metrics.Timer)
	overheads := OverheadTypes()
	for idx := range overheads {
		m[overheads[idx]] = metrics.GetOrRegisterTimer("request_over_head_time."+overheads[idx].String(), registry)
	}
	return m
}

func registerAdapterMetrics(registry metrics.Registry, adapterOrAccount string, exchange string, am *AdapterMetrics) {
	am.NoCookieMeter = metrics.GetOrRegisterMeter(fmt.Sprintf("%[1]s.%[2]s.no_cookie_requests", adapterOrAccount, exchange), registry)
	am.NoBidMeter = metrics.GetOrRegisterMeter(fmt.Sprintf("%[1]s.%[2]s.requests.nobid", adapterOrAccount, exchange), registry)
	am.GotBidsMeter = metrics.GetOrRegisterMeter(fmt.Sprintf("%[1]s.%[2]s.requests.gotbids", adapterOrAccount, exchange), registry)
	am.RequestTimer = metrics.GetOrRegisterTimer(fmt.Sprintf("%[1]s.%[2]s.request_time", adapterOrAccount, exchange), registry)
	am.PriceHistogram = metrics.GetOrRegisterHistogram(fmt.Sprintf("%[1]s.%[2]s.prices", adapterOrAccount, exchange), registry, metrics.NewExpDecaySample(1028, 0.015))
	am.MarkupMetrics = map[openrtb_ext.BidType]*MarkupDeliveryMetrics{
		openrtb_ext.BidTypeBanner: makeDeliveryMetrics(registry, adapterOrAccount+"."+exchange, openrtb_ext.BidTypeBanner),
		openrtb_ext.BidTypeVideo:  makeDeliveryMetrics(registry, adapterOrAccount+"."+exchange, openrtb_ext.BidTypeVideo),
		openrtb_ext.BidTypeAudio:  makeDeliveryMetrics(registry, adapterOrAccount+"."+exchange, openrtb_ext.BidTypeAudio),
		openrtb_ext.BidTypeNative: makeDeliveryMetrics(registry, adapterOrAccount+"."+exchange, openrtb_ext.BidTypeNative),
	}
	am.ConnCreated = metrics.GetOrRegisterCounter(fmt.Sprintf("%[1]s.%[2]s.connections_created", adapterOrAccount, exchange), registry)
	am.ConnReused = metrics.GetOrRegisterCounter(fmt.Sprintf("%[1]s.%[2]s.connections_reused", adapterOrAccount, exchange), registry)
	am.ConnWaitTime = metrics.GetOrRegisterTimer(fmt.Sprintf("%[1]s.%[2]s.connection_wait_time", adapterOrAccount, exchange), registry)
	for err := range am.ErrorMeters {
		am.ErrorMeters[err] = metrics.GetOrRegisterMeter(fmt.Sprintf("%s.%s.requests.%s", adapterOrAccount, exchange, err), registry)
	}
	if adapterOrAccount != "adapter" {
		am.BidsReceivedMeter = metrics.GetOrRegisterMeter(fmt.Sprintf("%[1]s.%[2]s.bids_received", adapterOrAccount, exchange), registry)
	}
	am.PanicMeter = metrics.GetOrRegisterMeter(fmt.Sprintf("%[1]s.%[2]s.requests.panic", adapterOrAccount, exchange), registry)
	am.BuyerUIDScrubbed = metrics.GetOrRegisterMeter(fmt.Sprintf("%[1]s.%[2]s.buyeruid_scrubbed", adapterOrAccount, exchange), registry)
	am.GDPRRequestBlocked = metrics.GetOrRegisterMeter(fmt.Sprintf("%[1]s.%[2]s.gdpr_request_blocked", adapterOrAccount, exchange), registry)
	am.ThrottledMeter = metrics.GetOrRegisterMeter(fmt.Sprintf("%[1]s.%[2]s.requests.throttled", adapterOrAccount, exchange), registry)

	am.BidValidationCreativeSizeErrorMeter = metrics.GetOrRegisterMeter(fmt.Sprintf("%[1]s.%[2]s.response.validation.size.err", adapterOrAccount, exchange), registry)
	am.BidValidationCreativeSizeWarnMeter = metrics.GetOrRegisterMeter(fmt.Sprintf("%[1]s.%[2]s.response.validation.size.warn", adapterOrAccount, exchange), registry)

	am.BidValidationSecureMarkupErrorMeter = metrics.GetOrRegisterMeter(fmt.Sprintf("%[1]s.%[2]s.response.validation.secure.err", adapterOrAccount, exchange), registry)
	am.BidValidationSecureMarkupWarnMeter = metrics.GetOrRegisterMeter(fmt.Sprintf("%[1]s.%[2]s.response.validation.secure.warn", adapterOrAccount, exchange), registry)
}

func registerModuleMetrics(registry metrics.Registry, module string, stages []string, mm map[string]*ModuleMetrics) {
	for _, stage := range stages {
		mm[stage].DurationTimer = metrics.GetOrRegisterTimer(fmt.Sprintf("modules.module.%s.stage.%s.duration", module, stage), registry)
		mm[stage].CallCounter = metrics.GetOrRegisterCounter(fmt.Sprintf("modules.module.%s.stage.%s.call", module, stage), registry)
		mm[stage].FailureCounter = metrics.GetOrRegisterCounter(fmt.Sprintf("modules.module.%s.stage.%s.failure", module, stage), registry)
		mm[stage].SuccessNoopCounter = metrics.GetOrRegisterCounter(fmt.Sprintf("modules.module.%s.stage.%s.success.noop", module, stage), registry)
		mm[stage].SuccessUpdateCounter = metrics.GetOrRegisterCounter(fmt.Sprintf("modules.module.%s.stage.%s.success.update", module, stage), registry)
		mm[stage].SuccessRejectCounter = metrics.GetOrRegisterCounter(fmt.Sprintf("modules.module.%s.stage.%s.success.reject", module, stage), registry)
		mm[stage].ExecutionErrorCounter = metrics.GetOrRegisterCounter(fmt.Sprintf("modules.module.%s.stage.%s.execution_error", module, stage), registry)
		mm[stage].TimeoutCounter = metrics.GetOrRegisterCounter(fmt.Sprintf("modules.module.%s.stage.%s.timeout", module, stage), registry)
	}
}

func registerAccountModuleMetrics(registry metrics.Registry, id string, module string, mm *ModuleMetrics) {
	mm.DurationTimer = metrics.GetOrRegisterTimer(fmt.Sprintf("account.%s.modules.module.%s.duration", id, module), registry)
	mm.CallCounter = metrics.GetOrRegisterCounter(fmt.Sprintf("account.%s.modules.module.%s.call", id, module), registry)
	mm.FailureCounter = metrics.GetOrRegisterCounter(fmt.Sprintf("account.%s.modules.module.%s.failure", id, module), registry)
	mm.SuccessNoopCounter = metrics.GetOrRegisterCounter(fmt.Sprintf("account.%s.modules.module.%s.success.noop", id, module), registry)
	mm.SuccessUpdateCounter = metrics.GetOrRegisterCounter(fmt.Sprintf("account.%s.modules.module.%s.success.update", id, module), registry)
	mm.SuccessRejectCounter = metrics.GetOrRegisterCounter(fmt.Sprintf("account.%s.modules.module.%s.success.reject", id, module), registry)
	mm.ExecutionErrorCounter = metrics.GetOrRegisterCounter(fmt.Sprintf("account.%s.modules.module.%s.execution_error", id, module), registry)
	mm.TimeoutCounter = metrics.GetOrRegisterCounter(fmt.Sprintf("account.%s.modules.module.%s.timeout", id, module), registry)
}

func makeDeliveryMetrics(registry metrics.Registry, prefix string, bidType openrtb_ext.BidType) *MarkupDeliveryMetrics {
	return &MarkupDeliveryMetrics{
		AdmMeter:  metrics.GetOrRegisterMeter(prefix+"."+string(bidType)+".adm_bids_received", registry),
		NurlMeter: metrics.GetOrRegisterMeter(prefix+"."+string(bidType)+".nurl_bids_received", registry),
	}
}

// getAccountMetrics gets or registers the account metrics for account "id".
// There is no getBlankAccountMetrics() as all metrics are generated dynamically.
func (me *Metrics) getAccountMetrics(id string) *accountMetrics {
	var am *accountMetrics
	var ok bool

	me.accountMetricsRWMutex.RLock()
	am, ok = me.accountMetrics[id]
	me.accountMetricsRWMutex.RUnlock()

	if ok {
		return am
	}

	me.accountMetricsRWMutex.Lock()
	// Made sure to use defer as we have two exit points: we want to unlock the mutex as quickly as possible.
	defer me.accountMetricsRWMutex.Unlock()

	am, ok = me.accountMetrics[id]
	if ok {
		// Unlock and return as quickly as possible
		return am
	}
	am = &accountMetrics{}
	am.requestMeter = metrics.GetOrRegisterMeter(fmt.Sprintf("account.%s.requests", id), me.MetricsRegistry)
	am.debugRequestMeter = metrics.GetOrRegisterMeter(fmt.Sprintf("account.%s.debug_requests", id), me.MetricsRegistry)
	am.bidsReceivedMeter = metrics.GetOrRegisterMeter(fmt.Sprintf("account.%s.bids_received", id), me.MetricsRegistry)
	am.priceHistogram = metrics.GetOrRegisterHistogram(fmt.Sprintf("account.%s.prices", id), me.MetricsRegistry, metrics.NewExpDecaySample(1028, 0.015))
	am.adapterMetrics = make(map[string]*AdapterMetrics, len(me.exchanges))
	am.moduleMetrics = make(map[string]*ModuleMetrics)
	am.storedResponsesMeter = metrics.GetOrRegisterMeter(fmt.Sprintf("account.%s.stored_responses", id), me.MetricsRegistry)
	if !me.MetricsDisabled.AccountAdapterDetails {
		for _, a := range me.exchanges {
			am.adapterMetrics[a] = makeBlankAdapterMetrics(me.MetricsDisabled)
			registerAdapterMetrics(me.MetricsRegistry, fmt.Sprintf("account.%s", id), string(a), am.adapterMetrics[a])
		}
	}
	am.bidValidationCreativeSizeMeter = metrics.GetOrRegisterMeter(fmt.Sprintf("account.%s.response.validation.size.err", id), me.MetricsRegistry)
	am.bidValidationCreativeSizeWarnMeter = metrics.GetOrRegisterMeter(fmt.Sprintf("account.%s.response.validation.size.warn", id), me.MetricsRegistry)

	am.bidValidationSecureMarkupMeter = metrics.GetOrRegisterMeter(fmt.Sprintf("account.%s.response.validation.secure.err", id), me.MetricsRegistry)
	am.bidValidationSecureMarkupWarnMeter = metrics.GetOrRegisterMeter(fmt.Sprintf("account.%s.response.validation.secure.warn", id), me.MetricsRegistry)

	if !me.MetricsDisabled.AccountModulesMetrics {
		for _, mod := range me.modules {
			am.moduleMetrics[mod] = makeBlankModuleMetrics()
			registerAccountModuleMetrics(me.MetricsRegistry, id, mod, am.moduleMetrics[mod])
		}
	}

	me.accountMetrics[id] = am

	return am
}

// Implement the MetricsEngine interface

// RecordRequest implements a part of the MetricsEngine interface
func (me *Metrics) RecordRequest(labels Labels) {
	me.RequestStatuses[labels.RType][labels.RequestStatus].Mark(1)
	if labels.Source == DemandApp {
		me.AppRequestMeter.Mark(1)
	} else {
		if labels.CookieFlag == CookieFlagNo {
			// NOTE: Old behavior was log me.AMPNoCookieMeter here for AMP requests.
			// AMP is still new and OpenRTB does not do this, so changing to match
			// OpenRTB endpoint
			me.NoCookieMeter.Mark(1)
		}
	}

	// Request size by endpoint
	if labels.RequestSize > 0 && labels.RType != ReqTypeAMP {
		me.RequestSizeByEndpoint[GetEndpointFromRequestType(labels.RType)].Update(int64(labels.RequestSize))
	}

	// Handle the account metrics now.
	am := me.getAccountMetrics(labels.PubID)
	am.requestMeter.Mark(1)
}

func (me *Metrics) RecordDebugRequest(debugEnabled bool, pubID string) {
	if debugEnabled {
		me.DebugRequestMeter.Mark(1)
		if pubID != PublisherUnknown {
			am := me.getAccountMetrics(pubID)
			if !me.MetricsDisabled.AccountDebug {
				am.debugRequestMeter.Mark(1)
			}
		}
	}
}

func (me *Metrics) RecordStoredResponse(pubId string) {
	me.StoredResponsesMeter.Mark(1)
	if pubId != PublisherUnknown && !me.MetricsDisabled.AccountStoredResponses {
		me.getAccountMetrics(pubId).storedResponsesMeter.Mark(1)
	}
}

func (me *Metrics) RecordGvlListRequest() {
	me.GvlListRequestsMeter.Mark(1)
}

func (me *Metrics) RecordImps(labels ImpLabels) {
	me.ImpMeter.Mark(int64(1))
	if labels.BannerImps {
		me.ImpsTypeBanner.Mark(int64(1))
	}
	if labels.VideoImps {
		me.ImpsTypeVideo.Mark(int64(1))
	}
	if labels.AudioImps {
		me.ImpsTypeAudio.Mark(int64(1))
	}
	if labels.NativeImps {
		me.ImpsTypeNative.Mark(int64(1))
	}
}

func (me *Metrics) RecordConnectionAccept(success bool) {
	if success {
		me.ConnectionCounter.Inc(1)
	} else {
		me.ConnectionAcceptErrorMeter.Mark(1)
	}
}

func (m *Metrics) RecordTMaxTimeout() {
	m.TMaxTimeoutCounter.Inc(1)
}

func (me *Metrics) RecordConnectionClose(success bool) {
	if success {
		me.ConnectionCounter.Dec(1)
	} else {
		me.ConnectionCloseErrorMeter.Mark(1)
	}
}

<<<<<<< HEAD
func (me *Metrics) RecordConnectionDials() {
	me.ConnectionDialCounter.Inc(1)
}

func (me *Metrics) RecordConnectionDialTime(dialStartTime time.Duration) {
	me.ConnectionDialTimer.Update(dialStartTime)
=======
func (me *Metrics) RecordConnectionWant() {
	me.ConnectionWantCounter.Inc(1)
}

func (me *Metrics) RecordConnectionGot() {
	me.ConnectionGotCounter.Inc(1)
>>>>>>> 93c17c22
}

// RecordRequestTime implements a part of the MetricsEngine interface. The calling code is responsible
// for determining the call duration.
func (me *Metrics) RecordRequestTime(labels Labels, length time.Duration) {
	// Only record times for successful requests, as we don't have labels to screen out bad requests.
	if labels.RequestStatus == RequestStatusOK {
		me.RequestTimer.Update(length)
	}
}

// RecordStoredDataFetchTime implements a part of the MetricsEngine interface
func (me *Metrics) RecordStoredDataFetchTime(labels StoredDataLabels, length time.Duration) {
	me.StoredDataFetchTimer[labels.DataType][labels.DataFetchType].Update(length)
}

// RecordStoredDataError implements a part of the MetricsEngine interface
func (me *Metrics) RecordStoredDataError(labels StoredDataLabels) {
	me.StoredDataErrorMeter[labels.DataType][labels.Error].Mark(1)
}

// RecordAdapterPanic implements a part of the MetricsEngine interface
func (me *Metrics) RecordAdapterPanic(labels AdapterLabels) {
	adapterStr := string(labels.Adapter)
	lowerCaseAdapterName := strings.ToLower(adapterStr)
	am, ok := me.AdapterMetrics[lowerCaseAdapterName]
	if !ok {
		glog.Errorf("Trying to run adapter metrics on %s: adapter metrics not found", adapterStr)
		return
	}
	am.PanicMeter.Mark(1)
}

// RecordAdapterRequest implements a part of the MetricsEngine interface
func (me *Metrics) RecordAdapterRequest(labels AdapterLabels) {
	adapterStr := string(labels.Adapter)
	lowerCaseAdapter := strings.ToLower(adapterStr)
	am, ok := me.AdapterMetrics[lowerCaseAdapter]
	if !ok {
		glog.Errorf("Trying to run adapter metrics on %s: adapter metrics not found", adapterStr)
		return
	}

	aam, ok := me.getAccountMetrics(labels.PubID).adapterMetrics[lowerCaseAdapter]
	switch labels.AdapterBids {
	case AdapterBidNone:
		am.NoBidMeter.Mark(1)
		if ok {
			aam.NoBidMeter.Mark(1)
		}
	case AdapterBidPresent:
		am.GotBidsMeter.Mark(1)
		if ok {
			aam.GotBidsMeter.Mark(1)
		}
	default:
		glog.Warningf("No go-metrics logged for AdapterBids value: %s", labels.AdapterBids)
	}
	for errType := range labels.AdapterErrors {
		am.ErrorMeters[errType].Mark(1)
	}

	if labels.CookieFlag == CookieFlagNo {
		am.NoCookieMeter.Mark(1)
	}
}

// Keeps track of created and reused connections to adapter bidders and the time from the
// connection request, to the connection creation, or reuse from the pool across all engines
func (me *Metrics) RecordAdapterConnections(adapterName openrtb_ext.BidderName,
	connWasReused bool,
	connWaitTime time.Duration) {

	if me.MetricsDisabled.AdapterConnectionMetrics {
		return
	}
	lowerCaseAdapterName := strings.ToLower(string(adapterName))
	am, ok := me.AdapterMetrics[lowerCaseAdapterName]
	if !ok {
		glog.Errorf("Trying to log adapter connection metrics for %s: adapter not found", string(adapterName))
		return
	}

	if connWasReused {
		am.ConnReused.Inc(1)
	} else {
		am.ConnCreated.Inc(1)
	}
	am.ConnWaitTime.Update(connWaitTime)
}

func (me *Metrics) RecordDNSTime(dnsLookupTime time.Duration) {
	me.DNSLookupTimer.Update(dnsLookupTime)
}

func (me *Metrics) RecordTLSHandshakeTime(tlsHandshakeTime time.Duration) {
	me.TLSHandshakeTimer.Update(tlsHandshakeTime)
}

func (me *Metrics) RecordBidderServerResponseTime(bidderServerResponseTime time.Duration) {
	me.BidderServerResponseTimer.Update(bidderServerResponseTime)
}

// RecordAdapterBidReceived implements a part of the MetricsEngine interface.
// This tracks how many bids from each Bidder use `adm` vs. `nurl.
func (me *Metrics) RecordAdapterBidReceived(labels AdapterLabels, bidType openrtb_ext.BidType, hasAdm bool) {
	adapterStr := string(labels.Adapter)
	lowerCaseAdapterName := strings.ToLower(adapterStr)
	am, ok := me.AdapterMetrics[lowerCaseAdapterName]
	if !ok {
		glog.Errorf("Trying to run adapter bid metrics on %s: adapter metrics not found", adapterStr)
		return
	}

	// Adapter metrics
	am.BidsReceivedMeter.Mark(1)
	// Account-Adapter metrics
	if aam, ok := me.getAccountMetrics(labels.PubID).adapterMetrics[lowerCaseAdapterName]; ok {
		aam.BidsReceivedMeter.Mark(1)
	}

	if metricsForType, ok := am.MarkupMetrics[bidType]; ok {
		if hasAdm {
			metricsForType.AdmMeter.Mark(1)
		} else {
			metricsForType.NurlMeter.Mark(1)
		}
	} else {
		glog.Errorf("bid/adm metrics map entry does not exist for type %s. This is a bug, and should be reported.", bidType)
	}
}

// RecordAdapterPrice implements a part of the MetricsEngine interface. Generates a histogram of winning bid prices
func (me *Metrics) RecordAdapterPrice(labels AdapterLabels, cpm float64) {
	adapterStr := string(labels.Adapter)
	lowercaseAdapter := strings.ToLower(adapterStr)
	am, ok := me.AdapterMetrics[lowercaseAdapter]
	if !ok {
		glog.Errorf("Trying to run adapter price metrics on %s: adapter metrics not found", adapterStr)
		return
	}
	// Adapter metrics
	am.PriceHistogram.Update(int64(cpm))
	// Account-Adapter metrics
	if aam, ok := me.getAccountMetrics(labels.PubID).adapterMetrics[lowercaseAdapter]; ok {
		aam.PriceHistogram.Update(int64(cpm))
	}
}

// RecordAdapterTime implements a part of the MetricsEngine interface. Records the adapter response time
func (me *Metrics) RecordAdapterTime(labels AdapterLabels, length time.Duration) {
	adapterStr := string(labels.Adapter)
	lowercaseAdapter := strings.ToLower(adapterStr)
	am, ok := me.AdapterMetrics[lowercaseAdapter]
	if !ok {
		glog.Errorf("Trying to run adapter latency metrics on %s: adapter metrics not found", string(labels.Adapter))
		return
	}
	// Adapter metrics
	am.RequestTimer.Update(length)
	// Account-Adapter metrics
	if aam, ok := me.getAccountMetrics(labels.PubID).adapterMetrics[lowercaseAdapter]; ok {
		aam.RequestTimer.Update(length)
	}
}

// RecordOverheadTime implements a part of the MetricsEngine interface. Records the adapter overhead time
func (me *Metrics) RecordOverheadTime(overhead OverheadType, length time.Duration) {
	me.OverheadTimer[overhead].Update(length)
}

// RecordCookieSync implements a part of the MetricsEngine interface. Records a cookie sync request
func (me *Metrics) RecordCookieSync(status CookieSyncStatus) {
	me.CookieSyncMeter.Mark(1)
	if meter, exists := me.CookieSyncStatusMeter[status]; exists {
		meter.Mark(1)
	}
}

// RecordSyncerRequest implements a part of the MetricsEngine interface. Records a cookie sync syncer request and status
func (me *Metrics) RecordSyncerRequest(key string, status SyncerCookieSyncStatus) {
	if keyMeter, exists := me.SyncerRequestsMeter[key]; exists {
		if statusMeter, exists := keyMeter[status]; exists {
			statusMeter.Mark(1)
		}
	}
}

// RecordSetUid implements a part of the MetricsEngine interface. Records a set uid sync request
func (me *Metrics) RecordSetUid(status SetUidStatus) {
	me.SetUidMeter.Mark(1)
	if meter, exists := me.SetUidStatusMeter[status]; exists {
		meter.Mark(1)
	}
}

// RecordSyncerSet implements a part of the MetricsEngine interface. Records a set uid sync request and status
func (me *Metrics) RecordSyncerSet(key string, status SyncerSetUidStatus) {
	if keyMeter, exists := me.SyncerSetsMeter[key]; exists {
		if statusMeter, exists := keyMeter[status]; exists {
			statusMeter.Mark(1)
		}
	}
}

// RecordStoredReqCacheResult implements a part of the MetricsEngine interface. Records the
// cache hits and misses when looking up stored requests
func (me *Metrics) RecordStoredReqCacheResult(cacheResult CacheResult, inc int) {
	me.StoredReqCacheMeter[cacheResult].Mark(int64(inc))
}

// RecordStoredImpCacheResult implements a part of the MetricsEngine interface. Records the
// cache hits and misses when looking up stored impressions.
func (me *Metrics) RecordStoredImpCacheResult(cacheResult CacheResult, inc int) {
	me.StoredImpCacheMeter[cacheResult].Mark(int64(inc))
}

// RecordAccountCacheResult implements a part of the MetricsEngine interface. Records the
// cache hits and misses when looking up accounts.
func (me *Metrics) RecordAccountCacheResult(cacheResult CacheResult, inc int) {
	me.AccountCacheMeter[cacheResult].Mark(int64(inc))
}

// RecordPrebidCacheRequestTime implements a part of the MetricsEngine interface. Records the
// amount of time taken to store the auction result in Prebid Cache.
func (me *Metrics) RecordPrebidCacheRequestTime(success bool, length time.Duration) {
	if success {
		me.PrebidCacheRequestTimerSuccess.Update(length)
	} else {
		me.PrebidCacheRequestTimerError.Update(length)
	}
}

func (me *Metrics) RecordRequestQueueTime(success bool, requestType RequestType, length time.Duration) {
	if requestType == ReqTypeVideo { //remove this check when other request types are supported
		me.RequestsQueueTimer[requestType][success].Update(length)
	}

}

func (me *Metrics) RecordTimeoutNotice(success bool) {
	if success {
		me.TimeoutNotificationSuccess.Mark(1)
	} else {
		me.TimeoutNotificationFailure.Mark(1)
	}
}

func (me *Metrics) RecordRequestPrivacy(privacy PrivacyLabels) {
	if privacy.CCPAProvided {
		me.PrivacyCCPARequest.Mark(1)
		if privacy.CCPAEnforced {
			me.PrivacyCCPARequestOptOut.Mark(1)
		}
	}

	if privacy.COPPAEnforced {
		me.PrivacyCOPPARequest.Mark(1)
	}

	if privacy.GDPREnforced {
		if metric, ok := me.PrivacyTCFRequestVersion[privacy.GDPRTCFVersion]; ok {
			metric.Mark(1)
		} else {
			me.PrivacyTCFRequestVersion[TCFVersionErr].Mark(1)
		}
	}

	if privacy.LMTEnforced {
		me.PrivacyLMTRequest.Mark(1)
	}
}

func (me *Metrics) RecordAdapterBuyerUIDScrubbed(adapterName openrtb_ext.BidderName) {
	adapterStr := adapterName.String()
	if me.MetricsDisabled.AdapterBuyerUIDScrubbed {
		return
	}

	am, ok := me.AdapterMetrics[strings.ToLower(adapterStr)]
	if !ok {
		glog.Errorf("Trying to log adapter buyeruid scrubbed metric for %s: adapter not found", adapterStr)
		return
	}

	am.BuyerUIDScrubbed.Mark(1)
}

func (me *Metrics) RecordAdapterGDPRRequestBlocked(adapterName openrtb_ext.BidderName) {
	adapterStr := string(adapterName)
	if me.MetricsDisabled.AdapterGDPRRequestBlocked {
		return
	}

	am, ok := me.AdapterMetrics[strings.ToLower(adapterStr)]
	if !ok {
		glog.Errorf("Trying to log adapter GDPR request blocked metric for %s: adapter not found", adapterStr)
		return
	}

	am.GDPRRequestBlocked.Mark(1)
}

func (me *Metrics) RecordAdsCertReq(success bool) {
	if success {
		me.AdsCertRequestsSuccess.Mark(1)
	} else {
		me.AdsCertRequestsFailure.Mark(1)
	}
}

func (me *Metrics) RecordAdsCertSignTime(adsCertSignTime time.Duration) {
	me.adsCertSignTimer.Update(adsCertSignTime)
}

func (me *Metrics) RecordBidValidationCreativeSizeError(adapter openrtb_ext.BidderName, pubID string) {
	adapterStr := string(adapter)
	am, ok := me.AdapterMetrics[strings.ToLower(adapterStr)]
	if !ok {
		glog.Errorf("Trying to run adapter metrics on %s: adapter metrics not found", adapterStr)
		return
	}
	am.BidValidationCreativeSizeErrorMeter.Mark(1)

	aam := me.getAccountMetrics(pubID)
	if !me.MetricsDisabled.AccountAdapterDetails {
		aam.bidValidationCreativeSizeMeter.Mark(1)
	}
}

func (me *Metrics) RecordBidValidationCreativeSizeWarn(adapter openrtb_ext.BidderName, pubID string) {
	adapterStr := string(adapter)
	am, ok := me.AdapterMetrics[strings.ToLower(adapterStr)]
	if !ok {
		glog.Errorf("Trying to run adapter metrics on %s: adapter metrics not found", adapterStr)
		return
	}
	am.BidValidationCreativeSizeWarnMeter.Mark(1)

	aam := me.getAccountMetrics(pubID)
	if !me.MetricsDisabled.AccountAdapterDetails {
		aam.bidValidationCreativeSizeWarnMeter.Mark(1)
	}
}

func (me *Metrics) RecordBidValidationSecureMarkupError(adapter openrtb_ext.BidderName, pubID string) {
	adapterStr := string(adapter)
	am, ok := me.AdapterMetrics[strings.ToLower(adapterStr)]
	if !ok {
		glog.Errorf("Trying to run adapter metrics on %s: adapter metrics not found", adapterStr)
		return
	}
	am.BidValidationSecureMarkupErrorMeter.Mark(1)

	aam := me.getAccountMetrics(pubID)
	if !me.MetricsDisabled.AccountAdapterDetails {
		aam.bidValidationSecureMarkupMeter.Mark(1)
	}
}

func (me *Metrics) RecordBidValidationSecureMarkupWarn(adapter openrtb_ext.BidderName, pubID string) {
	adapterStr := string(adapter)
	am, ok := me.AdapterMetrics[strings.ToLower(adapterStr)]
	if !ok {
		glog.Errorf("Trying to run adapter metrics on %s: adapter metrics not found", adapterStr)
		return
	}
	am.BidValidationSecureMarkupWarnMeter.Mark(1)

	aam := me.getAccountMetrics(pubID)
	if !me.MetricsDisabled.AccountAdapterDetails {
		aam.bidValidationSecureMarkupWarnMeter.Mark(1)
	}
}

func (me *Metrics) RecordModuleCalled(labels ModuleLabels, duration time.Duration) {
	mm, err := me.getModuleMetric(labels)
	if err != nil {
		return
	}

	// Module metrics
	mm.CallCounter.Inc(1)
	mm.DurationTimer.Update(duration)

	// Account-Module metrics
	if labels.AccountID != "" && labels.AccountID != PublisherUnknown {
		if aam, ok := me.getAccountMetrics(labels.AccountID).moduleMetrics[labels.Module]; ok {
			aam.CallCounter.Inc(1)
			aam.DurationTimer.Update(duration)
		}
	}
}

func (me *Metrics) RecordModuleFailed(labels ModuleLabels) {
	mm, err := me.getModuleMetric(labels)
	if err != nil {
		return
	}

	// Module metrics
	mm.FailureCounter.Inc(1)

	// Account-Module metrics
	if labels.AccountID != "" && labels.AccountID != PublisherUnknown {
		if aam, ok := me.getAccountMetrics(labels.AccountID).moduleMetrics[labels.Module]; ok {
			aam.FailureCounter.Inc(1)
		}
	}
}

func (me *Metrics) RecordModuleSuccessNooped(labels ModuleLabels) {
	mm, err := me.getModuleMetric(labels)
	if err != nil {
		return
	}

	// Module metrics
	mm.SuccessNoopCounter.Inc(1)

	// Account-Module metrics
	if labels.AccountID != "" && labels.AccountID != PublisherUnknown {
		if aam, ok := me.getAccountMetrics(labels.AccountID).moduleMetrics[labels.Module]; ok {
			aam.SuccessNoopCounter.Inc(1)
		}
	}
}

func (me *Metrics) RecordModuleSuccessUpdated(labels ModuleLabels) {
	mm, err := me.getModuleMetric(labels)
	if err != nil {
		return
	}

	// Module metrics
	mm.SuccessUpdateCounter.Inc(1)

	// Account-Module metrics
	if labels.AccountID != "" && labels.AccountID != PublisherUnknown {
		if aam, ok := me.getAccountMetrics(labels.AccountID).moduleMetrics[labels.Module]; ok {
			aam.SuccessUpdateCounter.Inc(1)
		}
	}
}

func (me *Metrics) RecordModuleSuccessRejected(labels ModuleLabels) {
	mm, err := me.getModuleMetric(labels)
	if err != nil {
		return
	}

	// Module metrics
	mm.SuccessRejectCounter.Inc(1)

	// Account-Module metrics
	if labels.AccountID != "" && labels.AccountID != PublisherUnknown {
		if aam, ok := me.getAccountMetrics(labels.AccountID).moduleMetrics[labels.Module]; ok {
			aam.SuccessRejectCounter.Inc(1)
		}
	}
}

func (me *Metrics) RecordModuleExecutionError(labels ModuleLabels) {
	mm, err := me.getModuleMetric(labels)
	if err != nil {
		return
	}

	// Module metrics
	mm.ExecutionErrorCounter.Inc(1)

	// Account-Module metrics
	if labels.AccountID != "" && labels.AccountID != PublisherUnknown {
		if aam, ok := me.getAccountMetrics(labels.AccountID).moduleMetrics[labels.Module]; ok {
			aam.ExecutionErrorCounter.Inc(1)
		}
	}
}

func (me *Metrics) RecordModuleTimeout(labels ModuleLabels) {
	mm, err := me.getModuleMetric(labels)
	if err != nil {
		return
	}

	// Module metrics
	mm.TimeoutCounter.Inc(1)

	// Account-Module metrics
	if labels.AccountID != "" && labels.AccountID != PublisherUnknown {
		if aam, ok := me.getAccountMetrics(labels.AccountID).moduleMetrics[labels.Module]; ok {
			aam.TimeoutCounter.Inc(1)
		}
	}
}

func (me *Metrics) getModuleMetric(labels ModuleLabels) (*ModuleMetrics, error) {
	mm, ok := me.ModuleMetrics[labels.Module][labels.Stage]
	if !ok {
		err := fmt.Errorf("Trying to run module %s metrics for stage %s: module metrics not found", labels.Module, labels.Stage)
		glog.Errorf(err.Error())
		return nil, err
	}

	return mm, nil
}

func (me *Metrics) RecordAdapterThrottled(adapterName openrtb_ext.BidderName) {
	adapterStr := adapterName.String()
	am, ok := me.AdapterMetrics[strings.ToLower(adapterStr)]
	if !ok {
		glog.Errorf("Trying to log adapter throttled metric for %s: adapter not found", adapterStr)
		return
	}

	am.ThrottledMeter.Mark(1)
}<|MERGE_RESOLUTION|>--- conflicted
+++ resolved
@@ -18,13 +18,10 @@
 	TMaxTimeoutCounter             metrics.Counter
 	ConnectionAcceptErrorMeter     metrics.Meter
 	ConnectionCloseErrorMeter      metrics.Meter
-<<<<<<< HEAD
 	ConnectionDialCounter          metrics.Counter
 	ConnectionDialTimer            metrics.Timer
-=======
 	ConnectionWantCounter          metrics.Counter
 	ConnectionGotCounter           metrics.Counter
->>>>>>> 93c17c22
 	ImpMeter                       metrics.Meter
 	AppRequestMeter                metrics.Meter
 	NoCookieMeter                  metrics.Meter
@@ -169,13 +166,10 @@
 		ConnectionCounter:              metrics.NilCounter{},
 		ConnectionAcceptErrorMeter:     blankMeter,
 		ConnectionCloseErrorMeter:      blankMeter,
-<<<<<<< HEAD
 		ConnectionDialCounter:          metrics.NilCounter{},
 		ConnectionDialTimer:            blankTimer,
-=======
 		ConnectionWantCounter:          metrics.NilCounter{},
 		ConnectionGotCounter:           metrics.NilCounter{},
->>>>>>> 93c17c22
 		ImpMeter:                       blankMeter,
 		AppRequestMeter:                blankMeter,
 		DebugRequestMeter:              blankMeter,
@@ -309,13 +303,10 @@
 	newMetrics.TMaxTimeoutCounter = metrics.GetOrRegisterCounter("tmax_timeout", registry)
 	newMetrics.ConnectionAcceptErrorMeter = metrics.GetOrRegisterMeter("connection_accept_errors", registry)
 	newMetrics.ConnectionCloseErrorMeter = metrics.GetOrRegisterMeter("connection_close_errors", registry)
-<<<<<<< HEAD
 	newMetrics.ConnectionDialCounter = metrics.GetOrRegisterCounter("connection_dial", registry)
 	newMetrics.ConnectionDialTimer = metrics.GetOrRegisterTimer("connection_dial_time_seconds", registry)
-=======
 	newMetrics.ConnectionWantCounter = metrics.GetOrRegisterCounter("connection_want", registry)
 	newMetrics.ConnectionGotCounter = metrics.GetOrRegisterCounter("connection_got", registry)
->>>>>>> 93c17c22
 	newMetrics.ImpMeter = metrics.GetOrRegisterMeter("imps_requested", registry)
 
 	newMetrics.ImpsTypeBanner = metrics.GetOrRegisterMeter("imp_banner", registry)
@@ -708,21 +699,20 @@
 	}
 }
 
-<<<<<<< HEAD
 func (me *Metrics) RecordConnectionDials() {
 	me.ConnectionDialCounter.Inc(1)
 }
 
 func (me *Metrics) RecordConnectionDialTime(dialStartTime time.Duration) {
 	me.ConnectionDialTimer.Update(dialStartTime)
-=======
+}
+
 func (me *Metrics) RecordConnectionWant() {
 	me.ConnectionWantCounter.Inc(1)
 }
 
 func (me *Metrics) RecordConnectionGot() {
 	me.ConnectionGotCounter.Inc(1)
->>>>>>> 93c17c22
 }
 
 // RecordRequestTime implements a part of the MetricsEngine interface. The calling code is responsible
