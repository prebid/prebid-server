package metrics

import (
	"fmt"
	"sync"
	"time"

	"github.com/golang/glog"
	"github.com/prebid/prebid-server/config"
	"github.com/prebid/prebid-server/openrtb_ext"
	metrics "github.com/rcrowley/go-metrics"
)

// Metrics is the legacy Metrics object (go-metrics) expanded to also satisfy the MetricsEngine interface
type Metrics struct {
	MetricsRegistry                metrics.Registry
	ConnectionCounter              metrics.Counter
	ConnectionAcceptErrorMeter     metrics.Meter
	ConnectionCloseErrorMeter      metrics.Meter
	ImpMeter                       metrics.Meter
	AppRequestMeter                metrics.Meter
	NoCookieMeter                  metrics.Meter
	DebugRequestMeter              metrics.Meter
	RequestTimer                   metrics.Timer
	RequestsQueueTimer             map[RequestType]map[bool]metrics.Timer
	PrebidCacheRequestTimerSuccess metrics.Timer
	PrebidCacheRequestTimerError   metrics.Timer
	StoredDataFetchTimer           map[StoredDataType]map[StoredDataFetchType]metrics.Timer
	StoredDataErrorMeter           map[StoredDataType]map[StoredDataError]metrics.Meter
	StoredReqCacheMeter            map[CacheResult]metrics.Meter
	StoredImpCacheMeter            map[CacheResult]metrics.Meter
	AccountCacheMeter              map[CacheResult]metrics.Meter
	DNSLookupTimer                 metrics.Timer
<<<<<<< HEAD
	TLSHandshakeTimer              metrics.Timer
	StoredResponsesMeter           metrics.Meter
=======
>>>>>>> f7545cb8

	// Metrics for OpenRTB requests specifically. So we can track what % of RequestsMeter are OpenRTB
	// and know when legacy requests have been abandoned.
	RequestStatuses       map[RequestType]map[RequestStatus]metrics.Meter
	AmpNoCookieMeter      metrics.Meter
	CookieSyncMeter       metrics.Meter
	CookieSyncStatusMeter map[CookieSyncStatus]metrics.Meter
	SyncerRequestsMeter   map[string]map[SyncerCookieSyncStatus]metrics.Meter
	SetUidMeter           metrics.Meter
	SetUidStatusMeter     map[SetUidStatus]metrics.Meter
	SyncerSetsMeter       map[string]map[SyncerSetUidStatus]metrics.Meter

	// Media types found in the "imp" JSON object
	ImpsTypeBanner metrics.Meter
	ImpsTypeVideo  metrics.Meter
	ImpsTypeAudio  metrics.Meter
	ImpsTypeNative metrics.Meter

	// Notification timeout metrics
	TimeoutNotificationSuccess metrics.Meter
	TimeoutNotificationFailure metrics.Meter

	// TCF adaption metrics
	PrivacyCCPARequest       metrics.Meter
	PrivacyCCPARequestOptOut metrics.Meter
	PrivacyCOPPARequest      metrics.Meter
	PrivacyLMTRequest        metrics.Meter
	PrivacyTCFRequestVersion map[TCFVersionValue]metrics.Meter

	// Ad Pod Metrics

	// podImpGenTimer indicates time taken by impression generator
	// algorithm to generate impressions for given ad pod request
	podImpGenTimer metrics.Timer

	// podImpGenTimer indicates time taken by combination generator
	// algorithm to generate combination based on bid response and ad pod request
	podCombGenTimer metrics.Timer

	// podCompExclTimer indicates time taken by compititve exclusion
	// algorithm to generate final pod response based on bid response and ad pod request
	podCompExclTimer metrics.Timer

	AdapterMetrics map[openrtb_ext.BidderName]*AdapterMetrics
	// Don't export accountMetrics because we need helper functions here to insure its properly populated dynamically
	accountMetrics        map[string]*accountMetrics
	accountMetricsRWMutex sync.RWMutex

	exchanges []openrtb_ext.BidderName
	// Will hold boolean values to help us disable metric collection if needed
	MetricsDisabled config.DisabledMetrics
}

// AdapterMetrics houses the metrics for a particular adapter
type AdapterMetrics struct {
	NoCookieMeter      metrics.Meter
	ErrorMeters        map[AdapterError]metrics.Meter
	NoBidMeter         metrics.Meter
	GotBidsMeter       metrics.Meter
	RequestTimer       metrics.Timer
	PriceHistogram     metrics.Histogram
	BidsReceivedMeter  metrics.Meter
	PanicMeter         metrics.Meter
	MarkupMetrics      map[openrtb_ext.BidType]*MarkupDeliveryMetrics
	ConnCreated        metrics.Counter
	ConnReused         metrics.Counter
	ConnWaitTime       metrics.Timer
	GDPRRequestBlocked metrics.Meter
	TLSHandshakeTimer  metrics.Timer
}

type MarkupDeliveryMetrics struct {
	AdmMeter  metrics.Meter
	NurlMeter metrics.Meter
}

type accountMetrics struct {
	requestMeter      metrics.Meter
	debugRequestMeter metrics.Meter
	bidsReceivedMeter metrics.Meter
	priceHistogram    metrics.Histogram
	// store account by adapter metrics. Type is map[PBSBidder.BidderCode]
	adapterMetrics       map[openrtb_ext.BidderName]*AdapterMetrics
	storedResponsesMeter metrics.Meter
}

// NewBlankMetrics creates a new Metrics object with all blank metrics object. This may also be useful for
// testing routines to ensure that no metrics are written anywhere.
//
// This will be useful when removing endpoints, we can just run will the blank metrics function
// rather than loading legacy metrics that never get filled.
// This will also eventually let us configure metrics, such as setting a limited set of metrics
// for a production instance, and then expanding again when we need more debugging.
func NewBlankMetrics(registry metrics.Registry, exchanges []openrtb_ext.BidderName, disabledMetrics config.DisabledMetrics) *Metrics {
	blankMeter := &metrics.NilMeter{}
	blankTimer := &metrics.NilTimer{}

	newMetrics := &Metrics{
		MetricsRegistry:                registry,
		RequestStatuses:                make(map[RequestType]map[RequestStatus]metrics.Meter),
		ConnectionCounter:              metrics.NilCounter{},
		ConnectionAcceptErrorMeter:     blankMeter,
		ConnectionCloseErrorMeter:      blankMeter,
		ImpMeter:                       blankMeter,
		AppRequestMeter:                blankMeter,
		DebugRequestMeter:              blankMeter,
		NoCookieMeter:                  blankMeter,
		RequestTimer:                   blankTimer,
		DNSLookupTimer:                 blankTimer,
		RequestsQueueTimer:             make(map[RequestType]map[bool]metrics.Timer),
		PrebidCacheRequestTimerSuccess: blankTimer,
		PrebidCacheRequestTimerError:   blankTimer,
		StoredDataFetchTimer:           make(map[StoredDataType]map[StoredDataFetchType]metrics.Timer),
		StoredDataErrorMeter:           make(map[StoredDataType]map[StoredDataError]metrics.Meter),
		StoredReqCacheMeter:            make(map[CacheResult]metrics.Meter),
		StoredImpCacheMeter:            make(map[CacheResult]metrics.Meter),
		AccountCacheMeter:              make(map[CacheResult]metrics.Meter),
		AmpNoCookieMeter:               blankMeter,
		CookieSyncMeter:                blankMeter,
		CookieSyncStatusMeter:          make(map[CookieSyncStatus]metrics.Meter),
		SyncerRequestsMeter:            make(map[string]map[SyncerCookieSyncStatus]metrics.Meter),
		SetUidMeter:                    blankMeter,
		SetUidStatusMeter:              make(map[SetUidStatus]metrics.Meter),
		SyncerSetsMeter:                make(map[string]map[SyncerSetUidStatus]metrics.Meter),
		StoredResponsesMeter:           blankMeter,

		ImpsTypeBanner: blankMeter,
		ImpsTypeVideo:  blankMeter,
		ImpsTypeAudio:  blankMeter,
		ImpsTypeNative: blankMeter,

		TimeoutNotificationSuccess: blankMeter,
		TimeoutNotificationFailure: blankMeter,

		PrivacyCCPARequest:       blankMeter,
		PrivacyCCPARequestOptOut: blankMeter,
		PrivacyCOPPARequest:      blankMeter,
		PrivacyLMTRequest:        blankMeter,
		PrivacyTCFRequestVersion: make(map[TCFVersionValue]metrics.Meter, len(TCFVersions())),

		AdapterMetrics:  make(map[openrtb_ext.BidderName]*AdapterMetrics, len(exchanges)),
		accountMetrics:  make(map[string]*accountMetrics),
		MetricsDisabled: disabledMetrics,

		exchanges: exchanges,
	}

	for _, a := range exchanges {
		newMetrics.AdapterMetrics[a] = makeBlankAdapterMetrics(newMetrics.MetricsDisabled)
	}

	for _, t := range RequestTypes() {
		newMetrics.RequestStatuses[t] = make(map[RequestStatus]metrics.Meter)
		for _, s := range RequestStatuses() {
			newMetrics.RequestStatuses[t][s] = blankMeter
		}
	}

	for _, c := range CacheResults() {
		newMetrics.StoredReqCacheMeter[c] = blankMeter
		newMetrics.StoredImpCacheMeter[c] = blankMeter
		newMetrics.AccountCacheMeter[c] = blankMeter
	}

	for _, v := range TCFVersions() {
		newMetrics.PrivacyTCFRequestVersion[v] = blankMeter
	}

	for _, dt := range StoredDataTypes() {
		newMetrics.StoredDataFetchTimer[dt] = make(map[StoredDataFetchType]metrics.Timer)
		newMetrics.StoredDataErrorMeter[dt] = make(map[StoredDataError]metrics.Meter)
		for _, ft := range StoredDataFetchTypes() {
			newMetrics.StoredDataFetchTimer[dt][ft] = blankTimer
		}
		for _, e := range StoredDataErrors() {
			newMetrics.StoredDataErrorMeter[dt][e] = blankMeter
		}
	}

	//to minimize memory usage, queuedTimeout metric is now supported for video endpoint only
	//boolean value represents 2 general request statuses: accepted and rejected
	newMetrics.RequestsQueueTimer["video"] = make(map[bool]metrics.Timer)
	newMetrics.RequestsQueueTimer["video"][true] = blankTimer
	newMetrics.RequestsQueueTimer["video"][false] = blankTimer
	return newMetrics
}

// NewMetrics creates a new Metrics object with needed metrics defined. In time we may develop to the point
// where Metrics contains all the metrics we might want to record, and then we build the actual
// metrics object to contain only the metrics we are interested in. This would allow for debug
// mode metrics. The code would allways try to record the metrics, but effectively noop if we are
// using a blank meter/timer.
func NewMetrics(registry metrics.Registry, exchanges []openrtb_ext.BidderName, disableAccountMetrics config.DisabledMetrics, syncerKeys []string) *Metrics {
	newMetrics := NewBlankMetrics(registry, exchanges, disableAccountMetrics)
	newMetrics.ConnectionCounter = metrics.GetOrRegisterCounter("active_connections", registry)
	newMetrics.ConnectionAcceptErrorMeter = metrics.GetOrRegisterMeter("connection_accept_errors", registry)
	newMetrics.ConnectionCloseErrorMeter = metrics.GetOrRegisterMeter("connection_close_errors", registry)
	newMetrics.ImpMeter = metrics.GetOrRegisterMeter("imps_requested", registry)

	newMetrics.ImpsTypeBanner = metrics.GetOrRegisterMeter("imp_banner", registry)
	newMetrics.ImpsTypeVideo = metrics.GetOrRegisterMeter("imp_video", registry)
	newMetrics.ImpsTypeAudio = metrics.GetOrRegisterMeter("imp_audio", registry)
	newMetrics.ImpsTypeNative = metrics.GetOrRegisterMeter("imp_native", registry)

	newMetrics.NoCookieMeter = metrics.GetOrRegisterMeter("no_cookie_requests", registry)
	newMetrics.AppRequestMeter = metrics.GetOrRegisterMeter("app_requests", registry)
	newMetrics.DebugRequestMeter = metrics.GetOrRegisterMeter("debug_requests", registry)
	newMetrics.RequestTimer = metrics.GetOrRegisterTimer("request_time", registry)
	newMetrics.DNSLookupTimer = metrics.GetOrRegisterTimer("dns_lookup_time", registry)
	newMetrics.PrebidCacheRequestTimerSuccess = metrics.GetOrRegisterTimer("prebid_cache_request_time.ok", registry)
	newMetrics.PrebidCacheRequestTimerError = metrics.GetOrRegisterTimer("prebid_cache_request_time.err", registry)
	newMetrics.StoredResponsesMeter = metrics.GetOrRegisterMeter("stored_responses", registry)

	for _, dt := range StoredDataTypes() {
		for _, ft := range StoredDataFetchTypes() {
			timerName := fmt.Sprintf("stored_%s_fetch_time.%s", string(dt), string(ft))
			newMetrics.StoredDataFetchTimer[dt][ft] = metrics.GetOrRegisterTimer(timerName, registry)
		}
		for _, e := range StoredDataErrors() {
			meterName := fmt.Sprintf("stored_%s_error.%s", string(dt), string(e))
			newMetrics.StoredDataErrorMeter[dt][e] = metrics.GetOrRegisterMeter(meterName, registry)
		}
	}

	newMetrics.AmpNoCookieMeter = metrics.GetOrRegisterMeter("amp_no_cookie_requests", registry)

	newMetrics.CookieSyncMeter = metrics.GetOrRegisterMeter("cookie_sync_requests", registry)
	for _, s := range CookieSyncStatuses() {
		newMetrics.CookieSyncStatusMeter[s] = metrics.GetOrRegisterMeter(fmt.Sprintf("cookie_sync_requests.%s", s), registry)
	}

	newMetrics.SetUidMeter = metrics.GetOrRegisterMeter("setuid_requests", registry)
	for _, s := range SetUidStatuses() {
		newMetrics.SetUidStatusMeter[s] = metrics.GetOrRegisterMeter(fmt.Sprintf("setuid_requests.%s", s), registry)
	}

	for _, syncerKey := range syncerKeys {
		newMetrics.SyncerRequestsMeter[syncerKey] = make(map[SyncerCookieSyncStatus]metrics.Meter)
		for _, status := range SyncerRequestStatuses() {
			newMetrics.SyncerRequestsMeter[syncerKey][status] = metrics.GetOrRegisterMeter(fmt.Sprintf("syncer.%s.request.%s", syncerKey, status), registry)
		}

		newMetrics.SyncerSetsMeter[syncerKey] = make(map[SyncerSetUidStatus]metrics.Meter)
		for _, status := range SyncerSetUidStatuses() {
			newMetrics.SyncerSetsMeter[syncerKey][status] = metrics.GetOrRegisterMeter(fmt.Sprintf("syncer.%s.set.%s", syncerKey, status), registry)
		}
	}

	for _, a := range exchanges {
		registerAdapterMetrics(registry, "adapter", string(a), newMetrics.AdapterMetrics[a])
	}

	for typ, statusMap := range newMetrics.RequestStatuses {
		for stat := range statusMap {
			statusMap[stat] = metrics.GetOrRegisterMeter("requests."+string(stat)+"."+string(typ), registry)
		}
	}

	for _, cacheRes := range CacheResults() {
		newMetrics.StoredReqCacheMeter[cacheRes] = metrics.GetOrRegisterMeter(fmt.Sprintf("stored_request_cache_%s", string(cacheRes)), registry)
		newMetrics.StoredImpCacheMeter[cacheRes] = metrics.GetOrRegisterMeter(fmt.Sprintf("stored_imp_cache_%s", string(cacheRes)), registry)
		newMetrics.AccountCacheMeter[cacheRes] = metrics.GetOrRegisterMeter(fmt.Sprintf("account_cache_%s", string(cacheRes)), registry)
	}

	newMetrics.RequestsQueueTimer["video"][true] = metrics.GetOrRegisterTimer("queued_requests.video.accepted", registry)
	newMetrics.RequestsQueueTimer["video"][false] = metrics.GetOrRegisterTimer("queued_requests.video.rejected", registry)

	newMetrics.TimeoutNotificationSuccess = metrics.GetOrRegisterMeter("timeout_notification.ok", registry)
	newMetrics.TimeoutNotificationFailure = metrics.GetOrRegisterMeter("timeout_notification.failed", registry)

	newMetrics.PrivacyCCPARequest = metrics.GetOrRegisterMeter("privacy.request.ccpa.specified", registry)
	newMetrics.PrivacyCCPARequestOptOut = metrics.GetOrRegisterMeter("privacy.request.ccpa.opt-out", registry)
	newMetrics.PrivacyCOPPARequest = metrics.GetOrRegisterMeter("privacy.request.coppa", registry)
	newMetrics.PrivacyLMTRequest = metrics.GetOrRegisterMeter("privacy.request.lmt", registry)
	for _, version := range TCFVersions() {
		newMetrics.PrivacyTCFRequestVersion[version] = metrics.GetOrRegisterMeter(fmt.Sprintf("privacy.request.tcf.%s", string(version)), registry)
	}

	return newMetrics
}

// Part of setting up blank metrics, the adapter metrics.
func makeBlankAdapterMetrics(disabledMetrics config.DisabledMetrics) *AdapterMetrics {
	blankMeter := &metrics.NilMeter{}
	newAdapter := &AdapterMetrics{
		NoCookieMeter:     blankMeter,
		ErrorMeters:       make(map[AdapterError]metrics.Meter),
		NoBidMeter:        blankMeter,
		GotBidsMeter:      blankMeter,
		RequestTimer:      &metrics.NilTimer{},
		PriceHistogram:    &metrics.NilHistogram{},
		BidsReceivedMeter: blankMeter,
		PanicMeter:        blankMeter,
		MarkupMetrics:     makeBlankBidMarkupMetrics(),
	}
	if !disabledMetrics.AdapterConnectionMetrics {
		newAdapter.ConnCreated = metrics.NilCounter{}
		newAdapter.ConnReused = metrics.NilCounter{}
		newAdapter.ConnWaitTime = &metrics.NilTimer{}
		newAdapter.TLSHandshakeTimer = &metrics.NilTimer{}
	}
	if !disabledMetrics.AdapterGDPRRequestBlocked {
		newAdapter.GDPRRequestBlocked = blankMeter
	}
	for _, err := range AdapterErrors() {
		newAdapter.ErrorMeters[err] = blankMeter
	}
	return newAdapter
}

func makeBlankBidMarkupMetrics() map[openrtb_ext.BidType]*MarkupDeliveryMetrics {
	return map[openrtb_ext.BidType]*MarkupDeliveryMetrics{
		openrtb_ext.BidTypeAudio:  makeBlankMarkupDeliveryMetrics(),
		openrtb_ext.BidTypeBanner: makeBlankMarkupDeliveryMetrics(),
		openrtb_ext.BidTypeNative: makeBlankMarkupDeliveryMetrics(),
		openrtb_ext.BidTypeVideo:  makeBlankMarkupDeliveryMetrics(),
	}
}

func makeBlankMarkupDeliveryMetrics() *MarkupDeliveryMetrics {
	return &MarkupDeliveryMetrics{
		AdmMeter:  &metrics.NilMeter{},
		NurlMeter: &metrics.NilMeter{},
	}
}

func registerAdapterMetrics(registry metrics.Registry, adapterOrAccount string, exchange string, am *AdapterMetrics) {
	am.NoCookieMeter = metrics.GetOrRegisterMeter(fmt.Sprintf("%[1]s.%[2]s.no_cookie_requests", adapterOrAccount, exchange), registry)
	am.NoBidMeter = metrics.GetOrRegisterMeter(fmt.Sprintf("%[1]s.%[2]s.requests.nobid", adapterOrAccount, exchange), registry)
	am.GotBidsMeter = metrics.GetOrRegisterMeter(fmt.Sprintf("%[1]s.%[2]s.requests.gotbids", adapterOrAccount, exchange), registry)
	am.RequestTimer = metrics.GetOrRegisterTimer(fmt.Sprintf("%[1]s.%[2]s.request_time", adapterOrAccount, exchange), registry)
	am.PriceHistogram = metrics.GetOrRegisterHistogram(fmt.Sprintf("%[1]s.%[2]s.prices", adapterOrAccount, exchange), registry, metrics.NewExpDecaySample(1028, 0.015))
	am.MarkupMetrics = map[openrtb_ext.BidType]*MarkupDeliveryMetrics{
		openrtb_ext.BidTypeBanner: makeDeliveryMetrics(registry, adapterOrAccount+"."+exchange, openrtb_ext.BidTypeBanner),
		openrtb_ext.BidTypeVideo:  makeDeliveryMetrics(registry, adapterOrAccount+"."+exchange, openrtb_ext.BidTypeVideo),
		openrtb_ext.BidTypeAudio:  makeDeliveryMetrics(registry, adapterOrAccount+"."+exchange, openrtb_ext.BidTypeAudio),
		openrtb_ext.BidTypeNative: makeDeliveryMetrics(registry, adapterOrAccount+"."+exchange, openrtb_ext.BidTypeNative),
	}
	am.ConnCreated = metrics.GetOrRegisterCounter(fmt.Sprintf("%[1]s.%[2]s.connections_created", adapterOrAccount, exchange), registry)
	am.ConnReused = metrics.GetOrRegisterCounter(fmt.Sprintf("%[1]s.%[2]s.connections_reused", adapterOrAccount, exchange), registry)
	am.ConnWaitTime = metrics.GetOrRegisterTimer(fmt.Sprintf("%[1]s.%[2]s.connection_wait_time", adapterOrAccount, exchange), registry)
	am.TLSHandshakeTimer = metrics.GetOrRegisterTimer(fmt.Sprintf("%[1]s.%[2]s.tls_handshake_time", adapterOrAccount, exchange), registry)
	for err := range am.ErrorMeters {
		am.ErrorMeters[err] = metrics.GetOrRegisterMeter(fmt.Sprintf("%s.%s.requests.%s", adapterOrAccount, exchange, err), registry)
	}
	if adapterOrAccount != "adapter" {
		am.BidsReceivedMeter = metrics.GetOrRegisterMeter(fmt.Sprintf("%[1]s.%[2]s.bids_received", adapterOrAccount, exchange), registry)
	}
	am.PanicMeter = metrics.GetOrRegisterMeter(fmt.Sprintf("%[1]s.%[2]s.requests.panic", adapterOrAccount, exchange), registry)
	am.GDPRRequestBlocked = metrics.GetOrRegisterMeter(fmt.Sprintf("%[1]s.%[2]s.gdpr_request_blocked", adapterOrAccount, exchange), registry)
}

func makeDeliveryMetrics(registry metrics.Registry, prefix string, bidType openrtb_ext.BidType) *MarkupDeliveryMetrics {
	return &MarkupDeliveryMetrics{
		AdmMeter:  metrics.GetOrRegisterMeter(prefix+"."+string(bidType)+".adm_bids_received", registry),
		NurlMeter: metrics.GetOrRegisterMeter(prefix+"."+string(bidType)+".nurl_bids_received", registry),
	}
}

// getAccountMetrics gets or registers the account metrics for account "id".
// There is no getBlankAccountMetrics() as all metrics are generated dynamically.
func (me *Metrics) getAccountMetrics(id string) *accountMetrics {
	var am *accountMetrics
	var ok bool

	me.accountMetricsRWMutex.RLock()
	am, ok = me.accountMetrics[id]
	me.accountMetricsRWMutex.RUnlock()

	if ok {
		return am
	}

	me.accountMetricsRWMutex.Lock()
	// Made sure to use defer as we have two exit points: we want to unlock the mutex as quickly as possible.
	defer me.accountMetricsRWMutex.Unlock()

	am, ok = me.accountMetrics[id]
	if ok {
		// Unlock and return as quickly as possible
		return am
	}
	am = &accountMetrics{}
	am.requestMeter = metrics.GetOrRegisterMeter(fmt.Sprintf("account.%s.requests", id), me.MetricsRegistry)
	am.debugRequestMeter = metrics.GetOrRegisterMeter(fmt.Sprintf("account.%s.debug_requests", id), me.MetricsRegistry)
	am.bidsReceivedMeter = metrics.GetOrRegisterMeter(fmt.Sprintf("account.%s.bids_received", id), me.MetricsRegistry)
	am.priceHistogram = metrics.GetOrRegisterHistogram(fmt.Sprintf("account.%s.prices", id), me.MetricsRegistry, metrics.NewExpDecaySample(1028, 0.015))
	am.adapterMetrics = make(map[openrtb_ext.BidderName]*AdapterMetrics, len(me.exchanges))
	am.storedResponsesMeter = metrics.GetOrRegisterMeter(fmt.Sprintf("account.%s.stored_responses", id), me.MetricsRegistry)
	if !me.MetricsDisabled.AccountAdapterDetails {
		for _, a := range me.exchanges {
			am.adapterMetrics[a] = makeBlankAdapterMetrics(me.MetricsDisabled)
			registerAdapterMetrics(me.MetricsRegistry, fmt.Sprintf("account.%s", id), string(a), am.adapterMetrics[a])
		}
	}

	me.accountMetrics[id] = am

	return am
}

// Implement the MetricsEngine interface

// RecordRequest implements a part of the MetricsEngine interface
func (me *Metrics) RecordRequest(labels Labels) {
	me.RequestStatuses[labels.RType][labels.RequestStatus].Mark(1)
	if labels.Source == DemandApp {
		me.AppRequestMeter.Mark(1)
	} else {
		if labels.CookieFlag == CookieFlagNo {
			// NOTE: Old behavior was log me.AMPNoCookieMeter here for AMP requests.
			// AMP is still new and OpenRTB does not do this, so changing to match
			// OpenRTB endpoint
			me.NoCookieMeter.Mark(1)
		}
	}

	// Handle the account metrics now.
	am := me.getAccountMetrics(labels.PubID)
	am.requestMeter.Mark(1)
}

func (me *Metrics) RecordDebugRequest(debugEnabled bool, pubID string) {
	if debugEnabled {
		me.DebugRequestMeter.Mark(1)
		if pubID != PublisherUnknown {
			am := me.getAccountMetrics(pubID)
			if !me.MetricsDisabled.AccountDebug {
				am.debugRequestMeter.Mark(1)
			}
		}
	}
}

func (me *Metrics) RecordStoredResponse(pubId string) {
	me.StoredResponsesMeter.Mark(1)
	if pubId != PublisherUnknown && !me.MetricsDisabled.AccountStoredResponses {
		me.getAccountMetrics(pubId).storedResponsesMeter.Mark(1)
	}
}

func (me *Metrics) RecordImps(labels ImpLabels) {
	me.ImpMeter.Mark(int64(1))
	if labels.BannerImps {
		me.ImpsTypeBanner.Mark(int64(1))
	}
	if labels.VideoImps {
		me.ImpsTypeVideo.Mark(int64(1))
	}
	if labels.AudioImps {
		me.ImpsTypeAudio.Mark(int64(1))
	}
	if labels.NativeImps {
		me.ImpsTypeNative.Mark(int64(1))
	}
}

func (me *Metrics) RecordConnectionAccept(success bool) {
	if success {
		me.ConnectionCounter.Inc(1)
	} else {
		me.ConnectionAcceptErrorMeter.Mark(1)
	}
}

func (me *Metrics) RecordConnectionClose(success bool) {
	if success {
		me.ConnectionCounter.Dec(1)
	} else {
		me.ConnectionCloseErrorMeter.Mark(1)
	}
}

// RecordRequestTime implements a part of the MetricsEngine interface. The calling code is responsible
// for determining the call duration.
func (me *Metrics) RecordRequestTime(labels Labels, length time.Duration) {
	// Only record times for successful requests, as we don't have labels to screen out bad requests.
	if labels.RequestStatus == RequestStatusOK {
		me.RequestTimer.Update(length)
	}
}

// RecordStoredDataFetchTime implements a part of the MetricsEngine interface
func (me *Metrics) RecordStoredDataFetchTime(labels StoredDataLabels, length time.Duration) {
	me.StoredDataFetchTimer[labels.DataType][labels.DataFetchType].Update(length)
}

// RecordStoredDataError implements a part of the MetricsEngine interface
func (me *Metrics) RecordStoredDataError(labels StoredDataLabels) {
	me.StoredDataErrorMeter[labels.DataType][labels.Error].Mark(1)
}

// RecordAdapterPanic implements a part of the MetricsEngine interface
func (me *Metrics) RecordAdapterPanic(labels AdapterLabels) {
	am, ok := me.AdapterMetrics[labels.Adapter]
	if !ok {
		glog.Errorf("Trying to run adapter metrics on %s: adapter metrics not found", string(labels.Adapter))
		return
	}
	am.PanicMeter.Mark(1)
}

// RecordAdapterRequest implements a part of the MetricsEngine interface
func (me *Metrics) RecordAdapterRequest(labels AdapterLabels) {
	am, ok := me.AdapterMetrics[labels.Adapter]
	if !ok {
		glog.Errorf("Trying to run adapter metrics on %s: adapter metrics not found", string(labels.Adapter))
		return
	}

	aam, ok := me.getAccountMetrics(labels.PubID).adapterMetrics[labels.Adapter]
	switch labels.AdapterBids {
	case AdapterBidNone:
		am.NoBidMeter.Mark(1)
		if ok {
			aam.NoBidMeter.Mark(1)
		}
	case AdapterBidPresent:
		am.GotBidsMeter.Mark(1)
		if ok {
			aam.GotBidsMeter.Mark(1)
		}
	default:
		glog.Warningf("No go-metrics logged for AdapterBids value: %s", labels.AdapterBids)
	}
	for errType := range labels.AdapterErrors {
		am.ErrorMeters[errType].Mark(1)
	}

	if labels.CookieFlag == CookieFlagNo {
		am.NoCookieMeter.Mark(1)
	}
}

// Keeps track of created and reused connections to adapter bidders and the time from the
// connection request, to the connection creation, or reuse from the pool across all engines
func (me *Metrics) RecordAdapterConnections(adapterName openrtb_ext.BidderName,
	connWasReused bool,
	connWaitTime time.Duration) {

	if me.MetricsDisabled.AdapterConnectionMetrics {
		return
	}

	am, ok := me.AdapterMetrics[adapterName]
	if !ok {
		glog.Errorf("Trying to log adapter connection metrics for %s: adapter not found", string(adapterName))
		return
	}

	if connWasReused {
		am.ConnReused.Inc(1)
	} else {
		am.ConnCreated.Inc(1)
	}
	am.ConnWaitTime.Update(connWaitTime)
}

func (me *Metrics) RecordDNSTime(dnsLookupTime time.Duration) {
	me.DNSLookupTimer.Update(dnsLookupTime)
}

func (me *Metrics) RecordTLSHandshakeTime(adapterName openrtb_ext.BidderName, tlsHandshakeTime time.Duration) {
	if me.MetricsDisabled.AdapterConnectionMetrics {
		return
	}

	am, ok := me.AdapterMetrics[adapterName]
	if !ok {
		glog.Errorf("Trying to log adapter TLS Handshake metrics for %s: adapter not found", string(adapterName))
		return
	}

	am.TLSHandshakeTimer.Update(tlsHandshakeTime)
}

// RecordAdapterBidReceived implements a part of the MetricsEngine interface.
// This tracks how many bids from each Bidder use `adm` vs. `nurl.
func (me *Metrics) RecordAdapterBidReceived(labels AdapterLabels, bidType openrtb_ext.BidType, hasAdm bool) {
	am, ok := me.AdapterMetrics[labels.Adapter]
	if !ok {
		glog.Errorf("Trying to run adapter bid metrics on %s: adapter metrics not found", string(labels.Adapter))
		return
	}

	// Adapter metrics
	am.BidsReceivedMeter.Mark(1)
	// Account-Adapter metrics
	if aam, ok := me.getAccountMetrics(labels.PubID).adapterMetrics[labels.Adapter]; ok {
		aam.BidsReceivedMeter.Mark(1)
	}

	if metricsForType, ok := am.MarkupMetrics[bidType]; ok {
		if hasAdm {
			metricsForType.AdmMeter.Mark(1)
		} else {
			metricsForType.NurlMeter.Mark(1)
		}
	} else {
		glog.Errorf("bid/adm metrics map entry does not exist for type %s. This is a bug, and should be reported.", bidType)
	}
}

// RecordAdapterPrice implements a part of the MetricsEngine interface. Generates a histogram of winning bid prices
func (me *Metrics) RecordAdapterPrice(labels AdapterLabels, cpm float64) {
	am, ok := me.AdapterMetrics[labels.Adapter]
	if !ok {
		glog.Errorf("Trying to run adapter price metrics on %s: adapter metrics not found", string(labels.Adapter))
		return
	}
	// Adapter metrics
	am.PriceHistogram.Update(int64(cpm))
	// Account-Adapter metrics
	if aam, ok := me.getAccountMetrics(labels.PubID).adapterMetrics[labels.Adapter]; ok {
		aam.PriceHistogram.Update(int64(cpm))
	}
}

// RecordAdapterTime implements a part of the MetricsEngine interface. Records the adapter response time
func (me *Metrics) RecordAdapterTime(labels AdapterLabels, length time.Duration) {
	am, ok := me.AdapterMetrics[labels.Adapter]
	if !ok {
		glog.Errorf("Trying to run adapter latency metrics on %s: adapter metrics not found", string(labels.Adapter))
		return
	}
	// Adapter metrics
	am.RequestTimer.Update(length)
	// Account-Adapter metrics
	if aam, ok := me.getAccountMetrics(labels.PubID).adapterMetrics[labels.Adapter]; ok {
		aam.RequestTimer.Update(length)
	}
}

// RecordCookieSync implements a part of the MetricsEngine interface. Records a cookie sync request
func (me *Metrics) RecordCookieSync(status CookieSyncStatus) {
	me.CookieSyncMeter.Mark(1)
	if meter, exists := me.CookieSyncStatusMeter[status]; exists {
		meter.Mark(1)
	}
}

// RecordSyncerRequest implements a part of the MetricsEngine interface. Records a cookie sync syncer request and status
func (me *Metrics) RecordSyncerRequest(key string, status SyncerCookieSyncStatus) {
	if keyMeter, exists := me.SyncerRequestsMeter[key]; exists {
		if statusMeter, exists := keyMeter[status]; exists {
			statusMeter.Mark(1)
		}
	}
}

// RecordSetUid implements a part of the MetricsEngine interface. Records a set uid sync request
func (me *Metrics) RecordSetUid(status SetUidStatus) {
	me.SetUidMeter.Mark(1)
	if meter, exists := me.SetUidStatusMeter[status]; exists {
		meter.Mark(1)
	}
}

// RecordSyncerSet implements a part of the MetricsEngine interface. Records a set uid sync request and status
func (me *Metrics) RecordSyncerSet(key string, status SyncerSetUidStatus) {
	if keyMeter, exists := me.SyncerSetsMeter[key]; exists {
		if statusMeter, exists := keyMeter[status]; exists {
			statusMeter.Mark(1)
		}
	}
}

// RecordStoredReqCacheResult implements a part of the MetricsEngine interface. Records the
// cache hits and misses when looking up stored requests
func (me *Metrics) RecordStoredReqCacheResult(cacheResult CacheResult, inc int) {
	me.StoredReqCacheMeter[cacheResult].Mark(int64(inc))
}

// RecordStoredImpCacheResult implements a part of the MetricsEngine interface. Records the
// cache hits and misses when looking up stored impressions.
func (me *Metrics) RecordStoredImpCacheResult(cacheResult CacheResult, inc int) {
	me.StoredImpCacheMeter[cacheResult].Mark(int64(inc))
}

// RecordAccountCacheResult implements a part of the MetricsEngine interface. Records the
// cache hits and misses when looking up accounts.
func (me *Metrics) RecordAccountCacheResult(cacheResult CacheResult, inc int) {
	me.AccountCacheMeter[cacheResult].Mark(int64(inc))
}

// RecordPrebidCacheRequestTime implements a part of the MetricsEngine interface. Records the
// amount of time taken to store the auction result in Prebid Cache.
func (me *Metrics) RecordPrebidCacheRequestTime(success bool, length time.Duration) {
	if success {
		me.PrebidCacheRequestTimerSuccess.Update(length)
	} else {
		me.PrebidCacheRequestTimerError.Update(length)
	}
}

func (me *Metrics) RecordRequestQueueTime(success bool, requestType RequestType, length time.Duration) {
	if requestType == ReqTypeVideo { //remove this check when other request types are supported
		me.RequestsQueueTimer[requestType][success].Update(length)
	}

}

func (me *Metrics) RecordTimeoutNotice(success bool) {
	if success {
		me.TimeoutNotificationSuccess.Mark(1)
	} else {
		me.TimeoutNotificationFailure.Mark(1)
	}
}

func (me *Metrics) RecordRequestPrivacy(privacy PrivacyLabels) {
	if privacy.CCPAProvided {
		me.PrivacyCCPARequest.Mark(1)
		if privacy.CCPAEnforced {
			me.PrivacyCCPARequestOptOut.Mark(1)
		}
	}

	if privacy.COPPAEnforced {
		me.PrivacyCOPPARequest.Mark(1)
	}

	if privacy.GDPREnforced {
		if metric, ok := me.PrivacyTCFRequestVersion[privacy.GDPRTCFVersion]; ok {
			metric.Mark(1)
		} else {
			me.PrivacyTCFRequestVersion[TCFVersionErr].Mark(1)
		}
	}

	if privacy.LMTEnforced {
		me.PrivacyLMTRequest.Mark(1)
	}
}

func (me *Metrics) RecordAdapterGDPRRequestBlocked(adapterName openrtb_ext.BidderName) {
	if me.MetricsDisabled.AdapterGDPRRequestBlocked {
		return
	}

	am, ok := me.AdapterMetrics[adapterName]
	if !ok {
		glog.Errorf("Trying to log adapter GDPR request blocked metric for %s: adapter not found", string(adapterName))
		return
	}

	am.GDPRRequestBlocked.Mark(1)
}

// RecordAdapterDuplicateBidID as noop
func (me *Metrics) RecordAdapterDuplicateBidID(adaptor string, collisions int) {
}

// RecordRequestHavingDuplicateBidID as noop
func (me *Metrics) RecordRequestHavingDuplicateBidID() {
}

// RecordPodImpGenTime as a noop
func (me *Metrics) RecordPodImpGenTime(labels PodLabels, startTime time.Time) {
}

// RecordPodCombGenTime as a noop
func (me *Metrics) RecordPodCombGenTime(labels PodLabels, elapsedTime time.Duration) {
}

// RecordPodCompititveExclusionTime as a noop
func (me *Metrics) RecordPodCompititveExclusionTime(labels PodLabels, elapsedTime time.Duration) {
}

// RecordAdapterVideoBidDuration as a noop
func (me *Metrics) RecordAdapterVideoBidDuration(labels AdapterLabels, videoBidDuration int) {
}<|MERGE_RESOLUTION|>--- conflicted
+++ resolved
@@ -31,11 +31,8 @@
 	StoredImpCacheMeter            map[CacheResult]metrics.Meter
 	AccountCacheMeter              map[CacheResult]metrics.Meter
 	DNSLookupTimer                 metrics.Timer
-<<<<<<< HEAD
 	TLSHandshakeTimer              metrics.Timer
 	StoredResponsesMeter           metrics.Meter
-=======
->>>>>>> f7545cb8
 
 	// Metrics for OpenRTB requests specifically. So we can track what % of RequestsMeter are OpenRTB
 	// and know when legacy requests have been abandoned.
