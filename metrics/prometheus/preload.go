package prometheusmetrics

import (
	"github.com/prebid/prebid-server/metrics"
	"github.com/prometheus/client_golang/prometheus"
)

func preloadLabelValues(m *Metrics, syncerKeys []string, moduleStageNames map[string][]string) {
	var (
		setUidStatusValues        = setUidStatusesAsString()
		adapterErrorValues        = adapterErrorsAsString()
		adapterValues             = adaptersAsString()
		bidTypeValues             = []string{markupDeliveryAdm, markupDeliveryNurl}
		boolValues                = boolValuesAsString()
		cacheResultValues         = cacheResultsAsString()
		connectionErrorValues     = []string{connectionAcceptError, connectionCloseError}
		cookieValues              = cookieTypesAsString()
		cookieSyncStatusValues    = cookieSyncStatusesAsString()
		requestTypeValues         = requestTypesAsString()
		requestStatusValues       = requestStatusesAsString()
		storedDataFetchTypeValues = storedDataFetchTypesAsString()
		storedDataErrorValues     = storedDataErrorsAsString()
		syncerRequestStatusValues = syncerRequestStatusesAsString()
		syncerSetsStatusValues    = syncerSetStatusesAsString()
		sourceValues              = []string{sourceRequest}
		moduleValues, stageValues = modulesAsString(moduleStageNames)
	)

	preloadLabelValuesForCounter(m.connectionsError, map[string][]string{
		connectionErrorLabel: connectionErrorValues,
	})

	preloadLabelValuesForCounter(m.cookieSync, map[string][]string{
		statusLabel: cookieSyncStatusValues,
	})

	preloadLabelValuesForCounter(m.setUid, map[string][]string{
		statusLabel: setUidStatusValues,
	})

	preloadLabelValuesForCounter(m.impressions, map[string][]string{
		isBannerLabel: boolValues,
		isVideoLabel:  boolValues,
		isAudioLabel:  boolValues,
		isNativeLabel: boolValues,
	})

	preloadLabelValuesForHistogram(m.prebidCacheWriteTimer, map[string][]string{
		successLabel: boolValues,
	})

	preloadLabelValuesForCounter(m.requests, map[string][]string{
		requestTypeLabel:   requestTypeValues,
		requestStatusLabel: requestStatusValues,
	})

	preloadLabelValuesForHistogram(m.requestsTimer, map[string][]string{
		requestTypeLabel: requestTypeValues,
	})

	preloadLabelValuesForHistogram(m.storedAccountFetchTimer, map[string][]string{
		storedDataFetchTypeLabel: storedDataFetchTypeValues,
	})

	preloadLabelValuesForHistogram(m.storedAMPFetchTimer, map[string][]string{
		storedDataFetchTypeLabel: storedDataFetchTypeValues,
	})

	preloadLabelValuesForHistogram(m.storedCategoryFetchTimer, map[string][]string{
		storedDataFetchTypeLabel: storedDataFetchTypeValues,
	})

	preloadLabelValuesForHistogram(m.storedRequestFetchTimer, map[string][]string{
		storedDataFetchTypeLabel: storedDataFetchTypeValues,
	})

	preloadLabelValuesForHistogram(m.storedVideoFetchTimer, map[string][]string{
		storedDataFetchTypeLabel: storedDataFetchTypeValues,
	})

	preloadLabelValuesForHistogram(m.storedResponsesFetchTimer, map[string][]string{
		storedDataFetchTypeLabel: storedDataFetchTypeValues,
	})

	preloadLabelValuesForCounter(m.storedAccountErrors, map[string][]string{
		storedDataErrorLabel: storedDataErrorValues,
	})

	preloadLabelValuesForCounter(m.storedAMPErrors, map[string][]string{
		storedDataErrorLabel: storedDataErrorValues,
	})

	preloadLabelValuesForCounter(m.storedCategoryErrors, map[string][]string{
		storedDataErrorLabel: storedDataErrorValues,
	})

	preloadLabelValuesForCounter(m.storedRequestErrors, map[string][]string{
		storedDataErrorLabel: storedDataErrorValues,
	})

	preloadLabelValuesForCounter(m.storedVideoErrors, map[string][]string{
		storedDataErrorLabel: storedDataErrorValues,
	})

	preloadLabelValuesForCounter(m.storedResponsesErrors, map[string][]string{
		storedDataErrorLabel: storedDataErrorValues,
	})

	preloadLabelValuesForCounter(m.requestsWithoutCookie, map[string][]string{
		requestTypeLabel: requestTypeValues,
	})

	preloadLabelValuesForCounter(m.storedImpressionsCacheResult, map[string][]string{
		cacheResultLabel: cacheResultValues,
	})

	preloadLabelValuesForCounter(m.storedRequestCacheResult, map[string][]string{
		cacheResultLabel: cacheResultValues,
	})

	preloadLabelValuesForCounter(m.accountCacheResult, map[string][]string{
		cacheResultLabel: cacheResultValues,
	})

	preloadLabelValuesForCounter(m.adapterBids, map[string][]string{
		adapterLabel:        adapterValues,
		markupDeliveryLabel: bidTypeValues,
	})

	preloadLabelValuesForCounter(m.adapterErrors, map[string][]string{
		adapterLabel:      adapterValues,
		adapterErrorLabel: adapterErrorValues,
	})

	preloadLabelValuesForCounter(m.adapterPanics, map[string][]string{
		adapterLabel: adapterValues,
	})

	preloadLabelValuesForHistogram(m.adapterPrices, map[string][]string{
		adapterLabel: adapterValues,
	})

	preloadLabelValuesForCounter(m.adapterRequests, map[string][]string{
		adapterLabel: adapterValues,
		cookieLabel:  cookieValues,
		hasBidsLabel: boolValues,
	})

	preloadLabelValuesForCounter(m.adsCertRequests, map[string][]string{
		successLabel: boolValues,
	})

	if !m.metricsDisabled.AdapterConnectionMetrics {
		preloadLabelValuesForCounter(m.adapterCreatedConnections, map[string][]string{
			adapterLabel: adapterValues,
		})

		preloadLabelValuesForCounter(m.adapterReusedConnections, map[string][]string{
			adapterLabel: adapterValues,
		})

		preloadLabelValuesForHistogram(m.adapterConnectionWaitTime, map[string][]string{
			adapterLabel: adapterValues,
		})
	}

	preloadLabelValuesForHistogram(m.adapterRequestsTimer, map[string][]string{
		adapterLabel: adapterValues,
	})

	preloadLabelValuesForCounter(m.syncerRequests, map[string][]string{
		syncerLabel: syncerKeys,
		statusLabel: syncerRequestStatusValues,
	})

	preloadLabelValuesForCounter(m.syncerSets, map[string][]string{
		syncerLabel: syncerKeys,
		statusLabel: syncerSetsStatusValues,
	})

	//to minimize memory usage, queuedTimeout metric is now supported for video endpoint only
	//boolean value represents 2 general request statuses: accepted and rejected
	preloadLabelValuesForHistogram(m.requestsQueueTimer, map[string][]string{
		requestTypeLabel:   {string(metrics.ReqTypeVideo)},
		requestStatusLabel: {requestSuccessLabel, requestRejectLabel},
	})

	preloadLabelValuesForCounter(m.privacyCCPA, map[string][]string{
		sourceLabel: sourceValues,
		optOutLabel: boolValues,
	})

	preloadLabelValuesForCounter(m.privacyCOPPA, map[string][]string{
		sourceLabel: sourceValues,
	})

	preloadLabelValuesForCounter(m.privacyLMT, map[string][]string{
		sourceLabel: sourceValues,
	})

	preloadLabelValuesForCounter(m.privacyTCF, map[string][]string{
		sourceLabel:  sourceValues,
		versionLabel: tcfVersionsAsString(),
	})

	if !m.metricsDisabled.AdapterGDPRRequestBlocked {
		preloadLabelValuesForCounter(m.adapterGDPRBlockedRequests, map[string][]string{
			adapterLabel: adapterValues,
		})
	}

<<<<<<< HEAD
	preloadLabelValuesForHistogram(m.moduleDuration, map[string][]string{
		moduleLabel: moduleValues,
		stageLabel:  stageValues,
	})

	preloadLabelValuesForCounter(m.moduleCalls, map[string][]string{
		moduleLabel: moduleValues,
		stageLabel:  stageValues,
	})

	preloadLabelValuesForCounter(m.moduleFailures, map[string][]string{
		moduleLabel: moduleValues,
		stageLabel:  stageValues,
	})

	preloadLabelValuesForCounter(m.moduleSuccessNoops, map[string][]string{
		moduleLabel: moduleValues,
		stageLabel:  stageValues,
	})

	preloadLabelValuesForCounter(m.moduleSuccessUpdates, map[string][]string{
		moduleLabel: moduleValues,
		stageLabel:  stageValues,
	})

	preloadLabelValuesForCounter(m.moduleSuccessRejects, map[string][]string{
		moduleLabel: moduleValues,
		stageLabel:  stageValues,
	})

	preloadLabelValuesForCounter(m.moduleExecutionErrors, map[string][]string{
		moduleLabel: moduleValues,
		stageLabel:  stageValues,
	})

	preloadLabelValuesForCounter(m.moduleTimeouts, map[string][]string{
		moduleLabel: moduleValues,
		stageLabel:  stageValues,
	})
=======
	for module, stageValues := range moduleStageNames {
		preloadLabelValuesForHistogram(m.moduleDuration[module], map[string][]string{
			stageLabel: stageValues,
		})

		preloadLabelValuesForCounter(m.moduleCalls[module], map[string][]string{
			stageLabel: stageValues,
		})

		preloadLabelValuesForCounter(m.moduleFailures[module], map[string][]string{
			stageLabel: stageValues,
		})

		preloadLabelValuesForCounter(m.moduleSuccessNoops[module], map[string][]string{
			stageLabel: stageValues,
		})

		preloadLabelValuesForCounter(m.moduleSuccessUpdates[module], map[string][]string{
			stageLabel: stageValues,
		})

		preloadLabelValuesForCounter(m.moduleSuccessRejects[module], map[string][]string{
			stageLabel: stageValues,
		})

		preloadLabelValuesForCounter(m.moduleExecutionErrors[module], map[string][]string{
			stageLabel: stageValues,
		})

		preloadLabelValuesForCounter(m.moduleTimeouts[module], map[string][]string{
			stageLabel: stageValues,
		})
	}
>>>>>>> dd909bab
}

func preloadLabelValuesForCounter(counter *prometheus.CounterVec, labelsWithValues map[string][]string) {
	registerLabelPermutations(labelsWithValues, func(labels prometheus.Labels) {
		counter.With(labels)
	})
}

func preloadLabelValuesForHistogram(histogram *prometheus.HistogramVec, labelsWithValues map[string][]string) {
	registerLabelPermutations(labelsWithValues, func(labels prometheus.Labels) {
		histogram.With(labels)
	})
}

func registerLabelPermutations(labelsWithValues map[string][]string, register func(prometheus.Labels)) {
	if len(labelsWithValues) == 0 {
		return
	}

	keys := make([]string, 0, len(labelsWithValues))
	values := make([][]string, 0, len(labelsWithValues))
	for k, v := range labelsWithValues {
		keys = append(keys, k)
		values = append(values, v)
	}

	labels := prometheus.Labels{}
	registerLabelPermutationsRecursive(0, keys, values, labels, register)
}

func registerLabelPermutationsRecursive(depth int, keys []string, values [][]string, labels prometheus.Labels, register func(prometheus.Labels)) {
	label := keys[depth]
	isLeaf := depth == len(keys)-1

	if isLeaf {
		for _, v := range values[depth] {
			labels[label] = v
			register(cloneLabels(labels))
		}
	} else {
		for _, v := range values[depth] {
			labels[label] = v
			registerLabelPermutationsRecursive(depth+1, keys, values, labels, register)
		}
	}
}

func cloneLabels(labels prometheus.Labels) prometheus.Labels {
	clone := prometheus.Labels{}
	for k, v := range labels {
		clone[k] = v
	}
	return clone
}<|MERGE_RESOLUTION|>--- conflicted
+++ resolved
@@ -23,7 +23,6 @@
 		syncerRequestStatusValues = syncerRequestStatusesAsString()
 		syncerSetsStatusValues    = syncerSetStatusesAsString()
 		sourceValues              = []string{sourceRequest}
-		moduleValues, stageValues = modulesAsString(moduleStageNames)
 	)
 
 	preloadLabelValuesForCounter(m.connectionsError, map[string][]string{
@@ -209,47 +208,6 @@
 		})
 	}
 
-<<<<<<< HEAD
-	preloadLabelValuesForHistogram(m.moduleDuration, map[string][]string{
-		moduleLabel: moduleValues,
-		stageLabel:  stageValues,
-	})
-
-	preloadLabelValuesForCounter(m.moduleCalls, map[string][]string{
-		moduleLabel: moduleValues,
-		stageLabel:  stageValues,
-	})
-
-	preloadLabelValuesForCounter(m.moduleFailures, map[string][]string{
-		moduleLabel: moduleValues,
-		stageLabel:  stageValues,
-	})
-
-	preloadLabelValuesForCounter(m.moduleSuccessNoops, map[string][]string{
-		moduleLabel: moduleValues,
-		stageLabel:  stageValues,
-	})
-
-	preloadLabelValuesForCounter(m.moduleSuccessUpdates, map[string][]string{
-		moduleLabel: moduleValues,
-		stageLabel:  stageValues,
-	})
-
-	preloadLabelValuesForCounter(m.moduleSuccessRejects, map[string][]string{
-		moduleLabel: moduleValues,
-		stageLabel:  stageValues,
-	})
-
-	preloadLabelValuesForCounter(m.moduleExecutionErrors, map[string][]string{
-		moduleLabel: moduleValues,
-		stageLabel:  stageValues,
-	})
-
-	preloadLabelValuesForCounter(m.moduleTimeouts, map[string][]string{
-		moduleLabel: moduleValues,
-		stageLabel:  stageValues,
-	})
-=======
 	for module, stageValues := range moduleStageNames {
 		preloadLabelValuesForHistogram(m.moduleDuration[module], map[string][]string{
 			stageLabel: stageValues,
@@ -283,7 +241,6 @@
 			stageLabel: stageValues,
 		})
 	}
->>>>>>> dd909bab
 }
 
 func preloadLabelValuesForCounter(counter *prometheus.CounterVec, labelsWithValues map[string][]string) {
