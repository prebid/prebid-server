--- conflicted
+++ resolved
@@ -880,7 +880,6 @@
 	}).Inc()
 }
 
-<<<<<<< HEAD
 func (m *Metrics) RecordAdsCertReq(success bool) {
 	if success {
 		m.adsCertRequests.With(prometheus.Labels{
@@ -894,68 +893,4 @@
 }
 func (m *Metrics) RecordAdsCertSignTime(adsCertSignTime time.Duration) {
 	m.adsCertSignTimer.Observe(adsCertSignTime.Seconds())
-=======
-// RecordAdapterDuplicateBidID captures the  bid.ID collisions when adaptor
-// gives the bid response with multiple bids containing  same bid.ID
-// ensure collisions value is greater than 1. This function will not give any error
-// if collisions = 1 is passed
-func (m *Metrics) RecordAdapterDuplicateBidID(adaptor string, collisions int) {
-	m.adapterDuplicateBidIDCounter.With(prometheus.Labels{
-		adapterLabel: adaptor,
-	}).Add(float64(collisions))
-}
-
-// RecordRequestHavingDuplicateBidID keeps count of request when duplicate bid.id is
-// detected in partner's response
-func (m *Metrics) RecordRequestHavingDuplicateBidID() {
-	m.requestsDuplicateBidIDCounter.Inc()
-}
-
-// pod specific metrics
-
-// recordAlgoTime is common method which handles algorithm time performance
-func recordAlgoTime(timer *prometheus.HistogramVec, labels metrics.PodLabels, elapsedTime time.Duration) {
-
-	pmLabels := prometheus.Labels{
-		podAlgorithm: labels.AlgorithmName,
-	}
-
-	if labels.NoOfImpressions != nil {
-		pmLabels[podNoOfImpressions] = strconv.Itoa(*labels.NoOfImpressions)
-	}
-	if labels.NoOfCombinations != nil {
-		pmLabels[podTotalCombinations] = strconv.Itoa(*labels.NoOfCombinations)
-	}
-	if labels.NoOfResponseBids != nil {
-		pmLabels[podNoOfResponseBids] = strconv.Itoa(*labels.NoOfResponseBids)
-	}
-
-	timer.With(pmLabels).Observe(elapsedTime.Seconds())
-}
-
-// RecordPodImpGenTime records number of impressions generated and time taken
-// by underneath algorithm to generate them
-func (m *Metrics) RecordPodImpGenTime(labels metrics.PodLabels, start time.Time) {
-	elapsedTime := time.Since(start)
-	recordAlgoTime(m.podImpGenTimer, labels, elapsedTime)
-}
-
-// RecordPodCombGenTime records number of combinations generated and time taken
-// by underneath algorithm to generate them
-func (m *Metrics) RecordPodCombGenTime(labels metrics.PodLabels, elapsedTime time.Duration) {
-	recordAlgoTime(m.podCombGenTimer, labels, elapsedTime)
-}
-
-// RecordPodCompititveExclusionTime records number of combinations comsumed for forming
-// final ad pod response and time taken by underneath algorithm to generate them
-func (m *Metrics) RecordPodCompititveExclusionTime(labels metrics.PodLabels, elapsedTime time.Duration) {
-	recordAlgoTime(m.podCompExclTimer, labels, elapsedTime)
-}
-
-//RecordAdapterVideoBidDuration records actual ad duration (>0) returned by the bidder
-func (m *Metrics) RecordAdapterVideoBidDuration(labels metrics.AdapterLabels, videoBidDuration int) {
-	if videoBidDuration > 0 {
-		m.adapterVideoBidDuration.With(prometheus.Labels{adapterLabel: string(labels.Adapter)}).Observe(float64(videoBidDuration))
-	}
->>>>>>> c17007fa
 }