package prometheusmetrics

import (
	"fmt"
	"strconv"
	"strings"
	"time"

	"github.com/prebid/prebid-server/v3/config"
	"github.com/prebid/prebid-server/v3/metrics"
	"github.com/prebid/prebid-server/v3/openrtb_ext"
	"github.com/prometheus/client_golang/prometheus"
	promCollector "github.com/prometheus/client_golang/prometheus/collectors"
)

// Metrics defines the Prometheus metrics backing the MetricsEngine implementation.
type Metrics struct {
	Registerer prometheus.Registerer
	Gatherer   *prometheus.Registry

	// General Metrics
	tmaxTimeout                  prometheus.Counter
	connectionsClosed            prometheus.Counter
	connectionsError             *prometheus.CounterVec
	connectionsOpened            prometheus.Counter
<<<<<<< HEAD
	connectionDials              prometheus.Counter
	connectionDialTimer          prometheus.Histogram
=======
	connectionWant               prometheus.Counter
	connectionGot                prometheus.Counter
>>>>>>> 93c17c22
	cookieSync                   *prometheus.CounterVec
	setUid                       *prometheus.CounterVec
	impressions                  *prometheus.CounterVec
	prebidCacheWriteTimer        *prometheus.HistogramVec
	requests                     *prometheus.CounterVec
	requestsSize                 *prometheus.HistogramVec
	debugRequests                prometheus.Counter
	requestsTimer                *prometheus.HistogramVec
	requestsQueueTimer           *prometheus.HistogramVec
	requestsWithoutCookie        *prometheus.CounterVec
	storedImpressionsCacheResult *prometheus.CounterVec
	storedRequestCacheResult     *prometheus.CounterVec
	accountCacheResult           *prometheus.CounterVec
	storedAccountFetchTimer      *prometheus.HistogramVec
	storedAccountErrors          *prometheus.CounterVec
	storedAMPFetchTimer          *prometheus.HistogramVec
	storedAMPErrors              *prometheus.CounterVec
	storedCategoryFetchTimer     *prometheus.HistogramVec
	storedCategoryErrors         *prometheus.CounterVec
	storedRequestFetchTimer      *prometheus.HistogramVec
	storedRequestErrors          *prometheus.CounterVec
	storedVideoFetchTimer        *prometheus.HistogramVec
	storedVideoErrors            *prometheus.CounterVec
	timeoutNotifications         *prometheus.CounterVec
	dnsLookupTimer               prometheus.Histogram
	tlsHandhakeTimer             prometheus.Histogram
	privacyCCPA                  *prometheus.CounterVec
	privacyCOPPA                 *prometheus.CounterVec
	privacyLMT                   *prometheus.CounterVec
	privacyTCF                   *prometheus.CounterVec
	storedResponses              prometheus.Counter
	gvlListRequests              prometheus.Counter
	storedResponsesFetchTimer    *prometheus.HistogramVec
	storedResponsesErrors        *prometheus.CounterVec
	adsCertRequests              *prometheus.CounterVec
	adsCertSignTimer             prometheus.Histogram
	bidderServerResponseTimer    prometheus.Histogram

	// Adapter Metrics
	adapterBids                           *prometheus.CounterVec
	adapterErrors                         *prometheus.CounterVec
	adapterPanics                         *prometheus.CounterVec
	adapterPrices                         *prometheus.HistogramVec
	adapterRequests                       *prometheus.CounterVec
	overheadTimer                         *prometheus.HistogramVec
	adapterRequestsTimer                  *prometheus.HistogramVec
	adapterReusedConnections              *prometheus.CounterVec
	adapterCreatedConnections             *prometheus.CounterVec
	adapterConnectionWaitTime             *prometheus.HistogramVec
	adapterScrubbedBuyerUIDs              *prometheus.CounterVec
	adapterGDPRBlockedRequests            *prometheus.CounterVec
	adapterBidResponseValidationSizeError *prometheus.CounterVec
	adapterBidResponseValidationSizeWarn  *prometheus.CounterVec
	adapterBidResponseSecureMarkupError   *prometheus.CounterVec
	adapterBidResponseSecureMarkupWarn    *prometheus.CounterVec
	adapterThrottled                      *prometheus.CounterVec

	// Syncer Metrics
	syncerRequests *prometheus.CounterVec
	syncerSets     *prometheus.CounterVec

	// Account Metrics
	accountRequests                       *prometheus.CounterVec
	accountDebugRequests                  *prometheus.CounterVec
	accountStoredResponses                *prometheus.CounterVec
	accountBidResponseValidationSizeError *prometheus.CounterVec
	accountBidResponseValidationSizeWarn  *prometheus.CounterVec
	accountBidResponseSecureMarkupError   *prometheus.CounterVec
	accountBidResponseSecureMarkupWarn    *prometheus.CounterVec

	// Module Metrics as a map where the key is the module name
	moduleDuration        map[string]*prometheus.HistogramVec
	moduleCalls           map[string]*prometheus.CounterVec
	moduleFailures        map[string]*prometheus.CounterVec
	moduleSuccessNoops    map[string]*prometheus.CounterVec
	moduleSuccessUpdates  map[string]*prometheus.CounterVec
	moduleSuccessRejects  map[string]*prometheus.CounterVec
	moduleExecutionErrors map[string]*prometheus.CounterVec
	moduleTimeouts        map[string]*prometheus.CounterVec

	metricsDisabled config.DisabledMetrics
}

const (
	accountLabel         = "account"
	actionLabel          = "action"
	adapterErrorLabel    = "adapter_error"
	adapterLabel         = "adapter"
	bidTypeLabel         = "bid_type"
	cacheResultLabel     = "cache_result"
	connectionErrorLabel = "connection_error"
	cookieLabel          = "cookie"
	hasBidsLabel         = "has_bids"
	isAudioLabel         = "audio"
	isBannerLabel        = "banner"
	isNativeLabel        = "native"
	isVideoLabel         = "video"
	markupDeliveryLabel  = "delivery"
	optOutLabel          = "opt_out"
	overheadTypeLabel    = "overhead_type"
	privacyBlockedLabel  = "privacy_blocked"
	requestStatusLabel   = "request_status"
	requestTypeLabel     = "request_type"
	requestEndpointLabel = "request_size"
	stageLabel           = "stage"
	statusLabel          = "status"
	successLabel         = "success"
	syncerLabel          = "syncer"
	versionLabel         = "version"
)

const (
	connectionAcceptError = "accept"
	connectionCloseError  = "close"
)

const (
	markupDeliveryAdm  = "adm"
	markupDeliveryNurl = "nurl"
)

const (
	requestSuccessLabel = "requestAcceptedLabel"
	requestRejectLabel  = "requestRejectedLabel"
)

const (
	requestSuccessful = "ok"
	requestFailed     = "failed"
)

const (
	sourceLabel   = "source"
	sourceRequest = "request"
)

const (
	storedDataFetchTypeLabel = "stored_data_fetch_type"
	storedDataErrorLabel     = "stored_data_error"
)

// NewMetrics initializes a new Prometheus metrics instance with preloaded label values.
func NewMetrics(cfg config.PrometheusMetrics, disabledMetrics config.DisabledMetrics, syncerKeys []string, moduleStageNames map[string][]string) *Metrics {
	standardTimeBuckets := []float64{0.05, 0.1, 0.15, 0.20, 0.25, 0.3, 0.4, 0.5, 0.75, 1}
	cacheWriteTimeBuckets := []float64{0.001, 0.002, 0.005, 0.01, 0.025, 0.05, 0.1, 0.2, 0.3, 0.4, 0.5, 1}
	priceBuckets := []float64{250, 500, 750, 1000, 1500, 2000, 2500, 3000, 3500, 4000}
	queuedRequestTimeBuckets := []float64{0, 1, 5, 30, 60, 120, 180, 240, 300}
	overheadTimeBuckets := []float64{0.05, 0.06, 0.07, 0.08, 0.09, 0.1, 0.2, 0.3, 0.4, 0.5, 0.6, 0.7, 0.8, 0.9, 1}
	requestSizeBuckets := []float64{100, 500, 750, 1000, 2000, 4000, 7000, 10000, 15000, 20000, 50000, 75000}

	metrics := Metrics{}
	reg := prometheus.NewRegistry()
	metrics.metricsDisabled = disabledMetrics

	metrics.connectionsClosed = newCounterWithoutLabels(cfg, reg,
		"connections_closed",
		"Count of successful connections closed to Prebid Server.")

	metrics.connectionsError = newCounter(cfg, reg,
		"connections_error",
		"Count of errors for connection open and close attempts to Prebid Server labeled by type.",
		[]string{connectionErrorLabel})

	metrics.connectionsOpened = newCounterWithoutLabels(cfg, reg,
		"connections_opened",
		"Count of successful connections opened to Prebid Server.")

<<<<<<< HEAD
	metrics.connectionDials = newCounterWithoutLabels(cfg, reg,
		"connections_dials",
		"Count number of started dials to open a connection.")

	metrics.connectionDialTimer = newHistogram(cfg, reg,
		"connection_dial_time_seconds",
		"Seconds connection dial lasted",
		standardTimeBuckets)
=======
	metrics.connectionWant = newCounterWithoutLabels(cfg, reg,
		"connections_want",
		"Count number of times client trace calls GetConn.")

	metrics.connectionGot = newCounterWithoutLabels(cfg, reg,
		"connections_got",
		"Count number of times client trace calls GotConn.")
>>>>>>> 93c17c22

	metrics.tmaxTimeout = newCounterWithoutLabels(cfg, reg,
		"tmax_timeout",
		"Count of requests rejected due to Tmax timeout exceed.")

	metrics.cookieSync = newCounter(cfg, reg,
		"cookie_sync_requests",
		"Count of cookie sync requests to Prebid Server.",
		[]string{statusLabel})

	metrics.setUid = newCounter(cfg, reg,
		"setuid_requests",
		"Count of set uid requests to Prebid Server.",
		[]string{statusLabel})

	metrics.impressions = newCounter(cfg, reg,
		"impressions_requests",
		"Count of requested impressions to Prebid Server labeled by type.",
		[]string{isBannerLabel, isVideoLabel, isAudioLabel, isNativeLabel})

	metrics.prebidCacheWriteTimer = newHistogramVec(cfg, reg,
		"prebidcache_write_time_seconds",
		"Seconds to write to Prebid Cache labeled by success or failure. Failure timing is limited by Prebid Server enforced timeouts.",
		[]string{successLabel},
		cacheWriteTimeBuckets)

	metrics.requests = newCounter(cfg, reg,
		"requests",
		"Count of total requests to Prebid Server labeled by type and status.",
		[]string{requestTypeLabel, requestStatusLabel})

	metrics.requestsSize = newHistogramVec(cfg, reg,
		"request_size_bytes",
		"Count that keeps track of incoming request size in bytes labeled by endpoint.",
		[]string{requestEndpointLabel}, requestSizeBuckets)

	metrics.debugRequests = newCounterWithoutLabels(cfg, reg,
		"debug_requests",
		"Count of total requests to Prebid Server that have debug enabled")

	metrics.requestsTimer = newHistogramVec(cfg, reg,
		"request_time_seconds",
		"Seconds to resolve successful Prebid Server requests labeled by type.",
		[]string{requestTypeLabel},
		standardTimeBuckets)

	metrics.requestsWithoutCookie = newCounter(cfg, reg,
		"requests_without_cookie",
		"Count of total requests to Prebid Server without a cookie labeled by type.",
		[]string{requestTypeLabel})

	metrics.storedImpressionsCacheResult = newCounter(cfg, reg,
		"stored_impressions_cache_performance",
		"Count of stored impression cache requests attempts by hits or miss.",
		[]string{cacheResultLabel})

	metrics.storedRequestCacheResult = newCounter(cfg, reg,
		"stored_request_cache_performance",
		"Count of stored request cache requests attempts by hits or miss.",
		[]string{cacheResultLabel})

	metrics.accountCacheResult = newCounter(cfg, reg,
		"account_cache_performance",
		"Count of account cache lookups by hits or miss.",
		[]string{cacheResultLabel})

	metrics.storedAccountFetchTimer = newHistogramVec(cfg, reg,
		"stored_account_fetch_time_seconds",
		"Seconds to fetch stored accounts labeled by fetch type",
		[]string{storedDataFetchTypeLabel},
		standardTimeBuckets)

	metrics.storedAccountErrors = newCounter(cfg, reg,
		"stored_account_errors",
		"Count of stored account errors by error type",
		[]string{storedDataErrorLabel})

	metrics.storedAMPFetchTimer = newHistogramVec(cfg, reg,
		"stored_amp_fetch_time_seconds",
		"Seconds to fetch stored AMP requests labeled by fetch type",
		[]string{storedDataFetchTypeLabel},
		standardTimeBuckets)

	metrics.storedAMPErrors = newCounter(cfg, reg,
		"stored_amp_errors",
		"Count of stored AMP errors by error type",
		[]string{storedDataErrorLabel})

	metrics.storedCategoryFetchTimer = newHistogramVec(cfg, reg,
		"stored_category_fetch_time_seconds",
		"Seconds to fetch stored categories labeled by fetch type",
		[]string{storedDataFetchTypeLabel},
		standardTimeBuckets)

	metrics.storedCategoryErrors = newCounter(cfg, reg,
		"stored_category_errors",
		"Count of stored category errors by error type",
		[]string{storedDataErrorLabel})

	metrics.storedRequestFetchTimer = newHistogramVec(cfg, reg,
		"stored_request_fetch_time_seconds",
		"Seconds to fetch stored requests labeled by fetch type",
		[]string{storedDataFetchTypeLabel},
		standardTimeBuckets)

	metrics.storedRequestErrors = newCounter(cfg, reg,
		"stored_request_errors",
		"Count of stored request errors by error type",
		[]string{storedDataErrorLabel})

	metrics.storedVideoFetchTimer = newHistogramVec(cfg, reg,
		"stored_video_fetch_time_seconds",
		"Seconds to fetch stored video labeled by fetch type",
		[]string{storedDataFetchTypeLabel},
		standardTimeBuckets)

	metrics.storedVideoErrors = newCounter(cfg, reg,
		"stored_video_errors",
		"Count of stored video errors by error type",
		[]string{storedDataErrorLabel})

	metrics.timeoutNotifications = newCounter(cfg, reg,
		"timeout_notification",
		"Count of timeout notifications triggered, and if they were successfully sent.",
		[]string{successLabel})

	metrics.dnsLookupTimer = newHistogram(cfg, reg,
		"dns_lookup_time",
		"Seconds to resolve DNS",
		standardTimeBuckets)

	metrics.tlsHandhakeTimer = newHistogram(cfg, reg,
		"tls_handshake_time",
		"Seconds to perform TLS Handshake",
		standardTimeBuckets)

	metrics.privacyCCPA = newCounter(cfg, reg,
		"privacy_ccpa",
		"Count of total requests to Prebid Server where CCPA was provided by source and opt-out .",
		[]string{sourceLabel, optOutLabel})

	metrics.privacyCOPPA = newCounter(cfg, reg,
		"privacy_coppa",
		"Count of total requests to Prebid Server where the COPPA flag was set by source",
		[]string{sourceLabel})

	metrics.privacyTCF = newCounter(cfg, reg,
		"privacy_tcf",
		"Count of TCF versions for requests where GDPR was enforced by source and version.",
		[]string{versionLabel, sourceLabel})

	metrics.privacyLMT = newCounter(cfg, reg,
		"privacy_lmt",
		"Count of total requests to Prebid Server where the LMT flag was set by source",
		[]string{sourceLabel})

	if !metrics.metricsDisabled.AdapterBuyerUIDScrubbed {
		metrics.adapterScrubbedBuyerUIDs = newCounter(cfg, reg,
			"adapter_buyeruids_scrubbed",
			"Count of total bidder requests with a scrubbed buyeruid due to a privacy policy",
			[]string{adapterLabel})
	}
	if !metrics.metricsDisabled.AdapterGDPRRequestBlocked {
		metrics.adapterGDPRBlockedRequests = newCounter(cfg, reg,
			"adapter_gdpr_requests_blocked",
			"Count of total bidder requests blocked due to unsatisfied GDPR purpose 2 legal basis",
			[]string{adapterLabel})
	}

	metrics.storedResponsesFetchTimer = newHistogramVec(cfg, reg,
		"stored_response_fetch_time_seconds",
		"Seconds to fetch stored responses labeled by fetch type",
		[]string{storedDataFetchTypeLabel},
		standardTimeBuckets)

	metrics.storedResponsesErrors = newCounter(cfg, reg,
		"stored_response_errors",
		"Count of stored video errors by error type",
		[]string{storedDataErrorLabel})

	metrics.storedResponses = newCounterWithoutLabels(cfg, reg,
		"stored_responses",
		"Count of total requests to Prebid Server that have stored responses")

	metrics.gvlListRequests = newCounterWithoutLabels(cfg, reg,
		"gvl_requests",
		"Count number of times GVL list is fetched")

	metrics.adapterBids = newCounter(cfg, reg,
		"adapter_bids",
		"Count of bids labeled by adapter and markup delivery type (adm or nurl).",
		[]string{adapterLabel, markupDeliveryLabel})

	metrics.adapterErrors = newCounter(cfg, reg,
		"adapter_errors",
		"Count of errors labeled by adapter and error type.",
		[]string{adapterLabel, adapterErrorLabel})

	metrics.adapterPanics = newCounter(cfg, reg,
		"adapter_panics",
		"Count of panics labeled by adapter.",
		[]string{adapterLabel})

	metrics.adapterPrices = newHistogramVec(cfg, reg,
		"adapter_prices",
		"Monetary value of the bids labeled by adapter.",
		[]string{adapterLabel},
		priceBuckets)

	metrics.adapterRequests = newCounter(cfg, reg,
		"adapter_requests",
		"Count of requests labeled by adapter, if has a cookie, and if it resulted in bids.",
		[]string{adapterLabel, cookieLabel, hasBidsLabel})

	if !metrics.metricsDisabled.AdapterConnectionMetrics {
		metrics.adapterCreatedConnections = newCounter(cfg, reg,
			"adapter_connection_created",
			"Count that keeps track of new connections when contacting adapter bidder endpoints.",
			[]string{adapterLabel})

		metrics.adapterReusedConnections = newCounter(cfg, reg,
			"adapter_connection_reused",
			"Count that keeps track of reused connections when contacting adapter bidder endpoints.",
			[]string{adapterLabel})

		metrics.adapterConnectionWaitTime = newHistogramVec(cfg, reg,
			"adapter_connection_wait",
			"Seconds from when the connection was requested until it is either created or reused",
			[]string{adapterLabel},
			standardTimeBuckets)
	}

	metrics.adapterBidResponseValidationSizeError = newCounter(cfg, reg,
		"adapter_response_validation_size_err",
		"Count that tracks number of bids removed from bid response that had a creative size greater than maxWidth/maxHeight",
		[]string{adapterLabel, successLabel})

	metrics.adapterBidResponseValidationSizeWarn = newCounter(cfg, reg,
		"adapter_response_validation_size_warn",
		"Count that tracks number of bids removed from bid response that had a creative size greater than maxWidth/maxHeight (warn)",
		[]string{adapterLabel, successLabel})

	metrics.adapterBidResponseSecureMarkupError = newCounter(cfg, reg,
		"adapter_response_validation_secure_err",
		"Count that tracks number of bids removed from bid response that had a invalid bidAdm",
		[]string{adapterLabel, successLabel})

	metrics.adapterBidResponseSecureMarkupWarn = newCounter(cfg, reg,
		"adapter_response_validation_secure_warn",
		"Count that tracks number of bids removed from bid response that had a invalid bidAdm (warn)",
		[]string{adapterLabel, successLabel})

	metrics.adapterThrottled = newCounter(cfg, reg,
		"adapter_throttled",
		"Count of requests throttled labeled by adapter.",
		[]string{adapterLabel})

	metrics.overheadTimer = newHistogramVec(cfg, reg,
		"overhead_time_seconds",
		"Seconds to prepare adapter request or resolve adapter response",
		[]string{overheadTypeLabel},
		overheadTimeBuckets)

	metrics.adapterRequestsTimer = newHistogramVec(cfg, reg,
		"adapter_request_time_seconds",
		"Seconds to resolve each successful request labeled by adapter.",
		[]string{adapterLabel},
		standardTimeBuckets)

	metrics.bidderServerResponseTimer = newHistogram(cfg, reg,
		"bidder_server_response_time_seconds",
		"Duration needed to send HTTP request and receive response back from bidder server.",
		standardTimeBuckets)

	metrics.syncerRequests = newCounter(cfg, reg,
		"syncer_requests",
		"Count of cookie sync requests where a syncer is a candidate to be synced labeled by syncer key and status.",
		[]string{syncerLabel, statusLabel})

	metrics.syncerSets = newCounter(cfg, reg,
		"syncer_sets",
		"Count of setuid set requests for a syncer labeled by syncer key and status.",
		[]string{syncerLabel, statusLabel})

	metrics.accountRequests = newCounter(cfg, reg,
		"account_requests",
		"Count of total requests to Prebid Server labeled by account.",
		[]string{accountLabel})

	metrics.accountDebugRequests = newCounter(cfg, reg,
		"account_debug_requests",
		"Count of total requests to Prebid Server that have debug enabled labled by account",
		[]string{accountLabel})

	metrics.accountBidResponseValidationSizeError = newCounter(cfg, reg,
		"account_response_validation_size_err",
		"Count that tracks number of bids removed from bid response that had a creative size greater than maxWidth/maxHeight labeled by account (enforce) ",
		[]string{accountLabel, successLabel})

	metrics.accountBidResponseValidationSizeWarn = newCounter(cfg, reg,
		"account_response_validation_size_warn",
		"Count that tracks number of bids removed from bid response that had a creative size greater than maxWidth/maxHeight labeled by account (warn)",
		[]string{accountLabel, successLabel})

	metrics.accountBidResponseSecureMarkupError = newCounter(cfg, reg,
		"account_response_validation_secure_err",
		"Count that tracks number of bids removed from bid response that had a invalid bidAdm labeled by account (enforce) ",
		[]string{accountLabel, successLabel})

	metrics.accountBidResponseSecureMarkupWarn = newCounter(cfg, reg,
		"account_response_validation_secure_warn",
		"Count that tracks number of bids removed from bid response that had a invalid bidAdm labeled by account (warn)",
		[]string{accountLabel, successLabel})

	metrics.requestsQueueTimer = newHistogramVec(cfg, reg,
		"request_queue_time",
		"Seconds request was waiting in queue",
		[]string{requestTypeLabel, requestStatusLabel},
		queuedRequestTimeBuckets)

	metrics.accountStoredResponses = newCounter(cfg, reg,
		"account_stored_responses",
		"Count of total requests to Prebid Server that have stored responses labled by account",
		[]string{accountLabel})

	metrics.adsCertSignTimer = newHistogram(cfg, reg,
		"ads_cert_sign_time",
		"Seconds to generate an AdsCert header",
		standardTimeBuckets)

	metrics.adsCertRequests = newCounter(cfg, reg,
		"ads_cert_requests",
		"Count of AdsCert request, and if they were successfully sent.",
		[]string{successLabel})

	createModulesMetrics(cfg, reg, &metrics, moduleStageNames, standardTimeBuckets)

	metrics.Gatherer = reg

	metricsPrefix := ""
	if len(cfg.Namespace) > 0 {
		metricsPrefix += fmt.Sprintf("%s_", cfg.Namespace)
	}
	if len(cfg.Subsystem) > 0 {
		metricsPrefix += fmt.Sprintf("%s_", cfg.Subsystem)
	}

	metrics.Registerer = prometheus.WrapRegistererWithPrefix(metricsPrefix, reg)
	metrics.Registerer.MustRegister(promCollector.NewGoCollector())

	preloadLabelValues(&metrics, syncerKeys, moduleStageNames)

	return &metrics
}

func createModulesMetrics(cfg config.PrometheusMetrics, registry *prometheus.Registry, m *Metrics, moduleStageNames map[string][]string, standardTimeBuckets []float64) {
	l := len(moduleStageNames)
	m.moduleDuration = make(map[string]*prometheus.HistogramVec, l)
	m.moduleCalls = make(map[string]*prometheus.CounterVec, l)
	m.moduleFailures = make(map[string]*prometheus.CounterVec, l)
	m.moduleSuccessNoops = make(map[string]*prometheus.CounterVec, l)
	m.moduleSuccessUpdates = make(map[string]*prometheus.CounterVec, l)
	m.moduleSuccessRejects = make(map[string]*prometheus.CounterVec, l)
	m.moduleExecutionErrors = make(map[string]*prometheus.CounterVec, l)
	m.moduleTimeouts = make(map[string]*prometheus.CounterVec, l)

	// create for each registered module its own metric
	for module := range moduleStageNames {
		m.moduleDuration[module] = newHistogramVec(cfg, registry,
			fmt.Sprintf("modules_%s_duration", module),
			"Amount of seconds a module processed a hook labeled by stage name.",
			[]string{stageLabel},
			standardTimeBuckets)

		m.moduleCalls[module] = newCounter(cfg, registry,
			fmt.Sprintf("modules_%s_called", module),
			"Count of module calls labeled by stage name.",
			[]string{stageLabel})

		m.moduleFailures[module] = newCounter(cfg, registry,
			fmt.Sprintf("modules_%s_failed", module),
			"Count of module fails labeled by stage name.",
			[]string{stageLabel})

		m.moduleSuccessNoops[module] = newCounter(cfg, registry,
			fmt.Sprintf("modules_%s_success_noops", module),
			"Count of module successful noops labeled by stage name.",
			[]string{stageLabel})

		m.moduleSuccessUpdates[module] = newCounter(cfg, registry,
			fmt.Sprintf("modules_%s_success_updates", module),
			"Count of module successful updates labeled by stage name.",
			[]string{stageLabel})

		m.moduleSuccessRejects[module] = newCounter(cfg, registry,
			fmt.Sprintf("modules_%s_success_rejects", module),
			"Count of module successful rejects labeled by stage name.",
			[]string{stageLabel})

		m.moduleExecutionErrors[module] = newCounter(cfg, registry,
			fmt.Sprintf("modules_%s_execution_errors", module),
			"Count of module execution errors labeled by stage name.",
			[]string{stageLabel})

		m.moduleTimeouts[module] = newCounter(cfg, registry,
			fmt.Sprintf("modules_%s_timeouts", module),
			"Count of module timeouts labeled by stage name.",
			[]string{stageLabel})
	}
}

func newCounter(cfg config.PrometheusMetrics, registry *prometheus.Registry, name, help string, labels []string) *prometheus.CounterVec {
	opts := prometheus.CounterOpts{
		Namespace: cfg.Namespace,
		Subsystem: cfg.Subsystem,
		Name:      name,
		Help:      help,
	}
	counter := prometheus.NewCounterVec(opts, labels)
	registry.MustRegister(counter)
	return counter
}

func newCounterWithoutLabels(cfg config.PrometheusMetrics, registry *prometheus.Registry, name, help string) prometheus.Counter {
	opts := prometheus.CounterOpts{
		Namespace: cfg.Namespace,
		Subsystem: cfg.Subsystem,
		Name:      name,
		Help:      help,
	}
	counter := prometheus.NewCounter(opts)
	registry.MustRegister(counter)
	return counter
}

func newHistogramVec(cfg config.PrometheusMetrics, registry *prometheus.Registry, name, help string, labels []string, buckets []float64) *prometheus.HistogramVec {
	opts := prometheus.HistogramOpts{
		Namespace: cfg.Namespace,
		Subsystem: cfg.Subsystem,
		Name:      name,
		Help:      help,
		Buckets:   buckets,
	}
	histogram := prometheus.NewHistogramVec(opts, labels)
	registry.MustRegister(histogram)
	return histogram
}

func newHistogram(cfg config.PrometheusMetrics, registry *prometheus.Registry, name, help string, buckets []float64) prometheus.Histogram {
	opts := prometheus.HistogramOpts{
		Namespace: cfg.Namespace,
		Subsystem: cfg.Subsystem,
		Name:      name,
		Help:      help,
		Buckets:   buckets,
	}
	histogram := prometheus.NewHistogram(opts)
	registry.MustRegister(histogram)
	return histogram
}

func (m *Metrics) RecordConnectionAccept(success bool) {
	if success {
		m.connectionsOpened.Inc()
	} else {
		m.connectionsError.With(prometheus.Labels{
			connectionErrorLabel: connectionAcceptError,
		}).Inc()
	}
}

func (m *Metrics) RecordTMaxTimeout() {
	m.tmaxTimeout.Inc()
}

func (m *Metrics) RecordConnectionClose(success bool) {
	if success {
		m.connectionsClosed.Inc()
	} else {
		m.connectionsError.With(prometheus.Labels{
			connectionErrorLabel: connectionCloseError,
		}).Inc()
	}
}

func (m *Metrics) RecordRequest(labels metrics.Labels) {
	m.requests.With(prometheus.Labels{
		requestTypeLabel:   string(labels.RType),
		requestStatusLabel: string(labels.RequestStatus),
	}).Inc()

	if labels.RequestSize > 0 && labels.RType != metrics.ReqTypeAMP {
		endpoint := metrics.GetEndpointFromRequestType(labels.RType)
		m.requestsSize.With(prometheus.Labels{
			requestEndpointLabel: string(endpoint),
		}).Observe(float64(labels.RequestSize))
	}

	if labels.CookieFlag == metrics.CookieFlagNo {
		m.requestsWithoutCookie.With(prometheus.Labels{
			requestTypeLabel: string(labels.RType),
		}).Inc()
	}

	if labels.PubID != metrics.PublisherUnknown {
		m.accountRequests.With(prometheus.Labels{
			accountLabel: labels.PubID,
		}).Inc()
	}
}

func (m *Metrics) RecordDebugRequest(debugEnabled bool, pubID string) {
	if debugEnabled {
		m.debugRequests.Inc()
		if !m.metricsDisabled.AccountDebug && pubID != metrics.PublisherUnknown {
			m.accountDebugRequests.With(prometheus.Labels{
				accountLabel: pubID,
			}).Inc()
		}
	}
}

func (m *Metrics) RecordStoredResponse(pubId string) {
	m.storedResponses.Inc()
	if !m.metricsDisabled.AccountStoredResponses && pubId != metrics.PublisherUnknown {
		m.accountStoredResponses.With(prometheus.Labels{
			accountLabel: pubId,
		}).Inc()
	}
}

func (m *Metrics) RecordGvlListRequest() {
	m.gvlListRequests.Inc()
}

func (m *Metrics) RecordImps(labels metrics.ImpLabels) {
	m.impressions.With(prometheus.Labels{
		isBannerLabel: strconv.FormatBool(labels.BannerImps),
		isVideoLabel:  strconv.FormatBool(labels.VideoImps),
		isAudioLabel:  strconv.FormatBool(labels.AudioImps),
		isNativeLabel: strconv.FormatBool(labels.NativeImps),
	}).Inc()
}

func (m *Metrics) RecordRequestTime(labels metrics.Labels, length time.Duration) {
	if labels.RequestStatus == metrics.RequestStatusOK {
		m.requestsTimer.With(prometheus.Labels{
			requestTypeLabel: string(labels.RType),
		}).Observe(length.Seconds())
	}
}

func (m *Metrics) RecordStoredDataFetchTime(labels metrics.StoredDataLabels, length time.Duration) {
	switch labels.DataType {
	case metrics.AccountDataType:
		m.storedAccountFetchTimer.With(prometheus.Labels{
			storedDataFetchTypeLabel: string(labels.DataFetchType),
		}).Observe(length.Seconds())
	case metrics.AMPDataType:
		m.storedAMPFetchTimer.With(prometheus.Labels{
			storedDataFetchTypeLabel: string(labels.DataFetchType),
		}).Observe(length.Seconds())
	case metrics.CategoryDataType:
		m.storedCategoryFetchTimer.With(prometheus.Labels{
			storedDataFetchTypeLabel: string(labels.DataFetchType),
		}).Observe(length.Seconds())
	case metrics.RequestDataType:
		m.storedRequestFetchTimer.With(prometheus.Labels{
			storedDataFetchTypeLabel: string(labels.DataFetchType),
		}).Observe(length.Seconds())
	case metrics.VideoDataType:
		m.storedVideoFetchTimer.With(prometheus.Labels{
			storedDataFetchTypeLabel: string(labels.DataFetchType),
		}).Observe(length.Seconds())
	case metrics.ResponseDataType:
		m.storedResponsesFetchTimer.With(prometheus.Labels{
			storedDataFetchTypeLabel: string(labels.DataFetchType),
		}).Observe(length.Seconds())
	}
}

func (m *Metrics) RecordStoredDataError(labels metrics.StoredDataLabels) {
	switch labels.DataType {
	case metrics.AccountDataType:
		m.storedAccountErrors.With(prometheus.Labels{
			storedDataErrorLabel: string(labels.Error),
		}).Inc()
	case metrics.AMPDataType:
		m.storedAMPErrors.With(prometheus.Labels{
			storedDataErrorLabel: string(labels.Error),
		}).Inc()
	case metrics.CategoryDataType:
		m.storedCategoryErrors.With(prometheus.Labels{
			storedDataErrorLabel: string(labels.Error),
		}).Inc()
	case metrics.RequestDataType:
		m.storedRequestErrors.With(prometheus.Labels{
			storedDataErrorLabel: string(labels.Error),
		}).Inc()
	case metrics.VideoDataType:
		m.storedVideoErrors.With(prometheus.Labels{
			storedDataErrorLabel: string(labels.Error),
		}).Inc()
	case metrics.ResponseDataType:
		m.storedResponsesErrors.With(prometheus.Labels{
			storedDataErrorLabel: string(labels.Error),
		}).Inc()
	}
}

func (m *Metrics) RecordAdapterRequest(labels metrics.AdapterLabels) {
	lowerCasedAdapter := strings.ToLower(string(labels.Adapter))
	m.adapterRequests.With(prometheus.Labels{
		adapterLabel: lowerCasedAdapter,
		cookieLabel:  string(labels.CookieFlag),
		hasBidsLabel: strconv.FormatBool(labels.AdapterBids == metrics.AdapterBidPresent),
	}).Inc()

	for err := range labels.AdapterErrors {
		m.adapterErrors.With(prometheus.Labels{
			adapterLabel:      lowerCasedAdapter,
			adapterErrorLabel: string(err),
		}).Inc()
	}
}

// Keeps track of created and reused connections to adapter bidders and the time from the
// connection request, to the connection creation, or reuse from the pool across all engines
func (m *Metrics) RecordAdapterConnections(adapterName openrtb_ext.BidderName, connWasReused bool, connWaitTime time.Duration) {
	lowerCasedAdapterName := strings.ToLower(string(adapterName))
	if m.metricsDisabled.AdapterConnectionMetrics {
		return
	}

	if connWasReused {
		m.adapterReusedConnections.With(prometheus.Labels{
			adapterLabel: lowerCasedAdapterName,
		}).Inc()
	} else {
		m.adapterCreatedConnections.With(prometheus.Labels{
			adapterLabel: lowerCasedAdapterName,
		}).Inc()
	}

	m.adapterConnectionWaitTime.With(prometheus.Labels{
		adapterLabel: lowerCasedAdapterName,
	}).Observe(connWaitTime.Seconds())
}

func (m *Metrics) RecordDNSTime(dnsLookupTime time.Duration) {
	m.dnsLookupTimer.Observe(dnsLookupTime.Seconds())
}

func (m *Metrics) RecordTLSHandshakeTime(tlsHandshakeTime time.Duration) {
	m.tlsHandhakeTimer.Observe(tlsHandshakeTime.Seconds())
}

func (m *Metrics) RecordBidderServerResponseTime(bidderServerResponseTime time.Duration) {
	m.bidderServerResponseTimer.Observe(bidderServerResponseTime.Seconds())
}

func (m *Metrics) RecordAdapterPanic(labels metrics.AdapterLabels) {
	m.adapterPanics.With(prometheus.Labels{
		adapterLabel: strings.ToLower(string(labels.Adapter)),
	}).Inc()
}

func (m *Metrics) RecordAdapterBidReceived(labels metrics.AdapterLabels, bidType openrtb_ext.BidType, hasAdm bool) {
	markupDelivery := markupDeliveryNurl
	if hasAdm {
		markupDelivery = markupDeliveryAdm
	}

	m.adapterBids.With(prometheus.Labels{
		adapterLabel:        strings.ToLower(string(labels.Adapter)),
		markupDeliveryLabel: markupDelivery,
	}).Inc()
}

func (m *Metrics) RecordAdapterPrice(labels metrics.AdapterLabels, cpm float64) {
	m.adapterPrices.With(prometheus.Labels{
		adapterLabel: strings.ToLower(string(labels.Adapter)),
	}).Observe(cpm)
}

func (m *Metrics) RecordOverheadTime(overhead metrics.OverheadType, duration time.Duration) {
	m.overheadTimer.With(prometheus.Labels{
		overheadTypeLabel: overhead.String(),
	}).Observe(duration.Seconds())
}

func (m *Metrics) RecordAdapterTime(labels metrics.AdapterLabels, length time.Duration) {
	if len(labels.AdapterErrors) == 0 {
		m.adapterRequestsTimer.With(prometheus.Labels{
			adapterLabel: strings.ToLower(string(labels.Adapter)),
		}).Observe(length.Seconds())
	}
}

func (m *Metrics) RecordCookieSync(status metrics.CookieSyncStatus) {
	m.cookieSync.With(prometheus.Labels{
		statusLabel: string(status),
	}).Inc()
}

func (m *Metrics) RecordSyncerRequest(key string, status metrics.SyncerCookieSyncStatus) {
	m.syncerRequests.With(prometheus.Labels{
		syncerLabel: key,
		statusLabel: string(status),
	}).Inc()
}

func (m *Metrics) RecordSetUid(status metrics.SetUidStatus) {
	m.setUid.With(prometheus.Labels{
		statusLabel: string(status),
	}).Inc()
}

func (m *Metrics) RecordSyncerSet(key string, status metrics.SyncerSetUidStatus) {
	m.syncerSets.With(prometheus.Labels{
		syncerLabel: key,
		statusLabel: string(status),
	}).Inc()
}

func (m *Metrics) RecordStoredReqCacheResult(cacheResult metrics.CacheResult, inc int) {
	m.storedRequestCacheResult.With(prometheus.Labels{
		cacheResultLabel: string(cacheResult),
	}).Add(float64(inc))
}

func (m *Metrics) RecordStoredImpCacheResult(cacheResult metrics.CacheResult, inc int) {
	m.storedImpressionsCacheResult.With(prometheus.Labels{
		cacheResultLabel: string(cacheResult),
	}).Add(float64(inc))
}

func (m *Metrics) RecordAccountCacheResult(cacheResult metrics.CacheResult, inc int) {
	m.accountCacheResult.With(prometheus.Labels{
		cacheResultLabel: string(cacheResult),
	}).Add(float64(inc))
}

func (m *Metrics) RecordPrebidCacheRequestTime(success bool, length time.Duration) {
	m.prebidCacheWriteTimer.With(prometheus.Labels{
		successLabel: strconv.FormatBool(success),
	}).Observe(length.Seconds())
}

func (m *Metrics) RecordRequestQueueTime(success bool, requestType metrics.RequestType, length time.Duration) {
	successLabelFormatted := requestRejectLabel
	if success {
		successLabelFormatted = requestSuccessLabel
	}
	m.requestsQueueTimer.With(prometheus.Labels{
		requestTypeLabel:   string(requestType),
		requestStatusLabel: successLabelFormatted,
	}).Observe(length.Seconds())
}

func (m *Metrics) RecordTimeoutNotice(success bool) {
	if success {
		m.timeoutNotifications.With(prometheus.Labels{
			successLabel: requestSuccessful,
		}).Inc()
	} else {
		m.timeoutNotifications.With(prometheus.Labels{
			successLabel: requestFailed,
		}).Inc()
	}
}

func (m *Metrics) RecordRequestPrivacy(privacy metrics.PrivacyLabels) {
	if privacy.CCPAProvided {
		m.privacyCCPA.With(prometheus.Labels{
			sourceLabel: sourceRequest,
			optOutLabel: strconv.FormatBool(privacy.CCPAEnforced),
		}).Inc()
	}

	if privacy.COPPAEnforced {
		m.privacyCOPPA.With(prometheus.Labels{
			sourceLabel: sourceRequest,
		}).Inc()
	}

	if privacy.GDPREnforced {
		m.privacyTCF.With(prometheus.Labels{
			versionLabel: string(privacy.GDPRTCFVersion),
			sourceLabel:  sourceRequest,
		}).Inc()
	}

	if privacy.LMTEnforced {
		m.privacyLMT.With(prometheus.Labels{
			sourceLabel: sourceRequest,
		}).Inc()
	}
}

func (m *Metrics) RecordAdapterBuyerUIDScrubbed(adapterName openrtb_ext.BidderName) {
	if m.metricsDisabled.AdapterBuyerUIDScrubbed {
		return
	}

	m.adapterScrubbedBuyerUIDs.With(prometheus.Labels{
		adapterLabel: strings.ToLower(string(adapterName)),
	}).Inc()
}

func (m *Metrics) RecordAdapterGDPRRequestBlocked(adapterName openrtb_ext.BidderName) {
	if m.metricsDisabled.AdapterGDPRRequestBlocked {
		return
	}

	m.adapterGDPRBlockedRequests.With(prometheus.Labels{
		adapterLabel: strings.ToLower(string(adapterName)),
	}).Inc()
}

func (m *Metrics) RecordAdsCertReq(success bool) {
	if success {
		m.adsCertRequests.With(prometheus.Labels{
			successLabel: requestSuccessful,
		}).Inc()
	} else {
		m.adsCertRequests.With(prometheus.Labels{
			successLabel: requestFailed,
		}).Inc()
	}
}
func (m *Metrics) RecordAdsCertSignTime(adsCertSignTime time.Duration) {
	m.adsCertSignTimer.Observe(adsCertSignTime.Seconds())
}

func (m *Metrics) RecordBidValidationCreativeSizeError(adapter openrtb_ext.BidderName, account string) {
	lowerCasedAdapter := strings.ToLower(string(adapter))
	m.adapterBidResponseValidationSizeError.With(prometheus.Labels{
		adapterLabel: lowerCasedAdapter, successLabel: successLabel,
	}).Inc()

	if !m.metricsDisabled.AccountAdapterDetails && account != metrics.PublisherUnknown {
		m.accountBidResponseValidationSizeError.With(prometheus.Labels{
			accountLabel: account, successLabel: successLabel,
		}).Inc()
	}
}

func (m *Metrics) RecordBidValidationCreativeSizeWarn(adapter openrtb_ext.BidderName, account string) {
	lowerCasedAdapter := strings.ToLower(string(adapter))
	m.adapterBidResponseValidationSizeWarn.With(prometheus.Labels{
		adapterLabel: lowerCasedAdapter, successLabel: successLabel,
	}).Inc()

	if !m.metricsDisabled.AccountAdapterDetails && account != metrics.PublisherUnknown {
		m.accountBidResponseValidationSizeWarn.With(prometheus.Labels{
			accountLabel: account, successLabel: successLabel,
		}).Inc()
	}
}

func (m *Metrics) RecordBidValidationSecureMarkupError(adapter openrtb_ext.BidderName, account string) {
	m.adapterBidResponseSecureMarkupError.With(prometheus.Labels{
		adapterLabel: strings.ToLower(string(adapter)), successLabel: successLabel,
	}).Inc()

	if !m.metricsDisabled.AccountAdapterDetails && account != metrics.PublisherUnknown {
		m.accountBidResponseSecureMarkupError.With(prometheus.Labels{
			accountLabel: account, successLabel: successLabel,
		}).Inc()
	}
}

func (m *Metrics) RecordBidValidationSecureMarkupWarn(adapter openrtb_ext.BidderName, account string) {
	m.adapterBidResponseSecureMarkupWarn.With(prometheus.Labels{
		adapterLabel: strings.ToLower(string(adapter)), successLabel: successLabel,
	}).Inc()

	if !m.metricsDisabled.AccountAdapterDetails && account != metrics.PublisherUnknown {
		m.accountBidResponseSecureMarkupWarn.With(prometheus.Labels{
			accountLabel: account, successLabel: successLabel,
		}).Inc()
	}
}

func (m *Metrics) RecordModuleCalled(labels metrics.ModuleLabels, duration time.Duration) {
	m.moduleCalls[labels.Module].With(prometheus.Labels{
		stageLabel: labels.Stage,
	}).Inc()

	m.moduleDuration[labels.Module].With(prometheus.Labels{
		stageLabel: labels.Stage,
	}).Observe(duration.Seconds())
}

func (m *Metrics) RecordModuleFailed(labels metrics.ModuleLabels) {
	m.moduleFailures[labels.Module].With(prometheus.Labels{
		stageLabel: labels.Stage,
	}).Inc()
}

func (m *Metrics) RecordModuleSuccessNooped(labels metrics.ModuleLabels) {
	m.moduleSuccessNoops[labels.Module].With(prometheus.Labels{
		stageLabel: labels.Stage,
	}).Inc()
}

func (m *Metrics) RecordModuleSuccessUpdated(labels metrics.ModuleLabels) {
	m.moduleSuccessUpdates[labels.Module].With(prometheus.Labels{
		stageLabel: labels.Stage,
	}).Inc()
}

func (m *Metrics) RecordModuleSuccessRejected(labels metrics.ModuleLabels) {
	m.moduleSuccessRejects[labels.Module].With(prometheus.Labels{
		stageLabel: labels.Stage,
	}).Inc()
}

func (m *Metrics) RecordModuleExecutionError(labels metrics.ModuleLabels) {
	m.moduleExecutionErrors[labels.Module].With(prometheus.Labels{
		stageLabel: labels.Stage,
	}).Inc()
}

func (m *Metrics) RecordModuleTimeout(labels metrics.ModuleLabels) {
	m.moduleTimeouts[labels.Module].With(prometheus.Labels{
		stageLabel: labels.Stage,
	}).Inc()
}

func (m *Metrics) RecordAdapterThrottled(adapterName openrtb_ext.BidderName) {
	m.adapterThrottled.With(prometheus.Labels{
		adapterLabel: strings.ToLower(string(adapterName)),
	}).Inc()
}

<<<<<<< HEAD
func (m *Metrics) RecordConnectionDials() {
	m.connectionDials.Inc()
}

func (m *Metrics) RecordConnectionDialTime(dialStartTime time.Duration) {
	m.connectionDialTimer.Observe(dialStartTime.Seconds())
=======
func (m *Metrics) RecordConnectionWant() {
	m.connectionWant.Inc()
}

func (m *Metrics) RecordConnectionGot() {
	m.connectionGot.Inc()
>>>>>>> 93c17c22
}<|MERGE_RESOLUTION|>--- conflicted
+++ resolved
@@ -23,13 +23,10 @@
 	connectionsClosed            prometheus.Counter
 	connectionsError             *prometheus.CounterVec
 	connectionsOpened            prometheus.Counter
-<<<<<<< HEAD
 	connectionDials              prometheus.Counter
 	connectionDialTimer          prometheus.Histogram
-=======
 	connectionWant               prometheus.Counter
 	connectionGot                prometheus.Counter
->>>>>>> 93c17c22
 	cookieSync                   *prometheus.CounterVec
 	setUid                       *prometheus.CounterVec
 	impressions                  *prometheus.CounterVec
@@ -197,7 +194,6 @@
 		"connections_opened",
 		"Count of successful connections opened to Prebid Server.")
 
-<<<<<<< HEAD
 	metrics.connectionDials = newCounterWithoutLabels(cfg, reg,
 		"connections_dials",
 		"Count number of started dials to open a connection.")
@@ -206,7 +202,6 @@
 		"connection_dial_time_seconds",
 		"Seconds connection dial lasted",
 		standardTimeBuckets)
-=======
 	metrics.connectionWant = newCounterWithoutLabels(cfg, reg,
 		"connections_want",
 		"Count number of times client trace calls GetConn.")
@@ -214,7 +209,6 @@
 	metrics.connectionGot = newCounterWithoutLabels(cfg, reg,
 		"connections_got",
 		"Count number of times client trace calls GotConn.")
->>>>>>> 93c17c22
 
 	metrics.tmaxTimeout = newCounterWithoutLabels(cfg, reg,
 		"tmax_timeout",
@@ -1152,19 +1146,18 @@
 	}).Inc()
 }
 
-<<<<<<< HEAD
 func (m *Metrics) RecordConnectionDials() {
 	m.connectionDials.Inc()
 }
 
 func (m *Metrics) RecordConnectionDialTime(dialStartTime time.Duration) {
 	m.connectionDialTimer.Observe(dialStartTime.Seconds())
-=======
+}
+
 func (m *Metrics) RecordConnectionWant() {
 	m.connectionWant.Inc()
 }
 
 func (m *Metrics) RecordConnectionGot() {
 	m.connectionGot.Inc()
->>>>>>> 93c17c22
 }