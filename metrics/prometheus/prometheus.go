--- conflicted
+++ resolved
@@ -45,31 +45,14 @@
 	storedVideoErrors            *prometheus.CounterVec
 	timeoutNotifications         *prometheus.CounterVec
 	dnsLookupTimer               prometheus.Histogram
-	//tlsHandhakeTimer             prometheus.Histogram
-	privacyCCPA                   *prometheus.CounterVec
-	privacyCOPPA                  *prometheus.CounterVec
-	privacyLMT                    *prometheus.CounterVec
-	privacyTCF                    *prometheus.CounterVec
+	privacyCCPA                  *prometheus.CounterVec
+	privacyCOPPA                 *prometheus.CounterVec
+	privacyLMT                   *prometheus.CounterVec
+	privacyTCF                   *prometheus.CounterVec
+
 	requestsDuplicateBidIDCounter prometheus.Counter // total request having duplicate bid.id for given bidder
 
 	// Adapter Metrics
-<<<<<<< HEAD
-	adapterBids                  *prometheus.CounterVec
-	adapterCookieSync            *prometheus.CounterVec
-	adapterErrors                *prometheus.CounterVec
-	adapterPanics                *prometheus.CounterVec
-	adapterPrices                *prometheus.HistogramVec
-	adapterRequests              *prometheus.CounterVec
-	adapterRequestsTimer         *prometheus.HistogramVec
-	adapterUserSync              *prometheus.CounterVec
-	adapterReusedConnections     *prometheus.CounterVec
-	adapterCreatedConnections    *prometheus.CounterVec
-	adapterConnectionWaitTime    *prometheus.HistogramVec
-	adapterDuplicateBidIDCounter *prometheus.CounterVec
-	adapterVideoBidDuration      *prometheus.HistogramVec
-	tlsHandhakeTimer             *prometheus.HistogramVec
-	adapterGDPRBlockedRequests   *prometheus.CounterVec
-=======
 	adapterBids                *prometheus.CounterVec
 	adapterErrors              *prometheus.CounterVec
 	adapterPanics              *prometheus.CounterVec
@@ -80,7 +63,10 @@
 	adapterCreatedConnections  *prometheus.CounterVec
 	adapterConnectionWaitTime  *prometheus.HistogramVec
 	adapterGDPRBlockedRequests *prometheus.CounterVec
->>>>>>> 2745818a
+
+	adapterDuplicateBidIDCounter *prometheus.CounterVec
+	adapterVideoBidDuration      *prometheus.HistogramVec
+	tlsHandhakeTimer             *prometheus.HistogramVec
 
 	// Syncer Metrics
 	syncerRequests *prometheus.CounterVec
@@ -314,17 +300,10 @@
 		"Seconds to resolve DNS",
 		standardTimeBuckets)
 
-<<<<<<< HEAD
-	//metrics.tlsHandhakeTimer = newHistogram(cfg, metrics.Registry,
-	//	"tls_handshake_time",
-	//	"Seconds to perform TLS Handshake",
-	//	standardTimeBuckets)
-=======
-	metrics.tlsHandhakeTimer = newHistogram(cfg, reg,
-		"tls_handshake_time",
-		"Seconds to perform TLS Handshake",
-		standardTimeBuckets)
->>>>>>> 2745818a
+	// metrics.tlsHandhakeTimer = newHistogram(cfg, reg,
+	// 	"tls_handshake_time",
+	// 	"Seconds to perform TLS Handshake",
+	// 	standardTimeBuckets)
 
 	metrics.privacyCCPA = newCounter(cfg, reg,
 		"privacy_ccpa",
@@ -396,7 +375,7 @@
 			[]string{adapterLabel},
 			standardTimeBuckets)
 
-		metrics.tlsHandhakeTimer = newHistogramVec(cfg, metrics.Registry,
+		metrics.tlsHandhakeTimer = newHistogramVec(cfg, reg,
 			"tls_handshake_time",
 			"Seconds to perform TLS Handshake",
 			[]string{adapterLabel},
@@ -430,18 +409,24 @@
 		[]string{requestTypeLabel, requestStatusLabel},
 		queuedRequestTimeBuckets)
 
-<<<<<<< HEAD
-	metrics.adapterDuplicateBidIDCounter = newCounter(cfg, metrics.Registry,
+	metrics.Gatherer = reg
+
+	metricsPrefix := fmt.Sprintf("%s_%s_", cfg.Namespace, cfg.Subsystem)
+
+	metrics.Registerer = prometheus.WrapRegistererWithPrefix(metricsPrefix, reg)
+	metrics.Registerer.MustRegister(promCollector.NewGoCollector())
+
+	metrics.adapterDuplicateBidIDCounter = newCounter(cfg, reg,
 		"duplicate_bid_ids",
 		"Number of collisions observed for given adaptor",
 		[]string{adapterLabel})
 
-	metrics.requestsDuplicateBidIDCounter = newCounterWithoutLabels(cfg, metrics.Registry,
+	metrics.requestsDuplicateBidIDCounter = newCounterWithoutLabels(cfg, reg,
 		"requests_having_duplicate_bid_ids",
 		"Count of number of request where bid collision is detected.")
 
 	// adpod specific metrics
-	metrics.podImpGenTimer = newHistogramVec(cfg, metrics.Registry,
+	metrics.podImpGenTimer = newHistogramVec(cfg, reg,
 		"impr_gen",
 		"Time taken by Ad Pod Impression Generator in seconds", []string{podAlgorithm, podNoOfImpressions},
 		// 200 µS, 250 µS, 275 µS, 300 µS
@@ -449,36 +434,26 @@
 		// 100 µS, 200 µS, 300 µS, 400 µS, 500 µS,  600 µS,
 		[]float64{0.000100000, 0.000200000, 0.000300000, 0.000400000, 0.000500000, 0.000600000})
 
-	metrics.podCombGenTimer = newHistogramVec(cfg, metrics.Registry,
+	metrics.podCombGenTimer = newHistogramVec(cfg, reg,
 		"comb_gen",
 		"Time taken by Ad Pod Combination Generator in seconds", []string{podAlgorithm, podTotalCombinations},
 		// 200 µS, 250 µS, 275 µS, 300 µS
 		//[]float64{0.000200000, 0.000250000, 0.000275000, 0.000300000})
 		[]float64{0.000100000, 0.000200000, 0.000300000, 0.000400000, 0.000500000, 0.000600000})
 
-	metrics.podCompExclTimer = newHistogramVec(cfg, metrics.Registry,
+	metrics.podCompExclTimer = newHistogramVec(cfg, reg,
 		"comp_excl",
 		"Time taken by Ad Pod Compititve Exclusion in seconds", []string{podAlgorithm, podNoOfResponseBids},
 		// 200 µS, 250 µS, 275 µS, 300 µS
 		//[]float64{0.000200000, 0.000250000, 0.000275000, 0.000300000})
 		[]float64{0.000100000, 0.000200000, 0.000300000, 0.000400000, 0.000500000, 0.000600000})
 
-	metrics.adapterVideoBidDuration = newHistogramVec(cfg, metrics.Registry,
+	metrics.adapterVideoBidDuration = newHistogramVec(cfg, reg,
 		"adapter_vidbid_dur",
 		"Video Ad durations returned by the bidder", []string{adapterLabel},
 		[]float64{4, 5, 10, 15, 20, 25, 30, 35, 40, 45, 50, 55, 60, 120})
 
-	preloadLabelValues(&metrics)
-=======
-	metrics.Gatherer = reg
-
-	metricsPrefix := fmt.Sprintf("%s_%s_", cfg.Namespace, cfg.Subsystem)
-
-	metrics.Registerer = prometheus.WrapRegistererWithPrefix(metricsPrefix, reg)
-	metrics.Registerer.MustRegister(promCollector.NewGoCollector())
-
 	preloadLabelValues(&metrics, syncerKeys)
->>>>>>> 2745818a
 
 	return &metrics
 }
@@ -681,7 +656,7 @@
 }
 
 func (m *Metrics) RecordTLSHandshakeTime(adapterName openrtb_ext.BidderName, tlsHandshakeTime time.Duration) {
-	//m.tlsHandhakeTimer.Observe(tlsHandshakeTime.Seconds())
+	// m.tlsHandhakeTimer.Observe(tlsHandshakeTime.Seconds())
 	m.tlsHandhakeTimer.With(prometheus.Labels{
 		adapterLabel: string(adapterName),
 	}).Observe(tlsHandshakeTime.Seconds())
