package prometheusmetrics

import (
	"fmt"
	"strconv"
	"time"

	"github.com/prebid/prebid-server/config"
	"github.com/prebid/prebid-server/metrics"
	"github.com/prebid/prebid-server/openrtb_ext"
	"github.com/prometheus/client_golang/prometheus"
	promCollector "github.com/prometheus/client_golang/prometheus/collectors"
)

// Metrics defines the Prometheus metrics backing the MetricsEngine implementation.
type Metrics struct {
	Registerer prometheus.Registerer
	Gatherer   *prometheus.Registry

	// General Metrics
	connectionsClosed            prometheus.Counter
	connectionsError             *prometheus.CounterVec
	connectionsOpened            prometheus.Counter
	cookieSync                   *prometheus.CounterVec
	setUid                       *prometheus.CounterVec
	impressions                  *prometheus.CounterVec
	impressionsLegacy            prometheus.Counter
	prebidCacheWriteTimer        *prometheus.HistogramVec
	requests                     *prometheus.CounterVec
	debugRequests                prometheus.Counter
	requestsTimer                *prometheus.HistogramVec
	requestsQueueTimer           *prometheus.HistogramVec
	requestsWithoutCookie        *prometheus.CounterVec
	storedImpressionsCacheResult *prometheus.CounterVec
	storedRequestCacheResult     *prometheus.CounterVec
	accountCacheResult           *prometheus.CounterVec
	storedAccountFetchTimer      *prometheus.HistogramVec
	storedAccountErrors          *prometheus.CounterVec
	storedAMPFetchTimer          *prometheus.HistogramVec
	storedAMPErrors              *prometheus.CounterVec
	storedCategoryFetchTimer     *prometheus.HistogramVec
	storedCategoryErrors         *prometheus.CounterVec
	storedRequestFetchTimer      *prometheus.HistogramVec
	storedRequestErrors          *prometheus.CounterVec
	storedVideoFetchTimer        *prometheus.HistogramVec
	storedVideoErrors            *prometheus.CounterVec
	timeoutNotifications         *prometheus.CounterVec
	dnsLookupTimer               prometheus.Histogram
	tlsHandhakeTimer             prometheus.Histogram
	privacyCCPA                  *prometheus.CounterVec
	privacyCOPPA                 *prometheus.CounterVec
	privacyLMT                   *prometheus.CounterVec
	privacyTCF                   *prometheus.CounterVec
	storedResponses              prometheus.Counter
	storedResponsesFetchTimer    *prometheus.HistogramVec
	storedResponsesErrors        *prometheus.CounterVec
	adsCertRequests              *prometheus.CounterVec
	adsCertSignTimer             prometheus.Histogram

	// Adapter Metrics
	adapterBids                *prometheus.CounterVec
	adapterErrors              *prometheus.CounterVec
	adapterPanics              *prometheus.CounterVec
	adapterPrices              *prometheus.HistogramVec
	adapterRequests            *prometheus.CounterVec
	adapterRequestsTimer       *prometheus.HistogramVec
	adapterReusedConnections   *prometheus.CounterVec
	adapterCreatedConnections  *prometheus.CounterVec
	adapterConnectionWaitTime  *prometheus.HistogramVec
	adapterGDPRBlockedRequests *prometheus.CounterVec

	// Syncer Metrics
	syncerRequests *prometheus.CounterVec
	syncerSets     *prometheus.CounterVec

	// Account Metrics
	accountRequests        *prometheus.CounterVec
	accountDebugRequests   *prometheus.CounterVec
	accountStoredResponses *prometheus.CounterVec

<<<<<<< HEAD
	// Module Metrics
	moduleDuration        *prometheus.HistogramVec
	moduleCalls           *prometheus.CounterVec
	moduleFailures        *prometheus.CounterVec
	moduleSuccessNoops    *prometheus.CounterVec
	moduleSuccessUpdates  *prometheus.CounterVec
	moduleSuccessRejects  *prometheus.CounterVec
	moduleExecutionErrors *prometheus.CounterVec
	moduleTimeouts        *prometheus.CounterVec
=======
	// Module Metrics as a map where the key is the module name
	moduleDuration        map[string]*prometheus.HistogramVec
	moduleCalls           map[string]*prometheus.CounterVec
	moduleFailures        map[string]*prometheus.CounterVec
	moduleSuccessNoops    map[string]*prometheus.CounterVec
	moduleSuccessUpdates  map[string]*prometheus.CounterVec
	moduleSuccessRejects  map[string]*prometheus.CounterVec
	moduleExecutionErrors map[string]*prometheus.CounterVec
	moduleTimeouts        map[string]*prometheus.CounterVec
>>>>>>> 076d889d

	metricsDisabled config.DisabledMetrics
}

const (
	accountLabel         = "account"
	actionLabel          = "action"
	adapterErrorLabel    = "adapter_error"
	adapterLabel         = "adapter"
	bidTypeLabel         = "bid_type"
	cacheResultLabel     = "cache_result"
	connectionErrorLabel = "connection_error"
	cookieLabel          = "cookie"
	hasBidsLabel         = "has_bids"
	isAudioLabel         = "audio"
	isBannerLabel        = "banner"
	isNativeLabel        = "native"
	isVideoLabel         = "video"
	markupDeliveryLabel  = "delivery"
	moduleLabel          = "module"
	optOutLabel          = "opt_out"
	privacyBlockedLabel  = "privacy_blocked"
	requestStatusLabel   = "request_status"
	requestTypeLabel     = "request_type"
	stageLabel           = "stage"
	statusLabel          = "status"
	successLabel         = "success"
	syncerLabel          = "syncer"
	versionLabel         = "version"
)

const (
	connectionAcceptError = "accept"
	connectionCloseError  = "close"
)

const (
	markupDeliveryAdm  = "adm"
	markupDeliveryNurl = "nurl"
)

const (
	requestSuccessLabel = "requestAcceptedLabel"
	requestRejectLabel  = "requestRejectedLabel"
)

const (
	requestSuccessful = "ok"
	requestFailed     = "failed"
)

const (
	sourceLabel   = "source"
	sourceRequest = "request"
)

const (
	storedDataFetchTypeLabel = "stored_data_fetch_type"
	storedDataErrorLabel     = "stored_data_error"
)

// NewMetrics initializes a new Prometheus metrics instance with preloaded label values.
func NewMetrics(cfg config.PrometheusMetrics, disabledMetrics config.DisabledMetrics, syncerKeys []string, moduleStageNames map[string][]string) *Metrics {
	standardTimeBuckets := []float64{0.05, 0.1, 0.15, 0.20, 0.25, 0.3, 0.4, 0.5, 0.75, 1}
	cacheWriteTimeBuckets := []float64{0.001, 0.002, 0.005, 0.01, 0.025, 0.05, 0.1, 0.2, 0.3, 0.4, 0.5, 1}
	priceBuckets := []float64{250, 500, 750, 1000, 1500, 2000, 2500, 3000, 3500, 4000}
	queuedRequestTimeBuckets := []float64{0, 1, 5, 30, 60, 120, 180, 240, 300}

	metrics := Metrics{}
	reg := prometheus.NewRegistry()
	metrics.metricsDisabled = disabledMetrics

	metrics.connectionsClosed = newCounterWithoutLabels(cfg, reg,
		"connections_closed",
		"Count of successful connections closed to Prebid Server.")

	metrics.connectionsError = newCounter(cfg, reg,
		"connections_error",
		"Count of errors for connection open and close attempts to Prebid Server labeled by type.",
		[]string{connectionErrorLabel})

	metrics.connectionsOpened = newCounterWithoutLabels(cfg, reg,
		"connections_opened",
		"Count of successful connections opened to Prebid Server.")

	metrics.cookieSync = newCounter(cfg, reg,
		"cookie_sync_requests",
		"Count of cookie sync requests to Prebid Server.",
		[]string{statusLabel})

	metrics.setUid = newCounter(cfg, reg,
		"setuid_requests",
		"Count of set uid requests to Prebid Server.",
		[]string{statusLabel})

	metrics.impressions = newCounter(cfg, reg,
		"impressions_requests",
		"Count of requested impressions to Prebid Server labeled by type.",
		[]string{isBannerLabel, isVideoLabel, isAudioLabel, isNativeLabel})

	metrics.impressionsLegacy = newCounterWithoutLabels(cfg, reg,
		"impressions_requests_legacy",
		"Count of requested impressions to Prebid Server using the legacy endpoint.")

	metrics.prebidCacheWriteTimer = newHistogramVec(cfg, reg,
		"prebidcache_write_time_seconds",
		"Seconds to write to Prebid Cache labeled by success or failure. Failure timing is limited by Prebid Server enforced timeouts.",
		[]string{successLabel},
		cacheWriteTimeBuckets)

	metrics.requests = newCounter(cfg, reg,
		"requests",
		"Count of total requests to Prebid Server labeled by type and status.",
		[]string{requestTypeLabel, requestStatusLabel})

	metrics.debugRequests = newCounterWithoutLabels(cfg, reg,
		"debug_requests",
		"Count of total requests to Prebid Server that have debug enabled")

	metrics.requestsTimer = newHistogramVec(cfg, reg,
		"request_time_seconds",
		"Seconds to resolve successful Prebid Server requests labeled by type.",
		[]string{requestTypeLabel},
		standardTimeBuckets)

	metrics.requestsWithoutCookie = newCounter(cfg, reg,
		"requests_without_cookie",
		"Count of total requests to Prebid Server without a cookie labeled by type.",
		[]string{requestTypeLabel})

	metrics.storedImpressionsCacheResult = newCounter(cfg, reg,
		"stored_impressions_cache_performance",
		"Count of stored impression cache requests attempts by hits or miss.",
		[]string{cacheResultLabel})

	metrics.storedRequestCacheResult = newCounter(cfg, reg,
		"stored_request_cache_performance",
		"Count of stored request cache requests attempts by hits or miss.",
		[]string{cacheResultLabel})

	metrics.accountCacheResult = newCounter(cfg, reg,
		"account_cache_performance",
		"Count of account cache lookups by hits or miss.",
		[]string{cacheResultLabel})

	metrics.storedAccountFetchTimer = newHistogramVec(cfg, reg,
		"stored_account_fetch_time_seconds",
		"Seconds to fetch stored accounts labeled by fetch type",
		[]string{storedDataFetchTypeLabel},
		standardTimeBuckets)

	metrics.storedAccountErrors = newCounter(cfg, reg,
		"stored_account_errors",
		"Count of stored account errors by error type",
		[]string{storedDataErrorLabel})

	metrics.storedAMPFetchTimer = newHistogramVec(cfg, reg,
		"stored_amp_fetch_time_seconds",
		"Seconds to fetch stored AMP requests labeled by fetch type",
		[]string{storedDataFetchTypeLabel},
		standardTimeBuckets)

	metrics.storedAMPErrors = newCounter(cfg, reg,
		"stored_amp_errors",
		"Count of stored AMP errors by error type",
		[]string{storedDataErrorLabel})

	metrics.storedCategoryFetchTimer = newHistogramVec(cfg, reg,
		"stored_category_fetch_time_seconds",
		"Seconds to fetch stored categories labeled by fetch type",
		[]string{storedDataFetchTypeLabel},
		standardTimeBuckets)

	metrics.storedCategoryErrors = newCounter(cfg, reg,
		"stored_category_errors",
		"Count of stored category errors by error type",
		[]string{storedDataErrorLabel})

	metrics.storedRequestFetchTimer = newHistogramVec(cfg, reg,
		"stored_request_fetch_time_seconds",
		"Seconds to fetch stored requests labeled by fetch type",
		[]string{storedDataFetchTypeLabel},
		standardTimeBuckets)

	metrics.storedRequestErrors = newCounter(cfg, reg,
		"stored_request_errors",
		"Count of stored request errors by error type",
		[]string{storedDataErrorLabel})

	metrics.storedVideoFetchTimer = newHistogramVec(cfg, reg,
		"stored_video_fetch_time_seconds",
		"Seconds to fetch stored video labeled by fetch type",
		[]string{storedDataFetchTypeLabel},
		standardTimeBuckets)

	metrics.storedVideoErrors = newCounter(cfg, reg,
		"stored_video_errors",
		"Count of stored video errors by error type",
		[]string{storedDataErrorLabel})

	metrics.timeoutNotifications = newCounter(cfg, reg,
		"timeout_notification",
		"Count of timeout notifications triggered, and if they were successfully sent.",
		[]string{successLabel})

	metrics.dnsLookupTimer = newHistogram(cfg, reg,
		"dns_lookup_time",
		"Seconds to resolve DNS",
		standardTimeBuckets)

	metrics.tlsHandhakeTimer = newHistogram(cfg, reg,
		"tls_handshake_time",
		"Seconds to perform TLS Handshake",
		standardTimeBuckets)

	metrics.privacyCCPA = newCounter(cfg, reg,
		"privacy_ccpa",
		"Count of total requests to Prebid Server where CCPA was provided by source and opt-out .",
		[]string{sourceLabel, optOutLabel})

	metrics.privacyCOPPA = newCounter(cfg, reg,
		"privacy_coppa",
		"Count of total requests to Prebid Server where the COPPA flag was set by source",
		[]string{sourceLabel})

	metrics.privacyTCF = newCounter(cfg, reg,
		"privacy_tcf",
		"Count of TCF versions for requests where GDPR was enforced by source and version.",
		[]string{versionLabel, sourceLabel})

	metrics.privacyLMT = newCounter(cfg, reg,
		"privacy_lmt",
		"Count of total requests to Prebid Server where the LMT flag was set by source",
		[]string{sourceLabel})

	if !metrics.metricsDisabled.AdapterGDPRRequestBlocked {
		metrics.adapterGDPRBlockedRequests = newCounter(cfg, reg,
			"adapter_gdpr_requests_blocked",
			"Count of total bidder requests blocked due to unsatisfied GDPR purpose 2 legal basis",
			[]string{adapterLabel})
	}

	metrics.storedResponsesFetchTimer = newHistogramVec(cfg, reg,
		"stored_response_fetch_time_seconds",
		"Seconds to fetch stored responses labeled by fetch type",
		[]string{storedDataFetchTypeLabel},
		standardTimeBuckets)

	metrics.storedResponsesErrors = newCounter(cfg, reg,
		"stored_response_errors",
		"Count of stored video errors by error type",
		[]string{storedDataErrorLabel})

	metrics.storedResponses = newCounterWithoutLabels(cfg, reg,
		"stored_responses",
		"Count of total requests to Prebid Server that have stored responses")

	metrics.adapterBids = newCounter(cfg, reg,
		"adapter_bids",
		"Count of bids labeled by adapter and markup delivery type (adm or nurl).",
		[]string{adapterLabel, markupDeliveryLabel})

	metrics.adapterErrors = newCounter(cfg, reg,
		"adapter_errors",
		"Count of errors labeled by adapter and error type.",
		[]string{adapterLabel, adapterErrorLabel})

	metrics.adapterPanics = newCounter(cfg, reg,
		"adapter_panics",
		"Count of panics labeled by adapter.",
		[]string{adapterLabel})

	metrics.adapterPrices = newHistogramVec(cfg, reg,
		"adapter_prices",
		"Monetary value of the bids labeled by adapter.",
		[]string{adapterLabel},
		priceBuckets)

	metrics.adapterRequests = newCounter(cfg, reg,
		"adapter_requests",
		"Count of requests labeled by adapter, if has a cookie, and if it resulted in bids.",
		[]string{adapterLabel, cookieLabel, hasBidsLabel})

	if !metrics.metricsDisabled.AdapterConnectionMetrics {
		metrics.adapterCreatedConnections = newCounter(cfg, reg,
			"adapter_connection_created",
			"Count that keeps track of new connections when contacting adapter bidder endpoints.",
			[]string{adapterLabel})

		metrics.adapterReusedConnections = newCounter(cfg, reg,
			"adapter_connection_reused",
			"Count that keeps track of reused connections when contacting adapter bidder endpoints.",
			[]string{adapterLabel})

		metrics.adapterConnectionWaitTime = newHistogramVec(cfg, reg,
			"adapter_connection_wait",
			"Seconds from when the connection was requested until it is either created or reused",
			[]string{adapterLabel},
			standardTimeBuckets)
	}

	metrics.adapterRequestsTimer = newHistogramVec(cfg, reg,
		"adapter_request_time_seconds",
		"Seconds to resolve each successful request labeled by adapter.",
		[]string{adapterLabel},
		standardTimeBuckets)

	metrics.syncerRequests = newCounter(cfg, reg,
		"syncer_requests",
		"Count of cookie sync requests where a syncer is a candidate to be synced labeled by syncer key and status.",
		[]string{syncerLabel, statusLabel})

	metrics.syncerSets = newCounter(cfg, reg,
		"syncer_sets",
		"Count of setuid set requests for a syncer labeled by syncer key and status.",
		[]string{syncerLabel, statusLabel})

	metrics.accountRequests = newCounter(cfg, reg,
		"account_requests",
		"Count of total requests to Prebid Server labeled by account.",
		[]string{accountLabel})

	metrics.accountDebugRequests = newCounter(cfg, reg,
		"account_debug_requests",
		"Count of total requests to Prebid Server that have debug enabled labled by account",
		[]string{accountLabel})

	metrics.requestsQueueTimer = newHistogramVec(cfg, reg,
		"request_queue_time",
		"Seconds request was waiting in queue",
		[]string{requestTypeLabel, requestStatusLabel},
		queuedRequestTimeBuckets)

	metrics.accountStoredResponses = newCounter(cfg, reg,
		"account_stored_responses",
		"Count of total requests to Prebid Server that have stored responses labled by account",
		[]string{accountLabel})

	metrics.adsCertSignTimer = newHistogram(cfg, reg,
		"ads_cert_sign_time",
		"Seconds to generate an AdsCert header",
		standardTimeBuckets)

	metrics.adsCertRequests = newCounter(cfg, reg,
		"ads_cert_requests",
		"Count of AdsCert request, and if they were successfully sent.",
		[]string{successLabel})

<<<<<<< HEAD
	metrics.moduleDuration = newHistogramVec(cfg, reg,
		"module_duration",
		"Seconds a module processed a hook.",
		[]string{moduleLabel, stageLabel},
		standardTimeBuckets)

	metrics.moduleCalls = newCounter(cfg, reg,
		"module_called",
		"Count of module calls labeled by module and stage names.",
		[]string{moduleLabel, stageLabel})

	metrics.moduleFailures = newCounter(cfg, reg,
		"module_failed",
		"Count of module fails labeled by module and stage names.",
		[]string{moduleLabel, stageLabel})

	metrics.moduleSuccessNoops = newCounter(cfg, reg,
		"module_success_noops",
		"Count of module success noops labeled by module and stage names.",
		[]string{moduleLabel, stageLabel})

	metrics.moduleSuccessUpdates = newCounter(cfg, reg,
		"module_success_updates",
		"Count of module success updates labeled by module and stage names.",
		[]string{moduleLabel, stageLabel})

	metrics.moduleSuccessRejects = newCounter(cfg, reg,
		"module_success_rejects",
		"Count of module success rejects labeled by module and stage names.",
		[]string{moduleLabel, stageLabel})

	metrics.moduleExecutionErrors = newCounter(cfg, reg,
		"module_execution_errors",
		"Count of module execution errors labeled by module and stage names.",
		[]string{moduleLabel, stageLabel})

	metrics.moduleTimeouts = newCounter(cfg, reg,
		"module_timeouts",
		"Count of module timeouts labeled by module and stage names.",
		[]string{moduleLabel, stageLabel})
=======
	createModulesMetrics(cfg, reg, &metrics, moduleStageNames, standardTimeBuckets)
>>>>>>> 076d889d

	metrics.Gatherer = reg

	metricsPrefix := ""
	if len(cfg.Namespace) > 0 {
		metricsPrefix += fmt.Sprintf("%s_", cfg.Namespace)
	}
	if len(cfg.Subsystem) > 0 {
		metricsPrefix += fmt.Sprintf("%s_", cfg.Subsystem)
	}

	metrics.Registerer = prometheus.WrapRegistererWithPrefix(metricsPrefix, reg)
	metrics.Registerer.MustRegister(promCollector.NewGoCollector())

	preloadLabelValues(&metrics, syncerKeys, moduleStageNames)

	return &metrics
}

func createModulesMetrics(cfg config.PrometheusMetrics, registry *prometheus.Registry, m *Metrics, moduleStageNames map[string][]string, standardTimeBuckets []float64) {
	l := len(moduleStageNames)
	m.moduleDuration = make(map[string]*prometheus.HistogramVec, l)
	m.moduleCalls = make(map[string]*prometheus.CounterVec, l)
	m.moduleFailures = make(map[string]*prometheus.CounterVec, l)
	m.moduleSuccessNoops = make(map[string]*prometheus.CounterVec, l)
	m.moduleSuccessUpdates = make(map[string]*prometheus.CounterVec, l)
	m.moduleSuccessRejects = make(map[string]*prometheus.CounterVec, l)
	m.moduleExecutionErrors = make(map[string]*prometheus.CounterVec, l)
	m.moduleTimeouts = make(map[string]*prometheus.CounterVec, l)

	// create for each registered module its own metric
	for module := range moduleStageNames {
		m.moduleDuration[module] = newHistogramVec(cfg, registry,
			fmt.Sprintf("modules_%s_duration", module),
			"Amount of seconds a module processed a hook labeled by stage name.",
			[]string{stageLabel},
			standardTimeBuckets)

		m.moduleCalls[module] = newCounter(cfg, registry,
			fmt.Sprintf("modules_%s_called", module),
			"Count of module calls labeled by stage name.",
			[]string{stageLabel})

		m.moduleFailures[module] = newCounter(cfg, registry,
			fmt.Sprintf("modules_%s_failed", module),
			"Count of module fails labeled by stage name.",
			[]string{stageLabel})

		m.moduleSuccessNoops[module] = newCounter(cfg, registry,
			fmt.Sprintf("modules_%s_success_noops", module),
			"Count of module successful noops labeled by stage name.",
			[]string{stageLabel})

		m.moduleSuccessUpdates[module] = newCounter(cfg, registry,
			fmt.Sprintf("modules_%s_success_updates", module),
			"Count of module successful updates labeled by stage name.",
			[]string{stageLabel})

		m.moduleSuccessRejects[module] = newCounter(cfg, registry,
			fmt.Sprintf("modules_%s_success_rejects", module),
			"Count of module successful rejects labeled by stage name.",
			[]string{stageLabel})

		m.moduleExecutionErrors[module] = newCounter(cfg, registry,
			fmt.Sprintf("modules_%s_execution_errors", module),
			"Count of module execution errors labeled by stage name.",
			[]string{stageLabel})

		m.moduleTimeouts[module] = newCounter(cfg, registry,
			fmt.Sprintf("modules_%s_timeouts", module),
			"Count of module timeouts labeled by stage name.",
			[]string{stageLabel})
	}
}

func newCounter(cfg config.PrometheusMetrics, registry *prometheus.Registry, name, help string, labels []string) *prometheus.CounterVec {
	opts := prometheus.CounterOpts{
		Namespace: cfg.Namespace,
		Subsystem: cfg.Subsystem,
		Name:      name,
		Help:      help,
	}
	counter := prometheus.NewCounterVec(opts, labels)
	registry.MustRegister(counter)
	return counter
}

func newCounterWithoutLabels(cfg config.PrometheusMetrics, registry *prometheus.Registry, name, help string) prometheus.Counter {
	opts := prometheus.CounterOpts{
		Namespace: cfg.Namespace,
		Subsystem: cfg.Subsystem,
		Name:      name,
		Help:      help,
	}
	counter := prometheus.NewCounter(opts)
	registry.MustRegister(counter)
	return counter
}

func newHistogramVec(cfg config.PrometheusMetrics, registry *prometheus.Registry, name, help string, labels []string, buckets []float64) *prometheus.HistogramVec {
	opts := prometheus.HistogramOpts{
		Namespace: cfg.Namespace,
		Subsystem: cfg.Subsystem,
		Name:      name,
		Help:      help,
		Buckets:   buckets,
	}
	histogram := prometheus.NewHistogramVec(opts, labels)
	registry.MustRegister(histogram)
	return histogram
}

func newHistogram(cfg config.PrometheusMetrics, registry *prometheus.Registry, name, help string, buckets []float64) prometheus.Histogram {
	opts := prometheus.HistogramOpts{
		Namespace: cfg.Namespace,
		Subsystem: cfg.Subsystem,
		Name:      name,
		Help:      help,
		Buckets:   buckets,
	}
	histogram := prometheus.NewHistogram(opts)
	registry.MustRegister(histogram)
	return histogram
}

func (m *Metrics) RecordConnectionAccept(success bool) {
	if success {
		m.connectionsOpened.Inc()
	} else {
		m.connectionsError.With(prometheus.Labels{
			connectionErrorLabel: connectionAcceptError,
		}).Inc()
	}
}

func (m *Metrics) RecordConnectionClose(success bool) {
	if success {
		m.connectionsClosed.Inc()
	} else {
		m.connectionsError.With(prometheus.Labels{
			connectionErrorLabel: connectionCloseError,
		}).Inc()
	}
}

func (m *Metrics) RecordRequest(labels metrics.Labels) {
	m.requests.With(prometheus.Labels{
		requestTypeLabel:   string(labels.RType),
		requestStatusLabel: string(labels.RequestStatus),
	}).Inc()

	if labels.CookieFlag == metrics.CookieFlagNo {
		m.requestsWithoutCookie.With(prometheus.Labels{
			requestTypeLabel: string(labels.RType),
		}).Inc()
	}

	if labels.PubID != metrics.PublisherUnknown {
		m.accountRequests.With(prometheus.Labels{
			accountLabel: labels.PubID,
		}).Inc()
	}
}

func (m *Metrics) RecordDebugRequest(debugEnabled bool, pubID string) {
	if debugEnabled {
		m.debugRequests.Inc()
		if !m.metricsDisabled.AccountDebug && pubID != metrics.PublisherUnknown {
			m.accountDebugRequests.With(prometheus.Labels{
				accountLabel: pubID,
			}).Inc()
		}
	}
}

func (m *Metrics) RecordStoredResponse(pubId string) {
	m.storedResponses.Inc()
	if !m.metricsDisabled.AccountStoredResponses && pubId != metrics.PublisherUnknown {
		m.accountStoredResponses.With(prometheus.Labels{
			accountLabel: pubId,
		}).Inc()
	}
}

func (m *Metrics) RecordImps(labels metrics.ImpLabels) {
	m.impressions.With(prometheus.Labels{
		isBannerLabel: strconv.FormatBool(labels.BannerImps),
		isVideoLabel:  strconv.FormatBool(labels.VideoImps),
		isAudioLabel:  strconv.FormatBool(labels.AudioImps),
		isNativeLabel: strconv.FormatBool(labels.NativeImps),
	}).Inc()
}

func (m *Metrics) RecordRequestTime(labels metrics.Labels, length time.Duration) {
	if labels.RequestStatus == metrics.RequestStatusOK {
		m.requestsTimer.With(prometheus.Labels{
			requestTypeLabel: string(labels.RType),
		}).Observe(length.Seconds())
	}
}

func (m *Metrics) RecordStoredDataFetchTime(labels metrics.StoredDataLabels, length time.Duration) {
	switch labels.DataType {
	case metrics.AccountDataType:
		m.storedAccountFetchTimer.With(prometheus.Labels{
			storedDataFetchTypeLabel: string(labels.DataFetchType),
		}).Observe(length.Seconds())
	case metrics.AMPDataType:
		m.storedAMPFetchTimer.With(prometheus.Labels{
			storedDataFetchTypeLabel: string(labels.DataFetchType),
		}).Observe(length.Seconds())
	case metrics.CategoryDataType:
		m.storedCategoryFetchTimer.With(prometheus.Labels{
			storedDataFetchTypeLabel: string(labels.DataFetchType),
		}).Observe(length.Seconds())
	case metrics.RequestDataType:
		m.storedRequestFetchTimer.With(prometheus.Labels{
			storedDataFetchTypeLabel: string(labels.DataFetchType),
		}).Observe(length.Seconds())
	case metrics.VideoDataType:
		m.storedVideoFetchTimer.With(prometheus.Labels{
			storedDataFetchTypeLabel: string(labels.DataFetchType),
		}).Observe(length.Seconds())
	case metrics.ResponseDataType:
		m.storedResponsesFetchTimer.With(prometheus.Labels{
			storedDataFetchTypeLabel: string(labels.DataFetchType),
		}).Observe(length.Seconds())
	}
}

func (m *Metrics) RecordStoredDataError(labels metrics.StoredDataLabels) {
	switch labels.DataType {
	case metrics.AccountDataType:
		m.storedAccountErrors.With(prometheus.Labels{
			storedDataErrorLabel: string(labels.Error),
		}).Inc()
	case metrics.AMPDataType:
		m.storedAMPErrors.With(prometheus.Labels{
			storedDataErrorLabel: string(labels.Error),
		}).Inc()
	case metrics.CategoryDataType:
		m.storedCategoryErrors.With(prometheus.Labels{
			storedDataErrorLabel: string(labels.Error),
		}).Inc()
	case metrics.RequestDataType:
		m.storedRequestErrors.With(prometheus.Labels{
			storedDataErrorLabel: string(labels.Error),
		}).Inc()
	case metrics.VideoDataType:
		m.storedVideoErrors.With(prometheus.Labels{
			storedDataErrorLabel: string(labels.Error),
		}).Inc()
	case metrics.ResponseDataType:
		m.storedResponsesErrors.With(prometheus.Labels{
			storedDataErrorLabel: string(labels.Error),
		}).Inc()
	}
}

func (m *Metrics) RecordAdapterRequest(labels metrics.AdapterLabels) {
	m.adapterRequests.With(prometheus.Labels{
		adapterLabel: string(labels.Adapter),
		cookieLabel:  string(labels.CookieFlag),
		hasBidsLabel: strconv.FormatBool(labels.AdapterBids == metrics.AdapterBidPresent),
	}).Inc()

	for err := range labels.AdapterErrors {
		m.adapterErrors.With(prometheus.Labels{
			adapterLabel:      string(labels.Adapter),
			adapterErrorLabel: string(err),
		}).Inc()
	}
}

// Keeps track of created and reused connections to adapter bidders and the time from the
// connection request, to the connection creation, or reuse from the pool across all engines
func (m *Metrics) RecordAdapterConnections(adapterName openrtb_ext.BidderName, connWasReused bool, connWaitTime time.Duration) {
	if m.metricsDisabled.AdapterConnectionMetrics {
		return
	}

	if connWasReused {
		m.adapterReusedConnections.With(prometheus.Labels{
			adapterLabel: string(adapterName),
		}).Inc()
	} else {
		m.adapterCreatedConnections.With(prometheus.Labels{
			adapterLabel: string(adapterName),
		}).Inc()
	}

	m.adapterConnectionWaitTime.With(prometheus.Labels{
		adapterLabel: string(adapterName),
	}).Observe(connWaitTime.Seconds())
}

func (m *Metrics) RecordDNSTime(dnsLookupTime time.Duration) {
	m.dnsLookupTimer.Observe(dnsLookupTime.Seconds())
}

func (m *Metrics) RecordTLSHandshakeTime(tlsHandshakeTime time.Duration) {
	m.tlsHandhakeTimer.Observe(tlsHandshakeTime.Seconds())
}

func (m *Metrics) RecordAdapterPanic(labels metrics.AdapterLabels) {
	m.adapterPanics.With(prometheus.Labels{
		adapterLabel: string(labels.Adapter),
	}).Inc()
}

func (m *Metrics) RecordAdapterBidReceived(labels metrics.AdapterLabels, bidType openrtb_ext.BidType, hasAdm bool) {
	markupDelivery := markupDeliveryNurl
	if hasAdm {
		markupDelivery = markupDeliveryAdm
	}

	m.adapterBids.With(prometheus.Labels{
		adapterLabel:        string(labels.Adapter),
		markupDeliveryLabel: markupDelivery,
	}).Inc()
}

func (m *Metrics) RecordAdapterPrice(labels metrics.AdapterLabels, cpm float64) {
	m.adapterPrices.With(prometheus.Labels{
		adapterLabel: string(labels.Adapter),
	}).Observe(cpm)
}

func (m *Metrics) RecordAdapterTime(labels metrics.AdapterLabels, length time.Duration) {
	if len(labels.AdapterErrors) == 0 {
		m.adapterRequestsTimer.With(prometheus.Labels{
			adapterLabel: string(labels.Adapter),
		}).Observe(length.Seconds())
	}
}

func (m *Metrics) RecordCookieSync(status metrics.CookieSyncStatus) {
	m.cookieSync.With(prometheus.Labels{
		statusLabel: string(status),
	}).Inc()
}

func (m *Metrics) RecordSyncerRequest(key string, status metrics.SyncerCookieSyncStatus) {
	m.syncerRequests.With(prometheus.Labels{
		syncerLabel: key,
		statusLabel: string(status),
	}).Inc()
}

func (m *Metrics) RecordSetUid(status metrics.SetUidStatus) {
	m.setUid.With(prometheus.Labels{
		statusLabel: string(status),
	}).Inc()
}

func (m *Metrics) RecordSyncerSet(key string, status metrics.SyncerSetUidStatus) {
	m.syncerSets.With(prometheus.Labels{
		syncerLabel: key,
		statusLabel: string(status),
	}).Inc()
}

func (m *Metrics) RecordStoredReqCacheResult(cacheResult metrics.CacheResult, inc int) {
	m.storedRequestCacheResult.With(prometheus.Labels{
		cacheResultLabel: string(cacheResult),
	}).Add(float64(inc))
}

func (m *Metrics) RecordStoredImpCacheResult(cacheResult metrics.CacheResult, inc int) {
	m.storedImpressionsCacheResult.With(prometheus.Labels{
		cacheResultLabel: string(cacheResult),
	}).Add(float64(inc))
}

func (m *Metrics) RecordAccountCacheResult(cacheResult metrics.CacheResult, inc int) {
	m.accountCacheResult.With(prometheus.Labels{
		cacheResultLabel: string(cacheResult),
	}).Add(float64(inc))
}

func (m *Metrics) RecordPrebidCacheRequestTime(success bool, length time.Duration) {
	m.prebidCacheWriteTimer.With(prometheus.Labels{
		successLabel: strconv.FormatBool(success),
	}).Observe(length.Seconds())
}

func (m *Metrics) RecordRequestQueueTime(success bool, requestType metrics.RequestType, length time.Duration) {
	successLabelFormatted := requestRejectLabel
	if success {
		successLabelFormatted = requestSuccessLabel
	}
	m.requestsQueueTimer.With(prometheus.Labels{
		requestTypeLabel:   string(requestType),
		requestStatusLabel: successLabelFormatted,
	}).Observe(length.Seconds())
}

func (m *Metrics) RecordTimeoutNotice(success bool) {
	if success {
		m.timeoutNotifications.With(prometheus.Labels{
			successLabel: requestSuccessful,
		}).Inc()
	} else {
		m.timeoutNotifications.With(prometheus.Labels{
			successLabel: requestFailed,
		}).Inc()
	}
}

func (m *Metrics) RecordRequestPrivacy(privacy metrics.PrivacyLabels) {
	if privacy.CCPAProvided {
		m.privacyCCPA.With(prometheus.Labels{
			sourceLabel: sourceRequest,
			optOutLabel: strconv.FormatBool(privacy.CCPAEnforced),
		}).Inc()
	}

	if privacy.COPPAEnforced {
		m.privacyCOPPA.With(prometheus.Labels{
			sourceLabel: sourceRequest,
		}).Inc()
	}

	if privacy.GDPREnforced {
		m.privacyTCF.With(prometheus.Labels{
			versionLabel: string(privacy.GDPRTCFVersion),
			sourceLabel:  sourceRequest,
		}).Inc()
	}

	if privacy.LMTEnforced {
		m.privacyLMT.With(prometheus.Labels{
			sourceLabel: sourceRequest,
		}).Inc()
	}
}

func (m *Metrics) RecordAdapterGDPRRequestBlocked(adapterName openrtb_ext.BidderName) {
	if m.metricsDisabled.AdapterGDPRRequestBlocked {
		return
	}

	m.adapterGDPRBlockedRequests.With(prometheus.Labels{
		adapterLabel: string(adapterName),
	}).Inc()
}

func (m *Metrics) RecordAdsCertReq(success bool) {
	if success {
		m.adsCertRequests.With(prometheus.Labels{
			successLabel: requestSuccessful,
		}).Inc()
	} else {
		m.adsCertRequests.With(prometheus.Labels{
			successLabel: requestFailed,
		}).Inc()
	}
}
func (m *Metrics) RecordAdsCertSignTime(adsCertSignTime time.Duration) {
	m.adsCertSignTimer.Observe(adsCertSignTime.Seconds())
}

<<<<<<< HEAD
func (m *Metrics) RecordModuleDuration(labels metrics.ModuleLabels, duration time.Duration) {
	m.moduleDuration.With(prometheus.Labels{
		moduleLabel: labels.Module,
		stageLabel:  labels.Stage,
	}).Observe(duration.Seconds())
}

func (m *Metrics) RecordModuleCalled(labels metrics.ModuleLabels) {
	m.moduleCalls.With(prometheus.Labels{
		moduleLabel: labels.Module,
		stageLabel:  labels.Stage,
	}).Inc()
}

func (m *Metrics) RecordModuleFailed(labels metrics.ModuleLabels) {
	m.moduleFailures.With(prometheus.Labels{
		moduleLabel: labels.Module,
		stageLabel:  labels.Stage,
=======
func (m *Metrics) RecordModuleCalled(labels metrics.ModuleLabels, duration time.Duration) {
	m.moduleCalls[labels.Module].With(prometheus.Labels{
		stageLabel: labels.Stage,
	}).Inc()

	m.moduleDuration[labels.Module].With(prometheus.Labels{
		stageLabel: labels.Stage,
	}).Observe(duration.Seconds())
}

func (m *Metrics) RecordModuleFailed(labels metrics.ModuleLabels) {
	m.moduleFailures[labels.Module].With(prometheus.Labels{
		stageLabel: labels.Stage,
>>>>>>> 076d889d
	}).Inc()
}

func (m *Metrics) RecordModuleSuccessNooped(labels metrics.ModuleLabels) {
<<<<<<< HEAD
	m.moduleSuccessNoops.With(prometheus.Labels{
		moduleLabel: labels.Module,
		stageLabel:  labels.Stage,
=======
	m.moduleSuccessNoops[labels.Module].With(prometheus.Labels{
		stageLabel: labels.Stage,
>>>>>>> 076d889d
	}).Inc()
}

func (m *Metrics) RecordModuleSuccessUpdated(labels metrics.ModuleLabels) {
<<<<<<< HEAD
	m.moduleSuccessUpdates.With(prometheus.Labels{
		moduleLabel: labels.Module,
		stageLabel:  labels.Stage,
=======
	m.moduleSuccessUpdates[labels.Module].With(prometheus.Labels{
		stageLabel: labels.Stage,
>>>>>>> 076d889d
	}).Inc()
}

func (m *Metrics) RecordModuleSuccessRejected(labels metrics.ModuleLabels) {
<<<<<<< HEAD
	m.moduleSuccessRejects.With(prometheus.Labels{
		moduleLabel: labels.Module,
		stageLabel:  labels.Stage,
=======
	m.moduleSuccessRejects[labels.Module].With(prometheus.Labels{
		stageLabel: labels.Stage,
>>>>>>> 076d889d
	}).Inc()
}

func (m *Metrics) RecordModuleExecutionError(labels metrics.ModuleLabels) {
<<<<<<< HEAD
	m.moduleExecutionErrors.With(prometheus.Labels{
		moduleLabel: labels.Module,
		stageLabel:  labels.Stage,
=======
	m.moduleExecutionErrors[labels.Module].With(prometheus.Labels{
		stageLabel: labels.Stage,
>>>>>>> 076d889d
	}).Inc()
}

func (m *Metrics) RecordModuleTimeout(labels metrics.ModuleLabels) {
<<<<<<< HEAD
	m.moduleTimeouts.With(prometheus.Labels{
		moduleLabel: labels.Module,
		stageLabel:  labels.Stage,
=======
	m.moduleTimeouts[labels.Module].With(prometheus.Labels{
		stageLabel: labels.Stage,
>>>>>>> 076d889d
	}).Inc()
}<|MERGE_RESOLUTION|>--- conflicted
+++ resolved
@@ -78,17 +78,6 @@
 	accountDebugRequests   *prometheus.CounterVec
 	accountStoredResponses *prometheus.CounterVec
 
-<<<<<<< HEAD
-	// Module Metrics
-	moduleDuration        *prometheus.HistogramVec
-	moduleCalls           *prometheus.CounterVec
-	moduleFailures        *prometheus.CounterVec
-	moduleSuccessNoops    *prometheus.CounterVec
-	moduleSuccessUpdates  *prometheus.CounterVec
-	moduleSuccessRejects  *prometheus.CounterVec
-	moduleExecutionErrors *prometheus.CounterVec
-	moduleTimeouts        *prometheus.CounterVec
-=======
 	// Module Metrics as a map where the key is the module name
 	moduleDuration        map[string]*prometheus.HistogramVec
 	moduleCalls           map[string]*prometheus.CounterVec
@@ -98,7 +87,6 @@
 	moduleSuccessRejects  map[string]*prometheus.CounterVec
 	moduleExecutionErrors map[string]*prometheus.CounterVec
 	moduleTimeouts        map[string]*prometheus.CounterVec
->>>>>>> 076d889d
 
 	metricsDisabled config.DisabledMetrics
 }
@@ -118,7 +106,6 @@
 	isNativeLabel        = "native"
 	isVideoLabel         = "video"
 	markupDeliveryLabel  = "delivery"
-	moduleLabel          = "module"
 	optOutLabel          = "opt_out"
 	privacyBlockedLabel  = "privacy_blocked"
 	requestStatusLabel   = "request_status"
@@ -447,50 +434,7 @@
 		"Count of AdsCert request, and if they were successfully sent.",
 		[]string{successLabel})
 
-<<<<<<< HEAD
-	metrics.moduleDuration = newHistogramVec(cfg, reg,
-		"module_duration",
-		"Seconds a module processed a hook.",
-		[]string{moduleLabel, stageLabel},
-		standardTimeBuckets)
-
-	metrics.moduleCalls = newCounter(cfg, reg,
-		"module_called",
-		"Count of module calls labeled by module and stage names.",
-		[]string{moduleLabel, stageLabel})
-
-	metrics.moduleFailures = newCounter(cfg, reg,
-		"module_failed",
-		"Count of module fails labeled by module and stage names.",
-		[]string{moduleLabel, stageLabel})
-
-	metrics.moduleSuccessNoops = newCounter(cfg, reg,
-		"module_success_noops",
-		"Count of module success noops labeled by module and stage names.",
-		[]string{moduleLabel, stageLabel})
-
-	metrics.moduleSuccessUpdates = newCounter(cfg, reg,
-		"module_success_updates",
-		"Count of module success updates labeled by module and stage names.",
-		[]string{moduleLabel, stageLabel})
-
-	metrics.moduleSuccessRejects = newCounter(cfg, reg,
-		"module_success_rejects",
-		"Count of module success rejects labeled by module and stage names.",
-		[]string{moduleLabel, stageLabel})
-
-	metrics.moduleExecutionErrors = newCounter(cfg, reg,
-		"module_execution_errors",
-		"Count of module execution errors labeled by module and stage names.",
-		[]string{moduleLabel, stageLabel})
-
-	metrics.moduleTimeouts = newCounter(cfg, reg,
-		"module_timeouts",
-		"Count of module timeouts labeled by module and stage names.",
-		[]string{moduleLabel, stageLabel})
-=======
 	createModulesMetrics(cfg, reg, &metrics, moduleStageNames, standardTimeBuckets)
->>>>>>> 076d889d
 
 	metrics.Gatherer = reg
 
@@ -953,26 +897,6 @@
 	m.adsCertSignTimer.Observe(adsCertSignTime.Seconds())
 }
 
-<<<<<<< HEAD
-func (m *Metrics) RecordModuleDuration(labels metrics.ModuleLabels, duration time.Duration) {
-	m.moduleDuration.With(prometheus.Labels{
-		moduleLabel: labels.Module,
-		stageLabel:  labels.Stage,
-	}).Observe(duration.Seconds())
-}
-
-func (m *Metrics) RecordModuleCalled(labels metrics.ModuleLabels) {
-	m.moduleCalls.With(prometheus.Labels{
-		moduleLabel: labels.Module,
-		stageLabel:  labels.Stage,
-	}).Inc()
-}
-
-func (m *Metrics) RecordModuleFailed(labels metrics.ModuleLabels) {
-	m.moduleFailures.With(prometheus.Labels{
-		moduleLabel: labels.Module,
-		stageLabel:  labels.Stage,
-=======
 func (m *Metrics) RecordModuleCalled(labels metrics.ModuleLabels, duration time.Duration) {
 	m.moduleCalls[labels.Module].With(prometheus.Labels{
 		stageLabel: labels.Stage,
@@ -986,66 +910,35 @@
 func (m *Metrics) RecordModuleFailed(labels metrics.ModuleLabels) {
 	m.moduleFailures[labels.Module].With(prometheus.Labels{
 		stageLabel: labels.Stage,
->>>>>>> 076d889d
 	}).Inc()
 }
 
 func (m *Metrics) RecordModuleSuccessNooped(labels metrics.ModuleLabels) {
-<<<<<<< HEAD
-	m.moduleSuccessNoops.With(prometheus.Labels{
-		moduleLabel: labels.Module,
-		stageLabel:  labels.Stage,
-=======
 	m.moduleSuccessNoops[labels.Module].With(prometheus.Labels{
 		stageLabel: labels.Stage,
->>>>>>> 076d889d
 	}).Inc()
 }
 
 func (m *Metrics) RecordModuleSuccessUpdated(labels metrics.ModuleLabels) {
-<<<<<<< HEAD
-	m.moduleSuccessUpdates.With(prometheus.Labels{
-		moduleLabel: labels.Module,
-		stageLabel:  labels.Stage,
-=======
 	m.moduleSuccessUpdates[labels.Module].With(prometheus.Labels{
 		stageLabel: labels.Stage,
->>>>>>> 076d889d
 	}).Inc()
 }
 
 func (m *Metrics) RecordModuleSuccessRejected(labels metrics.ModuleLabels) {
-<<<<<<< HEAD
-	m.moduleSuccessRejects.With(prometheus.Labels{
-		moduleLabel: labels.Module,
-		stageLabel:  labels.Stage,
-=======
 	m.moduleSuccessRejects[labels.Module].With(prometheus.Labels{
 		stageLabel: labels.Stage,
->>>>>>> 076d889d
 	}).Inc()
 }
 
 func (m *Metrics) RecordModuleExecutionError(labels metrics.ModuleLabels) {
-<<<<<<< HEAD
-	m.moduleExecutionErrors.With(prometheus.Labels{
-		moduleLabel: labels.Module,
-		stageLabel:  labels.Stage,
-=======
 	m.moduleExecutionErrors[labels.Module].With(prometheus.Labels{
 		stageLabel: labels.Stage,
->>>>>>> 076d889d
 	}).Inc()
 }
 
 func (m *Metrics) RecordModuleTimeout(labels metrics.ModuleLabels) {
-<<<<<<< HEAD
-	m.moduleTimeouts.With(prometheus.Labels{
-		moduleLabel: labels.Module,
-		stageLabel:  labels.Stage,
-=======
 	m.moduleTimeouts[labels.Module].With(prometheus.Labels{
 		stageLabel: labels.Stage,
->>>>>>> 076d889d
 	}).Inc()
 }