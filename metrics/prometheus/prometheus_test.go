package prometheusmetrics

import (
	"fmt"
	"testing"
	"time"

	"github.com/prebid/prebid-server/config"
	"github.com/prebid/prebid-server/metrics"
	"github.com/prebid/prebid-server/openrtb_ext"
	"github.com/prometheus/client_golang/prometheus"
	dto "github.com/prometheus/client_model/go"
	"github.com/stretchr/testify/assert"
)

var modulesStages = map[string][]string{"foobar": {"entry", "raw"}, "another_module": {"raw", "auction"}}

func createMetricsForTesting() *Metrics {
	syncerKeys := []string{}
	return NewMetrics(config.PrometheusMetrics{
		Port:      8080,
		Namespace: "prebid",
		Subsystem: "server",
	}, config.DisabledMetrics{}, syncerKeys, modulesStages)
}

func TestMetricCountGatekeeping(t *testing.T) {
	m := createMetricsForTesting()

	// Gather All Metrics
	metricFamilies, err := m.Gatherer.Gather()
	assert.NoError(t, err, "gather metics")

	// Summarize By Adapter Cardinality
	// - This requires metrics to be preloaded. We don't preload account metrics, so we can't test those.
	generalCardinalityCount := 0
	adapterCardinalityCount := 0
	for _, metricFamily := range metricFamilies {
		for _, metric := range metricFamily.GetMetric() {
			isPerAdapter := false
			for _, label := range metric.GetLabel() {
				if label.GetName() == adapterLabel {
					isPerAdapter = true
				}
			}

			if isPerAdapter {
				adapterCardinalityCount++
			} else {
				generalCardinalityCount++
			}
		}
	}

	// Calculate Per-Adapter Cardinality
	adapterCount := len(openrtb_ext.CoreBidderNames())
	perAdapterCardinalityCount := adapterCardinalityCount / adapterCount
	// Verify General Cardinality
	// - This assertion provides a warning for newly added high-cardinality non-adapter specific metrics. The hardcoded limit
	//   is an arbitrary soft ceiling. Thought should be given as to the value of the new metrics if you find yourself
	//   needing to increase this number.
	assert.True(t, generalCardinalityCount <= 500, "General Cardinality")

	// Verify Per-Adapter Cardinality
	// - This assertion provides a warning for newly added adapter metrics. Threre are 40+ adapters which makes the
	//   cost of new per-adapter metrics rather expensive. Thought should be given when adding new per-adapter metrics.
	assert.True(t, perAdapterCardinalityCount <= 29, "Per-Adapter Cardinality count equals %d \n", perAdapterCardinalityCount)
}

func TestConnectionMetrics(t *testing.T) {
	testCases := []struct {
		description              string
		testCase                 func(m *Metrics)
		expectedOpenedCount      float64
		expectedOpenedErrorCount float64
		expectedClosedCount      float64
		expectedClosedErrorCount float64
	}{
		{
			description: "Open Success",
			testCase: func(m *Metrics) {
				m.RecordConnectionAccept(true)
			},
			expectedOpenedCount:      1,
			expectedOpenedErrorCount: 0,
			expectedClosedCount:      0,
			expectedClosedErrorCount: 0,
		},
		{
			description: "Open Error",
			testCase: func(m *Metrics) {
				m.RecordConnectionAccept(false)
			},
			expectedOpenedCount:      0,
			expectedOpenedErrorCount: 1,
			expectedClosedCount:      0,
			expectedClosedErrorCount: 0,
		},
		{
			description: "Closed Success",
			testCase: func(m *Metrics) {
				m.RecordConnectionClose(true)
			},
			expectedOpenedCount:      0,
			expectedOpenedErrorCount: 0,
			expectedClosedCount:      1,
			expectedClosedErrorCount: 0,
		},
		{
			description: "Closed Error",
			testCase: func(m *Metrics) {
				m.RecordConnectionClose(false)
			},
			expectedOpenedCount:      0,
			expectedOpenedErrorCount: 0,
			expectedClosedCount:      0,
			expectedClosedErrorCount: 1,
		},
	}

	for _, test := range testCases {
		m := createMetricsForTesting()

		test.testCase(m)

		assertCounterValue(t, test.description, "connectionsClosed", m.connectionsClosed,
			test.expectedClosedCount)
		assertCounterValue(t, test.description, "connectionsOpened", m.connectionsOpened,
			test.expectedOpenedCount)
		assertCounterVecValue(t, test.description, "connectionsError[type=accept]", m.connectionsError,
			test.expectedOpenedErrorCount, prometheus.Labels{
				connectionErrorLabel: connectionAcceptError,
			})
		assertCounterVecValue(t, test.description, "connectionsError[type=close]", m.connectionsError,
			test.expectedClosedErrorCount, prometheus.Labels{
				connectionErrorLabel: connectionCloseError,
			})
	}
}

func TestRequestMetric(t *testing.T) {
	m := createMetricsForTesting()
	requestType := metrics.ReqTypeORTB2Web
	requestStatus := metrics.RequestStatusBlacklisted

	m.RecordRequest(metrics.Labels{
		RType:         requestType,
		RequestStatus: requestStatus,
	})

	expectedCount := float64(1)
	assertCounterVecValue(t, "", "requests", m.requests,
		expectedCount,
		prometheus.Labels{
			requestTypeLabel:   string(requestType),
			requestStatusLabel: string(requestStatus),
		})
}

func TestDebugRequestMetric(t *testing.T) {
	testCases := []struct {
		description                      string
		givenDebugEnabledFlag            bool
		givenAccountDebugMetricsDisabled bool
		expectedAccountDebugCount        float64
		expectedDebugCount               float64
	}{
		{
			description:                      "Debug is enabled and account debug is enabled, both metrics should be updated",
			givenDebugEnabledFlag:            true,
			givenAccountDebugMetricsDisabled: false,
			expectedDebugCount:               1,
			expectedAccountDebugCount:        1,
		},
		{
			description:                      "Debug and account debug are disabled, niether metrics should be updated",
			givenDebugEnabledFlag:            false,
			givenAccountDebugMetricsDisabled: true,
			expectedDebugCount:               0,
			expectedAccountDebugCount:        0,
		},
		{
			description:                      "Debug is enabled but account debug is disabled, only non-account debug count should increment",
			givenDebugEnabledFlag:            true,
			givenAccountDebugMetricsDisabled: true,
			expectedDebugCount:               1,
			expectedAccountDebugCount:        0,
		},
		{
			description:                      "Debug is disabled and account debug is enabled, niether metrics should increment",
			givenDebugEnabledFlag:            false,
			givenAccountDebugMetricsDisabled: false,
			expectedDebugCount:               0,
			expectedAccountDebugCount:        0,
		},
	}

	for _, test := range testCases {
		m := createMetricsForTesting()
		m.metricsDisabled.AccountDebug = test.givenAccountDebugMetricsDisabled
		m.RecordDebugRequest(test.givenDebugEnabledFlag, "acct-id")

		assertCounterVecValue(t, "", "account debug requests", m.accountDebugRequests, test.expectedAccountDebugCount, prometheus.Labels{accountLabel: "acct-id"})
		assertCounterValue(t, "", "debug requests", m.debugRequests, test.expectedDebugCount)
	}
}

func TestBidValidationCreativeSizeMetric(t *testing.T) {
	testCases := []struct {
		description                        string
		givenDebugEnabledFlag              bool
		givenAccountAdapterMetricsDisabled bool
		expectedAdapterCount               float64
		expectedAccountCount               float64
	}{
		{
			description:                        "Account Metric isn't disabled, so both metrics should be incremented",
			givenAccountAdapterMetricsDisabled: false,
			expectedAdapterCount:               1,
			expectedAccountCount:               1,
		},
		{
			description:                        "Account Metric is disabled, so only adapter metric should be incremented",
			givenAccountAdapterMetricsDisabled: true,
			expectedAdapterCount:               1,
			expectedAccountCount:               0,
		},
	}

	for _, test := range testCases {
		m := createMetricsForTesting()
		m.metricsDisabled.AccountAdapterDetails = test.givenAccountAdapterMetricsDisabled
		m.RecordBidValidationCreativeSizeError(adapterLabel, "acct-id")
		m.RecordBidValidationCreativeSizeWarn(adapterLabel, "acct-id")

		assertCounterVecValue(t, "", "account bid validation", m.accountBidResponseValidationSizeError, test.expectedAccountCount, prometheus.Labels{accountLabel: "acct-id", successLabel: successLabel})
		assertCounterVecValue(t, "", "adapter bid validation", m.adapterBidResponseValidationSizeError, test.expectedAdapterCount, prometheus.Labels{adapterLabel: adapterLabel, successLabel: successLabel})

		assertCounterVecValue(t, "", "account bid validation", m.accountBidResponseValidationSizeWarn, test.expectedAccountCount, prometheus.Labels{accountLabel: "acct-id", successLabel: successLabel})
		assertCounterVecValue(t, "", "adapter bid validation", m.adapterBidResponseValidationSizeWarn, test.expectedAdapterCount, prometheus.Labels{adapterLabel: adapterLabel, successLabel: successLabel})
	}
}

func TestBidValidationSecureMarkupMetric(t *testing.T) {
	testCases := []struct {
		description                        string
		givenDebugEnabledFlag              bool
		givenAccountAdapterMetricsDisabled bool
		expectedAdapterCount               float64
		expectedAccountCount               float64
	}{
		{
			description:                        "Account Metric isn't disabled, so both metrics should be incremented",
			givenAccountAdapterMetricsDisabled: false,
			expectedAdapterCount:               1,
			expectedAccountCount:               1,
		},
		{
			description:                        "Account Metric is disabled, so only adapter metric should be incremented",
			givenAccountAdapterMetricsDisabled: true,
			expectedAdapterCount:               1,
			expectedAccountCount:               0,
		},
	}

	for _, test := range testCases {
		m := createMetricsForTesting()
		m.metricsDisabled.AccountAdapterDetails = test.givenAccountAdapterMetricsDisabled
		m.RecordBidValidationSecureMarkupError(adapterLabel, "acct-id")
		m.RecordBidValidationSecureMarkupWarn(adapterLabel, "acct-id")

		assertCounterVecValue(t, "", "Account Secure Markup Error", m.accountBidResponseSecureMarkupError, test.expectedAccountCount, prometheus.Labels{accountLabel: "acct-id", successLabel: successLabel})
		assertCounterVecValue(t, "", "Adapter Secure Markup Error", m.adapterBidResponseSecureMarkupError, test.expectedAdapterCount, prometheus.Labels{adapterLabel: adapterLabel, successLabel: successLabel})

		assertCounterVecValue(t, "", "Account Secure Markup Warn", m.accountBidResponseSecureMarkupWarn, test.expectedAccountCount, prometheus.Labels{accountLabel: "acct-id", successLabel: successLabel})
		assertCounterVecValue(t, "", "Adapter Secure Markup Warn", m.adapterBidResponseSecureMarkupWarn, test.expectedAdapterCount, prometheus.Labels{adapterLabel: adapterLabel, successLabel: successLabel})
	}
}

func TestRequestMetricWithoutCookie(t *testing.T) {
	requestType := metrics.ReqTypeORTB2Web
	performTest := func(m *Metrics, cookieFlag metrics.CookieFlag) {
		m.RecordRequest(metrics.Labels{
			RType:         requestType,
			RequestStatus: metrics.RequestStatusBlacklisted,
			CookieFlag:    cookieFlag,
		})
	}

	testCases := []struct {
		description   string
		testCase      func(m *Metrics)
		cookieFlag    metrics.CookieFlag
		expectedCount float64
	}{
		{
			description: "Yes",
			testCase: func(m *Metrics) {
				performTest(m, metrics.CookieFlagYes)
			},
			expectedCount: 0,
		},
		{
			description: "No",
			testCase: func(m *Metrics) {
				performTest(m, metrics.CookieFlagNo)
			},
			expectedCount: 1,
		},
		{
			description: "Unknown",
			testCase: func(m *Metrics) {
				performTest(m, metrics.CookieFlagUnknown)
			},
			expectedCount: 0,
		},
	}

	for _, test := range testCases {
		m := createMetricsForTesting()

		test.testCase(m)

		assertCounterVecValue(t, test.description, "requestsWithoutCookie", m.requestsWithoutCookie,
			test.expectedCount,
			prometheus.Labels{
				requestTypeLabel: string(requestType),
			})
	}
}

func TestAccountMetric(t *testing.T) {
	knownPubID := "knownPublisher"
	performTest := func(m *Metrics, pubID string) {
		m.RecordRequest(metrics.Labels{
			RType:         metrics.ReqTypeORTB2Web,
			RequestStatus: metrics.RequestStatusBlacklisted,
			PubID:         pubID,
		})
	}

	testCases := []struct {
		description   string
		testCase      func(m *Metrics)
		expectedCount float64
	}{
		{
			description: "Known",
			testCase: func(m *Metrics) {
				performTest(m, knownPubID)
			},
			expectedCount: 1,
		},
		{
			description: "Unknown",
			testCase: func(m *Metrics) {
				performTest(m, metrics.PublisherUnknown)
			},
			expectedCount: 0,
		},
	}

	for _, test := range testCases {
		m := createMetricsForTesting()

		test.testCase(m)

		assertCounterVecValue(t, test.description, "accountRequests", m.accountRequests,
			test.expectedCount,
			prometheus.Labels{
				accountLabel: knownPubID,
			})
	}
}

func TestImpressionsMetric(t *testing.T) {
	performTest := func(m *Metrics, isBanner, isVideo, isAudio, isNative bool) {
		m.RecordImps(metrics.ImpLabels{
			BannerImps: isBanner,
			VideoImps:  isVideo,
			AudioImps:  isAudio,
			NativeImps: isNative,
		})
	}

	testCases := []struct {
		description         string
		testCase            func(m *Metrics)
		expectedBannerCount float64
		expectedVideoCount  float64
		expectedAudioCount  float64
		expectedNativeCount float64
	}{
		{
			description: "Banner Only",
			testCase: func(m *Metrics) {
				performTest(m, true, false, false, false)
			},
			expectedBannerCount: 1,
			expectedVideoCount:  0,
			expectedAudioCount:  0,
			expectedNativeCount: 0,
		},
		{
			description: "Video Only",
			testCase: func(m *Metrics) {
				performTest(m, false, true, false, false)
			},
			expectedBannerCount: 0,
			expectedVideoCount:  1,
			expectedAudioCount:  0,
			expectedNativeCount: 0,
		},
		{
			description: "Audio Only",
			testCase: func(m *Metrics) {
				performTest(m, false, false, true, false)
			},
			expectedBannerCount: 0,
			expectedVideoCount:  0,
			expectedAudioCount:  1,
			expectedNativeCount: 0,
		},
		{
			description: "Native Only",
			testCase: func(m *Metrics) {
				performTest(m, false, false, false, true)
			},
			expectedBannerCount: 0,
			expectedVideoCount:  0,
			expectedAudioCount:  0,
			expectedNativeCount: 1,
		},
		{
			description: "Multiple Types",
			testCase: func(m *Metrics) {
				performTest(m, true, false, false, true)
			},
			expectedBannerCount: 1,
			expectedVideoCount:  0,
			expectedAudioCount:  0,
			expectedNativeCount: 1,
		},
	}

	for _, test := range testCases {
		m := createMetricsForTesting()

		test.testCase(m)

		var bannerCount float64
		var videoCount float64
		var audioCount float64
		var nativeCount float64
		processMetrics(m.impressions, func(m dto.Metric) {
			value := m.GetCounter().GetValue()
			for _, label := range m.GetLabel() {
				if label.GetValue() == "true" {
					switch label.GetName() {
					case isBannerLabel:
						bannerCount += value
					case isVideoLabel:
						videoCount += value
					case isAudioLabel:
						audioCount += value
					case isNativeLabel:
						nativeCount += value
					}
				}
			}
		})
		assert.Equal(t, test.expectedBannerCount, bannerCount, test.description+":banner")
		assert.Equal(t, test.expectedVideoCount, videoCount, test.description+":video")
		assert.Equal(t, test.expectedAudioCount, audioCount, test.description+":audio")
		assert.Equal(t, test.expectedNativeCount, nativeCount, test.description+":native")
	}
}

func TestRequestTimeMetric(t *testing.T) {
	requestType := metrics.ReqTypeORTB2Web
	performTest := func(m *Metrics, requestStatus metrics.RequestStatus, timeInMs float64) {
		m.RecordRequestTime(metrics.Labels{
			RType:         requestType,
			RequestStatus: requestStatus,
		}, time.Duration(timeInMs)*time.Millisecond)
	}

	testCases := []struct {
		description   string
		testCase      func(m *Metrics)
		expectedCount uint64
		expectedSum   float64
	}{
		{
			description: "Success",
			testCase: func(m *Metrics) {
				performTest(m, metrics.RequestStatusOK, 500)
			},
			expectedCount: 1,
			expectedSum:   0.5,
		},
		{
			description: "Error",
			testCase: func(m *Metrics) {
				performTest(m, metrics.RequestStatusErr, 500)
			},
			expectedCount: 0,
			expectedSum:   0,
		},
	}

	for _, test := range testCases {
		m := createMetricsForTesting()

		test.testCase(m)

		result := getHistogramFromHistogramVec(m.requestsTimer, requestTypeLabel, string(requestType))
		assertHistogram(t, test.description, result, test.expectedCount, test.expectedSum)
	}
}

func TestRecordOverheadTimeMetric(t *testing.T) {
	testCases := []struct {
		description   string
		overheadType  metrics.OverheadType
		timeInMs      float64
		expectedCount uint64
		expectedSum   float64
	}{
		{
			description:   "record-pre-bidder-overhead-time-1",
			overheadType:  metrics.PreBidder,
			timeInMs:      500,
			expectedCount: 1,
			expectedSum:   0.5,
		},
		{
			description:   "record-pre-bidder-overhead-time-2",
			overheadType:  metrics.PreBidder,
			timeInMs:      400,
			expectedCount: 2,
			expectedSum:   0.9,
		},
		{
			description:   "record-auction-response-overhead-time",
			overheadType:  metrics.MakeAuctionResponse,
			timeInMs:      500,
			expectedCount: 1,
			expectedSum:   0.5,
		},
		{
			description:   "record-make-bidder-requests-overhead-time",
			overheadType:  metrics.MakeBidderRequests,
			timeInMs:      500,
			expectedCount: 1,
			expectedSum:   0.5,
		},
	}

	metric := createMetricsForTesting()
	for _, test := range testCases {
		metric.RecordOverheadTime(test.overheadType, time.Duration(test.timeInMs)*time.Millisecond)
		resultingHistogram := getHistogramFromHistogramVec(metric.overheadTimer, overheadTypeLabel, test.overheadType.String())
		assertHistogram(t, test.description, resultingHistogram, test.expectedCount, test.expectedSum)
	}
}

func TestRecordStoredDataFetchTime(t *testing.T) {
	tests := []struct {
		description string
		dataType    metrics.StoredDataType
		fetchType   metrics.StoredDataFetchType
	}{
		{
			description: "Update stored account histogram with all label",
			dataType:    metrics.AccountDataType,
			fetchType:   metrics.FetchAll,
		},
		{
			description: "Update stored AMP histogram with all label",
			dataType:    metrics.AMPDataType,
			fetchType:   metrics.FetchAll,
		},
		{
			description: "Update stored category histogram with all label",
			dataType:    metrics.CategoryDataType,
			fetchType:   metrics.FetchAll,
		},
		{
			description: "Update stored request histogram with all label",
			dataType:    metrics.RequestDataType,
			fetchType:   metrics.FetchAll,
		},
		{
			description: "Update stored video histogram with all label",
			dataType:    metrics.VideoDataType,
			fetchType:   metrics.FetchAll,
		},
		{
			description: "Update stored account histogram with delta label",
			dataType:    metrics.AccountDataType,
			fetchType:   metrics.FetchDelta,
		},
		{
			description: "Update stored AMP histogram with delta label",
			dataType:    metrics.AMPDataType,
			fetchType:   metrics.FetchDelta,
		},
		{
			description: "Update stored category histogram with delta label",
			dataType:    metrics.CategoryDataType,
			fetchType:   metrics.FetchDelta,
		},
		{
			description: "Update stored request histogram with delta label",
			dataType:    metrics.RequestDataType,
			fetchType:   metrics.FetchDelta,
		},
		{
			description: "Update stored video histogram with delta label",
			dataType:    metrics.VideoDataType,
			fetchType:   metrics.FetchDelta,
		},
		{
			description: "Update stored responses histogram with delta label",
			dataType:    metrics.ResponseDataType,
			fetchType:   metrics.FetchDelta,
		},
	}

	for _, tt := range tests {
		m := createMetricsForTesting()

		fetchTime := time.Duration(0.5 * float64(time.Second))
		m.RecordStoredDataFetchTime(metrics.StoredDataLabels{
			DataType:      tt.dataType,
			DataFetchType: tt.fetchType,
		}, fetchTime)

		var metricsTimer *prometheus.HistogramVec
		switch tt.dataType {
		case metrics.AccountDataType:
			metricsTimer = m.storedAccountFetchTimer
		case metrics.AMPDataType:
			metricsTimer = m.storedAMPFetchTimer
		case metrics.CategoryDataType:
			metricsTimer = m.storedCategoryFetchTimer
		case metrics.RequestDataType:
			metricsTimer = m.storedRequestFetchTimer
		case metrics.VideoDataType:
			metricsTimer = m.storedVideoFetchTimer
		case metrics.ResponseDataType:
			metricsTimer = m.storedResponsesFetchTimer
		}

		result := getHistogramFromHistogramVec(
			metricsTimer,
			storedDataFetchTypeLabel,
			string(tt.fetchType))
		assertHistogram(t, tt.description, result, 1, 0.5)
	}
}

func TestRecordStoredDataError(t *testing.T) {
	tests := []struct {
		description string
		dataType    metrics.StoredDataType
		errorType   metrics.StoredDataError
		metricName  string
	}{
		{
			description: "Update stored_account_errors counter with network label",
			dataType:    metrics.AccountDataType,
			errorType:   metrics.StoredDataErrorNetwork,
			metricName:  "stored_account_errors",
		},
		{
			description: "Update stored_amp_errors counter with network label",
			dataType:    metrics.AMPDataType,
			errorType:   metrics.StoredDataErrorNetwork,
			metricName:  "stored_amp_errors",
		},
		{
			description: "Update stored_category_errors counter with network label",
			dataType:    metrics.CategoryDataType,
			errorType:   metrics.StoredDataErrorNetwork,
			metricName:  "stored_category_errors",
		},
		{
			description: "Update stored_request_errors counter with network label",
			dataType:    metrics.RequestDataType,
			errorType:   metrics.StoredDataErrorNetwork,
			metricName:  "stored_request_errors",
		},
		{
			description: "Update stored_video_errors counter with network label",
			dataType:    metrics.VideoDataType,
			errorType:   metrics.StoredDataErrorNetwork,
			metricName:  "stored_video_errors",
		},
		{
			description: "Update stored_account_errors counter with undefined label",
			dataType:    metrics.AccountDataType,
			errorType:   metrics.StoredDataErrorUndefined,
			metricName:  "stored_account_errors",
		},
		{
			description: "Update stored_amp_errors counter with undefined label",
			dataType:    metrics.AMPDataType,
			errorType:   metrics.StoredDataErrorUndefined,
			metricName:  "stored_amp_errors",
		},
		{
			description: "Update stored_category_errors counter with undefined label",
			dataType:    metrics.CategoryDataType,
			errorType:   metrics.StoredDataErrorUndefined,
			metricName:  "stored_category_errors",
		},
		{
			description: "Update stored_request_errors counter with undefined label",
			dataType:    metrics.RequestDataType,
			errorType:   metrics.StoredDataErrorUndefined,
			metricName:  "stored_request_errors",
		},
		{
			description: "Update stored_video_errors counter with undefined label",
			dataType:    metrics.VideoDataType,
			errorType:   metrics.StoredDataErrorUndefined,
			metricName:  "stored_video_errors",
		},
		{
			description: "Update stored_response_errors counter with network label",
			dataType:    metrics.ResponseDataType,
			errorType:   metrics.StoredDataErrorNetwork,
			metricName:  "stored_response_errors",
		},
	}

	for _, tt := range tests {
		m := createMetricsForTesting()
		m.RecordStoredDataError(metrics.StoredDataLabels{
			DataType: tt.dataType,
			Error:    tt.errorType,
		})

		var metricsCounter *prometheus.CounterVec
		switch tt.dataType {
		case metrics.AccountDataType:
			metricsCounter = m.storedAccountErrors
		case metrics.AMPDataType:
			metricsCounter = m.storedAMPErrors
		case metrics.CategoryDataType:
			metricsCounter = m.storedCategoryErrors
		case metrics.RequestDataType:
			metricsCounter = m.storedRequestErrors
		case metrics.VideoDataType:
			metricsCounter = m.storedVideoErrors
		case metrics.ResponseDataType:
			metricsCounter = m.storedResponsesErrors
		}

		assertCounterVecValue(t, tt.description, tt.metricName, metricsCounter,
			1,
			prometheus.Labels{
				storedDataErrorLabel: string(tt.errorType),
			})
	}
}

func TestAdapterBidReceivedMetric(t *testing.T) {
	adapterName := "anyName"
	performTest := func(m *Metrics, hasAdm bool) {
		labels := metrics.AdapterLabels{
			Adapter: openrtb_ext.BidderName(adapterName),
		}
		bidType := openrtb_ext.BidTypeBanner
		m.RecordAdapterBidReceived(labels, bidType, hasAdm)
	}

	testCases := []struct {
		description       string
		testCase          func(m *Metrics)
		expectedAdmCount  float64
		expectedNurlCount float64
	}{
		{
			description: "AdM",
			testCase: func(m *Metrics) {
				performTest(m, true)
			},
			expectedAdmCount:  1,
			expectedNurlCount: 0,
		},
		{
			description: "Nurl",
			testCase: func(m *Metrics) {
				performTest(m, false)
			},
			expectedAdmCount:  0,
			expectedNurlCount: 1,
		},
	}

	for _, test := range testCases {
		m := createMetricsForTesting()

		test.testCase(m)

		assertCounterVecValue(t, test.description, "adapterBids[adm]", m.adapterBids,
			test.expectedAdmCount,
			prometheus.Labels{
				adapterLabel:        adapterName,
				markupDeliveryLabel: markupDeliveryAdm,
			})
		assertCounterVecValue(t, test.description, "adapterBids[nurl]", m.adapterBids,
			test.expectedNurlCount,
			prometheus.Labels{
				adapterLabel:        adapterName,
				markupDeliveryLabel: markupDeliveryNurl,
			})
	}
}

func TestRecordAdapterPriceMetric(t *testing.T) {
	m := createMetricsForTesting()
	adapterName := "anyName"
	cpm := float64(42)

	m.RecordAdapterPrice(metrics.AdapterLabels{
		Adapter: openrtb_ext.BidderName(adapterName),
	}, cpm)

	expectedCount := uint64(1)
	expectedSum := cpm
	result := getHistogramFromHistogramVec(m.adapterPrices, adapterLabel, adapterName)
	assertHistogram(t, "adapterPrices", result, expectedCount, expectedSum)
}

func TestAdapterRequestMetrics(t *testing.T) {
	adapterName := "anyName"
	performTest := func(m *Metrics, cookieFlag metrics.CookieFlag, adapterBids metrics.AdapterBid) {
		labels := metrics.AdapterLabels{
			Adapter:     openrtb_ext.BidderName(adapterName),
			CookieFlag:  cookieFlag,
			AdapterBids: adapterBids,
		}
		m.RecordAdapterRequest(labels)
	}

	testCases := []struct {
		description                string
		testCase                   func(m *Metrics)
		expectedCount              float64
		expectedCookieNoCount      float64
		expectedCookieYesCount     float64
		expectedCookieUnknownCount float64
		expectedHasBidsCount       float64
	}{
		{
			description: "No Cookie & No Bids",
			testCase: func(m *Metrics) {
				performTest(m, metrics.CookieFlagNo, metrics.AdapterBidNone)
			},
			expectedCount:              1,
			expectedCookieNoCount:      1,
			expectedCookieYesCount:     0,
			expectedCookieUnknownCount: 0,
			expectedHasBidsCount:       0,
		},
		{
			description: "Unknown Cookie & No Bids",
			testCase: func(m *Metrics) {
				performTest(m, metrics.CookieFlagUnknown, metrics.AdapterBidNone)
			},
			expectedCount:              1,
			expectedCookieNoCount:      0,
			expectedCookieYesCount:     0,
			expectedCookieUnknownCount: 1,
			expectedHasBidsCount:       0,
		},
		{
			description: "Has Cookie & No Bids",
			testCase: func(m *Metrics) {
				performTest(m, metrics.CookieFlagYes, metrics.AdapterBidNone)
			},
			expectedCount:              1,
			expectedCookieNoCount:      0,
			expectedCookieYesCount:     1,
			expectedCookieUnknownCount: 0,
			expectedHasBidsCount:       0,
		},
		{
			description: "No Cookie & Bids Present",
			testCase: func(m *Metrics) {
				performTest(m, metrics.CookieFlagNo, metrics.AdapterBidPresent)
			},
			expectedCount:              1,
			expectedCookieNoCount:      1,
			expectedCookieYesCount:     0,
			expectedCookieUnknownCount: 0,
			expectedHasBidsCount:       1,
		},
		{
			description: "Unknown Cookie & Bids Present",
			testCase: func(m *Metrics) {
				performTest(m, metrics.CookieFlagUnknown, metrics.AdapterBidPresent)
			},
			expectedCount:              1,
			expectedCookieNoCount:      0,
			expectedCookieYesCount:     0,
			expectedCookieUnknownCount: 1,
			expectedHasBidsCount:       1,
		},
		{
			description: "Has Cookie & Bids Present",
			testCase: func(m *Metrics) {
				performTest(m, metrics.CookieFlagYes, metrics.AdapterBidPresent)
			},
			expectedCount:              1,
			expectedCookieNoCount:      0,
			expectedCookieYesCount:     1,
			expectedCookieUnknownCount: 0,
			expectedHasBidsCount:       1,
		},
	}

	for _, test := range testCases {
		m := createMetricsForTesting()

		test.testCase(m)

		var totalCount float64
		var totalCookieNoCount float64
		var totalCookieYesCount float64
		var totalCookieUnknownCount float64
		var totalHasBidsCount float64
		processMetrics(m.adapterRequests, func(m dto.Metric) {
			isMetricForAdapter := false
			for _, label := range m.GetLabel() {
				if label.GetName() == adapterLabel && label.GetValue() == adapterName {
					isMetricForAdapter = true
				}
			}

			if isMetricForAdapter {
				value := m.GetCounter().GetValue()
				totalCount += value
				for _, label := range m.GetLabel() {

					if label.GetName() == hasBidsLabel && label.GetValue() == "true" {
						totalHasBidsCount += value
					}

					if label.GetName() == cookieLabel {
						switch label.GetValue() {
						case string(metrics.CookieFlagNo):
							totalCookieNoCount += value
						case string(metrics.CookieFlagYes):
							totalCookieYesCount += value
						case string(metrics.CookieFlagUnknown):
							totalCookieUnknownCount += value
						}
					}
				}
			}
		})
		assert.Equal(t, test.expectedCount, totalCount, test.description+":total")
		assert.Equal(t, test.expectedCookieNoCount, totalCookieNoCount, test.description+":cookie=no")
		assert.Equal(t, test.expectedCookieYesCount, totalCookieYesCount, test.description+":cookie=yes")
		assert.Equal(t, test.expectedCookieUnknownCount, totalCookieUnknownCount, test.description+":cookie=unknown")
		assert.Equal(t, test.expectedHasBidsCount, totalHasBidsCount, test.description+":hasBids")
	}
}

func TestAdapterRequestErrorMetrics(t *testing.T) {
	adapterName := "anyName"
	performTest := func(m *Metrics, adapterErrors map[metrics.AdapterError]struct{}) {
		labels := metrics.AdapterLabels{
			Adapter:       openrtb_ext.BidderName(adapterName),
			AdapterErrors: adapterErrors,
			CookieFlag:    metrics.CookieFlagUnknown,
			AdapterBids:   metrics.AdapterBidPresent,
		}
		m.RecordAdapterRequest(labels)
	}

	testCases := []struct {
		description                 string
		testCase                    func(m *Metrics)
		expectedErrorsCount         float64
		expectedBadInputErrorsCount float64
	}{
		{
			description: "No Errors",
			testCase: func(m *Metrics) {
				performTest(m, nil)
			},
			expectedErrorsCount:         0,
			expectedBadInputErrorsCount: 0,
		},
		{
			description: "Bad Input Error",
			testCase: func(m *Metrics) {
				performTest(m, map[metrics.AdapterError]struct{}{
					metrics.AdapterErrorBadInput: {},
				})
			},
			expectedErrorsCount:         1,
			expectedBadInputErrorsCount: 1,
		},
		{
			description: "Other Error",
			testCase: func(m *Metrics) {
				performTest(m, map[metrics.AdapterError]struct{}{
					metrics.AdapterErrorBadServerResponse: {},
				})
			},
			expectedErrorsCount:         1,
			expectedBadInputErrorsCount: 0,
		},
	}

	for _, test := range testCases {
		m := createMetricsForTesting()

		test.testCase(m)

		var errorsCount float64
		var badInputErrorsCount float64
		processMetrics(m.adapterErrors, func(m dto.Metric) {
			isMetricForAdapter := false
			for _, label := range m.GetLabel() {
				if label.GetName() == adapterLabel && label.GetValue() == adapterName {
					isMetricForAdapter = true
				}
			}

			if isMetricForAdapter {
				value := m.GetCounter().GetValue()
				errorsCount += value
				for _, label := range m.GetLabel() {
					if label.GetName() == adapterErrorLabel && label.GetValue() == string(metrics.AdapterErrorBadInput) {
						badInputErrorsCount += value
					}
				}
			}
		})
		assert.Equal(t, test.expectedErrorsCount, errorsCount, test.description+":errors")
		assert.Equal(t, test.expectedBadInputErrorsCount, badInputErrorsCount, test.description+":badInputErrors")
	}
}

func TestAdapterTimeMetric(t *testing.T) {
	adapterName := "anyName"
	performTest := func(m *Metrics, timeInMs float64, adapterErrors map[metrics.AdapterError]struct{}) {
		m.RecordAdapterTime(metrics.AdapterLabels{
			Adapter:       openrtb_ext.BidderName(adapterName),
			AdapterErrors: adapterErrors,
		}, time.Duration(timeInMs)*time.Millisecond)
	}

	testCases := []struct {
		description   string
		testCase      func(m *Metrics)
		expectedCount uint64
		expectedSum   float64
	}{
		{
			description: "Success",
			testCase: func(m *Metrics) {
				performTest(m, 500, map[metrics.AdapterError]struct{}{})
			},
			expectedCount: 1,
			expectedSum:   0.5,
		},
		{
			description: "Error",
			testCase: func(m *Metrics) {
				performTest(m, 500, map[metrics.AdapterError]struct{}{
					metrics.AdapterErrorTimeout: {},
				})
			},
			expectedCount: 0,
			expectedSum:   0,
		},
	}

	for _, test := range testCases {
		m := createMetricsForTesting()

		test.testCase(m)

		result := getHistogramFromHistogramVec(m.adapterRequestsTimer, adapterLabel, adapterName)
		assertHistogram(t, test.description, result, test.expectedCount, test.expectedSum)
	}
}

func TestAdapterPanicMetric(t *testing.T) {
	m := createMetricsForTesting()
	adapterName := "anyName"

	m.RecordAdapterPanic(metrics.AdapterLabels{
		Adapter: openrtb_ext.BidderName(adapterName),
	})

	expectedCount := float64(1)
	assertCounterVecValue(t, "", "adapterPanics", m.adapterPanics,
		expectedCount,
		prometheus.Labels{
			adapterLabel: adapterName,
		})
}

func TestStoredReqCacheResultMetric(t *testing.T) {
	m := createMetricsForTesting()

	hitCount := 42
	missCount := 108
	m.RecordStoredReqCacheResult(metrics.CacheHit, hitCount)
	m.RecordStoredReqCacheResult(metrics.CacheMiss, missCount)

	assertCounterVecValue(t, "", "storedRequestCacheResult:hit", m.storedRequestCacheResult,
		float64(hitCount),
		prometheus.Labels{
			cacheResultLabel: string(metrics.CacheHit),
		})
	assertCounterVecValue(t, "", "storedRequestCacheResult:miss", m.storedRequestCacheResult,
		float64(missCount),
		prometheus.Labels{
			cacheResultLabel: string(metrics.CacheMiss),
		})
}

func TestStoredImpCacheResultMetric(t *testing.T) {
	m := createMetricsForTesting()

	hitCount := 41
	missCount := 107
	m.RecordStoredImpCacheResult(metrics.CacheHit, hitCount)
	m.RecordStoredImpCacheResult(metrics.CacheMiss, missCount)

	assertCounterVecValue(t, "", "storedImpressionsCacheResult:hit", m.storedImpressionsCacheResult,
		float64(hitCount),
		prometheus.Labels{
			cacheResultLabel: string(metrics.CacheHit),
		})
	assertCounterVecValue(t, "", "storedImpressionsCacheResult:miss", m.storedImpressionsCacheResult,
		float64(missCount),
		prometheus.Labels{
			cacheResultLabel: string(metrics.CacheMiss),
		})
}

func TestAccountCacheResultMetric(t *testing.T) {
	m := createMetricsForTesting()

	hitCount := 37
	missCount := 92
	m.RecordAccountCacheResult(metrics.CacheHit, hitCount)
	m.RecordAccountCacheResult(metrics.CacheMiss, missCount)

	assertCounterVecValue(t, "", "accountCacheResult:hit", m.accountCacheResult,
		float64(hitCount),
		prometheus.Labels{
			cacheResultLabel: string(metrics.CacheHit),
		})
	assertCounterVecValue(t, "", "accountCacheResult:miss", m.accountCacheResult,
		float64(missCount),
		prometheus.Labels{
			cacheResultLabel: string(metrics.CacheMiss),
		})
}

func TestCookieSyncMetric(t *testing.T) {
	tests := []struct {
		status metrics.CookieSyncStatus
		label  string
	}{
		{
			status: metrics.CookieSyncOK,
			label:  "ok",
		},
		{
			status: metrics.CookieSyncBadRequest,
			label:  "bad_request",
		},
		{
			status: metrics.CookieSyncOptOut,
			label:  "opt_out",
		},
		{
			status: metrics.CookieSyncGDPRHostCookieBlocked,
			label:  "gdpr_blocked_host_cookie",
		},
	}

	for _, test := range tests {
		m := createMetricsForTesting()

		m.RecordCookieSync(test.status)

		assertCounterVecValue(t, "", "cookie_sync_requests:"+test.label, m.cookieSync,
			float64(1),
			prometheus.Labels{
				statusLabel: string(test.status),
			})
	}
}

func TestRecordSyncerRequestMetric(t *testing.T) {
	key := "anyKey"

	tests := []struct {
		status metrics.SyncerCookieSyncStatus
		label  string
	}{
		{
			status: metrics.SyncerCookieSyncOK,
			label:  "ok",
		},
		{
			status: metrics.SyncerCookieSyncPrivacyBlocked,
			label:  "privacy_blocked",
		},
		{
			status: metrics.SyncerCookieSyncAlreadySynced,
			label:  "already_synced",
		},
		{
			status: metrics.SyncerCookieSyncTypeNotSupported,
			label:  "type_not_supported",
		},
	}

	for _, test := range tests {
		m := createMetricsForTesting()

		m.RecordSyncerRequest(key, test.status)

		assertCounterVecValue(t, "", "syncer_requests:"+test.label, m.syncerRequests,
			float64(1),
			prometheus.Labels{
				syncerLabel: key,
				statusLabel: string(test.status),
			})
	}
}

func TestSetUidMetric(t *testing.T) {
	tests := []struct {
		status metrics.SetUidStatus
		label  string
	}{
		{
			status: metrics.SetUidOK,
			label:  "ok",
		},
		{
			status: metrics.SetUidBadRequest,
			label:  "bad_request",
		},
		{
			status: metrics.SetUidOptOut,
			label:  "opt_out",
		},
		{
			status: metrics.SetUidGDPRHostCookieBlocked,
			label:  "gdpr_blocked_host_cookie",
		},
		{
			status: metrics.SetUidSyncerUnknown,
			label:  "syncer_unknown",
		},
	}

	for _, test := range tests {
		m := createMetricsForTesting()

		m.RecordSetUid(test.status)

		assertCounterVecValue(t, "", "setuid_requests:"+test.label, m.setUid,
			float64(1),
			prometheus.Labels{
				statusLabel: string(test.status),
			})
	}
}

func TestRecordSyncerSetMetric(t *testing.T) {
	key := "anyKey"

	tests := []struct {
		status metrics.SyncerSetUidStatus
		label  string
	}{
		{
			status: metrics.SyncerSetUidOK,
			label:  "ok",
		},
		{
			status: metrics.SyncerSetUidCleared,
			label:  "cleared",
		},
	}

	for _, test := range tests {
		m := createMetricsForTesting()

		m.RecordSyncerSet(key, test.status)

		assertCounterVecValue(t, "", "syncer_sets:"+test.label, m.syncerSets,
			float64(1),
			prometheus.Labels{
				syncerLabel: key,
				statusLabel: string(test.status),
			})
	}
}

func TestPrebidCacheRequestTimeMetric(t *testing.T) {
	m := createMetricsForTesting()

	m.RecordPrebidCacheRequestTime(true, time.Duration(100)*time.Millisecond)
	m.RecordPrebidCacheRequestTime(false, time.Duration(200)*time.Millisecond)

	successExpectedCount := uint64(1)
	successExpectedSum := float64(0.1)
	successResult := getHistogramFromHistogramVec(m.prebidCacheWriteTimer, successLabel, "true")
	assertHistogram(t, "Success", successResult, successExpectedCount, successExpectedSum)

	errorExpectedCount := uint64(1)
	errorExpectedSum := float64(0.2)
	errorResult := getHistogramFromHistogramVec(m.prebidCacheWriteTimer, successLabel, "false")
	assertHistogram(t, "Error", errorResult, errorExpectedCount, errorExpectedSum)
}

func TestRecordRequestQueueTimeMetric(t *testing.T) {
	performTest := func(m *Metrics, requestStatus bool, requestType metrics.RequestType, timeInSec float64) {
		m.RecordRequestQueueTime(requestStatus, requestType, time.Duration(timeInSec*float64(time.Second)))
	}

	testCases := []struct {
		description   string
		status        string
		testCase      func(m *Metrics)
		expectedCount uint64
		expectedSum   float64
	}{
		{
			description: "Success",
			status:      requestSuccessLabel,
			testCase: func(m *Metrics) {
				performTest(m, true, metrics.ReqTypeVideo, 2)
			},
			expectedCount: 1,
			expectedSum:   2,
		},
		{
			description: "TimeoutError",
			status:      requestRejectLabel,
			testCase: func(m *Metrics) {
				performTest(m, false, metrics.ReqTypeVideo, 50)
			},
			expectedCount: 1,
			expectedSum:   50,
		},
	}

	m := createMetricsForTesting()
	for _, test := range testCases {

		test.testCase(m)

		result := getHistogramFromHistogramVecByTwoKeys(m.requestsQueueTimer, requestTypeLabel, "video", requestStatusLabel, test.status)
		assertHistogram(t, test.description, result, test.expectedCount, test.expectedSum)
	}
}

func TestTimeoutNotifications(t *testing.T) {
	m := createMetricsForTesting()

	m.RecordTimeoutNotice(true)
	m.RecordTimeoutNotice(true)
	m.RecordTimeoutNotice(false)

	assertCounterVecValue(t, "", "timeout_notifications:ok", m.timeoutNotifications,
		float64(2),
		prometheus.Labels{
			successLabel: requestSuccessful,
		})

	assertCounterVecValue(t, "", "timeout_notifications:fail", m.timeoutNotifications,
		float64(1),
		prometheus.Labels{
			successLabel: requestFailed,
		})

}

func TestRecordDNSTime(t *testing.T) {
	type testIn struct {
		dnsLookupDuration time.Duration
	}
	type testOut struct {
		expDuration float64
		expCount    uint64
	}
	testCases := []struct {
		description string
		in          testIn
		out         testOut
	}{
		{
			description: "Five second DNS lookup time",
			in: testIn{
				dnsLookupDuration: time.Second * 5,
			},
			out: testOut{
				expDuration: 5,
				expCount:    1,
			},
		},
		{
			description: "Zero DNS lookup time",
			in:          testIn{},
			out: testOut{
				expDuration: 0,
				expCount:    1,
			},
		},
	}
	for i, test := range testCases {
		pm := createMetricsForTesting()
		pm.RecordDNSTime(test.in.dnsLookupDuration)

		m := dto.Metric{}
		pm.dnsLookupTimer.Write(&m)
		histogram := *m.GetHistogram()

		assert.Equal(t, test.out.expCount, histogram.GetSampleCount(), "[%d] Incorrect number of histogram entries. Desc: %s\n", i, test.description)
		assert.Equal(t, test.out.expDuration, histogram.GetSampleSum(), "[%d] Incorrect number of histogram cumulative values. Desc: %s\n", i, test.description)
	}
}

func TestRecordTLSHandshakeTime(t *testing.T) {
	testCases := []struct {
		description          string
		tLSHandshakeDuration time.Duration
		expectedDuration     float64
		expectedCount        uint64
	}{
		{
			description:          "Five second DNS lookup time",
			tLSHandshakeDuration: time.Second * 5,
			expectedDuration:     5,
			expectedCount:        1,
		},
		{
			description:          "Zero DNS lookup time",
			tLSHandshakeDuration: 0,
			expectedDuration:     0,
			expectedCount:        1,
		},
	}
	for i, test := range testCases {
		pm := createMetricsForTesting()
		pm.RecordTLSHandshakeTime(test.tLSHandshakeDuration)

		m := dto.Metric{}
		pm.tlsHandhakeTimer.Write(&m)
		histogram := *m.GetHistogram()

		assert.Equal(t, test.expectedCount, histogram.GetSampleCount(), "[%d] Incorrect number of histogram entries. Desc: %s\n", i, test.description)
		assert.Equal(t, test.expectedDuration, histogram.GetSampleSum(), "[%d] Incorrect number of histogram cumulative values. Desc: %s\n", i, test.description)
	}
}

func TestRecordBidderServerResponseTime(t *testing.T) {
	testCases := []struct {
		description   string
		timeInMs      float64
		expectedCount uint64
		expectedSum   float64
	}{
		{
			description:   "record-bidder-server-response-time-1",
			timeInMs:      500,
			expectedCount: 1,
			expectedSum:   0.5,
		},
		{
			description:   "record-bidder-server-response-time-2",
			timeInMs:      400,
			expectedCount: 1,
			expectedSum:   0.4,
		},
	}
	for _, test := range testCases {
		pm := createMetricsForTesting()
		pm.RecordBidderServerResponseTime(time.Duration(test.timeInMs) * time.Millisecond)

		m := dto.Metric{}
		pm.bidderServerResponseTimer.Write(&m)
		histogram := *m.GetHistogram()

		assert.Equal(t, test.expectedCount, histogram.GetSampleCount())
		assert.Equal(t, test.expectedSum, histogram.GetSampleSum())
	}
}

func TestRecordAdapterConnections(t *testing.T) {

	type testIn struct {
		adapterName   openrtb_ext.BidderName
		connWasReused bool
		connWait      time.Duration
	}

	type testOut struct {
		expectedConnReusedCount  int64
		expectedConnCreatedCount int64
		expectedConnWaitCount    uint64
		expectedConnWaitTime     float64
	}

	testCases := []struct {
		description string
		in          testIn
		out         testOut
	}{
		{
			description: "[1] Successful, new connection created, was idle, has connection wait",
			in: testIn{
				adapterName:   openrtb_ext.BidderAppnexus,
				connWasReused: false,
				connWait:      time.Second * 5,
			},
			out: testOut{
				expectedConnReusedCount:  0,
				expectedConnCreatedCount: 1,
				expectedConnWaitCount:    1,
				expectedConnWaitTime:     5,
			},
		},
		{
			description: "[2] Successful, new connection created, not idle, has connection wait",
			in: testIn{
				adapterName:   openrtb_ext.BidderAppnexus,
				connWasReused: false,
				connWait:      time.Second * 4,
			},
			out: testOut{
				expectedConnReusedCount:  0,
				expectedConnCreatedCount: 1,
				expectedConnWaitCount:    1,
				expectedConnWaitTime:     4,
			},
		},
		{
			description: "[3] Successful, was reused, was idle, no connection wait",
			in: testIn{
				adapterName:   openrtb_ext.BidderAppnexus,
				connWasReused: true,
			},
			out: testOut{
				expectedConnReusedCount:  1,
				expectedConnCreatedCount: 0,
				expectedConnWaitCount:    1,
				expectedConnWaitTime:     0,
			},
		},
		{
			description: "[4] Successful, was reused, not idle, has connection wait",
			in: testIn{
				adapterName:   openrtb_ext.BidderAppnexus,
				connWasReused: true,
				connWait:      time.Second * 5,
			},
			out: testOut{
				expectedConnReusedCount:  1,
				expectedConnCreatedCount: 0,
				expectedConnWaitCount:    1,
				expectedConnWaitTime:     5,
			},
		},
	}

	for i, test := range testCases {
		m := createMetricsForTesting()
		assertDesciptions := []string{
			fmt.Sprintf("[%d] Metric: adapterReusedConnections; Desc: %s", i+1, test.description),
			fmt.Sprintf("[%d] Metric: adapterCreatedConnections; Desc: %s", i+1, test.description),
			fmt.Sprintf("[%d] Metric: adapterWaitConnectionCount; Desc: %s", i+1, test.description),
			fmt.Sprintf("[%d] Metric: adapterWaitConnectionTime; Desc: %s", i+1, test.description),
		}

		m.RecordAdapterConnections(test.in.adapterName, test.in.connWasReused, test.in.connWait)

		// Assert number of reused connections
		assertCounterVecValue(t,
			assertDesciptions[0],
			"adapter_connection_reused",
			m.adapterReusedConnections,
			float64(test.out.expectedConnReusedCount),
			prometheus.Labels{adapterLabel: string(test.in.adapterName)})

		// Assert number of new created connections
		assertCounterVecValue(t,
			assertDesciptions[1],
			"adapter_connection_created",
			m.adapterCreatedConnections,
			float64(test.out.expectedConnCreatedCount),
			prometheus.Labels{adapterLabel: string(test.in.adapterName)})

		// Assert connection wait time
		histogram := getHistogramFromHistogramVec(m.adapterConnectionWaitTime, adapterLabel, string(test.in.adapterName))
		assert.Equal(t, test.out.expectedConnWaitCount, histogram.GetSampleCount(), assertDesciptions[2])
		assert.Equal(t, test.out.expectedConnWaitTime, histogram.GetSampleSum(), assertDesciptions[3])
	}
}

func TestDisabledMetrics(t *testing.T) {
	prometheusMetrics := NewMetrics(config.PrometheusMetrics{
		Port:      8080,
		Namespace: "prebid",
		Subsystem: "server",
	}, config.DisabledMetrics{
		AdapterConnectionMetrics:  true,
		AdapterGDPRRequestBlocked: true,
	},
		nil, nil)

	// Assert counter vector was not initialized
	assert.Nil(t, prometheusMetrics.adapterReusedConnections, "Counter Vector adapterReusedConnections should be nil")
	assert.Nil(t, prometheusMetrics.adapterCreatedConnections, "Counter Vector adapterCreatedConnections should be nil")
	assert.Nil(t, prometheusMetrics.adapterConnectionWaitTime, "Counter Vector adapterConnectionWaitTime should be nil")
	assert.Nil(t, prometheusMetrics.adapterGDPRBlockedRequests, "Counter Vector adapterGDPRBlockedRequests should be nil")
}

func TestRecordRequestPrivacy(t *testing.T) {
	m := createMetricsForTesting()

	// CCPA
	m.RecordRequestPrivacy(metrics.PrivacyLabels{
		CCPAEnforced: true,
		CCPAProvided: true,
	})
	m.RecordRequestPrivacy(metrics.PrivacyLabels{
		CCPAEnforced: true,
		CCPAProvided: false,
	})
	m.RecordRequestPrivacy(metrics.PrivacyLabels{
		CCPAEnforced: false,
		CCPAProvided: true,
	})

	// COPPA
	m.RecordRequestPrivacy(metrics.PrivacyLabels{
		COPPAEnforced: true,
	})

	// LMT
	m.RecordRequestPrivacy(metrics.PrivacyLabels{
		LMTEnforced: true,
	})

	// GDPR
	m.RecordRequestPrivacy(metrics.PrivacyLabels{
		GDPREnforced:   true,
		GDPRTCFVersion: metrics.TCFVersionErr,
	})
	m.RecordRequestPrivacy(metrics.PrivacyLabels{
		GDPREnforced:   true,
		GDPRTCFVersion: metrics.TCFVersionV2,
	})

	assertCounterVecValue(t, "", "privacy_ccpa", m.privacyCCPA,
		float64(1),
		prometheus.Labels{
			sourceLabel: sourceRequest,
			optOutLabel: "true",
		})

	assertCounterVecValue(t, "", "privacy_ccpa", m.privacyCCPA,
		float64(1),
		prometheus.Labels{
			sourceLabel: sourceRequest,
			optOutLabel: "false",
		})

	assertCounterVecValue(t, "", "privacy_coppa", m.privacyCOPPA,
		float64(1),
		prometheus.Labels{
			sourceLabel: sourceRequest,
		})

	assertCounterVecValue(t, "", "privacy_lmt", m.privacyLMT,
		float64(1),
		prometheus.Labels{
			sourceLabel: sourceRequest,
		})

	assertCounterVecValue(t, "", "privacy_tcf:err", m.privacyTCF,
		float64(1),
		prometheus.Labels{
			sourceLabel:  sourceRequest,
			versionLabel: "err",
		})

	assertCounterVecValue(t, "", "privacy_tcf:v2", m.privacyTCF,
		float64(1),
		prometheus.Labels{
			sourceLabel:  sourceRequest,
			versionLabel: "v2",
		})
}

func assertCounterValue(t *testing.T, description, name string, counter prometheus.Counter, expected float64) {
	m := dto.Metric{}
	counter.Write(&m)
	actual := *m.GetCounter().Value

	assert.Equal(t, expected, actual, description)
}

func assertCounterVecValue(t *testing.T, description, name string, counterVec *prometheus.CounterVec, expected float64, labels prometheus.Labels) {
	counter := counterVec.With(labels)
	assertCounterValue(t, description, name, counter, expected)
}

func getHistogramFromHistogramVec(histogram *prometheus.HistogramVec, labelKey, labelValue string) dto.Histogram {
	var result dto.Histogram
	processMetrics(histogram, func(m dto.Metric) {
		for _, label := range m.GetLabel() {
			if label.GetName() == labelKey && label.GetValue() == labelValue {
				result = *m.GetHistogram()
			}
		}
	})
	return result
}

func getHistogramFromHistogramVecByTwoKeys(histogram *prometheus.HistogramVec, label1Key, label1Value, label2Key, label2Value string) dto.Histogram {
	var result dto.Histogram
	processMetrics(histogram, func(m dto.Metric) {
		for ind, label := range m.GetLabel() {
			if label.GetName() == label1Key && label.GetValue() == label1Value {
				valInd := ind
				if ind == 1 {
					valInd = 0
				} else {
					valInd = 1
				}
				if m.Label[valInd].GetName() == label2Key && m.Label[valInd].GetValue() == label2Value {
					result = *m.GetHistogram()
				}
			}
		}
	})
	return result
}

func processMetrics(collector prometheus.Collector, handler func(m dto.Metric)) {
	collectorChan := make(chan prometheus.Metric)
	go func() {
		collector.Collect(collectorChan)
		close(collectorChan)
	}()

	for metric := range collectorChan {
		dtoMetric := dto.Metric{}
		metric.Write(&dtoMetric)
		handler(dtoMetric)
	}
}

func assertHistogram(t *testing.T, name string, histogram dto.Histogram, expectedCount uint64, expectedSum float64) {
	assert.Equal(t, expectedCount, histogram.GetSampleCount(), name+":count")
	assert.Equal(t, expectedSum, histogram.GetSampleSum(), name+":sum")
}

func TestRecordAdapterGDPRRequestBlocked(t *testing.T) {
	m := createMetricsForTesting()

	m.RecordAdapterGDPRRequestBlocked(openrtb_ext.BidderAppnexus)

	assertCounterVecValue(t,
		"Increment adapter GDPR request blocked counter",
		"adapter_gdpr_requests_blocked",
		m.adapterGDPRBlockedRequests,
		1,
		prometheus.Labels{
			adapterLabel: string(openrtb_ext.BidderAppnexus),
		})
}

func TestStoredResponsesMetric(t *testing.T) {
	testCases := []struct {
		description                           string
		publisherId                           string
		accountStoredResponsesMetricsDisabled bool
		expectedAccountStoredResponsesCount   float64
		expectedStoredResponsesCount          float64
	}{

		{
			description:                           "Publisher id is given, account stored responses enabled, expected both account stored responses and stored responses counter to have a record",
			publisherId:                           "acct-id",
			accountStoredResponsesMetricsDisabled: false,
			expectedAccountStoredResponsesCount:   1,
			expectedStoredResponsesCount:          1,
		},
		{
			description:                           "Publisher id is given, account stored responses disabled, expected stored responses counter only to have a record",
			publisherId:                           "acct-id",
			accountStoredResponsesMetricsDisabled: true,
			expectedAccountStoredResponsesCount:   0,
			expectedStoredResponsesCount:          1,
		},
		{
			description:                           "Publisher id is unknown, account stored responses enabled, expected stored responses counter only to have a record",
			publisherId:                           metrics.PublisherUnknown,
			accountStoredResponsesMetricsDisabled: true,
			expectedAccountStoredResponsesCount:   0,
			expectedStoredResponsesCount:          1,
		},
		{
			description:                           "Publisher id is unknown, account stored responses disabled, expected stored responses counter only to have a record",
			publisherId:                           metrics.PublisherUnknown,
			accountStoredResponsesMetricsDisabled: false,
			expectedAccountStoredResponsesCount:   0,
			expectedStoredResponsesCount:          1,
		},
	}

	for _, test := range testCases {
		m := createMetricsForTesting()
		m.metricsDisabled.AccountStoredResponses = test.accountStoredResponsesMetricsDisabled
		m.RecordStoredResponse(test.publisherId)

		assertCounterVecValue(t, "", "account stored responses", m.accountStoredResponses, test.expectedAccountStoredResponsesCount, prometheus.Labels{accountLabel: "acct-id"})
		assertCounterValue(t, "", "stored responses", m.storedResponses, test.expectedStoredResponsesCount)
	}
}

func TestRecordAdsCertReqMetric(t *testing.T) {
	testCases := []struct {
		description                  string
		requestSuccess               bool
		expectedSuccessRequestsCount float64
		expectedFailedRequestsCount  float64
	}{
		{
			description:                  "Record failed request, expected success request count is 0 and failed request count is 1",
			requestSuccess:               false,
			expectedSuccessRequestsCount: 0,
			expectedFailedRequestsCount:  1,
		},
		{
			description:                  "Record successful request, expected success request count is 1 and failed request count is 0",
			requestSuccess:               true,
			expectedSuccessRequestsCount: 1,
			expectedFailedRequestsCount:  0,
		},
	}

	for _, test := range testCases {
		m := createMetricsForTesting()
		m.RecordAdsCertReq(test.requestSuccess)
		assertCounterVecValue(t, test.description, "successfully signed requests", m.adsCertRequests, test.expectedSuccessRequestsCount, prometheus.Labels{successLabel: requestSuccessful})
		assertCounterVecValue(t, test.description, "unsuccessfully signed requests", m.adsCertRequests, test.expectedFailedRequestsCount, prometheus.Labels{successLabel: requestFailed})
	}
}

func TestRecordAdsCertSignTime(t *testing.T) {
	type testIn struct {
		adsCertSignDuration time.Duration
	}
	type testOut struct {
		expDuration float64
		expCount    uint64
	}
	testCases := []struct {
		description string
		in          testIn
		out         testOut
	}{
		{
			description: "Five second AdsCert sign time",
			in: testIn{
				adsCertSignDuration: time.Second * 5,
			},
			out: testOut{
				expDuration: 5,
				expCount:    1,
			},
		},
		{
			description: "Five millisecond AdsCert sign time",
			in: testIn{
				adsCertSignDuration: time.Millisecond * 5,
			},
			out: testOut{
				expDuration: 0.005,
				expCount:    1,
			},
		},
		{
			description: "Zero AdsCert sign time",
			in:          testIn{},
			out: testOut{
				expDuration: 0,
				expCount:    1,
			},
		},
	}
	for i, test := range testCases {
		pm := createMetricsForTesting()
		pm.RecordAdsCertSignTime(test.in.adsCertSignDuration)

		m := dto.Metric{}
		pm.adsCertSignTimer.Write(&m)
		histogram := *m.GetHistogram()

		assert.Equal(t, test.out.expCount, histogram.GetSampleCount(), "[%d] Incorrect number of histogram entries. Desc: %s\n", i, test.description)
		assert.Equal(t, test.out.expDuration, histogram.GetSampleSum(), "[%d] Incorrect number of histogram cumulative values. Desc: %s\n", i, test.description)
	}
}

func TestRecordModuleMetrics(t *testing.T) {
	m := createMetricsForTesting()

	// check that each module has its own metric recorded with correct stage labels
	for module, stages := range modulesStages {
		for _, stage := range stages {
			// first record the metrics
			m.RecordModuleCalled(metrics.ModuleLabels{
				Module: module,
				Stage:  stage,
			}, time.Millisecond*1)
			m.RecordModuleFailed(metrics.ModuleLabels{
				Module: module,
				Stage:  stage,
			})
			m.RecordModuleSuccessNooped(metrics.ModuleLabels{
				Module: module,
				Stage:  stage,
			})
			m.RecordModuleSuccessUpdated(metrics.ModuleLabels{
				Module: module,
				Stage:  stage,
			})
			m.RecordModuleSuccessRejected(metrics.ModuleLabels{
				Module: module,
				Stage:  stage,
			})
			m.RecordModuleExecutionError(metrics.ModuleLabels{
				Module: module,
				Stage:  stage,
			})
			m.RecordModuleTimeout(metrics.ModuleLabels{
				Module: module,
				Stage:  stage,
			})

			// now check that the values are correct
			result := getHistogramFromHistogramVec(m.moduleDuration[module], stageLabel, stage)
			assertHistogram(t, fmt.Sprintf("module_%s_duration", module), result, 1, 0.001)
			assertCounterVecValue(t, "Module calls performed", fmt.Sprintf("%s metric recorded during %s stage", module, stage), m.moduleCalls[module], 1, prometheus.Labels{stageLabel: stage})
			assertCounterVecValue(t, "Module calls failed", fmt.Sprintf("%s metric recorded during %s stage", module, stage), m.moduleFailures[module], 1, prometheus.Labels{stageLabel: stage})
			assertCounterVecValue(t, "Module success noop action", fmt.Sprintf("%s metric recorded during %s stage", module, stage), m.moduleSuccessNoops[module], 1, prometheus.Labels{stageLabel: stage})
			assertCounterVecValue(t, "Module success update action", fmt.Sprintf("%s metric recorded during %s stage", module, stage), m.moduleSuccessUpdates[module], 1, prometheus.Labels{stageLabel: stage})
			assertCounterVecValue(t, "Module success reject action", fmt.Sprintf("%s metric recorded during %s stage", module, stage), m.moduleSuccessRejects[module], 1, prometheus.Labels{stageLabel: stage})
			assertCounterVecValue(t, "Module execution error", fmt.Sprintf("%s metric recorded during %s stage", module, stage), m.moduleExecutionErrors[module], 1, prometheus.Labels{stageLabel: stage})
			assertCounterVecValue(t, "Module timeout", fmt.Sprintf("%s metric recorded during %s stage", module, stage), m.moduleTimeouts[module], 1, prometheus.Labels{stageLabel: stage})
		}
	}
}

<<<<<<< HEAD
func TestRecordAccountGDPRPurposeWarningMetrics(t *testing.T) {
	testCases := []struct {
		name                   string
		givenPurposeName       string
		expectedP1MetricCount  float64
		expectedP2MetricCount  float64
		expectedP3MetricCount  float64
		expectedP4MetricCount  float64
		expectedP5MetricCount  float64
		expectedP6MetricCount  float64
		expectedP7MetricCount  float64
		expectedP8MetricCount  float64
		expectedP9MetricCount  float64
		expectedP10MetricCount float64
	}{
		{
			name:                  "Purpose1MetricIncremented",
			givenPurposeName:      "purpose1",
			expectedP1MetricCount: 1,
		},
		{
			name:                  "Purpose2MetricIncremented",
			givenPurposeName:      "purpose2",
			expectedP2MetricCount: 1,
		},
		{
			name:                  "Purpose3MetricIncremented",
			givenPurposeName:      "purpose3",
			expectedP3MetricCount: 1,
		},
		{
			name:                  "Purpose4MetricIncremented",
			givenPurposeName:      "purpose4",
			expectedP4MetricCount: 1,
		},
		{
			name:                  "Purpose5MetricIncremented",
			givenPurposeName:      "purpose5",
			expectedP5MetricCount: 1,
		},
		{
			name:                  "Purpose6MetricIncremented",
			givenPurposeName:      "purpose6",
			expectedP6MetricCount: 1,
		},
		{
			name:                  "Purpose7MetricIncremented",
			givenPurposeName:      "purpose7",
			expectedP7MetricCount: 1,
		},
		{
			name:                  "Purpose8MetricIncremented",
			givenPurposeName:      "purpose8",
			expectedP8MetricCount: 1,
		},
		{
			name:                  "Purpose9MetricIncremented",
			givenPurposeName:      "purpose9",
			expectedP9MetricCount: 1,
		},
		{
			name:                   "Purpose10MetricIncremented",
			givenPurposeName:       "purpose10",
			expectedP10MetricCount: 1,
=======
func TestRecordAccountGDPRChannelEnabledWarningMetrics(t *testing.T) {
	testCases := []struct {
		name                string
		givenPubID          string
		expectedMetricCount float64
	}{
		{
			name:                "GdprChannelMetricIncremented",
			givenPubID:          "acct-id",
			expectedMetricCount: 1,
		},
	}
	for _, test := range testCases {
		t.Run(test.name, func(t *testing.T) {
			m := createMetricsForTesting()
			m.RecordAccountGDPRChannelEnabledWarning(test.givenPubID)

			assertCounterValue(t, "", "GDPR Channel Enabled Deprecation Warnings", m.channelEnabledGDPR, test.expectedMetricCount)
		})
	}
}

func TestRecordAccountCCPAChannelEnabledWarningMetrics(t *testing.T) {
	testCases := []struct {
		name                string
		givenPubID          string
		expectedMetricCount float64
	}{
		{
			name:                "CcpaChannelMetricIncremented",
			givenPubID:          "acct-id",
			expectedMetricCount: 1,
>>>>>>> 5cc92ae8
		},
	}
	for _, test := range testCases {
		t.Run(test.name, func(t *testing.T) {
			m := createMetricsForTesting()
<<<<<<< HEAD
			m.RecordAccountGDPRPurposeWarning("acct-id", test.givenPurposeName)

			assertCounterValue(t, "", "Account Deprecation Warnings", m.accountDeprecationWarningsPurpose1, test.expectedP1MetricCount)
			assertCounterValue(t, "", "Account Deprecation Warnings", m.accountDeprecationWarningsPurpose2, test.expectedP2MetricCount)
			assertCounterValue(t, "", "Account Deprecation Warnings", m.accountDeprecationWarningsPurpose3, test.expectedP3MetricCount)
			assertCounterValue(t, "", "Account Deprecation Warnings", m.accountDeprecationWarningsPurpose4, test.expectedP4MetricCount)
			assertCounterValue(t, "", "Account Deprecation Warnings", m.accountDeprecationWarningsPurpose5, test.expectedP5MetricCount)
			assertCounterValue(t, "", "Account Deprecation Warnings", m.accountDeprecationWarningsPurpose6, test.expectedP6MetricCount)
			assertCounterValue(t, "", "Account Deprecation Warnings", m.accountDeprecationWarningsPurpose7, test.expectedP7MetricCount)
			assertCounterValue(t, "", "Account Deprecation Warnings", m.accountDeprecationWarningsPurpose8, test.expectedP8MetricCount)
			assertCounterValue(t, "", "Account Deprecation Warnings", m.accountDeprecationWarningsPurpose9, test.expectedP9MetricCount)
			assertCounterValue(t, "", "Account Deprecation Warnings", m.accountDeprecationWarningsPurpose10, test.expectedP10MetricCount)
=======
			m.RecordAccountCCPAChannelEnabledWarning(test.givenPubID)

			assertCounterValue(t, "", "CCPA Channel Enabled Deprecation Warnings", m.channelEnabledCCPA, test.expectedMetricCount)
>>>>>>> 5cc92ae8
		})
	}
}

func TestRecordAccountUpgradeStatusMetrics(t *testing.T) {
	testCases := []struct {
		name                string
		givenPubID          string
		expectedMetricCount float64
	}{
		{
			name:                "AccountDeprecationMeterIncremented",
			givenPubID:          "acct-id",
			expectedMetricCount: 1,
		},
	}
	for _, test := range testCases {
		t.Run(test.name, func(t *testing.T) {
			m := createMetricsForTesting()
			m.RecordAccountUpgradeStatus(test.givenPubID)

			assertCounterValue(t, "", "Account Depreciation Summary Meter should be incremented", m.accountDeprecationSummary, test.expectedMetricCount)
		})

	}
}<|MERGE_RESOLUTION|>--- conflicted
+++ resolved
@@ -1975,153 +1975,4 @@
 			assertCounterVecValue(t, "Module timeout", fmt.Sprintf("%s metric recorded during %s stage", module, stage), m.moduleTimeouts[module], 1, prometheus.Labels{stageLabel: stage})
 		}
 	}
-}
-
-<<<<<<< HEAD
-func TestRecordAccountGDPRPurposeWarningMetrics(t *testing.T) {
-	testCases := []struct {
-		name                   string
-		givenPurposeName       string
-		expectedP1MetricCount  float64
-		expectedP2MetricCount  float64
-		expectedP3MetricCount  float64
-		expectedP4MetricCount  float64
-		expectedP5MetricCount  float64
-		expectedP6MetricCount  float64
-		expectedP7MetricCount  float64
-		expectedP8MetricCount  float64
-		expectedP9MetricCount  float64
-		expectedP10MetricCount float64
-	}{
-		{
-			name:                  "Purpose1MetricIncremented",
-			givenPurposeName:      "purpose1",
-			expectedP1MetricCount: 1,
-		},
-		{
-			name:                  "Purpose2MetricIncremented",
-			givenPurposeName:      "purpose2",
-			expectedP2MetricCount: 1,
-		},
-		{
-			name:                  "Purpose3MetricIncremented",
-			givenPurposeName:      "purpose3",
-			expectedP3MetricCount: 1,
-		},
-		{
-			name:                  "Purpose4MetricIncremented",
-			givenPurposeName:      "purpose4",
-			expectedP4MetricCount: 1,
-		},
-		{
-			name:                  "Purpose5MetricIncremented",
-			givenPurposeName:      "purpose5",
-			expectedP5MetricCount: 1,
-		},
-		{
-			name:                  "Purpose6MetricIncremented",
-			givenPurposeName:      "purpose6",
-			expectedP6MetricCount: 1,
-		},
-		{
-			name:                  "Purpose7MetricIncremented",
-			givenPurposeName:      "purpose7",
-			expectedP7MetricCount: 1,
-		},
-		{
-			name:                  "Purpose8MetricIncremented",
-			givenPurposeName:      "purpose8",
-			expectedP8MetricCount: 1,
-		},
-		{
-			name:                  "Purpose9MetricIncremented",
-			givenPurposeName:      "purpose9",
-			expectedP9MetricCount: 1,
-		},
-		{
-			name:                   "Purpose10MetricIncremented",
-			givenPurposeName:       "purpose10",
-			expectedP10MetricCount: 1,
-=======
-func TestRecordAccountGDPRChannelEnabledWarningMetrics(t *testing.T) {
-	testCases := []struct {
-		name                string
-		givenPubID          string
-		expectedMetricCount float64
-	}{
-		{
-			name:                "GdprChannelMetricIncremented",
-			givenPubID:          "acct-id",
-			expectedMetricCount: 1,
-		},
-	}
-	for _, test := range testCases {
-		t.Run(test.name, func(t *testing.T) {
-			m := createMetricsForTesting()
-			m.RecordAccountGDPRChannelEnabledWarning(test.givenPubID)
-
-			assertCounterValue(t, "", "GDPR Channel Enabled Deprecation Warnings", m.channelEnabledGDPR, test.expectedMetricCount)
-		})
-	}
-}
-
-func TestRecordAccountCCPAChannelEnabledWarningMetrics(t *testing.T) {
-	testCases := []struct {
-		name                string
-		givenPubID          string
-		expectedMetricCount float64
-	}{
-		{
-			name:                "CcpaChannelMetricIncremented",
-			givenPubID:          "acct-id",
-			expectedMetricCount: 1,
->>>>>>> 5cc92ae8
-		},
-	}
-	for _, test := range testCases {
-		t.Run(test.name, func(t *testing.T) {
-			m := createMetricsForTesting()
-<<<<<<< HEAD
-			m.RecordAccountGDPRPurposeWarning("acct-id", test.givenPurposeName)
-
-			assertCounterValue(t, "", "Account Deprecation Warnings", m.accountDeprecationWarningsPurpose1, test.expectedP1MetricCount)
-			assertCounterValue(t, "", "Account Deprecation Warnings", m.accountDeprecationWarningsPurpose2, test.expectedP2MetricCount)
-			assertCounterValue(t, "", "Account Deprecation Warnings", m.accountDeprecationWarningsPurpose3, test.expectedP3MetricCount)
-			assertCounterValue(t, "", "Account Deprecation Warnings", m.accountDeprecationWarningsPurpose4, test.expectedP4MetricCount)
-			assertCounterValue(t, "", "Account Deprecation Warnings", m.accountDeprecationWarningsPurpose5, test.expectedP5MetricCount)
-			assertCounterValue(t, "", "Account Deprecation Warnings", m.accountDeprecationWarningsPurpose6, test.expectedP6MetricCount)
-			assertCounterValue(t, "", "Account Deprecation Warnings", m.accountDeprecationWarningsPurpose7, test.expectedP7MetricCount)
-			assertCounterValue(t, "", "Account Deprecation Warnings", m.accountDeprecationWarningsPurpose8, test.expectedP8MetricCount)
-			assertCounterValue(t, "", "Account Deprecation Warnings", m.accountDeprecationWarningsPurpose9, test.expectedP9MetricCount)
-			assertCounterValue(t, "", "Account Deprecation Warnings", m.accountDeprecationWarningsPurpose10, test.expectedP10MetricCount)
-=======
-			m.RecordAccountCCPAChannelEnabledWarning(test.givenPubID)
-
-			assertCounterValue(t, "", "CCPA Channel Enabled Deprecation Warnings", m.channelEnabledCCPA, test.expectedMetricCount)
->>>>>>> 5cc92ae8
-		})
-	}
-}
-
-func TestRecordAccountUpgradeStatusMetrics(t *testing.T) {
-	testCases := []struct {
-		name                string
-		givenPubID          string
-		expectedMetricCount float64
-	}{
-		{
-			name:                "AccountDeprecationMeterIncremented",
-			givenPubID:          "acct-id",
-			expectedMetricCount: 1,
-		},
-	}
-	for _, test := range testCases {
-		t.Run(test.name, func(t *testing.T) {
-			m := createMetricsForTesting()
-			m.RecordAccountUpgradeStatus(test.givenPubID)
-
-			assertCounterValue(t, "", "Account Depreciation Summary Meter should be incremented", m.accountDeprecationSummary, test.expectedMetricCount)
-		})
-
-	}
 }