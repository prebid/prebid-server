--- conflicted
+++ resolved
@@ -75,12 +75,9 @@
 		expectedOpenedErrorCount float64
 		expectedClosedCount      float64
 		expectedClosedErrorCount float64
-<<<<<<< HEAD
 		expectedConnectionDials  float64
-=======
 		expectedConnectionWant   float64
 		expectedConnectionGot    float64
->>>>>>> 93c17c22
 	}{
 		{
 			description: "Open Success",
@@ -123,13 +120,13 @@
 			expectedClosedErrorCount: 1,
 		},
 		{
-<<<<<<< HEAD
 			description: "Connection dial started",
 			testCase: func(m *Metrics) {
 				m.RecordConnectionDials()
 			},
 			expectedConnectionDials: 1,
-=======
+		},
+		{
 			description: "connection-want",
 			testCase: func(m *Metrics) {
 				m.RecordConnectionWant()
@@ -142,7 +139,6 @@
 				m.RecordConnectionGot()
 			},
 			expectedConnectionGot: 1,
->>>>>>> 93c17c22
 		},
 	}
 
@@ -163,15 +159,12 @@
 			test.expectedClosedErrorCount, prometheus.Labels{
 				connectionErrorLabel: connectionCloseError,
 			})
-<<<<<<< HEAD
 		assertCounterValue(t, test.description, "connectionDials", m.connectionDials,
 			test.expectedConnectionDials)
-=======
 		assertCounterValue(t, test.description, "connectionWant", m.connectionWant,
 			test.expectedConnectionWant)
 		assertCounterValue(t, test.description, "connectionGot", m.connectionGot,
 			test.expectedConnectionGot)
->>>>>>> 93c17c22
 	}
 }
 
