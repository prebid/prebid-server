package prometheusmetrics

import (
	"fmt"
	"testing"
	"time"

	"github.com/prebid/prebid-server/config"
	"github.com/prebid/prebid-server/metrics"
	"github.com/prebid/prebid-server/openrtb_ext"
	"github.com/prometheus/client_golang/prometheus"
	dto "github.com/prometheus/client_model/go"
	"github.com/stretchr/testify/assert"
)

var modulesStages = map[string][]string{"foobar": {"entry", "raw"}, "another_module": {"raw", "auction"}}

func createMetricsForTesting() *Metrics {
	syncerKeys := []string{}
	modulesStageNames := map[string][]string{"foobar": {"entry", "raw"}}
	return NewMetrics(config.PrometheusMetrics{
		Port:      8080,
		Namespace: "prebid",
		Subsystem: "server",
<<<<<<< HEAD
	}, config.DisabledMetrics{}, syncerKeys, modulesStageNames)
=======
	}, config.DisabledMetrics{}, syncerKeys, modulesStages)
>>>>>>> dd909bab
}

func TestMetricCountGatekeeping(t *testing.T) {
	m := createMetricsForTesting()

	// Gather All Metrics
	metricFamilies, err := m.Gatherer.Gather()
	assert.NoError(t, err, "gather metics")

	// Summarize By Adapter Cardinality
	// - This requires metrics to be preloaded. We don't preload account metrics, so we can't test those.
	generalCardinalityCount := 0
	adapterCardinalityCount := 0
	moduleCardinalityCount := 0
	for _, metricFamily := range metricFamilies {
		for _, metric := range metricFamily.GetMetric() {
			isPerAdapter := false
			isPerModule := false
			for _, label := range metric.GetLabel() {
				if label.GetName() == adapterLabel {
					isPerAdapter = true
				}
				if label.GetName() == moduleLabel {
					isPerModule = true
				}
			}

			if isPerAdapter {
				adapterCardinalityCount++
			} else if isPerModule {
				moduleCardinalityCount++
			} else {
				generalCardinalityCount++
			}
		}
	}

	// Calculate Per-Adapter Cardinality
	adapterCount := len(openrtb_ext.CoreBidderNames())
	perAdapterCardinalityCount := adapterCardinalityCount / adapterCount

	// Calculate Per-ModuleStage Cardinality
	moduleStagePairsCount := 2
	perModuleCardinalityCount := moduleCardinalityCount / moduleStagePairsCount

	// Verify General Cardinality
	// - This assertion provides a warning for newly added high-cardinality non-adapter specific metrics. The hardcoded limit
	//   is an arbitrary soft ceiling. Thought should be given as to the value of the new metrics if you find yourself
	//   needing to increase this number.
	assert.True(t, generalCardinalityCount <= 500, "General Cardinality")

	// Verify Per-Adapter Cardinality
	// - This assertion provides a warning for newly added adapter metrics. Threre are 40+ adapters which makes the
	//   cost of new per-adapter metrics rather expensive. Thought should be given when adding new per-adapter metrics.
	assert.True(t, perAdapterCardinalityCount <= 27, "Per-Adapter Cardinality count equals %d \n", perAdapterCardinalityCount)

	// Verify Per-ModuleStage Cardinality
	// This assertion provides a warning for newly added module metrics.
	assert.Equal(t, perModuleCardinalityCount, 8, "Per-ModuleStage Cardinality count equals %d \n", perModuleCardinalityCount)
}

func TestConnectionMetrics(t *testing.T) {
	testCases := []struct {
		description              string
		testCase                 func(m *Metrics)
		expectedOpenedCount      float64
		expectedOpenedErrorCount float64
		expectedClosedCount      float64
		expectedClosedErrorCount float64
	}{
		{
			description: "Open Success",
			testCase: func(m *Metrics) {
				m.RecordConnectionAccept(true)
			},
			expectedOpenedCount:      1,
			expectedOpenedErrorCount: 0,
			expectedClosedCount:      0,
			expectedClosedErrorCount: 0,
		},
		{
			description: "Open Error",
			testCase: func(m *Metrics) {
				m.RecordConnectionAccept(false)
			},
			expectedOpenedCount:      0,
			expectedOpenedErrorCount: 1,
			expectedClosedCount:      0,
			expectedClosedErrorCount: 0,
		},
		{
			description: "Closed Success",
			testCase: func(m *Metrics) {
				m.RecordConnectionClose(true)
			},
			expectedOpenedCount:      0,
			expectedOpenedErrorCount: 0,
			expectedClosedCount:      1,
			expectedClosedErrorCount: 0,
		},
		{
			description: "Closed Error",
			testCase: func(m *Metrics) {
				m.RecordConnectionClose(false)
			},
			expectedOpenedCount:      0,
			expectedOpenedErrorCount: 0,
			expectedClosedCount:      0,
			expectedClosedErrorCount: 1,
		},
	}

	for _, test := range testCases {
		m := createMetricsForTesting()

		test.testCase(m)

		assertCounterValue(t, test.description, "connectionsClosed", m.connectionsClosed,
			test.expectedClosedCount)
		assertCounterValue(t, test.description, "connectionsOpened", m.connectionsOpened,
			test.expectedOpenedCount)
		assertCounterVecValue(t, test.description, "connectionsError[type=accept]", m.connectionsError,
			test.expectedOpenedErrorCount, prometheus.Labels{
				connectionErrorLabel: connectionAcceptError,
			})
		assertCounterVecValue(t, test.description, "connectionsError[type=close]", m.connectionsError,
			test.expectedClosedErrorCount, prometheus.Labels{
				connectionErrorLabel: connectionCloseError,
			})
	}
}

func TestRequestMetric(t *testing.T) {
	m := createMetricsForTesting()
	requestType := metrics.ReqTypeORTB2Web
	requestStatus := metrics.RequestStatusBlacklisted

	m.RecordRequest(metrics.Labels{
		RType:         requestType,
		RequestStatus: requestStatus,
	})

	expectedCount := float64(1)
	assertCounterVecValue(t, "", "requests", m.requests,
		expectedCount,
		prometheus.Labels{
			requestTypeLabel:   string(requestType),
			requestStatusLabel: string(requestStatus),
		})
}

func TestDebugRequestMetric(t *testing.T) {
	testCases := []struct {
		description                      string
		givenDebugEnabledFlag            bool
		givenAccountDebugMetricsDisabled bool
		expectedAccountDebugCount        float64
		expectedDebugCount               float64
	}{
		{
			description:                      "Debug is enabled and account debug is enabled, both metrics should be updated",
			givenDebugEnabledFlag:            true,
			givenAccountDebugMetricsDisabled: false,
			expectedDebugCount:               1,
			expectedAccountDebugCount:        1,
		},
		{
			description:                      "Debug and account debug are disabled, niether metrics should be updated",
			givenDebugEnabledFlag:            false,
			givenAccountDebugMetricsDisabled: true,
			expectedDebugCount:               0,
			expectedAccountDebugCount:        0,
		},
		{
			description:                      "Debug is enabled but account debug is disabled, only non-account debug count should increment",
			givenDebugEnabledFlag:            true,
			givenAccountDebugMetricsDisabled: true,
			expectedDebugCount:               1,
			expectedAccountDebugCount:        0,
		},
		{
			description:                      "Debug is disabled and account debug is enabled, niether metrics should increment",
			givenDebugEnabledFlag:            false,
			givenAccountDebugMetricsDisabled: false,
			expectedDebugCount:               0,
			expectedAccountDebugCount:        0,
		},
	}

	for _, test := range testCases {
		m := createMetricsForTesting()
		m.metricsDisabled.AccountDebug = test.givenAccountDebugMetricsDisabled
		m.RecordDebugRequest(test.givenDebugEnabledFlag, "acct-id")

		assertCounterVecValue(t, "", "account debug requests", m.accountDebugRequests, test.expectedAccountDebugCount, prometheus.Labels{accountLabel: "acct-id"})
		assertCounterValue(t, "", "debug requests", m.debugRequests, test.expectedDebugCount)
	}
}

func TestRequestMetricWithoutCookie(t *testing.T) {
	requestType := metrics.ReqTypeORTB2Web
	performTest := func(m *Metrics, cookieFlag metrics.CookieFlag) {
		m.RecordRequest(metrics.Labels{
			RType:         requestType,
			RequestStatus: metrics.RequestStatusBlacklisted,
			CookieFlag:    cookieFlag,
		})
	}

	testCases := []struct {
		description   string
		testCase      func(m *Metrics)
		cookieFlag    metrics.CookieFlag
		expectedCount float64
	}{
		{
			description: "Yes",
			testCase: func(m *Metrics) {
				performTest(m, metrics.CookieFlagYes)
			},
			expectedCount: 0,
		},
		{
			description: "No",
			testCase: func(m *Metrics) {
				performTest(m, metrics.CookieFlagNo)
			},
			expectedCount: 1,
		},
		{
			description: "Unknown",
			testCase: func(m *Metrics) {
				performTest(m, metrics.CookieFlagUnknown)
			},
			expectedCount: 0,
		},
	}

	for _, test := range testCases {
		m := createMetricsForTesting()

		test.testCase(m)

		assertCounterVecValue(t, test.description, "requestsWithoutCookie", m.requestsWithoutCookie,
			test.expectedCount,
			prometheus.Labels{
				requestTypeLabel: string(requestType),
			})
	}
}

func TestAccountMetric(t *testing.T) {
	knownPubID := "knownPublisher"
	performTest := func(m *Metrics, pubID string) {
		m.RecordRequest(metrics.Labels{
			RType:         metrics.ReqTypeORTB2Web,
			RequestStatus: metrics.RequestStatusBlacklisted,
			PubID:         pubID,
		})
	}

	testCases := []struct {
		description   string
		testCase      func(m *Metrics)
		expectedCount float64
	}{
		{
			description: "Known",
			testCase: func(m *Metrics) {
				performTest(m, knownPubID)
			},
			expectedCount: 1,
		},
		{
			description: "Unknown",
			testCase: func(m *Metrics) {
				performTest(m, metrics.PublisherUnknown)
			},
			expectedCount: 0,
		},
	}

	for _, test := range testCases {
		m := createMetricsForTesting()

		test.testCase(m)

		assertCounterVecValue(t, test.description, "accountRequests", m.accountRequests,
			test.expectedCount,
			prometheus.Labels{
				accountLabel: knownPubID,
			})
	}
}

func TestImpressionsMetric(t *testing.T) {
	performTest := func(m *Metrics, isBanner, isVideo, isAudio, isNative bool) {
		m.RecordImps(metrics.ImpLabels{
			BannerImps: isBanner,
			VideoImps:  isVideo,
			AudioImps:  isAudio,
			NativeImps: isNative,
		})
	}

	testCases := []struct {
		description         string
		testCase            func(m *Metrics)
		expectedBannerCount float64
		expectedVideoCount  float64
		expectedAudioCount  float64
		expectedNativeCount float64
	}{
		{
			description: "Banner Only",
			testCase: func(m *Metrics) {
				performTest(m, true, false, false, false)
			},
			expectedBannerCount: 1,
			expectedVideoCount:  0,
			expectedAudioCount:  0,
			expectedNativeCount: 0,
		},
		{
			description: "Video Only",
			testCase: func(m *Metrics) {
				performTest(m, false, true, false, false)
			},
			expectedBannerCount: 0,
			expectedVideoCount:  1,
			expectedAudioCount:  0,
			expectedNativeCount: 0,
		},
		{
			description: "Audio Only",
			testCase: func(m *Metrics) {
				performTest(m, false, false, true, false)
			},
			expectedBannerCount: 0,
			expectedVideoCount:  0,
			expectedAudioCount:  1,
			expectedNativeCount: 0,
		},
		{
			description: "Native Only",
			testCase: func(m *Metrics) {
				performTest(m, false, false, false, true)
			},
			expectedBannerCount: 0,
			expectedVideoCount:  0,
			expectedAudioCount:  0,
			expectedNativeCount: 1,
		},
		{
			description: "Multiple Types",
			testCase: func(m *Metrics) {
				performTest(m, true, false, false, true)
			},
			expectedBannerCount: 1,
			expectedVideoCount:  0,
			expectedAudioCount:  0,
			expectedNativeCount: 1,
		},
	}

	for _, test := range testCases {
		m := createMetricsForTesting()

		test.testCase(m)

		var bannerCount float64
		var videoCount float64
		var audioCount float64
		var nativeCount float64
		processMetrics(m.impressions, func(m dto.Metric) {
			value := m.GetCounter().GetValue()
			for _, label := range m.GetLabel() {
				if label.GetValue() == "true" {
					switch label.GetName() {
					case isBannerLabel:
						bannerCount += value
					case isVideoLabel:
						videoCount += value
					case isAudioLabel:
						audioCount += value
					case isNativeLabel:
						nativeCount += value
					}
				}
			}
		})
		assert.Equal(t, test.expectedBannerCount, bannerCount, test.description+":banner")
		assert.Equal(t, test.expectedVideoCount, videoCount, test.description+":video")
		assert.Equal(t, test.expectedAudioCount, audioCount, test.description+":audio")
		assert.Equal(t, test.expectedNativeCount, nativeCount, test.description+":native")
	}
}

func TestRequestTimeMetric(t *testing.T) {
	requestType := metrics.ReqTypeORTB2Web
	performTest := func(m *Metrics, requestStatus metrics.RequestStatus, timeInMs float64) {
		m.RecordRequestTime(metrics.Labels{
			RType:         requestType,
			RequestStatus: requestStatus,
		}, time.Duration(timeInMs)*time.Millisecond)
	}

	testCases := []struct {
		description   string
		testCase      func(m *Metrics)
		expectedCount uint64
		expectedSum   float64
	}{
		{
			description: "Success",
			testCase: func(m *Metrics) {
				performTest(m, metrics.RequestStatusOK, 500)
			},
			expectedCount: 1,
			expectedSum:   0.5,
		},
		{
			description: "Error",
			testCase: func(m *Metrics) {
				performTest(m, metrics.RequestStatusErr, 500)
			},
			expectedCount: 0,
			expectedSum:   0,
		},
	}

	for _, test := range testCases {
		m := createMetricsForTesting()

		test.testCase(m)

		result := getHistogramFromHistogramVec(m.requestsTimer, requestTypeLabel, string(requestType))
		assertHistogram(t, test.description, result, test.expectedCount, test.expectedSum)
	}
}

func TestRecordStoredDataFetchTime(t *testing.T) {
	tests := []struct {
		description string
		dataType    metrics.StoredDataType
		fetchType   metrics.StoredDataFetchType
	}{
		{
			description: "Update stored account histogram with all label",
			dataType:    metrics.AccountDataType,
			fetchType:   metrics.FetchAll,
		},
		{
			description: "Update stored AMP histogram with all label",
			dataType:    metrics.AMPDataType,
			fetchType:   metrics.FetchAll,
		},
		{
			description: "Update stored category histogram with all label",
			dataType:    metrics.CategoryDataType,
			fetchType:   metrics.FetchAll,
		},
		{
			description: "Update stored request histogram with all label",
			dataType:    metrics.RequestDataType,
			fetchType:   metrics.FetchAll,
		},
		{
			description: "Update stored video histogram with all label",
			dataType:    metrics.VideoDataType,
			fetchType:   metrics.FetchAll,
		},
		{
			description: "Update stored account histogram with delta label",
			dataType:    metrics.AccountDataType,
			fetchType:   metrics.FetchDelta,
		},
		{
			description: "Update stored AMP histogram with delta label",
			dataType:    metrics.AMPDataType,
			fetchType:   metrics.FetchDelta,
		},
		{
			description: "Update stored category histogram with delta label",
			dataType:    metrics.CategoryDataType,
			fetchType:   metrics.FetchDelta,
		},
		{
			description: "Update stored request histogram with delta label",
			dataType:    metrics.RequestDataType,
			fetchType:   metrics.FetchDelta,
		},
		{
			description: "Update stored video histogram with delta label",
			dataType:    metrics.VideoDataType,
			fetchType:   metrics.FetchDelta,
		},
		{
			description: "Update stored responses histogram with delta label",
			dataType:    metrics.ResponseDataType,
			fetchType:   metrics.FetchDelta,
		},
	}

	for _, tt := range tests {
		m := createMetricsForTesting()

		fetchTime := time.Duration(0.5 * float64(time.Second))
		m.RecordStoredDataFetchTime(metrics.StoredDataLabels{
			DataType:      tt.dataType,
			DataFetchType: tt.fetchType,
		}, fetchTime)

		var metricsTimer *prometheus.HistogramVec
		switch tt.dataType {
		case metrics.AccountDataType:
			metricsTimer = m.storedAccountFetchTimer
		case metrics.AMPDataType:
			metricsTimer = m.storedAMPFetchTimer
		case metrics.CategoryDataType:
			metricsTimer = m.storedCategoryFetchTimer
		case metrics.RequestDataType:
			metricsTimer = m.storedRequestFetchTimer
		case metrics.VideoDataType:
			metricsTimer = m.storedVideoFetchTimer
		case metrics.ResponseDataType:
			metricsTimer = m.storedResponsesFetchTimer
		}

		result := getHistogramFromHistogramVec(
			metricsTimer,
			storedDataFetchTypeLabel,
			string(tt.fetchType))
		assertHistogram(t, tt.description, result, 1, 0.5)
	}
}

func TestRecordStoredDataError(t *testing.T) {
	tests := []struct {
		description string
		dataType    metrics.StoredDataType
		errorType   metrics.StoredDataError
		metricName  string
	}{
		{
			description: "Update stored_account_errors counter with network label",
			dataType:    metrics.AccountDataType,
			errorType:   metrics.StoredDataErrorNetwork,
			metricName:  "stored_account_errors",
		},
		{
			description: "Update stored_amp_errors counter with network label",
			dataType:    metrics.AMPDataType,
			errorType:   metrics.StoredDataErrorNetwork,
			metricName:  "stored_amp_errors",
		},
		{
			description: "Update stored_category_errors counter with network label",
			dataType:    metrics.CategoryDataType,
			errorType:   metrics.StoredDataErrorNetwork,
			metricName:  "stored_category_errors",
		},
		{
			description: "Update stored_request_errors counter with network label",
			dataType:    metrics.RequestDataType,
			errorType:   metrics.StoredDataErrorNetwork,
			metricName:  "stored_request_errors",
		},
		{
			description: "Update stored_video_errors counter with network label",
			dataType:    metrics.VideoDataType,
			errorType:   metrics.StoredDataErrorNetwork,
			metricName:  "stored_video_errors",
		},
		{
			description: "Update stored_account_errors counter with undefined label",
			dataType:    metrics.AccountDataType,
			errorType:   metrics.StoredDataErrorUndefined,
			metricName:  "stored_account_errors",
		},
		{
			description: "Update stored_amp_errors counter with undefined label",
			dataType:    metrics.AMPDataType,
			errorType:   metrics.StoredDataErrorUndefined,
			metricName:  "stored_amp_errors",
		},
		{
			description: "Update stored_category_errors counter with undefined label",
			dataType:    metrics.CategoryDataType,
			errorType:   metrics.StoredDataErrorUndefined,
			metricName:  "stored_category_errors",
		},
		{
			description: "Update stored_request_errors counter with undefined label",
			dataType:    metrics.RequestDataType,
			errorType:   metrics.StoredDataErrorUndefined,
			metricName:  "stored_request_errors",
		},
		{
			description: "Update stored_video_errors counter with undefined label",
			dataType:    metrics.VideoDataType,
			errorType:   metrics.StoredDataErrorUndefined,
			metricName:  "stored_video_errors",
		},
		{
			description: "Update stored_response_errors counter with network label",
			dataType:    metrics.ResponseDataType,
			errorType:   metrics.StoredDataErrorNetwork,
			metricName:  "stored_response_errors",
		},
	}

	for _, tt := range tests {
		m := createMetricsForTesting()
		m.RecordStoredDataError(metrics.StoredDataLabels{
			DataType: tt.dataType,
			Error:    tt.errorType,
		})

		var metricsCounter *prometheus.CounterVec
		switch tt.dataType {
		case metrics.AccountDataType:
			metricsCounter = m.storedAccountErrors
		case metrics.AMPDataType:
			metricsCounter = m.storedAMPErrors
		case metrics.CategoryDataType:
			metricsCounter = m.storedCategoryErrors
		case metrics.RequestDataType:
			metricsCounter = m.storedRequestErrors
		case metrics.VideoDataType:
			metricsCounter = m.storedVideoErrors
		case metrics.ResponseDataType:
			metricsCounter = m.storedResponsesErrors
		}

		assertCounterVecValue(t, tt.description, tt.metricName, metricsCounter,
			1,
			prometheus.Labels{
				storedDataErrorLabel: string(tt.errorType),
			})
	}
}

func TestAdapterBidReceivedMetric(t *testing.T) {
	adapterName := "anyName"
	performTest := func(m *Metrics, hasAdm bool) {
		labels := metrics.AdapterLabels{
			Adapter: openrtb_ext.BidderName(adapterName),
		}
		bidType := openrtb_ext.BidTypeBanner
		m.RecordAdapterBidReceived(labels, bidType, hasAdm)
	}

	testCases := []struct {
		description       string
		testCase          func(m *Metrics)
		expectedAdmCount  float64
		expectedNurlCount float64
	}{
		{
			description: "AdM",
			testCase: func(m *Metrics) {
				performTest(m, true)
			},
			expectedAdmCount:  1,
			expectedNurlCount: 0,
		},
		{
			description: "Nurl",
			testCase: func(m *Metrics) {
				performTest(m, false)
			},
			expectedAdmCount:  0,
			expectedNurlCount: 1,
		},
	}

	for _, test := range testCases {
		m := createMetricsForTesting()

		test.testCase(m)

		assertCounterVecValue(t, test.description, "adapterBids[adm]", m.adapterBids,
			test.expectedAdmCount,
			prometheus.Labels{
				adapterLabel:        adapterName,
				markupDeliveryLabel: markupDeliveryAdm,
			})
		assertCounterVecValue(t, test.description, "adapterBids[nurl]", m.adapterBids,
			test.expectedNurlCount,
			prometheus.Labels{
				adapterLabel:        adapterName,
				markupDeliveryLabel: markupDeliveryNurl,
			})
	}
}

func TestRecordAdapterPriceMetric(t *testing.T) {
	m := createMetricsForTesting()
	adapterName := "anyName"
	cpm := float64(42)

	m.RecordAdapterPrice(metrics.AdapterLabels{
		Adapter: openrtb_ext.BidderName(adapterName),
	}, cpm)

	expectedCount := uint64(1)
	expectedSum := cpm
	result := getHistogramFromHistogramVec(m.adapterPrices, adapterLabel, adapterName)
	assertHistogram(t, "adapterPrices", result, expectedCount, expectedSum)
}

func TestAdapterRequestMetrics(t *testing.T) {
	adapterName := "anyName"
	performTest := func(m *Metrics, cookieFlag metrics.CookieFlag, adapterBids metrics.AdapterBid) {
		labels := metrics.AdapterLabels{
			Adapter:     openrtb_ext.BidderName(adapterName),
			CookieFlag:  cookieFlag,
			AdapterBids: adapterBids,
		}
		m.RecordAdapterRequest(labels)
	}

	testCases := []struct {
		description                string
		testCase                   func(m *Metrics)
		expectedCount              float64
		expectedCookieNoCount      float64
		expectedCookieYesCount     float64
		expectedCookieUnknownCount float64
		expectedHasBidsCount       float64
	}{
		{
			description: "No Cookie & No Bids",
			testCase: func(m *Metrics) {
				performTest(m, metrics.CookieFlagNo, metrics.AdapterBidNone)
			},
			expectedCount:              1,
			expectedCookieNoCount:      1,
			expectedCookieYesCount:     0,
			expectedCookieUnknownCount: 0,
			expectedHasBidsCount:       0,
		},
		{
			description: "Unknown Cookie & No Bids",
			testCase: func(m *Metrics) {
				performTest(m, metrics.CookieFlagUnknown, metrics.AdapterBidNone)
			},
			expectedCount:              1,
			expectedCookieNoCount:      0,
			expectedCookieYesCount:     0,
			expectedCookieUnknownCount: 1,
			expectedHasBidsCount:       0,
		},
		{
			description: "Has Cookie & No Bids",
			testCase: func(m *Metrics) {
				performTest(m, metrics.CookieFlagYes, metrics.AdapterBidNone)
			},
			expectedCount:              1,
			expectedCookieNoCount:      0,
			expectedCookieYesCount:     1,
			expectedCookieUnknownCount: 0,
			expectedHasBidsCount:       0,
		},
		{
			description: "No Cookie & Bids Present",
			testCase: func(m *Metrics) {
				performTest(m, metrics.CookieFlagNo, metrics.AdapterBidPresent)
			},
			expectedCount:              1,
			expectedCookieNoCount:      1,
			expectedCookieYesCount:     0,
			expectedCookieUnknownCount: 0,
			expectedHasBidsCount:       1,
		},
		{
			description: "Unknown Cookie & Bids Present",
			testCase: func(m *Metrics) {
				performTest(m, metrics.CookieFlagUnknown, metrics.AdapterBidPresent)
			},
			expectedCount:              1,
			expectedCookieNoCount:      0,
			expectedCookieYesCount:     0,
			expectedCookieUnknownCount: 1,
			expectedHasBidsCount:       1,
		},
		{
			description: "Has Cookie & Bids Present",
			testCase: func(m *Metrics) {
				performTest(m, metrics.CookieFlagYes, metrics.AdapterBidPresent)
			},
			expectedCount:              1,
			expectedCookieNoCount:      0,
			expectedCookieYesCount:     1,
			expectedCookieUnknownCount: 0,
			expectedHasBidsCount:       1,
		},
	}

	for _, test := range testCases {
		m := createMetricsForTesting()

		test.testCase(m)

		var totalCount float64
		var totalCookieNoCount float64
		var totalCookieYesCount float64
		var totalCookieUnknownCount float64
		var totalHasBidsCount float64
		processMetrics(m.adapterRequests, func(m dto.Metric) {
			isMetricForAdapter := false
			for _, label := range m.GetLabel() {
				if label.GetName() == adapterLabel && label.GetValue() == adapterName {
					isMetricForAdapter = true
				}
			}

			if isMetricForAdapter {
				value := m.GetCounter().GetValue()
				totalCount += value
				for _, label := range m.GetLabel() {

					if label.GetName() == hasBidsLabel && label.GetValue() == "true" {
						totalHasBidsCount += value
					}

					if label.GetName() == cookieLabel {
						switch label.GetValue() {
						case string(metrics.CookieFlagNo):
							totalCookieNoCount += value
						case string(metrics.CookieFlagYes):
							totalCookieYesCount += value
						case string(metrics.CookieFlagUnknown):
							totalCookieUnknownCount += value
						}
					}
				}
			}
		})
		assert.Equal(t, test.expectedCount, totalCount, test.description+":total")
		assert.Equal(t, test.expectedCookieNoCount, totalCookieNoCount, test.description+":cookie=no")
		assert.Equal(t, test.expectedCookieYesCount, totalCookieYesCount, test.description+":cookie=yes")
		assert.Equal(t, test.expectedCookieUnknownCount, totalCookieUnknownCount, test.description+":cookie=unknown")
		assert.Equal(t, test.expectedHasBidsCount, totalHasBidsCount, test.description+":hasBids")
	}
}

func TestAdapterRequestErrorMetrics(t *testing.T) {
	adapterName := "anyName"
	performTest := func(m *Metrics, adapterErrors map[metrics.AdapterError]struct{}) {
		labels := metrics.AdapterLabels{
			Adapter:       openrtb_ext.BidderName(adapterName),
			AdapterErrors: adapterErrors,
			CookieFlag:    metrics.CookieFlagUnknown,
			AdapterBids:   metrics.AdapterBidPresent,
		}
		m.RecordAdapterRequest(labels)
	}

	testCases := []struct {
		description                 string
		testCase                    func(m *Metrics)
		expectedErrorsCount         float64
		expectedBadInputErrorsCount float64
	}{
		{
			description: "No Errors",
			testCase: func(m *Metrics) {
				performTest(m, nil)
			},
			expectedErrorsCount:         0,
			expectedBadInputErrorsCount: 0,
		},
		{
			description: "Bad Input Error",
			testCase: func(m *Metrics) {
				performTest(m, map[metrics.AdapterError]struct{}{
					metrics.AdapterErrorBadInput: {},
				})
			},
			expectedErrorsCount:         1,
			expectedBadInputErrorsCount: 1,
		},
		{
			description: "Other Error",
			testCase: func(m *Metrics) {
				performTest(m, map[metrics.AdapterError]struct{}{
					metrics.AdapterErrorBadServerResponse: {},
				})
			},
			expectedErrorsCount:         1,
			expectedBadInputErrorsCount: 0,
		},
	}

	for _, test := range testCases {
		m := createMetricsForTesting()

		test.testCase(m)

		var errorsCount float64
		var badInputErrorsCount float64
		processMetrics(m.adapterErrors, func(m dto.Metric) {
			isMetricForAdapter := false
			for _, label := range m.GetLabel() {
				if label.GetName() == adapterLabel && label.GetValue() == adapterName {
					isMetricForAdapter = true
				}
			}

			if isMetricForAdapter {
				value := m.GetCounter().GetValue()
				errorsCount += value
				for _, label := range m.GetLabel() {
					if label.GetName() == adapterErrorLabel && label.GetValue() == string(metrics.AdapterErrorBadInput) {
						badInputErrorsCount += value
					}
				}
			}
		})
		assert.Equal(t, test.expectedErrorsCount, errorsCount, test.description+":errors")
		assert.Equal(t, test.expectedBadInputErrorsCount, badInputErrorsCount, test.description+":badInputErrors")
	}
}

func TestAdapterTimeMetric(t *testing.T) {
	adapterName := "anyName"
	performTest := func(m *Metrics, timeInMs float64, adapterErrors map[metrics.AdapterError]struct{}) {
		m.RecordAdapterTime(metrics.AdapterLabels{
			Adapter:       openrtb_ext.BidderName(adapterName),
			AdapterErrors: adapterErrors,
		}, time.Duration(timeInMs)*time.Millisecond)
	}

	testCases := []struct {
		description   string
		testCase      func(m *Metrics)
		expectedCount uint64
		expectedSum   float64
	}{
		{
			description: "Success",
			testCase: func(m *Metrics) {
				performTest(m, 500, map[metrics.AdapterError]struct{}{})
			},
			expectedCount: 1,
			expectedSum:   0.5,
		},
		{
			description: "Error",
			testCase: func(m *Metrics) {
				performTest(m, 500, map[metrics.AdapterError]struct{}{
					metrics.AdapterErrorTimeout: {},
				})
			},
			expectedCount: 0,
			expectedSum:   0,
		},
	}

	for _, test := range testCases {
		m := createMetricsForTesting()

		test.testCase(m)

		result := getHistogramFromHistogramVec(m.adapterRequestsTimer, adapterLabel, adapterName)
		assertHistogram(t, test.description, result, test.expectedCount, test.expectedSum)
	}
}

func TestAdapterPanicMetric(t *testing.T) {
	m := createMetricsForTesting()
	adapterName := "anyName"

	m.RecordAdapterPanic(metrics.AdapterLabels{
		Adapter: openrtb_ext.BidderName(adapterName),
	})

	expectedCount := float64(1)
	assertCounterVecValue(t, "", "adapterPanics", m.adapterPanics,
		expectedCount,
		prometheus.Labels{
			adapterLabel: adapterName,
		})
}

func TestStoredReqCacheResultMetric(t *testing.T) {
	m := createMetricsForTesting()

	hitCount := 42
	missCount := 108
	m.RecordStoredReqCacheResult(metrics.CacheHit, hitCount)
	m.RecordStoredReqCacheResult(metrics.CacheMiss, missCount)

	assertCounterVecValue(t, "", "storedRequestCacheResult:hit", m.storedRequestCacheResult,
		float64(hitCount),
		prometheus.Labels{
			cacheResultLabel: string(metrics.CacheHit),
		})
	assertCounterVecValue(t, "", "storedRequestCacheResult:miss", m.storedRequestCacheResult,
		float64(missCount),
		prometheus.Labels{
			cacheResultLabel: string(metrics.CacheMiss),
		})
}

func TestStoredImpCacheResultMetric(t *testing.T) {
	m := createMetricsForTesting()

	hitCount := 41
	missCount := 107
	m.RecordStoredImpCacheResult(metrics.CacheHit, hitCount)
	m.RecordStoredImpCacheResult(metrics.CacheMiss, missCount)

	assertCounterVecValue(t, "", "storedImpressionsCacheResult:hit", m.storedImpressionsCacheResult,
		float64(hitCount),
		prometheus.Labels{
			cacheResultLabel: string(metrics.CacheHit),
		})
	assertCounterVecValue(t, "", "storedImpressionsCacheResult:miss", m.storedImpressionsCacheResult,
		float64(missCount),
		prometheus.Labels{
			cacheResultLabel: string(metrics.CacheMiss),
		})
}

func TestAccountCacheResultMetric(t *testing.T) {
	m := createMetricsForTesting()

	hitCount := 37
	missCount := 92
	m.RecordAccountCacheResult(metrics.CacheHit, hitCount)
	m.RecordAccountCacheResult(metrics.CacheMiss, missCount)

	assertCounterVecValue(t, "", "accountCacheResult:hit", m.accountCacheResult,
		float64(hitCount),
		prometheus.Labels{
			cacheResultLabel: string(metrics.CacheHit),
		})
	assertCounterVecValue(t, "", "accountCacheResult:miss", m.accountCacheResult,
		float64(missCount),
		prometheus.Labels{
			cacheResultLabel: string(metrics.CacheMiss),
		})
}

func TestCookieSyncMetric(t *testing.T) {
	tests := []struct {
		status metrics.CookieSyncStatus
		label  string
	}{
		{
			status: metrics.CookieSyncOK,
			label:  "ok",
		},
		{
			status: metrics.CookieSyncBadRequest,
			label:  "bad_request",
		},
		{
			status: metrics.CookieSyncOptOut,
			label:  "opt_out",
		},
		{
			status: metrics.CookieSyncGDPRHostCookieBlocked,
			label:  "gdpr_blocked_host_cookie",
		},
	}

	for _, test := range tests {
		m := createMetricsForTesting()

		m.RecordCookieSync(test.status)

		assertCounterVecValue(t, "", "cookie_sync_requests:"+test.label, m.cookieSync,
			float64(1),
			prometheus.Labels{
				statusLabel: string(test.status),
			})
	}
}

func TestRecordSyncerRequestMetric(t *testing.T) {
	key := "anyKey"

	tests := []struct {
		status metrics.SyncerCookieSyncStatus
		label  string
	}{
		{
			status: metrics.SyncerCookieSyncOK,
			label:  "ok",
		},
		{
			status: metrics.SyncerCookieSyncPrivacyBlocked,
			label:  "privacy_blocked",
		},
		{
			status: metrics.SyncerCookieSyncAlreadySynced,
			label:  "already_synced",
		},
		{
			status: metrics.SyncerCookieSyncTypeNotSupported,
			label:  "type_not_supported",
		},
	}

	for _, test := range tests {
		m := createMetricsForTesting()

		m.RecordSyncerRequest(key, test.status)

		assertCounterVecValue(t, "", "syncer_requests:"+test.label, m.syncerRequests,
			float64(1),
			prometheus.Labels{
				syncerLabel: key,
				statusLabel: string(test.status),
			})
	}
}

func TestSetUidMetric(t *testing.T) {
	tests := []struct {
		status metrics.SetUidStatus
		label  string
	}{
		{
			status: metrics.SetUidOK,
			label:  "ok",
		},
		{
			status: metrics.SetUidBadRequest,
			label:  "bad_request",
		},
		{
			status: metrics.SetUidOptOut,
			label:  "opt_out",
		},
		{
			status: metrics.SetUidGDPRHostCookieBlocked,
			label:  "gdpr_blocked_host_cookie",
		},
		{
			status: metrics.SetUidSyncerUnknown,
			label:  "syncer_unknown",
		},
	}

	for _, test := range tests {
		m := createMetricsForTesting()

		m.RecordSetUid(test.status)

		assertCounterVecValue(t, "", "setuid_requests:"+test.label, m.setUid,
			float64(1),
			prometheus.Labels{
				statusLabel: string(test.status),
			})
	}
}

func TestRecordSyncerSetMetric(t *testing.T) {
	key := "anyKey"

	tests := []struct {
		status metrics.SyncerSetUidStatus
		label  string
	}{
		{
			status: metrics.SyncerSetUidOK,
			label:  "ok",
		},
		{
			status: metrics.SyncerSetUidCleared,
			label:  "cleared",
		},
	}

	for _, test := range tests {
		m := createMetricsForTesting()

		m.RecordSyncerSet(key, test.status)

		assertCounterVecValue(t, "", "syncer_sets:"+test.label, m.syncerSets,
			float64(1),
			prometheus.Labels{
				syncerLabel: key,
				statusLabel: string(test.status),
			})
	}
}

func TestPrebidCacheRequestTimeMetric(t *testing.T) {
	m := createMetricsForTesting()

	m.RecordPrebidCacheRequestTime(true, time.Duration(100)*time.Millisecond)
	m.RecordPrebidCacheRequestTime(false, time.Duration(200)*time.Millisecond)

	successExpectedCount := uint64(1)
	successExpectedSum := float64(0.1)
	successResult := getHistogramFromHistogramVec(m.prebidCacheWriteTimer, successLabel, "true")
	assertHistogram(t, "Success", successResult, successExpectedCount, successExpectedSum)

	errorExpectedCount := uint64(1)
	errorExpectedSum := float64(0.2)
	errorResult := getHistogramFromHistogramVec(m.prebidCacheWriteTimer, successLabel, "false")
	assertHistogram(t, "Error", errorResult, errorExpectedCount, errorExpectedSum)
}

func TestRecordRequestQueueTimeMetric(t *testing.T) {
	performTest := func(m *Metrics, requestStatus bool, requestType metrics.RequestType, timeInSec float64) {
		m.RecordRequestQueueTime(requestStatus, requestType, time.Duration(timeInSec*float64(time.Second)))
	}

	testCases := []struct {
		description   string
		status        string
		testCase      func(m *Metrics)
		expectedCount uint64
		expectedSum   float64
	}{
		{
			description: "Success",
			status:      requestSuccessLabel,
			testCase: func(m *Metrics) {
				performTest(m, true, metrics.ReqTypeVideo, 2)
			},
			expectedCount: 1,
			expectedSum:   2,
		},
		{
			description: "TimeoutError",
			status:      requestRejectLabel,
			testCase: func(m *Metrics) {
				performTest(m, false, metrics.ReqTypeVideo, 50)
			},
			expectedCount: 1,
			expectedSum:   50,
		},
	}

	m := createMetricsForTesting()
	for _, test := range testCases {

		test.testCase(m)

		result := getHistogramFromHistogramVecByTwoKeys(m.requestsQueueTimer, requestTypeLabel, "video", requestStatusLabel, test.status)
		assertHistogram(t, test.description, result, test.expectedCount, test.expectedSum)
	}
}

func TestTimeoutNotifications(t *testing.T) {
	m := createMetricsForTesting()

	m.RecordTimeoutNotice(true)
	m.RecordTimeoutNotice(true)
	m.RecordTimeoutNotice(false)

	assertCounterVecValue(t, "", "timeout_notifications:ok", m.timeoutNotifications,
		float64(2),
		prometheus.Labels{
			successLabel: requestSuccessful,
		})

	assertCounterVecValue(t, "", "timeout_notifications:fail", m.timeoutNotifications,
		float64(1),
		prometheus.Labels{
			successLabel: requestFailed,
		})

}

func TestRecordDNSTime(t *testing.T) {
	type testIn struct {
		dnsLookupDuration time.Duration
	}
	type testOut struct {
		expDuration float64
		expCount    uint64
	}
	testCases := []struct {
		description string
		in          testIn
		out         testOut
	}{
		{
			description: "Five second DNS lookup time",
			in: testIn{
				dnsLookupDuration: time.Second * 5,
			},
			out: testOut{
				expDuration: 5,
				expCount:    1,
			},
		},
		{
			description: "Zero DNS lookup time",
			in:          testIn{},
			out: testOut{
				expDuration: 0,
				expCount:    1,
			},
		},
	}
	for i, test := range testCases {
		pm := createMetricsForTesting()
		pm.RecordDNSTime(test.in.dnsLookupDuration)

		m := dto.Metric{}
		pm.dnsLookupTimer.Write(&m)
		histogram := *m.GetHistogram()

		assert.Equal(t, test.out.expCount, histogram.GetSampleCount(), "[%d] Incorrect number of histogram entries. Desc: %s\n", i, test.description)
		assert.Equal(t, test.out.expDuration, histogram.GetSampleSum(), "[%d] Incorrect number of histogram cumulative values. Desc: %s\n", i, test.description)
	}
}

func TestRecordTLSHandshakeTime(t *testing.T) {
	testCases := []struct {
		description          string
		tLSHandshakeDuration time.Duration
		expectedDuration     float64
		expectedCount        uint64
	}{
		{
			description:          "Five second DNS lookup time",
			tLSHandshakeDuration: time.Second * 5,
			expectedDuration:     5,
			expectedCount:        1,
		},
		{
			description:          "Zero DNS lookup time",
			tLSHandshakeDuration: 0,
			expectedDuration:     0,
			expectedCount:        1,
		},
	}
	for i, test := range testCases {
		pm := createMetricsForTesting()
		pm.RecordTLSHandshakeTime(test.tLSHandshakeDuration)

		m := dto.Metric{}
		pm.tlsHandhakeTimer.Write(&m)
		histogram := *m.GetHistogram()

		assert.Equal(t, test.expectedCount, histogram.GetSampleCount(), "[%d] Incorrect number of histogram entries. Desc: %s\n", i, test.description)
		assert.Equal(t, test.expectedDuration, histogram.GetSampleSum(), "[%d] Incorrect number of histogram cumulative values. Desc: %s\n", i, test.description)
	}
}

func TestRecordAdapterConnections(t *testing.T) {

	type testIn struct {
		adapterName   openrtb_ext.BidderName
		connWasReused bool
		connWait      time.Duration
	}

	type testOut struct {
		expectedConnReusedCount  int64
		expectedConnCreatedCount int64
		expectedConnWaitCount    uint64
		expectedConnWaitTime     float64
	}

	testCases := []struct {
		description string
		in          testIn
		out         testOut
	}{
		{
			description: "[1] Successful, new connection created, was idle, has connection wait",
			in: testIn{
				adapterName:   openrtb_ext.BidderAppnexus,
				connWasReused: false,
				connWait:      time.Second * 5,
			},
			out: testOut{
				expectedConnReusedCount:  0,
				expectedConnCreatedCount: 1,
				expectedConnWaitCount:    1,
				expectedConnWaitTime:     5,
			},
		},
		{
			description: "[2] Successful, new connection created, not idle, has connection wait",
			in: testIn{
				adapterName:   openrtb_ext.BidderAppnexus,
				connWasReused: false,
				connWait:      time.Second * 4,
			},
			out: testOut{
				expectedConnReusedCount:  0,
				expectedConnCreatedCount: 1,
				expectedConnWaitCount:    1,
				expectedConnWaitTime:     4,
			},
		},
		{
			description: "[3] Successful, was reused, was idle, no connection wait",
			in: testIn{
				adapterName:   openrtb_ext.BidderAppnexus,
				connWasReused: true,
			},
			out: testOut{
				expectedConnReusedCount:  1,
				expectedConnCreatedCount: 0,
				expectedConnWaitCount:    1,
				expectedConnWaitTime:     0,
			},
		},
		{
			description: "[4] Successful, was reused, not idle, has connection wait",
			in: testIn{
				adapterName:   openrtb_ext.BidderAppnexus,
				connWasReused: true,
				connWait:      time.Second * 5,
			},
			out: testOut{
				expectedConnReusedCount:  1,
				expectedConnCreatedCount: 0,
				expectedConnWaitCount:    1,
				expectedConnWaitTime:     5,
			},
		},
	}

	for i, test := range testCases {
		m := createMetricsForTesting()
		assertDesciptions := []string{
			fmt.Sprintf("[%d] Metric: adapterReusedConnections; Desc: %s", i+1, test.description),
			fmt.Sprintf("[%d] Metric: adapterCreatedConnections; Desc: %s", i+1, test.description),
			fmt.Sprintf("[%d] Metric: adapterWaitConnectionCount; Desc: %s", i+1, test.description),
			fmt.Sprintf("[%d] Metric: adapterWaitConnectionTime; Desc: %s", i+1, test.description),
		}

		m.RecordAdapterConnections(test.in.adapterName, test.in.connWasReused, test.in.connWait)

		// Assert number of reused connections
		assertCounterVecValue(t,
			assertDesciptions[0],
			"adapter_connection_reused",
			m.adapterReusedConnections,
			float64(test.out.expectedConnReusedCount),
			prometheus.Labels{adapterLabel: string(test.in.adapterName)})

		// Assert number of new created connections
		assertCounterVecValue(t,
			assertDesciptions[1],
			"adapter_connection_created",
			m.adapterCreatedConnections,
			float64(test.out.expectedConnCreatedCount),
			prometheus.Labels{adapterLabel: string(test.in.adapterName)})

		// Assert connection wait time
		histogram := getHistogramFromHistogramVec(m.adapterConnectionWaitTime, adapterLabel, string(test.in.adapterName))
		assert.Equal(t, test.out.expectedConnWaitCount, histogram.GetSampleCount(), assertDesciptions[2])
		assert.Equal(t, test.out.expectedConnWaitTime, histogram.GetSampleSum(), assertDesciptions[3])
	}
}

func TestDisabledMetrics(t *testing.T) {
	prometheusMetrics := NewMetrics(config.PrometheusMetrics{
		Port:      8080,
		Namespace: "prebid",
		Subsystem: "server",
	}, config.DisabledMetrics{
		AdapterConnectionMetrics:  true,
		AdapterGDPRRequestBlocked: true,
	},
		nil, nil)

	// Assert counter vector was not initialized
	assert.Nil(t, prometheusMetrics.adapterReusedConnections, "Counter Vector adapterReusedConnections should be nil")
	assert.Nil(t, prometheusMetrics.adapterCreatedConnections, "Counter Vector adapterCreatedConnections should be nil")
	assert.Nil(t, prometheusMetrics.adapterConnectionWaitTime, "Counter Vector adapterConnectionWaitTime should be nil")
	assert.Nil(t, prometheusMetrics.adapterGDPRBlockedRequests, "Counter Vector adapterGDPRBlockedRequests should be nil")
}

func TestRecordRequestPrivacy(t *testing.T) {
	m := createMetricsForTesting()

	// CCPA
	m.RecordRequestPrivacy(metrics.PrivacyLabels{
		CCPAEnforced: true,
		CCPAProvided: true,
	})
	m.RecordRequestPrivacy(metrics.PrivacyLabels{
		CCPAEnforced: true,
		CCPAProvided: false,
	})
	m.RecordRequestPrivacy(metrics.PrivacyLabels{
		CCPAEnforced: false,
		CCPAProvided: true,
	})

	// COPPA
	m.RecordRequestPrivacy(metrics.PrivacyLabels{
		COPPAEnforced: true,
	})

	// LMT
	m.RecordRequestPrivacy(metrics.PrivacyLabels{
		LMTEnforced: true,
	})

	// GDPR
	m.RecordRequestPrivacy(metrics.PrivacyLabels{
		GDPREnforced:   true,
		GDPRTCFVersion: metrics.TCFVersionErr,
	})
	m.RecordRequestPrivacy(metrics.PrivacyLabels{
		GDPREnforced:   true,
		GDPRTCFVersion: metrics.TCFVersionV2,
	})

	assertCounterVecValue(t, "", "privacy_ccpa", m.privacyCCPA,
		float64(1),
		prometheus.Labels{
			sourceLabel: sourceRequest,
			optOutLabel: "true",
		})

	assertCounterVecValue(t, "", "privacy_ccpa", m.privacyCCPA,
		float64(1),
		prometheus.Labels{
			sourceLabel: sourceRequest,
			optOutLabel: "false",
		})

	assertCounterVecValue(t, "", "privacy_coppa", m.privacyCOPPA,
		float64(1),
		prometheus.Labels{
			sourceLabel: sourceRequest,
		})

	assertCounterVecValue(t, "", "privacy_lmt", m.privacyLMT,
		float64(1),
		prometheus.Labels{
			sourceLabel: sourceRequest,
		})

	assertCounterVecValue(t, "", "privacy_tcf:err", m.privacyTCF,
		float64(1),
		prometheus.Labels{
			sourceLabel:  sourceRequest,
			versionLabel: "err",
		})

	assertCounterVecValue(t, "", "privacy_tcf:v2", m.privacyTCF,
		float64(1),
		prometheus.Labels{
			sourceLabel:  sourceRequest,
			versionLabel: "v2",
		})
}

func assertCounterValue(t *testing.T, description, name string, counter prometheus.Counter, expected float64) {
	m := dto.Metric{}
	counter.Write(&m)
	actual := *m.GetCounter().Value

	assert.Equal(t, expected, actual, description)
}

func assertCounterVecValue(t *testing.T, description, name string, counterVec *prometheus.CounterVec, expected float64, labels prometheus.Labels) {
	counter := counterVec.With(labels)
	assertCounterValue(t, description, name, counter, expected)
}

func getHistogramFromHistogramVec(histogram *prometheus.HistogramVec, labelKey, labelValue string) dto.Histogram {
	var result dto.Histogram
	processMetrics(histogram, func(m dto.Metric) {
		for _, label := range m.GetLabel() {
			if label.GetName() == labelKey && label.GetValue() == labelValue {
				result = *m.GetHistogram()
			}
		}
	})
	return result
}

func getHistogramFromHistogramVecByTwoKeys(histogram *prometheus.HistogramVec, label1Key, label1Value, label2Key, label2Value string) dto.Histogram {
	var result dto.Histogram
	processMetrics(histogram, func(m dto.Metric) {
		for ind, label := range m.GetLabel() {
			if label.GetName() == label1Key && label.GetValue() == label1Value {
				valInd := ind
				if ind == 1 {
					valInd = 0
				} else {
					valInd = 1
				}
				if m.Label[valInd].GetName() == label2Key && m.Label[valInd].GetValue() == label2Value {
					result = *m.GetHistogram()
				}
			}
		}
	})
	return result
}

func processMetrics(collector prometheus.Collector, handler func(m dto.Metric)) {
	collectorChan := make(chan prometheus.Metric)
	go func() {
		collector.Collect(collectorChan)
		close(collectorChan)
	}()

	for metric := range collectorChan {
		dtoMetric := dto.Metric{}
		metric.Write(&dtoMetric)
		handler(dtoMetric)
	}
}

func assertHistogram(t *testing.T, name string, histogram dto.Histogram, expectedCount uint64, expectedSum float64) {
	assert.Equal(t, expectedCount, histogram.GetSampleCount(), name+":count")
	assert.Equal(t, expectedSum, histogram.GetSampleSum(), name+":sum")
}

func TestRecordAdapterGDPRRequestBlocked(t *testing.T) {
	m := createMetricsForTesting()

	m.RecordAdapterGDPRRequestBlocked(openrtb_ext.BidderAppnexus)

	assertCounterVecValue(t,
		"Increment adapter GDPR request blocked counter",
		"adapter_gdpr_requests_blocked",
		m.adapterGDPRBlockedRequests,
		1,
		prometheus.Labels{
			adapterLabel: string(openrtb_ext.BidderAppnexus),
		})
}

func TestStoredResponsesMetric(t *testing.T) {
	testCases := []struct {
		description                           string
		publisherId                           string
		accountStoredResponsesMetricsDisabled bool
		expectedAccountStoredResponsesCount   float64
		expectedStoredResponsesCount          float64
	}{

		{
			description:                           "Publisher id is given, account stored responses enabled, expected both account stored responses and stored responses counter to have a record",
			publisherId:                           "acct-id",
			accountStoredResponsesMetricsDisabled: false,
			expectedAccountStoredResponsesCount:   1,
			expectedStoredResponsesCount:          1,
		},
		{
			description:                           "Publisher id is given, account stored responses disabled, expected stored responses counter only to have a record",
			publisherId:                           "acct-id",
			accountStoredResponsesMetricsDisabled: true,
			expectedAccountStoredResponsesCount:   0,
			expectedStoredResponsesCount:          1,
		},
		{
			description:                           "Publisher id is unknown, account stored responses enabled, expected stored responses counter only to have a record",
			publisherId:                           metrics.PublisherUnknown,
			accountStoredResponsesMetricsDisabled: true,
			expectedAccountStoredResponsesCount:   0,
			expectedStoredResponsesCount:          1,
		},
		{
			description:                           "Publisher id is unknown, account stored responses disabled, expected stored responses counter only to have a record",
			publisherId:                           metrics.PublisherUnknown,
			accountStoredResponsesMetricsDisabled: false,
			expectedAccountStoredResponsesCount:   0,
			expectedStoredResponsesCount:          1,
		},
	}

	for _, test := range testCases {
		m := createMetricsForTesting()
		m.metricsDisabled.AccountStoredResponses = test.accountStoredResponsesMetricsDisabled
		m.RecordStoredResponse(test.publisherId)

		assertCounterVecValue(t, "", "account stored responses", m.accountStoredResponses, test.expectedAccountStoredResponsesCount, prometheus.Labels{accountLabel: "acct-id"})
		assertCounterValue(t, "", "stored responses", m.storedResponses, test.expectedStoredResponsesCount)
	}
}

func TestRecordAdsCertReqMetric(t *testing.T) {
	testCases := []struct {
		description                  string
		requestSuccess               bool
		expectedSuccessRequestsCount float64
		expectedFailedRequestsCount  float64
	}{
		{
			description:                  "Record failed request, expected success request count is 0 and failed request count is 1",
			requestSuccess:               false,
			expectedSuccessRequestsCount: 0,
			expectedFailedRequestsCount:  1,
		},
		{
			description:                  "Record successful request, expected success request count is 1 and failed request count is 0",
			requestSuccess:               true,
			expectedSuccessRequestsCount: 1,
			expectedFailedRequestsCount:  0,
		},
	}

	for _, test := range testCases {
		m := createMetricsForTesting()
		m.RecordAdsCertReq(test.requestSuccess)
		assertCounterVecValue(t, test.description, "successfully signed requests", m.adsCertRequests, test.expectedSuccessRequestsCount, prometheus.Labels{successLabel: requestSuccessful})
		assertCounterVecValue(t, test.description, "unsuccessfully signed requests", m.adsCertRequests, test.expectedFailedRequestsCount, prometheus.Labels{successLabel: requestFailed})
	}
}

func TestRecordAdsCertSignTime(t *testing.T) {
	type testIn struct {
		adsCertSignDuration time.Duration
	}
	type testOut struct {
		expDuration float64
		expCount    uint64
	}
	testCases := []struct {
		description string
		in          testIn
		out         testOut
	}{
		{
			description: "Five second AdsCert sign time",
			in: testIn{
				adsCertSignDuration: time.Second * 5,
			},
			out: testOut{
				expDuration: 5,
				expCount:    1,
			},
		},
		{
			description: "Five millisecond AdsCert sign time",
			in: testIn{
				adsCertSignDuration: time.Millisecond * 5,
			},
			out: testOut{
				expDuration: 0.005,
				expCount:    1,
			},
		},
		{
			description: "Zero AdsCert sign time",
			in:          testIn{},
			out: testOut{
				expDuration: 0,
				expCount:    1,
			},
		},
	}
	for i, test := range testCases {
		pm := createMetricsForTesting()
		pm.RecordAdsCertSignTime(test.in.adsCertSignDuration)

		m := dto.Metric{}
		pm.adsCertSignTimer.Write(&m)
		histogram := *m.GetHistogram()

		assert.Equal(t, test.out.expCount, histogram.GetSampleCount(), "[%d] Incorrect number of histogram entries. Desc: %s\n", i, test.description)
		assert.Equal(t, test.out.expDuration, histogram.GetSampleSum(), "[%d] Incorrect number of histogram cumulative values. Desc: %s\n", i, test.description)
	}
}

func TestRecordModuleMetrics(t *testing.T) {
	m := createMetricsForTesting()
<<<<<<< HEAD
	moduleName := "foobar"

	m.RecordModuleDuration(metrics.ModuleLabels{
		Module: moduleName,
		Stage:  "entry",
	}, time.Millisecond*1)
	m.RecordModuleDuration(metrics.ModuleLabels{
		Module: moduleName,
		Stage:  "raw",
	}, time.Millisecond*30)
	m.RecordModuleCalled(metrics.ModuleLabels{
		Module: moduleName,
		Stage:  "entry",
	})
	m.RecordModuleCalled(metrics.ModuleLabels{
		Module: moduleName,
		Stage:  "raw",
	})
	m.RecordModuleFailed(metrics.ModuleLabels{
		Module: moduleName,
		Stage:  "raw",
	})
	m.RecordModuleSuccessNooped(metrics.ModuleLabels{
		Module: moduleName,
		Stage:  "entry",
	})
	m.RecordModuleSuccessUpdated(metrics.ModuleLabels{
		Module: moduleName,
		Stage:  "entry",
	})
	m.RecordModuleSuccessRejected(metrics.ModuleLabels{
		Module: moduleName,
		Stage:  "raw",
	})
	m.RecordModuleExecutionError(metrics.ModuleLabels{
		Module: moduleName,
		Stage:  "raw",
	})
	m.RecordModuleTimeout(metrics.ModuleLabels{
		Module: moduleName,
		Stage:  "raw",
	})

	result := getHistogramFromHistogramVecByTwoKeys(m.moduleDuration, moduleLabel, moduleName, stageLabel, "entry")
	assertHistogram(t, "module_duration", result, 1, 0.001)
	result = getHistogramFromHistogramVecByTwoKeys(m.moduleDuration, moduleLabel, moduleName, stageLabel, "raw")
	assertHistogram(t, "module_duration", result, 1, 0.03)
	assertCounterVecValue(t, "Module calls performed", "Entry stage", m.moduleCalls, 1, prometheus.Labels{moduleLabel: moduleName, stageLabel: "entry"})
	assertCounterVecValue(t, "Module calls performed", "Raw stage", m.moduleCalls, 1, prometheus.Labels{moduleLabel: moduleName, stageLabel: "raw"})
	assertCounterVecValue(t, "Module calls failed", "Entry stage", m.moduleFailures, 0, prometheus.Labels{moduleLabel: moduleName, stageLabel: "entry"})
	assertCounterVecValue(t, "Module calls failed", "Raw stage", m.moduleFailures, 1, prometheus.Labels{moduleLabel: moduleName, stageLabel: "raw"})
	assertCounterVecValue(t, "Module success noop action", "Entry stage", m.moduleSuccessNoops, 1, prometheus.Labels{moduleLabel: moduleName, stageLabel: "entry"})
	assertCounterVecValue(t, "Module success update action", "Entry stage", m.moduleSuccessUpdates, 1, prometheus.Labels{moduleLabel: moduleName, stageLabel: "entry"})
	assertCounterVecValue(t, "Module success reject action", "Raw stage", m.moduleSuccessRejects, 1, prometheus.Labels{moduleLabel: moduleName, stageLabel: "raw"})
	assertCounterVecValue(t, "Module execution error", "Raw stage", m.moduleExecutionErrors, 1, prometheus.Labels{moduleLabel: moduleName, stageLabel: "raw"})
	assertCounterVecValue(t, "Module timeout", "Raw stage", m.moduleTimeouts, 1, prometheus.Labels{moduleLabel: moduleName, stageLabel: "raw"})
=======

	// check that each module has its own metric recorded with correct stage labels
	for module, stages := range modulesStages {
		for _, stage := range stages {
			// first record the metrics
			m.RecordModuleCalled(metrics.ModuleLabels{
				Module: module,
				Stage:  stage,
			}, time.Millisecond*1)
			m.RecordModuleFailed(metrics.ModuleLabels{
				Module: module,
				Stage:  stage,
			})
			m.RecordModuleSuccessNooped(metrics.ModuleLabels{
				Module: module,
				Stage:  stage,
			})
			m.RecordModuleSuccessUpdated(metrics.ModuleLabels{
				Module: module,
				Stage:  stage,
			})
			m.RecordModuleSuccessRejected(metrics.ModuleLabels{
				Module: module,
				Stage:  stage,
			})
			m.RecordModuleExecutionError(metrics.ModuleLabels{
				Module: module,
				Stage:  stage,
			})
			m.RecordModuleTimeout(metrics.ModuleLabels{
				Module: module,
				Stage:  stage,
			})

			// now check that the values are correct
			result := getHistogramFromHistogramVec(m.moduleDuration[module], stageLabel, stage)
			assertHistogram(t, fmt.Sprintf("module_%s_duration", module), result, 1, 0.001)
			assertCounterVecValue(t, "Module calls performed", fmt.Sprintf("%s metric recorded during %s stage", module, stage), m.moduleCalls[module], 1, prometheus.Labels{stageLabel: stage})
			assertCounterVecValue(t, "Module calls failed", fmt.Sprintf("%s metric recorded during %s stage", module, stage), m.moduleFailures[module], 1, prometheus.Labels{stageLabel: stage})
			assertCounterVecValue(t, "Module success noop action", fmt.Sprintf("%s metric recorded during %s stage", module, stage), m.moduleSuccessNoops[module], 1, prometheus.Labels{stageLabel: stage})
			assertCounterVecValue(t, "Module success update action", fmt.Sprintf("%s metric recorded during %s stage", module, stage), m.moduleSuccessUpdates[module], 1, prometheus.Labels{stageLabel: stage})
			assertCounterVecValue(t, "Module success reject action", fmt.Sprintf("%s metric recorded during %s stage", module, stage), m.moduleSuccessRejects[module], 1, prometheus.Labels{stageLabel: stage})
			assertCounterVecValue(t, "Module execution error", fmt.Sprintf("%s metric recorded during %s stage", module, stage), m.moduleExecutionErrors[module], 1, prometheus.Labels{stageLabel: stage})
			assertCounterVecValue(t, "Module timeout", fmt.Sprintf("%s metric recorded during %s stage", module, stage), m.moduleTimeouts[module], 1, prometheus.Labels{stageLabel: stage})
		}
	}
>>>>>>> dd909bab
}<|MERGE_RESOLUTION|>--- conflicted
+++ resolved
@@ -17,16 +17,11 @@
 
 func createMetricsForTesting() *Metrics {
 	syncerKeys := []string{}
-	modulesStageNames := map[string][]string{"foobar": {"entry", "raw"}}
 	return NewMetrics(config.PrometheusMetrics{
 		Port:      8080,
 		Namespace: "prebid",
 		Subsystem: "server",
-<<<<<<< HEAD
-	}, config.DisabledMetrics{}, syncerKeys, modulesStageNames)
-=======
 	}, config.DisabledMetrics{}, syncerKeys, modulesStages)
->>>>>>> dd909bab
 }
 
 func TestMetricCountGatekeeping(t *testing.T) {
@@ -40,24 +35,17 @@
 	// - This requires metrics to be preloaded. We don't preload account metrics, so we can't test those.
 	generalCardinalityCount := 0
 	adapterCardinalityCount := 0
-	moduleCardinalityCount := 0
 	for _, metricFamily := range metricFamilies {
 		for _, metric := range metricFamily.GetMetric() {
 			isPerAdapter := false
-			isPerModule := false
 			for _, label := range metric.GetLabel() {
 				if label.GetName() == adapterLabel {
 					isPerAdapter = true
 				}
-				if label.GetName() == moduleLabel {
-					isPerModule = true
-				}
 			}
 
 			if isPerAdapter {
 				adapterCardinalityCount++
-			} else if isPerModule {
-				moduleCardinalityCount++
 			} else {
 				generalCardinalityCount++
 			}
@@ -67,10 +55,6 @@
 	// Calculate Per-Adapter Cardinality
 	adapterCount := len(openrtb_ext.CoreBidderNames())
 	perAdapterCardinalityCount := adapterCardinalityCount / adapterCount
-
-	// Calculate Per-ModuleStage Cardinality
-	moduleStagePairsCount := 2
-	perModuleCardinalityCount := moduleCardinalityCount / moduleStagePairsCount
 
 	// Verify General Cardinality
 	// - This assertion provides a warning for newly added high-cardinality non-adapter specific metrics. The hardcoded limit
@@ -82,10 +66,6 @@
 	// - This assertion provides a warning for newly added adapter metrics. Threre are 40+ adapters which makes the
 	//   cost of new per-adapter metrics rather expensive. Thought should be given when adding new per-adapter metrics.
 	assert.True(t, perAdapterCardinalityCount <= 27, "Per-Adapter Cardinality count equals %d \n", perAdapterCardinalityCount)
-
-	// Verify Per-ModuleStage Cardinality
-	// This assertion provides a warning for newly added module metrics.
-	assert.Equal(t, perModuleCardinalityCount, 8, "Per-ModuleStage Cardinality count equals %d \n", perModuleCardinalityCount)
 }
 
 func TestConnectionMetrics(t *testing.T) {
@@ -1799,64 +1779,6 @@
 
 func TestRecordModuleMetrics(t *testing.T) {
 	m := createMetricsForTesting()
-<<<<<<< HEAD
-	moduleName := "foobar"
-
-	m.RecordModuleDuration(metrics.ModuleLabels{
-		Module: moduleName,
-		Stage:  "entry",
-	}, time.Millisecond*1)
-	m.RecordModuleDuration(metrics.ModuleLabels{
-		Module: moduleName,
-		Stage:  "raw",
-	}, time.Millisecond*30)
-	m.RecordModuleCalled(metrics.ModuleLabels{
-		Module: moduleName,
-		Stage:  "entry",
-	})
-	m.RecordModuleCalled(metrics.ModuleLabels{
-		Module: moduleName,
-		Stage:  "raw",
-	})
-	m.RecordModuleFailed(metrics.ModuleLabels{
-		Module: moduleName,
-		Stage:  "raw",
-	})
-	m.RecordModuleSuccessNooped(metrics.ModuleLabels{
-		Module: moduleName,
-		Stage:  "entry",
-	})
-	m.RecordModuleSuccessUpdated(metrics.ModuleLabels{
-		Module: moduleName,
-		Stage:  "entry",
-	})
-	m.RecordModuleSuccessRejected(metrics.ModuleLabels{
-		Module: moduleName,
-		Stage:  "raw",
-	})
-	m.RecordModuleExecutionError(metrics.ModuleLabels{
-		Module: moduleName,
-		Stage:  "raw",
-	})
-	m.RecordModuleTimeout(metrics.ModuleLabels{
-		Module: moduleName,
-		Stage:  "raw",
-	})
-
-	result := getHistogramFromHistogramVecByTwoKeys(m.moduleDuration, moduleLabel, moduleName, stageLabel, "entry")
-	assertHistogram(t, "module_duration", result, 1, 0.001)
-	result = getHistogramFromHistogramVecByTwoKeys(m.moduleDuration, moduleLabel, moduleName, stageLabel, "raw")
-	assertHistogram(t, "module_duration", result, 1, 0.03)
-	assertCounterVecValue(t, "Module calls performed", "Entry stage", m.moduleCalls, 1, prometheus.Labels{moduleLabel: moduleName, stageLabel: "entry"})
-	assertCounterVecValue(t, "Module calls performed", "Raw stage", m.moduleCalls, 1, prometheus.Labels{moduleLabel: moduleName, stageLabel: "raw"})
-	assertCounterVecValue(t, "Module calls failed", "Entry stage", m.moduleFailures, 0, prometheus.Labels{moduleLabel: moduleName, stageLabel: "entry"})
-	assertCounterVecValue(t, "Module calls failed", "Raw stage", m.moduleFailures, 1, prometheus.Labels{moduleLabel: moduleName, stageLabel: "raw"})
-	assertCounterVecValue(t, "Module success noop action", "Entry stage", m.moduleSuccessNoops, 1, prometheus.Labels{moduleLabel: moduleName, stageLabel: "entry"})
-	assertCounterVecValue(t, "Module success update action", "Entry stage", m.moduleSuccessUpdates, 1, prometheus.Labels{moduleLabel: moduleName, stageLabel: "entry"})
-	assertCounterVecValue(t, "Module success reject action", "Raw stage", m.moduleSuccessRejects, 1, prometheus.Labels{moduleLabel: moduleName, stageLabel: "raw"})
-	assertCounterVecValue(t, "Module execution error", "Raw stage", m.moduleExecutionErrors, 1, prometheus.Labels{moduleLabel: moduleName, stageLabel: "raw"})
-	assertCounterVecValue(t, "Module timeout", "Raw stage", m.moduleTimeouts, 1, prometheus.Labels{moduleLabel: moduleName, stageLabel: "raw"})
-=======
 
 	// check that each module has its own metric recorded with correct stage labels
 	for module, stages := range modulesStages {
@@ -1903,5 +1825,4 @@
 			assertCounterVecValue(t, "Module timeout", fmt.Sprintf("%s metric recorded during %s stage", module, stage), m.moduleTimeouts[module], 1, prometheus.Labels{stageLabel: stage})
 		}
 	}
->>>>>>> dd909bab
 }