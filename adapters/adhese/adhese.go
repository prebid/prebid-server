--- conflicted
+++ resolved
@@ -1,7 +1,6 @@
 package adhese
 
 import (
-	"encoding/json"
 	"fmt"
 	"text/template"
 
@@ -26,7 +25,6 @@
 	return fmt.Sprintf("%s-%s", params.Location, params.Format)
 }
 
-<<<<<<< HEAD
 func (a *adapter) MakeRequests(
 	request *openrtb2.BidRequest,
 	requestInfo *adapters.ExtraRequestInfo,
@@ -38,40 +36,17 @@
 		return nil, []error{&errortypes.BadInput{
 			Message: "No impression in the bid request",
 		}}
-=======
-func extractTargetParameters(parameters openrtb_ext.ExtImpAdhese) string {
-	if len(parameters.Keywords) == 0 {
-		return ""
-	}
-	var parametersAsString = ""
-	var targetParsed map[string]interface{}
-	err := jsonutil.Unmarshal(parameters.Keywords, &targetParsed)
-	if err != nil {
-		return ""
->>>>>>> 106f6e45
 	}
 	imp := &request.Imp[0]
 
 	var bidderExt adapters.ExtImpBidder
-	if err := json.Unmarshal(imp.Ext, &bidderExt); err != nil {
+	if err := jsonutil.Unmarshal(imp.Ext, &bidderExt); err != nil {
 		return nil, []error{&errortypes.BadInput{Message: fmt.Sprintf("Error unmarshalling imp.ext: %v", err)}}
 	}
 
-<<<<<<< HEAD
 	var params openrtb_ext.ExtImpAdhese
-	if err := json.Unmarshal(bidderExt.Bidder, &params); err != nil {
+	if err := jsonutil.Unmarshal(bidderExt.Bidder, &params); err != nil {
 		return nil, []error{&errortypes.BadInput{Message: fmt.Sprintf("Error unmarshalling bidder ext: %v", err)}}
-=======
-	return parametersAsString
-}
-
-func extractGdprParameter(request *openrtb2.BidRequest) string {
-	if request.User != nil {
-		var extUser openrtb_ext.ExtUser
-		if err := jsonutil.Unmarshal(request.User.Ext, &extUser); err == nil {
-			return "/xt" + extUser.Consent
-		}
->>>>>>> 106f6e45
 	}
 
 	if params.Account == "" || params.Location == "" {
@@ -90,7 +65,7 @@
 	}
 
 	// marshal the ext.adhese.bidder object into the ext field
-	modifiedExt, err := json.Marshal(extImpAdheseWrapper{
+	modifiedExt, err := jsonutil.Marshal(extImpAdheseWrapper{
 		"adhese": targets,
 	})
 	if err != nil {
@@ -101,7 +76,6 @@
 	modifiedRequest := *request
 	modifiedRequest.Imp[0].Ext = modifiedExt
 
-<<<<<<< HEAD
 	// create a map of macros to resolve
 	endpointParams := macros.EndpointTemplateParams{AccountID: params.Account}
 
@@ -109,21 +83,10 @@
 	endpoint, err := macros.ResolveMacros(a.endpointTemplate, endpointParams)
 	if err != nil {
 		return nil, []error{&errortypes.BadServerResponse{Message: fmt.Sprintf("Error resolving macros: %v", err)}}
-=======
-	if err := jsonutil.Unmarshal(imp.Ext, &bidderExt); err != nil {
-		errs = append(errs, WrapReqError("Request could not be parsed as ExtImpBidder due to: "+err.Error()))
-		return nil, errs
-	}
-
-	var params openrtb_ext.ExtImpAdhese
-	if err := jsonutil.Unmarshal(bidderExt.Bidder, &params); err != nil {
-		errs = append(errs, WrapReqError("Request could not be parsed as ExtImpAdhese due to: "+err.Error()))
-		return nil, errs
->>>>>>> 106f6e45
 	}
 
 	// marshal the request body
-	requestJSON, err := json.Marshal(modifiedRequest)
+	requestJSON, err := jsonutil.Marshal(modifiedRequest)
 
 	if err != nil {
 		return nil, []error{err}
@@ -139,44 +102,14 @@
 	return []*adapters.RequestData{requestData}, nil
 }
 
-<<<<<<< HEAD
 func inferBidTypeFromImp(i openrtb2.Imp) (openrtb_ext.BidType, []error) {
 	var mediaTypes []openrtb_ext.BidType
-=======
-	var adheseBidResponseArray []AdheseBid
-	if err := jsonutil.Unmarshal(response.Body, &adheseBidResponseArray); err != nil {
-		return nil, []error{err, WrapServerError(fmt.Sprintf("Response %v could not be parsed as generic Adhese bid.", string(response.Body)))}
-	}
->>>>>>> 106f6e45
 
 	if i.Banner != nil {
 		mediaTypes = append(mediaTypes, openrtb_ext.BidTypeBanner)
 	}
-<<<<<<< HEAD
 	if i.Video != nil {
 		mediaTypes = append(mediaTypes, openrtb_ext.BidTypeVideo)
-=======
-	var adheseBid = adheseBidResponseArray[0]
-
-	if adheseBid.Origin == "JERLICIA" {
-		var extArray []AdheseExt
-		var originDataArray []AdheseOriginData
-		if err := jsonutil.Unmarshal(response.Body, &extArray); err != nil {
-			return nil, []error{err, WrapServerError(fmt.Sprintf("Response %v could not be parsed to JERLICIA ext.", string(response.Body)))}
-		}
-
-		if err := jsonutil.Unmarshal(response.Body, &originDataArray); err != nil {
-			return nil, []error{err, WrapServerError(fmt.Sprintf("Response %v could not be parsed to JERLICIA origin data.", string(response.Body)))}
-		}
-		bidResponse = convertAdheseBid(adheseBid, extArray[0], originDataArray[0])
-	} else {
-		bidResponse = convertAdheseOpenRtbBid(adheseBid)
-	}
-
-	price, err := strconv.ParseFloat(adheseBid.Extension.Prebid.Cpm.Amount, 64)
-	if err != nil {
-		return nil, []error{err, WrapServerError(fmt.Sprintf("Could not parse Price %v as float ", string(adheseBid.Extension.Prebid.Cpm.Amount)))}
->>>>>>> 106f6e45
 	}
 	if i.Native != nil {
 		mediaTypes = append(mediaTypes, openrtb_ext.BidTypeNative)
@@ -215,7 +148,7 @@
 	}
 
 	var response openrtb2.BidResponse
-	if err := json.Unmarshal(responseData.Body, &response); err != nil {
+	if err := jsonutil.Unmarshal(responseData.Body, &response); err != nil {
 		return nil, []error{err}
 	}
 	// create a new bidResponse with a capacity of 1 because we only expect 1 bid
@@ -239,7 +172,7 @@
 	bid := bids[0]
 
 	var wrappedBidExt wrappedBidExt
-	if err := json.Unmarshal(bid.Ext, &wrappedBidExt); err != nil {
+	if err := jsonutil.Unmarshal(bid.Ext, &wrappedBidExt); err != nil {
 		return nil, []error{&errortypes.BadServerResponse{
 			Message: fmt.Sprintf("BidExt parsing error. %s", err.Error()),
 		}}
@@ -252,7 +185,7 @@
 		}}
 	}
 
-	marshalledBidExt, err := json.Marshal(wrappedBidExt["adhese"])
+	marshalledBidExt, err := jsonutil.Marshal(wrappedBidExt["adhese"])
 	if err != nil {
 		return nil, []error{err}
 	}
