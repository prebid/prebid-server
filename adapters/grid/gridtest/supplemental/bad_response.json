--- conflicted
+++ resolved
@@ -56,11 +56,7 @@
 
   "expectedMakeBidsErrors": [
     {
-<<<<<<< HEAD
-      "value": "json: cannot unmarshal string into Go value of type openrtb2.BidResponse",
-=======
       "value": "json: cannot unmarshal string into Go value of type grid.GridResponse",
->>>>>>> 3fcb43ca
       "comparison": "literal"
     }
   ]
