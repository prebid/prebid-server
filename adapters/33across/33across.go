--- conflicted
+++ resolved
@@ -227,13 +227,8 @@
 
 }
 
-<<<<<<< HEAD
 func validateVideoParams(video *openrtb2.Video, prod string) (*openrtb2.Video, error) {
-	videoCopy := video
-=======
-func validateVideoParams(video *openrtb.Video, prod string) (*openrtb.Video, error) {
 	videoCopy := *video
->>>>>>> bcfe9f2a
 	if videoCopy.W == 0 ||
 		videoCopy.H == 0 ||
 		videoCopy.Protocols == nil ||
