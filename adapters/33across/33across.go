package ttx

import (
	"encoding/json"
	"fmt"
	"net/http"

	"github.com/mxmCherry/openrtb"
	"github.com/prebid/prebid-server/adapters"
	"github.com/prebid/prebid-server/config"
	"github.com/prebid/prebid-server/errortypes"
	"github.com/prebid/prebid-server/openrtb_ext"
)

type TtxAdapter struct {
	endpoint string
}

type Ext struct {
	Ttx ext `json:"ttx"`
}

type ext struct {
	Prod   string `json:"prod"`
	Zoneid string `json:"zoneid,omitempty"`
}

type bidExt struct {
	Ttx bidTtxExt `json:"ttx,omitempty"`
}

type bidTtxExt struct {
	MediaType string `json:mediaType,omitempty`
}

// MakeRequests create the object for TTX Reqeust.
func (a *TtxAdapter) MakeRequests(request *openrtb.BidRequest, reqInfo *adapters.ExtraRequestInfo) ([]*adapters.RequestData, []error) {
	var errs []error
	var adapterRequests []*adapters.RequestData

	adapterReq, errors := a.makeRequest(request)
	if adapterReq != nil {
		adapterRequests = append(adapterRequests, adapterReq)
	}
	errs = append(errs, errors...)

	return adapterRequests, errors
}

// Update the request object to include custom value
// site.id
func (a *TtxAdapter) makeRequest(request *openrtb.BidRequest) (*adapters.RequestData, []error) {
	var errs []error

	// Make a copy as we don't want to change the original request
	reqCopy := *request
	if err := preprocess(&reqCopy); err != nil {
		errs = append(errs, err)
	}

	if reqCopy.Imp[0].Banner == nil && reqCopy.Imp[0].Video == nil {
		errs = append(errs, &errortypes.BadInput{
			Message: "At least one of [banner, video] formats must be defined in Imp. None found",
		})

		return nil, errs
	}

	// Last Step
	reqJSON, err := json.Marshal(reqCopy)
	if err != nil {
		errs = append(errs, err)
		return nil, errs
	}

	headers := http.Header{}
	headers.Add("Content-Type", "application/json;charset=utf-8")

	return &adapters.RequestData{
		Method:  "POST",
		Uri:     a.endpoint,
		Body:    reqJSON,
		Headers: headers,
	}, errs
}

// Mutate the request to get it ready to send to ttx.
func preprocess(request *openrtb.BidRequest) error {
	var imp = &request.Imp[0]
	var bidderExt adapters.ExtImpBidder
	if err := json.Unmarshal(imp.Ext, &bidderExt); err != nil {
		return &errortypes.BadInput{
			Message: err.Error(),
		}
	}

	var ttxExt openrtb_ext.ExtImp33across
	if err := json.Unmarshal(bidderExt.Bidder, &ttxExt); err != nil {
		return &errortypes.BadInput{
			Message: err.Error(),
		}
	}

	var impExt Ext
	impExt.Ttx.Prod = ttxExt.ProductId

	// Add zoneid if it's defined
	if len(ttxExt.ZoneId) > 0 {
		impExt.Ttx.Zoneid = ttxExt.ZoneId
	}

	impExtJSON, err := json.Marshal(impExt)
	if err != nil {
		return &errortypes.BadInput{
			Message: err.Error(),
		}
	}

	imp.Ext = impExtJSON
	siteCopy := *request.Site
	siteCopy.ID = ttxExt.SiteId
	request.Site = &siteCopy

	// Validate Video if it exists
	if imp.Video != nil {
		videoCopy, err := validateVideoParams(imp.Video, impExt.Ttx.Prod)

		imp.Video = videoCopy

		if err != nil {
			return &errortypes.BadInput{
				Message: err.Error(),
			}
		}
	}

	return nil
}

// MakeBids make the bids for the bid response.
func (a *TtxAdapter) MakeBids(internalRequest *openrtb.BidRequest, externalRequest *adapters.RequestData, response *adapters.ResponseData) (*adapters.BidderResponse, []error) {
	if response.StatusCode == http.StatusNoContent {
		return nil, nil
	}

	if response.StatusCode == http.StatusBadRequest {
		return nil, []error{&errortypes.BadInput{
			Message: fmt.Sprintf("Unexpected status code: %d. Run with request.debug = 1 for more info", response.StatusCode),
		}}
	}

	if response.StatusCode != http.StatusOK {
		return nil, []error{&errortypes.BadServerResponse{
			Message: fmt.Sprintf("Unexpected status code: %d. Run with request.debug = 1 for more info", response.StatusCode),
		}}
	}

	var bidResp openrtb.BidResponse

	if err := json.Unmarshal(response.Body, &bidResp); err != nil {
		return nil, []error{err}
	}

	bidResponse := adapters.NewBidderResponseWithBidsCapacity(1)

	for _, sb := range bidResp.SeatBid {
		for i := range sb.Bid {
			var bidExt bidExt
			var bidType openrtb_ext.BidType

			if err := json.Unmarshal(sb.Bid[i].Ext, &bidExt); err != nil {
				bidType = openrtb_ext.BidTypeBanner
			} else {
				bidType = getBidType(bidExt)
			}

			bidResponse.Bids = append(bidResponse.Bids, &adapters.TypedBid{
				Bid:     &sb.Bid[i],
				BidType: bidType,
			})
		}
	}
	return bidResponse, nil

}

<<<<<<< HEAD
// Builder builds a new instance of the 33Across adapter for the given bidder with the given config.
func Builder(bidderName openrtb_ext.BidderName, config config.Adapter) (adapters.Bidder, error) {
	bidder := &TtxAdapter{
		endpoint: config.Endpoint,
=======
func validateVideoParams(video *openrtb.Video, prod string) (*openrtb.Video, error) {
	videoCopy := video
	if videoCopy.W == 0 ||
		videoCopy.H == 0 ||
		videoCopy.Protocols == nil ||
		videoCopy.MIMEs == nil ||
		videoCopy.PlaybackMethod == nil {

		return nil, &errortypes.BadInput{
			Message: "One or more invalid or missing video field(s) w, h, protocols, mimes, playbackmethod",
		}
	}

	if videoCopy.Placement == 0 {
		videoCopy.Placement = 2
	}

	if prod == "instream" {
		videoCopy.Placement = 1

		if videoCopy.StartDelay == nil {
			videoCopy.StartDelay = openrtb.StartDelay.Ptr(0)
		}
	}

	return videoCopy, nil
}

func getBidType(ext bidExt) openrtb_ext.BidType {
	if ext.Ttx.MediaType == "video" {
		return openrtb_ext.BidTypeVideo
	}

	return openrtb_ext.BidTypeBanner
}

// New33AcrossBidder configures bidder endpoint
func New33AcrossBidder(endpoint string) *TtxAdapter {
	return &TtxAdapter{
		endpoint: endpoint,
>>>>>>> ab26a907
	}
	return bidder, nil
}<|MERGE_RESOLUTION|>--- conflicted
+++ resolved
@@ -184,12 +184,6 @@
 
 }
 
-<<<<<<< HEAD
-// Builder builds a new instance of the 33Across adapter for the given bidder with the given config.
-func Builder(bidderName openrtb_ext.BidderName, config config.Adapter) (adapters.Bidder, error) {
-	bidder := &TtxAdapter{
-		endpoint: config.Endpoint,
-=======
 func validateVideoParams(video *openrtb.Video, prod string) (*openrtb.Video, error) {
 	videoCopy := video
 	if videoCopy.W == 0 ||
@@ -226,11 +220,10 @@
 	return openrtb_ext.BidTypeBanner
 }
 
-// New33AcrossBidder configures bidder endpoint
-func New33AcrossBidder(endpoint string) *TtxAdapter {
-	return &TtxAdapter{
-		endpoint: endpoint,
->>>>>>> ab26a907
+// Builder builds a new instance of the 33Across adapter for the given bidder with the given config.
+func Builder(bidderName openrtb_ext.BidderName, config config.Adapter) (adapters.Bidder, error) {
+	bidder := &TtxAdapter{
+		endpoint: config.Endpoint,
 	}
 	return bidder, nil
 }