--- conflicted
+++ resolved
@@ -25,7 +25,6 @@
 	Zoneid string `json:"zoneid,omitempty"`
 }
 
-<<<<<<< HEAD
 type reqExt struct {
 	Ttx *reqTtxExt `json:"ttx,omitempty"`
 }
@@ -39,8 +38,6 @@
 	Version string `json:"version,omitempty"`
 }
 
-=======
->>>>>>> c021bf01
 type bidExt struct {
 	Ttx bidTtxExt `json:"ttx,omitempty"`
 }
@@ -106,14 +103,6 @@
 		return nil, err
 	}
 
-	if reqCopy.Imp[0].Banner == nil && reqCopy.Imp[0].Video == nil {
-		errs = append(errs, &errortypes.BadInput{
-			Message: "At least one of [banner, video] formats must be defined in Imp. None found",
-		})
-
-		return nil, errs
-	}
-
 	// Last Step
 	reqJSON, err := json.Marshal(reqCopy)
 	if err != nil {
@@ -170,7 +159,6 @@
 		}
 	}
 
-<<<<<<< HEAD
 	impCopy.Ext = impExtJSON
 
 	// Validate Video if it exists
@@ -178,28 +166,6 @@
 		videoCopy, err := validateVideoParams(impCopy.Video, impExt.Ttx.Prod)
 
 		impCopy.Video = videoCopy
-=======
-	imp.Ext = impExtJSON
-
-	if request.Site != nil {
-		siteCopy := *request.Site
-		siteCopy.ID = ttxExt.SiteId
-		request.Site = &siteCopy
-	}
-
-	// Validate Video if it exists
-	if imp.Video != nil {
-		videoCopy, err := validateVideoParams(imp.Video, impExt.Ttx.Prod)
-
-		imp.Video = videoCopy
-
-		if err != nil {
-			return &errortypes.BadInput{
-				Message: err.Error(),
-			}
-		}
-	}
->>>>>>> c021bf01
 
 		if err != nil {
 			return impCopy, &errortypes.BadInput{
@@ -294,17 +260,10 @@
 	return openrtb_ext.BidTypeBanner
 }
 
-<<<<<<< HEAD
-// New33AcrossBidder configures bidder endpoint
-func New33AcrossBidder(endpoint string) *TtxAdapter {
-	return &TtxAdapter{
-		endpoint: endpoint,
-=======
 // Builder builds a new instance of the 33Across adapter for the given bidder with the given config.
 func Builder(bidderName openrtb_ext.BidderName, config config.Adapter) (adapters.Bidder, error) {
 	bidder := &TtxAdapter{
 		endpoint: config.Endpoint,
->>>>>>> c021bf01
 	}
 	return bidder, nil
 }