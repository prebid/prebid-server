--- conflicted
+++ resolved
@@ -3,16 +3,11 @@
 import (
 	"encoding/json"
 	"fmt"
-<<<<<<< HEAD
 	"net/http"
 	"net/url"
 	"strconv"
 	"text/template"
 
-	"github.com/golang/glog"
-=======
-
->>>>>>> d0bfd5d3
 	"github.com/mxmCherry/openrtb"
 	"github.com/prebid/prebid-server/adapters"
 	"github.com/prebid/prebid-server/config"
@@ -85,6 +80,7 @@
 
 	var betweenExt openrtb_ext.ExtImpBetween
 	if err := json.Unmarshal(bidderExt.Bidder, &betweenExt); err != nil {
+		fmt.Println(err)
 		return nil, &errortypes.BadInput{
 			Message: fmt.Sprintf("ignoring imp id=%s, invalid ImpExt", imp.ID),
 		}
@@ -134,10 +130,13 @@
 // Add Between required properties to Imp object
 func addImpProps(imp *openrtb.Imp, secure *int8, betweenExt *openrtb_ext.ExtImpBetween) {
 	imp.Secure = secure
-	if bidFloor, err := strconv.ParseFloat(betweenExt.BidFloor, 64); err != nil || bidFloor <= 0 {
+	if betweenExt.BidFloor <= 0 {
 		imp.BidFloor = defaultBidfloor
 	} else {
-		imp.BidFloor = bidFloor
+		imp.BidFloor = betweenExt.BidFloor
+	}
+	if betweenExt.BidFloorCur != "" {
+		imp.BidFloorCur = betweenExt.BidFloorCur
 	}
 }
 
@@ -214,24 +213,15 @@
 	return bidResponse, nil
 }
 
-<<<<<<< HEAD
-func NewBetweenBidder(endpoint string) *BetweenAdapter {
-	t, err := template.New("endpointTemplate").Parse(endpoint)
-=======
 // Builder builds a new instance of the Between adapter for the given bidder with the given config.
 func Builder(bidderName openrtb_ext.BidderName, config config.Adapter) (adapters.Bidder, error) {
 	template, err := template.New("endpointTemplate").Parse(config.Endpoint)
->>>>>>> d0bfd5d3
 	if err != nil {
 		return nil, fmt.Errorf("unable to parse endpoint url template: %v", err)
 	}
 
-<<<<<<< HEAD
-	return &BetweenAdapter{EndpointTemplate: *t}
-=======
 	bidder := BetweenAdapter{
 		EndpointTemplate: *template,
 	}
 	return &bidder, nil
->>>>>>> d0bfd5d3
 }