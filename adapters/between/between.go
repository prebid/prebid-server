package between

import (
	"encoding/json"
	"fmt"
	"net/http"
	"net/url"
	"strconv"
	"text/template"

	"github.com/mxmCherry/openrtb/v15/openrtb2"
	"github.com/prebid/prebid-server/adapters"
	"github.com/prebid/prebid-server/config"
	"github.com/prebid/prebid-server/errortypes"
	"github.com/prebid/prebid-server/macros"
	"github.com/prebid/prebid-server/openrtb_ext"
)

type BetweenAdapter struct {
	EndpointTemplate template.Template
}

// BetweenSSP requires bidfloor > 0.
// If BidFloor of openrtb_ext.ExtImpBetween is zero, set it to defaultBidFloor value, see addImpProps
const defaultBidfloor = 0.00001

<<<<<<< HEAD
func (a *BetweenAdapter) MakeRequests(request *openrtb.BidRequest, reqInfo *adapters.ExtraRequestInfo) ([]*adapters.RequestData, []error) {
=======
func (a *BetweenAdapter) MakeRequests(request *openrtb2.BidRequest, reqInfo *adapters.ExtraRequestInfo) ([]*adapters.RequestData, []error) {
>>>>>>> bb1ce59f
	var errors []error
	if len(request.Imp) == 0 {
		return nil, []error{&errortypes.BadInput{
			Message: fmt.Sprintf("No valid Imps in Bid Request"),
		}}
	}
	ext, errors := preprocess(request)
	if errors != nil && len(errors) > 0 {
		return nil, errors
	}
	endpoint, err := a.buildEndpointURL(ext)
	if err != nil {
		return nil, []error{&errortypes.BadInput{
			Message: fmt.Sprintf("Failed to build endpoint URL: %s", err),
		}}
	}
	data, err := json.Marshal(request)
	if err != nil {
		return nil, []error{&errortypes.BadInput{
			Message: fmt.Sprintf("Error in packaging request to JSON"),
		}}
	}
	headers := http.Header{}
	headers.Add("Content-Type", "application/json;charset=utf-8")
	headers.Add("Accept", "application/json")
	if request.Device != nil {
		addHeaderIfNonEmpty(headers, "User-Agent", request.Device.UA)
		addHeaderIfNonEmpty(headers, "X-Forwarded-For", request.Device.IP)
		addHeaderIfNonEmpty(headers, "Accept-Language", request.Device.Language)
		if request.Device.DNT != nil {
			addHeaderIfNonEmpty(headers, "DNT", strconv.Itoa(int(*request.Device.DNT)))
		}
	}
	if request.Site != nil {
		addHeaderIfNonEmpty(headers, "Referer", request.Site.Page)
	}

	return []*adapters.RequestData{{
		Method:  "POST",
		Uri:     endpoint,
		Body:    data,
		Headers: headers,
	}}, errors
}

<<<<<<< HEAD
func unpackImpExt(imp *openrtb.Imp) (*openrtb_ext.ExtImpBetween, error) {
=======
func unpackImpExt(imp *openrtb2.Imp) (*openrtb_ext.ExtImpBetween, error) {
>>>>>>> bb1ce59f
	var bidderExt adapters.ExtImpBidder
	if err := json.Unmarshal(imp.Ext, &bidderExt); err != nil {
		return nil, &errortypes.BadInput{
			Message: fmt.Sprintf("ignoring imp id=%s, invalid BidderExt", imp.ID),
		}
	}

	var betweenExt openrtb_ext.ExtImpBetween
	if err := json.Unmarshal(bidderExt.Bidder, &betweenExt); err != nil {
		return nil, &errortypes.BadInput{
			Message: fmt.Sprintf("ignoring imp id=%s, invalid ImpExt", imp.ID),
		}
	}

	return &betweenExt, nil
}

func (a *BetweenAdapter) buildEndpointURL(e *openrtb_ext.ExtImpBetween) (string, error) {
	missingRequiredParameterMessage := "required BetweenSSP parameter \"%s\" is missing"
	if e.Host == "" {
		return "", &errortypes.BadInput{
			Message: fmt.Sprintf(missingRequiredParameterMessage, "host"),
		}
	}
	if e.PublisherID == "" {
		return "", &errortypes.BadInput{
			Message: fmt.Sprintf(missingRequiredParameterMessage, "publisher_id"),
		}
	}
	return macros.ResolveMacros(a.EndpointTemplate, macros.EndpointTemplateParams{Host: e.Host, PublisherID: e.PublisherID})
}

<<<<<<< HEAD
func buildImpBanner(imp *openrtb.Imp) error {
=======
func buildImpBanner(imp *openrtb2.Imp) error {
>>>>>>> bb1ce59f
	if imp.Banner == nil {
		return &errortypes.BadInput{
			Message: fmt.Sprintf("Request needs to include a Banner object"),
		}
	}
	banner := *imp.Banner
	if banner.W == nil && banner.H == nil {
		if len(banner.Format) == 0 {
			return &errortypes.BadInput{
				Message: fmt.Sprintf("Need at least one size to build request"),
			}
		}
		format := banner.Format[0]
		banner.Format = banner.Format[1:]
		banner.W = &format.W
		banner.H = &format.H
		imp.Banner = &banner
	}

	return nil
}

// Add Between required properties to Imp object
<<<<<<< HEAD
func addImpProps(imp *openrtb.Imp, secure *int8, betweenExt *openrtb_ext.ExtImpBetween) {
=======
func addImpProps(imp *openrtb2.Imp, secure *int8, betweenExt *openrtb_ext.ExtImpBetween) {
>>>>>>> bb1ce59f
	imp.Secure = secure
	if betweenExt.BidFloor <= 0 {
		imp.BidFloor = defaultBidfloor
	} else {
		imp.BidFloor = betweenExt.BidFloor
	}
	if betweenExt.BidFloorCur != "" {
		imp.BidFloorCur = betweenExt.BidFloorCur
	}
}

// Adding header fields to request header
func addHeaderIfNonEmpty(headers http.Header, headerName string, headerValue string) {
	if len(headerValue) > 0 {
		headers.Add(headerName, headerValue)
	}
}

// Handle request errors and formatting to be sent to Between
<<<<<<< HEAD
func preprocess(request *openrtb.BidRequest) (*openrtb_ext.ExtImpBetween, []error) {
	errors := make([]error, 0, len(request.Imp))
	resImps := make([]openrtb.Imp, 0, len(request.Imp))
=======
func preprocess(request *openrtb2.BidRequest) (*openrtb_ext.ExtImpBetween, []error) {
	errors := make([]error, 0, len(request.Imp))
	resImps := make([]openrtb2.Imp, 0, len(request.Imp))
>>>>>>> bb1ce59f
	secure := int8(0)

	if request.Site != nil && request.Site.Page != "" {
		pageURL, err := url.Parse(request.Site.Page)
		if err == nil && pageURL.Scheme == "https" {
			secure = int8(1)
		}
	}

	var betweenExt *openrtb_ext.ExtImpBetween
	for _, imp := range request.Imp {
		var err error
		betweenExt, err = unpackImpExt(&imp)
		if err != nil {
			errors = append(errors, err)
			continue
		}

		addImpProps(&imp, &secure, betweenExt)

		if err := buildImpBanner(&imp); err != nil {
			errors = append(errors, err)
			continue
		}
		resImps = append(resImps, imp)
	}
	request.Imp = resImps

	return betweenExt, errors
}

<<<<<<< HEAD
func (a *BetweenAdapter) MakeBids(internalRequest *openrtb.BidRequest, externalRequest *adapters.RequestData, response *adapters.ResponseData) (*adapters.BidderResponse, []error) {
=======
func (a *BetweenAdapter) MakeBids(internalRequest *openrtb2.BidRequest, externalRequest *adapters.RequestData, response *adapters.ResponseData) (*adapters.BidderResponse, []error) {
>>>>>>> bb1ce59f

	if response.StatusCode == http.StatusNoContent {
		// no bid response
		return nil, nil
	}

	if response.StatusCode != http.StatusOK {
		return nil, []error{&errortypes.BadServerResponse{
			Message: fmt.Sprintf("Invalid Status Returned: %d. Run with request.debug = 1 for more info", response.StatusCode),
		}}
	}
<<<<<<< HEAD
	var bidResp openrtb.BidResponse
=======
	var bidResp openrtb2.BidResponse
>>>>>>> bb1ce59f
	if err := json.Unmarshal(response.Body, &bidResp); err != nil {
		return nil, []error{&errortypes.BadServerResponse{
			Message: fmt.Sprintf("Unable to unpackage bid response. Error %s", err.Error()),
		}}
	}
	bidResponse := adapters.NewBidderResponseWithBidsCapacity(1)
	for _, sb := range bidResp.SeatBid {
		for i := range sb.Bid {
			bidResponse.Bids = append(bidResponse.Bids, &adapters.TypedBid{
				Bid:     &sb.Bid[i],
				BidType: openrtb_ext.BidTypeBanner,
			})
		}
	}

	return bidResponse, nil
}

// Builder builds a new instance of the Between adapter for the given bidder with the given config.
func Builder(bidderName openrtb_ext.BidderName, config config.Adapter) (adapters.Bidder, error) {
	template, err := template.New("endpointTemplate").Parse(config.Endpoint)
	if err != nil {
		return nil, fmt.Errorf("unable to parse endpoint url template: %v", err)
	}

	bidder := BetweenAdapter{
		EndpointTemplate: *template,
	}
	return &bidder, nil
}<|MERGE_RESOLUTION|>--- conflicted
+++ resolved
@@ -24,11 +24,7 @@
 // If BidFloor of openrtb_ext.ExtImpBetween is zero, set it to defaultBidFloor value, see addImpProps
 const defaultBidfloor = 0.00001
 
-<<<<<<< HEAD
-func (a *BetweenAdapter) MakeRequests(request *openrtb.BidRequest, reqInfo *adapters.ExtraRequestInfo) ([]*adapters.RequestData, []error) {
-=======
 func (a *BetweenAdapter) MakeRequests(request *openrtb2.BidRequest, reqInfo *adapters.ExtraRequestInfo) ([]*adapters.RequestData, []error) {
->>>>>>> bb1ce59f
 	var errors []error
 	if len(request.Imp) == 0 {
 		return nil, []error{&errortypes.BadInput{
@@ -74,11 +70,7 @@
 	}}, errors
 }
 
-<<<<<<< HEAD
-func unpackImpExt(imp *openrtb.Imp) (*openrtb_ext.ExtImpBetween, error) {
-=======
 func unpackImpExt(imp *openrtb2.Imp) (*openrtb_ext.ExtImpBetween, error) {
->>>>>>> bb1ce59f
 	var bidderExt adapters.ExtImpBidder
 	if err := json.Unmarshal(imp.Ext, &bidderExt); err != nil {
 		return nil, &errortypes.BadInput{
@@ -111,11 +103,7 @@
 	return macros.ResolveMacros(a.EndpointTemplate, macros.EndpointTemplateParams{Host: e.Host, PublisherID: e.PublisherID})
 }
 
-<<<<<<< HEAD
-func buildImpBanner(imp *openrtb.Imp) error {
-=======
 func buildImpBanner(imp *openrtb2.Imp) error {
->>>>>>> bb1ce59f
 	if imp.Banner == nil {
 		return &errortypes.BadInput{
 			Message: fmt.Sprintf("Request needs to include a Banner object"),
@@ -139,11 +127,7 @@
 }
 
 // Add Between required properties to Imp object
-<<<<<<< HEAD
-func addImpProps(imp *openrtb.Imp, secure *int8, betweenExt *openrtb_ext.ExtImpBetween) {
-=======
 func addImpProps(imp *openrtb2.Imp, secure *int8, betweenExt *openrtb_ext.ExtImpBetween) {
->>>>>>> bb1ce59f
 	imp.Secure = secure
 	if betweenExt.BidFloor <= 0 {
 		imp.BidFloor = defaultBidfloor
@@ -163,15 +147,9 @@
 }
 
 // Handle request errors and formatting to be sent to Between
-<<<<<<< HEAD
-func preprocess(request *openrtb.BidRequest) (*openrtb_ext.ExtImpBetween, []error) {
-	errors := make([]error, 0, len(request.Imp))
-	resImps := make([]openrtb.Imp, 0, len(request.Imp))
-=======
 func preprocess(request *openrtb2.BidRequest) (*openrtb_ext.ExtImpBetween, []error) {
 	errors := make([]error, 0, len(request.Imp))
 	resImps := make([]openrtb2.Imp, 0, len(request.Imp))
->>>>>>> bb1ce59f
 	secure := int8(0)
 
 	if request.Site != nil && request.Site.Page != "" {
@@ -203,11 +181,7 @@
 	return betweenExt, errors
 }
 
-<<<<<<< HEAD
-func (a *BetweenAdapter) MakeBids(internalRequest *openrtb.BidRequest, externalRequest *adapters.RequestData, response *adapters.ResponseData) (*adapters.BidderResponse, []error) {
-=======
 func (a *BetweenAdapter) MakeBids(internalRequest *openrtb2.BidRequest, externalRequest *adapters.RequestData, response *adapters.ResponseData) (*adapters.BidderResponse, []error) {
->>>>>>> bb1ce59f
 
 	if response.StatusCode == http.StatusNoContent {
 		// no bid response
@@ -219,11 +193,7 @@
 			Message: fmt.Sprintf("Invalid Status Returned: %d. Run with request.debug = 1 for more info", response.StatusCode),
 		}}
 	}
-<<<<<<< HEAD
-	var bidResp openrtb.BidResponse
-=======
 	var bidResp openrtb2.BidResponse
->>>>>>> bb1ce59f
 	if err := json.Unmarshal(response.Body, &bidResp); err != nil {
 		return nil, []error{&errortypes.BadServerResponse{
 			Message: fmt.Sprintf("Unable to unpackage bid response. Error %s", err.Error()),
