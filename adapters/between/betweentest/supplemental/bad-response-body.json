--- conflicted
+++ resolved
@@ -70,11 +70,7 @@
   ],
   "expectedMakeBidsErrors": [
     {
-<<<<<<< HEAD
-      "value": "Unable to unpackage bid response. Error json: cannot unmarshal string into Go value of type openrtb.BidResponse",
-=======
       "value": "Unable to unpackage bid response. Error json: cannot unmarshal string into Go value of type openrtb2.BidResponse",
->>>>>>> bb1ce59f
       "comparison": "literal"
     }
   ]
