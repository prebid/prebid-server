--- conflicted
+++ resolved
@@ -303,18 +303,10 @@
               "ext": {
                 "rp": {
                   "target": {
-<<<<<<< HEAD
-                    "pbadslot": "pbadslot"
-=======
                     "pbadslot": "pbadslot",
-                    "pagecat": [
-                      "val1",
-                      "val2"
-                    ],
                     "pbs_login": "xuser",
                     "pbs_url": "http://hosturl.com",
                     "pbs_version": ""
->>>>>>> 87d4412b
                   },
                   "track": {
                     "mint": "",
