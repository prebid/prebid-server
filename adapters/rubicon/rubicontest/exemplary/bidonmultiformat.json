--- conflicted
+++ resolved
@@ -100,20 +100,10 @@
                   "target": {
                     "page": [
                       "somePage"
-<<<<<<< HEAD
-                    ]
-=======
-                    ],
-                    "ref": [
-                      "someRef"
-                    ],
-                    "search": [
-                      "someSearch"
                     ],
                     "pbs_login": "xuser",
                     "pbs_url": "http://hosturl.com",
                     "pbs_version": ""
->>>>>>> 87d4412b
                   },
                   "track": {
                     "mint": "",
@@ -214,20 +204,10 @@
                   "target": {
                     "page": [
                       "somePage"
-<<<<<<< HEAD
-                    ]
-=======
-                    ],
-                    "ref": [
-                      "someRef"
-                    ],
-                    "search": [
-                      "someSearch"
                     ],
                     "pbs_login": "xuser",
                     "pbs_url": "http://hosturl.com",
                     "pbs_version": ""
->>>>>>> 87d4412b
                   },
                   "track": {
                     "mint": "",
