--- conflicted
+++ resolved
@@ -99,20 +99,10 @@
                   "target": {
                     "page": [
                       "somePage"
-<<<<<<< HEAD
-                    ]
-=======
-                    ],
-                    "ref": [
-                      "someRef"
-                    ],
-                    "search": [
-                      "someSearch"
                     ],
                     "pbs_login": "xuser",
                     "pbs_url": "http://hosturl.com",
                     "pbs_version": ""
->>>>>>> 87d4412b
                   },
                   "track": {
                     "mint": "",
