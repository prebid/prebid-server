--- conflicted
+++ resolved
@@ -541,7 +541,6 @@
 
 		if request.User != nil {
 			userCopy := *request.User
-<<<<<<< HEAD
 			userExtRP := rubiconUserExt{RP: rubiconUserExtRP{Target: rubiconExt.Visitor}}
 
 			if request.User.Ext != nil {
@@ -560,10 +559,6 @@
 				errs = append(errs, err)
 				continue
 			}
-=======
-			userExt := rubiconUserExt{RP: rubiconUserExtRP{Target: rubiconExt.Visitor}}
-			userCopy.Ext, err = json.Marshal(&userExt)
->>>>>>> 2ccb28c8
 			request.User = &userCopy
 		}
 
