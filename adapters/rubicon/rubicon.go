--- conflicted
+++ resolved
@@ -370,14 +370,6 @@
 			rubiReq.Imp[0].Banner.Ext, err = json.Marshal(&bannerExt)
 		}
 
-<<<<<<< HEAD
-		bannerExt := rubiconBannerExt{RP: rubiconBannerExtRP{SizeID: primarySizeID, AltSizeIDs: altSizeIDs, MIME: "text/html"}}
-		rubiReq.Imp[0].Banner.Ext, err = json.Marshal(&bannerExt)
-		if err != nil {
-			return nil, err
-		}
-=======
->>>>>>> 7e089b6b
 		siteExt := rubiconSiteExt{RP: rubiconSiteExtRP{SiteID: params.SiteId}}
 		pubExt := rubiconPubExt{RP: rubiconPubExtRP{AccountID: params.AccountId}}
 		var rubiconUser rubiconUser
