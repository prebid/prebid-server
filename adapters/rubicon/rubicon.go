package rubicon

import (
	"encoding/json"
	"fmt"
	"net/http"
	"net/url"
	"strconv"
	"strings"

<<<<<<< HEAD
	"github.com/golang-collections/collections/stack"

	"github.com/prebid/prebid-server/v2/adapters"
	"github.com/prebid/prebid-server/v2/config"
	"github.com/prebid/prebid-server/v2/errortypes"
	"github.com/prebid/prebid-server/v2/openrtb_ext"
	"github.com/prebid/prebid-server/v2/util/maputil"
=======
	"github.com/prebid/prebid-server/v3/version"

	"github.com/prebid/prebid-server/v3/adapters"
	"github.com/prebid/prebid-server/v3/config"
	"github.com/prebid/prebid-server/v3/errortypes"
	"github.com/prebid/prebid-server/v3/openrtb_ext"
	"github.com/prebid/prebid-server/v3/util/jsonutil"
	"github.com/prebid/prebid-server/v3/util/maputil"
>>>>>>> 106f6e45

	"github.com/buger/jsonparser"
	"github.com/prebid/openrtb/v20/adcom1"
	"github.com/prebid/openrtb/v20/openrtb2"
)

const badvLimitSize = 50

var bannerExtContent = []byte(`{"rp":{"mime":"text/html"}}`)

type RubiconAdapter struct {
	URI          string
	externalURI  string
	XAPIUsername string
	XAPIPassword string
}

type rubiconContext struct {
	Data json.RawMessage `json:"data"`
}

type rubiconData struct {
	AdServer rubiconAdServer `json:"adserver"`
	PbAdSlot string          `json:"pbadslot"`
}

type rubiconAdServer struct {
	Name   string `json:"name"`
	AdSlot string `json:"adslot"`
}

type rubiconExtImpBidder struct {
	Prebid  *openrtb_ext.ExtImpPrebid `json:"prebid"`
	Bidder  openrtb_ext.ExtImpRubicon `json:"bidder"`
	Gpid    string                    `json:"gpid"`
	Skadn   json.RawMessage           `json:"skadn,omitempty"`
	Data    json.RawMessage           `json:"data"`
	Context rubiconContext            `json:"context"`
}

type bidRequestExt struct {
	Prebid bidRequestExtPrebid `json:"prebid"`
}

type bidRequestExtPrebid struct {
	Bidders bidRequestExtPrebidBidders `json:"bidders"`
}

type bidRequestExtPrebidBidders struct {
	Rubicon prebidBiddersRubicon `json:"rubicon,omitempty"`
}

type prebidBiddersRubicon struct {
	Debug prebidBiddersRubiconDebug `json:"debug,omitempty"`
}

type prebidBiddersRubiconDebug struct {
	CpmOverride float64 `json:"cpmoverride,omitempty"`
}

type rubiconImpExtRPTrack struct {
	Mint        string `json:"mint"`
	MintVersion string `json:"mint_version"`
}

type rubiconImpExt struct {
	RP    rubiconImpExtRP `json:"rp,omitempty"`
	GPID  string          `json:"gpid,omitempty"`
	Skadn json.RawMessage `json:"skadn,omitempty"`
}

type rubiconImpExtRP struct {
	ZoneID int                  `json:"zone_id"`
	Target json.RawMessage      `json:"target,omitempty"`
	Track  rubiconImpExtRPTrack `json:"track"`
}

type rubiconUserExtRP struct {
	Target json.RawMessage `json:"target,omitempty"`
}

type rubiconDataExt struct {
	SegTax int `json:"segtax"`
}

type rubiconUserExt struct {
	Eids    []openrtb2.EID   `json:"eids,omitempty"`
	RP      rubiconUserExtRP `json:"rp"`
	Data    json.RawMessage  `json:"data,omitempty"`
	Consent string           `json:"consent,omitempty"`
}

type rubiconSiteExtRP struct {
	SiteID int             `json:"site_id"`
	Target json.RawMessage `json:"target,omitempty"`
}

type rubiconSiteExt struct {
	RP rubiconSiteExtRP `json:"rp"`
}

type rubiconPubExtRP struct {
	AccountID int `json:"account_id"`
}

type rubiconPubExt struct {
	RP rubiconPubExtRP `json:"rp"`
}

type rubiconBannerExtRP struct {
	MIME string `json:"mime"`
}

type rubiconBannerExt struct {
	RP rubiconBannerExtRP `json:"rp"`
}

// ***** Video Extension *****
type rubiconVideoExt struct {
	Skip      int               `json:"skip,omitempty"`
	SkipDelay int               `json:"skipdelay,omitempty"`
	VideoType string            `json:"videotype,omitempty"`
	RP        rubiconVideoExtRP `json:"rp"`
}

type rubiconVideoExtRP struct {
	SizeID int `json:"size_id,omitempty"`
}

type rubiconDeviceExtRP struct {
	PixelRatio float64 `json:"pixelratio"`
}

type rubiconDeviceExt struct {
	RP rubiconDeviceExtRP `json:"rp"`
}

type rubiconBidResponse struct {
	openrtb2.BidResponse
	SeatBid []rubiconSeatBid `json:"seatbid,omitempty"`
}

type rubiconSeatBid struct {
	openrtb2.SeatBid
	Buyer string       `json:"buyer,omitempty"`
	Bid   []rubiconBid `json:"bid"`
}

type rubiconBid struct {
	openrtb2.Bid
	AdmNative json.RawMessage `json:"adm_native,omitempty"`
}

type extPrebid struct {
	Prebid *openrtb_ext.ExtBidPrebid `json:"prebid,omitempty"`
	Bidder json.RawMessage           `json:"bidder,omitempty"`
}

// defines the contract for bidrequest.user.ext.eids[i].ext
type rubiconUserExtEidExt struct {
	Segments []string `json:"segments,omitempty"`
}

type mappedRubiconUidsParam struct {
	segments    []string
	liverampIdl string
}

func resolveVideoSizeId(placement adcom1.VideoPlacementSubtype, instl int8, impId string) (sizeID int, err error) {
	if placement != 0 {
		if placement == 1 {
			return 201, nil
		}
		if placement == 3 {
			return 203, nil
		}
	}

	if instl == 1 {
		return 202, nil
	}
	return 0, &errortypes.BadInput{
		Message: fmt.Sprintf("video.size_id can not be resolved in impression with id : %s", impId),
	}
}

func appendTrackerToUrl(uri string, tracker string) (res string) {
	// Append integration method. Adapter init happens once
	urlObject, err := url.Parse(uri)
	// No other exception throwing mechanism in this stack, so ignoring parse errors.
	if err == nil {
		values := urlObject.Query()
		values.Add("tk_xint", tracker)
		urlObject.RawQuery = values.Encode()
		res = urlObject.String()
	} else {
		res = uri
	}
	return
}

// Builder builds a new instance of the Rubicon adapter for the given bidder with the given config.
func Builder(bidderName openrtb_ext.BidderName, config config.Adapter, server config.Server) (adapters.Bidder, error) {
	uri := appendTrackerToUrl(config.Endpoint, config.XAPI.Tracker)

	bidder := &RubiconAdapter{
		URI:          uri,
		externalURI:  server.ExternalUrl,
		XAPIUsername: config.XAPI.Username,
		XAPIPassword: config.XAPI.Password,
	}
	return bidder, nil
}

func updateRequestTo26(r *openrtb2.BidRequest) error {
	if r.Regs != nil {
		regsCopy := *r.Regs
		r.Regs = &regsCopy
	}

	if r.Source != nil {
		sourceCopy := *r.Source
		r.Source = &sourceCopy
	}

	if r.User != nil {
		userCopy := *r.User
		r.User = &userCopy
	}

	requestWrapper := &openrtb_ext.RequestWrapper{BidRequest: r}

	if err := openrtb_ext.ConvertUpTo26(requestWrapper); err != nil {
		return err
	}

	return requestWrapper.RebuildRequest()
}

func (a *RubiconAdapter) MakeRequests(request *openrtb2.BidRequest, reqInfo *adapters.ExtraRequestInfo) ([]*adapters.RequestData, []error) {

	err := updateRequestTo26(request)

	if err != nil {
		return nil, []error{err}
	}

	numRequests := len(request.Imp)
	requestData := make([]*adapters.RequestData, 0, numRequests)
	headers := http.Header{}
	headers.Add("Content-Type", "application/json;charset=utf-8")
	headers.Add("Accept", "application/json")
	headers.Add("User-Agent", "prebid-server/1.0")

	impsToExtNotGrouped, errs := createImpsToExtMap(request.Imp)
	impsToExtMap := prepareImpsToExtMap(impsToExtNotGrouped)

	rubiconRequest := *request
	for imp, bidderExt := range impsToExtMap {
		rubiconExt := bidderExt.Bidder
		target, err := a.updateImpRpTarget(bidderExt, rubiconExt, *imp, request.Site, request.App)
		if err != nil {
			errs = append(errs, err)
			continue
		}

		siteId, err := rubiconExt.SiteId.Int64()
		if err != nil {
			errs = append(errs, err)
			continue
		}

		zoneId, err := rubiconExt.ZoneId.Int64()
		if err != nil {
			errs = append(errs, err)
			continue
		}

		impExt := rubiconImpExt{
			RP: rubiconImpExtRP{
				ZoneID: int(zoneId),
				Target: target,
				Track:  rubiconImpExtRPTrack{Mint: "", MintVersion: ""},
			},
			GPID:  bidderExt.Gpid,
			Skadn: bidderExt.Skadn,
		}

		imp.Ext, err = json.Marshal(&impExt)
		if err != nil {
			errs = append(errs, err)
			continue
		}

		secure := int8(1)
		imp.Secure = &secure

		resolvedBidFloor, err := resolveBidFloor(imp.BidFloor, imp.BidFloorCur, reqInfo)
		if err != nil {
			errs = append(errs, &errortypes.BadInput{
				Message: fmt.Sprintf("Unable to convert provided bid floor currency from %s to USD",
					imp.BidFloorCur),
			})
			continue
		}

		if resolvedBidFloor >= 0 {
			imp.BidFloor = resolvedBidFloor
			if imp.BidFloorCur != "" {
				imp.BidFloorCur = "USD"
			}
		}

		if request.User != nil {
			userCopy := *request.User
			target, err := updateUserRpTargetWithFpdAttributes(rubiconExt.Visitor, userCopy)
			if err != nil {
				errs = append(errs, err)
				continue
			}

			userExtRP := rubiconUserExt{RP: rubiconUserExtRP{Target: target}}

			if len(userCopy.EIDs) > 0 {
				userExtRP.Eids = userCopy.EIDs
			}

			if userCopy.Consent != "" {
				userExtRP.Consent = userCopy.Consent
				userCopy.Consent = ""
			}

			userCopy.Ext, err = json.Marshal(&userExtRP)
			if err != nil {
				errs = append(errs, err)
				continue
			}
			userCopy.Geo = nil
			userCopy.Yob = 0
			userCopy.Gender = ""
			userCopy.EIDs = nil

			rubiconRequest.User = &userCopy
		}

		if request.Device != nil {
			deviceCopy := *request.Device
			deviceExt := rubiconDeviceExt{RP: rubiconDeviceExtRP{PixelRatio: request.Device.PxRatio}}
			deviceCopy.Ext, err = json.Marshal(&deviceExt)
			rubiconRequest.Device = &deviceCopy
		}

		isVideo := isVideo(*imp)
		impType := openrtb_ext.BidTypeVideo
		requestNative := make(map[string]interface{})
		if isVideo {
			videoCopy := *imp.Video

			videoSizeId := rubiconExt.Video.VideoSizeID
			if videoSizeId == 0 {
				resolvedSizeId, err := resolveVideoSizeId(imp.Video.Placement, imp.Instl, imp.ID)
				if err != nil {
					errs = append(errs, err)
					continue
				}
				videoSizeId = resolvedSizeId
			}

			// if imp.rwdd = 1, set imp.video.ext.videotype = "rewarded"
			var videoType = ""
			if imp.Rwdd == 1 {
				videoType = "rewarded"
				imp.Rwdd = 0
			}
			videoExt := rubiconVideoExt{Skip: rubiconExt.Video.Skip, SkipDelay: rubiconExt.Video.SkipDelay, VideoType: videoType, RP: rubiconVideoExtRP{SizeID: videoSizeId}}
			videoCopy.Ext, err = json.Marshal(&videoExt)
			imp.Video = &videoCopy
			imp.Banner = nil
			imp.Native = nil
		} else if imp.Banner != nil {
			bannerCopy := *imp.Banner
			if len(bannerCopy.Format) < 1 && (bannerCopy.W == nil || *bannerCopy.W == 0 && bannerCopy.H == nil || *bannerCopy.H == 0) {
				errs = append(errs, &errortypes.BadInput{
					Message: "rubicon imps must have at least one imp.format element",
				})
				continue
			}
			bannerCopy.Ext = bannerExtContent
			if err != nil {
				errs = append(errs, err)
				continue
			}
			imp.Banner = &bannerCopy
			imp.Video = nil
			imp.Native = nil
			impType = openrtb_ext.BidTypeBanner
		} else {
			native, err := resolveNativeObject(imp.Native, requestNative)
			if err != nil {
				errs = append(errs, err)
				continue
			}
			imp.Native = native
			imp.Video = nil
			impType = openrtb_ext.BidTypeNative
		}

		accountId, err := rubiconExt.AccountId.Int64()
		if err != nil {
			errs = append(errs, err)
			continue
		}

		pubExt := rubiconPubExt{RP: rubiconPubExtRP{AccountID: int(accountId)}}

		if request.Site != nil {
			siteCopy := *request.Site
			siteExtRP := rubiconSiteExt{RP: rubiconSiteExtRP{SiteID: int(siteId)}}
			if siteCopy.Content != nil {
				siteTarget := make(map[string]interface{})
				updateExtWithIabAndSegtaxAttribute(siteTarget, siteCopy.Content.Data, []int{1, 2, 5, 6})
				if len(siteTarget) > 0 {
					updatedSiteTarget, err := json.Marshal(siteTarget)
					if err != nil {
						errs = append(errs, err)
						continue
					}
					siteExtRP.RP.Target = updatedSiteTarget
				}
			}

			siteCopy.Ext, err = json.Marshal(&siteExtRP)
			if err != nil {
				errs = append(errs, err)
				continue
			}

			siteCopy.Publisher = &openrtb2.Publisher{}
			siteCopy.Publisher.Ext, err = json.Marshal(&pubExt)
			rubiconRequest.Site = &siteCopy
		} else {
			appCopy := *request.App
			appCopy.Ext, err = json.Marshal(rubiconSiteExt{RP: rubiconSiteExtRP{SiteID: int(siteId)}})
			if err != nil {
				errs = append(errs, &errortypes.BadInput{Message: err.Error()})
			}
			appCopy.Publisher = &openrtb2.Publisher{}
			appCopy.Publisher.Ext, err = json.Marshal(&pubExt)
			if err != nil {
				errs = append(errs, &errortypes.BadInput{Message: err.Error()})
			}
			rubiconRequest.App = &appCopy
		}

		if request.Source != nil || rubiconExt.PChain != "" {
			var sourceCopy openrtb2.Source
			if request.Source != nil {
				sourceCopy = *request.Source
			} else {
				sourceCopy = openrtb2.Source{}
			}

			if sourceCopy.SChain != nil {
				var sourceCopyExt openrtb_ext.ExtSource
				if sourceCopy.Ext != nil {
					if err = jsonutil.Unmarshal(sourceCopy.Ext, &sourceCopyExt); err != nil {
						errs = append(errs, &errortypes.BadInput{Message: err.Error()})
						continue
					}
				} else {
					sourceCopyExt = openrtb_ext.ExtSource{}
				}

				sourceCopyExt.SChain = sourceCopy.SChain
				sourceCopy.SChain = nil

				sourceCopy.Ext, err = json.Marshal(&sourceCopyExt)
				if err != nil {
					errs = append(errs, err)
					continue
				}
			}

			if rubiconExt.PChain != "" {
				sourceCopy.PChain = rubiconExt.PChain
			}

			rubiconRequest.Source = &sourceCopy
		}

		if request.Regs != nil && (request.Regs.GDPR != nil || request.Regs.USPrivacy != "") {
			regsCopy := *request.Regs

			var regsCopyExt openrtb_ext.ExtRegs
			if regsCopy.Ext != nil {
				if err = jsonutil.Unmarshal(regsCopy.Ext, &regsCopyExt); err != nil {
					errs = append(errs, &errortypes.BadInput{Message: err.Error()})
					continue
				}
			} else {
				regsCopyExt = openrtb_ext.ExtRegs{}
			}

			if regsCopy.GDPR != nil {
				regsCopyExt.GDPR = regsCopy.GDPR
			}
			if regsCopy.USPrivacy != "" {
				regsCopyExt.USPrivacy = regsCopy.USPrivacy
			}

			regsCopy.Ext, err = json.Marshal(&regsCopyExt)
			if err != nil {
				errs = append(errs, err)
				continue
			}
			regsCopy.GDPR = nil
			regsCopy.USPrivacy = ""

			rubiconRequest.Regs = &regsCopy
		}

		reqBadv := request.BAdv
		if reqBadv != nil {
			if len(reqBadv) > badvLimitSize {
				rubiconRequest.BAdv = reqBadv[:badvLimitSize]
			}
		}

		rubiconRequest.Imp = []openrtb2.Imp{*imp}
		rubiconRequest.Cur = nil
		rubiconRequest.Ext = nil

		reqJSON, err := json.Marshal(rubiconRequest)
		if impType == openrtb_ext.BidTypeNative && len(requestNative) > 0 {
			reqJSON, err = setImpNative(reqJSON, requestNative)
		}

		if err != nil {
			errs = append(errs, err)
			continue
		}

		reqData := &adapters.RequestData{
			Method:  "POST",
			Uri:     a.URI,
			Body:    reqJSON,
			Headers: headers,
			ImpIDs:  openrtb_ext.GetImpIDs(rubiconRequest.Imp),
		}
		reqData.SetBasicAuth(a.XAPIUsername, a.XAPIPassword)
		requestData = append(requestData, reqData)
	}

	return requestData, errs
}

func createImpsToExtMap(imps []openrtb2.Imp) (map[*openrtb2.Imp]rubiconExtImpBidder, []error) {
	impsToExtMap := make(map[*openrtb2.Imp]rubiconExtImpBidder)
	errs := make([]error, 0)
	var err error
	for _, imp := range imps {
		impCopy := imp
		var bidderExt rubiconExtImpBidder
		if err = jsonutil.Unmarshal(imp.Ext, &bidderExt); err != nil {
			errs = append(errs, &errortypes.BadInput{
				Message: err.Error(),
			})
			continue
		}
		impsToExtMap[&impCopy] = bidderExt
	}

	return impsToExtMap, errs
}

func prepareImpsToExtMap(impsToExtMap map[*openrtb2.Imp]rubiconExtImpBidder) map[*openrtb2.Imp]rubiconExtImpBidder {
	preparedImpsToExtMap := make(map[*openrtb2.Imp]rubiconExtImpBidder)
	for imp, bidderExt := range impsToExtMap {
		if bidderExt.Bidder.BidOnMultiformat == false { //nolint: gosimple,staticcheck
			impCopy := imp
			preparedImpsToExtMap[impCopy] = bidderExt
			continue
		}

		splitImps := splitMultiFormatImp(imp)
		for _, imp := range splitImps {
			impCopy := imp
			preparedImpsToExtMap[impCopy] = bidderExt
		}
	}

	return preparedImpsToExtMap
}

func splitMultiFormatImp(imp *openrtb2.Imp) []*openrtb2.Imp {
	splitImps := make([]*openrtb2.Imp, 0)
	if imp.Banner != nil {
		impCopy := *imp
		impCopy.Video = nil
		impCopy.Native = nil
		impCopy.Audio = nil
		splitImps = append(splitImps, &impCopy)
	}

	if imp.Video != nil {
		impCopy := *imp
		impCopy.Banner = nil
		impCopy.Native = nil
		impCopy.Audio = nil
		splitImps = append(splitImps, &impCopy)
	}

	if imp.Native != nil {
		impCopy := *imp
		impCopy.Banner = nil
		impCopy.Video = nil
		impCopy.Audio = nil
		splitImps = append(splitImps, &impCopy)
	}

	if imp.Audio != nil {
		impCopy := *imp
		impCopy.Banner = nil
		impCopy.Video = nil
		impCopy.Native = nil
		splitImps = append(splitImps, &impCopy)
	}

	return splitImps
}

func resolveBidFloor(bidFloor float64, bidFloorCur string, reqInfo *adapters.ExtraRequestInfo) (float64, error) {
	if bidFloor > 0 && bidFloorCur != "" && strings.ToUpper(bidFloorCur) != "USD" {
		return reqInfo.ConvertCurrency(bidFloor, bidFloorCur, "USD")
	}

	return bidFloor, nil
}

func (a *RubiconAdapter) updateImpRpTarget(extImp rubiconExtImpBidder, extImpRubicon openrtb_ext.ExtImpRubicon,
	imp openrtb2.Imp, site *openrtb2.Site, app *openrtb2.App) (json.RawMessage, error) {

	existingTarget, _, _, err := jsonparser.Get(imp.Ext, "rp", "target")
	if isNotKeyPathError(err) {
		return nil, err
	}
	target, err := rawJSONToMap(existingTarget)
	if err != nil {
		return nil, err
	}
	err = populateFirstPartyDataAttributes(extImpRubicon.Inventory, target)
	if err != nil {
		return nil, err
	}

	if site != nil {
		siteExtData, _, _, err := jsonparser.Get(site.Ext, "data")
		if isNotKeyPathError(err) {
			return nil, err
		}
		err = populateFirstPartyDataAttributes(siteExtData, target)
		if err != nil {
			return nil, err
		}
		if len(site.SectionCat) > 0 {
			addStringArrayAttribute(site.SectionCat, target, "sectioncat")
		}
		if len(site.PageCat) > 0 {
			addStringArrayAttribute(site.PageCat, target, "pagecat")
		}
		if site.Page != "" {
			addStringAttribute(site.Page, target, "page")
		}
		if site.Ref != "" {
			addStringAttribute(site.Ref, target, "ref")
		}
		if site.Search != "" {
			addStringAttribute(site.Search, target, "search")
		}
	} else {
		appExtData, _, _, err := jsonparser.Get(app.Ext, "data")
		if isNotKeyPathError(err) {
			return nil, err
		}
		err = populateFirstPartyDataAttributes(appExtData, target)
		if err != nil {
			return nil, err
		}
		if len(app.SectionCat) > 0 {
			addStringArrayAttribute(app.SectionCat, target, "sectioncat")
		}
		if len(app.PageCat) > 0 {
			addStringArrayAttribute(app.PageCat, target, "pagecat")
		}
	}

	if len(extImp.Context.Data) > 0 {
		err = populateFirstPartyDataAttributes(extImp.Context.Data, target)
	} else if len(extImp.Data) > 0 {
		err = populateFirstPartyDataAttributes(extImp.Data, target)
	}
	if isNotKeyPathError(err) {
		return nil, err
	}

	var data rubiconData
	if len(extImp.Data) > 0 {
		err := jsonutil.Unmarshal(extImp.Data, &data)
		if err != nil {
			return nil, err
		}
	}
	var contextData rubiconData
	if len(extImp.Context.Data) > 0 {
		err := jsonutil.Unmarshal(extImp.Context.Data, &contextData)
		if err != nil {
			return nil, err
		}
	}

	if data.PbAdSlot != "" {
		target["pbadslot"] = data.PbAdSlot
	} else {
		dfpAdUnitCode := extractDfpAdUnitCode(data, contextData)
		if dfpAdUnitCode != "" {
			target["dfp_ad_unit_code"] = dfpAdUnitCode
		}
	}

	if len(extImpRubicon.Keywords) > 0 {
		addStringArrayAttribute(extImpRubicon.Keywords, target, "keywords")
	}

	target["pbs_login"] = a.XAPIUsername
	target["pbs_version"] = version.Ver
	target["pbs_url"] = a.externalURI

	updatedTarget, err := json.Marshal(target)
	if err != nil {
		return nil, err
	}
	return updatedTarget, nil
}

func extractDfpAdUnitCode(data rubiconData, contextData rubiconData) string {
	if contextData.AdServer.Name == "gam" && contextData.AdServer.AdSlot != "" {
		return contextData.AdServer.AdSlot
	} else if data.AdServer.Name == "gam" && data.AdServer.AdSlot != "" {
		return data.AdServer.AdSlot
	}

	return ""
}

func isNotKeyPathError(err error) bool {
	return err != nil && err != jsonparser.KeyPathNotFoundError
}

func addStringAttribute(attribute string, target map[string]interface{}, attributeName string) {
	target[attributeName] = [1]string{attribute}
}

func addStringArrayAttribute(attribute []string, target map[string]interface{}, attributeName string) {
	target[attributeName] = attribute
}

func updateUserRpTargetWithFpdAttributes(visitor json.RawMessage, user openrtb2.User) (json.RawMessage, error) {
	existingTarget, _, _, err := jsonparser.Get(user.Ext, "rp", "target")
	if isNotKeyPathError(err) {
		return nil, err
	}
	target, err := rawJSONToMap(existingTarget)
	if err != nil {
		return nil, err
	}
	err = populateFirstPartyDataAttributes(visitor, target)
	if err != nil {
		return nil, err
	}
	userExtData, _, _, err := jsonparser.Get(user.Ext, "data")
	if isNotKeyPathError(err) {
		return nil, err
	}
	err = populateFirstPartyDataAttributes(userExtData, target)
	if err != nil {
		return nil, err
	}
	updateExtWithIabAndSegtaxAttribute(target, user.Data, []int{4})

	updatedTarget, err := json.Marshal(target)
	if err != nil {
		return nil, err
	}
	return updatedTarget, nil
}

func updateExtWithIabAndSegtaxAttribute(target map[string]interface{}, data []openrtb2.Data, segTaxes []int) {
	taxonomyIdToSegments := getTaxonomyIdToSegments(data)
	if len(taxonomyIdToSegments) == 0 {
		return
	}

	relevantSegments := pickRelevantSegments(taxonomyIdToSegments)
	groupedSegments := groupSegments(relevantSegments, segTaxes)

	for key, value := range groupedSegments {
		target[key] = value
	}
}

func getTaxonomyIdToSegments(data []openrtb2.Data) map[int]*stack.Stack {
	var taxonomyIdToSegments = make(map[int]*stack.Stack)
	for _, dataRecord := range data {
		if dataRecord.Ext == nil {
			continue
		}

		var dataRecordExt rubiconDataExt
		err := json.Unmarshal(dataRecord.Ext, &dataRecordExt)
		if err != nil {
			continue
		}

		taxonomyId := dataRecordExt.SegTax
		originalSegments := dataRecord.Segment
		if len(originalSegments) == 0 {
			continue
		}

		segments, exists := taxonomyIdToSegments[taxonomyId]
		if !exists {
			segments = stack.New()
			taxonomyIdToSegments[taxonomyId] = segments
		}

		for _, originalSegment := range originalSegments {
			if originalSegment.ID != "" {
				segments.Push(originalSegment)
			}
		}

		if segments.Len() == 0 {
			delete(taxonomyIdToSegments, taxonomyId)
		}
	}

	return taxonomyIdToSegments
}

func pickRelevantSegments(taxonomyIdToSegments map[int]*stack.Stack) map[int][]string {
	var relevantSegments = make(map[int][]string)
	taxonomyIds := make([]int, 0)

	for taxonomyId := range taxonomyIdToSegments {
		taxonomyIds = append(taxonomyIds, taxonomyId)
	}

	i := 0
	consumedSegmentsCount := 0
	for consumedSegmentsCount < 100 && len(taxonomyIds) > 0 {
		taxonomyIdIndex := i % len(taxonomyIds)
		taxonomyId := taxonomyIds[taxonomyIdIndex]
		currentSegments := taxonomyIdToSegments[taxonomyId]
		lastSegment := currentSegments.Pop().(openrtb2.Segment)

		if _, exists := relevantSegments[taxonomyId]; !exists {
			relevantSegments[taxonomyId] = make([]string, 0)
		}
		relevantSegments[taxonomyId] = append(relevantSegments[taxonomyId], lastSegment.ID)
		consumedSegmentsCount++

		if currentSegments.Len() == 0 {
			taxonomyIds = append(taxonomyIds[:taxonomyIdIndex], taxonomyIds[taxonomyIdIndex+1:]...)
			i--
		}
		i++
	}

	return relevantSegments
}

func groupSegments(taxonomyIdToSegmentsIds map[int][]string, segTaxes []int) map[string][]string {
	var groupedSegments = make(map[string][]string)
	for taxonomyId, segmentsIds := range taxonomyIdToSegmentsIds {
		segmentName := "iab"
		if !contains(segTaxes, taxonomyId) {
			segmentName = "tax" + strconv.Itoa(taxonomyId)
		}

		if _, exists := groupedSegments[segmentName]; !exists {
			groupedSegments[segmentName] = make([]string, 0)
		}
		groupedSegments[segmentName] = append(groupedSegments[segmentName], segmentsIds...)
	}

	return groupedSegments
}

func populateFirstPartyDataAttributes(source json.RawMessage, target map[string]interface{}) error {
	sourceAsMap, err := rawJSONToMap(source)
	if err != nil {
		return err
	}

	for key, val := range sourceAsMap {
		switch typedValue := val.(type) {
		case string:
			target[key] = [1]string{typedValue}
		case float64:
			if typedValue == float64(int(typedValue)) {
				target[key] = [1]string{strconv.Itoa(int(typedValue))}
			}
		case bool:
			target[key] = [1]string{strconv.FormatBool(typedValue)}
		case []interface{}:
			if isStringArray(typedValue) {
				target[key] = typedValue
			}
			if isBoolArray(typedValue) {
				target[key] = convertToStringArray(typedValue)
			}
		}
	}
	return nil
}

func isStringArray(array []interface{}) bool {
	for _, val := range array {
		if _, ok := val.(string); !ok {
			return false
		}
	}

	return true
}

func isBoolArray(array []interface{}) bool {
	for _, val := range array {
		if _, ok := val.(bool); !ok {
			return false
		}
	}

	return true
}

func convertToStringArray(arr []interface{}) []string {
	var stringArray []string
	for _, val := range arr {
		if boolVal, ok := val.(bool); ok {
			stringArray = append(stringArray, strconv.FormatBool(boolVal))
		}
	}

	return stringArray
}

func rawJSONToMap(message json.RawMessage) (map[string]interface{}, error) {
	if message == nil {
		return make(map[string]interface{}), nil
	}

	return mapFromRawJSON(message)
}

func mapFromRawJSON(message json.RawMessage) (map[string]interface{}, error) {
	targetAsMap := make(map[string]interface{})
	err := jsonutil.Unmarshal(message, &targetAsMap)
	if err != nil {
		return nil, err
	}
	return targetAsMap, nil
}

<<<<<<< HEAD
=======
func getSegmentIdsToCopy(data []openrtb2.Data, segTaxValues []int) []string {
	var segmentIdsToCopy = make([]string, 0, len(data))

	for _, dataRecord := range data {
		if dataRecord.Ext != nil {
			var dataExtObject rubiconDataExt
			err := jsonutil.Unmarshal(dataRecord.Ext, &dataExtObject)
			if err != nil {
				continue
			}
			if contains(segTaxValues, dataExtObject.SegTax) {
				for _, segment := range dataRecord.Segment {
					segmentIdsToCopy = append(segmentIdsToCopy, segment.ID)
				}
			}
		}
	}
	return segmentIdsToCopy
}

>>>>>>> 106f6e45
func contains(s []int, e int) bool {
	for _, a := range s {
		if a == e {
			return true
		}
	}
	return false
}

func isVideo(imp openrtb2.Imp) bool {
	video := imp.Video
	if video != nil {
		// Do any other media types exist? Or check required video fields.
		return imp.Banner == nil || isFullyPopulatedVideo(video)
	}
	return false
}

func isFullyPopulatedVideo(video *openrtb2.Video) bool {
	// These are just recommended video fields for XAPI
	return video.MIMEs != nil && video.Protocols != nil && video.MaxDuration != 0 && video.Linearity != 0
}

func resolveNativeObject(native *openrtb2.Native, target map[string]interface{}) (*openrtb2.Native, error) {
	if native == nil {
		return nil, fmt.Errorf("Native object is not present for request")
	}
	ver := native.Ver
	if ver == "1.0" || ver == "1.1" {
		return native, nil
	}

	err := jsonutil.Unmarshal([]byte(native.Request), &target)
	if err != nil {
		return nil, err
	}

	if _, ok := target["eventtrackers"].([]interface{}); !ok {
		return nil, fmt.Errorf("Eventtrackers are not present or not of array type")
	}

	context := target["context"]
	if context != nil {
		if _, ok := context.(float64); !ok {
			return nil, fmt.Errorf("Context is not of int type")
		}
	}

	if _, ok := target["plcmttype"].(float64); !ok {
		return nil, fmt.Errorf("Plcmttype is not present or not of int type")
	}

	return native, nil
}

func setImpNative(jsonData []byte, requestNative map[string]interface{}) ([]byte, error) {
	var jsonMap map[string]interface{}
	if err := jsonutil.Unmarshal(jsonData, &jsonMap); err != nil {
		return jsonData, err
	}

	var impMap map[string]interface{}
	if impSlice, ok := maputil.ReadEmbeddedSlice(jsonMap, "imp"); !ok {
		return jsonData, fmt.Errorf("unable to find imp in json data")
	} else if len(impSlice) == 0 {
		return jsonData, fmt.Errorf("unable to find imp[0] in json data")
	} else if impMap, ok = impSlice[0].(map[string]interface{}); !ok {
		return jsonData, fmt.Errorf("unexpected type for imp[0] found in json data")
	}

	nativeMap, ok := maputil.ReadEmbeddedMap(impMap, "native")
	if !ok {
		return jsonData, fmt.Errorf("unable to find imp[0].native in json data")
	}

	nativeMap["request_native"] = requestNative

	if jsonReEncoded, err := json.Marshal(jsonMap); err == nil {
		return jsonReEncoded, nil
	} else {
		return nil, fmt.Errorf("unable to encode json data (%v)", err)
	}
}

func (a *RubiconAdapter) MakeBids(internalRequest *openrtb2.BidRequest, externalRequest *adapters.RequestData, response *adapters.ResponseData) (*adapters.BidderResponse, []error) {
	if response.StatusCode == http.StatusNoContent {
		return nil, nil
	}

	if response.StatusCode == http.StatusBadRequest {
		return nil, []error{&errortypes.BadInput{
			Message: fmt.Sprintf("Unexpected status code: %d. Run with request.debug = 1 for more info", response.StatusCode),
		}}
	}

	if response.StatusCode != http.StatusOK {
		return nil, []error{&errortypes.BadServerResponse{
			Message: fmt.Sprintf("Unexpected status code: %d. Run with request.debug = 1 for more info", response.StatusCode),
		}}
	}

	var bidResp rubiconBidResponse
	if err := jsonutil.Unmarshal(response.Body, &bidResp); err != nil {
		return nil, []error{&errortypes.BadServerResponse{
			Message: err.Error(),
		}}
	}

	var bidReq openrtb2.BidRequest
	if err := jsonutil.Unmarshal(externalRequest.Body, &bidReq); err != nil {
		return nil, []error{err}
	}

	bidResponse := adapters.NewBidderResponseWithBidsCapacity(5)

	bidType := openrtb_ext.BidTypeNative

	isVideo := isVideo(bidReq.Imp[0])
	if isVideo {
		bidType = openrtb_ext.BidTypeVideo
	} else if bidReq.Imp[0].Banner != nil {
		bidType = openrtb_ext.BidTypeBanner
	}

	impToCpmOverride := mapImpIdToCpmOverride(internalRequest.Imp)
	cmpOverride := cmpOverrideFromBidRequest(internalRequest)

	for _, sb := range bidResp.SeatBid {
		buyer, err := strconv.Atoi(sb.Buyer)
		if err != nil {
			buyer = 0
		}
		for i := 0; i < len(sb.Bid); i++ {
			bid := sb.Bid[i]

			updatedBidExt := updateBidExtWithMetaNetworkId(bid, buyer)
			if updatedBidExt != nil {
				bid.Ext = updatedBidExt
			}
			bidCmpOverride, ok := impToCpmOverride[bid.ImpID]
			if !ok || bidCmpOverride == 0 {
				bidCmpOverride = cmpOverride
			}

			if bidCmpOverride > 0 {
				bid.Price = bidCmpOverride
			}

			if bid.Price != 0 {
				// Since Rubicon XAPI returns only one bid per response
				// copy response.bidid to openrtb_response.seatbid.bid.bidid
				if bid.ID == "0" {
					bid.ID = bidResp.BidID
				}

				resolvedAdm := resolveAdm(bid)
				if len(resolvedAdm) > 0 {
					bid.AdM = resolvedAdm
				}

				var ortbBid openrtb2.Bid // `targetStruct` can be anything of your choice

				rubiconBidAsBytes, _ := json.Marshal(bid)
				if len(rubiconBidAsBytes) > 0 {
					err = jsonutil.Unmarshal(rubiconBidAsBytes, &ortbBid)
					if err != nil {
						return nil, []error{err}
					}
				}

				bidResponse.Bids = append(bidResponse.Bids, &adapters.TypedBid{
					Bid:     &ortbBid,
					BidType: bidType,
				})
			}
		}
	}
	if bidResp.Cur != "" {
		bidResponse.Currency = bidResp.Cur
	}

	return bidResponse, nil
}

func mapImpIdToCpmOverride(imps []openrtb2.Imp) map[string]float64 {
	impIdToCmpOverride := make(map[string]float64)
	for _, imp := range imps {
		var bidderExt adapters.ExtImpBidder
		if err := jsonutil.Unmarshal(imp.Ext, &bidderExt); err != nil {
			continue
		}

		var rubiconExt openrtb_ext.ExtImpRubicon
		if err := jsonutil.Unmarshal(bidderExt.Bidder, &rubiconExt); err != nil {
			continue
		}

		impIdToCmpOverride[imp.ID] = rubiconExt.Debug.CpmOverride
	}
	return impIdToCmpOverride
}

func resolveAdm(bid rubiconBid) string {
	var bidAdm = bid.AdM
	if len(bidAdm) > 0 {
		return bidAdm
	}

	admObject := bid.AdmNative
	admObjectAsBytes, err := json.Marshal(&admObject)
	if err != nil {
		return ""
	}

	return string(admObjectAsBytes)
}

func cmpOverrideFromBidRequest(bidRequest *openrtb2.BidRequest) float64 {
	var bidRequestExt bidRequestExt
	if err := jsonutil.Unmarshal(bidRequest.Ext, &bidRequestExt); err != nil {
		return 0
	}

	return bidRequestExt.Prebid.Bidders.Rubicon.Debug.CpmOverride
}

func updateBidExtWithMetaNetworkId(bid rubiconBid, buyer int) json.RawMessage {
	if buyer <= 0 {
		return nil
	}
	var bidExt *extPrebid
	if bid.Ext != nil {
		if err := jsonutil.Unmarshal(bid.Ext, &bidExt); err != nil {
			return nil
		}
	}

	if bidExt != nil {
		if bidExt.Prebid != nil {
			if bidExt.Prebid.Meta != nil {
				bidExt.Prebid.Meta.NetworkID = buyer
			} else {
				bidExt.Prebid.Meta = &openrtb_ext.ExtBidPrebidMeta{NetworkID: buyer}
			}
		} else {
			bidExt.Prebid = &openrtb_ext.ExtBidPrebid{Meta: &openrtb_ext.ExtBidPrebidMeta{NetworkID: buyer}}
		}
	} else {
		bidExt = &extPrebid{Prebid: &openrtb_ext.ExtBidPrebid{Meta: &openrtb_ext.ExtBidPrebidMeta{NetworkID: buyer}}}
	}

	marshalledExt, err := json.Marshal(&bidExt)
	if err == nil {
		return marshalledExt
	}
	return nil
}<|MERGE_RESOLUTION|>--- conflicted
+++ resolved
@@ -8,15 +8,8 @@
 	"strconv"
 	"strings"
 
-<<<<<<< HEAD
 	"github.com/golang-collections/collections/stack"
 
-	"github.com/prebid/prebid-server/v2/adapters"
-	"github.com/prebid/prebid-server/v2/config"
-	"github.com/prebid/prebid-server/v2/errortypes"
-	"github.com/prebid/prebid-server/v2/openrtb_ext"
-	"github.com/prebid/prebid-server/v2/util/maputil"
-=======
 	"github.com/prebid/prebid-server/v3/version"
 
 	"github.com/prebid/prebid-server/v3/adapters"
@@ -25,7 +18,6 @@
 	"github.com/prebid/prebid-server/v3/openrtb_ext"
 	"github.com/prebid/prebid-server/v3/util/jsonutil"
 	"github.com/prebid/prebid-server/v3/util/maputil"
->>>>>>> 106f6e45
 
 	"github.com/buger/jsonparser"
 	"github.com/prebid/openrtb/v20/adcom1"
@@ -1000,29 +992,6 @@
 	return targetAsMap, nil
 }
 
-<<<<<<< HEAD
-=======
-func getSegmentIdsToCopy(data []openrtb2.Data, segTaxValues []int) []string {
-	var segmentIdsToCopy = make([]string, 0, len(data))
-
-	for _, dataRecord := range data {
-		if dataRecord.Ext != nil {
-			var dataExtObject rubiconDataExt
-			err := jsonutil.Unmarshal(dataRecord.Ext, &dataExtObject)
-			if err != nil {
-				continue
-			}
-			if contains(segTaxValues, dataExtObject.SegTax) {
-				for _, segment := range dataRecord.Segment {
-					segmentIdsToCopy = append(segmentIdsToCopy, segment.ID)
-				}
-			}
-		}
-	}
-	return segmentIdsToCopy
-}
-
->>>>>>> 106f6e45
 func contains(s []int, e int) bool {
 	for _, a := range s {
 		if a == e {
