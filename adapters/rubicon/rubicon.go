--- conflicted
+++ resolved
@@ -4,17 +4,19 @@
 	"bytes"
 	"context"
 	"encoding/json"
+	"errors"
 	"fmt"
 	"io/ioutil"
 	"net/http"
 	"net/url"
 
+	"github.com/prebid/prebid-server/pbs"
+
 	"golang.org/x/net/context/ctxhttp"
 
 	"github.com/mxmCherry/openrtb"
 	"github.com/prebid/prebid-server/adapters"
 	"github.com/prebid/prebid-server/openrtb_ext"
-	"github.com/prebid/prebid-server/pbs"
 )
 
 type RubiconAdapter struct {
@@ -409,15 +411,10 @@
 			rubiReq.App = &appCopy
 		}
 
-<<<<<<< HEAD
+		rubiReq.Imp = []openrtb.Imp{thisImp}
+
 		var reqBuffer bytes.Buffer
 		err = json.NewEncoder(&reqBuffer).Encode(rubiReq)
-
-=======
-		rubiReq.Imp = []openrtb.Imp{thisImp}
-
-		err = json.NewEncoder(&requests[i]).Encode(rubiReq)
->>>>>>> 79fa3c5c
 		if err != nil {
 			return nil, err
 		}
