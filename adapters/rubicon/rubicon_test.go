package rubicon

import (
	"bytes"
	"context"
	"encoding/json"
	"io/ioutil"
	"net/http"
	"net/http/httptest"
	"reflect"
	"testing"
	"time"

	"github.com/prebid/prebid-server/cache/dummycache"
	"github.com/prebid/prebid-server/pbs"

	"fmt"

	"github.com/mxmCherry/openrtb"
	"github.com/prebid/prebid-server/adapters"
	"github.com/prebid/prebid-server/config"
	"github.com/prebid/prebid-server/openrtb_ext"
<<<<<<< HEAD
=======
	"strings"
>>>>>>> d8d456b4
)

type rubiAppendTrackerUrlTestScenario struct {
	source   string
	tracker  string
	expected string
}

type rubiTagInfo struct {
	code              string
	zoneID            int
	bid               float64
	content           string
	adServerTargeting map[string]string
	mediaType         string
}

type rubiBidInfo struct {
	domain             string
	page               string
	accountID          int
	siteID             int
	tags               []rubiTagInfo
	deviceIP           string
	deviceUA           string
	buyerUID           string
	xapiuser           string
	xapipass           string
	delay              time.Duration
	visitorTargeting   string
	inventoryTargeting string
	sdkVersion         string
	sdkPlatform        string
	sdkSource          string
	devicePxRatio      float64
}

var rubidata rubiBidInfo

func DummyRubiconServer(w http.ResponseWriter, r *http.Request) {
	defer r.Body.Close()
	body, err := ioutil.ReadAll(r.Body)
	if err != nil {
		http.Error(w, err.Error(), http.StatusInternalServerError)
		return
	}

	fmt.Println("Request", string(body))

	var breq openrtb.BidRequest
	err = json.Unmarshal(body, &breq)
	if err != nil {
		http.Error(w, err.Error(), http.StatusInternalServerError)
		return
	}

	if len(breq.Imp) > 1 {
		http.Error(w, "Rubicon adapter only supports one Imp per request", http.StatusInternalServerError)
		return
	}
	imp := breq.Imp[0]
	var rix rubiconImpExt
	err = json.Unmarshal(imp.Ext, &rix)
	if err != nil {
		http.Error(w, err.Error(), http.StatusInternalServerError)
		return
	}
	impTargetingString, _ := json.Marshal(&rix.RP.Target)
	if string(impTargetingString) != rubidata.inventoryTargeting {
		http.Error(w, fmt.Sprintf("Inventory FPD targeting '%s' doesn't match '%s'", string(impTargetingString), rubidata.inventoryTargeting), http.StatusInternalServerError)
		return
	}
	if rix.RP.Track.Mint != "prebid" {
		http.Error(w, fmt.Sprintf("Track mint '%s' doesn't match '%s'", rix.RP.Track.Mint, "prebid"), http.StatusInternalServerError)
		return
	}
	mintVersionString := rubidata.sdkSource + "_" + rubidata.sdkPlatform + "_" + rubidata.sdkVersion
	if rix.RP.Track.MintVersion != mintVersionString {
		http.Error(w, fmt.Sprintf("Track mint version '%s' doesn't match '%s'", rix.RP.Track.MintVersion, mintVersionString), http.StatusInternalServerError)
		return
	}

	ix := -1

	for i, tag := range rubidata.tags {
		if rix.RP.ZoneID == tag.zoneID {
			ix = i
		}
	}
	if ix == -1 {
		http.Error(w, fmt.Sprintf("Zone %d not found", rix.RP.ZoneID), http.StatusInternalServerError)
		return
	}

	resp := openrtb.BidResponse{
		ID:    "test-response-id",
		BidID: "test-bid-id",
		Cur:   "USD",
		SeatBid: []openrtb.SeatBid{
			{
				Seat: "RUBICON",
				Bid:  make([]openrtb.Bid, 2),
			},
		},
	}

	if imp.Banner != nil {
		var bix rubiconBannerExt
		err = json.Unmarshal(imp.Banner.Ext, &bix)
		if err != nil {
			http.Error(w, err.Error(), http.StatusInternalServerError)
			return
		}
		if bix.RP.SizeID != 10 { // 300x600
			http.Error(w, fmt.Sprintf("Primary size ID isn't 10"), http.StatusInternalServerError)
			return
		}
		if len(bix.RP.AltSizeIDs) != 1 || bix.RP.AltSizeIDs[0] != 15 { // 300x250
			http.Error(w, fmt.Sprintf("Alt size ID isn't 15"), http.StatusInternalServerError)
			return
		}
		if bix.RP.MIME != "text/html" {
			http.Error(w, fmt.Sprintf("MIME isn't text/html"), http.StatusInternalServerError)
			return
		}
	}

	if imp.Video != nil {
		var vix rubiconVideoExt
		err = json.Unmarshal(imp.Video.Ext, &vix)
		if err != nil {
			http.Error(w, err.Error(), http.StatusInternalServerError)
			return
		}
		if len(imp.Video.MIMEs) == 0 {
			http.Error(w, fmt.Sprintf("Empty imp.video.mimes array"), http.StatusInternalServerError)
			return
		}
		if len(imp.Video.Protocols) == 0 {
			http.Error(w, fmt.Sprintf("Empty imp.video.protocols array"), http.StatusInternalServerError)
			return
		}
		for _, protocol := range imp.Video.Protocols {
			if protocol < 1 || protocol > 8 {
				http.Error(w, fmt.Sprintf("Invalid video protocol %d", protocol), http.StatusInternalServerError)
				return
			}
		}
	}

	targeting := "{\"rp\":{\"targeting\":[{\"key\":\"key1\",\"values\":[\"value1\"]},{\"key\":\"key2\",\"values\":[\"value2\"]}]}}"
	rawTargeting := openrtb.RawJSON(targeting)

	resp.SeatBid[0].Bid[0] = openrtb.Bid{
		ID:    "random-id",
		ImpID: imp.ID,
		Price: rubidata.tags[ix].bid,
		AdM:   rubidata.tags[ix].content,
		Ext:   rawTargeting,
	}

	if breq.Site == nil {
		http.Error(w, fmt.Sprintf("No site object sent"), http.StatusInternalServerError)
		return
	}
	if breq.Site.Domain != rubidata.domain {
		http.Error(w, fmt.Sprintf("Domain '%s' doesn't match '%s", breq.Site.Domain, rubidata.domain), http.StatusInternalServerError)
		return
	}
	if breq.Site.Page != rubidata.page {
		http.Error(w, fmt.Sprintf("Page '%s' doesn't match '%s", breq.Site.Page, rubidata.page), http.StatusInternalServerError)
		return
	}
	var rsx rubiconSiteExt
	err = json.Unmarshal(breq.Site.Ext, &rsx)
	if err != nil {
		http.Error(w, err.Error(), http.StatusInternalServerError)
		return
	}
	if rsx.RP.SiteID != rubidata.siteID {
		http.Error(w, fmt.Sprintf("SiteID '%d' doesn't match '%d", rsx.RP.SiteID, rubidata.siteID), http.StatusInternalServerError)
		return
	}
	if breq.Site.Publisher == nil {
		http.Error(w, fmt.Sprintf("No site.publisher object sent"), http.StatusInternalServerError)
		return
	}
	var rpx rubiconPubExt
	err = json.Unmarshal(breq.Site.Publisher.Ext, &rpx)
	if err != nil {
		http.Error(w, err.Error(), http.StatusInternalServerError)
		return
	}
	if rpx.RP.AccountID != rubidata.accountID {
		http.Error(w, fmt.Sprintf("AccountID '%d' doesn't match '%d'", rpx.RP.AccountID, rubidata.accountID), http.StatusInternalServerError)
		return
	}
	if breq.Device.UA != rubidata.deviceUA {
		http.Error(w, fmt.Sprintf("UA '%s' doesn't match '%s'", breq.Device.UA, rubidata.deviceUA), http.StatusInternalServerError)
		return
	}
	if breq.Device.IP != rubidata.deviceIP {
		http.Error(w, fmt.Sprintf("IP '%s' doesn't match '%s'", breq.Device.IP, rubidata.deviceIP), http.StatusInternalServerError)
		return
	}
	if breq.Device.PxRatio != rubidata.devicePxRatio {
		http.Error(w, fmt.Sprintf("Pixel ratio '%f' doesn't match '%f'", breq.Device.PxRatio, rubidata.devicePxRatio), http.StatusInternalServerError)
		return
	}
	if breq.User.BuyerUID != rubidata.buyerUID {
		http.Error(w, fmt.Sprintf("User ID '%s' doesn't match '%s'", breq.User.BuyerUID, rubidata.buyerUID), http.StatusInternalServerError)
		return
	}

	var rux rubiconUserExt
	err = json.Unmarshal(breq.User.Ext, &rux)
	if err != nil {
		http.Error(w, err.Error(), http.StatusInternalServerError)
		return
	}
	userTargetingString, _ := json.Marshal(&rux.RP.Target)
	if string(userTargetingString) != rubidata.visitorTargeting {
		http.Error(w, fmt.Sprintf("User FPD targeting '%s' doesn't match '%s'", string(userTargetingString), rubidata.visitorTargeting), http.StatusInternalServerError)
		return
	}

	if rubidata.delay > 0 {
		<-time.After(rubidata.delay)
	}

	js, err := json.Marshal(resp)
	if err != nil {
		http.Error(w, err.Error(), http.StatusInternalServerError)
		return
	}
	w.Header().Set("Content-Type", "application/json")
	w.Write(js)
}

func TestRubiconBasicResponse(t *testing.T) {
	server := httptest.NewServer(http.HandlerFunc(DummyRubiconServer))
	defer server.Close()

	an, ctx, pbReq := CreatePrebidRequest(server, t)

	bids, err := an.Call(ctx, pbReq, pbReq.Bidders[0])
	if err != nil {
		t.Fatalf("Should not have gotten an error: %v", err)
	}
	if len(bids) != 3 {
		t.Fatalf("Received %d bids instead of 3", len(bids))
	}
	for _, bid := range bids {
		matched := false
		for _, tag := range rubidata.tags {
			if bid.AdUnitCode == tag.code {
				matched = true
				if bid.BidderCode != "rubicon" {
					t.Errorf("Incorrect BidderCode '%s'", bid.BidderCode)
				}
				if bid.Price != tag.bid {
					t.Errorf("Incorrect bid price '%.2f' expected '%.2f'", bid.Price, tag.bid)
				}
				if bid.Adm != tag.content {
					t.Errorf("Incorrect bid markup '%s' expected '%s'", bid.Adm, tag.content)
				}
				if !reflect.DeepEqual(bid.AdServerTargeting, tag.adServerTargeting) {
					t.Errorf("Incorrect targeting '%+v' expected '%+v'", bid.AdServerTargeting, tag.adServerTargeting)
				}
				if bid.CreativeMediaType != tag.mediaType {
					t.Errorf("Incorrect media type '%s' expected '%s'", bid.CreativeMediaType, tag.mediaType)
				}
			}
		}
		if !matched {
			t.Errorf("Received bid for unknown ad unit '%s'", bid.AdUnitCode)
		}
	}

	// same test but with request timing out
	rubidata.delay = 20 * time.Millisecond
	ctx, cancel := context.WithTimeout(context.Background(), 1*time.Millisecond)
	defer cancel()

	bids, err = an.Call(ctx, pbReq, pbReq.Bidders[0])
	if err == nil {
		t.Fatalf("Should have gotten a timeout error: %v", err)
	}
}

func TestRubiconUserSyncInfo(t *testing.T) {
	url := "https://pixel.rubiconproject.com/exchange/sync.php?p=prebid"

	an := NewRubiconAdapter(adapters.DefaultHTTPAdapterConfig, "uri", "xuser", "xpass", "pbs-test-tracker", url)
	if an.usersyncInfo.URL != url {
		t.Fatalf("should have matched")
	}
	if an.usersyncInfo.Type != "redirect" {
		t.Fatalf("should be redirect")
	}
	if an.usersyncInfo.SupportCORS != false {
		t.Fatalf("should have been false")
	}

	name := an.Name()
	if name != "Rubicon" {
		t.Errorf("Name '%s' != 'Rubicon'", name)
	}

	familyName := an.FamilyName()
	if familyName != "rubicon" {
		t.Errorf("FamilyName '%s' != 'rubicon'", familyName)
	}

	skipNoCookies := an.SkipNoCookies()
	if skipNoCookies != false {
		t.Errorf("SkipNoCookies should be false")
	}

	usersyncInfo := an.GetUsersyncInfo()
	if usersyncInfo.URL != url {
		t.Fatalf("URL '%s' != '%s'", usersyncInfo.URL, url)
	}
	if usersyncInfo.Type != "redirect" {
		t.Fatalf("Type should be redirect")
	}
	if usersyncInfo.SupportCORS != false {
		t.Fatalf("SupportCORS should be false")
	}

}

func TestParseSizes(t *testing.T) {
	sizes := []openrtb.Format{
		{
			W: 300,
			H: 600,
		},
		{
			W: 300,
			H: 250,
		},
	}
	primary, alt, err := parseRubiconSizes(sizes)
	if err != nil {
		t.Errorf("Parsing error: %v", err)
	}
	if primary != 10 {
		t.Errorf("Primary %d != 10", primary)
	}
	if len(alt) != 1 {
		t.Fatalf("Alt not len 1")
	}
	if alt[0] != 15 {
		t.Errorf("Alt not 15: %d", alt[0])
	}

	sizes = []openrtb.Format{
		{
			W: 1111,
			H: 1111,
		},
		{
			W: 300,
			H: 250,
		},
	}
	primary, alt, err = parseRubiconSizes(sizes)

	if err != nil {
		t.Errorf("Shouldn't have thrown error for invalid size 1111x1111 since we still have a valid one")
	}
	if primary != 15 {
		t.Errorf("Primary %d != 15", primary)
	}
	if len(alt) != 0 {
		t.Fatalf("Alt len %d != 0", len(alt))
	}

	sizes = []openrtb.Format{
		{
			W: 300,
			H: 250,
		},
	}
	primary, alt, err = parseRubiconSizes(sizes)

	if err != nil {
		t.Errorf("Parsing error: %v", err)
	}
	if primary != 15 {
		t.Errorf("Primary %d != 15", primary)
	}
	if len(alt) != 0 {
		t.Fatalf("Alt len %d != 0", len(alt))
	}

	sizes = []openrtb.Format{
		{
			W: 123,
			H: 456,
		},
	}
	primary, alt, err = parseRubiconSizes(sizes)

	if err == nil {
		t.Errorf("Parsing error: %v", err)
	}
	if primary != 0 {
		t.Errorf("Primary %d != 0", primary)
	}
	if len(alt) != 0 {
		t.Errorf("Alt len %d != 0", len(alt))
	}
}

func TestAppendTracker(t *testing.T) {
	testScenarios := []rubiAppendTrackerUrlTestScenario{
		{
			source:   "http://test.url/",
			tracker:  "prebid",
			expected: "http://test.url/?tk_xint=prebid",
		},
		{
			source:   "http://test.url/?hello=true",
			tracker:  "prebid",
			expected: "http://test.url/?hello=true&tk_xint=prebid",
		},
	}

	for _, scenario := range testScenarios {
		res := appendTrackerToUrl(scenario.source, scenario.tracker)
		if res != scenario.expected {
			t.Fatalf("Failed to convert '%s' to '%s'", res, scenario.expected)
		}
	}
}

func TestNoContentResponse(t *testing.T) {

	server := httptest.NewServer(http.HandlerFunc(func(w http.ResponseWriter, r *http.Request) {
		w.WriteHeader(http.StatusNoContent)
	}))
	defer server.Close()

	an, ctx, pbReq := CreatePrebidRequest(server, t)
	bids, err := an.Call(ctx, pbReq, pbReq.Bidders[0])

	if len(bids) != 0 {
		t.Fatalf("Length of bids should be 0 instead of: %v", len(bids))
	}

	if pbReq.Bidders[0].Debug[0].StatusCode != 204 {
		t.Fatalf("StatusCode should be 204 instead of: %v", pbReq.Bidders[0].Debug[0].StatusCode)
	}

	if err != nil {
		t.Fatalf("Should not have gotten an error: %v", err)
	}

}

func TestNotFoundResponse(t *testing.T) {

	server := httptest.NewServer(http.HandlerFunc(func(w http.ResponseWriter, r *http.Request) {
		w.WriteHeader(http.StatusNotFound)
	}))
	defer server.Close()

	an, ctx, pbReq := CreatePrebidRequest(server, t)
	_, err := an.Call(ctx, pbReq, pbReq.Bidders[0])

	if pbReq.Bidders[0].Debug[0].StatusCode != 404 {
		t.Fatalf("StatusCode should be 404 instead of: %v", pbReq.Bidders[0].Debug[0].StatusCode)
	}

	if err == nil {
		t.Fatalf("Should have gotten an error: %v", err)
	}

	if !strings.HasPrefix(err.Error(), "HTTP status 404") {
		t.Fatalf("Should start with 'HTTP status' instead of: %v", err.Error())
	}

}

func TestWrongFormatResponse(t *testing.T) {

	server := httptest.NewServer(http.HandlerFunc(func(w http.ResponseWriter, r *http.Request) {
		w.Write([]byte("This is text."))
	}))
	defer server.Close()

	an, ctx, pbReq := CreatePrebidRequest(server, t)
	_, err := an.Call(ctx, pbReq, pbReq.Bidders[0])

	if pbReq.Bidders[0].Debug[0].StatusCode != 200 {
		t.Fatalf("StatusCode should be 200 instead of: %v", pbReq.Bidders[0].Debug[0].StatusCode)
	}

	if err == nil {
		t.Fatalf("Should have gotten an error: %v", err)
	}

	if !strings.HasPrefix(err.Error(), "invalid character") {
		t.Fatalf("Should start with 'invalid character' instead of: %v", err)
	}

}

func TestZeroSeatBidResponse(t *testing.T) {

	server := httptest.NewServer(http.HandlerFunc(func(w http.ResponseWriter, r *http.Request) {
		resp := openrtb.BidResponse{
			ID:      "test-response-id",
			BidID:   "test-bid-id",
			Cur:     "USD",
			SeatBid: []openrtb.SeatBid{},
		}
		js, _ := json.Marshal(resp)
		w.Write(js)
	}))
	defer server.Close()

	an, ctx, pbReq := CreatePrebidRequest(server, t)
	bids, err := an.Call(ctx, pbReq, pbReq.Bidders[0])

	if len(bids) != 0 {
		t.Fatalf("Length of bids should be 0 instead of: %v", len(bids))
	}

	if err != nil {
		t.Fatalf("Should not have gotten an error: %v", err)
	}

}

func TestEmptyBidResponse(t *testing.T) {

	server := httptest.NewServer(http.HandlerFunc(func(w http.ResponseWriter, r *http.Request) {
		resp := openrtb.BidResponse{
			ID:    "test-response-id",
			BidID: "test-bid-id",
			Cur:   "USD",
			SeatBid: []openrtb.SeatBid{
				{
					Seat: "RUBICON",
					Bid:  make([]openrtb.Bid, 0),
				},
			},
		}
		js, _ := json.Marshal(resp)
		w.Write(js)
	}))
	defer server.Close()

	an, ctx, pbReq := CreatePrebidRequest(server, t)
	bids, err := an.Call(ctx, pbReq, pbReq.Bidders[0])

	if len(bids) != 0 {
		t.Fatalf("Length of bids should be 0 instead of: %v", len(bids))
	}

	if err != nil {
		t.Fatalf("Should not have gotten an error: %v", err)
	}

}

func TestWrongBidIdResponse(t *testing.T) {

	server := httptest.NewServer(http.HandlerFunc(func(w http.ResponseWriter, r *http.Request) {
		resp := openrtb.BidResponse{
			ID:    "test-response-id",
			BidID: "test-bid-id",
			Cur:   "USD",
			SeatBid: []openrtb.SeatBid{
				{
					Seat: "RUBICON",
					Bid:  make([]openrtb.Bid, 2),
				},
			},
		}
		resp.SeatBid[0].Bid[0] = openrtb.Bid{
			ID:    "random-id",
			ImpID: "zma",
			Price: 1.67,
			AdM:   "zma",
			Ext:   openrtb.RawJSON("{\"rp\":{\"targeting\":[{\"key\":\"key1\",\"values\":[\"value1\"]},{\"key\":\"key2\",\"values\":[\"value2\"]}]}}"),
		}
		js, _ := json.Marshal(resp)
		w.Write(js)
	}))
	defer server.Close()

	an, ctx, pbReq := CreatePrebidRequest(server, t)
	bids, err := an.Call(ctx, pbReq, pbReq.Bidders[0])

	if len(bids) != 0 {
		t.Fatalf("Length of bids should be 0 instead of: %v", len(bids))
	}

	if err == nil {
		t.Fatalf("Should not have gotten an error: %v", err)
	}

	if !strings.HasPrefix(err.Error(), "Unknown ad unit code") {
		t.Fatalf("Should start with 'Unknown ad unit code' instead of: %v", err)
	}

}

func TestZeroPriceBidResponse(t *testing.T) {

	server := httptest.NewServer(http.HandlerFunc(func(w http.ResponseWriter, r *http.Request) {
		resp := openrtb.BidResponse{
			ID:    "test-response-id",
			BidID: "test-bid-id",
			Cur:   "USD",
			SeatBid: []openrtb.SeatBid{
				{
					Seat: "RUBICON",
					Bid:  make([]openrtb.Bid, 1),
				},
			},
		}
		resp.SeatBid[0].Bid[0] = openrtb.Bid{
			ID:    "test-bid-id",
			ImpID: "first-tag",
			Price: 0,
			AdM:   "zma",
			Ext:   openrtb.RawJSON("{\"rp\":{\"targeting\":[{\"key\":\"key1\",\"values\":[\"value1\"]},{\"key\":\"key2\",\"values\":[\"value2\"]}]}}"),
		}
		js, _ := json.Marshal(resp)
		w.Write(js)
	}))
	defer server.Close()

	an, ctx, pbReq := CreatePrebidRequest(server, t)
	b, err := an.Call(ctx, pbReq, pbReq.Bidders[0])

	if b != nil {
		t.Fatalf("\n\n\n0 price bids are being included %d, err : %v", len(b), err)
	}

}

func TestDifferentRequest(t *testing.T) {
	server := httptest.NewServer(http.HandlerFunc(DummyRubiconServer))
	defer server.Close()

	an, ctx, pbReq := CreatePrebidRequest(server, t)

	// test app not nil
	pbReq.App = &openrtb.App{
		ID:   "com.test",
		Name: "testApp",
	}
	_, err := an.Call(ctx, pbReq, pbReq.Bidders[0])
	if err == nil {
		t.Fatalf("Should have gotten an error: %v", err)
	}

	// set app back to normal
	pbReq.App = nil

	// test video media type
	pbReq.Bidders[0].AdUnits[0].MediaTypes = []pbs.MediaType{pbs.MEDIA_TYPE_VIDEO}
	_, err = an.Call(ctx, pbReq, pbReq.Bidders[0])
	if err == nil {
		t.Fatalf("Should have gotten an error: %v", err)
	}

	// set media back to normal
	pbReq.Bidders[0].AdUnits[0].MediaTypes = []pbs.MediaType{pbs.MEDIA_TYPE_BANNER}

	// test wrong params
	pbReq.Bidders[0].AdUnits[0].Params = json.RawMessage(fmt.Sprintf("{\"zoneId\": %s, \"siteId\": %d, \"visitor\": %s, \"inventory\": %s}", "zma", rubidata.siteID, rubidata.visitorTargeting, rubidata.inventoryTargeting))
	_, err = an.Call(ctx, pbReq, pbReq.Bidders[0])
	if err == nil {
		t.Fatalf("Should have gotten an error: %v", err)
	}

	// set params back to normal
	pbReq.Bidders[0].AdUnits[0].Params = json.RawMessage(fmt.Sprintf("{\"zoneId\": %d, \"siteId\": %d, \"accountId\": %d, \"visitor\": %s, \"inventory\": %s}", 8394, rubidata.siteID, rubidata.accountID, rubidata.visitorTargeting, rubidata.inventoryTargeting))

	// test invalid size
	pbReq.Bidders[0].AdUnits[0].Sizes = []openrtb.Format{
		{
			W: 0,
			H: 0,
		},
	}
	_, err = an.Call(ctx, pbReq, pbReq.Bidders[0])
	if err == nil {
		t.Fatalf("Should have gotten an error: %v", err)
	}

}

func CreatePrebidRequest(server *httptest.Server, t *testing.T) (an *RubiconAdapter, ctx context.Context, pbReq *pbs.PBSRequest) {
	rubidata = rubiBidInfo{
		domain:             "nytimes.com",
		page:               "https://www.nytimes.com/2017/05/04/movies/guardians-of-the-galaxy-2-review-chris-pratt.html?hpw&rref=movies&action=click&pgtype=Homepage&module=well-region&region=bottom-well&WT.nav=bottom-well&_r=0",
		accountID:          7891,
		siteID:             283282,
		tags:               make([]rubiTagInfo, 3),
		deviceIP:           "25.91.96.36",
		deviceUA:           "Mozilla/5.0 (Macintosh; Intel Mac OS X 10_12_4) AppleWebKit/603.1.30 (KHTML, like Gecko) Version/10.1 Safari/603.1.30",
		buyerUID:           "need-an-actual-rp-id",
		visitorTargeting:   "[\"v1\",\"v2\"]",
		inventoryTargeting: "[\"i1\",\"i2\"]",
		sdkVersion:         "2.0.0",
		sdkPlatform:        "iOS",
		sdkSource:          "some-sdk",
		devicePxRatio:      4.0,
	}

	targeting := make(map[string]string, 2)
	targeting["key1"] = "value1"
	targeting["key2"] = "value2"

	rubidata.tags[0] = rubiTagInfo{
		code:              "first-tag",
		zoneID:            8394,
		bid:               1.67,
		adServerTargeting: targeting,
		mediaType:         "banner",
	}
	rubidata.tags[1] = rubiTagInfo{
		code:              "second-tag",
		zoneID:            8395,
		bid:               3.22,
		adServerTargeting: targeting,
		mediaType:         "banner",
	}
	rubidata.tags[2] = rubiTagInfo{
		code:              "video-tag",
		zoneID:            7780,
		bid:               23.12,
		adServerTargeting: targeting,
		mediaType:         "video",
	}

	conf := *adapters.DefaultHTTPAdapterConfig
	an = NewRubiconAdapter(&conf, "uri", rubidata.xapiuser, rubidata.xapipass, "pbs-test-tracker", "localhost/usersync")
	an.URI = server.URL

	pbin := pbs.PBSRequest{
		AdUnits: make([]pbs.AdUnit, 3),
		Device:  &openrtb.Device{PxRatio: rubidata.devicePxRatio},
		SDK:     &pbs.SDK{Source: rubidata.sdkSource, Platform: rubidata.sdkPlatform, Version: rubidata.sdkVersion},
	}

	for i, tag := range rubidata.tags {
		pbin.AdUnits[i] = pbs.AdUnit{
			Code:       tag.code,
			MediaTypes: []string{tag.mediaType},
			Sizes: []openrtb.Format{
				{
					W: 300,
					H: 600,
				},
				{
					W: 300,
					H: 250,
				},
			},
			Bids: []pbs.Bids{
				{
					BidderCode: "rubicon",
					BidID:      fmt.Sprintf("random-id-from-pbjs-%d", i),
					Params:     json.RawMessage(fmt.Sprintf("{\"zoneId\": %d, \"siteId\": %d, \"accountId\": %d, \"visitor\": %s, \"inventory\": %s}", tag.zoneID, rubidata.siteID, rubidata.accountID, rubidata.visitorTargeting, rubidata.inventoryTargeting)),
				},
			},
		}
		if tag.mediaType == "video" {
			pbin.AdUnits[i].Video = pbs.PBSVideo{
				Mimes:          []string{"video/mp4"},
				Minduration:    15,
				Maxduration:    30,
				Startdelay:     5,
				Skippable:      0,
				PlaybackMethod: 1,
				Protocols:      []int8{1, 2, 3, 4, 5},
			}
		}
	}

	body := new(bytes.Buffer)
	err := json.NewEncoder(body).Encode(pbin)
	if err != nil {
		t.Fatalf("Json encoding failed: %v", err)
	}

	fmt.Println("body", body)

	req := httptest.NewRequest("POST", server.URL, body)
	req.Header.Add("Referer", rubidata.page)
	req.Header.Add("User-Agent", rubidata.deviceUA)
	req.Header.Add("X-Real-IP", rubidata.deviceIP)

	pc := pbs.ParsePBSCookieFromRequest(req, &config.Cookie{})
	pc.TrySync("rubicon", rubidata.buyerUID)
	fakewriter := httptest.NewRecorder()
	pc.SetCookieOnResponse(fakewriter, "")
	req.Header.Add("Cookie", fakewriter.Header().Get("Set-Cookie"))

	cacheClient, _ := dummycache.New()
	hcs := pbs.HostCookieSettings{}

	pbReq, err = pbs.ParsePBSRequest(req, cacheClient, &hcs)
	pbReq.IsDebug = true
	if err != nil {
		t.Fatalf("ParsePBSRequest failed: %v", err)
	}
	if len(pbReq.Bidders) != 1 {
		t.Fatalf("ParsePBSRequest returned %d bidders instead of 1", len(pbReq.Bidders))
	}
	if pbReq.Bidders[0].BidderCode != "rubicon" {
		t.Fatalf("ParsePBSRequest returned invalid bidder")
	}

	ctx = context.TODO()

	return
}

func TestOpenRTBRequest(t *testing.T) {
	bidder := new(RubiconAdapter)
<<<<<<< HEAD

	rubidata = rubiBidInfo{
		domain:        "nytimes.com",
		page:          "https://www.nytimes.com/2017/05/04/movies/guardians-of-the-galaxy-2-review-chris-pratt.html?hpw&rref=movies&action=click&pgtype=Homepage&module=well-region&region=bottom-well&WT.nav=bottom-well&_r=0",
		deviceIP:      "25.91.96.36",
		deviceUA:      "Mozilla/5.0 (Macintosh; Intel Mac OS X 10_12_4) AppleWebKit/603.1.30 (KHTML, like Gecko) Version/10.1 Safari/603.1.30",
		buyerUID:      "need-an-actual-rp-id",
		devicePxRatio: 4.0,
	}

	request := &openrtb.BidRequest{
		ID: "test-request-id",
		Imp: []openrtb.Imp{{
			ID: "test-imp-banner-id",
			Banner: &openrtb.Banner{
				Format: []openrtb.Format{{
					W: 300,
					H: 250,
				}, {
					W: 300,
					H: 600,
				}},
			},
			Ext: openrtb.RawJSON(`{"bidder": {
				"zoneId": 8394,
				"siteId": 283282,
				"accountId": 7891,
				"inventory": {"key1" : "val1"},
				"visitor": {"key2" : "val2"}
			}}`),
		}, {
			ID: "test-imp-video-id",
			Video: &openrtb.Video{
				W:           640,
				H:           360,
				MIMEs:       []string{"video/mp4"},
				MinDuration: 15,
				MaxDuration: 30,
			},
			Ext: openrtb.RawJSON(`{"bidder": {
				"zoneId": 7780,
				"siteId": 283282,
				"accountId": 7891,
				"inventory": {"key1" : "val1"},
				"visitor": {"key2" : "val2"},
				"video": {
					"language": "en",
					"playerHeight": 360,
					"playerWidth": 640,
					"size_id": 203,
					"skip": 1,
					"skipdelay": 5
				}
			}}`),
		}},
		Device: &openrtb.Device{
			PxRatio: rubidata.devicePxRatio,
		},
	}

	reqs, errs := bidder.MakeRequests(request)

	if len(errs) > 0 {
		t.Errorf("Got unexpected errors while building HTTP requests: %v", errs)
	}
	if len(reqs) != 2 {
		t.Fatalf("Unexpected number of HTTP requests. Got %d. Expected %d", len(reqs), 2)
	}

	for i := 0; i < len(reqs); i++ {
		httpReq := reqs[i]
		if httpReq.Method != "POST" {
			t.Errorf("Expected a POST message. Got %s", httpReq.Method)
		}

		var rpRequest openrtb.BidRequest
		if err := json.Unmarshal(httpReq.Body, &rpRequest); err != nil {
			t.Fatalf("Failed to unmarshal HTTP request: %v", rpRequest)
		}

		if rpRequest.ID != request.ID {
			t.Errorf("Bad Request ID. Expected %s, Got %s", request.ID, rpRequest.ID)
		}
		if len(rpRequest.Imp) != len(request.Imp) {
			t.Fatalf("Wrong len(request.Imp). Expected %d, Got %d", len(request.Imp), len(rpRequest.Imp))
		}

=======

	rubidata = rubiBidInfo{
		domain:        "nytimes.com",
		page:          "https://www.nytimes.com/2017/05/04/movies/guardians-of-the-galaxy-2-review-chris-pratt.html?hpw&rref=movies&action=click&pgtype=Homepage&module=well-region&region=bottom-well&WT.nav=bottom-well&_r=0",
		deviceIP:      "25.91.96.36",
		deviceUA:      "Mozilla/5.0 (Macintosh; Intel Mac OS X 10_12_4) AppleWebKit/603.1.30 (KHTML, like Gecko) Version/10.1 Safari/603.1.30",
		buyerUID:      "need-an-actual-rp-id",
		devicePxRatio: 4.0,
	}

	request := &openrtb.BidRequest{
		ID: "test-request-id",
		Imp: []openrtb.Imp{{
			ID: "test-imp-banner-id",
			Banner: &openrtb.Banner{
				Format: []openrtb.Format{{
					W: 300,
					H: 250,
				}, {
					W: 300,
					H: 600,
				}},
			},
			Ext: openrtb.RawJSON(`{"bidder": {
				"zoneId": 8394,
				"siteId": 283282,
				"accountId": 7891,
				"inventory": {"key1" : "val1"},
				"visitor": {"key2" : "val2"}
			}}`),
		}, {
			ID: "test-imp-video-id",
			Video: &openrtb.Video{
				W:           640,
				H:           360,
				MIMEs:       []string{"video/mp4"},
				MinDuration: 15,
				MaxDuration: 30,
			},
			Ext: openrtb.RawJSON(`{"bidder": {
				"zoneId": 7780,
				"siteId": 283282,
				"accountId": 7891,
				"inventory": {"key1" : "val1"},
				"visitor": {"key2" : "val2"},
				"video": {
					"language": "en",
					"playerHeight": 360,
					"playerWidth": 640,
					"size_id": 203,
					"skip": 1,
					"skipdelay": 5
				}
			}}`),
		}},
		Device: &openrtb.Device{
			PxRatio: rubidata.devicePxRatio,
		},
	}

	reqs, errs := bidder.MakeRequests(request)

	if len(errs) > 0 {
		t.Errorf("Got unexpected errors while building HTTP requests: %v", errs)
	}
	if len(reqs) != 2 {
		t.Fatalf("Unexpected number of HTTP requests. Got %d. Expected %d", len(reqs), 2)
	}

	for i := 0; i < len(reqs); i++ {
		httpReq := reqs[i]
		if httpReq.Method != "POST" {
			t.Errorf("Expected a POST message. Got %s", httpReq.Method)
		}

		var rpRequest openrtb.BidRequest
		if err := json.Unmarshal(httpReq.Body, &rpRequest); err != nil {
			t.Fatalf("Failed to unmarshal HTTP request: %v", rpRequest)
		}

		if rpRequest.ID != request.ID {
			t.Errorf("Bad Request ID. Expected %s, Got %s", request.ID, rpRequest.ID)
		}
		if len(rpRequest.Imp) != len(request.Imp) {
			t.Fatalf("Wrong len(request.Imp). Expected %d, Got %d", len(request.Imp), len(rpRequest.Imp))
		}

>>>>>>> d8d456b4
		if rpRequest.Imp[0].ID == "test-imp-banner-id" {
			var rpExt rubiconBannerExt
			if err := json.Unmarshal(rpRequest.Imp[0].Ext, &rpExt); err != nil {
				t.Fatal("Error unmarshalling request from the outgoing request.")
			}

			if rpRequest.Imp[0].Banner.Format[0].W != 300 {
				t.Fatalf("Banner width does not match. Expected %d, Got %d", 300, rpRequest.Imp[0].Banner.Format[0].W)
			}
			if rpRequest.Imp[0].Banner.Format[0].H != 250 {
				t.Fatalf("Banner height does not match. Expected %d, Got %d", 250, rpRequest.Imp[0].Banner.Format[0].H)
			}
			if rpRequest.Imp[0].Banner.Format[1].W != 300 {
				t.Fatalf("Banner width does not match. Expected %d, Got %d", 300, rpRequest.Imp[0].Banner.Format[1].W)
			}
			if rpRequest.Imp[0].Banner.Format[1].H != 600 {
				t.Fatalf("Banner height does not match. Expected %d, Got %d", 600, rpRequest.Imp[0].Banner.Format[1].H)
			}
		} else if rpRequest.Imp[0].ID == "test-imp-video-id" {
			var rpExt rubiconVideoExt
			if err := json.Unmarshal(rpRequest.Imp[0].Ext, &rpExt); err != nil {
				t.Fatal("Error unmarshalling request from the outgoing request.")
			}

			if rpRequest.Imp[0].Video.W != 640 {
				t.Fatalf("Video width does not match. Expected %d, Got %d", 640, rpRequest.Imp[0].Video.W)
			}
			if rpRequest.Imp[0].Video.H != 360 {
				t.Fatalf("Video height does not match. Expected %d, Got %d", 360, rpRequest.Imp[0].Video.H)
			}
			if rpRequest.Imp[0].Video.MIMEs[0] != "video/mp4" {
				t.Fatalf("Video MIMEs do not match. Expected %s, Got %s", "video/mp4", rpRequest.Imp[0].Video.MIMEs[0])
			}
			if rpRequest.Imp[0].Video.MinDuration != 15 {
				t.Fatalf("Video min duration does not match. Expected %d, Got %d", 15, rpRequest.Imp[0].Video.MinDuration)
			}
			if rpRequest.Imp[0].Video.MaxDuration != 30 {
				t.Fatalf("Video max duration does not match. Expected %d, Got %d", 30, rpRequest.Imp[0].Video.MaxDuration)
			}
		}
	}
}

func TestOpenRTBEmptyResponse(t *testing.T) {
	httpResp := &adapters.ResponseData{
		StatusCode: http.StatusNoContent,
	}
	bidder := new(RubiconAdapter)
	bids, errs := bidder.MakeBids(nil, nil, httpResp)
	if len(bids) != 0 {
		t.Errorf("Expected 0 bids. Got %d", len(bids))
	}
	if len(errs) != 0 {
		t.Errorf("Expected 0 errors. Got %d", len(errs))
	}
}

func TestOpenRTBSurpriseResponse(t *testing.T) {
	httpResp := &adapters.ResponseData{
		StatusCode: http.StatusAccepted,
	}
	bidder := new(RubiconAdapter)
	bids, errs := bidder.MakeBids(nil, nil, httpResp)
	if len(bids) != 0 {
		t.Errorf("Expected 0 bids. Got %d", len(bids))
	}
	if len(errs) != 1 {
		t.Errorf("Expected 1 error. Got %d", len(errs))
	}
}

func TestOpenRTBStandardResponse(t *testing.T) {
	request := &openrtb.BidRequest{
		ID: "test-request-id",
		Imp: []openrtb.Imp{{
			ID: "test-imp-id",
			Banner: &openrtb.Banner{
				Format: []openrtb.Format{{
					W: 320,
					H: 50,
				}},
			},
			Ext: openrtb.RawJSON(`{"bidder": {
				"accountId": 2763,
				"siteId": 68780,
				"zoneId": 327642
			}}`),
		}},
	}

	requestJson, _ := json.Marshal(request)
	reqData := &adapters.RequestData{
		Method:  "POST",
		Uri:     "test-uri",
		Body:    requestJson,
		Headers: nil,
	}

	httpResp := &adapters.ResponseData{
		StatusCode: http.StatusOK,
		Body:       []byte(`{"id":"test-request-id","seatbid":[{"bid":[{"id":"1234567890","impid":"test-imp-id","price": 2,"crid":"4122982","adm":"some ad","h": 50,"w": 320,"ext":{"bidder":{"rp":{"targeting": {"key": "rpfl_2763", "values":["43_tier0100"]},"mime": "text/html","size_id": 43}}}}]}]}`),
	}

	bidder := new(RubiconAdapter)
	bids, errs := bidder.MakeBids(request, reqData, httpResp)

	if len(bids) != 1 {
		t.Fatalf("Expected 1 bid. Got %d", len(bids))
	}
	if len(errs) != 0 {
		t.Errorf("Expected 0 errors. Got %d", len(errs))
	}
	if bids[0].BidType != openrtb_ext.BidTypeBanner {
		t.Errorf("Expected a banner bid. Got: %s", bids[0].BidType)
	}
	theBid := bids[0].Bid
	if theBid.ID != "1234567890" {
		t.Errorf("Bad bid ID. Expected %s, got %s", "1234567890", theBid.ID)
	}
}<|MERGE_RESOLUTION|>--- conflicted
+++ resolved
@@ -20,10 +20,7 @@
 	"github.com/prebid/prebid-server/adapters"
 	"github.com/prebid/prebid-server/config"
 	"github.com/prebid/prebid-server/openrtb_ext"
-<<<<<<< HEAD
-=======
 	"strings"
->>>>>>> d8d456b4
 )
 
 type rubiAppendTrackerUrlTestScenario struct {
@@ -854,7 +851,6 @@
 
 func TestOpenRTBRequest(t *testing.T) {
 	bidder := new(RubiconAdapter)
-<<<<<<< HEAD
 
 	rubidata = rubiBidInfo{
 		domain:        "nytimes.com",
@@ -942,95 +938,6 @@
 			t.Fatalf("Wrong len(request.Imp). Expected %d, Got %d", len(request.Imp), len(rpRequest.Imp))
 		}
 
-=======
-
-	rubidata = rubiBidInfo{
-		domain:        "nytimes.com",
-		page:          "https://www.nytimes.com/2017/05/04/movies/guardians-of-the-galaxy-2-review-chris-pratt.html?hpw&rref=movies&action=click&pgtype=Homepage&module=well-region&region=bottom-well&WT.nav=bottom-well&_r=0",
-		deviceIP:      "25.91.96.36",
-		deviceUA:      "Mozilla/5.0 (Macintosh; Intel Mac OS X 10_12_4) AppleWebKit/603.1.30 (KHTML, like Gecko) Version/10.1 Safari/603.1.30",
-		buyerUID:      "need-an-actual-rp-id",
-		devicePxRatio: 4.0,
-	}
-
-	request := &openrtb.BidRequest{
-		ID: "test-request-id",
-		Imp: []openrtb.Imp{{
-			ID: "test-imp-banner-id",
-			Banner: &openrtb.Banner{
-				Format: []openrtb.Format{{
-					W: 300,
-					H: 250,
-				}, {
-					W: 300,
-					H: 600,
-				}},
-			},
-			Ext: openrtb.RawJSON(`{"bidder": {
-				"zoneId": 8394,
-				"siteId": 283282,
-				"accountId": 7891,
-				"inventory": {"key1" : "val1"},
-				"visitor": {"key2" : "val2"}
-			}}`),
-		}, {
-			ID: "test-imp-video-id",
-			Video: &openrtb.Video{
-				W:           640,
-				H:           360,
-				MIMEs:       []string{"video/mp4"},
-				MinDuration: 15,
-				MaxDuration: 30,
-			},
-			Ext: openrtb.RawJSON(`{"bidder": {
-				"zoneId": 7780,
-				"siteId": 283282,
-				"accountId": 7891,
-				"inventory": {"key1" : "val1"},
-				"visitor": {"key2" : "val2"},
-				"video": {
-					"language": "en",
-					"playerHeight": 360,
-					"playerWidth": 640,
-					"size_id": 203,
-					"skip": 1,
-					"skipdelay": 5
-				}
-			}}`),
-		}},
-		Device: &openrtb.Device{
-			PxRatio: rubidata.devicePxRatio,
-		},
-	}
-
-	reqs, errs := bidder.MakeRequests(request)
-
-	if len(errs) > 0 {
-		t.Errorf("Got unexpected errors while building HTTP requests: %v", errs)
-	}
-	if len(reqs) != 2 {
-		t.Fatalf("Unexpected number of HTTP requests. Got %d. Expected %d", len(reqs), 2)
-	}
-
-	for i := 0; i < len(reqs); i++ {
-		httpReq := reqs[i]
-		if httpReq.Method != "POST" {
-			t.Errorf("Expected a POST message. Got %s", httpReq.Method)
-		}
-
-		var rpRequest openrtb.BidRequest
-		if err := json.Unmarshal(httpReq.Body, &rpRequest); err != nil {
-			t.Fatalf("Failed to unmarshal HTTP request: %v", rpRequest)
-		}
-
-		if rpRequest.ID != request.ID {
-			t.Errorf("Bad Request ID. Expected %s, Got %s", request.ID, rpRequest.ID)
-		}
-		if len(rpRequest.Imp) != len(request.Imp) {
-			t.Fatalf("Wrong len(request.Imp). Expected %d, Got %d", len(request.Imp), len(rpRequest.Imp))
-		}
-
->>>>>>> d8d456b4
 		if rpRequest.Imp[0].ID == "test-imp-banner-id" {
 			var rpExt rubiconBannerExt
 			if err := json.Unmarshal(rpRequest.Imp[0].Ext, &rpExt); err != nil {
