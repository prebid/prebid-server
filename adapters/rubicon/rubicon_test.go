package rubicon

import (
	"bytes"
	"context"
	"encoding/json"
<<<<<<< HEAD
	"fmt"
=======
	"errors"
	"github.com/stretchr/testify/mock"
>>>>>>> a3e4d482
	"io/ioutil"
	"net/http"
	"net/http/httptest"
	"strconv"
	"strings"
	"testing"
	"time"

	"github.com/prebid/prebid-server/adapters"
	"github.com/prebid/prebid-server/adapters/adapterstest"
	"github.com/prebid/prebid-server/cache/dummycache"
	"github.com/prebid/prebid-server/config"
	"github.com/prebid/prebid-server/errortypes"
	"github.com/prebid/prebid-server/openrtb_ext"
	"github.com/prebid/prebid-server/pbs"
	"github.com/prebid/prebid-server/usersync"

	"github.com/mxmCherry/openrtb/v15/openrtb2"
	"github.com/stretchr/testify/assert"
)

type rubiAppendTrackerUrlTestScenario struct {
	source   string
	tracker  string
	expected string
}

type rubiTagInfo struct {
	code              string
	zoneID            int
	bid               float64
	content           string
	adServerTargeting map[string]string
	mediaType         string
}

type rubiBidInfo struct {
	domain             string
	page               string
	accountID          int
	siteID             int
	tags               []rubiTagInfo
	deviceIP           string
	deviceUA           string
	buyerUID           string
	xapiuser           string
	xapipass           string
	delay              time.Duration
	visitorTargeting   string
	inventoryTargeting string
	sdkVersion         string
	sdkPlatform        string
	sdkSource          string
	devicePxRatio      float64
}

var rubidata rubiBidInfo

func DummyRubiconServer(w http.ResponseWriter, r *http.Request) {
	defer func() {
		err := r.Body.Close()
		if err != nil {
			http.Error(w, err.Error(), http.StatusInternalServerError)
			return
		}
	}()

	body, err := ioutil.ReadAll(r.Body)
	if err != nil {
		http.Error(w, err.Error(), http.StatusInternalServerError)
		return
	}

	var breq openrtb2.BidRequest
	err = json.Unmarshal(body, &breq)
	if err != nil {
		http.Error(w, err.Error(), http.StatusInternalServerError)
		return
	}

	if len(breq.Imp) > 1 {
		http.Error(w, "Rubicon adapter only supports one Imp per request", http.StatusInternalServerError)
		return
	}
	imp := breq.Imp[0]
	var rix rubiconImpExt
	err = json.Unmarshal(imp.Ext, &rix)
	if err != nil {
		http.Error(w, err.Error(), http.StatusInternalServerError)
		return
	}
	impTargetingString, _ := json.Marshal(&rix.RP.Target)
	if string(impTargetingString) != rubidata.inventoryTargeting {
		http.Error(w, fmt.Sprintf("Inventory FPD targeting '%s' doesn't match '%s'", string(impTargetingString), rubidata.inventoryTargeting), http.StatusInternalServerError)
		return
	}
	if rix.RP.Track.Mint != "prebid" {
		http.Error(w, fmt.Sprintf("Track mint '%s' doesn't match '%s'", rix.RP.Track.Mint, "prebid"), http.StatusInternalServerError)
		return
	}
	mintVersionString := rubidata.sdkSource + "_" + rubidata.sdkPlatform + "_" + rubidata.sdkVersion
	if rix.RP.Track.MintVersion != mintVersionString {
		http.Error(w, fmt.Sprintf("Track mint version '%s' doesn't match '%s'", rix.RP.Track.MintVersion, mintVersionString), http.StatusInternalServerError)
		return
	}

	ix := -1

	for i, tag := range rubidata.tags {
		if rix.RP.ZoneID == tag.zoneID {
			ix = i
		}
	}
	if ix == -1 {
		http.Error(w, fmt.Sprintf("Zone %d not found", rix.RP.ZoneID), http.StatusInternalServerError)
		return
	}

	resp := openrtb2.BidResponse{
		ID:    "test-response-id",
		BidID: "test-bid-id",
		Cur:   "USD",
		SeatBid: []openrtb2.SeatBid{
			{
				Seat: "RUBICON",
				Bid:  make([]openrtb2.Bid, 2),
			},
		},
	}

	if imp.Banner != nil {
		var bix rubiconBannerExt
		err = json.Unmarshal(imp.Banner.Ext, &bix)
		if err != nil {
			http.Error(w, err.Error(), http.StatusInternalServerError)
			return
		}
		if bix.RP.SizeID != 15 { // 300x250
			http.Error(w, fmt.Sprintf("Primary size ID isn't 15"), http.StatusInternalServerError)
			return
		}
		if len(bix.RP.AltSizeIDs) != 1 || bix.RP.AltSizeIDs[0] != 10 { // 300x600
			http.Error(w, fmt.Sprintf("Alt size ID isn't 10"), http.StatusInternalServerError)
			return
		}
		if bix.RP.MIME != "text/html" {
			http.Error(w, fmt.Sprintf("MIME isn't text/html"), http.StatusInternalServerError)
			return
		}
	}

	if imp.Video != nil {
		var vix rubiconVideoExt
		err = json.Unmarshal(imp.Video.Ext, &vix)
		if err != nil {
			http.Error(w, err.Error(), http.StatusInternalServerError)
			return
		}
		if len(imp.Video.MIMEs) == 0 {
			http.Error(w, fmt.Sprintf("Empty imp.video.mimes array"), http.StatusInternalServerError)
			return
		}
		if len(imp.Video.Protocols) == 0 {
			http.Error(w, fmt.Sprintf("Empty imp.video.protocols array"), http.StatusInternalServerError)
			return
		}
		for _, protocol := range imp.Video.Protocols {
			if protocol < 1 || protocol > 8 {
				http.Error(w, fmt.Sprintf("Invalid video protocol %d", protocol), http.StatusInternalServerError)
				return
			}
		}
	}

	targeting := "{\"rp\":{\"targeting\":[{\"key\":\"key1\",\"values\":[\"value1\"]},{\"key\":\"key2\",\"values\":[\"value2\"]}]}}"
	rawTargeting := json.RawMessage(targeting)

	resp.SeatBid[0].Bid[0] = openrtb2.Bid{
		ID:    "random-id",
		ImpID: imp.ID,
		Price: rubidata.tags[ix].bid,
		AdM:   rubidata.tags[ix].content,
		Ext:   rawTargeting,
	}

	if breq.Site == nil {
		http.Error(w, fmt.Sprintf("No site object sent"), http.StatusInternalServerError)
		return
	}
	if breq.Site.Domain != rubidata.domain {
		http.Error(w, fmt.Sprintf("Domain '%s' doesn't match '%s", breq.Site.Domain, rubidata.domain), http.StatusInternalServerError)
		return
	}
	if breq.Site.Page != rubidata.page {
		http.Error(w, fmt.Sprintf("Page '%s' doesn't match '%s", breq.Site.Page, rubidata.page), http.StatusInternalServerError)
		return
	}
	var rsx rubiconSiteExt
	err = json.Unmarshal(breq.Site.Ext, &rsx)
	if err != nil {
		http.Error(w, err.Error(), http.StatusInternalServerError)
		return
	}
	if rsx.RP.SiteID != rubidata.siteID {
		http.Error(w, fmt.Sprintf("SiteID '%d' doesn't match '%d", rsx.RP.SiteID, rubidata.siteID), http.StatusInternalServerError)
		return
	}
	if breq.Site.Publisher == nil {
		http.Error(w, fmt.Sprintf("No site.publisher object sent"), http.StatusInternalServerError)
		return
	}
	var rpx rubiconPubExt
	err = json.Unmarshal(breq.Site.Publisher.Ext, &rpx)
	if err != nil {
		http.Error(w, err.Error(), http.StatusInternalServerError)
		return
	}
	if rpx.RP.AccountID != rubidata.accountID {
		http.Error(w, fmt.Sprintf("AccountID '%d' doesn't match '%d'", rpx.RP.AccountID, rubidata.accountID), http.StatusInternalServerError)
		return
	}
	if breq.Device.UA != rubidata.deviceUA {
		http.Error(w, fmt.Sprintf("UA '%s' doesn't match '%s'", breq.Device.UA, rubidata.deviceUA), http.StatusInternalServerError)
		return
	}
	if breq.Device.IP != rubidata.deviceIP {
		http.Error(w, fmt.Sprintf("IP '%s' doesn't match '%s'", breq.Device.IP, rubidata.deviceIP), http.StatusInternalServerError)
		return
	}
	if breq.Device.PxRatio != rubidata.devicePxRatio {
		http.Error(w, fmt.Sprintf("Pixel ratio '%f' doesn't match '%f'", breq.Device.PxRatio, rubidata.devicePxRatio), http.StatusInternalServerError)
		return
	}
	if breq.User.BuyerUID != rubidata.buyerUID {
		http.Error(w, fmt.Sprintf("User ID '%s' doesn't match '%s'", breq.User.BuyerUID, rubidata.buyerUID), http.StatusInternalServerError)
		return
	}

	var rux rubiconUserExt
	err = json.Unmarshal(breq.User.Ext, &rux)
	if err != nil {
		http.Error(w, err.Error(), http.StatusInternalServerError)
		return
	}
	userTargetingString, _ := json.Marshal(&rux.RP.Target)
	if string(userTargetingString) != rubidata.visitorTargeting {
		http.Error(w, fmt.Sprintf("User FPD targeting '%s' doesn't match '%s'", string(userTargetingString), rubidata.visitorTargeting), http.StatusInternalServerError)
		return
	}

	if rubidata.delay > 0 {
		<-time.After(rubidata.delay)
	}

	js, err := json.Marshal(resp)
	if err != nil {
		http.Error(w, err.Error(), http.StatusInternalServerError)
		return
	}
	w.Header().Set("Content-Type", "application/json")
	w.Write(js)
}

func TestRubiconBasicResponse(t *testing.T) {
	server := httptest.NewServer(http.HandlerFunc(DummyRubiconServer))
	defer server.Close()

	an, ctx, pbReq := CreatePrebidRequest(server, t)

	bids, err := an.Call(ctx, pbReq, pbReq.Bidders[0])
	assert.Nil(t, err, "Should not have gotten an error: %v", err)
	assert.Equal(t, 2, len(bids), "Received %d bids instead of 3", len(bids))

	for _, bid := range bids {
		matched := false
		for _, tag := range rubidata.tags {
			if bid.AdUnitCode == tag.code {
				matched = true

				assert.Equal(t, "rubicon", bid.BidderCode, "Incorrect BidderCode '%s'", bid.BidderCode)

				assert.Equal(t, tag.bid, bid.Price, "Incorrect bid price '%.2f' expected '%.2f'", bid.Price, tag.bid)

				assert.Equal(t, tag.content, bid.Adm, "Incorrect bid markup '%s' expected '%s'", bid.Adm, tag.content)

				assert.Equal(t, bid.AdServerTargeting, tag.adServerTargeting,
					"Incorrect targeting '%+v' expected '%+v'", bid.AdServerTargeting, tag.adServerTargeting)

				assert.Equal(t, tag.mediaType, bid.CreativeMediaType, "Incorrect media type '%s' expected '%s'", bid.CreativeMediaType, tag.mediaType)
			}
		}
		assert.True(t, matched, "Received bid for unknown ad unit '%s'", bid.AdUnitCode)
	}

	// same test but with request timing out
	rubidata.delay = 20 * time.Millisecond
	ctx, cancel := context.WithTimeout(context.Background(), 1*time.Millisecond)
	defer cancel()

	bids, err = an.Call(ctx, pbReq, pbReq.Bidders[0])
	assert.NotNil(t, err, "Should have gotten a timeout error: %v", err)
}

func TestRubiconUserSyncInfo(t *testing.T) {
	conf := *adapters.DefaultHTTPAdapterConfig
	an := NewRubiconLegacyAdapter(&conf, "uri", "xuser", "xpass", "pbs-test-tracker")

	assert.Equal(t, "rubicon", an.Name(), "Name '%s' != 'rubicon'", an.Name())

	assert.False(t, an.SkipNoCookies(), "SkipNoCookies should be false")
}

func getTestSizes() map[int]openrtb2.Format {
	return map[int]openrtb2.Format{
		15: {W: 300, H: 250},
		10: {W: 300, H: 600},
		2:  {W: 728, H: 91},
		9:  {W: 160, H: 600},
		8:  {W: 120, H: 600},
		33: {W: 180, H: 500},
		43: {W: 320, H: 50},
	}
}

func TestParseSizes(t *testing.T) {
	SIZE_ID := getTestSizes()

	sizes := []openrtb2.Format{
		SIZE_ID[10],
		SIZE_ID[15],
	}
	primary, alt, err := parseRubiconSizes(sizes)
	assert.Nil(t, err, "Parsing error: %v", err)
	assert.Equal(t, 15, primary, "Primary %d != 15", primary)
	assert.Equal(t, 1, len(alt), "Alt not len 1")
	assert.Equal(t, 10, alt[0], "Alt not 10: %d", alt[0])

	sizes = []openrtb2.Format{
		{
			W: 1111,
			H: 2222,
		},
		SIZE_ID[15],
	}
	primary, alt, err = parseRubiconSizes(sizes)
	assert.Nil(t, err, "Shouldn't have thrown error for invalid size 1111x1111 since we still have a valid one")
	assert.Equal(t, 15, primary, "Primary %d != 15", primary)
	assert.Equal(t, 0, len(alt), "Alt len %d != 0", len(alt))

	sizes = []openrtb2.Format{
		SIZE_ID[15],
	}
	primary, alt, err = parseRubiconSizes(sizes)
	assert.Nil(t, err, "Parsing error: %v", err)
	assert.Equal(t, 15, primary, "Primary %d != 15", primary)
	assert.Equal(t, 0, len(alt), "Alt len %d != 0", len(alt))

	sizes = []openrtb2.Format{
		{
			W: 1111,
			H: 1222,
		},
	}
	primary, alt, err = parseRubiconSizes(sizes)
	assert.NotNil(t, err, "Parsing error: %v", err)
	assert.Equal(t, 0, primary, "Primary %d != 15", primary)
	assert.Equal(t, 0, len(alt), "Alt len %d != 0", len(alt))
}

func TestMASAlgorithm(t *testing.T) {
	SIZE_ID := getTestSizes()
	type output struct {
		primary int
		alt     []int
		ok      bool
	}
	type testStub struct {
		input  []openrtb2.Format
		output output
	}

	testStubs := []testStub{
		{
			[]openrtb2.Format{
				SIZE_ID[2],
				SIZE_ID[9],
			},
			output{2, []int{9}, false},
		},
		{
			[]openrtb2.Format{

				SIZE_ID[9],
				SIZE_ID[15],
			},
			output{15, []int{9}, false},
		},
		{
			[]openrtb2.Format{
				SIZE_ID[2],
				SIZE_ID[15],
			},
			output{15, []int{2}, false},
		},
		{
			[]openrtb2.Format{
				SIZE_ID[15],
				SIZE_ID[9],
				SIZE_ID[2],
			},
			output{15, []int{2, 9}, false},
		},
		{
			[]openrtb2.Format{
				SIZE_ID[10],
				SIZE_ID[9],
				SIZE_ID[2],
			},
			output{2, []int{10, 9}, false},
		},
		{
			[]openrtb2.Format{
				SIZE_ID[33],
				SIZE_ID[8],
				SIZE_ID[15],
			},
			output{15, []int{33, 8}, false},
		},
		{
			[]openrtb2.Format{
				SIZE_ID[33],
				SIZE_ID[8],
				SIZE_ID[9],
				SIZE_ID[2],
			},
			output{2, []int{33, 8, 9}, false},
		},
		{
			[]openrtb2.Format{
				SIZE_ID[33],
				SIZE_ID[8],
				SIZE_ID[9],
			},
			output{9, []int{33, 8}, false},
		},
		{
			[]openrtb2.Format{
				SIZE_ID[33],
				SIZE_ID[8],
				SIZE_ID[2],
			},
			output{2, []int{33, 8}, false},
		},
		{
			[]openrtb2.Format{
				SIZE_ID[33],
				SIZE_ID[2],
			},
			output{2, []int{33}, false},
		},
		{
			[]openrtb2.Format{
				SIZE_ID[8],
			},
			output{8, []int{}, false},
		},
		{
			[]openrtb2.Format{},
			output{0, []int{}, true},
		},
		{
			[]openrtb2.Format{
				{W: 1111,
					H: 2345,
				},
			},
			output{0, []int{}, true},
		},
	}

	for _, test := range testStubs {
		prim, alt, err := parseRubiconSizes(test.input)

		assert.Equal(t, test.output.primary, prim,
			"Error in parsing rubicon sizes: MAS algorithm fail at primary: testcase %v", test.input)

		assert.Equal(t, len(test.output.alt), len(alt),
			"Error in parsing rubicon sizes: MAS Algorithm fail at alt: testcase %v", test.input)

		assert.False(t, err != nil && !test.output.ok,
			"Error in parsing rubicon sizes: MAS Algorithm fail at throwing error: testcase %v", test.input)

		assert.False(t, err == nil && test.output.ok,
			"Error in parsing rubicon sizes: MAS Algorithm fail at throwing error: testcase %v", test.input)
	}
}

func TestAppendTracker(t *testing.T) {
	testScenarios := []rubiAppendTrackerUrlTestScenario{
		{
			source:   "http://test.url/",
			tracker:  "prebid",
			expected: "http://test.url/?tk_xint=prebid",
		},
		{
			source:   "http://test.url/?hello=true",
			tracker:  "prebid",
			expected: "http://test.url/?hello=true&tk_xint=prebid",
		},
	}

	for _, scenario := range testScenarios {
		res := appendTrackerToUrl(scenario.source, scenario.tracker)
		assert.Equal(t, scenario.expected, res, "Failed to convert '%s' to '%s'", res, scenario.expected)
	}
}

func TestResolveVideoSizeId(t *testing.T) {
	testScenarios := []struct {
		placement   openrtb2.VideoPlacementType
		instl       int8
		impId       string
		expected    int
		expectedErr error
	}{
		{
			placement:   1,
			instl:       1,
			impId:       "impId",
			expected:    201,
			expectedErr: nil,
		},
		{
			placement:   3,
			instl:       1,
			impId:       "impId",
			expected:    203,
			expectedErr: nil,
		},
		{
			placement:   4,
			instl:       1,
			impId:       "impId",
			expected:    202,
			expectedErr: nil,
		},
		{
			placement: 4,
			instl:     3,
			impId:     "impId",
			expectedErr: &errortypes.BadInput{
				Message: "video.size_id can not be resolved in impression with id : impId",
			},
		},
	}

	for _, scenario := range testScenarios {
		res, err := resolveVideoSizeId(scenario.placement, scenario.instl, scenario.impId)
		assert.Equal(t, scenario.expected, res)
		assert.Equal(t, scenario.expectedErr, err)
	}
}

func TestOpenRTBRequestWithDifferentBidFloorAttributes(t *testing.T) {
	testScenarios := []struct {
		bidFloor         float64
		bidFloorCur      string
		setMock          func(m *mock.Mock)
		expectedBidFloor float64
		expectedBidCur   string
		expectedErrors   []error
	}{
		{
			bidFloor:         1,
			bidFloorCur:      "WRONG",
			setMock:          func(m *mock.Mock) { m.On("GetRate", "WRONG", "USD").Return(2.5, errors.New("some error")) },
			expectedBidFloor: 0,
			expectedBidCur:   "",
			expectedErrors: []error{
				&errortypes.BadInput{Message: "Unable to convert provided bid floor currency from WRONG to USD"},
			},
		},
		{
			bidFloor:         1,
			bidFloorCur:      "USD",
			setMock:          func(m *mock.Mock) {},
			expectedBidFloor: 1,
			expectedBidCur:   "USD",
			expectedErrors:   nil,
		},
		{
			bidFloor:         1,
			bidFloorCur:      "EUR",
			setMock:          func(m *mock.Mock) { m.On("GetRate", "EUR", "USD").Return(1.2, nil) },
			expectedBidFloor: 1.2,
			expectedBidCur:   "USD",
			expectedErrors:   nil,
		},
		{
			bidFloor:         0,
			bidFloorCur:      "",
			setMock:          func(m *mock.Mock) {},
			expectedBidFloor: 0,
			expectedBidCur:   "",
			expectedErrors:   nil,
		},
		{
			bidFloor:         -1,
			bidFloorCur:      "CZK",
			setMock:          func(m *mock.Mock) {},
			expectedBidFloor: -1,
			expectedBidCur:   "CZK",
			expectedErrors:   nil,
		},
	}

	for _, scenario := range testScenarios {
		mockConversions := &mockCurrencyConversion{}
		scenario.setMock(&mockConversions.Mock)

		extraRequestInfo := adapters.ExtraRequestInfo{
			CurrencyConversions: mockConversions,
		}

		SIZE_ID := getTestSizes()
		bidder := new(RubiconAdapter)

		request := &openrtb2.BidRequest{
			ID: "test-request-id",
			Imp: []openrtb2.Imp{{
				ID:          "test-imp-id",
				BidFloorCur: scenario.bidFloorCur,
				BidFloor:    scenario.bidFloor,
				Banner: &openrtb2.Banner{
					Format: []openrtb2.Format{
						SIZE_ID[15],
						SIZE_ID[10],
					},
				},
				Ext: json.RawMessage(`{"bidder": {
										"zoneId": 8394,
										"siteId": 283282,
										"accountId": 7891
                                      }}`),
			}},
			App: &openrtb2.App{
				ID:   "com.test",
				Name: "testApp",
			},
		}

		reqs, errs := bidder.MakeRequests(request, &extraRequestInfo)

		mockConversions.AssertExpectations(t)

		if scenario.expectedErrors == nil {
			rubiconReq := &openrtb2.BidRequest{}
			if err := json.Unmarshal(reqs[0].Body, rubiconReq); err != nil {
				t.Fatalf("Unexpected error while decoding request: %s", err)
			}
			assert.Equal(t, scenario.expectedBidFloor, rubiconReq.Imp[0].BidFloor)
			assert.Equal(t, scenario.expectedBidCur, rubiconReq.Imp[0].BidFloorCur)
		} else {
			assert.Equal(t, scenario.expectedErrors, errs)
		}
	}
}

type mockCurrencyConversion struct {
	mock.Mock
}

func (m mockCurrencyConversion) GetRate(from string, to string) (float64, error) {
	args := m.Called(from, to)
	return args.Get(0).(float64), args.Error(1)
}

func (m mockCurrencyConversion) GetRates() *map[string]map[string]float64 {
	args := m.Called()
	return args.Get(0).(*map[string]map[string]float64)
}

func TestNoContentResponse(t *testing.T) {
	server := httptest.NewServer(http.HandlerFunc(func(w http.ResponseWriter, r *http.Request) {
		w.WriteHeader(http.StatusNoContent)
	}))
	defer server.Close()

	an, ctx, pbReq := CreatePrebidRequest(server, t)
	bids, err := an.Call(ctx, pbReq, pbReq.Bidders[0])

	assert.Empty(t, bids, "Length of bids should be 0 instead of: %v", len(bids))

	assert.Equal(t, 204, pbReq.Bidders[0].Debug[0].StatusCode,
		"StatusCode should be 204 instead of: %v", pbReq.Bidders[0].Debug[0].StatusCode)

	assert.Nil(t, err, "Should not have gotten an error: %v", err)
}

func TestNotFoundResponse(t *testing.T) {
	server := httptest.NewServer(http.HandlerFunc(func(w http.ResponseWriter, r *http.Request) {
		w.WriteHeader(http.StatusNotFound)
	}))
	defer server.Close()

	an, ctx, pbReq := CreatePrebidRequest(server, t)
	_, err := an.Call(ctx, pbReq, pbReq.Bidders[0])

	assert.Equal(t, 404, pbReq.Bidders[0].Debug[0].StatusCode,
		"StatusCode should be 404 instead of: %v", pbReq.Bidders[0].Debug[0].StatusCode)

	assert.NotNil(t, err, "Should have gotten an error: %v", err)

	assert.True(t, strings.HasPrefix(err.Error(), "HTTP status 404"),
		"Should start with 'HTTP status' instead of: %v", err.Error())
}

func TestWrongFormatResponse(t *testing.T) {
	server := httptest.NewServer(http.HandlerFunc(func(w http.ResponseWriter, r *http.Request) {
		w.Write([]byte("This is text."))
	}))
	defer server.Close()

	an, ctx, pbReq := CreatePrebidRequest(server, t)
	_, err := an.Call(ctx, pbReq, pbReq.Bidders[0])

	assert.Equal(t, 200, pbReq.Bidders[0].Debug[0].StatusCode,
		"StatusCode should be 200 instead of: %v", pbReq.Bidders[0].Debug[0].StatusCode)

	assert.NotNil(t, err, "Should have gotten an error: %v", err)

	assert.True(t, strings.HasPrefix(err.Error(), "invalid character"),
		"Should start with 'invalid character' instead of: %v", err)
}

func TestZeroSeatBidResponse(t *testing.T) {
	server := httptest.NewServer(http.HandlerFunc(func(w http.ResponseWriter, r *http.Request) {
		resp := openrtb2.BidResponse{
			ID:      "test-response-id",
			BidID:   "test-bid-id",
			Cur:     "USD",
			SeatBid: []openrtb2.SeatBid{},
		}
		js, _ := json.Marshal(resp)
		w.Write(js)
	}))
	defer server.Close()

	an, ctx, pbReq := CreatePrebidRequest(server, t)
	bids, err := an.Call(ctx, pbReq, pbReq.Bidders[0])

	assert.Empty(t, bids, "Length of bids should be 0 instead of: %v", len(bids))

	assert.Nil(t, err, "Should not have gotten an error: %v", err)
}

func TestEmptyBidResponse(t *testing.T) {
	server := httptest.NewServer(http.HandlerFunc(func(w http.ResponseWriter, r *http.Request) {
		resp := openrtb2.BidResponse{
			ID:    "test-response-id",
			BidID: "test-bid-id",
			Cur:   "USD",
			SeatBid: []openrtb2.SeatBid{
				{
					Seat: "RUBICON",
					Bid:  make([]openrtb2.Bid, 0),
				},
			},
		}
		js, _ := json.Marshal(resp)
		w.Write(js)
	}))
	defer server.Close()

	an, ctx, pbReq := CreatePrebidRequest(server, t)
	bids, err := an.Call(ctx, pbReq, pbReq.Bidders[0])

	assert.Empty(t, bids, "Length of bids should be 0 instead of: %v", len(bids))

	assert.Nil(t, err, "Should not have gotten an error: %v", err)
}

func TestWrongBidIdResponse(t *testing.T) {
	server := httptest.NewServer(http.HandlerFunc(func(w http.ResponseWriter, r *http.Request) {
		resp := openrtb2.BidResponse{
			ID:    "test-response-id",
			BidID: "test-bid-id",
			Cur:   "USD",
			SeatBid: []openrtb2.SeatBid{
				{
					Seat: "RUBICON",
					Bid:  make([]openrtb2.Bid, 2),
				},
			},
		}
		resp.SeatBid[0].Bid[0] = openrtb2.Bid{
			ID:    "random-id",
			ImpID: "zma",
			Price: 1.67,
			AdM:   "zma",
			Ext:   json.RawMessage("{\"rp\":{\"targeting\":[{\"key\":\"key1\",\"values\":[\"value1\"]},{\"key\":\"key2\",\"values\":[\"value2\"]}]}}"),
		}
		js, _ := json.Marshal(resp)
		w.Write(js)
	}))
	defer server.Close()

	an, ctx, pbReq := CreatePrebidRequest(server, t)
	bids, err := an.Call(ctx, pbReq, pbReq.Bidders[0])

	assert.Empty(t, bids, "Length of bids should be 0 instead of: %v", len(bids))

	assert.NotNil(t, err, "Should not have gotten an error: %v", err)

	assert.True(t, strings.HasPrefix(err.Error(), "Unknown ad unit code"),
		"Should start with 'Unknown ad unit code' instead of: %v", err)
}

func TestZeroPriceBidResponse(t *testing.T) {

	server := httptest.NewServer(http.HandlerFunc(func(w http.ResponseWriter, r *http.Request) {
		resp := openrtb2.BidResponse{
			ID:    "test-response-id",
			BidID: "test-bid-id",
			Cur:   "USD",
			SeatBid: []openrtb2.SeatBid{
				{
					Seat: "RUBICON",
					Bid:  make([]openrtb2.Bid, 1),
				},
			},
		}
		resp.SeatBid[0].Bid[0] = openrtb2.Bid{
			ID:    "test-bid-id",
			ImpID: "first-tag",
			Price: 0,
			AdM:   "zma",
			Ext:   json.RawMessage("{\"rp\":{\"targeting\":[{\"key\":\"key1\",\"values\":[\"value1\"]},{\"key\":\"key2\",\"values\":[\"value2\"]}]}}"),
		}
		js, _ := json.Marshal(resp)
		w.Write(js)
	}))
	defer server.Close()

	an, ctx, pbReq := CreatePrebidRequest(server, t)
	b, err := an.Call(ctx, pbReq, pbReq.Bidders[0])

	assert.Nil(t, b, "\n\n\n0 price bids are being included %d, err : %v", len(b), err)
}

func TestDifferentRequest(t *testing.T) {
	SIZE_ID := getTestSizes()
	server := httptest.NewServer(http.HandlerFunc(DummyRubiconServer))
	defer server.Close()

	an, ctx, pbReq := CreatePrebidRequest(server, t)

	// test app not nil
	pbReq.App = &openrtb2.App{
		ID:   "com.test",
		Name: "testApp",
	}

	_, err := an.Call(ctx, pbReq, pbReq.Bidders[0])
	assert.NotNil(t, err, "Should have gotten an error: %v", err)

	// set app back to normal
	pbReq.App = nil

	// test video media type
	pbReq.Bidders[0].AdUnits[0].MediaTypes = []pbs.MediaType{pbs.MEDIA_TYPE_VIDEO}
	_, err = an.Call(ctx, pbReq, pbReq.Bidders[0])
	assert.NotNil(t, err, "Should have gotten an error: %v", err)

	// set media back to normal
	pbReq.Bidders[0].AdUnits[0].MediaTypes = []pbs.MediaType{pbs.MEDIA_TYPE_BANNER}

	// test wrong params
	pbReq.Bidders[0].AdUnits[0].Params = json.RawMessage(fmt.Sprintf("{\"zoneId\": %s, \"siteId\": %d, \"visitor\": %s, \"inventory\": %s}", "zma", rubidata.siteID, rubidata.visitorTargeting, rubidata.inventoryTargeting))
	_, err = an.Call(ctx, pbReq, pbReq.Bidders[0])
	assert.NotNil(t, err, "Should have gotten an error: %v", err)

	// set params back to normal
	pbReq.Bidders[0].AdUnits[0].Params = json.RawMessage(fmt.Sprintf("{\"zoneId\": %d, \"siteId\": %d, \"accountId\": %d, \"visitor\": %s, \"inventory\": %s}", 8394, rubidata.siteID, rubidata.accountID, rubidata.visitorTargeting, rubidata.inventoryTargeting))

	// test invalid size
	pbReq.Bidders[0].AdUnits[0].Sizes = []openrtb2.Format{
		{
			W: 2222,
			H: 333,
		},
	}
	pbReq.Bidders[0].AdUnits[1].Sizes = []openrtb2.Format{
		{
			W: 222,
			H: 3333,
		},
		{
			W: 350,
			H: 270,
		},
	}
	pbReq.Bidders[0].AdUnits = pbReq.Bidders[0].AdUnits[:len(pbReq.Bidders[0].AdUnits)-1]
	b, err := an.Call(ctx, pbReq, pbReq.Bidders[0])
	assert.NotNil(t, err, "Should have gotten an error: %v", err)

	pbReq.Bidders[0].AdUnits[1].Sizes = []openrtb2.Format{
		{
			W: 222,
			H: 3333,
		},
		SIZE_ID[10],
		SIZE_ID[15],
	}
	b, err = an.Call(ctx, pbReq, pbReq.Bidders[0])
	assert.Nil(t, err, "Should have not gotten an error: %v", err)

	assert.Equal(t, 1, len(b),
		"Filtering bids based on ad unit sizes failed. Got %d bids instead of 1, error = %v", len(b), err)
}

func CreatePrebidRequest(server *httptest.Server, t *testing.T) (an *RubiconAdapter, ctx context.Context, pbReq *pbs.PBSRequest) {
	SIZE_ID := getTestSizes()
	rubidata = rubiBidInfo{
		domain:             "nytimes.com",
		page:               "https://www.nytimes.com/2017/05/04/movies/guardians-of-the-galaxy-2-review-chris-pratt.html?hpw&rref=movies&action=click&pgtype=Homepage&module=well-region&region=bottom-well&WT.nav=bottom-well&_r=0",
		accountID:          7891,
		siteID:             283282,
		tags:               make([]rubiTagInfo, 3),
		deviceIP:           "25.91.96.36",
		deviceUA:           "Mozilla/5.0 (Macintosh; Intel Mac OS X 10_12_4) AppleWebKit/603.1.30 (KHTML, like Gecko) Version/10.1 Safari/603.1.30",
		buyerUID:           "need-an-actual-rp-id",
		visitorTargeting:   "[\"v1\",\"v2\"]",
		inventoryTargeting: "[\"i1\",\"i2\"]",
		sdkVersion:         "2.0.0",
		sdkPlatform:        "iOS",
		sdkSource:          "some-sdk",
		devicePxRatio:      4.0,
	}

	targeting := make(map[string]string, 2)
	targeting["key1"] = "value1"
	targeting["key2"] = "value2"

	rubidata.tags[0] = rubiTagInfo{
		code:              "first-tag",
		zoneID:            8394,
		bid:               1.67,
		adServerTargeting: targeting,
		mediaType:         "banner",
	}
	rubidata.tags[1] = rubiTagInfo{
		code:              "second-tag",
		zoneID:            8395,
		bid:               3.22,
		adServerTargeting: targeting,
		mediaType:         "banner",
	}
	rubidata.tags[2] = rubiTagInfo{
		code:              "video-tag",
		zoneID:            7780,
		bid:               23.12,
		adServerTargeting: targeting,
		mediaType:         "video",
	}

	conf := *adapters.DefaultHTTPAdapterConfig
	an = NewRubiconLegacyAdapter(&conf, "uri", rubidata.xapiuser, rubidata.xapipass, "pbs-test-tracker")
	an.URI = server.URL

	pbin := pbs.PBSRequest{
		AdUnits: make([]pbs.AdUnit, 3),
		Device:  &openrtb2.Device{PxRatio: rubidata.devicePxRatio},
		SDK:     &pbs.SDK{Source: rubidata.sdkSource, Platform: rubidata.sdkPlatform, Version: rubidata.sdkVersion},
	}

	for i, tag := range rubidata.tags {
		pbin.AdUnits[i] = pbs.AdUnit{
			Code:       tag.code,
			MediaTypes: []string{tag.mediaType},
			Sizes: []openrtb2.Format{
				SIZE_ID[10],
				SIZE_ID[15],
			},
			Bids: []pbs.Bids{
				{
					BidderCode: "rubicon",
					BidID:      fmt.Sprintf("random-id-from-pbjs-%d", i),
					Params:     json.RawMessage(fmt.Sprintf("{\"zoneId\": %d, \"siteId\": %d, \"accountId\": %d, \"visitor\": %s, \"inventory\": %s}", tag.zoneID, rubidata.siteID, rubidata.accountID, rubidata.visitorTargeting, rubidata.inventoryTargeting)),
				},
			},
		}
		if tag.mediaType == "video" {
			pbin.AdUnits[i].Video = pbs.PBSVideo{
				Mimes:          []string{"video/mp4"},
				Minduration:    15,
				Maxduration:    30,
				Startdelay:     5,
				Skippable:      0,
				PlaybackMethod: 1,
				Protocols:      []int8{1, 2, 3, 4, 5},
			}
		}
	}

	body := new(bytes.Buffer)
	err := json.NewEncoder(body).Encode(pbin)
	if err != nil {
		t.Fatalf("Json encoding failed: %v", err)
	}

	req := httptest.NewRequest("POST", server.URL, body)
	req.Header.Add("Referer", rubidata.page)
	req.Header.Add("User-Agent", rubidata.deviceUA)
	req.Header.Add("X-Real-IP", rubidata.deviceIP)

	pc := usersync.ParseCookieFromRequest(req, &config.HostCookie{})
	pc.TrySync("rubicon", rubidata.buyerUID)
	fakewriter := httptest.NewRecorder()

	pc.SetCookieOnResponse(fakewriter, false, &config.HostCookie{Domain: ""}, 90*24*time.Hour)
	req.Header.Add("Cookie", fakewriter.Header().Get("Set-Cookie"))

	cacheClient, _ := dummycache.New()
	hcc := config.HostCookie{}

	pbReq, err = pbs.ParsePBSRequest(req, &config.AuctionTimeouts{
		Default: 2000,
		Max:     2000,
	}, cacheClient, &hcc)
	pbReq.IsDebug = true

	assert.Nil(t, err, "ParsePBSRequest failed: %v", err)

	assert.Equal(t, 1, len(pbReq.Bidders),
		"ParsePBSRequest returned %d bidders instead of 1", len(pbReq.Bidders))

	assert.Equal(t, "rubicon", pbReq.Bidders[0].BidderCode,
		"ParsePBSRequest returned invalid bidder")

	ctx = context.TODO()
	return
}

func TestOpenRTBRequest(t *testing.T) {
	SIZE_ID := getTestSizes()
	bidder := new(RubiconAdapter)

	rubidata = rubiBidInfo{
		domain:        "nytimes.com",
		page:          "https://www.nytimes.com/2017/05/04/movies/guardians-of-the-galaxy-2-review-chris-pratt.html?hpw&rref=movies&action=click&pgtype=Homepage&module=well-region&region=bottom-well&WT.nav=bottom-well&_r=0",
		deviceIP:      "25.91.96.36",
		deviceUA:      "Mozilla/5.0 (Macintosh; Intel Mac OS X 10_12_4) AppleWebKit/603.1.30 (KHTML, like Gecko) Version/10.1 Safari/603.1.30",
		buyerUID:      "need-an-actual-rp-id",
		devicePxRatio: 4.0,
	}

	request := &openrtb2.BidRequest{
		ID: "test-request-id",
		Imp: []openrtb2.Imp{{
			ID: "test-imp-banner-id",
			Banner: &openrtb2.Banner{
				Format: []openrtb2.Format{
					SIZE_ID[15],
					SIZE_ID[10],
				},
			},
			Ext: json.RawMessage(`{"bidder": {
				"zoneId": 8394,
				"siteId": 283282,
				"accountId": 7891,
				"inventory": {"key1" : "val1"},
				"visitor": {"key2" : "val2"}
			}}`),
		}, {
			ID: "test-imp-video-id",
			Video: &openrtb2.Video{
				W:           640,
				H:           360,
				MIMEs:       []string{"video/mp4"},
				MinDuration: 15,
				MaxDuration: 30,
			},
			Ext: json.RawMessage(`{"bidder": {
				"zoneId": 7780,
				"siteId": 283282,
				"accountId": 7891,
				"inventory": {"key1" : "val1"},
				"visitor": {"key2" : "val2"},
				"video": {
					"language": "en",
					"playerHeight": 360,
					"playerWidth": 640,
					"size_id": 203,
					"skip": 1,
					"skipdelay": 5
				}
			}}`),
		}},
		App: &openrtb2.App{
			ID:   "com.test",
			Name: "testApp",
		},
		Device: &openrtb2.Device{
			PxRatio: rubidata.devicePxRatio,
		},
		User: &openrtb2.User{
			Ext: json.RawMessage(`{
				"eids": [{
                    "source": "pubcid",
                    "id": "2402fc76-7b39-4f0e-bfc2-060ef7693648"
				}]
            }`),
		},
		Ext: json.RawMessage(`{"prebid": {}}`),
	}

	reqs, errs := bidder.MakeRequests(request, &adapters.ExtraRequestInfo{})

	assert.Empty(t, errs, "Got unexpected errors while building HTTP requests: %v", errs)
	assert.Equal(t, 2, len(reqs), "Unexpected number of HTTP requests. Got %d. Expected %d", len(reqs), 2)

	for i := 0; i < len(reqs); i++ {
		httpReq := reqs[i]
		assert.Equal(t, "POST", httpReq.Method, "Expected a POST message. Got %s", httpReq.Method)

		var rpRequest openrtb2.BidRequest
		if err := json.Unmarshal(httpReq.Body, &rpRequest); err != nil {
			t.Fatalf("Failed to unmarshal HTTP request: %v", rpRequest)
		}

		assert.Equal(t, request.ID, rpRequest.ID, "Bad Request ID. Expected %s, Got %s", request.ID, rpRequest.ID)
		assert.Equal(t, 1, len(rpRequest.Imp), "Wrong len(request.Imp). Expected %d, Got %d", len(request.Imp), len(rpRequest.Imp))
		assert.Nil(t, rpRequest.Cur, "Wrong request.Cur. Expected nil, Got %s", rpRequest.Cur)
		assert.Nil(t, rpRequest.Ext, "Wrong request.ext. Expected nil, Got %v", rpRequest.Ext)

		if rpRequest.Imp[0].ID == "test-imp-banner-id" {
			var rpExt rubiconBannerExt
			if err := json.Unmarshal(rpRequest.Imp[0].Ext, &rpExt); err != nil {
				t.Fatal("Error unmarshalling request from the outgoing request.")
			}

			assert.Equal(t, int64(300), rpRequest.Imp[0].Banner.Format[0].W,
				"Banner width does not match. Expected %d, Got %d", 300, rpRequest.Imp[0].Banner.Format[0].W)

			assert.Equal(t, int64(250), rpRequest.Imp[0].Banner.Format[0].H,
				"Banner height does not match. Expected %d, Got %d", 250, rpRequest.Imp[0].Banner.Format[0].H)

			assert.Equal(t, int64(300), rpRequest.Imp[0].Banner.Format[1].W,
				"Banner width does not match. Expected %d, Got %d", 300, rpRequest.Imp[0].Banner.Format[1].W)

			assert.Equal(t, int64(600), rpRequest.Imp[0].Banner.Format[1].H,
				"Banner height does not match. Expected %d, Got %d", 600, rpRequest.Imp[0].Banner.Format[1].H)
		} else if rpRequest.Imp[0].ID == "test-imp-video-id" {
			var rpExt rubiconVideoExt
			if err := json.Unmarshal(rpRequest.Imp[0].Ext, &rpExt); err != nil {
				t.Fatal("Error unmarshalling request from the outgoing request.")
			}

			assert.Equal(t, int64(640), rpRequest.Imp[0].Video.W,
				"Video width does not match. Expected %d, Got %d", 640, rpRequest.Imp[0].Video.W)

			assert.Equal(t, int64(360), rpRequest.Imp[0].Video.H,
				"Video height does not match. Expected %d, Got %d", 360, rpRequest.Imp[0].Video.H)

			assert.Equal(t, "video/mp4", rpRequest.Imp[0].Video.MIMEs[0], "Video MIMEs do not match. Expected %s, Got %s", "video/mp4", rpRequest.Imp[0].Video.MIMEs[0])

			assert.Equal(t, int64(15), rpRequest.Imp[0].Video.MinDuration,
				"Video min duration does not match. Expected %d, Got %d", 15, rpRequest.Imp[0].Video.MinDuration)

			assert.Equal(t, int64(30), rpRequest.Imp[0].Video.MaxDuration,
				"Video max duration does not match. Expected %d, Got %d", 30, rpRequest.Imp[0].Video.MaxDuration)
		}

		assert.NotNil(t, rpRequest.User.Ext, "User.Ext object should not be nil.")

		var userExt rubiconUserExt
		if err := json.Unmarshal(rpRequest.User.Ext, &userExt); err != nil {
			t.Fatal("Error unmarshalling request.user.ext object.")
		}

		assert.NotNil(t, userExt.Eids)
		assert.Equal(t, 1, len(userExt.Eids), "Eids values are not as expected!")
		assert.Contains(t, userExt.Eids, openrtb_ext.ExtUserEid{Source: "pubcid", ID: "2402fc76-7b39-4f0e-bfc2-060ef7693648"})
	}
}

func TestOpenRTBRequestWithBannerImpEvenIfImpHasVideo(t *testing.T) {
	SIZE_ID := getTestSizes()
	bidder := new(RubiconAdapter)

	request := &openrtb2.BidRequest{
		ID: "test-request-id",
		Imp: []openrtb2.Imp{{
			ID: "test-imp-id",
			Banner: &openrtb2.Banner{
				Format: []openrtb2.Format{
					SIZE_ID[15],
					SIZE_ID[10],
				},
			},
			Video: &openrtb2.Video{
				W:     640,
				H:     360,
				MIMEs: []string{"video/mp4"},
			},
			Ext: json.RawMessage(`{"bidder": {
				"zoneId": 8394,
				"siteId": 283282,
				"accountId": 7891,
				"inventory": {"key1" : "val1"},
				"visitor": {"key2" : "val2"}
			}}`),
		}},
		App: &openrtb2.App{
			ID:   "com.test",
			Name: "testApp",
		},
	}

	reqs, errs := bidder.MakeRequests(request, &adapters.ExtraRequestInfo{})

	assert.Empty(t, errs, "Got unexpected errors while building HTTP requests: %v", errs)

	assert.Equal(t, 1, len(reqs), "Unexpected number of HTTP requests. Got %d. Expected %d", len(reqs), 1)

	rubiconReq := &openrtb2.BidRequest{}
	if err := json.Unmarshal(reqs[0].Body, rubiconReq); err != nil {
		t.Fatalf("Unexpected error while decoding request: %s", err)
	}

	assert.Equal(t, 1, len(rubiconReq.Imp), "Unexpected number of request impressions. Got %d. Expected %d", len(rubiconReq.Imp), 1)

	assert.Nil(t, rubiconReq.Imp[0].Video, "Unexpected video object in request impression")

	assert.NotNil(t, rubiconReq.Imp[0].Banner, "Banner object must be in request impression")
}

func TestOpenRTBRequestWithImpAndAdSlotIncluded(t *testing.T) {
	SIZE_ID := getTestSizes()
	bidder := new(RubiconAdapter)

	request := &openrtb2.BidRequest{
		ID: "test-request-id",
		Imp: []openrtb2.Imp{{
			ID: "test-imp-id",
			Banner: &openrtb2.Banner{
				Format: []openrtb2.Format{
					SIZE_ID[15],
					SIZE_ID[10],
				},
			},
			Ext: json.RawMessage(`{
				"bidder": {
					"zoneId": 8394,
					"siteId": 283282,
					"accountId": 7891,
					"inventory": {"key1" : "val1"},
					"visitor": {"key2" : "val2"}
				},
				"context": {
					"data": {
						"adslot": "///test-adslot"
					}
				}
			}`),
		}},
		App: &openrtb2.App{
			ID:   "com.test",
			Name: "testApp",
		},
	}

	reqs, _ := bidder.MakeRequests(request, &adapters.ExtraRequestInfo{})

	rubiconReq := &openrtb2.BidRequest{}
	if err := json.Unmarshal(reqs[0].Body, rubiconReq); err != nil {
		t.Fatalf("Unexpected error while decoding request: %s", err)
	}

	assert.Equal(t, 1, len(rubiconReq.Imp),
		"Unexpected number of request impressions. Got %d. Expected %d", len(rubiconReq.Imp), 1)

	var rpImpExt rubiconImpExt
	if err := json.Unmarshal(rubiconReq.Imp[0].Ext, &rpImpExt); err != nil {
		t.Fatal("Error unmarshalling imp.ext")
	}

	rubiconExtInventory := make(map[string]interface{})
	if err := json.Unmarshal(rpImpExt.RP.Target, &rubiconExtInventory); err != nil {
		t.Fatal("Error unmarshalling imp.ext.rp.target")
	}

	assert.Equal(t, "test-adslot", rubiconExtInventory["dfp_ad_unit_code"],
		"Unexpected dfp_ad_unit_code: %s", rubiconExtInventory["dfp_ad_unit_code"])
}

func TestOpenRTBRequestWithBadvOverflowed(t *testing.T) {
	SIZE_ID := getTestSizes()
	bidder := new(RubiconAdapter)

	badvOverflowed := make([]string, 100)
	for i := range badvOverflowed {
		badvOverflowed[i] = strconv.Itoa(i)
	}

	request := &openrtb2.BidRequest{
		ID:   "test-request-id",
		BAdv: badvOverflowed,
		Imp: []openrtb2.Imp{{
			ID: "test-imp-id",
			Banner: &openrtb2.Banner{
				Format: []openrtb2.Format{
					SIZE_ID[15],
				},
			},
			Ext: json.RawMessage(`{
				"bidder": {
					"zoneId": 8394,
					"siteId": 283282,
					"accountId": 7891,
					"inventory": {"key1" : "val1"},
					"visitor": {"key2" : "val2"}
				}
			}`),
		}},
		App: &openrtb2.App{
			ID:   "com.test",
			Name: "testApp",
		},
	}

	reqs, _ := bidder.MakeRequests(request, &adapters.ExtraRequestInfo{})

	rubiconReq := &openrtb2.BidRequest{}
	if err := json.Unmarshal(reqs[0].Body, rubiconReq); err != nil {
		t.Fatalf("Unexpected error while decoding request: %s", err)
	}

	badvRequest := rubiconReq.BAdv
	assert.Equal(t, badvOverflowed[:50], badvRequest, "Unexpected dfp_ad_unit_code: %s")
}

func TestOpenRTBRequestWithSpecificExtUserEids(t *testing.T) {
	SIZE_ID := getTestSizes()
	bidder := new(RubiconAdapter)

	request := &openrtb2.BidRequest{
		ID: "test-request-id",
		Imp: []openrtb2.Imp{{
			ID: "test-imp-id",
			Banner: &openrtb2.Banner{
				Format: []openrtb2.Format{
					SIZE_ID[15],
					SIZE_ID[10],
				},
			},
			Ext: json.RawMessage(`{"bidder": {
				"zoneId": 8394,
				"siteId": 283282,
				"accountId": 7891
			}}`),
		}},
		App: &openrtb2.App{
			ID:   "com.test",
			Name: "testApp",
		},
		User: &openrtb2.User{
			Ext: json.RawMessage(`{"eids": [
			{
				"source": "pubcid",
				"id": "2402fc76-7b39-4f0e-bfc2-060ef7693648"
			},
			{
				"source": "adserver.org",
				"uids": [{
					"id": "3d50a262-bd8e-4be3-90b8-246291523907",
					"ext": {
						"rtiPartner": "TDID"
					}
				}]
			},
			{
				"source": "liveintent.com",
				"uids": [{
					"id": "T7JiRRvsRAmh88"
				}],
				"ext": {
					"segments": ["999","888"]
				}
			},
			{
				"source": "liveramp.com",
				"uids": [{
					"id": "LIVERAMPID"
				}],
				"ext": {
					"segments": ["111","222"]
				}
			}
			]}`),
		},
	}

	reqs, _ := bidder.MakeRequests(request, &adapters.ExtraRequestInfo{})

	rubiconReq := &openrtb2.BidRequest{}
	if err := json.Unmarshal(reqs[0].Body, rubiconReq); err != nil {
		t.Fatalf("Unexpected error while decoding request: %s", err)
	}

	assert.NotNil(t, rubiconReq.User.Ext, "User.Ext object should not be nil.")

	var userExt rubiconUserExt
	if err := json.Unmarshal(rubiconReq.User.Ext, &userExt); err != nil {
		t.Fatal("Error unmarshalling request.user.ext object.")
	}

	assert.NotNil(t, userExt.Eids)
	assert.Equal(t, 4, len(userExt.Eids), "Eids values are not as expected!")

	assert.NotNil(t, userExt.TpID)
	assert.Equal(t, 2, len(userExt.TpID), "TpID values are not as expected!")

	// adserver.org
	assert.Equal(t, "tdid", userExt.TpID[0].Source, "TpID source value is not as expected!")

	// liveintent.com
	assert.Equal(t, "liveintent.com", userExt.TpID[1].Source, "TpID source value is not as expected!")

	// liveramp.com
	assert.Equal(t, "LIVERAMPID", userExt.LiverampIdl, "Liveramp_idl value is not as expected!")

	userExtRPTarget := make(map[string]interface{})
	if err := json.Unmarshal(userExt.RP.Target, &userExtRPTarget); err != nil {
		t.Fatal("Error unmarshalling request.user.ext.rp.target object.")
	}

	assert.Contains(t, userExtRPTarget, "LIseg", "request.user.ext.rp.target value is not as expected!")
	assert.Contains(t, userExtRPTarget["LIseg"], "888", "No segment with 888 as expected!")
	assert.Contains(t, userExtRPTarget["LIseg"], "999", "No segment with 999 as expected!")
}

func TestOpenRTBRequestWithVideoImpEvenIfImpHasBannerButAllRequiredVideoFields(t *testing.T) {
	SIZE_ID := getTestSizes()
	bidder := new(RubiconAdapter)

	request := &openrtb2.BidRequest{
		ID: "test-request-id",
		Imp: []openrtb2.Imp{{
			ID: "test-imp-id",
			Banner: &openrtb2.Banner{
				Format: []openrtb2.Format{
					SIZE_ID[15],
					SIZE_ID[10],
				},
			},
			Video: &openrtb2.Video{
				W:           640,
				H:           360,
				MIMEs:       []string{"video/mp4"},
				Protocols:   []openrtb2.Protocol{openrtb2.ProtocolVAST10},
				MaxDuration: 30,
				Linearity:   1,
				API:         []openrtb2.APIFramework{},
			},
			Ext: json.RawMessage(`{"bidder": {
				"zoneId": 8394,
				"siteId": 283282,
				"accountId": 7891,
				"inventory": {"key1": "val1"},
				"visitor": {"key2": "val2"},
				"video": {"size_id": 1}
			}}`),
		}},
		App: &openrtb2.App{
			ID:   "com.test",
			Name: "testApp",
		},
	}

	reqs, errs := bidder.MakeRequests(request, &adapters.ExtraRequestInfo{})

	assert.Empty(t, errs, "Got unexpected errors while building HTTP requests: %v", errs)

	assert.Equal(t, 1, len(reqs), "Unexpected number of HTTP requests. Got %d. Expected %d", len(reqs), 1)

	rubiconReq := &openrtb2.BidRequest{}
	if err := json.Unmarshal(reqs[0].Body, rubiconReq); err != nil {
		t.Fatalf("Unexpected error while decoding request: %s", err)
	}

	assert.Equal(t, 1, len(rubiconReq.Imp),
		"Unexpected number of request impressions. Got %d. Expected %d", len(rubiconReq.Imp), 1)

	assert.Nil(t, rubiconReq.Imp[0].Banner, "Unexpected banner object in request impression")

	assert.NotNil(t, rubiconReq.Imp[0].Video, "Video object must be in request impression")
}

func TestOpenRTBRequestWithVideoImpAndEnabledRewardedInventoryFlag(t *testing.T) {
	bidder := new(RubiconAdapter)

	request := &openrtb2.BidRequest{
		ID: "test-request-id",
		Imp: []openrtb2.Imp{{
			ID: "test-imp-id",
			Video: &openrtb2.Video{
				W:           640,
				H:           360,
				MIMEs:       []string{"video/mp4"},
				Protocols:   []openrtb2.Protocol{openrtb2.ProtocolVAST10},
				MaxDuration: 30,
				Linearity:   1,
				API:         []openrtb2.APIFramework{},
			},
			Ext: json.RawMessage(`{
			"prebid":{
				"is_rewarded_inventory": 1
			},
			"bidder": {
				"video": {"size_id": 1}
			}}`),
		}},
		App: &openrtb2.App{
			ID:   "com.test",
			Name: "testApp",
		},
	}

	reqs, _ := bidder.MakeRequests(request, &adapters.ExtraRequestInfo{})

	rubiconReq := &openrtb2.BidRequest{}
	if err := json.Unmarshal(reqs[0].Body, rubiconReq); err != nil {
		t.Fatalf("Unexpected error while decoding request: %s", err)
	}

	videoExt := &rubiconVideoExt{}
	if err := json.Unmarshal(rubiconReq.Imp[0].Video.Ext, &videoExt); err != nil {
		t.Fatal("Error unmarshalling request.imp[i].video.ext object.")
	}

	assert.Equal(t, "rewarded", videoExt.VideoType,
		"Unexpected VideoType. Got %s. Expected %s", videoExt.VideoType, "rewarded")
}

func TestOpenRTBEmptyResponse(t *testing.T) {
	httpResp := &adapters.ResponseData{
		StatusCode: http.StatusNoContent,
	}
	bidder := new(RubiconAdapter)
	bidResponse, errs := bidder.MakeBids(nil, nil, httpResp)

	assert.Nil(t, bidResponse, "Expected empty response")
	assert.Empty(t, errs, "Expected 0 errors. Got %d", len(errs))
}

func TestOpenRTBSurpriseResponse(t *testing.T) {
	httpResp := &adapters.ResponseData{
		StatusCode: http.StatusAccepted,
	}
	bidder := new(RubiconAdapter)
	bidResponse, errs := bidder.MakeBids(nil, nil, httpResp)

	assert.Nil(t, bidResponse, "Expected empty response")

	assert.Equal(t, 1, len(errs), "Expected 1 error. Got %d", len(errs))
}

func TestOpenRTBStandardResponse(t *testing.T) {
	request := &openrtb2.BidRequest{
		ID: "test-request-id",
		Imp: []openrtb2.Imp{{
			ID: "test-imp-id",
			Banner: &openrtb2.Banner{
				Format: []openrtb2.Format{{
					W: 320,
					H: 50,
				}},
			},
			Ext: json.RawMessage(`{"bidder": {
				"accountId": 2763,
				"siteId": 68780,
				"zoneId": 327642
			}}`),
		}},
	}

	requestJson, _ := json.Marshal(request)
	reqData := &adapters.RequestData{
		Method:  "POST",
		Uri:     "test-uri",
		Body:    requestJson,
		Headers: nil,
	}

	httpResp := &adapters.ResponseData{
		StatusCode: http.StatusOK,
		Body:       []byte(`{"id":"test-request-id","seatbid":[{"bid":[{"id":"1234567890","impid":"test-imp-id","price": 2,"crid":"4122982","adm":"some ad","h": 50,"w": 320,"ext":{"bidder":{"rp":{"targeting": {"key": "rpfl_2763", "values":["43_tier0100"]},"mime": "text/html","size_id": 43}}}}]}]}`),
	}

	bidder := new(RubiconAdapter)
	bidResponse, errs := bidder.MakeBids(request, reqData, httpResp)

	assert.NotNil(t, bidResponse, "Expected not empty response")
	assert.Equal(t, 1, len(bidResponse.Bids), "Expected 1 bid. Got %d", len(bidResponse.Bids))

	assert.Empty(t, errs, "Expected 0 errors. Got %d", len(errs))

	assert.Equal(t, openrtb_ext.BidTypeBanner, bidResponse.Bids[0].BidType,
		"Expected a banner bid. Got: %s", bidResponse.Bids[0].BidType)

	theBid := bidResponse.Bids[0].Bid
	assert.Equal(t, "1234567890", theBid.ID, "Bad bid ID. Expected %s, got %s", "1234567890", theBid.ID)
}

func TestOpenRTBResponseOverridePriceFromBidRequest(t *testing.T) {
	request := &openrtb2.BidRequest{
		ID: "test-request-id",
		Imp: []openrtb2.Imp{{
			ID: "test-imp-id",
			Banner: &openrtb2.Banner{
				Format: []openrtb2.Format{{
					W: 320,
					H: 50,
				}},
			},
			Ext: json.RawMessage(`{"bidder": {
				"accountId": 2763,
				"siteId": 68780,
				"zoneId": 327642
			}}`),
		}},
		Ext: json.RawMessage(`{"prebid": {
			"bidders": {
				"rubicon": {
					"debug": {
						"cpmoverride": 10
			}}}}}`),
	}

	requestJson, _ := json.Marshal(request)
	reqData := &adapters.RequestData{
		Method:  "POST",
		Uri:     "test-uri",
		Body:    requestJson,
		Headers: nil,
	}

	httpResp := &adapters.ResponseData{
		StatusCode: http.StatusOK,
		Body:       []byte(`{"id":"test-request-id","seatbid":[{"bid":[{"id":"1234567890","impid":"test-imp-id","price": 2,"crid":"4122982","adm":"some ad","h": 50,"w": 320,"ext":{"bidder":{"rp":{"targeting": {"key": "rpfl_2763", "values":["43_tier0100"]},"mime": "text/html","size_id": 43}}}}]}]}`),
	}

	bidder := new(RubiconAdapter)
	bidResponse, errs := bidder.MakeBids(request, reqData, httpResp)

	assert.Empty(t, errs, "Expected 0 errors. Got %d", len(errs))

	assert.Equal(t, float64(10), bidResponse.Bids[0].Bid.Price,
		"Expected Price 10. Got: %s", bidResponse.Bids[0].Bid.Price)
}

func TestOpenRTBResponseOverridePriceFromCorrespondingImp(t *testing.T) {
	request := &openrtb2.BidRequest{
		ID: "test-request-id",
		Imp: []openrtb2.Imp{{
			ID: "test-imp-id",
			Banner: &openrtb2.Banner{
				Format: []openrtb2.Format{{
					W: 320,
					H: 50,
				}},
			},
			Ext: json.RawMessage(`{"bidder": {
				"accountId": 2763,
				"siteId": 68780,
				"zoneId": 327642,
				"debug": {
					"cpmoverride" : 20 
				}
			}}`),
		}},
		Ext: json.RawMessage(`{"prebid": {
			"bidders": {
				"rubicon": {
					"debug": {
						"cpmoverride": 10
			}}}}}`),
	}

	requestJson, _ := json.Marshal(request)
	reqData := &adapters.RequestData{
		Method:  "POST",
		Uri:     "test-uri",
		Body:    requestJson,
		Headers: nil,
	}

	httpResp := &adapters.ResponseData{
		StatusCode: http.StatusOK,
		Body:       []byte(`{"id":"test-request-id","seatbid":[{"bid":[{"id":"1234567890","impid":"test-imp-id","price": 2,"crid":"4122982","adm":"some ad","h": 50,"w": 320,"ext":{"bidder":{"rp":{"targeting": {"key": "rpfl_2763", "values":["43_tier0100"]},"mime": "text/html","size_id": 43}}}}]}]}`),
	}

	bidder := new(RubiconAdapter)
	bidResponse, errs := bidder.MakeBids(request, reqData, httpResp)

	assert.Empty(t, errs, "Expected 0 errors. Got %d", len(errs))

	assert.Equal(t, float64(20), bidResponse.Bids[0].Bid.Price,
		"Expected Price 20. Got: %s", bidResponse.Bids[0].Bid.Price)
}

func TestOpenRTBCopyBidIdFromResponseIfZero(t *testing.T) {
	request := &openrtb2.BidRequest{
		ID:  "test-request-id",
		Imp: []openrtb2.Imp{{}},
	}

	requestJson, _ := json.Marshal(request)
	reqData := &adapters.RequestData{Body: requestJson}

	httpResp := &adapters.ResponseData{
		StatusCode: http.StatusOK,
		Body:       []byte(`{"id":"test-request-id","bidid":"1234567890","seatbid":[{"bid":[{"id":"0","price": 1}]}]}`),
	}

	bidder := new(RubiconAdapter)
	bidResponse, _ := bidder.MakeBids(request, reqData, httpResp)

	theBid := bidResponse.Bids[0].Bid
	assert.Equal(t, "1234567890", theBid.ID, "Bad bid ID. Expected %s, got %s", "1234567890", theBid.ID)
}

func TestJsonSamples(t *testing.T) {
	bidder, buildErr := Builder(openrtb_ext.BidderRubicon, config.Adapter{
		Endpoint: "uri",
		XAPI: config.AdapterXAPI{
			Username: "xuser",
			Password: "xpass",
			Tracker:  "pbs-test-tracker",
		}})

	if buildErr != nil {
		t.Fatalf("Builder returned unexpected error %v", buildErr)
	}

	adapterstest.RunJSONBidderTest(t, "rubicontest", bidder)
}<|MERGE_RESOLUTION|>--- conflicted
+++ resolved
@@ -4,12 +4,8 @@
 	"bytes"
 	"context"
 	"encoding/json"
-<<<<<<< HEAD
+	"errors"
 	"fmt"
-=======
-	"errors"
-	"github.com/stretchr/testify/mock"
->>>>>>> a3e4d482
 	"io/ioutil"
 	"net/http"
 	"net/http/httptest"
@@ -29,6 +25,7 @@
 
 	"github.com/mxmCherry/openrtb/v15/openrtb2"
 	"github.com/stretchr/testify/assert"
+	"github.com/stretchr/testify/mock"
 )
 
 type rubiAppendTrackerUrlTestScenario struct {
