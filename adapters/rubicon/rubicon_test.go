--- conflicted
+++ resolved
@@ -1,34 +1,12 @@
-//go:build !integration
-// +build !integration
-
 package rubicon
 
 import (
 	"encoding/json"
 	"errors"
 	"net/http"
-<<<<<<< HEAD
-	"net/http/httptest"
-=======
->>>>>>> 3fcb43ca
 	"strconv"
 	"testing"
 
-<<<<<<< HEAD
-	"github.com/mxmCherry/openrtb/v15/openrtb2"
-	"github.com/prebid/prebid-server/errortypes"
-
-	"github.com/prebid/prebid-server/adapters/adapterstest"
-	"github.com/prebid/prebid-server/cache/dummycache"
-	"github.com/prebid/prebid-server/pbs"
-	"github.com/prebid/prebid-server/usersync"
-
-	"fmt"
-
-	"strings"
-
-=======
->>>>>>> 3fcb43ca
 	"github.com/prebid/prebid-server/adapters"
 	"github.com/prebid/prebid-server/adapters/adapterstest"
 	"github.com/prebid/prebid-server/config"
@@ -53,263 +31,6 @@
 	result map[string]interface{}
 }
 
-<<<<<<< HEAD
-var rubidata rubiBidInfo
-
-func DummyRubiconServer(w http.ResponseWriter, r *http.Request) {
-	defer func() {
-		err := r.Body.Close()
-		if err != nil {
-			http.Error(w, err.Error(), http.StatusInternalServerError)
-			return
-		}
-	}()
-
-	body, err := ioutil.ReadAll(r.Body)
-	if err != nil {
-		http.Error(w, err.Error(), http.StatusInternalServerError)
-		return
-	}
-
-	var breq openrtb2.BidRequest
-	err = json.Unmarshal(body, &breq)
-	if err != nil {
-		http.Error(w, err.Error(), http.StatusInternalServerError)
-		return
-	}
-
-	if len(breq.Imp) > 1 {
-		http.Error(w, "Rubicon adapter only supports one Imp per request", http.StatusInternalServerError)
-		return
-	}
-	imp := breq.Imp[0]
-	var rix rubiconImpExt
-	err = json.Unmarshal(imp.Ext, &rix)
-	if err != nil {
-		http.Error(w, err.Error(), http.StatusInternalServerError)
-		return
-	}
-	impTargetingString, _ := json.Marshal(&rix.RP.Target)
-	if string(impTargetingString) != rubidata.inventoryTargeting {
-		http.Error(w, fmt.Sprintf("Inventory FPD targeting '%s' doesn't match '%s'", string(impTargetingString), rubidata.inventoryTargeting), http.StatusInternalServerError)
-		return
-	}
-	if rix.RP.Track.Mint != "prebid" {
-		http.Error(w, fmt.Sprintf("Track mint '%s' doesn't match '%s'", rix.RP.Track.Mint, "prebid"), http.StatusInternalServerError)
-		return
-	}
-	mintVersionString := rubidata.sdkSource + "_" + rubidata.sdkPlatform + "_" + rubidata.sdkVersion
-	if rix.RP.Track.MintVersion != mintVersionString {
-		http.Error(w, fmt.Sprintf("Track mint version '%s' doesn't match '%s'", rix.RP.Track.MintVersion, mintVersionString), http.StatusInternalServerError)
-		return
-	}
-
-	ix := -1
-
-	for i, tag := range rubidata.tags {
-		if rix.RP.ZoneID == tag.zoneID {
-			ix = i
-		}
-	}
-	if ix == -1 {
-		http.Error(w, fmt.Sprintf("Zone %d not found", rix.RP.ZoneID), http.StatusInternalServerError)
-		return
-	}
-
-	resp := openrtb2.BidResponse{
-		ID:    "test-response-id",
-		BidID: "test-bid-id",
-		Cur:   "USD",
-		SeatBid: []openrtb2.SeatBid{
-			{
-				Seat: "RUBICON",
-				Bid:  make([]openrtb2.Bid, 2),
-			},
-		},
-	}
-
-	if imp.Banner != nil {
-		var bix rubiconBannerExt
-		err = json.Unmarshal(imp.Banner.Ext, &bix)
-		if err != nil {
-			http.Error(w, err.Error(), http.StatusInternalServerError)
-			return
-		}
-		if bix.RP.SizeID != 15 { // 300x250
-			http.Error(w, fmt.Sprintf("Primary size ID isn't 15"), http.StatusInternalServerError)
-			return
-		}
-		if len(bix.RP.AltSizeIDs) != 1 || bix.RP.AltSizeIDs[0] != 10 { // 300x600
-			http.Error(w, fmt.Sprintf("Alt size ID isn't 10"), http.StatusInternalServerError)
-			return
-		}
-		if bix.RP.MIME != "text/html" {
-			http.Error(w, fmt.Sprintf("MIME isn't text/html"), http.StatusInternalServerError)
-			return
-		}
-	}
-
-	if imp.Video != nil {
-		var vix rubiconVideoExt
-		err = json.Unmarshal(imp.Video.Ext, &vix)
-		if err != nil {
-			http.Error(w, err.Error(), http.StatusInternalServerError)
-			return
-		}
-		if len(imp.Video.MIMEs) == 0 {
-			http.Error(w, fmt.Sprintf("Empty imp.video.mimes array"), http.StatusInternalServerError)
-			return
-		}
-		if len(imp.Video.Protocols) == 0 {
-			http.Error(w, fmt.Sprintf("Empty imp.video.protocols array"), http.StatusInternalServerError)
-			return
-		}
-		for _, protocol := range imp.Video.Protocols {
-			if protocol < 1 || protocol > 8 {
-				http.Error(w, fmt.Sprintf("Invalid video protocol %d", protocol), http.StatusInternalServerError)
-				return
-			}
-		}
-	}
-
-	targeting := "{\"rp\":{\"targeting\":[{\"key\":\"key1\",\"values\":[\"value1\"]},{\"key\":\"key2\",\"values\":[\"value2\"]}]}}"
-	rawTargeting := json.RawMessage(targeting)
-
-	resp.SeatBid[0].Bid[0] = openrtb2.Bid{
-		ID:    "random-id",
-		ImpID: imp.ID,
-		Price: rubidata.tags[ix].bid,
-		AdM:   rubidata.tags[ix].content,
-		Ext:   rawTargeting,
-	}
-
-	if breq.Site == nil {
-		http.Error(w, fmt.Sprintf("No site object sent"), http.StatusInternalServerError)
-		return
-	}
-	if breq.Site.Domain != rubidata.domain {
-		http.Error(w, fmt.Sprintf("Domain '%s' doesn't match '%s", breq.Site.Domain, rubidata.domain), http.StatusInternalServerError)
-		return
-	}
-	if breq.Site.Page != rubidata.page {
-		http.Error(w, fmt.Sprintf("Page '%s' doesn't match '%s", breq.Site.Page, rubidata.page), http.StatusInternalServerError)
-		return
-	}
-	var rsx rubiconSiteExt
-	err = json.Unmarshal(breq.Site.Ext, &rsx)
-	if err != nil {
-		http.Error(w, err.Error(), http.StatusInternalServerError)
-		return
-	}
-	if rsx.RP.SiteID != rubidata.siteID {
-		http.Error(w, fmt.Sprintf("SiteID '%d' doesn't match '%d", rsx.RP.SiteID, rubidata.siteID), http.StatusInternalServerError)
-		return
-	}
-	if breq.Site.Publisher == nil {
-		http.Error(w, fmt.Sprintf("No site.publisher object sent"), http.StatusInternalServerError)
-		return
-	}
-	var rpx rubiconPubExt
-	err = json.Unmarshal(breq.Site.Publisher.Ext, &rpx)
-	if err != nil {
-		http.Error(w, err.Error(), http.StatusInternalServerError)
-		return
-	}
-	if rpx.RP.AccountID != rubidata.accountID {
-		http.Error(w, fmt.Sprintf("AccountID '%d' doesn't match '%d'", rpx.RP.AccountID, rubidata.accountID), http.StatusInternalServerError)
-		return
-	}
-	if breq.Device.UA != rubidata.deviceUA {
-		http.Error(w, fmt.Sprintf("UA '%s' doesn't match '%s'", breq.Device.UA, rubidata.deviceUA), http.StatusInternalServerError)
-		return
-	}
-	if breq.Device.IP != rubidata.deviceIP {
-		http.Error(w, fmt.Sprintf("IP '%s' doesn't match '%s'", breq.Device.IP, rubidata.deviceIP), http.StatusInternalServerError)
-		return
-	}
-	if breq.Device.PxRatio != rubidata.devicePxRatio {
-		http.Error(w, fmt.Sprintf("Pixel ratio '%f' doesn't match '%f'", breq.Device.PxRatio, rubidata.devicePxRatio), http.StatusInternalServerError)
-		return
-	}
-	if breq.User.BuyerUID != rubidata.buyerUID {
-		http.Error(w, fmt.Sprintf("User ID '%s' doesn't match '%s'", breq.User.BuyerUID, rubidata.buyerUID), http.StatusInternalServerError)
-		return
-	}
-
-	var rux rubiconUserExt
-	err = json.Unmarshal(breq.User.Ext, &rux)
-	if err != nil {
-		http.Error(w, err.Error(), http.StatusInternalServerError)
-		return
-	}
-	userTargetingString, _ := json.Marshal(&rux.RP.Target)
-	if string(userTargetingString) != rubidata.visitorTargeting {
-		http.Error(w, fmt.Sprintf("User FPD targeting '%s' doesn't match '%s'", string(userTargetingString), rubidata.visitorTargeting), http.StatusInternalServerError)
-		return
-	}
-
-	if rubidata.delay > 0 {
-		<-time.After(rubidata.delay)
-	}
-
-	js, err := json.Marshal(resp)
-	if err != nil {
-		http.Error(w, err.Error(), http.StatusInternalServerError)
-		return
-	}
-	w.Header().Set("Content-Type", "application/json")
-	w.Write(js)
-}
-
-func TestRubiconBasicResponse(t *testing.T) {
-	server := httptest.NewServer(http.HandlerFunc(DummyRubiconServer))
-	defer server.Close()
-
-	an, ctx, pbReq := CreatePrebidRequest(server, t)
-
-	bids, err := an.Call(ctx, pbReq, pbReq.Bidders[0])
-	assert.Nil(t, err, "Should not have gotten an error: %v", err)
-	assert.Equal(t, 2, len(bids), "Received %d bids instead of 3", len(bids))
-
-	for _, bid := range bids {
-		matched := false
-		for _, tag := range rubidata.tags {
-			if bid.AdUnitCode == tag.code {
-				matched = true
-
-				assert.Equal(t, "rubicon", bid.BidderCode, "Incorrect BidderCode '%s'", bid.BidderCode)
-
-				assert.Equal(t, tag.bid, bid.Price, "Incorrect bid price '%.2f' expected '%.2f'", bid.Price, tag.bid)
-
-				assert.Equal(t, tag.content, bid.Adm, "Incorrect bid markup '%s' expected '%s'", bid.Adm, tag.content)
-
-				assert.Equal(t, bid.AdServerTargeting, tag.adServerTargeting,
-					"Incorrect targeting '%+v' expected '%+v'", bid.AdServerTargeting, tag.adServerTargeting)
-
-				assert.Equal(t, tag.mediaType, bid.CreativeMediaType, "Incorrect media type '%s' expected '%s'", bid.CreativeMediaType, tag.mediaType)
-			}
-		}
-		assert.True(t, matched, "Received bid for unknown ad unit '%s'", bid.AdUnitCode)
-	}
-
-	// same test but with request timing out
-	rubidata.delay = 20 * time.Millisecond
-	ctx, cancel := context.WithTimeout(context.Background(), 1*time.Millisecond)
-	defer cancel()
-
-	bids, err = an.Call(ctx, pbReq, pbReq.Bidders[0])
-	assert.NotNil(t, err, "Should have gotten a timeout error: %v", err)
-}
-
-func TestRubiconUserSyncInfo(t *testing.T) {
-	conf := *adapters.DefaultHTTPAdapterConfig
-	an := NewRubiconLegacyAdapter(&conf, "uri", "xuser", "xpass", "pbs-test-tracker", "", "", "", "")
-
-	assert.Equal(t, "rubicon", an.Name(), "Name '%s' != 'rubicon'", an.Name())
-
-	assert.False(t, an.SkipNoCookies(), "SkipNoCookies should be false")
-}
-=======
 type rubiSetNetworkIdTestScenario struct {
 	bidExt            *openrtb_ext.ExtBidPrebid
 	buyer             string
@@ -327,7 +48,6 @@
 }
 
 var rubidata rubiBidInfo
->>>>>>> 3fcb43ca
 
 func getTestSizes() map[int]openrtb2.Format {
 	return map[int]openrtb2.Format{
@@ -569,7 +289,6 @@
 			impId:     "impId",
 			expectedErr: &errortypes.BadInput{
 				Message: "video.size_id can not be resolved in impression with id : impId",
-<<<<<<< HEAD
 			},
 		},
 	}
@@ -581,267 +300,6 @@
 	}
 }
 
-func TestResolveBidFloorAttributes(t *testing.T) {
-	testScenarios := []struct {
-		bidFloor            float64
-		bidFloorCur         string
-		expectedBidFloor    float64
-		expectedBidFloorCur string
-	}{
-		{
-			bidFloor:            1,
-			bidFloorCur:         "EUR",
-			expectedBidFloor:    1.2,
-			expectedBidFloorCur: "USD",
-		},
-		{
-			bidFloor:            1,
-			bidFloorCur:         "Eur",
-			expectedBidFloor:    1.2,
-			expectedBidFloorCur: "USD",
-		},
-		{
-			bidFloor:            0,
-			bidFloorCur:         "EUR",
-			expectedBidFloor:    0,
-			expectedBidFloorCur: "EUR",
-		},
-		{
-			bidFloor:            -1,
-			bidFloorCur:         "EUR",
-			expectedBidFloor:    -1,
-			expectedBidFloorCur: "EUR",
-		},
-		{
-			bidFloor:            1,
-			bidFloorCur:         "USD",
-			expectedBidFloor:    1,
-			expectedBidFloorCur: "USD",
-		},
-	}
-
-	for _, scenario := range testScenarios {
-		bidFloor, bidFloorCur := resolveBidFloorAttributes(scenario.bidFloor, scenario.bidFloorCur)
-		assert.Equal(t, scenario.expectedBidFloor, bidFloor)
-		assert.Equal(t, scenario.expectedBidFloorCur, bidFloorCur)
-	}
-}
-
-func TestNoContentResponse(t *testing.T) {
-	server := httptest.NewServer(http.HandlerFunc(func(w http.ResponseWriter, r *http.Request) {
-		w.WriteHeader(http.StatusNoContent)
-	}))
-	defer server.Close()
-
-	an, ctx, pbReq := CreatePrebidRequest(server, t)
-	bids, err := an.Call(ctx, pbReq, pbReq.Bidders[0])
-
-	assert.Empty(t, bids, "Length of bids should be 0 instead of: %v", len(bids))
-
-	assert.Equal(t, 204, pbReq.Bidders[0].Debug[0].StatusCode,
-		"StatusCode should be 204 instead of: %v", pbReq.Bidders[0].Debug[0].StatusCode)
-
-	assert.Nil(t, err, "Should not have gotten an error: %v", err)
-}
-
-func TestNotFoundResponse(t *testing.T) {
-	server := httptest.NewServer(http.HandlerFunc(func(w http.ResponseWriter, r *http.Request) {
-		w.WriteHeader(http.StatusNotFound)
-	}))
-	defer server.Close()
-
-	an, ctx, pbReq := CreatePrebidRequest(server, t)
-	_, err := an.Call(ctx, pbReq, pbReq.Bidders[0])
-
-	assert.Equal(t, 404, pbReq.Bidders[0].Debug[0].StatusCode,
-		"StatusCode should be 404 instead of: %v", pbReq.Bidders[0].Debug[0].StatusCode)
-
-	assert.NotNil(t, err, "Should have gotten an error: %v", err)
-
-	assert.True(t, strings.HasPrefix(err.Error(), "HTTP status 404"),
-		"Should start with 'HTTP status' instead of: %v", err.Error())
-}
-
-func TestWrongFormatResponse(t *testing.T) {
-	server := httptest.NewServer(http.HandlerFunc(func(w http.ResponseWriter, r *http.Request) {
-		w.Write([]byte("This is text."))
-	}))
-	defer server.Close()
-
-	an, ctx, pbReq := CreatePrebidRequest(server, t)
-	_, err := an.Call(ctx, pbReq, pbReq.Bidders[0])
-
-	assert.Equal(t, 200, pbReq.Bidders[0].Debug[0].StatusCode,
-		"StatusCode should be 200 instead of: %v", pbReq.Bidders[0].Debug[0].StatusCode)
-
-	assert.NotNil(t, err, "Should have gotten an error: %v", err)
-
-	assert.True(t, strings.HasPrefix(err.Error(), "invalid character"),
-		"Should start with 'invalid character' instead of: %v", err)
-}
-
-func TestZeroSeatBidResponse(t *testing.T) {
-	server := httptest.NewServer(http.HandlerFunc(func(w http.ResponseWriter, r *http.Request) {
-		resp := openrtb2.BidResponse{
-			ID:      "test-response-id",
-			BidID:   "test-bid-id",
-			Cur:     "USD",
-			SeatBid: []openrtb2.SeatBid{},
-		}
-		js, _ := json.Marshal(resp)
-		w.Write(js)
-	}))
-	defer server.Close()
-
-	an, ctx, pbReq := CreatePrebidRequest(server, t)
-	bids, err := an.Call(ctx, pbReq, pbReq.Bidders[0])
-
-	assert.Empty(t, bids, "Length of bids should be 0 instead of: %v", len(bids))
-
-	assert.Nil(t, err, "Should not have gotten an error: %v", err)
-}
-
-func TestEmptyBidResponse(t *testing.T) {
-	server := httptest.NewServer(http.HandlerFunc(func(w http.ResponseWriter, r *http.Request) {
-		resp := openrtb2.BidResponse{
-			ID:    "test-response-id",
-			BidID: "test-bid-id",
-			Cur:   "USD",
-			SeatBid: []openrtb2.SeatBid{
-				{
-					Seat: "RUBICON",
-					Bid:  make([]openrtb2.Bid, 0),
-				},
-			},
-		}
-		js, _ := json.Marshal(resp)
-		w.Write(js)
-	}))
-	defer server.Close()
-
-	an, ctx, pbReq := CreatePrebidRequest(server, t)
-	bids, err := an.Call(ctx, pbReq, pbReq.Bidders[0])
-
-	assert.Empty(t, bids, "Length of bids should be 0 instead of: %v", len(bids))
-
-	assert.Nil(t, err, "Should not have gotten an error: %v", err)
-}
-
-func TestWrongBidIdResponse(t *testing.T) {
-	server := httptest.NewServer(http.HandlerFunc(func(w http.ResponseWriter, r *http.Request) {
-		resp := openrtb2.BidResponse{
-			ID:    "test-response-id",
-			BidID: "test-bid-id",
-			Cur:   "USD",
-			SeatBid: []openrtb2.SeatBid{
-				{
-					Seat: "RUBICON",
-					Bid:  make([]openrtb2.Bid, 2),
-				},
-			},
-		}
-		resp.SeatBid[0].Bid[0] = openrtb2.Bid{
-			ID:    "random-id",
-			ImpID: "zma",
-			Price: 1.67,
-			AdM:   "zma",
-			Ext:   json.RawMessage("{\"rp\":{\"targeting\":[{\"key\":\"key1\",\"values\":[\"value1\"]},{\"key\":\"key2\",\"values\":[\"value2\"]}]}}"),
-		}
-		js, _ := json.Marshal(resp)
-		w.Write(js)
-	}))
-	defer server.Close()
-
-	an, ctx, pbReq := CreatePrebidRequest(server, t)
-	bids, err := an.Call(ctx, pbReq, pbReq.Bidders[0])
-
-	assert.Empty(t, bids, "Length of bids should be 0 instead of: %v", len(bids))
-
-	assert.NotNil(t, err, "Should not have gotten an error: %v", err)
-=======
-			},
-		},
-	}
->>>>>>> 3fcb43ca
-
-	for _, scenario := range testScenarios {
-		res, err := resolveVideoSizeId(scenario.placement, scenario.instl, scenario.impId)
-		assert.Equal(t, scenario.expected, res)
-		assert.Equal(t, scenario.expectedErr, err)
-	}
-}
-
-<<<<<<< HEAD
-func TestZeroPriceBidResponse(t *testing.T) {
-
-	server := httptest.NewServer(http.HandlerFunc(func(w http.ResponseWriter, r *http.Request) {
-		resp := openrtb2.BidResponse{
-			ID:    "test-response-id",
-			BidID: "test-bid-id",
-			Cur:   "USD",
-			SeatBid: []openrtb2.SeatBid{
-				{
-					Seat: "RUBICON",
-					Bid:  make([]openrtb2.Bid, 1),
-				},
-			},
-		}
-		resp.SeatBid[0].Bid[0] = openrtb2.Bid{
-			ID:    "test-bid-id",
-			ImpID: "first-tag",
-			Price: 0,
-			AdM:   "zma",
-			Ext:   json.RawMessage("{\"rp\":{\"targeting\":[{\"key\":\"key1\",\"values\":[\"value1\"]},{\"key\":\"key2\",\"values\":[\"value2\"]}]}}"),
-		}
-		js, _ := json.Marshal(resp)
-		w.Write(js)
-	}))
-	defer server.Close()
-
-	an, ctx, pbReq := CreatePrebidRequest(server, t)
-	b, err := an.Call(ctx, pbReq, pbReq.Bidders[0])
-
-	assert.Nil(t, b, "\n\n\n0 price bids are being included %d, err : %v", len(b), err)
-}
-
-func TestDifferentRequest(t *testing.T) {
-	SIZE_ID := getTestSizes()
-	server := httptest.NewServer(http.HandlerFunc(DummyRubiconServer))
-	defer server.Close()
-
-	an, ctx, pbReq := CreatePrebidRequest(server, t)
-
-	// test app not nil
-	pbReq.App = &openrtb2.App{
-		ID:   "com.test",
-		Name: "testApp",
-	}
-
-	_, err := an.Call(ctx, pbReq, pbReq.Bidders[0])
-	assert.NotNil(t, err, "Should have gotten an error: %v", err)
-
-	// set app back to normal
-	pbReq.App = nil
-
-	// test video media type
-	pbReq.Bidders[0].AdUnits[0].MediaTypes = []pbs.MediaType{pbs.MEDIA_TYPE_VIDEO}
-	_, err = an.Call(ctx, pbReq, pbReq.Bidders[0])
-	assert.NotNil(t, err, "Should have gotten an error: %v", err)
-
-	// set media back to normal
-	pbReq.Bidders[0].AdUnits[0].MediaTypes = []pbs.MediaType{pbs.MEDIA_TYPE_BANNER}
-
-	// test wrong params
-	pbReq.Bidders[0].AdUnits[0].Params = json.RawMessage(fmt.Sprintf("{\"zoneId\": %s, \"siteId\": %d, \"visitor\": %s, \"inventory\": %s}", "zma", rubidata.siteID, rubidata.visitorTargeting, rubidata.inventoryTargeting))
-	_, err = an.Call(ctx, pbReq, pbReq.Bidders[0])
-	assert.NotNil(t, err, "Should have gotten an error: %v", err)
-
-	// set params back to normal
-	pbReq.Bidders[0].AdUnits[0].Params = json.RawMessage(fmt.Sprintf("{\"zoneId\": %d, \"siteId\": %d, \"accountId\": %d, \"visitor\": %s, \"inventory\": %s}", 8394, rubidata.siteID, rubidata.accountID, rubidata.visitorTargeting, rubidata.inventoryTargeting))
-
-	// test invalid size
-	pbReq.Bidders[0].AdUnits[0].Sizes = []openrtb2.Format{
-=======
 func TestOpenRTBRequestWithDifferentBidFloorAttributes(t *testing.T) {
 	testScenarios := []struct {
 		bidFloor         float64
@@ -861,7 +319,6 @@
 				&errortypes.BadInput{Message: "Unable to convert provided bid floor currency from WRONG to USD"},
 			},
 		},
->>>>>>> 3fcb43ca
 		{
 			bidFloor:         1,
 			bidFloorCur:      "USD",
@@ -870,11 +327,6 @@
 			expectedBidCur:   "USD",
 			expectedErrors:   nil,
 		},
-<<<<<<< HEAD
-	}
-	pbReq.Bidders[0].AdUnits[1].Sizes = []openrtb2.Format{
-=======
->>>>>>> 3fcb43ca
 		{
 			bidFloor:         1,
 			bidFloorCur:      "EUR",
@@ -891,15 +343,6 @@
 			expectedBidCur:   "",
 			expectedErrors:   nil,
 		},
-<<<<<<< HEAD
-	}
-	pbReq.Bidders[0].AdUnits = pbReq.Bidders[0].AdUnits[:len(pbReq.Bidders[0].AdUnits)-1]
-	b, err := an.Call(ctx, pbReq, pbReq.Bidders[0])
-	assert.NotNil(t, err, "Should have gotten an error: %v", err)
-
-	pbReq.Bidders[0].AdUnits[1].Sizes = []openrtb2.Format{
-=======
->>>>>>> 3fcb43ca
 		{
 			bidFloor:         -1,
 			bidFloorCur:      "CZK",
@@ -910,57 +353,6 @@
 		},
 	}
 
-<<<<<<< HEAD
-	targeting := make(map[string]string, 2)
-	targeting["key1"] = "value1"
-	targeting["key2"] = "value2"
-
-	rubidata.tags[0] = rubiTagInfo{
-		code:              "first-tag",
-		zoneID:            8394,
-		bid:               1.67,
-		adServerTargeting: targeting,
-		mediaType:         "banner",
-	}
-	rubidata.tags[1] = rubiTagInfo{
-		code:              "second-tag",
-		zoneID:            8395,
-		bid:               3.22,
-		adServerTargeting: targeting,
-		mediaType:         "banner",
-	}
-	rubidata.tags[2] = rubiTagInfo{
-		code:              "video-tag",
-		zoneID:            7780,
-		bid:               23.12,
-		adServerTargeting: targeting,
-		mediaType:         "video",
-	}
-
-	conf := *adapters.DefaultHTTPAdapterConfig
-	an = NewRubiconLegacyAdapter(&conf, "uri", rubidata.xapiuser, rubidata.xapipass, "pbs-test-tracker", "", "", "", "")
-	an.URI = server.URL
-
-	pbin := pbs.PBSRequest{
-		AdUnits: make([]pbs.AdUnit, 3),
-		Device:  &openrtb2.Device{PxRatio: rubidata.devicePxRatio},
-		SDK:     &pbs.SDK{Source: rubidata.sdkSource, Platform: rubidata.sdkPlatform, Version: rubidata.sdkVersion},
-	}
-
-	for i, tag := range rubidata.tags {
-		pbin.AdUnits[i] = pbs.AdUnit{
-			Code:       tag.code,
-			MediaTypes: []string{tag.mediaType},
-			Sizes: []openrtb2.Format{
-				SIZE_ID[10],
-				SIZE_ID[15],
-			},
-			Bids: []pbs.Bids{
-				{
-					BidderCode: "rubicon",
-					BidID:      fmt.Sprintf("random-id-from-pbjs-%d", i),
-					Params:     json.RawMessage(fmt.Sprintf("{\"zoneId\": %d, \"siteId\": %d, \"accountId\": %d, \"visitor\": %s, \"inventory\": %s}", tag.zoneID, rubidata.siteID, rubidata.accountID, rubidata.visitorTargeting, rubidata.inventoryTargeting)),
-=======
 	for _, scenario := range testScenarios {
 		mockConversions := &mockCurrencyConversion{}
 		scenario.setMock(&mockConversions.Mock)
@@ -983,7 +375,6 @@
 						SIZE_ID[15],
 						SIZE_ID[10],
 					},
->>>>>>> 3fcb43ca
 				},
 				Ext: json.RawMessage(`{"bidder": {
 										"zoneId": 8394,
@@ -1056,8 +447,7 @@
 				"siteId": 283282,
 				"accountId": 7891,
 				"inventory": {"key1" : "val1"},
-				"visitor": {"key2" : "val2"},
-				"mraid_supported": true
+				"visitor": {"key2" : "val2"}
 			}}`),
 		}, {
 			ID: "test-imp-video-id",
@@ -1084,26 +474,15 @@
 				}
 			}}`),
 		}},
-<<<<<<< HEAD
-=======
 		App: &openrtb2.App{
 			ID:   "com.test",
 			Name: "testApp",
 		},
->>>>>>> 3fcb43ca
 		Device: &openrtb2.Device{
 			PxRatio: rubidata.devicePxRatio,
 		},
 		User: &openrtb2.User{
-<<<<<<< HEAD
-			Ext: json.RawMessage(`{"digitrust": {
-                    "id": "some-digitrust-id",
-                    "keyv": 1,
-                    "pref": 0
-                },
-=======
 			Ext: json.RawMessage(`{
->>>>>>> 3fcb43ca
 				"eids": [{
                     "source": "pubcid",
                     "id": "2402fc76-7b39-4f0e-bfc2-060ef7693648"
@@ -1116,7 +495,7 @@
 	reqs, errs := bidder.MakeRequests(request, &adapters.ExtraRequestInfo{})
 
 	assert.Empty(t, errs, "Got unexpected errors while building HTTP requests: %v", errs)
-	assert.Equal(t, 1, len(reqs), "Unexpected number of HTTP requests. Got %d. Expected %d", len(reqs), 2)
+	assert.Equal(t, 2, len(reqs), "Unexpected number of HTTP requests. Got %d. Expected %d", len(reqs), 2)
 
 	for i := 0; i < len(reqs); i++ {
 		httpReq := reqs[i]
@@ -1207,9 +586,7 @@
 				"siteId": 283282,
 				"accountId": 7891,
 				"inventory": {"key1" : "val1"},
-				"visitor": {"key2" : "val2"},
-				"video": {"size_id": 1},
-				"mraid_supported": true
+				"visitor": {"key2" : "val2"}
 			}}`),
 		}},
 		App: &openrtb2.App{
@@ -1231,36 +608,24 @@
 
 	assert.Equal(t, 1, len(rubiconReq.Imp), "Unexpected number of request impressions. Got %d. Expected %d", len(rubiconReq.Imp), 1)
 
-	assert.NotNil(t, rubiconReq.Imp[0].Video, "Unexpected video object in request impression")
-
-	assert.Nil(t, rubiconReq.Imp[0].Banner, "Banner object must be in request impression")
+	assert.Nil(t, rubiconReq.Imp[0].Video, "Unexpected video object in request impression")
+
+	assert.NotNil(t, rubiconReq.Imp[0].Banner, "Banner object must be in request impression")
 }
 
 func TestOpenRTBRequestWithImpAndAdSlotIncluded(t *testing.T) {
+	SIZE_ID := getTestSizes()
 	bidder := new(RubiconAdapter)
 
 	request := &openrtb2.BidRequest{
 		ID: "test-request-id",
 		Imp: []openrtb2.Imp{{
-<<<<<<< HEAD
-			ID:    "test-imp-id",
-			Instl: 1,
-			Video: &openrtb2.Video{
-				W:           640,
-				H:           360,
-				MIMEs:       []string{"video/mp4"},
-				Protocols:   []openrtb2.Protocol{openrtb2.ProtocolVAST10},
-				MaxDuration: 30,
-				Linearity:   1,
-				API:         []openrtb2.APIFramework{},
-=======
 			ID: "test-imp-id",
 			Banner: &openrtb2.Banner{
 				Format: []openrtb2.Format{
 					SIZE_ID[15],
 					SIZE_ID[10],
 				},
->>>>>>> 3fcb43ca
 			},
 			Ext: json.RawMessage(`{
 				"bidder": {
@@ -1399,77 +764,19 @@
 	assert.Equal(t, badvOverflowed[:50], badvRequest, "Unexpected dfp_ad_unit_code: %s")
 }
 
-func TestOpenRTBRequestWithBadvOverflowed(t *testing.T) {
-	bidder := new(RubiconAdapter)
-
-	badvOverflowed := make([]string, 100)
-	for i := range badvOverflowed {
-		badvOverflowed[i] = strconv.Itoa(i)
-	}
-
-	request := &openrtb2.BidRequest{
-		ID:   "test-request-id",
-		BAdv: badvOverflowed,
-		Imp: []openrtb2.Imp{{
-			ID:    "test-imp-id",
-			Instl: 1,
-			Video: &openrtb2.Video{
-				W:           640,
-				H:           360,
-				MIMEs:       []string{"video/mp4"},
-				Protocols:   []openrtb2.Protocol{openrtb2.ProtocolVAST10},
-				MaxDuration: 30,
-				Linearity:   1,
-				API:         []openrtb2.APIFramework{},
-			},
-			Ext: json.RawMessage(`{
-				"bidder": {
-					"zoneId": 8394,
-					"siteId": 283282,
-					"accountId": 7891,
-					"inventory": {"key1" : "val1"},
-					"visitor": {"key2" : "val2"}
-				}
-			}`),
-		}},
-	}
-
-	reqs, _ := bidder.MakeRequests(request, &adapters.ExtraRequestInfo{})
-
-	rubiconReq := &openrtb2.BidRequest{}
-	if err := json.Unmarshal(reqs[0].Body, rubiconReq); err != nil {
-		t.Fatalf("Unexpected error while decoding request: %s", err)
-	}
-
-	badvRequest := rubiconReq.BAdv
-	assert.Equal(t, badvOverflowed[:50], badvRequest, "Unexpected dfp_ad_unit_code: %s")
-}
-
 func TestOpenRTBRequestWithSpecificExtUserEids(t *testing.T) {
+	SIZE_ID := getTestSizes()
 	bidder := new(RubiconAdapter)
 
 	request := &openrtb2.BidRequest{
 		ID: "test-request-id",
 		Imp: []openrtb2.Imp{{
-<<<<<<< HEAD
-			ID:    "test-imp-id",
-			Instl: 1,
-			Video: &openrtb2.Video{
-				W:           640,
-				H:           360,
-				MIMEs:       []string{"video/mp4"},
-				Protocols:   []openrtb2.Protocol{openrtb2.ProtocolVAST10},
-				MaxDuration: 30,
-				Linearity:   1,
-				API:         []openrtb2.APIFramework{},
-=======
 			ID: "test-imp-id",
 			Banner: &openrtb2.Banner{
 				Format: []openrtb2.Format{
 					SIZE_ID[15],
 					SIZE_ID[10],
 				},
->>>>>>> 3fcb43ca
 			},
 			Ext: json.RawMessage(`{"bidder": {
 				"zoneId": 8394,
@@ -1477,13 +784,10 @@
 				"accountId": 7891
 			}}`),
 		}},
-<<<<<<< HEAD
-=======
 		App: &openrtb2.App{
 			ID:   "com.test",
 			Name: "testApp",
 		},
->>>>>>> 3fcb43ca
 		User: &openrtb2.User{
 			Ext: json.RawMessage(`{"eids": [
 			{
@@ -1783,8 +1087,6 @@
 		"Expected Price 10. Got: %s", bidResponse.Bids[0].Bid.Price)
 }
 
-<<<<<<< HEAD
-=======
 func TestOpenRTBResponseSettingOfNetworkId(t *testing.T) {
 	testScenarios := []rubiSetNetworkIdTestScenario{
 		{
@@ -1884,7 +1186,6 @@
 	}
 }
 
->>>>>>> 3fcb43ca
 func TestOpenRTBResponseOverridePriceFromCorrespondingImp(t *testing.T) {
 	request := &openrtb2.BidRequest{
 		ID: "test-request-id",
