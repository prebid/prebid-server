--- conflicted
+++ resolved
@@ -23,7 +23,6 @@
 	adapterstest.RunJSONBidderTest(t, "adgenerationtest", bidder)
 }
 
-<<<<<<< HEAD
 func TestgetRequestUri(t *testing.T) {
 	bidder, buildErr := Builder(openrtb_ext.BidderAdgeneration, config.Adapter{
 		Endpoint: "https://d.socdm.com/adsv/v1"})
@@ -34,10 +33,6 @@
 
 	bidderAdgeneration, _ := bidder.(*AdgenerationAdapter)
 
-=======
-func TestGetRequestUri(t *testing.T) {
-	bidder := NewAdgenerationAdapter("https://d.socdm.com/adsv/v1")
->>>>>>> e05fcb99
 	// Test items
 	failedRequest := &openrtb.BidRequest{
 		ID: "test-failed-bid-request",
@@ -74,17 +69,6 @@
 	}
 	numRequests = len(successRequest.Imp)
 	for index := 0; index < numRequests; index++ {
-<<<<<<< HEAD
-		// RequestUri Test.
-		httpRequests, err := bidderAdgeneration.getRequestUri(successRequest, index)
-		if err != nil {
-			t.Errorf("getRequestUri: %v did throw an error: %v", successRequest.Imp[index], err)
-		}
-		if httpRequests == "adapterver="+bidderAdgeneration.version+"&currency=JPY&hb=true&id=58278&posall=SSPLOC&sdkname=prebidserver&sdktype=0&size=300%C3%97250&t=json3&tp=http%3A%2F%2Fexample.com%2Ftest.html" {
-			t.Errorf("getRequestUri: %v did return Request: %s", successRequest.Imp[index], httpRequests)
-		}
-=======
->>>>>>> e05fcb99
 		// getRawQuery Test.
 		adgExt, err := unmarshalExtImpAdgeneration(&successRequest.Imp[index])
 		if err != nil {
@@ -92,28 +76,16 @@
 		}
 		rawQuery := bidderAdgeneration.getRawQuery(adgExt.Id, successRequest, &successRequest.Imp[index])
 		expectQueries := map[string]string{
-<<<<<<< HEAD
-			"posall":     "SSPLOC",
-			"id":         adgExt.Id,
-			"sdktype":    "0",
-			"hb":         "true",
-			"currency":   bidderAdgeneration.getCurrency(successRequest),
-			"sdkname":    "prebidserver",
-			"adapterver": bidderAdgeneration.version,
-			"size":       getSizes(&successRequest.Imp[index]),
-			"tp":         successRequest.Site.Name,
-=======
 			"posall":        "SSPLOC",
 			"id":            adgExt.Id,
 			"sdktype":       "0",
 			"hb":            "true",
-			"currency":      bidder.getCurrency(successRequest),
+			"currency":      bidderAdgeneration.getCurrency(successRequest),
 			"sdkname":       "prebidserver",
-			"adapterver":    bidder.version,
+			"adapterver":    bidderAdgeneration.version,
 			"sizes":         getSizes(&successRequest.Imp[index]),
 			"tp":            successRequest.Site.Page,
 			"transactionid": successRequest.Source.TID,
->>>>>>> e05fcb99
 		}
 		for key, expectedValue := range expectQueries {
 			actualValue := rawQuery.Get(key)
@@ -123,11 +95,11 @@
 		}
 
 		// RequestUri Test.
-		actualUri, err := bidder.getRequestUri(successRequest, index)
+		actualUri, err := bidderAdgeneration.getRequestUri(successRequest, index)
 		if err != nil {
 			t.Errorf("getRequestUri: %v did throw an error: %v", successRequest.Imp[index], err)
 		}
-		expectedUri := "https://d.socdm.com/adsv/v1?adapterver=" + bidder.version + "&currency=JPY&hb=true&id=58278&posall=SSPLOC&sdkname=prebidserver&sdktype=0&sizes=300x250&t=json3&tp=https%3A%2F%2Fsupership.com&transactionid=SourceTID"
+		expectedUri := "https://d.socdm.com/adsv/v1?adapterver=" + bidderAdgeneration.version + "&currency=JPY&hb=true&id=58278&posall=SSPLOC&sdkname=prebidserver&sdktype=0&sizes=300x250&t=json3&tp=https%3A%2F%2Fsupership.com&transactionid=SourceTID"
 		if actualUri != expectedUri {
 			t.Errorf("getRequestUri: does not match expected %s, actual %s", expectedUri, actualUri)
 		}
