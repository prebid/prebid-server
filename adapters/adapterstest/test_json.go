--- conflicted
+++ resolved
@@ -10,11 +10,8 @@
 	"github.com/mitchellh/copystructure"
 	"github.com/mxmCherry/openrtb/v15/openrtb2"
 	"github.com/prebid/prebid-server/adapters"
-<<<<<<< HEAD
-=======
 	"github.com/prebid/prebid-server/currency"
 	"github.com/prebid/prebid-server/openrtb_ext"
->>>>>>> 3fcb43ca
 	"github.com/stretchr/testify/assert"
 	"github.com/yudai/gojsondiff"
 	"github.com/yudai/gojsondiff/formatter"
@@ -149,13 +146,7 @@
 		reqInfo.PbsEntryPoint = "video"
 	}
 
-<<<<<<< HEAD
-	requests := testMakeRequestsImpl(t, filename, spec, bidder, &reqInfo)
-
-	testMakeBidsImpl(t, filename, spec, bidder, requests)
-=======
 	return &reqInfo
->>>>>>> 3fcb43ca
 }
 
 type testSpec struct {
@@ -328,11 +319,7 @@
 }
 
 // diffOrtbBids compares the actual Bid made by the adapter to the expectation from the JSON file.
-<<<<<<< HEAD
-func diffOrtbBids(t *testing.T, description string, actual *openrtb2.Bid, expected json.RawMessage) {
-=======
 func diffOrtbBids(description string, actual *openrtb2.Bid, expected json.RawMessage) error {
->>>>>>> 3fcb43ca
 	if actual == nil {
 		return fmt.Errorf("Bidders cannot return nil Bids. %s was nil.", description)
 	}
@@ -374,10 +361,7 @@
 			return fmt.Errorf("%s json did not match expected.\n\n%s", description, output)
 		}
 	}
-<<<<<<< HEAD
-=======
 	return nil
->>>>>>> 3fcb43ca
 }
 
 // testMakeRequestsImpl asserts the resulting values of the bidder's `MakeRequests()` implementation
