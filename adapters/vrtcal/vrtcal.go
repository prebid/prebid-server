--- conflicted
+++ resolved
@@ -90,8 +90,6 @@
 func Builder(bidderName openrtb_ext.BidderName, config config.Adapter) (adapters.Bidder, error) {
 	bidder := &VrtcalAdapter{
 		endpoint: config.Endpoint,
-<<<<<<< HEAD
-=======
 	}
 	return bidder, nil
 }
@@ -116,7 +114,5 @@
 	//Failsafe default in case impression ID is not found
 	return "", &errortypes.BadServerResponse{
 		Message: fmt.Sprintf("Failed to find impression for ID: \"%s\"", impID),
->>>>>>> 3fcb43ca
 	}
-	return bidder, nil
 }