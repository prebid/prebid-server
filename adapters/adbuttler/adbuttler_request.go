package adbuttler

import (
	"encoding/json"
	"net/http"
	"strconv"
	"strings"
	"time"

	"github.com/mxmCherry/openrtb/v16/openrtb2"
	"github.com/prebid/prebid-server/adapters"
	"github.com/prebid/prebid-server/errortypes"
	"github.com/prebid/prebid-server/openrtb_ext"
)

type AdButlerRequest struct { 
	SearchString      string                  `json:"search,omitempty"`
	SearchType        string                  `json:"search_type,omitempty"`
	Params            map[string][]string     `json:"params,omitempty"`
	Identifiers       []string                `json:"identifiers,omitempty"`
	Target            map[string]interface{}  `json:"_abdk_json,omitempty"`
	Limit             int                     `json:"limit,omitempty"`
	Source            string                  `json:"source,omitempty"`
	UserID            string                  `json:"adb_uid,omitempty"`
	IP                string                  `json:"ip,omitempty"`
	UserAgent         string                  `json:"ua,omitempty"`
	Referrer          string                  `json:"referrer,omitempty"`
	FloorCPC          float64                 `json:"bid_floor_cpc,omitempty"`
	IsTestRequest     bool                    `json:"test_request,omitempty"`
	
}

func (a *AdButtlerAdapter) getImpressionExt(imp *openrtb2.Imp) (*openrtb_ext.ExtImpCommerce, error) {
	var commerceExt openrtb_ext.ExtImpCommerce
	if err := json.Unmarshal(imp.Ext, &commerceExt); err != nil {
		return nil, &errortypes.BadInput{
			Message: "Impression extension not provided or can't be unmarshalled",
		}
	}

	return &commerceExt, nil

}


func (a *AdButtlerAdapter) getSiteExt(request *openrtb2.BidRequest) (*openrtb_ext.ExtSiteCommerce, error) {
	var siteExt openrtb_ext.ExtSiteCommerce

	if request.Site.Ext != nil {
		if err := json.Unmarshal(request.Site.Ext, &siteExt); err != nil {
			return nil, &errortypes.BadInput{
				Message: "Impression extension not provided or can't be unmarshalled",
			}
		}
	}

	return &siteExt, nil

}

func (a *AdButtlerAdapter) MakeRequests(request *openrtb2.BidRequest, reqInfo *adapters.ExtraRequestInfo) ([]*adapters.RequestData, []error) {
	var commerceExt *openrtb_ext.ExtImpCommerce
	var siteExt *openrtb_ext.ExtSiteCommerce
	var err error
	var errors []error

	if len(request.Imp) > 0 {
		commerceExt, err = a.getImpressionExt(&(request.Imp[0]))
		if err != nil {
			errors = append(errors, err)
		}
	} else {
		errors = append(errors, &errortypes.BadInput{
			Message: "Missing Imp Object",
		})
	}

	siteExt, err = a.getSiteExt(request)
	if err != nil {
		errors = append(errors, err)
	}

	if len(errors) > 0 {
		return nil, errors
	}

	var adButlerReq AdButlerRequest 
    var configValueMap = make(map[string]string)
    var configTypeMap = make(map[string]int)
	for _,obj := range commerceExt.Bidder.CustomConfig {
		configValueMap[obj.Key] = obj.Value
		configTypeMap[obj.Key] = obj.Type
	}

	//Assign Page Source if Present
	if siteExt != nil {
		adButlerReq.Source = siteExt.Page
	}

    //Retrieve AccountID and ZoneID from Request and Build endpoint Url
	var accountID, zoneID string
	val, ok := configValueMap[BIDDERDETAILS_PREFIX + BD_ACCOUNT_ID]
	if ok {
		accountID = val
	}
	
	val, ok = configValueMap[BIDDERDETAILS_PREFIX + BD_ZONE_ID]
	if ok {
		zoneID = val
	} 
		
	endPoint, err := a.buildEndpointURL(accountID, zoneID)
	if err != nil {
		return nil, []error{err}
	}
		
	adButlerReq.Target = make(map[string]interface{})
	//Add User Targeting
	if request.User != nil {
		if(request.User.Yob > 0) {
			now := time.Now()	
			age := int64(now.Year()) - request.User.Yob
			adButlerReq.Target[USER_AGE] = age
		}

		if request.User.Gender != "" {
			if strings.EqualFold(request.User.Gender, "M") {
				adButlerReq.Target[USER_GENDER] = GENDER_MALE
			} else if strings.EqualFold(request.User.Gender, "F") {
				adButlerReq.Target[USER_GENDER] = GENDER_FEMALE
			} else if strings.EqualFold(request.User.Gender, "O") {
				adButlerReq.Target[USER_GENDER] = GENDER_OTHER
			}
		}	
	}

	//Add Geo Targeting
	if request.Device != nil && request.Device.Geo != nil {
		if request.Device.Geo.Country != "" {
			adButlerReq.Target[COUNTRY] = request.Device.Geo.Country
		}
		if request.Device.Geo.Region != "" {
			adButlerReq.Target[REGION] = request.Device.Geo.Region
		}
		if request.Device.Geo.City != "" {
			adButlerReq.Target[CITY] = request.Device.Geo.City
		}
	}


	//Add Page Source Targeting
	if adButlerReq.Source != ""  {
		adButlerReq.Target[PAGE_SOURCE] = adButlerReq.Source
	}

	//Add Dynamic Targeting from AdRequest
	for _,targetObj := range commerceExt.ComParams.Targeting {
		key := targetObj.Name
		datatype := targetObj.Type
        if len(targetObj.Value) > 0 {
			switch datatype {
				case DATATYE_NUMBER, DATATYE_STRING, DATATYE_DATETIME, DATATYE_DATE, DATATYE_TIME :
					adButlerReq.Target[key] = targetObj.Value[0]
		    	case DATATYE_ARRAY:
					if len(targetObj.Value) == 1 {
						adButlerReq.Target[key] = targetObj.Value[0]
					} else {
						adButlerReq.Target[key] = targetObj.Value
					}
			}
		}
	}
	//Add Identifiers from AdRequest
	for _,prefObj := range commerceExt.ComParams.Preferred {
		adButlerReq.Identifiers = append(adButlerReq.Identifiers, prefObj.ProductID)
	}

	//Add Category Params from AdRequest
	if len(adButlerReq.Identifiers) <= 0 && commerceExt.ComParams.Filtering != nil {
		adButlerReq.Params = make(map[string][]string)
		if commerceExt.ComParams.Filtering.Category != nil && len(commerceExt.ComParams.Filtering.Category) > 0 {
			//Retailer Specific Category  Name is present from Product Feed Template
			val, ok = configValueMap[PRODUCTTEMPLATE_PREFIX + PD_TEMPLATE_CATEGORY]
			if ok {
				adButlerReq.Params[val] = commerceExt.ComParams.Filtering.Category
			} else {
				adButlerReq.Params[DEFAULT_CATEGORY] = commerceExt.ComParams.Filtering.Category
			}
		}

		if commerceExt.ComParams.Filtering.Brand != nil && len(commerceExt.ComParams.Filtering.Brand) > 0 {
		    //Retailer Specific Brand Name is present from Product Feed Template
			val, ok = configValueMap[PRODUCTTEMPLATE_PREFIX + PD_TEMPLATE_BRAND]
			if ok {
				adButlerReq.Params[val] = commerceExt.ComParams.Filtering.Brand
			} else {
				adButlerReq.Params[DEFAULT_BRAND] = commerceExt.ComParams.Filtering.Brand
			}
		}

		if commerceExt.ComParams.Filtering.SubCategory != nil {
			for _,subCategory := range commerceExt.ComParams.Filtering.SubCategory {
				key := subCategory.Name
				value := subCategory.Value
				adButlerReq.Params[key] = value
			}
		}
	}
	

	//Assign Search Term if present along with searchType
	if len(adButlerReq.Identifiers) <= 0 && commerceExt.ComParams.Filtering == nil && commerceExt.ComParams.SearchTerm != "" {
		adButlerReq.SearchString = commerceExt.ComParams.SearchTerm
		if commerceExt.ComParams.SearchType == SEARCHTYPE_EXACT ||
		    commerceExt.ComParams.SearchType == SEARCHTYPE_BROAD {
				adButlerReq.SearchType = commerceExt.ComParams.SearchType
		} else {
			val, ok := configValueMap[SEARCHTYPE]
			if ok {
				adButlerReq.SearchType = val
			} else {
				adButlerReq.SearchType = SEARCHTYPE_DEFAULT
			}
		}
	}

	adButlerReq.IP = request.Device.IP
	// Domain Name from Site Object if Prsent or App Obj
	if request.Site != nil {
		adButlerReq.Referrer = request.Site.Domain
	} else {
		adButlerReq.Referrer = request.App.Domain
	}

	// Take BidFloor from BidRequest - High Priority, Otherwise from Auction Config
	if request.Imp[0].BidFloor > 0 {
		adButlerReq.FloorCPC = request.Imp[0].BidFloor
	} else {
		val, ok := configValueMap[AUCTIONDETAILS_PREFIX + AD_FLOOR_PRICE]
		if ok {
			if floorPrice, err := strconv.ParseFloat(val, 64); err == nil {
				adButlerReq.FloorCPC = floorPrice
			}
		}
	}

	//Test Request
	if commerceExt.ComParams.TestRequest {
		adButlerReq.IsTestRequest = true
	}
	adButlerReq.UserID = request.User.ID
	adButlerReq.UserAgent = request.Device.UA
	adButlerReq.Limit = commerceExt.ComParams.SlotsRequested

	//Temporarily for Debugging
	//u, _ := json.Marshal(adButlerReq)
	//fmt.Println(string(u))

	reqJSON, err := json.Marshal(adButlerReq)
	if err != nil {
		return nil, []error{err}
	}

	headers := http.Header{}
	headers.Add("Content-Type", "application/json")

	return []*adapters.RequestData{{
		Method:  "POST",
		Uri:     endPoint,
		Body:    reqJSON,
		Headers: headers,
	}}, nil
	
}


<<<<<<< HEAD

=======
>>>>>>> 5f811f1a
<|MERGE_RESOLUTION|>--- conflicted
+++ resolved
@@ -271,10 +271,4 @@
 		Headers: headers,
 	}}, nil
 	
-}
-
-
-<<<<<<< HEAD
-
-=======
->>>>>>> 5f811f1a
+}