--- conflicted
+++ resolved
@@ -105,19 +105,15 @@
 }
 
 // make sure that banner has openrtb 2.3-compatible size information
-<<<<<<< HEAD
-func convertBanner(banner *openrtb2.Banner) error {
-=======
-func convertBanner(banner *openrtb.Banner) (*openrtb.Banner, error) {
->>>>>>> bcfe9f2a
+func convertBanner(banner *openrtb2.Banner) (*openrtb2.Banner, error) {
 	if banner.W == nil || banner.H == nil || *banner.W == 0 || *banner.H == 0 {
 		if len(banner.Format) > 0 {
 			f := banner.Format[0]
 
 			bannerCopy := *banner
 
-			bannerCopy.W = openrtb.Uint64Ptr(f.W)
-			bannerCopy.H = openrtb.Uint64Ptr(f.H)
+			bannerCopy.W = openrtb2.Int64Ptr(f.W)
+			bannerCopy.H = openrtb2.Int64Ptr(f.H)
 
 			return &bannerCopy, nil
 		} else {
