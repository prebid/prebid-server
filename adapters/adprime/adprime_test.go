--- conflicted
+++ resolved
@@ -10,11 +10,7 @@
 
 func TestJsonSamples(t *testing.T) {
 	bidder, buildErr := Builder(openrtb_ext.BidderAdprime, config.Adapter{
-<<<<<<< HEAD
-		Endpoint: "http://delta.adprime.com/pserver"})
-=======
 		Endpoint: "http://delta.adprime.com/pserver"}, config.Server{ExternalUrl: "http://hosturl.com", GvlID: 1, DataCenter: "2"})
->>>>>>> 929ba616
 
 	if buildErr != nil {
 		t.Fatalf("Builder returned unexpected error %v", buildErr)
