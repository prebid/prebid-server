--- conflicted
+++ resolved
@@ -54,25 +54,6 @@
                 "h": 480
               }
             }
-<<<<<<< HEAD
-          }
-        ],
-        "site": {
-          "page": "test.com",
-          "publisher": {
-            "id": "123456789"
-          }
-        },
-        "user": {
-          "buyeruid": "awesome-user"
-        },
-        "tmax": 1000
-      },
-      "impIDs":["some-impression-id"]
-    },
-    "mockResponse": {
-      "status": 503
-=======
           ],
           "site": {
             "page": "test.com",
@@ -84,12 +65,12 @@
             "buyeruid": "awesome-user"
           },
           "tmax": 1000
-        }
+        },
+        "impIDs":["some-impression-id"]
       },
       "mockResponse": {
         "status": 503
       }
->>>>>>> 2ae62cf2
     }
   ],
   "expectedBidResponses": [],
