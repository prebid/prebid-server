--- conflicted
+++ resolved
@@ -34,42 +34,6 @@
       }
     ]
   },
-<<<<<<< HEAD
-
-  "httpCalls": [{
-    "expectedRequest": {
-      "uri": "http://us.example.com/bid?rtb_seat_id=placementId&secret_key=accountId",
-      "body": {
-        "id": "some-request-id",
-        "imp": [{
-          "id": "some-impression-id",
-          "tagid": "ogTAGID",
-          "video": {
-            "mimes": [
-              "video/mp4"
-            ],
-            "minduration": 120,
-            "maxduration": 150,
-            "w": 640,
-            "h": 480
-          }
-        }],
-        "site": {
-          "page": "test.com",
-          "publisher": {
-            "id": "123456789"
-          }
-        },
-        "user": {
-          "buyeruid": "awesome-user"
-        },
-        "tmax": 1000
-      },
-      "impIDs":["some-impression-id"]
-    },
-    "mockResponse": {
-      "status": 204
-=======
   "httpCalls": [
     {
       "expectedRequest": {
@@ -101,12 +65,12 @@
             "buyeruid": "awesome-user"
           },
           "tmax": 1000
-        }
+        },
+        "impIDs":["some-impression-id"]
       },
       "mockResponse": {
         "status": 204
       }
->>>>>>> 2ae62cf2
     }
   ],
   "expectedBidResponses": [],
