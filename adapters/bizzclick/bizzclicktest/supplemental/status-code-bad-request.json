{
  "mockBidRequest": {
    "id": "some-request-id",
    "tmax": 1000,
    "user": {
      "buyeruid": "awesome-user"
    },
    "app": {
      "publisher": {
        "id": "123456789"
      },
      "cat": [
        "IAB22-1"
      ],
      "bundle": "com.app.awesome",
      "name": "Awesome App",
      "domain": "awesomeapp.com",
      "id": "123456789"
    },
    "imp": [
      {
        "id": "some-impression-id",
        "tagid": "ogTAGID",
        "video": {
          "mimes": [
            "video/mp4"
          ],
          "w": 640,
          "h": 480,
          "minduration": 120,
          "maxduration": 150
        },
        "ext": {
          "bidder": {
            "accountId": "accountId",
            "sourceId": "sourceId",
            "host": "host"
          }
        }
      }
    ]
  },
  "httpCalls": [
    {
      "expectedRequest": {
        "uri": "http://host.bizzclick.com/bid?rtb_seat_id=sourceId&secret_key=accountId",
        "body": {
          "id": "some-request-id",
          "imp": [
            {
              "id": "some-impression-id",
              "video": {
                "mimes": [
                  "video/mp4"
                ],
                "minduration": 120,
                "maxduration": 150,
                "w": 640,
                "h": 480
              },
              "tagid": "ogTAGID"
            }
          ],
          "app": {
            "publisher": {
              "id": "123456789"
            },
            "cat": [
              "IAB22-1"
            ],
            "bundle": "com.app.awesome",
            "name": "Awesome App",
            "domain": "awesomeapp.com",
            "id": "123456789"
          },
<<<<<<< HEAD
          "cat": [
            "IAB22-1"
          ],
          "bundle": "com.app.awesome",
          "name": "Awesome App",
          "domain": "awesomeapp.com",
          "id": "123456789"
        },
        "user": {
          "buyeruid": "awesome-user"
        },
        "tmax": 1000
      },
      "impIDs":["some-impression-id"]
    },
    "mockResponse": {
      "status": 400
=======
          "user": {
            "buyeruid": "awesome-user"
          },
          "tmax": 1000
        }
      },
      "mockResponse": {
        "status": 400
      }
>>>>>>> 2ae62cf2
    }
  ],
  "expectedBidResponses": [],
  "expectedMakeBidsErrors": [
    {
      "value": "Unexpected status code: [ 400 ]",
      "comparison": "literal"
    }
  ]
}<|MERGE_RESOLUTION|>--- conflicted
+++ resolved
@@ -73,35 +73,16 @@
             "domain": "awesomeapp.com",
             "id": "123456789"
           },
-<<<<<<< HEAD
-          "cat": [
-            "IAB22-1"
-          ],
-          "bundle": "com.app.awesome",
-          "name": "Awesome App",
-          "domain": "awesomeapp.com",
-          "id": "123456789"
-        },
-        "user": {
-          "buyeruid": "awesome-user"
-        },
-        "tmax": 1000
-      },
-      "impIDs":["some-impression-id"]
-    },
-    "mockResponse": {
-      "status": 400
-=======
           "user": {
             "buyeruid": "awesome-user"
           },
           "tmax": 1000
-        }
+        },
+        "impIDs":["some-impression-id"]
       },
       "mockResponse": {
         "status": 400
       }
->>>>>>> 2ae62cf2
     }
   ],
   "expectedBidResponses": [],
