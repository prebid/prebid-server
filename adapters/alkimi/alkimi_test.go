--- conflicted
+++ resolved
@@ -1,15 +1,6 @@
 package alkimi
 
 import (
-<<<<<<< HEAD
-    "testing"
-
-    "github.com/prebid/prebid-server/v2/adapters"
-    "github.com/prebid/prebid-server/v2/adapters/adapterstest"
-    "github.com/prebid/prebid-server/v2/config"
-    "github.com/prebid/prebid-server/v2/openrtb_ext"
-    "github.com/stretchr/testify/assert"
-=======
 	"testing"
 
 	"github.com/prebid/prebid-server/v2/adapters"
@@ -17,7 +8,6 @@
 	"github.com/prebid/prebid-server/v2/config"
 	"github.com/prebid/prebid-server/v2/openrtb_ext"
 	"github.com/stretchr/testify/assert"
->>>>>>> c3fe4ccd
 )
 
 const (
