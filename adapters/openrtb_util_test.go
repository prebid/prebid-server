package adapters

import (
<<<<<<< HEAD
	"reflect"
	"testing"

=======
>>>>>>> 3fcb43ca
	"encoding/json"
	"errors"
	"testing"

	"github.com/mxmCherry/openrtb/v15/openrtb2"
<<<<<<< HEAD
	"github.com/prebid/prebid-server/pbs"
	"github.com/prebid/prebid-server/usersync"
	"github.com/stretchr/testify/assert"
)

func TestCommonMediaTypes(t *testing.T) {
	mt1 := []pbs.MediaType{pbs.MEDIA_TYPE_BANNER}
	mt2 := []pbs.MediaType{pbs.MEDIA_TYPE_BANNER, pbs.MEDIA_TYPE_VIDEO}
	common := commonMediaTypes(mt1, mt2)
	assert.Equal(t, len(common), 1)
	assert.Equal(t, common[0], pbs.MEDIA_TYPE_BANNER)

	common2 := commonMediaTypes(mt2, mt1)
	assert.Equal(t, len(common2), 1)
	assert.Equal(t, common2[0], pbs.MEDIA_TYPE_BANNER)

	mt3 := []pbs.MediaType{pbs.MEDIA_TYPE_BANNER, pbs.MEDIA_TYPE_VIDEO}
	mt4 := []pbs.MediaType{pbs.MEDIA_TYPE_BANNER, pbs.MEDIA_TYPE_VIDEO}
	common3 := commonMediaTypes(mt3, mt4)
	assert.Equal(t, len(common3), 2)

	mt5 := []pbs.MediaType{pbs.MEDIA_TYPE_BANNER}
	mt6 := []pbs.MediaType{pbs.MEDIA_TYPE_VIDEO}
	common4 := commonMediaTypes(mt5, mt6)
	assert.Equal(t, len(common4), 0)
}

func TestOpenRTB(t *testing.T) {

	pbReq := pbs.PBSRequest{}
	pbBidder := pbs.PBSBidder{
		BidderCode: "bannerCode",
		AdUnits: []pbs.PBSAdUnit{
			{
				Code:       "unitCode",
				MediaTypes: []pbs.MediaType{pbs.MEDIA_TYPE_BANNER},
				Sizes: []openrtb2.Format{
					{
						W: 10,
						H: 12,
					},
				},
				Instl: 1,
			},
		},
	}
	resp, err := MakeOpenRTBGeneric(&pbReq, &pbBidder, "test", []pbs.MediaType{pbs.MEDIA_TYPE_BANNER})

	assert.Equal(t, err, nil)
	assert.Equal(t, resp.Imp[0].ID, "unitCode")
	assert.EqualValues(t, *resp.Imp[0].Banner.W, 10)
	assert.EqualValues(t, *resp.Imp[0].Banner.H, 12)
	assert.EqualValues(t, resp.Imp[0].Instl, 1)

	assert.Nil(t, resp.User.Ext)
	assert.Nil(t, resp.Regs)
}

func TestOpenRTBVideo(t *testing.T) {

	pbReq := pbs.PBSRequest{}
	pbBidder := pbs.PBSBidder{
		BidderCode: "bannerCode",
		AdUnits: []pbs.PBSAdUnit{
			{
				Code:       "unitCode",
				MediaTypes: []pbs.MediaType{pbs.MEDIA_TYPE_VIDEO},
				Sizes: []openrtb2.Format{
					{
						W: 10,
						H: 12,
					},
				},
				Video: pbs.PBSVideo{
					Mimes:          []string{"video/mp4"},
					Minduration:    15,
					Maxduration:    30,
					Startdelay:     5,
					Skippable:      0,
					PlaybackMethod: 1,
				},
			},
		},
	}
	resp, err := MakeOpenRTBGeneric(&pbReq, &pbBidder, "test", []pbs.MediaType{pbs.MEDIA_TYPE_VIDEO})

	assert.Equal(t, err, nil)
	assert.Equal(t, resp.Imp[0].ID, "unitCode")
	assert.EqualValues(t, resp.Imp[0].Video.MaxDuration, 30)
	assert.EqualValues(t, resp.Imp[0].Video.MinDuration, 15)
	assert.EqualValues(t, *resp.Imp[0].Video.StartDelay, openrtb2.StartDelay(5))
	assert.EqualValues(t, resp.Imp[0].Video.PlaybackMethod, []openrtb2.PlaybackMethod{openrtb2.PlaybackMethod(1)})
	assert.EqualValues(t, resp.Imp[0].Video.MIMEs, []string{"video/mp4"})
}

func TestOpenRTBVideoNoVideoData(t *testing.T) {

	pbReq := pbs.PBSRequest{}
	pbBidder := pbs.PBSBidder{
		BidderCode: "bannerCode",
		AdUnits: []pbs.PBSAdUnit{
			{
				Code:       "unitCode",
				MediaTypes: []pbs.MediaType{pbs.MEDIA_TYPE_VIDEO},
				Sizes: []openrtb2.Format{
					{
						W: 10,
						H: 12,
					},
				},
			},
		},
	}
	_, err := MakeOpenRTBGeneric(&pbReq, &pbBidder, "test", []pbs.MediaType{pbs.MEDIA_TYPE_VIDEO})

	assert.NotEqual(t, err, nil)

}

func TestOpenRTBVideoFilteredOut(t *testing.T) {

	pbReq := pbs.PBSRequest{}
	pbBidder := pbs.PBSBidder{
		BidderCode: "bannerCode",
		AdUnits: []pbs.PBSAdUnit{
			{
				Code:       "unitCode",
				MediaTypes: []pbs.MediaType{pbs.MEDIA_TYPE_VIDEO},
				Sizes: []openrtb2.Format{
					{
						W: 10,
						H: 12,
					},
				},
				Video: pbs.PBSVideo{
					Mimes:          []string{"video/mp4"},
					Minduration:    15,
					Maxduration:    30,
					Startdelay:     5,
					Skippable:      0,
					PlaybackMethod: 1,
				},
			},
			{
				Code:       "unitCode2",
				MediaTypes: []pbs.MediaType{pbs.MEDIA_TYPE_BANNER},
				Sizes: []openrtb2.Format{
					{
						W: 10,
						H: 12,
					},
				},
			},
		},
	}
	resp, err := MakeOpenRTBGeneric(&pbReq, &pbBidder, "test", []pbs.MediaType{pbs.MEDIA_TYPE_BANNER})
	assert.Equal(t, err, nil)
	for i := 0; i < len(resp.Imp); i++ {
		if resp.Imp[i].Video != nil {
			t.Errorf("No video impressions should exist.")
		}
	}
}

func TestOpenRTBMultiMediaImp(t *testing.T) {

	pbReq := pbs.PBSRequest{}
	pbBidder := pbs.PBSBidder{
		BidderCode: "bannerCode",
		AdUnits: []pbs.PBSAdUnit{
			{
				Code:       "unitCode",
				MediaTypes: []pbs.MediaType{pbs.MEDIA_TYPE_VIDEO, pbs.MEDIA_TYPE_BANNER},
				Sizes: []openrtb2.Format{
					{
						W: 10,
						H: 12,
					},
				},
				Video: pbs.PBSVideo{
					Mimes:          []string{"video/mp4"},
					Minduration:    15,
					Maxduration:    30,
					Startdelay:     5,
					Skippable:      0,
					PlaybackMethod: 1,
				},
			},
		},
	}
	resp, err := MakeOpenRTBGeneric(&pbReq, &pbBidder, "test", []pbs.MediaType{pbs.MEDIA_TYPE_VIDEO, pbs.MEDIA_TYPE_BANNER})
	assert.Equal(t, err, nil)
	assert.Equal(t, len(resp.Imp), 1)
	assert.Equal(t, resp.Imp[0].ID, "unitCode")
	assert.EqualValues(t, *resp.Imp[0].Banner.W, 10)
	assert.EqualValues(t, resp.Imp[0].Video.W, 10)
	assert.EqualValues(t, resp.Imp[0].Video.MaxDuration, 30)
	assert.EqualValues(t, resp.Imp[0].Video.MinDuration, 15)
}

func TestOpenRTBMultiMediaImpFiltered(t *testing.T) {

	pbReq := pbs.PBSRequest{}
	pbBidder := pbs.PBSBidder{
		BidderCode: "bannerCode",
		AdUnits: []pbs.PBSAdUnit{
			{
				Code:       "unitCode",
				MediaTypes: []pbs.MediaType{pbs.MEDIA_TYPE_VIDEO, pbs.MEDIA_TYPE_BANNER},
				Sizes: []openrtb2.Format{
					{
						W: 10,
						H: 12,
					},
				},
				Video: pbs.PBSVideo{
					Mimes:          []string{"video/mp4"},
					Minduration:    15,
					Maxduration:    30,
					Startdelay:     5,
					Skippable:      0,
					PlaybackMethod: 1,
				},
			},
		},
	}
	resp, err := MakeOpenRTBGeneric(&pbReq, &pbBidder, "test", []pbs.MediaType{pbs.MEDIA_TYPE_BANNER})
	assert.Equal(t, err, nil)
	assert.Equal(t, len(resp.Imp), 1)
	assert.Equal(t, resp.Imp[0].ID, "unitCode")
	assert.EqualValues(t, *resp.Imp[0].Banner.W, 10)
	assert.EqualValues(t, resp.Imp[0].Video, (*openrtb2.Video)(nil))
}

func TestOpenRTBNoSize(t *testing.T) {

	pbReq := pbs.PBSRequest{}
	pbBidder := pbs.PBSBidder{
		BidderCode: "bannerCode",
		AdUnits: []pbs.PBSAdUnit{
			{
				Code:       "unitCode",
				MediaTypes: []pbs.MediaType{pbs.MEDIA_TYPE_BANNER},
			},
		},
	}
	_, err := MakeOpenRTBGeneric(&pbReq, &pbBidder, "test", []pbs.MediaType{pbs.MEDIA_TYPE_BANNER})
	if err == nil {
		t.Errorf("Bids without impressions should not be allowed.")
	}
}

func TestOpenRTBMobile(t *testing.T) {
	pbReq := pbs.PBSRequest{
		AccountID:     "test_account_id",
		Tid:           "test_tid",
		CacheMarkup:   1,
		SortBids:      1,
		MaxKeyLength:  20,
		Secure:        1,
		TimeoutMillis: 1000,
		App: &openrtb2.App{
			Bundle: "AppNexus.PrebidMobileDemo",
			Publisher: &openrtb2.Publisher{
				ID: "1995257847363113",
			},
		},
		Device: &openrtb2.Device{
			UA:    "test_ua",
			IP:    "test_ip",
			Make:  "test_make",
			Model: "test_model",
			IFA:   "test_ifa",
		},
		User: &openrtb2.User{
			BuyerUID: "test_buyeruid",
		},
	}
	pbBidder := pbs.PBSBidder{
		BidderCode: "bannerCode",
		AdUnits: []pbs.PBSAdUnit{
			{
				Code:       "unitCode",
				MediaTypes: []pbs.MediaType{pbs.MEDIA_TYPE_BANNER},
				Sizes: []openrtb2.Format{
					{
						W: 300,
						H: 250,
					},
				},
			},
		},
	}
	resp, err := MakeOpenRTBGeneric(&pbReq, &pbBidder, "test", []pbs.MediaType{pbs.MEDIA_TYPE_BANNER})
	assert.Equal(t, err, nil)
	assert.Equal(t, resp.Imp[0].ID, "unitCode")
	assert.EqualValues(t, *resp.Imp[0].Banner.W, 300)
	assert.EqualValues(t, *resp.Imp[0].Banner.H, 250)

	assert.EqualValues(t, resp.App.Bundle, "AppNexus.PrebidMobileDemo")
	assert.EqualValues(t, resp.App.Publisher.ID, "1995257847363113")
	assert.EqualValues(t, resp.User.BuyerUID, "test_buyeruid")

	assert.EqualValues(t, resp.Device.UA, "test_ua")
	assert.EqualValues(t, resp.Device.IP, "test_ip")
	assert.EqualValues(t, resp.Device.Make, "test_make")
	assert.EqualValues(t, resp.Device.Model, "test_model")
	assert.EqualValues(t, resp.Device.IFA, "test_ifa")
}

func TestOpenRTBEmptyUser(t *testing.T) {
	pbReq := pbs.PBSRequest{
		User: &openrtb2.User{},
	}
	pbBidder := pbs.PBSBidder{
		BidderCode: "bannerCode",
		AdUnits: []pbs.PBSAdUnit{
			{
				Code:       "unitCode2",
				MediaTypes: []pbs.MediaType{pbs.MEDIA_TYPE_BANNER},
				Sizes: []openrtb2.Format{
					{
						W: 10,
						H: 12,
					},
				},
			},
		},
	}
	resp, err := MakeOpenRTBGeneric(&pbReq, &pbBidder, "test", []pbs.MediaType{pbs.MEDIA_TYPE_BANNER})
	assert.Equal(t, err, nil)
	assert.EqualValues(t, resp.User, &openrtb2.User{})
}

func TestOpenRTBUserWithCookie(t *testing.T) {
	pbsCookie := usersync.NewPBSCookie()
	pbsCookie.TrySync("test", "abcde")
	pbReq := pbs.PBSRequest{
		User: &openrtb2.User{},
	}
	pbBidder := pbs.PBSBidder{
		BidderCode: "bannerCode",
		AdUnits: []pbs.PBSAdUnit{
			{
				Code:       "unitCode",
				MediaTypes: []pbs.MediaType{pbs.MEDIA_TYPE_BANNER},
				Sizes: []openrtb2.Format{
					{
						W: 300,
						H: 250,
					},
				},
			},
		},
	}
	pbReq.Cookie = pbsCookie
	resp, err := MakeOpenRTBGeneric(&pbReq, &pbBidder, "test", []pbs.MediaType{pbs.MEDIA_TYPE_BANNER})
	assert.Equal(t, err, nil)
	assert.EqualValues(t, resp.User.BuyerUID, "abcde")
}

func TestSizesCopy(t *testing.T) {
	formats := []openrtb2.Format{
=======
	"github.com/stretchr/testify/assert"
)

func TestExtractAdapterReqBidderParamsMap(t *testing.T) {
	tests := []struct {
		name            string
		givenBidRequest *openrtb2.BidRequest
		want            map[string]json.RawMessage
		wantErr         error
	}{
		{
			name:            "nil req",
			givenBidRequest: nil,
			want:            nil,
			wantErr:         errors.New("error bidRequest should not be nil"),
		},
		{
			name:            "nil req.ext",
			givenBidRequest: &openrtb2.BidRequest{Ext: json.RawMessage(`{"prebid":{}}`)},
			want:            nil,
			wantErr:         nil,
		},
>>>>>>> 3fcb43ca
		{
			name:            "malformed req.ext",
			givenBidRequest: &openrtb2.BidRequest{Ext: json.RawMessage("malformed")},
			want:            nil,
			wantErr:         errors.New("error decoding Request.ext : invalid character 'm' looking for beginning of value"),
		},
		{
			name:            "extract bidder params from req.Ext for input request in adapter code",
			givenBidRequest: &openrtb2.BidRequest{Ext: json.RawMessage(`{"prebid":{"bidderparams": {"profile": 1234, "version": 1}}}`)},
			want:            map[string]json.RawMessage{"profile": json.RawMessage(`1234`), "version": json.RawMessage(`1`)},
			wantErr:         nil,
		},
	}
	for _, tt := range tests {
		t.Run(tt.name, func(t *testing.T) {
			got, err := ExtractReqExtBidderParamsMap(tt.givenBidRequest)
			assert.Equal(t, tt.wantErr, err, "err")
			assert.Equal(t, tt.want, got, "result")
		})
	}
}

<<<<<<< HEAD
func TestMakeVideo(t *testing.T) {
	adUnit := pbs.PBSAdUnit{
		Code:       "unitCode",
		MediaTypes: []pbs.MediaType{pbs.MEDIA_TYPE_VIDEO},
		Sizes: []openrtb2.Format{
			{
				W: 10,
				H: 12,
			},
		},
		Video: pbs.PBSVideo{
			Mimes:          []string{"video/mp4"},
			Minduration:    15,
			Maxduration:    30,
			Startdelay:     5,
			Skippable:      0,
			PlaybackMethod: 1,
			Protocols:      []int8{1, 2, 5, 6},
		},
	}
	video := makeVideo(adUnit)
	assert.EqualValues(t, video.MinDuration, 15)
	assert.EqualValues(t, video.MaxDuration, 30)
	assert.EqualValues(t, *video.StartDelay, openrtb2.StartDelay(5))
	assert.EqualValues(t, len(video.PlaybackMethod), 1)
	assert.EqualValues(t, len(video.Protocols), 4)
}

func TestGDPR(t *testing.T) {

	rawUserExt := json.RawMessage(`{"consent": "12345"}`)
	userExt, _ := json.Marshal(rawUserExt)

	rawRegsExt := json.RawMessage(`{"gdpr": 1}`)
	regsExt, _ := json.Marshal(rawRegsExt)

	pbReq := pbs.PBSRequest{
		User: &openrtb2.User{
			Ext: userExt,
		},
		Regs: &openrtb2.Regs{
			Ext: regsExt,
		},
	}

	pbBidder := pbs.PBSBidder{
		BidderCode: "bannerCode",
		AdUnits: []pbs.PBSAdUnit{
			{
				Code:       "unitCode",
				MediaTypes: []pbs.MediaType{pbs.MEDIA_TYPE_BANNER},
				Sizes: []openrtb2.Format{
					{
						W: 10,
						H: 12,
					},
				},
				Instl: 1,
			},
		},
	}
	resp, err := MakeOpenRTBGeneric(&pbReq, &pbBidder, "test", []pbs.MediaType{pbs.MEDIA_TYPE_BANNER})

	assert.Equal(t, err, nil)
	assert.Equal(t, resp.Imp[0].ID, "unitCode")
	assert.EqualValues(t, *resp.Imp[0].Banner.W, 10)
	assert.EqualValues(t, *resp.Imp[0].Banner.H, 12)
	assert.EqualValues(t, resp.Imp[0].Instl, 1)

	assert.EqualValues(t, resp.User.Ext, userExt)
	assert.EqualValues(t, resp.Regs.Ext, regsExt)
}

func TestGDPRMobile(t *testing.T) {
	rawUserExt := json.RawMessage(`{"consent": "12345"}`)
	userExt, _ := json.Marshal(rawUserExt)

	rawRegsExt := json.RawMessage(`{"gdpr": 1}`)
	regsExt, _ := json.Marshal(rawRegsExt)

	pbReq := pbs.PBSRequest{
		AccountID:     "test_account_id",
		Tid:           "test_tid",
		CacheMarkup:   1,
		SortBids:      1,
		MaxKeyLength:  20,
		Secure:        1,
		TimeoutMillis: 1000,
		App: &openrtb2.App{
			Bundle: "AppNexus.PrebidMobileDemo",
			Publisher: &openrtb2.Publisher{
				ID: "1995257847363113",
			},
		},
		Device: &openrtb2.Device{
			UA:    "test_ua",
			IP:    "test_ip",
			Make:  "test_make",
			Model: "test_model",
			IFA:   "test_ifa",
		},
		User: &openrtb2.User{
			BuyerUID: "test_buyeruid",
			Ext:      userExt,
		},
		Regs: &openrtb2.Regs{
			Ext: regsExt,
		},
	}
	pbBidder := pbs.PBSBidder{
		BidderCode: "bannerCode",
		AdUnits: []pbs.PBSAdUnit{
			{
				Code:       "unitCode",
				MediaTypes: []pbs.MediaType{pbs.MEDIA_TYPE_BANNER},
				Sizes: []openrtb2.Format{
					{
						W: 300,
						H: 250,
					},
				},
			},
		},
	}
	resp, err := MakeOpenRTBGeneric(&pbReq, &pbBidder, "test", []pbs.MediaType{pbs.MEDIA_TYPE_BANNER})
	assert.Equal(t, err, nil)
	assert.Equal(t, resp.Imp[0].ID, "unitCode")
	assert.EqualValues(t, *resp.Imp[0].Banner.W, 300)
	assert.EqualValues(t, *resp.Imp[0].Banner.H, 250)

	assert.EqualValues(t, resp.App.Bundle, "AppNexus.PrebidMobileDemo")
	assert.EqualValues(t, resp.App.Publisher.ID, "1995257847363113")
	assert.EqualValues(t, resp.User.BuyerUID, "test_buyeruid")

	assert.EqualValues(t, resp.Device.UA, "test_ua")
	assert.EqualValues(t, resp.Device.IP, "test_ip")
	assert.EqualValues(t, resp.Device.Make, "test_make")
	assert.EqualValues(t, resp.Device.Model, "test_model")
	assert.EqualValues(t, resp.Device.IFA, "test_ifa")

	assert.EqualValues(t, resp.User.Ext, userExt)
	assert.EqualValues(t, resp.Regs.Ext, regsExt)
}

func TestFilterArrayWithMap(t *testing.T) {

	staticList := []string{"abc", "def"}
	cases := []struct {
		tag       string
		baseList  []string
		filter    map[string]bool
		expOutput []string
		message   string
	}{
		{"Empty input", staticList, map[string]bool{}, []string{}, "failed to filter empty array\n"},
		{"Item not in list", staticList, map[string]bool{"xyz": true}, []string{}, "failed to item not in list\n"},
		{"Has one value", staticList, map[string]bool{"abc": true}, []string{"abc"}, "failed to filter one element\n"},
		{"Has more than one value", staticList, map[string]bool{"abc": true, "def": true}, []string{"abc", "def"}, "failed to filter more than one element\n"},
		{"No base set", []string{}, map[string]bool{"abc": true, "def": true}, []string{}, "found element in empty set\n"},
	}

	for _, c := range cases {
		t.Run(c.tag, func(t *testing.T) {
			result := filterArrayWithMap(c.baseList, c.filter)
			if len(result) == 0 && len(c.expOutput) == 0 {
				return
			}
			if !reflect.DeepEqual(c.expOutput[:], result) {
				t.Fatalf(c.message)
			}
		})
	}
=======
func TestExtractReqExtBidderParamsMap(t *testing.T) {
	tests := []struct {
		name            string
		givenBidRequest *openrtb2.BidRequest
		want            map[string]map[string]json.RawMessage
		wantErr         error
	}{
		{
			name:            "nil req",
			givenBidRequest: nil,
			want:            nil,
			wantErr:         errors.New("error bidRequest should not be nil"),
		},
		{
			name:            "nil req.ext",
			givenBidRequest: &openrtb2.BidRequest{Ext: nil},
			want:            nil,
			wantErr:         nil,
		},
		{
			name:            "malformed req.ext",
			givenBidRequest: &openrtb2.BidRequest{Ext: json.RawMessage("malformed")},
			want:            nil,
			wantErr:         errors.New("error decoding Request.ext : invalid character 'm' looking for beginning of value"),
		},
		{
			name:            "nil req.ext.prebid",
			givenBidRequest: &openrtb2.BidRequest{Ext: json.RawMessage(`{"prebid":{}}`)},
			want:            nil,
			wantErr:         nil,
		},
		{
			name:            "extract bidder params from req.Ext for input request before adapter code",
			givenBidRequest: &openrtb2.BidRequest{Ext: json.RawMessage(`{"prebid":{"bidderparams": {"pubmatic": {"profile": 1234, "version": 1}, "appnexus": {"key1": 123, "key2": {"innerKey1":"innerValue1"} } }}}`)},
			want: map[string]map[string]json.RawMessage{
				"pubmatic": {"profile": json.RawMessage(`1234`), "version": json.RawMessage(`1`)},
				"appnexus": {"key1": json.RawMessage(`123`), "key2": json.RawMessage(`{"innerKey1":"innerValue1"}`)},
			},
			wantErr: nil,
		},
	}
	for _, tt := range tests {
		t.Run(tt.name, func(t *testing.T) {
			got, err := ExtractReqExtBidderParamsEmbeddedMap(tt.givenBidRequest)
			assert.Equal(t, tt.wantErr, err, "err")
			assert.Equal(t, tt.want, got, "result")
		})
	}
>>>>>>> 3fcb43ca
}<|MERGE_RESOLUTION|>--- conflicted
+++ resolved
@@ -1,382 +1,12 @@
 package adapters
 
 import (
-<<<<<<< HEAD
+	"encoding/json"
+	"errors"
 	"reflect"
 	"testing"
 
-=======
->>>>>>> 3fcb43ca
-	"encoding/json"
-	"errors"
-	"testing"
-
 	"github.com/mxmCherry/openrtb/v15/openrtb2"
-<<<<<<< HEAD
-	"github.com/prebid/prebid-server/pbs"
-	"github.com/prebid/prebid-server/usersync"
-	"github.com/stretchr/testify/assert"
-)
-
-func TestCommonMediaTypes(t *testing.T) {
-	mt1 := []pbs.MediaType{pbs.MEDIA_TYPE_BANNER}
-	mt2 := []pbs.MediaType{pbs.MEDIA_TYPE_BANNER, pbs.MEDIA_TYPE_VIDEO}
-	common := commonMediaTypes(mt1, mt2)
-	assert.Equal(t, len(common), 1)
-	assert.Equal(t, common[0], pbs.MEDIA_TYPE_BANNER)
-
-	common2 := commonMediaTypes(mt2, mt1)
-	assert.Equal(t, len(common2), 1)
-	assert.Equal(t, common2[0], pbs.MEDIA_TYPE_BANNER)
-
-	mt3 := []pbs.MediaType{pbs.MEDIA_TYPE_BANNER, pbs.MEDIA_TYPE_VIDEO}
-	mt4 := []pbs.MediaType{pbs.MEDIA_TYPE_BANNER, pbs.MEDIA_TYPE_VIDEO}
-	common3 := commonMediaTypes(mt3, mt4)
-	assert.Equal(t, len(common3), 2)
-
-	mt5 := []pbs.MediaType{pbs.MEDIA_TYPE_BANNER}
-	mt6 := []pbs.MediaType{pbs.MEDIA_TYPE_VIDEO}
-	common4 := commonMediaTypes(mt5, mt6)
-	assert.Equal(t, len(common4), 0)
-}
-
-func TestOpenRTB(t *testing.T) {
-
-	pbReq := pbs.PBSRequest{}
-	pbBidder := pbs.PBSBidder{
-		BidderCode: "bannerCode",
-		AdUnits: []pbs.PBSAdUnit{
-			{
-				Code:       "unitCode",
-				MediaTypes: []pbs.MediaType{pbs.MEDIA_TYPE_BANNER},
-				Sizes: []openrtb2.Format{
-					{
-						W: 10,
-						H: 12,
-					},
-				},
-				Instl: 1,
-			},
-		},
-	}
-	resp, err := MakeOpenRTBGeneric(&pbReq, &pbBidder, "test", []pbs.MediaType{pbs.MEDIA_TYPE_BANNER})
-
-	assert.Equal(t, err, nil)
-	assert.Equal(t, resp.Imp[0].ID, "unitCode")
-	assert.EqualValues(t, *resp.Imp[0].Banner.W, 10)
-	assert.EqualValues(t, *resp.Imp[0].Banner.H, 12)
-	assert.EqualValues(t, resp.Imp[0].Instl, 1)
-
-	assert.Nil(t, resp.User.Ext)
-	assert.Nil(t, resp.Regs)
-}
-
-func TestOpenRTBVideo(t *testing.T) {
-
-	pbReq := pbs.PBSRequest{}
-	pbBidder := pbs.PBSBidder{
-		BidderCode: "bannerCode",
-		AdUnits: []pbs.PBSAdUnit{
-			{
-				Code:       "unitCode",
-				MediaTypes: []pbs.MediaType{pbs.MEDIA_TYPE_VIDEO},
-				Sizes: []openrtb2.Format{
-					{
-						W: 10,
-						H: 12,
-					},
-				},
-				Video: pbs.PBSVideo{
-					Mimes:          []string{"video/mp4"},
-					Minduration:    15,
-					Maxduration:    30,
-					Startdelay:     5,
-					Skippable:      0,
-					PlaybackMethod: 1,
-				},
-			},
-		},
-	}
-	resp, err := MakeOpenRTBGeneric(&pbReq, &pbBidder, "test", []pbs.MediaType{pbs.MEDIA_TYPE_VIDEO})
-
-	assert.Equal(t, err, nil)
-	assert.Equal(t, resp.Imp[0].ID, "unitCode")
-	assert.EqualValues(t, resp.Imp[0].Video.MaxDuration, 30)
-	assert.EqualValues(t, resp.Imp[0].Video.MinDuration, 15)
-	assert.EqualValues(t, *resp.Imp[0].Video.StartDelay, openrtb2.StartDelay(5))
-	assert.EqualValues(t, resp.Imp[0].Video.PlaybackMethod, []openrtb2.PlaybackMethod{openrtb2.PlaybackMethod(1)})
-	assert.EqualValues(t, resp.Imp[0].Video.MIMEs, []string{"video/mp4"})
-}
-
-func TestOpenRTBVideoNoVideoData(t *testing.T) {
-
-	pbReq := pbs.PBSRequest{}
-	pbBidder := pbs.PBSBidder{
-		BidderCode: "bannerCode",
-		AdUnits: []pbs.PBSAdUnit{
-			{
-				Code:       "unitCode",
-				MediaTypes: []pbs.MediaType{pbs.MEDIA_TYPE_VIDEO},
-				Sizes: []openrtb2.Format{
-					{
-						W: 10,
-						H: 12,
-					},
-				},
-			},
-		},
-	}
-	_, err := MakeOpenRTBGeneric(&pbReq, &pbBidder, "test", []pbs.MediaType{pbs.MEDIA_TYPE_VIDEO})
-
-	assert.NotEqual(t, err, nil)
-
-}
-
-func TestOpenRTBVideoFilteredOut(t *testing.T) {
-
-	pbReq := pbs.PBSRequest{}
-	pbBidder := pbs.PBSBidder{
-		BidderCode: "bannerCode",
-		AdUnits: []pbs.PBSAdUnit{
-			{
-				Code:       "unitCode",
-				MediaTypes: []pbs.MediaType{pbs.MEDIA_TYPE_VIDEO},
-				Sizes: []openrtb2.Format{
-					{
-						W: 10,
-						H: 12,
-					},
-				},
-				Video: pbs.PBSVideo{
-					Mimes:          []string{"video/mp4"},
-					Minduration:    15,
-					Maxduration:    30,
-					Startdelay:     5,
-					Skippable:      0,
-					PlaybackMethod: 1,
-				},
-			},
-			{
-				Code:       "unitCode2",
-				MediaTypes: []pbs.MediaType{pbs.MEDIA_TYPE_BANNER},
-				Sizes: []openrtb2.Format{
-					{
-						W: 10,
-						H: 12,
-					},
-				},
-			},
-		},
-	}
-	resp, err := MakeOpenRTBGeneric(&pbReq, &pbBidder, "test", []pbs.MediaType{pbs.MEDIA_TYPE_BANNER})
-	assert.Equal(t, err, nil)
-	for i := 0; i < len(resp.Imp); i++ {
-		if resp.Imp[i].Video != nil {
-			t.Errorf("No video impressions should exist.")
-		}
-	}
-}
-
-func TestOpenRTBMultiMediaImp(t *testing.T) {
-
-	pbReq := pbs.PBSRequest{}
-	pbBidder := pbs.PBSBidder{
-		BidderCode: "bannerCode",
-		AdUnits: []pbs.PBSAdUnit{
-			{
-				Code:       "unitCode",
-				MediaTypes: []pbs.MediaType{pbs.MEDIA_TYPE_VIDEO, pbs.MEDIA_TYPE_BANNER},
-				Sizes: []openrtb2.Format{
-					{
-						W: 10,
-						H: 12,
-					},
-				},
-				Video: pbs.PBSVideo{
-					Mimes:          []string{"video/mp4"},
-					Minduration:    15,
-					Maxduration:    30,
-					Startdelay:     5,
-					Skippable:      0,
-					PlaybackMethod: 1,
-				},
-			},
-		},
-	}
-	resp, err := MakeOpenRTBGeneric(&pbReq, &pbBidder, "test", []pbs.MediaType{pbs.MEDIA_TYPE_VIDEO, pbs.MEDIA_TYPE_BANNER})
-	assert.Equal(t, err, nil)
-	assert.Equal(t, len(resp.Imp), 1)
-	assert.Equal(t, resp.Imp[0].ID, "unitCode")
-	assert.EqualValues(t, *resp.Imp[0].Banner.W, 10)
-	assert.EqualValues(t, resp.Imp[0].Video.W, 10)
-	assert.EqualValues(t, resp.Imp[0].Video.MaxDuration, 30)
-	assert.EqualValues(t, resp.Imp[0].Video.MinDuration, 15)
-}
-
-func TestOpenRTBMultiMediaImpFiltered(t *testing.T) {
-
-	pbReq := pbs.PBSRequest{}
-	pbBidder := pbs.PBSBidder{
-		BidderCode: "bannerCode",
-		AdUnits: []pbs.PBSAdUnit{
-			{
-				Code:       "unitCode",
-				MediaTypes: []pbs.MediaType{pbs.MEDIA_TYPE_VIDEO, pbs.MEDIA_TYPE_BANNER},
-				Sizes: []openrtb2.Format{
-					{
-						W: 10,
-						H: 12,
-					},
-				},
-				Video: pbs.PBSVideo{
-					Mimes:          []string{"video/mp4"},
-					Minduration:    15,
-					Maxduration:    30,
-					Startdelay:     5,
-					Skippable:      0,
-					PlaybackMethod: 1,
-				},
-			},
-		},
-	}
-	resp, err := MakeOpenRTBGeneric(&pbReq, &pbBidder, "test", []pbs.MediaType{pbs.MEDIA_TYPE_BANNER})
-	assert.Equal(t, err, nil)
-	assert.Equal(t, len(resp.Imp), 1)
-	assert.Equal(t, resp.Imp[0].ID, "unitCode")
-	assert.EqualValues(t, *resp.Imp[0].Banner.W, 10)
-	assert.EqualValues(t, resp.Imp[0].Video, (*openrtb2.Video)(nil))
-}
-
-func TestOpenRTBNoSize(t *testing.T) {
-
-	pbReq := pbs.PBSRequest{}
-	pbBidder := pbs.PBSBidder{
-		BidderCode: "bannerCode",
-		AdUnits: []pbs.PBSAdUnit{
-			{
-				Code:       "unitCode",
-				MediaTypes: []pbs.MediaType{pbs.MEDIA_TYPE_BANNER},
-			},
-		},
-	}
-	_, err := MakeOpenRTBGeneric(&pbReq, &pbBidder, "test", []pbs.MediaType{pbs.MEDIA_TYPE_BANNER})
-	if err == nil {
-		t.Errorf("Bids without impressions should not be allowed.")
-	}
-}
-
-func TestOpenRTBMobile(t *testing.T) {
-	pbReq := pbs.PBSRequest{
-		AccountID:     "test_account_id",
-		Tid:           "test_tid",
-		CacheMarkup:   1,
-		SortBids:      1,
-		MaxKeyLength:  20,
-		Secure:        1,
-		TimeoutMillis: 1000,
-		App: &openrtb2.App{
-			Bundle: "AppNexus.PrebidMobileDemo",
-			Publisher: &openrtb2.Publisher{
-				ID: "1995257847363113",
-			},
-		},
-		Device: &openrtb2.Device{
-			UA:    "test_ua",
-			IP:    "test_ip",
-			Make:  "test_make",
-			Model: "test_model",
-			IFA:   "test_ifa",
-		},
-		User: &openrtb2.User{
-			BuyerUID: "test_buyeruid",
-		},
-	}
-	pbBidder := pbs.PBSBidder{
-		BidderCode: "bannerCode",
-		AdUnits: []pbs.PBSAdUnit{
-			{
-				Code:       "unitCode",
-				MediaTypes: []pbs.MediaType{pbs.MEDIA_TYPE_BANNER},
-				Sizes: []openrtb2.Format{
-					{
-						W: 300,
-						H: 250,
-					},
-				},
-			},
-		},
-	}
-	resp, err := MakeOpenRTBGeneric(&pbReq, &pbBidder, "test", []pbs.MediaType{pbs.MEDIA_TYPE_BANNER})
-	assert.Equal(t, err, nil)
-	assert.Equal(t, resp.Imp[0].ID, "unitCode")
-	assert.EqualValues(t, *resp.Imp[0].Banner.W, 300)
-	assert.EqualValues(t, *resp.Imp[0].Banner.H, 250)
-
-	assert.EqualValues(t, resp.App.Bundle, "AppNexus.PrebidMobileDemo")
-	assert.EqualValues(t, resp.App.Publisher.ID, "1995257847363113")
-	assert.EqualValues(t, resp.User.BuyerUID, "test_buyeruid")
-
-	assert.EqualValues(t, resp.Device.UA, "test_ua")
-	assert.EqualValues(t, resp.Device.IP, "test_ip")
-	assert.EqualValues(t, resp.Device.Make, "test_make")
-	assert.EqualValues(t, resp.Device.Model, "test_model")
-	assert.EqualValues(t, resp.Device.IFA, "test_ifa")
-}
-
-func TestOpenRTBEmptyUser(t *testing.T) {
-	pbReq := pbs.PBSRequest{
-		User: &openrtb2.User{},
-	}
-	pbBidder := pbs.PBSBidder{
-		BidderCode: "bannerCode",
-		AdUnits: []pbs.PBSAdUnit{
-			{
-				Code:       "unitCode2",
-				MediaTypes: []pbs.MediaType{pbs.MEDIA_TYPE_BANNER},
-				Sizes: []openrtb2.Format{
-					{
-						W: 10,
-						H: 12,
-					},
-				},
-			},
-		},
-	}
-	resp, err := MakeOpenRTBGeneric(&pbReq, &pbBidder, "test", []pbs.MediaType{pbs.MEDIA_TYPE_BANNER})
-	assert.Equal(t, err, nil)
-	assert.EqualValues(t, resp.User, &openrtb2.User{})
-}
-
-func TestOpenRTBUserWithCookie(t *testing.T) {
-	pbsCookie := usersync.NewPBSCookie()
-	pbsCookie.TrySync("test", "abcde")
-	pbReq := pbs.PBSRequest{
-		User: &openrtb2.User{},
-	}
-	pbBidder := pbs.PBSBidder{
-		BidderCode: "bannerCode",
-		AdUnits: []pbs.PBSAdUnit{
-			{
-				Code:       "unitCode",
-				MediaTypes: []pbs.MediaType{pbs.MEDIA_TYPE_BANNER},
-				Sizes: []openrtb2.Format{
-					{
-						W: 300,
-						H: 250,
-					},
-				},
-			},
-		},
-	}
-	pbReq.Cookie = pbsCookie
-	resp, err := MakeOpenRTBGeneric(&pbReq, &pbBidder, "test", []pbs.MediaType{pbs.MEDIA_TYPE_BANNER})
-	assert.Equal(t, err, nil)
-	assert.EqualValues(t, resp.User.BuyerUID, "abcde")
-}
-
-func TestSizesCopy(t *testing.T) {
-	formats := []openrtb2.Format{
-=======
 	"github.com/stretchr/testify/assert"
 )
 
@@ -399,7 +29,6 @@
 			want:            nil,
 			wantErr:         nil,
 		},
->>>>>>> 3fcb43ca
 		{
 			name:            "malformed req.ext",
 			givenBidRequest: &openrtb2.BidRequest{Ext: json.RawMessage("malformed")},
@@ -422,180 +51,6 @@
 	}
 }
 
-<<<<<<< HEAD
-func TestMakeVideo(t *testing.T) {
-	adUnit := pbs.PBSAdUnit{
-		Code:       "unitCode",
-		MediaTypes: []pbs.MediaType{pbs.MEDIA_TYPE_VIDEO},
-		Sizes: []openrtb2.Format{
-			{
-				W: 10,
-				H: 12,
-			},
-		},
-		Video: pbs.PBSVideo{
-			Mimes:          []string{"video/mp4"},
-			Minduration:    15,
-			Maxduration:    30,
-			Startdelay:     5,
-			Skippable:      0,
-			PlaybackMethod: 1,
-			Protocols:      []int8{1, 2, 5, 6},
-		},
-	}
-	video := makeVideo(adUnit)
-	assert.EqualValues(t, video.MinDuration, 15)
-	assert.EqualValues(t, video.MaxDuration, 30)
-	assert.EqualValues(t, *video.StartDelay, openrtb2.StartDelay(5))
-	assert.EqualValues(t, len(video.PlaybackMethod), 1)
-	assert.EqualValues(t, len(video.Protocols), 4)
-}
-
-func TestGDPR(t *testing.T) {
-
-	rawUserExt := json.RawMessage(`{"consent": "12345"}`)
-	userExt, _ := json.Marshal(rawUserExt)
-
-	rawRegsExt := json.RawMessage(`{"gdpr": 1}`)
-	regsExt, _ := json.Marshal(rawRegsExt)
-
-	pbReq := pbs.PBSRequest{
-		User: &openrtb2.User{
-			Ext: userExt,
-		},
-		Regs: &openrtb2.Regs{
-			Ext: regsExt,
-		},
-	}
-
-	pbBidder := pbs.PBSBidder{
-		BidderCode: "bannerCode",
-		AdUnits: []pbs.PBSAdUnit{
-			{
-				Code:       "unitCode",
-				MediaTypes: []pbs.MediaType{pbs.MEDIA_TYPE_BANNER},
-				Sizes: []openrtb2.Format{
-					{
-						W: 10,
-						H: 12,
-					},
-				},
-				Instl: 1,
-			},
-		},
-	}
-	resp, err := MakeOpenRTBGeneric(&pbReq, &pbBidder, "test", []pbs.MediaType{pbs.MEDIA_TYPE_BANNER})
-
-	assert.Equal(t, err, nil)
-	assert.Equal(t, resp.Imp[0].ID, "unitCode")
-	assert.EqualValues(t, *resp.Imp[0].Banner.W, 10)
-	assert.EqualValues(t, *resp.Imp[0].Banner.H, 12)
-	assert.EqualValues(t, resp.Imp[0].Instl, 1)
-
-	assert.EqualValues(t, resp.User.Ext, userExt)
-	assert.EqualValues(t, resp.Regs.Ext, regsExt)
-}
-
-func TestGDPRMobile(t *testing.T) {
-	rawUserExt := json.RawMessage(`{"consent": "12345"}`)
-	userExt, _ := json.Marshal(rawUserExt)
-
-	rawRegsExt := json.RawMessage(`{"gdpr": 1}`)
-	regsExt, _ := json.Marshal(rawRegsExt)
-
-	pbReq := pbs.PBSRequest{
-		AccountID:     "test_account_id",
-		Tid:           "test_tid",
-		CacheMarkup:   1,
-		SortBids:      1,
-		MaxKeyLength:  20,
-		Secure:        1,
-		TimeoutMillis: 1000,
-		App: &openrtb2.App{
-			Bundle: "AppNexus.PrebidMobileDemo",
-			Publisher: &openrtb2.Publisher{
-				ID: "1995257847363113",
-			},
-		},
-		Device: &openrtb2.Device{
-			UA:    "test_ua",
-			IP:    "test_ip",
-			Make:  "test_make",
-			Model: "test_model",
-			IFA:   "test_ifa",
-		},
-		User: &openrtb2.User{
-			BuyerUID: "test_buyeruid",
-			Ext:      userExt,
-		},
-		Regs: &openrtb2.Regs{
-			Ext: regsExt,
-		},
-	}
-	pbBidder := pbs.PBSBidder{
-		BidderCode: "bannerCode",
-		AdUnits: []pbs.PBSAdUnit{
-			{
-				Code:       "unitCode",
-				MediaTypes: []pbs.MediaType{pbs.MEDIA_TYPE_BANNER},
-				Sizes: []openrtb2.Format{
-					{
-						W: 300,
-						H: 250,
-					},
-				},
-			},
-		},
-	}
-	resp, err := MakeOpenRTBGeneric(&pbReq, &pbBidder, "test", []pbs.MediaType{pbs.MEDIA_TYPE_BANNER})
-	assert.Equal(t, err, nil)
-	assert.Equal(t, resp.Imp[0].ID, "unitCode")
-	assert.EqualValues(t, *resp.Imp[0].Banner.W, 300)
-	assert.EqualValues(t, *resp.Imp[0].Banner.H, 250)
-
-	assert.EqualValues(t, resp.App.Bundle, "AppNexus.PrebidMobileDemo")
-	assert.EqualValues(t, resp.App.Publisher.ID, "1995257847363113")
-	assert.EqualValues(t, resp.User.BuyerUID, "test_buyeruid")
-
-	assert.EqualValues(t, resp.Device.UA, "test_ua")
-	assert.EqualValues(t, resp.Device.IP, "test_ip")
-	assert.EqualValues(t, resp.Device.Make, "test_make")
-	assert.EqualValues(t, resp.Device.Model, "test_model")
-	assert.EqualValues(t, resp.Device.IFA, "test_ifa")
-
-	assert.EqualValues(t, resp.User.Ext, userExt)
-	assert.EqualValues(t, resp.Regs.Ext, regsExt)
-}
-
-func TestFilterArrayWithMap(t *testing.T) {
-
-	staticList := []string{"abc", "def"}
-	cases := []struct {
-		tag       string
-		baseList  []string
-		filter    map[string]bool
-		expOutput []string
-		message   string
-	}{
-		{"Empty input", staticList, map[string]bool{}, []string{}, "failed to filter empty array\n"},
-		{"Item not in list", staticList, map[string]bool{"xyz": true}, []string{}, "failed to item not in list\n"},
-		{"Has one value", staticList, map[string]bool{"abc": true}, []string{"abc"}, "failed to filter one element\n"},
-		{"Has more than one value", staticList, map[string]bool{"abc": true, "def": true}, []string{"abc", "def"}, "failed to filter more than one element\n"},
-		{"No base set", []string{}, map[string]bool{"abc": true, "def": true}, []string{}, "found element in empty set\n"},
-	}
-
-	for _, c := range cases {
-		t.Run(c.tag, func(t *testing.T) {
-			result := filterArrayWithMap(c.baseList, c.filter)
-			if len(result) == 0 && len(c.expOutput) == 0 {
-				return
-			}
-			if !reflect.DeepEqual(c.expOutput[:], result) {
-				t.Fatalf(c.message)
-			}
-		})
-	}
-=======
 func TestExtractReqExtBidderParamsMap(t *testing.T) {
 	tests := []struct {
 		name            string
@@ -644,5 +99,33 @@
 			assert.Equal(t, tt.want, got, "result")
 		})
 	}
->>>>>>> 3fcb43ca
+}
+func TestFilterArrayWithMap(t *testing.T) {
+
+	staticList := []string{"abc", "def"}
+	cases := []struct {
+		tag       string
+		baseList  []string
+		filter    map[string]bool
+		expOutput []string
+		message   string
+	}{
+		{"Empty input", staticList, map[string]bool{}, []string{}, "failed to filter empty array\n"},
+		{"Item not in list", staticList, map[string]bool{"xyz": true}, []string{}, "failed to item not in list\n"},
+		{"Has one value", staticList, map[string]bool{"abc": true}, []string{"abc"}, "failed to filter one element\n"},
+		{"Has more than one value", staticList, map[string]bool{"abc": true, "def": true}, []string{"abc", "def"}, "failed to filter more than one element\n"},
+		{"No base set", []string{}, map[string]bool{"abc": true, "def": true}, []string{}, "found element in empty set\n"},
+	}
+
+	for _, c := range cases {
+		t.Run(c.tag, func(t *testing.T) {
+			result := filterArrayWithMap(c.baseList, c.filter)
+			if len(result) == 0 && len(c.expOutput) == 0 {
+				return
+			}
+			if !reflect.DeepEqual(c.expOutput[:], result) {
+				t.Fatalf(c.message)
+			}
+		})
+	}
 }