--- conflicted
+++ resolved
@@ -23,13 +23,6 @@
 		URI: config.Endpoint,
 	}
 	return bidder, nil
-<<<<<<< HEAD
-}
-
-type sonobiParams struct {
-	TagID string `json:"TagID"`
-=======
->>>>>>> 3fcb43ca
 }
 
 // MakeRequests Makes the OpenRTB request payload
