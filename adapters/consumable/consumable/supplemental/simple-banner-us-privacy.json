{
  "mockBidRequest": {
    "id": "test-request-id",
    "imp": [
      {
        "id": "test-imp-id",
        "banner": {
          "format": [
            {
              "w": 728,
              "h": 250
            }
          ]
        },
        "ext": {
          "bidder": {
            "networkId": 11,
            "siteId": 32,
            "unitId": 42
          }
        }
      }
    ],
    "device": {
      "ua": "Mozilla/5.0 (X11; Linux x86_64) AppleWebKit/537.36 (KHTML, like Gecko) Chrome/61.0.3163.91 Safari/537.36",
      "ip": "123.123.123.123"
    },
    "site": {
      "domain": "www.some.com",
      "page": "http://www.some.com/page-where-ad-will-be-shown"
    },
    "regs": {
      "ext": {
        "us_privacy": "1NYN"
      }
    }
  },
  "httpCalls": [
    {
      "expectedRequest": {
        "uri": "https://e.serverbid.com/sb/rtb",
        "body": {
          "device": {
            "ip": "123.123.123.123",
            "ua": "Mozilla/5.0 (X11; Linux x86_64) AppleWebKit/537.36 (KHTML, like Gecko) Chrome/61.0.3163.91 Safari/537.36"
          },
          "id": "test-request-id",
          "imp": [
            {
              "banner": {
                "format": [
                  {
                    "h": 250,
                    "w": 728
                  }
                ]
              },
              "ext": {
                "bidder": {
                  "networkId": 11,
                  "siteId": 32,
                  "unitId": 42
                }
              },
              "id": "test-imp-id"
            }
          ],
          "site": {
            "domain": "www.some.com",
            "page": "http://www.some.com/page-where-ad-will-be-shown"
          },
<<<<<<< HEAD
          "networkId": 11,
          "siteId": 32,
          "unitId": 42,
          "time": 1451651415,
          "url": "http://www.some.com/page-where-ad-will-be-shown",
          "includePricingData": true,
          "user":{},
          "enableBotFiltering": true,
          "parallel": true,
          "ccpa": "1NYN"
        },
        "impIDs":["test-imp-id"]
=======
          "regs": {
            "ext": {
              "us_privacy": "1NYN"
            }
          }
        }
>>>>>>> 03314e14
      },
      "mockResponse": {
        "status": 200,
        "body": {
          "id": "test-request-id",
          "seatbid": [
            {
              "seat": "bmtm",
              "bid": [
                {
                  "id": "8ee514f1-b2b8-4abb-89fd-084437d1e800",
                  "impid": "test-imp-id",
                  "price": 0.500000,
                  "adm": "some-test-ad",
                  "crid": "crid_10",
                  "h": 90,
                  "w": 728,
                  "mtype": 1
                }
              ]
            }
          ],
          "cur": "USD"
        }
      }
    }
  ],
  "expectedBidResponses": [
    {
      "currency": "USD",
      "bids": [
        {
          "bid": {
            "id": "8ee514f1-b2b8-4abb-89fd-084437d1e800",
            "impid": "test-imp-id",
            "price": 0.5,
            "adm": "some-test-ad",
            "crid": "crid_10",
            "w": 728,
            "h": 90,
            "mtype": 1
          },
          "type": "banner"
        }
      ]
    }
  ]
}<|MERGE_RESOLUTION|>--- conflicted
+++ resolved
@@ -69,27 +69,13 @@
             "domain": "www.some.com",
             "page": "http://www.some.com/page-where-ad-will-be-shown"
           },
-<<<<<<< HEAD
-          "networkId": 11,
-          "siteId": 32,
-          "unitId": 42,
-          "time": 1451651415,
-          "url": "http://www.some.com/page-where-ad-will-be-shown",
-          "includePricingData": true,
-          "user":{},
-          "enableBotFiltering": true,
-          "parallel": true,
-          "ccpa": "1NYN"
-        },
-        "impIDs":["test-imp-id"]
-=======
           "regs": {
             "ext": {
               "us_privacy": "1NYN"
             }
           }
-        }
->>>>>>> 03314e14
+        },
+        "impIDs":["test-imp-id"]
       },
       "mockResponse": {
         "status": 200,
