package consumable

import (
	"encoding/json"
	"fmt"
	"github.com/prebid/openrtb/v19/openrtb2"
	"github.com/prebid/prebid-server/v2/adapters"
	"github.com/prebid/prebid-server/v2/config"
	"github.com/prebid/prebid-server/v2/errortypes"
	"github.com/prebid/prebid-server/v2/openrtb_ext"
	"net/http"
)

type adapter struct {
	endpoint string
}

func (a *adapter) MakeRequests(request *openrtb2.BidRequest, reqInfo *adapters.ExtraRequestInfo) ([]*adapters.RequestData, []error) {
	var errs []error
	headers := http.Header{
		"Content-Type": {"application/json"},
		"Accept":       {"application/json"},
	}
	bodyBytes, err := json.Marshal(request)
	if err != nil {
		return nil, []error{err}
	}

	if request.Site != nil {
		_, consumableExt, err := extractExtensions(request.Imp[0])
		if err != nil {
			return nil, err
		}
		if consumableExt.SiteId == 0 && consumableExt.NetworkId == 0 && consumableExt.UnitId == 0 {
			return nil, []error{&errortypes.FailedToRequestBids{
				Message: "SiteId, NetworkId and UnitId are all required for site requests",
			}}
		}
		requests := []*adapters.RequestData{
			{
				Method:  "POST",
				Uri:     "https://e.serverbid.com/sb/rtb",
				Body:    bodyBytes,
				Headers: headers,
			},
		}
		return requests, errs

	} else {
		_, consumableExt, err := extractExtensions(request.Imp[0])
		if err != nil {
			return nil, err
		}

		if consumableExt.PlacementId == "" {
			return nil, []error{&errortypes.FailedToRequestBids{
				Message: "PlacementId is required for non-site requests",
			}}
		}
		requests := []*adapters.RequestData{
			{
				Method:  "POST",
				Uri:     "https://e.serverbid.com/rtb/bid?s=" + consumableExt.PlacementId,
				Body:    bodyBytes,
				Headers: headers,
			},
		}
		return requests, errs
	}

<<<<<<< HEAD
	bodyBytes, err := json.Marshal(body)
	if err != nil {
		return nil, []error{err}
	}

	requests := []*adapters.RequestData{
		{
			Method:  "POST",
			Uri:     "https://e.serverbid.com/api/v2",
			Body:    bodyBytes,
			Headers: headers,
			ImpIDs:  openrtb_ext.GetImpIDs(request.Imp),
		},
	}

	return requests, errs
=======
>>>>>>> 03314e14
}
func (a *adapter) MakeBids(request *openrtb2.BidRequest, requestData *adapters.RequestData, responseData *adapters.ResponseData) (*adapters.BidderResponse, []error) {
	if adapters.IsResponseStatusCodeNoContent(responseData) {
		return nil, nil
	}

	if err := adapters.CheckResponseStatusCodeForErrors(responseData); err != nil {
		return nil, []error{err}
	}

	var response openrtb2.BidResponse
	if err := json.Unmarshal(responseData.Body, &response); err != nil {
		return nil, []error{err}
	}

	bidResponse := adapters.NewBidderResponseWithBidsCapacity(len(request.Imp))
	bidResponse.Currency = response.Cur
	var errors []error
	for _, seatBid := range response.SeatBid {
		for i, bid := range seatBid.Bid {
			bidType, err := getMediaTypeForBid(bid)
			if err != nil {
				errors = append(errors, err)
				continue
			}
			var bidVideo *openrtb_ext.ExtBidPrebidVideo
			if bidType == openrtb_ext.BidTypeVideo {
				bidVideo = &openrtb_ext.ExtBidPrebidVideo{Duration: int(bid.Dur)}
			}
			switch bidType {
			case openrtb_ext.BidTypeAudio:
				seatBid.Bid[i].MType = openrtb2.MarkupAudio
				break
			case openrtb_ext.BidTypeVideo:
				seatBid.Bid[i].MType = openrtb2.MarkupVideo
				break
			case openrtb_ext.BidTypeBanner:
				seatBid.Bid[i].MType = openrtb2.MarkupBanner
				break
			}
			bidResponse.Bids = append(bidResponse.Bids, &adapters.TypedBid{
				Bid:      &seatBid.Bid[i],
				BidType:  bidType,
				BidVideo: bidVideo,
			})
		}
	}
	return bidResponse, nil
}

func getMediaTypeForBid(bid openrtb2.Bid) (openrtb_ext.BidType, error) {
	if bid.MType != 0 {
		switch bid.MType {
		case openrtb2.MarkupBanner:
			return openrtb_ext.BidTypeBanner, nil
		case openrtb2.MarkupVideo:
			return openrtb_ext.BidTypeVideo, nil
		case openrtb2.MarkupAudio:
			return openrtb_ext.BidTypeAudio, nil
		}
	}

	return "", &errortypes.BadServerResponse{
		Message: fmt.Sprintf("Failed to parse impression \"%s\" mediatype", bid.ImpID),
	}
}

// Builder builds a new instance of the Consumable adapter for the given bidder with the given config.
func Builder(bidderName openrtb_ext.BidderName, config config.Adapter, server config.Server) (adapters.Bidder, error) {
	bidder := &adapter{
		endpoint: config.Endpoint,
	}
	return bidder, nil
}

func extractExtensions(impression openrtb2.Imp) (*adapters.ExtImpBidder, *openrtb_ext.ExtImpConsumable, []error) {
	var bidderExt adapters.ExtImpBidder
	if err := json.Unmarshal(impression.Ext, &bidderExt); err != nil {
		return nil, nil, []error{&errortypes.BadInput{
			Message: err.Error(),
		}}
	}

	var consumableExt openrtb_ext.ExtImpConsumable
	if err := json.Unmarshal(bidderExt.Bidder, &consumableExt); err != nil {
		return nil, nil, []error{&errortypes.BadInput{
			Message: err.Error(),
		}}
	}

	return &bidderExt, &consumableExt, nil
}<|MERGE_RESOLUTION|>--- conflicted
+++ resolved
@@ -3,12 +3,13 @@
 import (
 	"encoding/json"
 	"fmt"
+	"net/http"
+
 	"github.com/prebid/openrtb/v19/openrtb2"
 	"github.com/prebid/prebid-server/v2/adapters"
 	"github.com/prebid/prebid-server/v2/config"
 	"github.com/prebid/prebid-server/v2/errortypes"
 	"github.com/prebid/prebid-server/v2/openrtb_ext"
-	"net/http"
 )
 
 type adapter struct {
@@ -42,6 +43,7 @@
 				Uri:     "https://e.serverbid.com/sb/rtb",
 				Body:    bodyBytes,
 				Headers: headers,
+				ImpIDs:  openrtb_ext.GetImpIDs(request.Imp),
 			},
 		}
 		return requests, errs
@@ -63,30 +65,12 @@
 				Uri:     "https://e.serverbid.com/rtb/bid?s=" + consumableExt.PlacementId,
 				Body:    bodyBytes,
 				Headers: headers,
+				ImpIDs:  openrtb_ext.GetImpIDs(request.Imp),
 			},
 		}
 		return requests, errs
 	}
 
-<<<<<<< HEAD
-	bodyBytes, err := json.Marshal(body)
-	if err != nil {
-		return nil, []error{err}
-	}
-
-	requests := []*adapters.RequestData{
-		{
-			Method:  "POST",
-			Uri:     "https://e.serverbid.com/api/v2",
-			Body:    bodyBytes,
-			Headers: headers,
-			ImpIDs:  openrtb_ext.GetImpIDs(request.Imp),
-		},
-	}
-
-	return requests, errs
-=======
->>>>>>> 03314e14
 }
 func (a *adapter) MakeBids(request *openrtb2.BidRequest, requestData *adapters.RequestData, responseData *adapters.ResponseData) (*adapters.BidderResponse, []error) {
 	if adapters.IsResponseStatusCodeNoContent(responseData) {
