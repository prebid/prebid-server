--- conflicted
+++ resolved
@@ -3,21 +3,6 @@
 import (
 	"testing"
 
-<<<<<<< HEAD
-	"github.com/mxmCherry/openrtb/v15/openrtb2"
-	"github.com/prebid/prebid-server/openrtb_ext"
-	"github.com/prebid/prebid-server/pbs"
-	"github.com/prebid/prebid-server/usersync"
-
-	"context"
-	"net/http"
-
-	"strconv"
-	"time"
-
-	"github.com/prebid/prebid-server/adapters"
-=======
->>>>>>> 3fcb43ca
 	"github.com/prebid/prebid-server/adapters/adapterstest"
 	"github.com/prebid/prebid-server/config"
 	"github.com/prebid/prebid-server/openrtb_ext"
@@ -26,278 +11,10 @@
 func TestJsonSamples(t *testing.T) {
 	bidder, buildErr := Builder(openrtb_ext.BidderSovrn, config.Adapter{
 		Endpoint: "http://sovrn.com/test/endpoint"})
-<<<<<<< HEAD
 
 	if buildErr != nil {
 		t.Fatalf("Builder returned unexpected error %v", buildErr)
 	}
 
 	adapterstest.RunJSONBidderTest(t, "sovrntest", bidder)
-}
-
-// ----------------------------------------------------------------------------
-// Code below this line tests the legacy, non-openrtb code flow. It can be deleted after we
-// clean up the existing code and make everything openrtb2.
-
-var testSovrnUserId = "SovrnUser123"
-var testUserAgent = "user-agent-test"
-var testUrl = "http://news.pub/topnews"
-var testIp = "123.123.123.123"
-
-func TestSovrnAdapterNames(t *testing.T) {
-	adapter := NewSovrnLegacyAdapter(adapters.DefaultHTTPAdapterConfig, "http://sovrn/rtb/bid")
-	adapterstest.VerifyStringValue(adapter.Name(), "sovrn", t)
-	adapterstest.VerifyStringValue(adapter.FamilyName(), "sovrn", t)
-}
-
-func TestSovrnAdapter_SkipNoCookies(t *testing.T) {
-	adapter := NewSovrnLegacyAdapter(adapters.DefaultHTTPAdapterConfig, "http://sovrn/rtb/bid")
-	adapterstest.VerifyBoolValue(adapter.SkipNoCookies(), false, t)
-}
-
-func TestSovrnOpenRtbRequest(t *testing.T) {
-	service := CreateSovrnService(adapterstest.BidOnTags(""))
-	server := service.Server
-	ctx := context.Background()
-	req := SampleSovrnRequest(1, t)
-	bidder := req.Bidders[0]
-	adapter := NewSovrnLegacyAdapter(adapters.DefaultHTTPAdapterConfig, server.URL)
-	adapter.Call(ctx, req, bidder)
-
-	adapterstest.VerifyIntValue(len(service.LastBidRequest.Imp), 1, t)
-	adapterstest.VerifyStringValue(service.LastBidRequest.Imp[0].TagID, "123456", t)
-	adapterstest.VerifyBannerSize(service.LastBidRequest.Imp[0].Banner, 728, 90, t)
-	checkHttpRequest(*service.LastHttpRequest, t)
-}
-
-func TestSovrnBiddingBehavior(t *testing.T) {
-	service := CreateSovrnService(adapterstest.BidOnTags("123456"))
-	server := service.Server
-	ctx := context.TODO()
-	req := SampleSovrnRequest(1, t)
-	bidder := req.Bidders[0]
-	adapter := NewSovrnLegacyAdapter(adapters.DefaultHTTPAdapterConfig, server.URL)
-	bids, _ := adapter.Call(ctx, req, bidder)
-
-	adapterstest.VerifyIntValue(len(bids), 1, t)
-	adapterstest.VerifyStringValue(bids[0].AdUnitCode, "div-adunit-1", t)
-	adapterstest.VerifyStringValue(bids[0].BidderCode, "sovrn", t)
-	adapterstest.VerifyStringValue(bids[0].Adm, "<div>This is an Ad</div>", t)
-	adapterstest.VerifyStringValue(bids[0].Creative_id, "Cr-234", t)
-	adapterstest.VerifyIntValue(int(bids[0].Width), 728, t)
-	adapterstest.VerifyIntValue(int(bids[0].Height), 90, t)
-	adapterstest.VerifyIntValue(int(bids[0].Price*100), 210, t)
-	checkHttpRequest(*service.LastHttpRequest, t)
-}
-
-/**
- * Verify bidding behavior on multiple impressions, some impressions make a bid
- */
-func TestSovrntMultiImpPartialBidding(t *testing.T) {
-	// setup server endpoint to return bid.
-	service := CreateSovrnService(adapterstest.BidOnTags("123456"))
-	server := service.Server
-	ctx := context.TODO()
-	req := SampleSovrnRequest(2, t)
-	bidder := req.Bidders[0]
-	adapter := NewSovrnLegacyAdapter(adapters.DefaultHTTPAdapterConfig, server.URL)
-	bids, _ := adapter.Call(ctx, req, bidder)
-	// two impressions sent.
-	// number of bids should be 1
-	adapterstest.VerifyIntValue(len(service.LastBidRequest.Imp), 2, t)
-	adapterstest.VerifyIntValue(len(bids), 1, t)
-	adapterstest.VerifyStringValue(bids[0].AdUnitCode, "div-adunit-1", t)
-	checkHttpRequest(*service.LastHttpRequest, t)
-}
-
-/**
- * Verify bidding behavior on multiple impressions, all impressions passed back.
- */
-func TestSovrnMultiImpAllBid(t *testing.T) {
-	// setup server endpoint to return bid.
-	service := CreateSovrnService(adapterstest.BidOnTags("123456,123457"))
-	server := service.Server
-	ctx := context.TODO()
-	req := SampleSovrnRequest(2, t)
-	bidder := req.Bidders[0]
-	adapter := NewSovrnLegacyAdapter(adapters.DefaultHTTPAdapterConfig, server.URL)
-	bids, _ := adapter.Call(ctx, req, bidder)
-	// two impressions sent.
-	// number of bids should be 1
-	adapterstest.VerifyIntValue(len(service.LastBidRequest.Imp), 2, t)
-	adapterstest.VerifyIntValue(len(bids), 2, t)
-	adapterstest.VerifyStringValue(bids[0].AdUnitCode, "div-adunit-1", t)
-	adapterstest.VerifyStringValue(bids[1].AdUnitCode, "div-adunit-2", t)
-	checkHttpRequest(*service.LastHttpRequest, t)
-}
-
-func checkHttpRequest(req http.Request, t *testing.T) {
-	adapterstest.VerifyStringValue(req.Header.Get("Accept-Language"), "murican", t)
-	var cookie, _ = req.Cookie("ljt_reader")
-	adapterstest.VerifyStringValue((*cookie).Value, testSovrnUserId, t)
-	adapterstest.VerifyStringValue(req.Header.Get("User-Agent"), testUserAgent, t)
-	adapterstest.VerifyStringValue(req.Header.Get("Content-Type"), "application/json", t)
-	adapterstest.VerifyStringValue(req.Header.Get("X-Forwarded-For"), testIp, t)
-	adapterstest.VerifyStringValue(req.Header.Get("DNT"), "0", t)
-}
-
-func SampleSovrnRequest(numberOfImpressions int, t *testing.T) *pbs.PBSRequest {
-	dnt := int8(0)
-	device := openrtb2.Device{
-		Language: "murican",
-		DNT:      &dnt,
-	}
-
-	user := openrtb2.User{
-		ID: testSovrnUserId,
-	}
-
-	req := pbs.PBSRequest{
-		AccountID: "1",
-		AdUnits:   make([]pbs.AdUnit, 2),
-		Device:    &device,
-		User:      &user,
-	}
-
-	tagID := 123456
-
-	for i := 0; i < numberOfImpressions; i++ {
-		req.AdUnits[i] = pbs.AdUnit{
-			Code: fmt.Sprintf("div-adunit-%d", i+1),
-			Sizes: []openrtb2.Format{
-				{
-					W: 728,
-					H: 90,
-				},
-			},
-			Bids: []pbs.Bids{
-				{
-					BidderCode: "sovrn",
-					BidID:      fmt.Sprintf("Bid-%d", i+1),
-					Params:     json.RawMessage(fmt.Sprintf("{\"tagid\": \"%s\" }", strconv.Itoa(tagID+i))),
-				},
-			},
-		}
-=======
->>>>>>> 3fcb43ca
-
-	if buildErr != nil {
-		t.Fatalf("Builder returned unexpected error %v", buildErr)
-	}
-
-<<<<<<< HEAD
-	body := new(bytes.Buffer)
-	err := json.NewEncoder(body).Encode(req)
-	if err != nil {
-		t.Fatalf("Error when serializing request")
-	}
-
-	httpReq := httptest.NewRequest("POST", CreateSovrnService(adapterstest.BidOnTags("")).Server.URL, body)
-	httpReq.Header.Add("Referer", testUrl)
-	httpReq.Header.Add("User-Agent", testUserAgent)
-	httpReq.Header.Add("X-Forwarded-For", testIp)
-	pc := usersync.ParsePBSCookieFromRequest(httpReq, &config.HostCookie{})
-	pc.TrySync("sovrn", testSovrnUserId)
-	fakewriter := httptest.NewRecorder()
-
-	pc.SetCookieOnResponse(fakewriter, false, &config.HostCookie{Domain: ""}, 90*24*time.Hour)
-	httpReq.Header.Add("Cookie", fakewriter.Header().Get("Set-Cookie"))
-	// parse the http request
-	cacheClient, _ := dummycache.New()
-	hcc := config.HostCookie{}
-
-	parsedReq, err := pbs.ParsePBSRequest(httpReq, &config.AuctionTimeouts{
-		Default: 2000,
-		Max:     2000,
-	}, cacheClient, &hcc)
-	if err != nil {
-		t.Fatalf("Error when parsing request: %v", err)
-	}
-	return parsedReq
-
-}
-
-func TestNoContentResponse(t *testing.T) {
-
-	server := httptest.NewServer(http.HandlerFunc(func(w http.ResponseWriter, r *http.Request) {
-		w.WriteHeader(http.StatusNoContent)
-	}))
-	defer server.Close()
-
-	ctx := context.TODO()
-	req := SampleSovrnRequest(1, t)
-	bidder := req.Bidders[0]
-	adapter := NewSovrnLegacyAdapter(adapters.DefaultHTTPAdapterConfig, server.URL)
-	_, err := adapter.Call(ctx, req, bidder)
-
-	if err != nil {
-		t.Fatalf("Should not have gotten an error: %v", err)
-	}
-
-}
-
-func TestNotFoundResponse(t *testing.T) {
-
-	server := httptest.NewServer(http.HandlerFunc(func(w http.ResponseWriter, r *http.Request) {
-		w.WriteHeader(http.StatusNotFound)
-	}))
-	defer server.Close()
-
-	ctx := context.TODO()
-	req := SampleSovrnRequest(1, t)
-	bidder := req.Bidders[0]
-	adapter := NewSovrnLegacyAdapter(adapters.DefaultHTTPAdapterConfig, server.URL)
-	_, err := adapter.Call(ctx, req, bidder)
-
-	adapterstest.VerifyStringValue(err.Error(), "HTTP status 404; body: ", t)
-
-}
-
-func CreateSovrnService(tagsToBid map[string]bool) adapterstest.OrtbMockService {
-	service := adapterstest.OrtbMockService{}
-	var lastBidRequest openrtb2.BidRequest
-	var lastHttpReq http.Request
-
-	server := httptest.NewServer(http.HandlerFunc(func(w http.ResponseWriter, r *http.Request) {
-		lastHttpReq = *r
-		defer r.Body.Close()
-		body, err := ioutil.ReadAll(r.Body)
-		if err != nil {
-			http.Error(w, err.Error(), http.StatusInternalServerError)
-			return
-		}
-		var breq openrtb2.BidRequest
-		err = json.Unmarshal(body, &breq)
-		if err != nil {
-			http.Error(w, err.Error(), http.StatusInternalServerError)
-			return
-		}
-		lastBidRequest = breq
-		var bids []openrtb2.Bid
-		for i, imp := range breq.Imp {
-			if tagsToBid[imp.TagID] {
-				bids = append(bids, adapterstest.SampleBid(imp.Banner.W, imp.Banner.H, imp.ID, i+1))
-			}
-		}
-
-		// serialize the bids to openrtb2.BidResponse
-		js, _ := json.Marshal(openrtb2.BidResponse{
-			SeatBid: []openrtb2.SeatBid{
-				{
-					Bid: bids,
-				},
-			},
-		})
-		w.Header().Set("Content-Type", "application/json")
-		w.Write(js)
-	}))
-
-	service.Server = server
-	service.LastBidRequest = &lastBidRequest
-	service.LastHttpRequest = &lastHttpReq
-
-	return service
-=======
-	adapterstest.RunJSONBidderTest(t, "sovrntest", bidder)
->>>>>>> 3fcb43ca
 }