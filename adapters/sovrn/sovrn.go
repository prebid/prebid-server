package sovrn

import (
	"bytes"
	"context"
	"encoding/json"
	"fmt"
<<<<<<< HEAD
	"github.com/golang/glog"
=======
	"io/ioutil"
	"net/http"
	"net/url"
	"sort"
	"strconv"
	"strings"

>>>>>>> bee94ebb
	"github.com/mxmCherry/openrtb"
	"github.com/prebid/prebid-server/adapters"
	"github.com/prebid/prebid-server/errortypes"
	"github.com/prebid/prebid-server/openrtb_ext"
	"github.com/prebid/prebid-server/pbs"
	"golang.org/x/net/context/ctxhttp"
	"io/ioutil"
	"net/http"
	"net/url"
	"sort"
	"strconv"
	"strings"
)

type SovrnAdapter struct {
	http *adapters.HTTPAdapter
	URI  string
}

// Name - export adapter name */
func (s *SovrnAdapter) Name() string {
	return "sovrn"
}

// FamilyName used for cookies and such
func (s *SovrnAdapter) FamilyName() string {
	return "sovrn"
}

func (s *SovrnAdapter) SkipNoCookies() bool {
	return false
}

// Call send bid requests to sovrn and receive responses
func (s *SovrnAdapter) Call(ctx context.Context, req *pbs.PBSRequest, bidder *pbs.PBSBidder) (pbs.PBSBidSlice, error) {
	supportedMediaTypes := []pbs.MediaType{pbs.MEDIA_TYPE_BANNER}
	sReq, err := adapters.MakeOpenRTBGeneric(req, bidder, s.FamilyName(), supportedMediaTypes)

	if err != nil {
		return nil, err
	}

	sovrnReq := openrtb.BidRequest{
		ID:   sReq.ID,
		Imp:  sReq.Imp,
		Site: sReq.Site,
		User: sReq.User,
		Regs: sReq.Regs,
	}

	// add tag ids to impressions
	for i, unit := range bidder.AdUnits {
		var params openrtb_ext.ExtImpSovrn
		err = json.Unmarshal(unit.Params, &params)
		if err != nil {
			return nil, err
		}

		// Fixes some segfaults. Since this is legacy code, I'm not looking into it too deeply
		if len(sovrnReq.Imp) <= i {
			break
		}
		sovrnReq.Imp[i].TagID = getTagid(params)
	}

	reqJSON, err := json.Marshal(sovrnReq)
	if err != nil {
		return nil, err
	}

	debug := &pbs.BidderDebug{
		RequestURI: s.URI,
	}

	httpReq, _ := http.NewRequest("POST", s.URI, bytes.NewReader(reqJSON))
	httpReq.Header.Set("Content-Type", "application/json")
	if sReq.Device != nil {
		addHeaderIfNonEmpty(httpReq.Header, "User-Agent", sReq.Device.UA)
		addHeaderIfNonEmpty(httpReq.Header, "X-Forwarded-For", sReq.Device.IP)
		addHeaderIfNonEmpty(httpReq.Header, "Accept-Language", sReq.Device.Language)
		addHeaderIfNonEmpty(httpReq.Header, "DNT", strconv.Itoa(int(sReq.Device.DNT)))
	}
	if sReq.User != nil {
		userID := strings.TrimSpace(sReq.User.BuyerUID)
		if len(userID) > 0 {
			httpReq.AddCookie(&http.Cookie{Name: "ljt_reader", Value: userID})
		}
	}
	sResp, err := ctxhttp.Do(ctx, s.http.Client, httpReq)
	if err != nil {
		return nil, err
	}
	defer sResp.Body.Close()

	debug.StatusCode = sResp.StatusCode

	if sResp.StatusCode == http.StatusNoContent {
		return nil, nil
	}

	body, err := ioutil.ReadAll(sResp.Body)
	if err != nil {
		return nil, err
	}
	responseBody := string(body)

	if sResp.StatusCode == http.StatusBadRequest {
		return nil, &errortypes.BadInput{
			Message: fmt.Sprintf("HTTP status %d; body: %s", sResp.StatusCode, responseBody),
		}
	}

	if sResp.StatusCode != http.StatusOK {
		return nil, &errortypes.BadServerResponse{
			Message: fmt.Sprintf("HTTP status %d; body: %s", sResp.StatusCode, responseBody),
		}
	}

	if req.IsDebug {
		debug.RequestBody = string(reqJSON)
		bidder.Debug = append(bidder.Debug, debug)
		debug.ResponseBody = responseBody
	}

	var bidResp openrtb.BidResponse
	err = json.Unmarshal(body, &bidResp)
	if err != nil {
		return nil, &errortypes.BadServerResponse{
			Message: err.Error(),
		}
	}

	bids := make(pbs.PBSBidSlice, 0)

	for _, sb := range bidResp.SeatBid {
		for _, bid := range sb.Bid {
			bidID := bidder.LookupBidID(bid.ImpID)
			if bidID == "" {
				return nil, &errortypes.BadServerResponse{
					Message: fmt.Sprintf("Unknown ad unit code '%s'", bid.ImpID),
				}
			}

			adm, _ := url.QueryUnescape(bid.AdM)
			pbid := pbs.PBSBid{
				BidID:       bidID,
				AdUnitCode:  bid.ImpID,
				BidderCode:  bidder.BidderCode,
				Price:       bid.Price,
				Adm:         adm,
				Creative_id: bid.CrID,
				Width:       bid.W,
				Height:      bid.H,
				DealId:      bid.DealID,
				NURL:        bid.NURL,
			}
			bids = append(bids, &pbid)
		}
	}

	sort.Sort(bids)
	return bids, nil
}

func (s *SovrnAdapter) MakeRequests(request *openrtb.BidRequest) ([]*adapters.RequestData, []error) {
	errs := make([]error, 0, len(request.Imp))

	for i := 0; i < len(request.Imp); i++ {
		_, err := preprocess(&request.Imp[i])
		if err != nil {
			errs = append(errs, err)
			request.Imp = append(request.Imp[:i], request.Imp[i+1:]...)
			i--
		}
	}

	// If all the requests were malformed, don't bother making a server call with no impressions.
	if len(request.Imp) == 0 {
		return nil, errs
	}

	reqJSON, err := json.Marshal(request)
	if err != nil {
		errs = append(errs, err)
		return nil, errs
	}

	headers := http.Header{}
	headers.Add("Content-Type", "application/json")
	if request.Device != nil {
		addHeaderIfNonEmpty(headers, "User-Agent", request.Device.UA)
		addHeaderIfNonEmpty(headers, "X-Forwarded-For", request.Device.IP)
		addHeaderIfNonEmpty(headers, "Accept-Language", request.Device.Language)
		addHeaderIfNonEmpty(headers, "DNT", strconv.Itoa(int(request.Device.DNT)))
	}

	if request.User != nil {
		userID := strings.TrimSpace(request.User.BuyerUID)
		if len(userID) > 0 {
			headers.Add("Cookie", fmt.Sprintf("%s=%s", "ljt_reader", userID))
		}
	}

	return []*adapters.RequestData{{
		Method:  "POST",
		Uri:     s.URI,
		Body:    reqJSON,
		Headers: headers,
	}}, errs
}

func addHeaderIfNonEmpty(headers http.Header, headerName string, headerValue string) {
	if len(headerValue) > 0 {
		headers.Add(headerName, headerValue)
	}
}
func (s *SovrnAdapter) MakeBids(internalRequest *openrtb.BidRequest, externalRequest *adapters.RequestData, response *adapters.ResponseData) (*adapters.BidderResponse, []error) {
	if response.StatusCode == http.StatusNoContent {
		return nil, nil
	}

	if response.StatusCode == http.StatusBadRequest {
		return nil, []error{&errortypes.BadInput{
			Message: fmt.Sprintf("Unexpected status code: %d. Run with request.debug = 1 for more info", response.StatusCode),
		}}
	}

	if response.StatusCode != http.StatusOK {
		return nil, []error{&errortypes.BadServerResponse{
			Message: fmt.Sprintf("Unexpected status code: %d. Run with request.debug = 1 for more info", response.StatusCode),
		}}
	}

	var bidResp openrtb.BidResponse
	if err := json.Unmarshal(response.Body, &bidResp); err != nil {
		return nil, []error{&errortypes.BadServerResponse{
			Message: err.Error(),
		}}
	}

	bidResponse := adapters.NewBidderResponseWithBidsCapacity(5)

	for _, sb := range bidResp.SeatBid {
		for i := 0; i < len(sb.Bid); i++ {
			bid := sb.Bid[i]
			adm, err := url.QueryUnescape(bid.AdM)
			if err == nil {
				bid.AdM = adm
				bidResponse.Bids = append(bidResponse.Bids, &adapters.TypedBid{
					Bid:     &bid,
					BidType: openrtb_ext.BidTypeBanner,
				})
			}
		}
	}

	return bidResponse, nil
}

func preprocess(imp *openrtb.Imp) (string, error) {
	var bidderExt adapters.ExtImpBidder
	if err := json.Unmarshal(imp.Ext, &bidderExt); err != nil {
		return "", &errortypes.BadInput{
			Message: err.Error(),
		}
	}

	var sovrnExt openrtb_ext.ExtImpSovrn
	if err := json.Unmarshal(bidderExt.Bidder, &sovrnExt); err != nil {
		return "", &errortypes.BadInput{
			Message: err.Error(),
		}
	}

	imp.TagID = getTagid(sovrnExt)
	imp.BidFloor = sovrnExt.BidFloor

	return imp.TagID, nil
}

func getTagid(sovrnExt openrtb_ext.ExtImpSovrn) string {
	if len(sovrnExt.Tagid) > 0 {
		return sovrnExt.Tagid
	} else {
		return sovrnExt.TagId
	}
}

// NewSovrnAdapter create a new SovrnAdapter instance
func NewSovrnAdapter(config *adapters.HTTPAdapterConfig, endpoint string) *SovrnAdapter {
	return NewSovrnBidder(adapters.NewHTTPAdapter(config).Client, endpoint)
}

func NewSovrnBidder(client *http.Client, endpoint string) *SovrnAdapter {
	a := &adapters.HTTPAdapter{Client: client}

	return &SovrnAdapter{
		http: a,
		URI:  endpoint,
	}
}<|MERGE_RESOLUTION|>--- conflicted
+++ resolved
@@ -5,9 +5,6 @@
 	"context"
 	"encoding/json"
 	"fmt"
-<<<<<<< HEAD
-	"github.com/golang/glog"
-=======
 	"io/ioutil"
 	"net/http"
 	"net/url"
@@ -15,19 +12,12 @@
 	"strconv"
 	"strings"
 
->>>>>>> bee94ebb
 	"github.com/mxmCherry/openrtb"
 	"github.com/prebid/prebid-server/adapters"
 	"github.com/prebid/prebid-server/errortypes"
 	"github.com/prebid/prebid-server/openrtb_ext"
 	"github.com/prebid/prebid-server/pbs"
 	"golang.org/x/net/context/ctxhttp"
-	"io/ioutil"
-	"net/http"
-	"net/url"
-	"sort"
-	"strconv"
-	"strings"
 )
 
 type SovrnAdapter struct {
