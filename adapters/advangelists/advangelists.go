package advangelists

import (
	"encoding/json"
	"fmt"
	"net/http"
	"text/template"

	"github.com/mxmCherry/openrtb/v15/openrtb2"
	"github.com/prebid/prebid-server/adapters"
	"github.com/prebid/prebid-server/config"
	"github.com/prebid/prebid-server/errortypes"
	"github.com/prebid/prebid-server/macros"
	"github.com/prebid/prebid-server/openrtb_ext"
)

type AdvangelistsAdapter struct {
	EndpointTemplate *template.Template
}

//MakeRequests prepares request information for prebid-server core
func (adapter *AdvangelistsAdapter) MakeRequests(request *openrtb2.BidRequest, reqInfo *adapters.ExtraRequestInfo) ([]*adapters.RequestData, []error) {
	errs := make([]error, 0, len(request.Imp))
	if len(request.Imp) == 0 {
		errs = append(errs, &errortypes.BadInput{Message: "No impression in the bid request"})
		return nil, errs
	}
	imps, impExts, err := getImpressionsInfo(request.Imp)
	if len(imps) == 0 {
		return nil, err
	}
	errs = append(errs, err...)

	pub2impressions, dispErrors := dispatchImpressions(imps, impExts)
	errs = append(errs, dispErrors...)
	if len(pub2impressions) == 0 {
		return nil, errs
	}

	result := make([]*adapters.RequestData, 0, len(pub2impressions))
	for k, imps := range pub2impressions {
		bidRequest, err := adapter.buildAdapterRequest(request, &k, imps)
		if err != nil {
			errs = append(errs, err)
			return nil, errs
		} else {
			result = append(result, bidRequest)
		}
	}
	return result, errs
}

// getImpressionsInfo checks each impression for validity and returns impressions copy with corresponding exts
func getImpressionsInfo(imps []openrtb2.Imp) ([]openrtb2.Imp, []openrtb_ext.ExtImpAdvangelists, []error) {
	errors := make([]error, 0, len(imps))
	resImps := make([]openrtb2.Imp, 0, len(imps))
	resImpExts := make([]openrtb_ext.ExtImpAdvangelists, 0, len(imps))

	for _, imp := range imps {
		impExt, err := getImpressionExt(&imp)
		if err != nil {
			errors = append(errors, err)
			continue
		}
		if err := validateImpression(&imp, impExt); err != nil {
			errors = append(errors, err)
			continue
		}
		resImps = append(resImps, imp)
		resImpExts = append(resImpExts, *impExt)

	}
	return resImps, resImpExts, errors
}

func validateImpression(imp *openrtb2.Imp, impExt *openrtb_ext.ExtImpAdvangelists) error {
	if impExt.PublisherID == "" {
		return &errortypes.BadInput{Message: "No pubid value provided"}
	}
	return nil
}

//Group impressions by advangelists-specific parameters `pubid
func dispatchImpressions(imps []openrtb2.Imp, impsExt []openrtb_ext.ExtImpAdvangelists) (map[openrtb_ext.ExtImpAdvangelists][]openrtb2.Imp, []error) {
	res := make(map[openrtb_ext.ExtImpAdvangelists][]openrtb2.Imp)
	errors := make([]error, 0)
	for idx, imp := range imps {
		err := compatImpression(&imp)
		if err != nil {
			errors = append(errors, err)
			continue
		}
		impExt := impsExt[idx]
		if res[impExt] == nil {
			res[impExt] = make([]openrtb2.Imp, 0)
		}
		res[impExt] = append(res[impExt], imp)

	}
	return res, errors
}

//Alter impression info to comply with advangelists platform requirements
func compatImpression(imp *openrtb2.Imp) error {
	imp.Ext = nil //do not forward ext to advangelists platform
	if imp.Banner != nil {
		return compatBannerImpression(imp)
	}
	return nil
}

func compatBannerImpression(imp *openrtb2.Imp) error {
	// Create a copy of the banner, since imp is a shallow copy of the original.
	bannerCopy := *imp.Banner
	banner := &bannerCopy
	//As banner.w/h are required fields for advangelistsAdn platform - take the first format entry
	if banner.W == nil || banner.H == nil {
		if len(banner.Format) == 0 {
			return &errortypes.BadInput{Message: "Expected at least one banner.format entry or explicit w/h"}
		}
		format := banner.Format[0]
		banner.Format = banner.Format[1:]
		banner.W = &format.W
		banner.H = &format.H
		imp.Banner = banner
	}
	return nil
}

func getImpressionExt(imp *openrtb2.Imp) (*openrtb_ext.ExtImpAdvangelists, error) {
	var bidderExt adapters.ExtImpBidder
	if err := json.Unmarshal(imp.Ext, &bidderExt); err != nil {
		return nil, &errortypes.BadInput{
			Message: err.Error(),
		}
	}
	var advangelistsExt openrtb_ext.ExtImpAdvangelists
	if err := json.Unmarshal(bidderExt.Bidder, &advangelistsExt); err != nil {
		return nil, &errortypes.BadInput{
			Message: err.Error(),
		}
	}
	return &advangelistsExt, nil
}

func (adapter *AdvangelistsAdapter) buildAdapterRequest(prebidBidRequest *openrtb2.BidRequest, params *openrtb_ext.ExtImpAdvangelists, imps []openrtb2.Imp) (*adapters.RequestData, error) {
	newBidRequest := createBidRequest(prebidBidRequest, params, imps)
	reqJSON, err := json.Marshal(newBidRequest)
	if err != nil {
		return nil, err
	}

	headers := http.Header{}
	headers.Add("Content-Type", "application/json;charset=utf-8")
	headers.Add("Accept", "application/json")
	headers.Add("x-openrtb-version", "2.5")

	url, err := adapter.buildEndpointURL(params)
	if err != nil {
		return nil, err
	}

	return &adapters.RequestData{
		Method:  "POST",
		Uri:     url,
		Body:    reqJSON,
		Headers: headers}, nil
}

func createBidRequest(prebidBidRequest *openrtb2.BidRequest, params *openrtb_ext.ExtImpAdvangelists, imps []openrtb2.Imp) *openrtb2.BidRequest {
	bidRequest := *prebidBidRequest
	bidRequest.Imp = imps
	for idx := range bidRequest.Imp {
		imp := &bidRequest.Imp[idx]
		imp.TagID = params.Placement
	}
	if bidRequest.Site != nil {
		// Need to copy Site as Request is a shallow copy
		siteCopy := *bidRequest.Site
		bidRequest.Site = &siteCopy
		bidRequest.Site.Publisher = nil
		bidRequest.Site.Domain = ""
	}
	if bidRequest.App != nil {
		// Need to copy App as Request is a shallow copy
		appCopy := *bidRequest.App
		bidRequest.App = &appCopy
		bidRequest.App.Publisher = nil
	}
	return &bidRequest
}

// Builds enpoint url based on adapter-specific pub settings from imp.ext
func (adapter *AdvangelistsAdapter) buildEndpointURL(params *openrtb_ext.ExtImpAdvangelists) (string, error) {
	endpointParams := macros.EndpointTemplateParams{PublisherID: params.PublisherID}
	return macros.ResolveMacros(adapter.EndpointTemplate, endpointParams)
}

//MakeBids translates advangelists bid response to prebid-server specific format
func (adapter *AdvangelistsAdapter) MakeBids(internalRequest *openrtb2.BidRequest, externalRequest *adapters.RequestData, response *adapters.ResponseData) (*adapters.BidderResponse, []error) {
	var msg = ""
	if response.StatusCode == http.StatusNoContent {
		return nil, nil
	}
	if response.StatusCode != http.StatusOK {
		msg = fmt.Sprintf("Unexpected http status code: %d", response.StatusCode)
		return nil, []error{&errortypes.BadServerResponse{Message: msg}}
	}
	var bidResp openrtb2.BidResponse
	if err := json.Unmarshal(response.Body, &bidResp); err != nil {
		msg = fmt.Sprintf("Bad server response: %d", err)
		return nil, []error{&errortypes.BadServerResponse{Message: msg}}
	}
	if len(bidResp.SeatBid) != 1 {
		var msg = fmt.Sprintf("Invalid SeatBids count: %d", len(bidResp.SeatBid))
		return nil, []error{&errortypes.BadServerResponse{Message: msg}}
	}

	seatBid := bidResp.SeatBid[0]
	bidResponse := adapters.NewBidderResponseWithBidsCapacity(len(bidResp.SeatBid[0].Bid))

	for i := 0; i < len(seatBid.Bid); i++ {
		bid := seatBid.Bid[i]
		bidResponse.Bids = append(bidResponse.Bids, &adapters.TypedBid{
			Bid:     &bid,
			BidType: getMediaTypeForImpID(bid.ImpID, internalRequest.Imp),
		})
	}
	return bidResponse, nil
}

// getMediaTypeForImp figures out which media type this bid is for
func getMediaTypeForImpID(impID string, imps []openrtb2.Imp) openrtb_ext.BidType {
	for _, imp := range imps {
		if imp.ID == impID && imp.Video != nil {
			return openrtb_ext.BidTypeVideo
		}
	}
	return openrtb_ext.BidTypeBanner
}

// Builder builds a new instance of the Advangelists adapter for the given bidder with the given config.
func Builder(bidderName openrtb_ext.BidderName, config config.Adapter) (adapters.Bidder, error) {
	template, err := template.New("endpointTemplate").Parse(config.Endpoint)
	if err != nil {
		return nil, fmt.Errorf("unable to parse endpoint url template: %v", err)
	}

	bidder := &AdvangelistsAdapter{
<<<<<<< HEAD
		EndpointTemplate: *template,
=======
		EndpointTemplate: template,
>>>>>>> 3fcb43ca
	}
	return bidder, nil
}<|MERGE_RESOLUTION|>--- conflicted
+++ resolved
@@ -247,11 +247,7 @@
 	}
 
 	bidder := &AdvangelistsAdapter{
-<<<<<<< HEAD
-		EndpointTemplate: *template,
-=======
 		EndpointTemplate: template,
->>>>>>> 3fcb43ca
 	}
 	return bidder, nil
 }