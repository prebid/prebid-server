package ix

import (
	"encoding/json"
	"testing"

<<<<<<< HEAD
	"github.com/mxmCherry/openrtb/v15/openrtb2"
=======
>>>>>>> 3fcb43ca
	"github.com/prebid/prebid-server/adapters"
	"github.com/prebid/prebid-server/adapters/adapterstest"
	"github.com/prebid/prebid-server/config"
	"github.com/prebid/prebid-server/openrtb_ext"
<<<<<<< HEAD
	"github.com/prebid/prebid-server/pbs"
)

const endpoint string = "http://host/endpoint"

func TestJsonSamples(t *testing.T) {
	if bidder, err := Builder(openrtb_ext.BidderIx, config.Adapter{Endpoint: endpoint}); err == nil {
		ixBidder := bidder.(*IxAdapter)
		ixBidder.maxRequests = 2
		adapterstest.RunJSONBidderTest(t, "ixtest", bidder)
	} else {
		t.Fatalf("Builder returned unexpected error %v", err)
	}
}

// Tests for the legacy, non-openrtb code.
// They can be removed after the legacy interface is deprecated.

func getAdUnit() pbs.PBSAdUnit {
	return pbs.PBSAdUnit{
		Code:       "unitCode",
		MediaTypes: []pbs.MediaType{pbs.MEDIA_TYPE_BANNER},
		BidID:      "bidid",
		Sizes: []openrtb2.Format{
			{
				W: 10,
				H: 12,
			},
		},
		Params: json.RawMessage("{\"siteId\":\"12\"}"),
	}
}

func getVideoAdUnit() pbs.PBSAdUnit {
	return pbs.PBSAdUnit{
		Code:       "unitCodeVideo",
		MediaTypes: []pbs.MediaType{pbs.MEDIA_TYPE_VIDEO},
		BidID:      "bididvideo",
		Sizes: []openrtb2.Format{
			{
				W: 100,
				H: 75,
			},
		},
		Video: pbs.PBSVideo{
			Mimes:          []string{"video/mp4"},
			Minduration:    15,
			Maxduration:    30,
			Startdelay:     5,
			Skippable:      0,
			PlaybackMethod: 1,
			Protocols:      []int8{2, 3},
		},
		Params: json.RawMessage("{\"siteId\":\"12\"}"),
	}
}

func getOpenRTBBid(i openrtb2.Imp) openrtb2.Bid {
	return openrtb2.Bid{
		ID:    fmt.Sprintf("%d", rand.Intn(1000)),
		ImpID: i.ID,
		Price: 1.0,
		AdM:   "Content",
	}
}

func newAdapter(endpoint string) *IxAdapter {
	return NewIxLegacyAdapter(adapters.DefaultHTTPAdapterConfig, endpoint)
}

func dummyIXServer(w http.ResponseWriter, r *http.Request) {
	defer r.Body.Close()
	body, err := ioutil.ReadAll(r.Body)
	if err != nil {
		http.Error(w, err.Error(), http.StatusInternalServerError)
		return
	}

	var breq openrtb2.BidRequest
	err = json.Unmarshal(body, &breq)
	if err != nil {
		http.Error(w, err.Error(), http.StatusInternalServerError)
		return
	}

	impression := breq.Imp[0]

	resp := openrtb2.BidResponse{
		SeatBid: []openrtb2.SeatBid{
			{
				Bid: []openrtb2.Bid{
					getOpenRTBBid(impression),
				},
			},
		},
	}

	js, err := json.Marshal(resp)
	if err != nil {
		http.Error(w, err.Error(), http.StatusInternalServerError)
		return
	}
	w.Header().Set("Content-Type", "application/json")
	w.Write(js)
}

func TestIxSkipNoCookies(t *testing.T) {
	if newAdapter(endpoint).SkipNoCookies() {
		t.Fatalf("SkipNoCookies must return false")
	}
}

func TestIxInvalidCall(t *testing.T) {
	ctx := context.TODO()
	pbReq := pbs.PBSRequest{}
	pbBidder := pbs.PBSBidder{}
	_, err := newAdapter(endpoint).Call(ctx, &pbReq, &pbBidder)
	if err == nil {
		t.Fatalf("No error received for invalid request")
	}
}

func TestIxInvalidCallReqAppNil(t *testing.T) {
	ctx := context.TODO()
	pbReq := pbs.PBSRequest{
		App: &openrtb2.App{},
	}
	pbBidder := pbs.PBSBidder{}

	_, err := newAdapter(endpoint).Call(ctx, &pbReq, &pbBidder)
	if err == nil {
		t.Fatalf("No error received for invalid request")
	}
}

func TestIxInvalidCallMissingSiteID(t *testing.T) {
	ctx := context.TODO()
	pbReq := pbs.PBSRequest{}
	adUnit := getAdUnit()
	adUnit.Params = json.RawMessage("{}")

	pbBidder := pbs.PBSBidder{
		BidderCode: "bannerCode",
		AdUnits: []pbs.PBSAdUnit{
			adUnit,
		},
	}
	_, err := newAdapter(endpoint).Call(ctx, &pbReq, &pbBidder)
	if err == nil {
		t.Fatalf("No error received for request with missing siteId")
	}
}

func TestIxTimeout(t *testing.T) {

	server := httptest.NewServer(
		http.HandlerFunc(func(w http.ResponseWriter, r *http.Request) {
			<-time.After(2 * time.Millisecond)
		}),
	)
	defer server.Close()

	ctx, cancel := context.WithTimeout(context.Background(), 0)
	defer cancel()

	pbReq := pbs.PBSRequest{}
	pbBidder := pbs.PBSBidder{
		BidderCode: "bannerCode",
		AdUnits: []pbs.PBSAdUnit{
			getAdUnit(),
		},
	}
	_, err := newAdapter(server.URL).Call(ctx, &pbReq, &pbBidder)
	if err == nil || err != context.DeadlineExceeded {
		t.Fatalf("Invalid timeout error received")
	}
}

func TestIxTimeoutMultipleSlots(t *testing.T) {
	ctx, cancel := context.WithCancel(context.Background())
	defer cancel()

	server := httptest.NewServer(
		http.HandlerFunc(func(w http.ResponseWriter, r *http.Request) {
			defer r.Body.Close()
			body, err := ioutil.ReadAll(r.Body)

			var breq openrtb2.BidRequest
			err = json.Unmarshal(body, &breq)
			if err != nil {
				http.Error(w, err.Error(), http.StatusInternalServerError)
				return
			}

			impression := breq.Imp[0]

			resp := openrtb2.BidResponse{
				SeatBid: []openrtb2.SeatBid{
					{
						Bid: []openrtb2.Bid{
							getOpenRTBBid(impression),
						},
					},
				},
			}

			js, err := json.Marshal(resp)
			if err != nil {
				http.Error(w, err.Error(), http.StatusInternalServerError)
				return
			}

			// cancel the request before 2nd impression is returned
			// delay to let 1st impression return successfully
			if impression.ID == "unitCode2" {
				<-time.After(10 * time.Millisecond)
				cancel()
				<-r.Context().Done()
			}

			w.Header().Set("Content-Type", "application/json")
			w.Write(js)
		}),
	)
	defer server.Close()

	pbReq := pbs.PBSRequest{}

	adUnit1 := getAdUnit()
	adUnit2 := getAdUnit()
	adUnit2.Code = "unitCode2"
	adUnit2.Sizes = []openrtb2.Format{
		{
			W: 8,
			H: 10,
		},
	}
	pbBidder := pbs.PBSBidder{
		BidderCode: "bannerCode",
		AdUnits: []pbs.PBSAdUnit{
			adUnit1,
			adUnit2,
		},
	}
	bids, err := newAdapter(server.URL).Call(ctx, &pbReq, &pbBidder)

	if err != nil {
		t.Fatalf("Should not have gotten an error: %v", err)
	}

	if len(bids) != 1 {
		t.Fatalf("Should have received one bid")
	}

	bid := findBidByAdUnitCode(bids, adUnit1.Code)
	if adUnit1.Sizes[0].H != bid.Height || adUnit1.Sizes[0].W != bid.Width {
		t.Fatalf("Received the wrong size")
	}
}

func TestIxInvalidJsonResponse(t *testing.T) {

	server := httptest.NewServer(
		http.HandlerFunc(func(w http.ResponseWriter, r *http.Request) {
			fmt.Fprint(w, "Blah")
		}),
	)
	defer server.Close()

	ctx := context.TODO()
	pbReq := pbs.PBSRequest{}
	pbBidder := pbs.PBSBidder{
		BidderCode: "bannerCode",
		AdUnits: []pbs.PBSAdUnit{
			getAdUnit(),
		},
	}
	_, err := newAdapter(server.URL).Call(ctx, &pbReq, &pbBidder)
	if err == nil {
		t.Fatalf("No error received for invalid request")
	}
}

func TestIxInvalidStatusCode(t *testing.T) {

	server := httptest.NewServer(
		http.HandlerFunc(func(w http.ResponseWriter, r *http.Request) {
			// Send 404
			http.Error(w, http.StatusText(http.StatusNotFound), http.StatusNotFound)
		}),
	)
	defer server.Close()

	ctx := context.TODO()
	pbReq := pbs.PBSRequest{IsDebug: true}
	pbBidder := pbs.PBSBidder{
		BidderCode: "bannerCode",
		AdUnits: []pbs.PBSAdUnit{
			getAdUnit(),
		},
	}
	_, err := newAdapter(server.URL).Call(ctx, &pbReq, &pbBidder)
	if err == nil {
		t.Fatalf("No error received for invalid request")
	}
}

func TestIxBadRequest(t *testing.T) {

	server := httptest.NewServer(
		http.HandlerFunc(func(w http.ResponseWriter, r *http.Request) {
			// Send 400
			http.Error(w, http.StatusText(http.StatusBadRequest), http.StatusBadRequest)
		}),
	)
	defer server.Close()

	ctx := context.TODO()
	pbReq := pbs.PBSRequest{}
	pbBidder := pbs.PBSBidder{
		BidderCode: "bannerCode",
		AdUnits: []pbs.PBSAdUnit{
			getAdUnit(),
		},
	}
	_, err := newAdapter(server.URL).Call(ctx, &pbReq, &pbBidder)
	if err == nil {
		t.Fatalf("No error received for bad request")
	}
}

func TestIxNoContent(t *testing.T) {

	server := httptest.NewServer(
		http.HandlerFunc(func(w http.ResponseWriter, r *http.Request) {
			// Send 204
			http.Error(w, http.StatusText(http.StatusNoContent), http.StatusNoContent)
		}),
	)
	defer server.Close()

	ctx := context.TODO()
	pbReq := pbs.PBSRequest{}
	pbBidder := pbs.PBSBidder{
		BidderCode: "bannerCode",
		AdUnits: []pbs.PBSAdUnit{
			getAdUnit(),
		},
	}

	bids, err := newAdapter(server.URL).Call(ctx, &pbReq, &pbBidder)
	if err != nil || bids != nil {
		t.Fatalf("Must return nil for no content")
	}
}

func TestIxInvalidCallMissingSize(t *testing.T) {

	server := httptest.NewServer(
		http.HandlerFunc(dummyIXServer),
	)
	defer server.Close()

	ctx := context.TODO()
	pbReq := pbs.PBSRequest{}
	adUnit := getAdUnit()
	adUnit.Sizes = []openrtb2.Format{}
	pbBidder := pbs.PBSBidder{
		BidderCode: "bannerCode",
		AdUnits: []pbs.PBSAdUnit{
			adUnit,
		},
	}
	if _, err := newAdapter(server.URL).Call(ctx, &pbReq, &pbBidder); err == nil {
		t.Fatalf("Should not have gotten an error for missing/invalid size: %v", err)
	}
}

func TestIxInvalidCallEmptyBidIDResponse(t *testing.T) {

	server := httptest.NewServer(
		http.HandlerFunc(dummyIXServer),
	)
	defer server.Close()

	ctx := context.TODO()
	pbReq := pbs.PBSRequest{}
	adUnit := getAdUnit()
	adUnit.BidID = ""
	pbBidder := pbs.PBSBidder{
		BidderCode: "bannerCode",
		AdUnits: []pbs.PBSAdUnit{
			adUnit,
		},
	}
	if _, err := newAdapter(server.URL).Call(ctx, &pbReq, &pbBidder); err == nil {
		t.Fatalf("Should have gotten an error for unknown adunit code")
	}
}

func TestIxMismatchUnitCode(t *testing.T) {

	server := httptest.NewServer(
		http.HandlerFunc(func(w http.ResponseWriter, r *http.Request) {
			defer r.Body.Close()
			body, err := ioutil.ReadAll(r.Body)

			var breq openrtb2.BidRequest
			err = json.Unmarshal(body, &breq)
			if err != nil {
				http.Error(w, err.Error(), http.StatusInternalServerError)
				return
			}

			resp := openrtb2.BidResponse{
				SeatBid: []openrtb2.SeatBid{
					{
						Bid: []openrtb2.Bid{
							{
								ID:    fmt.Sprintf("%d", rand.Intn(1000)),
								ImpID: "unitCode_bogus",
								Price: 1.0,
								AdM:   "Content",
								W:     10,
								H:     12,
							},
						},
					},
				},
			}

			js, err := json.Marshal(resp)
			if err != nil {
				http.Error(w, err.Error(), http.StatusInternalServerError)
				return
			}
			w.Header().Set("Content-Type", "application/json")
			w.Write(js)
		}),
	)
	defer server.Close()

	ctx := context.TODO()
	pbReq := pbs.PBSRequest{}
	pbBidder := pbs.PBSBidder{
		BidderCode: "bannerCode",
		AdUnits: []pbs.PBSAdUnit{
			getAdUnit(),
		},
	}
	if _, err := newAdapter(server.URL).Call(ctx, &pbReq, &pbBidder); err == nil {
		t.Fatalf("Should have gotten an error for unknown adunit code")
	}
}

func TestNoSeatBid(t *testing.T) {
	server := httptest.NewServer(
		http.HandlerFunc(func(w http.ResponseWriter, r *http.Request) {
			defer r.Body.Close()
			body, err := ioutil.ReadAll(r.Body)

			var breq openrtb2.BidRequest
			err = json.Unmarshal(body, &breq)
			if err != nil {
				http.Error(w, err.Error(), http.StatusInternalServerError)
				return
			}

			resp := openrtb2.BidResponse{}

			js, err := json.Marshal(resp)
			if err != nil {
				http.Error(w, err.Error(), http.StatusInternalServerError)
				return
			}
			w.Header().Set("Content-Type", "application/json")
			w.Write(js)
		}),
	)
	defer server.Close()

	ctx := context.TODO()
	pbReq := pbs.PBSRequest{}
	pbBidder := pbs.PBSBidder{
		BidderCode: "bannerCode",
		AdUnits: []pbs.PBSAdUnit{
			getAdUnit(),
		},
	}
	if _, err := newAdapter(server.URL).Call(ctx, &pbReq, &pbBidder); err != nil {
		t.Fatalf("Should not have gotten an error: %v", err)
	}
}

func TestNoSeatBidBid(t *testing.T) {
	server := httptest.NewServer(
		http.HandlerFunc(func(w http.ResponseWriter, r *http.Request) {
			defer r.Body.Close()
			body, err := ioutil.ReadAll(r.Body)

			var breq openrtb2.BidRequest
			err = json.Unmarshal(body, &breq)
			if err != nil {
				http.Error(w, err.Error(), http.StatusInternalServerError)
				return
			}

			resp := openrtb2.BidResponse{
				SeatBid: []openrtb2.SeatBid{
					{},
				},
			}

			js, err := json.Marshal(resp)
			if err != nil {
				http.Error(w, err.Error(), http.StatusInternalServerError)
				return
			}
			w.Header().Set("Content-Type", "application/json")
			w.Write(js)
		}),
	)
	defer server.Close()

	ctx := context.TODO()
	pbReq := pbs.PBSRequest{}
	pbBidder := pbs.PBSBidder{
		BidderCode: "bannerCode",
		AdUnits: []pbs.PBSAdUnit{
			getAdUnit(),
		},
	}
	if _, err := newAdapter(server.URL).Call(ctx, &pbReq, &pbBidder); err != nil {
		t.Fatalf("Should not have gotten an error: %v", err)
	}
}

func TestIxInvalidParam(t *testing.T) {

	server := httptest.NewServer(
		http.HandlerFunc(dummyIXServer),
	)
	defer server.Close()

	ctx := context.TODO()
	pbReq := pbs.PBSRequest{}
	adUnit := getAdUnit()
	adUnit.Params = json.RawMessage("Bogus invalid input")
	pbBidder := pbs.PBSBidder{
		BidderCode: "bannerCode",
		AdUnits: []pbs.PBSAdUnit{
			adUnit,
		},
	}
	if _, err := newAdapter(server.URL).Call(ctx, &pbReq, &pbBidder); err == nil {
		t.Fatalf("Should have gotten an error for unrecognized params")
	}
}

func TestIxSingleSlotSingleValidSize(t *testing.T) {

	server := httptest.NewServer(
		http.HandlerFunc(dummyIXServer),
	)
	defer server.Close()

	ctx := context.TODO()
	pbReq := pbs.PBSRequest{}
	pbBidder := pbs.PBSBidder{
		BidderCode: "bannerCode",
		AdUnits: []pbs.PBSAdUnit{
			getAdUnit(),
		},
	}
	bids, err := newAdapter(server.URL).Call(ctx, &pbReq, &pbBidder)
	if err != nil {
		t.Fatalf("Should not have gotten an error: %v", err)
	}

	if len(bids) != 1 {
		t.Fatalf("Should have received one bid")
	}
}

func TestIxTwoSlotValidSize(t *testing.T) {

	server := httptest.NewServer(
		http.HandlerFunc(dummyIXServer),
	)
	defer server.Close()

	ctx := context.TODO()
	pbReq := pbs.PBSRequest{}
	adUnit1 := getAdUnit()
	adUnit2 := getVideoAdUnit()
	adUnit2.Params = json.RawMessage("{\"siteId\":\"1111\"}")

	pbBidder := pbs.PBSBidder{
		BidderCode: "bannerCode",
		AdUnits: []pbs.PBSAdUnit{
			adUnit1,
			adUnit2,
		},
	}
	bids, err := newAdapter(server.URL).Call(ctx, &pbReq, &pbBidder)
	if err != nil {
		t.Fatalf("Should not have gotten an error: %v", err)
	}

	if len(bids) != 2 {
		t.Fatalf("Should have received two bid")
	}

	bid := findBidByAdUnitCode(bids, adUnit1.Code)
	if adUnit1.Sizes[0].H != bid.Height || adUnit1.Sizes[0].W != bid.Width {
		t.Fatalf("Received the wrong size")
	}

	bid = findBidByAdUnitCode(bids, adUnit2.Code)
	if adUnit2.Sizes[0].H != bid.Height || adUnit2.Sizes[0].W != bid.Width {
		t.Fatalf("Received the wrong size")
	}
}

func TestIxTwoSlotMultiSizeOnlyValidIXSizeResponse(t *testing.T) {

	server := httptest.NewServer(
		http.HandlerFunc(dummyIXServer),
	)
	defer server.Close()

	ctx := context.TODO()
	pbReq := pbs.PBSRequest{}
	adUnit := getAdUnit()
	adUnit.Sizes = append(adUnit.Sizes, openrtb2.Format{W: 20, H: 22})

	pbBidder := pbs.PBSBidder{
		BidderCode: "bannerCode",
		AdUnits: []pbs.PBSAdUnit{
			adUnit,
		},
	}
	bids, err := newAdapter(server.URL).Call(ctx, &pbReq, &pbBidder)
	if err != nil {
		t.Fatalf("Should not have gotten an error: %v", err)
	}

	if len(bids) != 2 {
		t.Fatalf("Should have received 2 bids")
	}

	for _, size := range adUnit.Sizes {
		if !bidResponseForSizeExist(bids, size.H, size.W) {
			t.Fatalf("Missing bid for specified size %d and %d", size.W, size.H)
		}
	}
}

func bidResponseForSizeExist(bids pbs.PBSBidSlice, h, w int64) bool {
	for _, v := range bids {
		if v.Height == h && v.Width == w {
			return true
		}
	}
	return false
}

func findBidByAdUnitCode(bids pbs.PBSBidSlice, c string) *pbs.PBSBid {
	for _, v := range bids {
		if v.AdUnitCode == c {
			return v
		}
	}
	return &pbs.PBSBid{}
}

func TestIxMaxRequests(t *testing.T) {

	server := httptest.NewServer(
		http.HandlerFunc(dummyIXServer),
	)
	defer server.Close()

	adapter := newAdapter(server.URL)
	ctx := context.TODO()
	pbReq := pbs.PBSRequest{}
	adUnits := []pbs.PBSAdUnit{}

	for i := 0; i < adapter.maxRequests+1; i++ {
		adUnits = append(adUnits, getAdUnit())
	}

	pbBidder := pbs.PBSBidder{
		BidderCode: "bannerCode",
		AdUnits:    adUnits,
	}

	bids, err := adapter.Call(ctx, &pbReq, &pbBidder)
	if err != nil {
		t.Fatalf("Should not have gotten an error: %v", err)
	}

	if len(bids) != adapter.maxRequests {
		t.Fatalf("Should have received %d bid", adapter.maxRequests)
	}
}

func TestIxMakeBidsWithCategoryDuration(t *testing.T) {
	bidder := &IxAdapter{}

	mockedReq := &openrtb2.BidRequest{
		Imp: []openrtb2.Imp{{
			ID: "1_1",
			Video: &openrtb2.Video{
				W:           640,
				H:           360,
				MIMEs:       []string{"video/mp4"},
				MaxDuration: 60,
				Protocols:   []openrtb2.Protocol{2, 3, 5, 6},
			},
=======

	"github.com/mxmCherry/openrtb/v15/openrtb2"
)

const endpoint string = "http://host/endpoint"

func TestJsonSamples(t *testing.T) {
	if bidder, err := Builder(openrtb_ext.BidderIx, config.Adapter{Endpoint: endpoint}); err == nil {
		ixBidder := bidder.(*IxAdapter)
		ixBidder.maxRequests = 2
		adapterstest.RunJSONBidderTest(t, "ixtest", bidder)
	} else {
		t.Fatalf("Builder returned unexpected error %v", err)
	}
}

func TestIxMakeBidsWithCategoryDuration(t *testing.T) {
	bidder := &IxAdapter{}

	mockedReq := &openrtb2.BidRequest{
		Imp: []openrtb2.Imp{{
			ID: "1_1",
			Video: &openrtb2.Video{
				W:           640,
				H:           360,
				MIMEs:       []string{"video/mp4"},
				MaxDuration: 60,
				Protocols:   []openrtb2.Protocol{2, 3, 5, 6},
			},
>>>>>>> 3fcb43ca
			Ext: json.RawMessage(
				`{
					"prebid": {},
					"bidder": {
						"siteID": 123456
					}
				}`,
			)},
		},
	}
	mockedExtReq := &adapters.RequestData{}
	mockedBidResponse := &openrtb2.BidResponse{
		ID: "test-1",
		SeatBid: []openrtb2.SeatBid{{
			Seat: "Buyer",
			Bid: []openrtb2.Bid{{
				ID:    "1",
				ImpID: "1_1",
				Price: 1.23,
				AdID:  "123",
				Ext: json.RawMessage(
					`{
						"prebid": {
							"video": {
								"duration": 60,
								"primary_category": "IAB18-1"
							}
						}
					}`,
				),
			}},
		}},
	}
	body, _ := json.Marshal(mockedBidResponse)
	mockedRes := &adapters.ResponseData{
		StatusCode: 200,
		Body:       body,
	}

	expectedBidCount := 1
	expectedBidType := openrtb_ext.BidTypeVideo
	expectedBidDuration := 60
	expectedBidCategory := "IAB18-1"
	expectedErrorCount := 0

	bidResponse, errors := bidder.MakeBids(mockedReq, mockedExtReq, mockedRes)

	if len(bidResponse.Bids) != expectedBidCount {
		t.Errorf("should have 1 bid, bids=%v", bidResponse.Bids)
	}
	if bidResponse.Bids[0].BidType != expectedBidType {
		t.Errorf("bid type should be video, bidType=%s", bidResponse.Bids[0].BidType)
	}
	if bidResponse.Bids[0].BidVideo.Duration != expectedBidDuration {
		t.Errorf("video duration should be set")
	}
	if bidResponse.Bids[0].Bid.Cat[0] != expectedBidCategory {
		t.Errorf("bid category should be set")
	}
	if len(errors) != expectedErrorCount {
		t.Errorf("should not have any errors, errors=%v", errors)
	}
}<|MERGE_RESOLUTION|>--- conflicted
+++ resolved
@@ -4,736 +4,10 @@
 	"encoding/json"
 	"testing"
 
-<<<<<<< HEAD
-	"github.com/mxmCherry/openrtb/v15/openrtb2"
-=======
->>>>>>> 3fcb43ca
 	"github.com/prebid/prebid-server/adapters"
 	"github.com/prebid/prebid-server/adapters/adapterstest"
 	"github.com/prebid/prebid-server/config"
 	"github.com/prebid/prebid-server/openrtb_ext"
-<<<<<<< HEAD
-	"github.com/prebid/prebid-server/pbs"
-)
-
-const endpoint string = "http://host/endpoint"
-
-func TestJsonSamples(t *testing.T) {
-	if bidder, err := Builder(openrtb_ext.BidderIx, config.Adapter{Endpoint: endpoint}); err == nil {
-		ixBidder := bidder.(*IxAdapter)
-		ixBidder.maxRequests = 2
-		adapterstest.RunJSONBidderTest(t, "ixtest", bidder)
-	} else {
-		t.Fatalf("Builder returned unexpected error %v", err)
-	}
-}
-
-// Tests for the legacy, non-openrtb code.
-// They can be removed after the legacy interface is deprecated.
-
-func getAdUnit() pbs.PBSAdUnit {
-	return pbs.PBSAdUnit{
-		Code:       "unitCode",
-		MediaTypes: []pbs.MediaType{pbs.MEDIA_TYPE_BANNER},
-		BidID:      "bidid",
-		Sizes: []openrtb2.Format{
-			{
-				W: 10,
-				H: 12,
-			},
-		},
-		Params: json.RawMessage("{\"siteId\":\"12\"}"),
-	}
-}
-
-func getVideoAdUnit() pbs.PBSAdUnit {
-	return pbs.PBSAdUnit{
-		Code:       "unitCodeVideo",
-		MediaTypes: []pbs.MediaType{pbs.MEDIA_TYPE_VIDEO},
-		BidID:      "bididvideo",
-		Sizes: []openrtb2.Format{
-			{
-				W: 100,
-				H: 75,
-			},
-		},
-		Video: pbs.PBSVideo{
-			Mimes:          []string{"video/mp4"},
-			Minduration:    15,
-			Maxduration:    30,
-			Startdelay:     5,
-			Skippable:      0,
-			PlaybackMethod: 1,
-			Protocols:      []int8{2, 3},
-		},
-		Params: json.RawMessage("{\"siteId\":\"12\"}"),
-	}
-}
-
-func getOpenRTBBid(i openrtb2.Imp) openrtb2.Bid {
-	return openrtb2.Bid{
-		ID:    fmt.Sprintf("%d", rand.Intn(1000)),
-		ImpID: i.ID,
-		Price: 1.0,
-		AdM:   "Content",
-	}
-}
-
-func newAdapter(endpoint string) *IxAdapter {
-	return NewIxLegacyAdapter(adapters.DefaultHTTPAdapterConfig, endpoint)
-}
-
-func dummyIXServer(w http.ResponseWriter, r *http.Request) {
-	defer r.Body.Close()
-	body, err := ioutil.ReadAll(r.Body)
-	if err != nil {
-		http.Error(w, err.Error(), http.StatusInternalServerError)
-		return
-	}
-
-	var breq openrtb2.BidRequest
-	err = json.Unmarshal(body, &breq)
-	if err != nil {
-		http.Error(w, err.Error(), http.StatusInternalServerError)
-		return
-	}
-
-	impression := breq.Imp[0]
-
-	resp := openrtb2.BidResponse{
-		SeatBid: []openrtb2.SeatBid{
-			{
-				Bid: []openrtb2.Bid{
-					getOpenRTBBid(impression),
-				},
-			},
-		},
-	}
-
-	js, err := json.Marshal(resp)
-	if err != nil {
-		http.Error(w, err.Error(), http.StatusInternalServerError)
-		return
-	}
-	w.Header().Set("Content-Type", "application/json")
-	w.Write(js)
-}
-
-func TestIxSkipNoCookies(t *testing.T) {
-	if newAdapter(endpoint).SkipNoCookies() {
-		t.Fatalf("SkipNoCookies must return false")
-	}
-}
-
-func TestIxInvalidCall(t *testing.T) {
-	ctx := context.TODO()
-	pbReq := pbs.PBSRequest{}
-	pbBidder := pbs.PBSBidder{}
-	_, err := newAdapter(endpoint).Call(ctx, &pbReq, &pbBidder)
-	if err == nil {
-		t.Fatalf("No error received for invalid request")
-	}
-}
-
-func TestIxInvalidCallReqAppNil(t *testing.T) {
-	ctx := context.TODO()
-	pbReq := pbs.PBSRequest{
-		App: &openrtb2.App{},
-	}
-	pbBidder := pbs.PBSBidder{}
-
-	_, err := newAdapter(endpoint).Call(ctx, &pbReq, &pbBidder)
-	if err == nil {
-		t.Fatalf("No error received for invalid request")
-	}
-}
-
-func TestIxInvalidCallMissingSiteID(t *testing.T) {
-	ctx := context.TODO()
-	pbReq := pbs.PBSRequest{}
-	adUnit := getAdUnit()
-	adUnit.Params = json.RawMessage("{}")
-
-	pbBidder := pbs.PBSBidder{
-		BidderCode: "bannerCode",
-		AdUnits: []pbs.PBSAdUnit{
-			adUnit,
-		},
-	}
-	_, err := newAdapter(endpoint).Call(ctx, &pbReq, &pbBidder)
-	if err == nil {
-		t.Fatalf("No error received for request with missing siteId")
-	}
-}
-
-func TestIxTimeout(t *testing.T) {
-
-	server := httptest.NewServer(
-		http.HandlerFunc(func(w http.ResponseWriter, r *http.Request) {
-			<-time.After(2 * time.Millisecond)
-		}),
-	)
-	defer server.Close()
-
-	ctx, cancel := context.WithTimeout(context.Background(), 0)
-	defer cancel()
-
-	pbReq := pbs.PBSRequest{}
-	pbBidder := pbs.PBSBidder{
-		BidderCode: "bannerCode",
-		AdUnits: []pbs.PBSAdUnit{
-			getAdUnit(),
-		},
-	}
-	_, err := newAdapter(server.URL).Call(ctx, &pbReq, &pbBidder)
-	if err == nil || err != context.DeadlineExceeded {
-		t.Fatalf("Invalid timeout error received")
-	}
-}
-
-func TestIxTimeoutMultipleSlots(t *testing.T) {
-	ctx, cancel := context.WithCancel(context.Background())
-	defer cancel()
-
-	server := httptest.NewServer(
-		http.HandlerFunc(func(w http.ResponseWriter, r *http.Request) {
-			defer r.Body.Close()
-			body, err := ioutil.ReadAll(r.Body)
-
-			var breq openrtb2.BidRequest
-			err = json.Unmarshal(body, &breq)
-			if err != nil {
-				http.Error(w, err.Error(), http.StatusInternalServerError)
-				return
-			}
-
-			impression := breq.Imp[0]
-
-			resp := openrtb2.BidResponse{
-				SeatBid: []openrtb2.SeatBid{
-					{
-						Bid: []openrtb2.Bid{
-							getOpenRTBBid(impression),
-						},
-					},
-				},
-			}
-
-			js, err := json.Marshal(resp)
-			if err != nil {
-				http.Error(w, err.Error(), http.StatusInternalServerError)
-				return
-			}
-
-			// cancel the request before 2nd impression is returned
-			// delay to let 1st impression return successfully
-			if impression.ID == "unitCode2" {
-				<-time.After(10 * time.Millisecond)
-				cancel()
-				<-r.Context().Done()
-			}
-
-			w.Header().Set("Content-Type", "application/json")
-			w.Write(js)
-		}),
-	)
-	defer server.Close()
-
-	pbReq := pbs.PBSRequest{}
-
-	adUnit1 := getAdUnit()
-	adUnit2 := getAdUnit()
-	adUnit2.Code = "unitCode2"
-	adUnit2.Sizes = []openrtb2.Format{
-		{
-			W: 8,
-			H: 10,
-		},
-	}
-	pbBidder := pbs.PBSBidder{
-		BidderCode: "bannerCode",
-		AdUnits: []pbs.PBSAdUnit{
-			adUnit1,
-			adUnit2,
-		},
-	}
-	bids, err := newAdapter(server.URL).Call(ctx, &pbReq, &pbBidder)
-
-	if err != nil {
-		t.Fatalf("Should not have gotten an error: %v", err)
-	}
-
-	if len(bids) != 1 {
-		t.Fatalf("Should have received one bid")
-	}
-
-	bid := findBidByAdUnitCode(bids, adUnit1.Code)
-	if adUnit1.Sizes[0].H != bid.Height || adUnit1.Sizes[0].W != bid.Width {
-		t.Fatalf("Received the wrong size")
-	}
-}
-
-func TestIxInvalidJsonResponse(t *testing.T) {
-
-	server := httptest.NewServer(
-		http.HandlerFunc(func(w http.ResponseWriter, r *http.Request) {
-			fmt.Fprint(w, "Blah")
-		}),
-	)
-	defer server.Close()
-
-	ctx := context.TODO()
-	pbReq := pbs.PBSRequest{}
-	pbBidder := pbs.PBSBidder{
-		BidderCode: "bannerCode",
-		AdUnits: []pbs.PBSAdUnit{
-			getAdUnit(),
-		},
-	}
-	_, err := newAdapter(server.URL).Call(ctx, &pbReq, &pbBidder)
-	if err == nil {
-		t.Fatalf("No error received for invalid request")
-	}
-}
-
-func TestIxInvalidStatusCode(t *testing.T) {
-
-	server := httptest.NewServer(
-		http.HandlerFunc(func(w http.ResponseWriter, r *http.Request) {
-			// Send 404
-			http.Error(w, http.StatusText(http.StatusNotFound), http.StatusNotFound)
-		}),
-	)
-	defer server.Close()
-
-	ctx := context.TODO()
-	pbReq := pbs.PBSRequest{IsDebug: true}
-	pbBidder := pbs.PBSBidder{
-		BidderCode: "bannerCode",
-		AdUnits: []pbs.PBSAdUnit{
-			getAdUnit(),
-		},
-	}
-	_, err := newAdapter(server.URL).Call(ctx, &pbReq, &pbBidder)
-	if err == nil {
-		t.Fatalf("No error received for invalid request")
-	}
-}
-
-func TestIxBadRequest(t *testing.T) {
-
-	server := httptest.NewServer(
-		http.HandlerFunc(func(w http.ResponseWriter, r *http.Request) {
-			// Send 400
-			http.Error(w, http.StatusText(http.StatusBadRequest), http.StatusBadRequest)
-		}),
-	)
-	defer server.Close()
-
-	ctx := context.TODO()
-	pbReq := pbs.PBSRequest{}
-	pbBidder := pbs.PBSBidder{
-		BidderCode: "bannerCode",
-		AdUnits: []pbs.PBSAdUnit{
-			getAdUnit(),
-		},
-	}
-	_, err := newAdapter(server.URL).Call(ctx, &pbReq, &pbBidder)
-	if err == nil {
-		t.Fatalf("No error received for bad request")
-	}
-}
-
-func TestIxNoContent(t *testing.T) {
-
-	server := httptest.NewServer(
-		http.HandlerFunc(func(w http.ResponseWriter, r *http.Request) {
-			// Send 204
-			http.Error(w, http.StatusText(http.StatusNoContent), http.StatusNoContent)
-		}),
-	)
-	defer server.Close()
-
-	ctx := context.TODO()
-	pbReq := pbs.PBSRequest{}
-	pbBidder := pbs.PBSBidder{
-		BidderCode: "bannerCode",
-		AdUnits: []pbs.PBSAdUnit{
-			getAdUnit(),
-		},
-	}
-
-	bids, err := newAdapter(server.URL).Call(ctx, &pbReq, &pbBidder)
-	if err != nil || bids != nil {
-		t.Fatalf("Must return nil for no content")
-	}
-}
-
-func TestIxInvalidCallMissingSize(t *testing.T) {
-
-	server := httptest.NewServer(
-		http.HandlerFunc(dummyIXServer),
-	)
-	defer server.Close()
-
-	ctx := context.TODO()
-	pbReq := pbs.PBSRequest{}
-	adUnit := getAdUnit()
-	adUnit.Sizes = []openrtb2.Format{}
-	pbBidder := pbs.PBSBidder{
-		BidderCode: "bannerCode",
-		AdUnits: []pbs.PBSAdUnit{
-			adUnit,
-		},
-	}
-	if _, err := newAdapter(server.URL).Call(ctx, &pbReq, &pbBidder); err == nil {
-		t.Fatalf("Should not have gotten an error for missing/invalid size: %v", err)
-	}
-}
-
-func TestIxInvalidCallEmptyBidIDResponse(t *testing.T) {
-
-	server := httptest.NewServer(
-		http.HandlerFunc(dummyIXServer),
-	)
-	defer server.Close()
-
-	ctx := context.TODO()
-	pbReq := pbs.PBSRequest{}
-	adUnit := getAdUnit()
-	adUnit.BidID = ""
-	pbBidder := pbs.PBSBidder{
-		BidderCode: "bannerCode",
-		AdUnits: []pbs.PBSAdUnit{
-			adUnit,
-		},
-	}
-	if _, err := newAdapter(server.URL).Call(ctx, &pbReq, &pbBidder); err == nil {
-		t.Fatalf("Should have gotten an error for unknown adunit code")
-	}
-}
-
-func TestIxMismatchUnitCode(t *testing.T) {
-
-	server := httptest.NewServer(
-		http.HandlerFunc(func(w http.ResponseWriter, r *http.Request) {
-			defer r.Body.Close()
-			body, err := ioutil.ReadAll(r.Body)
-
-			var breq openrtb2.BidRequest
-			err = json.Unmarshal(body, &breq)
-			if err != nil {
-				http.Error(w, err.Error(), http.StatusInternalServerError)
-				return
-			}
-
-			resp := openrtb2.BidResponse{
-				SeatBid: []openrtb2.SeatBid{
-					{
-						Bid: []openrtb2.Bid{
-							{
-								ID:    fmt.Sprintf("%d", rand.Intn(1000)),
-								ImpID: "unitCode_bogus",
-								Price: 1.0,
-								AdM:   "Content",
-								W:     10,
-								H:     12,
-							},
-						},
-					},
-				},
-			}
-
-			js, err := json.Marshal(resp)
-			if err != nil {
-				http.Error(w, err.Error(), http.StatusInternalServerError)
-				return
-			}
-			w.Header().Set("Content-Type", "application/json")
-			w.Write(js)
-		}),
-	)
-	defer server.Close()
-
-	ctx := context.TODO()
-	pbReq := pbs.PBSRequest{}
-	pbBidder := pbs.PBSBidder{
-		BidderCode: "bannerCode",
-		AdUnits: []pbs.PBSAdUnit{
-			getAdUnit(),
-		},
-	}
-	if _, err := newAdapter(server.URL).Call(ctx, &pbReq, &pbBidder); err == nil {
-		t.Fatalf("Should have gotten an error for unknown adunit code")
-	}
-}
-
-func TestNoSeatBid(t *testing.T) {
-	server := httptest.NewServer(
-		http.HandlerFunc(func(w http.ResponseWriter, r *http.Request) {
-			defer r.Body.Close()
-			body, err := ioutil.ReadAll(r.Body)
-
-			var breq openrtb2.BidRequest
-			err = json.Unmarshal(body, &breq)
-			if err != nil {
-				http.Error(w, err.Error(), http.StatusInternalServerError)
-				return
-			}
-
-			resp := openrtb2.BidResponse{}
-
-			js, err := json.Marshal(resp)
-			if err != nil {
-				http.Error(w, err.Error(), http.StatusInternalServerError)
-				return
-			}
-			w.Header().Set("Content-Type", "application/json")
-			w.Write(js)
-		}),
-	)
-	defer server.Close()
-
-	ctx := context.TODO()
-	pbReq := pbs.PBSRequest{}
-	pbBidder := pbs.PBSBidder{
-		BidderCode: "bannerCode",
-		AdUnits: []pbs.PBSAdUnit{
-			getAdUnit(),
-		},
-	}
-	if _, err := newAdapter(server.URL).Call(ctx, &pbReq, &pbBidder); err != nil {
-		t.Fatalf("Should not have gotten an error: %v", err)
-	}
-}
-
-func TestNoSeatBidBid(t *testing.T) {
-	server := httptest.NewServer(
-		http.HandlerFunc(func(w http.ResponseWriter, r *http.Request) {
-			defer r.Body.Close()
-			body, err := ioutil.ReadAll(r.Body)
-
-			var breq openrtb2.BidRequest
-			err = json.Unmarshal(body, &breq)
-			if err != nil {
-				http.Error(w, err.Error(), http.StatusInternalServerError)
-				return
-			}
-
-			resp := openrtb2.BidResponse{
-				SeatBid: []openrtb2.SeatBid{
-					{},
-				},
-			}
-
-			js, err := json.Marshal(resp)
-			if err != nil {
-				http.Error(w, err.Error(), http.StatusInternalServerError)
-				return
-			}
-			w.Header().Set("Content-Type", "application/json")
-			w.Write(js)
-		}),
-	)
-	defer server.Close()
-
-	ctx := context.TODO()
-	pbReq := pbs.PBSRequest{}
-	pbBidder := pbs.PBSBidder{
-		BidderCode: "bannerCode",
-		AdUnits: []pbs.PBSAdUnit{
-			getAdUnit(),
-		},
-	}
-	if _, err := newAdapter(server.URL).Call(ctx, &pbReq, &pbBidder); err != nil {
-		t.Fatalf("Should not have gotten an error: %v", err)
-	}
-}
-
-func TestIxInvalidParam(t *testing.T) {
-
-	server := httptest.NewServer(
-		http.HandlerFunc(dummyIXServer),
-	)
-	defer server.Close()
-
-	ctx := context.TODO()
-	pbReq := pbs.PBSRequest{}
-	adUnit := getAdUnit()
-	adUnit.Params = json.RawMessage("Bogus invalid input")
-	pbBidder := pbs.PBSBidder{
-		BidderCode: "bannerCode",
-		AdUnits: []pbs.PBSAdUnit{
-			adUnit,
-		},
-	}
-	if _, err := newAdapter(server.URL).Call(ctx, &pbReq, &pbBidder); err == nil {
-		t.Fatalf("Should have gotten an error for unrecognized params")
-	}
-}
-
-func TestIxSingleSlotSingleValidSize(t *testing.T) {
-
-	server := httptest.NewServer(
-		http.HandlerFunc(dummyIXServer),
-	)
-	defer server.Close()
-
-	ctx := context.TODO()
-	pbReq := pbs.PBSRequest{}
-	pbBidder := pbs.PBSBidder{
-		BidderCode: "bannerCode",
-		AdUnits: []pbs.PBSAdUnit{
-			getAdUnit(),
-		},
-	}
-	bids, err := newAdapter(server.URL).Call(ctx, &pbReq, &pbBidder)
-	if err != nil {
-		t.Fatalf("Should not have gotten an error: %v", err)
-	}
-
-	if len(bids) != 1 {
-		t.Fatalf("Should have received one bid")
-	}
-}
-
-func TestIxTwoSlotValidSize(t *testing.T) {
-
-	server := httptest.NewServer(
-		http.HandlerFunc(dummyIXServer),
-	)
-	defer server.Close()
-
-	ctx := context.TODO()
-	pbReq := pbs.PBSRequest{}
-	adUnit1 := getAdUnit()
-	adUnit2 := getVideoAdUnit()
-	adUnit2.Params = json.RawMessage("{\"siteId\":\"1111\"}")
-
-	pbBidder := pbs.PBSBidder{
-		BidderCode: "bannerCode",
-		AdUnits: []pbs.PBSAdUnit{
-			adUnit1,
-			adUnit2,
-		},
-	}
-	bids, err := newAdapter(server.URL).Call(ctx, &pbReq, &pbBidder)
-	if err != nil {
-		t.Fatalf("Should not have gotten an error: %v", err)
-	}
-
-	if len(bids) != 2 {
-		t.Fatalf("Should have received two bid")
-	}
-
-	bid := findBidByAdUnitCode(bids, adUnit1.Code)
-	if adUnit1.Sizes[0].H != bid.Height || adUnit1.Sizes[0].W != bid.Width {
-		t.Fatalf("Received the wrong size")
-	}
-
-	bid = findBidByAdUnitCode(bids, adUnit2.Code)
-	if adUnit2.Sizes[0].H != bid.Height || adUnit2.Sizes[0].W != bid.Width {
-		t.Fatalf("Received the wrong size")
-	}
-}
-
-func TestIxTwoSlotMultiSizeOnlyValidIXSizeResponse(t *testing.T) {
-
-	server := httptest.NewServer(
-		http.HandlerFunc(dummyIXServer),
-	)
-	defer server.Close()
-
-	ctx := context.TODO()
-	pbReq := pbs.PBSRequest{}
-	adUnit := getAdUnit()
-	adUnit.Sizes = append(adUnit.Sizes, openrtb2.Format{W: 20, H: 22})
-
-	pbBidder := pbs.PBSBidder{
-		BidderCode: "bannerCode",
-		AdUnits: []pbs.PBSAdUnit{
-			adUnit,
-		},
-	}
-	bids, err := newAdapter(server.URL).Call(ctx, &pbReq, &pbBidder)
-	if err != nil {
-		t.Fatalf("Should not have gotten an error: %v", err)
-	}
-
-	if len(bids) != 2 {
-		t.Fatalf("Should have received 2 bids")
-	}
-
-	for _, size := range adUnit.Sizes {
-		if !bidResponseForSizeExist(bids, size.H, size.W) {
-			t.Fatalf("Missing bid for specified size %d and %d", size.W, size.H)
-		}
-	}
-}
-
-func bidResponseForSizeExist(bids pbs.PBSBidSlice, h, w int64) bool {
-	for _, v := range bids {
-		if v.Height == h && v.Width == w {
-			return true
-		}
-	}
-	return false
-}
-
-func findBidByAdUnitCode(bids pbs.PBSBidSlice, c string) *pbs.PBSBid {
-	for _, v := range bids {
-		if v.AdUnitCode == c {
-			return v
-		}
-	}
-	return &pbs.PBSBid{}
-}
-
-func TestIxMaxRequests(t *testing.T) {
-
-	server := httptest.NewServer(
-		http.HandlerFunc(dummyIXServer),
-	)
-	defer server.Close()
-
-	adapter := newAdapter(server.URL)
-	ctx := context.TODO()
-	pbReq := pbs.PBSRequest{}
-	adUnits := []pbs.PBSAdUnit{}
-
-	for i := 0; i < adapter.maxRequests+1; i++ {
-		adUnits = append(adUnits, getAdUnit())
-	}
-
-	pbBidder := pbs.PBSBidder{
-		BidderCode: "bannerCode",
-		AdUnits:    adUnits,
-	}
-
-	bids, err := adapter.Call(ctx, &pbReq, &pbBidder)
-	if err != nil {
-		t.Fatalf("Should not have gotten an error: %v", err)
-	}
-
-	if len(bids) != adapter.maxRequests {
-		t.Fatalf("Should have received %d bid", adapter.maxRequests)
-	}
-}
-
-func TestIxMakeBidsWithCategoryDuration(t *testing.T) {
-	bidder := &IxAdapter{}
-
-	mockedReq := &openrtb2.BidRequest{
-		Imp: []openrtb2.Imp{{
-			ID: "1_1",
-			Video: &openrtb2.Video{
-				W:           640,
-				H:           360,
-				MIMEs:       []string{"video/mp4"},
-				MaxDuration: 60,
-				Protocols:   []openrtb2.Protocol{2, 3, 5, 6},
-			},
-=======
 
 	"github.com/mxmCherry/openrtb/v15/openrtb2"
 )
@@ -763,7 +37,6 @@
 				MaxDuration: 60,
 				Protocols:   []openrtb2.Protocol{2, 3, 5, 6},
 			},
->>>>>>> 3fcb43ca
 			Ext: json.RawMessage(
 				`{
 					"prebid": {},
