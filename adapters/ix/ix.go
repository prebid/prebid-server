package ix

import (
	"encoding/json"
	"fmt"
	"net/http"
	"sort"
	"strings"

<<<<<<< HEAD
	"github.com/mxmCherry/openrtb/v15/openrtb2"
=======
>>>>>>> 3fcb43ca
	"github.com/prebid/prebid-server/adapters"
	"github.com/prebid/prebid-server/config"
	"github.com/prebid/prebid-server/errortypes"
	"github.com/prebid/prebid-server/openrtb_ext"
<<<<<<< HEAD
	"github.com/prebid/prebid-server/pbs"
	"golang.org/x/net/context/ctxhttp"
)

type IxAdapter struct {
	http        *adapters.HTTPAdapter
	URI         string
	maxRequests int
}

func (a *IxAdapter) Name() string {
	return string(openrtb_ext.BidderIx)
=======

	"github.com/mxmCherry/openrtb/v15/native1"
	native1response "github.com/mxmCherry/openrtb/v15/native1/response"
	"github.com/mxmCherry/openrtb/v15/openrtb2"
)

type IxAdapter struct {
	URI         string
	maxRequests int
>>>>>>> 3fcb43ca
}

func (a *IxAdapter) MakeRequests(request *openrtb2.BidRequest, reqInfo *adapters.ExtraRequestInfo) ([]*adapters.RequestData, []error) {
	nImp := len(request.Imp)
	if nImp > a.maxRequests {
		request.Imp = request.Imp[:a.maxRequests]
		nImp = a.maxRequests
	}

<<<<<<< HEAD
type callOneObject struct {
	requestJSON bytes.Buffer
	width       int64
	height      int64
	bidType     string
}
=======
	// Multi-size banner imps are split into single-size requests.
	// The first size imp requests are added to the first slice.
	// Additional size requests are added to the second slice and are merged with the first at the end.
	// Preallocate the max possible size to avoid reallocating arrays.
	requests := make([]*adapters.RequestData, 0, a.maxRequests)
	multiSizeRequests := make([]*adapters.RequestData, 0, a.maxRequests-nImp)
	errs := make([]error, 0, 1)

	headers := http.Header{
		"Content-Type": {"application/json;charset=utf-8"},
		"Accept":       {"application/json"}}

	imps := request.Imp
	for iImp := range imps {
		request.Imp = imps[iImp : iImp+1]
		if request.Site != nil {
			if err := setSitePublisherId(request, iImp); err != nil {
				errs = append(errs, err)
				continue
			}
		}

		if request.Imp[0].Banner != nil {
			banner := *request.Imp[0].Banner
			request.Imp[0].Banner = &banner
			formats := getBannerFormats(&banner)
			for iFmt := range formats {
				banner.Format = formats[iFmt : iFmt+1]
				banner.W = openrtb2.Int64Ptr(banner.Format[0].W)
				banner.H = openrtb2.Int64Ptr(banner.Format[0].H)
				if requestData, err := createRequestData(a, request, &headers); err == nil {
					if iFmt == 0 {
						requests = append(requests, requestData)
					} else {
						multiSizeRequests = append(multiSizeRequests, requestData)
					}
				} else {
					errs = append(errs, err)
				}
				if len(multiSizeRequests) == cap(multiSizeRequests) {
					break
				}
			}
		} else if requestData, err := createRequestData(a, request, &headers); err == nil {
			requests = append(requests, requestData)
		} else {
			errs = append(errs, err)
		}
	}
	request.Imp = imps
>>>>>>> 3fcb43ca

	return append(requests, multiSizeRequests...), errs
}

<<<<<<< HEAD
	mediaTypes := []pbs.MediaType{pbs.MEDIA_TYPE_BANNER, pbs.MEDIA_TYPE_VIDEO}
	indexReq, err := adapters.MakeOpenRTBGeneric(req, bidder, a.Name(), mediaTypes)
	if err != nil {
		return nil, err
	}

	indexReqImp := indexReq.Imp
	for i, unit := range bidder.AdUnits {
		// Supposedly fixes some segfaults
		if len(indexReqImp) <= i {
			break
		}
=======
func setSitePublisherId(request *openrtb2.BidRequest, iImp int) error {
	if iImp == 0 {
		// first impression - create a site and pub copy
		site := *request.Site
		if site.Publisher == nil {
			site.Publisher = &openrtb2.Publisher{}
		} else {
			publisher := *site.Publisher
			site.Publisher = &publisher
		}
		request.Site = &site
	}

	var bidderExt adapters.ExtImpBidder
	if err := json.Unmarshal(request.Imp[0].Ext, &bidderExt); err != nil {
		return err
	}

	var ixExt openrtb_ext.ExtImpIx
	if err := json.Unmarshal(bidderExt.Bidder, &ixExt); err != nil {
		return err
	}

	request.Site.Publisher.ID = ixExt.SiteId
	return nil
}
>>>>>>> 3fcb43ca

func getBannerFormats(banner *openrtb2.Banner) []openrtb2.Format {
	if len(banner.Format) == 0 && banner.W != nil && banner.H != nil {
		banner.Format = []openrtb2.Format{{W: *banner.W, H: *banner.H}}
	}
	return banner.Format
}

func createRequestData(a *IxAdapter, request *openrtb2.BidRequest, headers *http.Header) (*adapters.RequestData, error) {
	body, err := json.Marshal(request)
	return &adapters.RequestData{
		Method:  "POST",
		Uri:     a.URI,
		Body:    body,
		Headers: *headers,
	}, err
}

<<<<<<< HEAD
		for sizeIndex, format := range unit.Sizes {
			// Only grab this ad unit. Not supporting multi-media-type adunit yet.
			thisImp := indexReqImp[i]

			thisImp.TagID = unit.Code
			if thisImp.Banner != nil {
				thisImp.Banner.Format = []openrtb2.Format{format}
				thisImp.Banner.W = &format.W
				thisImp.Banner.H = &format.H
			}
			indexReq.Imp = []openrtb2.Imp{thisImp}
			// Index spec says "adunit path representing ad server inventory" but we don't have this
			// ext is DFP div ID and KV pairs if avail
			//indexReq.Imp[i].Ext = json.RawMessage("{}")

			if indexReq.Site != nil {
				// Any objects pointed to by indexReq *must not be mutated*, or we will get race conditions.
				siteCopy := *indexReq.Site
				siteCopy.Publisher = &openrtb2.Publisher{ID: params.SiteID}
				indexReq.Site = &siteCopy
			}

			bidType := ""
			if thisImp.Banner != nil {
				bidType = string(openrtb_ext.BidTypeBanner)
			} else if thisImp.Video != nil {
				bidType = string(openrtb_ext.BidTypeVideo)
			}
			j, _ := json.Marshal(indexReq)
			request := callOneObject{requestJSON: *bytes.NewBuffer(j), width: format.W, height: format.H, bidType: bidType}

			// prioritize slots over sizes
			if sizeIndex == 0 {
				prioritizedRequests = append(prioritizedRequests, request)
			} else {
				requests = append(requests, request)
			}
		}
	}

	// cap the number of requests to maxRequests
	requests = append(prioritizedRequests, requests...)
	if len(requests) > a.maxRequests {
		requests = requests[:a.maxRequests]
=======
func (a *IxAdapter) MakeBids(internalRequest *openrtb2.BidRequest, externalRequest *adapters.RequestData, response *adapters.ResponseData) (*adapters.BidderResponse, []error) {
	switch {
	case response.StatusCode == http.StatusNoContent:
		return nil, nil
	case response.StatusCode == http.StatusBadRequest:
		return nil, []error{&errortypes.BadInput{
			Message: fmt.Sprintf("Unexpected status code: %d. Run with request.debug = 1 for more info", response.StatusCode),
		}}
	case response.StatusCode != http.StatusOK:
		return nil, []error{&errortypes.BadServerResponse{
			Message: fmt.Sprintf("Unexpected status code: %d. Run with request.debug = 1 for more info", response.StatusCode),
		}}
	}

	var bidResponse openrtb2.BidResponse
	if err := json.Unmarshal(response.Body, &bidResponse); err != nil {
		return nil, []error{&errortypes.BadServerResponse{
			Message: fmt.Sprintf("JSON parsing error: %v", err),
		}}
>>>>>>> 3fcb43ca
	}

	// Until the time we support multi-format ad units, we'll use a bid request impression media type
	// as a bid response bid type. They are linked by the impression id.
	impMediaType := map[string]openrtb_ext.BidType{}
	for _, imp := range internalRequest.Imp {
		if imp.Banner != nil {
			impMediaType[imp.ID] = openrtb_ext.BidTypeBanner
		} else if imp.Video != nil {
			impMediaType[imp.ID] = openrtb_ext.BidTypeVideo
		} else if imp.Native != nil {
			impMediaType[imp.ID] = openrtb_ext.BidTypeNative
		} else if imp.Audio != nil {
			impMediaType[imp.ID] = openrtb_ext.BidTypeAudio
		}
	}

<<<<<<< HEAD
	ch := make(chan ixBidResult)
	for _, request := range requests {
		go func(bidder *pbs.PBSBidder, request callOneObject) {
			result, err := a.callOne(ctx, request.requestJSON)
			result.Request = &request
			result.Error = err
			if result.Bid != nil {
				result.Bid.BidderCode = bidder.BidderCode
				result.Bid.BidID = bidder.LookupBidID(result.Bid.AdUnitCode)
				result.Bid.Width = request.width
				result.Bid.Height = request.height
				result.Bid.CreativeMediaType = request.bidType

				if result.Bid.BidID == "" {
					result.Error = &errortypes.BadServerResponse{
						Message: fmt.Sprintf("Unknown ad unit code '%s'", result.Bid.AdUnitCode),
=======
	bidderResponse := adapters.NewBidderResponseWithBidsCapacity(5)
	bidderResponse.Currency = bidResponse.Cur

	var errs []error

	for _, seatBid := range bidResponse.SeatBid {
		for _, bid := range seatBid.Bid {
			bidType, ok := impMediaType[bid.ImpID]
			if !ok {
				errs = append(errs, fmt.Errorf("unmatched impression id: %s", bid.ImpID))
			}

			var bidExtVideo *openrtb_ext.ExtBidPrebidVideo
			var bidExt openrtb_ext.ExtBid
			if bidType == openrtb_ext.BidTypeVideo {
				unmarshalExtErr := json.Unmarshal(bid.Ext, &bidExt)
				if unmarshalExtErr == nil && bidExt.Prebid != nil && bidExt.Prebid.Video != nil {
					bidExtVideo = &openrtb_ext.ExtBidPrebidVideo{
						Duration: bidExt.Prebid.Video.Duration,
					}
					if len(bid.Cat) == 0 {
						bid.Cat = []string{bidExt.Prebid.Video.PrimaryCategory}
>>>>>>> 3fcb43ca
					}
				}
			}

			var bidNative1v1 *Native11Wrapper
			if bidType == openrtb_ext.BidTypeNative {
				err := json.Unmarshal([]byte(bid.AdM), &bidNative1v1)
				if err == nil && len(bidNative1v1.Native.EventTrackers) > 0 {
					mergeNativeImpTrackers(&bidNative1v1.Native)
					if json, err := marshalJsonWithoutUnicode(bidNative1v1); err == nil {
						bid.AdM = string(json)
					}
				}
			}

			var bidNative1v2 *native1response.Response
			if bidType == openrtb_ext.BidTypeNative {
				err := json.Unmarshal([]byte(bid.AdM), &bidNative1v2)
				if err == nil && len(bidNative1v2.EventTrackers) > 0 {
					mergeNativeImpTrackers(bidNative1v2)
					if json, err := marshalJsonWithoutUnicode(bidNative1v2); err == nil {
						bid.AdM = string(json)
					}
				}
			}

			bidderResponse.Bids = append(bidderResponse.Bids, &adapters.TypedBid{
				Bid:      &bid,
				BidType:  bidType,
				BidVideo: bidExtVideo,
			})
		}
	}

	return bidderResponse, errs
}

// Builder builds a new instance of the Ix adapter for the given bidder with the given config.
func Builder(bidderName openrtb_ext.BidderName, config config.Adapter) (adapters.Bidder, error) {
	bidder := &IxAdapter{
		URI:         config.Endpoint,
		maxRequests: 20,
	}
	return bidder, nil
}

// native 1.2 to 1.1 tracker compatibility handling

type Native11Wrapper struct {
	Native native1response.Response `json:"native,omitempty"`
}

func mergeNativeImpTrackers(bidNative *native1response.Response) {

	// create unique list of imp pixels urls from `imptrackers` and `eventtrackers`
	uniqueImpPixels := map[string]struct{}{}
	for _, v := range bidNative.ImpTrackers {
		uniqueImpPixels[v] = struct{}{}
	}

<<<<<<< HEAD
	var bidResp openrtb2.BidResponse
	err = json.Unmarshal(body, &bidResp)
	if err != nil {
		return result, &errortypes.BadServerResponse{
			Message: fmt.Sprintf("Error parsing response: %v", err),
=======
	for _, v := range bidNative.EventTrackers {
		if v.Event == native1.EventTypeImpression && v.Method == native1.EventTrackingMethodImage {
			uniqueImpPixels[v.URL] = struct{}{}
>>>>>>> 3fcb43ca
		}
	}

	// rewrite `imptrackers` with new deduped list of imp pixels
	bidNative.ImpTrackers = make([]string, 0)
	for k := range uniqueImpPixels {
		bidNative.ImpTrackers = append(bidNative.ImpTrackers, k)
	}
<<<<<<< HEAD
	bid := bidResp.SeatBid[0].Bid[0]

	pbid := pbs.PBSBid{
		AdUnitCode:  bid.ImpID,
		Price:       bid.Price,
		Adm:         bid.AdM,
		Creative_id: bid.CrID,
		Width:       bid.W,
		Height:      bid.H,
		DealId:      bid.DealID,
	}

	result.Bid = &pbid
	return result, nil
}

func (a *IxAdapter) MakeRequests(request *openrtb2.BidRequest, reqInfo *adapters.ExtraRequestInfo) ([]*adapters.RequestData, []error) {
	nImp := len(request.Imp)
	if nImp > a.maxRequests {
		request.Imp = request.Imp[:a.maxRequests]
		nImp = a.maxRequests
	}

	// Multi-size banner imps are split into single-size requests.
	// The first size imp requests are added to the first slice.
	// Additional size requests are added to the second slice and are merged with the first at the end.
	// Preallocate the max possible size to avoid reallocating arrays.
	requests := make([]*adapters.RequestData, 0, a.maxRequests)
	multiSizeRequests := make([]*adapters.RequestData, 0, a.maxRequests-nImp)
	errs := make([]error, 0, 1)

	headers := http.Header{
		"Content-Type": {"application/json;charset=utf-8"},
		"Accept":       {"application/json"}}

	imps := request.Imp
	for iImp := range imps {
		request.Imp = imps[iImp : iImp+1]
		if request.Site != nil {
			if err := setSitePublisherId(request, iImp); err != nil {
				errs = append(errs, err)
				continue
			}
		}

		if request.Imp[0].Banner != nil {
			banner := *request.Imp[0].Banner
			request.Imp[0].Banner = &banner
			formats := getBannerFormats(&banner)
			for iFmt := range formats {
				banner.Format = formats[iFmt : iFmt+1]
				banner.W = openrtb2.Int64Ptr(banner.Format[0].W)
				banner.H = openrtb2.Int64Ptr(banner.Format[0].H)
				if requestData, err := createRequestData(a, request, &headers); err == nil {
					if iFmt == 0 {
						requests = append(requests, requestData)
					} else {
						multiSizeRequests = append(multiSizeRequests, requestData)
					}
				} else {
					errs = append(errs, err)
				}
				if len(multiSizeRequests) == cap(multiSizeRequests) {
					break
				}
			}
		} else if requestData, err := createRequestData(a, request, &headers); err == nil {
			requests = append(requests, requestData)
		} else {
			errs = append(errs, err)
		}
	}
	request.Imp = imps

	return append(requests, multiSizeRequests...), errs
}

func setSitePublisherId(request *openrtb2.BidRequest, iImp int) error {
	if iImp == 0 {
		// first impression - create a site and pub copy
		site := *request.Site
		if site.Publisher == nil {
			site.Publisher = &openrtb2.Publisher{}
		} else {
			publisher := *site.Publisher
			site.Publisher = &publisher
		}
		request.Site = &site
	}

	var bidderExt adapters.ExtImpBidder
	if err := json.Unmarshal(request.Imp[0].Ext, &bidderExt); err != nil {
		return err
	}

	var ixExt openrtb_ext.ExtImpIx
	if err := json.Unmarshal(bidderExt.Bidder, &ixExt); err != nil {
		return err
	}

	request.Site.Publisher.ID = ixExt.SiteId
	return nil
}

func getBannerFormats(banner *openrtb2.Banner) []openrtb2.Format {
	if len(banner.Format) == 0 && banner.W != nil && banner.H != nil {
		banner.Format = []openrtb2.Format{{W: *banner.W, H: *banner.H}}
	}
	return banner.Format
}

func createRequestData(a *IxAdapter, request *openrtb2.BidRequest, headers *http.Header) (*adapters.RequestData, error) {
	body, err := json.Marshal(request)
	return &adapters.RequestData{
		Method:  "POST",
		Uri:     a.URI,
		Body:    body,
		Headers: *headers,
	}, err
}

func (a *IxAdapter) MakeBids(internalRequest *openrtb2.BidRequest, externalRequest *adapters.RequestData, response *adapters.ResponseData) (*adapters.BidderResponse, []error) {
	switch {
	case response.StatusCode == http.StatusNoContent:
		return nil, nil
	case response.StatusCode == http.StatusBadRequest:
		return nil, []error{&errortypes.BadInput{
			Message: fmt.Sprintf("Unexpected status code: %d. Run with request.debug = 1 for more info", response.StatusCode),
		}}
	case response.StatusCode != http.StatusOK:
		return nil, []error{&errortypes.BadServerResponse{
			Message: fmt.Sprintf("Unexpected status code: %d. Run with request.debug = 1 for more info", response.StatusCode),
		}}
	}

	var bidResponse openrtb2.BidResponse
	if err := json.Unmarshal(response.Body, &bidResponse); err != nil {
		return nil, []error{&errortypes.BadServerResponse{
			Message: fmt.Sprintf("JSON parsing error: %v", err),
		}}
	}

	// Until the time we support multi-format ad units, we'll use a bid request impression media type
	// as a bid response bid type. They are linked by the impression id.
	impMediaType := map[string]openrtb_ext.BidType{}
	for _, imp := range internalRequest.Imp {
		if imp.Banner != nil {
			impMediaType[imp.ID] = openrtb_ext.BidTypeBanner
		} else if imp.Video != nil {
			impMediaType[imp.ID] = openrtb_ext.BidTypeVideo
		} else if imp.Native != nil {
			impMediaType[imp.ID] = openrtb_ext.BidTypeNative
		} else if imp.Audio != nil {
			impMediaType[imp.ID] = openrtb_ext.BidTypeAudio
		}
	}

	bidderResponse := adapters.NewBidderResponseWithBidsCapacity(5)
	bidderResponse.Currency = bidResponse.Cur

	var errs []error

	for _, seatBid := range bidResponse.SeatBid {
		for _, bid := range seatBid.Bid {
			bidType, ok := impMediaType[bid.ImpID]
			if !ok {
				errs = append(errs, fmt.Errorf("Unmatched impression id: %s.", bid.ImpID))
			}

			var bidExtVideo *openrtb_ext.ExtBidPrebidVideo
			var bidExt openrtb_ext.ExtBid
			if bidType == openrtb_ext.BidTypeVideo {
				unmarshalExtErr := json.Unmarshal(bid.Ext, &bidExt)
				if unmarshalExtErr == nil && bidExt.Prebid != nil && bidExt.Prebid.Video != nil {
					bidExtVideo = &openrtb_ext.ExtBidPrebidVideo{
						Duration: bidExt.Prebid.Video.Duration,
					}
					if len(bid.Cat) == 0 {
						bid.Cat = []string{bidExt.Prebid.Video.PrimaryCategory}
					}
				}
			}

			bidderResponse.Bids = append(bidderResponse.Bids, &adapters.TypedBid{
				Bid:      &bid,
				BidType:  bidType,
				BidVideo: bidExtVideo,
			})
		}
	}

	return bidderResponse, errs
}

func NewIxLegacyAdapter(config *adapters.HTTPAdapterConfig, endpoint string) *IxAdapter {
	return &IxAdapter{
		http:        adapters.NewHTTPAdapter(config),
		URI:         endpoint,
		maxRequests: 20,
	}
}

// Builder builds a new instance of the Ix adapter for the given bidder with the given config.
func Builder(bidderName openrtb_ext.BidderName, config config.Adapter) (adapters.Bidder, error) {
	bidder := &IxAdapter{
		URI:         config.Endpoint,
		maxRequests: 20,
	}
	return bidder, nil
=======

	// sort so tests pass correctly
	sort.Strings(bidNative.ImpTrackers)
}

func marshalJsonWithoutUnicode(v interface{}) (string, error) {
	// json.Marshal uses HTMLEscape for strings inside JSON which affects URLs
	// this is a problem with Native responses that embed JSON within JSON
	// a custom encoder can be used to disable this encoding.
	// https://pkg.go.dev/encoding/json#Marshal
	// https://pkg.go.dev/encoding/json#Encoder.SetEscapeHTML
	sb := &strings.Builder{}
	encoder := json.NewEncoder(sb)
	encoder.SetEscapeHTML(false)
	if err := encoder.Encode(v); err != nil {
		return "", err
	}
	// json.Encode also writes a newline, need to remove
	// https://pkg.go.dev/encoding/json#Encoder.Encode
	return strings.TrimSuffix(sb.String(), "\n"), nil
>>>>>>> 3fcb43ca
}<|MERGE_RESOLUTION|>--- conflicted
+++ resolved
@@ -7,28 +7,10 @@
 	"sort"
 	"strings"
 
-<<<<<<< HEAD
-	"github.com/mxmCherry/openrtb/v15/openrtb2"
-=======
->>>>>>> 3fcb43ca
 	"github.com/prebid/prebid-server/adapters"
 	"github.com/prebid/prebid-server/config"
 	"github.com/prebid/prebid-server/errortypes"
 	"github.com/prebid/prebid-server/openrtb_ext"
-<<<<<<< HEAD
-	"github.com/prebid/prebid-server/pbs"
-	"golang.org/x/net/context/ctxhttp"
-)
-
-type IxAdapter struct {
-	http        *adapters.HTTPAdapter
-	URI         string
-	maxRequests int
-}
-
-func (a *IxAdapter) Name() string {
-	return string(openrtb_ext.BidderIx)
-=======
 
 	"github.com/mxmCherry/openrtb/v15/native1"
 	native1response "github.com/mxmCherry/openrtb/v15/native1/response"
@@ -38,7 +20,6 @@
 type IxAdapter struct {
 	URI         string
 	maxRequests int
->>>>>>> 3fcb43ca
 }
 
 func (a *IxAdapter) MakeRequests(request *openrtb2.BidRequest, reqInfo *adapters.ExtraRequestInfo) ([]*adapters.RequestData, []error) {
@@ -48,14 +29,6 @@
 		nImp = a.maxRequests
 	}
 
-<<<<<<< HEAD
-type callOneObject struct {
-	requestJSON bytes.Buffer
-	width       int64
-	height      int64
-	bidType     string
-}
-=======
 	// Multi-size banner imps are split into single-size requests.
 	// The first size imp requests are added to the first slice.
 	// Additional size requests are added to the second slice and are merged with the first at the end.
@@ -106,25 +79,10 @@
 		}
 	}
 	request.Imp = imps
->>>>>>> 3fcb43ca
 
 	return append(requests, multiSizeRequests...), errs
 }
 
-<<<<<<< HEAD
-	mediaTypes := []pbs.MediaType{pbs.MEDIA_TYPE_BANNER, pbs.MEDIA_TYPE_VIDEO}
-	indexReq, err := adapters.MakeOpenRTBGeneric(req, bidder, a.Name(), mediaTypes)
-	if err != nil {
-		return nil, err
-	}
-
-	indexReqImp := indexReq.Imp
-	for i, unit := range bidder.AdUnits {
-		// Supposedly fixes some segfaults
-		if len(indexReqImp) <= i {
-			break
-		}
-=======
 func setSitePublisherId(request *openrtb2.BidRequest, iImp int) error {
 	if iImp == 0 {
 		// first impression - create a site and pub copy
@@ -151,7 +109,6 @@
 	request.Site.Publisher.ID = ixExt.SiteId
 	return nil
 }
->>>>>>> 3fcb43ca
 
 func getBannerFormats(banner *openrtb2.Banner) []openrtb2.Format {
 	if len(banner.Format) == 0 && banner.W != nil && banner.H != nil {
@@ -170,52 +127,6 @@
 	}, err
 }
 
-<<<<<<< HEAD
-		for sizeIndex, format := range unit.Sizes {
-			// Only grab this ad unit. Not supporting multi-media-type adunit yet.
-			thisImp := indexReqImp[i]
-
-			thisImp.TagID = unit.Code
-			if thisImp.Banner != nil {
-				thisImp.Banner.Format = []openrtb2.Format{format}
-				thisImp.Banner.W = &format.W
-				thisImp.Banner.H = &format.H
-			}
-			indexReq.Imp = []openrtb2.Imp{thisImp}
-			// Index spec says "adunit path representing ad server inventory" but we don't have this
-			// ext is DFP div ID and KV pairs if avail
-			//indexReq.Imp[i].Ext = json.RawMessage("{}")
-
-			if indexReq.Site != nil {
-				// Any objects pointed to by indexReq *must not be mutated*, or we will get race conditions.
-				siteCopy := *indexReq.Site
-				siteCopy.Publisher = &openrtb2.Publisher{ID: params.SiteID}
-				indexReq.Site = &siteCopy
-			}
-
-			bidType := ""
-			if thisImp.Banner != nil {
-				bidType = string(openrtb_ext.BidTypeBanner)
-			} else if thisImp.Video != nil {
-				bidType = string(openrtb_ext.BidTypeVideo)
-			}
-			j, _ := json.Marshal(indexReq)
-			request := callOneObject{requestJSON: *bytes.NewBuffer(j), width: format.W, height: format.H, bidType: bidType}
-
-			// prioritize slots over sizes
-			if sizeIndex == 0 {
-				prioritizedRequests = append(prioritizedRequests, request)
-			} else {
-				requests = append(requests, request)
-			}
-		}
-	}
-
-	// cap the number of requests to maxRequests
-	requests = append(prioritizedRequests, requests...)
-	if len(requests) > a.maxRequests {
-		requests = requests[:a.maxRequests]
-=======
 func (a *IxAdapter) MakeBids(internalRequest *openrtb2.BidRequest, externalRequest *adapters.RequestData, response *adapters.ResponseData) (*adapters.BidderResponse, []error) {
 	switch {
 	case response.StatusCode == http.StatusNoContent:
@@ -235,7 +146,6 @@
 		return nil, []error{&errortypes.BadServerResponse{
 			Message: fmt.Sprintf("JSON parsing error: %v", err),
 		}}
->>>>>>> 3fcb43ca
 	}
 
 	// Until the time we support multi-format ad units, we'll use a bid request impression media type
@@ -253,24 +163,6 @@
 		}
 	}
 
-<<<<<<< HEAD
-	ch := make(chan ixBidResult)
-	for _, request := range requests {
-		go func(bidder *pbs.PBSBidder, request callOneObject) {
-			result, err := a.callOne(ctx, request.requestJSON)
-			result.Request = &request
-			result.Error = err
-			if result.Bid != nil {
-				result.Bid.BidderCode = bidder.BidderCode
-				result.Bid.BidID = bidder.LookupBidID(result.Bid.AdUnitCode)
-				result.Bid.Width = request.width
-				result.Bid.Height = request.height
-				result.Bid.CreativeMediaType = request.bidType
-
-				if result.Bid.BidID == "" {
-					result.Error = &errortypes.BadServerResponse{
-						Message: fmt.Sprintf("Unknown ad unit code '%s'", result.Bid.AdUnitCode),
-=======
 	bidderResponse := adapters.NewBidderResponseWithBidsCapacity(5)
 	bidderResponse.Currency = bidResponse.Cur
 
@@ -293,7 +185,6 @@
 					}
 					if len(bid.Cat) == 0 {
 						bid.Cat = []string{bidExt.Prebid.Video.PrimaryCategory}
->>>>>>> 3fcb43ca
 					}
 				}
 			}
@@ -354,17 +245,9 @@
 		uniqueImpPixels[v] = struct{}{}
 	}
 
-<<<<<<< HEAD
-	var bidResp openrtb2.BidResponse
-	err = json.Unmarshal(body, &bidResp)
-	if err != nil {
-		return result, &errortypes.BadServerResponse{
-			Message: fmt.Sprintf("Error parsing response: %v", err),
-=======
 	for _, v := range bidNative.EventTrackers {
 		if v.Event == native1.EventTypeImpression && v.Method == native1.EventTrackingMethodImage {
 			uniqueImpPixels[v.URL] = struct{}{}
->>>>>>> 3fcb43ca
 		}
 	}
 
@@ -373,217 +256,6 @@
 	for k := range uniqueImpPixels {
 		bidNative.ImpTrackers = append(bidNative.ImpTrackers, k)
 	}
-<<<<<<< HEAD
-	bid := bidResp.SeatBid[0].Bid[0]
-
-	pbid := pbs.PBSBid{
-		AdUnitCode:  bid.ImpID,
-		Price:       bid.Price,
-		Adm:         bid.AdM,
-		Creative_id: bid.CrID,
-		Width:       bid.W,
-		Height:      bid.H,
-		DealId:      bid.DealID,
-	}
-
-	result.Bid = &pbid
-	return result, nil
-}
-
-func (a *IxAdapter) MakeRequests(request *openrtb2.BidRequest, reqInfo *adapters.ExtraRequestInfo) ([]*adapters.RequestData, []error) {
-	nImp := len(request.Imp)
-	if nImp > a.maxRequests {
-		request.Imp = request.Imp[:a.maxRequests]
-		nImp = a.maxRequests
-	}
-
-	// Multi-size banner imps are split into single-size requests.
-	// The first size imp requests are added to the first slice.
-	// Additional size requests are added to the second slice and are merged with the first at the end.
-	// Preallocate the max possible size to avoid reallocating arrays.
-	requests := make([]*adapters.RequestData, 0, a.maxRequests)
-	multiSizeRequests := make([]*adapters.RequestData, 0, a.maxRequests-nImp)
-	errs := make([]error, 0, 1)
-
-	headers := http.Header{
-		"Content-Type": {"application/json;charset=utf-8"},
-		"Accept":       {"application/json"}}
-
-	imps := request.Imp
-	for iImp := range imps {
-		request.Imp = imps[iImp : iImp+1]
-		if request.Site != nil {
-			if err := setSitePublisherId(request, iImp); err != nil {
-				errs = append(errs, err)
-				continue
-			}
-		}
-
-		if request.Imp[0].Banner != nil {
-			banner := *request.Imp[0].Banner
-			request.Imp[0].Banner = &banner
-			formats := getBannerFormats(&banner)
-			for iFmt := range formats {
-				banner.Format = formats[iFmt : iFmt+1]
-				banner.W = openrtb2.Int64Ptr(banner.Format[0].W)
-				banner.H = openrtb2.Int64Ptr(banner.Format[0].H)
-				if requestData, err := createRequestData(a, request, &headers); err == nil {
-					if iFmt == 0 {
-						requests = append(requests, requestData)
-					} else {
-						multiSizeRequests = append(multiSizeRequests, requestData)
-					}
-				} else {
-					errs = append(errs, err)
-				}
-				if len(multiSizeRequests) == cap(multiSizeRequests) {
-					break
-				}
-			}
-		} else if requestData, err := createRequestData(a, request, &headers); err == nil {
-			requests = append(requests, requestData)
-		} else {
-			errs = append(errs, err)
-		}
-	}
-	request.Imp = imps
-
-	return append(requests, multiSizeRequests...), errs
-}
-
-func setSitePublisherId(request *openrtb2.BidRequest, iImp int) error {
-	if iImp == 0 {
-		// first impression - create a site and pub copy
-		site := *request.Site
-		if site.Publisher == nil {
-			site.Publisher = &openrtb2.Publisher{}
-		} else {
-			publisher := *site.Publisher
-			site.Publisher = &publisher
-		}
-		request.Site = &site
-	}
-
-	var bidderExt adapters.ExtImpBidder
-	if err := json.Unmarshal(request.Imp[0].Ext, &bidderExt); err != nil {
-		return err
-	}
-
-	var ixExt openrtb_ext.ExtImpIx
-	if err := json.Unmarshal(bidderExt.Bidder, &ixExt); err != nil {
-		return err
-	}
-
-	request.Site.Publisher.ID = ixExt.SiteId
-	return nil
-}
-
-func getBannerFormats(banner *openrtb2.Banner) []openrtb2.Format {
-	if len(banner.Format) == 0 && banner.W != nil && banner.H != nil {
-		banner.Format = []openrtb2.Format{{W: *banner.W, H: *banner.H}}
-	}
-	return banner.Format
-}
-
-func createRequestData(a *IxAdapter, request *openrtb2.BidRequest, headers *http.Header) (*adapters.RequestData, error) {
-	body, err := json.Marshal(request)
-	return &adapters.RequestData{
-		Method:  "POST",
-		Uri:     a.URI,
-		Body:    body,
-		Headers: *headers,
-	}, err
-}
-
-func (a *IxAdapter) MakeBids(internalRequest *openrtb2.BidRequest, externalRequest *adapters.RequestData, response *adapters.ResponseData) (*adapters.BidderResponse, []error) {
-	switch {
-	case response.StatusCode == http.StatusNoContent:
-		return nil, nil
-	case response.StatusCode == http.StatusBadRequest:
-		return nil, []error{&errortypes.BadInput{
-			Message: fmt.Sprintf("Unexpected status code: %d. Run with request.debug = 1 for more info", response.StatusCode),
-		}}
-	case response.StatusCode != http.StatusOK:
-		return nil, []error{&errortypes.BadServerResponse{
-			Message: fmt.Sprintf("Unexpected status code: %d. Run with request.debug = 1 for more info", response.StatusCode),
-		}}
-	}
-
-	var bidResponse openrtb2.BidResponse
-	if err := json.Unmarshal(response.Body, &bidResponse); err != nil {
-		return nil, []error{&errortypes.BadServerResponse{
-			Message: fmt.Sprintf("JSON parsing error: %v", err),
-		}}
-	}
-
-	// Until the time we support multi-format ad units, we'll use a bid request impression media type
-	// as a bid response bid type. They are linked by the impression id.
-	impMediaType := map[string]openrtb_ext.BidType{}
-	for _, imp := range internalRequest.Imp {
-		if imp.Banner != nil {
-			impMediaType[imp.ID] = openrtb_ext.BidTypeBanner
-		} else if imp.Video != nil {
-			impMediaType[imp.ID] = openrtb_ext.BidTypeVideo
-		} else if imp.Native != nil {
-			impMediaType[imp.ID] = openrtb_ext.BidTypeNative
-		} else if imp.Audio != nil {
-			impMediaType[imp.ID] = openrtb_ext.BidTypeAudio
-		}
-	}
-
-	bidderResponse := adapters.NewBidderResponseWithBidsCapacity(5)
-	bidderResponse.Currency = bidResponse.Cur
-
-	var errs []error
-
-	for _, seatBid := range bidResponse.SeatBid {
-		for _, bid := range seatBid.Bid {
-			bidType, ok := impMediaType[bid.ImpID]
-			if !ok {
-				errs = append(errs, fmt.Errorf("Unmatched impression id: %s.", bid.ImpID))
-			}
-
-			var bidExtVideo *openrtb_ext.ExtBidPrebidVideo
-			var bidExt openrtb_ext.ExtBid
-			if bidType == openrtb_ext.BidTypeVideo {
-				unmarshalExtErr := json.Unmarshal(bid.Ext, &bidExt)
-				if unmarshalExtErr == nil && bidExt.Prebid != nil && bidExt.Prebid.Video != nil {
-					bidExtVideo = &openrtb_ext.ExtBidPrebidVideo{
-						Duration: bidExt.Prebid.Video.Duration,
-					}
-					if len(bid.Cat) == 0 {
-						bid.Cat = []string{bidExt.Prebid.Video.PrimaryCategory}
-					}
-				}
-			}
-
-			bidderResponse.Bids = append(bidderResponse.Bids, &adapters.TypedBid{
-				Bid:      &bid,
-				BidType:  bidType,
-				BidVideo: bidExtVideo,
-			})
-		}
-	}
-
-	return bidderResponse, errs
-}
-
-func NewIxLegacyAdapter(config *adapters.HTTPAdapterConfig, endpoint string) *IxAdapter {
-	return &IxAdapter{
-		http:        adapters.NewHTTPAdapter(config),
-		URI:         endpoint,
-		maxRequests: 20,
-	}
-}
-
-// Builder builds a new instance of the Ix adapter for the given bidder with the given config.
-func Builder(bidderName openrtb_ext.BidderName, config config.Adapter) (adapters.Bidder, error) {
-	bidder := &IxAdapter{
-		URI:         config.Endpoint,
-		maxRequests: 20,
-	}
-	return bidder, nil
-=======
 
 	// sort so tests pass correctly
 	sort.Strings(bidNative.ImpTrackers)
@@ -604,5 +276,4 @@
 	// json.Encode also writes a newline, need to remove
 	// https://pkg.go.dev/encoding/json#Encoder.Encode
 	return strings.TrimSuffix(sb.String(), "\n"), nil
->>>>>>> 3fcb43ca
 }