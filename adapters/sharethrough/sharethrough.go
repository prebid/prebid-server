--- conflicted
+++ resolved
@@ -4,38 +4,13 @@
 	"encoding/json"
 	"fmt"
 	"net/http"
-<<<<<<< HEAD
-	"regexp"
-=======
 	"strings"
->>>>>>> 3fcb43ca
 
 	"github.com/mxmCherry/openrtb/v15/openrtb2"
 	"github.com/prebid/prebid-server/adapters"
 	"github.com/prebid/prebid-server/config"
 	"github.com/prebid/prebid-server/errortypes"
 	"github.com/prebid/prebid-server/openrtb_ext"
-<<<<<<< HEAD
-)
-
-const supplyId = "FGMrCMMc"
-const strVersion = 8
-
-// Builder builds a new instance of the Sharethrough adapter for the given bidder with the given config.
-func Builder(bidderName openrtb_ext.BidderName, config config.Adapter) (adapters.Bidder, error) {
-	bidder := &SharethroughAdapter{
-		AdServer: StrOpenRTBTranslator{
-			UriHelper: StrUriHelper{BaseURI: config.Endpoint, Clock: Clock{}},
-			Util:      Util{Clock: Clock{}},
-			UserAgentParsers: UserAgentParsers{
-				ChromeVersion:    regexp.MustCompile(`Chrome\/(?P<ChromeVersion>\d+)`),
-				ChromeiOSVersion: regexp.MustCompile(`CriOS\/(?P<chromeiOSVersion>\d+)`),
-				SafariVersion:    regexp.MustCompile(`Version\/(?P<safariVersion>\d+)`),
-			},
-		},
-	}
-	return bidder, nil
-=======
 	"github.com/prebid/prebid-server/version"
 )
 
@@ -43,7 +18,6 @@
 
 type adapter struct {
 	endpoint string
->>>>>>> 3fcb43ca
 }
 
 // Builder builds a new instance of the Sharethrough adapter for the given bidder with the given config.
@@ -54,10 +28,6 @@
 	return bidder, nil
 }
 
-<<<<<<< HEAD
-func (a SharethroughAdapter) MakeRequests(request *openrtb2.BidRequest, reqInfo *adapters.ExtraRequestInfo) ([]*adapters.RequestData, []error) {
-	var reqs []*adapters.RequestData
-=======
 func (a adapter) MakeRequests(request *openrtb2.BidRequest, reqInfo *adapters.ExtraRequestInfo) ([]*adapters.RequestData, []error) {
 	var requests []*adapters.RequestData
 	var errors []error
@@ -65,7 +35,6 @@
 	headers := http.Header{}
 	headers.Add("Content-Type", "application/json;charset=utf-8")
 	headers.Add("Accept", "application/json")
->>>>>>> 3fcb43ca
 
 	modifiableSource := openrtb2.Source{}
 	if request.Source != nil {
@@ -134,11 +103,7 @@
 	return requests, errors
 }
 
-<<<<<<< HEAD
-func (a SharethroughAdapter) MakeBids(internalRequest *openrtb2.BidRequest, externalRequest *adapters.RequestData, response *adapters.ResponseData) (*adapters.BidderResponse, []error) {
-=======
 func (a adapter) MakeBids(request *openrtb2.BidRequest, requestData *adapters.RequestData, response *adapters.ResponseData) (*adapters.BidderResponse, []error) {
->>>>>>> 3fcb43ca
 	if response.StatusCode == http.StatusNoContent {
 		return nil, nil
 	}
