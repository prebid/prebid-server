--- conflicted
+++ resolved
@@ -28,7 +28,7 @@
 }
 
 // used for cookies and such
-func (a *PubmaticAdapter) FamilyName() string {
+func (a *PubmaticAdapter) Name() string {
 	return "pubmatic"
 }
 
@@ -66,7 +66,7 @@
 
 func (a *PubmaticAdapter) Call(ctx context.Context, req *pbs.PBSRequest, bidder *pbs.PBSBidder) (pbs.PBSBidSlice, error) {
 	mediaTypes := []pbs.MediaType{pbs.MEDIA_TYPE_BANNER, pbs.MEDIA_TYPE_VIDEO}
-	pbReq, err := adapters.MakeOpenRTBGeneric(req, bidder, a.FamilyName(), mediaTypes)
+	pbReq, err := adapters.MakeOpenRTBGeneric(req, bidder, a.Name(), mediaTypes)
 
 	if err != nil {
 		logf("[PUBMATIC] Failed to make ortb request for request id [%s] \n", pbReq.ID)
@@ -193,13 +193,8 @@
 	}
 
 	if !(adSlotFlag) {
-<<<<<<< HEAD
-		return nil, &adapters.BadInputError{
+		return nil, &errortypes.BadInput{
 			Message: "Incorrect adSlot / Publisher params, Error list: [" + strings.Join(errState, ",") + "]",
-=======
-		return nil, &errortypes.BadInput{
-			Message: "Incorrect adSlot / Publisher param",
->>>>>>> 62880532
 		}
 	}
 
@@ -219,7 +214,7 @@
 		bidder.Debug = append(bidder.Debug, debug)
 	}
 
-	userId, _, _ := req.Cookie.GetUID(a.FamilyName())
+	userId, _, _ := req.Cookie.GetUID(a.Name())
 	httpReq, err := http.NewRequest("POST", a.URI, bytes.NewBuffer(reqJSON))
 	httpReq.Header.Add("Content-Type", "application/json;charset=utf-8")
 	httpReq.Header.Add("Accept", "application/json")
@@ -432,6 +427,9 @@
 				if imp.Banner != nil {
 					imp.Banner.H = openrtb.Uint64Ptr(uint64(height))
 					imp.Banner.W = openrtb.Uint64Ptr(uint64(width))
+				} else {
+					imp.Video.H = uint64(height)
+					imp.Video.W = uint64(width)
 				}
 			} else {
 				return errors.New("Invalid adSizes Provided ")
@@ -476,7 +474,7 @@
 	}
 
 	if response.StatusCode == http.StatusBadRequest {
-		return nil, []error{&adapters.BadInputError{
+		return nil, []error{&errortypes.BadInput{
 			Message: fmt.Sprintf("Unexpected status code: %d. Run with request.debug = 1 for more info", response.StatusCode),
 		}}
 	}
