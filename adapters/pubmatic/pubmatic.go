package pubmatic

import (
	"encoding/json"
	"errors"
	"fmt"
	"net/http"
	"net/url"
	"strconv"
	"strings"

	"github.com/golang/glog"
	"github.com/mxmCherry/openrtb/v15/openrtb2"
	"github.com/prebid/prebid-server/adapters"
	"github.com/prebid/prebid-server/config"
	"github.com/prebid/prebid-server/errortypes"
	"github.com/prebid/prebid-server/openrtb_ext"
)

const MAX_IMPRESSIONS_PUBMATIC = 30

const (
	PUBMATIC            = "[PUBMATIC]"
	buyId               = "buyid"
	buyIdTargetingKey   = "hb_buyid_"
	skAdnetworkKey      = "skadn"
	rewardKey           = "reward"
	dctrKeywordName     = "dctr"
	urlEncodedEqualChar = "%3D"
)

type PubmaticAdapter struct {
	URI string
}

type pubmaticBidExt struct {
	BidType           *int                 `json:"BidType,omitempty"`
	VideoCreativeInfo *pubmaticBidExtVideo `json:"video,omitempty"`
	Marketplace       string               `json:"marketplace,omitempty"`
}

type pubmaticWrapperExt struct {
	ProfileID int `json:"profile,omitempty"`
	VersionID int `json:"version,omitempty"`

	WrapperImpID string `json:"wiid,omitempty"`
}

type pubmaticBidExtVideo struct {
	Duration *int `json:"duration,omitempty"`
}

type ExtImpBidderPubmatic struct {
	adapters.ExtImpBidder
	Data *ExtData `json:"data,omitempty"`

	SKAdnetwork json.RawMessage `json:"skadn,omitempty"`
}

type ExtData struct {
	AdServer *ExtAdServer `json:"adserver"`
	PBAdSlot string       `json:"pbadslot"`
}

type ExtAdServer struct {
	Name   string `json:"name"`
	AdSlot string `json:"adslot"`
}

const (
	dctrKeyName              = "key_val"
	pmZoneIDKeyName          = "pmZoneId"
	pmZoneIDRequestParamName = "pmzoneid"
	ImpExtAdUnitKey          = "dfp_ad_unit_code"
	AdServerGAM              = "gam"
)

func (a *PubmaticAdapter) MakeRequests(request *openrtb2.BidRequest, reqInfo *adapters.ExtraRequestInfo) ([]*adapters.RequestData, []error) {
	errs := make([]error, 0, len(request.Imp))

	pubID := ""
	var wrapperExt *pubmaticWrapperExt
	extractWrapperExtFromImp := true
	extractPubIDFromImp := true

	wrapperExt, acat, cookies, err := extractPubmaticExtFromRequest(request)
	if err != nil {
		return nil, []error{err}
	}
	if wrapperExt != nil && wrapperExt.ProfileID != 0 && wrapperExt.VersionID != 0 {
		extractWrapperExtFromImp = false
	}

	for i := 0; i < len(request.Imp); i++ {
		wrapperExtFromImp, pubIDFromImp, err := parseImpressionObject(&request.Imp[i], extractWrapperExtFromImp, extractPubIDFromImp)

		// If the parsing is failed, remove imp and add the error.
		if err != nil {
			errs = append(errs, err)
			request.Imp = append(request.Imp[:i], request.Imp[i+1:]...)
			i--
			continue
		}

		if extractWrapperExtFromImp {
			if wrapperExtFromImp != nil {
				if wrapperExt == nil {
					wrapperExt = &pubmaticWrapperExt{}
				}
				if wrapperExt.ProfileID == 0 {
					wrapperExt.ProfileID = wrapperExtFromImp.ProfileID
				}
				if wrapperExt.VersionID == 0 {
					wrapperExt.VersionID = wrapperExtFromImp.VersionID
				}

				if wrapperExt.WrapperImpID == "" {
					wrapperExt.WrapperImpID = wrapperExtFromImp.WrapperImpID
				}

				if wrapperExt != nil && wrapperExt.ProfileID != 0 && wrapperExt.VersionID != 0 {
					extractWrapperExtFromImp = false
				}
			}
		}

		if extractPubIDFromImp && pubIDFromImp != "" {
			pubID = pubIDFromImp
			extractPubIDFromImp = false
		}
	}

	// If all the requests are invalid, Call to adaptor is skipped
	if len(request.Imp) == 0 {
		return nil, errs
	}

	reqExt := make(map[string]interface{})
	if len(acat) > 0 {
		reqExt["acat"] = acat
	}
	if wrapperExt != nil {
		reqExt["wrapper"] = wrapperExt
	}
	if len(reqExt) > 0 {
		rawExt, err := json.Marshal(reqExt)
		if err != nil {
			return nil, []error{err}
		}
		request.Ext = rawExt
	}

	if request.Site != nil {
		siteCopy := *request.Site
		if siteCopy.Publisher != nil {
			publisherCopy := *siteCopy.Publisher
			publisherCopy.ID = pubID
			siteCopy.Publisher = &publisherCopy
		} else {
			siteCopy.Publisher = &openrtb2.Publisher{ID: pubID}
		}
		request.Site = &siteCopy
	} else if request.App != nil {
		appCopy := *request.App
		if appCopy.Publisher != nil {
			publisherCopy := *appCopy.Publisher
			publisherCopy.ID = pubID
			appCopy.Publisher = &publisherCopy
		} else {
			appCopy.Publisher = &openrtb2.Publisher{ID: pubID}
		}
		request.App = &appCopy
	}

	// move user.ext.eids to user.eids
	if request.User != nil && request.User.Ext != nil {
		var userExt *openrtb_ext.ExtUser
		if err = json.Unmarshal(request.User.Ext, &userExt); err == nil {
			if userExt != nil && userExt.Eids != nil {
				var eidArr []openrtb2.Eid
				for _, eid := range userExt.Eids {
					//var newEid openrtb2.Eid
					newEid := &openrtb2.Eid{
						ID:     eid.ID,
						Source: eid.Source,
						Ext:    eid.Ext,
					}
					var uidArr []openrtb2.Uid
					for _, uid := range eid.Uids {
						newUID := &openrtb2.Uid{
							ID:    uid.ID,
							AType: uid.Atype,
							Ext:   uid.Ext,
						}
						uidArr = append(uidArr, *newUID)
					}
					newEid.Uids = uidArr
					eidArr = append(eidArr, *newEid)
				}

				user := *request.User
				user.Eids = eidArr
				userExt.Eids = nil
				updatedUserExt, err1 := json.Marshal(userExt)
				if err1 == nil {
					user.Ext = updatedUserExt
				}
				request.User = &user
			}
		}
	}

	//adding hack to support DNT, since hbopenbid does not support lmt
	if request.Device != nil && request.Device.Lmt != nil && *request.Device.Lmt != 0 {
		request.Device.DNT = request.Device.Lmt
	}

	reqJSON, err := json.Marshal(request)
	if err != nil {
		errs = append(errs, err)
		return nil, errs
	}

	headers := http.Header{}
	headers.Add("Content-Type", "application/json;charset=utf-8")
	headers.Add("Accept", "application/json")
	for _, line := range cookies {
		headers.Add("Cookie", line)
	}
	return []*adapters.RequestData{{
		Method:  "POST",
		Uri:     a.URI,
		Body:    reqJSON,
		Headers: headers,
	}}, errs
}

// validateAdslot validate the optional adslot string
// valid formats are 'adslot@WxH', 'adslot' and no adslot
func validateAdSlot(adslot string, imp *openrtb2.Imp) error {
	adSlotStr := strings.TrimSpace(adslot)

	if len(adSlotStr) == 0 {
		return nil
	}

	if !strings.Contains(adSlotStr, "@") {
		imp.TagID = adSlotStr
		return nil
	}

	adSlot := strings.Split(adSlotStr, "@")
	if len(adSlot) == 2 && adSlot[0] != "" && adSlot[1] != "" {
		imp.TagID = strings.TrimSpace(adSlot[0])

		adSize := strings.Split(strings.ToLower(adSlot[1]), "x")
		if len(adSize) != 2 {
			return errors.New(fmt.Sprintf("Invalid size provided in adSlot %v", adSlotStr))
		}

		width, err := strconv.Atoi(strings.TrimSpace(adSize[0]))
		if err != nil {
			return errors.New(fmt.Sprintf("Invalid width provided in adSlot %v", adSlotStr))
		}

		heightStr := strings.Split(adSize[1], ":")
		height, err := strconv.Atoi(strings.TrimSpace(heightStr[0]))
		if err != nil {
			return errors.New(fmt.Sprintf("Invalid height provided in adSlot %v", adSlotStr))
		}

		//In case of video, size could be derived from the player size
		if imp.Banner != nil && width != 0 && height != 0 {
			imp.Banner = assignBannerWidthAndHeight(imp.Banner, int64(width), int64(height))
		}
	} else {
		return errors.New(fmt.Sprintf("Invalid adSlot %v", adSlotStr))
	}

	return nil
}

func assignBannerSize(banner *openrtb2.Banner) (*openrtb2.Banner, error) {
	if banner.W != nil && banner.H != nil {
		return banner, nil
	}

	if len(banner.Format) == 0 {
		return nil, errors.New(fmt.Sprintf("No sizes provided for Banner %v", banner.Format))
	}

	return assignBannerWidthAndHeight(banner, banner.Format[0].W, banner.Format[0].H), nil
}

func assignBannerWidthAndHeight(banner *openrtb2.Banner, w, h int64) *openrtb2.Banner {
	bannerCopy := *banner
	bannerCopy.W = openrtb2.Int64Ptr(w)
	bannerCopy.H = openrtb2.Int64Ptr(h)
	return &bannerCopy
}

// parseImpressionObject parse the imp to get it ready to send to pubmatic
func parseImpressionObject(imp *openrtb2.Imp, extractWrapperExtFromImp, extractPubIDFromImp bool) (*pubmaticWrapperExt, string, error) {
	var wrapExt *pubmaticWrapperExt
	var pubID string

	// PubMatic supports banner and video impressions.
	if imp.Banner == nil && imp.Video == nil {
		return wrapExt, pubID, fmt.Errorf("Invalid MediaType. PubMatic only supports Banner and Video. Ignoring ImpID=%s", imp.ID)
	}

	if imp.Audio != nil {
		imp.Audio = nil
	}

	var bidderExt ExtImpBidderPubmatic
	if err := json.Unmarshal(imp.Ext, &bidderExt); err != nil {
		return wrapExt, pubID, err
	}

	var pubmaticExt openrtb_ext.ExtImpPubmatic
	if err := json.Unmarshal(bidderExt.Bidder, &pubmaticExt); err != nil {
		return wrapExt, pubID, err
	}

	if extractPubIDFromImp {
		pubID = strings.TrimSpace(pubmaticExt.PublisherId)
	}

	// Parse Wrapper Extension only once per request
	if extractWrapperExtFromImp && len(pubmaticExt.WrapExt) != 0 {
		err := json.Unmarshal([]byte(pubmaticExt.WrapExt), &wrapExt)
		if err != nil {
			return wrapExt, pubID, fmt.Errorf("Error in Wrapper Parameters = %v  for ImpID = %v WrapperExt = %v", err.Error(), imp.ID, string(pubmaticExt.WrapExt))
		}
	}

	if err := validateAdSlot(strings.TrimSpace(pubmaticExt.AdSlot), imp); err != nil {
		return wrapExt, pubID, err
	}

	if imp.Banner != nil {
		bannerCopy, err := assignBannerSize(imp.Banner)
		if err != nil {
			return wrapExt, pubID, err
		}
		imp.Banner = bannerCopy
	}

	if pubmaticExt.Kadfloor != "" {
		bidfloor, err := strconv.ParseFloat(strings.TrimSpace(pubmaticExt.Kadfloor), 64)
		if err == nil {
			//do not overwrite existing value if kadfloor is invalid
			imp.BidFloor = bidfloor
		}
	}

	extMap := make(map[string]interface{}, 0)
	if pubmaticExt.Keywords != nil && len(pubmaticExt.Keywords) != 0 {
		addKeywordsToExt(pubmaticExt.Keywords, extMap)
	}
	//Give preference to direct values of 'dctr' & 'pmZoneId' params in extension
	if pubmaticExt.Dctr != "" {
		extMap[dctrKeyName] = pubmaticExt.Dctr
	}
	if pubmaticExt.PmZoneID != "" {
		extMap[pmZoneIDKeyName] = pubmaticExt.PmZoneID
	}

	if bidderExt.SKAdnetwork != nil {
		extMap[skAdnetworkKey] = bidderExt.SKAdnetwork
	}

	if bidderExt.Prebid != nil {
		if bidderExt.Prebid.IsRewardedInventory == 1 {
			extMap[rewardKey] = bidderExt.Prebid.IsRewardedInventory
		}
	}

	if bidderExt.Data != nil {
		if bidderExt.Data.AdServer != nil && bidderExt.Data.AdServer.Name == AdServerGAM && bidderExt.Data.AdServer.AdSlot != "" {
			extMap[ImpExtAdUnitKey] = bidderExt.Data.AdServer.AdSlot
		} else if bidderExt.Data.PBAdSlot != "" {
			extMap[ImpExtAdUnitKey] = bidderExt.Data.PBAdSlot
		}
	}

	imp.Ext = nil
	if len(extMap) > 0 {
		ext, err := json.Marshal(extMap)
		if err == nil {
			imp.Ext = ext
		}
	}

	return wrapExt, pubID, nil
}

// extractPubmaticExtFromRequest parse the req.ext to fetch wrapper and acat params
func extractPubmaticExtFromRequest(request *openrtb2.BidRequest) (*pubmaticWrapperExt, []string, []string, error) {
	var acat, cookies []string
	var wrpExt *pubmaticWrapperExt
	reqExtBidderParams, err := adapters.ExtractReqExtBidderParamsMap(request)
	if err != nil {
		return nil, acat, cookies, err
	}

	//get request ext bidder params
	if wrapperObj, present := reqExtBidderParams["wrapper"]; present && len(wrapperObj) != 0 {
		wrpExt = &pubmaticWrapperExt{}
		err = json.Unmarshal(wrapperObj, wrpExt)
		if err != nil {
			return nil, acat, cookies, err
		}
	}

	if acatBytes, ok := reqExtBidderParams["acat"]; ok {
		err = json.Unmarshal(acatBytes, &acat)
		for i := 0; i < len(acat); i++ {
			acat[i] = strings.TrimSpace(acat[i])
		}
	}

	if err != nil {
		return wrpExt, acat, cookies, err
	}

	if wiid, ok := reqExtBidderParams["wiid"]; ok {
		if wrpExt == nil {
			wrpExt = &pubmaticWrapperExt{}
		}
		wrpExt.WrapperImpID, _ = strconv.Unquote(string(wiid))
	}

	//get request ext bidder params
	if wrapperObj, present := reqExtBidderParams["Cookie"]; present && len(wrapperObj) != 0 {
		err = json.Unmarshal(wrapperObj, &cookies)
	}

	return wrpExt, acat, cookies, err
}

func addKeywordsToExt(keywords []*openrtb_ext.ExtImpPubmaticKeyVal, extMap map[string]interface{}) {
	for _, keyVal := range keywords {
		if len(keyVal.Values) == 0 {
			logf("No values present for key = %s", keyVal.Key)
			continue
		} else {
			key := keyVal.Key
			val := strings.Join(keyVal.Values[:], ",")
			if strings.EqualFold(key, pmZoneIDRequestParamName) {
				key = pmZoneIDKeyName
			} else if key == dctrKeywordName {
				key = dctrKeyName
				// URL-decode dctr value if it is url-encoded
				if strings.Contains(val, urlEncodedEqualChar) {
					urlDecodedVal, err := url.QueryUnescape(val)
					if err == nil {
						val = urlDecodedVal
					}
				}
			}
			extMap[key] = val
		}
	}
}

func (a *PubmaticAdapter) MakeBids(internalRequest *openrtb2.BidRequest, externalRequest *adapters.RequestData, response *adapters.ResponseData) (*adapters.BidderResponse, []error) {
	if response.StatusCode == http.StatusNoContent {
		return nil, nil
	}

	if response.StatusCode == http.StatusBadRequest {
		return nil, []error{&errortypes.BadInput{
			Message: fmt.Sprintf("Unexpected status code: %d. Run with request.debug = 1 for more info", response.StatusCode),
		}}
	}

	if response.StatusCode != http.StatusOK {
		return nil, []error{fmt.Errorf("Unexpected status code: %d. Run with request.debug = 1 for more info", response.StatusCode)}
	}

	var bidResp openrtb2.BidResponse
	if err := json.Unmarshal(response.Body, &bidResp); err != nil {
		return nil, []error{err}
	}

	bidResponse := adapters.NewBidderResponseWithBidsCapacity(5)

	var errs []error
	for _, sb := range bidResp.SeatBid {
		targets := getTargetingKeys(sb.Ext, string(externalRequest.BidderName))
		for i := 0; i < len(sb.Bid); i++ {
			bid := sb.Bid[i]
			// Copy SeatBid Ext to Bid.Ext
			bid.Ext = copySBExtToBidExt(sb.Ext, bid.Ext)

			impVideo := &openrtb_ext.ExtBidPrebidVideo{}

			if len(bid.Cat) > 1 {
				bid.Cat = bid.Cat[0:1]
			}

			seat := ""
			var bidExt *pubmaticBidExt
			bidType := openrtb_ext.BidTypeBanner
			if err := json.Unmarshal(bid.Ext, &bidExt); err == nil && bidExt != nil {
				seat = bidExt.Marketplace
				if bidExt.VideoCreativeInfo != nil && bidExt.VideoCreativeInfo.Duration != nil {
					impVideo.Duration = *bidExt.VideoCreativeInfo.Duration
				}
				bidType = getBidType(bidExt)
			}
			bidResponse.Bids = append(bidResponse.Bids, &adapters.TypedBid{
<<<<<<< HEAD
				Bid:      &bid,
				BidType:  bidType,
				BidVideo: impVideo,
				Seat:     openrtb_ext.BidderName(seat),
=======
				Bid:        &bid,
				BidType:    bidType,
				BidVideo:   impVideo,
				BidTargets: targets,
>>>>>>> c33cd4c5
			})

		}
	}
	return bidResponse, errs
}

// getBidType returns the bid type specified in the response bid.ext
func getBidType(bidExt *pubmaticBidExt) openrtb_ext.BidType {
	// setting "banner" as the default bid type
	bidType := openrtb_ext.BidTypeBanner
	if bidExt != nil && bidExt.BidType != nil {
		switch *bidExt.BidType {
		case 0:
			bidType = openrtb_ext.BidTypeBanner
		case 1:
			bidType = openrtb_ext.BidTypeVideo
		case 2:
			bidType = openrtb_ext.BidTypeNative
		default:
			// default value is banner
			bidType = openrtb_ext.BidTypeBanner
		}
	}
	return bidType
}

func logf(msg string, args ...interface{}) {
	if glog.V(2) {
		glog.Infof(msg, args...)
	}
}

// Builder builds a new instance of the Pubmatic adapter for the given bidder with the given config.
func Builder(bidderName openrtb_ext.BidderName, config config.Adapter) (adapters.Bidder, error) {
	bidder := &PubmaticAdapter{
		URI: config.Endpoint,
	}
	return bidder, nil
}<|MERGE_RESOLUTION|>--- conflicted
+++ resolved
@@ -512,17 +512,11 @@
 				bidType = getBidType(bidExt)
 			}
 			bidResponse.Bids = append(bidResponse.Bids, &adapters.TypedBid{
-<<<<<<< HEAD
-				Bid:      &bid,
-				BidType:  bidType,
-				BidVideo: impVideo,
-				Seat:     openrtb_ext.BidderName(seat),
-=======
 				Bid:        &bid,
 				BidType:    bidType,
 				BidVideo:   impVideo,
+				Seat:       openrtb_ext.BidderName(seat),
 				BidTargets: targets,
->>>>>>> c33cd4c5
 			})
 
 		}
