package pubmatic

import (
	"bytes"
	"context"
	"encoding/json"
	"errors"
	"fmt"
	"github.com/PubMatic-OpenWrap/prebid-server/errortypes"
	"io/ioutil"
	"net/http"
	"strconv"
	"strings"

	"github.com/PubMatic-OpenWrap/prebid-server/adapters"
	"github.com/PubMatic-OpenWrap/prebid-server/openrtb_ext"
	"github.com/PubMatic-OpenWrap/prebid-server/pbs"
	"github.com/golang/glog"
	"github.com/mxmCherry/openrtb"
	"golang.org/x/net/context/ctxhttp"
)

const MAX_IMPRESSIONS_PUBMATIC = 30

type PubmaticAdapter struct {
	http *adapters.HTTPAdapter
	URI  string
}

/* Name - export adapter name */
func (a *PubmaticAdapter) Name() string {
	return "pubmatic"
}

// used for cookies and such
func (a *PubmaticAdapter) FamilyName() string {
	return "pubmatic"
}

func (a *PubmaticAdapter) SkipNoCookies() bool {
	return false
}

// Below is bidder specific parameters for pubmatic adaptor,
// PublisherId and adSlot are mandatory parameters, others are optional parameters
<<<<<<< HEAD
// Keywords, Kadfloor are bid specific parameters,
// other parameters Lat,Lon, Yob, Kadpageurl, Gender, Yob, WrapExt needs to sent once per bid  request
type pubmaticParams struct {
	PublisherId string            `json:"publisherId"`
	AdSlot      string            `json:"adSlot"`
	Lat         float64           `json:"lat,omitempty"`
	Lon         float64           `json:"lon,omitempty"`
	Yob         int               `json:"yob,omitempty"`
	Kadpageurl  string            `json:"kadpageurl,omitempty"`
	Gender      string            `json:"gender,omitempty"`
	Kadfloor    float64           `json:"kadfloor,omitempty"`
=======
// Keywords is bid specific parameter,
// WrapExt needs to be sent once per bid request
type pubmaticParams struct {
	PublisherId string            `json:"publisherId"`
	AdSlot      string            `json:"adSlot"`
>>>>>>> 88ccecf8
	WrapExt     json.RawMessage   `json:"wrapper,omitempty"`
	Keywords    map[string]string `json:"keywords,omitempty"`
}

const (
	INVALID_PARAMS    = "Invalid BidParam"
	MISSING_PUBID     = "Missing PubID"
	MISSING_ADSLOT    = "Missing AdSlot"
	INVALID_WRAPEXT   = "Invalid WrapperExt"
	INVALID_ADSIZE    = "Invalid AdSize"
	INVALID_WIDTH     = "Invalid Width"
	INVALID_HEIGHT    = "Invalid Height"
	INVALID_MEDIATYPE = "Invalid MediaType"
	INVALID_ADSLOT    = "Invalid AdSlot"
)

func PrepareLogMessage(tID, pubId, adUnitId, bidID, details string, args ...interface{}) string {
	return fmt.Sprintf("[PUBMATIC] ReqID [%s] PubID [%s] AdUnit [%s] BidID [%s] %s \n",
		tID, pubId, adUnitId, bidID, details)
}

func (a *PubmaticAdapter) Call(ctx context.Context, req *pbs.PBSRequest, bidder *pbs.PBSBidder) (pbs.PBSBidSlice, error) {
	mediaTypes := []pbs.MediaType{pbs.MEDIA_TYPE_BANNER, pbs.MEDIA_TYPE_VIDEO}
<<<<<<< HEAD
	pbReq, err := adapters.MakeOpenRTBGeneric(req, bidder, a.FamilyName(), mediaTypes, true)
=======
	pbReq, err := adapters.MakeOpenRTBGeneric(req, bidder, a.Name(), mediaTypes)
>>>>>>> 88ccecf8

	if err != nil {
		logf("[PUBMATIC] Failed to make ortb request for request id [%s] \n", pbReq.ID)
		return nil, err
	}

	var errState []string
	adSlotFlag := false
<<<<<<< HEAD
	//pubId := ""
	wrapExt := ""
	lat := 0.0
	lon := 0.0
	yob := 0
	kadPageURL := ""
	gender := ""
=======
	pubId := ""
	wrapExt := ""
>>>>>>> 88ccecf8
	if len(bidder.AdUnits) > MAX_IMPRESSIONS_PUBMATIC {
		logf("[PUBMATIC] First %d impressions will be considered from request tid %s\n",
			MAX_IMPRESSIONS_PUBMATIC, pbReq.ID)
	}

	for i, unit := range bidder.AdUnits {
		var params pubmaticParams
		err := json.Unmarshal(unit.Params, &params)
		if err != nil {
			errState = append(errState, fmt.Sprintf("BidID:%s;Error:%s;param:%s", unit.BidID, INVALID_PARAMS, unit.Params))
			logf(PrepareLogMessage(pbReq.ID, params.PublisherId, unit.Code, unit.BidID,
				fmt.Sprintf("Ignored bid: invalid JSON  [%s] err [%s]", unit.Params, err.Error())))
			continue
		}

		if params.PublisherId == "" {
			errState = append(errState, fmt.Sprintf("BidID:%s;Error:%s;param:%s", unit.BidID, MISSING_PUBID, unit.Params))
			logf(PrepareLogMessage(pbReq.ID, params.PublisherId, unit.Code, unit.BidID,
				fmt.Sprintf("Ignored bid: Publisher Id missing")))
			continue
		}
<<<<<<< HEAD
		//pubId = params.PublisherId
=======
		pubId = params.PublisherId

>>>>>>> 88ccecf8
		if params.AdSlot == "" {
			errState = append(errState, fmt.Sprintf("BidID:%s;Error:%s;param:%s", unit.BidID, MISSING_ADSLOT, unit.Params))
			logf(PrepareLogMessage(pbReq.ID, params.PublisherId, unit.Code, unit.BidID,
				fmt.Sprintf("Ignored bid: adSlot missing")))
			continue
		}

		// Parse Wrapper Extension i.e. ProfileID and VersionID only once per request
<<<<<<< HEAD
		if wrapExt == "" && len(string(params.WrapExt)) != 0 {
=======
		if wrapExt == "" && len(params.WrapExt) != 0 {
>>>>>>> 88ccecf8
			var wrapExtMap map[string]int
			err := json.Unmarshal([]byte(params.WrapExt), &wrapExtMap)
			if err != nil {
				errState = append(errState, fmt.Sprintf("BidID:%s;Error:%s;param:%s", unit.BidID, INVALID_WRAPEXT, unit.Params))
				logf(PrepareLogMessage(pbReq.ID, params.PublisherId, unit.Code, unit.BidID,
					fmt.Sprintf("Ignored bid: Wrapper Extension Invalid")))
				continue
			}
			wrapExt = string(params.WrapExt)
		}

<<<<<<< HEAD
		if params.Lat != 0.0 && lat == 0.0 {
			lat = params.Lat
		}

		if params.Lon != 0.0 && lon == 0.0 {
			lon = params.Lon
		}

		if params.Yob != 0 && yob == 0 {
			yob = params.Yob
		}

		if len(params.Gender) != 0 && gender == "" {
			gender = params.Gender
		}

		if len(params.Kadpageurl) != 0 && kadPageURL == "" {
			kadPageURL = params.Kadpageurl
		}

=======
>>>>>>> 88ccecf8
		adSlotStr := strings.TrimSpace(params.AdSlot)
		adSlot := strings.Split(adSlotStr, "@")
		if len(adSlot) == 2 && adSlot[0] != "" && adSlot[1] != "" {
			// Fixes some segfaults. Since this is legacy code, I'm not looking into it too deeply
			if len(pbReq.Imp) <= i {
				break
			}
			if pbReq.Imp[i].Banner != nil {
				adSize := strings.Split(strings.ToLower(strings.TrimSpace(adSlot[1])), "x")
				if len(adSize) == 2 {
					width, err := strconv.Atoi(strings.TrimSpace(adSize[0]))
					if err != nil {
						errState = append(errState, fmt.Sprintf("BidID:%s;Error:%s;param:%s", unit.BidID, INVALID_WIDTH, unit.Params))
						logf(PrepareLogMessage(pbReq.ID, params.PublisherId, unit.Code, unit.BidID,
							fmt.Sprintf("Ignored bid: invalid adSlot width [%s]", adSize[0])))
						continue
					}

					heightStr := strings.Split(strings.TrimSpace(adSize[1]), ":")
					height, err := strconv.Atoi(strings.TrimSpace(heightStr[0]))
					if err != nil {
						errState = append(errState, fmt.Sprintf("BidID:%s;Error:%s;param:%s", unit.BidID, INVALID_HEIGHT, unit.Params))
						logf(PrepareLogMessage(pbReq.ID, params.PublisherId, unit.Code, unit.BidID,
							fmt.Sprintf("Ignored bid: invalid adSlot height [%s]", heightStr[0])))
						continue
					}

					pbReq.Imp[i].TagID = strings.TrimSpace(adSlot[0])
					if pbReq.Imp[i].Banner != nil {
						pbReq.Imp[i].Banner.H = openrtb.Uint64Ptr(uint64(height))
						pbReq.Imp[i].Banner.W = openrtb.Uint64Ptr(uint64(width))
					}

<<<<<<< HEAD
					if params.Kadfloor != 0.0 {
						pbReq.Imp[i].BidFloor = params.Kadfloor
					}

=======
>>>>>>> 88ccecf8
					if len(params.Keywords) != 0 {
						kvstr := prepareImpressionExt(params.Keywords)
						pbReq.Imp[i].Ext = openrtb.RawJSON([]byte(kvstr))
					} else {
						pbReq.Imp[i].Ext = nil
					}

					adSlotFlag = true
				} else {
					errState = append(errState, fmt.Sprintf("BidID:%s;Error:%s;param:%s", unit.BidID, INVALID_ADSIZE, unit.Params))
					logf(PrepareLogMessage(pbReq.ID, params.PublisherId, unit.Code, unit.BidID,
						fmt.Sprintf("Ignored bid: invalid adSize [%s]", adSize)))
					continue
				}
			} else {
				errState = append(errState, fmt.Sprintf("BidID:%s;Error:%s;param:%s", unit.BidID, INVALID_MEDIATYPE, unit.Params))
				logf(PrepareLogMessage(pbReq.ID, params.PublisherId, unit.Code, unit.BidID,
					fmt.Sprintf("Ignored bid: invalid Media Type")))
				continue
			}
		} else {
			errState = append(errState, fmt.Sprintf("BidID:%s;Error:%s;param:%s", unit.BidID, INVALID_ADSLOT, unit.Params))
			logf(PrepareLogMessage(pbReq.ID, params.PublisherId, unit.Code, unit.BidID,
				fmt.Sprintf("Ignored bid: invalid adSlot [%s]", params.AdSlot)))
			continue
		}

		if pbReq.Site != nil {
			siteCopy := *pbReq.Site
			siteCopy.Publisher = &openrtb.Publisher{ID: params.PublisherId, Domain: req.Domain}
			pbReq.Site = &siteCopy
			if kadPageURL != "" {
				pbReq.Site.Page = kadPageURL
			}
		}
		if pbReq.App != nil {
			appCopy := *pbReq.App
			appCopy.Publisher = &openrtb.Publisher{ID: params.PublisherId, Domain: req.Domain}
			pbReq.App = &appCopy
		}
	}

	if !(adSlotFlag) {
<<<<<<< HEAD
		return nil, &adapters.BadInputError{
			Message: "Incorrect adSlot / Publisher params, Error list: [" + strings.Join(errState, ",") + "]",
		}
	}

	if lat != 0.0 || lon != 0.0 {
		geo := new(openrtb.Geo)
		geo.Lat = lat
		geo.Lon = lon
		if pbReq.User == nil {
			pbReq.User = new(openrtb.User)
=======
		return nil, &errortypes.BadInput{
			Message: "Incorrect adSlot / Publisher params, Error list: [" + strings.Join(errState, ",") + "]",
>>>>>>> 88ccecf8
		}
		pbReq.User.Geo = geo
	}

	if gender != "" {
		pbReq.User.Gender = gender
	}

	if yob != 0 {
		pbReq.User.Yob = int64(yob)
	}

	if wrapExt != "" {
		rawExt := fmt.Sprintf("{\"wrapper\": %s}", wrapExt)
		pbReq.Ext = openrtb.RawJSON(rawExt)
	}

	if wrapExt != "" {
		rawExt := fmt.Sprintf("{\"wrapper\": %s}", wrapExt)
		pbReq.Ext = openrtb.RawJSON(rawExt)
	}

	reqJSON, err := json.Marshal(pbReq)

	debug := &pbs.BidderDebug{
		RequestURI: a.URI,
	}

	if req.IsDebug {
		debug.RequestBody = string(reqJSON)
		bidder.Debug = append(bidder.Debug, debug)
	}

	userId, _, _ := req.Cookie.GetUID(a.FamilyName())
	httpReq, err := http.NewRequest("POST", a.URI, bytes.NewBuffer(reqJSON))
	httpReq.Header.Add("Content-Type", "application/json;charset=utf-8")
	httpReq.Header.Add("Accept", "application/json")
	httpReq.AddCookie(&http.Cookie{
		Name:  "KADUSERCOOKIE",
		Value: userId,
	})

	pbResp, err := ctxhttp.Do(ctx, a.http.Client, httpReq)
	if err != nil {
		return nil, err
	}

	debug.StatusCode = pbResp.StatusCode

	if pbResp.StatusCode == http.StatusNoContent {
		return nil, nil
	}

	if pbResp.StatusCode == http.StatusBadRequest {
		return nil, &errortypes.BadInput{
			Message: fmt.Sprintf("HTTP status: %d", pbResp.StatusCode),
		}
	}

	if pbResp.StatusCode != http.StatusOK {
		return nil, &errortypes.BadServerResponse{
			Message: fmt.Sprintf("HTTP status: %d", pbResp.StatusCode),
		}
	}

	defer pbResp.Body.Close()
	body, err := ioutil.ReadAll(pbResp.Body)
	if err != nil {
		return nil, err
	}

	if req.IsDebug {
		debug.ResponseBody = string(body)
	}

	var bidResp openrtb.BidResponse
	err = json.Unmarshal(body, &bidResp)
	if err != nil {
		return nil, &errortypes.BadServerResponse{
			Message: fmt.Sprintf("HTTP status: %d", pbResp.StatusCode),
		}
	}

	bids := make(pbs.PBSBidSlice, 0)

	numBids := 0
	for _, sb := range bidResp.SeatBid {
		for _, bid := range sb.Bid {
			numBids++

			bidID := bidder.LookupBidID(bid.ImpID)
			if bidID == "" {
				return nil, &errortypes.BadServerResponse{
					Message: fmt.Sprintf("Unknown ad unit code '%s'", bid.ImpID),
				}
			}

			pbid := pbs.PBSBid{
				BidID:       bidID,
				AdUnitCode:  bid.ImpID,
				BidderCode:  bidder.BidderCode,
				Price:       bid.Price,
				Adm:         bid.AdM,
				Creative_id: bid.CrID,
				Width:       bid.W,
				Height:      bid.H,
				DealId:      bid.DealID,
			}

			mediaType := getMediaTypeForImp(bid.ImpID, pbReq.Imp)
			pbid.CreativeMediaType = string(mediaType)
<<<<<<< HEAD
=======

>>>>>>> 88ccecf8
			bids = append(bids, &pbid)
			/*
				logf("[PUBMATIC] Returned Bid for PubID [%s] AdUnit [%s] BidID [%s] Size [%dx%d] Price [%f] \n",
					pubId, pbid.AdUnitCode, pbid.BidID, pbid.Width, pbid.Height, pbid.Price)
			*/
		}
	}

	return bids, nil
}

func (a *PubmaticAdapter) MakeRequests(request *openrtb.BidRequest) ([]*adapters.RequestData, []error) {
	errs := make([]error, 0, len(request.Imp))

	var err error
	wrapExt := ""
	pubID := ""

	for i := 0; i < len(request.Imp); i++ {
		err = parseImpressionObject(&request.Imp[i], &wrapExt, &pubID)
		// If the parsing is failed, remove imp and add the error.
		if err != nil {
			errs = append(errs, err)
			request.Imp = append(request.Imp[:i], request.Imp[i+1:]...)
			i--
		}
	}

	if wrapExt != "" {
		rawExt := fmt.Sprintf("{\"wrapper\": %s}", wrapExt)
		request.Ext = openrtb.RawJSON(rawExt)
	}

	if request.Site != nil {
		if request.Site.Publisher != nil {
			request.Site.Publisher.ID = pubID
		} else {
			request.Site.Publisher = &openrtb.Publisher{ID: pubID}
		}
	} else {
		if request.App.Publisher != nil {
			request.App.Publisher.ID = pubID
		} else {
			request.App.Publisher = &openrtb.Publisher{ID: pubID}
		}
	}

	//adding hack to support DNT, since hbopenbid does not support lmt
	if request.Device != nil && request.Device.Lmt != 0 {
		request.Device.DNT = request.Device.Lmt
	}
	thisURI := a.URI

	// If all the requests are invalid, Call to adaptor is skipped
	if len(request.Imp) == 0 {
		return nil, errs
	}

	reqJSON, err := json.Marshal(request)
	if err != nil {
		errs = append(errs, err)
		return nil, errs
	}

	headers := http.Header{}
	headers.Add("Content-Type", "application/json;charset=utf-8")
	headers.Add("Accept", "application/json")
	return []*adapters.RequestData{{
		Method:  "POST",
		Uri:     thisURI,
		Body:    reqJSON,
		Headers: headers,
	}}, errs
}

// parseImpressionObject parase  the imp to get it ready to send to pubmatic
func parseImpressionObject(imp *openrtb.Imp, wrapExt *string, pubID *string) error {
	// PubMatic supports native, banner and video impressions.
	if imp.Audio != nil && imp.Banner == nil && imp.Video == nil {
		return fmt.Errorf("PubMatic doesn't support audio. Ignoring ImpID = %s", imp.ID)
	}

	if imp.Audio != nil {
		imp.Audio = nil
	}

	var bidderExt adapters.ExtImpBidder
	if err := json.Unmarshal(imp.Ext, &bidderExt); err != nil {
		return err
	}

	var pubmaticExt openrtb_ext.ExtImpPubmatic
	if err := json.Unmarshal(bidderExt.Bidder, &pubmaticExt); err != nil {
		return err
	}

	if pubmaticExt.AdSlot == "" {
		return errors.New("No AdSlot  parameter provided")
	}

	if pubmaticExt.PublisherId == "" {
		return errors.New("No PublisherId parameter provided")
	}

	if *pubID == "" {
		*pubID = pubmaticExt.PublisherId
	}

	// Parse Wrapper Extension only once per request
	if *wrapExt == "" && len(string(pubmaticExt.WrapExt)) != 0 {
		var wrapExtMap map[string]int
		err := json.Unmarshal([]byte(pubmaticExt.WrapExt), &wrapExtMap)
		if err != nil {
			return fmt.Errorf("Error in Wrapper Parameters = %v  for ImpID = %v WrapperExt = %v", err.Error(), imp.ID, string(pubmaticExt.WrapExt))
		}
		*wrapExt = string(pubmaticExt.WrapExt)
	}

	adSlotStr := strings.TrimSpace(pubmaticExt.AdSlot)
	if imp.Banner != nil || imp.Video != nil {

		adSlot := strings.Split(adSlotStr, "@")
		if len(adSlot) == 2 && adSlot[0] != "" && adSlot[1] != "" {
			imp.TagID = strings.TrimSpace(adSlot[0])

			adSize := strings.Split(strings.ToLower(strings.TrimSpace(adSlot[1])), "x")
			if len(adSize) == 2 {
				width, err := strconv.Atoi(strings.TrimSpace(adSize[0]))
				if err != nil {
					return errors.New("Invalid Width Provided ")
				}

				heightStr := strings.Split(strings.TrimSpace(adSize[1]), ":")
				height, err := strconv.Atoi(strings.TrimSpace(heightStr[0]))
				if err != nil {
					return errors.New("Invalid Height Provided ")
				}
				if imp.Banner != nil {
					imp.Banner.H = openrtb.Uint64Ptr(uint64(height))
					imp.Banner.W = openrtb.Uint64Ptr(uint64(width))
				} /* In case of video, params.adSlot would always be adunit@0x0,
				so we are not replacing video.W and video.H with size passed in params.adSlot
					else {
					imp.Video.H = uint64(height)
					imp.Video.W = uint64(width)
				}*/
			} else {
				return errors.New("Invalid adSizes Provided ")
			}
		} else {
			return errors.New("Invalid adSlot  Provided ")
		}
	} else {
		imp.TagID = strings.TrimSpace(adSlotStr)
	}

	if len(pubmaticExt.Keywords) != 0 {
		kvstr := prepareImpressionExt(pubmaticExt.Keywords)
		imp.Ext = openrtb.RawJSON([]byte(kvstr))
	} else {
		imp.Ext = nil
	}

	return nil

}

func prepareImpressionExt(keywords map[string]string) string {

	eachKv := make([]string, 0, len(keywords))
	for key, val := range keywords {
		if len(val) == 0 {
			logf("No values present for key = %s", key)
			continue
		} else {
			eachKv = append(eachKv, fmt.Sprintf("\"%s\":\"%s\"", key, val))
		}
	}

	kvStr := "{" + strings.Join(eachKv, ",") + "}"
	return kvStr
}

func (a *PubmaticAdapter) MakeBids(internalRequest *openrtb.BidRequest, externalRequest *adapters.RequestData, response *adapters.ResponseData) (*adapters.BidderResponse, []error) {
	if response.StatusCode == http.StatusNoContent {
		return nil, nil
	}

	if response.StatusCode == http.StatusBadRequest {
		return nil, []error{&errortypes.BadInput{
			Message: fmt.Sprintf("Unexpected status code: %d. Run with request.debug = 1 for more info", response.StatusCode),
		}}
	}

	if response.StatusCode != http.StatusOK {
		return nil, []error{fmt.Errorf("Unexpected status code: %d. Run with request.debug = 1 for more info", response.StatusCode)}
	}

	var bidResp openrtb.BidResponse
	if err := json.Unmarshal(response.Body, &bidResp); err != nil {
		return nil, []error{err}
	}

	bidResponse := adapters.NewBidderResponseWithBidsCapacity(5)

	var errs []error
	for _, sb := range bidResp.SeatBid {
		for i := 0; i < len(sb.Bid); i++ {
			bid := sb.Bid[i]
			bidResponse.Bids = append(bidResponse.Bids, &adapters.TypedBid{
				Bid:     &bid,
				BidType: getMediaTypeForImp(bid.ImpID, internalRequest.Imp),
			})

		}
	}
	return bidResponse, errs
}

// getMediaTypeForImp figures out which media type this bid is for.
func getMediaTypeForImp(impId string, imps []openrtb.Imp) openrtb_ext.BidType {
	mediaType := openrtb_ext.BidTypeBanner
	for _, imp := range imps {
		if imp.ID == impId {
			if imp.Video != nil {
				mediaType = openrtb_ext.BidTypeVideo
			} else if imp.Audio != nil {
				mediaType = openrtb_ext.BidTypeAudio
			} else if imp.Native != nil {
				mediaType = openrtb_ext.BidTypeNative
			}
			return mediaType
		}
	}
	return mediaType
}

func logf(msg string, args ...interface{}) {
	if glog.V(2) {
		glog.Infof(msg, args)
	}
}

func (a *PubmaticAdapter) MakeRequests(request *openrtb.BidRequest) ([]*adapters.RequestData, []error) {

	errs := make([]error, 0, len(request.Imp))

	var err error
	wrapExt := ""
	pubID := ""

	for i := 0; i < len(request.Imp); i++ {
		err = parseImpressionObject(&request.Imp[i], &wrapExt, &pubID)
		// If the parsing is failed, remove imp and add the error.
		if err != nil {
			errs = append(errs, err)
			request.Imp = append(request.Imp[:i], request.Imp[i+1:]...)
			i--
		}
	}

	if wrapExt != "" {
		rawExt := fmt.Sprintf("{\"wrapper\": %s}", wrapExt)
		request.Ext = openrtb.RawJSON(rawExt)
	}

	if request.Site != nil {
		if request.Site.Publisher != nil {
			request.Site.Publisher.ID = pubID
		} else {
			request.Site.Publisher = &openrtb.Publisher{ID: pubID}
		}
	} else {
		if request.App.Publisher != nil {
			request.App.Publisher.ID = pubID
		} else {
			request.App.Publisher = &openrtb.Publisher{ID: pubID}
		}
	}

	thisUri := a.URI

	// If all the requests are invalid, Call to adaptor is skipped
	if len(request.Imp) == 0 {
		return nil, errs
	}

	reqJSON, err := json.Marshal(request)
	if err != nil {
		errs = append(errs, err)
		return nil, errs
	}

	headers := http.Header{}
	headers.Add("Content-Type", "application/json;charset=utf-8")
	headers.Add("Accept", "application/json")
	return []*adapters.RequestData{{
		Method:  "POST",
		Uri:     thisUri,
		Body:    reqJSON,
		Headers: headers,
	}}, errs
}

// parseImpressionObject parase  the imp to get it ready to send to pubmatic
func parseImpressionObject(imp *openrtb.Imp, wrapExt *string, pubID *string) error {
	// PubMatic supports native, banner and video impressions.
	if imp.Audio != nil {
		return fmt.Errorf("PubMatic doesn't support audio. Ignoring ImpID = %s", imp.ID)
	}

	var bidderExt adapters.ExtImpBidder
	if err := json.Unmarshal(imp.Ext, &bidderExt); err != nil {
		return err
	}

	var pubmaticExt openrtb_ext.ExtImpPubmatic
	if err := json.Unmarshal(bidderExt.Bidder, &pubmaticExt); err != nil {
		return err
	}

	if pubmaticExt.AdSlot == "" {
		return errors.New("No AdSlot  parameter provided")
	}

	if pubmaticExt.PublisherId == "" {
		return errors.New("No PublisherId parameter provided")
	}

	if *pubID == "" {
		*pubID = pubmaticExt.PublisherId
	}

	// Parse Wrapper Extension, Lat, Long, yob, kadPageURL, gender  only once per request
	if *wrapExt == "" && len(string(pubmaticExt.WrapExt)) != 0 {
		var wrapExtMap map[string]int
		err := json.Unmarshal([]byte(pubmaticExt.WrapExt), &wrapExtMap)
		if err != nil {
			return fmt.Errorf("Error in Wrapper Parameters = %v  for ImpID = %v WrapperExt = %v", err.Error(), imp.ID, string(pubmaticExt.WrapExt))
		}
		*wrapExt = string(pubmaticExt.WrapExt)
	}

	adSlotStr := strings.TrimSpace(pubmaticExt.AdSlot)
	if imp.Banner != nil || imp.Video != nil {

		adSlot := strings.Split(adSlotStr, "@")
		if len(adSlot) == 2 && adSlot[0] != "" && adSlot[1] != "" {
			imp.TagID = strings.TrimSpace(adSlot[0])

			adSize := strings.Split(strings.ToLower(strings.TrimSpace(adSlot[1])), "x")
			if len(adSize) == 2 {
				width, err := strconv.Atoi(strings.TrimSpace(adSize[0]))
				if err != nil {
					return errors.New("Invalid Width Provided ")
				}

				heightStr := strings.Split(strings.TrimSpace(adSize[1]), ":")
				height, err := strconv.Atoi(strings.TrimSpace(heightStr[0]))
				if err != nil {
					return errors.New("Invalid Height Provided ")
				}
				if imp.Banner != nil {
					imp.Banner.H = openrtb.Uint64Ptr(uint64(height))
					imp.Banner.W = openrtb.Uint64Ptr(uint64(width))
				}
			} else {
				return errors.New("Invalid adSizes Provided ")
			}
		} else {
			return errors.New("Invalid adSlot  Provided ")
		}
	} else {
		imp.TagID = strings.TrimSpace(adSlotStr)
	}

	if len(pubmaticExt.Keywords) != 0 {
		kvstr := prepareImpressionExt(pubmaticExt.Keywords)
		imp.Ext = openrtb.RawJSON([]byte(kvstr))
	} else {
		imp.Ext = nil
	}

	return nil

}

func prepareImpressionExt(keywords map[string]string) string {

	eachKv := make([]string, 0, len(keywords))
	for key, val := range keywords {
		if len(val) == 0 {
			logf("No values present for key = ", key)
			continue
		} else {
			eachKv = append(eachKv, fmt.Sprintf("\"%s\":\"%s\"", key, val))
		}
	}

	kvStr := "{" + strings.Join(eachKv, ",") + "}"
	return kvStr
}

func (a *PubmaticAdapter) MakeBids(internalRequest *openrtb.BidRequest, externalRequest *adapters.RequestData, response *adapters.ResponseData) (*adapters.BidderResponse, []error) {
	if response.StatusCode == http.StatusNoContent {
		return nil, nil
	}

	if response.StatusCode == http.StatusBadRequest {
		return nil, []error{&adapters.BadInputError{
			Message: fmt.Sprintf("Unexpected status code: %d. Run with request.debug = 1 for more info", response.StatusCode),
		}}
	}

	if response.StatusCode != http.StatusOK {
		return nil, []error{fmt.Errorf("Unexpected status code: %d. Run with request.debug = 1 for more info", response.StatusCode)}
	}

	var bidResp openrtb.BidResponse
	if err := json.Unmarshal(response.Body, &bidResp); err != nil {
		return nil, []error{err}
	}

	bidResponse := adapters.NewBidderResponseWithBidsCapacity(5)

	var errs []error
	for _, sb := range bidResp.SeatBid {
		for i := 0; i < len(sb.Bid); i++ {
			bid := sb.Bid[i]
			bidResponse.Bids = append(bidResponse.Bids, &adapters.TypedBid{
				Bid:     &bid,
				BidType: getMediaTypeForImp(bid.ImpID, internalRequest.Imp),
			})

		}
	}
	return bidResponse, errs
}

// getMediaTypeForImp figures out which media type this bid is for.
func getMediaTypeForImp(impId string, imps []openrtb.Imp) openrtb_ext.BidType {
	mediaType := openrtb_ext.BidTypeBanner
	for _, imp := range imps {
		if imp.ID == impId {
			if imp.Video != nil {
				mediaType = openrtb_ext.BidTypeVideo
			} else if imp.Audio != nil {
				mediaType = openrtb_ext.BidTypeAudio
			} else if imp.Native != nil {
				mediaType = openrtb_ext.BidTypeNative
			}
			return mediaType
		}
	}
	return mediaType
}

func NewPubmaticAdapter(config *adapters.HTTPAdapterConfig, uri string) *PubmaticAdapter {
	a := adapters.NewHTTPAdapter(config)
	return &PubmaticAdapter{
		http: a,
		URI:  uri,
	}
}

func NewPubmaticBidder(client *http.Client, uri string) *PubmaticAdapter {
	a := &adapters.HTTPAdapter{Client: client}
	return &PubmaticAdapter{
		http: a,
		URI:  uri,
	}
}

func NewPubmaticBidder(client *http.Client, uri string) *PubmaticAdapter {
	a := &adapters.HTTPAdapter{Client: client}
	return &PubmaticAdapter{
		http: a,
		URI:  uri,
	}
}<|MERGE_RESOLUTION|>--- conflicted
+++ resolved
@@ -27,41 +27,22 @@
 	URI  string
 }
 
-/* Name - export adapter name */
+// used for cookies and such
 func (a *PubmaticAdapter) Name() string {
 	return "pubmatic"
 }
 
-// used for cookies and such
-func (a *PubmaticAdapter) FamilyName() string {
-	return "pubmatic"
-}
-
 func (a *PubmaticAdapter) SkipNoCookies() bool {
 	return false
 }
 
 // Below is bidder specific parameters for pubmatic adaptor,
 // PublisherId and adSlot are mandatory parameters, others are optional parameters
-<<<<<<< HEAD
-// Keywords, Kadfloor are bid specific parameters,
-// other parameters Lat,Lon, Yob, Kadpageurl, Gender, Yob, WrapExt needs to sent once per bid  request
-type pubmaticParams struct {
-	PublisherId string            `json:"publisherId"`
-	AdSlot      string            `json:"adSlot"`
-	Lat         float64           `json:"lat,omitempty"`
-	Lon         float64           `json:"lon,omitempty"`
-	Yob         int               `json:"yob,omitempty"`
-	Kadpageurl  string            `json:"kadpageurl,omitempty"`
-	Gender      string            `json:"gender,omitempty"`
-	Kadfloor    float64           `json:"kadfloor,omitempty"`
-=======
 // Keywords is bid specific parameter,
 // WrapExt needs to be sent once per bid request
 type pubmaticParams struct {
 	PublisherId string            `json:"publisherId"`
 	AdSlot      string            `json:"adSlot"`
->>>>>>> 88ccecf8
 	WrapExt     json.RawMessage   `json:"wrapper,omitempty"`
 	Keywords    map[string]string `json:"keywords,omitempty"`
 }
@@ -85,11 +66,7 @@
 
 func (a *PubmaticAdapter) Call(ctx context.Context, req *pbs.PBSRequest, bidder *pbs.PBSBidder) (pbs.PBSBidSlice, error) {
 	mediaTypes := []pbs.MediaType{pbs.MEDIA_TYPE_BANNER, pbs.MEDIA_TYPE_VIDEO}
-<<<<<<< HEAD
-	pbReq, err := adapters.MakeOpenRTBGeneric(req, bidder, a.FamilyName(), mediaTypes, true)
-=======
 	pbReq, err := adapters.MakeOpenRTBGeneric(req, bidder, a.Name(), mediaTypes)
->>>>>>> 88ccecf8
 
 	if err != nil {
 		logf("[PUBMATIC] Failed to make ortb request for request id [%s] \n", pbReq.ID)
@@ -98,18 +75,8 @@
 
 	var errState []string
 	adSlotFlag := false
-<<<<<<< HEAD
-	//pubId := ""
-	wrapExt := ""
-	lat := 0.0
-	lon := 0.0
-	yob := 0
-	kadPageURL := ""
-	gender := ""
-=======
 	pubId := ""
 	wrapExt := ""
->>>>>>> 88ccecf8
 	if len(bidder.AdUnits) > MAX_IMPRESSIONS_PUBMATIC {
 		logf("[PUBMATIC] First %d impressions will be considered from request tid %s\n",
 			MAX_IMPRESSIONS_PUBMATIC, pbReq.ID)
@@ -131,12 +98,8 @@
 				fmt.Sprintf("Ignored bid: Publisher Id missing")))
 			continue
 		}
-<<<<<<< HEAD
-		//pubId = params.PublisherId
-=======
 		pubId = params.PublisherId
 
->>>>>>> 88ccecf8
 		if params.AdSlot == "" {
 			errState = append(errState, fmt.Sprintf("BidID:%s;Error:%s;param:%s", unit.BidID, MISSING_ADSLOT, unit.Params))
 			logf(PrepareLogMessage(pbReq.ID, params.PublisherId, unit.Code, unit.BidID,
@@ -145,11 +108,7 @@
 		}
 
 		// Parse Wrapper Extension i.e. ProfileID and VersionID only once per request
-<<<<<<< HEAD
-		if wrapExt == "" && len(string(params.WrapExt)) != 0 {
-=======
 		if wrapExt == "" && len(params.WrapExt) != 0 {
->>>>>>> 88ccecf8
 			var wrapExtMap map[string]int
 			err := json.Unmarshal([]byte(params.WrapExt), &wrapExtMap)
 			if err != nil {
@@ -161,29 +120,6 @@
 			wrapExt = string(params.WrapExt)
 		}
 
-<<<<<<< HEAD
-		if params.Lat != 0.0 && lat == 0.0 {
-			lat = params.Lat
-		}
-
-		if params.Lon != 0.0 && lon == 0.0 {
-			lon = params.Lon
-		}
-
-		if params.Yob != 0 && yob == 0 {
-			yob = params.Yob
-		}
-
-		if len(params.Gender) != 0 && gender == "" {
-			gender = params.Gender
-		}
-
-		if len(params.Kadpageurl) != 0 && kadPageURL == "" {
-			kadPageURL = params.Kadpageurl
-		}
-
-=======
->>>>>>> 88ccecf8
 		adSlotStr := strings.TrimSpace(params.AdSlot)
 		adSlot := strings.Split(adSlotStr, "@")
 		if len(adSlot) == 2 && adSlot[0] != "" && adSlot[1] != "" {
@@ -217,13 +153,6 @@
 						pbReq.Imp[i].Banner.W = openrtb.Uint64Ptr(uint64(width))
 					}
 
-<<<<<<< HEAD
-					if params.Kadfloor != 0.0 {
-						pbReq.Imp[i].BidFloor = params.Kadfloor
-					}
-
-=======
->>>>>>> 88ccecf8
 					if len(params.Keywords) != 0 {
 						kvstr := prepareImpressionExt(params.Keywords)
 						pbReq.Imp[i].Ext = openrtb.RawJSON([]byte(kvstr))
@@ -255,9 +184,6 @@
 			siteCopy := *pbReq.Site
 			siteCopy.Publisher = &openrtb.Publisher{ID: params.PublisherId, Domain: req.Domain}
 			pbReq.Site = &siteCopy
-			if kadPageURL != "" {
-				pbReq.Site.Page = kadPageURL
-			}
 		}
 		if pbReq.App != nil {
 			appCopy := *pbReq.App
@@ -267,32 +193,9 @@
 	}
 
 	if !(adSlotFlag) {
-<<<<<<< HEAD
-		return nil, &adapters.BadInputError{
-			Message: "Incorrect adSlot / Publisher params, Error list: [" + strings.Join(errState, ",") + "]",
-		}
-	}
-
-	if lat != 0.0 || lon != 0.0 {
-		geo := new(openrtb.Geo)
-		geo.Lat = lat
-		geo.Lon = lon
-		if pbReq.User == nil {
-			pbReq.User = new(openrtb.User)
-=======
 		return nil, &errortypes.BadInput{
 			Message: "Incorrect adSlot / Publisher params, Error list: [" + strings.Join(errState, ",") + "]",
->>>>>>> 88ccecf8
-		}
-		pbReq.User.Geo = geo
-	}
-
-	if gender != "" {
-		pbReq.User.Gender = gender
-	}
-
-	if yob != 0 {
-		pbReq.User.Yob = int64(yob)
+		}
 	}
 
 	if wrapExt != "" {
@@ -300,11 +203,6 @@
 		pbReq.Ext = openrtb.RawJSON(rawExt)
 	}
 
-	if wrapExt != "" {
-		rawExt := fmt.Sprintf("{\"wrapper\": %s}", wrapExt)
-		pbReq.Ext = openrtb.RawJSON(rawExt)
-	}
-
 	reqJSON, err := json.Marshal(pbReq)
 
 	debug := &pbs.BidderDebug{
@@ -316,7 +214,7 @@
 		bidder.Debug = append(bidder.Debug, debug)
 	}
 
-	userId, _, _ := req.Cookie.GetUID(a.FamilyName())
+	userId, _, _ := req.Cookie.GetUID(a.Name())
 	httpReq, err := http.NewRequest("POST", a.URI, bytes.NewBuffer(reqJSON))
 	httpReq.Header.Add("Content-Type", "application/json;charset=utf-8")
 	httpReq.Header.Add("Accept", "application/json")
@@ -394,15 +292,10 @@
 
 			mediaType := getMediaTypeForImp(bid.ImpID, pbReq.Imp)
 			pbid.CreativeMediaType = string(mediaType)
-<<<<<<< HEAD
-=======
-
->>>>>>> 88ccecf8
+
 			bids = append(bids, &pbid)
-			/*
-				logf("[PUBMATIC] Returned Bid for PubID [%s] AdUnit [%s] BidID [%s] Size [%dx%d] Price [%f] \n",
-					pubId, pbid.AdUnitCode, pbid.BidID, pbid.Width, pbid.Height, pbid.Price)
-			*/
+			logf("[PUBMATIC] Returned Bid for PubID [%s] AdUnit [%s] BidID [%s] Size [%dx%d] Price [%f] \n",
+				pubId, pbid.AdUnitCode, pbid.BidID, pbid.Width, pbid.Height, pbid.Price)
 		}
 	}
 
@@ -641,222 +534,9 @@
 	}
 }
 
-func (a *PubmaticAdapter) MakeRequests(request *openrtb.BidRequest) ([]*adapters.RequestData, []error) {
-
-	errs := make([]error, 0, len(request.Imp))
-
-	var err error
-	wrapExt := ""
-	pubID := ""
-
-	for i := 0; i < len(request.Imp); i++ {
-		err = parseImpressionObject(&request.Imp[i], &wrapExt, &pubID)
-		// If the parsing is failed, remove imp and add the error.
-		if err != nil {
-			errs = append(errs, err)
-			request.Imp = append(request.Imp[:i], request.Imp[i+1:]...)
-			i--
-		}
-	}
-
-	if wrapExt != "" {
-		rawExt := fmt.Sprintf("{\"wrapper\": %s}", wrapExt)
-		request.Ext = openrtb.RawJSON(rawExt)
-	}
-
-	if request.Site != nil {
-		if request.Site.Publisher != nil {
-			request.Site.Publisher.ID = pubID
-		} else {
-			request.Site.Publisher = &openrtb.Publisher{ID: pubID}
-		}
-	} else {
-		if request.App.Publisher != nil {
-			request.App.Publisher.ID = pubID
-		} else {
-			request.App.Publisher = &openrtb.Publisher{ID: pubID}
-		}
-	}
-
-	thisUri := a.URI
-
-	// If all the requests are invalid, Call to adaptor is skipped
-	if len(request.Imp) == 0 {
-		return nil, errs
-	}
-
-	reqJSON, err := json.Marshal(request)
-	if err != nil {
-		errs = append(errs, err)
-		return nil, errs
-	}
-
-	headers := http.Header{}
-	headers.Add("Content-Type", "application/json;charset=utf-8")
-	headers.Add("Accept", "application/json")
-	return []*adapters.RequestData{{
-		Method:  "POST",
-		Uri:     thisUri,
-		Body:    reqJSON,
-		Headers: headers,
-	}}, errs
-}
-
-// parseImpressionObject parase  the imp to get it ready to send to pubmatic
-func parseImpressionObject(imp *openrtb.Imp, wrapExt *string, pubID *string) error {
-	// PubMatic supports native, banner and video impressions.
-	if imp.Audio != nil {
-		return fmt.Errorf("PubMatic doesn't support audio. Ignoring ImpID = %s", imp.ID)
-	}
-
-	var bidderExt adapters.ExtImpBidder
-	if err := json.Unmarshal(imp.Ext, &bidderExt); err != nil {
-		return err
-	}
-
-	var pubmaticExt openrtb_ext.ExtImpPubmatic
-	if err := json.Unmarshal(bidderExt.Bidder, &pubmaticExt); err != nil {
-		return err
-	}
-
-	if pubmaticExt.AdSlot == "" {
-		return errors.New("No AdSlot  parameter provided")
-	}
-
-	if pubmaticExt.PublisherId == "" {
-		return errors.New("No PublisherId parameter provided")
-	}
-
-	if *pubID == "" {
-		*pubID = pubmaticExt.PublisherId
-	}
-
-	// Parse Wrapper Extension, Lat, Long, yob, kadPageURL, gender  only once per request
-	if *wrapExt == "" && len(string(pubmaticExt.WrapExt)) != 0 {
-		var wrapExtMap map[string]int
-		err := json.Unmarshal([]byte(pubmaticExt.WrapExt), &wrapExtMap)
-		if err != nil {
-			return fmt.Errorf("Error in Wrapper Parameters = %v  for ImpID = %v WrapperExt = %v", err.Error(), imp.ID, string(pubmaticExt.WrapExt))
-		}
-		*wrapExt = string(pubmaticExt.WrapExt)
-	}
-
-	adSlotStr := strings.TrimSpace(pubmaticExt.AdSlot)
-	if imp.Banner != nil || imp.Video != nil {
-
-		adSlot := strings.Split(adSlotStr, "@")
-		if len(adSlot) == 2 && adSlot[0] != "" && adSlot[1] != "" {
-			imp.TagID = strings.TrimSpace(adSlot[0])
-
-			adSize := strings.Split(strings.ToLower(strings.TrimSpace(adSlot[1])), "x")
-			if len(adSize) == 2 {
-				width, err := strconv.Atoi(strings.TrimSpace(adSize[0]))
-				if err != nil {
-					return errors.New("Invalid Width Provided ")
-				}
-
-				heightStr := strings.Split(strings.TrimSpace(adSize[1]), ":")
-				height, err := strconv.Atoi(strings.TrimSpace(heightStr[0]))
-				if err != nil {
-					return errors.New("Invalid Height Provided ")
-				}
-				if imp.Banner != nil {
-					imp.Banner.H = openrtb.Uint64Ptr(uint64(height))
-					imp.Banner.W = openrtb.Uint64Ptr(uint64(width))
-				}
-			} else {
-				return errors.New("Invalid adSizes Provided ")
-			}
-		} else {
-			return errors.New("Invalid adSlot  Provided ")
-		}
-	} else {
-		imp.TagID = strings.TrimSpace(adSlotStr)
-	}
-
-	if len(pubmaticExt.Keywords) != 0 {
-		kvstr := prepareImpressionExt(pubmaticExt.Keywords)
-		imp.Ext = openrtb.RawJSON([]byte(kvstr))
-	} else {
-		imp.Ext = nil
-	}
-
-	return nil
-
-}
-
-func prepareImpressionExt(keywords map[string]string) string {
-
-	eachKv := make([]string, 0, len(keywords))
-	for key, val := range keywords {
-		if len(val) == 0 {
-			logf("No values present for key = ", key)
-			continue
-		} else {
-			eachKv = append(eachKv, fmt.Sprintf("\"%s\":\"%s\"", key, val))
-		}
-	}
-
-	kvStr := "{" + strings.Join(eachKv, ",") + "}"
-	return kvStr
-}
-
-func (a *PubmaticAdapter) MakeBids(internalRequest *openrtb.BidRequest, externalRequest *adapters.RequestData, response *adapters.ResponseData) (*adapters.BidderResponse, []error) {
-	if response.StatusCode == http.StatusNoContent {
-		return nil, nil
-	}
-
-	if response.StatusCode == http.StatusBadRequest {
-		return nil, []error{&adapters.BadInputError{
-			Message: fmt.Sprintf("Unexpected status code: %d. Run with request.debug = 1 for more info", response.StatusCode),
-		}}
-	}
-
-	if response.StatusCode != http.StatusOK {
-		return nil, []error{fmt.Errorf("Unexpected status code: %d. Run with request.debug = 1 for more info", response.StatusCode)}
-	}
-
-	var bidResp openrtb.BidResponse
-	if err := json.Unmarshal(response.Body, &bidResp); err != nil {
-		return nil, []error{err}
-	}
-
-	bidResponse := adapters.NewBidderResponseWithBidsCapacity(5)
-
-	var errs []error
-	for _, sb := range bidResp.SeatBid {
-		for i := 0; i < len(sb.Bid); i++ {
-			bid := sb.Bid[i]
-			bidResponse.Bids = append(bidResponse.Bids, &adapters.TypedBid{
-				Bid:     &bid,
-				BidType: getMediaTypeForImp(bid.ImpID, internalRequest.Imp),
-			})
-
-		}
-	}
-	return bidResponse, errs
-}
-
-// getMediaTypeForImp figures out which media type this bid is for.
-func getMediaTypeForImp(impId string, imps []openrtb.Imp) openrtb_ext.BidType {
-	mediaType := openrtb_ext.BidTypeBanner
-	for _, imp := range imps {
-		if imp.ID == impId {
-			if imp.Video != nil {
-				mediaType = openrtb_ext.BidTypeVideo
-			} else if imp.Audio != nil {
-				mediaType = openrtb_ext.BidTypeAudio
-			} else if imp.Native != nil {
-				mediaType = openrtb_ext.BidTypeNative
-			}
-			return mediaType
-		}
-	}
-	return mediaType
-}
-
 func NewPubmaticAdapter(config *adapters.HTTPAdapterConfig, uri string) *PubmaticAdapter {
 	a := adapters.NewHTTPAdapter(config)
+
 	return &PubmaticAdapter{
 		http: a,
 		URI:  uri,
@@ -869,12 +549,4 @@
 		http: a,
 		URI:  uri,
 	}
-}
-
-func NewPubmaticBidder(client *http.Client, uri string) *PubmaticAdapter {
-	a := &adapters.HTTPAdapter{Client: client}
-	return &PubmaticAdapter{
-		http: a,
-		URI:  uri,
-	}
 }