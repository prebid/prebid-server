--- conflicted
+++ resolved
@@ -82,11 +82,7 @@
 	extractWrapperExtFromImp := true
 	extractPubIDFromImp := true
 
-<<<<<<< HEAD
-	wrapperExt, acat, err := extractPubmaticExtFromRequest(request)
-=======
-	wrapperExt, cookies, err := extractPubmaticWrapperExtFromRequest(request)
->>>>>>> 8dc42564
+	wrapperExt, acat, cookies, err := extractPubmaticExtFromRequest(request)
 	if err != nil {
 		return nil, []error{err}
 	}
@@ -396,23 +392,13 @@
 	return wrapExt, pubID, nil
 }
 
-<<<<<<< HEAD
 // extractPubmaticExtFromRequest parse the req.ext to fetch wrapper and acat params
-func extractPubmaticExtFromRequest(request *openrtb2.BidRequest) (*pubmaticWrapperExt, []string, error) {
-	var acat []string
+func extractPubmaticExtFromRequest(request *openrtb2.BidRequest) (*pubmaticWrapperExt, []string, []string, error) {
+	var acat, cookies []string
 	var wrpExt *pubmaticWrapperExt
 	reqExtBidderParams, err := adapters.ExtractReqExtBidderParamsMap(request)
 	if err != nil {
-		return nil, acat, err
-=======
-// extractPubmaticWrapperExtFromRequest parse the imp to get it ready to send to pubmatic
-func extractPubmaticWrapperExtFromRequest(request *openrtb2.BidRequest) (*pubmaticWrapperExt, []string, error) {
-	var cookies []string
-	var wrpExt *pubmaticWrapperExt
-	reqExtBidderParams, err := adapters.ExtractReqExtBidderParamsMap(request)
-	if err != nil {
-		return wrpExt, cookies, err
->>>>>>> 8dc42564
+		return nil, acat, cookies, err
 	}
 
 	//get request ext bidder params
@@ -420,8 +406,7 @@
 		wrpExt = &pubmaticWrapperExt{}
 		err = json.Unmarshal(wrapperObj, wrpExt)
 		if err != nil {
-<<<<<<< HEAD
-			return nil, acat, err
+			return nil, acat, cookies, err
 		}
 	}
 
@@ -432,10 +417,8 @@
 		}
 	}
 
-	return wrpExt, acat, err
-=======
-			return wrpExt, cookies, err
-		}
+	if err != nil {
+		return wrpExt, acat, cookies, err
 	}
 
 	if wiid, ok := reqExtBidderParams["wiid"]; ok {
@@ -448,13 +431,9 @@
 	//get request ext bidder params
 	if wrapperObj, present := reqExtBidderParams["Cookie"]; present && len(wrapperObj) != 0 {
 		err = json.Unmarshal(wrapperObj, &cookies)
-		if err != nil {
-			return wrpExt, cookies, err
-		}
-	}
-
-	return wrpExt, cookies, nil
->>>>>>> 8dc42564
+	}
+
+	return wrpExt, acat, cookies, err
 }
 
 func addKeywordsToExt(keywords []*openrtb_ext.ExtImpPubmaticKeyVal, extMap map[string]interface{}) {
