package pubmatic

import (
	"encoding/json"
	"errors"
	"fmt"
	"net/http"
	"net/url"
	"strconv"
	"strings"

	"github.com/golang/glog"
	"github.com/mxmCherry/openrtb/v15/openrtb2"
	"github.com/prebid/prebid-server/adapters"
	"github.com/prebid/prebid-server/config"
	"github.com/prebid/prebid-server/errortypes"
	"github.com/prebid/prebid-server/openrtb_ext"
)

const (
	MAX_IMPRESSIONS_PUBMATIC = 30
	PUBMATIC                 = "[PUBMATIC]"
	buyId                    = "buyid"
	buyIdTargetingKey        = "hb_buyid_pubmatic"
	skAdnetworkKey           = "skadn"
	rewardKey                = "reward"
	ImpExtAdUnitKey          = "dfp_ad_unit_code"
	AdServerGAM              = "gam"
)

type PubmaticAdapter struct {
	URI string
}

type pubmaticBidExt struct {
	BidType           *int                 `json:"BidType,omitempty"`
	VideoCreativeInfo *pubmaticBidExtVideo `json:"video,omitempty"`
}

type pubmaticWrapperExt struct {
	ProfileID int `json:"profile,omitempty"`
	VersionID int `json:"version,omitempty"`
}

type pubmaticWrapperExt struct {
	ProfileID    int    `json:"profile,omitempty"`
	VersionID    int    `json:"version,omitempty"`
	WrapperImpID string `json:"wiid,omitempty"`
}

type pubmaticBidExtVideo struct {
	Duration *int `json:"duration,omitempty"`
}

type ExtImpBidderPubmatic struct {
	adapters.ExtImpBidder
	Data *ExtData `json:"data,omitempty"`

	SKAdnetwork json.RawMessage `json:"skadn,omitempty"`
}

type ExtData struct {
	AdServer *ExtAdServer `json:"adserver"`
	PBAdSlot string       `json:"pbadslot"`
}

type ExtAdServer struct {
	Name   string `json:"name"`
	AdSlot string `json:"adslot"`
}

const (
<<<<<<< HEAD
	INVALID_PARAMS    = "Invalid BidParam"
	MISSING_PUBID     = "Missing PubID"
	MISSING_ADSLOT    = "Missing AdSlot"
	INVALID_WRAPEXT   = "Invalid WrapperExt"
	INVALID_ADSIZE    = "Invalid AdSize"
	INVALID_WIDTH     = "Invalid Width"
	INVALID_HEIGHT    = "Invalid Height"
	INVALID_MEDIATYPE = "Invalid MediaType"
	INVALID_ADSLOT    = "Invalid AdSlot"

	dctrKeyName              = "key_val"
	dctrKeywordName          = "dctr"
	pmZoneIDKeyName          = "pmZoneId"
	pmZoneIDRequestParamName = "pmzoneid"

	urlEncodedEqualChar = "%3D"
)

func PrepareLogMessage(tID, pubId, adUnitId, bidID, details string, args ...interface{}) string {
	return fmt.Sprintf("%s ReqID [%s] PubID [%s] AdUnit [%s] BidID [%s] %s \n",
		PUBMATIC, tID, pubId, adUnitId, bidID, details)
}
=======
	dctrKeyName        = "key_val"
	pmZoneIDKeyName    = "pmZoneId"
	pmZoneIDKeyNameOld = "pmZoneID"
	ImpExtAdUnitKey    = "dfp_ad_unit_code"
	AdServerGAM        = "gam"
)

func (a *PubmaticAdapter) MakeRequests(request *openrtb2.BidRequest, reqInfo *adapters.ExtraRequestInfo) ([]*adapters.RequestData, []error) {
	errs := make([]error, 0, len(request.Imp))
>>>>>>> 2745818a

	pubID := ""
	var wrapperExt *pubmaticWrapperExt
	extractWrapperExtFromImp := true
	extractPubIDFromImp := true

	wrapperExt, err := extractPubmaticWrapperExtFromRequest(request)
	if err != nil {
<<<<<<< HEAD
		logf("%s Failed to make ortb request for request id [%s] \n", PUBMATIC, pbReq.ID)
		return nil, err
	}

	var errState []string
	adSlotFlag := false
	pubId := ""
	wrapExt := ""
	if len(bidder.AdUnits) > MAX_IMPRESSIONS_PUBMATIC {
		logf("%s First %d impressions will be considered from request tid %s\n",
			PUBMATIC, MAX_IMPRESSIONS_PUBMATIC, pbReq.ID)
=======
		return nil, []error{err}
	}
	if wrapperExt != nil && wrapperExt.ProfileID != 0 && wrapperExt.VersionID != 0 {
		extractWrapperExtFromImp = false
>>>>>>> 2745818a
	}

	for i := 0; i < len(request.Imp); i++ {
		wrapperExtFromImp, pubIDFromImp, err := parseImpressionObject(&request.Imp[i], extractWrapperExtFromImp, extractPubIDFromImp)

		// If the parsing is failed, remove imp and add the error.
		if err != nil {
			errs = append(errs, err)
			request.Imp = append(request.Imp[:i], request.Imp[i+1:]...)
			i--
			continue
		}

		if extractWrapperExtFromImp {
			if wrapperExtFromImp != nil {
				if wrapperExt == nil {
					wrapperExt = &pubmaticWrapperExt{}
				}
				if wrapperExt.ProfileID == 0 {
					wrapperExt.ProfileID = wrapperExtFromImp.ProfileID
				}
				if wrapperExt.VersionID == 0 {
					wrapperExt.VersionID = wrapperExtFromImp.VersionID
				}

				if wrapperExt != nil && wrapperExt.ProfileID != 0 && wrapperExt.VersionID != 0 {
					extractWrapperExtFromImp = false
				}
			}
<<<<<<< HEAD
			pbid.CreativeMediaType = string(mediaType)
			bids = append(bids, &pbid)
			logf("%s Returned Bid for PubID [%s] AdUnit [%s] BidID [%s] Size [%dx%d] Price [%f] \n",
				PUBMATIC, pubId, pbid.AdUnitCode, pbid.BidID, pbid.Width, pbid.Height, pbid.Price)
=======
>>>>>>> 2745818a
		}

<<<<<<< HEAD
func getBidderParam(request *openrtb2.BidRequest, key string) ([]byte, error) {
	var reqExt openrtb_ext.ExtRequest
	if len(request.Ext) <= 0 {
		return nil, nil
	}
	err := json.Unmarshal(request.Ext, &reqExt)
	if err != nil {
		err := fmt.Errorf("%s Error unmarshalling request.ext: %v", PUBMATIC, string(request.Ext))
		return nil, err
	}

	if reqExt.Prebid.BidderParams == nil {
		return nil, nil
	}

	bidderParams, ok := reqExt.Prebid.BidderParams.(map[string]interface{})
	if !ok {
		err := fmt.Errorf("%s Error retrieving request.ext.prebid.ext: %v", PUBMATIC, reqExt.Prebid.BidderParams)
		return nil, err
	}

	iface, ok := bidderParams[key]
	if !ok {
		return nil, nil
	}

	bytes, err := json.Marshal(iface)
	if err != nil {
		err := fmt.Errorf("%s Error retrieving '%s' from request.ext.prebid.ext: %v", PUBMATIC, key, bidderParams)
		return nil, err
	}

	return bytes, nil
}

func getCookiesFromRequest(request *openrtb2.BidRequest) ([]string, error) {
	cbytes, err := getBidderParam(request, "Cookie")
	if err != nil {
		return nil, err
	}

	if cbytes == nil {
		return nil, nil
	}

	var cookies []string
	err = json.Unmarshal(cbytes, &cookies)
	if err != nil {
		err := fmt.Errorf("%s Error unmarshalling retrieving cookies from request.ext.prebid.ext: %v", PUBMATIC, string(cbytes))
		return nil, err
	}

	return cookies, nil
}

func (a *PubmaticAdapter) MakeRequests(request *openrtb2.BidRequest, reqInfo *adapters.ExtraRequestInfo) ([]*adapters.RequestData, []error) {
	errs := make([]error, 0, len(request.Imp))

	var err error
	wrapperExt := new(pubmaticWrapperExt)
	pubID := ""
	wrapperExtSet := false

	cookies, err := getCookiesFromRequest(request)
	if err != nil {
		errs = append(errs, err)
	}

	for i := 0; i < len(request.Imp); i++ {
		err = parseImpressionObject(&request.Imp[i], wrapperExt, &pubID, &wrapperExtSet)
		// If the parsing is failed, remove imp and add the error.
		if err != nil {
			errs = append(errs, err)
			request.Imp = append(request.Imp[:i], request.Imp[i+1:]...)
			i--
		}
	}

	//if wrapper ext is set, then add it in request.ext
	if wrapperExtSet {
		//get wrapper impression ID from bidder params
		if wbytes, err := getBidderParam(request, "wiid"); err == nil && len(wbytes) != 0 {
			wrapperExt.WrapperImpID, _ = strconv.Unquote(string(wbytes))
		}
		jsonData, _ := json.Marshal(wrapperExt)
		rawExt := fmt.Sprintf("{\"wrapper\": %s}", string(jsonData))
		request.Ext = json.RawMessage(rawExt)
=======
		if extractPubIDFromImp && pubIDFromImp != "" {
			pubID = pubIDFromImp
			extractPubIDFromImp = false
		}
	}

	// If all the requests are invalid, Call to adaptor is skipped
	if len(request.Imp) == 0 {
		return nil, errs
	}

	if wrapperExt != nil {
		reqExt := make(map[string]interface{})
		reqExt["wrapper"] = wrapperExt
		rawExt, err := json.Marshal(reqExt)
		if err != nil {
			return nil, []error{err}
		}
		request.Ext = rawExt
>>>>>>> 2745818a
	}

	if request.Site != nil {
		siteCopy := *request.Site
		if siteCopy.Publisher != nil {
			publisherCopy := *siteCopy.Publisher
			publisherCopy.ID = pubID
			siteCopy.Publisher = &publisherCopy
		} else {
			siteCopy.Publisher = &openrtb2.Publisher{ID: pubID}
		}
		request.Site = &siteCopy
	} else if request.App != nil {
		appCopy := *request.App
		if appCopy.Publisher != nil {
			publisherCopy := *appCopy.Publisher
			publisherCopy.ID = pubID
			appCopy.Publisher = &publisherCopy
		} else {
			appCopy.Publisher = &openrtb2.Publisher{ID: pubID}
		}
		request.App = &appCopy
	}

	// move user.ext.eids to user.eids
	if request.User != nil && request.User.Ext != nil {
		var userExt *openrtb_ext.ExtUser
		if err = json.Unmarshal(request.User.Ext, &userExt); err == nil {
			if userExt != nil && userExt.Eids != nil {
				var eidArr []openrtb2.Eid
				for _, eid := range userExt.Eids {
					//var newEid openrtb2.Eid
					newEid := &openrtb2.Eid{
						ID:     eid.ID,
						Source: eid.Source,
						Ext:    eid.Ext,
					}
					var uidArr []openrtb2.Uid
					for _, uid := range eid.Uids {
						newUID := &openrtb2.Uid{
							ID:    uid.ID,
							AType: uid.Atype,
							Ext:   uid.Ext,
						}
						uidArr = append(uidArr, *newUID)
					}
					newEid.Uids = uidArr
					eidArr = append(eidArr, *newEid)
				}
				request.User.Eids = eidArr
				userExt.Eids = nil
				updatedUserExt, err1 := json.Marshal(userExt)
				if err1 == nil {
					request.User.Ext = updatedUserExt
				}
			}
		}
	}

	//adding hack to support DNT, since hbopenbid does not support lmt
	if request.Device != nil && request.Device.Lmt != nil && *request.Device.Lmt != 0 {
		request.Device.DNT = request.Device.Lmt
	}
	thisURI := a.URI

	// If all the requests are invalid, Call to adaptor is skipped
	if len(request.Imp) == 0 {
		return nil, errs
	}

	reqJSON, err := json.Marshal(request)
	if err != nil {
		errs = append(errs, err)
		return nil, errs
	}

	headers := http.Header{}
	headers.Add("Content-Type", "application/json;charset=utf-8")
	headers.Add("Accept", "application/json")
	for _, line := range cookies {
		headers.Add("Cookie", line)
	}

	return []*adapters.RequestData{{
		Method:  "POST",
		Uri:     thisURI,
		Body:    reqJSON,
		Headers: headers,
	}}, errs
}

// validateAdslot validate the optional adslot string
// valid formats are 'adslot@WxH', 'adslot' and no adslot
func validateAdSlot(adslot string, imp *openrtb2.Imp) error {
	adSlotStr := strings.TrimSpace(adslot)

	if len(adSlotStr) == 0 {
		return nil
	}

	if !strings.Contains(adSlotStr, "@") {
		imp.TagID = adSlotStr
		return nil
	}

	adSlot := strings.Split(adSlotStr, "@")
	if len(adSlot) == 2 && adSlot[0] != "" && adSlot[1] != "" {
		imp.TagID = strings.TrimSpace(adSlot[0])

		adSize := strings.Split(strings.ToLower(adSlot[1]), "x")
		if len(adSize) != 2 {
			return errors.New(fmt.Sprintf("Invalid size provided in adSlot %v", adSlotStr))
		}

		width, err := strconv.Atoi(strings.TrimSpace(adSize[0]))
		if err != nil {
			return errors.New(fmt.Sprintf("Invalid width provided in adSlot %v", adSlotStr))
		}

		heightStr := strings.Split(adSize[1], ":")
		height, err := strconv.Atoi(strings.TrimSpace(heightStr[0]))
		if err != nil {
			return errors.New(fmt.Sprintf("Invalid height provided in adSlot %v", adSlotStr))
		}

		//In case of video, size could be derived from the player size
		if imp.Banner != nil && width != 0 && height != 0 {
			imp.Banner = assignBannerWidthAndHeight(imp.Banner, int64(width), int64(height))
		}
	} else {
		return errors.New(fmt.Sprintf("Invalid adSlot %v", adSlotStr))
	}

	return nil
}

func assignBannerSize(banner *openrtb2.Banner) (*openrtb2.Banner, error) {
	if banner.W != nil && banner.H != nil {
		return banner, nil
	}

	if len(banner.Format) == 0 {
		return nil, errors.New(fmt.Sprintf("No sizes provided for Banner %v", banner.Format))
	}

	return assignBannerWidthAndHeight(banner, banner.Format[0].W, banner.Format[0].H), nil
}

func assignBannerWidthAndHeight(banner *openrtb2.Banner, w, h int64) *openrtb2.Banner {
	bannerCopy := *banner
	bannerCopy.W = openrtb2.Int64Ptr(w)
	bannerCopy.H = openrtb2.Int64Ptr(h)
	return &bannerCopy
}

// parseImpressionObject parse the imp to get it ready to send to pubmatic
<<<<<<< HEAD
func parseImpressionObject(imp *openrtb2.Imp, wrapExt *pubmaticWrapperExt, pubID *string, wrapperExtSet *bool) error {
=======
func parseImpressionObject(imp *openrtb2.Imp, extractWrapperExtFromImp, extractPubIDFromImp bool) (*pubmaticWrapperExt, string, error) {
	var wrapExt *pubmaticWrapperExt
	var pubID string

>>>>>>> 2745818a
	// PubMatic supports banner and video impressions.
	if imp.Banner == nil && imp.Video == nil {
		return wrapExt, pubID, fmt.Errorf("Invalid MediaType. PubMatic only supports Banner and Video. Ignoring ImpID=%s", imp.ID)
	}

	if imp.Audio != nil {
		imp.Audio = nil
	}

	var bidderExt ExtImpBidderPubmatic
	if err := json.Unmarshal(imp.Ext, &bidderExt); err != nil {
		return wrapExt, pubID, err
	}

	var pubmaticExt openrtb_ext.ExtImpPubmatic
	if err := json.Unmarshal(bidderExt.Bidder, &pubmaticExt); err != nil {
		return wrapExt, pubID, err
	}

	if extractPubIDFromImp {
		pubID = strings.TrimSpace(pubmaticExt.PublisherId)
	}

	// Parse Wrapper Extension only once per request
<<<<<<< HEAD
	if !*wrapperExtSet && len(pubmaticExt.WrapExt) != 0 {
=======
	if extractWrapperExtFromImp && len(pubmaticExt.WrapExt) != 0 {
>>>>>>> 2745818a
		err := json.Unmarshal([]byte(pubmaticExt.WrapExt), &wrapExt)
		if err != nil {
			return wrapExt, pubID, fmt.Errorf("Error in Wrapper Parameters = %v  for ImpID = %v WrapperExt = %v", err.Error(), imp.ID, string(pubmaticExt.WrapExt))
		}
<<<<<<< HEAD
		*wrapperExtSet = true
=======
>>>>>>> 2745818a
	}

	if err := validateAdSlot(strings.TrimSpace(pubmaticExt.AdSlot), imp); err != nil {
		return wrapExt, pubID, err
	}

	if imp.Banner != nil {
		bannerCopy, err := assignBannerSize(imp.Banner)
		if err != nil {
			return wrapExt, pubID, err
		}
		imp.Banner = bannerCopy
	}

	impExtMap := make(map[string]interface{}, 0)
	if pubmaticExt.Keywords != nil && len(pubmaticExt.Keywords) != 0 {
		addKeywordsToExt(pubmaticExt.Keywords, impExtMap)
	}
	//Give preference to direct values of 'dctr' & 'pmZoneId' params in extension
	if pubmaticExt.Dctr != "" {
		impExtMap[dctrKeyName] = pubmaticExt.Dctr
	}
	if pubmaticExt.PmZoneID != "" {
		impExtMap[pmZoneIDKeyName] = pubmaticExt.PmZoneID
	}

	if bidderExt.SKAdnetwork != nil {
		impExtMap[skAdnetworkKey] = bidderExt.SKAdnetwork
	}

	if bidderExt.Prebid != nil {
		if bidderExt.Prebid.IsRewardedInventory == 1 {
			impExtMap[rewardKey] = bidderExt.Prebid.IsRewardedInventory
		}
	}

	if bidderExt.Data != nil {
		if bidderExt.Data.AdServer != nil && bidderExt.Data.AdServer.Name == AdServerGAM && bidderExt.Data.AdServer.AdSlot != "" {
			impExtMap[ImpExtAdUnitKey] = bidderExt.Data.AdServer.AdSlot
		} else if bidderExt.Data.PBAdSlot != "" {
			impExtMap[ImpExtAdUnitKey] = bidderExt.Data.PBAdSlot
		}
	}

	imp.Ext = nil
	if len(impExtMap) > 0 {
		impExtBytes, err := json.Marshal(impExtMap)
		if err == nil {
			imp.Ext = impExtBytes
		}
	}

	return wrapExt, pubID, nil
}

// extractPubmaticWrapperExtFromRequest parse the imp to get it ready to send to pubmatic
func extractPubmaticWrapperExtFromRequest(request *openrtb2.BidRequest) (*pubmaticWrapperExt, error) {
	var wrpExt pubmaticWrapperExt
	reqExtBidderParams, err := adapters.ExtractReqExtBidderParamsMap(request)
	if err != nil {
		return nil, err
	}

	//get request ext bidder params
	if wrapperObj, present := reqExtBidderParams["wrapper"]; present && len(wrapperObj) != 0 {
		err = json.Unmarshal(wrapperObj, &wrpExt)
		if err != nil {
			return nil, err
		}
		return &wrpExt, nil
	}
	return nil, nil
}

func addKeywordsToExt(keywords []*openrtb_ext.ExtImpPubmaticKeyVal, extMap map[string]interface{}) {
	for _, keyVal := range keywords {
		if len(keyVal.Values) == 0 {
			logf("No values present for key = %s", keyVal.Key)
			continue
		} else {
			val := strings.Join(keyVal.Values[:], ",")

			key := keyVal.Key
			if strings.EqualFold(key, pmZoneIDRequestParamName) {
				key = pmZoneIDKeyName
			} else if key == dctrKeywordName {
				key = dctrKeyName
				// URL-decode dctr value if it is url-encoded
				if strings.Contains(val, urlEncodedEqualChar) {
					urlDecodedVal, err := url.QueryUnescape(val)
					if err == nil {
						val = urlDecodedVal
					}
				}
			}

			extMap[key] = val
		}
	}
}

func (a *PubmaticAdapter) MakeBids(internalRequest *openrtb2.BidRequest, externalRequest *adapters.RequestData, response *adapters.ResponseData) (*adapters.BidderResponse, []error) {
	if response.StatusCode == http.StatusNoContent {
		return nil, nil
	}

	if response.StatusCode == http.StatusBadRequest {
		return nil, []error{&errortypes.BadInput{
			Message: fmt.Sprintf("Unexpected status code: %d. Run with request.debug = 1 for more info", response.StatusCode),
		}}
	}

	if response.StatusCode != http.StatusOK {
		return nil, []error{fmt.Errorf("Unexpected status code: %d. Run with request.debug = 1 for more info", response.StatusCode)}
	}

	var bidResp openrtb2.BidResponse
	if err := json.Unmarshal(response.Body, &bidResp); err != nil {
		return nil, []error{err}
	}

	bidResponse := adapters.NewBidderResponseWithBidsCapacity(5)

	var errs []error
	for _, sb := range bidResp.SeatBid {
		targets := getTargetingKeys(sb.Ext)
		for i := 0; i < len(sb.Bid); i++ {
			bid := sb.Bid[i]
			// Copy SeatBid Ext to Bid.Ext
			bid.Ext = copySBExtToBidExt(sb.Ext, bid.Ext)

			impVideo := &openrtb_ext.ExtBidPrebidVideo{}

			if len(bid.Cat) > 1 {
				bid.Cat = bid.Cat[0:1]
			}

			var bidExt *pubmaticBidExt
			bidType := openrtb_ext.BidTypeBanner
			if err := json.Unmarshal(bid.Ext, &bidExt); err == nil && bidExt != nil {
				if bidExt.VideoCreativeInfo != nil && bidExt.VideoCreativeInfo.Duration != nil {
					impVideo.Duration = *bidExt.VideoCreativeInfo.Duration
				}
				bidType = getBidType(bidExt)
			}

			bidResponse.Bids = append(bidResponse.Bids, &adapters.TypedBid{
				Bid:        &bid,
				BidType:    bidType,
				BidVideo:   impVideo,
				BidTargets: targets,
			})
		}
	}
	return bidResponse, errs
}

// getBidType returns the bid type specified in the response bid.ext
func getBidType(bidExt *pubmaticBidExt) openrtb_ext.BidType {
	// setting "banner" as the default bid type
	bidType := openrtb_ext.BidTypeBanner
	if bidExt != nil && bidExt.BidType != nil {
		switch *bidExt.BidType {
		case 0:
			bidType = openrtb_ext.BidTypeBanner
		case 1:
			bidType = openrtb_ext.BidTypeVideo
		case 2:
			bidType = openrtb_ext.BidTypeNative
		default:
			// default value is banner
			bidType = openrtb_ext.BidTypeBanner
		}
	}
	return bidType
}

func logf(msg string, args ...interface{}) {
	if glog.V(2) {
		glog.Infof(msg, args...)
	}
}

// Builder builds a new instance of the Pubmatic adapter for the given bidder with the given config.
func Builder(bidderName openrtb_ext.BidderName, config config.Adapter) (adapters.Bidder, error) {
	bidder := &PubmaticAdapter{
		URI: config.Endpoint,
	}
	return bidder, nil
}

func getTargetingKeys(bidExt json.RawMessage) map[string]string {
	targets := map[string]string{}
	if bidExt != nil {
		bidExtMap := make(map[string]interface{})
		err := json.Unmarshal(bidExt, &bidExtMap)
		if err == nil && bidExtMap[buyId] != nil {
			targets[buyIdTargetingKey] = string(bidExtMap[buyId].(string))
		}
	}
	return targets
}

func copySBExtToBidExt(sbExt json.RawMessage, bidExt json.RawMessage) json.RawMessage {
	if sbExt != nil {
		sbExtMap := getMapFromJSON(sbExt)
		bidExtMap := make(map[string]interface{})
		if bidExt != nil {
			bidExtMap = getMapFromJSON(bidExt)
		}
		if bidExtMap != nil && sbExtMap != nil {
			if sbExtMap[buyId] != nil && bidExtMap[buyId] == nil {
				bidExtMap[buyId] = sbExtMap[buyId]
			}
		}
		byteAra, _ := json.Marshal(bidExtMap)
		return json.RawMessage(byteAra)
	}
	return bidExt
}

func getMapFromJSON(ext json.RawMessage) map[string]interface{} {
	if ext != nil {
		extMap := make(map[string]interface{})
		err := json.Unmarshal(ext, &extMap)
		if err == nil {
			return extMap
		}
	}
	return nil
}

func head(s []string) string {
	if len(s) == 0 {
		return ""
	}

	return s[0]
}<|MERGE_RESOLUTION|>--- conflicted
+++ resolved
@@ -17,119 +17,77 @@
 	"github.com/prebid/prebid-server/openrtb_ext"
 )
 
+const MAX_IMPRESSIONS_PUBMATIC = 30
+
 const (
-	MAX_IMPRESSIONS_PUBMATIC = 30
-	PUBMATIC                 = "[PUBMATIC]"
-	buyId                    = "buyid"
-	buyIdTargetingKey        = "hb_buyid_pubmatic"
-	skAdnetworkKey           = "skadn"
-	rewardKey                = "reward"
+	PUBMATIC            = "[PUBMATIC]"
+	buyId               = "buyid"
+	buyIdTargetingKey   = "hb_buyid_pubmatic"
+	skAdnetworkKey      = "skadn"
+	rewardKey           = "reward"
+	dctrKeywordName     = "dctr"
+	urlEncodedEqualChar = "%3D"
+)
+
+type PubmaticAdapter struct {
+	URI string
+}
+
+type pubmaticBidExt struct {
+	BidType           *int                 `json:"BidType,omitempty"`
+	VideoCreativeInfo *pubmaticBidExtVideo `json:"video,omitempty"`
+}
+
+type pubmaticWrapperExt struct {
+	ProfileID int `json:"profile,omitempty"`
+	VersionID int `json:"version,omitempty"`
+
+	WrapperImpID string `json:"wiid,omitempty"`
+}
+
+type pubmaticBidExtVideo struct {
+	Duration *int `json:"duration,omitempty"`
+}
+
+type ExtImpBidderPubmatic struct {
+	adapters.ExtImpBidder
+	Data *ExtData `json:"data,omitempty"`
+
+	SKAdnetwork json.RawMessage `json:"skadn,omitempty"`
+}
+
+type ExtData struct {
+	AdServer *ExtAdServer `json:"adserver"`
+	PBAdSlot string       `json:"pbadslot"`
+}
+
+type ExtAdServer struct {
+	Name   string `json:"name"`
+	AdSlot string `json:"adslot"`
+}
+
+const (
+	dctrKeyName              = "key_val"
+	pmZoneIDKeyName          = "pmZoneId"
+	pmZoneIDRequestParamName = "pmzoneid"
 	ImpExtAdUnitKey          = "dfp_ad_unit_code"
 	AdServerGAM              = "gam"
 )
 
-type PubmaticAdapter struct {
-	URI string
-}
-
-type pubmaticBidExt struct {
-	BidType           *int                 `json:"BidType,omitempty"`
-	VideoCreativeInfo *pubmaticBidExtVideo `json:"video,omitempty"`
-}
-
-type pubmaticWrapperExt struct {
-	ProfileID int `json:"profile,omitempty"`
-	VersionID int `json:"version,omitempty"`
-}
-
-type pubmaticWrapperExt struct {
-	ProfileID    int    `json:"profile,omitempty"`
-	VersionID    int    `json:"version,omitempty"`
-	WrapperImpID string `json:"wiid,omitempty"`
-}
-
-type pubmaticBidExtVideo struct {
-	Duration *int `json:"duration,omitempty"`
-}
-
-type ExtImpBidderPubmatic struct {
-	adapters.ExtImpBidder
-	Data *ExtData `json:"data,omitempty"`
-
-	SKAdnetwork json.RawMessage `json:"skadn,omitempty"`
-}
-
-type ExtData struct {
-	AdServer *ExtAdServer `json:"adserver"`
-	PBAdSlot string       `json:"pbadslot"`
-}
-
-type ExtAdServer struct {
-	Name   string `json:"name"`
-	AdSlot string `json:"adslot"`
-}
-
-const (
-<<<<<<< HEAD
-	INVALID_PARAMS    = "Invalid BidParam"
-	MISSING_PUBID     = "Missing PubID"
-	MISSING_ADSLOT    = "Missing AdSlot"
-	INVALID_WRAPEXT   = "Invalid WrapperExt"
-	INVALID_ADSIZE    = "Invalid AdSize"
-	INVALID_WIDTH     = "Invalid Width"
-	INVALID_HEIGHT    = "Invalid Height"
-	INVALID_MEDIATYPE = "Invalid MediaType"
-	INVALID_ADSLOT    = "Invalid AdSlot"
-
-	dctrKeyName              = "key_val"
-	dctrKeywordName          = "dctr"
-	pmZoneIDKeyName          = "pmZoneId"
-	pmZoneIDRequestParamName = "pmzoneid"
-
-	urlEncodedEqualChar = "%3D"
-)
-
-func PrepareLogMessage(tID, pubId, adUnitId, bidID, details string, args ...interface{}) string {
-	return fmt.Sprintf("%s ReqID [%s] PubID [%s] AdUnit [%s] BidID [%s] %s \n",
-		PUBMATIC, tID, pubId, adUnitId, bidID, details)
-}
-=======
-	dctrKeyName        = "key_val"
-	pmZoneIDKeyName    = "pmZoneId"
-	pmZoneIDKeyNameOld = "pmZoneID"
-	ImpExtAdUnitKey    = "dfp_ad_unit_code"
-	AdServerGAM        = "gam"
-)
-
 func (a *PubmaticAdapter) MakeRequests(request *openrtb2.BidRequest, reqInfo *adapters.ExtraRequestInfo) ([]*adapters.RequestData, []error) {
 	errs := make([]error, 0, len(request.Imp))
->>>>>>> 2745818a
 
 	pubID := ""
 	var wrapperExt *pubmaticWrapperExt
 	extractWrapperExtFromImp := true
 	extractPubIDFromImp := true
 
-	wrapperExt, err := extractPubmaticWrapperExtFromRequest(request)
+	wrapperExt, cookies, err := extractPubmaticWrapperExtFromRequest(request)
 	if err != nil {
-<<<<<<< HEAD
-		logf("%s Failed to make ortb request for request id [%s] \n", PUBMATIC, pbReq.ID)
-		return nil, err
-	}
-
-	var errState []string
-	adSlotFlag := false
-	pubId := ""
-	wrapExt := ""
-	if len(bidder.AdUnits) > MAX_IMPRESSIONS_PUBMATIC {
-		logf("%s First %d impressions will be considered from request tid %s\n",
-			PUBMATIC, MAX_IMPRESSIONS_PUBMATIC, pbReq.ID)
-=======
 		return nil, []error{err}
 	}
 	if wrapperExt != nil && wrapperExt.ProfileID != 0 && wrapperExt.VersionID != 0 {
 		extractWrapperExtFromImp = false
->>>>>>> 2745818a
 	}
 
 	for i := 0; i < len(request.Imp); i++ {
@@ -155,108 +113,16 @@
 					wrapperExt.VersionID = wrapperExtFromImp.VersionID
 				}
 
+				if wrapperExt.WrapperImpID == "" {
+					wrapperExt.WrapperImpID = wrapperExtFromImp.WrapperImpID
+				}
+
 				if wrapperExt != nil && wrapperExt.ProfileID != 0 && wrapperExt.VersionID != 0 {
 					extractWrapperExtFromImp = false
 				}
 			}
-<<<<<<< HEAD
-			pbid.CreativeMediaType = string(mediaType)
-			bids = append(bids, &pbid)
-			logf("%s Returned Bid for PubID [%s] AdUnit [%s] BidID [%s] Size [%dx%d] Price [%f] \n",
-				PUBMATIC, pubId, pbid.AdUnitCode, pbid.BidID, pbid.Width, pbid.Height, pbid.Price)
-=======
->>>>>>> 2745818a
-		}
-
-<<<<<<< HEAD
-func getBidderParam(request *openrtb2.BidRequest, key string) ([]byte, error) {
-	var reqExt openrtb_ext.ExtRequest
-	if len(request.Ext) <= 0 {
-		return nil, nil
-	}
-	err := json.Unmarshal(request.Ext, &reqExt)
-	if err != nil {
-		err := fmt.Errorf("%s Error unmarshalling request.ext: %v", PUBMATIC, string(request.Ext))
-		return nil, err
-	}
-
-	if reqExt.Prebid.BidderParams == nil {
-		return nil, nil
-	}
-
-	bidderParams, ok := reqExt.Prebid.BidderParams.(map[string]interface{})
-	if !ok {
-		err := fmt.Errorf("%s Error retrieving request.ext.prebid.ext: %v", PUBMATIC, reqExt.Prebid.BidderParams)
-		return nil, err
-	}
-
-	iface, ok := bidderParams[key]
-	if !ok {
-		return nil, nil
-	}
-
-	bytes, err := json.Marshal(iface)
-	if err != nil {
-		err := fmt.Errorf("%s Error retrieving '%s' from request.ext.prebid.ext: %v", PUBMATIC, key, bidderParams)
-		return nil, err
-	}
-
-	return bytes, nil
-}
-
-func getCookiesFromRequest(request *openrtb2.BidRequest) ([]string, error) {
-	cbytes, err := getBidderParam(request, "Cookie")
-	if err != nil {
-		return nil, err
-	}
-
-	if cbytes == nil {
-		return nil, nil
-	}
-
-	var cookies []string
-	err = json.Unmarshal(cbytes, &cookies)
-	if err != nil {
-		err := fmt.Errorf("%s Error unmarshalling retrieving cookies from request.ext.prebid.ext: %v", PUBMATIC, string(cbytes))
-		return nil, err
-	}
-
-	return cookies, nil
-}
-
-func (a *PubmaticAdapter) MakeRequests(request *openrtb2.BidRequest, reqInfo *adapters.ExtraRequestInfo) ([]*adapters.RequestData, []error) {
-	errs := make([]error, 0, len(request.Imp))
-
-	var err error
-	wrapperExt := new(pubmaticWrapperExt)
-	pubID := ""
-	wrapperExtSet := false
-
-	cookies, err := getCookiesFromRequest(request)
-	if err != nil {
-		errs = append(errs, err)
-	}
-
-	for i := 0; i < len(request.Imp); i++ {
-		err = parseImpressionObject(&request.Imp[i], wrapperExt, &pubID, &wrapperExtSet)
-		// If the parsing is failed, remove imp and add the error.
-		if err != nil {
-			errs = append(errs, err)
-			request.Imp = append(request.Imp[:i], request.Imp[i+1:]...)
-			i--
-		}
-	}
-
-	//if wrapper ext is set, then add it in request.ext
-	if wrapperExtSet {
-		//get wrapper impression ID from bidder params
-		if wbytes, err := getBidderParam(request, "wiid"); err == nil && len(wbytes) != 0 {
-			wrapperExt.WrapperImpID, _ = strconv.Unquote(string(wbytes))
-		}
-		jsonData, _ := json.Marshal(wrapperExt)
-		rawExt := fmt.Sprintf("{\"wrapper\": %s}", string(jsonData))
-		request.Ext = json.RawMessage(rawExt)
-=======
+		}
+
 		if extractPubIDFromImp && pubIDFromImp != "" {
 			pubID = pubIDFromImp
 			extractPubIDFromImp = false
@@ -276,7 +142,6 @@
 			return nil, []error{err}
 		}
 		request.Ext = rawExt
->>>>>>> 2745818a
 	}
 
 	if request.Site != nil {
@@ -340,12 +205,6 @@
 	if request.Device != nil && request.Device.Lmt != nil && *request.Device.Lmt != 0 {
 		request.Device.DNT = request.Device.Lmt
 	}
-	thisURI := a.URI
-
-	// If all the requests are invalid, Call to adaptor is skipped
-	if len(request.Imp) == 0 {
-		return nil, errs
-	}
 
 	reqJSON, err := json.Marshal(request)
 	if err != nil {
@@ -359,10 +218,9 @@
 	for _, line := range cookies {
 		headers.Add("Cookie", line)
 	}
-
 	return []*adapters.RequestData{{
 		Method:  "POST",
-		Uri:     thisURI,
+		Uri:     a.URI,
 		Body:    reqJSON,
 		Headers: headers,
 	}}, errs
@@ -433,14 +291,10 @@
 }
 
 // parseImpressionObject parse the imp to get it ready to send to pubmatic
-<<<<<<< HEAD
-func parseImpressionObject(imp *openrtb2.Imp, wrapExt *pubmaticWrapperExt, pubID *string, wrapperExtSet *bool) error {
-=======
 func parseImpressionObject(imp *openrtb2.Imp, extractWrapperExtFromImp, extractPubIDFromImp bool) (*pubmaticWrapperExt, string, error) {
 	var wrapExt *pubmaticWrapperExt
 	var pubID string
 
->>>>>>> 2745818a
 	// PubMatic supports banner and video impressions.
 	if imp.Banner == nil && imp.Video == nil {
 		return wrapExt, pubID, fmt.Errorf("Invalid MediaType. PubMatic only supports Banner and Video. Ignoring ImpID=%s", imp.ID)
@@ -465,19 +319,11 @@
 	}
 
 	// Parse Wrapper Extension only once per request
-<<<<<<< HEAD
-	if !*wrapperExtSet && len(pubmaticExt.WrapExt) != 0 {
-=======
 	if extractWrapperExtFromImp && len(pubmaticExt.WrapExt) != 0 {
->>>>>>> 2745818a
 		err := json.Unmarshal([]byte(pubmaticExt.WrapExt), &wrapExt)
 		if err != nil {
 			return wrapExt, pubID, fmt.Errorf("Error in Wrapper Parameters = %v  for ImpID = %v WrapperExt = %v", err.Error(), imp.ID, string(pubmaticExt.WrapExt))
 		}
-<<<<<<< HEAD
-		*wrapperExtSet = true
-=======
->>>>>>> 2745818a
 	}
 
 	if err := validateAdSlot(strings.TrimSpace(pubmaticExt.AdSlot), imp); err != nil {
@@ -492,41 +338,41 @@
 		imp.Banner = bannerCopy
 	}
 
-	impExtMap := make(map[string]interface{}, 0)
+	extMap := make(map[string]interface{}, 0)
 	if pubmaticExt.Keywords != nil && len(pubmaticExt.Keywords) != 0 {
-		addKeywordsToExt(pubmaticExt.Keywords, impExtMap)
+		addKeywordsToExt(pubmaticExt.Keywords, extMap)
 	}
 	//Give preference to direct values of 'dctr' & 'pmZoneId' params in extension
 	if pubmaticExt.Dctr != "" {
-		impExtMap[dctrKeyName] = pubmaticExt.Dctr
+		extMap[dctrKeyName] = pubmaticExt.Dctr
 	}
 	if pubmaticExt.PmZoneID != "" {
-		impExtMap[pmZoneIDKeyName] = pubmaticExt.PmZoneID
+		extMap[pmZoneIDKeyName] = pubmaticExt.PmZoneID
 	}
 
 	if bidderExt.SKAdnetwork != nil {
-		impExtMap[skAdnetworkKey] = bidderExt.SKAdnetwork
+		extMap[skAdnetworkKey] = bidderExt.SKAdnetwork
 	}
 
 	if bidderExt.Prebid != nil {
 		if bidderExt.Prebid.IsRewardedInventory == 1 {
-			impExtMap[rewardKey] = bidderExt.Prebid.IsRewardedInventory
+			extMap[rewardKey] = bidderExt.Prebid.IsRewardedInventory
 		}
 	}
 
 	if bidderExt.Data != nil {
 		if bidderExt.Data.AdServer != nil && bidderExt.Data.AdServer.Name == AdServerGAM && bidderExt.Data.AdServer.AdSlot != "" {
-			impExtMap[ImpExtAdUnitKey] = bidderExt.Data.AdServer.AdSlot
+			extMap[ImpExtAdUnitKey] = bidderExt.Data.AdServer.AdSlot
 		} else if bidderExt.Data.PBAdSlot != "" {
-			impExtMap[ImpExtAdUnitKey] = bidderExt.Data.PBAdSlot
+			extMap[ImpExtAdUnitKey] = bidderExt.Data.PBAdSlot
 		}
 	}
 
 	imp.Ext = nil
-	if len(impExtMap) > 0 {
-		impExtBytes, err := json.Marshal(impExtMap)
+	if len(extMap) > 0 {
+		ext, err := json.Marshal(extMap)
 		if err == nil {
-			imp.Ext = impExtBytes
+			imp.Ext = ext
 		}
 	}
 
@@ -534,22 +380,38 @@
 }
 
 // extractPubmaticWrapperExtFromRequest parse the imp to get it ready to send to pubmatic
-func extractPubmaticWrapperExtFromRequest(request *openrtb2.BidRequest) (*pubmaticWrapperExt, error) {
-	var wrpExt pubmaticWrapperExt
+func extractPubmaticWrapperExtFromRequest(request *openrtb2.BidRequest) (*pubmaticWrapperExt, []string, error) {
+	var cookies []string
+	var wrpExt *pubmaticWrapperExt
 	reqExtBidderParams, err := adapters.ExtractReqExtBidderParamsMap(request)
 	if err != nil {
-		return nil, err
+		return wrpExt, cookies, err
 	}
 
 	//get request ext bidder params
 	if wrapperObj, present := reqExtBidderParams["wrapper"]; present && len(wrapperObj) != 0 {
 		err = json.Unmarshal(wrapperObj, &wrpExt)
 		if err != nil {
-			return nil, err
-		}
-		return &wrpExt, nil
-	}
-	return nil, nil
+			return wrpExt, cookies, err
+		}
+	}
+
+	if wiid, ok := reqExtBidderParams["wiid"]; ok {
+		if wrpExt == nil {
+			wrpExt = &pubmaticWrapperExt{}
+		}
+		wrpExt.WrapperImpID, _ = strconv.Unquote(string(wiid))
+	}
+
+	//get request ext bidder params
+	if wrapperObj, present := reqExtBidderParams["Cookie"]; present && len(wrapperObj) != 0 {
+		err = json.Unmarshal(wrapperObj, &cookies)
+		if err != nil {
+			return wrpExt, cookies, err
+		}
+	}
+
+	return wrpExt, cookies, nil
 }
 
 func addKeywordsToExt(keywords []*openrtb_ext.ExtImpPubmaticKeyVal, extMap map[string]interface{}) {
@@ -558,9 +420,8 @@
 			logf("No values present for key = %s", keyVal.Key)
 			continue
 		} else {
+			key := keyVal.Key
 			val := strings.Join(keyVal.Values[:], ",")
-
-			key := keyVal.Key
 			if strings.EqualFold(key, pmZoneIDRequestParamName) {
 				key = pmZoneIDKeyName
 			} else if key == dctrKeywordName {
@@ -573,7 +434,6 @@
 					}
 				}
 			}
-
 			extMap[key] = val
 		}
 	}
@@ -623,13 +483,13 @@
 				}
 				bidType = getBidType(bidExt)
 			}
-
 			bidResponse.Bids = append(bidResponse.Bids, &adapters.TypedBid{
 				Bid:        &bid,
 				BidType:    bidType,
 				BidVideo:   impVideo,
 				BidTargets: targets,
 			})
+
 		}
 	}
 	return bidResponse, errs
@@ -708,12 +568,4 @@
 		}
 	}
 	return nil
-}
-
-func head(s []string) string {
-	if len(s) == 0 {
-		return ""
-	}
-
-	return s[0]
 }