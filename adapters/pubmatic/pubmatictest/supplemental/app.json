--- conflicted
+++ resolved
@@ -61,18 +61,11 @@
                       "w": 300,
                       "h": 250
                     }
-<<<<<<< HEAD
                   ],
                   "h": 250,
                   "w": 300
                 },
                 "bidfloor": 0.12,
-=======
-                ],
-                "h": 250,
-                "w": 300
-              },
->>>>>>> 6b18cc61
                 "ext": {
                     "pmZoneId": "Zone1,Zone2",
                     "preference": "sports,movies",
