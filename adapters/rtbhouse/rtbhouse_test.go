--- conflicted
+++ resolved
@@ -1,6 +1,3 @@
-//go:build !integration
-// +build !integration
-
 package rtbhouse
 
 import (
@@ -12,24 +9,11 @@
 )
 
 const testsDir = "rtbhousetest"
-const testsBidderEndpoint = "http://rtbhouse.com/givemeads"
-const testsBidderEndpointUSEast = "http://rtbhouse.com/givemeads_useast"
-const testsBidderEndpointAPAC = "http://rtbhouse.com/givemeads_apac"
-const testsBidderEndpointEU = "http://rtbhouse.com/givemeads_eu"
+const testsBidderEndpoint = "http://localhost/prebid_server"
 
 func TestJsonSamples(t *testing.T) {
 	bidder, buildErr := Builder(openrtb_ext.BidderRTBHouse, config.Adapter{
-<<<<<<< HEAD
-		Endpoint: testsBidderEndpoint,
-		XAPI: config.AdapterXAPI{
-			EndpointUSEast: testsBidderEndpointUSEast,
-			EndpointAPAC:   testsBidderEndpointAPAC,
-			EndpointEU:     testsBidderEndpointEU,
-		},
-	})
-=======
 		Endpoint: testsBidderEndpoint})
->>>>>>> 3fcb43ca
 
 	if buildErr != nil {
 		t.Fatalf("Builder returned unexpected error %v", buildErr)
