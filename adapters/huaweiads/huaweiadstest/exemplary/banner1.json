--- conflicted
+++ resolved
@@ -1,261 +1,258 @@
-{
-  "mockBidRequest": {
-    "id": "test-req-id",
-    "imp": [
-      {
-        "id": "test-imp-id",
-        "banner": {
-          "format": [
-            {
-              "w": 300,
-              "h": 250
-            }
-          ],
-          "w": 300,
-          "h": 250
-        },
-        "ext": {
-          "bidder": {
-            "slotid": "m8x9x3rzff",
-            "adtype": "banner",
-            "publisherid": "123",
-            "signkey": "signkey",
-            "keyid": "41",
-            "isTestAuthorization": "true"
-          }
-        }
-      }
-    ],
-    "app": {
-      "bundle": "com.example.p1",
-      "name": "Huawei Browser",
-      "ver": "9.1.0.301",
-      "content": {
-        "language": "zh"
-      }
-    },
-    "device": {
-      "ua": "useragent",
-      "h": 1920,
-      "language": "zh",
-      "model": "COL-TEST",
-      "os": "android",
-      "osv": "10.0.0",
-      "devicetype": 4,
-      "make": "huawei",
-      "w": 1080,
-      "ip": "ip",
-      "ifa": "e4fe9bde-caa0-47b6-908d-ffba3fa184f2",
-      "pxratio": 23.01,
-      "geo": {
-        "country": "CHN"
-      }
-    },
-    "user": {
-      "ext": {
-        "data": {
-          "gaid": [
-            "gaid"
-          ],
-          "oaid": [
-            "oaid"
-          ],
-          "clientTime": [
-            "2018-11-02 16:34:07.981+1300"
-          ]
-        },
-        "consent": "CPaYLJBPaYLJBIPAAAENCSCgAPAAAAAAAAAAGsQAQGsAAAAA.YAAAAAAAAAA"
-      }
-    },
-    "regs": {
-      "coppa": 1
-    },
-    "ext": {
-    }
-  },
-  "httpcalls": [
-    {
-      "expectedRequest": {
-        "uri": "https://acd.op.hicloud.com/ppsadx/getResult",
-        "headers": {
-          "Accept": [
-            "application/json"
-          ],
-          "Content-Type": [
-            "application/json;charset=utf-8"
-          ],
-          "User-Agent": [
-            "useragent"
-          ],
-          "Authorization": [
-            "Digest username=123,realm=ppsadx/getResult,nonce=1629473330823,response=d1d61a13a83e1468aa4dff5c8a6cee0b8b381173ca3eb6fa9b313937684d87c0,algorithm=HmacSHA256,usertype=1,keyid=41"
-          ]
-        },
-        "body": {
-          "app": {
-            "lang": "zh",
-            "country": "CN",
-            "name": "Huawei Browser",
-            "pkgname": "com.example.pkgname1",
-            "version": "9.1.0.301"
-          },
-          "multislot": [
-            {
-              "adtype": 8,
-              "slotid": "m8x9x3rzff",
-              "test": 0,
-              "format": [
-                {
-                  "w": 300,
-                  "h": 250
-                }
-              ],
-              "w": 300,
-              "h": 250
-            }
-          ],
-          "device": {
-            "height": 1920,
-            "language": "zh",
-            "oaid": "oaid",
-            "os": "android",
-            "type": 4,
-            "ip": "ip",
-            "localeCountry": "CN",
-            "pxratio": 23.01,
-            "width": 1080,
-            "clientTime": "2018-11-02 16:34:07.981+1300",
-            "gaid": "e4fe9bde-caa0-47b6-908d-ffba3fa184f2",
-            "useragent": "useragent",
-            "version": "10.0.0",
-            "maker": "huawei",
-            "model": "COL-TEST",
-            "belongCountry": "CN"
-          },
-          "geo": {
-          },
-          "network": {
-            "type": 0
-          },
-          "regs": {
-            "coppa": 1
-          },
-          "consent": "CPaYLJBPaYLJBIPAAAENCSCgAPAAAAAAAAAAGsQAQGsAAAAA.YAAAAAAAAAA",
-<<<<<<< HEAD
-          "version": "3.4"
-=======
-          "version": "3.4",
-          "clientAdRequestId": "test-req-id"
->>>>>>> fd28e32f
-        }
-      },
-      "mockResponse": {
-        "status": 200,
-        "body": {
-          "ctrlSwitchs": "0",
-          "dsp1cost": 61,
-          "dspcost": 108,
-          "multiad": [
-            {
-              "adtype": 8,
-              "brsetting": "Y",
-              "content": [
-                {
-                  "clickActionList": [
-                    1
-                  ],
-                  "contentid": "58025103",
-                  "creativetype": 2,
-                  "ctrlSwitchs": "001011001001010112",
-                  "endtime": 1621428898335,
-                  "filterList": [
-                    3
-                  ],
-                  "interactiontype": 1,
-                  "landingTitle": 1,
-                  "metaData": {
-                    "adSign": "2",
-                    "appPromotionChannel": "401721412",
-                    "clickUrl": "https://ads.huawei.com/usermgtportal/home/index.html#/",
-                    "imageInfo": [
-                      {
-                        "checkSha256Flag": 1,
-                        "height": 300,
-                        "imageType": "img",
-                        "sha256": "f5d8487cddaecec45b73fc078649478c80ec646bfec8ed7da4ff931f90eab232",
-                        "url": "https://ads.huawei.com/usermgtportal/home/img/huawei_logo_black.aaec817d.svg",
-                        "width": 250
-                      }
-                    ],
-                    "label": "Banner_API",
-                    "landingPageType": "3"
-                  },
-                  "monitor": [
-                    {
-                      "eventType": "click",
-                      "url": [
-                        "http://test/click1",
-                        "http://test/click2",
-                        "http://test/click3"
-                      ]
-                    },
-                    {
-                      "eventType": "imp",
-                      "url": [
-                        "http://test/imp1",
-                        "http://test/imp2",
-                        "http://test/imp3"
-                      ]
-                    }
-                  ],
-                  "paramfromserver": {
-                    "a": "1||test",
-                    "sig": "",
-                    "t": "99990101235959"
-                  },
-                  "price": 2.8,
-                  "starttime": 1621267200000,
-                  "taskid": "48017658"
-                }
-              ],
-              "retcode30": 200,
-              "slotid": "m8x9x3rzff"
-            }
-          ],
-          "noReportAdTypeEventList": [
-            {
-              "adType": 8,
-              "eventTypeList": [
-                "exception_6"
-              ]
-            }
-          ],
-          "retcode": 200,
-          "totalCacheSize": 300
-        }
-      }
-    }
-  ],
-  "expectedBidResponses": [
-    {
-      "currency": "USD",
-      "bids": [
-        {
-          "bid": {
-            "adm": "<style> html, body  { margin: 0; padding: 0; width: 100%; height: 100%; vertical-align: middle; }  html  { display: table; }  body { display: table-cell; vertical-align: middle; text-align: center; -webkit-text-size-adjust: none; }  </style> <span class=\"title-link advertiser_label\"></span> <a href='https://ads.huawei.com/usermgtportal/home/index.html#/' style=\"text-decoration:none\" onclick=sendGetReq()> <img src='https://ads.huawei.com/usermgtportal/home/img/huawei_logo_black.aaec817d.svg' width='250' height='300'/> </a> <img height=\"1\" width=\"1\" src='http://test/imp1' >  <img height=\"1\" width=\"1\" src='http://test/imp2' >  <img height=\"1\" width=\"1\" src='http://test/imp3' >  <script type=\"text/javascript\">var dspClickTrackings = [\"http://test/click1\",\"http://test/click2\",\"http://test/click3\"];function sendGetReq() {sendSomeGetReq(dspClickTrackings)}function sendOneGetReq(url) {var req = new XMLHttpRequest();req.open('GET', url, true);req.send(null);}function sendSomeGetReq(urls) {for (var i = 0; i < urls.length; i++) {sendOneGetReq(urls[i]);}}</script>",
-            "adomain": [
-              "huaweiads"
-            ],
-            "crid": "58025103",
-            "id": "test-imp-id",
-            "impid": "test-imp-id",
-            "price": 2.8,
-            "h": 300,
-            "w": 250
-          },
-          "type": "banner"
-        }
-      ]
-    }
-  ]
+{
+  "mockBidRequest": {
+    "id": "test-req-id",
+    "imp": [
+      {
+        "id": "test-imp-id",
+        "banner": {
+          "format": [
+            {
+              "w": 300,
+              "h": 250
+            }
+          ],
+          "w": 300,
+          "h": 250
+        },
+        "ext": {
+          "bidder": {
+            "slotid": "m8x9x3rzff",
+            "adtype": "banner",
+            "publisherid": "123",
+            "signkey": "signkey",
+            "keyid": "41",
+            "isTestAuthorization": "true"
+          }
+        }
+      }
+    ],
+    "app": {
+      "bundle": "com.example.p1",
+      "name": "Huawei Browser",
+      "ver": "9.1.0.301",
+      "content": {
+        "language": "zh"
+      }
+    },
+    "device": {
+      "ua": "useragent",
+      "h": 1920,
+      "language": "zh",
+      "model": "COL-TEST",
+      "os": "android",
+      "osv": "10.0.0",
+      "devicetype": 4,
+      "make": "huawei",
+      "w": 1080,
+      "ip": "ip",
+      "ifa": "e4fe9bde-caa0-47b6-908d-ffba3fa184f2",
+      "pxratio": 23.01,
+      "mccmnc": "460",
+      "geo": {
+        "country": "CHN"
+      }
+    },
+    "user": {
+      "ext": {
+        "data": {
+          "gaid": [
+            "gaid"
+          ],
+          "oaid": [
+            "oaid"
+          ],
+          "clientTime": [
+            "2018-11-02 16:34:07.981+1300"
+          ]
+        },
+        "consent": "CPaYLJBPaYLJBIPAAAENCSCgAPAAAAAAAAAAGsQAQGsAAAAA.YAAAAAAAAAA"
+      }
+    },
+    "regs": {
+      "coppa": 1
+    },
+    "ext": {
+    }
+  },
+  "httpcalls": [
+    {
+      "expectedRequest": {
+        "uri": "https://acd.op.hicloud.com/ppsadx/getResult",
+        "headers": {
+          "Accept": [
+            "application/json"
+          ],
+          "Content-Type": [
+            "application/json;charset=utf-8"
+          ],
+          "User-Agent": [
+            "useragent"
+          ],
+          "Authorization": [
+            "Digest username=123,realm=ppsadx/getResult,nonce=1629473330823,response=d1d61a13a83e1468aa4dff5c8a6cee0b8b381173ca3eb6fa9b313937684d87c0,algorithm=HmacSHA256,usertype=1,keyid=41"
+          ]
+        },
+        "body": {
+          "app": {
+            "lang": "zh",
+            "country": "CN",
+            "name": "Huawei Browser",
+            "pkgname": "com.example.pkgname1",
+            "version": "9.1.0.301"
+          },
+          "multislot": [
+            {
+              "adtype": 8,
+              "slotid": "m8x9x3rzff",
+              "test": 0,
+              "format": [
+                {
+                  "w": 300,
+                  "h": 250
+                }
+              ],
+              "w": 300,
+              "h": 250
+            }
+          ],
+          "device": {
+            "height": 1920,
+            "language": "zh",
+            "oaid": "oaid",
+            "os": "android",
+            "type": 4,
+            "ip": "ip",
+            "localeCountry": "CN",
+            "pxratio": 23.01,
+            "width": 1080,
+            "clientTime": "2018-11-02 16:34:07.981+1300",
+            "gaid": "e4fe9bde-caa0-47b6-908d-ffba3fa184f2",
+            "useragent": "useragent",
+            "version": "10.0.0",
+            "maker": "huawei",
+            "model": "COL-TEST",
+            "belongCountry": "CN"
+          },
+          "geo": {
+          },
+          "network": {
+            "type": 0
+          },
+          "regs": {
+            "coppa": 1
+          },
+          "consent": "CPaYLJBPaYLJBIPAAAENCSCgAPAAAAAAAAAAGsQAQGsAAAAA.YAAAAAAAAAA",
+          "version": "3.4",
+          "clientAdRequestId": "test-req-id"
+        }
+      },
+      "mockResponse": {
+        "status": 200,
+        "body": {
+          "ctrlSwitchs": "0",
+          "dsp1cost": 61,
+          "dspcost": 108,
+          "multiad": [
+            {
+              "adtype": 8,
+              "brsetting": "Y",
+              "content": [
+                {
+                  "clickActionList": [
+                    1
+                  ],
+                  "contentid": "58025103",
+                  "creativetype": 2,
+                  "ctrlSwitchs": "001011001001010112",
+                  "endtime": 1621428898335,
+                  "filterList": [
+                    3
+                  ],
+                  "interactiontype": 1,
+                  "landingTitle": 1,
+                  "metaData": {
+                    "adSign": "2",
+                    "appPromotionChannel": "401721412",
+                    "clickUrl": "https://ads.huawei.com/usermgtportal/home/index.html#/",
+                    "imageInfo": [
+                      {
+                        "checkSha256Flag": 1,
+                        "height": 300,
+                        "imageType": "img",
+                        "sha256": "f5d8487cddaecec45b73fc078649478c80ec646bfec8ed7da4ff931f90eab232",
+                        "url": "https://ads.huawei.com/usermgtportal/home/img/huawei_logo_black.aaec817d.svg",
+                        "width": 250
+                      }
+                    ],
+                    "label": "Banner_API",
+                    "landingPageType": "3"
+                  },
+                  "monitor": [
+                    {
+                      "eventType": "click",
+                      "url": [
+                        "http://test/click1",
+                        "http://test/click2",
+                        "http://test/click3"
+                      ]
+                    },
+                    {
+                      "eventType": "imp",
+                      "url": [
+                        "http://test/imp1",
+                        "http://test/imp2",
+                        "http://test/imp3"
+                      ]
+                    }
+                  ],
+                  "paramfromserver": {
+                    "a": "1||test",
+                    "sig": "",
+                    "t": "99990101235959"
+                  },
+                  "price": 2.8,
+                  "starttime": 1621267200000,
+                  "taskid": "48017658"
+                }
+              ],
+              "retcode30": 200,
+              "slotid": "m8x9x3rzff"
+            }
+          ],
+          "noReportAdTypeEventList": [
+            {
+              "adType": 8,
+              "eventTypeList": [
+                "exception_6"
+              ]
+            }
+          ],
+          "retcode": 200,
+          "totalCacheSize": 300
+        }
+      }
+    }
+  ],
+  "expectedBidResponses": [
+    {
+      "currency": "USD",
+      "bids": [
+        {
+          "bid": {
+            "adm": "<style> html, body  { margin: 0; padding: 0; width: 100%; height: 100%; vertical-align: middle; }  html  { display: table; }  body { display: table-cell; vertical-align: middle; text-align: center; -webkit-text-size-adjust: none; }  </style> <span class=\"title-link advertiser_label\"></span> <a href='https://ads.huawei.com/usermgtportal/home/index.html#/' style=\"text-decoration:none\" onclick=sendGetReq()> <img src='https://ads.huawei.com/usermgtportal/home/img/huawei_logo_black.aaec817d.svg' width='250' height='300'/> </a> <img height=\"1\" width=\"1\" src='http://test/imp1' >  <img height=\"1\" width=\"1\" src='http://test/imp2' >  <img height=\"1\" width=\"1\" src='http://test/imp3' >  <script type=\"text/javascript\">var dspClickTrackings = [\"http://test/click1\",\"http://test/click2\",\"http://test/click3\"];function sendGetReq() {sendSomeGetReq(dspClickTrackings)}function sendOneGetReq(url) {var req = new XMLHttpRequest();req.open('GET', url, true);req.send(null);}function sendSomeGetReq(urls) {for (var i = 0; i < urls.length; i++) {sendOneGetReq(urls[i]);}}</script>",
+            "adomain": [
+              "huaweiads"
+            ],
+            "crid": "58025103",
+            "id": "test-imp-id",
+            "impid": "test-imp-id",
+            "price": 2.8,
+            "h": 300,
+            "w": 250
+          },
+          "type": "banner"
+        }
+      ]
+    }
+  ]
 }