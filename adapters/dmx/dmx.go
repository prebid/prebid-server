package dmx

import (
	"encoding/json"
	"errors"
	"fmt"
	"net/http"
	"net/url"
	"strings"

	"github.com/mxmCherry/openrtb/v14/openrtb2"
	"github.com/prebid/prebid-server/adapters"
	"github.com/prebid/prebid-server/config"
	"github.com/prebid/prebid-server/errortypes"
	"github.com/prebid/prebid-server/openrtb_ext"
)

type DmxAdapter struct {
	endpoint string
}

// Builder builds a new instance of the DistrictM DMX adapter for the given bidder with the given config.
func Builder(bidderName openrtb_ext.BidderName, config config.Adapter) (adapters.Bidder, error) {
	bidder := &DmxAdapter{
		endpoint: config.Endpoint,
	}
	return bidder, nil
}

type dmxExt struct {
	Bidder dmxParams `json:"bidder"`
}

type dmxPubExt struct {
	Dmx dmxPubExtId `json:"dmx,omitempty"`
}

type dmxPubExtId struct {
	Id string `json:"id,omitempty"`
}

type dmxParams struct {
	TagId       string  `json:"tagid,omitempty"`
	DmxId       string  `json:"dmxid,omitempty"`
	MemberId    string  `json:"memberid,omitempty"`
	PublisherId string  `json:"publisher_id,omitempty"`
	SellerId    string  `json:"seller_id,omitempty"`
	Bidfloor    float64 `json:"bidfloor,omitempty"`
}

var protocols = []openrtb.Protocol{2, 3, 5, 6, 7, 8}

func UserSellerOrPubId(str1, str2 string) string {
	if str1 != "" {
		return str1
	}
	return str2
}

func (adapter *DmxAdapter) MakeRequests(request *openrtb2.BidRequest, req *adapters.ExtraRequestInfo) (reqsBidder []*adapters.RequestData, errs []error) {
	var imps []openrtb2.Imp
	var rootExtInfo dmxExt
	var publisherId string
	var sellerId string
	var userExt openrtb_ext.ExtUser
	var anyHasId = false
	var reqCopy openrtb2.BidRequest = *request
	var dmxReq *openrtb2.BidRequest = &reqCopy
	var dmxRawPubId dmxPubExt

	if request.User == nil {
		if request.App == nil {
			return nil, []error{errors.New("No user id or app id found. Could not send request to DMX.")}
		}
	}

	if len(request.Imp) >= 1 {
		err := json.Unmarshal(request.Imp[0].Ext, &rootExtInfo)
		if err != nil {
			errs = append(errs, err)
		} else {
			publisherId = UserSellerOrPubId(rootExtInfo.Bidder.PublisherId, rootExtInfo.Bidder.MemberId)
			sellerId = rootExtInfo.Bidder.SellerId
		}
	}

	if request.App != nil {
		appCopy := *request.App
		appPublisherCopy := *request.App.Publisher
		dmxReq.App = &appCopy
		dmxReq.App.Publisher = &appPublisherCopy
		if dmxReq.App.Publisher.ID == "" {
			dmxReq.App.Publisher.ID = publisherId
		}
		dmxRawPubId.Dmx.Id = UserSellerOrPubId(rootExtInfo.Bidder.PublisherId, rootExtInfo.Bidder.MemberId)
		ext, err := json.Marshal(dmxRawPubId)
		if err != nil {
			errs = append(errs, fmt.Errorf("unable to marshal ext, %v", err))
			return nil, errs
		}
		dmxReq.App.Publisher.Ext = ext
		if dmxReq.App.ID != "" {
			anyHasId = true
		}
		if anyHasId == false {
			if idfa, valid := getIdfa(request); valid {
				dmxReq.App.ID = idfa
				anyHasId = true
			}
		}
	} else {
		dmxReq.App = nil
	}

	if request.Site != nil {
		siteCopy := *request.Site
		sitePublisherCopy := *request.Site.Publisher
		dmxReq.Site = &siteCopy
		dmxReq.Site.Publisher = &sitePublisherCopy
		if dmxReq.Site.Publisher != nil {
			if dmxReq.Site.Publisher.ID == "" {
				dmxReq.Site.Publisher.ID = publisherId
			}
			dmxRawPubId.Dmx.Id = UserSellerOrPubId(rootExtInfo.Bidder.PublisherId, rootExtInfo.Bidder.MemberId)
			ext, err := json.Marshal(dmxRawPubId)
			if err != nil {
				errs = append(errs, fmt.Errorf("unable to marshal ext, %v", err))
				return nil, errs
			}
			dmxReq.Site.Publisher.Ext = ext
		} else {
			dmxReq.Site.Publisher = &openrtb2.Publisher{ID: publisherId}
		}
	} else {
		dmxReq.Site = nil
	}

	if request.User != nil {
		userCopy := *request.User
		dmxReq.User = &userCopy
	} else {
		dmxReq.User = nil
	}

	if dmxReq.User != nil {
		if dmxReq.User.ID != "" {
			anyHasId = true
		}
		if dmxReq.User.Ext != nil {
			if err := json.Unmarshal(dmxReq.User.Ext, &userExt); err == nil {
				if len(userExt.Eids) > 0 || (userExt.DigiTrust != nil && userExt.DigiTrust.ID != "") {
					anyHasId = true
				}
			}
		}
	}

	for _, inst := range dmxReq.Imp {
<<<<<<< HEAD
		var ins openrtb.Imp
=======
		var banner *openrtb2.Banner
		var video *openrtb2.Video
		var ins openrtb2.Imp
>>>>>>> 192f55ba
		var params dmxExt
		const intVal int8 = 1
		source := (*json.RawMessage)(&inst.Ext)
		if err := json.Unmarshal(*source, &params); err != nil {
			errs = append(errs, err)
		}
		if isDmxParams(params.Bidder) {
			if inst.Banner != nil {
				if len(inst.Banner.Format) != 0 {
					bannerCopy := *inst.Banner
					if params.Bidder.PublisherId != "" || params.Bidder.MemberId != "" {
						imps = fetchParams(params, inst, ins, imps, &bannerCopy, nil, intVal)
					} else {
						return nil, []error{errors.New("Missing Params for auction to be send")}
					}
				}
			}

			if inst.Video != nil {
				videoCopy := *inst.Video
				if params.Bidder.PublisherId != "" || params.Bidder.MemberId != "" {
					imps = fetchParams(params, inst, ins, imps, nil, &videoCopy, intVal)
				} else {
					return nil, []error{errors.New("Missing Params for auction to be send")}
				}
			}
		}

	}

	dmxReq.Imp = imps

	if anyHasId == false {
		return nil, []error{errors.New("This request contained no identifier")}
	}

	oJson, err := json.Marshal(dmxReq)

	if err != nil {
		errs = append(errs, err)
		return nil, errs
	}

	headers := http.Header{}
	headers.Add("Content-Type", "application/json;charset=utf-8")
	reqBidder := &adapters.RequestData{
		Method:  "POST",
		Uri:     adapter.endpoint + addParams(sellerId), //adapter.endpoint,
		Body:    oJson,
		Headers: headers,
	}

	reqsBidder = append(reqsBidder, reqBidder)
	return
}

func (adapter *DmxAdapter) MakeBids(request *openrtb2.BidRequest, externalRequest *adapters.RequestData, response *adapters.ResponseData) (*adapters.BidderResponse, []error) {
	var errs []error

	if http.StatusNoContent == response.StatusCode {
		return nil, nil
	}

	if http.StatusBadRequest == response.StatusCode {
		return nil, []error{&errortypes.BadInput{
			Message: fmt.Sprintf("Unexpected status code 400"),
		}}
	}

	if http.StatusOK != response.StatusCode {
		return nil, []error{&errortypes.BadInput{
			Message: fmt.Sprintf("Unexpected response no status code"),
		}}
	}

	var bidResp openrtb2.BidResponse

	if err := json.Unmarshal(response.Body, &bidResp); err != nil {
		return nil, []error{err}
	}

	bidResponse := adapters.NewBidderResponseWithBidsCapacity(5)

	for _, sb := range bidResp.SeatBid {
		for i := range sb.Bid {
			bidType, err := getMediaTypeForImp(sb.Bid[i].ImpID, request.Imp)
			if err != nil {
				errs = append(errs, err)
			} else {
				b := &adapters.TypedBid{
					Bid:     &sb.Bid[i],
					BidType: bidType,
				}
				if b.BidType == openrtb_ext.BidTypeVideo {
					b.Bid.AdM = videoImpInsertion(b.Bid)
				}
				bidResponse.Bids = append(bidResponse.Bids, b)
			}
		}
	}
	return bidResponse, errs

}

func fetchParams(params dmxExt, inst openrtb2.Imp, ins openrtb2.Imp, imps []openrtb2.Imp, banner *openrtb2.Banner, video *openrtb2.Video, intVal int8) []openrtb2.Imp {
	var tempimp openrtb2.Imp
	tempimp = inst
	if params.Bidder.Bidfloor != 0 {
		tempimp.BidFloor = params.Bidder.Bidfloor
	}
	if params.Bidder.TagId != "" {
		tempimp.TagID = params.Bidder.TagId
		tempimp.Secure = &intVal
	}

	if params.Bidder.DmxId != "" {
		tempimp.TagID = params.Bidder.DmxId
		tempimp.Secure = &intVal
	}
	if banner != nil {
		if banner.H == nil || banner.W == nil {
			banner.H = &banner.Format[0].H
			banner.W = &banner.Format[0].W
		}
		tempimp.Banner = banner
	}

	if video != nil {
		video.Protocols = checkProtocols(video)
		tempimp.Video = video
	}

	if tempimp.TagID == "" {
		return imps
	}
	imps = append(imps, tempimp)
	return imps
}

func addParams(str string) string {
	if str != "" {
		return "?sellerid=" + url.QueryEscape(str)
	}
	return ""
}

func getMediaTypeForImp(impID string, imps []openrtb2.Imp) (openrtb_ext.BidType, error) {
	mediaType := openrtb_ext.BidTypeBanner
	for _, imp := range imps {
		if imp.ID == impID {
			if imp.Banner == nil && imp.Video != nil {
				mediaType = openrtb_ext.BidTypeVideo
			}
			return mediaType, nil
		}
	}

	// This shouldnt happen. Lets handle it just incase by returning an error.
	return "", &errortypes.BadInput{
		Message: fmt.Sprintf("Failed to find impression \"%s\" ", impID),
	}
}

func videoImpInsertion(bid *openrtb2.Bid) string {
	adm := bid.AdM
	nurl := bid.NURL
	search := "</Impression>"
	imp := "</Impression><Impression><![CDATA[%s]]></Impression>"
	wrapped_nurl := fmt.Sprintf(imp, nurl)
	results := strings.Replace(adm, search, wrapped_nurl, 1)
	return results
}

func isDmxParams(t interface{}) bool {
	switch t.(type) {
	case dmxParams:
		return true
	default:
		return false
	}
}

func getIdfa(request *openrtb.BidRequest) (string, bool) {
	if request.Device == nil {
		return "", false
	}

	device := request.Device

	if device.IFA != "" {
		return device.IFA, true
	}
	return "", false
}
func checkProtocols(imp *openrtb.Video) []openrtb.Protocol {
	if len(imp.Protocols) > 0 {
		return imp.Protocols
	}
	return protocols
}<|MERGE_RESOLUTION|>--- conflicted
+++ resolved
@@ -48,7 +48,7 @@
 	Bidfloor    float64 `json:"bidfloor,omitempty"`
 }
 
-var protocols = []openrtb.Protocol{2, 3, 5, 6, 7, 8}
+var protocols = []openrtb2.Protocol{2, 3, 5, 6, 7, 8}
 
 func UserSellerOrPubId(str1, str2 string) string {
 	if str1 != "" {
@@ -156,13 +156,7 @@
 	}
 
 	for _, inst := range dmxReq.Imp {
-<<<<<<< HEAD
-		var ins openrtb.Imp
-=======
-		var banner *openrtb2.Banner
-		var video *openrtb2.Video
 		var ins openrtb2.Imp
->>>>>>> 192f55ba
 		var params dmxExt
 		const intVal int8 = 1
 		source := (*json.RawMessage)(&inst.Ext)
@@ -345,7 +339,7 @@
 	}
 }
 
-func getIdfa(request *openrtb.BidRequest) (string, bool) {
+func getIdfa(request *openrtb2.BidRequest) (string, bool) {
 	if request.Device == nil {
 		return "", false
 	}
@@ -357,7 +351,7 @@
 	}
 	return "", false
 }
-func checkProtocols(imp *openrtb.Video) []openrtb.Protocol {
+func checkProtocols(imp *openrtb2.Video) []openrtb2.Protocol {
 	if len(imp.Protocols) > 0 {
 		return imp.Protocols
 	}
