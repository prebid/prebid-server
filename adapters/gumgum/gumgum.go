--- conflicted
+++ resolved
@@ -146,8 +146,6 @@
 		format := bannerCopy.Format[0]
 		bannerCopy.W = &(format.W)
 		bannerCopy.H = &(format.H)
-<<<<<<< HEAD
-=======
 
 		if gumgumExt.Slot != 0 {
 			var err error
@@ -158,7 +156,6 @@
 			}
 		}
 
->>>>>>> 3fcb43ca
 		imp.Banner = &bannerCopy
 	}
 
@@ -182,8 +179,6 @@
 	return &gumgumExt, nil
 }
 
-<<<<<<< HEAD
-=======
 func getBiggerFormat(formatList []openrtb2.Format, slot float64) openrtb_ext.ExtImpGumGumBanner {
 	maxw := int64(0)
 	maxh := int64(0)
@@ -208,7 +203,6 @@
 	return bannerExt
 }
 
->>>>>>> 3fcb43ca
 func getMediaTypeForImpID(impID string, imps []openrtb2.Imp) openrtb_ext.BidType {
 	for _, imp := range imps {
 		if imp.ID == impID && imp.Banner != nil {
