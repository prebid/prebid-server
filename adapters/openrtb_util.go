package adapters

import (
	"github.com/prebid/prebid-server/pbs"

	"github.com/prebid/openrtb"
)

func makeOpenRTBGeneric(req *pbs.PBSRequest, bidder *pbs.PBSBidder, bidderFamily string) openrtb.BidRequest {

	imps := make([]openrtb.Imp, len(bidder.AdUnits))
	for i, unit := range bidder.AdUnits {
		if len(unit.Sizes) <= 0 {
			continue
		}

		imps[i] = openrtb.Imp{
			ID: unit.Code,
			Banner: &openrtb.Banner{
				W:        unit.Sizes[0].W,
				H:        unit.Sizes[0].H,
				Format:   unit.Sizes,
				TopFrame: unit.TopFrame,
			},
			Secure: req.Secure,
			// pmp
			// ext
		}
	}

	if req.App != nil {
		return openrtb.BidRequest{
			ID:     req.Tid,
			Imp:    imps,
			App:    req.App,
			Device: req.Device,
			User:   req.User,
			Source: &openrtb.Source{
				TID: req.Tid,
			},
			AT:   1,
			TMax: req.TimeoutMillis,
		}
	}
	if req.User != nil {
		req.User.BuyerUID = req.GetUserID(bidderFamily)
	}

	buyerUID, _, _ := req.Cookie.GetUID(bidderFamily)
	id, _, _ := req.Cookie.GetUID("adnxs")
	return openrtb.BidRequest{
		ID:  req.Tid,
		Imp: imps,
		Site: &openrtb.Site{
			Domain: req.Domain,
			Page:   req.Url,
		},
		Device: req.Device,
<<<<<<< HEAD
		User: &openrtb.User{
			BuyerUID: buyerUID,
			ID:       id,
		},
=======
		User:   req.User,
>>>>>>> e886eda2
		Source: &openrtb.Source{
			FD:  1, // upstream, aka header
			TID: req.Tid,
		},
		AT:   1,
		TMax: req.TimeoutMillis,
	}
}<|MERGE_RESOLUTION|>--- conflicted
+++ resolved
@@ -43,11 +43,9 @@
 		}
 	}
 	if req.User != nil {
-		req.User.BuyerUID = req.GetUserID(bidderFamily)
+		req.User.BuyerUID, _, _ = req.Cookie.GetUID(bidderFamily)
 	}
 
-	buyerUID, _, _ := req.Cookie.GetUID(bidderFamily)
-	id, _, _ := req.Cookie.GetUID("adnxs")
 	return openrtb.BidRequest{
 		ID:  req.Tid,
 		Imp: imps,
@@ -56,14 +54,7 @@
 			Page:   req.Url,
 		},
 		Device: req.Device,
-<<<<<<< HEAD
-		User: &openrtb.User{
-			BuyerUID: buyerUID,
-			ID:       id,
-		},
-=======
 		User:   req.User,
->>>>>>> e886eda2
 		Source: &openrtb.Source{
 			FD:  1, // upstream, aka header
 			TID: req.Tid,
