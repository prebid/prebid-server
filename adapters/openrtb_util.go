package adapters

import (
	"github.com/prebid/prebid-server/pbs"

<<<<<<< HEAD
	"errors"
	"github.com/prebid/openrtb"
=======
	"github.com/mxmCherry/openrtb"
>>>>>>> 843e3712
)

func min(x, y int) int {
	if x < y {
		return x
	}
	return y
}

func mediaTypeInSlice(t pbs.MediaType, list []pbs.MediaType) bool {
	for _, b := range list {
		if b == t {
			return true
		}
	}
	return false
}

func commonMediaTypes(l1 []pbs.MediaType, l2 []pbs.MediaType) []pbs.MediaType {
	res := make([]pbs.MediaType, min(len(l1), len(l2)))
	i := 0
	for _, b := range l1 {
		if mediaTypeInSlice(b, l2) {
			res[i] = b
			i = i + 1
		}
	}
	return res[:i]
}

func makeBanner(unit pbs.PBSAdUnit) *openrtb.Banner {
	return &openrtb.Banner{
		W:        unit.Sizes[0].W,
		H:        unit.Sizes[0].H,
		Format:   unit.Sizes,
		TopFrame: unit.TopFrame,
	}
}

func makeVideo(unit pbs.PBSAdUnit) *openrtb.Video {
	// empty mimes array is a sign of uninitialized Video object
	if len(unit.Video.Mimes) < 1 {
		return nil
	}
	mimes := make([]string, len(unit.Video.Mimes))
	copy(mimes, unit.Video.Mimes)
	pbm := make([]int8, 1)
	pbm[0] = unit.Video.PlaybackMethod
	return &openrtb.Video{
		MIMEs:          mimes,
		MinDuration:    unit.Video.Minduration,
		MaxDuration:    unit.Video.Maxduration,
		W:              unit.Sizes[0].W,
		H:              unit.Sizes[0].H,
		StartDelay:     unit.Video.Startdelay,
		PlaybackMethod: pbm,
	}
}

func makeOpenRTBGeneric(req *pbs.PBSRequest, bidder *pbs.PBSBidder, bidderFamily string, allowedMediatypes []pbs.MediaType, singleMediaTypeImp bool) (openrtb.BidRequest, error) {

	imps := make([]openrtb.Imp, len(bidder.AdUnits)*len(allowedMediatypes))
	ind := 0
	impsPresent := false
	for _, unit := range bidder.AdUnits {
		if len(unit.Sizes) <= 0 {
			ind = ind + 1
			continue
		}
		unitMediaTypes := commonMediaTypes(unit.MediaTypes, allowedMediatypes)
		if len(unitMediaTypes) == 0 {
			continue
		}

<<<<<<< HEAD
		if singleMediaTypeImp {
			for _, mType := range unitMediaTypes {
				newImp := openrtb.Imp{
					ID:     unit.Code,
					Secure: req.Secure,
				}
				switch mType {
				case pbs.MEDIA_TYPE_BANNER:
					newImp.Banner = makeBanner(unit)
				case pbs.MEDIA_TYPE_VIDEO:
					video := makeVideo(unit)
					if video == nil {
						return openrtb.BidRequest{}, errors.New("Invalid AdUnit: VIDEO media type with no video data")
					}
					newImp.Video = video
				default:
					// Error - unknown media type
					continue
				}
				imps[ind] = newImp
				ind = ind + 1
				impsPresent = true
			}
		} else {
			newImp := openrtb.Imp{
				ID:     unit.Code,
				Secure: req.Secure,
			}
			for _, mType := range unitMediaTypes {
				switch mType {
				case pbs.MEDIA_TYPE_BANNER:
					newImp.Banner = makeBanner(unit)
				case pbs.MEDIA_TYPE_VIDEO:
					newImp.Video = makeVideo(unit)
				default:
					// Error - unknown media type
					continue
				}
			}
			imps[ind] = newImp
			ind = ind + 1
			impsPresent = true
=======
		imps[i] = openrtb.Imp{
			ID: unit.Code,
			Banner: &openrtb.Banner{
				W:        unit.Sizes[0].W,
				H:        unit.Sizes[0].H,
				Format:   unit.Sizes,
				TopFrame: unit.TopFrame,
			},
			Secure: &req.Secure,
			// pmp
			// ext
>>>>>>> 843e3712
		}
	}

	newImps := imps[:ind]
	if !impsPresent {
		newImps = nil
	}

	if req.App != nil {
		return openrtb.BidRequest{
			ID:     req.Tid,
			Imp:    newImps,
			App:    req.App,
			Device: req.Device,
			User:   req.User,
			Source: &openrtb.Source{
				TID: req.Tid,
			},
			AT:   1,
			TMax: req.TimeoutMillis,
		}, nil
	}

	buyerUID, _, _ := req.Cookie.GetUID(bidderFamily)
	id, _, _ := req.Cookie.GetUID("adnxs")

	return openrtb.BidRequest{
		ID:  req.Tid,
		Imp: newImps,
		Site: &openrtb.Site{
			Domain: req.Domain,
			Page:   req.Url,
		},
		Device: req.Device,
		User: &openrtb.User{
			BuyerUID: buyerUID,
			ID:       id,
		},
		Source: &openrtb.Source{
			FD:  1, // upstream, aka header
			TID: req.Tid,
		},
		AT:   1,
		TMax: req.TimeoutMillis,
	}, nil
}<|MERGE_RESOLUTION|>--- conflicted
+++ resolved
@@ -3,12 +3,8 @@
 import (
 	"github.com/prebid/prebid-server/pbs"
 
-<<<<<<< HEAD
 	"errors"
-	"github.com/prebid/openrtb"
-=======
 	"github.com/mxmCherry/openrtb"
->>>>>>> 843e3712
 )
 
 func min(x, y int) int {
@@ -83,12 +79,11 @@
 			continue
 		}
 
-<<<<<<< HEAD
 		if singleMediaTypeImp {
 			for _, mType := range unitMediaTypes {
 				newImp := openrtb.Imp{
 					ID:     unit.Code,
-					Secure: req.Secure,
+					Secure: &req.Secure,
 				}
 				switch mType {
 				case pbs.MEDIA_TYPE_BANNER:
@@ -110,7 +105,7 @@
 		} else {
 			newImp := openrtb.Imp{
 				ID:     unit.Code,
-				Secure: req.Secure,
+				Secure: &req.Secure,
 			}
 			for _, mType := range unitMediaTypes {
 				switch mType {
@@ -126,19 +121,6 @@
 			imps[ind] = newImp
 			ind = ind + 1
 			impsPresent = true
-=======
-		imps[i] = openrtb.Imp{
-			ID: unit.Code,
-			Banner: &openrtb.Banner{
-				W:        unit.Sizes[0].W,
-				H:        unit.Sizes[0].H,
-				Format:   unit.Sizes,
-				TopFrame: unit.TopFrame,
-			},
-			Secure: &req.Secure,
-			// pmp
-			// ext
->>>>>>> 843e3712
 		}
 	}
 
