package adapters

import (
	"github.com/prebid/prebid-server/pbs"

	"github.com/mxmCherry/openrtb"
)

func makeOpenRTBGeneric(req *pbs.PBSRequest, bidder *pbs.PBSBidder, bidderFamily string) openrtb.BidRequest {

	imps := make([]openrtb.Imp, len(bidder.AdUnits))
	for i, unit := range bidder.AdUnits {
		if len(unit.Sizes) <= 0 {
			continue
		}

		imps[i] = openrtb.Imp{
			ID: unit.Code,
			Banner: &openrtb.Banner{
				W:        unit.Sizes[0].W,
				H:        unit.Sizes[0].H,
				Format:   unit.Sizes,
				TopFrame: unit.TopFrame,
			},
			Secure: &req.Secure,
			// pmp
			// ext
		}
	}

	if req.App != nil {
		return openrtb.BidRequest{
			ID:     req.Tid,
			Imp:    imps,
			App:    req.App,
			Device: req.Device,
			User:   req.User,
			Source: &openrtb.Source{
				TID: req.Tid,
			},
			AT:   1,
			TMax: req.TimeoutMillis,
		}
	}
<<<<<<< HEAD
	if req.User != nil {
		req.User.BuyerUID, _, _ = req.Cookie.GetUID(bidderFamily)
	}
=======
>>>>>>> 1ca3b331

	return openrtb.BidRequest{
		ID:  req.Tid,
		Imp: imps,
		Site: &openrtb.Site{
			Domain: req.Domain,
			Page:   req.Url,
		},
		Device: req.Device,
		User: &openrtb.User{
			BuyerUID: req.GetUserID(bidderFamily),
			ID:       req.GetUserID("adnxs"),
		},
		Source: &openrtb.Source{
			FD:  1, // upstream, aka header
			TID: req.Tid,
		},
		AT:   1,
		TMax: req.TimeoutMillis,
	}
}<|MERGE_RESOLUTION|>--- conflicted
+++ resolved
@@ -42,12 +42,9 @@
 			TMax: req.TimeoutMillis,
 		}
 	}
-<<<<<<< HEAD
-	if req.User != nil {
-		req.User.BuyerUID, _, _ = req.Cookie.GetUID(bidderFamily)
-	}
-=======
->>>>>>> 1ca3b331
+
+	buyerUID, _, _ := req.Cookie.GetUID(bidderFamily)
+	id, _, _ := req.Cookie.GetUID("adnxs")
 
 	return openrtb.BidRequest{
 		ID:  req.Tid,
@@ -58,8 +55,8 @@
 		},
 		Device: req.Device,
 		User: &openrtb.User{
-			BuyerUID: req.GetUserID(bidderFamily),
-			ID:       req.GetUserID("adnxs"),
+			BuyerUID: buyerUID,
+			ID:       id,
 		},
 		Source: &openrtb.Source{
 			FD:  1, // upstream, aka header
