--- conflicted
+++ resolved
@@ -69,13 +69,7 @@
 // Any objects pointed to by the returned BidRequest *must not be mutated*, or we will get race conditions.
 // The only exception is the Imp property, whose objects will be created new by this method and can be mutated freely.
 func makeOpenRTBGeneric(req *pbs.PBSRequest, bidder *pbs.PBSBidder, bidderFamily string, allowedMediatypes []pbs.MediaType, singleMediaTypeImp bool) (openrtb.BidRequest, error) {
-<<<<<<< HEAD
 	imps := make([]openrtb.Imp, 0, len(bidder.AdUnits)*len(allowedMediatypes))
-=======
-	imps := make([]openrtb.Imp, len(bidder.AdUnits)*len(allowedMediatypes))
-	ind := 0
-	impsPresent := false
->>>>>>> bf7d1f78
 	for _, unit := range bidder.AdUnits {
 		if len(unit.Sizes) <= 0 {
 			continue
