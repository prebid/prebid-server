--- conflicted
+++ resolved
@@ -8,7 +8,6 @@
 	"net/url"
 	"text/template"
 
-	"github.com/golang/glog"
 	"github.com/mxmCherry/openrtb"
 	"github.com/prebid/prebid-server/adapters"
 	"github.com/prebid/prebid-server/config"
@@ -37,23 +36,17 @@
 	endpoint *template.Template
 }
 
-<<<<<<< HEAD
 // Builder builds a new instance of the Adoppler adapter for the given bidder with the given config.
 func Builder(bidderName openrtb_ext.BidderName, config config.Adapter) (adapters.Bidder, error) {
+	template, err := template.New("endpointTemplate").Parse(config.Endpoint)
+	if err != nil {
+		return nil, fmt.Errorf("unable to parse endpoint url template: %v", err)
+	}
+
 	bidder := &AdopplerAdapter{
-		endpoint: config.Endpoint,
+		endpoint: template,
 	}
 	return bidder, nil
-=======
-func NewAdopplerBidder(endpoint string) *AdopplerAdapter {
-	t, err := template.New("endpoint").Parse(endpoint)
-	if err != nil {
-		glog.Fatalf("Unable to parse endpoint url template: %s", err)
-		return nil
-	}
-
-	return &AdopplerAdapter{t}
->>>>>>> ab26a907
 }
 
 func (ads *AdopplerAdapter) MakeRequests(
