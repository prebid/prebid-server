--- conflicted
+++ resolved
@@ -16,18 +16,6 @@
 	endpoint string
 }
 
-<<<<<<< HEAD
-type visxBid struct {
-	ImpID   string   `json:"impid"`
-	Price   float64  `json:"price"`
-	UID     int      `json:"auid"`
-	CrID    string   `json:"crid,omitempty"`
-	AdM     string   `json:"adm,omitempty"`
-	ADomain []string `json:"adomain,omitempty"`
-	DealID  string   `json:"dealid,omitempty"`
-	W       uint64   `json:"w,omitempty"`
-	H       uint64   `json:"h,omitempty"`
-=======
 type visxBidExtPrebidMeta struct {
 	MediaType openrtb_ext.BidType `json:"mediaType"`
 }
@@ -51,7 +39,6 @@
 	W       uint64          `json:"w,omitempty"`
 	H       uint64          `json:"h,omitempty"`
 	Ext     json.RawMessage `json:"ext,omitempty"`
->>>>>>> 3fcb43ca
 }
 
 type visxSeatBid struct {
@@ -127,12 +114,6 @@
 			bid.H = int64(sb.Bid[i].H)
 			bid.ADomain = sb.Bid[i].ADomain
 			bid.DealID = sb.Bid[i].DealID
-<<<<<<< HEAD
-
-			bidResponse.Bids = append(bidResponse.Bids, &adapters.TypedBid{
-				Bid:     &bid,
-				BidType: "banner",
-=======
 			bid.Ext = sb.Bid[i].Ext
 
 			bidType, err := getMediaTypeForImp(sb.Bid[i].ImpID, internalRequest.Imp, sb.Bid[i])
@@ -143,7 +124,6 @@
 			bidResponse.Bids = append(bidResponse.Bids, &adapters.TypedBid{
 				Bid:     &bid,
 				BidType: bidType,
->>>>>>> 3fcb43ca
 			})
 		}
 	}
@@ -151,8 +131,6 @@
 
 }
 
-<<<<<<< HEAD
-=======
 func getMediaTypeForImp(impID string, imps []openrtb2.Imp, bid visxBid) (openrtb_ext.BidType, error) {
 	for _, imp := range imps {
 		if imp.ID == impID {
@@ -186,7 +164,6 @@
 	}
 }
 
->>>>>>> 3fcb43ca
 // Builder builds a new instance of the Visx adapter for the given bidder with the given config.
 func Builder(bidderName openrtb_ext.BidderName, config config.Adapter) (adapters.Bidder, error) {
 	bidder := &VisxAdapter{
