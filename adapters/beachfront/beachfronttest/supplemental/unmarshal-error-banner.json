{
  "mockBidRequest": {
    "id": "some_test_ad",
    "site": {
      "page": "https://test.opposingviews.com/i/society/republican-sen-collins-may-change-vote-tax-bill?cb=1234534"
    },
    "imp": [
      {
        "bidfloor": 0.02,
        "id": "fail",
        "banner": {
          "format": [
            {
              "w": 300,
              "h": 250
            }
          ]
        },
        "ext": {
          "bidder": {
            "bidfloor": 0.02,
            "appId": 123456789101112
          }
        }
      }
    ]
  },

  "expectedMakeRequestsErrors": [
<<<<<<< HEAD
    "ignoring imp id=fail, error while decoding extImpBidder, err: json: cannot unmarshal number into Go struct field ExtImpBeachfront.appId of type string"
=======
    {
      "value": "json: cannot unmarshal object into Go struct field ExtImpBeachfront.appId of type string",
      "comparison": "literal"
    },
    {
      "value": "no valid impressions were found",
      "comparison": "literal"
    }
>>>>>>> addd3ae0
  ]
}<|MERGE_RESOLUTION|>--- conflicted
+++ resolved
@@ -27,9 +27,6 @@
   },
 
   "expectedMakeRequestsErrors": [
-<<<<<<< HEAD
-    "ignoring imp id=fail, error while decoding extImpBidder, err: json: cannot unmarshal number into Go struct field ExtImpBeachfront.appId of type string"
-=======
     {
       "value": "json: cannot unmarshal object into Go struct field ExtImpBeachfront.appId of type string",
       "comparison": "literal"
@@ -38,6 +35,5 @@
       "value": "no valid impressions were found",
       "comparison": "literal"
     }
->>>>>>> addd3ae0
   ]
 }