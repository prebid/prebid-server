--- conflicted
+++ resolved
@@ -128,10 +128,16 @@
 	headers.Add("Accept", "application/json")
 
 	if request.Device != nil {
-		addHeaderIfNonEmpty(headers, "User-Agent", request.Device.UA)
-		addHeaderIfNonEmpty(headers, "Accept-Language", request.Device.Language)
+		if request.Device.UA != "" {
+			headers.Add("User-Agent", request.Device.UA)
+		}
+
+		if request.Device.Language != "" {
+			headers.Add("Accept-Language", request.Device.Language)
+		}
+
 		if request.Device.DNT != nil {
-			addHeaderIfNonEmpty(headers, "DNT", strconv.Itoa(int(*request.Device.DNT)))
+			headers.Add("DNT", strconv.Itoa(int(*request.Device.DNT)))
 		}
 	}
 
@@ -358,7 +364,7 @@
 
 		slot := beachfrontSlot{}
 		slot.Id = appid
-		if request.Imp[i].BidFloor == 0 {
+		if request.Imp[i].BidFloor != 0 {
 			slot.Bidfloor = request.Imp[i].BidFloor
 		} else {
 			slot.Bidfloor = beachfrontExt.BidFloor
@@ -418,7 +424,6 @@
 	return bfBannerRequest, errs
 }
 
-<<<<<<< HEAD
 func getBannerAppId(ext openrtb_ext.ExtImpBeachfront) (string, error) {
 	var appid string
 	var error error
@@ -462,12 +467,14 @@
 func getRTBVideoRequests(request *openrtb.BidRequest) ([]beachfrontRTBVideoRequest, []error) {
 	var beachfrontReqs = make([]beachfrontRTBVideoRequest, len(request.Imp))
 	var errs = make([]error, 0, len(request.Imp))
+	var bad = make([]int, 0)
 
 	for i := 0; i < len(request.Imp); i++ {
 		beachfrontExt, err := getBeachfrontExtension(request.Imp[i])
 
 		if err != nil {
 			// Failed to extract the beachfrontExt, so this request is junk.
+			bad = append(bad, i)
 			errs = append(errs, err)
 			continue
 		}
@@ -476,6 +483,7 @@
 
 		if err != nil {
 			// Failed to get an appid, so this request is junk.
+			bad = append(bad, i)
 			errs = append(errs, err)
 			continue
 		}
@@ -494,12 +502,15 @@
 		beachfrontReqs[i] = bfRTBVideoRequest
 
 	}
+
+	// Strip out any failed requests
+	if len(bad) > 0 {
+		for i := 0; i < len(bad); i++ {
+			beachfrontReqs = removeRTBVideoElement(beachfrontReqs, bad[i])
+		}
+
+	}
 	return beachfrontReqs, errs
-
-=======
-func remove(slice []beachfrontVideoRequest, s int) []beachfrontVideoRequest {
-	return append(slice[:s], slice[s+1:]...)
->>>>>>> 60f2c739
 }
 
 /*
@@ -524,18 +535,12 @@
 			continue
 		}
 
-		var appid string
-
-		if fmt.Sprintf("%s", reflect.TypeOf(beachfrontExt.AppId)) == "string" &&
-			beachfrontExt.AppId != "" {
-
-			appid = beachfrontExt.AppId
-		} else if fmt.Sprintf("%s", reflect.TypeOf(beachfrontExt.AppIds)) == "openrtb_ext.ExtImpBeachfrontAppIds" &&
-			beachfrontExt.AppIds.Video != "" {
-			appid = beachfrontExt.AppIds.Video
-		} else {
+		appid, err := getVideoAppId(beachfrontExt)
+
+		if err != nil {
+			// Failed to get an appid, so this request is junk.
 			bad = append(bad, i)
-			errs = append(errs, errors.New("unable to determine the appId from the supplied extension (2)"))
+			errs = append(errs, err)
 			continue
 		}
 
@@ -592,7 +597,7 @@
 	// Strip out any failed requests
 	if len(bad) > 0 {
 		for i := 0; i < len(bad); i++ {
-			beachfrontReqs = remove(beachfrontReqs, bad[i])
+			beachfrontReqs = removeVideoElement(beachfrontReqs, bad[i])
 		}
 
 	}
@@ -728,10 +733,12 @@
 	return strings.TrimSuffix(chunky[2], ":")
 }
 
-func addHeaderIfNonEmpty(headers http.Header, headerName string, headerValue string) {
-	if len(headerValue) > 0 {
-		headers.Add(headerName, headerValue)
-	}
+func removeVideoElement(slice []beachfrontVideoRequest, s int) []beachfrontVideoRequest {
+	return append(slice[:s], slice[s+1:]...)
+}
+
+func removeRTBVideoElement(slice []beachfrontRTBVideoRequest, s int) []beachfrontRTBVideoRequest {
+	return append(slice[:s], slice[s+1:]...)
 }
 
 func NewBeachfrontBidder() *BeachfrontAdapter {
