--- conflicted
+++ resolved
@@ -23,11 +23,7 @@
 const nurlVideoEndpointSuffix = "&prebidserver"
 
 const beachfrontAdapterName = "BF_PREBID_S2S"
-<<<<<<< HEAD
-const beachfrontAdapterVersion = "0.9.2"
-=======
 const beachfrontAdapterVersion = "1.0.0"
->>>>>>> 3fcb43ca
 
 const minBidFloor = 0.01
 
@@ -114,11 +110,7 @@
 }
 
 func (a *BeachfrontAdapter) MakeRequests(request *openrtb2.BidRequest, reqInfo *adapters.ExtraRequestInfo) ([]*adapters.RequestData, []error) {
-<<<<<<< HEAD
-	beachfrontRequests, errs := preprocess(request)
-=======
 	beachfrontRequests, errs := preprocess(request, reqInfo)
->>>>>>> 3fcb43ca
 
 	headers := http.Header{}
 	headers.Add("Content-Type", "application/json;charset=utf-8")
@@ -206,11 +198,7 @@
 	return reqs, errs
 }
 
-<<<<<<< HEAD
-func preprocess(request *openrtb2.BidRequest) (beachfrontReqs beachfrontRequests, errs []error) {
-=======
 func preprocess(request *openrtb2.BidRequest, reqInfo *adapters.ExtraRequestInfo) (beachfrontReqs beachfrontRequests, errs []error) {
->>>>>>> 3fcb43ca
 	var videoImps = make([]openrtb2.Imp, 0)
 	var bannerImps = make([]openrtb2.Imp, 0)
 
@@ -281,15 +269,7 @@
 	return schain, json.Unmarshal(request.Source.Ext, &schain)
 }
 
-<<<<<<< HEAD
-/*
-getBannerRequest, singular. A "Slot" is an "imp," and each Slot can have an AppId, so just one
-request to the beachfront banner endpoint gets all banner Imps.
-*/
-func getBannerRequest(request *openrtb2.BidRequest) (beachfrontBannerRequest, []error) {
-=======
 func getBannerRequest(request *openrtb2.BidRequest, reqInfo *adapters.ExtraRequestInfo) (beachfrontBannerRequest, []error) {
->>>>>>> 3fcb43ca
 	var bfr beachfrontBannerRequest
 	var errs = make([]error, 0, len(request.Imp))
 
@@ -309,16 +289,12 @@
 			continue
 		}
 
-<<<<<<< HEAD
-		setBidFloor(&beachfrontExt, &request.Imp[i])
-=======
 		if fatal, err := setBidFloor(&beachfrontExt, &request.Imp[i], reqInfo); err != nil {
 			errs = append(errs, err)
 			if fatal {
 				continue
 			}
 		}
->>>>>>> 3fcb43ca
 
 		slot := beachfrontSlot{
 			Id:       appid,
@@ -416,11 +392,7 @@
 	return openrtb2.DeviceTypeMobileTablet
 }
 
-<<<<<<< HEAD
-func getVideoRequests(request *openrtb2.BidRequest) ([]beachfrontVideoRequest, []error) {
-=======
 func getVideoRequests(request *openrtb2.BidRequest, reqInfo *adapters.ExtraRequestInfo) ([]beachfrontVideoRequest, []error) {
->>>>>>> 3fcb43ca
 	var bfReqs = make([]beachfrontVideoRequest, len(request.Imp))
 	var errs = make([]error, 0, len(request.Imp))
 	var failedRequestIndicies = make([]int, 0)
@@ -483,10 +455,6 @@
 		}
 
 		if deviceCopy.DeviceType == 0 {
-<<<<<<< HEAD
-			// More fine graned deviceType methods will be added in the future
-=======
->>>>>>> 3fcb43ca
 			deviceCopy.DeviceType = fallBackDeviceType(request)
 		}
 		bfReqs[i].Request.Device = &deviceCopy
@@ -496,9 +464,6 @@
 		imp.Banner = nil
 		imp.Ext = nil
 		imp.Secure = &secure
-<<<<<<< HEAD
-		setBidFloor(&beachfrontExt, &imp)
-=======
 		if fatal, err := setBidFloor(&beachfrontExt, &imp, reqInfo); err != nil {
 			errs = append(errs, err)
 			if fatal {
@@ -506,7 +471,6 @@
 				continue
 			}
 		}
->>>>>>> 3fcb43ca
 
 		if imp.Video.H == 0 && imp.Video.W == 0 {
 			imp.Video.W = defaultVideoWidth
@@ -599,24 +563,6 @@
 	return bidResponse, errs
 }
 
-<<<<<<< HEAD
-func setBidFloor(ext *openrtb_ext.ExtImpBeachfront, imp *openrtb2.Imp) {
-	var floor float64
-
-	if imp.BidFloor > 0 {
-		floor = imp.BidFloor
-	} else if ext.BidFloor > 0 {
-		floor = ext.BidFloor
-	} else {
-		floor = minBidFloor
-	}
-
-	if floor <= minBidFloor {
-		floor = 0
-	}
-
-	imp.BidFloor = floor
-=======
 func setBidFloor(ext *openrtb_ext.ExtImpBeachfront, imp *openrtb2.Imp, reqInfo *adapters.ExtraRequestInfo) (bool, error) {
 	var initialImpBidfloor float64 = imp.BidFloor
 	var err error
@@ -662,7 +608,6 @@
 	}
 
 	return false, nil
->>>>>>> 3fcb43ca
 }
 
 func (a *BeachfrontAdapter) getBidType(externalRequest *adapters.RequestData) openrtb_ext.BidType {
