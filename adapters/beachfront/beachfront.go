--- conflicted
+++ resolved
@@ -467,11 +467,7 @@
 		}
 
 		bfReqs[i].Request.Imp = nil
-<<<<<<< HEAD
-		bfReqs[i].Request.Imp = make([]openrtb2.Imp, 1, 1)
-=======
-		bfReqs[i].Request.Imp = make([]openrtb.Imp, 1)
->>>>>>> a04d5e18
+		bfReqs[i].Request.Imp = make([]openrtb2.Imp, 1)
 		bfReqs[i].Request.Imp[0] = imp
 
 	}
@@ -486,21 +482,9 @@
 	return bfReqs, errs
 }
 
-<<<<<<< HEAD
 func (a *BeachfrontAdapter) MakeBids(internalRequest *openrtb2.BidRequest, externalRequest *adapters.RequestData, response *adapters.ResponseData) (*adapters.BidderResponse, []error) {
-	var bids []openrtb2.Bid
-
-	// The case of response status == 200 and response body length == 2 below covers the case of the banner endpoint returning
-	// an empty JSON array ('[]'), which is functionally no content.
-	if response.StatusCode == http.StatusNoContent || (response.StatusCode == http.StatusOK && len(response.Body) <= 2) {
-		return nil, []error{&errortypes.BadInput{
-			Message: fmt.Sprintf("no content or truncated content received from server. status code %d from %s. Run with request.debug = 1 for more info", response.StatusCode, externalRequest.Uri),
-		}}
-=======
-func (a *BeachfrontAdapter) MakeBids(internalRequest *openrtb.BidRequest, externalRequest *adapters.RequestData, response *adapters.ResponseData) (*adapters.BidderResponse, []error) {
 	if response.StatusCode == http.StatusNoContent {
 		return nil, nil
->>>>>>> a04d5e18
 	}
 
 	if response.StatusCode >= http.StatusInternalServerError {
@@ -519,13 +503,9 @@
 		return nil, []error{fmt.Errorf("unexpected status code %d from %s. Run with request.debug = 1 for more info", response.StatusCode, externalRequest.Uri)}
 	}
 
-<<<<<<< HEAD
+	var bids []openrtb2.Bid
+	var errs = make([]error, 0)
 	var xtrnal openrtb2.BidRequest
-=======
-	var bids []openrtb.Bid
->>>>>>> a04d5e18
-	var errs = make([]error, 0)
-	var xtrnal openrtb.BidRequest
 
 	// For video, which uses RTB for the external request, this will unmarshal as expected. For banner, it will
 	// only get the User struct and everything else will be nil
