package synacormedia

import (
	"encoding/json"
	"fmt"
	"net/http"
	"text/template"

	"github.com/mxmCherry/openrtb/v15/openrtb2"
	"github.com/prebid/prebid-server/adapters"
	"github.com/prebid/prebid-server/config"
	"github.com/prebid/prebid-server/errortypes"
	"github.com/prebid/prebid-server/macros"
	"github.com/prebid/prebid-server/openrtb_ext"
)

type SynacorMediaAdapter struct {
	EndpointTemplate *template.Template
}

type SyncEndpointTemplateParams struct {
	SeatId string
	TagId  string
}

type ReqExt struct {
	SeatId string `json:"seatId"`
}

// Builder builds a new instance of the SynacorMedia adapter for the given bidder with the given config.
func Builder(bidderName openrtb_ext.BidderName, config config.Adapter) (adapters.Bidder, error) {
	template, err := template.New("endpointTemplate").Parse(config.Endpoint)
	if err != nil {
		return nil, fmt.Errorf("unable to parse endpoint url template: %v", err)
	}

	bidder := &SynacorMediaAdapter{
<<<<<<< HEAD
		EndpointTemplate: *template,
=======
		EndpointTemplate: template,
>>>>>>> 3fcb43ca
	}
	return bidder, nil
}

func (a *SynacorMediaAdapter) MakeRequests(request *openrtb2.BidRequest, reqInfo *adapters.ExtraRequestInfo) ([]*adapters.RequestData, []error) {
	var errs []error
	var bidRequests []*adapters.RequestData

	adapterReq, errors := a.makeRequest(request)
	if adapterReq != nil {
		bidRequests = append(bidRequests, adapterReq)
	}
	errs = append(errs, errors...)

	return bidRequests, errs
}

func (a *SynacorMediaAdapter) makeRequest(request *openrtb2.BidRequest) (*adapters.RequestData, []error) {
	var errs []error
	var validImps []openrtb2.Imp
	var re *ReqExt
	var firstExtImp *openrtb_ext.ExtImpSynacormedia = nil

	for _, imp := range request.Imp {
		validExtImpObj, err := getExtImpObj(&imp) // getExtImpObj returns {seatId:"", tagId:""}
		if err != nil {
			errs = append(errs, err)
			continue
		}
		// if the bid request is missing seatId or TagId then ignore it
		if validExtImpObj.SeatId == "" || validExtImpObj.TagId == "" {
			errs = append(errs, &errortypes.BadServerResponse{
				Message: fmt.Sprintf("Invalid Impression"),
			})
			continue
		}
		// right here is where we need to take out the tagId and then add it to imp
		imp.TagID = validExtImpObj.TagId
		validImps = append(validImps, imp)
		if firstExtImp == nil {
			firstExtImp = validExtImpObj
		}
	}

	if len(validImps) == 0 {
		return nil, errs
	}

	var err error

	if firstExtImp == nil || firstExtImp.SeatId == "" || firstExtImp.TagId == "" {
		return nil, append(errs, &errortypes.BadServerResponse{
			Message: fmt.Sprintf("Invalid Impression"),
		})
	}
	// this is where the empty seatId is filled
	re = &ReqExt{SeatId: firstExtImp.SeatId}

	// create JSON Request Body
	request.Imp = validImps
	request.Ext, err = json.Marshal(re)
	if err != nil {
		return nil, append(errs, err)
	}

	reqJSON, err := json.Marshal(request)
	if err != nil {
		return nil, append(errs, err)
	}

	// set Request Headers
	headers := http.Header{}
	headers.Add("Content-Type", "application/json;charset=utf-8")
	headers.Add("Accept", "application/json")

	// create Request Uri
	reqUri, err := a.buildEndpointURL(firstExtImp)
	if err != nil {
		return nil, append(errs, err)
	}

	return &adapters.RequestData{
		Method:  http.MethodPost,
		Uri:     reqUri,
		Body:    reqJSON,
		Headers: headers,
	}, errs
}

// Builds enpoint url based on adapter-specific pub settings from imp.ext
func (adapter *SynacorMediaAdapter) buildEndpointURL(params *openrtb_ext.ExtImpSynacormedia) (string, error) {
	return macros.ResolveMacros(adapter.EndpointTemplate, macros.EndpointTemplateParams{Host: params.SeatId})
}

func getExtImpObj(imp *openrtb2.Imp) (*openrtb_ext.ExtImpSynacormedia, error) {
	var bidderExt adapters.ExtImpBidder
	if err := json.Unmarshal(imp.Ext, &bidderExt); err != nil {
		return nil, &errortypes.BadInput{
			Message: err.Error(),
		}
	}

	var synacormediaExt openrtb_ext.ExtImpSynacormedia
	if err := json.Unmarshal(bidderExt.Bidder, &synacormediaExt); err != nil {
		return nil, &errortypes.BadInput{
			Message: err.Error(),
		}
	}

	return &synacormediaExt, nil
}

// MakeBids make the bids for the bid response.
func (a *SynacorMediaAdapter) MakeBids(internalRequest *openrtb2.BidRequest, externalRequest *adapters.RequestData, response *adapters.ResponseData) (*adapters.BidderResponse, []error) {
	const errorMessage string = "Unexpected status code: %d. Run with request.debug = 1 for more info"
	switch {
	case response.StatusCode == http.StatusNoContent:
		return nil, nil
	case response.StatusCode == http.StatusBadRequest:
		return nil, []error{&errortypes.BadInput{
			Message: fmt.Sprintf(errorMessage, response.StatusCode),
		}}
	case response.StatusCode != http.StatusOK:
		return nil, []error{&errortypes.BadServerResponse{
			Message: fmt.Sprintf(errorMessage, response.StatusCode),
		}}
	}

	var bidResp openrtb2.BidResponse

	if err := json.Unmarshal(response.Body, &bidResp); err != nil {
		return nil, []error{err}
	}

	bidResponse := adapters.NewBidderResponseWithBidsCapacity(1)

	for _, sb := range bidResp.SeatBid {
		for i := range sb.Bid {
			var mediaType = getMediaTypeForImp(sb.Bid[i].ImpID, internalRequest.Imp)
			if mediaType != openrtb_ext.BidTypeBanner && mediaType != openrtb_ext.BidTypeVideo {
				continue
			}
			bidResponse.Bids = append(bidResponse.Bids, &adapters.TypedBid{
				Bid:     &sb.Bid[i],
				BidType: mediaType,
			})
		}
	}
	return bidResponse, nil
}

func getMediaTypeForImp(impId string, imps []openrtb2.Imp) openrtb_ext.BidType {
	mediaType := openrtb_ext.BidTypeBanner
	for _, imp := range imps {
		if imp.ID == impId {
			if imp.Banner != nil {
				break
			}
			if imp.Video != nil {
				mediaType = openrtb_ext.BidTypeVideo
				break
			}
			if imp.Native != nil {
				mediaType = openrtb_ext.BidTypeNative
				break
			}
			if imp.Audio != nil {
				mediaType = openrtb_ext.BidTypeAudio
				break
			}
		}
	}
	return mediaType
}<|MERGE_RESOLUTION|>--- conflicted
+++ resolved
@@ -35,11 +35,7 @@
 	}
 
 	bidder := &SynacorMediaAdapter{
-<<<<<<< HEAD
-		EndpointTemplate: *template,
-=======
 		EndpointTemplate: template,
->>>>>>> 3fcb43ca
 	}
 	return bidder, nil
 }
