--- conflicted
+++ resolved
@@ -360,78 +360,6 @@
 	}
 
 	return nil
-}
-
-<<<<<<< HEAD
-func (a *adapter) MakeBids(internalRequest *openrtb2.BidRequest, externalRequest *adapters.RequestData, response *adapters.ResponseData) (*adapters.BidderResponse, []error) {
-	if httputil.IsResponseStatusCodeNoContent(response) {
-		return nil, nil
-	}
-
-	if err := httputil.CheckResponseStatusCodeForErrors(response); err != nil {
-		return nil, []error{err}
-	}
-
-	var appnexusResponse openrtb2.BidResponse
-	if err := json.Unmarshal(response.Body, &appnexusResponse); err != nil {
-		return nil, []error{err}
-	}
-
-	var errs []error
-	bidderResponse := adapters.NewBidderResponseWithBidsCapacity(5)
-	for _, sb := range appnexusResponse.SeatBid {
-		for i := range sb.Bid {
-			bid := sb.Bid[i]
-
-			var bidExt appnexusBidExt
-			if err := json.Unmarshal(bid.Ext, &bidExt); err != nil {
-				errs = append(errs, err)
-				continue
-			}
-
-			bidType, err := getMediaTypeForBid(&bidExt)
-			if err != nil {
-				errs = append(errs, err)
-				continue
-			}
-
-			iabCategory, found := a.findIabCategoryForBid(&bidExt)
-			if found {
-				bid.Cat = []string{iabCategory}
-			} else if len(bid.Cat) > 1 {
-				//create empty categories array to force bid to be rejected
-				bid.Cat = make([]string, 0)
-			}
-
-			bidderResponse.Bids = append(bidderResponse.Bids, &adapters.TypedBid{
-				Bid:          &bid,
-				BidType:      bidType,
-				BidVideo:     &openrtb_ext.ExtBidPrebidVideo{Duration: bidExt.Appnexus.CreativeInfo.Video.Duration},
-				DealPriority: bidExt.Appnexus.DealPriority,
-			})
-		}
-	}
-
-	if appnexusResponse.Cur != "" {
-		bidderResponse.Currency = appnexusResponse.Cur
-	}
-
-	return bidderResponse, errs
-=======
-func makeKeywordStr(keywords []*openrtb_ext.ExtImpAppnexusKeyVal) string {
-	kvs := make([]string, 0, len(keywords)*2)
-	for _, kv := range keywords {
-		if len(kv.Values) == 0 {
-			kvs = append(kvs, kv.Key)
-		} else {
-			for _, val := range kv.Values {
-				kvs = append(kvs, fmt.Sprintf("%s=%s", kv.Key, val))
-			}
-		}
-	}
-
-	return strings.Join(kvs, ",")
->>>>>>> 1c1c8720
 }
 
 // getMediaTypeForBid determines which type of bid.
