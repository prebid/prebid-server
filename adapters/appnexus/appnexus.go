--- conflicted
+++ resolved
@@ -91,14 +91,8 @@
 	Appnexus appnexusBidExtAppnexus `json:"appnexus"`
 }
 
-<<<<<<< HEAD
 type appnexusReqExtAppnexus struct {
 	IncludeBrandCategory *bool `json:"include_brand_category"`
-=======
-type appnexusBidExtAppnexus struct {
-	BidType int `json:"bid_ad_type"`
-	BrandId int `json:"brand_id"`
->>>>>>> 18bb0812
 }
 
 // Full request extension including appnexus extension object
@@ -491,7 +485,6 @@
 	for _, sb := range bidResp.SeatBid {
 		for i := 0; i < len(sb.Bid); i++ {
 			bid := sb.Bid[i]
-<<<<<<< HEAD
 			var bidExt appnexusBidExt
 			if err := json.Unmarshal(bid.Ext, &bidExt); err != nil {
 				errs = append(errs, err)
@@ -511,22 +504,6 @@
 						Bid:      &bid,
 						BidType:  bidType,
 						BidVideo: impVideo,
-=======
-			var impExt appnexusBidExt
-			if err := json.Unmarshal(bid.Ext, &impExt); err != nil {
-				errs = append(errs, err)
-			} else {
-				if bidType, err := getMediaTypeForBid(&impExt); err == nil {
-					if len(bid.Cat) == 0 {
-						if iabCategory, err := a.getIabCategoryForBid(&impExt); err == nil {
-							bid.Cat = []string{iabCategory}
-						}
-					}
-
-					bidResponse.Bids = append(bidResponse.Bids, &adapters.TypedBid{
-						Bid:     &bid,
-						BidType: bidType,
->>>>>>> 18bb0812
 					})
 				} else {
 					errs = append(errs, err)
@@ -555,12 +532,19 @@
 
 // getIabCategoryForBid maps an appnexus brand id to an IAB category.
 func (a *AppNexusAdapter) getIabCategoryForBid(bid *appnexusBidExt) (string, error) {
-<<<<<<< HEAD
 	brandIDString := strconv.Itoa(bid.Appnexus.BrandCategory)
-=======
+	if iabCategory, ok := a.iabCategoryMap[brandIDString]; ok {
+		return iabCategory, nil
+	} else {
+		return "", fmt.Errorf("category not in map: %s", brandIDString)
+		return "", fmt.Errorf("Unrecognized bid_ad_type in response from appnexus: %d", bid.Appnexus.BidType)
+	}
+}
+
+// getIabCategoryForBid maps an appnexus brand id to an IAB category.
+func (a *AppNexusAdapter) getIabCategoryForBid(bid *appnexusBidExt) (string, error) {
 	// TODO: Change from BrandId to a CategoryId once that is returned from impbus
 	brandIDString := strconv.Itoa(bid.Appnexus.BrandId)
->>>>>>> 18bb0812
 	if iabCategory, ok := a.iabCategoryMap[brandIDString]; ok {
 		return iabCategory, nil
 	} else {
