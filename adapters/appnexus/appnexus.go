package appnexus

import (
	"encoding/json"
	"errors"
	"fmt"
	"net/http"
	"net/url"
	"strconv"
	"strings"

	"github.com/buger/jsonparser"
	"github.com/prebid/openrtb/v19/adcom1"
	"github.com/prebid/openrtb/v19/openrtb2"
	"github.com/prebid/prebid-server/config"
	"github.com/prebid/prebid-server/util/httputil"
	"github.com/prebid/prebid-server/util/randomutil"

	"github.com/prebid/prebid-server/adapters"
	"github.com/prebid/prebid-server/errortypes"
	"github.com/prebid/prebid-server/metrics"
	"github.com/prebid/prebid-server/openrtb_ext"
)

const (
	defaultPlatformID int = 5
	maxImpsPerReq         = 10
)

type adapter struct {
<<<<<<< HEAD
	URI             url.URL
=======
	uri             string
>>>>>>> 6d4f5e22
	hbSource        int
	randomGenerator randomutil.RandomGenerator
}

// Builder builds a new instance of the AppNexus adapter for the given bidder with the given config.
func Builder(bidderName openrtb_ext.BidderName, config config.Adapter, server config.Server) (adapters.Bidder, error) {
	uri, err := url.Parse(config.Endpoint)
	if err != nil {
		return nil, err
	}

	bidder := &adapter{
<<<<<<< HEAD
		URI:             *uri,
=======
		uri:             config.Endpoint,
>>>>>>> 6d4f5e22
		hbSource:        resolvePlatformID(config.PlatformID),
		randomGenerator: randomutil.RandomNumberGenerator{},
	}
	return bidder, nil
}

func resolvePlatformID(platformID string) int {
	if len(platformID) > 0 {
		if val, err := strconv.Atoi(platformID); err == nil {
			return val
		}
	}

	return defaultPlatformID
}

func (a *adapter) MakeRequests(request *openrtb2.BidRequest, reqInfo *adapters.ExtraRequestInfo) ([]*adapters.RequestData, []error) {
	// appnexus adapter expects imp.displaymanagerver to be populated in openrtb2 endpoint
	// but some SDKs will put it in imp.ext.prebid instead
	displayManagerVer := buildDisplayManageVer(request)

	var (
		shouldGenerateAdPodId *bool
		uniqueMemberIds       []string
		memberIds             = make(map[string]struct{})
		errs                  = make([]error, 0, len(request.Imp))
	)

	validImps := []openrtb2.Imp{}
	for i := 0; i < len(request.Imp); i++ {
		appnexusExt, err := validateAndBuildAppNexusExt(&request.Imp[i])
		if err != nil {
			errs = append(errs, err)
			continue
		}

		if err := buildRequestImp(&request.Imp[i], &appnexusExt, displayManagerVer); err != nil {
			errs = append(errs, err)
			continue
		}

		memberId := appnexusExt.Member
		if memberId != "" {
			if _, ok := memberIds[memberId]; !ok {
				memberIds[memberId] = struct{}{}
				uniqueMemberIds = append(uniqueMemberIds, memberId)
			}
		}

		shouldGenerateAdPodIdForImp := appnexusExt.AdPodId
		if shouldGenerateAdPodId == nil {
			shouldGenerateAdPodId = &shouldGenerateAdPodIdForImp
		} else if *shouldGenerateAdPodId != shouldGenerateAdPodIdForImp {
			errs = append(errs, errors.New("generate ad pod option should be same for all pods in request"))
			return nil, errs
		}

		validImps = append(validImps, request.Imp[i])
	}
	request.Imp = validImps

	// If all the requests were malformed, don't bother making a server call with no impressions.
	if len(request.Imp) == 0 {
		return nil, errs
	}

	requestURI := a.uri
	// The Appnexus API requires a Member ID in the URL. This means the request may fail if
	// different impressions have different member IDs.
	// Check for this condition, and log an error if it's a problem.
	if len(uniqueMemberIds) > 0 {
		requestURI = appendMemberId(requestURI, uniqueMemberIds[0])
		if len(uniqueMemberIds) > 1 {
			errs = append(errs, fmt.Errorf("All request.imp[i].ext.prebid.bidder.appnexus.member params must match. Request contained: %v", uniqueMemberIds))
		}
	}

	// Add Appnexus request level extension
	var isAMP, isVIDEO int
	if reqInfo.PbsEntryPoint == metrics.ReqTypeAMP {
		isAMP = 1
	} else if reqInfo.PbsEntryPoint == metrics.ReqTypeVideo {
		isVIDEO = 1
	}

	var reqExt appnexusReqExt
	if len(request.Ext) > 0 {
		if err := json.Unmarshal(request.Ext, &reqExt); err != nil {
			errs = append(errs, err)
			return nil, errs
		}
	}
	if reqExt.Appnexus == nil {
		reqExt.Appnexus = &appnexusReqExtAppnexus{}
	}
	includeBrandCategory := reqExt.Prebid.Targeting != nil && reqExt.Prebid.Targeting.IncludeBrandCategory != nil
	if includeBrandCategory {
		reqExt.Appnexus.BrandCategoryUniqueness = &includeBrandCategory
		reqExt.Appnexus.IncludeBrandCategory = &includeBrandCategory
	}
	reqExt.Appnexus.IsAMP = isAMP
	reqExt.Appnexus.HeaderBiddingSource = a.hbSource + isVIDEO

	// For long form requests if adpodId feature enabled, adpod_id must be sent downstream.
	// Adpod id is a unique identifier for pod
	// All impressions in the same pod must have the same pod id in request extension
	// For this all impressions in  request should belong to the same pod
	// If impressions number per pod is more than maxImpsPerReq - divide those imps to several requests but keep pod id the same
	// If  adpodId feature disabled and impressions number per pod is more than maxImpsPerReq  - divide those imps to several requests but do not include ad pod id
	if isVIDEO == 1 && *shouldGenerateAdPodId {
<<<<<<< HEAD
		requests, errors := a.buildAdPodRequests(imps, request, reqExt, requestURI.String())
		return requests, append(errs, errors...)
	}

	requests, errors := splitRequests(imps, request, reqExt, requestURI.String())
=======
		requests, errors := a.buildAdPodRequests(request.Imp, request, reqExt, requestURI)
		return requests, append(errs, errors...)
	}

	requests, errors := splitRequests(request.Imp, request, reqExt, requestURI)
>>>>>>> 6d4f5e22
	return requests, append(errs, errors...)
}

func (a *adapter) MakeBids(internalRequest *openrtb2.BidRequest, externalRequest *adapters.RequestData, response *adapters.ResponseData) (*adapters.BidderResponse, []error) {
	if httputil.IsResponseStatusCodeNoContent(response) {
		return nil, nil
	}

	if err := httputil.CheckResponseStatusCodeForErrors(response); err != nil {
		return nil, []error{err}
	}

	var appnexusResponse openrtb2.BidResponse
	if err := json.Unmarshal(response.Body, &appnexusResponse); err != nil {
		return nil, []error{err}
	}

	var errs []error
	bidderResponse := adapters.NewBidderResponseWithBidsCapacity(5)
	for _, sb := range appnexusResponse.SeatBid {
		for i := range sb.Bid {
			bid := sb.Bid[i]

			var bidExt appnexusBidExt
			if err := json.Unmarshal(bid.Ext, &bidExt); err != nil {
				errs = append(errs, err)
				continue
			}

			bidType, err := getMediaTypeForBid(&bidExt)
			if err != nil {
				errs = append(errs, err)
				continue
			}

			iabCategory, found := a.findIabCategoryForBid(&bidExt)
			if found {
				bid.Cat = []string{iabCategory}
			} else if len(bid.Cat) > 1 {
				//create empty categories array to force bid to be rejected
				bid.Cat = []string{}
			}

			bidderResponse.Bids = append(bidderResponse.Bids, &adapters.TypedBid{
				Bid:          &bid,
				BidType:      bidType,
				BidVideo:     &openrtb_ext.ExtBidPrebidVideo{Duration: bidExt.Appnexus.CreativeInfo.Video.Duration},
				DealPriority: bidExt.Appnexus.DealPriority,
			})
		}
	}

	if appnexusResponse.Cur != "" {
		bidderResponse.Currency = appnexusResponse.Cur
	}

	return bidderResponse, errs
}

func validateAndBuildAppNexusExt(imp *openrtb2.Imp) (openrtb_ext.ExtImpAppnexus, error) {
	var bidderExt adapters.ExtImpBidder
	if err := json.Unmarshal(imp.Ext, &bidderExt); err != nil {
		return openrtb_ext.ExtImpAppnexus{}, err
	}

	var appnexusExt openrtb_ext.ExtImpAppnexus
	if err := json.Unmarshal(bidderExt.Bidder, &appnexusExt); err != nil {
		return openrtb_ext.ExtImpAppnexus{}, err
	}

	handleLegacyParams(&appnexusExt)

	if err := validateAppnexusExt(&appnexusExt); err != nil {
		return openrtb_ext.ExtImpAppnexus{}, err
	}

	return appnexusExt, nil
}

func handleLegacyParams(appnexusExt *openrtb_ext.ExtImpAppnexus) {
	if appnexusExt.PlacementId == 0 && appnexusExt.DeprecatedPlacementId != 0 {
		appnexusExt.PlacementId = appnexusExt.DeprecatedPlacementId
	}
	if appnexusExt.InvCode == "" && appnexusExt.LegacyInvCode != "" {
		appnexusExt.InvCode = appnexusExt.LegacyInvCode
	}
	if appnexusExt.TrafficSourceCode == "" && appnexusExt.LegacyTrafficSourceCode != "" {
		appnexusExt.TrafficSourceCode = appnexusExt.LegacyTrafficSourceCode
	}
	if appnexusExt.UsePaymentRule == nil && appnexusExt.DeprecatedUsePaymentRule != nil {
		appnexusExt.UsePaymentRule = appnexusExt.DeprecatedUsePaymentRule
	}
}

func groupByPods(imps []openrtb2.Imp) map[string]([]openrtb2.Imp) {
	// find number of pods in response
	podImps := make(map[string][]openrtb2.Imp)
	for _, imp := range imps {
		pod := strings.Split(imp.ID, "_")[0]
		podImps[pod] = append(podImps[pod], imp)
	}
	return podImps
}

func splitRequests(imps []openrtb2.Imp, request *openrtb2.BidRequest, requestExtension appnexusReqExt, uri string) ([]*adapters.RequestData, []error) {
	var errs []error
	// Initial capacity for future array of requests, memory optimization.
	// Let's say there are 35 impressions and limit impressions per request equals to 10.
	// In this case we need to create 4 requests with 10, 10, 10 and 5 impressions.
	// With this formula initial capacity=(35+10-1)/10 = 4
	initialCapacity := (len(imps) + maxImpsPerReq - 1) / maxImpsPerReq
	resArr := make([]*adapters.RequestData, 0, initialCapacity)
	startInd := 0
	impsLeft := len(imps) > 0

	headers := http.Header{}
	headers.Add("Content-Type", "application/json;charset=utf-8")
	headers.Add("Accept", "application/json")

	var err error
	request.Ext, err = json.Marshal(requestExtension)
	if err != nil {
		errs = append(errs, err)
	}

	for impsLeft {

		endInd := startInd + maxImpsPerReq
		if endInd >= len(imps) {
			endInd = len(imps)
			impsLeft = false
		}
		impsForReq := imps[startInd:endInd]
		request.Imp = impsForReq

		reqJSON, err := json.Marshal(request)
		if err != nil {
			errs = append(errs, err)
			return nil, errs
		}

		resArr = append(resArr, &adapters.RequestData{
			Method:  "POST",
			Uri:     uri,
			Body:    reqJSON,
			Headers: headers,
		})
		startInd = endInd
	}
	return resArr, errs
}

func validateAppnexusExt(appnexusExt *openrtb_ext.ExtImpAppnexus) error {
	if appnexusExt.PlacementId == 0 && (appnexusExt.InvCode == "" || appnexusExt.Member == "") {
		return &errortypes.BadInput{
			Message: "No placement or member+invcode provided",
		}
	}
	return nil
}

func buildRequestImp(imp *openrtb2.Imp, appnexusExt *openrtb_ext.ExtImpAppnexus, displayManagerVer string) error {
	if appnexusExt.InvCode != "" {
		imp.TagID = appnexusExt.InvCode
	}
	if imp.BidFloor <= 0 && appnexusExt.Reserve > 0 {
		imp.BidFloor = appnexusExt.Reserve // This will be broken for non-USD currency.
	}
	if imp.Banner != nil {
		bannerCopy := *imp.Banner
		if appnexusExt.Position == "above" {
			bannerCopy.Pos = adcom1.PositionAboveFold.Ptr()
		} else if appnexusExt.Position == "below" {
			bannerCopy.Pos = adcom1.PositionBelowFold.Ptr()
		}

		if bannerCopy.W == nil && bannerCopy.H == nil && len(bannerCopy.Format) > 0 {
			firstFormat := bannerCopy.Format[0]
			bannerCopy.W = &(firstFormat.W)
			bannerCopy.H = &(firstFormat.H)
		}
		imp.Banner = &bannerCopy
	}

	// Populate imp.displaymanagerver if the SDK failed to do it.
	if len(imp.DisplayManagerVer) == 0 && len(displayManagerVer) > 0 {
		imp.DisplayManagerVer = displayManagerVer
	}

	impExt := appnexusImpExt{Appnexus: appnexusImpExtAppnexus{
		PlacementID:       int(appnexusExt.PlacementId),
		TrafficSourceCode: appnexusExt.TrafficSourceCode,
		Keywords:          appnexusExt.Keywords.String(),
		UsePmtRule:        appnexusExt.UsePaymentRule,
		PrivateSizes:      appnexusExt.PrivateSizes,
	}}

	var err error
	imp.Ext, err = json.Marshal(&impExt)

	return err
}

// getMediaTypeForBid determines which type of bid.
func getMediaTypeForBid(bid *appnexusBidExt) (openrtb_ext.BidType, error) {
	switch bid.Appnexus.BidType {
	case 0:
		return openrtb_ext.BidTypeBanner, nil
	case 1:
		return openrtb_ext.BidTypeVideo, nil
	case 3:
		return openrtb_ext.BidTypeNative, nil
	default:
		return "", fmt.Errorf("Unrecognized bid_ad_type in response from appnexus: %d", bid.Appnexus.BidType)
	}
}

// getIabCategoryForBid maps an appnexus brand id to an IAB category.
func (a *adapter) findIabCategoryForBid(bid *appnexusBidExt) (string, bool) {
	brandIDString := strconv.Itoa(bid.Appnexus.BrandCategory)
	iabCategory, ok := iabCategoryMap[brandIDString]
	return iabCategory, ok
}

func appendMemberId(uri url.URL, memberId string) url.URL {
	q := uri.Query()
	q.Set("member_id", memberId)
	uri.RawQuery = q.Encode()
	return uri
}

func buildDisplayManageVer(req *openrtb2.BidRequest) string {
	if req.App == nil {
		return ""
	}

	source, err := jsonparser.GetString(req.App.Ext, openrtb_ext.PrebidExtKey, "source")
	if err != nil {
		return ""
	}

	version, err := jsonparser.GetString(req.App.Ext, openrtb_ext.PrebidExtKey, "version")
	if err != nil {
		return ""
	}

	return fmt.Sprintf("%s-%s", source, version)
}

func (a *adapter) buildAdPodRequests(imps []openrtb2.Imp, request *openrtb2.BidRequest, requestExtension appnexusReqExt, uri string) ([]*adapters.RequestData, []error) {
	var errs []error
	podImps := groupByPods(imps)
	requests := make([]*adapters.RequestData, 0, len(podImps))
	for _, podImps := range podImps {
		requestExtension.Appnexus.AdPodId = fmt.Sprint(a.randomGenerator.GenerateInt63())

		reqs, errors := splitRequests(podImps, request, requestExtension, uri)
		requests = append(requests, reqs...)
		errs = append(errs, errors...)
	}

	return requests, errs
}<|MERGE_RESOLUTION|>--- conflicted
+++ resolved
@@ -28,11 +28,7 @@
 )
 
 type adapter struct {
-<<<<<<< HEAD
-	URI             url.URL
-=======
-	uri             string
->>>>>>> 6d4f5e22
+	uri             url.URL
 	hbSource        int
 	randomGenerator randomutil.RandomGenerator
 }
@@ -45,11 +41,7 @@
 	}
 
 	bidder := &adapter{
-<<<<<<< HEAD
-		URI:             *uri,
-=======
-		uri:             config.Endpoint,
->>>>>>> 6d4f5e22
+		uri:             *uri,
 		hbSource:        resolvePlatformID(config.PlatformID),
 		randomGenerator: randomutil.RandomNumberGenerator{},
 	}
@@ -160,19 +152,11 @@
 	// If impressions number per pod is more than maxImpsPerReq - divide those imps to several requests but keep pod id the same
 	// If  adpodId feature disabled and impressions number per pod is more than maxImpsPerReq  - divide those imps to several requests but do not include ad pod id
 	if isVIDEO == 1 && *shouldGenerateAdPodId {
-<<<<<<< HEAD
-		requests, errors := a.buildAdPodRequests(imps, request, reqExt, requestURI.String())
+		requests, errors := a.buildAdPodRequests(request.Imp, request, reqExt, requestURI.String())
 		return requests, append(errs, errors...)
 	}
 
-	requests, errors := splitRequests(imps, request, reqExt, requestURI.String())
-=======
-		requests, errors := a.buildAdPodRequests(request.Imp, request, reqExt, requestURI)
-		return requests, append(errs, errors...)
-	}
-
-	requests, errors := splitRequests(request.Imp, request, reqExt, requestURI)
->>>>>>> 6d4f5e22
+	requests, errors := splitRequests(request.Imp, request, reqExt, requestURI.String())
 	return requests, append(errs, errors...)
 }
 
