package appnexus

import (
	"encoding/json"
<<<<<<< HEAD
	"io/ioutil"
	"net/http"
	"net/http/httptest"
	"testing"
	"time"

	"github.com/mxmCherry/openrtb/v15/openrtb2"
	"github.com/prebid/prebid-server/cache/dummycache"
	"github.com/prebid/prebid-server/openrtb_ext"
	"github.com/prebid/prebid-server/pbs"
	"github.com/prebid/prebid-server/usersync"

	"fmt"
=======
	"regexp"
	"testing"
>>>>>>> 2745818a

	"github.com/prebid/prebid-server/adapters"
	"github.com/prebid/prebid-server/adapters/adapterstest"
	"github.com/prebid/prebid-server/config"
	"github.com/prebid/prebid-server/openrtb_ext"

	"github.com/mxmCherry/openrtb/v15/openrtb2"
	"github.com/stretchr/testify/assert"
)

func TestJsonSamples(t *testing.T) {
	bidder, buildErr := Builder(openrtb_ext.BidderAppnexus, config.Adapter{
		Endpoint: "http://ib.adnxs.com/openrtb2"})

	if buildErr != nil {
		t.Fatalf("Builder returned unexpected error %v", buildErr)
	}

	adapterstest.RunJSONBidderTest(t, "appnexustest", bidder)
}

func TestVideoSamples(t *testing.T) {
	bidder, buildErr := Builder(openrtb_ext.BidderAppnexus, config.Adapter{
		Endpoint:   "http://ib.adnxs.com/openrtb2",
		PlatformID: "8"})

	if buildErr != nil {
		t.Fatalf("Builder returned unexpected error %v", buildErr)
	}

	adapterstest.RunJSONBidderTest(t, "appnexusplatformtest", bidder)
}

func TestMemberQueryParam(t *testing.T) {
	uriWithMember := appendMemberId("http://ib.adnxs.com/openrtb2?query_param=true", "102")
	expected := "http://ib.adnxs.com/openrtb2?query_param=true&member_id=102"
	if uriWithMember != expected {
		t.Errorf("appendMemberId() failed on URI with query string. Expected %s, got %s", expected, uriWithMember)
	}
}

<<<<<<< HEAD
// Commenting out the test cases around populating adpod_id in the Appnexus request (ref: https://inside.pubmatic.com:9443/jira/browse/UOE-6196)
/*func TestVideoSinglePod(t *testing.T) {
	var a AppNexusAdapter
=======
func TestVideoSinglePod(t *testing.T) {
	var a adapter
>>>>>>> 2745818a
	a.URI = "http://test.com/openrtb2"
	a.hbSource = 5

	var reqInfo adapters.ExtraRequestInfo
	reqInfo.PbsEntryPoint = "video"

	var req openrtb2.BidRequest
	req.ID = "test_id"

	reqExt := `{"prebid":{}}`
	impExt := `{"bidder":{"placementId":123, "generate_ad_pod_id":true}}`
	req.Ext = []byte(reqExt)

	req.Imp = append(req.Imp, openrtb2.Imp{ID: "1_0", Ext: []byte(impExt)})
	req.Imp = append(req.Imp, openrtb2.Imp{ID: "1_1", Ext: []byte(impExt)})
	req.Imp = append(req.Imp, openrtb2.Imp{ID: "1_2", Ext: []byte(impExt)})

	result, err := a.MakeRequests(&req, &reqInfo)

	assert.Empty(t, err, "Errors array should be empty")
	assert.Len(t, result, 1, "Only one request should be returned")

	var error error
	var reqData *openrtb2.BidRequest
	error = json.Unmarshal(result[0].Body, &reqData)
	assert.NoError(t, error, "Response body unmarshalling error should be nil")

	var reqDataExt *appnexusReqExt
	error = json.Unmarshal(reqData.Ext, &reqDataExt)
	assert.NoError(t, error, "Response ext unmarshalling error should be nil")

	regMatch, matchErr := regexp.Match(`^[0-9]+$`, []byte(reqDataExt.Appnexus.AdPodId))
	assert.NoError(t, matchErr, "Regex match error should be nil")
	assert.True(t, regMatch, "AdPod id doesn't present in Appnexus extension or has incorrect format")
}

func TestVideoSinglePodManyImps(t *testing.T) {
	var a adapter
	a.URI = "http://test.com/openrtb2"
	a.hbSource = 5

	var reqInfo adapters.ExtraRequestInfo
	reqInfo.PbsEntryPoint = "video"

	var req openrtb2.BidRequest
	req.ID = "test_id"

	reqExt := `{"prebid":{}}`
	impExt := `{"bidder":{"placementId":123}}`
	req.Ext = []byte(reqExt)

	req.Imp = append(req.Imp, openrtb2.Imp{ID: "1_0", Ext: []byte(impExt)})
	req.Imp = append(req.Imp, openrtb2.Imp{ID: "1_1", Ext: []byte(impExt)})
	req.Imp = append(req.Imp, openrtb2.Imp{ID: "1_2", Ext: []byte(impExt)})
	req.Imp = append(req.Imp, openrtb2.Imp{ID: "1_3", Ext: []byte(impExt)})
	req.Imp = append(req.Imp, openrtb2.Imp{ID: "1_4", Ext: []byte(impExt)})
	req.Imp = append(req.Imp, openrtb2.Imp{ID: "1_5", Ext: []byte(impExt)})
	req.Imp = append(req.Imp, openrtb2.Imp{ID: "1_6", Ext: []byte(impExt)})
	req.Imp = append(req.Imp, openrtb2.Imp{ID: "1_7", Ext: []byte(impExt)})
	req.Imp = append(req.Imp, openrtb2.Imp{ID: "1_8", Ext: []byte(impExt)})
	req.Imp = append(req.Imp, openrtb2.Imp{ID: "1_9", Ext: []byte(impExt)})
	req.Imp = append(req.Imp, openrtb2.Imp{ID: "1_10", Ext: []byte(impExt)})
	req.Imp = append(req.Imp, openrtb2.Imp{ID: "1_11", Ext: []byte(impExt)})
	req.Imp = append(req.Imp, openrtb2.Imp{ID: "1_12", Ext: []byte(impExt)})
	req.Imp = append(req.Imp, openrtb2.Imp{ID: "1_13", Ext: []byte(impExt)})
	req.Imp = append(req.Imp, openrtb2.Imp{ID: "1_14", Ext: []byte(impExt)})

	res, err := a.MakeRequests(&req, &reqInfo)

	assert.Empty(t, err, "Errors array should be empty")
	assert.Len(t, res, 2, "Two requests should be returned")

	var error error
	var reqData1 *openrtb2.BidRequest
	error = json.Unmarshal(res[0].Body, &reqData1)
	assert.NoError(t, error, "Response body unmarshalling error should be nil")

	var reqDataExt1 *appnexusReqExt
	error = json.Unmarshal(reqData1.Ext, &reqDataExt1)
	assert.NoError(t, error, "Response ext unmarshalling error should be nil")

	assert.Equal(t, "", reqDataExt1.Appnexus.AdPodId, "AdPod id should not be present in first request")

	var reqData2 *openrtb2.BidRequest
	error = json.Unmarshal(res[1].Body, &reqData2)
	assert.NoError(t, error, "Response body unmarshalling error should be nil")

	var reqDataExt2 *appnexusReqExt
	error = json.Unmarshal(reqData2.Ext, &reqDataExt2)
	assert.NoError(t, error, "Response ext unmarshalling error should be nil")

	assert.Equal(t, "", reqDataExt2.Appnexus.AdPodId, "AdPod id should not be present in second request")
}

func TestVideoTwoPods(t *testing.T) {
	var a adapter
	a.URI = "http://test.com/openrtb2"
	a.hbSource = 5

	var reqInfo adapters.ExtraRequestInfo
	reqInfo.PbsEntryPoint = "video"

	var req openrtb2.BidRequest
	req.ID = "test_id"

	reqExt := `{"prebid":{}}`
	impExt := `{"bidder":{"placementId":123, "generate_ad_pod_id": true}}`
	req.Ext = []byte(reqExt)

	req.Imp = append(req.Imp, openrtb2.Imp{ID: "1_0", Ext: []byte(impExt)})
	req.Imp = append(req.Imp, openrtb2.Imp{ID: "1_1", Ext: []byte(impExt)})
	req.Imp = append(req.Imp, openrtb2.Imp{ID: "1_2", Ext: []byte(impExt)})

	req.Imp = append(req.Imp, openrtb2.Imp{ID: "2_0", Ext: []byte(impExt)})
	req.Imp = append(req.Imp, openrtb2.Imp{ID: "2_1", Ext: []byte(impExt)})
	req.Imp = append(req.Imp, openrtb2.Imp{ID: "2_2", Ext: []byte(impExt)})

	res, err := a.MakeRequests(&req, &reqInfo)

	assert.Empty(t, err, "Errors array should be empty")
	assert.Len(t, res, 2, "Two request should be returned")

	var error error
	var reqData1 *openrtb2.BidRequest
	error = json.Unmarshal(res[0].Body, &reqData1)
	assert.NoError(t, error, "Response body unmarshalling error should be nil")

	var reqDataExt1 *appnexusReqExt
	error = json.Unmarshal(reqData1.Ext, &reqDataExt1)
	assert.NoError(t, error, "Response ext unmarshalling error should be nil")

	adPodId1 := reqDataExt1.Appnexus.AdPodId

	var reqData2 *openrtb2.BidRequest
	error = json.Unmarshal(res[1].Body, &reqData2)
	assert.NoError(t, error, "Response body unmarshalling error should be nil")

	var reqDataExt2 *appnexusReqExt
	error = json.Unmarshal(reqData2.Ext, &reqDataExt2)
	assert.NoError(t, error, "Response ext unmarshalling error should be nil")

	adPodId2 := reqDataExt2.Appnexus.AdPodId

	assert.NotEqual(t, adPodId1, adPodId2, "AdPod id should be different for different pods")
}

func TestVideoTwoPodsManyImps(t *testing.T) {
	var a adapter
	a.URI = "http://test.com/openrtb2"
	a.hbSource = 5

	var reqInfo adapters.ExtraRequestInfo
	reqInfo.PbsEntryPoint = "video"

	var req openrtb2.BidRequest
	req.ID = "test_id"

	reqExt := `{"prebid":{}}`
	impExt := `{"bidder":{"placementId":123, "generate_ad_pod_id":true}}`
	req.Ext = []byte(reqExt)

	req.Imp = append(req.Imp, openrtb2.Imp{ID: "1_0", Ext: []byte(impExt)})
	req.Imp = append(req.Imp, openrtb2.Imp{ID: "1_1", Ext: []byte(impExt)})
	req.Imp = append(req.Imp, openrtb2.Imp{ID: "1_2", Ext: []byte(impExt)})

	req.Imp = append(req.Imp, openrtb2.Imp{ID: "2_0", Ext: []byte(impExt)})
	req.Imp = append(req.Imp, openrtb2.Imp{ID: "2_1", Ext: []byte(impExt)})
	req.Imp = append(req.Imp, openrtb2.Imp{ID: "2_2", Ext: []byte(impExt)})
	req.Imp = append(req.Imp, openrtb2.Imp{ID: "2_3", Ext: []byte(impExt)})
	req.Imp = append(req.Imp, openrtb2.Imp{ID: "2_4", Ext: []byte(impExt)})
	req.Imp = append(req.Imp, openrtb2.Imp{ID: "2_5", Ext: []byte(impExt)})
	req.Imp = append(req.Imp, openrtb2.Imp{ID: "2_6", Ext: []byte(impExt)})
	req.Imp = append(req.Imp, openrtb2.Imp{ID: "2_7", Ext: []byte(impExt)})
	req.Imp = append(req.Imp, openrtb2.Imp{ID: "2_8", Ext: []byte(impExt)})
	req.Imp = append(req.Imp, openrtb2.Imp{ID: "2_9", Ext: []byte(impExt)})
	req.Imp = append(req.Imp, openrtb2.Imp{ID: "2_10", Ext: []byte(impExt)})
	req.Imp = append(req.Imp, openrtb2.Imp{ID: "2_11", Ext: []byte(impExt)})
	req.Imp = append(req.Imp, openrtb2.Imp{ID: "2_12", Ext: []byte(impExt)})
	req.Imp = append(req.Imp, openrtb2.Imp{ID: "2_13", Ext: []byte(impExt)})
	req.Imp = append(req.Imp, openrtb2.Imp{ID: "2_14", Ext: []byte(impExt)})

	res, err := a.MakeRequests(&req, &reqInfo)

	assert.Empty(t, err, "Errors array should be empty")
	assert.Len(t, res, 3, "Three requests should be returned")

	var error error
	var reqData1 *openrtb2.BidRequest
	error = json.Unmarshal(res[0].Body, &reqData1)
	assert.NoError(t, error, "Response body unmarshalling error should be nil")

	var reqDataExt1 *appnexusReqExt
	error = json.Unmarshal(reqData1.Ext, &reqDataExt1)
	assert.NoError(t, error, "Response ext unmarshalling error should be nil")

	var reqData2 *openrtb2.BidRequest
	error = json.Unmarshal(res[1].Body, &reqData2)
	assert.NoError(t, error, "Response body unmarshalling error should be nil")

	var reqDataExt2 *appnexusReqExt
	error = json.Unmarshal(reqData2.Ext, &reqDataExt2)
	assert.NoError(t, error, "Response ext unmarshalling error should be nil")

	var reqData3 *openrtb2.BidRequest
	error = json.Unmarshal(res[2].Body, &reqData3)
	assert.NoError(t, error, "Response body unmarshalling error should be nil")

	var reqDataExt3 *appnexusReqExt
	error = json.Unmarshal(reqData3.Ext, &reqDataExt3)
	assert.NoError(t, error, "Response ext unmarshalling error should be nil")

	adPodId1 := reqDataExt1.Appnexus.AdPodId
	adPodId2 := reqDataExt2.Appnexus.AdPodId
	adPodId3 := reqDataExt3.Appnexus.AdPodId

	podIds := make(map[string]int)
	podIds[adPodId1] = podIds[adPodId1] + 1
	podIds[adPodId2] = podIds[adPodId2] + 1
	podIds[adPodId3] = podIds[adPodId3] + 1

	assert.Len(t, podIds, 2, "Incorrect number of unique pod ids")
<<<<<<< HEAD
}*/

// ----------------------------------------------------------------------------
// Code below this line tests the legacy, non-openrtb code flow. It can be deleted after we
// clean up the existing code and make everything openrtb2.

type anTagInfo struct {
	code              string
	invCode           string
	placementID       int
	trafficSourceCode string
	in_keywords       string
	out_keywords      string
	reserve           float64
	position          string
	bid               float64
	content           string
	mediaType         string
}

type anBidInfo struct {
	memberID  string
	domain    string
	page      string
	accountID int
	siteID    int
	tags      []anTagInfo
	deviceIP  string
	deviceUA  string
	buyerUID  string
	delay     time.Duration
}

var andata anBidInfo

func DummyAppNexusServer(w http.ResponseWriter, r *http.Request) {
	defer r.Body.Close()
	body, err := ioutil.ReadAll(r.Body)
	if err != nil {
		http.Error(w, err.Error(), http.StatusInternalServerError)
		return
	}

	var breq openrtb2.BidRequest
	err = json.Unmarshal(body, &breq)
	if err != nil {
		http.Error(w, err.Error(), http.StatusInternalServerError)
		return
	}

	memberID := r.FormValue("member_id")
	if memberID != andata.memberID {
		http.Error(w, fmt.Sprintf("Member ID '%s' doesn't match '%s", memberID, andata.memberID), http.StatusInternalServerError)
		return
	}

	resp := openrtb2.BidResponse{
		ID:    breq.ID,
		BidID: "a-random-id",
		Cur:   "USD",
		SeatBid: []openrtb2.SeatBid{
			{
				Seat: "Buyer Member ID",
				Bid:  make([]openrtb2.Bid, 0, 2),
			},
		},
	}

	for i, imp := range breq.Imp {
		var aix appnexusImpExt
		err = json.Unmarshal(imp.Ext, &aix)
		if err != nil {
			http.Error(w, err.Error(), http.StatusInternalServerError)
			return
		}

		// Either placementID or member+invCode must be specified
		has_placement := false
		if aix.Appnexus.PlacementID != 0 {
			if aix.Appnexus.PlacementID != andata.tags[i].placementID {
				http.Error(w, fmt.Sprintf("Placement ID '%d' doesn't match '%d", aix.Appnexus.PlacementID,
					andata.tags[i].placementID), http.StatusInternalServerError)
				return
			}
			has_placement = true
		}
		if memberID != "" && imp.TagID != "" {
			if imp.TagID != andata.tags[i].invCode {
				http.Error(w, fmt.Sprintf("Inv Code '%s' doesn't match '%s", imp.TagID,
					andata.tags[i].invCode), http.StatusInternalServerError)
				return
			}
			has_placement = true
		}
		if !has_placement {
			http.Error(w, fmt.Sprintf("Either placement or member+inv not present"), http.StatusInternalServerError)
			return
		}

		if aix.Appnexus.Keywords != andata.tags[i].out_keywords {
			http.Error(w, fmt.Sprintf("Keywords '%s' doesn't match '%s", aix.Appnexus.Keywords,
				andata.tags[i].out_keywords), http.StatusInternalServerError)
			return
		}

		if aix.Appnexus.TrafficSourceCode != andata.tags[i].trafficSourceCode {
			http.Error(w, fmt.Sprintf("Traffic source code '%s' doesn't match '%s", aix.Appnexus.TrafficSourceCode,
				andata.tags[i].trafficSourceCode), http.StatusInternalServerError)
			return
		}
		if imp.BidFloor != andata.tags[i].reserve {
			http.Error(w, fmt.Sprintf("Bid floor '%.2f' doesn't match '%.2f", imp.BidFloor,
				andata.tags[i].reserve), http.StatusInternalServerError)
			return
		}
		if imp.Banner == nil && imp.Video == nil {
			http.Error(w, fmt.Sprintf("No banner or app object sent"), http.StatusInternalServerError)
			return
		}
		if (imp.Banner == nil && andata.tags[i].mediaType == "banner") || (imp.Banner != nil && andata.tags[i].mediaType != "banner") {
			http.Error(w, fmt.Sprintf("Invalid impression type - banner"), http.StatusInternalServerError)
			return
		}
		if (imp.Video == nil && andata.tags[i].mediaType == "video") || (imp.Video != nil && andata.tags[i].mediaType != "video") {
			http.Error(w, fmt.Sprintf("Invalid impression type - video"), http.StatusInternalServerError)
			return
		}

		if imp.Banner != nil {
			if len(imp.Banner.Format) == 0 {
				http.Error(w, fmt.Sprintf("Empty imp.banner.format array"), http.StatusInternalServerError)
				return
			}
			if andata.tags[i].position == "above" && *imp.Banner.Pos != openrtb2.AdPosition(1) {
				http.Error(w, fmt.Sprintf("Mismatch in position - expected 1 for atf"), http.StatusInternalServerError)
				return
			}
			if andata.tags[i].position == "below" && *imp.Banner.Pos != openrtb2.AdPosition(3) {
				http.Error(w, fmt.Sprintf("Mismatch in position - expected 3 for btf"), http.StatusInternalServerError)
				return
			}
		}
		if imp.Video != nil {
			// TODO: add more validations
			if len(imp.Video.MIMEs) == 0 {
				http.Error(w, fmt.Sprintf("Empty imp.video.mimes array"), http.StatusInternalServerError)
				return
			}
			if len(imp.Video.Protocols) == 0 {
				http.Error(w, fmt.Sprintf("Empty imp.video.protocols array"), http.StatusInternalServerError)
				return
			}
			for _, protocol := range imp.Video.Protocols {
				if protocol < 1 || protocol > 8 {
					http.Error(w, fmt.Sprintf("Invalid video protocol %d", protocol), http.StatusInternalServerError)
					return
				}
			}
		}

		resBid := openrtb2.Bid{
			ID:    "random-id",
			ImpID: imp.ID,
			Price: andata.tags[i].bid,
			AdM:   andata.tags[i].content,
			Ext:   json.RawMessage(fmt.Sprintf(`{"appnexus":{"bid_ad_type":%d}}`, bidTypeToInt(andata.tags[i].mediaType))),
		}

		if imp.Video != nil {
			resBid.Attr = []openrtb2.CreativeAttribute{openrtb2.CreativeAttribute(6)}
		}
		resp.SeatBid[0].Bid = append(resp.SeatBid[0].Bid, resBid)
	}

	// TODO: are all of these valid for app?
	if breq.Site == nil {
		http.Error(w, fmt.Sprintf("No site object sent"), http.StatusInternalServerError)
		return
	}
	if breq.Site.Domain != andata.domain {
		http.Error(w, fmt.Sprintf("Domain '%s' doesn't match '%s", breq.Site.Domain, andata.domain), http.StatusInternalServerError)
		return
	}
	if breq.Site.Page != andata.page {
		http.Error(w, fmt.Sprintf("Page '%s' doesn't match '%s", breq.Site.Page, andata.page), http.StatusInternalServerError)
		return
	}
	if breq.Device.UA != andata.deviceUA {
		http.Error(w, fmt.Sprintf("UA '%s' doesn't match '%s", breq.Device.UA, andata.deviceUA), http.StatusInternalServerError)
		return
	}
	if breq.Device.IP != andata.deviceIP {
		http.Error(w, fmt.Sprintf("IP '%s' doesn't match '%s", breq.Device.IP, andata.deviceIP), http.StatusInternalServerError)
		return
	}
	if breq.User.BuyerUID != andata.buyerUID {
		http.Error(w, fmt.Sprintf("User ID '%s' doesn't match '%s", breq.User.BuyerUID, andata.buyerUID), http.StatusInternalServerError)
		return
	}

	if andata.delay > 0 {
		<-time.After(andata.delay)
	}

	js, err := json.Marshal(resp)
	if err != nil {
		http.Error(w, err.Error(), http.StatusInternalServerError)
		return
	}
	w.Header().Set("Content-Type", "application/json")
	w.Write(js)
}

func bidTypeToInt(bidType string) int {
	switch bidType {
	case "banner":
		return 0
	case "video":
		return 1
	case "audio":
		return 2
	case "native":
		return 3
	default:
		return -1
	}
}
func TestAppNexusLegacyBasicResponse(t *testing.T) {
	server := httptest.NewServer(http.HandlerFunc(DummyAppNexusServer))
	defer server.Close()

	andata = anBidInfo{
		domain:   "nytimes.com",
		page:     "https://www.nytimes.com/2017/05/04/movies/guardians-of-the-galaxy-2-review-chris-pratt.html?hpw&rref=movies&action=click&pgtype=Homepage&module=well-region&region=bottom-well&WT.nav=bottom-well&_r=0",
		tags:     make([]anTagInfo, 2),
		deviceIP: "25.91.96.36",
		deviceUA: "Mozilla/5.0 (Macintosh; Intel Mac OS X 10_12_4) AppleWebKit/603.1.30 (KHTML, like Gecko) Version/10.1 Safari/603.1.30",
		buyerUID: "23482348223",
		memberID: "958",
	}
	andata.tags[0] = anTagInfo{
		code:              "first-tag",
		placementID:       8394,
		bid:               1.67,
		trafficSourceCode: "ppc-exchange",
		content:           "<html><body>huh</body></html>",
		in_keywords:       "[{ \"key\": \"genre\", \"value\": [\"jazz\", \"pop\"] }, {\"key\": \"myEmptyKey\", \"value\": []}]",
		out_keywords:      "genre=jazz,genre=pop,myEmptyKey",
		reserve:           1.50,
		position:          "below",
		mediaType:         "banner",
	}
	andata.tags[1] = anTagInfo{
		code:              "second-tag",
		invCode:           "leftbottom",
		bid:               3.22,
		trafficSourceCode: "taboola",
		content:           "<html><body>yow!</body></html>",
		in_keywords:       "[{ \"key\": \"genre\", \"value\": [\"rock\", \"pop\"] }, {\"key\": \"myKey\", \"value\": [\"myVal\"]}]",
		out_keywords:      "genre=rock,genre=pop,myKey=myVal",
		reserve:           0.75,
		position:          "above",
		mediaType:         "video",
	}

	conf := *adapters.DefaultHTTPAdapterConfig
	an := NewAppNexusLegacyAdapter(&conf, server.URL, "")

	pbin := pbs.PBSRequest{
		AdUnits: make([]pbs.AdUnit, 2),
	}
	for i, tag := range andata.tags {
		var params json.RawMessage
		if tag.placementID > 0 {
			params = json.RawMessage(fmt.Sprintf("{\"placementId\": %d, \"member\": \"%s\", \"keywords\": %s, "+
				"\"trafficSourceCode\": \"%s\", \"reserve\": %.3f, \"position\": \"%s\"}",
				tag.placementID, andata.memberID, tag.in_keywords, tag.trafficSourceCode, tag.reserve, tag.position))
		} else {
			params = json.RawMessage(fmt.Sprintf("{\"invCode\": \"%s\", \"member\": \"%s\", \"keywords\": %s, "+
				"\"trafficSourceCode\": \"%s\", \"reserve\": %.3f, \"position\": \"%s\"}",
				tag.invCode, andata.memberID, tag.in_keywords, tag.trafficSourceCode, tag.reserve, tag.position))
		}

		pbin.AdUnits[i] = pbs.AdUnit{
			Code:       tag.code,
			MediaTypes: []string{tag.mediaType},
			Sizes: []openrtb2.Format{
				{
					W: 300,
					H: 600,
				},
				{
					W: 300,
					H: 250,
				},
			},
			Bids: []pbs.Bids{
				{
					BidderCode: "appnexus",
					BidID:      fmt.Sprintf("random-id-from-pbjs-%d", i),
					Params:     params,
				},
			},
		}
		if tag.mediaType == "video" {
			pbin.AdUnits[i].Video = pbs.PBSVideo{
				Mimes:          []string{"video/mp4"},
				Minduration:    15,
				Maxduration:    30,
				Startdelay:     5,
				Skippable:      0,
				PlaybackMethod: 1,
				Protocols:      []int8{2, 3},
			}
		}
	}

	body := new(bytes.Buffer)
	err := json.NewEncoder(body).Encode(pbin)
	if err != nil {
		t.Fatalf("Json encoding failed: %v", err)
	}

	req := httptest.NewRequest("POST", server.URL, body)
	req.Header.Add("Referer", andata.page)
	req.Header.Add("User-Agent", andata.deviceUA)
	req.Header.Add("X-Real-IP", andata.deviceIP)

	pc := usersync.ParsePBSCookieFromRequest(req, &config.HostCookie{})
	pc.TrySync("adnxs", andata.buyerUID)
	fakewriter := httptest.NewRecorder()

	pc.SetCookieOnResponse(fakewriter, false, &config.HostCookie{Domain: ""}, 90*24*time.Hour)
	req.Header.Add("Cookie", fakewriter.Header().Get("Set-Cookie"))

	cacheClient, _ := dummycache.New()
	hcc := config.HostCookie{}

	pbReq, err := pbs.ParsePBSRequest(req, &config.AuctionTimeouts{
		Default: 2000,
		Max:     2000,
	}, cacheClient, &hcc)
	if err != nil {
		t.Fatalf("ParsePBSRequest failed: %v", err)
	}
	if len(pbReq.Bidders) != 1 {
		t.Fatalf("ParsePBSRequest returned %d bidders instead of 1", len(pbReq.Bidders))
	}
	if pbReq.Bidders[0].BidderCode != "appnexus" {
		t.Fatalf("ParsePBSRequest returned invalid bidder")
	}

	ctx := context.TODO()
	bids, err := an.Call(ctx, pbReq, pbReq.Bidders[0])
	if err != nil {
		t.Fatalf("Should not have gotten an error: %v", err)
	}
	if len(bids) != 2 {
		t.Fatalf("Received %d bids instead of 2", len(bids))
	}
	for _, bid := range bids {
		matched := false
		for _, tag := range andata.tags {
			if bid.AdUnitCode == tag.code {
				matched = true
				if bid.CreativeMediaType != tag.mediaType {
					t.Errorf("Incorrect Creative MediaType '%s'. Expected '%s'", bid.CreativeMediaType, tag.mediaType)
				}
				if bid.BidderCode != "appnexus" {
					t.Errorf("Incorrect BidderCode '%s'", bid.BidderCode)
				}
				if bid.Price != tag.bid {
					t.Errorf("Incorrect bid price '%.2f' expected '%.2f'", bid.Price, tag.bid)
				}
				if bid.Adm != tag.content {
					t.Errorf("Incorrect bid markup '%s' expected '%s'", bid.Adm, tag.content)
				}
			}
		}
		if !matched {
			t.Errorf("Received bid for unknown ad unit '%s'", bid.AdUnitCode)
		}
	}

	// same test but with request timing out
	andata.delay = 5 * time.Millisecond
	ctx, cancel := context.WithTimeout(context.Background(), 1*time.Millisecond)
	defer cancel()

	bids, err = an.Call(ctx, pbReq, pbReq.Bidders[0])
	if err == nil {
		t.Fatalf("Should have gotten a timeout error: %v", err)
	}
=======
>>>>>>> 2745818a
}<|MERGE_RESOLUTION|>--- conflicted
+++ resolved
@@ -1,33 +1,11 @@
 package appnexus
 
 import (
-	"encoding/json"
-<<<<<<< HEAD
-	"io/ioutil"
-	"net/http"
-	"net/http/httptest"
 	"testing"
-	"time"
-
-	"github.com/mxmCherry/openrtb/v15/openrtb2"
-	"github.com/prebid/prebid-server/cache/dummycache"
-	"github.com/prebid/prebid-server/openrtb_ext"
-	"github.com/prebid/prebid-server/pbs"
-	"github.com/prebid/prebid-server/usersync"
-
-	"fmt"
-=======
-	"regexp"
-	"testing"
->>>>>>> 2745818a
-
-	"github.com/prebid/prebid-server/adapters"
+
 	"github.com/prebid/prebid-server/adapters/adapterstest"
 	"github.com/prebid/prebid-server/config"
 	"github.com/prebid/prebid-server/openrtb_ext"
-
-	"github.com/mxmCherry/openrtb/v15/openrtb2"
-	"github.com/stretchr/testify/assert"
 )
 
 func TestJsonSamples(t *testing.T) {
@@ -61,14 +39,9 @@
 	}
 }
 
-<<<<<<< HEAD
 // Commenting out the test cases around populating adpod_id in the Appnexus request (ref: https://inside.pubmatic.com:9443/jira/browse/UOE-6196)
 /*func TestVideoSinglePod(t *testing.T) {
-	var a AppNexusAdapter
-=======
-func TestVideoSinglePod(t *testing.T) {
-	var a adapter
->>>>>>> 2745818a
+	var a adapter
 	a.URI = "http://test.com/openrtb2"
 	a.hbSource = 5
 
@@ -290,400 +263,5 @@
 	podIds[adPodId3] = podIds[adPodId3] + 1
 
 	assert.Len(t, podIds, 2, "Incorrect number of unique pod ids")
-<<<<<<< HEAD
-}*/
-
-// ----------------------------------------------------------------------------
-// Code below this line tests the legacy, non-openrtb code flow. It can be deleted after we
-// clean up the existing code and make everything openrtb2.
-
-type anTagInfo struct {
-	code              string
-	invCode           string
-	placementID       int
-	trafficSourceCode string
-	in_keywords       string
-	out_keywords      string
-	reserve           float64
-	position          string
-	bid               float64
-	content           string
-	mediaType         string
-}
-
-type anBidInfo struct {
-	memberID  string
-	domain    string
-	page      string
-	accountID int
-	siteID    int
-	tags      []anTagInfo
-	deviceIP  string
-	deviceUA  string
-	buyerUID  string
-	delay     time.Duration
-}
-
-var andata anBidInfo
-
-func DummyAppNexusServer(w http.ResponseWriter, r *http.Request) {
-	defer r.Body.Close()
-	body, err := ioutil.ReadAll(r.Body)
-	if err != nil {
-		http.Error(w, err.Error(), http.StatusInternalServerError)
-		return
-	}
-
-	var breq openrtb2.BidRequest
-	err = json.Unmarshal(body, &breq)
-	if err != nil {
-		http.Error(w, err.Error(), http.StatusInternalServerError)
-		return
-	}
-
-	memberID := r.FormValue("member_id")
-	if memberID != andata.memberID {
-		http.Error(w, fmt.Sprintf("Member ID '%s' doesn't match '%s", memberID, andata.memberID), http.StatusInternalServerError)
-		return
-	}
-
-	resp := openrtb2.BidResponse{
-		ID:    breq.ID,
-		BidID: "a-random-id",
-		Cur:   "USD",
-		SeatBid: []openrtb2.SeatBid{
-			{
-				Seat: "Buyer Member ID",
-				Bid:  make([]openrtb2.Bid, 0, 2),
-			},
-		},
-	}
-
-	for i, imp := range breq.Imp {
-		var aix appnexusImpExt
-		err = json.Unmarshal(imp.Ext, &aix)
-		if err != nil {
-			http.Error(w, err.Error(), http.StatusInternalServerError)
-			return
-		}
-
-		// Either placementID or member+invCode must be specified
-		has_placement := false
-		if aix.Appnexus.PlacementID != 0 {
-			if aix.Appnexus.PlacementID != andata.tags[i].placementID {
-				http.Error(w, fmt.Sprintf("Placement ID '%d' doesn't match '%d", aix.Appnexus.PlacementID,
-					andata.tags[i].placementID), http.StatusInternalServerError)
-				return
-			}
-			has_placement = true
-		}
-		if memberID != "" && imp.TagID != "" {
-			if imp.TagID != andata.tags[i].invCode {
-				http.Error(w, fmt.Sprintf("Inv Code '%s' doesn't match '%s", imp.TagID,
-					andata.tags[i].invCode), http.StatusInternalServerError)
-				return
-			}
-			has_placement = true
-		}
-		if !has_placement {
-			http.Error(w, fmt.Sprintf("Either placement or member+inv not present"), http.StatusInternalServerError)
-			return
-		}
-
-		if aix.Appnexus.Keywords != andata.tags[i].out_keywords {
-			http.Error(w, fmt.Sprintf("Keywords '%s' doesn't match '%s", aix.Appnexus.Keywords,
-				andata.tags[i].out_keywords), http.StatusInternalServerError)
-			return
-		}
-
-		if aix.Appnexus.TrafficSourceCode != andata.tags[i].trafficSourceCode {
-			http.Error(w, fmt.Sprintf("Traffic source code '%s' doesn't match '%s", aix.Appnexus.TrafficSourceCode,
-				andata.tags[i].trafficSourceCode), http.StatusInternalServerError)
-			return
-		}
-		if imp.BidFloor != andata.tags[i].reserve {
-			http.Error(w, fmt.Sprintf("Bid floor '%.2f' doesn't match '%.2f", imp.BidFloor,
-				andata.tags[i].reserve), http.StatusInternalServerError)
-			return
-		}
-		if imp.Banner == nil && imp.Video == nil {
-			http.Error(w, fmt.Sprintf("No banner or app object sent"), http.StatusInternalServerError)
-			return
-		}
-		if (imp.Banner == nil && andata.tags[i].mediaType == "banner") || (imp.Banner != nil && andata.tags[i].mediaType != "banner") {
-			http.Error(w, fmt.Sprintf("Invalid impression type - banner"), http.StatusInternalServerError)
-			return
-		}
-		if (imp.Video == nil && andata.tags[i].mediaType == "video") || (imp.Video != nil && andata.tags[i].mediaType != "video") {
-			http.Error(w, fmt.Sprintf("Invalid impression type - video"), http.StatusInternalServerError)
-			return
-		}
-
-		if imp.Banner != nil {
-			if len(imp.Banner.Format) == 0 {
-				http.Error(w, fmt.Sprintf("Empty imp.banner.format array"), http.StatusInternalServerError)
-				return
-			}
-			if andata.tags[i].position == "above" && *imp.Banner.Pos != openrtb2.AdPosition(1) {
-				http.Error(w, fmt.Sprintf("Mismatch in position - expected 1 for atf"), http.StatusInternalServerError)
-				return
-			}
-			if andata.tags[i].position == "below" && *imp.Banner.Pos != openrtb2.AdPosition(3) {
-				http.Error(w, fmt.Sprintf("Mismatch in position - expected 3 for btf"), http.StatusInternalServerError)
-				return
-			}
-		}
-		if imp.Video != nil {
-			// TODO: add more validations
-			if len(imp.Video.MIMEs) == 0 {
-				http.Error(w, fmt.Sprintf("Empty imp.video.mimes array"), http.StatusInternalServerError)
-				return
-			}
-			if len(imp.Video.Protocols) == 0 {
-				http.Error(w, fmt.Sprintf("Empty imp.video.protocols array"), http.StatusInternalServerError)
-				return
-			}
-			for _, protocol := range imp.Video.Protocols {
-				if protocol < 1 || protocol > 8 {
-					http.Error(w, fmt.Sprintf("Invalid video protocol %d", protocol), http.StatusInternalServerError)
-					return
-				}
-			}
-		}
-
-		resBid := openrtb2.Bid{
-			ID:    "random-id",
-			ImpID: imp.ID,
-			Price: andata.tags[i].bid,
-			AdM:   andata.tags[i].content,
-			Ext:   json.RawMessage(fmt.Sprintf(`{"appnexus":{"bid_ad_type":%d}}`, bidTypeToInt(andata.tags[i].mediaType))),
-		}
-
-		if imp.Video != nil {
-			resBid.Attr = []openrtb2.CreativeAttribute{openrtb2.CreativeAttribute(6)}
-		}
-		resp.SeatBid[0].Bid = append(resp.SeatBid[0].Bid, resBid)
-	}
-
-	// TODO: are all of these valid for app?
-	if breq.Site == nil {
-		http.Error(w, fmt.Sprintf("No site object sent"), http.StatusInternalServerError)
-		return
-	}
-	if breq.Site.Domain != andata.domain {
-		http.Error(w, fmt.Sprintf("Domain '%s' doesn't match '%s", breq.Site.Domain, andata.domain), http.StatusInternalServerError)
-		return
-	}
-	if breq.Site.Page != andata.page {
-		http.Error(w, fmt.Sprintf("Page '%s' doesn't match '%s", breq.Site.Page, andata.page), http.StatusInternalServerError)
-		return
-	}
-	if breq.Device.UA != andata.deviceUA {
-		http.Error(w, fmt.Sprintf("UA '%s' doesn't match '%s", breq.Device.UA, andata.deviceUA), http.StatusInternalServerError)
-		return
-	}
-	if breq.Device.IP != andata.deviceIP {
-		http.Error(w, fmt.Sprintf("IP '%s' doesn't match '%s", breq.Device.IP, andata.deviceIP), http.StatusInternalServerError)
-		return
-	}
-	if breq.User.BuyerUID != andata.buyerUID {
-		http.Error(w, fmt.Sprintf("User ID '%s' doesn't match '%s", breq.User.BuyerUID, andata.buyerUID), http.StatusInternalServerError)
-		return
-	}
-
-	if andata.delay > 0 {
-		<-time.After(andata.delay)
-	}
-
-	js, err := json.Marshal(resp)
-	if err != nil {
-		http.Error(w, err.Error(), http.StatusInternalServerError)
-		return
-	}
-	w.Header().Set("Content-Type", "application/json")
-	w.Write(js)
-}
-
-func bidTypeToInt(bidType string) int {
-	switch bidType {
-	case "banner":
-		return 0
-	case "video":
-		return 1
-	case "audio":
-		return 2
-	case "native":
-		return 3
-	default:
-		return -1
-	}
-}
-func TestAppNexusLegacyBasicResponse(t *testing.T) {
-	server := httptest.NewServer(http.HandlerFunc(DummyAppNexusServer))
-	defer server.Close()
-
-	andata = anBidInfo{
-		domain:   "nytimes.com",
-		page:     "https://www.nytimes.com/2017/05/04/movies/guardians-of-the-galaxy-2-review-chris-pratt.html?hpw&rref=movies&action=click&pgtype=Homepage&module=well-region&region=bottom-well&WT.nav=bottom-well&_r=0",
-		tags:     make([]anTagInfo, 2),
-		deviceIP: "25.91.96.36",
-		deviceUA: "Mozilla/5.0 (Macintosh; Intel Mac OS X 10_12_4) AppleWebKit/603.1.30 (KHTML, like Gecko) Version/10.1 Safari/603.1.30",
-		buyerUID: "23482348223",
-		memberID: "958",
-	}
-	andata.tags[0] = anTagInfo{
-		code:              "first-tag",
-		placementID:       8394,
-		bid:               1.67,
-		trafficSourceCode: "ppc-exchange",
-		content:           "<html><body>huh</body></html>",
-		in_keywords:       "[{ \"key\": \"genre\", \"value\": [\"jazz\", \"pop\"] }, {\"key\": \"myEmptyKey\", \"value\": []}]",
-		out_keywords:      "genre=jazz,genre=pop,myEmptyKey",
-		reserve:           1.50,
-		position:          "below",
-		mediaType:         "banner",
-	}
-	andata.tags[1] = anTagInfo{
-		code:              "second-tag",
-		invCode:           "leftbottom",
-		bid:               3.22,
-		trafficSourceCode: "taboola",
-		content:           "<html><body>yow!</body></html>",
-		in_keywords:       "[{ \"key\": \"genre\", \"value\": [\"rock\", \"pop\"] }, {\"key\": \"myKey\", \"value\": [\"myVal\"]}]",
-		out_keywords:      "genre=rock,genre=pop,myKey=myVal",
-		reserve:           0.75,
-		position:          "above",
-		mediaType:         "video",
-	}
-
-	conf := *adapters.DefaultHTTPAdapterConfig
-	an := NewAppNexusLegacyAdapter(&conf, server.URL, "")
-
-	pbin := pbs.PBSRequest{
-		AdUnits: make([]pbs.AdUnit, 2),
-	}
-	for i, tag := range andata.tags {
-		var params json.RawMessage
-		if tag.placementID > 0 {
-			params = json.RawMessage(fmt.Sprintf("{\"placementId\": %d, \"member\": \"%s\", \"keywords\": %s, "+
-				"\"trafficSourceCode\": \"%s\", \"reserve\": %.3f, \"position\": \"%s\"}",
-				tag.placementID, andata.memberID, tag.in_keywords, tag.trafficSourceCode, tag.reserve, tag.position))
-		} else {
-			params = json.RawMessage(fmt.Sprintf("{\"invCode\": \"%s\", \"member\": \"%s\", \"keywords\": %s, "+
-				"\"trafficSourceCode\": \"%s\", \"reserve\": %.3f, \"position\": \"%s\"}",
-				tag.invCode, andata.memberID, tag.in_keywords, tag.trafficSourceCode, tag.reserve, tag.position))
-		}
-
-		pbin.AdUnits[i] = pbs.AdUnit{
-			Code:       tag.code,
-			MediaTypes: []string{tag.mediaType},
-			Sizes: []openrtb2.Format{
-				{
-					W: 300,
-					H: 600,
-				},
-				{
-					W: 300,
-					H: 250,
-				},
-			},
-			Bids: []pbs.Bids{
-				{
-					BidderCode: "appnexus",
-					BidID:      fmt.Sprintf("random-id-from-pbjs-%d", i),
-					Params:     params,
-				},
-			},
-		}
-		if tag.mediaType == "video" {
-			pbin.AdUnits[i].Video = pbs.PBSVideo{
-				Mimes:          []string{"video/mp4"},
-				Minduration:    15,
-				Maxduration:    30,
-				Startdelay:     5,
-				Skippable:      0,
-				PlaybackMethod: 1,
-				Protocols:      []int8{2, 3},
-			}
-		}
-	}
-
-	body := new(bytes.Buffer)
-	err := json.NewEncoder(body).Encode(pbin)
-	if err != nil {
-		t.Fatalf("Json encoding failed: %v", err)
-	}
-
-	req := httptest.NewRequest("POST", server.URL, body)
-	req.Header.Add("Referer", andata.page)
-	req.Header.Add("User-Agent", andata.deviceUA)
-	req.Header.Add("X-Real-IP", andata.deviceIP)
-
-	pc := usersync.ParsePBSCookieFromRequest(req, &config.HostCookie{})
-	pc.TrySync("adnxs", andata.buyerUID)
-	fakewriter := httptest.NewRecorder()
-
-	pc.SetCookieOnResponse(fakewriter, false, &config.HostCookie{Domain: ""}, 90*24*time.Hour)
-	req.Header.Add("Cookie", fakewriter.Header().Get("Set-Cookie"))
-
-	cacheClient, _ := dummycache.New()
-	hcc := config.HostCookie{}
-
-	pbReq, err := pbs.ParsePBSRequest(req, &config.AuctionTimeouts{
-		Default: 2000,
-		Max:     2000,
-	}, cacheClient, &hcc)
-	if err != nil {
-		t.Fatalf("ParsePBSRequest failed: %v", err)
-	}
-	if len(pbReq.Bidders) != 1 {
-		t.Fatalf("ParsePBSRequest returned %d bidders instead of 1", len(pbReq.Bidders))
-	}
-	if pbReq.Bidders[0].BidderCode != "appnexus" {
-		t.Fatalf("ParsePBSRequest returned invalid bidder")
-	}
-
-	ctx := context.TODO()
-	bids, err := an.Call(ctx, pbReq, pbReq.Bidders[0])
-	if err != nil {
-		t.Fatalf("Should not have gotten an error: %v", err)
-	}
-	if len(bids) != 2 {
-		t.Fatalf("Received %d bids instead of 2", len(bids))
-	}
-	for _, bid := range bids {
-		matched := false
-		for _, tag := range andata.tags {
-			if bid.AdUnitCode == tag.code {
-				matched = true
-				if bid.CreativeMediaType != tag.mediaType {
-					t.Errorf("Incorrect Creative MediaType '%s'. Expected '%s'", bid.CreativeMediaType, tag.mediaType)
-				}
-				if bid.BidderCode != "appnexus" {
-					t.Errorf("Incorrect BidderCode '%s'", bid.BidderCode)
-				}
-				if bid.Price != tag.bid {
-					t.Errorf("Incorrect bid price '%.2f' expected '%.2f'", bid.Price, tag.bid)
-				}
-				if bid.Adm != tag.content {
-					t.Errorf("Incorrect bid markup '%s' expected '%s'", bid.Adm, tag.content)
-				}
-			}
-		}
-		if !matched {
-			t.Errorf("Received bid for unknown ad unit '%s'", bid.AdUnitCode)
-		}
-	}
-
-	// same test but with request timing out
-	andata.delay = 5 * time.Millisecond
-	ctx, cancel := context.WithTimeout(context.Background(), 1*time.Millisecond)
-	defer cancel()
-
-	bids, err = an.Call(ctx, pbReq, pbReq.Bidders[0])
-	if err == nil {
-		t.Fatalf("Should have gotten a timeout error: %v", err)
-	}
-=======
->>>>>>> 2745818a
-}+}
+*/