package adapters

import (
	"encoding/base64"
	"encoding/json"
	"net/http"

	"github.com/mxmCherry/openrtb/v15/openrtb2"
	"github.com/prebid/prebid-server/config"
<<<<<<< HEAD
=======
	"github.com/prebid/prebid-server/currency"
>>>>>>> 3fcb43ca
	"github.com/prebid/prebid-server/metrics"
	"github.com/prebid/prebid-server/openrtb_ext"
)

// Bidder describes how to connect to external demand.
type Bidder interface {
	// MakeRequests makes the HTTP requests which should be made to fetch bids.
	//
	// Bidder implementations can assume that the incoming BidRequest has:
	//
	//   1. Only {Imp.Type, Platform} combinations which are valid, as defined by the static/bidder-info.{bidder}.yaml file.
	//   2. Imp.Ext of the form {"bidder": params}, where "params" has been validated against the static/bidder-params/{bidder}.json JSON Schema.
	//
	// nil return values are acceptable, but nil elements *inside* those slices are not.
	//
	// The errors should contain a list of errors which explain why this bidder's bids will be
	// "subpar" in some way. For example: the request contained ad types which this bidder doesn't support.
	//
	// If the error is caused by bad user input, return an errortypes.BadInput.
	MakeRequests(request *openrtb2.BidRequest, reqInfo *ExtraRequestInfo) ([]*RequestData, []error)

	// MakeBids unpacks the server's response into Bids.
	//
	// The bids can be nil (for no bids), but should not contain nil elements.
	//
	// The errors should contain a list of errors which explain why this bidder's bids will be
	// "subpar" in some way. For example: the server response didn't have the expected format.
	//
	// If the error was caused by bad user input, return a errortypes.BadInput.
	// If the error was caused by a bad server response, return a errortypes.BadServerResponse
	MakeBids(internalRequest *openrtb2.BidRequest, externalRequest *RequestData, response *ResponseData) (*BidderResponse, []error)
}

// TimeoutBidder is used to identify bidders that support timeout notifications.
type TimeoutBidder interface {
	Bidder

	// MakeTimeoutNotice functions much the same as MakeRequests, except it is fed the bidder request that timed out,
	// and expects that only one notification "request" will be generated. A use case for multiple timeout notifications
	// has not been anticipated.
	//
	// Do note that if MakeRequests returns multiple requests, and more than one of these times out, MakeTimeoutNotice will be called
	// once for each timed out request.
	MakeTimeoutNotification(req *RequestData) (*RequestData, []error)
}

// BidderResponse wraps the server's response with the list of bids and the currency used by the bidder.
//
// Currency declaration is not mandatory but helps to detect an eventual currency mismatch issue.
// From the bid response, the bidder accepts a list of valid currencies for the bid.
// The currency is the same across all bids.
type BidderResponse struct {
	Currency string
	Bids     []*TypedBid
}

// NewBidderResponseWithBidsCapacity create a new BidderResponse initialising the bids array capacity and the default currency value
// to "USD".
//
// bidsCapacity allows to set initial Bids array capacity.
// By default, currency is USD but this behavior might be subject to change.
func NewBidderResponseWithBidsCapacity(bidsCapacity int) *BidderResponse {
	return &BidderResponse{
		Currency: "USD",
		Bids:     make([]*TypedBid, 0, bidsCapacity),
	}
}

// NewBidderResponse create a new BidderResponse initialising the bids array and the default currency value
// to "USD".
//
// By default, Bids capacity will be set to 0.
// By default, currency is USD but this behavior might be subject to change.
func NewBidderResponse() *BidderResponse {
	return NewBidderResponseWithBidsCapacity(0)
}

// TypedBid packages the openrtb2.Bid with any bidder-specific information that PBS needs to populate an
// openrtb_ext.ExtBidPrebid.
//
// TypedBid.Bid.Ext will become "response.seatbid[i].bid.ext.bidder" in the final OpenRTB response.
// TypedBid.BidMeta will become "response.seatbid[i].bid.ext.prebid.meta" in the final OpenRTB response.
// TypedBid.BidType will become "response.seatbid[i].bid.ext.prebid.type" in the final OpenRTB response.
// TypedBid.BidVideo will become "response.seatbid[i].bid.ext.prebid.video" in the final OpenRTB response.
// TypedBid.DealPriority is optionally provided by adapters and used internally by the exchange to support deal targeted campaigns.
type TypedBid struct {
	Bid          *openrtb2.Bid
<<<<<<< HEAD
=======
	BidMeta      *openrtb_ext.ExtBidPrebidMeta
>>>>>>> 3fcb43ca
	BidType      openrtb_ext.BidType
	BidVideo     *openrtb_ext.ExtBidPrebidVideo
	DealPriority int
}

// RequestData and ResponseData exist so that prebid-server core code can implement its "debug" functionality
// uniformly across all Bidders.
// It will also let us experiment with valyala/vasthttp vs. net/http without changing every adapter (see #152)

// ResponseData packages together information from the server's http.Response.
type ResponseData struct {
	StatusCode int
	Body       []byte
	Headers    http.Header
}

// RequestData packages together the fields needed to make an http.Request.
type RequestData struct {
	Method  string
	Uri     string
	Body    []byte
	Headers http.Header

	// Tapjoy Opentelemetry
	TapjoyData TapjoyData
}

type TapjoyData struct {
	Bidder        string        `json:"bidder"`
	PlacementType PlacementType `json:"placement"`
	Region        string        `json:"region"`

	SKAN              SKAN
	MRAID             MRAID
	HTMLCompanionSent bool
}

type SKAN struct {
	Supported bool `json:"supported"` // SKAN supported by bidder
	Sent      bool `json:"sent"`      // SKAN data was sent to bidder
}

type MRAID struct {
	Supported bool `json:"supported"` // MRAID data was sent to bidder
}

// ExtImpBidder can be used by Bidders to unmarshal any request.imp[i].ext.
type ExtImpBidder struct {
	Prebid *openrtb_ext.ExtImpPrebid `json:"prebid"`

	// Bidder contain the bidder-specific extension. Each bidder should unmarshal this using their
	// corresponding openrtb_ext.ExtImp{Bidder} struct.
	//
	// For example, the Appnexus Bidder should unmarshal this with an openrtb_ext.ExtImpAppnexus object.
	//
	// Bidder implementations may safely assume that this JSON has been validated by their
	// static/bidder-params/{bidder}.json file.
	Bidder json.RawMessage `json:"bidder"`
}

func (r *RequestData) SetBasicAuth(username string, password string) {
	r.Headers.Set("Authorization", "Basic "+base64.StdEncoding.EncodeToString([]byte(username+":"+password)))
}

type ExtraRequestInfo struct {
	PbsEntryPoint              metrics.RequestType
	GlobalPrivacyControlHeader string
<<<<<<< HEAD
=======
	CurrencyConversions        currency.Conversions
}

func NewExtraRequestInfo(c currency.Conversions) ExtraRequestInfo {
	return ExtraRequestInfo{
		CurrencyConversions: c,
	}
}

// ConvertCurrency converts a given amount from one currency to another, or returns:
//  - Error if the `from` or `to` arguments are malformed or unknown ISO-4217 codes.
//  - ConversionNotFoundError if the conversion mapping is unknown to Prebid Server
//    and not provided in the bid request.
func (r ExtraRequestInfo) ConvertCurrency(value float64, from, to string) (float64, error) {
	if rate, err := r.CurrencyConversions.GetRate(from, to); err == nil {
		return value * rate, nil
	} else {
		return 0, err
	}
>>>>>>> 3fcb43ca
}

type Builder func(openrtb_ext.BidderName, config.Adapter) (Bidder, error)<|MERGE_RESOLUTION|>--- conflicted
+++ resolved
@@ -7,10 +7,7 @@
 
 	"github.com/mxmCherry/openrtb/v15/openrtb2"
 	"github.com/prebid/prebid-server/config"
-<<<<<<< HEAD
-=======
 	"github.com/prebid/prebid-server/currency"
->>>>>>> 3fcb43ca
 	"github.com/prebid/prebid-server/metrics"
 	"github.com/prebid/prebid-server/openrtb_ext"
 )
@@ -98,10 +95,7 @@
 // TypedBid.DealPriority is optionally provided by adapters and used internally by the exchange to support deal targeted campaigns.
 type TypedBid struct {
 	Bid          *openrtb2.Bid
-<<<<<<< HEAD
-=======
 	BidMeta      *openrtb_ext.ExtBidPrebidMeta
->>>>>>> 3fcb43ca
 	BidType      openrtb_ext.BidType
 	BidVideo     *openrtb_ext.ExtBidPrebidVideo
 	DealPriority int
@@ -169,8 +163,6 @@
 type ExtraRequestInfo struct {
 	PbsEntryPoint              metrics.RequestType
 	GlobalPrivacyControlHeader string
-<<<<<<< HEAD
-=======
 	CurrencyConversions        currency.Conversions
 }
 
@@ -190,7 +182,6 @@
 	} else {
 		return 0, err
 	}
->>>>>>> 3fcb43ca
 }
 
 type Builder func(openrtb_ext.BidderName, config.Adapter) (Bidder, error)