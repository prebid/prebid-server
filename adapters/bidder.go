package adapters

import (
	"encoding/base64"
	"encoding/json"
	"net/http"

	"github.com/mxmCherry/openrtb/v15/openrtb2"
	"github.com/prebid/prebid-server/config"
	"github.com/prebid/prebid-server/currency"
	"github.com/prebid/prebid-server/metrics"
	"github.com/prebid/prebid-server/openrtb_ext"
)

// Bidder describes how to connect to external demand.
type Bidder interface {
	// MakeRequests makes the HTTP requests which should be made to fetch bids.
	//
	// Bidder implementations can assume that the incoming BidRequest has:
	//
	//   1. Only {Imp.Type, Platform} combinations which are valid, as defined by the static/bidder-info.{bidder}.yaml file.
	//   2. Imp.Ext of the form {"bidder": params}, where "params" has been validated against the static/bidder-params/{bidder}.json JSON Schema.
	//
	// nil return values are acceptable, but nil elements *inside* those slices are not.
	//
	// The errors should contain a list of errors which explain why this bidder's bids will be
	// "subpar" in some way. For example: the request contained ad types which this bidder doesn't support.
	//
	// If the error is caused by bad user input, return an errortypes.BadInput.
	MakeRequests(request *openrtb2.BidRequest, reqInfo *ExtraRequestInfo) ([]*RequestData, []error)

	// MakeBids unpacks the server's response into Bids.
	//
	// The bids can be nil (for no bids), but should not contain nil elements.
	//
	// The errors should contain a list of errors which explain why this bidder's bids will be
	// "subpar" in some way. For example: the server response didn't have the expected format.
	//
	// If the error was caused by bad user input, return a errortypes.BadInput.
	// If the error was caused by a bad server response, return a errortypes.BadServerResponse
	MakeBids(internalRequest *openrtb2.BidRequest, externalRequest *RequestData, response *ResponseData) (*BidderResponse, []error)
}

// TimeoutBidder is used to identify bidders that support timeout notifications.
type TimeoutBidder interface {
	Bidder

	// MakeTimeoutNotice functions much the same as MakeRequests, except it is fed the bidder request that timed out,
	// and expects that only one notification "request" will be generated. A use case for multiple timeout notifications
	// has not been anticipated.
	//
	// Do note that if MakeRequests returns multiple requests, and more than one of these times out, MakeTimeoutNotice will be called
	// once for each timed out request.
	MakeTimeoutNotification(req *RequestData) (*RequestData, []error)
}

// BidderResponse wraps the server's response with the list of bids and the currency used by the bidder.
//
// Currency declaration is not mandatory but helps to detect an eventual currency mismatch issue.
// From the bid response, the bidder accepts a list of valid currencies for the bid.
// The currency is the same across all bids.
type BidderResponse struct {
	Currency string
	Bids     []*TypedBid
}

// NewBidderResponseWithBidsCapacity create a new BidderResponse initialising the bids array capacity and the default currency value
// to "USD".
//
// bidsCapacity allows to set initial Bids array capacity.
// By default, currency is USD but this behavior might be subject to change.
func NewBidderResponseWithBidsCapacity(bidsCapacity int) *BidderResponse {
	return &BidderResponse{
		Currency: "USD",
		Bids:     make([]*TypedBid, 0, bidsCapacity),
	}
}

// NewBidderResponse create a new BidderResponse initialising the bids array and the default currency value
// to "USD".
//
// By default, Bids capacity will be set to 0.
// By default, currency is USD but this behavior might be subject to change.
func NewBidderResponse() *BidderResponse {
	return NewBidderResponseWithBidsCapacity(0)
}

// TypedBid packages the openrtb2.Bid with any bidder-specific information that PBS needs to populate an
// openrtb_ext.ExtBidPrebid.
//
// TypedBid.Bid.Ext will become "response.seatbid[i].bid.ext.bidder" in the final OpenRTB response.
// TypedBid.BidMeta will become "response.seatbid[i].bid.ext.prebid.meta" in the final OpenRTB response.
// TypedBid.BidType will become "response.seatbid[i].bid.ext.prebid.type" in the final OpenRTB response.
// TypedBid.BidVideo will become "response.seatbid[i].bid.ext.prebid.video" in the final OpenRTB response.
// TypedBid.DealPriority is optionally provided by adapters and used internally by the exchange to support deal targeted campaigns.
type TypedBid struct {
	Bid          *openrtb2.Bid
<<<<<<< HEAD
	BidMeta      *openrtb_ext.ExtBidPrebidMeta
	BidType      openrtb_ext.BidType
	BidVideo     *openrtb_ext.ExtBidPrebidVideo
=======
	BidType      openrtb_ext.BidType
	BidVideo     *openrtb_ext.ExtBidPrebidVideo
	BidTargets   map[string]string
>>>>>>> 0081bebd
	DealPriority int
}

// RequestData and ResponseData exist so that prebid-server core code can implement its "debug" functionality
// uniformly across all Bidders.
// It will also let us experiment with valyala/vasthttp vs. net/http without changing every adapter (see #152)

// ResponseData packages together information from the server's http.Response.
type ResponseData struct {
	StatusCode int
	Body       []byte
	Headers    http.Header
}

type BidRequestParams struct {
	ImpIndex     int
	VASTTagIndex int
}

// RequestData packages together the fields needed to make an http.Request.
type RequestData struct {
	Params  *BidRequestParams
	Method  string
	Uri     string
	Body    []byte
	Headers http.Header
}

// ExtImpBidder can be used by Bidders to unmarshal any request.imp[i].ext.
type ExtImpBidder struct {
	Prebid *openrtb_ext.ExtImpPrebid `json:"prebid"`

	// Bidder contain the bidder-specific extension. Each bidder should unmarshal this using their
	// corresponding openrtb_ext.ExtImp{Bidder} struct.
	//
	// For example, the Appnexus Bidder should unmarshal this with an openrtb_ext.ExtImpAppnexus object.
	//
	// Bidder implementations may safely assume that this JSON has been validated by their
	// static/bidder-params/{bidder}.json file.
	Bidder json.RawMessage `json:"bidder"`
}

func (r *RequestData) SetBasicAuth(username string, password string) {
	r.Headers.Set("Authorization", "Basic "+base64.StdEncoding.EncodeToString([]byte(username+":"+password)))
}

type ExtraRequestInfo struct {
	PbsEntryPoint              metrics.RequestType
	GlobalPrivacyControlHeader string
	CurrencyConversions        currency.Conversions
}

func NewExtraRequestInfo(c currency.Conversions) ExtraRequestInfo {
	return ExtraRequestInfo{
		CurrencyConversions: c,
	}
}

// ConvertCurrency converts a given amount from one currency to another, or returns:
//  - Error if the `from` or `to` arguments are malformed or unknown ISO-4217 codes.
//  - ConversionNotFoundError if the conversion mapping is unknown to Prebid Server
//    and not provided in the bid request.
func (r ExtraRequestInfo) ConvertCurrency(value float64, from, to string) (float64, error) {
	if rate, err := r.CurrencyConversions.GetRate(from, to); err == nil {
		return value * rate, nil
	} else {
		return 0, err
	}
}

type Builder func(openrtb_ext.BidderName, config.Adapter) (Bidder, error)<|MERGE_RESOLUTION|>--- conflicted
+++ resolved
@@ -95,15 +95,10 @@
 // TypedBid.DealPriority is optionally provided by adapters and used internally by the exchange to support deal targeted campaigns.
 type TypedBid struct {
 	Bid          *openrtb2.Bid
-<<<<<<< HEAD
 	BidMeta      *openrtb_ext.ExtBidPrebidMeta
 	BidType      openrtb_ext.BidType
 	BidVideo     *openrtb_ext.ExtBidPrebidVideo
-=======
-	BidType      openrtb_ext.BidType
-	BidVideo     *openrtb_ext.ExtBidPrebidVideo
 	BidTargets   map[string]string
->>>>>>> 0081bebd
 	DealPriority int
 }
 
