package datablocks

import (
	"encoding/json"
	"fmt"
	"net/http"
	"strconv"
	"text/template"

	"github.com/mxmCherry/openrtb/v15/openrtb2"
	"github.com/prebid/prebid-server/adapters"
	"github.com/prebid/prebid-server/config"
	"github.com/prebid/prebid-server/errortypes"
	"github.com/prebid/prebid-server/macros"
	"github.com/prebid/prebid-server/openrtb_ext"
)

type DatablocksAdapter struct {
	EndpointTemplate *template.Template
}

func (a *DatablocksAdapter) MakeRequests(request *openrtb2.BidRequest, reqInfo *adapters.ExtraRequestInfo) ([]*adapters.RequestData, []error) {

	errs := make([]error, 0, len(request.Imp))
	headers := http.Header{
		"Content-Type": {"application/json"},
		"Accept":       {"application/json"},
	}

	// Pull the host and source ID info from the bidder params.
	reqImps, err := splitImpressions(request.Imp)

	if err != nil {
		errs = append(errs, err)
	}

	requests := []*adapters.RequestData{}

	for reqExt, reqImp := range reqImps {
		request.Imp = reqImp
		reqJson, err := json.Marshal(request)

		if err != nil {
			errs = append(errs, err)
			continue
		}

		urlParams := macros.EndpointTemplateParams{Host: reqExt.Host, SourceId: strconv.Itoa(reqExt.SourceId)}
		url, err := macros.ResolveMacros(a.EndpointTemplate, urlParams)

		if err != nil {
			errs = append(errs, err)
			continue
		}

		request := adapters.RequestData{
			Method:  "POST",
			Uri:     url,
			Body:    reqJson,
			Headers: headers}

		requests = append(requests, &request)
	}

	return requests, errs
}

/*
internal original request in OpenRTB, external = result of us having converted it (what comes out of MakeRequests)
*/
func (a *DatablocksAdapter) MakeBids(
	internalRequest *openrtb2.BidRequest,
	externalRequest *adapters.RequestData,
	response *adapters.ResponseData,
) (*adapters.BidderResponse, []error) {

	if response.StatusCode == http.StatusNoContent {
		return nil, nil
	}

	if response.StatusCode != http.StatusOK {
		return nil, []error{&errortypes.BadServerResponse{
			Message: fmt.Sprintf("ERR, response with status %d", response.StatusCode),
		}}
	}

	var bidResp openrtb2.BidResponse

	if err := json.Unmarshal(response.Body, &bidResp); err != nil {
		return nil, []error{err}
	}

	bidResponse := adapters.NewBidderResponse()
	bidResponse.Currency = bidResp.Cur

	for _, seatBid := range bidResp.SeatBid {
		for i := 0; i < len(seatBid.Bid); i++ {
			bid := seatBid.Bid[i]
			bidResponse.Bids = append(bidResponse.Bids, &adapters.TypedBid{
				Bid:     &bid,
				BidType: getMediaType(bid.ImpID, internalRequest.Imp),
			})
		}
	}

	return bidResponse, nil
}

func splitImpressions(imps []openrtb2.Imp) (map[openrtb_ext.ExtImpDatablocks][]openrtb2.Imp, error) {

	var m = make(map[openrtb_ext.ExtImpDatablocks][]openrtb2.Imp)

	for _, imp := range imps {
		bidderParams, err := getBidderParams(&imp)
		if err != nil {
			return nil, err
		}

		v, ok := m[*bidderParams]
		if ok {
			m[*bidderParams] = append(v, imp)
		} else {
			m[*bidderParams] = []openrtb2.Imp{imp}
		}
	}

	return m, nil
}

func getBidderParams(imp *openrtb2.Imp) (*openrtb_ext.ExtImpDatablocks, error) {
	var bidderExt adapters.ExtImpBidder
	if err := json.Unmarshal(imp.Ext, &bidderExt); err != nil {
		return nil, &errortypes.BadInput{
			Message: fmt.Sprintf("Missing bidder ext: %s", err.Error()),
		}
	}
	var datablocksExt openrtb_ext.ExtImpDatablocks
	if err := json.Unmarshal(bidderExt.Bidder, &datablocksExt); err != nil {
		return nil, &errortypes.BadInput{
			Message: fmt.Sprintf("Cannot Resolve host or sourceId: %s", err.Error()),
		}
	}

	if datablocksExt.SourceId < 1 {
		return nil, &errortypes.BadInput{
			Message: "Invalid/Missing SourceId",
		}
	}

	if len(datablocksExt.Host) < 1 {
		return nil, &errortypes.BadInput{
			Message: "Invalid/Missing Host",
		}
	}

	return &datablocksExt, nil
}

func getMediaType(impID string, imps []openrtb2.Imp) openrtb_ext.BidType {

	bidType := openrtb_ext.BidTypeBanner

	for _, imp := range imps {
		if imp.ID == impID {
			if imp.Video != nil {
				bidType = openrtb_ext.BidTypeVideo
				break
			} else if imp.Native != nil {
				bidType = openrtb_ext.BidTypeNative
				break
			} else {
				bidType = openrtb_ext.BidTypeBanner
				break
			}
		}
	}

	return bidType
}

// Builder builds a new instance of the Datablocks adapter for the given bidder with the given config.
func Builder(bidderName openrtb_ext.BidderName, config config.Adapter) (adapters.Bidder, error) {
	template, err := template.New("endpointTemplate").Parse(config.Endpoint)
	if err != nil {
		return nil, fmt.Errorf("unable to parse endpoint url template: %v", err)
	}

	bidder := &DatablocksAdapter{
<<<<<<< HEAD
		EndpointTemplate: *template,
=======
		EndpointTemplate: template,
>>>>>>> 3fcb43ca
	}
	return bidder, nil
}<|MERGE_RESOLUTION|>--- conflicted
+++ resolved
@@ -186,11 +186,7 @@
 	}
 
 	bidder := &DatablocksAdapter{
-<<<<<<< HEAD
-		EndpointTemplate: *template,
-=======
 		EndpointTemplate: template,
->>>>>>> 3fcb43ca
 	}
 	return bidder, nil
 }