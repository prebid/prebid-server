--- conflicted
+++ resolved
@@ -101,23 +101,15 @@
 			continue
 		}
 
-<<<<<<< HEAD
-	return []*adapters.RequestData{{
-		Method: http.MethodPost,
-		Body:   reqJSON,
-		Uri:    url,
-		ImpIDs: openrtb_ext.GetImpIDs(request.Imp),
-	}}, nil
-=======
 		requestData := &adapters.RequestData{
 			Method: http.MethodPost,
 			Uri:    url,
 			Body:   reqJSON,
+			ImpIDs: openrtb_ext.GetImpIDs(requestCopy.Imp),
 		}
 		requests = append(requests, requestData)
 	}
 	return requests, errors
->>>>>>> 535d1f7b
 }
 
 func (a *adapter) MakeBids(request *openrtb2.BidRequest, requestData *adapters.RequestData, responseData *adapters.ResponseData) (*adapters.BidderResponse, []error) {
