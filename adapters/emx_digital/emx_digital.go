package emx_digital

import (
	"encoding/json"
	"fmt"
	"net/http"
	"net/url"
	"strconv"
	"strings"
	"time"

	"github.com/mxmCherry/openrtb"
	"github.com/prebid/prebid-server/adapters"
	"github.com/prebid/prebid-server/config"
	"github.com/prebid/prebid-server/errortypes"
	"github.com/prebid/prebid-server/openrtb_ext"
)

type EmxDigitalAdapter struct {
	endpoint string
	testing  bool
}

func buildEndpoint(endpoint string, testing bool, timeout int64) string {
	if timeout == 0 {
		timeout = 1000
	}
	if testing {
		// for passing validation tests
		return endpoint + "?t=1000&ts=2060541160"
	}
	return endpoint + "?t=" + strconv.FormatInt(timeout, 10) + "&ts=" + strconv.FormatInt(time.Now().Unix(), 10) + "&src=pbserver"
}

func (a *EmxDigitalAdapter) MakeRequests(request *openrtb.BidRequest, reqInfo *adapters.ExtraRequestInfo) ([]*adapters.RequestData, []error) {
	var errs []error

	if len(request.Imp) == 0 {
		return nil, []error{&errortypes.BadInput{
			Message: fmt.Sprintf("No Imps in Bid Request"),
		}}
	}

	if errs := preprocess(request); errs != nil && len(errs) > 0 {
		return nil, append(errs, &errortypes.BadInput{
			Message: fmt.Sprintf("Error in preprocess of Imp, err: %s", errs),
		})
	}

	data, err := json.Marshal(request)
	if err != nil {
		return nil, []error{&errortypes.BadInput{
			Message: fmt.Sprintf("Error in packaging request to JSON"),
		}}
	}

	headers := http.Header{}
	headers.Add("Content-Type", "application/json;charset=utf-8")
	headers.Add("Accept", "application/json")

	if request.Device != nil {
		addHeaderIfNonEmpty(headers, "User-Agent", request.Device.UA)
		addHeaderIfNonEmpty(headers, "X-Forwarded-For", request.Device.IP)
		addHeaderIfNonEmpty(headers, "Accept-Language", request.Device.Language)
		if request.Device.DNT != nil {
			addHeaderIfNonEmpty(headers, "DNT", strconv.Itoa(int(*request.Device.DNT)))
		}
	}
	if request.Site != nil {
		addHeaderIfNonEmpty(headers, "Referer", request.Site.Page)
	}

	url := buildEndpoint(a.endpoint, a.testing, request.TMax)

	return []*adapters.RequestData{{
		Method:  "POST",
		Uri:     url,
		Body:    data,
		Headers: headers,
	}}, errs
}

func unpackImpExt(imp *openrtb.Imp) (*openrtb_ext.ExtImpEmxDigital, error) {
	var bidderExt adapters.ExtImpBidder
	if err := json.Unmarshal(imp.Ext, &bidderExt); err != nil {
		return nil, &errortypes.BadInput{
			Message: err.Error(),
		}
	}

	var emxExt openrtb_ext.ExtImpEmxDigital
	if err := json.Unmarshal(bidderExt.Bidder, &emxExt); err != nil {
		return nil, &errortypes.BadInput{
			Message: fmt.Sprintf("ignoring imp id=%s, invalid ImpExt", imp.ID),
		}
	}

	tagIDValidation, err := strconv.ParseInt(emxExt.TagID, 10, 64)
	if err != nil || tagIDValidation == 0 {
		return nil, &errortypes.BadInput{
			Message: fmt.Sprintf("ignoring imp id=%s, invalid tagid must be a String of numbers", imp.ID),
		}
	}

	if emxExt.TagID == "" {
		return nil, &errortypes.BadInput{
			Message: fmt.Sprintf("Ignoring imp id=%s, no tagid present", imp.ID),
		}
	}

	return &emxExt, nil
}

func buildImpBanner(imp *openrtb.Imp) error {

	if imp.Banner == nil {
		return &errortypes.BadInput{
			Message: fmt.Sprintf("Request needs to include a Banner object"),
		}
	}

	bannerCopy := *imp.Banner
	banner := &bannerCopy

	if banner.W == nil && banner.H == nil {
		if len(banner.Format) == 0 {
			return &errortypes.BadInput{
				Message: fmt.Sprintf("Need at least one size to build request"),
			}
		}
		format := banner.Format[0]
		banner.Format = banner.Format[1:]
		banner.W = &format.W
		banner.H = &format.H
		imp.Banner = banner
	}

	return nil
}

func buildImpVideo(imp *openrtb.Imp) error {

	if len(imp.Video.MIMEs) == 0 {
		return &errortypes.BadInput{
			Message: fmt.Sprintf("Video: missing required field mimes"),
		}
	}

	if imp.Video.H == 0 && imp.Video.W == 0 {
		return &errortypes.BadInput{
			Message: fmt.Sprintf("Video: Need at least one size to build request"),
		}
	}

	if imp.Video.Protocols != nil {
		imp.Video.Protocols = cleanProtocol(imp.Video.Protocols)
	}

	return nil
}

// not supporting VAST protocol 7 (VAST 4.0);
func cleanProtocol(protocols []openrtb.Protocol) []openrtb.Protocol {
	newitems := make([]openrtb.Protocol, 0, len(protocols))

	for _, i := range protocols {
		if i != openrtb.ProtocolVAST40 {
			newitems = append(newitems, i)
		}
	}

	return newitems
}

// Add EMX required properties to Imp object
func addImpProps(imp *openrtb.Imp, secure *int8, emxExt *openrtb_ext.ExtImpEmxDigital) {
	imp.TagID = emxExt.TagID
	imp.Secure = secure

	if emxExt.BidFloor != "" {
		bidFloor, err := strconv.ParseFloat(emxExt.BidFloor, 64)
		if err != nil {
			bidFloor = 0
		}

		if bidFloor > 0 {
			imp.BidFloor = bidFloor
			imp.BidFloorCur = "USD"
		}
	}

	return
}

// Adding header fields to request header
func addHeaderIfNonEmpty(headers http.Header, headerName string, headerValue string) {
	if len(headerValue) > 0 {
		headers.Add(headerName, headerValue)
	}
}

// Handle request errors and formatting to be sent to EMX
func preprocess(request *openrtb.BidRequest) []error {
	impsCount := len(request.Imp)
	errors := make([]error, 0, impsCount)
	resImps := make([]openrtb.Imp, 0, impsCount)
	secure := int8(0)
	domain := ""
	if request.Site != nil && request.Site.Page != "" {
		domain = request.Site.Page
	} else if request.App != nil {
		if request.App.Domain != "" {
			domain = request.App.Domain
		} else if request.App.StoreURL != "" {
			domain = request.App.StoreURL
		}
	}

	pageURL, err := url.Parse(domain)
	if err == nil && pageURL.Scheme == "https" {
		secure = int8(1)
	}

	for _, imp := range request.Imp {
		emxExt, err := unpackImpExt(&imp)
		if err != nil {
			errors = append(errors, err)
			continue
		}

		addImpProps(&imp, &secure, emxExt)

		if imp.Video != nil {
			if err := buildImpVideo(&imp); err != nil {
				errors = append(errors, err)
				continue
			}
		} else if err := buildImpBanner(&imp); err != nil {
			errors = append(errors, err)
			continue

		}

		resImps = append(resImps, imp)
	}

	request.Imp = resImps

	return errors
}

// MakeBids make the bids for the bid response.
func (a *EmxDigitalAdapter) MakeBids(internalRequest *openrtb.BidRequest, externalRequest *adapters.RequestData, response *adapters.ResponseData) (*adapters.BidderResponse, []error) {

	if response.StatusCode == http.StatusNoContent {
		// no bid response
		return nil, nil
	}

	if response.StatusCode != http.StatusOK {
		return nil, []error{&errortypes.BadServerResponse{
			Message: fmt.Sprintf("Invalid Status Returned: %d. Run with request.debug = 1 for more info", response.StatusCode),
		}}
	}

	var bidResp openrtb.BidResponse

	if err := json.Unmarshal(response.Body, &bidResp); err != nil {
		return nil, []error{&errortypes.BadServerResponse{
			Message: fmt.Sprintf("Unable to unpackage bid response. Error: %s", err.Error()),
		}}
	}

	bidResponse := adapters.NewBidderResponseWithBidsCapacity(1)

	for _, sb := range bidResp.SeatBid {
		for i := range sb.Bid {
			sb.Bid[i].ImpID = sb.Bid[i].ID

			bidResponse.Bids = append(bidResponse.Bids, &adapters.TypedBid{
				Bid:     &sb.Bid[i],
				BidType: getBidType(sb.Bid[i].AdM),
			})
		}
	}

	return bidResponse, nil

}

<<<<<<< HEAD
// Builder builds a new instance of the EmxDigital adapter for the given bidder with the given config.
func Builder(bidderName openrtb_ext.BidderName, config config.Adapter) (adapters.Bidder, error) {
	bidder := &EmxDigitalAdapter{
		endpoint: config.Endpoint,
=======
func getBidType(bidAdm string) openrtb_ext.BidType {
	if bidAdm != "" && ContainsAny(bidAdm, []string{"<?xml", "<vast"}) {
		return openrtb_ext.BidTypeVideo
	}
	return openrtb_ext.BidTypeBanner
}

func ContainsAny(raw string, keys []string) bool {
	lowerCased := strings.ToLower(raw)
	for i := 0; i < len(keys); i++ {
		if strings.Contains(lowerCased, keys[i]) {
			return true
		}
	}
	return false

}

func NewEmxDigitalBidder(endpoint string) *EmxDigitalAdapter {
	return &EmxDigitalAdapter{
		endpoint: endpoint,
>>>>>>> ab26a907
		testing:  false,
	}
	return bidder, nil
}<|MERGE_RESOLUTION|>--- conflicted
+++ resolved
@@ -288,12 +288,6 @@
 
 }
 
-<<<<<<< HEAD
-// Builder builds a new instance of the EmxDigital adapter for the given bidder with the given config.
-func Builder(bidderName openrtb_ext.BidderName, config config.Adapter) (adapters.Bidder, error) {
-	bidder := &EmxDigitalAdapter{
-		endpoint: config.Endpoint,
-=======
 func getBidType(bidAdm string) openrtb_ext.BidType {
 	if bidAdm != "" && ContainsAny(bidAdm, []string{"<?xml", "<vast"}) {
 		return openrtb_ext.BidTypeVideo
@@ -312,10 +306,10 @@
 
 }
 
-func NewEmxDigitalBidder(endpoint string) *EmxDigitalAdapter {
-	return &EmxDigitalAdapter{
-		endpoint: endpoint,
->>>>>>> ab26a907
+// Builder builds a new instance of the EmxDigital adapter for the given bidder with the given config.
+func Builder(bidderName openrtb_ext.BidderName, config config.Adapter) (adapters.Bidder, error) {
+	bidder := &EmxDigitalAdapter{
+		endpoint: config.Endpoint,
 		testing:  false,
 	}
 	return bidder, nil
