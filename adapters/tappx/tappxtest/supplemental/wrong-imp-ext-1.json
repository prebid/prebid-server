--- conflicted
+++ resolved
@@ -11,12 +11,7 @@
         "ext": {
           "bidder": {
             "tappxkey": 1,
-<<<<<<< HEAD
-            "endpoint": "ZZ123456PS",
-            "host": "testing.ssp.tappx.com/rtb/v2/"
-=======
             "endpoint": "ZZ123456PS"
->>>>>>> 3fcb43ca
           }
         }
       }
