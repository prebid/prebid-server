--- conflicted
+++ resolved
@@ -7,7 +7,6 @@
 	"net/url"
 	"regexp"
 	"strconv"
-	"strings"
 	"text/template"
 	"time"
 
@@ -19,28 +18,6 @@
 	"github.com/prebid/prebid-server/openrtb_ext"
 )
 
-<<<<<<< HEAD
-const TAPPX_BIDDER_VERSION = "1.2"
-const TYPE_CNN = "prebid"
-
-type TappxAdapter struct {
-	endpointTemplate template.Template
-}
-
-// Builder builds a new instance of the Tappx adapter for the given bidder with the given config.
-func Builder(bidderName openrtb_ext.BidderName, config config.Adapter) (adapters.Bidder, error) {
-	template, err := template.New("endpointTemplate").Parse(config.Endpoint)
-	if err != nil {
-		return nil, fmt.Errorf("unable to parse endpoint url template: %v", err)
-	}
-
-	bidder := &TappxAdapter{
-		endpointTemplate: *template,
-	}
-	return bidder, nil
-}
-
-=======
 const TAPPX_BIDDER_VERSION = "1.4"
 const TYPE_CNN = "prebid"
 
@@ -72,7 +49,6 @@
 	return bidder, nil
 }
 
->>>>>>> 3fcb43ca
 func (a *TappxAdapter) MakeRequests(request *openrtb2.BidRequest, reqInfo *adapters.ExtraRequestInfo) ([]*adapters.RequestData, []error) {
 	if len(request.Imp) == 0 {
 		return nil, []error{&errortypes.BadInput{
@@ -179,13 +155,8 @@
 		}
 	}
 
-<<<<<<< HEAD
-	if !(strings.Contains(strings.ToLower(thisURI.Host), strings.ToLower(params.Endpoint))) {
-		thisURI.Path += params.Endpoint //Now version is backward compatible. In future, this condition and content will be delete
-=======
 	if !isNewEndpoint {
 		thisURI.Path += params.Endpoint
->>>>>>> 3fcb43ca
 	}
 
 	queryParams := url.Values{}
