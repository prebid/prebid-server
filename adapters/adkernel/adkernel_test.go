package adkernel

import (
	"testing"

	"github.com/prebid/prebid-server/adapters/adapterstest"
	"github.com/prebid/prebid-server/config"
	"github.com/prebid/prebid-server/openrtb_ext"
	"github.com/stretchr/testify/assert"
)

func TestJsonSamples(t *testing.T) {
	bidder, buildErr := Builder(openrtb_ext.BidderAdkernel, config.Adapter{
<<<<<<< HEAD
		Endpoint: "http://{{.Host}}/hb?zone={{.ZoneID}}"})
=======
		Endpoint: "https://pbs.adksrv.com/hb?zone={{.ZoneID}}"})
>>>>>>> 3fcb43ca

	if buildErr != nil {
		t.Fatalf("Builder returned unexpected error %v", buildErr)
	}

	adapterstest.RunJSONBidderTest(t, "adkerneltest", bidder)
}

func TestEndpointTemplateMalformed(t *testing.T) {
	_, buildErr := Builder(openrtb_ext.BidderAdkernel, config.Adapter{
		Endpoint: "{{Malformed}}"})

	assert.Error(t, buildErr)
}<|MERGE_RESOLUTION|>--- conflicted
+++ resolved
@@ -11,11 +11,7 @@
 
 func TestJsonSamples(t *testing.T) {
 	bidder, buildErr := Builder(openrtb_ext.BidderAdkernel, config.Adapter{
-<<<<<<< HEAD
-		Endpoint: "http://{{.Host}}/hb?zone={{.ZoneID}}"})
-=======
 		Endpoint: "https://pbs.adksrv.com/hb?zone={{.ZoneID}}"})
->>>>>>> 3fcb43ca
 
 	if buildErr != nil {
 		t.Fatalf("Builder returned unexpected error %v", buildErr)
