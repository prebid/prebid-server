--- conflicted
+++ resolved
@@ -163,26 +163,8 @@
 }
 
 func initTestData(server *httptest.Server, t *testing.T) (*AdformAdapter, context.Context, *pbs.PBSRequest) {
-<<<<<<< HEAD
 	adformTestData = createTestData(false)
-=======
-	adformTestData = aBidInfo{
-		deviceIP:  "111.111.111.111",
-		deviceUA:  "Mozilla/5.0 (iPhone; CPU iPhone OS 10_3_1 like Mac OS X) AppleWebKit/603.1.30 (KHTML, like Gecko) Mobile/14E8301",
-		deviceIFA: "6D92078A-8246-4BA4-AE5B-76104861E7DC",
-		tags:      make([]aTagInfo, 3),
-		referrer:  "http://test.com",
-		width:     200,
-		height:    300,
-		tid:       "transaction-id",
-		buyerUID:  "user-id",
-		secure:    false,
 		currency:  "EUR",
-	}
-	adformTestData.tags[0] = aTagInfo{mid: 32344, priceType: "gross", code: "code1", price: 1.23, content: "banner-content1", dealId: "dealId1", creativeId: "creativeId1"}
-	adformTestData.tags[1] = aTagInfo{mid: 32345, priceType: "net", code: "code2"} // no bid for ad unit
-	adformTestData.tags[2] = aTagInfo{mid: 32346, code: "code3", price: 1.24, content: "banner-content2", dealId: "dealId2"}
->>>>>>> d43c7a9a
 
 	// prepare adapter
 	conf := *adapters.DefaultHTTPAdapterConfig
@@ -297,11 +279,7 @@
 	}
 	r.Header = httpRequests[0].Headers
 
-<<<<<<< HEAD
-	errorString := assertAdformServerRequest(testData, r)
-=======
-	errorString := assertAdformServerRequest(*testData, r, true)
->>>>>>> d43c7a9a
+	errorString := assertAdformServerRequest(testData, r, true)
 	if errorString != nil {
 		t.Errorf("Request error: %s", *errorString)
 	}
@@ -344,12 +322,8 @@
 			{mid: 32345, priceType: "net", code: "code2"}, // no bid for ad unit
 			{mid: 32346, code: "code3", price: 1.24, content: "banner-content2", dealId: "dealId2"},
 		},
-<<<<<<< HEAD
 		secure: secure,
-=======
-		secure:   true,
 		currency: "EUR",
->>>>>>> d43c7a9a
 	}
 	return testData
 }
@@ -542,18 +516,14 @@
 		}
 	}
 
-<<<<<<< HEAD
-	if ok, err := equal("CC=1&adid=6D92078A-8246-4BA4-AE5B-76104861E7DC&fd=1&gdpr=1&gdpr_consent=abc&ip=111.111.111.111&pt=gross&rp=4&stid=transaction-id&bWlkPTMyMzQ0JnJjdXI9VVNEJm1rdj1jb2xvcjpyZWQsYWdlOjMwLTQwJm1rdz1yZWQsYmx1ZQ&bWlkPTMyMzQ1JnJjdXI9VVNE&bWlkPTMyMzQ2JnJjdXI9VVNE", r.URL.RawQuery, "Query string"); !ok {
-=======
 	var midsWithCurrency = ""
 	if isOpenRtb {
-		midsWithCurrency = "bWlkPTMyMzQ0JnJjdXI9RVVS&bWlkPTMyMzQ1JnJjdXI9RVVS&bWlkPTMyMzQ2JnJjdXI9RVVS"
+		midsWithCurrency = "bWlkPTMyMzQ0JnJjdXI9RVVSJm1rdj1jb2xvcjpyZWQsYWdlOjMwLTQwJm1rdz1yZWQsYmx1ZQ&bWlkPTMyMzQ1JnJjdXI9RVVS&bWlkPTMyMzQ2JnJjdXI9RVVS"
 	} else {
-		midsWithCurrency = "bWlkPTMyMzQ0JnJjdXI9VVNE&bWlkPTMyMzQ1JnJjdXI9VVNE&bWlkPTMyMzQ2JnJjdXI9VVNE" // no way to pass currency in legacy adapter
+		midsWithCurrency = "bWlkPTMyMzQ0JnJjdXI9VVNEJm1rdj1jb2xvcjpyZWQsYWdlOjMwLTQwJm1rdz1yZWQsYmx1ZQ&bWlkPTMyMzQ1JnJjdXI9VVNE&bWlkPTMyMzQ2JnJjdXI9VVNE" // no way to pass currency in legacy adapter
 	}
 
 	if ok, err := equal("CC=1&adid=6D92078A-8246-4BA4-AE5B-76104861E7DC&fd=1&gdpr=1&gdpr_consent=abc&ip=111.111.111.111&pt=gross&rp=4&stid=transaction-id&"+midsWithCurrency, r.URL.RawQuery, "Query string"); !ok {
->>>>>>> d43c7a9a
 		return err
 	}
 	if ok, err := equal("application/json;charset=utf-8", r.Header.Get("Content-Type"), "Content type"); !ok {
