--- conflicted
+++ resolved
@@ -3,12 +3,9 @@
 import (
 	"encoding/json"
 	"fmt"
-<<<<<<< HEAD
 	"github.com/prebid/openrtb/v17/adcom1"
-=======
 	"github.com/prebid/openrtb/v17/native1"
 	nativeResponse "github.com/prebid/openrtb/v17/native1/response"
->>>>>>> 38fefab7
 	"github.com/prebid/openrtb/v17/openrtb2"
 	"github.com/prebid/prebid-server/adapters"
 	"github.com/prebid/prebid-server/config"
@@ -188,7 +185,12 @@
 			imp.BidFloor = taboolaExt.BidFloor
 			modifiedRequest.Imp[i] = imp
 		}
-<<<<<<< HEAD
+
+		if modifiedRequest.Imp[i].Banner != nil {
+			bannerImp = append(bannerImp, modifiedRequest.Imp[i])
+		} else if modifiedRequest.Imp[i].Native != nil {
+			nativeImp = append(nativeImp, modifiedRequest.Imp[i])
+		}
 		//var position *adcom1.PlacementPosition
 		if taboolaExt.Position != nil {
 			bannerCopy := *imp.Banner
@@ -197,14 +199,6 @@
 			modifiedRequest.Imp[i] = imp
 		}
 
-=======
-
-		if modifiedRequest.Imp[i].Banner != nil {
-			bannerImp = append(bannerImp, modifiedRequest.Imp[i])
-		} else if modifiedRequest.Imp[i].Native != nil {
-			nativeImp = append(nativeImp, modifiedRequest.Imp[i])
-		}
->>>>>>> 38fefab7
 	}
 
 	publisher := &openrtb2.Publisher{
