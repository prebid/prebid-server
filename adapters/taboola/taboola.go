package taboola

import (
	"encoding/json"
	"fmt"
<<<<<<< HEAD
	"github.com/prebid/openrtb/v17/adcom1"
=======
>>>>>>> 543f288d
	"github.com/prebid/openrtb/v17/native1"
	nativeResponse "github.com/prebid/openrtb/v17/native1/response"
	"github.com/prebid/openrtb/v17/openrtb2"
	"github.com/prebid/prebid-server/adapters"
	"github.com/prebid/prebid-server/config"
	"github.com/prebid/prebid-server/errortypes"
	"github.com/prebid/prebid-server/macros"
	"github.com/prebid/prebid-server/openrtb_ext"
	"net/http"
<<<<<<< HEAD
=======
	"net/url"
>>>>>>> 543f288d
	"text/template"
)

type adapter struct {
	endpoint *template.Template
<<<<<<< HEAD
=======
	hostName string
>>>>>>> 543f288d
}

// Builder builds a new instance of Taboola adapter for the given bidder with the given config.
func Builder(bidderName openrtb_ext.BidderName, config config.Adapter, server config.Server) (adapters.Bidder, error) {
	endpointTemplate, err := template.New("endpointTemplate").Parse(config.Endpoint)
	if err != nil {
		return nil, fmt.Errorf("unable to parse endpoint url template: %v", err)
	}
<<<<<<< HEAD
	bidder := &adapter{
		endpoint: endpointTemplate,
=======

	hostName := ""
	if server.ExternalUrl != "" {
		parsedUrl, err := url.Parse(server.ExternalUrl)
		if err == nil && parsedUrl != nil {
			hostName = parsedUrl.Host
		}
	}

	if err != nil {
		return nil, fmt.Errorf("unable to parse endpoint url template: %v", err)
	}
	bidder := &adapter{
		endpoint: endpointTemplate,
		hostName: hostName,
>>>>>>> 543f288d
	}
	return bidder, nil
}

func (a *adapter) MakeRequests(request *openrtb2.BidRequest, requestInfo *adapters.ExtraRequestInfo) ([]*adapters.RequestData, []error) {

	var requests []*adapters.RequestData

	taboolaRequests, errs := createTaboolaRequests(request)
	if len(errs) > 0 {
		return nil, errs
	}

	for _, taboolaRequest := range taboolaRequests {
		if len(taboolaRequest.Imp) > 0 {
<<<<<<< HEAD
			request, err := buildRequest(taboolaRequest, a.endpoint)
=======
			request, err := a.buildRequest(taboolaRequest)
>>>>>>> 543f288d
			if err != nil {
				return nil, []error{fmt.Errorf("unable to build request %v", err)}
			}
			requests = append(requests, request)
		}
	}

	return requests, errs
}

func (a *adapter) MakeBids(request *openrtb2.BidRequest, requestData *adapters.RequestData, responseData *adapters.ResponseData) (*adapters.BidderResponse, []error) {
	var errs []error

	if responseData.StatusCode == http.StatusNoContent {
		return nil, nil
	}

	if responseData.StatusCode == http.StatusBadRequest {
		err := &errortypes.BadInput{
			Message: "Unexpected status code: 400. Bad request from publisher. Run with request.debug = 1 for more info.",
		}
		return nil, []error{err}
	}

	if responseData.StatusCode != http.StatusOK {
		err := &errortypes.BadServerResponse{
			Message: fmt.Sprintf("Unexpected status code: %d. Run with request.debug = 1 for more info.", responseData.StatusCode),
		}
		return nil, []error{err}
	}

	var response openrtb2.BidResponse
	if err := json.Unmarshal(responseData.Body, &response); err != nil {
		return nil, []error{err}
	}

	bidResponse := adapters.NewBidderResponseWithBidsCapacity(len(request.Imp))
	bidResponse.Currency = response.Cur
	for _, seatBid := range response.SeatBid {
		for i := range seatBid.Bid {
			bidType, err := getMediaType(seatBid.Bid[i].ImpID, request.Imp)
			if err != nil {
				errs = append(errs, err)
				continue
			}
			if bidType == openrtb_ext.BidTypeNative {
				var nativePayload nativeResponse.Response
				if err := json.Unmarshal(json.RawMessage(seatBid.Bid[i].AdM), &nativePayload); err != nil {
					errs = append(errs, err)
					continue
				}
				overrideEventTrackers(&nativePayload)
				nativePayloadJson, err := json.Marshal(nativePayload)
				if err != nil {
					errs = append(errs, err)
					continue
				}
				seatBid.Bid[i].AdM = string(nativePayloadJson)
			}
			b := &adapters.TypedBid{
				Bid:     &seatBid.Bid[i],
				BidType: bidType,
			}
			bidResponse.Bids = append(bidResponse.Bids, b)
		}
	}
	return bidResponse, errs
}

<<<<<<< HEAD
func buildRequest(request *openrtb2.BidRequest, endpoint *template.Template) (*adapters.RequestData, error) {
=======
func (a *adapter) buildRequest(request *openrtb2.BidRequest) (*adapters.RequestData, error) {
>>>>>>> 543f288d
	requestJSON, err := json.Marshal(request)
	if err != nil {
		return nil, err
	}

	const (
		NATIVE_ENDPOINT_PREFIX  = "native"
		DISPLAY_ENDPOINT_PREFIX = "display"
	)

	//set MediaType based on first imp
	var mediaType string
	if request.Imp[0].Banner != nil {
		mediaType = DISPLAY_ENDPOINT_PREFIX
	} else if request.Imp[0].Native != nil {
		mediaType = NATIVE_ENDPOINT_PREFIX
	} else {
		return nil, fmt.Errorf("unsupported media type for imp: %v", request.Imp[0])
	}

<<<<<<< HEAD
	url, err := buildEndpointURL(request.Site.ID, mediaType, endpoint)
=======
	url, err := a.buildEndpointURL(request.Site.ID, mediaType)
>>>>>>> 543f288d
	if err != nil {
		return nil, err
	}

	requestData := &adapters.RequestData{
		Method: "POST",
		Uri:    url,
		Body:   requestJSON,
	}

	return requestData, nil
}

// Builds endpoint url based on adapter-specific pub settings from imp.ext
<<<<<<< HEAD
func buildEndpointURL(publisherId string, mediaType string, endpoint *template.Template) (string, error) {
	endpointParams := macros.EndpointTemplateParams{PublisherID: publisherId, MediaType: mediaType}
	resolvedUrl, err := macros.ResolveMacros(endpoint, endpointParams)
=======
func (a *adapter) buildEndpointURL(publisherId string, mediaType string) (string, error) {
	endpointParams := macros.EndpointTemplateParams{PublisherID: publisherId, MediaType: mediaType, Host: a.hostName}
	resolvedUrl, err := macros.ResolveMacros(a.endpoint, endpointParams)
>>>>>>> 543f288d
	if err != nil {
		return "", err
	}
	return resolvedUrl, nil
}

func createTaboolaRequests(request *openrtb2.BidRequest) (taboolaRequests []*openrtb2.BidRequest, errors []error) {
	modifiedRequest := *request
	var nativeImp []openrtb2.Imp
	var bannerImp []openrtb2.Imp
	var errs []error

	var taboolaExt openrtb_ext.ImpExtTaboola
	for i := 0; i < len(modifiedRequest.Imp); i++ {
		imp := modifiedRequest.Imp[i]

		var bidderExt adapters.ExtImpBidder
		if err := json.Unmarshal(imp.Ext, &bidderExt); err != nil {
			errs = append(errs, err)
			continue
		}
		if err := json.Unmarshal(bidderExt.Bidder, &taboolaExt); err != nil {
			errs = append(errs, err)
			continue
		}
		if taboolaExt.TagId != "" {
			imp.TagID = taboolaExt.TagId
			modifiedRequest.Imp[i] = imp
		}
		if taboolaExt.BidFloor != 0 {
			imp.BidFloor = taboolaExt.BidFloor
			modifiedRequest.Imp[i] = imp
		}

		if modifiedRequest.Imp[i].Banner != nil {
<<<<<<< HEAD
			if taboolaExt.Position != nil {
				bannerCopy := *imp.Banner
				bannerCopy.Pos = adcom1.PlacementPosition(*taboolaExt.Position).Ptr()
				imp.Banner = &bannerCopy
				modifiedRequest.Imp[i] = imp
			}
=======
>>>>>>> 543f288d
			bannerImp = append(bannerImp, modifiedRequest.Imp[i])
		} else if modifiedRequest.Imp[i].Native != nil {
			nativeImp = append(nativeImp, modifiedRequest.Imp[i])
		}
<<<<<<< HEAD

=======
>>>>>>> 543f288d
	}

	publisher := &openrtb2.Publisher{
		ID: taboolaExt.PublisherId,
	}

	if modifiedRequest.Site == nil {
		newSite := &openrtb2.Site{
			ID:        taboolaExt.PublisherId,
			Name:      taboolaExt.PublisherId,
			Domain:    evaluateDomain(taboolaExt.PublisherDomain, request),
			Publisher: publisher,
		}
		modifiedRequest.Site = newSite
	} else {
		modifiedSite := *modifiedRequest.Site
		modifiedSite.Publisher = publisher
		modifiedSite.ID = taboolaExt.PublisherId
		modifiedSite.Name = taboolaExt.PublisherId
		modifiedSite.Domain = evaluateDomain(taboolaExt.PublisherDomain, request)
		modifiedRequest.Site = &modifiedSite
	}

	if taboolaExt.BCat != nil {
		modifiedRequest.BCat = taboolaExt.BCat
	}

	if taboolaExt.BAdv != nil {
		modifiedRequest.BAdv = taboolaExt.BAdv
	}

<<<<<<< HEAD
	if taboolaExt.PageType != "" {
		modifiedRequest.Ext = makeRequestExt(taboolaExt.PageType, errs)
	}

=======
>>>>>>> 543f288d
	taboolaRequests = append(taboolaRequests, overrideBidRequestImp(&modifiedRequest, nativeImp))
	taboolaRequests = append(taboolaRequests, overrideBidRequestImp(&modifiedRequest, bannerImp))

	return taboolaRequests, errs
<<<<<<< HEAD
}

func makeRequestExt(pageType string, errs []error) json.RawMessage {
	requestExt := &RequestExt{
		PageType: pageType,
	}

	requestExtJson, err := json.Marshal(requestExt)
	if err != nil {
		errs = append(errs, err)
		return make([]byte, 0)
	}
	return requestExtJson

=======
>>>>>>> 543f288d
}

func getMediaType(impID string, imps []openrtb2.Imp) (openrtb_ext.BidType, error) {
	for _, imp := range imps {
		if imp.ID == impID {
			if imp.Banner != nil {
				return openrtb_ext.BidTypeBanner, nil
			} else if imp.Native != nil {
				return openrtb_ext.BidTypeNative, nil
			}
		}
	}

	return "", &errortypes.BadInput{
		Message: fmt.Sprintf("Failed to find banner/native impression \"%s\" ", impID),
	}
}

func evaluateDomain(publisherDomain string, request *openrtb2.BidRequest) (result string) {
	if publisherDomain != "" {
		return publisherDomain
	}
	if request.Site != nil {
		return request.Site.Domain
	}
	return ""
}

func overrideBidRequestImp(originBidRequest *openrtb2.BidRequest, imp []openrtb2.Imp) (bidRequest *openrtb2.BidRequest) {
	bidRequestResult := *originBidRequest
	bidRequestResult.Imp = imp
	return &bidRequestResult
}

func overrideEventTrackers(nativePayload *nativeResponse.Response) {
	// convert eventrackers to the deprecated imptrackers and jstracker because it's not supported in native 1.1v
	for _, eventTracker := range nativePayload.EventTrackers {
		if eventTracker.Event != native1.EventTypeImpression {
			continue
		}
		switch eventTracker.Method {
		case native1.EventTrackingMethodImage:
			nativePayload.ImpTrackers = append(nativePayload.ImpTrackers, eventTracker.URL)
		case native1.EventTrackingMethodJS:
			nativePayload.JSTracker = fmt.Sprintf("<script src=\"%s\"></script>", eventTracker.URL)
		}
	}
	nativePayload.EventTrackers = nil
}<|MERGE_RESOLUTION|>--- conflicted
+++ resolved
@@ -3,10 +3,7 @@
 import (
 	"encoding/json"
 	"fmt"
-<<<<<<< HEAD
 	"github.com/prebid/openrtb/v17/adcom1"
-=======
->>>>>>> 543f288d
 	"github.com/prebid/openrtb/v17/native1"
 	nativeResponse "github.com/prebid/openrtb/v17/native1/response"
 	"github.com/prebid/openrtb/v17/openrtb2"
@@ -16,19 +13,13 @@
 	"github.com/prebid/prebid-server/macros"
 	"github.com/prebid/prebid-server/openrtb_ext"
 	"net/http"
-<<<<<<< HEAD
-=======
+	"text/template"
 	"net/url"
->>>>>>> 543f288d
-	"text/template"
 )
 
 type adapter struct {
 	endpoint *template.Template
-<<<<<<< HEAD
-=======
 	hostName string
->>>>>>> 543f288d
 }
 
 // Builder builds a new instance of Taboola adapter for the given bidder with the given config.
@@ -37,10 +28,6 @@
 	if err != nil {
 		return nil, fmt.Errorf("unable to parse endpoint url template: %v", err)
 	}
-<<<<<<< HEAD
-	bidder := &adapter{
-		endpoint: endpointTemplate,
-=======
 
 	hostName := ""
 	if server.ExternalUrl != "" {
@@ -56,7 +43,6 @@
 	bidder := &adapter{
 		endpoint: endpointTemplate,
 		hostName: hostName,
->>>>>>> 543f288d
 	}
 	return bidder, nil
 }
@@ -72,11 +58,7 @@
 
 	for _, taboolaRequest := range taboolaRequests {
 		if len(taboolaRequest.Imp) > 0 {
-<<<<<<< HEAD
-			request, err := buildRequest(taboolaRequest, a.endpoint)
-=======
 			request, err := a.buildRequest(taboolaRequest)
->>>>>>> 543f288d
 			if err != nil {
 				return nil, []error{fmt.Errorf("unable to build request %v", err)}
 			}
@@ -146,11 +128,7 @@
 	return bidResponse, errs
 }
 
-<<<<<<< HEAD
-func buildRequest(request *openrtb2.BidRequest, endpoint *template.Template) (*adapters.RequestData, error) {
-=======
 func (a *adapter) buildRequest(request *openrtb2.BidRequest) (*adapters.RequestData, error) {
->>>>>>> 543f288d
 	requestJSON, err := json.Marshal(request)
 	if err != nil {
 		return nil, err
@@ -171,11 +149,7 @@
 		return nil, fmt.Errorf("unsupported media type for imp: %v", request.Imp[0])
 	}
 
-<<<<<<< HEAD
-	url, err := buildEndpointURL(request.Site.ID, mediaType, endpoint)
-=======
 	url, err := a.buildEndpointURL(request.Site.ID, mediaType)
->>>>>>> 543f288d
 	if err != nil {
 		return nil, err
 	}
@@ -190,15 +164,9 @@
 }
 
 // Builds endpoint url based on adapter-specific pub settings from imp.ext
-<<<<<<< HEAD
-func buildEndpointURL(publisherId string, mediaType string, endpoint *template.Template) (string, error) {
-	endpointParams := macros.EndpointTemplateParams{PublisherID: publisherId, MediaType: mediaType}
-	resolvedUrl, err := macros.ResolveMacros(endpoint, endpointParams)
-=======
 func (a *adapter) buildEndpointURL(publisherId string, mediaType string) (string, error) {
 	endpointParams := macros.EndpointTemplateParams{PublisherID: publisherId, MediaType: mediaType, Host: a.hostName}
 	resolvedUrl, err := macros.ResolveMacros(a.endpoint, endpointParams)
->>>>>>> 543f288d
 	if err != nil {
 		return "", err
 	}
@@ -234,23 +202,17 @@
 		}
 
 		if modifiedRequest.Imp[i].Banner != nil {
-<<<<<<< HEAD
 			if taboolaExt.Position != nil {
 				bannerCopy := *imp.Banner
 				bannerCopy.Pos = adcom1.PlacementPosition(*taboolaExt.Position).Ptr()
 				imp.Banner = &bannerCopy
 				modifiedRequest.Imp[i] = imp
 			}
-=======
->>>>>>> 543f288d
 			bannerImp = append(bannerImp, modifiedRequest.Imp[i])
 		} else if modifiedRequest.Imp[i].Native != nil {
 			nativeImp = append(nativeImp, modifiedRequest.Imp[i])
 		}
-<<<<<<< HEAD
-
-=======
->>>>>>> 543f288d
+
 	}
 
 	publisher := &openrtb2.Publisher{
@@ -282,18 +244,14 @@
 		modifiedRequest.BAdv = taboolaExt.BAdv
 	}
 
-<<<<<<< HEAD
 	if taboolaExt.PageType != "" {
 		modifiedRequest.Ext = makeRequestExt(taboolaExt.PageType, errs)
 	}
 
-=======
->>>>>>> 543f288d
 	taboolaRequests = append(taboolaRequests, overrideBidRequestImp(&modifiedRequest, nativeImp))
 	taboolaRequests = append(taboolaRequests, overrideBidRequestImp(&modifiedRequest, bannerImp))
 
 	return taboolaRequests, errs
-<<<<<<< HEAD
 }
 
 func makeRequestExt(pageType string, errs []error) json.RawMessage {
@@ -308,8 +266,6 @@
 	}
 	return requestExtJson
 
-=======
->>>>>>> 543f288d
 }
 
 func getMediaType(impID string, imps []openrtb2.Imp) (openrtb_ext.BidType, error) {
