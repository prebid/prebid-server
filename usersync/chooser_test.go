--- conflicted
+++ resolved
@@ -372,14 +372,10 @@
 func TestChooserEvaluate(t *testing.T) {
 	fakeSyncerA := fakeSyncer{key: "keyA", supportsIFrame: true}
 	fakeSyncerB := fakeSyncer{key: "keyB", supportsIFrame: false}
-<<<<<<< HEAD
+
+	biddersKnown := map[string]struct{}{"a": {}, "b": {}, "unconfigured": {}}
 	bidderSyncerLookup := map[string]Syncer{"a": fakeSyncerA, "b": fakeSyncerB, "appnexus": fakeSyncerA, "seedingAlliance": fakeSyncerA}
-=======
-
-	biddersKnown := map[string]struct{}{"a": {}, "b": {}, "unconfigured": {}}
-	bidderSyncerLookup := map[string]Syncer{"a": fakeSyncerA, "b": fakeSyncerB, "appnexus": fakeSyncerA, "suntContent": fakeSyncerA}
-
->>>>>>> 06e11459
+
 	syncTypeFilter := SyncTypeFilter{
 		IFrame:   NewUniformBidderFilter(BidderFilterModeInclude),
 		Redirect: NewUniformBidderFilter(BidderFilterModeExclude),
