--- conflicted
+++ resolved
@@ -49,19 +49,15 @@
 	fakeSyncerA := fakeSyncer{key: "keyA", supportsIFrame: true}
 	fakeSyncerB := fakeSyncer{key: "keyB", supportsIFrame: true}
 	fakeSyncerC := fakeSyncer{key: "keyC", supportsIFrame: false}
-<<<<<<< HEAD
 
 	duplicateSyncer := fakeSyncer{key: "syncerForDuplicateTest", supportsIFrame: true}
-
-	bidderSyncerLookup := map[string]Syncer{"a": fakeSyncerA, "b": fakeSyncerB, "c": fakeSyncerC, "d": duplicateSyncer, "e": duplicateSyncer}
-
+	bidderSyncerLookup := map[string]Syncer{"a": fakeSyncerA, "b": fakeSyncerB, "c": fakeSyncerC, "appnexus": fakeSyncerA, "d": duplicateSyncer, "e": duplicateSyncer}
 	biddersKnown := map[string]struct{}{"a": {}, "b": {}, "c": {}}
-=======
-	bidderSyncerLookup := map[string]Syncer{"a": fakeSyncerA, "b": fakeSyncerB, "c": fakeSyncerC, "appnexus": fakeSyncerA}
+
 	normalizedBidderNamesLookup := func(name string) (openrtb_ext.BidderName, bool) {
 		return openrtb_ext.BidderName(name), true
 	}
->>>>>>> ec729e6e
+
 	syncerChoiceA := SyncerChoice{Bidder: "a", Syncer: fakeSyncerA}
 	syncerChoiceB := SyncerChoice{Bidder: "b", Syncer: fakeSyncerB}
 
@@ -157,11 +153,12 @@
 		{
 			description: "One Bidder - No Sync - Unknown",
 			givenRequest: Request{
-				Privacy: fakePrivacy{gdprAllowsHostCookie: true, gdprAllowsBidderSync: true, ccpaAllowsBidderSync: true, activityAllowUserSync: true},
+				Privacy: &fakePrivacy{gdprAllowsHostCookie: true, gdprAllowsBidderSync: true, ccpaAllowsBidderSync: true, activityAllowUserSync: true},
 				Limit:   0,
 			},
 			givenChosenBidders: []string{"unknown"},
 			givenCookie:        Cookie{},
+			bidderNamesLookup:  normalizedBidderNamesLookup,
 			expected: Result{
 				Status:           StatusOK,
 				BiddersEvaluated: []BidderEvaluation{{Bidder: "unknown", Status: StatusUnknownBidder}},
@@ -244,14 +241,14 @@
 			},
 		},
 		{
-<<<<<<< HEAD
 			description: "Chosen bidders have duplicate syncer keys, the one that comes first should be labled OK",
 			givenRequest: Request{
-				Privacy: fakePrivacy{gdprAllowsHostCookie: true, gdprAllowsBidderSync: true, ccpaAllowsBidderSync: true, activityAllowUserSync: true},
+				Privacy: &fakePrivacy{gdprAllowsHostCookie: true, gdprAllowsBidderSync: true, ccpaAllowsBidderSync: true, activityAllowUserSync: true},
 				Limit:   0,
 			},
 			givenChosenBidders: []string{"d", "e"},
 			givenCookie:        Cookie{},
+			bidderNamesLookup:  normalizedBidderNamesLookup,
 			expected: Result{
 				Status: StatusOK,
 				BiddersEvaluated: []BidderEvaluation{
@@ -264,11 +261,12 @@
 		{
 			description: "Chosen bidders have duplicate syncer keys, the one that comes first should be labled OK (reverse)",
 			givenRequest: Request{
-				Privacy: fakePrivacy{gdprAllowsHostCookie: true, gdprAllowsBidderSync: true, ccpaAllowsBidderSync: true, activityAllowUserSync: true},
+				Privacy: &fakePrivacy{gdprAllowsHostCookie: true, gdprAllowsBidderSync: true, ccpaAllowsBidderSync: true, activityAllowUserSync: true},
 				Limit:   0,
 			},
 			givenChosenBidders: []string{"e", "d"},
 			givenCookie:        Cookie{},
+			bidderNamesLookup:  normalizedBidderNamesLookup,
 			expected: Result{
 				Status: StatusOK,
 				BiddersEvaluated: []BidderEvaluation{
@@ -281,18 +279,21 @@
 		{
 			description: "Same bidder name, no duplicate warning",
 			givenRequest: Request{
-				Privacy: fakePrivacy{gdprAllowsHostCookie: true, gdprAllowsBidderSync: true, ccpaAllowsBidderSync: true, activityAllowUserSync: true},
+				Privacy: &fakePrivacy{gdprAllowsHostCookie: true, gdprAllowsBidderSync: true, ccpaAllowsBidderSync: true, activityAllowUserSync: true},
 				Limit:   0,
 			},
 			givenChosenBidders: []string{"a", "a"},
 			givenCookie:        Cookie{},
+			bidderNamesLookup:  normalizedBidderNamesLookup,
 			expected: Result{
 				Status: StatusOK,
 				BiddersEvaluated: []BidderEvaluation{
 					{Bidder: "a", SyncerKey: fakeSyncerA.key, Status: StatusOK},
 				},
 				SyncersChosen: []SyncerChoice{{Bidder: "a", Syncer: fakeSyncerA}},
-=======
+			},
+		},
+		{
 			description: "Unknown Bidder",
 			givenRequest: Request{
 				Privacy: &fakePrivacy{gdprAllowsHostCookie: true, gdprAllowsBidderSync: true, ccpaAllowsBidderSync: true, activityAllowUserSync: true},
@@ -337,7 +338,6 @@
 				Status:           StatusOK,
 				BiddersEvaluated: []BidderEvaluation{{Bidder: "AppNexus", SyncerKey: "keyA", Status: StatusOK}, {Bidder: "appNexus", SyncerKey: "keyA", Status: StatusDuplicate}},
 				SyncersChosen:    []SyncerChoice{{Bidder: "AppNexus", Syncer: fakeSyncerA}},
->>>>>>> ec729e6e
 			},
 		},
 	}
@@ -356,17 +356,11 @@
 			Return(test.givenChosenBidders)
 
 		chooser := standardChooser{
-<<<<<<< HEAD
-			bidderSyncerLookup: bidderSyncerLookup,
-			biddersAvailable:   biddersAvailable,
-			bidderChooser:      mockBidderChooser,
-			biddersKnown:       biddersKnown,
-=======
 			bidderSyncerLookup:       bidderSyncerLookup,
 			biddersAvailable:         biddersAvailable,
 			bidderChooser:            mockBidderChooser,
 			normalizeValidBidderName: test.bidderNamesLookup,
->>>>>>> ec729e6e
+			biddersKnown:             biddersKnown,
 		}
 
 		result := chooser.Choose(test.givenRequest, &test.givenCookie)
@@ -377,12 +371,10 @@
 func TestChooserEvaluate(t *testing.T) {
 	fakeSyncerA := fakeSyncer{key: "keyA", supportsIFrame: true}
 	fakeSyncerB := fakeSyncer{key: "keyB", supportsIFrame: false}
-<<<<<<< HEAD
-	bidderSyncerLookup := map[string]Syncer{"a": fakeSyncerA, "b": fakeSyncerB}
+
 	biddersKnown := map[string]struct{}{"a": {}, "b": {}, "unconfigured": {}}
-=======
 	bidderSyncerLookup := map[string]Syncer{"a": fakeSyncerA, "b": fakeSyncerB, "appnexus": fakeSyncerA, "suntContent": fakeSyncerA}
->>>>>>> ec729e6e
+
 	syncTypeFilter := SyncTypeFilter{
 		IFrame:   NewUniformBidderFilter(BidderFilterModeInclude),
 		Redirect: NewUniformBidderFilter(BidderFilterModeExclude)}
@@ -487,19 +479,7 @@
 			givenSyncTypeFilter:         syncTypeFilter,
 			normalizedBidderNamesLookup: normalizedBidderNamesLookup,
 			expectedSyncer:              nil,
-			expectedEvaluation:          BidderEvaluation{Bidder: "a", SyncerKey: "keyA", Status: StatusBlockedByGDPR},
-		},
-		{
-			description:                 "Blocked By CCPA",
-			givenBidder:                 "a",
-			normalisedBidderName:        "a",
-			givenSyncersSeen:            map[string]struct{}{},
-			givenPrivacy:                fakePrivacy{gdprAllowsHostCookie: true, gdprAllowsBidderSync: true, ccpaAllowsBidderSync: false, activityAllowUserSync: true},
-			givenCookie:                 cookieNeedsSync,
-			givenSyncTypeFilter:         syncTypeFilter,
-			normalizedBidderNamesLookup: normalizedBidderNamesLookup,
-			expectedSyncer:              nil,
-			expectedEvaluation:          BidderEvaluation{Bidder: "a", SyncerKey: "keyA", Status: StatusBlockedByCCPA},
+			expectedEvaluation:          BidderEvaluation{Bidder: "a", SyncerKey: "keyA", Status: StatusBlockedByPrivacy},
 		},
 		{
 			description:                 "Blocked By activity control",
@@ -526,33 +506,6 @@
 			expectedEvaluation:          BidderEvaluation{Bidder: "AppNexus", SyncerKey: "keyA", Status: StatusOK},
 		},
 		{
-<<<<<<< HEAD
-			description:        "Blocked By GDPR",
-			givenBidder:        "a",
-			givenSyncersSeen:   map[string]struct{}{},
-			givenPrivacy:       fakePrivacy{gdprAllowsHostCookie: true, gdprAllowsBidderSync: false, ccpaAllowsBidderSync: true, activityAllowUserSync: true},
-			givenCookie:        cookieNeedsSync,
-			expectedSyncer:     nil,
-			expectedEvaluation: BidderEvaluation{Bidder: "a", SyncerKey: "keyA", Status: StatusBlockedByPrivacy},
-		},
-		{
-			description:        "Blocked By activity control",
-			givenBidder:        "a",
-			givenSyncersSeen:   map[string]struct{}{},
-			givenPrivacy:       fakePrivacy{gdprAllowsHostCookie: true, gdprAllowsBidderSync: true, ccpaAllowsBidderSync: true, activityAllowUserSync: false},
-			givenCookie:        cookieNeedsSync,
-			expectedSyncer:     nil,
-			expectedEvaluation: BidderEvaluation{Bidder: "a", SyncerKey: "keyA", Status: StatusBlockedByPrivacy},
-		},
-		{
-			description:        "Unconfigured Bidder",
-			givenBidder:        "unconfigured",
-			givenSyncersSeen:   map[string]struct{}{},
-			givenPrivacy:       fakePrivacy{gdprAllowsHostCookie: true, gdprAllowsBidderSync: true, ccpaAllowsBidderSync: true, activityAllowUserSync: true},
-			givenCookie:        cookieNeedsSync,
-			expectedSyncer:     nil,
-			expectedEvaluation: BidderEvaluation{Bidder: "unconfigured", Status: StatusUnconfiguredBidder},
-=======
 			description:          "Case insensitivity check for sync type filter",
 			givenBidder:          "SuntContent",
 			normalisedBidderName: "suntContent",
@@ -576,33 +529,25 @@
 			givenSyncTypeFilter:         syncTypeFilter,
 			normalizedBidderNamesLookup: openrtb_ext.NormalizeBidderName,
 			expectedSyncer:              nil,
-			expectedEvaluation:          BidderEvaluation{Bidder: "AppNexus", SyncerKey: "keyA", Status: StatusBlockedByGDPR},
-		},
-		{
-			description:                 "Case Insensitivity Check For Blocked By CCPA",
-			givenBidder:                 "AppNexus",
-			normalisedBidderName:        "appnexus",
-			givenSyncersSeen:            map[string]struct{}{},
-			givenPrivacy:                fakePrivacy{gdprAllowsHostCookie: true, gdprAllowsBidderSync: true, ccpaAllowsBidderSync: false, activityAllowUserSync: true},
-			givenCookie:                 cookieNeedsSync,
-			givenSyncTypeFilter:         syncTypeFilter,
-			normalizedBidderNamesLookup: openrtb_ext.NormalizeBidderName,
-			expectedSyncer:              nil,
-			expectedEvaluation:          BidderEvaluation{Bidder: "AppNexus", SyncerKey: "keyA", Status: StatusBlockedByCCPA},
->>>>>>> ec729e6e
+			expectedEvaluation:          BidderEvaluation{Bidder: "AppNexus", SyncerKey: "keyA", Status: StatusBlockedByPrivacy},
+		},
+		{
+			description:                 "Unconfigured Bidder",
+			givenBidder:                 "unconfigured",
+			normalizedBidderNamesLookup: normalizedBidderNamesLookup,
+			givenSyncersSeen:            map[string]struct{}{},
+			givenPrivacy:                fakePrivacy{gdprAllowsHostCookie: true, gdprAllowsBidderSync: true, ccpaAllowsBidderSync: true, activityAllowUserSync: true},
+			givenCookie:                 cookieNeedsSync,
+			expectedSyncer:              nil,
+			expectedEvaluation:          BidderEvaluation{Bidder: "unconfigured", Status: StatusUnconfiguredBidder},
 		},
 	}
 
 	for _, test := range testCases {
-<<<<<<< HEAD
-		chooser, _ := NewChooser(bidderSyncerLookup, biddersKnown).(standardChooser)
-		sync, evaluation := chooser.evaluate(test.givenBidder, test.givenSyncersSeen, syncTypeFilter, test.givenPrivacy, &test.givenCookie)
-=======
 		t.Run(test.description, func(t *testing.T) {
-			chooser, _ := NewChooser(bidderSyncerLookup).(standardChooser)
+			chooser, _ := NewChooser(bidderSyncerLookup, biddersKnown).(standardChooser)
 			chooser.normalizeValidBidderName = test.normalizedBidderNamesLookup
 			sync, evaluation := chooser.evaluate(test.givenBidder, test.givenSyncersSeen, test.givenSyncTypeFilter, &test.givenPrivacy, &test.givenCookie)
->>>>>>> ec729e6e
 
 			assert.Equal(t, test.normalisedBidderName, test.givenPrivacy.inputBidderName)
 			assert.Equal(t, test.expectedSyncer, sync, test.description+":syncer")
