package usersync

import (
	"testing"
	"time"

	"github.com/prebid/prebid-server/v2/config"
	"github.com/prebid/prebid-server/v2/openrtb_ext"
	"github.com/prebid/prebid-server/v2/util/ptrutil"
	"github.com/stretchr/testify/assert"
	"github.com/stretchr/testify/mock"

	"github.com/prebid/prebid-server/v2/macros"
)

func TestNewChooser(t *testing.T) {
	testCases := []struct {
		description              string
		bidderSyncerLookup       map[string]Syncer
		bidderInfo               map[string]config.BidderInfo
		expectedBiddersAvailable []string
	}{
		{
			description:              "Nil",
			bidderSyncerLookup:       nil,
			expectedBiddersAvailable: []string{},
		},
		{
			description:              "Empty",
			bidderSyncerLookup:       map[string]Syncer{},
			expectedBiddersAvailable: []string{},
		},
		{
			description:              "One",
			bidderSyncerLookup:       map[string]Syncer{"a": fakeSyncer{}},
			expectedBiddersAvailable: []string{"a"},
		},
		{
			description:              "Many",
			bidderSyncerLookup:       map[string]Syncer{"a": fakeSyncer{}, "b": fakeSyncer{}},
			expectedBiddersAvailable: []string{"a", "b"},
		},
	}

	for _, test := range testCases {
		chooser, _ := NewChooser(test.bidderSyncerLookup, make(map[string]struct{}), test.bidderInfo).(standardChooser)
		assert.ElementsMatch(t, test.expectedBiddersAvailable, chooser.biddersAvailable, test.description)
	}
}

func TestChooserChoose(t *testing.T) {
	fakeSyncerA := fakeSyncer{key: "keyA", supportsIFrame: true}
	fakeSyncerB := fakeSyncer{key: "keyB", supportsIFrame: true}
	fakeSyncerC := fakeSyncer{key: "keyC", supportsIFrame: false}

	duplicateSyncer := fakeSyncer{key: "syncerForDuplicateTest", supportsIFrame: true}
	bidderSyncerLookup := map[string]Syncer{"a": fakeSyncerA, "b": fakeSyncerB, "c": fakeSyncerC, "appnexus": fakeSyncerA, "d": duplicateSyncer, "e": duplicateSyncer}
	biddersKnown := map[string]struct{}{"a": {}, "b": {}, "c": {}}

	normalizedBidderNamesLookup := func(name string) (openrtb_ext.BidderName, bool) {
		return openrtb_ext.BidderName(name), true
	}

	syncerChoiceA := SyncerChoice{Bidder: "a", Syncer: fakeSyncerA}
	syncerChoiceB := SyncerChoice{Bidder: "b", Syncer: fakeSyncerB}

	syncTypeFilter := SyncTypeFilter{
		IFrame:   NewUniformBidderFilter(BidderFilterModeInclude),
		Redirect: NewUniformBidderFilter(BidderFilterModeExclude)}

	cooperativeConfig := Cooperative{Enabled: true}

	usersyncDisabled := ptrutil.ToPtr(false)

	testCases := []struct {
		description        string
		givenRequest       Request
		givenChosenBidders []string
		givenCookie        Cookie
		givenBidderInfo    map[string]config.BidderInfo
		bidderNamesLookup  func(name string) (openrtb_ext.BidderName, bool)
		expected           Result
	}{
		{
			description: "Cookie Opt Out",
			givenRequest: Request{
				Privacy: &fakePrivacy{gdprAllowsHostCookie: true, gdprAllowsBidderSync: true, ccpaAllowsBidderSync: true, activityAllowUserSync: true},
				Limit:   0,
			},
			givenChosenBidders: []string{"a"},
			givenCookie:        Cookie{optOut: true},
			bidderNamesLookup:  normalizedBidderNamesLookup,
			expected: Result{
				Status:           StatusBlockedByUserOptOut,
				BiddersEvaluated: nil,
				SyncersChosen:    nil,
			},
		},
		{
			description: "GDPR Host Cookie Not Allowed",
			givenRequest: Request{
				Privacy: &fakePrivacy{gdprAllowsHostCookie: false, gdprAllowsBidderSync: true, ccpaAllowsBidderSync: true, activityAllowUserSync: true},
				Limit:   0,
			},
			givenChosenBidders: []string{"a"},
			givenCookie:        Cookie{},
			bidderNamesLookup:  normalizedBidderNamesLookup,
			expected: Result{
				Status:           StatusBlockedByPrivacy,
				BiddersEvaluated: nil,
				SyncersChosen:    nil,
			},
		},
		{
			description: "No Bidders",
			givenRequest: Request{
				Privacy: &fakePrivacy{gdprAllowsHostCookie: true, gdprAllowsBidderSync: true, ccpaAllowsBidderSync: true, activityAllowUserSync: true},
				Limit:   0,
			},
			givenChosenBidders: []string{},
			givenCookie:        Cookie{},
			bidderNamesLookup:  normalizedBidderNamesLookup,
			expected: Result{
				Status:           StatusOK,
				BiddersEvaluated: []BidderEvaluation{},
				SyncersChosen:    []SyncerChoice{},
			},
		},
		{
			description: "One Bidder - Sync",
			givenRequest: Request{
				Privacy: &fakePrivacy{gdprAllowsHostCookie: true, gdprAllowsBidderSync: true, ccpaAllowsBidderSync: true, activityAllowUserSync: true},
				Limit:   0,
			},
			givenChosenBidders: []string{"a"},
			givenCookie:        Cookie{},
			bidderNamesLookup:  normalizedBidderNamesLookup,
			expected: Result{
				Status:           StatusOK,
				BiddersEvaluated: []BidderEvaluation{{Bidder: "a", SyncerKey: "keyA", Status: StatusOK}},
				SyncersChosen:    []SyncerChoice{syncerChoiceA},
			},
		},
		{
			description: "One Bidder - No Sync",
			givenRequest: Request{
				Privacy: &fakePrivacy{gdprAllowsHostCookie: true, gdprAllowsBidderSync: true, ccpaAllowsBidderSync: true, activityAllowUserSync: true},
				Limit:   0,
			},
			givenChosenBidders: []string{"c"},
			givenCookie:        Cookie{},
			bidderNamesLookup:  normalizedBidderNamesLookup,
			expected: Result{
				Status:           StatusOK,
				BiddersEvaluated: []BidderEvaluation{{Bidder: "c", SyncerKey: "keyC", Status: StatusTypeNotSupported}},
				SyncersChosen:    []SyncerChoice{},
			},
		},
		{
			description: "One Bidder - No Sync - Unknown",
			givenRequest: Request{
				Privacy: &fakePrivacy{gdprAllowsHostCookie: true, gdprAllowsBidderSync: true, ccpaAllowsBidderSync: true, activityAllowUserSync: true},
				Limit:   0,
			},
			givenChosenBidders: []string{"unknown"},
			givenCookie:        Cookie{},
			bidderNamesLookup:  normalizedBidderNamesLookup,
			expected: Result{
				Status:           StatusOK,
				BiddersEvaluated: []BidderEvaluation{{Bidder: "unknown", Status: StatusUnknownBidder}},
				SyncersChosen:    []SyncerChoice{},
			},
		},
		{
			description: "Many Bidders - All Sync - Limit Disabled With 0",
			givenRequest: Request{
				Privacy: &fakePrivacy{gdprAllowsHostCookie: true, gdprAllowsBidderSync: true, ccpaAllowsBidderSync: true, activityAllowUserSync: true},
				Limit:   0,
			},
			givenChosenBidders: []string{"a", "b"},
			givenCookie:        Cookie{},
			bidderNamesLookup:  normalizedBidderNamesLookup,
			expected: Result{
				Status:           StatusOK,
				BiddersEvaluated: []BidderEvaluation{{Bidder: "a", SyncerKey: "keyA", Status: StatusOK}, {Bidder: "b", SyncerKey: "keyB", Status: StatusOK}},
				SyncersChosen:    []SyncerChoice{syncerChoiceA, syncerChoiceB},
			},
		},
		{
			description: "Many Bidders - All Sync - Limit Disabled With Negative Value",
			givenRequest: Request{
				Privacy: &fakePrivacy{gdprAllowsHostCookie: true, gdprAllowsBidderSync: true, ccpaAllowsBidderSync: true, activityAllowUserSync: true},
				Limit:   -1,
			},
			givenChosenBidders: []string{"a", "b"},
			givenCookie:        Cookie{},
			bidderNamesLookup:  normalizedBidderNamesLookup,
			expected: Result{
				Status:           StatusOK,
				BiddersEvaluated: []BidderEvaluation{{Bidder: "a", SyncerKey: "keyA", Status: StatusOK}, {Bidder: "b", SyncerKey: "keyB", Status: StatusOK}},
				SyncersChosen:    []SyncerChoice{syncerChoiceA, syncerChoiceB},
			},
		},
		{
			description: "Many Bidders - Limited Sync",
			givenRequest: Request{
				Privacy: &fakePrivacy{gdprAllowsHostCookie: true, gdprAllowsBidderSync: true, ccpaAllowsBidderSync: true, activityAllowUserSync: true},
				Limit:   1,
			},
			givenChosenBidders: []string{"a", "b"},
			givenCookie:        Cookie{},
			bidderNamesLookup:  normalizedBidderNamesLookup,
			expected: Result{
				Status:           StatusOK,
				BiddersEvaluated: []BidderEvaluation{{Bidder: "a", SyncerKey: "keyA", Status: StatusOK}},
				SyncersChosen:    []SyncerChoice{syncerChoiceA},
			},
		},
		{
			description: "Many Bidders - Limited Sync - Disqualified Syncers Don't Count Towards Limit",
			givenRequest: Request{
				Privacy: &fakePrivacy{gdprAllowsHostCookie: true, gdprAllowsBidderSync: true, ccpaAllowsBidderSync: true, activityAllowUserSync: true},
				Limit:   1,
			},
			givenChosenBidders: []string{"c", "a", "b"},
			givenCookie:        Cookie{},
			bidderNamesLookup:  normalizedBidderNamesLookup,
			expected: Result{
				Status:           StatusOK,
				BiddersEvaluated: []BidderEvaluation{{Bidder: "c", SyncerKey: "keyC", Status: StatusTypeNotSupported}, {Bidder: "a", SyncerKey: "keyA", Status: StatusOK}},
				SyncersChosen:    []SyncerChoice{syncerChoiceA},
			},
		},
		{
			description: "Many Bidders - Some Sync, Some Don't",
			givenRequest: Request{
				Privacy: &fakePrivacy{gdprAllowsHostCookie: true, gdprAllowsBidderSync: true, ccpaAllowsBidderSync: true, activityAllowUserSync: true},
				Limit:   0,
			},
			givenChosenBidders: []string{"a", "c"},
			givenCookie:        Cookie{},
			bidderNamesLookup:  normalizedBidderNamesLookup,
			expected: Result{
				Status:           StatusOK,
				BiddersEvaluated: []BidderEvaluation{{Bidder: "a", SyncerKey: "keyA", Status: StatusOK}, {Bidder: "c", SyncerKey: "keyC", Status: StatusTypeNotSupported}},
				SyncersChosen:    []SyncerChoice{syncerChoiceA},
			},
		},
		{
			description: "Chosen bidders have duplicate syncer keys, the one that comes first should be labled OK",
			givenRequest: Request{
				Privacy: &fakePrivacy{gdprAllowsHostCookie: true, gdprAllowsBidderSync: true, ccpaAllowsBidderSync: true, activityAllowUserSync: true},
				Limit:   0,
			},
			givenChosenBidders: []string{"d", "e"},
			givenCookie:        Cookie{},
			bidderNamesLookup:  normalizedBidderNamesLookup,
			expected: Result{
				Status: StatusOK,
				BiddersEvaluated: []BidderEvaluation{
					{Bidder: "d", SyncerKey: "syncerForDuplicateTest", Status: StatusOK},
					{Bidder: "e", SyncerKey: "syncerForDuplicateTest", Status: StatusDuplicate},
				},
				SyncersChosen: []SyncerChoice{{Bidder: "d", Syncer: duplicateSyncer}},
			},
		},
		{
			description: "Chosen bidders have duplicate syncer keys, the one that comes first should be labled OK (reverse)",
			givenRequest: Request{
				Privacy: &fakePrivacy{gdprAllowsHostCookie: true, gdprAllowsBidderSync: true, ccpaAllowsBidderSync: true, activityAllowUserSync: true},
				Limit:   0,
			},
			givenChosenBidders: []string{"e", "d"},
			givenCookie:        Cookie{},
			bidderNamesLookup:  normalizedBidderNamesLookup,
			expected: Result{
				Status: StatusOK,
				BiddersEvaluated: []BidderEvaluation{
					{Bidder: "e", SyncerKey: "syncerForDuplicateTest", Status: StatusOK},
					{Bidder: "d", SyncerKey: "syncerForDuplicateTest", Status: StatusDuplicate},
				},
				SyncersChosen: []SyncerChoice{{Bidder: "e", Syncer: duplicateSyncer}},
			},
		},
		{
			description: "Same bidder name, no duplicate warning",
			givenRequest: Request{
				Privacy: &fakePrivacy{gdprAllowsHostCookie: true, gdprAllowsBidderSync: true, ccpaAllowsBidderSync: true, activityAllowUserSync: true},
				Limit:   0,
			},
			givenChosenBidders: []string{"a", "a"},
			givenCookie:        Cookie{},
			bidderNamesLookup:  normalizedBidderNamesLookup,
			expected: Result{
				Status: StatusOK,
				BiddersEvaluated: []BidderEvaluation{
					{Bidder: "a", SyncerKey: fakeSyncerA.key, Status: StatusOK},
				},
				SyncersChosen: []SyncerChoice{{Bidder: "a", Syncer: fakeSyncerA}},
			},
		},
		{
			description: "Unknown Bidder",
			givenRequest: Request{
				Privacy: &fakePrivacy{gdprAllowsHostCookie: true, gdprAllowsBidderSync: true, ccpaAllowsBidderSync: true, activityAllowUserSync: true},
				Limit:   0,
			},
			givenChosenBidders: []string{"a"},
			givenCookie:        Cookie{},
			bidderNamesLookup: func(name string) (openrtb_ext.BidderName, bool) {
				return openrtb_ext.BidderName(name), false
			},
			expected: Result{
				Status:           StatusOK,
				BiddersEvaluated: []BidderEvaluation{{Bidder: "a", Status: StatusUnknownBidder}},
				SyncersChosen:    []SyncerChoice{},
			},
		},
		{
			description: "Case insensitive bidder name",
			givenRequest: Request{
				Privacy: &fakePrivacy{gdprAllowsHostCookie: true, gdprAllowsBidderSync: true, ccpaAllowsBidderSync: true, activityAllowUserSync: true},
				Limit:   0,
			},
			givenChosenBidders: []string{"AppNexus"},
			givenCookie:        Cookie{},
			bidderNamesLookup:  openrtb_ext.NormalizeBidderName,
			expected: Result{
				Status:           StatusOK,
				BiddersEvaluated: []BidderEvaluation{{Bidder: "AppNexus", SyncerKey: "keyA", Status: StatusOK}},
				SyncersChosen:    []SyncerChoice{{Bidder: "AppNexus", Syncer: fakeSyncerA}},
			},
		},
		{
			description: "Duplicate bidder name",
			givenRequest: Request{
				Privacy: &fakePrivacy{gdprAllowsHostCookie: true, gdprAllowsBidderSync: true, ccpaAllowsBidderSync: true, activityAllowUserSync: true},
				Limit:   0,
			},
			givenChosenBidders: []string{"AppNexus", "appNexus"},
			givenCookie:        Cookie{},
			bidderNamesLookup:  openrtb_ext.NormalizeBidderName,
			expected: Result{
				Status:           StatusOK,
				BiddersEvaluated: []BidderEvaluation{{Bidder: "AppNexus", SyncerKey: "keyA", Status: StatusOK}, {Bidder: "appNexus", SyncerKey: "keyA", Status: StatusDuplicate}},
				SyncersChosen:    []SyncerChoice{{Bidder: "AppNexus", Syncer: fakeSyncerA}},
			},
		},
		{
<<<<<<< HEAD
			description: "Disabled Usersync",
			givenRequest: Request{
				Privacy: &fakePrivacy{gdprAllowsHostCookie: true, gdprAllowsBidderSync: true, ccpaAllowsBidderSync: true, activityAllowUserSync: true},
				Limit:   0,
=======
			description: "Regulation Scope GDPR",
			givenRequest: Request{
				Privacy: &fakePrivacy{gdprAllowsHostCookie: true, gdprAllowsBidderSync: true, ccpaAllowsBidderSync: true, activityAllowUserSync: true, gdprInScope: true},
				Limit:   0,
			},
			givenChosenBidders: []string{"a"},
			givenCookie:        Cookie{},
			givenBidderInfo: map[string]config.BidderInfo{
				"a": {
					Syncer: &config.Syncer{
						SkipWhen: &config.SkipWhen{
							GDPR: true,
						},
					},
				},
			},
			bidderNamesLookup: normalizedBidderNamesLookup,
			expected: Result{
				Status:           StatusOK,
				BiddersEvaluated: []BidderEvaluation{{Bidder: "a", SyncerKey: "keyA", Status: StatusBlockedByRegulationScope}},
				SyncersChosen:    []SyncerChoice{},
			},
		},
		{
			description: "Regulation Scope GPP",
			givenRequest: Request{
				Privacy: &fakePrivacy{gdprAllowsHostCookie: true, gdprAllowsBidderSync: true, ccpaAllowsBidderSync: true, activityAllowUserSync: true},
				Limit:   0,
				GPPSID:  "2",
>>>>>>> df072ff7
			},
			givenChosenBidders: []string{"a"},
			givenCookie:        Cookie{},
			givenBidderInfo: map[string]config.BidderInfo{
				"a": {
					Syncer: &config.Syncer{
<<<<<<< HEAD
						Enabled: usersyncDisabled,
=======
						SkipWhen: &config.SkipWhen{
							GPPSID: []string{"2", "3"},
						},
>>>>>>> df072ff7
					},
				},
			},
			bidderNamesLookup: normalizedBidderNamesLookup,
			expected: Result{
				Status:           StatusOK,
<<<<<<< HEAD
				BiddersEvaluated: []BidderEvaluation{{Bidder: "a", SyncerKey: "keyA", Status: StatusBlockedByDisabledUsersync}},
=======
				BiddersEvaluated: []BidderEvaluation{{Bidder: "a", SyncerKey: "keyA", Status: StatusBlockedByRegulationScope}},
>>>>>>> df072ff7
				SyncersChosen:    []SyncerChoice{},
			},
		},
	}

	bidders := []string{"anyRequested"}
	biddersAvailable := []string{"anyAvailable"}
	for _, test := range testCases {
		// set request values which don't need to be specified for each test case
		test.givenRequest.Bidders = bidders
		test.givenRequest.SyncTypeFilter = syncTypeFilter
		test.givenRequest.Cooperative = cooperativeConfig

		mockBidderChooser := &mockBidderChooser{}
		mockBidderChooser.
			On("choose", test.givenRequest.Bidders, biddersAvailable, cooperativeConfig).
			Return(test.givenChosenBidders)

		if test.givenBidderInfo == nil {
			test.givenBidderInfo = map[string]config.BidderInfo{}
		}

		chooser := standardChooser{
			bidderSyncerLookup:       bidderSyncerLookup,
			biddersAvailable:         biddersAvailable,
			bidderChooser:            mockBidderChooser,
			normalizeValidBidderName: test.bidderNamesLookup,
			biddersKnown:             biddersKnown,
			bidderInfo:               test.givenBidderInfo,
		}

		result := chooser.Choose(test.givenRequest, &test.givenCookie)
		assert.Equal(t, test.expected, result, test.description)
	}
}

func TestChooserEvaluate(t *testing.T) {
	fakeSyncerA := fakeSyncer{key: "keyA", supportsIFrame: true}
	fakeSyncerB := fakeSyncer{key: "keyB", supportsIFrame: false}

	biddersKnown := map[string]struct{}{"a": {}, "b": {}, "unconfigured": {}}
	bidderSyncerLookup := map[string]Syncer{"a": fakeSyncerA, "b": fakeSyncerB, "appnexus": fakeSyncerA, "suntContent": fakeSyncerA}

	syncTypeFilter := SyncTypeFilter{
		IFrame:   NewUniformBidderFilter(BidderFilterModeInclude),
		Redirect: NewUniformBidderFilter(BidderFilterModeExclude)}
	normalizedBidderNamesLookup := func(name string) (openrtb_ext.BidderName, bool) {
		return openrtb_ext.BidderName(name), true
	}
	cookieNeedsSync := Cookie{}
	cookieAlreadyHasSyncForA := Cookie{uids: map[string]UIDEntry{"keyA": {Expires: time.Now().Add(time.Duration(24) * time.Hour)}}}
	cookieAlreadyHasSyncForB := Cookie{uids: map[string]UIDEntry{"keyB": {Expires: time.Now().Add(time.Duration(24) * time.Hour)}}}

	var usersyncDisabled *bool
	enabled := false
	usersyncDisabled = &enabled

	testCases := []struct {
		description                 string
		givenBidder                 string
		normalisedBidderName        string
		givenSyncersSeen            map[string]struct{}
		givenPrivacy                fakePrivacy
		givenCookie                 Cookie
<<<<<<< HEAD
=======
		givenGPPSID                 string
>>>>>>> df072ff7
		givenBidderInfo             map[string]config.BidderInfo
		givenSyncTypeFilter         SyncTypeFilter
		normalizedBidderNamesLookup func(name string) (openrtb_ext.BidderName, bool)
		expectedSyncer              Syncer
		expectedEvaluation          BidderEvaluation
	}{
		{
			description:                 "Valid",
			givenBidder:                 "a",
			normalisedBidderName:        "a",
			givenSyncersSeen:            map[string]struct{}{},
			givenPrivacy:                fakePrivacy{gdprAllowsHostCookie: true, gdprAllowsBidderSync: true, ccpaAllowsBidderSync: true, activityAllowUserSync: true},
			givenCookie:                 cookieNeedsSync,
			givenSyncTypeFilter:         syncTypeFilter,
			normalizedBidderNamesLookup: normalizedBidderNamesLookup,
			expectedSyncer:              fakeSyncerA,
			expectedEvaluation:          BidderEvaluation{Bidder: "a", SyncerKey: "keyA", Status: StatusOK},
		},
		{
			description:                 "Unknown Bidder",
			givenBidder:                 "unknown",
			normalisedBidderName:        "",
			givenSyncersSeen:            map[string]struct{}{},
			givenPrivacy:                fakePrivacy{gdprAllowsHostCookie: true, gdprAllowsBidderSync: true, ccpaAllowsBidderSync: true, activityAllowUserSync: true},
			givenCookie:                 cookieNeedsSync,
			givenSyncTypeFilter:         syncTypeFilter,
			normalizedBidderNamesLookup: normalizedBidderNamesLookup,
			expectedSyncer:              nil,
			expectedEvaluation:          BidderEvaluation{Bidder: "unknown", Status: StatusUnknownBidder},
		},
		{
			description:                 "Duplicate Syncer",
			givenBidder:                 "a",
			normalisedBidderName:        "",
			givenSyncersSeen:            map[string]struct{}{"keyA": {}},
			givenPrivacy:                fakePrivacy{gdprAllowsHostCookie: true, gdprAllowsBidderSync: true, ccpaAllowsBidderSync: true, activityAllowUserSync: true},
			givenCookie:                 cookieNeedsSync,
			givenSyncTypeFilter:         syncTypeFilter,
			normalizedBidderNamesLookup: normalizedBidderNamesLookup,
			expectedSyncer:              nil,
			expectedEvaluation:          BidderEvaluation{Bidder: "a", SyncerKey: "keyA", Status: StatusDuplicate},
		},
		{
			description:                 "Incompatible Kind",
			givenBidder:                 "b",
			normalisedBidderName:        "",
			givenSyncersSeen:            map[string]struct{}{},
			givenPrivacy:                fakePrivacy{gdprAllowsHostCookie: true, gdprAllowsBidderSync: true, ccpaAllowsBidderSync: true, activityAllowUserSync: true},
			givenCookie:                 cookieNeedsSync,
			givenSyncTypeFilter:         syncTypeFilter,
			normalizedBidderNamesLookup: normalizedBidderNamesLookup,
			expectedSyncer:              nil,
			expectedEvaluation:          BidderEvaluation{Bidder: "b", SyncerKey: "keyB", Status: StatusTypeNotSupported},
		},
		{
			description:                 "Already Synced",
			givenBidder:                 "a",
			normalisedBidderName:        "",
			givenSyncersSeen:            map[string]struct{}{},
			givenPrivacy:                fakePrivacy{gdprAllowsHostCookie: true, gdprAllowsBidderSync: true, ccpaAllowsBidderSync: true, activityAllowUserSync: true},
			givenCookie:                 cookieAlreadyHasSyncForA,
			givenSyncTypeFilter:         syncTypeFilter,
			normalizedBidderNamesLookup: normalizedBidderNamesLookup,
			expectedSyncer:              nil,
			expectedEvaluation:          BidderEvaluation{Bidder: "a", SyncerKey: "keyA", Status: StatusAlreadySynced},
		},
		{
			description:                 "Different Bidder Already Synced",
			givenBidder:                 "a",
			normalisedBidderName:        "a",
			givenSyncersSeen:            map[string]struct{}{},
			givenPrivacy:                fakePrivacy{gdprAllowsHostCookie: true, gdprAllowsBidderSync: true, ccpaAllowsBidderSync: true, activityAllowUserSync: true},
			givenCookie:                 cookieAlreadyHasSyncForB,
			givenSyncTypeFilter:         syncTypeFilter,
			normalizedBidderNamesLookup: normalizedBidderNamesLookup,
			expectedSyncer:              fakeSyncerA,
			expectedEvaluation:          BidderEvaluation{Bidder: "a", SyncerKey: "keyA", Status: StatusOK},
		},
		{
			description:                 "Blocked By GDPR",
			givenBidder:                 "a",
			normalisedBidderName:        "a",
			givenSyncersSeen:            map[string]struct{}{},
			givenPrivacy:                fakePrivacy{gdprAllowsHostCookie: true, gdprAllowsBidderSync: false, ccpaAllowsBidderSync: true, activityAllowUserSync: true},
			givenCookie:                 cookieNeedsSync,
			givenSyncTypeFilter:         syncTypeFilter,
			normalizedBidderNamesLookup: normalizedBidderNamesLookup,
			expectedSyncer:              nil,
			expectedEvaluation:          BidderEvaluation{Bidder: "a", SyncerKey: "keyA", Status: StatusBlockedByPrivacy},
		},
		{
			description:                 "Blocked By activity control",
			givenBidder:                 "a",
			normalisedBidderName:        "",
			givenSyncersSeen:            map[string]struct{}{},
			givenPrivacy:                fakePrivacy{gdprAllowsHostCookie: true, gdprAllowsBidderSync: true, ccpaAllowsBidderSync: true, activityAllowUserSync: false},
			givenCookie:                 cookieNeedsSync,
			givenSyncTypeFilter:         syncTypeFilter,
			normalizedBidderNamesLookup: normalizedBidderNamesLookup,
			expectedSyncer:              nil,
			expectedEvaluation:          BidderEvaluation{Bidder: "a", SyncerKey: "keyA", Status: StatusBlockedByPrivacy},
		},
		{
			description:                 "Case insensitive bidder name",
			givenBidder:                 "AppNexus",
			normalisedBidderName:        "appnexus",
			givenSyncersSeen:            map[string]struct{}{},
			givenPrivacy:                fakePrivacy{gdprAllowsHostCookie: true, gdprAllowsBidderSync: true, ccpaAllowsBidderSync: true, activityAllowUserSync: true},
			givenCookie:                 cookieNeedsSync,
			givenSyncTypeFilter:         syncTypeFilter,
			normalizedBidderNamesLookup: openrtb_ext.NormalizeBidderName,
			expectedSyncer:              fakeSyncerA,
			expectedEvaluation:          BidderEvaluation{Bidder: "AppNexus", SyncerKey: "keyA", Status: StatusOK},
		},
		{
			description:          "Case insensitivity check for sync type filter",
			givenBidder:          "SuntContent",
			normalisedBidderName: "suntContent",
			givenSyncersSeen:     map[string]struct{}{},
			givenPrivacy:         fakePrivacy{gdprAllowsHostCookie: true, gdprAllowsBidderSync: true, ccpaAllowsBidderSync: true, activityAllowUserSync: true},
			givenCookie:          cookieNeedsSync,
			givenSyncTypeFilter: SyncTypeFilter{
				IFrame:   NewSpecificBidderFilter([]string{"SuntContent"}, BidderFilterModeInclude),
				Redirect: NewSpecificBidderFilter([]string{"SuntContent"}, BidderFilterModeExclude)},
			normalizedBidderNamesLookup: openrtb_ext.NormalizeBidderName,
			expectedSyncer:              fakeSyncerA,
			expectedEvaluation:          BidderEvaluation{Bidder: "SuntContent", SyncerKey: "keyA", Status: StatusOK},
		},
		{
			description:                 "Case Insensitivity Check For Blocked By GDPR",
			givenBidder:                 "AppNexus",
			normalisedBidderName:        "appnexus",
			givenSyncersSeen:            map[string]struct{}{},
			givenPrivacy:                fakePrivacy{gdprAllowsHostCookie: true, gdprAllowsBidderSync: false, ccpaAllowsBidderSync: true, activityAllowUserSync: true},
			givenCookie:                 cookieNeedsSync,
			givenSyncTypeFilter:         syncTypeFilter,
			normalizedBidderNamesLookup: openrtb_ext.NormalizeBidderName,
			expectedSyncer:              nil,
			expectedEvaluation:          BidderEvaluation{Bidder: "AppNexus", SyncerKey: "keyA", Status: StatusBlockedByPrivacy},
		},
		{
			description:                 "Unconfigured Bidder",
			givenBidder:                 "unconfigured",
			normalizedBidderNamesLookup: normalizedBidderNamesLookup,
			givenSyncersSeen:            map[string]struct{}{},
			givenPrivacy:                fakePrivacy{gdprAllowsHostCookie: true, gdprAllowsBidderSync: true, ccpaAllowsBidderSync: true, activityAllowUserSync: true},
			givenCookie:                 cookieNeedsSync,
			expectedSyncer:              nil,
			expectedEvaluation:          BidderEvaluation{Bidder: "unconfigured", Status: StatusUnconfiguredBidder},
		},
		{
<<<<<<< HEAD
			description:          "Disabled Usersync",
			givenBidder:          "a",
			normalisedBidderName: "a",
			givenSyncersSeen:     map[string]struct{}{},
			givenPrivacy:         fakePrivacy{gdprAllowsHostCookie: true, gdprAllowsBidderSync: true, ccpaAllowsBidderSync: true, activityAllowUserSync: true},
			givenCookie:          cookieNeedsSync,
			givenBidderInfo: map[string]config.BidderInfo{
				"a": {
					Syncer: &config.Syncer{
						Enabled: usersyncDisabled,
=======
			description:      "Blocked By Regulation Scope - GDPR",
			givenBidder:      "a",
			givenSyncersSeen: map[string]struct{}{},
			givenPrivacy:     fakePrivacy{gdprAllowsHostCookie: true, gdprAllowsBidderSync: true, ccpaAllowsBidderSync: true, activityAllowUserSync: true, gdprInScope: true},
			givenCookie:      cookieNeedsSync,
			givenBidderInfo: map[string]config.BidderInfo{
				"a": {
					Syncer: &config.Syncer{
						SkipWhen: &config.SkipWhen{
							GDPR: true,
						},
>>>>>>> df072ff7
					},
				},
			},
			givenSyncTypeFilter:         syncTypeFilter,
			normalizedBidderNamesLookup: normalizedBidderNamesLookup,
<<<<<<< HEAD
			expectedSyncer:              nil,
			expectedEvaluation:          BidderEvaluation{Bidder: "a", SyncerKey: "keyA", Status: StatusBlockedByDisabledUsersync},
=======
			normalisedBidderName:        "a",
			expectedSyncer:              nil,
			expectedEvaluation:          BidderEvaluation{Bidder: "a", SyncerKey: "keyA", Status: StatusBlockedByRegulationScope},
		},
		{
			description:      "Blocked By Regulation Scope - GPP",
			givenBidder:      "a",
			givenSyncersSeen: map[string]struct{}{},
			givenPrivacy:     fakePrivacy{gdprAllowsHostCookie: true, gdprAllowsBidderSync: true, ccpaAllowsBidderSync: true, activityAllowUserSync: true},
			givenCookie:      cookieNeedsSync,
			givenBidderInfo: map[string]config.BidderInfo{
				"a": {
					Syncer: &config.Syncer{
						SkipWhen: &config.SkipWhen{
							GPPSID: []string{"2", "3"},
						},
					},
				},
			},
			givenGPPSID:                 "2",
			givenSyncTypeFilter:         syncTypeFilter,
			normalizedBidderNamesLookup: normalizedBidderNamesLookup,
			normalisedBidderName:        "a",
			expectedSyncer:              nil,
			expectedEvaluation:          BidderEvaluation{Bidder: "a", SyncerKey: "keyA", Status: StatusBlockedByRegulationScope},
>>>>>>> df072ff7
		},
	}

	for _, test := range testCases {
		t.Run(test.description, func(t *testing.T) {
			chooser, _ := NewChooser(bidderSyncerLookup, biddersKnown, test.givenBidderInfo).(standardChooser)
			chooser.normalizeValidBidderName = test.normalizedBidderNamesLookup
			sync, evaluation := chooser.evaluate(test.givenBidder, test.givenSyncersSeen, test.givenSyncTypeFilter, &test.givenPrivacy, &test.givenCookie, test.givenGPPSID)

			assert.Equal(t, test.normalisedBidderName, test.givenPrivacy.inputBidderName)
			assert.Equal(t, test.expectedSyncer, sync, test.description+":syncer")
			assert.Equal(t, test.expectedEvaluation, evaluation, test.description+":evaluation")
		})
	}
}

type mockBidderChooser struct {
	mock.Mock
}

func (m *mockBidderChooser) choose(requested, available []string, cooperative Cooperative) []string {
	args := m.Called(requested, available, cooperative)
	return args.Get(0).([]string)
}

type fakeSyncer struct {
	key              string
	supportsIFrame   bool
	supportsRedirect bool
}

func (s fakeSyncer) Key() string {
	return s.key
}

func (s fakeSyncer) DefaultSyncType() SyncType {
	return SyncTypeIFrame
}

func (s fakeSyncer) SupportsType(syncTypes []SyncType) bool {
	for _, syncType := range syncTypes {
		if syncType == SyncTypeIFrame && s.supportsIFrame {
			return true
		}
		if syncType == SyncTypeRedirect && s.supportsRedirect {
			return true
		}
	}
	return false
}

func (fakeSyncer) GetSync([]SyncType, macros.UserSyncPrivacy) (Sync, error) {
	return Sync{}, nil
}

type fakePrivacy struct {
	gdprAllowsHostCookie  bool
	gdprAllowsBidderSync  bool
	ccpaAllowsBidderSync  bool
	activityAllowUserSync bool
	gdprInScope           bool
	inputBidderName       string
}

func (p *fakePrivacy) GDPRAllowsHostCookie() bool {
	return p.gdprAllowsHostCookie
}

func (p *fakePrivacy) GDPRAllowsBidderSync(bidder string) bool {
	p.inputBidderName = bidder
	return p.gdprAllowsBidderSync
}

func (p *fakePrivacy) CCPAAllowsBidderSync(bidder string) bool {
	p.inputBidderName = bidder
	return p.ccpaAllowsBidderSync
}

func (p *fakePrivacy) ActivityAllowsUserSync(bidder string) bool {
	return p.activityAllowUserSync
}

func (p *fakePrivacy) GDPRInScope() bool {
	return p.gdprInScope
}<|MERGE_RESOLUTION|>--- conflicted
+++ resolved
@@ -347,12 +347,28 @@
 			},
 		},
 		{
-<<<<<<< HEAD
 			description: "Disabled Usersync",
 			givenRequest: Request{
 				Privacy: &fakePrivacy{gdprAllowsHostCookie: true, gdprAllowsBidderSync: true, ccpaAllowsBidderSync: true, activityAllowUserSync: true},
 				Limit:   0,
-=======
+			},
+			givenChosenBidders: []string{"a"},
+			givenCookie:        Cookie{},
+			givenBidderInfo: map[string]config.BidderInfo{
+				"a": {
+					Syncer: &config.Syncer{
+						Enabled: usersyncDisabled,
+					},
+				},
+			},
+			bidderNamesLookup: normalizedBidderNamesLookup,
+			expected: Result{
+				Status:           StatusOK,
+				BiddersEvaluated: []BidderEvaluation{{Bidder: "a", SyncerKey: "keyA", Status: StatusBlockedByDisabledUsersync}},
+				SyncersChosen:    []SyncerChoice{},
+			},
+		},
+		{
 			description: "Regulation Scope GDPR",
 			givenRequest: Request{
 				Privacy: &fakePrivacy{gdprAllowsHostCookie: true, gdprAllowsBidderSync: true, ccpaAllowsBidderSync: true, activityAllowUserSync: true, gdprInScope: true},
@@ -382,31 +398,22 @@
 				Privacy: &fakePrivacy{gdprAllowsHostCookie: true, gdprAllowsBidderSync: true, ccpaAllowsBidderSync: true, activityAllowUserSync: true},
 				Limit:   0,
 				GPPSID:  "2",
->>>>>>> df072ff7
 			},
 			givenChosenBidders: []string{"a"},
 			givenCookie:        Cookie{},
 			givenBidderInfo: map[string]config.BidderInfo{
 				"a": {
 					Syncer: &config.Syncer{
-<<<<<<< HEAD
-						Enabled: usersyncDisabled,
-=======
 						SkipWhen: &config.SkipWhen{
 							GPPSID: []string{"2", "3"},
 						},
->>>>>>> df072ff7
 					},
 				},
 			},
 			bidderNamesLookup: normalizedBidderNamesLookup,
 			expected: Result{
 				Status:           StatusOK,
-<<<<<<< HEAD
-				BiddersEvaluated: []BidderEvaluation{{Bidder: "a", SyncerKey: "keyA", Status: StatusBlockedByDisabledUsersync}},
-=======
 				BiddersEvaluated: []BidderEvaluation{{Bidder: "a", SyncerKey: "keyA", Status: StatusBlockedByRegulationScope}},
->>>>>>> df072ff7
 				SyncersChosen:    []SyncerChoice{},
 			},
 		},
@@ -471,10 +478,7 @@
 		givenSyncersSeen            map[string]struct{}
 		givenPrivacy                fakePrivacy
 		givenCookie                 Cookie
-<<<<<<< HEAD
-=======
 		givenGPPSID                 string
->>>>>>> df072ff7
 		givenBidderInfo             map[string]config.BidderInfo
 		givenSyncTypeFilter         SyncTypeFilter
 		normalizedBidderNamesLookup func(name string) (openrtb_ext.BidderName, bool)
@@ -626,7 +630,6 @@
 			expectedEvaluation:          BidderEvaluation{Bidder: "unconfigured", Status: StatusUnconfiguredBidder},
 		},
 		{
-<<<<<<< HEAD
 			description:          "Disabled Usersync",
 			givenBidder:          "a",
 			normalisedBidderName: "a",
@@ -637,7 +640,15 @@
 				"a": {
 					Syncer: &config.Syncer{
 						Enabled: usersyncDisabled,
-=======
+					},
+				},
+			},
+			givenSyncTypeFilter:         syncTypeFilter,
+			normalizedBidderNamesLookup: normalizedBidderNamesLookup,
+			expectedSyncer:              nil,
+			expectedEvaluation:          BidderEvaluation{Bidder: "a", SyncerKey: "keyA", Status: StatusBlockedByDisabledUsersync},
+		},
+		{
 			description:      "Blocked By Regulation Scope - GDPR",
 			givenBidder:      "a",
 			givenSyncersSeen: map[string]struct{}{},
@@ -649,16 +660,11 @@
 						SkipWhen: &config.SkipWhen{
 							GDPR: true,
 						},
->>>>>>> df072ff7
 					},
 				},
 			},
 			givenSyncTypeFilter:         syncTypeFilter,
 			normalizedBidderNamesLookup: normalizedBidderNamesLookup,
-<<<<<<< HEAD
-			expectedSyncer:              nil,
-			expectedEvaluation:          BidderEvaluation{Bidder: "a", SyncerKey: "keyA", Status: StatusBlockedByDisabledUsersync},
-=======
 			normalisedBidderName:        "a",
 			expectedSyncer:              nil,
 			expectedEvaluation:          BidderEvaluation{Bidder: "a", SyncerKey: "keyA", Status: StatusBlockedByRegulationScope},
@@ -684,7 +690,6 @@
 			normalisedBidderName:        "a",
 			expectedSyncer:              nil,
 			expectedEvaluation:          BidderEvaluation{Bidder: "a", SyncerKey: "keyA", Status: StatusBlockedByRegulationScope},
->>>>>>> df072ff7
 		},
 	}
 
