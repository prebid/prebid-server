--- conflicted
+++ resolved
@@ -402,67 +402,71 @@
 
 func writeThenRead(cookie *PBSCookie, maxCookieSize int) *PBSCookie {
 	w := httptest.NewRecorder()
-<<<<<<< HEAD
 	hostCookie := &config.HostCookie{Domain: "mock-domain", MaxCookieSizeBytes: maxCookieSize}
 	cookie.SetCookieOnResponse(w, false, hostCookie, 90*24*time.Hour)
-=======
-	req := httptest.NewRequest("GET", "http://www.prebid.com", nil)
-	cookie.SetCookieOnResponse(w, req, "mock-domain", 90*24*time.Hour)
->>>>>>> 4075ffeb
 	writtenCookie := w.HeaderMap.Get("Set-Cookie")
 
 	header := http.Header{}
 	header.Add("Cookie", writtenCookie)
 	request := http.Request{Header: header}
-<<<<<<< HEAD
 	return ParsePBSCookieFromRequest(&request, hostCookie)
-=======
-	return ParsePBSCookieFromRequest(&request, &config.HostCookie{})
->>>>>>> 4075ffeb
 }
 
 func TestSetCookieOnResponseForSameSiteNone(t *testing.T) {
 	cookie := newSampleCookie()
 	w := httptest.NewRecorder()
 	req := httptest.NewRequest("GET", "http://www.prebid.com", nil)
-<<<<<<< HEAD
 	ua := "Mozilla/5.0 (Macintosh; Intel Mac OS X 10_14_0) AppleWebKit/537.36 (KHTML, like Gecko) Chrome/75.0.3770.142 Safari/537.36"
 	req.Header.Set("User-Agent", ua)
 	hostCookie := &config.HostCookie{Domain: "mock-domain", MaxCookieSizeBytes: 0}
 	cookie.SetCookieOnResponse(w, true, hostCookie, 90*24*time.Hour)
-=======
-	req.Header.Set("User-Agent", "Mozilla/5.0 (Macintosh; Intel Mac OS X 10_14_0) AppleWebKit/537.36 (KHTML, like Gecko) Chrome/75.0.3770.142 Safari/537.36")
-	cookie.SetCookieOnResponse(w, req, "mock-domain", 90*24*time.Hour)
->>>>>>> 4075ffeb
 	writtenCookie := w.HeaderMap.Get("Set-Cookie")
 	t.Log("Set-Cookie is: ", writtenCookie)
 	if !strings.Contains(writtenCookie, "SSCookie=1") {
 		t.Error("Set-Cookie should contain SSCookie=1")
 	}
-<<<<<<< HEAD
 	if !strings.Contains(writtenCookie, "; Secure;") {
 		t.Error("Set-Cookie should contain Secure")
 	}
-=======
->>>>>>> 4075ffeb
 }
 
 func TestSetCookieOnResponseForOlderChromeVersion(t *testing.T) {
 	cookie := newSampleCookie()
 	w := httptest.NewRecorder()
 	req := httptest.NewRequest("GET", "http://www.prebid.com", nil)
-<<<<<<< HEAD
 	ua := "Mozilla/5.0 (Macintosh; Intel Mac OS X 10_14_0) AppleWebKit/537.36 (KHTML, like Gecko) Chrome/65.0.3770.142 Safari/537.36"
 	req.Header.Set("User-Agent", ua)
 	hostCookie := &config.HostCookie{Domain: "mock-domain", MaxCookieSizeBytes: 0}
 	cookie.SetCookieOnResponse(w, false, hostCookie, 90*24*time.Hour)
-=======
-	req.Header.Set("User-Agent", "Mozilla/5.0 (Macintosh; Intel Mac OS X 10_14_0) AppleWebKit/537.36 (KHTML, like Gecko) Chrome/65.0.3770.142 Safari/537.36")
-	cookie.SetCookieOnResponse(w, req, "mock-domain", 90*24*time.Hour)
->>>>>>> 4075ffeb
 	writtenCookie := w.HeaderMap.Get("Set-Cookie")
 	t.Log("Set-Cookie is: ", writtenCookie)
 	if strings.Contains(writtenCookie, "SameSite=none") {
 		t.Error("Set-Cookie should not contain SameSite=none")
 	}
+}
+
+func TestSetCookieOnResponseForSameSiteNone(t *testing.T) {
+	cookie := newSampleCookie()
+	w := httptest.NewRecorder()
+	req := httptest.NewRequest("GET", "http://www.prebid.com", nil)
+	req.Header.Set("User-Agent", "Mozilla/5.0 (Macintosh; Intel Mac OS X 10_14_0) AppleWebKit/537.36 (KHTML, like Gecko) Chrome/75.0.3770.142 Safari/537.36")
+	cookie.SetCookieOnResponse(w, req, "mock-domain", 90*24*time.Hour)
+	writtenCookie := w.HeaderMap.Get("Set-Cookie")
+	t.Log("Set-Cookie is: ", writtenCookie)
+	if !strings.Contains(writtenCookie, "SSCookie=1") {
+		t.Error("Set-Cookie should contain SSCookie=1")
+	}
+}
+
+func TestSetCookieOnResponseForOlderChromeVersion(t *testing.T) {
+	cookie := newSampleCookie()
+	w := httptest.NewRecorder()
+	req := httptest.NewRequest("GET", "http://www.prebid.com", nil)
+	req.Header.Set("User-Agent", "Mozilla/5.0 (Macintosh; Intel Mac OS X 10_14_0) AppleWebKit/537.36 (KHTML, like Gecko) Chrome/65.0.3770.142 Safari/537.36")
+	cookie.SetCookieOnResponse(w, req, "mock-domain", 90*24*time.Hour)
+	writtenCookie := w.HeaderMap.Get("Set-Cookie")
+	t.Log("Set-Cookie is: ", writtenCookie)
+	if strings.Contains(writtenCookie, "SameSite=none") {
+		t.Error("Set-Cookie should not contain SameSite=none")
+	}
 }