package usersync

import (
	"encoding/base64"
	"net/http"
	"net/http/httptest"
	"strings"
	"testing"
	"time"

	"github.com/prebid/prebid-server/config"
	"github.com/stretchr/testify/assert"
)

func TestOptOutCookie(t *testing.T) {
	cookie := &Cookie{
<<<<<<< HEAD
		uids:   make(map[string]uidWithExpiry),
		optOut: true,
=======
		uids:     map[string]uidWithExpiry{"appnexus": {UID: "test"}},
		optOut:   true,
		birthday: timestamp(),
>>>>>>> ef17c580
	}
	ensureConsistency(t, cookie)
}

func TestEmptyOptOutCookie(t *testing.T) {
	cookie := &Cookie{
		uids:   make(map[string]uidWithExpiry),
		optOut: true,
	}
	ensureConsistency(t, cookie)
}

func TestEmptyCookie(t *testing.T) {
	cookie := &Cookie{
		uids:   make(map[string]uidWithExpiry),
		optOut: false,
	}
	ensureConsistency(t, cookie)
}

func TestCookieWithData(t *testing.T) {
	cookie := newSampleCookie()
	ensureConsistency(t, cookie)
}

func TestBidderNameGets(t *testing.T) {
	cookie := newSampleCookie()
	id, exists, _ := cookie.GetUID("adnxs")
	if !exists {
		t.Errorf("Cookie missing expected Appnexus ID")
	}
	if id != "123" {
		t.Errorf("Bad appnexus id. Expected %s, got %s", "123", id)
	}

	id, exists, _ = cookie.GetUID("rubicon")
	if !exists {
		t.Errorf("Cookie missing expected Rubicon ID")
	}
	if id != "456" {
		t.Errorf("Bad rubicon id. Expected %s, got %s", "456", id)
	}
}

func TestRejectAudienceNetworkCookie(t *testing.T) {
	raw := &Cookie{
		uids: map[string]uidWithExpiry{
			"audienceNetwork": newTempId("0", 10),
		},
		optOut: false,
	}
	parsed := ParseCookie(raw.ToHTTPCookie(90 * 24 * time.Hour))
	if parsed.HasLiveSync("audienceNetwork") {
		t.Errorf("Cookie serializing and deserializing should delete audienceNetwork values of 0")
	}

	err := parsed.TrySync("audienceNetwork", "0")
	if err == nil {
		t.Errorf("Cookie should reject audienceNetwork values of 0.")
	}
	if parsed.HasLiveSync("audienceNetwork") {
		t.Errorf("Cookie The cookie should have rejected the audienceNetwork sync.")
	}
}

func TestOptOutReset(t *testing.T) {
	cookie := newSampleCookie()

	cookie.SetOptOut(true)
	if cookie.AllowSyncs() {
		t.Error("After SetOptOut(true), a cookie should not allow more user syncs.")
	}
	ensureConsistency(t, cookie)
}

func TestOptIn(t *testing.T) {
	cookie := &Cookie{
		uids:   make(map[string]uidWithExpiry),
		optOut: true,
	}

	cookie.SetOptOut(false)
	if !cookie.AllowSyncs() {
		t.Error("After SetOptOut(false), a cookie should allow more user syncs.")
	}
	ensureConsistency(t, cookie)
}

func TestParseCorruptedCookie(t *testing.T) {
	raw := http.Cookie{
		Name:  "uids",
		Value: "bad base64 encoding",
	}
	parsed := ParseCookie(&raw)
	ensureEmptyMap(t, parsed)
}

func TestParseCorruptedCookieJSON(t *testing.T) {
	cookieData := base64.URLEncoding.EncodeToString([]byte("bad json"))
	raw := http.Cookie{
		Name:  "uids",
		Value: cookieData,
	}
	parsed := ParseCookie(&raw)
	ensureEmptyMap(t, parsed)
}

func TestParseNilSyncMap(t *testing.T) {
	cookieJSON := "{\"optout\":123}"
	cookieData := base64.URLEncoding.EncodeToString([]byte(cookieJSON))
	raw := http.Cookie{
		Name:  uidCookieName,
		Value: cookieData,
	}
	parsed := ParseCookie(&raw)
	ensureEmptyMap(t, parsed)
	ensureConsistency(t, parsed)
}

func TestParseOtherCookie(t *testing.T) {
	req := httptest.NewRequest("POST", "http://www.prebid.com", nil)
	otherCookieName := "other"
	id := "some-user-id"
	req.AddCookie(&http.Cookie{
		Name:  otherCookieName,
		Value: id,
	})
	parsed := ParseCookieFromRequest(req, &config.HostCookie{
		Family:     "adnxs",
		CookieName: otherCookieName,
	})
	val, _, _ := parsed.GetUID("adnxs")
	if val != id {
		t.Errorf("Bad cookie value. Expected %s, got %s", id, val)
	}
}

func TestParseCookieFromRequestOptOut(t *testing.T) {
	optOutCookieName := "optOutCookieName"
	optOutCookieValue := "optOutCookieValue"

	existingCookie := *(&Cookie{
		uids: map[string]uidWithExpiry{
			"foo": newTempId("fooID", 1),
			"bar": newTempId("barID", 2),
		},
		optOut: false,
	}).ToHTTPCookie(24 * time.Hour)

	testCases := []struct {
		description          string
		givenExistingCookies []http.Cookie
		expectedEmpty        bool
		expectedSetOptOut    bool
	}{
		{
			description: "Opt Out Cookie",
			givenExistingCookies: []http.Cookie{
				existingCookie,
				{Name: optOutCookieName, Value: optOutCookieValue}},
			expectedEmpty:     true,
			expectedSetOptOut: true,
		},
		{
			description: "No Opt Out Cookie",
			givenExistingCookies: []http.Cookie{
				existingCookie},
			expectedEmpty:     false,
			expectedSetOptOut: false,
		},
		{
			description: "Opt Out Cookie - Wrong Value",
			givenExistingCookies: []http.Cookie{
				existingCookie,
				{Name: optOutCookieName, Value: "wrong"}},
			expectedEmpty:     false,
			expectedSetOptOut: false,
		},
		{
			description: "Opt Out Cookie - Wrong Name",
			givenExistingCookies: []http.Cookie{
				existingCookie,
				{Name: "wrong", Value: optOutCookieValue}},
			expectedEmpty:     false,
			expectedSetOptOut: false,
		},
		{
			description: "Opt Out Cookie - No Host Cookies",
			givenExistingCookies: []http.Cookie{
				{Name: optOutCookieName, Value: optOutCookieValue}},
			expectedEmpty:     true,
			expectedSetOptOut: true,
		},
	}

	for _, test := range testCases {
		req := httptest.NewRequest("POST", "http://www.prebid.com", nil)

		for _, c := range test.givenExistingCookies {
			req.AddCookie(&c)
		}

		parsed := ParseCookieFromRequest(req, &config.HostCookie{
			Family: "foo",
			OptOutCookie: config.Cookie{
				Name:  optOutCookieName,
				Value: optOutCookieValue,
			},
		})

		if test.expectedEmpty {
			assert.Empty(t, parsed.uids, test.description+":empty")
		} else {
			assert.NotEmpty(t, parsed.uids, test.description+":not-empty")
		}
		assert.Equal(t, parsed.optOut, test.expectedSetOptOut, test.description+":opt-out")
	}
}

func TestCookieReadWrite(t *testing.T) {
	cookie := newSampleCookie()

	received := writeThenRead(cookie, 0)
	uid, exists, isLive := received.GetUID("adnxs")
	if !exists || !isLive || uid != "123" {
		t.Errorf("Received cookie should have the adnxs ID=123. Got %s", uid)
	}

	uid, exists, isLive = received.GetUID("rubicon")
	if !exists || !isLive || uid != "456" {
		t.Errorf("Received cookie should have the rubicon ID=456. Got %s", uid)
	}

	assert.True(t, received.HasAnyLiveSyncs(), "Has Live Syncs")
	assert.Len(t, received.uids, 2, "Sync Count")
}

func TestNilCookie(t *testing.T) {
	var nilCookie *Cookie

	if nilCookie.HasLiveSync("anything") {
		t.Error("nil cookies should respond with false when asked if they have a sync")
	}

	if nilCookie.HasAnyLiveSyncs() {
		t.Error("nil cookies shouldn't have any syncs.")
	}

	if nilCookie.AllowSyncs() {
		t.Error("nil cookies shouldn't allow syncs to take place.")
	}

	uid, hadUID, isLive := nilCookie.GetUID("anything")

	if uid != "" {
		t.Error("nil cookies should return empty strings for the UID.")
	}
	if hadUID {
		t.Error("nil cookies shouldn't claim to have a UID mapping.")
	}
	if isLive {
		t.Error("nil cookies shouldn't report live UID mappings.")
	}
}

func TestGetUIDs(t *testing.T) {
	cookie := newSampleCookie()
	uids := cookie.GetUIDs()

	assert.Len(t, uids, 2, "GetUIDs should return user IDs for all bidders")
	assert.Equal(t, "123", uids["adnxs"], "GetUIDs should return the correct user ID for each bidder")
	assert.Equal(t, "456", uids["rubicon"], "GetUIDs should return the correct user ID for each bidder")
}

func TestGetUIDsWithEmptyCookie(t *testing.T) {
	cookie := &Cookie{}
	uids := cookie.GetUIDs()

	assert.Len(t, uids, 0, "GetUIDs shouldn't return any user syncs for an empty cookie")
}

func TestGetUIDsWithNilCookie(t *testing.T) {
	var cookie *Cookie
	uids := cookie.GetUIDs()

	assert.Len(t, uids, 0, "GetUIDs shouldn't return any user syncs for a nil cookie")
}

func TestTrimCookiesClosestExpirationDates(t *testing.T) {
	cookieToSend := &Cookie{
		uids: map[string]uidWithExpiry{
			"k1": newTempId("12345678901234567890123456789012345678901234567890", 7),
			"k2": newTempId("abcdefghijklmnopqrstuvwxyz", 1),
			"k3": newTempId("ABCDEFGHIJKLMNOPQRSTUVWXYZ", 6),
			"k4": newTempId("12345678901234567890123456789612345678901234567890", 5),
			"k5": newTempId("aAbBcCdDeEfFgGhHiIjJkKlLmMnNoOpPqQrRsStTuUvVwWxXyYzZ", 4),
			"k6": newTempId("12345678901234567890123456789012345678901234567890", 3),
			"k7": newTempId("abcdefghijklmnopqrstuvwxyz", 2),
		},
		optOut: false,
	}

	type aTest struct {
		maxCookieSize int
		expKeys       []string
	}
	testCases := []aTest{
		{maxCookieSize: 2000, expKeys: []string{"k1", "k2", "k3", "k4", "k5", "k6", "k7"}}, //1 don't trim, set
		{maxCookieSize: 0, expKeys: []string{"k1", "k2", "k3", "k4", "k5", "k6", "k7"}},    //2 unlimited size: don't trim, set
		{maxCookieSize: 800, expKeys: []string{"k1", "k5", "k4", "k3", "k6"}},              //3 trim to size and set
		{maxCookieSize: 500, expKeys: []string{"k1", "k4", "k3"}},                          //4 trim to size and set
		{maxCookieSize: 200, expKeys: []string{}},                                          //5 insufficient size, trim to zero length and set
		{maxCookieSize: -100, expKeys: []string{}},                                         //6 invalid size, trim to zero length and set
	}
	for i := range testCases {
		processedCookie := writeThenRead(cookieToSend, testCases[i].maxCookieSize)

		actualKeys := make([]string, 0, 7)
		for key := range processedCookie.uids {
			actualKeys = append(actualKeys, key)
		}

		assert.ElementsMatch(t, testCases[i].expKeys, actualKeys, "[Test %d]", i+1)
	}
}

func ensureEmptyMap(t *testing.T, cookie *Cookie) {
	if !cookie.AllowSyncs() {
		t.Error("Empty cookies should allow user syncs.")
	}
	if cookie.HasAnyLiveSyncs() {
		t.Error("Empty cookies shouldn't have any user syncs. Found at least 1.")
	}
}

func ensureConsistency(t *testing.T, cookie *Cookie) {
	if cookie.AllowSyncs() {
		err := cookie.TrySync("pulsepoint", "1")
		if err != nil {
			t.Errorf("Cookie sync should succeed if the user has opted in.")
		}
		if !cookie.HasLiveSync("pulsepoint") {
			t.Errorf("The PBSCookie should have a usersync after a successful call to TrySync")
		}
		savedUID, hadSync, isLive := cookie.GetUID("pulsepoint")
		if !hadSync {
			t.Error("The GetUID function should properly report that it has a sync.")
		}
		if !isLive {
			t.Error("The GetUID function should properly report live syncs.")
		}
		if savedUID != "1" {
			t.Errorf("The PBSCookie isn't saving syncs correctly. Expected %s, got %s", "1", savedUID)
		}
		cookie.Unsync("pulsepoint")
		if cookie.HasLiveSync("pulsepoint") {
			t.Errorf("The PBSCookie should not have have a usersync after a call to Unsync")
		}
		if value, hadValue, isLive := cookie.GetUID("pulsepoint"); value != "" || hadValue || isLive {
			t.Error("PBSCookie.GetUID() should return empty strings if it doesn't have a sync")
		}
	} else {
		if cookie.HasAnyLiveSyncs() {
			t.Error("If the user opted out, the PBSCookie should have no user syncs.")
		}

		err := cookie.TrySync("adnxs", "123")
		if err == nil {
			t.Error("TrySync should fail if the user has opted out of PBSCookie syncs, but it succeeded.")
		}
	}

	copiedCookie := ParseCookie(cookie.ToHTTPCookie(90 * 24 * time.Hour))
	if copiedCookie.AllowSyncs() != cookie.AllowSyncs() {
		t.Error("The PBSCookie interface shouldn't let modifications happen if the user has opted out")
	}

	if cookie.optOut {
		assert.Equal(t, 0, len(copiedCookie.uids), "Incorrect sync count on reparsed cookie.")
	} else {
		assert.Equal(t, len(cookie.uids), len(copiedCookie.uids), "Incorrect sync count on reparsed cookie.")
	}

	for family, uid := range copiedCookie.uids {
		if !cookie.HasLiveSync(family) {
			t.Errorf("Cookie is missing sync for family %s", family)
		}
		savedUID, hadSync, isLive := cookie.GetUID(family)
		if !hadSync {
			t.Error("The GetUID function should properly report that it has a sync.")
		}
		if !isLive {
			t.Error("The GetUID function should properly report live syncs.")
		}
		if savedUID != uid.UID {
			t.Errorf("Wrong UID saved for family %s. Expected %s, got %s", family, uid, savedUID)
		}
	}
}

func newTempId(uid string, offset int) uidWithExpiry {
	return uidWithExpiry{
		UID:     uid,
		Expires: time.Now().Add(time.Duration(offset) * time.Minute).UTC(),
	}
}

func newSampleCookie() *Cookie {
	return &Cookie{
		uids: map[string]uidWithExpiry{
			"adnxs":   newTempId("123", 10),
			"rubicon": newTempId("456", 10),
		},
		optOut: false,
	}
}

func writeThenRead(cookie *Cookie, maxCookieSize int) *Cookie {
	w := httptest.NewRecorder()
	hostCookie := &config.HostCookie{Domain: "mock-domain", MaxCookieSizeBytes: maxCookieSize}
	cookie.SetCookieOnResponse(w, false, hostCookie, 90*24*time.Hour)
	writtenCookie := w.HeaderMap.Get("Set-Cookie")

	header := http.Header{}
	header.Add("Cookie", writtenCookie)
	request := http.Request{Header: header}
	return ParseCookieFromRequest(&request, hostCookie)
}

func TestSetCookieOnResponseForSameSiteNone(t *testing.T) {
	cookie := newSampleCookie()
	w := httptest.NewRecorder()
	req := httptest.NewRequest("GET", "http://www.prebid.com", nil)
	ua := "Mozilla/5.0 (Macintosh; Intel Mac OS X 10_14_0) AppleWebKit/537.36 (KHTML, like Gecko) Chrome/75.0.3770.142 Safari/537.36"
	req.Header.Set("User-Agent", ua)
	hostCookie := &config.HostCookie{Domain: "mock-domain", MaxCookieSizeBytes: 0}
	cookie.SetCookieOnResponse(w, true, hostCookie, 90*24*time.Hour)
	writtenCookie := w.HeaderMap.Get("Set-Cookie")
	t.Log("Set-Cookie is: ", writtenCookie)
	if !strings.Contains(writtenCookie, "; Secure;") {
		t.Error("Set-Cookie should contain Secure")
	}
}

func TestSetCookieOnResponseForOlderChromeVersion(t *testing.T) {
	cookie := newSampleCookie()
	w := httptest.NewRecorder()
	req := httptest.NewRequest("GET", "http://www.prebid.com", nil)
	ua := "Mozilla/5.0 (Macintosh; Intel Mac OS X 10_14_0) AppleWebKit/537.36 (KHTML, like Gecko) Chrome/65.0.3770.142 Safari/537.36"
	req.Header.Set("User-Agent", ua)
	hostCookie := &config.HostCookie{Domain: "mock-domain", MaxCookieSizeBytes: 0}
	cookie.SetCookieOnResponse(w, false, hostCookie, 90*24*time.Hour)
	writtenCookie := w.HeaderMap.Get("Set-Cookie")
	t.Log("Set-Cookie is: ", writtenCookie)
	if strings.Contains(writtenCookie, "SameSite=none") {
		t.Error("Set-Cookie should not contain SameSite=none")
	}
}<|MERGE_RESOLUTION|>--- conflicted
+++ resolved
@@ -14,14 +14,8 @@
 
 func TestOptOutCookie(t *testing.T) {
 	cookie := &Cookie{
-<<<<<<< HEAD
-		uids:   make(map[string]uidWithExpiry),
+		uids:   map[string]uidWithExpiry{"appnexus": {UID: "test"}},
 		optOut: true,
-=======
-		uids:     map[string]uidWithExpiry{"appnexus": {UID: "test"}},
-		optOut:   true,
-		birthday: timestamp(),
->>>>>>> ef17c580
 	}
 	ensureConsistency(t, cookie)
 }
