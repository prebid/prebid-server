package usersyncers

import (
	"net/url"
	"strings"
)

func NewSomoaudienceSyncer(externalURL string) *syncer {
	externalURL = strings.TrimRight(externalURL, "/")
	redirectURL := url.QueryEscape(externalURL) + "%2Fsetuid%3Fbidder%3Dsomoaudience%26gdpr%3D{{gdpr}}%26gdpr_consent%3D{{gdpr_consent}}%26uid%3D%24%7BUID%7D"

	usersyncURL := "//publisher-east.mobileadtrading.com/usersync?ru="

	return &syncer{
<<<<<<< HEAD
		familyName:          "somoaudience",
=======
		familyName:          "mobileadtrading",
		gdprVendorID:        341,
>>>>>>> 52a7be79
		syncEndpointBuilder: resolveMacros(usersyncURL + redirectURL),
		syncType:            SyncTypeRedirect,
	}
}<|MERGE_RESOLUTION|>--- conflicted
+++ resolved
@@ -12,12 +12,8 @@
 	usersyncURL := "//publisher-east.mobileadtrading.com/usersync?ru="
 
 	return &syncer{
-<<<<<<< HEAD
 		familyName:          "somoaudience",
-=======
-		familyName:          "mobileadtrading",
 		gdprVendorID:        341,
->>>>>>> 52a7be79
 		syncEndpointBuilder: resolveMacros(usersyncURL + redirectURL),
 		syncType:            SyncTypeRedirect,
 	}
