package usersyncers

import (
	"strings"
	"testing"

	"github.com/prebid/prebid-server/config"
	"github.com/prebid/prebid-server/openrtb_ext"
)

func TestNewSyncerMap(t *testing.T) {
	syncConfig := config.Adapter{
		UserSyncURL: "some-sync-url",
	}
	cfg := &config.Configuration{
		Adapters: map[string]config.Adapter{
			string(openrtb_ext.Bidder33Across):         syncConfig,
			string(openrtb_ext.BidderAdform):           syncConfig,
			string(openrtb_ext.BidderAdkernel):         syncConfig,
			string(openrtb_ext.BidderAdkernelAdn):      syncConfig,
			string(openrtb_ext.BidderAdmixer):          syncConfig,
			string(openrtb_ext.BidderAdOcean):          syncConfig,
			string(openrtb_ext.BidderAdpone):           syncConfig,
			string(openrtb_ext.BidderAdtelligent):      syncConfig,
			string(openrtb_ext.BidderAdvangelists):     syncConfig,
			string(openrtb_ext.BidderAJA):              syncConfig,
			string(openrtb_ext.BidderAppnexus):         syncConfig,
			string(openrtb_ext.BidderBeachfront):       syncConfig,
			string(openrtb_ext.BidderBrightroll):       syncConfig,
			string(openrtb_ext.BidderConsumable):       syncConfig,
			string(openrtb_ext.BidderConversant):       syncConfig,
			string(openrtb_ext.BidderCpmstar):          syncConfig,
			string(openrtb_ext.BidderDatablocks):       syncConfig,
			string(openrtb_ext.BidderEmxDigital):       syncConfig,
			string(openrtb_ext.BidderEngageBDR):        syncConfig,
			string(openrtb_ext.BidderEPlanning):        syncConfig,
			string(openrtb_ext.BidderFacebook):         syncConfig,
			string(openrtb_ext.BidderGamma):            syncConfig,
			string(openrtb_ext.BidderGamoshi):          syncConfig,
			string(openrtb_ext.BidderGrid):             syncConfig,
			string(openrtb_ext.BidderGumGum):           syncConfig,
			string(openrtb_ext.BidderImprovedigital):   syncConfig,
			string(openrtb_ext.BidderIx):               syncConfig,
			string(openrtb_ext.BidderLifestreet):       syncConfig,
			string(openrtb_ext.BidderLockerDome):       syncConfig,
			string(openrtb_ext.BidderLunaMedia):        syncConfig,
			string(openrtb_ext.BidderMarsmedia):        syncConfig,
			string(openrtb_ext.BidderMgid):             syncConfig,
			string(openrtb_ext.BidderNanoInteractive):  syncConfig,
			string(openrtb_ext.BidderNinthDecimal):     syncConfig,
			string(openrtb_ext.BidderOpenx):            syncConfig,
			string(openrtb_ext.BidderPubmatic):         syncConfig,
			string(openrtb_ext.BidderPulsepoint):       syncConfig,
			string(openrtb_ext.BidderRhythmone):        syncConfig,
			string(openrtb_ext.BidderRTBHouse):         syncConfig,
			string(openrtb_ext.BidderRubicon):          syncConfig,
			string(openrtb_ext.BidderSharethrough):     syncConfig,
			string(openrtb_ext.BidderSomoaudience):     syncConfig,
			string(openrtb_ext.BidderSonobi):           syncConfig,
			string(openrtb_ext.BidderSovrn):            syncConfig,
			string(openrtb_ext.BidderSmartRTB):         syncConfig,
			string(openrtb_ext.BidderSynacormedia):     syncConfig,
			string(openrtb_ext.BidderTelaria):          syncConfig,
			string(openrtb_ext.BidderTriplelift):       syncConfig,
			string(openrtb_ext.BidderTripleliftNative): syncConfig,
			string(openrtb_ext.BidderUcfunnel):         syncConfig,
			string(openrtb_ext.BidderUnruly):           syncConfig,
			string(openrtb_ext.BidderValueImpression):  syncConfig,
			string(openrtb_ext.BidderVerizonMedia):     syncConfig,
			string(openrtb_ext.BidderVisx):             syncConfig,
			string(openrtb_ext.BidderVrtcal):           syncConfig,
			string(openrtb_ext.BidderYieldmo):          syncConfig,
			string(openrtb_ext.BidderYieldone):         syncConfig,
			string(openrtb_ext.BidderZeroClickFraud):   syncConfig,
		},
	}

	adaptersWithoutSyncers := map[openrtb_ext.BidderName]bool{
<<<<<<< HEAD
		openrtb_ext.BidderAdhese:    true,
		openrtb_ext.BidderAdoppler:  true,
		openrtb_ext.BidderApplogy:   true,
		openrtb_ext.BidderTappx:     true,
		openrtb_ext.BidderKubient:   true,
		openrtb_ext.BidderPubnative: true,
		openrtb_ext.BidderKidoz:     true,
=======
		openrtb_ext.BidderAdgeneration: true,
		openrtb_ext.BidderAdoppler:     true,
		openrtb_ext.BidderApplogy:      true,
		openrtb_ext.BidderTappx:        true,
		openrtb_ext.BidderKubient:      true,
		openrtb_ext.BidderPubnative:    true,
		openrtb_ext.BidderKidoz:        true,
>>>>>>> cc3d2daa
	}

	for bidder, config := range cfg.Adapters {
		delete(cfg.Adapters, bidder)
		cfg.Adapters[strings.ToLower(string(bidder))] = config
	}

	syncers := NewSyncerMap(cfg)
	for _, bidderName := range openrtb_ext.BidderMap {
		_, adapterWithoutSyncer := adaptersWithoutSyncers[bidderName]
		if _, ok := syncers[bidderName]; !ok && !adapterWithoutSyncer {
			t.Errorf("No syncer exists for adapter: %s", bidderName)
		}
	}
}

// Bidders may have an ID on the IAB-maintained global vendor list.
// This makes sure that we don't have conflicting IDs among Bidders in our project,
// since that's almost certainly a bug.
func TestVendorIDUniqueness(t *testing.T) {
	cfg := &config.Configuration{}
	syncers := NewSyncerMap(cfg)

	idMap := make(map[uint16]openrtb_ext.BidderName, len(syncers))
	for name, syncer := range syncers {
		id := syncer.GDPRVendorID()
		if id == 0 {
			continue
		}

		if oldName, ok := idMap[id]; ok {
			t.Errorf("GDPR VendorList ID %d used by both %s and %s. These must be unique.", id, oldName, name)
		}
		idMap[id] = name
	}
}

func assertStringsMatch(t *testing.T, expected string, actual string) {
	t.Helper()
	if expected != actual {
		t.Errorf("Expected %s, got %s", expected, actual)
	}
}<|MERGE_RESOLUTION|>--- conflicted
+++ resolved
@@ -76,15 +76,6 @@
 	}
 
 	adaptersWithoutSyncers := map[openrtb_ext.BidderName]bool{
-<<<<<<< HEAD
-		openrtb_ext.BidderAdhese:    true,
-		openrtb_ext.BidderAdoppler:  true,
-		openrtb_ext.BidderApplogy:   true,
-		openrtb_ext.BidderTappx:     true,
-		openrtb_ext.BidderKubient:   true,
-		openrtb_ext.BidderPubnative: true,
-		openrtb_ext.BidderKidoz:     true,
-=======
 		openrtb_ext.BidderAdgeneration: true,
 		openrtb_ext.BidderAdoppler:     true,
 		openrtb_ext.BidderApplogy:      true,
@@ -92,7 +83,7 @@
 		openrtb_ext.BidderKubient:      true,
 		openrtb_ext.BidderPubnative:    true,
 		openrtb_ext.BidderKidoz:        true,
->>>>>>> cc3d2daa
+		openrtb_ext.BidderAdhese:    true,
 	}
 
 	for bidder, config := range cfg.Adapters {
