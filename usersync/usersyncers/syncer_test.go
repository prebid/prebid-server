package usersyncers

import (
	"strings"
	"testing"

	"github.com/prebid/prebid-server/config"
	"github.com/prebid/prebid-server/openrtb_ext"
)

func TestNewSyncerMap(t *testing.T) {
	syncConfig := config.Adapter{
		UserSyncURL: "some-sync-url",
	}
	cfg := &config.Configuration{
		Adapters: map[string]config.Adapter{
			string(openrtb_ext.Bidder33Across):         syncConfig,
			string(openrtb_ext.BidderAcuityAds):        syncConfig,
			string(openrtb_ext.BidderAdform):           syncConfig,
			string(openrtb_ext.BidderAdkernel):         syncConfig,
			string(openrtb_ext.BidderAdkernelAdn):      syncConfig,
			string(openrtb_ext.BidderAdman):            syncConfig,
			string(openrtb_ext.BidderAdmixer):          syncConfig,
			string(openrtb_ext.BidderAdOcean):          syncConfig,
			string(openrtb_ext.BidderAdpone):           syncConfig,
			string(openrtb_ext.BidderAdtarget):         syncConfig,
			string(openrtb_ext.BidderAdtelligent):      syncConfig,
			string(openrtb_ext.BidderAdvangelists):     syncConfig,
			string(openrtb_ext.BidderAJA):              syncConfig,
			string(openrtb_ext.BidderAMX):              syncConfig,
			string(openrtb_ext.BidderAppnexus):         syncConfig,
			string(openrtb_ext.BidderAudienceNetwork):  syncConfig,
			string(openrtb_ext.BidderAvocet):           syncConfig,
			string(openrtb_ext.BidderBeachfront):       syncConfig,
			string(openrtb_ext.BidderBeintoo):          syncConfig,
			string(openrtb_ext.BidderBetween):          syncConfig,
			string(openrtb_ext.BidderBrightroll):       syncConfig,
			string(openrtb_ext.BidderColossus):         syncConfig,
			string(openrtb_ext.BidderConnectAd):        syncConfig,
			string(openrtb_ext.BidderConsumable):       syncConfig,
			string(openrtb_ext.BidderConversant):       syncConfig,
			string(openrtb_ext.BidderCpmstar):          syncConfig,
			string(openrtb_ext.BidderDatablocks):       syncConfig,
			string(openrtb_ext.BidderDmx):              syncConfig,
			string(openrtb_ext.BidderDeepintent):       syncConfig,
			string(openrtb_ext.BidderEmxDigital):       syncConfig,
			string(openrtb_ext.BidderEngageBDR):        syncConfig,
			string(openrtb_ext.BidderEPlanning):        syncConfig,
			string(openrtb_ext.BidderGamma):            syncConfig,
			string(openrtb_ext.BidderGamoshi):          syncConfig,
			string(openrtb_ext.BidderGrid):             syncConfig,
			string(openrtb_ext.BidderGumGum):           syncConfig,
			string(openrtb_ext.BidderImprovedigital):   syncConfig,
			string(openrtb_ext.BidderInvibes):          syncConfig,
			string(openrtb_ext.BidderIx):               syncConfig,
			string(openrtb_ext.BidderKrushmedia):       syncConfig,
			string(openrtb_ext.BidderLifestreet):       syncConfig,
			string(openrtb_ext.BidderLockerDome):       syncConfig,
			string(openrtb_ext.BidderLogicad):          syncConfig,
			string(openrtb_ext.BidderLunaMedia):        syncConfig,
			string(openrtb_ext.BidderMarsmedia):        syncConfig,
			string(openrtb_ext.BidderMediafuse):        syncConfig,
			string(openrtb_ext.BidderMgid):             syncConfig,
			string(openrtb_ext.BidderNanoInteractive):  syncConfig,
			string(openrtb_ext.BidderNinthDecimal):     syncConfig,
			string(openrtb_ext.BidderNoBid):            syncConfig,
			string(openrtb_ext.BidderOpenx):            syncConfig,
			string(openrtb_ext.BidderPubmatic):         syncConfig,
			string(openrtb_ext.BidderPulsepoint):       syncConfig,
			string(openrtb_ext.BidderRhythmone):        syncConfig,
			string(openrtb_ext.BidderRTBHouse):         syncConfig,
			string(openrtb_ext.BidderRubicon):          syncConfig,
			string(openrtb_ext.BidderSharethrough):     syncConfig,
			string(openrtb_ext.BidderSmartAdserver):    syncConfig,
			string(openrtb_ext.BidderSmartRTB):         syncConfig,
			string(openrtb_ext.BidderSmartyAds):        syncConfig,
			string(openrtb_ext.BidderSomoaudience):     syncConfig,
			string(openrtb_ext.BidderSonobi):           syncConfig,
			string(openrtb_ext.BidderSovrn):            syncConfig,
			string(openrtb_ext.BidderSynacormedia):     syncConfig,
			string(openrtb_ext.BidderTelaria):          syncConfig,
			string(openrtb_ext.BidderTriplelift):       syncConfig,
			string(openrtb_ext.BidderTripleliftNative): syncConfig,
			string(openrtb_ext.BidderUcfunnel):         syncConfig,
			string(openrtb_ext.BidderUnruly):           syncConfig,
			string(openrtb_ext.BidderValueImpression):  syncConfig,
			string(openrtb_ext.BidderVerizonMedia):     syncConfig,
			string(openrtb_ext.BidderVisx):             syncConfig,
			string(openrtb_ext.BidderVrtcal):           syncConfig,
			string(openrtb_ext.BidderYieldlab):         syncConfig,
			string(openrtb_ext.BidderYieldmo):          syncConfig,
			string(openrtb_ext.BidderYieldone):         syncConfig,
			string(openrtb_ext.BidderZeroClickFraud):   syncConfig,
		},
	}

	adaptersWithoutSyncers := map[openrtb_ext.BidderName]bool{
		openrtb_ext.BidderAdgeneration: true,
		openrtb_ext.BidderAdhese:       true,
		openrtb_ext.BidderAdoppler:     true,
		openrtb_ext.BidderAdot:         true,
		openrtb_ext.BidderAdprime:      true,
		openrtb_ext.BidderApplogy:      true,
		openrtb_ext.BidderInMobi:       true,
		openrtb_ext.BidderKidoz:        true,
		openrtb_ext.BidderKubient:      true,
		openrtb_ext.BidderMobfoxpb:     true,
		openrtb_ext.BidderMobileFuse:   true,
		openrtb_ext.BidderOrbidder:     true,
		openrtb_ext.BidderPubnative:    true,
<<<<<<< HEAD
		openrtb_ext.BidderKidoz:        true,
		openrtb_ext.BidderOrbidder:     true,
=======
		openrtb_ext.BidderRevcontent:   true,
		openrtb_ext.BidderSilverMob:    true,
		openrtb_ext.BidderSmaato:       true,
		openrtb_ext.BidderTappx:        true,
		openrtb_ext.BidderYeahmobi:     true,
>>>>>>> ef06fac6
	}

	for bidder, config := range cfg.Adapters {
		delete(cfg.Adapters, bidder)
		cfg.Adapters[strings.ToLower(string(bidder))] = config
	}

	syncers := NewSyncerMap(cfg)
	for _, bidderName := range openrtb_ext.CoreBidderNames() {
		_, adapterWithoutSyncer := adaptersWithoutSyncers[bidderName]
		if _, ok := syncers[bidderName]; !ok && !adapterWithoutSyncer {
			t.Errorf("No syncer exists for adapter: %s", bidderName)
		}
	}
}

// Bidders may have an ID on the IAB-maintained global vendor list.
// This makes sure that we don't have conflicting IDs among Bidders in our project,
// since that's almost certainly a bug.
func TestVendorIDUniqueness(t *testing.T) {
	cfg := &config.Configuration{}
	syncers := NewSyncerMap(cfg)

	idMap := make(map[uint16]openrtb_ext.BidderName, len(syncers))
	for name, syncer := range syncers {
		id := syncer.GDPRVendorID()
		if id == 0 {
			continue
		}

		if oldName, ok := idMap[id]; ok {
			t.Errorf("GDPR VendorList ID %d used by both %s and %s. These must be unique.", id, oldName, name)
		}
		idMap[id] = name
	}
}

func assertStringsMatch(t *testing.T, expected string, actual string) {
	t.Helper()
	if expected != actual {
		t.Errorf("Expected %s, got %s", expected, actual)
	}
}<|MERGE_RESOLUTION|>--- conflicted
+++ resolved
@@ -108,16 +108,11 @@
 		openrtb_ext.BidderMobileFuse:   true,
 		openrtb_ext.BidderOrbidder:     true,
 		openrtb_ext.BidderPubnative:    true,
-<<<<<<< HEAD
-		openrtb_ext.BidderKidoz:        true,
-		openrtb_ext.BidderOrbidder:     true,
-=======
 		openrtb_ext.BidderRevcontent:   true,
 		openrtb_ext.BidderSilverMob:    true,
 		openrtb_ext.BidderSmaato:       true,
 		openrtb_ext.BidderTappx:        true,
 		openrtb_ext.BidderYeahmobi:     true,
->>>>>>> ef06fac6
 	}
 
 	for bidder, config := range cfg.Adapters {
