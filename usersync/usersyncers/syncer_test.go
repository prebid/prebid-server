package usersyncers

import (
	"strings"
	"testing"

	"github.com/prebid/prebid-server/config"
	"github.com/prebid/prebid-server/openrtb_ext"
)

func TestNewSyncerMap(t *testing.T) {
	syncConfig := config.Adapter{
		UserSyncURL: "some-sync-url",
	}
	cfg := &config.Configuration{
		Adapters: map[string]config.Adapter{
			string(openrtb_ext.Bidder33Across):         syncConfig,
			string(openrtb_ext.BidderAcuityAds):        syncConfig,
			string(openrtb_ext.BidderAdform):           syncConfig,
			string(openrtb_ext.BidderAdkernel):         syncConfig,
			string(openrtb_ext.BidderAdkernelAdn):      syncConfig,
			string(openrtb_ext.BidderAdman):            syncConfig,
			string(openrtb_ext.BidderAdmixer):          syncConfig,
			string(openrtb_ext.BidderAdOcean):          syncConfig,
			string(openrtb_ext.BidderAdpone):           syncConfig,
			string(openrtb_ext.BidderAdtarget):         syncConfig,
			string(openrtb_ext.BidderAdtelligent):      syncConfig,
			string(openrtb_ext.BidderAdvangelists):     syncConfig,
			string(openrtb_ext.BidderAJA):              syncConfig,
			string(openrtb_ext.BidderAMX):              syncConfig,
			string(openrtb_ext.BidderAppnexus):         syncConfig,
			string(openrtb_ext.BidderAudienceNetwork):  syncConfig,
			string(openrtb_ext.BidderAvocet):           syncConfig,
			string(openrtb_ext.BidderBeachfront):       syncConfig,
			string(openrtb_ext.BidderBeintoo):          syncConfig,
			string(openrtb_ext.BidderBetween):          syncConfig,
			string(openrtb_ext.BidderBrightroll):       syncConfig,
			string(openrtb_ext.BidderColossus):         syncConfig,
			string(openrtb_ext.BidderConnectAd):        syncConfig,
			string(openrtb_ext.BidderConsumable):       syncConfig,
			string(openrtb_ext.BidderConversant):       syncConfig,
			string(openrtb_ext.BidderCpmstar):          syncConfig,
			string(openrtb_ext.BidderDatablocks):       syncConfig,
			string(openrtb_ext.BidderDmx):              syncConfig,
			string(openrtb_ext.BidderDeepintent):       syncConfig,
			string(openrtb_ext.BidderEmxDigital):       syncConfig,
			string(openrtb_ext.BidderEngageBDR):        syncConfig,
			string(openrtb_ext.BidderEPlanning):        syncConfig,
			string(openrtb_ext.BidderGamma):            syncConfig,
			string(openrtb_ext.BidderGamoshi):          syncConfig,
			string(openrtb_ext.BidderGrid):             syncConfig,
			string(openrtb_ext.BidderGumGum):           syncConfig,
			string(openrtb_ext.BidderImprovedigital):   syncConfig,
			string(openrtb_ext.BidderInvibes):          syncConfig,
			string(openrtb_ext.BidderIx):               syncConfig,
			string(openrtb_ext.BidderKrushmedia):       syncConfig,
			string(openrtb_ext.BidderLifestreet):       syncConfig,
			string(openrtb_ext.BidderLockerDome):       syncConfig,
			string(openrtb_ext.BidderLogicad):          syncConfig,
			string(openrtb_ext.BidderLunaMedia):        syncConfig,
			string(openrtb_ext.BidderMarsmedia):        syncConfig,
			string(openrtb_ext.BidderMgid):             syncConfig,
			string(openrtb_ext.BidderNanoInteractive):  syncConfig,
			string(openrtb_ext.BidderNinthDecimal):     syncConfig,
			string(openrtb_ext.BidderNoBid):            syncConfig,
			string(openrtb_ext.BidderOpenx):            syncConfig,
			string(openrtb_ext.BidderPubmatic):         syncConfig,
			string(openrtb_ext.BidderPulsepoint):       syncConfig,
			string(openrtb_ext.BidderRhythmone):        syncConfig,
			string(openrtb_ext.BidderRTBHouse):         syncConfig,
			string(openrtb_ext.BidderRubicon):          syncConfig,
			string(openrtb_ext.BidderSharethrough):     syncConfig,
			string(openrtb_ext.BidderSmartAdserver):    syncConfig,
			string(openrtb_ext.BidderSmartRTB):         syncConfig,
			string(openrtb_ext.BidderSmartyAds):        syncConfig,
			string(openrtb_ext.BidderSomoaudience):     syncConfig,
			string(openrtb_ext.BidderSonobi):           syncConfig,
			string(openrtb_ext.BidderSovrn):            syncConfig,
			string(openrtb_ext.BidderSynacormedia):     syncConfig,
			string(openrtb_ext.BidderTelaria):          syncConfig,
			string(openrtb_ext.BidderTriplelift):       syncConfig,
			string(openrtb_ext.BidderTripleliftNative): syncConfig,
			string(openrtb_ext.BidderUcfunnel):         syncConfig,
			string(openrtb_ext.BidderUnruly):           syncConfig,
			string(openrtb_ext.BidderValueImpression):  syncConfig,
			string(openrtb_ext.BidderVerizonMedia):     syncConfig,
			string(openrtb_ext.BidderVisx):             syncConfig,
			string(openrtb_ext.BidderVrtcal):           syncConfig,
			string(openrtb_ext.BidderYieldlab):         syncConfig,
			string(openrtb_ext.BidderYieldmo):          syncConfig,
			string(openrtb_ext.BidderYieldone):         syncConfig,
			string(openrtb_ext.BidderZeroClickFraud):   syncConfig,
		},
	}

	adaptersWithoutSyncers := map[openrtb_ext.BidderName]bool{
		openrtb_ext.BidderAdgeneration: true,
		openrtb_ext.BidderAdhese:       true,
		openrtb_ext.BidderAdoppler:     true,
<<<<<<< HEAD
		openrtb_ext.BidderAdprime:      true,
=======
		openrtb_ext.BidderAdot:         true,
>>>>>>> be4aa731
		openrtb_ext.BidderApplogy:      true,
		openrtb_ext.BidderInMobi:       true,
		openrtb_ext.BidderKidoz:        true,
		openrtb_ext.BidderKubient:      true,
		openrtb_ext.BidderMobfoxpb:     true,
		openrtb_ext.BidderMobileFuse:   true,
		openrtb_ext.BidderOrbidder:     true,
		openrtb_ext.BidderPubnative:    true,
		openrtb_ext.BidderRevcontent:   true,
		openrtb_ext.BidderSilverMob:    true,
		openrtb_ext.BidderSmaato:       true,
		openrtb_ext.BidderTappx:        true,
		openrtb_ext.BidderYeahmobi:     true,
	}

	for bidder, config := range cfg.Adapters {
		delete(cfg.Adapters, bidder)
		cfg.Adapters[strings.ToLower(string(bidder))] = config
	}

	syncers := NewSyncerMap(cfg)
	for _, bidderName := range openrtb_ext.CoreBidderNames() {
		_, adapterWithoutSyncer := adaptersWithoutSyncers[bidderName]
		if _, ok := syncers[bidderName]; !ok && !adapterWithoutSyncer {
			t.Errorf("No syncer exists for adapter: %s", bidderName)
		}
	}
}

// Bidders may have an ID on the IAB-maintained global vendor list.
// This makes sure that we don't have conflicting IDs among Bidders in our project,
// since that's almost certainly a bug.
func TestVendorIDUniqueness(t *testing.T) {
	cfg := &config.Configuration{}
	syncers := NewSyncerMap(cfg)

	idMap := make(map[uint16]openrtb_ext.BidderName, len(syncers))
	for name, syncer := range syncers {
		id := syncer.GDPRVendorID()
		if id == 0 {
			continue
		}

		if oldName, ok := idMap[id]; ok {
			t.Errorf("GDPR VendorList ID %d used by both %s and %s. These must be unique.", id, oldName, name)
		}
		idMap[id] = name
	}
}

func assertStringsMatch(t *testing.T, expected string, actual string) {
	t.Helper()
	if expected != actual {
		t.Errorf("Expected %s, got %s", expected, actual)
	}
}<|MERGE_RESOLUTION|>--- conflicted
+++ resolved
@@ -97,11 +97,8 @@
 		openrtb_ext.BidderAdgeneration: true,
 		openrtb_ext.BidderAdhese:       true,
 		openrtb_ext.BidderAdoppler:     true,
-<<<<<<< HEAD
+		openrtb_ext.BidderAdot:         true,
 		openrtb_ext.BidderAdprime:      true,
-=======
-		openrtb_ext.BidderAdot:         true,
->>>>>>> be4aa731
 		openrtb_ext.BidderApplogy:      true,
 		openrtb_ext.BidderInMobi:       true,
 		openrtb_ext.BidderKidoz:        true,
