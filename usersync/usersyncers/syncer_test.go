--- conflicted
+++ resolved
@@ -35,11 +35,8 @@
 			string(openrtb_ext.BidderSomoaudience): syncConfig,
 			string(openrtb_ext.BidderSovrn):        syncConfig,
 			string(openrtb_ext.Bidder33Across):     syncConfig,
-<<<<<<< HEAD
 			string(openrtb_ext.BidderSonobi):       syncConfig,
-=======
 			string(openrtb_ext.BidderYieldmo):      syncConfig,
->>>>>>> 23c8df30
 		},
 	}
 	for bidder, config := range cfg.Adapters {
