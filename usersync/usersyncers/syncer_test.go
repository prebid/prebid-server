--- conflicted
+++ resolved
@@ -14,30 +14,6 @@
 	}
 	cfg := &config.Configuration{
 		Adapters: map[string]config.Adapter{
-<<<<<<< HEAD
-			string(openrtb_ext.BidderAdform):       {},
-			string(openrtb_ext.BidderAdkernelAdn):  {},
-			string(openrtb_ext.BidderAdtelligent):  {},
-			string(openrtb_ext.BidderAppnexus):     {},
-			string(openrtb_ext.BidderBeachfront):   {},
-			string(openrtb_ext.BidderFacebook):     {},
-			string(openrtb_ext.BidderBrightroll):   {},
-			string(openrtb_ext.BidderConversant):   {},
-			string(openrtb_ext.BidderEPlanning):    {},
-			string(openrtb_ext.BidderGumGum):       {},
-			string(openrtb_ext.BidderIx):           {},
-			string(openrtb_ext.BidderLifestreet):   {},
-			string(openrtb_ext.BidderOpenx):        {},
-			string(openrtb_ext.BidderPubmatic):     {},
-			string(openrtb_ext.BidderPulsepoint):   {},
-			string(openrtb_ext.BidderRhythmone):    {},
-			string(openrtb_ext.BidderRubicon):      {},
-			string(openrtb_ext.BidderSomoaudience): {},
-			string(openrtb_ext.BidderSovrn):        {},
-			string(openrtb_ext.Bidder33Across):     {},
-			string(openrtb_ext.BidderGrid):         {},
-			string(openrtb_ext.BidderYieldmo):      {},
-=======
 			string(openrtb_ext.BidderAdform):       syncConfig,
 			string(openrtb_ext.BidderAdkernelAdn):  syncConfig,
 			string(openrtb_ext.BidderAdtelligent):  syncConfig,
@@ -59,7 +35,7 @@
 			string(openrtb_ext.BidderSomoaudience): syncConfig,
 			string(openrtb_ext.BidderSovrn):        syncConfig,
 			string(openrtb_ext.Bidder33Across):     syncConfig,
->>>>>>> bee94ebb
+      string(openrtb_ext.BidderYieldmo):      syncConfig,
 		},
 	}
 	for bidder, config := range cfg.Adapters {
