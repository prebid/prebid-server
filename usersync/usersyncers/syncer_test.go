package usersyncers

import (
	"strings"
	"testing"

	"github.com/prebid/prebid-server/config"
	"github.com/prebid/prebid-server/openrtb_ext"
)

func TestNewSyncerMap(t *testing.T) {
	syncConfig := config.Adapter{
		UserSyncURL: "some-sync-url",
	}
	cfg := &config.Configuration{
		Adapters: map[string]config.Adapter{
			string(openrtb_ext.Bidder33Across):         syncConfig,
			string(openrtb_ext.BidderAcuityAds):        syncConfig,
			string(openrtb_ext.BidderAdform):           syncConfig,
			string(openrtb_ext.BidderAdkernel):         syncConfig,
			string(openrtb_ext.BidderAdkernelAdn):      syncConfig,
			string(openrtb_ext.BidderAdman):            syncConfig,
			string(openrtb_ext.BidderAdmixer):          syncConfig,
			string(openrtb_ext.BidderAdOcean):          syncConfig,
			string(openrtb_ext.BidderAdpone):           syncConfig,
			string(openrtb_ext.BidderAdtarget):         syncConfig,
			string(openrtb_ext.BidderAdtelligent):      syncConfig,
			string(openrtb_ext.BidderAdvangelists):     syncConfig,
			string(openrtb_ext.BidderAJA):              syncConfig,
			string(openrtb_ext.BidderAMX):              syncConfig,
			string(openrtb_ext.BidderAppnexus):         syncConfig,
			string(openrtb_ext.BidderAudienceNetwork):  syncConfig,
			string(openrtb_ext.BidderAvocet):           syncConfig,
			string(openrtb_ext.BidderBeachfront):       syncConfig,
			string(openrtb_ext.BidderBeintoo):          syncConfig,
			string(openrtb_ext.BidderBetween):          syncConfig,
			string(openrtb_ext.BidderBrightroll):       syncConfig,
			string(openrtb_ext.BidderColossus):         syncConfig,
			string(openrtb_ext.BidderConnectAd):        syncConfig,
			string(openrtb_ext.BidderConsumable):       syncConfig,
			string(openrtb_ext.BidderConversant):       syncConfig,
			string(openrtb_ext.BidderCpmstar):          syncConfig,
			string(openrtb_ext.BidderDatablocks):       syncConfig,
			string(openrtb_ext.BidderDmx):              syncConfig,
			string(openrtb_ext.BidderDeepintent):       syncConfig,
			string(openrtb_ext.BidderEmxDigital):       syncConfig,
			string(openrtb_ext.BidderEngageBDR):        syncConfig,
			string(openrtb_ext.BidderEPlanning):        syncConfig,
			string(openrtb_ext.BidderGamma):            syncConfig,
			string(openrtb_ext.BidderGamoshi):          syncConfig,
			string(openrtb_ext.BidderGrid):             syncConfig,
			string(openrtb_ext.BidderGumGum):           syncConfig,
			string(openrtb_ext.BidderImprovedigital):   syncConfig,
			string(openrtb_ext.BidderInvibes):          syncConfig,
			string(openrtb_ext.BidderIx):               syncConfig,
			string(openrtb_ext.BidderKrushmedia):       syncConfig,
			string(openrtb_ext.BidderLifestreet):       syncConfig,
			string(openrtb_ext.BidderLockerDome):       syncConfig,
<<<<<<< HEAD
			string(openrtb_ext.BidderMarsmedia):        syncConfig,
=======
			string(openrtb_ext.BidderLogicad):          syncConfig,
			string(openrtb_ext.BidderLunaMedia):        syncConfig,
			string(openrtb_ext.BidderMarsmedia):        syncConfig,
			string(openrtb_ext.BidderMediafuse):        syncConfig,
>>>>>>> 56672f8a
			string(openrtb_ext.BidderMgid):             syncConfig,
			string(openrtb_ext.BidderNanoInteractive):  syncConfig,
			string(openrtb_ext.BidderNinthDecimal):     syncConfig,
			string(openrtb_ext.BidderNoBid):            syncConfig,
			string(openrtb_ext.BidderOpenx):            syncConfig,
			string(openrtb_ext.BidderPubmatic):         syncConfig,
			string(openrtb_ext.BidderPulsepoint):       syncConfig,
			string(openrtb_ext.BidderRhythmone):        syncConfig,
			string(openrtb_ext.BidderRTBHouse):         syncConfig,
			string(openrtb_ext.BidderRubicon):          syncConfig,
			string(openrtb_ext.BidderSharethrough):     syncConfig,
			string(openrtb_ext.BidderSmartAdserver):    syncConfig,
			string(openrtb_ext.BidderSmartRTB):         syncConfig,
			string(openrtb_ext.BidderSmartyAds):        syncConfig,
			string(openrtb_ext.BidderSomoaudience):     syncConfig,
			string(openrtb_ext.BidderSonobi):           syncConfig,
			string(openrtb_ext.BidderSovrn):            syncConfig,
			string(openrtb_ext.BidderSynacormedia):     syncConfig,
			string(openrtb_ext.BidderTelaria):          syncConfig,
			string(openrtb_ext.BidderTriplelift):       syncConfig,
			string(openrtb_ext.BidderTripleliftNative): syncConfig,
			string(openrtb_ext.BidderUcfunnel):         syncConfig,
			string(openrtb_ext.BidderUnruly):           syncConfig,
			string(openrtb_ext.BidderValueImpression):  syncConfig,
			string(openrtb_ext.BidderVerizonMedia):     syncConfig,
			string(openrtb_ext.BidderVisx):             syncConfig,
			string(openrtb_ext.BidderVrtcal):           syncConfig,
			string(openrtb_ext.BidderYieldlab):         syncConfig,
			string(openrtb_ext.BidderYieldmo):          syncConfig,
			string(openrtb_ext.BidderYieldone):         syncConfig,
			string(openrtb_ext.BidderZeroClickFraud):   syncConfig,
		},
	}

	adaptersWithoutSyncers := map[openrtb_ext.BidderName]bool{
		openrtb_ext.BidderAdgeneration: true,
		openrtb_ext.BidderAdhese:       true,
		openrtb_ext.BidderAdoppler:     true,
		openrtb_ext.BidderAdot:         true,
		openrtb_ext.BidderAdprime:      true,
		openrtb_ext.BidderApplogy:      true,
		openrtb_ext.BidderInMobi:       true,
		openrtb_ext.BidderKidoz:        true,
		openrtb_ext.BidderKubient:      true,
		openrtb_ext.BidderMobfoxpb:     true,
		openrtb_ext.BidderMobileFuse:   true,
		openrtb_ext.BidderOrbidder:     true,
		openrtb_ext.BidderPubnative:    true,
		openrtb_ext.BidderRevcontent:   true,
		openrtb_ext.BidderSilverMob:    true,
		openrtb_ext.BidderSmaato:       true,
		openrtb_ext.BidderTappx:        true,
		openrtb_ext.BidderYeahmobi:     true,
	}

	for bidder, config := range cfg.Adapters {
		delete(cfg.Adapters, bidder)
		cfg.Adapters[strings.ToLower(string(bidder))] = config
	}

	syncers := NewSyncerMap(cfg)
	for _, bidderName := range openrtb_ext.CoreBidderNames() {
		_, adapterWithoutSyncer := adaptersWithoutSyncers[bidderName]
		if _, ok := syncers[bidderName]; !ok && !adapterWithoutSyncer {
			t.Errorf("No syncer exists for adapter: %s", bidderName)
		}
	}
}

// Bidders may have an ID on the IAB-maintained global vendor list.
// This makes sure that we don't have conflicting IDs among Bidders in our project,
// since that's almost certainly a bug.
func TestVendorIDUniqueness(t *testing.T) {
	cfg := &config.Configuration{}
	syncers := NewSyncerMap(cfg)

	idMap := make(map[uint16]openrtb_ext.BidderName, len(syncers))
	for name, syncer := range syncers {
		id := syncer.GDPRVendorID()
		if id == 0 {
			continue
		}

		if oldName, ok := idMap[id]; ok {
			t.Errorf("GDPR VendorList ID %d used by both %s and %s. These must be unique.", id, oldName, name)
		}
		idMap[id] = name
	}
}

func assertStringsMatch(t *testing.T, expected string, actual string) {
	t.Helper()
	if expected != actual {
		t.Errorf("Expected %s, got %s", expected, actual)
	}
}<|MERGE_RESOLUTION|>--- conflicted
+++ resolved
@@ -56,14 +56,10 @@
 			string(openrtb_ext.BidderKrushmedia):       syncConfig,
 			string(openrtb_ext.BidderLifestreet):       syncConfig,
 			string(openrtb_ext.BidderLockerDome):       syncConfig,
-<<<<<<< HEAD
-			string(openrtb_ext.BidderMarsmedia):        syncConfig,
-=======
 			string(openrtb_ext.BidderLogicad):          syncConfig,
 			string(openrtb_ext.BidderLunaMedia):        syncConfig,
 			string(openrtb_ext.BidderMarsmedia):        syncConfig,
 			string(openrtb_ext.BidderMediafuse):        syncConfig,
->>>>>>> 56672f8a
 			string(openrtb_ext.BidderMgid):             syncConfig,
 			string(openrtb_ext.BidderNanoInteractive):  syncConfig,
 			string(openrtb_ext.BidderNinthDecimal):     syncConfig,
