--- conflicted
+++ resolved
@@ -67,15 +67,10 @@
 			string(openrtb_ext.BidderSharethrough):     syncConfig,
 			string(openrtb_ext.BidderSmartAdserver):    syncConfig,
 			string(openrtb_ext.BidderSmartRTB):         syncConfig,
+			string(openrtb_ext.BidderSmartyAds):        syncConfig,
 			string(openrtb_ext.BidderSomoaudience):     syncConfig,
 			string(openrtb_ext.BidderSonobi):           syncConfig,
 			string(openrtb_ext.BidderSovrn):            syncConfig,
-<<<<<<< HEAD
-=======
-			string(openrtb_ext.BidderSmartadserver):    syncConfig,
-			string(openrtb_ext.BidderSmartRTB):         syncConfig,
-			string(openrtb_ext.BidderSmartyAds):        syncConfig,
->>>>>>> c27ec73e
 			string(openrtb_ext.BidderSynacormedia):     syncConfig,
 			string(openrtb_ext.BidderTelaria):          syncConfig,
 			string(openrtb_ext.BidderTriplelift):       syncConfig,
