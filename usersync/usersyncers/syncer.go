package usersyncers

import (
	"strings"
	"text/template"

	"github.com/golang/glog"
	ttx "github.com/prebid/prebid-server/adapters/33across"
	"github.com/prebid/prebid-server/adapters/adform"
	"github.com/prebid/prebid-server/adapters/adkernelAdn"
	"github.com/prebid/prebid-server/adapters/adtelligent"
	"github.com/prebid/prebid-server/adapters/appnexus"
	"github.com/prebid/prebid-server/adapters/audienceNetwork"
	"github.com/prebid/prebid-server/adapters/beachfront"
	"github.com/prebid/prebid-server/adapters/brightroll"
	"github.com/prebid/prebid-server/adapters/conversant"
	"github.com/prebid/prebid-server/adapters/eplanning"
	"github.com/prebid/prebid-server/adapters/grid"
	"github.com/prebid/prebid-server/adapters/gumgum"
	"github.com/prebid/prebid-server/adapters/ix"
	"github.com/prebid/prebid-server/adapters/lifestreet"
	"github.com/prebid/prebid-server/adapters/openx"
	"github.com/prebid/prebid-server/adapters/pubmatic"
	"github.com/prebid/prebid-server/adapters/pulsepoint"
	"github.com/prebid/prebid-server/adapters/rhythmone"
	"github.com/prebid/prebid-server/adapters/rubicon"
	"github.com/prebid/prebid-server/adapters/somoaudience"
	"github.com/prebid/prebid-server/adapters/sovrn"
	"github.com/prebid/prebid-server/adapters/yieldmo"
	"github.com/prebid/prebid-server/config"
	"github.com/prebid/prebid-server/openrtb_ext"
	"github.com/prebid/prebid-server/usersync"
)

// NewSyncerMap returns a map of all the usersyncer objects.
// The same keys should exist in this map as in the exchanges map.
// Static syncer map will be removed when adapter isolation is complete.
func NewSyncerMap(cfg *config.Configuration) map[openrtb_ext.BidderName]usersync.Usersyncer {
<<<<<<< HEAD
	return map[openrtb_ext.BidderName]usersync.Usersyncer{
		openrtb_ext.BidderAdform:       adform.NewAdformSyncer(cfg),
		openrtb_ext.BidderAdkernelAdn:  adkernelAdn.NewAdkernelAdnSyncer(cfg),
		openrtb_ext.BidderAdtelligent:  adtelligent.NewAdtelligentSyncer(cfg),
		openrtb_ext.BidderAppnexus:     appnexus.NewAppnexusSyncer(cfg),
		openrtb_ext.BidderBeachfront:   beachfront.NewBeachfrontSyncer(cfg),
		openrtb_ext.BidderFacebook:     audienceNetwork.NewFacebookSyncer(cfg),
		openrtb_ext.BidderBrightroll:   brightroll.NewBrightrollSyncer(cfg),
		openrtb_ext.BidderConversant:   conversant.NewConversantSyncer(cfg),
		openrtb_ext.BidderEPlanning:    eplanning.NewEPlanningSyncer(cfg),
		openrtb_ext.BidderGumGum:       gumgum.NewGumGumSyncer(cfg),
		openrtb_ext.BidderIx:           ix.NewIxSyncer(cfg),
		openrtb_ext.BidderLifestreet:   lifestreet.NewLifestreetSyncer(cfg),
		openrtb_ext.BidderOpenx:        openx.NewOpenxSyncer(cfg),
		openrtb_ext.BidderPubmatic:     pubmatic.NewPubmaticSyncer(cfg),
		openrtb_ext.BidderPulsepoint:   pulsepoint.NewPulsepointSyncer(cfg),
		openrtb_ext.BidderRhythmone:    rhythmone.NewRhythmoneSyncer(cfg),
		openrtb_ext.BidderRubicon:      rubicon.NewRubiconSyncer(cfg),
		openrtb_ext.BidderSomoaudience: somoaudience.NewSomoaudienceSyncer(cfg),
		openrtb_ext.BidderSovrn:        sovrn.NewSovrnSyncer(cfg),
		openrtb_ext.Bidder33Across:     ttx.New33AcrossSyncer(cfg),
		openrtb_ext.BidderGrid:         grid.NewGridSyncer(cfg),
		openrtb_ext.BidderYieldmo:      yieldmo.NewYieldmoSyncer(cfg),
=======
	syncers := make(map[openrtb_ext.BidderName]usersync.Usersyncer, len(cfg.Adapters))

	insertIntoMap(cfg, syncers, openrtb_ext.Bidder33Across, ttx.New33AcrossSyncer)
	insertIntoMap(cfg, syncers, openrtb_ext.BidderAdform, adform.NewAdformSyncer)
	insertIntoMap(cfg, syncers, openrtb_ext.BidderAdkernelAdn, adkernelAdn.NewAdkernelAdnSyncer)
	insertIntoMap(cfg, syncers, openrtb_ext.BidderAdtelligent, adtelligent.NewAdtelligentSyncer)
	insertIntoMap(cfg, syncers, openrtb_ext.BidderAppnexus, appnexus.NewAppnexusSyncer)
	insertIntoMap(cfg, syncers, openrtb_ext.BidderBeachfront, beachfront.NewBeachfrontSyncer)
	insertIntoMap(cfg, syncers, openrtb_ext.BidderBrightroll, brightroll.NewBrightrollSyncer)
	insertIntoMap(cfg, syncers, openrtb_ext.BidderConversant, conversant.NewConversantSyncer)
	insertIntoMap(cfg, syncers, openrtb_ext.BidderEPlanning, eplanning.NewEPlanningSyncer)
	insertIntoMap(cfg, syncers, openrtb_ext.BidderFacebook, audienceNetwork.NewFacebookSyncer)
	insertIntoMap(cfg, syncers, openrtb_ext.BidderGrid, grid.NewGridSyncer)
	insertIntoMap(cfg, syncers, openrtb_ext.BidderGumGum, gumgum.NewGumGumSyncer)
	insertIntoMap(cfg, syncers, openrtb_ext.BidderIx, ix.NewIxSyncer)
	insertIntoMap(cfg, syncers, openrtb_ext.BidderLifestreet, lifestreet.NewLifestreetSyncer)
	insertIntoMap(cfg, syncers, openrtb_ext.BidderOpenx, openx.NewOpenxSyncer)
	insertIntoMap(cfg, syncers, openrtb_ext.BidderPubmatic, pubmatic.NewPubmaticSyncer)
	insertIntoMap(cfg, syncers, openrtb_ext.BidderPulsepoint, pulsepoint.NewPulsepointSyncer)
	insertIntoMap(cfg, syncers, openrtb_ext.BidderRhythmone, rhythmone.NewRhythmoneSyncer)
	insertIntoMap(cfg, syncers, openrtb_ext.BidderRubicon, rubicon.NewRubiconSyncer)
	insertIntoMap(cfg, syncers, openrtb_ext.BidderSomoaudience, somoaudience.NewSomoaudienceSyncer)
	insertIntoMap(cfg, syncers, openrtb_ext.BidderSovrn, sovrn.NewSovrnSyncer)

	return syncers
}

func insertIntoMap(cfg *config.Configuration, syncers map[openrtb_ext.BidderName]usersync.Usersyncer, bidder openrtb_ext.BidderName, syncerFactory func(temp *template.Template) usersync.Usersyncer) {
	lowercased := strings.ToLower(string(bidder))
	urlString := cfg.Adapters[lowercased].UserSyncURL
	if urlString == "" {
		glog.Warningf("adapters." + string(bidder) + ".usersync_url was not defined, and their usersync API isn't flexible enough for Prebid Server to choose a good default. No usersyncs will be performed with " + string(bidder))
		return
>>>>>>> bee94ebb
	}
	syncers[bidder] = syncerFactory(template.Must(template.New(lowercased + "_usersync_url").Parse(urlString)))
}<|MERGE_RESOLUTION|>--- conflicted
+++ resolved
@@ -36,31 +36,6 @@
 // The same keys should exist in this map as in the exchanges map.
 // Static syncer map will be removed when adapter isolation is complete.
 func NewSyncerMap(cfg *config.Configuration) map[openrtb_ext.BidderName]usersync.Usersyncer {
-<<<<<<< HEAD
-	return map[openrtb_ext.BidderName]usersync.Usersyncer{
-		openrtb_ext.BidderAdform:       adform.NewAdformSyncer(cfg),
-		openrtb_ext.BidderAdkernelAdn:  adkernelAdn.NewAdkernelAdnSyncer(cfg),
-		openrtb_ext.BidderAdtelligent:  adtelligent.NewAdtelligentSyncer(cfg),
-		openrtb_ext.BidderAppnexus:     appnexus.NewAppnexusSyncer(cfg),
-		openrtb_ext.BidderBeachfront:   beachfront.NewBeachfrontSyncer(cfg),
-		openrtb_ext.BidderFacebook:     audienceNetwork.NewFacebookSyncer(cfg),
-		openrtb_ext.BidderBrightroll:   brightroll.NewBrightrollSyncer(cfg),
-		openrtb_ext.BidderConversant:   conversant.NewConversantSyncer(cfg),
-		openrtb_ext.BidderEPlanning:    eplanning.NewEPlanningSyncer(cfg),
-		openrtb_ext.BidderGumGum:       gumgum.NewGumGumSyncer(cfg),
-		openrtb_ext.BidderIx:           ix.NewIxSyncer(cfg),
-		openrtb_ext.BidderLifestreet:   lifestreet.NewLifestreetSyncer(cfg),
-		openrtb_ext.BidderOpenx:        openx.NewOpenxSyncer(cfg),
-		openrtb_ext.BidderPubmatic:     pubmatic.NewPubmaticSyncer(cfg),
-		openrtb_ext.BidderPulsepoint:   pulsepoint.NewPulsepointSyncer(cfg),
-		openrtb_ext.BidderRhythmone:    rhythmone.NewRhythmoneSyncer(cfg),
-		openrtb_ext.BidderRubicon:      rubicon.NewRubiconSyncer(cfg),
-		openrtb_ext.BidderSomoaudience: somoaudience.NewSomoaudienceSyncer(cfg),
-		openrtb_ext.BidderSovrn:        sovrn.NewSovrnSyncer(cfg),
-		openrtb_ext.Bidder33Across:     ttx.New33AcrossSyncer(cfg),
-		openrtb_ext.BidderGrid:         grid.NewGridSyncer(cfg),
-		openrtb_ext.BidderYieldmo:      yieldmo.NewYieldmoSyncer(cfg),
-=======
 	syncers := make(map[openrtb_ext.BidderName]usersync.Usersyncer, len(cfg.Adapters))
 
 	insertIntoMap(cfg, syncers, openrtb_ext.Bidder33Across, ttx.New33AcrossSyncer)
@@ -84,6 +59,7 @@
 	insertIntoMap(cfg, syncers, openrtb_ext.BidderRubicon, rubicon.NewRubiconSyncer)
 	insertIntoMap(cfg, syncers, openrtb_ext.BidderSomoaudience, somoaudience.NewSomoaudienceSyncer)
 	insertIntoMap(cfg, syncers, openrtb_ext.BidderSovrn, sovrn.NewSovrnSyncer)
+  insertIntoMap(cfg, syncers, openrtb_ext.BidderYieldmo, yieldmo.NewYieldmoSyncer)
 
 	return syncers
 }
@@ -94,7 +70,6 @@
 	if urlString == "" {
 		glog.Warningf("adapters." + string(bidder) + ".usersync_url was not defined, and their usersync API isn't flexible enough for Prebid Server to choose a good default. No usersyncs will be performed with " + string(bidder))
 		return
->>>>>>> bee94ebb
 	}
 	syncers[bidder] = syncerFactory(template.Must(template.New(lowercased + "_usersync_url").Parse(urlString)))
 }