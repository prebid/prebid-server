package usersync

import (
	"encoding/json"
	"errors"
	"net/http"
	"sort"
	"time"

	"github.com/prebid/prebid-server/config"
	"github.com/prebid/prebid-server/openrtb_ext"
)

const uidCookieName = "uids"

// uidTTL is the default amount of time a uid stored within a cookie is considered valid. This is
// separate from the cookie ttl.
const uidTTL = 14 * 24 * time.Hour

// Cookie is the cookie used in Prebid Server.
//
// To get an instance of this from a request, use ReadCookie.
// To write an instance onto a response, use WriteCookie.
type Cookie struct {
	uids   map[string]UIDEntry
	optOut bool
}

// UIDEntry bundles the UID with an Expiration date.
type UIDEntry struct {
	// UID is the ID given to a user by a particular bidder
	UID string `json:"uid"`
	// Expires is the time at which this UID should no longer apply.
	Expires time.Time `json:"expires"`
}

// NewCookie returns a new empty cookie.
func NewCookie() *Cookie {
	return &Cookie{
		uids: make(map[string]UIDEntry),
	}
}

// ReadCookie reads the cookie from the request
func ReadCookie(r *http.Request, decoder Decoder, host *config.HostCookie) *Cookie {
	if hostOptOutCookie := checkHostCookieOptOut(r, host); hostOptOutCookie != nil {
		return hostOptOutCookie
	}

	// Read cookie from request
	cookieFromRequest, err := r.Cookie(uidCookieName)
	if err != nil {
		return NewCookie()
	}
	decodedCookie := decoder.Decode(cookieFromRequest.Value)

	return decodedCookie
}

// PrepareCookieForWrite ejects UIDs as long as the cookie is too full
<<<<<<< HEAD
func (cookie *Cookie) PrepareCookieForWrite(cfg *config.HostCookie, encoder Base64Encoder, ejector Ejector) (string, error) {
	isCookieTooBig := true

	for isCookieTooBig && len(cookie.uids) > 0 {
=======
func (cookie *Cookie) PrepareCookieForWrite(cfg *config.HostCookie, encoder Encoder) (string, error) {
	uuidKeys := sortUIDs(cookie.uids)

	i := 0
	for len(cookie.uids) > 0 {
>>>>>>> 9aa586e7
		encodedCookie, err := encoder.Encode(cookie)
		if err != nil {
			return encodedCookie, err
		}

		// Convert to HTTP Cookie to Get Size
		httpCookie := &http.Cookie{
			Name:    uidCookieName,
			Value:   encodedCookie,
			Expires: time.Now().Add(cfg.TTLDuration()),
			Path:    "/",
		}
		cookieSize := len([]byte(httpCookie.String()))

		isCookieTooBig := cookieSize > cfg.MaxCookieSizeBytes && cfg.MaxCookieSizeBytes > 0
		if !isCookieTooBig {
			return encodedCookie, nil
		}

		uidToDelete, err := ejector.Choose(cookie.uids)
		if err != nil {
			return encodedCookie, err
		}
		delete(cookie.uids, uidToDelete)
	}
	return "", nil
}

// WriteCookie sets the prepared cookie onto the header
func WriteCookie(w http.ResponseWriter, encodedCookie string, cfg *config.HostCookie, setSiteCookie bool) {
	ttl := cfg.TTLDuration()

	httpCookie := &http.Cookie{
		Name:    uidCookieName,
		Value:   encodedCookie,
		Expires: time.Now().Add(ttl),
		Path:    "/",
	}

	if cfg.Domain != "" {
		httpCookie.Domain = cfg.Domain
	}

	if setSiteCookie {
		httpCookie.Secure = true
		httpCookie.SameSite = http.SameSiteNoneMode
	}

	w.Header().Add("Set-Cookie", httpCookie.String())
}

// Sync tries to set the UID for some syncer key. It returns an error if the set didn't happen.
func (cookie *Cookie) Sync(key string, uid string) error {
	if !cookie.AllowSyncs() {
		return errors.New("the user has opted out of prebid server cookie syncs")
	}

	if checkAudienceNetwork(key, uid) {
		return errors.New("audienceNetwork uses a UID of 0 as \"not yet recognized\"")
	}

	// Sync
	cookie.uids[key] = UIDEntry{
		UID:     uid,
		Expires: time.Now().Add(uidTTL),
	}

	return nil
}

// sortUIDs is used to get a list of uids sorted from oldest to newest
// This list is used to eject oldest uids from the cookie
// This will be incorporated with a more complex ejection framework in a future PR
func sortUIDs(uids map[string]UIDEntry) []string {
	if len(uids) > 0 {
		uuidKeys := make([]string, 0, len(uids))
		for key := range uids {
			uuidKeys = append(uuidKeys, key)
		}
		sort.SliceStable(uuidKeys, func(i, j int) bool {
			return uids[uuidKeys[i]].Expires.Before(uids[uuidKeys[j]].Expires)
		})
		return uuidKeys
	}
	return nil
}

// SyncHostCookie syncs the request cookie with the host cookie
func SyncHostCookie(r *http.Request, requestCookie *Cookie, host *config.HostCookie) {
	if uid, _, _ := requestCookie.GetUID(host.Family); uid == "" && host.CookieName != "" {
		if hostCookie, err := r.Cookie(host.CookieName); err == nil {
			requestCookie.Sync(host.Family, hostCookie.Value)
		}
	}
}

func checkHostCookieOptOut(r *http.Request, host *config.HostCookie) *Cookie {
	if host.OptOutCookie.Name != "" {
		optOutCookie, err := r.Cookie(host.OptOutCookie.Name)
		if err == nil && optOutCookie.Value == host.OptOutCookie.Value {
			hostOptOut := NewCookie()
			hostOptOut.SetOptOut(true)
			return hostOptOut
		}
	}
	return nil
}

// AllowSyncs is true if the user lets bidders sync cookies, and false otherwise.
func (cookie *Cookie) AllowSyncs() bool {
	return cookie != nil && !cookie.optOut
}

// SetOptOut is used to change whether or not we're allowed to sync cookies for this user.
func (cookie *Cookie) SetOptOut(optOut bool) {
	cookie.optOut = optOut

	if optOut {
		cookie.uids = make(map[string]UIDEntry)
	}
}

// GetUID Gets this user's ID for the given syncer key.
func (cookie *Cookie) GetUID(key string) (uid string, isUIDFound bool, isUIDActive bool) {
	if cookie != nil {
		if uid, ok := cookie.uids[key]; ok {
			return uid.UID, true, time.Now().Before(uid.Expires)
		}
	}
	return "", false, false
}

// GetUIDs returns this user's ID for all the bidders
func (cookie *Cookie) GetUIDs() map[string]string {
	uids := make(map[string]string)
	if cookie != nil {
		// Extract just the uid for each bidder
		for bidderName, uidWithExpiry := range cookie.uids {
			uids[bidderName] = uidWithExpiry.UID
		}
	}
	return uids
}

// Unsync removes the user's ID for the given syncer key from this cookie.
func (cookie *Cookie) Unsync(key string) {
	delete(cookie.uids, key)
}

// HasLiveSync returns true if we have an active UID for the given syncer key, and false otherwise.
func (cookie *Cookie) HasLiveSync(key string) bool {
	_, _, isLive := cookie.GetUID(key)
	return isLive
}

// HasAnyLiveSyncs returns true if this cookie has at least one active sync.
func (cookie *Cookie) HasAnyLiveSyncs() bool {
	now := time.Now()
	if cookie != nil {
		for _, value := range cookie.uids {
			if now.Before(value.Expires) {
				return true
			}
		}
	}
	return false
}

func checkAudienceNetwork(key string, uid string) bool {
	return key == string(openrtb_ext.BidderAudienceNetwork) && uid == "0"
}

// cookieJson defines the JSON contract for the cookie data's storage format.
//
// This exists so that Cookie (which is public) can have private fields, and the rest of
// the code doesn't have to worry about the cookie data storage format.
type cookieJson struct {
	UIDs   map[string]UIDEntry `json:"tempUIDs,omitempty"`
	OptOut bool                `json:"optout,omitempty"`
}

func (cookie *Cookie) MarshalJSON() ([]byte, error) {
	return json.Marshal(cookieJson{
		UIDs:   cookie.uids,
		OptOut: cookie.optOut,
	})
}

func (cookie *Cookie) UnmarshalJSON(b []byte) error {
	var cookieContract cookieJson
	if err := json.Unmarshal(b, &cookieContract); err != nil {
		return err
	}

	cookie.optOut = cookieContract.OptOut

	if cookie.optOut {
		cookie.uids = nil
	} else {
		cookie.uids = cookieContract.UIDs
	}

	if cookie.uids == nil {
		cookie.uids = make(map[string]UIDEntry)
	}

	// Audience Network Handling
	if id, ok := cookie.uids[string(openrtb_ext.BidderAudienceNetwork)]; ok && id.UID == "0" {
		delete(cookie.uids, string(openrtb_ext.BidderAudienceNetwork))
	}

	return nil
}<|MERGE_RESOLUTION|>--- conflicted
+++ resolved
@@ -58,18 +58,8 @@
 }
 
 // PrepareCookieForWrite ejects UIDs as long as the cookie is too full
-<<<<<<< HEAD
-func (cookie *Cookie) PrepareCookieForWrite(cfg *config.HostCookie, encoder Base64Encoder, ejector Ejector) (string, error) {
-	isCookieTooBig := true
-
-	for isCookieTooBig && len(cookie.uids) > 0 {
-=======
-func (cookie *Cookie) PrepareCookieForWrite(cfg *config.HostCookie, encoder Encoder) (string, error) {
-	uuidKeys := sortUIDs(cookie.uids)
-
-	i := 0
+func (cookie *Cookie) PrepareCookieForWrite(cfg *config.HostCookie, encoder Encoder, ejector Ejector) (string, error) {
 	for len(cookie.uids) > 0 {
->>>>>>> 9aa586e7
 		encodedCookie, err := encoder.Encode(cookie)
 		if err != nil {
 			return encodedCookie, err
