package usersync

import (
	"encoding/base64"
	"encoding/json"
	"errors"
	"math"
	"net/http"
	"time"

	"github.com/prebid/prebid-server/config"
	"github.com/prebid/prebid-server/openrtb_ext"
)

const uidCookieName = "uids"

// uidTTL is the default amount of time a uid stored within a cookie is considered valid. This is
// separate from the cookie ttl.
const uidTTL = 14 * 24 * time.Hour

// Cookie is the cookie used in Prebid Server.
//
// To get an instance of this from a request, use ParseCookieFromRequest.
// To write an instance onto a response, use SetCookieOnResponse.
type Cookie struct {
	uids   map[string]uidWithExpiry
	optOut bool
}

// uidWithExpiry bundles the UID with an Expiration date.
// After the expiration, the UID is no longer valid.
type uidWithExpiry struct {
	// UID is the ID given to a user by a particular bidder
	UID string `json:"uid"`
	// Expires is the time at which this UID should no longer apply.
	Expires time.Time `json:"expires"`
}

// ParseCookieFromRequest parses the UserSyncMap from an HTTP Request.
func ParseCookieFromRequest(r *http.Request, cookie *config.HostCookie) *Cookie {
	if cookie.OptOutCookie.Name != "" {
		optOutCookie, err1 := r.Cookie(cookie.OptOutCookie.Name)
		if err1 == nil && optOutCookie.Value == cookie.OptOutCookie.Value {
			pc := NewCookie()
			pc.SetOptOut(true)
			return pc
		}
	}
	var parsed *Cookie
	uidCookie, err2 := r.Cookie(uidCookieName)
	if err2 == nil {
		parsed = ParseCookie(uidCookie)
	} else {
		parsed = NewCookie()
	}
	// Fixes #582
	if uid, _, _ := parsed.GetUID(cookie.Family); uid == "" && cookie.CookieName != "" {
		if hostCookie, err := r.Cookie(cookie.CookieName); err == nil {
			parsed.TrySync(cookie.Family, hostCookie.Value)
		}
	}
	return parsed
}

// ParseCookie parses the UserSync cookie from a raw HTTP cookie.
func ParseCookie(httpCookie *http.Cookie) *Cookie {
	jsonValue, err := base64.URLEncoding.DecodeString(httpCookie.Value)
	if err != nil {
		// corrupted cookie; we should reset
		return NewCookie()
	}

	var cookie Cookie
	if err = json.Unmarshal(jsonValue, &cookie); err != nil {
		// corrupted cookie; we should reset
		return NewCookie()
	}

	return &cookie
}

// NewCookie returns a new empty cookie.
func NewCookie() *Cookie {
	return &Cookie{
		uids: make(map[string]uidWithExpiry),
	}
}

// AllowSyncs is true if the user lets bidders sync cookies, and false otherwise.
func (cookie *Cookie) AllowSyncs() bool {
	return cookie != nil && !cookie.optOut
}

// SetOptOut is used to change whether or not we're allowed to sync cookies for this user.
func (cookie *Cookie) SetOptOut(optOut bool) {
	cookie.optOut = optOut

	if optOut {
		cookie.uids = make(map[string]uidWithExpiry)
	}
}

// Gets an HTTP cookie containing all the data from this UserSyncMap. This is a snapshot--not a live view.
func (cookie *Cookie) ToHTTPCookie(ttl time.Duration) *http.Cookie {
	j, _ := json.Marshal(cookie)
	b64 := base64.URLEncoding.EncodeToString(j)

	return &http.Cookie{
		Name:    uidCookieName,
		Value:   b64,
		Expires: time.Now().Add(ttl),
		Path:    "/",
	}
}

// GetUID Gets this user's ID for the given syncer key.
// The first returned value is the user's ID.
// The second returned value is true if we had a value stored, and false if we didn't.
// The third returned value is true if that value is "active", and false if it's expired.
//
// If no value was stored, then the "isActive" return value will be false.
func (cookie *Cookie) GetUID(key string) (string, bool, bool) {
	if cookie != nil {
		if uid, ok := cookie.uids[key]; ok {
			return uid.UID, true, time.Now().Before(uid.Expires)
		}
	}
	return "", false, false
}

// GetUIDs returns this user's ID for all the bidders
func (cookie *Cookie) GetUIDs() map[string]string {
	uids := make(map[string]string)
	if cookie != nil {
		// Extract just the uid for each bidder
		for bidderName, uidWithExpiry := range cookie.uids {
			uids[bidderName] = uidWithExpiry.UID
		}
	}
	return uids
}

// SetCookieOnResponse is a shortcut for "ToHTTPCookie(); cookie.setDomain(domain); setCookie(w, cookie)"
func (cookie *Cookie) SetCookieOnResponse(w http.ResponseWriter, setSiteCookie bool, cfg *config.HostCookie, ttl time.Duration) {
	httpCookie := cookie.ToHTTPCookie(ttl)
	var domain string = cfg.Domain

	if domain != "" {
		httpCookie.Domain = domain
	}

	var currSize int = len([]byte(httpCookie.String()))
	for cfg.MaxCookieSizeBytes > 0 && currSize > cfg.MaxCookieSizeBytes && len(cookie.uids) > 0 {
		var oldestElem string = ""
		var oldestDate int64 = math.MaxInt64
		for key, value := range cookie.uids {
			timeUntilExpiration := time.Until(value.Expires)
			if timeUntilExpiration < time.Duration(oldestDate) {
				oldestElem = key
				oldestDate = int64(timeUntilExpiration)
			}
		}
		delete(cookie.uids, oldestElem)
		httpCookie = cookie.ToHTTPCookie(ttl)
		if domain != "" {
			httpCookie.Domain = domain
		}
		currSize = len([]byte(httpCookie.String()))
	}

	if setSiteCookie {
		httpCookie.Secure = true
		httpCookie.SameSite = http.SameSiteNoneMode
	}
	w.Header().Add("Set-Cookie", httpCookie.String())
}

// Unsync removes the user's ID for the given syncer key from this cookie.
func (cookie *Cookie) Unsync(key string) {
	delete(cookie.uids, key)
}

// HasLiveSync returns true if we have an active UID for the given syncer key, and false otherwise.
func (cookie *Cookie) HasLiveSync(key string) bool {
	_, _, isLive := cookie.GetUID(key)
	return isLive
}

// HasAnyLiveSyncs returns true if this cookie has at least one active sync.
func (cookie *Cookie) HasAnyLiveSyncs() bool {
	now := time.Now()
	if cookie != nil {
		for _, value := range cookie.uids {
			if now.Before(value.Expires) {
				return true
			}
		}
	}
	return false
}

// TrySync tries to set the UID for some syncer key. It returns an error if the set didn't happen.
func (cookie *Cookie) TrySync(key string, uid string) error {
	if !cookie.AllowSyncs() {
		return errors.New("The user has opted out of prebid server cookie syncs.")
	}

	// At the moment, Facebook calls /setuid with a UID of 0 if the user isn't logged into Facebook.
	// They shouldn't be sending us a sentinel value... but since they are, we're refusing to save that ID.
	if key == string(openrtb_ext.BidderAudienceNetwork) && uid == "0" {
		return errors.New("audienceNetwork uses a UID of 0 as \"not yet recognized\".")
	}

	cookie.uids[key] = uidWithExpiry{
		UID:     uid,
		Expires: time.Now().Add(uidTTL),
	}

	return nil
}

// cookieJson defines the JSON contract for the cookie data's storage format.
//
// This exists so that Cookie (which is public) can have private fields, and the rest of
// the code doesn't have to worry about the cookie data storage format.
type cookieJson struct {
<<<<<<< HEAD
	LegacyUIDs map[string]string        `json:"uids,omitempty"`
	UIDs       map[string]uidWithExpiry `json:"tempUIDs,omitempty"`
	OptOut     bool                     `json:"optout,omitempty"`
=======
	UIDs     map[string]uidWithExpiry `json:"tempUIDs,omitempty"`
	OptOut   bool                     `json:"optout,omitempty"`
	Birthday *time.Time               `json:"bday,omitempty"`
>>>>>>> ef17c580
}

func (cookie *Cookie) MarshalJSON() ([]byte, error) {
	return json.Marshal(cookieJson{
		UIDs:   cookie.uids,
		OptOut: cookie.optOut,
	})
}

func (cookie *Cookie) UnmarshalJSON(b []byte) error {
	var cookieContract cookieJson
<<<<<<< HEAD
	err := json.Unmarshal(b, &cookieContract)
	if err == nil {
		cookie.optOut = cookieContract.OptOut

		if cookie.optOut {
			cookie.uids = make(map[string]uidWithExpiry)
		} else {
			cookie.uids = cookieContract.UIDs

			if cookie.uids == nil {
				cookie.uids = make(map[string]uidWithExpiry, len(cookieContract.LegacyUIDs))
			}
=======
	if err := json.Unmarshal(b, &cookieContract); err != nil {
		return err
	}
>>>>>>> ef17c580

	cookie.optOut = cookieContract.OptOut
	cookie.birthday = cookieContract.Birthday

	if cookie.optOut {
		cookie.uids = nil
	} else {
		cookie.uids = cookieContract.UIDs
	}
<<<<<<< HEAD
	return err
=======

	if cookie.uids == nil {
		cookie.uids = make(map[string]uidWithExpiry)
	}

	// Audience Network / Facebook Handling
	if id, ok := cookie.uids[string(openrtb_ext.BidderAudienceNetwork)]; ok && id.UID == "0" {
		delete(cookie.uids, string(openrtb_ext.BidderAudienceNetwork))
	}

	return nil
}

func timestamp() *time.Time {
	birthday := time.Now()
	return &birthday
>>>>>>> ef17c580
}<|MERGE_RESOLUTION|>--- conflicted
+++ resolved
@@ -224,15 +224,8 @@
 // This exists so that Cookie (which is public) can have private fields, and the rest of
 // the code doesn't have to worry about the cookie data storage format.
 type cookieJson struct {
-<<<<<<< HEAD
-	LegacyUIDs map[string]string        `json:"uids,omitempty"`
-	UIDs       map[string]uidWithExpiry `json:"tempUIDs,omitempty"`
-	OptOut     bool                     `json:"optout,omitempty"`
-=======
-	UIDs     map[string]uidWithExpiry `json:"tempUIDs,omitempty"`
-	OptOut   bool                     `json:"optout,omitempty"`
-	Birthday *time.Time               `json:"bday,omitempty"`
->>>>>>> ef17c580
+	UIDs   map[string]uidWithExpiry `json:"tempUIDs,omitempty"`
+	OptOut bool                     `json:"optout,omitempty"`
 }
 
 func (cookie *Cookie) MarshalJSON() ([]byte, error) {
@@ -244,36 +237,17 @@
 
 func (cookie *Cookie) UnmarshalJSON(b []byte) error {
 	var cookieContract cookieJson
-<<<<<<< HEAD
-	err := json.Unmarshal(b, &cookieContract)
-	if err == nil {
-		cookie.optOut = cookieContract.OptOut
-
-		if cookie.optOut {
-			cookie.uids = make(map[string]uidWithExpiry)
-		} else {
-			cookie.uids = cookieContract.UIDs
-
-			if cookie.uids == nil {
-				cookie.uids = make(map[string]uidWithExpiry, len(cookieContract.LegacyUIDs))
-			}
-=======
 	if err := json.Unmarshal(b, &cookieContract); err != nil {
 		return err
 	}
->>>>>>> ef17c580
 
 	cookie.optOut = cookieContract.OptOut
-	cookie.birthday = cookieContract.Birthday
 
 	if cookie.optOut {
 		cookie.uids = nil
 	} else {
 		cookie.uids = cookieContract.UIDs
 	}
-<<<<<<< HEAD
-	return err
-=======
 
 	if cookie.uids == nil {
 		cookie.uids = make(map[string]uidWithExpiry)
@@ -285,10 +259,4 @@
 	}
 
 	return nil
-}
-
-func timestamp() *time.Time {
-	birthday := time.Now()
-	return &birthday
->>>>>>> ef17c580
 }