package usersync

import (
	"encoding/base64"
	"encoding/json"
	"errors"
	"math"
	"net/http"
	"strconv"
	"strings"
	"time"

	"github.com/PubMatic-OpenWrap/prebid-server/config"
	"github.com/PubMatic-OpenWrap/prebid-server/openrtb_ext"
)

const (
	// DEFAULT_TTL is the default amount of time which a cookie is considered valid.
	DEFAULT_TTL         = 14 * 24 * time.Hour
	UID_COOKIE_NAME     = "uids"
<<<<<<< HEAD
=======
	chromeStr           = "Chrome/"
	chromeiOSStr        = "CriOS/"
	chromeMinVer        = 67
	chromeStrLen        = len(chromeStr)
	chromeiOSStrLen     = len(chromeiOSStr)
>>>>>>> 4075ffeb
	SameSiteCookieName  = "SSCookie"
	SameSiteCookieValue = "1"
	SameSiteAttribute   = "; SameSite=None"
)

// customBidderTTLs stores rules about how long a particular UID sync is valid for each bidder.
// If a bidder does a cookie sync *without* listing a rule here, then the DEFAULT_TTL will be used.
var customBidderTTLs = map[string]time.Duration{}

// bidderToFamilyNames maps the BidderName to Adapter.Name() for the early adapters.
// If a mapping isn't listed here, then we assume that the two are the same.
var bidderToFamilyNames = map[openrtb_ext.BidderName]string{
	openrtb_ext.BidderAppnexus: "adnxs",
}

// PBSCookie is the cookie used in Prebid Server.
//
// To get an instance of this from a request, use ParsePBSCookieFromRequest.
// To write an instance onto a response, use SetCookieOnResponse.
type PBSCookie struct {
	uids     map[string]uidWithExpiry
	optOut   bool
	birthday *time.Time
}

// uidWithExpiry bundles the UID with an Expiration date.
// After the expiration, the UID is no longer valid.
type uidWithExpiry struct {
	// UID is the ID given to a user by a particular bidder
	UID string `json:"uid"`
	// Expires is the time at which this UID should no longer apply.
	Expires time.Time `json:"expires"`
}

// ParsePBSCookieFromRequest parses the UserSyncMap from an HTTP Request.
func ParsePBSCookieFromRequest(r *http.Request, cookie *config.HostCookie) *PBSCookie {
	if cookie.OptOutCookie.Name != "" {
		optOutCookie, err1 := r.Cookie(cookie.OptOutCookie.Name)
		if err1 == nil && optOutCookie.Value == cookie.OptOutCookie.Value {
			pc := NewPBSCookie()
			pc.SetPreference(false)
			return pc
		}
	}
	var parsed *PBSCookie
	uidCookie, err2 := r.Cookie(UID_COOKIE_NAME)
	if err2 == nil {
		parsed = ParsePBSCookie(uidCookie)
	} else {
		parsed = NewPBSCookie()
	}
	// Fixes #582
	if uid, _, _ := parsed.GetUID(cookie.Family); uid == "" && cookie.CookieName != "" {
		if hostCookie, err := r.Cookie(cookie.CookieName); err == nil {
			parsed.TrySync(cookie.Family, hostCookie.Value)
		}
	}
	return parsed
}

// ParsePBSCookie parses the UserSync cookie from a raw HTTP cookie.
func ParsePBSCookie(uidCookie *http.Cookie) *PBSCookie {
	pc := NewPBSCookie()

	j, err := base64.URLEncoding.DecodeString(uidCookie.Value)
	if err != nil {
		// corrupted cookie; we should reset
		return pc
	}
	err = json.Unmarshal(j, pc)

	// The error on Unmarshal here isn't terribly important.
	// If the cookie has been corrupted, we should reset to an empty one anyway.
	return pc
}

// NewPBSCookie returns an empty PBSCookie
func NewPBSCookie() *PBSCookie {
	return &PBSCookie{
		uids:     make(map[string]uidWithExpiry),
		birthday: timestamp(),
	}
}

// NewPBSCookie returns an empty PBSCookie with optOut enabled
func NewPBSCookieWithOptOut() *PBSCookie {
	return &PBSCookie{
		uids:     make(map[string]uidWithExpiry),
		optOut:   true,
		birthday: timestamp(),
	}
}

// AllowSyncs is true if the user lets bidders sync cookies, and false otherwise.
func (cookie *PBSCookie) AllowSyncs() bool {
	return cookie != nil && !cookie.optOut
}

// SetPreference is used to change whether or not we're allowed to sync cookies for this user.
func (cookie *PBSCookie) SetPreference(allow bool) {
	if allow {
		cookie.optOut = false
	} else {
		cookie.optOut = true
		cookie.uids = make(map[string]uidWithExpiry)
	}
}

// Gets an HTTP cookie containing all the data from this UserSyncMap. This is a snapshot--not a live view.
func (cookie *PBSCookie) ToHTTPCookie(ttl time.Duration) *http.Cookie {
	j, _ := json.Marshal(cookie)
	b64 := base64.URLEncoding.EncodeToString(j)

	return &http.Cookie{
		Name:    UID_COOKIE_NAME,
		Value:   b64,
		Expires: time.Now().Add(ttl),
		Path:    "/",
	}
}

// GetUID Gets this user's ID for the given family.
// The first returned value is the user's ID.
// The second returned value is true if we had a value stored, and false if we didn't.
// The third returned value is true if that value is "active", and false if it's expired.
//
// If no value was stored, then the "isActive" return value will be false.
func (cookie *PBSCookie) GetUID(familyName string) (string, bool, bool) {
	if cookie != nil {
		if uid, ok := cookie.uids[familyName]; ok {
			return uid.UID, true, time.Now().Before(uid.Expires)
		}
	}
	return "", false, false
}

// GetUIDs returns this user's ID for all the bidders
func (cookie *PBSCookie) GetUIDs() map[string]string {
	uids := make(map[string]string)
	if cookie != nil {
		// Extract just the uid for each bidder
		for bidderName, uidWithExpiry := range cookie.uids {
			uids[bidderName] = uidWithExpiry.UID
		}
	}
	return uids
}

// GetId wraps GetUID, letting callers fetch the ID given an OpenRTB BidderName.
func (cookie *PBSCookie) GetId(bidderName openrtb_ext.BidderName) (id string, exists bool) {
	if familyName, ok := bidderToFamilyNames[bidderName]; ok {
		id, exists, _ = cookie.GetUID(familyName)
	} else {
		id, exists, _ = cookie.GetUID(string(bidderName))
	}
	return
}

// SetCookieOnResponse is a shortcut for "ToHTTPCookie(); cookie.setDomain(domain); setCookie(w, cookie)"
<<<<<<< HEAD
func (cookie *PBSCookie) SetCookieOnResponse(w http.ResponseWriter, setSiteCookie bool, cfg *config.HostCookie, ttl time.Duration) {
=======
func (cookie *PBSCookie) SetCookieOnResponse(w http.ResponseWriter, r *http.Request, domain string, ttl time.Duration) {
>>>>>>> 4075ffeb
	httpCookie := cookie.ToHTTPCookie(ttl)
	var domain string = cfg.Domain

	if domain != "" {
		httpCookie.Domain = domain
	}

<<<<<<< HEAD
	var currSize int = len([]byte(httpCookie.String()))
	for cfg.MaxCookieSizeBytes > 0 && currSize > cfg.MaxCookieSizeBytes && len(cookie.uids) > 0 {
		var oldestElem string = ""
		var oldestDate int64 = math.MaxInt64
		for key, value := range cookie.uids {
			timeUntilExpiration := time.Until(value.Expires)
			if timeUntilExpiration < time.Duration(oldestDate) {
				oldestElem = key
				oldestDate = int64(timeUntilExpiration)
			}
		}
		delete(cookie.uids, oldestElem)
		httpCookie = cookie.ToHTTPCookie(ttl)
		if domain != "" {
			httpCookie.Domain = domain
		}
		currSize = len([]byte(httpCookie.String()))
	}

	var uidsCookieStr string
	var sameSiteCookie *http.Cookie
	if setSiteCookie {
		httpCookie.Secure = true
		uidsCookieStr = httpCookie.String()
		uidsCookieStr += SameSiteAttribute
=======
	// Set the secure flag to 'uids' cookie; using sec query param for backward compatibility
	secParam := r.URL.Query().Get("sec")
	if secParam == "1" {
		httpCookie.Secure = true
	}

	cookieStr := httpCookie.String()
	var sameSiteCookie *http.Cookie
	if IsBrowserApplicableForSameSite(r) {
		cookieStr += SameSiteAttribute
>>>>>>> 4075ffeb
		sameSiteCookie = &http.Cookie{
			Name:    SameSiteCookieName,
			Value:   SameSiteCookieValue,
			Expires: time.Now().Add(ttl),
			Path:    "/",
<<<<<<< HEAD
			Secure:  true,
=======
>>>>>>> 4075ffeb
		}
		sameSiteCookieStr := sameSiteCookie.String()
		sameSiteCookieStr += SameSiteAttribute
		w.Header().Add("Set-Cookie", sameSiteCookieStr)
<<<<<<< HEAD
	} else {
		uidsCookieStr = httpCookie.String()
	}
	w.Header().Add("Set-Cookie", uidsCookieStr)
=======
	}
	if cookieStr != "" {
		w.Header().Add("Set-Cookie", cookieStr)
	}
}

// IsBrowserApplicableForSameSite function checks if browser is Chrome and browser version is greater than the minimum version for adding the SameSite attribute
func IsBrowserApplicableForSameSite(req *http.Request) bool {
	result := false
	ua := req.UserAgent()

	index := strings.Index(ua, chromeStr)
	criOSIndex := strings.Index(ua, chromeiOSStr)
	if index != -1 {
		result = checkChromeBrowserVersion(ua, index, chromeStrLen)
	} else if criOSIndex != -1 {
		result = checkChromeBrowserVersion(ua, criOSIndex, chromeiOSStrLen)
	}
	return result
}

func checkChromeBrowserVersion(ua string, index int, chromeStrLength int) bool {
	result := false
	vIndex := index + chromeStrLength
	dotIndex := strings.Index(ua[vIndex:], ".")
	if dotIndex == -1 {
		dotIndex = len(ua[vIndex:])
	}
	version, _ := strconv.Atoi(ua[vIndex : vIndex+dotIndex])
	if version >= chromeMinVer {
		result = true
	}
	return result
>>>>>>> 4075ffeb
}

// Unsync removes the user's ID for the given family from this cookie.
func (cookie *PBSCookie) Unsync(familyName string) {
	delete(cookie.uids, familyName)
}

// HasLiveSync returns true if we have an active UID for the given family, and false otherwise.
func (cookie *PBSCookie) HasLiveSync(familyName string) bool {
	_, _, isLive := cookie.GetUID(familyName)
	return isLive
}

// LiveSyncCount returns the number of families which have active UIDs for this user.
func (cookie *PBSCookie) LiveSyncCount() int {
	now := time.Now()
	numSyncs := 0
	if cookie != nil {
		for _, value := range cookie.uids {
			if now.Before(value.Expires) {
				numSyncs++
			}
		}
	}
	return numSyncs
}

// TrySync tries to set the UID for some family name. It returns an error if the set didn't happen.
func (cookie *PBSCookie) TrySync(familyName string, uid string) error {
	if !cookie.AllowSyncs() {
		return errors.New("The user has opted out of prebid server PBSCookie syncs.")
	}

	// At the moment, Facebook calls /setuid with a UID of 0 if the user isn't logged into Facebook.
	// They shouldn't be sending us a sentinel value... but since they are, we're refusing to save that ID.
	if familyName == string(openrtb_ext.BidderFacebook) && uid == "0" {
		return errors.New("audienceNetwork uses a UID of 0 as \"not yet recognized\".")
	}

	cookie.uids[familyName] = uidWithExpiry{
		UID:     uid,
		Expires: getExpiry(familyName),
	}

	return nil
}

// pbsCookieJson defines the JSON contract for the cookie data's storage format.
//
// This exists so that PBSCookie (which is public) can have private fields, and the rest of
// PBS doesn't have to worry about the cookie data storage format.
type pbsCookieJson struct {
	LegacyUIDs map[string]string        `json:"uids,omitempty"`
	UIDs       map[string]uidWithExpiry `json:"tempUIDs,omitempty"`
	OptOut     bool                     `json:"optout,omitempty"`
	Birthday   *time.Time               `json:"bday,omitempty"`
}

func (cookie *PBSCookie) MarshalJSON() ([]byte, error) {
	return json.Marshal(pbsCookieJson{
		UIDs:     cookie.uids,
		OptOut:   cookie.optOut,
		Birthday: cookie.birthday,
	})
}

// UnmarshalJSON holds some transition code.
//
// "Legacy" cookies had UIDs *without* expiration dates, and recognized "0" as a legitimate UID for audienceNetwork.
// "Current" cookies always include UIDs with expiration dates, and never allow "0" for audienceNetwork.
//
// This Unmarshal method interprets both data formats, and does some conversions on legacy data to make it current.
// If you're seeing this message after March 2018, it's safe to assume that all the legacy cookies have been
// updated and remove the legacy logic.
func (cookie *PBSCookie) UnmarshalJSON(b []byte) error {
	var cookieContract pbsCookieJson
	err := json.Unmarshal(b, &cookieContract)
	if err == nil {
		cookie.optOut = cookieContract.OptOut
		cookie.birthday = cookieContract.Birthday

		if cookie.optOut {
			cookie.uids = make(map[string]uidWithExpiry)
		} else {
			cookie.uids = cookieContract.UIDs

			if cookie.uids == nil {
				cookie.uids = make(map[string]uidWithExpiry, len(cookieContract.LegacyUIDs))
			}

			// Interpret "legacy" UIDs as having been expired already.
			// This should cause us to re-sync, since it would be time for a new one.
			for bidder, uid := range cookieContract.LegacyUIDs {
				if _, ok := cookie.uids[bidder]; !ok {
					cookie.uids[bidder] = uidWithExpiry{
						UID:     uid,
						Expires: time.Now().Add(-5 * time.Minute),
					}
				}
			}

			// Any "0" values from audienceNetwork really meant "no ID available." This happens if they've never
			// logged into Facebook. However... once we know a user's ID, we stop trying to re-sync them until the
			// expiration date has passed.
			//
			// Since users may log into facebook later, this is a bad strategy.
			// Since "0" is a fake ID for this bidder, we'll just treat it like it doesn't exist.
			if id, ok := cookie.uids[string(openrtb_ext.BidderFacebook)]; ok && id.UID == "0" {
				delete(cookie.uids, string(openrtb_ext.BidderFacebook))
			}
		}
	}
	return err
}

// getExpiry gets an expiry date for the cookie, assuming it was generated right now.
func getExpiry(familyName string) time.Time {
	ttl := DEFAULT_TTL
	if customTTL, ok := customBidderTTLs[familyName]; ok {
		ttl = customTTL
	}
	return time.Now().Add(ttl)
}

func timestamp() *time.Time {
	birthday := time.Now()
	return &birthday
}<|MERGE_RESOLUTION|>--- conflicted
+++ resolved
@@ -6,8 +6,6 @@
 	"errors"
 	"math"
 	"net/http"
-	"strconv"
-	"strings"
 	"time"
 
 	"github.com/PubMatic-OpenWrap/prebid-server/config"
@@ -18,14 +16,6 @@
 	// DEFAULT_TTL is the default amount of time which a cookie is considered valid.
 	DEFAULT_TTL         = 14 * 24 * time.Hour
 	UID_COOKIE_NAME     = "uids"
-<<<<<<< HEAD
-=======
-	chromeStr           = "Chrome/"
-	chromeiOSStr        = "CriOS/"
-	chromeMinVer        = 67
-	chromeStrLen        = len(chromeStr)
-	chromeiOSStrLen     = len(chromeiOSStr)
->>>>>>> 4075ffeb
 	SameSiteCookieName  = "SSCookie"
 	SameSiteCookieValue = "1"
 	SameSiteAttribute   = "; SameSite=None"
@@ -185,11 +175,7 @@
 }
 
 // SetCookieOnResponse is a shortcut for "ToHTTPCookie(); cookie.setDomain(domain); setCookie(w, cookie)"
-<<<<<<< HEAD
 func (cookie *PBSCookie) SetCookieOnResponse(w http.ResponseWriter, setSiteCookie bool, cfg *config.HostCookie, ttl time.Duration) {
-=======
-func (cookie *PBSCookie) SetCookieOnResponse(w http.ResponseWriter, r *http.Request, domain string, ttl time.Duration) {
->>>>>>> 4075ffeb
 	httpCookie := cookie.ToHTTPCookie(ttl)
 	var domain string = cfg.Domain
 
@@ -197,7 +183,6 @@
 		httpCookie.Domain = domain
 	}
 
-<<<<<<< HEAD
 	var currSize int = len([]byte(httpCookie.String()))
 	for cfg.MaxCookieSizeBytes > 0 && currSize > cfg.MaxCookieSizeBytes && len(cookie.uids) > 0 {
 		var oldestElem string = ""
@@ -217,77 +202,33 @@
 		currSize = len([]byte(httpCookie.String()))
 	}
 
-	var uidsCookieStr string
-	var sameSiteCookie *http.Cookie
-	if setSiteCookie {
-		httpCookie.Secure = true
-		uidsCookieStr = httpCookie.String()
-		uidsCookieStr += SameSiteAttribute
-=======
 	// Set the secure flag to 'uids' cookie; using sec query param for backward compatibility
 	secParam := r.URL.Query().Get("sec")
 	if secParam == "1" {
 		httpCookie.Secure = true
 	}
 
-	cookieStr := httpCookie.String()
+	var uidsCookieStr string
 	var sameSiteCookie *http.Cookie
-	if IsBrowserApplicableForSameSite(r) {
-		cookieStr += SameSiteAttribute
->>>>>>> 4075ffeb
+	if setSiteCookie {
+		//httpCookie.Secure = true
+		uidsCookieStr = httpCookie.String()
+		uidsCookieStr += SameSiteAttribute
+
 		sameSiteCookie = &http.Cookie{
 			Name:    SameSiteCookieName,
 			Value:   SameSiteCookieValue,
 			Expires: time.Now().Add(ttl),
 			Path:    "/",
-<<<<<<< HEAD
-			Secure:  true,
-=======
->>>>>>> 4075ffeb
+			/*Secure:  true,*/
 		}
 		sameSiteCookieStr := sameSiteCookie.String()
 		sameSiteCookieStr += SameSiteAttribute
 		w.Header().Add("Set-Cookie", sameSiteCookieStr)
-<<<<<<< HEAD
 	} else {
 		uidsCookieStr = httpCookie.String()
 	}
 	w.Header().Add("Set-Cookie", uidsCookieStr)
-=======
-	}
-	if cookieStr != "" {
-		w.Header().Add("Set-Cookie", cookieStr)
-	}
-}
-
-// IsBrowserApplicableForSameSite function checks if browser is Chrome and browser version is greater than the minimum version for adding the SameSite attribute
-func IsBrowserApplicableForSameSite(req *http.Request) bool {
-	result := false
-	ua := req.UserAgent()
-
-	index := strings.Index(ua, chromeStr)
-	criOSIndex := strings.Index(ua, chromeiOSStr)
-	if index != -1 {
-		result = checkChromeBrowserVersion(ua, index, chromeStrLen)
-	} else if criOSIndex != -1 {
-		result = checkChromeBrowserVersion(ua, criOSIndex, chromeiOSStrLen)
-	}
-	return result
-}
-
-func checkChromeBrowserVersion(ua string, index int, chromeStrLength int) bool {
-	result := false
-	vIndex := index + chromeStrLength
-	dotIndex := strings.Index(ua[vIndex:], ".")
-	if dotIndex == -1 {
-		dotIndex = len(ua[vIndex:])
-	}
-	version, _ := strconv.Atoi(ua[vIndex : vIndex+dotIndex])
-	if version >= chromeMinVer {
-		result = true
-	}
-	return result
->>>>>>> 4075ffeb
 }
 
 // Unsync removes the user's ID for the given family from this cookie.
