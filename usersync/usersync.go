--- conflicted
+++ resolved
@@ -35,41 +35,4 @@
 	BidderCode   string        `json:"bidder"`
 	NoCookie     bool          `json:"no_cookie,omitempty"`
 	UsersyncInfo *UsersyncInfo `json:"usersync,omitempty"`
-<<<<<<< HEAD
-}
-
-// NewSyncerMap returns a map of all the usersyncer objects.
-// The same keys should exist in this map as in the exchanges map.
-func NewSyncerMap(cfg *config.Configuration) map[openrtb_ext.BidderName]Usersyncer {
-	return map[openrtb_ext.BidderName]Usersyncer{
-		openrtb_ext.BidderAppnexus:    NewAppnexusSyncer(cfg.ExternalURL),
-		openrtb_ext.BidderBeachfront:  NewBeachfrontSyncer(cfg.Adapters["beachfront"].UserSyncURL, cfg.Adapters["beachfront"].PlatformID),
-		openrtb_ext.BidderFacebook:    NewFacebookSyncer(cfg.Adapters["facebook"].UserSyncURL),
-		openrtb_ext.BidderConversant:  NewConversantSyncer(cfg.Adapters["conversant"].UserSyncURL, cfg.ExternalURL),
-		openrtb_ext.BidderIndex:       NewIndexSyncer(cfg.Adapters["indexexchange"].UserSyncURL),
-		openrtb_ext.BidderLifestreet:  NewLifestreetSyncer(cfg.ExternalURL),
-		openrtb_ext.BidderOpenx:       NewOpenxSyncer(cfg.ExternalURL),
-		openrtb_ext.BidderPubmatic:    NewPubmaticSyncer(cfg.ExternalURL),
-		openrtb_ext.BidderPulsepoint:  NewPulsepointSyncer(cfg.ExternalURL),
-		openrtb_ext.BidderRubicon:     NewRubiconSyncer(cfg.Adapters["rubicon"].UserSyncURL),
-		openrtb_ext.BidderAdform:      NewAdformSyncer(cfg.Adapters["adform"].UserSyncURL, cfg.ExternalURL),
-		openrtb_ext.BidderSovrn:       NewSovrnSyncer(cfg.ExternalURL, cfg.Adapters["sovrn"].UserSyncURL),
-		openrtb_ext.BidderAdtelligent: NewAdtelligentSyncer(cfg.ExternalURL),
-		openrtb_ext.BidderEPlanning:   NewEPlanningSyncer(cfg.Adapters["eplanning"].UserSyncURL, cfg.ExternalURL),
-	}
-}
-
-type syncer struct {
-	familyName string
-	syncInfo   *UsersyncInfo
-}
-
-func (s *syncer) GetUsersyncInfo() *UsersyncInfo {
-	return s.syncInfo
-}
-
-func (s *syncer) FamilyName() string {
-	return s.familyName
-=======
->>>>>>> 565e118d
 }