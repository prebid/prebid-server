package usersync

import (
	"strings"

	"github.com/prebid/prebid-server/v2/config"
	"github.com/prebid/prebid-server/v2/openrtb_ext"
)

// Chooser determines which syncers are eligible for a given request.
type Chooser interface {
	// Choose considers bidders to sync, filters the bidders, and returns the result of the
	// user sync selection.
	Choose(request Request, cookie *Cookie) Result
}

// NewChooser returns a new instance of the standard chooser implementation.
<<<<<<< HEAD
func NewChooser(bidderSyncerLookup map[string]Syncer, bidderInfo map[string]config.BidderInfo) Chooser {
=======
func NewChooser(bidderSyncerLookup map[string]Syncer, biddersKnown map[string]struct{}) Chooser {
>>>>>>> 9693797b
	bidders := make([]string, 0, len(bidderSyncerLookup))

	for k := range bidderSyncerLookup {
		bidders = append(bidders, k)
	}

	return standardChooser{
		bidderSyncerLookup:       bidderSyncerLookup,
		biddersAvailable:         bidders,
		bidderChooser:            standardBidderChooser{shuffler: randomShuffler{}},
		normalizeValidBidderName: openrtb_ext.NormalizeBidderName,
<<<<<<< HEAD
		bidderInfo:               bidderInfo,
=======
		biddersKnown:             biddersKnown,
>>>>>>> 9693797b
	}
}

// Request specifies a user sync request.
type Request struct {
	Bidders        []string
	Cooperative    Cooperative
	Limit          int
	Privacy        Privacy
	SyncTypeFilter SyncTypeFilter
<<<<<<< HEAD
	GPPSID         string
=======
	Debug          bool
>>>>>>> 9693797b
}

// Cooperative specifies the settings for cooperative syncing for a given request, where bidders
// other than those used by the publisher are considered for syncing.
type Cooperative struct {
	Enabled        bool
	PriorityGroups [][]string
}

// Result specifies which bidders were included in the evaluation and which syncers were chosen.
type Result struct {
	BiddersEvaluated []BidderEvaluation
	Status           Status
	SyncersChosen    []SyncerChoice
}

// BidderEvaluation specifies which bidders were considered to be synced.
type BidderEvaluation struct {
	Bidder    string
	SyncerKey string
	Status    Status
}

// SyncerChoice specifies a syncer chosen.
type SyncerChoice struct {
	Bidder string
	Syncer Syncer
}

// Status specifies the result of a sync evaluation.
type Status int

const (
	// StatusOK specifies user syncing is permitted.
	StatusOK Status = iota

	// StatusBlockedByUserOptOut specifies a user's cookie explicitly signals an opt-out.
	StatusBlockedByUserOptOut

	// StatusAlreadySynced specifies a user's cookie has an existing non-expired sync for a specific bidder.
	StatusAlreadySynced

	// StatusUnknownBidder specifies a requested bidder is unknown to Prebid Server.
	StatusUnknownBidder

	// StatusTypeNotSupported specifies a requested sync type is not supported by a specific bidder.
	StatusTypeNotSupported

	// StatusDuplicate specifies the bidder is a duplicate or shared a syncer key with another bidder choice.
	StatusDuplicate

	// StatusBlockedByPrivacy specifies a bidder sync url is not allowed by privacy activities
	StatusBlockedByPrivacy

<<<<<<< HEAD
	// StatusBlockedByRegulationScope specifies the bidder chose to not sync given GDPR being in scope or because of a GPPSID
	StatusBlockedByRegulationScope
=======
	// StatusUnconfiguredBidder refers to a bidder who hasn't been configured to have a syncer key, but is known by Prebid Server
	StatusUnconfiguredBidder
>>>>>>> 9693797b
)

// Privacy determines which privacy policies will be enforced for a user sync request.
type Privacy interface {
	GDPRAllowsHostCookie() bool
	GDPRInScope() bool
	GDPRAllowsBidderSync(bidder string) bool
	CCPAAllowsBidderSync(bidder string) bool
	ActivityAllowsUserSync(bidder string) bool
}

// standardChooser implements the user syncer algorithm per official Prebid specification.
type standardChooser struct {
	bidderSyncerLookup       map[string]Syncer
	biddersAvailable         []string
	bidderChooser            bidderChooser
	normalizeValidBidderName func(name string) (openrtb_ext.BidderName, bool)
<<<<<<< HEAD
	bidderInfo               map[string]config.BidderInfo
=======
	biddersKnown             map[string]struct{}
>>>>>>> 9693797b
}

// Choose randomly selects user syncers which are permitted by the user's privacy settings and
// which don't already have a valid user sync.
func (c standardChooser) Choose(request Request, cookie *Cookie) Result {
	if !cookie.AllowSyncs() {
		return Result{Status: StatusBlockedByUserOptOut}
	}

	if !request.Privacy.GDPRAllowsHostCookie() {
		return Result{Status: StatusBlockedByPrivacy}
	}

	syncersSeen := make(map[string]struct{})
	biddersSeen := make(map[string]struct{})
	limitDisabled := request.Limit <= 0

	biddersEvaluated := make([]BidderEvaluation, 0)
	syncersChosen := make([]SyncerChoice, 0)

	bidders := c.bidderChooser.choose(request.Bidders, c.biddersAvailable, request.Cooperative)
	for i := 0; i < len(bidders) && (limitDisabled || len(syncersChosen) < request.Limit); i++ {
<<<<<<< HEAD
		syncer, evaluation := c.evaluate(bidders[i], syncersSeen, request.SyncTypeFilter, request.Privacy, cookie, request.GPPSID)
=======
		if _, ok := biddersSeen[bidders[i]]; ok {
			continue
		}
		syncer, evaluation := c.evaluate(bidders[i], syncersSeen, request.SyncTypeFilter, request.Privacy, cookie)
>>>>>>> 9693797b

		biddersEvaluated = append(biddersEvaluated, evaluation)
		if evaluation.Status == StatusOK {
			syncersChosen = append(syncersChosen, SyncerChoice{Bidder: bidders[i], Syncer: syncer})
		}
		biddersSeen[bidders[i]] = struct{}{}
	}

	return Result{Status: StatusOK, BiddersEvaluated: biddersEvaluated, SyncersChosen: syncersChosen}
}

func (c standardChooser) evaluate(bidder string, syncersSeen map[string]struct{}, syncTypeFilter SyncTypeFilter, privacy Privacy, cookie *Cookie, GPPSID string) (Syncer, BidderEvaluation) {
	bidderNormalized, exists := c.normalizeValidBidderName(bidder)
	if !exists {
		return nil, BidderEvaluation{Status: StatusUnknownBidder, Bidder: bidder}
	}

	syncer, exists := c.bidderSyncerLookup[bidderNormalized.String()]
	if !exists {
		if _, ok := c.biddersKnown[bidder]; !ok {
			return nil, BidderEvaluation{Status: StatusUnknownBidder, Bidder: bidder}
		} else {
			return nil, BidderEvaluation{Status: StatusUnconfiguredBidder, Bidder: bidder}
		}
	}

	_, seen := syncersSeen[syncer.Key()]
	if seen {
		return nil, BidderEvaluation{Status: StatusDuplicate, Bidder: bidder, SyncerKey: syncer.Key()}
	}
	syncersSeen[syncer.Key()] = struct{}{}

	if !syncer.SupportsType(syncTypeFilter.ForBidder(strings.ToLower(bidder))) {
		return nil, BidderEvaluation{Status: StatusTypeNotSupported, Bidder: bidder, SyncerKey: syncer.Key()}
	}

	if cookie.HasLiveSync(syncer.Key()) {
		return nil, BidderEvaluation{Status: StatusAlreadySynced, Bidder: bidder, SyncerKey: syncer.Key()}
	}

	userSyncActivityAllowed := privacy.ActivityAllowsUserSync(bidder)
	if !userSyncActivityAllowed {
		return nil, BidderEvaluation{Status: StatusBlockedByPrivacy, Bidder: bidder, SyncerKey: syncer.Key()}
	}

	if !privacy.GDPRAllowsBidderSync(bidderNormalized.String()) {
<<<<<<< HEAD
		return nil, BidderEvaluation{Status: StatusBlockedByGDPR, Bidder: bidder, SyncerKey: syncer.Key()}
	}

	if privacy.GDPRInScope() && c.bidderInfo[bidder].Syncer != nil && c.bidderInfo[bidder].Syncer.SkipWhen != nil && c.bidderInfo[bidder].Syncer.SkipWhen.GDPR {
		return nil, BidderEvaluation{Status: StatusBlockedByRegulationScope, Bidder: bidder, SyncerKey: syncer.Key()}
	}

	if !privacy.CCPAAllowsBidderSync(bidderNormalized.String()) {
		return nil, BidderEvaluation{Status: StatusBlockedByCCPA, Bidder: bidder, SyncerKey: syncer.Key()}
=======
		return nil, BidderEvaluation{Status: StatusBlockedByPrivacy, Bidder: bidder, SyncerKey: syncer.Key()}
>>>>>>> 9693797b
	}

	if c.bidderInfo[bidder].Syncer != nil && c.bidderInfo[bidder].Syncer.SkipWhen != nil {
		for _, gppSID := range c.bidderInfo[bidder].Syncer.SkipWhen.GPPSID {
			if gppSID == GPPSID {
				return nil, BidderEvaluation{Status: StatusBlockedByRegulationScope, Bidder: bidder, SyncerKey: syncer.Key()}
			}
		}
	}

	return syncer, BidderEvaluation{Status: StatusOK, Bidder: bidder, SyncerKey: syncer.Key()}
}<|MERGE_RESOLUTION|>--- conflicted
+++ resolved
@@ -15,11 +15,7 @@
 }
 
 // NewChooser returns a new instance of the standard chooser implementation.
-<<<<<<< HEAD
-func NewChooser(bidderSyncerLookup map[string]Syncer, bidderInfo map[string]config.BidderInfo) Chooser {
-=======
-func NewChooser(bidderSyncerLookup map[string]Syncer, biddersKnown map[string]struct{}) Chooser {
->>>>>>> 9693797b
+func NewChooser(bidderSyncerLookup map[string]Syncer, biddersKnown map[string]struct{}, bidderInfo map[string]config.BidderInfo) Chooser {
 	bidders := make([]string, 0, len(bidderSyncerLookup))
 
 	for k := range bidderSyncerLookup {
@@ -31,11 +27,8 @@
 		biddersAvailable:         bidders,
 		bidderChooser:            standardBidderChooser{shuffler: randomShuffler{}},
 		normalizeValidBidderName: openrtb_ext.NormalizeBidderName,
-<<<<<<< HEAD
+		biddersKnown:             biddersKnown,
 		bidderInfo:               bidderInfo,
-=======
-		biddersKnown:             biddersKnown,
->>>>>>> 9693797b
 	}
 }
 
@@ -46,11 +39,8 @@
 	Limit          int
 	Privacy        Privacy
 	SyncTypeFilter SyncTypeFilter
-<<<<<<< HEAD
 	GPPSID         string
-=======
 	Debug          bool
->>>>>>> 9693797b
 }
 
 // Cooperative specifies the settings for cooperative syncing for a given request, where bidders
@@ -105,13 +95,11 @@
 	// StatusBlockedByPrivacy specifies a bidder sync url is not allowed by privacy activities
 	StatusBlockedByPrivacy
 
-<<<<<<< HEAD
 	// StatusBlockedByRegulationScope specifies the bidder chose to not sync given GDPR being in scope or because of a GPPSID
 	StatusBlockedByRegulationScope
-=======
+
 	// StatusUnconfiguredBidder refers to a bidder who hasn't been configured to have a syncer key, but is known by Prebid Server
 	StatusUnconfiguredBidder
->>>>>>> 9693797b
 )
 
 // Privacy determines which privacy policies will be enforced for a user sync request.
@@ -129,11 +117,8 @@
 	biddersAvailable         []string
 	bidderChooser            bidderChooser
 	normalizeValidBidderName func(name string) (openrtb_ext.BidderName, bool)
-<<<<<<< HEAD
+	biddersKnown             map[string]struct{}
 	bidderInfo               map[string]config.BidderInfo
-=======
-	biddersKnown             map[string]struct{}
->>>>>>> 9693797b
 }
 
 // Choose randomly selects user syncers which are permitted by the user's privacy settings and
@@ -156,14 +141,10 @@
 
 	bidders := c.bidderChooser.choose(request.Bidders, c.biddersAvailable, request.Cooperative)
 	for i := 0; i < len(bidders) && (limitDisabled || len(syncersChosen) < request.Limit); i++ {
-<<<<<<< HEAD
-		syncer, evaluation := c.evaluate(bidders[i], syncersSeen, request.SyncTypeFilter, request.Privacy, cookie, request.GPPSID)
-=======
 		if _, ok := biddersSeen[bidders[i]]; ok {
 			continue
 		}
-		syncer, evaluation := c.evaluate(bidders[i], syncersSeen, request.SyncTypeFilter, request.Privacy, cookie)
->>>>>>> 9693797b
+		syncer, evaluation := c.evaluate(bidders[i], syncersSeen, request.SyncTypeFilter, request.Privacy, cookie, request.GPPSID)
 
 		biddersEvaluated = append(biddersEvaluated, evaluation)
 		if evaluation.Status == StatusOK {
@@ -210,19 +191,11 @@
 	}
 
 	if !privacy.GDPRAllowsBidderSync(bidderNormalized.String()) {
-<<<<<<< HEAD
-		return nil, BidderEvaluation{Status: StatusBlockedByGDPR, Bidder: bidder, SyncerKey: syncer.Key()}
+		return nil, BidderEvaluation{Status: StatusBlockedByPrivacy, Bidder: bidder, SyncerKey: syncer.Key()}
 	}
 
 	if privacy.GDPRInScope() && c.bidderInfo[bidder].Syncer != nil && c.bidderInfo[bidder].Syncer.SkipWhen != nil && c.bidderInfo[bidder].Syncer.SkipWhen.GDPR {
 		return nil, BidderEvaluation{Status: StatusBlockedByRegulationScope, Bidder: bidder, SyncerKey: syncer.Key()}
-	}
-
-	if !privacy.CCPAAllowsBidderSync(bidderNormalized.String()) {
-		return nil, BidderEvaluation{Status: StatusBlockedByCCPA, Bidder: bidder, SyncerKey: syncer.Key()}
-=======
-		return nil, BidderEvaluation{Status: StatusBlockedByPrivacy, Bidder: bidder, SyncerKey: syncer.Key()}
->>>>>>> 9693797b
 	}
 
 	if c.bidderInfo[bidder].Syncer != nil && c.bidderInfo[bidder].Syncer.SkipWhen != nil {
