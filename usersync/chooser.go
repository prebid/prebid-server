package usersync

import (
<<<<<<< HEAD
	"github.com/prebid/prebid-server/config"
=======
	"strings"

	"github.com/prebid/prebid-server/v2/openrtb_ext"
>>>>>>> ec729e6e
)

// Chooser determines which syncers are eligible for a given request.
type Chooser interface {
	// Choose considers bidders to sync, filters the bidders, and returns the result of the
	// user sync selection.
	Choose(request Request, cookie *Cookie) Result
}

// NewChooser returns a new instance of the standard chooser implementation.
func NewChooser(bidderSyncerLookup map[string]Syncer, bidderInfo map[string]config.BidderInfo) Chooser {
	bidders := make([]string, 0, len(bidderSyncerLookup))
	for k := range bidderSyncerLookup {
		bidders = append(bidders, k)
	}

	return standardChooser{
<<<<<<< HEAD
		bidderSyncerLookup: bidderSyncerLookup,
		biddersAvailable:   bidders,
		bidderChooser:      standardBidderChooser{shuffler: randomShuffler{}},
		bidderInfo:         bidderInfo,
=======
		bidderSyncerLookup:       bidderSyncerLookup,
		biddersAvailable:         bidders,
		bidderChooser:            standardBidderChooser{shuffler: randomShuffler{}},
		normalizeValidBidderName: openrtb_ext.NormalizeBidderName,
>>>>>>> ec729e6e
	}
}

// Request specifies a user sync request.
type Request struct {
	Bidders        []string
	Cooperative    Cooperative
	Limit          int
	Privacy        Privacy
	SyncTypeFilter SyncTypeFilter
	GPPSID         string
}

// Cooperative specifies the settings for cooperative syncing for a given request, where bidders
// other than those used by the publisher are considered for syncing.
type Cooperative struct {
	Enabled        bool
	PriorityGroups [][]string
}

// Result specifies which bidders were included in the evaluation and which syncers were chosen.
type Result struct {
	BiddersEvaluated []BidderEvaluation
	Status           Status
	SyncersChosen    []SyncerChoice
}

// BidderEvaluation specifies which bidders were considered to be synced.
type BidderEvaluation struct {
	Bidder    string
	SyncerKey string
	Status    Status
}

// SyncerChoice specifies a syncer chosen.
type SyncerChoice struct {
	Bidder string
	Syncer Syncer
}

// Status specifies the result of a sync evaluation.
type Status int

const (
	// StatusOK specifies user syncing is permitted.
	StatusOK Status = iota

	// StatusBlockedByUserOptOut specifies a user's cookie explicitly signals an opt-out.
	StatusBlockedByUserOptOut

	// StatusBlockedByGDPR specifies a user's GDPR TCF consent explicitly forbids host cookies
	// or specific bidder syncing.
	StatusBlockedByGDPR

	// StatusBlockedByCCPA specifies a user's CCPA consent explicitly forbids bidder syncing.
	StatusBlockedByCCPA

	// StatusAlreadySynced specifies a user's cookie has an existing non-expired sync for a specific bidder.
	StatusAlreadySynced

	// StatusUnknownBidder specifies a requested bidder is unknown to Prebid Server.
	StatusUnknownBidder

	// StatusTypeNotSupported specifies a requested sync type is not supported by a specific bidder.
	StatusTypeNotSupported

	// StatusDuplicate specifies the bidder is a duplicate or shared a syncer key with another bidder choice.
	StatusDuplicate

	// StatusBlockedByPrivacy specifies a bidder sync url is not allowed by privacy activities
	StatusBlockedByPrivacy

	// StatusBlockedByRegulationScope specifies the bidder chose to not sync given GDPR being in scope or because of a GPPSID
	StatusBlockedByRegulationScope
)

// Privacy determines which privacy policies will be enforced for a user sync request.
type Privacy interface {
	GDPRAllowsHostCookie() bool
	GDPRAllowsBidderSync(bidder string) bool
	CCPAAllowsBidderSync(bidder string) bool
	ActivityAllowsUserSync(bidder string) bool
}

// standardChooser implements the user syncer algorithm per official Prebid specification.
type standardChooser struct {
<<<<<<< HEAD
	bidderSyncerLookup map[string]Syncer
	biddersAvailable   []string
	bidderChooser      bidderChooser
	bidderInfo         map[string]config.BidderInfo
=======
	bidderSyncerLookup       map[string]Syncer
	biddersAvailable         []string
	bidderChooser            bidderChooser
	normalizeValidBidderName func(name string) (openrtb_ext.BidderName, bool)
>>>>>>> ec729e6e
}

// Choose randomly selects user syncers which are permitted by the user's privacy settings and
// which don't already have a valid user sync.
func (c standardChooser) Choose(request Request, cookie *Cookie) Result {
	if !cookie.AllowSyncs() {
		return Result{Status: StatusBlockedByUserOptOut}
	}

	if !request.Privacy.GDPRAllowsHostCookie() {
		return Result{Status: StatusBlockedByGDPR}
	}

	syncersSeen := make(map[string]struct{})
	limitDisabled := request.Limit <= 0

	biddersEvaluated := make([]BidderEvaluation, 0)
	syncersChosen := make([]SyncerChoice, 0)

	bidders := c.bidderChooser.choose(request.Bidders, c.biddersAvailable, request.Cooperative)
	for i := 0; i < len(bidders) && (limitDisabled || len(syncersChosen) < request.Limit); i++ {
		syncer, evaluation := c.evaluate(bidders[i], syncersSeen, request.SyncTypeFilter, request.Privacy, cookie, request.GPPSID)

		biddersEvaluated = append(biddersEvaluated, evaluation)
		if evaluation.Status == StatusOK {
			syncersChosen = append(syncersChosen, SyncerChoice{Bidder: bidders[i], Syncer: syncer})
		}
	}

	return Result{Status: StatusOK, BiddersEvaluated: biddersEvaluated, SyncersChosen: syncersChosen}
}

<<<<<<< HEAD
func (c standardChooser) evaluate(bidder string, syncersSeen map[string]struct{}, syncTypeFilter SyncTypeFilter, privacy Privacy, cookie *Cookie, GPPSID string) (Syncer, BidderEvaluation) {
	syncer, exists := c.bidderSyncerLookup[bidder]
=======
func (c standardChooser) evaluate(bidder string, syncersSeen map[string]struct{}, syncTypeFilter SyncTypeFilter, privacy Privacy, cookie *Cookie) (Syncer, BidderEvaluation) {
	bidderNormalized, exists := c.normalizeValidBidderName(bidder)
	if !exists {
		return nil, BidderEvaluation{Status: StatusUnknownBidder, Bidder: bidder}
	}

	syncer, exists := c.bidderSyncerLookup[bidderNormalized.String()]
>>>>>>> ec729e6e
	if !exists {
		return nil, BidderEvaluation{Status: StatusUnknownBidder, Bidder: bidder}
	}

	_, seen := syncersSeen[syncer.Key()]
	if seen {
		return nil, BidderEvaluation{Status: StatusDuplicate, Bidder: bidder, SyncerKey: syncer.Key()}
	}
	syncersSeen[syncer.Key()] = struct{}{}

	if !syncer.SupportsType(syncTypeFilter.ForBidder(strings.ToLower(bidder))) {
		return nil, BidderEvaluation{Status: StatusTypeNotSupported, Bidder: bidder, SyncerKey: syncer.Key()}
	}

	if cookie.HasLiveSync(syncer.Key()) {
		return nil, BidderEvaluation{Status: StatusAlreadySynced, Bidder: bidder, SyncerKey: syncer.Key()}
	}

	userSyncActivityAllowed := privacy.ActivityAllowsUserSync(bidder)
	if !userSyncActivityAllowed {
		return nil, BidderEvaluation{Status: StatusBlockedByPrivacy, Bidder: bidder, SyncerKey: syncer.Key()}
	}

	if !privacy.GDPRAllowsBidderSync(bidderNormalized.String()) {
		return nil, BidderEvaluation{Status: StatusBlockedByGDPR, Bidder: bidder, SyncerKey: syncer.Key()}
	}

<<<<<<< HEAD
	if c.bidderInfo[bidder].Syncer != nil && c.bidderInfo[bidder].Syncer.SkipWhen != nil && c.bidderInfo[bidder].Syncer.SkipWhen.GDPR {
		return nil, BidderEvaluation{Status: StatusBlockedByRegulationScope, Bidder: bidder, SyncerKey: syncer.Key()}
	}

	if !privacy.CCPAAllowsBidderSync(bidder) {
=======
	if !privacy.CCPAAllowsBidderSync(bidderNormalized.String()) {
>>>>>>> ec729e6e
		return nil, BidderEvaluation{Status: StatusBlockedByCCPA, Bidder: bidder, SyncerKey: syncer.Key()}
	}

	if c.bidderInfo[bidder].Syncer != nil && c.bidderInfo[bidder].Syncer.SkipWhen != nil && c.bidderInfo[bidder].Syncer.SkipWhen.GPPSID == GPPSID {
		return nil, BidderEvaluation{Status: StatusBlockedByRegulationScope, Bidder: bidder, SyncerKey: syncer.Key()}
	}

	return syncer, BidderEvaluation{Status: StatusOK, Bidder: bidder, SyncerKey: syncer.Key()}
}<|MERGE_RESOLUTION|>--- conflicted
+++ resolved
@@ -1,13 +1,10 @@
 package usersync
 
 import (
-<<<<<<< HEAD
+	"strings"
+
 	"github.com/prebid/prebid-server/config"
-=======
-	"strings"
-
 	"github.com/prebid/prebid-server/v2/openrtb_ext"
->>>>>>> ec729e6e
 )
 
 // Chooser determines which syncers are eligible for a given request.
@@ -25,17 +22,11 @@
 	}
 
 	return standardChooser{
-<<<<<<< HEAD
-		bidderSyncerLookup: bidderSyncerLookup,
-		biddersAvailable:   bidders,
-		bidderChooser:      standardBidderChooser{shuffler: randomShuffler{}},
-		bidderInfo:         bidderInfo,
-=======
 		bidderSyncerLookup:       bidderSyncerLookup,
 		biddersAvailable:         bidders,
 		bidderChooser:            standardBidderChooser{shuffler: randomShuffler{}},
 		normalizeValidBidderName: openrtb_ext.NormalizeBidderName,
->>>>>>> ec729e6e
+		bidderInfo:               bidderInfo,
 	}
 }
 
@@ -122,17 +113,11 @@
 
 // standardChooser implements the user syncer algorithm per official Prebid specification.
 type standardChooser struct {
-<<<<<<< HEAD
-	bidderSyncerLookup map[string]Syncer
-	biddersAvailable   []string
-	bidderChooser      bidderChooser
-	bidderInfo         map[string]config.BidderInfo
-=======
 	bidderSyncerLookup       map[string]Syncer
 	biddersAvailable         []string
 	bidderChooser            bidderChooser
 	normalizeValidBidderName func(name string) (openrtb_ext.BidderName, bool)
->>>>>>> ec729e6e
+	bidderInfo               map[string]config.BidderInfo
 }
 
 // Choose randomly selects user syncers which are permitted by the user's privacy settings and
@@ -165,18 +150,13 @@
 	return Result{Status: StatusOK, BiddersEvaluated: biddersEvaluated, SyncersChosen: syncersChosen}
 }
 
-<<<<<<< HEAD
 func (c standardChooser) evaluate(bidder string, syncersSeen map[string]struct{}, syncTypeFilter SyncTypeFilter, privacy Privacy, cookie *Cookie, GPPSID string) (Syncer, BidderEvaluation) {
-	syncer, exists := c.bidderSyncerLookup[bidder]
-=======
-func (c standardChooser) evaluate(bidder string, syncersSeen map[string]struct{}, syncTypeFilter SyncTypeFilter, privacy Privacy, cookie *Cookie) (Syncer, BidderEvaluation) {
 	bidderNormalized, exists := c.normalizeValidBidderName(bidder)
 	if !exists {
 		return nil, BidderEvaluation{Status: StatusUnknownBidder, Bidder: bidder}
 	}
 
 	syncer, exists := c.bidderSyncerLookup[bidderNormalized.String()]
->>>>>>> ec729e6e
 	if !exists {
 		return nil, BidderEvaluation{Status: StatusUnknownBidder, Bidder: bidder}
 	}
@@ -204,15 +184,11 @@
 		return nil, BidderEvaluation{Status: StatusBlockedByGDPR, Bidder: bidder, SyncerKey: syncer.Key()}
 	}
 
-<<<<<<< HEAD
 	if c.bidderInfo[bidder].Syncer != nil && c.bidderInfo[bidder].Syncer.SkipWhen != nil && c.bidderInfo[bidder].Syncer.SkipWhen.GDPR {
 		return nil, BidderEvaluation{Status: StatusBlockedByRegulationScope, Bidder: bidder, SyncerKey: syncer.Key()}
 	}
 
-	if !privacy.CCPAAllowsBidderSync(bidder) {
-=======
 	if !privacy.CCPAAllowsBidderSync(bidderNormalized.String()) {
->>>>>>> ec729e6e
 		return nil, BidderEvaluation{Status: StatusBlockedByCCPA, Bidder: bidder, SyncerKey: syncer.Key()}
 	}
 
