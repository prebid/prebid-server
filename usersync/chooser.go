package usersync

import (
	"strings"

	"github.com/prebid/prebid-server/v2/config"
	"github.com/prebid/prebid-server/v2/openrtb_ext"
)

// Chooser determines which syncers are eligible for a given request.
type Chooser interface {
	// Choose considers bidders to sync, filters the bidders, and returns the result of the
	// user sync selection.
	Choose(request Request, cookie *Cookie) Result
}

// NewChooser returns a new instance of the standard chooser implementation.
<<<<<<< HEAD
func NewChooser(bidderSyncerLookup map[string]Syncer, biddersKnown map[string]struct{}, bidderInfo config.BidderInfos) Chooser {
=======
func NewChooser(bidderSyncerLookup map[string]Syncer, biddersKnown map[string]struct{}, bidderInfo map[string]config.BidderInfo) Chooser {
>>>>>>> df072ff7
	bidders := make([]string, 0, len(bidderSyncerLookup))

	for k := range bidderSyncerLookup {
		bidders = append(bidders, k)
	}

	return standardChooser{
		bidderSyncerLookup:       bidderSyncerLookup,
		biddersAvailable:         bidders,
		bidderChooser:            standardBidderChooser{shuffler: randomShuffler{}},
		normalizeValidBidderName: openrtb_ext.NormalizeBidderName,
		biddersKnown:             biddersKnown,
		bidderInfo:               bidderInfo,
	}
}

// Request specifies a user sync request.
type Request struct {
	Bidders        []string
	Cooperative    Cooperative
	Limit          int
	Privacy        Privacy
	SyncTypeFilter SyncTypeFilter
	GPPSID         string
	Debug          bool
}

// Cooperative specifies the settings for cooperative syncing for a given request, where bidders
// other than those used by the publisher are considered for syncing.
type Cooperative struct {
	Enabled        bool
	PriorityGroups [][]string
}

// Result specifies which bidders were included in the evaluation and which syncers were chosen.
type Result struct {
	BiddersEvaluated []BidderEvaluation
	Status           Status
	SyncersChosen    []SyncerChoice
}

// BidderEvaluation specifies which bidders were considered to be synced.
type BidderEvaluation struct {
	Bidder    string
	SyncerKey string
	Status    Status
}

// SyncerChoice specifies a syncer chosen.
type SyncerChoice struct {
	Bidder string
	Syncer Syncer
}

// Status specifies the result of a sync evaluation.
type Status int

const (
	// StatusOK specifies user syncing is permitted.
	StatusOK Status = iota

	// StatusBlockedByUserOptOut specifies a user's cookie explicitly signals an opt-out.
	StatusBlockedByUserOptOut

	// StatusAlreadySynced specifies a user's cookie has an existing non-expired sync for a specific bidder.
	StatusAlreadySynced

	// StatusUnknownBidder specifies a requested bidder is unknown to Prebid Server.
	StatusUnknownBidder

	// StatusTypeNotSupported specifies a requested sync type is not supported by a specific bidder.
	StatusTypeNotSupported

	// StatusDuplicate specifies the bidder is a duplicate or shared a syncer key with another bidder choice.
	StatusDuplicate

	// StatusBlockedByPrivacy specifies a bidder sync url is not allowed by privacy activities
	StatusBlockedByPrivacy

	// StatusBlockedByRegulationScope specifies the bidder chose to not sync given GDPR being in scope or because of a GPPSID
	StatusBlockedByRegulationScope

	// StatusUnconfiguredBidder refers to a bidder who hasn't been configured to have a syncer key, but is known by Prebid Server
	StatusUnconfiguredBidder

	// StatusBlockedByDisabledUsersync refers to a bidder who won't be synced because it's been disabled in its config by the host
	StatusBlockedByDisabledUsersync
)

// Privacy determines which privacy policies will be enforced for a user sync request.
type Privacy interface {
	GDPRAllowsHostCookie() bool
	GDPRInScope() bool
	GDPRAllowsBidderSync(bidder string) bool
	CCPAAllowsBidderSync(bidder string) bool
	ActivityAllowsUserSync(bidder string) bool
}

// standardChooser implements the user syncer algorithm per official Prebid specification.
type standardChooser struct {
	bidderSyncerLookup       map[string]Syncer
	biddersAvailable         []string
	bidderChooser            bidderChooser
	normalizeValidBidderName func(name string) (openrtb_ext.BidderName, bool)
	biddersKnown             map[string]struct{}
	bidderInfo               map[string]config.BidderInfo
}

// Choose randomly selects user syncers which are permitted by the user's privacy settings and
// which don't already have a valid user sync.
func (c standardChooser) Choose(request Request, cookie *Cookie) Result {
	if !cookie.AllowSyncs() {
		return Result{Status: StatusBlockedByUserOptOut}
	}

	if !request.Privacy.GDPRAllowsHostCookie() {
		return Result{Status: StatusBlockedByPrivacy}
	}

	syncersSeen := make(map[string]struct{})
	biddersSeen := make(map[string]struct{})
	limitDisabled := request.Limit <= 0

	biddersEvaluated := make([]BidderEvaluation, 0)
	syncersChosen := make([]SyncerChoice, 0)

	bidders := c.bidderChooser.choose(request.Bidders, c.biddersAvailable, request.Cooperative)
	for i := 0; i < len(bidders) && (limitDisabled || len(syncersChosen) < request.Limit); i++ {
		if _, ok := biddersSeen[bidders[i]]; ok {
			continue
		}
		syncer, evaluation := c.evaluate(bidders[i], syncersSeen, request.SyncTypeFilter, request.Privacy, cookie, request.GPPSID)

		biddersEvaluated = append(biddersEvaluated, evaluation)
		if evaluation.Status == StatusOK {
			syncersChosen = append(syncersChosen, SyncerChoice{Bidder: bidders[i], Syncer: syncer})
		}
		biddersSeen[bidders[i]] = struct{}{}
	}

	return Result{Status: StatusOK, BiddersEvaluated: biddersEvaluated, SyncersChosen: syncersChosen}
}

func (c standardChooser) evaluate(bidder string, syncersSeen map[string]struct{}, syncTypeFilter SyncTypeFilter, privacy Privacy, cookie *Cookie, GPPSID string) (Syncer, BidderEvaluation) {
	bidderNormalized, exists := c.normalizeValidBidderName(bidder)
	if !exists {
		return nil, BidderEvaluation{Status: StatusUnknownBidder, Bidder: bidder}
	}

	syncer, exists := c.bidderSyncerLookup[bidderNormalized.String()]
	if !exists {
		if _, ok := c.biddersKnown[bidder]; !ok {
			return nil, BidderEvaluation{Status: StatusUnknownBidder, Bidder: bidder}
		} else {
			return nil, BidderEvaluation{Status: StatusUnconfiguredBidder, Bidder: bidder}
		}
	}

	_, seen := syncersSeen[syncer.Key()]
	if seen {
		return nil, BidderEvaluation{Status: StatusDuplicate, Bidder: bidder, SyncerKey: syncer.Key()}
	}
	syncersSeen[syncer.Key()] = struct{}{}

	if !syncer.SupportsType(syncTypeFilter.ForBidder(strings.ToLower(bidder))) {
		return nil, BidderEvaluation{Status: StatusTypeNotSupported, Bidder: bidder, SyncerKey: syncer.Key()}
	}

	if cookie.HasLiveSync(syncer.Key()) {
		return nil, BidderEvaluation{Status: StatusAlreadySynced, Bidder: bidder, SyncerKey: syncer.Key()}
	}

	userSyncActivityAllowed := privacy.ActivityAllowsUserSync(bidder)
	if !userSyncActivityAllowed {
		return nil, BidderEvaluation{Status: StatusBlockedByPrivacy, Bidder: bidder, SyncerKey: syncer.Key()}
	}

	if !privacy.GDPRAllowsBidderSync(bidderNormalized.String()) {
		return nil, BidderEvaluation{Status: StatusBlockedByPrivacy, Bidder: bidder, SyncerKey: syncer.Key()}
	}

<<<<<<< HEAD
	if c.bidderInfo[bidder].Syncer != nil && c.bidderInfo[bidder].Syncer.Enabled != nil && !*c.bidderInfo[bidder].Syncer.Enabled {
		return nil, BidderEvaluation{Status: StatusBlockedByDisabledUsersync, Bidder: bidder, SyncerKey: syncer.Key()}
=======
	if privacy.GDPRInScope() && c.bidderInfo[bidder].Syncer != nil && c.bidderInfo[bidder].Syncer.SkipWhen != nil && c.bidderInfo[bidder].Syncer.SkipWhen.GDPR {
		return nil, BidderEvaluation{Status: StatusBlockedByRegulationScope, Bidder: bidder, SyncerKey: syncer.Key()}
	}

	if c.bidderInfo[bidder].Syncer != nil && c.bidderInfo[bidder].Syncer.SkipWhen != nil {
		for _, gppSID := range c.bidderInfo[bidder].Syncer.SkipWhen.GPPSID {
			if gppSID == GPPSID {
				return nil, BidderEvaluation{Status: StatusBlockedByRegulationScope, Bidder: bidder, SyncerKey: syncer.Key()}
			}
		}
>>>>>>> df072ff7
	}

	return syncer, BidderEvaluation{Status: StatusOK, Bidder: bidder, SyncerKey: syncer.Key()}
}<|MERGE_RESOLUTION|>--- conflicted
+++ resolved
@@ -15,11 +15,7 @@
 }
 
 // NewChooser returns a new instance of the standard chooser implementation.
-<<<<<<< HEAD
-func NewChooser(bidderSyncerLookup map[string]Syncer, biddersKnown map[string]struct{}, bidderInfo config.BidderInfos) Chooser {
-=======
 func NewChooser(bidderSyncerLookup map[string]Syncer, biddersKnown map[string]struct{}, bidderInfo map[string]config.BidderInfo) Chooser {
->>>>>>> df072ff7
 	bidders := make([]string, 0, len(bidderSyncerLookup))
 
 	for k := range bidderSyncerLookup {
@@ -201,10 +197,10 @@
 		return nil, BidderEvaluation{Status: StatusBlockedByPrivacy, Bidder: bidder, SyncerKey: syncer.Key()}
 	}
 
-<<<<<<< HEAD
 	if c.bidderInfo[bidder].Syncer != nil && c.bidderInfo[bidder].Syncer.Enabled != nil && !*c.bidderInfo[bidder].Syncer.Enabled {
 		return nil, BidderEvaluation{Status: StatusBlockedByDisabledUsersync, Bidder: bidder, SyncerKey: syncer.Key()}
-=======
+	}
+
 	if privacy.GDPRInScope() && c.bidderInfo[bidder].Syncer != nil && c.bidderInfo[bidder].Syncer.SkipWhen != nil && c.bidderInfo[bidder].Syncer.SkipWhen.GDPR {
 		return nil, BidderEvaluation{Status: StatusBlockedByRegulationScope, Bidder: bidder, SyncerKey: syncer.Key()}
 	}
@@ -215,7 +211,6 @@
 				return nil, BidderEvaluation{Status: StatusBlockedByRegulationScope, Bidder: bidder, SyncerKey: syncer.Key()}
 			}
 		}
->>>>>>> df072ff7
 	}
 
 	return syncer, BidderEvaluation{Status: StatusOK, Bidder: bidder, SyncerKey: syncer.Key()}
