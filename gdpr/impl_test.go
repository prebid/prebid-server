--- conflicted
+++ resolved
@@ -344,11 +344,7 @@
 	for _, tt := range tests {
 		perms.gdprDefaultValue = tt.gdprDefaultValue
 
-<<<<<<< HEAD
-		_, _, passID, err := perms.AuctionActivitiesAllowed(context.Background(), &TCF2AggConfig, tt.bidderName, tt.publisherID, tt.gdpr, tt.consent)
-=======
-		_, _, passID, err := perms.AuctionActivitiesAllowed(context.Background(), tt.bidderCoreName, tt.bidderName, tt.publisherID, tt.gdpr, tt.consent, tt.weakVendorEnforcement, tt.aliasGVLIDs)
->>>>>>> 182603a9
+		_, _, passID, err := perms.AuctionActivitiesAllowed(context.Background(), tt.bidderCoreName, tt.bidderName, tt.publisherID, tt.gdpr, tt.consent, tt.aliasGVLIDs)
 
 		assert.Nil(t, err, tt.description)
 		assert.Equal(t, tt.passID, passID, tt.description)
@@ -559,15 +555,11 @@
 	}
 
 	for _, td := range testDefs {
-<<<<<<< HEAD
 		if td.weakVendorEnforcement {
 			TCF2AggConfig.AccountConfig.BasicEnforcementVendorsMap = map[string]struct{}{string(td.bidder): {}}
 		}
 
-		allowBid, passGeo, passID, err := perms.AuctionActivitiesAllowed(context.Background(), &TCF2AggConfig, td.bidder, "", SignalYes, td.consent)
-=======
-		allowBid, passGeo, passID, err := perms.AuctionActivitiesAllowed(context.Background(), td.bidderCoreName, td.bidder, "", SignalYes, td.consent, td.weakVendorEnforcement, td.aliasGVLIDs)
->>>>>>> 182603a9
+		allowBid, passGeo, passID, err := perms.AuctionActivitiesAllowed(context.Background(), td.bidderCoreName, td.bidder, "", SignalYes, td.consent, td.aliasGVLIDs)
 		assert.NoErrorf(t, err, "Error processing AuctionActivitiesAllowed for %s", td.description)
 		assert.EqualValuesf(t, td.allowBid, allowBid, "AllowBid failure on %s", td.description)
 		assert.EqualValuesf(t, td.passGeo, passGeo, "PassGeo failure on %s", td.description)
@@ -596,12 +588,7 @@
 	TCF2AggConfig := allPurposesEnabledTCF2Config()
 
 	// Assert that an item that otherwise would not be allowed PI access, gets approved because it is found in the GDPR.NonStandardPublishers array
-<<<<<<< HEAD
-	_, passGeo, passID, err := perms.AuctionActivitiesAllowed(context.Background(), &TCF2AggConfig, openrtb_ext.BidderAppnexus, "appNexusAppID", SignalYes, "COzTVhaOzTVhaGvAAAENAiCIAP_AAH_AAAAAAEEUACCKAAA")
-=======
-	perms.cfg.NonStandardPublisherMap = map[string]struct{}{"appNexusAppID": {}}
-	_, passGeo, passID, err := perms.AuctionActivitiesAllowed(context.Background(), openrtb_ext.BidderAppnexus, openrtb_ext.BidderAppnexus, "appNexusAppID", SignalYes, "COzTVhaOzTVhaGvAAAENAiCIAP_AAH_AAAAAAEEUACCKAAA", false, map[string]uint16{})
->>>>>>> 182603a9
+	_, passGeo, passID, err := perms.AuctionActivitiesAllowed(context.Background(), openrtb_ext.BidderAppnexus, openrtb_ext.BidderAppnexus, "appNexusAppID", SignalYes, "COzTVhaOzTVhaGvAAAENAiCIAP_AAH_AAAAAAEEUACCKAAA", map[string]uint16{})
 	assert.NoErrorf(t, err, "Error processing AuctionActivitiesAllowed")
 	assert.EqualValuesf(t, true, passGeo, "PassGeo failure")
 	assert.EqualValuesf(t, true, passID, "PassID failure")
@@ -668,11 +655,7 @@
 	}
 
 	for _, td := range testDefs {
-<<<<<<< HEAD
-		_, passGeo, passID, err := perms.AuctionActivitiesAllowed(context.Background(), &TCF2AggConfig, td.bidder, "", SignalYes, td.consent)
-=======
-		_, passGeo, passID, err := perms.AuctionActivitiesAllowed(context.Background(), td.bidderCoreName, td.bidder, "", SignalYes, td.consent, td.weakVendorEnforcement, td.aliasGVLIDs)
->>>>>>> 182603a9
+		_, passGeo, passID, err := perms.AuctionActivitiesAllowed(context.Background(), td.bidderCoreName, td.bidder, "", SignalYes, td.consent, td.aliasGVLIDs)
 		assert.NoErrorf(t, err, "Error processing AuctionActivitiesAllowed for %s", td.description)
 		assert.EqualValuesf(t, td.passGeo, passGeo, "PassGeo failure on %s", td.description)
 		assert.EqualValuesf(t, td.passID, passID, "PassID failure on %s", td.description)
@@ -835,11 +818,7 @@
 		allowBid               bool
 		passGeo                bool
 		passID                 bool
-<<<<<<< HEAD
-=======
-		weakVendorEnforcement  bool
 		aliasGVLIDs            map[string]uint16
->>>>>>> 182603a9
 	}{
 		{
 			description:            "Bid blocked - p2 enabled, user consents to p2 but not vendor, vendor consents to p2",
@@ -969,11 +948,7 @@
 		TCF2AggConfig.HostConfig.PurposeConfigs[consentconstants.Purpose(2)] = p2Config
 		TCF2AggConfig.HostConfig.PurposeConfigs[consentconstants.Purpose(2)] = &TCF2AggConfig.HostConfig.Purpose2
 
-<<<<<<< HEAD
-		allowBid, passGeo, passID, err := perms.AuctionActivitiesAllowed(context.Background(), &TCF2AggConfig, td.bidder, "", SignalYes, td.consent)
-=======
-		allowBid, passGeo, passID, err := perms.AuctionActivitiesAllowed(context.Background(), td.bidderCoreName, td.bidder, "", SignalYes, td.consent, td.weakVendorEnforcement, td.aliasGVLIDs)
->>>>>>> 182603a9
+		allowBid, passGeo, passID, err := perms.AuctionActivitiesAllowed(context.Background(), td.bidderCoreName, td.bidder, "", SignalYes, td.consent, td.aliasGVLIDs)
 		assert.NoErrorf(t, err, "Error processing AuctionActivitiesAllowed for %s", td.description)
 		assert.EqualValuesf(t, td.allowBid, allowBid, "AllowBid failure on %s", td.description)
 		assert.EqualValuesf(t, td.passGeo, passGeo, "PassGeo failure on %s", td.description)
@@ -991,11 +966,7 @@
 		},
 	}
 
-<<<<<<< HEAD
-	bidReq, passGeo, passID, err := perms.AuctionActivitiesAllowed(context.Background(), &TCF2Config{}, bidderAllowedByConsent, "", SignalYes, tcf1Consent)
-=======
-	bidReq, passGeo, passID, err := perms.AuctionActivitiesAllowed(context.Background(), bidderAllowedByConsent, bidderAllowedByConsent, "", SignalYes, tcf1Consent, false, map[string]uint16{})
->>>>>>> 182603a9
+	bidReq, passGeo, passID, err := perms.AuctionActivitiesAllowed(context.Background(), bidderAllowedByConsent, bidderAllowedByConsent, "", SignalYes, tcf1Consent, map[string]uint16{})
 
 	assert.Nil(t, err, "TCF1 consent - no error returned")
 	assert.Equal(t, false, bidReq, "TCF1 consent - bid request not allowed")
@@ -1077,7 +1048,6 @@
 			},
 		}
 
-<<<<<<< HEAD
 		TCF2AggConfig := allPurposesEnabledTCF2Config()
 		TCF2AggConfig.HostConfig.Purpose2.VendorExceptionMap = td.p2VendorExceptionMap
 		TCF2AggConfig.HostConfig.SpecialFeature1.Enforce = true
@@ -1085,10 +1055,7 @@
 		TCF2AggConfig.HostConfig.PurposeConfigs[consentconstants.Purpose(2)] = &TCF2AggConfig.HostConfig.Purpose2
 		TCF2AggConfig.HostConfig.PurposeConfigs[consentconstants.Purpose(3)] = &TCF2AggConfig.HostConfig.Purpose3
 
-		allowBid, passGeo, passID, err := perms.AuctionActivitiesAllowed(context.Background(), &TCF2AggConfig, td.bidder, "", SignalYes, td.consent)
-=======
-		allowBid, passGeo, passID, err := perms.AuctionActivitiesAllowed(context.Background(), td.bidderCoreName, td.bidder, "", SignalYes, td.consent, false, map[string]uint16{})
->>>>>>> 182603a9
+		allowBid, passGeo, passID, err := perms.AuctionActivitiesAllowed(context.Background(), &TCF2AggConfig, td.bidder, "", SignalYes, td.consent, map[string]uint16{})
 		assert.NoErrorf(t, err, "Error processing AuctionActivitiesAllowed for %s", td.description)
 		assert.EqualValuesf(t, td.allowBid, allowBid, "AllowBid failure on %s", td.description)
 		assert.EqualValuesf(t, td.passGeo, passGeo, "PassGeo failure on %s", td.description)
