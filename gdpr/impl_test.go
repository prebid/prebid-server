package gdpr

import (
	"context"
	"errors"
	"fmt"
	"testing"

	"github.com/prebid/prebid-server/config"
	"github.com/prebid/prebid-server/openrtb_ext"

	"github.com/prebid/go-gdpr/vendorlist"
	"github.com/prebid/go-gdpr/vendorlist2"

	"github.com/stretchr/testify/assert"
)

func TestDisallowOnEmptyConsent(t *testing.T) {
	perms := permissionsImpl{
		cfg: config.GDPR{
			HostVendorID: 3,
			DefaultValue: "0",
		},
		vendorIDs: nil,
		fetchVendorList: map[uint8]func(ctx context.Context, id uint16) (vendorlist.VendorList, error){
			tcf2SpecVersion: failedListFetcher,
		},
	}
	allowSync, err := perms.BidderSyncAllowed(context.Background(), openrtb_ext.BidderAppnexus, SignalYes, "")
	assertBoolsEqual(t, false, allowSync)
	assertNilErr(t, err)
	allowSync, err = perms.HostCookiesAllowed(context.Background(), SignalYes, "")
	assertBoolsEqual(t, false, allowSync)
	assertNilErr(t, err)
}

func TestAllowOnSignalNo(t *testing.T) {
	perms := permissionsImpl{}
	emptyConsent := ""

	allowSync, err := perms.HostCookiesAllowed(context.Background(), SignalNo, emptyConsent)
	assert.Equal(t, true, allowSync)
	assert.Nil(t, err)

	allowSync, err = perms.BidderSyncAllowed(context.Background(), openrtb_ext.BidderAppnexus, SignalNo, emptyConsent)
	assert.Equal(t, true, allowSync)
	assert.Nil(t, err)
}

func TestAllowedSyncs(t *testing.T) {
	vendor2AndPurpose1Consent := "CPGWbY_PGWbY_GYAAAENABCAAIAAAAAAAAAAACEAAAAA"
	vendorListData := MarshalVendorList(vendorList{
		VendorListVersion: 2,
		Vendors: map[string]*vendor{
			"2": {
				ID:       2,
				Purposes: []int{1},
			},
		},
	})

	perms := permissionsImpl{
		cfg: config.GDPR{
			HostVendorID: 2,
			TCF2: config.TCF2{
				Purpose1: config.PurposeDetail{
					Enabled: true,
				},
			},
		},
		vendorIDs: map[openrtb_ext.BidderName]uint16{
			openrtb_ext.BidderAppnexus: 2,
		},
		fetchVendorList: map[uint8]func(ctx context.Context, id uint16) (vendorlist.VendorList, error){
			tcf2SpecVersion: listFetcher(map[uint16]vendorlist.VendorList{
				1: parseVendorListDataV2(t, vendorListData),
			}),
		},
	}

	allowSync, err := perms.HostCookiesAllowed(context.Background(), SignalYes, vendor2AndPurpose1Consent)
	assertNilErr(t, err)
	assertBoolsEqual(t, true, allowSync)

	allowSync, err = perms.BidderSyncAllowed(context.Background(), openrtb_ext.BidderAppnexus, SignalYes, vendor2AndPurpose1Consent)
	assertNilErr(t, err)
	assertBoolsEqual(t, true, allowSync)
}

func TestProhibitedPurposes(t *testing.T) {
	vendor2NoPurpose1Consent := "CPGWkCaPGWkCaApAAAENABCAAAAAAAAAAAAAABEAAAAA"
	vendorListData := MarshalVendorList(vendorList{
		VendorListVersion: 2,
		Vendors: map[string]*vendor{
			"2": {
				ID:       2,
				Purposes: []int{1},
			},
		},
	})

	perms := permissionsImpl{
		cfg: config.GDPR{
			HostVendorID: 2,
			TCF2: config.TCF2{
				Purpose1: config.PurposeDetail{
					Enabled: true,
				},
			},
		},
		vendorIDs: map[openrtb_ext.BidderName]uint16{
			openrtb_ext.BidderAppnexus: 2,
		},
		fetchVendorList: map[uint8]func(ctx context.Context, id uint16) (vendorlist.VendorList, error){
			tcf2SpecVersion: listFetcher(map[uint16]vendorlist.VendorList{
				1: parseVendorListDataV2(t, vendorListData),
			}),
		},
	}

	allowSync, err := perms.HostCookiesAllowed(context.Background(), SignalYes, vendor2NoPurpose1Consent)
	assertNilErr(t, err)
	assertBoolsEqual(t, false, allowSync)

	allowSync, err = perms.BidderSyncAllowed(context.Background(), openrtb_ext.BidderAppnexus, SignalYes, vendor2NoPurpose1Consent)
	assertNilErr(t, err)
	assertBoolsEqual(t, false, allowSync)
}

func TestProhibitedVendors(t *testing.T) {
	purpose1NoVendorConsent := "CPGWkCaPGWkCaApAAAENABCAAIAAAAAAAAAAABAAAAAA"
	vendorListData := MarshalVendorList(vendorList{
		VendorListVersion: 2,
		Vendors: map[string]*vendor{
			"2": {
				ID:       2,
				Purposes: []int{1},
			},
		},
	})
	perms := permissionsImpl{
		cfg: config.GDPR{
			HostVendorID: 2,
			TCF2: config.TCF2{
				Purpose1: config.PurposeDetail{
					Enabled: true,
				},
			},
		},
		vendorIDs: map[openrtb_ext.BidderName]uint16{
			openrtb_ext.BidderAppnexus: 2,
		},
		fetchVendorList: map[uint8]func(ctx context.Context, id uint16) (vendorlist.VendorList, error){
			tcf2SpecVersion: listFetcher(map[uint16]vendorlist.VendorList{
				1: parseVendorListDataV2(t, vendorListData),
			}),
		},
	}

	allowSync, err := perms.HostCookiesAllowed(context.Background(), SignalYes, purpose1NoVendorConsent)
	assertNilErr(t, err)
	assertBoolsEqual(t, false, allowSync)

	allowSync, err = perms.BidderSyncAllowed(context.Background(), openrtb_ext.BidderPubmatic, SignalYes, purpose1NoVendorConsent)
	assertNilErr(t, err)
	assertBoolsEqual(t, false, allowSync)
}

func TestMalformedConsent(t *testing.T) {
	perms := permissionsImpl{
		cfg: config.GDPR{
			HostVendorID: 2,
		},
		fetchVendorList: map[uint8]func(ctx context.Context, id uint16) (vendorlist.VendorList, error){
			tcf2SpecVersion: listFetcher(nil),
		},
	}

	sync, err := perms.HostCookiesAllowed(context.Background(), SignalYes, "BON")
	assertErr(t, err, true)
	assertBoolsEqual(t, false, sync)
}

func TestAllowActivities(t *testing.T) {
	bidderAllowedByConsent := openrtb_ext.BidderAppnexus
	bidderBlockedByConsent := openrtb_ext.BidderRubicon
	vendor2AndPurpose2Consent := "CPGWbY_PGWbY_GYAAAENABCAAEAAAAAAAAAAACEAAAAA"

	tests := []struct {
		description           string
		bidderName            openrtb_ext.BidderName
		publisherID           string
		gdprDefaultValue      string
		gdpr                  Signal
		consent               string
		passID                bool
		weakVendorEnforcement bool
	}{
		{
			description:      "Allow PI - Non standard publisher",
			bidderName:       bidderBlockedByConsent,
			publisherID:      "appNexusAppID",
			gdprDefaultValue: "1",
			gdpr:             SignalYes,
			consent:          vendor2AndPurpose2Consent,
			passID:           true,
		},
		{
			description:      "Allow PI - known vendor with No GDPR",
			bidderName:       bidderBlockedByConsent,
			gdprDefaultValue: "1",
			gdpr:             SignalNo,
			consent:          vendor2AndPurpose2Consent,
			passID:           true,
		},
		{
			description:      "Allow PI - known vendor with Yes GDPR",
			bidderName:       bidderAllowedByConsent,
			gdprDefaultValue: "1",
			gdpr:             SignalYes,
			consent:          vendor2AndPurpose2Consent,
			passID:           true,
		},
		{
			description:      "PI allowed according to host setting gdprDefaultValue 0 - known vendor with ambiguous GDPR and empty consent",
			bidderName:       bidderAllowedByConsent,
			gdprDefaultValue: "0",
			gdpr:             SignalAmbiguous,
			consent:          "",
			passID:           true,
		},
		{
			description:      "PI allowed according to host setting gdprDefaultValue 0 - known vendor with ambiguous GDPR and non-empty consent",
			bidderName:       bidderAllowedByConsent,
			gdprDefaultValue: "0",
			gdpr:             SignalAmbiguous,
			consent:          vendor2AndPurpose2Consent,
			passID:           true,
		},
		{
			description:      "PI allowed according to host setting gdprDefaultValue 1 - known vendor with ambiguous GDPR and empty consent",
			bidderName:       bidderAllowedByConsent,
			gdprDefaultValue: "1",
			gdpr:             SignalAmbiguous,
			consent:          "",
			passID:           false,
		},
		{
			description:      "PI allowed according to host setting gdprDefaultValue 1 - known vendor with ambiguous GDPR and non-empty consent",
			bidderName:       bidderAllowedByConsent,
			gdprDefaultValue: "1",
			gdpr:             SignalAmbiguous,
			consent:          vendor2AndPurpose2Consent,
			passID:           true,
		},
		{
			description:      "Don't allow PI - known vendor with Yes GDPR and empty consent",
			bidderName:       bidderAllowedByConsent,
			gdprDefaultValue: "1",
			gdpr:             SignalYes,
			consent:          "",
			passID:           false,
		},
		{
			description:      "Don't allow PI - default vendor with Yes GDPR and non-empty consent",
			bidderName:       bidderBlockedByConsent,
			gdprDefaultValue: "1",
			gdpr:             SignalYes,
			consent:          vendor2AndPurpose2Consent,
			passID:           false,
		},
	}
	vendorListData := MarshalVendorList(vendorList{
		VendorListVersion: 1,
		Vendors: map[string]*vendor{
			"2": {
				ID:       2,
				Purposes: []int{2},
			},
		},
	})

	perms := permissionsImpl{
		cfg: config.GDPR{
			HostVendorID:            2,
			NonStandardPublisherMap: map[string]struct{}{"appNexusAppID": {}},
			TCF2: config.TCF2{
				Enabled: true,
				Purpose2: config.PurposeDetail{
					Enabled: true,
				},
			},
		},
		vendorIDs: map[openrtb_ext.BidderName]uint16{
			openrtb_ext.BidderAppnexus: 2,
		},
		fetchVendorList: map[uint8]func(ctx context.Context, id uint16) (vendorlist.VendorList, error){
			tcf2SpecVersion: listFetcher(map[uint16]vendorlist.VendorList{
				1: parseVendorListDataV2(t, vendorListData),
			}),
		},
	}

	for _, tt := range tests {
		perms.cfg.DefaultValue = tt.gdprDefaultValue

		_, _, passID, err := perms.AuctionActivitiesAllowed(context.Background(), tt.bidderName, tt.publisherID, tt.gdpr, tt.consent, tt.weakVendorEnforcement)

		assert.Nil(t, err, tt.description)
		assert.Equal(t, tt.passID, passID, tt.description)
	}
}

func buildVendorList34() vendorList {
	return vendorList{
		VendorListVersion: 2,
		Vendors: map[string]*vendor{
			"2": {
				ID:       2,
				Purposes: []int{1},
			},
			"6": {
				ID:               6,
				Purposes:         []int{1, 2, 4},
				LegIntPurposes:   []int{7},
				SpecialPurposes:  []int{1},
				FlexiblePurposes: []int{1, 2, 4, 7},
			},
			"8": {
				ID:             8,
				Purposes:       []int{1, 7},
				LegIntPurposes: []int{2, 4},
			},
			"10": {
				ID:              10,
				Purposes:        []int{2, 4, 7},
				SpecialPurposes: []int{1},
			},
			"20": {
				ID:               20,
				Purposes:         []int{1},
				LegIntPurposes:   []int{2, 7},
				FlexiblePurposes: []int{2, 7},
			},
			"32": {
				ID:       32,
				Purposes: []int{1, 2, 4, 7},
			},
		},
	}
}

var gdprConfig = config.GDPR{
	HostVendorID: 2,
	TCF2: config.TCF2{
		Enabled:         true,
		Purpose1:        config.PurposeDetail{Enabled: true},
		Purpose2:        config.PurposeDetail{Enabled: true},
		Purpose7:        config.PurposeDetail{Enabled: true},
		SpecialPurpose1: config.PurposeDetail{Enabled: true},
	},
}

type testDef struct {
	description           string
	bidder                openrtb_ext.BidderName
	consent               string
	allowBid              bool
	passGeo               bool
	passID                bool
	weakVendorEnforcement bool
}

func TestAllowActivitiesGeoAndID(t *testing.T) {
	vendorListData := MarshalVendorList(buildVendorList34())
	perms := permissionsImpl{
		cfg: gdprConfig,
		vendorIDs: map[openrtb_ext.BidderName]uint16{
			openrtb_ext.BidderAppnexus: 2,
			openrtb_ext.BidderPubmatic: 6,
			openrtb_ext.BidderRubicon:  8,
			openrtb_ext.BidderOpenx:    20,
		},
		fetchVendorList: map[uint8]func(ctx context.Context, id uint16) (vendorlist.VendorList, error){
			tcf2SpecVersion: listFetcher(map[uint16]vendorlist.VendorList{
				34: parseVendorListDataV2(t, vendorListData),
				74: parseVendorListDataV2(t, vendorListData),
			}),
		},
	}

	// COzTVhaOzTVhaGvAAAENAiCIAP_AAH_AAAAAAEEUACCKAAA : full consents to purposes and vendors 2, 6, 8
	testDefs := []testDef{
		{
			description: "Appnexus vendor test, insufficient purposes claimed",
			bidder:      openrtb_ext.BidderAppnexus,
			consent:     "COzTVhaOzTVhaGvAAAENAiCIAP_AAH_AAAAAAEEUACCKAAA",
			allowBid:    false,
			passGeo:     false,
			passID:      false,
		},
		{
			description:           "Appnexus vendor test, insufficient purposes claimed, basic enforcement",
			bidder:                openrtb_ext.BidderAppnexus,
			consent:               "COzTVhaOzTVhaGvAAAENAiCIAP_AAH_AAAAAAEEUACCKAAA",
			allowBid:              true,
			passGeo:               true,
			passID:                true,
			weakVendorEnforcement: true,
		},
		{
			description: "Pubmatic vendor test, flex purposes claimed",
			bidder:      openrtb_ext.BidderPubmatic,
			consent:     "COzTVhaOzTVhaGvAAAENAiCIAP_AAH_AAAAAAEEUACCKAAA",
			allowBid:    true,
			passGeo:     true,
			passID:      true,
		},
		{
			description: "Rubicon vendor test, Specific purposes/LIs claimed, no geo claimed",
			bidder:      openrtb_ext.BidderRubicon,
			consent:     "COzTVhaOzTVhaGvAAAENAiCIAP_AAH_AAAAAAEEUACCKAAA",
			allowBid:    true,
			passGeo:     false,
			passID:      true,
		},
		{
			// This requires publisher restrictions on any claimed purposes, 2-10. Vendor must declare all claimed purposes
			// as flex with legit interest as primary.
			// Using vendor 20 for this.
			description: "OpenX vendor test, Specific purposes/LIs claimed, no geo claimed, Publisher restrictions apply",
			bidder:      openrtb_ext.BidderOpenx,
			consent:     "CPAavcCPAavcCAGABCFRBKCsAP_AAH_AAAqIHFNf_X_fb3_j-_59_9t0eY1f9_7_v-0zjgeds-8Nyd_X_L8X5mM7vB36pq4KuR4Eu3LBAQdlHOHcTUmw6IkVqTPsbk2Mr7NKJ7PEinMbe2dYGH9_n9XT_ZKY79_____7__-_____7_f__-__3_vp9V---wOJAIMBAUAgAEMAAQIFCIQAAQhiQAAAABBCIBQJIAEqgAWVwEdoIEACAxAQgQAgBBQgwCAAQAAJKAgBACwQCAAiAQAAgAEAIAAEIAILACQEAAAEAJCAAiACECAgiAAg5DAgIgCCAFABAAAuJDACAMooASBAPGQGAAKAAqACGAEwALgAjgBlgDUAHZAPsA_ACMAFLAK2AbwBMQCbAFogLYAYEAw8BkQDOQGeAM-EQHwAVABWAC4AIYAZAAywBqADZAHYAPwAgABGAClgFPANYAdUA-QCGwEOgIvASIAmwBOwCkQFyAMCAYSAw8Bk4DOQGfCQAYADgBzgN_CQTgAEAALgAoACoAGQAOAAeABAACIAFQAMIAaABqADyAIYAigBMgCqAKwAWAAuABvADmAHoAQ0AiACJgEsAS4AmgBSgC3AGGAMgAZcA1ADVAGyAO8AewA-IB9gH6AQAAjABQQClgFPAL8AYoA1gBtADcAG8AOIAegA-QCGwEOgIqAReAkQBMQCZQE2AJ2AUOApEBYoC2AFyALvAYEAwYBhIDDQGHgMiAZIAycBlwDOQGfANIAadA1gDWQoAEAYQaBIACoAKwAXABDADIAGWANQAbIA7AB-AEAAIKARgApYBT4C0ALSAawA3gB1QD5AIbAQ6Ai8BIgCbAE7AKRAXIAwIBhIDDwGMAMnAZyAzwBnwcAEAA4Bv4qA2ABQAFQAQwAmABcAEcAMsAagA7AB-AEYAKXAWgBaQDeAJBATEAmwBTYC2AFyAMCAYeAyIBnIDPAGfANyHQWQAFwAUABUADIAHAAQAAiABdADAAMYAaABqADwAH0AQwBFACZAFUAVgAsABcADEAGYAN4AcwA9ACGAERAJYAmABNACjAFKALEAW4AwwBkADKAGiANQAbIA3wB3gD2gH2AfoBGACVAFBAKeAWKAtAC0gFzALyAX4AxQBuADiQHTAdQA9ACGwEOgIiAReAkEBIgCbAE7AKHAU0AqwBYsC2ALZAXAAuQBdoC7wGEgMNAYeAxIBjADHgGSAMnAZUAywBlwDOQGfANEgaQBpIDSwGnANYAbGPABAIqAb-QgZgALAAoABkAEQALgAYgBDACYAFUALgAYgAzABvAD0AI4AWIAygBqADfAHfAPsA_ACMAFBAKGAU-AtAC0gF-AMUAdQA9ACQQEiAJsAU0AsUBaMC2ALaAXAAuQBdoDDwGJAMiAZOAzkBngDPgGiANJAaWA4AlAyAAQAAsACgAGQAOAAigBgAGIAPAAiABMACqAFwAMQAZgA2gCGgEQARIAowBSgC3AGEAMoAaoA2QB3gD8AIwAU-AtAC0gGKANwAcQA6gCHQEXgJEATYAsUBbAC7QGHgMiAZOAywBnIDPAGfANIAawA4AmACARUA38pBBAAXABQAFQAMgAcABAACKAGAAYwA0ADUAHkAQwBFACYAFIAKoAWAAuABiADMAHMAQwAiABRgClAFiALcAZQA0QBqgDZAHfAPsA_ACMAFBAKGAVsAuYBeQDaAG4APQAh0BF4CRAE2AJ2AUOApoBWwCxQFsALgAXIAu0BhoDDwGMAMiAZIAycBlwDOQGeAM-gaQBpMDWANZAbGVABAA-Ab-A.YAAAAAAAAAAA",
			allowBid:    true,
			passGeo:     false,
			passID:      true,
		},
	}

	for _, td := range testDefs {
		allowBid, passGeo, passID, err := perms.AuctionActivitiesAllowed(context.Background(), td.bidder, "", SignalYes, td.consent, td.weakVendorEnforcement)
		assert.NoErrorf(t, err, "Error processing AuctionActivitiesAllowed for %s", td.description)
		assert.EqualValuesf(t, td.allowBid, allowBid, "AllowBid failure on %s", td.description)
		assert.EqualValuesf(t, td.passGeo, passGeo, "PassGeo failure on %s", td.description)
		assert.EqualValuesf(t, td.passID, passID, "PassID failure on %s", td.description)
	}
}

func TestAllowActivitiesWhitelist(t *testing.T) {
	vendorListData := MarshalVendorList(buildVendorList34())
	perms := permissionsImpl{
		cfg: gdprConfig,
		vendorIDs: map[openrtb_ext.BidderName]uint16{
			openrtb_ext.BidderAppnexus: 2,
			openrtb_ext.BidderPubmatic: 6,
			openrtb_ext.BidderRubicon:  8,
		},
		fetchVendorList: map[uint8]func(ctx context.Context, id uint16) (vendorlist.VendorList, error){
			tcf2SpecVersion: listFetcher(map[uint16]vendorlist.VendorList{
				34: parseVendorListDataV2(t, vendorListData),
			}),
		},
	}
	// Assert that an item that otherwise would not be allowed PI access, gets approved because it is found in the GDPR.NonStandardPublishers array
	perms.cfg.NonStandardPublisherMap = map[string]struct{}{"appNexusAppID": {}}
	_, passGeo, passID, err := perms.AuctionActivitiesAllowed(context.Background(), openrtb_ext.BidderAppnexus, "appNexusAppID", SignalYes, "COzTVhaOzTVhaGvAAAENAiCIAP_AAH_AAAAAAEEUACCKAAA", false)
	assert.NoErrorf(t, err, "Error processing AuctionActivitiesAllowed")
	assert.EqualValuesf(t, true, passGeo, "PassGeo failure")
	assert.EqualValuesf(t, true, passID, "PassID failure")
}

func TestAllowActivitiesPubRestrict(t *testing.T) {
	vendorListData := MarshalVendorList(buildVendorList34())
	perms := permissionsImpl{
		cfg: gdprConfig,
		vendorIDs: map[openrtb_ext.BidderName]uint16{
			openrtb_ext.BidderAppnexus: 2,
			openrtb_ext.BidderPubmatic: 32,
			openrtb_ext.BidderRubicon:  8,
		},
		fetchVendorList: map[uint8]func(ctx context.Context, id uint16) (vendorlist.VendorList, error){
			tcf2SpecVersion: listFetcher(map[uint16]vendorlist.VendorList{
				15: parseVendorListDataV2(t, vendorListData),
			}),
		},
	}

	// COwAdDhOwAdDhN4ABAENAPCgAAQAAv___wAAAFP_AAp_4AI6ACACAA - vendors 1-10 legit interest only,
	// Pub restriction on purpose 7, consent only ... no allowPI will pass, no Special purpose 1 consent
	testDefs := []testDef{
		{
			description: "Appnexus vendor test, insufficient purposes claimed",
			bidder:      openrtb_ext.BidderAppnexus,
			consent:     "COwAdDhOwAdDhN4ABAENAPCgAAQAAv___wAAAFP_AAp_4AI6ACACAA",
			passGeo:     false,
			passID:      false,
		},
		{
			description: "Pubmatic vendor test, flex purposes claimed",
			bidder:      openrtb_ext.BidderPubmatic,
			consent:     "COwAdDhOwAdDhN4ABAENAPCgAAQAAv___wAAAFP_AAp_4AI6ACACAA",
			passGeo:     false,
			passID:      false,
		},
		{
			description: "Rubicon vendor test, Specific purposes/LIs claimed, no geo claimed",
			bidder:      openrtb_ext.BidderRubicon,
			consent:     "COwAdDhOwAdDhN4ABAENAPCgAAQAAv___wAAAFP_AAp_4AI6ACACAA",
			passGeo:     false,
			passID:      true,
		},
	}

	for _, td := range testDefs {
		_, passGeo, passID, err := perms.AuctionActivitiesAllowed(context.Background(), td.bidder, "", SignalYes, td.consent, td.weakVendorEnforcement)
		assert.NoErrorf(t, err, "Error processing AuctionActivitiesAllowed for %s", td.description)
		assert.EqualValuesf(t, td.passGeo, passGeo, "PassGeo failure on %s", td.description)
		assert.EqualValuesf(t, td.passID, passID, "PassID failure on %s", td.description)
	}
}

func TestAllowSync(t *testing.T) {
	vendorListData := MarshalVendorList(buildVendorList34())
	perms := permissionsImpl{
		cfg: gdprConfig,
		vendorIDs: map[openrtb_ext.BidderName]uint16{
			openrtb_ext.BidderAppnexus: 2,
			openrtb_ext.BidderPubmatic: 6,
			openrtb_ext.BidderRubicon:  8,
		},
		fetchVendorList: map[uint8]func(ctx context.Context, id uint16) (vendorlist.VendorList, error){
			tcf2SpecVersion: listFetcher(map[uint16]vendorlist.VendorList{
				34: parseVendorListDataV2(t, vendorListData),
			}),
		},
	}

	// COzTVhaOzTVhaGvAAAENAiCIAP_AAH_AAAAAAEEUACCKAAA : full consensts to purposes and vendors 2, 6, 8
	allowSync, err := perms.HostCookiesAllowed(context.Background(), SignalYes, "COzTVhaOzTVhaGvAAAENAiCIAP_AAH_AAAAAAEEUACCKAAA")
	assert.NoErrorf(t, err, "Error processing HostCookiesAllowed")
	assert.EqualValuesf(t, true, allowSync, "HostCookiesAllowed failure")

	allowSync, err = perms.BidderSyncAllowed(context.Background(), openrtb_ext.BidderRubicon, SignalYes, "COzTVhaOzTVhaGvAAAENAiCIAP_AAH_AAAAAAEEUACCKAAA")
	assert.NoErrorf(t, err, "Error processing BidderSyncAllowed")
	assert.EqualValuesf(t, true, allowSync, "BidderSyncAllowed failure")
}

func TestProhibitedPurposeSync(t *testing.T) {
	vendorList34 := buildVendorList34()
	vendorList34.Vendors["8"].Purposes = []int{7}
	vendorListData := MarshalVendorList(vendorList34)
	perms := permissionsImpl{
		cfg: gdprConfig,
		vendorIDs: map[openrtb_ext.BidderName]uint16{
			openrtb_ext.BidderAppnexus: 2,
			openrtb_ext.BidderPubmatic: 6,
			openrtb_ext.BidderRubicon:  8,
		},
		fetchVendorList: map[uint8]func(ctx context.Context, id uint16) (vendorlist.VendorList, error){
			tcf2SpecVersion: listFetcher(map[uint16]vendorlist.VendorList{
				34: parseVendorListDataV2(t, vendorListData),
			}),
		},
	}
	perms.cfg.HostVendorID = 8

	// COzTVhaOzTVhaGvAAAENAiCIAP_AAH_AAAAAAEEUACCKAAA : full consents to purposes for vendors 2, 6, 8
	allowSync, err := perms.HostCookiesAllowed(context.Background(), SignalYes, "COzTVhaOzTVhaGvAAAENAiCIAP_AAH_AAAAAAEEUACCKAAA")
	assert.NoErrorf(t, err, "Error processing HostCookiesAllowed")
	assert.EqualValuesf(t, false, allowSync, "HostCookiesAllowed failure")

	allowSync, err = perms.BidderSyncAllowed(context.Background(), openrtb_ext.BidderRubicon, SignalYes, "COzTVhaOzTVhaGvAAAENAiCIAP_AAH_AAAAAAEEUACCKAAA")
	assert.NoErrorf(t, err, "Error processing BidderSyncAllowed")
	assert.EqualValuesf(t, false, allowSync, "BidderSyncAllowed failure")
}

func TestProhibitedVendorSync(t *testing.T) {
	vendorListData := MarshalVendorList(buildVendorList34())
	perms := permissionsImpl{
		cfg: gdprConfig,
		vendorIDs: map[openrtb_ext.BidderName]uint16{
			openrtb_ext.BidderAppnexus: 2,
			openrtb_ext.BidderPubmatic: 6,
			openrtb_ext.BidderRubicon:  8,
			openrtb_ext.BidderOpenx:    10,
		},
		fetchVendorList: map[uint8]func(ctx context.Context, id uint16) (vendorlist.VendorList, error){
			tcf2SpecVersion: listFetcher(map[uint16]vendorlist.VendorList{
				34: parseVendorListDataV2(t, vendorListData),
			}),
		},
	}
	perms.cfg.HostVendorID = 10

	// COzTVhaOzTVhaGvAAAENAiCIAP_AAH_AAAAAAEEUACCKAAA : full consents to purposes for vendors 2, 6, 8
	allowSync, err := perms.HostCookiesAllowed(context.Background(), SignalYes, "COzTVhaOzTVhaGvAAAENAiCIAP_AAH_AAAAAAEEUACCKAAA")
	assert.NoErrorf(t, err, "Error processing HostCookiesAllowed")
	assert.EqualValuesf(t, false, allowSync, "HostCookiesAllowed failure")

	// Permission disallowed due to consent string not including vendor 10.
	allowSync, err = perms.BidderSyncAllowed(context.Background(), openrtb_ext.BidderOpenx, SignalYes, "COzTVhaOzTVhaGvAAAENAiCIAP_AAH_AAAAAAEEUACCKAAA")
	assert.NoErrorf(t, err, "Error processing BidderSyncAllowed")
	assert.EqualValuesf(t, false, allowSync, "BidderSyncAllowed failure")
}

func parseVendorListData(t *testing.T, data string) vendorlist.VendorList {
	t.Helper()
	parsed, err := vendorlist.ParseEagerly([]byte(data))
	if err != nil {
		t.Fatalf("Failed to parse vendor list data. %v", err)
	}
	return parsed
}

func parseVendorListDataV2(t *testing.T, data string) vendorlist.VendorList {
	t.Helper()
	parsed, err := vendorlist2.ParseEagerly([]byte(data))
	if err != nil {
		t.Fatalf("Failed to parse vendor list data. %v", err)
	}
	return parsed
}

func listFetcher(lists map[uint16]vendorlist.VendorList) func(context.Context, uint16) (vendorlist.VendorList, error) {
	return func(ctx context.Context, id uint16) (vendorlist.VendorList, error) {
		data, ok := lists[id]
		if ok {
			return data, nil
		} else {
			return nil, fmt.Errorf("vendorlist id=%d not found", id)
		}
	}
}

func failedListFetcher(ctx context.Context, id uint16) (vendorlist.VendorList, error) {
	return nil, errors.New("vendor list can't be fetched")
}

func assertNilErr(t *testing.T, err error) {
	t.Helper()
	if err != nil {
		t.Errorf("Unexpected error: %v", err)
	}
}

func assertErr(t *testing.T, err error, badConsent bool) {
	t.Helper()
	if err == nil {
		t.Errorf("Expected error did not occur.")
		return
	}
	_, isBadConsent := err.(*ErrorMalformedConsent)
	assertBoolsEqual(t, badConsent, isBadConsent)
}

func assertBoolsEqual(t *testing.T, expected bool, actual bool) {
	t.Helper()
	if expected != actual {
		t.Errorf("Expected %t, got %t", expected, actual)
	}
}

func assertStringsEqual(t *testing.T, expected string, actual string) {
	t.Helper()
	if expected != actual {
		t.Errorf("Expected %s, got %s", expected, actual)
	}
}

<<<<<<< HEAD
func TestAllowActivitiesTCF2BidRequests(t *testing.T) {
=======
func TestNormalizeGDPR(t *testing.T) {
	tests := []struct {
		description      string
		gdprDefaultValue string
		giveSignal       Signal
		wantSignal       Signal
	}{
		{
			description:      "Don't normalize - Signal No and gdprDefaultValue 1",
			gdprDefaultValue: "1",
			giveSignal:       SignalNo,
			wantSignal:       SignalNo,
		},
		{
			description:      "Don't normalize - Signal No and gdprDefaultValue 0",
			gdprDefaultValue: "0",
			giveSignal:       SignalNo,
			wantSignal:       SignalNo,
		},
		{
			description:      "Don't normalize - Signal Yes and gdprDefaultValue 1",
			gdprDefaultValue: "1",
			giveSignal:       SignalYes,
			wantSignal:       SignalYes,
		},
		{
			description:      "Don't normalize - Signal Yes and gdprDefaultValue 0",
			gdprDefaultValue: "0",
			giveSignal:       SignalYes,
			wantSignal:       SignalYes,
		},
		{
			description:      "Normalize - Signal Ambiguous and gdprDefaultValue 1",
			gdprDefaultValue: "1",
			giveSignal:       SignalAmbiguous,
			wantSignal:       SignalYes,
		},
		{
			description:      "Normalize - Signal Ambiguous and gdprDefaultValue 0",
			gdprDefaultValue: "0",
			giveSignal:       SignalAmbiguous,
			wantSignal:       SignalNo,
		},
	}

	for _, tt := range tests {
		perms := permissionsImpl{
			cfg: config.GDPR{
				DefaultValue: tt.gdprDefaultValue,
			},
		}

		normalizedSignal := perms.normalizeGDPR(tt.giveSignal)

		assert.Equal(t, tt.wantSignal, normalizedSignal, tt.description)
	}
}

func TestAllowActivitiesBidRequests(t *testing.T) {
>>>>>>> 037bd7f1
	purpose2AndVendorConsent := "CPF_61ePF_61eFxAAAENAiCAAEAAAAAAAAAAADAQAAAAAA"
	purpose2ConsentWithoutVendorConsent := "CPF_61ePF_61eFxAAAENAiCAAEAAAAAAAAAAABIAAAAA"

	testDefs := []struct {
		description           string
		purpose2Enabled       bool
		bidder                openrtb_ext.BidderName
		consent               string
		allowBid              bool
		passGeo               bool
		passID                bool
		weakVendorEnforcement bool
	}{
		{
			description:     "Bid blocked - p2 enabled, user consents to p2 but not vendor, vendor consents to p2",
			purpose2Enabled: true,
			bidder:          openrtb_ext.BidderPubmatic,
			consent:         purpose2ConsentWithoutVendorConsent,
			allowBid:        false,
			passGeo:         false,
			passID:          false,
		},
		{
			description:     "Bid allowed - p2 disabled, user consents to p2 but not vendor, vendor consents to p2",
			purpose2Enabled: false,
			bidder:          openrtb_ext.BidderPubmatic,
			consent:         purpose2ConsentWithoutVendorConsent,
			allowBid:        true,
			passGeo:         false,
			passID:          false,
		},
		{
			description:     "Bid allowed - p2 enabled, user consents to p2 and vendor, vendor consents to p2",
			purpose2Enabled: true,
			bidder:          openrtb_ext.BidderPubmatic,
			consent:         purpose2AndVendorConsent,
			allowBid:        true,
			passGeo:         false,
			passID:          true,
		},
	}

	for _, td := range testDefs {
		vendorListData := MarshalVendorList(buildVendorList34())
		perms := permissionsImpl{
			cfg: config.GDPR{
				HostVendorID: 2,
				TCF2: config.TCF2{
					Enabled:         true,
					Purpose1:        config.PurposeDetail{Enabled: true},
					Purpose2:        config.PurposeDetail{Enabled: td.purpose2Enabled},
					Purpose7:        config.PurposeDetail{Enabled: true},
					SpecialPurpose1: config.PurposeDetail{Enabled: true},
				},
			},
			vendorIDs: map[openrtb_ext.BidderName]uint16{
				openrtb_ext.BidderPubmatic: 6,
			},
			fetchVendorList: map[uint8]func(ctx context.Context, id uint16) (vendorlist.VendorList, error){
				tcf2SpecVersion: listFetcher(map[uint16]vendorlist.VendorList{
					34: parseVendorListDataV2(t, vendorListData),
				}),
			},
		}

		allowBid, passGeo, passID, err := perms.AuctionActivitiesAllowed(context.Background(), td.bidder, "", SignalYes, td.consent, td.weakVendorEnforcement)
		assert.NoErrorf(t, err, "Error processing AuctionActivitiesAllowed for %s", td.description)
		assert.EqualValuesf(t, td.allowBid, allowBid, "AllowBid failure on %s", td.description)
		assert.EqualValuesf(t, td.passGeo, passGeo, "PassGeo failure on %s", td.description)
		assert.EqualValuesf(t, td.passID, passID, "PassID failure on %s", td.description)
	}
}

func TestTCF1Consent(t *testing.T) {
	bidderAllowedByConsent := openrtb_ext.BidderAppnexus
	tcf1Consent := "BOS2bx5OS2bx5ABABBAAABoAAAABBwAA"

	perms := permissionsImpl{
		vendorIDs: map[openrtb_ext.BidderName]uint16{
			openrtb_ext.BidderAppnexus: 2,
		},
	}

	bidReq, passGeo, passID, err := perms.AuctionActivitiesAllowed(context.Background(), bidderAllowedByConsent, "", SignalYes, tcf1Consent, false)

	assert.Nil(t, err, "TCF1 consent - no error returned")
	assert.Equal(t, false, bidReq, "TCF1 consent - bid request not allowed")
	assert.Equal(t, false, passGeo, "TCF1 consent - passing geo not allowed")
	assert.Equal(t, false, passID, "TCF1 consent - passing id not allowed")
}<|MERGE_RESOLUTION|>--- conflicted
+++ resolved
@@ -6,11 +6,10 @@
 	"fmt"
 	"testing"
 
+	"github.com/prebid/go-gdpr/vendorlist"
+	"github.com/prebid/go-gdpr/vendorlist2"
 	"github.com/prebid/prebid-server/config"
 	"github.com/prebid/prebid-server/openrtb_ext"
-
-	"github.com/prebid/go-gdpr/vendorlist"
-	"github.com/prebid/go-gdpr/vendorlist2"
 
 	"github.com/stretchr/testify/assert"
 )
@@ -667,69 +666,7 @@
 	}
 }
 
-<<<<<<< HEAD
 func TestAllowActivitiesTCF2BidRequests(t *testing.T) {
-=======
-func TestNormalizeGDPR(t *testing.T) {
-	tests := []struct {
-		description      string
-		gdprDefaultValue string
-		giveSignal       Signal
-		wantSignal       Signal
-	}{
-		{
-			description:      "Don't normalize - Signal No and gdprDefaultValue 1",
-			gdprDefaultValue: "1",
-			giveSignal:       SignalNo,
-			wantSignal:       SignalNo,
-		},
-		{
-			description:      "Don't normalize - Signal No and gdprDefaultValue 0",
-			gdprDefaultValue: "0",
-			giveSignal:       SignalNo,
-			wantSignal:       SignalNo,
-		},
-		{
-			description:      "Don't normalize - Signal Yes and gdprDefaultValue 1",
-			gdprDefaultValue: "1",
-			giveSignal:       SignalYes,
-			wantSignal:       SignalYes,
-		},
-		{
-			description:      "Don't normalize - Signal Yes and gdprDefaultValue 0",
-			gdprDefaultValue: "0",
-			giveSignal:       SignalYes,
-			wantSignal:       SignalYes,
-		},
-		{
-			description:      "Normalize - Signal Ambiguous and gdprDefaultValue 1",
-			gdprDefaultValue: "1",
-			giveSignal:       SignalAmbiguous,
-			wantSignal:       SignalYes,
-		},
-		{
-			description:      "Normalize - Signal Ambiguous and gdprDefaultValue 0",
-			gdprDefaultValue: "0",
-			giveSignal:       SignalAmbiguous,
-			wantSignal:       SignalNo,
-		},
-	}
-
-	for _, tt := range tests {
-		perms := permissionsImpl{
-			cfg: config.GDPR{
-				DefaultValue: tt.gdprDefaultValue,
-			},
-		}
-
-		normalizedSignal := perms.normalizeGDPR(tt.giveSignal)
-
-		assert.Equal(t, tt.wantSignal, normalizedSignal, tt.description)
-	}
-}
-
-func TestAllowActivitiesBidRequests(t *testing.T) {
->>>>>>> 037bd7f1
 	purpose2AndVendorConsent := "CPF_61ePF_61eFxAAAENAiCAAEAAAAAAAAAAADAQAAAAAA"
 	purpose2ConsentWithoutVendorConsent := "CPF_61ePF_61eFxAAAENAiCAAEAAAAAAAAAAABIAAAAA"
 
