--- conflicted
+++ resolved
@@ -667,69 +667,7 @@
 	}
 }
 
-<<<<<<< HEAD
 func TestAllowActivitiesTCF2BidRequests(t *testing.T) {
-=======
-func TestNormalizeGDPR(t *testing.T) {
-	tests := []struct {
-		description         string
-		userSyncIfAmbiguous bool
-		giveSignal          Signal
-		wantSignal          Signal
-	}{
-		{
-			description:         "Don't normalize - Signal No and userSyncIfAmbiguous false",
-			userSyncIfAmbiguous: false,
-			giveSignal:          SignalNo,
-			wantSignal:          SignalNo,
-		},
-		{
-			description:         "Don't normalize - Signal No and userSyncIfAmbiguous true",
-			userSyncIfAmbiguous: true,
-			giveSignal:          SignalNo,
-			wantSignal:          SignalNo,
-		},
-		{
-			description:         "Don't normalize - Signal Yes and userSyncIfAmbiguous false",
-			userSyncIfAmbiguous: false,
-			giveSignal:          SignalYes,
-			wantSignal:          SignalYes,
-		},
-		{
-			description:         "Don't normalize - Signal Yes and userSyncIfAmbiguous true",
-			userSyncIfAmbiguous: true,
-			giveSignal:          SignalYes,
-			wantSignal:          SignalYes,
-		},
-		{
-			description:         "Normalize - Signal Ambiguous and userSyncIfAmbiguous false",
-			userSyncIfAmbiguous: false,
-			giveSignal:          SignalAmbiguous,
-			wantSignal:          SignalYes,
-		},
-		{
-			description:         "Normalize - Signal Ambiguous and userSyncIfAmbiguous true",
-			userSyncIfAmbiguous: true,
-			giveSignal:          SignalAmbiguous,
-			wantSignal:          SignalNo,
-		},
-	}
-
-	for _, tt := range tests {
-		perms := permissionsImpl{
-			cfg: config.GDPR{
-				UsersyncIfAmbiguous: tt.userSyncIfAmbiguous,
-			},
-		}
-
-		normalizedSignal := perms.normalizeGDPR(tt.giveSignal)
-
-		assert.Equal(t, tt.wantSignal, normalizedSignal, tt.description)
-	}
-}
-
-func TestAllowActivitiesBidRequests(t *testing.T) {
->>>>>>> ccb56efe
 	purpose2AndVendorConsent := "CPF_61ePF_61eFxAAAENAiCAAEAAAAAAAAAAADAQAAAAAA"
 	purpose2ConsentWithoutVendorConsent := "CPF_61ePF_61eFxAAAENAiCAAEAAAAAAAAAAABIAAAAA"
 
