package gdpr

import (
	"context"

	"github.com/prebid/prebid-server/config"
	"github.com/prebid/prebid-server/openrtb_ext"
)

type Permissions interface {
	// Determines whether or not the host company is allowed to read/write cookies.
	//
	// If the consent string was nonsensical, the returned error will be an ErrorMalformedConsent.
	HostCookiesAllowed(ctx context.Context, gdprSignal Signal, consent string) (bool, error)

	// Determines whether or not the given bidder is allowed to user personal info for ad targeting.
	//
	// If the consent string was nonsensical, the returned error will be an ErrorMalformedConsent.
	BidderSyncAllowed(ctx context.Context, bidder openrtb_ext.BidderName, gdprSignal Signal, consent string) (bool, error)

	// Determines whether or not to send PI information to a bidder, or mask it out.
	//
	// If the consent string was nonsensical, the returned error will be an ErrorMalformedConsent.
<<<<<<< HEAD
	AuctionActivitiesAllowed(ctx context.Context, bidder openrtb_ext.BidderName, PublisherID string, gdprSignal Signal, consent string) (allowBidReq bool, passGeo bool, passID bool, err error)
=======
	AuctionActivitiesAllowed(ctx context.Context, bidderCoreName openrtb_ext.BidderName, bidder openrtb_ext.BidderName, PublisherID string, gdprSignal Signal, consent string, weakVendorEnforcement bool, aliasGVLIDs map[string]uint16) (allowBidReq bool, passGeo bool, passID bool, err error)
>>>>>>> 182603a9
}

// NewPermissions gets an instance of the Permissions for use elsewhere in the project.
func NewPermissions(cfg config.GDPR, tcf2Config TCF2ConfigReader, vendorIDs map[openrtb_ext.BidderName]uint16, fetcher VendorListFetcher) Permissions {
	if !cfg.Enabled {
		return &AlwaysAllow{}
	}

	permissionsImpl := &permissionsImpl{
		fetchVendorList:       fetcher,
		gdprDefaultValue:      cfg.DefaultValue,
		hostVendorID:          cfg.HostVendorID,
		nonStandardPublishers: cfg.NonStandardPublisherMap,
		cfg:                   tcf2Config,
		vendorIDs:             vendorIDs,
	}

	if cfg.HostVendorID == 0 {
		return &AllowHostCookies{
			permissionsImpl: permissionsImpl,
		}
	}

	return permissionsImpl
}

// An ErrorMalformedConsent will be returned by the Permissions interface if
// the consent string argument was the reason for the failure.
type ErrorMalformedConsent struct {
	Consent string
	Cause   error
}

func (e *ErrorMalformedConsent) Error() string {
	return "malformed consent string " + e.Consent + ": " + e.Cause.Error()
}<|MERGE_RESOLUTION|>--- conflicted
+++ resolved
@@ -21,11 +21,7 @@
 	// Determines whether or not to send PI information to a bidder, or mask it out.
 	//
 	// If the consent string was nonsensical, the returned error will be an ErrorMalformedConsent.
-<<<<<<< HEAD
-	AuctionActivitiesAllowed(ctx context.Context, bidder openrtb_ext.BidderName, PublisherID string, gdprSignal Signal, consent string) (allowBidReq bool, passGeo bool, passID bool, err error)
-=======
-	AuctionActivitiesAllowed(ctx context.Context, bidderCoreName openrtb_ext.BidderName, bidder openrtb_ext.BidderName, PublisherID string, gdprSignal Signal, consent string, weakVendorEnforcement bool, aliasGVLIDs map[string]uint16) (allowBidReq bool, passGeo bool, passID bool, err error)
->>>>>>> 182603a9
+	AuctionActivitiesAllowed(ctx context.Context, bidderCoreName openrtb_ext.BidderName, bidder openrtb_ext.BidderName, PublisherID string, gdprSignal Signal, consent string, aliasGVLIDs map[string]uint16) (allowBidReq bool, passGeo bool, passID bool, err error)
 }
 
 // NewPermissions gets an instance of the Permissions for use elsewhere in the project.
