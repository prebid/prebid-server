--- conflicted
+++ resolved
@@ -2,14 +2,8 @@
 
 import (
 	"context"
-<<<<<<< HEAD
-	"net/http"
-	"strconv"
-=======
->>>>>>> 3fcb43ca
 
 	"github.com/prebid/prebid-server/config"
-	"github.com/prebid/prebid-server/errortypes"
 	"github.com/prebid/prebid-server/openrtb_ext"
 )
 
@@ -27,18 +21,6 @@
 	// Determines whether or not to send PI information to a bidder, or mask it out.
 	//
 	// If the consent string was nonsensical, the returned error will be an ErrorMalformedConsent.
-<<<<<<< HEAD
-	AuctionActivitiesAllowed(ctx context.Context, bidder openrtb_ext.BidderName, PublisherID string, gdprSignal Signal, consent string, weakVendorEnforcement bool) (allowBidReq bool, passGeo bool, passID bool, err error)
-}
-
-// Versions of the GDPR TCF technical specification.
-const (
-	tcf2SpecVersion uint8 = 2
-)
-
-// NewPermissions gets an instance of the Permissions for use elsewhere in the project.
-func NewPermissions(ctx context.Context, cfg config.GDPR, vendorIDs map[openrtb_ext.BidderName]uint16, client *http.Client) Permissions {
-=======
 	AuctionActivitiesAllowed(ctx context.Context, bidderCoreName openrtb_ext.BidderName, bidder openrtb_ext.BidderName, PublisherID string, gdprSignal Signal, consent string, aliasGVLIDs map[string]uint16) (allowBidReq bool, passGeo bool, passID bool, err error)
 }
 
@@ -46,26 +28,10 @@
 
 // NewPermissions gets an instance of the Permissions for use elsewhere in the project.
 func NewPermissions(cfg config.GDPR, tcf2Config TCF2ConfigReader, vendorIDs map[openrtb_ext.BidderName]uint16, fetcher VendorListFetcher) Permissions {
->>>>>>> 3fcb43ca
 	if !cfg.Enabled {
 		return &AlwaysAllow{}
 	}
 
-<<<<<<< HEAD
-	gdprDefaultValue := SignalYes
-	if cfg.DefaultValue == "0" {
-		gdprDefaultValue = SignalNo
-	}
-
-	permissionsImpl := &permissionsImpl{
-		cfg:              cfg,
-		gdprDefaultValue: gdprDefaultValue,
-		vendorIDs:        vendorIDs,
-		fetchVendorList: map[uint8]func(ctx context.Context, id uint16) (vendorlist.VendorList, error){
-			tcf2SpecVersion: newVendorListFetcher(ctx, cfg, client, vendorListURLMaker)},
-	}
-
-=======
 	permissionsImpl := &permissionsImpl{
 		fetchVendorList:       fetcher,
 		gdprDefaultValue:      cfg.DefaultValue,
@@ -75,7 +41,6 @@
 		vendorIDs:             vendorIDs,
 	}
 
->>>>>>> 3fcb43ca
 	if cfg.HostVendorID == 0 {
 		return &AllowHostCookies{
 			permissionsImpl: permissionsImpl,
@@ -93,27 +58,5 @@
 }
 
 func (e *ErrorMalformedConsent) Error() string {
-<<<<<<< HEAD
-	return "malformed consent string " + e.consent + ": " + e.cause.Error()
-}
-
-// SignalParse parses a raw signal and returns
-func SignalParse(rawSignal string) (Signal, error) {
-	if rawSignal == "" {
-		return SignalAmbiguous, nil
-	}
-
-	i, err := strconv.Atoi(rawSignal)
-
-	if err != nil {
-		return SignalAmbiguous, err
-	}
-	if i != 0 && i != 1 {
-		return SignalAmbiguous, &errortypes.BadInput{Message: "GDPR signal should be integer 0 or 1"}
-	}
-
-	return Signal(i), nil
-=======
 	return "malformed consent string " + e.Consent + ": " + e.Cause.Error()
->>>>>>> 3fcb43ca
 }