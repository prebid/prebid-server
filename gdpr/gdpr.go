package gdpr

import (
	"context"
	"net/http"

	"github.com/prebid/go-gdpr/vendorlist"
	"github.com/prebid/prebid-server/config"
	"github.com/prebid/prebid-server/openrtb_ext"
)

type Permissions interface {
	// Determines whether or not the host company is allowed to read/write cookies.
	//
	// If the consent string was nonsensical, the returned error will be an ErrorMalformedConsent.
	HostCookiesAllowed(ctx context.Context, consent string) (bool, error)

	// Determines whether or not the given bidder is allowed to user personal info for ad targeting.
	//
	// If the consent string was nonsensical, the returned error will be an ErrorMalformedConsent.
	BidderSyncAllowed(ctx context.Context, bidder openrtb_ext.BidderName, consent string) (bool, error)

	// Determines whether or not to send PI information to a bidder, or mask it out.
	//
	// If the consent string was nonsensical, the returned error will be an ErrorMalformedConsent.
<<<<<<< HEAD
	PersonalInfoAllowed(ctx context.Context, bidder openrtb_ext.BidderName, PublisherID string, gdprSignal Signal, consent string) (bool, bool, bool, error)

	// Exposes the AMP execption flag
	AMPException() bool
=======
	PersonalInfoAllowed(ctx context.Context, bidder openrtb_ext.BidderName, PublisherID string, consent string) (bool, bool, bool, error)
>>>>>>> 1dda07dd
}

// Versions of the GDPR TCF technical specification.
const (
	tcf1SpecVersion uint8 = 1
	tcf2SpecVersion uint8 = 2
)

// NewPermissions gets an instance of the Permissions for use elsewhere in the project.
func NewPermissions(ctx context.Context, cfg config.GDPR, vendorIDs map[openrtb_ext.BidderName]uint16, client *http.Client) Permissions {
	// If the host doesn't buy into the IAB GDPR consent framework, then save some cycles and let all syncs happen.
	if cfg.HostVendorID == 0 {
		return AlwaysAllow{}
	}

	return &permissionsImpl{
		cfg:       cfg,
		vendorIDs: vendorIDs,
		fetchVendorList: map[uint8]func(ctx context.Context, id uint16) (vendorlist.VendorList, error){
			tcf1SpecVersion: newVendorListFetcher(ctx, cfg, client, vendorListURLMaker, tcf1SpecVersion),
			tcf2SpecVersion: newVendorListFetcher(ctx, cfg, client, vendorListURLMaker, tcf2SpecVersion)},
	}
}

// An ErrorMalformedConsent will be returned by the Permissions interface if
// the consent string argument was the reason for the failure.
type ErrorMalformedConsent struct {
	consent string
	cause   error
}

func (e *ErrorMalformedConsent) Error() string {
	return "malformed consent string " + e.consent + ": " + e.cause.Error()
}<|MERGE_RESOLUTION|>--- conflicted
+++ resolved
@@ -23,14 +23,7 @@
 	// Determines whether or not to send PI information to a bidder, or mask it out.
 	//
 	// If the consent string was nonsensical, the returned error will be an ErrorMalformedConsent.
-<<<<<<< HEAD
 	PersonalInfoAllowed(ctx context.Context, bidder openrtb_ext.BidderName, PublisherID string, gdprSignal Signal, consent string) (bool, bool, bool, error)
-
-	// Exposes the AMP execption flag
-	AMPException() bool
-=======
-	PersonalInfoAllowed(ctx context.Context, bidder openrtb_ext.BidderName, PublisherID string, consent string) (bool, bool, bool, error)
->>>>>>> 1dda07dd
 }
 
 // Versions of the GDPR TCF technical specification.
