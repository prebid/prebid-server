package gdpr

import (
	"context"
	"errors"
	"fmt"

	"github.com/prebid/go-gdpr/api"
	"github.com/prebid/go-gdpr/consentconstants"
	"github.com/prebid/go-gdpr/vendorconsent"
	tcf2 "github.com/prebid/go-gdpr/vendorconsent/tcf2"
	"github.com/prebid/prebid-server/openrtb_ext"
)

const noBidder openrtb_ext.BidderName = ""

// permissionsImpl contains global and request-specific GDPR config data and is used to determine
// whether various cookie sync and auction activities are permitted for a request
// permissionsImpl implements the Permissions interface
type permissionsImpl struct {
	// global
	fetchVendorList        VendorListFetcher
	gdprDefaultValue       string
	hostVendorID           int
	nonStandardPublishers  map[string]struct{}
	purposeEnforcerBuilder PurposeEnforcerBuilder
	vendorIDs              map[openrtb_ext.BidderName]uint16
	// request-specific
	aliasGVLIDs map[string]uint16
	cfg         TCF2ConfigReader
	consent     string
	gdprSignal  Signal
	publisherID string
}

// HostCookiesAllowed determines whether the host is allowed to set cookies on the user's device
func (p *permissionsImpl) HostCookiesAllowed(ctx context.Context) (bool, error) {
	if p.gdprSignal != SignalYes {
		return true, nil
	}

	return p.allowSync(ctx, uint16(p.hostVendorID), noBidder, false)
}

// BidderSyncAllowed determines whether a given bidder is allowed to perform a cookie sync
func (p *permissionsImpl) BidderSyncAllowed(ctx context.Context, bidder openrtb_ext.BidderName) (bool, error) {
	if p.gdprSignal != SignalYes {
		return true, nil
	}

	id, ok := p.vendorIDs[bidder]
	if ok {
		vendorExceptions := p.cfg.PurposeVendorExceptions(consentconstants.Purpose(1))
		_, vendorException := vendorExceptions[bidder]
		return p.allowSync(ctx, id, bidder, vendorException)
	}

	return false, nil
}

// AuctionActivitiesAllowed determines whether auction activities are permitted for a given bidder
func (p *permissionsImpl) AuctionActivitiesAllowed(ctx context.Context, bidderCoreName openrtb_ext.BidderName, bidder openrtb_ext.BidderName) (permissions AuctionPermissions, err error) {
	if _, ok := p.nonStandardPublishers[p.publisherID]; ok {
		return AllowAll, nil
	}

	if p.gdprSignal != SignalYes {
		return AllowAll, nil
	}

	if p.consent == "" {
		return p.defaultPermissions(), nil
	}

	// note the bidder here is guaranteed to be enabled
	vendorID, vendorFound := p.resolveVendorID(bidderCoreName, bidder)
	basicEnforcementVendors := p.cfg.BasicEnforcementVendors()
	_, weakVendorEnforcement := basicEnforcementVendors[string(bidder)]

	if !vendorFound && !weakVendorEnforcement {
		return DenyAll, nil
	}

	parsedConsent, vendor, err := p.parseVendor(ctx, vendorID, p.consent)
	if err != nil {
		return DenyAll, err
	}

	// vendor will be nil if not a valid TCF2 consent string
	if vendor == nil {
		if weakVendorEnforcement && parsedConsent.Version() == 2 {
			vendor = vendorTrue{}
		} else {
			return DenyAll, nil
		}
	}

	if !p.cfg.IsEnabled() {
		return AllowBidRequestOnly, nil
	}

	consentMeta, ok := parsedConsent.(tcf2.ConsentMetadata)
	if !ok {
		err = fmt.Errorf("Unable to access TCF2 parsed consent")
		return DenyAll, err
	}

	vendorInfo := VendorInfo{vendorID: vendorID, vendor: vendor}
	permissions = AuctionPermissions{}
	permissions.AllowBidRequest = p.allowBidRequest(bidderCoreName, consentMeta, vendorInfo)
	permissions.PassGeo = p.allowGeo(bidderCoreName, consentMeta, vendor)
	permissions.PassID = p.allowID(bidderCoreName, consentMeta, vendorInfo)

	return permissions, nil
}

<<<<<<< HEAD
// resolveVendorID gets the vendor ID for the specified bidder from either the alias GVL IDs
// provided in the request or from the bidder configs loaded at startup
func (p *permissionsImpl) resolveVendorID(bidderCoreName openrtb_ext.BidderName, bidder openrtb_ext.BidderName) (id uint16, ok bool) {
=======
// defaultPermissions returns a permissions object that denies passing user IDs while
// allowing passing geo information and sending bid requests based on whether purpose 2
// and feature one are enforced respectively
// if the consent string is empty or malformed we should use the default permissions
func (p *permissionsImpl) defaultPermissions() AuctionPermissions {
	perms := AuctionPermissions{}

	if !p.cfg.PurposeEnforced(consentconstants.Purpose(2)) {
		perms.AllowBidRequest = true
	}
	if !p.cfg.FeatureOneEnforced() {
		perms.PassGeo = true
	}
	return perms
}

func (p *permissionsImpl) resolveVendorId(bidderCoreName openrtb_ext.BidderName, bidder openrtb_ext.BidderName) (id uint16, ok bool) {
>>>>>>> d51f0da2
	if id, ok = p.aliasGVLIDs[string(bidder)]; ok {
		return id, ok
	}

	id, ok = p.vendorIDs[bidderCoreName]

	return id, ok
}

// allowSync computes cookie sync activity legal basis for a given bidder using the enforcement
// algorithms selected by the purpose enforcer builder
func (p *permissionsImpl) allowSync(ctx context.Context, vendorID uint16, bidder openrtb_ext.BidderName, vendorException bool) (bool, error) {
	if p.consent == "" {
		return false, nil
	}

	parsedConsent, vendor, err := p.parseVendor(ctx, vendorID, p.consent)
	if err != nil {
		return false, err
	}

	if vendor == nil {
		return false, nil
	}

	if !p.cfg.PurposeEnforced(consentconstants.Purpose(1)) {
		return true, nil
	}
	consentMeta, ok := parsedConsent.(tcf2.ConsentMetadata)
	if !ok {
		err := errors.New("Unable to access TCF2 parsed consent")
		return false, err
	}

	if p.cfg.PurposeOneTreatmentEnabled() && consentMeta.PurposeOneTreatment() {
		return p.cfg.PurposeOneTreatmentAccessAllowed(), nil
	}

<<<<<<< HEAD
	purpose := consentconstants.Purpose(1)
	enforcer := p.purposeEnforcerBuilder(purpose, bidder)

	vendorInfo := VendorInfo{vendorID: vendorID, vendor: vendor}
	if enforcer.LegalBasis(vendorInfo, bidder, consentMeta, Overrides{blockVendorExceptions: !vendorException}) {
		return true, nil
=======
	enforceVendors := p.cfg.PurposeEnforcingVendors(tcf2ConsentConstants.InfoStorageAccess)
	return p.checkPurpose(consentMeta, vendor, vendorID, tcf2ConsentConstants.InfoStorageAccess, enforceVendors, vendorException, false), nil
}

func (p *permissionsImpl) allowActivities(ctx context.Context, vendorID uint16, bidder openrtb_ext.BidderName, weakVendorEnforcement bool) (AuctionPermissions, error) {
	parsedConsent, vendor, err := p.parseVendor(ctx, vendorID, p.consent)
	if err != nil {
		return p.defaultPermissions(), err
	}

	// vendor will be nil if not a valid TCF2 consent string
	if vendor == nil {
		if weakVendorEnforcement && parsedConsent.Version() == 2 {
			vendor = vendorTrue{}
		} else {
			return p.defaultPermissions(), nil
		}
	}

	if !p.cfg.IsEnabled() {
		return AllowBidRequestOnly, nil
	}

	consentMeta, ok := parsedConsent.(tcf2.ConsentMetadata)
	if !ok {
		err = fmt.Errorf("Unable to access TCF2 parsed consent")
		return p.defaultPermissions(), err
	}

	permissions := AuctionPermissions{}
	if p.cfg.FeatureOneEnforced() {
		vendorException := p.cfg.FeatureOneVendorException(bidder)
		permissions.PassGeo = vendorException || (consentMeta.SpecialFeatureOptIn(1) && (vendor.SpecialFeature(1) || weakVendorEnforcement))
	} else {
		permissions.PassGeo = true
	}
	if p.cfg.PurposeEnforced(consentconstants.Purpose(2)) {
		enforceVendors := p.cfg.PurposeEnforcingVendors(consentconstants.Purpose(2))
		vendorException := p.cfg.PurposeVendorException(consentconstants.Purpose(2), bidder)
		permissions.AllowBidRequest = p.checkPurpose(consentMeta, vendor, vendorID, consentconstants.Purpose(2), enforceVendors, vendorException, weakVendorEnforcement)
	} else {
		permissions.AllowBidRequest = true
	}
	for i := 2; i <= 10; i++ {
		enforceVendors := p.cfg.PurposeEnforcingVendors(consentconstants.Purpose(i))
		vendorException := p.cfg.PurposeVendorException(consentconstants.Purpose(i), bidder)
		if p.checkPurpose(consentMeta, vendor, vendorID, consentconstants.Purpose(i), enforceVendors, vendorException, weakVendorEnforcement) {
			permissions.PassID = true
			break
		}
>>>>>>> d51f0da2
	}
	return false, nil
}

// allowBidRequest computes legal basis for a given bidder using the enforcement algorithms selected
// by the purpose enforcer builder
func (p *permissionsImpl) allowBidRequest(bidder openrtb_ext.BidderName, consentMeta tcf2.ConsentMetadata, vendorInfo VendorInfo) bool {
	enforcer := p.purposeEnforcerBuilder(consentconstants.Purpose(2), bidder)

	return enforcer.LegalBasis(vendorInfo, bidder, consentMeta, Overrides{})
}

// allowGeo computes legal basis for a given bidder using the configs, consent and GVL pertaining to
// feature one
func (p *permissionsImpl) allowGeo(bidder openrtb_ext.BidderName, consentMeta tcf2.ConsentMetadata, vendor api.Vendor) bool {
	if !p.cfg.FeatureOneEnforced() {
		return true
	}
	if p.cfg.FeatureOneVendorException(bidder) {
		return true
	}

	basicEnforcementVendors := p.cfg.BasicEnforcementVendors()
	_, weakVendorEnforcement := basicEnforcementVendors[string(bidder)]
	return consentMeta.SpecialFeatureOptIn(1) && (vendor.SpecialFeature(1) || weakVendorEnforcement)
}

// allowID computes legal basis for a given bidder using the enforcement algorithms selected
// by the purpose enforcer builder
func (p *permissionsImpl) allowID(bidder openrtb_ext.BidderName, consentMeta tcf2.ConsentMetadata, vendorInfo VendorInfo) bool {
	for i := 2; i <= 10; i++ {
		purpose := consentconstants.Purpose(i)
		enforcer := p.purposeEnforcerBuilder(purpose, bidder)

		if p.cfg.PurposeEnforced(purpose) && enforcer.LegalBasis(vendorInfo, bidder, consentMeta, Overrides{}) {
			return true
		}
	}

	return false
}

// parseVendor parses the consent string and fetches the specified vendor's information from the GVL
func (p *permissionsImpl) parseVendor(ctx context.Context, vendorID uint16, consent string) (parsedConsent api.VendorConsents, vendor api.Vendor, err error) {
	parsedConsent, err = vendorconsent.ParseString(consent)
	if err != nil {
		err = &ErrorMalformedConsent{
			Consent: consent,
			Cause:   err,
		}
		return
	}

	version := parsedConsent.Version()
	if version != 2 {
		return
	}

	vendorList, err := p.fetchVendorList(ctx, parsedConsent.VendorListVersion())
	if err != nil {
		return
	}

	vendor = vendorList.Vendor(vendorID)
	return
}

// AllowHostCookies represents a GDPR permissions policy with host cookie syncing always allowed
type AllowHostCookies struct {
	*permissionsImpl
}

// HostCookiesAllowed always returns true
func (p *AllowHostCookies) HostCookiesAllowed(ctx context.Context) (bool, error) {
	return true, nil
}

// Exporting to allow for easy test setups
type AlwaysAllow struct{}

func (a AlwaysAllow) HostCookiesAllowed(ctx context.Context) (bool, error) {
	return true, nil
}
func (a AlwaysAllow) BidderSyncAllowed(ctx context.Context, bidder openrtb_ext.BidderName) (bool, error) {
	return true, nil
}
func (a AlwaysAllow) AuctionActivitiesAllowed(ctx context.Context, bidderCoreName openrtb_ext.BidderName, bidder openrtb_ext.BidderName) (permissions AuctionPermissions, err error) {
	return AllowAll, nil
}

// vendorTrue claims everything.
type vendorTrue struct{}

func (v vendorTrue) Purpose(purposeID consentconstants.Purpose) bool {
	return true
}
func (v vendorTrue) PurposeStrict(purposeID consentconstants.Purpose) bool {
	return true
}
func (v vendorTrue) LegitimateInterest(purposeID consentconstants.Purpose) bool {
	return true
}
func (v vendorTrue) LegitimateInterestStrict(purposeID consentconstants.Purpose) bool {
	return true
}
func (v vendorTrue) SpecialFeature(featureID consentconstants.SpecialFeature) (hasSpecialFeature bool) {
	return true
}
func (v vendorTrue) SpecialPurpose(purposeID consentconstants.Purpose) (hasSpecialPurpose bool) {
	return true
}<|MERGE_RESOLUTION|>--- conflicted
+++ resolved
@@ -83,113 +83,6 @@
 
 	parsedConsent, vendor, err := p.parseVendor(ctx, vendorID, p.consent)
 	if err != nil {
-		return DenyAll, err
-	}
-
-	// vendor will be nil if not a valid TCF2 consent string
-	if vendor == nil {
-		if weakVendorEnforcement && parsedConsent.Version() == 2 {
-			vendor = vendorTrue{}
-		} else {
-			return DenyAll, nil
-		}
-	}
-
-	if !p.cfg.IsEnabled() {
-		return AllowBidRequestOnly, nil
-	}
-
-	consentMeta, ok := parsedConsent.(tcf2.ConsentMetadata)
-	if !ok {
-		err = fmt.Errorf("Unable to access TCF2 parsed consent")
-		return DenyAll, err
-	}
-
-	vendorInfo := VendorInfo{vendorID: vendorID, vendor: vendor}
-	permissions = AuctionPermissions{}
-	permissions.AllowBidRequest = p.allowBidRequest(bidderCoreName, consentMeta, vendorInfo)
-	permissions.PassGeo = p.allowGeo(bidderCoreName, consentMeta, vendor)
-	permissions.PassID = p.allowID(bidderCoreName, consentMeta, vendorInfo)
-
-	return permissions, nil
-}
-
-<<<<<<< HEAD
-// resolveVendorID gets the vendor ID for the specified bidder from either the alias GVL IDs
-// provided in the request or from the bidder configs loaded at startup
-func (p *permissionsImpl) resolveVendorID(bidderCoreName openrtb_ext.BidderName, bidder openrtb_ext.BidderName) (id uint16, ok bool) {
-=======
-// defaultPermissions returns a permissions object that denies passing user IDs while
-// allowing passing geo information and sending bid requests based on whether purpose 2
-// and feature one are enforced respectively
-// if the consent string is empty or malformed we should use the default permissions
-func (p *permissionsImpl) defaultPermissions() AuctionPermissions {
-	perms := AuctionPermissions{}
-
-	if !p.cfg.PurposeEnforced(consentconstants.Purpose(2)) {
-		perms.AllowBidRequest = true
-	}
-	if !p.cfg.FeatureOneEnforced() {
-		perms.PassGeo = true
-	}
-	return perms
-}
-
-func (p *permissionsImpl) resolveVendorId(bidderCoreName openrtb_ext.BidderName, bidder openrtb_ext.BidderName) (id uint16, ok bool) {
->>>>>>> d51f0da2
-	if id, ok = p.aliasGVLIDs[string(bidder)]; ok {
-		return id, ok
-	}
-
-	id, ok = p.vendorIDs[bidderCoreName]
-
-	return id, ok
-}
-
-// allowSync computes cookie sync activity legal basis for a given bidder using the enforcement
-// algorithms selected by the purpose enforcer builder
-func (p *permissionsImpl) allowSync(ctx context.Context, vendorID uint16, bidder openrtb_ext.BidderName, vendorException bool) (bool, error) {
-	if p.consent == "" {
-		return false, nil
-	}
-
-	parsedConsent, vendor, err := p.parseVendor(ctx, vendorID, p.consent)
-	if err != nil {
-		return false, err
-	}
-
-	if vendor == nil {
-		return false, nil
-	}
-
-	if !p.cfg.PurposeEnforced(consentconstants.Purpose(1)) {
-		return true, nil
-	}
-	consentMeta, ok := parsedConsent.(tcf2.ConsentMetadata)
-	if !ok {
-		err := errors.New("Unable to access TCF2 parsed consent")
-		return false, err
-	}
-
-	if p.cfg.PurposeOneTreatmentEnabled() && consentMeta.PurposeOneTreatment() {
-		return p.cfg.PurposeOneTreatmentAccessAllowed(), nil
-	}
-
-<<<<<<< HEAD
-	purpose := consentconstants.Purpose(1)
-	enforcer := p.purposeEnforcerBuilder(purpose, bidder)
-
-	vendorInfo := VendorInfo{vendorID: vendorID, vendor: vendor}
-	if enforcer.LegalBasis(vendorInfo, bidder, consentMeta, Overrides{blockVendorExceptions: !vendorException}) {
-		return true, nil
-=======
-	enforceVendors := p.cfg.PurposeEnforcingVendors(tcf2ConsentConstants.InfoStorageAccess)
-	return p.checkPurpose(consentMeta, vendor, vendorID, tcf2ConsentConstants.InfoStorageAccess, enforceVendors, vendorException, false), nil
-}
-
-func (p *permissionsImpl) allowActivities(ctx context.Context, vendorID uint16, bidder openrtb_ext.BidderName, weakVendorEnforcement bool) (AuctionPermissions, error) {
-	parsedConsent, vendor, err := p.parseVendor(ctx, vendorID, p.consent)
-	if err != nil {
 		return p.defaultPermissions(), err
 	}
 
@@ -212,28 +105,78 @@
 		return p.defaultPermissions(), err
 	}
 
-	permissions := AuctionPermissions{}
-	if p.cfg.FeatureOneEnforced() {
-		vendorException := p.cfg.FeatureOneVendorException(bidder)
-		permissions.PassGeo = vendorException || (consentMeta.SpecialFeatureOptIn(1) && (vendor.SpecialFeature(1) || weakVendorEnforcement))
-	} else {
-		permissions.PassGeo = true
-	}
-	if p.cfg.PurposeEnforced(consentconstants.Purpose(2)) {
-		enforceVendors := p.cfg.PurposeEnforcingVendors(consentconstants.Purpose(2))
-		vendorException := p.cfg.PurposeVendorException(consentconstants.Purpose(2), bidder)
-		permissions.AllowBidRequest = p.checkPurpose(consentMeta, vendor, vendorID, consentconstants.Purpose(2), enforceVendors, vendorException, weakVendorEnforcement)
-	} else {
-		permissions.AllowBidRequest = true
-	}
-	for i := 2; i <= 10; i++ {
-		enforceVendors := p.cfg.PurposeEnforcingVendors(consentconstants.Purpose(i))
-		vendorException := p.cfg.PurposeVendorException(consentconstants.Purpose(i), bidder)
-		if p.checkPurpose(consentMeta, vendor, vendorID, consentconstants.Purpose(i), enforceVendors, vendorException, weakVendorEnforcement) {
-			permissions.PassID = true
-			break
-		}
->>>>>>> d51f0da2
+	vendorInfo := VendorInfo{vendorID: vendorID, vendor: vendor}
+	permissions = AuctionPermissions{}
+	permissions.AllowBidRequest = p.allowBidRequest(bidderCoreName, consentMeta, vendorInfo)
+	permissions.PassGeo = p.allowGeo(bidderCoreName, consentMeta, vendor)
+	permissions.PassID = p.allowID(bidderCoreName, consentMeta, vendorInfo)
+
+	return permissions, nil
+}
+
+// defaultPermissions returns a permissions object that denies passing user IDs while
+// allowing passing geo information and sending bid requests based on whether purpose 2
+// and feature one are enforced respectively
+// if the consent string is empty or malformed we should use the default permissions
+func (p *permissionsImpl) defaultPermissions() AuctionPermissions {
+	perms := AuctionPermissions{}
+
+	if !p.cfg.PurposeEnforced(consentconstants.Purpose(2)) {
+		perms.AllowBidRequest = true
+	}
+	if !p.cfg.FeatureOneEnforced() {
+		perms.PassGeo = true
+	}
+	return perms
+}
+
+// resolveVendorID gets the vendor ID for the specified bidder from either the alias GVL IDs
+// provided in the request or from the bidder configs loaded at startup
+func (p *permissionsImpl) resolveVendorID(bidderCoreName openrtb_ext.BidderName, bidder openrtb_ext.BidderName) (id uint16, ok bool) {
+	if id, ok = p.aliasGVLIDs[string(bidder)]; ok {
+		return id, ok
+	}
+
+	id, ok = p.vendorIDs[bidderCoreName]
+
+	return id, ok
+}
+
+// allowSync computes cookie sync activity legal basis for a given bidder using the enforcement
+// algorithms selected by the purpose enforcer builder
+func (p *permissionsImpl) allowSync(ctx context.Context, vendorID uint16, bidder openrtb_ext.BidderName, vendorException bool) (bool, error) {
+	if p.consent == "" {
+		return false, nil
+	}
+
+	parsedConsent, vendor, err := p.parseVendor(ctx, vendorID, p.consent)
+	if err != nil {
+		return false, err
+	}
+
+	if vendor == nil {
+		return false, nil
+	}
+
+	if !p.cfg.PurposeEnforced(consentconstants.Purpose(1)) {
+		return true, nil
+	}
+	consentMeta, ok := parsedConsent.(tcf2.ConsentMetadata)
+	if !ok {
+		err := errors.New("Unable to access TCF2 parsed consent")
+		return false, err
+	}
+
+	if p.cfg.PurposeOneTreatmentEnabled() && consentMeta.PurposeOneTreatment() {
+		return p.cfg.PurposeOneTreatmentAccessAllowed(), nil
+	}
+
+	purpose := consentconstants.Purpose(1)
+	enforcer := p.purposeEnforcerBuilder(purpose, bidder)
+
+	vendorInfo := VendorInfo{vendorID: vendorID, vendor: vendor}
+	if enforcer.LegalBasis(vendorInfo, bidder, consentMeta, Overrides{blockVendorExceptions: !vendorException}) {
+		return true, nil
 	}
 	return false, nil
 }
