package gdpr

import (
	"context"
	"fmt"

	"github.com/prebid/go-gdpr/api"
	"github.com/prebid/go-gdpr/consentconstants"
	tcf2ConsentConstants "github.com/prebid/go-gdpr/consentconstants/tcf2"
	"github.com/prebid/go-gdpr/vendorconsent"
	tcf2 "github.com/prebid/go-gdpr/vendorconsent/tcf2"
	"github.com/prebid/go-gdpr/vendorlist"
	"github.com/prebid/prebid-server/config"
	"github.com/prebid/prebid-server/openrtb_ext"
)

type permissionsImpl struct {
	cfg              config.GDPR
	gdprDefaultValue Signal
	vendorIDs        map[openrtb_ext.BidderName]uint16
	fetchVendorList  map[uint8]func(ctx context.Context, id uint16) (vendorlist.VendorList, error)
}

func (p *permissionsImpl) HostCookiesAllowed(ctx context.Context, gdprSignal Signal, consent string) (bool, error) {
	gdprSignal = SignalNormalize(gdprSignal, p.cfg)

	if gdprSignal == SignalNo {
		return true, nil
	}

	return p.allowSync(ctx, uint16(p.cfg.HostVendorID), consent)
}

func (p *permissionsImpl) BidderSyncAllowed(ctx context.Context, bidder openrtb_ext.BidderName, gdprSignal Signal, consent string) (bool, error) {
	gdprSignal = SignalNormalize(gdprSignal, p.cfg)

	if gdprSignal == SignalNo {
		return true, nil
	}

	id, ok := p.vendorIDs[bidder]
	if ok {
		return p.allowSync(ctx, id, consent)
	}

	return false, nil
}

func (p *permissionsImpl) AuctionActivitiesAllowed(ctx context.Context,
	bidder openrtb_ext.BidderName,
	PublisherID string,
	gdprSignal Signal,
	consent string,
	weakVendorEnforcement bool) (allowBidRequest bool, passGeo bool, passID bool, err error) {
	if _, ok := p.cfg.NonStandardPublisherMap[PublisherID]; ok {
		return true, true, true, nil
	}

	gdprSignal = SignalNormalize(gdprSignal, p.cfg)

	if gdprSignal == SignalNo {
		return true, true, true, nil
	}

	if consent == "" && gdprSignal == SignalYes {
		return false, false, false, nil
	}

	if id, ok := p.vendorIDs[bidder]; ok {
		return p.allowActivities(ctx, id, consent, weakVendorEnforcement)
	} else if weakVendorEnforcement {
		return p.allowActivities(ctx, 0, consent, weakVendorEnforcement)
	}

	return p.defaultVendorPermissions()
}

func (p *permissionsImpl) defaultVendorPermissions() (allowBidRequest bool, passGeo bool, passID bool, err error) {
	return false, false, false, nil
}

<<<<<<< HEAD
=======
func (p *permissionsImpl) normalizeGDPR(gdprSignal Signal) Signal {
	if gdprSignal != SignalAmbiguous {
		return gdprSignal
	}

	if p.gdprDefaultValue == SignalNo {
		return SignalNo
	}

	return SignalYes
}

>>>>>>> 394bbadd
func (p *permissionsImpl) allowSync(ctx context.Context, vendorID uint16, consent string) (bool, error) {
	if consent == "" {
		return false, nil
	}

	parsedConsent, vendor, err := p.parseVendor(ctx, vendorID, consent)
	if err != nil {
		return false, err
	}

	if vendor == nil {
		return false, nil
	}

	if !p.cfg.TCF2.Purpose1.Enabled {
		return true, nil
	}
	consentMeta, ok := parsedConsent.(tcf2.ConsentMetadata)
	if !ok {
		err := fmt.Errorf("Unable to access TCF2 parsed consent")
		return false, err
	}
	return p.checkPurpose(consentMeta, vendor, vendorID, tcf2ConsentConstants.InfoStorageAccess, false), nil
}

func (p *permissionsImpl) allowActivities(ctx context.Context, vendorID uint16, consent string, weakVendorEnforcement bool) (allowBidRequest bool, passGeo bool, passID bool, err error) {
	parsedConsent, vendor, err := p.parseVendor(ctx, vendorID, consent)
	if err != nil {
		return false, false, false, err
	}

	// vendor will be nil if not a valid TCF2 consent string
	if vendor == nil {
		if weakVendorEnforcement && parsedConsent.Version() == 2 {
			vendor = vendorTrue{}
		} else {
			return false, false, false, nil
		}
	}

	if !p.cfg.TCF2.Enabled {
		return true, false, false, nil
	}

	consentMeta, ok := parsedConsent.(tcf2.ConsentMetadata)
	if !ok {
		err = fmt.Errorf("Unable to access TCF2 parsed consent")
		return
	}

	if p.cfg.TCF2.SpecialPurpose1.Enabled {
		passGeo = consentMeta.SpecialFeatureOptIn(1) && (vendor.SpecialPurpose(1) || weakVendorEnforcement)
	} else {
		passGeo = true
	}
	if p.cfg.TCF2.Purpose2.Enabled {
		allowBidRequest = p.checkPurpose(consentMeta, vendor, vendorID, consentconstants.Purpose(2), weakVendorEnforcement)
	} else {
		allowBidRequest = true
	}
	for i := 2; i <= 10; i++ {
		if p.checkPurpose(consentMeta, vendor, vendorID, consentconstants.Purpose(i), weakVendorEnforcement) {
			passID = true
			break
		}
	}

	return
}

const pubRestrictNotAllowed = 0
const pubRestrictRequireConsent = 1
const pubRestrictRequireLegitInterest = 2

func (p *permissionsImpl) checkPurpose(consent tcf2.ConsentMetadata, vendor api.Vendor, vendorID uint16, purpose consentconstants.Purpose, weakVendorEnforcement bool) bool {
	if purpose == tcf2ConsentConstants.InfoStorageAccess && p.cfg.TCF2.PurposeOneTreatment.Enabled && consent.PurposeOneTreatment() {
		return p.cfg.TCF2.PurposeOneTreatment.AccessAllowed
	}
	if consent.CheckPubRestriction(uint8(purpose), pubRestrictNotAllowed, vendorID) {
		return false
	}

	purposeAllowed := consent.PurposeAllowed(purpose) && (weakVendorEnforcement || (vendor.Purpose(purpose) && consent.VendorConsent(vendorID)))
	legitInterest := consent.PurposeLITransparency(purpose) && (weakVendorEnforcement || (vendor.LegitimateInterest(purpose) && consent.VendorLegitInterest(vendorID)))

	if consent.CheckPubRestriction(uint8(purpose), pubRestrictRequireConsent, vendorID) {
		return purposeAllowed
	}
	if consent.CheckPubRestriction(uint8(purpose), pubRestrictRequireLegitInterest, vendorID) {
		// Need LITransparency here
		return legitInterest
	}

	return purposeAllowed || legitInterest
}

func (p *permissionsImpl) parseVendor(ctx context.Context, vendorID uint16, consent string) (parsedConsent api.VendorConsents, vendor api.Vendor, err error) {
	parsedConsent, err = vendorconsent.ParseString(consent)
	if err != nil {
		err = &ErrorMalformedConsent{
			Consent: consent,
			Cause:   err,
		}
		return
	}

	version := parsedConsent.Version()
	if version != 2 {
		return
	}

	vendorList, err := p.fetchVendorList[version](ctx, parsedConsent.VendorListVersion())
	if err != nil {
		return
	}

	vendor = vendorList.Vendor(vendorID)
	return
}

// AllowHostCookies represents a GDPR permissions policy with host cookie syncing always allowed
type AllowHostCookies struct {
	*permissionsImpl
}

// HostCookiesAllowed always returns true
func (p *AllowHostCookies) HostCookiesAllowed(ctx context.Context, gdprSignal Signal, consent string) (bool, error) {
	return true, nil
}

// Exporting to allow for easy test setups
type AlwaysAllow struct{}

func (a AlwaysAllow) HostCookiesAllowed(ctx context.Context, gdprSignal Signal, consent string) (bool, error) {
	return true, nil
}

func (a AlwaysAllow) BidderSyncAllowed(ctx context.Context, bidder openrtb_ext.BidderName, gdprSignal Signal, consent string) (bool, error) {
	return true, nil
}

func (a AlwaysAllow) AuctionActivitiesAllowed(ctx context.Context, bidder openrtb_ext.BidderName, PublisherID string, gdprSignal Signal, consent string, weakVendorEnforcement bool) (allowBidRequest bool, passGeo bool, passID bool, err error) {
	return true, true, true, nil
}

// vendorTrue claims everything.
type vendorTrue struct{}

func (v vendorTrue) Purpose(purposeID consentconstants.Purpose) bool {
	return true
}
func (v vendorTrue) PurposeStrict(purposeID consentconstants.Purpose) bool {
	return true
}
func (v vendorTrue) LegitimateInterest(purposeID consentconstants.Purpose) bool {
	return true
}
func (v vendorTrue) LegitimateInterestStrict(purposeID consentconstants.Purpose) bool {
	return true
}
func (v vendorTrue) SpecialPurpose(purposeID consentconstants.Purpose) (hasSpecialPurpose bool) {
	return true
}<|MERGE_RESOLUTION|>--- conflicted
+++ resolved
@@ -79,21 +79,6 @@
 	return false, false, false, nil
 }
 
-<<<<<<< HEAD
-=======
-func (p *permissionsImpl) normalizeGDPR(gdprSignal Signal) Signal {
-	if gdprSignal != SignalAmbiguous {
-		return gdprSignal
-	}
-
-	if p.gdprDefaultValue == SignalNo {
-		return SignalNo
-	}
-
-	return SignalYes
-}
-
->>>>>>> 394bbadd
 func (p *permissionsImpl) allowSync(ctx context.Context, vendorID uint16, consent string) (bool, error) {
 	if consent == "" {
 		return false, nil
