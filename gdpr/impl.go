package gdpr

import (
	"context"
	"fmt"

	"github.com/prebid/go-gdpr/api"
	tcf1constants "github.com/prebid/go-gdpr/consentconstants"
	consentconstants "github.com/prebid/go-gdpr/consentconstants/tcf2"
	"github.com/prebid/go-gdpr/vendorconsent"
	tcf2 "github.com/prebid/go-gdpr/vendorconsent/tcf2"
	"github.com/prebid/go-gdpr/vendorlist"
	"github.com/prebid/prebid-server/config"
	"github.com/prebid/prebid-server/openrtb_ext"
)

// This file implements GDPR permissions for the app.
// For more info, see https://github.com/prebid/prebid-server/issues/501
//
// Nothing in this file is exported. Public APIs can be found in gdpr.go

type permissionsImpl struct {
	cfg             config.GDPR
	vendorIDs       map[openrtb_ext.BidderName]uint16
	fetchVendorList map[uint8]func(ctx context.Context, id uint16) (vendorlist.VendorList, error)
}

func (p *permissionsImpl) HostCookiesAllowed(ctx context.Context, consent string) (bool, error) {
	return p.allowSync(ctx, uint16(p.cfg.HostVendorID), consent)
}

func (p *permissionsImpl) BidderSyncAllowed(ctx context.Context, bidder openrtb_ext.BidderName, consent string) (bool, error) {
	id, ok := p.vendorIDs[bidder]
	if ok {
		return p.allowSync(ctx, id, consent)
	}

	if consent == "" {
		return p.cfg.UsersyncIfAmbiguous, nil
	}

	return false, nil
}

func (p *permissionsImpl) PersonalInfoAllowed(ctx context.Context, bidder openrtb_ext.BidderName, PublisherID string, consent string) (bool, bool, error) {
	_, ok := p.cfg.NonStandardPublisherMap[PublisherID]
	if ok {
		return true, true, nil
	}

	id, ok := p.vendorIDs[bidder]
	if ok {
		return p.allowPI(ctx, id, consent)
	}

	if consent == "" {
		return p.cfg.UsersyncIfAmbiguous, p.cfg.UsersyncIfAmbiguous, nil
	}

	return false, false, nil
}

func (p *permissionsImpl) AMPException() bool {
	return p.cfg.AMPException
}

func (p *permissionsImpl) allowSync(ctx context.Context, vendorID uint16, consent string) (bool, error) {
	// If we're not given a consent string, respect the preferences in the app config.
	if consent == "" {
		return p.cfg.UsersyncIfAmbiguous, nil
	}

	parsedConsent, vendor, err := p.parseVendor(ctx, vendorID, consent)
	if err != nil {
		return false, err
	}

	if vendor == nil {
		return false, nil
	}

	// InfoStorageAccess is the same across TCF 1 and TCF 2
	if parsedConsent.Version() == 2 {
		consent, ok := parsedConsent.(tcf2.ConsentMetadata)
		if !ok {
			err := fmt.Errorf("Unable to access TCF2 parsed consent")
			return false, err
		}
		return p.checkPurpose(consent, vendor, vendorID, consentconstants.InfoStorageAccess), nil
	}
	if vendor.Purpose(consentconstants.InfoStorageAccess) && parsedConsent.PurposeAllowed(consentconstants.InfoStorageAccess) && parsedConsent.VendorConsent(vendorID) {
		return true, nil
	}
	return false, nil
}

func (p *permissionsImpl) allowPI(ctx context.Context, vendorID uint16, consent string) (bool, bool, error) {
	// If we're not given a consent string, respect the preferences in the app config.
	if consent == "" {
		return p.cfg.UsersyncIfAmbiguous, p.cfg.UsersyncIfAmbiguous, nil
	}

	parsedConsent, vendor, err := p.parseVendor(ctx, vendorID, consent)
	if err != nil {
		return false, false, err
	}

	if vendor == nil {
		return false, false, nil
	}

	if parsedConsent.Version() == 2 {
		if p.cfg.TCF2.Enabled {
			return p.allowPITCF2(parsedConsent, vendor, vendorID)
		}
		if (vendor.Purpose(consentconstants.InfoStorageAccess) || vendor.LegitimateInterest(consentconstants.InfoStorageAccess)) && parsedConsent.PurposeAllowed(consentconstants.InfoStorageAccess) && (vendor.Purpose(consentconstants.PersonalizationProfile) || vendor.LegitimateInterest(consentconstants.PersonalizationProfile)) && parsedConsent.PurposeAllowed(consentconstants.PersonalizationProfile) && parsedConsent.VendorConsent(vendorID) {
			return true, true, nil
		}
	} else {
		if (vendor.Purpose(tcf1constants.InfoStorageAccess) || vendor.LegitimateInterest(tcf1constants.InfoStorageAccess)) && parsedConsent.PurposeAllowed(tcf1constants.InfoStorageAccess) && (vendor.Purpose(tcf1constants.AdSelectionDeliveryReporting) || vendor.LegitimateInterest(tcf1constants.AdSelectionDeliveryReporting)) && parsedConsent.PurposeAllowed(tcf1constants.AdSelectionDeliveryReporting) && parsedConsent.VendorConsent(vendorID) {
			return true, true, nil
		}
	}
	return false, false, nil
}

func (p *permissionsImpl) allowPITCF2(parsedConsent api.VendorConsents, vendor api.Vendor, vendorID uint16) (allowPI bool, allowGeo bool, err error) {
	consent, ok := parsedConsent.(tcf2.ConsentMetadata)
	err = nil
	allowPI = false
	allowGeo = false
	if !ok {
		err = fmt.Errorf("Unable to access TCF2 parsed consent")
		return
	}
	if p.cfg.TCF2.SpecialPurpose1.Enabled {
		allowGeo = consent.SpecialFeatureOptIn(1) && vendor.SpecialPurpose(1)
	} else {
		allowGeo = true
	}
	// Set to true so any purpose check can flip it to false
	allowPI = true
	if p.cfg.TCF2.Purpose1.Enabled {
		allowPI = allowPI && p.checkPurpose(consent, vendor, vendorID, consentconstants.InfoStorageAccess)
	}
	if p.cfg.TCF2.Purpose2.Enabled {
		allowPI = allowPI && p.checkPurpose(consent, vendor, vendorID, consentconstants.BasicAdserving)
	}
	if p.cfg.TCF2.Purpose4.Enabled {
		allowPI = allowPI && p.checkPurpose(consent, vendor, vendorID, consentconstants.PersonalizationSelection)
	}
	if p.cfg.TCF2.Purpose7.Enabled {
		allowPI = allowPI && p.checkPurpose(consent, vendor, vendorID, consentconstants.AdPerformance)
	}
	return
}

const pubRestrictNotAllowed = 0
const pubRestrictRequireConsent = 1
const pubRestrictRequireLegitInterest = 2

func (p *permissionsImpl) checkPurpose(consent tcf2.ConsentMetadata, vendor api.Vendor, vendorID uint16, purpose tcf1constants.Purpose) bool {
	if purpose == consentconstants.InfoStorageAccess && p.cfg.TCF2.PurposeOneTreatment.Enabled && consent.PurposeOneTreatment() {
		return p.cfg.TCF2.PurposeOneTreatment.AccessAllowed
	}
	if consent.CheckPubRestriction(uint8(purpose), pubRestrictNotAllowed, vendorID) {
		return false
	}
	if consent.CheckPubRestriction(uint8(purpose), pubRestrictRequireConsent, vendorID) {
		return vendor.PurposeStrict(purpose) && consent.PurposeAllowed(purpose) && consent.VendorConsent(vendorID)
	}
	if consent.CheckPubRestriction(uint8(purpose), pubRestrictRequireLegitInterest, vendorID) {
		// Need LITransparency here
		return vendor.LegitimateInterestStrict(purpose) && consent.PurposeLITransparency(purpose) && consent.VendorLegitInterest(vendorID)
	}
	purposeAllowed := vendor.Purpose(purpose) && consent.PurposeAllowed(purpose) && consent.VendorConsent(vendorID)
	legitInterest := vendor.LegitimateInterest(purpose) && consent.PurposeLITransparency(purpose) && consent.VendorLegitInterest(vendorID)

	return purposeAllowed || legitInterest
}

func (p *permissionsImpl) parseVendor(ctx context.Context, vendorID uint16, consent string) (parsedConsent api.VendorConsents, vendor api.Vendor, err error) {
	parsedConsent, err = vendorconsent.ParseString(consent)
	if err != nil {
		err = &ErrorMalformedConsent{
			consent: consent,
			cause:   err,
		}
		return
	}

	version := parsedConsent.Version()
	if version < 1 || version > 2 {
		return
	}
	vendorList, err := p.fetchVendorList[version](ctx, parsedConsent.VendorListVersion())
	if err != nil {
		return
	}

	vendor = vendorList.Vendor(vendorID)
	return
}

// Exporting to allow for easy test setups
type AlwaysAllow struct{}

func (a AlwaysAllow) HostCookiesAllowed(ctx context.Context, consent string) (bool, error) {
	return true, nil
}

func (a AlwaysAllow) BidderSyncAllowed(ctx context.Context, bidder openrtb_ext.BidderName, consent string) (bool, error) {
	return true, nil
}

<<<<<<< HEAD
func (a AlwaysAllow) PersonalInfoAllowed(ctx context.Context, bidder openrtb_ext.BidderName, PublisherID string, consent string) (bool, bool, error) {
	return true, true, nil
=======
func (a AlwaysAllow) PersonalInfoAllowed(ctx context.Context, bidder openrtb_ext.BidderName, PublisherID string, consent string) (bool, error) {
	return true, nil
}

func (a AlwaysAllow) AMPException() bool {
	return false
>>>>>>> 1f4ed616
}<|MERGE_RESOLUTION|>--- conflicted
+++ resolved
@@ -213,15 +213,10 @@
 	return true, nil
 }
 
-<<<<<<< HEAD
 func (a AlwaysAllow) PersonalInfoAllowed(ctx context.Context, bidder openrtb_ext.BidderName, PublisherID string, consent string) (bool, bool, error) {
 	return true, true, nil
-=======
-func (a AlwaysAllow) PersonalInfoAllowed(ctx context.Context, bidder openrtb_ext.BidderName, PublisherID string, consent string) (bool, error) {
-	return true, nil
 }
 
 func (a AlwaysAllow) AMPException() bool {
 	return false
->>>>>>> 1f4ed616
 }