--- conflicted
+++ resolved
@@ -82,13 +82,9 @@
 	}
 
 	if id, ok := p.vendorIDs[bidder]; ok {
-<<<<<<< HEAD
 		return p.allowActivities(ctx, id, bidder, consent, weakVendorEnforcement)
-=======
-		return p.allowActivities(ctx, id, consent, weakVendorEnforcement)
 	} else if weakVendorEnforcement {
-		return p.allowActivities(ctx, 0, consent, weakVendorEnforcement)
->>>>>>> e24356fd
+		return p.allowActivities(ctx, 0, bidder, consent, weakVendorEnforcement)
 	}
 
 	return p.defaultVendorPermissions()
