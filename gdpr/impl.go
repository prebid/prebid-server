package gdpr

import (
	"context"
	"encoding/base64"

	"github.com/prebid/go-gdpr/consentconstants"
	"github.com/prebid/go-gdpr/vendorconsent"
	"github.com/prebid/go-gdpr/vendorlist"
	"github.com/prebid/prebid-server/config"
	"github.com/prebid/prebid-server/openrtb_ext"
)

// This file implements GDPR permissions for the app.
// For more info, see https://github.com/prebid/prebid-server/issues/501
//
// Nothing in this file is exported. Public APIs can be found in gdpr.go

type permissionsImpl struct {
	cfg             config.GDPR
	vendorIDs       map[openrtb_ext.BidderName]uint16
	fetchVendorList func(ctx context.Context, id uint16) (vendorlist.VendorList, error)
}

func (p *permissionsImpl) HostCookiesAllowed(ctx context.Context, consent string) (bool, error) {
<<<<<<< HEAD
	return p.allowSync(ctx, uint16(p.cfg.HostVendorID), consent)
}

func (p *permissionsImpl) BidderSyncAllowed(ctx context.Context, bidder openrtb_ext.BidderName, consent string) (bool, error) {
	id, ok := p.vendorIDs[bidder]
	if ok {
		return p.allowSync(ctx, id, consent)
=======
	// If we're not given a consent string, respect the preferences in the app config.
	if consent == "" {
		return p.cfg.UsersyncIfAmbiguous, nil
	}

	parsedConsent, err := parseConsent(consent)
	if err != nil {
		return false, err
>>>>>>> 565e118d
	}

	if consent == "" {
		return p.cfg.UsersyncIfAmbiguous, nil
	}

	return false, nil
}

func (p *permissionsImpl) allowSync(ctx context.Context, vendorID uint16, consent string) (bool, error) {
	// If we're not given a consent string, respect the preferences in the app config.
	if consent == "" {
		return p.cfg.UsersyncIfAmbiguous, nil
	}

<<<<<<< HEAD
	data, err := base64.RawURLEncoding.DecodeString(consent)
=======
	id, ok := p.vendorIDs[bidder]
	if !ok {
		return false, nil
	}

	parsedConsent, err := parseConsent(consent)
>>>>>>> 565e118d
	if err != nil {
		return false, err
	}

	vendorList, err := p.fetchVendorList(ctx, parsedConsent.VendorListVersion())
	if err != nil {
		return false, err
	}

	return hasPermissions(parsedConsent, vendorList, id, consentconstants.AdSelectionDeliveryReporting), nil
}

func parseConsent(consent string) (vendorconsent.VendorConsents, error) {
	data, err := base64.RawURLEncoding.DecodeString(consent)
	if err != nil {
		return nil, &ErrorMalformedConsent{
			consent: consent,
			cause:   err,
		}
	}

<<<<<<< HEAD
=======
	parsedConsent, err := vendorconsent.Parse([]byte(data))
	if err != nil {
		return nil, &ErrorMalformedConsent{
			consent: consent,
			cause:   err,
		}
	}
	return parsedConsent, nil
}

func hasPermissions(consent vendorconsent.VendorConsents, vendorList vendorlist.VendorList, vendorID uint16, purpose consentconstants.Purpose) bool {
>>>>>>> 565e118d
	vendor := vendorList.Vendor(vendorID)
	if vendor == nil {
		return false, nil
	}

	if vendor.Purpose(consentconstants.InfoStorageAccess) && parsedConsent.PurposeAllowed(consentconstants.InfoStorageAccess) && parsedConsent.VendorConsent(vendorID) {
		return true, nil
	}

	return false, nil
}

type alwaysAllow struct{}

func (a alwaysAllow) HostCookiesAllowed(ctx context.Context, consent string) (bool, error) {
	return true, nil
}

func (a alwaysAllow) BidderSyncAllowed(ctx context.Context, bidder openrtb_ext.BidderName, consent string) (bool, error) {
	return true, nil
}<|MERGE_RESOLUTION|>--- conflicted
+++ resolved
@@ -23,7 +23,6 @@
 }
 
 func (p *permissionsImpl) HostCookiesAllowed(ctx context.Context, consent string) (bool, error) {
-<<<<<<< HEAD
 	return p.allowSync(ctx, uint16(p.cfg.HostVendorID), consent)
 }
 
@@ -31,16 +30,6 @@
 	id, ok := p.vendorIDs[bidder]
 	if ok {
 		return p.allowSync(ctx, id, consent)
-=======
-	// If we're not given a consent string, respect the preferences in the app config.
-	if consent == "" {
-		return p.cfg.UsersyncIfAmbiguous, nil
-	}
-
-	parsedConsent, err := parseConsent(consent)
-	if err != nil {
-		return false, err
->>>>>>> 565e118d
 	}
 
 	if consent == "" {
@@ -56,18 +45,20 @@
 		return p.cfg.UsersyncIfAmbiguous, nil
 	}
 
-<<<<<<< HEAD
 	data, err := base64.RawURLEncoding.DecodeString(consent)
-=======
-	id, ok := p.vendorIDs[bidder]
-	if !ok {
-		return false, nil
+	if err != nil {
+		return false, &ErrorMalformedConsent{
+			consent: consent,
+			cause:   err,
+		}
 	}
 
-	parsedConsent, err := parseConsent(consent)
->>>>>>> 565e118d
+	parsedConsent, err := vendorconsent.Parse([]byte(data))
 	if err != nil {
-		return false, err
+		return false, &ErrorMalformedConsent{
+			consent: consent,
+			cause:   err,
+		}
 	}
 
 	vendorList, err := p.fetchVendorList(ctx, parsedConsent.VendorListVersion())
@@ -75,32 +66,6 @@
 		return false, err
 	}
 
-	return hasPermissions(parsedConsent, vendorList, id, consentconstants.AdSelectionDeliveryReporting), nil
-}
-
-func parseConsent(consent string) (vendorconsent.VendorConsents, error) {
-	data, err := base64.RawURLEncoding.DecodeString(consent)
-	if err != nil {
-		return nil, &ErrorMalformedConsent{
-			consent: consent,
-			cause:   err,
-		}
-	}
-
-<<<<<<< HEAD
-=======
-	parsedConsent, err := vendorconsent.Parse([]byte(data))
-	if err != nil {
-		return nil, &ErrorMalformedConsent{
-			consent: consent,
-			cause:   err,
-		}
-	}
-	return parsedConsent, nil
-}
-
-func hasPermissions(consent vendorconsent.VendorConsents, vendorList vendorlist.VendorList, vendorID uint16, purpose consentconstants.Purpose) bool {
->>>>>>> 565e118d
 	vendor := vendorList.Vendor(vendorID)
 	if vendor == nil {
 		return false, nil
