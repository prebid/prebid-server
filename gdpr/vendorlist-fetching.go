--- conflicted
+++ resolved
@@ -19,12 +19,9 @@
 )
 
 type saveVendors func(uint16, api.VendorList)
-<<<<<<< HEAD
-=======
 
 var cacheSave func(vendorListVersion uint16, list api.VendorList)
 var cacheLoad func(vendorListVersion uint16) api.VendorList
->>>>>>> 0081bebd
 
 // This file provides the vendorlist-fetching function for Prebid Server.
 //
@@ -33,11 +30,7 @@
 // Nothing in this file is exported. Public APIs can be found in gdpr.go
 
 func newVendorListFetcher(initCtx context.Context, cfg config.GDPR, client *http.Client, urlMaker func(uint16) string) func(ctx context.Context, id uint16) (vendorlist.VendorList, error) {
-<<<<<<< HEAD
-	cacheSave, cacheLoad := newVendorListCache()
-=======
 	cacheSave, cacheLoad = newVendorListCache()
->>>>>>> 0081bebd
 
 	preloadContext, cancel := context.WithTimeout(initCtx, cfg.Timeouts.InitTimeout())
 	defer cancel()
