package floors

import (
	"fmt"
	"math/bits"
	"regexp"
	"sort"
	"strings"

	"github.com/golang/glog"
	"github.com/prebid/openrtb/v19/openrtb2"
	"github.com/prebid/prebid-server/currency"
	"github.com/prebid/prebid-server/openrtb_ext"
)

const (
	SiteDomain          string = "siteDomain"
	PubDomain           string = "pubDomain"
	Domain              string = "domain"
	Bundle              string = "bundle"
	Channel             string = "channel"
	MediaType           string = "mediaType"
	Size                string = "size"
	GptSlot             string = "gptSlot"
	AdUnitCode          string = "adUnitCode"
	Country             string = "country"
	DeviceType          string = "deviceType"
	Tablet              string = "tablet"
	Desktop             string = "desktop"
	Phone               string = "phone"
	BannerMedia         string = "banner"
	VideoMedia          string = "video"
	VideoOutstreamMedia string = "video-outstream"
	AudioMedia          string = "audio"
	NativeMedia         string = "native"
)

// getFloorCurrency returns floors currency provided in floors JSON,
// if currency is not provided then defaults to USD
func getFloorCurrency(floorExt *openrtb_ext.PriceFloorRules) string {

	floorCur := "USD"
	if floorExt != nil && floorExt.Data != nil {
		if floorExt.Data.Currency != "" {
			floorCur = floorExt.Data.Currency
		}

		if len(floorExt.Data.ModelGroups) > 0 && floorExt.Data.ModelGroups[0].Currency != "" {
			floorCur = floorExt.Data.ModelGroups[0].Currency
		}
	}

<<<<<<< HEAD
=======
	if len(floorCur) == 0 {
		floorCur = defaultCurrency
	}

>>>>>>> ef17c580
	return floorCur
}

// getMinFloorValue returns floorMin and floorMinCur,
// values provided in impression extension are considered over floors JSON.
func getMinFloorValue(floorExt *openrtb_ext.PriceFloorRules, imp *openrtb_ext.ImpWrapper, conversions currency.Conversions) (float64, string, error) {
	var err error
	var rate float64
	var floorCur string
	floorMin := roundToFourDecimals(floorExt.FloorMin)
	floorMinCur := floorExt.FloorMinCur

	impFloorMin, impFloorCur, err := getFloorMinAndCurFromImp(imp)
	if err == nil {
		if impFloorMin > 0.0 {
			floorMin = impFloorMin
		}
		if impFloorCur != "" {
			floorMinCur = impFloorCur
		}

		floorCur = getFloorCurrency(floorExt)
		if floorMin > 0.0 && floorMinCur != "" {
			if floorExt.FloorMinCur != "" && impFloorCur != "" && floorExt.FloorMinCur != impFloorCur {
				glog.Warning("FloorMinCur are different in floorExt and ImpExt")
			}
			if floorCur != "" && floorMinCur != floorCur {
				rate, err = conversions.GetRate(floorMinCur, floorCur)
				floorMin = rate * floorMin
			}
		}
		floorMin = roundToFourDecimals(floorMin)
	}
	if err != nil {
		return floorMin, floorCur, fmt.Errorf("Error in getting FloorMin value : '%v'", err.Error())
	} else {
		return floorMin, floorCur, err
	}
}

// getFloorMinAndCurFromImp returns floorMin and floorMinCur from impression extension
func getFloorMinAndCurFromImp(imp *openrtb_ext.ImpWrapper) (float64, string, error) {
	var floorMin float64
	var floorMinCur string

	impExt, err := imp.GetImpExt()
	if impExt != nil {
		impExtPrebid := impExt.GetPrebid()
		if impExtPrebid != nil && impExtPrebid.Floors != nil {
			if impExtPrebid.Floors.FloorMin > 0.0 {
				floorMin = impExtPrebid.Floors.FloorMin
			}

			if impExtPrebid.Floors.FloorMinCur != "" {
				floorMinCur = impExtPrebid.Floors.FloorMinCur
			}
		}
	}
	return floorMin, floorMinCur, err
}

// updateImpExtWithFloorDetails updates floors related details into imp.ext.prebid.floors
func updateImpExtWithFloorDetails(imp *openrtb_ext.ImpWrapper, matchedRule string, floorRuleVal, floorVal float64) error {
	impExt, err := imp.GetImpExt()
	if err != nil {
		return err
	}
	extImpPrebid := impExt.GetPrebid()
	if extImpPrebid == nil {
		extImpPrebid = &openrtb_ext.ExtImpPrebid{}
	}
	extImpPrebid.Floors = &openrtb_ext.ExtImpPrebidFloors{
		FloorRule:      matchedRule,
		FloorRuleValue: floorRuleVal,
		FloorValue:     floorVal,
	}
	impExt.SetPrebid(extImpPrebid)
	return err
}

// selectFloorModelGroup selects one modelgroup based on modelweight out of multiple modelgroups, if provided into floors JSON.
func selectFloorModelGroup(modelGroups []openrtb_ext.PriceFloorModelGroup, f func(int) int) []openrtb_ext.PriceFloorModelGroup {
	totalModelWeight := 0
	for i := 0; i < len(modelGroups); i++ {
		if modelGroups[i].ModelWeight == nil {
			modelGroups[i].ModelWeight = new(int)
			*modelGroups[i].ModelWeight = 1
		}
		totalModelWeight += *modelGroups[i].ModelWeight

	}

	sort.SliceStable(modelGroups, func(i, j int) bool {
		if modelGroups[i].ModelWeight != nil && modelGroups[j].ModelWeight != nil {
			return *modelGroups[i].ModelWeight < *modelGroups[j].ModelWeight
		}
		return false
	})

	winWeight := f(totalModelWeight + 1)
	for i, modelGroup := range modelGroups {
		winWeight -= *modelGroup.ModelWeight
		if winWeight <= 0 {
			modelGroups[0], modelGroups[i] = modelGroups[i], modelGroups[0]
			return modelGroups[:1]
		}

	}
	return modelGroups[:1]
}

// shouldSkipFloors returns flag to decide skipping of floors singalling based on skipRate provided
func shouldSkipFloors(ModelGroupsSkipRate, DataSkipRate, RootSkipRate int, f func(int) int) bool {
	skipRate := 0

	if ModelGroupsSkipRate > 0 {
		skipRate = ModelGroupsSkipRate
	} else if DataSkipRate > 0 {
		skipRate = DataSkipRate
	} else {
		skipRate = RootSkipRate
	}

	if skipRate == 0 {
		return false
	}
	return skipRate >= f(skipRateMax+1)
}

// findRule prepares rule combinations based on schema dimensions provided in floors data, request values associated with these fields and
// does matching with rules provided in floors data and returns matched rule
func findRule(ruleValues map[string]float64, delimiter string, desiredRuleKey []string) (string, bool) {
	ruleKeys := prepareRuleCombinations(desiredRuleKey, delimiter)
	for i := 0; i < len(ruleKeys); i++ {
		if _, ok := ruleValues[ruleKeys[i]]; ok {
			return ruleKeys[i], true
		}
	}
	return "", false
}

// createRuleKey prepares rule keys based on schema dimension and values present in request
func createRuleKey(floorSchema openrtb_ext.PriceFloorSchema, request *openrtb_ext.RequestWrapper, imp *openrtb_ext.ImpWrapper) []string {
	var ruleKeys []string

	for _, field := range floorSchema.Fields {
		value := catchAll
		switch field {
		case MediaType:
			value = getMediaType(imp.Imp)
		case Size:
			value = getSizeValue(imp.Imp)
		case Domain:
			value = getDomain(request)
		case SiteDomain:
			value = getSiteDomain(request)
		case Bundle:
			value = getBundle(request)
		case PubDomain:
			value = getPublisherDomain(request)
		case Country:
			value = getDeviceCountry(request)
		case DeviceType:
			value = getDeviceType(request)
		case Channel:
			value = getChannelName(request)
		case GptSlot:
			value = getGptSlot(imp)
		case AdUnitCode:
			value = getAdUnitCode(imp)
		}
		ruleKeys = append(ruleKeys, value)
	}
	return ruleKeys
}

// getDeviceType returns device type provided into request
func getDeviceType(request *openrtb_ext.RequestWrapper) string {
	value := catchAll
	if request.Device == nil || len(request.Device.UA) == 0 {
		return value
	}
	if isMobileDevice(request.Device.UA) {
		value = Phone
	} else if isTabletDevice(request.Device.UA) {
		value = Tablet
	} else {
		value = Desktop
	}
	return value
}

// getDeviceCountry returns device country provided into request
func getDeviceCountry(request *openrtb_ext.RequestWrapper) string {
	value := catchAll
	if request.Device != nil && request.Device.Geo != nil {
		value = request.Device.Geo.Country
	}
	return value
}

// getMediaType returns media type for give impression
func getMediaType(imp *openrtb2.Imp) string {
	value := catchAll
	formatCount := 0

	if imp.Banner != nil {
		formatCount++
		value = BannerMedia
	}
	if imp.Video != nil && imp.Video.Placement != 1 {
		formatCount++
		value = VideoOutstreamMedia
	}
	if imp.Video != nil && imp.Video.Placement == 1 {
		formatCount++
		value = VideoMedia
	}
	if imp.Audio != nil {
		formatCount++
		value = AudioMedia
	}
	if imp.Native != nil {
		formatCount++
		value = NativeMedia
	}

	if formatCount > 1 {
		return catchAll
	}
	return value
}

// getSizeValue returns size for given media type in WxH format
func getSizeValue(imp *openrtb2.Imp) string {
	size := catchAll
	width := int64(0)
	height := int64(0)

	if imp.Banner != nil {
		width, height = getBannerSize(imp)
	} else if imp.Video != nil {
		width = imp.Video.W
		height = imp.Video.H
	}

	if width != 0 && height != 0 {
		size = fmt.Sprintf("%dx%d", width, height)
	}
	return size
}

// getBannerSize returns width and height for given banner impression
func getBannerSize(imp *openrtb2.Imp) (int64, int64) {
	width := int64(0)
	height := int64(0)

	if len(imp.Banner.Format) == 1 {
		return imp.Banner.Format[0].W, imp.Banner.Format[0].H
	} else if len(imp.Banner.Format) > 1 {
		return width, height
	} else if imp.Banner.W != nil && imp.Banner.H != nil {
		width = *imp.Banner.W
		height = *imp.Banner.H
	}
	return width, height
}

// getDomain returns domain provided into site or app object
func getDomain(request *openrtb_ext.RequestWrapper) string {
	value := catchAll
	if request.Site != nil {
		if len(request.Site.Domain) > 0 {
			value = request.Site.Domain
		} else if request.Site.Publisher != nil && len(request.Site.Publisher.Domain) > 0 {
			value = request.Site.Publisher.Domain
		}
	} else if request.App != nil {
		if len(request.App.Domain) > 0 {
			value = request.App.Domain
		} else if request.App.Publisher != nil && len(request.App.Publisher.Domain) > 0 {
			value = request.App.Publisher.Domain
		}
	}
	return value
}

// getSiteDomain  returns domain provided into site object
func getSiteDomain(request *openrtb_ext.RequestWrapper) string {
	value := catchAll
	if request.Site != nil && len(request.Site.Domain) > 0 {
		value = request.Site.Domain
	} else if request.App != nil && len(request.App.Domain) > 0 {
		value = request.App.Domain
	}
	return value
}

// getPublisherDomain returns publisher domain provided into site or app object
func getPublisherDomain(request *openrtb_ext.RequestWrapper) string {
	value := catchAll
	if request.Site != nil && request.Site.Publisher != nil && len(request.Site.Publisher.Domain) > 0 {
		value = request.Site.Publisher.Domain
	} else if request.App != nil && request.App.Publisher != nil && len(request.App.Publisher.Domain) > 0 {
		value = request.App.Publisher.Domain
	}
	return value
}

// getBundle returns app bundle type
func getBundle(request *openrtb_ext.RequestWrapper) string {
	value := catchAll
	if request.App != nil && len(request.App.Bundle) > 0 {
		value = request.App.Bundle
	}
	return value
}

// getGptSlot returns gptSlot
func getGptSlot(imp *openrtb_ext.ImpWrapper) string {
	value := catchAll

	impExt, err := imp.GetImpExt()
	if err == nil {
		extData := impExt.GetData()
		if extData != nil {
			if extData.AdServer != nil && extData.AdServer.Name == "gam" {
				gptSlot := extData.AdServer.AdSlot
				if gptSlot != "" {
					value = gptSlot
				}
			} else if extData.PbAdslot != "" {
				value = extData.PbAdslot
			}
		}
	}
	return value
}

// getChannelName returns channel name
func getChannelName(bidRequest *openrtb_ext.RequestWrapper) string {
	reqExt, err := bidRequest.GetRequestExt()
	if err == nil && reqExt != nil {
		prebidExt := reqExt.GetPrebid()
		if prebidExt != nil && prebidExt.Channel != nil {
			return prebidExt.Channel.Name
		}
	}
	return catchAll
}

// getAdUnitCode returns adUnit code
func getAdUnitCode(imp *openrtb_ext.ImpWrapper) string {
	adUnitCode := catchAll

	impExt, err := imp.GetImpExt()
	if err == nil && impExt != nil && impExt.GetGpId() != "" {
		return impExt.GetGpId()
	}

	if imp.TagID != "" {
		return imp.TagID
	}

	if impExt != nil {
		impExtData := impExt.GetData()
		if impExtData != nil && impExtData.PbAdslot != "" {
			return impExtData.PbAdslot
		}

		prebidExt := impExt.GetPrebid()
		if prebidExt != nil && prebidExt.StoredRequest.ID != "" {
			return prebidExt.StoredRequest.ID
		}
	}

	return adUnitCode
}

// isMobileDevice returns true if device is mobile
func isMobileDevice(userAgent string) bool {
	isMobile, err := regexp.MatchString("(?i)Phone|iPhone|Android.*Mobile|Mobile.*Android", userAgent)
	if err != nil {
		return false
	}
	return isMobile
}

// isTabletDevice returns true if device is tablet
func isTabletDevice(userAgent string) bool {
	isTablet, err := regexp.MatchString("(?i)tablet|iPad|touch.*Windows NT|Windows NT.*touch|Android", userAgent)
	if err != nil {
		return false
	}
	return isTablet
}

// prepareRuleCombinations prepares rule combinations based on schema dimensions and request fields
func prepareRuleCombinations(keys []string, delimiter string) []string {
	var schemaFields []string

	numSchemaFields := len(keys)
	ruleKey := newFloorRuleKeys(delimiter)
	for i := 0; i < numSchemaFields; i++ {
		schemaFields = append(schemaFields, strings.ToLower(keys[i]))
	}
	ruleKey.appendRuleKey(schemaFields)

	for numWildCard := 1; numWildCard <= numSchemaFields; numWildCard++ {
		newComb := generateCombinations(numSchemaFields, numWildCard)
		sortCombinations(newComb, numSchemaFields)

		for i := 0; i < len(newComb); i++ {
			eachSet := make([]string, numSchemaFields)
			copy(eachSet, schemaFields)
			for j := 0; j < len(newComb[i]); j++ {
				eachSet[newComb[i][j]] = catchAll
			}
			ruleKey.appendRuleKey(eachSet)
		}
	}
	return ruleKey.getAllRuleKeys()
}

// generateCombinations generates every permutation for the given number of fields with the specified number of
// wildcards. Permutations are returned as a list of integer lists where each integer list represents a single
// permutation with each integer indicating the position of the fields that are wildcards
// source: https://docs.prebid.org/dev-docs/modules/floors.html#rule-selection-process
func generateCombinations(numSchemaFields int, numWildCard int) (comb [][]int) {

	for subsetBits := 1; subsetBits < (1 << numSchemaFields); subsetBits++ {
		if bits.OnesCount(uint(subsetBits)) != numWildCard {
			continue
		}
		var subset []int
		for object := 0; object < numSchemaFields; object++ {
			if (subsetBits>>object)&1 == 1 {
				subset = append(subset, object)
			}
		}
		comb = append(comb, subset)
	}
	return comb
}

// sortCombinations sorts the list of combinations from most specific to least specific. A combination is considered more specific than
// another combination if it has more exact values (less wildcards). If two combinations have the same number of wildcards, a combination
// is considered more specific than another if its left-most fields are more exact.
func sortCombinations(comb [][]int, numSchemaFields int) {
	totalComb := 1 << numSchemaFields

	sort.SliceStable(comb, func(i, j int) bool {
		wt1 := 0
		for k := 0; k < len(comb[i]); k++ {
			wt1 += 1 << (totalComb - comb[i][k])
		}

		wt2 := 0
		for k := 0; k < len(comb[j]); k++ {
			wt2 += 1 << (totalComb - comb[j][k])
		}
		return wt1 < wt2
	})
}

// ruleKeys defines struct used for maintaining rule combinations generated from schema fields and reqeust values.
type ruleKeys struct {
	keyMap    map[string]bool
	keys      []string
	delimiter string
}

// newFloorRuleKeys allocates and initialise ruleKeys
func newFloorRuleKeys(delimiter string) *ruleKeys {
	rulekey := new(ruleKeys)
	rulekey.delimiter = delimiter
	rulekey.keyMap = map[string]bool{}
	return rulekey
}

// appendRuleKey appends unique rules keys into ruleKeys array
func (r *ruleKeys) appendRuleKey(rawKey []string) {
	var key string
	key = rawKey[0]
	for j := 1; j < len(rawKey); j++ {
		key += r.delimiter + rawKey[j]
	}

	if _, found := r.keyMap[key]; !found {
		r.keyMap[key] = true
		r.keys = append(r.keys, key)
	}
}

// getAllRuleKeys returns all the rules prepared
func (r *ruleKeys) getAllRuleKeys() []string {
	return r.keys
}<|MERGE_RESOLUTION|>--- conflicted
+++ resolved
@@ -39,7 +39,7 @@
 // if currency is not provided then defaults to USD
 func getFloorCurrency(floorExt *openrtb_ext.PriceFloorRules) string {
 
-	floorCur := "USD"
+	floorCur := defaultCurrency
 	if floorExt != nil && floorExt.Data != nil {
 		if floorExt.Data.Currency != "" {
 			floorCur = floorExt.Data.Currency
@@ -50,13 +50,6 @@
 		}
 	}
 
-<<<<<<< HEAD
-=======
-	if len(floorCur) == 0 {
-		floorCur = defaultCurrency
-	}
-
->>>>>>> ef17c580
 	return floorCur
 }
 
