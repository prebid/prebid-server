package floors

import (
	"encoding/json"
	"errors"
	"reflect"
	"testing"

	"github.com/prebid/openrtb/v19/openrtb2"
	"github.com/prebid/prebid-server/config"
	"github.com/prebid/prebid-server/currency"
	"github.com/prebid/prebid-server/openrtb_ext"
	"github.com/stretchr/testify/assert"
)

func TestIsRequestEnabledWithFloor(t *testing.T) {
	FalseFlag := false
	TrueFlag := true

	testCases := []struct {
		name string
		in   *openrtb_ext.ExtRequest
		out  bool
	}{
		{
			name: "Request With Nil Floors",
			in:   &openrtb_ext.ExtRequest{},
			out:  true,
		},
		{
			name: "Request With Floors Disabled",
			in:   &openrtb_ext.ExtRequest{Prebid: openrtb_ext.ExtRequestPrebid{Floors: &openrtb_ext.PriceFloorRules{Enabled: &FalseFlag}}},
			out:  false,
		},
		{
			name: "Request With Floors Enabled",
			in:   &openrtb_ext.ExtRequest{Prebid: openrtb_ext.ExtRequestPrebid{Floors: &openrtb_ext.PriceFloorRules{Enabled: &TrueFlag}}},
			out:  true,
		},
	}
	for _, tc := range testCases {
		t.Run(tc.name, func(t *testing.T) {
			out := tc.in.Prebid.Floors.GetEnabled()
			assert.Equal(t, out, tc.out, tc.name)
		})
	}
}

func getCurrencyRates(rates map[string]map[string]float64) currency.Conversions {
	return currency.NewRates(rates)
}

type mockPriceFloorFetcher struct{}

func (mpf *mockPriceFloorFetcher) Fetch(configs config.AccountPriceFloors) (*openrtb_ext.PriceFloorRules, string) {
	return nil, openrtb_ext.FetchNone
}

func TestEnrichWithPriceFloors(t *testing.T) {
	rates := map[string]map[string]float64{
		"USD": {
			"INR": 70,
			"EUR": 0.9,
			"JPY": 5.09,
		},
	}

	testAccountConfig := config.Account{
		PriceFloors: config.AccountPriceFloors{
			Enabled:        true,
			UseDynamicData: false,
			MaxRule:        100,
			MaxSchemaDims:  5,
		},
	}

	width := int64(300)
	height := int64(600)

	testCases := []struct {
		name              string
		bidRequestWrapper *openrtb_ext.RequestWrapper
		account           config.Account
		conversions       currency.Conversions
		Skipped           bool
		err               string
		expFloorVal       float64
		expFloorCur       string
		expPriceFlrLoc    string
		expSchemaVersion  string
	}{
		{
			name: "Floors disabled in account config",
			bidRequestWrapper: &openrtb_ext.RequestWrapper{
				BidRequest: &openrtb2.BidRequest{
					Site: &openrtb2.Site{
						Publisher: &openrtb2.Publisher{Domain: "www.website.com"},
					},
					Imp: []openrtb2.Imp{{ID: "1234", Banner: &openrtb2.Banner{Format: []openrtb2.Format{{W: 300, H: 250}}}}},
					Ext: json.RawMessage(`{"prebid":{"floors":{"data":{"currency":"USD","modelgroups":[{"modelversion":"model 1 from req","currency":"USD","values":{"banner|300x600|www.website5.com":5,"*|*|*":7},"schema":{"fields":["mediaType","size","domain"],"delimiter":"|"}}]},"enabled":true,"enforcement":{"enforcepbs":true,"floordeals":true,"enforcerate":100}}}}`),
				},
			},
			account: config.Account{
				PriceFloors: config.AccountPriceFloors{
					Enabled: false,
				},
			},
			err: "Floors feature is disabled at account or in the request",
		},
		{
			name: "Floors disabled in req.ext.prebid.floors.Enabled=false config",
			bidRequestWrapper: &openrtb_ext.RequestWrapper{
				BidRequest: &openrtb2.BidRequest{
					Site: &openrtb2.Site{
						Publisher: &openrtb2.Publisher{Domain: "www.website.com"},
					},
					Imp: []openrtb2.Imp{{ID: "1234", Banner: &openrtb2.Banner{Format: []openrtb2.Format{{W: 300, H: 250}}}}},
					Ext: json.RawMessage(`{"prebid":{"floors":{"data":{"currency":"USD","modelgroups":[{"modelversion":"model 1 from req","currency":"USD","values":{"banner|300x600|www.website.com":5,"*|*|*":7},"schema":{"fields":["mediaType","size","domain"],"delimiter":"|"}}]},"enabled":false,"enforcement":{"enforcepbs":true,"floordeals":true,"enforcerate":100}}}}`),
				},
			},
			account: testAccountConfig,
			err:     "Floors feature is disabled at account or in the request",
		},
		{
			name: "Floors enabled in req.ext.prebid.floors.Enabled and enabled account config",
			bidRequestWrapper: &openrtb_ext.RequestWrapper{
				BidRequest: &openrtb2.BidRequest{
					Site: &openrtb2.Site{
						Publisher: &openrtb2.Publisher{Domain: "www.website.com"},
					},
					Imp: []openrtb2.Imp{{ID: "1234", Banner: &openrtb2.Banner{Format: []openrtb2.Format{{W: 300, H: 250}}}}},
					Ext: json.RawMessage(`{"prebid":{"floors":{"data":{"currency":"USD","modelgroups":[{"modelversion":"model 2 from req","currency":"USD","values":{"banner|300x250|www.website.com":5,"*|*|*":7},"schema":{"fields":["mediaType","size","domain"],"delimiter":"|"}},{"modelversion":"model 1 from req","currency":"USD","values":{"banner|300x250|www.website.com":5,"*|*|*":7},"schema":{"fields":["mediaType","size","domain"],"delimiter":"|"}}]},"enabled":true,"enforcement":{"enforcepbs":true,"floordeals":true,"enforcerate":100}}}}`),
				},
			},
			account:        testAccountConfig,
			expFloorVal:    5,
			expFloorCur:    "USD",
			expPriceFlrLoc: openrtb_ext.RequestLocation,
		},
		{
			name: "Skiprate = 100, Floors enabled in  req.ext.prebid.floors.Enabled and account config: Floors singalling skipped ",
			bidRequestWrapper: &openrtb_ext.RequestWrapper{
				BidRequest: &openrtb2.BidRequest{
					Site: &openrtb2.Site{
						Publisher: &openrtb2.Publisher{Domain: "www.website.com"},
					},
					Imp: []openrtb2.Imp{{ID: "1234", Banner: &openrtb2.Banner{Format: []openrtb2.Format{{W: 300, H: 250}}}}},
					Ext: json.RawMessage(`{"prebid":{"floors":{"data":{"currency":"USD","modelgroups":[{"modelversion":"model 1 from req","currency":"USD","values":{"banner|300x250|www.website.com":5,"*|*|*":7},"schema":{"fields":["mediaType","size","domain"],"delimiter":"|"}}]},"enabled":true,"skiprate": 100,"enforcement":{"enforcepbs":true,"floordeals":true,"enforcerate":100}}}}`),
				},
			},
			account: testAccountConfig,
			Skipped: true,
		},
		{
			name: "Single ModelGroup, Invalid Skiprate = 110: Floors singalling skipped",
			bidRequestWrapper: &openrtb_ext.RequestWrapper{
				BidRequest: &openrtb2.BidRequest{
					Site: &openrtb2.Site{
						Publisher: &openrtb2.Publisher{Domain: "www.website.com"},
					},
					Imp: []openrtb2.Imp{{ID: "1234", Banner: &openrtb2.Banner{Format: []openrtb2.Format{{W: 300, H: 250}}}}},
					Ext: json.RawMessage(`{"prebid":{"floors":{"data":{"currency":"USD","modelgroups":[{"modelversion":"model 1 from req","currency":"USD","values":{"banner|300x250|www.website.com":5,"*|*|*":7},"schema":{"fields":["mediaType","size","domain"],"delimiter":"|"}}]},"enabled":true,"skiprate": 110,"enforcement":{"enforcepbs":true,"floordeals":true,"enforcerate":100}}}}`),
				},
			},
			account:        testAccountConfig,
			err:            "Invalid SkipRate = '110' at ext.prebid.floors.skiprate",
			expPriceFlrLoc: openrtb_ext.RequestLocation,
		},
		{
			name: "Multiple ModelGroups, Invalid Skiprate = 110: in one group, Floors singalling done using second ModelGroup",
			bidRequestWrapper: &openrtb_ext.RequestWrapper{
				BidRequest: &openrtb2.BidRequest{
					Site: &openrtb2.Site{
						Publisher: &openrtb2.Publisher{Domain: "www.website.com"},
					},
					Imp: []openrtb2.Imp{{ID: "1234", Banner: &openrtb2.Banner{Format: []openrtb2.Format{{W: 300, H: 250}}}}},
					Ext: json.RawMessage(`{"prebid":{"floors":{"floormin":11,"floormincur":"USD","data":{"currency":"USD","floorsschemaversion":"2","modelgroups":[{"modelweight":50,"modelversion":"version2","schema":{"fields":["mediaType","size","domain"],"delimiter":"|"},"values":{"*|*|*":11.01,"*|*|www.website1.com":17.01},"default":21},{"modelweight":50,"modelversion":"version11","skiprate":110,"schema":{"fields":["mediaType","size","domain"],"delimiter":"|"},"values":{"*|300x250|*":11.01,"*|300x250|www.website1.com":100.01},"default":21}]},"enforcement":{"enforcepbs":true,"floordeals":true},"enabled":true}}}`),
				},
			},
			account:          testAccountConfig,
			err:              "Invalid Floor Model = 'version11' due to SkipRate = '110' is out of range (1-100)",
			expFloorVal:      11.01,
			expFloorCur:      "USD",
			expPriceFlrLoc:   openrtb_ext.RequestLocation,
			expSchemaVersion: "2",
		},
		{
			name: "Rule selection with Site object, banner|300x600|www.website.com",
			bidRequestWrapper: &openrtb_ext.RequestWrapper{
				BidRequest: &openrtb2.BidRequest{
					Site: &openrtb2.Site{
						Publisher: &openrtb2.Publisher{Domain: "www.website.com"},
					},
					Imp: []openrtb2.Imp{{ID: "1234", Banner: &openrtb2.Banner{W: &width, H: &height}}},
					Ext: json.RawMessage(`{"prebid":{"floors":{"data":{"currency":"USD","modelgroups":[{"modelversion":"model 1 from req","currency":"USD","values":{"BANNER|300x600|WWW.WEBSITE.COM":5,"*|*|*":7},"schema":{"fields":["mediaType","size","domain"],"delimiter":"|"}}]},"enabled":true,"enforcement":{"enforcepbs":true,"floordeals":true,"enforcerate":100}}}}`),
				},
			},
			account:        testAccountConfig,
			expFloorVal:    5,
			expFloorCur:    "USD",
			expPriceFlrLoc: openrtb_ext.RequestLocation,
		},
		{
			name: "Rule selection with App object, *|*|www.test.com",
			bidRequestWrapper: &openrtb_ext.RequestWrapper{
				BidRequest: &openrtb2.BidRequest{
					App: &openrtb2.App{
						Domain: "www.test.com",
					},
					Imp: []openrtb2.Imp{{ID: "1234", Banner: &openrtb2.Banner{W: &width, H: &height}}},
					Ext: json.RawMessage(`{"prebid":{"floors":{"data":{"currency":"USD","modelgroups":[{"modelversion":"model 1 from req","currency":"USD","values":{"banner|300x600|www.website.com":5,"*|*|www.test.com":15,"*|*|*":7},"schema":{"fields":["mediaType","size","domain"],"delimiter":"|"}}]},"enabled":true,"enforcement":{"enforcepbs":true,"floordeals":true,"enforcerate":100}}}}`),
				},
			},
			account:        testAccountConfig,
			expFloorVal:    15,
			expFloorCur:    "USD",
			expPriceFlrLoc: openrtb_ext.RequestLocation,
		},
		{
			name: "Floors Signalling not done as req.ext.prebid.floors not provided",
			bidRequestWrapper: &openrtb_ext.RequestWrapper{
				BidRequest: &openrtb2.BidRequest{
					App: &openrtb2.App{
						Domain: "www.test.com",
					},
					Imp: []openrtb2.Imp{{ID: "1234", BidFloor: 10, BidFloorCur: "EUR", Banner: &openrtb2.Banner{W: &width, H: &height}}},
					Ext: json.RawMessage(`{"prebid":{}}`),
				},
			},
			account:        testAccountConfig,
			expFloorVal:    10,
			expFloorCur:    "EUR",
			expPriceFlrLoc: openrtb_ext.NoDataLocation,
			err:            "Empty Floors data",
		},
		{
			name: "BidFloor(USD) Less than MinBidFloor(INR) with different currency",
			bidRequestWrapper: &openrtb_ext.RequestWrapper{
				BidRequest: &openrtb2.BidRequest{
					Site: &openrtb2.Site{
						Publisher: &openrtb2.Publisher{Domain: "www.website.com"},
					},
					Imp: []openrtb2.Imp{{ID: "1234", Banner: &openrtb2.Banner{Format: []openrtb2.Format{{W: 300, H: 250}}}}},
					Ext: json.RawMessage(`{"prebid":{"floors":{"floormin":80,"floormincur":"INR","data":{"currency":"USD","modelgroups":[{"modelversion":"model 1 from req","currency":"USD","values":{"banner|300x250|www.website.com":1,"*|*|www.test.com":15,"*|*|*":7},"schema":{"fields":["mediaType","size","domain"],"delimiter":"|"}}]},"enabled":true,"enforcement":{"enforcepbs":true,"floordeals":true,"enforcerate":100}}}}`),
				},
			},
			account:        testAccountConfig,
			expFloorVal:    1.1429,
			expFloorCur:    "USD",
			expPriceFlrLoc: openrtb_ext.RequestLocation,
		},
		{
			name: "BidFloor(INR) Less than MinBidFloor(USD) with different currency",
			bidRequestWrapper: &openrtb_ext.RequestWrapper{
				BidRequest: &openrtb2.BidRequest{
					Site: &openrtb2.Site{
						Publisher: &openrtb2.Publisher{Domain: "www.website.com"},
					},
					Imp: []openrtb2.Imp{{ID: "1234", Banner: &openrtb2.Banner{Format: []openrtb2.Format{{W: 300, H: 250}}}}},
					Ext: json.RawMessage(`{"prebid":{"floors":{"floormin":1,"floormincur":"USD","data":{"currency":"INR","modelgroups":[{"modelversion":"model 1 from req","values":{"banner|300x250|www.website.com":60,"*|*|www.test.com":65,"*|*|*":67},"Default":50,"schema":{"fields":["mediaType","size","domain"],"delimiter":"|"}}]},"enabled":true,"enforcement":{"enforcepbs":true,"floordeals":true,"enforcerate":100}}}}`),
				},
			},
			account:        testAccountConfig,
			expFloorVal:    70,
			expFloorCur:    "INR",
			expPriceFlrLoc: openrtb_ext.RequestLocation,
		},
		{
			name: "BidFloor is greater than MinBidFloor with same currency",
			bidRequestWrapper: &openrtb_ext.RequestWrapper{
				BidRequest: &openrtb2.BidRequest{
					Site: &openrtb2.Site{
						Publisher: &openrtb2.Publisher{Domain: "www.website.com"},
					},
					Imp: []openrtb2.Imp{{ID: "1234", Banner: &openrtb2.Banner{Format: []openrtb2.Format{{W: 300, H: 250}}}}},
					Ext: json.RawMessage(`{"prebid":{"floors":{"floormin":1,"floormincur":"USD","data":{"currency":"USD","modelgroups":[{"modelversion":"model 1 from req","values":{"banner|300x250|www.website.com":2,"*|*|www.test.com":1.5,"*|*|*":1.7},"Default":5,"schema":{"fields":["mediaType","size","domain"],"delimiter":"|"}}]},"enabled":true,"enforcement":{"enforcepbs":true,"floordeals":true,"enforcerate":100}}}}`),
				},
			},
			account:        testAccountConfig,
			expFloorVal:    2,
			expFloorCur:    "USD",
			expPriceFlrLoc: openrtb_ext.RequestLocation,
		},
		{
			name: "BidFloor Less than MinBidFloor with same currency",
			bidRequestWrapper: &openrtb_ext.RequestWrapper{
				BidRequest: &openrtb2.BidRequest{
					Site: &openrtb2.Site{
						Publisher: &openrtb2.Publisher{Domain: "www.website.com"},
					},
					Imp: []openrtb2.Imp{{ID: "1234", Banner: &openrtb2.Banner{Format: []openrtb2.Format{{W: 300, H: 250}}}}},
					Ext: json.RawMessage(`{"prebid":{"floors":{"floormin":3,"floormincur":"USD","data":{"currency":"USD","modelgroups":[{"modelversion":"model 1 from req","values":{"banner|300x250|www.website.com":2,"*|*|www.test.com":1.5,"*|*|*":1.7},"Default":5,"schema":{"fields":["mediaType","size","domain"],"delimiter":"|"}}]},"enabled":true,"enforcement":{"enforcepbs":true,"floordeals":true,"enforcerate":100}}}}`),
				},
			},
			account:        testAccountConfig,
			expFloorVal:    3,
			expFloorCur:    "USD",
			expPriceFlrLoc: openrtb_ext.RequestLocation,
		},
		{
			name: "No Rule matching, default value provided",
			bidRequestWrapper: &openrtb_ext.RequestWrapper{
				BidRequest: &openrtb2.BidRequest{
					Site: &openrtb2.Site{
						Publisher: &openrtb2.Publisher{Domain: "www.website.com"},
					},
					Imp: []openrtb2.Imp{{ID: "1234", Banner: &openrtb2.Banner{Format: []openrtb2.Format{{W: 300, H: 250}}}}},
					Ext: json.RawMessage(`{"prebid":{"floors":{"data":{"currency":"USD","modelgroups":[{"modelversion":"model 1 from req","values":{"banner|300x250|www.website.com1":2,"*|*|www.test2.com":1.5},"schema":{"fields":["mediaType","size","domain"]}, "default": 20}]},"enabled":true,"enforcement":{"enforcepbs":true,"floordeals":true,"enforcerate":100}}}}`),
				},
			},
			account:        testAccountConfig,
			expFloorVal:    20,
			expFloorCur:    "USD",
			expPriceFlrLoc: openrtb_ext.RequestLocation,
		},
		{
			name: "No Rule matching, default value less than floorMin",
			bidRequestWrapper: &openrtb_ext.RequestWrapper{
				BidRequest: &openrtb2.BidRequest{
					Site: &openrtb2.Site{
						Publisher: &openrtb2.Publisher{Domain: "www.website.com"},
					},
					Imp: []openrtb2.Imp{{ID: "1234", Banner: &openrtb2.Banner{Format: []openrtb2.Format{{W: 300, H: 250}}}}},
					Ext: json.RawMessage(`{"prebid":{"floors":{"floormin":15,"floormincur":"USD","data":{"currency":"USD","modelgroups":[{"modelversion":"model 1 from req","values":{"banner|300x250|www.website.com1":2,"*|*|www.test2.com":1.5},"schema":{"fields":["mediaType","size","domain"]}, "default": 5}]},"enabled":true,"enforcement":{"enforcepbs":true,"floordeals":true,"enforcerate":100}}}}`),
				},
			},
			account:        testAccountConfig,
			expFloorVal:    15,
			expFloorCur:    "USD",
			expPriceFlrLoc: openrtb_ext.RequestLocation,
		},
		{
			name: "imp.bidfloor provided, No Rule matching, MinBidFloor provided",
			bidRequestWrapper: &openrtb_ext.RequestWrapper{
				BidRequest: &openrtb2.BidRequest{
					Site: &openrtb2.Site{
						Publisher: &openrtb2.Publisher{Domain: "www.website.com"},
					},
					Imp: []openrtb2.Imp{{ID: "1234", BidFloor: 100, BidFloorCur: "INR", Banner: &openrtb2.Banner{Format: []openrtb2.Format{{W: 300, H: 250}}}}},
					Ext: json.RawMessage(`{"prebid":{"floors":{"floormin":2,"floormincur":"USD","data":{"currency":"USD","modelgroups":[{"modelversion":"model 1 from req","values":{"banner|300x250|www.website.com1":2,"*|*|www.test2.com":1.5},"schema":{"fields":["mediaType","size","domain"]}}]},"enabled":true,"enforcement":{"enforcepbs":true,"floordeals":true,"enforcerate":100}}}}`),
				},
			},
			account:        testAccountConfig,
			expFloorVal:    100,
			expFloorCur:    "INR",
			expPriceFlrLoc: openrtb_ext.RequestLocation,
		},
		{
			name:              "Empty RequestWrapper ",
			bidRequestWrapper: nil,
			account:           testAccountConfig,
			err:               "Empty bidrequest",
		},
		{
			name: "Invalid Floor Min Currency",
			bidRequestWrapper: &openrtb_ext.RequestWrapper{
				BidRequest: &openrtb2.BidRequest{
					Site: &openrtb2.Site{
						Publisher: &openrtb2.Publisher{Domain: "www.website.com"},
					},
					Imp: []openrtb2.Imp{{ID: "1234", Banner: &openrtb2.Banner{Format: []openrtb2.Format{{W: 300, H: 250}}}}},
					Ext: json.RawMessage(`{"prebid":{"floors":{"floormin":80,"floormincur":"ABCD","data":{"currency":"USD","modelgroups":[{"modelversion":"model 1 from req","currency":"USD","values":{"banner|300x250|www.website.com":1,"*|*|www.test.com":15,"*|*|*":7},"schema":{"fields":["mediaType","size","domain"],"delimiter":"|"}}]},"enabled":true,"enforcement":{"enforcepbs":true,"floordeals":true,"enforcerate":100}}}}`),
				},
			},
			account:        testAccountConfig,
			err:            "Error in getting FloorMin value : 'currency: tag is not well-formed'",
			expPriceFlrLoc: openrtb_ext.RequestLocation,
		},
	}

	for _, tc := range testCases {
		t.Run(tc.name, func(t *testing.T) {

			ErrList := EnrichWithPriceFloors(tc.bidRequestWrapper, tc.account, getCurrencyRates(rates), &mockPriceFloorFetcher{})
			if tc.bidRequestWrapper != nil {
				assert.Equal(t, tc.bidRequestWrapper.Imp[0].BidFloor, tc.expFloorVal, tc.name)
				assert.Equal(t, tc.bidRequestWrapper.Imp[0].BidFloorCur, tc.expFloorCur, tc.name)
				requestExt, err := tc.bidRequestWrapper.GetRequestExt()
				if err == nil {
					if tc.Skipped {
						assert.Equal(t, *requestExt.GetPrebid().Floors.Skipped, tc.Skipped, tc.name)
					} else {
						assert.Equal(t, requestExt.GetPrebid().Floors.PriceFloorLocation, tc.expPriceFlrLoc, tc.name)
						if tc.expSchemaVersion != "" {
							assert.Equal(t, requestExt.GetPrebid().Floors.Data.FloorsSchemaVersion, tc.expSchemaVersion, tc.name)
						}
					}
				}
			}
			if len(ErrList) > 0 {
				assert.Equal(t, ErrList[0].Error(), tc.err, tc.name)
			}
		})
	}
}

func getTrue() *bool {
	trueFlag := true
	return &trueFlag
}

func getFalse() *bool {
	falseFlag := false
	return &falseFlag
}

type MockFetch struct {
	FakeFetch func(configs config.AccountPriceFloors) (*openrtb_ext.PriceFloorRules, string)
}

func (m *MockFetch) Fetch(configs config.AccountPriceFloors) (*openrtb_ext.PriceFloorRules, string) {

	if !configs.UseDynamicData {
		return nil, openrtb_ext.FetchNone
	}
	priceFloors := openrtb_ext.PriceFloorRules{
		Enabled:            getTrue(),
		PriceFloorLocation: openrtb_ext.RequestLocation,
		Enforcement: &openrtb_ext.PriceFloorEnforcement{
			EnforcePBS:  getTrue(),
			EnforceRate: 100,
			FloorDeals:  getTrue(),
		},
		Data: &openrtb_ext.PriceFloorData{
			Currency: "USD",
			ModelGroups: []openrtb_ext.PriceFloorModelGroup{
				{
					ModelVersion: "Version 101",
					Currency:     "USD",
					Values: map[string]float64{
						"banner|300x600|www.website5.com": 15,
						"*|*|*":                           25,
					},
					Schema: openrtb_ext.PriceFloorSchema{
						Fields:    []string{"mediaType", "size", "domain"},
						Delimiter: "|",
					},
				},
			},
		},
	}
	return &priceFloors, openrtb_ext.FetchSuccess
}

func TestResolveFloors(t *testing.T) {
	rates := map[string]map[string]float64{
		"USD": {
			"INR": 70,
			"EUR": 0.9,
			"JPY": 5.09,
		},
	}

	testCases := []struct {
		name              string
		bidRequestWrapper *openrtb_ext.RequestWrapper
		account           config.Account
		conversions       currency.Conversions
		expErr            []error
		expFloors         *openrtb_ext.PriceFloorRules
	}{
		{
			name: "Dynamic fetch disabled, floors from request selected",
			bidRequestWrapper: &openrtb_ext.RequestWrapper{
				BidRequest: &openrtb2.BidRequest{
					Site: &openrtb2.Site{
						Publisher: &openrtb2.Publisher{Domain: "www.website.com"},
					},
					Imp: []openrtb2.Imp{{ID: "1234", Banner: &openrtb2.Banner{Format: []openrtb2.Format{{W: 300, H: 250}}}}},
					Ext: json.RawMessage(`{"prebid":{"floors":{"data":{"currency":"USD","modelgroups":[{"modelversion":"model 1 from req","currency":"USD","values":{"banner|300x600|www.website5.com":5,"*|*|*":7},"schema":{"fields":["mediaType","size","domain"],"delimiter":"|"}}]},"enabled":true,"enforcement":{"enforcepbs":true,"floordeals":true,"enforcerate":100}}}}`),
				},
			},
			account: config.Account{
				PriceFloors: config.AccountPriceFloors{
					Enabled:        true,
					UseDynamicData: false,
				},
			},
			expFloors: &openrtb_ext.PriceFloorRules{
				Enabled:            getTrue(),
				FetchStatus:        openrtb_ext.FetchNone,
				PriceFloorLocation: openrtb_ext.RequestLocation,
				Enforcement: &openrtb_ext.PriceFloorEnforcement{
					EnforcePBS:  getTrue(),
					EnforceRate: 100,
					FloorDeals:  getTrue(),
				},
				Data: &openrtb_ext.PriceFloorData{
					Currency: "USD",
					ModelGroups: []openrtb_ext.PriceFloorModelGroup{
						{
							ModelVersion: "model 1 from req",
							Currency:     "USD",
							Values: map[string]float64{
								"banner|300x600|www.website5.com": 5,
								"*|*|*":                           7,
							},
							Schema: openrtb_ext.PriceFloorSchema{
								Fields:    []string{"mediaType", "size", "domain"},
								Delimiter: "|",
							},
						},
					},
				},
			},
		},
		{
			name: "Dynamic fetch enabled, floors from fetched selected",
			bidRequestWrapper: &openrtb_ext.RequestWrapper{
				BidRequest: &openrtb2.BidRequest{
					Site: &openrtb2.Site{
						Publisher: &openrtb2.Publisher{Domain: "www.website.com"},
					},
					Imp: []openrtb2.Imp{{ID: "1234", Banner: &openrtb2.Banner{Format: []openrtb2.Format{{W: 300, H: 250}}}}},
				},
			},
			account: config.Account{
				PriceFloors: config.AccountPriceFloors{
					Enabled:        true,
					UseDynamicData: true,
				},
			},
			expFloors: &openrtb_ext.PriceFloorRules{
				Enabled:            getTrue(),
				FetchStatus:        openrtb_ext.FetchSuccess,
				PriceFloorLocation: openrtb_ext.FetchLocation,
				Enforcement: &openrtb_ext.PriceFloorEnforcement{
					EnforcePBS:  getTrue(),
					FloorDeals:  getTrue(),
					EnforceRate: 100,
				},
				Data: &openrtb_ext.PriceFloorData{
					Currency: "USD",
					ModelGroups: []openrtb_ext.PriceFloorModelGroup{
						{
							ModelVersion: "Version 101",
							Currency:     "USD",
							Values: map[string]float64{
								"banner|300x600|www.website5.com": 15,
								"*|*|*":                           25,
							},
							Schema: openrtb_ext.PriceFloorSchema{
								Fields:    []string{"mediaType", "size", "domain"},
								Delimiter: "|",
							},
						},
					},
				},
			},
		},
		{
			name: "Dynamic fetch enabled, floors formed after merging",
			bidRequestWrapper: &openrtb_ext.RequestWrapper{
				BidRequest: &openrtb2.BidRequest{
					Site: &openrtb2.Site{
						Publisher: &openrtb2.Publisher{Domain: "www.website.com"},
					},
					Imp: []openrtb2.Imp{{ID: "1234", Banner: &openrtb2.Banner{Format: []openrtb2.Format{{W: 300, H: 250}}}}},
					Ext: json.RawMessage(`{"prebid":{"floors":{"floormincur":"EUR","enabled":true,"data":{"currency":"USD","modelgroups":[{"modelversion":"model 1 from req","currency":"USD","values":{"banner|300x600|www.website5.com":5,"*|*|*":7},"schema":{"fields":["mediaType","size","domain"],"delimiter":"|"}}]},"floormin":10.11,"enforcement":{"enforcepbs":true,"floordeals":true,"enforcerate":100}}}}`),
				},
			},
			account: config.Account{
				PriceFloors: config.AccountPriceFloors{
					Enabled:        true,
					UseDynamicData: true,
				},
			},
			expFloors: &openrtb_ext.PriceFloorRules{
				Enabled:            getTrue(),
				FloorMin:           10.11,
				FloorMinCur:        "EUR",
				FetchStatus:        openrtb_ext.FetchSuccess,
				PriceFloorLocation: openrtb_ext.FetchLocation,
				Enforcement: &openrtb_ext.PriceFloorEnforcement{
					EnforcePBS:  getTrue(),
					EnforceRate: 100,
					FloorDeals:  getTrue(),
				},
				Data: &openrtb_ext.PriceFloorData{
					Currency: "USD",
					ModelGroups: []openrtb_ext.PriceFloorModelGroup{
						{
							ModelVersion: "Version 101",
							Currency:     "USD",
							Values: map[string]float64{
								"banner|300x600|www.website5.com": 15,
								"*|*|*":                           25,
							},
							Schema: openrtb_ext.PriceFloorSchema{
								Fields:    []string{"mediaType", "size", "domain"},
								Delimiter: "|",
							},
						},
					},
				},
			},
		},
		{
			name: "Dynamic fetch disabled, only enforcement object present in req.ext",
			bidRequestWrapper: &openrtb_ext.RequestWrapper{
				BidRequest: &openrtb2.BidRequest{
					Site: &openrtb2.Site{
						Publisher: &openrtb2.Publisher{Domain: "www.website.com"},
					},
					Imp: []openrtb2.Imp{{ID: "1234", Banner: &openrtb2.Banner{Format: []openrtb2.Format{{W: 300, H: 250}}}}},
					Ext: json.RawMessage(`{"prebid":{"floors":{"enforcement":{"enforcepbs":true,"floordeals":true,"enforcerate":100}}}}`),
				},
			},
			account: config.Account{
				PriceFloors: config.AccountPriceFloors{
					Enabled:        true,
					UseDynamicData: false,
				},
			},
			expFloors: &openrtb_ext.PriceFloorRules{
				Enforcement: &openrtb_ext.PriceFloorEnforcement{
					EnforcePBS:  getTrue(),
					EnforceRate: 100,
					FloorDeals:  getTrue(),
				},
				FetchStatus:        openrtb_ext.FetchNone,
				PriceFloorLocation: openrtb_ext.RequestLocation,
			},
		},
		{
			name: "Dynamic fetch enabled, floors from fetched selected and new URL is updated",
			bidRequestWrapper: &openrtb_ext.RequestWrapper{
				BidRequest: &openrtb2.BidRequest{
					Site: &openrtb2.Site{
						Publisher: &openrtb2.Publisher{Domain: "www.website.com"},
					},
					Imp: []openrtb2.Imp{{ID: "1234", Banner: &openrtb2.Banner{Format: []openrtb2.Format{{W: 300, H: 250}}}}},
					Ext: json.RawMessage(`{"prebid":{"floors":{"floorendpoint":{"url":"http://test.com/floor"},"enabled":true}}}`),
				},
			},
			account: config.Account{
				PriceFloors: config.AccountPriceFloors{
					Enabled:        true,
					UseDynamicData: true,
				},
			},
			expFloors: &openrtb_ext.PriceFloorRules{
				Enabled:            getTrue(),
				FetchStatus:        openrtb_ext.FetchSuccess,
				PriceFloorLocation: openrtb_ext.FetchLocation,
				Enforcement: &openrtb_ext.PriceFloorEnforcement{
					EnforcePBS:  getTrue(),
					FloorDeals:  getTrue(),
					EnforceRate: 100,
				},
				Location: &openrtb_ext.PriceFloorEndpoint{
					URL: "http://test.com/floor",
				},
				Data: &openrtb_ext.PriceFloorData{
					Currency: "USD",
					ModelGroups: []openrtb_ext.PriceFloorModelGroup{
						{
							ModelVersion: "Version 101",
							Currency:     "USD",
							Values: map[string]float64{
								"banner|300x600|www.website5.com": 15,
								"*|*|*":                           25,
							},
							Schema: openrtb_ext.PriceFloorSchema{
								Fields:    []string{"mediaType", "size", "domain"},
								Delimiter: "|",
							},
						},
					},
				},
			},
		},
	}

	for _, tc := range testCases {
		t.Run(tc.name, func(t *testing.T) {
			resolvedFloors, _ := resolveFloors(tc.account, tc.bidRequestWrapper, getCurrencyRates(rates), &MockFetch{})
			assert.Equal(t, resolvedFloors, tc.expFloors, tc.name)
		})
	}
}

func printFloors(floors *openrtb_ext.PriceFloorRules) string {
	fbytes, _ := json.Marshal(floors)
	return string(fbytes)
}

func TestCreateFloorsFrom(t *testing.T) {

	testAccountConfig := config.Account{
		PriceFloors: config.AccountPriceFloors{
			Enabled:        true,
			UseDynamicData: false,
			MaxRule:        100,
			MaxSchemaDims:  5,
		},
	}

	type args struct {
		floors        *openrtb_ext.PriceFloorRules
		account       config.Account
		fetchStatus   string
		floorLocation string
	}
	testCases := []struct {
		name  string
		args  args
		want  *openrtb_ext.PriceFloorRules
		want1 []error
	}{
		{
			name: "floor provider should be selected from floor json",
			args: args{
				account: testAccountConfig,
				floors: &openrtb_ext.PriceFloorRules{
					Enabled:     getTrue(),
					FloorMin:    10.11,
					FloorMinCur: "EUR",
					Enforcement: &openrtb_ext.PriceFloorEnforcement{
						EnforcePBS:  getTrue(),
						EnforceRate: 100,
						FloorDeals:  getTrue(),
					},
					Data: &openrtb_ext.PriceFloorData{
						Currency: "USD",
						ModelGroups: []openrtb_ext.PriceFloorModelGroup{
							{
								ModelVersion: "model from fetched",
								Currency:     "USD",
								Values: map[string]float64{
									"banner|300x600|www.website5.com": 15,
									"*|*|*":                           25,
								},
								Schema: openrtb_ext.PriceFloorSchema{
									Fields: []string{"mediaType", "size", "domain"},
								},
							},
						},
						FloorProvider: "PM",
					},
				},
				fetchStatus:   openrtb_ext.FetchSuccess,
				floorLocation: openrtb_ext.FetchLocation,
			},
			want: &openrtb_ext.PriceFloorRules{
				Enabled:            getTrue(),
				FloorMin:           10.11,
				FloorMinCur:        "EUR",
				FetchStatus:        openrtb_ext.FetchSuccess,
				PriceFloorLocation: openrtb_ext.FetchLocation,
				Enforcement: &openrtb_ext.PriceFloorEnforcement{
					EnforcePBS:  getTrue(),
					EnforceRate: 100,
					FloorDeals:  getTrue(),
				},
				Data: &openrtb_ext.PriceFloorData{
					Currency: "USD",
					ModelGroups: []openrtb_ext.PriceFloorModelGroup{
						{
							ModelVersion: "model from fetched",
							Currency:     "USD",
							Values: map[string]float64{
								"banner|300x600|www.website5.com": 15,
								"*|*|*":                           25,
							},
							Schema: openrtb_ext.PriceFloorSchema{
								Fields: []string{"mediaType", "size", "domain"},
							},
						},
					},
					FloorProvider: "PM",
				},
			},
		},
		{
			name: "floor provider will be empty if no value provided in floor json",
			args: args{
				account: testAccountConfig,
				floors: &openrtb_ext.PriceFloorRules{
					Enabled:     getTrue(),
					FloorMin:    10.11,
					FloorMinCur: "EUR",
					Enforcement: &openrtb_ext.PriceFloorEnforcement{
						EnforcePBS:  getTrue(),
						EnforceRate: 100,
						FloorDeals:  getTrue(),
					},
					Data: &openrtb_ext.PriceFloorData{
						Currency: "USD",
						ModelGroups: []openrtb_ext.PriceFloorModelGroup{
							{
								ModelVersion: "model from request",
								Currency:     "USD",
								Values: map[string]float64{
									"banner|300x600|www.website5.com": 15,
									"*|*|*":                           25,
								},
								Schema: openrtb_ext.PriceFloorSchema{
									Fields: []string{"mediaType", "size", "domain"},
								},
							},
						},
						FloorProvider: "",
					},
				},
				fetchStatus:   openrtb_ext.FetchSuccess,
				floorLocation: openrtb_ext.FetchLocation,
			},
			want: &openrtb_ext.PriceFloorRules{
				Enabled:            getTrue(),
				FloorMin:           10.11,
				FloorMinCur:        "EUR",
				FetchStatus:        openrtb_ext.FetchSuccess,
				PriceFloorLocation: openrtb_ext.FetchLocation,
				Enforcement: &openrtb_ext.PriceFloorEnforcement{
					EnforcePBS:  getTrue(),
					EnforceRate: 100,
					FloorDeals:  getTrue(),
				},
				Data: &openrtb_ext.PriceFloorData{
					Currency: "USD",
					ModelGroups: []openrtb_ext.PriceFloorModelGroup{
						{
							ModelVersion: "model from request",
							Currency:     "USD",
							Values: map[string]float64{
								"banner|300x600|www.website5.com": 15,
								"*|*|*":                           25,
							},
							Schema: openrtb_ext.PriceFloorSchema{
								Fields: []string{"mediaType", "size", "domain"},
							},
						},
					},
					FloorProvider: "",
				},
			},
		},
		{
			name: "only floor enforcement object present",
			args: args{
				account: testAccountConfig,
				floors: &openrtb_ext.PriceFloorRules{
					Enabled: getTrue(),
					Enforcement: &openrtb_ext.PriceFloorEnforcement{
						EnforcePBS:  getTrue(),
						EnforceRate: 100,
						FloorDeals:  getTrue(),
					},
				},
				fetchStatus:   openrtb_ext.FetchNone,
				floorLocation: openrtb_ext.RequestLocation,
			},
			want: &openrtb_ext.PriceFloorRules{
				FetchStatus:        openrtb_ext.FetchNone,
				PriceFloorLocation: openrtb_ext.RequestLocation,
				Enforcement: &openrtb_ext.PriceFloorEnforcement{
					EnforcePBS:  getTrue(),
					EnforceRate: 100,
					FloorDeals:  getTrue(),
				},
			},
		},
		{
			name: "Invalid modelGroup with skipRate = 110",
			args: args{
				account: testAccountConfig,
				floors: &openrtb_ext.PriceFloorRules{
					Enabled: getTrue(),
					Data: &openrtb_ext.PriceFloorData{
						Currency: "USD",
						ModelGroups: []openrtb_ext.PriceFloorModelGroup{
							{
								ModelVersion: "model from fetched",
								Currency:     "USD",
								SkipRate:     110,
								Values: map[string]float64{
									"banner|300x600|www.website5.com": 15,
									"*|*|*":                           25,
								},
								Schema: openrtb_ext.PriceFloorSchema{
									Fields: []string{"mediaType", "size", "domain"},
								},
							},
						},
					},
				},
				fetchStatus:   openrtb_ext.FetchNone,
				floorLocation: openrtb_ext.RequestLocation,
			},
			want: &openrtb_ext.PriceFloorRules{
				FetchStatus:        openrtb_ext.FetchNone,
				PriceFloorLocation: openrtb_ext.RequestLocation,
			},
			want1: []error{
				errors.New("Invalid Floor Model = 'model from fetched' due to SkipRate = '110' is out of range (1-100)"),
			},
		},
	}
	for _, tc := range testCases {
		t.Run(tc.name, func(t *testing.T) {
			got, got1 := createFloorsFrom(tc.args.floors, tc.args.account, tc.args.fetchStatus, tc.args.floorLocation)
			assert.Equal(t, got1, tc.want1, tc.name)
			assert.Equal(t, got, tc.want, tc.name)
		})
	}
}

<<<<<<< HEAD
func TestResolveFloorMin(t *testing.T) {
	rates := map[string]map[string]float64{
		"USD": {
			"INR": 70,
			"EUR": 0.9,
			"JPY": 5.09,
		},
	}

	tt := []struct {
		name        string
		reqFloors   openrtb_ext.PriceFloorRules
		fetchFloors openrtb_ext.PriceFloorRules
		conversions currency.Conversions
		expPrice    Price
	}{
		{
			name: "FloorsMin present in request Floors only",
			reqFloors: openrtb_ext.PriceFloorRules{
				FloorMin:    10,
				FloorMinCur: "JPY",
			},
			fetchFloors: openrtb_ext.PriceFloorRules{},
			expPrice:    Price{FloorMin: 10, FloorMinCur: "JPY"},
		},
		{
			name: "FloorsMin, FloorMinCur and data currency present in request Floors",
			reqFloors: openrtb_ext.PriceFloorRules{
				FloorMin:    10,
				FloorMinCur: "JPY",
				Data: &openrtb_ext.PriceFloorData{
					Currency: "USD",
				},
			},
			fetchFloors: openrtb_ext.PriceFloorRules{},
			expPrice:    Price{FloorMin: 10, FloorMinCur: "JPY"},
		},
		{
			name: "FloorsMin and data currency present in request Floors",
			reqFloors: openrtb_ext.PriceFloorRules{
				FloorMin: 10,
				Data: &openrtb_ext.PriceFloorData{
					Currency: "USD",
				},
			},
			fetchFloors: openrtb_ext.PriceFloorRules{},
			expPrice:    Price{FloorMin: 10, FloorMinCur: "USD"},
		},
		{
			name: "FloorsMin and FloorMinCur present in request Floors and fetched floors",
			reqFloors: openrtb_ext.PriceFloorRules{
				FloorMin:    10,
				FloorMinCur: "USD",
			},
			fetchFloors: openrtb_ext.PriceFloorRules{
				FloorMin:    15,
				FloorMinCur: "INR",
			},
			expPrice: Price{FloorMin: 10, FloorMinCur: "USD"},
		},
		{
			name:      "FloorsMin present fetched floors only",
			reqFloors: openrtb_ext.PriceFloorRules{},
			fetchFloors: openrtb_ext.PriceFloorRules{
				FloorMin:    15,
				FloorMinCur: "EUR",
			},
			expPrice: Price{FloorMin: 15, FloorMinCur: "EUR"},
		},
		{
			name: "FloorMinCur present in reqFloors And FloorsMin, FloorMinCur present fetched floors (Same Currency)",
			reqFloors: openrtb_ext.PriceFloorRules{
				FloorMinCur: "EUR",
			},
			fetchFloors: openrtb_ext.PriceFloorRules{
				FloorMin:    15,
				FloorMinCur: "EUR",
			},
			expPrice: Price{FloorMin: 15, FloorMinCur: "EUR"},
		},
		{
			name: "FloorMinCur present in reqFloors And FloorsMin, FloorMinCur present fetched floors (Different Currency)",
			reqFloors: openrtb_ext.PriceFloorRules{
				FloorMinCur: "USD",
			},
			fetchFloors: openrtb_ext.PriceFloorRules{
				FloorMin:    15,
				FloorMinCur: "EUR",
			},
			expPrice: Price{FloorMin: 16.6667, FloorMinCur: "USD"},
		},
		{
			name: "FloorMin present in reqFloors And FloorMinCur present fetched floors",
			reqFloors: openrtb_ext.PriceFloorRules{
				FloorMin: 11,
			},
			fetchFloors: openrtb_ext.PriceFloorRules{
				FloorMinCur: "EUR",
			},
			expPrice: Price{FloorMin: 11, FloorMinCur: "EUR"},
		},
		{
			name: "FloorMinCur present in reqFloors And FloorMin present fetched floors",
			reqFloors: openrtb_ext.PriceFloorRules{
				FloorMinCur: "INR",
			},
			fetchFloors: openrtb_ext.PriceFloorRules{
				FloorMin: 12,
			},
			expPrice: Price{FloorMin: 12, FloorMinCur: "INR"},
		},
		{
			name: "FloorMinCur present in reqFloors And FloorMin present fetched floors",
			reqFloors: openrtb_ext.PriceFloorRules{
				FloorMinCur: "INR",
			},
			fetchFloors: openrtb_ext.PriceFloorRules{
				FloorMin: 1,
				Data:     &openrtb_ext.PriceFloorData{Currency: "USD"},
			},
			expPrice: Price{FloorMin: 70, FloorMinCur: "INR"},
		},
		{
			name: "FloorMinCur present in fetched Floors And FloorMin present reqFloors",
			reqFloors: openrtb_ext.PriceFloorRules{
				FloorMin: 2,
			},
			fetchFloors: openrtb_ext.PriceFloorRules{
				Data: &openrtb_ext.PriceFloorData{Currency: "USD"},
			},
			expPrice: Price{FloorMin: 2, FloorMinCur: "USD"},
		},
		{
			name:      "FloorMinCur and FloorMin present in fetched floors",
			reqFloors: openrtb_ext.PriceFloorRules{},
			fetchFloors: openrtb_ext.PriceFloorRules{
				FloorMin: 12,
				Data:     &openrtb_ext.PriceFloorData{Currency: "USD"},
			},
			expPrice: Price{FloorMin: 12, FloorMinCur: "USD"},
		},
		{
			name:        "Empty reqFloors And Empty fetched floors",
			reqFloors:   openrtb_ext.PriceFloorRules{},
			fetchFloors: openrtb_ext.PriceFloorRules{},
			expPrice:    Price{FloorMin: 0.0, FloorMinCur: ""},
		},
	}
	for _, tc := range tt {
		t.Run(tc.name, func(t *testing.T) {
			price := resolveFloorMin(&tc.reqFloors, &tc.fetchFloors, getCurrencyRates(rates))
			if !reflect.DeepEqual(price.FloorMin, tc.expPrice.FloorMin) {
				t.Errorf("Floor Value error: \nreturn:\t%v\nwant:\t%v", price.FloorMin, tc.expPrice.FloorMin)
			}
			if !reflect.DeepEqual(price.FloorMinCur, tc.expPrice.FloorMinCur) {
				t.Errorf("Floor Currency error: \nreturn:\t%v\nwant:\t%v", price.FloorMinCur, tc.expPrice.FloorMinCur)
			}

		})
	}
}

func TestMergeFloors(t *testing.T) {

	rates := map[string]map[string]float64{
		"USD": {
			"INR": 70,
			"EUR": 0.9,
			"JPY": 5.09,
		},
	}

	type args struct {
		reqFloors   *openrtb_ext.PriceFloorRules
		fetchFloors *openrtb_ext.PriceFloorRules
=======
func TestIsPriceFloorsEnabled(t *testing.T) {
	type args struct {
		account           config.Account
		bidRequestWrapper *openrtb_ext.RequestWrapper
>>>>>>> ef17c580
	}
	tests := []struct {
		name string
		args args
<<<<<<< HEAD
		want *openrtb_ext.PriceFloorRules
	}{
		{
			name: "Fetched Floors are present and request Floors are empty",
			args: args{
				reqFloors: nil,
				fetchFloors: &openrtb_ext.PriceFloorRules{
					Enabled: getTrue(),
					Data: &openrtb_ext.PriceFloorData{
						Currency: "INR",
						SkipRate: 0,
						ModelGroups: []openrtb_ext.PriceFloorModelGroup{
							{
								ModelVersion: "Version 1",
								Currency:     "INR",
								Values: map[string]float64{
									"banner|300x600|www.website5.com": 20,
									"*|*|*":                           50,
								},
								Schema: openrtb_ext.PriceFloorSchema{
									Fields:    []string{"mediaType", "size", "domain"},
									Delimiter: "|",
								},
							},
						},
					},
				},
			},
			want: &openrtb_ext.PriceFloorRules{
				Enabled: getTrue(),
				Data: &openrtb_ext.PriceFloorData{
					Currency: "INR",
					SkipRate: 0,
					ModelGroups: []openrtb_ext.PriceFloorModelGroup{
						{
							ModelVersion: "Version 1",
							Currency:     "INR",
							Values: map[string]float64{
								"banner|300x600|www.website5.com": 20,
								"*|*|*":                           50,
							},
							Schema: openrtb_ext.PriceFloorSchema{
								Fields:    []string{"mediaType", "size", "domain"},
								Delimiter: "|",
							},
						},
					},
				},
			},
		},
		{
			name: "Fetched Floors are present and request Floors has floors disabled",
			args: args{
				reqFloors: &openrtb_ext.PriceFloorRules{
					Enabled: getFalse(),
				},
				fetchFloors: &openrtb_ext.PriceFloorRules{
					Enabled: getTrue(),
					Data: &openrtb_ext.PriceFloorData{
						Currency: "INR",
						SkipRate: 0,
						ModelGroups: []openrtb_ext.PriceFloorModelGroup{
							{
								ModelVersion: "Version 1",
								Currency:     "INR",
								Values: map[string]float64{
									"banner|300x600|www.website5.com": 20,
									"*|*|*":                           50,
								},
								Schema: openrtb_ext.PriceFloorSchema{
									Fields:    []string{"mediaType", "size", "domain"},
									Delimiter: "|",
								},
							},
						},
					},
				},
			},
			want: &openrtb_ext.PriceFloorRules{
				Enabled: getFalse(),
				Data: &openrtb_ext.PriceFloorData{
					Currency: "INR",
					SkipRate: 0,
					ModelGroups: []openrtb_ext.PriceFloorModelGroup{
						{
							ModelVersion: "Version 1",
							Currency:     "INR",
							Values: map[string]float64{
								"banner|300x600|www.website5.com": 20,
								"*|*|*":                           50,
							},
							Schema: openrtb_ext.PriceFloorSchema{
								Fields:    []string{"mediaType", "size", "domain"},
								Delimiter: "|",
							},
						},
					},
				},
			},
		},
		{
			name: "Fetched Floors are present and request Floors has enforcement (enforcepbs = true)",
			args: args{
				reqFloors: &openrtb_ext.PriceFloorRules{
					Enabled: getTrue(),
					Enforcement: &openrtb_ext.PriceFloorEnforcement{
						EnforceRate: 50,
						EnforcePBS:  getTrue(),
					},
				},
				fetchFloors: &openrtb_ext.PriceFloorRules{
					Enabled: getTrue(),
					Data: &openrtb_ext.PriceFloorData{
						Currency: "INR",
						SkipRate: 0,
						ModelGroups: []openrtb_ext.PriceFloorModelGroup{
							{
								ModelVersion: "Version 1",
								Currency:     "INR",
								Values: map[string]float64{
									"banner|300x600|www.website5.com": 20,
									"*|*|*":                           50,
								},
								Schema: openrtb_ext.PriceFloorSchema{
									Fields:    []string{"mediaType", "size", "domain"},
									Delimiter: "|",
								},
							},
						},
					},
				},
			},
			want: &openrtb_ext.PriceFloorRules{
				Enabled: getTrue(),
				Data: &openrtb_ext.PriceFloorData{
					Currency: "INR",
					SkipRate: 0,
					ModelGroups: []openrtb_ext.PriceFloorModelGroup{
						{
							ModelVersion: "Version 1",
							Currency:     "INR",
							Values: map[string]float64{
								"banner|300x600|www.website5.com": 20,
								"*|*|*":                           50,
							},
							Schema: openrtb_ext.PriceFloorSchema{
								Fields:    []string{"mediaType", "size", "domain"},
								Delimiter: "|",
							},
						},
					},
				},
				Enforcement: &openrtb_ext.PriceFloorEnforcement{
					EnforceRate: 50,
					EnforcePBS:  getTrue(),
				},
			},
		},
		{
			name: "Fetched Floors are present and request Floors has enforcement (enforcepbs = false)",
			args: args{
				reqFloors: &openrtb_ext.PriceFloorRules{
					Enabled: getTrue(),
					Enforcement: &openrtb_ext.PriceFloorEnforcement{
						EnforceRate: 50,
						EnforcePBS:  getFalse(),
					},
				},
				fetchFloors: &openrtb_ext.PriceFloorRules{
					Enabled: getTrue(),
					Data: &openrtb_ext.PriceFloorData{
						Currency: "INR",
						SkipRate: 0,
						ModelGroups: []openrtb_ext.PriceFloorModelGroup{
							{
								ModelVersion: "Version 1",
								Currency:     "INR",
								Values: map[string]float64{
									"banner|300x600|www.website5.com": 20,
									"*|*|*":                           50,
								},
								Schema: openrtb_ext.PriceFloorSchema{
									Fields:    []string{"mediaType", "size", "domain"},
									Delimiter: "|",
								},
							},
						},
					},
				},
			},
			want: &openrtb_ext.PriceFloorRules{
				Enabled: getTrue(),
				Data: &openrtb_ext.PriceFloorData{
					Currency: "INR",
					SkipRate: 0,
					ModelGroups: []openrtb_ext.PriceFloorModelGroup{
						{
							ModelVersion: "Version 1",
							Currency:     "INR",
							Values: map[string]float64{
								"banner|300x600|www.website5.com": 20,
								"*|*|*":                           50,
							},
							Schema: openrtb_ext.PriceFloorSchema{
								Fields:    []string{"mediaType", "size", "domain"},
								Delimiter: "|",
							},
						},
					},
				},
				Enforcement: &openrtb_ext.PriceFloorEnforcement{
					EnforceRate: 50,
					EnforcePBS:  getFalse(),
				},
			},
		},
		{
			name: "Fetched Floors are present and request Floors has Floormin",
			args: args{
				reqFloors: &openrtb_ext.PriceFloorRules{
					Enabled: getTrue(),
					Enforcement: &openrtb_ext.PriceFloorEnforcement{
						EnforceRate: 50,
						EnforcePBS:  getFalse(),
					},
					FloorMin:    5,
					FloorMinCur: "INR",
				},
				fetchFloors: &openrtb_ext.PriceFloorRules{
					Enabled: getTrue(),
					Data: &openrtb_ext.PriceFloorData{
						Currency: "INR",
						SkipRate: 0,
						ModelGroups: []openrtb_ext.PriceFloorModelGroup{
							{
								ModelVersion: "Version 1",
								Currency:     "INR",
								Values: map[string]float64{
									"banner|300x600|www.website5.com": 20,
									"*|*|*":                           50,
								},
								Schema: openrtb_ext.PriceFloorSchema{
									Fields:    []string{"mediaType", "size", "domain"},
									Delimiter: "|",
								},
							},
						},
					},
				},
			},
			want: &openrtb_ext.PriceFloorRules{
				Enabled: getTrue(),
				Data: &openrtb_ext.PriceFloorData{
					Currency: "INR",
					SkipRate: 0,
					ModelGroups: []openrtb_ext.PriceFloorModelGroup{
						{
							ModelVersion: "Version 1",
							Currency:     "INR",
							Values: map[string]float64{
								"banner|300x600|www.website5.com": 20,
								"*|*|*":                           50,
							},
							Schema: openrtb_ext.PriceFloorSchema{
								Fields:    []string{"mediaType", "size", "domain"},
								Delimiter: "|",
							},
						},
					},
				},
				Enforcement: &openrtb_ext.PriceFloorEnforcement{
					EnforceRate: 50,
					EnforcePBS:  getFalse(),
				},
				FloorMin:    5,
				FloorMinCur: "INR",
			},
		},
		{
			name: "Fetched Floors are present and request Floors has URL",
			args: args{
				reqFloors: &openrtb_ext.PriceFloorRules{
					Enabled: getTrue(),
					Enforcement: &openrtb_ext.PriceFloorEnforcement{
						EnforceRate: 50,
						EnforcePBS:  getFalse(),
					},
					FloorMin:    5,
					FloorMinCur: "INR",
					Location: &openrtb_ext.PriceFloorEndpoint{
						URL: "https://test.com/floors",
					},
				},
				fetchFloors: &openrtb_ext.PriceFloorRules{
					Enabled: getTrue(),
					Data: &openrtb_ext.PriceFloorData{
						Currency: "INR",
						SkipRate: 0,
						ModelGroups: []openrtb_ext.PriceFloorModelGroup{
							{
								ModelVersion: "Version 1",
								Currency:     "INR",
								Values: map[string]float64{
									"banner|300x600|www.website5.com": 20,
									"*|*|*":                           50,
								},
								Schema: openrtb_ext.PriceFloorSchema{
									Fields:    []string{"mediaType", "size", "domain"},
									Delimiter: "|",
								},
							},
						},
					},
				},
			},
			want: &openrtb_ext.PriceFloorRules{
				Enabled: getTrue(),
				Data: &openrtb_ext.PriceFloorData{
					Currency: "INR",
					SkipRate: 0,
					ModelGroups: []openrtb_ext.PriceFloorModelGroup{
						{
							ModelVersion: "Version 1",
							Currency:     "INR",
							Values: map[string]float64{
								"banner|300x600|www.website5.com": 20,
								"*|*|*":                           50,
							},
							Schema: openrtb_ext.PriceFloorSchema{
								Fields:    []string{"mediaType", "size", "domain"},
								Delimiter: "|",
							},
						},
					},
				},
				Enforcement: &openrtb_ext.PriceFloorEnforcement{
					EnforceRate: 50,
					EnforcePBS:  getFalse(),
				},
				FloorMin:    5,
				FloorMinCur: "INR",
				Location: &openrtb_ext.PriceFloorEndpoint{
					URL: "https://test.com/floors",
				},
			},
=======
		want bool
	}{
		{
			name: "Disabled in account and req",
			args: args{
				account: config.Account{PriceFloors: config.AccountPriceFloors{Enabled: false}},
				bidRequestWrapper: &openrtb_ext.RequestWrapper{
					BidRequest: &openrtb2.BidRequest{
						Ext: json.RawMessage(`{"prebid":{"floors":{"enabled": false} }}`),
					},
				},
			},
			want: false,
		},
		{
			name: "Enabled  in account and req",
			args: args{
				account: config.Account{PriceFloors: config.AccountPriceFloors{Enabled: true}},
				bidRequestWrapper: &openrtb_ext.RequestWrapper{
					BidRequest: &openrtb2.BidRequest{
						Ext: json.RawMessage(`{"prebid":{"floors":{"enabled": true} }}`),
					},
				},
			},
			want: true,
		},
		{
			name: "disabled  in account and enabled req",
			args: args{
				account: config.Account{PriceFloors: config.AccountPriceFloors{Enabled: false}},
				bidRequestWrapper: &openrtb_ext.RequestWrapper{
					BidRequest: &openrtb2.BidRequest{
						Ext: json.RawMessage(`{"prebid":{"floors":{"enabled": true} }}`),
					},
				},
			},
			want: false,
		},
		{
			name: "Enabled  in account and disabled in req",
			args: args{
				account: config.Account{PriceFloors: config.AccountPriceFloors{Enabled: true}},
				bidRequestWrapper: &openrtb_ext.RequestWrapper{
					BidRequest: &openrtb2.BidRequest{
						Ext: json.RawMessage(`{"prebid":{"floors":{"enabled": false} }}`)},
				},
			},
			want: false,
>>>>>>> ef17c580
		},
	}
	for _, tt := range tests {
		t.Run(tt.name, func(t *testing.T) {
<<<<<<< HEAD
			if got := mergeFloors(tt.args.reqFloors, tt.args.fetchFloors, getCurrencyRates(rates)); !reflect.DeepEqual(got, tt.want) {
				t.Errorf("mergeFloors() = %v, want %v", got, tt.want)
			}
=======
			got := isPriceFloorsEnabled(tt.args.account, tt.args.bidRequestWrapper)
			assert.Equal(t, got, tt.want, tt.name)
>>>>>>> ef17c580
		})
	}
}<|MERGE_RESOLUTION|>--- conflicted
+++ resolved
@@ -906,7 +906,72 @@
 	}
 }
 
-<<<<<<< HEAD
+func TestIsPriceFloorsEnabled(t *testing.T) {
+	type args struct {
+		account           config.Account
+		bidRequestWrapper *openrtb_ext.RequestWrapper
+	}
+	tests := []struct {
+		name string
+		args args
+		want bool
+	}{
+		{
+			name: "Disabled in account and req",
+			args: args{
+				account: config.Account{PriceFloors: config.AccountPriceFloors{Enabled: false}},
+				bidRequestWrapper: &openrtb_ext.RequestWrapper{
+					BidRequest: &openrtb2.BidRequest{
+						Ext: json.RawMessage(`{"prebid":{"floors":{"enabled": false} }}`),
+					},
+				},
+			},
+			want: false,
+		},
+		{
+			name: "Enabled  in account and req",
+			args: args{
+				account: config.Account{PriceFloors: config.AccountPriceFloors{Enabled: true}},
+				bidRequestWrapper: &openrtb_ext.RequestWrapper{
+					BidRequest: &openrtb2.BidRequest{
+						Ext: json.RawMessage(`{"prebid":{"floors":{"enabled": true} }}`),
+					},
+				},
+			},
+			want: true,
+		},
+		{
+			name: "disabled  in account and enabled req",
+			args: args{
+				account: config.Account{PriceFloors: config.AccountPriceFloors{Enabled: false}},
+				bidRequestWrapper: &openrtb_ext.RequestWrapper{
+					BidRequest: &openrtb2.BidRequest{
+						Ext: json.RawMessage(`{"prebid":{"floors":{"enabled": true} }}`),
+					},
+				},
+			},
+			want: false,
+		},
+		{
+			name: "Enabled  in account and disabled in req",
+			args: args{
+				account: config.Account{PriceFloors: config.AccountPriceFloors{Enabled: true}},
+				bidRequestWrapper: &openrtb_ext.RequestWrapper{
+					BidRequest: &openrtb2.BidRequest{
+						Ext: json.RawMessage(`{"prebid":{"floors":{"enabled": false} }}`)},
+				},
+			},
+			want: false,
+		},
+	}
+	for _, tt := range tests {
+		t.Run(tt.name, func(t *testing.T) {
+			got := isPriceFloorsEnabled(tt.args.account, tt.args.bidRequestWrapper)
+			assert.Equal(t, got, tt.want, tt.name)
+		})
+	}
+}
+
 func TestResolveFloorMin(t *testing.T) {
 	rates := map[string]map[string]float64{
 		"USD": {
@@ -1082,17 +1147,10 @@
 	type args struct {
 		reqFloors   *openrtb_ext.PriceFloorRules
 		fetchFloors *openrtb_ext.PriceFloorRules
-=======
-func TestIsPriceFloorsEnabled(t *testing.T) {
-	type args struct {
-		account           config.Account
-		bidRequestWrapper *openrtb_ext.RequestWrapper
->>>>>>> ef17c580
 	}
 	tests := []struct {
 		name string
 		args args
-<<<<<<< HEAD
 		want *openrtb_ext.PriceFloorRules
 	}{
 		{
@@ -1438,68 +1496,13 @@
 					URL: "https://test.com/floors",
 				},
 			},
-=======
-		want bool
-	}{
-		{
-			name: "Disabled in account and req",
-			args: args{
-				account: config.Account{PriceFloors: config.AccountPriceFloors{Enabled: false}},
-				bidRequestWrapper: &openrtb_ext.RequestWrapper{
-					BidRequest: &openrtb2.BidRequest{
-						Ext: json.RawMessage(`{"prebid":{"floors":{"enabled": false} }}`),
-					},
-				},
-			},
-			want: false,
-		},
-		{
-			name: "Enabled  in account and req",
-			args: args{
-				account: config.Account{PriceFloors: config.AccountPriceFloors{Enabled: true}},
-				bidRequestWrapper: &openrtb_ext.RequestWrapper{
-					BidRequest: &openrtb2.BidRequest{
-						Ext: json.RawMessage(`{"prebid":{"floors":{"enabled": true} }}`),
-					},
-				},
-			},
-			want: true,
-		},
-		{
-			name: "disabled  in account and enabled req",
-			args: args{
-				account: config.Account{PriceFloors: config.AccountPriceFloors{Enabled: false}},
-				bidRequestWrapper: &openrtb_ext.RequestWrapper{
-					BidRequest: &openrtb2.BidRequest{
-						Ext: json.RawMessage(`{"prebid":{"floors":{"enabled": true} }}`),
-					},
-				},
-			},
-			want: false,
-		},
-		{
-			name: "Enabled  in account and disabled in req",
-			args: args{
-				account: config.Account{PriceFloors: config.AccountPriceFloors{Enabled: true}},
-				bidRequestWrapper: &openrtb_ext.RequestWrapper{
-					BidRequest: &openrtb2.BidRequest{
-						Ext: json.RawMessage(`{"prebid":{"floors":{"enabled": false} }}`)},
-				},
-			},
-			want: false,
->>>>>>> ef17c580
 		},
 	}
 	for _, tt := range tests {
 		t.Run(tt.name, func(t *testing.T) {
-<<<<<<< HEAD
 			if got := mergeFloors(tt.args.reqFloors, tt.args.fetchFloors, getCurrencyRates(rates)); !reflect.DeepEqual(got, tt.want) {
 				t.Errorf("mergeFloors() = %v, want %v", got, tt.want)
 			}
-=======
-			got := isPriceFloorsEnabled(tt.args.account, tt.args.bidRequestWrapper)
-			assert.Equal(t, got, tt.want, tt.name)
->>>>>>> ef17c580
 		})
 	}
 }