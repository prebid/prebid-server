package macros

import (
	"bytes"
	"text/template"
)

// EndpointTemplateParams specifies macros for bidder endpoints.
type EndpointTemplateParams struct {
	Host        string
	PublisherID string
	ZoneID      string
	SourceId    string
	AccountID   string
	AdUnit      string
	MediaType   string
	GvlID       string
	PageID      string
	SupplyId    string
	ImpID       string
	SspId       string
	SspID       string
	SeatID      string
	TokenID     string
<<<<<<< HEAD
	NetworkId   string
	SiteDomain  string
	AppDomain   string
	Bundle      string
=======
	PlacementID string
>>>>>>> cef3959d
}

// UserSyncPrivacy specifies privacy policy macros, represented as strings, for user sync urls.
type UserSyncPrivacy struct {
	GDPR        string
	GDPRConsent string
	USPrivacy   string
	GPP         string
	GPPSID      string
}

// ResolveMacros resolves macros in the given template with the provided params
func ResolveMacros(aTemplate *template.Template, params interface{}) (string, error) {
	strBuf := bytes.Buffer{}

	if err := aTemplate.Execute(&strBuf, params); err != nil {
		return "", err
	}

	res := strBuf.String()
	return res, nil
}<|MERGE_RESOLUTION|>--- conflicted
+++ resolved
@@ -22,14 +22,11 @@
 	SspID       string
 	SeatID      string
 	TokenID     string
-<<<<<<< HEAD
+	PlacementID string
 	NetworkId   string
 	SiteDomain  string
 	AppDomain   string
 	Bundle      string
-=======
-	PlacementID string
->>>>>>> cef3959d
 }
 
 // UserSyncPrivacy specifies privacy policy macros, represented as strings, for user sync urls.
