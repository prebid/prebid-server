package prebidServer

import (
	"github.com/prebid/prebid-server/openrtb_ext"
	"github.com/prebid/prebid-server/usersync"
	"math/rand"
	"net/http"
	"runtime"
	"time"

	"github.com/prebid/prebid-server/config"
	"github.com/prebid/prebid-server/currency"
<<<<<<< HEAD
	"github.com/prebid/prebid-server/router"
	"github.com/prebid/prebid-server/server"
=======
	pbc "github.com/prebid/prebid-server/prebid_cache_client"
	"github.com/prebid/prebid-server/router"
>>>>>>> 0081bebd
	"github.com/prebid/prebid-server/util/task"

	"github.com/golang/glog"
	"github.com/spf13/viper"
)

<<<<<<< HEAD
=======
// Rev holds binary revision string
// Set manually at build time using:
//    go build -ldflags "-X main.Rev=`git rev-parse --short HEAD`"
// Populated automatically at build / releases
//   `gox -os="linux" -arch="386" -output="{{.Dir}}_{{.OS}}_{{.Arch}}" -ldflags "-X main.Rev=`git rev-parse --short HEAD`" -verbose ./...;`
// See issue #559
var Rev string

const schemaDirectory = "/home/http/GO_SERVER/dmhbserver/static/"

/*
>>>>>>> 0081bebd
func init() {
	rand.Seed(time.Now().UnixNano())
}

func main() {
	flag.Parse() // required for glog flags and testing package flags

	cfg, err := loadConfig()
	if err != nil {
		glog.Exitf("Configuration could not be loaded or did not pass validation: %v", err)
<<<<<<< HEAD
=======
	}

	err = serve(Rev, cfg)
	if err != nil {
		glog.Exitf("prebid-server failed: %v", err)
	}
}
*/

func InitPrebidServer(configFile string) {
	//init contents
	rand.Seed(time.Now().UnixNano())

	//main contents
	cfg, err := loadConfig(configFile)
	if err != nil {
		glog.Fatalf("Configuration could not be loaded or did not pass validation: %v", err)
>>>>>>> 0081bebd
	}

	// Create a soft memory limit on the total amount of memory that PBS uses to tune the behavior
	// of the Go garbage collector. In summary, `cfg.GarbageCollectorThreshold` serves as a fixed cost
	// of memory that is going to be held garbage before a garbage collection cycle is triggered.
	// This amount of virtual memory won’t translate into physical memory allocation unless we attempt
	// to read or write to the slice below, which PBS will not do.
	garbageCollectionThreshold := make([]byte, cfg.GarbageCollectorThreshold)
	defer runtime.KeepAlive(garbageCollectionThreshold)

	err = serve(cfg)
	if err != nil {
		glog.Exitf("prebid-server failed: %v", err)
	}
}

<<<<<<< HEAD
const configFileName = "pbs"

func loadConfig() (*config.Configuration, error) {
	v := viper.New()
	config.SetupViper(v, configFileName)
=======
//const configFileName = "pbs"

func loadConfig(configFileName string) (*config.Configuration, error) {
	v := viper.New()
	config.SetupViper(v, configFileName)
	v.SetConfigFile(configFileName)
	v.ReadInConfig()
>>>>>>> 0081bebd
	return config.New(v)
}

func serve(cfg *config.Configuration) error {
	fetchingInterval := time.Duration(cfg.CurrencyConverter.FetchIntervalSeconds) * time.Second
	staleRatesThreshold := time.Duration(cfg.CurrencyConverter.StaleRatesSeconds) * time.Second
	currencyConverter := currency.NewRateConverter(&http.Client{}, cfg.CurrencyConverter.FetchURL, staleRatesThreshold)

	currencyConverterTickerTask := task.NewTickerTask(fetchingInterval, currencyConverter)
	currencyConverterTickerTask.Start()

	_, err := router.New(cfg, currencyConverter)
	if err != nil {
		return err
	}

<<<<<<< HEAD
	corsRouter := router.SupportCORS(r)
	server.Listen(cfg, router.NoCache{Handler: corsRouter}, router.Admin(currencyConverter, fetchingInterval), r.MetricsEngine)
=======
	pbc.InitPrebidCache(cfg.CacheURL.GetBaseURL())
	pbc.InitPrebidCacheURL(cfg.ExternalURL)

	//corsRouter := router.SupportCORS(r)
	//server.Listen(cfg, router.NoCache{Handler: corsRouter}, router.Admin(revision, currencyConverter, fetchingInterval), r.MetricsEngine)
>>>>>>> 0081bebd

	//r.Shutdown()
	return nil
}

func OrtbAuction(w http.ResponseWriter, r *http.Request) error {
	return router.OrtbAuctionEndpointWrapper(w, r)
}

var VideoAuction = func(w http.ResponseWriter, r *http.Request) error {
	return router.VideoAuctionEndpointWrapper(w, r)
}

func Auction(w http.ResponseWriter, r *http.Request) {
	router.AuctionWrapper(w, r)
}

func GetUIDS(w http.ResponseWriter, r *http.Request) {
	router.GetUIDSWrapper(w, r)
}

func SetUIDS(w http.ResponseWriter, r *http.Request) {
	router.SetUIDSWrapper(w, r)
}

func CookieSync(w http.ResponseWriter, r *http.Request) {
	router.CookieSync(w, r)
}

func SyncerMap() map[openrtb_ext.BidderName]usersync.Usersyncer {
	return router.SyncerMap()
}<|MERGE_RESOLUTION|>--- conflicted
+++ resolved
@@ -1,42 +1,22 @@
 package prebidServer
 
 import (
-	"github.com/prebid/prebid-server/openrtb_ext"
+	"net/http"
+	"time"
+
 	"github.com/prebid/prebid-server/usersync"
-	"math/rand"
-	"net/http"
-	"runtime"
-	"time"
 
 	"github.com/prebid/prebid-server/config"
 	"github.com/prebid/prebid-server/currency"
-<<<<<<< HEAD
 	"github.com/prebid/prebid-server/router"
-	"github.com/prebid/prebid-server/server"
-=======
-	pbc "github.com/prebid/prebid-server/prebid_cache_client"
-	"github.com/prebid/prebid-server/router"
->>>>>>> 0081bebd
 	"github.com/prebid/prebid-server/util/task"
 
-	"github.com/golang/glog"
 	"github.com/spf13/viper"
 )
-
-<<<<<<< HEAD
-=======
-// Rev holds binary revision string
-// Set manually at build time using:
-//    go build -ldflags "-X main.Rev=`git rev-parse --short HEAD`"
-// Populated automatically at build / releases
-//   `gox -os="linux" -arch="386" -output="{{.Dir}}_{{.OS}}_{{.Arch}}" -ldflags "-X main.Rev=`git rev-parse --short HEAD`" -verbose ./...;`
-// See issue #559
-var Rev string
 
 const schemaDirectory = "/home/http/GO_SERVER/dmhbserver/static/"
 
 /*
->>>>>>> 0081bebd
 func init() {
 	rand.Seed(time.Now().UnixNano())
 }
@@ -47,26 +27,6 @@
 	cfg, err := loadConfig()
 	if err != nil {
 		glog.Exitf("Configuration could not be loaded or did not pass validation: %v", err)
-<<<<<<< HEAD
-=======
-	}
-
-	err = serve(Rev, cfg)
-	if err != nil {
-		glog.Exitf("prebid-server failed: %v", err)
-	}
-}
-*/
-
-func InitPrebidServer(configFile string) {
-	//init contents
-	rand.Seed(time.Now().UnixNano())
-
-	//main contents
-	cfg, err := loadConfig(configFile)
-	if err != nil {
-		glog.Fatalf("Configuration could not be loaded or did not pass validation: %v", err)
->>>>>>> 0081bebd
 	}
 
 	// Create a soft memory limit on the total amount of memory that PBS uses to tune the behavior
@@ -82,22 +42,15 @@
 		glog.Exitf("prebid-server failed: %v", err)
 	}
 }
+*/
 
-<<<<<<< HEAD
 const configFileName = "pbs"
-
-func loadConfig() (*config.Configuration, error) {
-	v := viper.New()
-	config.SetupViper(v, configFileName)
-=======
-//const configFileName = "pbs"
 
 func loadConfig(configFileName string) (*config.Configuration, error) {
 	v := viper.New()
 	config.SetupViper(v, configFileName)
 	v.SetConfigFile(configFileName)
 	v.ReadInConfig()
->>>>>>> 0081bebd
 	return config.New(v)
 }
 
@@ -114,18 +67,14 @@
 		return err
 	}
 
-<<<<<<< HEAD
-	corsRouter := router.SupportCORS(r)
-	server.Listen(cfg, router.NoCache{Handler: corsRouter}, router.Admin(currencyConverter, fetchingInterval), r.MetricsEngine)
-=======
-	pbc.InitPrebidCache(cfg.CacheURL.GetBaseURL())
-	pbc.InitPrebidCacheURL(cfg.ExternalURL)
-
-	//corsRouter := router.SupportCORS(r)
-	//server.Listen(cfg, router.NoCache{Handler: corsRouter}, router.Admin(revision, currencyConverter, fetchingInterval), r.MetricsEngine)
->>>>>>> 0081bebd
+	// corsRouter := router.SupportCORS(r)
+	// server.Listen(cfg, router.NoCache{Handler: corsRouter}, router.Admin(currencyConverter, fetchingInterval), r.MetricsEngine)
 
 	//r.Shutdown()
+
+	// pbc.InitPrebidCache(cfg.CacheURL.GetBaseURL())
+	// pbc.InitPrebidCacheURL(cfg.ExternalURL)
+
 	return nil
 }
 
@@ -138,7 +87,7 @@
 }
 
 func Auction(w http.ResponseWriter, r *http.Request) {
-	router.AuctionWrapper(w, r)
+	// router.AuctionWrapper(w, r)
 }
 
 func GetUIDS(w http.ResponseWriter, r *http.Request) {
@@ -153,6 +102,6 @@
 	router.CookieSync(w, r)
 }
 
-func SyncerMap() map[openrtb_ext.BidderName]usersync.Usersyncer {
+func SyncerMap() map[string]usersync.Syncer {
 	return router.SyncerMap()
 }