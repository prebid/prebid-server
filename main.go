package main

import (
	"flag"
	"math/rand"
	"net/http"
	"runtime"
	"time"

	"github.com/prebid/prebid-server/config"
	"github.com/prebid/prebid-server/currency"
<<<<<<< HEAD
	pbc "github.com/prebid/prebid-server/prebid_cache_client"
	"github.com/prebid/prebid-server/router"
	"github.com/prebid/prebid-server/server"
	"github.com/prebid/prebid-server/util/task"
	"go.opentelemetry.io/contrib/instrumentation/net/http/otelhttp"
=======
	"github.com/prebid/prebid-server/router"
	"github.com/prebid/prebid-server/server"
	"github.com/prebid/prebid-server/util/task"
>>>>>>> 3fcb43ca

	"github.com/golang/glog"
	"github.com/spf13/viper"
)

<<<<<<< HEAD
// Rev holds binary revision string
// Set manually at build time using:
//    go build -ldflags "-X main.Rev=`git rev-parse --short HEAD`"
// Populated automatically at build / releases
//   `gox -os="linux" -arch="386" -output="{{.Dir}}_{{.OS}}_{{.Arch}}" -ldflags "-X main.Rev=`git rev-parse --short HEAD`" -verbose ./...;`
// See issue #559
var Rev string

=======
>>>>>>> 3fcb43ca
func init() {
	rand.Seed(time.Now().UnixNano())
}

func main() {
	flag.Parse() // required for glog flags and testing package flags

	cfg, err := loadConfig()
	if err != nil {
		glog.Exitf("Configuration could not be loaded or did not pass validation: %v", err)
<<<<<<< HEAD
	}

	// write PID to file for deploy management
	if cfg.DeployPIDEnabled {
		pid, err := handleDeployPID(cfg.DeployPIDPath, cfg.DeployPIDMode)
		if err != nil {
			glog.Fatalf("error writing pid[%d]: %s", pid, err)
		}
=======
>>>>>>> 3fcb43ca
	}

	// Create a soft memory limit on the total amount of memory that PBS uses to tune the behavior
	// of the Go garbage collector. In summary, `cfg.GarbageCollectorThreshold` serves as a fixed cost
	// of memory that is going to be held garbage before a garbage collection cycle is triggered.
	// This amount of virtual memory won’t translate into physical memory allocation unless we attempt
	// to read or write to the slice below, which PBS will not do.
	garbageCollectionThreshold := make([]byte, cfg.GarbageCollectorThreshold)
	defer runtime.KeepAlive(garbageCollectionThreshold)

	err = serve(cfg)
	if err != nil {
		glog.Exitf("prebid-server failed: %v", err)
	}
}

const configFileName = "pbs"

func loadConfig() (*config.Configuration, error) {
	v := viper.New()
	config.SetupViper(v, configFileName)
	return config.New(v)
}

func serve(cfg *config.Configuration) error {
	fetchingInterval := time.Duration(cfg.CurrencyConverter.FetchIntervalSeconds) * time.Second
	staleRatesThreshold := time.Duration(cfg.CurrencyConverter.StaleRatesSeconds) * time.Second
	currencyConverter := currency.NewRateConverter(&http.Client{}, cfg.CurrencyConverter.FetchURL, staleRatesThreshold)

	currencyConverterTickerTask := task.NewTickerTask(fetchingInterval, currencyConverter)
	currencyConverterTickerTask.Start()

	r, err := router.New(cfg, currencyConverter)
	if err != nil {
		return err
	}

<<<<<<< HEAD
	// setup tapjoy opentelemtry
	doneCB, err := initProvider(cfg.Monitoring.OpenTelemetry)
	if err != nil {
		return err
	}

	pbc.InitPrebidCache(cfg.CacheURL.GetBaseURL())

	corsRouter := router.SupportCORS(r)
	// wrap corsRouter in otel handler
	otelHandler := otelhttp.NewHandler(corsRouter, "prebid/openrtb",
		// only wrap for "/openrtb2/auction" endpoint
		otelhttp.WithFilter(func(r *http.Request) bool {
			if r.RequestURI == "/openrtb2/auction" {
				return true
			}
			return false
		}),
	)

	server.Listen(cfg, router.NoCache{Handler: otelHandler}, router.Admin(revision, currencyConverter, fetchingInterval), r.MetricsEngine)
=======
	corsRouter := router.SupportCORS(r)
	server.Listen(cfg, router.NoCache{Handler: corsRouter}, router.Admin(currencyConverter, fetchingInterval), r.MetricsEngine)
>>>>>>> 3fcb43ca

	doneCB()
	r.Shutdown()
	return nil
}<|MERGE_RESOLUTION|>--- conflicted
+++ resolved
@@ -9,33 +9,15 @@
 
 	"github.com/prebid/prebid-server/config"
 	"github.com/prebid/prebid-server/currency"
-<<<<<<< HEAD
-	pbc "github.com/prebid/prebid-server/prebid_cache_client"
 	"github.com/prebid/prebid-server/router"
 	"github.com/prebid/prebid-server/server"
 	"github.com/prebid/prebid-server/util/task"
 	"go.opentelemetry.io/contrib/instrumentation/net/http/otelhttp"
-=======
-	"github.com/prebid/prebid-server/router"
-	"github.com/prebid/prebid-server/server"
-	"github.com/prebid/prebid-server/util/task"
->>>>>>> 3fcb43ca
 
 	"github.com/golang/glog"
 	"github.com/spf13/viper"
 )
 
-<<<<<<< HEAD
-// Rev holds binary revision string
-// Set manually at build time using:
-//    go build -ldflags "-X main.Rev=`git rev-parse --short HEAD`"
-// Populated automatically at build / releases
-//   `gox -os="linux" -arch="386" -output="{{.Dir}}_{{.OS}}_{{.Arch}}" -ldflags "-X main.Rev=`git rev-parse --short HEAD`" -verbose ./...;`
-// See issue #559
-var Rev string
-
-=======
->>>>>>> 3fcb43ca
 func init() {
 	rand.Seed(time.Now().UnixNano())
 }
@@ -46,17 +28,6 @@
 	cfg, err := loadConfig()
 	if err != nil {
 		glog.Exitf("Configuration could not be loaded or did not pass validation: %v", err)
-<<<<<<< HEAD
-	}
-
-	// write PID to file for deploy management
-	if cfg.DeployPIDEnabled {
-		pid, err := handleDeployPID(cfg.DeployPIDPath, cfg.DeployPIDMode)
-		if err != nil {
-			glog.Fatalf("error writing pid[%d]: %s", pid, err)
-		}
-=======
->>>>>>> 3fcb43ca
 	}
 
 	// Create a soft memory limit on the total amount of memory that PBS uses to tune the behavior
@@ -66,6 +37,14 @@
 	// to read or write to the slice below, which PBS will not do.
 	garbageCollectionThreshold := make([]byte, cfg.GarbageCollectorThreshold)
 	defer runtime.KeepAlive(garbageCollectionThreshold)
+
+	// write PID to file for deploy management
+	if cfg.DeployPIDEnabled {
+		pid, err := handleDeployPID(cfg.DeployPIDPath, cfg.DeployPIDMode)
+		if err != nil {
+			glog.Fatalf("error writing pid[%d]: %s", pid, err)
+		}
+	}
 
 	err = serve(cfg)
 	if err != nil {
@@ -94,14 +73,11 @@
 		return err
 	}
 
-<<<<<<< HEAD
 	// setup tapjoy opentelemtry
 	doneCB, err := initProvider(cfg.Monitoring.OpenTelemetry)
 	if err != nil {
 		return err
 	}
-
-	pbc.InitPrebidCache(cfg.CacheURL.GetBaseURL())
 
 	corsRouter := router.SupportCORS(r)
 	// wrap corsRouter in otel handler
@@ -114,12 +90,7 @@
 			return false
 		}),
 	)
-
-	server.Listen(cfg, router.NoCache{Handler: otelHandler}, router.Admin(revision, currencyConverter, fetchingInterval), r.MetricsEngine)
-=======
-	corsRouter := router.SupportCORS(r)
-	server.Listen(cfg, router.NoCache{Handler: corsRouter}, router.Admin(currencyConverter, fetchingInterval), r.MetricsEngine)
->>>>>>> 3fcb43ca
+	server.Listen(cfg, router.NoCache{Handler: otelHandler}, router.Admin(currencyConverter, fetchingInterval), r.MetricsEngine)
 
 	doneCB()
 	r.Shutdown()
