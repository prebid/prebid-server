package router

import (
	"context"
	"crypto/tls"
	"database/sql"
	"encoding/json"
	"fmt"
	"io/ioutil"
	"net/http"
	"path/filepath"
	"strings"
	"time"

	"github.com/prebid/prebid-server/adapters"
	"github.com/prebid/prebid-server/adapters/adform"
	"github.com/prebid/prebid-server/adapters/appnexus"
	"github.com/prebid/prebid-server/adapters/audienceNetwork"
	"github.com/prebid/prebid-server/adapters/conversant"
	"github.com/prebid/prebid-server/adapters/ix"
	"github.com/prebid/prebid-server/adapters/lifestreet"
	"github.com/prebid/prebid-server/adapters/pubmatic"
	"github.com/prebid/prebid-server/adapters/pulsepoint"
	"github.com/prebid/prebid-server/adapters/rubicon"
	"github.com/prebid/prebid-server/adapters/sovrn"
	analyticsConf "github.com/prebid/prebid-server/analytics/config"
	"github.com/prebid/prebid-server/cache"
	"github.com/prebid/prebid-server/cache/dummycache"
	"github.com/prebid/prebid-server/cache/filecache"
	"github.com/prebid/prebid-server/cache/postgrescache"
	"github.com/prebid/prebid-server/config"
	"github.com/prebid/prebid-server/endpoints"
	infoEndpoints "github.com/prebid/prebid-server/endpoints/info"
	"github.com/prebid/prebid-server/endpoints/openrtb2"
	"github.com/prebid/prebid-server/exchange"
	"github.com/prebid/prebid-server/gdpr"
	"github.com/prebid/prebid-server/openrtb_ext"
	"github.com/prebid/prebid-server/pbs"
	metricsConf "github.com/prebid/prebid-server/pbsmetrics/config"
	pbc "github.com/prebid/prebid-server/prebid_cache_client"
	"github.com/prebid/prebid-server/ssl"
	storedRequestsConf "github.com/prebid/prebid-server/stored_requests/config"
	"github.com/prebid/prebid-server/usersync/usersyncers"

	"github.com/golang/glog"
	"github.com/julienschmidt/httprouter"
	_ "github.com/lib/pq"
	"github.com/rs/cors"
)

var dataCache cache.Cache
var exchanges map[string]adapters.Adapter

// NewJsonDirectoryServer is used to serve .json files from a directory as a single blob. For example,
// given a directory containing the files "a.json" and "b.json", this returns a Handle which serves JSON like:
//
// {
//   "a": { ... content from the file a.json ... },
//   "b": { ... content from the file b.json ... }
// }
//
// This function stores the file contents in memory, and should not be used on large directories.
// If the root directory, or any of the files in it, cannot be read, then the program will exit.
func NewJsonDirectoryServer(schemaDirectory string, validator openrtb_ext.BidderParamValidator, aliases map[string]string) httprouter.Handle {
	// Slurp the files into memory first, since they're small and it minimizes request latency.
	files, err := ioutil.ReadDir(schemaDirectory)
	if err != nil {
		glog.Fatalf("Failed to read directory %s: %v", schemaDirectory, err)
	}

	data := make(map[string]json.RawMessage, len(files))
	for _, file := range files {
		bidder := strings.TrimSuffix(file.Name(), ".json")
		bidderName, isValid := openrtb_ext.BidderMap[bidder]
		if !isValid {
			glog.Fatalf("Schema exists for an unknown bidder: %s", bidder)
		}
		data[bidder] = json.RawMessage(validator.Schema(bidderName))
	}

	// Add in any default aliases
	for aliasName, bidderName := range aliases {
		bidderData, ok := data[bidderName]
		if !ok {
			glog.Fatalf("Default alias (%s) exists referencing unknown bidder: %s", aliasName, bidderName)
		}
		data[aliasName] = bidderData
	}

	response, err := json.Marshal(data)
	if err != nil {
		glog.Fatalf("Failed to marshal bidder param JSON-schema: %v", err)
	}

	return func(w http.ResponseWriter, r *http.Request, _ httprouter.Params) {
		w.Header().Add("Content-Type", "application/json")
		w.Write(response)
	}
}

func serveIndex(w http.ResponseWriter, r *http.Request, _ httprouter.Params) {
	http.ServeFile(w, r, "static/index.html")
}

type NoCache struct {
	Handler http.Handler
}

func (m NoCache) ServeHTTP(w http.ResponseWriter, r *http.Request) {
	w.Header().Add("Cache-Control", "no-cache, no-store, must-revalidate")
	w.Header().Add("Pragma", "no-cache")
	w.Header().Add("Expires", "0")
	m.Handler.ServeHTTP(w, r)
}

func loadDataCache(cfg *config.Configuration, db *sql.DB) (err error) {
	switch cfg.DataCache.Type {
	case "dummy":
		dataCache, err = dummycache.New()
		if err != nil {
			glog.Fatalf("Dummy cache not configured: %s", err.Error())
		}

	case "postgres":
		if db == nil {
			return fmt.Errorf("Nil db cannot connect to postgres. Did you forget to set the config.stored_requests.postgres values?")
		}
		dataCache = postgrescache.New(db, postgrescache.CacheConfig{
			Size: cfg.DataCache.CacheSize,
			TTL:  cfg.DataCache.TTLSeconds,
		})
		return nil
	case "filecache":
		dataCache, err = filecache.New(cfg.DataCache.Filename)
		if err != nil {
			return fmt.Errorf("FileCache Error: %s", err.Error())
		}

	default:
		return fmt.Errorf("Unknown datacache.type: %s", cfg.DataCache.Type)
	}
	return nil
}

func newExchangeMap(cfg *config.Configuration) map[string]adapters.Adapter {
	// These keys _must_ coincide with the bidder code in Prebid.js, if the adapter exists in both projects
	return map[string]adapters.Adapter{
		"appnexus":   appnexus.NewAppNexusAdapter(adapters.DefaultHTTPAdapterConfig, cfg.Adapters[string(openrtb_ext.BidderAppnexus)].Endpoint),
		"districtm":  appnexus.NewAppNexusAdapter(adapters.DefaultHTTPAdapterConfig, cfg.Adapters[string(openrtb_ext.BidderAppnexus)].Endpoint),
		"ix":         ix.NewIxAdapter(adapters.DefaultHTTPAdapterConfig, cfg.Adapters[strings.ToLower(string(openrtb_ext.BidderIx))].Endpoint),
		"pubmatic":   pubmatic.NewPubmaticAdapter(adapters.DefaultHTTPAdapterConfig, cfg.Adapters[string(openrtb_ext.BidderPubmatic)].Endpoint),
		"pulsepoint": pulsepoint.NewPulsePointAdapter(adapters.DefaultHTTPAdapterConfig, cfg.Adapters[string(openrtb_ext.BidderPulsepoint)].Endpoint),
		"rubicon": rubicon.NewRubiconAdapter(adapters.DefaultHTTPAdapterConfig, cfg.Adapters[string(openrtb_ext.BidderRubicon)].Endpoint,
			cfg.Adapters[string(openrtb_ext.BidderRubicon)].XAPI.Username, cfg.Adapters[string(openrtb_ext.BidderRubicon)].XAPI.Password, cfg.Adapters[string(openrtb_ext.BidderRubicon)].XAPI.Tracker),
		"audienceNetwork": audienceNetwork.NewAdapterFromFacebook(adapters.DefaultHTTPAdapterConfig, cfg.Adapters[strings.ToLower(string(openrtb_ext.BidderFacebook))].PlatformID),
		"lifestreet":      lifestreet.NewLifestreetAdapter(adapters.DefaultHTTPAdapterConfig, cfg.Adapters[string(openrtb_ext.BidderLifestreet)].Endpoint),
		"conversant":      conversant.NewConversantAdapter(adapters.DefaultHTTPAdapterConfig, cfg.Adapters[string(openrtb_ext.BidderConversant)].Endpoint),
		"adform":          adform.NewAdformAdapter(adapters.DefaultHTTPAdapterConfig, cfg.Adapters[string(openrtb_ext.BidderAdform)].Endpoint),
		"sovrn":           sovrn.NewSovrnAdapter(adapters.DefaultHTTPAdapterConfig, cfg.Adapters[string(openrtb_ext.BidderSovrn)].Endpoint),
	}
}

type Router struct {
	*httprouter.Router
	MetricsEngine   *metricsConf.DetailedMetricsEngine
	ParamsValidator openrtb_ext.BidderParamValidator
	Shutdown        func()
}

func New(cfg *config.Configuration) (r *Router, err error) {
	const schemaDirectory = "./static/bidder-params"
	const infoDirectory = "./static/bidder-info"
	disabledBidders := map[string]string{
		"indexExchange": "Bidder \"indexExchange\" has been deprecated and is no longer available. Please use bidder \"ix\" and note that the bidder params have changed.",
	}

	r = &Router{
		Router: httprouter.New(),
	}
	theClient := &http.Client{
		Transport: &http.Transport{
			MaxIdleConns:        cfg.Client.MaxIdleConns,
			MaxIdleConnsPerHost: cfg.Client.MaxIdleConnsPerHost,
			IdleConnTimeout:     time.Duration(cfg.Client.IdleConnTimeout) * time.Second,
			TLSClientConfig:     &tls.Config{RootCAs: ssl.GetRootCAPool()},
		},
	}
	fetcher, ampFetcher, db, shutdown := storedRequestsConf.NewStoredRequests(&cfg.StoredRequests, theClient, r.Router)
	// todo(zachbadgett): better shutdown
	r.Shutdown = shutdown
	if err := loadDataCache(cfg, db); err != nil {
		return nil, fmt.Errorf("Prebid Server could not load data cache: %v", err)
	}

	pbsAnalytics := analyticsConf.NewPBSAnalytics(&cfg.Analytics)

	// Hack because of how legacy handles districtm
	bidderList := openrtb_ext.BidderList()
	bidderList = append(bidderList, openrtb_ext.BidderName("districtm"))

	// Metrics engine
	r.MetricsEngine = metricsConf.NewMetricsEngine(cfg, bidderList)

	paramsValidator, err := openrtb_ext.NewBidderParamsValidator(schemaDirectory)
	if err != nil {
		glog.Fatalf("Failed to create the bidder params validator. %v", err)
	}

	p, _ := filepath.Abs(infoDirectory)
	bidderInfos := adapters.ParseBidderInfos(p, openrtb_ext.BidderList())

	defaultAliases, defReqJSON := readDefaultRequest(cfg.DefReqConfig)

	syncers := usersyncers.NewSyncerMap(cfg)
	gdprPerms := gdpr.NewPermissions(context.Background(), cfg.GDPR, usersyncers.GDPRAwareSyncerIDs(syncers), theClient)

	exchanges = newExchangeMap(cfg)
	theExchange := exchange.NewExchange(theClient, pbc.NewClient(&cfg.CacheURL), cfg, r.MetricsEngine, bidderInfos, gdprPerms)

<<<<<<< HEAD
	openrtbEndpoint, err := openrtb2.NewEndpoint(theExchange, paramsValidator, fetcher, cfg, r.MetricsEngine, pbsAnalytics, defReqJSON)
=======
	openrtbEndpoint, err := openrtb2.NewEndpoint(theExchange, paramsValidator, fetcher, cfg, r.MetricsEngine, pbsAnalytics, disabledBidders)
>>>>>>> 22552ed7
	if err != nil {
		glog.Fatalf("Failed to create the openrtb endpoint handler. %v", err)
	}

<<<<<<< HEAD
	ampEndpoint, err := openrtb2.NewAmpEndpoint(theExchange, paramsValidator, ampFetcher, cfg, r.MetricsEngine, pbsAnalytics, defReqJSON)
=======
	ampEndpoint, err := openrtb2.NewAmpEndpoint(theExchange, paramsValidator, ampFetcher, cfg, r.MetricsEngine, pbsAnalytics, disabledBidders)
>>>>>>> 22552ed7
	if err != nil {
		glog.Fatalf("Failed to create the amp endpoint handler. %v", err)
	}

	r.POST("/auction", endpoints.Auction(cfg, syncers, gdprPerms, r.MetricsEngine, dataCache, exchanges))
	r.POST("/openrtb2/auction", openrtbEndpoint)
	r.GET("/openrtb2/amp", ampEndpoint)
	r.GET("/info/bidders", infoEndpoints.NewBiddersEndpoint(defaultAliases))
	r.GET("/info/bidders/:bidderName", infoEndpoints.NewBidderDetailsEndpoint(bidderInfos, defaultAliases))
	r.GET("/bidders/params", NewJsonDirectoryServer(schemaDirectory, paramsValidator, defaultAliases))
	r.POST("/cookie_sync", endpoints.NewCookieSyncEndpoint(syncers, cfg, gdprPerms, r.MetricsEngine, pbsAnalytics))
	r.GET("/status", endpoints.NewStatusEndpoint(cfg.StatusResponse))
	r.GET("/", serveIndex)
	r.ServeFiles("/static/*filepath", http.Dir("static"))

	userSyncDeps := &pbs.UserSyncDeps{
		HostCookieConfig: &(cfg.HostCookie),
		ExternalUrl:      cfg.ExternalURL,
		RecaptchaSecret:  cfg.RecaptchaSecret,
		MetricsEngine:    r.MetricsEngine,
		PBSAnalytics:     pbsAnalytics,
	}

	r.GET("/setuid", endpoints.NewSetUIDEndpoint(cfg.HostCookie, gdprPerms, pbsAnalytics, r.MetricsEngine))
	r.POST("/optout", userSyncDeps.OptOut)
	r.GET("/optout", userSyncDeps.OptOut)

	return r, nil
}

// Fixes #648
//
// These CORS options pose a security risk... but it's a calculated one.
// People _must_ call us with "withCredentials" set to "true" because that's how we use the cookie sync info.
// We also must allow all origins because every site on the internet _could_ call us.
//
// This is an inherent security risk. However, PBS doesn't use cookies for authorization--just identification.
// We only store the User's ID for each Bidder, and each Bidder has already exposed a public cookie sync endpoint
// which returns that data anyway.
//
// For more info, see:
//
// - https://github.com/rs/cors/issues/55
// - https://developer.mozilla.org/en-US/docs/Web/HTTP/CORS/Errors/CORSNotSupportingCredentials
// - https://portswigger.net/blog/exploiting-cors-misconfigurations-for-bitcoins-and-bounties
func SupportCORS(handler http.Handler) http.Handler {
	c := cors.New(cors.Options{
		AllowCredentials: true,
		AllowOriginFunc: func(origin string) bool {
			return true
		},
		AllowedHeaders: []string{"Origin", "X-Requested-With", "Content-Type", "Accept"}})
	return c.Handler(handler)
}

type defReq struct {
	Ext defExt `json:"ext"`
}
type defExt struct {
	Prebid defaultAliases `json:"prebid"`
}
type defaultAliases struct {
	Aliases map[string]string `json:"aliases"`
}

func readDefaultRequest(defReqConfig config.DefReqConfig) (map[string]string, []byte) {
	defReq := &defReq{}
	aliases := make(map[string]string)
	if defReqConfig.Type == "file" {
		if len(defReqConfig.FileSystem.FileName) == 0 {
			return aliases, []byte{}
		}
		defReqJSON, err := ioutil.ReadFile(defReqConfig.FileSystem.FileName)
		if err != nil {
			glog.Fatalf("error reading aliases from file %s: %v", defReqConfig.FileSystem.FileName, err)
			return aliases, []byte{}
		}

		if err := json.Unmarshal(defReqJSON, defReq); err != nil {
			// we might not have aliases defined, but will atleast show that the JSON file is parsable.
			glog.Fatalf("error parsing alias json in file %s: %v", defReqConfig.FileSystem.FileName, err)
			return aliases, []byte{}
		}

		// Read in the alias map if we want to populate the info endpoints with aliases.
		if defReqConfig.AliasInfo {
			aliases = defReq.Ext.Prebid.Aliases
		}
		return aliases, defReqJSON
	}
	return aliases, []byte{}
}<|MERGE_RESOLUTION|>--- conflicted
+++ resolved
@@ -217,20 +217,12 @@
 	exchanges = newExchangeMap(cfg)
 	theExchange := exchange.NewExchange(theClient, pbc.NewClient(&cfg.CacheURL), cfg, r.MetricsEngine, bidderInfos, gdprPerms)
 
-<<<<<<< HEAD
-	openrtbEndpoint, err := openrtb2.NewEndpoint(theExchange, paramsValidator, fetcher, cfg, r.MetricsEngine, pbsAnalytics, defReqJSON)
-=======
-	openrtbEndpoint, err := openrtb2.NewEndpoint(theExchange, paramsValidator, fetcher, cfg, r.MetricsEngine, pbsAnalytics, disabledBidders)
->>>>>>> 22552ed7
+	openrtbEndpoint, err := openrtb2.NewEndpoint(theExchange, paramsValidator, fetcher, cfg, r.MetricsEngine, pbsAnalytics, disabledBidders, defReqJSON)
 	if err != nil {
 		glog.Fatalf("Failed to create the openrtb endpoint handler. %v", err)
 	}
 
-<<<<<<< HEAD
-	ampEndpoint, err := openrtb2.NewAmpEndpoint(theExchange, paramsValidator, ampFetcher, cfg, r.MetricsEngine, pbsAnalytics, defReqJSON)
-=======
-	ampEndpoint, err := openrtb2.NewAmpEndpoint(theExchange, paramsValidator, ampFetcher, cfg, r.MetricsEngine, pbsAnalytics, disabledBidders)
->>>>>>> 22552ed7
+	ampEndpoint, err := openrtb2.NewAmpEndpoint(theExchange, paramsValidator, ampFetcher, cfg, r.MetricsEngine, pbsAnalytics, disabledBidders, defReqJSON)
 	if err != nil {
 		glog.Fatalf("Failed to create the amp endpoint handler. %v", err)
 	}
