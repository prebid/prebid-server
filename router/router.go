--- conflicted
+++ resolved
@@ -3,17 +3,9 @@
 import (
 	"context"
 	"crypto/tls"
-<<<<<<< HEAD
 	"crypto/x509"
-	"database/sql"
-=======
->>>>>>> 2745818a
 	"encoding/json"
 	"fmt"
-	"github.com/prebid/prebid-server/analytics"
-	"github.com/prebid/prebid-server/stored_requests"
-	"github.com/prebid/prebid-server/usersync"
-	"github.com/prometheus/client_golang/prometheus"
 	"io/ioutil"
 	"net"
 	"net/http"
@@ -21,32 +13,15 @@
 	"strings"
 	"time"
 
-<<<<<<< HEAD
-	"github.com/prebid/prebid-server/currency"
-	"github.com/prebid/prebid-server/errortypes"
-
-	"github.com/prebid/prebid-server/metrics"
-
-	"github.com/prebid/prebid-server/adapters"
-	"github.com/prebid/prebid-server/adapters/adform"
-	"github.com/prebid/prebid-server/adapters/appnexus"
-	"github.com/prebid/prebid-server/adapters/conversant"
-	"github.com/prebid/prebid-server/adapters/ix"
-	"github.com/prebid/prebid-server/adapters/pubmatic"
-	"github.com/prebid/prebid-server/adapters/pulsepoint"
-	"github.com/prebid/prebid-server/adapters/rubicon"
-	"github.com/prebid/prebid-server/adapters/sovrn"
-=======
->>>>>>> 2745818a
+	"github.com/prebid/prebid-server/analytics"
+	"github.com/prebid/prebid-server/stored_requests"
+	"github.com/prebid/prebid-server/usersync"
+	"github.com/prometheus/client_golang/prometheus"
+
 	analyticsConf "github.com/prebid/prebid-server/analytics/config"
 	"github.com/prebid/prebid-server/config"
 	"github.com/prebid/prebid-server/currency"
 	"github.com/prebid/prebid-server/endpoints"
-<<<<<<< HEAD
-=======
-	"github.com/prebid/prebid-server/endpoints/events"
-	infoEndpoints "github.com/prebid/prebid-server/endpoints/info"
->>>>>>> 2745818a
 	"github.com/prebid/prebid-server/endpoints/openrtb2"
 	"github.com/prebid/prebid-server/errortypes"
 	"github.com/prebid/prebid-server/exchange"
@@ -57,10 +32,8 @@
 	pbc "github.com/prebid/prebid-server/prebid_cache_client"
 	"github.com/prebid/prebid-server/server/ssl"
 	storedRequestsConf "github.com/prebid/prebid-server/stored_requests/config"
-	"github.com/prebid/prebid-server/usersync"
 	"github.com/prebid/prebid-server/util/sliceutil"
 	"github.com/prebid/prebid-server/util/uuidutil"
-	"github.com/prebid/prebid-server/version"
 
 	"github.com/golang/glog"
 	"github.com/julienschmidt/httprouter"
@@ -68,16 +41,14 @@
 	"github.com/rs/cors"
 )
 
-<<<<<<< HEAD
-var dataCache cache.Cache
-var exchanges map[string]adapters.Adapter
 var (
-	g_syncers           map[openrtb_ext.BidderName]usersync.Usersyncer
+	g_syncers           map[string]usersync.Syncer
 	g_cfg               *config.Configuration
 	g_ex                exchange.Exchange
 	g_accounts          stored_requests.AccountFetcher
 	g_paramsValidator   openrtb_ext.BidderParamValidator
 	g_storedReqFetcher  stored_requests.Fetcher
+	g_storedRespFetcher stored_requests.Fetcher
 	g_gdprPerms         gdpr.Permissions
 	g_metrics           metrics.MetricsEngine
 	g_analytics         analytics.PBSAnalyticsModule
@@ -90,8 +61,6 @@
 	g_transport         *http.Transport
 )
 
-=======
->>>>>>> 2745818a
 // NewJsonDirectoryServer is used to serve .json files from a directory as a single blob. For example,
 // given a directory containing the files "a.json" and "b.json", this returns a Handle which serves JSON like:
 //
@@ -163,39 +132,6 @@
 	Shutdown        func()
 }
 
-func getTransport(cfg *config.Configuration, certPool *x509.CertPool) *http.Transport {
-	transport := &http.Transport{
-		MaxConnsPerHost: cfg.Client.MaxConnsPerHost,
-		IdleConnTimeout: time.Duration(cfg.Client.IdleConnTimeout) * time.Second,
-		TLSClientConfig: &tls.Config{RootCAs: certPool},
-	}
-
-	if cfg.Client.DialTimeout > 0 {
-		transport.Dial = (&net.Dialer{
-			Timeout:   time.Duration(cfg.Client.DialTimeout) * time.Millisecond,
-			KeepAlive: time.Duration(cfg.Client.DialKeepAlive) * time.Second,
-		}).Dial
-	}
-
-	if cfg.Client.TLSHandshakeTimeout > 0 {
-		transport.TLSHandshakeTimeout = time.Duration(cfg.Client.TLSHandshakeTimeout) * time.Second
-	}
-
-	if cfg.Client.ResponseHeaderTimeout > 0 {
-		transport.ResponseHeaderTimeout = time.Duration(cfg.Client.ResponseHeaderTimeout) * time.Second
-	}
-
-	if cfg.Client.MaxIdleConns > 0 {
-		transport.MaxIdleConns = cfg.Client.MaxIdleConns
-	}
-
-	if cfg.Client.MaxIdleConnsPerHost > 0 {
-		transport.MaxIdleConnsPerHost = cfg.Client.MaxIdleConnsPerHost
-	}
-
-	return transport
-}
-
 func New(cfg *config.Configuration, rateConvertor *currency.RateConverter) (r *Router, err error) {
 	const schemaDirectory = "/home/http/GO_SERVER/dmhbserver/static/bidder-params"
 	const infoDirectory = "/home/http/GO_SERVER/dmhbserver/static/bidder-info"
@@ -239,6 +175,7 @@
 			ResponseHeaderTimeout: responseHdrTimeout,
 		}
 	*/
+
 	cacheHttpClient := &http.Client{
 		Transport: &http.Transport{
 			MaxConnsPerHost:     cfg.CacheClient.MaxConnsPerHost,
@@ -262,14 +199,15 @@
 		return nil, err
 	}
 
-	syncersByBidder, errs := usersync.BuildSyncers(cfg, bidderInfos)
+	var errs []error
+	g_syncers, errs = usersync.BuildSyncers(cfg, bidderInfos)
 	if len(errs) > 0 {
 		return nil, errortypes.NewAggregateError("user sync", errs)
 	}
 
-	syncerKeys := make([]string, 0, len(syncersByBidder))
+	syncerKeys := make([]string, 0, len(g_syncers))
 	syncerKeysHashSet := map[string]struct{}{}
-	for _, syncer := range syncersByBidder {
+	for _, syncer := range g_syncers {
 		syncerKeysHashSet[syncer.Key()] = struct{}{}
 	}
 	for k := range syncerKeysHashSet {
@@ -277,56 +215,29 @@
 	}
 
 	g_cfg = cfg
-	var db *sql.DB
 	// Metrics engine
-<<<<<<< HEAD
-	g_metrics = metricsConf.NewMetricsEngine(cfg, legacyBidderList)
-	db, _, g_storedReqFetcher, _, g_accounts, g_categoriesFetcher, g_videoFetcher = storedRequestsConf.NewStoredRequests(cfg, g_metrics, generalHttpClient, r.Router)
-
+	g_metrics = metricsConf.NewMetricsEngine(cfg, openrtb_ext.CoreBidderNames(), syncerKeys)
+	_, g_storedReqFetcher, _, g_accounts, g_categoriesFetcher, g_videoFetcher, g_storedRespFetcher = storedRequestsConf.NewStoredRequests(cfg, g_metrics, generalHttpClient, r.Router)
 	// todo(zachbadgett): better shutdown
-	//r.Shutdown = shutdown
-	if err := loadDataCache(cfg, db); err != nil {
-		return nil, fmt.Errorf("Prebid Server could not load data cache: %v", err)
-	}
-=======
-	r.MetricsEngine = metricsConf.NewMetricsEngine(cfg, openrtb_ext.CoreBidderNames(), syncerKeys)
-	shutdown, fetcher, ampFetcher, accounts, categoriesFetcher, videoFetcher, storedRespFetcher := storedRequestsConf.NewStoredRequests(cfg, r.MetricsEngine, generalHttpClient, r.Router)
-	// todo(zachbadgett): better shutdown
-	r.Shutdown = shutdown
->>>>>>> 2745818a
+	// r.Shutdown = shutdown
 
 	g_analytics = analyticsConf.NewPBSAnalytics(&cfg.Analytics)
 
 	g_paramsValidator, err = openrtb_ext.NewBidderParamsValidator(schemaDirectory)
 	if err != nil {
 		glog.Fatalf("Failed to create the bidder params validator. %v", err)
-	}
-
-<<<<<<< HEAD
-	p, _ := filepath.Abs(infoDirectory)
-	bidderInfos, err := config.LoadBidderInfoFromDisk(p, cfg.Adapters, openrtb_ext.BuildBidderStringSlice())
-	if err != nil {
-		glog.Fatal(err)
 	}
 
 	g_activeBidders = exchange.GetActiveBidders(bidderInfos)
 	g_disabledBidders = exchange.GetDisabledBiddersErrorMessages(bidderInfos)
-=======
-	activeBidders := exchange.GetActiveBidders(bidderInfos)
-	disabledBidders := exchange.GetDisabledBiddersErrorMessages(bidderInfos)
->>>>>>> 2745818a
 
 	defaultAliases, defReqJSON := readDefaultRequest(cfg.DefReqConfig)
 	if err := validateDefaultAliases(defaultAliases); err != nil {
 		return nil, err
 	}
 
-<<<<<<< HEAD
 	g_defReqJSON = defReqJSON
 
-	g_syncers = usersyncers.NewSyncerMap(cfg)
-=======
->>>>>>> 2745818a
 	gvlVendorIDs := bidderInfos.ToGVLVendorIDMap()
 	g_gdprPerms = gdpr.NewPermissions(context.Background(), cfg.GDPR, gvlVendorIDs, generalHttpClient)
 
@@ -338,12 +249,7 @@
 		vendorListScheduler.Start()
 	}
 
-<<<<<<< HEAD
-	exchanges = newExchangeMap(cfg)
 	g_cacheClient = pbc.NewClient(cacheHttpClient, &cfg.CacheURL, &cfg.ExtCacheURL, g_metrics)
-=======
-	cacheClient := pbc.NewClient(cacheHttpClient, &cfg.CacheURL, &cfg.ExtCacheURL, r.MetricsEngine)
->>>>>>> 2745818a
 
 	adapters, adaptersErrs := exchange.BuildAdapters(generalHttpClient, cfg, bidderInfos, g_metrics)
 	if len(adaptersErrs) > 0 {
@@ -351,15 +257,9 @@
 		return nil, errs
 	}
 
-<<<<<<< HEAD
-	g_ex = exchange.NewExchange(adapters, g_cacheClient, cfg, g_metrics, bidderInfos, g_gdprPerms, rateConvertor, g_categoriesFetcher)
-
-	/*openrtbEndpoint, err := openrtb2.NewEndpoint(theExchange, paramsValidator, fetcher, accounts, cfg, r.MetricsEngine, pbsAnalytics, disabledBidders, defReqJSON, activeBidders)
-=======
-	theExchange := exchange.NewExchange(adapters, cacheClient, cfg, syncersByBidder, r.MetricsEngine, bidderInfos, gdprPerms, rateConvertor, categoriesFetcher)
-	var uuidGenerator uuidutil.UUIDRandomGenerator
+	g_ex = exchange.NewExchange(adapters, g_cacheClient, cfg, g_syncers, g_metrics, bidderInfos, g_gdprPerms, rateConvertor, g_categoriesFetcher)
+	/*var uuidGenerator uuidutil.UUIDRandomGenerator
 	openrtbEndpoint, err := openrtb2.NewEndpoint(uuidGenerator, theExchange, paramsValidator, fetcher, accounts, cfg, r.MetricsEngine, pbsAnalytics, disabledBidders, defReqJSON, activeBidders, storedRespFetcher)
->>>>>>> 2745818a
 	if err != nil {
 		glog.Fatalf("Failed to create the openrtb2 endpoint handler. %v", err)
 	}
@@ -415,59 +315,39 @@
 	return r, nil
 }
 
-<<<<<<< HEAD
-func GetGlobalTransport() *http.Transport {
-	return g_transport
-}
-
-//OrtbAuctionEndpointWrapper Openwrap wrapper method for calling /openrtb2/auction endpoint
-func OrtbAuctionEndpointWrapper(w http.ResponseWriter, r *http.Request) error {
-	ortbAuctionEndpoint, err := openrtb2.NewEndpoint(g_ex, g_paramsValidator, g_storedReqFetcher, g_accounts, g_cfg, g_metrics, g_analytics, g_disabledBidders, g_defReqJSON, g_activeBidders)
-	if err != nil {
-		return err
-	}
-	ortbAuctionEndpoint(w, r, nil)
-	return nil
-}
-
-//VideoAuctionEndpointWrapper Openwrap wrapper method for calling /openrtb2/video endpoint
-func VideoAuctionEndpointWrapper(w http.ResponseWriter, r *http.Request) error {
-	videoAuctionEndpoint, err := openrtb2.NewCTVEndpoint(g_ex, g_paramsValidator, g_storedReqFetcher, g_videoFetcher, g_accounts, g_cfg, g_metrics, g_analytics, g_disabledBidders, g_defReqJSON, g_activeBidders)
-	if err != nil {
-		return err
-	}
-	videoAuctionEndpoint(w, r, nil)
-	return nil
-}
-
-//AuctionWrapper Openwrap wrapper method for calling /auction endpoint
-func AuctionWrapper(w http.ResponseWriter, r *http.Request) {
-	auction := endpoints.Auction(g_cfg, g_syncers, g_gdprPerms, g_metrics, dataCache, exchanges)
-	auction(w, r, nil)
-}
-
-//GetUIDSWrapper Openwrap wrapper method for calling /getuids endpoint
-func GetUIDSWrapper(w http.ResponseWriter, r *http.Request) {
-	getUID := endpoints.NewGetUIDsEndpoint(g_cfg.HostCookie)
-	getUID(w, r, nil)
-}
-
-//SetUIDSWrapper Openwrap wrapper method for calling /setuid endpoint
-func SetUIDSWrapper(w http.ResponseWriter, r *http.Request) {
-	setUID := endpoints.NewSetUIDEndpoint(g_cfg.HostCookie, g_syncers, g_gdprPerms, g_analytics, g_metrics)
-	setUID(w, r, nil)
-}
-
-//CookieSync Openwrap wrapper method for calling /cookie_sync endpoint
-func CookieSync(w http.ResponseWriter, r *http.Request) {
-	cookiesync := endpoints.NewCookieSyncEndpoint(g_syncers, g_cfg, g_gdprPerms, g_metrics, g_analytics, g_activeBidders)
-	cookiesync(w, r, nil)
-}
-
-//SyncerMap Returns map of bidder and its usersync info
-func SyncerMap() map[openrtb_ext.BidderName]usersync.Usersyncer {
-	return g_syncers
-=======
+func getTransport(cfg *config.Configuration, certPool *x509.CertPool) *http.Transport {
+	transport := &http.Transport{
+		MaxConnsPerHost: cfg.Client.MaxConnsPerHost,
+		IdleConnTimeout: time.Duration(cfg.Client.IdleConnTimeout) * time.Second,
+		TLSClientConfig: &tls.Config{RootCAs: certPool},
+	}
+
+	if cfg.Client.DialTimeout > 0 {
+		transport.Dial = (&net.Dialer{
+			Timeout:   time.Duration(cfg.Client.DialTimeout) * time.Millisecond,
+			KeepAlive: time.Duration(cfg.Client.DialKeepAlive) * time.Second,
+		}).Dial
+	}
+
+	if cfg.Client.TLSHandshakeTimeout > 0 {
+		transport.TLSHandshakeTimeout = time.Duration(cfg.Client.TLSHandshakeTimeout) * time.Second
+	}
+
+	if cfg.Client.ResponseHeaderTimeout > 0 {
+		transport.ResponseHeaderTimeout = time.Duration(cfg.Client.ResponseHeaderTimeout) * time.Second
+	}
+
+	if cfg.Client.MaxIdleConns > 0 {
+		transport.MaxIdleConns = cfg.Client.MaxIdleConns
+	}
+
+	if cfg.Client.MaxIdleConnsPerHost > 0 {
+		transport.MaxIdleConnsPerHost = cfg.Client.MaxIdleConnsPerHost
+	}
+
+	return transport
+}
+
 func applyBidderInfoConfigOverrides(bidderInfos config.BidderInfos, adaptersCfg map[string]config.Adapter) error {
 	for bidderName, bidderInfo := range bidderInfos {
 		// bidder name from bidderInfos is case-sensitive, but bidder name from adaptersCfg
@@ -549,7 +429,66 @@
 		}
 	}
 	return nil
->>>>>>> 2745818a
+}
+
+func GetCacheClient() *pbc.Client {
+	return &g_cacheClient
+}
+
+func GetPrebidCacheURL() string {
+	return g_cfg.ExternalURL
+}
+
+//OrtbAuctionEndpointWrapper Openwrap wrapper method for calling /openrtb2/auction endpoint
+func OrtbAuctionEndpointWrapper(w http.ResponseWriter, r *http.Request) error {
+	ortbAuctionEndpoint, err := openrtb2.NewEndpoint(uuidutil.UUIDRandomGenerator{}, g_ex, g_paramsValidator, g_storedReqFetcher, g_accounts, g_cfg, g_metrics, g_analytics, g_disabledBidders, g_defReqJSON, g_activeBidders, g_storedRespFetcher)
+	if err != nil {
+		return err
+	}
+	ortbAuctionEndpoint(w, r, nil)
+	return nil
+}
+
+//VideoAuctionEndpointWrapper Openwrap wrapper method for calling /openrtb2/video endpoint
+func VideoAuctionEndpointWrapper(w http.ResponseWriter, r *http.Request) error {
+	videoAuctionEndpoint, err := openrtb2.NewCTVEndpoint(g_ex, g_paramsValidator, g_storedReqFetcher, g_videoFetcher, g_accounts, g_cfg, g_metrics, g_analytics, g_disabledBidders, g_defReqJSON, g_activeBidders)
+	if err != nil {
+		return err
+	}
+	videoAuctionEndpoint(w, r, nil)
+	return nil
+}
+
+//GetUIDSWrapper Openwrap wrapper method for calling /getuids endpoint
+func GetUIDSWrapper(w http.ResponseWriter, r *http.Request) {
+	getUID := endpoints.NewGetUIDsEndpoint(g_cfg.HostCookie)
+	getUID(w, r, nil)
+}
+
+//SetUIDSWrapper Openwrap wrapper method for calling /setuid endpoint
+func SetUIDSWrapper(w http.ResponseWriter, r *http.Request) {
+	setUID := endpoints.NewSetUIDEndpoint(g_cfg.HostCookie, g_syncers, g_gdprPerms, g_analytics, g_metrics)
+	setUID(w, r, nil)
+}
+
+//CookieSync Openwrap wrapper method for calling /cookie_sync endpoint
+func CookieSync(w http.ResponseWriter, r *http.Request) {
+	cookiesync := endpoints.NewCookieSyncEndpoint(g_syncers, g_cfg, g_gdprPerms, g_metrics, g_analytics, g_activeBidders)
+	cookiesync.Handle(w, r, nil)
+}
+
+//SyncerMap Returns map of bidder and its usersync info
+func SyncerMap() map[string]usersync.Syncer {
+	return g_syncers
+}
+
+func GetPrometheusGatherer() *prometheus.Registry {
+	mEngine, ok := g_metrics.(*metricsConf.DetailedMetricsEngine)
+	if !ok || mEngine == nil || mEngine.PrometheusMetrics == nil {
+		return nil
+	}
+
+	return mEngine.PrometheusMetrics.Gatherer
 }
 
 // Fixes #648
@@ -615,15 +554,6 @@
 	return aliases, []byte{}
 }
 
-func GetPrometheusRegistry() *prometheus.Registry {
-	mEngine, ok := g_metrics.(*metricsConf.DetailedMetricsEngine)
-	if !ok || mEngine == nil || mEngine.PrometheusMetrics == nil {
-		return nil
-	}
-
-	return mEngine.PrometheusMetrics.Registry
-}
-
 func validateDefaultAliases(aliases map[string]string) error {
 	var errs []error
 
