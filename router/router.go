package router

import (
	"context"
	"encoding/json"
	"fmt"
	"io/ioutil"
	"net/http"
	"path/filepath"
	"strings"
	"time"

	analyticsConf "github.com/prebid/prebid-server/analytics/config"

	"github.com/prebid/prebid-server/usersync"

	"github.com/prebid/prebid-server/config"
	"github.com/prebid/prebid-server/currency"
	"github.com/prebid/prebid-server/errortypes"
	"github.com/prebid/prebid-server/exchange"
	"github.com/prebid/prebid-server/gdpr"
	metricsConf "github.com/prebid/prebid-server/metrics/config"
	"github.com/prebid/prebid-server/openrtb_ext"
	pbc "github.com/prebid/prebid-server/prebid_cache_client"
	"github.com/prebid/prebid-server/server/ssl"
	storedRequestsConf "github.com/prebid/prebid-server/stored_requests/config"
	"github.com/prebid/prebid-server/util/sliceutil"

	"github.com/golang/glog"
	"github.com/julienschmidt/httprouter"
	_ "github.com/lib/pq"
	"github.com/rs/cors"
)

// NewJsonDirectoryServer is used to serve .json files from a directory as a single blob. For example,
// given a directory containing the files "a.json" and "b.json", this returns a Handle which serves JSON like:
//
// {
//   "a": { ... content from the file a.json ... },
//   "b": { ... content from the file b.json ... }
// }
//
// This function stores the file contents in memory, and should not be used on large directories.
// If the root directory, or any of the files in it, cannot be read, then the program will exit.
func NewJsonDirectoryServer(schemaDirectory string, validator openrtb_ext.BidderParamValidator, aliases map[string]string) httprouter.Handle {
	// Slurp the files into memory first, since they're small and it minimizes request latency.
	files, err := ioutil.ReadDir(schemaDirectory)
	if err != nil {
		glog.Fatalf("Failed to read directory %s: %v", schemaDirectory, err)
	}

	bidderMap := openrtb_ext.BuildBidderMap()

	data := make(map[string]json.RawMessage, len(files))
	for _, file := range files {
		bidder := strings.TrimSuffix(file.Name(), ".json")
		bidderName, isValid := bidderMap[bidder]
		if !isValid {
			glog.Fatalf("Schema exists for an unknown bidder: %s", bidder)
		}
		data[bidder] = json.RawMessage(validator.Schema(bidderName))
	}

	// Add in any default aliases
	for aliasName, bidderName := range aliases {
		bidderData, ok := data[bidderName]
		if !ok {
			glog.Fatalf("Default alias (%s) exists referencing unknown bidder: %s", aliasName, bidderName)
		}
		data[aliasName] = bidderData
	}

	response, err := json.Marshal(data)
	if err != nil {
		glog.Fatalf("Failed to marshal bidder param JSON-schema: %v", err)
	}

	return func(w http.ResponseWriter, _ *http.Request, _ httprouter.Params) {
		w.Header().Add("Content-Type", "application/json")
		w.Write(response)
	}
}

func serveIndex(w http.ResponseWriter, r *http.Request, _ httprouter.Params) {
	http.ServeFile(w, r, "static/index.html")
}

type NoCache struct {
	Handler http.Handler
}

func (m NoCache) ServeHTTP(w http.ResponseWriter, r *http.Request) {
	w.Header().Add("Cache-Control", "no-cache, no-store, must-revalidate")
	w.Header().Add("Pragma", "no-cache")
	w.Header().Add("Expires", "0")
	m.Handler.ServeHTTP(w, r)
}

type Router struct {
	*httprouter.Router
	MetricsEngine   *metricsConf.DetailedMetricsEngine
	ParamsValidator openrtb_ext.BidderParamValidator
	Shutdown        func()
}

var schemaDirectory = "/home/http/GO_SERVER/dmhbserver/static/bidder-params"
var infoDirectory = "/home/http/GO_SERVER/dmhbserver/static/bidder-info"

func New(cfg *config.Configuration, rateConvertor *currency.RateConverter) (r *Router, err error) {

	r = &Router{
		Router: httprouter.New(),
	}

	// For bid processing, we need both the hardcoded certificates and the certificates found in container's
	// local file system
	certPool := ssl.GetRootCAPool()
	var readCertErr error
	certPool, readCertErr = ssl.AppendPEMFileToRootCAPool(certPool, cfg.PemCertsFile)
	if readCertErr != nil {
		glog.Infof("Could not read certificates file: %s \n", readCertErr.Error())
	}

	g_transport = getTransport(cfg, certPool)
	generalHttpClient := &http.Client{
<<<<<<< HEAD
		Transport: &http.Transport{
			Proxy:               http.ProxyFromEnvironment,
			MaxConnsPerHost:     cfg.Client.MaxConnsPerHost,
			MaxIdleConns:        cfg.Client.MaxIdleConns,
			MaxIdleConnsPerHost: cfg.Client.MaxIdleConnsPerHost,
			IdleConnTimeout:     time.Duration(cfg.Client.IdleConnTimeout) * time.Second,
			TLSClientConfig:     &tls.Config{RootCAs: certPool},
		},
=======
		Transport: g_transport,
>>>>>>> b6e5c27b
	}

	/*
		* Add Dialer:
		* Add TLSHandshakeTimeout:
		* MaxConnsPerHost: Max value should be QPS
		* MaxIdleConnsPerHost:
		* ResponseHeaderTimeout: Max Timeout from OW End
		* No Need for MaxIdleConns:
		*

		Transport: &http.Transport{
			Proxy: http.ProxyFromEnvironment,
			Dial: (&net.Dialer{
				Timeout:   100 * time.Millisecond,
				KeepAlive: 30 * time.Second,
			}).Dial,
			TLSHandshakeTimeout:   10 * time.Second,
			MaxIdleConnsPerHost:   (maxIdleConnsPerHost / size), // ideal needs to be defined diff?
			MaxConnsPerHost:       (maxConnPerHost / size),
			ResponseHeaderTimeout: responseHdrTimeout,
		}
	*/

	cacheHttpClient := &http.Client{
		Transport: &http.Transport{
			Proxy:               http.ProxyFromEnvironment,
			MaxConnsPerHost:     cfg.CacheClient.MaxConnsPerHost,
			MaxIdleConns:        cfg.CacheClient.MaxIdleConns,
			MaxIdleConnsPerHost: cfg.CacheClient.MaxIdleConnsPerHost,
			IdleConnTimeout:     time.Duration(cfg.CacheClient.IdleConnTimeout) * time.Second,
		},
	}

	p, _ := filepath.Abs(infoDirectory)
	bidderInfos, err := config.LoadBidderInfoFromDisk(p, cfg.Adapters, openrtb_ext.BuildBidderStringSlice())
	if err != nil {
		return nil, err
	}

	if err := applyBidderInfoConfigOverrides(bidderInfos, cfg.Adapters); err != nil {
		return nil, err
	}

	if err := checkSupportedUserSyncEndpoints(bidderInfos); err != nil {
		return nil, err
	}

	var errs []error
	syncersByBidder, errs := usersync.BuildSyncers(cfg, bidderInfos)
	if len(errs) > 0 {
		return nil, errortypes.NewAggregateError("user sync", errs)
	}

	syncerKeys := make([]string, 0, len(syncersByBidder))
	syncerKeysHashSet := map[string]struct{}{}
	for _, syncer := range syncersByBidder {
		syncerKeysHashSet[syncer.Key()] = struct{}{}
	}
	for k := range syncerKeysHashSet {
		syncerKeys = append(syncerKeys, k)
	}

	// Metrics engine
	r.MetricsEngine = metricsConf.NewMetricsEngine(cfg, openrtb_ext.CoreBidderNames(), syncerKeys)
	_, fetcher, _, accounts, categoriesFetcher, videoFetcher, storedRespFetcher := storedRequestsConf.NewStoredRequests(cfg, r.MetricsEngine, generalHttpClient, r.Router)
	// todo(zachbadgett): better shutdown
	// r.Shutdown = shutdown

	pbsAnalytics := analyticsConf.NewPBSAnalytics(&cfg.Analytics)

	paramsValidator, err := openrtb_ext.NewBidderParamsValidator(schemaDirectory)
	if err != nil {
		glog.Fatalf("Failed to create the bidder params validator. %v", err)
	}

	activeBidders := exchange.GetActiveBidders(bidderInfos)
	disabledBidders := exchange.GetDisabledBiddersErrorMessages(bidderInfos)

	defaultAliases, defReqJSON := readDefaultRequest(cfg.DefReqConfig)
	if err := validateDefaultAliases(defaultAliases); err != nil {
		return nil, err
	}

	gvlVendorIDs := bidderInfos.ToGVLVendorIDMap()
	vendorListFetcher := gdpr.NewVendorListFetcher(context.Background(), cfg.GDPR, generalHttpClient, gdpr.VendorListURLMaker)
	gdprPerms := gdpr.NewPermissions(cfg.GDPR, &cfg.GDPR.TCF2, gvlVendorIDs, vendorListFetcher)
	gdprPermsBuilder := gdpr.NewPermissionsBuilder(cfg.GDPR, gvlVendorIDs, vendorListFetcher)
	tcf2CfgBuilder := gdpr.NewTCF2Config

	if cfg.VendorListScheduler.Enabled {
		vendorListScheduler, err := gdpr.GetVendorListScheduler(cfg.VendorListScheduler.Interval, cfg.VendorListScheduler.Timeout, generalHttpClient)
		if err != nil {
			glog.Fatal(err)
		}
		vendorListScheduler.Start()
	}

	cacheClient := pbc.NewClient(cacheHttpClient, &cfg.CacheURL, &cfg.ExtCacheURL, r.MetricsEngine)

	adapters, adaptersErrs := exchange.BuildAdapters(generalHttpClient, cfg, bidderInfos, r.MetricsEngine)
	if len(adaptersErrs) > 0 {
		errs := errortypes.NewAggregateError("Failed to initialize adapters", adaptersErrs)
		return nil, errs
	}

<<<<<<< HEAD
	theExchange := exchange.NewExchange(adapters, cacheClient, cfg, syncersByBidder, r.MetricsEngine, bidderInfos, gdprPermsBuilder, tcf2CfgBuilder, rateConvertor, categoriesFetcher)
	var uuidGenerator uuidutil.UUIDRandomGenerator
=======
	theExchange := exchange.NewExchange(adapters, cacheClient, cfg, syncersByBidder, r.MetricsEngine, bidderInfos, vendorListFetcher, rateConvertor, categoriesFetcher)
	/*var uuidGenerator uuidutil.UUIDRandomGenerator
>>>>>>> b6e5c27b
	openrtbEndpoint, err := openrtb2.NewEndpoint(uuidGenerator, theExchange, paramsValidator, fetcher, accounts, cfg, r.MetricsEngine, pbsAnalytics, disabledBidders, defReqJSON, activeBidders, storedRespFetcher)
	if err != nil {
		glog.Fatalf("Failed to create the openrtb2 endpoint handler. %v", err)
	}

	ampEndpoint, err := openrtb2.NewAmpEndpoint(uuidGenerator, theExchange, paramsValidator, ampFetcher, accounts, cfg, r.MetricsEngine, pbsAnalytics, disabledBidders, defReqJSON, activeBidders, storedRespFetcher)
	if err != nil {
		glog.Fatalf("Failed to create the amp endpoint handler. %v", err)
	}

	videoEndpoint, err := openrtb2.NewVideoEndpoint(uuidGenerator, theExchange, paramsValidator, fetcher, videoFetcher, accounts, cfg, r.MetricsEngine, pbsAnalytics, disabledBidders, defReqJSON, activeBidders, cacheClient)
	if err != nil {
		glog.Fatalf("Failed to create the video endpoint handler. %v", err)
	}

	requestTimeoutHeaders := config.RequestTimeoutHeaders{}
	if cfg.RequestTimeoutHeaders != requestTimeoutHeaders {
		videoEndpoint = aspects.QueuedRequestTimeout(videoEndpoint, cfg.RequestTimeoutHeaders, r.MetricsEngine, metrics.ReqTypeVideo)
	}

	r.POST("/openrtb2/auction", openrtbEndpoint)
	r.POST("/openrtb2/video", videoEndpoint)
	r.GET("/openrtb2/amp", ampEndpoint)
	r.GET("/info/bidders", infoEndpoints.NewBiddersEndpoint(bidderInfos, defaultAliases))
	r.GET("/info/bidders/:bidderName", infoEndpoints.NewBiddersDetailEndpoint(bidderInfos, cfg.Adapters, defaultAliases))
	r.GET("/bidders/params", NewJsonDirectoryServer(schemaDirectory, paramsValidator, defaultAliases))
	r.POST("/cookie_sync", endpoints.NewCookieSyncEndpoint(syncersByBidder, cfg, gdprPerms, r.MetricsEngine, pbsAnalytics, accounts, activeBidders).Handle)
	r.GET("/status", endpoints.NewStatusEndpoint(cfg.StatusResponse))
	r.GET("/", serveIndex)
	r.Handler("GET", "/version", endpoints.NewVersionEndpoint(version.Ver, version.Rev))
	r.ServeFiles("/static/*filepath", http.Dir("static"))

	// vtrack endpoint
	if cfg.VTrack.Enabled {
		vtrackEndpoint := events.NewVTrackEndpoint(cfg, accounts, cacheClient, bidderInfos)
		r.POST("/vtrack", vtrackEndpoint)
	}

	// event endpoint
	eventEndpoint := events.NewEventEndpoint(cfg, accounts, pbsAnalytics)
	r.GET("/event", eventEndpoint)

	userSyncDeps := &pbs.UserSyncDeps{
		HostCookieConfig: &(cfg.HostCookie),
		ExternalUrl:      cfg.ExternalURL,
		RecaptchaSecret:  cfg.RecaptchaSecret,
	}

	r.GET("/setuid", endpoints.NewSetUIDEndpoint(cfg.HostCookie, syncersByBidder, gdprPerms, pbsAnalytics, r.MetricsEngine))
	r.GET("/getuids", endpoints.NewGetUIDsEndpoint(cfg.HostCookie))
	r.POST("/optout", userSyncDeps.OptOut)
	r.GET("/optout", userSyncDeps.OptOut)*/

	g_syncers = syncersByBidder
	g_metrics = r.MetricsEngine
	g_cfg = cfg
	g_storedReqFetcher = &fetcher
	g_accounts = &accounts
	g_categoriesFetcher = &categoriesFetcher
	g_videoFetcher = &videoFetcher
	g_storedRespFetcher = &storedRespFetcher
	g_analytics = &pbsAnalytics
	g_paramsValidator = &paramsValidator
	g_activeBidders = activeBidders
	g_disabledBidders = disabledBidders
	g_defReqJSON = defReqJSON
	g_gdprPerms = &gdprPerms
	g_cacheClient = &cacheClient
	g_ex = &theExchange

	return r, nil
}

func applyBidderInfoConfigOverrides(bidderInfos config.BidderInfos, adaptersCfg map[string]config.Adapter) error {
	for bidderName, bidderInfo := range bidderInfos {
		// bidder name from bidderInfos is case-sensitive, but bidder name from adaptersCfg
		// is always expressed as lower case. need to adapt for the difference here.
		if adapterCfg, exists := adaptersCfg[strings.ToLower(bidderName)]; exists {
			bidderInfo.Syncer = adapterCfg.Syncer.Override(bidderInfo.Syncer)

			// validate and try to apply the legacy usersync_url configuration in attempt to provide
			// an easier upgrade path. be warned, this will break if the bidder adds a second syncer
			// type and will eventually be removed after we've given hosts enough time to upgrade to
			// the new config.
			if adapterCfg.UserSyncURL != "" {
				if bidderInfo.Syncer == nil {
					return fmt.Errorf("adapters.%s.usersync_url cannot be applied, bidder does not define a user sync", strings.ToLower(bidderName))
				}

				endpointsCount := 0
				if bidderInfo.Syncer.IFrame != nil {
					bidderInfo.Syncer.IFrame.URL = adapterCfg.UserSyncURL
					endpointsCount++
				}
				if bidderInfo.Syncer.Redirect != nil {
					bidderInfo.Syncer.Redirect.URL = adapterCfg.UserSyncURL
					endpointsCount++
				}

				// use Supports as a hint if there are no good defaults provided
				if endpointsCount == 0 {
					if sliceutil.ContainsStringIgnoreCase(bidderInfo.Syncer.Supports, "iframe") {
						bidderInfo.Syncer.IFrame = &config.SyncerEndpoint{URL: adapterCfg.UserSyncURL}
						endpointsCount++
					}
					if sliceutil.ContainsStringIgnoreCase(bidderInfo.Syncer.Supports, "redirect") {
						bidderInfo.Syncer.Redirect = &config.SyncerEndpoint{URL: adapterCfg.UserSyncURL}
						endpointsCount++
					}
				}

				if endpointsCount == 0 {
					return fmt.Errorf("adapters.%s.usersync_url cannot be applied, bidder does not define user sync endpoints and does not define supported endpoints", strings.ToLower(bidderName))
				}

				// if the bidder defines both an iframe and redirect endpoint, we can't be sure which config value to
				// override, and  it wouldn't be both. this is a fatal configuration error.
				if endpointsCount > 1 {
					return fmt.Errorf("adapters.%s.usersync_url cannot be applied, bidder defines multiple user sync endpoints or supports multiple endpoints", strings.ToLower(bidderName))
				}

				// provide a warning that this compatibility layer is temporary
				glog.Warningf("adapters.%s.usersync_url is deprecated and will be removed in a future version, please update to the latest user sync config values", strings.ToLower(bidderName))
			}

			bidderInfos[bidderName] = bidderInfo
		}
	}
	return nil
}

func checkSupportedUserSyncEndpoints(bidderInfos config.BidderInfos) error {
	for name, info := range bidderInfos {
		if info.Syncer == nil {
			continue
		}

		for _, endpoint := range info.Syncer.Supports {
			endpointLower := strings.ToLower(endpoint)
			switch endpointLower {
			case "iframe":
				if info.Syncer.IFrame == nil {
					glog.Warningf("bidder %s supports iframe user sync, but doesn't have a default and must be configured by the host", name)
				}
			case "redirect":
				if info.Syncer.Redirect == nil {
					glog.Warningf("bidder %s supports redirect user sync, but doesn't have a default and must be configured by the host", name)
				}
			default:
				return fmt.Errorf("failed to load bidder info for %s, user sync supported endpoint '%s' is unrecognized", name, endpoint)
			}
		}
	}
	return nil
}

// Fixes #648
//
// These CORS options pose a security risk... but it's a calculated one.
// People _must_ call us with "withCredentials" set to "true" because that's how we use the cookie sync info.
// We also must allow all origins because every site on the internet _could_ call us.
//
// This is an inherent security risk. However, PBS doesn't use cookies for authorization--just identification.
// We only store the User's ID for each Bidder, and each Bidder has already exposed a public cookie sync endpoint
// which returns that data anyway.
//
// For more info, see:
//
// - https://github.com/rs/cors/issues/55
// - https://developer.mozilla.org/en-US/docs/Web/HTTP/CORS/Errors/CORSNotSupportingCredentials
// - https://portswigger.net/blog/exploiting-cors-misconfigurations-for-bitcoins-and-bounties
func SupportCORS(handler http.Handler) http.Handler {
	c := cors.New(cors.Options{
		AllowCredentials: true,
		AllowOriginFunc: func(string) bool {
			return true
		},
		AllowedHeaders: []string{"Origin", "X-Requested-With", "Content-Type", "Accept"}})
	return c.Handler(handler)
}

type defReq struct {
	Ext defExt `json:"ext"`
}
type defExt struct {
	Prebid defaultAliases `json:"prebid"`
}
type defaultAliases struct {
	Aliases map[string]string `json:"aliases"`
}

func readDefaultRequest(defReqConfig config.DefReqConfig) (map[string]string, []byte) {
	defReq := &defReq{}
	aliases := make(map[string]string)
	if defReqConfig.Type == "file" {
		if len(defReqConfig.FileSystem.FileName) == 0 {
			return aliases, []byte{}
		}
		defReqJSON, err := ioutil.ReadFile(defReqConfig.FileSystem.FileName)
		if err != nil {
			glog.Fatalf("error reading aliases from file %s: %v", defReqConfig.FileSystem.FileName, err)
			return aliases, []byte{}
		}

		if err := json.Unmarshal(defReqJSON, defReq); err != nil {
			// we might not have aliases defined, but will atleast show that the JSON file is parsable.
			glog.Fatalf("error parsing alias json in file %s: %v", defReqConfig.FileSystem.FileName, err)
			return aliases, []byte{}
		}

		// Read in the alias map if we want to populate the info endpoints with aliases.
		if defReqConfig.AliasInfo {
			aliases = defReq.Ext.Prebid.Aliases
		}
		return aliases, defReqJSON
	}
	return aliases, []byte{}
}

func validateDefaultAliases(aliases map[string]string) error {
	var errs []error

	for alias := range aliases {
		if openrtb_ext.IsBidderNameReserved(alias) {
			errs = append(errs, fmt.Errorf("alias %s is a reserved bidder name and cannot be used", alias))
		}
	}

	if len(errs) > 0 {
		return errortypes.NewAggregateError("default request alias errors", errs)
	}

	return nil
}<|MERGE_RESOLUTION|>--- conflicted
+++ resolved
@@ -123,18 +123,7 @@
 
 	g_transport = getTransport(cfg, certPool)
 	generalHttpClient := &http.Client{
-<<<<<<< HEAD
-		Transport: &http.Transport{
-			Proxy:               http.ProxyFromEnvironment,
-			MaxConnsPerHost:     cfg.Client.MaxConnsPerHost,
-			MaxIdleConns:        cfg.Client.MaxIdleConns,
-			MaxIdleConnsPerHost: cfg.Client.MaxIdleConnsPerHost,
-			IdleConnTimeout:     time.Duration(cfg.Client.IdleConnTimeout) * time.Second,
-			TLSClientConfig:     &tls.Config{RootCAs: certPool},
-		},
-=======
 		Transport: g_transport,
->>>>>>> b6e5c27b
 	}
 
 	/*
@@ -241,13 +230,8 @@
 		return nil, errs
 	}
 
-<<<<<<< HEAD
 	theExchange := exchange.NewExchange(adapters, cacheClient, cfg, syncersByBidder, r.MetricsEngine, bidderInfos, gdprPermsBuilder, tcf2CfgBuilder, rateConvertor, categoriesFetcher)
-	var uuidGenerator uuidutil.UUIDRandomGenerator
-=======
-	theExchange := exchange.NewExchange(adapters, cacheClient, cfg, syncersByBidder, r.MetricsEngine, bidderInfos, vendorListFetcher, rateConvertor, categoriesFetcher)
 	/*var uuidGenerator uuidutil.UUIDRandomGenerator
->>>>>>> b6e5c27b
 	openrtbEndpoint, err := openrtb2.NewEndpoint(uuidGenerator, theExchange, paramsValidator, fetcher, accounts, cfg, r.MetricsEngine, pbsAnalytics, disabledBidders, defReqJSON, activeBidders, storedRespFetcher)
 	if err != nil {
 		glog.Fatalf("Failed to create the openrtb2 endpoint handler. %v", err)
