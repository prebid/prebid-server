package pbs

import (
	"encoding/json"
	"fmt"
	"math/rand"
	"net/http"
	"net/url"
	"strings"
	"time"

	"github.com/golang/glog"
	"github.com/spf13/viper"
	"golang.org/x/net/publicsuffix"

	"github.com/prebid/openrtb"
	"github.com/prebid/prebid-server/cache"
	"github.com/prebid/prebid-server/prebid"
)

const MAX_BIDDERS = 8

type ConfigCache interface {
	LoadConfig(string) ([]Bids, error)
}

type Bids struct {
	BidderCode string          `json:"bidder"`
	BidID      string          `json:"bid_id"`
	Params     json.RawMessage `json:"params"`
}

type AdUnit struct {
	Code     string           `json:"code"`
	TopFrame int8             `json:"is_top_frame"`
	Sizes    []openrtb.Format `json:"sizes"`
	Bids     []Bids           `json:"bids"`
	ConfigID string           `json:"config_id"`
}

type PBSAdUnit struct {
	Sizes    []openrtb.Format
	TopFrame int8
	Code     string
	BidID    string
	Params   json.RawMessage
}

type SDK struct {
	Version  string `json:"version"`
	Source   string `json:"source"`
	Platform string `json:"platform"`
}

type PBSBidder struct {
	BidderCode   string         `json:"bidder"`
	AdUnitCode   string         `json:"ad_unit,omitempty"` // for index to dedup responses
	ResponseTime int            `json:"response_time_ms,omitempty"`
	NumBids      int            `json:"num_bids,omitempty"`
	Error        string         `json:"error,omitempty"`
	NoCookie     bool           `json:"no_cookie,omitempty"`
	NoBid        bool           `json:"no_bid,omitempty"`
	UsersyncInfo *UsersyncInfo  `json:"usersync,omitempty"`
	Debug        []*BidderDebug `json:"debug,omitempty"`

	AdUnits []PBSAdUnit `json:"-"`
}

func (bidder *PBSBidder) LookupBidID(Code string) string {
	for _, unit := range bidder.AdUnits {
		if unit.Code == Code {
			return unit.BidID
		}
	}
	return ""
}

type PBSRequest struct {
	AccountID     string          `json:"account_id"`
	Tid           string          `json:"tid"`
	CacheMarkup   int8            `json:"cache_markup"`
	SortBids      int8            `json:"sort_bids"`
	MaxKeyLength  int8            `json:"max_key_length"`
	Secure        int8            `json:"secure"`
	TimeoutMillis uint64          `json:"timeout_millis"`
	AdUnits       []AdUnit        `json:"ad_units"`
	IsDebug       bool            `json:"is_debug"`
	App           *openrtb.App    `json:"app"`
	Device        *openrtb.Device `json:"device"`
	PBSUser       json.RawMessage `json:"user"`
	SDK           *SDK            `json:"sdk"`

	// internal
<<<<<<< HEAD
	Bidders []*PBSBidder `json:"-"`
	Cookie  *PBSCookie   `json:"-"`
	Url     string       `json:"-"`
	Domain  string       `json:"-"`
=======
	Bidders []*PBSBidder      `json:"-"`
	User    *openrtb.User     `json:"-"`
	UserIDs map[string]string `json:"-"`
	Url     string            `json:"-"`
	Domain  string            `json:"-"`
>>>>>>> 1d843937
	Start   time.Time
}

func ConfigGet(cache cache.Cache, id string) ([]Bids, error) {
	conf, err := cache.Config().Get(id)
	if err != nil {
		return nil, err
	}

	bids := make([]Bids, 0)
	err = json.Unmarshal([]byte(conf), &bids)
	if err != nil {
		return nil, err
	}

	return bids, nil
}

func ParsePBSRequest(r *http.Request, cache cache.Cache) (*PBSRequest, error) {
	defer r.Body.Close()

	pbsReq := &PBSRequest{}
	err := json.NewDecoder(r.Body).Decode(&pbsReq)
	if err != nil {
		return nil, err
	}
	pbsReq.Start = time.Now()

	if len(pbsReq.AdUnits) == 0 {
		return nil, fmt.Errorf("No ad units specified")
	}

	if pbsReq.TimeoutMillis == 0 || pbsReq.TimeoutMillis > 2000 {
		pbsReq.TimeoutMillis = uint64(viper.GetInt("default_timeout_ms"))
	}

	if pbsReq.Device == nil {
		pbsReq.Device = &openrtb.Device{}
	}
	if pbsReq.SDK == nil {
		pbsReq.SDK = &SDK{}
	}
	if pbsReq.SDK.Version != "0.0.1" {
		if pbsReq.PBSUser != nil {
			err = json.Unmarshal([]byte(pbsReq.PBSUser), &pbsReq.User)
			if err != nil {
				return nil, err
			}
		}
	}
	if pbsReq.User == nil {
		pbsReq.User = &openrtb.User{}
	}

	// use client-side data for web requests
	if pbsReq.App == nil {
		pbsReq.Cookie = ParsePBSCookieFromRequest(r)

		// this would be for the shared adnxs.com domain
		if anid, err := r.Cookie("uuid2"); err == nil {
			pbsReq.Cookie.TrySync("adnxs", anid.Value)
		}

		pbsReq.Device.UA = r.Header.Get("User-Agent")
		pbsReq.Device.IP = prebid.GetIP(r)

		pbsReq.Url = r.Header.Get("Referer") // must be specified in the header
		// TODO: this should explicitly put us in test mode
		if r.FormValue("url_override") != "" {
			pbsReq.Url = r.FormValue("url_override")
		}
		if strings.Index(pbsReq.Url, "http") == -1 {
			pbsReq.Url = fmt.Sprintf("http://%s", pbsReq.Url)
		}

		url, err := url.Parse(pbsReq.Url)
		if err != nil {
			return nil, fmt.Errorf("Invalid URL '%s': %v", pbsReq.Url, err)
		}

		if url.Host == "" {
			return nil, fmt.Errorf("Host not found from URL '%v'", url)
		}

		pbsReq.Domain, err = publicsuffix.EffectiveTLDPlusOne(url.Host)
		if err != nil {
			return nil, fmt.Errorf("Invalid URL '%s': %v", url.Host, err)
		}
	}

	if r.FormValue("debug") == "1" {
		pbsReq.IsDebug = true
	}

	if prebid.IsSecure(r) {
		pbsReq.Secure = 1
	}

	pbsReq.Bidders = make([]*PBSBidder, 0, MAX_BIDDERS)

	for _, unit := range pbsReq.AdUnits {
		bidders := unit.Bids
		if unit.ConfigID != "" {
			bidders, err = ConfigGet(cache, unit.ConfigID)
			if err != nil {
				// proceed with other ad units
				glog.Warningf("Failed to load config '%s' from cache: %v", unit.ConfigID, err)
				continue
			}
		}

		if glog.V(2) {
			glog.Infof("Ad unit %s has %d bidders for %d sizes", unit.Code, len(bidders), len(unit.Sizes))
		}

		for _, b := range bidders {
			var bidder *PBSBidder
			// index requires a different request for each ad unit
			if b.BidderCode != "indexExchange" {
				for _, pb := range pbsReq.Bidders {
					if pb.BidderCode == b.BidderCode {
						bidder = pb
					}
				}
			}
			if bidder == nil {
				bidder = &PBSBidder{BidderCode: b.BidderCode}
				if b.BidderCode == "indexExchange" {
					bidder.AdUnitCode = unit.Code
				}
				pbsReq.Bidders = append(pbsReq.Bidders, bidder)
			}
			if b.BidID == "" {
				b.BidID = fmt.Sprintf("%d", rand.Int63())
			}

			pau := PBSAdUnit{
				Sizes:    unit.Sizes,
				TopFrame: unit.TopFrame,
				Code:     unit.Code,
				Params:   b.Params,
				BidID:    b.BidID,
			}

			bidder.AdUnits = append(bidder.AdUnits, pau)
		}
	}

	return pbsReq, nil
}

func (req PBSRequest) Elapsed() int {
	return int(time.Since(req.Start) / 1000000)
}

func (req *PBSRequest) GetUserID(BidderCode string) string {
	uid, _ := req.Cookie.GetUID(BidderCode)
	return uid
}

func (p PBSRequest) String() string {
	b, _ := json.MarshalIndent(p, "", "    ")
	return string(b)
}<|MERGE_RESOLUTION|>--- conflicted
+++ resolved
@@ -91,18 +91,11 @@
 	SDK           *SDK            `json:"sdk"`
 
 	// internal
-<<<<<<< HEAD
-	Bidders []*PBSBidder `json:"-"`
-	Cookie  *PBSCookie   `json:"-"`
-	Url     string       `json:"-"`
-	Domain  string       `json:"-"`
-=======
-	Bidders []*PBSBidder      `json:"-"`
-	User    *openrtb.User     `json:"-"`
-	UserIDs map[string]string `json:"-"`
-	Url     string            `json:"-"`
-	Domain  string            `json:"-"`
->>>>>>> 1d843937
+	Bidders []*PBSBidder  `json:"-"`
+	User    *openrtb.User `json:"-"`
+	Cookie  *PBSCookie    `json:"-"`
+	Url     string        `json:"-"`
+	Domain  string        `json:"-"`
 	Start   time.Time
 }
 
