package pbs

import (
	"encoding/json"
	"fmt"
	"math/rand"
	"net/http"
	"net/url"
	"strings"
	"time"

	"github.com/golang/glog"
	"github.com/spf13/viper"
	"golang.org/x/net/publicsuffix"

	"github.com/prebid/openrtb"
	"github.com/prebid/prebid-server/cache"
	"github.com/prebid/prebid-server/prebid"
)

const MAX_BIDDERS = 8

type ConfigCache interface {
	LoadConfig(string) ([]Bids, error)
}

type Bids struct {
	BidderCode string          `json:"bidder"`
	BidID      string          `json:"bid_id"`
	Params     json.RawMessage `json:"params"`
}

type AdUnit struct {
	Code     string           `json:"code"`
	TopFrame int8             `json:"is_top_frame"`
	Sizes    []openrtb.Format `json:"sizes"`
	Bids     []Bids           `json:"bids"`
	ConfigID string           `json:"config_id"`
}

type PBSAdUnit struct {
	Sizes    []openrtb.Format
	TopFrame int8
	Code     string
	BidID    string
	Params   json.RawMessage
}

type PBSBidder struct {
	BidderCode   string         `json:"bidder"`
	AdUnitCode   string         `json:"ad_unit,omitempty"` // for index to dedup responses
	ResponseTime int            `json:"response_time_ms,omitempty"`
	NumBids      int            `json:"num_bids,omitempty"`
	Error        string         `json:"error,omitempty"`
	NoCookie     bool           `json:"no_cookie,omitempty"`
	NoBid        bool           `json:"no_bid,omitempty"`
	UsersyncInfo *UsersyncInfo  `json:"usersync,omitempty"`
	Debug        []*BidderDebug `json:"debug,omitempty"`

	AdUnits []PBSAdUnit `json:"-"`
}

func (bidder *PBSBidder) LookupBidID(Code string) string {
	for _, unit := range bidder.AdUnits {
		if unit.Code == Code {
			return unit.BidID
		}
	}
	return ""
}

type PBSRequest struct {
	AccountID     string          `json:"account_id"`
	Tid           string          `json:"tid"`
	CacheMarkup   int8            `json:"cache_markup"`
	SortBids      int8            `json:"sort_bids"`
	MaxKeyLength  int8            `json:"max_key_length"`
	Secure        int8            `json:"secure"`
	TimeoutMillis uint64          `json:"timeout_millis"`
	AdUnits       []AdUnit        `json:"ad_units"`
	IsDebug       bool            `json:"is_debug"`
	App           *openrtb.App    `json:"app"`
	Device        *openrtb.Device `json:"device"`

	// internal
	Bidders []*PBSBidder `json:"-"`
	SyncMap UserSyncMap  `json:"-"`
	Url     string       `json:"-"`
	Domain  string       `json:"-"`
	Start   time.Time
}

func ConfigGet(cache cache.Cache, id string) ([]Bids, error) {
	conf, err := cache.Config().Get(id)
	if err != nil {
		return nil, err
	}

	bids := make([]Bids, 0)
	err = json.Unmarshal([]byte(conf), &bids)
	if err != nil {
		return nil, err
	}

	return bids, nil
}

func ParsePBSRequest(r *http.Request, cache cache.Cache) (*PBSRequest, error) {
	defer r.Body.Close()

	pbsReq := &PBSRequest{}
	err := json.NewDecoder(r.Body).Decode(&pbsReq)
	if err != nil {
		return nil, err
	}
	pbsReq.Start = time.Now()

	if len(pbsReq.AdUnits) == 0 {
		return nil, fmt.Errorf("No ad units specified")
	}

	if pbsReq.TimeoutMillis == 0 || pbsReq.TimeoutMillis > 2000 {
		pbsReq.TimeoutMillis = uint64(viper.GetInt("default_timeout_ms"))
	}

	if pbsReq.Device == nil {
		pbsReq.Device = &openrtb.Device{}
	}

	// use client-side data for web requests
	if pbsReq.App == nil {
		pc := ParseUserSyncMapFromRequest(r)
		pbsReq.SyncMap = pc

		// this would be for the shared adnxs.com domain
		if anid, err := r.Cookie("uuid2"); err == nil {
			pbsReq.SyncMap.TrySync("adnxs", anid.Value)
		}

		pbsReq.Device.UA = r.Header.Get("User-Agent")
		pbsReq.Device.IP = prebid.GetIP(r)

		pbsReq.Url = r.Header.Get("Referer") // must be specified in the header
		// TODO: this should explicitly put us in test mode
		if r.FormValue("url_override") != "" {
			pbsReq.Url = r.FormValue("url_override")
		}
		if strings.Index(pbsReq.Url, "http") == -1 {
			pbsReq.Url = fmt.Sprintf("http://%s", pbsReq.Url)
		}

		url, err := url.Parse(pbsReq.Url)
		if err != nil {
			return nil, fmt.Errorf("Invalid URL '%s': %v", pbsReq.Url, err)
		}

		if url.Host == "" {
			return nil, fmt.Errorf("Host not found from URL '%v'", url)
		}

		pbsReq.Domain, err = publicsuffix.EffectiveTLDPlusOne(url.Host)
		if err != nil {
			return nil, fmt.Errorf("Invalid URL '%s': %v", url.Host, err)
		}
<<<<<<< HEAD

		// all domains must be in the whitelist
		_, err = cache.Domains().Get(pbsReq.Domain)
		if err != nil {
			return nil, fmt.Errorf("Invalid URL %s", pbsReq.Domain)
		}
	} else {
		_, err = cache.Apps().Get(pbsReq.App.Bundle)
		if err != nil {
			return nil, fmt.Errorf("Invalid app bundle %s", pbsReq.App.Bundle)
		}
		pbsReq.SyncMap = NewSyncMap()
=======
>>>>>>> 2a8c64bf
	}

	if r.FormValue("debug") == "1" {
		pbsReq.IsDebug = true
	}

	if prebid.IsSecure(r) {
		pbsReq.Secure = 1
	}

	pbsReq.Bidders = make([]*PBSBidder, 0, MAX_BIDDERS)

	for _, unit := range pbsReq.AdUnits {
		bidders := unit.Bids
		if unit.ConfigID != "" {
			bidders, err = ConfigGet(cache, unit.ConfigID)
			if err != nil {
				// proceed with other ad units
				glog.Infof("Unable to load config '%s': %v", unit.ConfigID, err)
				continue
			}
		}

		if glog.V(2) {
			glog.Infof("Ad unit %s has %d bidders for %d sizes", unit.Code, len(bidders), len(unit.Sizes))
		}

		for _, b := range bidders {
			var bidder *PBSBidder
			// index requires a different request for each ad unit
			if b.BidderCode != "indexExchange" {
				for _, pb := range pbsReq.Bidders {
					if pb.BidderCode == b.BidderCode {
						bidder = pb
					}
				}
			}
			if bidder == nil {
				bidder = &PBSBidder{BidderCode: b.BidderCode}
				if b.BidderCode == "indexExchange" {
					bidder.AdUnitCode = unit.Code
				}
				pbsReq.Bidders = append(pbsReq.Bidders, bidder)
			}
			if b.BidID == "" {
				b.BidID = fmt.Sprintf("%d", rand.Int63())
			}

			pau := PBSAdUnit{
				Sizes:    unit.Sizes,
				TopFrame: unit.TopFrame,
				Code:     unit.Code,
				Params:   b.Params,
				BidID:    b.BidID,
			}

			bidder.AdUnits = append(bidder.AdUnits, pau)
		}
	}

	return pbsReq, nil
}

func (req PBSRequest) Elapsed() int {
	return int(time.Since(req.Start) / 1000000)
}

func (req *PBSRequest) GetUserID(BidderCode string) string {
	if req.SyncMap != nil {
		uid, _ := req.SyncMap.GetUID(BidderCode)
		return uid
	}
	return ""
}

func (p PBSRequest) String() string {
	b, _ := json.MarshalIndent(p, "", "    ")
	return string(b)
}<|MERGE_RESOLUTION|>--- conflicted
+++ resolved
@@ -162,21 +162,8 @@
 		if err != nil {
 			return nil, fmt.Errorf("Invalid URL '%s': %v", url.Host, err)
 		}
-<<<<<<< HEAD
-
-		// all domains must be in the whitelist
-		_, err = cache.Domains().Get(pbsReq.Domain)
-		if err != nil {
-			return nil, fmt.Errorf("Invalid URL %s", pbsReq.Domain)
-		}
 	} else {
-		_, err = cache.Apps().Get(pbsReq.App.Bundle)
-		if err != nil {
-			return nil, fmt.Errorf("Invalid app bundle %s", pbsReq.App.Bundle)
-		}
 		pbsReq.SyncMap = NewSyncMap()
-=======
->>>>>>> 2a8c64bf
 	}
 
 	if r.FormValue("debug") == "1" {
