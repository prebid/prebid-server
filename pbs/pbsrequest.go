package pbs

import (
	"encoding/json"
	"fmt"
	"math/rand"
	"net/http"
	"net/url"
	"strings"
	"time"

	"github.com/prebid/prebid-server/stored_requests"

	"github.com/golang/glog"
	"github.com/spf13/viper"
	"golang.org/x/net/publicsuffix"

	"github.com/blang/semver"
	"github.com/mxmCherry/openrtb"
	"github.com/prebid/prebid-server/cache"
	"github.com/prebid/prebid-server/prebid"
	"github.com/prebid/prebid-server/usersync"
)

const MAX_BIDDERS = 8

type MediaType byte

const (
	MEDIA_TYPE_BANNER MediaType = iota
	MEDIA_TYPE_VIDEO
)

type ConfigCache interface {
	LoadConfig(string) ([]Bids, error)
}

type Bids struct {
	BidderCode string          `json:"bidder"`
	BidID      string          `json:"bid_id"`
	Params     json.RawMessage `json:"params"`
}

// Structure for holding video-specific information
type PBSVideo struct {
	//Content MIME types supported. Popular MIME types may include “video/x-ms-wmv” for Windows Media and “video/x-flv” for Flash Video.
	Mimes []string `json:"mimes,omitempty"`

	//Minimum video ad duration in seconds.
	Minduration int64 `json:"minduration,omitempty"`

	// Maximum video ad duration in seconds.
	Maxduration int64 `json:"maxduration,omitempty"`

	//Indicates the start delay in seconds for pre-roll, mid-roll, or post-roll ad placements.
	Startdelay int64 `json:"startdelay,omitempty"`

	// Indicates if the player will allow the video to be skipped ( 0 = no, 1 = yes).
	Skippable int `json:"skippable,omitempty"`

	// Playback method code Description
	// 1 - Initiates on Page Load with Sound On
	// 2 - Initiates on Page Load with Sound Off by Default
	// 3 - Initiates on Click with Sound On
	// 4 - Initiates on Mouse-Over with Sound On
	// 5 - Initiates on Entering Viewport with Sound On
	// 6 - Initiates on Entering Viewport with Sound Off by Default
	PlaybackMethod int8 `json:"playback_method,omitempty"`

	//protocols as specified in ORTB 5.8
	// 1 VAST 1.0
	// 2 VAST 2.0
	// 3 VAST 3.0
	// 4 VAST 1.0 Wrapper
	// 5 VAST 2.0 Wrapper
	// 6 VAST 3.0 Wrapper
	// 7 VAST 4.0
	// 8 VAST 4.0 Wrapper
	// 9 DAAST 1.0
	// 10 DAAST 1.0 Wrapper
	Protocols []int8 `json:"protocols,omitempty"`
}

type AdUnit struct {
	Code       string           `json:"code"`
	TopFrame   int8             `json:"is_top_frame"`
	Sizes      []openrtb.Format `json:"sizes"`
	Bids       []Bids           `json:"bids"`
	ConfigID   string           `json:"config_id"`
	MediaTypes []string         `json:"media_types"`
	Instl      int8             `json:"instl"`
	Video      PBSVideo         `json:"video"`
}

type PBSAdUnit struct {
	Sizes      []openrtb.Format
	TopFrame   int8
	Code       string
	BidID      string
	Params     json.RawMessage
	Video      PBSVideo
	MediaTypes []MediaType
	Instl      int8
}

func ParseMediaType(s string) (MediaType, error) {
	mediaTypes := map[string]MediaType{"BANNER": MEDIA_TYPE_BANNER, "VIDEO": MEDIA_TYPE_VIDEO}
	t, ok := mediaTypes[strings.ToUpper(s)]
	if !ok {
		return 0, fmt.Errorf("Invalid MediaType %s", s)
	}
	return t, nil
}

type SDK struct {
	Version  string `json:"version"`
	Source   string `json:"source"`
	Platform string `json:"platform"`
}

type PBSBidder struct {
	BidderCode   string                 `json:"bidder"`
	AdUnitCode   string                 `json:"ad_unit,omitempty"` // for index to dedup responses
	ResponseTime int                    `json:"response_time_ms,omitempty"`
	NumBids      int                    `json:"num_bids,omitempty"`
	Error        string                 `json:"error,omitempty"`
	NoCookie     bool                   `json:"no_cookie,omitempty"`
	NoBid        bool                   `json:"no_bid,omitempty"`
	UsersyncInfo *usersync.UsersyncInfo `json:"usersync,omitempty"`
	Debug        []*BidderDebug         `json:"debug,omitempty"`

	AdUnits []PBSAdUnit `json:"-"`
}

func (bidder *PBSBidder) LookupBidID(Code string) string {
	for _, unit := range bidder.AdUnits {
		if unit.Code == Code {
			return unit.BidID
		}
	}
	return ""
}

func (bidder *PBSBidder) LookupAdUnit(Code string) (unit *PBSAdUnit) {
	for _, unit := range bidder.AdUnits {
		if unit.Code == Code {
			return &unit
		}
	}
	return nil
}

type PBSRequest struct {
	AccountID     string          `json:"account_id"`
	Tid           string          `json:"tid"`
	CacheMarkup   int8            `json:"cache_markup"`
	SortBids      int8            `json:"sort_bids"`
	MaxKeyLength  int8            `json:"max_key_length"`
	Secure        int8            `json:"secure"`
	TimeoutMillis int64           `json:"timeout_millis"`
	AdUnits       []AdUnit        `json:"ad_units"`
	IsDebug       bool            `json:"is_debug"`
	App           *openrtb.App    `json:"app"`
	Device        *openrtb.Device `json:"device"`
	PBSUser       json.RawMessage `json:"user"`
	SDK           *SDK            `json:"sdk"`

	// internal
	Bidders []*PBSBidder        `json:"-"`
	User    *openrtb.User       `json:"-"`
	Cookie  *usersync.PBSCookie `json:"-"`
	Url     string              `json:"-"`
	Domain  string              `json:"-"`
<<<<<<< HEAD
=======
	Regs    *openrtb.Regs       `json:"-"`
>>>>>>> 0b7a8ef6
	Start   time.Time
}

func ConfigGet(cache cache.Cache, id string) ([]Bids, error) {
	conf, err := cache.Config().Get(id)
	if err != nil {
		return nil, err
	}

	bids := make([]Bids, 0)
	err = json.Unmarshal([]byte(conf), &bids)
	if err != nil {
		return nil, err
	}

	return bids, nil
}

func ParseMediaTypes(types []string) []MediaType {
	var mtypes []MediaType
	mtmap := make(map[MediaType]bool)

	if types == nil {
		mtypes = append(mtypes, MEDIA_TYPE_BANNER)
	} else {
		for _, t := range types {
			mt, er := ParseMediaType(t)
			if er != nil {
				glog.Infof("Invalid media type: %s", er)
			} else {
				if !mtmap[mt] {
					mtypes = append(mtypes, mt)
					mtmap[mt] = true
				}
			}
		}
		if len(mtypes) == 0 {
			mtypes = append(mtypes, MEDIA_TYPE_BANNER)
		}
	}
	return mtypes
}

func ParsePBSRequest(r *http.Request, cache cache.Cache, hostCookieSettings *HostCookieSettings) (*PBSRequest, error) {
	defer r.Body.Close()

	pbsReq := &PBSRequest{}
	err := json.NewDecoder(r.Body).Decode(&pbsReq)
	if err != nil {
		return nil, err
	}
	pbsReq.Start = time.Now()

	if len(pbsReq.AdUnits) == 0 {
		return nil, fmt.Errorf("No ad units specified")
	}

	if pbsReq.TimeoutMillis == 0 || pbsReq.TimeoutMillis > 2000 {
		pbsReq.TimeoutMillis = int64(viper.GetInt("default_timeout_ms"))
	}

	if pbsReq.Device == nil {
		pbsReq.Device = &openrtb.Device{}
	}
	pbsReq.Device.IP = prebid.GetIP(r)

	if pbsReq.SDK == nil {
		pbsReq.SDK = &SDK{}
	}

	// Early versions of prebid mobile are sending requests with gender indicated by numbers,
	// those traffic can't be parsed by latest Prebid Server after the change of gender to use string so clients using early versions can't be monetized.
	// To handle those traffic, adding a check here to ignore the sent gender for versions lower than 0.0.2.
	v1, err := semver.Make(pbsReq.SDK.Version)
	v2, err := semver.Make("0.0.2")
	if v1.Compare(v2) >= 0 {
		if pbsReq.PBSUser != nil {
			err = json.Unmarshal([]byte(pbsReq.PBSUser), &pbsReq.User)
			if err != nil {
				return nil, err
			}
		}
	}

	if pbsReq.User == nil {
		pbsReq.User = &openrtb.User{}
	}

	// use client-side data for web requests
	if pbsReq.App == nil {
		pbsReq.Cookie = usersync.ParsePBSCookieFromRequest(r, &(hostCookieSettings.OptOutCookie))

		// Host has right to leverage private cookie store for user ID
		if uid, _, _ := pbsReq.Cookie.GetUID(hostCookieSettings.Family); uid == "" && hostCookieSettings.CookieName != "" {
			if hostCookie, err := r.Cookie(hostCookieSettings.CookieName); err == nil {
				pbsReq.Cookie.TrySync(hostCookieSettings.Family, hostCookie.Value)
			}
		}

		pbsReq.Device.UA = r.Header.Get("User-Agent")

		pbsReq.Url = r.Header.Get("Referer") // must be specified in the header
		// TODO: this should explicitly put us in test mode
		if r.FormValue("url_override") != "" {
			pbsReq.Url = r.FormValue("url_override")
		}
		if strings.Index(pbsReq.Url, "http") == -1 {
			pbsReq.Url = fmt.Sprintf("http://%s", pbsReq.Url)
		}

		url, err := url.Parse(pbsReq.Url)
		if err != nil {
			return nil, fmt.Errorf("Invalid URL '%s': %v", pbsReq.Url, err)
		}

		if url.Host == "" {
			return nil, fmt.Errorf("Host not found from URL '%v'", url)
		}

		pbsReq.Domain, err = publicsuffix.EffectiveTLDPlusOne(url.Host)
		if err != nil {
			return nil, fmt.Errorf("Invalid URL '%s': %v", url.Host, err)
		}
	}

	if r.FormValue("debug") == "1" {
		pbsReq.IsDebug = true
	}

	if prebid.IsSecure(r) {
		pbsReq.Secure = 1
	}

	pbsReq.Bidders = make([]*PBSBidder, 0, MAX_BIDDERS)

	for _, unit := range pbsReq.AdUnits {
		bidders := unit.Bids
		if unit.ConfigID != "" {
			bidders, err = ConfigGet(cache, unit.ConfigID)
			if err != nil {
				if _, notFound := err.(*stored_requests.NotFoundError); !notFound {
					glog.Warningf("Failed to load config '%s' from cache: %v", unit.ConfigID, err)
				}
				// proceed with other ad units
				continue
			}
		}

		if glog.V(2) {
			glog.Infof("Ad unit %s has %d bidders for %d sizes", unit.Code, len(bidders), len(unit.Sizes))
		}

		mtypes := ParseMediaTypes(unit.MediaTypes)
		for _, b := range bidders {
			var bidder *PBSBidder
			// index requires a different request for each ad unit
			if b.BidderCode != "indexExchange" {
				for _, pb := range pbsReq.Bidders {
					if pb.BidderCode == b.BidderCode {
						bidder = pb
					}
				}
			}
			if bidder == nil {
				bidder = &PBSBidder{BidderCode: b.BidderCode}
				if b.BidderCode == "indexExchange" {
					bidder.AdUnitCode = unit.Code
				}
				pbsReq.Bidders = append(pbsReq.Bidders, bidder)
			}
			if b.BidID == "" {
				b.BidID = fmt.Sprintf("%d", rand.Int63())
			}

			pau := PBSAdUnit{
				Sizes:      unit.Sizes,
				TopFrame:   unit.TopFrame,
				Code:       unit.Code,
				Instl:      unit.Instl,
				Params:     b.Params,
				BidID:      b.BidID,
				MediaTypes: mtypes,
				Video:      unit.Video,
			}

			bidder.AdUnits = append(bidder.AdUnits, pau)
		}
	}

	return pbsReq, nil
}

func (req PBSRequest) Elapsed() int {
	return int(time.Since(req.Start) / 1000000)
}

func (p PBSRequest) String() string {
	b, _ := json.MarshalIndent(p, "", "    ")
	return string(b)
}<|MERGE_RESOLUTION|>--- conflicted
+++ resolved
@@ -171,10 +171,7 @@
 	Cookie  *usersync.PBSCookie `json:"-"`
 	Url     string              `json:"-"`
 	Domain  string              `json:"-"`
-<<<<<<< HEAD
-=======
 	Regs    *openrtb.Regs       `json:"-"`
->>>>>>> 0b7a8ef6
 	Start   time.Time
 }
 
