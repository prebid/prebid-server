--- conflicted
+++ resolved
@@ -10,7 +10,6 @@
 	"strings"
 	"time"
 
-	"github.com/mxmCherry/openrtb/v15/openrtb2"
 	"github.com/prebid/prebid-server/cache"
 	"github.com/prebid/prebid-server/config"
 	"github.com/prebid/prebid-server/stored_requests"
@@ -21,6 +20,7 @@
 	"github.com/blang/semver"
 	"github.com/buger/jsonparser"
 	"github.com/golang/glog"
+	"github.com/mxmCherry/openrtb/v15/openrtb2"
 	"golang.org/x/net/publicsuffix"
 )
 
@@ -174,21 +174,12 @@
 	SDK           *SDK             `json:"sdk"`
 
 	// internal
-<<<<<<< HEAD
 	Bidders []*PBSBidder     `json:"-"`
-	User    *openrtb.User    `json:"-"`
+	User    *openrtb2.User   `json:"-"`
 	Cookie  *usersync.Cookie `json:"-"`
 	Url     string           `json:"-"`
 	Domain  string           `json:"-"`
-	Regs    *openrtb.Regs    `json:"-"`
-=======
-	Bidders []*PBSBidder        `json:"-"`
-	User    *openrtb2.User      `json:"-"`
-	Cookie  *usersync.PBSCookie `json:"-"`
-	Url     string              `json:"-"`
-	Domain  string              `json:"-"`
-	Regs    *openrtb2.Regs      `json:"-"`
->>>>>>> f56b624a
+	Regs    *openrtb2.Regs   `json:"-"`
 	Start   time.Time
 }
 
