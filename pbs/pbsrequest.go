package pbs

import (
	"encoding/json"
	"fmt"
	"math/rand"
	"net/http"
	"net/url"
	"strings"
	"time"

	"github.com/prebid/prebid-server/stored_requests"

	"github.com/golang/glog"
	"github.com/spf13/viper"
	"golang.org/x/net/publicsuffix"

	"github.com/blang/semver"
	"github.com/mxmCherry/openrtb"
	"github.com/prebid/prebid-server/cache"
	"github.com/prebid/prebid-server/prebid"
	"github.com/prebid/prebid-server/usersync"
)

const MAX_BIDDERS = 8

type MediaType byte

const (
	MEDIA_TYPE_BANNER MediaType = iota
	MEDIA_TYPE_VIDEO
)

type ConfigCache interface {
	LoadConfig(string) ([]Bids, error)
}

type Bids struct {
	BidderCode string          `json:"bidder"`
	BidID      string          `json:"bid_id"`
	Params     json.RawMessage `json:"params"`
}

// Structure for holding video-specific information
type PBSVideo struct {
	//Content MIME types supported. Popular MIME types may include “video/x-ms-wmv” for Windows Media and “video/x-flv” for Flash Video.
	Mimes []string `json:"mimes,omitempty"`

	//Minimum video ad duration in seconds.
	Minduration int64 `json:"minduration,omitempty"`

	// Maximum video ad duration in seconds.
	Maxduration int64 `json:"maxduration,omitempty"`

	//Indicates the start delay in seconds for pre-roll, mid-roll, or post-roll ad placements.
	Startdelay int64 `json:"startdelay,omitempty"`

	// Indicates if the player will allow the video to be skipped ( 0 = no, 1 = yes).
	Skippable int `json:"skippable,omitempty"`

	// Playback method code Description
	// 1 - Initiates on Page Load with Sound On
	// 2 - Initiates on Page Load with Sound Off by Default
	// 3 - Initiates on Click with Sound On
	// 4 - Initiates on Mouse-Over with Sound On
	// 5 - Initiates on Entering Viewport with Sound On
	// 6 - Initiates on Entering Viewport with Sound Off by Default
	PlaybackMethod int8 `json:"playback_method,omitempty"`

	//protocols as specified in ORTB 5.8
	// 1 VAST 1.0
	// 2 VAST 2.0
	// 3 VAST 3.0
	// 4 VAST 1.0 Wrapper
	// 5 VAST 2.0 Wrapper
	// 6 VAST 3.0 Wrapper
	// 7 VAST 4.0
	// 8 VAST 4.0 Wrapper
	// 9 DAAST 1.0
	// 10 DAAST 1.0 Wrapper
	Protocols []int8 `json:"protocols,omitempty"`
}

type AdUnit struct {
	Code       string           `json:"code"`
	TopFrame   int8             `json:"is_top_frame"`
	Sizes      []openrtb.Format `json:"sizes"`
	Bids       []Bids           `json:"bids"`
	ConfigID   string           `json:"config_id"`
	MediaTypes []string         `json:"media_types"`
	Instl      int8             `json:"instl"`
	Video      PBSVideo         `json:"video"`
}

type PBSAdUnit struct {
	Sizes      []openrtb.Format
	TopFrame   int8
	Code       string
	BidID      string
	Params     json.RawMessage
	Video      PBSVideo
	MediaTypes []MediaType
	Instl      int8
}

func ParseMediaType(s string) (MediaType, error) {
	mediaTypes := map[string]MediaType{"BANNER": MEDIA_TYPE_BANNER, "VIDEO": MEDIA_TYPE_VIDEO}
	t, ok := mediaTypes[strings.ToUpper(s)]
	if !ok {
		return 0, fmt.Errorf("Invalid MediaType %s", s)
	}
	return t, nil
}

type SDK struct {
	Version  string `json:"version"`
	Source   string `json:"source"`
	Platform string `json:"platform"`
}

type PBSBidder struct {
	BidderCode   string                 `json:"bidder"`
	AdUnitCode   string                 `json:"ad_unit,omitempty"` // for index to dedup responses
	ResponseTime int                    `json:"response_time_ms,omitempty"`
	NumBids      int                    `json:"num_bids,omitempty"`
	Error        string                 `json:"error,omitempty"`
	NoCookie     bool                   `json:"no_cookie,omitempty"`
	NoBid        bool                   `json:"no_bid,omitempty"`
	UsersyncInfo *usersync.UsersyncInfo `json:"usersync,omitempty"`
	Debug        []*BidderDebug         `json:"debug,omitempty"`

	AdUnits []PBSAdUnit `json:"-"`
}

func (bidder *PBSBidder) LookupBidID(Code string) string {
	for _, unit := range bidder.AdUnits {
		if unit.Code == Code {
			return unit.BidID
		}
	}
	return ""
}

func (bidder *PBSBidder) LookupAdUnit(Code string) (unit *PBSAdUnit) {
	for _, unit := range bidder.AdUnits {
		if unit.Code == Code {
			return &unit
		}
	}
	return nil
}

type PBSRequest struct {
	AccountID     string          `json:"account_id"`
	Tid           string          `json:"tid"`
	CacheMarkup   int8            `json:"cache_markup"`
	SortBids      int8            `json:"sort_bids"`
	MaxKeyLength  int8            `json:"max_key_length"`
	Secure        int8            `json:"secure"`
	TimeoutMillis int64           `json:"timeout_millis"`
	AdUnits       []AdUnit        `json:"ad_units"`
	IsDebug       bool            `json:"is_debug"`
	App           *openrtb.App    `json:"app"`
	Device        *openrtb.Device `json:"device"`
	PBSUser       json.RawMessage `json:"user"`
	SDK           *SDK            `json:"sdk"`

	// internal
<<<<<<< HEAD
	Bidders []*PBSBidder        `json:"-"`
	User    *openrtb.User       `json:"-"`
	Cookie  *usersync.PBSCookie `json:"-"`
	Url     string              `json:"-"`
	Domain  string              `json:"-"`
=======
	Bidders []*PBSBidder  `json:"-"`
	User    *openrtb.User `json:"-"`
	Cookie  *PBSCookie    `json:"-"`
	Url     string        `json:"-"`
	Domain  string        `json:"-"`
	Regs    *openrtb.Regs `json:"-"`
>>>>>>> 9c165aff
	Start   time.Time
}

func ConfigGet(cache cache.Cache, id string) ([]Bids, error) {
	conf, err := cache.Config().Get(id)
	if err != nil {
		return nil, err
	}

	bids := make([]Bids, 0)
	err = json.Unmarshal([]byte(conf), &bids)
	if err != nil {
		return nil, err
	}

	return bids, nil
}

func ParseMediaTypes(types []string) []MediaType {
	var mtypes []MediaType
	mtmap := make(map[MediaType]bool)

	if types == nil {
		mtypes = append(mtypes, MEDIA_TYPE_BANNER)
	} else {
		for _, t := range types {
			mt, er := ParseMediaType(t)
			if er != nil {
				glog.Infof("Invalid media type: %s", er)
			} else {
				if !mtmap[mt] {
					mtypes = append(mtypes, mt)
					mtmap[mt] = true
				}
			}
		}
		if len(mtypes) == 0 {
			mtypes = append(mtypes, MEDIA_TYPE_BANNER)
		}
	}
	return mtypes
}

func ParsePBSRequest(r *http.Request, cache cache.Cache, hostCookieSettings *HostCookieSettings) (*PBSRequest, error) {
	defer r.Body.Close()

	pbsReq := &PBSRequest{}
	err := json.NewDecoder(r.Body).Decode(&pbsReq)
	if err != nil {
		return nil, err
	}
	pbsReq.Start = time.Now()

	if len(pbsReq.AdUnits) == 0 {
		return nil, fmt.Errorf("No ad units specified")
	}

	if pbsReq.TimeoutMillis == 0 || pbsReq.TimeoutMillis > 2000 {
		pbsReq.TimeoutMillis = int64(viper.GetInt("default_timeout_ms"))
	}

	if pbsReq.Device == nil {
		pbsReq.Device = &openrtb.Device{}
	}
	pbsReq.Device.IP = prebid.GetIP(r)

	if pbsReq.SDK == nil {
		pbsReq.SDK = &SDK{}
	}

	// Early versions of prebid mobile are sending requests with gender indicated by numbers,
	// those traffic can't be parsed by latest Prebid Server after the change of gender to use string so clients using early versions can't be monetized.
	// To handle those traffic, adding a check here to ignore the sent gender for versions lower than 0.0.2.
	v1, err := semver.Make(pbsReq.SDK.Version)
	v2, err := semver.Make("0.0.2")
	if v1.Compare(v2) >= 0 {
		if pbsReq.PBSUser != nil {
			err = json.Unmarshal([]byte(pbsReq.PBSUser), &pbsReq.User)
			if err != nil {
				return nil, err
			}
		}
	}

	if pbsReq.User == nil {
		pbsReq.User = &openrtb.User{}
	}

	// use client-side data for web requests
	if pbsReq.App == nil {
		pbsReq.Cookie = usersync.ParsePBSCookieFromRequest(r, &(hostCookieSettings.OptOutCookie))

		// Host has right to leverage private cookie store for user ID
		if uid, _, _ := pbsReq.Cookie.GetUID(hostCookieSettings.Family); uid == "" && hostCookieSettings.CookieName != "" {
			if hostCookie, err := r.Cookie(hostCookieSettings.CookieName); err == nil {
				pbsReq.Cookie.TrySync(hostCookieSettings.Family, hostCookie.Value)
			}
		}

		pbsReq.Device.UA = r.Header.Get("User-Agent")

		pbsReq.Url = r.Header.Get("Referer") // must be specified in the header
		// TODO: this should explicitly put us in test mode
		if r.FormValue("url_override") != "" {
			pbsReq.Url = r.FormValue("url_override")
		}
		if strings.Index(pbsReq.Url, "http") == -1 {
			pbsReq.Url = fmt.Sprintf("http://%s", pbsReq.Url)
		}

		url, err := url.Parse(pbsReq.Url)
		if err != nil {
			return nil, fmt.Errorf("Invalid URL '%s': %v", pbsReq.Url, err)
		}

		if url.Host == "" {
			return nil, fmt.Errorf("Host not found from URL '%v'", url)
		}

		pbsReq.Domain, err = publicsuffix.EffectiveTLDPlusOne(url.Host)
		if err != nil {
			return nil, fmt.Errorf("Invalid URL '%s': %v", url.Host, err)
		}
	}

	if r.FormValue("debug") == "1" {
		pbsReq.IsDebug = true
	}

	if prebid.IsSecure(r) {
		pbsReq.Secure = 1
	}

	pbsReq.Bidders = make([]*PBSBidder, 0, MAX_BIDDERS)

	for _, unit := range pbsReq.AdUnits {
		bidders := unit.Bids
		if unit.ConfigID != "" {
			bidders, err = ConfigGet(cache, unit.ConfigID)
			if err != nil {
				if _, notFound := err.(*stored_requests.NotFoundError); !notFound {
					glog.Warningf("Failed to load config '%s' from cache: %v", unit.ConfigID, err)
				}
				// proceed with other ad units
				continue
			}
		}

		if glog.V(2) {
			glog.Infof("Ad unit %s has %d bidders for %d sizes", unit.Code, len(bidders), len(unit.Sizes))
		}

		mtypes := ParseMediaTypes(unit.MediaTypes)
		for _, b := range bidders {
			var bidder *PBSBidder
			// index requires a different request for each ad unit
			if b.BidderCode != "indexExchange" {
				for _, pb := range pbsReq.Bidders {
					if pb.BidderCode == b.BidderCode {
						bidder = pb
					}
				}
			}
			if bidder == nil {
				bidder = &PBSBidder{BidderCode: b.BidderCode}
				if b.BidderCode == "indexExchange" {
					bidder.AdUnitCode = unit.Code
				}
				pbsReq.Bidders = append(pbsReq.Bidders, bidder)
			}
			if b.BidID == "" {
				b.BidID = fmt.Sprintf("%d", rand.Int63())
			}

			pau := PBSAdUnit{
				Sizes:      unit.Sizes,
				TopFrame:   unit.TopFrame,
				Code:       unit.Code,
				Instl:      unit.Instl,
				Params:     b.Params,
				BidID:      b.BidID,
				MediaTypes: mtypes,
				Video:      unit.Video,
			}

			bidder.AdUnits = append(bidder.AdUnits, pau)
		}
	}

	return pbsReq, nil
}

func (req PBSRequest) Elapsed() int {
	return int(time.Since(req.Start) / 1000000)
}

func (p PBSRequest) String() string {
	b, _ := json.MarshalIndent(p, "", "    ")
	return string(b)
}<|MERGE_RESOLUTION|>--- conflicted
+++ resolved
@@ -166,20 +166,12 @@
 	SDK           *SDK            `json:"sdk"`
 
 	// internal
-<<<<<<< HEAD
 	Bidders []*PBSBidder        `json:"-"`
 	User    *openrtb.User       `json:"-"`
 	Cookie  *usersync.PBSCookie `json:"-"`
 	Url     string              `json:"-"`
 	Domain  string              `json:"-"`
-=======
-	Bidders []*PBSBidder  `json:"-"`
-	User    *openrtb.User `json:"-"`
-	Cookie  *PBSCookie    `json:"-"`
-	Url     string        `json:"-"`
-	Domain  string        `json:"-"`
-	Regs    *openrtb.Regs `json:"-"`
->>>>>>> 9c165aff
+	Regs    *openrtb.Regs       `json:"-"`
 	Start   time.Time
 }
 
