--- conflicted
+++ resolved
@@ -54,15 +54,9 @@
 
 // Less sorts from lowest to highest, to reverse we want to check which is greater bids[i].Price > bids[j].Price
 func (bids PBSBidSlice) Less(i, j int) bool {
-<<<<<<< HEAD
 	bidiResponseTimeInTerras := (float64(bids[i].ResponseTime) / 1000000000.0)
 	bidjResponseTimeInTerras := (float64(bids[j].ResponseTime) / 1000000000.0)
 	return bids[i].Price - bidiResponseTimeInTerras < bids[j].Price - bidjResponseTimeInTerras
-=======
-	bidiResponseTimeInNanos := (float64(bids[i].ResponseTime) / 1000000000.0)
-	bidjResponseTimeInNanos := (float64(bids[j].ResponseTime) / 1000000000.0)
-	return bids[i].Price-bidiResponseTimeInNanos > bids[j].Price-bidjResponseTimeInNanos
->>>>>>> e981c488
 }
 
 func (bids PBSBidSlice) Swap(i, j int) {
