package stored_requests

import (
	"context"
	"encoding/json"
	"errors"
	"testing"

	"github.com/prebid/prebid-server/metrics"
	"github.com/prebid/prebid-server/stored_requests/caches/nil_cache"

	"github.com/stretchr/testify/assert"
	"github.com/stretchr/testify/mock"
)

<<<<<<< HEAD
func setupFetcherWithCacheDeps() (*mockCache, *mockCache, *mockFetcher, AllFetcher, *metrics.MetricsEngineMock) {
	reqCache := &mockCache{}
	impCache := &mockCache{}
	metricsEngine := &metrics.MetricsEngineMock{}
	fetcher := &mockFetcher{}
	afetcherWithCache := WithCache(fetcher, Cache{reqCache, impCache, &nil_cache.NilCache{}}, metricsEngine)

	return reqCache, impCache, fetcher, afetcherWithCache, metricsEngine
}

func TestPerfectCache(t *testing.T) {
	reqCache, impCache, fetcher, aFetcherWithCache, metricsEngine := setupFetcherWithCacheDeps()
=======
func setupFetcherWithCacheDeps() (*mockCache, *mockCache, *mockCache, *mockFetcher, AllFetcher, *metrics.MetricsEngineMock) {
	reqCache := &mockCache{}
	impCache := &mockCache{}
	respCache := &mockCache{}
	metricsEngine := &metrics.MetricsEngineMock{}
	fetcher := &mockFetcher{}
	afetcherWithCache := WithCache(fetcher, Cache{reqCache, impCache, respCache, &nil_cache.NilCache{}}, metricsEngine)

	return reqCache, impCache, respCache, fetcher, afetcherWithCache, metricsEngine
}

func TestPerfectCache(t *testing.T) {
	reqCache, impCache, respCache, fetcher, aFetcherWithCache, metricsEngine := setupFetcherWithCacheDeps()
>>>>>>> 3fcb43ca
	impIDs := []string{"known"}
	reqIDs := []string{"req-id"}
	respIDs := []string{"resp-id"}
	ctx := context.Background()

	reqCache.On("Get", ctx, reqIDs).Return(
		map[string]json.RawMessage{
			"req-id": json.RawMessage(`{"req":true}`),
		})
	impCache.On("Get", ctx, impIDs).Return(
		map[string]json.RawMessage{
			"known": json.RawMessage(`{}`),
		})
<<<<<<< HEAD
=======
	respCache.On("Get", ctx, respIDs).Return(
		map[string]json.RawMessage{
			"resp-id": json.RawMessage(`{"req":true}`),
		})
>>>>>>> 3fcb43ca
	metricsEngine.On("RecordStoredReqCacheResult", metrics.CacheHit, 1)
	metricsEngine.On("RecordStoredReqCacheResult", metrics.CacheMiss, 0)
	metricsEngine.On("RecordStoredImpCacheResult", metrics.CacheHit, 1)
	metricsEngine.On("RecordStoredImpCacheResult", metrics.CacheMiss, 0)

	reqData, impData, errs := aFetcherWithCache.FetchRequests(ctx, reqIDs, impIDs)
	respData, fetchRespErrs := aFetcherWithCache.FetchResponses(ctx, respIDs)

	reqCache.AssertExpectations(t)
	impCache.AssertExpectations(t)
<<<<<<< HEAD
=======
	respCache.AssertExpectations(t)
>>>>>>> 3fcb43ca
	fetcher.AssertExpectations(t)
	metricsEngine.AssertExpectations(t)
	assert.JSONEq(t, `{"req":true}`, string(reqData["req-id"]), "Fetch requests should fetch the right request data")
	assert.JSONEq(t, `{"req":true}`, string(respData["resp-id"]), "Fetch responses should fetch the right response data")
	assert.JSONEq(t, `{}`, string(impData["known"]), "FetchRequests should fetch the right imp data")
	assert.Len(t, errs, 0, "FetchRequest shouldn't return any errors")
	assert.Len(t, fetchRespErrs, 0, "FetchResponses shouldn't return any errors")
}

func TestImperfectCache(t *testing.T) {
<<<<<<< HEAD
	reqCache, impCache, fetcher, aFetcherWithCache, metricsEngine := setupFetcherWithCacheDeps()
=======
	reqCache, impCache, respCache, fetcher, aFetcherWithCache, metricsEngine := setupFetcherWithCacheDeps()
>>>>>>> 3fcb43ca
	impIDs := []string{"cached", "uncached"}
	respIDs := []string{"cached", "uncached"}
	ctx := context.Background()

	impCache.On("Get", ctx, impIDs).Return(
<<<<<<< HEAD
=======
		map[string]json.RawMessage{
			"cached": json.RawMessage(`true`),
		})
	reqCache.On("Get", ctx, []string(nil)).Return(
		map[string]json.RawMessage{})
	respCache.On("Get", ctx, respIDs).Return(
>>>>>>> 3fcb43ca
		map[string]json.RawMessage{
			"cached": json.RawMessage(`true`),
		})
	reqCache.On("Get", ctx, []string(nil)).Return(
		map[string]json.RawMessage{})

	fetcher.On("FetchRequests", ctx, []string{}, []string{"uncached"}).Return(
		map[string]json.RawMessage{},
		map[string]json.RawMessage{
			"uncached": json.RawMessage(`false`),
		},
		[]error{},
	)
	impCache.On("Save", ctx,
		map[string]json.RawMessage{
			"uncached": json.RawMessage(`false`),
		})
<<<<<<< HEAD
	reqCache.On("Save", ctx, map[string]json.RawMessage{})
=======

	fetcher.On("FetchResponses", ctx, []string{"uncached"}).Return(
		map[string]json.RawMessage{
			"uncached": json.RawMessage(`false`),
		},
		[]error{},
	)
	respCache.On("Save", ctx,
		map[string]json.RawMessage{
			"uncached": json.RawMessage(`false`),
		})

	reqCache.On("Save", ctx, map[string]json.RawMessage{})

>>>>>>> 3fcb43ca
	metricsEngine.On("RecordStoredReqCacheResult", metrics.CacheHit, 0)
	metricsEngine.On("RecordStoredReqCacheResult", metrics.CacheMiss, 0)
	metricsEngine.On("RecordStoredImpCacheResult", metrics.CacheHit, 1)
	metricsEngine.On("RecordStoredImpCacheResult", metrics.CacheMiss, 1)

	reqData, impData, errs := aFetcherWithCache.FetchRequests(ctx, nil, impIDs)
	respData, fetchRespErrs := aFetcherWithCache.FetchResponses(ctx, respIDs)

	impCache.AssertExpectations(t)
<<<<<<< HEAD
=======
	respCache.AssertExpectations(t)
>>>>>>> 3fcb43ca
	fetcher.AssertExpectations(t)
	metricsEngine.AssertExpectations(t)
	assert.Len(t, reqData, 0, "Fetch requests should return nil if no request IDs were passed")
	assert.JSONEq(t, `true`, string(impData["cached"]), "FetchRequests should fetch the right imp data")
	assert.JSONEq(t, `false`, string(impData["uncached"]), "FetchRequests should fetch the right imp data")
	assert.JSONEq(t, `true`, string(respData["cached"]), "FetchResponses should fetch the right resp data")
	assert.JSONEq(t, `false`, string(respData["uncached"]), "FetchResponses should fetch the right resp data")
	assert.Len(t, errs, 0, "FetchRequest shouldn't return any errors")
	assert.Len(t, fetchRespErrs, 0, "FetchResponses shouldn't return any errors")
}

func TestMissingData(t *testing.T) {
<<<<<<< HEAD
	reqCache, impCache, fetcher, aFetcherWithCache, metricsEngine := setupFetcherWithCacheDeps()
=======
	reqCache, impCache, respCache, fetcher, aFetcherWithCache, metricsEngine := setupFetcherWithCacheDeps()
>>>>>>> 3fcb43ca
	impIDs := []string{"unknown"}
	respIDs := []string{"unknown"}
	ctx := context.Background()

	impCache.On("Get", ctx, impIDs).Return(
		map[string]json.RawMessage{},
	)
	reqCache.On("Get", ctx, []string(nil)).Return(
		map[string]json.RawMessage{})
<<<<<<< HEAD
=======

	respCache.On("Get", ctx, []string(respIDs)).Return(
		map[string]json.RawMessage{})

>>>>>>> 3fcb43ca
	fetcher.On("FetchRequests", ctx, []string{}, impIDs).Return(
		map[string]json.RawMessage{},
		map[string]json.RawMessage{},
		[]error{
			errors.New("Data not found"),
		},
	)
<<<<<<< HEAD
=======

	fetcher.On("FetchResponses", ctx, respIDs).Return(
		map[string]json.RawMessage{},
		[]error{
			errors.New("Data not found"),
		},
	)

>>>>>>> 3fcb43ca
	impCache.On("Save", ctx,
		map[string]json.RawMessage{},
	)
	reqCache.On("Save", ctx,
		map[string]json.RawMessage{},
	)
<<<<<<< HEAD
=======

	respCache.On("Save", ctx,
		map[string]json.RawMessage{},
	)
>>>>>>> 3fcb43ca
	metricsEngine.On("RecordStoredReqCacheResult", metrics.CacheHit, 0)
	metricsEngine.On("RecordStoredReqCacheResult", metrics.CacheMiss, 0)
	metricsEngine.On("RecordStoredImpCacheResult", metrics.CacheHit, 0)
	metricsEngine.On("RecordStoredImpCacheResult", metrics.CacheMiss, 1)

	reqData, impData, errs := aFetcherWithCache.FetchRequests(ctx, nil, impIDs)
	respData, fetchRespErrs := aFetcherWithCache.FetchResponses(ctx, respIDs)

	reqCache.AssertExpectations(t)
	impCache.AssertExpectations(t)
<<<<<<< HEAD
=======
	respCache.AssertExpectations(t)
>>>>>>> 3fcb43ca
	fetcher.AssertExpectations(t)
	metricsEngine.AssertExpectations(t)
	assert.Len(t, errs, 1, "FetchRequests for missing data should return an error")
	assert.Len(t, fetchRespErrs, 1, "FetchResponses for missing data should return an error")
	assert.Len(t, reqData, 0, "FetchRequests for missing data shouldn't return anything")
	assert.Len(t, impData, 0, "FetchRequests for missing data shouldn't return anything")
	assert.Len(t, respData, 0, "FetchRequests for missing data shouldn't return anything")
}

// Prevents #311
func TestCacheSaves(t *testing.T) {
<<<<<<< HEAD
	reqCache, impCache, fetcher, aFetcherWithCache, metricsEngine := setupFetcherWithCacheDeps()
=======
	reqCache, impCache, respCache, fetcher, aFetcherWithCache, metricsEngine := setupFetcherWithCacheDeps()
>>>>>>> 3fcb43ca
	impIDs := []string{"abc", "abc"}
	respIDs := []string{"abc", "abc"}
	ctx := context.Background()

	impCache.On("Get", ctx, impIDs).Return(
<<<<<<< HEAD
=======
		map[string]json.RawMessage{
			"abc": json.RawMessage(`{}`),
		})
	respCache.On("Get", ctx, respIDs).Return(
>>>>>>> 3fcb43ca
		map[string]json.RawMessage{
			"abc": json.RawMessage(`{}`),
		})
	reqCache.On("Get", ctx, []string(nil)).Return(
		map[string]json.RawMessage{})
	metricsEngine.On("RecordStoredReqCacheResult", metrics.CacheHit, 0)
	metricsEngine.On("RecordStoredReqCacheResult", metrics.CacheMiss, 0)
	metricsEngine.On("RecordStoredImpCacheResult", metrics.CacheHit, 2)
	metricsEngine.On("RecordStoredImpCacheResult", metrics.CacheMiss, 0)

	_, impData, errs := aFetcherWithCache.FetchRequests(ctx, nil, []string{"abc", "abc"})
	respData, fetchRespErrs := aFetcherWithCache.FetchResponses(ctx, respIDs)

	impCache.AssertExpectations(t)
<<<<<<< HEAD
=======
	respCache.AssertExpectations(t)
>>>>>>> 3fcb43ca
	fetcher.AssertExpectations(t)
	metricsEngine.AssertExpectations(t)
	assert.Len(t, impData, 1, "FetchRequests should return data only once for duplicate requests")
	assert.JSONEq(t, `{}`, string(impData["abc"]), "FetchRequests should fetch the right imp data")
	assert.JSONEq(t, `{}`, string(respData["abc"]), "FetchResponses should fetch the right resp data")
	assert.Len(t, errs, 0, "FetchRequests with duplicate IDs shouldn't return an error")
	assert.Len(t, fetchRespErrs, 0, "FetchResponses with duplicate IDs shouldn't return an error")
}

func setupAccountFetcherWithCacheDeps() (*mockCache, *mockFetcher, AllFetcher, *metrics.MetricsEngineMock) {
	accCache := &mockCache{}
	metricsEngine := &metrics.MetricsEngineMock{}
	fetcher := &mockFetcher{}
	afetcherWithCache := WithCache(fetcher, Cache{&nil_cache.NilCache{}, &nil_cache.NilCache{}, &nil_cache.NilCache{}, accCache}, metricsEngine)

	return accCache, fetcher, afetcherWithCache, metricsEngine
}

func TestAccountCacheHit(t *testing.T) {
	accCache, fetcher, aFetcherWithCache, metricsEngine := setupAccountFetcherWithCacheDeps()
	cachedAccounts := []string{"known"}
	ctx := context.Background()

	// Test read from cache
	accCache.On("Get", ctx, cachedAccounts).Return(
		map[string]json.RawMessage{
			"known": json.RawMessage(`true`),
		})

	metricsEngine.On("RecordAccountCacheResult", metrics.CacheHit, 1)
	account, errs := aFetcherWithCache.FetchAccount(ctx, "known")

	accCache.AssertExpectations(t)
	fetcher.AssertExpectations(t)
	metricsEngine.AssertExpectations(t)
	assert.JSONEq(t, `true`, string(account), "FetchAccount should fetch the right account data")
	assert.Len(t, errs, 0, "FetchAccount shouldn't return any errors")
}

func TestAccountCacheMiss(t *testing.T) {
	accCache, fetcher, aFetcherWithCache, metricsEngine := setupAccountFetcherWithCacheDeps()
	uncachedAccounts := []string{"uncached"}
	uncachedAccountsData := map[string]json.RawMessage{
		"uncached": json.RawMessage(`true`),
	}
	ctx := context.Background()

	// Test read from cache
	accCache.On("Get", ctx, uncachedAccounts).Return(map[string]json.RawMessage{})
	accCache.On("Save", ctx, uncachedAccountsData)
	fetcher.On("FetchAccount", ctx, "uncached").Return(uncachedAccountsData["uncached"], []error{})
	metricsEngine.On("RecordAccountCacheResult", metrics.CacheMiss, 1)

	account, errs := aFetcherWithCache.FetchAccount(ctx, "uncached")

	accCache.AssertExpectations(t)
	fetcher.AssertExpectations(t)
	metricsEngine.AssertExpectations(t)
	assert.JSONEq(t, `true`, string(account), "FetchAccount should fetch the right account data")
	assert.Len(t, errs, 0, "FetchAccount shouldn't return any errors")
}

func setupAccountFetcherWithCacheDeps() (*mockCache, *mockFetcher, AllFetcher, *metrics.MetricsEngineMock) {
	accCache := &mockCache{}
	metricsEngine := &metrics.MetricsEngineMock{}
	fetcher := &mockFetcher{}
	afetcherWithCache := WithCache(fetcher, Cache{&nil_cache.NilCache{}, &nil_cache.NilCache{}, accCache}, metricsEngine)

	return accCache, fetcher, afetcherWithCache, metricsEngine
}

func TestAccountCacheHit(t *testing.T) {
	accCache, fetcher, aFetcherWithCache, metricsEngine := setupAccountFetcherWithCacheDeps()
	cachedAccounts := []string{"known"}
	ctx := context.Background()

	// Test read from cache
	accCache.On("Get", ctx, cachedAccounts).Return(
		map[string]json.RawMessage{
			"known": json.RawMessage(`true`),
		})

	metricsEngine.On("RecordAccountCacheResult", metrics.CacheHit, 1)
	account, errs := aFetcherWithCache.FetchAccount(ctx, "known")

	accCache.AssertExpectations(t)
	fetcher.AssertExpectations(t)
	metricsEngine.AssertExpectations(t)
	assert.JSONEq(t, `true`, string(account), "FetchAccount should fetch the right account data")
	assert.Len(t, errs, 0, "FetchAccount shouldn't return any errors")
}

func TestAccountCacheMiss(t *testing.T) {
	accCache, fetcher, aFetcherWithCache, metricsEngine := setupAccountFetcherWithCacheDeps()
	uncachedAccounts := []string{"uncached"}
	uncachedAccountsData := map[string]json.RawMessage{
		"uncached": json.RawMessage(`true`),
	}
	ctx := context.Background()

	// Test read from cache
	accCache.On("Get", ctx, uncachedAccounts).Return(map[string]json.RawMessage{})
	accCache.On("Save", ctx, uncachedAccountsData)
	fetcher.On("FetchAccount", ctx, "uncached").Return(uncachedAccountsData["uncached"], []error{})
	metricsEngine.On("RecordAccountCacheResult", metrics.CacheMiss, 1)

	account, errs := aFetcherWithCache.FetchAccount(ctx, "uncached")

	accCache.AssertExpectations(t)
	fetcher.AssertExpectations(t)
	metricsEngine.AssertExpectations(t)
	assert.JSONEq(t, `true`, string(account), "FetchAccount should fetch the right account data")
	assert.Len(t, errs, 0, "FetchAccount shouldn't return any errors")
}

func TestComposedCache(t *testing.T) {
	c1 := &mockCache{}
	c2 := &mockCache{}
	c3 := &mockCache{}
	c4 := &mockCache{}
	impCache := &mockCache{}
	cache := Cache{
<<<<<<< HEAD
		Requests: ComposedCache{c1, c2, c3, c4},
		Imps:     impCache,
=======
		Requests:  ComposedCache{c1, c2, c3, c4},
		Imps:      impCache,
		Responses: ComposedCache{c1, c2, c3, c4},
>>>>>>> 3fcb43ca
	}
	metricsEngine := &metrics.MetricsEngineMock{}
	fetcher := &mockFetcher{}
	aFetcherWithCache := WithCache(fetcher, cache, metricsEngine)
	reqIDs := []string{"1", "2", "3"}
	impIDs := []string{}
	ctx := context.Background()

	c1.On("Get", ctx, reqIDs).Return(
		map[string]json.RawMessage{
			"1": json.RawMessage(`{"id": "1"}`),
		})
	c2.On("Get", ctx, []string{"2", "3"}).Return(
		map[string]json.RawMessage{
			"2": json.RawMessage(`{"id": "2"}`),
		})
	c3.On("Get", ctx, []string{"3"}).Return(
		map[string]json.RawMessage{
			"3": json.RawMessage(`{"id": "3"}`),
		})
	impCache.On("Get", ctx, []string{}).Return(map[string]json.RawMessage{})
<<<<<<< HEAD
=======

>>>>>>> 3fcb43ca
	metricsEngine.On("RecordStoredReqCacheResult", metrics.CacheHit, 3)
	metricsEngine.On("RecordStoredReqCacheResult", metrics.CacheMiss, 0)
	metricsEngine.On("RecordStoredImpCacheResult", metrics.CacheHit, 0)
	metricsEngine.On("RecordStoredImpCacheResult", metrics.CacheMiss, 0)

	reqData, impData, errs := aFetcherWithCache.FetchRequests(ctx, reqIDs, impIDs)
	respData, fetchRespErrs := aFetcherWithCache.FetchResponses(ctx, reqIDs)

	c1.AssertExpectations(t)
	c2.AssertExpectations(t)
	c3.AssertExpectations(t)
	impCache.AssertExpectations(t)
	fetcher.AssertExpectations(t)
	metricsEngine.AssertExpectations(t)
	assert.Len(t, reqData, len(reqIDs), "FetchRequests should be able to return all request data from a composed cache")
	assert.Len(t, respData, len(reqIDs), "FetchResponses should be able to return all response data from a composed cache")
	assert.Len(t, impData, len(impIDs), "FetchRequests should be able to return all imp data from a composed cache")
	assert.Len(t, errs, 0, "FetchRequests shouldn't return an error when trying to use a composed cache")
<<<<<<< HEAD
=======
	assert.Len(t, fetchRespErrs, 0, "FetchResponses shouldn't return an error when trying to use a composed cache")
>>>>>>> 3fcb43ca
	assert.JSONEq(t, `{"id": "1"}`, string(reqData["1"]), "FetchRequests should fetch the right req data")
	assert.JSONEq(t, `{"id": "2"}`, string(reqData["2"]), "FetchRequests should fetch the right req data")
	assert.JSONEq(t, `{"id": "3"}`, string(reqData["3"]), "FetchRequests should fetch the right req data")
	assert.JSONEq(t, `{"id": "1"}`, string(respData["1"]), "FetchResponses should fetch the right resp data")
	assert.JSONEq(t, `{"id": "2"}`, string(respData["2"]), "FetchResponses should fetch the right resp data")
	assert.JSONEq(t, `{"id": "3"}`, string(respData["3"]), "FetchResponses should fetch the right resp data")
}

type mockFetcher struct {
	mock.Mock
}

func (f *mockFetcher) FetchRequests(ctx context.Context, requestIDs []string, impIDs []string) (map[string]json.RawMessage, map[string]json.RawMessage, []error) {
	args := f.Called(ctx, requestIDs, impIDs)
	return args.Get(0).(map[string]json.RawMessage), args.Get(1).(map[string]json.RawMessage), args.Get(2).([]error)
}

<<<<<<< HEAD
=======
func (f *mockFetcher) FetchResponses(ctx context.Context, ids []string) (data map[string]json.RawMessage, errs []error) {
	args := f.Called(ctx, ids)
	return args.Get(0).(map[string]json.RawMessage), args.Get(1).([]error)
}

>>>>>>> 3fcb43ca
func (a *mockFetcher) FetchAccount(ctx context.Context, accountID string) (json.RawMessage, []error) {
	args := a.Called(ctx, accountID)
	return args.Get(0).(json.RawMessage), args.Get(1).([]error)
}

func (f *mockFetcher) FetchCategories(ctx context.Context, primaryAdServer, publisherId, iabCategory string) (string, error) {
	return "", nil
}

type mockCache struct {
	mock.Mock
}

func (c *mockCache) Get(ctx context.Context, ids []string) map[string]json.RawMessage {
	args := c.Called(ctx, ids)
	return args.Get(0).(map[string]json.RawMessage)
}

func (c *mockCache) Save(ctx context.Context, data map[string]json.RawMessage) {
	c.Called(ctx, data)
}

func (c *mockCache) Invalidate(ctx context.Context, ids []string) {
	c.Called(ctx, ids)
}<|MERGE_RESOLUTION|>--- conflicted
+++ resolved
@@ -13,20 +13,6 @@
 	"github.com/stretchr/testify/mock"
 )
 
-<<<<<<< HEAD
-func setupFetcherWithCacheDeps() (*mockCache, *mockCache, *mockFetcher, AllFetcher, *metrics.MetricsEngineMock) {
-	reqCache := &mockCache{}
-	impCache := &mockCache{}
-	metricsEngine := &metrics.MetricsEngineMock{}
-	fetcher := &mockFetcher{}
-	afetcherWithCache := WithCache(fetcher, Cache{reqCache, impCache, &nil_cache.NilCache{}}, metricsEngine)
-
-	return reqCache, impCache, fetcher, afetcherWithCache, metricsEngine
-}
-
-func TestPerfectCache(t *testing.T) {
-	reqCache, impCache, fetcher, aFetcherWithCache, metricsEngine := setupFetcherWithCacheDeps()
-=======
 func setupFetcherWithCacheDeps() (*mockCache, *mockCache, *mockCache, *mockFetcher, AllFetcher, *metrics.MetricsEngineMock) {
 	reqCache := &mockCache{}
 	impCache := &mockCache{}
@@ -40,7 +26,6 @@
 
 func TestPerfectCache(t *testing.T) {
 	reqCache, impCache, respCache, fetcher, aFetcherWithCache, metricsEngine := setupFetcherWithCacheDeps()
->>>>>>> 3fcb43ca
 	impIDs := []string{"known"}
 	reqIDs := []string{"req-id"}
 	respIDs := []string{"resp-id"}
@@ -54,13 +39,10 @@
 		map[string]json.RawMessage{
 			"known": json.RawMessage(`{}`),
 		})
-<<<<<<< HEAD
-=======
 	respCache.On("Get", ctx, respIDs).Return(
 		map[string]json.RawMessage{
 			"resp-id": json.RawMessage(`{"req":true}`),
 		})
->>>>>>> 3fcb43ca
 	metricsEngine.On("RecordStoredReqCacheResult", metrics.CacheHit, 1)
 	metricsEngine.On("RecordStoredReqCacheResult", metrics.CacheMiss, 0)
 	metricsEngine.On("RecordStoredImpCacheResult", metrics.CacheHit, 1)
@@ -71,10 +53,7 @@
 
 	reqCache.AssertExpectations(t)
 	impCache.AssertExpectations(t)
-<<<<<<< HEAD
-=======
 	respCache.AssertExpectations(t)
->>>>>>> 3fcb43ca
 	fetcher.AssertExpectations(t)
 	metricsEngine.AssertExpectations(t)
 	assert.JSONEq(t, `{"req":true}`, string(reqData["req-id"]), "Fetch requests should fetch the right request data")
@@ -85,30 +64,21 @@
 }
 
 func TestImperfectCache(t *testing.T) {
-<<<<<<< HEAD
-	reqCache, impCache, fetcher, aFetcherWithCache, metricsEngine := setupFetcherWithCacheDeps()
-=======
 	reqCache, impCache, respCache, fetcher, aFetcherWithCache, metricsEngine := setupFetcherWithCacheDeps()
->>>>>>> 3fcb43ca
 	impIDs := []string{"cached", "uncached"}
 	respIDs := []string{"cached", "uncached"}
 	ctx := context.Background()
 
 	impCache.On("Get", ctx, impIDs).Return(
-<<<<<<< HEAD
-=======
 		map[string]json.RawMessage{
 			"cached": json.RawMessage(`true`),
 		})
 	reqCache.On("Get", ctx, []string(nil)).Return(
 		map[string]json.RawMessage{})
 	respCache.On("Get", ctx, respIDs).Return(
->>>>>>> 3fcb43ca
 		map[string]json.RawMessage{
 			"cached": json.RawMessage(`true`),
 		})
-	reqCache.On("Get", ctx, []string(nil)).Return(
-		map[string]json.RawMessage{})
 
 	fetcher.On("FetchRequests", ctx, []string{}, []string{"uncached"}).Return(
 		map[string]json.RawMessage{},
@@ -121,9 +91,6 @@
 		map[string]json.RawMessage{
 			"uncached": json.RawMessage(`false`),
 		})
-<<<<<<< HEAD
-	reqCache.On("Save", ctx, map[string]json.RawMessage{})
-=======
 
 	fetcher.On("FetchResponses", ctx, []string{"uncached"}).Return(
 		map[string]json.RawMessage{
@@ -138,7 +105,6 @@
 
 	reqCache.On("Save", ctx, map[string]json.RawMessage{})
 
->>>>>>> 3fcb43ca
 	metricsEngine.On("RecordStoredReqCacheResult", metrics.CacheHit, 0)
 	metricsEngine.On("RecordStoredReqCacheResult", metrics.CacheMiss, 0)
 	metricsEngine.On("RecordStoredImpCacheResult", metrics.CacheHit, 1)
@@ -148,10 +114,7 @@
 	respData, fetchRespErrs := aFetcherWithCache.FetchResponses(ctx, respIDs)
 
 	impCache.AssertExpectations(t)
-<<<<<<< HEAD
-=======
 	respCache.AssertExpectations(t)
->>>>>>> 3fcb43ca
 	fetcher.AssertExpectations(t)
 	metricsEngine.AssertExpectations(t)
 	assert.Len(t, reqData, 0, "Fetch requests should return nil if no request IDs were passed")
@@ -164,11 +127,7 @@
 }
 
 func TestMissingData(t *testing.T) {
-<<<<<<< HEAD
-	reqCache, impCache, fetcher, aFetcherWithCache, metricsEngine := setupFetcherWithCacheDeps()
-=======
 	reqCache, impCache, respCache, fetcher, aFetcherWithCache, metricsEngine := setupFetcherWithCacheDeps()
->>>>>>> 3fcb43ca
 	impIDs := []string{"unknown"}
 	respIDs := []string{"unknown"}
 	ctx := context.Background()
@@ -178,13 +137,10 @@
 	)
 	reqCache.On("Get", ctx, []string(nil)).Return(
 		map[string]json.RawMessage{})
-<<<<<<< HEAD
-=======
 
 	respCache.On("Get", ctx, []string(respIDs)).Return(
 		map[string]json.RawMessage{})
 
->>>>>>> 3fcb43ca
 	fetcher.On("FetchRequests", ctx, []string{}, impIDs).Return(
 		map[string]json.RawMessage{},
 		map[string]json.RawMessage{},
@@ -192,8 +148,6 @@
 			errors.New("Data not found"),
 		},
 	)
-<<<<<<< HEAD
-=======
 
 	fetcher.On("FetchResponses", ctx, respIDs).Return(
 		map[string]json.RawMessage{},
@@ -202,20 +156,16 @@
 		},
 	)
 
->>>>>>> 3fcb43ca
 	impCache.On("Save", ctx,
 		map[string]json.RawMessage{},
 	)
 	reqCache.On("Save", ctx,
 		map[string]json.RawMessage{},
 	)
-<<<<<<< HEAD
-=======
 
 	respCache.On("Save", ctx,
 		map[string]json.RawMessage{},
 	)
->>>>>>> 3fcb43ca
 	metricsEngine.On("RecordStoredReqCacheResult", metrics.CacheHit, 0)
 	metricsEngine.On("RecordStoredReqCacheResult", metrics.CacheMiss, 0)
 	metricsEngine.On("RecordStoredImpCacheResult", metrics.CacheHit, 0)
@@ -226,10 +176,7 @@
 
 	reqCache.AssertExpectations(t)
 	impCache.AssertExpectations(t)
-<<<<<<< HEAD
-=======
 	respCache.AssertExpectations(t)
->>>>>>> 3fcb43ca
 	fetcher.AssertExpectations(t)
 	metricsEngine.AssertExpectations(t)
 	assert.Len(t, errs, 1, "FetchRequests for missing data should return an error")
@@ -241,23 +188,16 @@
 
 // Prevents #311
 func TestCacheSaves(t *testing.T) {
-<<<<<<< HEAD
-	reqCache, impCache, fetcher, aFetcherWithCache, metricsEngine := setupFetcherWithCacheDeps()
-=======
 	reqCache, impCache, respCache, fetcher, aFetcherWithCache, metricsEngine := setupFetcherWithCacheDeps()
->>>>>>> 3fcb43ca
 	impIDs := []string{"abc", "abc"}
 	respIDs := []string{"abc", "abc"}
 	ctx := context.Background()
 
 	impCache.On("Get", ctx, impIDs).Return(
-<<<<<<< HEAD
-=======
 		map[string]json.RawMessage{
 			"abc": json.RawMessage(`{}`),
 		})
 	respCache.On("Get", ctx, respIDs).Return(
->>>>>>> 3fcb43ca
 		map[string]json.RawMessage{
 			"abc": json.RawMessage(`{}`),
 		})
@@ -272,10 +212,7 @@
 	respData, fetchRespErrs := aFetcherWithCache.FetchResponses(ctx, respIDs)
 
 	impCache.AssertExpectations(t)
-<<<<<<< HEAD
-=======
 	respCache.AssertExpectations(t)
->>>>>>> 3fcb43ca
 	fetcher.AssertExpectations(t)
 	metricsEngine.AssertExpectations(t)
 	assert.Len(t, impData, 1, "FetchRequests should return data only once for duplicate requests")
@@ -290,59 +227,6 @@
 	metricsEngine := &metrics.MetricsEngineMock{}
 	fetcher := &mockFetcher{}
 	afetcherWithCache := WithCache(fetcher, Cache{&nil_cache.NilCache{}, &nil_cache.NilCache{}, &nil_cache.NilCache{}, accCache}, metricsEngine)
-
-	return accCache, fetcher, afetcherWithCache, metricsEngine
-}
-
-func TestAccountCacheHit(t *testing.T) {
-	accCache, fetcher, aFetcherWithCache, metricsEngine := setupAccountFetcherWithCacheDeps()
-	cachedAccounts := []string{"known"}
-	ctx := context.Background()
-
-	// Test read from cache
-	accCache.On("Get", ctx, cachedAccounts).Return(
-		map[string]json.RawMessage{
-			"known": json.RawMessage(`true`),
-		})
-
-	metricsEngine.On("RecordAccountCacheResult", metrics.CacheHit, 1)
-	account, errs := aFetcherWithCache.FetchAccount(ctx, "known")
-
-	accCache.AssertExpectations(t)
-	fetcher.AssertExpectations(t)
-	metricsEngine.AssertExpectations(t)
-	assert.JSONEq(t, `true`, string(account), "FetchAccount should fetch the right account data")
-	assert.Len(t, errs, 0, "FetchAccount shouldn't return any errors")
-}
-
-func TestAccountCacheMiss(t *testing.T) {
-	accCache, fetcher, aFetcherWithCache, metricsEngine := setupAccountFetcherWithCacheDeps()
-	uncachedAccounts := []string{"uncached"}
-	uncachedAccountsData := map[string]json.RawMessage{
-		"uncached": json.RawMessage(`true`),
-	}
-	ctx := context.Background()
-
-	// Test read from cache
-	accCache.On("Get", ctx, uncachedAccounts).Return(map[string]json.RawMessage{})
-	accCache.On("Save", ctx, uncachedAccountsData)
-	fetcher.On("FetchAccount", ctx, "uncached").Return(uncachedAccountsData["uncached"], []error{})
-	metricsEngine.On("RecordAccountCacheResult", metrics.CacheMiss, 1)
-
-	account, errs := aFetcherWithCache.FetchAccount(ctx, "uncached")
-
-	accCache.AssertExpectations(t)
-	fetcher.AssertExpectations(t)
-	metricsEngine.AssertExpectations(t)
-	assert.JSONEq(t, `true`, string(account), "FetchAccount should fetch the right account data")
-	assert.Len(t, errs, 0, "FetchAccount shouldn't return any errors")
-}
-
-func setupAccountFetcherWithCacheDeps() (*mockCache, *mockFetcher, AllFetcher, *metrics.MetricsEngineMock) {
-	accCache := &mockCache{}
-	metricsEngine := &metrics.MetricsEngineMock{}
-	fetcher := &mockFetcher{}
-	afetcherWithCache := WithCache(fetcher, Cache{&nil_cache.NilCache{}, &nil_cache.NilCache{}, accCache}, metricsEngine)
 
 	return accCache, fetcher, afetcherWithCache, metricsEngine
 }
@@ -398,14 +282,9 @@
 	c4 := &mockCache{}
 	impCache := &mockCache{}
 	cache := Cache{
-<<<<<<< HEAD
-		Requests: ComposedCache{c1, c2, c3, c4},
-		Imps:     impCache,
-=======
 		Requests:  ComposedCache{c1, c2, c3, c4},
 		Imps:      impCache,
 		Responses: ComposedCache{c1, c2, c3, c4},
->>>>>>> 3fcb43ca
 	}
 	metricsEngine := &metrics.MetricsEngineMock{}
 	fetcher := &mockFetcher{}
@@ -427,10 +306,7 @@
 			"3": json.RawMessage(`{"id": "3"}`),
 		})
 	impCache.On("Get", ctx, []string{}).Return(map[string]json.RawMessage{})
-<<<<<<< HEAD
-=======
-
->>>>>>> 3fcb43ca
+
 	metricsEngine.On("RecordStoredReqCacheResult", metrics.CacheHit, 3)
 	metricsEngine.On("RecordStoredReqCacheResult", metrics.CacheMiss, 0)
 	metricsEngine.On("RecordStoredImpCacheResult", metrics.CacheHit, 0)
@@ -449,10 +325,7 @@
 	assert.Len(t, respData, len(reqIDs), "FetchResponses should be able to return all response data from a composed cache")
 	assert.Len(t, impData, len(impIDs), "FetchRequests should be able to return all imp data from a composed cache")
 	assert.Len(t, errs, 0, "FetchRequests shouldn't return an error when trying to use a composed cache")
-<<<<<<< HEAD
-=======
 	assert.Len(t, fetchRespErrs, 0, "FetchResponses shouldn't return an error when trying to use a composed cache")
->>>>>>> 3fcb43ca
 	assert.JSONEq(t, `{"id": "1"}`, string(reqData["1"]), "FetchRequests should fetch the right req data")
 	assert.JSONEq(t, `{"id": "2"}`, string(reqData["2"]), "FetchRequests should fetch the right req data")
 	assert.JSONEq(t, `{"id": "3"}`, string(reqData["3"]), "FetchRequests should fetch the right req data")
@@ -470,14 +343,11 @@
 	return args.Get(0).(map[string]json.RawMessage), args.Get(1).(map[string]json.RawMessage), args.Get(2).([]error)
 }
 
-<<<<<<< HEAD
-=======
 func (f *mockFetcher) FetchResponses(ctx context.Context, ids []string) (data map[string]json.RawMessage, errs []error) {
 	args := f.Called(ctx, ids)
 	return args.Get(0).(map[string]json.RawMessage), args.Get(1).([]error)
 }
 
->>>>>>> 3fcb43ca
 func (a *mockFetcher) FetchAccount(ctx context.Context, accountID string) (json.RawMessage, []error) {
 	args := a.Called(ctx, accountID)
 	return args.Get(0).(json.RawMessage), args.Get(1).([]error)
