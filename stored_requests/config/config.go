--- conflicted
+++ resolved
@@ -6,10 +6,6 @@
 	"net/http"
 	"time"
 
-<<<<<<< HEAD
-	"github.com/newrelic/go-agent/v3/integrations/nrhttprouter"
-=======
->>>>>>> 3fcb43ca
 	"github.com/prebid/prebid-server/metrics"
 
 	"github.com/golang/glog"
@@ -26,6 +22,8 @@
 	httpEvents "github.com/prebid/prebid-server/stored_requests/events/http"
 	postgresEvents "github.com/prebid/prebid-server/stored_requests/events/postgres"
 	"github.com/prebid/prebid-server/util/task"
+
+	"github.com/newrelic/go-agent/v3/integrations/nrhttprouter"
 )
 
 // This gets set to the connection string used when a database connection is made. We only support a single
@@ -45,11 +43,7 @@
 //
 // As a side-effect, it will add some endpoints to the router if the config calls for it.
 // In the future we should look for ways to simplify this so that it's not doing two things.
-<<<<<<< HEAD
 func CreateStoredRequests(cfg *config.StoredRequests, metricsEngine metrics.MetricsEngine, client *http.Client, router *nrhttprouter.Router, dbc *dbConnection) (fetcher stored_requests.AllFetcher, shutdown func()) {
-=======
-func CreateStoredRequests(cfg *config.StoredRequests, metricsEngine metrics.MetricsEngine, client *http.Client, router *httprouter.Router, dbc *dbConnection) (fetcher stored_requests.AllFetcher, shutdown func()) {
->>>>>>> 3fcb43ca
 	// Create database connection if given options for one
 	if cfg.Postgres.ConnectionInfo.Database != "" {
 		conn := cfg.Postgres.ConnectionInfo.ConnString()
@@ -114,21 +108,13 @@
 //
 // As a side-effect, it will add some endpoints to the router if the config calls for it.
 // In the future we should look for ways to simplify this so that it's not doing two things.
-<<<<<<< HEAD
-func NewStoredRequests(cfg *config.Configuration, metricsEngine metrics.MetricsEngine, client *http.Client, router *nrhttprouter.Router) (db *sql.DB, shutdown func(), fetcher stored_requests.Fetcher, ampFetcher stored_requests.Fetcher, accountsFetcher stored_requests.AccountFetcher, categoriesFetcher stored_requests.CategoryFetcher, videoFetcher stored_requests.Fetcher) {
-	// TODO: Switch this to be set in config defaults
-	//if cfg.CategoryMapping.CacheEvents.Enabled && cfg.CategoryMapping.CacheEvents.Endpoint == "" {
-	//	cfg.CategoryMapping.CacheEvents.Endpoint = "/storedrequest/categorymapping"
-	//}
-=======
-func NewStoredRequests(cfg *config.Configuration, metricsEngine metrics.MetricsEngine, client *http.Client, router *httprouter.Router) (shutdown func(),
+func NewStoredRequests(cfg *config.Configuration, metricsEngine metrics.MetricsEngine, client *http.Client, router *nrhttprouter.Router) (shutdown func(),
 	fetcher stored_requests.Fetcher,
 	ampFetcher stored_requests.Fetcher,
 	accountsFetcher stored_requests.AccountFetcher,
 	categoriesFetcher stored_requests.CategoryFetcher,
 	videoFetcher stored_requests.Fetcher,
 	storedRespFetcher stored_requests.Fetcher) {
->>>>>>> 3fcb43ca
 
 	var dbc dbConnection
 
@@ -137,22 +123,14 @@
 	fetcher3, shutdown3 := CreateStoredRequests(&cfg.CategoryMapping, metricsEngine, client, router, &dbc)
 	fetcher4, shutdown4 := CreateStoredRequests(&cfg.StoredVideo, metricsEngine, client, router, &dbc)
 	fetcher5, shutdown5 := CreateStoredRequests(&cfg.Accounts, metricsEngine, client, router, &dbc)
-<<<<<<< HEAD
-
-	db = dbc.db
-=======
 	fetcher6, shutdown6 := CreateStoredRequests(&cfg.StoredResponses, metricsEngine, client, router, &dbc)
->>>>>>> 3fcb43ca
 
 	fetcher = fetcher1.(stored_requests.Fetcher)
 	ampFetcher = fetcher2.(stored_requests.Fetcher)
 	categoriesFetcher = fetcher3.(stored_requests.CategoryFetcher)
 	videoFetcher = fetcher4.(stored_requests.Fetcher)
 	accountsFetcher = fetcher5.(stored_requests.AccountFetcher)
-<<<<<<< HEAD
-=======
 	storedRespFetcher = fetcher6.(stored_requests.Fetcher)
->>>>>>> 3fcb43ca
 
 	shutdown = func() {
 		shutdown1()
@@ -160,10 +138,7 @@
 		shutdown3()
 		shutdown4()
 		shutdown5()
-<<<<<<< HEAD
-=======
 		shutdown6()
->>>>>>> 3fcb43ca
 	}
 
 	return
@@ -194,14 +169,10 @@
 	}
 	if cfg.Postgres.FetcherQueries.QueryTemplate != "" {
 		glog.Infof("Loading Stored %s data via Postgres.\nQuery: %s", cfg.DataType(), cfg.Postgres.FetcherQueries.QueryTemplate)
-<<<<<<< HEAD
-		idList = append(idList, db_fetcher.NewFetcher(db, cfg.Postgres.FetcherQueries.MakeQuery))
-=======
 		idList = append(idList, db_fetcher.NewFetcher(db, cfg.Postgres.FetcherQueries.MakeQuery, cfg.Postgres.FetcherQueries.MakeQueryResponses))
 	} else if cfg.Postgres.CacheInitialization.Query != "" && cfg.Postgres.PollUpdates.Query != "" {
 		//in this case data will be loaded to cache via poll for updates event
 		idList = append(idList, empty_fetcher.EmptyFetcher{})
->>>>>>> 3fcb43ca
 	}
 	if cfg.HTTP.Endpoint != "" {
 		glog.Infof("Loading Stored %s data via HTTP. endpoint=%s", cfg.DataType(), cfg.HTTP.Endpoint)
@@ -213,22 +184,6 @@
 }
 
 func newCache(cfg *config.StoredRequests) stored_requests.Cache {
-<<<<<<< HEAD
-	cache := stored_requests.Cache{&nil_cache.NilCache{}, &nil_cache.NilCache{}, &nil_cache.NilCache{}}
-	switch {
-	case cfg.InMemoryCache.Type == "none":
-		glog.Warningf("No %s cache configured. The %s Fetcher backend will be used for all data requests", cfg.DataType(), cfg.DataType())
-	case cfg.DataType() == config.AccountDataType:
-		cache.Accounts = memory.NewCache(cfg.InMemoryCache.Size, cfg.InMemoryCache.TTL, "Accounts")
-	default:
-		cache.Requests = memory.NewCache(cfg.InMemoryCache.RequestCacheSize, cfg.InMemoryCache.TTL, "Requests")
-		cache.Imps = memory.NewCache(cfg.InMemoryCache.ImpCacheSize, cfg.InMemoryCache.TTL, "Imps")
-	}
-	return cache
-}
-
-func newEventProducers(cfg *config.StoredRequests, client *http.Client, db *sql.DB, metricsEngine metrics.MetricsEngine, router *nrhttprouter.Router) (eventProducers []events.EventProducer) {
-=======
 	cache := stored_requests.Cache{
 		Requests:  &nil_cache.NilCache{},
 		Imps:      &nil_cache.NilCache{},
@@ -248,8 +203,7 @@
 	return cache
 }
 
-func newEventProducers(cfg *config.StoredRequests, client *http.Client, db *sql.DB, metricsEngine metrics.MetricsEngine, router *httprouter.Router) (eventProducers []events.EventProducer) {
->>>>>>> 3fcb43ca
+func newEventProducers(cfg *config.StoredRequests, client *http.Client, db *sql.DB, metricsEngine metrics.MetricsEngine, router *nrhttprouter.Router) (eventProducers []events.EventProducer) {
 	if cfg.CacheEvents.Enabled {
 		eventProducers = append(eventProducers, newEventsAPI(router, cfg.CacheEvents.Endpoint))
 	}
@@ -275,11 +229,7 @@
 	return
 }
 
-<<<<<<< HEAD
 func newEventsAPI(router *nrhttprouter.Router, endpoint string) events.EventProducer {
-=======
-func newEventsAPI(router *httprouter.Router, endpoint string) events.EventProducer {
->>>>>>> 3fcb43ca
 	producer, handler := apiEvents.NewEventsAPI()
 	router.POST(endpoint, handler)
 	router.DELETE(endpoint, handler)
