package events

import (
	"context"
	"encoding/json"
	"fmt"
	"reflect"
	"testing"

	"github.com/prebid/prebid-server/stored_requests"
	"github.com/prebid/prebid-server/stored_requests/caches/memory"
)

func TestListen(t *testing.T) {
	ep := &fakeProducer{
		saves:         make(chan Save),
		invalidations: make(chan Invalidation),
	}
	cache := stored_requests.Cache{
<<<<<<< HEAD
		Requests: memory.NewCache(256*1024, -1, "Requests"),
		Imps:     memory.NewCache(256*1024, -1, "Imps"),
		Accounts: memory.NewCache(256*1024, -1, "Account"),
=======
		Requests:  memory.NewCache(256*1024, -1, "Requests"),
		Imps:      memory.NewCache(256*1024, -1, "Imps"),
		Responses: memory.NewCache(256*1024, -1, "Responses"),
		Accounts:  memory.NewCache(256*1024, -1, "Account"),
>>>>>>> 3fcb43ca
	}

	// create channels to synchronize
	saveOccurred := make(chan struct{})
	invalidateOccurred := make(chan struct{})
	listener := NewEventListener(
		func() { saveOccurred <- struct{}{} },
		func() { invalidateOccurred <- struct{}{} },
	)

	go listener.Listen(cache, ep)
	defer listener.Stop()

	id := "1"
	idSlice := []string{id}
	config := fmt.Sprintf(`{"id": "%s"}`, id)
	data := map[string]json.RawMessage{id: json.RawMessage(config)}
	save := Save{
<<<<<<< HEAD
		Requests: data,
		Imps:     data,
		Accounts: data,
=======
		Requests:  data,
		Imps:      data,
		Responses: data,
		Accounts:  data,
>>>>>>> 3fcb43ca
	}
	cache.Requests.Save(context.Background(), save.Requests)
	cache.Imps.Save(context.Background(), save.Imps)
	cache.Accounts.Save(context.Background(), save.Accounts)

	config = fmt.Sprintf(`{"id": "%s", "updated": true}`, id)
	data = map[string]json.RawMessage{id: json.RawMessage(config)}
	save = Save{
<<<<<<< HEAD
		Requests: data,
		Imps:     data,
		Accounts: data,
=======
		Requests:  data,
		Imps:      data,
		Responses: data,
		Accounts:  data,
>>>>>>> 3fcb43ca
	}

	ep.saves <- save
	<-saveOccurred

	requestData := cache.Requests.Get(context.Background(), idSlice)
	impData := cache.Imps.Get(context.Background(), idSlice)
<<<<<<< HEAD
	accountData := cache.Accounts.Get(context.Background(), idSlice)
	if !reflect.DeepEqual(requestData, data) || !reflect.DeepEqual(impData, data) || !reflect.DeepEqual(accountData, data) {
=======
	respData := cache.Responses.Get(context.Background(), idSlice)
	accountData := cache.Accounts.Get(context.Background(), idSlice)
	if !reflect.DeepEqual(requestData, data) || !reflect.DeepEqual(impData, data) || !reflect.DeepEqual(respData, data) || !reflect.DeepEqual(accountData, data) {
>>>>>>> 3fcb43ca
		t.Error("Update failed")
	}

	invalidation := Invalidation{
<<<<<<< HEAD
		Requests: idSlice,
		Imps:     idSlice,
		Accounts: idSlice,
=======
		Requests:  idSlice,
		Imps:      idSlice,
		Responses: idSlice,
		Accounts:  idSlice,
>>>>>>> 3fcb43ca
	}

	ep.invalidations <- invalidation
	<-invalidateOccurred

	requestData = cache.Requests.Get(context.Background(), idSlice)
	impData = cache.Imps.Get(context.Background(), idSlice)
<<<<<<< HEAD
	accountData = cache.Accounts.Get(context.Background(), idSlice)
	if len(requestData) > 0 || len(impData) > 0 || len(accountData) > 0 {
=======
	respData = cache.Responses.Get(context.Background(), idSlice)
	accountData = cache.Accounts.Get(context.Background(), idSlice)
	if len(requestData) > 0 || len(impData) > 0 || len(respData) > 0 || len(accountData) > 0 {
>>>>>>> 3fcb43ca
		t.Error("Invalidate failed")
	}
}

type fakeProducer struct {
	saves         chan Save
	invalidations chan Invalidation
}

func (p *fakeProducer) Saves() <-chan Save {
	return p.saves
}

func (p *fakeProducer) Invalidations() <-chan Invalidation {
	return p.invalidations
}<|MERGE_RESOLUTION|>--- conflicted
+++ resolved
@@ -17,16 +17,10 @@
 		invalidations: make(chan Invalidation),
 	}
 	cache := stored_requests.Cache{
-<<<<<<< HEAD
-		Requests: memory.NewCache(256*1024, -1, "Requests"),
-		Imps:     memory.NewCache(256*1024, -1, "Imps"),
-		Accounts: memory.NewCache(256*1024, -1, "Account"),
-=======
 		Requests:  memory.NewCache(256*1024, -1, "Requests"),
 		Imps:      memory.NewCache(256*1024, -1, "Imps"),
 		Responses: memory.NewCache(256*1024, -1, "Responses"),
 		Accounts:  memory.NewCache(256*1024, -1, "Account"),
->>>>>>> 3fcb43ca
 	}
 
 	// create channels to synchronize
@@ -45,16 +39,10 @@
 	config := fmt.Sprintf(`{"id": "%s"}`, id)
 	data := map[string]json.RawMessage{id: json.RawMessage(config)}
 	save := Save{
-<<<<<<< HEAD
-		Requests: data,
-		Imps:     data,
-		Accounts: data,
-=======
 		Requests:  data,
 		Imps:      data,
 		Responses: data,
 		Accounts:  data,
->>>>>>> 3fcb43ca
 	}
 	cache.Requests.Save(context.Background(), save.Requests)
 	cache.Imps.Save(context.Background(), save.Imps)
@@ -63,16 +51,10 @@
 	config = fmt.Sprintf(`{"id": "%s", "updated": true}`, id)
 	data = map[string]json.RawMessage{id: json.RawMessage(config)}
 	save = Save{
-<<<<<<< HEAD
-		Requests: data,
-		Imps:     data,
-		Accounts: data,
-=======
 		Requests:  data,
 		Imps:      data,
 		Responses: data,
 		Accounts:  data,
->>>>>>> 3fcb43ca
 	}
 
 	ep.saves <- save
@@ -80,28 +62,17 @@
 
 	requestData := cache.Requests.Get(context.Background(), idSlice)
 	impData := cache.Imps.Get(context.Background(), idSlice)
-<<<<<<< HEAD
-	accountData := cache.Accounts.Get(context.Background(), idSlice)
-	if !reflect.DeepEqual(requestData, data) || !reflect.DeepEqual(impData, data) || !reflect.DeepEqual(accountData, data) {
-=======
 	respData := cache.Responses.Get(context.Background(), idSlice)
 	accountData := cache.Accounts.Get(context.Background(), idSlice)
 	if !reflect.DeepEqual(requestData, data) || !reflect.DeepEqual(impData, data) || !reflect.DeepEqual(respData, data) || !reflect.DeepEqual(accountData, data) {
->>>>>>> 3fcb43ca
 		t.Error("Update failed")
 	}
 
 	invalidation := Invalidation{
-<<<<<<< HEAD
-		Requests: idSlice,
-		Imps:     idSlice,
-		Accounts: idSlice,
-=======
 		Requests:  idSlice,
 		Imps:      idSlice,
 		Responses: idSlice,
 		Accounts:  idSlice,
->>>>>>> 3fcb43ca
 	}
 
 	ep.invalidations <- invalidation
@@ -109,14 +80,9 @@
 
 	requestData = cache.Requests.Get(context.Background(), idSlice)
 	impData = cache.Imps.Get(context.Background(), idSlice)
-<<<<<<< HEAD
-	accountData = cache.Accounts.Get(context.Background(), idSlice)
-	if len(requestData) > 0 || len(impData) > 0 || len(accountData) > 0 {
-=======
 	respData = cache.Responses.Get(context.Background(), idSlice)
 	accountData = cache.Accounts.Get(context.Background(), idSlice)
 	if len(requestData) > 0 || len(impData) > 0 || len(respData) > 0 || len(accountData) > 0 {
->>>>>>> 3fcb43ca
 		t.Error("Invalidate failed")
 	}
 }
