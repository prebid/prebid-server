--- conflicted
+++ resolved
@@ -28,13 +28,10 @@
 	return
 }
 
-<<<<<<< HEAD
-=======
 func (fetcher EmptyFetcher) FetchResponses(ctx context.Context, ids []string) (data map[string]json.RawMessage, errs []error) {
 	return nil, nil
 }
 
->>>>>>> 3fcb43ca
 func (fetcher EmptyFetcher) FetchAccount(ctx context.Context, accountID string) (json.RawMessage, []error) {
 	return nil, []error{stored_requests.NotFoundError{accountID, "Account"}}
 }
