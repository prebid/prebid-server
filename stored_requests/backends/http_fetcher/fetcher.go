package http_fetcher

import (
	"bytes"
	"context"
	"encoding/json"
	"fmt"
	"io"
	"net/http"
	"net/url"
	"strings"

	acc "github.com/prebid/prebid-server/account"
	"github.com/prebid/prebid-server/config"
	"github.com/prebid/prebid-server/errortypes"
	"github.com/prebid/prebid-server/stored_requests"
	jsonpatch "gopkg.in/evanphx/json-patch.v4"

	"github.com/golang/glog"
	"golang.org/x/net/context/ctxhttp"
)

// NewFetcher returns a Fetcher which uses the Client to pull data from the endpoint.
//
// This file expects the endpoint to satisfy the following API:
//
// Stored requests
// GET {endpoint}?request-ids=["req1","req2"]&imp-ids=["imp1","imp2","imp3"]
//
// Accounts
// GET {endpoint}?account-ids=["acc1","acc2"]
//
// The above endpoints should return a payload like:
//
//	{
//	  "requests": {
//	    "req1": { ... stored data for req1 ... },
//	    "req2": { ... stored data for req2 ... },
//	  },
//	  "imps": {
//	    "imp1": { ... stored data for imp1 ... },
//	    "imp2": { ... stored data for imp2 ... },
//	    "imp3": null // If imp3 is not found
//	  }
//	}
//
// or
//
//	{
//	  "accounts": {
//	    "acc1": { ... config data for acc1 ... },
//	    "acc2": { ... config data for acc2 ... },
//	  },
//	}
func NewFetcher(client *http.Client, endpoint string) *HttpFetcher {
	// Do some work up-front to figure out if the (configurable) endpoint has a query string or not.
	// When we build requests, we'll either want to add `?request-ids=...&imp-ids=...` _or_
	// `&request-ids=...&imp-ids=...`.

	if _, err := url.Parse(endpoint); err != nil {
		glog.Fatalf(`Invalid endpoint "%s": %v`, endpoint, err)
	}
	glog.Infof("Making http_fetcher for endpoint %v", endpoint)

	urlPrefix := endpoint
	if strings.Contains(endpoint, "?") {
		urlPrefix = urlPrefix + "&"
	} else {
		urlPrefix = urlPrefix + "?"
	}

	return &HttpFetcher{
		client:   client,
		Endpoint: urlPrefix,
	}
}

type HttpFetcher struct {
	client     *http.Client
	Endpoint   string
	Categories map[string]map[string]stored_requests.Category
}

func (fetcher *HttpFetcher) FetchRequests(ctx context.Context, requestIDs []string, impIDs []string) (requestData map[string]json.RawMessage, impData map[string]json.RawMessage, errs []error) {
	if len(requestIDs) == 0 && len(impIDs) == 0 {
		return nil, nil, nil
	}

	httpReq, err := buildRequest(fetcher.Endpoint, requestIDs, impIDs)
	if err != nil {
		return nil, nil, []error{err}
	}

	httpResp, err := ctxhttp.Do(ctx, fetcher.client, httpReq)
	if err != nil {
		return nil, nil, []error{err}
	}
	defer httpResp.Body.Close()
	requestData, impData, errs = unpackResponse(httpResp)
	return
}

func (fetcher *HttpFetcher) FetchResponses(ctx context.Context, ids []string) (data map[string]json.RawMessage, errs []error) {
	return nil, nil
}

// FetchAccounts retrieves account configurations
//
// Request format is similar to the one for requests:
// GET {endpoint}?account-ids=["account1","account2",...]
//
// The endpoint is expected to respond with a JSON map with accountID -> json.RawMessage
//
//	{
//	  "account1": { ... account json ... }
//	}
//
// The JSON contents of account config is returned as-is (NOT validated)
func (fetcher *HttpFetcher) FetchAccounts(ctx context.Context, accountIDs []string) (map[string]json.RawMessage, []error) {
	if len(accountIDs) == 0 {
		return nil, nil
	}
	httpReq, err := http.NewRequestWithContext(ctx, "GET", fetcher.Endpoint+"account-ids=[\""+strings.Join(accountIDs, "\",\"")+"\"]", nil)
	if err != nil {
		return nil, []error{
			fmt.Errorf(`Error fetching accounts %v via http: build request failed with %v`, accountIDs, err),
		}
	}
	httpResp, err := ctxhttp.Do(ctx, fetcher.client, httpReq)
	if err != nil {
		return nil, []error{
			fmt.Errorf(`Error fetching accounts %v via http: %v`, accountIDs, err),
		}
	}
	defer httpResp.Body.Close()
	respBytes, err := io.ReadAll(httpResp.Body)
	if err != nil {
		return nil, []error{
			fmt.Errorf(`Error fetching accounts %v via http: error reading response: %v`, accountIDs, err),
		}
	}
	if httpResp.StatusCode != http.StatusOK {
		return nil, []error{
			fmt.Errorf(`Error fetching accounts %v via http: unexpected response status %d`, accountIDs, httpResp.StatusCode),
		}
	}
	var responseData accountsResponseContract
	if err = json.Unmarshal(respBytes, &responseData); err != nil {
		return nil, []error{
			fmt.Errorf(`Error fetching accounts %v via http: failed to parse response: %v`, accountIDs, err),
		}
	}
	errs := convertNullsToErrs(responseData.Accounts, "Account", []error{})
	return responseData.Accounts, errs
}

// FetchAccount fetchers a single accountID and returns its corresponding json
<<<<<<< HEAD
func (fetcher *HttpFetcher) FetchAccount(ctx context.Context, accountDefaultsJSON json.RawMessage, accountID string) (*config.Account, []error) {
=======
func (fetcher *HttpFetcher) FetchAccount(ctx context.Context, accountDefaultsJSON json.RawMessage, accountID string) (accountJSON json.RawMessage, errs []error) {
>>>>>>> 4526b71b
	accountData, errs := fetcher.FetchAccounts(ctx, []string{accountID})
	if len(errs) > 0 {
		return nil, errs
	}
	accountJSON, ok := accountData[accountID]
	if !ok {
		return nil, []error{stored_requests.NotFoundError{
			ID:       accountID,
			DataType: "Account",
		}}
	}
<<<<<<< HEAD
	// accountID resolved to a valid account, merge with AccountDefaults for a complete config
	account := &config.Account{}
	completeJSON, err := jsonpatch.MergePatch(accountDefaultsJSON, accountJSON)
	if err == nil {
		err = json.Unmarshal(completeJSON, account)

		// this logic exists for backwards compatibility. If the initial unmarshal fails above, we attempt to
		// resolve it by converting the GDPR enforce purpose fields and then attempting an unmarshal again before
		// declaring a malformed account error.
		// unmarshal fetched account to determine if it is well-formed
		if _, ok := err.(*json.UnmarshalTypeError); ok {
			// attempt to convert deprecated GDPR enforce purpose fields to resolve issue
			completeJSON, err = acc.ConvertGDPREnforcePurposeFields(completeJSON)
			// unmarshal again to check if unmarshal error still exists after GDPR field conversion
			err = json.Unmarshal(completeJSON, account)

			if _, ok := err.(*json.UnmarshalTypeError); ok {
				return nil, []error{&errortypes.MalformedAcct{
					Message: fmt.Sprintf("The prebid-server account config for account id \"%s\" is malformed. Please reach out to the prebid server host.", accountID),
				}}
			}
		}
	}

	if err != nil {
		errs = append(errs, err)
		return nil, errs
	}
	// Fill in ID if needed, so it can be left out of account definition
	if len(account.ID) == 0 {
		account.ID = accountID
	}
	return account, nil
=======
	completeJSON, err := jsonpatch.MergePatch(accountDefaultsJSON, accountJSON)
	if err != nil {
		return nil, []error{err}
	}
	return completeJSON, nil
>>>>>>> 4526b71b
}

func (fetcher *HttpFetcher) FetchCategories(ctx context.Context, primaryAdServer, publisherId, iabCategory string) (string, error) {
	if fetcher.Categories == nil {
		fetcher.Categories = make(map[string]map[string]stored_requests.Category)
	}

	//in NewFetcher function there is a code to add "?" at the end of url
	//in case of categories we don't expect to have any parameters, that's why we need to remove "?"
	var dataName, url string
	if publisherId != "" {
		dataName = fmt.Sprintf("%s_%s", primaryAdServer, publisherId)
		url = fmt.Sprintf("%s/%s/%s.json", strings.TrimSuffix(fetcher.Endpoint, "?"), primaryAdServer, publisherId)
	} else {
		dataName = primaryAdServer
		url = fmt.Sprintf("%s/%s.json", strings.TrimSuffix(fetcher.Endpoint, "?"), primaryAdServer)
	}

	if data, ok := fetcher.Categories[dataName]; ok {
		if val, ok := data[iabCategory]; ok {
			return val.Id, nil
		} else {
			return "", fmt.Errorf("Unable to find category mapping for adserver: '%s', publisherId: '%s'", primaryAdServer, publisherId)
		}
	}

	httpReq, err := http.NewRequest("GET", url, nil)
	if err != nil {
		return "", err
	}

	httpResp, err := ctxhttp.Do(ctx, fetcher.client, httpReq)
	if err != nil {
		return "", err
	}
	defer httpResp.Body.Close()

	respBytes, err := io.ReadAll(httpResp.Body)
	tmp := make(map[string]stored_requests.Category)

	if err := json.Unmarshal(respBytes, &tmp); err != nil {
		return "", fmt.Errorf("Unable to unmarshal categories for adserver: '%s', publisherId: '%s'", primaryAdServer, publisherId)
	}
	fetcher.Categories[dataName] = tmp

	if val, ok := tmp[iabCategory]; ok {
		return val.Id, nil
	} else {
		return "", fmt.Errorf("Unable to find category mapping for adserver: '%s', publisherId: '%s'", primaryAdServer, publisherId)
	}
}

func buildRequest(endpoint string, requestIDs []string, impIDs []string) (*http.Request, error) {
	if len(requestIDs) > 0 && len(impIDs) > 0 {
		return http.NewRequest("GET", endpoint+"request-ids=[\""+strings.Join(requestIDs, "\",\"")+"\"]&imp-ids=[\""+strings.Join(impIDs, "\",\"")+"\"]", nil)
	} else if len(requestIDs) > 0 {
		return http.NewRequest("GET", endpoint+"request-ids=[\""+strings.Join(requestIDs, "\",\"")+"\"]", nil)
	} else {
		return http.NewRequest("GET", endpoint+"imp-ids=[\""+strings.Join(impIDs, "\",\"")+"\"]", nil)
	}
}

func unpackResponse(resp *http.Response) (requestData map[string]json.RawMessage, impData map[string]json.RawMessage, errs []error) {
	respBytes, err := io.ReadAll(resp.Body)
	if err != nil {
		errs = append(errs, err)
		return
	}

	if resp.StatusCode == http.StatusOK {
		var responseObj responseContract
		if err := json.Unmarshal(respBytes, &responseObj); err != nil {
			errs = append(errs, err)
			return
		}

		requestData = responseObj.Requests
		impData = responseObj.Imps

		errs = convertNullsToErrs(requestData, "Request", errs)
		errs = convertNullsToErrs(impData, "Imp", errs)

		return
	}

	errs = append(errs, fmt.Errorf("Error fetching Stored Requests via HTTP. Response code was %d", resp.StatusCode))
	return
}

func convertNullsToErrs(m map[string]json.RawMessage, dataType string, errs []error) []error {
	for id, val := range m {
		if bytes.Equal(val, []byte("null")) {
			delete(m, id)
			errs = append(errs, stored_requests.NotFoundError{
				ID:       id,
				DataType: dataType,
			})
		}
	}
	return errs
}

// responseContract is used to unmarshal  for the endpoint
type responseContract struct {
	Requests map[string]json.RawMessage `json:"requests"`
	Imps     map[string]json.RawMessage `json:"imps"`
}

type accountsResponseContract struct {
	Accounts map[string]json.RawMessage `json:"accounts"`
}<|MERGE_RESOLUTION|>--- conflicted
+++ resolved
@@ -10,9 +10,6 @@
 	"net/url"
 	"strings"
 
-	acc "github.com/prebid/prebid-server/account"
-	"github.com/prebid/prebid-server/config"
-	"github.com/prebid/prebid-server/errortypes"
 	"github.com/prebid/prebid-server/stored_requests"
 	jsonpatch "gopkg.in/evanphx/json-patch.v4"
 
@@ -155,11 +152,7 @@
 }
 
 // FetchAccount fetchers a single accountID and returns its corresponding json
-<<<<<<< HEAD
-func (fetcher *HttpFetcher) FetchAccount(ctx context.Context, accountDefaultsJSON json.RawMessage, accountID string) (*config.Account, []error) {
-=======
 func (fetcher *HttpFetcher) FetchAccount(ctx context.Context, accountDefaultsJSON json.RawMessage, accountID string) (accountJSON json.RawMessage, errs []error) {
->>>>>>> 4526b71b
 	accountData, errs := fetcher.FetchAccounts(ctx, []string{accountID})
 	if len(errs) > 0 {
 		return nil, errs
@@ -171,47 +164,11 @@
 			DataType: "Account",
 		}}
 	}
-<<<<<<< HEAD
-	// accountID resolved to a valid account, merge with AccountDefaults for a complete config
-	account := &config.Account{}
 	completeJSON, err := jsonpatch.MergePatch(accountDefaultsJSON, accountJSON)
-	if err == nil {
-		err = json.Unmarshal(completeJSON, account)
-
-		// this logic exists for backwards compatibility. If the initial unmarshal fails above, we attempt to
-		// resolve it by converting the GDPR enforce purpose fields and then attempting an unmarshal again before
-		// declaring a malformed account error.
-		// unmarshal fetched account to determine if it is well-formed
-		if _, ok := err.(*json.UnmarshalTypeError); ok {
-			// attempt to convert deprecated GDPR enforce purpose fields to resolve issue
-			completeJSON, err = acc.ConvertGDPREnforcePurposeFields(completeJSON)
-			// unmarshal again to check if unmarshal error still exists after GDPR field conversion
-			err = json.Unmarshal(completeJSON, account)
-
-			if _, ok := err.(*json.UnmarshalTypeError); ok {
-				return nil, []error{&errortypes.MalformedAcct{
-					Message: fmt.Sprintf("The prebid-server account config for account id \"%s\" is malformed. Please reach out to the prebid server host.", accountID),
-				}}
-			}
-		}
-	}
-
-	if err != nil {
-		errs = append(errs, err)
-		return nil, errs
-	}
-	// Fill in ID if needed, so it can be left out of account definition
-	if len(account.ID) == 0 {
-		account.ID = accountID
-	}
-	return account, nil
-=======
-	completeJSON, err := jsonpatch.MergePatch(accountDefaultsJSON, accountJSON)
 	if err != nil {
 		return nil, []error{err}
 	}
 	return completeJSON, nil
->>>>>>> 4526b71b
 }
 
 func (fetcher *HttpFetcher) FetchCategories(ctx context.Context, primaryAdServer, publisherId, iabCategory string) (string, error) {
