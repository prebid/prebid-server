--- conflicted
+++ resolved
@@ -4,7 +4,6 @@
 	"context"
 	"encoding/json"
 	"fmt"
-	"github.com/prebid/prebid-server/v3/logger"
 	"io"
 	"net/http"
 	"net/url"
@@ -13,7 +12,8 @@
 	"github.com/prebid/prebid-server/v3/stored_requests"
 	"github.com/prebid/prebid-server/v3/util/jsonutil"
 	jsonpatch "gopkg.in/evanphx/json-patch.v5"
-
+	"github.com/prebid/prebid-server/v3/logger"
+	"github.com/golang/glog"
 	"golang.org/x/net/context/ctxhttp"
 )
 
@@ -58,13 +58,8 @@
 func NewFetcher(client *http.Client, endpoint string, useRfcCompliantBuilder bool) *HttpFetcher {
 	endpointURL, err := url.Parse(endpoint)
 
-<<<<<<< HEAD
-	if _, err := url.Parse(endpoint); err != nil {
+	if err != nil {
 		logger.Fatalf(`Invalid endpoint "%s": %v`, endpoint, err)
-=======
-	if err != nil {
-		glog.Fatalf(`Invalid endpoint "%s": %v`, endpoint, err)
->>>>>>> b7c6bcfa
 	}
 	logger.Infof("Making http_fetcher for endpoint %v", endpoint)
 
