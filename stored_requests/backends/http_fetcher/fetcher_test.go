package http_fetcher

import (
	"context"
	"encoding/json"
	"net/http"
	"net/http/httptest"
	"strings"
	"testing"
	"time"

	"github.com/prebid/prebid-server/config"
	"github.com/stretchr/testify/assert"
)

func TestSingleReq(t *testing.T) {
	fetcher, close := newTestFetcher(t, []string{"req-1"}, nil)
	defer close()

	reqData, impData, errs := fetcher.FetchRequests(context.Background(), []string{"req-1"}, nil)
	assert.Empty(t, errs, "Unexpected errors fetching known requests")
	assertMapKeys(t, reqData, "req-1")
	assert.Empty(t, impData, "Unexpected imps returned fetching just requests")
}

func TestSeveralReqs(t *testing.T) {
	fetcher, close := newTestFetcher(t, []string{"req-1", "req-2"}, nil)
	defer close()

	reqData, impData, errs := fetcher.FetchRequests(context.Background(), []string{"req-1", "req-2"}, nil)
	assert.Empty(t, errs, "Unexpected errors fetching known requests")
	assertMapKeys(t, reqData, "req-1", "req-2")
	assert.Empty(t, impData, "Unexpected imps returned fetching just requests")
}

func TestSingleImp(t *testing.T) {
	fetcher, close := newTestFetcher(t, nil, []string{"imp-1"})
	defer close()

	reqData, impData, errs := fetcher.FetchRequests(context.Background(), nil, []string{"imp-1"})
	assert.Empty(t, errs, "Unexpected errors fetching known imps")
	assert.Empty(t, reqData, "Unexpected requests returned fetching just imps")
	assertMapKeys(t, impData, "imp-1")
}

func TestSeveralImps(t *testing.T) {
	fetcher, close := newTestFetcher(t, nil, []string{"imp-1", "imp-2"})
	defer close()

	reqData, impData, errs := fetcher.FetchRequests(context.Background(), nil, []string{"imp-1", "imp-2"})
	assert.Empty(t, errs, "Unexpected errors fetching known imps")
	assert.Empty(t, reqData, "Unexpected requests returned fetching just imps")
	assertMapKeys(t, impData, "imp-1", "imp-2")
}

func TestReqsAndImps(t *testing.T) {
	fetcher, close := newTestFetcher(t, []string{"req-1"}, []string{"imp-1"})
	defer close()

	reqData, impData, errs := fetcher.FetchRequests(context.Background(), []string{"req-1"}, []string{"imp-1"})
	assert.Empty(t, errs, "Unexpected errors fetching known reqs and imps")
	assertMapKeys(t, reqData, "req-1")
	assertMapKeys(t, impData, "imp-1")
}

func TestMissingValues(t *testing.T) {
	fetcher, close := newEmptyFetcher(t, []string{"req-1", "req-2"}, []string{"imp-1"})
	defer close()

	reqData, impData, errs := fetcher.FetchRequests(context.Background(), []string{"req-1", "req-2"}, []string{"imp-1"})
	assert.Empty(t, reqData, "Fetching unknown reqs should return no reqs")
	assert.Empty(t, impData, "Fetching unknown imps should return no imps")
	assert.Len(t, errs, 3, "Fetching 3 unknown reqs+imps should return 3 errors")
}

func TestFetchAccounts(t *testing.T) {
	fetcher, close := newTestAccountFetcher(t, []string{"acc-1", "acc-2"})
	defer close()

	accData, errs := fetcher.FetchAccounts(context.Background(), []string{"acc-1", "acc-2"})
	assert.Empty(t, errs, "Unexpected error fetching known accounts")
	assertMapKeys(t, accData, "acc-1", "acc-2")
}

func TestFetchAccountsNoData(t *testing.T) {
	fetcher, close := newFetcherBrokenBackend()
	defer close()

	accData, errs := fetcher.FetchAccounts(context.Background(), []string{"req-1"})
	assert.Len(t, errs, 1, "Fetching unknown account should have returned an error")
	assert.Nil(t, accData, "Fetching unknown account should return nil account map")
}

func TestFetchAccountsBadJSON(t *testing.T) {
	fetcher, close := newFetcherBadJSON()
	defer close()

	accData, errs := fetcher.FetchAccounts(context.Background(), []string{"req-1"})
	assert.Len(t, errs, 1, "Fetching account with broken json should have returned an error")
	assert.Nil(t, accData, "Fetching account with broken json should return nil account map")
}

func TestFetchAccountsNoIDsProvided(t *testing.T) {
	fetcher, close := newTestAccountFetcher(t, []string{"acc-1", "acc-2"})
	defer close()

	accData, errs := fetcher.FetchAccounts(nil, []string{})
	assert.Empty(t, errs, "Unexpected error fetching empty account list")
	assert.Nil(t, accData, "Fetching empty account list should return nil")
}

// Force build request failure by not providing a context
func TestFetchAccountsFailedBuildRequest(t *testing.T) {
	fetcher, close := newTestAccountFetcher(t, []string{"acc-1", "acc-2"})
	defer close()

	accData, errs := fetcher.FetchAccounts(nil, []string{"acc-1"})
	assert.Len(t, errs, 1, "Fetching accounts without context should result in error ")
	assert.Nil(t, accData, "Fetching accounts without context should return nil")
}

// Force http error via request timeout
func TestFetchAccountsContextTimeout(t *testing.T) {
	fetcher, close := newTestAccountFetcher(t, []string{"acc-1", "acc-2"})
	defer close()

	ctx, cancel := context.WithTimeout(context.Background(), time.Duration(0))
	defer cancel()
	accData, errs := fetcher.FetchAccounts(ctx, []string{"acc-1"})
	assert.Len(t, errs, 1, "Expected context timeout error")
	assert.Nil(t, accData, "Unexpected account data returned instead of timeout")
}

func TestFetchAccount(t *testing.T) {
	fetcher, close := newTestAccountFetcher(t, []string{"acc-1"})
	defer close()

<<<<<<< HEAD
	account, errs := fetcher.FetchAccount(context.Background(), json.RawMessage(`{"id":"123"}`), "acc-1")
	assert.Empty(t, errs, "Unexpected error fetching existing account")
	assert.Equal(t, &config.Account{ID: "123"}, account, "Unexpected account data fetching existing account")
=======
	account, errs := fetcher.FetchAccount(context.Background(), json.RawMessage(`{"disabled":true}`), "acc-1")
	assert.Empty(t, errs, "Unexpected error fetching existing account")
	assert.JSONEq(t, `{"disabled": true, "id":"acc-1"}`, string(account), "Unexpected account data fetching existing account")
>>>>>>> 4526b71b
}

func TestFetchAccountNoData(t *testing.T) {
	fetcher, close := newFetcherBrokenBackend()
	defer close()

<<<<<<< HEAD
	unknownAccount, errs := fetcher.FetchAccount(context.Background(), json.RawMessage(`{"id":"123"}`), "unknown-acc")
=======
	unknownAccount, errs := fetcher.FetchAccount(context.Background(), json.RawMessage(`{disabled":true}`), "unknown-acc")
>>>>>>> 4526b71b
	assert.NotEmpty(t, errs, "Retrieving unknown account should return error")
	assert.Nil(t, unknownAccount, "Retrieving unknown account should return nil json.RawMessage")
}

func TestFetchAccountNoIDProvided(t *testing.T) {
	fetcher, close := newTestAccountFetcher(t, nil)
	defer close()

<<<<<<< HEAD
	account, errs := fetcher.FetchAccount(context.Background(), json.RawMessage(`"id":"123"`), "")
=======
	account, errs := fetcher.FetchAccount(context.Background(), json.RawMessage(`{disabled":true}`), "")
>>>>>>> 4526b71b
	assert.Len(t, errs, 1, "Fetching account with empty id should error")
	assert.Nil(t, account, "Fetching account with empty id should return nil")
}

func TestErrResponse(t *testing.T) {
	fetcher, close := newFetcherBrokenBackend()
	defer close()
	reqData, impData, errs := fetcher.FetchRequests(context.Background(), []string{"req-1"}, []string{"imp-1"})
	assertMapKeys(t, reqData)
	assertMapKeys(t, impData)
	assert.Len(t, errs, 1)
}

func newFetcherBrokenBackend() (fetcher *HttpFetcher, closer func()) {
	handler := func(w http.ResponseWriter, r *http.Request) {
		w.WriteHeader(http.StatusInternalServerError)
	}
	server := httptest.NewServer(http.HandlerFunc(handler))
	return NewFetcher(server.Client(), server.URL), server.Close
}

func newFetcherBadJSON() (fetcher *HttpFetcher, closer func()) {
	handler := func(w http.ResponseWriter, r *http.Request) {
		w.Write([]byte(`broken JSON`))
	}
	server := httptest.NewServer(http.HandlerFunc(handler))
	return NewFetcher(server.Client(), server.URL), server.Close
}

func newEmptyFetcher(t *testing.T, expectReqIDs []string, expectImpIDs []string) (fetcher *HttpFetcher, closer func()) {
	handler := newHandler(t, expectReqIDs, expectImpIDs, jsonifyToNull)
	server := httptest.NewServer(http.HandlerFunc(handler))
	return NewFetcher(server.Client(), server.URL), server.Close
}

func newTestFetcher(t *testing.T, expectReqIDs []string, expectImpIDs []string) (fetcher *HttpFetcher, closer func()) {
	handler := newHandler(t, expectReqIDs, expectImpIDs, jsonifyID)
	server := httptest.NewServer(http.HandlerFunc(handler))
	return NewFetcher(server.Client(), server.URL), server.Close
}

func newHandler(t *testing.T, expectReqIDs []string, expectImpIDs []string, jsonifier func(string) json.RawMessage) func(w http.ResponseWriter, r *http.Request) {
	return func(w http.ResponseWriter, r *http.Request) {
		query := r.URL.Query()
		gotReqIDs := richSplit(query.Get("request-ids"))
		gotImpIDs := richSplit(query.Get("imp-ids"))

		assertMatches(t, gotReqIDs, expectReqIDs)
		assertMatches(t, gotImpIDs, expectImpIDs)

		reqIDResponse := make(map[string]json.RawMessage, len(gotReqIDs))
		impIDResponse := make(map[string]json.RawMessage, len(gotImpIDs))

		for _, reqID := range gotReqIDs {
			if reqID != "" {
				reqIDResponse[reqID] = jsonifier(reqID)
			}
		}

		for _, impID := range gotImpIDs {
			if impID != "" {
				impIDResponse[impID] = jsonifier(impID)
			}
		}

		respObj := responseContract{
			Requests: reqIDResponse,
			Imps:     impIDResponse,
		}

		if respBytes, err := json.Marshal(respObj); err != nil {
			t.Errorf("failed to marshal responseContract in test:  %v", err)
			w.WriteHeader(http.StatusInternalServerError)
		} else {
			w.Write(respBytes)
		}
	}
}

func newTestAccountFetcher(t *testing.T, expectAccIDs []string) (fetcher *HttpFetcher, closer func()) {
	handler := newAccountHandler(t, expectAccIDs, jsonifyID)
	server := httptest.NewServer(http.HandlerFunc(handler))
	return NewFetcher(server.Client(), server.URL), server.Close
}

func newAccountHandler(t *testing.T, expectAccIDs []string, jsonifier func(string) json.RawMessage) func(w http.ResponseWriter, r *http.Request) {
	return func(w http.ResponseWriter, r *http.Request) {
		query := r.URL.Query()
		gotAccIDs := richSplit(query.Get("account-ids"))

		assertMatches(t, gotAccIDs, expectAccIDs)

		accIDResponse := make(map[string]json.RawMessage, len(gotAccIDs))

		for _, accID := range gotAccIDs {
			if accID != "" {
<<<<<<< HEAD
				accIDResponse[accID] = json.RawMessage(`{"id":"123"}`)
=======
				accIDResponse[accID] = json.RawMessage(`{"id":"` + accID + `"}`)
>>>>>>> 4526b71b
			}
		}

		respObj := accountsResponseContract{
			Accounts: accIDResponse,
		}

		if respBytes, err := json.Marshal(respObj); err != nil {
			t.Errorf("failed to marshal responseContract in test:  %v", err)
			w.WriteHeader(http.StatusInternalServerError)
		} else {
			w.Write(respBytes)
		}
	}
}

func assertMatches(t *testing.T, queryVals []string, expected []string) {
	t.Helper()

	if len(queryVals) == 1 && queryVals[0] == "" {
		if len(expected) != 0 {
			t.Errorf("Expected no query vals, but got %v", queryVals)
		}
		return
	}
	if len(queryVals) != len(expected) {
		t.Errorf("Query vals did not match. Expected %v, got %v", expected, queryVals)
		return
	}

	for _, expectedQuery := range expected {
		found := false
		for _, queryVal := range queryVals {
			if queryVal == expectedQuery {
				found = true
				break
			}
		}
		if !found {
			t.Errorf("Query string missing expected key %s.", expectedQuery)
		}
	}
}

// Split the id values properly
func richSplit(queryVal string) []string {
	// Get rid of the bounding []
	// Not doing real validation, as this is a test routine, and given a malformed input we want to fail anyway.
	if len(queryVal) > 2 {
		queryVal = queryVal[1 : len(queryVal)-1]
	}
	values := strings.Split(queryVal, "\",\"")
	if len(values) > 0 {
		//Fix leading and trailing "
		if len(values[0]) > 0 {
			values[0] = values[0][1:]
		}
		l := len(values) - 1
		if len(values[l]) > 0 {
			values[l] = values[l][:len(values[l])-1]
		}
	}

	return values
}

func jsonifyID(id string) json.RawMessage {
	if b, err := json.Marshal(id); err != nil {
		return json.RawMessage([]byte("\"error encoding ID=" + id + "\""))
	} else {
		return json.RawMessage(b)
	}
}

func jsonifyToNull(id string) json.RawMessage {
	return json.RawMessage("null")
}

func assertMapKeys(t *testing.T, m map[string]json.RawMessage, keys ...string) {
	t.Helper()

	if len(m) != len(keys) {
		t.Errorf("Expected %d map keys. Map was: %v", len(keys), m)
	}

	for _, key := range keys {
		if _, ok := m[key]; !ok {
			t.Errorf("Map missing expected key %s. Data was %v", key, m)
		}
	}
}<|MERGE_RESOLUTION|>--- conflicted
+++ resolved
@@ -9,7 +9,6 @@
 	"testing"
 	"time"
 
-	"github.com/prebid/prebid-server/config"
 	"github.com/stretchr/testify/assert"
 )
 
@@ -135,26 +134,16 @@
 	fetcher, close := newTestAccountFetcher(t, []string{"acc-1"})
 	defer close()
 
-<<<<<<< HEAD
-	account, errs := fetcher.FetchAccount(context.Background(), json.RawMessage(`{"id":"123"}`), "acc-1")
-	assert.Empty(t, errs, "Unexpected error fetching existing account")
-	assert.Equal(t, &config.Account{ID: "123"}, account, "Unexpected account data fetching existing account")
-=======
 	account, errs := fetcher.FetchAccount(context.Background(), json.RawMessage(`{"disabled":true}`), "acc-1")
 	assert.Empty(t, errs, "Unexpected error fetching existing account")
 	assert.JSONEq(t, `{"disabled": true, "id":"acc-1"}`, string(account), "Unexpected account data fetching existing account")
->>>>>>> 4526b71b
 }
 
 func TestFetchAccountNoData(t *testing.T) {
 	fetcher, close := newFetcherBrokenBackend()
 	defer close()
 
-<<<<<<< HEAD
-	unknownAccount, errs := fetcher.FetchAccount(context.Background(), json.RawMessage(`{"id":"123"}`), "unknown-acc")
-=======
 	unknownAccount, errs := fetcher.FetchAccount(context.Background(), json.RawMessage(`{disabled":true}`), "unknown-acc")
->>>>>>> 4526b71b
 	assert.NotEmpty(t, errs, "Retrieving unknown account should return error")
 	assert.Nil(t, unknownAccount, "Retrieving unknown account should return nil json.RawMessage")
 }
@@ -163,11 +152,7 @@
 	fetcher, close := newTestAccountFetcher(t, nil)
 	defer close()
 
-<<<<<<< HEAD
-	account, errs := fetcher.FetchAccount(context.Background(), json.RawMessage(`"id":"123"`), "")
-=======
 	account, errs := fetcher.FetchAccount(context.Background(), json.RawMessage(`{disabled":true}`), "")
->>>>>>> 4526b71b
 	assert.Len(t, errs, 1, "Fetching account with empty id should error")
 	assert.Nil(t, account, "Fetching account with empty id should return nil")
 }
@@ -264,11 +249,7 @@
 
 		for _, accID := range gotAccIDs {
 			if accID != "" {
-<<<<<<< HEAD
-				accIDResponse[accID] = json.RawMessage(`{"id":"123"}`)
-=======
 				accIDResponse[accID] = json.RawMessage(`{"id":"` + accID + `"}`)
->>>>>>> 4526b71b
 			}
 		}
 
