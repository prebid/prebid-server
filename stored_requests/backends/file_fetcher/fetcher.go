--- conflicted
+++ resolved
@@ -33,13 +33,10 @@
 	return storedRequests, storedImpressions, errs
 }
 
-<<<<<<< HEAD
-=======
 func (fetcher *eagerFetcher) FetchResponses(ctx context.Context, ids []string) (data map[string]json.RawMessage, errs []error) {
 	return nil, nil
 }
 
->>>>>>> 3fcb43ca
 // FetchAccount fetches the host account configuration for a publisher
 func (fetcher *eagerFetcher) FetchAccount(ctx context.Context, accountID string) (json.RawMessage, []error) {
 	if len(accountID) == 0 {
