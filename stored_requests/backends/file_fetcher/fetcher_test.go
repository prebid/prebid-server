--- conflicted
+++ resolved
@@ -28,10 +28,6 @@
 }
 
 func TestStoredResponseFileFetcher(t *testing.T) {
-<<<<<<< HEAD
-
-=======
->>>>>>> 2cc2c90a
 	// grab the fetcher that do not have /test/stored_responses/stored_responses FS directory
 	directoryNotExistfetcher, err := NewFileFetcher("./test/stored_responses")
 	if err != nil {
