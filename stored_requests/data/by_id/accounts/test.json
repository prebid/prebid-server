{
  "id": "test",
  "name": "test account",
  "disabled": true,
  "cache_ttl": {
    "banner": 600,
    "video": 3600,
    "native": 3600,
    "audio": 3600
  },
  "events": {
    "enabled": true
  },
  "cookie_sync": {
    "default_limt": 20,
    "max_limit": 50,
    "default_coop_sync": true
  },
  "hooks": {
    "execution_plan": {
      "endpoints": {
        "/openrtb2/auction": {
          "stages": {
            "entrypoint": {
              "groups": [
                {
                  "timeout": 5,
                  "hook_sequence": [
                    {
                      "module_code": "acme.foobar",
                      "hook_impl_code": "validate-query-params"
                    }
                  ]
                }
              ]
            }
          }
        }
      }
    },
<<<<<<< HEAD
    "events": {
        "enabled": true
    },
    "cookie_sync": {
        "default_limt": 20,
        "max_limit": 50,
        "default_coop_sync": true
    },
    "execution-plan": {
        "endpoints": {
            "/openrtb2/auction": {
                "stages": {
                    "entrypoint": {
                        "groups": [
                            {
                                "timeout": 5,
                                "hook-sequence": [
                                    {
                                        "module-code": "foobar",
                                        "hook-impl-code": "foo"
                                    }
                                ]
                            }
                        ]
                    }
                }
            }
        }
=======
    "modules": {
      "acme": {
        "foobar": {
          "allow_reject": false,
          "attributes": {
            "name": "foo"
          }
        }
      }
>>>>>>> 30a19404
    }
  }
}<|MERGE_RESOLUTION|>--- conflicted
+++ resolved
@@ -38,36 +38,6 @@
         }
       }
     },
-<<<<<<< HEAD
-    "events": {
-        "enabled": true
-    },
-    "cookie_sync": {
-        "default_limt": 20,
-        "max_limit": 50,
-        "default_coop_sync": true
-    },
-    "execution-plan": {
-        "endpoints": {
-            "/openrtb2/auction": {
-                "stages": {
-                    "entrypoint": {
-                        "groups": [
-                            {
-                                "timeout": 5,
-                                "hook-sequence": [
-                                    {
-                                        "module-code": "foobar",
-                                        "hook-impl-code": "foo"
-                                    }
-                                ]
-                            }
-                        ]
-                    }
-                }
-            }
-        }
-=======
     "modules": {
       "acme": {
         "foobar": {
@@ -77,7 +47,6 @@
           }
         }
       }
->>>>>>> 30a19404
     }
   }
 }