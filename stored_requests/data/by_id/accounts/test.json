{
<<<<<<< HEAD
    "id": "test",
    "name": "test account",
    "disabled": false,
    "cache_ttl": {
        "banner": 600,
        "video": 3600,
        "native": 3600,
        "audio": 3600
=======
  "id": "test",
  "name": "test account",
  "disabled": true,
  "cache_ttl": {
    "banner": 600,
    "video": 3600,
    "native": 3600,
    "audio": 3600
  },
  "events": {
    "enabled": true
  },
  "cookie_sync": {
    "default_limt": 20,
    "max_limit": 50,
    "default_coop_sync": true
  },
  "hooks": {
    "execution_plan": {
      "endpoints": {
        "/openrtb2/auction": {
          "stages": {
            "entrypoint": {
              "groups": [
                {
                  "timeout": 5,
                  "hook_sequence": [
                    {
                      "module_code": "acme.foobar",
                      "hook_impl_code": "validate-query-params"
                    }
                  ]
                }
              ]
            }
          }
        }
      }
>>>>>>> f40f0c3a
    },
    "modules": {
      "acme": {
        "foobar": {
          "allow_reject": false,
          "attributes": {
            "name": "foo"
          }
        }
      }
    }
  }
}<|MERGE_RESOLUTION|>--- conflicted
+++ resolved
@@ -1,14 +1,4 @@
 {
-<<<<<<< HEAD
-    "id": "test",
-    "name": "test account",
-    "disabled": false,
-    "cache_ttl": {
-        "banner": 600,
-        "video": 3600,
-        "native": 3600,
-        "audio": 3600
-=======
   "id": "test",
   "name": "test account",
   "disabled": true,
@@ -47,7 +37,6 @@
           }
         }
       }
->>>>>>> f40f0c3a
     },
     "modules": {
       "acme": {
