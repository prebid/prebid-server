package stored_requests

import (
	"context"
	"encoding/json"
	"fmt"

	"github.com/prebid/prebid-server/config"
)

// MultiFetcher is a Fetcher composed of multiple sub-Fetchers that are all polled for results.
type MultiFetcher []AllFetcher

// FetchRequests implements the Fetcher interface for MultiFetcher
func (mf MultiFetcher) FetchRequests(ctx context.Context, requestIDs []string, impIDs []string) (requestData map[string]json.RawMessage, impData map[string]json.RawMessage, errs []error) {
	requestData = make(map[string]json.RawMessage, len(requestIDs))
	impData = make(map[string]json.RawMessage, len(impIDs))

	// Loop over the fetchers
	for _, f := range mf {
		remainingRequestIDs := filter(requestIDs, requestData)
		requestIDs = remainingRequestIDs
		remainingImpIDs := filter(impIDs, impData)
		impIDs = remainingImpIDs

		theseRequestData, theseImpData, rerrs := f.FetchRequests(ctx, remainingRequestIDs, remainingImpIDs)
		// Drop NotFound errors, as other fetchers may have them. Also don't want multiple NotFound errors per ID.
		rerrs = dropMissingIDs(rerrs)
		if len(rerrs) > 0 {
			errs = append(errs, rerrs...)
		}
		addAll(requestData, theseRequestData)
		addAll(impData, theseImpData)
	}
	// Add missing ID errors back in for any IDs that are still missing
	errs = appendNotFoundErrors("Request", requestIDs, requestData, errs)
	errs = appendNotFoundErrors("Imp", impIDs, impData, errs)
	return
}

func (mf MultiFetcher) FetchResponses(ctx context.Context, ids []string) (data map[string]json.RawMessage, errs []error) {
	return nil, nil
}

<<<<<<< HEAD
func (mf MultiFetcher) FetchAccount(ctx context.Context, accountDefaultJSON json.RawMessage, accountID string) (account *config.Account, errs []error) {
=======
func (mf MultiFetcher) FetchAccount(ctx context.Context, accountDefaultJSON json.RawMessage, accountID string) (account json.RawMessage, errs []error) {
>>>>>>> 4526b71b
	for _, f := range mf {
		if af, ok := f.(AccountFetcher); ok {
			if account, accErrs := af.FetchAccount(ctx, accountDefaultJSON, accountID); len(accErrs) == 0 {
				return account, nil
			} else {
				accErrs = dropMissingIDs(accErrs)
				errs = append(errs, accErrs...)
			}
		}
	}
	errs = append(errs, NotFoundError{accountID, "Account"})
	return nil, errs
}

func (mf MultiFetcher) FetchCategories(ctx context.Context, primaryAdServer, publisherId, iabCategory string) (string, error) {
	for _, f := range mf {
		if cf, ok := f.(CategoryFetcher); ok {
			iabCategory, _ := cf.FetchCategories(ctx, primaryAdServer, publisherId, iabCategory)
			if iabCategory != "" {
				return iabCategory, nil
			}
		}
	}

	// For now just return a NotFoundError if we didn't find it for some reason
	errtype := fmt.Sprintf("%s_%s.%s", primaryAdServer, publisherId, iabCategory)
	return "", NotFoundError{errtype, "Category"}
}

func addAll(base map[string]json.RawMessage, toAdd map[string]json.RawMessage) {
	for k, v := range toAdd {
		base[k] = v
	}
}

func filter(original []string, exclude map[string]json.RawMessage) (filtered []string) {
	if len(exclude) == 0 {
		filtered = original
		return
	}
	filtered = make([]string, 0, len(original))
	for _, id := range original {
		if _, ok := exclude[id]; !ok {
			filtered = append(filtered, id)
		}
	}
	return
}

func appendNotFoundErrors(dataType string, expected []string, contains map[string]json.RawMessage, errs []error) []error {
	for _, id := range expected {
		if _, ok := contains[id]; !ok {
			errs = append(errs, NotFoundError{id, dataType})
		}
	}
	return errs
}

// dropMissingIDs will scrub the NotFoundError's from a slice of errors.
// The order of the errors will not be preserved.
func dropMissingIDs(errs []error) []error {
	// filtered errors
	ferrs := errs[:0]
	for _, e := range errs {
		if _, ok := e.(NotFoundError); !ok {
			ferrs = append(ferrs, e)
		}
	}
	return ferrs
}<|MERGE_RESOLUTION|>--- conflicted
+++ resolved
@@ -4,8 +4,6 @@
 	"context"
 	"encoding/json"
 	"fmt"
-
-	"github.com/prebid/prebid-server/config"
 )
 
 // MultiFetcher is a Fetcher composed of multiple sub-Fetchers that are all polled for results.
@@ -42,11 +40,7 @@
 	return nil, nil
 }
 
-<<<<<<< HEAD
-func (mf MultiFetcher) FetchAccount(ctx context.Context, accountDefaultJSON json.RawMessage, accountID string) (account *config.Account, errs []error) {
-=======
 func (mf MultiFetcher) FetchAccount(ctx context.Context, accountDefaultJSON json.RawMessage, accountID string) (account json.RawMessage, errs []error) {
->>>>>>> 4526b71b
 	for _, f := range mf {
 		if af, ok := f.(AccountFetcher); ok {
 			if account, accErrs := af.FetchAccount(ctx, accountDefaultJSON, accountID); len(accErrs) == 0 {
