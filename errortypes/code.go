--- conflicted
+++ resolved
@@ -24,11 +24,8 @@
 	BidderLevelDebugDisabledWarningCode
 	DisabledCurrencyConversionWarningCode
 	AlternateBidderCodeWarningCode
-<<<<<<< HEAD
+	MultiBidWarningCode
 	AdServerTargetingWarningCode
-=======
-	MultiBidWarningCode
->>>>>>> 2acd3348
 )
 
 // Coder provides an error or warning code with severity.
