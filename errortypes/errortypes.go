--- conflicted
+++ resolved
@@ -10,11 +10,8 @@
 	BadServerResponseCode
 	FailedToRequestBidsCode
 	BidderTemporarilyDisabledCode
-<<<<<<< HEAD
 	BlacklistedAcctCode
-=======
 	BidderFailedSchemaValidationCode
->>>>>>> e6b82e94
 )
 
 // We should use this code for any Error interface that is not in this package
