--- conflicted
+++ resolved
@@ -11,12 +11,9 @@
 	FailedToRequestBidsCode
 	BidderTemporarilyDisabledCode
 	BlacklistedAcctCode
-<<<<<<< HEAD
 	AcctRequiredCode
 	WarningCode
-=======
 	BidderFailedSchemaValidationCode
->>>>>>> 4075ffeb
 )
 
 // We should use this code for any Error interface that is not in this package
@@ -160,7 +157,6 @@
 	return BidderTemporarilyDisabledCode
 }
 
-<<<<<<< HEAD
 // Warning is a generic warning type, not a serious error
 type Warning struct {
 	Message string
@@ -173,7 +169,7 @@
 // Code returns the error code
 func (err *Warning) Code() int {
 	return WarningCode
-=======
+}
 // BidderFailedSchemaValidation is used at the request validation step,
 // when the bidder parameters fail the schema validation, we want to
 // continue processing the request and still return an error message.
@@ -187,7 +183,6 @@
 
 func (err *BidderFailedSchemaValidation) Code() int {
 	return BidderFailedSchemaValidationCode
->>>>>>> 4075ffeb
 }
 
 // DecodeError provides the error code for an error, as defined above
