package openrtb_ext

import (
	"encoding/json"
	"errors"
)

// ExtRequest defines the contract for bidrequest.ext
type ExtRequest struct {
	Prebid ExtRequestPrebid `json:"prebid"`
}

// ExtRequestPrebid defines the contract for bidrequest.ext.prebid
type ExtRequestPrebid struct {
<<<<<<< HEAD
	Targeting     *ExtRequestTargeting   `json:"targeting"`
	StoredRequest *ExtStoredRequest      `json:"storedrequest"`
	Cache         *ExtRequestPrebidCache `json:"cache"`
=======
	StoredRequest *ExtStoredRequest      `json:"storedrequest"`
	Cache         *ExtRequestPrebidCache `json:"cache"`
	Targeting     *ExtRequestTargeting   `json:"targeting"`
>>>>>>> 611549dc
}

// ExtRequestPrebidCache defines the contract for bidrequest.ext.prebid.cache
type ExtRequestPrebidCache struct {
	Bids *ExtRequestPrebidCacheBids `json:"bids"`
}

// UnmarhshalJSON prevents nil bids arguments.
func (ert *ExtRequestPrebidCache) UnmarshalJSON(b []byte) error {
	type typesAlias ExtRequestPrebidCache // Prevents infinite UnmarshalJSON loops
	var proxy typesAlias
	if err := json.Unmarshal(b, &proxy); err != nil {
		return err
	}

	if proxy.Bids == nil {
		return errors.New(`request.ext.prebid.cache missing required property "bids"`)
	}

	*ert = ExtRequestPrebidCache(proxy)
	return nil
}

// ExtRequestPrebidCacheBids defines the contract for bidrequest.ext.prebid.cache.bids
type ExtRequestPrebidCacheBids struct{}

// ExtRequestTargeting defines the contract for bidrequest.ext.prebid.targeting
type ExtRequestTargeting struct {
	PriceGranularity PriceGranularity `json:"pricegranularity"`
	MaxLength        int              `json:"lengthmax"`
}

// ExtRequestTargeting without Unmashall override to prevent infinite loops
type ExtRequestTargetingPlain struct {
	PriceGranularity PriceGranularity `json:"pricegranularity"`
	MaxLength        int              `json:"lengthmax"`
}

// Make an unmashaller that will set a default PriceGranularity
func (ert *ExtRequestTargeting) UnmarshalJSON(b []byte) error {
	if string(b) == "null" {
		return nil
	}
	ertRaw := &ExtRequestTargetingPlain{}
	err := json.Unmarshal(b, ertRaw)
	ert.PriceGranularity = ertRaw.PriceGranularity
	ert.MaxLength = ertRaw.MaxLength
	if err == nil {
		// set default value
		if ert.PriceGranularity == "" {
			ert.PriceGranularity = PriceGranularityMedium
		}
	}
	return err
}

// PriceGranularity defines the allowed values for bidrequest.ext.prebid.targeting.pricegranularity
type PriceGranularity string

const (
	PriceGranularityLow    PriceGranularity = "low"
	PriceGranularityMedium PriceGranularity = "medium"
	// Seems that PBS was written with medium = "med", so hacking that in
	PriceGranularityMedPBS PriceGranularity = "med"
	PriceGranularityHigh   PriceGranularity = "high"
	PriceGranularityAuto   PriceGranularity = "auto"
	PriceGranularityDense  PriceGranularity = "dense"
)<|MERGE_RESOLUTION|>--- conflicted
+++ resolved
@@ -12,15 +12,9 @@
 
 // ExtRequestPrebid defines the contract for bidrequest.ext.prebid
 type ExtRequestPrebid struct {
-<<<<<<< HEAD
-	Targeting     *ExtRequestTargeting   `json:"targeting"`
-	StoredRequest *ExtStoredRequest      `json:"storedrequest"`
-	Cache         *ExtRequestPrebidCache `json:"cache"`
-=======
 	StoredRequest *ExtStoredRequest      `json:"storedrequest"`
 	Cache         *ExtRequestPrebidCache `json:"cache"`
 	Targeting     *ExtRequestTargeting   `json:"targeting"`
->>>>>>> 611549dc
 }
 
 // ExtRequestPrebidCache defines the contract for bidrequest.ext.prebid.cache
