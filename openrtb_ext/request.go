--- conflicted
+++ resolved
@@ -19,15 +19,12 @@
 	StoredRequest        *ExtStoredRequest         `json:"storedrequest,omitempty"`
 	Targeting            *ExtRequestTargeting      `json:"targeting,omitempty"`
 	SupportDeals         bool                      `json:"supportdeals,omitempty"`
-<<<<<<< HEAD
+	Debug                bool                      `json:"debug,omitempty"`
 
 	// NoSale specifies bidders with whom the publisher has a legal relationship where the
 	// passing of personally identifiable information doesn't constitute a sale per CCPA law.
 	// The array may contain a single sstar ('*') entry to represent all bidders.
 	NoSale []string `json:"nosale,omitempty"`
-=======
-	Debug                bool                      `json:"debug,omitempty"`
->>>>>>> 292df1f3
 }
 
 // ExtRequestPrebid defines the contract for bidrequest.ext.prebid.schains
