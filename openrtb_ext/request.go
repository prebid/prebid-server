package openrtb_ext

import (
	"encoding/json"
	"errors"

	"github.com/mxmCherry/openrtb/v16/openrtb2"
)

// FirstPartyDataExtKey defines a field name within request.ext and request.imp.ext reserved for first party data.
const FirstPartyDataExtKey = "data"

// FirstPartyDataContextExtKey defines a field name within request.ext and request.imp.ext reserved for first party data.
const FirstPartyDataContextExtKey = "context"

// SKAdNExtKey defines the field name within request.ext reserved for Apple's SKAdNetwork.
const SKAdNExtKey = "skadn"

// GPIDKey defines the field name within request.ext reserved for the Global Placement ID (GPID),
const GPIDKey = "gpid"

// TIDKey reserved for Per-Impression Transactions IDs for Multi-Impression Bid Requests.
const TIDKey = "tid"

// NativeExchangeSpecificLowerBound defines the lower threshold of exchange specific types for native ads. There is no upper bound.
const NativeExchangeSpecificLowerBound = 500

const MaxDecimalFigures int = 15

// ExtRequest defines the contract for bidrequest.ext
type ExtRequest struct {
	Prebid ExtRequestPrebid      `json:"prebid"`
	SChain *openrtb2.SupplyChain `json:"schain,omitempty"`
}

// ExtRequestPrebid defines the contract for bidrequest.ext.prebid
type ExtRequestPrebid struct {
	Aliases              map[string]string         `json:"aliases,omitempty"`
	AliasGVLIDs          map[string]uint16         `json:"aliasgvlids,omitempty"`
	BidAdjustmentFactors map[string]float64        `json:"bidadjustmentfactors,omitempty"`
	BidderConfigs        []BidderConfig            `json:"bidderconfig,omitempty"`
	BidderParams         json.RawMessage           `json:"bidderparams,omitempty"`
	Cache                *ExtRequestPrebidCache    `json:"cache,omitempty"`
	Channel              *ExtRequestPrebidChannel  `json:"channel,omitempty"`
	CurrencyConversions  *ExtRequestCurrency       `json:"currency,omitempty"`
	Data                 *ExtRequestPrebidData     `json:"data,omitempty"`
	Debug                bool                      `json:"debug,omitempty"`
	Events               json.RawMessage           `json:"events,omitempty"`
	Experiment           *Experiment               `json:"experiment,omitempty"`
	Integration          string                    `json:"integration,omitempty"`
	Passthrough          json.RawMessage           `json:"passthrough,omitempty"`
	SChains              []*ExtRequestPrebidSChain `json:"schains,omitempty"`
	StoredRequest        *ExtStoredRequest         `json:"storedrequest,omitempty"`
	SupportDeals         bool                      `json:"supportdeals,omitempty"`
	Targeting            *ExtRequestTargeting      `json:"targeting,omitempty"`

	// NoSale specifies bidders with whom the publisher has a legal relationship where the
	// passing of personally identifiable information doesn't constitute a sale per CCPA law.
	// The array may contain a single sstar ('*') entry to represent all bidders.
	NoSale []string `json:"nosale,omitempty"`
<<<<<<< HEAD
=======

	// Macros specifies list of custom macros along with the values. This is used while forming
	// the tracker URLs, where PBS will replace the Custom Macro with its value with url-encoding
	Macros map[string]string `json:"macros,omitempty"`

	CurrencyConversions *ExtRequestCurrency `json:"currency,omitempty"`
	BidderConfigs       []BidderConfig      `json:"bidderconfig,omitempty"`
	Passthrough         json.RawMessage     `json:"passthrough,omitempty"`
	Experiment          *Experiment         `json:"experiment,omitempty"`

	Transparency *TransparencyExt `json:"transparency,omitempty"`
	Floors       *PriceFloorRules `json:"floors,omitempty"`
>>>>>>> b4107a21
}

// Experiment defines if experimental features are available for the request
type Experiment struct {
	AdsCert *AdsCert `json:"adscert,omitempty"`
}

// AdsCert defines if Call Sign feature is enabled for request
type AdsCert struct {
	Enabled bool `json:"enabled,omitempty"`
}

type TransparencyRule struct {
	Include bool     `json:"include,omitempty"`
	Keys    []string `json:"keys,omitempty"`
}

type TransparencyExt struct {
	Content map[string]TransparencyRule `json:"content,omitempty"`
}

type BidderConfig struct {
	Bidders []string `json:"bidders,omitempty"`
	Config  *Config  `json:"config,omitempty"`
}

type Config struct {
	ORTB2 *ORTB2 `json:"ortb2,omitempty"`
}

type ORTB2 struct { //First party data
	Site map[string]json.RawMessage `json:"site,omitempty"`
	App  map[string]json.RawMessage `json:"app,omitempty"`
	User map[string]json.RawMessage `json:"user,omitempty"`
}

type ExtRequestCurrency struct {
	ConversionRates map[string]map[string]float64 `json:"rates"`
	UsePBSRates     *bool                         `json:"usepbsrates"`
}

// ExtRequestPrebid defines the contract for bidrequest.ext.prebid.schains
type ExtRequestPrebidSChain struct {
	Bidders []string             `json:"bidders,omitempty"`
	SChain  openrtb2.SupplyChain `json:"schain"`
}

// ExtRequestPrebidChannel defines the contract for bidrequest.ext.prebid.channel
type ExtRequestPrebidChannel struct {
	Name    string `json:"name"`
	Version string `json:"version"`
}

// ExtRequestPrebidCache defines the contract for bidrequest.ext.prebid.cache
type ExtRequestPrebidCache struct {
	Bids    *ExtRequestPrebidCacheBids `json:"bids"`
	VastXML *ExtRequestPrebidCacheVAST `json:"vastxml"`
}

// UnmarshalJSON prevents nil bids arguments.
func (ert *ExtRequestPrebidCache) UnmarshalJSON(b []byte) error {
	type typesAlias ExtRequestPrebidCache // Prevents infinite UnmarshalJSON loops
	var proxy typesAlias
	if err := json.Unmarshal(b, &proxy); err != nil {
		return err
	}

	if proxy.Bids == nil && proxy.VastXML == nil {
		return errors.New(`request.ext.prebid.cache requires one of the "bids" or "vastxml" properties`)
	}

	*ert = ExtRequestPrebidCache(proxy)
	return nil
}

// ExtRequestPrebidCacheBids defines the contract for bidrequest.ext.prebid.cache.bids
type ExtRequestPrebidCacheBids struct {
	ReturnCreative *bool `json:"returnCreative"`
}

// ExtRequestPrebidCacheVAST defines the contract for bidrequest.ext.prebid.cache.vastxml
type ExtRequestPrebidCacheVAST struct {
	ReturnCreative *bool `json:"returnCreative"`
}

// ExtRequestTargeting defines the contract for bidrequest.ext.prebid.targeting
type ExtRequestTargeting struct {
	PriceGranularity     PriceGranularity         `json:"pricegranularity"`
	IncludeWinners       bool                     `json:"includewinners"`
	IncludeBidderKeys    bool                     `json:"includebidderkeys"`
	IncludeBrandCategory *ExtIncludeBrandCategory `json:"includebrandcategory"`
	IncludeFormat        bool                     `json:"includeformat"`
	DurationRangeSec     []int                    `json:"durationrangesec"`
	PreferDeals          bool                     `json:"preferdeals"`
	AppendBidderNames    bool                     `json:"appendbiddernames,omitempty"`
}

type ExtIncludeBrandCategory struct {
	PrimaryAdServer     int    `json:"primaryadserver"`
	Publisher           string `json:"publisher"`
	WithCategory        bool   `json:"withcategory"`
	TranslateCategories *bool  `json:"translatecategories,omitempty"`
	SkipDedup           bool   `json:"skipdedup"`
}

// Make an unmarshaller that will set a default PriceGranularity
func (ert *ExtRequestTargeting) UnmarshalJSON(b []byte) error {
	if string(b) == "null" {
		return nil
	}

	// define separate type to prevent infinite recursive calls to UnmarshalJSON
	type extRequestTargetingDefaults ExtRequestTargeting
	defaults := &extRequestTargetingDefaults{
		PriceGranularity:  priceGranularityMed,
		IncludeWinners:    true,
		IncludeBidderKeys: true,
	}

	err := json.Unmarshal(b, defaults)
	if err == nil {
		if !defaults.IncludeWinners && !defaults.IncludeBidderKeys {
			return errors.New("ext.prebid.targeting: At least one of includewinners or includebidderkeys must be enabled to enable targeting support")
		}
		*ert = ExtRequestTargeting(*defaults)
	}

	return err
}

// PriceGranularity defines the allowed values for bidrequest.ext.prebid.targeting.pricegranularity
type PriceGranularity struct {
	Test      bool               `json:"test,omitempty"`
	Precision int                `json:"precision,omitempty"`
	Ranges    []GranularityRange `json:"ranges,omitempty"`
}

type PriceGranularityRaw PriceGranularity

// GranularityRange struct defines a range of prices used by PriceGranularity
type GranularityRange struct {
	Min       float64 `json:"min"`
	Max       float64 `json:"max"`
	Increment float64 `json:"increment"`
}

// UnmarshalJSON : custom unmarshaller to handle legacy string granularites.
func (pg *PriceGranularity) UnmarshalJSON(b []byte) error {
	// We default to medium
	if len(b) == 0 {
		*pg = priceGranularityMed
		return nil
	}
	// First check for legacy strings
	var pgString string
	err := json.Unmarshal(b, &pgString)
	if err == nil {
		*pg = PriceGranularityFromString(pgString)
		if len(pg.Ranges) > 0 {
			// Only exit if we matched something, else we try processing as custom granularity
			// This way we error as expecting the new custom granularity standard.
			return nil
		}
	}
	// Not legacy, so we do a normal Unmarshal
	pgraw := PriceGranularityRaw{}
	pgraw.Precision = 2
	err = json.Unmarshal(b, &pgraw)
	if err != nil {
		return err
	}
	if pgraw.Precision < 0 {
		return errors.New("Price granularity error: precision must be non-negative")
	}
	if pgraw.Precision > MaxDecimalFigures {
		return errors.New("Price granularity error: precision of more than 15 significant figures is not supported")
	}
	if len(pgraw.Ranges) > 0 {
		var prevMax float64 = 0
		for i, gr := range pgraw.Ranges {
			if gr.Max <= prevMax {
				return errors.New("Price granularity error: range list must be ordered with increasing \"max\"")
			}
			if gr.Increment <= 0.0 {
				return errors.New("Price granularity error: increment must be a nonzero positive number")
			}
			// Enforce that we don't read "min" from the request
			pgraw.Ranges[i].Min = prevMax
			prevMax = gr.Max
		}
		*pg = PriceGranularity(pgraw)
		return nil
	}
	// Default to medium if no ranges are specified
	*pg = priceGranularityMed
	return nil
}

// PriceGranularityFromString converts a legacy string into the new PriceGranularity
func PriceGranularityFromString(gran string) PriceGranularity {
	switch gran {
	case "low":
		return priceGranularityLow
	case "med", "medium":
		// Seems that PBS was written with medium = "med", so hacking that in
		return priceGranularityMed
	case "high":
		return priceGranularityHigh
	case "auto":
		return priceGranularityAuto
	case "dense":
		return priceGranularityDense
	case "ow-ctv-med":
		return priceGranularityOWCTVMed
	case "testpg":
		return priceGranularityTestPG
	}
	// Return empty if not matched
	return PriceGranularity{}
}

var priceGranularityLow = PriceGranularity{
	Precision: 2,
	Ranges: []GranularityRange{{
		Min:       0,
		Max:       5,
		Increment: 0.5}},
}

var priceGranularityMed = PriceGranularity{
	Precision: 2,
	Ranges: []GranularityRange{{
		Min:       0,
		Max:       20,
		Increment: 0.1}},
}

var priceGranularityHigh = PriceGranularity{
	Precision: 2,
	Ranges: []GranularityRange{{
		Min:       0,
		Max:       20,
		Increment: 0.01}},
}

var priceGranularityDense = PriceGranularity{
	Precision: 2,
	Ranges: []GranularityRange{
		{
			Min:       0,
			Max:       3,
			Increment: 0.01,
		},
		{
			Min:       3,
			Max:       8,
			Increment: 0.05,
		},
		{
			Min:       8,
			Max:       20,
			Increment: 0.5,
		},
	},
}

var priceGranularityAuto = PriceGranularity{
	Precision: 2,
	Ranges: []GranularityRange{
		{
			Min:       0,
			Max:       5,
			Increment: 0.05,
		},
		{
			Min:       5,
			Max:       10,
			Increment: 0.1,
		},
		{
			Min:       10,
			Max:       20,
			Increment: 0.5,
		},
	},
}

var priceGranularityOWCTVMed = PriceGranularity{
	Precision: 2,
	Ranges: []GranularityRange{{
		Min:       0,
		Max:       100,
		Increment: 0.5}},
}

var priceGranularityTestPG = PriceGranularity{
	Test:      true,
	Precision: 2,
	Ranges: []GranularityRange{{
		Min:       0,
		Max:       50,
		Increment: 50}},
}

// ExtRequestPrebidData defines Prebid's First Party Data (FPD) and related bid request options.
type ExtRequestPrebidData struct {
	EidPermissions []ExtRequestPrebidDataEidPermission `json:"eidpermissions"`
	Bidders        []string                            `json:"bidders,omitempty"`
}

// ExtRequestPrebidDataEidPermission defines a filter rule for filter user.ext.eids
type ExtRequestPrebidDataEidPermission struct {
	Source  string   `json:"source"`
	Bidders []string `json:"bidders"`
}<|MERGE_RESOLUTION|>--- conflicted
+++ resolved
@@ -58,21 +58,13 @@
 	// passing of personally identifiable information doesn't constitute a sale per CCPA law.
 	// The array may contain a single sstar ('*') entry to represent all bidders.
 	NoSale []string `json:"nosale,omitempty"`
-<<<<<<< HEAD
-=======
 
 	// Macros specifies list of custom macros along with the values. This is used while forming
 	// the tracker URLs, where PBS will replace the Custom Macro with its value with url-encoding
 	Macros map[string]string `json:"macros,omitempty"`
 
-	CurrencyConversions *ExtRequestCurrency `json:"currency,omitempty"`
-	BidderConfigs       []BidderConfig      `json:"bidderconfig,omitempty"`
-	Passthrough         json.RawMessage     `json:"passthrough,omitempty"`
-	Experiment          *Experiment         `json:"experiment,omitempty"`
-
 	Transparency *TransparencyExt `json:"transparency,omitempty"`
 	Floors       *PriceFloorRules `json:"floors,omitempty"`
->>>>>>> b4107a21
 }
 
 // Experiment defines if experimental features are available for the request
