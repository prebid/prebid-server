--- conflicted
+++ resolved
@@ -78,17 +78,11 @@
 	// - basic: excludes debugmessages and analytic_tags from output
 	// any other value or an empty string disables trace output at all.
 	Trace string `json:"trace,omitempty"`
-
-<<<<<<< HEAD
-	AdServerTargeting []AdServerTarget `json:"adservertargeting,omitempty"`
-
-	// ReturnAllBidStatus if true populates bidresponse.ext.prebid.seatnonbid with all bids which was
+	BidAdjustments    *ExtRequestPrebidBidAdjustments `json:"bidadjustments,omitempty"`
+	AdServerTargeting []AdServerTarget                `json:"adservertargeting,omitempty"`
+  // ReturnAllBidStatus if true populates bidresponse.ext.prebid.seatnonbid with all bids which was
 	// either rejected, nobid, input error
 	ReturnAllBidStatus bool `json:"returnallbidstatus,omitempty"`
-=======
-	BidAdjustments    *ExtRequestPrebidBidAdjustments `json:"bidadjustments,omitempty"`
-	AdServerTargeting []AdServerTarget                `json:"adservertargeting,omitempty"`
->>>>>>> 5fe6443c
 }
 
 type AdServerTarget struct {
