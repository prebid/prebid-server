package openrtb_ext

import (
	"encoding/json"
	"errors"
)

// ExtRequest defines the contract for bidrequest.ext
type ExtRequest struct {
	Prebid ExtRequestPrebid `json:"prebid"`
}

// ExtRequestPrebid defines the contract for bidrequest.ext.prebid
type ExtRequestPrebid struct {
	Aliases       map[string]string      `json:"aliases"`
	Cache         *ExtRequestPrebidCache `json:"cache"`
	StoredRequest *ExtStoredRequest      `json:"storedrequest"`
	Targeting     *ExtRequestTargeting   `json:"targeting"`
}

// ExtRequestPrebidCache defines the contract for bidrequest.ext.prebid.cache
type ExtRequestPrebidCache struct {
	Bids *ExtRequestPrebidCacheBids `json:"bids"`
}

// UnmarhshalJSON prevents nil bids arguments.
func (ert *ExtRequestPrebidCache) UnmarshalJSON(b []byte) error {
	type typesAlias ExtRequestPrebidCache // Prevents infinite UnmarshalJSON loops
	var proxy typesAlias
	if err := json.Unmarshal(b, &proxy); err != nil {
		return err
	}

	if proxy.Bids == nil {
		return errors.New(`request.ext.prebid.cache missing required property "bids"`)
	}

	*ert = ExtRequestPrebidCache(proxy)
	return nil
}

// ExtRequestPrebidCacheBids defines the contract for bidrequest.ext.prebid.cache.bids
type ExtRequestPrebidCacheBids struct{}

// ExtRequestTargeting defines the contract for bidrequest.ext.prebid.targeting
type ExtRequestTargeting struct {
	PriceGranularity PriceGranularity `json:"pricegranularity"`
}

// Make an unmarshaller that will set a default PriceGranularity
func (ert *ExtRequestTargeting) UnmarshalJSON(b []byte) error {
	if string(b) == "null" {
		return nil
	}
<<<<<<< HEAD
	ertRaw := &ExtRequestTargetingPlain{}
	err := json.Unmarshal(b, ertRaw)
	ert.PriceGranularity = ertRaw.PriceGranularity
=======

	// define seperate type to prevent infinite recursive calls to UnmarshalJSON
	type extRequestTargetingDefaults ExtRequestTargeting
	defaults := &extRequestTargetingDefaults{
		PriceGranularity: PriceGranularityMedium,
	}

	err := json.Unmarshal(b, defaults)
>>>>>>> 7fc29d88
	if err == nil {
		*ert = ExtRequestTargeting(*defaults)
	}

	return err
}

// PriceGranularity defines the allowed values for bidrequest.ext.prebid.targeting.pricegranularity
type PriceGranularity string

const (
	PriceGranularityLow    PriceGranularity = "low"
	PriceGranularityMedium PriceGranularity = "medium"
	// Seems that PBS was written with medium = "med", so hacking that in
	PriceGranularityMedPBS PriceGranularity = "med"
	PriceGranularityHigh   PriceGranularity = "high"
	PriceGranularityAuto   PriceGranularity = "auto"
	PriceGranularityDense  PriceGranularity = "dense"
)<|MERGE_RESOLUTION|>--- conflicted
+++ resolved
@@ -52,11 +52,6 @@
 	if string(b) == "null" {
 		return nil
 	}
-<<<<<<< HEAD
-	ertRaw := &ExtRequestTargetingPlain{}
-	err := json.Unmarshal(b, ertRaw)
-	ert.PriceGranularity = ertRaw.PriceGranularity
-=======
 
 	// define seperate type to prevent infinite recursive calls to UnmarshalJSON
 	type extRequestTargetingDefaults ExtRequestTargeting
@@ -65,7 +60,6 @@
 	}
 
 	err := json.Unmarshal(b, defaults)
->>>>>>> 7fc29d88
 	if err == nil {
 		*ert = ExtRequestTargeting(*defaults)
 	}
