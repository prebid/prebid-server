package openrtb_ext

import (
	"encoding/json"
	"fmt"

	"github.com/prebid/openrtb/v17/openrtb2"
)

// FirstPartyDataExtKey defines a field name within request.ext and request.imp.ext reserved for first party data.
const FirstPartyDataExtKey = "data"

// FirstPartyDataContextExtKey defines a field name within request.ext and request.imp.ext reserved for first party data.
const FirstPartyDataContextExtKey = "context"

// SKAdNExtKey defines the field name within request.ext reserved for Apple's SKAdNetwork.
const SKAdNExtKey = "skadn"

// GPIDKey defines the field name within request.ext reserved for the Global Placement ID (GPID),
const GPIDKey = "gpid"

// TIDKey reserved for Per-Impression Transactions IDs for Multi-Impression Bid Requests.
const TIDKey = "tid"

// AuctionEnvironmentKey is the json key under imp[].ext for ExtImp.AuctionEnvironment
const AuctionEnvironmentKey = string(BidderReservedAE)

// NativeExchangeSpecificLowerBound defines the lower threshold of exchange specific types for native ads. There is no upper bound.
const NativeExchangeSpecificLowerBound = 500

const MaxDecimalFigures int = 15

// ExtRequest defines the contract for bidrequest.ext
type ExtRequest struct {
	Prebid ExtRequestPrebid      `json:"prebid"`
	SChain *openrtb2.SupplyChain `json:"schain,omitempty"`
}

// ExtRequestPrebid defines the contract for bidrequest.ext.prebid
type ExtRequestPrebid struct {
	Aliases              map[string]string         `json:"aliases,omitempty"`
	AliasGVLIDs          map[string]uint16         `json:"aliasgvlids,omitempty"`
	BidAdjustmentFactors map[string]float64        `json:"bidadjustmentfactors,omitempty"`
	BidderConfigs        []BidderConfig            `json:"bidderconfig,omitempty"`
	BidderParams         json.RawMessage           `json:"bidderparams,omitempty"`
	Cache                *ExtRequestPrebidCache    `json:"cache,omitempty"`
	Channel              *ExtRequestPrebidChannel  `json:"channel,omitempty"`
	CurrencyConversions  *ExtRequestCurrency       `json:"currency,omitempty"`
	Data                 *ExtRequestPrebidData     `json:"data,omitempty"`
	Debug                bool                      `json:"debug,omitempty"`
	Events               json.RawMessage           `json:"events,omitempty"`
	Experiment           *Experiment               `json:"experiment,omitempty"`
	Integration          string                    `json:"integration,omitempty"`
	Passthrough          json.RawMessage           `json:"passthrough,omitempty"`
	SChains              []*ExtRequestPrebidSChain `json:"schains,omitempty"`
	Server               *ExtRequestPrebidServer   `json:"server,omitempty"`
	StoredRequest        *ExtStoredRequest         `json:"storedrequest,omitempty"`
	SupportDeals         bool                      `json:"supportdeals,omitempty"`
	Targeting            *ExtRequestTargeting      `json:"targeting,omitempty"`

	// NoSale specifies bidders with whom the publisher has a legal relationship where the
	// passing of personally identifiable information doesn't constitute a sale per CCPA law.
	// The array may contain a single sstar ('*') entry to represent all bidders.
	NoSale []string `json:"nosale,omitempty"`

	//AlternateBidderCodes is populated with host's AlternateBidderCodes config if not defined in request
	AlternateBidderCodes *ExtAlternateBidderCodes `json:"alternatebiddercodes,omitempty"`

	// Trace controls the level of detail in the output information returned from executing hooks.
	// There are two options:
	// - verbose: sets maximum level of output information
	// - basic: excludes debugmessages and analytic_tags from output
	// any other value or an empty string disables trace output at all.
	Trace string `json:"trace,omitempty"`

<<<<<<< HEAD
	//
	AdServerTargeting []AdServerTargeting `json:"adservertargeting,omitempty"`
}

type AdServerTargeting struct {
	Key    string `json:"key,omitempty"`
	Source string `json:"source,omitempty"`
	Value  string `json:"value,omitempty"`
=======
	MultiBid    []*ExtMultiBid         `json:"multibid,omitempty"`
	MultiBidMap map[string]ExtMultiBid `json:"-"`
>>>>>>> 2acd3348
}

// Experiment defines if experimental features are available for the request
type Experiment struct {
	AdsCert *AdsCert `json:"adscert,omitempty"`
}

// AdsCert defines if Call Sign feature is enabled for request
type AdsCert struct {
	Enabled bool `json:"enabled,omitempty"`
}

type BidderConfig struct {
	Bidders []string `json:"bidders,omitempty"`
	Config  *Config  `json:"config,omitempty"`
}

type Config struct {
	ORTB2 *ORTB2 `json:"ortb2,omitempty"`
}

type ORTB2 struct { //First party data
	Site map[string]json.RawMessage `json:"site,omitempty"`
	App  map[string]json.RawMessage `json:"app,omitempty"`
	User map[string]json.RawMessage `json:"user,omitempty"`
}

type ExtRequestCurrency struct {
	ConversionRates map[string]map[string]float64 `json:"rates"`
	UsePBSRates     *bool                         `json:"usepbsrates"`
}

// ExtRequestPrebid defines the contract for bidrequest.ext.prebid.schains
type ExtRequestPrebidSChain struct {
	Bidders []string             `json:"bidders,omitempty"`
	SChain  openrtb2.SupplyChain `json:"schain"`
}

// ExtRequestPrebidChannel defines the contract for bidrequest.ext.prebid.channel
type ExtRequestPrebidChannel struct {
	Name    string `json:"name"`
	Version string `json:"version"`
}

// ExtRequestPrebidCache defines the contract for bidrequest.ext.prebid.cache
type ExtRequestPrebidCache struct {
	Bids    *ExtRequestPrebidCacheBids `json:"bids,omitempty"`
	VastXML *ExtRequestPrebidCacheVAST `json:"vastxml,omitempty"`
}

type ExtRequestPrebidServer struct {
	ExternalUrl string `json:"externalurl"`
	GvlID       int    `json:"gvlid"`
	DataCenter  string `json:"datacenter"`
}

// ExtRequestPrebidCacheBids defines the contract for bidrequest.ext.prebid.cache.bids
type ExtRequestPrebidCacheBids struct {
	ReturnCreative *bool `json:"returnCreative,omitempty"`
}

// ExtRequestPrebidCacheVAST defines the contract for bidrequest.ext.prebid.cache.vastxml
type ExtRequestPrebidCacheVAST struct {
	ReturnCreative *bool `json:"returnCreative,omitempty"`
}

// ExtRequestTargeting defines the contract for bidrequest.ext.prebid.targeting
type ExtRequestTargeting struct {
	PriceGranularity     *PriceGranularity        `json:"pricegranularity,omitempty"`
	IncludeWinners       *bool                    `json:"includewinners,omitempty"`
	IncludeBidderKeys    *bool                    `json:"includebidderkeys,omitempty"`
	IncludeBrandCategory *ExtIncludeBrandCategory `json:"includebrandcategory,omitempty"`
	IncludeFormat        bool                     `json:"includeformat,omitempty"`
	DurationRangeSec     []int                    `json:"durationrangesec,omitempty"`
	PreferDeals          bool                     `json:"preferdeals,omitempty"`
	AppendBidderNames    bool                     `json:"appendbiddernames,omitempty"`
}

type ExtIncludeBrandCategory struct {
	PrimaryAdServer     int    `json:"primaryadserver"`
	Publisher           string `json:"publisher"`
	WithCategory        bool   `json:"withcategory"`
	TranslateCategories *bool  `json:"translatecategories,omitempty"`
}

// PriceGranularity defines the allowed values for bidrequest.ext.prebid.targeting.pricegranularity
type PriceGranularity struct {
	Precision *int               `json:"precision,omitempty"`
	Ranges    []GranularityRange `json:"ranges,omitempty"`
}

type PriceGranularityRaw PriceGranularity

// GranularityRange struct defines a range of prices used by PriceGranularity
type GranularityRange struct {
	Min       float64 `json:"min"`
	Max       float64 `json:"max"`
	Increment float64 `json:"increment"`
}

func (pg *PriceGranularity) UnmarshalJSON(b []byte) error {
	// price granularity used to be a string referencing a predefined value, try to parse
	// and map the legacy string before falling back to the modern custom model.
	legacyID := ""
	if err := json.Unmarshal(b, &legacyID); err == nil {
		if legacyValue, ok := NewPriceGranularityFromLegacyID(legacyID); ok {
			*pg = legacyValue
			return nil
		}
	}

	// use a type-alias to avoid calling back into this UnmarshalJSON implementation
	modernValue := PriceGranularityRaw{}
	err := json.Unmarshal(b, &modernValue)
	if err == nil {
		*pg = (PriceGranularity)(modernValue)
	}
	return err
}

func NewPriceGranularityDefault() PriceGranularity {
	pg, _ := NewPriceGranularityFromLegacyID("medium")
	return pg
}

// NewPriceGranularityFromLegacyID converts a legacy string into the new PriceGranularity structure.
func NewPriceGranularityFromLegacyID(v string) (PriceGranularity, bool) {
	precision2 := 2

	switch v {
	case "low":
		return PriceGranularity{
			Precision: &precision2,
			Ranges: []GranularityRange{{
				Min:       0,
				Max:       5,
				Increment: 0.5}},
		}, true

	case "med", "medium":
		return PriceGranularity{
			Precision: &precision2,
			Ranges: []GranularityRange{{
				Min:       0,
				Max:       20,
				Increment: 0.1}},
		}, true

	case "high":
		return PriceGranularity{
			Precision: &precision2,
			Ranges: []GranularityRange{{
				Min:       0,
				Max:       20,
				Increment: 0.01}},
		}, true

	case "auto":
		return PriceGranularity{
			Precision: &precision2,
			Ranges: []GranularityRange{
				{
					Min:       0,
					Max:       5,
					Increment: 0.05,
				},
				{
					Min:       5,
					Max:       10,
					Increment: 0.1,
				},
				{
					Min:       10,
					Max:       20,
					Increment: 0.5,
				},
			},
		}, true

	case "dense":
		return PriceGranularity{
			Precision: &precision2,
			Ranges: []GranularityRange{
				{
					Min:       0,
					Max:       3,
					Increment: 0.01,
				},
				{
					Min:       3,
					Max:       8,
					Increment: 0.05,
				},
				{
					Min:       8,
					Max:       20,
					Increment: 0.5,
				},
			},
		}, true
	}

	return PriceGranularity{}, false
}

// ExtRequestPrebidData defines Prebid's First Party Data (FPD) and related bid request options.
type ExtRequestPrebidData struct {
	EidPermissions []ExtRequestPrebidDataEidPermission `json:"eidpermissions"`
	Bidders        []string                            `json:"bidders,omitempty"`
}

// ExtRequestPrebidDataEidPermission defines a filter rule for filter user.ext.eids
type ExtRequestPrebidDataEidPermission struct {
	Source  string   `json:"source"`
	Bidders []string `json:"bidders"`
}

type ExtMultiBid struct {
	Bidder                 string   `json:"bidder,omitempty"`
	Bidders                []string `json:"bidders,omitempty"`
	MaxBids                *int     `json:"maxbids,omitempty"`
	TargetBidderCodePrefix string   `json:"targetbiddercodeprefix,omitempty"`
}

func (m ExtMultiBid) String() string {
	maxBid := "<nil>"
	if m.MaxBids != nil {
		maxBid = fmt.Sprintf("%d", *m.MaxBids)
	}
	return fmt.Sprintf("{Bidder:%s, Bidders:%v, MaxBids:%s, TargetBidderCodePrefix:%s}", m.Bidder, m.Bidders, maxBid, m.TargetBidderCodePrefix)
}<|MERGE_RESOLUTION|>--- conflicted
+++ resolved
@@ -73,7 +73,9 @@
 	// any other value or an empty string disables trace output at all.
 	Trace string `json:"trace,omitempty"`
 
-<<<<<<< HEAD
+	MultiBid    []*ExtMultiBid         `json:"multibid,omitempty"`
+	MultiBidMap map[string]ExtMultiBid `json:"-"`
+
 	//
 	AdServerTargeting []AdServerTargeting `json:"adservertargeting,omitempty"`
 }
@@ -82,10 +84,6 @@
 	Key    string `json:"key,omitempty"`
 	Source string `json:"source,omitempty"`
 	Value  string `json:"value,omitempty"`
-=======
-	MultiBid    []*ExtMultiBid         `json:"multibid,omitempty"`
-	MultiBidMap map[string]ExtMultiBid `json:"-"`
->>>>>>> 2acd3348
 }
 
 // Experiment defines if experimental features are available for the request
