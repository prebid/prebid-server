--- conflicted
+++ resolved
@@ -57,9 +57,7 @@
 
 	CurrencyConversions *ExtRequestCurrency `json:"currency,omitempty"`
 	BidderConfigs       []BidderConfig      `json:"bidderconfig,omitempty"`
-<<<<<<< HEAD
 	Passthrough         json.RawMessage     `json:"passthrough,omitempty"`
-=======
 	Experiment          *Experiment         `json:"experiment,omitempty"`
 }
 
@@ -71,7 +69,6 @@
 // AdsCert defines if Call Sign feature is enabled for request
 type AdsCert struct {
 	Enabled bool `json:"enabled,omitempty"`
->>>>>>> 59361064
 }
 
 type BidderConfig struct {
