package openrtb_ext

import (
	"encoding/json"
	"errors"

	"github.com/mxmCherry/openrtb/v16/openrtb2"
)

// FirstPartyDataExtKey defines a field name within request.ext and request.imp.ext reserved for first party data.
const FirstPartyDataExtKey = "data"

// FirstPartyDataContextExtKey defines a field name within request.ext and request.imp.ext reserved for first party data.
const FirstPartyDataContextExtKey = "context"

// SKAdNExtKey defines the field name within request.ext reserved for Apple's SKAdNetwork.
const SKAdNExtKey = "skadn"

// GPIDKey defines the field name within request.ext reserved for the Global Placement ID (GPID),
const GPIDKey = "gpid"

// TIDKey reserved for Per-Impression Transactions IDs for Multi-Impression Bid Requests.
const TIDKey = "tid"

// NativeExchangeSpecificLowerBound defines the lower threshold of exchange specific types for native ads. There is no upper bound.
const NativeExchangeSpecificLowerBound = 500

const MaxDecimalFigures int = 15

// ExtRequest defines the contract for bidrequest.ext
type ExtRequest struct {
	Prebid ExtRequestPrebid      `json:"prebid"`
	SChain *openrtb2.SupplyChain `json:"schain,omitempty"`
}

// ExtRequestPrebid defines the contract for bidrequest.ext.prebid
type ExtRequestPrebid struct {
	Aliases              map[string]string         `json:"aliases,omitempty"`
	AliasGVLIDs          map[string]uint16         `json:"aliasgvlids,omitempty"`
	BidAdjustmentFactors map[string]float64        `json:"bidadjustmentfactors,omitempty"`
	BidderConfigs        []BidderConfig            `json:"bidderconfig,omitempty"`
	BidderParams         json.RawMessage           `json:"bidderparams,omitempty"`
	Cache                *ExtRequestPrebidCache    `json:"cache,omitempty"`
	Channel              *ExtRequestPrebidChannel  `json:"channel,omitempty"`
	CurrencyConversions  *ExtRequestCurrency       `json:"currency,omitempty"`
	Data                 *ExtRequestPrebidData     `json:"data,omitempty"`
	Debug                bool                      `json:"debug,omitempty"`
	Events               json.RawMessage           `json:"events,omitempty"`
	Experiment           *Experiment               `json:"experiment,omitempty"`
	Integration          string                    `json:"integration,omitempty"`
	SChains              []*ExtRequestPrebidSChain `json:"schains,omitempty"`
	StoredRequest        *ExtStoredRequest         `json:"storedrequest,omitempty"`
	SupportDeals         bool                      `json:"supportdeals,omitempty"`
	Targeting            *ExtRequestTargeting      `json:"targeting,omitempty"`

	// NoSale specifies bidders with whom the publisher has a legal relationship where the
	// passing of personally identifiable information doesn't constitute a sale per CCPA law.
	// The array may contain a single sstar ('*') entry to represent all bidders.
	NoSale []string `json:"nosale,omitempty"`
<<<<<<< HEAD
=======

	CurrencyConversions *ExtRequestCurrency `json:"currency,omitempty"`
	BidderConfigs       []BidderConfig      `json:"bidderconfig,omitempty"`
	Passthrough         json.RawMessage     `json:"passthrough,omitempty"`
	Experiment          *Experiment         `json:"experiment,omitempty"`
>>>>>>> cdbd8be1
}

// Experiment defines if experimental features are available for the request
type Experiment struct {
	AdsCert *AdsCert `json:"adscert,omitempty"`
}

// AdsCert defines if Call Sign feature is enabled for request
type AdsCert struct {
	Enabled bool `json:"enabled,omitempty"`
}

type BidderConfig struct {
	Bidders []string `json:"bidders,omitempty"`
	Config  *Config  `json:"config,omitempty"`
}

type Config struct {
	ORTB2 *ORTB2 `json:"ortb2,omitempty"`
}

type ORTB2 struct { //First party data
	Site map[string]json.RawMessage `json:"site,omitempty"`
	App  map[string]json.RawMessage `json:"app,omitempty"`
	User map[string]json.RawMessage `json:"user,omitempty"`
}

type ExtRequestCurrency struct {
	ConversionRates map[string]map[string]float64 `json:"rates"`
	UsePBSRates     *bool                         `json:"usepbsrates"`
}

// ExtRequestPrebid defines the contract for bidrequest.ext.prebid.schains
type ExtRequestPrebidSChain struct {
	Bidders []string             `json:"bidders,omitempty"`
	SChain  openrtb2.SupplyChain `json:"schain"`
}

// ExtRequestPrebidChannel defines the contract for bidrequest.ext.prebid.channel
type ExtRequestPrebidChannel struct {
	Name    string `json:"name"`
	Version string `json:"version"`
}

// ExtRequestPrebidCache defines the contract for bidrequest.ext.prebid.cache
type ExtRequestPrebidCache struct {
	Bids    *ExtRequestPrebidCacheBids `json:"bids"`
	VastXML *ExtRequestPrebidCacheVAST `json:"vastxml"`
}

// UnmarshalJSON prevents nil bids arguments.
func (ert *ExtRequestPrebidCache) UnmarshalJSON(b []byte) error {
	type typesAlias ExtRequestPrebidCache // Prevents infinite UnmarshalJSON loops
	var proxy typesAlias
	if err := json.Unmarshal(b, &proxy); err != nil {
		return err
	}

	if proxy.Bids == nil && proxy.VastXML == nil {
		return errors.New(`request.ext.prebid.cache requires one of the "bids" or "vastxml" properties`)
	}

	*ert = ExtRequestPrebidCache(proxy)
	return nil
}

// ExtRequestPrebidCacheBids defines the contract for bidrequest.ext.prebid.cache.bids
type ExtRequestPrebidCacheBids struct {
	ReturnCreative *bool `json:"returnCreative"`
}

// ExtRequestPrebidCacheVAST defines the contract for bidrequest.ext.prebid.cache.vastxml
type ExtRequestPrebidCacheVAST struct {
	ReturnCreative *bool `json:"returnCreative"`
}

// ExtRequestTargeting defines the contract for bidrequest.ext.prebid.targeting
type ExtRequestTargeting struct {
	PriceGranularity     PriceGranularity         `json:"pricegranularity"`
	IncludeWinners       bool                     `json:"includewinners"`
	IncludeBidderKeys    bool                     `json:"includebidderkeys"`
	IncludeBrandCategory *ExtIncludeBrandCategory `json:"includebrandcategory"`
	IncludeFormat        bool                     `json:"includeformat"`
	DurationRangeSec     []int                    `json:"durationrangesec"`
	PreferDeals          bool                     `json:"preferdeals"`
	AppendBidderNames    bool                     `json:"appendbiddernames,omitempty"`
}

type ExtIncludeBrandCategory struct {
	PrimaryAdServer     int    `json:"primaryadserver"`
	Publisher           string `json:"publisher"`
	WithCategory        bool   `json:"withcategory"`
	TranslateCategories *bool  `json:"translatecategories,omitempty"`
}

// Make an unmarshaller that will set a default PriceGranularity
func (ert *ExtRequestTargeting) UnmarshalJSON(b []byte) error {
	if string(b) == "null" {
		return nil
	}

	// define separate type to prevent infinite recursive calls to UnmarshalJSON
	type extRequestTargetingDefaults ExtRequestTargeting
	defaults := &extRequestTargetingDefaults{
		PriceGranularity:  priceGranularityMed,
		IncludeWinners:    true,
		IncludeBidderKeys: true,
	}

	err := json.Unmarshal(b, defaults)
	if err == nil {
		if !defaults.IncludeWinners && !defaults.IncludeBidderKeys {
			return errors.New("ext.prebid.targeting: At least one of includewinners or includebidderkeys must be enabled to enable targeting support")
		}
		*ert = ExtRequestTargeting(*defaults)
	}

	return err
}

// PriceGranularity defines the allowed values for bidrequest.ext.prebid.targeting.pricegranularity
type PriceGranularity struct {
	Precision int                `json:"precision,omitempty"`
	Ranges    []GranularityRange `json:"ranges,omitempty"`
}

type PriceGranularityRaw PriceGranularity

// GranularityRange struct defines a range of prices used by PriceGranularity
type GranularityRange struct {
	Min       float64 `json:"min"`
	Max       float64 `json:"max"`
	Increment float64 `json:"increment"`
}

// UnmarshalJSON : custom unmarshaller to handle legacy string granularites.
func (pg *PriceGranularity) UnmarshalJSON(b []byte) error {
	// We default to medium
	if len(b) == 0 {
		*pg = priceGranularityMed
		return nil
	}
	// First check for legacy strings
	var pgString string
	err := json.Unmarshal(b, &pgString)
	if err == nil {
		*pg = PriceGranularityFromString(pgString)
		if len(pg.Ranges) > 0 {
			// Only exit if we matched something, else we try processing as custom granularity
			// This way we error as expecting the new custom granularity standard.
			return nil
		}
	}
	// Not legacy, so we do a normal Unmarshal
	pgraw := PriceGranularityRaw{}
	pgraw.Precision = 2
	err = json.Unmarshal(b, &pgraw)
	if err != nil {
		return err
	}
	if pgraw.Precision < 0 {
		return errors.New("Price granularity error: precision must be non-negative")
	}
	if pgraw.Precision > MaxDecimalFigures {
		return errors.New("Price granularity error: precision of more than 15 significant figures is not supported")
	}
	if len(pgraw.Ranges) > 0 {
		var prevMax float64 = 0
		for i, gr := range pgraw.Ranges {
			if gr.Max <= prevMax {
				return errors.New("Price granularity error: range list must be ordered with increasing \"max\"")
			}
			if gr.Increment <= 0.0 {
				return errors.New("Price granularity error: increment must be a nonzero positive number")
			}
			// Enforce that we don't read "min" from the request
			pgraw.Ranges[i].Min = prevMax
			prevMax = gr.Max
		}
		*pg = PriceGranularity(pgraw)
		return nil
	}
	// Default to medium if no ranges are specified
	*pg = priceGranularityMed
	return nil
}

// PriceGranularityFromString converts a legacy string into the new PriceGranularity
func PriceGranularityFromString(gran string) PriceGranularity {
	switch gran {
	case "low":
		return priceGranularityLow
	case "med", "medium":
		// Seems that PBS was written with medium = "med", so hacking that in
		return priceGranularityMed
	case "high":
		return priceGranularityHigh
	case "auto":
		return priceGranularityAuto
	case "dense":
		return priceGranularityDense
	}
	// Return empty if not matched
	return PriceGranularity{}
}

var priceGranularityLow = PriceGranularity{
	Precision: 2,
	Ranges: []GranularityRange{{
		Min:       0,
		Max:       5,
		Increment: 0.5}},
}

var priceGranularityMed = PriceGranularity{
	Precision: 2,
	Ranges: []GranularityRange{{
		Min:       0,
		Max:       20,
		Increment: 0.1}},
}

var priceGranularityHigh = PriceGranularity{
	Precision: 2,
	Ranges: []GranularityRange{{
		Min:       0,
		Max:       20,
		Increment: 0.01}},
}

var priceGranularityDense = PriceGranularity{
	Precision: 2,
	Ranges: []GranularityRange{
		{
			Min:       0,
			Max:       3,
			Increment: 0.01,
		},
		{
			Min:       3,
			Max:       8,
			Increment: 0.05,
		},
		{
			Min:       8,
			Max:       20,
			Increment: 0.5,
		},
	},
}

var priceGranularityAuto = PriceGranularity{
	Precision: 2,
	Ranges: []GranularityRange{
		{
			Min:       0,
			Max:       5,
			Increment: 0.05,
		},
		{
			Min:       5,
			Max:       10,
			Increment: 0.1,
		},
		{
			Min:       10,
			Max:       20,
			Increment: 0.5,
		},
	},
}

// ExtRequestPrebidData defines Prebid's First Party Data (FPD) and related bid request options.
type ExtRequestPrebidData struct {
	EidPermissions []ExtRequestPrebidDataEidPermission `json:"eidpermissions"`
	Bidders        []string                            `json:"bidders,omitempty"`
}

// ExtRequestPrebidDataEidPermission defines a filter rule for filter user.ext.eids
type ExtRequestPrebidDataEidPermission struct {
	Source  string   `json:"source"`
	Bidders []string `json:"bidders"`
}<|MERGE_RESOLUTION|>--- conflicted
+++ resolved
@@ -48,6 +48,7 @@
 	Events               json.RawMessage           `json:"events,omitempty"`
 	Experiment           *Experiment               `json:"experiment,omitempty"`
 	Integration          string                    `json:"integration,omitempty"`
+	Passthrough          json.RawMessage           `json:"passthrough,omitempty"`
 	SChains              []*ExtRequestPrebidSChain `json:"schains,omitempty"`
 	StoredRequest        *ExtStoredRequest         `json:"storedrequest,omitempty"`
 	SupportDeals         bool                      `json:"supportdeals,omitempty"`
@@ -57,14 +58,6 @@
 	// passing of personally identifiable information doesn't constitute a sale per CCPA law.
 	// The array may contain a single sstar ('*') entry to represent all bidders.
 	NoSale []string `json:"nosale,omitempty"`
-<<<<<<< HEAD
-=======
-
-	CurrencyConversions *ExtRequestCurrency `json:"currency,omitempty"`
-	BidderConfigs       []BidderConfig      `json:"bidderconfig,omitempty"`
-	Passthrough         json.RawMessage     `json:"passthrough,omitempty"`
-	Experiment          *Experiment         `json:"experiment,omitempty"`
->>>>>>> cdbd8be1
 }
 
 // Experiment defines if experimental features are available for the request
