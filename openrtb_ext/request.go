--- conflicted
+++ resolved
@@ -14,12 +14,9 @@
 // SKAdNExtKey defines the field name within request.ext reserved for Apple's SKAdNetwork.
 const SKAdNExtKey = "skadn"
 
-<<<<<<< HEAD
-=======
 // GPIDKey defines the field name within request.ext reserved for the Global Placement ID (GPID),
 const GPIDKey = "gpid"
 
->>>>>>> 3fcb43ca
 // NativeExchangeSpecificLowerBound defines the lower threshold of exchange specific types for native ads. There is no upper bound.
 const NativeExchangeSpecificLowerBound = 500
 
@@ -34,12 +31,6 @@
 // ExtRequestPrebid defines the contract for bidrequest.ext.prebid
 type ExtRequestPrebid struct {
 	Aliases              map[string]string         `json:"aliases,omitempty"`
-<<<<<<< HEAD
-	BidAdjustmentFactors map[string]float64        `json:"bidadjustmentfactors,omitempty"`
-	Cache                *ExtRequestPrebidCache    `json:"cache,omitempty"`
-	Data                 *ExtRequestPrebidData     `json:"data,omitempty"`
-	Debug                bool                      `json:"debug,omitempty"`
-=======
 	AliasGVLIDs          map[string]uint16         `json:"aliasgvlids,omitempty"`
 	BidAdjustmentFactors map[string]float64        `json:"bidadjustmentfactors,omitempty"`
 	Cache                *ExtRequestPrebidCache    `json:"cache,omitempty"`
@@ -47,16 +38,12 @@
 	Data                 *ExtRequestPrebidData     `json:"data,omitempty"`
 	Debug                bool                      `json:"debug,omitempty"`
 	Integration          string                    `json:"integration,omitempty"`
->>>>>>> 3fcb43ca
 	Events               json.RawMessage           `json:"events,omitempty"`
 	SChains              []*ExtRequestPrebidSChain `json:"schains,omitempty"`
 	StoredRequest        *ExtStoredRequest         `json:"storedrequest,omitempty"`
 	SupportDeals         bool                      `json:"supportdeals,omitempty"`
 	Targeting            *ExtRequestTargeting      `json:"targeting,omitempty"`
-<<<<<<< HEAD
-=======
 	BidderParams         json.RawMessage           `json:"bidderparams,omitempty"`
->>>>>>> 3fcb43ca
 
 	// NoSale specifies bidders with whom the publisher has a legal relationship where the
 	// passing of personally identifiable information doesn't constitute a sale per CCPA law.
@@ -64,8 +51,6 @@
 	NoSale []string `json:"nosale,omitempty"`
 
 	CurrencyConversions *ExtRequestCurrency `json:"currency,omitempty"`
-<<<<<<< HEAD
-=======
 	BidderConfigs       []BidderConfig      `json:"bidderconfig,omitempty"`
 }
 
@@ -82,7 +67,6 @@
 	Site map[string]json.RawMessage `json:"site,omitempty"`
 	App  map[string]json.RawMessage `json:"app,omitempty"`
 	User map[string]json.RawMessage `json:"user,omitempty"`
->>>>>>> 3fcb43ca
 }
 
 type ExtRequestCurrency struct {
@@ -115,16 +99,10 @@
 	Ext    json.RawMessage `json:"ext,omitempty"`
 }
 
-<<<<<<< HEAD
-// SourceExt defines the contract for bidrequest.source.ext
-type SourceExt struct {
-	SChain ExtRequestPrebidSChainSChain `json:"schain"`
-=======
 // ExtRequestPrebidChannel defines the contract for bidrequest.ext.prebid.channel
 type ExtRequestPrebidChannel struct {
 	Name    string `json:"name"`
 	Version string `json:"version"`
->>>>>>> 3fcb43ca
 }
 
 // ExtRequestPrebidCache defines the contract for bidrequest.ext.prebid.cache
@@ -358,10 +336,7 @@
 // ExtRequestPrebidData defines Prebid's First Party Data (FPD) and related bid request options.
 type ExtRequestPrebidData struct {
 	EidPermissions []ExtRequestPrebidDataEidPermission `json:"eidpermissions"`
-<<<<<<< HEAD
-=======
 	Bidders        []string                            `json:"bidders,omitempty"`
->>>>>>> 3fcb43ca
 }
 
 // ExtRequestPrebidDataEidPermission defines a filter rule for filter user.ext.eids
