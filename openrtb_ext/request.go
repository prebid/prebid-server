--- conflicted
+++ resolved
@@ -14,12 +14,9 @@
 // SKAdNExtKey defines the field name within request.ext reserved for Apple's SKAdNetwork.
 const SKAdNExtKey = "skadn"
 
-<<<<<<< HEAD
 // GPIDKey defines the field name within request.ext reserved for the Global Placement ID (GPID),
 const GPIDKey = "gpid"
 
-=======
->>>>>>> 0081bebd
 // NativeExchangeSpecificLowerBound defines the lower threshold of exchange specific types for native ads. There is no upper bound.
 const NativeExchangeSpecificLowerBound = 500
 
@@ -35,10 +32,7 @@
 	Aliases              map[string]string         `json:"aliases,omitempty"`
 	BidAdjustmentFactors map[string]float64        `json:"bidadjustmentfactors,omitempty"`
 	Cache                *ExtRequestPrebidCache    `json:"cache,omitempty"`
-<<<<<<< HEAD
 	Channel              *ExtRequestPrebidChannel  `json:"channel,omitempty"`
-=======
->>>>>>> 0081bebd
 	Data                 *ExtRequestPrebidData     `json:"data,omitempty"`
 	Debug                bool                      `json:"debug,omitempty"`
 	Events               json.RawMessage           `json:"events,omitempty"`
@@ -46,18 +40,17 @@
 	StoredRequest        *ExtStoredRequest         `json:"storedrequest,omitempty"`
 	SupportDeals         bool                      `json:"supportdeals,omitempty"`
 	Targeting            *ExtRequestTargeting      `json:"targeting,omitempty"`
-<<<<<<< HEAD
 	BidderParams         json.RawMessage           `json:"bidderparams,omitempty"`
-=======
-	BidderParams         interface{}               `json:"bidderparams,omitempty"`
->>>>>>> 0081bebd
 
 	// NoSale specifies bidders with whom the publisher has a legal relationship where the
 	// passing of personally identifiable information doesn't constitute a sale per CCPA law.
 	// The array may contain a single sstar ('*') entry to represent all bidders.
 	NoSale []string `json:"nosale,omitempty"`
 
-<<<<<<< HEAD
+	// Macros specifies list of custom macros along with the values. This is used while forming
+	// the tracker URLs, where PBS will replace the Custom Macro with its value with url-encoding
+	Macros map[string]string `json:"macros,omitempty"`
+
 	CurrencyConversions *ExtRequestCurrency `json:"currency,omitempty"`
 	BidderConfigs       []BidderConfig      `json:"bidderconfig,omitempty"`
 }
@@ -75,13 +68,12 @@
 	Site map[string]json.RawMessage `json:"site,omitempty"`
 	App  map[string]json.RawMessage `json:"app,omitempty"`
 	User map[string]json.RawMessage `json:"user,omitempty"`
-=======
+
 	// Macros specifies list of custom macros along with the values. This is used while forming
 	// the tracker URLs, where PBS will replace the Custom Macro with its value with url-encoding
 	Macros map[string]string `json:"macros,omitempty"`
 
 	CurrencyConversions *ExtRequestCurrency `json:"currency,omitempty"`
->>>>>>> 0081bebd
 }
 
 type ExtRequestCurrency struct {
@@ -117,15 +109,12 @@
 // SourceExt defines the contract for bidrequest.source.ext
 type SourceExt struct {
 	SChain ExtRequestPrebidSChainSChain `json:"schain"`
-<<<<<<< HEAD
 }
 
 // ExtRequestPrebidChannel defines the contract for bidrequest.ext.prebid.channel
 type ExtRequestPrebidChannel struct {
 	Name    string `json:"name"`
 	Version string `json:"version"`
-=======
->>>>>>> 0081bebd
 }
 
 // ExtRequestPrebidCache defines the contract for bidrequest.ext.prebid.cache
@@ -359,24 +348,18 @@
 	},
 }
 
-<<<<<<< HEAD
+var priceGranularityOWCTVMed = PriceGranularity{
+	Precision: 2,
+	Ranges: []GranularityRange{{
+		Min:       0,
+		Max:       100,
+		Increment: 0.5}},
+}
+
 // ExtRequestPrebidData defines Prebid's First Party Data (FPD) and related bid request options.
 type ExtRequestPrebidData struct {
 	EidPermissions []ExtRequestPrebidDataEidPermission `json:"eidpermissions"`
 	Bidders        []string                            `json:"bidders,omitempty"`
-=======
-var priceGranularityOWCTVMed = PriceGranularity{
-	Precision: 2,
-	Ranges: []GranularityRange{{
-		Min:       0,
-		Max:       100,
-		Increment: 0.5}},
-}
-
-// ExtRequestPrebidData defines Prebid's First Party Data (FPD) and related bid request options.
-type ExtRequestPrebidData struct {
-	EidPermissions []ExtRequestPrebidDataEidPermission `json:"eidpermissions"`
->>>>>>> 0081bebd
 }
 
 // ExtRequestPrebidDataEidPermission defines a filter rule for filter user.ext.eids
