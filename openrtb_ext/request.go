--- conflicted
+++ resolved
@@ -77,14 +77,10 @@
 	// - verbose: sets maximum level of output information
 	// - basic: excludes debugmessages and analytic_tags from output
 	// any other value or an empty string disables trace output at all.
-	Trace string `json:"trace,omitempty"`
+	Trace             string                          `json:"trace,omitempty"`
 	BidAdjustments    *ExtRequestPrebidBidAdjustments `json:"bidadjustments,omitempty"`
 	AdServerTargeting []AdServerTarget                `json:"adservertargeting,omitempty"`
-<<<<<<< HEAD
 	// ReturnAllBidStatus if true populates bidresponse.ext.prebid.seatnonbid with all bids which was
-=======
-  // ReturnAllBidStatus if true populates bidresponse.ext.prebid.seatnonbid with all bids which was
->>>>>>> 5241afdd
 	// either rejected, nobid, input error
 	ReturnAllBidStatus bool `json:"returnallbidstatus,omitempty"`
 }
