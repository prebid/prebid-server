package openrtb_ext

import (
	"encoding/json"
	"errors"
)

// ExtRequest defines the contract for bidrequest.ext
type ExtRequest struct {
	Prebid ExtRequestPrebid `json:"prebid"`
}

// ExtRequestPrebid defines the contract for bidrequest.ext.prebid
type ExtRequestPrebid struct {
<<<<<<< HEAD
	Targeting     *ExtRequestTargeting `json:"targeting"`
	StoredRequest *ExtStoredRequest    `json:"storedrequest"`
=======
	Cache     *ExtRequestPrebidCache `json:"cache"`
	Targeting *ExtRequestTargeting   `json:"targeting"`
>>>>>>> 21da6627
}

// ExtRequestPrebidCache defines the contract for bidrequest.ext.prebid.cache
type ExtRequestPrebidCache struct {
	Bids *ExtRequestPrebidCacheBids `json:"bids"`
}

// UnmarhshalJSON prevents nil bids arguments.
func (ert *ExtRequestPrebidCache) UnmarshalJSON(b []byte) error {
	type typesAlias ExtRequestPrebidCache // Prevents infinite UnmarshalJSON loops
	var proxy typesAlias
	if err := json.Unmarshal(b, &proxy); err != nil {
		return err
	}

	if proxy.Bids == nil {
		return errors.New(`request.ext.prebid.cache missing required property "bids"`)
	}

	*ert = ExtRequestPrebidCache(proxy)
	return nil
}

// ExtRequestPrebidCacheBids defines the contract for bidrequest.ext.prebid.cache.bids
type ExtRequestPrebidCacheBids struct{}

// ExtRequestTargeting defines the contract for bidrequest.ext.prebid.targeting
type ExtRequestTargeting struct {
	PriceGranularity PriceGranularity `json:"pricegranularity"`
	MaxLength        int              `json:"lengthmax"`
}

// ExtRequestTargeting without Unmashall override to prevent infinite loops
type ExtRequestTargetingPlain struct {
	PriceGranularity PriceGranularity `json:"pricegranularity"`
	MaxLength        int              `json:"lengthmax"`
}

// Make an unmashaller that will set a default PriceGranularity
func (ert *ExtRequestTargeting) UnmarshalJSON(b []byte) error {
	if string(b) == "null" {
		return nil
	}
	ertRaw := &ExtRequestTargetingPlain{}
	err := json.Unmarshal(b, ertRaw)
	ert.PriceGranularity = ertRaw.PriceGranularity
	ert.MaxLength = ertRaw.MaxLength
	if err == nil {
		// set default value
		if ert.PriceGranularity == "" {
			ert.PriceGranularity = PriceGranularityMedium
		}
	}
	return err
}

// PriceGranularity defines the allowed values for bidrequest.ext.prebid.targeting.pricegranularity
type PriceGranularity string

const (
	PriceGranularityLow    PriceGranularity = "low"
	PriceGranularityMedium PriceGranularity = "medium"
	// Seems that PBS was written with medium = "med", so hacking that in
	PriceGranularityMedPBS PriceGranularity = "med"
	PriceGranularityHigh   PriceGranularity = "high"
	PriceGranularityAuto   PriceGranularity = "auto"
	PriceGranularityDense  PriceGranularity = "dense"
)<|MERGE_RESOLUTION|>--- conflicted
+++ resolved
@@ -12,13 +12,9 @@
 
 // ExtRequestPrebid defines the contract for bidrequest.ext.prebid
 type ExtRequestPrebid struct {
-<<<<<<< HEAD
-	Targeting     *ExtRequestTargeting `json:"targeting"`
-	StoredRequest *ExtStoredRequest    `json:"storedrequest"`
-=======
-	Cache     *ExtRequestPrebidCache `json:"cache"`
-	Targeting *ExtRequestTargeting   `json:"targeting"`
->>>>>>> 21da6627
+	StoredRequest *ExtStoredRequest      `json:"storedrequest"`
+	Cache         *ExtRequestPrebidCache `json:"cache"`
+	Targeting     *ExtRequestTargeting   `json:"targeting"`
 }
 
 // ExtRequestPrebidCache defines the contract for bidrequest.ext.prebid.cache
