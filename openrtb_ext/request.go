--- conflicted
+++ resolved
@@ -22,13 +22,9 @@
 	Cache                *ExtRequestPrebidCache    `json:"cache,omitempty"`
 	Data                 *ExtRequestPrebidData     `json:"data,omitempty"`
 	Debug                bool                      `json:"debug,omitempty"`
+	Events               json.RawMessage           `json:"events,omitempty"`
 	SChains              []*ExtRequestPrebidSChain `json:"schains,omitempty"`
 	StoredRequest        *ExtStoredRequest         `json:"storedrequest,omitempty"`
-<<<<<<< HEAD
-	Targeting            *ExtRequestTargeting      `json:"targeting,omitempty"`
-	Events               json.RawMessage           `json:"events,omitempty"`
-=======
->>>>>>> fca9f3ac
 	SupportDeals         bool                      `json:"supportdeals,omitempty"`
 	Targeting            *ExtRequestTargeting      `json:"targeting,omitempty"`
 
