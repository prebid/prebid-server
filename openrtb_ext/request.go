--- conflicted
+++ resolved
@@ -42,11 +42,7 @@
 	StoredRequest        *ExtStoredRequest         `json:"storedrequest,omitempty"`
 	SupportDeals         bool                      `json:"supportdeals,omitempty"`
 	Targeting            *ExtRequestTargeting      `json:"targeting,omitempty"`
-<<<<<<< HEAD
-	BidderParams         interface{}               `json:"bidderparams,omitempty"`
-=======
 	BidderParams         json.RawMessage           `json:"bidderparams,omitempty"`
->>>>>>> 2745818a
 
 	// NoSale specifies bidders with whom the publisher has a legal relationship where the
 	// passing of personally identifiable information doesn't constitute a sale per CCPA law.
