--- conflicted
+++ resolved
@@ -73,20 +73,18 @@
 	// - basic: excludes debugmessages and analytic_tags from output
 	// any other value or an empty string disables trace output at all.
 	Trace string `json:"trace,omitempty"`
-<<<<<<< HEAD
 
 	MultiBid    []*ExtMultiBid         `json:"multibid,omitempty"`
 	MultiBidMap map[string]ExtMultiBid `json:"-"`
 
 	AdServerTargeting []AdServerTarget `json:"adservertargeting,omitempty"`
 }
+
 
 type AdServerTarget struct {
 	Key    string `json:"key,omitempty"`
 	Source string `json:"source,omitempty"`
 	Value  string `json:"value,omitempty"`
-=======
->>>>>>> c22a61a0
 }
 
 // Experiment defines if experimental features are available for the request
