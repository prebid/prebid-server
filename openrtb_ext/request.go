--- conflicted
+++ resolved
@@ -12,15 +12,6 @@
 
 // ExtRequestPrebid defines the contract for bidrequest.ext.prebid
 type ExtRequestPrebid struct {
-<<<<<<< HEAD
-	Aliases              map[string]string      `json:"aliases,omitempty"`
-	BidAdjustmentFactors map[string]float64     `json:"bidadjustmentfactors,omitempty"`
-	Cache                *ExtRequestPrebidCache `json:"cache,omitempty"`
-	StoredRequest        *ExtStoredRequest      `json:"storedrequest,omitempty"`
-	Targeting            *ExtRequestTargeting   `json:"targeting,omitempty"`
-	SupportDeals         bool                   `json:"supportdeals,omitempty"`
-	Debug                bool                   `json:"debug,omitempty"`
-=======
 	Aliases              map[string]string         `json:"aliases,omitempty"`
 	BidAdjustmentFactors map[string]float64        `json:"bidadjustmentfactors,omitempty"`
 	Cache                *ExtRequestPrebidCache    `json:"cache,omitempty"`
@@ -28,6 +19,7 @@
 	StoredRequest        *ExtStoredRequest         `json:"storedrequest,omitempty"`
 	Targeting            *ExtRequestTargeting      `json:"targeting,omitempty"`
 	SupportDeals         bool                      `json:"supportdeals,omitempty"`
+	Debug                bool                      `json:"debug,omitempty"`
 }
 
 // ExtRequestPrebid defines the contract for bidrequest.ext.prebid.schains
@@ -58,7 +50,6 @@
 // SourceExt defines the contract for bidrequest.source.ext
 type SourceExt struct {
 	SChain ExtRequestPrebidSChainSChain `json:"schain"`
->>>>>>> e6d159e7
 }
 
 // ExtRequestPrebidCache defines the contract for bidrequest.ext.prebid.cache
