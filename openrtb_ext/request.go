--- conflicted
+++ resolved
@@ -18,7 +18,6 @@
 	MaxLength        int              `json:"lengthmax"`
 }
 
-<<<<<<< HEAD
 // Make an unmashaller that will set a default PriceGranularity
 func (ert *ExtRequestTargeting) UnmarshalJSON(b []byte) error {
 	if string(b) == "null" {
@@ -34,10 +33,7 @@
 	return err
 }
 
-// PriceGranularity defines the allowed values for bidrequest.ext.targeting.pricegranularity
-=======
 // PriceGranularity defines the allowed values for bidrequest.ext.prebid.targeting.pricegranularity
->>>>>>> f3254347
 type PriceGranularity string
 
 const (
