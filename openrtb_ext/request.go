--- conflicted
+++ resolved
@@ -83,17 +83,14 @@
 	// any other value or an empty string disables trace output at all.
 	Trace string `json:"trace,omitempty"`
 
-<<<<<<< HEAD
-	BidAdjustments *ExtRequestPrebidBidAdjustments `json:"bidadjustments,omitempty"`
-=======
-	AdServerTargeting []AdServerTarget `json:"adservertargeting,omitempty"`
+	BidAdjustments    *ExtRequestPrebidBidAdjustments `json:"bidadjustments,omitempty"`
+	AdServerTargeting []AdServerTarget                `json:"adservertargeting,omitempty"`
 }
 
 type AdServerTarget struct {
 	Key    string `json:"key,omitempty"`
 	Source string `json:"source,omitempty"`
 	Value  string `json:"value,omitempty"`
->>>>>>> 2e158945
 }
 
 // Experiment defines if experimental features are available for the request
