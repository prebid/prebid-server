--- conflicted
+++ resolved
@@ -41,7 +41,6 @@
 			t.Errorf("ext3 expected Price granularity \"medium\", found \"%s\"", extRequest.Prebid.Targeting.PriceGranularity)
 		}
 	}
-<<<<<<< HEAD
 }
 
 func TestCurrency(t *testing.T) {
@@ -66,8 +65,6 @@
 	if extRequest.Currency.Rates != nil {
 		t.Error("ext5 Rates is not nil")
 	}
-=======
->>>>>>> 2cb1103a
 }
 
 const ext1 = `{
@@ -92,7 +89,6 @@
 	}
 }`
 
-<<<<<<< HEAD
 const ext4 = `{
 	"currency": {
 		"rates": {
@@ -108,7 +104,7 @@
 		"non_currency": "some junk"
 	}
 }`
-=======
+
 func TestCacheIllegal(t *testing.T) {
 	var bids ExtRequestPrebidCache
 	if err := json.Unmarshal([]byte(`{}`), &bids); err == nil {
@@ -130,5 +126,4 @@
 	if bids.Bids == nil {
 		t.Error("bids.Bids should not be nil.")
 	}
-}
->>>>>>> 2cb1103a
+}