--- conflicted
+++ resolved
@@ -150,36 +150,6 @@
 
 type ImpExtPrebid struct {
 	Floors Price `json:"floors,omitempty"`
-<<<<<<< HEAD
-}
-
-// GetEnabled will check if floors is enabled in request
-func (Floors *PriceFloorRules) GetEnabled() bool {
-	if Floors != nil && Floors.Enabled != nil {
-		return *Floors.Enabled
-	}
-	return true
-}
-
-func (modelGroup PriceFloorModelGroup) Copy() PriceFloorModelGroup {
-	newModelGroup := new(PriceFloorModelGroup)
-	newModelGroup.Currency = modelGroup.Currency
-	newModelGroup.ModelVersion = modelGroup.ModelVersion
-	newModelGroup.SkipRate = modelGroup.SkipRate
-	newModelGroup.Default = modelGroup.Default
-	if modelGroup.ModelWeight != nil {
-		newModelGroup.ModelWeight = new(int)
-		*newModelGroup.ModelWeight = *modelGroup.ModelWeight
-	}
-
-	newModelGroup.Schema.Delimiter = modelGroup.Schema.Delimiter
-	newModelGroup.Schema.Fields = make([]string, len(modelGroup.Schema.Fields))
-	copy(newModelGroup.Schema.Fields, modelGroup.Schema.Fields)
-	newModelGroup.Values = make(map[string]float64, len(modelGroup.Values))
-	for key, val := range modelGroup.Values {
-		newModelGroup.Values[key] = val
-	}
-	return *newModelGroup
 }
 
 func (pf *PriceFloorRules) DeepCopy() *PriceFloorRules {
@@ -239,6 +209,4 @@
 	newEnforcement.BidAdjustment = ptrutil.Clone(enforcement.BidAdjustment)
 
 	return &newEnforcement
-=======
->>>>>>> ef17c580
 }