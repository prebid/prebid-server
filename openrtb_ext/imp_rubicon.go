--- conflicted
+++ resolved
@@ -14,40 +14,16 @@
 	Visitor   json.RawMessage    `json:"visitor,omitempty"`
 	Video     rubiconVideoParams `json:"video"`
 	Debug     impExtRubiconDebug `json:"debug,omitempty"`
-<<<<<<< HEAD
-
-	Region             string   `json:"region"`
-	ViewabilityVendors []string `json:"viewabilityvendors"`
-	SKADNSupported     bool     `json:"skadn_supported"`
-	MRAIDSupported     bool     `json:"mraid_supported"`
-	BidFloor           *float64 `json:"bid_floor,omitempty"`
-=======
->>>>>>> 3fcb43ca
 }
 
 // rubiconVideoParams defines the contract for bidrequest.imp[i].ext.rubicon.video
 type rubiconVideoParams struct {
-<<<<<<< HEAD
-	Language     string                   `json:"language,omitempty"`
-	PlayerHeight int                      `json:"playerHeight,omitempty"`
-	PlayerWidth  int                      `json:"playerWidth,omitempty"`
-	VideoSizeID  int                      `json:"size_id,omitempty"`
-	Skip         int                      `json:"skip,omitempty"`
-	SkipDelay    int                      `json:"skipdelay,omitempty"`
-	CompanionAd  rubiconCompanionAdParams `json:"companion_ad,omitempty"`
-}
-
-type rubiconCompanionAdParams struct {
-	SizeID     int   `json:"size_id,omitempty"`
-	AltSizeIDs []int `json:"alt_size_ids,omitempty"`
-=======
 	Language     string      `json:"language,omitempty"`
 	PlayerHeight json.Number `json:"playerHeight,omitempty"`
 	PlayerWidth  json.Number `json:"playerWidth,omitempty"`
 	VideoSizeID  int         `json:"size_id,omitempty"`
 	Skip         int         `json:"skip,omitempty"`
 	SkipDelay    int         `json:"skipdelay,omitempty"`
->>>>>>> 3fcb43ca
 }
 
 // rubiconVideoParams defines the contract for bidrequest.imp[i].ext.rubicon.debug
