--- conflicted
+++ resolved
@@ -3,10 +3,6 @@
 type ImpExtAdnunitus struct {
 	Auid      string `json:"auId"`
 	Network   string `json:"network"`
-<<<<<<< HEAD
 	NoCookies bool   `json:"noCookies"`
-=======
-	NoCookies bool   `json:"noCookies'"`
 	MaxDeals  int    `json:"maxDeals"`
->>>>>>> 8a96e3dc
 }