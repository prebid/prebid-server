--- conflicted
+++ resolved
@@ -50,11 +50,7 @@
 	// - Exclude duplicates of adapters for the same bidder, as it's unlikely a publisher will use both.
 	var bidders []string
 	for _, bidder := range CoreBidderNames() {
-<<<<<<< HEAD
-		if bidder != BidderSilverPush && bidder != BidderTripleliftNative && bidder != BidderAdkernelAdn && bidder != "freewheel-ssp" && bidder != BidderYahooAdvertising {
-=======
-		if bidder != BidderSilverPush && bidder != BidderTripleliftNative && bidder != BidderAdkernelAdn && bidder != BidderFreewheelSSPOld && bidder != "yahooAdvertising" {
->>>>>>> 68692113
+		if bidder != BidderSilverPush && bidder != BidderTripleliftNative && bidder != BidderAdkernelAdn && bidder != "freewheel-ssp" && bidder != "yahooAdvertising" {
 			bidders = append(bidders, string(bidder))
 		}
 	}
