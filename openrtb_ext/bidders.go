package openrtb_ext

import (
	"bytes"
	"encoding/json"
	"errors"
	"fmt"
	"os"
	"path/filepath"
	"strings"

	"github.com/xeipuuv/gojsonschema"
)

// BidderName refers to a core bidder id or an alias id.
type BidderName string

var aliasBidderToParent map[BidderName]BidderName = map[BidderName]BidderName{}

var coreBidderNames []BidderName = []BidderName{
	Bidder33Across,
	BidderAax,
	BidderAceex,
	BidderAcuityAds,
	BidderAdelement,
	BidderAdf,
	BidderAdgeneration,
	BidderAdhese,
	BidderAdkernel,
	BidderAdkernelAdn,
	BidderAdman,
	BidderAdmixer,
	BidderAdnuntius,
	BidderAdOcean,
	BidderAdoppler,
	BidderAdot,
	BidderAdpone,
	BidderAdprime,
	BidderAdquery,
	BidderAdrino,
	BidderAdsinteractive,
	BidderAdtarget,
	BidderAdtrgtme,
	BidderAdtelligent,
	BidderAdvangelists,
	BidderAdView,
	BidderAdxcg,
	BidderAdyoulike,
	BidderAidem,
	BidderAJA,
	BidderAlgorix,
	BidderAlkimi,
	BidderAMX,
	BidderApacdex,
	BidderAppnexus,
	BidderAppush,
	BidderAso,
	BidderAudienceNetwork,
	BidderAutomatad,
	BidderAvocet,
	BidderAxis,
	BidderAxonix,
	BidderBeachfront,
	BidderBeintoo,
	BidderBematterfull,
	BidderBetween,
	BidderBeyondMedia,
	BidderBidmachine,
	BidderBidmyadz,
	BidderBidsCube,
	BidderBidstack,
<<<<<<< HEAD
	BidderBigoAd,
	BidderBizzclick,
=======
	BidderBlasto,
>>>>>>> 670e1d4d
	BidderBliink,
	BidderBlue,
	BidderBluesea,
	BidderBmtm,
	BidderBoldwin,
	BidderBrave,
	BidderBWX,
	BidderCadentApertureMX,
	BidderCcx,
	BidderCointraffic,
	BidderCoinzilla,
	BidderColossus,
	BidderCompass,
	BidderConcert,
	BidderConnectAd,
	BidderConsumable,
	BidderConversant,
	BidderCpmstar,
	BidderCriteo,
	BidderCWire,
	BidderDatablocks,
	BidderDecenterAds,
	BidderDeepintent,
	BidderDefinemedia,
	BidderDianomi,
	BidderEdge226,
	BidderDmx,
	BidderDXKulture,
	BidderDriftPixel,
	BidderEmtv,
	BidderEmxDigital,
	BidderEPlanning,
	BidderEpom,
	BidderEVolution,
	BidderFlipp,
	BidderFreewheelSSP,
	BidderFRVRAdNetwork,
	BidderGamma,
	BidderGamoshi,
	BidderGlobalsun,
	BidderGothamads,
	BidderGrid,
	BidderGumGum,
	BidderHuaweiAds,
	BidderImds,
	BidderImpactify,
	BidderImprovedigital,
	BidderInfyTV,
	BidderInMobi,
	BidderInteractiveoffers,
	BidderInvibes,
	BidderIQX,
	BidderIQZone,
	BidderIx,
	BidderJixie,
	BidderKargo,
	BidderKayzen,
	BidderKidoz,
	BidderKiviads,
	BidderLmKiviads,
	BidderKrushmedia,
	BidderLemmadigital,
	BidderLimelightDigital,
	BidderLockerDome,
	BidderLogan,
	BidderLogicad,
	BidderLoyal,
	BidderLunaMedia,
	BidderMabidder,
	BidderMadvertise,
	BidderMarsmedia,
	BidderMediafuse,
	BidderMediaGo,
	BidderMedianet,
	BidderMgid,
	BidderMgidX,
	BidderMinuteMedia,
	BidderMobfoxpb,
	BidderMobileFuse,
	BidderMotorik,
	BidderNextMillennium,
	BidderNoBid,
	BidderOms,
	BidderOneTag,
	BidderOpenWeb,
	BidderOpenx,
	BidderOperaads,
	BidderOrbidder,
	BidderOutbrain,
	BidderOwnAdx,
	BidderPangle,
	BidderPGAMSsp,
	BidderPlaydigo,
	BidderPubmatic,
	BidderPubnative,
	BidderPulsepoint,
	BidderPWBid,
	BidderReadpeak,
	BidderRelevantDigital,
	BidderRevcontent,
	BidderRichaudience,
	BidderRise,
	BidderRoulax,
	BidderRTBHouse,
	BidderRubicon,
	BidderSeedingAlliance,
	BidderSaLunaMedia,
	BidderScreencore,
	BidderSharethrough,
	BidderSilverMob,
	BidderSilverPush,
	BidderSmaato,
	BidderSmartAdserver,
	BidderSmartHub,
	BidderSmartRTB,
	BidderSmartx,
	BidderSmartyAds,
	BidderSmileWanted,
	BidderSmrtconnect,
	BidderSonobi,
	BidderSovrn,
	BidderSovrnXsp,
	BidderSspBC,
	BidderStroeerCore,
	BidderTaboola,
	BidderTappx,
	BidderTeads,
	BidderTelaria,
	BidderTheadx,
	BidderTpmn,
	BidderTrafficGate,
	BidderTriplelift,
	BidderTripleliftNative,
	BidderTrustedstack,
	BidderUcfunnel,
	BidderUndertone,
	BidderUnicorn,
	BidderUnruly,
	BidderVidazoo,
	BidderVideoByte,
	BidderVideoHeroes,
	BidderVidoomy,
	BidderVisibleMeasures,
	BidderVisx,
	BidderVox,
	BidderVrtcal,
	BidderVungle,
	BidderXeworks,
	BidderYahooAds,
	BidderYandex,
	BidderYeahmobi,
	BidderYieldlab,
	BidderYieldmo,
	BidderYieldone,
	BidderZeroClickFraud,
	BidderZetaGlobalSsp,
	BidderZmaticoo,
}

func GetAliasBidderToParent() map[BidderName]BidderName {
	return aliasBidderToParent
}

func SetAliasBidderName(aliasBidderName string, parentBidderName BidderName) error {
	if IsBidderNameReserved(aliasBidderName) {
		return fmt.Errorf("alias %s is a reserved bidder name and cannot be used", aliasBidderName)
	}
	aliasBidder := BidderName(aliasBidderName)
	coreBidderNames = append(coreBidderNames, aliasBidder)
	aliasBidderToParent[aliasBidder] = parentBidderName
	bidderNameLookup[strings.ToLower(aliasBidderName)] = aliasBidder
	return nil
}

func (name *BidderName) String() string {
	if name == nil {
		return ""
	}
	return string(*name)
}

// Names of reserved bidders. These names may not be used by a core bidder or alias.
const (
	BidderReservedAll     BidderName = "all"     // Reserved for the /info/bidders/all endpoint.
	BidderReservedContext BidderName = "context" // Reserved for first party data.
	BidderReservedData    BidderName = "data"    // Reserved for first party data.
	BidderReservedGeneral BidderName = "general" // Reserved for non-bidder specific messages when using a map keyed on the bidder name.
	BidderReservedGPID    BidderName = "gpid"    // Reserved for Global Placement ID (GPID).
	BidderReservedPrebid  BidderName = "prebid"  // Reserved for Prebid Server configuration.
	BidderReservedSKAdN   BidderName = "skadn"   // Reserved for Apple's SKAdNetwork OpenRTB extension.
	BidderReservedTID     BidderName = "tid"     // Reserved for Per-Impression Transactions IDs for Multi-Impression Bid Requests.
	BidderReservedAE      BidderName = "ae"      // Reserved for FLEDGE Auction Environment
)

// IsBidderNameReserved returns true if the specified name is a case insensitive match for a reserved bidder name.
func IsBidderNameReserved(name string) bool {
	if strings.EqualFold(name, string(BidderReservedAll)) {
		return true
	}

	if strings.EqualFold(name, string(BidderReservedContext)) {
		return true
	}

	if strings.EqualFold(name, string(BidderReservedData)) {
		return true
	}

	if strings.EqualFold(name, string(BidderReservedGeneral)) {
		return true
	}

	if strings.EqualFold(name, string(BidderReservedGPID)) {
		return true
	}

	if strings.EqualFold(name, string(BidderReservedSKAdN)) {
		return true
	}

	if strings.EqualFold(name, string(BidderReservedPrebid)) {
		return true
	}

	if strings.EqualFold(name, string(BidderReservedTID)) {
		return true
	}

	if strings.EqualFold(name, string(BidderReservedAE)) {
		return true
	}

	return false
}

// IsPotentialBidder returns true if the name is not reserved witbin the imp[].ext context
func IsPotentialBidder(name string) bool {
	switch BidderName(name) {
	case BidderReservedContext:
		return false
	case BidderReservedData:
		return false
	case BidderReservedGPID:
		return false
	case BidderReservedPrebid:
		return false
	case BidderReservedSKAdN:
		return false
	case BidderReservedTID:
		return false
	case BidderReservedAE:
		return false
	default:
		return true
	}
}

// Names of core bidders. These names *must* match the bidder code in Prebid.js if an adapter also exists in that
// project. You may *not* use the name 'general' as that is reserved for general error messages nor 'context' as
// that is reserved for first party data.
//
// Please keep this list alphabetized to minimize merge conflicts.
const (
	Bidder33Across          BidderName = "33across"
	BidderAax               BidderName = "aax"
	BidderAceex             BidderName = "aceex"
	BidderAcuityAds         BidderName = "acuityads"
	BidderAdelement         BidderName = "adelement"
	BidderAdf               BidderName = "adf"
	BidderAdgeneration      BidderName = "adgeneration"
	BidderAdhese            BidderName = "adhese"
	BidderAdkernel          BidderName = "adkernel"
	BidderAdkernelAdn       BidderName = "adkernelAdn"
	BidderAdman             BidderName = "adman"
	BidderAdmixer           BidderName = "admixer"
	BidderAdnuntius         BidderName = "adnuntius"
	BidderAdOcean           BidderName = "adocean"
	BidderAdoppler          BidderName = "adoppler"
	BidderAdot              BidderName = "adot"
	BidderAdpone            BidderName = "adpone"
	BidderAdprime           BidderName = "adprime"
	BidderAdquery           BidderName = "adquery"
	BidderAdrino            BidderName = "adrino"
	BidderAdsinteractive    BidderName = "adsinteractive"
	BidderAdtarget          BidderName = "adtarget"
	BidderAdtrgtme          BidderName = "adtrgtme"
	BidderAdtelligent       BidderName = "adtelligent"
	BidderAdvangelists      BidderName = "advangelists"
	BidderAdView            BidderName = "adview"
	BidderAdxcg             BidderName = "adxcg"
	BidderAdyoulike         BidderName = "adyoulike"
	BidderAidem             BidderName = "aidem"
	BidderAJA               BidderName = "aja"
	BidderAlgorix           BidderName = "algorix"
	BidderAlkimi            BidderName = "alkimi"
	BidderAMX               BidderName = "amx"
	BidderApacdex           BidderName = "apacdex"
	BidderAppnexus          BidderName = "appnexus"
	BidderAppush            BidderName = "appush"
	BidderAso               BidderName = "aso"
	BidderAudienceNetwork   BidderName = "audienceNetwork"
	BidderAutomatad         BidderName = "automatad"
	BidderAvocet            BidderName = "avocet"
	BidderAxis              BidderName = "axis"
	BidderAxonix            BidderName = "axonix"
	BidderBeachfront        BidderName = "beachfront"
	BidderBeintoo           BidderName = "beintoo"
	BidderBematterfull      BidderName = "bematterfull"
	BidderBetween           BidderName = "between"
	BidderBeyondMedia       BidderName = "beyondmedia"
	BidderBidmachine        BidderName = "bidmachine"
	BidderBidmyadz          BidderName = "bidmyadz"
	BidderBidsCube          BidderName = "bidscube"
	BidderBidstack          BidderName = "bidstack"
<<<<<<< HEAD
	BidderBigoAd            BidderName = "bigoad"
	BidderBizzclick         BidderName = "bizzclick"
=======
	BidderBlasto            BidderName = "blasto"
>>>>>>> 670e1d4d
	BidderBliink            BidderName = "bliink"
	BidderBlue              BidderName = "blue"
	BidderBluesea           BidderName = "bluesea"
	BidderBmtm              BidderName = "bmtm"
	BidderBoldwin           BidderName = "boldwin"
	BidderBrave             BidderName = "brave"
	BidderBWX               BidderName = "bwx"
	BidderCadentApertureMX  BidderName = "cadent_aperture_mx"
	BidderCcx               BidderName = "ccx"
	BidderCointraffic       BidderName = "cointraffic"
	BidderCoinzilla         BidderName = "coinzilla"
	BidderColossus          BidderName = "colossus"
	BidderCompass           BidderName = "compass"
	BidderConcert           BidderName = "concert"
	BidderConnectAd         BidderName = "connectad"
	BidderConsumable        BidderName = "consumable"
	BidderConversant        BidderName = "conversant"
	BidderCpmstar           BidderName = "cpmstar"
	BidderCriteo            BidderName = "criteo"
	BidderCWire             BidderName = "cwire"
	BidderDatablocks        BidderName = "datablocks"
	BidderDecenterAds       BidderName = "decenterads"
	BidderDeepintent        BidderName = "deepintent"
	BidderDefinemedia       BidderName = "definemedia"
	BidderDianomi           BidderName = "dianomi"
	BidderEdge226           BidderName = "edge226"
	BidderDmx               BidderName = "dmx"
	BidderDXKulture         BidderName = "dxkulture"
	BidderDriftPixel        BidderName = "driftpixel"
	BidderEmtv              BidderName = "emtv"
	BidderEmxDigital        BidderName = "emx_digital"
	BidderEPlanning         BidderName = "eplanning"
	BidderEpom              BidderName = "epom"
	BidderEVolution         BidderName = "e_volution"
	BidderFlipp             BidderName = "flipp"
	BidderFreewheelSSP      BidderName = "freewheelssp"
	BidderFRVRAdNetwork     BidderName = "frvradn"
	BidderGamma             BidderName = "gamma"
	BidderGamoshi           BidderName = "gamoshi"
	BidderGlobalsun         BidderName = "globalsun"
	BidderGothamads         BidderName = "gothamads"
	BidderGrid              BidderName = "grid"
	BidderGumGum            BidderName = "gumgum"
	BidderHuaweiAds         BidderName = "huaweiads"
	BidderImds              BidderName = "imds"
	BidderImpactify         BidderName = "impactify"
	BidderImprovedigital    BidderName = "improvedigital"
	BidderInfyTV            BidderName = "infytv"
	BidderInMobi            BidderName = "inmobi"
	BidderInteractiveoffers BidderName = "interactiveoffers"
	BidderInvibes           BidderName = "invibes"
	BidderIQX               BidderName = "iqx"
	BidderIQZone            BidderName = "iqzone"
	BidderIx                BidderName = "ix"
	BidderJixie             BidderName = "jixie"
	BidderKargo             BidderName = "kargo"
	BidderKayzen            BidderName = "kayzen"
	BidderKidoz             BidderName = "kidoz"
	BidderKiviads           BidderName = "kiviads"
	BidderLmKiviads         BidderName = "lm_kiviads"
	BidderKrushmedia        BidderName = "krushmedia"
	BidderLemmadigital      BidderName = "lemmadigital"
	BidderLimelightDigital  BidderName = "limelightDigital"
	BidderLockerDome        BidderName = "lockerdome"
	BidderLogan             BidderName = "logan"
	BidderLogicad           BidderName = "logicad"
	BidderLoyal             BidderName = "loyal"
	BidderLunaMedia         BidderName = "lunamedia"
	BidderMabidder          BidderName = "mabidder"
	BidderMadvertise        BidderName = "madvertise"
	BidderMarsmedia         BidderName = "marsmedia"
	BidderMediafuse         BidderName = "mediafuse"
	BidderMediaGo           BidderName = "mediago"
	BidderMedianet          BidderName = "medianet"
	BidderMgid              BidderName = "mgid"
	BidderMgidX             BidderName = "mgidX"
	BidderMinuteMedia       BidderName = "minutemedia"
	BidderMobfoxpb          BidderName = "mobfoxpb"
	BidderMobileFuse        BidderName = "mobilefuse"
	BidderMotorik           BidderName = "motorik"
	BidderNextMillennium    BidderName = "nextmillennium"
	BidderNoBid             BidderName = "nobid"
	BidderOms               BidderName = "oms"
	BidderOneTag            BidderName = "onetag"
	BidderOpenWeb           BidderName = "openweb"
	BidderOpenx             BidderName = "openx"
	BidderOperaads          BidderName = "operaads"
	BidderOrbidder          BidderName = "orbidder"
	BidderOutbrain          BidderName = "outbrain"
	BidderOwnAdx            BidderName = "ownadx"
	BidderPangle            BidderName = "pangle"
	BidderPGAMSsp           BidderName = "pgamssp"
	BidderPlaydigo          BidderName = "playdigo"
	BidderPubmatic          BidderName = "pubmatic"
	BidderPubnative         BidderName = "pubnative"
	BidderPulsepoint        BidderName = "pulsepoint"
	BidderPWBid             BidderName = "pwbid"
	BidderReadpeak          BidderName = "readpeak"
	BidderRelevantDigital   BidderName = "relevantdigital"
	BidderRevcontent        BidderName = "revcontent"
	BidderRichaudience      BidderName = "richaudience"
	BidderRise              BidderName = "rise"
	BidderRoulax            BidderName = "roulax"
	BidderRTBHouse          BidderName = "rtbhouse"
	BidderRubicon           BidderName = "rubicon"
	BidderSeedingAlliance   BidderName = "seedingAlliance"
	BidderSaLunaMedia       BidderName = "sa_lunamedia"
	BidderScreencore        BidderName = "screencore"
	BidderSharethrough      BidderName = "sharethrough"
	BidderSilverMob         BidderName = "silvermob"
	BidderSilverPush        BidderName = "silverpush"
	BidderSmaato            BidderName = "smaato"
	BidderSmartAdserver     BidderName = "smartadserver"
	BidderSmartHub          BidderName = "smarthub"
	BidderSmartRTB          BidderName = "smartrtb"
	BidderSmartx            BidderName = "smartx"
	BidderSmartyAds         BidderName = "smartyads"
	BidderSmileWanted       BidderName = "smilewanted"
	BidderSmrtconnect       BidderName = "smrtconnect"
	BidderSonobi            BidderName = "sonobi"
	BidderSovrn             BidderName = "sovrn"
	BidderSovrnXsp          BidderName = "sovrnXsp"
	BidderSspBC             BidderName = "sspBC"
	BidderStroeerCore       BidderName = "stroeerCore"
	BidderTaboola           BidderName = "taboola"
	BidderTappx             BidderName = "tappx"
	BidderTeads             BidderName = "teads"
	BidderTelaria           BidderName = "telaria"
	BidderTheadx            BidderName = "theadx"
	BidderTpmn              BidderName = "tpmn"
	BidderTrafficGate       BidderName = "trafficgate"
	BidderTriplelift        BidderName = "triplelift"
	BidderTripleliftNative  BidderName = "triplelift_native"
	BidderTrustedstack      BidderName = "trustedstack"
	BidderUcfunnel          BidderName = "ucfunnel"
	BidderUndertone         BidderName = "undertone"
	BidderUnicorn           BidderName = "unicorn"
	BidderUnruly            BidderName = "unruly"
	BidderVidazoo           BidderName = "vidazoo"
	BidderVideoByte         BidderName = "videobyte"
	BidderVideoHeroes       BidderName = "videoheroes"
	BidderVidoomy           BidderName = "vidoomy"
	BidderVisibleMeasures   BidderName = "visiblemeasures"
	BidderVisx              BidderName = "visx"
	BidderVox               BidderName = "vox"
	BidderVrtcal            BidderName = "vrtcal"
	BidderVungle            BidderName = "vungle"
	BidderXeworks           BidderName = "xeworks"
	BidderYahooAds          BidderName = "yahooAds"
	BidderYandex            BidderName = "yandex"
	BidderYeahmobi          BidderName = "yeahmobi"
	BidderYieldlab          BidderName = "yieldlab"
	BidderYieldmo           BidderName = "yieldmo"
	BidderYieldone          BidderName = "yieldone"
	BidderZeroClickFraud    BidderName = "zeroclickfraud"
	BidderZetaGlobalSsp     BidderName = "zeta_global_ssp"
	BidderZmaticoo          BidderName = "zmaticoo"
)

// CoreBidderNames returns a slice of all core bidders.
func CoreBidderNames() []BidderName {
	return coreBidderNames
}

// BuildBidderMap builds a map of string to BidderName, to remain compatbile with the
// prebioud BidderMap variable.
func BuildBidderMap() map[string]BidderName {
	lookup := make(map[string]BidderName)
	for _, name := range CoreBidderNames() {
		lookup[string(name)] = name
	}
	return lookup
}

// BuildBidderStringSlice builds a slioce of strings for each BidderName.
func BuildBidderStringSlice() []string {
	coreBidders := CoreBidderNames()
	slice := make([]string, len(coreBidders))
	for i, name := range CoreBidderNames() {
		slice[i] = string(name)
	}
	return slice
}

func BuildBidderNameHashSet() map[string]struct{} {
	hashSet := make(map[string]struct{})
	for _, name := range CoreBidderNames() {
		hashSet[string(name)] = struct{}{}
	}
	return hashSet
}

// bidderNameLookup is a map of the lower case version of the bidder name to the precise BidderName value.
var bidderNameLookup = func() map[string]BidderName {
	lookup := make(map[string]BidderName)
	for _, name := range CoreBidderNames() {
		bidderNameLower := strings.ToLower(string(name))
		lookup[bidderNameLower] = name
	}
	return lookup
}()

type BidderNameNormalizer func(name string) (BidderName, bool)

func NormalizeBidderName(name string) (BidderName, bool) {
	nameLower := strings.ToLower(name)
	bidderName, exists := bidderNameLookup[nameLower]
	return bidderName, exists
}

// NormalizeBidderNameOrUnchanged returns the normalized name of known bidders, otherwise returns
// the name exactly as provided.
func NormalizeBidderNameOrUnchanged(name string) BidderName {
	if normalized, exists := NormalizeBidderName(name); exists {
		return normalized
	}
	return BidderName(name)
}

// The BidderParamValidator is used to enforce bidrequest.imp[i].ext.prebid.bidder.{anyBidder} values.
//
// This is treated differently from the other types because we rely on JSON-schemas to validate bidder params.
type BidderParamValidator interface {
	Validate(name BidderName, ext json.RawMessage) error
	// Schema returns the JSON schema used to perform validation.
	Schema(name BidderName) string
}

type bidderParamsFileSystem interface {
	readDir(name string) ([]os.DirEntry, error)
	readFile(name string) ([]byte, error)
	newReferenceLoader(source string) gojsonschema.JSONLoader
	newSchema(l gojsonschema.JSONLoader) (*gojsonschema.Schema, error)
	abs(path string) (string, error)
}

type standardBidderParamsFileSystem struct{}

func (standardBidderParamsFileSystem) readDir(name string) ([]os.DirEntry, error) {
	return os.ReadDir(name)
}

func (standardBidderParamsFileSystem) readFile(name string) ([]byte, error) {
	return os.ReadFile(name)
}

func (standardBidderParamsFileSystem) newReferenceLoader(source string) gojsonschema.JSONLoader {
	return gojsonschema.NewReferenceLoader(source)
}

func (standardBidderParamsFileSystem) newSchema(l gojsonschema.JSONLoader) (*gojsonschema.Schema, error) {
	return gojsonschema.NewSchema(l)
}

func (standardBidderParamsFileSystem) abs(path string) (string, error) {
	return filepath.Abs(path)
}

var paramsValidator bidderParamsFileSystem = standardBidderParamsFileSystem{}

// NewBidderParamsValidator makes a BidderParamValidator, assuming all the necessary files exist in the filesystem.
// This will error if, for example, a Bidder gets added but no JSON schema is written for them.
func NewBidderParamsValidator(schemaDirectory string) (BidderParamValidator, error) {
	fileInfos, err := paramsValidator.readDir(schemaDirectory)
	if err != nil {
		return nil, fmt.Errorf("Failed to read JSON schemas from directory %s. %v", schemaDirectory, err)
	}

	bidderMap := BuildBidderMap()

	schemaContents := make(map[BidderName]string, 50)
	schemas := make(map[BidderName]*gojsonschema.Schema, 50)
	for _, fileInfo := range fileInfos {
		bidderName := strings.TrimSuffix(fileInfo.Name(), ".json")
		if _, ok := bidderMap[bidderName]; !ok {
			return nil, fmt.Errorf("File %s/%s does not match a valid BidderName.", schemaDirectory, fileInfo.Name())
		}

		toOpen, err := paramsValidator.abs(filepath.Join(schemaDirectory, fileInfo.Name()))
		if err != nil {
			return nil, fmt.Errorf("Failed to get an absolute representation of the path: %s, %v", toOpen, err)
		}
		schemaLoader := paramsValidator.newReferenceLoader("file:///" + filepath.ToSlash(toOpen))
		loadedSchema, err := paramsValidator.newSchema(schemaLoader)
		if err != nil {
			return nil, fmt.Errorf("Failed to load json schema at %s: %v", toOpen, err)
		}

		fileBytes, err := paramsValidator.readFile(fmt.Sprintf("%s/%s", schemaDirectory, fileInfo.Name()))
		if err != nil {
			return nil, fmt.Errorf("Failed to read file %s/%s: %v", schemaDirectory, fileInfo.Name(), err)
		}

		schemas[BidderName(bidderName)] = loadedSchema
		schemaContents[BidderName(bidderName)] = string(fileBytes)
	}

	// set alias bidder params schema to its parent
	for alias, parent := range aliasBidderToParent {
		parentSchema := schemas[parent]
		schemas[alias] = parentSchema

		parentSchemaContents := schemaContents[parent]
		schemaContents[alias] = parentSchemaContents
	}

	return &bidderParamValidator{
		schemaContents: schemaContents,
		parsedSchemas:  schemas,
	}, nil
}

type bidderParamValidator struct {
	schemaContents map[BidderName]string
	parsedSchemas  map[BidderName]*gojsonschema.Schema
}

func (validator *bidderParamValidator) Validate(name BidderName, ext json.RawMessage) error {
	result, err := validator.parsedSchemas[name].Validate(gojsonschema.NewBytesLoader(ext))
	if err != nil {
		return err
	}
	if !result.Valid() {
		errBuilder := bytes.NewBuffer(make([]byte, 0, 300))
		for _, err := range result.Errors() {
			errBuilder.WriteString(err.String())
		}
		return errors.New(errBuilder.String())
	}
	return nil
}

func (validator *bidderParamValidator) Schema(name BidderName) string {
	return validator.schemaContents[name]
}<|MERGE_RESOLUTION|>--- conflicted
+++ resolved
@@ -69,12 +69,9 @@
 	BidderBidmyadz,
 	BidderBidsCube,
 	BidderBidstack,
-<<<<<<< HEAD
 	BidderBigoAd,
 	BidderBizzclick,
-=======
 	BidderBlasto,
->>>>>>> 670e1d4d
 	BidderBliink,
 	BidderBlue,
 	BidderBluesea,
@@ -389,12 +386,9 @@
 	BidderBidmyadz          BidderName = "bidmyadz"
 	BidderBidsCube          BidderName = "bidscube"
 	BidderBidstack          BidderName = "bidstack"
-<<<<<<< HEAD
 	BidderBigoAd            BidderName = "bigoad"
 	BidderBizzclick         BidderName = "bizzclick"
-=======
 	BidderBlasto            BidderName = "blasto"
->>>>>>> 670e1d4d
 	BidderBliink            BidderName = "bliink"
 	BidderBlue              BidderName = "blue"
 	BidderBluesea           BidderName = "bluesea"
