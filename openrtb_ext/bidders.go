package openrtb_ext

import (
	"bytes"
	"errors"
	"fmt"
	"io/ioutil"
	"net/http"
	"strings"

	"github.com/mxmCherry/openrtb"
	"github.com/xeipuuv/gojsonschema"
)

const schemaDirectory = "static/bidder-params"

type BidderName string

const (
	BidderAppnexus   BidderName = "appnexus"
	BidderFacebook   BidderName = "audienceNetwork"
	BidderIndex      BidderName = "indexExchange"
	BidderLifestreet BidderName = "lifestreet"
	BidderPubmatic   BidderName = "pubmatic"
	BidderPulsepoint BidderName = "pulsepoint"
	BidderRubicon 	 BidderName = "rubicon"
	BidderSovrn 	 BidderName = "sovrn"
	BidderConversant BidderName = "conversant"
)

<<<<<<< HEAD
var bidderMap = map[string]BidderName{
	"appnexus":      BidderAppnexus,
	"facebook":      BidderFacebook,
	"indexExchange": BidderIndex,
	"lifestreet":    BidderLifestreet,
	"pubmatic":      BidderPubmatic,
	"pulsepoint":    BidderPulsepoint,
	"rubicon":       BidderRubicon,
	"conversant":    BidderConversant,
	"sovrn":      BidderSovrn,
}

// GetBidderName returns the BidderName for the given string, if it exists.
// The second argument is true if the name was valid, and false otherwise.
func GetBidderName(name string) (BidderName, bool) {
	bidderName, ok := bidderMap[name]
	return bidderName, ok
=======
// BidderMap stores all the valid OpenRTB 2.x Bidders in the project. This map *must not* be mutated.
var BidderMap = map[string]BidderName{
	"appnexus":        BidderAppnexus,
	"audienceNetwork": BidderFacebook,
	"indexExchange":   BidderIndex,
	"lifestreet":      BidderLifestreet,
	"pubmatic":        BidderPubmatic,
	"pulsepoint":      BidderPulsepoint,
	"rubicon":         BidderRubicon,
	"conversant":      BidderConversant,
>>>>>>> 01faa9b0
}

func (name BidderName) MarshalJSON() ([]byte, error) {
	return []byte(name), nil
}

func (name *BidderName) String() string {
	if name == nil {
		return ""
	} else {
		return string(*name)
	}
}

// The BidderParamValidator is used to enforce bidrequest.imp[i].ext.{anyBidder} values.
//
// This is treated differently from the other types because we rely on JSON-schemas to validate bidder params.
type BidderParamValidator interface {
	Validate(name BidderName, ext openrtb.RawJSON) error
	// Schema returns the JSON schema used to perform validation.
	Schema(name BidderName) string
}

// NewBidderParamsValidator makes a BidderParamValidator, assuming all the necessary files exist in the filesystem.
// This will error if, for example, a Bidder gets added but no JSON schema is written for them.
func NewBidderParamsValidator(schemaDirectory string) (BidderParamValidator, error) {
	filesystem := http.Dir(schemaDirectory)
	fileInfos, err := ioutil.ReadDir(schemaDirectory)
	if err != nil {
		return nil, fmt.Errorf("Failed to read JSON schemas from directory %s. %v", schemaDirectory, err)
	}

	schemaContents := make(map[BidderName]string, 50)
	schemas := make(map[BidderName]*gojsonschema.Schema, 50)
	for _, fileInfo := range fileInfos {
		bidderName := strings.TrimSuffix(fileInfo.Name(), ".json")
		if _, isValid := BidderMap[bidderName]; !isValid {
			return nil, fmt.Errorf("File %s/%s does not match a valid BidderName.", schemaDirectory, fileInfo.Name())
		}

		schemaLoader := gojsonschema.NewReferenceLoaderFileSystem(fmt.Sprintf("file:///%s", fileInfo.Name()), filesystem)
		loadedSchema, err := gojsonschema.NewSchema(schemaLoader)
		if err != nil {
			return nil, fmt.Errorf("Failed to load json schema at %s/%s: %v", schemaDirectory, fileInfo.Name(), err)
		}

		fileBytes, err := ioutil.ReadFile(fmt.Sprintf("%s/%s", schemaDirectory, fileInfo.Name()))
		if err != nil {
			return nil, fmt.Errorf("Failed to read file %s/%s: %v", schemaDirectory, fileInfo.Name(), err)
		}

		schemas[BidderName(bidderName)] = loadedSchema
		schemaContents[BidderName(bidderName)] = string(fileBytes)
	}

	return &bidderParamValidator{
		schemaContents: schemaContents,
		parsedSchemas:  schemas,
	}, nil
}

type bidderParamValidator struct {
	schemaContents map[BidderName]string
	parsedSchemas  map[BidderName]*gojsonschema.Schema
}

func (validator *bidderParamValidator) Validate(name BidderName, ext openrtb.RawJSON) error {
	result, err := validator.parsedSchemas[name].Validate(gojsonschema.NewBytesLoader(ext))
	if err != nil {
		return err
	}
	if !result.Valid() {
		errBuilder := bytes.NewBuffer(make([]byte, 0, 300))
		for _, err := range result.Errors() {
			errBuilder.WriteString(err.String())
		}
		return errors.New(errBuilder.String())
	}
	return nil
}

func (validator *bidderParamValidator) Schema(name BidderName) string {
	return validator.schemaContents[name]
}<|MERGE_RESOLUTION|>--- conflicted
+++ resolved
@@ -23,30 +23,11 @@
 	BidderLifestreet BidderName = "lifestreet"
 	BidderPubmatic   BidderName = "pubmatic"
 	BidderPulsepoint BidderName = "pulsepoint"
-	BidderRubicon 	 BidderName = "rubicon"
-	BidderSovrn 	 BidderName = "sovrn"
+	BidderRubicon 	BidderName = "rubicon"
+	BidderSovrn 	 	BidderName = "sovrn"
 	BidderConversant BidderName = "conversant"
 )
 
-<<<<<<< HEAD
-var bidderMap = map[string]BidderName{
-	"appnexus":      BidderAppnexus,
-	"facebook":      BidderFacebook,
-	"indexExchange": BidderIndex,
-	"lifestreet":    BidderLifestreet,
-	"pubmatic":      BidderPubmatic,
-	"pulsepoint":    BidderPulsepoint,
-	"rubicon":       BidderRubicon,
-	"conversant":    BidderConversant,
-	"sovrn":      BidderSovrn,
-}
-
-// GetBidderName returns the BidderName for the given string, if it exists.
-// The second argument is true if the name was valid, and false otherwise.
-func GetBidderName(name string) (BidderName, bool) {
-	bidderName, ok := bidderMap[name]
-	return bidderName, ok
-=======
 // BidderMap stores all the valid OpenRTB 2.x Bidders in the project. This map *must not* be mutated.
 var BidderMap = map[string]BidderName{
 	"appnexus":        BidderAppnexus,
@@ -56,8 +37,8 @@
 	"pubmatic":        BidderPubmatic,
 	"pulsepoint":      BidderPulsepoint,
 	"rubicon":         BidderRubicon,
+	"sovrn":      	  BidderSovrn,
 	"conversant":      BidderConversant,
->>>>>>> 01faa9b0
 }
 
 func (name BidderName) MarshalJSON() ([]byte, error) {
