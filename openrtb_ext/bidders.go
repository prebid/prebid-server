package openrtb_ext

import (
	"bytes"
	"encoding/json"
	"errors"
	"fmt"
	"io/ioutil"
	"path/filepath"
	"strings"

	"github.com/xeipuuv/gojsonschema"
)

// BidderName refers to a core bidder id or an alias id.
type BidderName string

func (name BidderName) MarshalJSON() ([]byte, error) {
	return []byte(name), nil
}

func (name *BidderName) String() string {
	if name == nil {
		return ""
	}
	return string(*name)
}

// Names of reserved bidders. These names may not be used by a core bidder or alias.
const (
	BidderReservedAll     BidderName = "all"     // Reserved for the /info/bidders/all endpoint.
	BidderReservedContext BidderName = "context" // Reserved for first party data.
	BidderReservedData    BidderName = "data"    // Reserved for first party data.
	BidderReservedGeneral BidderName = "general" // Reserved for non-bidder specific messages when using a map keyed on the bidder name.
	BidderReservedGPID    BidderName = "gpid"    // Reserved for Global Placement ID (GPID).
	BidderReservedPrebid  BidderName = "prebid"  // Reserved for Prebid Server configuration.
	BidderReservedSKAdN   BidderName = "skadn"   // Reserved for Apple's SKAdNetwork OpenRTB extension.
	BidderReservedTID     BidderName = "tid"     // Reserved for Per-Impression Transactions IDs for Multi-Impression Bid Requests.
)

// IsBidderNameReserved returns true if the specified name is a case insensitive match for a reserved bidder name.
func IsBidderNameReserved(name string) bool {
	if strings.EqualFold(name, string(BidderReservedAll)) {
		return true
	}

	if strings.EqualFold(name, string(BidderReservedContext)) {
		return true
	}

	if strings.EqualFold(name, string(BidderReservedData)) {
		return true
	}

	if strings.EqualFold(name, string(BidderReservedGeneral)) {
		return true
	}

	if strings.EqualFold(name, string(BidderReservedGPID)) {
		return true
	}

	if strings.EqualFold(name, string(BidderReservedSKAdN)) {
		return true
	}

	if strings.EqualFold(name, string(BidderReservedPrebid)) {
		return true
	}

	if strings.EqualFold(name, string(BidderReservedTID)) {
		return true
	}

	return false
}

// Names of core bidders. These names *must* match the bidder code in Prebid.js if an adapter also exists in that
// project. You may *not* use the name 'general' as that is reserved for general error messages nor 'context' as
// that is reserved for first party data.
//
// Please keep this list alphabetized to minimize merge conflicts.
const (
	Bidder33Across          BidderName = "33across"
	BidderAax               BidderName = "aax"
	BidderAceex             BidderName = "aceex"
	BidderAcuityAds         BidderName = "acuityads"
	BidderAdf               BidderName = "adf"
	BidderAdform            BidderName = "adform"
	BidderAdgeneration      BidderName = "adgeneration"
	BidderAdhese            BidderName = "adhese"
	BidderAdkernel          BidderName = "adkernel"
	BidderAdkernelAdn       BidderName = "adkernelAdn"
	BidderAdman             BidderName = "adman"
	BidderAdmixer           BidderName = "admixer"
	BidderAdnuntius         BidderName = "adnuntius"
	BidderAdOcean           BidderName = "adocean"
	BidderAdoppler          BidderName = "adoppler"
	BidderAdot              BidderName = "adot"
	BidderAdpone            BidderName = "adpone"
	BidderAdprime           BidderName = "adprime"
	BidderAdtarget          BidderName = "adtarget"
	BidderAdtelligent       BidderName = "adtelligent"
	BidderAdvangelists      BidderName = "advangelists"
	BidderAdView            BidderName = "adview"
	BidderAdxcg             BidderName = "adxcg"
	BidderAdyoulike         BidderName = "adyoulike"
	BidderAJA               BidderName = "aja"
	BidderAlgorix           BidderName = "algorix"
	BidderAMX               BidderName = "amx"
	BidderApacdex           BidderName = "apacdex"
	BidderApplogy           BidderName = "applogy"
	BidderAppnexus          BidderName = "appnexus"
	BidderAudienceNetwork   BidderName = "audienceNetwork"
	BidderAutomatad         BidderName = "automatad"
	BidderAvocet            BidderName = "avocet"
	BidderAxonix            BidderName = "axonix"
	BidderBeachfront        BidderName = "beachfront"
	BidderBeintoo           BidderName = "beintoo"
	BidderBetween           BidderName = "between"
	BidderBidmachine        BidderName = "bidmachine"
	BidderBidmyadz          BidderName = "bidmyadz"
	BidderBidsCube          BidderName = "bidscube"
	BidderBizzclick         BidderName = "bizzclick"
	BidderBliink            BidderName = "bliink"
	BidderBlue              BidderName = "blue"
	BidderBmtm              BidderName = "bmtm"
	BidderBrightroll        BidderName = "brightroll"
	BidderCoinzilla         BidderName = "coinzilla"
	BidderColossus          BidderName = "colossus"
	BidderCompass           BidderName = "compass"
	BidderConnectAd         BidderName = "connectad"
	BidderConsumable        BidderName = "consumable"
	BidderConversant        BidderName = "conversant"
	BidderCpmstar           BidderName = "cpmstar"
	BidderCriteo            BidderName = "criteo"
	BidderDatablocks        BidderName = "datablocks"
	BidderDecenterAds       BidderName = "decenterads"
	BidderDeepintent        BidderName = "deepintent"
	BidderDmx               BidderName = "dmx"
	BidderEmxDigital        BidderName = "emx_digital"
	BidderEngageBDR         BidderName = "engagebdr"
	BidderEPlanning         BidderName = "eplanning"
	BidderEpom              BidderName = "epom"
	BidderEVolution         BidderName = "e_volution"
	BidderGamma             BidderName = "gamma"
	BidderGamoshi           BidderName = "gamoshi"
	BidderGrid              BidderName = "grid"
	BidderGroupm            BidderName = "groupm"
	BidderGumGum            BidderName = "gumgum"
	BidderHuaweiAds         BidderName = "huaweiads"
	BidderImpactify         BidderName = "impactify"
	BidderImprovedigital    BidderName = "improvedigital"
	BidderInfyTV            BidderName = "infytv"
	BidderInMobi            BidderName = "inmobi"
	BidderInteractiveoffers BidderName = "interactiveoffers"
	BidderInvibes           BidderName = "invibes"
	BidderIQZone            BidderName = "iqzone"
	BidderIx                BidderName = "ix"
	BidderJANet             BidderName = "janet"
	BidderJixie             BidderName = "jixie"
	BidderKargo             BidderName = "kargo"
	BidderKayzen            BidderName = "kayzen"
	BidderKidoz             BidderName = "kidoz"
	BidderKrushmedia        BidderName = "krushmedia"
	BidderKubient           BidderName = "kubient"
	BidderLockerDome        BidderName = "lockerdome"
	BidderLogicad           BidderName = "logicad"
	BidderLunaMedia         BidderName = "lunamedia"
	BidderMadvertise        BidderName = "madvertise"
	BidderMarsmedia         BidderName = "marsmedia"
	BidderMediafuse         BidderName = "mediafuse"
	BidderMedianet          BidderName = "medianet"
	BidderMgid              BidderName = "mgid"
	BidderMobfoxpb          BidderName = "mobfoxpb"
	BidderMobileFuse        BidderName = "mobilefuse"
	BidderNanoInteractive   BidderName = "nanointeractive"
	BidderNextMillennium    BidderName = "nextmillennium"
	BidderNinthDecimal      BidderName = "ninthdecimal"
	BidderNoBid             BidderName = "nobid"
	BidderOneTag            BidderName = "onetag"
	BidderOpenWeb           BidderName = "openweb"
	BidderOpenx             BidderName = "openx"
	BidderOperaads          BidderName = "operaads"
	BidderOrbidder          BidderName = "orbidder"
	BidderOutbrain          BidderName = "outbrain"
	BidderPangle            BidderName = "pangle"
	BidderPGAM              BidderName = "pgam"
	BidderPubmatic          BidderName = "pubmatic"
	BidderPubnative         BidderName = "pubnative"
	BidderPulsepoint        BidderName = "pulsepoint"
	BidderQuantumdex        BidderName = "quantumdex"
	BidderRevcontent        BidderName = "revcontent"
	BidderRhythmone         BidderName = "rhythmone"
	BidderRichaudience      BidderName = "richaudience"
	BidderRTBHouse          BidderName = "rtbhouse"
	BidderRubicon           BidderName = "rubicon"
<<<<<<< HEAD
	BidderSeedingAlliance   BidderName = "seedingAlliance"
=======
	BidderSaLunaMedia       BidderName = "sa_lunamedia"
>>>>>>> a84f1a7b
	BidderSharethrough      BidderName = "sharethrough"
	BidderSilverMob         BidderName = "silvermob"
	BidderSmaato            BidderName = "smaato"
	BidderSmartAdserver     BidderName = "smartadserver"
	BidderSmartHub          BidderName = "smarthub"
	BidderSmartRTB          BidderName = "smartrtb"
	BidderSmartyAds         BidderName = "smartyads"
	BidderSmileWanted       BidderName = "smilewanted"
	BidderSonobi            BidderName = "sonobi"
	BidderSovrn             BidderName = "sovrn"
	BidderSspBC             BidderName = "sspBC"
	BidderStreamkey         BidderName = "streamkey"
	BidderStroeerCore       BidderName = "stroeerCore"
	BidderSynacormedia      BidderName = "synacormedia"
	BidderTappx             BidderName = "tappx"
	BidderTelaria           BidderName = "telaria"
	BidderTrafficGate       BidderName = "trafficgate"
	BidderTriplelift        BidderName = "triplelift"
	BidderTripleliftNative  BidderName = "triplelift_native"
	BidderTrustX            BidderName = "trustx"
	BidderUcfunnel          BidderName = "ucfunnel"
	BidderUnicorn           BidderName = "unicorn"
	BidderUnruly            BidderName = "unruly"
	BidderValueImpression   BidderName = "valueimpression"
	BidderVerizonMedia      BidderName = "verizonmedia"
	BidderVideoByte         BidderName = "videobyte"
	BidderVidoomy           BidderName = "vidoomy"
	BidderViewdeos          BidderName = "viewdeos"
	BidderVisx              BidderName = "visx"
	BidderVrtcal            BidderName = "vrtcal"
	BidderYahooSSP          BidderName = "yahoossp"
	BidderYeahmobi          BidderName = "yeahmobi"
	BidderYieldlab          BidderName = "yieldlab"
	BidderYieldmo           BidderName = "yieldmo"
	BidderYieldone          BidderName = "yieldone"
	BidderYSSP              BidderName = "yssp"
	BidderZeroClickFraud    BidderName = "zeroclickfraud"
)

// CoreBidderNames returns a slice of all core bidders.
func CoreBidderNames() []BidderName {
	return []BidderName{
		Bidder33Across,
		BidderAax,
		BidderAceex,
		BidderAcuityAds,
		BidderAdf,
		BidderAdform,
		BidderAdgeneration,
		BidderAdhese,
		BidderAdkernel,
		BidderAdkernelAdn,
		BidderAdman,
		BidderAdmixer,
		BidderAdnuntius,
		BidderAdOcean,
		BidderAdoppler,
		BidderAdot,
		BidderAdpone,
		BidderAdprime,
		BidderAdtarget,
		BidderAdtelligent,
		BidderAdvangelists,
		BidderAdView,
		BidderAdxcg,
		BidderAdyoulike,
		BidderAJA,
		BidderAlgorix,
		BidderAMX,
		BidderApacdex,
		BidderApplogy,
		BidderAppnexus,
		BidderAudienceNetwork,
		BidderAutomatad,
		BidderAvocet,
		BidderAxonix,
		BidderBeachfront,
		BidderBeintoo,
		BidderBetween,
		BidderBidmachine,
		BidderBidmyadz,
		BidderBidsCube,
		BidderBizzclick,
		BidderBliink,
		BidderBlue,
		BidderBmtm,
		BidderBrightroll,
		BidderCoinzilla,
		BidderColossus,
		BidderCompass,
		BidderConnectAd,
		BidderConsumable,
		BidderConversant,
		BidderCpmstar,
		BidderCriteo,
		BidderDatablocks,
		BidderDecenterAds,
		BidderDeepintent,
		BidderDmx,
		BidderEmxDigital,
		BidderEngageBDR,
		BidderEPlanning,
		BidderEpom,
		BidderEVolution,
		BidderGamma,
		BidderGamoshi,
		BidderGrid,
		BidderGroupm,
		BidderGumGum,
		BidderHuaweiAds,
		BidderImpactify,
		BidderImprovedigital,
		BidderInfyTV,
		BidderInMobi,
		BidderInteractiveoffers,
		BidderInvibes,
		BidderIQZone,
		BidderIx,
		BidderJANet,
		BidderJixie,
		BidderKargo,
		BidderKayzen,
		BidderKidoz,
		BidderKrushmedia,
		BidderKubient,
		BidderLockerDome,
		BidderLogicad,
		BidderLunaMedia,
		BidderMadvertise,
		BidderMarsmedia,
		BidderMediafuse,
		BidderMedianet,
		BidderMgid,
		BidderMobfoxpb,
		BidderMobileFuse,
		BidderNanoInteractive,
		BidderNextMillennium,
		BidderNinthDecimal,
		BidderNoBid,
		BidderOneTag,
		BidderOpenWeb,
		BidderOpenx,
		BidderOperaads,
		BidderOrbidder,
		BidderOutbrain,
		BidderPangle,
		BidderPGAM,
		BidderPubmatic,
		BidderPubnative,
		BidderPulsepoint,
		BidderQuantumdex,
		BidderRevcontent,
		BidderRhythmone,
		BidderRichaudience,
		BidderRTBHouse,
		BidderRubicon,
<<<<<<< HEAD
		BidderSeedingAlliance,
=======
		BidderSaLunaMedia,
>>>>>>> a84f1a7b
		BidderSharethrough,
		BidderSilverMob,
		BidderSmaato,
		BidderSmartAdserver,
		BidderSmartHub,
		BidderSmartRTB,
		BidderSmartyAds,
		BidderSmileWanted,
		BidderSonobi,
		BidderSovrn,
		BidderSspBC,
		BidderStreamkey,
		BidderStroeerCore,
		BidderSynacormedia,
		BidderTappx,
		BidderTelaria,
		BidderTrafficGate,
		BidderTriplelift,
		BidderTripleliftNative,
		BidderTrustX,
		BidderUcfunnel,
		BidderUnicorn,
		BidderUnruly,
		BidderValueImpression,
		BidderVerizonMedia,
		BidderVideoByte,
		BidderVidoomy,
		BidderViewdeos,
		BidderVisx,
		BidderVrtcal,
		BidderYahooSSP,
		BidderYeahmobi,
		BidderYieldlab,
		BidderYieldmo,
		BidderYieldone,
		BidderYSSP,
		BidderZeroClickFraud,
	}
}

// BuildBidderMap builds a map of string to BidderName, to remain compatbile with the
// prebioud BidderMap variable.
func BuildBidderMap() map[string]BidderName {
	lookup := make(map[string]BidderName)
	for _, name := range CoreBidderNames() {
		lookup[string(name)] = name
	}
	return lookup
}

// BuildBidderStringSlice builds a slioce of strings for each BidderName.
func BuildBidderStringSlice() []string {
	coreBidders := CoreBidderNames()
	slice := make([]string, len(coreBidders))
	for i, name := range CoreBidderNames() {
		slice[i] = string(name)
	}
	return slice
}

func BuildBidderNameHashSet() map[string]struct{} {
	hashSet := make(map[string]struct{})
	for _, name := range CoreBidderNames() {
		hashSet[string(name)] = struct{}{}
	}
	return hashSet
}

// bidderNameLookup is a map of the lower case version of the bidder name to the precise BidderName value.
var bidderNameLookup = func() map[string]BidderName {
	lookup := make(map[string]BidderName)
	for _, name := range CoreBidderNames() {
		bidderNameLower := strings.ToLower(string(name))
		lookup[bidderNameLower] = name
	}
	return lookup
}()

func NormalizeBidderName(name string) (BidderName, bool) {
	nameLower := strings.ToLower(name)
	bidderName, exists := bidderNameLookup[nameLower]
	return bidderName, exists
}

// The BidderParamValidator is used to enforce bidrequest.imp[i].ext.{anyBidder} values.
//
// This is treated differently from the other types because we rely on JSON-schemas to validate bidder params.
type BidderParamValidator interface {
	Validate(name BidderName, ext json.RawMessage) error
	// Schema returns the JSON schema used to perform validation.
	Schema(name BidderName) string
}

// NewBidderParamsValidator makes a BidderParamValidator, assuming all the necessary files exist in the filesystem.
// This will error if, for example, a Bidder gets added but no JSON schema is written for them.
func NewBidderParamsValidator(schemaDirectory string) (BidderParamValidator, error) {
	fileInfos, err := ioutil.ReadDir(schemaDirectory)
	if err != nil {
		return nil, fmt.Errorf("Failed to read JSON schemas from directory %s. %v", schemaDirectory, err)
	}

	bidderMap := BuildBidderMap()

	schemaContents := make(map[BidderName]string, 50)
	schemas := make(map[BidderName]*gojsonschema.Schema, 50)
	for _, fileInfo := range fileInfos {
		bidderName := strings.TrimSuffix(fileInfo.Name(), ".json")
		if _, ok := bidderMap[bidderName]; !ok {
			return nil, fmt.Errorf("File %s/%s does not match a valid BidderName.", schemaDirectory, fileInfo.Name())
		}
		toOpen, err := filepath.Abs(filepath.Join(schemaDirectory, fileInfo.Name()))
		if err != nil {
			return nil, fmt.Errorf("Failed to get an absolute representation of the path: %s, %v", toOpen, err)
		}
		schemaLoader := gojsonschema.NewReferenceLoader("file:///" + filepath.ToSlash(toOpen))
		loadedSchema, err := gojsonschema.NewSchema(schemaLoader)
		if err != nil {
			return nil, fmt.Errorf("Failed to load json schema at %s: %v", toOpen, err)
		}

		fileBytes, err := ioutil.ReadFile(fmt.Sprintf("%s/%s", schemaDirectory, fileInfo.Name()))
		if err != nil {
			return nil, fmt.Errorf("Failed to read file %s/%s: %v", schemaDirectory, fileInfo.Name(), err)
		}

		schemas[BidderName(bidderName)] = loadedSchema
		schemaContents[BidderName(bidderName)] = string(fileBytes)
	}

	return &bidderParamValidator{
		schemaContents: schemaContents,
		parsedSchemas:  schemas,
	}, nil
}

type bidderParamValidator struct {
	schemaContents map[BidderName]string
	parsedSchemas  map[BidderName]*gojsonschema.Schema
}

func (validator *bidderParamValidator) Validate(name BidderName, ext json.RawMessage) error {
	result, err := validator.parsedSchemas[name].Validate(gojsonschema.NewBytesLoader(ext))
	if err != nil {
		return err
	}
	if !result.Valid() {
		errBuilder := bytes.NewBuffer(make([]byte, 0, 300))
		for _, err := range result.Errors() {
			errBuilder.WriteString(err.String())
		}
		return errors.New(errBuilder.String())
	}
	return nil
}

func (validator *bidderParamValidator) Schema(name BidderName) string {
	return validator.schemaContents[name]
}<|MERGE_RESOLUTION|>--- conflicted
+++ resolved
@@ -195,11 +195,8 @@
 	BidderRichaudience      BidderName = "richaudience"
 	BidderRTBHouse          BidderName = "rtbhouse"
 	BidderRubicon           BidderName = "rubicon"
-<<<<<<< HEAD
 	BidderSeedingAlliance   BidderName = "seedingAlliance"
-=======
 	BidderSaLunaMedia       BidderName = "sa_lunamedia"
->>>>>>> a84f1a7b
 	BidderSharethrough      BidderName = "sharethrough"
 	BidderSilverMob         BidderName = "silvermob"
 	BidderSmaato            BidderName = "smaato"
@@ -356,11 +353,8 @@
 		BidderRichaudience,
 		BidderRTBHouse,
 		BidderRubicon,
-<<<<<<< HEAD
 		BidderSeedingAlliance,
-=======
 		BidderSaLunaMedia,
->>>>>>> a84f1a7b
 		BidderSharethrough,
 		BidderSilverMob,
 		BidderSmaato,
