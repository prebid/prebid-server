--- conflicted
+++ resolved
@@ -202,12 +202,7 @@
 	BidderVrtcal,
 	BidderXeworks,
 	BidderYahooAds,
-<<<<<<< HEAD
-	BidderYahooAdvertising,
-=======
-	BidderYahooSSP,
 	BidderYeahmobi,
->>>>>>> 7e06aae9
 	BidderYieldlab,
 	BidderYieldmo,
 	BidderYieldone,
@@ -485,12 +480,7 @@
 	BidderVrtcal            BidderName = "vrtcal"
 	BidderXeworks           BidderName = "xeworks"
 	BidderYahooAds          BidderName = "yahooAds"
-<<<<<<< HEAD
-	BidderYahooAdvertising  BidderName = "yahooAdvertising"
-=======
-	BidderYahooSSP          BidderName = "yahoossp"
 	BidderYeahmobi          BidderName = "yeahmobi"
->>>>>>> 7e06aae9
 	BidderYieldlab          BidderName = "yieldlab"
 	BidderYieldmo           BidderName = "yieldmo"
 	BidderYieldone          BidderName = "yieldone"
