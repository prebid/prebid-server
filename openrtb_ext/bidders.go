--- conflicted
+++ resolved
@@ -142,10 +142,7 @@
 	BidderDatablocks        BidderName = "datablocks"
 	BidderDecenterAds       BidderName = "decenterads"
 	BidderDeepintent        BidderName = "deepintent"
-<<<<<<< HEAD
 	BidderDiaRubiconNative  BidderName = "diaRubiconNative"
-=======
->>>>>>> 5f1ec58c
 	BidderDianomi           BidderName = "dianomi"
 	BidderDmx               BidderName = "dmx"
 	BidderEmxDigital        BidderName = "emx_digital"
@@ -310,10 +307,7 @@
 		BidderDatablocks,
 		BidderDecenterAds,
 		BidderDeepintent,
-<<<<<<< HEAD
 		BidderDiaRubiconNative,
-=======
->>>>>>> 5f1ec58c
 		BidderDianomi,
 		BidderDmx,
 		BidderEmxDigital,
