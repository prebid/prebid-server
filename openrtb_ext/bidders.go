--- conflicted
+++ resolved
@@ -102,7 +102,6 @@
 	BidderNinthDecimal     BidderName = "ninthdecimal"
 	BidderNoBid            BidderName = "nobid"
 	BidderOpenx            BidderName = "openx"
-	BidderOrbidder         BidderName = "orbidder"
 	BidderPubmatic         BidderName = "pubmatic"
 	BidderPubnative        BidderName = "pubnative"
 	BidderPulsepoint       BidderName = "pulsepoint"
@@ -137,77 +136,6 @@
 	BidderZeroClickFraud   BidderName = "zeroclickfraud"
 )
 
-<<<<<<< HEAD
-// BidderMap stores all the valid OpenRTB 2.x Bidders in the project. This map *must not* be mutated.
-// The bidder name 'general' is not allowed since it has special meaning in message maps.
-var BidderMap = map[string]BidderName{
-	"33across":          Bidder33Across,
-	"adform":            BidderAdform,
-	"adgeneration":      BidderAdgeneration,
-	"adkernel":          BidderAdkernel,
-	"adkernelAdn":       BidderAdkernelAdn,
-	"admixer":           BidderAdmixer,
-	"adocean":           BidderAdOcean,
-	"adpone":            BidderAdpone,
-	"adtelligent":       BidderAdtelligent,
-	"advangelists":      BidderAdvangelists,
-	"aja":               BidderAJA,
-	"applogy":           BidderApplogy,
-	"appnexus":          BidderAppnexus,
-	"adoppler":          BidderAdoppler,
-	"beachfront":        BidderBeachfront,
-	"brightroll":        BidderBrightroll,
-	"consumable":        BidderConsumable,
-	"conversant":        BidderConversant,
-	"cpmstar":           BidderCpmstar,
-	"datablocks":        BidderDatablocks,
-	"emx_digital":       BidderEmxDigital,
-	"engagebdr":         BidderEngageBDR,
-	"eplanning":         BidderEPlanning,
-	"audienceNetwork":   BidderFacebook,
-	"gamma":             BidderGamma,
-	"gamoshi":           BidderGamoshi,
-	"grid":              BidderGrid,
-	"gumgum":            BidderGumGum,
-	"improvedigital":    BidderImprovedigital,
-	"ix":                BidderIx,
-	"kidoz":             BidderKidoz,
-	"kubient":           BidderKubient,
-	"lifestreet":        BidderLifestreet,
-	"lockerdome":        BidderLockerDome,
-	"lunamedia":         BidderLunaMedia,
-	"marsmedia":         BidderMarsmedia,
-	"mgid":              BidderMgid,
-	"nanointeractive":   BidderNanoInteractive,
-	"ninthdecimal":      BidderNinthDecimal,
-	"openx":             BidderOpenx,
-	"orbidder":          BidderOrbidder,
-	"pubmatic":          BidderPubmatic,
-	"pubnative":         BidderPubnative,
-	"pulsepoint":        BidderPulsepoint,
-	"rhythmone":         BidderRhythmone,
-	"rtbhouse":          BidderRTBHouse,
-	"rubicon":           BidderRubicon,
-	"sharethrough":      BidderSharethrough,
-	"smartrtb":          BidderSmartRTB,
-	"somoaudience":      BidderSomoaudience,
-	"sonobi":            BidderSonobi,
-	"sovrn":             BidderSovrn,
-	"synacormedia":      BidderSynacormedia,
-	"tappx":             BidderTappx,
-	"telaria":           BidderTelaria,
-	"triplelift":        BidderTriplelift,
-	"triplelift_native": BidderTripleliftNative,
-	"ucfunnel":          BidderUcfunnel,
-	"unruly":            BidderUnruly,
-	"valueimpression":   BidderValueImpression,
-	"verizonmedia":      BidderVerizonMedia,
-	"visx":              BidderVisx,
-	"vrtcal":            BidderVrtcal,
-	"yieldmo":           BidderYieldmo,
-	"yieldone":          BidderYieldone,
-	"zeroclickfraud":    BidderZeroClickFraud,
-=======
 // CoreBidderNames returns a slice of all core bidders.
 func CoreBidderNames() []BidderName {
 	return []BidderName{
@@ -307,7 +235,6 @@
 		BidderYieldone,
 		BidderZeroClickFraud,
 	}
->>>>>>> ef06fac6
 }
 
 // BuildBidderMap builds a map of string to BidderName, to remain compatbile with the
