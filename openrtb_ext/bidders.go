--- conflicted
+++ resolved
@@ -91,14 +91,10 @@
 	BidderKubient          BidderName = "kubient"
 	BidderLifestreet       BidderName = "lifestreet"
 	BidderLockerDome       BidderName = "lockerdome"
-<<<<<<< HEAD
-	BidderMarsmedia        BidderName = "marsmedia"
-=======
 	BidderLogicad          BidderName = "logicad"
 	BidderLunaMedia        BidderName = "lunamedia"
 	BidderMarsmedia        BidderName = "marsmedia"
 	BidderMediafuse        BidderName = "mediafuse"
->>>>>>> 56672f8a
 	BidderMgid             BidderName = "mgid"
 	BidderMobfoxpb         BidderName = "mobfoxpb"
 	BidderMobileFuse       BidderName = "mobilefuse"
@@ -141,58 +137,6 @@
 	BidderZeroClickFraud   BidderName = "zeroclickfraud"
 )
 
-<<<<<<< HEAD
-// BidderMap stores all the valid OpenRTB 2.x Bidders in the project. This map *must not* be mutated.
-var BidderMap = map[string]BidderName{
-	"33across":          Bidder33Across,
-	"adform":            BidderAdform,
-	"adkernel":          BidderAdkernel,
-	"adkernelAdn":       BidderAdkernelAdn,
-	"adpone":            BidderAdpone,
-	"adtelligent":       BidderAdtelligent,
-	"advangelists":      BidderAdvangelists,
-	"appnexus":          BidderAppnexus,
-	"beachfront":        BidderBeachfront,
-	"brightroll":        BidderBrightroll,
-	"consumable":        BidderConsumable,
-	"conversant":        BidderConversant,
-	"datablocks":        BidderDatablocks,
-	"emx_digital":       BidderEmxDigital,
-	"engagebdr":         BidderEngageBDR,
-	"eplanning":         BidderEPlanning,
-	"audienceNetwork":   BidderFacebook,
-	"gamma":             BidderGamma,
-	"gamoshi":           BidderGamoshi,
-	"grid":              BidderGrid,
-	"gumgum":            BidderGumGum,
-	"improvedigital":    BidderImprovedigital,
-	"ix":                BidderIx,
-	"kubient":           BidderKubient,
-	"lifestreet":        BidderLifestreet,
-	"lockerdome":        BidderLockerDome,
-	"marsmedia":         BidderMarsmedia,
-	"mgid":              BidderMgid,
-	"openx":             BidderOpenx,
-	"pubmatic":          BidderPubmatic,
-	"pubnative":         BidderPubnative,
-	"pulsepoint":        BidderPulsepoint,
-	"rhythmone":         BidderRhythmone,
-	"rtbhouse":          BidderRTBHouse,
-	"rubicon":           BidderRubicon,
-	"sharethrough":      BidderSharethrough,
-	"somoaudience":      BidderSomoaudience,
-	"sonobi":            BidderSonobi,
-	"sovrn":             BidderSovrn,
-	"synacormedia":      BidderSynacormedia,
-	"tappx":             BidderTappx,
-	"triplelift":        BidderTriplelift,
-	"triplelift_native": BidderTripleliftNative,
-	"unruly":            BidderUnruly,
-	"verizonmedia":      BidderVerizonMedia,
-	"visx":              BidderVisx,
-	"vrtcal":            BidderVrtcal,
-	"yieldmo":           BidderYieldmo,
-=======
 // CoreBidderNames returns a slice of all core bidders.
 func CoreBidderNames() []BidderName {
 	return []BidderName{
@@ -292,7 +236,6 @@
 		BidderYieldone,
 		BidderZeroClickFraud,
 	}
->>>>>>> 56672f8a
 }
 
 // BuildBidderMap builds a map of string to BidderName, to remain compatbile with the
