--- conflicted
+++ resolved
@@ -46,6 +46,7 @@
 	BidderKubient          BidderName = "kubient"
 	BidderLifestreet       BidderName = "lifestreet"
 	BidderLockerDome       BidderName = "lockerdome"
+	BidderMarsmedia        BidderName = "marsmedia"
 	BidderMgid             BidderName = "mgid"
 	BidderOpenx            BidderName = "openx"
 	BidderPubmatic         BidderName = "pubmatic"
@@ -66,13 +67,9 @@
 	BidderVisx             BidderName = "visx"
 	BidderVrtcal           BidderName = "vrtcal"
 	BidderYieldmo          BidderName = "yieldmo"
-<<<<<<< HEAD
 	BidderVisx             BidderName = "visx"
 	BidderTappx            BidderName = "tappx"
 	BidderEngageBDR        BidderName = "engagebdr"
-	BidderMarsmedia        BidderName = "marsmedia"
-=======
->>>>>>> 09a363ea
 )
 
 // BidderMap stores all the valid OpenRTB 2.x Bidders in the project. This map *must not* be mutated.
@@ -103,6 +100,7 @@
 	"kubient":           BidderKubient,
 	"lifestreet":        BidderLifestreet,
 	"lockerdome":        BidderLockerDome,
+	"marsmedia":         BidderMarsmedia,
 	"mgid":              BidderMgid,
 	"openx":             BidderOpenx,
 	"pubmatic":          BidderPubmatic,
@@ -123,14 +121,10 @@
 	"visx":              BidderVisx,
 	"vrtcal":            BidderVrtcal,
 	"yieldmo":           BidderYieldmo,
-<<<<<<< HEAD
 	"visx":              BidderVisx,
 	"tappx":             BidderTappx,
 	"engagebdr":         BidderEngageBDR,
 	"kubient":           BidderKubient,
-	"marsmedia":         BidderMarsmedia,
-=======
->>>>>>> 09a363ea
 }
 
 // BidderList returns the values of the BidderMap
