--- conflicted
+++ resolved
@@ -162,11 +162,8 @@
 	BidderEPlanning         BidderName = "eplanning"
 	BidderEpom              BidderName = "epom"
 	BidderEVolution         BidderName = "e_volution"
-<<<<<<< HEAD
-	BidderFlipp             BidderName = "flipp"
-=======
 	BidderEvtech            BidderName = "evtech"
->>>>>>> 8c773955
+  BidderFlipp             BidderName = "flipp"
 	BidderFreewheelSSP      BidderName = "freewheelssp"
 	BidderFreewheelSSPOld   BidderName = "freewheel-ssp"
 	BidderFRVRAdNetwork     BidderName = "frvradn"
@@ -354,11 +351,8 @@
 		BidderEPlanning,
 		BidderEpom,
 		BidderEVolution,
-<<<<<<< HEAD
-		BidderFlipp,
-=======
 		BidderEvtech,
->>>>>>> 8c773955
+    BidderFlipp,
 		BidderFreewheelSSP,
 		BidderFreewheelSSPOld,
 		BidderFRVRAdNetwork,
