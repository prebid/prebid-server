package openrtb_ext

import (
	"bytes"
	"encoding/json"
	"errors"
	"fmt"
	"io/ioutil"
	"path/filepath"
	"strings"

	"github.com/xeipuuv/gojsonschema"
)

// BidderName refers to a core bidder id or an alias id.
type BidderName string

func (name BidderName) MarshalJSON() ([]byte, error) {
	return []byte(name), nil
}

func (name *BidderName) String() string {
	if name == nil {
		return ""
	}
	return string(*name)
}

// Names of reserved bidders. These names may not be used by a core bidder or alias.
const (
	BidderReservedAll     BidderName = "all"     // Reserved for the /info/bidders/all endpoint.
	BidderReservedContext BidderName = "context" // Reserved for first party data.
	BidderReservedData    BidderName = "data"    // Reserved for first party data.
	BidderReservedGeneral BidderName = "general" // Reserved for non-bidder specific messages when using a map keyed on the bidder name.
	BidderReservedGPID    BidderName = "gpid"    // Reserved for Global Placement ID (GPID).
	BidderReservedPrebid  BidderName = "prebid"  // Reserved for Prebid Server configuration.
	BidderReservedSKAdN   BidderName = "skadn"   // Reserved for Apple's SKAdNetwork OpenRTB extension.
	BidderReservedTID     BidderName = "tid"     // Reserved for Per-Impression Transactions IDs for Multi-Impression Bid Requests.
)

// IsBidderNameReserved returns true if the specified name is a case insensitive match for a reserved bidder name.
func IsBidderNameReserved(name string) bool {
	if strings.EqualFold(name, string(BidderReservedAll)) {
		return true
	}

	if strings.EqualFold(name, string(BidderReservedContext)) {
		return true
	}

	if strings.EqualFold(name, string(BidderReservedData)) {
		return true
	}

	if strings.EqualFold(name, string(BidderReservedGeneral)) {
		return true
	}

	if strings.EqualFold(name, string(BidderReservedGPID)) {
		return true
	}

	if strings.EqualFold(name, string(BidderReservedSKAdN)) {
		return true
	}

	if strings.EqualFold(name, string(BidderReservedPrebid)) {
		return true
	}

	if strings.EqualFold(name, string(BidderReservedTID)) {
		return true
	}

	return false
}

// Names of core bidders. These names *must* match the bidder code in Prebid.js if an adapter also exists in that
// project. You may *not* use the name 'general' as that is reserved for general error messages nor 'context' as
// that is reserved for first party data.
//
// Please keep this list alphabetized to minimize merge conflicts.
const (
	Bidder33Across          BidderName = "33across"
	BidderAax               BidderName = "aax"
	BidderAceex             BidderName = "aceex"
	BidderAcuityAds         BidderName = "acuityads"
	BidderAdf               BidderName = "adf"
	BidderAdform            BidderName = "adform"
	BidderAdgeneration      BidderName = "adgeneration"
	BidderAdhese            BidderName = "adhese"
	BidderAdkernel          BidderName = "adkernel"
	BidderAdkernelAdn       BidderName = "adkernelAdn"
	BidderAdman             BidderName = "adman"
	BidderAdmixer           BidderName = "admixer"
	BidderAdnuntius         BidderName = "adnuntius"
	BidderAdOcean           BidderName = "adocean"
	BidderAdoppler          BidderName = "adoppler"
	BidderAdot              BidderName = "adot"
	BidderAdpone            BidderName = "adpone"
	BidderAdprime           BidderName = "adprime"
	BidderAdtarget          BidderName = "adtarget"
	BidderAdtelligent       BidderName = "adtelligent"
	BidderAdvangelists      BidderName = "advangelists"
	BidderAdView            BidderName = "adview"
	BidderAdxcg             BidderName = "adxcg"
	BidderAdyoulike         BidderName = "adyoulike"
	BidderAJA               BidderName = "aja"
	BidderAlgorix           BidderName = "algorix"
	BidderAMX               BidderName = "amx"
	BidderApacdex           BidderName = "apacdex"
	BidderApplogy           BidderName = "applogy"
	BidderAppnexus          BidderName = "appnexus"
	BidderAudienceNetwork   BidderName = "audienceNetwork"
	BidderAutomatad         BidderName = "automatad"
	BidderAvocet            BidderName = "avocet"
	BidderAxonix            BidderName = "axonix"
	BidderBeachfront        BidderName = "beachfront"
	BidderBeintoo           BidderName = "beintoo"
	BidderBetween           BidderName = "between"
	BidderBidmachine        BidderName = "bidmachine"
	BidderBidmyadz          BidderName = "bidmyadz"
	BidderBidsCube          BidderName = "bidscube"
	BidderBizzclick         BidderName = "bizzclick"
	BidderBliink            BidderName = "bliink"
	BidderBmtm              BidderName = "bmtm"
	BidderBrightroll        BidderName = "brightroll"
	BidderCoinzilla         BidderName = "coinzilla"
	BidderColossus          BidderName = "colossus"
	BidderCompass           BidderName = "compass"
	BidderConnectAd         BidderName = "connectad"
	BidderConsumable        BidderName = "consumable"
	BidderConversant        BidderName = "conversant"
	BidderCpmstar           BidderName = "cpmstar"
	BidderCriteo            BidderName = "criteo"
	BidderDatablocks        BidderName = "datablocks"
	BidderDecenterAds       BidderName = "decenterads"
	BidderDeepintent        BidderName = "deepintent"
<<<<<<< HEAD
	BidderDianomi           BidderName = "dianomi"
=======
	BidderDmx               BidderName = "dmx"
>>>>>>> bdc3190c
	BidderEmxDigital        BidderName = "emx_digital"
	BidderEngageBDR         BidderName = "engagebdr"
	BidderEPlanning         BidderName = "eplanning"
	BidderEpom              BidderName = "epom"
	BidderEVolution         BidderName = "e_volution"
	BidderGamma             BidderName = "gamma"
	BidderGamoshi           BidderName = "gamoshi"
	BidderGrid              BidderName = "grid"
	BidderGroupm            BidderName = "groupm"
	BidderGumGum            BidderName = "gumgum"
	BidderHuaweiAds         BidderName = "huaweiads"
	BidderImpactify         BidderName = "impactify"
	BidderImprovedigital    BidderName = "improvedigital"
	BidderInfyTV            BidderName = "infytv"
	BidderInMobi            BidderName = "inmobi"
	BidderInteractiveoffers BidderName = "interactiveoffers"
	BidderInvibes           BidderName = "invibes"
	BidderIQZone            BidderName = "iqzone"
	BidderIx                BidderName = "ix"
	BidderJANet             BidderName = "janet"
	BidderJixie             BidderName = "jixie"
	BidderKargo             BidderName = "kargo"
	BidderKayzen            BidderName = "kayzen"
	BidderKidoz             BidderName = "kidoz"
	BidderKrushmedia        BidderName = "krushmedia"
	BidderKubient           BidderName = "kubient"
	BidderLockerDome        BidderName = "lockerdome"
	BidderLogicad           BidderName = "logicad"
	BidderLunaMedia         BidderName = "lunamedia"
	BidderMadvertise        BidderName = "madvertise"
	BidderMarsmedia         BidderName = "marsmedia"
	BidderMediafuse         BidderName = "mediafuse"
	BidderMedianet          BidderName = "medianet"
	BidderMgid              BidderName = "mgid"
	BidderMobfoxpb          BidderName = "mobfoxpb"
	BidderMobileFuse        BidderName = "mobilefuse"
	BidderNanoInteractive   BidderName = "nanointeractive"
	BidderNextMillennium    BidderName = "nextmillennium"
	BidderNinthDecimal      BidderName = "ninthdecimal"
	BidderNoBid             BidderName = "nobid"
	BidderOneTag            BidderName = "onetag"
	BidderOpenWeb           BidderName = "openweb"
	BidderOpenx             BidderName = "openx"
	BidderOperaads          BidderName = "operaads"
	BidderOrbidder          BidderName = "orbidder"
	BidderOutbrain          BidderName = "outbrain"
	BidderPangle            BidderName = "pangle"
	BidderPGAM              BidderName = "pgam"
	BidderPubmatic          BidderName = "pubmatic"
	BidderPubnative         BidderName = "pubnative"
	BidderPulsepoint        BidderName = "pulsepoint"
	BidderQuantumdex        BidderName = "quantumdex"
	BidderRevcontent        BidderName = "revcontent"
	BidderRhythmone         BidderName = "rhythmone"
	BidderRichaudience      BidderName = "richaudience"
	BidderRTBHouse          BidderName = "rtbhouse"
	BidderRubicon           BidderName = "rubicon"
	BidderSaLunaMedia       BidderName = "sa_lunamedia"
	BidderSharethrough      BidderName = "sharethrough"
	BidderSilverMob         BidderName = "silvermob"
	BidderSmaato            BidderName = "smaato"
	BidderSmartAdserver     BidderName = "smartadserver"
	BidderSmartHub          BidderName = "smarthub"
	BidderSmartRTB          BidderName = "smartrtb"
	BidderSmartyAds         BidderName = "smartyads"
	BidderSmileWanted       BidderName = "smilewanted"
	BidderSonobi            BidderName = "sonobi"
	BidderSovrn             BidderName = "sovrn"
	BidderStreamkey         BidderName = "streamkey"
	BidderStroeerCore       BidderName = "stroeerCore"
	BidderSynacormedia      BidderName = "synacormedia"
	BidderTappx             BidderName = "tappx"
	BidderTelaria           BidderName = "telaria"
	BidderTrafficGate       BidderName = "trafficgate"
	BidderTriplelift        BidderName = "triplelift"
	BidderTripleliftNative  BidderName = "triplelift_native"
	BidderTrustX            BidderName = "trustx"
	BidderUcfunnel          BidderName = "ucfunnel"
	BidderUnicorn           BidderName = "unicorn"
	BidderUnruly            BidderName = "unruly"
	BidderValueImpression   BidderName = "valueimpression"
	BidderVerizonMedia      BidderName = "verizonmedia"
	BidderVideoByte         BidderName = "videobyte"
	BidderVidoomy           BidderName = "vidoomy"
	BidderViewdeos          BidderName = "viewdeos"
	BidderVisx              BidderName = "visx"
	BidderVrtcal            BidderName = "vrtcal"
	BidderYahooSSP          BidderName = "yahoossp"
	BidderYeahmobi          BidderName = "yeahmobi"
	BidderYieldlab          BidderName = "yieldlab"
	BidderYieldmo           BidderName = "yieldmo"
	BidderYieldone          BidderName = "yieldone"
	BidderYSSP              BidderName = "yssp"
	BidderZeroClickFraud    BidderName = "zeroclickfraud"
)

// CoreBidderNames returns a slice of all core bidders.
func CoreBidderNames() []BidderName {
	return []BidderName{
		Bidder33Across,
		BidderAax,
		BidderAceex,
		BidderAcuityAds,
		BidderAdf,
		BidderAdform,
		BidderAdgeneration,
		BidderAdhese,
		BidderAdkernel,
		BidderAdkernelAdn,
		BidderAdman,
		BidderAdmixer,
		BidderAdnuntius,
		BidderAdOcean,
		BidderAdoppler,
		BidderAdot,
		BidderAdpone,
		BidderAdprime,
		BidderAdtarget,
		BidderAdtelligent,
		BidderAdvangelists,
		BidderAdView,
		BidderAdxcg,
		BidderAdyoulike,
		BidderAJA,
		BidderAlgorix,
		BidderAMX,
		BidderApacdex,
		BidderApplogy,
		BidderAppnexus,
		BidderAudienceNetwork,
		BidderAutomatad,
		BidderAvocet,
		BidderAxonix,
		BidderBeachfront,
		BidderBeintoo,
		BidderBetween,
		BidderBidmachine,
		BidderBidmyadz,
		BidderBidsCube,
		BidderBizzclick,
		BidderBliink,
		BidderBmtm,
		BidderBrightroll,
		BidderCoinzilla,
		BidderColossus,
		BidderCompass,
		BidderConnectAd,
		BidderConsumable,
		BidderConversant,
		BidderCpmstar,
		BidderCriteo,
		BidderDatablocks,
		BidderDecenterAds,
		BidderDeepintent,
		BidderDianomi,
		BidderDmx,
		BidderEmxDigital,
		BidderEngageBDR,
		BidderEPlanning,
		BidderEpom,
		BidderEVolution,
		BidderGamma,
		BidderGamoshi,
		BidderGrid,
		BidderGroupm,
		BidderGumGum,
		BidderHuaweiAds,
		BidderImpactify,
		BidderImprovedigital,
		BidderInfyTV,
		BidderInMobi,
		BidderInteractiveoffers,
		BidderInvibes,
		BidderIQZone,
		BidderIx,
		BidderJANet,
		BidderJixie,
		BidderKargo,
		BidderKayzen,
		BidderKidoz,
		BidderKrushmedia,
		BidderKubient,
		BidderLockerDome,
		BidderLogicad,
		BidderLunaMedia,
		BidderMadvertise,
		BidderMarsmedia,
		BidderMediafuse,
		BidderMedianet,
		BidderMgid,
		BidderMobfoxpb,
		BidderMobileFuse,
		BidderNanoInteractive,
		BidderNextMillennium,
		BidderNinthDecimal,
		BidderNoBid,
		BidderOneTag,
		BidderOpenWeb,
		BidderOpenx,
		BidderOperaads,
		BidderOrbidder,
		BidderOutbrain,
		BidderPangle,
		BidderPGAM,
		BidderPubmatic,
		BidderPubnative,
		BidderPulsepoint,
		BidderQuantumdex,
		BidderRevcontent,
		BidderRhythmone,
		BidderRichaudience,
		BidderRTBHouse,
		BidderRubicon,
		BidderSaLunaMedia,
		BidderSharethrough,
		BidderSilverMob,
		BidderSmaato,
		BidderSmartAdserver,
		BidderSmartHub,
		BidderSmartRTB,
		BidderSmartyAds,
		BidderSmileWanted,
		BidderSonobi,
		BidderSovrn,
		BidderStreamkey,
		BidderStroeerCore,
		BidderSynacormedia,
		BidderTappx,
		BidderTelaria,
		BidderTrafficGate,
		BidderTriplelift,
		BidderTripleliftNative,
		BidderTrustX,
		BidderUcfunnel,
		BidderUnicorn,
		BidderUnruly,
		BidderValueImpression,
		BidderVerizonMedia,
		BidderVideoByte,
		BidderVidoomy,
		BidderViewdeos,
		BidderVisx,
		BidderVrtcal,
		BidderYahooSSP,
		BidderYeahmobi,
		BidderYieldlab,
		BidderYieldmo,
		BidderYieldone,
		BidderYSSP,
		BidderZeroClickFraud,
	}
}

// BuildBidderMap builds a map of string to BidderName, to remain compatbile with the
// prebioud BidderMap variable.
func BuildBidderMap() map[string]BidderName {
	lookup := make(map[string]BidderName)
	for _, name := range CoreBidderNames() {
		lookup[string(name)] = name
	}
	return lookup
}

// BuildBidderStringSlice builds a slioce of strings for each BidderName.
func BuildBidderStringSlice() []string {
	coreBidders := CoreBidderNames()
	slice := make([]string, len(coreBidders))
	for i, name := range CoreBidderNames() {
		slice[i] = string(name)
	}
	return slice
}

func BuildBidderNameHashSet() map[string]struct{} {
	hashSet := make(map[string]struct{})
	for _, name := range CoreBidderNames() {
		hashSet[string(name)] = struct{}{}
	}
	return hashSet
}

// bidderNameLookup is a map of the lower case version of the bidder name to the precise BidderName value.
var bidderNameLookup = func() map[string]BidderName {
	lookup := make(map[string]BidderName)
	for _, name := range CoreBidderNames() {
		bidderNameLower := strings.ToLower(string(name))
		lookup[bidderNameLower] = name
	}
	return lookup
}()

func NormalizeBidderName(name string) (BidderName, bool) {
	nameLower := strings.ToLower(name)
	bidderName, exists := bidderNameLookup[nameLower]
	return bidderName, exists
}

// The BidderParamValidator is used to enforce bidrequest.imp[i].ext.{anyBidder} values.
//
// This is treated differently from the other types because we rely on JSON-schemas to validate bidder params.
type BidderParamValidator interface {
	Validate(name BidderName, ext json.RawMessage) error
	// Schema returns the JSON schema used to perform validation.
	Schema(name BidderName) string
}

// NewBidderParamsValidator makes a BidderParamValidator, assuming all the necessary files exist in the filesystem.
// This will error if, for example, a Bidder gets added but no JSON schema is written for them.
func NewBidderParamsValidator(schemaDirectory string) (BidderParamValidator, error) {
	fileInfos, err := ioutil.ReadDir(schemaDirectory)
	if err != nil {
		return nil, fmt.Errorf("Failed to read JSON schemas from directory %s. %v", schemaDirectory, err)
	}

	bidderMap := BuildBidderMap()

	schemaContents := make(map[BidderName]string, 50)
	schemas := make(map[BidderName]*gojsonschema.Schema, 50)
	for _, fileInfo := range fileInfos {
		bidderName := strings.TrimSuffix(fileInfo.Name(), ".json")
		if _, ok := bidderMap[bidderName]; !ok {
			return nil, fmt.Errorf("File %s/%s does not match a valid BidderName.", schemaDirectory, fileInfo.Name())
		}
		toOpen, err := filepath.Abs(filepath.Join(schemaDirectory, fileInfo.Name()))
		if err != nil {
			return nil, fmt.Errorf("Failed to get an absolute representation of the path: %s, %v", toOpen, err)
		}
		schemaLoader := gojsonschema.NewReferenceLoader("file:///" + filepath.ToSlash(toOpen))
		loadedSchema, err := gojsonschema.NewSchema(schemaLoader)
		if err != nil {
			return nil, fmt.Errorf("Failed to load json schema at %s: %v", toOpen, err)
		}

		fileBytes, err := ioutil.ReadFile(fmt.Sprintf("%s/%s", schemaDirectory, fileInfo.Name()))
		if err != nil {
			return nil, fmt.Errorf("Failed to read file %s/%s: %v", schemaDirectory, fileInfo.Name(), err)
		}

		schemas[BidderName(bidderName)] = loadedSchema
		schemaContents[BidderName(bidderName)] = string(fileBytes)
	}

	return &bidderParamValidator{
		schemaContents: schemaContents,
		parsedSchemas:  schemas,
	}, nil
}

type bidderParamValidator struct {
	schemaContents map[BidderName]string
	parsedSchemas  map[BidderName]*gojsonschema.Schema
}

func (validator *bidderParamValidator) Validate(name BidderName, ext json.RawMessage) error {
	result, err := validator.parsedSchemas[name].Validate(gojsonschema.NewBytesLoader(ext))
	if err != nil {
		return err
	}
	if !result.Valid() {
		errBuilder := bytes.NewBuffer(make([]byte, 0, 300))
		for _, err := range result.Errors() {
			errBuilder.WriteString(err.String())
		}
		return errors.New(errBuilder.String())
	}
	return nil
}

func (validator *bidderParamValidator) Schema(name BidderName) string {
	return validator.schemaContents[name]
}<|MERGE_RESOLUTION|>--- conflicted
+++ resolved
@@ -136,11 +136,8 @@
 	BidderDatablocks        BidderName = "datablocks"
 	BidderDecenterAds       BidderName = "decenterads"
 	BidderDeepintent        BidderName = "deepintent"
-<<<<<<< HEAD
 	BidderDianomi           BidderName = "dianomi"
-=======
 	BidderDmx               BidderName = "dmx"
->>>>>>> bdc3190c
 	BidderEmxDigital        BidderName = "emx_digital"
 	BidderEngageBDR         BidderName = "engagebdr"
 	BidderEPlanning         BidderName = "eplanning"
