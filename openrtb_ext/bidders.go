--- conflicted
+++ resolved
@@ -27,19 +27,8 @@
 	BidderConversant BidderName = "conversant"
 )
 
-<<<<<<< HEAD
 // BidderMap stores all the valid OpenRTB 2.x Bidders in the project. This map *must not* be mutated.
 var BidderMap = map[string]BidderName{
-	"appnexus":      BidderAppnexus,
-	"facebook":      BidderFacebook,
-	"indexExchange": BidderIndex,
-	"lifestreet":    BidderLifestreet,
-	"pubmatic":      BidderPubmatic,
-	"pulsepoint":    BidderPulsepoint,
-	"rubicon":       BidderRubicon,
-	"conversant":    BidderConversant,
-=======
-var bidderMap = map[string]BidderName{
 	"appnexus":        BidderAppnexus,
 	"audienceNetwork": BidderFacebook,
 	"indexExchange":   BidderIndex,
@@ -48,7 +37,6 @@
 	"pulsepoint":      BidderPulsepoint,
 	"rubicon":         BidderRubicon,
 	"conversant":      BidderConversant,
->>>>>>> 9f2847ca
 }
 
 func (name BidderName) MarshalJSON() ([]byte, error) {
