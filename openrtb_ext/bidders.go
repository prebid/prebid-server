--- conflicted
+++ resolved
@@ -20,7 +20,6 @@
 // These names _must_ coincide with the bidder code in Prebid.js, if an adapter also exists in that project.
 // Please keep these (and the BidderMap) alphabetized to minimize merge conflicts among adapter submissions.
 const (
-<<<<<<< HEAD
 	BidderAdtelligent  BidderName = "adtelligent"
 	BidderAdform       BidderName = "adform"
 	BidderAppnexus     BidderName = "appnexus"
@@ -35,22 +34,7 @@
 	BidderSomoaudience BidderName = "somoaudience"
 	BidderSovrn        BidderName = "sovrn"
 	BidderEPlanning    BidderName = "eplanning"
-=======
-	BidderAdtelligent BidderName = "adtelligent"
-	BidderAdform      BidderName = "adform"
-	BidderAppnexus    BidderName = "appnexus"
-	BidderConversant  BidderName = "conversant"
-	BidderFacebook    BidderName = "audienceNetwork"
-	BidderIndex       BidderName = "indexExchange"
-	BidderLifestreet  BidderName = "lifestreet"
-	BidderOpenx       BidderName = "openx"
-	BidderPubmatic    BidderName = "pubmatic"
-	BidderPulsepoint  BidderName = "pulsepoint"
-	BidderRubicon     BidderName = "rubicon"
-	BidderSovrn       BidderName = "sovrn"
-	BidderEPlanning   BidderName = "eplanning"
-	BidderBrightroll  BidderName = "brightroll"
->>>>>>> 0f513c5a
+	BidderBrightroll   BidderName = "brightroll"
 )
 
 // BidderMap stores all the valid OpenRTB 2.x Bidders in the project. This map *must not* be mutated.
