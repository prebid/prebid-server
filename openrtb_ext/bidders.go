package openrtb_ext

import (
	"bytes"
	"encoding/json"
	"errors"
	"fmt"
	"io/ioutil"
	"path/filepath"
	"strings"

	"github.com/xeipuuv/gojsonschema"
)

const schemaDirectory = "static/bidder-params"

// BidderName may refer to a bidder ID, or an Alias which is defined in the request.
type BidderName string

// These names _must_ coincide with the bidder code in Prebid.js, if an adapter also exists in that project.
// Please keep these (and the BidderMap) alphabetized to minimize merge conflicts among adapter submissions.
const (
<<<<<<< HEAD
	Bidder33Across         BidderName = "33across"
	BidderAdkernel         BidderName = "adkernel"
	BidderAdkernelAdn      BidderName = "adkernelAdn"
	BidderAdtelligent      BidderName = "adtelligent"
	BidderAdform           BidderName = "adform"
	BidderAdvangelists     BidderName = "advangelists"
	BidderAppnexus         BidderName = "appnexus"
	BidderBeachfront       BidderName = "beachfront"
	BidderBrightroll       BidderName = "brightroll"
	BidderConsumable       BidderName = "consumable"
	BidderConversant       BidderName = "conversant"
	BidderEmxDigital       BidderName = "emx_digital"
	BidderEPlanning        BidderName = "eplanning"
	BidderFacebook         BidderName = "audienceNetwork"
	BidderGamma            BidderName = "gamma"
	BidderGamoshi          BidderName = "gamoshi"
	BidderGrid             BidderName = "grid"
	BidderGumGum           BidderName = "gumgum"
	BidderImprovedigital   BidderName = "improvedigital"
	BidderIx               BidderName = "ix"
	BidderLifestreet       BidderName = "lifestreet"
	BidderMgid             BidderName = "mgid"
	BidderOpenx            BidderName = "openx"
	BidderPubmatic         BidderName = "pubmatic"
	BidderPulsepoint       BidderName = "pulsepoint"
	BidderRhythmone        BidderName = "rhythmone"
	BidderRTBHouse         BidderName = "rtbhouse"
	BidderRubicon          BidderName = "rubicon"
	BidderSharethrough     BidderName = "sharethrough"
	BidderSomoaudience     BidderName = "somoaudience"
	BidderSovrn            BidderName = "sovrn"
	BidderSonobi           BidderName = "sonobi"
	BidderTripleliftNative BidderName = "triplelift_native"
	BidderUnruly           BidderName = "unruly"
	BidderVerizonMedia     BidderName = "verizonmedia"
	BidderVrtcal           BidderName = "vrtcal"
	BidderYieldmo          BidderName = "yieldmo"
	BidderVisx             BidderName = "visx"
	BidderTappx            BidderName = "tappx"
	BidderEngageBDR        BidderName = "engagebdr"
=======
	Bidder33Across       BidderName = "33across"
	BidderAdkernel       BidderName = "adkernel"
	BidderAdkernelAdn    BidderName = "adkernelAdn"
	BidderAdpone         BidderName = "adpone"
	BidderAdtelligent    BidderName = "adtelligent"
	BidderAdform         BidderName = "adform"
	BidderAdvangelists   BidderName = "advangelists"
	BidderAppnexus       BidderName = "appnexus"
	BidderBeachfront     BidderName = "beachfront"
	BidderBrightroll     BidderName = "brightroll"
	BidderConsumable     BidderName = "consumable"
	BidderConversant     BidderName = "conversant"
	BidderEmxDigital     BidderName = "emx_digital"
	BidderEPlanning      BidderName = "eplanning"
	BidderFacebook       BidderName = "audienceNetwork"
	BidderGamma          BidderName = "gamma"
	BidderGamoshi        BidderName = "gamoshi"
	BidderGrid           BidderName = "grid"
	BidderGumGum         BidderName = "gumgum"
	BidderImprovedigital BidderName = "improvedigital"
	BidderIx             BidderName = "ix"
	BidderLifestreet     BidderName = "lifestreet"
	BidderLockerDome     BidderName = "lockerdome"
	BidderMgid           BidderName = "mgid"
	BidderOpenx          BidderName = "openx"
	BidderPubmatic       BidderName = "pubmatic"
	BidderPulsepoint     BidderName = "pulsepoint"
	BidderRhythmone      BidderName = "rhythmone"
	BidderRTBHouse       BidderName = "rtbhouse"
	BidderRubicon        BidderName = "rubicon"
	BidderSharethrough   BidderName = "sharethrough"
	BidderSomoaudience   BidderName = "somoaudience"
	BidderSovrn          BidderName = "sovrn"
	BidderSonobi         BidderName = "sonobi"
	BidderSynacormedia   BidderName = "synacormedia"
	BidderTriplelift     BidderName = "triplelift"
	BidderUnruly         BidderName = "unruly"
	BidderVerizonMedia   BidderName = "verizonmedia"
	BidderVrtcal         BidderName = "vrtcal"
	BidderYieldmo        BidderName = "yieldmo"
	BidderVisx           BidderName = "visx"
	BidderTappx          BidderName = "tappx"
	BidderEngageBDR      BidderName = "engagebdr"
>>>>>>> 74a96a52
)

// BidderMap stores all the valid OpenRTB 2.x Bidders in the project. This map *must not* be mutated.
var BidderMap = map[string]BidderName{
<<<<<<< HEAD
	"33across":          Bidder33Across,
	"adkernel":          BidderAdkernel,
	"adkernelAdn":       BidderAdkernelAdn,
	"adtelligent":       BidderAdtelligent,
	"adform":            BidderAdform,
	"advangelists":      BidderAdvangelists,
	"appnexus":          BidderAppnexus,
	"beachfront":        BidderBeachfront,
	"audienceNetwork":   BidderFacebook,
	"brightroll":        BidderBrightroll,
	"consumable":        BidderConsumable,
	"conversant":        BidderConversant,
	"emx_digital":       BidderEmxDigital,
	"eplanning":         BidderEPlanning,
	"gamma":             BidderGamma,
	"gamoshi":           BidderGamoshi,
	"grid":              BidderGrid,
	"gumgum":            BidderGumGum,
	"improvedigital":    BidderImprovedigital,
	"ix":                BidderIx,
	"lifestreet":        BidderLifestreet,
	"openx":             BidderOpenx,
	"mgid":              BidderMgid,
	"pubmatic":          BidderPubmatic,
	"pulsepoint":        BidderPulsepoint,
	"rhythmone":         BidderRhythmone,
	"rtbhouse":          BidderRTBHouse,
	"rubicon":           BidderRubicon,
	"sharethrough":      BidderSharethrough,
	"somoaudience":      BidderSomoaudience,
	"sovrn":             BidderSovrn,
	"sonobi":            BidderSonobi,
	"triplelift_native": BidderTripleliftNative,
	"unruly":            BidderUnruly,
	"verizonmedia":      BidderVerizonMedia,
	"vrtcal":            BidderVrtcal,
	"yieldmo":           BidderYieldmo,
	"visx":              BidderVisx,
	"tappx":             BidderTappx,
	"engagebdr":         BidderEngageBDR,
=======
	"33across":        Bidder33Across,
	"adkernel":        BidderAdkernel,
	"adkernelAdn":     BidderAdkernelAdn,
	"adpone":          BidderAdpone,
	"adtelligent":     BidderAdtelligent,
	"adform":          BidderAdform,
	"advangelists":    BidderAdvangelists,
	"appnexus":        BidderAppnexus,
	"beachfront":      BidderBeachfront,
	"audienceNetwork": BidderFacebook,
	"brightroll":      BidderBrightroll,
	"consumable":      BidderConsumable,
	"conversant":      BidderConversant,
	"emx_digital":     BidderEmxDigital,
	"eplanning":       BidderEPlanning,
	"gamma":           BidderGamma,
	"gamoshi":         BidderGamoshi,
	"grid":            BidderGrid,
	"gumgum":          BidderGumGum,
	"improvedigital":  BidderImprovedigital,
	"ix":              BidderIx,
	"lifestreet":      BidderLifestreet,
	"lockerdome":      BidderLockerDome,
	"openx":           BidderOpenx,
	"mgid":            BidderMgid,
	"pubmatic":        BidderPubmatic,
	"pulsepoint":      BidderPulsepoint,
	"rhythmone":       BidderRhythmone,
	"rtbhouse":        BidderRTBHouse,
	"rubicon":         BidderRubicon,
	"sharethrough":    BidderSharethrough,
	"somoaudience":    BidderSomoaudience,
	"sovrn":           BidderSovrn,
	"sonobi":          BidderSonobi,
	"synacormedia":    BidderSynacormedia,
	"triplelift":      BidderTriplelift,
	"unruly":          BidderUnruly,
	"verizonmedia":    BidderVerizonMedia,
	"vrtcal":          BidderVrtcal,
	"yieldmo":         BidderYieldmo,
	"visx":            BidderVisx,
	"tappx":           BidderTappx,
	"engagebdr":       BidderEngageBDR,
>>>>>>> 74a96a52
}

// BidderList returns the values of the BidderMap
func BidderList() []BidderName {
	bidders := make([]BidderName, 0, len(BidderMap))
	for _, value := range BidderMap {
		bidders = append(bidders, value)
	}
	return bidders
}

func (name BidderName) MarshalJSON() ([]byte, error) {
	return []byte(name), nil
}

func (name *BidderName) String() string {
	if name == nil {
		return ""
	} else {
		return string(*name)
	}
}

// The BidderParamValidator is used to enforce bidrequest.imp[i].ext.{anyBidder} values.
//
// This is treated differently from the other types because we rely on JSON-schemas to validate bidder params.
type BidderParamValidator interface {
	Validate(name BidderName, ext json.RawMessage) error
	// Schema returns the JSON schema used to perform validation.
	Schema(name BidderName) string
}

// NewBidderParamsValidator makes a BidderParamValidator, assuming all the necessary files exist in the filesystem.
// This will error if, for example, a Bidder gets added but no JSON schema is written for them.
func NewBidderParamsValidator(schemaDirectory string) (BidderParamValidator, error) {
	fileInfos, err := ioutil.ReadDir(schemaDirectory)
	if err != nil {
		return nil, fmt.Errorf("Failed to read JSON schemas from directory %s. %v", schemaDirectory, err)
	}

	schemaContents := make(map[BidderName]string, 50)
	schemas := make(map[BidderName]*gojsonschema.Schema, 50)
	for _, fileInfo := range fileInfos {
		bidderName := strings.TrimSuffix(fileInfo.Name(), ".json")
		if _, isValid := BidderMap[bidderName]; !isValid {
			return nil, fmt.Errorf("File %s/%s does not match a valid BidderName.", schemaDirectory, fileInfo.Name())
		}
		toOpen, err := filepath.Abs(filepath.Join(schemaDirectory, fileInfo.Name()))
		if err != nil {
			return nil, fmt.Errorf("Failed to get an absolute representation of the path: %s, %v", toOpen, err)
		}
		schemaLoader := gojsonschema.NewReferenceLoader("file:///" + filepath.ToSlash(toOpen))
		loadedSchema, err := gojsonschema.NewSchema(schemaLoader)
		if err != nil {
			return nil, fmt.Errorf("Failed to load json schema at %s: %v", toOpen, err)
		}

		fileBytes, err := ioutil.ReadFile(fmt.Sprintf("%s/%s", schemaDirectory, fileInfo.Name()))
		if err != nil {
			return nil, fmt.Errorf("Failed to read file %s/%s: %v", schemaDirectory, fileInfo.Name(), err)
		}

		schemas[BidderName(bidderName)] = loadedSchema
		schemaContents[BidderName(bidderName)] = string(fileBytes)
	}

	return &bidderParamValidator{
		schemaContents: schemaContents,
		parsedSchemas:  schemas,
	}, nil
}

type bidderParamValidator struct {
	schemaContents map[BidderName]string
	parsedSchemas  map[BidderName]*gojsonschema.Schema
}

func (validator *bidderParamValidator) Validate(name BidderName, ext json.RawMessage) error {
	result, err := validator.parsedSchemas[name].Validate(gojsonschema.NewBytesLoader(ext))
	if err != nil {
		return err
	}
	if !result.Valid() {
		errBuilder := bytes.NewBuffer(make([]byte, 0, 300))
		for _, err := range result.Errors() {
			errBuilder.WriteString(err.String())
		}
		return errors.New(errBuilder.String())
	}
	return nil
}

func (validator *bidderParamValidator) Schema(name BidderName) string {
	return validator.schemaContents[name]
}<|MERGE_RESOLUTION|>--- conflicted
+++ resolved
@@ -20,7 +20,6 @@
 // These names _must_ coincide with the bidder code in Prebid.js, if an adapter also exists in that project.
 // Please keep these (and the BidderMap) alphabetized to minimize merge conflicts among adapter submissions.
 const (
-<<<<<<< HEAD
 	Bidder33Across         BidderName = "33across"
 	BidderAdkernel         BidderName = "adkernel"
 	BidderAdkernelAdn      BidderName = "adkernelAdn"
@@ -53,6 +52,8 @@
 	BidderSomoaudience     BidderName = "somoaudience"
 	BidderSovrn            BidderName = "sovrn"
 	BidderSonobi           BidderName = "sonobi"
+	BidderSynacormedia   BidderName = "synacormedia"
+	BidderTriplelift     BidderName = "triplelift"
 	BidderTripleliftNative BidderName = "triplelift_native"
 	BidderUnruly           BidderName = "unruly"
 	BidderVerizonMedia     BidderName = "verizonmedia"
@@ -61,56 +62,10 @@
 	BidderVisx             BidderName = "visx"
 	BidderTappx            BidderName = "tappx"
 	BidderEngageBDR        BidderName = "engagebdr"
-=======
-	Bidder33Across       BidderName = "33across"
-	BidderAdkernel       BidderName = "adkernel"
-	BidderAdkernelAdn    BidderName = "adkernelAdn"
-	BidderAdpone         BidderName = "adpone"
-	BidderAdtelligent    BidderName = "adtelligent"
-	BidderAdform         BidderName = "adform"
-	BidderAdvangelists   BidderName = "advangelists"
-	BidderAppnexus       BidderName = "appnexus"
-	BidderBeachfront     BidderName = "beachfront"
-	BidderBrightroll     BidderName = "brightroll"
-	BidderConsumable     BidderName = "consumable"
-	BidderConversant     BidderName = "conversant"
-	BidderEmxDigital     BidderName = "emx_digital"
-	BidderEPlanning      BidderName = "eplanning"
-	BidderFacebook       BidderName = "audienceNetwork"
-	BidderGamma          BidderName = "gamma"
-	BidderGamoshi        BidderName = "gamoshi"
-	BidderGrid           BidderName = "grid"
-	BidderGumGum         BidderName = "gumgum"
-	BidderImprovedigital BidderName = "improvedigital"
-	BidderIx             BidderName = "ix"
-	BidderLifestreet     BidderName = "lifestreet"
-	BidderLockerDome     BidderName = "lockerdome"
-	BidderMgid           BidderName = "mgid"
-	BidderOpenx          BidderName = "openx"
-	BidderPubmatic       BidderName = "pubmatic"
-	BidderPulsepoint     BidderName = "pulsepoint"
-	BidderRhythmone      BidderName = "rhythmone"
-	BidderRTBHouse       BidderName = "rtbhouse"
-	BidderRubicon        BidderName = "rubicon"
-	BidderSharethrough   BidderName = "sharethrough"
-	BidderSomoaudience   BidderName = "somoaudience"
-	BidderSovrn          BidderName = "sovrn"
-	BidderSonobi         BidderName = "sonobi"
-	BidderSynacormedia   BidderName = "synacormedia"
-	BidderTriplelift     BidderName = "triplelift"
-	BidderUnruly         BidderName = "unruly"
-	BidderVerizonMedia   BidderName = "verizonmedia"
-	BidderVrtcal         BidderName = "vrtcal"
-	BidderYieldmo        BidderName = "yieldmo"
-	BidderVisx           BidderName = "visx"
-	BidderTappx          BidderName = "tappx"
-	BidderEngageBDR      BidderName = "engagebdr"
->>>>>>> 74a96a52
 )
 
 // BidderMap stores all the valid OpenRTB 2.x Bidders in the project. This map *must not* be mutated.
 var BidderMap = map[string]BidderName{
-<<<<<<< HEAD
 	"33across":          Bidder33Across,
 	"adkernel":          BidderAdkernel,
 	"adkernelAdn":       BidderAdkernelAdn,
@@ -143,6 +98,8 @@
 	"somoaudience":      BidderSomoaudience,
 	"sovrn":             BidderSovrn,
 	"sonobi":            BidderSonobi,
+	"synacormedia":    BidderSynacormedia,
+	"triplelift":      BidderTriplelift,
 	"triplelift_native": BidderTripleliftNative,
 	"unruly":            BidderUnruly,
 	"verizonmedia":      BidderVerizonMedia,
@@ -151,51 +108,6 @@
 	"visx":              BidderVisx,
 	"tappx":             BidderTappx,
 	"engagebdr":         BidderEngageBDR,
-=======
-	"33across":        Bidder33Across,
-	"adkernel":        BidderAdkernel,
-	"adkernelAdn":     BidderAdkernelAdn,
-	"adpone":          BidderAdpone,
-	"adtelligent":     BidderAdtelligent,
-	"adform":          BidderAdform,
-	"advangelists":    BidderAdvangelists,
-	"appnexus":        BidderAppnexus,
-	"beachfront":      BidderBeachfront,
-	"audienceNetwork": BidderFacebook,
-	"brightroll":      BidderBrightroll,
-	"consumable":      BidderConsumable,
-	"conversant":      BidderConversant,
-	"emx_digital":     BidderEmxDigital,
-	"eplanning":       BidderEPlanning,
-	"gamma":           BidderGamma,
-	"gamoshi":         BidderGamoshi,
-	"grid":            BidderGrid,
-	"gumgum":          BidderGumGum,
-	"improvedigital":  BidderImprovedigital,
-	"ix":              BidderIx,
-	"lifestreet":      BidderLifestreet,
-	"lockerdome":      BidderLockerDome,
-	"openx":           BidderOpenx,
-	"mgid":            BidderMgid,
-	"pubmatic":        BidderPubmatic,
-	"pulsepoint":      BidderPulsepoint,
-	"rhythmone":       BidderRhythmone,
-	"rtbhouse":        BidderRTBHouse,
-	"rubicon":         BidderRubicon,
-	"sharethrough":    BidderSharethrough,
-	"somoaudience":    BidderSomoaudience,
-	"sovrn":           BidderSovrn,
-	"sonobi":          BidderSonobi,
-	"synacormedia":    BidderSynacormedia,
-	"triplelift":      BidderTriplelift,
-	"unruly":          BidderUnruly,
-	"verizonmedia":    BidderVerizonMedia,
-	"vrtcal":          BidderVrtcal,
-	"yieldmo":         BidderYieldmo,
-	"visx":            BidderVisx,
-	"tappx":           BidderTappx,
-	"engagebdr":       BidderEngageBDR,
->>>>>>> 74a96a52
 }
 
 // BidderList returns the values of the BidderMap
