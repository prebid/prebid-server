package openrtb_ext

import (
	"bytes"
	"errors"
	"fmt"
	"io/ioutil"
	"net/http"
	"strings"

	"github.com/mxmCherry/openrtb"
	"github.com/xeipuuv/gojsonschema"
)

const schemaDirectory = "static/bidder-params"

// BidderName may refer to a bidder ID, or an Alias which is defined in the request.
type BidderName string

// These names _must_ coincide with the bidder code in Prebid.js, if an adapter also exists in that project.
// Please keep these (and the BidderMap) alphabetized to minimize merge conflicts among adapter submissions.
const (
<<<<<<< HEAD
	BidderAppnexus    BidderName = "appnexus"
	BidderConversant  BidderName = "conversant"
	BidderFacebook    BidderName = "audienceNetwork"
	BidderIndex       BidderName = "indexExchange"
	BidderLifestreet  BidderName = "lifestreet"
	BidderPubmatic    BidderName = "pubmatic"
	BidderPulsepoint  BidderName = "pulsepoint"
	BidderRubicon     BidderName = "rubicon"
	BidderAdtelligent BidderName = "adtelligent"
=======
	BidderAdform     BidderName = "adform"
	BidderAppnexus   BidderName = "appnexus"
	BidderConversant BidderName = "conversant"
	BidderFacebook   BidderName = "audienceNetwork"
	BidderIndex      BidderName = "indexExchange"
	BidderLifestreet BidderName = "lifestreet"
	BidderPubmatic   BidderName = "pubmatic"
	BidderPulsepoint BidderName = "pulsepoint"
	BidderRubicon    BidderName = "rubicon"
	BidderSovrn      BidderName = "sovrn"
>>>>>>> f964f33c
)

// BidderMap stores all the valid OpenRTB 2.x Bidders in the project. This map *must not* be mutated.
var BidderMap = map[string]BidderName{
	"adform":          BidderAdform,
	"appnexus":        BidderAppnexus,
	"audienceNetwork": BidderFacebook,
	"conversant":      BidderConversant,
	"indexExchange":   BidderIndex,
	"lifestreet":      BidderLifestreet,
	"pubmatic":        BidderPubmatic,
	"pulsepoint":      BidderPulsepoint,
	"rubicon":         BidderRubicon,
<<<<<<< HEAD
	"adtelligent":     BidderAdtelligent,
=======
	"sovrn":           BidderSovrn,
}

// BidderList returns the values of the BidderMap
func BidderList() []BidderName {
	bidders := make([]BidderName, 0, len(BidderMap))
	for _, value := range BidderMap {
		bidders = append(bidders, value)
	}
	return bidders
>>>>>>> f964f33c
}

func (name BidderName) MarshalJSON() ([]byte, error) {
	return []byte(name), nil
}

func (name *BidderName) String() string {
	if name == nil {
		return ""
	} else {
		return string(*name)
	}
}

// The BidderParamValidator is used to enforce bidrequest.imp[i].ext.{anyBidder} values.
//
// This is treated differently from the other types because we rely on JSON-schemas to validate bidder params.
type BidderParamValidator interface {
	Validate(name BidderName, ext openrtb.RawJSON) error
	// Schema returns the JSON schema used to perform validation.
	Schema(name BidderName) string
}

// NewBidderParamsValidator makes a BidderParamValidator, assuming all the necessary files exist in the filesystem.
// This will error if, for example, a Bidder gets added but no JSON schema is written for them.
func NewBidderParamsValidator(schemaDirectory string) (BidderParamValidator, error) {
	filesystem := http.Dir(schemaDirectory)
	fileInfos, err := ioutil.ReadDir(schemaDirectory)
	if err != nil {
		return nil, fmt.Errorf("Failed to read JSON schemas from directory %s. %v", schemaDirectory, err)
	}

	schemaContents := make(map[BidderName]string, 50)
	schemas := make(map[BidderName]*gojsonschema.Schema, 50)
	for _, fileInfo := range fileInfos {
		bidderName := strings.TrimSuffix(fileInfo.Name(), ".json")
		if _, isValid := BidderMap[bidderName]; !isValid {
			return nil, fmt.Errorf("File %s/%s does not match a valid BidderName.", schemaDirectory, fileInfo.Name())
		}

		schemaLoader := gojsonschema.NewReferenceLoaderFileSystem(fmt.Sprintf("file:///%s", fileInfo.Name()), filesystem)
		loadedSchema, err := gojsonschema.NewSchema(schemaLoader)
		if err != nil {
			return nil, fmt.Errorf("Failed to load json schema at %s/%s: %v", schemaDirectory, fileInfo.Name(), err)
		}

		fileBytes, err := ioutil.ReadFile(fmt.Sprintf("%s/%s", schemaDirectory, fileInfo.Name()))
		if err != nil {
			return nil, fmt.Errorf("Failed to read file %s/%s: %v", schemaDirectory, fileInfo.Name(), err)
		}

		schemas[BidderName(bidderName)] = loadedSchema
		schemaContents[BidderName(bidderName)] = string(fileBytes)
	}

	return &bidderParamValidator{
		schemaContents: schemaContents,
		parsedSchemas:  schemas,
	}, nil
}

type bidderParamValidator struct {
	schemaContents map[BidderName]string
	parsedSchemas  map[BidderName]*gojsonschema.Schema
}

func (validator *bidderParamValidator) Validate(name BidderName, ext openrtb.RawJSON) error {
	result, err := validator.parsedSchemas[name].Validate(gojsonschema.NewBytesLoader(ext))
	if err != nil {
		return err
	}
	if !result.Valid() {
		errBuilder := bytes.NewBuffer(make([]byte, 0, 300))
		for _, err := range result.Errors() {
			errBuilder.WriteString(err.String())
		}
		return errors.New(errBuilder.String())
	}
	return nil
}

func (validator *bidderParamValidator) Schema(name BidderName) string {
	return validator.schemaContents[name]
}<|MERGE_RESOLUTION|>--- conflicted
+++ resolved
@@ -20,17 +20,6 @@
 // These names _must_ coincide with the bidder code in Prebid.js, if an adapter also exists in that project.
 // Please keep these (and the BidderMap) alphabetized to minimize merge conflicts among adapter submissions.
 const (
-<<<<<<< HEAD
-	BidderAppnexus    BidderName = "appnexus"
-	BidderConversant  BidderName = "conversant"
-	BidderFacebook    BidderName = "audienceNetwork"
-	BidderIndex       BidderName = "indexExchange"
-	BidderLifestreet  BidderName = "lifestreet"
-	BidderPubmatic    BidderName = "pubmatic"
-	BidderPulsepoint  BidderName = "pulsepoint"
-	BidderRubicon     BidderName = "rubicon"
-	BidderAdtelligent BidderName = "adtelligent"
-=======
 	BidderAdform     BidderName = "adform"
 	BidderAppnexus   BidderName = "appnexus"
 	BidderConversant BidderName = "conversant"
@@ -41,7 +30,6 @@
 	BidderPulsepoint BidderName = "pulsepoint"
 	BidderRubicon    BidderName = "rubicon"
 	BidderSovrn      BidderName = "sovrn"
->>>>>>> f964f33c
 )
 
 // BidderMap stores all the valid OpenRTB 2.x Bidders in the project. This map *must not* be mutated.
@@ -55,9 +43,6 @@
 	"pubmatic":        BidderPubmatic,
 	"pulsepoint":      BidderPulsepoint,
 	"rubicon":         BidderRubicon,
-<<<<<<< HEAD
-	"adtelligent":     BidderAdtelligent,
-=======
 	"sovrn":           BidderSovrn,
 }
 
@@ -68,7 +53,7 @@
 		bidders = append(bidders, value)
 	}
 	return bidders
->>>>>>> f964f33c
+	"adtelligent":     BidderAdtelligent,
 }
 
 func (name BidderName) MarshalJSON() ([]byte, error) {
