--- conflicted
+++ resolved
@@ -140,11 +140,8 @@
 	BidderNoBid            BidderName = "nobid"
 	BidderOneTag           BidderName = "onetag"
 	BidderOpenx            BidderName = "openx"
-<<<<<<< HEAD
-=======
 	BidderOrbidder         BidderName = "orbidder"
 	BidderPangle           BidderName = "pangle"
->>>>>>> e53fd879
 	BidderPubmatic         BidderName = "pubmatic"
 	BidderPubnative        BidderName = "pubnative"
 	BidderPulsepoint       BidderName = "pulsepoint"
