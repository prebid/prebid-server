package openrtb_ext

import (
	"bytes"
	"encoding/json"
	"errors"
	"fmt"
	"io/ioutil"
	"path/filepath"
	"strings"

	"github.com/xeipuuv/gojsonschema"
)

// BidderName refers to a core bidder id or an alias id.
type BidderName string

func (name BidderName) MarshalJSON() ([]byte, error) {
	return []byte(name), nil
}

func (name *BidderName) String() string {
	if name == nil {
		return ""
	}
	return string(*name)
}

// Names of reserved bidders. These names may not be used by a core bidder or alias.
const (
	BidderReservedAll     BidderName = "all"     // Reserved for the /info/bidders/all endpoint.
	BidderReservedContext BidderName = "context" // Reserved for first party data.
	BidderReservedData    BidderName = "data"    // Reserved for first party data.
	BidderReservedGeneral BidderName = "general" // Reserved for non-bidder specific messages when using a map keyed on the bidder name.
	BidderReservedGPID    BidderName = "gpid"    // Reserved for Global Placement ID (GPID).
	BidderReservedPrebid  BidderName = "prebid"  // Reserved for Prebid Server configuration.
	BidderReservedSKAdN   BidderName = "skadn"   // Reserved for Apple's SKAdNetwork OpenRTB extension.
)

// IsBidderNameReserved returns true if the specified name is a case insensitive match for a reserved bidder name.
func IsBidderNameReserved(name string) bool {
	if strings.EqualFold(name, string(BidderReservedAll)) {
		return true
	}

	if strings.EqualFold(name, string(BidderReservedContext)) {
		return true
	}

	if strings.EqualFold(name, string(BidderReservedData)) {
		return true
	}

	if strings.EqualFold(name, string(BidderReservedGeneral)) {
		return true
	}

	if strings.EqualFold(name, string(BidderReservedGPID)) {
		return true
	}

	if strings.EqualFold(name, string(BidderReservedSKAdN)) {
		return true
	}

	if strings.EqualFold(name, string(BidderReservedPrebid)) {
		return true
	}

	return false
}

// Names of core bidders. These names *must* match the bidder code in Prebid.js if an adapter also exists in that
// project. You may *not* use the name 'general' as that is reserved for general error messages nor 'context' as
// that is reserved for first party data.
//
// Please keep this list alphabetized to minimize merge conflicts.
const (
	Bidder33Across          BidderName = "33across"
	BidderAceex             BidderName = "aceex"
	BidderAcuityAds         BidderName = "acuityads"
	BidderAdf               BidderName = "adf"
	BidderAdform            BidderName = "adform"
	BidderAdgeneration      BidderName = "adgeneration"
	BidderAdhese            BidderName = "adhese"
	BidderAdkernel          BidderName = "adkernel"
	BidderAdkernelAdn       BidderName = "adkernelAdn"
	BidderAdman             BidderName = "adman"
	BidderAdmixer           BidderName = "admixer"
	BidderAdnuntius         BidderName = "adnuntius"
	BidderAdOcean           BidderName = "adocean"
	BidderAdoppler          BidderName = "adoppler"
	BidderAdot              BidderName = "adot"
	BidderAdpone            BidderName = "adpone"
	BidderAdprime           BidderName = "adprime"
	BidderAdtarget          BidderName = "adtarget"
	BidderAdtelligent       BidderName = "adtelligent"
	BidderAdvangelists      BidderName = "advangelists"
	BidderAdView            BidderName = "adview"
	BidderAdxcg             BidderName = "adxcg"
	BidderAdyoulike         BidderName = "adyoulike"
	BidderAJA               BidderName = "aja"
	BidderAlgorix           BidderName = "algorix"
	BidderAMX               BidderName = "amx"
	BidderApacdex           BidderName = "apacdex"
	BidderApplogy           BidderName = "applogy"
	BidderAppnexus          BidderName = "appnexus"
	BidderAudienceNetwork   BidderName = "audienceNetwork"
	BidderAvocet            BidderName = "avocet"
	BidderAxonix            BidderName = "axonix"
	BidderBeachfront        BidderName = "beachfront"
	BidderBeintoo           BidderName = "beintoo"
	BidderBetween           BidderName = "between"
	BidderBidmachine        BidderName = "bidmachine"
	BidderBidmyadz          BidderName = "bidmyadz"
	BidderBidsCube          BidderName = "bidscube"
	BidderBizzclick         BidderName = "bizzclick"
	BidderBmtm              BidderName = "bmtm"
	BidderBrightroll        BidderName = "brightroll"
	BidderCoinzilla         BidderName = "coinzilla"
	BidderColossus          BidderName = "colossus"
	BidderCompass           BidderName = "compass"
	BidderConnectAd         BidderName = "connectad"
	BidderConsumable        BidderName = "consumable"
	BidderConversant        BidderName = "conversant"
	BidderCpmstar           BidderName = "cpmstar"
	BidderCriteo            BidderName = "criteo"
	BidderDatablocks        BidderName = "datablocks"
	BidderDmx               BidderName = "dmx"
	BidderDecenterAds       BidderName = "decenterads"
	BidderDeepintent        BidderName = "deepintent"
	BidderEmxDigital        BidderName = "emx_digital"
	BidderEngageBDR         BidderName = "engagebdr"
	BidderEPlanning         BidderName = "eplanning"
	BidderEpom              BidderName = "epom"
	BidderEVolution         BidderName = "e_volution"
	BidderGamma             BidderName = "gamma"
	BidderGamoshi           BidderName = "gamoshi"
	BidderGrid              BidderName = "grid"
	BidderGroupm            BidderName = "groupm"
	BidderGumGum            BidderName = "gumgum"
	BidderHuaweiAds         BidderName = "huaweiads"
	BidderImpactify         BidderName = "impactify"
	BidderImprovedigital    BidderName = "improvedigital"
	BidderInMobi            BidderName = "inmobi"
	BidderInteractiveoffers BidderName = "interactiveoffers"
	BidderInvibes           BidderName = "invibes"
	BidderIQZone            BidderName = "iqzone"
	BidderIx                BidderName = "ix"
	BidderJixie             BidderName = "jixie"
	BidderKayzen            BidderName = "kayzen"
	BidderKidoz             BidderName = "kidoz"
	BidderKrushmedia        BidderName = "krushmedia"
	BidderKubient           BidderName = "kubient"
	BidderLockerDome        BidderName = "lockerdome"
	BidderLogicad           BidderName = "logicad"
	BidderLunaMedia         BidderName = "lunamedia"
	BidderSaLunaMedia       BidderName = "sa_lunamedia"
	BidderMadvertise        BidderName = "madvertise"
	BidderMarsmedia         BidderName = "marsmedia"
	BidderMediafuse         BidderName = "mediafuse"
	BidderMgid              BidderName = "mgid"
	BidderMobfoxpb          BidderName = "mobfoxpb"
	BidderMobileFuse        BidderName = "mobilefuse"
	BidderNanoInteractive   BidderName = "nanointeractive"
	BidderNextMillennium    BidderName = "nextmillennium"
	BidderNinthDecimal      BidderName = "ninthdecimal"
	BidderNoBid             BidderName = "nobid"
	BidderOneTag            BidderName = "onetag"
	BidderOpenWeb           BidderName = "openweb"
	BidderOpenx             BidderName = "openx"
	BidderOperaads          BidderName = "operaads"
	BidderOrbidder          BidderName = "orbidder"
	BidderOutbrain          BidderName = "outbrain"
	BidderPangle            BidderName = "pangle"
	BidderPubmatic          BidderName = "pubmatic"
	BidderPubnative         BidderName = "pubnative"
	BidderPulsepoint        BidderName = "pulsepoint"
	BidderQuantumdex        BidderName = "quantumdex"
	BidderRevcontent        BidderName = "revcontent"
	BidderRhythmone         BidderName = "rhythmone"
	BidderRichaudience      BidderName = "richaudience"
	BidderRTBHouse          BidderName = "rtbhouse"
	BidderRubicon           BidderName = "rubicon"
	BidderSharethrough      BidderName = "sharethrough"
	BidderSilverMob         BidderName = "silvermob"
	BidderSmaato            BidderName = "smaato"
	BidderSmartAdserver     BidderName = "smartadserver"
	BidderSmartHub          BidderName = "smarthub"
	BidderSmartRTB          BidderName = "smartrtb"
	BidderSmartyAds         BidderName = "smartyads"
	BidderSmileWanted       BidderName = "smilewanted"
	BidderSomoaudience      BidderName = "somoaudience"
	BidderSonobi            BidderName = "sonobi"
	BidderSovrn             BidderName = "sovrn"
<<<<<<< HEAD
	BidderSpotX             BidderName = "spotx"
=======
	BidderStreamkey         BidderName = "streamkey"
>>>>>>> 2745818a
	BidderSynacormedia      BidderName = "synacormedia"
	BidderTappx             BidderName = "tappx"
	BidderTelaria           BidderName = "telaria"
	BidderTriplelift        BidderName = "triplelift"
	BidderTripleliftNative  BidderName = "triplelift_native"
	BidderTrustX            BidderName = "trustx"
	BidderUcfunnel          BidderName = "ucfunnel"
	BidderUnicorn           BidderName = "unicorn"
	BidderUnruly            BidderName = "unruly"
	BidderValueImpression   BidderName = "valueimpression"
	BidderVASTBidder        BidderName = "vastbidder"
	BidderVerizonMedia      BidderName = "verizonmedia"
	BidderVideoByte         BidderName = "videobyte"
	BidderVidoomy           BidderName = "vidoomy"
	BidderVisx              BidderName = "visx"
	BidderViewdeos          BidderName = "viewdeos"
	BidderVrtcal            BidderName = "vrtcal"
	BidderYahooSSP          BidderName = "yahoossp"
	BidderYeahmobi          BidderName = "yeahmobi"
	BidderYieldlab          BidderName = "yieldlab"
	BidderYieldmo           BidderName = "yieldmo"
	BidderYieldone          BidderName = "yieldone"
	BidderYSSP              BidderName = "yssp"
	BidderZeroClickFraud    BidderName = "zeroclickfraud"
)

// CoreBidderNames returns a slice of all core bidders.
func CoreBidderNames() []BidderName {
	return []BidderName{
		Bidder33Across,
		BidderAceex,
		BidderAcuityAds,
		BidderAdf,
		BidderAdform,
		BidderAdgeneration,
		BidderAdhese,
		BidderAdkernel,
		BidderAdkernelAdn,
		BidderAdman,
		BidderAdmixer,
		BidderAdnuntius,
		BidderAdOcean,
		BidderAdoppler,
		BidderAdot,
		BidderAdpone,
		BidderAdprime,
		BidderAdtarget,
		BidderAdtelligent,
		BidderAdvangelists,
		BidderAdView,
		BidderAdxcg,
		BidderAdyoulike,
		BidderAJA,
		BidderAlgorix,
		BidderAMX,
		BidderApacdex,
		BidderApplogy,
		BidderAppnexus,
		BidderAudienceNetwork,
		BidderAvocet,
		BidderAxonix,
		BidderBeachfront,
		BidderBeintoo,
		BidderBetween,
		BidderBidmachine,
		BidderBidmyadz,
		BidderBidsCube,
		BidderBizzclick,
		BidderBmtm,
		BidderBrightroll,
		BidderCoinzilla,
		BidderColossus,
		BidderCompass,
		BidderConnectAd,
		BidderConsumable,
		BidderConversant,
		BidderCpmstar,
		BidderCriteo,
		BidderDatablocks,
		BidderDecenterAds,
		BidderDeepintent,
		BidderDmx,
		BidderEmxDigital,
		BidderEngageBDR,
		BidderEPlanning,
		BidderEpom,
		BidderEVolution,
		BidderGamma,
		BidderGamoshi,
		BidderGrid,
		BidderGroupm,
		BidderGumGum,
		BidderHuaweiAds,
		BidderImpactify,
		BidderImprovedigital,
		BidderInMobi,
		BidderInteractiveoffers,
		BidderInvibes,
		BidderIQZone,
		BidderIx,
		BidderJixie,
		BidderKayzen,
		BidderKidoz,
		BidderKrushmedia,
		BidderKubient,
		BidderLockerDome,
		BidderLogicad,
		BidderLunaMedia,
		BidderSaLunaMedia,
		BidderMadvertise,
		BidderMarsmedia,
		BidderMediafuse,
		BidderMgid,
		BidderMobfoxpb,
		BidderMobileFuse,
		BidderNanoInteractive,
		BidderNextMillennium,
		BidderNinthDecimal,
		BidderNoBid,
		BidderOneTag,
		BidderOpenWeb,
		BidderOpenx,
		BidderOperaads,
		BidderOrbidder,
		BidderOutbrain,
		BidderPangle,
		BidderPubmatic,
		BidderPubnative,
		BidderPulsepoint,
		BidderQuantumdex,
		BidderRevcontent,
		BidderRhythmone,
		BidderRichaudience,
		BidderRTBHouse,
		BidderRubicon,
		BidderSharethrough,
		BidderSilverMob,
		BidderSmaato,
		BidderSmartAdserver,
		BidderSmartHub,
		BidderSmartRTB,
		BidderSmartyAds,
		BidderSmileWanted,
		BidderSomoaudience,
		BidderSonobi,
		BidderSovrn,
<<<<<<< HEAD
		BidderSpotX,
=======
		BidderStreamkey,
>>>>>>> 2745818a
		BidderSynacormedia,
		BidderTappx,
		BidderTelaria,
		BidderTriplelift,
		BidderTripleliftNative,
		BidderTrustX,
		BidderUcfunnel,
		BidderUnicorn,
		BidderUnruly,
		BidderValueImpression,
		BidderVASTBidder,
		BidderVerizonMedia,
		BidderVideoByte,
		BidderVidoomy,
		BidderViewdeos,
		BidderVisx,
		BidderVrtcal,
		BidderYahooSSP,
		BidderYeahmobi,
		BidderYieldlab,
		BidderYieldmo,
		BidderYieldone,
		BidderYSSP,
		BidderZeroClickFraud,
	}
}

// BuildBidderMap builds a map of string to BidderName, to remain compatbile with the
// prebioud BidderMap variable.
func BuildBidderMap() map[string]BidderName {
	lookup := make(map[string]BidderName)
	for _, name := range CoreBidderNames() {
		lookup[string(name)] = name
	}
	return lookup
}

// BuildBidderStringSlice builds a slioce of strings for each BidderName.
func BuildBidderStringSlice() []string {
	coreBidders := CoreBidderNames()
	slice := make([]string, len(coreBidders))
	for i, name := range CoreBidderNames() {
		slice[i] = string(name)
	}
	return slice
}

func BuildBidderNameHashSet() map[string]struct{} {
	hashSet := make(map[string]struct{})
	for _, name := range CoreBidderNames() {
		hashSet[string(name)] = struct{}{}
	}
	return hashSet
}

// bidderNameLookup is a map of the lower case version of the bidder name to the precise BidderName value.
var bidderNameLookup = func() map[string]BidderName {
	lookup := make(map[string]BidderName)
	for _, name := range CoreBidderNames() {
		bidderNameLower := strings.ToLower(string(name))
		lookup[bidderNameLower] = name
	}
	return lookup
}()

func NormalizeBidderName(name string) (BidderName, bool) {
	nameLower := strings.ToLower(name)
	bidderName, exists := bidderNameLookup[nameLower]
	return bidderName, exists
}

// The BidderParamValidator is used to enforce bidrequest.imp[i].ext.{anyBidder} values.
//
// This is treated differently from the other types because we rely on JSON-schemas to validate bidder params.
type BidderParamValidator interface {
	Validate(name BidderName, ext json.RawMessage) error
	// Schema returns the JSON schema used to perform validation.
	Schema(name BidderName) string
}

// NewBidderParamsValidator makes a BidderParamValidator, assuming all the necessary files exist in the filesystem.
// This will error if, for example, a Bidder gets added but no JSON schema is written for them.
func NewBidderParamsValidator(schemaDirectory string) (BidderParamValidator, error) {
	fileInfos, err := ioutil.ReadDir(schemaDirectory)
	if err != nil {
		return nil, fmt.Errorf("Failed to read JSON schemas from directory %s. %v", schemaDirectory, err)
	}

	bidderMap := BuildBidderMap()

	schemaContents := make(map[BidderName]string, 50)
	schemas := make(map[BidderName]*gojsonschema.Schema, 50)
	for _, fileInfo := range fileInfos {
		bidderName := strings.TrimSuffix(fileInfo.Name(), ".json")
		if _, ok := bidderMap[bidderName]; !ok {
			return nil, fmt.Errorf("File %s/%s does not match a valid BidderName.", schemaDirectory, fileInfo.Name())
		}
		toOpen, err := filepath.Abs(filepath.Join(schemaDirectory, fileInfo.Name()))
		if err != nil {
			return nil, fmt.Errorf("Failed to get an absolute representation of the path: %s, %v", toOpen, err)
		}
		schemaLoader := gojsonschema.NewReferenceLoader("file:///" + filepath.ToSlash(toOpen))
		loadedSchema, err := gojsonschema.NewSchema(schemaLoader)
		if err != nil {
			return nil, fmt.Errorf("Failed to load json schema at %s: %v", toOpen, err)
		}

		fileBytes, err := ioutil.ReadFile(fmt.Sprintf("%s/%s", schemaDirectory, fileInfo.Name()))
		if err != nil {
			return nil, fmt.Errorf("Failed to read file %s/%s: %v", schemaDirectory, fileInfo.Name(), err)
		}

		schemas[BidderName(bidderName)] = loadedSchema
		schemaContents[BidderName(bidderName)] = string(fileBytes)
	}

	return &bidderParamValidator{
		schemaContents: schemaContents,
		parsedSchemas:  schemas,
	}, nil
}

type bidderParamValidator struct {
	schemaContents map[BidderName]string
	parsedSchemas  map[BidderName]*gojsonschema.Schema
}

func (validator *bidderParamValidator) Validate(name BidderName, ext json.RawMessage) error {
	result, err := validator.parsedSchemas[name].Validate(gojsonschema.NewBytesLoader(ext))
	if err != nil {
		return err
	}
	if !result.Valid() {
		errBuilder := bytes.NewBuffer(make([]byte, 0, 300))
		for _, err := range result.Errors() {
			errBuilder.WriteString(err.String())
		}
		return errors.New(errBuilder.String())
	}
	return nil
}

func (validator *bidderParamValidator) Schema(name BidderName) string {
	return validator.schemaContents[name]
}<|MERGE_RESOLUTION|>--- conflicted
+++ resolved
@@ -193,11 +193,8 @@
 	BidderSomoaudience      BidderName = "somoaudience"
 	BidderSonobi            BidderName = "sonobi"
 	BidderSovrn             BidderName = "sovrn"
-<<<<<<< HEAD
 	BidderSpotX             BidderName = "spotx"
-=======
 	BidderStreamkey         BidderName = "streamkey"
->>>>>>> 2745818a
 	BidderSynacormedia      BidderName = "synacormedia"
 	BidderTappx             BidderName = "tappx"
 	BidderTelaria           BidderName = "telaria"
@@ -344,11 +341,8 @@
 		BidderSomoaudience,
 		BidderSonobi,
 		BidderSovrn,
-<<<<<<< HEAD
 		BidderSpotX,
-=======
 		BidderStreamkey,
->>>>>>> 2745818a
 		BidderSynacormedia,
 		BidderTappx,
 		BidderTelaria,
