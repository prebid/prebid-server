package openrtb_ext

import (
	"bytes"
	"encoding/json"
	"errors"
	"fmt"
	"io/ioutil"
	"path/filepath"
	"strings"

	"github.com/xeipuuv/gojsonschema"
)

const schemaDirectory = "static/bidder-params"

// BidderName may refer to a bidder ID, or an Alias which is defined in the request.
type BidderName string

// BidderNameGeneral is reserved for non-bidder specific messages when using a map keyed on the bidder name.
const BidderNameGeneral = BidderName("general")

// These names _must_ coincide with the bidder code in Prebid.js, if an adapter also exists in that project.
// Please keep these (and the BidderMap) alphabetized to minimize merge conflicts among adapter submissions.
// The bidder name 'general' is not allowed since it has special meaning in message maps.
const (
	Bidder33Across         BidderName = "33across"
	BidderAdform           BidderName = "adform"
	BidderAdgeneration     BidderName = "adgeneration"
	BidderAdhese           BidderName = "adhese"
	BidderAdkernel         BidderName = "adkernel"
	BidderAdkernelAdn      BidderName = "adkernelAdn"
	BidderAdpone           BidderName = "adpone"
	BidderAdman            BidderName = "adman"
	BidderAdmixer          BidderName = "admixer"
	BidderAdOcean          BidderName = "adocean"
	BidderAdtarget         BidderName = "adtarget"
	BidderAdtelligent      BidderName = "adtelligent"
	BidderAdvangelists     BidderName = "advangelists"
	BidderAJA              BidderName = "aja"
	BidderApplogy          BidderName = "applogy"
	BidderAppnexus         BidderName = "appnexus"
	BidderAdoppler         BidderName = "adoppler"
	BidderAvocet           BidderName = "avocet"
	BidderBeachfront       BidderName = "beachfront"
	BidderBeintoo          BidderName = "beintoo"
	BidderBrightroll       BidderName = "brightroll"
	BidderConsumable       BidderName = "consumable"
	BidderConversant       BidderName = "conversant"
	BidderCpmstar          BidderName = "cpmstar"
	BidderDatablocks       BidderName = "datablocks"
	BidderDmx              BidderName = "dmx"
	BidderEmxDigital       BidderName = "emx_digital"
	BidderEngageBDR        BidderName = "engagebdr"
	BidderEPlanning        BidderName = "eplanning"
	BidderFacebook         BidderName = "audienceNetwork"
	BidderGamma            BidderName = "gamma"
	BidderGamoshi          BidderName = "gamoshi"
	BidderGrid             BidderName = "grid"
	BidderGumGum           BidderName = "gumgum"
	BidderImprovedigital   BidderName = "improvedigital"
	BidderIx               BidderName = "ix"
	BidderKidoz            BidderName = "kidoz"
	BidderKubient          BidderName = "kubient"
	BidderLifestreet       BidderName = "lifestreet"
	BidderLockerDome       BidderName = "lockerdome"
	BidderLunaMedia        BidderName = "lunamedia"
	BidderMarsmedia        BidderName = "marsmedia"
	BidderMgid             BidderName = "mgid"
	BidderMobileFuse       BidderName = "mobilefuse"
	BidderNanoInteractive  BidderName = "nanointeractive"
	BidderNinthDecimal     BidderName = "ninthdecimal"
	BidderOpenx            BidderName = "openx"
	BidderOrbidder         BidderName = "orbidder"
	BidderPubmatic         BidderName = "pubmatic"
	BidderPubnative        BidderName = "pubnative"
	BidderPulsepoint       BidderName = "pulsepoint"
	BidderRhythmone        BidderName = "rhythmone"
	BidderRTBHouse         BidderName = "rtbhouse"
	BidderRubicon          BidderName = "rubicon"
	BidderSharethrough     BidderName = "sharethrough"
<<<<<<< HEAD
	BidderSmaato           BidderName = "smaato"
=======
	BidderSmartadserver    BidderName = "smartadserver"
>>>>>>> e376a8bb
	BidderSmartRTB         BidderName = "smartrtb"
	BidderSomoaudience     BidderName = "somoaudience"
	BidderSonobi           BidderName = "sonobi"
	BidderSovrn            BidderName = "sovrn"
	BidderSynacormedia     BidderName = "synacormedia"
	BidderTappx            BidderName = "tappx"
	BidderTelaria          BidderName = "telaria"
	BidderTriplelift       BidderName = "triplelift"
	BidderTripleliftNative BidderName = "triplelift_native"
	BidderUcfunnel         BidderName = "ucfunnel"
	BidderUnruly           BidderName = "unruly"
	BidderValueImpression  BidderName = "valueimpression"
	BidderVerizonMedia     BidderName = "verizonmedia"
	BidderVisx             BidderName = "visx"
	BidderVrtcal           BidderName = "vrtcal"
	BidderYeahmobi         BidderName = "yeahmobi"
	BidderYieldlab         BidderName = "yieldlab"
	BidderYieldmo          BidderName = "yieldmo"
	BidderYieldone         BidderName = "yieldone"
	BidderZeroClickFraud   BidderName = "zeroclickfraud"
)

// BidderMap stores all the valid OpenRTB 2.x Bidders in the project. This map *must not* be mutated.
// The bidder name 'general' is not allowed since it has special meaning in message maps.
var BidderMap = map[string]BidderName{
	"33across":          Bidder33Across,
	"adform":            BidderAdform,
	"adgeneration":      BidderAdgeneration,
	"adhese":            BidderAdhese,
	"adkernel":          BidderAdkernel,
	"adkernelAdn":       BidderAdkernelAdn,
	"adman":             BidderAdman,
	"admixer":           BidderAdmixer,
	"adocean":           BidderAdOcean,
	"adpone":            BidderAdpone,
	"adtarget":          BidderAdtarget,
	"adtelligent":       BidderAdtelligent,
	"advangelists":      BidderAdvangelists,
	"aja":               BidderAJA,
	"applogy":           BidderApplogy,
	"appnexus":          BidderAppnexus,
	"adoppler":          BidderAdoppler,
	"avocet":            BidderAvocet,
	"beachfront":        BidderBeachfront,
	"beintoo":           BidderBeintoo,
	"brightroll":        BidderBrightroll,
	"consumable":        BidderConsumable,
	"conversant":        BidderConversant,
	"cpmstar":           BidderCpmstar,
	"datablocks":        BidderDatablocks,
	"dmx":               BidderDmx,
	"emx_digital":       BidderEmxDigital,
	"engagebdr":         BidderEngageBDR,
	"eplanning":         BidderEPlanning,
	"audienceNetwork":   BidderFacebook,
	"gamma":             BidderGamma,
	"gamoshi":           BidderGamoshi,
	"grid":              BidderGrid,
	"gumgum":            BidderGumGum,
	"improvedigital":    BidderImprovedigital,
	"ix":                BidderIx,
	"kidoz":             BidderKidoz,
	"kubient":           BidderKubient,
	"lifestreet":        BidderLifestreet,
	"lockerdome":        BidderLockerDome,
	"lunamedia":         BidderLunaMedia,
	"marsmedia":         BidderMarsmedia,
	"mgid":              BidderMgid,
	"mobilefuse":        BidderMobileFuse,
	"nanointeractive":   BidderNanoInteractive,
	"ninthdecimal":      BidderNinthDecimal,
	"openx":             BidderOpenx,
	"orbidder":          BidderOrbidder,
	"pubmatic":          BidderPubmatic,
	"pubnative":         BidderPubnative,
	"pulsepoint":        BidderPulsepoint,
	"rhythmone":         BidderRhythmone,
	"rtbhouse":          BidderRTBHouse,
	"rubicon":           BidderRubicon,
	"sharethrough":      BidderSharethrough,
<<<<<<< HEAD
	"smaato":            BidderSmaato,
=======
	"smartadserver":     BidderSmartadserver,
>>>>>>> e376a8bb
	"smartrtb":          BidderSmartRTB,
	"somoaudience":      BidderSomoaudience,
	"sonobi":            BidderSonobi,
	"sovrn":             BidderSovrn,
	"synacormedia":      BidderSynacormedia,
	"tappx":             BidderTappx,
	"telaria":           BidderTelaria,
	"triplelift":        BidderTriplelift,
	"triplelift_native": BidderTripleliftNative,
	"ucfunnel":          BidderUcfunnel,
	"unruly":            BidderUnruly,
	"valueimpression":   BidderValueImpression,
	"verizonmedia":      BidderVerizonMedia,
	"visx":              BidderVisx,
	"vrtcal":            BidderVrtcal,
	"yeahmobi":          BidderYeahmobi,
	"yieldlab":          BidderYieldlab,
	"yieldmo":           BidderYieldmo,
	"yieldone":          BidderYieldone,
	"zeroclickfraud":    BidderZeroClickFraud,
}

// BidderList returns the values of the BidderMap
func BidderList() []BidderName {
	bidders := make([]BidderName, 0, len(BidderMap))
	for _, value := range BidderMap {
		bidders = append(bidders, value)
	}
	return bidders
}

func (name BidderName) MarshalJSON() ([]byte, error) {
	return []byte(name), nil
}

func (name *BidderName) String() string {
	if name == nil {
		return ""
	}

	return string(*name)
}

// The BidderParamValidator is used to enforce bidrequest.imp[i].ext.{anyBidder} values.
//
// This is treated differently from the other types because we rely on JSON-schemas to validate bidder params.
type BidderParamValidator interface {
	Validate(name BidderName, ext json.RawMessage) error
	// Schema returns the JSON schema used to perform validation.
	Schema(name BidderName) string
}

// NewBidderParamsValidator makes a BidderParamValidator, assuming all the necessary files exist in the filesystem.
// This will error if, for example, a Bidder gets added but no JSON schema is written for them.
func NewBidderParamsValidator(schemaDirectory string) (BidderParamValidator, error) {
	fileInfos, err := ioutil.ReadDir(schemaDirectory)
	if err != nil {
		return nil, fmt.Errorf("Failed to read JSON schemas from directory %s. %v", schemaDirectory, err)
	}

	schemaContents := make(map[BidderName]string, 50)
	schemas := make(map[BidderName]*gojsonschema.Schema, 50)
	for _, fileInfo := range fileInfos {
		bidderName := strings.TrimSuffix(fileInfo.Name(), ".json")
		if _, isValid := BidderMap[bidderName]; !isValid {
			return nil, fmt.Errorf("File %s/%s does not match a valid BidderName.", schemaDirectory, fileInfo.Name())
		}
		toOpen, err := filepath.Abs(filepath.Join(schemaDirectory, fileInfo.Name()))
		if err != nil {
			return nil, fmt.Errorf("Failed to get an absolute representation of the path: %s, %v", toOpen, err)
		}
		schemaLoader := gojsonschema.NewReferenceLoader("file:///" + filepath.ToSlash(toOpen))
		loadedSchema, err := gojsonschema.NewSchema(schemaLoader)
		if err != nil {
			return nil, fmt.Errorf("Failed to load json schema at %s: %v", toOpen, err)
		}

		fileBytes, err := ioutil.ReadFile(fmt.Sprintf("%s/%s", schemaDirectory, fileInfo.Name()))
		if err != nil {
			return nil, fmt.Errorf("Failed to read file %s/%s: %v", schemaDirectory, fileInfo.Name(), err)
		}

		schemas[BidderName(bidderName)] = loadedSchema
		schemaContents[BidderName(bidderName)] = string(fileBytes)
	}

	return &bidderParamValidator{
		schemaContents: schemaContents,
		parsedSchemas:  schemas,
	}, nil
}

type bidderParamValidator struct {
	schemaContents map[BidderName]string
	parsedSchemas  map[BidderName]*gojsonschema.Schema
}

func (validator *bidderParamValidator) Validate(name BidderName, ext json.RawMessage) error {
	result, err := validator.parsedSchemas[name].Validate(gojsonschema.NewBytesLoader(ext))
	if err != nil {
		return err
	}
	if !result.Valid() {
		errBuilder := bytes.NewBuffer(make([]byte, 0, 300))
		for _, err := range result.Errors() {
			errBuilder.WriteString(err.String())
		}
		return errors.New(errBuilder.String())
	}
	return nil
}

func (validator *bidderParamValidator) Schema(name BidderName) string {
	return validator.schemaContents[name]
}<|MERGE_RESOLUTION|>--- conflicted
+++ resolved
@@ -79,11 +79,8 @@
 	BidderRTBHouse         BidderName = "rtbhouse"
 	BidderRubicon          BidderName = "rubicon"
 	BidderSharethrough     BidderName = "sharethrough"
-<<<<<<< HEAD
 	BidderSmaato           BidderName = "smaato"
-=======
 	BidderSmartadserver    BidderName = "smartadserver"
->>>>>>> e376a8bb
 	BidderSmartRTB         BidderName = "smartrtb"
 	BidderSomoaudience     BidderName = "somoaudience"
 	BidderSonobi           BidderName = "sonobi"
@@ -164,11 +161,8 @@
 	"rtbhouse":          BidderRTBHouse,
 	"rubicon":           BidderRubicon,
 	"sharethrough":      BidderSharethrough,
-<<<<<<< HEAD
 	"smaato":            BidderSmaato,
-=======
 	"smartadserver":     BidderSmartadserver,
->>>>>>> e376a8bb
 	"smartrtb":          BidderSmartRTB,
 	"somoaudience":      BidderSomoaudience,
 	"sonobi":            BidderSonobi,
