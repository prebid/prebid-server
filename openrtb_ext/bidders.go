--- conflicted
+++ resolved
@@ -30,6 +30,7 @@
 	BidderConversant   BidderName = "conversant"
 	BidderEPlanning    BidderName = "eplanning"
 	BidderFacebook     BidderName = "audienceNetwork"
+	BidderGrid         BidderName = "grid"
 	BidderGumGum       BidderName = "gumgum"
 	BidderIx           BidderName = "ix"
 	BidderLifestreet   BidderName = "lifestreet"
@@ -40,11 +41,6 @@
 	BidderRubicon      BidderName = "rubicon"
 	BidderSomoaudience BidderName = "somoaudience"
 	BidderSovrn        BidderName = "sovrn"
-<<<<<<< HEAD
-=======
-	Bidder33Across     BidderName = "33across"
-	BidderGrid         BidderName = "grid"
->>>>>>> c72bcb23
 )
 
 // BidderMap stores all the valid OpenRTB 2.x Bidders in the project. This map *must not* be mutated.
@@ -59,6 +55,7 @@
 	"brightroll":      BidderBrightroll,
 	"conversant":      BidderConversant,
 	"eplanning":       BidderEPlanning,
+	"grid":            BidderGrid,
 	"gumgum":          BidderGumGum,
 	"ix":              BidderIx,
 	"lifestreet":      BidderLifestreet,
@@ -69,11 +66,6 @@
 	"rubicon":         BidderRubicon,
 	"somoaudience":    BidderSomoaudience,
 	"sovrn":           BidderSovrn,
-<<<<<<< HEAD
-=======
-	"33across":        Bidder33Across,
-	"grid":            BidderGrid,
->>>>>>> c72bcb23
 }
 
 // BidderList returns the values of the BidderMap
