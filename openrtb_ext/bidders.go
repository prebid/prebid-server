--- conflicted
+++ resolved
@@ -250,11 +250,8 @@
 	"adform":            BidderAdform,
 	"advangelists":      BidderAdvangelists,
 	"adyoulike":         BidderAdyoulike,
-<<<<<<< HEAD
-=======
 	"aja":               BidderAJA,
 	"applogy":           BidderApplogy,
->>>>>>> dd0da6d2
 	"appnexus":          BidderAppnexus,
 	"beachfront":        BidderBeachfront,
 	"audienceNetwork":   BidderFacebook,
