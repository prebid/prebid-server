--- conflicted
+++ resolved
@@ -12,11 +12,6 @@
 	"github.com/xeipuuv/gojsonschema"
 )
 
-<<<<<<< HEAD
-const schemaDirectory = "static/bidder-params"
-
-=======
->>>>>>> 3fcb43ca
 // BidderName refers to a core bidder id or an alias id.
 type BidderName string
 
@@ -30,346 +25,6 @@
 	}
 	return string(*name)
 }
-<<<<<<< HEAD
-
-// Names of reserved bidders. These names may not be used by a core bidder or alias.
-const (
-	BidderReservedAll     BidderName = "all"     // Reserved for the /info/bidders/all endpoint.
-	BidderReservedContext BidderName = "context" // Reserved for first party data.
-	BidderReservedData    BidderName = "data"    // Reserved for first party data.
-	BidderReservedGeneral BidderName = "general" // Reserved for non-bidder specific messages when using a map keyed on the bidder name.
-	BidderReservedPrebid  BidderName = "prebid"  // Reserved for Prebid Server configuration.
-	BidderReservedSKAdN   BidderName = "skadn"   // Reserved for Apple's SKAdNetwork OpenRTB extension.
-)
-
-// IsBidderNameReserved returns true if the specified name is a case insensitive match for a reserved bidder name.
-func IsBidderNameReserved(name string) bool {
-	if strings.EqualFold(name, string(BidderReservedAll)) {
-		return true
-	}
-
-	if strings.EqualFold(name, string(BidderReservedContext)) {
-		return true
-	}
-
-	if strings.EqualFold(name, string(BidderReservedData)) {
-		return true
-	}
-
-	if strings.EqualFold(name, string(BidderReservedGeneral)) {
-		return true
-	}
-
-	if strings.EqualFold(name, string(BidderReservedSKAdN)) {
-		return true
-	}
-
-	if strings.EqualFold(name, string(BidderReservedPrebid)) {
-		return true
-	}
-
-	return false
-}
-
-// Names of core bidders. These names *must* match the bidder code in Prebid.js if an adapter also exists in that
-// project. You may *not* use the name 'general' as that is reserved for general error messages nor 'context' as
-// that is reserved for first party data.
-//
-// Please keep this list alphabetized to minimize merge conflicts.
-const (
-	Bidder33Across          BidderName = "33across"
-	BidderAarki             BidderName = "aarki"
-	BidderAcuityAds         BidderName = "acuityads"
-	BidderAdf               BidderName = "adf"
-	BidderAdform            BidderName = "adform"
-	BidderAdgeneration      BidderName = "adgeneration"
-	BidderAdhese            BidderName = "adhese"
-	BidderAdkernel          BidderName = "adkernel"
-	BidderAdkernelAdn       BidderName = "adkernelAdn"
-	BidderAdman             BidderName = "adman"
-	BidderAdmixer           BidderName = "admixer"
-	BidderAdOcean           BidderName = "adocean"
-	BidderAdoppler          BidderName = "adoppler"
-	BidderAdot              BidderName = "adot"
-	BidderAdpone            BidderName = "adpone"
-	BidderAdprime           BidderName = "adprime"
-	BidderAdtarget          BidderName = "adtarget"
-	BidderAdtelligent       BidderName = "adtelligent"
-	BidderAdvangelists      BidderName = "advangelists"
-	BidderAdxcg             BidderName = "adxcg"
-	BidderAdyoulike         BidderName = "adyoulike"
-	BidderAJA               BidderName = "aja"
-	BidderAlgorix           BidderName = "algorix"
-	BidderAMX               BidderName = "amx"
-	BidderAppier            BidderName = "appier"
-	BidderApplogy           BidderName = "applogy"
-	BidderAppnexus          BidderName = "appnexus"
-	BidderAudienceNetwork   BidderName = "audienceNetwork"
-	BidderAvocet            BidderName = "avocet"
-	BidderBeachfront        BidderName = "beachfront"
-	BidderBeintoo           BidderName = "beintoo"
-	BidderBetween           BidderName = "between"
-	BidderBidmachine        BidderName = "bidmachine"
-	BidderBidsCube          BidderName = "bidscube"
-	BidderBmtm              BidderName = "bmtm"
-	BidderBrightroll        BidderName = "brightroll"
-	BidderColossus          BidderName = "colossus"
-	BidderConnectAd         BidderName = "connectad"
-	BidderConsumable        BidderName = "consumable"
-	BidderConversant        BidderName = "conversant"
-	BidderCpmstar           BidderName = "cpmstar"
-	BidderCriteo            BidderName = "criteo"
-	BidderDatablocks        BidderName = "datablocks"
-	BidderDmx               BidderName = "dmx"
-	BidderDecenterAds       BidderName = "decenterads"
-	BidderDeepintent        BidderName = "deepintent"
-	BidderDV360             BidderName = "dv360"
-	BidderEmxDigital        BidderName = "emx_digital"
-	BidderEngageBDR         BidderName = "engagebdr"
-	BidderEPlanning         BidderName = "eplanning"
-	BidderEpom              BidderName = "epom"
-	BidderEVolution         BidderName = "e_volution"
-	BidderGamma             BidderName = "gamma"
-	BidderGamoshi           BidderName = "gamoshi"
-	BidderGrid              BidderName = "grid"
-	BidderGumGum            BidderName = "gumgum"
-	BidderImprovedigital    BidderName = "improvedigital"
-	BidderInMobi            BidderName = "inmobi"
-	BidderInteractiveoffers BidderName = "interactiveoffers"
-	BidderInvibes           BidderName = "invibes"
-	BidderIx                BidderName = "ix"
-	BidderJixie             BidderName = "jixie"
-	BidderKadenAI           BidderName = "kadenai"
-	BidderKayzen            BidderName = "kayzen"
-	BidderKidoz             BidderName = "kidoz"
-	BidderKrushmedia        BidderName = "krushmedia"
-	BidderKubient           BidderName = "kubient"
-	BidderLiftoff           BidderName = "liftoff"
-	BidderLockerDome        BidderName = "lockerdome"
-	BidderLogicad           BidderName = "logicad"
-	BidderLunaMedia         BidderName = "lunamedia"
-	BidderMadvertise        BidderName = "madvertise"
-	BidderMarsmedia         BidderName = "marsmedia"
-	BidderMediafuse         BidderName = "mediafuse"
-	BidderMgid              BidderName = "mgid"
-	BidderMobfoxpb          BidderName = "mobfoxpb"
-	BidderMobileFuse        BidderName = "mobilefuse"
-	BidderMoloco            BidderName = "moloco"
-	BidderNanoInteractive   BidderName = "nanointeractive"
-	BidderNinthDecimal      BidderName = "ninthdecimal"
-	BidderNoBid             BidderName = "nobid"
-	BidderOneTag            BidderName = "onetag"
-	BidderOpenx             BidderName = "openx"
-	BidderOperaAds          BidderName = "operaads"
-	BidderOrbidder          BidderName = "orbidder"
-	BidderOutbrain          BidderName = "outbrain"
-	BidderPangle            BidderName = "pangle"
-	BidderPersonaly         BidderName = "personaly"
-	BidderPubmatic          BidderName = "pubmatic"
-	BidderPubnative         BidderName = "pubnative"
-	BidderPulsepoint        BidderName = "pulsepoint"
-	BidderRevcontent        BidderName = "revcontent"
-	BidderRhythmone         BidderName = "rhythmone"
-	BidderRTBHouse          BidderName = "rtbhouse"
-	BidderRubicon           BidderName = "rubicon"
-	BidderRubiconMRAID      BidderName = "rubiconmraid"
-	BidderSharethrough      BidderName = "sharethrough"
-	BidderSilverMob         BidderName = "silvermob"
-	BidderSmaato            BidderName = "smaato"
-	BidderSmartAdserver     BidderName = "smartadserver"
-	BidderSmartRTB          BidderName = "smartrtb"
-	BidderSmartyAds         BidderName = "smartyads"
-	BidderSmileWanted       BidderName = "smilewanted"
-	BidderSomoaudience      BidderName = "somoaudience"
-	BidderSonobi            BidderName = "sonobi"
-	BidderSovrn             BidderName = "sovrn"
-	BidderSpotAd            BidderName = "spotad"
-	BidderSynacormedia      BidderName = "synacormedia"
-	BidderTapjoy            BidderName = "tapjoy"
-	BidderTappx             BidderName = "tappx"
-	BidderTaurusX           BidderName = "taurusx"
-	BidderTelaria           BidderName = "telaria"
-	BidderTriplelift        BidderName = "triplelift"
-	BidderTripleliftNative  BidderName = "triplelift_native"
-	BidderTrustX            BidderName = "trustx"
-	BidderUcfunnel          BidderName = "ucfunnel"
-	BidderUnicorn           BidderName = "unicorn"
-	BidderUnruly            BidderName = "unruly"
-	BidderValueImpression   BidderName = "valueimpression"
-	BidderVerizonMedia      BidderName = "verizonmedia"
-	BidderVisx              BidderName = "visx"
-	BidderViewdeos          BidderName = "viewdeos"
-	BidderVrtcal            BidderName = "vrtcal"
-	BidderYeahmobi          BidderName = "yeahmobi"
-	BidderYieldlab          BidderName = "yieldlab"
-	BidderYieldmo           BidderName = "yieldmo"
-	BidderYieldone          BidderName = "yieldone"
-	BidderZeroClickFraud    BidderName = "zeroclickfraud"
-)
-
-// CoreBidderNames returns a slice of all core bidders.
-func CoreBidderNames() []BidderName {
-	return []BidderName{
-		Bidder33Across,
-		BidderAarki,
-		BidderAcuityAds,
-		BidderAdf,
-		BidderAdform,
-		BidderAdgeneration,
-		BidderAdhese,
-		BidderAdkernel,
-		BidderAdkernelAdn,
-		BidderAdman,
-		BidderAdmixer,
-		BidderAdOcean,
-		BidderAdoppler,
-		BidderAdot,
-		BidderAdpone,
-		BidderAdprime,
-		BidderAdtarget,
-		BidderAdtelligent,
-		BidderAdvangelists,
-		BidderAdxcg,
-		BidderAdyoulike,
-		BidderAJA,
-		BidderAlgorix,
-		BidderAMX,
-		BidderAppier,
-		BidderApplogy,
-		BidderAppnexus,
-		BidderAudienceNetwork,
-		BidderAvocet,
-		BidderBeachfront,
-		BidderBeintoo,
-		BidderBetween,
-		BidderBidmachine,
-		BidderBidsCube,
-		BidderBmtm,
-		BidderBrightroll,
-		BidderColossus,
-		BidderConnectAd,
-		BidderConsumable,
-		BidderConversant,
-		BidderCpmstar,
-		BidderCriteo,
-		BidderDatablocks,
-		BidderDecenterAds,
-		BidderDeepintent,
-		BidderDmx,
-		BidderDV360,
-		BidderEmxDigital,
-		BidderEngageBDR,
-		BidderEPlanning,
-		BidderEpom,
-		BidderEVolution,
-		BidderGamma,
-		BidderGamoshi,
-		BidderGrid,
-		BidderGumGum,
-		BidderImprovedigital,
-		BidderInMobi,
-		BidderInteractiveoffers,
-		BidderInvibes,
-		BidderIx,
-		BidderJixie,
-		BidderKadenAI,
-		BidderKayzen,
-		BidderKidoz,
-		BidderKrushmedia,
-		BidderKubient,
-		BidderLiftoff,
-		BidderLockerDome,
-		BidderLogicad,
-		BidderLunaMedia,
-		BidderMadvertise,
-		BidderMarsmedia,
-		BidderMediafuse,
-		BidderMgid,
-		BidderMobfoxpb,
-		BidderMobileFuse,
-		BidderMoloco,
-		BidderNanoInteractive,
-		BidderNinthDecimal,
-		BidderNoBid,
-		BidderOneTag,
-		BidderOpenx,
-		BidderOperaAds,
-		BidderOrbidder,
-		BidderOutbrain,
-		BidderPangle,
-		BidderPersonaly,
-		BidderPubmatic,
-		BidderPubnative,
-		BidderPulsepoint,
-		BidderRevcontent,
-		BidderRhythmone,
-		BidderRTBHouse,
-		BidderRubicon,
-		BidderRubiconMRAID,
-		BidderSharethrough,
-		BidderSilverMob,
-		BidderSmaato,
-		BidderSmartAdserver,
-		BidderSmartRTB,
-		BidderSmartyAds,
-		BidderSmileWanted,
-		BidderSomoaudience,
-		BidderSonobi,
-		BidderSovrn,
-		BidderSpotAd,
-		BidderSynacormedia,
-		BidderTapjoy,
-		BidderTappx,
-		BidderTaurusX,
-		BidderTelaria,
-		BidderTriplelift,
-		BidderTripleliftNative,
-		BidderTrustX,
-		BidderUcfunnel,
-		BidderUnicorn,
-		BidderUnruly,
-		BidderValueImpression,
-		BidderVerizonMedia,
-		BidderViewdeos,
-		BidderVisx,
-		BidderVrtcal,
-		BidderYeahmobi,
-		BidderYieldlab,
-		BidderYieldmo,
-		BidderYieldone,
-		BidderZeroClickFraud,
-	}
-}
-
-// BuildBidderMap builds a map of string to BidderName, to remain compatbile with the
-// prebioud BidderMap variable.
-func BuildBidderMap() map[string]BidderName {
-	lookup := make(map[string]BidderName)
-	for _, name := range CoreBidderNames() {
-		lookup[string(name)] = name
-	}
-	return lookup
-}
-
-// BuildBidderStringSlice builds a slioce of strings for each BidderName.
-func BuildBidderStringSlice() []string {
-	coreBidders := CoreBidderNames()
-	slice := make([]string, len(coreBidders))
-	for i, name := range CoreBidderNames() {
-		slice[i] = string(name)
-	}
-	return slice
-}
-
-func BuildBidderNameHashSet() map[string]struct{} {
-	hashSet := make(map[string]struct{})
-	for _, name := range CoreBidderNames() {
-		hashSet[string(name)] = struct{}{}
-	}
-	return hashSet
-}
-
-=======
 
 // Names of reserved bidders. These names may not be used by a core bidder or alias.
 const (
@@ -422,6 +77,7 @@
 // Please keep this list alphabetized to minimize merge conflicts.
 const (
 	Bidder33Across          BidderName = "33across"
+	BidderAarki             BidderName = "aarki"
 	BidderAceex             BidderName = "aceex"
 	BidderAcuityAds         BidderName = "acuityads"
 	BidderAdf               BidderName = "adf"
@@ -448,6 +104,7 @@
 	BidderAlgorix           BidderName = "algorix"
 	BidderAMX               BidderName = "amx"
 	BidderApacdex           BidderName = "apacdex"
+	BidderAppier            BidderName = "appier"
 	BidderApplogy           BidderName = "applogy"
 	BidderAppnexus          BidderName = "appnexus"
 	BidderAudienceNetwork   BidderName = "audienceNetwork"
@@ -474,6 +131,7 @@
 	BidderDmx               BidderName = "dmx"
 	BidderDecenterAds       BidderName = "decenterads"
 	BidderDeepintent        BidderName = "deepintent"
+	BidderDV360             BidderName = "dv360"
 	BidderEmxDigital        BidderName = "emx_digital"
 	BidderEngageBDR         BidderName = "engagebdr"
 	BidderEPlanning         BidderName = "eplanning"
@@ -494,10 +152,12 @@
 	BidderIx                BidderName = "ix"
 	BidderJANet             BidderName = "janet"
 	BidderJixie             BidderName = "jixie"
+	BidderKadenAI           BidderName = "kadenai"
 	BidderKayzen            BidderName = "kayzen"
 	BidderKidoz             BidderName = "kidoz"
 	BidderKrushmedia        BidderName = "krushmedia"
 	BidderKubient           BidderName = "kubient"
+	BidderLiftoff           BidderName = "liftoff"
 	BidderLockerDome        BidderName = "lockerdome"
 	BidderLogicad           BidderName = "logicad"
 	BidderLunaMedia         BidderName = "lunamedia"
@@ -509,6 +169,7 @@
 	BidderMobfoxpb          BidderName = "mobfoxpb"
 	BidderMobileFuse        BidderName = "mobilefuse"
 	BidderMedianet          BidderName = "medianet"
+	BidderMoloco            BidderName = "moloco"
 	BidderNanoInteractive   BidderName = "nanointeractive"
 	BidderNextMillennium    BidderName = "nextmillennium"
 	BidderNinthDecimal      BidderName = "ninthdecimal"
@@ -520,6 +181,7 @@
 	BidderOrbidder          BidderName = "orbidder"
 	BidderOutbrain          BidderName = "outbrain"
 	BidderPangle            BidderName = "pangle"
+	BidderPersonaly         BidderName = "personaly"
 	BidderPGAM              BidderName = "pgam"
 	BidderPubmatic          BidderName = "pubmatic"
 	BidderPubnative         BidderName = "pubnative"
@@ -530,6 +192,7 @@
 	BidderRichaudience      BidderName = "richaudience"
 	BidderRTBHouse          BidderName = "rtbhouse"
 	BidderRubicon           BidderName = "rubicon"
+	BidderRubiconMRAID      BidderName = "rubiconmraid"
 	BidderSharethrough      BidderName = "sharethrough"
 	BidderSilverMob         BidderName = "silvermob"
 	BidderSmaato            BidderName = "smaato"
@@ -540,9 +203,12 @@
 	BidderSmileWanted       BidderName = "smilewanted"
 	BidderSonobi            BidderName = "sonobi"
 	BidderSovrn             BidderName = "sovrn"
+	BidderSpotAd            BidderName = "spotad"
 	BidderStreamkey         BidderName = "streamkey"
 	BidderSynacormedia      BidderName = "synacormedia"
+	BidderTapjoy            BidderName = "tapjoy"
 	BidderTappx             BidderName = "tappx"
+	BidderTaurusX           BidderName = "taurusx"
 	BidderTelaria           BidderName = "telaria"
 	BidderTriplelift        BidderName = "triplelift"
 	BidderTripleliftNative  BidderName = "triplelift_native"
@@ -570,6 +236,7 @@
 func CoreBidderNames() []BidderName {
 	return []BidderName{
 		Bidder33Across,
+		BidderAarki,
 		BidderAceex,
 		BidderAcuityAds,
 		BidderAdf,
@@ -596,6 +263,7 @@
 		BidderAlgorix,
 		BidderAMX,
 		BidderApacdex,
+		BidderAppier,
 		BidderApplogy,
 		BidderAppnexus,
 		BidderAudienceNetwork,
@@ -622,6 +290,7 @@
 		BidderDecenterAds,
 		BidderDeepintent,
 		BidderDmx,
+		BidderDV360,
 		BidderEmxDigital,
 		BidderEngageBDR,
 		BidderEPlanning,
@@ -642,10 +311,12 @@
 		BidderIx,
 		BidderJANet,
 		BidderJixie,
+		BidderKadenAI,
 		BidderKayzen,
 		BidderKidoz,
 		BidderKrushmedia,
 		BidderKubient,
+		BidderLiftoff,
 		BidderLockerDome,
 		BidderLogicad,
 		BidderLunaMedia,
@@ -657,6 +328,7 @@
 		BidderMgid,
 		BidderMobfoxpb,
 		BidderMobileFuse,
+		BidderMoloco,
 		BidderNanoInteractive,
 		BidderNextMillennium,
 		BidderNinthDecimal,
@@ -669,6 +341,7 @@
 		BidderOutbrain,
 		BidderPGAM,
 		BidderPangle,
+		BidderPersonaly,
 		BidderPubmatic,
 		BidderPubnative,
 		BidderPulsepoint,
@@ -678,6 +351,7 @@
 		BidderRichaudience,
 		BidderRTBHouse,
 		BidderRubicon,
+		BidderRubiconMRAID,
 		BidderSharethrough,
 		BidderSilverMob,
 		BidderSmaato,
@@ -688,9 +362,12 @@
 		BidderSmileWanted,
 		BidderSonobi,
 		BidderSovrn,
+		BidderSpotAd,
 		BidderStreamkey,
 		BidderSynacormedia,
+		BidderTapjoy,
 		BidderTappx,
+		BidderTaurusX,
 		BidderTelaria,
 		BidderTriplelift,
 		BidderTripleliftNative,
@@ -743,7 +420,6 @@
 	return hashSet
 }
 
->>>>>>> 3fcb43ca
 // bidderNameLookup is a map of the lower case version of the bidder name to the precise BidderName value.
 var bidderNameLookup = func() map[string]BidderName {
 	lookup := make(map[string]BidderName)
