--- conflicted
+++ resolved
@@ -5,7 +5,7 @@
 	"encoding/json"
 	"errors"
 	"fmt"
-	"os"
+	"io/ioutil"
 	"path/filepath"
 	"strings"
 
@@ -14,219 +14,6 @@
 
 // BidderName refers to a core bidder id or an alias id.
 type BidderName string
-
-var aliasBidderToParent map[BidderName]BidderName = map[BidderName]BidderName{}
-
-var coreBidderNames []BidderName = []BidderName{
-	Bidder33Across,
-	BidderAax,
-	BidderAceex,
-	BidderAcuityAds,
-	BidderAdf,
-	BidderAdgeneration,
-	BidderAdhese,
-	BidderAdkernel,
-	BidderAdkernelAdn,
-	BidderAdman,
-	BidderAdmixer,
-	BidderAdnuntius,
-	BidderAdOcean,
-	BidderAdoppler,
-	BidderAdot,
-	BidderAdpone,
-	BidderAdprime,
-	BidderAdquery,
-	BidderAdrino,
-	BidderAdsinteractive,
-	BidderAdtarget,
-	BidderAdtrgtme,
-	BidderAdtelligent,
-	BidderAdvangelists,
-	BidderAdView,
-	BidderAdxcg,
-	BidderAdyoulike,
-	BidderAidem,
-	BidderAJA,
-	BidderAlgorix,
-	BidderAlkimi,
-	BidderAMX,
-	BidderApacdex,
-	BidderAppnexus,
-	BidderAppush,
-	BidderAudienceNetwork,
-	BidderAutomatad,
-	BidderAvocet,
-	BidderAxis,
-	BidderAxonix,
-	BidderBeachfront,
-	BidderBeintoo,
-	BidderBematterfull,
-	BidderBetween,
-	BidderBeyondMedia,
-	BidderBidmachine,
-	BidderBidmyadz,
-	BidderBidsCube,
-	BidderBidstack,
-	BidderBizzclick,
-	BidderBliink,
-	BidderBlue,
-	BidderBluesea,
-	BidderBmtm,
-	BidderBoldwin,
-	BidderBrave,
-	BidderCadentApertureMX,
-	BidderCcx,
-	BidderCoinzilla,
-	BidderColossus,
-	BidderCompass,
-	BidderConnectAd,
-	BidderConsumable,
-	BidderConversant,
-	BidderCpmstar,
-	BidderCriteo,
-	BidderCWire,
-	BidderDatablocks,
-	BidderDecenterAds,
-	BidderDeepintent,
-	BidderDefinemedia,
-	BidderDianomi,
-	BidderEdge226,
-	BidderDmx,
-	BidderDXKulture,
-	BidderEmtv,
-	BidderEmxDigital,
-	BidderEPlanning,
-	BidderEpom,
-	BidderEVolution,
-	BidderFlipp,
-	BidderFreewheelSSP,
-	BidderFreewheelSSPOld,
-	BidderFRVRAdNetwork,
-	BidderGamma,
-	BidderGamoshi,
-	BidderGlobalsun,
-	BidderGothamads,
-	BidderGrid,
-	BidderGumGum,
-	BidderHuaweiAds,
-	BidderImds,
-	BidderImpactify,
-	BidderImprovedigital,
-	BidderInfyTV,
-	BidderInMobi,
-	BidderInteractiveoffers,
-	BidderInvibes,
-	BidderIQX,
-	BidderIQZone,
-	BidderIx,
-	BidderJixie,
-	BidderKargo,
-	BidderKayzen,
-	BidderKidoz,
-	BidderKiviads,
-	BidderLmKiviads,
-	BidderKrushmedia,
-	BidderLemmadigital,
-	BidderLiftoff,
-	BidderLimelightDigital,
-	BidderLockerDome,
-	BidderLogan,
-	BidderLogicad,
-	BidderLunaMedia,
-	BidderMabidder,
-	BidderMadvertise,
-	BidderMarsmedia,
-	BidderMediafuse,
-	BidderMedianet,
-	BidderMgid,
-	BidderMgidX,
-	BidderMobfoxpb,
-	BidderMobileFuse,
-	BidderMotorik,
-	BidderNextMillennium,
-	BidderNoBid,
-	BidderOms,
-	BidderOneTag,
-	BidderOpenWeb,
-	BidderOpenx,
-	BidderOperaads,
-	BidderOrbidder,
-	BidderOutbrain,
-	BidderOwnAdx,
-	BidderPangle,
-	BidderPGAMSsp,
-	BidderPubmatic,
-	BidderPubnative,
-	BidderPulsepoint,
-	BidderPWBid,
-	BidderRevcontent,
-	BidderRichaudience,
-	BidderRise,
-	BidderRTBHouse,
-	BidderRubicon,
-	BidderSeedingAlliance,
-	BidderSaLunaMedia,
-	BidderScreencore,
-	BidderSharethrough,
-	BidderSilverMob,
-	BidderSilverPush,
-	BidderSmaato,
-	BidderSmartAdserver,
-	BidderSmartHub,
-	BidderSmartRTB,
-	BidderSmartx,
-	BidderSmartyAds,
-	BidderSmileWanted,
-	BidderSonobi,
-	BidderSovrn,
-	BidderSspBC,
-	BidderStroeerCore,
-	BidderSuntContent,
-	BidderTaboola,
-	BidderTappx,
-	BidderTeads,
-	BidderTelaria,
-	BidderTpmn,
-	BidderTrafficGate,
-	BidderTriplelift,
-	BidderTripleliftNative,
-	BidderTrustX,
-	BidderUcfunnel,
-	BidderUndertone,
-	BidderUnicorn,
-	BidderUnruly,
-	BidderVideoByte,
-	BidderVideoHeroes,
-	BidderVidoomy,
-	BidderVisibleMeasures,
-	BidderVisx,
-	BidderVox,
-	BidderVrtcal,
-	BidderXeworks,
-	BidderYahooAds,
-	BidderYahooSSP,
-	BidderYeahmobi,
-	BidderYieldlab,
-	BidderYieldmo,
-	BidderYieldone,
-	BidderZeroClickFraud,
-	BidderZetaGlobalSsp,
-}
-
-func GetAliasBidderToParent() map[BidderName]BidderName {
-	return aliasBidderToParent
-}
-
-func SetAliasBidderName(aliasBidderName string, parentBidderName BidderName) error {
-	if IsBidderNameReserved(aliasBidderName) {
-		return fmt.Errorf("alias %s is a reserved bidder name and cannot be used", aliasBidderName)
-	}
-	aliasBidder := BidderName(aliasBidderName)
-	coreBidderNames = append(coreBidderNames, aliasBidder)
-	aliasBidderToParent[aliasBidder] = parentBidderName
-	bidderNameLookup[strings.ToLower(aliasBidderName)] = aliasBidder
-	return nil
-}
 
 func (name BidderName) MarshalJSON() ([]byte, error) {
 	return []byte(name), nil
@@ -249,7 +36,6 @@
 	BidderReservedPrebid  BidderName = "prebid"  // Reserved for Prebid Server configuration.
 	BidderReservedSKAdN   BidderName = "skadn"   // Reserved for Apple's SKAdNetwork OpenRTB extension.
 	BidderReservedTID     BidderName = "tid"     // Reserved for Per-Impression Transactions IDs for Multi-Impression Bid Requests.
-	BidderReservedAE      BidderName = "ae"      // Reserved for FLEDGE Auction Environment
 )
 
 // IsBidderNameReserved returns true if the specified name is a case insensitive match for a reserved bidder name.
@@ -283,10 +69,6 @@
 	}
 
 	if strings.EqualFold(name, string(BidderReservedTID)) {
-		return true
-	}
-
-	if strings.EqualFold(name, string(BidderReservedAE)) {
 		return true
 	}
 
@@ -304,6 +86,7 @@
 	BidderAceex             BidderName = "aceex"
 	BidderAcuityAds         BidderName = "acuityads"
 	BidderAdf               BidderName = "adf"
+	BidderAdform            BidderName = "adform"
 	BidderAdgeneration      BidderName = "adgeneration"
 	BidderAdhese            BidderName = "adhese"
 	BidderAdkernel          BidderName = "adkernel"
@@ -316,51 +99,35 @@
 	BidderAdot              BidderName = "adot"
 	BidderAdpone            BidderName = "adpone"
 	BidderAdprime           BidderName = "adprime"
-	BidderAdquery           BidderName = "adquery"
-	BidderAdrino            BidderName = "adrino"
-	BidderAdsinteractive    BidderName = "adsinteractive"
 	BidderAdtarget          BidderName = "adtarget"
-	BidderAdtrgtme          BidderName = "adtrgtme"
 	BidderAdtelligent       BidderName = "adtelligent"
 	BidderAdvangelists      BidderName = "advangelists"
 	BidderAdView            BidderName = "adview"
 	BidderAdxcg             BidderName = "adxcg"
 	BidderAdyoulike         BidderName = "adyoulike"
-	BidderAidem             BidderName = "aidem"
 	BidderAJA               BidderName = "aja"
 	BidderAlgorix           BidderName = "algorix"
-	BidderAlkimi            BidderName = "alkimi"
 	BidderAMX               BidderName = "amx"
 	BidderApacdex           BidderName = "apacdex"
+	BidderApplogy           BidderName = "applogy"
 	BidderAppnexus          BidderName = "appnexus"
-	BidderAppush            BidderName = "appush"
 	BidderAudienceNetwork   BidderName = "audienceNetwork"
 	BidderAutomatad         BidderName = "automatad"
 	BidderAvocet            BidderName = "avocet"
-	BidderAxis              BidderName = "axis"
 	BidderAxonix            BidderName = "axonix"
 	BidderBeachfront        BidderName = "beachfront"
 	BidderBeintoo           BidderName = "beintoo"
-	BidderBematterfull      BidderName = "bematterfull"
 	BidderBetween           BidderName = "between"
-	BidderBeyondMedia       BidderName = "beyondmedia"
 	BidderBidmachine        BidderName = "bidmachine"
 	BidderBidmyadz          BidderName = "bidmyadz"
 	BidderBidsCube          BidderName = "bidscube"
-	BidderBidstack          BidderName = "bidstack"
 	BidderBizzclick         BidderName = "bizzclick"
 	BidderBliink            BidderName = "bliink"
-	BidderBlue              BidderName = "blue"
-	BidderBluesea           BidderName = "bluesea"
 	BidderBmtm              BidderName = "bmtm"
 	BidderBoldwin           BidderName = "boldwin"
-<<<<<<< HEAD
-	BidderBrightroll        BidderName = "brightroll"
-=======
 	BidderBrave             BidderName = "brave"
 	BidderCadentApertureMX  BidderName = "cadent_aperture_mx"
 	BidderCcx               BidderName = "ccx"
->>>>>>> 4cc2faac
 	BidderCoinzilla         BidderName = "coinzilla"
 	BidderColossus          BidderName = "colossus"
 	BidderCompass           BidderName = "compass"
@@ -369,294 +136,109 @@
 	BidderConversant        BidderName = "conversant"
 	BidderCpmstar           BidderName = "cpmstar"
 	BidderCriteo            BidderName = "criteo"
-	BidderCWire             BidderName = "cwire"
 	BidderDatablocks        BidderName = "datablocks"
 	BidderDecenterAds       BidderName = "decenterads"
 	BidderDeepintent        BidderName = "deepintent"
-	BidderDefinemedia       BidderName = "definemedia"
-	BidderDianomi           BidderName = "dianomi"
-	BidderEdge226           BidderName = "edge226"
 	BidderDmx               BidderName = "dmx"
-	BidderDXKulture         BidderName = "dxkulture"
-	BidderEmtv              BidderName = "emtv"
 	BidderEmxDigital        BidderName = "emx_digital"
+	BidderEngageBDR         BidderName = "engagebdr"
 	BidderEPlanning         BidderName = "eplanning"
 	BidderEpom              BidderName = "epom"
 	BidderEVolution         BidderName = "e_volution"
-	BidderFlipp             BidderName = "flipp"
-	BidderFreewheelSSP      BidderName = "freewheelssp"
-	BidderFreewheelSSPOld   BidderName = "freewheel-ssp"
-	BidderFRVRAdNetwork     BidderName = "frvradn"
 	BidderGamma             BidderName = "gamma"
 	BidderGamoshi           BidderName = "gamoshi"
-	BidderGlobalsun         BidderName = "globalsun"
-	BidderGothamads         BidderName = "gothamads"
 	BidderGrid              BidderName = "grid"
+	BidderGroupm            BidderName = "groupm"
 	BidderGumGum            BidderName = "gumgum"
 	BidderHuaweiAds         BidderName = "huaweiads"
-	BidderImds              BidderName = "imds"
 	BidderImpactify         BidderName = "impactify"
 	BidderImprovedigital    BidderName = "improvedigital"
 	BidderInfyTV            BidderName = "infytv"
 	BidderInMobi            BidderName = "inmobi"
 	BidderInteractiveoffers BidderName = "interactiveoffers"
 	BidderInvibes           BidderName = "invibes"
-	BidderIQX               BidderName = "iqx"
 	BidderIQZone            BidderName = "iqzone"
 	BidderIx                BidderName = "ix"
+	BidderJANet             BidderName = "janet"
 	BidderJixie             BidderName = "jixie"
 	BidderKargo             BidderName = "kargo"
 	BidderKayzen            BidderName = "kayzen"
 	BidderKidoz             BidderName = "kidoz"
-	BidderKiviads           BidderName = "kiviads"
-	BidderLmKiviads         BidderName = "lm_kiviads"
 	BidderKrushmedia        BidderName = "krushmedia"
-	BidderLemmadigital      BidderName = "lemmadigital"
-	BidderLiftoff           BidderName = "liftoff"
-	BidderLimelightDigital  BidderName = "limelightDigital"
+	BidderKubient           BidderName = "kubient"
 	BidderLockerDome        BidderName = "lockerdome"
-	BidderLogan             BidderName = "logan"
 	BidderLogicad           BidderName = "logicad"
 	BidderLunaMedia         BidderName = "lunamedia"
-	BidderMabidder          BidderName = "mabidder"
 	BidderMadvertise        BidderName = "madvertise"
 	BidderMarsmedia         BidderName = "marsmedia"
 	BidderMediafuse         BidderName = "mediafuse"
 	BidderMedianet          BidderName = "medianet"
 	BidderMgid              BidderName = "mgid"
-	BidderMgidX             BidderName = "mgidX"
 	BidderMobfoxpb          BidderName = "mobfoxpb"
 	BidderMobileFuse        BidderName = "mobilefuse"
-	BidderMotorik           BidderName = "motorik"
+	BidderNanoInteractive   BidderName = "nanointeractive"
 	BidderNextMillennium    BidderName = "nextmillennium"
+	BidderNinthDecimal      BidderName = "ninthdecimal"
 	BidderNoBid             BidderName = "nobid"
-	BidderOms               BidderName = "oms"
 	BidderOneTag            BidderName = "onetag"
 	BidderOpenWeb           BidderName = "openweb"
 	BidderOpenx             BidderName = "openx"
 	BidderOperaads          BidderName = "operaads"
 	BidderOrbidder          BidderName = "orbidder"
 	BidderOutbrain          BidderName = "outbrain"
-	BidderOwnAdx            BidderName = "ownadx"
 	BidderPangle            BidderName = "pangle"
-	BidderPGAMSsp           BidderName = "pgamssp"
+	BidderPGAM              BidderName = "pgam"
 	BidderPubmatic          BidderName = "pubmatic"
 	BidderPubnative         BidderName = "pubnative"
 	BidderPulsepoint        BidderName = "pulsepoint"
-	BidderPWBid             BidderName = "pwbid"
+	BidderQuantumdex        BidderName = "quantumdex"
 	BidderRevcontent        BidderName = "revcontent"
+	BidderRhythmone         BidderName = "rhythmone"
 	BidderRichaudience      BidderName = "richaudience"
-	BidderRise              BidderName = "rise"
 	BidderRTBHouse          BidderName = "rtbhouse"
 	BidderRubicon           BidderName = "rubicon"
-	BidderSeedingAlliance   BidderName = "seedingAlliance"
 	BidderSaLunaMedia       BidderName = "sa_lunamedia"
-	BidderScreencore        BidderName = "screencore"
 	BidderSharethrough      BidderName = "sharethrough"
 	BidderSilverMob         BidderName = "silvermob"
-	BidderSilverPush        BidderName = "silverpush"
 	BidderSmaato            BidderName = "smaato"
 	BidderSmartAdserver     BidderName = "smartadserver"
 	BidderSmartHub          BidderName = "smarthub"
 	BidderSmartRTB          BidderName = "smartrtb"
-	BidderSmartx            BidderName = "smartx"
 	BidderSmartyAds         BidderName = "smartyads"
 	BidderSmileWanted       BidderName = "smilewanted"
 	BidderSonobi            BidderName = "sonobi"
 	BidderSovrn             BidderName = "sovrn"
-	BidderSspBC             BidderName = "sspBC"
+	BidderStreamkey         BidderName = "streamkey"
 	BidderStroeerCore       BidderName = "stroeerCore"
-	BidderSuntContent       BidderName = "suntContent"
-	BidderTaboola           BidderName = "taboola"
+	BidderSynacormedia      BidderName = "synacormedia"
 	BidderTappx             BidderName = "tappx"
-	BidderTeads             BidderName = "teads"
 	BidderTelaria           BidderName = "telaria"
-	BidderTpmn              BidderName = "tpmn"
 	BidderTrafficGate       BidderName = "trafficgate"
 	BidderTriplelift        BidderName = "triplelift"
 	BidderTripleliftNative  BidderName = "triplelift_native"
 	BidderTrustX            BidderName = "trustx"
 	BidderUcfunnel          BidderName = "ucfunnel"
-	BidderUndertone         BidderName = "undertone"
 	BidderUnicorn           BidderName = "unicorn"
 	BidderUnruly            BidderName = "unruly"
+	BidderValueImpression   BidderName = "valueimpression"
+	BidderVerizonMedia      BidderName = "verizonmedia"
 	BidderVideoByte         BidderName = "videobyte"
-	BidderVideoHeroes       BidderName = "videoheroes"
 	BidderVidoomy           BidderName = "vidoomy"
-	BidderVisibleMeasures   BidderName = "visiblemeasures"
+	BidderViewdeos          BidderName = "viewdeos"
 	BidderVisx              BidderName = "visx"
-	BidderVox               BidderName = "vox"
 	BidderVrtcal            BidderName = "vrtcal"
-	BidderXeworks           BidderName = "xeworks"
-	BidderYahooAds          BidderName = "yahooAds"
 	BidderYahooSSP          BidderName = "yahoossp"
 	BidderYeahmobi          BidderName = "yeahmobi"
 	BidderYieldlab          BidderName = "yieldlab"
 	BidderYieldmo           BidderName = "yieldmo"
 	BidderYieldone          BidderName = "yieldone"
+	BidderYSSP              BidderName = "yssp"
 	BidderZeroClickFraud    BidderName = "zeroclickfraud"
-	BidderZetaGlobalSsp     BidderName = "zeta_global_ssp"
 )
 
 // CoreBidderNames returns a slice of all core bidders.
 func CoreBidderNames() []BidderName {
-<<<<<<< HEAD
-	return []BidderName{
-		Bidder33Across,
-		BidderAax,
-		BidderAceex,
-		BidderAcuityAds,
-		BidderAdf,
-		BidderAdform,
-		BidderAdgeneration,
-		BidderAdhese,
-		BidderAdkernel,
-		BidderAdkernelAdn,
-		BidderAdman,
-		BidderAdmixer,
-		BidderAdnuntius,
-		BidderAdOcean,
-		BidderAdoppler,
-		BidderAdot,
-		BidderAdpone,
-		BidderAdprime,
-		BidderAdtarget,
-		BidderAdtelligent,
-		BidderAdvangelists,
-		BidderAdView,
-		BidderAdxcg,
-		BidderAdyoulike,
-		BidderAJA,
-		BidderAlgorix,
-		BidderAMX,
-		BidderApacdex,
-		BidderApplogy,
-		BidderAppnexus,
-		BidderAudienceNetwork,
-		BidderAutomatad,
-		BidderAvocet,
-		BidderAxonix,
-		BidderBeachfront,
-		BidderBeintoo,
-		BidderBetween,
-		BidderBidmachine,
-		BidderBidmyadz,
-		BidderBidsCube,
-		BidderBizzclick,
-		BidderBliink,
-		BidderBmtm,
-		BidderBoldwin,
-		BidderBrightroll,
-		BidderCoinzilla,
-		BidderColossus,
-		BidderCompass,
-		BidderConnectAd,
-		BidderConsumable,
-		BidderConversant,
-		BidderCpmstar,
-		BidderCriteo,
-		BidderDatablocks,
-		BidderDecenterAds,
-		BidderDeepintent,
-		BidderDmx,
-		BidderEmxDigital,
-		BidderEngageBDR,
-		BidderEPlanning,
-		BidderEpom,
-		BidderEVolution,
-		BidderGamma,
-		BidderGamoshi,
-		BidderGrid,
-		BidderGroupm,
-		BidderGumGum,
-		BidderHuaweiAds,
-		BidderImpactify,
-		BidderImprovedigital,
-		BidderInfyTV,
-		BidderInMobi,
-		BidderInteractiveoffers,
-		BidderInvibes,
-		BidderIQZone,
-		BidderIx,
-		BidderJANet,
-		BidderJixie,
-		BidderKargo,
-		BidderKayzen,
-		BidderKidoz,
-		BidderKrushmedia,
-		BidderKubient,
-		BidderLockerDome,
-		BidderLogicad,
-		BidderLunaMedia,
-		BidderMadvertise,
-		BidderMarsmedia,
-		BidderMediafuse,
-		BidderMedianet,
-		BidderMgid,
-		BidderMobfoxpb,
-		BidderMobileFuse,
-		BidderNanoInteractive,
-		BidderNextMillennium,
-		BidderNinthDecimal,
-		BidderNoBid,
-		BidderOneTag,
-		BidderOpenWeb,
-		BidderOpenx,
-		BidderOperaads,
-		BidderOrbidder,
-		BidderOutbrain,
-		BidderPangle,
-		BidderPGAM,
-		BidderPubmatic,
-		BidderPubnative,
-		BidderPulsepoint,
-		BidderQuantumdex,
-		BidderRevcontent,
-		BidderRhythmone,
-		BidderRichaudience,
-		BidderRTBHouse,
-		BidderRubicon,
-		BidderSaLunaMedia,
-		BidderSharethrough,
-		BidderSilverMob,
-		BidderSmaato,
-		BidderSmartAdserver,
-		BidderSmartHub,
-		BidderSmartRTB,
-		BidderSmartyAds,
-		BidderSmileWanted,
-		BidderSonobi,
-		BidderSovrn,
-		BidderStreamkey,
-		BidderStroeerCore,
-		BidderSynacormedia,
-		BidderTappx,
-		BidderTelaria,
-		BidderTrafficGate,
-		BidderTriplelift,
-		BidderTripleliftNative,
-		BidderTrustX,
-		BidderUcfunnel,
-		BidderUnicorn,
-		BidderUnruly,
-		BidderValueImpression,
-		BidderVerizonMedia,
-		BidderVideoByte,
-		BidderVidoomy,
-		BidderViewdeos,
-		BidderVisx,
-		BidderVrtcal,
-		BidderYahooSSP,
-		BidderYeahmobi,
-		BidderYieldlab,
-		BidderYieldmo,
-		BidderYieldone,
-		BidderYSSP,
-		BidderZeroClickFraud,
-	}
-=======
 	return coreBidderNames
->>>>>>> 4cc2faac
 }
 
 // BuildBidderMap builds a map of string to BidderName, to remain compatbile with the
@@ -703,16 +285,7 @@
 	return bidderName, exists
 }
 
-// NormalizeBidderNameOrUnchanged returns the normalized name of known bidders, otherwise returns
-// the name exactly as provided.
-func NormalizeBidderNameOrUnchanged(name string) BidderName {
-	if normalized, exists := NormalizeBidderName(name); exists {
-		return normalized
-	}
-	return BidderName(name)
-}
-
-// The BidderParamValidator is used to enforce bidrequest.imp[i].ext.prebid.bidder.{anyBidder} values.
+// The BidderParamValidator is used to enforce bidrequest.imp[i].ext.{anyBidder} values.
 //
 // This is treated differently from the other types because we rely on JSON-schemas to validate bidder params.
 type BidderParamValidator interface {
@@ -721,42 +294,10 @@
 	Schema(name BidderName) string
 }
 
-type bidderParamsFileSystem interface {
-	readDir(name string) ([]os.DirEntry, error)
-	readFile(name string) ([]byte, error)
-	newReferenceLoader(source string) gojsonschema.JSONLoader
-	newSchema(l gojsonschema.JSONLoader) (*gojsonschema.Schema, error)
-	abs(path string) (string, error)
-}
-
-type standardBidderParamsFileSystem struct{}
-
-func (standardBidderParamsFileSystem) readDir(name string) ([]os.DirEntry, error) {
-	return os.ReadDir(name)
-}
-
-func (standardBidderParamsFileSystem) readFile(name string) ([]byte, error) {
-	return os.ReadFile(name)
-}
-
-func (standardBidderParamsFileSystem) newReferenceLoader(source string) gojsonschema.JSONLoader {
-	return gojsonschema.NewReferenceLoader(source)
-}
-
-func (standardBidderParamsFileSystem) newSchema(l gojsonschema.JSONLoader) (*gojsonschema.Schema, error) {
-	return gojsonschema.NewSchema(l)
-}
-
-func (standardBidderParamsFileSystem) abs(path string) (string, error) {
-	return filepath.Abs(path)
-}
-
-var paramsValidator bidderParamsFileSystem = standardBidderParamsFileSystem{}
-
 // NewBidderParamsValidator makes a BidderParamValidator, assuming all the necessary files exist in the filesystem.
 // This will error if, for example, a Bidder gets added but no JSON schema is written for them.
 func NewBidderParamsValidator(schemaDirectory string) (BidderParamValidator, error) {
-	fileInfos, err := paramsValidator.readDir(schemaDirectory)
+	fileInfos, err := ioutil.ReadDir(schemaDirectory)
 	if err != nil {
 		return nil, fmt.Errorf("Failed to read JSON schemas from directory %s. %v", schemaDirectory, err)
 	}
@@ -770,32 +311,23 @@
 		if _, ok := bidderMap[bidderName]; !ok {
 			return nil, fmt.Errorf("File %s/%s does not match a valid BidderName.", schemaDirectory, fileInfo.Name())
 		}
-		toOpen, err := paramsValidator.abs(filepath.Join(schemaDirectory, fileInfo.Name()))
+		toOpen, err := filepath.Abs(filepath.Join(schemaDirectory, fileInfo.Name()))
 		if err != nil {
 			return nil, fmt.Errorf("Failed to get an absolute representation of the path: %s, %v", toOpen, err)
 		}
-		schemaLoader := paramsValidator.newReferenceLoader("file:///" + filepath.ToSlash(toOpen))
-		loadedSchema, err := paramsValidator.newSchema(schemaLoader)
+		schemaLoader := gojsonschema.NewReferenceLoader("file:///" + filepath.ToSlash(toOpen))
+		loadedSchema, err := gojsonschema.NewSchema(schemaLoader)
 		if err != nil {
 			return nil, fmt.Errorf("Failed to load json schema at %s: %v", toOpen, err)
 		}
 
-		fileBytes, err := paramsValidator.readFile(fmt.Sprintf("%s/%s", schemaDirectory, fileInfo.Name()))
+		fileBytes, err := ioutil.ReadFile(fmt.Sprintf("%s/%s", schemaDirectory, fileInfo.Name()))
 		if err != nil {
 			return nil, fmt.Errorf("Failed to read file %s/%s: %v", schemaDirectory, fileInfo.Name(), err)
 		}
 
 		schemas[BidderName(bidderName)] = loadedSchema
 		schemaContents[BidderName(bidderName)] = string(fileBytes)
-	}
-
-	//set alias bidder params schema to its parent
-	for alias, parent := range aliasBidderToParent {
-		parentSchema := schemas[parent]
-		schemas[alias] = parentSchema
-
-		parentSchemaContents := schemaContents[parent]
-		schemaContents[alias] = parentSchemaContents
 	}
 
 	return &bidderParamValidator{
