--- conflicted
+++ resolved
@@ -24,10 +24,7 @@
 	BidderAdform       BidderName = "adform"
 	BidderAppnexus     BidderName = "appnexus"
 	BidderBeachfront   BidderName = "beachfront"
-<<<<<<< HEAD
-=======
 	BidderBrightroll   BidderName = "brightroll"
->>>>>>> d41a847a
 	BidderConversant   BidderName = "conversant"
 	BidderEPlanning    BidderName = "eplanning"
 	BidderFacebook     BidderName = "audienceNetwork"
