package openrtb_ext

import (
	"bytes"
	"errors"
	"fmt"
	"io/ioutil"
	"net/http"
	"strings"

	"github.com/mxmCherry/openrtb"
	"github.com/xeipuuv/gojsonschema"
)

const schemaDirectory = "static/bidder-params"

// BidderName may refer to a bidder ID, or an Alias which is defined in the request.
type BidderName string

const (
	BidderAppnexus   BidderName = "appnexus"
	BidderConversant BidderName = "conversant"
	BidderFacebook   BidderName = "audienceNetwork"
	BidderIndex      BidderName = "indexExchange"
	BidderLifestreet BidderName = "lifestreet"
	BidderPubmatic   BidderName = "pubmatic"
	BidderPulsepoint BidderName = "pulsepoint"
<<<<<<< HEAD
	BidderRubicon 	BidderName = "rubicon"
	BidderSovrn 	 	BidderName = "sovrn"
	BidderConversant BidderName = "conversant"
=======
	BidderRubicon    BidderName = "rubicon"
>>>>>>> e9b7bd63
)

// BidderMap stores all the valid OpenRTB 2.x Bidders in the project. This map *must not* be mutated.
var BidderMap = map[string]BidderName{
	"appnexus":        BidderAppnexus,
	"audienceNetwork": BidderFacebook,
	"conversant":      BidderConversant,
	"indexExchange":   BidderIndex,
	"lifestreet":      BidderLifestreet,
	"pubmatic":        BidderPubmatic,
	"pulsepoint":      BidderPulsepoint,
	"rubicon":         BidderRubicon,
<<<<<<< HEAD
	"sovrn":      	  BidderSovrn,
	"conversant":      BidderConversant,
=======
>>>>>>> e9b7bd63
}

func (name BidderName) MarshalJSON() ([]byte, error) {
	return []byte(name), nil
}

func (name *BidderName) String() string {
	if name == nil {
		return ""
	} else {
		return string(*name)
	}
}

// The BidderParamValidator is used to enforce bidrequest.imp[i].ext.{anyBidder} values.
//
// This is treated differently from the other types because we rely on JSON-schemas to validate bidder params.
type BidderParamValidator interface {
	Validate(name BidderName, ext openrtb.RawJSON) error
	// Schema returns the JSON schema used to perform validation.
	Schema(name BidderName) string
}

// NewBidderParamsValidator makes a BidderParamValidator, assuming all the necessary files exist in the filesystem.
// This will error if, for example, a Bidder gets added but no JSON schema is written for them.
func NewBidderParamsValidator(schemaDirectory string) (BidderParamValidator, error) {
	filesystem := http.Dir(schemaDirectory)
	fileInfos, err := ioutil.ReadDir(schemaDirectory)
	if err != nil {
		return nil, fmt.Errorf("Failed to read JSON schemas from directory %s. %v", schemaDirectory, err)
	}

	schemaContents := make(map[BidderName]string, 50)
	schemas := make(map[BidderName]*gojsonschema.Schema, 50)
	for _, fileInfo := range fileInfos {
		bidderName := strings.TrimSuffix(fileInfo.Name(), ".json")
		if _, isValid := BidderMap[bidderName]; !isValid {
			return nil, fmt.Errorf("File %s/%s does not match a valid BidderName.", schemaDirectory, fileInfo.Name())
		}

		schemaLoader := gojsonschema.NewReferenceLoaderFileSystem(fmt.Sprintf("file:///%s", fileInfo.Name()), filesystem)
		loadedSchema, err := gojsonschema.NewSchema(schemaLoader)
		if err != nil {
			return nil, fmt.Errorf("Failed to load json schema at %s/%s: %v", schemaDirectory, fileInfo.Name(), err)
		}

		fileBytes, err := ioutil.ReadFile(fmt.Sprintf("%s/%s", schemaDirectory, fileInfo.Name()))
		if err != nil {
			return nil, fmt.Errorf("Failed to read file %s/%s: %v", schemaDirectory, fileInfo.Name(), err)
		}

		schemas[BidderName(bidderName)] = loadedSchema
		schemaContents[BidderName(bidderName)] = string(fileBytes)
	}

	return &bidderParamValidator{
		schemaContents: schemaContents,
		parsedSchemas:  schemas,
	}, nil
}

type bidderParamValidator struct {
	schemaContents map[BidderName]string
	parsedSchemas  map[BidderName]*gojsonschema.Schema
}

func (validator *bidderParamValidator) Validate(name BidderName, ext openrtb.RawJSON) error {
	result, err := validator.parsedSchemas[name].Validate(gojsonschema.NewBytesLoader(ext))
	if err != nil {
		return err
	}
	if !result.Valid() {
		errBuilder := bytes.NewBuffer(make([]byte, 0, 300))
		for _, err := range result.Errors() {
			errBuilder.WriteString(err.String())
		}
		return errors.New(errBuilder.String())
	}
	return nil
}

func (validator *bidderParamValidator) Schema(name BidderName) string {
	return validator.schemaContents[name]
}<|MERGE_RESOLUTION|>--- conflicted
+++ resolved
@@ -25,13 +25,8 @@
 	BidderLifestreet BidderName = "lifestreet"
 	BidderPubmatic   BidderName = "pubmatic"
 	BidderPulsepoint BidderName = "pulsepoint"
-<<<<<<< HEAD
-	BidderRubicon 	BidderName = "rubicon"
-	BidderSovrn 	 	BidderName = "sovrn"
-	BidderConversant BidderName = "conversant"
-=======
 	BidderRubicon    BidderName = "rubicon"
->>>>>>> e9b7bd63
+	BidderSovrn      BidderName = "sovrn"
 )
 
 // BidderMap stores all the valid OpenRTB 2.x Bidders in the project. This map *must not* be mutated.
@@ -44,11 +39,7 @@
 	"pubmatic":        BidderPubmatic,
 	"pulsepoint":      BidderPulsepoint,
 	"rubicon":         BidderRubicon,
-<<<<<<< HEAD
-	"sovrn":      	  BidderSovrn,
-	"conversant":      BidderConversant,
-=======
->>>>>>> e9b7bd63
+	"sovrn":           BidderSovrn,
 }
 
 func (name BidderName) MarshalJSON() ([]byte, error) {
