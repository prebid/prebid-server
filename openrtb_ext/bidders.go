--- conflicted
+++ resolved
@@ -49,11 +49,7 @@
 	BidderBeachfront       BidderName = "beachfront"
 	BidderBeintoo          BidderName = "beintoo"
 	BidderBrightroll       BidderName = "brightroll"
-<<<<<<< HEAD
-	BIdderColossus         BidderName = "colossus"
-=======
 	BidderColossus         BidderName = "colossus"
->>>>>>> cd364bae
 	BidderConsumable       BidderName = "consumable"
 	BidderConversant       BidderName = "conversant"
 	BidderCpmstar          BidderName = "cpmstar"
@@ -138,11 +134,7 @@
 	"beachfront":        BidderBeachfront,
 	"beintoo":           BidderBeintoo,
 	"brightroll":        BidderBrightroll,
-<<<<<<< HEAD
-	"colossus":          BIdderColossus,
-=======
 	"colossus":          BidderColossus,
->>>>>>> cd364bae
 	"consumable":        BidderConsumable,
 	"conversant":        BidderConversant,
 	"cpmstar":           BidderCpmstar,
