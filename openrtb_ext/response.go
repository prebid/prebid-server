package openrtb_ext

import (
	"encoding/json"
)

// ExtBidResponse defines the contract for bidresponse.ext
type ExtBidResponse struct {
	Debug *ExtResponseDebug `json:"debug,omitempty"`
	// Errors defines the contract for bidresponse.ext.errors
	Errors   map[BidderName][]ExtBidderMessage `json:"errors,omitempty"`
	Warnings map[BidderName][]ExtBidderMessage `json:"warnings,omitempty"`
	// ResponseTimeMillis defines the contract for bidresponse.ext.responsetimemillis
	ResponseTimeMillis map[BidderName]int `json:"responsetimemillis,omitempty"`
	// RequestTimeoutMillis returns the timeout used in the auction.
	// This is useful if the timeout is saved in the Stored Request on the server.
	// Clients can run one auction, and then use this to set better connection timeouts on future auction requests.
	RequestTimeoutMillis int64 `json:"tmaxrequest,omitempty"`
	// ResponseUserSync defines the contract for bidresponse.ext.usersync
	Usersync map[BidderName]*ExtResponseSyncData `json:"usersync,omitempty"`
	// Prebid defines the contract for bidresponse.ext.prebid
	Prebid *ExtResponsePrebid `json:"prebid,omitempty"`
}

// ExtResponseDebug defines the contract for bidresponse.ext.debug
type ExtResponseDebug struct {
	// HttpCalls defines the contract for bidresponse.ext.debug.httpcalls
	HttpCalls map[BidderName][]*ExtHttpCall `json:"httpcalls,omitempty"`
	// Request after resolution of stored requests and debug overrides
	ResolvedRequest json.RawMessage `json:"resolvedrequest,omitempty"`
}

// ExtResponseSyncData defines the contract for bidresponse.ext.usersync.{bidder}
type ExtResponseSyncData struct {
	Status CookieStatus `json:"status"`
	// Syncs must have length > 0
	Syncs []*ExtUserSync `json:"syncs"`
}

// ExtResponsePrebid defines the contract for bidresponse.ext.prebid
type ExtResponsePrebid struct {
<<<<<<< HEAD
	AuctionTimestamp int64             `json:"auctiontimestamp,omitempty"`
	Passthrough      json.RawMessage   `json:"passthrough,omitempty"`
	Modules          json.RawMessage   `json:"modules,omitempty"`
	Targeting        map[string]string `json:"targeting,omitempty"`
=======
	AuctionTimestamp int64           `json:"auctiontimestamp,omitempty"`
	Passthrough      json.RawMessage `json:"passthrough,omitempty"`
	Modules          json.RawMessage `json:"modules,omitempty"`
	Fledge           *Fledge         `json:"fledge,omitempty"`
}

// FledgeResponse defines the contract for bidresponse.ext.fledge
type Fledge struct {
	AuctionConfigs []*FledgeAuctionConfig `json:"auctionconfigs,omitempty"`
}

// FledgeAuctionConfig defines the container for bidresponse.ext.fledge.auctionconfigs[]
type FledgeAuctionConfig struct {
	ImpId   string          `json:"impid"`
	Bidder  string          `json:"bidder,omitempty"`
	Adapter string          `json:"adapter,omitempty"`
	Config  json.RawMessage `json:"config"`
>>>>>>> bb2157f7
}

// ExtUserSync defines the contract for bidresponse.ext.usersync.{bidder}.syncs[i]
type ExtUserSync struct {
	Url  string       `json:"url"`
	Type UserSyncType `json:"type"`
}

// ExtBidderMessage defines an error object to be returned, consiting of a machine readable error code, and a human readable error message string.
type ExtBidderMessage struct {
	Code    int    `json:"code"`
	Message string `json:"message"`
}

// ExtHttpCall defines the contract for a bidresponse.ext.debug.httpcalls.{bidder}[i]
type ExtHttpCall struct {
	Uri            string              `json:"uri"`
	RequestBody    string              `json:"requestbody"`
	RequestHeaders map[string][]string `json:"requestheaders"`
	ResponseBody   string              `json:"responsebody"`
	Status         int                 `json:"status"`
}

// CookieStatus describes the allowed values for bidresponse.ext.usersync.{bidder}.status
type CookieStatus string

const (
	CookieNone      CookieStatus = "none"
	CookieExpired   CookieStatus = "expired"
	CookieAvailable CookieStatus = "available"
)

// UserSyncType describes the allowed values for bidresponse.ext.usersync.{bidder}.syncs[i].type
type UserSyncType string

const (
	UserSyncIframe UserSyncType = "iframe"
	UserSyncPixel  UserSyncType = "pixel"
)<|MERGE_RESOLUTION|>--- conflicted
+++ resolved
@@ -39,16 +39,11 @@
 
 // ExtResponsePrebid defines the contract for bidresponse.ext.prebid
 type ExtResponsePrebid struct {
-<<<<<<< HEAD
 	AuctionTimestamp int64             `json:"auctiontimestamp,omitempty"`
 	Passthrough      json.RawMessage   `json:"passthrough,omitempty"`
 	Modules          json.RawMessage   `json:"modules,omitempty"`
-	Targeting        map[string]string `json:"targeting,omitempty"`
-=======
-	AuctionTimestamp int64           `json:"auctiontimestamp,omitempty"`
-	Passthrough      json.RawMessage `json:"passthrough,omitempty"`
-	Modules          json.RawMessage `json:"modules,omitempty"`
-	Fledge           *Fledge         `json:"fledge,omitempty"`
+	Fledge           *Fledge           `json:"fledge,omitempty"`
+  Targeting        map[string]string `json:"targeting,omitempty"`
 }
 
 // FledgeResponse defines the contract for bidresponse.ext.fledge
@@ -62,7 +57,6 @@
 	Bidder  string          `json:"bidder,omitempty"`
 	Adapter string          `json:"adapter,omitempty"`
 	Config  json.RawMessage `json:"config"`
->>>>>>> bb2157f7
 }
 
 // ExtUserSync defines the contract for bidresponse.ext.usersync.{bidder}.syncs[i]
