--- conflicted
+++ resolved
@@ -132,15 +132,9 @@
 
 // NonBid represnts the Non Bid Reason (statusCode) for given impression ID
 type NonBid struct {
-<<<<<<< HEAD
-	ImpId      string    `json:"impid"`
-	StatusCode int       `json:"statuscode"`
-	Ext        ExtNonBid `json:"ext"`
-=======
 	ImpId      string     `json:"impid"`
 	StatusCode int        `json:"statuscode"`
-	Ext        *NonBidExt `json:"ext,omitempty"`
->>>>>>> bcf6491f
+	Ext        *ExtNonBid `json:"ext,omitempty"`
 }
 
 // SeatNonBid is collection of NonBid objects with seat information
