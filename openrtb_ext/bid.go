package openrtb_ext

import (
	"encoding/json"
	"fmt"
)

// ExtBid defines the contract for bidresponse.seatbid.bid[i].ext
type ExtBid struct {
	Prebid *ExtBidPrebid `json:"prebid,omitempty"`
}

// ExtBidPrebid defines the contract for bidresponse.seatbid.bid[i].ext.prebid
// DealPriority represents priority of deal bid. If its non deal bid then value will be 0
// DealTierSatisfied true represents corresponding bid has satisfied the deal tier
type ExtBidPrebid struct {
	Cache             *ExtBidPrebidCache  `json:"cache,omitempty"`
	DealPriority      int                 `json:"dealpriority,omitempty"`
	DealTierSatisfied bool                `json:"dealtiersatisfied,omitempty"`
	Meta              *ExtBidPrebidMeta   `json:"meta,omitempty"`
	Targeting         map[string]string   `json:"targeting,omitempty"`
<<<<<<< HEAD
	Type              BidType             `json:"type,omitempty"`
=======
	TargetBidderCode  string              `json:"targetbiddercode,omitempty"`
	Type              BidType             `json:"type"`
>>>>>>> 2acd3348
	Video             *ExtBidPrebidVideo  `json:"video,omitempty"`
	Events            *ExtBidPrebidEvents `json:"events,omitempty"`
	BidId             string              `json:"bidid,omitempty"`
	Passthrough       json.RawMessage     `json:"passthrough,omitempty"`
}

// ExtBidPrebidCache defines the contract for  bidresponse.seatbid.bid[i].ext.prebid.cache
type ExtBidPrebidCache struct {
	Key  string                 `json:"key"`
	Url  string                 `json:"url"`
	Bids *ExtBidPrebidCacheBids `json:"bids,omitempty"`
}

type ExtBidPrebidCacheBids struct {
	Url     string `json:"url"`
	CacheId string `json:"cacheId"`
}

// ExtBidPrebidMeta defines the contract for bidresponse.seatbid.bid[i].ext.prebid.meta
type ExtBidPrebidMeta struct {
	AdvertiserDomains    []string        `json:"advertiserDomains,omitempty"`
	AdvertiserID         int             `json:"advertiserId,omitempty"`
	AdvertiserName       string          `json:"advertiserName,omitempty"`
	AgencyID             int             `json:"agencyId,omitempty"`
	AgencyName           string          `json:"agencyName,omitempty"`
	BrandID              int             `json:"brandId,omitempty"`
	BrandName            string          `json:"brandName,omitempty"`
	DemandSource         string          `json:"demandSource,omitempty"`
	DChain               json.RawMessage `json:"dchain,omitempty"`
	MediaType            string          `json:"mediaType,omitempty"`
	NetworkID            int             `json:"networkId,omitempty"`
	NetworkName          string          `json:"networkName,omitempty"`
	PrimaryCategoryID    string          `json:"primaryCatId,omitempty"`
	SecondaryCategoryIDs []string        `json:"secondaryCatIds,omitempty"`
	AdapterCode          string          `json:"adaptercode,omitempty"`
}

// ExtBidPrebidVideo defines the contract for bidresponse.seatbid.bid[i].ext.prebid.video
type ExtBidPrebidVideo struct {
	Duration        int    `json:"duration"`
	PrimaryCategory string `json:"primary_category"`
}

// ExtBidPrebidEvents defines the contract for bidresponse.seatbid.bid[i].ext.prebid.events
type ExtBidPrebidEvents struct {
	Win string `json:"win,omitempty"`
	Imp string `json:"imp,omitempty"`
}

// BidType describes the allowed values for bidresponse.seatbid.bid[i].ext.prebid.type
type BidType string

const (
	BidTypeBanner BidType = "banner"
	BidTypeVideo  BidType = "video"
	BidTypeAudio  BidType = "audio"
	BidTypeNative BidType = "native"
)

func BidTypes() []BidType {
	return []BidType{
		BidTypeBanner,
		BidTypeVideo,
		BidTypeAudio,
		BidTypeNative,
	}
}

func ParseBidType(bidType string) (BidType, error) {
	switch bidType {
	case "banner":
		return BidTypeBanner, nil
	case "video":
		return BidTypeVideo, nil
	case "audio":
		return BidTypeAudio, nil
	case "native":
		return BidTypeNative, nil
	default:
		return "", fmt.Errorf("invalid BidType: %s", bidType)
	}
}

// TargetingKeys are used throughout Prebid as keys which can be used in an ad server like DFP.
// Clients set the values we assign on the request to the ad server, where they can be substituted like macros into
// Creatives.
//
// Removing one of these, or changing the semantics of what we store there, will probably break the
// line item setups for many publishers.
//
// These are especially important to Prebid Mobile. It's much more cumbersome for a Mobile App to update code
// than it is for a website. As a result, they rely heavily on these targeting keys so that any changes can
// be made on Prebid Server and the Ad Server's line items.
type TargetingKey string

const (
	HbpbConstantKey TargetingKey = "hb_pb"

	// HbEnvKey exists to support the Prebid Universal Creative. If it exists, the only legal value is mobile-app.
	// It will exist only if the incoming bidRequest defined request.app instead of request.site.
	HbEnvKey TargetingKey = "hb_env"

	// HbCacheHost and HbCachePath exist to supply cache host and path as targeting parameters
	HbConstantCacheHostKey TargetingKey = "hb_cache_host"
	HbConstantCachePathKey TargetingKey = "hb_cache_path"

	// HbBidderConstantKey is the name of the Bidder. For example, "appnexus" or "rubicon".
	HbBidderConstantKey TargetingKey = "hb_bidder"
	HbSizeConstantKey   TargetingKey = "hb_size"
	HbDealIDConstantKey TargetingKey = "hb_deal"

	// HbFormatKey is the format of the bid. For example, "video", "banner"
	HbFormatKey TargetingKey = "hb_format"

	// HbCacheKey and HbVastCacheKey store UUIDs which can be used to fetch things from prebid cache.
	// Callers should *never* assume that either of these exist, since the call to the cache may always fail.
	//
	// HbVastCacheKey's UUID will fetch the entire bid JSON, while HbVastCacheKey will fetch just the VAST XML.
	// HbVastCacheKey will only ever exist for Video bids.
	HbCacheKey     TargetingKey = "hb_cache_id"
	HbVastCacheKey TargetingKey = "hb_uuid"

	// This is not a key, but values used by the HbEnvKey
	HbEnvKeyApp string = "mobile-app"

	HbCategoryDurationKey TargetingKey = "hb_pb_cat_dur"
)

func (key TargetingKey) BidderKey(bidder BidderName, maxLength int) string {
	s := string(key) + "_" + string(bidder)
	if maxLength != 0 {
		return s[:min(len(s), maxLength)]
	}
	return s
}

func min(x, y int) int {
	if x < y {
		return x
	}
	return y
}

func (key TargetingKey) TruncateKey(maxLength int) string {
	if maxLength > 0 {
		return string(key)[:min(len(string(key)), maxLength)]
	}
	return string(key)
}

const (
	StoredRequestAttributes = "storedrequestattributes"
	OriginalBidCpmKey       = "origbidcpm"
	OriginalBidCurKey       = "origbidcur"
	Passthrough             = "passthrough"
)<|MERGE_RESOLUTION|>--- conflicted
+++ resolved
@@ -19,12 +19,8 @@
 	DealTierSatisfied bool                `json:"dealtiersatisfied,omitempty"`
 	Meta              *ExtBidPrebidMeta   `json:"meta,omitempty"`
 	Targeting         map[string]string   `json:"targeting,omitempty"`
-<<<<<<< HEAD
+	TargetBidderCode  string              `json:"targetbiddercode,omitempty"`
 	Type              BidType             `json:"type,omitempty"`
-=======
-	TargetBidderCode  string              `json:"targetbiddercode,omitempty"`
-	Type              BidType             `json:"type"`
->>>>>>> 2acd3348
 	Video             *ExtBidPrebidVideo  `json:"video,omitempty"`
 	Events            *ExtBidPrebidEvents `json:"events,omitempty"`
 	BidId             string              `json:"bidid,omitempty"`
