--- conflicted
+++ resolved
@@ -7,7 +7,8 @@
 
 // ExtBid defines the contract for bidresponse.seatbid.bid[i].ext
 type ExtBid struct {
-	Prebid *ExtBidPrebid `json:"prebid,omitempty"`
+	Prebid *ExtBidPrebid   `json:"prebid,omitempty"`
+	Bidder json.RawMessage `json:"bidder,omitempty"`
 }
 
 // ExtBidPrebid defines the contract for bidresponse.seatbid.bid[i].ext.prebid
@@ -39,7 +40,6 @@
 
 // ExtBidPrebidMeta defines the contract for bidresponse.seatbid.bid[i].ext.prebid.meta
 type ExtBidPrebidMeta struct {
-<<<<<<< HEAD
 	AdvertiserDomains    []string        `json:"advertiserDomains,omitempty"`
 	AdvertiserID         int             `json:"advertiserId,omitempty"`
 	AdvertiserName       string          `json:"advertiserName,omitempty"`
@@ -54,20 +54,6 @@
 	NetworkName          string          `json:"networkName,omitempty"`
 	PrimaryCategoryID    string          `json:"primaryCatId,omitempty"`
 	SecondaryCategoryIDs []string        `json:"secondaryCatIds,omitempty"`
-=======
-	AdvertiserDomains    []string `json:"advertiserDomains,omitempty"` // or advertiserDomain?
-	AdvertiserID         int      `json:"advertiserId,omitempty"`
-	AdvertiserName       string   `json:"advertiserName,omitempty"`
-	AgencyID             int      `json:"agencyId,omitempty"`
-	AgencyName           string   `json:"agencyName,omitempty"`
-	BrandID              int      `json:"brandId,omitempty"`
-	BrandName            string   `json:"brandName,omitempty"`
-	MediaType            string   `json:"mediaType,omitempty"`
-	NetworkID            int      `json:"networkId,omitempty"`
-	NetworkName          string   `json:"networkName,omitempty"`
-	PrimaryCategoryID    string   `json:"primaryCatId,omitempty"`
-	SecondaryCategoryIDs []string `json:"secondaryCatIds,omitempty"`
->>>>>>> 0081bebd
 }
 
 // ExtBidPrebidVideo defines the contract for bidresponse.seatbid.bid[i].ext.prebid.video
@@ -75,12 +61,6 @@
 	Duration        int    `json:"duration"`
 	PrimaryCategory string `json:"primary_category"`
 	VASTTagID       string `json:"vasttagid"`
-}
-
-// ExtBidPrebidEvents defines the contract for bidresponse.seatbid.bid[i].ext.prebid.events
-type ExtBidPrebidEvents struct {
-	Win string `json:"win,omitempty"`
-	Imp string `json:"imp,omitempty"`
 }
 
 // ExtBidPrebidEvents defines the contract for bidresponse.seatbid.bid[i].ext.prebid.events
