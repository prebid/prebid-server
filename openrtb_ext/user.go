--- conflicted
+++ resolved
@@ -1,14 +1,10 @@
 package openrtb_ext
 
 import (
-<<<<<<< HEAD
 	"strconv"
 	"strings"
 
-	"github.com/mxmCherry/openrtb/v16/openrtb2"
-=======
 	"github.com/prebid/openrtb/v17/openrtb2"
->>>>>>> 29dfd0bc
 )
 
 // ExtUser defines the contract for bidrequest.user.ext
