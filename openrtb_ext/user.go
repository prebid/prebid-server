package openrtb_ext

import (
	"github.com/mxmCherry/openrtb/v16/openrtb2"
)

// ExtUser defines the contract for bidrequest.user.ext
type ExtUser struct {
	// Consent is a GDPR consent string. See "Advised Extensions" of
	// https://iabtechlab.com/wp-content/uploads/2018/02/OpenRTB_Advisory_GDPR_2018-02.pdf
	Consent string `json:"consent,omitempty"`

	Prebid *ExtUserPrebid `json:"prebid,omitempty"`

<<<<<<< HEAD
	Eids []openrtb2.EID `json:"eids,omitempty"`
=======
	Eids []ExtUserEid `json:"eids,omitempty"`

	Data json.RawMessage `json:"data,omitempty"`
>>>>>>> 139afbad
}

// ExtUserPrebid defines the contract for bidrequest.user.ext.prebid
type ExtUserPrebid struct {
	BuyerUIDs map[string]string `json:"buyeruids,omitempty"`
}<|MERGE_RESOLUTION|>--- conflicted
+++ resolved
@@ -1,6 +1,8 @@
 package openrtb_ext
 
 import (
+	"encoding/json"
+
 	"github.com/mxmCherry/openrtb/v16/openrtb2"
 )
 
@@ -12,13 +14,9 @@
 
 	Prebid *ExtUserPrebid `json:"prebid,omitempty"`
 
-<<<<<<< HEAD
 	Eids []openrtb2.EID `json:"eids,omitempty"`
-=======
-	Eids []ExtUserEid `json:"eids,omitempty"`
 
 	Data json.RawMessage `json:"data,omitempty"`
->>>>>>> 139afbad
 }
 
 // ExtUserPrebid defines the contract for bidrequest.user.ext.prebid
