--- conflicted
+++ resolved
@@ -15,11 +15,9 @@
 	// Bidder is the preferred approach for providing paramters to be interepreted by the bidder's adapter.
 	Bidder map[string]json.RawMessage `json:"bidder"`
 
-<<<<<<< HEAD
 	Options *Options `json:"options,omitempty"`
-=======
+
 	SKAdnetwork json.RawMessage `json:"skadn,omitempty"`
->>>>>>> 0081bebd
 }
 
 // ExtStoredRequest defines the contract for bidrequest.imp[i].ext.prebid.storedrequest
