--- conflicted
+++ resolved
@@ -52,23 +52,6 @@
 			return nil, []error{&errortypes.MalformedAcct{
 				Message: fmt.Sprintf("The prebid-server account config for account id \"%s\" is malformed. Please reach out to the prebid server host.", accountID),
 			}}
-		}
-
-<<<<<<< HEAD
-		for _, purposeName := range deprecatedPurposeFields {
-			me.RecordAccountGDPRPurposeWarning(accountID, purposeName)
-		}
-		if len(deprecatedPurposeFields) > 0 {
-=======
-		if usingGDPRChannelEnabled {
-			me.RecordAccountGDPRChannelEnabledWarning(accountID)
-		}
-		if usingCCPAChannelEnabled {
-			me.RecordAccountCCPAChannelEnabledWarning(accountID)
-		}
-		if usingGDPRChannelEnabled || usingCCPAChannelEnabled {
->>>>>>> 5cc92ae8
-			me.RecordAccountUpgradeStatus(accountID)
 		}
 
 		if err != nil {
@@ -161,104 +144,4 @@
 			account.GDPR.BasicEnforcementVendorsMap[v] = struct{}{}
 		}
 	}
-}
-
-<<<<<<< HEAD
-// PatchAccount represents the GDPR portion of a publisher account configuration that can be mutated
-// for backwards compatibility reasons
-type PatchAccount struct {
-	GDPR map[string]*PatchAccountGDPRPurpose `json:"gdpr"`
-}
-
-// PatchAccountGDPRPurpose represents account-specific GDPR purpose configuration data that can be mutated
-// for backwards compatibility reasons
-type PatchAccountGDPRPurpose struct {
-	EnforceAlgo    string `json:"enforce_algo,omitempty"`
-	EnforcePurpose *bool  `json:"enforce_purpose,omitempty"`
-}
-
-// ConvertGDPREnforcePurposeFields is responsible for ensuring account GDPR config backwards compatibility
-// given the recent type change of gdpr.purpose{1-10}.enforce_purpose from a string to a bool. This function
-// iterates over each GDPR purpose config and sets enforce_purpose and enforce_algo to the appropriate
-// bool and string values respectively if enforce_purpose is a string and enforce_algo is not set
-func ConvertGDPREnforcePurposeFields(config []byte) (newConfig []byte, err error, deprecatedPurposeFields []string) {
-	gdprJSON, _, _, err := jsonparser.Get(config, "gdpr")
-	if err != nil && err == jsonparser.KeyPathNotFoundError {
-		return config, nil, deprecatedPurposeFields
-	}
-	if err != nil {
-		return nil, err, deprecatedPurposeFields
-	}
-
-	newAccount := PatchAccount{
-		GDPR: map[string]*PatchAccountGDPRPurpose{},
-	}
-
-	for i := 1; i <= 10; i++ {
-		purposeName := fmt.Sprintf("purpose%d", i)
-
-		enforcePurpose, purposeDataType, _, err := jsonparser.Get(gdprJSON, purposeName, "enforce_purpose")
-		if err != nil && err == jsonparser.KeyPathNotFoundError {
-			continue
-		}
-		if err != nil {
-			return nil, err, deprecatedPurposeFields
-		}
-		if purposeDataType != jsonparser.String {
-			continue
-		} else {
-			deprecatedPurposeFields = append(deprecatedPurposeFields, purposeName)
-		}
-
-		_, _, _, err = jsonparser.Get(gdprJSON, purposeName, "enforce_algo")
-		if err != nil && err != jsonparser.KeyPathNotFoundError {
-			return nil, err, deprecatedPurposeFields
-		}
-		if err == nil {
-			continue
-		}
-
-		newEnforcePurpose := false
-		if string(enforcePurpose) == "full" {
-			newEnforcePurpose = true
-		}
-
-		newAccount.GDPR[purposeName] = &PatchAccountGDPRPurpose{
-			EnforceAlgo:    "full",
-			EnforcePurpose: &newEnforcePurpose,
-		}
-	}
-
-	patchConfig, err := json.Marshal(newAccount)
-	if err != nil {
-		return nil, err, deprecatedPurposeFields
-	}
-
-	newConfig, err = jsonpatch.MergePatch(config, patchConfig)
-	if err != nil {
-		return nil, err, deprecatedPurposeFields
-	}
-
-	return newConfig, nil, deprecatedPurposeFields
-}
-
-// deprecateEventsEnabledField is responsible for ensuring backwards compatibility of "events_enabled" field.
-// This function favors "events.enabled" field over deprecated "events_enabled" field, if values for both are set.
-// If only deprecated "events_enabled" field is set then it sets the same value to "events.enabled" field.
-func deprecateEventsEnabledField(account *config.Account) {
-	if account != nil {
-		if account.Events.Enabled == nil {
-			account.Events.Enabled = account.EventsEnabled
-		}
-		// assign the old value to the new value so old and new are always the same even though the new value is what is used in the application code.
-		account.EventsEnabled = account.Events.Enabled
-	}
-=======
-func useGDPRChannelEnabled(account *config.Account) bool {
-	return account.GDPR.ChannelEnabled.IsSet() && !account.GDPR.IntegrationEnabled.IsSet()
-}
-
-func useCCPAChannelEnabled(account *config.Account) bool {
-	return account.CCPA.ChannelEnabled.IsSet() && !account.CCPA.IntegrationEnabled.IsSet()
->>>>>>> 5cc92ae8
 }