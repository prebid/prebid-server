--- conflicted
+++ resolved
@@ -217,344 +217,4 @@
 
 		assert.Equal(t, account.GDPR.Purpose1.EnforceAlgoID, tt.wantEnforceAlgoID, tt.description)
 	}
-}
-
-<<<<<<< HEAD
-func TestConvertGDPREnforcePurposeFields(t *testing.T) {
-	enforcePurposeNo := `{"enforce_purpose":"no"}`
-	enforcePurposeNoMapped := `{"enforce_algo":"full", "enforce_purpose":false}`
-	enforcePurposeFull := `{"enforce_purpose":"full"}`
-	enforcePurposeFullMapped := `{"enforce_algo":"full", "enforce_purpose":true}`
-
-	tests := []struct {
-		description       string
-		giveConfig        []byte
-		wantConfig        []byte
-		wantErr           error
-		wantPurposeFields []string
-	}{
-		{
-			description:       "config is nil",
-			giveConfig:        nil,
-			wantConfig:        nil,
-			wantErr:           nil,
-			wantPurposeFields: nil,
-		},
-		{
-			description:       "config is empty - no gdpr key",
-			giveConfig:        []byte(``),
-			wantConfig:        []byte(``),
-			wantErr:           nil,
-			wantPurposeFields: nil,
-		},
-		{
-			description:       "gdpr present but empty",
-			giveConfig:        []byte(`{"gdpr": {}}`),
-			wantConfig:        []byte(`{"gdpr": {}}`),
-			wantErr:           nil,
-			wantPurposeFields: nil,
-		},
-		{
-			description:       "gdpr present but invalid",
-			giveConfig:        []byte(`{"gdpr": {`),
-			wantConfig:        nil,
-			wantErr:           jsonparser.MalformedJsonError,
-			wantPurposeFields: nil,
-		},
-		{
-			description:       "gdpr.purpose1 present but empty",
-			giveConfig:        []byte(`{"gdpr":{"purpose1":{}}}`),
-			wantConfig:        []byte(`{"gdpr":{"purpose1":{}}}`),
-			wantErr:           nil,
-			wantPurposeFields: nil,
-		},
-		{
-			description:       "gdpr.purpose1.enforce_purpose is set to bool",
-			giveConfig:        []byte(`{"gdpr":{"purpose1":{"enforce_purpose":true}}}`),
-			wantConfig:        []byte(`{"gdpr":{"purpose1":{"enforce_purpose":true}}}`),
-			wantErr:           nil,
-			wantPurposeFields: nil,
-		},
-		{
-			description:       "gdpr.purpose1.enforce_purpose is set to string full",
-			giveConfig:        []byte(`{"gdpr":{"purpose1":{"enforce_purpose":"full"}}}`),
-			wantConfig:        []byte(`{"gdpr":{"purpose1":{"enforce_algo":"full", "enforce_purpose":true}}}`),
-			wantErr:           nil,
-			wantPurposeFields: []string{"purpose1"},
-		},
-		{
-			description:       "gdpr.purpose1.enforce_purpose is set to string no",
-			giveConfig:        []byte(`{"gdpr":{"purpose1":{"enforce_purpose":"no"}}}`),
-			wantConfig:        []byte(`{"gdpr":{"purpose1":{"enforce_algo":"full", "enforce_purpose":false}}}`),
-			wantErr:           nil,
-			wantPurposeFields: []string{"purpose1"},
-		},
-		{
-			description:       "gdpr.purpose1.enforce_purpose is set to string no and other fields are untouched during conversion",
-			giveConfig:        []byte(`{"gdpr":{"purpose1":{"enforce_purpose":"no", "enforce_vendors":true}}}`),
-			wantConfig:        []byte(`{"gdpr":{"purpose1":{"enforce_algo":"full", "enforce_purpose":false, "enforce_vendors":true}}}`),
-			wantErr:           nil,
-			wantPurposeFields: []string{"purpose1"},
-		},
-		{
-			description:       "gdpr.purpose1.enforce_purpose is set but invalid",
-			giveConfig:        []byte(`{"gdpr":{"purpose1":{"enforce_purpose":}}}`),
-			wantConfig:        nil,
-			wantErr:           jsonparser.MalformedJsonError,
-			wantPurposeFields: nil,
-		},
-		{
-			description:       "gdpr.purpose1.enforce_algo is set",
-			giveConfig:        []byte(`{"gdpr":{"purpose1":{"enforce_algo":"full"}}}`),
-			wantConfig:        []byte(`{"gdpr":{"purpose1":{"enforce_algo":"full"}}}`),
-			wantErr:           nil,
-			wantPurposeFields: nil,
-		},
-		{
-			description:       "gdpr.purpose1.enforce_purpose is set to string and enforce_algo is set",
-			giveConfig:        []byte(`{"gdpr":{"purpose1":{"enforce_algo":"full", "enforce_purpose":"full"}}}`),
-			wantConfig:        []byte(`{"gdpr":{"purpose1":{"enforce_algo":"full", "enforce_purpose":"full"}}}`),
-			wantErr:           nil,
-			wantPurposeFields: []string{"purpose1"},
-		},
-		{
-			description:       "gdpr.purpose1.enforce_purpose is set to string and enforce_algo is set but invalid",
-			giveConfig:        []byte(`{"gdpr":{"purpose1":{"enforce_algo":, "enforce_purpose":"full"}}}`),
-			wantConfig:        nil,
-			wantErr:           jsonparser.MalformedJsonError,
-			wantPurposeFields: []string{"purpose1"},
-		},
-		{
-			description: "gdpr.purpose{1-10}.enforce_purpose are set to strings no and full alternating",
-			giveConfig: []byte(`{"gdpr":{` +
-				`"purpose1":` + enforcePurposeNo +
-				`,"purpose2":` + enforcePurposeFull +
-				`,"purpose3":` + enforcePurposeNo +
-				`,"purpose4":` + enforcePurposeFull +
-				`,"purpose5":` + enforcePurposeNo +
-				`,"purpose6":` + enforcePurposeFull +
-				`,"purpose7":` + enforcePurposeNo +
-				`,"purpose8":` + enforcePurposeFull +
-				`,"purpose9":` + enforcePurposeNo +
-				`,"purpose10":` + enforcePurposeFull +
-				`}}`),
-			wantConfig: []byte(`{"gdpr":{` +
-				`"purpose1":` + enforcePurposeNoMapped +
-				`,"purpose2":` + enforcePurposeFullMapped +
-				`,"purpose3":` + enforcePurposeNoMapped +
-				`,"purpose4":` + enforcePurposeFullMapped +
-				`,"purpose5":` + enforcePurposeNoMapped +
-				`,"purpose6":` + enforcePurposeFullMapped +
-				`,"purpose7":` + enforcePurposeNoMapped +
-				`,"purpose8":` + enforcePurposeFullMapped +
-				`,"purpose9":` + enforcePurposeNoMapped +
-				`,"purpose10":` + enforcePurposeFullMapped +
-				`}}`),
-			wantErr:           nil,
-			wantPurposeFields: []string{"purpose1", "purpose2", "purpose3", "purpose4", "purpose5", "purpose6", "purpose7", "purpose8", "purpose9", "purpose10"},
-		},
-	}
-
-	for _, tt := range tests {
-		metricsMock := &metrics.MetricsEngineMock{}
-		metricsMock.Mock.On("RecordAccountGDPRPurposeWarning", mock.Anything, mock.Anything).Return()
-		metricsMock.Mock.On("RecordAccountUpgradeStatus", mock.Anything, mock.Anything).Return()
-
-		newConfig, err, deprecatedPurposeFields := ConvertGDPREnforcePurposeFields(tt.giveConfig)
-		if tt.wantErr != nil {
-			assert.Error(t, err, tt.description)
-		}
-
-		if len(tt.wantConfig) == 0 {
-			assert.Equal(t, tt.wantConfig, newConfig, tt.description)
-		} else {
-			assert.JSONEq(t, string(tt.wantConfig), string(newConfig), tt.description)
-		}
-		assert.Equal(t, tt.wantPurposeFields, deprecatedPurposeFields, tt.description)
-	}
-}
-
-func TestGdprPurposeWarningMetrics(t *testing.T) {
-=======
-func TestGdprCcpaChannelEnabledMetrics(t *testing.T) {
->>>>>>> 5cc92ae8
-	cfg := &config.Configuration{}
-	fetcher := &mockAccountFetcher{}
-	assert.NoError(t, cfg.MarshalAccountDefaults())
-
-	testCases := []struct {
-		name                string
-<<<<<<< HEAD
-		givenMetric         string
-		givenAccountID      string
-		givenConfig         []byte
-		expectedMetricCount int
-	}{
-		{
-			name:                "Purpose1MetricCalled",
-			givenAccountID:      "gdpr_deprecated_purpose1",
-			expectedMetricCount: 1,
-		},
-		{
-			name:                "Purpose2MetricCalled",
-			givenAccountID:      "gdpr_deprecated_purpose2",
-			expectedMetricCount: 1,
-		},
-		{
-			name:                "Purpose3MetricCalled",
-			givenAccountID:      "gdpr_deprecated_purpose3",
-			expectedMetricCount: 1,
-		},
-		{
-			name:                "Purpose4MetricCalled",
-			givenAccountID:      "gdpr_deprecated_purpose4",
-			expectedMetricCount: 1,
-		},
-		{
-			name:                "Purpose5MetricCalled",
-			givenAccountID:      "gdpr_deprecated_purpose5",
-			expectedMetricCount: 1,
-		},
-		{
-			name:                "Purpose6MetricCalled",
-			givenAccountID:      "gdpr_deprecated_purpose6",
-			expectedMetricCount: 1,
-		},
-		{
-			name:                "Purpose7MetricCalled",
-			givenAccountID:      "gdpr_deprecated_purpose7",
-			expectedMetricCount: 1,
-		},
-		{
-			name:                "Purpose8MetricCalled",
-			givenAccountID:      "gdpr_deprecated_purpose8",
-			expectedMetricCount: 1,
-		},
-		{
-			name:                "Purpose9MetricCalled",
-			givenAccountID:      "gdpr_deprecated_purpose9",
-			expectedMetricCount: 1,
-		},
-		{
-			name:                "Purpose10MetricCalled",
-			givenAccountID:      "gdpr_deprecated_purpose10",
-			expectedMetricCount: 1,
-		},
-		{
-			name:                "PurposeMetricNotCalled",
-			givenAccountID:      "valid_acct",
-=======
-		givenAccountID      string
-		givenMetric         string
-		expectedMetricCount int
-	}{
-		{
-			name:                "ChannelEnabledGDPR",
-			givenAccountID:      "gdpr_channel_enabled_acct",
-			givenMetric:         "RecordAccountGDPRChannelEnabledWarning",
-			expectedMetricCount: 1,
-		},
-		{
-			name:                "ChannelEnabledCCPA",
-			givenAccountID:      "ccpa_channel_enabled_acct",
-			givenMetric:         "RecordAccountCCPAChannelEnabledWarning",
-			expectedMetricCount: 1,
-		},
-		{
-			name:                "NotChannelEnabledCCPA",
-			givenAccountID:      "valid_acct",
-			givenMetric:         "RecordAccountCCPAChannelEnabledWarning",
-			expectedMetricCount: 0,
-		},
-		{
-			name:                "NotChannelEnabledGDPR",
-			givenAccountID:      "valid_acct",
-			givenMetric:         "RecordAccountGDPRChannelEnabledWarning",
->>>>>>> 5cc92ae8
-			expectedMetricCount: 0,
-		},
-	}
-
-	for _, test := range testCases {
-		t.Run(test.name, func(t *testing.T) {
-			metrics := &metrics.MetricsEngineMock{}
-<<<<<<< HEAD
-			metrics.Mock.On("RecordAccountGDPRPurposeWarning", mock.Anything, mock.Anything).Return()
-=======
-			metrics.Mock.On(test.givenMetric, mock.Anything, mock.Anything).Return()
->>>>>>> 5cc92ae8
-			metrics.Mock.On("RecordAccountUpgradeStatus", mock.Anything, mock.Anything).Return()
-
-			_, _ = GetAccount(context.Background(), cfg, fetcher, test.givenAccountID, metrics)
-
-<<<<<<< HEAD
-			metrics.AssertNumberOfCalls(t, "RecordAccountGDPRPurposeWarning", test.expectedMetricCount)
-		})
-
-=======
-			metrics.AssertNumberOfCalls(t, test.givenMetric, test.expectedMetricCount)
-		})
->>>>>>> 5cc92ae8
-	}
-}
-
-func TestAccountUpgradeStatusGetAccount(t *testing.T) {
-	cfg := &config.Configuration{}
-	fetcher := &mockAccountFetcher{}
-	assert.NoError(t, cfg.MarshalAccountDefaults())
-
-	testCases := []struct {
-		name                string
-		givenAccountIDs     []string
-		givenMetrics        []string
-		expectedMetricCount int
-	}{
-		{
-			name:                "ZeroDeprecatedConfigs",
-			givenAccountIDs:     []string{"valid_acct"},
-			givenMetrics:        []string{},
-			expectedMetricCount: 0,
-		},
-		{
-<<<<<<< HEAD
-			name:                "OneDeprecatedConfigPurpose",
-			givenAccountIDs:     []string{"gdpr_deprecated_purpose1"},
-			givenMetrics:        []string{"RecordAccountGDPRPurposeWarning"},
-			expectedMetricCount: 1,
-		},
-=======
-			name:                "OneDeprecatedConfigGDPRChannelEnabled",
-			givenAccountIDs:     []string{"gdpr_channel_enabled_acct"},
-			givenMetrics:        []string{"RecordAccountGDPRChannelEnabledWarning"},
-			expectedMetricCount: 1,
-		},
-		{
-			name:                "OneDeprecatedConfigCCPAChannelEnabled",
-			givenAccountIDs:     []string{"ccpa_channel_enabled_acct"},
-			givenMetrics:        []string{"RecordAccountCCPAChannelEnabledWarning"},
-			expectedMetricCount: 1,
-		},
-		{
-			name:                "MultipleAccountsWithDeprecatedConfigs",
-			givenAccountIDs:     []string{"gdpr_channel_enabled_acct", "ccpa_channel_enabled_acct"},
-			givenMetrics:        []string{"RecordAccountGDPRChannelEnabledWarning", "RecordAccountCCPAChannelEnabledWarning"},
-			expectedMetricCount: 2,
-		},
->>>>>>> 5cc92ae8
-	}
-
-	for _, test := range testCases {
-		t.Run(test.name, func(t *testing.T) {
-			metrics := &metrics.MetricsEngineMock{}
-			for _, metric := range test.givenMetrics {
-				metrics.Mock.On(metric, mock.Anything, mock.Anything).Return()
-			}
-			metrics.Mock.On("RecordAccountUpgradeStatus", mock.Anything, mock.Anything).Return()
-
-			for _, accountID := range test.givenAccountIDs {
-				_, _ = GetAccount(context.Background(), cfg, fetcher, accountID, metrics)
-			}
-			metrics.AssertNumberOfCalls(t, "RecordAccountUpgradeStatus", test.expectedMetricCount)
-		})
-	}
 }