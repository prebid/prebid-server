--- conflicted
+++ resolved
@@ -14,19 +14,17 @@
 	"github.com/stretchr/testify/assert"
 )
 
-var mockAccountData = map[string]*config.Account{
-	"valid_acct":    {Disabled: false, ID: "valid_acct"},
-	"disabled_acct": {Disabled: true},
+var mockAccountData = map[string]json.RawMessage{
+	"valid_acct":        json.RawMessage(`{"disabled":false}`),
+	"disabled_acct":     json.RawMessage(`{"disabled":true}`),
+	"malformed_acct":    json.RawMessage(`{"disabled":"invalid type"}`),
+	"gdpr_convert_acct": json.RawMessage(`{"disabled":false,"gdpr":{"purpose5":{"enforce_purpose":"full"}}}`),
 }
 
 type mockAccountFetcher struct {
 }
 
-<<<<<<< HEAD
-func (af mockAccountFetcher) FetchAccount(ctx context.Context, accountDefaultJSON json.RawMessage, accountID string) (*config.Account, []error) {
-=======
 func (af mockAccountFetcher) FetchAccount(ctx context.Context, accountDefaultsJSON json.RawMessage, accountID string) (json.RawMessage, []error) {
->>>>>>> 4526b71b
 	if account, ok := mockAccountData[accountID]; ok {
 		return account, nil
 	}
