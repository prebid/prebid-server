package hooks

import (
	"time"

	"github.com/golang/glog"
	"github.com/prebid/prebid-server/config"
	"github.com/prebid/prebid-server/hooks/hookstage"
)

type Stage string

// Names of the available stages.
const (
	StageEntrypoint               Stage = "entrypoint"
<<<<<<< HEAD
	StageRawAuction               Stage = "raw-auction"
	StageProcessedAuction         Stage = "processed-auction"
	StageBidderRequest            Stage = "bidder-request"
	StageRawBidderResponse        Stage = "raw-bidder-response"
	StageAllProcessedBidResponses Stage = "all-processed-bid-responses"
	StageAuctionResponse          Stage = "auction-response"
=======
	StageRawAuctionRequest        Stage = "raw_auction_request"
	StageProcessedAuctionRequest  Stage = "processed_auction_request"
	StageBidderRequest            Stage = "bidder_request"
	StageRawBidderResponse        Stage = "raw_bidder_response"
	StageAllProcessedBidResponses Stage = "all_processed_bid_responses"
	StageAuctionResponse          Stage = "auction_response"
>>>>>>> dd909bab
)

func (s Stage) String() string {
	return string(s)
}

func (s Stage) IsRejectable() bool {
	return s != StageAllProcessedBidResponses &&
		s != StageAuctionResponse
}

// ExecutionPlanBuilder is the interface that provides methods
// for retrieving hooks grouped and sorted in the established order
// according to the hook execution plan intended for run at a certain stage.
type ExecutionPlanBuilder interface {
	PlanForEntrypointStage(endpoint string) Plan[hookstage.Entrypoint]
	PlanForRawAuctionStage(endpoint string, account *config.Account) Plan[hookstage.RawAuctionRequest]
	PlanForProcessedAuctionStage(endpoint string, account *config.Account) Plan[hookstage.ProcessedAuctionRequest]
	PlanForBidderRequestStage(endpoint string, account *config.Account) Plan[hookstage.BidderRequest]
	PlanForRawBidderResponseStage(endpoint string, account *config.Account) Plan[hookstage.RawBidderResponse]
	PlanForAllProcessedBidResponsesStage(endpoint string, account *config.Account) Plan[hookstage.AllProcessedBidResponses]
	PlanForAuctionResponseStage(endpoint string, account *config.Account) Plan[hookstage.AuctionResponse]
}

// Plan represents a slice of groups of hooks of a specific type grouped in the established order.
type Plan[T any] []Group[T]

// Group represents a slice of hooks sorted in the established order.
type Group[T any] struct {
	// Timeout specifies the max duration in milliseconds that a group of hooks is allowed to run.
	Timeout time.Duration
	// Hooks holds a slice of HookWrapper of a specific type.
	Hooks []HookWrapper[T]
}

// HookWrapper wraps Hook representing specific hook interface
// and holds additional meta information, such as Module name and hook Code.
type HookWrapper[T any] struct {
	// Module holds a name of the module that provides the Hook.
	// Specified in the format "vendor.module_name".
	Module string
	// Code is an arbitrary value assigned to hook via the hook execution plan
	// and is used when sending metrics, logging debug information, etc.
	Code string
	// Hook is an instance of the specific hook interface.
	Hook T
}

// NewExecutionPlanBuilder returns a new instance of the ExecutionPlanBuilder interface.
// Depending on the hooks' status, method returns a real PlanBuilder or the EmptyPlanBuilder.
func NewExecutionPlanBuilder(hooks config.Hooks, repo HookRepository) ExecutionPlanBuilder {
	if hooks.Enabled {
		return PlanBuilder{
			hooks: hooks,
			repo:  repo,
		}
	}
	return EmptyPlanBuilder{}
}

// PlanBuilder is a concrete implementation of the ExecutionPlanBuilder interface.
// Which returns hook execution plans for specific stage defined by the hook config.
type PlanBuilder struct {
	hooks config.Hooks
	repo  HookRepository
}

func (p PlanBuilder) PlanForEntrypointStage(endpoint string) Plan[hookstage.Entrypoint] {
	return getMergedPlan(
		p.hooks,
		nil,
		endpoint,
		StageEntrypoint,
		p.repo.GetEntrypointHook,
	)
}

func (p PlanBuilder) PlanForRawAuctionStage(endpoint string, account *config.Account) Plan[hookstage.RawAuctionRequest] {
	return getMergedPlan(
		p.hooks,
		account,
		endpoint,
		StageRawAuctionRequest,
		p.repo.GetRawAuctionHook,
	)
}

func (p PlanBuilder) PlanForProcessedAuctionStage(endpoint string, account *config.Account) Plan[hookstage.ProcessedAuctionRequest] {
	return getMergedPlan(
		p.hooks,
		account,
		endpoint,
		StageProcessedAuctionRequest,
		p.repo.GetProcessedAuctionHook,
	)
}

func (p PlanBuilder) PlanForBidderRequestStage(endpoint string, account *config.Account) Plan[hookstage.BidderRequest] {
	return getMergedPlan(
		p.hooks,
		account,
		endpoint,
		StageBidderRequest,
		p.repo.GetBidderRequestHook,
	)
}

func (p PlanBuilder) PlanForRawBidderResponseStage(endpoint string, account *config.Account) Plan[hookstage.RawBidderResponse] {
	return getMergedPlan(
		p.hooks,
		account,
		endpoint,
		StageRawBidderResponse,
		p.repo.GetRawBidderResponseHook,
	)
}

func (p PlanBuilder) PlanForAllProcessedBidResponsesStage(endpoint string, account *config.Account) Plan[hookstage.AllProcessedBidResponses] {
	return getMergedPlan(
		p.hooks,
		account,
		endpoint,
		StageAllProcessedBidResponses,
		p.repo.GetAllProcessedBidResponsesHook,
	)
}

func (p PlanBuilder) PlanForAuctionResponseStage(endpoint string, account *config.Account) Plan[hookstage.AuctionResponse] {
	return getMergedPlan(
		p.hooks,
		account,
		endpoint,
		StageAuctionResponse,
		p.repo.GetAuctionResponseHook,
	)
}

type hookFn[T any] func(moduleName string) (T, bool)

func getMergedPlan[T any](
	cfg config.Hooks,
	account *config.Account,
	endpoint string,
	stage Stage,
	getHookFn hookFn[T],
) Plan[T] {
	accountPlan := cfg.DefaultAccountExecutionPlan
	if account != nil && account.Hooks.ExecutionPlan.Endpoints != nil {
		accountPlan = account.Hooks.ExecutionPlan
	}

	plan := getPlan(getHookFn, cfg.HostExecutionPlan, endpoint, stage)
	plan = append(plan, getPlan(getHookFn, accountPlan, endpoint, stage)...)

	return plan
}

func getPlan[T any](getHookFn hookFn[T], cfg config.HookExecutionPlan, endpoint string, stage Stage) Plan[T] {
	plan := make(Plan[T], 0, len(cfg.Endpoints[endpoint].Stages[stage.String()].Groups))
	for _, groupCfg := range cfg.Endpoints[endpoint].Stages[stage.String()].Groups {
		group := getGroup(getHookFn, groupCfg)
		if len(group.Hooks) > 0 {
			plan = append(plan, group)
		}
	}

	return plan
}

func getGroup[T any](getHookFn hookFn[T], cfg config.HookExecutionGroup) Group[T] {
	group := Group[T]{
		Timeout: time.Duration(cfg.Timeout) * time.Millisecond,
		Hooks:   make([]HookWrapper[T], 0, len(cfg.HookSequence)),
	}

	for _, hookCfg := range cfg.HookSequence {
		if h, ok := getHookFn(hookCfg.ModuleCode); ok {
			group.Hooks = append(group.Hooks, HookWrapper[T]{Module: hookCfg.ModuleCode, Code: hookCfg.HookImplCode, Hook: h})
		} else {
			glog.Warningf("Not found hook while building hook execution plan: %s %s", hookCfg.ModuleCode, hookCfg.HookImplCode)
		}
	}

	return group
}<|MERGE_RESOLUTION|>--- conflicted
+++ resolved
@@ -13,21 +13,12 @@
 // Names of the available stages.
 const (
 	StageEntrypoint               Stage = "entrypoint"
-<<<<<<< HEAD
-	StageRawAuction               Stage = "raw-auction"
-	StageProcessedAuction         Stage = "processed-auction"
-	StageBidderRequest            Stage = "bidder-request"
-	StageRawBidderResponse        Stage = "raw-bidder-response"
-	StageAllProcessedBidResponses Stage = "all-processed-bid-responses"
-	StageAuctionResponse          Stage = "auction-response"
-=======
 	StageRawAuctionRequest        Stage = "raw_auction_request"
 	StageProcessedAuctionRequest  Stage = "processed_auction_request"
 	StageBidderRequest            Stage = "bidder_request"
 	StageRawBidderResponse        Stage = "raw_bidder_response"
 	StageAllProcessedBidResponses Stage = "all_processed_bid_responses"
 	StageAuctionResponse          Stage = "auction_response"
->>>>>>> dd909bab
 )
 
 func (s Stage) String() string {
