--- conflicted
+++ resolved
@@ -381,12 +381,6 @@
 	}
 }
 
-<<<<<<< HEAD
-func TestExecuteRawAuctionStage(t *testing.T) {
-	const body string = `{"name": "John", "last_name": "Doe"}`
-	const bodyUpdated string = `{"last_name": "Doe", "foo": "bar"}`
-	const urlString string = "https://prebid.com/openrtb2/auction"
-=======
 func TestMetricsAreGatheredDuringHookExecution(t *testing.T) {
 	reader := bytes.NewReader(nil)
 	req, err := http.NewRequest(http.MethodPost, "https://prebid.com/openrtb2/auction", reader)
@@ -421,48 +415,10 @@
 	metricEngine.AssertExpectations(t)
 }
 
-type mockUpdateHeaderEntrypointHook struct{}
-
-func (e mockUpdateHeaderEntrypointHook) HandleEntrypointHook(_ context.Context, _ hookstage.ModuleInvocationContext, _ hookstage.EntrypointPayload) (hookstage.HookResult[hookstage.EntrypointPayload], error) {
-	c := &hookstage.ChangeSet[hookstage.EntrypointPayload]{}
-	c.AddMutation(func(payload hookstage.EntrypointPayload) (hookstage.EntrypointPayload, error) {
-		payload.Request.Header.Add("foo", "bar")
-		return payload, nil
-	}, hookstage.MutationUpdate, "header", "foo")
-
-	return hookstage.HookResult[hookstage.EntrypointPayload]{ChangeSet: c}, nil
-}
-
-type mockUpdateQueryEntrypointHook struct{}
-
-func (e mockUpdateQueryEntrypointHook) HandleEntrypointHook(_ context.Context, _ hookstage.ModuleInvocationContext, _ hookstage.EntrypointPayload) (hookstage.HookResult[hookstage.EntrypointPayload], error) {
-	c := &hookstage.ChangeSet[hookstage.EntrypointPayload]{}
-	c.AddMutation(func(payload hookstage.EntrypointPayload) (hookstage.EntrypointPayload, error) {
-		params := payload.Request.URL.Query()
-		params.Add("foo", "baz")
-		payload.Request.URL.RawQuery = params.Encode()
-		return payload, nil
-	}, hookstage.MutationUpdate, "param", "foo")
-
-	return hookstage.HookResult[hookstage.EntrypointPayload]{ChangeSet: c}, nil
-}
-
-type mockUpdateBodyEntrypointHook struct{}
-
-func (e mockUpdateBodyEntrypointHook) HandleEntrypointHook(_ context.Context, _ hookstage.ModuleInvocationContext, _ hookstage.EntrypointPayload) (hookstage.HookResult[hookstage.EntrypointPayload], error) {
-	c := &hookstage.ChangeSet[hookstage.EntrypointPayload]{}
-	c.AddMutation(
-		func(payload hookstage.EntrypointPayload) (hookstage.EntrypointPayload, error) {
-			payload.Body = []byte(`{"name": "John", "last_name": "Doe", "foo": "bar"}`)
-			return payload, nil
-		}, hookstage.MutationUpdate, "body", "foo",
-	).AddMutation(
-		func(payload hookstage.EntrypointPayload) (hookstage.EntrypointPayload, error) {
-			payload.Body = []byte(`{"last_name": "Doe", "foo": "bar"}`)
-			return payload, nil
-		}, hookstage.MutationDelete, "body", "name",
-	)
->>>>>>> 7e0c04ab
+func TestExecuteRawAuctionStage(t *testing.T) {
+	const body string = `{"name": "John", "last_name": "Doe"}`
+	const bodyUpdated string = `{"last_name": "Doe", "foo": "bar"}`
+	const urlString string = "https://prebid.com/openrtb2/auction"
 
 	foobarModuleCtx := &moduleContexts{ctxs: map[string]hookstage.ModuleContext{"foobar": nil}}
 	account := &config.Account{}
@@ -521,7 +477,7 @@
 								{
 									AnalyticsTags: hookanalytics.Analytics{},
 									HookID:        HookID{ModuleCode: "foobar", HookImplCode: "bar"},
-									Status:        StatusSuccess,
+									Status:        StatusExecutionFailure,
 									Action:        ActionUpdate,
 									Message:       "",
 									DebugMessages: nil,
@@ -963,7 +919,6 @@
 	}
 }
 
-<<<<<<< HEAD
 func (e TestWithModuleContextsPlanBuilder) PlanForRawAuctionStage(_ string, _ *config.Account) hooks.Plan[hookstage.RawAuctionRequest] {
 	return hooks.Plan[hookstage.RawAuctionRequest]{
 		hooks.Group[hookstage.RawAuctionRequest]{
@@ -977,28 +932,9 @@
 			Timeout: 1 * time.Millisecond,
 			Hooks: []hooks.HookWrapper[hookstage.RawAuctionRequest]{
 				{Module: "module-1", Code: "bar", Hook: mockModuleContextHook{key: "raw-auction-ctx-3", val: "some-ctx-3"}},
-=======
-type mockFailureEntrypointHook struct{}
-
-func (h mockFailureEntrypointHook) HandleEntrypointHook(_ context.Context, _ hookstage.ModuleInvocationContext, _ hookstage.EntrypointPayload) (hookstage.HookResult[hookstage.EntrypointPayload], error) {
-	return hookstage.HookResult[hookstage.EntrypointPayload]{}, FailureError{Message: "attribute not found"}
-}
-
-type mockErrorEntrypointHook struct{}
-
-func (h mockErrorEntrypointHook) HandleEntrypointHook(_ context.Context, _ hookstage.ModuleInvocationContext, _ hookstage.EntrypointPayload) (hookstage.HookResult[hookstage.EntrypointPayload], error) {
-	return hookstage.HookResult[hookstage.EntrypointPayload]{}, errors.New("unexpected error")
-}
-
-type mockFailedMutationEntrypointHook struct{}
-
-func (h mockFailedMutationEntrypointHook) HandleEntrypointHook(_ context.Context, _ hookstage.ModuleInvocationContext, _ hookstage.EntrypointPayload) (hookstage.HookResult[hookstage.EntrypointPayload], error) {
-	changeSet := &hookstage.ChangeSet[hookstage.EntrypointPayload]{}
-	changeSet.AddMutation(func(payload hookstage.EntrypointPayload) (hookstage.EntrypointPayload, error) {
-		return payload, errors.New("key not found")
-	}, hookstage.MutationUpdate, "header", "foo")
-
-	return hookstage.HookResult[hookstage.EntrypointPayload]{ChangeSet: changeSet}, nil
+			},
+		},
+	}
 }
 
 type TestAllHookResultsBuilder struct {
@@ -1011,10 +947,10 @@
 			Timeout: 1 * time.Millisecond,
 			Hooks: []hooks.HookWrapper[hookstage.Entrypoint]{
 				{Module: "module-1", Code: "code-1", Hook: mockUpdateHeaderEntrypointHook{}},
-				{Module: "module-1", Code: "code-3", Hook: mockTimeoutEntrypointHook{}},
-				{Module: "module-1", Code: "code-4", Hook: mockFailureEntrypointHook{}},
-				{Module: "module-1", Code: "code-5", Hook: mockErrorEntrypointHook{}},
-				{Module: "module-1", Code: "code-6", Hook: mockFailedMutationEntrypointHook{}},
+				{Module: "module-1", Code: "code-3", Hook: mockTimeoutHook{}},
+				{Module: "module-1", Code: "code-4", Hook: mockFailureHook{}},
+				{Module: "module-1", Code: "code-5", Hook: mockErrorHook{}},
+				{Module: "module-1", Code: "code-6", Hook: mockFailedMutationHook{}},
 				{Module: "module-1", Code: "code-7", Hook: mockModuleContextHook{key: "key", val: "val"}},
 			},
 		},
@@ -1023,8 +959,7 @@
 		hooks.Group[hookstage.Entrypoint]{
 			Timeout: 10 * time.Second,
 			Hooks: []hooks.HookWrapper[hookstage.Entrypoint]{
-				{Module: "module-1", Code: "code-2", Hook: mockRejectEntrypointHook{}},
->>>>>>> 7e0c04ab
+				{Module: "module-1", Code: "code-2", Hook: mockRejectHook{}},
 			},
 		},
 	}
