package hookexecution

import (
	"bytes"
	"fmt"
	"net/http"
	"net/url"
	"testing"
	"time"

<<<<<<< HEAD
	"github.com/buger/jsonparser"
	"github.com/prebid/prebid-server/adapters"
=======
>>>>>>> bebebca7
	"github.com/prebid/prebid-server/config"
	"github.com/prebid/prebid-server/hooks"
	"github.com/prebid/prebid-server/hooks/hookanalytics"
	"github.com/prebid/prebid-server/hooks/hookstage"
	metricsConfig "github.com/prebid/prebid-server/metrics/config"
	"github.com/stretchr/testify/assert"
)

<<<<<<< HEAD
func TestExecuteStages_DoesNotChangeRequestForEmptyPlan(t *testing.T) {
	body := []byte(`{"name": "John", "last_name": "Doe"}`)
	reader := bytes.NewReader(body)
	req, err := http.NewRequest(http.MethodPost, "https://prebid.com/openrtb2/auction", reader)
	if err != nil {
		t.Fatalf("Unexpected error creating http request: %s", err)
	}
	exec := HookExecutor{
		InvocationCtx: &hookstage.InvocationContext{},
		Endpoint:      EndpointAuction,
		PlanBuilder:   hooks.EmptyPlanBuilder{},
		MetricEngine:  &metric_config.NilMetricsEngine{},
	}

	newBody, reject := exec.ExecuteEntrypointStage(req, body)
	require.Nil(t, reject, "Unexpected stage reject")

	stOut := exec.GetOutcomes()
	assert.Empty(t, stOut)
	if bytes.Compare(body, newBody) != 0 {
		t.Error("request body should not change")
	}

	newBody, reject = exec.ExecuteRawAuctionStage(body)
	require.Nil(t, reject, "Unexpected stage reject")

	stOut = exec.GetOutcomes()
	assert.Empty(t, stOut)
	if bytes.Compare(body, newBody) != 0 {
		t.Error("request body should not change")
	}

	reject = exec.ExecuteRawBidderResponseStage(&adapters.BidderResponse{}, "")
	require.Nil(t, reject, "Unexpected stage reject")

	stOut = exec.GetOutcomes()
	assert.Empty(t, stOut)
}

func TestExecuteEntrypointStage_CanApplyHookMutations(t *testing.T) {
	expectedOutcome := StageOutcome{
		Entity: hookstage.EntityHttpRequest,
		Stage:  hooks.StageEntrypoint,
		Groups: []GroupOutcome{
			{
				InvocationResults: []HookOutcome{
					{
						AnalyticsTags: hookanalytics.Analytics{},
						HookID:        HookID{"foobar", "foo"},
						Status:        StatusSuccess,
						Action:        ActionUpdate,
						Message:       "",
						DebugMessages: []string{fmt.Sprintf("Hook mutation successfully applied, affected key: header.foo, mutation type: %s", hookstage.MutationUpdate)},
						Errors:        nil,
						Warnings:      nil,
					},
					{
						AnalyticsTags: hookanalytics.Analytics{},
						HookID:        HookID{"foobar", "bar"},
						Status:        StatusSuccess,
						Action:        ActionUpdate,
						Message:       "",
						DebugMessages: []string{fmt.Sprintf("Hook mutation successfully applied, affected key: param.foo, mutation type: %s", hookstage.MutationUpdate)},
						Errors:        nil,
						Warnings:      nil,
					},
				},
			},
			{
				InvocationResults: []HookOutcome{
					{
						AnalyticsTags: hookanalytics.Analytics{},
						HookID:        HookID{"foobar", "baz"},
						Status:        StatusSuccess,
						Action:        ActionUpdate,
						Message:       "",
						DebugMessages: []string{
							fmt.Sprintf("Hook mutation successfully applied, affected key: body.foo, mutation type: %s", hookstage.MutationUpdate),
							fmt.Sprintf("Hook mutation successfully applied, affected key: body.name, mutation type: %s", hookstage.MutationDelete),
						},
						Errors:   nil,
						Warnings: nil,
					},
				},
			},
		},
	}
=======
func TestEmptyHookExecutor(t *testing.T) {
	executor := EmptyHookExecutor{}
	executor.SetAccount(&config.Account{})
>>>>>>> bebebca7

	body := []byte(`{"foo": "bar"}`)
	reader := bytes.NewReader(body)
	req, err := http.NewRequest(http.MethodPost, "https://prebid.com/openrtb2/auction", reader)
	assert.NoError(t, err, "Failed to create http request.")

	entrypointBody, entrypointRejectErr := executor.ExecuteEntrypointStage(req, body)
	rawAuctionBody, rawAuctionRejectErr := executor.ExecuteRawAuctionStage(body)

	outcomes := executor.GetOutcomes()
	assert.Equal(t, EmptyHookExecutor{}, executor, "EmptyHookExecutor shouldn't be changed.")
	assert.Empty(t, outcomes, "EmptyHookExecutor shouldn't return stage outcomes.")

	assert.Nil(t, entrypointRejectErr, "EmptyHookExecutor shouldn't return reject error at entrypoint stage.")
	assert.Equal(t, body, entrypointBody, "EmptyHookExecutor shouldn't change body at entrypoint stage.")

	assert.Nil(t, rawAuctionRejectErr, "EmptyHookExecutor shouldn't return reject error at raw-auction stage.")
	assert.Equal(t, body, rawAuctionBody, "EmptyHookExecutor shouldn't change body at raw-auction stage.")

}

func TestExecuteEntrypointStage(t *testing.T) {
	const body string = `{"name": "John", "last_name": "Doe"}`
	const urlString string = "https://prebid.com/openrtb2/auction"

	foobarModuleCtx := &moduleContexts{ctxs: map[string]hookstage.ModuleContext{"foobar": nil}}

	testCases := []struct {
		description            string
		givenBody              string
		givenUrl               string
		givenPlanBuilder       hooks.ExecutionPlanBuilder
		expectedBody           string
		expectedHeader         http.Header
		expectedQuery          url.Values
		expectedReject         *RejectError
		expectedModuleContexts *moduleContexts
		expectedStageOutcomes  []StageOutcome
	}{
		{
			description:            "Payload not changed if hook execution plan empty",
			givenBody:              body,
			givenUrl:               urlString,
			givenPlanBuilder:       hooks.EmptyPlanBuilder{},
			expectedBody:           body,
			expectedHeader:         http.Header{},
			expectedQuery:          url.Values{},
			expectedReject:         nil,
			expectedModuleContexts: &moduleContexts{ctxs: map[string]hookstage.ModuleContext{}},
			expectedStageOutcomes:  []StageOutcome{},
		},
		{
			description:            "Payload changed if hooks return mutations",
			givenBody:              body,
			givenUrl:               urlString,
			givenPlanBuilder:       TestApplyHookMutationsBuilder{},
			expectedBody:           `{"last_name": "Doe", "foo": "bar"}`,
			expectedHeader:         http.Header{"Foo": []string{"bar"}},
			expectedQuery:          url.Values{"foo": []string{"baz"}},
			expectedReject:         nil,
			expectedModuleContexts: foobarModuleCtx,
			expectedStageOutcomes: []StageOutcome{
				{
					Entity: entityHttpRequest,
					Stage:  hooks.StageEntrypoint.String(),
					Groups: []GroupOutcome{
						{
							InvocationResults: []HookOutcome{
								{
									AnalyticsTags: hookanalytics.Analytics{},
									HookID:        HookID{ModuleCode: "foobar", HookCode: "foo"},
									Status:        StatusSuccess,
									Action:        ActionUpdate,
									Message:       "",
									DebugMessages: []string{fmt.Sprintf("Hook mutation successfully applied, affected key: header.foo, mutation type: %s", hookstage.MutationUpdate)},
									Errors:        nil,
									Warnings:      nil,
								},
								{
									AnalyticsTags: hookanalytics.Analytics{},
									HookID:        HookID{ModuleCode: "foobar", HookCode: "foobaz"},
									Status:        StatusSuccess,
									Action:        ActionUpdate,
									Message:       "",
									DebugMessages: nil,
									Errors:        nil,
									Warnings:      []string{"failed to apply hook mutation: key not found"},
								},
								{
									AnalyticsTags: hookanalytics.Analytics{},
									HookID:        HookID{ModuleCode: "foobar", HookCode: "bar"},
									Status:        StatusSuccess,
									Action:        ActionUpdate,
									Message:       "",
									DebugMessages: []string{fmt.Sprintf("Hook mutation successfully applied, affected key: param.foo, mutation type: %s", hookstage.MutationUpdate)},
									Errors:        nil,
									Warnings:      nil,
								},
							},
						},
						{
							InvocationResults: []HookOutcome{
								{
									AnalyticsTags: hookanalytics.Analytics{},
									HookID:        HookID{ModuleCode: "foobar", HookCode: "baz"},
									Status:        StatusSuccess,
									Action:        ActionUpdate,
									Message:       "",
									DebugMessages: []string{
										fmt.Sprintf("Hook mutation successfully applied, affected key: body.foo, mutation type: %s", hookstage.MutationUpdate),
										fmt.Sprintf("Hook mutation successfully applied, affected key: body.name, mutation type: %s", hookstage.MutationDelete),
									},
									Errors:   nil,
									Warnings: nil,
								},
								{
									AnalyticsTags: hookanalytics.Analytics{},
									HookID:        HookID{ModuleCode: "foobar", HookCode: "foo"},
									Status:        StatusFailure,
									Action:        "",
									Message:       "",
									DebugMessages: nil,
									Errors:        []string{"hook execution failed: attribute not found"},
									Warnings:      nil,
								},
							},
						},
					},
				},
			},
		},
<<<<<<< HEAD
	}

	body := []byte(`{"name": "John", "last_name": "Doe"}`)
	exec := HookExecutor{
		InvocationCtx: &hookstage.InvocationContext{},
		Endpoint:      EndpointAuction,
		PlanBuilder:   TestApplyHookMutationsBuilder{},
		MetricEngine:  &metric_config.NilMetricsEngine{},
	}

	newBody, reject := exec.ExecuteRawAuctionStage(body)
	require.Nil(t, reject, "Unexpected stage reject")

	stOut := exec.GetOutcomes()[0]
	assertEqualStageOutcomes(t, expectedOutcome, stOut)

	if bytes.Compare(body, newBody) == 0 {
		t.Error("request body not changed after applying hook result")
	}

	if _, dt, _, _ := jsonparser.Get(newBody, "name"); dt != jsonparser.NotExist {
		t.Error("'name' property expected to be deleted from request body.")
	}
}

func TestExecuteRawBidderResponseStage_CanApplyHookMutations(t *testing.T) {
	expectedOutcome := StageOutcome{
		Entity: "the-bidder",
		Stage:  hooks.StageRawBidderResponse,
		Groups: []GroupOutcome{
			{
				InvocationResults: []HookOutcome{
					{
						AnalyticsTags: hookanalytics.Analytics{},
						HookID:        HookID{"foobar", "foo"},
						Status:        StatusSuccess,
						Action:        ActionUpdate,
						Message:       "",
						DebugMessages: []string{
							fmt.Sprintf("Hook mutation successfully applied, affected key: bidderResponse.bid.deal-priority, mutation type: %s", hookstage.MutationUpdate),
						},
						Errors:   nil,
						Warnings: nil,
					},
				},
			},
		},
	}

	exec := HookExecutor{
		InvocationCtx: &hookstage.InvocationContext{},
		Endpoint:      EndpointAuction,
		PlanBuilder:   TestApplyHookMutationsBuilder{},
		MetricEngine:  &metric_config.NilMetricsEngine{},
	}
	resp := adapters.BidderResponse{Bids: []*adapters.TypedBid{{DealPriority: 1}}}

	reject := exec.ExecuteRawBidderResponseStage(&resp, "the-bidder")
	require.Nil(t, reject, "Unexpected stage reject")

	stOut := exec.GetOutcomes()[0]
	assertEqualStageOutcomes(t, expectedOutcome, stOut)

	if resp.Bids[0].DealPriority == 1 {
		t.Error("bidder response not changed inside hook.Call method")
	}
}

func TestExecuteEntrypointStage_CanRejectHook(t *testing.T) {
	expectedOutcome := StageOutcome{
		ExecutionTime: ExecutionTime{},
		Entity:        hookstage.EntityHttpRequest,
		Stage:         hooks.StageEntrypoint,
		Groups: []GroupOutcome{
			{
				ExecutionTime: ExecutionTime{},
				InvocationResults: []HookOutcome{
					{
						ExecutionTime: ExecutionTime{},
						AnalyticsTags: hookanalytics.Analytics{},
						HookID:        HookID{"foobar", "foo"},
						Status:        StatusSuccess,
						Action:        ActionUpdate,
						Message:       "",
						DebugMessages: []string{
							fmt.Sprintf("Hook mutation successfully applied, affected key: header.foo, mutation type: %s", hookstage.MutationUpdate),
=======
		{
			description:            "Stage execution can be rejected - and later hooks rejected",
			givenBody:              body,
			givenUrl:               urlString,
			givenPlanBuilder:       TestRejectPlanBuilder{},
			expectedBody:           body,
			expectedHeader:         http.Header{"Foo": []string{"bar"}},
			expectedQuery:          url.Values{},
			expectedReject:         &RejectError{0, HookID{ModuleCode: "foobar", HookCode: "bar"}, hooks.StageEntrypoint.String()},
			expectedModuleContexts: foobarModuleCtx,
			expectedStageOutcomes: []StageOutcome{
				{
					ExecutionTime: ExecutionTime{},
					Entity:        entityHttpRequest,
					Stage:         hooks.StageEntrypoint.String(),
					Groups: []GroupOutcome{
						{
							ExecutionTime: ExecutionTime{},
							InvocationResults: []HookOutcome{
								{
									ExecutionTime: ExecutionTime{},
									AnalyticsTags: hookanalytics.Analytics{},
									HookID:        HookID{ModuleCode: "foobar", HookCode: "foo"},
									Status:        StatusSuccess,
									Action:        ActionUpdate,
									Message:       "",
									DebugMessages: []string{
										fmt.Sprintf("Hook mutation successfully applied, affected key: header.foo, mutation type: %s", hookstage.MutationUpdate),
									},
									Errors:   nil,
									Warnings: nil,
								},
								{
									ExecutionTime: ExecutionTime{},
									AnalyticsTags: hookanalytics.Analytics{},
									HookID:        HookID{ModuleCode: "foobar", HookCode: "baz"},
									Status:        StatusExecutionFailure,
									Action:        "",
									Message:       "",
									DebugMessages: nil,
									Errors:        []string{"unexpected error"},
									Warnings:      nil,
								},
							},
>>>>>>> bebebca7
						},
						{
							ExecutionTime: ExecutionTime{},
							InvocationResults: []HookOutcome{
								{
									ExecutionTime: ExecutionTime{},
									AnalyticsTags: hookanalytics.Analytics{},
									HookID:        HookID{ModuleCode: "foobar", HookCode: "bar"},
									Status:        StatusSuccess,
									Action:        ActionReject,
									Message:       "",
									DebugMessages: nil,
									Errors: []string{
										`Module foobar (hook: bar) rejected request with code 0 at entrypoint stage`,
									},
									Warnings: nil,
								},
							},
						},
					},
				},
			},
		},
		{
			description:            "Stage execution can be timed out",
			givenBody:              body,
			givenUrl:               urlString,
			givenPlanBuilder:       TestWithTimeoutPlanBuilder{},
			expectedBody:           `{"foo":"bar", "last_name":"Doe"}`,
			expectedHeader:         http.Header{"Foo": []string{"bar"}},
			expectedQuery:          url.Values{},
			expectedReject:         nil,
			expectedModuleContexts: foobarModuleCtx,
			expectedStageOutcomes: []StageOutcome{
				{
					ExecutionTime: ExecutionTime{},
					Entity:        entityHttpRequest,
					Stage:         hooks.StageEntrypoint.String(),
					Groups: []GroupOutcome{
						{
							ExecutionTime: ExecutionTime{},
							InvocationResults: []HookOutcome{
								{
									ExecutionTime: ExecutionTime{},
									AnalyticsTags: hookanalytics.Analytics{},
									HookID:        HookID{ModuleCode: "foobar", HookCode: "foo"},
									Status:        StatusSuccess,
									Action:        ActionUpdate,
									Message:       "",
									DebugMessages: []string{
										fmt.Sprintf("Hook mutation successfully applied, affected key: header.foo, mutation type: %s", hookstage.MutationUpdate),
									},
									Errors:   nil,
									Warnings: nil,
								},
								{
									ExecutionTime: ExecutionTime{},
									AnalyticsTags: hookanalytics.Analytics{},
									HookID:        HookID{ModuleCode: "foobar", HookCode: "bar"},
									Status:        StatusTimeout,
									Action:        "",
									Message:       "",
									DebugMessages: nil,
									Errors:        []string{"Hook execution timeout"},
									Warnings:      nil,
								},
							},
						},
						{
							ExecutionTime: ExecutionTime{},
							InvocationResults: []HookOutcome{
								{
									ExecutionTime: ExecutionTime{},
									AnalyticsTags: hookanalytics.Analytics{},
									HookID:        HookID{ModuleCode: "foobar", HookCode: "baz"},
									Status:        StatusSuccess,
									Action:        ActionUpdate,
									Message:       "",
									DebugMessages: []string{
										fmt.Sprintf("Hook mutation successfully applied, affected key: body.foo, mutation type: %s", hookstage.MutationUpdate),
										fmt.Sprintf("Hook mutation successfully applied, affected key: body.name, mutation type: %s", hookstage.MutationDelete),
									},
									Errors:   nil,
									Warnings: nil,
								},
							},
						},
					},
				},
			},
		},
		{
			description:      "Modules contexts are preserved and correct",
			givenBody:        body,
			givenUrl:         urlString,
			givenPlanBuilder: TestWithModuleContextsPlanBuilder{},
			expectedBody:     body,
			expectedHeader:   http.Header{},
			expectedQuery:    url.Values{},
			expectedReject:   nil,
			expectedModuleContexts: &moduleContexts{ctxs: map[string]hookstage.ModuleContext{
				"module-1": {"entrypoint-ctx-1": "some-ctx-1", "entrypoint-ctx-3": "some-ctx-3"},
				"module-2": {"entrypoint-ctx-2": "some-ctx-2"},
			}},
			expectedStageOutcomes: []StageOutcome{
				{
					ExecutionTime: ExecutionTime{},
					Entity:        entityHttpRequest,
					Stage:         hooks.StageEntrypoint.String(),
					Groups: []GroupOutcome{
						{
							ExecutionTime: ExecutionTime{},
							InvocationResults: []HookOutcome{
								{
									ExecutionTime: ExecutionTime{},
									AnalyticsTags: hookanalytics.Analytics{},
									HookID:        HookID{ModuleCode: "module-1", HookCode: "foo"},
									Status:        StatusSuccess,
									Action:        ActionNone,
									Message:       "",
									DebugMessages: nil,
									Errors:        nil,
									Warnings:      nil,
								},
							},
						},
						{
							ExecutionTime: ExecutionTime{},
							InvocationResults: []HookOutcome{
								{
									ExecutionTime: ExecutionTime{},
									AnalyticsTags: hookanalytics.Analytics{},
									HookID:        HookID{ModuleCode: "module-2", HookCode: "bar"},
									Status:        StatusSuccess,
									Action:        ActionNone,
									Message:       "",
									DebugMessages: nil,
									Errors:        nil,
									Warnings:      nil,
								},
								{
									ExecutionTime: ExecutionTime{},
									AnalyticsTags: hookanalytics.Analytics{},
									HookID:        HookID{ModuleCode: "module-1", HookCode: "baz"},
									Status:        StatusSuccess,
									Action:        ActionNone,
									Message:       "",
									DebugMessages: nil,
									Errors:        nil,
									Warnings:      nil,
								},
							},
						},
					},
				},
			},
		},
	}

	for _, test := range testCases {
		t.Run(test.description, func(t *testing.T) {
			body := []byte(test.givenBody)
			reader := bytes.NewReader(body)
			req, err := http.NewRequest(http.MethodPost, test.givenUrl, reader)
			assert.NoError(t, err)

			exec := NewHookExecutor(test.givenPlanBuilder, EndpointAuction, &metricsConfig.NilMetricsEngine{})
			newBody, reject := exec.ExecuteEntrypointStage(req, body)

			assert.Equal(t, test.expectedReject, reject, "Unexpected stage reject.")
			assert.JSONEq(t, test.expectedBody, string(newBody), "Incorrect request body.")
			assert.Equal(t, test.expectedHeader, req.Header, "Incorrect request header.")
			assert.Equal(t, test.expectedQuery, req.URL.Query(), "Incorrect request query.")
			assert.Equal(t, test.expectedModuleContexts, exec.moduleContexts, "Incorrect module contexts")

			stageOutcomes := exec.GetOutcomes()
			if len(test.expectedStageOutcomes) == 0 {
				assert.Empty(t, stageOutcomes, "Incorrect stage outcomes.")
			} else {
				assertEqualStageOutcomes(t, test.expectedStageOutcomes[0], stageOutcomes[0])
			}
		})
	}
}

<<<<<<< HEAD
func TestExecuteRawBidderResponseStage_CanRejectHook(t *testing.T) {
	expectedOutcome := StageOutcome{
		ExecutionTime: ExecutionTime{},
		Entity:        "the-bidder",
		Stage:         hooks.StageRawBidderResponse,
		Groups: []GroupOutcome{
			{
				ExecutionTime: ExecutionTime{},
				InvocationResults: []HookOutcome{
					{
						ExecutionTime: ExecutionTime{},
						AnalyticsTags: hookanalytics.Analytics{},
						HookID:        HookID{"foobar", "foo"},
						Status:        StatusSuccess,
						Action:        ActionReject,
						Message:       "",
						DebugMessages: nil,
						Errors: []string{
							`Module rejected stage, reason: ""`,
						},
						Warnings: nil,
					},
				},
			},
		},
	}

	exec := HookExecutor{
		InvocationCtx: &hookstage.InvocationContext{},
		Endpoint:      EndpointAuction,
		PlanBuilder:   TestRejectPlanBuilder{},
		MetricEngine:  &metric_config.NilMetricsEngine{},
	}

	reject := exec.ExecuteRawBidderResponseStage(&adapters.BidderResponse{}, "the-bidder")
	require.NotNil(t, reject, "Unexpected successful execution of raw bidder response hook")
	require.Equal(t, reject, &RejectError{}, "Unexpected error returned from raw bidder response hook")

	stOut := exec.GetOutcomes()[0]
	assertEqualStageOutcomes(t, expectedOutcome, stOut)
}

func TestExecuteEntrypointStage_CanTimeoutOneOfHooks(t *testing.T) {
	expectedOutcome := StageOutcome{
		ExecutionTime: ExecutionTime{},
		Entity:        hookstage.EntityHttpRequest,
		Stage:         hooks.StageEntrypoint,
		Groups: []GroupOutcome{
			{
				ExecutionTime: ExecutionTime{},
				InvocationResults: []HookOutcome{
					{
						ExecutionTime: ExecutionTime{},
						AnalyticsTags: hookanalytics.Analytics{},
						HookID:        HookID{"foobar", "foo"},
						Status:        StatusSuccess,
						Action:        ActionUpdate,
						Message:       "",
						DebugMessages: []string{
							fmt.Sprintf("Hook mutation successfully applied, affected key: header.foo, mutation type: %s", hookstage.MutationUpdate),
=======
func TestExecuteRawAuctionStage(t *testing.T) {
	const body string = `{"name": "John", "last_name": "Doe"}`
	const bodyUpdated string = `{"last_name": "Doe", "foo": "bar"}`
	const urlString string = "https://prebid.com/openrtb2/auction"

	foobarModuleCtx := &moduleContexts{ctxs: map[string]hookstage.ModuleContext{"foobar": nil}}
	account := &config.Account{}

	testCases := []struct {
		description            string
		givenBody              string
		givenUrl               string
		givenPlanBuilder       hooks.ExecutionPlanBuilder
		givenAccount           *config.Account
		expectedBody           string
		expectedReject         *RejectError
		expectedModuleContexts *moduleContexts
		expectedStageOutcomes  []StageOutcome
	}{
		{
			description:            "Payload not changed if hook execution plan empty",
			givenBody:              body,
			givenUrl:               urlString,
			givenPlanBuilder:       hooks.EmptyPlanBuilder{},
			givenAccount:           account,
			expectedBody:           body,
			expectedReject:         nil,
			expectedModuleContexts: &moduleContexts{ctxs: map[string]hookstage.ModuleContext{}},
			expectedStageOutcomes:  []StageOutcome{},
		},
		{
			description:            "Payload changed if hooks return mutations",
			givenBody:              body,
			givenUrl:               urlString,
			givenPlanBuilder:       TestApplyHookMutationsBuilder{},
			givenAccount:           account,
			expectedBody:           bodyUpdated,
			expectedReject:         nil,
			expectedModuleContexts: foobarModuleCtx,
			expectedStageOutcomes: []StageOutcome{
				{
					Entity: entityAuctionRequest,
					Stage:  hooks.StageRawAuction.String(),
					Groups: []GroupOutcome{
						{
							InvocationResults: []HookOutcome{
								{
									AnalyticsTags: hookanalytics.Analytics{},
									HookID:        HookID{ModuleCode: "foobar", HookCode: "foo"},
									Status:        StatusSuccess,
									Action:        ActionUpdate,
									Message:       "",
									DebugMessages: []string{
										fmt.Sprintf("Hook mutation successfully applied, affected key: body.foo, mutation type: %s", hookstage.MutationUpdate),
										fmt.Sprintf("Hook mutation successfully applied, affected key: body.name, mutation type: %s", hookstage.MutationDelete),
									},
									Errors:   nil,
									Warnings: nil,
								},
								{
									AnalyticsTags: hookanalytics.Analytics{},
									HookID:        HookID{ModuleCode: "foobar", HookCode: "bar"},
									Status:        StatusSuccess,
									Action:        ActionUpdate,
									Message:       "",
									DebugMessages: nil,
									Errors:        nil,
									Warnings:      []string{"failed to apply hook mutation: key not found"},
								},
							},
						},
						{
							InvocationResults: []HookOutcome{
								{
									AnalyticsTags: hookanalytics.Analytics{},
									HookID:        HookID{ModuleCode: "foobar", HookCode: "baz"},
									Status:        StatusFailure,
									Action:        "",
									Message:       "",
									DebugMessages: nil,
									Errors:        []string{"hook execution failed: attribute not found"},
									Warnings:      nil,
								},
							},
>>>>>>> bebebca7
						},
					},
				},
			},
		},
		{
			description:            "Stage execution can be rejected - and later hooks rejected",
			givenBody:              body,
			givenUrl:               urlString,
			givenPlanBuilder:       TestRejectPlanBuilder{},
			givenAccount:           nil,
			expectedBody:           bodyUpdated,
			expectedReject:         &RejectError{0, HookID{ModuleCode: "foobar", HookCode: "bar"}, hooks.StageRawAuction.String()},
			expectedModuleContexts: foobarModuleCtx,
			expectedStageOutcomes: []StageOutcome{
				{
					ExecutionTime: ExecutionTime{},
					Entity:        entityAuctionRequest,
					Stage:         hooks.StageRawAuction.String(),
					Groups: []GroupOutcome{
						{
							ExecutionTime: ExecutionTime{},
							InvocationResults: []HookOutcome{
								{
									ExecutionTime: ExecutionTime{},
									AnalyticsTags: hookanalytics.Analytics{},
									HookID:        HookID{ModuleCode: "foobar", HookCode: "foo"},
									Status:        StatusSuccess,
									Action:        ActionUpdate,
									Message:       "",
									DebugMessages: []string{
										fmt.Sprintf("Hook mutation successfully applied, affected key: body.foo, mutation type: %s", hookstage.MutationUpdate),
										fmt.Sprintf("Hook mutation successfully applied, affected key: body.name, mutation type: %s", hookstage.MutationDelete),
									},
									Errors:   nil,
									Warnings: nil,
								},
								{
									ExecutionTime: ExecutionTime{},
									AnalyticsTags: hookanalytics.Analytics{},
									HookID:        HookID{ModuleCode: "foobar", HookCode: "baz"},
									Status:        StatusExecutionFailure,
									Action:        "",
									Message:       "",
									DebugMessages: nil,
									Errors:        []string{"unexpected error"},
									Warnings:      nil,
								},
							},
						},
						{
							ExecutionTime: ExecutionTime{},
							InvocationResults: []HookOutcome{
								{
									ExecutionTime: ExecutionTime{},
									AnalyticsTags: hookanalytics.Analytics{},
									HookID:        HookID{ModuleCode: "foobar", HookCode: "bar"},
									Status:        StatusSuccess,
									Action:        ActionReject,
									Message:       "",
									DebugMessages: nil,
									Errors: []string{
										`Module foobar (hook: bar) rejected request with code 0 at raw-auction stage`,
									},
									Warnings: nil,
								},
							},
						},
					},
				},
			},
		},
		{
			description:            "Stage execution can be timed out",
			givenBody:              body,
			givenUrl:               urlString,
			givenPlanBuilder:       TestWithTimeoutPlanBuilder{},
			givenAccount:           account,
			expectedBody:           bodyUpdated,
			expectedReject:         nil,
			expectedModuleContexts: foobarModuleCtx,
			expectedStageOutcomes: []StageOutcome{
				{
					ExecutionTime: ExecutionTime{},
					Entity:        entityAuctionRequest,
					Stage:         hooks.StageRawAuction.String(),
					Groups: []GroupOutcome{
						{
							ExecutionTime: ExecutionTime{},
							InvocationResults: []HookOutcome{
								{
									ExecutionTime: ExecutionTime{},
									AnalyticsTags: hookanalytics.Analytics{},
									HookID:        HookID{ModuleCode: "foobar", HookCode: "foo"},
									Status:        StatusSuccess,
									Action:        ActionUpdate,
									Message:       "",
									DebugMessages: []string{
										fmt.Sprintf("Hook mutation successfully applied, affected key: body.foo, mutation type: %s", hookstage.MutationUpdate),
										fmt.Sprintf("Hook mutation successfully applied, affected key: body.name, mutation type: %s", hookstage.MutationDelete),
									},
									Errors:   nil,
									Warnings: nil,
								},
							},
						},
						{
							ExecutionTime: ExecutionTime{},
							InvocationResults: []HookOutcome{
								{
									ExecutionTime: ExecutionTime{},
									AnalyticsTags: hookanalytics.Analytics{},
									HookID:        HookID{ModuleCode: "foobar", HookCode: "bar"},
									Status:        StatusTimeout,
									Action:        "",
									Message:       "",
									DebugMessages: nil,
									Errors:        []string{"Hook execution timeout"},
									Warnings:      nil,
								},
							},
						},
					},
				},
			},
		},
		{
			description:      "Modules contexts are preserved and correct",
			givenBody:        body,
			givenUrl:         urlString,
			givenPlanBuilder: TestWithModuleContextsPlanBuilder{},
			givenAccount:     account,
			expectedBody:     body,
			expectedReject:   nil,
			expectedModuleContexts: &moduleContexts{ctxs: map[string]hookstage.ModuleContext{
				"module-1": {"raw-auction-ctx-1": "some-ctx-1", "raw-auction-ctx-3": "some-ctx-3"},
				"module-2": {"raw-auction-ctx-2": "some-ctx-2"},
			}},
			expectedStageOutcomes: []StageOutcome{
				{
					ExecutionTime: ExecutionTime{},
					Entity:        entityAuctionRequest,
					Stage:         hooks.StageRawAuction.String(),
					Groups: []GroupOutcome{
						{
							ExecutionTime: ExecutionTime{},
							InvocationResults: []HookOutcome{
								{
									ExecutionTime: ExecutionTime{},
									AnalyticsTags: hookanalytics.Analytics{},
									HookID:        HookID{ModuleCode: "module-1", HookCode: "foo"},
									Status:        StatusSuccess,
									Action:        ActionNone,
									Message:       "",
									DebugMessages: nil,
									Errors:        nil,
									Warnings:      nil,
								},
								{
									ExecutionTime: ExecutionTime{},
									AnalyticsTags: hookanalytics.Analytics{},
									HookID:        HookID{ModuleCode: "module-2", HookCode: "baz"},
									Status:        StatusSuccess,
									Action:        ActionNone,
									Message:       "",
									DebugMessages: nil,
									Errors:        nil,
									Warnings:      nil,
								},
							},
						},
						{
							ExecutionTime: ExecutionTime{},
							InvocationResults: []HookOutcome{
								{
									ExecutionTime: ExecutionTime{},
									AnalyticsTags: hookanalytics.Analytics{},
									HookID:        HookID{ModuleCode: "module-1", HookCode: "bar"},
									Status:        StatusSuccess,
									Action:        ActionNone,
									Message:       "",
									DebugMessages: nil,
									Errors:        nil,
									Warnings:      nil,
								},
							},
						},
					},
				},
			},
		},
	}

	for _, test := range testCases {
		t.Run(test.description, func(t *testing.T) {
			exec := NewHookExecutor(test.givenPlanBuilder, EndpointAuction, &metricsConfig.NilMetricsEngine{})
			exec.SetAccount(test.givenAccount)

			newBody, reject := exec.ExecuteRawAuctionStage([]byte(test.givenBody))

			assert.Equal(t, test.expectedReject, reject, "Unexpected stage reject.")
			assert.JSONEq(t, test.expectedBody, string(newBody), "Incorrect request body.")
			assert.Equal(t, test.expectedModuleContexts, exec.moduleContexts, "Incorrect module contexts")

			stageOutcomes := exec.GetOutcomes()
			if len(test.expectedStageOutcomes) == 0 {
				assert.Empty(t, stageOutcomes, "Incorrect stage outcomes.")
			} else {
				assertEqualStageOutcomes(t, test.expectedStageOutcomes[0], stageOutcomes[0])
			}
		})
	}
}

<<<<<<< HEAD
func TestExecuteRawBidderResponseStage_CanTimeoutOneOfHooks(t *testing.T) {
	expectedOutcome := StageOutcome{
		ExecutionTime: ExecutionTime{},
		Entity:        "the-bidder",
		Stage:         hooks.StageRawBidderResponse,
		Groups: []GroupOutcome{
			{
				ExecutionTime: ExecutionTime{},
				InvocationResults: []HookOutcome{
					{
						ExecutionTime: ExecutionTime{},
						AnalyticsTags: hookanalytics.Analytics{},
						HookID:        HookID{"foobar", "foo"},
						Status:        StatusTimeout,
						Action:        "",
						Message:       "",
						DebugMessages: nil,
						Errors:        []string{"Hook execution timeout"},
						Warnings:      nil,
					},
				},
			},
			{
				ExecutionTime: ExecutionTime{},
				InvocationResults: []HookOutcome{
					{
						ExecutionTime: ExecutionTime{},
						AnalyticsTags: hookanalytics.Analytics{},
						HookID:        HookID{"foobar", "bar"},
						Status:        StatusSuccess,
						Action:        ActionUpdate,
						Message:       "",
						DebugMessages: []string{
							fmt.Sprintf("Hook mutation successfully applied, affected key: bidderResponse.bid.deal-priority, mutation type: %s", hookstage.MutationUpdate),
						},
						Errors:   nil,
						Warnings: nil,
					},
				},
			},
		},
	}

	exec := HookExecutor{
		InvocationCtx: &hookstage.InvocationContext{},
		Endpoint:      EndpointAuction,
		PlanBuilder:   TestWithTimeoutPlanBuilder{},
		MetricEngine:  &metric_config.NilMetricsEngine{},
	}
	resp := adapters.BidderResponse{Bids: []*adapters.TypedBid{{DealPriority: 1}}}

	reject := exec.ExecuteRawBidderResponseStage(&resp, "the-bidder")
	require.Nil(t, reject, "Unexpected stage reject")

	stOut := exec.GetOutcomes()[0]
	assertEqualStageOutcomes(t, expectedOutcome, stOut)

	if resp.Bids[0].BidMeta != nil {
		t.Error("bidder response should not change because of timeout")
	}

	if resp.Bids[0].DealPriority == 1 {
		t.Error("bidder response not changed inside hook.Call method")
	}
}

func TestExecuteEntrypointStage_ModuleContextsAreCreated(t *testing.T) {
	body := []byte(`{"name": "John", "last_name": "Doe"}`)
=======
func TestInterStageContextCommunication(t *testing.T) {
	body := []byte(`{"foo": "bar"}`)
>>>>>>> bebebca7
	reader := bytes.NewReader(body)
	exec := NewHookExecutor(TestWithModuleContextsPlanBuilder{}, EndpointAuction, &metricsConfig.NilMetricsEngine{})
	req, err := http.NewRequest(http.MethodPost, "https://prebid.com/openrtb2/auction", reader)
	assert.NoError(t, err)

	// test that context added at the entrypoint stage
	_, reject := exec.ExecuteEntrypointStage(req, body)
<<<<<<< HEAD
	require.Nil(t, reject, "Unexpected stage reject")

	checkModuleContexts(t, exec)
}

func TestExecuteRawAuctionStage_ModuleContextsAreCreated(t *testing.T) {
	body := []byte(`{"name": "John", "last_name": "Doe"}`)

	exec := HookExecutor{
		InvocationCtx: &hookstage.InvocationContext{},
		Endpoint:      EndpointAuction,
		PlanBuilder:   TestWithModuleContextsPlanBuilder{},
		MetricEngine:  &metric_config.NilMetricsEngine{},
	}
	_, reject := exec.ExecuteRawAuctionStage(body)
	require.Nil(t, reject, "Unexpected stage reject")

	checkModuleContexts(t, exec)
}

func TestExecuteRawBidderResponseStage_ModuleContextsAreCreated(t *testing.T) {
	exec := HookExecutor{
		InvocationCtx: &hookstage.InvocationContext{},
		Endpoint:      EndpointAuction,
		PlanBuilder:   TestWithModuleContextsPlanBuilder{},
		MetricEngine:  &metric_config.NilMetricsEngine{},
	}
	reject := exec.ExecuteRawBidderResponseStage(&adapters.BidderResponse{}, "the-bidder")
	require.Nil(t, reject, "Unexpected stage reject")

	checkModuleContexts(t, exec)
}

func checkModuleContexts(t *testing.T, exec HookExecutor) {
	stOut := exec.GetOutcomes()[0]
	if len(stOut.Groups) != 2 {
		t.Error("some hook groups have not been processed")
	}

	ctx1 := exec.InvocationCtx.ModuleContextFor("module-1")
	if ctx1.Ctx["some-ctx-1"] != "some-ctx-1" {
		t.Error("context for module-1 not created")
	}

	ctx2 := exec.InvocationCtx.ModuleContextFor("module-2")
	if ctx2.Ctx["some-ctx-2"] != "some-ctx-2" {
		t.Error("context for module-2 not created")
	}
=======
	assert.Nil(t, reject, "Unexpected reject from entrypoint stage.")
	assert.Equal(
		t,
		&moduleContexts{ctxs: map[string]hookstage.ModuleContext{
			"module-1": {
				"entrypoint-ctx-1": "some-ctx-1",
				"entrypoint-ctx-3": "some-ctx-3",
			},
			"module-2": {"entrypoint-ctx-2": "some-ctx-2"},
		}},
		exec.moduleContexts,
		"Wrong module contexts after executing entrypoint hook.",
	)

	// test that context added at the raw-auction stage merged with existing module contexts
	_, reject = exec.ExecuteRawAuctionStage(body)
	assert.Nil(t, reject, "Unexpected reject from raw-auction stage.")
	assert.Equal(t, &moduleContexts{ctxs: map[string]hookstage.ModuleContext{
		"module-1": {
			"entrypoint-ctx-1":  "some-ctx-1",
			"entrypoint-ctx-3":  "some-ctx-3",
			"raw-auction-ctx-1": "some-ctx-1",
			"raw-auction-ctx-3": "some-ctx-3",
		},
		"module-2": {
			"entrypoint-ctx-2":  "some-ctx-2",
			"raw-auction-ctx-2": "some-ctx-2",
		},
	}}, exec.moduleContexts, "Wrong module contexts after executing raw-auction hook.")
>>>>>>> bebebca7
}

type TestApplyHookMutationsBuilder struct {
	hooks.EmptyPlanBuilder
}

func (e TestApplyHookMutationsBuilder) PlanForEntrypointStage(_ string) hooks.Plan[hookstage.Entrypoint] {
	return hooks.Plan[hookstage.Entrypoint]{
		hooks.Group[hookstage.Entrypoint]{
			Timeout: 1 * time.Millisecond,
			Hooks: []hooks.HookWrapper[hookstage.Entrypoint]{
				{Module: "foobar", Code: "foo", Hook: mockUpdateHeaderEntrypointHook{}},
				{Module: "foobar", Code: "foobaz", Hook: mockFailedMutationHook{}},
				{Module: "foobar", Code: "bar", Hook: mockUpdateQueryEntrypointHook{}},
			},
		},
		hooks.Group[hookstage.Entrypoint]{
			Timeout: 1 * time.Millisecond,
			Hooks: []hooks.HookWrapper[hookstage.Entrypoint]{
				{Module: "foobar", Code: "baz", Hook: mockUpdateBodyHook{}},
				{Module: "foobar", Code: "foo", Hook: mockFailureHook{}},
			},
		},
	}
}

func (e TestApplyHookMutationsBuilder) PlanForRawAuctionStage(_ string, _ *config.Account) hooks.Plan[hookstage.RawAuctionRequest] {
	return hooks.Plan[hookstage.RawAuctionRequest]{
		hooks.Group[hookstage.RawAuctionRequest]{
			Timeout: 1 * time.Millisecond,
			Hooks: []hooks.HookWrapper[hookstage.RawAuctionRequest]{
				{Module: "foobar", Code: "foo", Hook: mockUpdateBodyHook{}},
				{Module: "foobar", Code: "bar", Hook: mockFailedMutationHook{}},
			},
		},
		hooks.Group[hookstage.RawAuctionRequest]{
			Timeout: 1 * time.Millisecond,
			Hooks: []hooks.HookWrapper[hookstage.RawAuctionRequest]{
				{Module: "foobar", Code: "baz", Hook: mockFailureHook{}},
			},
		},
	}
}

func (e TestApplyHookMutationsBuilder) PlanForRawBidderResponseStage(_ string, _ *config.Account) hooks.Plan[hookstage.RawBidderResponse] {
	return hooks.Plan[hookstage.RawBidderResponse]{
		hooks.Group[hookstage.RawBidderResponse]{
			Timeout: 1 * time.Millisecond,
			Hooks: []hooks.HookWrapper[hookstage.RawBidderResponse]{
				{Module: "foobar", Code: "foo", Hook: mockUpdateBidderResponseHook{}},
			},
		},
	}
}

type TestRejectPlanBuilder struct {
	hooks.EmptyPlanBuilder
}

func (e TestRejectPlanBuilder) PlanForEntrypointStage(_ string) hooks.Plan[hookstage.Entrypoint] {
	return hooks.Plan[hookstage.Entrypoint]{
		hooks.Group[hookstage.Entrypoint]{
			Timeout: 1 * time.Millisecond,
			Hooks: []hooks.HookWrapper[hookstage.Entrypoint]{
				{Module: "foobar", Code: "foo", Hook: mockUpdateHeaderEntrypointHook{}},
				{Module: "foobar", Code: "baz", Hook: mockErrorHook{}},
			},
		},
		hooks.Group[hookstage.Entrypoint]{
			Timeout: 5 * time.Millisecond,
			Hooks: []hooks.HookWrapper[hookstage.Entrypoint]{
				// reject stage
				{Module: "foobar", Code: "bar", Hook: mockRejectHook{}},
				// next hook rejected: we use timeout hook to make sure
				// that it runs longer than previous one, so it won't be executed earlier
				{Module: "foobar", Code: "baz", Hook: mockTimeoutHook{}},
			},
		},
		// group of hooks rejected
		hooks.Group[hookstage.Entrypoint]{
			Timeout: 1 * time.Millisecond,
			Hooks: []hooks.HookWrapper[hookstage.Entrypoint]{
				{Module: "foobar", Code: "foo", Hook: mockUpdateHeaderEntrypointHook{}},
				{Module: "foobar", Code: "baz", Hook: mockErrorHook{}},
			},
		},
	}
}

func (e TestRejectPlanBuilder) PlanForRawAuctionStage(_ string, _ *config.Account) hooks.Plan[hookstage.RawAuctionRequest] {
	return hooks.Plan[hookstage.RawAuctionRequest]{
		hooks.Group[hookstage.RawAuctionRequest]{
			Timeout: 1 * time.Millisecond,
			Hooks: []hooks.HookWrapper[hookstage.RawAuctionRequest]{
				{Module: "foobar", Code: "foo", Hook: mockUpdateBodyHook{}},
				{Module: "foobar", Code: "baz", Hook: mockErrorHook{}},
			},
		},
		hooks.Group[hookstage.RawAuctionRequest]{
			Timeout: 1 * time.Millisecond,
			Hooks: []hooks.HookWrapper[hookstage.RawAuctionRequest]{
				{Module: "foobar", Code: "bar", Hook: mockRejectHook{}},
				// next hook rejected: we use timeout hook to make sure
				// that it runs longer than previous one, so it won't be executed earlier
				{Module: "foobar", Code: "baz", Hook: mockTimeoutHook{}},
			},
		},
		// group of hooks rejected
		hooks.Group[hookstage.RawAuctionRequest]{
			Timeout: 1 * time.Millisecond,
			Hooks: []hooks.HookWrapper[hookstage.RawAuctionRequest]{
				{Module: "foobar", Code: "foo", Hook: mockUpdateBodyHook{}},
				{Module: "foobar", Code: "baz", Hook: mockErrorHook{}},
			},
		},
	}
}

func (e TestRejectPlanBuilder) PlanForRawBidderResponseStage(_ string, _ *config.Account) hooks.Plan[hookstage.RawBidderResponse] {
	return hooks.Plan[hookstage.RawBidderResponse]{
		hooks.Group[hookstage.RawBidderResponse]{
			Timeout: 1 * time.Millisecond,
			Hooks: []hooks.HookWrapper[hookstage.RawBidderResponse]{
				{Module: "foobar", Code: "foo", Hook: mockRejectHook{}},
			},
		},
	}
}

type TestWithTimeoutPlanBuilder struct {
	hooks.EmptyPlanBuilder
}

func (e TestWithTimeoutPlanBuilder) PlanForEntrypointStage(_ string) hooks.Plan[hookstage.Entrypoint] {
	return hooks.Plan[hookstage.Entrypoint]{
		hooks.Group[hookstage.Entrypoint]{
			Timeout: 1 * time.Millisecond,
			Hooks: []hooks.HookWrapper[hookstage.Entrypoint]{
				{Module: "foobar", Code: "foo", Hook: mockUpdateHeaderEntrypointHook{}},
				{Module: "foobar", Code: "bar", Hook: mockTimeoutHook{}},
			},
		},
		hooks.Group[hookstage.Entrypoint]{
			Timeout: 1 * time.Millisecond,
			Hooks: []hooks.HookWrapper[hookstage.Entrypoint]{
				{Module: "foobar", Code: "baz", Hook: mockUpdateBodyHook{}},
			},
		},
	}
}

func (e TestWithTimeoutPlanBuilder) PlanForRawAuctionStage(_ string, _ *config.Account) hooks.Plan[hookstage.RawAuctionRequest] {
	return hooks.Plan[hookstage.RawAuctionRequest]{
		hooks.Group[hookstage.RawAuctionRequest]{
			Timeout: 1 * time.Millisecond,
			Hooks: []hooks.HookWrapper[hookstage.RawAuctionRequest]{
				{Module: "foobar", Code: "foo", Hook: mockUpdateBodyHook{}},
			},
		},
		hooks.Group[hookstage.RawAuctionRequest]{
			Timeout: 1 * time.Millisecond,
			Hooks: []hooks.HookWrapper[hookstage.RawAuctionRequest]{
				{Module: "foobar", Code: "bar", Hook: mockTimeoutHook{}},
			},
		},
	}
}

func (e TestWithTimeoutPlanBuilder) PlanForRawBidderResponseStage(_ string, _ *config.Account) hooks.Plan[hookstage.RawBidderResponse] {
	return hooks.Plan[hookstage.RawBidderResponse]{
		hooks.Group[hookstage.RawBidderResponse]{
			Timeout: 1 * time.Millisecond,
			Hooks: []hooks.HookWrapper[hookstage.RawBidderResponse]{
				{Module: "foobar", Code: "foo", Hook: mockTimeoutHook{}},
			},
		},
		hooks.Group[hookstage.RawBidderResponse]{
			Timeout: 1 * time.Millisecond,
			Hooks: []hooks.HookWrapper[hookstage.RawBidderResponse]{
				{Module: "foobar", Code: "bar", Hook: mockUpdateBidderResponseHook{}},
			},
		},
	}
}

type TestWithModuleContextsPlanBuilder struct {
	hooks.EmptyPlanBuilder
}

func (e TestWithModuleContextsPlanBuilder) PlanForEntrypointStage(_ string) hooks.Plan[hookstage.Entrypoint] {
	return hooks.Plan[hookstage.Entrypoint]{
		hooks.Group[hookstage.Entrypoint]{
			Timeout: 1 * time.Millisecond,
			Hooks: []hooks.HookWrapper[hookstage.Entrypoint]{
				{Module: "module-1", Code: "foo", Hook: mockModuleContextHook{key: "entrypoint-ctx-1", val: "some-ctx-1"}},
			},
		},
		hooks.Group[hookstage.Entrypoint]{
			Timeout: 1 * time.Millisecond,
			Hooks: []hooks.HookWrapper[hookstage.Entrypoint]{
				{Module: "module-2", Code: "bar", Hook: mockModuleContextHook{key: "entrypoint-ctx-2", val: "some-ctx-2"}},
				{Module: "module-1", Code: "baz", Hook: mockModuleContextHook{key: "entrypoint-ctx-3", val: "some-ctx-3"}},
			},
		},
	}
}

func (e TestWithModuleContextsPlanBuilder) PlanForRawAuctionStage(_ string, _ *config.Account) hooks.Plan[hookstage.RawAuctionRequest] {
	return hooks.Plan[hookstage.RawAuctionRequest]{
		hooks.Group[hookstage.RawAuctionRequest]{
			Timeout: 1 * time.Millisecond,
			Hooks: []hooks.HookWrapper[hookstage.RawAuctionRequest]{
				{Module: "module-1", Code: "foo", Hook: mockModuleContextHook{key: "raw-auction-ctx-1", val: "some-ctx-1"}},
				{Module: "module-2", Code: "baz", Hook: mockModuleContextHook{key: "raw-auction-ctx-2", val: "some-ctx-2"}},
			},
		},
		hooks.Group[hookstage.RawAuctionRequest]{
			Timeout: 1 * time.Millisecond,
			Hooks: []hooks.HookWrapper[hookstage.RawAuctionRequest]{
				{Module: "module-1", Code: "bar", Hook: mockModuleContextHook{key: "raw-auction-ctx-3", val: "some-ctx-3"}},
			},
		},
	}
}

func (e TestWithModuleContextsPlanBuilder) PlanForRawBidderResponseStage(_ string, _ *config.Account) hooks.Plan[hookstage.RawBidderResponse] {
	return hooks.Plan[hookstage.RawBidderResponse]{
		hooks.Group[hookstage.RawBidderResponse]{
			Timeout: 1 * time.Millisecond,
			Hooks: []hooks.HookWrapper[hookstage.RawBidderResponse]{
				{Module: "module-1", Code: "foo", Hook: mockModuleContextHook1{}},
			},
		},
		hooks.Group[hookstage.RawBidderResponse]{
			Timeout: 1 * time.Millisecond,
			Hooks: []hooks.HookWrapper[hookstage.RawBidderResponse]{
				{Module: "module-2", Code: "bar", Hook: mockModuleContextHook2{}},
			},
		},
	}
}<|MERGE_RESOLUTION|>--- conflicted
+++ resolved
@@ -8,11 +8,7 @@
 	"testing"
 	"time"
 
-<<<<<<< HEAD
-	"github.com/buger/jsonparser"
 	"github.com/prebid/prebid-server/adapters"
-=======
->>>>>>> bebebca7
 	"github.com/prebid/prebid-server/config"
 	"github.com/prebid/prebid-server/hooks"
 	"github.com/prebid/prebid-server/hooks/hookanalytics"
@@ -21,99 +17,9 @@
 	"github.com/stretchr/testify/assert"
 )
 
-<<<<<<< HEAD
-func TestExecuteStages_DoesNotChangeRequestForEmptyPlan(t *testing.T) {
-	body := []byte(`{"name": "John", "last_name": "Doe"}`)
-	reader := bytes.NewReader(body)
-	req, err := http.NewRequest(http.MethodPost, "https://prebid.com/openrtb2/auction", reader)
-	if err != nil {
-		t.Fatalf("Unexpected error creating http request: %s", err)
-	}
-	exec := HookExecutor{
-		InvocationCtx: &hookstage.InvocationContext{},
-		Endpoint:      EndpointAuction,
-		PlanBuilder:   hooks.EmptyPlanBuilder{},
-		MetricEngine:  &metric_config.NilMetricsEngine{},
-	}
-
-	newBody, reject := exec.ExecuteEntrypointStage(req, body)
-	require.Nil(t, reject, "Unexpected stage reject")
-
-	stOut := exec.GetOutcomes()
-	assert.Empty(t, stOut)
-	if bytes.Compare(body, newBody) != 0 {
-		t.Error("request body should not change")
-	}
-
-	newBody, reject = exec.ExecuteRawAuctionStage(body)
-	require.Nil(t, reject, "Unexpected stage reject")
-
-	stOut = exec.GetOutcomes()
-	assert.Empty(t, stOut)
-	if bytes.Compare(body, newBody) != 0 {
-		t.Error("request body should not change")
-	}
-
-	reject = exec.ExecuteRawBidderResponseStage(&adapters.BidderResponse{}, "")
-	require.Nil(t, reject, "Unexpected stage reject")
-
-	stOut = exec.GetOutcomes()
-	assert.Empty(t, stOut)
-}
-
-func TestExecuteEntrypointStage_CanApplyHookMutations(t *testing.T) {
-	expectedOutcome := StageOutcome{
-		Entity: hookstage.EntityHttpRequest,
-		Stage:  hooks.StageEntrypoint,
-		Groups: []GroupOutcome{
-			{
-				InvocationResults: []HookOutcome{
-					{
-						AnalyticsTags: hookanalytics.Analytics{},
-						HookID:        HookID{"foobar", "foo"},
-						Status:        StatusSuccess,
-						Action:        ActionUpdate,
-						Message:       "",
-						DebugMessages: []string{fmt.Sprintf("Hook mutation successfully applied, affected key: header.foo, mutation type: %s", hookstage.MutationUpdate)},
-						Errors:        nil,
-						Warnings:      nil,
-					},
-					{
-						AnalyticsTags: hookanalytics.Analytics{},
-						HookID:        HookID{"foobar", "bar"},
-						Status:        StatusSuccess,
-						Action:        ActionUpdate,
-						Message:       "",
-						DebugMessages: []string{fmt.Sprintf("Hook mutation successfully applied, affected key: param.foo, mutation type: %s", hookstage.MutationUpdate)},
-						Errors:        nil,
-						Warnings:      nil,
-					},
-				},
-			},
-			{
-				InvocationResults: []HookOutcome{
-					{
-						AnalyticsTags: hookanalytics.Analytics{},
-						HookID:        HookID{"foobar", "baz"},
-						Status:        StatusSuccess,
-						Action:        ActionUpdate,
-						Message:       "",
-						DebugMessages: []string{
-							fmt.Sprintf("Hook mutation successfully applied, affected key: body.foo, mutation type: %s", hookstage.MutationUpdate),
-							fmt.Sprintf("Hook mutation successfully applied, affected key: body.name, mutation type: %s", hookstage.MutationDelete),
-						},
-						Errors:   nil,
-						Warnings: nil,
-					},
-				},
-			},
-		},
-	}
-=======
 func TestEmptyHookExecutor(t *testing.T) {
 	executor := EmptyHookExecutor{}
 	executor.SetAccount(&config.Account{})
->>>>>>> bebebca7
 
 	body := []byte(`{"foo": "bar"}`)
 	reader := bytes.NewReader(body)
@@ -245,94 +151,6 @@
 				},
 			},
 		},
-<<<<<<< HEAD
-	}
-
-	body := []byte(`{"name": "John", "last_name": "Doe"}`)
-	exec := HookExecutor{
-		InvocationCtx: &hookstage.InvocationContext{},
-		Endpoint:      EndpointAuction,
-		PlanBuilder:   TestApplyHookMutationsBuilder{},
-		MetricEngine:  &metric_config.NilMetricsEngine{},
-	}
-
-	newBody, reject := exec.ExecuteRawAuctionStage(body)
-	require.Nil(t, reject, "Unexpected stage reject")
-
-	stOut := exec.GetOutcomes()[0]
-	assertEqualStageOutcomes(t, expectedOutcome, stOut)
-
-	if bytes.Compare(body, newBody) == 0 {
-		t.Error("request body not changed after applying hook result")
-	}
-
-	if _, dt, _, _ := jsonparser.Get(newBody, "name"); dt != jsonparser.NotExist {
-		t.Error("'name' property expected to be deleted from request body.")
-	}
-}
-
-func TestExecuteRawBidderResponseStage_CanApplyHookMutations(t *testing.T) {
-	expectedOutcome := StageOutcome{
-		Entity: "the-bidder",
-		Stage:  hooks.StageRawBidderResponse,
-		Groups: []GroupOutcome{
-			{
-				InvocationResults: []HookOutcome{
-					{
-						AnalyticsTags: hookanalytics.Analytics{},
-						HookID:        HookID{"foobar", "foo"},
-						Status:        StatusSuccess,
-						Action:        ActionUpdate,
-						Message:       "",
-						DebugMessages: []string{
-							fmt.Sprintf("Hook mutation successfully applied, affected key: bidderResponse.bid.deal-priority, mutation type: %s", hookstage.MutationUpdate),
-						},
-						Errors:   nil,
-						Warnings: nil,
-					},
-				},
-			},
-		},
-	}
-
-	exec := HookExecutor{
-		InvocationCtx: &hookstage.InvocationContext{},
-		Endpoint:      EndpointAuction,
-		PlanBuilder:   TestApplyHookMutationsBuilder{},
-		MetricEngine:  &metric_config.NilMetricsEngine{},
-	}
-	resp := adapters.BidderResponse{Bids: []*adapters.TypedBid{{DealPriority: 1}}}
-
-	reject := exec.ExecuteRawBidderResponseStage(&resp, "the-bidder")
-	require.Nil(t, reject, "Unexpected stage reject")
-
-	stOut := exec.GetOutcomes()[0]
-	assertEqualStageOutcomes(t, expectedOutcome, stOut)
-
-	if resp.Bids[0].DealPriority == 1 {
-		t.Error("bidder response not changed inside hook.Call method")
-	}
-}
-
-func TestExecuteEntrypointStage_CanRejectHook(t *testing.T) {
-	expectedOutcome := StageOutcome{
-		ExecutionTime: ExecutionTime{},
-		Entity:        hookstage.EntityHttpRequest,
-		Stage:         hooks.StageEntrypoint,
-		Groups: []GroupOutcome{
-			{
-				ExecutionTime: ExecutionTime{},
-				InvocationResults: []HookOutcome{
-					{
-						ExecutionTime: ExecutionTime{},
-						AnalyticsTags: hookanalytics.Analytics{},
-						HookID:        HookID{"foobar", "foo"},
-						Status:        StatusSuccess,
-						Action:        ActionUpdate,
-						Message:       "",
-						DebugMessages: []string{
-							fmt.Sprintf("Hook mutation successfully applied, affected key: header.foo, mutation type: %s", hookstage.MutationUpdate),
-=======
 		{
 			description:            "Stage execution can be rejected - and later hooks rejected",
 			givenBody:              body,
@@ -377,7 +195,6 @@
 									Warnings:      nil,
 								},
 							},
->>>>>>> bebebca7
 						},
 						{
 							ExecutionTime: ExecutionTime{},
@@ -563,68 +380,6 @@
 	}
 }
 
-<<<<<<< HEAD
-func TestExecuteRawBidderResponseStage_CanRejectHook(t *testing.T) {
-	expectedOutcome := StageOutcome{
-		ExecutionTime: ExecutionTime{},
-		Entity:        "the-bidder",
-		Stage:         hooks.StageRawBidderResponse,
-		Groups: []GroupOutcome{
-			{
-				ExecutionTime: ExecutionTime{},
-				InvocationResults: []HookOutcome{
-					{
-						ExecutionTime: ExecutionTime{},
-						AnalyticsTags: hookanalytics.Analytics{},
-						HookID:        HookID{"foobar", "foo"},
-						Status:        StatusSuccess,
-						Action:        ActionReject,
-						Message:       "",
-						DebugMessages: nil,
-						Errors: []string{
-							`Module rejected stage, reason: ""`,
-						},
-						Warnings: nil,
-					},
-				},
-			},
-		},
-	}
-
-	exec := HookExecutor{
-		InvocationCtx: &hookstage.InvocationContext{},
-		Endpoint:      EndpointAuction,
-		PlanBuilder:   TestRejectPlanBuilder{},
-		MetricEngine:  &metric_config.NilMetricsEngine{},
-	}
-
-	reject := exec.ExecuteRawBidderResponseStage(&adapters.BidderResponse{}, "the-bidder")
-	require.NotNil(t, reject, "Unexpected successful execution of raw bidder response hook")
-	require.Equal(t, reject, &RejectError{}, "Unexpected error returned from raw bidder response hook")
-
-	stOut := exec.GetOutcomes()[0]
-	assertEqualStageOutcomes(t, expectedOutcome, stOut)
-}
-
-func TestExecuteEntrypointStage_CanTimeoutOneOfHooks(t *testing.T) {
-	expectedOutcome := StageOutcome{
-		ExecutionTime: ExecutionTime{},
-		Entity:        hookstage.EntityHttpRequest,
-		Stage:         hooks.StageEntrypoint,
-		Groups: []GroupOutcome{
-			{
-				ExecutionTime: ExecutionTime{},
-				InvocationResults: []HookOutcome{
-					{
-						ExecutionTime: ExecutionTime{},
-						AnalyticsTags: hookanalytics.Analytics{},
-						HookID:        HookID{"foobar", "foo"},
-						Status:        StatusSuccess,
-						Action:        ActionUpdate,
-						Message:       "",
-						DebugMessages: []string{
-							fmt.Sprintf("Hook mutation successfully applied, affected key: header.foo, mutation type: %s", hookstage.MutationUpdate),
-=======
 func TestExecuteRawAuctionStage(t *testing.T) {
 	const body string = `{"name": "John", "last_name": "Doe"}`
 	const bodyUpdated string = `{"last_name": "Doe", "foo": "bar"}`
@@ -709,7 +464,6 @@
 									Warnings:      nil,
 								},
 							},
->>>>>>> bebebca7
 						},
 					},
 				},
@@ -924,79 +678,243 @@
 	}
 }
 
-<<<<<<< HEAD
-func TestExecuteRawBidderResponseStage_CanTimeoutOneOfHooks(t *testing.T) {
-	expectedOutcome := StageOutcome{
-		ExecutionTime: ExecutionTime{},
-		Entity:        "the-bidder",
-		Stage:         hooks.StageRawBidderResponse,
-		Groups: []GroupOutcome{
-			{
-				ExecutionTime: ExecutionTime{},
-				InvocationResults: []HookOutcome{
-					{
-						ExecutionTime: ExecutionTime{},
-						AnalyticsTags: hookanalytics.Analytics{},
-						HookID:        HookID{"foobar", "foo"},
-						Status:        StatusTimeout,
-						Action:        "",
-						Message:       "",
-						DebugMessages: nil,
-						Errors:        []string{"Hook execution timeout"},
-						Warnings:      nil,
+func TestExecuteRawBidderResponseStage(t *testing.T) {
+	foobarModuleCtx := &moduleContexts{ctxs: map[string]hookstage.ModuleContext{"foobar": nil}}
+	account := &config.Account{}
+	resp := adapters.BidderResponse{Bids: []*adapters.TypedBid{{DealPriority: 1}}}
+	expResp := adapters.BidderResponse{Bids: []*adapters.TypedBid{{DealPriority: 10}}}
+	vEntity := entity("the-bidder")
+
+	testCases := []struct {
+		description            string
+		givenPlanBuilder       hooks.ExecutionPlanBuilder
+		givenAccount           *config.Account
+		givenBidderResponse    adapters.BidderResponse
+		expectedBidderResponse adapters.BidderResponse
+		expectedReject         *RejectError
+		expectedModuleContexts *moduleContexts
+		expectedStageOutcomes  []StageOutcome
+	}{
+		{
+			description:            "Payload not changed if hook execution plan empty",
+			givenPlanBuilder:       hooks.EmptyPlanBuilder{},
+			givenAccount:           account,
+			givenBidderResponse:    resp,
+			expectedBidderResponse: resp,
+			expectedReject:         nil,
+			expectedModuleContexts: &moduleContexts{ctxs: map[string]hookstage.ModuleContext{}},
+			expectedStageOutcomes:  []StageOutcome{},
+		},
+		{
+			description:            "Payload changed if hooks return mutations",
+			givenPlanBuilder:       TestApplyHookMutationsBuilder{},
+			givenAccount:           account,
+			givenBidderResponse:    resp,
+			expectedBidderResponse: expResp,
+			expectedReject:         nil,
+			expectedModuleContexts: foobarModuleCtx,
+			expectedStageOutcomes: []StageOutcome{
+				{
+					Entity: vEntity,
+					Stage:  hooks.StageRawBidderResponse.String(),
+					Groups: []GroupOutcome{
+						{
+							InvocationResults: []HookOutcome{
+								{
+									AnalyticsTags: hookanalytics.Analytics{},
+									HookID:        HookID{ModuleCode: "foobar", HookCode: "foo"},
+									Status:        StatusSuccess,
+									Action:        ActionUpdate,
+									Message:       "",
+									DebugMessages: []string{
+										fmt.Sprintf("Hook mutation successfully applied, affected key: bidderResponse.bid.deal-priority, mutation type: %s", hookstage.MutationUpdate),
+									},
+									Errors:   nil,
+									Warnings: nil,
+								},
+							},
+						},
 					},
 				},
 			},
-			{
-				ExecutionTime: ExecutionTime{},
-				InvocationResults: []HookOutcome{
-					{
-						ExecutionTime: ExecutionTime{},
-						AnalyticsTags: hookanalytics.Analytics{},
-						HookID:        HookID{"foobar", "bar"},
-						Status:        StatusSuccess,
-						Action:        ActionUpdate,
-						Message:       "",
-						DebugMessages: []string{
-							fmt.Sprintf("Hook mutation successfully applied, affected key: bidderResponse.bid.deal-priority, mutation type: %s", hookstage.MutationUpdate),
-						},
-						Errors:   nil,
-						Warnings: nil,
+		},
+		{
+			description:            "Stage execution can be rejected",
+			givenPlanBuilder:       TestRejectPlanBuilder{},
+			givenAccount:           nil,
+			givenBidderResponse:    resp,
+			expectedBidderResponse: resp,
+			expectedReject:         &RejectError{0, HookID{ModuleCode: "foobar", HookCode: "foo"}, hooks.StageRawBidderResponse.String()},
+			expectedModuleContexts: foobarModuleCtx,
+			expectedStageOutcomes: []StageOutcome{
+				{
+					ExecutionTime: ExecutionTime{},
+					Entity:        vEntity,
+					Stage:         hooks.StageRawBidderResponse.String(),
+					Groups: []GroupOutcome{
+						{
+							ExecutionTime: ExecutionTime{},
+							InvocationResults: []HookOutcome{
+								{
+									ExecutionTime: ExecutionTime{},
+									AnalyticsTags: hookanalytics.Analytics{},
+									HookID:        HookID{ModuleCode: "foobar", HookCode: "foo"},
+									Status:        StatusSuccess,
+									Action:        ActionReject,
+									Message:       "",
+									DebugMessages: nil,
+									Errors: []string{
+										`Module foobar (hook: foo) rejected request with code 0 at raw-bidder-response stage`,
+									},
+									Warnings: nil,
+								},
+							},
+						},
 					},
 				},
 			},
 		},
-	}
-
-	exec := HookExecutor{
-		InvocationCtx: &hookstage.InvocationContext{},
-		Endpoint:      EndpointAuction,
-		PlanBuilder:   TestWithTimeoutPlanBuilder{},
-		MetricEngine:  &metric_config.NilMetricsEngine{},
-	}
-	resp := adapters.BidderResponse{Bids: []*adapters.TypedBid{{DealPriority: 1}}}
-
-	reject := exec.ExecuteRawBidderResponseStage(&resp, "the-bidder")
-	require.Nil(t, reject, "Unexpected stage reject")
-
-	stOut := exec.GetOutcomes()[0]
-	assertEqualStageOutcomes(t, expectedOutcome, stOut)
-
-	if resp.Bids[0].BidMeta != nil {
-		t.Error("bidder response should not change because of timeout")
-	}
-
-	if resp.Bids[0].DealPriority == 1 {
-		t.Error("bidder response not changed inside hook.Call method")
-	}
-}
-
-func TestExecuteEntrypointStage_ModuleContextsAreCreated(t *testing.T) {
-	body := []byte(`{"name": "John", "last_name": "Doe"}`)
-=======
+		{
+			description:            "Stage execution can be timed out",
+			givenPlanBuilder:       TestWithTimeoutPlanBuilder{},
+			givenAccount:           account,
+			givenBidderResponse:    resp,
+			expectedBidderResponse: expResp,
+			expectedReject:         nil,
+			expectedModuleContexts: foobarModuleCtx,
+			expectedStageOutcomes: []StageOutcome{
+				{
+					ExecutionTime: ExecutionTime{},
+					Entity:        vEntity,
+					Stage:         hooks.StageRawBidderResponse.String(),
+					Groups: []GroupOutcome{
+						{
+							ExecutionTime: ExecutionTime{},
+							InvocationResults: []HookOutcome{
+								{
+									ExecutionTime: ExecutionTime{},
+									AnalyticsTags: hookanalytics.Analytics{},
+									HookID:        HookID{"foobar", "foo"},
+									Status:        StatusTimeout,
+									Action:        "",
+									Message:       "",
+									DebugMessages: nil,
+									Errors:        []string{"Hook execution timeout"},
+									Warnings:      nil,
+								},
+							},
+						},
+						{
+							ExecutionTime: ExecutionTime{},
+							InvocationResults: []HookOutcome{
+								{
+									ExecutionTime: ExecutionTime{},
+									AnalyticsTags: hookanalytics.Analytics{},
+									HookID:        HookID{"foobar", "bar"},
+									Status:        StatusSuccess,
+									Action:        ActionUpdate,
+									Message:       "",
+									DebugMessages: []string{
+										fmt.Sprintf("Hook mutation successfully applied, affected key: bidderResponse.bid.deal-priority, mutation type: %s", hookstage.MutationUpdate),
+									},
+									Errors:   nil,
+									Warnings: nil,
+								},
+							},
+						},
+					},
+				},
+			},
+		},
+		{
+			description:            "Modules contexts are preserved and correct",
+			givenPlanBuilder:       TestWithModuleContextsPlanBuilder{},
+			givenAccount:           account,
+			givenBidderResponse:    resp,
+			expectedBidderResponse: expResp,
+			expectedReject:         nil,
+			expectedModuleContexts: &moduleContexts{ctxs: map[string]hookstage.ModuleContext{
+				"module-1": {"raw-bidder-response-ctx-1": "some-ctx-1", "raw-bidder-response-ctx-3": "some-ctx-3"},
+				"module-2": {"raw-bidder-response-ctx-2": "some-ctx-2"},
+			}},
+			expectedStageOutcomes: []StageOutcome{
+				{
+					ExecutionTime: ExecutionTime{},
+					Entity:        vEntity,
+					Stage:         hooks.StageRawBidderResponse.String(),
+					Groups: []GroupOutcome{
+						{
+							ExecutionTime: ExecutionTime{},
+							InvocationResults: []HookOutcome{
+								{
+									ExecutionTime: ExecutionTime{},
+									AnalyticsTags: hookanalytics.Analytics{},
+									HookID:        HookID{ModuleCode: "module-1", HookCode: "foo"},
+									Status:        StatusSuccess,
+									Action:        ActionNone,
+									Message:       "",
+									DebugMessages: nil,
+									Errors:        nil,
+									Warnings:      nil,
+								},
+								{
+									ExecutionTime: ExecutionTime{},
+									AnalyticsTags: hookanalytics.Analytics{},
+									HookID:        HookID{ModuleCode: "module-2", HookCode: "baz"},
+									Status:        StatusSuccess,
+									Action:        ActionNone,
+									Message:       "",
+									DebugMessages: nil,
+									Errors:        nil,
+									Warnings:      nil,
+								},
+							},
+						},
+						{
+							ExecutionTime: ExecutionTime{},
+							InvocationResults: []HookOutcome{
+								{
+									ExecutionTime: ExecutionTime{},
+									AnalyticsTags: hookanalytics.Analytics{},
+									HookID:        HookID{ModuleCode: "module-1", HookCode: "bar"},
+									Status:        StatusSuccess,
+									Action:        ActionNone,
+									Message:       "",
+									DebugMessages: nil,
+									Errors:        nil,
+									Warnings:      nil,
+								},
+							},
+						},
+					},
+				},
+			},
+		},
+	}
+
+	for _, test := range testCases {
+		t.Run(test.description, func(ti *testing.T) {
+			exec := NewHookExecutor(test.givenPlanBuilder, EndpointAuction, &metricsConfig.NilMetricsEngine{})
+			exec.SetAccount(test.givenAccount)
+
+			reject := exec.ExecuteRawBidderResponseStage(&test.givenBidderResponse, "the-bidder")
+
+			assert.Equal(ti, test.expectedReject, reject, "Unexpected stage reject.")
+			assert.Equal(ti, test.expectedBidderResponse, test.givenBidderResponse, "Incorrect response update.")
+			assert.Equal(ti, test.expectedModuleContexts, exec.moduleContexts, "Incorrect module contexts")
+
+			stageOutcomes := exec.GetOutcomes()
+			if len(test.expectedStageOutcomes) == 0 {
+				assert.Empty(ti, stageOutcomes, "Incorrect stage outcomes.")
+			} else {
+				assertEqualStageOutcomes(ti, test.expectedStageOutcomes[0], stageOutcomes[0])
+			}
+		})
+	}
+}
+
 func TestInterStageContextCommunication(t *testing.T) {
 	body := []byte(`{"foo": "bar"}`)
->>>>>>> bebebca7
 	reader := bytes.NewReader(body)
 	exec := NewHookExecutor(TestWithModuleContextsPlanBuilder{}, EndpointAuction, &metricsConfig.NilMetricsEngine{})
 	req, err := http.NewRequest(http.MethodPost, "https://prebid.com/openrtb2/auction", reader)
@@ -1004,56 +922,6 @@
 
 	// test that context added at the entrypoint stage
 	_, reject := exec.ExecuteEntrypointStage(req, body)
-<<<<<<< HEAD
-	require.Nil(t, reject, "Unexpected stage reject")
-
-	checkModuleContexts(t, exec)
-}
-
-func TestExecuteRawAuctionStage_ModuleContextsAreCreated(t *testing.T) {
-	body := []byte(`{"name": "John", "last_name": "Doe"}`)
-
-	exec := HookExecutor{
-		InvocationCtx: &hookstage.InvocationContext{},
-		Endpoint:      EndpointAuction,
-		PlanBuilder:   TestWithModuleContextsPlanBuilder{},
-		MetricEngine:  &metric_config.NilMetricsEngine{},
-	}
-	_, reject := exec.ExecuteRawAuctionStage(body)
-	require.Nil(t, reject, "Unexpected stage reject")
-
-	checkModuleContexts(t, exec)
-}
-
-func TestExecuteRawBidderResponseStage_ModuleContextsAreCreated(t *testing.T) {
-	exec := HookExecutor{
-		InvocationCtx: &hookstage.InvocationContext{},
-		Endpoint:      EndpointAuction,
-		PlanBuilder:   TestWithModuleContextsPlanBuilder{},
-		MetricEngine:  &metric_config.NilMetricsEngine{},
-	}
-	reject := exec.ExecuteRawBidderResponseStage(&adapters.BidderResponse{}, "the-bidder")
-	require.Nil(t, reject, "Unexpected stage reject")
-
-	checkModuleContexts(t, exec)
-}
-
-func checkModuleContexts(t *testing.T, exec HookExecutor) {
-	stOut := exec.GetOutcomes()[0]
-	if len(stOut.Groups) != 2 {
-		t.Error("some hook groups have not been processed")
-	}
-
-	ctx1 := exec.InvocationCtx.ModuleContextFor("module-1")
-	if ctx1.Ctx["some-ctx-1"] != "some-ctx-1" {
-		t.Error("context for module-1 not created")
-	}
-
-	ctx2 := exec.InvocationCtx.ModuleContextFor("module-2")
-	if ctx2.Ctx["some-ctx-2"] != "some-ctx-2" {
-		t.Error("context for module-2 not created")
-	}
-=======
 	assert.Nil(t, reject, "Unexpected reject from entrypoint stage.")
 	assert.Equal(
 		t,
@@ -1083,7 +951,25 @@
 			"raw-auction-ctx-2": "some-ctx-2",
 		},
 	}}, exec.moduleContexts, "Wrong module contexts after executing raw-auction hook.")
->>>>>>> bebebca7
+
+	// test that context added at the processed-auction stage merged with existing module contexts
+	reject = exec.ExecuteRawBidderResponseStage(&adapters.BidderResponse{}, "some-bidder")
+	assert.Nil(t, reject, "Unexpected reject from raw-bidder-response stage.")
+	assert.Equal(t, &moduleContexts{ctxs: map[string]hookstage.ModuleContext{
+		"module-1": {
+			"entrypoint-ctx-1":          "some-ctx-1",
+			"entrypoint-ctx-3":          "some-ctx-3",
+			"raw-auction-ctx-1":         "some-ctx-1",
+			"raw-auction-ctx-3":         "some-ctx-3",
+			"raw-bidder-response-ctx-1": "some-ctx-1",
+			"raw-bidder-response-ctx-3": "some-ctx-3",
+		},
+		"module-2": {
+			"entrypoint-ctx-2":          "some-ctx-2",
+			"raw-auction-ctx-2":         "some-ctx-2",
+			"raw-bidder-response-ctx-2": "some-ctx-2",
+		},
+	}}, exec.moduleContexts, "Wrong module contexts after executing raw-bidder-response hook.")
 }
 
 type TestApplyHookMutationsBuilder struct {
@@ -1314,13 +1200,14 @@
 		hooks.Group[hookstage.RawBidderResponse]{
 			Timeout: 1 * time.Millisecond,
 			Hooks: []hooks.HookWrapper[hookstage.RawBidderResponse]{
-				{Module: "module-1", Code: "foo", Hook: mockModuleContextHook1{}},
+				{Module: "module-1", Code: "foo", Hook: mockModuleContextHook{key: "raw-bidder-response-ctx-1", val: "some-ctx-1"}},
+				{Module: "module-2", Code: "baz", Hook: mockModuleContextHook{key: "raw-bidder-response-ctx-2", val: "some-ctx-2"}},
 			},
 		},
 		hooks.Group[hookstage.RawBidderResponse]{
 			Timeout: 1 * time.Millisecond,
 			Hooks: []hooks.HookWrapper[hookstage.RawBidderResponse]{
-				{Module: "module-2", Code: "bar", Hook: mockModuleContextHook2{}},
+				{Module: "module-1", Code: "bar", Hook: mockModuleContextHook{key: "raw-bidder-response-ctx-3", val: "some-ctx-3"}},
 			},
 		},
 	}
