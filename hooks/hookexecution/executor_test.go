--- conflicted
+++ resolved
@@ -14,7 +14,7 @@
 	"github.com/prebid/prebid-server/hooks"
 	"github.com/prebid/prebid-server/hooks/hookanalytics"
 	"github.com/prebid/prebid-server/hooks/hookstage"
-	"github.com/prebid/prebid-server/metrics/config"
+	metricsConfig "github.com/prebid/prebid-server/metrics/config"
 	"github.com/stretchr/testify/assert"
 )
 
@@ -25,14 +25,7 @@
 	body := []byte(`{"foo": "bar"}`)
 	reader := bytes.NewReader(body)
 	req, err := http.NewRequest(http.MethodPost, "https://prebid.com/openrtb2/auction", reader)
-<<<<<<< HEAD
-	if err != nil {
-		t.Fatalf("Unexpected error creating http request: %s", err)
-	}
-	exec := NewHookExecutor(hooks.EmptyPlanBuilder{}, EndpointAuction, &config.NilMetricsEngine{})
-=======
 	assert.NoError(t, err, "Failed to create http request.")
->>>>>>> f99f44b3
 
 	newBody, rejectErr := executor.ExecuteEntrypointStage(req, body)
 	outcomes := executor.GetOutcomes()
@@ -357,36 +350,6 @@
 		},
 	}
 
-<<<<<<< HEAD
-	body := []byte(`{"name": "John", "last_name": "Doe"}`)
-	reader := bytes.NewReader(body)
-	req, err := http.NewRequest(http.MethodPost, "https://prebid.com/openrtb2/auction", reader)
-	if err != nil {
-		t.Fatalf("Unexpected error creating http request: %s", err)
-	}
-	exec := NewHookExecutor(TestApplyHookMutationsBuilder{}, EndpointAuction, &config.NilMetricsEngine{})
-
-	newBody, reject := exec.ExecuteEntrypointStage(req, body)
-	require.Nil(t, reject, "Unexpected stage reject")
-
-	stOut := exec.GetOutcomes()[0]
-	assertEqualStageOutcomes(t, expectedOutcome, stOut)
-
-	if bytes.Compare(body, newBody) == 0 {
-		t.Error("request body not changed after applying hook result")
-	}
-
-	if _, dt, _, _ := jsonparser.Get(newBody, "name"); dt != jsonparser.NotExist {
-		t.Error("'name' property expected to be deleted from request body.")
-	}
-
-	if req.Header.Get("foo") == "" {
-		t.Error("header not changed inside hook.Call method")
-	}
-
-	if req.URL.Query().Get("foo") == "" {
-		t.Error("query params not changed inside hook.Call method")
-=======
 	for _, test := range testCases {
 		t.Run(test.description, func(t *testing.T) {
 			body := []byte(test.givenBody)
@@ -394,7 +357,7 @@
 			req, err := http.NewRequest(http.MethodPost, test.givenUrl, reader)
 			assert.NoError(t, err)
 
-			exec := NewHookExecutor(test.givenPlanBuilder, EndpointAuction)
+			exec := NewHookExecutor(test.givenPlanBuilder, EndpointAuction, &metricsConfig.NilMetricsEngine{})
 			newBody, reject := exec.ExecuteEntrypointStage(req, body)
 
 			assert.Equal(t, test.expectedReject, reject, "Unexpected stage reject.")
@@ -410,7 +373,6 @@
 				assertEqualStageOutcomes(t, test.expectedStageOutcomes[0], stageOutcomes[0])
 			}
 		})
->>>>>>> f99f44b3
 	}
 }
 
@@ -459,167 +421,12 @@
 	return hookstage.HookResult[hookstage.EntrypointPayload]{ChangeSet: c}, nil
 }
 
-<<<<<<< HEAD
-func TestExecuteEntrypointStage_CanRejectHook(t *testing.T) {
-	expectedOutcome := StageOutcome{
-		ExecutionTime: ExecutionTime{},
-		Entity:        hookstage.EntityHttpRequest,
-		Stage:         hooks.StageEntrypoint.String(),
-		Groups: []GroupOutcome{
-			{
-				ExecutionTime: ExecutionTime{},
-				InvocationResults: []HookOutcome{
-					{
-						ExecutionTime: ExecutionTime{},
-						AnalyticsTags: hookanalytics.Analytics{},
-						HookID:        HookID{"foobar", "foo"},
-						Status:        StatusSuccess,
-						Action:        ActionUpdate,
-						Message:       "",
-						DebugMessages: []string{
-							fmt.Sprintf("Hook mutation successfully applied, affected key: header.foo, mutation type: %s", hookstage.MutationUpdate),
-						},
-						Errors:   nil,
-						Warnings: nil,
-					},
-				},
-			},
-			{
-				ExecutionTime: ExecutionTime{},
-				InvocationResults: []HookOutcome{
-					{
-						ExecutionTime: ExecutionTime{},
-						AnalyticsTags: hookanalytics.Analytics{},
-						HookID:        HookID{"foobar", "bar"},
-						Status:        StatusSuccess,
-						Action:        ActionReject,
-						Message:       "",
-						DebugMessages: nil,
-						Errors: []string{
-							`Module foobar (hook: bar) rejected request with code 0 at entrypoint stage`,
-						},
-						Warnings: nil,
-					},
-				},
-			},
-		},
-	}
-
-	body := []byte(`{"name": "John", "last_name": "Doe"}`)
-	reader := bytes.NewReader(body)
-	req, err := http.NewRequest(http.MethodPost, "https://prebid.com/openrtb2/auction", reader)
-	require.NoError(t, err, "Unexpected error creating http request: %s", err)
-	exec := NewHookExecutor(TestRejectPlanBuilder{}, EndpointAuction, &config.NilMetricsEngine{})
-
-	newBody, reject := exec.ExecuteEntrypointStage(req, body)
-	require.NotNil(t, reject, "Unexpected successful execution of entrypoint hook")
-	require.Equal(
-		t,
-		reject,
-		&RejectError{0, HookID{"foobar", "bar"}, hooks.StageEntrypoint.String()},
-		"Unexpected reject returned from entrypoint hook",
-	)
-
-	stOut := exec.GetOutcomes()[0]
-	assertEqualStageOutcomes(t, expectedOutcome, stOut)
-	assert.Equal(t, body, newBody, "request body shouldn't change if request rejected")
-}
-
-=======
->>>>>>> f99f44b3
 type mockRejectEntrypointHook struct{}
 
 func (e mockRejectEntrypointHook) HandleEntrypointHook(_ context.Context, _ hookstage.ModuleInvocationContext, _ hookstage.EntrypointPayload) (hookstage.HookResult[hookstage.EntrypointPayload], error) {
 	return hookstage.HookResult[hookstage.EntrypointPayload]{Reject: true}, nil
 }
 
-<<<<<<< HEAD
-func TestExecuteEntrypointStage_CanTimeoutOneOfHooks(t *testing.T) {
-	expectedOutcome := StageOutcome{
-		ExecutionTime: ExecutionTime{},
-		Entity:        hookstage.EntityHttpRequest,
-		Stage:         hooks.StageEntrypoint.String(),
-		Groups: []GroupOutcome{
-			{
-				ExecutionTime: ExecutionTime{},
-				InvocationResults: []HookOutcome{
-					{
-						ExecutionTime: ExecutionTime{},
-						AnalyticsTags: hookanalytics.Analytics{},
-						HookID:        HookID{"foobar", "foo"},
-						Status:        StatusSuccess,
-						Action:        ActionUpdate,
-						Message:       "",
-						DebugMessages: []string{
-							fmt.Sprintf("Hook mutation successfully applied, affected key: header.foo, mutation type: %s", hookstage.MutationUpdate),
-						},
-						Errors:   nil,
-						Warnings: nil,
-					},
-					{
-						ExecutionTime: ExecutionTime{},
-						AnalyticsTags: hookanalytics.Analytics{},
-						HookID:        HookID{"foobar", "bar"},
-						Status:        StatusTimeout,
-						Action:        "",
-						Message:       "",
-						DebugMessages: nil,
-						Errors:        []string{"Hook execution timeout"},
-						Warnings:      nil,
-					},
-				},
-			},
-			{
-				ExecutionTime: ExecutionTime{},
-				InvocationResults: []HookOutcome{
-					{
-						ExecutionTime: ExecutionTime{},
-						AnalyticsTags: hookanalytics.Analytics{},
-						HookID:        HookID{"foobar", "baz"},
-						Status:        StatusSuccess,
-						Action:        ActionUpdate,
-						Message:       "",
-						DebugMessages: []string{
-							fmt.Sprintf("Hook mutation successfully applied, affected key: body.foo, mutation type: %s", hookstage.MutationUpdate),
-							fmt.Sprintf("Hook mutation successfully applied, affected key: body.name, mutation type: %s", hookstage.MutationDelete),
-						},
-						Errors:   nil,
-						Warnings: nil,
-					},
-				},
-			},
-		},
-	}
-
-	body := []byte(`{"name": "John", "last_name": "Doe"}`)
-	reader := bytes.NewReader(body)
-	req, err := http.NewRequest(http.MethodPost, "https://prebid.com/openrtb2/auction", reader)
-	if err != nil {
-		t.Fatalf("Unexpected error creating http request: %s", err)
-	}
-	exec := NewHookExecutor(TestWithTimeoutPlanBuilder{}, EndpointAuction, &config.NilMetricsEngine{})
-
-	newBody, reject := exec.ExecuteEntrypointStage(req, body)
-	require.Nil(t, reject, "Unexpected stage reject")
-
-	stOut := exec.GetOutcomes()[0]
-	assertEqualStageOutcomes(t, expectedOutcome, stOut)
-
-	if bytes.Compare(body, newBody) == 0 {
-		t.Error("request body not changed after applying hook result")
-	}
-
-	if req.Header.Get("foo") == "" {
-		t.Error("header not changed inside hook.Call method")
-	}
-
-	if req.URL.Query().Get("bar") != "" {
-		t.Errorf("query params should not change inside hook.Call method because of timeout")
-	}
-}
-
-=======
->>>>>>> f99f44b3
 type mockTimeoutEntrypointHook struct{}
 
 func (e mockTimeoutEntrypointHook) HandleEntrypointHook(_ context.Context, _ hookstage.ModuleInvocationContext, _ hookstage.EntrypointPayload) (hookstage.HookResult[hookstage.EntrypointPayload], error) {
@@ -635,31 +442,7 @@
 	return hookstage.HookResult[hookstage.EntrypointPayload]{ChangeSet: c}, nil
 }
 
-<<<<<<< HEAD
-func TestExecuteEntrypointStage_ModuleContextsAreCreated(t *testing.T) {
-	body := []byte(`{"name": "John", "last_name": "Doe"}`)
-	reader := bytes.NewReader(body)
-	req, err := http.NewRequest(http.MethodPost, "https://prebid.com/openrtb2/auction", reader)
-	if err != nil {
-		t.Fatalf("Unexpected error creating http request: %s", err)
-	}
-
-	exec := NewHookExecutor(TestWithModuleContextsPlanBuilder{}, EndpointAuction, &config.NilMetricsEngine{})
-	_, reject := exec.ExecuteEntrypointStage(req, body)
-	require.Nil(t, reject, "Unexpected stage reject")
-
-	stOut := exec.GetOutcomes()[0]
-	if len(stOut.Groups) != 2 {
-		t.Error("some hook groups have not been processed")
-	}
-
-	ctx1 := exec.invocationCtx.GetModuleContext("module-1")
-	if ctx1.Ctx["some-ctx-1"] != "some-ctx-1" {
-		t.Error("context for module-1 not created")
-	}
-=======
 type mockModuleContextEntrypointHook1 struct{}
->>>>>>> f99f44b3
 
 func (e mockModuleContextEntrypointHook1) HandleEntrypointHook(_ context.Context, miCtx hookstage.ModuleInvocationContext, _ hookstage.EntrypointPayload) (hookstage.HookResult[hookstage.EntrypointPayload], error) {
 	miCtx.ModuleContext = map[string]interface{}{"some-ctx-1": "some-ctx-1"}
