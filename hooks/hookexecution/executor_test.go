--- conflicted
+++ resolved
@@ -8,11 +8,8 @@
 	"testing"
 	"time"
 
-<<<<<<< HEAD
+	"github.com/prebid/openrtb/v17/openrtb2"
 	"github.com/prebid/prebid-server/adapters"
-=======
-	"github.com/prebid/openrtb/v17/openrtb2"
->>>>>>> 076d889d
 	"github.com/prebid/prebid-server/config"
 	"github.com/prebid/prebid-server/hooks"
 	"github.com/prebid/prebid-server/hooks/hookanalytics"
@@ -685,79 +682,267 @@
 	}
 }
 
-<<<<<<< HEAD
+func TestExecuteProcessedAuctionStage(t *testing.T) {
+	foobarModuleCtx := &moduleContexts{ctxs: map[string]hookstage.ModuleContext{"foobar": nil}}
+	account := &config.Account{}
+	req := openrtb2.BidRequest{ID: "some-id", User: &openrtb2.User{ID: "user-id"}}
+	reqUpdated := openrtb2.BidRequest{ID: "some-id", User: &openrtb2.User{ID: "user-id", Yob: 2000, Consent: "true"}}
+
+	testCases := []struct {
+		description            string
+		givenPlanBuilder       hooks.ExecutionPlanBuilder
+		givenAccount           *config.Account
+		givenRequest           openrtb2.BidRequest
+		expectedRequest        openrtb2.BidRequest
+		expectedReject         *RejectError
+		expectedModuleContexts *moduleContexts
+		expectedStageOutcomes  []StageOutcome
+	}{
+		{
+			description:            "Request not changed if hook execution plan empty",
+			givenPlanBuilder:       hooks.EmptyPlanBuilder{},
+			givenAccount:           account,
+			givenRequest:           req,
+			expectedRequest:        req,
+			expectedReject:         nil,
+			expectedModuleContexts: &moduleContexts{ctxs: map[string]hookstage.ModuleContext{}},
+			expectedStageOutcomes:  []StageOutcome{},
+		},
+		{
+			description:            "Request changed if hooks return mutations",
+			givenPlanBuilder:       TestApplyHookMutationsBuilder{},
+			givenAccount:           account,
+			givenRequest:           req,
+			expectedRequest:        reqUpdated,
+			expectedReject:         nil,
+			expectedModuleContexts: foobarModuleCtx,
+			expectedStageOutcomes: []StageOutcome{
+				{
+					Entity: entityAuctionRequest,
+					Stage:  hooks.StageProcessedAuctionRequest.String(),
+					Groups: []GroupOutcome{
+						{
+							InvocationResults: []HookOutcome{
+								{
+									AnalyticsTags: hookanalytics.Analytics{},
+									HookID:        HookID{ModuleCode: "foobar", HookImplCode: "foo"},
+									Status:        StatusSuccess,
+									Action:        ActionUpdate,
+									Message:       "",
+									DebugMessages: []string{
+										fmt.Sprintf("Hook mutation successfully applied, affected key: bidRequest.user.yob, mutation type: %s", hookstage.MutationUpdate),
+										fmt.Sprintf("Hook mutation successfully applied, affected key: bidRequest.user.consent, mutation type: %s", hookstage.MutationUpdate),
+									},
+									Errors:   nil,
+									Warnings: nil,
+								},
+							},
+						},
+					},
+				},
+			},
+		},
+		{
+			description:            "Stage execution can be rejected - and later hooks rejected",
+			givenPlanBuilder:       TestRejectPlanBuilder{},
+			givenAccount:           nil,
+			givenRequest:           req,
+			expectedRequest:        req,
+			expectedReject:         &RejectError{0, HookID{ModuleCode: "foobar", HookImplCode: "foo"}, hooks.StageProcessedAuctionRequest.String()},
+			expectedModuleContexts: foobarModuleCtx,
+			expectedStageOutcomes: []StageOutcome{
+				{
+					Entity: entityAuctionRequest,
+					Stage:  hooks.StageProcessedAuctionRequest.String(),
+					Groups: []GroupOutcome{
+						{
+							InvocationResults: []HookOutcome{
+								{
+									AnalyticsTags: hookanalytics.Analytics{},
+									HookID:        HookID{ModuleCode: "foobar", HookImplCode: "foo"},
+									Status:        StatusSuccess,
+									Action:        ActionReject,
+									Message:       "",
+									DebugMessages: nil,
+									Errors: []string{
+										`Module foobar (hook: foo) rejected request with code 0 at processed_auction_request stage`,
+									},
+									Warnings: nil,
+								},
+							},
+						},
+					},
+				},
+			},
+		},
+		{
+			description:            "Request can be changed when a hook times out",
+			givenPlanBuilder:       TestWithTimeoutPlanBuilder{},
+			givenAccount:           account,
+			givenRequest:           req,
+			expectedRequest:        reqUpdated,
+			expectedReject:         nil,
+			expectedModuleContexts: foobarModuleCtx,
+			expectedStageOutcomes: []StageOutcome{
+				{
+					Entity: entityAuctionRequest,
+					Stage:  hooks.StageProcessedAuctionRequest.String(),
+					Groups: []GroupOutcome{
+						{
+							InvocationResults: []HookOutcome{
+								{
+									AnalyticsTags: hookanalytics.Analytics{},
+									HookID:        HookID{ModuleCode: "foobar", HookImplCode: "foo"},
+									Status:        StatusTimeout,
+									Action:        "",
+									Message:       "",
+									DebugMessages: nil,
+									Errors:        []string{"Hook execution timeout"},
+									Warnings:      nil,
+								},
+							},
+						},
+						{
+							InvocationResults: []HookOutcome{
+								{
+									AnalyticsTags: hookanalytics.Analytics{},
+									HookID:        HookID{ModuleCode: "foobar", HookImplCode: "bar"},
+									Status:        StatusSuccess,
+									Action:        ActionUpdate,
+									Message:       "",
+									DebugMessages: []string{
+										fmt.Sprintf("Hook mutation successfully applied, affected key: bidRequest.user.yob, mutation type: %s", hookstage.MutationUpdate),
+										fmt.Sprintf("Hook mutation successfully applied, affected key: bidRequest.user.consent, mutation type: %s", hookstage.MutationUpdate),
+									},
+									Errors:   nil,
+									Warnings: nil,
+								},
+							},
+						},
+					},
+				},
+			},
+		},
+		{
+			description:      "Modules contexts are preserved and correct",
+			givenPlanBuilder: TestWithModuleContextsPlanBuilder{},
+			givenAccount:     account,
+			givenRequest:     req,
+			expectedRequest:  req,
+			expectedReject:   nil,
+			expectedModuleContexts: &moduleContexts{ctxs: map[string]hookstage.ModuleContext{
+				"module-1": {"processed-auction-ctx-1": "some-ctx-1", "processed-auction-ctx-3": "some-ctx-3"},
+				"module-2": {"processed-auction-ctx-2": "some-ctx-2"},
+			}},
+			expectedStageOutcomes: []StageOutcome{
+				{
+					Entity: entityAuctionRequest,
+					Stage:  hooks.StageProcessedAuctionRequest.String(),
+					Groups: []GroupOutcome{
+						{
+							InvocationResults: []HookOutcome{
+								{
+									AnalyticsTags: hookanalytics.Analytics{},
+									HookID:        HookID{ModuleCode: "module-1", HookImplCode: "foo"},
+									Status:        StatusSuccess,
+									Action:        ActionNone,
+									Message:       "",
+									DebugMessages: nil,
+									Errors:        nil,
+									Warnings:      nil,
+								},
+							},
+						},
+						{
+							InvocationResults: []HookOutcome{
+								{
+									AnalyticsTags: hookanalytics.Analytics{},
+									HookID:        HookID{ModuleCode: "module-2", HookImplCode: "bar"},
+									Status:        StatusSuccess,
+									Action:        ActionNone,
+									Message:       "",
+									DebugMessages: nil,
+									Errors:        nil,
+									Warnings:      nil,
+								},
+								{
+									AnalyticsTags: hookanalytics.Analytics{},
+									HookID:        HookID{ModuleCode: "module-1", HookImplCode: "baz"},
+									Status:        StatusSuccess,
+									Action:        ActionNone,
+									Message:       "",
+									DebugMessages: nil,
+									Errors:        nil,
+									Warnings:      nil,
+								},
+							},
+						},
+					},
+				},
+			},
+		},
+	}
+
+	for _, test := range testCases {
+		t.Run(test.description, func(ti *testing.T) {
+			exec := NewHookExecutor(test.givenPlanBuilder, EndpointAuction, &metricsConfig.NilMetricsEngine{})
+			exec.SetAccount(test.givenAccount)
+
+			reject := exec.ExecuteProcessedAuctionStage(&test.givenRequest)
+
+			assert.Equal(ti, test.expectedReject, reject, "Unexpected stage reject.")
+			assert.Equal(ti, test.expectedRequest, test.givenRequest, "Incorrect request update.")
+			assert.Equal(ti, test.expectedModuleContexts, exec.moduleContexts, "Incorrect module contexts")
+
+			stageOutcomes := exec.GetOutcomes()
+			if len(test.expectedStageOutcomes) == 0 {
+				assert.Empty(ti, stageOutcomes, "Incorrect stage outcomes.")
+			} else {
+				assertEqualStageOutcomes(ti, test.expectedStageOutcomes[0], stageOutcomes[0])
+			}
+		})
+	}
+}
+
 func TestExecuteRawBidderResponseStage(t *testing.T) {
 	foobarModuleCtx := &moduleContexts{ctxs: map[string]hookstage.ModuleContext{"foobar": nil}}
 	account := &config.Account{}
 	resp := adapters.BidderResponse{Bids: []*adapters.TypedBid{{DealPriority: 1}}}
 	expResp := adapters.BidderResponse{Bids: []*adapters.TypedBid{{DealPriority: 10}}}
 	vEntity := entity("the-bidder")
-=======
-func TestExecuteProcessedAuctionStage(t *testing.T) {
-	foobarModuleCtx := &moduleContexts{ctxs: map[string]hookstage.ModuleContext{"foobar": nil}}
-	account := &config.Account{}
-	req := openrtb2.BidRequest{ID: "some-id", User: &openrtb2.User{ID: "user-id"}}
-	reqUpdated := openrtb2.BidRequest{ID: "some-id", User: &openrtb2.User{ID: "user-id", Yob: 2000, Consent: "true"}}
->>>>>>> 076d889d
 
 	testCases := []struct {
 		description            string
 		givenPlanBuilder       hooks.ExecutionPlanBuilder
 		givenAccount           *config.Account
-<<<<<<< HEAD
 		givenBidderResponse    adapters.BidderResponse
 		expectedBidderResponse adapters.BidderResponse
-=======
-		givenRequest           openrtb2.BidRequest
-		expectedRequest        openrtb2.BidRequest
->>>>>>> 076d889d
 		expectedReject         *RejectError
 		expectedModuleContexts *moduleContexts
 		expectedStageOutcomes  []StageOutcome
 	}{
 		{
-<<<<<<< HEAD
 			description:            "Payload not changed if hook execution plan empty",
 			givenPlanBuilder:       hooks.EmptyPlanBuilder{},
 			givenAccount:           account,
 			givenBidderResponse:    resp,
 			expectedBidderResponse: resp,
-=======
-			description:            "Request not changed if hook execution plan empty",
-			givenPlanBuilder:       hooks.EmptyPlanBuilder{},
-			givenAccount:           account,
-			givenRequest:           req,
-			expectedRequest:        req,
->>>>>>> 076d889d
 			expectedReject:         nil,
 			expectedModuleContexts: &moduleContexts{ctxs: map[string]hookstage.ModuleContext{}},
 			expectedStageOutcomes:  []StageOutcome{},
 		},
 		{
-<<<<<<< HEAD
 			description:            "Payload changed if hooks return mutations",
 			givenPlanBuilder:       TestApplyHookMutationsBuilder{},
 			givenAccount:           account,
 			givenBidderResponse:    resp,
 			expectedBidderResponse: expResp,
-=======
-			description:            "Request changed if hooks return mutations",
-			givenPlanBuilder:       TestApplyHookMutationsBuilder{},
-			givenAccount:           account,
-			givenRequest:           req,
-			expectedRequest:        reqUpdated,
->>>>>>> 076d889d
 			expectedReject:         nil,
 			expectedModuleContexts: foobarModuleCtx,
 			expectedStageOutcomes: []StageOutcome{
 				{
-<<<<<<< HEAD
 					Entity: vEntity,
 					Stage:  hooks.StageRawBidderResponse.String(),
-=======
-					Entity: entityAuctionRequest,
-					Stage:  hooks.StageProcessedAuctionRequest.String(),
->>>>>>> 076d889d
 					Groups: []GroupOutcome{
 						{
 							InvocationResults: []HookOutcome{
@@ -768,12 +953,7 @@
 									Action:        ActionUpdate,
 									Message:       "",
 									DebugMessages: []string{
-<<<<<<< HEAD
 										fmt.Sprintf("Hook mutation successfully applied, affected key: bidderResponse.bid.deal-priority, mutation type: %s", hookstage.MutationUpdate),
-=======
-										fmt.Sprintf("Hook mutation successfully applied, affected key: bidRequest.user.yob, mutation type: %s", hookstage.MutationUpdate),
-										fmt.Sprintf("Hook mutation successfully applied, affected key: bidRequest.user.consent, mutation type: %s", hookstage.MutationUpdate),
->>>>>>> 076d889d
 									},
 									Errors:   nil,
 									Warnings: nil,
@@ -785,7 +965,6 @@
 			},
 		},
 		{
-<<<<<<< HEAD
 			description:            "Stage execution can be rejected",
 			givenPlanBuilder:       TestRejectPlanBuilder{},
 			givenAccount:           nil,
@@ -797,19 +976,6 @@
 				{
 					Entity: vEntity,
 					Stage:  hooks.StageRawBidderResponse.String(),
-=======
-			description:            "Stage execution can be rejected - and later hooks rejected",
-			givenPlanBuilder:       TestRejectPlanBuilder{},
-			givenAccount:           nil,
-			givenRequest:           req,
-			expectedRequest:        req,
-			expectedReject:         &RejectError{0, HookID{ModuleCode: "foobar", HookImplCode: "foo"}, hooks.StageProcessedAuctionRequest.String()},
-			expectedModuleContexts: foobarModuleCtx,
-			expectedStageOutcomes: []StageOutcome{
-				{
-					Entity: entityAuctionRequest,
-					Stage:  hooks.StageProcessedAuctionRequest.String(),
->>>>>>> 076d889d
 					Groups: []GroupOutcome{
 						{
 							InvocationResults: []HookOutcome{
@@ -821,11 +987,7 @@
 									Message:       "",
 									DebugMessages: nil,
 									Errors: []string{
-<<<<<<< HEAD
 										`Module foobar (hook: foo) rejected request with code 0 at raw_bidder_response stage`,
-=======
-										`Module foobar (hook: foo) rejected request with code 0 at processed_auction_request stage`,
->>>>>>> 076d889d
 									},
 									Warnings: nil,
 								},
@@ -836,40 +998,23 @@
 			},
 		},
 		{
-<<<<<<< HEAD
 			description:            "Response can be changed when a hook times out",
 			givenPlanBuilder:       TestWithTimeoutPlanBuilder{},
 			givenAccount:           account,
 			givenBidderResponse:    resp,
 			expectedBidderResponse: expResp,
-=======
-			description:            "Request can be changed when a hook times out",
-			givenPlanBuilder:       TestWithTimeoutPlanBuilder{},
-			givenAccount:           account,
-			givenRequest:           req,
-			expectedRequest:        reqUpdated,
->>>>>>> 076d889d
 			expectedReject:         nil,
 			expectedModuleContexts: foobarModuleCtx,
 			expectedStageOutcomes: []StageOutcome{
 				{
-<<<<<<< HEAD
 					Entity: vEntity,
 					Stage:  hooks.StageRawBidderResponse.String(),
-=======
-					Entity: entityAuctionRequest,
-					Stage:  hooks.StageProcessedAuctionRequest.String(),
->>>>>>> 076d889d
 					Groups: []GroupOutcome{
 						{
 							InvocationResults: []HookOutcome{
 								{
 									AnalyticsTags: hookanalytics.Analytics{},
-<<<<<<< HEAD
 									HookID:        HookID{"foobar", "foo"},
-=======
-									HookID:        HookID{ModuleCode: "foobar", HookImplCode: "foo"},
->>>>>>> 076d889d
 									Status:        StatusTimeout,
 									Action:        "",
 									Message:       "",
@@ -883,21 +1028,12 @@
 							InvocationResults: []HookOutcome{
 								{
 									AnalyticsTags: hookanalytics.Analytics{},
-<<<<<<< HEAD
 									HookID:        HookID{"foobar", "bar"},
-=======
-									HookID:        HookID{ModuleCode: "foobar", HookImplCode: "bar"},
->>>>>>> 076d889d
 									Status:        StatusSuccess,
 									Action:        ActionUpdate,
 									Message:       "",
 									DebugMessages: []string{
-<<<<<<< HEAD
 										fmt.Sprintf("Hook mutation successfully applied, affected key: bidderResponse.bid.deal-priority, mutation type: %s", hookstage.MutationUpdate),
-=======
-										fmt.Sprintf("Hook mutation successfully applied, affected key: bidRequest.user.yob, mutation type: %s", hookstage.MutationUpdate),
-										fmt.Sprintf("Hook mutation successfully applied, affected key: bidRequest.user.consent, mutation type: %s", hookstage.MutationUpdate),
->>>>>>> 076d889d
 									},
 									Errors:   nil,
 									Warnings: nil,
@@ -909,7 +1045,6 @@
 			},
 		},
 		{
-<<<<<<< HEAD
 			description:            "Modules contexts are preserved and correct",
 			givenPlanBuilder:       TestWithModuleContextsPlanBuilder{},
 			givenAccount:           account,
@@ -924,22 +1059,6 @@
 				{
 					Entity: vEntity,
 					Stage:  hooks.StageRawBidderResponse.String(),
-=======
-			description:      "Modules contexts are preserved and correct",
-			givenPlanBuilder: TestWithModuleContextsPlanBuilder{},
-			givenAccount:     account,
-			givenRequest:     req,
-			expectedRequest:  req,
-			expectedReject:   nil,
-			expectedModuleContexts: &moduleContexts{ctxs: map[string]hookstage.ModuleContext{
-				"module-1": {"processed-auction-ctx-1": "some-ctx-1", "processed-auction-ctx-3": "some-ctx-3"},
-				"module-2": {"processed-auction-ctx-2": "some-ctx-2"},
-			}},
-			expectedStageOutcomes: []StageOutcome{
-				{
-					Entity: entityAuctionRequest,
-					Stage:  hooks.StageProcessedAuctionRequest.String(),
->>>>>>> 076d889d
 					Groups: []GroupOutcome{
 						{
 							InvocationResults: []HookOutcome{
@@ -953,19 +1072,9 @@
 									Errors:        nil,
 									Warnings:      nil,
 								},
-<<<<<<< HEAD
 								{
 									AnalyticsTags: hookanalytics.Analytics{},
 									HookID:        HookID{ModuleCode: "module-2", HookImplCode: "baz"},
-=======
-							},
-						},
-						{
-							InvocationResults: []HookOutcome{
-								{
-									AnalyticsTags: hookanalytics.Analytics{},
-									HookID:        HookID{ModuleCode: "module-2", HookImplCode: "bar"},
->>>>>>> 076d889d
 									Status:        StatusSuccess,
 									Action:        ActionNone,
 									Message:       "",
@@ -973,7 +1082,6 @@
 									Errors:        nil,
 									Warnings:      nil,
 								},
-<<<<<<< HEAD
 							},
 						},
 						{
@@ -981,11 +1089,6 @@
 								{
 									AnalyticsTags: hookanalytics.Analytics{},
 									HookID:        HookID{ModuleCode: "module-1", HookImplCode: "bar"},
-=======
-								{
-									AnalyticsTags: hookanalytics.Analytics{},
-									HookID:        HookID{ModuleCode: "module-1", HookImplCode: "baz"},
->>>>>>> 076d889d
 									Status:        StatusSuccess,
 									Action:        ActionNone,
 									Message:       "",
@@ -1006,17 +1109,10 @@
 			exec := NewHookExecutor(test.givenPlanBuilder, EndpointAuction, &metricsConfig.NilMetricsEngine{})
 			exec.SetAccount(test.givenAccount)
 
-<<<<<<< HEAD
 			reject := exec.ExecuteRawBidderResponseStage(&test.givenBidderResponse, "the-bidder")
 
 			assert.Equal(ti, test.expectedReject, reject, "Unexpected stage reject.")
 			assert.Equal(ti, test.expectedBidderResponse, test.givenBidderResponse, "Incorrect response update.")
-=======
-			reject := exec.ExecuteProcessedAuctionStage(&test.givenRequest)
-
-			assert.Equal(ti, test.expectedReject, reject, "Unexpected stage reject.")
-			assert.Equal(ti, test.expectedRequest, test.givenRequest, "Incorrect request update.")
->>>>>>> 076d889d
 			assert.Equal(ti, test.expectedModuleContexts, exec.moduleContexts, "Incorrect module contexts")
 
 			stageOutcomes := exec.GetOutcomes()
@@ -1069,7 +1165,25 @@
 	}}, exec.moduleContexts, "Wrong module contexts after executing raw-auction hook.")
 
 	// test that context added at the processed-auction stage merged with existing module contexts
-<<<<<<< HEAD
+	reject = exec.ExecuteProcessedAuctionStage(&openrtb2.BidRequest{})
+	assert.Nil(t, reject, "Unexpected reject from processed-auction stage.")
+	assert.Equal(t, &moduleContexts{ctxs: map[string]hookstage.ModuleContext{
+		"module-1": {
+			"entrypoint-ctx-1":        "some-ctx-1",
+			"entrypoint-ctx-3":        "some-ctx-3",
+			"raw-auction-ctx-1":       "some-ctx-1",
+			"raw-auction-ctx-3":       "some-ctx-3",
+			"processed-auction-ctx-1": "some-ctx-1",
+			"processed-auction-ctx-3": "some-ctx-3",
+		},
+		"module-2": {
+			"entrypoint-ctx-2":        "some-ctx-2",
+			"raw-auction-ctx-2":       "some-ctx-2",
+			"processed-auction-ctx-2": "some-ctx-2",
+		},
+	}}, exec.moduleContexts, "Wrong module contexts after executing processed-auction hook.")
+
+	// test that context added at the processed-auction stage merged with existing module contexts
 	reject = exec.ExecuteRawBidderResponseStage(&adapters.BidderResponse{}, "some-bidder")
 	assert.Nil(t, reject, "Unexpected reject from raw-bidder-response stage.")
 	assert.Equal(t, &moduleContexts{ctxs: map[string]hookstage.ModuleContext{
@@ -1087,25 +1201,6 @@
 			"raw-bidder-response-ctx-2": "some-ctx-2",
 		},
 	}}, exec.moduleContexts, "Wrong module contexts after executing raw-bidder-response hook.")
-=======
-	reject = exec.ExecuteProcessedAuctionStage(&openrtb2.BidRequest{})
-	assert.Nil(t, reject, "Unexpected reject from processed-auction stage.")
-	assert.Equal(t, &moduleContexts{ctxs: map[string]hookstage.ModuleContext{
-		"module-1": {
-			"entrypoint-ctx-1":        "some-ctx-1",
-			"entrypoint-ctx-3":        "some-ctx-3",
-			"raw-auction-ctx-1":       "some-ctx-1",
-			"raw-auction-ctx-3":       "some-ctx-3",
-			"processed-auction-ctx-1": "some-ctx-1",
-			"processed-auction-ctx-3": "some-ctx-3",
-		},
-		"module-2": {
-			"entrypoint-ctx-2":        "some-ctx-2",
-			"raw-auction-ctx-2":       "some-ctx-2",
-			"processed-auction-ctx-2": "some-ctx-2",
-		},
-	}}, exec.moduleContexts, "Wrong module contexts after executing processed-auction hook.")
->>>>>>> 076d889d
 }
 
 type TestApplyHookMutationsBuilder struct {
@@ -1150,21 +1245,23 @@
 	}
 }
 
-<<<<<<< HEAD
+func (e TestApplyHookMutationsBuilder) PlanForProcessedAuctionStage(_ string, _ *config.Account) hooks.Plan[hookstage.ProcessedAuctionRequest] {
+	return hooks.Plan[hookstage.ProcessedAuctionRequest]{
+		hooks.Group[hookstage.ProcessedAuctionRequest]{
+			Timeout: 1 * time.Millisecond,
+			Hooks: []hooks.HookWrapper[hookstage.ProcessedAuctionRequest]{
+				{Module: "foobar", Code: "foo", Hook: mockUpdateBidRequestHook{}},
+			},
+		},
+	}
+}
+
 func (e TestApplyHookMutationsBuilder) PlanForRawBidderResponseStage(_ string, _ *config.Account) hooks.Plan[hookstage.RawBidderResponse] {
 	return hooks.Plan[hookstage.RawBidderResponse]{
 		hooks.Group[hookstage.RawBidderResponse]{
 			Timeout: 1 * time.Millisecond,
 			Hooks: []hooks.HookWrapper[hookstage.RawBidderResponse]{
 				{Module: "foobar", Code: "foo", Hook: mockUpdateBidderResponseHook{}},
-=======
-func (e TestApplyHookMutationsBuilder) PlanForProcessedAuctionStage(_ string, _ *config.Account) hooks.Plan[hookstage.ProcessedAuctionRequest] {
-	return hooks.Plan[hookstage.ProcessedAuctionRequest]{
-		hooks.Group[hookstage.ProcessedAuctionRequest]{
-			Timeout: 1 * time.Millisecond,
-			Hooks: []hooks.HookWrapper[hookstage.ProcessedAuctionRequest]{
-				{Module: "foobar", Code: "foo", Hook: mockUpdateBidRequestHook{}},
->>>>>>> 076d889d
 			},
 		},
 	}
@@ -1233,7 +1330,23 @@
 	}
 }
 
-<<<<<<< HEAD
+func (e TestRejectPlanBuilder) PlanForProcessedAuctionStage(_ string, _ *config.Account) hooks.Plan[hookstage.ProcessedAuctionRequest] {
+	return hooks.Plan[hookstage.ProcessedAuctionRequest]{
+		hooks.Group[hookstage.ProcessedAuctionRequest]{
+			Timeout: 1 * time.Millisecond,
+			Hooks: []hooks.HookWrapper[hookstage.ProcessedAuctionRequest]{
+				{Module: "foobar", Code: "foo", Hook: mockRejectHook{}},
+			},
+		},
+		hooks.Group[hookstage.ProcessedAuctionRequest]{
+			Timeout: 1 * time.Millisecond,
+			Hooks: []hooks.HookWrapper[hookstage.ProcessedAuctionRequest]{
+				{Module: "foobar", Code: "bar", Hook: mockUpdateBidRequestHook{}},
+			},
+		},
+	}
+}
+
 func (e TestRejectPlanBuilder) PlanForRawBidderResponseStage(_ string, _ *config.Account) hooks.Plan[hookstage.RawBidderResponse] {
 	return hooks.Plan[hookstage.RawBidderResponse]{
 		hooks.Group[hookstage.RawBidderResponse]{
@@ -1242,22 +1355,6 @@
 				{Module: "foobar", Code: "foo", Hook: mockRejectHook{}},
 			},
 		},
-=======
-func (e TestRejectPlanBuilder) PlanForProcessedAuctionStage(_ string, _ *config.Account) hooks.Plan[hookstage.ProcessedAuctionRequest] {
-	return hooks.Plan[hookstage.ProcessedAuctionRequest]{
-		hooks.Group[hookstage.ProcessedAuctionRequest]{
-			Timeout: 1 * time.Millisecond,
-			Hooks: []hooks.HookWrapper[hookstage.ProcessedAuctionRequest]{
-				{Module: "foobar", Code: "foo", Hook: mockRejectHook{}},
-			},
-		},
-		hooks.Group[hookstage.ProcessedAuctionRequest]{
-			Timeout: 1 * time.Millisecond,
-			Hooks: []hooks.HookWrapper[hookstage.ProcessedAuctionRequest]{
-				{Module: "foobar", Code: "bar", Hook: mockUpdateBidRequestHook{}},
-			},
-		},
->>>>>>> 076d889d
 	}
 }
 
@@ -1300,7 +1397,23 @@
 	}
 }
 
-<<<<<<< HEAD
+func (e TestWithTimeoutPlanBuilder) PlanForProcessedAuctionStage(_ string, _ *config.Account) hooks.Plan[hookstage.ProcessedAuctionRequest] {
+	return hooks.Plan[hookstage.ProcessedAuctionRequest]{
+		hooks.Group[hookstage.ProcessedAuctionRequest]{
+			Timeout: 1 * time.Millisecond,
+			Hooks: []hooks.HookWrapper[hookstage.ProcessedAuctionRequest]{
+				{Module: "foobar", Code: "foo", Hook: mockTimeoutHook{}},
+			},
+		},
+		hooks.Group[hookstage.ProcessedAuctionRequest]{
+			Timeout: 1 * time.Millisecond,
+			Hooks: []hooks.HookWrapper[hookstage.ProcessedAuctionRequest]{
+				{Module: "foobar", Code: "bar", Hook: mockUpdateBidRequestHook{}},
+			},
+		},
+	}
+}
+
 func (e TestWithTimeoutPlanBuilder) PlanForRawBidderResponseStage(_ string, _ *config.Account) hooks.Plan[hookstage.RawBidderResponse] {
 	return hooks.Plan[hookstage.RawBidderResponse]{
 		hooks.Group[hookstage.RawBidderResponse]{
@@ -1313,20 +1426,6 @@
 			Timeout: 1 * time.Millisecond,
 			Hooks: []hooks.HookWrapper[hookstage.RawBidderResponse]{
 				{Module: "foobar", Code: "bar", Hook: mockUpdateBidderResponseHook{}},
-=======
-func (e TestWithTimeoutPlanBuilder) PlanForProcessedAuctionStage(_ string, _ *config.Account) hooks.Plan[hookstage.ProcessedAuctionRequest] {
-	return hooks.Plan[hookstage.ProcessedAuctionRequest]{
-		hooks.Group[hookstage.ProcessedAuctionRequest]{
-			Timeout: 1 * time.Millisecond,
-			Hooks: []hooks.HookWrapper[hookstage.ProcessedAuctionRequest]{
-				{Module: "foobar", Code: "foo", Hook: mockTimeoutHook{}},
-			},
-		},
-		hooks.Group[hookstage.ProcessedAuctionRequest]{
-			Timeout: 1 * time.Millisecond,
-			Hooks: []hooks.HookWrapper[hookstage.ProcessedAuctionRequest]{
-				{Module: "foobar", Code: "bar", Hook: mockUpdateBidRequestHook{}},
->>>>>>> 076d889d
 			},
 		},
 	}
@@ -1372,7 +1471,24 @@
 	}
 }
 
-<<<<<<< HEAD
+func (e TestWithModuleContextsPlanBuilder) PlanForProcessedAuctionStage(_ string, _ *config.Account) hooks.Plan[hookstage.ProcessedAuctionRequest] {
+	return hooks.Plan[hookstage.ProcessedAuctionRequest]{
+		hooks.Group[hookstage.ProcessedAuctionRequest]{
+			Timeout: 1 * time.Millisecond,
+			Hooks: []hooks.HookWrapper[hookstage.ProcessedAuctionRequest]{
+				{Module: "module-1", Code: "foo", Hook: mockModuleContextHook{key: "processed-auction-ctx-1", val: "some-ctx-1"}},
+			},
+		},
+		hooks.Group[hookstage.ProcessedAuctionRequest]{
+			Timeout: 1 * time.Millisecond,
+			Hooks: []hooks.HookWrapper[hookstage.ProcessedAuctionRequest]{
+				{Module: "module-2", Code: "bar", Hook: mockModuleContextHook{key: "processed-auction-ctx-2", val: "some-ctx-2"}},
+				{Module: "module-1", Code: "baz", Hook: mockModuleContextHook{key: "processed-auction-ctx-3", val: "some-ctx-3"}},
+			},
+		},
+	}
+}
+
 func (e TestWithModuleContextsPlanBuilder) PlanForRawBidderResponseStage(_ string, _ *config.Account) hooks.Plan[hookstage.RawBidderResponse] {
 	return hooks.Plan[hookstage.RawBidderResponse]{
 		hooks.Group[hookstage.RawBidderResponse]{
@@ -1386,21 +1502,6 @@
 			Timeout: 1 * time.Millisecond,
 			Hooks: []hooks.HookWrapper[hookstage.RawBidderResponse]{
 				{Module: "module-1", Code: "bar", Hook: mockModuleContextHook{key: "raw-bidder-response-ctx-3", val: "some-ctx-3"}},
-=======
-func (e TestWithModuleContextsPlanBuilder) PlanForProcessedAuctionStage(_ string, _ *config.Account) hooks.Plan[hookstage.ProcessedAuctionRequest] {
-	return hooks.Plan[hookstage.ProcessedAuctionRequest]{
-		hooks.Group[hookstage.ProcessedAuctionRequest]{
-			Timeout: 1 * time.Millisecond,
-			Hooks: []hooks.HookWrapper[hookstage.ProcessedAuctionRequest]{
-				{Module: "module-1", Code: "foo", Hook: mockModuleContextHook{key: "processed-auction-ctx-1", val: "some-ctx-1"}},
-			},
-		},
-		hooks.Group[hookstage.ProcessedAuctionRequest]{
-			Timeout: 1 * time.Millisecond,
-			Hooks: []hooks.HookWrapper[hookstage.ProcessedAuctionRequest]{
-				{Module: "module-2", Code: "bar", Hook: mockModuleContextHook{key: "processed-auction-ctx-2", val: "some-ctx-2"}},
-				{Module: "module-1", Code: "baz", Hook: mockModuleContextHook{key: "processed-auction-ctx-3", val: "some-ctx-3"}},
->>>>>>> 076d889d
 			},
 		},
 	}
