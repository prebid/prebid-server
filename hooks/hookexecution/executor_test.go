--- conflicted
+++ resolved
@@ -8,11 +8,7 @@
 	"testing"
 	"time"
 
-<<<<<<< HEAD
-	"github.com/buger/jsonparser"
 	"github.com/prebid/openrtb/v17/openrtb2"
-=======
->>>>>>> bebebca7
 	"github.com/prebid/prebid-server/config"
 	"github.com/prebid/prebid-server/hooks"
 	"github.com/prebid/prebid-server/hooks/hookanalytics"
@@ -21,107 +17,21 @@
 	"github.com/stretchr/testify/assert"
 )
 
-<<<<<<< HEAD
-func TestExecuteStages_DoesNotChangeRequestForEmptyPlan(t *testing.T) {
-	body := []byte(`{"name": "John", "last_name": "Doe"}`)
-	reader := bytes.NewReader(body)
-	req, err := http.NewRequest(http.MethodPost, "https://prebid.com/openrtb2/auction", reader)
-	if err != nil {
-		t.Fatalf("Unexpected error creating http request: %s", err)
-	}
-	exec := HookExecutor{
-		InvocationCtx: &hookstage.InvocationContext{},
-		Endpoint:      EndpointAuction,
-		PlanBuilder:   hooks.EmptyPlanBuilder{},
-		MetricEngine:  &metric_config.NilMetricsEngine{},
-	}
-
-	newBody, reject := exec.ExecuteEntrypointStage(req, body)
-	require.Nil(t, reject, "Unexpected stage reject")
-
-	stOut := exec.GetOutcomes()
-	assert.Empty(t, stOut)
-	if bytes.Compare(body, newBody) != 0 {
-		t.Error("request body should not change")
-	}
-
-	newBody, reject = exec.ExecuteRawAuctionStage(body)
-	require.Nil(t, reject, "Unexpected stage reject")
-
-	stOut = exec.GetOutcomes()
-	assert.Empty(t, stOut)
-	if bytes.Compare(body, newBody) != 0 {
-		t.Error("request body should not change")
-	}
-
-	reject = exec.ExecuteBidderRequestStage(&openrtb2.BidRequest{}, "")
-	require.Nil(t, reject, "Unexpected stage reject")
-
-	stOut = exec.GetOutcomes()
-	assert.Empty(t, stOut)
-}
-
-func TestExecuteEntrypointStage_CanApplyHookMutations(t *testing.T) {
-	expectedOutcome := StageOutcome{
-		Entity: hookstage.EntityHttpRequest,
-		Stage:  hooks.StageEntrypoint,
-		Groups: []GroupOutcome{
-			{
-				InvocationResults: []HookOutcome{
-					{
-						AnalyticsTags: hookanalytics.Analytics{},
-						HookID:        HookID{"foobar", "foo"},
-						Status:        StatusSuccess,
-						Action:        ActionUpdate,
-						Message:       "",
-						DebugMessages: []string{fmt.Sprintf("Hook mutation successfully applied, affected key: header.foo, mutation type: %s", hookstage.MutationUpdate)},
-						Errors:        nil,
-						Warnings:      nil,
-					},
-					{
-						AnalyticsTags: hookanalytics.Analytics{},
-						HookID:        HookID{"foobar", "bar"},
-						Status:        StatusSuccess,
-						Action:        ActionUpdate,
-						Message:       "",
-						DebugMessages: []string{fmt.Sprintf("Hook mutation successfully applied, affected key: param.foo, mutation type: %s", hookstage.MutationUpdate)},
-						Errors:        nil,
-						Warnings:      nil,
-					},
-				},
-			},
-			{
-				InvocationResults: []HookOutcome{
-					{
-						AnalyticsTags: hookanalytics.Analytics{},
-						HookID:        HookID{"foobar", "baz"},
-						Status:        StatusSuccess,
-						Action:        ActionUpdate,
-						Message:       "",
-						DebugMessages: []string{
-							fmt.Sprintf("Hook mutation successfully applied, affected key: body.foo, mutation type: %s", hookstage.MutationUpdate),
-							fmt.Sprintf("Hook mutation successfully applied, affected key: body.name, mutation type: %s", hookstage.MutationDelete),
-						},
-						Errors:   nil,
-						Warnings: nil,
-					},
-				},
-			},
-		},
-	}
-=======
 func TestEmptyHookExecutor(t *testing.T) {
 	executor := EmptyHookExecutor{}
 	executor.SetAccount(&config.Account{})
->>>>>>> bebebca7
 
 	body := []byte(`{"foo": "bar"}`)
 	reader := bytes.NewReader(body)
 	req, err := http.NewRequest(http.MethodPost, "https://prebid.com/openrtb2/auction", reader)
 	assert.NoError(t, err, "Failed to create http request.")
 
+	bidderRequest := &openrtb2.BidRequest{ID: "some-id"}
+	expectedBidderRequest := &openrtb2.BidRequest{ID: "some-id"}
+
 	entrypointBody, entrypointRejectErr := executor.ExecuteEntrypointStage(req, body)
 	rawAuctionBody, rawAuctionRejectErr := executor.ExecuteRawAuctionStage(body)
+	bidderRequestRejectErr := executor.ExecuteBidderRequestStage(bidderRequest, "bidder-name")
 
 	outcomes := executor.GetOutcomes()
 	assert.Equal(t, EmptyHookExecutor{}, executor, "EmptyHookExecutor shouldn't be changed.")
@@ -133,6 +43,8 @@
 	assert.Nil(t, rawAuctionRejectErr, "EmptyHookExecutor shouldn't return reject error at raw-auction stage.")
 	assert.Equal(t, body, rawAuctionBody, "EmptyHookExecutor shouldn't change body at raw-auction stage.")
 
+	assert.Nil(t, bidderRequestRejectErr, "EmptyHookExecutor shouldn't return reject error at bidder-request stage.")
+	assert.Equal(t, expectedBidderRequest, bidderRequest, "EmptyHookExecutor shouldn't change payload at bidder-request stage.")
 }
 
 func TestExecuteEntrypointStage(t *testing.T) {
@@ -245,99 +157,6 @@
 				},
 			},
 		},
-<<<<<<< HEAD
-	}
-
-	body := []byte(`{"name": "John", "last_name": "Doe"}`)
-	exec := HookExecutor{
-		InvocationCtx: &hookstage.InvocationContext{},
-		Endpoint:      EndpointAuction,
-		PlanBuilder:   TestApplyHookMutationsBuilder{},
-		MetricEngine:  &metric_config.NilMetricsEngine{},
-	}
-
-	newBody, reject := exec.ExecuteRawAuctionStage(body)
-	require.Nil(t, reject, "Unexpected stage reject")
-
-	stOut := exec.GetOutcomes()[0]
-	assertEqualStageOutcomes(t, expectedOutcome, stOut)
-
-	if bytes.Compare(body, newBody) == 0 {
-		t.Error("request body not changed after applying hook result")
-	}
-
-	if _, dt, _, _ := jsonparser.Get(newBody, "name"); dt != jsonparser.NotExist {
-		t.Error("'name' property expected to be deleted from request body.")
-	}
-}
-
-func TestExecuteBidderRequestStage_CanApplyHookMutations(t *testing.T) {
-	expectedOutcome := StageOutcome{
-		Entity: "the-bidder",
-		Stage:  hooks.StageBidderRequest,
-		Groups: []GroupOutcome{
-			{
-				InvocationResults: []HookOutcome{
-					{
-						AnalyticsTags: hookanalytics.Analytics{},
-						HookID:        HookID{"foobar", "foo"},
-						Status:        StatusSuccess,
-						Action:        ActionUpdate,
-						Message:       "",
-						DebugMessages: []string{
-							fmt.Sprintf("Hook mutation successfully applied, affected key: bidRequest.user.yob, mutation type: %s", hookstage.MutationUpdate),
-							fmt.Sprintf("Hook mutation successfully applied, affected key: bidRequest.user.consent, mutation type: %s", hookstage.MutationUpdate),
-						},
-						Errors:   nil,
-						Warnings: nil,
-					},
-				},
-			},
-		},
-	}
-
-	exec := HookExecutor{
-		InvocationCtx: &hookstage.InvocationContext{},
-		Endpoint:      EndpointAuction,
-		PlanBuilder:   TestApplyHookMutationsBuilder{},
-		MetricEngine:  &metric_config.NilMetricsEngine{},
-	}
-	req := openrtb2.BidRequest{ID: "some-id", User: &openrtb2.User{ID: "user-id"}}
-
-	reject := exec.ExecuteBidderRequestStage(&req, "the-bidder")
-	require.Nil(t, reject, "Unexpected stage reject")
-
-	stOut := exec.GetOutcomes()[0]
-	assertEqualStageOutcomes(t, expectedOutcome, stOut)
-
-	if req.User.Yob == 0 {
-		t.Error("bid request not changed inside hook.Call method")
-	}
-
-	if req.User.Consent == "" {
-		t.Error("bid request not changed inside hook.Call method")
-	}
-}
-
-func TestExecuteEntrypointStage_CanRejectHook(t *testing.T) {
-	expectedOutcome := StageOutcome{
-		ExecutionTime: ExecutionTime{},
-		Entity:        hookstage.EntityHttpRequest,
-		Stage:         hooks.StageEntrypoint,
-		Groups: []GroupOutcome{
-			{
-				ExecutionTime: ExecutionTime{},
-				InvocationResults: []HookOutcome{
-					{
-						ExecutionTime: ExecutionTime{},
-						AnalyticsTags: hookanalytics.Analytics{},
-						HookID:        HookID{"foobar", "foo"},
-						Status:        StatusSuccess,
-						Action:        ActionUpdate,
-						Message:       "",
-						DebugMessages: []string{
-							fmt.Sprintf("Hook mutation successfully applied, affected key: header.foo, mutation type: %s", hookstage.MutationUpdate),
-=======
 		{
 			description:            "Stage execution can be rejected - and later hooks rejected",
 			givenBody:              body,
@@ -382,7 +201,6 @@
 									Warnings:      nil,
 								},
 							},
->>>>>>> bebebca7
 						},
 						{
 							ExecutionTime: ExecutionTime{},
@@ -568,68 +386,6 @@
 	}
 }
 
-<<<<<<< HEAD
-func TestExecuteBidderRequestStage_CanRejectHook(t *testing.T) {
-	expectedOutcome := StageOutcome{
-		ExecutionTime: ExecutionTime{},
-		Entity:        "the-bidder",
-		Stage:         hooks.StageBidderRequest,
-		Groups: []GroupOutcome{
-			{
-				ExecutionTime: ExecutionTime{},
-				InvocationResults: []HookOutcome{
-					{
-						ExecutionTime: ExecutionTime{},
-						AnalyticsTags: hookanalytics.Analytics{},
-						HookID:        HookID{"foobar", "foo"},
-						Status:        StatusSuccess,
-						Action:        ActionReject,
-						Message:       "",
-						DebugMessages: nil,
-						Errors: []string{
-							`Module rejected stage, reason: ""`,
-						},
-						Warnings: nil,
-					},
-				},
-			},
-		},
-	}
-
-	exec := HookExecutor{
-		InvocationCtx: &hookstage.InvocationContext{},
-		Endpoint:      EndpointAuction,
-		PlanBuilder:   TestRejectPlanBuilder{},
-		MetricEngine:  &metric_config.NilMetricsEngine{},
-	}
-
-	reject := exec.ExecuteBidderRequestStage(&openrtb2.BidRequest{}, "the-bidder")
-	require.NotNil(t, reject, "Unexpected successful execution of bidder request hook")
-	require.Equal(t, reject, &RejectError{}, "Unexpected error returned from bidder request hook")
-
-	stOut := exec.GetOutcomes()[0]
-	assertEqualStageOutcomes(t, expectedOutcome, stOut)
-}
-
-func TestExecuteEntrypointStage_CanTimeoutOneOfHooks(t *testing.T) {
-	expectedOutcome := StageOutcome{
-		ExecutionTime: ExecutionTime{},
-		Entity:        hookstage.EntityHttpRequest,
-		Stage:         hooks.StageEntrypoint,
-		Groups: []GroupOutcome{
-			{
-				ExecutionTime: ExecutionTime{},
-				InvocationResults: []HookOutcome{
-					{
-						ExecutionTime: ExecutionTime{},
-						AnalyticsTags: hookanalytics.Analytics{},
-						HookID:        HookID{"foobar", "foo"},
-						Status:        StatusSuccess,
-						Action:        ActionUpdate,
-						Message:       "",
-						DebugMessages: []string{
-							fmt.Sprintf("Hook mutation successfully applied, affected key: header.foo, mutation type: %s", hookstage.MutationUpdate),
-=======
 func TestExecuteRawAuctionStage(t *testing.T) {
 	const body string = `{"name": "John", "last_name": "Doe"}`
 	const bodyUpdated string = `{"last_name": "Doe", "foo": "bar"}`
@@ -714,7 +470,6 @@
 									Warnings:      nil,
 								},
 							},
->>>>>>> bebebca7
 						},
 					},
 				},
@@ -929,84 +684,281 @@
 	}
 }
 
-<<<<<<< HEAD
-func TestExecuteBidderRequestStage_CanTimeoutOneOfHooks(t *testing.T) {
-	expectedOutcome := StageOutcome{
-		ExecutionTime: ExecutionTime{},
-		Entity:        "the-bidder",
-		Stage:         hooks.StageBidderRequest,
-		Groups: []GroupOutcome{
-			{
-				ExecutionTime: ExecutionTime{},
-				InvocationResults: []HookOutcome{
-					{
-						ExecutionTime: ExecutionTime{},
-						AnalyticsTags: hookanalytics.Analytics{},
-						HookID:        HookID{"foobar", "foo"},
-						Status:        StatusTimeout,
-						Action:        "",
-						Message:       "",
-						DebugMessages: nil,
-						Errors:        []string{"Hook execution timeout"},
-						Warnings:      nil,
+func TestExecuteBidderRequestStage(t *testing.T) {
+	bidderName := "the-bidder"
+	foobarModuleCtx := &moduleContexts{ctxs: map[string]hookstage.ModuleContext{"foobar": nil}}
+	account := &config.Account{}
+
+	expectedBidderRequest := &openrtb2.BidRequest{ID: "some-id", User: &openrtb2.User{ID: "user-id"}}
+	expectedUpdatedBidderRequest := &openrtb2.BidRequest{
+		ID: "some-id",
+		User: &openrtb2.User{
+			ID:      "user-id",
+			Yob:     2000,
+			Consent: "true",
+		},
+	}
+
+	testCases := []struct {
+		description            string
+		givenBidderRequest     *openrtb2.BidRequest
+		givenPlanBuilder       hooks.ExecutionPlanBuilder
+		givenAccount           *config.Account
+		expectedBidderRequest  *openrtb2.BidRequest
+		expectedReject         *RejectError
+		expectedModuleContexts *moduleContexts
+		expectedStageOutcomes  []StageOutcome
+	}{
+		{
+			description:            "Payload not changed if hook execution plan empty",
+			givenBidderRequest:     &openrtb2.BidRequest{ID: "some-id", User: &openrtb2.User{ID: "user-id"}},
+			givenPlanBuilder:       hooks.EmptyPlanBuilder{},
+			givenAccount:           account,
+			expectedBidderRequest:  expectedBidderRequest,
+			expectedReject:         nil,
+			expectedModuleContexts: &moduleContexts{ctxs: map[string]hookstage.ModuleContext{}},
+			expectedStageOutcomes:  []StageOutcome{},
+		},
+		{
+			description:            "Payload changed if hooks return mutations",
+			givenBidderRequest:     &openrtb2.BidRequest{ID: "some-id", User: &openrtb2.User{ID: "user-id"}},
+			givenPlanBuilder:       TestApplyHookMutationsBuilder{},
+			givenAccount:           account,
+			expectedBidderRequest:  expectedUpdatedBidderRequest,
+			expectedReject:         nil,
+			expectedModuleContexts: foobarModuleCtx,
+			expectedStageOutcomes: []StageOutcome{
+				{
+					Entity: entity(bidderName),
+					Stage:  hooks.StageBidderRequest.String(),
+					Groups: []GroupOutcome{
+						{
+							InvocationResults: []HookOutcome{
+								{
+									AnalyticsTags: hookanalytics.Analytics{},
+									HookID:        HookID{ModuleCode: "foobar", HookCode: "foo"},
+									Status:        StatusSuccess,
+									Action:        ActionUpdate,
+									Message:       "",
+									DebugMessages: []string{
+										fmt.Sprintf("Hook mutation successfully applied, affected key: bidRequest.user.yob, mutation type: %s", hookstage.MutationUpdate),
+										fmt.Sprintf("Hook mutation successfully applied, affected key: bidRequest.user.consent, mutation type: %s", hookstage.MutationUpdate),
+									},
+									Errors:   nil,
+									Warnings: nil,
+								},
+								{
+									AnalyticsTags: hookanalytics.Analytics{},
+									HookID:        HookID{ModuleCode: "foobar", HookCode: "bar"},
+									Status:        StatusSuccess,
+									Action:        ActionUpdate,
+									Message:       "",
+									DebugMessages: nil,
+									Errors:        nil,
+									Warnings:      []string{"failed to apply hook mutation: key not found"},
+								},
+							},
+						},
+						{
+							InvocationResults: []HookOutcome{
+								{
+									AnalyticsTags: hookanalytics.Analytics{},
+									HookID:        HookID{ModuleCode: "foobar", HookCode: "baz"},
+									Status:        StatusFailure,
+									Action:        "",
+									Message:       "",
+									DebugMessages: nil,
+									Errors:        []string{"hook execution failed: attribute not found"},
+									Warnings:      nil,
+								},
+							},
+						},
 					},
 				},
 			},
-			{
-				ExecutionTime: ExecutionTime{},
-				InvocationResults: []HookOutcome{
-					{
-						ExecutionTime: ExecutionTime{},
-						AnalyticsTags: hookanalytics.Analytics{},
-						HookID:        HookID{"foobar", "bar"},
-						Status:        StatusSuccess,
-						Action:        ActionUpdate,
-						Message:       "",
-						DebugMessages: []string{
-							fmt.Sprintf("Hook mutation successfully applied, affected key: bidRequest.user.yob, mutation type: %s", hookstage.MutationUpdate),
-							fmt.Sprintf("Hook mutation successfully applied, affected key: bidRequest.user.consent, mutation type: %s", hookstage.MutationUpdate),
-						},
-						Errors:   nil,
-						Warnings: nil,
+		},
+		{
+			description:            "Stage execution can be rejected - and later hooks rejected",
+			givenBidderRequest:     &openrtb2.BidRequest{ID: "some-id", User: &openrtb2.User{ID: "user-id"}},
+			givenPlanBuilder:       TestRejectPlanBuilder{},
+			givenAccount:           nil,
+			expectedBidderRequest:  expectedBidderRequest,
+			expectedReject:         &RejectError{0, HookID{ModuleCode: "foobar", HookCode: "foo"}, hooks.StageBidderRequest.String()},
+			expectedModuleContexts: foobarModuleCtx,
+			expectedStageOutcomes: []StageOutcome{
+				{
+					ExecutionTime: ExecutionTime{},
+					Entity:        entity(bidderName),
+					Stage:         hooks.StageBidderRequest.String(),
+					Groups: []GroupOutcome{
+						{
+							ExecutionTime: ExecutionTime{},
+							InvocationResults: []HookOutcome{
+								{
+									ExecutionTime: ExecutionTime{},
+									AnalyticsTags: hookanalytics.Analytics{},
+									HookID:        HookID{ModuleCode: "foobar", HookCode: "baz"},
+									Status:        StatusExecutionFailure,
+									Action:        "",
+									Message:       "",
+									DebugMessages: nil,
+									Errors:        []string{"unexpected error"},
+									Warnings:      nil,
+								},
+							},
+						},
+						{
+							ExecutionTime: ExecutionTime{},
+							InvocationResults: []HookOutcome{
+								{
+									ExecutionTime: ExecutionTime{},
+									AnalyticsTags: hookanalytics.Analytics{},
+									HookID:        HookID{ModuleCode: "foobar", HookCode: "foo"},
+									Status:        StatusSuccess,
+									Action:        ActionReject,
+									Message:       "",
+									DebugMessages: nil,
+									Errors: []string{
+										`Module foobar (hook: foo) rejected request with code 0 at bidder-request stage`,
+									},
+									Warnings: nil,
+								},
+							},
+						},
 					},
 				},
 			},
 		},
-	}
-
-	exec := HookExecutor{
-		InvocationCtx: &hookstage.InvocationContext{},
-		Endpoint:      EndpointAuction,
-		PlanBuilder:   TestWithTimeoutPlanBuilder{},
-		MetricEngine:  &metric_config.NilMetricsEngine{},
-	}
-	req := openrtb2.BidRequest{ID: "some-id", User: &openrtb2.User{ID: "user-id"}}
-
-	reject := exec.ExecuteBidderRequestStage(&req, "the-bidder")
-	require.Nil(t, reject, "Unexpected stage reject")
-
-	stOut := exec.GetOutcomes()[0]
-	assertEqualStageOutcomes(t, expectedOutcome, stOut)
-
-	if req.User.CustomData != "" {
-		t.Error("bid request should not change because of timeout")
-	}
-
-	if req.User.Yob == 0 {
-		t.Error("bid request not changed inside hook.Call method")
-	}
-
-	if req.User.Consent == "" {
-		t.Error("bid request not changed inside hook.Call method")
-	}
-}
-
-func TestExecuteEntrypointStage_ModuleContextsAreCreated(t *testing.T) {
-	body := []byte(`{"name": "John", "last_name": "Doe"}`)
-=======
+		{
+			description:            "Stage execution can be timed out",
+			givenBidderRequest:     &openrtb2.BidRequest{ID: "some-id", User: &openrtb2.User{ID: "user-id"}},
+			givenPlanBuilder:       TestWithTimeoutPlanBuilder{},
+			givenAccount:           account,
+			expectedBidderRequest:  expectedUpdatedBidderRequest,
+			expectedReject:         nil,
+			expectedModuleContexts: foobarModuleCtx,
+			expectedStageOutcomes: []StageOutcome{
+				{
+					ExecutionTime: ExecutionTime{},
+					Entity:        entity(bidderName),
+					Stage:         hooks.StageBidderRequest.String(),
+					Groups: []GroupOutcome{
+						{
+							ExecutionTime: ExecutionTime{},
+							InvocationResults: []HookOutcome{
+								{
+									ExecutionTime: ExecutionTime{},
+									AnalyticsTags: hookanalytics.Analytics{},
+									HookID:        HookID{ModuleCode: "foobar", HookCode: "foo"},
+									Status:        StatusTimeout,
+									Action:        "",
+									Message:       "",
+									DebugMessages: nil,
+									Errors:        []string{"Hook execution timeout"},
+									Warnings:      nil,
+								},
+							},
+						},
+						{
+							ExecutionTime: ExecutionTime{},
+							InvocationResults: []HookOutcome{
+								{
+									AnalyticsTags: hookanalytics.Analytics{},
+									HookID:        HookID{ModuleCode: "foobar", HookCode: "bar"},
+									Status:        StatusSuccess,
+									Action:        ActionUpdate,
+									Message:       "",
+									DebugMessages: []string{
+										fmt.Sprintf("Hook mutation successfully applied, affected key: bidRequest.user.yob, mutation type: %s", hookstage.MutationUpdate),
+										fmt.Sprintf("Hook mutation successfully applied, affected key: bidRequest.user.consent, mutation type: %s", hookstage.MutationUpdate),
+									},
+									Errors:   nil,
+									Warnings: nil,
+								},
+							},
+						},
+					},
+				},
+			},
+		},
+		{
+			description:           "Modules contexts are preserved and correct",
+			givenBidderRequest:    &openrtb2.BidRequest{ID: "some-id", User: &openrtb2.User{ID: "user-id"}},
+			givenPlanBuilder:      TestWithModuleContextsPlanBuilder{},
+			givenAccount:          account,
+			expectedBidderRequest: expectedBidderRequest,
+			expectedReject:        nil,
+			expectedModuleContexts: &moduleContexts{ctxs: map[string]hookstage.ModuleContext{
+				"module-1": {"bidder-request-ctx-1": "some-ctx-1"},
+				"module-2": {"bidder-request-ctx-2": "some-ctx-2"},
+			}},
+			expectedStageOutcomes: []StageOutcome{
+				{
+					ExecutionTime: ExecutionTime{},
+					Entity:        entity(bidderName),
+					Stage:         hooks.StageBidderRequest.String(),
+					Groups: []GroupOutcome{
+						{
+							ExecutionTime: ExecutionTime{},
+							InvocationResults: []HookOutcome{
+								{
+									ExecutionTime: ExecutionTime{},
+									AnalyticsTags: hookanalytics.Analytics{},
+									HookID:        HookID{ModuleCode: "module-1", HookCode: "foo"},
+									Status:        StatusSuccess,
+									Action:        ActionNone,
+									Message:       "",
+									DebugMessages: nil,
+									Errors:        nil,
+									Warnings:      nil,
+								},
+							},
+						},
+						{
+							ExecutionTime: ExecutionTime{},
+							InvocationResults: []HookOutcome{
+								{
+									ExecutionTime: ExecutionTime{},
+									AnalyticsTags: hookanalytics.Analytics{},
+									HookID:        HookID{ModuleCode: "module-2", HookCode: "bar"},
+									Status:        StatusSuccess,
+									Action:        ActionNone,
+									Message:       "",
+									DebugMessages: nil,
+									Errors:        nil,
+									Warnings:      nil,
+								},
+							},
+						},
+					},
+				},
+			},
+		},
+	}
+
+	for _, test := range testCases {
+		t.Run(test.description, func(t *testing.T) {
+			exec := NewHookExecutor(test.givenPlanBuilder, EndpointAuction, &metricsConfig.NilMetricsEngine{})
+			exec.SetAccount(test.givenAccount)
+
+			reject := exec.ExecuteBidderRequestStage(test.givenBidderRequest, bidderName)
+
+			assert.Equal(t, test.expectedReject, reject, "Unexpected stage reject.")
+			assert.Equal(t, test.expectedBidderRequest, test.givenBidderRequest, "Incorrect bidder request.")
+			assert.Equal(t, test.expectedModuleContexts, exec.moduleContexts, "Incorrect module contexts")
+
+			stageOutcomes := exec.GetOutcomes()
+			if len(test.expectedStageOutcomes) == 0 {
+				assert.Empty(t, stageOutcomes, "Incorrect stage outcomes.")
+			} else {
+				assertEqualStageOutcomes(t, test.expectedStageOutcomes[0], stageOutcomes[0])
+			}
+		})
+	}
+}
+
 func TestInterStageContextCommunication(t *testing.T) {
 	body := []byte(`{"foo": "bar"}`)
->>>>>>> bebebca7
 	reader := bytes.NewReader(body)
 	exec := NewHookExecutor(TestWithModuleContextsPlanBuilder{}, EndpointAuction, &metricsConfig.NilMetricsEngine{})
 	req, err := http.NewRequest(http.MethodPost, "https://prebid.com/openrtb2/auction", reader)
@@ -1014,56 +966,6 @@
 
 	// test that context added at the entrypoint stage
 	_, reject := exec.ExecuteEntrypointStage(req, body)
-<<<<<<< HEAD
-	require.Nil(t, reject, "Unexpected stage reject")
-
-	checkModuleContexts(t, exec)
-}
-
-func TestExecuteRawAuctionStage_ModuleContextsAreCreated(t *testing.T) {
-	body := []byte(`{"name": "John", "last_name": "Doe"}`)
-
-	exec := HookExecutor{
-		InvocationCtx: &hookstage.InvocationContext{},
-		Endpoint:      EndpointAuction,
-		PlanBuilder:   TestWithModuleContextsPlanBuilder{},
-		MetricEngine:  &metric_config.NilMetricsEngine{},
-	}
-	_, reject := exec.ExecuteRawAuctionStage(body)
-	require.Nil(t, reject, "Unexpected stage reject")
-
-	checkModuleContexts(t, exec)
-}
-
-func TestExecuteBidderRequestStage_ModuleContextsAreCreated(t *testing.T) {
-	exec := HookExecutor{
-		InvocationCtx: &hookstage.InvocationContext{},
-		Endpoint:      EndpointAuction,
-		PlanBuilder:   TestWithModuleContextsPlanBuilder{},
-		MetricEngine:  &metric_config.NilMetricsEngine{},
-	}
-	reject := exec.ExecuteBidderRequestStage(&openrtb2.BidRequest{}, "the-bidder")
-	require.Nil(t, reject, "Unexpected stage reject")
-
-	checkModuleContexts(t, exec)
-}
-
-func checkModuleContexts(t *testing.T, exec HookExecutor) {
-	stOut := exec.GetOutcomes()[0]
-	if len(stOut.Groups) != 2 {
-		t.Error("some hook groups have not been processed")
-	}
-
-	ctx1 := exec.InvocationCtx.GetModuleContext("module-1")
-	if ctx1.Ctx["some-ctx-1"] != "some-ctx-1" {
-		t.Error("context for module-1 not created")
-	}
-
-	ctx2 := exec.InvocationCtx.GetModuleContext("module-2")
-	if ctx2.Ctx["some-ctx-2"] != "some-ctx-2" {
-		t.Error("context for module-2 not created")
-	}
-=======
 	assert.Nil(t, reject, "Unexpected reject from entrypoint stage.")
 	assert.Equal(
 		t,
@@ -1093,7 +995,6 @@
 			"raw-auction-ctx-2": "some-ctx-2",
 		},
 	}}, exec.moduleContexts, "Wrong module contexts after executing raw-auction hook.")
->>>>>>> bebebca7
 }
 
 type TestApplyHookMutationsBuilder struct {
@@ -1144,6 +1045,13 @@
 			Timeout: 1 * time.Millisecond,
 			Hooks: []hooks.HookWrapper[hookstage.BidderRequest]{
 				{Module: "foobar", Code: "foo", Hook: mockUpdateBidRequestHook{}},
+				{Module: "foobar", Code: "bar", Hook: mockFailedMutationHook{}},
+			},
+		},
+		hooks.Group[hookstage.BidderRequest]{
+			Timeout: 1 * time.Millisecond,
+			Hooks: []hooks.HookWrapper[hookstage.BidderRequest]{
+				{Module: "foobar", Code: "baz", Hook: mockFailureHook{}},
 			},
 		},
 	}
@@ -1211,11 +1119,18 @@
 		},
 	}
 }
+
 func (e TestRejectPlanBuilder) PlanForBidderRequestStage(_ string, _ *config.Account) hooks.Plan[hookstage.BidderRequest] {
 	return hooks.Plan[hookstage.BidderRequest]{
 		hooks.Group[hookstage.BidderRequest]{
 			Timeout: 1 * time.Millisecond,
 			Hooks: []hooks.HookWrapper[hookstage.BidderRequest]{
+				{Module: "foobar", Code: "baz", Hook: mockErrorHook{}},
+			},
+		},
+		hooks.Group[hookstage.BidderRequest]{
+			Timeout: 1 * time.Millisecond,
+			Hooks: []hooks.HookWrapper[hookstage.BidderRequest]{
 				{Module: "foobar", Code: "foo", Hook: mockRejectHook{}},
 			},
 		},
@@ -1329,13 +1244,13 @@
 		hooks.Group[hookstage.BidderRequest]{
 			Timeout: 1 * time.Millisecond,
 			Hooks: []hooks.HookWrapper[hookstage.BidderRequest]{
-				{Module: "module-1", Code: "foo", Hook: mockModuleContextHook1{}},
+				{Module: "module-1", Code: "foo", Hook: mockModuleContextHook{key: "bidder-request-ctx-1", val: "some-ctx-1"}},
 			},
 		},
 		hooks.Group[hookstage.BidderRequest]{
 			Timeout: 1 * time.Millisecond,
 			Hooks: []hooks.HookWrapper[hookstage.BidderRequest]{
-				{Module: "module-2", Code: "bar", Hook: mockModuleContextHook2{}},
+				{Module: "module-2", Code: "bar", Hook: mockModuleContextHook{key: "bidder-request-ctx-2", val: "some-ctx-2"}},
 			},
 		},
 	}
