--- conflicted
+++ resolved
@@ -683,7 +683,6 @@
 	}
 }
 
-<<<<<<< HEAD
 func TestExecuteAllProcessedBidResponsesStage(t *testing.T) {
 	foobarModuleCtx := &moduleContexts{ctxs: map[string]hookstage.ModuleContext{"foobar": nil}}
 	account := &config.Account{}
@@ -731,46 +730,6 @@
 				{
 					Entity: entityAllProcessedBidResponses,
 					Stage:  hooks.StageAllProcessedBidResponses.String(),
-=======
-func TestExecuteProcessedAuctionStage(t *testing.T) {
-	foobarModuleCtx := &moduleContexts{ctxs: map[string]hookstage.ModuleContext{"foobar": nil}}
-	account := &config.Account{}
-	req := openrtb2.BidRequest{ID: "some-id", User: &openrtb2.User{ID: "user-id"}}
-	reqUpdated := openrtb2.BidRequest{ID: "some-id", User: &openrtb2.User{ID: "user-id", Yob: 2000, Consent: "true"}}
-
-	testCases := []struct {
-		description            string
-		givenPlanBuilder       hooks.ExecutionPlanBuilder
-		givenAccount           *config.Account
-		givenRequest           openrtb2.BidRequest
-		expectedRequest        openrtb2.BidRequest
-		expectedReject         *RejectError
-		expectedModuleContexts *moduleContexts
-		expectedStageOutcomes  []StageOutcome
-	}{
-		{
-			description:            "Request not changed if hook execution plan empty",
-			givenPlanBuilder:       hooks.EmptyPlanBuilder{},
-			givenAccount:           account,
-			givenRequest:           req,
-			expectedRequest:        req,
-			expectedReject:         nil,
-			expectedModuleContexts: &moduleContexts{ctxs: map[string]hookstage.ModuleContext{}},
-			expectedStageOutcomes:  []StageOutcome{},
-		},
-		{
-			description:            "Request changed if hooks return mutations",
-			givenPlanBuilder:       TestApplyHookMutationsBuilder{},
-			givenAccount:           account,
-			givenRequest:           req,
-			expectedRequest:        reqUpdated,
-			expectedReject:         nil,
-			expectedModuleContexts: foobarModuleCtx,
-			expectedStageOutcomes: []StageOutcome{
-				{
-					Entity: entityAuctionRequest,
-					Stage:  hooks.StageProcessedAuctionRequest.String(),
->>>>>>> 076d889d
 					Groups: []GroupOutcome{
 						{
 							InvocationResults: []HookOutcome{
@@ -781,17 +740,11 @@
 									Action:        ActionUpdate,
 									Message:       "",
 									DebugMessages: []string{
-<<<<<<< HEAD
 										fmt.Sprintf("Hook mutation successfully applied, affected key: processedBidderResponse.bid.deal-priority, mutation type: %s", hookstage.MutationUpdate),
-=======
-										fmt.Sprintf("Hook mutation successfully applied, affected key: bidRequest.user.yob, mutation type: %s", hookstage.MutationUpdate),
-										fmt.Sprintf("Hook mutation successfully applied, affected key: bidRequest.user.consent, mutation type: %s", hookstage.MutationUpdate),
->>>>>>> 076d889d
 									},
 									Errors:   nil,
 									Warnings: nil,
 								},
-<<<<<<< HEAD
 								{
 									AnalyticsTags: hookanalytics.Analytics{},
 									HookID:        HookID{ModuleCode: "foobar", HookImplCode: "bar"},
@@ -836,32 +789,11 @@
 				{
 					Entity: entityAllProcessedBidResponses,
 					Stage:  hooks.StageAllProcessedBidResponses.String(),
-=======
-							},
-						},
-					},
-				},
-			},
-		},
-		{
-			description:            "Stage execution can be rejected - and later hooks rejected",
-			givenPlanBuilder:       TestRejectPlanBuilder{},
-			givenAccount:           nil,
-			givenRequest:           req,
-			expectedRequest:        req,
-			expectedReject:         &RejectError{0, HookID{ModuleCode: "foobar", HookImplCode: "foo"}, hooks.StageProcessedAuctionRequest.String()},
-			expectedModuleContexts: foobarModuleCtx,
-			expectedStageOutcomes: []StageOutcome{
-				{
-					Entity: entityAuctionRequest,
-					Stage:  hooks.StageProcessedAuctionRequest.String(),
->>>>>>> 076d889d
 					Groups: []GroupOutcome{
 						{
 							InvocationResults: []HookOutcome{
 								{
 									AnalyticsTags: hookanalytics.Analytics{},
-<<<<<<< HEAD
 									HookID:        HookID{ModuleCode: "foobar", HookImplCode: "baz"},
 									Status:        StatusExecutionFailure,
 									Action:        "",
@@ -900,16 +832,6 @@
 										fmt.Sprintf("Hook mutation successfully applied, affected key: processedBidderResponse.bid.deal-priority, mutation type: %s", hookstage.MutationUpdate),
 									},
 									Errors:   nil,
-=======
-									HookID:        HookID{ModuleCode: "foobar", HookImplCode: "foo"},
-									Status:        StatusSuccess,
-									Action:        ActionReject,
-									Message:       "",
-									DebugMessages: nil,
-									Errors: []string{
-										`Module foobar (hook: foo) rejected request with code 0 at processed_auction_request stage`,
-									},
->>>>>>> 076d889d
 									Warnings: nil,
 								},
 							},
@@ -919,7 +841,6 @@
 			},
 		},
 		{
-<<<<<<< HEAD
 			description: "Stage execution can be timed out",
 			givenBiddersResponse: map[openrtb_ext.BidderName]*entities.PbsOrtbSeatBid{
 				"some-bidder": {Bids: []*entities.PbsOrtbBid{{DealPriority: 1}}},
@@ -933,19 +854,6 @@
 				{
 					Entity: entityAllProcessedBidResponses,
 					Stage:  hooks.StageAllProcessedBidResponses.String(),
-=======
-			description:            "Request can be changed when a hook times out",
-			givenPlanBuilder:       TestWithTimeoutPlanBuilder{},
-			givenAccount:           account,
-			givenRequest:           req,
-			expectedRequest:        reqUpdated,
-			expectedReject:         nil,
-			expectedModuleContexts: foobarModuleCtx,
-			expectedStageOutcomes: []StageOutcome{
-				{
-					Entity: entityAuctionRequest,
-					Stage:  hooks.StageProcessedAuctionRequest.String(),
->>>>>>> 076d889d
 					Groups: []GroupOutcome{
 						{
 							InvocationResults: []HookOutcome{
@@ -970,12 +878,7 @@
 									Action:        ActionUpdate,
 									Message:       "",
 									DebugMessages: []string{
-<<<<<<< HEAD
 										fmt.Sprintf("Hook mutation successfully applied, affected key: processedBidderResponse.bid.deal-priority, mutation type: %s", hookstage.MutationUpdate),
-=======
-										fmt.Sprintf("Hook mutation successfully applied, affected key: bidRequest.user.yob, mutation type: %s", hookstage.MutationUpdate),
-										fmt.Sprintf("Hook mutation successfully applied, affected key: bidRequest.user.consent, mutation type: %s", hookstage.MutationUpdate),
->>>>>>> 076d889d
 									},
 									Errors:   nil,
 									Warnings: nil,
@@ -987,7 +890,6 @@
 			},
 		},
 		{
-<<<<<<< HEAD
 			description: "Modules contexts are preserved and correct",
 			givenBiddersResponse: map[openrtb_ext.BidderName]*entities.PbsOrtbSeatBid{
 				"some-bidder": {Bids: []*entities.PbsOrtbBid{{DealPriority: 1}}},
@@ -1004,7 +906,203 @@
 				{
 					Entity: entityAllProcessedBidResponses,
 					Stage:  hooks.StageAllProcessedBidResponses.String(),
-=======
+					Groups: []GroupOutcome{
+						{
+							InvocationResults: []HookOutcome{
+								{
+									AnalyticsTags: hookanalytics.Analytics{},
+									HookID:        HookID{ModuleCode: "module-1", HookImplCode: "foo"},
+									Status:        StatusSuccess,
+									Action:        ActionNone,
+									Message:       "",
+									DebugMessages: nil,
+									Errors:        nil,
+									Warnings:      nil,
+								},
+							},
+						},
+						{
+							InvocationResults: []HookOutcome{
+								{
+									AnalyticsTags: hookanalytics.Analytics{},
+									HookID:        HookID{ModuleCode: "module-2", HookImplCode: "bar"},
+									Status:        StatusSuccess,
+									Action:        ActionNone,
+									Message:       "",
+									DebugMessages: nil,
+									Errors:        nil,
+									Warnings:      nil,
+								},
+							},
+						},
+					},
+				},
+			},
+		},
+	}
+
+	for _, test := range testCases {
+		t.Run(test.description, func(t *testing.T) {
+			exec := NewHookExecutor(test.givenPlanBuilder, EndpointAuction, &metricsConfig.NilMetricsEngine{})
+			exec.SetAccount(test.givenAccount)
+
+			exec.ExecuteAllProcessedBidResponsesStage(test.givenBiddersResponse)
+
+			assert.Equal(t, test.expectedBiddersResponse, test.givenBiddersResponse, "Incorrect bidders response.")
+			assert.Equal(t, test.expectedModuleContexts, exec.moduleContexts, "Incorrect module contexts")
+
+			stageOutcomes := exec.GetOutcomes()
+			if len(test.expectedStageOutcomes) == 0 {
+				assert.Empty(t, stageOutcomes, "Incorrect stage outcomes.")
+			} else {
+				assertEqualStageOutcomes(t, test.expectedStageOutcomes[0], stageOutcomes[0])
+			}
+		})
+	}
+}
+
+func TestExecuteProcessedAuctionStage(t *testing.T) {
+	foobarModuleCtx := &moduleContexts{ctxs: map[string]hookstage.ModuleContext{"foobar": nil}}
+	account := &config.Account{}
+	req := openrtb2.BidRequest{ID: "some-id", User: &openrtb2.User{ID: "user-id"}}
+	reqUpdated := openrtb2.BidRequest{ID: "some-id", User: &openrtb2.User{ID: "user-id", Yob: 2000, Consent: "true"}}
+
+	testCases := []struct {
+		description            string
+		givenPlanBuilder       hooks.ExecutionPlanBuilder
+		givenAccount           *config.Account
+		givenRequest           openrtb2.BidRequest
+		expectedRequest        openrtb2.BidRequest
+		expectedReject         *RejectError
+		expectedModuleContexts *moduleContexts
+		expectedStageOutcomes  []StageOutcome
+	}{
+		{
+			description:            "Request not changed if hook execution plan empty",
+			givenPlanBuilder:       hooks.EmptyPlanBuilder{},
+			givenAccount:           account,
+			givenRequest:           req,
+			expectedRequest:        req,
+			expectedReject:         nil,
+			expectedModuleContexts: &moduleContexts{ctxs: map[string]hookstage.ModuleContext{}},
+			expectedStageOutcomes:  []StageOutcome{},
+		},
+		{
+			description:            "Request changed if hooks return mutations",
+			givenPlanBuilder:       TestApplyHookMutationsBuilder{},
+			givenAccount:           account,
+			givenRequest:           req,
+			expectedRequest:        reqUpdated,
+			expectedReject:         nil,
+			expectedModuleContexts: foobarModuleCtx,
+			expectedStageOutcomes: []StageOutcome{
+				{
+					Entity: entityAuctionRequest,
+					Stage:  hooks.StageProcessedAuctionRequest.String(),
+					Groups: []GroupOutcome{
+						{
+							InvocationResults: []HookOutcome{
+								{
+									AnalyticsTags: hookanalytics.Analytics{},
+									HookID:        HookID{ModuleCode: "foobar", HookImplCode: "foo"},
+									Status:        StatusSuccess,
+									Action:        ActionUpdate,
+									Message:       "",
+									DebugMessages: []string{
+										fmt.Sprintf("Hook mutation successfully applied, affected key: bidRequest.user.yob, mutation type: %s", hookstage.MutationUpdate),
+										fmt.Sprintf("Hook mutation successfully applied, affected key: bidRequest.user.consent, mutation type: %s", hookstage.MutationUpdate),
+									},
+									Errors:   nil,
+									Warnings: nil,
+								},
+							},
+						},
+					},
+				},
+			},
+		},
+		{
+			description:            "Stage execution can be rejected - and later hooks rejected",
+			givenPlanBuilder:       TestRejectPlanBuilder{},
+			givenAccount:           nil,
+			givenRequest:           req,
+			expectedRequest:        req,
+			expectedReject:         &RejectError{0, HookID{ModuleCode: "foobar", HookImplCode: "foo"}, hooks.StageProcessedAuctionRequest.String()},
+			expectedModuleContexts: foobarModuleCtx,
+			expectedStageOutcomes: []StageOutcome{
+				{
+					Entity: entityAuctionRequest,
+					Stage:  hooks.StageProcessedAuctionRequest.String(),
+					Groups: []GroupOutcome{
+						{
+							InvocationResults: []HookOutcome{
+								{
+									AnalyticsTags: hookanalytics.Analytics{},
+									HookID:        HookID{ModuleCode: "foobar", HookImplCode: "foo"},
+									Status:        StatusSuccess,
+									Action:        ActionReject,
+									Message:       "",
+									DebugMessages: nil,
+									Errors: []string{
+										`Module foobar (hook: foo) rejected request with code 0 at processed_auction_request stage`,
+									},
+									Warnings: nil,
+								},
+							},
+						},
+					},
+				},
+			},
+		},
+		{
+			description:            "Request can be changed when a hook times out",
+			givenPlanBuilder:       TestWithTimeoutPlanBuilder{},
+			givenAccount:           account,
+			givenRequest:           req,
+			expectedRequest:        reqUpdated,
+			expectedReject:         nil,
+			expectedModuleContexts: foobarModuleCtx,
+			expectedStageOutcomes: []StageOutcome{
+				{
+					Entity: entityAuctionRequest,
+					Stage:  hooks.StageProcessedAuctionRequest.String(),
+					Groups: []GroupOutcome{
+						{
+							InvocationResults: []HookOutcome{
+								{
+									AnalyticsTags: hookanalytics.Analytics{},
+									HookID:        HookID{ModuleCode: "foobar", HookImplCode: "foo"},
+									Status:        StatusTimeout,
+									Action:        "",
+									Message:       "",
+									DebugMessages: nil,
+									Errors:        []string{"Hook execution timeout"},
+									Warnings:      nil,
+								},
+							},
+						},
+						{
+							InvocationResults: []HookOutcome{
+								{
+									AnalyticsTags: hookanalytics.Analytics{},
+									HookID:        HookID{ModuleCode: "foobar", HookImplCode: "bar"},
+									Status:        StatusSuccess,
+									Action:        ActionUpdate,
+									Message:       "",
+									DebugMessages: []string{
+										fmt.Sprintf("Hook mutation successfully applied, affected key: bidRequest.user.yob, mutation type: %s", hookstage.MutationUpdate),
+										fmt.Sprintf("Hook mutation successfully applied, affected key: bidRequest.user.consent, mutation type: %s", hookstage.MutationUpdate),
+									},
+									Errors:   nil,
+									Warnings: nil,
+								},
+							},
+						},
+					},
+				},
+			},
+		},
+		{
 			description:      "Modules contexts are preserved and correct",
 			givenPlanBuilder: TestWithModuleContextsPlanBuilder{},
 			givenAccount:     account,
@@ -1019,7 +1117,6 @@
 				{
 					Entity: entityAuctionRequest,
 					Stage:  hooks.StageProcessedAuctionRequest.String(),
->>>>>>> 076d889d
 					Groups: []GroupOutcome{
 						{
 							InvocationResults: []HookOutcome{
@@ -1047,8 +1144,6 @@
 									Errors:        nil,
 									Warnings:      nil,
 								},
-<<<<<<< HEAD
-=======
 								{
 									AnalyticsTags: hookanalytics.Analytics{},
 									HookID:        HookID{ModuleCode: "module-1", HookImplCode: "baz"},
@@ -1059,7 +1154,6 @@
 									Errors:        nil,
 									Warnings:      nil,
 								},
->>>>>>> 076d889d
 							},
 						},
 					},
@@ -1069,22 +1163,6 @@
 	}
 
 	for _, test := range testCases {
-<<<<<<< HEAD
-		t.Run(test.description, func(t *testing.T) {
-			exec := NewHookExecutor(test.givenPlanBuilder, EndpointAuction, &metricsConfig.NilMetricsEngine{})
-			exec.SetAccount(test.givenAccount)
-
-			exec.ExecuteAllProcessedBidResponsesStage(test.givenBiddersResponse)
-
-			assert.Equal(t, test.expectedBiddersResponse, test.givenBiddersResponse, "Incorrect bidders response.")
-			assert.Equal(t, test.expectedModuleContexts, exec.moduleContexts, "Incorrect module contexts")
-
-			stageOutcomes := exec.GetOutcomes()
-			if len(test.expectedStageOutcomes) == 0 {
-				assert.Empty(t, stageOutcomes, "Incorrect stage outcomes.")
-			} else {
-				assertEqualStageOutcomes(t, test.expectedStageOutcomes[0], stageOutcomes[0])
-=======
 		t.Run(test.description, func(ti *testing.T) {
 			exec := NewHookExecutor(test.givenPlanBuilder, EndpointAuction, &metricsConfig.NilMetricsEngine{})
 			exec.SetAccount(test.givenAccount)
@@ -1100,7 +1178,6 @@
 				assert.Empty(ti, stageOutcomes, "Incorrect stage outcomes.")
 			} else {
 				assertEqualStageOutcomes(ti, test.expectedStageOutcomes[0], stageOutcomes[0])
->>>>>>> 076d889d
 			}
 		})
 	}
@@ -1207,7 +1284,17 @@
 	}
 }
 
-<<<<<<< HEAD
+func (e TestApplyHookMutationsBuilder) PlanForProcessedAuctionStage(_ string, _ *config.Account) hooks.Plan[hookstage.ProcessedAuctionRequest] {
+	return hooks.Plan[hookstage.ProcessedAuctionRequest]{
+		hooks.Group[hookstage.ProcessedAuctionRequest]{
+			Timeout: 1 * time.Millisecond,
+			Hooks: []hooks.HookWrapper[hookstage.ProcessedAuctionRequest]{
+				{Module: "foobar", Code: "foo", Hook: mockUpdateBidRequestHook{}},
+			},
+		},
+	}
+}
+
 func (e TestApplyHookMutationsBuilder) PlanForAllProcessedBidResponsesStage(_ string, _ *config.Account) hooks.Plan[hookstage.AllProcessedBidResponses] {
 	return hooks.Plan[hookstage.AllProcessedBidResponses]{
 		hooks.Group[hookstage.AllProcessedBidResponses]{
@@ -1221,14 +1308,6 @@
 			Timeout: 1 * time.Millisecond,
 			Hooks: []hooks.HookWrapper[hookstage.AllProcessedBidResponses]{
 				{Module: "foobar", Code: "baz", Hook: mockFailureHook{}},
-=======
-func (e TestApplyHookMutationsBuilder) PlanForProcessedAuctionStage(_ string, _ *config.Account) hooks.Plan[hookstage.ProcessedAuctionRequest] {
-	return hooks.Plan[hookstage.ProcessedAuctionRequest]{
-		hooks.Group[hookstage.ProcessedAuctionRequest]{
-			Timeout: 1 * time.Millisecond,
-			Hooks: []hooks.HookWrapper[hookstage.ProcessedAuctionRequest]{
-				{Module: "foobar", Code: "foo", Hook: mockUpdateBidRequestHook{}},
->>>>>>> 076d889d
 			},
 		},
 	}
@@ -1297,7 +1376,23 @@
 	}
 }
 
-<<<<<<< HEAD
+func (e TestRejectPlanBuilder) PlanForProcessedAuctionStage(_ string, _ *config.Account) hooks.Plan[hookstage.ProcessedAuctionRequest] {
+	return hooks.Plan[hookstage.ProcessedAuctionRequest]{
+		hooks.Group[hookstage.ProcessedAuctionRequest]{
+			Timeout: 1 * time.Millisecond,
+			Hooks: []hooks.HookWrapper[hookstage.ProcessedAuctionRequest]{
+				{Module: "foobar", Code: "foo", Hook: mockRejectHook{}},
+			},
+		},
+		hooks.Group[hookstage.ProcessedAuctionRequest]{
+			Timeout: 1 * time.Millisecond,
+			Hooks: []hooks.HookWrapper[hookstage.ProcessedAuctionRequest]{
+				{Module: "foobar", Code: "bar", Hook: mockUpdateBidRequestHook{}},
+			},
+		},
+	}
+}
+
 func (e TestRejectPlanBuilder) PlanForAllProcessedBidResponsesStage(_ string, _ *config.Account) hooks.Plan[hookstage.AllProcessedBidResponses] {
 	return hooks.Plan[hookstage.AllProcessedBidResponses]{
 		hooks.Group[hookstage.AllProcessedBidResponses]{
@@ -1318,20 +1413,6 @@
 			Timeout: 1 * time.Millisecond,
 			Hooks: []hooks.HookWrapper[hookstage.AllProcessedBidResponses]{
 				{Module: "foobar", Code: "bar", Hook: mockUpdateBiddersResponsesHook{}},
-=======
-func (e TestRejectPlanBuilder) PlanForProcessedAuctionStage(_ string, _ *config.Account) hooks.Plan[hookstage.ProcessedAuctionRequest] {
-	return hooks.Plan[hookstage.ProcessedAuctionRequest]{
-		hooks.Group[hookstage.ProcessedAuctionRequest]{
-			Timeout: 1 * time.Millisecond,
-			Hooks: []hooks.HookWrapper[hookstage.ProcessedAuctionRequest]{
-				{Module: "foobar", Code: "foo", Hook: mockRejectHook{}},
-			},
-		},
-		hooks.Group[hookstage.ProcessedAuctionRequest]{
-			Timeout: 1 * time.Millisecond,
-			Hooks: []hooks.HookWrapper[hookstage.ProcessedAuctionRequest]{
-				{Module: "foobar", Code: "bar", Hook: mockUpdateBidRequestHook{}},
->>>>>>> 076d889d
 			},
 		},
 	}
@@ -1376,7 +1457,23 @@
 	}
 }
 
-<<<<<<< HEAD
+func (e TestWithTimeoutPlanBuilder) PlanForProcessedAuctionStage(_ string, _ *config.Account) hooks.Plan[hookstage.ProcessedAuctionRequest] {
+	return hooks.Plan[hookstage.ProcessedAuctionRequest]{
+		hooks.Group[hookstage.ProcessedAuctionRequest]{
+			Timeout: 1 * time.Millisecond,
+			Hooks: []hooks.HookWrapper[hookstage.ProcessedAuctionRequest]{
+				{Module: "foobar", Code: "foo", Hook: mockTimeoutHook{}},
+			},
+		},
+		hooks.Group[hookstage.ProcessedAuctionRequest]{
+			Timeout: 1 * time.Millisecond,
+			Hooks: []hooks.HookWrapper[hookstage.ProcessedAuctionRequest]{
+				{Module: "foobar", Code: "bar", Hook: mockUpdateBidRequestHook{}},
+			},
+		},
+	}
+}
+
 func (e TestWithTimeoutPlanBuilder) PlanForAllProcessedBidResponsesStage(_ string, _ *config.Account) hooks.Plan[hookstage.AllProcessedBidResponses] {
 	return hooks.Plan[hookstage.AllProcessedBidResponses]{
 		hooks.Group[hookstage.AllProcessedBidResponses]{
@@ -1389,20 +1486,6 @@
 			Timeout: 1 * time.Millisecond,
 			Hooks: []hooks.HookWrapper[hookstage.AllProcessedBidResponses]{
 				{Module: "foobar", Code: "bar", Hook: mockUpdateBiddersResponsesHook{}},
-=======
-func (e TestWithTimeoutPlanBuilder) PlanForProcessedAuctionStage(_ string, _ *config.Account) hooks.Plan[hookstage.ProcessedAuctionRequest] {
-	return hooks.Plan[hookstage.ProcessedAuctionRequest]{
-		hooks.Group[hookstage.ProcessedAuctionRequest]{
-			Timeout: 1 * time.Millisecond,
-			Hooks: []hooks.HookWrapper[hookstage.ProcessedAuctionRequest]{
-				{Module: "foobar", Code: "foo", Hook: mockTimeoutHook{}},
-			},
-		},
-		hooks.Group[hookstage.ProcessedAuctionRequest]{
-			Timeout: 1 * time.Millisecond,
-			Hooks: []hooks.HookWrapper[hookstage.ProcessedAuctionRequest]{
-				{Module: "foobar", Code: "bar", Hook: mockUpdateBidRequestHook{}},
->>>>>>> 076d889d
 			},
 		},
 	}
@@ -1448,7 +1531,24 @@
 	}
 }
 
-<<<<<<< HEAD
+func (e TestWithModuleContextsPlanBuilder) PlanForProcessedAuctionStage(_ string, _ *config.Account) hooks.Plan[hookstage.ProcessedAuctionRequest] {
+	return hooks.Plan[hookstage.ProcessedAuctionRequest]{
+		hooks.Group[hookstage.ProcessedAuctionRequest]{
+			Timeout: 1 * time.Millisecond,
+			Hooks: []hooks.HookWrapper[hookstage.ProcessedAuctionRequest]{
+				{Module: "module-1", Code: "foo", Hook: mockModuleContextHook{key: "processed-auction-ctx-1", val: "some-ctx-1"}},
+			},
+		},
+		hooks.Group[hookstage.ProcessedAuctionRequest]{
+			Timeout: 1 * time.Millisecond,
+			Hooks: []hooks.HookWrapper[hookstage.ProcessedAuctionRequest]{
+				{Module: "module-2", Code: "bar", Hook: mockModuleContextHook{key: "processed-auction-ctx-2", val: "some-ctx-2"}},
+				{Module: "module-1", Code: "baz", Hook: mockModuleContextHook{key: "processed-auction-ctx-3", val: "some-ctx-3"}},
+			},
+		},
+	}
+}
+
 func (e TestWithModuleContextsPlanBuilder) PlanForAllProcessedBidResponsesStage(_ string, _ *config.Account) hooks.Plan[hookstage.AllProcessedBidResponses] {
 	return hooks.Plan[hookstage.AllProcessedBidResponses]{
 		hooks.Group[hookstage.AllProcessedBidResponses]{
@@ -1461,21 +1561,6 @@
 			Timeout: 1 * time.Millisecond,
 			Hooks: []hooks.HookWrapper[hookstage.AllProcessedBidResponses]{
 				{Module: "module-2", Code: "bar", Hook: mockModuleContextHook{key: "all-processed-bid-responses-ctx-2", val: "some-ctx-2"}},
-=======
-func (e TestWithModuleContextsPlanBuilder) PlanForProcessedAuctionStage(_ string, _ *config.Account) hooks.Plan[hookstage.ProcessedAuctionRequest] {
-	return hooks.Plan[hookstage.ProcessedAuctionRequest]{
-		hooks.Group[hookstage.ProcessedAuctionRequest]{
-			Timeout: 1 * time.Millisecond,
-			Hooks: []hooks.HookWrapper[hookstage.ProcessedAuctionRequest]{
-				{Module: "module-1", Code: "foo", Hook: mockModuleContextHook{key: "processed-auction-ctx-1", val: "some-ctx-1"}},
-			},
-		},
-		hooks.Group[hookstage.ProcessedAuctionRequest]{
-			Timeout: 1 * time.Millisecond,
-			Hooks: []hooks.HookWrapper[hookstage.ProcessedAuctionRequest]{
-				{Module: "module-2", Code: "bar", Hook: mockModuleContextHook{key: "processed-auction-ctx-2", val: "some-ctx-2"}},
-				{Module: "module-1", Code: "baz", Hook: mockModuleContextHook{key: "processed-auction-ctx-3", val: "some-ctx-3"}},
->>>>>>> 076d889d
 			},
 		},
 	}
