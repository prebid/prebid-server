--- conflicted
+++ resolved
@@ -24,16 +24,7 @@
 	if err != nil {
 		t.Fatalf("Unexpected error creating http request: %s", err)
 	}
-<<<<<<< HEAD
-	exec := HookExecutor{
-		InvocationCtx: &hookstage.InvocationContext{},
-		Endpoint:      EndpointAuction,
-		PlanBuilder:   hooks.EmptyPlanBuilder{},
-		MetricEngine:  &config.NilMetricsEngine{},
-	}
-=======
-	exec := NewHookExecutor(hooks.EmptyPlanBuilder{}, EndpointAuction)
->>>>>>> c54e9a00
+	exec := NewHookExecutor(hooks.EmptyPlanBuilder{}, EndpointAuction, &config.NilMetricsEngine{})
 
 	newBody, reject := exec.ExecuteEntrypointStage(req, body)
 	require.Nil(t, reject, "Unexpected stage reject")
@@ -100,16 +91,7 @@
 	if err != nil {
 		t.Fatalf("Unexpected error creating http request: %s", err)
 	}
-<<<<<<< HEAD
-	exec := HookExecutor{
-		InvocationCtx: &hookstage.InvocationContext{},
-		Endpoint:      EndpointAuction,
-		PlanBuilder:   TestApplyHookMutationsBuilder{},
-		MetricEngine:  &config.NilMetricsEngine{},
-	}
-=======
-	exec := NewHookExecutor(TestApplyHookMutationsBuilder{}, EndpointAuction)
->>>>>>> c54e9a00
+	exec := NewHookExecutor(TestApplyHookMutationsBuilder{}, EndpointAuction, &config.NilMetricsEngine{})
 
 	newBody, reject := exec.ExecuteEntrypointStage(req, body)
 	require.Nil(t, reject, "Unexpected stage reject")
@@ -228,16 +210,7 @@
 	reader := bytes.NewReader(body)
 	req, err := http.NewRequest(http.MethodPost, "https://prebid.com/openrtb2/auction", reader)
 	require.NoError(t, err, "Unexpected error creating http request: %s", err)
-<<<<<<< HEAD
-	exec := HookExecutor{
-		InvocationCtx: &hookstage.InvocationContext{},
-		Endpoint:      EndpointAuction,
-		PlanBuilder:   TestRejectPlanBuilder{},
-		MetricEngine:  &config.NilMetricsEngine{},
-	}
-=======
-	exec := NewHookExecutor(TestRejectPlanBuilder{}, EndpointAuction)
->>>>>>> c54e9a00
+	exec := NewHookExecutor(TestRejectPlanBuilder{}, EndpointAuction, &config.NilMetricsEngine{})
 
 	newBody, reject := exec.ExecuteEntrypointStage(req, body)
 	require.NotNil(t, reject, "Unexpected successful execution of entrypoint hook")
@@ -322,16 +295,7 @@
 	if err != nil {
 		t.Fatalf("Unexpected error creating http request: %s", err)
 	}
-<<<<<<< HEAD
-	exec := HookExecutor{
-		InvocationCtx: &hookstage.InvocationContext{},
-		Endpoint:      EndpointAuction,
-		PlanBuilder:   TestWithTimeoutPlanBuilder{},
-		MetricEngine:  &config.NilMetricsEngine{},
-	}
-=======
-	exec := NewHookExecutor(TestWithTimeoutPlanBuilder{}, EndpointAuction)
->>>>>>> c54e9a00
+	exec := NewHookExecutor(TestWithTimeoutPlanBuilder{}, EndpointAuction, &config.NilMetricsEngine{})
 
 	newBody, reject := exec.ExecuteEntrypointStage(req, body)
 	require.Nil(t, reject, "Unexpected stage reject")
@@ -375,16 +339,7 @@
 		t.Fatalf("Unexpected error creating http request: %s", err)
 	}
 
-<<<<<<< HEAD
-	exec := HookExecutor{
-		InvocationCtx: &hookstage.InvocationContext{},
-		Endpoint:      EndpointAuction,
-		PlanBuilder:   TestWithModuleContextsPlanBuilder{},
-		MetricEngine:  &config.NilMetricsEngine{},
-	}
-=======
-	exec := NewHookExecutor(TestWithModuleContextsPlanBuilder{}, EndpointAuction)
->>>>>>> c54e9a00
+	exec := NewHookExecutor(TestWithModuleContextsPlanBuilder{}, EndpointAuction, &config.NilMetricsEngine{})
 	_, reject := exec.ExecuteEntrypointStage(req, body)
 	require.Nil(t, reject, "Unexpected stage reject")
 
