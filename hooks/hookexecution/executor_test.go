--- conflicted
+++ resolved
@@ -5046,7 +5046,6 @@
 	}
 }
 
-<<<<<<< HEAD
 type TestWithModuleABPlanBuilder struct {
 	hooks.EmptyPlanBuilder
 }
@@ -5295,7 +5294,8 @@
 
 func ptr[T any](val T) *T {
 	return &val
-=======
+}
+
 type TestMultipleHooksUpdatePayloadBuilder struct {
 	hooks.EmptyPlanBuilder
 }
@@ -5315,5 +5315,4 @@
 			},
 		},
 	}
->>>>>>> 17a06b6a
 }