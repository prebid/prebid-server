--- conflicted
+++ resolved
@@ -690,6 +690,722 @@
 	}
 }
 
+func TestExecuteProcessedAuctionStage(t *testing.T) {
+	foobarModuleCtx := &moduleContexts{ctxs: map[string]hookstage.ModuleContext{"foobar": nil}}
+	account := &config.Account{}
+	req := openrtb2.BidRequest{ID: "some-id", User: &openrtb2.User{ID: "user-id"}}
+	reqUpdated := openrtb2.BidRequest{ID: "some-id", User: &openrtb2.User{ID: "user-id", Yob: 2000, Consent: "true"}}
+
+	testCases := []struct {
+		description            string
+		givenPlanBuilder       hooks.ExecutionPlanBuilder
+		givenAccount           *config.Account
+		givenRequest           openrtb2.BidRequest
+		expectedRequest        openrtb2.BidRequest
+		expectedReject         *RejectError
+		expectedModuleContexts *moduleContexts
+		expectedStageOutcomes  []StageOutcome
+	}{
+		{
+			description:            "Request not changed if hook execution plan empty",
+			givenPlanBuilder:       hooks.EmptyPlanBuilder{},
+			givenAccount:           account,
+			givenRequest:           req,
+			expectedRequest:        req,
+			expectedReject:         nil,
+			expectedModuleContexts: &moduleContexts{ctxs: map[string]hookstage.ModuleContext{}},
+			expectedStageOutcomes:  []StageOutcome{},
+		},
+		{
+			description:            "Request changed if hooks return mutations",
+			givenPlanBuilder:       TestApplyHookMutationsBuilder{},
+			givenAccount:           account,
+			givenRequest:           req,
+			expectedRequest:        reqUpdated,
+			expectedReject:         nil,
+			expectedModuleContexts: foobarModuleCtx,
+			expectedStageOutcomes: []StageOutcome{
+				{
+					Entity: entityAuctionRequest,
+					Stage:  hooks.StageProcessedAuctionRequest.String(),
+					Groups: []GroupOutcome{
+						{
+							InvocationResults: []HookOutcome{
+								{
+									AnalyticsTags: hookanalytics.Analytics{},
+									HookID:        HookID{ModuleCode: "foobar", HookImplCode: "foo"},
+									Status:        StatusSuccess,
+									Action:        ActionUpdate,
+									Message:       "",
+									DebugMessages: []string{
+										fmt.Sprintf("Hook mutation successfully applied, affected key: bidRequest.user.yob, mutation type: %s", hookstage.MutationUpdate),
+										fmt.Sprintf("Hook mutation successfully applied, affected key: bidRequest.user.consent, mutation type: %s", hookstage.MutationUpdate),
+									},
+									Errors:   nil,
+									Warnings: nil,
+								},
+							},
+						},
+					},
+				},
+			},
+		},
+		{
+			description:            "Stage execution can be rejected - and later hooks rejected",
+			givenPlanBuilder:       TestRejectPlanBuilder{},
+			givenAccount:           nil,
+			givenRequest:           req,
+			expectedRequest:        req,
+			expectedReject:         &RejectError{0, HookID{ModuleCode: "foobar", HookImplCode: "foo"}, hooks.StageProcessedAuctionRequest.String()},
+			expectedModuleContexts: foobarModuleCtx,
+			expectedStageOutcomes: []StageOutcome{
+				{
+					Entity: entityAuctionRequest,
+					Stage:  hooks.StageProcessedAuctionRequest.String(),
+					Groups: []GroupOutcome{
+						{
+							InvocationResults: []HookOutcome{
+								{
+									AnalyticsTags: hookanalytics.Analytics{},
+									HookID:        HookID{ModuleCode: "foobar", HookImplCode: "foo"},
+									Status:        StatusSuccess,
+									Action:        ActionReject,
+									Message:       "",
+									DebugMessages: nil,
+									Errors: []string{
+										`Module foobar (hook: foo) rejected request with code 0 at processed_auction_request stage`,
+									},
+									Warnings: nil,
+								},
+							},
+						},
+					},
+				},
+			},
+		},
+		{
+			description:            "Request can be changed when a hook times out",
+			givenPlanBuilder:       TestWithTimeoutPlanBuilder{},
+			givenAccount:           account,
+			givenRequest:           req,
+			expectedRequest:        reqUpdated,
+			expectedReject:         nil,
+			expectedModuleContexts: foobarModuleCtx,
+			expectedStageOutcomes: []StageOutcome{
+				{
+					Entity: entityAuctionRequest,
+					Stage:  hooks.StageProcessedAuctionRequest.String(),
+					Groups: []GroupOutcome{
+						{
+							InvocationResults: []HookOutcome{
+								{
+									AnalyticsTags: hookanalytics.Analytics{},
+									HookID:        HookID{ModuleCode: "foobar", HookImplCode: "foo"},
+									Status:        StatusTimeout,
+									Action:        "",
+									Message:       "",
+									DebugMessages: nil,
+									Errors:        []string{"Hook execution timeout"},
+									Warnings:      nil,
+								},
+							},
+						},
+						{
+							InvocationResults: []HookOutcome{
+								{
+									AnalyticsTags: hookanalytics.Analytics{},
+									HookID:        HookID{ModuleCode: "foobar", HookImplCode: "bar"},
+									Status:        StatusSuccess,
+									Action:        ActionUpdate,
+									Message:       "",
+									DebugMessages: []string{
+										fmt.Sprintf("Hook mutation successfully applied, affected key: bidRequest.user.yob, mutation type: %s", hookstage.MutationUpdate),
+										fmt.Sprintf("Hook mutation successfully applied, affected key: bidRequest.user.consent, mutation type: %s", hookstage.MutationUpdate),
+									},
+									Errors:   nil,
+									Warnings: nil,
+								},
+							},
+						},
+					},
+				},
+			},
+		},
+		{
+			description:      "Modules contexts are preserved and correct",
+			givenPlanBuilder: TestWithModuleContextsPlanBuilder{},
+			givenAccount:     account,
+			givenRequest:     req,
+			expectedRequest:  req,
+			expectedReject:   nil,
+			expectedModuleContexts: &moduleContexts{ctxs: map[string]hookstage.ModuleContext{
+				"module-1": {"processed-auction-ctx-1": "some-ctx-1", "processed-auction-ctx-3": "some-ctx-3"},
+				"module-2": {"processed-auction-ctx-2": "some-ctx-2"},
+			}},
+			expectedStageOutcomes: []StageOutcome{
+				{
+					Entity: entityAuctionRequest,
+					Stage:  hooks.StageProcessedAuctionRequest.String(),
+					Groups: []GroupOutcome{
+						{
+							InvocationResults: []HookOutcome{
+								{
+									AnalyticsTags: hookanalytics.Analytics{},
+									HookID:        HookID{ModuleCode: "module-1", HookImplCode: "foo"},
+									Status:        StatusSuccess,
+									Action:        ActionNone,
+									Message:       "",
+									DebugMessages: nil,
+									Errors:        nil,
+									Warnings:      nil,
+								},
+							},
+						},
+						{
+							InvocationResults: []HookOutcome{
+								{
+									AnalyticsTags: hookanalytics.Analytics{},
+									HookID:        HookID{ModuleCode: "module-2", HookImplCode: "bar"},
+									Status:        StatusSuccess,
+									Action:        ActionNone,
+									Message:       "",
+									DebugMessages: nil,
+									Errors:        nil,
+									Warnings:      nil,
+								},
+								{
+									AnalyticsTags: hookanalytics.Analytics{},
+									HookID:        HookID{ModuleCode: "module-1", HookImplCode: "baz"},
+									Status:        StatusSuccess,
+									Action:        ActionNone,
+									Message:       "",
+									DebugMessages: nil,
+									Errors:        nil,
+									Warnings:      nil,
+								},
+							},
+						},
+					},
+				},
+			},
+		},
+	}
+
+	for _, test := range testCases {
+		t.Run(test.description, func(ti *testing.T) {
+			exec := NewHookExecutor(test.givenPlanBuilder, EndpointAuction, &metricsConfig.NilMetricsEngine{})
+			exec.SetAccount(test.givenAccount)
+
+			reject := exec.ExecuteProcessedAuctionStage(&test.givenRequest)
+
+			assert.Equal(ti, test.expectedReject, reject, "Unexpected stage reject.")
+			assert.Equal(ti, test.expectedRequest, test.givenRequest, "Incorrect request update.")
+			assert.Equal(ti, test.expectedModuleContexts, exec.moduleContexts, "Incorrect module contexts")
+
+			stageOutcomes := exec.GetOutcomes()
+			if len(test.expectedStageOutcomes) == 0 {
+				assert.Empty(ti, stageOutcomes, "Incorrect stage outcomes.")
+			} else {
+				assertEqualStageOutcomes(ti, test.expectedStageOutcomes[0], stageOutcomes[0])
+			}
+		})
+	}
+}
+
+func TestExecuteBidderRequestStage(t *testing.T) {
+	bidderName := "the-bidder"
+	foobarModuleCtx := &moduleContexts{ctxs: map[string]hookstage.ModuleContext{"foobar": nil}}
+	account := &config.Account{}
+
+	expectedBidderRequest := &openrtb2.BidRequest{ID: "some-id", User: &openrtb2.User{ID: "user-id"}}
+	expectedUpdatedBidderRequest := &openrtb2.BidRequest{
+		ID: "some-id",
+		User: &openrtb2.User{
+			ID:      "user-id",
+			Yob:     2000,
+			Consent: "true",
+		},
+	}
+
+	testCases := []struct {
+		description            string
+		givenBidderRequest     *openrtb2.BidRequest
+		givenPlanBuilder       hooks.ExecutionPlanBuilder
+		givenAccount           *config.Account
+		expectedBidderRequest  *openrtb2.BidRequest
+		expectedReject         *RejectError
+		expectedModuleContexts *moduleContexts
+		expectedStageOutcomes  []StageOutcome
+	}{
+		{
+			description:            "Payload not changed if hook execution plan empty",
+			givenBidderRequest:     &openrtb2.BidRequest{ID: "some-id", User: &openrtb2.User{ID: "user-id"}},
+			givenPlanBuilder:       hooks.EmptyPlanBuilder{},
+			givenAccount:           account,
+			expectedBidderRequest:  expectedBidderRequest,
+			expectedReject:         nil,
+			expectedModuleContexts: &moduleContexts{ctxs: map[string]hookstage.ModuleContext{}},
+			expectedStageOutcomes:  []StageOutcome{},
+		},
+		{
+			description:            "Payload changed if hooks return mutations",
+			givenBidderRequest:     &openrtb2.BidRequest{ID: "some-id", User: &openrtb2.User{ID: "user-id"}},
+			givenPlanBuilder:       TestApplyHookMutationsBuilder{},
+			givenAccount:           account,
+			expectedBidderRequest:  expectedUpdatedBidderRequest,
+			expectedReject:         nil,
+			expectedModuleContexts: foobarModuleCtx,
+			expectedStageOutcomes: []StageOutcome{
+				{
+					Entity: entity(bidderName),
+					Stage:  hooks.StageBidderRequest.String(),
+					Groups: []GroupOutcome{
+						{
+							InvocationResults: []HookOutcome{
+								{
+									AnalyticsTags: hookanalytics.Analytics{},
+									HookID:        HookID{ModuleCode: "foobar", HookImplCode: "foo"},
+									Status:        StatusSuccess,
+									Action:        ActionUpdate,
+									Message:       "",
+									DebugMessages: []string{
+										fmt.Sprintf("Hook mutation successfully applied, affected key: bidRequest.user.yob, mutation type: %s", hookstage.MutationUpdate),
+										fmt.Sprintf("Hook mutation successfully applied, affected key: bidRequest.user.consent, mutation type: %s", hookstage.MutationUpdate),
+									},
+									Errors:   nil,
+									Warnings: nil,
+								},
+								{
+									AnalyticsTags: hookanalytics.Analytics{},
+									HookID:        HookID{ModuleCode: "foobar", HookImplCode: "bar"},
+									Status:        StatusExecutionFailure,
+									Action:        ActionUpdate,
+									Message:       "",
+									DebugMessages: nil,
+									Errors:        nil,
+									Warnings:      []string{"failed to apply hook mutation: key not found"},
+								},
+							},
+						},
+						{
+							InvocationResults: []HookOutcome{
+								{
+									AnalyticsTags: hookanalytics.Analytics{},
+									HookID:        HookID{ModuleCode: "foobar", HookImplCode: "baz"},
+									Status:        StatusFailure,
+									Action:        "",
+									Message:       "",
+									DebugMessages: nil,
+									Errors:        []string{"hook execution failed: attribute not found"},
+									Warnings:      nil,
+								},
+							},
+						},
+					},
+				},
+			},
+		},
+		{
+			description:            "Stage execution can be rejected - and later hooks rejected",
+			givenBidderRequest:     &openrtb2.BidRequest{ID: "some-id", User: &openrtb2.User{ID: "user-id"}},
+			givenPlanBuilder:       TestRejectPlanBuilder{},
+			givenAccount:           nil,
+			expectedBidderRequest:  expectedBidderRequest,
+			expectedReject:         &RejectError{0, HookID{ModuleCode: "foobar", HookImplCode: "foo"}, hooks.StageBidderRequest.String()},
+			expectedModuleContexts: foobarModuleCtx,
+			expectedStageOutcomes: []StageOutcome{
+				{
+					ExecutionTime: ExecutionTime{},
+					Entity:        entity(bidderName),
+					Stage:         hooks.StageBidderRequest.String(),
+					Groups: []GroupOutcome{
+						{
+							ExecutionTime: ExecutionTime{},
+							InvocationResults: []HookOutcome{
+								{
+									ExecutionTime: ExecutionTime{},
+									AnalyticsTags: hookanalytics.Analytics{},
+									HookID:        HookID{ModuleCode: "foobar", HookImplCode: "baz"},
+									Status:        StatusExecutionFailure,
+									Action:        "",
+									Message:       "",
+									DebugMessages: nil,
+									Errors:        []string{"unexpected error"},
+									Warnings:      nil,
+								},
+							},
+						},
+						{
+							ExecutionTime: ExecutionTime{},
+							InvocationResults: []HookOutcome{
+								{
+									ExecutionTime: ExecutionTime{},
+									AnalyticsTags: hookanalytics.Analytics{},
+									HookID:        HookID{ModuleCode: "foobar", HookImplCode: "foo"},
+									Status:        StatusSuccess,
+									Action:        ActionReject,
+									Message:       "",
+									DebugMessages: nil,
+									Errors: []string{
+										`Module foobar (hook: foo) rejected request with code 0 at bidder_request stage`,
+									},
+									Warnings: nil,
+								},
+							},
+						},
+					},
+				},
+			},
+		},
+		{
+			description:            "Stage execution can be timed out",
+			givenBidderRequest:     &openrtb2.BidRequest{ID: "some-id", User: &openrtb2.User{ID: "user-id"}},
+			givenPlanBuilder:       TestWithTimeoutPlanBuilder{},
+			givenAccount:           account,
+			expectedBidderRequest:  expectedUpdatedBidderRequest,
+			expectedReject:         nil,
+			expectedModuleContexts: foobarModuleCtx,
+			expectedStageOutcomes: []StageOutcome{
+				{
+					ExecutionTime: ExecutionTime{},
+					Entity:        entity(bidderName),
+					Stage:         hooks.StageBidderRequest.String(),
+					Groups: []GroupOutcome{
+						{
+							ExecutionTime: ExecutionTime{},
+							InvocationResults: []HookOutcome{
+								{
+									ExecutionTime: ExecutionTime{},
+									AnalyticsTags: hookanalytics.Analytics{},
+									HookID:        HookID{ModuleCode: "foobar", HookImplCode: "foo"},
+									Status:        StatusTimeout,
+									Action:        "",
+									Message:       "",
+									DebugMessages: nil,
+									Errors:        []string{"Hook execution timeout"},
+									Warnings:      nil,
+								},
+							},
+						},
+						{
+							ExecutionTime: ExecutionTime{},
+							InvocationResults: []HookOutcome{
+								{
+									AnalyticsTags: hookanalytics.Analytics{},
+									HookID:        HookID{ModuleCode: "foobar", HookImplCode: "bar"},
+									Status:        StatusSuccess,
+									Action:        ActionUpdate,
+									Message:       "",
+									DebugMessages: []string{
+										fmt.Sprintf("Hook mutation successfully applied, affected key: bidRequest.user.yob, mutation type: %s", hookstage.MutationUpdate),
+										fmt.Sprintf("Hook mutation successfully applied, affected key: bidRequest.user.consent, mutation type: %s", hookstage.MutationUpdate),
+									},
+									Errors:   nil,
+									Warnings: nil,
+								},
+							},
+						},
+					},
+				},
+			},
+		},
+		{
+			description:           "Modules contexts are preserved and correct",
+			givenBidderRequest:    &openrtb2.BidRequest{ID: "some-id", User: &openrtb2.User{ID: "user-id"}},
+			givenPlanBuilder:      TestWithModuleContextsPlanBuilder{},
+			givenAccount:          account,
+			expectedBidderRequest: expectedBidderRequest,
+			expectedReject:        nil,
+			expectedModuleContexts: &moduleContexts{ctxs: map[string]hookstage.ModuleContext{
+				"module-1": {"bidder-request-ctx-1": "some-ctx-1"},
+				"module-2": {"bidder-request-ctx-2": "some-ctx-2"},
+			}},
+			expectedStageOutcomes: []StageOutcome{
+				{
+					ExecutionTime: ExecutionTime{},
+					Entity:        entity(bidderName),
+					Stage:         hooks.StageBidderRequest.String(),
+					Groups: []GroupOutcome{
+						{
+							ExecutionTime: ExecutionTime{},
+							InvocationResults: []HookOutcome{
+								{
+									ExecutionTime: ExecutionTime{},
+									AnalyticsTags: hookanalytics.Analytics{},
+									HookID:        HookID{ModuleCode: "module-1", HookImplCode: "foo"},
+									Status:        StatusSuccess,
+									Action:        ActionNone,
+									Message:       "",
+									DebugMessages: nil,
+									Errors:        nil,
+									Warnings:      nil,
+								},
+							},
+						},
+						{
+							ExecutionTime: ExecutionTime{},
+							InvocationResults: []HookOutcome{
+								{
+									ExecutionTime: ExecutionTime{},
+									AnalyticsTags: hookanalytics.Analytics{},
+									HookID:        HookID{ModuleCode: "module-2", HookImplCode: "bar"},
+									Status:        StatusSuccess,
+									Action:        ActionNone,
+									Message:       "",
+									DebugMessages: nil,
+									Errors:        nil,
+									Warnings:      nil,
+								},
+							},
+						},
+					},
+				},
+			},
+		},
+	}
+
+	for _, test := range testCases {
+		t.Run(test.description, func(t *testing.T) {
+			exec := NewHookExecutor(test.givenPlanBuilder, EndpointAuction, &metricsConfig.NilMetricsEngine{})
+			exec.SetAccount(test.givenAccount)
+
+			reject := exec.ExecuteBidderRequestStage(test.givenBidderRequest, bidderName)
+
+			assert.Equal(t, test.expectedReject, reject, "Unexpected stage reject.")
+			assert.Equal(t, test.expectedBidderRequest, test.givenBidderRequest, "Incorrect bidder request.")
+			assert.Equal(t, test.expectedModuleContexts, exec.moduleContexts, "Incorrect module contexts")
+
+			stageOutcomes := exec.GetOutcomes()
+			if len(test.expectedStageOutcomes) == 0 {
+				assert.Empty(t, stageOutcomes, "Incorrect stage outcomes.")
+			} else {
+				assertEqualStageOutcomes(t, test.expectedStageOutcomes[0], stageOutcomes[0])
+			}
+		})
+	}
+}
+
+func TestExecuteRawBidderResponseStage(t *testing.T) {
+	foobarModuleCtx := &moduleContexts{ctxs: map[string]hookstage.ModuleContext{"foobar": nil}}
+	account := &config.Account{}
+	resp := adapters.BidderResponse{Bids: []*adapters.TypedBid{{DealPriority: 1}}}
+	expResp := adapters.BidderResponse{Bids: []*adapters.TypedBid{{DealPriority: 10}}}
+	vEntity := entity("the-bidder")
+
+	testCases := []struct {
+		description            string
+		givenPlanBuilder       hooks.ExecutionPlanBuilder
+		givenAccount           *config.Account
+		givenBidderResponse    adapters.BidderResponse
+		expectedBidderResponse adapters.BidderResponse
+		expectedReject         *RejectError
+		expectedModuleContexts *moduleContexts
+		expectedStageOutcomes  []StageOutcome
+	}{
+		{
+			description:            "Payload not changed if hook execution plan empty",
+			givenPlanBuilder:       hooks.EmptyPlanBuilder{},
+			givenAccount:           account,
+			givenBidderResponse:    resp,
+			expectedBidderResponse: resp,
+			expectedReject:         nil,
+			expectedModuleContexts: &moduleContexts{ctxs: map[string]hookstage.ModuleContext{}},
+			expectedStageOutcomes:  []StageOutcome{},
+		},
+		{
+			description:            "Payload changed if hooks return mutations",
+			givenPlanBuilder:       TestApplyHookMutationsBuilder{},
+			givenAccount:           account,
+			givenBidderResponse:    resp,
+			expectedBidderResponse: expResp,
+			expectedReject:         nil,
+			expectedModuleContexts: foobarModuleCtx,
+			expectedStageOutcomes: []StageOutcome{
+				{
+					Entity: vEntity,
+					Stage:  hooks.StageRawBidderResponse.String(),
+					Groups: []GroupOutcome{
+						{
+							InvocationResults: []HookOutcome{
+								{
+									AnalyticsTags: hookanalytics.Analytics{},
+									HookID:        HookID{ModuleCode: "foobar", HookImplCode: "foo"},
+									Status:        StatusSuccess,
+									Action:        ActionUpdate,
+									Message:       "",
+									DebugMessages: []string{
+										fmt.Sprintf("Hook mutation successfully applied, affected key: bidderResponse.bid.deal-priority, mutation type: %s", hookstage.MutationUpdate),
+									},
+									Errors:   nil,
+									Warnings: nil,
+								},
+							},
+						},
+					},
+				},
+			},
+		},
+		{
+			description:            "Stage execution can be rejected",
+			givenPlanBuilder:       TestRejectPlanBuilder{},
+			givenAccount:           nil,
+			givenBidderResponse:    resp,
+			expectedBidderResponse: resp,
+			expectedReject:         &RejectError{0, HookID{ModuleCode: "foobar", HookImplCode: "foo"}, hooks.StageRawBidderResponse.String()},
+			expectedModuleContexts: foobarModuleCtx,
+			expectedStageOutcomes: []StageOutcome{
+				{
+					Entity: vEntity,
+					Stage:  hooks.StageRawBidderResponse.String(),
+					Groups: []GroupOutcome{
+						{
+							InvocationResults: []HookOutcome{
+								{
+									AnalyticsTags: hookanalytics.Analytics{},
+									HookID:        HookID{ModuleCode: "foobar", HookImplCode: "foo"},
+									Status:        StatusSuccess,
+									Action:        ActionReject,
+									Message:       "",
+									DebugMessages: nil,
+									Errors: []string{
+										`Module foobar (hook: foo) rejected request with code 0 at raw_bidder_response stage`,
+									},
+									Warnings: nil,
+								},
+							},
+						},
+					},
+				},
+			},
+		},
+		{
+			description:            "Response can be changed when a hook times out",
+			givenPlanBuilder:       TestWithTimeoutPlanBuilder{},
+			givenAccount:           account,
+			givenBidderResponse:    resp,
+			expectedBidderResponse: expResp,
+			expectedReject:         nil,
+			expectedModuleContexts: foobarModuleCtx,
+			expectedStageOutcomes: []StageOutcome{
+				{
+					Entity: vEntity,
+					Stage:  hooks.StageRawBidderResponse.String(),
+					Groups: []GroupOutcome{
+						{
+							InvocationResults: []HookOutcome{
+								{
+									AnalyticsTags: hookanalytics.Analytics{},
+									HookID:        HookID{"foobar", "foo"},
+									Status:        StatusTimeout,
+									Action:        "",
+									Message:       "",
+									DebugMessages: nil,
+									Errors:        []string{"Hook execution timeout"},
+									Warnings:      nil,
+								},
+							},
+						},
+						{
+							InvocationResults: []HookOutcome{
+								{
+									AnalyticsTags: hookanalytics.Analytics{},
+									HookID:        HookID{"foobar", "bar"},
+									Status:        StatusSuccess,
+									Action:        ActionUpdate,
+									Message:       "",
+									DebugMessages: []string{
+										fmt.Sprintf("Hook mutation successfully applied, affected key: bidderResponse.bid.deal-priority, mutation type: %s", hookstage.MutationUpdate),
+									},
+									Errors:   nil,
+									Warnings: nil,
+								},
+							},
+						},
+					},
+				},
+			},
+		},
+		{
+			description:            "Modules contexts are preserved and correct",
+			givenPlanBuilder:       TestWithModuleContextsPlanBuilder{},
+			givenAccount:           account,
+			givenBidderResponse:    resp,
+			expectedBidderResponse: expResp,
+			expectedReject:         nil,
+			expectedModuleContexts: &moduleContexts{ctxs: map[string]hookstage.ModuleContext{
+				"module-1": {"raw-bidder-response-ctx-1": "some-ctx-1", "raw-bidder-response-ctx-3": "some-ctx-3"},
+				"module-2": {"raw-bidder-response-ctx-2": "some-ctx-2"},
+			}},
+			expectedStageOutcomes: []StageOutcome{
+				{
+					Entity: vEntity,
+					Stage:  hooks.StageRawBidderResponse.String(),
+					Groups: []GroupOutcome{
+						{
+							InvocationResults: []HookOutcome{
+								{
+									AnalyticsTags: hookanalytics.Analytics{},
+									HookID:        HookID{ModuleCode: "module-1", HookImplCode: "foo"},
+									Status:        StatusSuccess,
+									Action:        ActionNone,
+									Message:       "",
+									DebugMessages: nil,
+									Errors:        nil,
+									Warnings:      nil,
+								},
+								{
+									AnalyticsTags: hookanalytics.Analytics{},
+									HookID:        HookID{ModuleCode: "module-2", HookImplCode: "baz"},
+									Status:        StatusSuccess,
+									Action:        ActionNone,
+									Message:       "",
+									DebugMessages: nil,
+									Errors:        nil,
+									Warnings:      nil,
+								},
+							},
+						},
+						{
+							InvocationResults: []HookOutcome{
+								{
+									AnalyticsTags: hookanalytics.Analytics{},
+									HookID:        HookID{ModuleCode: "module-1", HookImplCode: "bar"},
+									Status:        StatusSuccess,
+									Action:        ActionNone,
+									Message:       "",
+									DebugMessages: nil,
+									Errors:        nil,
+									Warnings:      nil,
+								},
+							},
+						},
+					},
+				},
+			},
+		},
+	}
+
+	for _, test := range testCases {
+		t.Run(test.description, func(ti *testing.T) {
+			exec := NewHookExecutor(test.givenPlanBuilder, EndpointAuction, &metricsConfig.NilMetricsEngine{})
+			exec.SetAccount(test.givenAccount)
+
+			reject := exec.ExecuteRawBidderResponseStage(&test.givenBidderResponse, "the-bidder")
+
+			assert.Equal(ti, test.expectedReject, reject, "Unexpected stage reject.")
+			assert.Equal(ti, test.expectedBidderResponse, test.givenBidderResponse, "Incorrect response update.")
+			assert.Equal(ti, test.expectedModuleContexts, exec.moduleContexts, "Incorrect module contexts")
+
+			stageOutcomes := exec.GetOutcomes()
+			if len(test.expectedStageOutcomes) == 0 {
+				assert.Empty(ti, stageOutcomes, "Incorrect stage outcomes.")
+			} else {
+				assertEqualStageOutcomes(ti, test.expectedStageOutcomes[0], stageOutcomes[0])
+			}
+		})
+	}
+}
+
 func TestExecuteAllProcessedBidResponsesStage(t *testing.T) {
 	foobarModuleCtx := &moduleContexts{ctxs: map[string]hookstage.ModuleContext{"foobar": nil}}
 	account := &config.Account{}
@@ -963,757 +1679,6 @@
 				assert.Empty(t, stageOutcomes, "Incorrect stage outcomes.")
 			} else {
 				assertEqualStageOutcomes(t, test.expectedStageOutcomes[0], stageOutcomes[0])
-			}
-		})
-	}
-}
-
-func TestExecuteProcessedAuctionStage(t *testing.T) {
-	foobarModuleCtx := &moduleContexts{ctxs: map[string]hookstage.ModuleContext{"foobar": nil}}
-	account := &config.Account{}
-	req := openrtb2.BidRequest{ID: "some-id", User: &openrtb2.User{ID: "user-id"}}
-	reqUpdated := openrtb2.BidRequest{ID: "some-id", User: &openrtb2.User{ID: "user-id", Yob: 2000, Consent: "true"}}
-
-	testCases := []struct {
-		description            string
-		givenPlanBuilder       hooks.ExecutionPlanBuilder
-		givenAccount           *config.Account
-		givenRequest           openrtb2.BidRequest
-		expectedRequest        openrtb2.BidRequest
-		expectedReject         *RejectError
-		expectedModuleContexts *moduleContexts
-		expectedStageOutcomes  []StageOutcome
-	}{
-		{
-			description:            "Request not changed if hook execution plan empty",
-			givenPlanBuilder:       hooks.EmptyPlanBuilder{},
-			givenAccount:           account,
-			givenRequest:           req,
-			expectedRequest:        req,
-			expectedReject:         nil,
-			expectedModuleContexts: &moduleContexts{ctxs: map[string]hookstage.ModuleContext{}},
-			expectedStageOutcomes:  []StageOutcome{},
-		},
-		{
-			description:            "Request changed if hooks return mutations",
-			givenPlanBuilder:       TestApplyHookMutationsBuilder{},
-			givenAccount:           account,
-			givenRequest:           req,
-			expectedRequest:        reqUpdated,
-			expectedReject:         nil,
-			expectedModuleContexts: foobarModuleCtx,
-			expectedStageOutcomes: []StageOutcome{
-				{
-					Entity: entityAuctionRequest,
-					Stage:  hooks.StageProcessedAuctionRequest.String(),
-					Groups: []GroupOutcome{
-						{
-							InvocationResults: []HookOutcome{
-								{
-									AnalyticsTags: hookanalytics.Analytics{},
-									HookID:        HookID{ModuleCode: "foobar", HookImplCode: "foo"},
-									Status:        StatusSuccess,
-									Action:        ActionUpdate,
-									Message:       "",
-									DebugMessages: []string{
-										fmt.Sprintf("Hook mutation successfully applied, affected key: bidRequest.user.yob, mutation type: %s", hookstage.MutationUpdate),
-										fmt.Sprintf("Hook mutation successfully applied, affected key: bidRequest.user.consent, mutation type: %s", hookstage.MutationUpdate),
-									},
-									Errors:   nil,
-									Warnings: nil,
-								},
-							},
-						},
-					},
-				},
-			},
-		},
-		{
-			description:            "Stage execution can be rejected - and later hooks rejected",
-			givenPlanBuilder:       TestRejectPlanBuilder{},
-			givenAccount:           nil,
-			givenRequest:           req,
-			expectedRequest:        req,
-			expectedReject:         &RejectError{0, HookID{ModuleCode: "foobar", HookImplCode: "foo"}, hooks.StageProcessedAuctionRequest.String()},
-			expectedModuleContexts: foobarModuleCtx,
-			expectedStageOutcomes: []StageOutcome{
-				{
-					Entity: entityAuctionRequest,
-					Stage:  hooks.StageProcessedAuctionRequest.String(),
-					Groups: []GroupOutcome{
-						{
-							InvocationResults: []HookOutcome{
-								{
-									AnalyticsTags: hookanalytics.Analytics{},
-									HookID:        HookID{ModuleCode: "foobar", HookImplCode: "foo"},
-									Status:        StatusSuccess,
-									Action:        ActionReject,
-									Message:       "",
-									DebugMessages: nil,
-									Errors: []string{
-										`Module foobar (hook: foo) rejected request with code 0 at processed_auction_request stage`,
-									},
-									Warnings: nil,
-								},
-							},
-						},
-					},
-				},
-			},
-		},
-		{
-			description:            "Request can be changed when a hook times out",
-			givenPlanBuilder:       TestWithTimeoutPlanBuilder{},
-			givenAccount:           account,
-			givenRequest:           req,
-			expectedRequest:        reqUpdated,
-			expectedReject:         nil,
-			expectedModuleContexts: foobarModuleCtx,
-			expectedStageOutcomes: []StageOutcome{
-				{
-					Entity: entityAuctionRequest,
-					Stage:  hooks.StageProcessedAuctionRequest.String(),
-					Groups: []GroupOutcome{
-						{
-							InvocationResults: []HookOutcome{
-								{
-									AnalyticsTags: hookanalytics.Analytics{},
-									HookID:        HookID{ModuleCode: "foobar", HookImplCode: "foo"},
-									Status:        StatusTimeout,
-									Action:        "",
-									Message:       "",
-									DebugMessages: nil,
-									Errors:        []string{"Hook execution timeout"},
-									Warnings:      nil,
-								},
-							},
-						},
-						{
-							InvocationResults: []HookOutcome{
-								{
-									AnalyticsTags: hookanalytics.Analytics{},
-									HookID:        HookID{ModuleCode: "foobar", HookImplCode: "bar"},
-									Status:        StatusSuccess,
-									Action:        ActionUpdate,
-									Message:       "",
-									DebugMessages: []string{
-										fmt.Sprintf("Hook mutation successfully applied, affected key: bidRequest.user.yob, mutation type: %s", hookstage.MutationUpdate),
-										fmt.Sprintf("Hook mutation successfully applied, affected key: bidRequest.user.consent, mutation type: %s", hookstage.MutationUpdate),
-									},
-									Errors:   nil,
-									Warnings: nil,
-								},
-							},
-						},
-					},
-				},
-			},
-		},
-		{
-			description:      "Modules contexts are preserved and correct",
-			givenPlanBuilder: TestWithModuleContextsPlanBuilder{},
-			givenAccount:     account,
-			givenRequest:     req,
-			expectedRequest:  req,
-			expectedReject:   nil,
-			expectedModuleContexts: &moduleContexts{ctxs: map[string]hookstage.ModuleContext{
-				"module-1": {"processed-auction-ctx-1": "some-ctx-1", "processed-auction-ctx-3": "some-ctx-3"},
-				"module-2": {"processed-auction-ctx-2": "some-ctx-2"},
-			}},
-			expectedStageOutcomes: []StageOutcome{
-				{
-					Entity: entityAuctionRequest,
-					Stage:  hooks.StageProcessedAuctionRequest.String(),
-					Groups: []GroupOutcome{
-						{
-							InvocationResults: []HookOutcome{
-								{
-									AnalyticsTags: hookanalytics.Analytics{},
-									HookID:        HookID{ModuleCode: "module-1", HookImplCode: "foo"},
-									Status:        StatusSuccess,
-									Action:        ActionNone,
-									Message:       "",
-									DebugMessages: nil,
-									Errors:        nil,
-									Warnings:      nil,
-								},
-							},
-						},
-						{
-							InvocationResults: []HookOutcome{
-								{
-									AnalyticsTags: hookanalytics.Analytics{},
-									HookID:        HookID{ModuleCode: "module-2", HookImplCode: "bar"},
-									Status:        StatusSuccess,
-									Action:        ActionNone,
-									Message:       "",
-									DebugMessages: nil,
-									Errors:        nil,
-									Warnings:      nil,
-								},
-								{
-									AnalyticsTags: hookanalytics.Analytics{},
-									HookID:        HookID{ModuleCode: "module-1", HookImplCode: "baz"},
-									Status:        StatusSuccess,
-									Action:        ActionNone,
-									Message:       "",
-									DebugMessages: nil,
-									Errors:        nil,
-									Warnings:      nil,
-								},
-							},
-						},
-					},
-				},
-			},
-		},
-	}
-
-	for _, test := range testCases {
-		t.Run(test.description, func(ti *testing.T) {
-			exec := NewHookExecutor(test.givenPlanBuilder, EndpointAuction, &metricsConfig.NilMetricsEngine{})
-			exec.SetAccount(test.givenAccount)
-
-			reject := exec.ExecuteProcessedAuctionStage(&test.givenRequest)
-
-			assert.Equal(ti, test.expectedReject, reject, "Unexpected stage reject.")
-			assert.Equal(ti, test.expectedRequest, test.givenRequest, "Incorrect request update.")
-			assert.Equal(ti, test.expectedModuleContexts, exec.moduleContexts, "Incorrect module contexts")
-
-			stageOutcomes := exec.GetOutcomes()
-			if len(test.expectedStageOutcomes) == 0 {
-				assert.Empty(ti, stageOutcomes, "Incorrect stage outcomes.")
-			} else {
-				assertEqualStageOutcomes(ti, test.expectedStageOutcomes[0], stageOutcomes[0])
-			}
-		})
-	}
-}
-
-func TestExecuteBidderRequestStage(t *testing.T) {
-	bidderName := "the-bidder"
-	foobarModuleCtx := &moduleContexts{ctxs: map[string]hookstage.ModuleContext{"foobar": nil}}
-	account := &config.Account{}
-
-	expectedBidderRequest := &openrtb2.BidRequest{ID: "some-id", User: &openrtb2.User{ID: "user-id"}}
-	expectedUpdatedBidderRequest := &openrtb2.BidRequest{
-		ID: "some-id",
-		User: &openrtb2.User{
-			ID:      "user-id",
-			Yob:     2000,
-			Consent: "true",
-		},
-	}
-
-	testCases := []struct {
-		description            string
-		givenBidderRequest     *openrtb2.BidRequest
-		givenPlanBuilder       hooks.ExecutionPlanBuilder
-		givenAccount           *config.Account
-		expectedBidderRequest  *openrtb2.BidRequest
-		expectedReject         *RejectError
-		expectedModuleContexts *moduleContexts
-		expectedStageOutcomes  []StageOutcome
-	}{
-		{
-			description:            "Payload not changed if hook execution plan empty",
-			givenBidderRequest:     &openrtb2.BidRequest{ID: "some-id", User: &openrtb2.User{ID: "user-id"}},
-			givenPlanBuilder:       hooks.EmptyPlanBuilder{},
-			givenAccount:           account,
-			expectedBidderRequest:  expectedBidderRequest,
-			expectedReject:         nil,
-			expectedModuleContexts: &moduleContexts{ctxs: map[string]hookstage.ModuleContext{}},
-			expectedStageOutcomes:  []StageOutcome{},
-		},
-		{
-			description:            "Payload changed if hooks return mutations",
-			givenBidderRequest:     &openrtb2.BidRequest{ID: "some-id", User: &openrtb2.User{ID: "user-id"}},
-			givenPlanBuilder:       TestApplyHookMutationsBuilder{},
-			givenAccount:           account,
-			expectedBidderRequest:  expectedUpdatedBidderRequest,
-			expectedReject:         nil,
-			expectedModuleContexts: foobarModuleCtx,
-			expectedStageOutcomes: []StageOutcome{
-				{
-					Entity: entity(bidderName),
-					Stage:  hooks.StageBidderRequest.String(),
-					Groups: []GroupOutcome{
-						{
-							InvocationResults: []HookOutcome{
-								{
-									AnalyticsTags: hookanalytics.Analytics{},
-									HookID:        HookID{ModuleCode: "foobar", HookImplCode: "foo"},
-									Status:        StatusSuccess,
-									Action:        ActionUpdate,
-									Message:       "",
-									DebugMessages: []string{
-										fmt.Sprintf("Hook mutation successfully applied, affected key: bidRequest.user.yob, mutation type: %s", hookstage.MutationUpdate),
-										fmt.Sprintf("Hook mutation successfully applied, affected key: bidRequest.user.consent, mutation type: %s", hookstage.MutationUpdate),
-									},
-									Errors:   nil,
-									Warnings: nil,
-								},
-								{
-									AnalyticsTags: hookanalytics.Analytics{},
-									HookID:        HookID{ModuleCode: "foobar", HookImplCode: "bar"},
-									Status:        StatusExecutionFailure,
-									Action:        ActionUpdate,
-									Message:       "",
-									DebugMessages: nil,
-									Errors:        nil,
-									Warnings:      []string{"failed to apply hook mutation: key not found"},
-								},
-							},
-						},
-						{
-							InvocationResults: []HookOutcome{
-								{
-									AnalyticsTags: hookanalytics.Analytics{},
-									HookID:        HookID{ModuleCode: "foobar", HookImplCode: "baz"},
-									Status:        StatusFailure,
-									Action:        "",
-									Message:       "",
-									DebugMessages: nil,
-									Errors:        []string{"hook execution failed: attribute not found"},
-									Warnings:      nil,
-								},
-							},
-						},
-					},
-				},
-			},
-		},
-<<<<<<< HEAD
-	}
-}
-
-func (e TestApplyHookMutationsBuilder) PlanForAllProcessedBidResponsesStage(_ string, _ *config.Account) hooks.Plan[hookstage.AllProcessedBidResponses] {
-	return hooks.Plan[hookstage.AllProcessedBidResponses]{
-		hooks.Group[hookstage.AllProcessedBidResponses]{
-			Timeout: 1 * time.Millisecond,
-			Hooks: []hooks.HookWrapper[hookstage.AllProcessedBidResponses]{
-				{Module: "foobar", Code: "foo", Hook: mockUpdateBiddersResponsesHook{}},
-				{Module: "foobar", Code: "bar", Hook: mockFailedMutationHook{}},
-			},
-		},
-		hooks.Group[hookstage.AllProcessedBidResponses]{
-			Timeout: 1 * time.Millisecond,
-			Hooks: []hooks.HookWrapper[hookstage.AllProcessedBidResponses]{
-				{Module: "foobar", Code: "baz", Hook: mockFailureHook{}},
-			},
-		},
-	}
-}
-
-type TestRejectPlanBuilder struct {
-	hooks.EmptyPlanBuilder
-}
-
-func (e TestRejectPlanBuilder) PlanForEntrypointStage(_ string) hooks.Plan[hookstage.Entrypoint] {
-	return hooks.Plan[hookstage.Entrypoint]{
-		hooks.Group[hookstage.Entrypoint]{
-			Timeout: 1 * time.Millisecond,
-			Hooks: []hooks.HookWrapper[hookstage.Entrypoint]{
-				{Module: "foobar", Code: "foo", Hook: mockUpdateHeaderEntrypointHook{}},
-				{Module: "foobar", Code: "baz", Hook: mockErrorHook{}},
-=======
-		{
-			description:            "Stage execution can be rejected - and later hooks rejected",
-			givenBidderRequest:     &openrtb2.BidRequest{ID: "some-id", User: &openrtb2.User{ID: "user-id"}},
-			givenPlanBuilder:       TestRejectPlanBuilder{},
-			givenAccount:           nil,
-			expectedBidderRequest:  expectedBidderRequest,
-			expectedReject:         &RejectError{0, HookID{ModuleCode: "foobar", HookImplCode: "foo"}, hooks.StageBidderRequest.String()},
-			expectedModuleContexts: foobarModuleCtx,
-			expectedStageOutcomes: []StageOutcome{
-				{
-					ExecutionTime: ExecutionTime{},
-					Entity:        entity(bidderName),
-					Stage:         hooks.StageBidderRequest.String(),
-					Groups: []GroupOutcome{
-						{
-							ExecutionTime: ExecutionTime{},
-							InvocationResults: []HookOutcome{
-								{
-									ExecutionTime: ExecutionTime{},
-									AnalyticsTags: hookanalytics.Analytics{},
-									HookID:        HookID{ModuleCode: "foobar", HookImplCode: "baz"},
-									Status:        StatusExecutionFailure,
-									Action:        "",
-									Message:       "",
-									DebugMessages: nil,
-									Errors:        []string{"unexpected error"},
-									Warnings:      nil,
-								},
-							},
-						},
-						{
-							ExecutionTime: ExecutionTime{},
-							InvocationResults: []HookOutcome{
-								{
-									ExecutionTime: ExecutionTime{},
-									AnalyticsTags: hookanalytics.Analytics{},
-									HookID:        HookID{ModuleCode: "foobar", HookImplCode: "foo"},
-									Status:        StatusSuccess,
-									Action:        ActionReject,
-									Message:       "",
-									DebugMessages: nil,
-									Errors: []string{
-										`Module foobar (hook: foo) rejected request with code 0 at bidder_request stage`,
-									},
-									Warnings: nil,
-								},
-							},
-						},
-					},
-				},
->>>>>>> 588c8834
-			},
-		},
-		{
-			description:            "Stage execution can be timed out",
-			givenBidderRequest:     &openrtb2.BidRequest{ID: "some-id", User: &openrtb2.User{ID: "user-id"}},
-			givenPlanBuilder:       TestWithTimeoutPlanBuilder{},
-			givenAccount:           account,
-			expectedBidderRequest:  expectedUpdatedBidderRequest,
-			expectedReject:         nil,
-			expectedModuleContexts: foobarModuleCtx,
-			expectedStageOutcomes: []StageOutcome{
-				{
-					ExecutionTime: ExecutionTime{},
-					Entity:        entity(bidderName),
-					Stage:         hooks.StageBidderRequest.String(),
-					Groups: []GroupOutcome{
-						{
-							ExecutionTime: ExecutionTime{},
-							InvocationResults: []HookOutcome{
-								{
-									ExecutionTime: ExecutionTime{},
-									AnalyticsTags: hookanalytics.Analytics{},
-									HookID:        HookID{ModuleCode: "foobar", HookImplCode: "foo"},
-									Status:        StatusTimeout,
-									Action:        "",
-									Message:       "",
-									DebugMessages: nil,
-									Errors:        []string{"Hook execution timeout"},
-									Warnings:      nil,
-								},
-							},
-						},
-						{
-							ExecutionTime: ExecutionTime{},
-							InvocationResults: []HookOutcome{
-								{
-									AnalyticsTags: hookanalytics.Analytics{},
-									HookID:        HookID{ModuleCode: "foobar", HookImplCode: "bar"},
-									Status:        StatusSuccess,
-									Action:        ActionUpdate,
-									Message:       "",
-									DebugMessages: []string{
-										fmt.Sprintf("Hook mutation successfully applied, affected key: bidRequest.user.yob, mutation type: %s", hookstage.MutationUpdate),
-										fmt.Sprintf("Hook mutation successfully applied, affected key: bidRequest.user.consent, mutation type: %s", hookstage.MutationUpdate),
-									},
-									Errors:   nil,
-									Warnings: nil,
-								},
-							},
-						},
-					},
-				},
-			},
-		},
-		{
-			description:           "Modules contexts are preserved and correct",
-			givenBidderRequest:    &openrtb2.BidRequest{ID: "some-id", User: &openrtb2.User{ID: "user-id"}},
-			givenPlanBuilder:      TestWithModuleContextsPlanBuilder{},
-			givenAccount:          account,
-			expectedBidderRequest: expectedBidderRequest,
-			expectedReject:        nil,
-			expectedModuleContexts: &moduleContexts{ctxs: map[string]hookstage.ModuleContext{
-				"module-1": {"bidder-request-ctx-1": "some-ctx-1"},
-				"module-2": {"bidder-request-ctx-2": "some-ctx-2"},
-			}},
-			expectedStageOutcomes: []StageOutcome{
-				{
-					ExecutionTime: ExecutionTime{},
-					Entity:        entity(bidderName),
-					Stage:         hooks.StageBidderRequest.String(),
-					Groups: []GroupOutcome{
-						{
-							ExecutionTime: ExecutionTime{},
-							InvocationResults: []HookOutcome{
-								{
-									ExecutionTime: ExecutionTime{},
-									AnalyticsTags: hookanalytics.Analytics{},
-									HookID:        HookID{ModuleCode: "module-1", HookImplCode: "foo"},
-									Status:        StatusSuccess,
-									Action:        ActionNone,
-									Message:       "",
-									DebugMessages: nil,
-									Errors:        nil,
-									Warnings:      nil,
-								},
-							},
-						},
-						{
-							ExecutionTime: ExecutionTime{},
-							InvocationResults: []HookOutcome{
-								{
-									ExecutionTime: ExecutionTime{},
-									AnalyticsTags: hookanalytics.Analytics{},
-									HookID:        HookID{ModuleCode: "module-2", HookImplCode: "bar"},
-									Status:        StatusSuccess,
-									Action:        ActionNone,
-									Message:       "",
-									DebugMessages: nil,
-									Errors:        nil,
-									Warnings:      nil,
-								},
-							},
-						},
-					},
-				},
-			},
-		},
-	}
-
-	for _, test := range testCases {
-		t.Run(test.description, func(t *testing.T) {
-			exec := NewHookExecutor(test.givenPlanBuilder, EndpointAuction, &metricsConfig.NilMetricsEngine{})
-			exec.SetAccount(test.givenAccount)
-
-			reject := exec.ExecuteBidderRequestStage(test.givenBidderRequest, bidderName)
-
-			assert.Equal(t, test.expectedReject, reject, "Unexpected stage reject.")
-			assert.Equal(t, test.expectedBidderRequest, test.givenBidderRequest, "Incorrect bidder request.")
-			assert.Equal(t, test.expectedModuleContexts, exec.moduleContexts, "Incorrect module contexts")
-
-			stageOutcomes := exec.GetOutcomes()
-			if len(test.expectedStageOutcomes) == 0 {
-				assert.Empty(t, stageOutcomes, "Incorrect stage outcomes.")
-			} else {
-				assertEqualStageOutcomes(t, test.expectedStageOutcomes[0], stageOutcomes[0])
-			}
-		})
-	}
-}
-
-func TestExecuteRawBidderResponseStage(t *testing.T) {
-	foobarModuleCtx := &moduleContexts{ctxs: map[string]hookstage.ModuleContext{"foobar": nil}}
-	account := &config.Account{}
-	resp := adapters.BidderResponse{Bids: []*adapters.TypedBid{{DealPriority: 1}}}
-	expResp := adapters.BidderResponse{Bids: []*adapters.TypedBid{{DealPriority: 10}}}
-	vEntity := entity("the-bidder")
-
-	testCases := []struct {
-		description            string
-		givenPlanBuilder       hooks.ExecutionPlanBuilder
-		givenAccount           *config.Account
-		givenBidderResponse    adapters.BidderResponse
-		expectedBidderResponse adapters.BidderResponse
-		expectedReject         *RejectError
-		expectedModuleContexts *moduleContexts
-		expectedStageOutcomes  []StageOutcome
-	}{
-		{
-			description:            "Payload not changed if hook execution plan empty",
-			givenPlanBuilder:       hooks.EmptyPlanBuilder{},
-			givenAccount:           account,
-			givenBidderResponse:    resp,
-			expectedBidderResponse: resp,
-			expectedReject:         nil,
-			expectedModuleContexts: &moduleContexts{ctxs: map[string]hookstage.ModuleContext{}},
-			expectedStageOutcomes:  []StageOutcome{},
-		},
-		{
-			description:            "Payload changed if hooks return mutations",
-			givenPlanBuilder:       TestApplyHookMutationsBuilder{},
-			givenAccount:           account,
-			givenBidderResponse:    resp,
-			expectedBidderResponse: expResp,
-			expectedReject:         nil,
-			expectedModuleContexts: foobarModuleCtx,
-			expectedStageOutcomes: []StageOutcome{
-				{
-					Entity: vEntity,
-					Stage:  hooks.StageRawBidderResponse.String(),
-					Groups: []GroupOutcome{
-						{
-							InvocationResults: []HookOutcome{
-								{
-									AnalyticsTags: hookanalytics.Analytics{},
-									HookID:        HookID{ModuleCode: "foobar", HookImplCode: "foo"},
-									Status:        StatusSuccess,
-									Action:        ActionUpdate,
-									Message:       "",
-									DebugMessages: []string{
-										fmt.Sprintf("Hook mutation successfully applied, affected key: bidderResponse.bid.deal-priority, mutation type: %s", hookstage.MutationUpdate),
-									},
-									Errors:   nil,
-									Warnings: nil,
-								},
-							},
-						},
-					},
-				},
-			},
-		},
-		{
-			description:            "Stage execution can be rejected",
-			givenPlanBuilder:       TestRejectPlanBuilder{},
-			givenAccount:           nil,
-			givenBidderResponse:    resp,
-			expectedBidderResponse: resp,
-			expectedReject:         &RejectError{0, HookID{ModuleCode: "foobar", HookImplCode: "foo"}, hooks.StageRawBidderResponse.String()},
-			expectedModuleContexts: foobarModuleCtx,
-			expectedStageOutcomes: []StageOutcome{
-				{
-					Entity: vEntity,
-					Stage:  hooks.StageRawBidderResponse.String(),
-					Groups: []GroupOutcome{
-						{
-							InvocationResults: []HookOutcome{
-								{
-									AnalyticsTags: hookanalytics.Analytics{},
-									HookID:        HookID{ModuleCode: "foobar", HookImplCode: "foo"},
-									Status:        StatusSuccess,
-									Action:        ActionReject,
-									Message:       "",
-									DebugMessages: nil,
-									Errors: []string{
-										`Module foobar (hook: foo) rejected request with code 0 at raw_bidder_response stage`,
-									},
-									Warnings: nil,
-								},
-							},
-						},
-					},
-				},
-			},
-		},
-		{
-			description:            "Response can be changed when a hook times out",
-			givenPlanBuilder:       TestWithTimeoutPlanBuilder{},
-			givenAccount:           account,
-			givenBidderResponse:    resp,
-			expectedBidderResponse: expResp,
-			expectedReject:         nil,
-			expectedModuleContexts: foobarModuleCtx,
-			expectedStageOutcomes: []StageOutcome{
-				{
-					Entity: vEntity,
-					Stage:  hooks.StageRawBidderResponse.String(),
-					Groups: []GroupOutcome{
-						{
-							InvocationResults: []HookOutcome{
-								{
-									AnalyticsTags: hookanalytics.Analytics{},
-									HookID:        HookID{"foobar", "foo"},
-									Status:        StatusTimeout,
-									Action:        "",
-									Message:       "",
-									DebugMessages: nil,
-									Errors:        []string{"Hook execution timeout"},
-									Warnings:      nil,
-								},
-							},
-						},
-						{
-							InvocationResults: []HookOutcome{
-								{
-									AnalyticsTags: hookanalytics.Analytics{},
-									HookID:        HookID{"foobar", "bar"},
-									Status:        StatusSuccess,
-									Action:        ActionUpdate,
-									Message:       "",
-									DebugMessages: []string{
-										fmt.Sprintf("Hook mutation successfully applied, affected key: bidderResponse.bid.deal-priority, mutation type: %s", hookstage.MutationUpdate),
-									},
-									Errors:   nil,
-									Warnings: nil,
-								},
-							},
-						},
-					},
-				},
-			},
-		},
-		{
-			description:            "Modules contexts are preserved and correct",
-			givenPlanBuilder:       TestWithModuleContextsPlanBuilder{},
-			givenAccount:           account,
-			givenBidderResponse:    resp,
-			expectedBidderResponse: expResp,
-			expectedReject:         nil,
-			expectedModuleContexts: &moduleContexts{ctxs: map[string]hookstage.ModuleContext{
-				"module-1": {"raw-bidder-response-ctx-1": "some-ctx-1", "raw-bidder-response-ctx-3": "some-ctx-3"},
-				"module-2": {"raw-bidder-response-ctx-2": "some-ctx-2"},
-			}},
-			expectedStageOutcomes: []StageOutcome{
-				{
-					Entity: vEntity,
-					Stage:  hooks.StageRawBidderResponse.String(),
-					Groups: []GroupOutcome{
-						{
-							InvocationResults: []HookOutcome{
-								{
-									AnalyticsTags: hookanalytics.Analytics{},
-									HookID:        HookID{ModuleCode: "module-1", HookImplCode: "foo"},
-									Status:        StatusSuccess,
-									Action:        ActionNone,
-									Message:       "",
-									DebugMessages: nil,
-									Errors:        nil,
-									Warnings:      nil,
-								},
-								{
-									AnalyticsTags: hookanalytics.Analytics{},
-									HookID:        HookID{ModuleCode: "module-2", HookImplCode: "baz"},
-									Status:        StatusSuccess,
-									Action:        ActionNone,
-									Message:       "",
-									DebugMessages: nil,
-									Errors:        nil,
-									Warnings:      nil,
-								},
-							},
-						},
-						{
-							InvocationResults: []HookOutcome{
-								{
-									AnalyticsTags: hookanalytics.Analytics{},
-									HookID:        HookID{ModuleCode: "module-1", HookImplCode: "bar"},
-									Status:        StatusSuccess,
-									Action:        ActionNone,
-									Message:       "",
-									DebugMessages: nil,
-									Errors:        nil,
-									Warnings:      nil,
-								},
-							},
-						},
-					},
-				},
-			},
-		},
-	}
-
-	for _, test := range testCases {
-		t.Run(test.description, func(ti *testing.T) {
-			exec := NewHookExecutor(test.givenPlanBuilder, EndpointAuction, &metricsConfig.NilMetricsEngine{})
-			exec.SetAccount(test.givenAccount)
-
-			reject := exec.ExecuteRawBidderResponseStage(&test.givenBidderResponse, "the-bidder")
-
-			assert.Equal(ti, test.expectedReject, reject, "Unexpected stage reject.")
-			assert.Equal(ti, test.expectedBidderResponse, test.givenBidderResponse, "Incorrect response update.")
-			assert.Equal(ti, test.expectedModuleContexts, exec.moduleContexts, "Incorrect module contexts")
-
-			stageOutcomes := exec.GetOutcomes()
-			if len(test.expectedStageOutcomes) == 0 {
-				assert.Empty(ti, stageOutcomes, "Incorrect stage outcomes.")
-			} else {
-				assertEqualStageOutcomes(ti, test.expectedStageOutcomes[0], stageOutcomes[0])
 			}
 		})
 	}
@@ -1882,6 +1847,24 @@
 	}
 }
 
+func (e TestApplyHookMutationsBuilder) PlanForAllProcessedBidResponsesStage(_ string, _ *config.Account) hooks.Plan[hookstage.AllProcessedBidResponses] {
+	return hooks.Plan[hookstage.AllProcessedBidResponses]{
+		hooks.Group[hookstage.AllProcessedBidResponses]{
+			Timeout: 1 * time.Millisecond,
+			Hooks: []hooks.HookWrapper[hookstage.AllProcessedBidResponses]{
+				{Module: "foobar", Code: "foo", Hook: mockUpdateBiddersResponsesHook{}},
+				{Module: "foobar", Code: "bar", Hook: mockFailedMutationHook{}},
+			},
+		},
+		hooks.Group[hookstage.AllProcessedBidResponses]{
+			Timeout: 1 * time.Millisecond,
+			Hooks: []hooks.HookWrapper[hookstage.AllProcessedBidResponses]{
+				{Module: "foobar", Code: "baz", Hook: mockFailureHook{}},
+			},
+		},
+	}
+}
+
 type TestRejectPlanBuilder struct {
 	hooks.EmptyPlanBuilder
 }
@@ -1962,7 +1945,40 @@
 	}
 }
 
-<<<<<<< HEAD
+func (e TestRejectPlanBuilder) PlanForBidderRequestStage(_ string, _ *config.Account) hooks.Plan[hookstage.BidderRequest] {
+	return hooks.Plan[hookstage.BidderRequest]{
+		hooks.Group[hookstage.BidderRequest]{
+			Timeout: 1 * time.Millisecond,
+			Hooks: []hooks.HookWrapper[hookstage.BidderRequest]{
+				{Module: "foobar", Code: "baz", Hook: mockErrorHook{}},
+			},
+		},
+		hooks.Group[hookstage.BidderRequest]{
+			Timeout: 1 * time.Millisecond,
+			Hooks: []hooks.HookWrapper[hookstage.BidderRequest]{
+				{Module: "foobar", Code: "foo", Hook: mockRejectHook{}},
+			},
+		},
+		hooks.Group[hookstage.BidderRequest]{
+			Timeout: 1 * time.Millisecond,
+			Hooks: []hooks.HookWrapper[hookstage.BidderRequest]{
+				{Module: "foobar", Code: "bar", Hook: mockUpdateBidRequestHook{}},
+			},
+		},
+	}
+}
+
+func (e TestRejectPlanBuilder) PlanForRawBidderResponseStage(_ string, _ *config.Account) hooks.Plan[hookstage.RawBidderResponse] {
+	return hooks.Plan[hookstage.RawBidderResponse]{
+		hooks.Group[hookstage.RawBidderResponse]{
+			Timeout: 1 * time.Millisecond,
+			Hooks: []hooks.HookWrapper[hookstage.RawBidderResponse]{
+				{Module: "foobar", Code: "foo", Hook: mockRejectHook{}},
+			},
+		},
+	}
+}
+
 func (e TestRejectPlanBuilder) PlanForAllProcessedBidResponsesStage(_ string, _ *config.Account) hooks.Plan[hookstage.AllProcessedBidResponses] {
 	return hooks.Plan[hookstage.AllProcessedBidResponses]{
 		hooks.Group[hookstage.AllProcessedBidResponses]{
@@ -1983,37 +1999,6 @@
 			Timeout: 1 * time.Millisecond,
 			Hooks: []hooks.HookWrapper[hookstage.AllProcessedBidResponses]{
 				{Module: "foobar", Code: "bar", Hook: mockUpdateBiddersResponsesHook{}},
-=======
-func (e TestRejectPlanBuilder) PlanForBidderRequestStage(_ string, _ *config.Account) hooks.Plan[hookstage.BidderRequest] {
-	return hooks.Plan[hookstage.BidderRequest]{
-		hooks.Group[hookstage.BidderRequest]{
-			Timeout: 1 * time.Millisecond,
-			Hooks: []hooks.HookWrapper[hookstage.BidderRequest]{
-				{Module: "foobar", Code: "baz", Hook: mockErrorHook{}},
-			},
-		},
-		hooks.Group[hookstage.BidderRequest]{
-			Timeout: 1 * time.Millisecond,
-			Hooks: []hooks.HookWrapper[hookstage.BidderRequest]{
-				{Module: "foobar", Code: "foo", Hook: mockRejectHook{}},
-			},
-		},
-		hooks.Group[hookstage.BidderRequest]{
-			Timeout: 1 * time.Millisecond,
-			Hooks: []hooks.HookWrapper[hookstage.BidderRequest]{
-				{Module: "foobar", Code: "bar", Hook: mockUpdateBidRequestHook{}},
-			},
-		},
-	}
-}
-
-func (e TestRejectPlanBuilder) PlanForRawBidderResponseStage(_ string, _ *config.Account) hooks.Plan[hookstage.RawBidderResponse] {
-	return hooks.Plan[hookstage.RawBidderResponse]{
-		hooks.Group[hookstage.RawBidderResponse]{
-			Timeout: 1 * time.Millisecond,
-			Hooks: []hooks.HookWrapper[hookstage.RawBidderResponse]{
-				{Module: "foobar", Code: "foo", Hook: mockRejectHook{}},
->>>>>>> 588c8834
 			},
 		},
 	}
@@ -2075,7 +2060,40 @@
 	}
 }
 
-<<<<<<< HEAD
+func (e TestWithTimeoutPlanBuilder) PlanForBidderRequestStage(_ string, _ *config.Account) hooks.Plan[hookstage.BidderRequest] {
+	return hooks.Plan[hookstage.BidderRequest]{
+		hooks.Group[hookstage.BidderRequest]{
+			Timeout: 1 * time.Millisecond,
+			Hooks: []hooks.HookWrapper[hookstage.BidderRequest]{
+				{Module: "foobar", Code: "foo", Hook: mockTimeoutHook{}},
+			},
+		},
+		hooks.Group[hookstage.BidderRequest]{
+			Timeout: 1 * time.Millisecond,
+			Hooks: []hooks.HookWrapper[hookstage.BidderRequest]{
+				{Module: "foobar", Code: "bar", Hook: mockUpdateBidRequestHook{}},
+			},
+		},
+	}
+}
+
+func (e TestWithTimeoutPlanBuilder) PlanForRawBidderResponseStage(_ string, _ *config.Account) hooks.Plan[hookstage.RawBidderResponse] {
+	return hooks.Plan[hookstage.RawBidderResponse]{
+		hooks.Group[hookstage.RawBidderResponse]{
+			Timeout: 1 * time.Millisecond,
+			Hooks: []hooks.HookWrapper[hookstage.RawBidderResponse]{
+				{Module: "foobar", Code: "foo", Hook: mockTimeoutHook{}},
+			},
+		},
+		hooks.Group[hookstage.RawBidderResponse]{
+			Timeout: 1 * time.Millisecond,
+			Hooks: []hooks.HookWrapper[hookstage.RawBidderResponse]{
+				{Module: "foobar", Code: "bar", Hook: mockUpdateBidderResponseHook{}},
+			},
+		},
+	}
+}
+
 func (e TestWithTimeoutPlanBuilder) PlanForAllProcessedBidResponsesStage(_ string, _ *config.Account) hooks.Plan[hookstage.AllProcessedBidResponses] {
 	return hooks.Plan[hookstage.AllProcessedBidResponses]{
 		hooks.Group[hookstage.AllProcessedBidResponses]{
@@ -2088,37 +2106,6 @@
 			Timeout: 1 * time.Millisecond,
 			Hooks: []hooks.HookWrapper[hookstage.AllProcessedBidResponses]{
 				{Module: "foobar", Code: "bar", Hook: mockUpdateBiddersResponsesHook{}},
-=======
-func (e TestWithTimeoutPlanBuilder) PlanForBidderRequestStage(_ string, _ *config.Account) hooks.Plan[hookstage.BidderRequest] {
-	return hooks.Plan[hookstage.BidderRequest]{
-		hooks.Group[hookstage.BidderRequest]{
-			Timeout: 1 * time.Millisecond,
-			Hooks: []hooks.HookWrapper[hookstage.BidderRequest]{
-				{Module: "foobar", Code: "foo", Hook: mockTimeoutHook{}},
-			},
-		},
-		hooks.Group[hookstage.BidderRequest]{
-			Timeout: 1 * time.Millisecond,
-			Hooks: []hooks.HookWrapper[hookstage.BidderRequest]{
-				{Module: "foobar", Code: "bar", Hook: mockUpdateBidRequestHook{}},
-			},
-		},
-	}
-}
-
-func (e TestWithTimeoutPlanBuilder) PlanForRawBidderResponseStage(_ string, _ *config.Account) hooks.Plan[hookstage.RawBidderResponse] {
-	return hooks.Plan[hookstage.RawBidderResponse]{
-		hooks.Group[hookstage.RawBidderResponse]{
-			Timeout: 1 * time.Millisecond,
-			Hooks: []hooks.HookWrapper[hookstage.RawBidderResponse]{
-				{Module: "foobar", Code: "foo", Hook: mockTimeoutHook{}},
-			},
-		},
-		hooks.Group[hookstage.RawBidderResponse]{
-			Timeout: 1 * time.Millisecond,
-			Hooks: []hooks.HookWrapper[hookstage.RawBidderResponse]{
-				{Module: "foobar", Code: "bar", Hook: mockUpdateBidderResponseHook{}},
->>>>>>> 588c8834
 			},
 		},
 	}
@@ -2182,7 +2169,41 @@
 	}
 }
 
-<<<<<<< HEAD
+func (e TestWithModuleContextsPlanBuilder) PlanForBidderRequestStage(_ string, _ *config.Account) hooks.Plan[hookstage.BidderRequest] {
+	return hooks.Plan[hookstage.BidderRequest]{
+		hooks.Group[hookstage.BidderRequest]{
+			Timeout: 1 * time.Millisecond,
+			Hooks: []hooks.HookWrapper[hookstage.BidderRequest]{
+				{Module: "module-1", Code: "foo", Hook: mockModuleContextHook{key: "bidder-request-ctx-1", val: "some-ctx-1"}},
+			},
+		},
+		hooks.Group[hookstage.BidderRequest]{
+			Timeout: 1 * time.Millisecond,
+			Hooks: []hooks.HookWrapper[hookstage.BidderRequest]{
+				{Module: "module-2", Code: "bar", Hook: mockModuleContextHook{key: "bidder-request-ctx-2", val: "some-ctx-2"}},
+			},
+		},
+	}
+}
+
+func (e TestWithModuleContextsPlanBuilder) PlanForRawBidderResponseStage(_ string, _ *config.Account) hooks.Plan[hookstage.RawBidderResponse] {
+	return hooks.Plan[hookstage.RawBidderResponse]{
+		hooks.Group[hookstage.RawBidderResponse]{
+			Timeout: 1 * time.Millisecond,
+			Hooks: []hooks.HookWrapper[hookstage.RawBidderResponse]{
+				{Module: "module-1", Code: "foo", Hook: mockModuleContextHook{key: "raw-bidder-response-ctx-1", val: "some-ctx-1"}},
+				{Module: "module-2", Code: "baz", Hook: mockModuleContextHook{key: "raw-bidder-response-ctx-2", val: "some-ctx-2"}},
+			},
+		},
+		hooks.Group[hookstage.RawBidderResponse]{
+			Timeout: 1 * time.Millisecond,
+			Hooks: []hooks.HookWrapper[hookstage.RawBidderResponse]{
+				{Module: "module-1", Code: "bar", Hook: mockModuleContextHook{key: "raw-bidder-response-ctx-3", val: "some-ctx-3"}},
+			},
+		},
+	}
+}
+
 func (e TestWithModuleContextsPlanBuilder) PlanForAllProcessedBidResponsesStage(_ string, _ *config.Account) hooks.Plan[hookstage.AllProcessedBidResponses] {
 	return hooks.Plan[hookstage.AllProcessedBidResponses]{
 		hooks.Group[hookstage.AllProcessedBidResponses]{
@@ -2195,38 +2216,6 @@
 			Timeout: 1 * time.Millisecond,
 			Hooks: []hooks.HookWrapper[hookstage.AllProcessedBidResponses]{
 				{Module: "module-2", Code: "bar", Hook: mockModuleContextHook{key: "all-processed-bid-responses-ctx-2", val: "some-ctx-2"}},
-=======
-func (e TestWithModuleContextsPlanBuilder) PlanForBidderRequestStage(_ string, _ *config.Account) hooks.Plan[hookstage.BidderRequest] {
-	return hooks.Plan[hookstage.BidderRequest]{
-		hooks.Group[hookstage.BidderRequest]{
-			Timeout: 1 * time.Millisecond,
-			Hooks: []hooks.HookWrapper[hookstage.BidderRequest]{
-				{Module: "module-1", Code: "foo", Hook: mockModuleContextHook{key: "bidder-request-ctx-1", val: "some-ctx-1"}},
-			},
-		},
-		hooks.Group[hookstage.BidderRequest]{
-			Timeout: 1 * time.Millisecond,
-			Hooks: []hooks.HookWrapper[hookstage.BidderRequest]{
-				{Module: "module-2", Code: "bar", Hook: mockModuleContextHook{key: "bidder-request-ctx-2", val: "some-ctx-2"}},
-			},
-		},
-	}
-}
-
-func (e TestWithModuleContextsPlanBuilder) PlanForRawBidderResponseStage(_ string, _ *config.Account) hooks.Plan[hookstage.RawBidderResponse] {
-	return hooks.Plan[hookstage.RawBidderResponse]{
-		hooks.Group[hookstage.RawBidderResponse]{
-			Timeout: 1 * time.Millisecond,
-			Hooks: []hooks.HookWrapper[hookstage.RawBidderResponse]{
-				{Module: "module-1", Code: "foo", Hook: mockModuleContextHook{key: "raw-bidder-response-ctx-1", val: "some-ctx-1"}},
-				{Module: "module-2", Code: "baz", Hook: mockModuleContextHook{key: "raw-bidder-response-ctx-2", val: "some-ctx-2"}},
-			},
-		},
-		hooks.Group[hookstage.RawBidderResponse]{
-			Timeout: 1 * time.Millisecond,
-			Hooks: []hooks.HookWrapper[hookstage.RawBidderResponse]{
-				{Module: "module-1", Code: "bar", Hook: mockModuleContextHook{key: "raw-bidder-response-ctx-3", val: "some-ctx-3"}},
->>>>>>> 588c8834
 			},
 		},
 	}
