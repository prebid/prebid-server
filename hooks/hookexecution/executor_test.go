--- conflicted
+++ resolved
@@ -8,11 +8,8 @@
 	"testing"
 	"time"
 
-<<<<<<< HEAD
 	"github.com/buger/jsonparser"
 	"github.com/prebid/openrtb/v17/openrtb2"
-=======
->>>>>>> 2490ebc9
 	"github.com/prebid/prebid-server/config"
 	"github.com/prebid/prebid-server/hooks"
 	"github.com/prebid/prebid-server/hooks/hookanalytics"
@@ -21,99 +18,9 @@
 	"github.com/stretchr/testify/assert"
 )
 
-<<<<<<< HEAD
-func TestExecuteStages_DoesNotChangeRequestForEmptyPlan(t *testing.T) {
-	body := []byte(`{"name": "John", "last_name": "Doe"}`)
-	reader := bytes.NewReader(body)
-	req, err := http.NewRequest(http.MethodPost, "https://prebid.com/openrtb2/auction", reader)
-	if err != nil {
-		t.Fatalf("Unexpected error creating http request: %s", err)
-	}
-	exec := HookExecutor{
-		InvocationCtx: &hookstage.InvocationContext{},
-		Endpoint:      EndpointAuction,
-		PlanBuilder:   hooks.EmptyPlanBuilder{},
-		MetricEngine:  &metric_config.NilMetricsEngine{},
-	}
-
-	newBody, reject := exec.ExecuteEntrypointStage(req, body)
-	require.Nil(t, reject, "Unexpected stage reject")
-
-	stOut := exec.GetOutcomes()
-	assert.Empty(t, stOut)
-	if bytes.Compare(body, newBody) != 0 {
-		t.Error("request body should not change")
-	}
-
-	newBody, reject = exec.ExecuteRawAuctionStage(body)
-	require.Nil(t, reject, "Unexpected stage reject")
-
-	stOut = exec.GetOutcomes()
-	assert.Empty(t, stOut)
-	if bytes.Compare(body, newBody) != 0 {
-		t.Error("request body should not change")
-	}
-
-	reject = exec.ExecuteProcessedAuctionStage(&openrtb2.BidRequest{})
-	require.Nil(t, reject, "Unexpected stage reject")
-
-	stOut = exec.GetOutcomes()
-	assert.Empty(t, stOut)
-}
-
-func TestExecuteEntrypointStage_CanApplyHookMutations(t *testing.T) {
-	expectedOutcome := StageOutcome{
-		Entity: hookstage.EntityHttpRequest,
-		Stage:  hooks.StageEntrypoint,
-		Groups: []GroupOutcome{
-			{
-				InvocationResults: []HookOutcome{
-					{
-						AnalyticsTags: hookanalytics.Analytics{},
-						HookID:        HookID{"foobar", "foo"},
-						Status:        StatusSuccess,
-						Action:        ActionUpdate,
-						Message:       "",
-						DebugMessages: []string{fmt.Sprintf("Hook mutation successfully applied, affected key: header.foo, mutation type: %s", hookstage.MutationUpdate)},
-						Errors:        nil,
-						Warnings:      nil,
-					},
-					{
-						AnalyticsTags: hookanalytics.Analytics{},
-						HookID:        HookID{"foobar", "bar"},
-						Status:        StatusSuccess,
-						Action:        ActionUpdate,
-						Message:       "",
-						DebugMessages: []string{fmt.Sprintf("Hook mutation successfully applied, affected key: param.foo, mutation type: %s", hookstage.MutationUpdate)},
-						Errors:        nil,
-						Warnings:      nil,
-					},
-				},
-			},
-			{
-				InvocationResults: []HookOutcome{
-					{
-						AnalyticsTags: hookanalytics.Analytics{},
-						HookID:        HookID{"foobar", "baz"},
-						Status:        StatusSuccess,
-						Action:        ActionUpdate,
-						Message:       "",
-						DebugMessages: []string{
-							fmt.Sprintf("Hook mutation successfully applied, affected key: body.foo, mutation type: %s", hookstage.MutationUpdate),
-							fmt.Sprintf("Hook mutation successfully applied, affected key: body.name, mutation type: %s", hookstage.MutationDelete),
-						},
-						Errors:   nil,
-						Warnings: nil,
-					},
-				},
-			},
-		},
-	}
-=======
 func TestEmptyHookExecutor(t *testing.T) {
 	executor := EmptyHookExecutor{}
 	executor.SetAccount(&config.Account{})
->>>>>>> 2490ebc9
 
 	body := []byte(`{"foo": "bar"}`)
 	reader := bytes.NewReader(body)
@@ -245,99 +152,6 @@
 				},
 			},
 		},
-<<<<<<< HEAD
-	}
-
-	body := []byte(`{"name": "John", "last_name": "Doe"}`)
-	exec := HookExecutor{
-		InvocationCtx: &hookstage.InvocationContext{},
-		Endpoint:      EndpointAuction,
-		PlanBuilder:   TestApplyHookMutationsBuilder{},
-		MetricEngine:  &metric_config.NilMetricsEngine{},
-	}
-
-	newBody, reject := exec.ExecuteRawAuctionStage(body)
-	require.Nil(t, reject, "Unexpected stage reject")
-
-	stOut := exec.GetOutcomes()[0]
-	assertEqualStageOutcomes(t, expectedOutcome, stOut)
-
-	if bytes.Compare(body, newBody) == 0 {
-		t.Error("request body not changed after applying hook result")
-	}
-
-	if _, dt, _, _ := jsonparser.Get(newBody, "name"); dt != jsonparser.NotExist {
-		t.Error("'name' property expected to be deleted from request body.")
-	}
-}
-
-func TestExecuteProcessedAuctionStage_CanApplyHookMutations(t *testing.T) {
-	expectedOutcome := StageOutcome{
-		Entity: hookstage.EntityAuctionRequest,
-		Stage:  hooks.StageProcessedAuction,
-		Groups: []GroupOutcome{
-			{
-				InvocationResults: []HookOutcome{
-					{
-						AnalyticsTags: hookanalytics.Analytics{},
-						HookID:        HookID{"foobar", "foo"},
-						Status:        StatusSuccess,
-						Action:        ActionUpdate,
-						Message:       "",
-						DebugMessages: []string{
-							fmt.Sprintf("Hook mutation successfully applied, affected key: bidRequest.user.yob, mutation type: %s", hookstage.MutationUpdate),
-							fmt.Sprintf("Hook mutation successfully applied, affected key: bidRequest.user.consent, mutation type: %s", hookstage.MutationUpdate),
-						},
-						Errors:   nil,
-						Warnings: nil,
-					},
-				},
-			},
-		},
-	}
-
-	exec := HookExecutor{
-		InvocationCtx: &hookstage.InvocationContext{},
-		Endpoint:      EndpointAuction,
-		PlanBuilder:   TestApplyHookMutationsBuilder{},
-		MetricEngine:  &metric_config.NilMetricsEngine{},
-	}
-	req := openrtb2.BidRequest{ID: "some-id", User: &openrtb2.User{ID: "user-id"}}
-
-	reject := exec.ExecuteProcessedAuctionStage(&req)
-	require.Nil(t, reject, "Unexpected stage reject")
-
-	stOut := exec.GetOutcomes()[0]
-	assertEqualStageOutcomes(t, expectedOutcome, stOut)
-
-	if req.User.Yob == 0 {
-		t.Error("bid request not changed inside hook.Call method")
-	}
-
-	if req.User.Consent == "" {
-		t.Error("bid request not changed inside hook.Call method")
-	}
-}
-
-func TestExecuteEntrypointStage_CanRejectHook(t *testing.T) {
-	expectedOutcome := StageOutcome{
-		ExecutionTime: ExecutionTime{},
-		Entity:        hookstage.EntityHttpRequest,
-		Stage:         hooks.StageEntrypoint,
-		Groups: []GroupOutcome{
-			{
-				ExecutionTime: ExecutionTime{},
-				InvocationResults: []HookOutcome{
-					{
-						ExecutionTime: ExecutionTime{},
-						AnalyticsTags: hookanalytics.Analytics{},
-						HookID:        HookID{"foobar", "foo"},
-						Status:        StatusSuccess,
-						Action:        ActionUpdate,
-						Message:       "",
-						DebugMessages: []string{
-							fmt.Sprintf("Hook mutation successfully applied, affected key: header.foo, mutation type: %s", hookstage.MutationUpdate),
-=======
 		{
 			description:            "Stage execution can be rejected - and later hooks rejected",
 			givenBody:              body,
@@ -382,7 +196,6 @@
 									Warnings:      nil,
 								},
 							},
->>>>>>> 2490ebc9
 						},
 						{
 							ExecutionTime: ExecutionTime{},
@@ -568,68 +381,6 @@
 	}
 }
 
-<<<<<<< HEAD
-func TestExecuteProcessedAuctionStage_CanRejectHook(t *testing.T) {
-	expectedOutcome := StageOutcome{
-		ExecutionTime: ExecutionTime{},
-		Entity:        hookstage.EntityAuctionRequest,
-		Stage:         hooks.StageProcessedAuction,
-		Groups: []GroupOutcome{
-			{
-				ExecutionTime: ExecutionTime{},
-				InvocationResults: []HookOutcome{
-					{
-						ExecutionTime: ExecutionTime{},
-						AnalyticsTags: hookanalytics.Analytics{},
-						HookID:        HookID{"foobar", "foo"},
-						Status:        StatusSuccess,
-						Action:        ActionReject,
-						Message:       "",
-						DebugMessages: nil,
-						Errors: []string{
-							`Module rejected stage, reason: ""`,
-						},
-						Warnings: nil,
-					},
-				},
-			},
-		},
-	}
-
-	exec := HookExecutor{
-		InvocationCtx: &hookstage.InvocationContext{},
-		Endpoint:      EndpointAuction,
-		PlanBuilder:   TestRejectPlanBuilder{},
-		MetricEngine:  &metric_config.NilMetricsEngine{},
-	}
-
-	reject := exec.ExecuteProcessedAuctionStage(&openrtb2.BidRequest{})
-	require.NotNil(t, reject, "Unexpected successful execution of processed auction hook")
-	require.Equal(t, reject, &RejectError{}, "Unexpected error returned from processed auction hook")
-
-	stOut := exec.GetOutcomes()[0]
-	assertEqualStageOutcomes(t, expectedOutcome, stOut)
-}
-
-func TestExecuteEntrypointStage_CanTimeoutOneOfHooks(t *testing.T) {
-	expectedOutcome := StageOutcome{
-		ExecutionTime: ExecutionTime{},
-		Entity:        hookstage.EntityHttpRequest,
-		Stage:         hooks.StageEntrypoint,
-		Groups: []GroupOutcome{
-			{
-				ExecutionTime: ExecutionTime{},
-				InvocationResults: []HookOutcome{
-					{
-						ExecutionTime: ExecutionTime{},
-						AnalyticsTags: hookanalytics.Analytics{},
-						HookID:        HookID{"foobar", "foo"},
-						Status:        StatusSuccess,
-						Action:        ActionUpdate,
-						Message:       "",
-						DebugMessages: []string{
-							fmt.Sprintf("Hook mutation successfully applied, affected key: header.foo, mutation type: %s", hookstage.MutationUpdate),
-=======
 func TestExecuteRawAuctionStage(t *testing.T) {
 	const body string = `{"name": "John", "last_name": "Doe"}`
 	const urlString string = "https://prebid.com/openrtb2/auction"
@@ -713,7 +464,6 @@
 									Warnings:      nil,
 								},
 							},
->>>>>>> 2490ebc9
 						},
 					},
 				},
@@ -918,10 +668,104 @@
 			assert.JSONEq(t, test.expectedBody, string(newBody), "Incorrect request body.")
 			assert.Equal(t, test.expectedModuleContexts, exec.moduleContexts, "Incorrect module contexts")
 
-<<<<<<< HEAD
-	if _, dt, _, _ := jsonparser.Get(newBody, "address"); dt != jsonparser.NotExist {
-		t.Error("'address' property should not be added because of timeout.")
-	}
+			stageOutcomes := exec.GetOutcomes()
+			if len(test.expectedStageOutcomes) == 0 {
+				assert.Empty(t, stageOutcomes, "Incorrect stage outcomes.")
+			} else {
+				assertEqualStageOutcomes(t, test.expectedStageOutcomes[0], stageOutcomes[0])
+			}
+		})
+	}
+}
+
+func TestExecuteProcessedAuctionStage_CanApplyHookMutations(t *testing.T) {
+	expectedOutcome := StageOutcome{
+		Entity: hookstage.EntityAuctionRequest,
+		Stage:  hooks.StageProcessedAuction,
+		Groups: []GroupOutcome{
+			{
+				InvocationResults: []HookOutcome{
+					{
+						AnalyticsTags: hookanalytics.Analytics{},
+						HookID:        HookID{"foobar", "foo"},
+						Status:        StatusSuccess,
+						Action:        ActionUpdate,
+						Message:       "",
+						DebugMessages: []string{
+							fmt.Sprintf("Hook mutation successfully applied, affected key: bidRequest.user.yob, mutation type: %s", hookstage.MutationUpdate),
+							fmt.Sprintf("Hook mutation successfully applied, affected key: bidRequest.user.consent, mutation type: %s", hookstage.MutationUpdate),
+						},
+						Errors:   nil,
+						Warnings: nil,
+					},
+				},
+			},
+		},
+	}
+
+	exec := HookExecutor{
+		InvocationCtx: &hookstage.InvocationContext{},
+		Endpoint:      EndpointAuction,
+		PlanBuilder:   TestApplyHookMutationsBuilder{},
+		MetricEngine:  &metric_config.NilMetricsEngine{},
+	}
+	req := openrtb2.BidRequest{ID: "some-id", User: &openrtb2.User{ID: "user-id"}}
+
+	reject := exec.ExecuteProcessedAuctionStage(&req)
+	require.Nil(t, reject, "Unexpected stage reject")
+
+	stOut := exec.GetOutcomes()[0]
+	assertEqualStageOutcomes(t, expectedOutcome, stOut)
+
+	if req.User.Yob == 0 {
+		t.Error("bid request not changed inside hook.Call method")
+	}
+
+	if req.User.Consent == "" {
+		t.Error("bid request not changed inside hook.Call method")
+	}
+}
+
+func TestExecuteProcessedAuctionStage_CanRejectHook(t *testing.T) {
+	expectedOutcome := StageOutcome{
+		ExecutionTime: ExecutionTime{},
+		Entity:        hookstage.EntityAuctionRequest,
+		Stage:         hooks.StageProcessedAuction,
+		Groups: []GroupOutcome{
+			{
+				ExecutionTime: ExecutionTime{},
+				InvocationResults: []HookOutcome{
+					{
+						ExecutionTime: ExecutionTime{},
+						AnalyticsTags: hookanalytics.Analytics{},
+						HookID:        HookID{"foobar", "foo"},
+						Status:        StatusSuccess,
+						Action:        ActionReject,
+						Message:       "",
+						DebugMessages: nil,
+						Errors: []string{
+							`Module rejected stage, reason: ""`,
+						},
+						Warnings: nil,
+					},
+				},
+			},
+		},
+	}
+
+	exec := HookExecutor{
+		InvocationCtx: &hookstage.InvocationContext{},
+		Endpoint:      EndpointAuction,
+		PlanBuilder:   TestRejectPlanBuilder{},
+		MetricEngine:  &metric_config.NilMetricsEngine{},
+	}
+
+	reject := exec.ExecuteProcessedAuctionStage(&openrtb2.BidRequest{})
+	require.NotNil(t, reject, "Unexpected successful execution of processed auction hook")
+	require.Equal(t, reject, &RejectError{}, "Unexpected error returned from processed auction hook")
+
+	stOut := exec.GetOutcomes()[0]
+	assertEqualStageOutcomes(t, expectedOutcome, stOut)
 }
 
 func TestExecuteProcessedAuctionStage_CanTimeoutOneOfHooks(t *testing.T) {
@@ -995,102 +839,6 @@
 	}
 }
 
-func TestExecuteEntrypointStage_ModuleContextsAreCreated(t *testing.T) {
-	body := []byte(`{"name": "John", "last_name": "Doe"}`)
-	reader := bytes.NewReader(body)
-	req, err := http.NewRequest(http.MethodPost, "https://prebid.com/openrtb2/auction", reader)
-	if err != nil {
-		t.Fatalf("Unexpected error creating http request: %s", err)
-	}
-
-	exec := HookExecutor{
-		InvocationCtx: &hookstage.InvocationContext{},
-		Endpoint:      EndpointAuction,
-		PlanBuilder:   TestWithModuleContextsPlanBuilder{},
-		MetricEngine:  &metric_config.NilMetricsEngine{},
-	}
-	_, reject := exec.ExecuteEntrypointStage(req, body)
-	require.Nil(t, reject, "Unexpected stage reject")
-
-	stOut := exec.GetOutcomes()[0]
-	if len(stOut.Groups) != 2 {
-		t.Error("some hook groups have not been processed")
-	}
-
-	ctx1 := exec.InvocationCtx.ModuleContextFor("module-1")
-	if ctx1.Ctx["some-ctx-1"] != "some-ctx-1" {
-		t.Error("context for module-1 not created")
-	}
-
-	ctx2 := exec.InvocationCtx.ModuleContextFor("module-2")
-	if ctx2.Ctx["some-ctx-2"] != "some-ctx-2" {
-		t.Error("context for module-2 not created")
-	}
-}
-
-func TestExecuteRawAuctionStage_ModuleContextsAreCreated(t *testing.T) {
-	body := []byte(`{"name": "John", "last_name": "Doe"}`)
-
-	exec := HookExecutor{
-		InvocationCtx: &hookstage.InvocationContext{},
-		Endpoint:      EndpointAuction,
-		PlanBuilder:   TestWithModuleContextsPlanBuilder{},
-		MetricEngine:  &metric_config.NilMetricsEngine{},
-	}
-	_, reject := exec.ExecuteRawAuctionStage(body)
-	require.Nil(t, reject, "Unexpected stage reject")
-
-	stOut := exec.GetOutcomes()[0]
-	if len(stOut.Groups) != 2 {
-		t.Error("some hook groups have not been processed")
-	}
-
-	ctx1 := exec.InvocationCtx.ModuleContextFor("module-1")
-	if ctx1.Ctx["some-ctx-1"] != "some-ctx-1" {
-		t.Error("context for module-1 not created")
-	}
-
-	ctx2 := exec.InvocationCtx.ModuleContextFor("module-2")
-	if ctx2.Ctx["some-ctx-2"] != "some-ctx-2" {
-		t.Error("context for module-2 not created")
-=======
-			stageOutcomes := exec.GetOutcomes()
-			if len(test.expectedStageOutcomes) == 0 {
-				assert.Empty(t, stageOutcomes, "Incorrect stage outcomes.")
-			} else {
-				assertEqualStageOutcomes(t, test.expectedStageOutcomes[0], stageOutcomes[0])
-			}
-		})
->>>>>>> 2490ebc9
-	}
-}
-
-func TestExecuteProcessedAuctionStage_ModuleContextsAreCreated(t *testing.T) {
-	exec := HookExecutor{
-		InvocationCtx: &hookstage.InvocationContext{},
-		Endpoint:      EndpointAuction,
-		PlanBuilder:   TestWithModuleContextsPlanBuilder{},
-		MetricEngine:  &metric_config.NilMetricsEngine{},
-	}
-	reject := exec.ExecuteProcessedAuctionStage(&openrtb2.BidRequest{})
-	require.Nil(t, reject, "Unexpected stage reject")
-
-	stOut := exec.GetOutcomes()[0]
-	if len(stOut.Groups) != 2 {
-		t.Error("some hook groups have not been processed")
-	}
-
-	ctx1 := exec.InvocationCtx.ModuleContextFor("module-1")
-	if ctx1.Ctx["some-ctx-1"] != "some-ctx-1" {
-		t.Error("context for module-1 not created")
-	}
-
-	ctx2 := exec.InvocationCtx.ModuleContextFor("module-2")
-	if ctx2.Ctx["some-ctx-2"] != "some-ctx-2" {
-		t.Error("context for module-2 not created")
-	}
-}
-
 type TestApplyHookMutationsBuilder struct {
 	hooks.EmptyPlanBuilder
 }
