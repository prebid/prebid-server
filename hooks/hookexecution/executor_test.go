package hookexecution

import (
	"bytes"
	"fmt"
	"net/http"
	"net/url"
	"testing"
	"time"

<<<<<<< HEAD
	"github.com/prebid/openrtb/v17/openrtb2"
=======
	"github.com/prebid/prebid-server/adapters"
>>>>>>> d73f46e3
	"github.com/prebid/prebid-server/config"
	"github.com/prebid/prebid-server/hooks"
	"github.com/prebid/prebid-server/hooks/hookanalytics"
	"github.com/prebid/prebid-server/hooks/hookstage"
	metricsConfig "github.com/prebid/prebid-server/metrics/config"
	"github.com/stretchr/testify/assert"
)

func TestEmptyHookExecutor(t *testing.T) {
	executor := EmptyHookExecutor{}
	executor.SetAccount(&config.Account{})

	body := []byte(`{"foo": "bar"}`)
	reader := bytes.NewReader(body)
	req, err := http.NewRequest(http.MethodPost, "https://prebid.com/openrtb2/auction", reader)
	assert.NoError(t, err, "Failed to create http request.")

	bidderRequest := &openrtb2.BidRequest{ID: "some-id"}
	expectedBidderRequest := &openrtb2.BidRequest{ID: "some-id"}

	entrypointBody, entrypointRejectErr := executor.ExecuteEntrypointStage(req, body)
	rawAuctionBody, rawAuctionRejectErr := executor.ExecuteRawAuctionStage(body)
	bidderRequestRejectErr := executor.ExecuteBidderRequestStage(bidderRequest, "bidder-name")

	outcomes := executor.GetOutcomes()
	assert.Equal(t, EmptyHookExecutor{}, executor, "EmptyHookExecutor shouldn't be changed.")
	assert.Empty(t, outcomes, "EmptyHookExecutor shouldn't return stage outcomes.")

	assert.Nil(t, entrypointRejectErr, "EmptyHookExecutor shouldn't return reject error at entrypoint stage.")
	assert.Equal(t, body, entrypointBody, "EmptyHookExecutor shouldn't change body at entrypoint stage.")

	assert.Nil(t, rawAuctionRejectErr, "EmptyHookExecutor shouldn't return reject error at raw-auction stage.")
	assert.Equal(t, body, rawAuctionBody, "EmptyHookExecutor shouldn't change body at raw-auction stage.")

	assert.Nil(t, bidderRequestRejectErr, "EmptyHookExecutor shouldn't return reject error at bidder-request stage.")
	assert.Equal(t, expectedBidderRequest, bidderRequest, "EmptyHookExecutor shouldn't change payload at bidder-request stage.")
}

func TestExecuteEntrypointStage(t *testing.T) {
	const body string = `{"name": "John", "last_name": "Doe"}`
	const urlString string = "https://prebid.com/openrtb2/auction"

	foobarModuleCtx := &moduleContexts{ctxs: map[string]hookstage.ModuleContext{"foobar": nil}}

	testCases := []struct {
		description            string
		givenBody              string
		givenUrl               string
		givenPlanBuilder       hooks.ExecutionPlanBuilder
		expectedBody           string
		expectedHeader         http.Header
		expectedQuery          url.Values
		expectedReject         *RejectError
		expectedModuleContexts *moduleContexts
		expectedStageOutcomes  []StageOutcome
	}{
		{
			description:            "Payload not changed if hook execution plan empty",
			givenBody:              body,
			givenUrl:               urlString,
			givenPlanBuilder:       hooks.EmptyPlanBuilder{},
			expectedBody:           body,
			expectedHeader:         http.Header{},
			expectedQuery:          url.Values{},
			expectedReject:         nil,
			expectedModuleContexts: &moduleContexts{ctxs: map[string]hookstage.ModuleContext{}},
			expectedStageOutcomes:  []StageOutcome{},
		},
		{
			description:            "Payload changed if hooks return mutations",
			givenBody:              body,
			givenUrl:               urlString,
			givenPlanBuilder:       TestApplyHookMutationsBuilder{},
			expectedBody:           `{"last_name": "Doe", "foo": "bar"}`,
			expectedHeader:         http.Header{"Foo": []string{"bar"}},
			expectedQuery:          url.Values{"foo": []string{"baz"}},
			expectedReject:         nil,
			expectedModuleContexts: foobarModuleCtx,
			expectedStageOutcomes: []StageOutcome{
				{
					Entity: entityHttpRequest,
					Stage:  hooks.StageEntrypoint.String(),
					Groups: []GroupOutcome{
						{
							InvocationResults: []HookOutcome{
								{
									AnalyticsTags: hookanalytics.Analytics{},
									HookID:        HookID{ModuleCode: "foobar", HookCode: "foo"},
									Status:        StatusSuccess,
									Action:        ActionUpdate,
									Message:       "",
									DebugMessages: []string{fmt.Sprintf("Hook mutation successfully applied, affected key: header.foo, mutation type: %s", hookstage.MutationUpdate)},
									Errors:        nil,
									Warnings:      nil,
								},
								{
									AnalyticsTags: hookanalytics.Analytics{},
									HookID:        HookID{ModuleCode: "foobar", HookCode: "foobaz"},
									Status:        StatusSuccess,
									Action:        ActionUpdate,
									Message:       "",
									DebugMessages: nil,
									Errors:        nil,
									Warnings:      []string{"failed to apply hook mutation: key not found"},
								},
								{
									AnalyticsTags: hookanalytics.Analytics{},
									HookID:        HookID{ModuleCode: "foobar", HookCode: "bar"},
									Status:        StatusSuccess,
									Action:        ActionUpdate,
									Message:       "",
									DebugMessages: []string{fmt.Sprintf("Hook mutation successfully applied, affected key: param.foo, mutation type: %s", hookstage.MutationUpdate)},
									Errors:        nil,
									Warnings:      nil,
								},
							},
						},
						{
							InvocationResults: []HookOutcome{
								{
									AnalyticsTags: hookanalytics.Analytics{},
									HookID:        HookID{ModuleCode: "foobar", HookCode: "baz"},
									Status:        StatusSuccess,
									Action:        ActionUpdate,
									Message:       "",
									DebugMessages: []string{
										fmt.Sprintf("Hook mutation successfully applied, affected key: body.foo, mutation type: %s", hookstage.MutationUpdate),
										fmt.Sprintf("Hook mutation successfully applied, affected key: body.name, mutation type: %s", hookstage.MutationDelete),
									},
									Errors:   nil,
									Warnings: nil,
								},
								{
									AnalyticsTags: hookanalytics.Analytics{},
									HookID:        HookID{ModuleCode: "foobar", HookCode: "foo"},
									Status:        StatusFailure,
									Action:        "",
									Message:       "",
									DebugMessages: nil,
									Errors:        []string{"hook execution failed: attribute not found"},
									Warnings:      nil,
								},
							},
						},
					},
				},
			},
		},
		{
			description:            "Stage execution can be rejected - and later hooks rejected",
			givenBody:              body,
			givenUrl:               urlString,
			givenPlanBuilder:       TestRejectPlanBuilder{},
			expectedBody:           body,
			expectedHeader:         http.Header{"Foo": []string{"bar"}},
			expectedQuery:          url.Values{},
			expectedReject:         &RejectError{0, HookID{ModuleCode: "foobar", HookCode: "bar"}, hooks.StageEntrypoint.String()},
			expectedModuleContexts: foobarModuleCtx,
			expectedStageOutcomes: []StageOutcome{
				{
					ExecutionTime: ExecutionTime{},
					Entity:        entityHttpRequest,
					Stage:         hooks.StageEntrypoint.String(),
					Groups: []GroupOutcome{
						{
							ExecutionTime: ExecutionTime{},
							InvocationResults: []HookOutcome{
								{
									ExecutionTime: ExecutionTime{},
									AnalyticsTags: hookanalytics.Analytics{},
									HookID:        HookID{ModuleCode: "foobar", HookCode: "foo"},
									Status:        StatusSuccess,
									Action:        ActionUpdate,
									Message:       "",
									DebugMessages: []string{
										fmt.Sprintf("Hook mutation successfully applied, affected key: header.foo, mutation type: %s", hookstage.MutationUpdate),
									},
									Errors:   nil,
									Warnings: nil,
								},
								{
									ExecutionTime: ExecutionTime{},
									AnalyticsTags: hookanalytics.Analytics{},
									HookID:        HookID{ModuleCode: "foobar", HookCode: "baz"},
									Status:        StatusExecutionFailure,
									Action:        "",
									Message:       "",
									DebugMessages: nil,
									Errors:        []string{"unexpected error"},
									Warnings:      nil,
								},
							},
						},
						{
							ExecutionTime: ExecutionTime{},
							InvocationResults: []HookOutcome{
								{
									ExecutionTime: ExecutionTime{},
									AnalyticsTags: hookanalytics.Analytics{},
									HookID:        HookID{ModuleCode: "foobar", HookCode: "bar"},
									Status:        StatusSuccess,
									Action:        ActionReject,
									Message:       "",
									DebugMessages: nil,
									Errors: []string{
										`Module foobar (hook: bar) rejected request with code 0 at entrypoint stage`,
									},
									Warnings: nil,
								},
							},
						},
					},
				},
			},
		},
		{
			description:            "Stage execution can be timed out",
			givenBody:              body,
			givenUrl:               urlString,
			givenPlanBuilder:       TestWithTimeoutPlanBuilder{},
			expectedBody:           `{"foo":"bar", "last_name":"Doe"}`,
			expectedHeader:         http.Header{"Foo": []string{"bar"}},
			expectedQuery:          url.Values{},
			expectedReject:         nil,
			expectedModuleContexts: foobarModuleCtx,
			expectedStageOutcomes: []StageOutcome{
				{
					ExecutionTime: ExecutionTime{},
					Entity:        entityHttpRequest,
					Stage:         hooks.StageEntrypoint.String(),
					Groups: []GroupOutcome{
						{
							ExecutionTime: ExecutionTime{},
							InvocationResults: []HookOutcome{
								{
									ExecutionTime: ExecutionTime{},
									AnalyticsTags: hookanalytics.Analytics{},
									HookID:        HookID{ModuleCode: "foobar", HookCode: "foo"},
									Status:        StatusSuccess,
									Action:        ActionUpdate,
									Message:       "",
									DebugMessages: []string{
										fmt.Sprintf("Hook mutation successfully applied, affected key: header.foo, mutation type: %s", hookstage.MutationUpdate),
									},
									Errors:   nil,
									Warnings: nil,
								},
								{
									ExecutionTime: ExecutionTime{},
									AnalyticsTags: hookanalytics.Analytics{},
									HookID:        HookID{ModuleCode: "foobar", HookCode: "bar"},
									Status:        StatusTimeout,
									Action:        "",
									Message:       "",
									DebugMessages: nil,
									Errors:        []string{"Hook execution timeout"},
									Warnings:      nil,
								},
							},
						},
						{
							ExecutionTime: ExecutionTime{},
							InvocationResults: []HookOutcome{
								{
									ExecutionTime: ExecutionTime{},
									AnalyticsTags: hookanalytics.Analytics{},
									HookID:        HookID{ModuleCode: "foobar", HookCode: "baz"},
									Status:        StatusSuccess,
									Action:        ActionUpdate,
									Message:       "",
									DebugMessages: []string{
										fmt.Sprintf("Hook mutation successfully applied, affected key: body.foo, mutation type: %s", hookstage.MutationUpdate),
										fmt.Sprintf("Hook mutation successfully applied, affected key: body.name, mutation type: %s", hookstage.MutationDelete),
									},
									Errors:   nil,
									Warnings: nil,
								},
							},
						},
					},
				},
			},
		},
		{
			description:      "Modules contexts are preserved and correct",
			givenBody:        body,
			givenUrl:         urlString,
			givenPlanBuilder: TestWithModuleContextsPlanBuilder{},
			expectedBody:     body,
			expectedHeader:   http.Header{},
			expectedQuery:    url.Values{},
			expectedReject:   nil,
			expectedModuleContexts: &moduleContexts{ctxs: map[string]hookstage.ModuleContext{
				"module-1": {"entrypoint-ctx-1": "some-ctx-1", "entrypoint-ctx-3": "some-ctx-3"},
				"module-2": {"entrypoint-ctx-2": "some-ctx-2"},
			}},
			expectedStageOutcomes: []StageOutcome{
				{
					ExecutionTime: ExecutionTime{},
					Entity:        entityHttpRequest,
					Stage:         hooks.StageEntrypoint.String(),
					Groups: []GroupOutcome{
						{
							ExecutionTime: ExecutionTime{},
							InvocationResults: []HookOutcome{
								{
									ExecutionTime: ExecutionTime{},
									AnalyticsTags: hookanalytics.Analytics{},
									HookID:        HookID{ModuleCode: "module-1", HookCode: "foo"},
									Status:        StatusSuccess,
									Action:        ActionNone,
									Message:       "",
									DebugMessages: nil,
									Errors:        nil,
									Warnings:      nil,
								},
							},
						},
						{
							ExecutionTime: ExecutionTime{},
							InvocationResults: []HookOutcome{
								{
									ExecutionTime: ExecutionTime{},
									AnalyticsTags: hookanalytics.Analytics{},
									HookID:        HookID{ModuleCode: "module-2", HookCode: "bar"},
									Status:        StatusSuccess,
									Action:        ActionNone,
									Message:       "",
									DebugMessages: nil,
									Errors:        nil,
									Warnings:      nil,
								},
								{
									ExecutionTime: ExecutionTime{},
									AnalyticsTags: hookanalytics.Analytics{},
									HookID:        HookID{ModuleCode: "module-1", HookCode: "baz"},
									Status:        StatusSuccess,
									Action:        ActionNone,
									Message:       "",
									DebugMessages: nil,
									Errors:        nil,
									Warnings:      nil,
								},
							},
						},
					},
				},
			},
		},
	}

	for _, test := range testCases {
		t.Run(test.description, func(t *testing.T) {
			body := []byte(test.givenBody)
			reader := bytes.NewReader(body)
			req, err := http.NewRequest(http.MethodPost, test.givenUrl, reader)
			assert.NoError(t, err)

			exec := NewHookExecutor(test.givenPlanBuilder, EndpointAuction, &metricsConfig.NilMetricsEngine{})
			newBody, reject := exec.ExecuteEntrypointStage(req, body)

			assert.Equal(t, test.expectedReject, reject, "Unexpected stage reject.")
			assert.JSONEq(t, test.expectedBody, string(newBody), "Incorrect request body.")
			assert.Equal(t, test.expectedHeader, req.Header, "Incorrect request header.")
			assert.Equal(t, test.expectedQuery, req.URL.Query(), "Incorrect request query.")
			assert.Equal(t, test.expectedModuleContexts, exec.moduleContexts, "Incorrect module contexts")

			stageOutcomes := exec.GetOutcomes()
			if len(test.expectedStageOutcomes) == 0 {
				assert.Empty(t, stageOutcomes, "Incorrect stage outcomes.")
			} else {
				assertEqualStageOutcomes(t, test.expectedStageOutcomes[0], stageOutcomes[0])
			}
		})
	}
}

func TestExecuteRawAuctionStage(t *testing.T) {
	const body string = `{"name": "John", "last_name": "Doe"}`
	const bodyUpdated string = `{"last_name": "Doe", "foo": "bar"}`
	const urlString string = "https://prebid.com/openrtb2/auction"

	foobarModuleCtx := &moduleContexts{ctxs: map[string]hookstage.ModuleContext{"foobar": nil}}
	account := &config.Account{}

	testCases := []struct {
		description            string
		givenBody              string
		givenUrl               string
		givenPlanBuilder       hooks.ExecutionPlanBuilder
		givenAccount           *config.Account
		expectedBody           string
		expectedReject         *RejectError
		expectedModuleContexts *moduleContexts
		expectedStageOutcomes  []StageOutcome
	}{
		{
			description:            "Payload not changed if hook execution plan empty",
			givenBody:              body,
			givenUrl:               urlString,
			givenPlanBuilder:       hooks.EmptyPlanBuilder{},
			givenAccount:           account,
			expectedBody:           body,
			expectedReject:         nil,
			expectedModuleContexts: &moduleContexts{ctxs: map[string]hookstage.ModuleContext{}},
			expectedStageOutcomes:  []StageOutcome{},
		},
		{
			description:            "Payload changed if hooks return mutations",
			givenBody:              body,
			givenUrl:               urlString,
			givenPlanBuilder:       TestApplyHookMutationsBuilder{},
			givenAccount:           account,
			expectedBody:           bodyUpdated,
			expectedReject:         nil,
			expectedModuleContexts: foobarModuleCtx,
			expectedStageOutcomes: []StageOutcome{
				{
					Entity: entityAuctionRequest,
					Stage:  hooks.StageRawAuction.String(),
					Groups: []GroupOutcome{
						{
							InvocationResults: []HookOutcome{
								{
									AnalyticsTags: hookanalytics.Analytics{},
									HookID:        HookID{ModuleCode: "foobar", HookCode: "foo"},
									Status:        StatusSuccess,
									Action:        ActionUpdate,
									Message:       "",
									DebugMessages: []string{
										fmt.Sprintf("Hook mutation successfully applied, affected key: body.foo, mutation type: %s", hookstage.MutationUpdate),
										fmt.Sprintf("Hook mutation successfully applied, affected key: body.name, mutation type: %s", hookstage.MutationDelete),
									},
									Errors:   nil,
									Warnings: nil,
								},
								{
									AnalyticsTags: hookanalytics.Analytics{},
									HookID:        HookID{ModuleCode: "foobar", HookCode: "bar"},
									Status:        StatusSuccess,
									Action:        ActionUpdate,
									Message:       "",
									DebugMessages: nil,
									Errors:        nil,
									Warnings:      []string{"failed to apply hook mutation: key not found"},
								},
							},
						},
						{
							InvocationResults: []HookOutcome{
								{
									AnalyticsTags: hookanalytics.Analytics{},
									HookID:        HookID{ModuleCode: "foobar", HookCode: "baz"},
									Status:        StatusFailure,
									Action:        "",
									Message:       "",
									DebugMessages: nil,
									Errors:        []string{"hook execution failed: attribute not found"},
									Warnings:      nil,
								},
							},
						},
					},
				},
			},
		},
		{
			description:            "Stage execution can be rejected - and later hooks rejected",
			givenBody:              body,
			givenUrl:               urlString,
			givenPlanBuilder:       TestRejectPlanBuilder{},
			givenAccount:           nil,
			expectedBody:           bodyUpdated,
			expectedReject:         &RejectError{0, HookID{ModuleCode: "foobar", HookCode: "bar"}, hooks.StageRawAuction.String()},
			expectedModuleContexts: foobarModuleCtx,
			expectedStageOutcomes: []StageOutcome{
				{
					ExecutionTime: ExecutionTime{},
					Entity:        entityAuctionRequest,
					Stage:         hooks.StageRawAuction.String(),
					Groups: []GroupOutcome{
						{
							ExecutionTime: ExecutionTime{},
							InvocationResults: []HookOutcome{
								{
									ExecutionTime: ExecutionTime{},
									AnalyticsTags: hookanalytics.Analytics{},
									HookID:        HookID{ModuleCode: "foobar", HookCode: "foo"},
									Status:        StatusSuccess,
									Action:        ActionUpdate,
									Message:       "",
									DebugMessages: []string{
										fmt.Sprintf("Hook mutation successfully applied, affected key: body.foo, mutation type: %s", hookstage.MutationUpdate),
										fmt.Sprintf("Hook mutation successfully applied, affected key: body.name, mutation type: %s", hookstage.MutationDelete),
									},
									Errors:   nil,
									Warnings: nil,
								},
								{
									ExecutionTime: ExecutionTime{},
									AnalyticsTags: hookanalytics.Analytics{},
									HookID:        HookID{ModuleCode: "foobar", HookCode: "baz"},
									Status:        StatusExecutionFailure,
									Action:        "",
									Message:       "",
									DebugMessages: nil,
									Errors:        []string{"unexpected error"},
									Warnings:      nil,
								},
							},
						},
						{
							ExecutionTime: ExecutionTime{},
							InvocationResults: []HookOutcome{
								{
									ExecutionTime: ExecutionTime{},
									AnalyticsTags: hookanalytics.Analytics{},
									HookID:        HookID{ModuleCode: "foobar", HookCode: "bar"},
									Status:        StatusSuccess,
									Action:        ActionReject,
									Message:       "",
									DebugMessages: nil,
									Errors: []string{
										`Module foobar (hook: bar) rejected request with code 0 at raw-auction stage`,
									},
									Warnings: nil,
								},
							},
						},
					},
				},
			},
		},
		{
			description:            "Stage execution can be timed out",
			givenBody:              body,
			givenUrl:               urlString,
			givenPlanBuilder:       TestWithTimeoutPlanBuilder{},
			givenAccount:           account,
			expectedBody:           bodyUpdated,
			expectedReject:         nil,
			expectedModuleContexts: foobarModuleCtx,
			expectedStageOutcomes: []StageOutcome{
				{
					ExecutionTime: ExecutionTime{},
					Entity:        entityAuctionRequest,
					Stage:         hooks.StageRawAuction.String(),
					Groups: []GroupOutcome{
						{
							ExecutionTime: ExecutionTime{},
							InvocationResults: []HookOutcome{
								{
									ExecutionTime: ExecutionTime{},
									AnalyticsTags: hookanalytics.Analytics{},
									HookID:        HookID{ModuleCode: "foobar", HookCode: "foo"},
									Status:        StatusSuccess,
									Action:        ActionUpdate,
									Message:       "",
									DebugMessages: []string{
										fmt.Sprintf("Hook mutation successfully applied, affected key: body.foo, mutation type: %s", hookstage.MutationUpdate),
										fmt.Sprintf("Hook mutation successfully applied, affected key: body.name, mutation type: %s", hookstage.MutationDelete),
									},
									Errors:   nil,
									Warnings: nil,
								},
							},
						},
						{
							ExecutionTime: ExecutionTime{},
							InvocationResults: []HookOutcome{
								{
									ExecutionTime: ExecutionTime{},
									AnalyticsTags: hookanalytics.Analytics{},
									HookID:        HookID{ModuleCode: "foobar", HookCode: "bar"},
									Status:        StatusTimeout,
									Action:        "",
									Message:       "",
									DebugMessages: nil,
									Errors:        []string{"Hook execution timeout"},
									Warnings:      nil,
								},
							},
						},
					},
				},
			},
		},
		{
			description:      "Modules contexts are preserved and correct",
			givenBody:        body,
			givenUrl:         urlString,
			givenPlanBuilder: TestWithModuleContextsPlanBuilder{},
			givenAccount:     account,
			expectedBody:     body,
			expectedReject:   nil,
			expectedModuleContexts: &moduleContexts{ctxs: map[string]hookstage.ModuleContext{
				"module-1": {"raw-auction-ctx-1": "some-ctx-1", "raw-auction-ctx-3": "some-ctx-3"},
				"module-2": {"raw-auction-ctx-2": "some-ctx-2"},
			}},
			expectedStageOutcomes: []StageOutcome{
				{
					ExecutionTime: ExecutionTime{},
					Entity:        entityAuctionRequest,
					Stage:         hooks.StageRawAuction.String(),
					Groups: []GroupOutcome{
						{
							ExecutionTime: ExecutionTime{},
							InvocationResults: []HookOutcome{
								{
									ExecutionTime: ExecutionTime{},
									AnalyticsTags: hookanalytics.Analytics{},
									HookID:        HookID{ModuleCode: "module-1", HookCode: "foo"},
									Status:        StatusSuccess,
									Action:        ActionNone,
									Message:       "",
									DebugMessages: nil,
									Errors:        nil,
									Warnings:      nil,
								},
								{
									ExecutionTime: ExecutionTime{},
									AnalyticsTags: hookanalytics.Analytics{},
									HookID:        HookID{ModuleCode: "module-2", HookCode: "baz"},
									Status:        StatusSuccess,
									Action:        ActionNone,
									Message:       "",
									DebugMessages: nil,
									Errors:        nil,
									Warnings:      nil,
								},
							},
						},
						{
							ExecutionTime: ExecutionTime{},
							InvocationResults: []HookOutcome{
								{
									ExecutionTime: ExecutionTime{},
									AnalyticsTags: hookanalytics.Analytics{},
									HookID:        HookID{ModuleCode: "module-1", HookCode: "bar"},
									Status:        StatusSuccess,
									Action:        ActionNone,
									Message:       "",
									DebugMessages: nil,
									Errors:        nil,
									Warnings:      nil,
								},
							},
						},
					},
				},
			},
		},
	}

	for _, test := range testCases {
		t.Run(test.description, func(t *testing.T) {
			exec := NewHookExecutor(test.givenPlanBuilder, EndpointAuction, &metricsConfig.NilMetricsEngine{})
			exec.SetAccount(test.givenAccount)

			newBody, reject := exec.ExecuteRawAuctionStage([]byte(test.givenBody))

			assert.Equal(t, test.expectedReject, reject, "Unexpected stage reject.")
			assert.JSONEq(t, test.expectedBody, string(newBody), "Incorrect request body.")
			assert.Equal(t, test.expectedModuleContexts, exec.moduleContexts, "Incorrect module contexts")

			stageOutcomes := exec.GetOutcomes()
			if len(test.expectedStageOutcomes) == 0 {
				assert.Empty(t, stageOutcomes, "Incorrect stage outcomes.")
			} else {
				assertEqualStageOutcomes(t, test.expectedStageOutcomes[0], stageOutcomes[0])
			}
		})
	}
}

<<<<<<< HEAD
func TestExecuteBidderRequestStage(t *testing.T) {
	bidderName := "the-bidder"
	foobarModuleCtx := &moduleContexts{ctxs: map[string]hookstage.ModuleContext{"foobar": nil}}
	account := &config.Account{}

	expectedBidderRequest := &openrtb2.BidRequest{ID: "some-id", User: &openrtb2.User{ID: "user-id"}}
	expectedUpdatedBidderRequest := &openrtb2.BidRequest{
		ID: "some-id",
		User: &openrtb2.User{
			ID:      "user-id",
			Yob:     2000,
			Consent: "true",
		},
	}

	testCases := []struct {
		description            string
		givenBidderRequest     *openrtb2.BidRequest
		givenPlanBuilder       hooks.ExecutionPlanBuilder
		givenAccount           *config.Account
		expectedBidderRequest  *openrtb2.BidRequest
=======
func TestExecuteRawBidderResponseStage(t *testing.T) {
	foobarModuleCtx := &moduleContexts{ctxs: map[string]hookstage.ModuleContext{"foobar": nil}}
	account := &config.Account{}
	resp := adapters.BidderResponse{Bids: []*adapters.TypedBid{{DealPriority: 1}}}
	expResp := adapters.BidderResponse{Bids: []*adapters.TypedBid{{DealPriority: 10}}}
	vEntity := entity("the-bidder")

	testCases := []struct {
		description            string
		givenPlanBuilder       hooks.ExecutionPlanBuilder
		givenAccount           *config.Account
		givenBidderResponse    adapters.BidderResponse
		expectedBidderResponse adapters.BidderResponse
>>>>>>> d73f46e3
		expectedReject         *RejectError
		expectedModuleContexts *moduleContexts
		expectedStageOutcomes  []StageOutcome
	}{
		{
			description:            "Payload not changed if hook execution plan empty",
<<<<<<< HEAD
			givenBidderRequest:     &openrtb2.BidRequest{ID: "some-id", User: &openrtb2.User{ID: "user-id"}},
			givenPlanBuilder:       hooks.EmptyPlanBuilder{},
			givenAccount:           account,
			expectedBidderRequest:  expectedBidderRequest,
=======
			givenPlanBuilder:       hooks.EmptyPlanBuilder{},
			givenAccount:           account,
			givenBidderResponse:    resp,
			expectedBidderResponse: resp,
>>>>>>> d73f46e3
			expectedReject:         nil,
			expectedModuleContexts: &moduleContexts{ctxs: map[string]hookstage.ModuleContext{}},
			expectedStageOutcomes:  []StageOutcome{},
		},
		{
			description:            "Payload changed if hooks return mutations",
<<<<<<< HEAD
			givenBidderRequest:     &openrtb2.BidRequest{ID: "some-id", User: &openrtb2.User{ID: "user-id"}},
			givenPlanBuilder:       TestApplyHookMutationsBuilder{},
			givenAccount:           account,
			expectedBidderRequest:  expectedUpdatedBidderRequest,
=======
			givenPlanBuilder:       TestApplyHookMutationsBuilder{},
			givenAccount:           account,
			givenBidderResponse:    resp,
			expectedBidderResponse: expResp,
>>>>>>> d73f46e3
			expectedReject:         nil,
			expectedModuleContexts: foobarModuleCtx,
			expectedStageOutcomes: []StageOutcome{
				{
<<<<<<< HEAD
					Entity: entity(bidderName),
					Stage:  hooks.StageBidderRequest.String(),
=======
					Entity: vEntity,
					Stage:  hooks.StageRawBidderResponse.String(),
>>>>>>> d73f46e3
					Groups: []GroupOutcome{
						{
							InvocationResults: []HookOutcome{
								{
									AnalyticsTags: hookanalytics.Analytics{},
									HookID:        HookID{ModuleCode: "foobar", HookCode: "foo"},
									Status:        StatusSuccess,
									Action:        ActionUpdate,
									Message:       "",
									DebugMessages: []string{
<<<<<<< HEAD
										fmt.Sprintf("Hook mutation successfully applied, affected key: bidRequest.user.yob, mutation type: %s", hookstage.MutationUpdate),
										fmt.Sprintf("Hook mutation successfully applied, affected key: bidRequest.user.consent, mutation type: %s", hookstage.MutationUpdate),
=======
										fmt.Sprintf("Hook mutation successfully applied, affected key: bidderResponse.bid.deal-priority, mutation type: %s", hookstage.MutationUpdate),
>>>>>>> d73f46e3
									},
									Errors:   nil,
									Warnings: nil,
								},
<<<<<<< HEAD
								{
									AnalyticsTags: hookanalytics.Analytics{},
									HookID:        HookID{ModuleCode: "foobar", HookCode: "bar"},
									Status:        StatusSuccess,
									Action:        ActionUpdate,
									Message:       "",
									DebugMessages: nil,
									Errors:        nil,
									Warnings:      []string{"failed to apply hook mutation: key not found"},
								},
							},
						},
						{
							InvocationResults: []HookOutcome{
								{
									AnalyticsTags: hookanalytics.Analytics{},
									HookID:        HookID{ModuleCode: "foobar", HookCode: "baz"},
									Status:        StatusFailure,
									Action:        "",
									Message:       "",
									DebugMessages: nil,
									Errors:        []string{"hook execution failed: attribute not found"},
									Warnings:      nil,
								},
							},
						},
					},
				},
			},
		},
		{
			description:            "Stage execution can be rejected - and later hooks rejected",
			givenBidderRequest:     &openrtb2.BidRequest{ID: "some-id", User: &openrtb2.User{ID: "user-id"}},
			givenPlanBuilder:       TestRejectPlanBuilder{},
			givenAccount:           nil,
			expectedBidderRequest:  expectedBidderRequest,
			expectedReject:         &RejectError{0, HookID{ModuleCode: "foobar", HookCode: "foo"}, hooks.StageBidderRequest.String()},
=======
							},
						},
					},
				},
			},
		},
		{
			description:            "Stage execution can be rejected",
			givenPlanBuilder:       TestRejectPlanBuilder{},
			givenAccount:           nil,
			givenBidderResponse:    resp,
			expectedBidderResponse: resp,
			expectedReject:         &RejectError{0, HookID{ModuleCode: "foobar", HookCode: "foo"}, hooks.StageRawBidderResponse.String()},
>>>>>>> d73f46e3
			expectedModuleContexts: foobarModuleCtx,
			expectedStageOutcomes: []StageOutcome{
				{
					ExecutionTime: ExecutionTime{},
<<<<<<< HEAD
					Entity:        entity(bidderName),
					Stage:         hooks.StageBidderRequest.String(),
=======
					Entity:        vEntity,
					Stage:         hooks.StageRawBidderResponse.String(),
>>>>>>> d73f46e3
					Groups: []GroupOutcome{
						{
							ExecutionTime: ExecutionTime{},
							InvocationResults: []HookOutcome{
								{
									ExecutionTime: ExecutionTime{},
									AnalyticsTags: hookanalytics.Analytics{},
<<<<<<< HEAD
									HookID:        HookID{ModuleCode: "foobar", HookCode: "baz"},
									Status:        StatusExecutionFailure,
									Action:        "",
									Message:       "",
									DebugMessages: nil,
									Errors:        []string{"unexpected error"},
									Warnings:      nil,
								},
							},
						},
						{
							ExecutionTime: ExecutionTime{},
							InvocationResults: []HookOutcome{
								{
									ExecutionTime: ExecutionTime{},
									AnalyticsTags: hookanalytics.Analytics{},
=======
>>>>>>> d73f46e3
									HookID:        HookID{ModuleCode: "foobar", HookCode: "foo"},
									Status:        StatusSuccess,
									Action:        ActionReject,
									Message:       "",
									DebugMessages: nil,
									Errors: []string{
<<<<<<< HEAD
										`Module foobar (hook: foo) rejected request with code 0 at bidder-request stage`,
=======
										`Module foobar (hook: foo) rejected request with code 0 at raw-bidder-response stage`,
>>>>>>> d73f46e3
									},
									Warnings: nil,
								},
							},
						},
					},
				},
			},
		},
		{
			description:            "Stage execution can be timed out",
<<<<<<< HEAD
			givenBidderRequest:     &openrtb2.BidRequest{ID: "some-id", User: &openrtb2.User{ID: "user-id"}},
			givenPlanBuilder:       TestWithTimeoutPlanBuilder{},
			givenAccount:           account,
			expectedBidderRequest:  expectedUpdatedBidderRequest,
=======
			givenPlanBuilder:       TestWithTimeoutPlanBuilder{},
			givenAccount:           account,
			givenBidderResponse:    resp,
			expectedBidderResponse: expResp,
>>>>>>> d73f46e3
			expectedReject:         nil,
			expectedModuleContexts: foobarModuleCtx,
			expectedStageOutcomes: []StageOutcome{
				{
					ExecutionTime: ExecutionTime{},
<<<<<<< HEAD
					Entity:        entity(bidderName),
					Stage:         hooks.StageBidderRequest.String(),
=======
					Entity:        vEntity,
					Stage:         hooks.StageRawBidderResponse.String(),
>>>>>>> d73f46e3
					Groups: []GroupOutcome{
						{
							ExecutionTime: ExecutionTime{},
							InvocationResults: []HookOutcome{
								{
									ExecutionTime: ExecutionTime{},
									AnalyticsTags: hookanalytics.Analytics{},
<<<<<<< HEAD
									HookID:        HookID{ModuleCode: "foobar", HookCode: "foo"},
=======
									HookID:        HookID{"foobar", "foo"},
>>>>>>> d73f46e3
									Status:        StatusTimeout,
									Action:        "",
									Message:       "",
									DebugMessages: nil,
									Errors:        []string{"Hook execution timeout"},
									Warnings:      nil,
								},
							},
						},
						{
							ExecutionTime: ExecutionTime{},
							InvocationResults: []HookOutcome{
								{
<<<<<<< HEAD
									AnalyticsTags: hookanalytics.Analytics{},
									HookID:        HookID{ModuleCode: "foobar", HookCode: "bar"},
=======
									ExecutionTime: ExecutionTime{},
									AnalyticsTags: hookanalytics.Analytics{},
									HookID:        HookID{"foobar", "bar"},
>>>>>>> d73f46e3
									Status:        StatusSuccess,
									Action:        ActionUpdate,
									Message:       "",
									DebugMessages: []string{
<<<<<<< HEAD
										fmt.Sprintf("Hook mutation successfully applied, affected key: bidRequest.user.yob, mutation type: %s", hookstage.MutationUpdate),
										fmt.Sprintf("Hook mutation successfully applied, affected key: bidRequest.user.consent, mutation type: %s", hookstage.MutationUpdate),
=======
										fmt.Sprintf("Hook mutation successfully applied, affected key: bidderResponse.bid.deal-priority, mutation type: %s", hookstage.MutationUpdate),
>>>>>>> d73f46e3
									},
									Errors:   nil,
									Warnings: nil,
								},
							},
						},
					},
				},
			},
		},
		{
<<<<<<< HEAD
			description:           "Modules contexts are preserved and correct",
			givenBidderRequest:    &openrtb2.BidRequest{ID: "some-id", User: &openrtb2.User{ID: "user-id"}},
			givenPlanBuilder:      TestWithModuleContextsPlanBuilder{},
			givenAccount:          account,
			expectedBidderRequest: expectedBidderRequest,
			expectedReject:        nil,
			expectedModuleContexts: &moduleContexts{ctxs: map[string]hookstage.ModuleContext{
				"module-1": {"bidder-request-ctx-1": "some-ctx-1"},
				"module-2": {"bidder-request-ctx-2": "some-ctx-2"},
=======
			description:            "Modules contexts are preserved and correct",
			givenPlanBuilder:       TestWithModuleContextsPlanBuilder{},
			givenAccount:           account,
			givenBidderResponse:    resp,
			expectedBidderResponse: expResp,
			expectedReject:         nil,
			expectedModuleContexts: &moduleContexts{ctxs: map[string]hookstage.ModuleContext{
				"module-1": {"raw-bidder-response-ctx-1": "some-ctx-1", "raw-bidder-response-ctx-3": "some-ctx-3"},
				"module-2": {"raw-bidder-response-ctx-2": "some-ctx-2"},
>>>>>>> d73f46e3
			}},
			expectedStageOutcomes: []StageOutcome{
				{
					ExecutionTime: ExecutionTime{},
<<<<<<< HEAD
					Entity:        entity(bidderName),
					Stage:         hooks.StageBidderRequest.String(),
=======
					Entity:        vEntity,
					Stage:         hooks.StageRawBidderResponse.String(),
>>>>>>> d73f46e3
					Groups: []GroupOutcome{
						{
							ExecutionTime: ExecutionTime{},
							InvocationResults: []HookOutcome{
								{
									ExecutionTime: ExecutionTime{},
									AnalyticsTags: hookanalytics.Analytics{},
									HookID:        HookID{ModuleCode: "module-1", HookCode: "foo"},
									Status:        StatusSuccess,
									Action:        ActionNone,
									Message:       "",
									DebugMessages: nil,
									Errors:        nil,
									Warnings:      nil,
								},
<<<<<<< HEAD
=======
								{
									ExecutionTime: ExecutionTime{},
									AnalyticsTags: hookanalytics.Analytics{},
									HookID:        HookID{ModuleCode: "module-2", HookCode: "baz"},
									Status:        StatusSuccess,
									Action:        ActionNone,
									Message:       "",
									DebugMessages: nil,
									Errors:        nil,
									Warnings:      nil,
								},
>>>>>>> d73f46e3
							},
						},
						{
							ExecutionTime: ExecutionTime{},
							InvocationResults: []HookOutcome{
								{
									ExecutionTime: ExecutionTime{},
									AnalyticsTags: hookanalytics.Analytics{},
<<<<<<< HEAD
									HookID:        HookID{ModuleCode: "module-2", HookCode: "bar"},
=======
									HookID:        HookID{ModuleCode: "module-1", HookCode: "bar"},
>>>>>>> d73f46e3
									Status:        StatusSuccess,
									Action:        ActionNone,
									Message:       "",
									DebugMessages: nil,
									Errors:        nil,
									Warnings:      nil,
								},
							},
						},
					},
				},
			},
		},
	}

	for _, test := range testCases {
<<<<<<< HEAD
		t.Run(test.description, func(t *testing.T) {
			exec := NewHookExecutor(test.givenPlanBuilder, EndpointAuction, &metricsConfig.NilMetricsEngine{})
			exec.SetAccount(test.givenAccount)

			reject := exec.ExecuteBidderRequestStage(test.givenBidderRequest, bidderName)

			assert.Equal(t, test.expectedReject, reject, "Unexpected stage reject.")
			assert.Equal(t, test.expectedBidderRequest, test.givenBidderRequest, "Incorrect bidder request.")
			assert.Equal(t, test.expectedModuleContexts, exec.moduleContexts, "Incorrect module contexts")

			stageOutcomes := exec.GetOutcomes()
			if len(test.expectedStageOutcomes) == 0 {
				assert.Empty(t, stageOutcomes, "Incorrect stage outcomes.")
			} else {
				assertEqualStageOutcomes(t, test.expectedStageOutcomes[0], stageOutcomes[0])
=======
		t.Run(test.description, func(ti *testing.T) {
			exec := NewHookExecutor(test.givenPlanBuilder, EndpointAuction, &metricsConfig.NilMetricsEngine{})
			exec.SetAccount(test.givenAccount)

			reject := exec.ExecuteRawBidderResponseStage(&test.givenBidderResponse, "the-bidder")

			assert.Equal(ti, test.expectedReject, reject, "Unexpected stage reject.")
			assert.Equal(ti, test.expectedBidderResponse, test.givenBidderResponse, "Incorrect response update.")
			assert.Equal(ti, test.expectedModuleContexts, exec.moduleContexts, "Incorrect module contexts")

			stageOutcomes := exec.GetOutcomes()
			if len(test.expectedStageOutcomes) == 0 {
				assert.Empty(ti, stageOutcomes, "Incorrect stage outcomes.")
			} else {
				assertEqualStageOutcomes(ti, test.expectedStageOutcomes[0], stageOutcomes[0])
>>>>>>> d73f46e3
			}
		})
	}
}

func TestInterStageContextCommunication(t *testing.T) {
	body := []byte(`{"foo": "bar"}`)
	reader := bytes.NewReader(body)
	exec := NewHookExecutor(TestWithModuleContextsPlanBuilder{}, EndpointAuction, &metricsConfig.NilMetricsEngine{})
	req, err := http.NewRequest(http.MethodPost, "https://prebid.com/openrtb2/auction", reader)
	assert.NoError(t, err)

	// test that context added at the entrypoint stage
	_, reject := exec.ExecuteEntrypointStage(req, body)
	assert.Nil(t, reject, "Unexpected reject from entrypoint stage.")
	assert.Equal(
		t,
		&moduleContexts{ctxs: map[string]hookstage.ModuleContext{
			"module-1": {
				"entrypoint-ctx-1": "some-ctx-1",
				"entrypoint-ctx-3": "some-ctx-3",
			},
			"module-2": {"entrypoint-ctx-2": "some-ctx-2"},
		}},
		exec.moduleContexts,
		"Wrong module contexts after executing entrypoint hook.",
	)

	// test that context added at the raw-auction stage merged with existing module contexts
	_, reject = exec.ExecuteRawAuctionStage(body)
	assert.Nil(t, reject, "Unexpected reject from raw-auction stage.")
	assert.Equal(t, &moduleContexts{ctxs: map[string]hookstage.ModuleContext{
		"module-1": {
			"entrypoint-ctx-1":  "some-ctx-1",
			"entrypoint-ctx-3":  "some-ctx-3",
			"raw-auction-ctx-1": "some-ctx-1",
			"raw-auction-ctx-3": "some-ctx-3",
		},
		"module-2": {
			"entrypoint-ctx-2":  "some-ctx-2",
			"raw-auction-ctx-2": "some-ctx-2",
		},
	}}, exec.moduleContexts, "Wrong module contexts after executing raw-auction hook.")

	// test that context added at the processed-auction stage merged with existing module contexts
	reject = exec.ExecuteRawBidderResponseStage(&adapters.BidderResponse{}, "some-bidder")
	assert.Nil(t, reject, "Unexpected reject from raw-bidder-response stage.")
	assert.Equal(t, &moduleContexts{ctxs: map[string]hookstage.ModuleContext{
		"module-1": {
			"entrypoint-ctx-1":          "some-ctx-1",
			"entrypoint-ctx-3":          "some-ctx-3",
			"raw-auction-ctx-1":         "some-ctx-1",
			"raw-auction-ctx-3":         "some-ctx-3",
			"raw-bidder-response-ctx-1": "some-ctx-1",
			"raw-bidder-response-ctx-3": "some-ctx-3",
		},
		"module-2": {
			"entrypoint-ctx-2":          "some-ctx-2",
			"raw-auction-ctx-2":         "some-ctx-2",
			"raw-bidder-response-ctx-2": "some-ctx-2",
		},
	}}, exec.moduleContexts, "Wrong module contexts after executing raw-bidder-response hook.")
}

type TestApplyHookMutationsBuilder struct {
	hooks.EmptyPlanBuilder
}

func (e TestApplyHookMutationsBuilder) PlanForEntrypointStage(_ string) hooks.Plan[hookstage.Entrypoint] {
	return hooks.Plan[hookstage.Entrypoint]{
		hooks.Group[hookstage.Entrypoint]{
			Timeout: 1 * time.Millisecond,
			Hooks: []hooks.HookWrapper[hookstage.Entrypoint]{
				{Module: "foobar", Code: "foo", Hook: mockUpdateHeaderEntrypointHook{}},
				{Module: "foobar", Code: "foobaz", Hook: mockFailedMutationHook{}},
				{Module: "foobar", Code: "bar", Hook: mockUpdateQueryEntrypointHook{}},
			},
		},
		hooks.Group[hookstage.Entrypoint]{
			Timeout: 1 * time.Millisecond,
			Hooks: []hooks.HookWrapper[hookstage.Entrypoint]{
				{Module: "foobar", Code: "baz", Hook: mockUpdateBodyHook{}},
				{Module: "foobar", Code: "foo", Hook: mockFailureHook{}},
			},
		},
	}
}

func (e TestApplyHookMutationsBuilder) PlanForRawAuctionStage(_ string, _ *config.Account) hooks.Plan[hookstage.RawAuctionRequest] {
	return hooks.Plan[hookstage.RawAuctionRequest]{
		hooks.Group[hookstage.RawAuctionRequest]{
			Timeout: 1 * time.Millisecond,
			Hooks: []hooks.HookWrapper[hookstage.RawAuctionRequest]{
				{Module: "foobar", Code: "foo", Hook: mockUpdateBodyHook{}},
				{Module: "foobar", Code: "bar", Hook: mockFailedMutationHook{}},
			},
		},
		hooks.Group[hookstage.RawAuctionRequest]{
			Timeout: 1 * time.Millisecond,
			Hooks: []hooks.HookWrapper[hookstage.RawAuctionRequest]{
				{Module: "foobar", Code: "baz", Hook: mockFailureHook{}},
			},
		},
	}
}

<<<<<<< HEAD
func (e TestApplyHookMutationsBuilder) PlanForBidderRequestStage(_ string, _ *config.Account) hooks.Plan[hookstage.BidderRequest] {
	return hooks.Plan[hookstage.BidderRequest]{
		hooks.Group[hookstage.BidderRequest]{
			Timeout: 1 * time.Millisecond,
			Hooks: []hooks.HookWrapper[hookstage.BidderRequest]{
				{Module: "foobar", Code: "foo", Hook: mockUpdateBidRequestHook{}},
				{Module: "foobar", Code: "bar", Hook: mockFailedMutationHook{}},
			},
		},
		hooks.Group[hookstage.BidderRequest]{
			Timeout: 1 * time.Millisecond,
			Hooks: []hooks.HookWrapper[hookstage.BidderRequest]{
				{Module: "foobar", Code: "baz", Hook: mockFailureHook{}},
=======
func (e TestApplyHookMutationsBuilder) PlanForRawBidderResponseStage(_ string, _ *config.Account) hooks.Plan[hookstage.RawBidderResponse] {
	return hooks.Plan[hookstage.RawBidderResponse]{
		hooks.Group[hookstage.RawBidderResponse]{
			Timeout: 1 * time.Millisecond,
			Hooks: []hooks.HookWrapper[hookstage.RawBidderResponse]{
				{Module: "foobar", Code: "foo", Hook: mockUpdateBidderResponseHook{}},
>>>>>>> d73f46e3
			},
		},
	}
}

type TestRejectPlanBuilder struct {
	hooks.EmptyPlanBuilder
}

func (e TestRejectPlanBuilder) PlanForEntrypointStage(_ string) hooks.Plan[hookstage.Entrypoint] {
	return hooks.Plan[hookstage.Entrypoint]{
		hooks.Group[hookstage.Entrypoint]{
			Timeout: 1 * time.Millisecond,
			Hooks: []hooks.HookWrapper[hookstage.Entrypoint]{
				{Module: "foobar", Code: "foo", Hook: mockUpdateHeaderEntrypointHook{}},
				{Module: "foobar", Code: "baz", Hook: mockErrorHook{}},
			},
		},
		hooks.Group[hookstage.Entrypoint]{
			Timeout: 5 * time.Millisecond,
			Hooks: []hooks.HookWrapper[hookstage.Entrypoint]{
				// reject stage
				{Module: "foobar", Code: "bar", Hook: mockRejectHook{}},
				// next hook rejected: we use timeout hook to make sure
				// that it runs longer than previous one, so it won't be executed earlier
				{Module: "foobar", Code: "baz", Hook: mockTimeoutHook{}},
			},
		},
		// group of hooks rejected
		hooks.Group[hookstage.Entrypoint]{
			Timeout: 1 * time.Millisecond,
			Hooks: []hooks.HookWrapper[hookstage.Entrypoint]{
				{Module: "foobar", Code: "foo", Hook: mockUpdateHeaderEntrypointHook{}},
				{Module: "foobar", Code: "baz", Hook: mockErrorHook{}},
			},
		},
	}
}

func (e TestRejectPlanBuilder) PlanForRawAuctionStage(_ string, _ *config.Account) hooks.Plan[hookstage.RawAuctionRequest] {
	return hooks.Plan[hookstage.RawAuctionRequest]{
		hooks.Group[hookstage.RawAuctionRequest]{
			Timeout: 1 * time.Millisecond,
			Hooks: []hooks.HookWrapper[hookstage.RawAuctionRequest]{
				{Module: "foobar", Code: "foo", Hook: mockUpdateBodyHook{}},
				{Module: "foobar", Code: "baz", Hook: mockErrorHook{}},
			},
		},
		hooks.Group[hookstage.RawAuctionRequest]{
			Timeout: 1 * time.Millisecond,
			Hooks: []hooks.HookWrapper[hookstage.RawAuctionRequest]{
				{Module: "foobar", Code: "bar", Hook: mockRejectHook{}},
				// next hook rejected: we use timeout hook to make sure
				// that it runs longer than previous one, so it won't be executed earlier
				{Module: "foobar", Code: "baz", Hook: mockTimeoutHook{}},
			},
		},
		// group of hooks rejected
		hooks.Group[hookstage.RawAuctionRequest]{
			Timeout: 1 * time.Millisecond,
			Hooks: []hooks.HookWrapper[hookstage.RawAuctionRequest]{
				{Module: "foobar", Code: "foo", Hook: mockUpdateBodyHook{}},
				{Module: "foobar", Code: "baz", Hook: mockErrorHook{}},
			},
		},
	}
}

<<<<<<< HEAD
func (e TestRejectPlanBuilder) PlanForBidderRequestStage(_ string, _ *config.Account) hooks.Plan[hookstage.BidderRequest] {
	return hooks.Plan[hookstage.BidderRequest]{
		hooks.Group[hookstage.BidderRequest]{
			Timeout: 1 * time.Millisecond,
			Hooks: []hooks.HookWrapper[hookstage.BidderRequest]{
				{Module: "foobar", Code: "baz", Hook: mockErrorHook{}},
			},
		},
		hooks.Group[hookstage.BidderRequest]{
			Timeout: 1 * time.Millisecond,
			Hooks: []hooks.HookWrapper[hookstage.BidderRequest]{
				{Module: "foobar", Code: "foo", Hook: mockRejectHook{}},
			},
		},
		hooks.Group[hookstage.BidderRequest]{
			Timeout: 1 * time.Millisecond,
			Hooks: []hooks.HookWrapper[hookstage.BidderRequest]{
				{Module: "foobar", Code: "bar", Hook: mockUpdateBidRequestHook{}},
			},
		},
=======
func (e TestRejectPlanBuilder) PlanForRawBidderResponseStage(_ string, _ *config.Account) hooks.Plan[hookstage.RawBidderResponse] {
	return hooks.Plan[hookstage.RawBidderResponse]{
		hooks.Group[hookstage.RawBidderResponse]{
			Timeout: 1 * time.Millisecond,
			Hooks: []hooks.HookWrapper[hookstage.RawBidderResponse]{
				{Module: "foobar", Code: "foo", Hook: mockRejectHook{}},
			},
		},
>>>>>>> d73f46e3
	}
}

type TestWithTimeoutPlanBuilder struct {
	hooks.EmptyPlanBuilder
}

func (e TestWithTimeoutPlanBuilder) PlanForEntrypointStage(_ string) hooks.Plan[hookstage.Entrypoint] {
	return hooks.Plan[hookstage.Entrypoint]{
		hooks.Group[hookstage.Entrypoint]{
			Timeout: 1 * time.Millisecond,
			Hooks: []hooks.HookWrapper[hookstage.Entrypoint]{
				{Module: "foobar", Code: "foo", Hook: mockUpdateHeaderEntrypointHook{}},
				{Module: "foobar", Code: "bar", Hook: mockTimeoutHook{}},
			},
		},
		hooks.Group[hookstage.Entrypoint]{
			Timeout: 1 * time.Millisecond,
			Hooks: []hooks.HookWrapper[hookstage.Entrypoint]{
				{Module: "foobar", Code: "baz", Hook: mockUpdateBodyHook{}},
			},
		},
	}
}

func (e TestWithTimeoutPlanBuilder) PlanForRawAuctionStage(_ string, _ *config.Account) hooks.Plan[hookstage.RawAuctionRequest] {
	return hooks.Plan[hookstage.RawAuctionRequest]{
		hooks.Group[hookstage.RawAuctionRequest]{
			Timeout: 1 * time.Millisecond,
			Hooks: []hooks.HookWrapper[hookstage.RawAuctionRequest]{
				{Module: "foobar", Code: "foo", Hook: mockUpdateBodyHook{}},
			},
		},
		hooks.Group[hookstage.RawAuctionRequest]{
			Timeout: 1 * time.Millisecond,
			Hooks: []hooks.HookWrapper[hookstage.RawAuctionRequest]{
				{Module: "foobar", Code: "bar", Hook: mockTimeoutHook{}},
			},
		},
	}
}

<<<<<<< HEAD
func (e TestWithTimeoutPlanBuilder) PlanForBidderRequestStage(_ string, _ *config.Account) hooks.Plan[hookstage.BidderRequest] {
	return hooks.Plan[hookstage.BidderRequest]{
		hooks.Group[hookstage.BidderRequest]{
			Timeout: 1 * time.Millisecond,
			Hooks: []hooks.HookWrapper[hookstage.BidderRequest]{
				{Module: "foobar", Code: "foo", Hook: mockTimeoutHook{}},
			},
		},
		hooks.Group[hookstage.BidderRequest]{
			Timeout: 1 * time.Millisecond,
			Hooks: []hooks.HookWrapper[hookstage.BidderRequest]{
				{Module: "foobar", Code: "bar", Hook: mockUpdateBidRequestHook{}},
=======
func (e TestWithTimeoutPlanBuilder) PlanForRawBidderResponseStage(_ string, _ *config.Account) hooks.Plan[hookstage.RawBidderResponse] {
	return hooks.Plan[hookstage.RawBidderResponse]{
		hooks.Group[hookstage.RawBidderResponse]{
			Timeout: 1 * time.Millisecond,
			Hooks: []hooks.HookWrapper[hookstage.RawBidderResponse]{
				{Module: "foobar", Code: "foo", Hook: mockTimeoutHook{}},
			},
		},
		hooks.Group[hookstage.RawBidderResponse]{
			Timeout: 1 * time.Millisecond,
			Hooks: []hooks.HookWrapper[hookstage.RawBidderResponse]{
				{Module: "foobar", Code: "bar", Hook: mockUpdateBidderResponseHook{}},
>>>>>>> d73f46e3
			},
		},
	}
}

type TestWithModuleContextsPlanBuilder struct {
	hooks.EmptyPlanBuilder
}

func (e TestWithModuleContextsPlanBuilder) PlanForEntrypointStage(_ string) hooks.Plan[hookstage.Entrypoint] {
	return hooks.Plan[hookstage.Entrypoint]{
		hooks.Group[hookstage.Entrypoint]{
			Timeout: 1 * time.Millisecond,
			Hooks: []hooks.HookWrapper[hookstage.Entrypoint]{
				{Module: "module-1", Code: "foo", Hook: mockModuleContextHook{key: "entrypoint-ctx-1", val: "some-ctx-1"}},
			},
		},
		hooks.Group[hookstage.Entrypoint]{
			Timeout: 1 * time.Millisecond,
			Hooks: []hooks.HookWrapper[hookstage.Entrypoint]{
				{Module: "module-2", Code: "bar", Hook: mockModuleContextHook{key: "entrypoint-ctx-2", val: "some-ctx-2"}},
				{Module: "module-1", Code: "baz", Hook: mockModuleContextHook{key: "entrypoint-ctx-3", val: "some-ctx-3"}},
			},
		},
	}
}

func (e TestWithModuleContextsPlanBuilder) PlanForRawAuctionStage(_ string, _ *config.Account) hooks.Plan[hookstage.RawAuctionRequest] {
	return hooks.Plan[hookstage.RawAuctionRequest]{
		hooks.Group[hookstage.RawAuctionRequest]{
			Timeout: 1 * time.Millisecond,
			Hooks: []hooks.HookWrapper[hookstage.RawAuctionRequest]{
				{Module: "module-1", Code: "foo", Hook: mockModuleContextHook{key: "raw-auction-ctx-1", val: "some-ctx-1"}},
				{Module: "module-2", Code: "baz", Hook: mockModuleContextHook{key: "raw-auction-ctx-2", val: "some-ctx-2"}},
			},
		},
		hooks.Group[hookstage.RawAuctionRequest]{
			Timeout: 1 * time.Millisecond,
			Hooks: []hooks.HookWrapper[hookstage.RawAuctionRequest]{
				{Module: "module-1", Code: "bar", Hook: mockModuleContextHook{key: "raw-auction-ctx-3", val: "some-ctx-3"}},
			},
		},
	}
}

<<<<<<< HEAD
func (e TestWithModuleContextsPlanBuilder) PlanForBidderRequestStage(_ string, _ *config.Account) hooks.Plan[hookstage.BidderRequest] {
	return hooks.Plan[hookstage.BidderRequest]{
		hooks.Group[hookstage.BidderRequest]{
			Timeout: 1 * time.Millisecond,
			Hooks: []hooks.HookWrapper[hookstage.BidderRequest]{
				{Module: "module-1", Code: "foo", Hook: mockModuleContextHook{key: "bidder-request-ctx-1", val: "some-ctx-1"}},
			},
		},
		hooks.Group[hookstage.BidderRequest]{
			Timeout: 1 * time.Millisecond,
			Hooks: []hooks.HookWrapper[hookstage.BidderRequest]{
				{Module: "module-2", Code: "bar", Hook: mockModuleContextHook{key: "bidder-request-ctx-2", val: "some-ctx-2"}},
=======
func (e TestWithModuleContextsPlanBuilder) PlanForRawBidderResponseStage(_ string, _ *config.Account) hooks.Plan[hookstage.RawBidderResponse] {
	return hooks.Plan[hookstage.RawBidderResponse]{
		hooks.Group[hookstage.RawBidderResponse]{
			Timeout: 1 * time.Millisecond,
			Hooks: []hooks.HookWrapper[hookstage.RawBidderResponse]{
				{Module: "module-1", Code: "foo", Hook: mockModuleContextHook{key: "raw-bidder-response-ctx-1", val: "some-ctx-1"}},
				{Module: "module-2", Code: "baz", Hook: mockModuleContextHook{key: "raw-bidder-response-ctx-2", val: "some-ctx-2"}},
			},
		},
		hooks.Group[hookstage.RawBidderResponse]{
			Timeout: 1 * time.Millisecond,
			Hooks: []hooks.HookWrapper[hookstage.RawBidderResponse]{
				{Module: "module-1", Code: "bar", Hook: mockModuleContextHook{key: "raw-bidder-response-ctx-3", val: "some-ctx-3"}},
>>>>>>> d73f46e3
			},
		},
	}
}<|MERGE_RESOLUTION|>--- conflicted
+++ resolved
@@ -8,11 +8,8 @@
 	"testing"
 	"time"
 
-<<<<<<< HEAD
 	"github.com/prebid/openrtb/v17/openrtb2"
-=======
 	"github.com/prebid/prebid-server/adapters"
->>>>>>> d73f46e3
 	"github.com/prebid/prebid-server/config"
 	"github.com/prebid/prebid-server/hooks"
 	"github.com/prebid/prebid-server/hooks/hookanalytics"
@@ -688,7 +685,6 @@
 	}
 }
 
-<<<<<<< HEAD
 func TestExecuteBidderRequestStage(t *testing.T) {
 	bidderName := "the-bidder"
 	foobarModuleCtx := &moduleContexts{ctxs: map[string]hookstage.ModuleContext{"foobar": nil}}
@@ -710,66 +706,32 @@
 		givenPlanBuilder       hooks.ExecutionPlanBuilder
 		givenAccount           *config.Account
 		expectedBidderRequest  *openrtb2.BidRequest
-=======
-func TestExecuteRawBidderResponseStage(t *testing.T) {
-	foobarModuleCtx := &moduleContexts{ctxs: map[string]hookstage.ModuleContext{"foobar": nil}}
-	account := &config.Account{}
-	resp := adapters.BidderResponse{Bids: []*adapters.TypedBid{{DealPriority: 1}}}
-	expResp := adapters.BidderResponse{Bids: []*adapters.TypedBid{{DealPriority: 10}}}
-	vEntity := entity("the-bidder")
-
-	testCases := []struct {
-		description            string
-		givenPlanBuilder       hooks.ExecutionPlanBuilder
-		givenAccount           *config.Account
-		givenBidderResponse    adapters.BidderResponse
-		expectedBidderResponse adapters.BidderResponse
->>>>>>> d73f46e3
 		expectedReject         *RejectError
 		expectedModuleContexts *moduleContexts
 		expectedStageOutcomes  []StageOutcome
 	}{
 		{
 			description:            "Payload not changed if hook execution plan empty",
-<<<<<<< HEAD
 			givenBidderRequest:     &openrtb2.BidRequest{ID: "some-id", User: &openrtb2.User{ID: "user-id"}},
 			givenPlanBuilder:       hooks.EmptyPlanBuilder{},
 			givenAccount:           account,
 			expectedBidderRequest:  expectedBidderRequest,
-=======
-			givenPlanBuilder:       hooks.EmptyPlanBuilder{},
-			givenAccount:           account,
-			givenBidderResponse:    resp,
-			expectedBidderResponse: resp,
->>>>>>> d73f46e3
 			expectedReject:         nil,
 			expectedModuleContexts: &moduleContexts{ctxs: map[string]hookstage.ModuleContext{}},
 			expectedStageOutcomes:  []StageOutcome{},
 		},
 		{
 			description:            "Payload changed if hooks return mutations",
-<<<<<<< HEAD
 			givenBidderRequest:     &openrtb2.BidRequest{ID: "some-id", User: &openrtb2.User{ID: "user-id"}},
 			givenPlanBuilder:       TestApplyHookMutationsBuilder{},
 			givenAccount:           account,
 			expectedBidderRequest:  expectedUpdatedBidderRequest,
-=======
-			givenPlanBuilder:       TestApplyHookMutationsBuilder{},
-			givenAccount:           account,
-			givenBidderResponse:    resp,
-			expectedBidderResponse: expResp,
->>>>>>> d73f46e3
 			expectedReject:         nil,
 			expectedModuleContexts: foobarModuleCtx,
 			expectedStageOutcomes: []StageOutcome{
 				{
-<<<<<<< HEAD
 					Entity: entity(bidderName),
 					Stage:  hooks.StageBidderRequest.String(),
-=======
-					Entity: vEntity,
-					Stage:  hooks.StageRawBidderResponse.String(),
->>>>>>> d73f46e3
 					Groups: []GroupOutcome{
 						{
 							InvocationResults: []HookOutcome{
@@ -780,17 +742,12 @@
 									Action:        ActionUpdate,
 									Message:       "",
 									DebugMessages: []string{
-<<<<<<< HEAD
 										fmt.Sprintf("Hook mutation successfully applied, affected key: bidRequest.user.yob, mutation type: %s", hookstage.MutationUpdate),
 										fmt.Sprintf("Hook mutation successfully applied, affected key: bidRequest.user.consent, mutation type: %s", hookstage.MutationUpdate),
-=======
-										fmt.Sprintf("Hook mutation successfully applied, affected key: bidderResponse.bid.deal-priority, mutation type: %s", hookstage.MutationUpdate),
->>>>>>> d73f46e3
 									},
 									Errors:   nil,
 									Warnings: nil,
 								},
-<<<<<<< HEAD
 								{
 									AnalyticsTags: hookanalytics.Analytics{},
 									HookID:        HookID{ModuleCode: "foobar", HookCode: "bar"},
@@ -828,32 +785,12 @@
 			givenAccount:           nil,
 			expectedBidderRequest:  expectedBidderRequest,
 			expectedReject:         &RejectError{0, HookID{ModuleCode: "foobar", HookCode: "foo"}, hooks.StageBidderRequest.String()},
-=======
-							},
-						},
-					},
-				},
-			},
-		},
-		{
-			description:            "Stage execution can be rejected",
-			givenPlanBuilder:       TestRejectPlanBuilder{},
-			givenAccount:           nil,
-			givenBidderResponse:    resp,
-			expectedBidderResponse: resp,
-			expectedReject:         &RejectError{0, HookID{ModuleCode: "foobar", HookCode: "foo"}, hooks.StageRawBidderResponse.String()},
->>>>>>> d73f46e3
 			expectedModuleContexts: foobarModuleCtx,
 			expectedStageOutcomes: []StageOutcome{
 				{
 					ExecutionTime: ExecutionTime{},
-<<<<<<< HEAD
 					Entity:        entity(bidderName),
 					Stage:         hooks.StageBidderRequest.String(),
-=======
-					Entity:        vEntity,
-					Stage:         hooks.StageRawBidderResponse.String(),
->>>>>>> d73f46e3
 					Groups: []GroupOutcome{
 						{
 							ExecutionTime: ExecutionTime{},
@@ -861,7 +798,6 @@
 								{
 									ExecutionTime: ExecutionTime{},
 									AnalyticsTags: hookanalytics.Analytics{},
-<<<<<<< HEAD
 									HookID:        HookID{ModuleCode: "foobar", HookCode: "baz"},
 									Status:        StatusExecutionFailure,
 									Action:        "",
@@ -878,19 +814,13 @@
 								{
 									ExecutionTime: ExecutionTime{},
 									AnalyticsTags: hookanalytics.Analytics{},
-=======
->>>>>>> d73f46e3
 									HookID:        HookID{ModuleCode: "foobar", HookCode: "foo"},
 									Status:        StatusSuccess,
 									Action:        ActionReject,
 									Message:       "",
 									DebugMessages: nil,
 									Errors: []string{
-<<<<<<< HEAD
 										`Module foobar (hook: foo) rejected request with code 0 at bidder-request stage`,
-=======
-										`Module foobar (hook: foo) rejected request with code 0 at raw-bidder-response stage`,
->>>>>>> d73f46e3
 									},
 									Warnings: nil,
 								},
@@ -902,29 +832,17 @@
 		},
 		{
 			description:            "Stage execution can be timed out",
-<<<<<<< HEAD
 			givenBidderRequest:     &openrtb2.BidRequest{ID: "some-id", User: &openrtb2.User{ID: "user-id"}},
 			givenPlanBuilder:       TestWithTimeoutPlanBuilder{},
 			givenAccount:           account,
 			expectedBidderRequest:  expectedUpdatedBidderRequest,
-=======
-			givenPlanBuilder:       TestWithTimeoutPlanBuilder{},
-			givenAccount:           account,
-			givenBidderResponse:    resp,
-			expectedBidderResponse: expResp,
->>>>>>> d73f46e3
 			expectedReject:         nil,
 			expectedModuleContexts: foobarModuleCtx,
 			expectedStageOutcomes: []StageOutcome{
 				{
 					ExecutionTime: ExecutionTime{},
-<<<<<<< HEAD
 					Entity:        entity(bidderName),
 					Stage:         hooks.StageBidderRequest.String(),
-=======
-					Entity:        vEntity,
-					Stage:         hooks.StageRawBidderResponse.String(),
->>>>>>> d73f46e3
 					Groups: []GroupOutcome{
 						{
 							ExecutionTime: ExecutionTime{},
@@ -932,11 +850,7 @@
 								{
 									ExecutionTime: ExecutionTime{},
 									AnalyticsTags: hookanalytics.Analytics{},
-<<<<<<< HEAD
 									HookID:        HookID{ModuleCode: "foobar", HookCode: "foo"},
-=======
-									HookID:        HookID{"foobar", "foo"},
->>>>>>> d73f46e3
 									Status:        StatusTimeout,
 									Action:        "",
 									Message:       "",
@@ -950,24 +864,14 @@
 							ExecutionTime: ExecutionTime{},
 							InvocationResults: []HookOutcome{
 								{
-<<<<<<< HEAD
 									AnalyticsTags: hookanalytics.Analytics{},
 									HookID:        HookID{ModuleCode: "foobar", HookCode: "bar"},
-=======
-									ExecutionTime: ExecutionTime{},
-									AnalyticsTags: hookanalytics.Analytics{},
-									HookID:        HookID{"foobar", "bar"},
->>>>>>> d73f46e3
 									Status:        StatusSuccess,
 									Action:        ActionUpdate,
 									Message:       "",
 									DebugMessages: []string{
-<<<<<<< HEAD
 										fmt.Sprintf("Hook mutation successfully applied, affected key: bidRequest.user.yob, mutation type: %s", hookstage.MutationUpdate),
 										fmt.Sprintf("Hook mutation successfully applied, affected key: bidRequest.user.consent, mutation type: %s", hookstage.MutationUpdate),
-=======
-										fmt.Sprintf("Hook mutation successfully applied, affected key: bidderResponse.bid.deal-priority, mutation type: %s", hookstage.MutationUpdate),
->>>>>>> d73f46e3
 									},
 									Errors:   nil,
 									Warnings: nil,
@@ -979,7 +883,6 @@
 			},
 		},
 		{
-<<<<<<< HEAD
 			description:           "Modules contexts are preserved and correct",
 			givenBidderRequest:    &openrtb2.BidRequest{ID: "some-id", User: &openrtb2.User{ID: "user-id"}},
 			givenPlanBuilder:      TestWithModuleContextsPlanBuilder{},
@@ -989,7 +892,221 @@
 			expectedModuleContexts: &moduleContexts{ctxs: map[string]hookstage.ModuleContext{
 				"module-1": {"bidder-request-ctx-1": "some-ctx-1"},
 				"module-2": {"bidder-request-ctx-2": "some-ctx-2"},
-=======
+			}},
+			expectedStageOutcomes: []StageOutcome{
+				{
+					ExecutionTime: ExecutionTime{},
+					Entity:        entity(bidderName),
+					Stage:         hooks.StageBidderRequest.String(),
+					Groups: []GroupOutcome{
+						{
+							ExecutionTime: ExecutionTime{},
+							InvocationResults: []HookOutcome{
+								{
+									ExecutionTime: ExecutionTime{},
+									AnalyticsTags: hookanalytics.Analytics{},
+									HookID:        HookID{ModuleCode: "module-1", HookCode: "foo"},
+									Status:        StatusSuccess,
+									Action:        ActionNone,
+									Message:       "",
+									DebugMessages: nil,
+									Errors:        nil,
+									Warnings:      nil,
+								},
+							},
+						},
+						{
+							ExecutionTime: ExecutionTime{},
+							InvocationResults: []HookOutcome{
+								{
+									ExecutionTime: ExecutionTime{},
+									AnalyticsTags: hookanalytics.Analytics{},
+									HookID:        HookID{ModuleCode: "module-2", HookCode: "bar"},
+									Status:        StatusSuccess,
+									Action:        ActionNone,
+									Message:       "",
+									DebugMessages: nil,
+									Errors:        nil,
+									Warnings:      nil,
+								},
+							},
+						},
+					},
+				},
+			},
+		},
+	}
+
+	for _, test := range testCases {
+		t.Run(test.description, func(t *testing.T) {
+			exec := NewHookExecutor(test.givenPlanBuilder, EndpointAuction, &metricsConfig.NilMetricsEngine{})
+			exec.SetAccount(test.givenAccount)
+
+			reject := exec.ExecuteBidderRequestStage(test.givenBidderRequest, bidderName)
+
+			assert.Equal(t, test.expectedReject, reject, "Unexpected stage reject.")
+			assert.Equal(t, test.expectedBidderRequest, test.givenBidderRequest, "Incorrect bidder request.")
+			assert.Equal(t, test.expectedModuleContexts, exec.moduleContexts, "Incorrect module contexts")
+
+			stageOutcomes := exec.GetOutcomes()
+			if len(test.expectedStageOutcomes) == 0 {
+				assert.Empty(t, stageOutcomes, "Incorrect stage outcomes.")
+			} else {
+				assertEqualStageOutcomes(t, test.expectedStageOutcomes[0], stageOutcomes[0])
+			}
+		})
+	}
+}
+
+func TestExecuteRawBidderResponseStage(t *testing.T) {
+	foobarModuleCtx := &moduleContexts{ctxs: map[string]hookstage.ModuleContext{"foobar": nil}}
+	account := &config.Account{}
+	resp := adapters.BidderResponse{Bids: []*adapters.TypedBid{{DealPriority: 1}}}
+	expResp := adapters.BidderResponse{Bids: []*adapters.TypedBid{{DealPriority: 10}}}
+	vEntity := entity("the-bidder")
+
+	testCases := []struct {
+		description            string
+		givenPlanBuilder       hooks.ExecutionPlanBuilder
+		givenAccount           *config.Account
+		givenBidderResponse    adapters.BidderResponse
+		expectedBidderResponse adapters.BidderResponse
+		expectedReject         *RejectError
+		expectedModuleContexts *moduleContexts
+		expectedStageOutcomes  []StageOutcome
+	}{
+		{
+			description:            "Payload not changed if hook execution plan empty",
+			givenPlanBuilder:       hooks.EmptyPlanBuilder{},
+			givenAccount:           account,
+			givenBidderResponse:    resp,
+			expectedBidderResponse: resp,
+			expectedReject:         nil,
+			expectedModuleContexts: &moduleContexts{ctxs: map[string]hookstage.ModuleContext{}},
+			expectedStageOutcomes:  []StageOutcome{},
+		},
+		{
+			description:            "Payload changed if hooks return mutations",
+			givenPlanBuilder:       TestApplyHookMutationsBuilder{},
+			givenAccount:           account,
+			givenBidderResponse:    resp,
+			expectedBidderResponse: expResp,
+			expectedReject:         nil,
+			expectedModuleContexts: foobarModuleCtx,
+			expectedStageOutcomes: []StageOutcome{
+				{
+					Entity: vEntity,
+					Stage:  hooks.StageRawBidderResponse.String(),
+					Groups: []GroupOutcome{
+						{
+							InvocationResults: []HookOutcome{
+								{
+									AnalyticsTags: hookanalytics.Analytics{},
+									HookID:        HookID{ModuleCode: "foobar", HookCode: "foo"},
+									Status:        StatusSuccess,
+									Action:        ActionUpdate,
+									Message:       "",
+									DebugMessages: []string{
+										fmt.Sprintf("Hook mutation successfully applied, affected key: bidderResponse.bid.deal-priority, mutation type: %s", hookstage.MutationUpdate),
+									},
+									Errors:   nil,
+									Warnings: nil,
+								},
+							},
+						},
+					},
+				},
+			},
+		},
+		{
+			description:            "Stage execution can be rejected",
+			givenPlanBuilder:       TestRejectPlanBuilder{},
+			givenAccount:           nil,
+			givenBidderResponse:    resp,
+			expectedBidderResponse: resp,
+			expectedReject:         &RejectError{0, HookID{ModuleCode: "foobar", HookCode: "foo"}, hooks.StageRawBidderResponse.String()},
+			expectedModuleContexts: foobarModuleCtx,
+			expectedStageOutcomes: []StageOutcome{
+				{
+					ExecutionTime: ExecutionTime{},
+					Entity:        vEntity,
+					Stage:         hooks.StageRawBidderResponse.String(),
+					Groups: []GroupOutcome{
+						{
+							ExecutionTime: ExecutionTime{},
+							InvocationResults: []HookOutcome{
+								{
+									ExecutionTime: ExecutionTime{},
+									AnalyticsTags: hookanalytics.Analytics{},
+									HookID:        HookID{ModuleCode: "foobar", HookCode: "foo"},
+									Status:        StatusSuccess,
+									Action:        ActionReject,
+									Message:       "",
+									DebugMessages: nil,
+									Errors: []string{
+										`Module foobar (hook: foo) rejected request with code 0 at raw-bidder-response stage`,
+									},
+									Warnings: nil,
+								},
+							},
+						},
+					},
+				},
+			},
+		},
+		{
+			description:            "Stage execution can be timed out",
+			givenPlanBuilder:       TestWithTimeoutPlanBuilder{},
+			givenAccount:           account,
+			givenBidderResponse:    resp,
+			expectedBidderResponse: expResp,
+			expectedReject:         nil,
+			expectedModuleContexts: foobarModuleCtx,
+			expectedStageOutcomes: []StageOutcome{
+				{
+					ExecutionTime: ExecutionTime{},
+					Entity:        vEntity,
+					Stage:         hooks.StageRawBidderResponse.String(),
+					Groups: []GroupOutcome{
+						{
+							ExecutionTime: ExecutionTime{},
+							InvocationResults: []HookOutcome{
+								{
+									ExecutionTime: ExecutionTime{},
+									AnalyticsTags: hookanalytics.Analytics{},
+									HookID:        HookID{"foobar", "foo"},
+									Status:        StatusTimeout,
+									Action:        "",
+									Message:       "",
+									DebugMessages: nil,
+									Errors:        []string{"Hook execution timeout"},
+									Warnings:      nil,
+								},
+							},
+						},
+						{
+							ExecutionTime: ExecutionTime{},
+							InvocationResults: []HookOutcome{
+								{
+									ExecutionTime: ExecutionTime{},
+									AnalyticsTags: hookanalytics.Analytics{},
+									HookID:        HookID{"foobar", "bar"},
+									Status:        StatusSuccess,
+									Action:        ActionUpdate,
+									Message:       "",
+									DebugMessages: []string{
+										fmt.Sprintf("Hook mutation successfully applied, affected key: bidderResponse.bid.deal-priority, mutation type: %s", hookstage.MutationUpdate),
+									},
+									Errors:   nil,
+									Warnings: nil,
+								},
+							},
+						},
+					},
+				},
+			},
+		},
+		{
 			description:            "Modules contexts are preserved and correct",
 			givenPlanBuilder:       TestWithModuleContextsPlanBuilder{},
 			givenAccount:           account,
@@ -999,18 +1116,12 @@
 			expectedModuleContexts: &moduleContexts{ctxs: map[string]hookstage.ModuleContext{
 				"module-1": {"raw-bidder-response-ctx-1": "some-ctx-1", "raw-bidder-response-ctx-3": "some-ctx-3"},
 				"module-2": {"raw-bidder-response-ctx-2": "some-ctx-2"},
->>>>>>> d73f46e3
 			}},
 			expectedStageOutcomes: []StageOutcome{
 				{
 					ExecutionTime: ExecutionTime{},
-<<<<<<< HEAD
-					Entity:        entity(bidderName),
-					Stage:         hooks.StageBidderRequest.String(),
-=======
 					Entity:        vEntity,
 					Stage:         hooks.StageRawBidderResponse.String(),
->>>>>>> d73f46e3
 					Groups: []GroupOutcome{
 						{
 							ExecutionTime: ExecutionTime{},
@@ -1026,8 +1137,6 @@
 									Errors:        nil,
 									Warnings:      nil,
 								},
-<<<<<<< HEAD
-=======
 								{
 									ExecutionTime: ExecutionTime{},
 									AnalyticsTags: hookanalytics.Analytics{},
@@ -1039,20 +1148,15 @@
 									Errors:        nil,
 									Warnings:      nil,
 								},
->>>>>>> d73f46e3
-							},
-						},
-						{
-							ExecutionTime: ExecutionTime{},
-							InvocationResults: []HookOutcome{
-								{
-									ExecutionTime: ExecutionTime{},
-									AnalyticsTags: hookanalytics.Analytics{},
-<<<<<<< HEAD
-									HookID:        HookID{ModuleCode: "module-2", HookCode: "bar"},
-=======
+							},
+						},
+						{
+							ExecutionTime: ExecutionTime{},
+							InvocationResults: []HookOutcome{
+								{
+									ExecutionTime: ExecutionTime{},
+									AnalyticsTags: hookanalytics.Analytics{},
 									HookID:        HookID{ModuleCode: "module-1", HookCode: "bar"},
->>>>>>> d73f46e3
 									Status:        StatusSuccess,
 									Action:        ActionNone,
 									Message:       "",
@@ -1069,23 +1173,6 @@
 	}
 
 	for _, test := range testCases {
-<<<<<<< HEAD
-		t.Run(test.description, func(t *testing.T) {
-			exec := NewHookExecutor(test.givenPlanBuilder, EndpointAuction, &metricsConfig.NilMetricsEngine{})
-			exec.SetAccount(test.givenAccount)
-
-			reject := exec.ExecuteBidderRequestStage(test.givenBidderRequest, bidderName)
-
-			assert.Equal(t, test.expectedReject, reject, "Unexpected stage reject.")
-			assert.Equal(t, test.expectedBidderRequest, test.givenBidderRequest, "Incorrect bidder request.")
-			assert.Equal(t, test.expectedModuleContexts, exec.moduleContexts, "Incorrect module contexts")
-
-			stageOutcomes := exec.GetOutcomes()
-			if len(test.expectedStageOutcomes) == 0 {
-				assert.Empty(t, stageOutcomes, "Incorrect stage outcomes.")
-			} else {
-				assertEqualStageOutcomes(t, test.expectedStageOutcomes[0], stageOutcomes[0])
-=======
 		t.Run(test.description, func(ti *testing.T) {
 			exec := NewHookExecutor(test.givenPlanBuilder, EndpointAuction, &metricsConfig.NilMetricsEngine{})
 			exec.SetAccount(test.givenAccount)
@@ -1101,7 +1188,6 @@
 				assert.Empty(ti, stageOutcomes, "Incorrect stage outcomes.")
 			} else {
 				assertEqualStageOutcomes(ti, test.expectedStageOutcomes[0], stageOutcomes[0])
->>>>>>> d73f46e3
 			}
 		})
 	}
@@ -1208,7 +1294,6 @@
 	}
 }
 
-<<<<<<< HEAD
 func (e TestApplyHookMutationsBuilder) PlanForBidderRequestStage(_ string, _ *config.Account) hooks.Plan[hookstage.BidderRequest] {
 	return hooks.Plan[hookstage.BidderRequest]{
 		hooks.Group[hookstage.BidderRequest]{
@@ -1222,14 +1307,17 @@
 			Timeout: 1 * time.Millisecond,
 			Hooks: []hooks.HookWrapper[hookstage.BidderRequest]{
 				{Module: "foobar", Code: "baz", Hook: mockFailureHook{}},
-=======
+			},
+		},
+	}
+}
+
 func (e TestApplyHookMutationsBuilder) PlanForRawBidderResponseStage(_ string, _ *config.Account) hooks.Plan[hookstage.RawBidderResponse] {
 	return hooks.Plan[hookstage.RawBidderResponse]{
 		hooks.Group[hookstage.RawBidderResponse]{
 			Timeout: 1 * time.Millisecond,
 			Hooks: []hooks.HookWrapper[hookstage.RawBidderResponse]{
 				{Module: "foobar", Code: "foo", Hook: mockUpdateBidderResponseHook{}},
->>>>>>> d73f46e3
 			},
 		},
 	}
@@ -1298,7 +1386,6 @@
 	}
 }
 
-<<<<<<< HEAD
 func (e TestRejectPlanBuilder) PlanForBidderRequestStage(_ string, _ *config.Account) hooks.Plan[hookstage.BidderRequest] {
 	return hooks.Plan[hookstage.BidderRequest]{
 		hooks.Group[hookstage.BidderRequest]{
@@ -1319,7 +1406,9 @@
 				{Module: "foobar", Code: "bar", Hook: mockUpdateBidRequestHook{}},
 			},
 		},
-=======
+	}
+}
+
 func (e TestRejectPlanBuilder) PlanForRawBidderResponseStage(_ string, _ *config.Account) hooks.Plan[hookstage.RawBidderResponse] {
 	return hooks.Plan[hookstage.RawBidderResponse]{
 		hooks.Group[hookstage.RawBidderResponse]{
@@ -1328,7 +1417,6 @@
 				{Module: "foobar", Code: "foo", Hook: mockRejectHook{}},
 			},
 		},
->>>>>>> d73f46e3
 	}
 }
 
@@ -1371,7 +1459,6 @@
 	}
 }
 
-<<<<<<< HEAD
 func (e TestWithTimeoutPlanBuilder) PlanForBidderRequestStage(_ string, _ *config.Account) hooks.Plan[hookstage.BidderRequest] {
 	return hooks.Plan[hookstage.BidderRequest]{
 		hooks.Group[hookstage.BidderRequest]{
@@ -1384,7 +1471,11 @@
 			Timeout: 1 * time.Millisecond,
 			Hooks: []hooks.HookWrapper[hookstage.BidderRequest]{
 				{Module: "foobar", Code: "bar", Hook: mockUpdateBidRequestHook{}},
-=======
+			},
+		},
+	}
+}
+
 func (e TestWithTimeoutPlanBuilder) PlanForRawBidderResponseStage(_ string, _ *config.Account) hooks.Plan[hookstage.RawBidderResponse] {
 	return hooks.Plan[hookstage.RawBidderResponse]{
 		hooks.Group[hookstage.RawBidderResponse]{
@@ -1397,7 +1488,6 @@
 			Timeout: 1 * time.Millisecond,
 			Hooks: []hooks.HookWrapper[hookstage.RawBidderResponse]{
 				{Module: "foobar", Code: "bar", Hook: mockUpdateBidderResponseHook{}},
->>>>>>> d73f46e3
 			},
 		},
 	}
@@ -1443,7 +1533,6 @@
 	}
 }
 
-<<<<<<< HEAD
 func (e TestWithModuleContextsPlanBuilder) PlanForBidderRequestStage(_ string, _ *config.Account) hooks.Plan[hookstage.BidderRequest] {
 	return hooks.Plan[hookstage.BidderRequest]{
 		hooks.Group[hookstage.BidderRequest]{
@@ -1456,7 +1545,11 @@
 			Timeout: 1 * time.Millisecond,
 			Hooks: []hooks.HookWrapper[hookstage.BidderRequest]{
 				{Module: "module-2", Code: "bar", Hook: mockModuleContextHook{key: "bidder-request-ctx-2", val: "some-ctx-2"}},
-=======
+			},
+		},
+	}
+}
+
 func (e TestWithModuleContextsPlanBuilder) PlanForRawBidderResponseStage(_ string, _ *config.Account) hooks.Plan[hookstage.RawBidderResponse] {
 	return hooks.Plan[hookstage.RawBidderResponse]{
 		hooks.Group[hookstage.RawBidderResponse]{
@@ -1470,7 +1563,6 @@
 			Timeout: 1 * time.Millisecond,
 			Hooks: []hooks.HookWrapper[hookstage.RawBidderResponse]{
 				{Module: "module-1", Code: "bar", Hook: mockModuleContextHook{key: "raw-bidder-response-ctx-3", val: "some-ctx-3"}},
->>>>>>> d73f46e3
 			},
 		},
 	}
