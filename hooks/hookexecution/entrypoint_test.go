--- conflicted
+++ resolved
@@ -3,14 +3,6 @@
 import (
 	"bytes"
 	"context"
-<<<<<<< HEAD
-	"github.com/prebid/prebid-server/metrics/config"
-	"net/http"
-	"testing"
-	"time"
-
-=======
->>>>>>> 83969d80
 	"github.com/buger/jsonparser"
 	"github.com/prebid/prebid-server/hooks"
 	"github.com/prebid/prebid-server/hooks/hookstage"
@@ -34,13 +26,10 @@
 		PlanBuilder:   hooks.EmptyPlanBuilder{},
 		Req:           req,
 		Body:          body,
-	}
-
-<<<<<<< HEAD
-	stRes, newBody, reject := ExecuteEntrypointStage(&invocation.InvocationContext{}, plan, req, body, &config.NilMetricsEngine{})
-=======
+		MetricEngine:  &config.NilMetricsEngine{},
+	}
+
 	stOut, newBody, reject := ExecuteEntrypointStage(exec)
->>>>>>> 83969d80
 	require.Nil(t, reject, "Unexpected stage reject")
 
 	if len(stOut.Groups) != 0 {
@@ -65,13 +54,10 @@
 		PlanBuilder:   TestApplyHookMutationsBuilder{},
 		Req:           req,
 		Body:          body,
-	}
-
-<<<<<<< HEAD
-	stRes, newBody, reject := ExecuteEntrypointStage(&invocation.InvocationContext{}, plan, req, body, &config.NilMetricsEngine{})
-=======
+		MetricEngine:  &config.NilMetricsEngine{},
+	}
+
 	stOut, newBody, reject := ExecuteEntrypointStage(exec)
->>>>>>> 83969d80
 	require.Nil(t, reject, "Unexpected stage reject")
 
 	if len(stOut.Groups) != 2 {
@@ -151,13 +137,10 @@
 		PlanBuilder:   TestRejectPlanBuilder{},
 		Req:           req,
 		Body:          body,
-	}
-
-<<<<<<< HEAD
-	stRes, newBody, reject := ExecuteEntrypointStage(&invocation.InvocationContext{}, plan, req, body, &config.NilMetricsEngine{})
-=======
+		MetricEngine:  &config.NilMetricsEngine{},
+	}
+
 	stOut, newBody, reject := ExecuteEntrypointStage(exec)
->>>>>>> 83969d80
 	require.NotNil(t, reject, "Unexpected successful execution of entrypoint hook")
 	require.Equal(t, reject, &RejectError{}, "Unexpected reject returned from entrypoint hook")
 	assert.Len(t, stOut.Groups, 2, "some hook groups have not been processed")
@@ -183,13 +166,10 @@
 		PlanBuilder:   TestWithTimeoutPlanBuilder{},
 		Req:           req,
 		Body:          body,
-	}
-
-<<<<<<< HEAD
-	stRes, newBody, reject := ExecuteEntrypointStage(&invocation.InvocationContext{}, plan, req, body, &config.NilMetricsEngine{})
-=======
+		MetricEngine:  &config.NilMetricsEngine{},
+	}
+
 	stOut, newBody, reject := ExecuteEntrypointStage(exec)
->>>>>>> 83969d80
 	require.Nil(t, reject, "Unexpected stage reject")
 
 	if len(stOut.Groups) != 2 {
@@ -232,19 +212,15 @@
 		t.Fatalf("Unexpected error creating http request: %s", err)
 	}
 
-<<<<<<< HEAD
-	iCtx := invocation.InvocationContext{}
-	stRes, _, reject := ExecuteEntrypointStage(&iCtx, plan, req, body, &config.NilMetricsEngine{})
-=======
 	exec := HookExecutor{
 		InvocationCtx: &hookstage.InvocationContext{},
 		Endpoint:      Auction_endpoint,
 		PlanBuilder:   TestWithModuleContextsPlanBuilder{},
 		Req:           req,
 		Body:          body,
+		MetricEngine:  &config.NilMetricsEngine{},
 	}
 	stOut, _, reject := ExecuteEntrypointStage(exec)
->>>>>>> 83969d80
 	require.Nil(t, reject, "Unexpected stage reject")
 
 	if len(stOut.Groups) != 2 {
