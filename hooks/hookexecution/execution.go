package hookexecution

import (
	"context"
	"fmt"
	"strings"
	"sync"
	"time"

	"github.com/prebid/prebid-server/hooks"
	"github.com/prebid/prebid-server/hooks/hookstage"
	"github.com/prebid/prebid-server/metrics"
)

type hookHandler[H any, P any] func(
	context.Context,
	hookstage.ModuleContext,
	H,
	P,
) (hookstage.HookResult[P], error)

type HookResponse[T any] struct {
	Err           error
	ExecutionTime time.Duration
	HookID        HookID
	Result        hookstage.HookResult[T]
}

func executeStage[H any, P any](
	invocationCtx *hookstage.InvocationContext,
	plan hooks.Plan[H],
	payload P,
	hookHandler hookHandler[H, P],
<<<<<<< HEAD
	metricEngine metrics.MetricsEngine,
) (StageOutcome, P, *RejectError) {
=======
) (StageOutcome, P, hookstage.StageModuleContext, *RejectError) {
>>>>>>> aa220664
	stageOutcome := StageOutcome{}
	stageOutcome.Groups = make([]GroupOutcome, 0, len(plan))
	stageModuleCtx := hookstage.StageModuleContext{}
	stageModuleCtx.GroupCtx = make([]hookstage.GroupModuleContext, 0, len(plan))

	for _, group := range plan {
<<<<<<< HEAD
		groupOutcome, newPayload, reject := executeGroup(invocationCtx, group, payload, hookHandler, metricEngine)
=======
		groupOutcome, newPayload, moduleContexts, reject := executeGroup(invocationCtx, group, payload, hookHandler)
>>>>>>> aa220664
		stageOutcome.ExecutionTimeMillis += groupOutcome.ExecutionTimeMillis
		stageOutcome.Groups = append(stageOutcome.Groups, groupOutcome)
		stageModuleCtx.GroupCtx = append(stageModuleCtx.GroupCtx, moduleContexts)
		if reject != nil {
			return stageOutcome, payload, stageModuleCtx, reject
		}

		payload = newPayload
	}

	return stageOutcome, payload, stageModuleCtx, nil
}

func executeGroup[H any, P any](
	invocationCtx *hookstage.InvocationContext,
	group hooks.Group[H],
	payload P,
	hookHandler hookHandler[H, P],
<<<<<<< HEAD
	metricEngine metrics.MetricsEngine,
) (GroupOutcome, P, *RejectError) {
=======
) (GroupOutcome, P, hookstage.GroupModuleContext, *RejectError) {
>>>>>>> aa220664
	var wg sync.WaitGroup
	done := make(chan struct{})
	resp := make(chan HookResponse[P])

	for _, hook := range group.Hooks {
		mCtx := invocationCtx.GetModuleContext(hook.Module)
		wg.Add(1)
		go func(hw hooks.HookWrapper[H], moduleCtx hookstage.ModuleContext) {
			defer wg.Done()
			executeHook(moduleCtx, hw, payload, hookHandler, group.Timeout, resp, done)
		}(hook, mCtx)
	}

	go func() {
		wg.Wait()
		close(resp)
	}()

	hookResponses := collectHookResponses(resp, done)

	return processHookResponses(invocationCtx, hookResponses, payload, metricEngine)
}

func executeHook[H any, P any](
	moduleCtx hookstage.ModuleContext,
	hw hooks.HookWrapper[H],
	payload P,
	hookHandler hookHandler[H, P],
	timeout time.Duration,
	resp chan<- HookResponse[P],
	done <-chan struct{},
) {
	hookRespCh := make(chan HookResponse[P], 1)

	select {
	case <-done:
		return
	default:
		startTime := time.Now()
		hookId := HookID{hw.Module, hw.Code}

		go func() {
			ctx, cancel := context.WithTimeout(context.Background(), timeout)
			defer cancel()
			result, err := hookHandler(ctx, moduleCtx, hw.Hook, payload)
			hookRespCh <- HookResponse[P]{
				Result: result,
				Err:    err,
			}
		}()

		select {
		case res := <-hookRespCh:
			res.HookID = hookId
			res.ExecutionTime = time.Since(startTime)
			resp <- res
		case <-time.After(timeout):
			resp <- HookResponse[P]{
				Err:           TimeoutError{},
				ExecutionTime: time.Since(startTime),
				HookID:        hookId,
				Result:        hookstage.HookResult[P]{},
			}
		case <-done:
			return
		}
	}
}

func collectHookResponses[P any](
	resp <-chan HookResponse[P],
	done chan<- struct{},
) []HookResponse[P] {
	hookResponses := make([]HookResponse[P], 0)
	for r := range resp {
		hookResponses = append(hookResponses, r)
		if r.Result.Reject {
			close(done)
			break
		}
	}

	return hookResponses
}

func processHookResponses[P any](
	invocationCtx *hookstage.InvocationContext,
	hookResponses []HookResponse[P],
	payload P,
<<<<<<< HEAD
	metricEngine metrics.MetricsEngine,
) (GroupOutcome, P, *RejectError) {
=======
) (GroupOutcome, P, hookstage.GroupModuleContext, *RejectError) {
>>>>>>> aa220664
	stage := hooks.Stage(invocationCtx.Stage)
	groupOutcome := GroupOutcome{}
	groupOutcome.InvocationResults = make([]HookOutcome, 0, len(hookResponses))
	moduleContexts := make(map[string]hookstage.ModuleContext, len(hookResponses))

	for i, r := range hookResponses {
		labels := metrics.ModuleLabels{
			Module: r.HookID.ModuleCode,
			Stage:  invocationCtx.Stage,
			PubID:  invocationCtx.AccountId,
		}
		groupOutcome.InvocationResults = append(groupOutcome.InvocationResults, HookOutcome{
			Status:        StatusSuccess,
			HookID:        r.HookID,
			Message:       r.Result.Message,
			DebugMessages: r.Result.DebugMessages,
			AnalyticsTags: r.Result.AnalyticsTags,
			ExecutionTime: ExecutionTime{r.ExecutionTime},
		})
		moduleContexts[r.HookID.ModuleCode] = r.Result.ModuleContext

		metricEngine.RecordModuleCalled(labels)
		metricEngine.RecordModuleDuration(labels, r.ExecutionTime)
		if r.ExecutionTime > groupOutcome.ExecutionTimeMillis {
			groupOutcome.ExecutionTimeMillis = r.ExecutionTime
		}

		if r.Err != nil {
			groupOutcome.InvocationResults[i].Errors = append(groupOutcome.InvocationResults[i].Errors, r.Err.Error())
			switch r.Err.(type) {
			case TimeoutError:
				metricEngine.RecordModuleTimeout(labels)
				groupOutcome.InvocationResults[i].Status = StatusTimeout
			case FailureError:
				metricEngine.RecordModuleTimeout(labels)
				groupOutcome.InvocationResults[i].Status = StatusFailure
			default:
				metricEngine.RecordModuleExecutionError(labels)
				groupOutcome.InvocationResults[i].Status = StatusExecutionFailure
			}
			continue
		}

		if r.Result.Reject {
			if !stage.IsRejectable() {
				metricEngine.RecordModuleExecutionError(labels)
				groupOutcome.InvocationResults[i].Status = StatusExecutionFailure
				groupOutcome.InvocationResults[i].Errors = append(
					groupOutcome.InvocationResults[i].Errors,
					fmt.Sprintf(
						"Module (name: %s, hook code: %s) tried to reject request on the %s stage that does not support rejection",
						r.HookID.ModuleCode,
						r.HookID.HookCode,
						invocationCtx.Stage,
					),
				)
				continue
			}

			reject := &RejectError{r.Result.NbrCode, r.HookID, invocationCtx.Stage}
			metricEngine.RecordModuleSuccessRejected(labels)
			groupOutcome.InvocationResults[i].Action = ActionReject
			groupOutcome.InvocationResults[i].Errors = append(groupOutcome.InvocationResults[i].Errors, reject.Error())
			return groupOutcome, payload, moduleContexts, reject
		}

		if r.Result.ChangeSet == nil || len(r.Result.ChangeSet.Mutations()) == 0 {
			metricEngine.RecordModuleSuccessNooped(labels)
			groupOutcome.InvocationResults[i].Action = ActionNoAction
			continue
		}

		groupOutcome.InvocationResults[i].Action = ActionUpdate
		for _, mut := range r.Result.ChangeSet.Mutations() {
			p, err := mut.Apply(payload)
			if err != nil {
				groupOutcome.InvocationResults[i].Warnings = append(
					groupOutcome.InvocationResults[i].Warnings,
					fmt.Sprintf("failed applying hook mutation: %s", err),
				)
				continue
			}

			payload = p
			groupOutcome.InvocationResults[i].DebugMessages = append(
				groupOutcome.InvocationResults[i].DebugMessages,
				fmt.Sprintf(
					"Hook mutation successfully applied, affected key: %s, mutation type: %s",
					strings.Join(mut.Key(), "."),
					mut.Type(),
				),
			)
		}
		metricEngine.RecordModuleSuccessUpdated(labels)
	}

	return groupOutcome, payload, moduleContexts, nil
}<|MERGE_RESOLUTION|>--- conflicted
+++ resolved
@@ -31,23 +31,15 @@
 	plan hooks.Plan[H],
 	payload P,
 	hookHandler hookHandler[H, P],
-<<<<<<< HEAD
 	metricEngine metrics.MetricsEngine,
-) (StageOutcome, P, *RejectError) {
-=======
 ) (StageOutcome, P, hookstage.StageModuleContext, *RejectError) {
->>>>>>> aa220664
 	stageOutcome := StageOutcome{}
 	stageOutcome.Groups = make([]GroupOutcome, 0, len(plan))
 	stageModuleCtx := hookstage.StageModuleContext{}
 	stageModuleCtx.GroupCtx = make([]hookstage.GroupModuleContext, 0, len(plan))
 
 	for _, group := range plan {
-<<<<<<< HEAD
-		groupOutcome, newPayload, reject := executeGroup(invocationCtx, group, payload, hookHandler, metricEngine)
-=======
-		groupOutcome, newPayload, moduleContexts, reject := executeGroup(invocationCtx, group, payload, hookHandler)
->>>>>>> aa220664
+		groupOutcome, newPayload, moduleContexts, reject := executeGroup(invocationCtx, group, payload, hookHandler, metricEngine)
 		stageOutcome.ExecutionTimeMillis += groupOutcome.ExecutionTimeMillis
 		stageOutcome.Groups = append(stageOutcome.Groups, groupOutcome)
 		stageModuleCtx.GroupCtx = append(stageModuleCtx.GroupCtx, moduleContexts)
@@ -66,12 +58,8 @@
 	group hooks.Group[H],
 	payload P,
 	hookHandler hookHandler[H, P],
-<<<<<<< HEAD
 	metricEngine metrics.MetricsEngine,
-) (GroupOutcome, P, *RejectError) {
-=======
 ) (GroupOutcome, P, hookstage.GroupModuleContext, *RejectError) {
->>>>>>> aa220664
 	var wg sync.WaitGroup
 	done := make(chan struct{})
 	resp := make(chan HookResponse[P])
@@ -161,12 +149,8 @@
 	invocationCtx *hookstage.InvocationContext,
 	hookResponses []HookResponse[P],
 	payload P,
-<<<<<<< HEAD
 	metricEngine metrics.MetricsEngine,
-) (GroupOutcome, P, *RejectError) {
-=======
 ) (GroupOutcome, P, hookstage.GroupModuleContext, *RejectError) {
->>>>>>> aa220664
 	stage := hooks.Stage(invocationCtx.Stage)
 	groupOutcome := GroupOutcome{}
 	groupOutcome.InvocationResults = make([]HookOutcome, 0, len(hookResponses))
@@ -201,7 +185,7 @@
 				metricEngine.RecordModuleTimeout(labels)
 				groupOutcome.InvocationResults[i].Status = StatusTimeout
 			case FailureError:
-				metricEngine.RecordModuleTimeout(labels)
+				metricEngine.RecordModuleFailed(labels)
 				groupOutcome.InvocationResults[i].Status = StatusFailure
 			default:
 				metricEngine.RecordModuleExecutionError(labels)
