package hookexecution

import (
	"context"
	"fmt"
	"strings"
	"sync"
	"time"

	"github.com/prebid/prebid-server/hooks"
	"github.com/prebid/prebid-server/hooks/hookstage"
	"github.com/prebid/prebid-server/metrics"
)

type hookResponse[T any] struct {
	Err           error
	ExecutionTime time.Duration
	HookID        HookID
	Result        hookstage.HookResult[T]
}

type hookHandler[H any, P any] func(
	context.Context,
<<<<<<< HEAD
	hookstage.ModuleContext,
=======
	hookstage.ModuleInvocationContext,
>>>>>>> bebebca7
	H,
	P,
) (hookstage.HookResult[P], error)

func executeStage[H any, P any](
	executionCtx executionContext,
	plan hooks.Plan[H],
	payload P,
	hookHandler hookHandler[H, P],
	metricEngine metrics.MetricsEngine,
<<<<<<< HEAD
) (StageOutcome, P, hookstage.StageModuleContext, *RejectError) {
	stageOutcome := StageOutcome{}
	stageOutcome.Groups = make([]GroupOutcome, 0, len(plan))
	stageModuleCtx := hookstage.StageModuleContext{}
	stageModuleCtx.GroupCtx = make([]hookstage.GroupModuleContext, 0, len(plan))

	for _, group := range plan {
		groupOutcome, newPayload, moduleContexts, reject := executeGroup(invocationCtx, group, payload, hookHandler, metricEngine)
		stageOutcome.ExecutionTimeMillis += groupOutcome.ExecutionTimeMillis
		stageOutcome.Groups = append(stageOutcome.Groups, groupOutcome)
		stageModuleCtx.GroupCtx = append(stageModuleCtx.GroupCtx, moduleContexts)
		if reject != nil {
			return stageOutcome, payload, stageModuleCtx, reject
=======
) (StageOutcome, P, stageModuleContext, *RejectError) {
	stageOutcome := StageOutcome{}
	stageOutcome.Groups = make([]GroupOutcome, 0, len(plan))
	stageModuleCtx := stageModuleContext{}
	stageModuleCtx.groupCtx = make([]groupModuleContext, 0, len(plan))

	for _, group := range plan {
		groupOutcome, newPayload, moduleContexts, rejectErr := executeGroup(executionCtx, group, payload, hookHandler, metricEngine)
		stageOutcome.ExecutionTimeMillis += groupOutcome.ExecutionTimeMillis
		stageOutcome.Groups = append(stageOutcome.Groups, groupOutcome)
		stageModuleCtx.groupCtx = append(stageModuleCtx.groupCtx, moduleContexts)
		if rejectErr != nil {
			return stageOutcome, payload, stageModuleCtx, rejectErr
>>>>>>> bebebca7
		}

		payload = newPayload
	}

	return stageOutcome, payload, stageModuleCtx, nil
}

func executeGroup[H any, P any](
	executionCtx executionContext,
	group hooks.Group[H],
	payload P,
	hookHandler hookHandler[H, P],
	metricEngine metrics.MetricsEngine,
<<<<<<< HEAD
) (GroupOutcome, P, hookstage.GroupModuleContext, *RejectError) {
=======
) (GroupOutcome, P, groupModuleContext, *RejectError) {
>>>>>>> bebebca7
	var wg sync.WaitGroup
	rejected := make(chan struct{})
	resp := make(chan hookResponse[P])

	for _, hook := range group.Hooks {
<<<<<<< HEAD
		mCtx := invocationCtx.GetModuleContext(hook.Module)
		wg.Add(1)
		go func(hw hooks.HookWrapper[H], moduleCtx hookstage.ModuleContext) {
			defer wg.Done()
			executeHook(moduleCtx, hw, payload, hookHandler, group.Timeout, resp, done)
=======
		mCtx := executionCtx.getModuleContext(hook.Module)
		wg.Add(1)
		go func(hw hooks.HookWrapper[H], moduleCtx hookstage.ModuleInvocationContext) {
			defer wg.Done()
			executeHook(moduleCtx, hw, payload, hookHandler, group.Timeout, resp, rejected)
>>>>>>> bebebca7
		}(hook, mCtx)
	}

	go func() {
		wg.Wait()
		close(resp)
	}()

	hookResponses := collectHookResponses(resp, rejected)

	return handleHookResponses(executionCtx, hookResponses, payload, metricEngine)
}

func executeHook[H any, P any](
<<<<<<< HEAD
	moduleCtx hookstage.ModuleContext,
=======
	moduleCtx hookstage.ModuleInvocationContext,
>>>>>>> bebebca7
	hw hooks.HookWrapper[H],
	payload P,
	hookHandler hookHandler[H, P],
	timeout time.Duration,
	resp chan<- hookResponse[P],
	rejected <-chan struct{},
) {
	hookRespCh := make(chan hookResponse[P], 1)
	startTime := time.Now()
	hookId := HookID{ModuleCode: hw.Module, HookCode: hw.Code}

	go func() {
		ctx, cancel := context.WithTimeout(context.Background(), timeout)
		defer cancel()
		result, err := hookHandler(ctx, moduleCtx, hw.Hook, payload)
		hookRespCh <- hookResponse[P]{
			Result: result,
			Err:    err,
		}
	}()

	select {
	case res := <-hookRespCh:
		res.HookID = hookId
		res.ExecutionTime = time.Since(startTime)
		resp <- res
	case <-time.After(timeout):
		resp <- hookResponse[P]{
			Err:           TimeoutError{},
			ExecutionTime: time.Since(startTime),
			HookID:        hookId,
			Result:        hookstage.HookResult[P]{},
		}
	case <-rejected:
		return
	}
}

func collectHookResponses[P any](resp <-chan hookResponse[P], rejected chan<- struct{}) []hookResponse[P] {
	hookResponses := make([]hookResponse[P], 0)
	for r := range resp {
		hookResponses = append(hookResponses, r)
		if r.Result.Reject {
			close(rejected)
			break
		}
	}

	return hookResponses
}

func handleHookResponses[P any](
	executionCtx executionContext,
	hookResponses []hookResponse[P],
	payload P,
	metricEngine metrics.MetricsEngine,
<<<<<<< HEAD
) (GroupOutcome, P, hookstage.GroupModuleContext, *RejectError) {
	groupOutcome := GroupOutcome{}
	groupOutcome.InvocationResults = make([]HookOutcome, 0, len(hookResponses))
	moduleContexts := make(map[string]hookstage.ModuleContext, len(hookResponses))

	for i, r := range hookResponses {
		labels := metrics.ModuleLabels{
			Module: r.HookID.ModuleCode,
			Stage:  invocationCtx.Stage,
			PubID:  invocationCtx.AccountId,
		}
		groupOutcome.InvocationResults = append(groupOutcome.InvocationResults, HookOutcome{
			Status:        StatusSuccess,
			HookID:        r.HookID,
			Message:       r.Result.Message,
			DebugMessages: r.Result.DebugMessages,
			AnalyticsTags: r.Result.AnalyticsTags,
			ExecutionTime: ExecutionTime{r.ExecutionTime},
		})
		moduleContexts[r.HookID.ModuleCode] = r.Result.ModuleContext

		metricEngine.RecordModuleCalled(labels)
		metricEngine.RecordModuleDuration(labels, r.ExecutionTime)
=======
) (GroupOutcome, P, groupModuleContext, *RejectError) {
	groupOutcome := GroupOutcome{}
	groupOutcome.InvocationResults = make([]HookOutcome, 0, len(hookResponses))
	groupModuleCtx := make(groupModuleContext, len(hookResponses))

	for _, r := range hookResponses {
		groupModuleCtx[r.HookID.ModuleCode] = r.Result.ModuleContext
>>>>>>> bebebca7
		if r.ExecutionTime > groupOutcome.ExecutionTimeMillis {
			groupOutcome.ExecutionTimeMillis = r.ExecutionTime
		}

		updatedPayload, hookOutcome, rejectErr := handleHookResponse(executionCtx, payload, r, metricEngine)
		groupOutcome.InvocationResults = append(groupOutcome.InvocationResults, hookOutcome)
		payload = updatedPayload

<<<<<<< HEAD
		if r.Result.Reject {
			reject := &RejectError{Code: r.Result.NbrCode, Reason: r.Result.Message}
			metricEngine.RecordModuleSuccessRejected(labels)
			groupOutcome.InvocationResults[i].Action = ActionReject
			groupOutcome.InvocationResults[i].Errors = append(groupOutcome.InvocationResults[i].Errors, reject.Error())
			return groupOutcome, payload, moduleContexts, reject
=======
		if rejectErr != nil {
			return groupOutcome, payload, groupModuleCtx, rejectErr
>>>>>>> bebebca7
		}
	}

	return groupOutcome, payload, groupModuleCtx, nil
}

// handleHookResponse is a strategy function that selects and applies
// one of the available algorithms to handle hook response.
func handleHookResponse[P any](
	ctx executionContext,
	payload P,
	hr hookResponse[P],
	metricEngine metrics.MetricsEngine,
) (P, HookOutcome, *RejectError) {
	var rejectErr *RejectError
	labels := metrics.ModuleLabels{Module: hr.HookID.ModuleCode, Stage: ctx.stage, PubID: ctx.accountId}
	metricEngine.RecordModuleCalled(labels)
	metricEngine.RecordModuleDuration(labels, hr.ExecutionTime)

	hookOutcome := HookOutcome{
		Status:        StatusSuccess,
		HookID:        hr.HookID,
		Message:       hr.Result.Message,
		DebugMessages: hr.Result.DebugMessages,
		AnalyticsTags: hr.Result.AnalyticsTags,
		ExecutionTime: ExecutionTime{ExecutionTimeMillis: hr.ExecutionTime},
	}

	switch true {
	case hr.Err != nil:
		handleHookError(hr, &hookOutcome, metricEngine, labels)
	case hr.Result.Reject:
		rejectErr = handleHookReject(ctx, hr, &hookOutcome, metricEngine, labels)
	default:
		payload = handleHookMutations(payload, hr, &hookOutcome, metricEngine, labels)
	}

	return payload, hookOutcome, rejectErr
}

// handleHookError sets an appropriate status to HookOutcome depending on the type of hook execution error.
func handleHookError[P any](
	hr hookResponse[P],
	hookOutcome *HookOutcome,
	metricEngine metrics.MetricsEngine,
	labels metrics.ModuleLabels,
) {
	if hr.Err == nil {
		return
	}

	hookOutcome.Errors = append(hookOutcome.Errors, hr.Err.Error())
	switch hr.Err.(type) {
	case TimeoutError:
		metricEngine.RecordModuleTimeout(labels)
		hookOutcome.Status = StatusTimeout
	case FailureError:
		metricEngine.RecordModuleFailed(labels)
		hookOutcome.Status = StatusFailure
	default:
		metricEngine.RecordModuleExecutionError(labels)
		hookOutcome.Status = StatusExecutionFailure
	}
}

// handleHookReject rejects execution at the current stage.
// In case the stage does not support rejection, hook execution marked as failed.
func handleHookReject[P any](
	ctx executionContext,
	hr hookResponse[P],
	hookOutcome *HookOutcome,
	metricEngine metrics.MetricsEngine,
	labels metrics.ModuleLabels,
) *RejectError {
	if !hr.Result.Reject {
		return nil
	}

	stage := hooks.Stage(ctx.stage)
	if !stage.IsRejectable() {
		metricEngine.RecordModuleExecutionError(labels)
		hookOutcome.Status = StatusExecutionFailure
		hookOutcome.Errors = append(
			hookOutcome.Errors,
			fmt.Sprintf(
				"Module (name: %s, hook code: %s) tried to reject request on the %s stage that does not support rejection",
				hr.HookID.ModuleCode,
				hr.HookID.HookCode,
				ctx.stage,
			),
		)
		return nil
	}

	rejectErr := &RejectError{NBR: hr.Result.NbrCode, Hook: hr.HookID, Stage: ctx.stage}
	hookOutcome.Action = ActionReject
	hookOutcome.Errors = append(hookOutcome.Errors, rejectErr.Error())
	metricEngine.RecordModuleSuccessRejected(labels)

	return rejectErr
}

// handleHookMutations applies mutations returned by hook to provided payload.
func handleHookMutations[P any](
	payload P,
	hr hookResponse[P],
	hookOutcome *HookOutcome,
	metricEngine metrics.MetricsEngine,
	labels metrics.ModuleLabels,
) P {
	if hr.Result.ChangeSet == nil || len(hr.Result.ChangeSet.Mutations()) == 0 {
		metricEngine.RecordModuleSuccessNooped(labels)
		hookOutcome.Action = ActionNone
		return payload
	}

	hookOutcome.Action = ActionUpdate
	for _, mut := range hr.Result.ChangeSet.Mutations() {
		p, err := mut.Apply(payload)
		if err != nil {
			hookOutcome.Warnings = append(
				hookOutcome.Warnings,
				fmt.Sprintf("failed to apply hook mutation: %s", err),
			)
			continue
		}

		payload = p
		hookOutcome.DebugMessages = append(
			hookOutcome.DebugMessages,
			fmt.Sprintf(
				"Hook mutation successfully applied, affected key: %s, mutation type: %s",
				strings.Join(mut.Key(), "."),
				mut.Type(),
			),
		)
	}
	metricEngine.RecordModuleSuccessUpdated(labels)

<<<<<<< HEAD
	return groupOutcome, payload, moduleContexts, nil
=======
	return payload
>>>>>>> bebebca7
}<|MERGE_RESOLUTION|>--- conflicted
+++ resolved
@@ -21,11 +21,7 @@
 
 type hookHandler[H any, P any] func(
 	context.Context,
-<<<<<<< HEAD
-	hookstage.ModuleContext,
-=======
 	hookstage.ModuleInvocationContext,
->>>>>>> bebebca7
 	H,
 	P,
 ) (hookstage.HookResult[P], error)
@@ -36,21 +32,6 @@
 	payload P,
 	hookHandler hookHandler[H, P],
 	metricEngine metrics.MetricsEngine,
-<<<<<<< HEAD
-) (StageOutcome, P, hookstage.StageModuleContext, *RejectError) {
-	stageOutcome := StageOutcome{}
-	stageOutcome.Groups = make([]GroupOutcome, 0, len(plan))
-	stageModuleCtx := hookstage.StageModuleContext{}
-	stageModuleCtx.GroupCtx = make([]hookstage.GroupModuleContext, 0, len(plan))
-
-	for _, group := range plan {
-		groupOutcome, newPayload, moduleContexts, reject := executeGroup(invocationCtx, group, payload, hookHandler, metricEngine)
-		stageOutcome.ExecutionTimeMillis += groupOutcome.ExecutionTimeMillis
-		stageOutcome.Groups = append(stageOutcome.Groups, groupOutcome)
-		stageModuleCtx.GroupCtx = append(stageModuleCtx.GroupCtx, moduleContexts)
-		if reject != nil {
-			return stageOutcome, payload, stageModuleCtx, reject
-=======
 ) (StageOutcome, P, stageModuleContext, *RejectError) {
 	stageOutcome := StageOutcome{}
 	stageOutcome.Groups = make([]GroupOutcome, 0, len(plan))
@@ -64,7 +45,6 @@
 		stageModuleCtx.groupCtx = append(stageModuleCtx.groupCtx, moduleContexts)
 		if rejectErr != nil {
 			return stageOutcome, payload, stageModuleCtx, rejectErr
->>>>>>> bebebca7
 		}
 
 		payload = newPayload
@@ -79,29 +59,17 @@
 	payload P,
 	hookHandler hookHandler[H, P],
 	metricEngine metrics.MetricsEngine,
-<<<<<<< HEAD
-) (GroupOutcome, P, hookstage.GroupModuleContext, *RejectError) {
-=======
 ) (GroupOutcome, P, groupModuleContext, *RejectError) {
->>>>>>> bebebca7
 	var wg sync.WaitGroup
 	rejected := make(chan struct{})
 	resp := make(chan hookResponse[P])
 
 	for _, hook := range group.Hooks {
-<<<<<<< HEAD
-		mCtx := invocationCtx.GetModuleContext(hook.Module)
-		wg.Add(1)
-		go func(hw hooks.HookWrapper[H], moduleCtx hookstage.ModuleContext) {
-			defer wg.Done()
-			executeHook(moduleCtx, hw, payload, hookHandler, group.Timeout, resp, done)
-=======
 		mCtx := executionCtx.getModuleContext(hook.Module)
 		wg.Add(1)
 		go func(hw hooks.HookWrapper[H], moduleCtx hookstage.ModuleInvocationContext) {
 			defer wg.Done()
 			executeHook(moduleCtx, hw, payload, hookHandler, group.Timeout, resp, rejected)
->>>>>>> bebebca7
 		}(hook, mCtx)
 	}
 
@@ -116,11 +84,7 @@
 }
 
 func executeHook[H any, P any](
-<<<<<<< HEAD
-	moduleCtx hookstage.ModuleContext,
-=======
 	moduleCtx hookstage.ModuleInvocationContext,
->>>>>>> bebebca7
 	hw hooks.HookWrapper[H],
 	payload P,
 	hookHandler hookHandler[H, P],
@@ -177,31 +141,6 @@
 	hookResponses []hookResponse[P],
 	payload P,
 	metricEngine metrics.MetricsEngine,
-<<<<<<< HEAD
-) (GroupOutcome, P, hookstage.GroupModuleContext, *RejectError) {
-	groupOutcome := GroupOutcome{}
-	groupOutcome.InvocationResults = make([]HookOutcome, 0, len(hookResponses))
-	moduleContexts := make(map[string]hookstage.ModuleContext, len(hookResponses))
-
-	for i, r := range hookResponses {
-		labels := metrics.ModuleLabels{
-			Module: r.HookID.ModuleCode,
-			Stage:  invocationCtx.Stage,
-			PubID:  invocationCtx.AccountId,
-		}
-		groupOutcome.InvocationResults = append(groupOutcome.InvocationResults, HookOutcome{
-			Status:        StatusSuccess,
-			HookID:        r.HookID,
-			Message:       r.Result.Message,
-			DebugMessages: r.Result.DebugMessages,
-			AnalyticsTags: r.Result.AnalyticsTags,
-			ExecutionTime: ExecutionTime{r.ExecutionTime},
-		})
-		moduleContexts[r.HookID.ModuleCode] = r.Result.ModuleContext
-
-		metricEngine.RecordModuleCalled(labels)
-		metricEngine.RecordModuleDuration(labels, r.ExecutionTime)
-=======
 ) (GroupOutcome, P, groupModuleContext, *RejectError) {
 	groupOutcome := GroupOutcome{}
 	groupOutcome.InvocationResults = make([]HookOutcome, 0, len(hookResponses))
@@ -209,7 +148,6 @@
 
 	for _, r := range hookResponses {
 		groupModuleCtx[r.HookID.ModuleCode] = r.Result.ModuleContext
->>>>>>> bebebca7
 		if r.ExecutionTime > groupOutcome.ExecutionTimeMillis {
 			groupOutcome.ExecutionTimeMillis = r.ExecutionTime
 		}
@@ -218,17 +156,8 @@
 		groupOutcome.InvocationResults = append(groupOutcome.InvocationResults, hookOutcome)
 		payload = updatedPayload
 
-<<<<<<< HEAD
-		if r.Result.Reject {
-			reject := &RejectError{Code: r.Result.NbrCode, Reason: r.Result.Message}
-			metricEngine.RecordModuleSuccessRejected(labels)
-			groupOutcome.InvocationResults[i].Action = ActionReject
-			groupOutcome.InvocationResults[i].Errors = append(groupOutcome.InvocationResults[i].Errors, reject.Error())
-			return groupOutcome, payload, moduleContexts, reject
-=======
 		if rejectErr != nil {
 			return groupOutcome, payload, groupModuleCtx, rejectErr
->>>>>>> bebebca7
 		}
 	}
 
@@ -368,9 +297,5 @@
 	}
 	metricEngine.RecordModuleSuccessUpdated(labels)
 
-<<<<<<< HEAD
-	return groupOutcome, payload, moduleContexts, nil
-=======
 	return payload
->>>>>>> bebebca7
 }