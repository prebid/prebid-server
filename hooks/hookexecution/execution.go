--- conflicted
+++ resolved
@@ -12,21 +12,6 @@
 	"github.com/prebid/prebid-server/metrics"
 )
 
-<<<<<<< HEAD
-const (
-	Auction_endpoint = "/openrtb2/auction"
-	Amp_endpoint     = "/openrtb2/amp"
-)
-
-type HookExecutor struct {
-	InvocationCtx *hookstage.InvocationContext
-	Endpoint      string
-	PlanBuilder   hooks.ExecutionPlanBuilder
-	MetricEngine  metrics.MetricsEngine
-}
-
-=======
->>>>>>> a9c7a3a5
 type TimeoutError struct{}
 
 func (e TimeoutError) Error() string {
@@ -224,7 +209,6 @@
 				metricEngine.RecordModuleExecutionError(labels)
 				hookOutcome.Status = StatusExecutionFailure
 			}
-			// todo: send metric
 			continue
 		}
 
@@ -233,7 +217,6 @@
 			metricEngine.RecordModuleSuccessRejected(labels)
 			hookOutcome.Action = ActionReject
 			hookOutcome.Errors = append(hookOutcome.Errors, reject.Error())
-			// todo: send metric
 			return groupOutcome, payload, reject
 		}
 
