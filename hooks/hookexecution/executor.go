--- conflicted
+++ resolved
@@ -5,6 +5,7 @@
 	"net/http"
 	"sync"
 
+	"github.com/prebid/prebid-server/adapters"
 	"github.com/prebid/prebid-server/config"
 	"github.com/prebid/prebid-server/hooks"
 	"github.com/prebid/prebid-server/hooks/hookstage"
@@ -29,14 +30,7 @@
 type StageExecutor interface {
 	ExecuteEntrypointStage(req *http.Request, body []byte) ([]byte, *RejectError)
 	ExecuteRawAuctionStage(body []byte) ([]byte, *RejectError)
-<<<<<<< HEAD
-	ExecuteProcessedAuctionStage(req *openrtb2.BidRequest) *RejectError
-	ExecuteBidderRequestStage(req *openrtb2.BidRequest, bidder string) *RejectError
 	ExecuteRawBidderResponseStage(response *adapters.BidderResponse, bidder string) *RejectError
-	ExecuteAllProcessedBidResponsesStage(responses []*adapters.BidderResponse) //TODO: check that responses is the necessary param
-	ExecuteAuctionResponseStage(response *openrtb2.BidResponse)
-=======
->>>>>>> bebebca7
 }
 
 type HookStageExecutor interface {
@@ -138,32 +132,35 @@
 	return payload, reject
 }
 
-<<<<<<< HEAD
-func (executor *HookExecutor) ExecuteRawBidderResponseStage(response *adapters.BidderResponse, bidder string) *RejectError {
-	plan := executor.PlanBuilder.PlanForRawBidderResponseStage(executor.Endpoint, executor.InvocationCtx.Account)
+func (e *hookExecutor) ExecuteRawBidderResponseStage(response *adapters.BidderResponse, bidder string) *RejectError {
+	plan := e.planBuilder.PlanForRawBidderResponseStage(e.endpoint, e.account)
 	if len(plan) == 0 {
 		return nil
 	}
 
 	handler := func(
 		ctx context.Context,
-		moduleCtx *hookstage.ModuleContext,
+		moduleCtx hookstage.ModuleInvocationContext,
 		hook hookstage.RawBidderResponse,
 		payload hookstage.RawBidderResponsePayload,
 	) (hookstage.HookResult[hookstage.RawBidderResponsePayload], error) {
 		return hook.HandleRawBidderResponseHook(ctx, moduleCtx, payload)
 	}
 
-	executor.InvocationCtx.Stage = hooks.StageRawBidderResponse
+	stageName := hooks.StageRawBidderResponse.String()
+	executionCtx := e.newContext(stageName)
 	payload := hookstage.RawBidderResponsePayload{Bids: response.Bids}
-	stageOutcome, _, reject := executeStage(executor.InvocationCtx, plan, payload, handler, executor.MetricEngine)
-	stageOutcome.Entity = hookstage.Entity(bidder)
-	stageOutcome.Stage = hooks.StageRawBidderResponse
-
-	executor.stageOutcomes = append(executor.stageOutcomes, stageOutcome)
+
+	outcome, _, contexts, reject := executeStage(executionCtx, plan, payload, handler, e.metricEngine)
+	outcome.Entity = entity(bidder)
+	outcome.Stage = stageName
+
+	e.saveModuleContexts(contexts)
+	e.pushStageOutcome(outcome)
 
 	return reject
-=======
+}
+
 func (e *hookExecutor) newContext(stage string) executionContext {
 	return executionContext{
 		account:        e.account,
@@ -172,7 +169,6 @@
 		moduleContexts: e.moduleContexts,
 		stage:          stage,
 	}
->>>>>>> bebebca7
 }
 
 func (e *hookExecutor) saveModuleContexts(ctxs stageModuleContext) {
@@ -203,24 +199,8 @@
 
 func (executor *EmptyHookExecutor) ExecuteRawAuctionStage(body []byte) ([]byte, *RejectError) {
 	return body, nil
-<<<<<<< HEAD
-}
-
-func (executor *EmptyHookExecutor) ExecuteProcessedAuctionStage(_ *openrtb2.BidRequest) *RejectError {
-	return nil
-}
-
-func (executor *EmptyHookExecutor) ExecuteBidderRequestStage(_ *openrtb2.BidRequest, _ string) *RejectError {
-	return nil
 }
 
 func (executor *EmptyHookExecutor) ExecuteRawBidderResponseStage(_ *adapters.BidderResponse, _ string) *RejectError {
 	return nil
-}
-
-func (executor *EmptyHookExecutor) ExecuteAllProcessedBidResponsesStage(_ []*adapters.BidderResponse) {
-}
-func (executor *EmptyHookExecutor) ExecuteAuctionResponseStage(_ *openrtb2.BidResponse) {}
-=======
-}
->>>>>>> bebebca7
+}