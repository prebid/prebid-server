package hookexecution

import (
	"context"
	"net/http"
	"sync"

	"github.com/prebid/prebid-server/config"
	"github.com/prebid/prebid-server/hooks"
	"github.com/prebid/prebid-server/hooks/hookstage"
	"github.com/prebid/prebid-server/metrics"
)

const (
	EndpointAuction = "/openrtb2/auction"
	EndpointAmp     = "/openrtb2/amp"
)

// An entity specifies the type of object that was processed during the execution of the stage.
type entity string

const (
	entityHttpRequest              entity = "http-request"
	entityAuctionRequest           entity = "auction-request"
	entityAuctionResponse          entity = "auction-response"
	entityAllProcessedBidResponses entity = "all-processed-bid-responses"
)

type StageExecutor interface {
	ExecuteEntrypointStage(req *http.Request, body []byte) ([]byte, *RejectError)
}

type HookStageExecutor interface {
	StageExecutor
	SetAccount(account *config.Account)
	GetOutcomes() []StageOutcome
}

type hookExecutor struct {
<<<<<<< HEAD
	invocationCtx *hookstage.InvocationContext
	endpoint      string
	planBuilder   hooks.ExecutionPlanBuilder
	metricEngine  metrics.MetricsEngine
	stageOutcomes []StageOutcome
=======
	account        *config.Account
	accountId      string
	endpoint       string
	planBuilder    hooks.ExecutionPlanBuilder
	stageOutcomes  []StageOutcome
	moduleContexts *moduleContexts
>>>>>>> f99f44b3
	// Mutex needed for BidderRequest and RawBidderResponse Stages as they are run in several goroutines
	sync.Mutex
}

func NewHookExecutor(builder hooks.ExecutionPlanBuilder, endpoint string, me metrics.MetricsEngine) *hookExecutor {
	return &hookExecutor{
<<<<<<< HEAD
		invocationCtx: &hookstage.InvocationContext{},
		endpoint:      endpoint,
		planBuilder:   builder,
		stageOutcomes: []StageOutcome{},
		metricEngine:  me,
=======
		endpoint:       endpoint,
		planBuilder:    builder,
		stageOutcomes:  []StageOutcome{},
		moduleContexts: &moduleContexts{ctxs: make(map[string]hookstage.ModuleContext)},
>>>>>>> f99f44b3
	}
}

func (e *hookExecutor) SetAccount(account *config.Account) {
	if account == nil {
		return
	}

	e.account = account
	e.accountId = account.ID
}

func (e *hookExecutor) GetOutcomes() []StageOutcome {
	return e.stageOutcomes
}

func (e *hookExecutor) ExecuteEntrypointStage(req *http.Request, body []byte) ([]byte, *RejectError) {
	plan := e.planBuilder.PlanForEntrypointStage(e.endpoint)
	if len(plan) == 0 {
		return body, nil
	}

	stageName := hooks.StageEntrypoint.String()
	handler := func(
		ctx context.Context,
		moduleCtx hookstage.ModuleInvocationContext,
		hook hookstage.Entrypoint,
		payload hookstage.EntrypointPayload,
	) (hookstage.HookResult[hookstage.EntrypointPayload], error) {
		return hook.HandleEntrypointHook(ctx, moduleCtx, payload)
	}

	executionCtx := executionContext{
		endpoint:       e.endpoint,
		stage:          stageName,
		accountId:      e.accountId,
		account:        e.account,
		moduleContexts: e.moduleContexts,
	}

	payload := hookstage.EntrypointPayload{Request: req, Body: body}
<<<<<<< HEAD
	stageOutcome, payload, stageModuleContexts, reject := executeStage(
		executor.invocationCtx,
		plan,
		payload,
		handler,
		executor.metricEngine,
	)
	stageOutcome.Entity = hookstage.EntityHttpRequest
=======
	stageOutcome, payload, stageModuleContexts, rejectErr := executeStage(executionCtx, plan, payload, handler)
	stageOutcome.Entity = entityHttpRequest
>>>>>>> f99f44b3
	stageOutcome.Stage = stageName

	e.saveModuleContexts(stageModuleContexts)
	e.pushStageOutcome(stageOutcome)

	return payload.Body, rejectErr
}

func (e *hookExecutor) saveModuleContexts(ctxs stageModuleContext) {
	for _, moduleCtxs := range ctxs.groupCtx {
		for moduleName, moduleCtx := range moduleCtxs {
			e.moduleContexts.put(moduleName, moduleCtx)
		}
	}
}

func (e *hookExecutor) pushStageOutcome(outcome StageOutcome) {
	e.Lock()
	defer e.Unlock()
	e.stageOutcomes = append(e.stageOutcomes, outcome)
}

type EmptyHookExecutor struct{}

func (executor *EmptyHookExecutor) SetAccount(_ *config.Account) {}

func (executor *EmptyHookExecutor) GetOutcomes() []StageOutcome {
	return []StageOutcome{}
}

func (executor *EmptyHookExecutor) ExecuteEntrypointStage(_ *http.Request, body []byte) ([]byte, *RejectError) {
	return body, nil
}<|MERGE_RESOLUTION|>--- conflicted
+++ resolved
@@ -37,38 +37,24 @@
 }
 
 type hookExecutor struct {
-<<<<<<< HEAD
-	invocationCtx *hookstage.InvocationContext
-	endpoint      string
-	planBuilder   hooks.ExecutionPlanBuilder
-	metricEngine  metrics.MetricsEngine
-	stageOutcomes []StageOutcome
-=======
 	account        *config.Account
 	accountId      string
 	endpoint       string
 	planBuilder    hooks.ExecutionPlanBuilder
 	stageOutcomes  []StageOutcome
 	moduleContexts *moduleContexts
->>>>>>> f99f44b3
+	metricEngine   metrics.MetricsEngine
 	// Mutex needed for BidderRequest and RawBidderResponse Stages as they are run in several goroutines
 	sync.Mutex
 }
 
 func NewHookExecutor(builder hooks.ExecutionPlanBuilder, endpoint string, me metrics.MetricsEngine) *hookExecutor {
 	return &hookExecutor{
-<<<<<<< HEAD
-		invocationCtx: &hookstage.InvocationContext{},
-		endpoint:      endpoint,
-		planBuilder:   builder,
-		stageOutcomes: []StageOutcome{},
-		metricEngine:  me,
-=======
 		endpoint:       endpoint,
 		planBuilder:    builder,
 		stageOutcomes:  []StageOutcome{},
 		moduleContexts: &moduleContexts{ctxs: make(map[string]hookstage.ModuleContext)},
->>>>>>> f99f44b3
+		metricEngine:   me,
 	}
 }
 
@@ -110,23 +96,12 @@
 	}
 
 	payload := hookstage.EntrypointPayload{Request: req, Body: body}
-<<<<<<< HEAD
-	stageOutcome, payload, stageModuleContexts, reject := executeStage(
-		executor.invocationCtx,
-		plan,
-		payload,
-		handler,
-		executor.metricEngine,
-	)
-	stageOutcome.Entity = hookstage.EntityHttpRequest
-=======
-	stageOutcome, payload, stageModuleContexts, rejectErr := executeStage(executionCtx, plan, payload, handler)
-	stageOutcome.Entity = entityHttpRequest
->>>>>>> f99f44b3
-	stageOutcome.Stage = stageName
+	outcome, payload, contexts, rejectErr := executeStage(executionCtx, plan, payload, handler, e.metricEngine)
+	outcome.Entity = entityHttpRequest
+	outcome.Stage = stageName
 
-	e.saveModuleContexts(stageModuleContexts)
-	e.pushStageOutcome(stageOutcome)
+	e.saveModuleContexts(contexts)
+	e.pushStageOutcome(outcome)
 
 	return payload.Body, rejectErr
 }
