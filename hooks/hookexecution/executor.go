package hookexecution

import (
	"context"
	"net/http"
	"sync"

<<<<<<< HEAD
	"github.com/prebid/openrtb/v17/openrtb2"
=======
	"github.com/prebid/prebid-server/adapters"
>>>>>>> d73f46e3
	"github.com/prebid/prebid-server/config"
	"github.com/prebid/prebid-server/hooks"
	"github.com/prebid/prebid-server/hooks/hookstage"
	"github.com/prebid/prebid-server/metrics"
)

const (
	EndpointAuction = "/openrtb2/auction"
	EndpointAmp     = "/openrtb2/amp"
)

// An entity specifies the type of object that was processed during the execution of the stage.
type entity string

const (
	entityHttpRequest              entity = "http-request"
	entityAuctionRequest           entity = "auction-request"
	entityAuctionResponse          entity = "auction-response"
	entityAllProcessedBidResponses entity = "all-processed-bid-responses"
)

type StageExecutor interface {
	ExecuteEntrypointStage(req *http.Request, body []byte) ([]byte, *RejectError)
	ExecuteRawAuctionStage(body []byte) ([]byte, *RejectError)
<<<<<<< HEAD
	ExecuteBidderRequestStage(req *openrtb2.BidRequest, bidder string) *RejectError
=======
	ExecuteRawBidderResponseStage(response *adapters.BidderResponse, bidder string) *RejectError
>>>>>>> d73f46e3
}

type HookStageExecutor interface {
	StageExecutor
	SetAccount(account *config.Account)
	GetOutcomes() []StageOutcome
}

type hookExecutor struct {
	account        *config.Account
	accountId      string
	endpoint       string
	planBuilder    hooks.ExecutionPlanBuilder
	stageOutcomes  []StageOutcome
	moduleContexts *moduleContexts
	metricEngine   metrics.MetricsEngine
	// Mutex needed for BidderRequest and RawBidderResponse Stages as they are run in several goroutines
	sync.Mutex
}

func NewHookExecutor(builder hooks.ExecutionPlanBuilder, endpoint string, me metrics.MetricsEngine) *hookExecutor {
	return &hookExecutor{
		endpoint:       endpoint,
		planBuilder:    builder,
		stageOutcomes:  []StageOutcome{},
		moduleContexts: &moduleContexts{ctxs: make(map[string]hookstage.ModuleContext)},
		metricEngine:   me,
	}
}

func (e *hookExecutor) SetAccount(account *config.Account) {
	if account == nil {
		return
	}

	e.account = account
	e.accountId = account.ID
}

func (e *hookExecutor) GetOutcomes() []StageOutcome {
	return e.stageOutcomes
}

func (e *hookExecutor) ExecuteEntrypointStage(req *http.Request, body []byte) ([]byte, *RejectError) {
	plan := e.planBuilder.PlanForEntrypointStage(e.endpoint)
	if len(plan) == 0 {
		return body, nil
	}

	handler := func(
		ctx context.Context,
		moduleCtx hookstage.ModuleInvocationContext,
		hook hookstage.Entrypoint,
		payload hookstage.EntrypointPayload,
	) (hookstage.HookResult[hookstage.EntrypointPayload], error) {
		return hook.HandleEntrypointHook(ctx, moduleCtx, payload)
	}

	stageName := hooks.StageEntrypoint.String()
	executionCtx := e.newContext(stageName)
	payload := hookstage.EntrypointPayload{Request: req, Body: body}

	outcome, payload, contexts, rejectErr := executeStage(executionCtx, plan, payload, handler, e.metricEngine)
	outcome.Entity = entityHttpRequest
	outcome.Stage = stageName

	e.saveModuleContexts(contexts)
	e.pushStageOutcome(outcome)

	return payload.Body, rejectErr
}

func (e *hookExecutor) ExecuteRawAuctionStage(requestBody []byte) ([]byte, *RejectError) {
	plan := e.planBuilder.PlanForRawAuctionStage(e.endpoint, e.account)
	if len(plan) == 0 {
		return requestBody, nil
	}

	handler := func(
		ctx context.Context,
		moduleCtx hookstage.ModuleInvocationContext,
		hook hookstage.RawAuctionRequest,
		payload hookstage.RawAuctionRequestPayload,
	) (hookstage.HookResult[hookstage.RawAuctionRequestPayload], error) {
		return hook.HandleRawAuctionHook(ctx, moduleCtx, payload)
	}

	stageName := hooks.StageRawAuction.String()
	executionCtx := e.newContext(stageName)
	payload := hookstage.RawAuctionRequestPayload(requestBody)

	outcome, payload, contexts, reject := executeStage(executionCtx, plan, payload, handler, e.metricEngine)
	outcome.Entity = entityAuctionRequest
	outcome.Stage = stageName

	e.saveModuleContexts(contexts)
	e.pushStageOutcome(outcome)

	return payload, reject
}

<<<<<<< HEAD
func (e *hookExecutor) ExecuteBidderRequestStage(req *openrtb2.BidRequest, bidder string) *RejectError {
	plan := e.planBuilder.PlanForBidderRequestStage(e.endpoint, e.account)
=======
func (e *hookExecutor) ExecuteRawBidderResponseStage(response *adapters.BidderResponse, bidder string) *RejectError {
	plan := e.planBuilder.PlanForRawBidderResponseStage(e.endpoint, e.account)
>>>>>>> d73f46e3
	if len(plan) == 0 {
		return nil
	}

	handler := func(
		ctx context.Context,
		moduleCtx hookstage.ModuleInvocationContext,
<<<<<<< HEAD
		hook hookstage.BidderRequest,
		payload hookstage.BidderRequestPayload,
	) (hookstage.HookResult[hookstage.BidderRequestPayload], error) {
		return hook.HandleBidderRequestHook(ctx, moduleCtx, payload)
	}

	stageName := hooks.StageBidderRequest.String()
	executionCtx := e.newContext(stageName)
	payload := hookstage.BidderRequestPayload{BidRequest: req, Bidder: bidder}
	outcome, payload, contexts, reject := executeStage(executionCtx, plan, payload, handler, e.metricEngine)
=======
		hook hookstage.RawBidderResponse,
		payload hookstage.RawBidderResponsePayload,
	) (hookstage.HookResult[hookstage.RawBidderResponsePayload], error) {
		return hook.HandleRawBidderResponseHook(ctx, moduleCtx, payload)
	}

	stageName := hooks.StageRawBidderResponse.String()
	executionCtx := e.newContext(stageName)
	payload := hookstage.RawBidderResponsePayload{Bids: response.Bids, Bidder: bidder}

	outcome, _, contexts, reject := executeStage(executionCtx, plan, payload, handler, e.metricEngine)
>>>>>>> d73f46e3
	outcome.Entity = entity(bidder)
	outcome.Stage = stageName

	e.saveModuleContexts(contexts)
	e.pushStageOutcome(outcome)

	return reject
}

func (e *hookExecutor) newContext(stage string) executionContext {
	return executionContext{
		account:        e.account,
		accountId:      e.accountId,
		endpoint:       e.endpoint,
		moduleContexts: e.moduleContexts,
		stage:          stage,
	}
}

func (e *hookExecutor) saveModuleContexts(ctxs stageModuleContext) {
	for _, moduleCtxs := range ctxs.groupCtx {
		for moduleName, moduleCtx := range moduleCtxs {
			e.moduleContexts.put(moduleName, moduleCtx)
		}
	}
}

func (e *hookExecutor) pushStageOutcome(outcome StageOutcome) {
	e.Lock()
	defer e.Unlock()
	e.stageOutcomes = append(e.stageOutcomes, outcome)
}

type EmptyHookExecutor struct{}

func (executor *EmptyHookExecutor) SetAccount(_ *config.Account) {}

func (executor *EmptyHookExecutor) GetOutcomes() []StageOutcome {
	return []StageOutcome{}
}

func (executor *EmptyHookExecutor) ExecuteEntrypointStage(_ *http.Request, body []byte) ([]byte, *RejectError) {
	return body, nil
}

func (executor *EmptyHookExecutor) ExecuteRawAuctionStage(body []byte) ([]byte, *RejectError) {
	return body, nil
}

<<<<<<< HEAD
func (executor *EmptyHookExecutor) ExecuteBidderRequestStage(_ *openrtb2.BidRequest, bidder string) *RejectError {
=======
func (executor *EmptyHookExecutor) ExecuteRawBidderResponseStage(_ *adapters.BidderResponse, _ string) *RejectError {
>>>>>>> d73f46e3
	return nil
}<|MERGE_RESOLUTION|>--- conflicted
+++ resolved
@@ -5,11 +5,8 @@
 	"net/http"
 	"sync"
 
-<<<<<<< HEAD
 	"github.com/prebid/openrtb/v17/openrtb2"
-=======
 	"github.com/prebid/prebid-server/adapters"
->>>>>>> d73f46e3
 	"github.com/prebid/prebid-server/config"
 	"github.com/prebid/prebid-server/hooks"
 	"github.com/prebid/prebid-server/hooks/hookstage"
@@ -34,11 +31,8 @@
 type StageExecutor interface {
 	ExecuteEntrypointStage(req *http.Request, body []byte) ([]byte, *RejectError)
 	ExecuteRawAuctionStage(body []byte) ([]byte, *RejectError)
-<<<<<<< HEAD
 	ExecuteBidderRequestStage(req *openrtb2.BidRequest, bidder string) *RejectError
-=======
 	ExecuteRawBidderResponseStage(response *adapters.BidderResponse, bidder string) *RejectError
->>>>>>> d73f46e3
 }
 
 type HookStageExecutor interface {
@@ -140,13 +134,8 @@
 	return payload, reject
 }
 
-<<<<<<< HEAD
 func (e *hookExecutor) ExecuteBidderRequestStage(req *openrtb2.BidRequest, bidder string) *RejectError {
 	plan := e.planBuilder.PlanForBidderRequestStage(e.endpoint, e.account)
-=======
-func (e *hookExecutor) ExecuteRawBidderResponseStage(response *adapters.BidderResponse, bidder string) *RejectError {
-	plan := e.planBuilder.PlanForRawBidderResponseStage(e.endpoint, e.account)
->>>>>>> d73f46e3
 	if len(plan) == 0 {
 		return nil
 	}
@@ -154,7 +143,6 @@
 	handler := func(
 		ctx context.Context,
 		moduleCtx hookstage.ModuleInvocationContext,
-<<<<<<< HEAD
 		hook hookstage.BidderRequest,
 		payload hookstage.BidderRequestPayload,
 	) (hookstage.HookResult[hookstage.BidderRequestPayload], error) {
@@ -165,7 +153,24 @@
 	executionCtx := e.newContext(stageName)
 	payload := hookstage.BidderRequestPayload{BidRequest: req, Bidder: bidder}
 	outcome, payload, contexts, reject := executeStage(executionCtx, plan, payload, handler, e.metricEngine)
-=======
+	outcome.Entity = entity(bidder)
+	outcome.Stage = stageName
+
+	e.saveModuleContexts(contexts)
+	e.pushStageOutcome(outcome)
+
+	return reject
+}
+
+func (e *hookExecutor) ExecuteRawBidderResponseStage(response *adapters.BidderResponse, bidder string) *RejectError {
+	plan := e.planBuilder.PlanForRawBidderResponseStage(e.endpoint, e.account)
+	if len(plan) == 0 {
+		return nil
+	}
+
+	handler := func(
+		ctx context.Context,
+		moduleCtx hookstage.ModuleInvocationContext,
 		hook hookstage.RawBidderResponse,
 		payload hookstage.RawBidderResponsePayload,
 	) (hookstage.HookResult[hookstage.RawBidderResponsePayload], error) {
@@ -177,7 +182,6 @@
 	payload := hookstage.RawBidderResponsePayload{Bids: response.Bids, Bidder: bidder}
 
 	outcome, _, contexts, reject := executeStage(executionCtx, plan, payload, handler, e.metricEngine)
->>>>>>> d73f46e3
 	outcome.Entity = entity(bidder)
 	outcome.Stage = stageName
 
@@ -227,10 +231,10 @@
 	return body, nil
 }
 
-<<<<<<< HEAD
 func (executor *EmptyHookExecutor) ExecuteBidderRequestStage(_ *openrtb2.BidRequest, bidder string) *RejectError {
-=======
+	return nil
+}
+
 func (executor *EmptyHookExecutor) ExecuteRawBidderResponseStage(_ *adapters.BidderResponse, _ string) *RejectError {
->>>>>>> d73f46e3
 	return nil
 }