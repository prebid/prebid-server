package hookexecution

import (
	"context"
	"net/http"
	"sync"

	"github.com/prebid/prebid-server/config"
	"github.com/prebid/prebid-server/hooks"
	"github.com/prebid/prebid-server/hooks/hookstage"
	"github.com/prebid/prebid-server/metrics"
)

const (
	EndpointAuction = "/openrtb2/auction"
	EndpointAmp     = "/openrtb2/amp"
)

// An entity specifies the type of object that was processed during the execution of the stage.
type entity string

const (
	entityHttpRequest              entity = "http-request"
	entityAuctionRequest           entity = "auction-request"
	entityAuctionResponse          entity = "auction_response"
	entityAllProcessedBidResponses entity = "all_processed_bid_responses"
)

type StageExecutor interface {
	ExecuteEntrypointStage(req *http.Request, body []byte) ([]byte, *RejectError)
	ExecuteRawAuctionStage(body []byte) ([]byte, *RejectError)
}

type HookStageExecutor interface {
	StageExecutor
	SetAccount(account *config.Account)
	GetOutcomes() []StageOutcome
}

type hookExecutor struct {
	account        *config.Account
	accountID      string
	endpoint       string
	planBuilder    hooks.ExecutionPlanBuilder
	stageOutcomes  []StageOutcome
	moduleContexts *moduleContexts
	metricEngine   metrics.MetricsEngine
	// Mutex needed for BidderRequest and RawBidderResponse Stages as they are run in several goroutines
	sync.Mutex
}

func NewHookExecutor(builder hooks.ExecutionPlanBuilder, endpoint string, me metrics.MetricsEngine) *hookExecutor {
	return &hookExecutor{
		endpoint:       endpoint,
		planBuilder:    builder,
		stageOutcomes:  []StageOutcome{},
		moduleContexts: &moduleContexts{ctxs: make(map[string]hookstage.ModuleContext)},
		metricEngine:   me,
	}
}

func (e *hookExecutor) SetAccount(account *config.Account) {
	if account == nil {
		return
	}

	e.account = account
	e.accountID = account.ID
}

func (e *hookExecutor) GetOutcomes() []StageOutcome {
	return e.stageOutcomes
}

func (e *hookExecutor) ExecuteEntrypointStage(req *http.Request, body []byte) ([]byte, *RejectError) {
	plan := e.planBuilder.PlanForEntrypointStage(e.endpoint)
	if len(plan) == 0 {
		return body, nil
	}

	handler := func(
		ctx context.Context,
		moduleCtx hookstage.ModuleInvocationContext,
		hook hookstage.Entrypoint,
		payload hookstage.EntrypointPayload,
	) (hookstage.HookResult[hookstage.EntrypointPayload], error) {
		return hook.HandleEntrypointHook(ctx, moduleCtx, payload)
	}

<<<<<<< HEAD
	stageName := hooks.StageEntrypoint.String()
	executionCtx := e.newContext(stageName)
=======
	executionCtx := executionContext{
		endpoint:       e.endpoint,
		stage:          stageName,
		accountId:      e.accountID,
		account:        e.account,
		moduleContexts: e.moduleContexts,
	}

>>>>>>> d6473c4a
	payload := hookstage.EntrypointPayload{Request: req, Body: body}

	outcome, payload, contexts, rejectErr := executeStage(executionCtx, plan, payload, handler, e.metricEngine)
	outcome.Entity = entityHttpRequest
	outcome.Stage = stageName

	e.saveModuleContexts(contexts)
	e.pushStageOutcome(outcome)

	return payload.Body, rejectErr
}

func (e *hookExecutor) ExecuteRawAuctionStage(requestBody []byte) ([]byte, *RejectError) {
	plan := e.planBuilder.PlanForRawAuctionStage(e.endpoint, e.account)
	if len(plan) == 0 {
		return requestBody, nil
	}

	handler := func(
		ctx context.Context,
		moduleCtx hookstage.ModuleInvocationContext,
		hook hookstage.RawAuctionRequest,
		payload hookstage.RawAuctionRequestPayload,
	) (hookstage.HookResult[hookstage.RawAuctionRequestPayload], error) {
		return hook.HandleRawAuctionHook(ctx, moduleCtx, payload)
	}

	stageName := hooks.StageRawAuction.String()
	executionCtx := e.newContext(stageName)
	payload := hookstage.RawAuctionRequestPayload(requestBody)

	outcome, payload, contexts, reject := executeStage(executionCtx, plan, payload, handler, e.metricEngine)
	outcome.Entity = entityAuctionRequest
	outcome.Stage = stageName

	e.saveModuleContexts(contexts)
	e.pushStageOutcome(outcome)

	return payload, reject
}

func (e *hookExecutor) newContext(stage string) executionContext {
	return executionContext{
		account:        e.account,
		accountId:      e.accountId,
		endpoint:       e.endpoint,
		moduleContexts: e.moduleContexts,
		stage:          stage,
	}
}

func (e *hookExecutor) saveModuleContexts(ctxs stageModuleContext) {
	for _, moduleCtxs := range ctxs.groupCtx {
		for moduleName, moduleCtx := range moduleCtxs {
			e.moduleContexts.put(moduleName, moduleCtx)
		}
	}
}

func (e *hookExecutor) pushStageOutcome(outcome StageOutcome) {
	e.Lock()
	defer e.Unlock()
	e.stageOutcomes = append(e.stageOutcomes, outcome)
}

type EmptyHookExecutor struct{}

func (executor *EmptyHookExecutor) SetAccount(_ *config.Account) {}

func (executor *EmptyHookExecutor) GetOutcomes() []StageOutcome {
	return []StageOutcome{}
}

func (executor *EmptyHookExecutor) ExecuteEntrypointStage(_ *http.Request, body []byte) ([]byte, *RejectError) {
	return body, nil
}

func (executor *EmptyHookExecutor) ExecuteRawAuctionStage(body []byte) ([]byte, *RejectError) {
	return body, nil
}<|MERGE_RESOLUTION|>--- conflicted
+++ resolved
@@ -87,19 +87,8 @@
 		return hook.HandleEntrypointHook(ctx, moduleCtx, payload)
 	}
 
-<<<<<<< HEAD
 	stageName := hooks.StageEntrypoint.String()
 	executionCtx := e.newContext(stageName)
-=======
-	executionCtx := executionContext{
-		endpoint:       e.endpoint,
-		stage:          stageName,
-		accountId:      e.accountID,
-		account:        e.account,
-		moduleContexts: e.moduleContexts,
-	}
-
->>>>>>> d6473c4a
 	payload := hookstage.EntrypointPayload{Request: req, Body: body}
 
 	outcome, payload, contexts, rejectErr := executeStage(executionCtx, plan, payload, handler, e.metricEngine)
@@ -127,7 +116,7 @@
 		return hook.HandleRawAuctionHook(ctx, moduleCtx, payload)
 	}
 
-	stageName := hooks.StageRawAuction.String()
+	stageName := hooks.StageRawAuctionRequest.String()
 	executionCtx := e.newContext(stageName)
 	payload := hookstage.RawAuctionRequestPayload(requestBody)
 
@@ -144,7 +133,7 @@
 func (e *hookExecutor) newContext(stage string) executionContext {
 	return executionContext{
 		account:        e.account,
-		accountId:      e.accountId,
+		accountId:      e.accountID,
 		endpoint:       e.endpoint,
 		moduleContexts: e.moduleContexts,
 		stage:          stage,
