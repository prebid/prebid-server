--- conflicted
+++ resolved
@@ -32,11 +32,8 @@
 	ExecuteEntrypointStage(req *http.Request, body []byte) ([]byte, *RejectError)
 	ExecuteRawAuctionStage(body []byte) ([]byte, *RejectError)
 	ExecuteProcessedAuctionStage(req *openrtb2.BidRequest) *RejectError
-<<<<<<< HEAD
+	ExecuteBidderRequestStage(req *openrtb2.BidRequest, bidder string) *RejectError
 	ExecuteRawBidderResponseStage(response *adapters.BidderResponse, bidder string) *RejectError
-=======
-	ExecuteBidderRequestStage(req *openrtb2.BidRequest, bidder string) *RejectError
->>>>>>> 60908974
 }
 
 type HookStageExecutor interface {
@@ -167,13 +164,36 @@
 	return reject
 }
 
-<<<<<<< HEAD
+func (e *hookExecutor) ExecuteBidderRequestStage(req *openrtb2.BidRequest, bidder string) *RejectError {
+	plan := e.planBuilder.PlanForBidderRequestStage(e.endpoint, e.account)
+	if len(plan) == 0 {
+		return nil
+	}
+
+	handler := func(
+		ctx context.Context,
+		moduleCtx hookstage.ModuleInvocationContext,
+		hook hookstage.BidderRequest,
+		payload hookstage.BidderRequestPayload,
+	) (hookstage.HookResult[hookstage.BidderRequestPayload], error) {
+		return hook.HandleBidderRequestHook(ctx, moduleCtx, payload)
+	}
+
+	stageName := hooks.StageBidderRequest.String()
+	executionCtx := e.newContext(stageName)
+	payload := hookstage.BidderRequestPayload{BidRequest: req, Bidder: bidder}
+	outcome, payload, contexts, reject := executeStage(executionCtx, plan, payload, handler, e.metricEngine)
+	outcome.Entity = entity(bidder)
+	outcome.Stage = stageName
+
+	e.saveModuleContexts(contexts)
+	e.pushStageOutcome(outcome)
+
+	return reject
+}
+
 func (e *hookExecutor) ExecuteRawBidderResponseStage(response *adapters.BidderResponse, bidder string) *RejectError {
 	plan := e.planBuilder.PlanForRawBidderResponseStage(e.endpoint, e.account)
-=======
-func (e *hookExecutor) ExecuteBidderRequestStage(req *openrtb2.BidRequest, bidder string) *RejectError {
-	plan := e.planBuilder.PlanForBidderRequestStage(e.endpoint, e.account)
->>>>>>> 60908974
 	if len(plan) == 0 {
 		return nil
 	}
@@ -181,7 +201,6 @@
 	handler := func(
 		ctx context.Context,
 		moduleCtx hookstage.ModuleInvocationContext,
-<<<<<<< HEAD
 		hook hookstage.RawBidderResponse,
 		payload hookstage.RawBidderResponsePayload,
 	) (hookstage.HookResult[hookstage.RawBidderResponsePayload], error) {
@@ -193,18 +212,6 @@
 	payload := hookstage.RawBidderResponsePayload{Bids: response.Bids, Bidder: bidder}
 
 	outcome, _, contexts, reject := executeStage(executionCtx, plan, payload, handler, e.metricEngine)
-=======
-		hook hookstage.BidderRequest,
-		payload hookstage.BidderRequestPayload,
-	) (hookstage.HookResult[hookstage.BidderRequestPayload], error) {
-		return hook.HandleBidderRequestHook(ctx, moduleCtx, payload)
-	}
-
-	stageName := hooks.StageBidderRequest.String()
-	executionCtx := e.newContext(stageName)
-	payload := hookstage.BidderRequestPayload{BidRequest: req, Bidder: bidder}
-	outcome, payload, contexts, reject := executeStage(executionCtx, plan, payload, handler, e.metricEngine)
->>>>>>> 60908974
 	outcome.Entity = entity(bidder)
 	outcome.Stage = stageName
 
@@ -258,10 +265,10 @@
 	return nil
 }
 
-<<<<<<< HEAD
+func (executor *EmptyHookExecutor) ExecuteBidderRequestStage(_ *openrtb2.BidRequest, bidder string) *RejectError {
+	return nil
+}
+
 func (executor *EmptyHookExecutor) ExecuteRawBidderResponseStage(_ *adapters.BidderResponse, _ string) *RejectError {
-=======
-func (executor *EmptyHookExecutor) ExecuteBidderRequestStage(_ *openrtb2.BidRequest, bidder string) *RejectError {
->>>>>>> 60908974
 	return nil
 }