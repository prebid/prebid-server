--- conflicted
+++ resolved
@@ -5,6 +5,7 @@
 	"net/http"
 	"sync"
 
+	"github.com/prebid/openrtb/v17/openrtb2"
 	"github.com/prebid/prebid-server/config"
 	"github.com/prebid/prebid-server/hooks"
 	"github.com/prebid/prebid-server/hooks/hookstage"
@@ -29,6 +30,7 @@
 type StageExecutor interface {
 	ExecuteEntrypointStage(req *http.Request, body []byte) ([]byte, *RejectError)
 	ExecuteRawAuctionStage(body []byte) ([]byte, *RejectError)
+	ExecuteBidderRequestStage(req *openrtb2.BidRequest, bidder string) *RejectError
 }
 
 type HookStageExecutor interface {
@@ -37,17 +39,6 @@
 	GetOutcomes() []StageOutcome
 }
 
-<<<<<<< HEAD
-type HookExecutor struct {
-	InvocationCtx *hookstage.InvocationContext
-	Endpoint      string
-	PlanBuilder   hooks.ExecutionPlanBuilder
-	MetricEngine  metrics.MetricsEngine
-	stageOutcomes []StageOutcome
-
-	// Mutex needed for BidderRequest and RawBidderResponse Stages as they are run in several goroutines
-	mu sync.Mutex
-=======
 type hookExecutor struct {
 	account        *config.Account
 	accountId      string
@@ -68,7 +59,6 @@
 		moduleContexts: &moduleContexts{ctxs: make(map[string]hookstage.ModuleContext)},
 		metricEngine:   me,
 	}
->>>>>>> bebebca7
 }
 
 func (e *hookExecutor) SetAccount(account *config.Account) {
@@ -92,11 +82,7 @@
 
 	handler := func(
 		ctx context.Context,
-<<<<<<< HEAD
-		moduleCtx hookstage.ModuleContext,
-=======
 		moduleCtx hookstage.ModuleInvocationContext,
->>>>>>> bebebca7
 		hook hookstage.Entrypoint,
 		payload hookstage.EntrypointPayload,
 	) (hookstage.HookResult[hookstage.EntrypointPayload], error) {
@@ -106,18 +92,6 @@
 	stageName := hooks.StageEntrypoint.String()
 	executionCtx := e.newContext(stageName)
 	payload := hookstage.EntrypointPayload{Request: req, Body: body}
-<<<<<<< HEAD
-	stageOutcome, payload, stageModuleContexts, reject := executeStage(executor.InvocationCtx, plan, payload, handler, executor.MetricEngine)
-	stageOutcome.Entity = hookstage.EntityHttpRequest
-	stageOutcome.Stage = hooks.StageEntrypoint
-
-	for _, mcs := range stageModuleContexts.GroupCtx {
-		for k, mc := range mcs {
-			executor.InvocationCtx.SetModuleContext(k, mc)
-		}
-	}
-	executor.stageOutcomes = append(executor.stageOutcomes, stageOutcome)
-=======
 
 	outcome, payload, contexts, rejectErr := executeStage(executionCtx, plan, payload, handler, e.metricEngine)
 	outcome.Entity = entityHttpRequest
@@ -125,7 +99,6 @@
 
 	e.saveModuleContexts(contexts)
 	e.pushStageOutcome(outcome)
->>>>>>> bebebca7
 
 	return payload.Body, rejectErr
 }
@@ -138,27 +111,6 @@
 
 	handler := func(
 		ctx context.Context,
-<<<<<<< HEAD
-		moduleCtx hookstage.ModuleContext,
-		hook hookstage.RawAuction,
-		payload hookstage.RawAuctionPayload,
-	) (hookstage.HookResult[hookstage.RawAuctionPayload], error) {
-		return hook.HandleRawAuctionHook(ctx, moduleCtx, payload)
-	}
-
-	executor.InvocationCtx.Stage = hooks.StageRawAuction
-	payload := hookstage.RawAuctionPayload(requestBody)
-	stageOutcome, payload, stageModuleContexts, reject := executeStage(executor.InvocationCtx, plan, payload, handler, executor.MetricEngine)
-	stageOutcome.Entity = hookstage.EntityAuctionRequest
-	stageOutcome.Stage = hooks.StageRawAuction
-
-	for _, mcs := range stageModuleContexts.GroupCtx {
-		for k, mc := range mcs {
-			executor.InvocationCtx.SetModuleContext(k, mc)
-		}
-	}
-	executor.stageOutcomes = append(executor.stageOutcomes, stageOutcome)
-=======
 		moduleCtx hookstage.ModuleInvocationContext,
 		hook hookstage.RawAuctionRequest,
 		payload hookstage.RawAuctionRequestPayload,
@@ -169,7 +121,6 @@
 	stageName := hooks.StageRawAuction.String()
 	executionCtx := e.newContext(stageName)
 	payload := hookstage.RawAuctionRequestPayload(requestBody)
->>>>>>> bebebca7
 
 	outcome, payload, contexts, reject := executeStage(executionCtx, plan, payload, handler, e.metricEngine)
 	outcome.Entity = entityAuctionRequest
@@ -178,41 +129,35 @@
 	e.saveModuleContexts(contexts)
 	e.pushStageOutcome(outcome)
 
-<<<<<<< HEAD
-func (executor *HookExecutor) ExecuteBidderRequestStage(req *openrtb2.BidRequest, bidder string) *RejectError {
-	plan := executor.PlanBuilder.PlanForBidderRequestStage(executor.Endpoint, executor.InvocationCtx.Account)
+	return payload, reject
+}
+
+func (e *hookExecutor) ExecuteBidderRequestStage(req *openrtb2.BidRequest, bidder string) *RejectError {
+	plan := e.planBuilder.PlanForBidderRequestStage(e.endpoint, e.account)
 	if len(plan) == 0 {
 		return nil
 	}
 
 	handler := func(
 		ctx context.Context,
-		moduleCtx hookstage.ModuleContext,
+		moduleCtx hookstage.ModuleInvocationContext,
 		hook hookstage.BidderRequest,
 		payload hookstage.BidderRequestPayload,
 	) (hookstage.HookResult[hookstage.BidderRequestPayload], error) {
 		return hook.HandleBidderRequestHook(ctx, moduleCtx, payload)
 	}
 
-	executor.InvocationCtx.Stage = hooks.StageBidderRequest
+	stageName := hooks.StageBidderRequest.String()
+	executionCtx := e.newContext(stageName)
 	payload := hookstage.BidderRequestPayload{BidRequest: req}
-	stageOutcome, _, stageModuleContexts, reject := executeStage(executor.InvocationCtx, plan, payload, handler, executor.MetricEngine)
-	stageOutcome.Entity = hookstage.Entity(bidder)
-	stageOutcome.Stage = hooks.StageBidderRequest
-
-	executor.mu.Lock()
-	defer executor.mu.Unlock()
-	for _, mcs := range stageModuleContexts.GroupCtx {
-		for k, mc := range mcs {
-			executor.InvocationCtx.SetModuleContext(k, mc)
-		}
-	}
-	executor.stageOutcomes = append(executor.stageOutcomes, stageOutcome)
+	outcome, payload, contexts, reject := executeStage(executionCtx, plan, payload, handler, e.metricEngine)
+	outcome.Entity = entity(bidder)
+	outcome.Stage = stageName
+
+	e.saveModuleContexts(contexts)
+	e.pushStageOutcome(outcome)
 
 	return reject
-=======
-	return payload, reject
->>>>>>> bebebca7
 }
 
 func (e *hookExecutor) newContext(stage string) executionContext {
@@ -253,4 +198,8 @@
 
 func (executor *EmptyHookExecutor) ExecuteRawAuctionStage(body []byte) ([]byte, *RejectError) {
 	return body, nil
+}
+
+func (executor *EmptyHookExecutor) ExecuteBidderRequestStage(_ *openrtb2.BidRequest, bidder string) *RejectError {
+	return nil
 }