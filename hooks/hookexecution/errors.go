package hookexecution

import (
	"fmt"

	"github.com/prebid/prebid-server/errortypes"
)

// TimeoutError indicates exceeding of the max execution time allotted for hook.
type TimeoutError struct{}

func (e TimeoutError) Error() string {
	return "Hook execution timeout"
}

// FailureError indicates expected error occurred during hook execution on the module-side.
<<<<<<< HEAD
// A moduleFailed metric will be sent in such case
type FailureError struct{}
=======
type FailureError struct {
	Message string
}
>>>>>>> f99f44b3

func (e FailureError) Error() string {
	return fmt.Sprintf("hook execution failed: %s", e.Message)
}

// RejectError indicates stage rejection requested by specific hook.
// Implements errortypes.Coder interface for compatibility only,
// so as not to be recognized as a fatal error
type RejectError struct {
	NBR   int
	Hook  HookID
	Stage string
}

func (e RejectError) Code() int {
	return errortypes.ModuleRejectionErrorCode
}

func (e RejectError) Severity() errortypes.Severity {
	return errortypes.SeverityWarning
}

func (e RejectError) Error() string {
	return fmt.Sprintf(
		`Module %s (hook: %s) rejected request with code %d at %s stage`,
		e.Hook.ModuleCode,
		e.Hook.HookCode,
		e.NBR,
		e.Stage,
	)
}

func FindFirstRejectOrNil(errors []error) *RejectError {
	for _, err := range errors {
		if rejectErr, ok := CastRejectErr(err); ok {
			return rejectErr
		}
	}
	return nil
}

func CastRejectErr(err error) (*RejectError, bool) {
	rejectErr, ok := err.(*RejectError)
	return rejectErr, ok
}<|MERGE_RESOLUTION|>--- conflicted
+++ resolved
@@ -14,14 +14,10 @@
 }
 
 // FailureError indicates expected error occurred during hook execution on the module-side.
-<<<<<<< HEAD
-// A moduleFailed metric will be sent in such case
-type FailureError struct{}
-=======
+// A moduleFailed metric will be sent in such case.
 type FailureError struct {
 	Message string
 }
->>>>>>> f99f44b3
 
 func (e FailureError) Error() string {
 	return fmt.Sprintf("hook execution failed: %s", e.Message)
