--- conflicted
+++ resolved
@@ -24,9 +24,8 @@
 // distilled for the particular bidder.
 // Hooks are allowed to modify openrtb2.BidRequest using mutations.
 type BidderRequestPayload struct {
-<<<<<<< HEAD
-	BidRequest *openrtb2.BidRequest
-	Bidder     string
+	Request *openrtb_ext.RequestWrapper
+	Bidder  string
 }
 
 func (brp *BidderRequestPayload) GetBidderRequestPayload() *openrtb2.BidRequest {
@@ -42,8 +41,4 @@
 type PayloadBidderRequest interface {
 	GetBidderRequestPayload() *openrtb2.BidRequest
 	SetBidderRequestPayload(br *openrtb2.BidRequest)
-=======
-	Request *openrtb_ext.RequestWrapper
-	Bidder  string
->>>>>>> 9693797b
 }