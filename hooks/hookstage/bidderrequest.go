--- conflicted
+++ resolved
@@ -16,11 +16,7 @@
 type BidderRequest interface {
 	HandleBidderRequestHook(
 		context.Context,
-<<<<<<< HEAD
-		ModuleContext,
-=======
 		ModuleInvocationContext,
->>>>>>> bebebca7
 		BidderRequestPayload,
 	) (HookResult[BidderRequestPayload], error)
 }
