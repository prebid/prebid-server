package hooks

import (
	"context"
	"encoding/json"
	"testing"
	"time"

	"github.com/prebid/prebid-server/config"
	"github.com/prebid/prebid-server/hooks/hookstage"
	"github.com/stretchr/testify/assert"
)

func TestNewExecutionPlanBuilder(t *testing.T) {
	enabledConfig := config.Hooks{Enabled: true}
	testCases := map[string]struct {
		givenConfig         config.Hooks
		expectedPlanBuilder ExecutionPlanBuilder
	}{
		"Real plan builder returned when hooks enabled": {
			givenConfig:         enabledConfig,
			expectedPlanBuilder: PlanBuilder{hooks: enabledConfig},
		},
		"Empty plan builder returned when hooks disabled": {
			givenConfig:         config.Hooks{Enabled: false},
			expectedPlanBuilder: EmptyPlanBuilder{},
		},
	}

	for name, test := range testCases {
		t.Run(name, func(t *testing.T) {
			gotPlanBuilder := NewExecutionPlanBuilder(test.givenConfig, nil)
			assert.Equal(t, test.expectedPlanBuilder, gotPlanBuilder)
		})
	}
}

func TestPlanForEntrypointStage(t *testing.T) {
	hostPlanData := []byte(`{"endpoints":{"/openrtb2/auction":{"stages":{"entrypoint":{"groups":[{"timeout":5,"hook_sequence":[{"module_code":"foobar","hook_impl_code":"foo"}]}]}}}}}`)
	defaultAccountPlanData := []byte(`{"endpoints": {"/openrtb2/auction": {"stages": {"entrypoint": {"groups": [{"timeout": 10, "hook_sequence": [{"module_code": "foobar", "hook_impl_code": "bar"}, {"module_code": "ortb2blocking", "hook_impl_code": "block_request"}]}, {"timeout": 5, "hook_sequence": [{"module_code": "foobar", "hook_impl_code": "foo"}]}]}}}, "/openrtb2/amp": {"stages": {"entrypoint": {"groups": [{"timeout": 5, "hook_sequence": [{"module_code": "foobar", "hook_impl_code": "foo"}]}]}}}}}`)

	testCases := map[string]struct {
		givenEndpoint               string
		givenHostPlanData           []byte
		givenDefaultAccountPlanData []byte
		givenHooks                  map[string]interface{}
		expectedPlan                Plan[hookstage.Entrypoint]
	}{
		"Host and default-account execution plans successfully merged": {
			givenEndpoint:               "/openrtb2/auction",
			givenHostPlanData:           hostPlanData,
			givenDefaultAccountPlanData: defaultAccountPlanData,
			givenHooks: map[string]interface{}{
				"foobar":        fakeEntrypointHook{},
				"ortb2blocking": fakeEntrypointHook{},
			},
			expectedPlan: Plan[hookstage.Entrypoint]{
				// first group from host-level plan
				Group[hookstage.Entrypoint]{
					Timeout: 5 * time.Millisecond,
					Hooks: []HookWrapper[hookstage.Entrypoint]{
						{Module: "foobar", Code: "foo", Hook: fakeEntrypointHook{}},
					},
				},
				// then groups from the account-level plan
				Group[hookstage.Entrypoint]{
					Timeout: 10 * time.Millisecond,
					Hooks: []HookWrapper[hookstage.Entrypoint]{
						{Module: "foobar", Code: "bar", Hook: fakeEntrypointHook{}},
						{Module: "ortb2blocking", Code: "block_request", Hook: fakeEntrypointHook{}},
					},
				},
				Group[hookstage.Entrypoint]{
					Timeout: 5 * time.Millisecond,
					Hooks: []HookWrapper[hookstage.Entrypoint]{
						{Module: "foobar", Code: "foo", Hook: fakeEntrypointHook{}},
					},
				},
			},
		},
		"Works with empty default-account-execution_plan": {
			givenEndpoint:               "/openrtb2/auction",
			givenHostPlanData:           hostPlanData,
			givenDefaultAccountPlanData: []byte(`{}`),
			givenHooks:                  map[string]interface{}{"foobar": fakeEntrypointHook{}},
			expectedPlan: Plan[hookstage.Entrypoint]{
				Group[hookstage.Entrypoint]{
					Timeout: 5 * time.Millisecond,
					Hooks: []HookWrapper[hookstage.Entrypoint]{
						{Module: "foobar", Code: "foo", Hook: fakeEntrypointHook{}},
					},
				},
			},
		},
		"Works with empty host-execution_plan": {
			givenEndpoint:               "/openrtb2/auction",
			givenHostPlanData:           []byte(`{}`),
			givenDefaultAccountPlanData: hostPlanData,
			givenHooks:                  map[string]interface{}{"foobar": fakeEntrypointHook{}},
			expectedPlan: Plan[hookstage.Entrypoint]{
				Group[hookstage.Entrypoint]{
					Timeout: 5 * time.Millisecond,
					Hooks: []HookWrapper[hookstage.Entrypoint]{
						{Module: "foobar", Code: "foo", Hook: fakeEntrypointHook{}},
					},
				},
			},
		},
		"Empty plan if hooks config not defined": {
			givenEndpoint:               "/openrtb2/auction",
			givenHostPlanData:           []byte(`{}`),
			givenDefaultAccountPlanData: []byte(`{}`),
			givenHooks:                  map[string]interface{}{"foobar": fakeEntrypointHook{}},
			expectedPlan:                Plan[hookstage.Entrypoint]{},
		},
		"Empty plan if hook repository empty": {
			givenEndpoint:               "/openrtb2/auction",
			givenHostPlanData:           hostPlanData,
			givenDefaultAccountPlanData: []byte(`{}`),
			givenHooks:                  nil,
			expectedPlan:                Plan[hookstage.Entrypoint]{},
		},
	}

	for name, test := range testCases {
		t.Run(name, func(t *testing.T) {
			planBuilder, err := getPlanBuilder(test.givenHooks, test.givenHostPlanData, test.givenDefaultAccountPlanData)
			if assert.NoError(t, err, "Failed to init hook execution plan builder") {
				assert.Equal(t, test.expectedPlan, planBuilder.PlanForEntrypointStage(test.givenEndpoint))
			}
		})
	}
}

func TestPlanForRawAuctionStage(t *testing.T) {
	hostPlanData := []byte(`{"endpoints":{"/openrtb2/auction":{"stages":{"rawauction":{"groups":[{"timeout":5,"hook_sequence":[{"module_code":"foobar","hook_impl_code":"foo"}]}]}}}}}`)
	defaultAccountPlanData := []byte(`{"endpoints": {"/openrtb2/auction": {"stages": {"rawauction": {"groups": [{"timeout": 10, "hook_sequence": [{"module_code": "foobar", "hook_impl_code": "bar"}, {"module_code": "ortb2blocking", "hook_impl_code": "block_request"}]}, {"timeout": 5, "hook_sequence": [{"module_code": "foobar", "hook_impl_code": "foo"}]}]}}}, "/openrtb2/amp": {"stages": {"entrypoint": {"groups": [{"timeout": 5, "hook_sequence": [{"module_code": "foobar", "hook_impl_code": "foo"}]}]}}}}}`)
	accountPlanData := []byte(`{"execution_plan": {"endpoints": {"/openrtb2/auction": {"stages": {"rawauction": {"groups": [{"timeout": 15, "hook_sequence": [{"module_code": "prebid", "hook_impl_code": "baz"}]}]}}}}}}`)
	hooks := map[string]interface{}{
		"foobar":        fakeRawAuctionHook{},
		"ortb2blocking": fakeRawAuctionHook{},
		"prebid":        fakeRawAuctionHook{},
	}

	testCases := map[string]struct {
		givenEndpoint               string
		givenHostPlanData           []byte
		givenDefaultAccountPlanData []byte
		giveAccountPlanData         []byte
		givenHooks                  map[string]interface{}
		expectedPlan                Plan[hookstage.RawAuction]
	}{
		"Account-specific execution plan rewrites default-account execution plan": {
			givenEndpoint:               "/openrtb2/auction",
<<<<<<< HEAD
			givenHostPlanData:           []byte(`{"endpoints":{"/openrtb2/auction":{"stages":{"raw-auction":{"groups":[{"timeout":5,"hook_sequence":[{"module_code":"foobar","hook_impl_code":"foo"}]}]}}}}}`),
			givenDefaultAccountPlanData: []byte(`{"endpoints": {"/openrtb2/auction": {"stages": {"raw-auction": {"groups": [{"timeout": 10, "hook_sequence": [{"module_code": "foobar", "hook_impl_code": "bar"}, {"module_code": "ortb2blocking", "hook_impl_code": "block_request"}]}, {"timeout": 5, "hook_sequence": [{"module_code": "foobar", "hook_impl_code": "foo"}]}]}}}, "/openrtb2/amp": {"stages": {"entrypoint": {"groups": [{"timeout": 5, "hook_sequence": [{"module_code": "foobar", "hook_impl_code": "foo"}]}]}}}}}`),
			giveAccountPlanData:         []byte(`{"execution_plan": {"endpoints": {"/openrtb2/auction": {"stages": {"raw-auction": {"groups": [{"timeout": 15, "hook_sequence": [{"module_code": "prebid", "hook_impl_code": "baz"}]}]}}}}}}`),
=======
			givenHostPlanData:           hostPlanData,
			givenDefaultAccountPlanData: defaultAccountPlanData,
			giveAccountPlanData:         accountPlanData,
>>>>>>> 38ef5432
			givenHooks:                  hooks,
			expectedPlan: Plan[hookstage.RawAuction]{
				// first group from host-level plan
				Group[hookstage.RawAuction]{
					Timeout: 5 * time.Millisecond,
					Hooks: []HookWrapper[hookstage.RawAuction]{
						{Module: "foobar", Code: "foo", Hook: fakeRawAuctionHook{}},
					},
				},
				// then come groups from account-level plan (default-account-level plan ignored)
				Group[hookstage.RawAuction]{
					Timeout: 15 * time.Millisecond,
					Hooks: []HookWrapper[hookstage.RawAuction]{
						{Module: "prebid", Code: "baz", Hook: fakeRawAuctionHook{}},
					},
				},
			},
		},
		"Works with only account-specific plan": {
			givenEndpoint:               "/openrtb2/auction",
			givenHostPlanData:           []byte(`{}`),
			givenDefaultAccountPlanData: []byte(`{}`),
<<<<<<< HEAD
			giveAccountPlanData:         []byte(`{"execution_plan": {"endpoints": {"/openrtb2/auction": {"stages": {"raw-auction": {"groups": [{"timeout": 15, "hook_sequence": [{"module_code": "prebid", "hook_impl_code": "baz"}]}]}}}}}}`),
=======
			giveAccountPlanData:         accountPlanData,
>>>>>>> 38ef5432
			givenHooks:                  hooks,
			expectedPlan: Plan[hookstage.RawAuction]{
				Group[hookstage.RawAuction]{
					Timeout: 15 * time.Millisecond,
					Hooks: []HookWrapper[hookstage.RawAuction]{
						{Module: "prebid", Code: "baz", Hook: fakeRawAuctionHook{}},
					},
				},
			},
		},
		"Works with empty account-specific execution plan": {
			givenEndpoint:               "/openrtb2/auction",
<<<<<<< HEAD
			givenHostPlanData:           []byte(`{"endpoints":{"/openrtb2/auction":{"stages":{"raw-auction":{"groups":[{"timeout":5,"hook_sequence":[{"module_code":"foobar","hook_impl_code":"foo"}]}]}}}}}`),
			givenDefaultAccountPlanData: []byte(`{"endpoints": {"/openrtb2/auction": {"stages": {"raw-auction": {"groups": [{"timeout": 10, "hook_sequence": [{"module_code": "foobar", "hook_impl_code": "bar"}, {"module_code": "ortb2blocking", "hook_impl_code": "block_request"}]}, {"timeout": 5, "hook_sequence": [{"module_code": "foobar", "hook_impl_code": "foo"}]}]}}}, "/openrtb2/amp": {"stages": {"entrypoint": {"groups": [{"timeout": 5, "hook_sequence": [{"module_code": "foobar", "hook_impl_code": "foo"}]}]}}}}}`),
=======
			givenHostPlanData:           hostPlanData,
			givenDefaultAccountPlanData: defaultAccountPlanData,
>>>>>>> 38ef5432
			giveAccountPlanData:         []byte(`{}`),
			givenHooks:                  hooks,
			expectedPlan: Plan[hookstage.RawAuction]{
				Group[hookstage.RawAuction]{
					Timeout: 5 * time.Millisecond,
					Hooks: []HookWrapper[hookstage.RawAuction]{
						{Module: "foobar", Code: "foo", Hook: fakeRawAuctionHook{}},
					},
				},
				Group[hookstage.RawAuction]{
					Timeout: 10 * time.Millisecond,
					Hooks: []HookWrapper[hookstage.RawAuction]{
						{Module: "foobar", Code: "bar", Hook: fakeRawAuctionHook{}},
						{Module: "ortb2blocking", Code: "block_request", Hook: fakeRawAuctionHook{}},
					},
				},
				Group[hookstage.RawAuction]{
					Timeout: 5 * time.Millisecond,
					Hooks: []HookWrapper[hookstage.RawAuction]{
						{Module: "foobar", Code: "foo", Hook: fakeRawAuctionHook{}},
					},
				},
			},
		},
	}

	for name, test := range testCases {
		t.Run(name, func(t *testing.T) {
			account := new(config.Account)
			if err := json.Unmarshal(test.giveAccountPlanData, &account.Hooks); err != nil {
				t.Fatal(err)
			}

			planBuilder, err := getPlanBuilder(test.givenHooks, test.givenHostPlanData, test.givenDefaultAccountPlanData)
			if assert.NoError(t, err, "Failed to init hook execution plan builder") {
				plan := planBuilder.PlanForRawAuctionStage(test.givenEndpoint, account)
				assert.Equal(t, test.expectedPlan, plan)
			}
		})
	}
}

func TestPlanForProcessedAuctionStage(t *testing.T) {
	hostPlanData := []byte(`{"endpoints":{"/openrtb2/auction":{"stages":{"procauction":{"groups":[{"timeout":5,"hook_sequence":[{"module_code":"foobar","hook_impl_code":"foo"}]}]}}}}}`)
	defaultAccountPlanData := []byte(`{"endpoints": {"/openrtb2/auction": {"stages": {"procauction": {"groups": [{"timeout": 10, "hook_sequence": [{"module_code": "foobar", "hook_impl_code": "bar"}, {"module_code": "ortb2blocking", "hook_impl_code": "block_request"}]}, {"timeout": 5, "hook_sequence": [{"module_code": "foobar", "hook_impl_code": "foo"}]}]}}}, "/openrtb2/amp": {"stages": {"entrypoint": {"groups": [{"timeout": 5, "hook_sequence": [{"module_code": "foobar", "hook_impl_code": "foo"}]}]}}}}}`)
	accountPlanData := []byte(`{"execution_plan": {"endpoints": {"/openrtb2/auction": {"stages": {"procauction": {"groups": [{"timeout": 15, "hook_sequence": [{"module_code": "prebid", "hook_impl_code": "baz"}]}]}}}}}}`)
	hooks := map[string]interface{}{
		"foobar":        fakeProcessedAuctionHook{},
		"ortb2blocking": fakeProcessedAuctionHook{},
		"prebid":        fakeProcessedAuctionHook{},
	}

	testCases := map[string]struct {
		givenEndpoint               string
		givenHostPlanData           []byte
		givenDefaultAccountPlanData []byte
		giveAccountPlanData         []byte
		givenHooks                  map[string]interface{}
		expectedPlan                Plan[hookstage.ProcessedAuction]
	}{
		"Account-specific execution plan rewrites default-account execution plan": {
			givenEndpoint:               "/openrtb2/auction",
<<<<<<< HEAD
			givenHostPlanData:           []byte(`{"endpoints":{"/openrtb2/auction":{"stages":{"processed-auction":{"groups":[{"timeout":5,"hook_sequence":[{"module_code":"foobar","hook_impl_code":"foo"}]}]}}}}}`),
			givenDefaultAccountPlanData: []byte(`{"endpoints": {"/openrtb2/auction": {"stages": {"processed-auction": {"groups": [{"timeout": 10, "hook_sequence": [{"module_code": "foobar", "hook_impl_code": "bar"}, {"module_code": "ortb2blocking", "hook_impl_code": "block_request"}]}, {"timeout": 5, "hook_sequence": [{"module_code": "foobar", "hook_impl_code": "foo"}]}]}}}, "/openrtb2/amp": {"stages": {"entrypoint": {"groups": [{"timeout": 5, "hook_sequence": [{"module_code": "foobar", "hook_impl_code": "foo"}]}]}}}}}`),
			giveAccountPlanData:         []byte(`{"execution_plan": {"endpoints": {"/openrtb2/auction": {"stages": {"processed-auction": {"groups": [{"timeout": 15, "hook_sequence": [{"module_code": "prebid", "hook_impl_code": "baz"}]}]}}}}}}`),
=======
			givenHostPlanData:           hostPlanData,
			givenDefaultAccountPlanData: defaultAccountPlanData,
			giveAccountPlanData:         accountPlanData,
>>>>>>> 38ef5432
			givenHooks:                  hooks,
			expectedPlan: Plan[hookstage.ProcessedAuction]{
				// first group from host-level plan
				Group[hookstage.ProcessedAuction]{
					Timeout: 5 * time.Millisecond,
					Hooks: []HookWrapper[hookstage.ProcessedAuction]{
						{Module: "foobar", Code: "foo", Hook: fakeProcessedAuctionHook{}},
					},
				},
				// then come groups from account-level plan (default-account-level plan ignored)
				Group[hookstage.ProcessedAuction]{
					Timeout: 15 * time.Millisecond,
					Hooks: []HookWrapper[hookstage.ProcessedAuction]{
						{Module: "prebid", Code: "baz", Hook: fakeProcessedAuctionHook{}},
					},
				},
			},
		},
		"Works with only account-specific plan": {
			givenEndpoint:               "/openrtb2/auction",
			givenHostPlanData:           []byte(`{}`),
			givenDefaultAccountPlanData: []byte(`{}`),
<<<<<<< HEAD
			giveAccountPlanData:         []byte(`{"execution_plan": {"endpoints": {"/openrtb2/auction": {"stages": {"processed-auction": {"groups": [{"timeout": 15, "hook_sequence": [{"module_code": "prebid", "hook_impl_code": "baz"}]}]}}}}}}`),
=======
			giveAccountPlanData:         accountPlanData,
>>>>>>> 38ef5432
			givenHooks:                  hooks,
			expectedPlan: Plan[hookstage.ProcessedAuction]{
				Group[hookstage.ProcessedAuction]{
					Timeout: 15 * time.Millisecond,
					Hooks: []HookWrapper[hookstage.ProcessedAuction]{
						{Module: "prebid", Code: "baz", Hook: fakeProcessedAuctionHook{}},
					},
				},
			},
		},
		"Works with empty account-specific execution plan": {
			givenEndpoint:               "/openrtb2/auction",
<<<<<<< HEAD
			givenHostPlanData:           []byte(`{"endpoints":{"/openrtb2/auction":{"stages":{"processed-auction":{"groups":[{"timeout":5,"hook_sequence":[{"module_code":"foobar","hook_impl_code":"foo"}]}]}}}}}`),
			givenDefaultAccountPlanData: []byte(`{"endpoints": {"/openrtb2/auction": {"stages": {"processed-auction": {"groups": [{"timeout": 10, "hook_sequence": [{"module_code": "foobar", "hook_impl_code": "bar"}, {"module_code": "ortb2blocking", "hook_impl_code": "block_request"}]}, {"timeout": 5, "hook_sequence": [{"module_code": "foobar", "hook_impl_code": "foo"}]}]}}}, "/openrtb2/amp": {"stages": {"entrypoint": {"groups": [{"timeout": 5, "hook_sequence": [{"module_code": "foobar", "hook_impl_code": "foo"}]}]}}}}}`),
=======
			givenHostPlanData:           hostPlanData,
			givenDefaultAccountPlanData: defaultAccountPlanData,
>>>>>>> 38ef5432
			giveAccountPlanData:         []byte(`{}`),
			givenHooks:                  hooks,
			expectedPlan: Plan[hookstage.ProcessedAuction]{
				Group[hookstage.ProcessedAuction]{
					Timeout: 5 * time.Millisecond,
					Hooks: []HookWrapper[hookstage.ProcessedAuction]{
						{Module: "foobar", Code: "foo", Hook: fakeProcessedAuctionHook{}},
					},
				},
				Group[hookstage.ProcessedAuction]{
					Timeout: 10 * time.Millisecond,
					Hooks: []HookWrapper[hookstage.ProcessedAuction]{
						{Module: "foobar", Code: "bar", Hook: fakeProcessedAuctionHook{}},
						{Module: "ortb2blocking", Code: "block_request", Hook: fakeProcessedAuctionHook{}},
					},
				},
				Group[hookstage.ProcessedAuction]{
					Timeout: 5 * time.Millisecond,
					Hooks: []HookWrapper[hookstage.ProcessedAuction]{
						{Module: "foobar", Code: "foo", Hook: fakeProcessedAuctionHook{}},
					},
				},
			},
		},
	}

	for name, test := range testCases {
		t.Run(name, func(t *testing.T) {
			account := new(config.Account)
			if err := json.Unmarshal(test.giveAccountPlanData, &account.Hooks); err != nil {
				t.Fatal(err)
			}

			planBuilder, err := getPlanBuilder(test.givenHooks, test.givenHostPlanData, test.givenDefaultAccountPlanData)
			if assert.NoError(t, err, "Failed to init hook execution plan builder") {
				plan := planBuilder.PlanForProcessedAuctionStage(test.givenEndpoint, account)
				assert.Equal(t, test.expectedPlan, plan)
			}
		})
	}
}

<<<<<<< HEAD
func TestPlanForBidderRequestStage(t *testing.T) {
=======
func TestPlanForBidRequestStage(t *testing.T) {
	hostPlanData := []byte(`{"endpoints":{"/openrtb2/auction":{"stages":{"bidrequest":{"groups":[{"timeout":5,"hook_sequence":[{"module_code":"foobar","hook_impl_code":"foo"}]}]}}}}}`)
	defaultAccountPlanData := []byte(`{"endpoints": {"/openrtb2/auction": {"stages": {"bidrequest": {"groups": [{"timeout": 10, "hook_sequence": [{"module_code": "foobar", "hook_impl_code": "bar"}, {"module_code": "ortb2blocking", "hook_impl_code": "block_request"}]}, {"timeout": 5, "hook_sequence": [{"module_code": "foobar", "hook_impl_code": "foo"}]}]}}}, "/openrtb2/amp": {"stages": {"entrypoint": {"groups": [{"timeout": 5, "hook_sequence": [{"module_code": "foobar", "hook_impl_code": "foo"}]}]}}}}}`)
	accountPlanData := []byte(`{"execution_plan": {"endpoints": {"/openrtb2/auction": {"stages": {"bidrequest": {"groups": [{"timeout": 15, "hook_sequence": [{"module_code": "prebid", "hook_impl_code": "baz"}]}]}}}}}}`)
>>>>>>> 38ef5432
	hooks := map[string]interface{}{
		"foobar":        fakeBidderRequestHook{},
		"ortb2blocking": fakeBidderRequestHook{},
		"prebid":        fakeBidderRequestHook{},
	}

	testCases := map[string]struct {
		givenEndpoint               string
		givenHostPlanData           []byte
		givenDefaultAccountPlanData []byte
		giveAccountPlanData         []byte
		givenHooks                  map[string]interface{}
		expectedPlan                Plan[hookstage.BidderRequest]
	}{
		"Account-specific execution plan rewrites default-account execution plan": {
			givenEndpoint:               "/openrtb2/auction",
<<<<<<< HEAD
			givenHostPlanData:           []byte(`{"endpoints":{"/openrtb2/auction":{"stages":{"bidder-request":{"groups":[{"timeout":5,"hook_sequence":[{"module_code":"foobar","hook_impl_code":"foo"}]}]}}}}}`),
			givenDefaultAccountPlanData: []byte(`{"endpoints": {"/openrtb2/auction": {"stages": {"bidder-request": {"groups": [{"timeout": 10, "hook_sequence": [{"module_code": "foobar", "hook_impl_code": "bar"}, {"module_code": "ortb2blocking", "hook_impl_code": "block_request"}]}, {"timeout": 5, "hook_sequence": [{"module_code": "foobar", "hook_impl_code": "foo"}]}]}}}, "/openrtb2/amp": {"stages": {"entrypoint": {"groups": [{"timeout": 5, "hook_sequence": [{"module_code": "foobar", "hook_impl_code": "foo"}]}]}}}}}`),
			giveAccountPlanData:         []byte(`{"execution_plan": {"endpoints": {"/openrtb2/auction": {"stages": {"bidder-request": {"groups": [{"timeout": 15, "hook_sequence": [{"module_code": "prebid", "hook_impl_code": "baz"}]}]}}}}}}`),
=======
			givenHostPlanData:           hostPlanData,
			givenDefaultAccountPlanData: defaultAccountPlanData,
			giveAccountPlanData:         accountPlanData,
>>>>>>> 38ef5432
			givenHooks:                  hooks,
			expectedPlan: Plan[hookstage.BidderRequest]{
				// first group from host-level plan
				Group[hookstage.BidderRequest]{
					Timeout: 5 * time.Millisecond,
					Hooks: []HookWrapper[hookstage.BidderRequest]{
						{Module: "foobar", Code: "foo", Hook: fakeBidderRequestHook{}},
					},
				},
				// then come groups from account-level plan (default-account-level plan ignored)
				Group[hookstage.BidderRequest]{
					Timeout: 15 * time.Millisecond,
					Hooks: []HookWrapper[hookstage.BidderRequest]{
						{Module: "prebid", Code: "baz", Hook: fakeBidderRequestHook{}},
					},
				},
			},
		},
		"Works with only account-specific plan": {
			givenEndpoint:               "/openrtb2/auction",
			givenHostPlanData:           []byte(`{}`),
			givenDefaultAccountPlanData: []byte(`{}`),
<<<<<<< HEAD
			giveAccountPlanData:         []byte(`{"execution_plan": {"endpoints": {"/openrtb2/auction": {"stages": {"bidder-request": {"groups": [{"timeout": 15, "hook_sequence": [{"module_code": "prebid", "hook_impl_code": "baz"}]}]}}}}}}`),
=======
			giveAccountPlanData:         accountPlanData,
>>>>>>> 38ef5432
			givenHooks:                  hooks,
			expectedPlan: Plan[hookstage.BidderRequest]{
				Group[hookstage.BidderRequest]{
					Timeout: 15 * time.Millisecond,
					Hooks: []HookWrapper[hookstage.BidderRequest]{
						{Module: "prebid", Code: "baz", Hook: fakeBidderRequestHook{}},
					},
				},
			},
		},
		"Works with empty account-specific execution plan": {
			givenEndpoint:               "/openrtb2/auction",
<<<<<<< HEAD
			givenHostPlanData:           []byte(`{"endpoints":{"/openrtb2/auction":{"stages":{"bidder-request":{"groups":[{"timeout":5,"hook_sequence":[{"module_code":"foobar","hook_impl_code":"foo"}]}]}}}}}`),
			givenDefaultAccountPlanData: []byte(`{"endpoints": {"/openrtb2/auction": {"stages": {"bidder-request": {"groups": [{"timeout": 10, "hook_sequence": [{"module_code": "foobar", "hook_impl_code": "bar"}, {"module_code": "ortb2blocking", "hook_impl_code": "block_request"}]}, {"timeout": 5, "hook_sequence": [{"module_code": "foobar", "hook_impl_code": "foo"}]}]}}}, "/openrtb2/amp": {"stages": {"entrypoint": {"groups": [{"timeout": 5, "hook_sequence": [{"module_code": "foobar", "hook_impl_code": "foo"}]}]}}}}}`),
=======
			givenHostPlanData:           hostPlanData,
			givenDefaultAccountPlanData: defaultAccountPlanData,
>>>>>>> 38ef5432
			giveAccountPlanData:         []byte(`{}`),
			givenHooks:                  hooks,
			expectedPlan: Plan[hookstage.BidderRequest]{
				Group[hookstage.BidderRequest]{
					Timeout: 5 * time.Millisecond,
					Hooks: []HookWrapper[hookstage.BidderRequest]{
						{Module: "foobar", Code: "foo", Hook: fakeBidderRequestHook{}},
					},
				},
				Group[hookstage.BidderRequest]{
					Timeout: 10 * time.Millisecond,
					Hooks: []HookWrapper[hookstage.BidderRequest]{
						{Module: "foobar", Code: "bar", Hook: fakeBidderRequestHook{}},
						{Module: "ortb2blocking", Code: "block_request", Hook: fakeBidderRequestHook{}},
					},
				},
				Group[hookstage.BidderRequest]{
					Timeout: 5 * time.Millisecond,
					Hooks: []HookWrapper[hookstage.BidderRequest]{
						{Module: "foobar", Code: "foo", Hook: fakeBidderRequestHook{}},
					},
				},
			},
		},
	}

	for name, test := range testCases {
		t.Run(name, func(t *testing.T) {
			account := new(config.Account)
			if err := json.Unmarshal(test.giveAccountPlanData, &account.Hooks); err != nil {
				t.Fatal(err)
			}

			planBuilder, err := getPlanBuilder(test.givenHooks, test.givenHostPlanData, test.givenDefaultAccountPlanData)
			if assert.NoError(t, err, "Failed to init hook execution plan builder") {
				plan := planBuilder.PlanForBidderRequestStage(test.givenEndpoint, account)
				assert.Equal(t, test.expectedPlan, plan)
			}
		})
	}
}

<<<<<<< HEAD
func TestPlanForRawBidderResponseStage(t *testing.T) {
=======
func TestPlanForRawBidResponseStage(t *testing.T) {
	hostPlanData := []byte(`{"endpoints":{"/openrtb2/auction":{"stages":{"rawbidresponse":{"groups":[{"timeout":5,"hook_sequence":[{"module_code":"foobar","hook_impl_code":"foo"}]}]}}}}}`)
	defaultAccountPlanData := []byte(`{"endpoints": {"/openrtb2/auction": {"stages": {"rawbidresponse": {"groups": [{"timeout": 10, "hook_sequence": [{"module_code": "foobar", "hook_impl_code": "bar"}, {"module_code": "ortb2blocking", "hook_impl_code": "block_request"}]}, {"timeout": 5, "hook_sequence": [{"module_code": "foobar", "hook_impl_code": "foo"}]}]}}}, "/openrtb2/amp": {"stages": {"entrypoint": {"groups": [{"timeout": 5, "hook_sequence": [{"module_code": "foobar", "hook_impl_code": "foo"}]}]}}}}}`)
	accountPlanData := []byte(`{"execution_plan": {"endpoints": {"/openrtb2/auction": {"stages": {"rawbidresponse": {"groups": [{"timeout": 15, "hook_sequence": [{"module_code": "prebid", "hook_impl_code": "baz"}]}]}}}}}}`)
>>>>>>> 38ef5432
	hooks := map[string]interface{}{
		"foobar":        fakeRawBidderResponseHook{},
		"ortb2blocking": fakeRawBidderResponseHook{},
		"prebid":        fakeRawBidderResponseHook{},
	}

	testCases := map[string]struct {
		givenEndpoint               string
		givenHostPlanData           []byte
		givenDefaultAccountPlanData []byte
		giveAccountPlanData         []byte
		givenHooks                  map[string]interface{}
		expectedPlan                Plan[hookstage.RawBidderResponse]
	}{
		"Account-specific execution plan rewrites default-account execution plan": {
			givenEndpoint:               "/openrtb2/auction",
<<<<<<< HEAD
			givenHostPlanData:           []byte(`{"endpoints":{"/openrtb2/auction":{"stages":{"raw-bidder-response":{"groups":[{"timeout":5,"hook_sequence":[{"module_code":"foobar","hook_impl_code":"foo"}]}]}}}}}`),
			givenDefaultAccountPlanData: []byte(`{"endpoints": {"/openrtb2/auction": {"stages": {"raw-bidder-response": {"groups": [{"timeout": 10, "hook_sequence": [{"module_code": "foobar", "hook_impl_code": "bar"}, {"module_code": "ortb2blocking", "hook_impl_code": "block_request"}]}, {"timeout": 5, "hook_sequence": [{"module_code": "foobar", "hook_impl_code": "foo"}]}]}}}, "/openrtb2/amp": {"stages": {"entrypoint": {"groups": [{"timeout": 5, "hook_sequence": [{"module_code": "foobar", "hook_impl_code": "foo"}]}]}}}}}`),
			giveAccountPlanData:         []byte(`{"execution_plan": {"endpoints": {"/openrtb2/auction": {"stages": {"raw-bidder-response": {"groups": [{"timeout": 15, "hook_sequence": [{"module_code": "prebid", "hook_impl_code": "baz"}]}]}}}}}}`),
=======
			givenHostPlanData:           hostPlanData,
			givenDefaultAccountPlanData: defaultAccountPlanData,
			giveAccountPlanData:         accountPlanData,
>>>>>>> 38ef5432
			givenHooks:                  hooks,
			expectedPlan: Plan[hookstage.RawBidderResponse]{
				// first group from host-level plan
				Group[hookstage.RawBidderResponse]{
					Timeout: 5 * time.Millisecond,
					Hooks: []HookWrapper[hookstage.RawBidderResponse]{
						{Module: "foobar", Code: "foo", Hook: fakeRawBidderResponseHook{}},
					},
				},
				// then come groups from account-level plan (default-account-level plan ignored)
				Group[hookstage.RawBidderResponse]{
					Timeout: 15 * time.Millisecond,
					Hooks: []HookWrapper[hookstage.RawBidderResponse]{
						{Module: "prebid", Code: "baz", Hook: fakeRawBidderResponseHook{}},
					},
				},
			},
		},
		"Works with only account-specific plan": {
			givenEndpoint:               "/openrtb2/auction",
			givenHostPlanData:           []byte(`{}`),
			givenDefaultAccountPlanData: []byte(`{}`),
<<<<<<< HEAD
			giveAccountPlanData:         []byte(`{"execution_plan": {"endpoints": {"/openrtb2/auction": {"stages": {"raw-bidder-response": {"groups": [{"timeout": 15, "hook_sequence": [{"module_code": "prebid", "hook_impl_code": "baz"}]}]}}}}}}`),
=======
			giveAccountPlanData:         accountPlanData,
>>>>>>> 38ef5432
			givenHooks:                  hooks,
			expectedPlan: Plan[hookstage.RawBidderResponse]{
				Group[hookstage.RawBidderResponse]{
					Timeout: 15 * time.Millisecond,
					Hooks: []HookWrapper[hookstage.RawBidderResponse]{
						{Module: "prebid", Code: "baz", Hook: fakeRawBidderResponseHook{}},
					},
				},
			},
		},
		"Works with empty account-specific execution plan": {
			givenEndpoint:               "/openrtb2/auction",
<<<<<<< HEAD
			givenHostPlanData:           []byte(`{"endpoints":{"/openrtb2/auction":{"stages":{"raw-bidder-response":{"groups":[{"timeout":5,"hook_sequence":[{"module_code":"foobar","hook_impl_code":"foo"}]}]}}}}}`),
			givenDefaultAccountPlanData: []byte(`{"endpoints": {"/openrtb2/auction": {"stages": {"raw-bidder-response": {"groups": [{"timeout": 10, "hook_sequence": [{"module_code": "foobar", "hook_impl_code": "bar"}, {"module_code": "ortb2blocking", "hook_impl_code": "block_request"}]}, {"timeout": 5, "hook_sequence": [{"module_code": "foobar", "hook_impl_code": "foo"}]}]}}}, "/openrtb2/amp": {"stages": {"entrypoint": {"groups": [{"timeout": 5, "hook_sequence": [{"module_code": "foobar", "hook_impl_code": "foo"}]}]}}}}}`),
=======
			givenHostPlanData:           hostPlanData,
			givenDefaultAccountPlanData: defaultAccountPlanData,
>>>>>>> 38ef5432
			giveAccountPlanData:         []byte(`{}`),
			givenHooks:                  hooks,
			expectedPlan: Plan[hookstage.RawBidderResponse]{
				Group[hookstage.RawBidderResponse]{
					Timeout: 5 * time.Millisecond,
					Hooks: []HookWrapper[hookstage.RawBidderResponse]{
						{Module: "foobar", Code: "foo", Hook: fakeRawBidderResponseHook{}},
					},
				},
				Group[hookstage.RawBidderResponse]{
					Timeout: 10 * time.Millisecond,
					Hooks: []HookWrapper[hookstage.RawBidderResponse]{
						{Module: "foobar", Code: "bar", Hook: fakeRawBidderResponseHook{}},
						{Module: "ortb2blocking", Code: "block_request", Hook: fakeRawBidderResponseHook{}},
					},
				},
				Group[hookstage.RawBidderResponse]{
					Timeout: 5 * time.Millisecond,
					Hooks: []HookWrapper[hookstage.RawBidderResponse]{
						{Module: "foobar", Code: "foo", Hook: fakeRawBidderResponseHook{}},
					},
				},
			},
		},
	}

	for name, test := range testCases {
		t.Run(name, func(t *testing.T) {
			account := new(config.Account)
			if err := json.Unmarshal(test.giveAccountPlanData, &account.Hooks); err != nil {
				t.Fatal(err)
			}

			planBuilder, err := getPlanBuilder(test.givenHooks, test.givenHostPlanData, test.givenDefaultAccountPlanData)
			if assert.NoError(t, err, "Failed to init hook execution plan builder") {
				plan := planBuilder.PlanForRawBidderResponseStage(test.givenEndpoint, account)
				assert.Equal(t, test.expectedPlan, plan)
			}
		})
	}
}

<<<<<<< HEAD
func TestPlanForAllProcessedBidResponsesStage(t *testing.T) {
=======
func TestPlanForAllProcBidResponsesStage(t *testing.T) {
	hostPlanData := []byte(`{"endpoints":{"/openrtb2/auction":{"stages":{"allprocbidresponses":{"groups":[{"timeout":5,"hook_sequence":[{"module_code":"foobar","hook_impl_code":"foo"}]}]}}}}}`)
	defaultAccountPlanData := []byte(`{"endpoints": {"/openrtb2/auction": {"stages": {"allprocbidresponses": {"groups": [{"timeout": 10, "hook_sequence": [{"module_code": "foobar", "hook_impl_code": "bar"}, {"module_code": "ortb2blocking", "hook_impl_code": "block_request"}]}, {"timeout": 5, "hook_sequence": [{"module_code": "foobar", "hook_impl_code": "foo"}]}]}}}, "/openrtb2/amp": {"stages": {"entrypoint": {"groups": [{"timeout": 5, "hook_sequence": [{"module_code": "foobar", "hook_impl_code": "foo"}]}]}}}}}`)
	accountPlanData := []byte(`{"execution_plan": {"endpoints": {"/openrtb2/auction": {"stages": {"allprocbidresponses": {"groups": [{"timeout": 15, "hook_sequence": [{"module_code": "prebid", "hook_impl_code": "baz"}]}]}}}}}}`)
>>>>>>> 38ef5432
	hooks := map[string]interface{}{
		"foobar":        fakeAllProcessedBidResponsesHook{},
		"ortb2blocking": fakeAllProcessedBidResponsesHook{},
		"prebid":        fakeAllProcessedBidResponsesHook{},
	}

	testCases := map[string]struct {
		givenEndpoint               string
		givenHostPlanData           []byte
		givenDefaultAccountPlanData []byte
		giveAccountPlanData         []byte
		givenHooks                  map[string]interface{}
		expectedPlan                Plan[hookstage.AllProcessedBidResponses]
	}{
		"Account-specific execution plan rewrites default-account execution plan": {
			givenEndpoint:               "/openrtb2/auction",
<<<<<<< HEAD
			givenHostPlanData:           []byte(`{"endpoints":{"/openrtb2/auction":{"stages":{"all-processed-bid-responses":{"groups":[{"timeout":5,"hook_sequence":[{"module_code":"foobar","hook_impl_code":"foo"}]}]}}}}}`),
			givenDefaultAccountPlanData: []byte(`{"endpoints": {"/openrtb2/auction": {"stages": {"all-processed-bid-responses": {"groups": [{"timeout": 10, "hook_sequence": [{"module_code": "foobar", "hook_impl_code": "bar"}, {"module_code": "ortb2blocking", "hook_impl_code": "block_request"}]}, {"timeout": 5, "hook_sequence": [{"module_code": "foobar", "hook_impl_code": "foo"}]}]}}}, "/openrtb2/amp": {"stages": {"entrypoint": {"groups": [{"timeout": 5, "hook_sequence": [{"module_code": "foobar", "hook_impl_code": "foo"}]}]}}}}}`),
			giveAccountPlanData:         []byte(`{"execution_plan": {"endpoints": {"/openrtb2/auction": {"stages": {"all-processed-bid-responses": {"groups": [{"timeout": 15, "hook_sequence": [{"module_code": "prebid", "hook_impl_code": "baz"}]}]}}}}}}`),
=======
			givenHostPlanData:           hostPlanData,
			givenDefaultAccountPlanData: defaultAccountPlanData,
			giveAccountPlanData:         accountPlanData,
>>>>>>> 38ef5432
			givenHooks:                  hooks,
			expectedPlan: Plan[hookstage.AllProcessedBidResponses]{
				// first group from host-level plan
				Group[hookstage.AllProcessedBidResponses]{
					Timeout: 5 * time.Millisecond,
					Hooks: []HookWrapper[hookstage.AllProcessedBidResponses]{
						{Module: "foobar", Code: "foo", Hook: fakeAllProcessedBidResponsesHook{}},
					},
				},
				// then come groups from account-level plan (default-account-level plan ignored)
				Group[hookstage.AllProcessedBidResponses]{
					Timeout: 15 * time.Millisecond,
					Hooks: []HookWrapper[hookstage.AllProcessedBidResponses]{
						{Module: "prebid", Code: "baz", Hook: fakeAllProcessedBidResponsesHook{}},
					},
				},
			},
		},
		"Works with only account-specific plan": {
			givenEndpoint:               "/openrtb2/auction",
			givenHostPlanData:           []byte(`{}`),
			givenDefaultAccountPlanData: []byte(`{}`),
<<<<<<< HEAD
			giveAccountPlanData:         []byte(`{"execution_plan": {"endpoints": {"/openrtb2/auction": {"stages": {"all-processed-bid-responses": {"groups": [{"timeout": 15, "hook_sequence": [{"module_code": "prebid", "hook_impl_code": "baz"}]}]}}}}}}`),
=======
			giveAccountPlanData:         accountPlanData,
>>>>>>> 38ef5432
			givenHooks:                  hooks,
			expectedPlan: Plan[hookstage.AllProcessedBidResponses]{
				Group[hookstage.AllProcessedBidResponses]{
					Timeout: 15 * time.Millisecond,
					Hooks: []HookWrapper[hookstage.AllProcessedBidResponses]{
						{Module: "prebid", Code: "baz", Hook: fakeAllProcessedBidResponsesHook{}},
					},
				},
			},
		},
		"Works with empty account-specific execution plan": {
			givenEndpoint:               "/openrtb2/auction",
<<<<<<< HEAD
			givenHostPlanData:           []byte(`{"endpoints":{"/openrtb2/auction":{"stages":{"all-processed-bid-responses":{"groups":[{"timeout":5,"hook_sequence":[{"module_code":"foobar","hook_impl_code":"foo"}]}]}}}}}`),
			givenDefaultAccountPlanData: []byte(`{"endpoints": {"/openrtb2/auction": {"stages": {"all-processed-bid-responses": {"groups": [{"timeout": 10, "hook_sequence": [{"module_code": "foobar", "hook_impl_code": "bar"}, {"module_code": "ortb2blocking", "hook_impl_code": "block_request"}]}, {"timeout": 5, "hook_sequence": [{"module_code": "foobar", "hook_impl_code": "foo"}]}]}}}, "/openrtb2/amp": {"stages": {"entrypoint": {"groups": [{"timeout": 5, "hook_sequence": [{"module_code": "foobar", "hook_impl_code": "foo"}]}]}}}}}`),
=======
			givenHostPlanData:           hostPlanData,
			givenDefaultAccountPlanData: defaultAccountPlanData,
>>>>>>> 38ef5432
			giveAccountPlanData:         []byte(`{}`),
			givenHooks:                  hooks,
			expectedPlan: Plan[hookstage.AllProcessedBidResponses]{
				Group[hookstage.AllProcessedBidResponses]{
					Timeout: 5 * time.Millisecond,
					Hooks: []HookWrapper[hookstage.AllProcessedBidResponses]{
						{Module: "foobar", Code: "foo", Hook: fakeAllProcessedBidResponsesHook{}},
					},
				},
				Group[hookstage.AllProcessedBidResponses]{
					Timeout: 10 * time.Millisecond,
					Hooks: []HookWrapper[hookstage.AllProcessedBidResponses]{
						{Module: "foobar", Code: "bar", Hook: fakeAllProcessedBidResponsesHook{}},
						{Module: "ortb2blocking", Code: "block_request", Hook: fakeAllProcessedBidResponsesHook{}},
					},
				},
				Group[hookstage.AllProcessedBidResponses]{
					Timeout: 5 * time.Millisecond,
					Hooks: []HookWrapper[hookstage.AllProcessedBidResponses]{
						{Module: "foobar", Code: "foo", Hook: fakeAllProcessedBidResponsesHook{}},
					},
				},
			},
		},
	}

	for name, test := range testCases {
		t.Run(name, func(t *testing.T) {
			account := new(config.Account)
			if err := json.Unmarshal(test.giveAccountPlanData, &account.Hooks); err != nil {
				t.Fatal(err)
			}

			planBuilder, err := getPlanBuilder(test.givenHooks, test.givenHostPlanData, test.givenDefaultAccountPlanData)
			if assert.NoError(t, err, "Failed to init hook execution plan builder") {
				plan := planBuilder.PlanForAllProcessedBidResponsesStage(test.givenEndpoint, account)
				assert.Equal(t, test.expectedPlan, plan)
			}
		})
	}
}

func TestPlanForAuctionResponseStage(t *testing.T) {
	hostPlanData := []byte(`{"endpoints":{"/openrtb2/auction":{"stages":{"auctionresponse":{"groups":[{"timeout":5,"hook_sequence":[{"module_code":"foobar","hook_impl_code":"foo"}]}]}}}}}`)
	defaultAccountPlanData := []byte(`{"endpoints": {"/openrtb2/auction": {"stages": {"auctionresponse": {"groups": [{"timeout": 10, "hook_sequence": [{"module_code": "foobar", "hook_impl_code": "bar"}, {"module_code": "ortb2blocking", "hook_impl_code": "block_request"}]}, {"timeout": 5, "hook_sequence": [{"module_code": "foobar", "hook_impl_code": "foo"}]}]}}}, "/openrtb2/amp": {"stages": {"entrypoint": {"groups": [{"timeout": 5, "hook_sequence": [{"module_code": "foobar", "hook_impl_code": "foo"}]}]}}}}}`)
	accountPlanData := []byte(`{"execution_plan": {"endpoints": {"/openrtb2/auction": {"stages": {"auctionresponse": {"groups": [{"timeout": 15, "hook_sequence": [{"module_code": "prebid", "hook_impl_code": "baz"}]}]}}}}}}`)
	hooks := map[string]interface{}{
		"foobar":        fakeAuctionResponseHook{},
		"ortb2blocking": fakeAuctionResponseHook{},
		"prebid":        fakeAuctionResponseHook{},
	}

	testCases := map[string]struct {
		givenEndpoint               string
		givenHostPlanData           []byte
		givenDefaultAccountPlanData []byte
		giveAccountPlanData         []byte
		givenHooks                  map[string]interface{}
		expectedPlan                Plan[hookstage.AuctionResponse]
	}{
		"Account-specific execution plan rewrites default-account execution plan": {
			givenEndpoint:               "/openrtb2/auction",
<<<<<<< HEAD
			givenHostPlanData:           []byte(`{"endpoints":{"/openrtb2/auction":{"stages":{"auction-response":{"groups":[{"timeout":5,"hook_sequence":[{"module_code":"foobar","hook_impl_code":"foo"}]}]}}}}}`),
			givenDefaultAccountPlanData: []byte(`{"endpoints": {"/openrtb2/auction": {"stages": {"auction-response": {"groups": [{"timeout": 10, "hook_sequence": [{"module_code": "foobar", "hook_impl_code": "bar"}, {"module_code": "ortb2blocking", "hook_impl_code": "block_request"}]}, {"timeout": 5, "hook_sequence": [{"module_code": "foobar", "hook_impl_code": "foo"}]}]}}}, "/openrtb2/amp": {"stages": {"entrypoint": {"groups": [{"timeout": 5, "hook_sequence": [{"module_code": "foobar", "hook_impl_code": "foo"}]}]}}}}}`),
			giveAccountPlanData:         []byte(`{"execution_plan": {"endpoints": {"/openrtb2/auction": {"stages": {"auction-response": {"groups": [{"timeout": 15, "hook_sequence": [{"module_code": "prebid", "hook_impl_code": "baz"}]}]}}}}}}`),
=======
			givenHostPlanData:           hostPlanData,
			givenDefaultAccountPlanData: defaultAccountPlanData,
			giveAccountPlanData:         accountPlanData,
>>>>>>> 38ef5432
			givenHooks:                  hooks,
			expectedPlan: Plan[hookstage.AuctionResponse]{
				// first group from host-level plan
				Group[hookstage.AuctionResponse]{
					Timeout: 5 * time.Millisecond,
					Hooks: []HookWrapper[hookstage.AuctionResponse]{
						{Module: "foobar", Code: "foo", Hook: fakeAuctionResponseHook{}},
					},
				},
				// then come groups from account-level plan (default-account-level plan ignored)
				Group[hookstage.AuctionResponse]{
					Timeout: 15 * time.Millisecond,
					Hooks: []HookWrapper[hookstage.AuctionResponse]{
						{Module: "prebid", Code: "baz", Hook: fakeAuctionResponseHook{}},
					},
				},
			},
		},
		"Works with only account-specific plan": {
			givenEndpoint:               "/openrtb2/auction",
			givenHostPlanData:           []byte(`{}`),
			givenDefaultAccountPlanData: []byte(`{}`),
<<<<<<< HEAD
			giveAccountPlanData:         []byte(`{"execution_plan": {"endpoints": {"/openrtb2/auction": {"stages": {"auction-response": {"groups": [{"timeout": 15, "hook_sequence": [{"module_code": "prebid", "hook_impl_code": "baz"}]}]}}}}}}`),
=======
			giveAccountPlanData:         accountPlanData,
>>>>>>> 38ef5432
			givenHooks:                  hooks,
			expectedPlan: Plan[hookstage.AuctionResponse]{
				Group[hookstage.AuctionResponse]{
					Timeout: 15 * time.Millisecond,
					Hooks: []HookWrapper[hookstage.AuctionResponse]{
						{Module: "prebid", Code: "baz", Hook: fakeAuctionResponseHook{}},
					},
				},
			},
		},
		"Works with empty account-specific execution plan": {
			givenEndpoint:               "/openrtb2/auction",
<<<<<<< HEAD
			givenHostPlanData:           []byte(`{"endpoints":{"/openrtb2/auction":{"stages":{"auction-response":{"groups":[{"timeout":5,"hook_sequence":[{"module_code":"foobar","hook_impl_code":"foo"}]}]}}}}}`),
			givenDefaultAccountPlanData: []byte(`{"endpoints": {"/openrtb2/auction": {"stages": {"auction-response": {"groups": [{"timeout": 10, "hook_sequence": [{"module_code": "foobar", "hook_impl_code": "bar"}, {"module_code": "ortb2blocking", "hook_impl_code": "block_request"}]}, {"timeout": 5, "hook_sequence": [{"module_code": "foobar", "hook_impl_code": "foo"}]}]}}}, "/openrtb2/amp": {"stages": {"entrypoint": {"groups": [{"timeout": 5, "hook_sequence": [{"module_code": "foobar", "hook_impl_code": "foo"}]}]}}}}}`),
=======
			givenHostPlanData:           hostPlanData,
			givenDefaultAccountPlanData: defaultAccountPlanData,
>>>>>>> 38ef5432
			giveAccountPlanData:         []byte(`{}`),
			givenHooks:                  hooks,
			expectedPlan: Plan[hookstage.AuctionResponse]{
				Group[hookstage.AuctionResponse]{
					Timeout: 5 * time.Millisecond,
					Hooks: []HookWrapper[hookstage.AuctionResponse]{
						{Module: "foobar", Code: "foo", Hook: fakeAuctionResponseHook{}},
					},
				},
				Group[hookstage.AuctionResponse]{
					Timeout: 10 * time.Millisecond,
					Hooks: []HookWrapper[hookstage.AuctionResponse]{
						{Module: "foobar", Code: "bar", Hook: fakeAuctionResponseHook{}},
						{Module: "ortb2blocking", Code: "block_request", Hook: fakeAuctionResponseHook{}},
					},
				},
				Group[hookstage.AuctionResponse]{
					Timeout: 5 * time.Millisecond,
					Hooks: []HookWrapper[hookstage.AuctionResponse]{
						{Module: "foobar", Code: "foo", Hook: fakeAuctionResponseHook{}},
					},
				},
			},
		},
	}

	for name, test := range testCases {
		t.Run(name, func(t *testing.T) {
			account := new(config.Account)
			if err := json.Unmarshal(test.giveAccountPlanData, &account.Hooks); err != nil {
				t.Fatal(err)
			}

			planBuilder, err := getPlanBuilder(test.givenHooks, test.givenHostPlanData, test.givenDefaultAccountPlanData)
			if assert.NoError(t, err, "Failed to init hook execution plan builder") {
				plan := planBuilder.PlanForAuctionResponseStage(test.givenEndpoint, account)
				assert.Equal(t, test.expectedPlan, plan)
			}
		})
	}
}

func getPlanBuilder(
	moduleHooks map[string]interface{},
	hostPlanData, accountPlanData []byte,
) (ExecutionPlanBuilder, error) {
	var err error
	var hooks config.Hooks
	var hostPlan config.HookExecutionPlan
	var defaultAccountPlan config.HookExecutionPlan

	err = json.Unmarshal(hostPlanData, &hostPlan)
	if err != nil {
		return nil, err
	}

	err = json.Unmarshal(accountPlanData, &defaultAccountPlan)
	if err != nil {
		return nil, err
	}

	hooks.Enabled = true
	hooks.HostExecutionPlan = hostPlan
	hooks.DefaultAccountExecutionPlan = defaultAccountPlan

	repo, err := NewHookRepository(moduleHooks)
	if err != nil {
		return nil, err
	}

	return NewExecutionPlanBuilder(hooks, repo), nil
}

type fakeEntrypointHook struct{}

func (h fakeEntrypointHook) HandleEntrypointHook(
	_ context.Context,
	_ *hookstage.ModuleContext,
	_ hookstage.EntrypointPayload,
) (hookstage.HookResult[hookstage.EntrypointPayload], error) {
	return hookstage.HookResult[hookstage.EntrypointPayload]{}, nil
}

type fakeRawAuctionHook struct{}

func (f fakeRawAuctionHook) HandleRawAuctionHook(
	_ context.Context,
	_ *hookstage.ModuleContext,
	_ hookstage.RawAuctionPayload,
) (hookstage.HookResult[hookstage.RawAuctionPayload], error) {
	return hookstage.HookResult[hookstage.RawAuctionPayload]{}, nil
}

type fakeProcessedAuctionHook struct{}

func (f fakeProcessedAuctionHook) HandleProcessedAuctionHook(
	_ context.Context,
	_ *hookstage.ModuleContext,
	_ hookstage.ProcessedAuctionPayload,
) (hookstage.HookResult[hookstage.ProcessedAuctionPayload], error) {
	return hookstage.HookResult[hookstage.ProcessedAuctionPayload]{}, nil
}

type fakeBidderRequestHook struct{}

func (f fakeBidderRequestHook) HandleBidderRequestHook(
	_ context.Context,
	_ *hookstage.ModuleContext,
	_ hookstage.BidderRequestPayload,
) (hookstage.HookResult[hookstage.BidderRequestPayload], error) {
	return hookstage.HookResult[hookstage.BidderRequestPayload]{}, nil
}

type fakeRawBidderResponseHook struct{}

func (f fakeRawBidderResponseHook) HandleRawBidderResponseHook(
	_ context.Context,
	_ *hookstage.ModuleContext,
	_ hookstage.RawBidderResponsePayload,
) (hookstage.HookResult[hookstage.RawBidderResponsePayload], error) {
	return hookstage.HookResult[hookstage.RawBidderResponsePayload]{}, nil
}

type fakeAllProcessedBidResponsesHook struct{}

func (f fakeAllProcessedBidResponsesHook) HandleAllProcessedBidResponsesHook(
	_ context.Context,
	_ *hookstage.ModuleContext,
	_ hookstage.AllProcessedBidResponsesPayload,
) (hookstage.HookResult[hookstage.AllProcessedBidResponsesPayload], error) {
	return hookstage.HookResult[hookstage.AllProcessedBidResponsesPayload]{}, nil
}

type fakeAuctionResponseHook struct{}

<<<<<<< HEAD
func (f fakeAuctionResponseHook) HandleAuctionResponseHook(
	_ context.Context,
	_ *hookstage.ModuleContext,
	_ hookstage.AuctionResponsePayload,
) (hookstage.HookResult[hookstage.AuctionResponsePayload], error) {
=======
func (f fakeAuctionResponseHook) HandleAuctionResponseHook(_ context.Context, _ hookstage.InvocationContext, _ hookstage.AuctionResponsePayload) (hookstage.HookResult[hookstage.AuctionResponsePayload], error) {
>>>>>>> 38ef5432
	return hookstage.HookResult[hookstage.AuctionResponsePayload]{}, nil
}<|MERGE_RESOLUTION|>--- conflicted
+++ resolved
@@ -133,9 +133,9 @@
 }
 
 func TestPlanForRawAuctionStage(t *testing.T) {
-	hostPlanData := []byte(`{"endpoints":{"/openrtb2/auction":{"stages":{"rawauction":{"groups":[{"timeout":5,"hook_sequence":[{"module_code":"foobar","hook_impl_code":"foo"}]}]}}}}}`)
-	defaultAccountPlanData := []byte(`{"endpoints": {"/openrtb2/auction": {"stages": {"rawauction": {"groups": [{"timeout": 10, "hook_sequence": [{"module_code": "foobar", "hook_impl_code": "bar"}, {"module_code": "ortb2blocking", "hook_impl_code": "block_request"}]}, {"timeout": 5, "hook_sequence": [{"module_code": "foobar", "hook_impl_code": "foo"}]}]}}}, "/openrtb2/amp": {"stages": {"entrypoint": {"groups": [{"timeout": 5, "hook_sequence": [{"module_code": "foobar", "hook_impl_code": "foo"}]}]}}}}}`)
-	accountPlanData := []byte(`{"execution_plan": {"endpoints": {"/openrtb2/auction": {"stages": {"rawauction": {"groups": [{"timeout": 15, "hook_sequence": [{"module_code": "prebid", "hook_impl_code": "baz"}]}]}}}}}}`)
+	hostPlanData := []byte(`{"endpoints":{"/openrtb2/auction":{"stages":{"raw-auction":{"groups":[{"timeout":5,"hook_sequence":[{"module_code":"foobar","hook_impl_code":"foo"}]}]}}}}}`)
+	defaultAccountPlanData := []byte(`{"endpoints": {"/openrtb2/auction": {"stages": {"raw-auction": {"groups": [{"timeout": 10, "hook_sequence": [{"module_code": "foobar", "hook_impl_code": "bar"}, {"module_code": "ortb2blocking", "hook_impl_code": "block_request"}]}, {"timeout": 5, "hook_sequence": [{"module_code": "foobar", "hook_impl_code": "foo"}]}]}}}, "/openrtb2/amp": {"stages": {"entrypoint": {"groups": [{"timeout": 5, "hook_sequence": [{"module_code": "foobar", "hook_impl_code": "foo"}]}]}}}}}`)
+	accountPlanData := []byte(`{"execution_plan": {"endpoints": {"/openrtb2/auction": {"stages": {"raw-auction": {"groups": [{"timeout": 15, "hook_sequence": [{"module_code": "prebid", "hook_impl_code": "baz"}]}]}}}}}}`)
 	hooks := map[string]interface{}{
 		"foobar":        fakeRawAuctionHook{},
 		"ortb2blocking": fakeRawAuctionHook{},
@@ -152,15 +152,9 @@
 	}{
 		"Account-specific execution plan rewrites default-account execution plan": {
 			givenEndpoint:               "/openrtb2/auction",
-<<<<<<< HEAD
-			givenHostPlanData:           []byte(`{"endpoints":{"/openrtb2/auction":{"stages":{"raw-auction":{"groups":[{"timeout":5,"hook_sequence":[{"module_code":"foobar","hook_impl_code":"foo"}]}]}}}}}`),
-			givenDefaultAccountPlanData: []byte(`{"endpoints": {"/openrtb2/auction": {"stages": {"raw-auction": {"groups": [{"timeout": 10, "hook_sequence": [{"module_code": "foobar", "hook_impl_code": "bar"}, {"module_code": "ortb2blocking", "hook_impl_code": "block_request"}]}, {"timeout": 5, "hook_sequence": [{"module_code": "foobar", "hook_impl_code": "foo"}]}]}}}, "/openrtb2/amp": {"stages": {"entrypoint": {"groups": [{"timeout": 5, "hook_sequence": [{"module_code": "foobar", "hook_impl_code": "foo"}]}]}}}}}`),
-			giveAccountPlanData:         []byte(`{"execution_plan": {"endpoints": {"/openrtb2/auction": {"stages": {"raw-auction": {"groups": [{"timeout": 15, "hook_sequence": [{"module_code": "prebid", "hook_impl_code": "baz"}]}]}}}}}}`),
-=======
-			givenHostPlanData:           hostPlanData,
-			givenDefaultAccountPlanData: defaultAccountPlanData,
-			giveAccountPlanData:         accountPlanData,
->>>>>>> 38ef5432
+			givenHostPlanData:           hostPlanData,
+			givenDefaultAccountPlanData: defaultAccountPlanData,
+			giveAccountPlanData:         accountPlanData,
 			givenHooks:                  hooks,
 			expectedPlan: Plan[hookstage.RawAuction]{
 				// first group from host-level plan
@@ -183,11 +177,7 @@
 			givenEndpoint:               "/openrtb2/auction",
 			givenHostPlanData:           []byte(`{}`),
 			givenDefaultAccountPlanData: []byte(`{}`),
-<<<<<<< HEAD
-			giveAccountPlanData:         []byte(`{"execution_plan": {"endpoints": {"/openrtb2/auction": {"stages": {"raw-auction": {"groups": [{"timeout": 15, "hook_sequence": [{"module_code": "prebid", "hook_impl_code": "baz"}]}]}}}}}}`),
-=======
-			giveAccountPlanData:         accountPlanData,
->>>>>>> 38ef5432
+			giveAccountPlanData:         accountPlanData,
 			givenHooks:                  hooks,
 			expectedPlan: Plan[hookstage.RawAuction]{
 				Group[hookstage.RawAuction]{
@@ -200,13 +190,8 @@
 		},
 		"Works with empty account-specific execution plan": {
 			givenEndpoint:               "/openrtb2/auction",
-<<<<<<< HEAD
-			givenHostPlanData:           []byte(`{"endpoints":{"/openrtb2/auction":{"stages":{"raw-auction":{"groups":[{"timeout":5,"hook_sequence":[{"module_code":"foobar","hook_impl_code":"foo"}]}]}}}}}`),
-			givenDefaultAccountPlanData: []byte(`{"endpoints": {"/openrtb2/auction": {"stages": {"raw-auction": {"groups": [{"timeout": 10, "hook_sequence": [{"module_code": "foobar", "hook_impl_code": "bar"}, {"module_code": "ortb2blocking", "hook_impl_code": "block_request"}]}, {"timeout": 5, "hook_sequence": [{"module_code": "foobar", "hook_impl_code": "foo"}]}]}}}, "/openrtb2/amp": {"stages": {"entrypoint": {"groups": [{"timeout": 5, "hook_sequence": [{"module_code": "foobar", "hook_impl_code": "foo"}]}]}}}}}`),
-=======
-			givenHostPlanData:           hostPlanData,
-			givenDefaultAccountPlanData: defaultAccountPlanData,
->>>>>>> 38ef5432
+			givenHostPlanData:           hostPlanData,
+			givenDefaultAccountPlanData: defaultAccountPlanData,
 			giveAccountPlanData:         []byte(`{}`),
 			givenHooks:                  hooks,
 			expectedPlan: Plan[hookstage.RawAuction]{
@@ -250,9 +235,9 @@
 }
 
 func TestPlanForProcessedAuctionStage(t *testing.T) {
-	hostPlanData := []byte(`{"endpoints":{"/openrtb2/auction":{"stages":{"procauction":{"groups":[{"timeout":5,"hook_sequence":[{"module_code":"foobar","hook_impl_code":"foo"}]}]}}}}}`)
-	defaultAccountPlanData := []byte(`{"endpoints": {"/openrtb2/auction": {"stages": {"procauction": {"groups": [{"timeout": 10, "hook_sequence": [{"module_code": "foobar", "hook_impl_code": "bar"}, {"module_code": "ortb2blocking", "hook_impl_code": "block_request"}]}, {"timeout": 5, "hook_sequence": [{"module_code": "foobar", "hook_impl_code": "foo"}]}]}}}, "/openrtb2/amp": {"stages": {"entrypoint": {"groups": [{"timeout": 5, "hook_sequence": [{"module_code": "foobar", "hook_impl_code": "foo"}]}]}}}}}`)
-	accountPlanData := []byte(`{"execution_plan": {"endpoints": {"/openrtb2/auction": {"stages": {"procauction": {"groups": [{"timeout": 15, "hook_sequence": [{"module_code": "prebid", "hook_impl_code": "baz"}]}]}}}}}}`)
+	hostPlanData := []byte(`{"endpoints":{"/openrtb2/auction":{"stages":{"processed-auction":{"groups":[{"timeout":5,"hook_sequence":[{"module_code":"foobar","hook_impl_code":"foo"}]}]}}}}}`)
+	defaultAccountPlanData := []byte(`{"endpoints": {"/openrtb2/auction": {"stages": {"processed-auction": {"groups": [{"timeout": 10, "hook_sequence": [{"module_code": "foobar", "hook_impl_code": "bar"}, {"module_code": "ortb2blocking", "hook_impl_code": "block_request"}]}, {"timeout": 5, "hook_sequence": [{"module_code": "foobar", "hook_impl_code": "foo"}]}]}}}, "/openrtb2/amp": {"stages": {"entrypoint": {"groups": [{"timeout": 5, "hook_sequence": [{"module_code": "foobar", "hook_impl_code": "foo"}]}]}}}}}`)
+	accountPlanData := []byte(`{"execution_plan": {"endpoints": {"/openrtb2/auction": {"stages": {"processed-auction": {"groups": [{"timeout": 15, "hook_sequence": [{"module_code": "prebid", "hook_impl_code": "baz"}]}]}}}}}}`)
 	hooks := map[string]interface{}{
 		"foobar":        fakeProcessedAuctionHook{},
 		"ortb2blocking": fakeProcessedAuctionHook{},
@@ -269,15 +254,9 @@
 	}{
 		"Account-specific execution plan rewrites default-account execution plan": {
 			givenEndpoint:               "/openrtb2/auction",
-<<<<<<< HEAD
-			givenHostPlanData:           []byte(`{"endpoints":{"/openrtb2/auction":{"stages":{"processed-auction":{"groups":[{"timeout":5,"hook_sequence":[{"module_code":"foobar","hook_impl_code":"foo"}]}]}}}}}`),
-			givenDefaultAccountPlanData: []byte(`{"endpoints": {"/openrtb2/auction": {"stages": {"processed-auction": {"groups": [{"timeout": 10, "hook_sequence": [{"module_code": "foobar", "hook_impl_code": "bar"}, {"module_code": "ortb2blocking", "hook_impl_code": "block_request"}]}, {"timeout": 5, "hook_sequence": [{"module_code": "foobar", "hook_impl_code": "foo"}]}]}}}, "/openrtb2/amp": {"stages": {"entrypoint": {"groups": [{"timeout": 5, "hook_sequence": [{"module_code": "foobar", "hook_impl_code": "foo"}]}]}}}}}`),
-			giveAccountPlanData:         []byte(`{"execution_plan": {"endpoints": {"/openrtb2/auction": {"stages": {"processed-auction": {"groups": [{"timeout": 15, "hook_sequence": [{"module_code": "prebid", "hook_impl_code": "baz"}]}]}}}}}}`),
-=======
-			givenHostPlanData:           hostPlanData,
-			givenDefaultAccountPlanData: defaultAccountPlanData,
-			giveAccountPlanData:         accountPlanData,
->>>>>>> 38ef5432
+			givenHostPlanData:           hostPlanData,
+			givenDefaultAccountPlanData: defaultAccountPlanData,
+			giveAccountPlanData:         accountPlanData,
 			givenHooks:                  hooks,
 			expectedPlan: Plan[hookstage.ProcessedAuction]{
 				// first group from host-level plan
@@ -300,11 +279,7 @@
 			givenEndpoint:               "/openrtb2/auction",
 			givenHostPlanData:           []byte(`{}`),
 			givenDefaultAccountPlanData: []byte(`{}`),
-<<<<<<< HEAD
-			giveAccountPlanData:         []byte(`{"execution_plan": {"endpoints": {"/openrtb2/auction": {"stages": {"processed-auction": {"groups": [{"timeout": 15, "hook_sequence": [{"module_code": "prebid", "hook_impl_code": "baz"}]}]}}}}}}`),
-=======
-			giveAccountPlanData:         accountPlanData,
->>>>>>> 38ef5432
+			giveAccountPlanData:         accountPlanData,
 			givenHooks:                  hooks,
 			expectedPlan: Plan[hookstage.ProcessedAuction]{
 				Group[hookstage.ProcessedAuction]{
@@ -317,13 +292,8 @@
 		},
 		"Works with empty account-specific execution plan": {
 			givenEndpoint:               "/openrtb2/auction",
-<<<<<<< HEAD
-			givenHostPlanData:           []byte(`{"endpoints":{"/openrtb2/auction":{"stages":{"processed-auction":{"groups":[{"timeout":5,"hook_sequence":[{"module_code":"foobar","hook_impl_code":"foo"}]}]}}}}}`),
-			givenDefaultAccountPlanData: []byte(`{"endpoints": {"/openrtb2/auction": {"stages": {"processed-auction": {"groups": [{"timeout": 10, "hook_sequence": [{"module_code": "foobar", "hook_impl_code": "bar"}, {"module_code": "ortb2blocking", "hook_impl_code": "block_request"}]}, {"timeout": 5, "hook_sequence": [{"module_code": "foobar", "hook_impl_code": "foo"}]}]}}}, "/openrtb2/amp": {"stages": {"entrypoint": {"groups": [{"timeout": 5, "hook_sequence": [{"module_code": "foobar", "hook_impl_code": "foo"}]}]}}}}}`),
-=======
-			givenHostPlanData:           hostPlanData,
-			givenDefaultAccountPlanData: defaultAccountPlanData,
->>>>>>> 38ef5432
+			givenHostPlanData:           hostPlanData,
+			givenDefaultAccountPlanData: defaultAccountPlanData,
 			giveAccountPlanData:         []byte(`{}`),
 			givenHooks:                  hooks,
 			expectedPlan: Plan[hookstage.ProcessedAuction]{
@@ -366,14 +336,10 @@
 	}
 }
 
-<<<<<<< HEAD
 func TestPlanForBidderRequestStage(t *testing.T) {
-=======
-func TestPlanForBidRequestStage(t *testing.T) {
-	hostPlanData := []byte(`{"endpoints":{"/openrtb2/auction":{"stages":{"bidrequest":{"groups":[{"timeout":5,"hook_sequence":[{"module_code":"foobar","hook_impl_code":"foo"}]}]}}}}}`)
-	defaultAccountPlanData := []byte(`{"endpoints": {"/openrtb2/auction": {"stages": {"bidrequest": {"groups": [{"timeout": 10, "hook_sequence": [{"module_code": "foobar", "hook_impl_code": "bar"}, {"module_code": "ortb2blocking", "hook_impl_code": "block_request"}]}, {"timeout": 5, "hook_sequence": [{"module_code": "foobar", "hook_impl_code": "foo"}]}]}}}, "/openrtb2/amp": {"stages": {"entrypoint": {"groups": [{"timeout": 5, "hook_sequence": [{"module_code": "foobar", "hook_impl_code": "foo"}]}]}}}}}`)
-	accountPlanData := []byte(`{"execution_plan": {"endpoints": {"/openrtb2/auction": {"stages": {"bidrequest": {"groups": [{"timeout": 15, "hook_sequence": [{"module_code": "prebid", "hook_impl_code": "baz"}]}]}}}}}}`)
->>>>>>> 38ef5432
+	hostPlanData := []byte(`{"endpoints":{"/openrtb2/auction":{"stages":{"bidder-request":{"groups":[{"timeout":5,"hook_sequence":[{"module_code":"foobar","hook_impl_code":"foo"}]}]}}}}}`)
+	defaultAccountPlanData := []byte(`{"endpoints": {"/openrtb2/auction": {"stages": {"bidder-request": {"groups": [{"timeout": 10, "hook_sequence": [{"module_code": "foobar", "hook_impl_code": "bar"}, {"module_code": "ortb2blocking", "hook_impl_code": "block_request"}]}, {"timeout": 5, "hook_sequence": [{"module_code": "foobar", "hook_impl_code": "foo"}]}]}}}, "/openrtb2/amp": {"stages": {"entrypoint": {"groups": [{"timeout": 5, "hook_sequence": [{"module_code": "foobar", "hook_impl_code": "foo"}]}]}}}}}`)
+	accountPlanData := []byte(`{"execution_plan": {"endpoints": {"/openrtb2/auction": {"stages": {"bidder-request": {"groups": [{"timeout": 15, "hook_sequence": [{"module_code": "prebid", "hook_impl_code": "baz"}]}]}}}}}}`)
 	hooks := map[string]interface{}{
 		"foobar":        fakeBidderRequestHook{},
 		"ortb2blocking": fakeBidderRequestHook{},
@@ -390,15 +356,9 @@
 	}{
 		"Account-specific execution plan rewrites default-account execution plan": {
 			givenEndpoint:               "/openrtb2/auction",
-<<<<<<< HEAD
-			givenHostPlanData:           []byte(`{"endpoints":{"/openrtb2/auction":{"stages":{"bidder-request":{"groups":[{"timeout":5,"hook_sequence":[{"module_code":"foobar","hook_impl_code":"foo"}]}]}}}}}`),
-			givenDefaultAccountPlanData: []byte(`{"endpoints": {"/openrtb2/auction": {"stages": {"bidder-request": {"groups": [{"timeout": 10, "hook_sequence": [{"module_code": "foobar", "hook_impl_code": "bar"}, {"module_code": "ortb2blocking", "hook_impl_code": "block_request"}]}, {"timeout": 5, "hook_sequence": [{"module_code": "foobar", "hook_impl_code": "foo"}]}]}}}, "/openrtb2/amp": {"stages": {"entrypoint": {"groups": [{"timeout": 5, "hook_sequence": [{"module_code": "foobar", "hook_impl_code": "foo"}]}]}}}}}`),
-			giveAccountPlanData:         []byte(`{"execution_plan": {"endpoints": {"/openrtb2/auction": {"stages": {"bidder-request": {"groups": [{"timeout": 15, "hook_sequence": [{"module_code": "prebid", "hook_impl_code": "baz"}]}]}}}}}}`),
-=======
-			givenHostPlanData:           hostPlanData,
-			givenDefaultAccountPlanData: defaultAccountPlanData,
-			giveAccountPlanData:         accountPlanData,
->>>>>>> 38ef5432
+			givenHostPlanData:           hostPlanData,
+			givenDefaultAccountPlanData: defaultAccountPlanData,
+			giveAccountPlanData:         accountPlanData,
 			givenHooks:                  hooks,
 			expectedPlan: Plan[hookstage.BidderRequest]{
 				// first group from host-level plan
@@ -421,11 +381,7 @@
 			givenEndpoint:               "/openrtb2/auction",
 			givenHostPlanData:           []byte(`{}`),
 			givenDefaultAccountPlanData: []byte(`{}`),
-<<<<<<< HEAD
-			giveAccountPlanData:         []byte(`{"execution_plan": {"endpoints": {"/openrtb2/auction": {"stages": {"bidder-request": {"groups": [{"timeout": 15, "hook_sequence": [{"module_code": "prebid", "hook_impl_code": "baz"}]}]}}}}}}`),
-=======
-			giveAccountPlanData:         accountPlanData,
->>>>>>> 38ef5432
+			giveAccountPlanData:         accountPlanData,
 			givenHooks:                  hooks,
 			expectedPlan: Plan[hookstage.BidderRequest]{
 				Group[hookstage.BidderRequest]{
@@ -438,13 +394,8 @@
 		},
 		"Works with empty account-specific execution plan": {
 			givenEndpoint:               "/openrtb2/auction",
-<<<<<<< HEAD
-			givenHostPlanData:           []byte(`{"endpoints":{"/openrtb2/auction":{"stages":{"bidder-request":{"groups":[{"timeout":5,"hook_sequence":[{"module_code":"foobar","hook_impl_code":"foo"}]}]}}}}}`),
-			givenDefaultAccountPlanData: []byte(`{"endpoints": {"/openrtb2/auction": {"stages": {"bidder-request": {"groups": [{"timeout": 10, "hook_sequence": [{"module_code": "foobar", "hook_impl_code": "bar"}, {"module_code": "ortb2blocking", "hook_impl_code": "block_request"}]}, {"timeout": 5, "hook_sequence": [{"module_code": "foobar", "hook_impl_code": "foo"}]}]}}}, "/openrtb2/amp": {"stages": {"entrypoint": {"groups": [{"timeout": 5, "hook_sequence": [{"module_code": "foobar", "hook_impl_code": "foo"}]}]}}}}}`),
-=======
-			givenHostPlanData:           hostPlanData,
-			givenDefaultAccountPlanData: defaultAccountPlanData,
->>>>>>> 38ef5432
+			givenHostPlanData:           hostPlanData,
+			givenDefaultAccountPlanData: defaultAccountPlanData,
 			giveAccountPlanData:         []byte(`{}`),
 			givenHooks:                  hooks,
 			expectedPlan: Plan[hookstage.BidderRequest]{
@@ -487,14 +438,10 @@
 	}
 }
 
-<<<<<<< HEAD
 func TestPlanForRawBidderResponseStage(t *testing.T) {
-=======
-func TestPlanForRawBidResponseStage(t *testing.T) {
-	hostPlanData := []byte(`{"endpoints":{"/openrtb2/auction":{"stages":{"rawbidresponse":{"groups":[{"timeout":5,"hook_sequence":[{"module_code":"foobar","hook_impl_code":"foo"}]}]}}}}}`)
-	defaultAccountPlanData := []byte(`{"endpoints": {"/openrtb2/auction": {"stages": {"rawbidresponse": {"groups": [{"timeout": 10, "hook_sequence": [{"module_code": "foobar", "hook_impl_code": "bar"}, {"module_code": "ortb2blocking", "hook_impl_code": "block_request"}]}, {"timeout": 5, "hook_sequence": [{"module_code": "foobar", "hook_impl_code": "foo"}]}]}}}, "/openrtb2/amp": {"stages": {"entrypoint": {"groups": [{"timeout": 5, "hook_sequence": [{"module_code": "foobar", "hook_impl_code": "foo"}]}]}}}}}`)
-	accountPlanData := []byte(`{"execution_plan": {"endpoints": {"/openrtb2/auction": {"stages": {"rawbidresponse": {"groups": [{"timeout": 15, "hook_sequence": [{"module_code": "prebid", "hook_impl_code": "baz"}]}]}}}}}}`)
->>>>>>> 38ef5432
+	hostPlanData := []byte(`{"endpoints":{"/openrtb2/auction":{"stages":{"raw-bidder-response":{"groups":[{"timeout":5,"hook_sequence":[{"module_code":"foobar","hook_impl_code":"foo"}]}]}}}}}`)
+	defaultAccountPlanData := []byte(`{"endpoints": {"/openrtb2/auction": {"stages": {"raw-bidder-response": {"groups": [{"timeout": 10, "hook_sequence": [{"module_code": "foobar", "hook_impl_code": "bar"}, {"module_code": "ortb2blocking", "hook_impl_code": "block_request"}]}, {"timeout": 5, "hook_sequence": [{"module_code": "foobar", "hook_impl_code": "foo"}]}]}}}, "/openrtb2/amp": {"stages": {"entrypoint": {"groups": [{"timeout": 5, "hook_sequence": [{"module_code": "foobar", "hook_impl_code": "foo"}]}]}}}}}`)
+	accountPlanData := []byte(`{"execution_plan": {"endpoints": {"/openrtb2/auction": {"stages": {"raw-bidder-response": {"groups": [{"timeout": 15, "hook_sequence": [{"module_code": "prebid", "hook_impl_code": "baz"}]}]}}}}}}`)
 	hooks := map[string]interface{}{
 		"foobar":        fakeRawBidderResponseHook{},
 		"ortb2blocking": fakeRawBidderResponseHook{},
@@ -511,15 +458,9 @@
 	}{
 		"Account-specific execution plan rewrites default-account execution plan": {
 			givenEndpoint:               "/openrtb2/auction",
-<<<<<<< HEAD
-			givenHostPlanData:           []byte(`{"endpoints":{"/openrtb2/auction":{"stages":{"raw-bidder-response":{"groups":[{"timeout":5,"hook_sequence":[{"module_code":"foobar","hook_impl_code":"foo"}]}]}}}}}`),
-			givenDefaultAccountPlanData: []byte(`{"endpoints": {"/openrtb2/auction": {"stages": {"raw-bidder-response": {"groups": [{"timeout": 10, "hook_sequence": [{"module_code": "foobar", "hook_impl_code": "bar"}, {"module_code": "ortb2blocking", "hook_impl_code": "block_request"}]}, {"timeout": 5, "hook_sequence": [{"module_code": "foobar", "hook_impl_code": "foo"}]}]}}}, "/openrtb2/amp": {"stages": {"entrypoint": {"groups": [{"timeout": 5, "hook_sequence": [{"module_code": "foobar", "hook_impl_code": "foo"}]}]}}}}}`),
-			giveAccountPlanData:         []byte(`{"execution_plan": {"endpoints": {"/openrtb2/auction": {"stages": {"raw-bidder-response": {"groups": [{"timeout": 15, "hook_sequence": [{"module_code": "prebid", "hook_impl_code": "baz"}]}]}}}}}}`),
-=======
-			givenHostPlanData:           hostPlanData,
-			givenDefaultAccountPlanData: defaultAccountPlanData,
-			giveAccountPlanData:         accountPlanData,
->>>>>>> 38ef5432
+			givenHostPlanData:           hostPlanData,
+			givenDefaultAccountPlanData: defaultAccountPlanData,
+			giveAccountPlanData:         accountPlanData,
 			givenHooks:                  hooks,
 			expectedPlan: Plan[hookstage.RawBidderResponse]{
 				// first group from host-level plan
@@ -542,11 +483,7 @@
 			givenEndpoint:               "/openrtb2/auction",
 			givenHostPlanData:           []byte(`{}`),
 			givenDefaultAccountPlanData: []byte(`{}`),
-<<<<<<< HEAD
-			giveAccountPlanData:         []byte(`{"execution_plan": {"endpoints": {"/openrtb2/auction": {"stages": {"raw-bidder-response": {"groups": [{"timeout": 15, "hook_sequence": [{"module_code": "prebid", "hook_impl_code": "baz"}]}]}}}}}}`),
-=======
-			giveAccountPlanData:         accountPlanData,
->>>>>>> 38ef5432
+			giveAccountPlanData:         accountPlanData,
 			givenHooks:                  hooks,
 			expectedPlan: Plan[hookstage.RawBidderResponse]{
 				Group[hookstage.RawBidderResponse]{
@@ -559,13 +496,8 @@
 		},
 		"Works with empty account-specific execution plan": {
 			givenEndpoint:               "/openrtb2/auction",
-<<<<<<< HEAD
-			givenHostPlanData:           []byte(`{"endpoints":{"/openrtb2/auction":{"stages":{"raw-bidder-response":{"groups":[{"timeout":5,"hook_sequence":[{"module_code":"foobar","hook_impl_code":"foo"}]}]}}}}}`),
-			givenDefaultAccountPlanData: []byte(`{"endpoints": {"/openrtb2/auction": {"stages": {"raw-bidder-response": {"groups": [{"timeout": 10, "hook_sequence": [{"module_code": "foobar", "hook_impl_code": "bar"}, {"module_code": "ortb2blocking", "hook_impl_code": "block_request"}]}, {"timeout": 5, "hook_sequence": [{"module_code": "foobar", "hook_impl_code": "foo"}]}]}}}, "/openrtb2/amp": {"stages": {"entrypoint": {"groups": [{"timeout": 5, "hook_sequence": [{"module_code": "foobar", "hook_impl_code": "foo"}]}]}}}}}`),
-=======
-			givenHostPlanData:           hostPlanData,
-			givenDefaultAccountPlanData: defaultAccountPlanData,
->>>>>>> 38ef5432
+			givenHostPlanData:           hostPlanData,
+			givenDefaultAccountPlanData: defaultAccountPlanData,
 			giveAccountPlanData:         []byte(`{}`),
 			givenHooks:                  hooks,
 			expectedPlan: Plan[hookstage.RawBidderResponse]{
@@ -608,14 +540,10 @@
 	}
 }
 
-<<<<<<< HEAD
 func TestPlanForAllProcessedBidResponsesStage(t *testing.T) {
-=======
-func TestPlanForAllProcBidResponsesStage(t *testing.T) {
-	hostPlanData := []byte(`{"endpoints":{"/openrtb2/auction":{"stages":{"allprocbidresponses":{"groups":[{"timeout":5,"hook_sequence":[{"module_code":"foobar","hook_impl_code":"foo"}]}]}}}}}`)
-	defaultAccountPlanData := []byte(`{"endpoints": {"/openrtb2/auction": {"stages": {"allprocbidresponses": {"groups": [{"timeout": 10, "hook_sequence": [{"module_code": "foobar", "hook_impl_code": "bar"}, {"module_code": "ortb2blocking", "hook_impl_code": "block_request"}]}, {"timeout": 5, "hook_sequence": [{"module_code": "foobar", "hook_impl_code": "foo"}]}]}}}, "/openrtb2/amp": {"stages": {"entrypoint": {"groups": [{"timeout": 5, "hook_sequence": [{"module_code": "foobar", "hook_impl_code": "foo"}]}]}}}}}`)
-	accountPlanData := []byte(`{"execution_plan": {"endpoints": {"/openrtb2/auction": {"stages": {"allprocbidresponses": {"groups": [{"timeout": 15, "hook_sequence": [{"module_code": "prebid", "hook_impl_code": "baz"}]}]}}}}}}`)
->>>>>>> 38ef5432
+	hostPlanData := []byte(`{"endpoints":{"/openrtb2/auction":{"stages":{"all-processed-bid-responses":{"groups":[{"timeout":5,"hook_sequence":[{"module_code":"foobar","hook_impl_code":"foo"}]}]}}}}}`)
+	defaultAccountPlanData := []byte(`{"endpoints": {"/openrtb2/auction": {"stages": {"all-processed-bid-responses": {"groups": [{"timeout": 10, "hook_sequence": [{"module_code": "foobar", "hook_impl_code": "bar"}, {"module_code": "ortb2blocking", "hook_impl_code": "block_request"}]}, {"timeout": 5, "hook_sequence": [{"module_code": "foobar", "hook_impl_code": "foo"}]}]}}}, "/openrtb2/amp": {"stages": {"entrypoint": {"groups": [{"timeout": 5, "hook_sequence": [{"module_code": "foobar", "hook_impl_code": "foo"}]}]}}}}}`)
+	accountPlanData := []byte(`{"execution_plan": {"endpoints": {"/openrtb2/auction": {"stages": {"all-processed-bid-responses": {"groups": [{"timeout": 15, "hook_sequence": [{"module_code": "prebid", "hook_impl_code": "baz"}]}]}}}}}}`)
 	hooks := map[string]interface{}{
 		"foobar":        fakeAllProcessedBidResponsesHook{},
 		"ortb2blocking": fakeAllProcessedBidResponsesHook{},
@@ -632,15 +560,9 @@
 	}{
 		"Account-specific execution plan rewrites default-account execution plan": {
 			givenEndpoint:               "/openrtb2/auction",
-<<<<<<< HEAD
-			givenHostPlanData:           []byte(`{"endpoints":{"/openrtb2/auction":{"stages":{"all-processed-bid-responses":{"groups":[{"timeout":5,"hook_sequence":[{"module_code":"foobar","hook_impl_code":"foo"}]}]}}}}}`),
-			givenDefaultAccountPlanData: []byte(`{"endpoints": {"/openrtb2/auction": {"stages": {"all-processed-bid-responses": {"groups": [{"timeout": 10, "hook_sequence": [{"module_code": "foobar", "hook_impl_code": "bar"}, {"module_code": "ortb2blocking", "hook_impl_code": "block_request"}]}, {"timeout": 5, "hook_sequence": [{"module_code": "foobar", "hook_impl_code": "foo"}]}]}}}, "/openrtb2/amp": {"stages": {"entrypoint": {"groups": [{"timeout": 5, "hook_sequence": [{"module_code": "foobar", "hook_impl_code": "foo"}]}]}}}}}`),
-			giveAccountPlanData:         []byte(`{"execution_plan": {"endpoints": {"/openrtb2/auction": {"stages": {"all-processed-bid-responses": {"groups": [{"timeout": 15, "hook_sequence": [{"module_code": "prebid", "hook_impl_code": "baz"}]}]}}}}}}`),
-=======
-			givenHostPlanData:           hostPlanData,
-			givenDefaultAccountPlanData: defaultAccountPlanData,
-			giveAccountPlanData:         accountPlanData,
->>>>>>> 38ef5432
+			givenHostPlanData:           hostPlanData,
+			givenDefaultAccountPlanData: defaultAccountPlanData,
+			giveAccountPlanData:         accountPlanData,
 			givenHooks:                  hooks,
 			expectedPlan: Plan[hookstage.AllProcessedBidResponses]{
 				// first group from host-level plan
@@ -663,11 +585,7 @@
 			givenEndpoint:               "/openrtb2/auction",
 			givenHostPlanData:           []byte(`{}`),
 			givenDefaultAccountPlanData: []byte(`{}`),
-<<<<<<< HEAD
-			giveAccountPlanData:         []byte(`{"execution_plan": {"endpoints": {"/openrtb2/auction": {"stages": {"all-processed-bid-responses": {"groups": [{"timeout": 15, "hook_sequence": [{"module_code": "prebid", "hook_impl_code": "baz"}]}]}}}}}}`),
-=======
-			giveAccountPlanData:         accountPlanData,
->>>>>>> 38ef5432
+			giveAccountPlanData:         accountPlanData,
 			givenHooks:                  hooks,
 			expectedPlan: Plan[hookstage.AllProcessedBidResponses]{
 				Group[hookstage.AllProcessedBidResponses]{
@@ -680,13 +598,8 @@
 		},
 		"Works with empty account-specific execution plan": {
 			givenEndpoint:               "/openrtb2/auction",
-<<<<<<< HEAD
-			givenHostPlanData:           []byte(`{"endpoints":{"/openrtb2/auction":{"stages":{"all-processed-bid-responses":{"groups":[{"timeout":5,"hook_sequence":[{"module_code":"foobar","hook_impl_code":"foo"}]}]}}}}}`),
-			givenDefaultAccountPlanData: []byte(`{"endpoints": {"/openrtb2/auction": {"stages": {"all-processed-bid-responses": {"groups": [{"timeout": 10, "hook_sequence": [{"module_code": "foobar", "hook_impl_code": "bar"}, {"module_code": "ortb2blocking", "hook_impl_code": "block_request"}]}, {"timeout": 5, "hook_sequence": [{"module_code": "foobar", "hook_impl_code": "foo"}]}]}}}, "/openrtb2/amp": {"stages": {"entrypoint": {"groups": [{"timeout": 5, "hook_sequence": [{"module_code": "foobar", "hook_impl_code": "foo"}]}]}}}}}`),
-=======
-			givenHostPlanData:           hostPlanData,
-			givenDefaultAccountPlanData: defaultAccountPlanData,
->>>>>>> 38ef5432
+			givenHostPlanData:           hostPlanData,
+			givenDefaultAccountPlanData: defaultAccountPlanData,
 			giveAccountPlanData:         []byte(`{}`),
 			givenHooks:                  hooks,
 			expectedPlan: Plan[hookstage.AllProcessedBidResponses]{
@@ -730,9 +643,9 @@
 }
 
 func TestPlanForAuctionResponseStage(t *testing.T) {
-	hostPlanData := []byte(`{"endpoints":{"/openrtb2/auction":{"stages":{"auctionresponse":{"groups":[{"timeout":5,"hook_sequence":[{"module_code":"foobar","hook_impl_code":"foo"}]}]}}}}}`)
-	defaultAccountPlanData := []byte(`{"endpoints": {"/openrtb2/auction": {"stages": {"auctionresponse": {"groups": [{"timeout": 10, "hook_sequence": [{"module_code": "foobar", "hook_impl_code": "bar"}, {"module_code": "ortb2blocking", "hook_impl_code": "block_request"}]}, {"timeout": 5, "hook_sequence": [{"module_code": "foobar", "hook_impl_code": "foo"}]}]}}}, "/openrtb2/amp": {"stages": {"entrypoint": {"groups": [{"timeout": 5, "hook_sequence": [{"module_code": "foobar", "hook_impl_code": "foo"}]}]}}}}}`)
-	accountPlanData := []byte(`{"execution_plan": {"endpoints": {"/openrtb2/auction": {"stages": {"auctionresponse": {"groups": [{"timeout": 15, "hook_sequence": [{"module_code": "prebid", "hook_impl_code": "baz"}]}]}}}}}}`)
+	hostPlanData := []byte(`{"endpoints":{"/openrtb2/auction":{"stages":{"auction-response":{"groups":[{"timeout":5,"hook_sequence":[{"module_code":"foobar","hook_impl_code":"foo"}]}]}}}}}`)
+	defaultAccountPlanData := []byte(`{"endpoints": {"/openrtb2/auction": {"stages": {"auction-response": {"groups": [{"timeout": 10, "hook_sequence": [{"module_code": "foobar", "hook_impl_code": "bar"}, {"module_code": "ortb2blocking", "hook_impl_code": "block_request"}]}, {"timeout": 5, "hook_sequence": [{"module_code": "foobar", "hook_impl_code": "foo"}]}]}}}, "/openrtb2/amp": {"stages": {"entrypoint": {"groups": [{"timeout": 5, "hook_sequence": [{"module_code": "foobar", "hook_impl_code": "foo"}]}]}}}}}`)
+	accountPlanData := []byte(`{"execution_plan": {"endpoints": {"/openrtb2/auction": {"stages": {"auction-response": {"groups": [{"timeout": 15, "hook_sequence": [{"module_code": "prebid", "hook_impl_code": "baz"}]}]}}}}}}`)
 	hooks := map[string]interface{}{
 		"foobar":        fakeAuctionResponseHook{},
 		"ortb2blocking": fakeAuctionResponseHook{},
@@ -749,15 +662,9 @@
 	}{
 		"Account-specific execution plan rewrites default-account execution plan": {
 			givenEndpoint:               "/openrtb2/auction",
-<<<<<<< HEAD
-			givenHostPlanData:           []byte(`{"endpoints":{"/openrtb2/auction":{"stages":{"auction-response":{"groups":[{"timeout":5,"hook_sequence":[{"module_code":"foobar","hook_impl_code":"foo"}]}]}}}}}`),
-			givenDefaultAccountPlanData: []byte(`{"endpoints": {"/openrtb2/auction": {"stages": {"auction-response": {"groups": [{"timeout": 10, "hook_sequence": [{"module_code": "foobar", "hook_impl_code": "bar"}, {"module_code": "ortb2blocking", "hook_impl_code": "block_request"}]}, {"timeout": 5, "hook_sequence": [{"module_code": "foobar", "hook_impl_code": "foo"}]}]}}}, "/openrtb2/amp": {"stages": {"entrypoint": {"groups": [{"timeout": 5, "hook_sequence": [{"module_code": "foobar", "hook_impl_code": "foo"}]}]}}}}}`),
-			giveAccountPlanData:         []byte(`{"execution_plan": {"endpoints": {"/openrtb2/auction": {"stages": {"auction-response": {"groups": [{"timeout": 15, "hook_sequence": [{"module_code": "prebid", "hook_impl_code": "baz"}]}]}}}}}}`),
-=======
-			givenHostPlanData:           hostPlanData,
-			givenDefaultAccountPlanData: defaultAccountPlanData,
-			giveAccountPlanData:         accountPlanData,
->>>>>>> 38ef5432
+			givenHostPlanData:           hostPlanData,
+			givenDefaultAccountPlanData: defaultAccountPlanData,
+			giveAccountPlanData:         accountPlanData,
 			givenHooks:                  hooks,
 			expectedPlan: Plan[hookstage.AuctionResponse]{
 				// first group from host-level plan
@@ -780,11 +687,7 @@
 			givenEndpoint:               "/openrtb2/auction",
 			givenHostPlanData:           []byte(`{}`),
 			givenDefaultAccountPlanData: []byte(`{}`),
-<<<<<<< HEAD
-			giveAccountPlanData:         []byte(`{"execution_plan": {"endpoints": {"/openrtb2/auction": {"stages": {"auction-response": {"groups": [{"timeout": 15, "hook_sequence": [{"module_code": "prebid", "hook_impl_code": "baz"}]}]}}}}}}`),
-=======
-			giveAccountPlanData:         accountPlanData,
->>>>>>> 38ef5432
+			giveAccountPlanData:         accountPlanData,
 			givenHooks:                  hooks,
 			expectedPlan: Plan[hookstage.AuctionResponse]{
 				Group[hookstage.AuctionResponse]{
@@ -797,13 +700,8 @@
 		},
 		"Works with empty account-specific execution plan": {
 			givenEndpoint:               "/openrtb2/auction",
-<<<<<<< HEAD
-			givenHostPlanData:           []byte(`{"endpoints":{"/openrtb2/auction":{"stages":{"auction-response":{"groups":[{"timeout":5,"hook_sequence":[{"module_code":"foobar","hook_impl_code":"foo"}]}]}}}}}`),
-			givenDefaultAccountPlanData: []byte(`{"endpoints": {"/openrtb2/auction": {"stages": {"auction-response": {"groups": [{"timeout": 10, "hook_sequence": [{"module_code": "foobar", "hook_impl_code": "bar"}, {"module_code": "ortb2blocking", "hook_impl_code": "block_request"}]}, {"timeout": 5, "hook_sequence": [{"module_code": "foobar", "hook_impl_code": "foo"}]}]}}}, "/openrtb2/amp": {"stages": {"entrypoint": {"groups": [{"timeout": 5, "hook_sequence": [{"module_code": "foobar", "hook_impl_code": "foo"}]}]}}}}}`),
-=======
-			givenHostPlanData:           hostPlanData,
-			givenDefaultAccountPlanData: defaultAccountPlanData,
->>>>>>> 38ef5432
+			givenHostPlanData:           hostPlanData,
+			givenDefaultAccountPlanData: defaultAccountPlanData,
 			giveAccountPlanData:         []byte(`{}`),
 			givenHooks:                  hooks,
 			expectedPlan: Plan[hookstage.AuctionResponse]{
@@ -939,14 +837,10 @@
 
 type fakeAuctionResponseHook struct{}
 
-<<<<<<< HEAD
 func (f fakeAuctionResponseHook) HandleAuctionResponseHook(
 	_ context.Context,
 	_ *hookstage.ModuleContext,
 	_ hookstage.AuctionResponsePayload,
 ) (hookstage.HookResult[hookstage.AuctionResponsePayload], error) {
-=======
-func (f fakeAuctionResponseHook) HandleAuctionResponseHook(_ context.Context, _ hookstage.InvocationContext, _ hookstage.AuctionResponsePayload) (hookstage.HookResult[hookstage.AuctionResponsePayload], error) {
->>>>>>> 38ef5432
 	return hookstage.HookResult[hookstage.AuctionResponsePayload]{}, nil
 }