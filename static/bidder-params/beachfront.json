--- conflicted
+++ resolved
@@ -30,11 +30,7 @@
     },
     "bidfloor": {
       "type": "number",
-<<<<<<< HEAD
-      "description": "The price floor for the bid. Will override the bidfloor set for the impression."
-=======
       "description": "The price floor for the bid. Will override the bidfloor set for the impression. Always in USD, regardless of the value of the currency set for the impression."
->>>>>>> 3fcb43ca
     },
     "videoResponseType": {
       "type": "string",
