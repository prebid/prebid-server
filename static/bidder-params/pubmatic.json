--- conflicted
+++ resolved
@@ -24,12 +24,8 @@
 					"type": "integer",
 					"description": "An ID which identifies version of the openwrap profile"
 				}
-<<<<<<< HEAD
-			}
-=======
 			},
 			"required": ["profile"]
->>>>>>> d9507fa8
 		},
 		"keywords": {
 			"type": "array",
@@ -49,11 +45,7 @@
 				  }
 				}
 			  },
-<<<<<<< HEAD
-			  "required": ["key"]
-=======
 			  "required": ["key", "value"]
->>>>>>> d9507fa8
 			}
 		  }
 	},
