{
	"$schema": "http://json-schema.org/draft-04/schema#",
	"title": "Pubmatic Adapter Params",
	"description": "A schema which validates params accepted by the Pubmatic adapter",
	"type": "object",
	"properties": {
		"publisherId": {
			"type": "string",
			"description": "An ID which identifies the publisher"
		},
		"adSlot": {
			"type": "string",
			"description": "An ID which identifies the ad slot"
		},
		"pmzoneid": {
			"type": "string",
			"description": "Comma separated zone id. Used im deal targeting & site section targeting. e.g drama,sport"
		},
<<<<<<< HEAD
=======
		"kadfloor": {
			"type": "string",
			"description": "bid floor value set to imp.bidfloor"
		},
>>>>>>> 3fcb43ca
		"dctr": {
			"type": "string",
			"description": "Deals Custom Targeting, pipe separated key-value pairs e.g key1=V1,V2,V3|key2=v1|key3=v3,v5"
		},
<<<<<<< HEAD
=======
		"acat": {
			"type": "array",
			"description": "List of allowed categories for a given auction to be sent in request.ext",
			"items": {
				"type": "string"
			}
		},
>>>>>>> 3fcb43ca
		"wrapper": {
			"type": "object",
			"description": "Specifies pubmatic openwrap configuration for a publisher",
			"properties": {
				"profile": {
					"type": "integer",
					"description": "An ID which identifies the openwrap profile of publisher"
				},
				"version": {
					"type": "integer",
					"description": "An ID which identifies version of the openwrap profile"
				}
			},
			"required": ["profile"]
		},
		"keywords": {
			"type": "array",
			"minItems": 1,
			"items": {
			  "type": "object",
			  "description": "A key with one or more values associated with it. These are used in buy-side segment targeting.",
			  "properties": {
				"key": {
				  "type": "string"
				},
				"value": {
				  "type": "array",
				  "minItems": 1,
				  "items": {
					"type": "string"
				  }
				}
			  },
			  "required": ["key", "value"]
			}
		  }
	},
	"required": ["publisherId"]
}<|MERGE_RESOLUTION|>--- conflicted
+++ resolved
@@ -16,27 +16,14 @@
 			"type": "string",
 			"description": "Comma separated zone id. Used im deal targeting & site section targeting. e.g drama,sport"
 		},
-<<<<<<< HEAD
-=======
 		"kadfloor": {
 			"type": "string",
 			"description": "bid floor value set to imp.bidfloor"
 		},
->>>>>>> 3fcb43ca
 		"dctr": {
 			"type": "string",
 			"description": "Deals Custom Targeting, pipe separated key-value pairs e.g key1=V1,V2,V3|key2=v1|key3=v3,v5"
 		},
-<<<<<<< HEAD
-=======
-		"acat": {
-			"type": "array",
-			"description": "List of allowed categories for a given auction to be sent in request.ext",
-			"items": {
-				"type": "string"
-			}
-		},
->>>>>>> 3fcb43ca
 		"wrapper": {
 			"type": "object",
 			"description": "Specifies pubmatic openwrap configuration for a publisher",
