{
  "$schema": "http://json-schema.org/draft-04/schema#",
  "title": "GumGum Adapter Params",
  "description": "A schema which validates params accepted by the GumGum adapter",
  "type": "object",
  "properties": {
    "zone": {
      "type": "string",
      "description": "A tracking id used to identify GumGum zone.",
      "minLength": 8
    },
    "pubId": {
      "type": "integer",
      "description": "A tracking id used to identify GumGum publisher"
    },
    "irisid": {
      "type": "string",
      "description": "A hashed IRIS.TV Content ID"
<<<<<<< HEAD
=======
    },
    "slot": {
      "type": "integer",
      "description": "A slot id used to identify a slot placement mapped to a GumGum zone or publisher"
>>>>>>> 3fcb43ca
    }
  },
  "anyOf": [
    {
      "required": [
        "zone"
      ]
    },
    {
      "required": [
        "pubId"
      ]
    }
  ]
}<|MERGE_RESOLUTION|>--- conflicted
+++ resolved
@@ -16,13 +16,10 @@
     "irisid": {
       "type": "string",
       "description": "A hashed IRIS.TV Content ID"
-<<<<<<< HEAD
-=======
     },
     "slot": {
       "type": "integer",
       "description": "A slot id used to identify a slot placement mapped to a GumGum zone or publisher"
->>>>>>> 3fcb43ca
     }
   },
   "anyOf": [
