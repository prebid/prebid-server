maintainer:
  email: "tappx@tappx.com"
gvlVendorID: 628
capabilities:
  app:
    mediaTypes:
      - banner
      - video
  site:
    mediaTypes:
      - banner
<<<<<<< HEAD
      - video
=======
      - video
userSync:
  iframe:
    url: "https://ssp.api.tappx.com/cs/usersync.php?gdpr_optin={{.GDPR}}&gdpr_consent={{.GDPRConsent}}&us_privacy={{.USPrivacy}}&type=iframe&ruid={{.RedirectURL}}"
    userMacro: "{{TPPXUID}}"
>>>>>>> 3fcb43ca
<|MERGE_RESOLUTION|>--- conflicted
+++ resolved
@@ -9,12 +9,8 @@
   site:
     mediaTypes:
       - banner
-<<<<<<< HEAD
-      - video
-=======
       - video
 userSync:
   iframe:
     url: "https://ssp.api.tappx.com/cs/usersync.php?gdpr_optin={{.GDPR}}&gdpr_consent={{.GDPRConsent}}&us_privacy={{.USPrivacy}}&type=iframe&ruid={{.RedirectURL}}"
-    userMacro: "{{TPPXUID}}"
->>>>>>> 3fcb43ca
+    userMacro: "{{TPPXUID}}"