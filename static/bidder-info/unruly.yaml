--- conflicted
+++ resolved
@@ -1,11 +1,6 @@
 maintainer:
-<<<<<<< HEAD
-  email: "adspaces@unrulygroup.com"
-gvlVendorID: 162
-=======
   email: "prebidsupport@unrulygroup.com"
 gvlVendorID: 36
->>>>>>> 3fcb43ca
 capabilities:
   app:
     mediaTypes:
