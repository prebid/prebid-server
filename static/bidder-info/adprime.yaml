--- conflicted
+++ resolved
@@ -11,8 +11,4 @@
     mediaTypes:
       - banner
       - video 
-<<<<<<< HEAD
-      - native 
-=======
-      - native
->>>>>>> 929ba616
+      - native