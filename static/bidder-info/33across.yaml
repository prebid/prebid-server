--- conflicted
+++ resolved
@@ -5,12 +5,8 @@
   site:
     mediaTypes:
     - banner
-<<<<<<< HEAD
-    - video
-=======
     - video
 userSync:
   iframe:
     url: "https://ssc-cms.33across.com/ps/?m=xch&rt=html&gdpr={{.GDPR}}&gdpr_consent={{.GDPRConsent}}&us_privacy={{.USPrivacy}}&ru={{.RedirectURL}}&id=zzz000000000002zzz"
-    userMacro: "33XUSERID33X"
->>>>>>> 3fcb43ca
+    userMacro: "33XUSERID33X"