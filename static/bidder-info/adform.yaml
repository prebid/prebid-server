maintainer:
  email: "scope.sspp@adform.com"
gvlVendorID: 50
capabilities:
  app:
    mediaTypes:
      - banner
<<<<<<< HEAD
=======
      - native
>>>>>>> 3fcb43ca
      - video
  site:
    mediaTypes:
      - banner
<<<<<<< HEAD
      - video

=======
      - native
      - video
userSync:
  redirect:
    url: "https://cm.adform.net/cookie?redirect_url={{.RedirectURL}}"
    userMacro: "$UID"

>>>>>>> 3fcb43ca
<|MERGE_RESOLUTION|>--- conflicted
+++ resolved
@@ -1,27 +1,18 @@
-maintainer:
-  email: "scope.sspp@adform.com"
-gvlVendorID: 50
-capabilities:
-  app:
-    mediaTypes:
-      - banner
-<<<<<<< HEAD
-=======
-      - native
->>>>>>> 3fcb43ca
-      - video
-  site:
-    mediaTypes:
-      - banner
-<<<<<<< HEAD
-      - video
-
-=======
-      - native
-      - video
-userSync:
-  redirect:
-    url: "https://cm.adform.net/cookie?redirect_url={{.RedirectURL}}"
-    userMacro: "$UID"
-
->>>>>>> 3fcb43ca
+maintainer:
+  email: "scope.sspp@adform.com"
+gvlVendorID: 50
+capabilities:
+  app:
+    mediaTypes:
+      - banner
+      - native
+      - video
+  site:
+    mediaTypes:
+      - banner
+      - native
+      - video
+userSync:
+  redirect:
+    url: "https://cm.adform.net/cookie?redirect_url={{.RedirectURL}}"
+    userMacro: "$UID"