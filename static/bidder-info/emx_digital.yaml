maintainer:
  email: "adops@emxdigital.com"
gvlVendorID: 183
capabilities:
  site:
    mediaTypes:
      - banner
      - video
  app:
    mediaTypes:
      - banner
<<<<<<< HEAD
      - video
=======
      - video
userSync:
  iframe:
    url: "https://cs.emxdgt.com/um?ssp=pbs&gdpr={{.GDPR}}&gdpr_consent={{.GDPRConsent}}&us_privacy={{.USPrivacy}}&redirect={{.RedirectURL}}"
    userMacro: "$UID"
>>>>>>> 3fcb43ca
<|MERGE_RESOLUTION|>--- conflicted
+++ resolved
@@ -9,12 +9,8 @@
   app:
     mediaTypes:
       - banner
-<<<<<<< HEAD
-      - video
-=======
       - video
 userSync:
   iframe:
     url: "https://cs.emxdgt.com/um?ssp=pbs&gdpr={{.GDPR}}&gdpr_consent={{.GDPRConsent}}&us_privacy={{.USPrivacy}}&redirect={{.RedirectURL}}"
-    userMacro: "$UID"
->>>>>>> 3fcb43ca
+    userMacro: "$UID"