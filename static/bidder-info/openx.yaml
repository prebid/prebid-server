--- conflicted
+++ resolved
@@ -10,9 +10,6 @@
     mediaTypes:
       - banner
       - video
-<<<<<<< HEAD
-modifyingVastXmlAllowed: true
-=======
 modifyingVastXmlAllowed: true
 userSync:
   iframe:
@@ -20,5 +17,4 @@
     userMacro: "{OPENX_ID}"
   redirect:
     url: "https://rtb.openx.net/sync/prebid?gdpr={{.GDPR}}&gdpr_consent={{.GDPRConsent}}&r={{.RedirectURL}}"
-    userMacro: "${UID}"
->>>>>>> 3fcb43ca
+    userMacro: "${UID}"