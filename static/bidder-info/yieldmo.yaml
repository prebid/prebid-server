maintainer:
  email: "prebid@yieldmo.com"
gvlVendorID: 173
capabilities:
  app:
    mediaTypes:
    - banner
    - video
  site:
    mediaTypes:
    - banner
<<<<<<< HEAD
    - video
=======
    - video
userSync:
  redirect:
    url: "https://ads.yieldmo.com/pbsync?gdpr={{.GDPR}}&gdpr_consent={{.GDPRConsent}}&us_privacy={{.USPrivacy}}&redirectUri={{.RedirectURL}}"
    userMacro: "$UID"
>>>>>>> 3fcb43ca
<|MERGE_RESOLUTION|>--- conflicted
+++ resolved
@@ -9,12 +9,8 @@
   site:
     mediaTypes:
     - banner
-<<<<<<< HEAD
-    - video
-=======
     - video
 userSync:
   redirect:
     url: "https://ads.yieldmo.com/pbsync?gdpr={{.GDPR}}&gdpr_consent={{.GDPRConsent}}&us_privacy={{.USPrivacy}}&redirectUri={{.RedirectURL}}"
-    userMacro: "$UID"
->>>>>>> 3fcb43ca
+    userMacro: "$UID"