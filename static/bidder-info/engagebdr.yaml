maintainer:
  email: "tech@engagebdr.com"
<<<<<<< HEAD
gvlVendorID: 62
=======
>>>>>>> 3fcb43ca
capabilities:
  app:
    mediaTypes:
    - banner
    - video
    - native
userSync:
  iframe:
    url: "https://match.bnmla.com/usersync/s2s_sync?gdpr={{.GDPR}}&gdpr_consent={{.GDPRConsent}}&us_privacy={{.USPrivacy}}&r={{.RedirectURL}}"
    userMacro: "${UUID}"
<|MERGE_RESOLUTION|>--- conflicted
+++ resolved
@@ -1,9 +1,5 @@
 maintainer:
   email: "tech@engagebdr.com"
-<<<<<<< HEAD
-gvlVendorID: 62
-=======
->>>>>>> 3fcb43ca
 capabilities:
   app:
     mediaTypes:
