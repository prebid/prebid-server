maintainer:
  email: "prebid@gumgum.com"
gvlVendorID: 61
capabilities:
  site:
    mediaTypes:
    - banner
<<<<<<< HEAD
    - video
=======
    - video
userSync:
  iframe:
    url: "https://rtb.gumgum.com/usync/prbds2s?gdpr={{.GDPR}}&gdpr_consent={{.GDPRConsent}}&us_privacy={{.USPrivacy}}&r={{.RedirectURL}}"
    userMacro: ""
    # gumgum appends the user id to end of the redirect url and does not utilize a macro
>>>>>>> 3fcb43ca
<|MERGE_RESOLUTION|>--- conflicted
+++ resolved
@@ -5,13 +5,9 @@
   site:
     mediaTypes:
     - banner
-<<<<<<< HEAD
-    - video
-=======
     - video
 userSync:
   iframe:
     url: "https://rtb.gumgum.com/usync/prbds2s?gdpr={{.GDPR}}&gdpr_consent={{.GDPRConsent}}&us_privacy={{.USPrivacy}}&r={{.RedirectURL}}"
     userMacro: ""
-    # gumgum appends the user id to end of the redirect url and does not utilize a macro
->>>>>>> 3fcb43ca
+    # gumgum appends the user id to end of the redirect url and does not utilize a macro