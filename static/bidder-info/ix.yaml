maintainer:
  email: "pdu-supply-prebid@indexexchange.com"
gvlVendorID: 10
capabilities:
  app:
    mediaTypes:
      - banner
      - video
      - native
      - audio
  site:
    mediaTypes:
      - banner
      - video
      - native
<<<<<<< HEAD
      - audio
=======
      - audio
userSync:
  redirect:
    url: "https://ssum.casalemedia.com/usermatchredir?s=194962&gdpr={{.GDPR}}&gdpr_consent={{.GDPRConsent}}&us_privacy={{.USPrivacy}}&cb={{.RedirectURL}}"
    userMacro: ""
    # ix appends the user id to end of the redirect url and does not utilize a macro
>>>>>>> 3fcb43ca
<|MERGE_RESOLUTION|>--- conflicted
+++ resolved
@@ -13,13 +13,9 @@
       - banner
       - video
       - native
-<<<<<<< HEAD
-      - audio
-=======
       - audio
 userSync:
   redirect:
     url: "https://ssum.casalemedia.com/usermatchredir?s=194962&gdpr={{.GDPR}}&gdpr_consent={{.GDPRConsent}}&us_privacy={{.USPrivacy}}&cb={{.RedirectURL}}"
     userMacro: ""
-    # ix appends the user id to end of the redirect url and does not utilize a macro
->>>>>>> 3fcb43ca
+    # ix appends the user id to end of the redirect url and does not utilize a macro