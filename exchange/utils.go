--- conflicted
+++ resolved
@@ -75,14 +75,8 @@
 		return
 	}
 
-<<<<<<< HEAD
-	gdpr := extractGDPR(orig, usersyncIfAmbiguous)
-	consent := extractConsent(orig)
-=======
 	gdpr := extractGDPR(req.BidRequest, usersyncIfAmbiguous)
 	consent := extractConsent(req.BidRequest)
-	ampGDPRException := (req.LegacyLabels.RType == pbsmetrics.ReqTypeAMP) && gDPR.AMPException()
->>>>>>> 0986f764
 
 	ccpaEnforcer, err := extractCCPA(req.BidRequest, privacyConfig, &req.Account, aliases, integrationTypeMap[req.LegacyLabels.RType])
 	if err != nil {
@@ -130,11 +124,7 @@
 			privacyEnforcement.GDPRID = false
 		}
 
-<<<<<<< HEAD
-		privacyEnforcement.Apply(bidReq)
-=======
-		privacyEnforcement.Apply(bidderRequest.BidRequest, ampGDPRException)
->>>>>>> 0986f764
+		privacyEnforcement.Apply(bidderRequest.BidRequest)
 	}
 
 	return
