package exchange

import (
	"context"
	"encoding/json"
	"fmt"
	"math/rand"

	"github.com/prebid/go-gdpr/vendorconsent"

	"github.com/buger/jsonparser"
	"github.com/mxmCherry/openrtb"
	"github.com/prebid/prebid-server/config"
	"github.com/prebid/prebid-server/gdpr"
	"github.com/prebid/prebid-server/openrtb_ext"
	"github.com/prebid/prebid-server/pbsmetrics"
	"github.com/prebid/prebid-server/privacy"
	"github.com/prebid/prebid-server/privacy/ccpa"
	"github.com/prebid/prebid-server/privacy/lmt"
)

var integrationTypeMap = map[pbsmetrics.RequestType]config.IntegrationType{
	pbsmetrics.ReqTypeAMP:      config.IntegrationTypeAMP,
	pbsmetrics.ReqTypeORTB2App: config.IntegrationTypeApp,
	pbsmetrics.ReqTypeVideo:    config.IntegrationTypeVideo,
	pbsmetrics.ReqTypeORTB2Web: config.IntegrationTypeWeb,
}

const unknownBidder string = ""

func BidderToPrebidSChains(req *openrtb_ext.ExtRequest) (map[string]*openrtb_ext.ExtRequestPrebidSChainSChain, error) {
	bidderToSChains := make(map[string]*openrtb_ext.ExtRequestPrebidSChainSChain)

	if req != nil {
		for _, schainWrapper := range req.Prebid.SChains {
			for _, bidder := range schainWrapper.Bidders {
				if _, present := bidderToSChains[bidder]; present {
					return nil, fmt.Errorf("request.ext.prebid.schains contains multiple schains for bidder %s; "+
						"it must contain no more than one per bidder.", bidder)
				} else {
					bidderToSChains[bidder] = &schainWrapper.SChain
				}
			}
		}
	}

	return bidderToSChains, nil
}

// cleanOpenRTBRequests splits the input request into requests which are sanitized for each bidder. Intended behavior is:
//
//   1. BidRequest.Imp[].Ext will only contain the "prebid" field and a "bidder" field which has the params for the intended Bidder.
//   2. Every BidRequest.Imp[] requested Bids from the Bidder who keys it.
//   3. BidRequest.User.BuyerUID will be set to that Bidder's ID.
func cleanOpenRTBRequests(ctx context.Context,
	req AuctionRequest,
	requestExt *openrtb_ext.ExtRequest,
	gDPR gdpr.Permissions,
	usersyncIfAmbiguous bool,
	privacyConfig config.Privacy) (bidderRequests []BidderRequest, privacyLabels pbsmetrics.PrivacyLabels, errs []error) {

	impsByBidder, errs := splitImps(req.BidRequest.Imp)
	if len(errs) > 0 {
		return
	}

	aliases, errs := parseAliases(req.BidRequest)
	if len(errs) > 0 {
		return
	}

	bidderRequests, errs = getAuctionBidderRequests(req, requestExt, impsByBidder, aliases)

	if len(bidderRequests) == 0 {
		return
	}

<<<<<<< HEAD
	gdprSignal := extractGDPR(orig)
	consent := extractConsent(orig)
	gdprEnforced := gdprSignal == gdpr.SignalYes || (gdprSignal == gdpr.SignalAmbiguous && !usersyncIfAmbiguous)
	ampGDPRException := (labels.RType == pbsmetrics.ReqTypeAMP) && gDPR.AMPException()
=======
	gdpr := extractGDPR(req.BidRequest, usersyncIfAmbiguous)
	consent := extractConsent(req.BidRequest)
	ampGDPRException := (req.LegacyLabels.RType == pbsmetrics.ReqTypeAMP) && gDPR.AMPException()
>>>>>>> 0986f764

	ccpaEnforcer, err := extractCCPA(req.BidRequest, privacyConfig, &req.Account, aliases, integrationTypeMap[req.LegacyLabels.RType])
	if err != nil {
		errs = append(errs, err)
		return
	}

	lmtEnforcer := extractLMT(req.BidRequest, privacyConfig)

	// request level privacy policies
	privacyEnforcement := privacy.Enforcement{
		COPPA: req.BidRequest.Regs != nil && req.BidRequest.Regs.COPPA == 1,
		LMT:   lmtEnforcer.ShouldEnforce(unknownBidder),
	}

	privacyLabels.CCPAProvided = ccpaEnforcer.CanEnforce()
	privacyLabels.CCPAEnforced = ccpaEnforcer.ShouldEnforce(unknownBidder)
	privacyLabels.COPPAEnforced = privacyEnforcement.COPPA
	privacyLabels.LMTEnforced = lmtEnforcer.ShouldEnforce(unknownBidder)

<<<<<<< HEAD
	gdprEnforced = gdprEnforced && gdprEnabled(account, privacyConfig, integrationTypeMap[labels.RType])
=======
	gdprEnabled := gdprEnabled(&req.Account, privacyConfig, integrationTypeMap[req.LegacyLabels.RType])
>>>>>>> 0986f764

	if gdprEnforced {
		privacyLabels.GDPREnforced = true
		parsedConsent, err := vendorconsent.ParseString(consent)
		if err == nil {
			version := int(parsedConsent.Version())
			privacyLabels.GDPRTCFVersion = pbsmetrics.TCFVersionToValue(version)
		}
	}

	// bidder level privacy policies
	for _, bidderRequest := range bidderRequests {
		// CCPA
		privacyEnforcement.CCPA = ccpaEnforcer.ShouldEnforce(bidderRequest.BidderName.String())

		// GDPR
<<<<<<< HEAD
		if gdprEnforced {
			coreBidder := resolveBidder(bidder.String(), aliases)

			var publisherID = labels.PubID
			_, geo, id, err := gDPR.PersonalInfoAllowed(ctx, coreBidder, publisherID, gdprSignal, consent)
=======
		if gdpr == 1 && gdprEnabled {
			var publisherID = req.LegacyLabels.PubID
			_, geo, id, err := gDPR.PersonalInfoAllowed(ctx, bidderRequest.BidderCoreName, publisherID, consent)
>>>>>>> 0986f764
			privacyEnforcement.GDPRGeo = !geo && err == nil
			privacyEnforcement.GDPRID = !id && err == nil
		} else {
			privacyEnforcement.GDPRGeo = false
			privacyEnforcement.GDPRID = false
		}

		privacyEnforcement.Apply(bidderRequest.BidRequest, ampGDPRException)
	}

	return
}

func gdprEnabled(account *config.Account, privacyConfig config.Privacy, integrationType config.IntegrationType) bool {
	if accountEnabled := account.GDPR.EnabledForIntegrationType(integrationType); accountEnabled != nil {
		return *accountEnabled
	}
	return privacyConfig.GDPR.Enabled
}

func ccpaEnabled(account *config.Account, privacyConfig config.Privacy, requestType config.IntegrationType) bool {
	if accountEnabled := account.CCPA.EnabledForIntegrationType(requestType); accountEnabled != nil {
		return *accountEnabled
	}
	return privacyConfig.CCPA.Enforce
}

func extractCCPA(orig *openrtb.BidRequest, privacyConfig config.Privacy, account *config.Account, aliases map[string]string, requestType config.IntegrationType) (privacy.PolicyEnforcer, error) {
	ccpaPolicy, err := ccpa.ReadFromRequest(orig)
	if err != nil {
		return privacy.NilPolicyEnforcer{}, err
	}

	validBidders := GetValidBidders(aliases)
	ccpaParsedPolicy, err := ccpaPolicy.Parse(validBidders)
	if err != nil {
		return privacy.NilPolicyEnforcer{}, err
	}

	ccpaEnforcer := privacy.EnabledPolicyEnforcer{
		Enabled:        ccpaEnabled(account, privacyConfig, requestType),
		PolicyEnforcer: ccpaParsedPolicy,
	}
	return ccpaEnforcer, nil
}

func extractLMT(orig *openrtb.BidRequest, privacyConfig config.Privacy) privacy.PolicyEnforcer {
	return privacy.EnabledPolicyEnforcer{
		Enabled:        privacyConfig.LMT.Enforce,
		PolicyEnforcer: lmt.ReadFromRequest(orig),
	}
}

func getAuctionBidderRequests(req AuctionRequest,
	requestExt *openrtb_ext.ExtRequest,
	impsByBidder map[string][]openrtb.Imp,
	aliases map[string]string) ([]BidderRequest, []error) {

	bidderRequests := make([]BidderRequest, 0, len(impsByBidder))

	explicitBuyerUIDs, err := extractBuyerUIDs(req.BidRequest.User)
	if err != nil {
		return nil, []error{err}
	}

	var sChainsByBidder map[string]*openrtb_ext.ExtRequestPrebidSChainSChain

	sChainsByBidder, err = BidderToPrebidSChains(requestExt)
	if err != nil {
		return nil, []error{err}
	}

	reqExt, err := getExtJson(req.BidRequest, requestExt)
	if err != nil {
		return nil, []error{err}
	}

	for bidder, imps := range impsByBidder {
		coreBidder := resolveBidder(bidder, aliases)

		reqCopy := *req.BidRequest
		reqCopy.Imp = imps
		reqCopy.Ext = reqExt
		prepareSource(&reqCopy, bidder, sChainsByBidder)

		bidder := BidderRequest{
			BidderName:     openrtb_ext.BidderName(bidder),
			BidderCoreName: coreBidder,
			BidRequest:     &reqCopy,
			BidderLabels: pbsmetrics.AdapterLabels{
				Source:      req.LegacyLabels.Source,
				RType:       req.LegacyLabels.RType,
				Adapter:     coreBidder,
				PubID:       req.LegacyLabels.PubID,
				CookieFlag:  req.LegacyLabels.CookieFlag,
				AdapterBids: pbsmetrics.AdapterBidPresent,
			},
		}
		if hadSync := prepareUser(&reqCopy, bidder.BidderName.String(), coreBidder, explicitBuyerUIDs, req.UserSyncs); !hadSync && req.BidRequest.App == nil {
			bidder.BidderLabels.CookieFlag = pbsmetrics.CookieFlagNo
		} else {
			bidder.BidderLabels.CookieFlag = pbsmetrics.CookieFlagYes
		}

		bidderRequests = append(bidderRequests, bidder)
	}
	return bidderRequests, nil
}

func getExtJson(req *openrtb.BidRequest, unpackedExt *openrtb_ext.ExtRequest) (json.RawMessage, error) {
	if len(req.Ext) == 0 || unpackedExt == nil {
		return json.RawMessage(``), nil
	}

	extCopy := *unpackedExt
	extCopy.Prebid.SChains = nil
	return json.Marshal(extCopy)
}

func prepareSource(req *openrtb.BidRequest, bidder string, sChainsByBidder map[string]*openrtb_ext.ExtRequestPrebidSChainSChain) {
	const sChainWildCard = "*"
	var selectedSChain *openrtb_ext.ExtRequestPrebidSChainSChain

	wildCardSChain := sChainsByBidder[sChainWildCard]
	bidderSChain := sChainsByBidder[bidder]

	// source should not be modified
	if bidderSChain == nil && wildCardSChain == nil {
		return
	}

	if bidderSChain != nil {
		selectedSChain = bidderSChain
	} else {
		selectedSChain = wildCardSChain
	}

	// set source
	if req.Source == nil {
		req.Source = &openrtb.Source{}
	}
	schain := openrtb_ext.ExtRequestPrebidSChain{
		SChain: *selectedSChain,
	}
	sourceExt, err := json.Marshal(schain)
	if err == nil {
		req.Source.Ext = sourceExt
	}
}

// extractBuyerUIDs parses the values from user.ext.prebid.buyeruids, and then deletes those values from the ext.
// This prevents a Bidder from using these values to figure out who else is involved in the Auction.
func extractBuyerUIDs(user *openrtb.User) (map[string]string, error) {
	if user == nil {
		return nil, nil
	}
	if len(user.Ext) == 0 {
		return nil, nil
	}

	var userExt openrtb_ext.ExtUser
	if err := json.Unmarshal(user.Ext, &userExt); err != nil {
		return nil, err
	}
	if userExt.Prebid == nil {
		return nil, nil
	}

	// The API guarantees that user.ext.prebid.buyeruids exists and has at least one ID defined,
	// as long as user.ext.prebid exists.
	buyerUIDs := userExt.Prebid.BuyerUIDs
	userExt.Prebid = nil
	if userExt.Consent != "" || userExt.DigiTrust != nil {
		if newUserExtBytes, err := json.Marshal(userExt); err != nil {
			return nil, err
		} else {
			user.Ext = newUserExtBytes
		}
	} else {
		user.Ext = nil
	}
	return buyerUIDs, nil
}

// splitImps takes a list of Imps and returns a map of imps which have been sanitized for each bidder.
//
// For example, suppose imps has two elements. One goes to rubicon, while the other goes to appnexus and index.
// The returned map will have three keys: rubicon, appnexus, and index--each with one Imp.
// The "imp.ext" value of the appnexus Imp will only contain the "prebid" values, and "appnexus" value at the "bidder" key.
// The "imp.ext" value of the rubicon Imp will only contain the "prebid" values, and "rubicon" value at the "bidder" key.
//
// The goal here is so that Bidders only get Imps and Imp.Ext values which are intended for them.
func splitImps(imps []openrtb.Imp) (map[string][]openrtb.Imp, []error) {
	impExts, err := parseImpExts(imps)
	if err != nil {
		return nil, []error{err}
	}

	splitImps := make(map[string][]openrtb.Imp, len(imps))
	var errList []error

	for i := 0; i < len(imps); i++ {
		imp := imps[i]
		impExt := impExts[i]

		var firstPartyDataContext json.RawMessage
		if context, exists := impExt[openrtb_ext.FirstPartyDataContextExtKey]; exists {
			firstPartyDataContext = context
		}

		rawPrebidExt, ok := impExt[openrtb_ext.PrebidExtKey]

		if ok {
			var prebidExt openrtb_ext.ExtImpPrebid

			if err := json.Unmarshal(rawPrebidExt, &prebidExt); err == nil && prebidExt.Bidder != nil {
				if errs := sanitizedImpCopy(&imp, prebidExt.Bidder, rawPrebidExt, firstPartyDataContext, &splitImps); errs != nil {
					errList = append(errList, errs...)
				}

				continue
			}
		}

		if errs := sanitizedImpCopy(&imp, impExt, rawPrebidExt, firstPartyDataContext, &splitImps); errs != nil {
			errList = append(errList, errs...)
		}
	}

	return splitImps, nil
}

// sanitizedImpCopy returns a copy of imp with its ext filtered so that only "prebid", "context", and bidder params exist.
// It will not mutate the input imp.
// This function will write the new imps to the output map passed in
func sanitizedImpCopy(imp *openrtb.Imp,
	bidderExts map[string]json.RawMessage,
	rawPrebidExt json.RawMessage,
	firstPartyDataContext json.RawMessage,
	out *map[string][]openrtb.Imp) []error {

	var prebidExt map[string]json.RawMessage
	var errs []error

	if err := json.Unmarshal(rawPrebidExt, &prebidExt); err == nil {
		// Remove the entire bidder field. We will already have the content we need in bidderExts. We
		// don't want to include other demand partners' bidder params in the sanitized imp.
		if _, hasBidderField := prebidExt["bidder"]; hasBidderField {
			delete(prebidExt, "bidder")

			var err error
			if rawPrebidExt, err = json.Marshal(prebidExt); err != nil {
				errs = append(errs, err)
			}
		}
	}

	for bidder, ext := range bidderExts {
		if bidder == openrtb_ext.PrebidExtKey || bidder == openrtb_ext.FirstPartyDataContextExtKey {
			continue
		}

		impCopy := *imp
		newExt := make(map[string]json.RawMessage, 3)

		newExt["bidder"] = ext

		if rawPrebidExt != nil {
			newExt[openrtb_ext.PrebidExtKey] = rawPrebidExt
		}

		if len(firstPartyDataContext) > 0 {
			newExt[openrtb_ext.FirstPartyDataContextExtKey] = firstPartyDataContext
		}

		rawExt, err := json.Marshal(newExt)
		if err != nil {
			errs = append(errs, err)
			continue
		}

		impCopy.Ext = rawExt

		otherImps, _ := (*out)[bidder]
		(*out)[bidder] = append(otherImps, impCopy)
	}

	if len(errs) > 0 {
		return errs
	}

	return nil
}

// prepareUser changes req.User so that it's ready for the given bidder.
// This *will* mutate the request, but will *not* mutate any objects nested inside it.
//
// In this function, "givenBidder" may or may not be an alias. "coreBidder" must *not* be an alias.
// It returns true if a Cookie User Sync existed, and false otherwise.
func prepareUser(req *openrtb.BidRequest, givenBidder string, coreBidder openrtb_ext.BidderName, explicitBuyerUIDs map[string]string, usersyncs IdFetcher) bool {
	cookieId, hadCookie := usersyncs.GetId(coreBidder)

	if id, ok := explicitBuyerUIDs[givenBidder]; ok {
		req.User = copyWithBuyerUID(req.User, id)
	} else if hadCookie {
		req.User = copyWithBuyerUID(req.User, cookieId)
	}

	return hadCookie
}

// copyWithBuyerUID either overwrites the BuyerUID property on user with the argument, or returns
// a new (empty) User with the BuyerUID already set.
func copyWithBuyerUID(user *openrtb.User, buyerUID string) *openrtb.User {
	if user == nil {
		return &openrtb.User{
			BuyerUID: buyerUID,
		}
	}
	if user.BuyerUID == "" {
		clone := *user
		clone.BuyerUID = buyerUID
		return &clone
	}
	return user
}

// resolveBidder returns the known BidderName associated with bidder, if bidder is an alias. If it's not an alias, the bidder is returned.
func resolveBidder(bidder string, aliases map[string]string) openrtb_ext.BidderName {
	if coreBidder, ok := aliases[bidder]; ok {
		return openrtb_ext.BidderName(coreBidder)
	}
	return openrtb_ext.BidderName(bidder)
}

// parseImpExts does a partial-unmarshal of the imp[].Ext field.
// The keys in the returned map are expected to be "prebid", "context", CoreBidderNames, or Aliases for this request.
func parseImpExts(imps []openrtb.Imp) ([]map[string]json.RawMessage, error) {
	exts := make([]map[string]json.RawMessage, len(imps))
	// Loop over every impression in the request
	for i := 0; i < len(imps); i++ {
		// Unpack each set of extensions found in the Imp array
		err := json.Unmarshal(imps[i].Ext, &exts[i])
		if err != nil {
			return nil, fmt.Errorf("Error unpacking extensions for Imp[%d]: %s", i, err.Error())
		}
	}
	return exts, nil
}

// parseAliases parses the aliases from the BidRequest
func parseAliases(orig *openrtb.BidRequest) (map[string]string, []error) {
	var aliases map[string]string
	if value, dataType, _, err := jsonparser.Get(orig.Ext, openrtb_ext.PrebidExtKey, "aliases"); dataType == jsonparser.Object && err == nil {
		if err := json.Unmarshal(value, &aliases); err != nil {
			return nil, []error{err}
		}
	} else if dataType != jsonparser.NotExist && err != jsonparser.KeyPathNotFoundError {
		return nil, []error{err}
	}
	return aliases, nil
}

func GetValidBidders(aliases map[string]string) map[string]struct{} {
	validBidders := openrtb_ext.BuildBidderNameHashSet()

	for k := range aliases {
		validBidders[k] = struct{}{}
	}

	return validBidders
}

// Quick little randomizer for a list of strings. Stuffing it in utils to keep other files clean
func randomizeList(list []openrtb_ext.BidderName) {
	l := len(list)
	perm := rand.Perm(l)
	var j int
	for i := 0; i < l; i++ {
		j = perm[i]
		list[i], list[j] = list[j], list[i]
	}
}

func extractBidRequestExt(bidRequest *openrtb.BidRequest) (*openrtb_ext.ExtRequest, error) {
	requestExt := &openrtb_ext.ExtRequest{}

	if bidRequest == nil {
		return requestExt, fmt.Errorf("Error bidRequest should not be nil")
	}

	if len(bidRequest.Ext) > 0 {
		err := json.Unmarshal(bidRequest.Ext, &requestExt)
		if err != nil {
			return requestExt, fmt.Errorf("Error decoding Request.ext : %s", err.Error())
		}
	}
	return requestExt, nil
}

func getExtCacheInstructions(requestExt *openrtb_ext.ExtRequest) extCacheInstructions {
	//returnCreative defaults to true
	cacheInstructions := extCacheInstructions{returnCreative: true}
	foundBidsRC := false
	foundVastRC := false

	if requestExt != nil && requestExt.Prebid.Cache != nil {
		if requestExt.Prebid.Cache.Bids != nil {
			cacheInstructions.cacheBids = true
			if requestExt.Prebid.Cache.Bids.ReturnCreative != nil {
				cacheInstructions.returnCreative = *requestExt.Prebid.Cache.Bids.ReturnCreative
				foundBidsRC = true
			}
		}
		if requestExt.Prebid.Cache.VastXML != nil {
			cacheInstructions.cacheVAST = true
			if requestExt.Prebid.Cache.VastXML.ReturnCreative != nil {
				cacheInstructions.returnCreative = *requestExt.Prebid.Cache.VastXML.ReturnCreative
				foundVastRC = true
			}
		}
	}

	if foundBidsRC && foundVastRC {
		cacheInstructions.returnCreative = *requestExt.Prebid.Cache.Bids.ReturnCreative || *requestExt.Prebid.Cache.VastXML.ReturnCreative
	}

	return cacheInstructions
}

func getExtTargetData(requestExt *openrtb_ext.ExtRequest, cacheInstructions *extCacheInstructions) *targetData {
	var targData *targetData

	if requestExt != nil && requestExt.Prebid.Targeting != nil {
		targData = &targetData{
			priceGranularity:  requestExt.Prebid.Targeting.PriceGranularity,
			includeWinners:    requestExt.Prebid.Targeting.IncludeWinners,
			includeBidderKeys: requestExt.Prebid.Targeting.IncludeBidderKeys,
			includeCacheBids:  cacheInstructions.cacheBids,
			includeCacheVast:  cacheInstructions.cacheVAST,
			includeFormat:     requestExt.Prebid.Targeting.IncludeFormat,
			preferDeals:       requestExt.Prebid.Targeting.PreferDeals,
		}
	}
	return targData
}

func getDebugInfo(bidRequest *openrtb.BidRequest, requestExt *openrtb_ext.ExtRequest) bool {
	return (bidRequest != nil && bidRequest.Test == 1) || (requestExt != nil && requestExt.Prebid.Debug)
}

func getExtBidAdjustmentFactors(requestExt *openrtb_ext.ExtRequest) map[string]float64 {
	var bidAdjustmentFactors map[string]float64
	if requestExt != nil {
		bidAdjustmentFactors = requestExt.Prebid.BidAdjustmentFactors
	}
	return bidAdjustmentFactors
}<|MERGE_RESOLUTION|>--- conflicted
+++ resolved
@@ -75,16 +75,10 @@
 		return
 	}
 
-<<<<<<< HEAD
-	gdprSignal := extractGDPR(orig)
-	consent := extractConsent(orig)
+	gdprSignal := extractGDPR(req.BidRequest)
+	consent := extractConsent(req.BidRequest)
 	gdprEnforced := gdprSignal == gdpr.SignalYes || (gdprSignal == gdpr.SignalAmbiguous && !usersyncIfAmbiguous)
-	ampGDPRException := (labels.RType == pbsmetrics.ReqTypeAMP) && gDPR.AMPException()
-=======
-	gdpr := extractGDPR(req.BidRequest, usersyncIfAmbiguous)
-	consent := extractConsent(req.BidRequest)
 	ampGDPRException := (req.LegacyLabels.RType == pbsmetrics.ReqTypeAMP) && gDPR.AMPException()
->>>>>>> 0986f764
 
 	ccpaEnforcer, err := extractCCPA(req.BidRequest, privacyConfig, &req.Account, aliases, integrationTypeMap[req.LegacyLabels.RType])
 	if err != nil {
@@ -105,11 +99,7 @@
 	privacyLabels.COPPAEnforced = privacyEnforcement.COPPA
 	privacyLabels.LMTEnforced = lmtEnforcer.ShouldEnforce(unknownBidder)
 
-<<<<<<< HEAD
-	gdprEnforced = gdprEnforced && gdprEnabled(account, privacyConfig, integrationTypeMap[labels.RType])
-=======
-	gdprEnabled := gdprEnabled(&req.Account, privacyConfig, integrationTypeMap[req.LegacyLabels.RType])
->>>>>>> 0986f764
+	gdprEnforced = gdprEnforced && gdprEnabled(&req.Account, privacyConfig, integrationTypeMap[req.LegacyLabels.RType])
 
 	if gdprEnforced {
 		privacyLabels.GDPREnforced = true
@@ -126,17 +116,9 @@
 		privacyEnforcement.CCPA = ccpaEnforcer.ShouldEnforce(bidderRequest.BidderName.String())
 
 		// GDPR
-<<<<<<< HEAD
 		if gdprEnforced {
-			coreBidder := resolveBidder(bidder.String(), aliases)
-
-			var publisherID = labels.PubID
-			_, geo, id, err := gDPR.PersonalInfoAllowed(ctx, coreBidder, publisherID, gdprSignal, consent)
-=======
-		if gdpr == 1 && gdprEnabled {
 			var publisherID = req.LegacyLabels.PubID
-			_, geo, id, err := gDPR.PersonalInfoAllowed(ctx, bidderRequest.BidderCoreName, publisherID, consent)
->>>>>>> 0986f764
+			_, geo, id, err := gDPR.PersonalInfoAllowed(ctx, bidderRequest.BidderCoreName, publisherID, gdprSignal, consent)
 			privacyEnforcement.GDPRGeo = !geo && err == nil
 			privacyEnforcement.GDPRID = !id && err == nil
 		} else {
