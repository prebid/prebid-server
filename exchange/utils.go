--- conflicted
+++ resolved
@@ -8,11 +8,7 @@
 	"github.com/buger/jsonparser"
 	"github.com/mxmCherry/openrtb"
 	"github.com/prebid/prebid-server/openrtb_ext"
-<<<<<<< HEAD
-=======
 	"github.com/prebid/prebid-server/pbsmetrics"
-	"math/rand"
->>>>>>> 15deb435
 )
 
 // cleanOpenRTBRequests splits the input request into requests which are sanitized for each bidder. Intended behavior is:
@@ -20,7 +16,7 @@
 //   1. BidRequest.Imp[].Ext will only contain the "prebid" field and a "bidder" field which has the params for the intended Bidder.
 //   2. Every BidRequest.Imp[] requested Bids from the Bidder who keys it.
 //   3. BidRequest.User.BuyerUID will be set to that Bidder's ID.
-func cleanOpenRTBRequests(orig *openrtb.BidRequest, usersyncs IdFetcher) (requestsByBidder map[openrtb_ext.BidderName]*openrtb.BidRequest, aliases map[string]string, errs []error) {
+func cleanOpenRTBRequests(orig *openrtb.BidRequest, usersyncs IdFetcher, met *pbsmetrics.Metrics) (requestsByBidder map[openrtb_ext.BidderName]*openrtb.BidRequest, aliases map[string]string, errs []error) {
 	impsByBidder, errs := splitImps(orig.Imp)
 	if len(errs) > 0 {
 		return
@@ -31,27 +27,19 @@
 		return
 	}
 
-<<<<<<< HEAD
-	requestsByBidder = splitBidRequest(orig, impsByBidder, aliases, usersyncs)
+	requestsByBidder = splitBidRequest(orig, impsByBidder, aliases, usersyncs, met)
 	return
 }
-=======
-// Take an openrtb request, and a list of bidders, and return an openrtb request sanitized for each bidder
-func cleanOpenRTBRequests(orig *openrtb.BidRequest, adapters []openrtb_ext.BidderName, usersyncs IdFetcher, met *pbsmetrics.Metrics) (map[openrtb_ext.BidderName]*openrtb.BidRequest, []error) {
-	// This is the clean array of openrtb requests we will be returning
-	cleanReqs := make(map[openrtb_ext.BidderName]*openrtb.BidRequest, len(adapters))
-	errList := make([]error, 0, 1)
->>>>>>> 15deb435
 
-func splitBidRequest(req *openrtb.BidRequest, impsByBidder map[string][]openrtb.Imp, aliases map[string]string, usersyncs IdFetcher) map[openrtb_ext.BidderName]*openrtb.BidRequest {
+func splitBidRequest(req *openrtb.BidRequest, impsByBidder map[string][]openrtb.Imp, aliases map[string]string, usersyncs IdFetcher, met *pbsmetrics.Metrics) map[openrtb_ext.BidderName]*openrtb.BidRequest {
 	requestsByBidder := make(map[openrtb_ext.BidderName]*openrtb.BidRequest, len(impsByBidder))
 	for bidder, imps := range impsByBidder {
-		coreBidder := bidder
-		if linkedBidder, ok := aliases[bidder]; ok {
-			coreBidder = linkedBidder
+		reqCopy := *req
+		coreBidder := resolveBidder(bidder, aliases)
+		met.AdapterMetrics[coreBidder].RequestMeter.Mark(1)
+		if hadSync := prepareUser(&reqCopy, coreBidder, usersyncs); !hadSync && req.App == nil {
+			met.AdapterMetrics[coreBidder].NoCookieMeter.Mark(1)
 		}
-		reqCopy := *req
-		prepareUser(&reqCopy, openrtb_ext.BidderName(coreBidder), usersyncs)
 		reqCopy.Imp = imps
 		requestsByBidder[openrtb_ext.BidderName(bidder)] = &reqCopy
 	}
@@ -82,33 +70,12 @@
 				continue
 			}
 
-<<<<<<< HEAD
 			otherImps, _ := splitImps[intendedBidder]
 			if impForBidder, err := sanitizedImpCopy(&thisImp, theseBidders, intendedBidder); err != nil {
 				errList = append(errList, err)
 			} else {
 				splitImps[intendedBidder] = append(otherImps, *impForBidder)
 			}
-=======
-		// Only add a BidRequest if there exist Imp(s) for this adapter
-		if len(newImps) > 0 {
-			// Create a new BidRequest
-			newReq := new(openrtb.BidRequest)
-			// Make a shallow copy of the original request
-			*newReq = *orig
-			prepareUser(newReq, adapters[i], usersyncs)
-			newReq.Imp = newImps
-			cleanReqs[adapters[i]] = newReq
-			// Grab some statistics now we know we are holding an auction
-			met.AdapterMetrics[adapters[i]].RequestMeter.Mark(1)
-			if newReq.App == nil {
-				_, found := usersyncs.GetId(adapters[i])
-				if !found {
-					met.AdapterMetrics[adapters[i]].NoCookieMeter.Mark(1)
-				}
-			}
-
->>>>>>> 15deb435
 		}
 	}
 
@@ -135,7 +102,10 @@
 
 // prepareUser changes req.User so that it's ready for the given bidder.
 // This *will* mutate the request, but will *not* mutate any objects nested inside it.
-func prepareUser(req *openrtb.BidRequest, bidder openrtb_ext.BidderName, usersyncs IdFetcher) {
+//
+// This function expects bidder to be a "known" bidder name. It will not work on aliases.
+// It returns true if an ID sync existed, and false otherwise.
+func prepareUser(req *openrtb.BidRequest, bidder openrtb_ext.BidderName, usersyncs IdFetcher) bool {
 	if id, ok := usersyncs.GetId(bidder); ok {
 		if req.User == nil {
 			req.User = &openrtb.User{
@@ -146,7 +116,17 @@
 			clone.BuyerUID = id
 			req.User = &clone
 		}
+		return true
 	}
+	return false
+}
+
+// resolveBidder returns the known BidderName associated with bidder, if bidder is an alias. If it's not an alias, the bidder is returned.
+func resolveBidder(bidder string, aliases map[string]string) openrtb_ext.BidderName {
+	if coreBidder, ok := aliases[bidder]; ok {
+		return openrtb_ext.BidderName(coreBidder)
+	}
+	return openrtb_ext.BidderName(bidder)
 }
 
 // parseImpExts does a partial-unmarshal of the imp[].Ext field.
