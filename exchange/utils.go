package exchange

import (
	"context"
	"encoding/json"
	"errors"
	"fmt"
	"math/rand"
	"strings"

	"github.com/prebid/go-gdpr/vendorconsent"
	gpplib "github.com/prebid/go-gpp"
	gppConstants "github.com/prebid/go-gpp/constants"
	"github.com/prebid/openrtb/v20/openrtb2"

	"github.com/prebid/prebid-server/v3/config"
	"github.com/prebid/prebid-server/v3/errortypes"
	"github.com/prebid/prebid-server/v3/firstpartydata"
	"github.com/prebid/prebid-server/v3/gdpr"
	"github.com/prebid/prebid-server/v3/metrics"
	"github.com/prebid/prebid-server/v3/openrtb_ext"
	"github.com/prebid/prebid-server/v3/ortb"
	"github.com/prebid/prebid-server/v3/privacy"
	"github.com/prebid/prebid-server/v3/privacy/ccpa"
	"github.com/prebid/prebid-server/v3/privacy/lmt"
	"github.com/prebid/prebid-server/v3/schain"
	"github.com/prebid/prebid-server/v3/stored_responses"
	"github.com/prebid/prebid-server/v3/util/jsonutil"
	"github.com/prebid/prebid-server/v3/util/ptrutil"
)

var errInvalidRequestExt = errors.New("request.ext is invalid")

var channelTypeMap = map[metrics.RequestType]config.ChannelType{
	metrics.ReqTypeAMP:       config.ChannelAMP,
	metrics.ReqTypeORTB2App:  config.ChannelApp,
	metrics.ReqTypeVideo:     config.ChannelVideo,
	metrics.ReqTypeORTB2Web:  config.ChannelWeb,
	metrics.ReqTypeORTB2DOOH: config.ChannelDOOH,
}

const unknownBidder string = ""

type requestSplitter struct {
	bidderToSyncerKey map[string]string
	me                metrics.MetricsEngine
	privacyConfig     config.Privacy
	gdprPermsBuilder  gdpr.PermissionsBuilder
	hostSChainNode    *openrtb2.SupplyChainNode
	bidderInfo        config.BidderInfos
	requestValidator  ortb.RequestValidator
}

// cleanOpenRTBRequests splits the input request into requests which are sanitized for each bidder. Intended behavior is:
//
//  1. BidRequest.Imp[].Ext will only contain the "prebid" field and a "bidder" field which has the params for the intended Bidder.
//  2. Every BidRequest.Imp[] requested Bids from the Bidder who keys it.
//  3. BidRequest.User.BuyerUID will be set to that Bidder's ID.
func (rs *requestSplitter) cleanOpenRTBRequests(ctx context.Context,
	auctionReq AuctionRequest,
	requestExt *openrtb_ext.ExtRequest,
	gdprSignal gdpr.Signal,
	gdprEnforced bool,
	bidAdjustmentFactors map[string]float64,
) (bidderRequests []BidderRequest, privacyLabels metrics.PrivacyLabels, errs []error) {
	req := auctionReq.BidRequestWrapper
	if err := PreloadExts(req); err != nil {
		return
	}

	requestAliases, requestAliasesGVLIDs, errs := getRequestAliases(req)
	if len(errs) > 0 {
		return
	}

	bidderImpWithBidResp := stored_responses.InitStoredBidResponses(req.BidRequest, auctionReq.StoredBidResponses)
	hasStoredAuctionResponses := len(auctionReq.StoredAuctionResponses) > 0

	impsByBidder, err := splitImps(req.BidRequest.Imp, rs.requestValidator, requestAliases, hasStoredAuctionResponses, auctionReq.StoredBidResponses)
	if err != nil {
		errs = []error{err}
		return
	}

	explicitBuyerUIDs, err := extractAndCleanBuyerUIDs(req)
	if err != nil {
		errs = []error{err}
		return
	}

	lowerCaseExplicitBuyerUIDs := make(map[string]string)
	for bidder, uid := range explicitBuyerUIDs {
		lowerKey := strings.ToLower(bidder)
		lowerCaseExplicitBuyerUIDs[lowerKey] = uid
	}

	bidderParamsInReqExt, err := ExtractReqExtBidderParamsMap(req.BidRequest)
	if err != nil {
		errs = []error{err}
		return
	}

	sChainWriter, err := schain.NewSChainWriter(requestExt, rs.hostSChainNode)
	if err != nil {
		errs = []error{err}
		return
	}

	var gpp gpplib.GppContainer
	if req.BidRequest.Regs != nil && len(req.BidRequest.Regs.GPP) > 0 {
		var gppErrs []error
		gpp, gppErrs = gpplib.Parse(req.BidRequest.Regs.GPP)
		if len(gppErrs) > 0 {
			errs = append(errs, gppErrs[0])
		}
	}

	consent, err := getConsent(req, gpp)
	if err != nil {
		errs = append(errs, err)
	}

	ccpaEnforcer, err := extractCCPA(req.BidRequest, rs.privacyConfig, &auctionReq.Account, requestAliases, channelTypeMap[auctionReq.LegacyLabels.RType], gpp)
	if err != nil {
		errs = append(errs, err)
	}

	lmtEnforcer := extractLMT(req.BidRequest, rs.privacyConfig)

	// request level privacy policies
	coppa := req.BidRequest.Regs != nil && req.BidRequest.Regs.COPPA == 1
	lmt := lmtEnforcer.ShouldEnforce(unknownBidder)

	privacyLabels.CCPAProvided = ccpaEnforcer.CanEnforce()
	privacyLabels.CCPAEnforced = ccpaEnforcer.ShouldEnforce(unknownBidder)
	privacyLabels.COPPAEnforced = coppa
	privacyLabels.LMTEnforced = lmt

	var gdprPerms gdpr.Permissions = &gdpr.AlwaysAllow{}

	if gdprEnforced {
		privacyLabels.GDPREnforced = true
		parsedConsent, err := vendorconsent.ParseString(consent)
		if err == nil {
			version := int(parsedConsent.Version())
			privacyLabels.GDPRTCFVersion = metrics.TCFVersionToValue(version)
		}

		gdprRequestInfo := gdpr.RequestInfo{
			AliasGVLIDs: requestAliasesGVLIDs,
			Consent:     consent,
			GDPRSignal:  gdprSignal,
			PublisherID: auctionReq.LegacyLabels.PubID,
		}
		gdprPerms = rs.gdprPermsBuilder(auctionReq.TCF2Config, gdprRequestInfo)
	}

	bidderRequests = make([]BidderRequest, 0, len(impsByBidder))

	for bidder, imps := range impsByBidder {
		fpdUserEIDsPresent := fpdUserEIDExists(req, auctionReq.FirstPartyData, bidder)
		reqWrapperCopy := req.CloneAndClearImpWrappers()
		bidRequestCopy := *req.BidRequest
		reqWrapperCopy.BidRequest = &bidRequestCopy
		reqWrapperCopy.Imp = imps

		coreBidder, isRequestAlias := resolveBidder(bidder, requestAliases)

		// apply bidder-specific schains
		sChainWriter.Write(reqWrapperCopy, bidder)

		// eid scrubbing
		if err := removeUnpermissionedEids(reqWrapperCopy, bidder); err != nil {
			errs = append(errs, fmt.Errorf("unable to enforce request.ext.prebid.data.eidpermissions because %v", err))
			continue
		}

		// generate bidder-specific request ext
		err = buildRequestExtForBidder(bidder, reqWrapperCopy, bidderParamsInReqExt, auctionReq.Account.AlternateBidderCodes)
		if err != nil {
			errs = append(errs, err)
			continue
		}

		// apply bid adjustments
		if auctionReq.Account.PriceFloors.IsAdjustForBidAdjustmentEnabled() {
			applyBidAdjustmentToFloor(reqWrapperCopy, bidder, bidAdjustmentFactors)
		}

		// prepare user
		syncerKey := rs.bidderToSyncerKey[string(coreBidder)]
		hadSync := prepareUser(reqWrapperCopy, bidder, syncerKey, lowerCaseExplicitBuyerUIDs, auctionReq.UserSyncs)

		auctionPermissions := gdprPerms.AuctionActivitiesAllowed(ctx, coreBidder, openrtb_ext.BidderName(bidder))

		// privacy blocking
		if rs.isBidderBlockedByPrivacy(reqWrapperCopy, auctionReq.Activities, auctionPermissions, coreBidder, openrtb_ext.BidderName(bidder)) {
			continue
		}

		// fpd
		applyFPD(auctionReq.FirstPartyData, coreBidder, openrtb_ext.BidderName(bidder), isRequestAlias, reqWrapperCopy, fpdUserEIDsPresent)

		// privacy scrubbing
		if err := rs.applyPrivacy(reqWrapperCopy, coreBidder, bidder, auctionReq, auctionPermissions, ccpaEnforcer, lmt, coppa); err != nil {
			errs = append(errs, err)
			continue
		}

		// GPP downgrade: always downgrade unless we can confirm GPP is supported
		if shouldSetLegacyPrivacy(rs.bidderInfo, string(coreBidder)) {
			setLegacyGDPRFromGPP(reqWrapperCopy, gpp)
			setLegacyUSPFromGPP(reqWrapperCopy, gpp)
		}

		// remove imps with stored responses so they aren't sent to the bidder
		if impResponses, ok := bidderImpWithBidResp[openrtb_ext.BidderName(bidder)]; ok {
			removeImpsWithStoredResponses(reqWrapperCopy, impResponses)
		}

		// down convert
		info, ok := rs.bidderInfo[bidder]
		if !ok || info.OpenRTB == nil || info.OpenRTB.Version != "2.6" {
			reqWrapperCopy.Regs = ortb.CloneRegs(reqWrapperCopy.Regs)
			if err := openrtb_ext.ConvertDownTo25(reqWrapperCopy); err != nil {
				errs = append(errs, err)
				continue
			}
		}

		// sync wrapper
		if err := reqWrapperCopy.RebuildRequest(); err != nil {
			errs = append(errs, err)
			continue
		}

		// choose labels
		bidderLabels := metrics.AdapterLabels{
			Adapter: coreBidder,
		}
		if !hadSync && req.BidRequest.App == nil {
			bidderLabels.CookieFlag = metrics.CookieFlagNo
		} else {
			bidderLabels.CookieFlag = metrics.CookieFlagYes
		}
		if len(reqWrapperCopy.Imp) > 0 {
			bidderLabels.Source = auctionReq.LegacyLabels.Source
			bidderLabels.RType = auctionReq.LegacyLabels.RType
			bidderLabels.PubID = auctionReq.LegacyLabels.PubID
			bidderLabels.CookieFlag = auctionReq.LegacyLabels.CookieFlag
			bidderLabels.AdapterBids = metrics.AdapterBidPresent
		}

		bidderRequest := BidderRequest{
			BidderName:            openrtb_ext.BidderName(bidder),
			BidderCoreName:        coreBidder,
			BidRequest:            reqWrapperCopy.BidRequest,
			IsRequestAlias:        isRequestAlias,
			BidderStoredResponses: bidderImpWithBidResp[openrtb_ext.BidderName(bidder)],
			ImpReplaceImpId:       auctionReq.BidderImpReplaceImpID[bidder],
			BidderLabels:          bidderLabels,
		}
		bidderRequests = append(bidderRequests, bidderRequest)
	}

	return
}

// fpdUserEIDExists determines if req fpd config had User.EIDs
func fpdUserEIDExists(req *openrtb_ext.RequestWrapper, fpd map[openrtb_ext.BidderName]*firstpartydata.ResolvedFirstPartyData, bidder string) bool {
	fpdToApply, exists := fpd[openrtb_ext.BidderName(bidder)]
	if !exists || fpdToApply == nil {
		return false
	}
	if fpdToApply.User == nil {
		return false
	}
	fpdUserEIDs := fpdToApply.User.EIDs

	if len(fpdUserEIDs) == 0 {
		return false
	}
	if req.User == nil {
		return true
	}

	reqUserEIDs := req.User.EIDs

	if len(reqUserEIDs) != len(fpdUserEIDs) {
		return true
	}

	// if bidder fpd didn't have user.eids then user.eids will remain the same
	// hence we can use the same index to compare elements
	for i := range reqUserEIDs {
		pReqUserEID := &reqUserEIDs[i]
		pFpdUserEID := &fpdUserEIDs[i]
		if pReqUserEID != pFpdUserEID {
			return true
		}
	}
	return false
}

// removeImpsWithStoredResponses deletes imps with stored bid resp
func removeImpsWithStoredResponses(req *openrtb_ext.RequestWrapper, impBidResponses map[string]json.RawMessage) {
	if len(impBidResponses) == 0 {
		return
	}

	imps := req.Imp
	req.Imp = nil //to indicate this bidder doesn't have real requests
	for _, imp := range imps {
		if _, ok := impBidResponses[imp.ID]; !ok {
			//add real imp back to request
			req.Imp = append(req.Imp, imp)
		}
	}
}

// PreloadExts ensures all exts have been unmarshalled into wrapper ext objects
func PreloadExts(req *openrtb_ext.RequestWrapper) error {
	if req == nil {
		return nil
	}
	if _, err := req.GetRequestExt(); err != nil {
		return err
	}
	if _, err := req.GetUserExt(); err != nil {
		return err
	}
	if _, err := req.GetDeviceExt(); err != nil {
		return err
	}
	if _, err := req.GetRegExt(); err != nil {
		return err
	}
	if _, err := req.GetSiteExt(); err != nil {
		return err
	}
	if _, err := req.GetDOOHExt(); err != nil {
		return err
	}
	if _, err := req.GetSourceExt(); err != nil {
		return err
	}
	return nil
}

func (rs *requestSplitter) isBidderBlockedByPrivacy(r *openrtb_ext.RequestWrapper, activities privacy.ActivityControl, auctionPermissions gdpr.AuctionPermissions, coreBidder, bidderName openrtb_ext.BidderName) bool {
	// activities control
	scope := privacy.Component{Type: privacy.ComponentTypeBidder, Name: bidderName.String()}
	fetchBidsActivityAllowed := activities.Allow(privacy.ActivityFetchBids, scope, privacy.NewRequestFromBidRequest(*r))
	if !fetchBidsActivityAllowed {
		return true
	}

	// gdpr
	if !auctionPermissions.AllowBidRequest {
		rs.me.RecordAdapterGDPRRequestBlocked(coreBidder)
		return true
	}

	return false
}

func (rs *requestSplitter) applyPrivacy(reqWrapper *openrtb_ext.RequestWrapper, coreBidderName openrtb_ext.BidderName, bidderName string, auctionReq AuctionRequest, auctionPermissions gdpr.AuctionPermissions, ccpaEnforcer privacy.PolicyEnforcer, lmt bool, coppa bool) error {
	scope := privacy.Component{Type: privacy.ComponentTypeBidder, Name: bidderName}
	ipConf := privacy.IPConf{IPV6: auctionReq.Account.Privacy.IPv6Config, IPV4: auctionReq.Account.Privacy.IPv4Config}

	bidRequest := ortb.CloneBidRequestPartial(reqWrapper.BidRequest)
	reqWrapper.BidRequest = bidRequest

	passIDActivityAllowed := auctionReq.Activities.Allow(privacy.ActivityTransmitUserFPD, scope, privacy.NewRequestFromBidRequest(*reqWrapper))
	buyerUIDSet := reqWrapper.User != nil && reqWrapper.User.BuyerUID != ""
	buyerUIDRemoved := false
	if !passIDActivityAllowed {
		privacy.ScrubUserFPD(reqWrapper)
		buyerUIDRemoved = true
	} else {
		if !auctionPermissions.PassID {
			privacy.ScrubGdprID(reqWrapper)
			buyerUIDRemoved = true
		}

		if ccpaEnforcer.ShouldEnforce(bidderName) {
			privacy.ScrubDeviceIDsIPsUserDemoExt(reqWrapper, ipConf, "eids", false)
			buyerUIDRemoved = true
		}
	}
	if buyerUIDSet && buyerUIDRemoved {
		rs.me.RecordAdapterBuyerUIDScrubbed(coreBidderName)
	}

	passGeoActivityAllowed := auctionReq.Activities.Allow(privacy.ActivityTransmitPreciseGeo, scope, privacy.NewRequestFromBidRequest(*reqWrapper))
	if !passGeoActivityAllowed {
		privacy.ScrubGeoAndDeviceIP(reqWrapper, ipConf)
	} else {
		if !auctionPermissions.PassGeo {
			privacy.ScrubGeoAndDeviceIP(reqWrapper, ipConf)
		}
		if ccpaEnforcer.ShouldEnforce(bidderName) {
			privacy.ScrubDeviceIDsIPsUserDemoExt(reqWrapper, ipConf, "eids", false)
		}
	}

	if lmt || coppa {
		privacy.ScrubDeviceIDsIPsUserDemoExt(reqWrapper, ipConf, "eids", coppa)
	}

	passTIDAllowed := auctionReq.Activities.Allow(privacy.ActivityTransmitTIDs, scope, privacy.NewRequestFromBidRequest(*reqWrapper))
	if !passTIDAllowed {
		privacy.ScrubTID(reqWrapper)
	}

	if err := reqWrapper.RebuildRequest(); err != nil {
		return err
	}

	// *bidRequest = *reqWrapper.BidRequest
	return nil
}

func shouldSetLegacyPrivacy(bidderInfo config.BidderInfos, bidder string) bool {
	binfo, defined := bidderInfo[bidder]

	if !defined || binfo.OpenRTB == nil {
		return true
	}

	return !binfo.OpenRTB.GPPSupported
}

func ccpaEnabled(account *config.Account, privacyConfig config.Privacy, requestType config.ChannelType) bool {
	if accountEnabled := account.CCPA.EnabledForChannelType(requestType); accountEnabled != nil {
		return *accountEnabled
	}
	return privacyConfig.CCPA.Enforce
}

func extractCCPA(orig *openrtb2.BidRequest, privacyConfig config.Privacy, account *config.Account, requestAliases map[string]string, requestType config.ChannelType, gpp gpplib.GppContainer) (privacy.PolicyEnforcer, error) {
	// Quick extra wrapper until RequestWrapper makes its way into CleanRequests
	ccpaPolicy, err := ccpa.ReadFromRequestWrapper(&openrtb_ext.RequestWrapper{BidRequest: orig}, gpp)
	if err != nil {
		return privacy.NilPolicyEnforcer{}, err
	}

	validBidders := GetValidBidders(requestAliases)
	ccpaParsedPolicy, err := ccpaPolicy.Parse(validBidders)
	if err != nil {
		return privacy.NilPolicyEnforcer{}, err
	}

	ccpaEnforcer := privacy.EnabledPolicyEnforcer{
		Enabled:        ccpaEnabled(account, privacyConfig, requestType),
		PolicyEnforcer: ccpaParsedPolicy,
	}
	return ccpaEnforcer, nil
}

func extractLMT(orig *openrtb2.BidRequest, privacyConfig config.Privacy) privacy.PolicyEnforcer {
	return privacy.EnabledPolicyEnforcer{
		Enabled:        privacyConfig.LMT.Enforce,
		PolicyEnforcer: lmt.ReadFromRequest(orig),
	}
}

func ExtractReqExtBidderParamsMap(bidRequest *openrtb2.BidRequest) (map[string]json.RawMessage, error) {
	if bidRequest == nil {
		return nil, errors.New("error bidRequest should not be nil")
	}

	reqExt := &openrtb_ext.ExtRequest{}
	if len(bidRequest.Ext) > 0 {
		err := jsonutil.Unmarshal(bidRequest.Ext, &reqExt)
		if err != nil {
			return nil, fmt.Errorf("error decoding Request.ext : %s", err.Error())
		}
	}

	if reqExt.Prebid.BidderParams == nil {
		return nil, nil
	}

	var bidderParams map[string]json.RawMessage
	err := jsonutil.Unmarshal(reqExt.Prebid.BidderParams, &bidderParams)
	if err != nil {
		return nil, err
	}

	return bidderParams, nil
}

func buildRequestExtForBidder(bidder string, req *openrtb_ext.RequestWrapper, reqExtBidderParams map[string]json.RawMessage, cfgABC *openrtb_ext.ExtAlternateBidderCodes) error {
	reqExt, err := req.GetRequestExt()
	if err != nil {
		return err
	}
	prebid := reqExt.GetPrebid()

	// Resolve Alternate Bidder Codes
	var reqABC *openrtb_ext.ExtAlternateBidderCodes
	if prebid != nil && prebid.AlternateBidderCodes != nil {
		reqABC = prebid.AlternateBidderCodes
	}
	alternateBidderCodes := buildRequestExtAlternateBidderCodes(bidder, cfgABC, reqABC)

	// Build New/Filtered Prebid Ext
	prebidNew := openrtb_ext.ExtRequestPrebid{
		BidderParams:         reqExtBidderParams[bidder],
		AlternateBidderCodes: alternateBidderCodes,
	}

	// Copy Allowed Fields
	// Per: https://docs.prebid.org/prebid-server/endpoints/openrtb2/pbs-endpoint-auction.html#prebid-server-ortb2-extension-summary
	if prebid != nil {
		prebidNew.Channel = prebid.Channel
		prebidNew.CurrencyConversions = prebid.CurrencyConversions
		prebidNew.Debug = prebid.Debug
		prebidNew.Integration = prebid.Integration
		prebidNew.MultiBid = buildRequestExtMultiBid(bidder, prebid.MultiBid, alternateBidderCodes)
		prebidNew.Sdk = prebid.Sdk
		prebidNew.Server = prebid.Server
		prebidNew.Targeting = buildRequestExtTargeting(prebid.Targeting)
	}

	reqExt.SetPrebid(&prebidNew)
	return nil
}

func buildRequestExtAlternateBidderCodes(bidder string, accABC *openrtb_ext.ExtAlternateBidderCodes, reqABC *openrtb_ext.ExtAlternateBidderCodes) *openrtb_ext.ExtAlternateBidderCodes {
	if altBidderCodes := copyExtAlternateBidderCodes(bidder, reqABC); altBidderCodes != nil {
		return altBidderCodes
	}

	if altBidderCodes := copyExtAlternateBidderCodes(bidder, accABC); altBidderCodes != nil {
		return altBidderCodes
	}

	return nil
}

func copyExtAlternateBidderCodes(bidder string, altBidderCodes *openrtb_ext.ExtAlternateBidderCodes) *openrtb_ext.ExtAlternateBidderCodes {
	if altBidderCodes != nil {
		alternateBidderCodes := &openrtb_ext.ExtAlternateBidderCodes{
			Enabled: altBidderCodes.Enabled,
		}

		if bidderCodes, ok := altBidderCodes.IsBidderInAlternateBidderCodes(bidder); ok {
			alternateBidderCodes.Bidders = map[string]openrtb_ext.ExtAdapterAlternateBidderCodes{
				bidder: bidderCodes,
			}
		}

		return alternateBidderCodes
	}
	return nil
}

func buildRequestExtMultiBid(adapter string, reqMultiBid []*openrtb_ext.ExtMultiBid, adapterABC *openrtb_ext.ExtAlternateBidderCodes) []*openrtb_ext.ExtMultiBid {
	adapterMultiBid := make([]*openrtb_ext.ExtMultiBid, 0)
	for _, multiBid := range reqMultiBid {
		if multiBid.Bidder != "" {
			if strings.ToLower(multiBid.Bidder) == adapter || isBidderInExtAlternateBidderCodes(adapter, strings.ToLower(multiBid.Bidder), adapterABC) {
				adapterMultiBid = append(adapterMultiBid, multiBid)
			}
		} else {
			for _, bidder := range multiBid.Bidders {
				if strings.ToLower(bidder) == adapter || isBidderInExtAlternateBidderCodes(adapter, strings.ToLower(bidder), adapterABC) {
					adapterMultiBid = append(adapterMultiBid, &openrtb_ext.ExtMultiBid{
						Bidders: []string{bidder},
						MaxBids: multiBid.MaxBids,
					})
				}
			}
		}
	}

	if len(adapterMultiBid) > 0 {
		return adapterMultiBid
	}

	return nil
}

func buildRequestExtTargeting(t *openrtb_ext.ExtRequestTargeting) *openrtb_ext.ExtRequestTargeting {
	if t == nil || t.IncludeBrandCategory == nil {
		return nil
	}

	// only include fields bidders can use to influence their response and which does
	// not expose information about other bidders or restricted auction processing
	return &openrtb_ext.ExtRequestTargeting{
		IncludeBrandCategory: t.IncludeBrandCategory,
	}
}

func isBidderInExtAlternateBidderCodes(adapter, currentMultiBidBidder string, adapterABC *openrtb_ext.ExtAlternateBidderCodes) bool {
	if adapterABC != nil {
		if abc, ok := adapterABC.Bidders[adapter]; ok {
			for _, bidder := range abc.AllowedBidderCodes {
				if bidder == "*" || bidder == currentMultiBidBidder {
					return true
				}
			}
		}
	}
	return false
}

// extractAndCleanBuyerUIDs parses the values from user.ext.prebid.buyeruids, and then deletes those values from the ext.
// This prevents a Bidder from using these values to figure out who else is involved in the Auction.
func extractAndCleanBuyerUIDs(req *openrtb_ext.RequestWrapper) (map[string]string, error) {
	if req.User == nil {
		return nil, nil
	}

	userExt, err := req.GetUserExt()
	if err != nil {
		return nil, err
	}

	prebid := userExt.GetPrebid()
	if prebid == nil {
		return nil, nil
	}

	buyerUIDs := prebid.BuyerUIDs

	prebid.BuyerUIDs = nil
	userExt.SetPrebid(prebid)

	// The API guarantees that user.ext.prebid.buyeruids exists and has at least one ID defined,
	// as long as user.ext.prebid exists.
	return buyerUIDs, nil
}

// splitImps takes a list of Imps and returns a map of imps which have been sanitized for each bidder.
//
// For example, suppose imps has two elements. One goes to rubicon, while the other goes to appnexus and index.
// The returned map will have three keys: rubicon, appnexus, and index--each with one Imp.
// The "imp.ext" value of the appnexus Imp will only contain the "prebid" values, and "appnexus" value at the "bidder" key.
// The "imp.ext" value of the rubicon Imp will only contain the "prebid" values, and "rubicon" value at the "bidder" key.
//
// The goal here is so that Bidders only get Imps and Imp.Ext values which are intended for them.
func splitImps(imps []openrtb2.Imp, requestValidator ortb.RequestValidator, requestAliases map[string]string, hasStoredAuctionResponses bool, storedBidResponses stored_responses.ImpBidderStoredResp) (map[string][]openrtb2.Imp, error) {
	bidderImps := make(map[string][]openrtb2.Imp)

	for i, imp := range imps {
		var impExt map[string]json.RawMessage
		if err := jsonutil.UnmarshalValid(imp.Ext, &impExt); err != nil {
			return nil, fmt.Errorf("invalid json for imp[%d]: %v", i, err)
		}

		var impExtPrebid map[string]json.RawMessage
		if impExtPrebidJSON, exists := impExt[openrtb_ext.PrebidExtKey]; exists {
			// validation already performed by impExt unmarshal. no error is possible here, proven by tests.
			jsonutil.Unmarshal(impExtPrebidJSON, &impExtPrebid)
		}

		var impExtPrebidBidder map[string]json.RawMessage
		if impExtPrebidBidderJSON, exists := impExtPrebid[openrtb_ext.PrebidExtBidderKey]; exists {
			// validation already performed by impExt unmarshal. no error is possible here, proven by tests.
			jsonutil.Unmarshal(impExtPrebidBidderJSON, &impExtPrebidBidder)
		}

		var impExtPrebidImp map[string]json.RawMessage
		if impExtPrebidImpJSON, exists := impExtPrebid["imp"]; exists {
			jsonutil.Unmarshal(impExtPrebidImpJSON, &impExtPrebidImp)
		}

		sanitizedImpExt, err := createSanitizedImpExt(impExt, impExtPrebid)
		if err != nil {
			return nil, fmt.Errorf("unable to remove other bidder fields for imp[%d]: %v", i, err)
		}

		for bidder, bidderExt := range impExtPrebidBidder {
			impCopy := imp

			if impBidderFPD, exists := impExtPrebidImp[bidder]; exists {
				if err := mergeImpFPD(&impCopy, impBidderFPD, i); err != nil {
					return nil, err
				}
				impWrapper := openrtb_ext.ImpWrapper{Imp: &impCopy}
				cfg := ortb.ValidationConfig{
					SkipBidderParams: true,
					SkipNative:       true,
				}
				if err := requestValidator.ValidateImp(&impWrapper, cfg, i, requestAliases, hasStoredAuctionResponses, storedBidResponses); err != nil {
					return nil, &errortypes.InvalidImpFirstPartyData{
						Message: fmt.Sprintf("merging bidder imp first party data for imp %s results in an invalid imp: %v", imp.ID, err),
					}
				}
			}

			sanitizedImpExt[openrtb_ext.PrebidExtBidderKey] = bidderExt

			impExtJSON, err := jsonutil.Marshal(sanitizedImpExt)
			if err != nil {
				return nil, fmt.Errorf("unable to remove other bidder fields for imp[%d]: cannot marshal ext: %v", i, err)
			}
			impCopy.Ext = impExtJSON

			bidderImps[bidder] = append(bidderImps[bidder], impCopy)
		}
	}

	return bidderImps, nil
}

<<<<<<< HEAD
var allowedImpExtFields = map[string]interface{}{
	openrtb_ext.AuctionEnvironmentKey:       struct{}{},
	openrtb_ext.FirstPartyDataExtKey:        struct{}{},
	openrtb_ext.FirstPartyDataContextExtKey: struct{}{},
	openrtb_ext.GPIDKey:                     struct{}{},
	openrtb_ext.SKAdNExtKey:                 struct{}{},
	openrtb_ext.TIDKey:                      struct{}{},
	// HACK: Support the keys used by the PAAPI (Protected Audience API) module.
	// Without the hack, PBS will reject any requests that contain them. This hack
	// can be removed once the upstream repo supports them. For more info, see:
	// https://docs.prebid.org/dev-docs/modules/paapi.html
	// https://github.com/prebid/prebid-server/issues/3735
	openrtb_ext.IGSKey:   struct{}{},
	openrtb_ext.PAAPIKey: struct{}{},
=======
func mergeImpFPD(imp *openrtb2.Imp, fpd json.RawMessage, index int) error {
	if err := jsonutil.MergeClone(imp, fpd); err != nil {
		if strings.Contains(err.Error(), "invalid json on existing object") {
			return fmt.Errorf("invalid imp ext for imp[%d]", index)
		}
		return fmt.Errorf("invalid first party data for imp[%d]", index)
	}
	return nil
>>>>>>> 02048f20
}

var allowedImpExtPrebidFields = map[string]interface{}{
	openrtb_ext.IsRewardedInventoryKey: struct{}{},
	openrtb_ext.OptionsKey:             struct{}{},
}

var deniedImpExtFields = map[string]interface{}{
	openrtb_ext.PrebidExtKey: struct{}{},
}

func createSanitizedImpExt(impExt, impExtPrebid map[string]json.RawMessage) (map[string]json.RawMessage, error) {
	sanitizedImpExt := make(map[string]json.RawMessage, 6)
	sanitizedImpPrebidExt := make(map[string]json.RawMessage, 2)

	// copy allowed imp[].ext.prebid fields
	for k := range allowedImpExtPrebidFields {
		if v, exists := impExtPrebid[k]; exists {
			sanitizedImpPrebidExt[k] = v
		}
	}

	// marshal sanitized imp[].ext.prebid
	if len(sanitizedImpPrebidExt) > 0 {
		if impExtPrebidJSON, err := jsonutil.Marshal(sanitizedImpPrebidExt); err == nil {
			sanitizedImpExt[openrtb_ext.PrebidExtKey] = impExtPrebidJSON
		} else {
			return nil, fmt.Errorf("cannot marshal ext.prebid: %v", err)
		}
	}

	// copy reserved imp[].ext fields known to not be bidder names
	for k, v := range impExt {
		if _, exists := deniedImpExtFields[k]; !exists {
			sanitizedImpExt[k] = v
		}
	}

	return sanitizedImpExt, nil
}

// prepareUser changes req.User so that it's ready for the given bidder.
// In this function, "givenBidder" may or may not be an alias. "coreBidder" must *not* be an alias.
// It returns true if a Cookie User Sync existed, and false otherwise.
func prepareUser(req *openrtb_ext.RequestWrapper, givenBidder, syncerKey string, explicitBuyerUIDs map[string]string, usersyncs IdFetcher) bool {
	cookieId, hadCookie, _ := usersyncs.GetUID(syncerKey)

	if id, ok := explicitBuyerUIDs[strings.ToLower(givenBidder)]; ok {
		req.User = copyWithBuyerUID(req.User, id)
	} else if hadCookie {
		req.User = copyWithBuyerUID(req.User, cookieId)
	}

	return hadCookie
}

// copyWithBuyerUID either overwrites the BuyerUID property on user with the argument, or returns
// a new (empty) User with the BuyerUID already set.
func copyWithBuyerUID(user *openrtb2.User, buyerUID string) *openrtb2.User {
	if user == nil {
		return &openrtb2.User{
			BuyerUID: buyerUID,
		}
	}
	if user.BuyerUID == "" {
		clone := *user
		clone.BuyerUID = buyerUID
		return &clone
	}
	return user
}

// removeUnpermissionedEids modifies the request to remove any request.user.eids not permissions for the specific bidder
func removeUnpermissionedEids(reqWrapper *openrtb_ext.RequestWrapper, bidder string) error {
	// ensure request might have eids (as much as we can check before unmarshalling)
	if reqWrapper.User == nil || len(reqWrapper.User.EIDs) == 0 {
		return nil
	}

	// ensure request has eid permissions to enforce
	reqExt, err := reqWrapper.GetRequestExt()
	if err != nil {
		return err
	}
	if reqExt == nil {
		return nil
	}

	reqExtPrebid := reqExt.GetPrebid()
	if reqExtPrebid == nil || reqExtPrebid.Data == nil || len(reqExtPrebid.Data.EidPermissions) == 0 {
		return nil
	}

	eids := reqWrapper.User.EIDs

	// translate eid permissions to a map for quick lookup
	eidRules := make(map[string][]string)
	for _, p := range reqExtPrebid.Data.EidPermissions {
		eidRules[p.Source] = p.Bidders
	}

	eidsAllowed := make([]openrtb2.EID, 0, len(eids))
	for _, eid := range eids {
		allowed := false
		if rule, hasRule := eidRules[eid.Source]; hasRule {
			for _, ruleBidder := range rule {
				if ruleBidder == "*" || strings.EqualFold(ruleBidder, bidder) {
					allowed = true
					break
				}
			}
		} else {
			allowed = true
		}

		if allowed {
			eidsAllowed = append(eidsAllowed, eid)
		}
	}

	// exit early if all eids are allowed and nothing needs to be removed
	if len(eids) == len(eidsAllowed) {
		return nil
	}

	if len(eidsAllowed) == 0 {
		reqWrapper.User.EIDs = nil
	} else {
		reqWrapper.User.EIDs = eidsAllowed
	}
	return nil
}

// resolveBidder returns the known BidderName associated with bidder, if bidder is an alias. If it's not an alias, the bidder is returned.
func resolveBidder(bidder string, requestAliases map[string]string) (openrtb_ext.BidderName, bool) {
	normalisedBidderName, _ := openrtb_ext.NormalizeBidderName(bidder)

	if coreBidder, ok := requestAliases[bidder]; ok {
		return openrtb_ext.BidderName(coreBidder), true
	}

	return normalisedBidderName, false
}

func getRequestAliases(req *openrtb_ext.RequestWrapper) (map[string]string, map[string]uint16, []error) {
	reqExt, err := req.GetRequestExt()
	if err != nil {
		return nil, nil, []error{errInvalidRequestExt}
	}

	if prebid := reqExt.GetPrebid(); prebid != nil {
		return prebid.Aliases, prebid.AliasGVLIDs, nil
	}

	return nil, nil, nil
}

func GetValidBidders(requestAliases map[string]string) map[string]struct{} {
	validBidders := openrtb_ext.BuildBidderNameHashSet()

	for k := range requestAliases {
		validBidders[k] = struct{}{}
	}

	return validBidders
}

// Quick little randomizer for a list of strings. Stuffing it in utils to keep other files clean
func randomizeList(list []openrtb_ext.BidderName) {
	l := len(list)
	perm := rand.Perm(l)
	var j int
	for i := 0; i < l; i++ {
		j = perm[i]
		list[i], list[j] = list[j], list[i]
	}
}

func getExtCacheInstructions(requestExtPrebid *openrtb_ext.ExtRequestPrebid) extCacheInstructions {
	//returnCreative defaults to true
	cacheInstructions := extCacheInstructions{returnCreative: true}
	foundBidsRC := false
	foundVastRC := false

	if requestExtPrebid != nil && requestExtPrebid.Cache != nil {
		if requestExtPrebid.Cache.Bids != nil {
			cacheInstructions.cacheBids = true
			if requestExtPrebid.Cache.Bids.ReturnCreative != nil {
				cacheInstructions.returnCreative = *requestExtPrebid.Cache.Bids.ReturnCreative
				foundBidsRC = true
			}
		}

		if requestExtPrebid.Cache.VastXML != nil {
			cacheInstructions.cacheVAST = true
			if requestExtPrebid.Cache.VastXML.ReturnCreative != nil {
				cacheInstructions.returnCreative = *requestExtPrebid.Cache.VastXML.ReturnCreative
				foundVastRC = true
			}
		}
	}

	if foundBidsRC && foundVastRC {
		cacheInstructions.returnCreative = *requestExtPrebid.Cache.Bids.ReturnCreative || *requestExtPrebid.Cache.VastXML.ReturnCreative
	}

	return cacheInstructions
}

func getExtTargetData(requestExtPrebid *openrtb_ext.ExtRequestPrebid, cacheInstructions extCacheInstructions) *targetData {
	if requestExtPrebid != nil && requestExtPrebid.Targeting != nil {
		return &targetData{
			alwaysIncludeDeals:        requestExtPrebid.Targeting.AlwaysIncludeDeals,
			includeBidderKeys:         ptrutil.ValueOrDefault(requestExtPrebid.Targeting.IncludeBidderKeys),
			includeCacheBids:          cacheInstructions.cacheBids,
			includeCacheVast:          cacheInstructions.cacheVAST,
			includeFormat:             requestExtPrebid.Targeting.IncludeFormat,
			includeWinners:            ptrutil.ValueOrDefault(requestExtPrebid.Targeting.IncludeWinners),
			mediaTypePriceGranularity: ptrutil.ValueOrDefault(requestExtPrebid.Targeting.MediaTypePriceGranularity),
			preferDeals:               requestExtPrebid.Targeting.PreferDeals,
			priceGranularity:          ptrutil.ValueOrDefault(requestExtPrebid.Targeting.PriceGranularity),
		}
	}

	return nil
}

// getDebugInfo returns the boolean flags that allow for debug information in bidResponse.Ext, the SeatBid.httpcalls slice, and
// also sets the debugLog information
func getDebugInfo(test int8, requestExtPrebid *openrtb_ext.ExtRequestPrebid, accountDebugFlag bool, debugLog *DebugLog) (bool, bool, *DebugLog) {
	requestDebugAllow := parseRequestDebugValues(test, requestExtPrebid)
	debugLog = setDebugLogValues(accountDebugFlag, debugLog)

	responseDebugAllow := (requestDebugAllow && accountDebugFlag) || debugLog.DebugEnabledOrOverridden
	accountDebugAllow := (requestDebugAllow && accountDebugFlag) || (debugLog.DebugEnabledOrOverridden && accountDebugFlag)

	return responseDebugAllow, accountDebugAllow, debugLog
}

// setDebugLogValues initializes the DebugLog if nil. It also sets the value of the debugInfo flag
// used in HoldAuction
func setDebugLogValues(accountDebugFlag bool, debugLog *DebugLog) *DebugLog {
	if debugLog == nil {
		debugLog = &DebugLog{}
	}

	debugLog.Enabled = debugLog.DebugEnabledOrOverridden || accountDebugFlag
	return debugLog
}

func parseRequestDebugValues(test int8, requestExtPrebid *openrtb_ext.ExtRequestPrebid) bool {
	return test == 1 || (requestExtPrebid != nil && requestExtPrebid.Debug)
}

func getExtBidAdjustmentFactors(requestExtPrebid *openrtb_ext.ExtRequestPrebid) map[string]float64 {
	if requestExtPrebid != nil && requestExtPrebid.BidAdjustmentFactors != nil {
		caseInsensitiveMap := make(map[string]float64, len(requestExtPrebid.BidAdjustmentFactors))
		for bidder, bidAdjFactor := range requestExtPrebid.BidAdjustmentFactors {
			caseInsensitiveMap[strings.ToLower(bidder)] = bidAdjFactor
		}
		return caseInsensitiveMap
	}
	return nil
}

func applyFPD(fpd map[openrtb_ext.BidderName]*firstpartydata.ResolvedFirstPartyData,
	coreBidderName openrtb_ext.BidderName,
	bidderName openrtb_ext.BidderName,
	isRequestAlias bool,
	reqWrapper *openrtb_ext.RequestWrapper,
	fpdUserEIDsPresent bool) {
	if fpd == nil {
		return
	}

	bidder := coreBidderName
	if isRequestAlias {
		bidder = bidderName
	}

	fpdToApply, exists := fpd[bidder]
	if !exists || fpdToApply == nil {
		return
	}

	if fpdToApply.Site != nil {
		reqWrapper.Site = fpdToApply.Site
	}

	if fpdToApply.App != nil {
		reqWrapper.App = fpdToApply.App
	}

	if fpdToApply.User != nil {
		if reqWrapper.User != nil {
			if len(reqWrapper.User.BuyerUID) > 0 {
				//BuyerUID is a value obtained between fpd extraction and fpd application.
				//BuyerUID needs to be set back to fpd before applying this fpd to final bidder request
				fpdToApply.User.BuyerUID = reqWrapper.User.BuyerUID
			}

			// if FPD config didn't have user.eids - use reqWrapper.User.EIDs after removeUnpermissionedEids
			if !fpdUserEIDsPresent {
				fpdToApply.User.EIDs = reqWrapper.User.EIDs
			}
		}
		reqWrapper.User = fpdToApply.User
	}
}

func setLegacyGDPRFromGPP(r *openrtb_ext.RequestWrapper, gpp gpplib.GppContainer) {
	if r.Regs != nil && r.Regs.GDPR == nil {
		if r.Regs.GPPSID != nil {
			// Set to 0 unless SID exists
			regs := *r.Regs
			regs.GDPR = ptrutil.ToPtr[int8](0)
			for _, id := range r.Regs.GPPSID {
				if id == int8(gppConstants.SectionTCFEU2) {
					regs.GDPR = ptrutil.ToPtr[int8](1)
				}
			}
			r.Regs = &regs
		}
	}

	if r.User == nil || len(r.User.Consent) == 0 {
		for _, sec := range gpp.Sections {
			if sec.GetID() == gppConstants.SectionTCFEU2 {
				var user openrtb2.User
				if r.User == nil {
					user = openrtb2.User{}
				} else {
					user = *r.User
				}
				user.Consent = sec.GetValue()
				r.User = &user
			}
		}
	}
}

func setLegacyUSPFromGPP(r *openrtb_ext.RequestWrapper, gpp gpplib.GppContainer) {
	if r.Regs == nil {
		return
	}
	if len(r.Regs.USPrivacy) > 0 || r.Regs.GPPSID == nil {
		return
	}
	for _, sid := range r.Regs.GPPSID {
		if sid == int8(gppConstants.SectionUSPV1) {
			for _, sec := range gpp.Sections {
				if sec.GetID() == gppConstants.SectionUSPV1 {
					regs := *r.Regs
					regs.USPrivacy = sec.GetValue()
					r.Regs = &regs
				}
			}
		}
	}
}

func WrapJSONInData(data []byte) []byte {
	res := make([]byte, 0, len(data))
	res = append(res, []byte(`{"data":`)...)
	res = append(res, data...)
	res = append(res, []byte(`}`)...)
	return res
}

func getMediaTypeForBid(bid openrtb2.Bid) (openrtb_ext.BidType, error) {
	mType := bid.MType
	var bidType openrtb_ext.BidType
	if mType > 0 {
		switch mType {
		case openrtb2.MarkupBanner:
			bidType = openrtb_ext.BidTypeBanner
		case openrtb2.MarkupVideo:
			bidType = openrtb_ext.BidTypeVideo
		case openrtb2.MarkupAudio:
			bidType = openrtb_ext.BidTypeAudio
		case openrtb2.MarkupNative:
			bidType = openrtb_ext.BidTypeNative
		default:
			return bidType, fmt.Errorf("Failed to parse bid mType for impression \"%s\"", bid.ImpID)
		}
	} else {
		var err error
		bidType, err = getPrebidMediaTypeForBid(bid)
		if err != nil {
			return bidType, err
		}
	}
	return bidType, nil
}

func getPrebidMediaTypeForBid(bid openrtb2.Bid) (openrtb_ext.BidType, error) {
	var err error
	var bidType openrtb_ext.BidType

	if bid.Ext != nil {
		var bidExt openrtb_ext.ExtBid
		err = jsonutil.Unmarshal(bid.Ext, &bidExt)
		if err == nil && bidExt.Prebid != nil {
			if bidType, err = openrtb_ext.ParseBidType(string(bidExt.Prebid.Type)); err == nil {
				return bidType, nil
			}
		}
	}

	errMsg := fmt.Sprintf("Failed to parse bid mediatype for impression \"%s\"", bid.ImpID)
	if err != nil {
		errMsg = fmt.Sprintf("%s, %s", errMsg, err.Error())
	}

	return bidType, &errortypes.BadServerResponse{
		Message: errMsg,
	}
}

func applyBidAdjustmentToFloor(req *openrtb_ext.RequestWrapper, bidder string, adjustmentFactors map[string]float64) {
	if len(adjustmentFactors) == 0 {
		return
	}

	bidAdjustment := 1.0
	if v, ok := adjustmentFactors[bidder]; ok && v != 0.0 {
		bidAdjustment = v
	}

	if bidAdjustment != 1.0 {
		for index, imp := range req.Imp {
			imp.BidFloor = imp.BidFloor / bidAdjustment
			req.Imp[index] = imp
		}
	}
}<|MERGE_RESOLUTION|>--- conflicted
+++ resolved
@@ -708,7 +708,6 @@
 	return bidderImps, nil
 }
 
-<<<<<<< HEAD
 var allowedImpExtFields = map[string]interface{}{
 	openrtb_ext.AuctionEnvironmentKey:       struct{}{},
 	openrtb_ext.FirstPartyDataExtKey:        struct{}{},
@@ -722,8 +721,9 @@
 	// https://docs.prebid.org/dev-docs/modules/paapi.html
 	// https://github.com/prebid/prebid-server/issues/3735
 	openrtb_ext.IGSKey:   struct{}{},
-	openrtb_ext.PAAPIKey: struct{}{},
-=======
+	openrtb_ext.PAAPIKey: struct{}{}
+}
+
 func mergeImpFPD(imp *openrtb2.Imp, fpd json.RawMessage, index int) error {
 	if err := jsonutil.MergeClone(imp, fpd); err != nil {
 		if strings.Contains(err.Error(), "invalid json on existing object") {
@@ -732,7 +732,6 @@
 		return fmt.Errorf("invalid first party data for imp[%d]", index)
 	}
 	return nil
->>>>>>> 02048f20
 }
 
 var allowedImpExtPrebidFields = map[string]interface{}{
