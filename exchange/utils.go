--- conflicted
+++ resolved
@@ -19,17 +19,6 @@
 	"github.com/prebid/prebid-server/privacy/lmt"
 )
 
-<<<<<<< HEAD
-=======
-// cleanMetrics is a struct to export any metrics data resulting from cleanOpenRTBRequests(). It starts with just
-// the TCF version, but made a struct to facilitate future expansion
-type cleanMetrics struct {
-	// A simple flag if GDPR is being enforced on this request.
-	gdprEnforced bool
-	// a zero value means a missing or invalid GDPR string
-	gdprTcfVersion int
-}
-
 func BidderToPrebidSChains(req *openrtb_ext.ExtRequest) (map[string]*openrtb_ext.ExtRequestPrebidSChainSChain, error) {
 	bidderToSChains := make(map[string]*openrtb_ext.ExtRequestPrebidSChainSChain)
 
@@ -53,7 +42,6 @@
 	return bidderToSChains, nil
 }
 
->>>>>>> e6d159e7
 // cleanOpenRTBRequests splits the input request into requests which are sanitized for each bidder. Intended behavior is:
 //
 //   1. BidRequest.Imp[].Ext will only contain the "prebid" field and a "bidder" field which has the params for the intended Bidder.
