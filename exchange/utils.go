package exchange

import (
	"context"
	"encoding/json"
	"fmt"
	"math/rand"

	"github.com/mxmCherry/openrtb/v15/openrtb2"
	"github.com/prebid/go-gdpr/vendorconsent"

	"github.com/buger/jsonparser"
<<<<<<< HEAD
	"github.com/prebid/prebid-server/config"
=======
	"github.com/mxmCherry/openrtb/v15/openrtb2"
	"github.com/prebid/go-gdpr/vendorconsent"
	"github.com/prebid/prebid-server/adapters"
	"github.com/prebid/prebid-server/config"
	"github.com/prebid/prebid-server/firstpartydata"
>>>>>>> 3fcb43ca
	"github.com/prebid/prebid-server/gdpr"
	"github.com/prebid/prebid-server/metrics"
	"github.com/prebid/prebid-server/openrtb_ext"
	"github.com/prebid/prebid-server/privacy"
	"github.com/prebid/prebid-server/privacy/ccpa"
	"github.com/prebid/prebid-server/privacy/lmt"
<<<<<<< HEAD
=======
	"github.com/prebid/prebid-server/schain"
>>>>>>> 3fcb43ca
)

var integrationTypeMap = map[metrics.RequestType]config.IntegrationType{
	metrics.ReqTypeAMP:      config.IntegrationTypeAMP,
	metrics.ReqTypeORTB2App: config.IntegrationTypeApp,
	metrics.ReqTypeVideo:    config.IntegrationTypeVideo,
	metrics.ReqTypeORTB2Web: config.IntegrationTypeWeb,
}

const unknownBidder string = ""

<<<<<<< HEAD
func BidderToPrebidSChains(req *openrtb_ext.ExtRequest) (map[string]*openrtb_ext.ExtRequestPrebidSChainSChain, error) {
	bidderToSChains := make(map[string]*openrtb_ext.ExtRequestPrebidSChainSChain)

	if req != nil {
		for _, schainWrapper := range req.Prebid.SChains {
			for _, bidder := range schainWrapper.Bidders {
				if _, present := bidderToSChains[bidder]; present {
					return nil, fmt.Errorf("request.ext.prebid.schains contains multiple schains for bidder %s; "+
						"it must contain no more than one per bidder.", bidder)
				} else {
					bidderToSChains[bidder] = &schainWrapper.SChain
				}
			}
		}
	}

	return bidderToSChains, nil
}

=======
>>>>>>> 3fcb43ca
// cleanOpenRTBRequests splits the input request into requests which are sanitized for each bidder. Intended behavior is:
//
//   1. BidRequest.Imp[].Ext will only contain the "prebid" field and a "bidder" field which has the params for the intended Bidder.
//   2. Every BidRequest.Imp[] requested Bids from the Bidder who keys it.
//   3. BidRequest.User.BuyerUID will be set to that Bidder's ID.
func cleanOpenRTBRequests(ctx context.Context,
<<<<<<< HEAD
	req AuctionRequest,
	requestExt *openrtb_ext.ExtRequest,
	gDPR gdpr.Permissions,
	metricsEngine metrics.MetricsEngine,
	gdprDefaultValue gdpr.Signal,
	privacyConfig config.Privacy,
	account *config.Account) (allowedBidderRequests []BidderRequest, privacyLabels metrics.PrivacyLabels, errs []error) {

	impsByBidder, err := splitImps(req.BidRequest.Imp)
	if err != nil {
		errs = []error{err}
		return
	}

	aliases, errs := parseAliases(req.BidRequest)
=======
	auctionReq AuctionRequest,
	requestExt *openrtb_ext.ExtRequest,
	bidderToSyncerKey map[string]string,
	metricsEngine metrics.MetricsEngine,
	gdprDefaultValue gdpr.Signal,
	gdprPerms gdpr.Permissions,
	privacyConfig config.Privacy,
	tcf2Cfg gdpr.TCF2ConfigReader,
) (allowedBidderRequests []BidderRequest, privacyLabels metrics.PrivacyLabels, errs []error) {

	req := auctionReq.BidRequestWrapper
	impsByBidder, err := splitImps(req.BidRequest.Imp)
	if err != nil {
		errs = []error{err}
		return
	}

	aliases, errs := parseAliases(req.BidRequest)
	if len(errs) > 0 {
		return
	}

	aliasesGVLIDs, errs := parseAliasesGVLIDs(req.BidRequest)
>>>>>>> 3fcb43ca
	if len(errs) > 0 {
		return
	}

	var allBidderRequests []BidderRequest
<<<<<<< HEAD
	allBidderRequests, errs = getAuctionBidderRequests(req, requestExt, impsByBidder, aliases)
=======
	allBidderRequests, errs = getAuctionBidderRequests(auctionReq, requestExt, bidderToSyncerKey, impsByBidder, aliases)
>>>>>>> 3fcb43ca

	if len(allBidderRequests) == 0 {
		return
	}
<<<<<<< HEAD

	gdprSignal, err := extractGDPR(req.BidRequest)
	if err != nil {
		errs = append(errs, err)
	}
	consent, err := extractConsent(req.BidRequest)
	if err != nil {
		errs = append(errs, err)
=======

	gdprSignal, err := extractGDPR(req.BidRequest)
	if err != nil {
		errs = append(errs, err)
	}
	consent, err := extractConsent(req.BidRequest)
	if err != nil {
		errs = append(errs, err)
	}
	gdprApplies := gdprSignal == gdpr.SignalYes || (gdprSignal == gdpr.SignalAmbiguous && gdprDefaultValue == gdpr.SignalYes)

	ccpaEnforcer, err := extractCCPA(req.BidRequest, privacyConfig, &auctionReq.Account, aliases, integrationTypeMap[auctionReq.LegacyLabels.RType])
	if err != nil {
		errs = append(errs, err)
	}

	lmtEnforcer := extractLMT(req.BidRequest, privacyConfig)

	// request level privacy policies
	privacyEnforcement := privacy.Enforcement{
		COPPA: req.BidRequest.Regs != nil && req.BidRequest.Regs.COPPA == 1,
		LMT:   lmtEnforcer.ShouldEnforce(unknownBidder),
>>>>>>> 3fcb43ca
	}
	gdprEnforced := gdprSignal == gdpr.SignalYes || (gdprSignal == gdpr.SignalAmbiguous && gdprDefaultValue == gdpr.SignalYes)

<<<<<<< HEAD
	ccpaEnforcer, err := extractCCPA(req.BidRequest, privacyConfig, &req.Account, aliases, integrationTypeMap[req.LegacyLabels.RType])
	if err != nil {
		errs = append(errs, err)
	}

	lmtEnforcer := extractLMT(req.BidRequest, privacyConfig)

	// request level privacy policies
	privacyEnforcement := privacy.Enforcement{
		COPPA: req.BidRequest.Regs != nil && req.BidRequest.Regs.COPPA == 1,
		LMT:   lmtEnforcer.ShouldEnforce(unknownBidder),
	}

	privacyLabels.CCPAProvided = ccpaEnforcer.CanEnforce()
	privacyLabels.CCPAEnforced = ccpaEnforcer.ShouldEnforce(unknownBidder)
	privacyLabels.COPPAEnforced = privacyEnforcement.COPPA
	privacyLabels.LMTEnforced = lmtEnforcer.ShouldEnforce(unknownBidder)

	gdprEnforced = gdprEnforced && gdprEnabled(&req.Account, privacyConfig, integrationTypeMap[req.LegacyLabels.RType])

	if gdprEnforced {
		privacyLabels.GDPREnforced = true
		parsedConsent, err := vendorconsent.ParseString(consent)
		if err == nil {
			version := int(parsedConsent.Version())
			privacyLabels.GDPRTCFVersion = metrics.TCFVersionToValue(version)
=======
	privacyLabels.CCPAProvided = ccpaEnforcer.CanEnforce()
	privacyLabels.CCPAEnforced = ccpaEnforcer.ShouldEnforce(unknownBidder)
	privacyLabels.COPPAEnforced = privacyEnforcement.COPPA
	privacyLabels.LMTEnforced = lmtEnforcer.ShouldEnforce(unknownBidder)

	var gdprEnforced bool
	if gdprApplies {
		gdprEnforced = tcf2Cfg.IntegrationEnabled(integrationTypeMap[auctionReq.LegacyLabels.RType])
	}

	if gdprEnforced {
		privacyLabels.GDPREnforced = true
		parsedConsent, err := vendorconsent.ParseString(consent)
		if err == nil {
			version := int(parsedConsent.Version())
			privacyLabels.GDPRTCFVersion = metrics.TCFVersionToValue(version)
		}
	}

	// bidder level privacy policies
	allowedBidderRequests = make([]BidderRequest, 0, len(allBidderRequests))
	for _, bidderRequest := range allBidderRequests {
		bidRequestAllowed := true

		// CCPA
		privacyEnforcement.CCPA = ccpaEnforcer.ShouldEnforce(bidderRequest.BidderName.String())

		// GDPR
		if gdprEnforced {
			var publisherID = auctionReq.LegacyLabels.PubID
			bidReq, geo, id, err := gdprPerms.AuctionActivitiesAllowed(ctx, bidderRequest.BidderCoreName, bidderRequest.BidderName, publisherID, gdprSignal, consent, aliasesGVLIDs)
			bidRequestAllowed = bidReq

			if err == nil {
				privacyEnforcement.GDPRGeo = !geo
				privacyEnforcement.GDPRID = !id
			} else {
				privacyEnforcement.GDPRGeo = true
				privacyEnforcement.GDPRID = true
			}

			if !bidRequestAllowed {
				metricsEngine.RecordAdapterGDPRRequestBlocked(bidderRequest.BidderCoreName)
			}
>>>>>>> 3fcb43ca
		}
	}

<<<<<<< HEAD
	// bidder level privacy policies
	allowedBidderRequests = make([]BidderRequest, 0, len(allBidderRequests))
	for _, bidderRequest := range allBidderRequests {
		bidRequestAllowed := true

		// CCPA
		privacyEnforcement.CCPA = ccpaEnforcer.ShouldEnforce(bidderRequest.BidderName.String())

		// GDPR
		if gdprEnforced {
			weakVendorEnforcement := false
			if account != nil {
				for _, vendor := range account.GDPR.BasicEnforcementVendors {
					if vendor == string(bidderRequest.BidderCoreName) {
						weakVendorEnforcement = true
						break
					}
				}
			}
			var publisherID = req.LegacyLabels.PubID
			bidReq, geo, id, err := gDPR.AuctionActivitiesAllowed(ctx, bidderRequest.BidderCoreName, publisherID, gdprSignal, consent, weakVendorEnforcement)
			bidRequestAllowed = bidReq

			if err == nil {
				privacyEnforcement.GDPRGeo = !geo
				privacyEnforcement.GDPRID = !id
			} else {
				privacyEnforcement.GDPRGeo = true
				privacyEnforcement.GDPRID = true
			}

			if !bidRequestAllowed {
				metricsEngine.RecordAdapterGDPRRequestBlocked(bidderRequest.BidderCoreName)
			}
=======
		if auctionReq.FirstPartyData != nil && auctionReq.FirstPartyData[bidderRequest.BidderName] != nil {
			applyFPD(auctionReq.FirstPartyData[bidderRequest.BidderName], bidderRequest.BidRequest)
>>>>>>> 3fcb43ca
		}

		if bidRequestAllowed {
			privacyEnforcement.Apply(bidderRequest.BidRequest)
			allowedBidderRequests = append(allowedBidderRequests, bidderRequest)
		}
	}

	return
}

<<<<<<< HEAD
func gdprEnabled(account *config.Account, privacyConfig config.Privacy, integrationType config.IntegrationType) bool {
	if accountEnabled := account.GDPR.EnabledForIntegrationType(integrationType); accountEnabled != nil {
		return *accountEnabled
	}
	return privacyConfig.GDPR.Enabled
}

=======
>>>>>>> 3fcb43ca
func ccpaEnabled(account *config.Account, privacyConfig config.Privacy, requestType config.IntegrationType) bool {
	if accountEnabled := account.CCPA.EnabledForIntegrationType(requestType); accountEnabled != nil {
		return *accountEnabled
	}
	return privacyConfig.CCPA.Enforce
}

func extractCCPA(orig *openrtb2.BidRequest, privacyConfig config.Privacy, account *config.Account, aliases map[string]string, requestType config.IntegrationType) (privacy.PolicyEnforcer, error) {
<<<<<<< HEAD
	ccpaPolicy, err := ccpa.ReadFromRequest(orig)
=======
	// Quick extra wrapper until RequestWrapper makes its way into CleanRequests
	ccpaPolicy, err := ccpa.ReadFromRequestWrapper(&openrtb_ext.RequestWrapper{BidRequest: orig})
>>>>>>> 3fcb43ca
	if err != nil {
		return privacy.NilPolicyEnforcer{}, err
	}

	validBidders := GetValidBidders(aliases)
	ccpaParsedPolicy, err := ccpaPolicy.Parse(validBidders)
	if err != nil {
		return privacy.NilPolicyEnforcer{}, err
	}

	ccpaEnforcer := privacy.EnabledPolicyEnforcer{
		Enabled:        ccpaEnabled(account, privacyConfig, requestType),
		PolicyEnforcer: ccpaParsedPolicy,
	}
	return ccpaEnforcer, nil
}

func extractLMT(orig *openrtb2.BidRequest, privacyConfig config.Privacy) privacy.PolicyEnforcer {
	return privacy.EnabledPolicyEnforcer{
		Enabled:        privacyConfig.LMT.Enforce,
		PolicyEnforcer: lmt.ReadFromRequest(orig),
	}
}

<<<<<<< HEAD
func getAuctionBidderRequests(req AuctionRequest,
	requestExt *openrtb_ext.ExtRequest,
=======
func getAuctionBidderRequests(auctionRequest AuctionRequest,
	requestExt *openrtb_ext.ExtRequest,
	bidderToSyncerKey map[string]string,
>>>>>>> 3fcb43ca
	impsByBidder map[string][]openrtb2.Imp,
	aliases map[string]string) ([]BidderRequest, []error) {

	bidderRequests := make([]BidderRequest, 0, len(impsByBidder))
<<<<<<< HEAD

	explicitBuyerUIDs, err := extractBuyerUIDs(req.BidRequest.User)
=======
	req := auctionRequest.BidRequestWrapper
	explicitBuyerUIDs, err := extractBuyerUIDs(req.BidRequest.User)
	if err != nil {
		return nil, []error{err}
	}

	bidderParamsInReqExt, err := adapters.ExtractReqExtBidderParamsEmbeddedMap(req.BidRequest)
>>>>>>> 3fcb43ca
	if err != nil {
		return nil, []error{err}
	}

<<<<<<< HEAD
	var sChainsByBidder map[string]*openrtb_ext.ExtRequestPrebidSChainSChain

	sChainsByBidder, err = BidderToPrebidSChains(requestExt)
	if err != nil {
		return nil, []error{err}
	}

	reqExt, err := getExtJson(req.BidRequest, requestExt)
=======
	sChainWriter, err := schain.NewSChainWriter(requestExt)
>>>>>>> 3fcb43ca
	if err != nil {
		return nil, []error{err}
	}

	var errs []error
	for bidder, imps := range impsByBidder {
		coreBidder := resolveBidder(bidder, aliases)

		reqCopy := *req.BidRequest
		reqCopy.Imp = imps
<<<<<<< HEAD
		reqCopy.Ext = reqExt

		prepareSource(&reqCopy, bidder, sChainsByBidder)
=======

		sChainWriter.Write(&reqCopy, bidder)

		if len(bidderParamsInReqExt) != 0 {

			// Update bidder-params(requestExt.Prebid.BidderParams) for the bidder to only contain bidder-params for
			// this bidder only and remove bidder-params for all other bidders from requestExt.Prebid.BidderParams
			params, err := getBidderParamsForBidder(bidderParamsInReqExt, bidder)
			if err != nil {
				return nil, []error{err}
			}

			requestExt.Prebid.BidderParams = params
		}

		reqExt, err := getExtJson(req.BidRequest, requestExt)
		if err != nil {
			return nil, []error{err}
		}
		reqCopy.Ext = reqExt
>>>>>>> 3fcb43ca

		if err := removeUnpermissionedEids(&reqCopy, bidder, requestExt); err != nil {
			errs = append(errs, fmt.Errorf("unable to enforce request.ext.prebid.data.eidpermissions because %v", err))
			continue
<<<<<<< HEAD
		}

		bidderRequest := BidderRequest{
			BidderName:     openrtb_ext.BidderName(bidder),
			BidderCoreName: coreBidder,
			BidRequest:     &reqCopy,
			BidderLabels: metrics.AdapterLabels{
				Source:      req.LegacyLabels.Source,
				RType:       req.LegacyLabels.RType,
				Adapter:     coreBidder,
				PubID:       req.LegacyLabels.PubID,
				CookieFlag:  req.LegacyLabels.CookieFlag,
				AdapterBids: metrics.AdapterBidPresent,
			},
		}

		if hadSync := prepareUser(&reqCopy, bidder, coreBidder, explicitBuyerUIDs, req.UserSyncs); !hadSync && req.BidRequest.App == nil {
=======
		}

		bidderRequest := BidderRequest{
			BidderName:     openrtb_ext.BidderName(bidder),
			BidderCoreName: coreBidder,
			BidRequest:     &reqCopy,
			BidderLabels: metrics.AdapterLabels{
				Source:      auctionRequest.LegacyLabels.Source,
				RType:       auctionRequest.LegacyLabels.RType,
				Adapter:     coreBidder,
				PubID:       auctionRequest.LegacyLabels.PubID,
				CookieFlag:  auctionRequest.LegacyLabels.CookieFlag,
				AdapterBids: metrics.AdapterBidPresent,
			},
		}

		syncerKey := bidderToSyncerKey[string(coreBidder)]
		if hadSync := prepareUser(&reqCopy, bidder, syncerKey, explicitBuyerUIDs, auctionRequest.UserSyncs); !hadSync && req.BidRequest.App == nil {
>>>>>>> 3fcb43ca
			bidderRequest.BidderLabels.CookieFlag = metrics.CookieFlagNo
		} else {
			bidderRequest.BidderLabels.CookieFlag = metrics.CookieFlagYes
		}

		bidderRequests = append(bidderRequests, bidderRequest)
<<<<<<< HEAD
	}
	return bidderRequests, errs
}

func getExtJson(req *openrtb2.BidRequest, unpackedExt *openrtb_ext.ExtRequest) (json.RawMessage, error) {
	if len(req.Ext) == 0 || unpackedExt == nil {
		return json.RawMessage(``), nil
	}

	extCopy := *unpackedExt
	extCopy.Prebid.SChains = nil
	return json.Marshal(extCopy)
}

func prepareSource(req *openrtb2.BidRequest, bidder string, sChainsByBidder map[string]*openrtb_ext.ExtRequestPrebidSChainSChain) {
	const sChainWildCard = "*"
	var selectedSChain *openrtb_ext.ExtRequestPrebidSChainSChain

	wildCardSChain := sChainsByBidder[sChainWildCard]
	bidderSChain := sChainsByBidder[bidder]

	// source should not be modified
	if bidderSChain == nil && wildCardSChain == nil {
		return
	}

	if bidderSChain != nil {
		selectedSChain = bidderSChain
	} else {
		selectedSChain = wildCardSChain
	}

	// set source
	if req.Source == nil {
		req.Source = &openrtb2.Source{}
	}
	schain := openrtb_ext.ExtRequestPrebidSChain{
		SChain: *selectedSChain,
	}
	sourceExt, err := json.Marshal(schain)
	if err == nil {
		req.Source.Ext = sourceExt
	}
=======
	}
	return bidderRequests, errs
}

func getBidderParamsForBidder(bidderParamsInReqExt map[string]map[string]json.RawMessage, bidder string) (json.RawMessage, error) {
	var params json.RawMessage
	if bidderParams, ok := bidderParamsInReqExt[bidder]; ok {
		var err error
		params, err = json.Marshal(bidderParams)
		if err != nil {
			return nil, err
		}
	}
	return params, nil
}

func getExtJson(req *openrtb2.BidRequest, unpackedExt *openrtb_ext.ExtRequest) (json.RawMessage, error) {
	if len(req.Ext) == 0 || unpackedExt == nil {
		return json.RawMessage(``), nil
	}

	extCopy := *unpackedExt
	extCopy.Prebid.SChains = nil
	return json.Marshal(extCopy)
>>>>>>> 3fcb43ca
}

// extractBuyerUIDs parses the values from user.ext.prebid.buyeruids, and then deletes those values from the ext.
// This prevents a Bidder from using these values to figure out who else is involved in the Auction.
func extractBuyerUIDs(user *openrtb2.User) (map[string]string, error) {
	if user == nil {
		return nil, nil
	}
	if len(user.Ext) == 0 {
		return nil, nil
	}

	var userExt openrtb_ext.ExtUser
	if err := json.Unmarshal(user.Ext, &userExt); err != nil {
		return nil, err
	}
	if userExt.Prebid == nil {
		return nil, nil
	}

	// The API guarantees that user.ext.prebid.buyeruids exists and has at least one ID defined,
	// as long as user.ext.prebid exists.
	buyerUIDs := userExt.Prebid.BuyerUIDs
	userExt.Prebid = nil

	// Remarshal (instead of removing) if the ext has other known fields
<<<<<<< HEAD
	if userExt.Consent != "" || userExt.DigiTrust != nil || len(userExt.Eids) > 0 {
=======
	if userExt.Consent != "" || len(userExt.Eids) > 0 {
>>>>>>> 3fcb43ca
		if newUserExtBytes, err := json.Marshal(userExt); err != nil {
			return nil, err
		} else {
			user.Ext = newUserExtBytes
		}
	} else {
		user.Ext = nil
	}
	return buyerUIDs, nil
}

// splitImps takes a list of Imps and returns a map of imps which have been sanitized for each bidder.
//
// For example, suppose imps has two elements. One goes to rubicon, while the other goes to appnexus and index.
// The returned map will have three keys: rubicon, appnexus, and index--each with one Imp.
// The "imp.ext" value of the appnexus Imp will only contain the "prebid" values, and "appnexus" value at the "bidder" key.
// The "imp.ext" value of the rubicon Imp will only contain the "prebid" values, and "rubicon" value at the "bidder" key.
//
// The goal here is so that Bidders only get Imps and Imp.Ext values which are intended for them.
func splitImps(imps []openrtb2.Imp) (map[string][]openrtb2.Imp, error) {
	bidderImps := make(map[string][]openrtb2.Imp)

	for i, imp := range imps {
		var impExt map[string]json.RawMessage
		if err := json.Unmarshal(imp.Ext, &impExt); err != nil {
			return nil, fmt.Errorf("invalid json for imp[%d]: %v", i, err)
		}

		var impExtPrebid map[string]json.RawMessage
		if impExtPrebidJSON, exists := impExt[openrtb_ext.PrebidExtKey]; exists {
			// validation already performed by impExt unmarshal. no error is possible here, proven by tests.
			json.Unmarshal(impExtPrebidJSON, &impExtPrebid)
		}

		var impExtPrebidBidder map[string]json.RawMessage
		if impExtPrebidBidderJSON, exists := impExtPrebid[openrtb_ext.PrebidExtBidderKey]; exists {
			// validation already performed by impExt unmarshal. no error is possible here, proven by tests.
			json.Unmarshal(impExtPrebidBidderJSON, &impExtPrebidBidder)
		}

		sanitizedImpExt, err := createSanitizedImpExt(impExt, impExtPrebid)
		if err != nil {
			return nil, fmt.Errorf("unable to remove other bidder fields for imp[%d]: %v", i, err)
		}

		for bidder, bidderExt := range extractBidderExts(impExt, impExtPrebidBidder) {
			impCopy := imp
<<<<<<< HEAD

			sanitizedImpExt[openrtb_ext.PrebidExtBidderKey] = bidderExt

=======

			sanitizedImpExt[openrtb_ext.PrebidExtBidderKey] = bidderExt

>>>>>>> 3fcb43ca
			impExtJSON, err := json.Marshal(sanitizedImpExt)
			if err != nil {
				return nil, fmt.Errorf("unable to remove other bidder fields for imp[%d]: cannot marshal ext: %v", i, err)
			}
			impCopy.Ext = impExtJSON

			bidderImps[bidder] = append(bidderImps[bidder], impCopy)
		}
	}

	return bidderImps, nil
}

func createSanitizedImpExt(impExt, impExtPrebid map[string]json.RawMessage) (map[string]json.RawMessage, error) {
	sanitizedImpExt := make(map[string]json.RawMessage, 3)

	delete(impExtPrebid, openrtb_ext.PrebidExtBidderKey)
	if len(impExtPrebid) > 0 {
		if impExtPrebidJSON, err := json.Marshal(impExtPrebid); err == nil {
			sanitizedImpExt[openrtb_ext.PrebidExtKey] = impExtPrebidJSON
		} else {
			return nil, fmt.Errorf("cannot marshal ext.prebid: %v", err)
		}
	}

	if v, exists := impExt[openrtb_ext.FirstPartyDataExtKey]; exists {
		sanitizedImpExt[openrtb_ext.FirstPartyDataExtKey] = v
	}

	if v, exists := impExt[openrtb_ext.FirstPartyDataContextExtKey]; exists {
		sanitizedImpExt[openrtb_ext.FirstPartyDataContextExtKey] = v
	}

	if v, exists := impExt[openrtb_ext.SKAdNExtKey]; exists {
		sanitizedImpExt[openrtb_ext.SKAdNExtKey] = v
	}
<<<<<<< HEAD
=======

	if v, exists := impExt[string(openrtb_ext.GPIDKey)]; exists {
		sanitizedImpExt[openrtb_ext.GPIDKey] = v
	}
>>>>>>> 3fcb43ca

	return sanitizedImpExt, nil
}

func extractBidderExts(impExt, impExtPrebidBidders map[string]json.RawMessage) map[string]json.RawMessage {
	bidderExts := make(map[string]json.RawMessage)

	// prefer imp.ext.prebid.bidder.BIDDER
	for bidder, bidderExt := range impExtPrebidBidders {
		bidderExts[bidder] = bidderExt
	}

	// fallback to imp.BIDDER
	for bidder, bidderExt := range impExt {
		if isSpecialField(bidder) {
			continue
		}

		if _, exists := bidderExts[bidder]; !exists {
			bidderExts[bidder] = bidderExt
		}
	}

	return bidderExts
}

func isSpecialField(bidder string) bool {
	return bidder == openrtb_ext.FirstPartyDataContextExtKey ||
		bidder == openrtb_ext.FirstPartyDataExtKey ||
		bidder == openrtb_ext.SKAdNExtKey ||
<<<<<<< HEAD
=======
		bidder == openrtb_ext.GPIDKey ||
>>>>>>> 3fcb43ca
		bidder == openrtb_ext.PrebidExtKey
}

// prepareUser changes req.User so that it's ready for the given bidder.
// This *will* mutate the request, but will *not* mutate any objects nested inside it.
//
// In this function, "givenBidder" may or may not be an alias. "coreBidder" must *not* be an alias.
// It returns true if a Cookie User Sync existed, and false otherwise.
<<<<<<< HEAD
func prepareUser(req *openrtb2.BidRequest, givenBidder string, coreBidder openrtb_ext.BidderName, explicitBuyerUIDs map[string]string, usersyncs IdFetcher) bool {
	cookieId, hadCookie := usersyncs.GetId(coreBidder)
=======
func prepareUser(req *openrtb2.BidRequest, givenBidder, syncerKey string, explicitBuyerUIDs map[string]string, usersyncs IdFetcher) bool {
	cookieId, hadCookie, _ := usersyncs.GetUID(syncerKey)
>>>>>>> 3fcb43ca

	if id, ok := explicitBuyerUIDs[givenBidder]; ok {
		req.User = copyWithBuyerUID(req.User, id)
	} else if hadCookie {
		req.User = copyWithBuyerUID(req.User, cookieId)
	}

	return hadCookie
}

// copyWithBuyerUID either overwrites the BuyerUID property on user with the argument, or returns
// a new (empty) User with the BuyerUID already set.
func copyWithBuyerUID(user *openrtb2.User, buyerUID string) *openrtb2.User {
	if user == nil {
		return &openrtb2.User{
			BuyerUID: buyerUID,
		}
	}
	if user.BuyerUID == "" {
		clone := *user
		clone.BuyerUID = buyerUID
		return &clone
	}
	return user
}

// removeUnpermissionedEids modifies the request to remove any request.user.ext.eids not permissions for the specific bidder
func removeUnpermissionedEids(request *openrtb2.BidRequest, bidder string, requestExt *openrtb_ext.ExtRequest) error {
	// ensure request might have eids (as much as we can check before unmarshalling)
	if request.User == nil || len(request.User.Ext) == 0 {
		return nil
	}

	// ensure request has eid permissions to enforce
	if requestExt == nil || requestExt.Prebid.Data == nil || len(requestExt.Prebid.Data.EidPermissions) == 0 {
		return nil
	}

	// low level unmarshal to preserve other request.user.ext values. prebid server is non-destructive.
	var userExt map[string]json.RawMessage
	if err := json.Unmarshal(request.User.Ext, &userExt); err != nil {
		return err
	}

	eidsJSON, eidsSpecified := userExt["eids"]
	if !eidsSpecified {
		return nil
	}

	var eids []openrtb_ext.ExtUserEid
	if err := json.Unmarshal(eidsJSON, &eids); err != nil {
		return err
	}

	// exit early if there are no eids (empty array)
	if len(eids) == 0 {
		return nil
	}

	// translate eid permissions to a map for quick lookup
	eidRules := make(map[string][]string)
	for _, p := range requestExt.Prebid.Data.EidPermissions {
		eidRules[p.Source] = p.Bidders
	}

	eidsAllowed := make([]openrtb_ext.ExtUserEid, 0, len(eids))
	for _, eid := range eids {
		allowed := false
		if rule, hasRule := eidRules[eid.Source]; hasRule {
			for _, ruleBidder := range rule {
				if ruleBidder == "*" || ruleBidder == bidder {
					allowed = true
					break
				}
			}
		} else {
			allowed = true
		}

		if allowed {
			eidsAllowed = append(eidsAllowed, eid)
		}
	}

	// exit early if all eids are allowed and nothing needs to be removed
	if len(eids) == len(eidsAllowed) {
		return nil
	}

	// marshal eidsAllowed back to userExt
	if len(eidsAllowed) == 0 {
		delete(userExt, "eids")
	} else {
		eidsRaw, err := json.Marshal(eidsAllowed)
		if err != nil {
			return err
		}
		userExt["eids"] = eidsRaw
	}

	// exit early if userExt is empty
	if len(userExt) == 0 {
		setUserExtWithCopy(request, nil)
		return nil
	}

	userExtJSON, err := json.Marshal(userExt)
	if err != nil {
		return err
	}
	setUserExtWithCopy(request, userExtJSON)
	return nil
}

func setUserExtWithCopy(request *openrtb2.BidRequest, userExtJSON json.RawMessage) {
	userCopy := *request.User
	userCopy.Ext = userExtJSON
	request.User = &userCopy
}

// resolveBidder returns the known BidderName associated with bidder, if bidder is an alias. If it's not an alias, the bidder is returned.
func resolveBidder(bidder string, aliases map[string]string) openrtb_ext.BidderName {
	if coreBidder, ok := aliases[bidder]; ok {
		return openrtb_ext.BidderName(coreBidder)
	}
	return openrtb_ext.BidderName(bidder)
}

// parseAliases parses the aliases from the BidRequest
func parseAliases(orig *openrtb2.BidRequest) (map[string]string, []error) {
	var aliases map[string]string
	if value, dataType, _, err := jsonparser.Get(orig.Ext, openrtb_ext.PrebidExtKey, "aliases"); dataType == jsonparser.Object && err == nil {
		if err := json.Unmarshal(value, &aliases); err != nil {
			return nil, []error{err}
		}
	} else if dataType != jsonparser.NotExist && err != jsonparser.KeyPathNotFoundError {
		return nil, []error{err}
	}
	return aliases, nil
}

<<<<<<< HEAD
=======
// parseAliasesGVLIDs parses the Bidder Alias GVLIDs from the BidRequest
func parseAliasesGVLIDs(orig *openrtb2.BidRequest) (map[string]uint16, []error) {
	var aliasesGVLIDs map[string]uint16
	if value, dataType, _, err := jsonparser.Get(orig.Ext, openrtb_ext.PrebidExtKey, "aliasgvlids"); dataType == jsonparser.Object && err == nil {
		if err := json.Unmarshal(value, &aliasesGVLIDs); err != nil {
			return nil, []error{err}
		}
	} else if dataType != jsonparser.NotExist && err != jsonparser.KeyPathNotFoundError {
		return nil, []error{err}
	}
	return aliasesGVLIDs, nil
}

>>>>>>> 3fcb43ca
func GetValidBidders(aliases map[string]string) map[string]struct{} {
	validBidders := openrtb_ext.BuildBidderNameHashSet()

	for k := range aliases {
		validBidders[k] = struct{}{}
	}

	return validBidders
}

// Quick little randomizer for a list of strings. Stuffing it in utils to keep other files clean
func randomizeList(list []openrtb_ext.BidderName) {
	l := len(list)
	perm := rand.Perm(l)
	var j int
	for i := 0; i < l; i++ {
		j = perm[i]
		list[i], list[j] = list[j], list[i]
	}
}

func extractBidRequestExt(bidRequest *openrtb2.BidRequest) (*openrtb_ext.ExtRequest, error) {
	requestExt := &openrtb_ext.ExtRequest{}

	if bidRequest == nil {
		return requestExt, fmt.Errorf("Error bidRequest should not be nil")
	}

	if len(bidRequest.Ext) > 0 {
		err := json.Unmarshal(bidRequest.Ext, &requestExt)
		if err != nil {
			return requestExt, fmt.Errorf("Error decoding Request.ext : %s", err.Error())
		}
	}
	return requestExt, nil
}

func getExtCacheInstructions(requestExt *openrtb_ext.ExtRequest) extCacheInstructions {
	//returnCreative defaults to true
	cacheInstructions := extCacheInstructions{returnCreative: true}
	foundBidsRC := false
	foundVastRC := false

	if requestExt != nil && requestExt.Prebid.Cache != nil {
		if requestExt.Prebid.Cache.Bids != nil {
			cacheInstructions.cacheBids = true
			if requestExt.Prebid.Cache.Bids.ReturnCreative != nil {
				cacheInstructions.returnCreative = *requestExt.Prebid.Cache.Bids.ReturnCreative
				foundBidsRC = true
			}
		}
		if requestExt.Prebid.Cache.VastXML != nil {
			cacheInstructions.cacheVAST = true
			if requestExt.Prebid.Cache.VastXML.ReturnCreative != nil {
				cacheInstructions.returnCreative = *requestExt.Prebid.Cache.VastXML.ReturnCreative
				foundVastRC = true
			}
		}
	}

	if foundBidsRC && foundVastRC {
		cacheInstructions.returnCreative = *requestExt.Prebid.Cache.Bids.ReturnCreative || *requestExt.Prebid.Cache.VastXML.ReturnCreative
	}

	return cacheInstructions
}

func getExtTargetData(requestExt *openrtb_ext.ExtRequest, cacheInstructions *extCacheInstructions) *targetData {
	var targData *targetData

	if requestExt != nil && requestExt.Prebid.Targeting != nil {
		targData = &targetData{
			priceGranularity:  requestExt.Prebid.Targeting.PriceGranularity,
			includeWinners:    requestExt.Prebid.Targeting.IncludeWinners,
			includeBidderKeys: requestExt.Prebid.Targeting.IncludeBidderKeys,
			includeCacheBids:  cacheInstructions.cacheBids,
			includeCacheVast:  cacheInstructions.cacheVAST,
			includeFormat:     requestExt.Prebid.Targeting.IncludeFormat,
			preferDeals:       requestExt.Prebid.Targeting.PreferDeals,
		}
	}
	return targData
}

<<<<<<< HEAD
func getDebugInfo(bidRequest *openrtb2.BidRequest, requestExt *openrtb_ext.ExtRequest) bool {
=======
// getDebugInfo returns the boolean flags that allow for debug information in bidResponse.Ext, the SeatBid.httpcalls slice, and
// also sets the debugLog information
func getDebugInfo(bidRequest *openrtb2.BidRequest, requestExt *openrtb_ext.ExtRequest, accountDebugFlag bool, debugLog *DebugLog) (bool, bool, *DebugLog) {
	requestDebugAllow := parseRequestDebugValues(bidRequest, requestExt)
	debugLog = setDebugLogValues(accountDebugFlag, debugLog)

	responseDebugAllow := (requestDebugAllow && accountDebugFlag) || debugLog.DebugEnabledOrOverridden
	accountDebugAllow := (requestDebugAllow && accountDebugFlag) || (debugLog.DebugEnabledOrOverridden && accountDebugFlag)

	return responseDebugAllow, accountDebugAllow, debugLog
}

// setDebugLogValues initializes the DebugLog if nil. It also sets the value of the debugInfo flag
// used in HoldAuction
func setDebugLogValues(accountDebugFlag bool, debugLog *DebugLog) *DebugLog {
	if debugLog == nil {
		debugLog = &DebugLog{}
	}

	debugLog.Enabled = debugLog.DebugEnabledOrOverridden || accountDebugFlag
	return debugLog
}

func parseRequestDebugValues(bidRequest *openrtb2.BidRequest, requestExt *openrtb_ext.ExtRequest) bool {
>>>>>>> 3fcb43ca
	return (bidRequest != nil && bidRequest.Test == 1) || (requestExt != nil && requestExt.Prebid.Debug)
}

func getExtBidAdjustmentFactors(requestExt *openrtb_ext.ExtRequest) map[string]float64 {
	var bidAdjustmentFactors map[string]float64
	if requestExt != nil {
		bidAdjustmentFactors = requestExt.Prebid.BidAdjustmentFactors
	}
	return bidAdjustmentFactors
<<<<<<< HEAD
=======
}

func applyFPD(fpd *firstpartydata.ResolvedFirstPartyData, bidReq *openrtb2.BidRequest) {
	if fpd.Site != nil {
		bidReq.Site = fpd.Site
	}
	if fpd.App != nil {
		bidReq.App = fpd.App
	}
	if fpd.User != nil {
		bidReq.User = fpd.User
	}
>>>>>>> 3fcb43ca
}<|MERGE_RESOLUTION|>--- conflicted
+++ resolved
@@ -6,29 +6,19 @@
 	"fmt"
 	"math/rand"
 
-	"github.com/mxmCherry/openrtb/v15/openrtb2"
-	"github.com/prebid/go-gdpr/vendorconsent"
-
 	"github.com/buger/jsonparser"
-<<<<<<< HEAD
-	"github.com/prebid/prebid-server/config"
-=======
 	"github.com/mxmCherry/openrtb/v15/openrtb2"
 	"github.com/prebid/go-gdpr/vendorconsent"
 	"github.com/prebid/prebid-server/adapters"
 	"github.com/prebid/prebid-server/config"
 	"github.com/prebid/prebid-server/firstpartydata"
->>>>>>> 3fcb43ca
 	"github.com/prebid/prebid-server/gdpr"
 	"github.com/prebid/prebid-server/metrics"
 	"github.com/prebid/prebid-server/openrtb_ext"
 	"github.com/prebid/prebid-server/privacy"
 	"github.com/prebid/prebid-server/privacy/ccpa"
 	"github.com/prebid/prebid-server/privacy/lmt"
-<<<<<<< HEAD
-=======
 	"github.com/prebid/prebid-server/schain"
->>>>>>> 3fcb43ca
 )
 
 var integrationTypeMap = map[metrics.RequestType]config.IntegrationType{
@@ -40,51 +30,12 @@
 
 const unknownBidder string = ""
 
-<<<<<<< HEAD
-func BidderToPrebidSChains(req *openrtb_ext.ExtRequest) (map[string]*openrtb_ext.ExtRequestPrebidSChainSChain, error) {
-	bidderToSChains := make(map[string]*openrtb_ext.ExtRequestPrebidSChainSChain)
-
-	if req != nil {
-		for _, schainWrapper := range req.Prebid.SChains {
-			for _, bidder := range schainWrapper.Bidders {
-				if _, present := bidderToSChains[bidder]; present {
-					return nil, fmt.Errorf("request.ext.prebid.schains contains multiple schains for bidder %s; "+
-						"it must contain no more than one per bidder.", bidder)
-				} else {
-					bidderToSChains[bidder] = &schainWrapper.SChain
-				}
-			}
-		}
-	}
-
-	return bidderToSChains, nil
-}
-
-=======
->>>>>>> 3fcb43ca
 // cleanOpenRTBRequests splits the input request into requests which are sanitized for each bidder. Intended behavior is:
 //
 //   1. BidRequest.Imp[].Ext will only contain the "prebid" field and a "bidder" field which has the params for the intended Bidder.
 //   2. Every BidRequest.Imp[] requested Bids from the Bidder who keys it.
 //   3. BidRequest.User.BuyerUID will be set to that Bidder's ID.
 func cleanOpenRTBRequests(ctx context.Context,
-<<<<<<< HEAD
-	req AuctionRequest,
-	requestExt *openrtb_ext.ExtRequest,
-	gDPR gdpr.Permissions,
-	metricsEngine metrics.MetricsEngine,
-	gdprDefaultValue gdpr.Signal,
-	privacyConfig config.Privacy,
-	account *config.Account) (allowedBidderRequests []BidderRequest, privacyLabels metrics.PrivacyLabels, errs []error) {
-
-	impsByBidder, err := splitImps(req.BidRequest.Imp)
-	if err != nil {
-		errs = []error{err}
-		return
-	}
-
-	aliases, errs := parseAliases(req.BidRequest)
-=======
 	auctionReq AuctionRequest,
 	requestExt *openrtb_ext.ExtRequest,
 	bidderToSyncerKey map[string]string,
@@ -108,31 +59,16 @@
 	}
 
 	aliasesGVLIDs, errs := parseAliasesGVLIDs(req.BidRequest)
->>>>>>> 3fcb43ca
 	if len(errs) > 0 {
 		return
 	}
 
 	var allBidderRequests []BidderRequest
-<<<<<<< HEAD
-	allBidderRequests, errs = getAuctionBidderRequests(req, requestExt, impsByBidder, aliases)
-=======
 	allBidderRequests, errs = getAuctionBidderRequests(auctionReq, requestExt, bidderToSyncerKey, impsByBidder, aliases)
->>>>>>> 3fcb43ca
 
 	if len(allBidderRequests) == 0 {
 		return
 	}
-<<<<<<< HEAD
-
-	gdprSignal, err := extractGDPR(req.BidRequest)
-	if err != nil {
-		errs = append(errs, err)
-	}
-	consent, err := extractConsent(req.BidRequest)
-	if err != nil {
-		errs = append(errs, err)
-=======
 
 	gdprSignal, err := extractGDPR(req.BidRequest)
 	if err != nil {
@@ -155,38 +91,8 @@
 	privacyEnforcement := privacy.Enforcement{
 		COPPA: req.BidRequest.Regs != nil && req.BidRequest.Regs.COPPA == 1,
 		LMT:   lmtEnforcer.ShouldEnforce(unknownBidder),
->>>>>>> 3fcb43ca
-	}
-	gdprEnforced := gdprSignal == gdpr.SignalYes || (gdprSignal == gdpr.SignalAmbiguous && gdprDefaultValue == gdpr.SignalYes)
-
-<<<<<<< HEAD
-	ccpaEnforcer, err := extractCCPA(req.BidRequest, privacyConfig, &req.Account, aliases, integrationTypeMap[req.LegacyLabels.RType])
-	if err != nil {
-		errs = append(errs, err)
-	}
-
-	lmtEnforcer := extractLMT(req.BidRequest, privacyConfig)
-
-	// request level privacy policies
-	privacyEnforcement := privacy.Enforcement{
-		COPPA: req.BidRequest.Regs != nil && req.BidRequest.Regs.COPPA == 1,
-		LMT:   lmtEnforcer.ShouldEnforce(unknownBidder),
-	}
-
-	privacyLabels.CCPAProvided = ccpaEnforcer.CanEnforce()
-	privacyLabels.CCPAEnforced = ccpaEnforcer.ShouldEnforce(unknownBidder)
-	privacyLabels.COPPAEnforced = privacyEnforcement.COPPA
-	privacyLabels.LMTEnforced = lmtEnforcer.ShouldEnforce(unknownBidder)
-
-	gdprEnforced = gdprEnforced && gdprEnabled(&req.Account, privacyConfig, integrationTypeMap[req.LegacyLabels.RType])
-
-	if gdprEnforced {
-		privacyLabels.GDPREnforced = true
-		parsedConsent, err := vendorconsent.ParseString(consent)
-		if err == nil {
-			version := int(parsedConsent.Version())
-			privacyLabels.GDPRTCFVersion = metrics.TCFVersionToValue(version)
-=======
+	}
+
 	privacyLabels.CCPAProvided = ccpaEnforcer.CanEnforce()
 	privacyLabels.CCPAEnforced = ccpaEnforcer.ShouldEnforce(unknownBidder)
 	privacyLabels.COPPAEnforced = privacyEnforcement.COPPA
@@ -231,49 +137,10 @@
 			if !bidRequestAllowed {
 				metricsEngine.RecordAdapterGDPRRequestBlocked(bidderRequest.BidderCoreName)
 			}
->>>>>>> 3fcb43ca
-		}
-	}
-
-<<<<<<< HEAD
-	// bidder level privacy policies
-	allowedBidderRequests = make([]BidderRequest, 0, len(allBidderRequests))
-	for _, bidderRequest := range allBidderRequests {
-		bidRequestAllowed := true
-
-		// CCPA
-		privacyEnforcement.CCPA = ccpaEnforcer.ShouldEnforce(bidderRequest.BidderName.String())
-
-		// GDPR
-		if gdprEnforced {
-			weakVendorEnforcement := false
-			if account != nil {
-				for _, vendor := range account.GDPR.BasicEnforcementVendors {
-					if vendor == string(bidderRequest.BidderCoreName) {
-						weakVendorEnforcement = true
-						break
-					}
-				}
-			}
-			var publisherID = req.LegacyLabels.PubID
-			bidReq, geo, id, err := gDPR.AuctionActivitiesAllowed(ctx, bidderRequest.BidderCoreName, publisherID, gdprSignal, consent, weakVendorEnforcement)
-			bidRequestAllowed = bidReq
-
-			if err == nil {
-				privacyEnforcement.GDPRGeo = !geo
-				privacyEnforcement.GDPRID = !id
-			} else {
-				privacyEnforcement.GDPRGeo = true
-				privacyEnforcement.GDPRID = true
-			}
-
-			if !bidRequestAllowed {
-				metricsEngine.RecordAdapterGDPRRequestBlocked(bidderRequest.BidderCoreName)
-			}
-=======
+		}
+
 		if auctionReq.FirstPartyData != nil && auctionReq.FirstPartyData[bidderRequest.BidderName] != nil {
 			applyFPD(auctionReq.FirstPartyData[bidderRequest.BidderName], bidderRequest.BidRequest)
->>>>>>> 3fcb43ca
 		}
 
 		if bidRequestAllowed {
@@ -285,16 +152,6 @@
 	return
 }
 
-<<<<<<< HEAD
-func gdprEnabled(account *config.Account, privacyConfig config.Privacy, integrationType config.IntegrationType) bool {
-	if accountEnabled := account.GDPR.EnabledForIntegrationType(integrationType); accountEnabled != nil {
-		return *accountEnabled
-	}
-	return privacyConfig.GDPR.Enabled
-}
-
-=======
->>>>>>> 3fcb43ca
 func ccpaEnabled(account *config.Account, privacyConfig config.Privacy, requestType config.IntegrationType) bool {
 	if accountEnabled := account.CCPA.EnabledForIntegrationType(requestType); accountEnabled != nil {
 		return *accountEnabled
@@ -303,12 +160,8 @@
 }
 
 func extractCCPA(orig *openrtb2.BidRequest, privacyConfig config.Privacy, account *config.Account, aliases map[string]string, requestType config.IntegrationType) (privacy.PolicyEnforcer, error) {
-<<<<<<< HEAD
-	ccpaPolicy, err := ccpa.ReadFromRequest(orig)
-=======
 	// Quick extra wrapper until RequestWrapper makes its way into CleanRequests
 	ccpaPolicy, err := ccpa.ReadFromRequestWrapper(&openrtb_ext.RequestWrapper{BidRequest: orig})
->>>>>>> 3fcb43ca
 	if err != nil {
 		return privacy.NilPolicyEnforcer{}, err
 	}
@@ -333,22 +186,13 @@
 	}
 }
 
-<<<<<<< HEAD
-func getAuctionBidderRequests(req AuctionRequest,
-	requestExt *openrtb_ext.ExtRequest,
-=======
 func getAuctionBidderRequests(auctionRequest AuctionRequest,
 	requestExt *openrtb_ext.ExtRequest,
 	bidderToSyncerKey map[string]string,
->>>>>>> 3fcb43ca
 	impsByBidder map[string][]openrtb2.Imp,
 	aliases map[string]string) ([]BidderRequest, []error) {
 
 	bidderRequests := make([]BidderRequest, 0, len(impsByBidder))
-<<<<<<< HEAD
-
-	explicitBuyerUIDs, err := extractBuyerUIDs(req.BidRequest.User)
-=======
 	req := auctionRequest.BidRequestWrapper
 	explicitBuyerUIDs, err := extractBuyerUIDs(req.BidRequest.User)
 	if err != nil {
@@ -356,23 +200,11 @@
 	}
 
 	bidderParamsInReqExt, err := adapters.ExtractReqExtBidderParamsEmbeddedMap(req.BidRequest)
->>>>>>> 3fcb43ca
 	if err != nil {
 		return nil, []error{err}
 	}
 
-<<<<<<< HEAD
-	var sChainsByBidder map[string]*openrtb_ext.ExtRequestPrebidSChainSChain
-
-	sChainsByBidder, err = BidderToPrebidSChains(requestExt)
-	if err != nil {
-		return nil, []error{err}
-	}
-
-	reqExt, err := getExtJson(req.BidRequest, requestExt)
-=======
 	sChainWriter, err := schain.NewSChainWriter(requestExt)
->>>>>>> 3fcb43ca
 	if err != nil {
 		return nil, []error{err}
 	}
@@ -383,11 +215,6 @@
 
 		reqCopy := *req.BidRequest
 		reqCopy.Imp = imps
-<<<<<<< HEAD
-		reqCopy.Ext = reqExt
-
-		prepareSource(&reqCopy, bidder, sChainsByBidder)
-=======
 
 		sChainWriter.Write(&reqCopy, bidder)
 
@@ -408,30 +235,10 @@
 			return nil, []error{err}
 		}
 		reqCopy.Ext = reqExt
->>>>>>> 3fcb43ca
 
 		if err := removeUnpermissionedEids(&reqCopy, bidder, requestExt); err != nil {
 			errs = append(errs, fmt.Errorf("unable to enforce request.ext.prebid.data.eidpermissions because %v", err))
 			continue
-<<<<<<< HEAD
-		}
-
-		bidderRequest := BidderRequest{
-			BidderName:     openrtb_ext.BidderName(bidder),
-			BidderCoreName: coreBidder,
-			BidRequest:     &reqCopy,
-			BidderLabels: metrics.AdapterLabels{
-				Source:      req.LegacyLabels.Source,
-				RType:       req.LegacyLabels.RType,
-				Adapter:     coreBidder,
-				PubID:       req.LegacyLabels.PubID,
-				CookieFlag:  req.LegacyLabels.CookieFlag,
-				AdapterBids: metrics.AdapterBidPresent,
-			},
-		}
-
-		if hadSync := prepareUser(&reqCopy, bidder, coreBidder, explicitBuyerUIDs, req.UserSyncs); !hadSync && req.BidRequest.App == nil {
-=======
 		}
 
 		bidderRequest := BidderRequest{
@@ -450,58 +257,12 @@
 
 		syncerKey := bidderToSyncerKey[string(coreBidder)]
 		if hadSync := prepareUser(&reqCopy, bidder, syncerKey, explicitBuyerUIDs, auctionRequest.UserSyncs); !hadSync && req.BidRequest.App == nil {
->>>>>>> 3fcb43ca
 			bidderRequest.BidderLabels.CookieFlag = metrics.CookieFlagNo
 		} else {
 			bidderRequest.BidderLabels.CookieFlag = metrics.CookieFlagYes
 		}
 
 		bidderRequests = append(bidderRequests, bidderRequest)
-<<<<<<< HEAD
-	}
-	return bidderRequests, errs
-}
-
-func getExtJson(req *openrtb2.BidRequest, unpackedExt *openrtb_ext.ExtRequest) (json.RawMessage, error) {
-	if len(req.Ext) == 0 || unpackedExt == nil {
-		return json.RawMessage(``), nil
-	}
-
-	extCopy := *unpackedExt
-	extCopy.Prebid.SChains = nil
-	return json.Marshal(extCopy)
-}
-
-func prepareSource(req *openrtb2.BidRequest, bidder string, sChainsByBidder map[string]*openrtb_ext.ExtRequestPrebidSChainSChain) {
-	const sChainWildCard = "*"
-	var selectedSChain *openrtb_ext.ExtRequestPrebidSChainSChain
-
-	wildCardSChain := sChainsByBidder[sChainWildCard]
-	bidderSChain := sChainsByBidder[bidder]
-
-	// source should not be modified
-	if bidderSChain == nil && wildCardSChain == nil {
-		return
-	}
-
-	if bidderSChain != nil {
-		selectedSChain = bidderSChain
-	} else {
-		selectedSChain = wildCardSChain
-	}
-
-	// set source
-	if req.Source == nil {
-		req.Source = &openrtb2.Source{}
-	}
-	schain := openrtb_ext.ExtRequestPrebidSChain{
-		SChain: *selectedSChain,
-	}
-	sourceExt, err := json.Marshal(schain)
-	if err == nil {
-		req.Source.Ext = sourceExt
-	}
-=======
 	}
 	return bidderRequests, errs
 }
@@ -526,7 +287,6 @@
 	extCopy := *unpackedExt
 	extCopy.Prebid.SChains = nil
 	return json.Marshal(extCopy)
->>>>>>> 3fcb43ca
 }
 
 // extractBuyerUIDs parses the values from user.ext.prebid.buyeruids, and then deletes those values from the ext.
@@ -553,11 +313,7 @@
 	userExt.Prebid = nil
 
 	// Remarshal (instead of removing) if the ext has other known fields
-<<<<<<< HEAD
-	if userExt.Consent != "" || userExt.DigiTrust != nil || len(userExt.Eids) > 0 {
-=======
 	if userExt.Consent != "" || len(userExt.Eids) > 0 {
->>>>>>> 3fcb43ca
 		if newUserExtBytes, err := json.Marshal(userExt); err != nil {
 			return nil, err
 		} else {
@@ -605,15 +361,9 @@
 
 		for bidder, bidderExt := range extractBidderExts(impExt, impExtPrebidBidder) {
 			impCopy := imp
-<<<<<<< HEAD
 
 			sanitizedImpExt[openrtb_ext.PrebidExtBidderKey] = bidderExt
 
-=======
-
-			sanitizedImpExt[openrtb_ext.PrebidExtBidderKey] = bidderExt
-
->>>>>>> 3fcb43ca
 			impExtJSON, err := json.Marshal(sanitizedImpExt)
 			if err != nil {
 				return nil, fmt.Errorf("unable to remove other bidder fields for imp[%d]: cannot marshal ext: %v", i, err)
@@ -650,13 +400,10 @@
 	if v, exists := impExt[openrtb_ext.SKAdNExtKey]; exists {
 		sanitizedImpExt[openrtb_ext.SKAdNExtKey] = v
 	}
-<<<<<<< HEAD
-=======
 
 	if v, exists := impExt[string(openrtb_ext.GPIDKey)]; exists {
 		sanitizedImpExt[openrtb_ext.GPIDKey] = v
 	}
->>>>>>> 3fcb43ca
 
 	return sanitizedImpExt, nil
 }
@@ -687,10 +434,7 @@
 	return bidder == openrtb_ext.FirstPartyDataContextExtKey ||
 		bidder == openrtb_ext.FirstPartyDataExtKey ||
 		bidder == openrtb_ext.SKAdNExtKey ||
-<<<<<<< HEAD
-=======
 		bidder == openrtb_ext.GPIDKey ||
->>>>>>> 3fcb43ca
 		bidder == openrtb_ext.PrebidExtKey
 }
 
@@ -699,13 +443,8 @@
 //
 // In this function, "givenBidder" may or may not be an alias. "coreBidder" must *not* be an alias.
 // It returns true if a Cookie User Sync existed, and false otherwise.
-<<<<<<< HEAD
-func prepareUser(req *openrtb2.BidRequest, givenBidder string, coreBidder openrtb_ext.BidderName, explicitBuyerUIDs map[string]string, usersyncs IdFetcher) bool {
-	cookieId, hadCookie := usersyncs.GetId(coreBidder)
-=======
 func prepareUser(req *openrtb2.BidRequest, givenBidder, syncerKey string, explicitBuyerUIDs map[string]string, usersyncs IdFetcher) bool {
 	cookieId, hadCookie, _ := usersyncs.GetUID(syncerKey)
->>>>>>> 3fcb43ca
 
 	if id, ok := explicitBuyerUIDs[givenBidder]; ok {
 		req.User = copyWithBuyerUID(req.User, id)
@@ -847,8 +586,6 @@
 	return aliases, nil
 }
 
-<<<<<<< HEAD
-=======
 // parseAliasesGVLIDs parses the Bidder Alias GVLIDs from the BidRequest
 func parseAliasesGVLIDs(orig *openrtb2.BidRequest) (map[string]uint16, []error) {
 	var aliasesGVLIDs map[string]uint16
@@ -862,7 +599,6 @@
 	return aliasesGVLIDs, nil
 }
 
->>>>>>> 3fcb43ca
 func GetValidBidders(aliases map[string]string) map[string]struct{} {
 	validBidders := openrtb_ext.BuildBidderNameHashSet()
 
@@ -947,9 +683,6 @@
 	return targData
 }
 
-<<<<<<< HEAD
-func getDebugInfo(bidRequest *openrtb2.BidRequest, requestExt *openrtb_ext.ExtRequest) bool {
-=======
 // getDebugInfo returns the boolean flags that allow for debug information in bidResponse.Ext, the SeatBid.httpcalls slice, and
 // also sets the debugLog information
 func getDebugInfo(bidRequest *openrtb2.BidRequest, requestExt *openrtb_ext.ExtRequest, accountDebugFlag bool, debugLog *DebugLog) (bool, bool, *DebugLog) {
@@ -974,7 +707,6 @@
 }
 
 func parseRequestDebugValues(bidRequest *openrtb2.BidRequest, requestExt *openrtb_ext.ExtRequest) bool {
->>>>>>> 3fcb43ca
 	return (bidRequest != nil && bidRequest.Test == 1) || (requestExt != nil && requestExt.Prebid.Debug)
 }
 
@@ -984,8 +716,6 @@
 		bidAdjustmentFactors = requestExt.Prebid.BidAdjustmentFactors
 	}
 	return bidAdjustmentFactors
-<<<<<<< HEAD
-=======
 }
 
 func applyFPD(fpd *firstpartydata.ResolvedFirstPartyData, bidReq *openrtb2.BidRequest) {
@@ -998,5 +728,4 @@
 	if fpd.User != nil {
 		bidReq.User = fpd.User
 	}
->>>>>>> 3fcb43ca
 }