--- conflicted
+++ resolved
@@ -957,12 +957,8 @@
 			BidderCoreName:        resolvedBidder,
 			BidderName:            bidderName,
 			BidderStoredResponses: impResps,
-<<<<<<< HEAD
-			ImpReplaceImpId:       bidderImpReplaceImpID[string(bidderName)],
-=======
 			ImpReplaceImpId:       bidderImpReplaceImpID[string(resolvedBidder)],
 			IsRequestAlias:        isRequestAlias,
->>>>>>> ac7a0d40
 			BidderLabels:          metrics.AdapterLabels{Adapter: resolvedBidder},
 		}
 	}
