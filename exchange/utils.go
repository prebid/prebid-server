package exchange

import (
	"context"
	"encoding/json"
	"fmt"
	"math/rand"
	"strings"

	"github.com/mxmCherry/openrtb/v15/openrtb2"
	"github.com/prebid/go-gdpr/vendorconsent"

	"github.com/mxmCherry/openrtb/v15/openrtb2"
	"github.com/prebid/go-gdpr/vendorconsent"

	"github.com/buger/jsonparser"
<<<<<<< HEAD
	"github.com/prebid/prebid-server/adapters"
	"github.com/prebid/prebid-server/config"
	"github.com/prebid/prebid-server/firstpartydata"
=======
	"github.com/prebid/prebid-server/config"
>>>>>>> 0081bebd
	"github.com/prebid/prebid-server/gdpr"
	"github.com/prebid/prebid-server/metrics"
	"github.com/prebid/prebid-server/openrtb_ext"
	"github.com/prebid/prebid-server/privacy"
	"github.com/prebid/prebid-server/privacy/ccpa"
	"github.com/prebid/prebid-server/privacy/lmt"
)

var integrationTypeMap = map[metrics.RequestType]config.IntegrationType{
	metrics.ReqTypeAMP:      config.IntegrationTypeAMP,
	metrics.ReqTypeORTB2App: config.IntegrationTypeApp,
	metrics.ReqTypeVideo:    config.IntegrationTypeVideo,
	metrics.ReqTypeORTB2Web: config.IntegrationTypeWeb,
}

const unknownBidder string = ""

func BidderToPrebidSChains(sChains []*openrtb_ext.ExtRequestPrebidSChain) (map[string]*openrtb_ext.ExtRequestPrebidSChainSChain, error) {
	bidderToSChains := make(map[string]*openrtb_ext.ExtRequestPrebidSChainSChain)

	for _, schainWrapper := range sChains {
		for _, bidder := range schainWrapper.Bidders {
			if _, present := bidderToSChains[bidder]; present {
				return nil, fmt.Errorf("request.ext.prebid.schains contains multiple schains for bidder %s; "+
					"it must contain no more than one per bidder.", bidder)
			} else {
				bidderToSChains[bidder] = &schainWrapper.SChain
			}
		}
	}

	return bidderToSChains, nil
}

// cleanOpenRTBRequests splits the input request into requests which are sanitized for each bidder. Intended behavior is:
//
//   1. BidRequest.Imp[].Ext will only contain the "prebid" field and a "bidder" field which has the params for the intended Bidder.
//   2. Every BidRequest.Imp[] requested Bids from the Bidder who keys it.
//   3. BidRequest.User.BuyerUID will be set to that Bidder's ID.
func cleanOpenRTBRequests(ctx context.Context,
	req AuctionRequest,
	requestExt *openrtb_ext.ExtRequest,
<<<<<<< HEAD
	bidderToSyncerKey map[string]string,
=======
>>>>>>> 0081bebd
	gDPR gdpr.Permissions,
	metricsEngine metrics.MetricsEngine,
	gdprDefaultValue gdpr.Signal,
	privacyConfig config.Privacy,
	account *config.Account) (allowedBidderRequests []BidderRequest, privacyLabels metrics.PrivacyLabels, errs []error) {

	impsByBidder, err := splitImps(req.BidRequest.Imp)
	if err != nil {
		errs = []error{err}
		return
	}

	aliases, errs := parseAliases(req.BidRequest)
	if len(errs) > 0 {
		return
	}

	var allBidderRequests []BidderRequest
<<<<<<< HEAD
	allBidderRequests, errs = getAuctionBidderRequests(req, requestExt, bidderToSyncerKey, impsByBidder, aliases)
=======
	allBidderRequests, errs = getAuctionBidderRequests(req, requestExt, impsByBidder, aliases)
>>>>>>> 0081bebd

	if len(allBidderRequests) == 0 {
		return
	}

	gdprSignal, err := extractGDPR(req.BidRequest)
	if err != nil {
		errs = append(errs, err)
	}
	consent, err := extractConsent(req.BidRequest)
	if err != nil {
		errs = append(errs, err)
	}
	gdprEnforced := gdprSignal == gdpr.SignalYes || (gdprSignal == gdpr.SignalAmbiguous && gdprDefaultValue == gdpr.SignalYes)

	ccpaEnforcer, err := extractCCPA(req.BidRequest, privacyConfig, &req.Account, aliases, integrationTypeMap[req.LegacyLabels.RType])
	if err != nil {
		errs = append(errs, err)
<<<<<<< HEAD
	}

	lmtEnforcer := extractLMT(req.BidRequest, privacyConfig)

	// request level privacy policies
	privacyEnforcement := privacy.Enforcement{
		COPPA: req.BidRequest.Regs != nil && req.BidRequest.Regs.COPPA == 1,
		LMT:   lmtEnforcer.ShouldEnforce(unknownBidder),
	}

	privacyLabels.CCPAProvided = ccpaEnforcer.CanEnforce()
	privacyLabels.CCPAEnforced = ccpaEnforcer.ShouldEnforce(unknownBidder)
	privacyLabels.COPPAEnforced = privacyEnforcement.COPPA
	privacyLabels.LMTEnforced = lmtEnforcer.ShouldEnforce(unknownBidder)

	gdprEnforced = gdprEnforced && gdprEnabled(&req.Account, privacyConfig, integrationTypeMap[req.LegacyLabels.RType])

	if gdprEnforced {
		privacyLabels.GDPREnforced = true
		parsedConsent, err := vendorconsent.ParseString(consent)
		if err == nil {
			version := int(parsedConsent.Version())
			privacyLabels.GDPRTCFVersion = metrics.TCFVersionToValue(version)
		}
	}

	// bidder level privacy policies
	allowedBidderRequests = make([]BidderRequest, 0, len(allBidderRequests))
	for _, bidderRequest := range allBidderRequests {
		bidRequestAllowed := true

		// CCPA
		privacyEnforcement.CCPA = ccpaEnforcer.ShouldEnforce(bidderRequest.BidderName.String())

		// GDPR
		if gdprEnforced {
			weakVendorEnforcement := false
			if account != nil {
				for _, vendor := range account.GDPR.BasicEnforcementVendors {
					if vendor == string(bidderRequest.BidderCoreName) {
						weakVendorEnforcement = true
						break
					}
				}
			}
			var publisherID = req.LegacyLabels.PubID
			bidReq, geo, id, err := gDPR.AuctionActivitiesAllowed(ctx, bidderRequest.BidderCoreName, publisherID, gdprSignal, consent, weakVendorEnforcement)
			bidRequestAllowed = bidReq

			if err == nil {
				privacyEnforcement.GDPRGeo = !geo
				privacyEnforcement.GDPRID = !id
			} else {
				privacyEnforcement.GDPRGeo = true
				privacyEnforcement.GDPRID = true
			}

			if !bidRequestAllowed {
				metricsEngine.RecordAdapterGDPRRequestBlocked(bidderRequest.BidderCoreName)
			}
		}

		if req.FirstPartyData != nil && req.FirstPartyData[bidderRequest.BidderName] != nil {
			applyFPD(req.FirstPartyData[bidderRequest.BidderName], bidderRequest.BidRequest)
=======
	}

	lmtEnforcer := extractLMT(req.BidRequest, privacyConfig)

	// request level privacy policies
	privacyEnforcement := privacy.Enforcement{
		COPPA: req.BidRequest.Regs != nil && req.BidRequest.Regs.COPPA == 1,
		LMT:   lmtEnforcer.ShouldEnforce(unknownBidder),
	}

	privacyLabels.CCPAProvided = ccpaEnforcer.CanEnforce()
	privacyLabels.CCPAEnforced = ccpaEnforcer.ShouldEnforce(unknownBidder)
	privacyLabels.COPPAEnforced = privacyEnforcement.COPPA
	privacyLabels.LMTEnforced = lmtEnforcer.ShouldEnforce(unknownBidder)

	gdprEnforced = gdprEnforced && gdprEnabled(&req.Account, privacyConfig, integrationTypeMap[req.LegacyLabels.RType])

	if gdprEnforced {
		privacyLabels.GDPREnforced = true
		parsedConsent, err := vendorconsent.ParseString(consent)
		if err == nil {
			version := int(parsedConsent.Version())
			privacyLabels.GDPRTCFVersion = metrics.TCFVersionToValue(version)
>>>>>>> 0081bebd
		}
	}

<<<<<<< HEAD
=======
	// bidder level privacy policies
	allowedBidderRequests = make([]BidderRequest, 0, len(allBidderRequests))
	for _, bidderRequest := range allBidderRequests {
		bidRequestAllowed := true

		// CCPA
		privacyEnforcement.CCPA = ccpaEnforcer.ShouldEnforce(bidderRequest.BidderName.String())

		// GDPR
		if gdprEnforced {
			weakVendorEnforcement := false
			if account != nil {
				for _, vendor := range account.GDPR.BasicEnforcementVendors {
					if vendor == string(bidderRequest.BidderCoreName) {
						weakVendorEnforcement = true
						break
					}
				}
			}
			var publisherID = req.LegacyLabels.PubID
			bidReq, geo, id, err := gDPR.AuctionActivitiesAllowed(ctx, bidderRequest.BidderCoreName, publisherID, gdprSignal, consent, weakVendorEnforcement)
			bidRequestAllowed = bidReq

			if err == nil {
				privacyEnforcement.GDPRGeo = !geo
				privacyEnforcement.GDPRID = !id
			} else {
				privacyEnforcement.GDPRGeo = true
				privacyEnforcement.GDPRID = true
			}

			if !bidRequestAllowed {
				metricsEngine.RecordAdapterGDPRRequestBlocked(bidderRequest.BidderCoreName)
			}
		}

>>>>>>> 0081bebd
		if bidRequestAllowed {
			privacyEnforcement.Apply(bidderRequest.BidRequest)
			allowedBidderRequests = append(allowedBidderRequests, bidderRequest)
		}
	}

	return
}

func gdprEnabled(account *config.Account, privacyConfig config.Privacy, integrationType config.IntegrationType) bool {
	if accountEnabled := account.GDPR.EnabledForIntegrationType(integrationType); accountEnabled != nil {
		return *accountEnabled
	}
	return privacyConfig.GDPR.Enabled
}

func ccpaEnabled(account *config.Account, privacyConfig config.Privacy, requestType config.IntegrationType) bool {
	if accountEnabled := account.CCPA.EnabledForIntegrationType(requestType); accountEnabled != nil {
		return *accountEnabled
	}
	return privacyConfig.CCPA.Enforce
}

func extractCCPA(orig *openrtb2.BidRequest, privacyConfig config.Privacy, account *config.Account, aliases map[string]string, requestType config.IntegrationType) (privacy.PolicyEnforcer, error) {
	// Quick extra wrapper until RequestWrapper makes its way into CleanRequests
	ccpaPolicy, err := ccpa.ReadFromRequestWrapper(&openrtb_ext.RequestWrapper{BidRequest: orig})
	if err != nil {
		return privacy.NilPolicyEnforcer{}, err
	}

	validBidders := GetValidBidders(aliases)
	ccpaParsedPolicy, err := ccpaPolicy.Parse(validBidders)
	if err != nil {
		return privacy.NilPolicyEnforcer{}, err
	}

	ccpaEnforcer := privacy.EnabledPolicyEnforcer{
		Enabled:        ccpaEnabled(account, privacyConfig, requestType),
		PolicyEnforcer: ccpaParsedPolicy,
	}
	return ccpaEnforcer, nil
}

func extractLMT(orig *openrtb2.BidRequest, privacyConfig config.Privacy) privacy.PolicyEnforcer {
	return privacy.EnabledPolicyEnforcer{
		Enabled:        privacyConfig.LMT.Enforce,
		PolicyEnforcer: lmt.ReadFromRequest(orig),
	}
}

<<<<<<< HEAD
func getAuctionBidderRequests(req AuctionRequest,
	requestExt *openrtb_ext.ExtRequest,
	bidderToSyncerKey map[string]string,
=======
func getBidderExts(reqExt *openrtb_ext.ExtRequest) (map[string]map[string]interface{}, error) {
	if reqExt == nil {
		return nil, nil
	}

	if reqExt.Prebid.BidderParams == nil {
		return nil, nil
	}

	pbytes, err := json.Marshal(reqExt.Prebid.BidderParams)
	if err != nil {
		return nil, err
	}

	var bidderParams map[string]map[string]interface{}
	err = json.Unmarshal(pbytes, &bidderParams)
	if err != nil {
		return nil, err
	}

	return bidderParams, nil
}

func getAuctionBidderRequests(req AuctionRequest,
	requestExt *openrtb_ext.ExtRequest,
>>>>>>> 0081bebd
	impsByBidder map[string][]openrtb2.Imp,
	aliases map[string]string) ([]BidderRequest, []error) {

	bidderRequests := make([]BidderRequest, 0, len(impsByBidder))

	explicitBuyerUIDs, err := extractBuyerUIDs(req.BidRequest.User)
<<<<<<< HEAD
=======
	if err != nil {
		return nil, []error{err}
	}

	var bidderExt map[string]map[string]interface{}
	if requestExt != nil {
		bidderExt, err = getBidderExts(requestExt)
		if err != nil {
			return nil, []error{err}
		}
	}

	var sChainsByBidder map[string]*openrtb_ext.ExtRequestPrebidSChainSChain

	// Quick extra wrapper until RequestWrapper makes its way into CleanRequests
	if requestExt != nil {
		sChainsByBidder, err = BidderToPrebidSChains(requestExt.Prebid.SChains)
		if err != nil {
			return nil, []error{err}
		}
	}

	reqExt, err := getExtJson(req.BidRequest, requestExt)
>>>>>>> 0081bebd
	if err != nil {
		return nil, []error{err}
	}

<<<<<<< HEAD
	bidderParamsInReqExt, err := adapters.ExtractReqExtBidderParamsEmbeddedMap(req.BidRequest)
	if err != nil {
		return nil, []error{err}
	}

	var sChainsByBidder map[string]*openrtb_ext.ExtRequestPrebidSChainSChain

	// Quick extra wrapper until RequestWrapper makes its way into CleanRequests
	if requestExt != nil {
		sChainsByBidder, err = BidderToPrebidSChains(requestExt.Prebid.SChains)
		if err != nil {
			return nil, []error{err}
		}
	}

=======
>>>>>>> 0081bebd
	var errs []error
	for bidder, imps := range impsByBidder {
		coreBidder := resolveBidder(bidder, aliases)

		reqCopy := *req.BidRequest
		reqCopy.Imp = imps
<<<<<<< HEAD

		prepareSource(&reqCopy, bidder, sChainsByBidder)

		if len(bidderParamsInReqExt) != 0 {

			// Update bidder-params(requestExt.Prebid.BidderParams) for the bidder to only contain bidder-params for
			// this bidder only and remove bidder-params for all other bidders from requestExt.Prebid.BidderParams
			params, err := getBidderParamsForBidder(bidderParamsInReqExt, bidder)
			if err != nil {
				return nil, []error{err}
			}

			requestExt.Prebid.BidderParams = params
		}

		reqExt, err := getExtJson(req.BidRequest, requestExt)
		if err != nil {
			return nil, []error{err}
		}
		reqCopy.Ext = reqExt

=======
		reqCopy.Ext = reqExt

		prepareSource(&reqCopy, bidder, sChainsByBidder)

		if len(bidderExt) != 0 {
			bidderName := openrtb_ext.BidderName(bidder)
			if bidderParams, ok := bidderExt[string(bidderName)]; ok {
				requestExt.Prebid.BidderParams = bidderParams
			} else {
				requestExt.Prebid.BidderParams = nil
			}

			if reqCopy.Ext, err = getExtJson(req.BidRequest, requestExt); err != nil {
				return nil, []error{err}
			}
		} else {
			reqCopy.Ext = reqExt
		}

>>>>>>> 0081bebd
		if err := removeUnpermissionedEids(&reqCopy, bidder, requestExt); err != nil {
			errs = append(errs, fmt.Errorf("unable to enforce request.ext.prebid.data.eidpermissions because %v", err))
			continue
		}

		bidderRequest := BidderRequest{
			BidderName:     openrtb_ext.BidderName(bidder),
			BidderCoreName: coreBidder,
			BidRequest:     &reqCopy,
			BidderLabels: metrics.AdapterLabels{
				Source:      req.LegacyLabels.Source,
				RType:       req.LegacyLabels.RType,
				Adapter:     coreBidder,
				PubID:       req.LegacyLabels.PubID,
				CookieFlag:  req.LegacyLabels.CookieFlag,
				AdapterBids: metrics.AdapterBidPresent,
			},
		}

<<<<<<< HEAD
		syncerKey := bidderToSyncerKey[string(coreBidder)]
		if hadSync := prepareUser(&reqCopy, bidder, syncerKey, explicitBuyerUIDs, req.UserSyncs); !hadSync && req.BidRequest.App == nil {
			bidderRequest.BidderLabels.CookieFlag = metrics.CookieFlagNo
		} else {
			bidderRequest.BidderLabels.CookieFlag = metrics.CookieFlagYes
		}

		bidderRequests = append(bidderRequests, bidderRequest)
	}
	return bidderRequests, errs
}

func getBidderParamsForBidder(bidderParamsInReqExt map[string]map[string]json.RawMessage, bidder string) (json.RawMessage, error) {
	var params json.RawMessage
	if bidderParams, ok := bidderParamsInReqExt[bidder]; ok {
		var err error
		params, err = json.Marshal(bidderParams)
		if err != nil {
			return nil, err
		}
	}
	return params, nil
}

func getExtJson(req *openrtb2.BidRequest, unpackedExt *openrtb_ext.ExtRequest) (json.RawMessage, error) {
	if len(req.Ext) == 0 || unpackedExt == nil {
		return json.RawMessage(``), nil
	}

	extCopy := *unpackedExt
	extCopy.Prebid.SChains = nil
	return json.Marshal(extCopy)
}

func prepareSource(req *openrtb2.BidRequest, bidder string, sChainsByBidder map[string]*openrtb_ext.ExtRequestPrebidSChainSChain) {
	const sChainWildCard = "*"
	var selectedSChain *openrtb_ext.ExtRequestPrebidSChainSChain

	wildCardSChain := sChainsByBidder[sChainWildCard]
	bidderSChain := sChainsByBidder[bidder]

	// source should not be modified
	if bidderSChain == nil && wildCardSChain == nil {
		return
	}

	if bidderSChain != nil {
		selectedSChain = bidderSChain
	} else {
		selectedSChain = wildCardSChain
	}

	// set source
	if req.Source == nil {
		req.Source = &openrtb2.Source{}
	} else {
		sourceCopy := *req.Source
		req.Source = &sourceCopy
	}
	schain := openrtb_ext.ExtRequestPrebidSChain{
		SChain: *selectedSChain,
	}
	sourceExt, err := json.Marshal(schain)
	if err == nil {
		req.Source.Ext = sourceExt
	}
=======
		if hadSync := prepareUser(&reqCopy, bidder, coreBidder, explicitBuyerUIDs, req.UserSyncs); !hadSync && req.BidRequest.App == nil {
			bidderRequest.BidderLabels.CookieFlag = metrics.CookieFlagNo
		} else {
			bidderRequest.BidderLabels.CookieFlag = metrics.CookieFlagYes
		}

		bidderRequests = append(bidderRequests, bidderRequest)
	}
	return bidderRequests, errs
}

func getExtJson(req *openrtb2.BidRequest, unpackedExt *openrtb_ext.ExtRequest) (json.RawMessage, error) {
	if len(req.Ext) == 0 || unpackedExt == nil {
		return json.RawMessage(``), nil
	}

	extCopy := *unpackedExt
	extCopy.Prebid.SChains = nil
	return json.Marshal(extCopy)
}

func prepareSource(req *openrtb2.BidRequest, bidder string, sChainsByBidder map[string]*openrtb_ext.ExtRequestPrebidSChainSChain) {
	const sChainWildCard = "*"
	var selectedSChain *openrtb_ext.ExtRequestPrebidSChainSChain

	wildCardSChain := sChainsByBidder[sChainWildCard]
	bidderSChain := sChainsByBidder[bidder]

	// source should not be modified
	if bidderSChain == nil && wildCardSChain == nil {
		return
	}

	if bidderSChain != nil {
		selectedSChain = bidderSChain
	} else {
		selectedSChain = wildCardSChain
	}

	// set source
	if req.Source == nil {
		req.Source = &openrtb2.Source{}
	}
	schain := openrtb_ext.ExtRequestPrebidSChain{
		SChain: *selectedSChain,
	}
	sourceExt, err := json.Marshal(schain)
	if err == nil {
		req.Source.Ext = sourceExt
	}
>>>>>>> 0081bebd
}

// extractBuyerUIDs parses the values from user.ext.prebid.buyeruids, and then deletes those values from the ext.
// This prevents a Bidder from using these values to figure out who else is involved in the Auction.
func extractBuyerUIDs(user *openrtb2.User) (map[string]string, error) {
	if user == nil {
		return nil, nil
	}
	if len(user.Ext) == 0 {
		return nil, nil
	}

	var userExt openrtb_ext.ExtUser
	if err := json.Unmarshal(user.Ext, &userExt); err != nil {
		return nil, err
	}
	if userExt.Prebid == nil {
		return nil, nil
	}

	// The API guarantees that user.ext.prebid.buyeruids exists and has at least one ID defined,
	// as long as user.ext.prebid exists.
	buyerUIDs := userExt.Prebid.BuyerUIDs
	userExt.Prebid = nil

	// Remarshal (instead of removing) if the ext has other known fields
	if userExt.Consent != "" || len(userExt.Eids) > 0 {
		if newUserExtBytes, err := json.Marshal(userExt); err != nil {
			return nil, err
		} else {
			user.Ext = newUserExtBytes
		}
	} else {
		user.Ext = nil
	}
	return buyerUIDs, nil
}

// splitImps takes a list of Imps and returns a map of imps which have been sanitized for each bidder.
//
// For example, suppose imps has two elements. One goes to rubicon, while the other goes to appnexus and index.
// The returned map will have three keys: rubicon, appnexus, and index--each with one Imp.
// The "imp.ext" value of the appnexus Imp will only contain the "prebid" values, and "appnexus" value at the "bidder" key.
// The "imp.ext" value of the rubicon Imp will only contain the "prebid" values, and "rubicon" value at the "bidder" key.
//
// The goal here is so that Bidders only get Imps and Imp.Ext values which are intended for them.
func splitImps(imps []openrtb2.Imp) (map[string][]openrtb2.Imp, error) {
	bidderImps := make(map[string][]openrtb2.Imp)

	for i, imp := range imps {
		var impExt map[string]json.RawMessage
		if err := json.Unmarshal(imp.Ext, &impExt); err != nil {
			return nil, fmt.Errorf("invalid json for imp[%d]: %v", i, err)
		}

		var impExtPrebid map[string]json.RawMessage
		if impExtPrebidJSON, exists := impExt[openrtb_ext.PrebidExtKey]; exists {
			// validation already performed by impExt unmarshal. no error is possible here, proven by tests.
			json.Unmarshal(impExtPrebidJSON, &impExtPrebid)
		}

		var impExtPrebidBidder map[string]json.RawMessage
		if impExtPrebidBidderJSON, exists := impExtPrebid[openrtb_ext.PrebidExtBidderKey]; exists {
			// validation already performed by impExt unmarshal. no error is possible here, proven by tests.
			json.Unmarshal(impExtPrebidBidderJSON, &impExtPrebidBidder)
		}

		sanitizedImpExt, err := createSanitizedImpExt(impExt, impExtPrebid)
		if err != nil {
			return nil, fmt.Errorf("unable to remove other bidder fields for imp[%d]: %v", i, err)
		}

		for bidder, bidderExt := range extractBidderExts(impExt, impExtPrebidBidder) {
			impCopy := imp

			sanitizedImpExt[openrtb_ext.PrebidExtBidderKey] = bidderExt

			impExtJSON, err := json.Marshal(sanitizedImpExt)
			if err != nil {
				return nil, fmt.Errorf("unable to remove other bidder fields for imp[%d]: cannot marshal ext: %v", i, err)
			}
			impCopy.Ext = impExtJSON

			bidderImps[bidder] = append(bidderImps[bidder], impCopy)
		}
	}

	return bidderImps, nil
}

func createSanitizedImpExt(impExt, impExtPrebid map[string]json.RawMessage) (map[string]json.RawMessage, error) {
	sanitizedImpExt := make(map[string]json.RawMessage, 3)

	delete(impExtPrebid, openrtb_ext.PrebidExtBidderKey)
	if len(impExtPrebid) > 0 {
		if impExtPrebidJSON, err := json.Marshal(impExtPrebid); err == nil {
			sanitizedImpExt[openrtb_ext.PrebidExtKey] = impExtPrebidJSON
		} else {
			return nil, fmt.Errorf("cannot marshal ext.prebid: %v", err)
		}
	}

	if v, exists := impExt[openrtb_ext.FirstPartyDataExtKey]; exists {
		sanitizedImpExt[openrtb_ext.FirstPartyDataExtKey] = v
	}

	if v, exists := impExt[openrtb_ext.FirstPartyDataContextExtKey]; exists {
		sanitizedImpExt[openrtb_ext.FirstPartyDataContextExtKey] = v
	}

	if v, exists := impExt[openrtb_ext.SKAdNExtKey]; exists {
		sanitizedImpExt[openrtb_ext.SKAdNExtKey] = v
	}

<<<<<<< HEAD
	if v, exists := impExt[string(openrtb_ext.GPIDKey)]; exists {
		sanitizedImpExt[openrtb_ext.GPIDKey] = v
	}

	return sanitizedImpExt, nil
}

func extractBidderExts(impExt, impExtPrebidBidders map[string]json.RawMessage) map[string]json.RawMessage {
	bidderExts := make(map[string]json.RawMessage)

	// prefer imp.ext.prebid.bidder.BIDDER
	for bidder, bidderExt := range impExtPrebidBidders {
		bidderExts[bidder] = bidderExt
	}

=======
	return sanitizedImpExt, nil
}

func extractBidderExts(impExt, impExtPrebidBidders map[string]json.RawMessage) map[string]json.RawMessage {
	bidderExts := make(map[string]json.RawMessage)

	// prefer imp.ext.prebid.bidder.BIDDER
	for bidder, bidderExt := range impExtPrebidBidders {
		bidderExts[bidder] = bidderExt
	}

>>>>>>> 0081bebd
	// fallback to imp.BIDDER
	for bidder, bidderExt := range impExt {
		if isSpecialField(bidder) {
			continue
		}

		if _, exists := bidderExts[bidder]; !exists {
			bidderExts[bidder] = bidderExt
		}
	}

	return bidderExts
}

func isSpecialField(bidder string) bool {
	return bidder == openrtb_ext.FirstPartyDataContextExtKey ||
		bidder == openrtb_ext.FirstPartyDataExtKey ||
		bidder == openrtb_ext.SKAdNExtKey ||
<<<<<<< HEAD
		bidder == openrtb_ext.GPIDKey ||
=======
>>>>>>> 0081bebd
		bidder == openrtb_ext.PrebidExtKey
}

// prepareUser changes req.User so that it's ready for the given bidder.
// This *will* mutate the request, but will *not* mutate any objects nested inside it.
//
// In this function, "givenBidder" may or may not be an alias. "coreBidder" must *not* be an alias.
// It returns true if a Cookie User Sync existed, and false otherwise.
<<<<<<< HEAD
func prepareUser(req *openrtb2.BidRequest, givenBidder, syncerKey string, explicitBuyerUIDs map[string]string, usersyncs IdFetcher) bool {
	cookieId, hadCookie, _ := usersyncs.GetUID(syncerKey)
=======
func prepareUser(req *openrtb2.BidRequest, givenBidder string, coreBidder openrtb_ext.BidderName, explicitBuyerUIDs map[string]string, usersyncs IdFetcher) bool {
	cookieId, hadCookie := usersyncs.GetId(coreBidder)
>>>>>>> 0081bebd

	if id, ok := explicitBuyerUIDs[givenBidder]; ok {
		req.User = copyWithBuyerUID(req.User, id)
	} else if hadCookie {
		req.User = copyWithBuyerUID(req.User, cookieId)
	}

	return hadCookie
}

// copyWithBuyerUID either overwrites the BuyerUID property on user with the argument, or returns
// a new (empty) User with the BuyerUID already set.
func copyWithBuyerUID(user *openrtb2.User, buyerUID string) *openrtb2.User {
	if user == nil {
		return &openrtb2.User{
			BuyerUID: buyerUID,
		}
	}
	if user.BuyerUID == "" {
		clone := *user
		clone.BuyerUID = buyerUID
		return &clone
	}
	return user
}

// removeUnpermissionedEids modifies the request to remove any request.user.ext.eids not permissions for the specific bidder
func removeUnpermissionedEids(request *openrtb2.BidRequest, bidder string, requestExt *openrtb_ext.ExtRequest) error {
	// ensure request might have eids (as much as we can check before unmarshalling)
	if request.User == nil || len(request.User.Ext) == 0 {
		return nil
	}

	// ensure request has eid permissions to enforce
	if requestExt == nil || requestExt.Prebid.Data == nil || len(requestExt.Prebid.Data.EidPermissions) == 0 {
		return nil
	}

	// low level unmarshal to preserve other request.user.ext values. prebid server is non-destructive.
	var userExt map[string]json.RawMessage
	if err := json.Unmarshal(request.User.Ext, &userExt); err != nil {
		return err
	}

	eidsJSON, eidsSpecified := userExt["eids"]
	if !eidsSpecified {
		return nil
	}

	var eids []openrtb_ext.ExtUserEid
	if err := json.Unmarshal(eidsJSON, &eids); err != nil {
		return err
	}

	// exit early if there are no eids (empty array)
	if len(eids) == 0 {
		return nil
	}

	// translate eid permissions to a map for quick lookup
	eidRules := make(map[string][]string)
	for _, p := range requestExt.Prebid.Data.EidPermissions {
		eidRules[p.Source] = p.Bidders
	}

	eidsAllowed := make([]openrtb_ext.ExtUserEid, 0, len(eids))
	for _, eid := range eids {
		allowed := false
		if rule, hasRule := eidRules[eid.Source]; hasRule {
			for _, ruleBidder := range rule {
				if ruleBidder == "*" || ruleBidder == bidder {
					allowed = true
					break
				}
			}
		} else {
			allowed = true
		}

		if allowed {
			eidsAllowed = append(eidsAllowed, eid)
		}
	}

	// exit early if all eids are allowed and nothing needs to be removed
	if len(eids) == len(eidsAllowed) {
		return nil
	}

	// marshal eidsAllowed back to userExt
	if len(eidsAllowed) == 0 {
		delete(userExt, "eids")
	} else {
		eidsRaw, err := json.Marshal(eidsAllowed)
		if err != nil {
			return err
		}
		userExt["eids"] = eidsRaw
	}

	// exit early if userExt is empty
	if len(userExt) == 0 {
		setUserExtWithCopy(request, nil)
		return nil
	}

	userExtJSON, err := json.Marshal(userExt)
	if err != nil {
		return err
	}
	setUserExtWithCopy(request, userExtJSON)
	return nil
}

func setUserExtWithCopy(request *openrtb2.BidRequest, userExtJSON json.RawMessage) {
	userCopy := *request.User
	userCopy.Ext = userExtJSON
	request.User = &userCopy
}

// resolveBidder returns the known BidderName associated with bidder, if bidder is an alias. If it's not an alias, the bidder is returned.
func resolveBidder(bidder string, aliases map[string]string) openrtb_ext.BidderName {
	if coreBidder, ok := aliases[bidder]; ok {
		return openrtb_ext.BidderName(coreBidder)
	}
	return openrtb_ext.BidderName(bidder)
}

// parseAliases parses the aliases from the BidRequest
func parseAliases(orig *openrtb2.BidRequest) (map[string]string, []error) {
	var aliases map[string]string
	if value, dataType, _, err := jsonparser.Get(orig.Ext, openrtb_ext.PrebidExtKey, "aliases"); dataType == jsonparser.Object && err == nil {
		if err := json.Unmarshal(value, &aliases); err != nil {
			return nil, []error{err}
		}
	} else if dataType != jsonparser.NotExist && err != jsonparser.KeyPathNotFoundError {
		return nil, []error{err}
	}
	return aliases, nil
}

func GetValidBidders(aliases map[string]string) map[string]struct{} {
	validBidders := openrtb_ext.BuildBidderNameHashSet()

	for k := range aliases {
		validBidders[k] = struct{}{}
	}

	return validBidders
}

// Quick little randomizer for a list of strings. Stuffing it in utils to keep other files clean
func randomizeList(list []openrtb_ext.BidderName) {
	l := len(list)
	perm := rand.Perm(l)
	var j int
	for i := 0; i < l; i++ {
		j = perm[i]
		list[i], list[j] = list[j], list[i]
	}
}

func extractBidRequestExt(bidRequest *openrtb2.BidRequest) (*openrtb_ext.ExtRequest, error) {
	requestExt := &openrtb_ext.ExtRequest{}

	if bidRequest == nil {
		return requestExt, fmt.Errorf("Error bidRequest should not be nil")
	}

	if len(bidRequest.Ext) > 0 {
		err := json.Unmarshal(bidRequest.Ext, &requestExt)
		if err != nil {
			return requestExt, fmt.Errorf("Error decoding Request.ext : %s", err.Error())
		}
	}
	return requestExt, nil
}

func getExtCacheInstructions(requestExt *openrtb_ext.ExtRequest) extCacheInstructions {
	//returnCreative defaults to true
	cacheInstructions := extCacheInstructions{returnCreative: true}
	foundBidsRC := false
	foundVastRC := false

	if requestExt != nil && requestExt.Prebid.Cache != nil {
		if requestExt.Prebid.Cache.Bids != nil {
			cacheInstructions.cacheBids = true
			if requestExt.Prebid.Cache.Bids.ReturnCreative != nil {
				cacheInstructions.returnCreative = *requestExt.Prebid.Cache.Bids.ReturnCreative
				foundBidsRC = true
			}
		}
		if requestExt.Prebid.Cache.VastXML != nil {
			cacheInstructions.cacheVAST = true
			if requestExt.Prebid.Cache.VastXML.ReturnCreative != nil {
				cacheInstructions.returnCreative = *requestExt.Prebid.Cache.VastXML.ReturnCreative
				foundVastRC = true
			}
		}
	}

	if foundBidsRC && foundVastRC {
		cacheInstructions.returnCreative = *requestExt.Prebid.Cache.Bids.ReturnCreative || *requestExt.Prebid.Cache.VastXML.ReturnCreative
	}

	return cacheInstructions
}

func getExtTargetData(requestExt *openrtb_ext.ExtRequest, cacheInstructions *extCacheInstructions) *targetData {
	var targData *targetData

	if requestExt != nil && requestExt.Prebid.Targeting != nil {
		targData = &targetData{
			priceGranularity:  requestExt.Prebid.Targeting.PriceGranularity,
			includeWinners:    requestExt.Prebid.Targeting.IncludeWinners,
			includeBidderKeys: requestExt.Prebid.Targeting.IncludeBidderKeys,
			includeCacheBids:  cacheInstructions.cacheBids,
			includeCacheVast:  cacheInstructions.cacheVAST,
			includeFormat:     requestExt.Prebid.Targeting.IncludeFormat,
			preferDeals:       requestExt.Prebid.Targeting.PreferDeals,
		}
	}
	return targData
}

<<<<<<< HEAD
// getDebugInfo returns the boolean flags that allow for debug information in bidResponse.Ext, the SeatBid.httpcalls slice, and
// also sets the debugLog information
func getDebugInfo(bidRequest *openrtb2.BidRequest, requestExt *openrtb_ext.ExtRequest, accountDebugFlag bool, debugLog *DebugLog) (bool, bool, *DebugLog) {
	requestDebugAllow := parseRequestDebugValues(bidRequest, requestExt)
	debugLog = setDebugLogValues(accountDebugFlag, debugLog)

	responseDebugAllow := (requestDebugAllow && accountDebugFlag) || debugLog.DebugEnabledOrOverridden
	accountDebugAllow := (requestDebugAllow && accountDebugFlag) || (debugLog.DebugEnabledOrOverridden && accountDebugFlag)

	return responseDebugAllow, accountDebugAllow, debugLog
}

// setDebugLogValues initializes the DebugLog if nil. It also sets the value of the debugInfo flag
// used in HoldAuction
func setDebugLogValues(accountDebugFlag bool, debugLog *DebugLog) *DebugLog {
	if debugLog == nil {
		debugLog = &DebugLog{}
	}

	debugLog.Enabled = debugLog.DebugEnabledOrOverridden || accountDebugFlag
	return debugLog
}

func parseRequestDebugValues(bidRequest *openrtb2.BidRequest, requestExt *openrtb_ext.ExtRequest) bool {
=======
func getDebugInfo(bidRequest *openrtb2.BidRequest, requestExt *openrtb_ext.ExtRequest) bool {
>>>>>>> 0081bebd
	return (bidRequest != nil && bidRequest.Test == 1) || (requestExt != nil && requestExt.Prebid.Debug)
}

func getExtBidAdjustmentFactors(requestExt *openrtb_ext.ExtRequest) map[string]float64 {
	var bidAdjustmentFactors map[string]float64
	if requestExt != nil {
		bidAdjustmentFactors = requestExt.Prebid.BidAdjustmentFactors
	}
	return bidAdjustmentFactors
<<<<<<< HEAD
}

func buildXPrebidHeader(bidRequest *openrtb2.BidRequest, version string) string {
	req := &openrtb_ext.RequestWrapper{BidRequest: bidRequest}

	sb := &strings.Builder{}
	writeNameVersionRecord(sb, "pbs-go", version)

	if reqExt, err := req.GetRequestExt(); err == nil && reqExt != nil {
		if prebidExt := reqExt.GetPrebid(); prebidExt != nil {
			if channel := prebidExt.Channel; channel != nil {
				writeNameVersionRecord(sb, channel.Name, channel.Version)
			}
		}
	}
	if appExt, err := req.GetAppExt(); err == nil && appExt != nil {
		if prebidExt := appExt.GetPrebid(); prebidExt != nil {
			writeNameVersionRecord(sb, prebidExt.Source, prebidExt.Version)
		}
	}
	return sb.String()
}

func writeNameVersionRecord(sb *strings.Builder, name, version string) {
	if name == "" {
		return
	}
	if version == "" {
		version = "unknown"
	}
	if sb.Len() != 0 {
		sb.WriteString(",")
	}
	sb.WriteString(name)
	sb.WriteString("/")
	sb.WriteString(version)
}

func applyFPD(fpd *firstpartydata.ResolvedFirstPartyData, bidReq *openrtb2.BidRequest) {
	if fpd.Site != nil {
		bidReq.Site = fpd.Site
	}
	if fpd.App != nil {
		bidReq.App = fpd.App
	}
	if fpd.User != nil {
		bidReq.User = fpd.User
	}
=======
>>>>>>> 0081bebd
}<|MERGE_RESOLUTION|>--- conflicted
+++ resolved
@@ -10,17 +10,10 @@
 	"github.com/mxmCherry/openrtb/v15/openrtb2"
 	"github.com/prebid/go-gdpr/vendorconsent"
 
-	"github.com/mxmCherry/openrtb/v15/openrtb2"
-	"github.com/prebid/go-gdpr/vendorconsent"
-
 	"github.com/buger/jsonparser"
-<<<<<<< HEAD
 	"github.com/prebid/prebid-server/adapters"
 	"github.com/prebid/prebid-server/config"
 	"github.com/prebid/prebid-server/firstpartydata"
-=======
-	"github.com/prebid/prebid-server/config"
->>>>>>> 0081bebd
 	"github.com/prebid/prebid-server/gdpr"
 	"github.com/prebid/prebid-server/metrics"
 	"github.com/prebid/prebid-server/openrtb_ext"
@@ -63,10 +56,7 @@
 func cleanOpenRTBRequests(ctx context.Context,
 	req AuctionRequest,
 	requestExt *openrtb_ext.ExtRequest,
-<<<<<<< HEAD
 	bidderToSyncerKey map[string]string,
-=======
->>>>>>> 0081bebd
 	gDPR gdpr.Permissions,
 	metricsEngine metrics.MetricsEngine,
 	gdprDefaultValue gdpr.Signal,
@@ -85,11 +75,7 @@
 	}
 
 	var allBidderRequests []BidderRequest
-<<<<<<< HEAD
 	allBidderRequests, errs = getAuctionBidderRequests(req, requestExt, bidderToSyncerKey, impsByBidder, aliases)
-=======
-	allBidderRequests, errs = getAuctionBidderRequests(req, requestExt, impsByBidder, aliases)
->>>>>>> 0081bebd
 
 	if len(allBidderRequests) == 0 {
 		return
@@ -108,7 +94,6 @@
 	ccpaEnforcer, err := extractCCPA(req.BidRequest, privacyConfig, &req.Account, aliases, integrationTypeMap[req.LegacyLabels.RType])
 	if err != nil {
 		errs = append(errs, err)
-<<<<<<< HEAD
 	}
 
 	lmtEnforcer := extractLMT(req.BidRequest, privacyConfig)
@@ -173,73 +158,8 @@
 
 		if req.FirstPartyData != nil && req.FirstPartyData[bidderRequest.BidderName] != nil {
 			applyFPD(req.FirstPartyData[bidderRequest.BidderName], bidderRequest.BidRequest)
-=======
-	}
-
-	lmtEnforcer := extractLMT(req.BidRequest, privacyConfig)
-
-	// request level privacy policies
-	privacyEnforcement := privacy.Enforcement{
-		COPPA: req.BidRequest.Regs != nil && req.BidRequest.Regs.COPPA == 1,
-		LMT:   lmtEnforcer.ShouldEnforce(unknownBidder),
-	}
-
-	privacyLabels.CCPAProvided = ccpaEnforcer.CanEnforce()
-	privacyLabels.CCPAEnforced = ccpaEnforcer.ShouldEnforce(unknownBidder)
-	privacyLabels.COPPAEnforced = privacyEnforcement.COPPA
-	privacyLabels.LMTEnforced = lmtEnforcer.ShouldEnforce(unknownBidder)
-
-	gdprEnforced = gdprEnforced && gdprEnabled(&req.Account, privacyConfig, integrationTypeMap[req.LegacyLabels.RType])
-
-	if gdprEnforced {
-		privacyLabels.GDPREnforced = true
-		parsedConsent, err := vendorconsent.ParseString(consent)
-		if err == nil {
-			version := int(parsedConsent.Version())
-			privacyLabels.GDPRTCFVersion = metrics.TCFVersionToValue(version)
->>>>>>> 0081bebd
-		}
-	}
-
-<<<<<<< HEAD
-=======
-	// bidder level privacy policies
-	allowedBidderRequests = make([]BidderRequest, 0, len(allBidderRequests))
-	for _, bidderRequest := range allBidderRequests {
-		bidRequestAllowed := true
-
-		// CCPA
-		privacyEnforcement.CCPA = ccpaEnforcer.ShouldEnforce(bidderRequest.BidderName.String())
-
-		// GDPR
-		if gdprEnforced {
-			weakVendorEnforcement := false
-			if account != nil {
-				for _, vendor := range account.GDPR.BasicEnforcementVendors {
-					if vendor == string(bidderRequest.BidderCoreName) {
-						weakVendorEnforcement = true
-						break
-					}
-				}
-			}
-			var publisherID = req.LegacyLabels.PubID
-			bidReq, geo, id, err := gDPR.AuctionActivitiesAllowed(ctx, bidderRequest.BidderCoreName, publisherID, gdprSignal, consent, weakVendorEnforcement)
-			bidRequestAllowed = bidReq
-
-			if err == nil {
-				privacyEnforcement.GDPRGeo = !geo
-				privacyEnforcement.GDPRID = !id
-			} else {
-				privacyEnforcement.GDPRGeo = true
-				privacyEnforcement.GDPRID = true
-			}
-
-			if !bidRequestAllowed {
-				metricsEngine.RecordAdapterGDPRRequestBlocked(bidderRequest.BidderCoreName)
-			}
-		}
-
->>>>>>> 0081bebd
+		}
+
 		if bidRequestAllowed {
 			privacyEnforcement.Apply(bidderRequest.BidRequest)
 			allowedBidderRequests = append(allowedBidderRequests, bidderRequest)
@@ -290,55 +210,45 @@
 	}
 }
 
-<<<<<<< HEAD
+func getBidderExts(reqExt *openrtb_ext.ExtRequest) (map[string]map[string]interface{}, error) {
+	if reqExt == nil {
+		return nil, nil
+	}
+
+	if reqExt.Prebid.BidderParams == nil {
+		return nil, nil
+	}
+
+	pbytes, err := json.Marshal(reqExt.Prebid.BidderParams)
+	if err != nil {
+		return nil, err
+	}
+
+	var bidderParams map[string]map[string]interface{}
+	err = json.Unmarshal(pbytes, &bidderParams)
+	if err != nil {
+		return nil, err
+	}
+
+	return bidderParams, nil
+}
+
 func getAuctionBidderRequests(req AuctionRequest,
 	requestExt *openrtb_ext.ExtRequest,
 	bidderToSyncerKey map[string]string,
-=======
-func getBidderExts(reqExt *openrtb_ext.ExtRequest) (map[string]map[string]interface{}, error) {
-	if reqExt == nil {
-		return nil, nil
-	}
-
-	if reqExt.Prebid.BidderParams == nil {
-		return nil, nil
-	}
-
-	pbytes, err := json.Marshal(reqExt.Prebid.BidderParams)
-	if err != nil {
-		return nil, err
-	}
-
-	var bidderParams map[string]map[string]interface{}
-	err = json.Unmarshal(pbytes, &bidderParams)
-	if err != nil {
-		return nil, err
-	}
-
-	return bidderParams, nil
-}
-
-func getAuctionBidderRequests(req AuctionRequest,
-	requestExt *openrtb_ext.ExtRequest,
->>>>>>> 0081bebd
 	impsByBidder map[string][]openrtb2.Imp,
 	aliases map[string]string) ([]BidderRequest, []error) {
 
 	bidderRequests := make([]BidderRequest, 0, len(impsByBidder))
 
 	explicitBuyerUIDs, err := extractBuyerUIDs(req.BidRequest.User)
-<<<<<<< HEAD
-=======
 	if err != nil {
 		return nil, []error{err}
 	}
 
-	var bidderExt map[string]map[string]interface{}
-	if requestExt != nil {
-		bidderExt, err = getBidderExts(requestExt)
-		if err != nil {
-			return nil, []error{err}
-		}
+	bidderParamsInReqExt, err := adapters.ExtractReqExtBidderParamsEmbeddedMap(req.BidRequest)
+	if err != nil {
+		return nil, []error{err}
 	}
 
 	var sChainsByBidder map[string]*openrtb_ext.ExtRequestPrebidSChainSChain
@@ -351,37 +261,12 @@
 		}
 	}
 
-	reqExt, err := getExtJson(req.BidRequest, requestExt)
->>>>>>> 0081bebd
-	if err != nil {
-		return nil, []error{err}
-	}
-
-<<<<<<< HEAD
-	bidderParamsInReqExt, err := adapters.ExtractReqExtBidderParamsEmbeddedMap(req.BidRequest)
-	if err != nil {
-		return nil, []error{err}
-	}
-
-	var sChainsByBidder map[string]*openrtb_ext.ExtRequestPrebidSChainSChain
-
-	// Quick extra wrapper until RequestWrapper makes its way into CleanRequests
-	if requestExt != nil {
-		sChainsByBidder, err = BidderToPrebidSChains(requestExt.Prebid.SChains)
-		if err != nil {
-			return nil, []error{err}
-		}
-	}
-
-=======
->>>>>>> 0081bebd
 	var errs []error
 	for bidder, imps := range impsByBidder {
 		coreBidder := resolveBidder(bidder, aliases)
 
 		reqCopy := *req.BidRequest
 		reqCopy.Imp = imps
-<<<<<<< HEAD
 
 		prepareSource(&reqCopy, bidder, sChainsByBidder)
 
@@ -403,27 +288,6 @@
 		}
 		reqCopy.Ext = reqExt
 
-=======
-		reqCopy.Ext = reqExt
-
-		prepareSource(&reqCopy, bidder, sChainsByBidder)
-
-		if len(bidderExt) != 0 {
-			bidderName := openrtb_ext.BidderName(bidder)
-			if bidderParams, ok := bidderExt[string(bidderName)]; ok {
-				requestExt.Prebid.BidderParams = bidderParams
-			} else {
-				requestExt.Prebid.BidderParams = nil
-			}
-
-			if reqCopy.Ext, err = getExtJson(req.BidRequest, requestExt); err != nil {
-				return nil, []error{err}
-			}
-		} else {
-			reqCopy.Ext = reqExt
-		}
-
->>>>>>> 0081bebd
 		if err := removeUnpermissionedEids(&reqCopy, bidder, requestExt); err != nil {
 			errs = append(errs, fmt.Errorf("unable to enforce request.ext.prebid.data.eidpermissions because %v", err))
 			continue
@@ -443,7 +307,6 @@
 			},
 		}
 
-<<<<<<< HEAD
 		syncerKey := bidderToSyncerKey[string(coreBidder)]
 		if hadSync := prepareUser(&reqCopy, bidder, syncerKey, explicitBuyerUIDs, req.UserSyncs); !hadSync && req.BidRequest.App == nil {
 			bidderRequest.BidderLabels.CookieFlag = metrics.CookieFlagNo
@@ -510,58 +373,6 @@
 	if err == nil {
 		req.Source.Ext = sourceExt
 	}
-=======
-		if hadSync := prepareUser(&reqCopy, bidder, coreBidder, explicitBuyerUIDs, req.UserSyncs); !hadSync && req.BidRequest.App == nil {
-			bidderRequest.BidderLabels.CookieFlag = metrics.CookieFlagNo
-		} else {
-			bidderRequest.BidderLabels.CookieFlag = metrics.CookieFlagYes
-		}
-
-		bidderRequests = append(bidderRequests, bidderRequest)
-	}
-	return bidderRequests, errs
-}
-
-func getExtJson(req *openrtb2.BidRequest, unpackedExt *openrtb_ext.ExtRequest) (json.RawMessage, error) {
-	if len(req.Ext) == 0 || unpackedExt == nil {
-		return json.RawMessage(``), nil
-	}
-
-	extCopy := *unpackedExt
-	extCopy.Prebid.SChains = nil
-	return json.Marshal(extCopy)
-}
-
-func prepareSource(req *openrtb2.BidRequest, bidder string, sChainsByBidder map[string]*openrtb_ext.ExtRequestPrebidSChainSChain) {
-	const sChainWildCard = "*"
-	var selectedSChain *openrtb_ext.ExtRequestPrebidSChainSChain
-
-	wildCardSChain := sChainsByBidder[sChainWildCard]
-	bidderSChain := sChainsByBidder[bidder]
-
-	// source should not be modified
-	if bidderSChain == nil && wildCardSChain == nil {
-		return
-	}
-
-	if bidderSChain != nil {
-		selectedSChain = bidderSChain
-	} else {
-		selectedSChain = wildCardSChain
-	}
-
-	// set source
-	if req.Source == nil {
-		req.Source = &openrtb2.Source{}
-	}
-	schain := openrtb_ext.ExtRequestPrebidSChain{
-		SChain: *selectedSChain,
-	}
-	sourceExt, err := json.Marshal(schain)
-	if err == nil {
-		req.Source.Ext = sourceExt
-	}
->>>>>>> 0081bebd
 }
 
 // extractBuyerUIDs parses the values from user.ext.prebid.buyeruids, and then deletes those values from the ext.
@@ -676,7 +487,6 @@
 		sanitizedImpExt[openrtb_ext.SKAdNExtKey] = v
 	}
 
-<<<<<<< HEAD
 	if v, exists := impExt[string(openrtb_ext.GPIDKey)]; exists {
 		sanitizedImpExt[openrtb_ext.GPIDKey] = v
 	}
@@ -692,19 +502,6 @@
 		bidderExts[bidder] = bidderExt
 	}
 
-=======
-	return sanitizedImpExt, nil
-}
-
-func extractBidderExts(impExt, impExtPrebidBidders map[string]json.RawMessage) map[string]json.RawMessage {
-	bidderExts := make(map[string]json.RawMessage)
-
-	// prefer imp.ext.prebid.bidder.BIDDER
-	for bidder, bidderExt := range impExtPrebidBidders {
-		bidderExts[bidder] = bidderExt
-	}
-
->>>>>>> 0081bebd
 	// fallback to imp.BIDDER
 	for bidder, bidderExt := range impExt {
 		if isSpecialField(bidder) {
@@ -723,10 +520,7 @@
 	return bidder == openrtb_ext.FirstPartyDataContextExtKey ||
 		bidder == openrtb_ext.FirstPartyDataExtKey ||
 		bidder == openrtb_ext.SKAdNExtKey ||
-<<<<<<< HEAD
 		bidder == openrtb_ext.GPIDKey ||
-=======
->>>>>>> 0081bebd
 		bidder == openrtb_ext.PrebidExtKey
 }
 
@@ -735,13 +529,8 @@
 //
 // In this function, "givenBidder" may or may not be an alias. "coreBidder" must *not* be an alias.
 // It returns true if a Cookie User Sync existed, and false otherwise.
-<<<<<<< HEAD
 func prepareUser(req *openrtb2.BidRequest, givenBidder, syncerKey string, explicitBuyerUIDs map[string]string, usersyncs IdFetcher) bool {
 	cookieId, hadCookie, _ := usersyncs.GetUID(syncerKey)
-=======
-func prepareUser(req *openrtb2.BidRequest, givenBidder string, coreBidder openrtb_ext.BidderName, explicitBuyerUIDs map[string]string, usersyncs IdFetcher) bool {
-	cookieId, hadCookie := usersyncs.GetId(coreBidder)
->>>>>>> 0081bebd
 
 	if id, ok := explicitBuyerUIDs[givenBidder]; ok {
 		req.User = copyWithBuyerUID(req.User, id)
@@ -967,7 +756,6 @@
 	return targData
 }
 
-<<<<<<< HEAD
 // getDebugInfo returns the boolean flags that allow for debug information in bidResponse.Ext, the SeatBid.httpcalls slice, and
 // also sets the debugLog information
 func getDebugInfo(bidRequest *openrtb2.BidRequest, requestExt *openrtb_ext.ExtRequest, accountDebugFlag bool, debugLog *DebugLog) (bool, bool, *DebugLog) {
@@ -992,9 +780,6 @@
 }
 
 func parseRequestDebugValues(bidRequest *openrtb2.BidRequest, requestExt *openrtb_ext.ExtRequest) bool {
-=======
-func getDebugInfo(bidRequest *openrtb2.BidRequest, requestExt *openrtb_ext.ExtRequest) bool {
->>>>>>> 0081bebd
 	return (bidRequest != nil && bidRequest.Test == 1) || (requestExt != nil && requestExt.Prebid.Debug)
 }
 
@@ -1004,7 +789,6 @@
 		bidAdjustmentFactors = requestExt.Prebid.BidAdjustmentFactors
 	}
 	return bidAdjustmentFactors
-<<<<<<< HEAD
 }
 
 func buildXPrebidHeader(bidRequest *openrtb2.BidRequest, version string) string {
@@ -1053,6 +837,4 @@
 	if fpd.User != nil {
 		bidReq.User = fpd.User
 	}
-=======
->>>>>>> 0081bebd
 }