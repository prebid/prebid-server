package exchange

import (
	"context"
	"encoding/json"
	"fmt"
	"github.com/prebid/prebid-server/stored_responses"
	"math/rand"

	"github.com/buger/jsonparser"
	"github.com/mxmCherry/openrtb/v15/openrtb2"
	"github.com/prebid/go-gdpr/vendorconsent"
	"github.com/prebid/prebid-server/adapters"
	"github.com/prebid/prebid-server/config"
	"github.com/prebid/prebid-server/firstpartydata"
	"github.com/prebid/prebid-server/gdpr"
	"github.com/prebid/prebid-server/metrics"
	"github.com/prebid/prebid-server/openrtb_ext"
	"github.com/prebid/prebid-server/privacy"
	"github.com/prebid/prebid-server/privacy/ccpa"
	"github.com/prebid/prebid-server/privacy/lmt"
	"github.com/prebid/prebid-server/schain"
)

var integrationTypeMap = map[metrics.RequestType]config.IntegrationType{
	metrics.ReqTypeAMP:      config.IntegrationTypeAMP,
	metrics.ReqTypeORTB2App: config.IntegrationTypeApp,
	metrics.ReqTypeVideo:    config.IntegrationTypeVideo,
	metrics.ReqTypeORTB2Web: config.IntegrationTypeWeb,
}

const unknownBidder string = ""

// cleanOpenRTBRequests splits the input request into requests which are sanitized for each bidder. Intended behavior is:
//
//   1. BidRequest.Imp[].Ext will only contain the "prebid" field and a "bidder" field which has the params for the intended Bidder.
//   2. Every BidRequest.Imp[] requested Bids from the Bidder who keys it.
//   3. BidRequest.User.BuyerUID will be set to that Bidder's ID.
func cleanOpenRTBRequests(ctx context.Context,
	auctionReq AuctionRequest,
	requestExt *openrtb_ext.ExtRequest,
	bidderToSyncerKey map[string]string,
	metricsEngine metrics.MetricsEngine,
	gdprDefaultValue gdpr.Signal,
	gdprPerms gdpr.Permissions,
	privacyConfig config.Privacy,
	tcf2Cfg gdpr.TCF2ConfigReader,
) (allowedBidderRequests []BidderRequest, privacyLabels metrics.PrivacyLabels, errs []error) {

<<<<<<< HEAD
	aliases, errs := parseAliases(req.BidRequest)
	if len(errs) > 0 {
=======
	req := auctionReq.BidRequestWrapper
	impsByBidder, err := splitImps(req.BidRequest.Imp)
	if err != nil {
		errs = []error{err}
>>>>>>> 74d2199c
		return
	}

	allowedBidderRequests = make([]BidderRequest, 0, 0)

	storedBidResp := stored_responses.InitStoredBidResponses(req.BidRequest, req.StoredBidResponses)

	impsByBidder, err := splitImps(req.BidRequest.Imp)
	if err != nil {
		errs = []error{err}
		return
	}

	aliasesGVLIDs, errs := parseAliasesGVLIDs(req.BidRequest)
	if len(errs) > 0 {
		return
	}

	var allBidderRequests []BidderRequest
	allBidderRequests, errs = getAuctionBidderRequests(auctionReq, requestExt, bidderToSyncerKey, impsByBidder, aliases)

	bidderNameToBidderReq := buildBidResponseRequest(req.BidRequest, storedBidResp.BidderToImpToResponses, aliases)
	//this function should be executed after getAuctionBidderRequests
	allBidderRequests = mergeBidderRequests(allBidderRequests, bidderNameToBidderReq)

	gdprSignal, err := extractGDPR(req.BidRequest)
	if err != nil {
		errs = append(errs, err)
	}
	consent, err := extractConsent(req.BidRequest)
	if err != nil {
		errs = append(errs, err)
	}
	gdprApplies := gdprSignal == gdpr.SignalYes || (gdprSignal == gdpr.SignalAmbiguous && gdprDefaultValue == gdpr.SignalYes)

	ccpaEnforcer, err := extractCCPA(req.BidRequest, privacyConfig, &auctionReq.Account, aliases, integrationTypeMap[auctionReq.LegacyLabels.RType])
	if err != nil {
		errs = append(errs, err)
	}

	lmtEnforcer := extractLMT(req.BidRequest, privacyConfig)

	// request level privacy policies
	privacyEnforcement := privacy.Enforcement{
		COPPA: req.BidRequest.Regs != nil && req.BidRequest.Regs.COPPA == 1,
		LMT:   lmtEnforcer.ShouldEnforce(unknownBidder),
	}

	privacyLabels.CCPAProvided = ccpaEnforcer.CanEnforce()
	privacyLabels.CCPAEnforced = ccpaEnforcer.ShouldEnforce(unknownBidder)
	privacyLabels.COPPAEnforced = privacyEnforcement.COPPA
	privacyLabels.LMTEnforced = lmtEnforcer.ShouldEnforce(unknownBidder)

	var gdprEnforced bool
	if gdprApplies {
		gdprEnforced = tcf2Cfg.IntegrationEnabled(integrationTypeMap[auctionReq.LegacyLabels.RType])
	}

	if gdprEnforced {
		privacyLabels.GDPREnforced = true
		parsedConsent, err := vendorconsent.ParseString(consent)
		if err == nil {
			version := int(parsedConsent.Version())
			privacyLabels.GDPRTCFVersion = metrics.TCFVersionToValue(version)
		}
	}

	// bidder level privacy policies
	for _, bidderRequest := range allBidderRequests {
		bidRequestAllowed := true

		// CCPA
		privacyEnforcement.CCPA = ccpaEnforcer.ShouldEnforce(bidderRequest.BidderName.String())

		// GDPR
		if gdprEnforced {
			var publisherID = auctionReq.LegacyLabels.PubID
			bidReq, geo, id, err := gdprPerms.AuctionActivitiesAllowed(ctx, bidderRequest.BidderCoreName, bidderRequest.BidderName, publisherID, gdprSignal, consent, aliasesGVLIDs)
			bidRequestAllowed = bidReq

			if err == nil {
				privacyEnforcement.GDPRGeo = !geo
				privacyEnforcement.GDPRID = !id
			} else {
				privacyEnforcement.GDPRGeo = true
				privacyEnforcement.GDPRID = true
			}

			if !bidRequestAllowed {
				metricsEngine.RecordAdapterGDPRRequestBlocked(bidderRequest.BidderCoreName)
			}
		}

		if auctionReq.FirstPartyData != nil && auctionReq.FirstPartyData[bidderRequest.BidderName] != nil {
			applyFPD(auctionReq.FirstPartyData[bidderRequest.BidderName], bidderRequest.BidRequest)
		}

		if bidRequestAllowed {
			privacyEnforcement.Apply(bidderRequest.BidRequest)

			allowedBidderRequests = append(allowedBidderRequests, bidderRequest)
		}
	}

	return
}

func ccpaEnabled(account *config.Account, privacyConfig config.Privacy, requestType config.IntegrationType) bool {
	if accountEnabled := account.CCPA.EnabledForIntegrationType(requestType); accountEnabled != nil {
		return *accountEnabled
	}
	return privacyConfig.CCPA.Enforce
}

func extractCCPA(orig *openrtb2.BidRequest, privacyConfig config.Privacy, account *config.Account, aliases map[string]string, requestType config.IntegrationType) (privacy.PolicyEnforcer, error) {
	// Quick extra wrapper until RequestWrapper makes its way into CleanRequests
	ccpaPolicy, err := ccpa.ReadFromRequestWrapper(&openrtb_ext.RequestWrapper{BidRequest: orig})
	if err != nil {
		return privacy.NilPolicyEnforcer{}, err
	}

	validBidders := GetValidBidders(aliases)
	ccpaParsedPolicy, err := ccpaPolicy.Parse(validBidders)
	if err != nil {
		return privacy.NilPolicyEnforcer{}, err
	}

	ccpaEnforcer := privacy.EnabledPolicyEnforcer{
		Enabled:        ccpaEnabled(account, privacyConfig, requestType),
		PolicyEnforcer: ccpaParsedPolicy,
	}
	return ccpaEnforcer, nil
}

func extractLMT(orig *openrtb2.BidRequest, privacyConfig config.Privacy) privacy.PolicyEnforcer {
	return privacy.EnabledPolicyEnforcer{
		Enabled:        privacyConfig.LMT.Enforce,
		PolicyEnforcer: lmt.ReadFromRequest(orig),
	}
}

func getAuctionBidderRequests(auctionRequest AuctionRequest,
	requestExt *openrtb_ext.ExtRequest,
	bidderToSyncerKey map[string]string,
	impsByBidder map[string][]openrtb2.Imp,
	aliases map[string]string) ([]BidderRequest, []error) {

	bidderRequests := make([]BidderRequest, 0, len(impsByBidder))
	req := auctionRequest.BidRequestWrapper
	explicitBuyerUIDs, err := extractBuyerUIDs(req.BidRequest.User)
	if err != nil {
		return nil, []error{err}
	}

	bidderParamsInReqExt, err := adapters.ExtractReqExtBidderParamsEmbeddedMap(req.BidRequest)
	if err != nil {
		return nil, []error{err}
	}

	sChainWriter, err := schain.NewSChainWriter(requestExt)
	if err != nil {
		return nil, []error{err}
	}

	var errs []error
	for bidder, imps := range impsByBidder {
		coreBidder := resolveBidder(bidder, aliases)

		reqCopy := *req.BidRequest
		reqCopy.Imp = imps

		sChainWriter.Write(&reqCopy, bidder)

		if len(bidderParamsInReqExt) != 0 {

			// Update bidder-params(requestExt.Prebid.BidderParams) for the bidder to only contain bidder-params for
			// this bidder only and remove bidder-params for all other bidders from requestExt.Prebid.BidderParams
			params, err := getBidderParamsForBidder(bidderParamsInReqExt, bidder)
			if err != nil {
				return nil, []error{err}
			}

			requestExt.Prebid.BidderParams = params
		}

		reqExt, err := getExtJson(req.BidRequest, requestExt)
		if err != nil {
			return nil, []error{err}
		}
		reqCopy.Ext = reqExt

		if err := removeUnpermissionedEids(&reqCopy, bidder, requestExt); err != nil {
			errs = append(errs, fmt.Errorf("unable to enforce request.ext.prebid.data.eidpermissions because %v", err))
			continue
		}

		bidderRequest := BidderRequest{
			BidderName:     openrtb_ext.BidderName(bidder),
			BidderCoreName: coreBidder,
			BidRequest:     &reqCopy,
			BidderLabels: metrics.AdapterLabels{
				Source:      auctionRequest.LegacyLabels.Source,
				RType:       auctionRequest.LegacyLabels.RType,
				Adapter:     coreBidder,
				PubID:       auctionRequest.LegacyLabels.PubID,
				CookieFlag:  auctionRequest.LegacyLabels.CookieFlag,
				AdapterBids: metrics.AdapterBidPresent,
			},
		}

		syncerKey := bidderToSyncerKey[string(coreBidder)]
		if hadSync := prepareUser(&reqCopy, bidder, syncerKey, explicitBuyerUIDs, auctionRequest.UserSyncs); !hadSync && req.BidRequest.App == nil {
			bidderRequest.BidderLabels.CookieFlag = metrics.CookieFlagNo
		} else {
			bidderRequest.BidderLabels.CookieFlag = metrics.CookieFlagYes
		}

		bidderRequests = append(bidderRequests, bidderRequest)
	}
	return bidderRequests, errs
}

func getBidderParamsForBidder(bidderParamsInReqExt map[string]map[string]json.RawMessage, bidder string) (json.RawMessage, error) {
	var params json.RawMessage
	if bidderParams, ok := bidderParamsInReqExt[bidder]; ok {
		var err error
		params, err = json.Marshal(bidderParams)
		if err != nil {
			return nil, err
		}
	}
	return params, nil
}

func getExtJson(req *openrtb2.BidRequest, unpackedExt *openrtb_ext.ExtRequest) (json.RawMessage, error) {
	if len(req.Ext) == 0 || unpackedExt == nil {
		return json.RawMessage(``), nil
	}

	extCopy := *unpackedExt
	extCopy.Prebid.SChains = nil
	return json.Marshal(extCopy)
}

// extractBuyerUIDs parses the values from user.ext.prebid.buyeruids, and then deletes those values from the ext.
// This prevents a Bidder from using these values to figure out who else is involved in the Auction.
func extractBuyerUIDs(user *openrtb2.User) (map[string]string, error) {
	if user == nil {
		return nil, nil
	}
	if len(user.Ext) == 0 {
		return nil, nil
	}

	var userExt openrtb_ext.ExtUser
	if err := json.Unmarshal(user.Ext, &userExt); err != nil {
		return nil, err
	}
	if userExt.Prebid == nil {
		return nil, nil
	}

	// The API guarantees that user.ext.prebid.buyeruids exists and has at least one ID defined,
	// as long as user.ext.prebid exists.
	buyerUIDs := userExt.Prebid.BuyerUIDs
	userExt.Prebid = nil

	// Remarshal (instead of removing) if the ext has other known fields
	if userExt.Consent != "" || len(userExt.Eids) > 0 {
		if newUserExtBytes, err := json.Marshal(userExt); err != nil {
			return nil, err
		} else {
			user.Ext = newUserExtBytes
		}
	} else {
		user.Ext = nil
	}
	return buyerUIDs, nil
}

// splitImps takes a list of Imps and returns a map of imps which have been sanitized for each bidder.
//
// For example, suppose imps has two elements. One goes to rubicon, while the other goes to appnexus and index.
// The returned map will have three keys: rubicon, appnexus, and index--each with one Imp.
// The "imp.ext" value of the appnexus Imp will only contain the "prebid" values, and "appnexus" value at the "bidder" key.
// The "imp.ext" value of the rubicon Imp will only contain the "prebid" values, and "rubicon" value at the "bidder" key.
//
// The goal here is so that Bidders only get Imps and Imp.Ext values which are intended for them.
func splitImps(imps []openrtb2.Imp) (map[string][]openrtb2.Imp, error) {
	bidderImps := make(map[string][]openrtb2.Imp)

	for i, imp := range imps {
		var impExt map[string]json.RawMessage
		if err := json.Unmarshal(imp.Ext, &impExt); err != nil {
			return nil, fmt.Errorf("invalid json for imp[%d]: %v", i, err)
		}

		var impExtPrebid map[string]json.RawMessage
		if impExtPrebidJSON, exists := impExt[openrtb_ext.PrebidExtKey]; exists {
			// validation already performed by impExt unmarshal. no error is possible here, proven by tests.
			json.Unmarshal(impExtPrebidJSON, &impExtPrebid)
		}

		var impExtPrebidBidder map[string]json.RawMessage
		if impExtPrebidBidderJSON, exists := impExtPrebid[openrtb_ext.PrebidExtBidderKey]; exists {
			// validation already performed by impExt unmarshal. no error is possible here, proven by tests.
			json.Unmarshal(impExtPrebidBidderJSON, &impExtPrebidBidder)
		}

		sanitizedImpExt, err := createSanitizedImpExt(impExt, impExtPrebid)
		if err != nil {
			return nil, fmt.Errorf("unable to remove other bidder fields for imp[%d]: %v", i, err)
		}

		for bidder, bidderExt := range extractBidderExts(impExt, impExtPrebidBidder) {
			impCopy := imp

			sanitizedImpExt[openrtb_ext.PrebidExtBidderKey] = bidderExt

			impExtJSON, err := json.Marshal(sanitizedImpExt)
			if err != nil {
				return nil, fmt.Errorf("unable to remove other bidder fields for imp[%d]: cannot marshal ext: %v", i, err)
			}
			impCopy.Ext = impExtJSON

			bidderImps[bidder] = append(bidderImps[bidder], impCopy)
		}
	}

	return bidderImps, nil
}

func createSanitizedImpExt(impExt, impExtPrebid map[string]json.RawMessage) (map[string]json.RawMessage, error) {
	sanitizedImpExt := make(map[string]json.RawMessage, 3)

	delete(impExtPrebid, openrtb_ext.PrebidExtBidderKey)
	if len(impExtPrebid) > 0 {
		if impExtPrebidJSON, err := json.Marshal(impExtPrebid); err == nil {
			sanitizedImpExt[openrtb_ext.PrebidExtKey] = impExtPrebidJSON
		} else {
			return nil, fmt.Errorf("cannot marshal ext.prebid: %v", err)
		}
	}

	if v, exists := impExt[openrtb_ext.FirstPartyDataExtKey]; exists {
		sanitizedImpExt[openrtb_ext.FirstPartyDataExtKey] = v
	}

	if v, exists := impExt[openrtb_ext.FirstPartyDataContextExtKey]; exists {
		sanitizedImpExt[openrtb_ext.FirstPartyDataContextExtKey] = v
	}

	if v, exists := impExt[openrtb_ext.SKAdNExtKey]; exists {
		sanitizedImpExt[openrtb_ext.SKAdNExtKey] = v
	}

	if v, exists := impExt[string(openrtb_ext.GPIDKey)]; exists {
		sanitizedImpExt[openrtb_ext.GPIDKey] = v
	}

	return sanitizedImpExt, nil
}

func extractBidderExts(impExt, impExtPrebidBidders map[string]json.RawMessage) map[string]json.RawMessage {
	bidderExts := make(map[string]json.RawMessage)

	// prefer imp.ext.prebid.bidder.BIDDER
	for bidder, bidderExt := range impExtPrebidBidders {
		bidderExts[bidder] = bidderExt
	}

	// fallback to imp.BIDDER
	for bidder, bidderExt := range impExt {
		if isSpecialField(bidder) {
			continue
		}

		if _, exists := bidderExts[bidder]; !exists {
			bidderExts[bidder] = bidderExt
		}
	}

	return bidderExts
}

func isSpecialField(bidder string) bool {
	return bidder == openrtb_ext.FirstPartyDataContextExtKey ||
		bidder == openrtb_ext.FirstPartyDataExtKey ||
		bidder == openrtb_ext.SKAdNExtKey ||
		bidder == openrtb_ext.GPIDKey ||
		bidder == openrtb_ext.PrebidExtKey
}

// prepareUser changes req.User so that it's ready for the given bidder.
// This *will* mutate the request, but will *not* mutate any objects nested inside it.
//
// In this function, "givenBidder" may or may not be an alias. "coreBidder" must *not* be an alias.
// It returns true if a Cookie User Sync existed, and false otherwise.
func prepareUser(req *openrtb2.BidRequest, givenBidder, syncerKey string, explicitBuyerUIDs map[string]string, usersyncs IdFetcher) bool {
	cookieId, hadCookie, _ := usersyncs.GetUID(syncerKey)

	if id, ok := explicitBuyerUIDs[givenBidder]; ok {
		req.User = copyWithBuyerUID(req.User, id)
	} else if hadCookie {
		req.User = copyWithBuyerUID(req.User, cookieId)
	}

	return hadCookie
}

// copyWithBuyerUID either overwrites the BuyerUID property on user with the argument, or returns
// a new (empty) User with the BuyerUID already set.
func copyWithBuyerUID(user *openrtb2.User, buyerUID string) *openrtb2.User {
	if user == nil {
		return &openrtb2.User{
			BuyerUID: buyerUID,
		}
	}
	if user.BuyerUID == "" {
		clone := *user
		clone.BuyerUID = buyerUID
		return &clone
	}
	return user
}

// removeUnpermissionedEids modifies the request to remove any request.user.ext.eids not permissions for the specific bidder
func removeUnpermissionedEids(request *openrtb2.BidRequest, bidder string, requestExt *openrtb_ext.ExtRequest) error {
	// ensure request might have eids (as much as we can check before unmarshalling)
	if request.User == nil || len(request.User.Ext) == 0 {
		return nil
	}

	// ensure request has eid permissions to enforce
	if requestExt == nil || requestExt.Prebid.Data == nil || len(requestExt.Prebid.Data.EidPermissions) == 0 {
		return nil
	}

	// low level unmarshal to preserve other request.user.ext values. prebid server is non-destructive.
	var userExt map[string]json.RawMessage
	if err := json.Unmarshal(request.User.Ext, &userExt); err != nil {
		return err
	}

	eidsJSON, eidsSpecified := userExt["eids"]
	if !eidsSpecified {
		return nil
	}

	var eids []openrtb_ext.ExtUserEid
	if err := json.Unmarshal(eidsJSON, &eids); err != nil {
		return err
	}

	// exit early if there are no eids (empty array)
	if len(eids) == 0 {
		return nil
	}

	// translate eid permissions to a map for quick lookup
	eidRules := make(map[string][]string)
	for _, p := range requestExt.Prebid.Data.EidPermissions {
		eidRules[p.Source] = p.Bidders
	}

	eidsAllowed := make([]openrtb_ext.ExtUserEid, 0, len(eids))
	for _, eid := range eids {
		allowed := false
		if rule, hasRule := eidRules[eid.Source]; hasRule {
			for _, ruleBidder := range rule {
				if ruleBidder == "*" || ruleBidder == bidder {
					allowed = true
					break
				}
			}
		} else {
			allowed = true
		}

		if allowed {
			eidsAllowed = append(eidsAllowed, eid)
		}
	}

	// exit early if all eids are allowed and nothing needs to be removed
	if len(eids) == len(eidsAllowed) {
		return nil
	}

	// marshal eidsAllowed back to userExt
	if len(eidsAllowed) == 0 {
		delete(userExt, "eids")
	} else {
		eidsRaw, err := json.Marshal(eidsAllowed)
		if err != nil {
			return err
		}
		userExt["eids"] = eidsRaw
	}

	// exit early if userExt is empty
	if len(userExt) == 0 {
		setUserExtWithCopy(request, nil)
		return nil
	}

	userExtJSON, err := json.Marshal(userExt)
	if err != nil {
		return err
	}
	setUserExtWithCopy(request, userExtJSON)
	return nil
}

func setUserExtWithCopy(request *openrtb2.BidRequest, userExtJSON json.RawMessage) {
	userCopy := *request.User
	userCopy.Ext = userExtJSON
	request.User = &userCopy
}

// resolveBidder returns the known BidderName associated with bidder, if bidder is an alias. If it's not an alias, the bidder is returned.
func resolveBidder(bidder string, aliases map[string]string) openrtb_ext.BidderName {
	if coreBidder, ok := aliases[bidder]; ok {
		return openrtb_ext.BidderName(coreBidder)
	}
	return openrtb_ext.BidderName(bidder)
}

// parseAliases parses the aliases from the BidRequest
func parseAliases(orig *openrtb2.BidRequest) (map[string]string, []error) {
	var aliases map[string]string
	if value, dataType, _, err := jsonparser.Get(orig.Ext, openrtb_ext.PrebidExtKey, "aliases"); dataType == jsonparser.Object && err == nil {
		if err := json.Unmarshal(value, &aliases); err != nil {
			return nil, []error{err}
		}
	} else if dataType != jsonparser.NotExist && err != jsonparser.KeyPathNotFoundError {
		return nil, []error{err}
	}
	return aliases, nil
}

// parseAliasesGVLIDs parses the Bidder Alias GVLIDs from the BidRequest
func parseAliasesGVLIDs(orig *openrtb2.BidRequest) (map[string]uint16, []error) {
	var aliasesGVLIDs map[string]uint16
	if value, dataType, _, err := jsonparser.Get(orig.Ext, openrtb_ext.PrebidExtKey, "aliasgvlids"); dataType == jsonparser.Object && err == nil {
		if err := json.Unmarshal(value, &aliasesGVLIDs); err != nil {
			return nil, []error{err}
		}
	} else if dataType != jsonparser.NotExist && err != jsonparser.KeyPathNotFoundError {
		return nil, []error{err}
	}
	return aliasesGVLIDs, nil
}

func GetValidBidders(aliases map[string]string) map[string]struct{} {
	validBidders := openrtb_ext.BuildBidderNameHashSet()

	for k := range aliases {
		validBidders[k] = struct{}{}
	}

	return validBidders
}

// Quick little randomizer for a list of strings. Stuffing it in utils to keep other files clean
func randomizeList(list []openrtb_ext.BidderName) {
	l := len(list)
	perm := rand.Perm(l)
	var j int
	for i := 0; i < l; i++ {
		j = perm[i]
		list[i], list[j] = list[j], list[i]
	}
}

func extractBidRequestExt(bidRequest *openrtb2.BidRequest) (*openrtb_ext.ExtRequest, error) {
	requestExt := &openrtb_ext.ExtRequest{}

	if bidRequest == nil {
		return requestExt, fmt.Errorf("Error bidRequest should not be nil")
	}

	if len(bidRequest.Ext) > 0 {
		err := json.Unmarshal(bidRequest.Ext, &requestExt)
		if err != nil {
			return requestExt, fmt.Errorf("Error decoding Request.ext : %s", err.Error())
		}
	}
	return requestExt, nil
}

func getExtCacheInstructions(requestExt *openrtb_ext.ExtRequest) extCacheInstructions {
	//returnCreative defaults to true
	cacheInstructions := extCacheInstructions{returnCreative: true}
	foundBidsRC := false
	foundVastRC := false

	if requestExt != nil && requestExt.Prebid.Cache != nil {
		if requestExt.Prebid.Cache.Bids != nil {
			cacheInstructions.cacheBids = true
			if requestExt.Prebid.Cache.Bids.ReturnCreative != nil {
				cacheInstructions.returnCreative = *requestExt.Prebid.Cache.Bids.ReturnCreative
				foundBidsRC = true
			}
		}
		if requestExt.Prebid.Cache.VastXML != nil {
			cacheInstructions.cacheVAST = true
			if requestExt.Prebid.Cache.VastXML.ReturnCreative != nil {
				cacheInstructions.returnCreative = *requestExt.Prebid.Cache.VastXML.ReturnCreative
				foundVastRC = true
			}
		}
	}

	if foundBidsRC && foundVastRC {
		cacheInstructions.returnCreative = *requestExt.Prebid.Cache.Bids.ReturnCreative || *requestExt.Prebid.Cache.VastXML.ReturnCreative
	}

	return cacheInstructions
}

func getExtTargetData(requestExt *openrtb_ext.ExtRequest, cacheInstructions *extCacheInstructions) *targetData {
	var targData *targetData

	if requestExt != nil && requestExt.Prebid.Targeting != nil {
		targData = &targetData{
			priceGranularity:  requestExt.Prebid.Targeting.PriceGranularity,
			includeWinners:    requestExt.Prebid.Targeting.IncludeWinners,
			includeBidderKeys: requestExt.Prebid.Targeting.IncludeBidderKeys,
			includeCacheBids:  cacheInstructions.cacheBids,
			includeCacheVast:  cacheInstructions.cacheVAST,
			includeFormat:     requestExt.Prebid.Targeting.IncludeFormat,
			preferDeals:       requestExt.Prebid.Targeting.PreferDeals,
		}
	}
	return targData
}

// getDebugInfo returns the boolean flags that allow for debug information in bidResponse.Ext, the SeatBid.httpcalls slice, and
// also sets the debugLog information
func getDebugInfo(bidRequest *openrtb2.BidRequest, requestExt *openrtb_ext.ExtRequest, accountDebugFlag bool, debugLog *DebugLog) (bool, bool, *DebugLog) {
	requestDebugAllow := parseRequestDebugValues(bidRequest, requestExt)
	debugLog = setDebugLogValues(accountDebugFlag, debugLog)

	responseDebugAllow := (requestDebugAllow && accountDebugFlag) || debugLog.DebugEnabledOrOverridden
	accountDebugAllow := (requestDebugAllow && accountDebugFlag) || (debugLog.DebugEnabledOrOverridden && accountDebugFlag)

	return responseDebugAllow, accountDebugAllow, debugLog
}

// setDebugLogValues initializes the DebugLog if nil. It also sets the value of the debugInfo flag
// used in HoldAuction
func setDebugLogValues(accountDebugFlag bool, debugLog *DebugLog) *DebugLog {
	if debugLog == nil {
		debugLog = &DebugLog{}
	}

	debugLog.Enabled = debugLog.DebugEnabledOrOverridden || accountDebugFlag
	return debugLog
}

func parseRequestDebugValues(bidRequest *openrtb2.BidRequest, requestExt *openrtb_ext.ExtRequest) bool {
	return (bidRequest != nil && bidRequest.Test == 1) || (requestExt != nil && requestExt.Prebid.Debug)
}

func getExtBidAdjustmentFactors(requestExt *openrtb_ext.ExtRequest) map[string]float64 {
	var bidAdjustmentFactors map[string]float64
	if requestExt != nil {
		bidAdjustmentFactors = requestExt.Prebid.BidAdjustmentFactors
	}
	return bidAdjustmentFactors
}

func applyFPD(fpd *firstpartydata.ResolvedFirstPartyData, bidReq *openrtb2.BidRequest) {
	if fpd.Site != nil {
		bidReq.Site = fpd.Site
	}
	if fpd.App != nil {
		bidReq.App = fpd.App
	}
	if fpd.User != nil {
		bidReq.User = fpd.User
	}
}

func buildBidResponseRequest(req *openrtb2.BidRequest,
	bidderImpResponses stored_responses.BidderImpsWithBidResponses,
	aliases map[string]string) map[openrtb_ext.BidderName]BidderRequest {
	bidderToBidderResponse := make(map[openrtb_ext.BidderName]BidderRequest)
	for bidderName, impResps := range bidderImpResponses {
		resolvedBidder := resolveBidder(string(bidderName), aliases)
		bidderToBidderResponse[bidderName] = BidderRequest{
			BidRequest:            req,
			BidderCoreName:        resolvedBidder,
			BidderName:            bidderName,
			BidderStoredResponses: impResps,
			BidderLabels:          metrics.AdapterLabels{Adapter: resolvedBidder},
		}
	}
	return bidderToBidderResponse
}

func mergeBidderRequests(allBidderRequests []BidderRequest, bidderNameToBidderReq map[openrtb_ext.BidderName]BidderRequest) []BidderRequest {
	if len(allBidderRequests) == 0 && len(bidderNameToBidderReq) == 0 {
		return allBidderRequests
	}
	if len(allBidderRequests) == 0 && len(bidderNameToBidderReq) > 0 {
		for _, v := range bidderNameToBidderReq {
			allBidderRequests = append(allBidderRequests, v)
		}
		return allBidderRequests
	} else if len(allBidderRequests) > 0 && len(bidderNameToBidderReq) > 0 {
		//merge bidder requests with real imps and imps with stored resp
		for bn, br := range bidderNameToBidderReq {
			found := false
			for i, ar := range allBidderRequests {
				if ar.BidderName == bn {
					//bidder req with real imps and imps with stored resp
					allBidderRequests[i].BidderStoredResponses = br.BidderStoredResponses
					found = true
					break
				}
			}
			if !found {
				//bidder req with stored bid responses only
				br.BidRequest.Imp = nil // to indicate this bidder request has bidder responses only
				allBidderRequests = append(allBidderRequests, br)
			}
		}
	}
	return allBidderRequests
}<|MERGE_RESOLUTION|>--- conflicted
+++ resolved
@@ -47,15 +47,9 @@
 	tcf2Cfg gdpr.TCF2ConfigReader,
 ) (allowedBidderRequests []BidderRequest, privacyLabels metrics.PrivacyLabels, errs []error) {
 
-<<<<<<< HEAD
+	req := auctionReq.BidRequestWrapper
 	aliases, errs := parseAliases(req.BidRequest)
 	if len(errs) > 0 {
-=======
-	req := auctionReq.BidRequestWrapper
-	impsByBidder, err := splitImps(req.BidRequest.Imp)
-	if err != nil {
-		errs = []error{err}
->>>>>>> 74d2199c
 		return
 	}
 
