package exchange

import (
	"context"
	"encoding/json"
	"errors"
	"fmt"
	"math/rand"

	"github.com/buger/jsonparser"
	"github.com/prebid/go-gdpr/vendorconsent"
	gpplib "github.com/prebid/go-gpp"
	"github.com/prebid/openrtb/v17/openrtb2"

	"github.com/prebid/prebid-server/adapters"
	"github.com/prebid/prebid-server/config"
	"github.com/prebid/prebid-server/firstpartydata"
	"github.com/prebid/prebid-server/gdpr"
	"github.com/prebid/prebid-server/metrics"
	"github.com/prebid/prebid-server/openrtb_ext"
	"github.com/prebid/prebid-server/privacy"
	"github.com/prebid/prebid-server/privacy/ccpa"
	"github.com/prebid/prebid-server/privacy/lmt"
	"github.com/prebid/prebid-server/schain"
	"github.com/prebid/prebid-server/stored_responses"
)

var channelTypeMap = map[metrics.RequestType]config.ChannelType{
	metrics.ReqTypeAMP:      config.ChannelAMP,
	metrics.ReqTypeORTB2App: config.ChannelApp,
	metrics.ReqTypeVideo:    config.ChannelVideo,
	metrics.ReqTypeORTB2Web: config.ChannelWeb,
}

const unknownBidder string = ""

type requestSplitter struct {
	bidderToSyncerKey map[string]string
	me                metrics.MetricsEngine
	privacyConfig     config.Privacy
	gdprPermsBuilder  gdpr.PermissionsBuilder
	tcf2ConfigBuilder gdpr.TCF2ConfigBuilder
	hostSChainNode    *openrtb2.SupplyChainNode
	bidderInfo        config.BidderInfos
}

// cleanOpenRTBRequests splits the input request into requests which are sanitized for each bidder. Intended behavior is:
//
//  1. BidRequest.Imp[].Ext will only contain the "prebid" field and a "bidder" field which has the params for the intended Bidder.
//  2. Every BidRequest.Imp[] requested Bids from the Bidder who keys it.
//  3. BidRequest.User.BuyerUID will be set to that Bidder's ID.
func (rs *requestSplitter) cleanOpenRTBRequests(ctx context.Context,
	auctionReq AuctionRequest,
	requestExt *openrtb_ext.ExtRequest,
	gdprDefaultValue gdpr.Signal,
) (allowedBidderRequests []BidderRequest, privacyLabels metrics.PrivacyLabels, errs []error) {

	req := auctionReq.BidRequestWrapper
	aliases, errs := parseAliases(req.BidRequest)
	if len(errs) > 0 {
		return
	}

	allowedBidderRequests = make([]BidderRequest, 0)

	bidderImpWithBidResp := stored_responses.InitStoredBidResponses(req.BidRequest, auctionReq.StoredBidResponses)

	impsByBidder, err := splitImps(req.BidRequest.Imp)
	if err != nil {
		errs = []error{err}
		return
	}

	aliasesGVLIDs, errs := parseAliasesGVLIDs(req.BidRequest)
	if len(errs) > 0 {
		return
	}

	var allBidderRequests []BidderRequest
	allBidderRequests, errs = getAuctionBidderRequests(auctionReq, requestExt, rs.bidderToSyncerKey, impsByBidder, aliases, rs.hostSChainNode)

	bidderNameToBidderReq := buildBidResponseRequest(req.BidRequest, bidderImpWithBidResp, aliases, auctionReq.BidderImpReplaceImpID)
	//this function should be executed after getAuctionBidderRequests
	allBidderRequests = mergeBidderRequests(allBidderRequests, bidderNameToBidderReq)

	var gpp gpplib.GppContainer
	if req.BidRequest.Regs != nil && len(req.BidRequest.Regs.GPP) > 0 {
		gpp, err = gpplib.Parse(req.BidRequest.Regs.GPP)
		if err != nil {
			errs = append(errs, err)
		}
	}

	gdprSignal, err := extractGDPR(req.BidRequest)
	if err != nil {
		errs = append(errs, err)
	}

	consent, err := extractConsent(req.BidRequest, gpp)
	if err != nil {
		errs = append(errs, err)
	}
	gdprApplies := gdprSignal == gdpr.SignalYes || (gdprSignal == gdpr.SignalAmbiguous && gdprDefaultValue == gdpr.SignalYes)

	ccpaEnforcer, err := extractCCPA(req.BidRequest, rs.privacyConfig, &auctionReq.Account, aliases, channelTypeMap[auctionReq.LegacyLabels.RType], gpp)
	if err != nil {
		errs = append(errs, err)
	}

	lmtEnforcer := extractLMT(req.BidRequest, rs.privacyConfig)

	// request level privacy policies
	privacyEnforcement := privacy.Enforcement{
		COPPA: req.BidRequest.Regs != nil && req.BidRequest.Regs.COPPA == 1,
		LMT:   lmtEnforcer.ShouldEnforce(unknownBidder),
	}

	privacyLabels.CCPAProvided = ccpaEnforcer.CanEnforce()
	privacyLabels.CCPAEnforced = ccpaEnforcer.ShouldEnforce(unknownBidder)
	privacyLabels.COPPAEnforced = privacyEnforcement.COPPA
	privacyLabels.LMTEnforced = lmtEnforcer.ShouldEnforce(unknownBidder)

	tcf2Cfg := rs.tcf2ConfigBuilder(rs.privacyConfig.GDPR.TCF2, auctionReq.Account.GDPR)

	var gdprEnforced bool
	var gdprPerms gdpr.Permissions = &gdpr.AlwaysAllow{}

	if gdprApplies {
		gdprEnforced = tcf2Cfg.ChannelEnabled(channelTypeMap[auctionReq.LegacyLabels.RType])
	}

	if gdprEnforced {
		privacyLabels.GDPREnforced = true
		parsedConsent, err := vendorconsent.ParseString(consent)
		if err == nil {
			version := int(parsedConsent.Version())
			privacyLabels.GDPRTCFVersion = metrics.TCFVersionToValue(version)
		}

		gdprRequestInfo := gdpr.RequestInfo{
			AliasGVLIDs: aliasesGVLIDs,
			Consent:     consent,
			GDPRSignal:  gdprSignal,
			PublisherID: auctionReq.LegacyLabels.PubID,
		}
		gdprPerms = rs.gdprPermsBuilder(tcf2Cfg, gdprRequestInfo)
	}

	// bidder level privacy policies
	for _, bidderRequest := range allBidderRequests {
		bidRequestAllowed := true

		// CCPA
		privacyEnforcement.CCPA = ccpaEnforcer.ShouldEnforce(bidderRequest.BidderName.String())

		// GDPR
		if gdprEnforced {
			auctionPermissions, err := gdprPerms.AuctionActivitiesAllowed(ctx, bidderRequest.BidderCoreName, bidderRequest.BidderName)
			bidRequestAllowed = auctionPermissions.AllowBidRequest

			if err == nil {
				privacyEnforcement.GDPRGeo = !auctionPermissions.PassGeo
				privacyEnforcement.GDPRID = !auctionPermissions.PassID
			} else {
				privacyEnforcement.GDPRGeo = true
				privacyEnforcement.GDPRID = true
			}

			if !bidRequestAllowed {
				rs.me.RecordAdapterGDPRRequestBlocked(bidderRequest.BidderCoreName)
			}
		}

		if auctionReq.FirstPartyData != nil && auctionReq.FirstPartyData[bidderRequest.BidderName] != nil {
			applyFPD(auctionReq.FirstPartyData[bidderRequest.BidderName], bidderRequest.BidRequest)
		}

		if bidRequestAllowed {
			privacyEnforcement.Apply(bidderRequest.BidRequest)
			allowedBidderRequests = append(allowedBidderRequests, bidderRequest)
		}
	}

	return
}

func ccpaEnabled(account *config.Account, privacyConfig config.Privacy, requestType config.ChannelType) bool {
	if accountEnabled := account.CCPA.EnabledForChannelType(requestType); accountEnabled != nil {
		return *accountEnabled
	}
	return privacyConfig.CCPA.Enforce
}

func extractCCPA(orig *openrtb2.BidRequest, privacyConfig config.Privacy, account *config.Account, aliases map[string]string, requestType config.ChannelType, gpp gpplib.GppContainer) (privacy.PolicyEnforcer, error) {
	// Quick extra wrapper until RequestWrapper makes its way into CleanRequests
	ccpaPolicy, err := ccpa.ReadFromRequestWrapper(&openrtb_ext.RequestWrapper{BidRequest: orig}, gpp)
	if err != nil {
		return privacy.NilPolicyEnforcer{}, err
	}

	validBidders := GetValidBidders(aliases)
	ccpaParsedPolicy, err := ccpaPolicy.Parse(validBidders)
	if err != nil {
		return privacy.NilPolicyEnforcer{}, err
	}

	ccpaEnforcer := privacy.EnabledPolicyEnforcer{
		Enabled:        ccpaEnabled(account, privacyConfig, requestType),
		PolicyEnforcer: ccpaParsedPolicy,
	}
	return ccpaEnforcer, nil
}

func extractLMT(orig *openrtb2.BidRequest, privacyConfig config.Privacy) privacy.PolicyEnforcer {
	return privacy.EnabledPolicyEnforcer{
		Enabled:        privacyConfig.LMT.Enforce,
		PolicyEnforcer: lmt.ReadFromRequest(orig),
	}
}

func getAuctionBidderRequests(auctionRequest AuctionRequest,
	requestExt *openrtb_ext.ExtRequest,
	bidderToSyncerKey map[string]string,
	impsByBidder map[string][]openrtb2.Imp,
	aliases map[string]string,
	hostSChainNode *openrtb2.SupplyChainNode) ([]BidderRequest, []error) {

	bidderRequests := make([]BidderRequest, 0, len(impsByBidder))
	req := auctionRequest.BidRequestWrapper
	explicitBuyerUIDs, err := extractBuyerUIDs(req.BidRequest.User)
	if err != nil {
		return nil, []error{err}
	}

	bidderParamsInReqExt, err := adapters.ExtractReqExtBidderParamsMap(req.BidRequest)
	if err != nil {
		return nil, []error{err}
	}

	sChainWriter, err := schain.NewSChainWriter(requestExt, hostSChainNode)
	if err != nil {
		return nil, []error{err}
	}

	var errs []error
	for bidder, imps := range impsByBidder {
		coreBidder := resolveBidder(bidder, aliases)

		reqCopy := *req.BidRequest
		reqCopy.Imp = imps

		sChainWriter.Write(&reqCopy, bidder)

		reqCopy.Ext, err = buildRequestExtForBidder(bidder, req.BidRequest.Ext, requestExt, bidderParamsInReqExt, auctionRequest.Account.AlternateBidderCodes)
		if err != nil {
			return nil, []error{err}
		}

		if err := removeUnpermissionedEids(&reqCopy, bidder, requestExt); err != nil {
			errs = append(errs, fmt.Errorf("unable to enforce request.ext.prebid.data.eidpermissions because %v", err))
			continue
		}

		bidderRequest := BidderRequest{
			BidderName:     openrtb_ext.BidderName(bidder),
			BidderCoreName: coreBidder,
			BidRequest:     &reqCopy,
			BidderLabels: metrics.AdapterLabels{
				Source:      auctionRequest.LegacyLabels.Source,
				RType:       auctionRequest.LegacyLabels.RType,
				Adapter:     coreBidder,
				PubID:       auctionRequest.LegacyLabels.PubID,
				CookieFlag:  auctionRequest.LegacyLabels.CookieFlag,
				AdapterBids: metrics.AdapterBidPresent,
			},
		}

		syncerKey := bidderToSyncerKey[string(coreBidder)]
		if hadSync := prepareUser(&reqCopy, bidder, syncerKey, explicitBuyerUIDs, auctionRequest.UserSyncs); !hadSync && req.BidRequest.App == nil {
			bidderRequest.BidderLabels.CookieFlag = metrics.CookieFlagNo
		} else {
			bidderRequest.BidderLabels.CookieFlag = metrics.CookieFlagYes
		}

		bidderRequests = append(bidderRequests, bidderRequest)
	}
	return bidderRequests, errs
}

func buildRequestExtForBidder(bidder string, requestExt json.RawMessage, requestExtParsed *openrtb_ext.ExtRequest, bidderParamsInReqExt map[string]json.RawMessage, cfgABC *openrtb_ext.ExtAlternateBidderCodes) (json.RawMessage, error) {
	// Resolve alternatebiddercode for current bidder
	var reqABC *openrtb_ext.ExtAlternateBidderCodes
	if len(requestExt) != 0 && requestExtParsed != nil && requestExtParsed.Prebid.AlternateBidderCodes != nil {
		reqABC = requestExtParsed.Prebid.AlternateBidderCodes
	}
	alternateBidderCodes := buildRequestExtAlternateBidderCodes(bidder, cfgABC, reqABC)

	if (len(requestExt) == 0 || requestExtParsed == nil) && alternateBidderCodes == nil {
		return json.RawMessage(``), nil
	}

	// Resolve Bidder Params
	var bidderParams json.RawMessage
	if bidderParamsInReqExt != nil {
		bidderParams = bidderParamsInReqExt[bidder]
	}

	// Copy Allowed Fields
	// Per: https://docs.prebid.org/prebid-server/endpoints/openrtb2/pbs-endpoint-auction.html#prebid-server-ortb2-extension-summary
	prebid := openrtb_ext.ExtRequestPrebid{
		BidderParams:         bidderParams,
		AlternateBidderCodes: alternateBidderCodes,
	}

	if requestExtParsed != nil {
		prebid.CurrencyConversions = requestExtParsed.Prebid.CurrencyConversions
		prebid.Integration = requestExtParsed.Prebid.Integration
		prebid.Channel = requestExtParsed.Prebid.Channel
		prebid.Debug = requestExtParsed.Prebid.Debug
		prebid.Server = requestExtParsed.Prebid.Server
	}

	// Marshal New Prebid Object
	prebidJson, err := json.Marshal(prebid)
	if err != nil {
		return nil, err
	}

	// Update Ext With Prebid Json
	extMap := make(map[string]json.RawMessage)
	if len(requestExt) != 0 {
		if err := json.Unmarshal(requestExt, &extMap); err != nil {
			return nil, err
		}
	}
	extMap["prebid"] = prebidJson

	return json.Marshal(extMap)
}

func buildRequestExtAlternateBidderCodes(bidder string, accABC *openrtb_ext.ExtAlternateBidderCodes, reqABC *openrtb_ext.ExtAlternateBidderCodes) *openrtb_ext.ExtAlternateBidderCodes {
	if reqABC != nil {
		alternateBidderCodes := &openrtb_ext.ExtAlternateBidderCodes{
			Enabled: reqABC.Enabled,
		}
		if bidderCodes, ok := reqABC.Bidders[bidder]; ok {
			alternateBidderCodes.Bidders = map[string]openrtb_ext.ExtAdapterAlternateBidderCodes{
				bidder: bidderCodes,
			}
		}
		return alternateBidderCodes
	}

	if accABC != nil {
		alternateBidderCodes := &openrtb_ext.ExtAlternateBidderCodes{
			Enabled: accABC.Enabled,
		}
		if bidderCodes, ok := accABC.Bidders[bidder]; ok {
			alternateBidderCodes.Bidders = map[string]openrtb_ext.ExtAdapterAlternateBidderCodes{
				bidder: bidderCodes,
			}
		}
		return alternateBidderCodes
	}

	return nil
}

// extractBuyerUIDs parses the values from user.ext.prebid.buyeruids, and then deletes those values from the ext.
// This prevents a Bidder from using these values to figure out who else is involved in the Auction.
func extractBuyerUIDs(user *openrtb2.User) (map[string]string, error) {
	if user == nil {
		return nil, nil
	}
	if len(user.Ext) == 0 {
		return nil, nil
	}

	var userExt openrtb_ext.ExtUser
	if err := json.Unmarshal(user.Ext, &userExt); err != nil {
		return nil, err
	}
	if userExt.Prebid == nil {
		return nil, nil
	}

	// The API guarantees that user.ext.prebid.buyeruids exists and has at least one ID defined,
	// as long as user.ext.prebid exists.
	buyerUIDs := userExt.Prebid.BuyerUIDs
	userExt.Prebid = nil

	// Remarshal (instead of removing) if the ext has other known fields
	if userExt.Consent != "" || len(userExt.Eids) > 0 {
		if newUserExtBytes, err := json.Marshal(userExt); err != nil {
			return nil, err
		} else {
			user.Ext = newUserExtBytes
		}
	} else {
		user.Ext = nil
	}
	return buyerUIDs, nil
}

// splitImps takes a list of Imps and returns a map of imps which have been sanitized for each bidder.
//
// For example, suppose imps has two elements. One goes to rubicon, while the other goes to appnexus and index.
// The returned map will have three keys: rubicon, appnexus, and index--each with one Imp.
// The "imp.ext" value of the appnexus Imp will only contain the "prebid" values, and "appnexus" value at the "bidder" key.
// The "imp.ext" value of the rubicon Imp will only contain the "prebid" values, and "rubicon" value at the "bidder" key.
//
// The goal here is so that Bidders only get Imps and Imp.Ext values which are intended for them.
func splitImps(imps []openrtb2.Imp) (map[string][]openrtb2.Imp, error) {
	bidderImps := make(map[string][]openrtb2.Imp)

	for i, imp := range imps {
		var impExt map[string]json.RawMessage
		if err := json.Unmarshal(imp.Ext, &impExt); err != nil {
			return nil, fmt.Errorf("invalid json for imp[%d]: %v", i, err)
		}

		var impExtPrebid map[string]json.RawMessage
		if impExtPrebidJSON, exists := impExt[openrtb_ext.PrebidExtKey]; exists {
			// validation already performed by impExt unmarshal. no error is possible here, proven by tests.
			json.Unmarshal(impExtPrebidJSON, &impExtPrebid)
		}

		var impExtPrebidBidder map[string]json.RawMessage
		if impExtPrebidBidderJSON, exists := impExtPrebid[openrtb_ext.PrebidExtBidderKey]; exists {
			// validation already performed by impExt unmarshal. no error is possible here, proven by tests.
			json.Unmarshal(impExtPrebidBidderJSON, &impExtPrebidBidder)
		}

		sanitizedImpExt, err := createSanitizedImpExt(impExt, impExtPrebid)
		if err != nil {
			return nil, fmt.Errorf("unable to remove other bidder fields for imp[%d]: %v", i, err)
		}

		for bidder, bidderExt := range impExtPrebidBidder {
			impCopy := imp

			sanitizedImpExt[openrtb_ext.PrebidExtBidderKey] = bidderExt

			impExtJSON, err := json.Marshal(sanitizedImpExt)
			if err != nil {
				return nil, fmt.Errorf("unable to remove other bidder fields for imp[%d]: cannot marshal ext: %v", i, err)
			}
			impCopy.Ext = impExtJSON

			bidderImps[bidder] = append(bidderImps[bidder], impCopy)
		}
	}

	return bidderImps, nil
}

var allowedImpExtFields = map[string]interface{}{
	openrtb_ext.AuctionEnvironmentKey:       struct{}{},
	openrtb_ext.FirstPartyDataExtKey:        struct{}{},
	openrtb_ext.FirstPartyDataContextExtKey: struct{}{},
	openrtb_ext.GPIDKey:                     struct{}{},
	openrtb_ext.SKAdNExtKey:                 struct{}{},
	openrtb_ext.TIDKey:                      struct{}{},
}

var allowedImpExtPrebidFields = map[string]interface{}{
	openrtb_ext.IsRewardedInventoryKey: struct{}{},
	openrtb_ext.OptionsKey:             struct{}{},
}

func createSanitizedImpExt(impExt, impExtPrebid map[string]json.RawMessage) (map[string]json.RawMessage, error) {
	sanitizedImpExt := make(map[string]json.RawMessage, 6)
	sanitizedImpPrebidExt := make(map[string]json.RawMessage, 2)

	// copy allowed imp[].ext.prebid fields
	for k := range allowedImpExtPrebidFields {
		if v, exists := impExtPrebid[k]; exists {
			sanitizedImpPrebidExt[k] = v
		}
	}

	// marshal sanitized imp[].ext.prebid
	if len(sanitizedImpPrebidExt) > 0 {
		if impExtPrebidJSON, err := json.Marshal(sanitizedImpPrebidExt); err == nil {
			sanitizedImpExt[openrtb_ext.PrebidExtKey] = impExtPrebidJSON
		} else {
			return nil, fmt.Errorf("cannot marshal ext.prebid: %v", err)
		}
	}

	// copy reserved imp[].ext fields known to not be bidder names
	for k := range allowedImpExtFields {
		if v, exists := impExt[k]; exists {
			sanitizedImpExt[k] = v
		}
	}

	return sanitizedImpExt, nil
}

// prepareUser changes req.User so that it's ready for the given bidder.
// This *will* mutate the request, but will *not* mutate any objects nested inside it.
//
// In this function, "givenBidder" may or may not be an alias. "coreBidder" must *not* be an alias.
// It returns true if a Cookie User Sync existed, and false otherwise.
func prepareUser(req *openrtb2.BidRequest, givenBidder, syncerKey string, explicitBuyerUIDs map[string]string, usersyncs IdFetcher) bool {
	cookieId, hadCookie, _ := usersyncs.GetUID(syncerKey)

	if id, ok := explicitBuyerUIDs[givenBidder]; ok {
		req.User = copyWithBuyerUID(req.User, id)
	} else if hadCookie {
		req.User = copyWithBuyerUID(req.User, cookieId)
	}

	return hadCookie
}

// copyWithBuyerUID either overwrites the BuyerUID property on user with the argument, or returns
// a new (empty) User with the BuyerUID already set.
func copyWithBuyerUID(user *openrtb2.User, buyerUID string) *openrtb2.User {
	if user == nil {
		return &openrtb2.User{
			BuyerUID: buyerUID,
		}
	}
	if user.BuyerUID == "" {
		clone := *user
		clone.BuyerUID = buyerUID
		return &clone
	}
	return user
}

// removeUnpermissionedEids modifies the request to remove any request.user.ext.eids not permissions for the specific bidder
func removeUnpermissionedEids(request *openrtb2.BidRequest, bidder string, requestExt *openrtb_ext.ExtRequest) error {
	// ensure request might have eids (as much as we can check before unmarshalling)
	if request.User == nil || len(request.User.Ext) == 0 {
		return nil
	}

	// ensure request has eid permissions to enforce
	if requestExt == nil || requestExt.Prebid.Data == nil || len(requestExt.Prebid.Data.EidPermissions) == 0 {
		return nil
	}

	// low level unmarshal to preserve other request.user.ext values. prebid server is non-destructive.
	var userExt map[string]json.RawMessage
	if err := json.Unmarshal(request.User.Ext, &userExt); err != nil {
		return err
	}

	eidsJSON, eidsSpecified := userExt["eids"]
	if !eidsSpecified {
		return nil
	}

	var eids []openrtb2.EID
	if err := json.Unmarshal(eidsJSON, &eids); err != nil {
		return err
	}

	// exit early if there are no eids (empty array)
	if len(eids) == 0 {
		return nil
	}

	// translate eid permissions to a map for quick lookup
	eidRules := make(map[string][]string)
	for _, p := range requestExt.Prebid.Data.EidPermissions {
		eidRules[p.Source] = p.Bidders
	}

	eidsAllowed := make([]openrtb2.EID, 0, len(eids))
	for _, eid := range eids {
		allowed := false
		if rule, hasRule := eidRules[eid.Source]; hasRule {
			for _, ruleBidder := range rule {
				if ruleBidder == "*" || ruleBidder == bidder {
					allowed = true
					break
				}
			}
		} else {
			allowed = true
		}

		if allowed {
			eidsAllowed = append(eidsAllowed, eid)
		}
	}

	// exit early if all eids are allowed and nothing needs to be removed
	if len(eids) == len(eidsAllowed) {
		return nil
	}

	// marshal eidsAllowed back to userExt
	if len(eidsAllowed) == 0 {
		delete(userExt, "eids")
	} else {
		eidsRaw, err := json.Marshal(eidsAllowed)
		if err != nil {
			return err
		}
		userExt["eids"] = eidsRaw
	}

	// exit early if userExt is empty
	if len(userExt) == 0 {
		setUserExtWithCopy(request, nil)
		return nil
	}

	userExtJSON, err := json.Marshal(userExt)
	if err != nil {
		return err
	}
	setUserExtWithCopy(request, userExtJSON)
	return nil
}

func setUserExtWithCopy(request *openrtb2.BidRequest, userExtJSON json.RawMessage) {
	userCopy := *request.User
	userCopy.Ext = userExtJSON
	request.User = &userCopy
}

// resolveBidder returns the known BidderName associated with bidder, if bidder is an alias. If it's not an alias, the bidder is returned.
func resolveBidder(bidder string, aliases map[string]string) openrtb_ext.BidderName {
	if coreBidder, ok := aliases[bidder]; ok {
		return openrtb_ext.BidderName(coreBidder)
	}
	return openrtb_ext.BidderName(bidder)
}

// parseAliases parses the aliases from the BidRequest
func parseAliases(orig *openrtb2.BidRequest) (map[string]string, []error) {
	var aliases map[string]string
	if value, dataType, _, err := jsonparser.Get(orig.Ext, openrtb_ext.PrebidExtKey, "aliases"); dataType == jsonparser.Object && err == nil {
		if err := json.Unmarshal(value, &aliases); err != nil {
			return nil, []error{err}
		}
	} else if dataType != jsonparser.NotExist && err != jsonparser.KeyPathNotFoundError {
		return nil, []error{err}
	}
	return aliases, nil
}

// parseAliasesGVLIDs parses the Bidder Alias GVLIDs from the BidRequest
func parseAliasesGVLIDs(orig *openrtb2.BidRequest) (map[string]uint16, []error) {
	var aliasesGVLIDs map[string]uint16
	if value, dataType, _, err := jsonparser.Get(orig.Ext, openrtb_ext.PrebidExtKey, "aliasgvlids"); dataType == jsonparser.Object && err == nil {
		if err := json.Unmarshal(value, &aliasesGVLIDs); err != nil {
			return nil, []error{err}
		}
	} else if dataType != jsonparser.NotExist && err != jsonparser.KeyPathNotFoundError {
		return nil, []error{err}
	}
	return aliasesGVLIDs, nil
}

func GetValidBidders(aliases map[string]string) map[string]struct{} {
	validBidders := openrtb_ext.BuildBidderNameHashSet()

	for k := range aliases {
		validBidders[k] = struct{}{}
	}

	return validBidders
}

// Quick little randomizer for a list of strings. Stuffing it in utils to keep other files clean
func randomizeList(list []openrtb_ext.BidderName) {
	l := len(list)
	perm := rand.Perm(l)
	var j int
	for i := 0; i < l; i++ {
		j = perm[i]
		list[i], list[j] = list[j], list[i]
	}
}

func extractBidRequestExt(bidRequest *openrtb2.BidRequest) (*openrtb_ext.ExtRequest, error) {
	requestExt := &openrtb_ext.ExtRequest{}

	if bidRequest == nil {
		return requestExt, errors.New("Error bidRequest should not be nil")
	}

	if len(bidRequest.Ext) > 0 {
		err := json.Unmarshal(bidRequest.Ext, &requestExt)
		if err != nil {
			return requestExt, fmt.Errorf("Error decoding Request.ext : %s", err.Error())
		}
	}
	return requestExt, nil
}

func getExtCacheInstructions(requestExtPrebid *openrtb_ext.ExtRequestPrebid) extCacheInstructions {
	//returnCreative defaults to true
	cacheInstructions := extCacheInstructions{returnCreative: true}
	foundBidsRC := false
	foundVastRC := false

	if requestExtPrebid != nil && requestExtPrebid.Cache != nil {
		if requestExtPrebid.Cache.Bids != nil {
			cacheInstructions.cacheBids = true
			if requestExtPrebid.Cache.Bids.ReturnCreative != nil {
				cacheInstructions.returnCreative = *requestExtPrebid.Cache.Bids.ReturnCreative
				foundBidsRC = true
			}
		}

		if requestExtPrebid.Cache.VastXML != nil {
			cacheInstructions.cacheVAST = true
			if requestExtPrebid.Cache.VastXML.ReturnCreative != nil {
				cacheInstructions.returnCreative = *requestExtPrebid.Cache.VastXML.ReturnCreative
				foundVastRC = true
			}
		}
	}

	if foundBidsRC && foundVastRC {
		cacheInstructions.returnCreative = *requestExtPrebid.Cache.Bids.ReturnCreative || *requestExtPrebid.Cache.VastXML.ReturnCreative
	}

	return cacheInstructions
}

func getExtTargetData(requestExtPrebid *openrtb_ext.ExtRequestPrebid, cacheInstructions extCacheInstructions) *targetData {
	var targData *targetData

	if requestExtPrebid != nil && requestExtPrebid.Targeting != nil {
		targData = &targetData{
<<<<<<< HEAD
			priceGranularity:  requestExtPrebid.Targeting.PriceGranularity,
			includeWinners:    requestExtPrebid.Targeting.IncludeWinners,
			includeBidderKeys: requestExtPrebid.Targeting.IncludeBidderKeys,
			includeCacheBids:  cacheInstructions.cacheBids,
			includeCacheVast:  cacheInstructions.cacheVAST,
			includeFormat:     requestExtPrebid.Targeting.IncludeFormat,
			preferDeals:       requestExtPrebid.Targeting.PreferDeals,
=======
			includeWinners:    *requestExt.Prebid.Targeting.IncludeWinners,
			includeBidderKeys: *requestExt.Prebid.Targeting.IncludeBidderKeys,
			includeCacheBids:  cacheInstructions.cacheBids,
			includeCacheVast:  cacheInstructions.cacheVAST,
			includeFormat:     requestExt.Prebid.Targeting.IncludeFormat,
			priceGranularity:  *requestExt.Prebid.Targeting.PriceGranularity,
			preferDeals:       requestExt.Prebid.Targeting.PreferDeals,
>>>>>>> 73857bb1
		}
	}

	return targData
}

// getDebugInfo returns the boolean flags that allow for debug information in bidResponse.Ext, the SeatBid.httpcalls slice, and
// also sets the debugLog information
func getDebugInfo(test int8, requestExtPrebid *openrtb_ext.ExtRequestPrebid, accountDebugFlag bool, debugLog *DebugLog) (bool, bool, *DebugLog) {
	requestDebugAllow := parseRequestDebugValues(test, requestExtPrebid)
	debugLog = setDebugLogValues(accountDebugFlag, debugLog)

	responseDebugAllow := (requestDebugAllow && accountDebugFlag) || debugLog.DebugEnabledOrOverridden
	accountDebugAllow := (requestDebugAllow && accountDebugFlag) || (debugLog.DebugEnabledOrOverridden && accountDebugFlag)

	return responseDebugAllow, accountDebugAllow, debugLog
}

// setDebugLogValues initializes the DebugLog if nil. It also sets the value of the debugInfo flag
// used in HoldAuction
func setDebugLogValues(accountDebugFlag bool, debugLog *DebugLog) *DebugLog {
	if debugLog == nil {
		debugLog = &DebugLog{}
	}

	debugLog.Enabled = debugLog.DebugEnabledOrOverridden || accountDebugFlag
	return debugLog
}

func parseRequestDebugValues(test int8, requestExtPrebid *openrtb_ext.ExtRequestPrebid) bool {
	return test == 1 || (requestExtPrebid != nil && requestExtPrebid.Debug)
}

func getExtBidAdjustmentFactors(requestExtPrebid *openrtb_ext.ExtRequestPrebid) map[string]float64 {
	if requestExtPrebid != nil {
		return requestExtPrebid.BidAdjustmentFactors
	}
	return nil
}

func applyFPD(fpd *firstpartydata.ResolvedFirstPartyData, bidReq *openrtb2.BidRequest) {
	if fpd.Site != nil {
		bidReq.Site = fpd.Site
	}
	if fpd.App != nil {
		bidReq.App = fpd.App
	}
	if fpd.User != nil {
		//BuyerUID is a value obtained between fpd extraction and fpd application.
		//BuyerUID needs to be set back to fpd before applying this fpd to final bidder request
		if bidReq.User != nil && len(bidReq.User.BuyerUID) > 0 {
			fpd.User.BuyerUID = bidReq.User.BuyerUID
		}
		bidReq.User = fpd.User
	}
}

func buildBidResponseRequest(req *openrtb2.BidRequest,
	bidderImpResponses stored_responses.BidderImpsWithBidResponses,
	aliases map[string]string,
	bidderImpReplaceImpID stored_responses.BidderImpReplaceImpID) map[openrtb_ext.BidderName]BidderRequest {

	bidderToBidderResponse := make(map[openrtb_ext.BidderName]BidderRequest)

	for bidderName, impResps := range bidderImpResponses {
		resolvedBidder := resolveBidder(string(bidderName), aliases)
		bidderToBidderResponse[bidderName] = BidderRequest{
			BidRequest:            req,
			BidderCoreName:        resolvedBidder,
			BidderName:            bidderName,
			BidderStoredResponses: impResps,
			ImpReplaceImpId:       bidderImpReplaceImpID[string(resolvedBidder)],
			BidderLabels:          metrics.AdapterLabels{Adapter: resolvedBidder},
		}
	}
	return bidderToBidderResponse
}

func mergeBidderRequests(allBidderRequests []BidderRequest, bidderNameToBidderReq map[openrtb_ext.BidderName]BidderRequest) []BidderRequest {
	if len(allBidderRequests) == 0 && len(bidderNameToBidderReq) == 0 {
		return allBidderRequests
	}
	if len(allBidderRequests) == 0 && len(bidderNameToBidderReq) > 0 {
		for _, v := range bidderNameToBidderReq {
			allBidderRequests = append(allBidderRequests, v)
		}
		return allBidderRequests
	} else if len(allBidderRequests) > 0 && len(bidderNameToBidderReq) > 0 {
		//merge bidder requests with real imps and imps with stored resp
		for bn, br := range bidderNameToBidderReq {
			found := false
			for i, ar := range allBidderRequests {
				if ar.BidderName == bn {
					//bidder req with real imps and imps with stored resp
					allBidderRequests[i].BidderStoredResponses = br.BidderStoredResponses
					found = true
					break
				}
			}
			if !found {
				//bidder req with stored bid responses only
				br.BidRequest.Imp = nil // to indicate this bidder request has bidder responses only
				allBidderRequests = append(allBidderRequests, br)
			}
		}
	}
	return allBidderRequests
}

func WrapJSONInData(data []byte) []byte {
	res := make([]byte, 0, len(data))
	res = append(res, []byte(`{"data":`)...)
	res = append(res, data...)
	res = append(res, []byte(`}`)...)
	return res
}<|MERGE_RESOLUTION|>--- conflicted
+++ resolved
@@ -728,31 +728,19 @@
 }
 
 func getExtTargetData(requestExtPrebid *openrtb_ext.ExtRequestPrebid, cacheInstructions extCacheInstructions) *targetData {
-	var targData *targetData
-
 	if requestExtPrebid != nil && requestExtPrebid.Targeting != nil {
-		targData = &targetData{
-<<<<<<< HEAD
-			priceGranularity:  requestExtPrebid.Targeting.PriceGranularity,
-			includeWinners:    requestExtPrebid.Targeting.IncludeWinners,
-			includeBidderKeys: requestExtPrebid.Targeting.IncludeBidderKeys,
+		return &targetData{
+			includeWinners:    *requestExtPrebid.Targeting.IncludeWinners,
+			includeBidderKeys: *requestExtPrebid.Targeting.IncludeBidderKeys,
 			includeCacheBids:  cacheInstructions.cacheBids,
 			includeCacheVast:  cacheInstructions.cacheVAST,
 			includeFormat:     requestExtPrebid.Targeting.IncludeFormat,
+			priceGranularity:  *requestExtPrebid.Targeting.PriceGranularity,
 			preferDeals:       requestExtPrebid.Targeting.PreferDeals,
-=======
-			includeWinners:    *requestExt.Prebid.Targeting.IncludeWinners,
-			includeBidderKeys: *requestExt.Prebid.Targeting.IncludeBidderKeys,
-			includeCacheBids:  cacheInstructions.cacheBids,
-			includeCacheVast:  cacheInstructions.cacheVAST,
-			includeFormat:     requestExt.Prebid.Targeting.IncludeFormat,
-			priceGranularity:  *requestExt.Prebid.Targeting.PriceGranularity,
-			preferDeals:       requestExt.Prebid.Targeting.PreferDeals,
->>>>>>> 73857bb1
-		}
-	}
-
-	return targData
+		}
+	}
+
+	return nil
 }
 
 // getDebugInfo returns the boolean flags that allow for debug information in bidResponse.Ext, the SeatBid.httpcalls slice, and
