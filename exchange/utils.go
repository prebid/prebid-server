package exchange

import (
	"context"
	"encoding/json"
	"fmt"
	"math/rand"

	"github.com/mxmCherry/openrtb/v15/openrtb2"
	"github.com/prebid/go-gdpr/vendorconsent"

	"github.com/buger/jsonparser"
	"github.com/prebid/prebid-server/config"
	"github.com/prebid/prebid-server/gdpr"
	"github.com/prebid/prebid-server/metrics"
	"github.com/prebid/prebid-server/openrtb_ext"
	"github.com/prebid/prebid-server/privacy"
	"github.com/prebid/prebid-server/privacy/ccpa"
	"github.com/prebid/prebid-server/privacy/lmt"
)

var integrationTypeMap = map[metrics.RequestType]config.IntegrationType{
	metrics.ReqTypeAMP:      config.IntegrationTypeAMP,
	metrics.ReqTypeORTB2App: config.IntegrationTypeApp,
	metrics.ReqTypeVideo:    config.IntegrationTypeVideo,
	metrics.ReqTypeORTB2Web: config.IntegrationTypeWeb,
}

const unknownBidder string = ""

func BidderToPrebidSChains(req *openrtb_ext.ExtRequest) (map[string]*openrtb_ext.ExtRequestPrebidSChainSChain, error) {
	bidderToSChains := make(map[string]*openrtb_ext.ExtRequestPrebidSChainSChain)

	if req != nil {
		for _, schainWrapper := range req.Prebid.SChains {
			for _, bidder := range schainWrapper.Bidders {
				if _, present := bidderToSChains[bidder]; present {
					return nil, fmt.Errorf("request.ext.prebid.schains contains multiple schains for bidder %s; "+
						"it must contain no more than one per bidder.", bidder)
				} else {
					bidderToSChains[bidder] = &schainWrapper.SChain
				}
			}
		}
	}

	return bidderToSChains, nil
}

// cleanOpenRTBRequests splits the input request into requests which are sanitized for each bidder. Intended behavior is:
//
//   1. BidRequest.Imp[].Ext will only contain the "prebid" field and a "bidder" field which has the params for the intended Bidder.
//   2. Every BidRequest.Imp[] requested Bids from the Bidder who keys it.
//   3. BidRequest.User.BuyerUID will be set to that Bidder's ID.
func cleanOpenRTBRequests(ctx context.Context,
	req AuctionRequest,
	requestExt *openrtb_ext.ExtRequest,
	bidderToSyncerKey map[string]string,
	gDPR gdpr.Permissions,
	metricsEngine metrics.MetricsEngine,
	usersyncIfAmbiguous bool,
	privacyConfig config.Privacy,
	account *config.Account) (allowedBidderRequests []BidderRequest, privacyLabels metrics.PrivacyLabels, errs []error) {

	impsByBidder, err := splitImps(req.BidRequest.Imp)
	if err != nil {
		errs = []error{err}
		return
	}

	aliases, errs := parseAliases(req.BidRequest)
	if len(errs) > 0 {
		return
	}

<<<<<<< HEAD
	bidderRequests, errs = getAuctionBidderRequests(req, requestExt, bidderToSyncerKey, impsByBidder, aliases)
=======
	var allBidderRequests []BidderRequest
	allBidderRequests, errs = getAuctionBidderRequests(req, requestExt, impsByBidder, aliases)
>>>>>>> f56b624a

	if len(allBidderRequests) == 0 {
		return
	}

	gdprSignal, err := extractGDPR(req.BidRequest)
	if err != nil {
		errs = append(errs, err)
	}
	consent, err := extractConsent(req.BidRequest)
	if err != nil {
		errs = append(errs, err)
	}
	gdprEnforced := gdprSignal == gdpr.SignalYes || (gdprSignal == gdpr.SignalAmbiguous && !usersyncIfAmbiguous)

	ccpaEnforcer, err := extractCCPA(req.BidRequest, privacyConfig, &req.Account, aliases, integrationTypeMap[req.LegacyLabels.RType])
	if err != nil {
		errs = append(errs, err)
	}

	lmtEnforcer := extractLMT(req.BidRequest, privacyConfig)

	// request level privacy policies
	privacyEnforcement := privacy.Enforcement{
		COPPA: req.BidRequest.Regs != nil && req.BidRequest.Regs.COPPA == 1,
		LMT:   lmtEnforcer.ShouldEnforce(unknownBidder),
	}

	privacyLabels.CCPAProvided = ccpaEnforcer.CanEnforce()
	privacyLabels.CCPAEnforced = ccpaEnforcer.ShouldEnforce(unknownBidder)
	privacyLabels.COPPAEnforced = privacyEnforcement.COPPA
	privacyLabels.LMTEnforced = lmtEnforcer.ShouldEnforce(unknownBidder)

	gdprEnforced = gdprEnforced && gdprEnabled(&req.Account, privacyConfig, integrationTypeMap[req.LegacyLabels.RType])

	if gdprEnforced {
		privacyLabels.GDPREnforced = true
		parsedConsent, err := vendorconsent.ParseString(consent)
		if err == nil {
			version := int(parsedConsent.Version())
			privacyLabels.GDPRTCFVersion = metrics.TCFVersionToValue(version)
		}
	}

	// bidder level privacy policies
	allowedBidderRequests = make([]BidderRequest, 0, len(allBidderRequests))
	for _, bidderRequest := range allBidderRequests {
		bidRequestAllowed := true

		// CCPA
		privacyEnforcement.CCPA = ccpaEnforcer.ShouldEnforce(bidderRequest.BidderName.String())

		// GDPR
		if gdprEnforced {
			weakVendorEnforcement := false
			if account != nil {
				for _, vendor := range account.GDPR.BasicEnforcementVendors {
					if vendor == string(bidderRequest.BidderCoreName) {
						weakVendorEnforcement = true
						break
					}
				}
			}
			var publisherID = req.LegacyLabels.PubID
			bidReq, geo, id, err := gDPR.AuctionActivitiesAllowed(ctx, bidderRequest.BidderCoreName, publisherID, gdprSignal, consent, weakVendorEnforcement)
			bidRequestAllowed = bidReq

			if err == nil {
				privacyEnforcement.GDPRGeo = !geo
				privacyEnforcement.GDPRID = !id
			} else {
				privacyEnforcement.GDPRGeo = true
				privacyEnforcement.GDPRID = true
			}

			if !bidRequestAllowed {
				metricsEngine.RecordAdapterGDPRRequestBlocked(bidderRequest.BidderCoreName)
			}
		}

		if bidRequestAllowed {
			privacyEnforcement.Apply(bidderRequest.BidRequest)
			allowedBidderRequests = append(allowedBidderRequests, bidderRequest)
		}
	}

	return
}

func gdprEnabled(account *config.Account, privacyConfig config.Privacy, integrationType config.IntegrationType) bool {
	if accountEnabled := account.GDPR.EnabledForIntegrationType(integrationType); accountEnabled != nil {
		return *accountEnabled
	}
	return privacyConfig.GDPR.Enabled
}

func ccpaEnabled(account *config.Account, privacyConfig config.Privacy, requestType config.IntegrationType) bool {
	if accountEnabled := account.CCPA.EnabledForIntegrationType(requestType); accountEnabled != nil {
		return *accountEnabled
	}
	return privacyConfig.CCPA.Enforce
}

func extractCCPA(orig *openrtb2.BidRequest, privacyConfig config.Privacy, account *config.Account, aliases map[string]string, requestType config.IntegrationType) (privacy.PolicyEnforcer, error) {
	ccpaPolicy, err := ccpa.ReadFromRequest(orig)
	if err != nil {
		return privacy.NilPolicyEnforcer{}, err
	}

	validBidders := GetValidBidders(aliases)
	ccpaParsedPolicy, err := ccpaPolicy.Parse(validBidders)
	if err != nil {
		return privacy.NilPolicyEnforcer{}, err
	}

	ccpaEnforcer := privacy.EnabledPolicyEnforcer{
		Enabled:        ccpaEnabled(account, privacyConfig, requestType),
		PolicyEnforcer: ccpaParsedPolicy,
	}
	return ccpaEnforcer, nil
}

func extractLMT(orig *openrtb2.BidRequest, privacyConfig config.Privacy) privacy.PolicyEnforcer {
	return privacy.EnabledPolicyEnforcer{
		Enabled:        privacyConfig.LMT.Enforce,
		PolicyEnforcer: lmt.ReadFromRequest(orig),
	}
}

func getAuctionBidderRequests(req AuctionRequest,
	requestExt *openrtb_ext.ExtRequest,
<<<<<<< HEAD
	bidderToSyncerKey map[string]string,
	impsByBidder map[string][]openrtb.Imp,
=======
	impsByBidder map[string][]openrtb2.Imp,
>>>>>>> f56b624a
	aliases map[string]string) ([]BidderRequest, []error) {

	bidderRequests := make([]BidderRequest, 0, len(impsByBidder))

	explicitBuyerUIDs, err := extractBuyerUIDs(req.BidRequest.User)
	if err != nil {
		return nil, []error{err}
	}

	var sChainsByBidder map[string]*openrtb_ext.ExtRequestPrebidSChainSChain

	sChainsByBidder, err = BidderToPrebidSChains(requestExt)
	if err != nil {
		return nil, []error{err}
	}

	reqExt, err := getExtJson(req.BidRequest, requestExt)
	if err != nil {
		return nil, []error{err}
	}

	var errs []error
	for bidder, imps := range impsByBidder {
		coreBidder := resolveBidder(bidder, aliases)

		reqCopy := *req.BidRequest
		reqCopy.Imp = imps
		reqCopy.Ext = reqExt

		prepareSource(&reqCopy, bidder, sChainsByBidder)

		if err := removeUnpermissionedEids(&reqCopy, bidder, requestExt); err != nil {
			errs = append(errs, fmt.Errorf("unable to enforce request.ext.prebid.data.eidpermissions because %v", err))
			continue
		}

		bidderRequest := BidderRequest{
			BidderName:     openrtb_ext.BidderName(bidder),
			BidderCoreName: coreBidder,
			BidRequest:     &reqCopy,
			BidderLabels: metrics.AdapterLabels{
				Source:      req.LegacyLabels.Source,
				RType:       req.LegacyLabels.RType,
				Adapter:     coreBidder,
				PubID:       req.LegacyLabels.PubID,
				CookieFlag:  req.LegacyLabels.CookieFlag,
				AdapterBids: metrics.AdapterBidPresent,
			},
		}

		syncerKey := bidderToSyncerKey[string(coreBidder)]
		if hadSync := prepareUser(&reqCopy, bidder, syncerKey, explicitBuyerUIDs, req.UserSyncs); !hadSync && req.BidRequest.App == nil {
			bidderRequest.BidderLabels.CookieFlag = metrics.CookieFlagNo
		} else {
			bidderRequest.BidderLabels.CookieFlag = metrics.CookieFlagYes
		}

		bidderRequests = append(bidderRequests, bidderRequest)
	}
	return bidderRequests, errs
}

func getExtJson(req *openrtb2.BidRequest, unpackedExt *openrtb_ext.ExtRequest) (json.RawMessage, error) {
	if len(req.Ext) == 0 || unpackedExt == nil {
		return json.RawMessage(``), nil
	}

	extCopy := *unpackedExt
	extCopy.Prebid.SChains = nil
	return json.Marshal(extCopy)
}

func prepareSource(req *openrtb2.BidRequest, bidder string, sChainsByBidder map[string]*openrtb_ext.ExtRequestPrebidSChainSChain) {
	const sChainWildCard = "*"
	var selectedSChain *openrtb_ext.ExtRequestPrebidSChainSChain

	wildCardSChain := sChainsByBidder[sChainWildCard]
	bidderSChain := sChainsByBidder[bidder]

	// source should not be modified
	if bidderSChain == nil && wildCardSChain == nil {
		return
	}

	if bidderSChain != nil {
		selectedSChain = bidderSChain
	} else {
		selectedSChain = wildCardSChain
	}

	// set source
	if req.Source == nil {
		req.Source = &openrtb2.Source{}
	}
	schain := openrtb_ext.ExtRequestPrebidSChain{
		SChain: *selectedSChain,
	}
	sourceExt, err := json.Marshal(schain)
	if err == nil {
		req.Source.Ext = sourceExt
	}
}

// extractBuyerUIDs parses the values from user.ext.prebid.buyeruids, and then deletes those values from the ext.
// This prevents a Bidder from using these values to figure out who else is involved in the Auction.
func extractBuyerUIDs(user *openrtb2.User) (map[string]string, error) {
	if user == nil {
		return nil, nil
	}
	if len(user.Ext) == 0 {
		return nil, nil
	}

	var userExt openrtb_ext.ExtUser
	if err := json.Unmarshal(user.Ext, &userExt); err != nil {
		return nil, err
	}
	if userExt.Prebid == nil {
		return nil, nil
	}

	// The API guarantees that user.ext.prebid.buyeruids exists and has at least one ID defined,
	// as long as user.ext.prebid exists.
	buyerUIDs := userExt.Prebid.BuyerUIDs
	userExt.Prebid = nil

	// Remarshal (instead of removing) if the ext has other known fields
	if userExt.Consent != "" || userExt.DigiTrust != nil || len(userExt.Eids) > 0 {
		if newUserExtBytes, err := json.Marshal(userExt); err != nil {
			return nil, err
		} else {
			user.Ext = newUserExtBytes
		}
	} else {
		user.Ext = nil
	}
	return buyerUIDs, nil
}

// splitImps takes a list of Imps and returns a map of imps which have been sanitized for each bidder.
//
// For example, suppose imps has two elements. One goes to rubicon, while the other goes to appnexus and index.
// The returned map will have three keys: rubicon, appnexus, and index--each with one Imp.
// The "imp.ext" value of the appnexus Imp will only contain the "prebid" values, and "appnexus" value at the "bidder" key.
// The "imp.ext" value of the rubicon Imp will only contain the "prebid" values, and "rubicon" value at the "bidder" key.
//
// The goal here is so that Bidders only get Imps and Imp.Ext values which are intended for them.
func splitImps(imps []openrtb2.Imp) (map[string][]openrtb2.Imp, error) {
	bidderImps := make(map[string][]openrtb2.Imp)

	for i, imp := range imps {
		var impExt map[string]json.RawMessage
		if err := json.Unmarshal(imp.Ext, &impExt); err != nil {
			return nil, fmt.Errorf("invalid json for imp[%d]: %v", i, err)
		}

		var impExtPrebid map[string]json.RawMessage
		if impExtPrebidJSON, exists := impExt[openrtb_ext.PrebidExtKey]; exists {
			// validation already performed by impExt unmarshal. no error is possible here, proven by tests.
			json.Unmarshal(impExtPrebidJSON, &impExtPrebid)
		}

		var impExtPrebidBidder map[string]json.RawMessage
		if impExtPrebidBidderJSON, exists := impExtPrebid[openrtb_ext.PrebidExtBidderKey]; exists {
			// validation already performed by impExt unmarshal. no error is possible here, proven by tests.
			json.Unmarshal(impExtPrebidBidderJSON, &impExtPrebidBidder)
		}

		sanitizedImpExt, err := createSanitizedImpExt(impExt, impExtPrebid)
		if err != nil {
			return nil, fmt.Errorf("unable to remove other bidder fields for imp[%d]: %v", i, err)
		}

		for bidder, bidderExt := range extractBidderExts(impExt, impExtPrebidBidder) {
			impCopy := imp

			sanitizedImpExt[openrtb_ext.PrebidExtBidderKey] = bidderExt

			impExtJSON, err := json.Marshal(sanitizedImpExt)
			if err != nil {
				return nil, fmt.Errorf("unable to remove other bidder fields for imp[%d]: cannot marshal ext: %v", i, err)
			}
			impCopy.Ext = impExtJSON

			bidderImps[bidder] = append(bidderImps[bidder], impCopy)
		}
	}

	return bidderImps, nil
}

func createSanitizedImpExt(impExt, impExtPrebid map[string]json.RawMessage) (map[string]json.RawMessage, error) {
	sanitizedImpExt := make(map[string]json.RawMessage, 3)

	delete(impExtPrebid, openrtb_ext.PrebidExtBidderKey)
	if len(impExtPrebid) > 0 {
		if impExtPrebidJSON, err := json.Marshal(impExtPrebid); err == nil {
			sanitizedImpExt[openrtb_ext.PrebidExtKey] = impExtPrebidJSON
		} else {
			return nil, fmt.Errorf("cannot marshal ext.prebid: %v", err)
		}
	}

	if v, exists := impExt[openrtb_ext.FirstPartyDataExtKey]; exists {
		sanitizedImpExt[openrtb_ext.FirstPartyDataExtKey] = v
	}

	if v, exists := impExt[openrtb_ext.FirstPartyDataContextExtKey]; exists {
		sanitizedImpExt[openrtb_ext.FirstPartyDataContextExtKey] = v
	}

	if v, exists := impExt[openrtb_ext.SKAdNExtKey]; exists {
		sanitizedImpExt[openrtb_ext.SKAdNExtKey] = v
	}

	return sanitizedImpExt, nil
}

func extractBidderExts(impExt, impExtPrebidBidders map[string]json.RawMessage) map[string]json.RawMessage {
	bidderExts := make(map[string]json.RawMessage)

	// prefer imp.ext.prebid.bidder.BIDDER
	for bidder, bidderExt := range impExtPrebidBidders {
		bidderExts[bidder] = bidderExt
	}

	// fallback to imp.BIDDER
	for bidder, bidderExt := range impExt {
		if isSpecialField(bidder) {
			continue
		}

		if _, exists := bidderExts[bidder]; !exists {
			bidderExts[bidder] = bidderExt
		}
	}

	return bidderExts
}

func isSpecialField(bidder string) bool {
	return bidder == openrtb_ext.FirstPartyDataContextExtKey ||
		bidder == openrtb_ext.FirstPartyDataExtKey ||
		bidder == openrtb_ext.SKAdNExtKey ||
		bidder == openrtb_ext.PrebidExtKey
}

// prepareUser changes req.User so that it's ready for the given bidder.
// This *will* mutate the request, but will *not* mutate any objects nested inside it.
//
// In this function, "givenBidder" may or may not be an alias. "coreBidder" must *not* be an alias.
// It returns true if a Cookie User Sync existed, and false otherwise.
<<<<<<< HEAD
func prepareUser(req *openrtb.BidRequest, givenBidder, syncerKey string, explicitBuyerUIDs map[string]string, usersyncs IdFetcher) bool {
	cookieId, hadCookie, _ := usersyncs.GetUID(syncerKey)
=======
func prepareUser(req *openrtb2.BidRequest, givenBidder string, coreBidder openrtb_ext.BidderName, explicitBuyerUIDs map[string]string, usersyncs IdFetcher) bool {
	cookieId, hadCookie := usersyncs.GetId(coreBidder)
>>>>>>> f56b624a

	if id, ok := explicitBuyerUIDs[givenBidder]; ok {
		req.User = copyWithBuyerUID(req.User, id)
	} else if hadCookie {
		req.User = copyWithBuyerUID(req.User, cookieId)
	}

	return hadCookie
}

// copyWithBuyerUID either overwrites the BuyerUID property on user with the argument, or returns
// a new (empty) User with the BuyerUID already set.
func copyWithBuyerUID(user *openrtb2.User, buyerUID string) *openrtb2.User {
	if user == nil {
		return &openrtb2.User{
			BuyerUID: buyerUID,
		}
	}
	if user.BuyerUID == "" {
		clone := *user
		clone.BuyerUID = buyerUID
		return &clone
	}
	return user
}

// removeUnpermissionedEids modifies the request to remove any request.user.ext.eids not permissions for the specific bidder
func removeUnpermissionedEids(request *openrtb2.BidRequest, bidder string, requestExt *openrtb_ext.ExtRequest) error {
	// ensure request might have eids (as much as we can check before unmarshalling)
	if request.User == nil || len(request.User.Ext) == 0 {
		return nil
	}

	// ensure request has eid permissions to enforce
	if requestExt == nil || requestExt.Prebid.Data == nil || len(requestExt.Prebid.Data.EidPermissions) == 0 {
		return nil
	}

	// low level unmarshal to preserve other request.user.ext values. prebid server is non-destructive.
	var userExt map[string]json.RawMessage
	if err := json.Unmarshal(request.User.Ext, &userExt); err != nil {
		return err
	}

	eidsJSON, eidsSpecified := userExt["eids"]
	if !eidsSpecified {
		return nil
	}

	var eids []openrtb_ext.ExtUserEid
	if err := json.Unmarshal(eidsJSON, &eids); err != nil {
		return err
	}

	// exit early if there are no eids (empty array)
	if len(eids) == 0 {
		return nil
	}

	// translate eid permissions to a map for quick lookup
	eidRules := make(map[string][]string)
	for _, p := range requestExt.Prebid.Data.EidPermissions {
		eidRules[p.Source] = p.Bidders
	}

	eidsAllowed := make([]openrtb_ext.ExtUserEid, 0, len(eids))
	for _, eid := range eids {
		allowed := false
		if rule, hasRule := eidRules[eid.Source]; hasRule {
			for _, ruleBidder := range rule {
				if ruleBidder == "*" || ruleBidder == bidder {
					allowed = true
					break
				}
			}
		} else {
			allowed = true
		}

		if allowed {
			eidsAllowed = append(eidsAllowed, eid)
		}
	}

	// exit early if all eids are allowed and nothing needs to be removed
	if len(eids) == len(eidsAllowed) {
		return nil
	}

	// marshal eidsAllowed back to userExt
	if len(eidsAllowed) == 0 {
		delete(userExt, "eids")
	} else {
		eidsRaw, err := json.Marshal(eidsAllowed)
		if err != nil {
			return err
		}
		userExt["eids"] = eidsRaw
	}

	// exit early if userExt is empty
	if len(userExt) == 0 {
		setUserExtWithCopy(request, nil)
		return nil
	}

	userExtJSON, err := json.Marshal(userExt)
	if err != nil {
		return err
	}
	setUserExtWithCopy(request, userExtJSON)
	return nil
}

func setUserExtWithCopy(request *openrtb2.BidRequest, userExtJSON json.RawMessage) {
	userCopy := *request.User
	userCopy.Ext = userExtJSON
	request.User = &userCopy
}

// resolveBidder returns the known BidderName associated with bidder, if bidder is an alias. If it's not an alias, the bidder is returned.
func resolveBidder(bidder string, aliases map[string]string) openrtb_ext.BidderName {
	if coreBidder, ok := aliases[bidder]; ok {
		return openrtb_ext.BidderName(coreBidder)
	}
	return openrtb_ext.BidderName(bidder)
}

// parseAliases parses the aliases from the BidRequest
func parseAliases(orig *openrtb2.BidRequest) (map[string]string, []error) {
	var aliases map[string]string
	if value, dataType, _, err := jsonparser.Get(orig.Ext, openrtb_ext.PrebidExtKey, "aliases"); dataType == jsonparser.Object && err == nil {
		if err := json.Unmarshal(value, &aliases); err != nil {
			return nil, []error{err}
		}
	} else if dataType != jsonparser.NotExist && err != jsonparser.KeyPathNotFoundError {
		return nil, []error{err}
	}
	return aliases, nil
}

func GetValidBidders(aliases map[string]string) map[string]struct{} {
	validBidders := openrtb_ext.BuildBidderNameHashSet()

	for k := range aliases {
		validBidders[k] = struct{}{}
	}

	return validBidders
}

// Quick little randomizer for a list of strings. Stuffing it in utils to keep other files clean
func randomizeList(list []openrtb_ext.BidderName) {
	l := len(list)
	perm := rand.Perm(l)
	var j int
	for i := 0; i < l; i++ {
		j = perm[i]
		list[i], list[j] = list[j], list[i]
	}
}

func extractBidRequestExt(bidRequest *openrtb2.BidRequest) (*openrtb_ext.ExtRequest, error) {
	requestExt := &openrtb_ext.ExtRequest{}

	if bidRequest == nil {
		return requestExt, fmt.Errorf("Error bidRequest should not be nil")
	}

	if len(bidRequest.Ext) > 0 {
		err := json.Unmarshal(bidRequest.Ext, &requestExt)
		if err != nil {
			return requestExt, fmt.Errorf("Error decoding Request.ext : %s", err.Error())
		}
	}
	return requestExt, nil
}

func getExtCacheInstructions(requestExt *openrtb_ext.ExtRequest) extCacheInstructions {
	//returnCreative defaults to true
	cacheInstructions := extCacheInstructions{returnCreative: true}
	foundBidsRC := false
	foundVastRC := false

	if requestExt != nil && requestExt.Prebid.Cache != nil {
		if requestExt.Prebid.Cache.Bids != nil {
			cacheInstructions.cacheBids = true
			if requestExt.Prebid.Cache.Bids.ReturnCreative != nil {
				cacheInstructions.returnCreative = *requestExt.Prebid.Cache.Bids.ReturnCreative
				foundBidsRC = true
			}
		}
		if requestExt.Prebid.Cache.VastXML != nil {
			cacheInstructions.cacheVAST = true
			if requestExt.Prebid.Cache.VastXML.ReturnCreative != nil {
				cacheInstructions.returnCreative = *requestExt.Prebid.Cache.VastXML.ReturnCreative
				foundVastRC = true
			}
		}
	}

	if foundBidsRC && foundVastRC {
		cacheInstructions.returnCreative = *requestExt.Prebid.Cache.Bids.ReturnCreative || *requestExt.Prebid.Cache.VastXML.ReturnCreative
	}

	return cacheInstructions
}

func getExtTargetData(requestExt *openrtb_ext.ExtRequest, cacheInstructions *extCacheInstructions) *targetData {
	var targData *targetData

	if requestExt != nil && requestExt.Prebid.Targeting != nil {
		targData = &targetData{
			priceGranularity:  requestExt.Prebid.Targeting.PriceGranularity,
			includeWinners:    requestExt.Prebid.Targeting.IncludeWinners,
			includeBidderKeys: requestExt.Prebid.Targeting.IncludeBidderKeys,
			includeCacheBids:  cacheInstructions.cacheBids,
			includeCacheVast:  cacheInstructions.cacheVAST,
			includeFormat:     requestExt.Prebid.Targeting.IncludeFormat,
			preferDeals:       requestExt.Prebid.Targeting.PreferDeals,
		}
	}
	return targData
}

func getDebugInfo(bidRequest *openrtb2.BidRequest, requestExt *openrtb_ext.ExtRequest) bool {
	return (bidRequest != nil && bidRequest.Test == 1) || (requestExt != nil && requestExt.Prebid.Debug)
}

func getExtBidAdjustmentFactors(requestExt *openrtb_ext.ExtRequest) map[string]float64 {
	var bidAdjustmentFactors map[string]float64
	if requestExt != nil {
		bidAdjustmentFactors = requestExt.Prebid.BidAdjustmentFactors
	}
	return bidAdjustmentFactors
}<|MERGE_RESOLUTION|>--- conflicted
+++ resolved
@@ -73,12 +73,8 @@
 		return
 	}
 
-<<<<<<< HEAD
-	bidderRequests, errs = getAuctionBidderRequests(req, requestExt, bidderToSyncerKey, impsByBidder, aliases)
-=======
 	var allBidderRequests []BidderRequest
-	allBidderRequests, errs = getAuctionBidderRequests(req, requestExt, impsByBidder, aliases)
->>>>>>> f56b624a
+	allBidderRequests, errs = getAuctionBidderRequests(req, requestExt, bidderToSyncerKey, impsByBidder, aliases)
 
 	if len(allBidderRequests) == 0 {
 		return
@@ -210,12 +206,8 @@
 
 func getAuctionBidderRequests(req AuctionRequest,
 	requestExt *openrtb_ext.ExtRequest,
-<<<<<<< HEAD
 	bidderToSyncerKey map[string]string,
-	impsByBidder map[string][]openrtb.Imp,
-=======
 	impsByBidder map[string][]openrtb2.Imp,
->>>>>>> f56b624a
 	aliases map[string]string) ([]BidderRequest, []error) {
 
 	bidderRequests := make([]BidderRequest, 0, len(impsByBidder))
@@ -468,13 +460,8 @@
 //
 // In this function, "givenBidder" may or may not be an alias. "coreBidder" must *not* be an alias.
 // It returns true if a Cookie User Sync existed, and false otherwise.
-<<<<<<< HEAD
-func prepareUser(req *openrtb.BidRequest, givenBidder, syncerKey string, explicitBuyerUIDs map[string]string, usersyncs IdFetcher) bool {
+func prepareUser(req *openrtb2.BidRequest, givenBidder, syncerKey string, explicitBuyerUIDs map[string]string, usersyncs IdFetcher) bool {
 	cookieId, hadCookie, _ := usersyncs.GetUID(syncerKey)
-=======
-func prepareUser(req *openrtb2.BidRequest, givenBidder string, coreBidder openrtb_ext.BidderName, explicitBuyerUIDs map[string]string, usersyncs IdFetcher) bool {
-	cookieId, hadCookie := usersyncs.GetId(coreBidder)
->>>>>>> f56b624a
 
 	if id, ok := explicitBuyerUIDs[givenBidder]; ok {
 		req.User = copyWithBuyerUID(req.User, id)
