--- conflicted
+++ resolved
@@ -6,7 +6,6 @@
 	"encoding/json"
 	"errors"
 	"fmt"
-	"github.com/prebid/prebid-server/ortb"
 	"math/rand"
 	"strings"
 
@@ -21,6 +20,7 @@
 	"github.com/prebid/prebid-server/v2/firstpartydata"
 	"github.com/prebid/prebid-server/v2/gdpr"
 	"github.com/prebid/prebid-server/v2/metrics"
+	"github.com/prebid/prebid-server/ortb"
 	"github.com/prebid/prebid-server/v2/openrtb_ext"
 	"github.com/prebid/prebid-server/v2/privacy"
 	"github.com/prebid/prebid-server/v2/privacy/ccpa"
@@ -232,14 +232,11 @@
 			privacy.ScrubDeviceIDsIPsUserDemoExt(reqWrapper, ipConf, "eids", coppa)
 		}
 
-<<<<<<< HEAD
 		passTIDAllowed := auctionReq.Activities.Allow(privacy.ActivityTransmitTIDs, scopedName, privacy.NewRequestFromBidRequest(*req))
 		if !passTIDAllowed {
 			privacy.ScrubTID(reqWrapper)
 		}
-=======
 		applyFPD(auctionReq.FirstPartyData, bidderRequest)
->>>>>>> ec729e6e
 
 		reqWrapper.RebuildRequest()
 		bidderRequest.BidRequest = reqWrapper.BidRequest
@@ -965,11 +962,6 @@
 	return nil
 }
 
-<<<<<<< HEAD
-func applyFPD(fpd *firstpartydata.ResolvedFirstPartyData, bidReq *openrtb_ext.RequestWrapper) {
-	if fpd.Site != nil {
-		bidReq.Site = fpd.Site
-=======
 func applyFPD(fpd map[openrtb_ext.BidderName]*firstpartydata.ResolvedFirstPartyData, r BidderRequest) {
 	if fpd == nil {
 		return
@@ -987,7 +979,6 @@
 
 	if fpdToApply.Site != nil {
 		r.BidRequest.Site = fpdToApply.Site
->>>>>>> ec729e6e
 	}
 
 	if fpdToApply.App != nil {
