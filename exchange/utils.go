package exchange

import (
	"context"
	"encoding/json"
	"fmt"
	"math/rand"

	"github.com/buger/jsonparser"
	"github.com/mxmCherry/openrtb"
	"github.com/prebid/prebid-server/config"
	"github.com/prebid/prebid-server/gdpr"
	"github.com/prebid/prebid-server/openrtb_ext"
	"github.com/prebid/prebid-server/pbsmetrics"
	"github.com/prebid/prebid-server/privacy"
	"github.com/prebid/prebid-server/privacy/ccpa"
	"github.com/prebid/prebid-server/privacy/lmt"
)

// cleanOpenRTBRequests splits the input request into requests which are sanitized for each bidder. Intended behavior is:
//
//   1. BidRequest.Imp[].Ext will only contain the "prebid" field and a "bidder" field which has the params for the intended Bidder.
//   2. Every BidRequest.Imp[] requested Bids from the Bidder who keys it.
//   3. BidRequest.User.BuyerUID will be set to that Bidder's ID.
func cleanOpenRTBRequests(ctx context.Context,
	orig *openrtb.BidRequest,
	usersyncs IdFetcher,
	blables map[openrtb_ext.BidderName]*pbsmetrics.AdapterLabels,
	labels pbsmetrics.Labels,
	gDPR gdpr.Permissions,
	usersyncIfAmbiguous bool,
	privacyConfig config.Privacy) (requestsByBidder map[openrtb_ext.BidderName]*openrtb.BidRequest, aliases map[string]string, errs []error) {

	impsByBidder, errs := splitImps(orig.Imp)
	if len(errs) > 0 {
		return
	}

	aliases, errs = parseAliases(orig)
	if len(errs) > 0 {
		return
	}

	requestsByBidder, errs = splitBidRequest(orig, impsByBidder, aliases, usersyncs, blables, labels)

	if len(requestsByBidder) == 0 {
		return
	}

	gdpr := extractGDPR(orig, usersyncIfAmbiguous)
	consent := extractConsent(orig)
	ampGDPRException := (labels.RType == pbsmetrics.ReqTypeAMP) && gDPR.AMPException()

	var ccpaPolicy ccpa.Policy
	if privacyConfig.CCPA.Enforce {
		ccpaPolicy, _ = ccpa.ReadPolicy(orig)
	}

	var lmtPolicy lmt.Policy
	if privacyConfig.LMT.Enforce {
		lmtPolicy = lmt.ReadPolicy(orig)
	}

<<<<<<< HEAD
	var ccpaPolicy ccpa.Policy
	if enforceCCPA {
		ccpaPolicy, _ = ccpa.ReadPolicy(orig)
=======
	// request level privacy policies
	privacyEnforcement := privacy.Enforcement{
		CCPA:  ccpaPolicy.ShouldEnforce(),
		COPPA: orig.Regs != nil && orig.Regs.COPPA == 1,
		LMT:   lmtPolicy.ShouldEnforce(),
>>>>>>> 379492dc
	}

	// bidder level privacy policies
	for bidder, bidReq := range requestsByBidder {

		// CCPA
		privacyEnforcement.CCPA = ccpaPolicy.ShouldEnforce(bidder.String())

		// GDPR
		if gdpr == 1 {
			coreBidder := resolveBidder(bidder.String(), aliases)

			var publisherID = labels.PubID
			ok, geo, err := gDPR.PersonalInfoAllowed(ctx, coreBidder, publisherID, consent)
			privacyEnforcement.GDPR = !ok && err == nil
			privacyEnforcement.GDPRGeo = !geo && err == nil
		} else {
			privacyEnforcement.GDPR = false
			privacyEnforcement.GDPRGeo = false
		}

		privacyEnforcement.Apply(bidReq, ampGDPRException)
	}

	return
}

func splitBidRequest(req *openrtb.BidRequest, impsByBidder map[string][]openrtb.Imp, aliases map[string]string, usersyncs IdFetcher, blabels map[openrtb_ext.BidderName]*pbsmetrics.AdapterLabels, labels pbsmetrics.Labels) (map[openrtb_ext.BidderName]*openrtb.BidRequest, []error) {
	requestsByBidder := make(map[openrtb_ext.BidderName]*openrtb.BidRequest, len(impsByBidder))
	explicitBuyerUIDs, err := extractBuyerUIDs(req.User)
	if err != nil {
		return nil, []error{err}
	}
	for bidder, imps := range impsByBidder {
		reqCopy := *req
		coreBidder := resolveBidder(bidder, aliases)
		newLabel := pbsmetrics.AdapterLabels{
			Source:      labels.Source,
			RType:       labels.RType,
			Adapter:     coreBidder,
			PubID:       labels.PubID,
			Browser:     labels.Browser,
			CookieFlag:  labels.CookieFlag,
			AdapterBids: pbsmetrics.AdapterBidPresent,
		}
		blabels[coreBidder] = &newLabel
		if hadSync := prepareUser(&reqCopy, bidder, coreBidder, explicitBuyerUIDs, usersyncs); !hadSync && req.App == nil {
			blabels[coreBidder].CookieFlag = pbsmetrics.CookieFlagNo
		} else {
			blabels[coreBidder].CookieFlag = pbsmetrics.CookieFlagYes
		}
		reqCopy.Imp = imps
		requestsByBidder[openrtb_ext.BidderName(bidder)] = &reqCopy
	}
	return requestsByBidder, nil
}

// extractBuyerUIDs parses the values from user.ext.prebid.buyeruids, and then deletes those values from the ext.
// This prevents a Bidder from using these values to figure out who else is involved in the Auction.
func extractBuyerUIDs(user *openrtb.User) (map[string]string, error) {
	if user == nil {
		return nil, nil
	}
	if len(user.Ext) == 0 {
		return nil, nil
	}

	var userExt openrtb_ext.ExtUser
	if err := json.Unmarshal(user.Ext, &userExt); err != nil {
		return nil, err
	}
	if userExt.Prebid == nil {
		return nil, nil
	}

	// The API guarantees that user.ext.prebid.buyeruids exists and has at least one ID defined,
	// as long as user.ext.prebid exists.
	buyerUIDs := userExt.Prebid.BuyerUIDs
	userExt.Prebid = nil
	if userExt.Consent != "" || userExt.DigiTrust != nil {
		if newUserExtBytes, err := json.Marshal(userExt); err != nil {
			return nil, err
		} else {
			user.Ext = newUserExtBytes
		}
	} else {
		user.Ext = nil
	}
	return buyerUIDs, nil
}

// splitImps takes a list of Imps and returns a map of imps which have been sanitized for each bidder.
//
// For example, suppose imps has two elements. One goes to rubicon, while the other goes to appnexus and index.
// The returned map will have three keys: rubicon, appnexus, and index--each with one Imp.
// The "imp.ext" value of the appnexus Imp will only contain the "prebid" values, and "appnexus" value at the "bidder" key.
// The "imp.ext" value of the rubicon Imp will only contain the "prebid" values, and "rubicon" value at the "bidder" key.
//
// The goal here is so that Bidders only get Imps and Imp.Ext values which are intended for them.
func splitImps(imps []openrtb.Imp) (map[string][]openrtb.Imp, []error) {
	impExts, err := parseImpExts(imps)
	if err != nil {
		return nil, []error{err}
	}

	splitImps := make(map[string][]openrtb.Imp, len(imps))
	var errList []error

	for i := 0; i < len(imps); i++ {
		imp := imps[i]
		impExt := impExts[i]

		rawPrebidExt, ok := impExt[openrtb_ext.PrebidExtKey]

		if ok {
			var prebidExt openrtb_ext.ExtImpPrebid

			if err := json.Unmarshal(rawPrebidExt, &prebidExt); err == nil && prebidExt.Bidder != nil {
				if errs := sanitizedImpCopy(&imp, prebidExt.Bidder, rawPrebidExt, &splitImps); errs != nil {
					errList = append(errList, errs...)
				}

				continue
			}
		}

		if errs := sanitizedImpCopy(&imp, impExt, rawPrebidExt, &splitImps); errs != nil {
			errList = append(errList, errs...)
		}
	}

	return splitImps, nil
}

// sanitizedImpCopy returns a copy of imp with its ext filtered so that only "prebid" and bidder params exist.
// It will not mutate the input imp.
// This function will write the new imps to the output map passed in
func sanitizedImpCopy(imp *openrtb.Imp,
	bidderExts map[string]json.RawMessage,
	rawPrebidExt json.RawMessage,
	out *map[string][]openrtb.Imp) []error {

	var prebidExt map[string]json.RawMessage
	var errs []error

	// We don't want to include other demand partners' bidder params
	// in the sanitized imp
	if err := json.Unmarshal(rawPrebidExt, &prebidExt); err == nil {
		delete(prebidExt, "bidder")

		var err error
		if rawPrebidExt, err = json.Marshal(prebidExt); err != nil {
			errs = append(errs, err)
		}
	}

	for bidder, ext := range bidderExts {
		if bidder == openrtb_ext.PrebidExtKey {
			continue
		}

		impCopy := *imp
		newExt := make(map[string]json.RawMessage, 2)

		newExt["bidder"] = ext

		if rawPrebidExt != nil {
			newExt[openrtb_ext.PrebidExtKey] = rawPrebidExt
		}

		rawExt, err := json.Marshal(newExt)
		if err != nil {
			errs = append(errs, err)
			continue
		}

		impCopy.Ext = rawExt

		otherImps, _ := (*out)[bidder]
		(*out)[bidder] = append(otherImps, impCopy)
	}

	if len(errs) > 0 {
		return errs
	}

	return nil
}

// prepareUser changes req.User so that it's ready for the given bidder.
// This *will* mutate the request, but will *not* mutate any objects nested inside it.
//
// In this function, "givenBidder" may or may not be an alias. "coreBidder" must *not* be an alias.
// It returns true if a Cookie User Sync existed, and false otherwise.
func prepareUser(req *openrtb.BidRequest, givenBidder string, coreBidder openrtb_ext.BidderName, explicitBuyerUIDs map[string]string, usersyncs IdFetcher) bool {
	cookieId, hadCookie := usersyncs.GetId(coreBidder)

	if id, ok := explicitBuyerUIDs[givenBidder]; ok {
		req.User = copyWithBuyerUID(req.User, id)
	} else if hadCookie {
		req.User = copyWithBuyerUID(req.User, cookieId)
	}

	return hadCookie
}

// copyWithBuyerUID either overwrites the BuyerUID property on user with the argument, or returns
// a new (empty) User with the BuyerUID already set.
func copyWithBuyerUID(user *openrtb.User, buyerUID string) *openrtb.User {
	if user == nil {
		return &openrtb.User{
			BuyerUID: buyerUID,
		}
	}
	if user.BuyerUID == "" {
		clone := *user
		clone.BuyerUID = buyerUID
		return &clone
	}
	return user
}

// resolveBidder returns the known BidderName associated with bidder, if bidder is an alias. If it's not an alias, the bidder is returned.
func resolveBidder(bidder string, aliases map[string]string) openrtb_ext.BidderName {
	if coreBidder, ok := aliases[bidder]; ok {
		return openrtb_ext.BidderName(coreBidder)
	}
	return openrtb_ext.BidderName(bidder)
}

// parseImpExts does a partial-unmarshal of the imp[].Ext field.
// The keys in the returned map are expected to be "prebid", core BidderNames, or Aliases for this request.
func parseImpExts(imps []openrtb.Imp) ([]map[string]json.RawMessage, error) {
	exts := make([]map[string]json.RawMessage, len(imps))
	// Loop over every impression in the request
	for i := 0; i < len(imps); i++ {
		// Unpack each set of extensions found in the Imp array
		err := json.Unmarshal(imps[i].Ext, &exts[i])
		if err != nil {
			return nil, fmt.Errorf("Error unpacking extensions for Imp[%d]: %s", i, err.Error())
		}
	}
	return exts, nil
}

// parseAliases parses the aliases from the BidRequest
func parseAliases(orig *openrtb.BidRequest) (map[string]string, []error) {
	var aliases map[string]string
	if value, dataType, _, err := jsonparser.Get(orig.Ext, openrtb_ext.PrebidExtKey, "aliases"); dataType == jsonparser.Object && err == nil {
		if err := json.Unmarshal(value, &aliases); err != nil {
			return nil, []error{err}
		}
	} else if dataType != jsonparser.NotExist && err != jsonparser.KeyPathNotFoundError {
		return nil, []error{err}
	}
	return aliases, nil
}

// Quick little randomizer for a list of strings. Stuffing it in utils to keep other files clean
func randomizeList(list []openrtb_ext.BidderName) {
	l := len(list)
	perm := rand.Perm(l)
	var j int
	for i := 0; i < l; i++ {
		j = perm[i]
		list[i], list[j] = list[j], list[i]
	}
}<|MERGE_RESOLUTION|>--- conflicted
+++ resolved
@@ -61,17 +61,10 @@
 		lmtPolicy = lmt.ReadPolicy(orig)
 	}
 
-<<<<<<< HEAD
-	var ccpaPolicy ccpa.Policy
-	if enforceCCPA {
-		ccpaPolicy, _ = ccpa.ReadPolicy(orig)
-=======
 	// request level privacy policies
 	privacyEnforcement := privacy.Enforcement{
-		CCPA:  ccpaPolicy.ShouldEnforce(),
 		COPPA: orig.Regs != nil && orig.Regs.COPPA == 1,
 		LMT:   lmtPolicy.ShouldEnforce(),
->>>>>>> 379492dc
 	}
 
 	// bidder level privacy policies
