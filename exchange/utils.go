package exchange

import (
	"context"
	"encoding/json"
	"fmt"
	"math/rand"

	"github.com/prebid/go-gdpr/vendorconsent"

	"github.com/buger/jsonparser"
	"github.com/mxmCherry/openrtb"
	"github.com/prebid/prebid-server/config"
	"github.com/prebid/prebid-server/gdpr"
	"github.com/prebid/prebid-server/metrics"
	"github.com/prebid/prebid-server/openrtb_ext"
	"github.com/prebid/prebid-server/privacy"
	"github.com/prebid/prebid-server/privacy/ccpa"
	"github.com/prebid/prebid-server/privacy/lmt"
)

var integrationTypeMap = map[metrics.RequestType]config.IntegrationType{
	metrics.ReqTypeAMP:      config.IntegrationTypeAMP,
	metrics.ReqTypeORTB2App: config.IntegrationTypeApp,
	metrics.ReqTypeVideo:    config.IntegrationTypeVideo,
	metrics.ReqTypeORTB2Web: config.IntegrationTypeWeb,
}

const unknownBidder string = ""

func BidderToPrebidSChains(req *openrtb_ext.ExtRequest) (map[string]*openrtb_ext.ExtRequestPrebidSChainSChain, error) {
	bidderToSChains := make(map[string]*openrtb_ext.ExtRequestPrebidSChainSChain)

	if req != nil {
		for _, schainWrapper := range req.Prebid.SChains {
			for _, bidder := range schainWrapper.Bidders {
				if _, present := bidderToSChains[bidder]; present {
					return nil, fmt.Errorf("request.ext.prebid.schains contains multiple schains for bidder %s; "+
						"it must contain no more than one per bidder.", bidder)
				} else {
					bidderToSChains[bidder] = &schainWrapper.SChain
				}
			}
		}
	}

	return bidderToSChains, nil
}

// cleanOpenRTBRequests splits the input request into requests which are sanitized for each bidder. Intended behavior is:
//
//   1. BidRequest.Imp[].Ext will only contain the "prebid" field and a "bidder" field which has the params for the intended Bidder.
//   2. Every BidRequest.Imp[] requested Bids from the Bidder who keys it.
//   3. BidRequest.User.BuyerUID will be set to that Bidder's ID.
func cleanOpenRTBRequests(ctx context.Context,
	req AuctionRequest,
	requestExt *openrtb_ext.ExtRequest,
	gDPR gdpr.Permissions,
	usersyncIfAmbiguous bool,
	privacyConfig config.Privacy) (bidderRequests []BidderRequest, privacyLabels metrics.PrivacyLabels, errs []error) {

	impsByBidder, errs := splitImps(req.BidRequest.Imp)
	if len(errs) > 0 {
		return
	}

	aliases, errs := parseAliases(req.BidRequest)
	if len(errs) > 0 {
		return
	}

	bidderRequests, errs = getAuctionBidderRequests(req, requestExt, impsByBidder, aliases)

	if len(bidderRequests) == 0 {
		return
	}

	gdpr := extractGDPR(req.BidRequest, usersyncIfAmbiguous)
	consent := extractConsent(req.BidRequest)
	ampGDPRException := (req.LegacyLabels.RType == metrics.ReqTypeAMP) && gDPR.AMPException()

	ccpaEnforcer, err := extractCCPA(req.BidRequest, privacyConfig, &req.Account, aliases, integrationTypeMap[req.LegacyLabels.RType])
	if err != nil {
		errs = append(errs, err)
		return
	}

	lmtEnforcer := extractLMT(req.BidRequest, privacyConfig)

	// request level privacy policies
	privacyEnforcement := privacy.Enforcement{
		COPPA: req.BidRequest.Regs != nil && req.BidRequest.Regs.COPPA == 1,
		LMT:   lmtEnforcer.ShouldEnforce(unknownBidder),
	}

	privacyLabels.CCPAProvided = ccpaEnforcer.CanEnforce()
	privacyLabels.CCPAEnforced = ccpaEnforcer.ShouldEnforce(unknownBidder)
	privacyLabels.COPPAEnforced = privacyEnforcement.COPPA
	privacyLabels.LMTEnforced = lmtEnforcer.ShouldEnforce(unknownBidder)

	gdprEnabled := gdprEnabled(&req.Account, privacyConfig, integrationTypeMap[req.LegacyLabels.RType])

	if gdpr == 1 && gdprEnabled {
		privacyLabels.GDPREnforced = true
		parsedConsent, err := vendorconsent.ParseString(consent)
		if err == nil {
			version := int(parsedConsent.Version())
			privacyLabels.GDPRTCFVersion = metrics.TCFVersionToValue(version)
		}
	}

	// bidder level privacy policies
	for _, bidderRequest := range bidderRequests {
		// CCPA
		privacyEnforcement.CCPA = ccpaEnforcer.ShouldEnforce(bidderRequest.BidderName.String())

		// GDPR
		if gdpr == 1 && gdprEnabled {
			var publisherID = req.LegacyLabels.PubID
			_, geo, id, err := gDPR.PersonalInfoAllowed(ctx, bidderRequest.BidderCoreName, publisherID, consent)
			privacyEnforcement.GDPRGeo = !geo && err == nil
			privacyEnforcement.GDPRID = !id && err == nil
		} else {
			privacyEnforcement.GDPRGeo = false
			privacyEnforcement.GDPRID = false
		}

		privacyEnforcement.Apply(bidderRequest.BidRequest, ampGDPRException)
	}

	return
}

func gdprEnabled(account *config.Account, privacyConfig config.Privacy, integrationType config.IntegrationType) bool {
	if accountEnabled := account.GDPR.EnabledForIntegrationType(integrationType); accountEnabled != nil {
		return *accountEnabled
	}
	return privacyConfig.GDPR.Enabled
}

func ccpaEnabled(account *config.Account, privacyConfig config.Privacy, requestType config.IntegrationType) bool {
	if accountEnabled := account.CCPA.EnabledForIntegrationType(requestType); accountEnabled != nil {
		return *accountEnabled
	}
	return privacyConfig.CCPA.Enforce
}

func extractCCPA(orig *openrtb.BidRequest, privacyConfig config.Privacy, account *config.Account, aliases map[string]string, requestType config.IntegrationType) (privacy.PolicyEnforcer, error) {
	ccpaPolicy, err := ccpa.ReadFromRequest(orig)
	if err != nil {
		return privacy.NilPolicyEnforcer{}, err
	}

	validBidders := GetValidBidders(aliases)
	ccpaParsedPolicy, err := ccpaPolicy.Parse(validBidders)
	if err != nil {
		return privacy.NilPolicyEnforcer{}, err
	}

	ccpaEnforcer := privacy.EnabledPolicyEnforcer{
		Enabled:        ccpaEnabled(account, privacyConfig, requestType),
		PolicyEnforcer: ccpaParsedPolicy,
	}
	return ccpaEnforcer, nil
}

func extractLMT(orig *openrtb.BidRequest, privacyConfig config.Privacy) privacy.PolicyEnforcer {
	return privacy.EnabledPolicyEnforcer{
		Enabled:        privacyConfig.LMT.Enforce,
		PolicyEnforcer: lmt.ReadFromRequest(orig),
	}
}

func getAuctionBidderRequests(req AuctionRequest,
	requestExt *openrtb_ext.ExtRequest,
	impsByBidder map[string][]openrtb.Imp,
	aliases map[string]string) ([]BidderRequest, []error) {

	bidderRequests := make([]BidderRequest, 0, len(impsByBidder))

	explicitBuyerUIDs, err := extractBuyerUIDs(req.BidRequest.User)
	if err != nil {
		return nil, []error{err}
	}

	var sChainsByBidder map[string]*openrtb_ext.ExtRequestPrebidSChainSChain

	sChainsByBidder, err = BidderToPrebidSChains(requestExt)
	if err != nil {
		return nil, []error{err}
	}

	reqExt, err := getExtJson(req.BidRequest, requestExt)
	if err != nil {
		return nil, []error{err}
	}

	var errs []error
	for bidder, imps := range impsByBidder {
		coreBidder := resolveBidder(bidder, aliases)

		reqCopy := *req.BidRequest
		reqCopy.Imp = imps
		reqCopy.Ext = reqExt

		prepareSource(&reqCopy, bidder, sChainsByBidder)

		if err := removeUnpermissionedEids(&reqCopy, bidder, requestExt); err != nil {
			errs = append(errs, fmt.Errorf("unable to enforce request.ext.prebid.data.eidpermissions because %v", err))
			continue
		}

		bidderRequest := BidderRequest{
			BidderName:     openrtb_ext.BidderName(bidder),
			BidderCoreName: coreBidder,
			BidRequest:     &reqCopy,
			BidderLabels: metrics.AdapterLabels{
				Source:      req.LegacyLabels.Source,
				RType:       req.LegacyLabels.RType,
				Adapter:     coreBidder,
				PubID:       req.LegacyLabels.PubID,
				CookieFlag:  req.LegacyLabels.CookieFlag,
				AdapterBids: metrics.AdapterBidPresent,
			},
		}
<<<<<<< HEAD

		if hadSync := prepareUser(&reqCopy, bidder, coreBidder, explicitBuyerUIDs, req.UserSyncs); !hadSync && req.BidRequest.App == nil {
			bidderRequest.BidderLabels.CookieFlag = pbsmetrics.CookieFlagNo
		} else {
			bidderRequest.BidderLabels.CookieFlag = pbsmetrics.CookieFlagYes
=======
		if hadSync := prepareUser(&reqCopy, bidder.BidderName.String(), coreBidder, explicitBuyerUIDs, req.UserSyncs); !hadSync && req.BidRequest.App == nil {
			bidder.BidderLabels.CookieFlag = metrics.CookieFlagNo
		} else {
			bidder.BidderLabels.CookieFlag = metrics.CookieFlagYes
>>>>>>> 1aeecb09
		}

		bidderRequests = append(bidderRequests, bidderRequest)
	}
	return bidderRequests, errs
}

func getExtJson(req *openrtb.BidRequest, unpackedExt *openrtb_ext.ExtRequest) (json.RawMessage, error) {
	if len(req.Ext) == 0 || unpackedExt == nil {
		return json.RawMessage(``), nil
	}

	extCopy := *unpackedExt
	extCopy.Prebid.SChains = nil
	return json.Marshal(extCopy)
}

func prepareSource(req *openrtb.BidRequest, bidder string, sChainsByBidder map[string]*openrtb_ext.ExtRequestPrebidSChainSChain) {
	const sChainWildCard = "*"
	var selectedSChain *openrtb_ext.ExtRequestPrebidSChainSChain

	wildCardSChain := sChainsByBidder[sChainWildCard]
	bidderSChain := sChainsByBidder[bidder]

	// source should not be modified
	if bidderSChain == nil && wildCardSChain == nil {
		return
	}

	if bidderSChain != nil {
		selectedSChain = bidderSChain
	} else {
		selectedSChain = wildCardSChain
	}

	// set source
	if req.Source == nil {
		req.Source = &openrtb.Source{}
	}
	schain := openrtb_ext.ExtRequestPrebidSChain{
		SChain: *selectedSChain,
	}
	sourceExt, err := json.Marshal(schain)
	if err == nil {
		req.Source.Ext = sourceExt
	}
}

// extractBuyerUIDs parses the values from user.ext.prebid.buyeruids, and then deletes those values from the ext.
// This prevents a Bidder from using these values to figure out who else is involved in the Auction.
func extractBuyerUIDs(user *openrtb.User) (map[string]string, error) {
	if user == nil {
		return nil, nil
	}
	if len(user.Ext) == 0 {
		return nil, nil
	}

	var userExt openrtb_ext.ExtUser
	if err := json.Unmarshal(user.Ext, &userExt); err != nil {
		return nil, err
	}
	if userExt.Prebid == nil {
		return nil, nil
	}

	// The API guarantees that user.ext.prebid.buyeruids exists and has at least one ID defined,
	// as long as user.ext.prebid exists.
	buyerUIDs := userExt.Prebid.BuyerUIDs
	userExt.Prebid = nil
	if userExt.Consent != "" || userExt.DigiTrust != nil {
		if newUserExtBytes, err := json.Marshal(userExt); err != nil {
			return nil, err
		} else {
			user.Ext = newUserExtBytes
		}
	} else {
		user.Ext = nil
	}
	return buyerUIDs, nil
}

// splitImps takes a list of Imps and returns a map of imps which have been sanitized for each bidder.
//
// For example, suppose imps has two elements. One goes to rubicon, while the other goes to appnexus and index.
// The returned map will have three keys: rubicon, appnexus, and index--each with one Imp.
// The "imp.ext" value of the appnexus Imp will only contain the "prebid" values, and "appnexus" value at the "bidder" key.
// The "imp.ext" value of the rubicon Imp will only contain the "prebid" values, and "rubicon" value at the "bidder" key.
//
// The goal here is so that Bidders only get Imps and Imp.Ext values which are intended for them.
func splitImps(imps []openrtb.Imp) (map[string][]openrtb.Imp, []error) {
	impExts, err := parseImpExts(imps)
	if err != nil {
		return nil, []error{err}
	}

	splitImps := make(map[string][]openrtb.Imp, len(imps))
	var errList []error

	for i := 0; i < len(imps); i++ {
		imp := imps[i]
		impExt := impExts[i]

		var firstPartyDataContext json.RawMessage
		if context, exists := impExt[openrtb_ext.FirstPartyDataContextExtKey]; exists {
			firstPartyDataContext = context
		}

		rawPrebidExt, ok := impExt[openrtb_ext.PrebidExtKey]

		if ok {
			var prebidExt openrtb_ext.ExtImpPrebid

			if err := json.Unmarshal(rawPrebidExt, &prebidExt); err == nil && prebidExt.Bidder != nil {
				if errs := sanitizedImpCopy(&imp, prebidExt.Bidder, rawPrebidExt, firstPartyDataContext, &splitImps); errs != nil {
					errList = append(errList, errs...)
				}

				continue
			}
		}

		if errs := sanitizedImpCopy(&imp, impExt, rawPrebidExt, firstPartyDataContext, &splitImps); errs != nil {
			errList = append(errList, errs...)
		}
	}

	return splitImps, nil
}

// sanitizedImpCopy returns a copy of imp with its ext filtered so that only "prebid", "context", and bidder params exist.
// It will not mutate the input imp.
// This function will write the new imps to the output map passed in
func sanitizedImpCopy(imp *openrtb.Imp,
	bidderExts map[string]json.RawMessage,
	rawPrebidExt json.RawMessage,
	firstPartyDataContext json.RawMessage,
	out *map[string][]openrtb.Imp) []error {

	var prebidExt map[string]json.RawMessage
	var errs []error

	if err := json.Unmarshal(rawPrebidExt, &prebidExt); err == nil {
		// Remove the entire bidder field. We will already have the content we need in bidderExts. We
		// don't want to include other demand partners' bidder params in the sanitized imp.
		if _, hasBidderField := prebidExt["bidder"]; hasBidderField {
			delete(prebidExt, "bidder")

			var err error
			if rawPrebidExt, err = json.Marshal(prebidExt); err != nil {
				errs = append(errs, err)
			}
		}
	}

	for bidder, ext := range bidderExts {
		if bidder == openrtb_ext.PrebidExtKey || bidder == openrtb_ext.FirstPartyDataContextExtKey {
			continue
		}

		impCopy := *imp
		newExt := make(map[string]json.RawMessage, 3)

		newExt["bidder"] = ext

		if rawPrebidExt != nil {
			newExt[openrtb_ext.PrebidExtKey] = rawPrebidExt
		}

		if len(firstPartyDataContext) > 0 {
			newExt[openrtb_ext.FirstPartyDataContextExtKey] = firstPartyDataContext
		}

		rawExt, err := json.Marshal(newExt)
		if err != nil {
			errs = append(errs, err)
			continue
		}

		impCopy.Ext = rawExt

		otherImps, _ := (*out)[bidder]
		(*out)[bidder] = append(otherImps, impCopy)
	}

	if len(errs) > 0 {
		return errs
	}

	return nil
}

// prepareUser changes req.User so that it's ready for the given bidder.
// This *will* mutate the request, but will *not* mutate any objects nested inside it.
//
// In this function, "givenBidder" may or may not be an alias. "coreBidder" must *not* be an alias.
// It returns true if a Cookie User Sync existed, and false otherwise.
func prepareUser(req *openrtb.BidRequest, givenBidder string, coreBidder openrtb_ext.BidderName, explicitBuyerUIDs map[string]string, usersyncs IdFetcher) bool {
	cookieId, hadCookie := usersyncs.GetId(coreBidder)

	if id, ok := explicitBuyerUIDs[givenBidder]; ok {
		req.User = copyWithBuyerUID(req.User, id)
	} else if hadCookie {
		req.User = copyWithBuyerUID(req.User, cookieId)
	}

	return hadCookie
}

// copyWithBuyerUID either overwrites the BuyerUID property on user with the argument, or returns
// a new (empty) User with the BuyerUID already set.
func copyWithBuyerUID(user *openrtb.User, buyerUID string) *openrtb.User {
	if user == nil {
		return &openrtb.User{
			BuyerUID: buyerUID,
		}
	}
	if user.BuyerUID == "" {
		clone := *user
		clone.BuyerUID = buyerUID
		return &clone
	}
	return user
}

// removeUnpermissionedEids modifies the request to remove any request.user.ext.eids not permissions for the specific bidder
func removeUnpermissionedEids(request *openrtb.BidRequest, bidder string, requestExt *openrtb_ext.ExtRequest) error {
	// ensure request might have eids (as much as we can check before unmarshalling)
	if request.User == nil || len(request.User.Ext) == 0 {
		return nil
	}

	// ensure request has eid permissions to enforce
	if requestExt == nil || requestExt.Prebid.Data == nil || len(requestExt.Prebid.Data.EidPermissions) == 0 {
		return nil
	}

	// low level unmarshal to preserve other request.user.ext values. prebid server is non-destructive.
	var userExt map[string]json.RawMessage
	if err := json.Unmarshal(request.User.Ext, &userExt); err != nil {
		return err
	}

	eidsRaw, eidsSpecified := userExt["eids"]
	if !eidsSpecified {
		return nil
	}

	var eids []openrtb_ext.ExtUserEid
	if err := json.Unmarshal(eidsRaw, &eids); err != nil {
		return err
	}

	// exit early if no there are no eids (empty array)
	if len(eids) == 0 {
		return nil
	}

	// translate eid permissions to a map for quick lookup
	eidRules := make(map[string][]string)
	for _, p := range requestExt.Prebid.Data.EidPermissions {
		eidRules[p.Source] = p.Bidders
	}

	eidsAllowed := make([]openrtb_ext.ExtUserEid, 0, len(eids))
	for _, eid := range eids {
		rule, hasRule := eidRules[eid.Source]

		allowed := false
		if hasRule {
			for _, ruleBidder := range rule {
				if ruleBidder == "*" || ruleBidder == bidder {
					allowed = true
					break
				}
			}
		} else {
			allowed = true
		}

		if allowed {
			eidsAllowed = append(eidsAllowed, eid)
		}
	}

	// exit early if all eids are allowed and nothing needs to be removed
	if len(eids) == len(eidsAllowed) {
		return nil
	}

	// marshal eidsAllowed back to userExt
	if len(eidsAllowed) == 0 {
		delete(userExt, "eids")
	} else {
		eidsRaw, err := json.Marshal(eidsAllowed)
		if err != nil {
			return err
		}
		userExt["eids"] = eidsRaw
	}

	// exit early if userExt is empty
	if len(userExt) == 0 {
		userCopy := *request.User
		userCopy.Ext = nil
		request.User = &userCopy
		return nil
	}

	userExtJSON, err := json.Marshal(userExt)
	if err != nil {
		return err
	}
	userCopy := *request.User
	userCopy.Ext = userExtJSON
	request.User = &userCopy
	return nil
}

// resolveBidder returns the known BidderName associated with bidder, if bidder is an alias. If it's not an alias, the bidder is returned.
func resolveBidder(bidder string, aliases map[string]string) openrtb_ext.BidderName {
	if coreBidder, ok := aliases[bidder]; ok {
		return openrtb_ext.BidderName(coreBidder)
	}
	return openrtb_ext.BidderName(bidder)
}

// parseImpExts does a partial-unmarshal of the imp[].Ext field.
// The keys in the returned map are expected to be "prebid", "context", CoreBidderNames, or Aliases for this request.
func parseImpExts(imps []openrtb.Imp) ([]map[string]json.RawMessage, error) {
	exts := make([]map[string]json.RawMessage, len(imps))
	// Loop over every impression in the request
	for i := 0; i < len(imps); i++ {
		// Unpack each set of extensions found in the Imp array
		err := json.Unmarshal(imps[i].Ext, &exts[i])
		if err != nil {
			return nil, fmt.Errorf("Error unpacking extensions for Imp[%d]: %s", i, err.Error())
		}
	}
	return exts, nil
}

// parseAliases parses the aliases from the BidRequest
func parseAliases(orig *openrtb.BidRequest) (map[string]string, []error) {
	var aliases map[string]string
	if value, dataType, _, err := jsonparser.Get(orig.Ext, openrtb_ext.PrebidExtKey, "aliases"); dataType == jsonparser.Object && err == nil {
		if err := json.Unmarshal(value, &aliases); err != nil {
			return nil, []error{err}
		}
	} else if dataType != jsonparser.NotExist && err != jsonparser.KeyPathNotFoundError {
		return nil, []error{err}
	}
	return aliases, nil
}

func GetValidBidders(aliases map[string]string) map[string]struct{} {
	validBidders := openrtb_ext.BuildBidderNameHashSet()

	for k := range aliases {
		validBidders[k] = struct{}{}
	}

	return validBidders
}

// Quick little randomizer for a list of strings. Stuffing it in utils to keep other files clean
func randomizeList(list []openrtb_ext.BidderName) {
	l := len(list)
	perm := rand.Perm(l)
	var j int
	for i := 0; i < l; i++ {
		j = perm[i]
		list[i], list[j] = list[j], list[i]
	}
}

func extractBidRequestExt(bidRequest *openrtb.BidRequest) (*openrtb_ext.ExtRequest, error) {
	requestExt := &openrtb_ext.ExtRequest{}

	if bidRequest == nil {
		return requestExt, fmt.Errorf("Error bidRequest should not be nil")
	}

	if len(bidRequest.Ext) > 0 {
		err := json.Unmarshal(bidRequest.Ext, &requestExt)
		if err != nil {
			return requestExt, fmt.Errorf("Error decoding Request.ext : %s", err.Error())
		}
	}
	return requestExt, nil
}

func getExtCacheInstructions(requestExt *openrtb_ext.ExtRequest) extCacheInstructions {
	//returnCreative defaults to true
	cacheInstructions := extCacheInstructions{returnCreative: true}
	foundBidsRC := false
	foundVastRC := false

	if requestExt != nil && requestExt.Prebid.Cache != nil {
		if requestExt.Prebid.Cache.Bids != nil {
			cacheInstructions.cacheBids = true
			if requestExt.Prebid.Cache.Bids.ReturnCreative != nil {
				cacheInstructions.returnCreative = *requestExt.Prebid.Cache.Bids.ReturnCreative
				foundBidsRC = true
			}
		}
		if requestExt.Prebid.Cache.VastXML != nil {
			cacheInstructions.cacheVAST = true
			if requestExt.Prebid.Cache.VastXML.ReturnCreative != nil {
				cacheInstructions.returnCreative = *requestExt.Prebid.Cache.VastXML.ReturnCreative
				foundVastRC = true
			}
		}
	}

	if foundBidsRC && foundVastRC {
		cacheInstructions.returnCreative = *requestExt.Prebid.Cache.Bids.ReturnCreative || *requestExt.Prebid.Cache.VastXML.ReturnCreative
	}

	return cacheInstructions
}

func getExtTargetData(requestExt *openrtb_ext.ExtRequest, cacheInstructions *extCacheInstructions) *targetData {
	var targData *targetData

	if requestExt != nil && requestExt.Prebid.Targeting != nil {
		targData = &targetData{
			priceGranularity:  requestExt.Prebid.Targeting.PriceGranularity,
			includeWinners:    requestExt.Prebid.Targeting.IncludeWinners,
			includeBidderKeys: requestExt.Prebid.Targeting.IncludeBidderKeys,
			includeCacheBids:  cacheInstructions.cacheBids,
			includeCacheVast:  cacheInstructions.cacheVAST,
			includeFormat:     requestExt.Prebid.Targeting.IncludeFormat,
			preferDeals:       requestExt.Prebid.Targeting.PreferDeals,
		}
	}
	return targData
}

func getDebugInfo(bidRequest *openrtb.BidRequest, requestExt *openrtb_ext.ExtRequest) bool {
	return (bidRequest != nil && bidRequest.Test == 1) || (requestExt != nil && requestExt.Prebid.Debug)
}

func getExtBidAdjustmentFactors(requestExt *openrtb_ext.ExtRequest) map[string]float64 {
	var bidAdjustmentFactors map[string]float64
	if requestExt != nil {
		bidAdjustmentFactors = requestExt.Prebid.BidAdjustmentFactors
	}
	return bidAdjustmentFactors
}<|MERGE_RESOLUTION|>--- conflicted
+++ resolved
@@ -223,18 +223,11 @@
 				AdapterBids: metrics.AdapterBidPresent,
 			},
 		}
-<<<<<<< HEAD
 
 		if hadSync := prepareUser(&reqCopy, bidder, coreBidder, explicitBuyerUIDs, req.UserSyncs); !hadSync && req.BidRequest.App == nil {
-			bidderRequest.BidderLabels.CookieFlag = pbsmetrics.CookieFlagNo
-		} else {
-			bidderRequest.BidderLabels.CookieFlag = pbsmetrics.CookieFlagYes
-=======
-		if hadSync := prepareUser(&reqCopy, bidder.BidderName.String(), coreBidder, explicitBuyerUIDs, req.UserSyncs); !hadSync && req.BidRequest.App == nil {
 			bidder.BidderLabels.CookieFlag = metrics.CookieFlagNo
 		} else {
 			bidder.BidderLabels.CookieFlag = metrics.CookieFlagYes
->>>>>>> 1aeecb09
 		}
 
 		bidderRequests = append(bidderRequests, bidderRequest)
