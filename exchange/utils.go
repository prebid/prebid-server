package exchange

import (
	"context"
	"encoding/json"
	"fmt"
	"math/rand"

	"github.com/mxmCherry/openrtb/v15/openrtb2"
	"github.com/prebid/go-gdpr/vendorconsent"

	"github.com/buger/jsonparser"
	"github.com/prebid/prebid-server/adapters"
	"github.com/prebid/prebid-server/config"
	"github.com/prebid/prebid-server/firstpartydata"
	"github.com/prebid/prebid-server/gdpr"
	"github.com/prebid/prebid-server/metrics"
	"github.com/prebid/prebid-server/openrtb_ext"
	"github.com/prebid/prebid-server/privacy"
	"github.com/prebid/prebid-server/privacy/ccpa"
	"github.com/prebid/prebid-server/privacy/lmt"
	"github.com/prebid/prebid-server/schain"
)

var integrationTypeMap = map[metrics.RequestType]config.IntegrationType{
	metrics.ReqTypeAMP:      config.IntegrationTypeAMP,
	metrics.ReqTypeORTB2App: config.IntegrationTypeApp,
	metrics.ReqTypeVideo:    config.IntegrationTypeVideo,
	metrics.ReqTypeORTB2Web: config.IntegrationTypeWeb,
}

const unknownBidder string = ""

// cleanOpenRTBRequests splits the input request into requests which are sanitized for each bidder. Intended behavior is:
//
//   1. BidRequest.Imp[].Ext will only contain the "prebid" field and a "bidder" field which has the params for the intended Bidder.
//   2. Every BidRequest.Imp[] requested Bids from the Bidder who keys it.
//   3. BidRequest.User.BuyerUID will be set to that Bidder's ID.
func cleanOpenRTBRequests(ctx context.Context,
	req AuctionRequest,
	requestExt *openrtb_ext.ExtRequest,
	bidderToSyncerKey map[string]string,
	gDPR gdpr.Permissions,
	metricsEngine metrics.MetricsEngine,
	gdprDefaultValue gdpr.Signal,
	privacyConfig config.Privacy,
	account *config.Account) (allowedBidderRequests []BidderRequest, privacyLabels metrics.PrivacyLabels, errs []error) {

	impsByBidder, err := splitImps(req.BidRequest.Imp)
	if err != nil {
		errs = []error{err}
		return
	}

	aliases, errs := parseAliases(req.BidRequest)
	if len(errs) > 0 {
		return
	}

	aliasesGVLIDs, errs := parseAliasesGVLIDs(req.BidRequest)
	if len(errs) > 0 {
		return
	}

	var allBidderRequests []BidderRequest
	allBidderRequests, errs = getAuctionBidderRequests(req, requestExt, bidderToSyncerKey, impsByBidder, aliases)

	if len(allBidderRequests) == 0 {
		return
	}

	gdprSignal, err := extractGDPR(req.BidRequest)
	if err != nil {
		errs = append(errs, err)
	}
	consent, err := extractConsent(req.BidRequest)
	if err != nil {
		errs = append(errs, err)
	}
	gdprEnforced := gdprSignal == gdpr.SignalYes || (gdprSignal == gdpr.SignalAmbiguous && gdprDefaultValue == gdpr.SignalYes)

	ccpaEnforcer, err := extractCCPA(req.BidRequest, privacyConfig, &req.Account, aliases, integrationTypeMap[req.LegacyLabels.RType])
	if err != nil {
		errs = append(errs, err)
	}

	lmtEnforcer := extractLMT(req.BidRequest, privacyConfig)

	// request level privacy policies
	privacyEnforcement := privacy.Enforcement{
		COPPA: req.BidRequest.Regs != nil && req.BidRequest.Regs.COPPA == 1,
		LMT:   lmtEnforcer.ShouldEnforce(unknownBidder),
	}

	privacyLabels.CCPAProvided = ccpaEnforcer.CanEnforce()
	privacyLabels.CCPAEnforced = ccpaEnforcer.ShouldEnforce(unknownBidder)
	privacyLabels.COPPAEnforced = privacyEnforcement.COPPA
	privacyLabels.LMTEnforced = lmtEnforcer.ShouldEnforce(unknownBidder)

	gdprEnforced = gdprEnforced && gdprEnabled(&req.Account, privacyConfig, integrationTypeMap[req.LegacyLabels.RType])

	if gdprEnforced {
		privacyLabels.GDPREnforced = true
		parsedConsent, err := vendorconsent.ParseString(consent)
		if err == nil {
			version := int(parsedConsent.Version())
			privacyLabels.GDPRTCFVersion = metrics.TCFVersionToValue(version)
		}
	}

	// bidder level privacy policies
	allowedBidderRequests = make([]BidderRequest, 0, len(allBidderRequests))
	for _, bidderRequest := range allBidderRequests {
		bidRequestAllowed := true

		// CCPA
		privacyEnforcement.CCPA = ccpaEnforcer.ShouldEnforce(bidderRequest.BidderName.String())

		// GDPR
		if gdprEnforced {
			weakVendorEnforcement := false
			if account != nil {
				for _, vendor := range account.GDPR.BasicEnforcementVendors {
					if vendor == string(bidderRequest.BidderCoreName) {
						weakVendorEnforcement = true
						break
					}
				}
			}
			var publisherID = req.LegacyLabels.PubID
			bidReq, geo, id, err := gDPR.AuctionActivitiesAllowed(ctx, bidderRequest.BidderCoreName, bidderRequest.BidderName, publisherID, gdprSignal, consent, weakVendorEnforcement, aliasesGVLIDs)
			bidRequestAllowed = bidReq

			if err == nil {
				privacyEnforcement.GDPRGeo = !geo
				privacyEnforcement.GDPRID = !id
			} else {
				privacyEnforcement.GDPRGeo = true
				privacyEnforcement.GDPRID = true
			}

			if !bidRequestAllowed {
				metricsEngine.RecordAdapterGDPRRequestBlocked(bidderRequest.BidderCoreName)
			}
		}

		if req.FirstPartyData != nil && req.FirstPartyData[bidderRequest.BidderName] != nil {
			applyFPD(req.FirstPartyData[bidderRequest.BidderName], bidderRequest.BidRequest)
		}

		if bidRequestAllowed {
			privacyEnforcement.Apply(bidderRequest.BidRequest)
			allowedBidderRequests = append(allowedBidderRequests, bidderRequest)
		}
	}

	return
}

func gdprEnabled(account *config.Account, privacyConfig config.Privacy, integrationType config.IntegrationType) bool {
	if accountEnabled := account.GDPR.EnabledForIntegrationType(integrationType); accountEnabled != nil {
		return *accountEnabled
	}
	return privacyConfig.GDPR.Enabled
}

func ccpaEnabled(account *config.Account, privacyConfig config.Privacy, requestType config.IntegrationType) bool {
	if accountEnabled := account.CCPA.EnabledForIntegrationType(requestType); accountEnabled != nil {
		return *accountEnabled
	}
	return privacyConfig.CCPA.Enforce
}

func extractCCPA(orig *openrtb2.BidRequest, privacyConfig config.Privacy, account *config.Account, aliases map[string]string, requestType config.IntegrationType) (privacy.PolicyEnforcer, error) {
	// Quick extra wrapper until RequestWrapper makes its way into CleanRequests
	ccpaPolicy, err := ccpa.ReadFromRequestWrapper(&openrtb_ext.RequestWrapper{BidRequest: orig})
	if err != nil {
		return privacy.NilPolicyEnforcer{}, err
	}

	validBidders := GetValidBidders(aliases)
	ccpaParsedPolicy, err := ccpaPolicy.Parse(validBidders)
	if err != nil {
		return privacy.NilPolicyEnforcer{}, err
	}

	ccpaEnforcer := privacy.EnabledPolicyEnforcer{
		Enabled:        ccpaEnabled(account, privacyConfig, requestType),
		PolicyEnforcer: ccpaParsedPolicy,
	}
	return ccpaEnforcer, nil
}

func extractLMT(orig *openrtb2.BidRequest, privacyConfig config.Privacy) privacy.PolicyEnforcer {
	return privacy.EnabledPolicyEnforcer{
		Enabled:        privacyConfig.LMT.Enforce,
		PolicyEnforcer: lmt.ReadFromRequest(orig),
	}
}

func getBidderExts(reqExt *openrtb_ext.ExtRequest) (map[string]map[string]interface{}, error) {
	if reqExt == nil {
		return nil, nil
	}

	if reqExt.Prebid.BidderParams == nil {
		return nil, nil
	}

	pbytes, err := json.Marshal(reqExt.Prebid.BidderParams)
	if err != nil {
		return nil, err
	}

	var bidderParams map[string]map[string]interface{}
	err = json.Unmarshal(pbytes, &bidderParams)
	if err != nil {
		return nil, err
	}

	return bidderParams, nil
}

func getAuctionBidderRequests(req AuctionRequest,
	requestExt *openrtb_ext.ExtRequest,
	bidderToSyncerKey map[string]string,
	impsByBidder map[string][]openrtb2.Imp,
	aliases map[string]string) ([]BidderRequest, []error) {

	bidderRequests := make([]BidderRequest, 0, len(impsByBidder))

	explicitBuyerUIDs, err := extractBuyerUIDs(req.BidRequest.User)
	if err != nil {
		return nil, []error{err}
	}

<<<<<<< HEAD
	var bidderExt map[string]map[string]interface{}
	if requestExt != nil {
		bidderExt, err = getBidderExts(requestExt)
		if err != nil {
			return nil, []error{err}
		}
	}

	var sChainsByBidder map[string]*openrtb_ext.ExtRequestPrebidSChainSChain

	// Quick extra wrapper until RequestWrapper makes its way into CleanRequests
	if requestExt != nil {
		sChainsByBidder, err = BidderToPrebidSChains(requestExt.Prebid.SChains)
		if err != nil {
			return nil, []error{err}
		}
=======
	bidderParamsInReqExt, err := adapters.ExtractReqExtBidderParamsEmbeddedMap(req.BidRequest)
	if err != nil {
		return nil, []error{err}
>>>>>>> 2745818a
	}

	sChainWriter, err := schain.NewSChainWriter(requestExt)
	if err != nil {
		return nil, []error{err}
	}

	var errs []error
	for bidder, imps := range impsByBidder {
		coreBidder := resolveBidder(bidder, aliases)

		reqCopy := *req.BidRequest
		reqCopy.Imp = imps

		sChainWriter.Write(&reqCopy, bidder)

		if len(bidderParamsInReqExt) != 0 {

			// Update bidder-params(requestExt.Prebid.BidderParams) for the bidder to only contain bidder-params for
			// this bidder only and remove bidder-params for all other bidders from requestExt.Prebid.BidderParams
			params, err := getBidderParamsForBidder(bidderParamsInReqExt, bidder)
			if err != nil {
				return nil, []error{err}
			}

			requestExt.Prebid.BidderParams = params
		}

		reqExt, err := getExtJson(req.BidRequest, requestExt)
		if err != nil {
			return nil, []error{err}
		}
		reqCopy.Ext = reqExt

		if len(bidderExt) != 0 {
			bidderName := openrtb_ext.BidderName(bidder)
			if bidderParams, ok := bidderExt[string(bidderName)]; ok {
				requestExt.Prebid.BidderParams = bidderParams
			} else {
				requestExt.Prebid.BidderParams = nil
			}

			if reqCopy.Ext, err = getExtJson(req.BidRequest, requestExt); err != nil {
				return nil, []error{err}
			}
		} else {
			reqCopy.Ext = reqExt
		}

		if err := removeUnpermissionedEids(&reqCopy, bidder, requestExt); err != nil {
			errs = append(errs, fmt.Errorf("unable to enforce request.ext.prebid.data.eidpermissions because %v", err))
			continue
		}

		bidderRequest := BidderRequest{
			BidderName:     openrtb_ext.BidderName(bidder),
			BidderCoreName: coreBidder,
			BidRequest:     &reqCopy,
			BidderLabels: metrics.AdapterLabels{
				Source:      req.LegacyLabels.Source,
				RType:       req.LegacyLabels.RType,
				Adapter:     coreBidder,
				PubID:       req.LegacyLabels.PubID,
				CookieFlag:  req.LegacyLabels.CookieFlag,
				AdapterBids: metrics.AdapterBidPresent,
			},
		}

		syncerKey := bidderToSyncerKey[string(coreBidder)]
		if hadSync := prepareUser(&reqCopy, bidder, syncerKey, explicitBuyerUIDs, req.UserSyncs); !hadSync && req.BidRequest.App == nil {
			bidderRequest.BidderLabels.CookieFlag = metrics.CookieFlagNo
		} else {
			bidderRequest.BidderLabels.CookieFlag = metrics.CookieFlagYes
		}

		bidderRequests = append(bidderRequests, bidderRequest)
	}
	return bidderRequests, errs
}

func getBidderParamsForBidder(bidderParamsInReqExt map[string]map[string]json.RawMessage, bidder string) (json.RawMessage, error) {
	var params json.RawMessage
	if bidderParams, ok := bidderParamsInReqExt[bidder]; ok {
		var err error
		params, err = json.Marshal(bidderParams)
		if err != nil {
			return nil, err
		}
	}
	return params, nil
}

func getExtJson(req *openrtb2.BidRequest, unpackedExt *openrtb_ext.ExtRequest) (json.RawMessage, error) {
	if len(req.Ext) == 0 || unpackedExt == nil {
		return json.RawMessage(``), nil
	}

	extCopy := *unpackedExt
	extCopy.Prebid.SChains = nil
	return json.Marshal(extCopy)
}

// extractBuyerUIDs parses the values from user.ext.prebid.buyeruids, and then deletes those values from the ext.
// This prevents a Bidder from using these values to figure out who else is involved in the Auction.
func extractBuyerUIDs(user *openrtb2.User) (map[string]string, error) {
	if user == nil {
		return nil, nil
	}
	if len(user.Ext) == 0 {
		return nil, nil
	}

	var userExt openrtb_ext.ExtUser
	if err := json.Unmarshal(user.Ext, &userExt); err != nil {
		return nil, err
	}
	if userExt.Prebid == nil {
		return nil, nil
	}

	// The API guarantees that user.ext.prebid.buyeruids exists and has at least one ID defined,
	// as long as user.ext.prebid exists.
	buyerUIDs := userExt.Prebid.BuyerUIDs
	userExt.Prebid = nil

	// Remarshal (instead of removing) if the ext has other known fields
	if userExt.Consent != "" || len(userExt.Eids) > 0 {
		if newUserExtBytes, err := json.Marshal(userExt); err != nil {
			return nil, err
		} else {
			user.Ext = newUserExtBytes
		}
	} else {
		user.Ext = nil
	}
	return buyerUIDs, nil
}

// splitImps takes a list of Imps and returns a map of imps which have been sanitized for each bidder.
//
// For example, suppose imps has two elements. One goes to rubicon, while the other goes to appnexus and index.
// The returned map will have three keys: rubicon, appnexus, and index--each with one Imp.
// The "imp.ext" value of the appnexus Imp will only contain the "prebid" values, and "appnexus" value at the "bidder" key.
// The "imp.ext" value of the rubicon Imp will only contain the "prebid" values, and "rubicon" value at the "bidder" key.
//
// The goal here is so that Bidders only get Imps and Imp.Ext values which are intended for them.
func splitImps(imps []openrtb2.Imp) (map[string][]openrtb2.Imp, error) {
	bidderImps := make(map[string][]openrtb2.Imp)

	for i, imp := range imps {
		var impExt map[string]json.RawMessage
		if err := json.Unmarshal(imp.Ext, &impExt); err != nil {
			return nil, fmt.Errorf("invalid json for imp[%d]: %v", i, err)
		}

		var impExtPrebid map[string]json.RawMessage
		if impExtPrebidJSON, exists := impExt[openrtb_ext.PrebidExtKey]; exists {
			// validation already performed by impExt unmarshal. no error is possible here, proven by tests.
			json.Unmarshal(impExtPrebidJSON, &impExtPrebid)
		}

		var impExtPrebidBidder map[string]json.RawMessage
		if impExtPrebidBidderJSON, exists := impExtPrebid[openrtb_ext.PrebidExtBidderKey]; exists {
			// validation already performed by impExt unmarshal. no error is possible here, proven by tests.
			json.Unmarshal(impExtPrebidBidderJSON, &impExtPrebidBidder)
		}

		sanitizedImpExt, err := createSanitizedImpExt(impExt, impExtPrebid)
		if err != nil {
			return nil, fmt.Errorf("unable to remove other bidder fields for imp[%d]: %v", i, err)
		}

		for bidder, bidderExt := range extractBidderExts(impExt, impExtPrebidBidder) {
			impCopy := imp

			sanitizedImpExt[openrtb_ext.PrebidExtBidderKey] = bidderExt

			impExtJSON, err := json.Marshal(sanitizedImpExt)
			if err != nil {
				return nil, fmt.Errorf("unable to remove other bidder fields for imp[%d]: cannot marshal ext: %v", i, err)
			}
			impCopy.Ext = impExtJSON

			bidderImps[bidder] = append(bidderImps[bidder], impCopy)
		}
	}

	return bidderImps, nil
}

func createSanitizedImpExt(impExt, impExtPrebid map[string]json.RawMessage) (map[string]json.RawMessage, error) {
	sanitizedImpExt := make(map[string]json.RawMessage, 3)

	delete(impExtPrebid, openrtb_ext.PrebidExtBidderKey)
	if len(impExtPrebid) > 0 {
		if impExtPrebidJSON, err := json.Marshal(impExtPrebid); err == nil {
			sanitizedImpExt[openrtb_ext.PrebidExtKey] = impExtPrebidJSON
		} else {
			return nil, fmt.Errorf("cannot marshal ext.prebid: %v", err)
		}
	}

	if v, exists := impExt[openrtb_ext.FirstPartyDataExtKey]; exists {
		sanitizedImpExt[openrtb_ext.FirstPartyDataExtKey] = v
	}

	if v, exists := impExt[openrtb_ext.FirstPartyDataContextExtKey]; exists {
		sanitizedImpExt[openrtb_ext.FirstPartyDataContextExtKey] = v
	}

	if v, exists := impExt[openrtb_ext.SKAdNExtKey]; exists {
		sanitizedImpExt[openrtb_ext.SKAdNExtKey] = v
	}

	if v, exists := impExt[string(openrtb_ext.GPIDKey)]; exists {
		sanitizedImpExt[openrtb_ext.GPIDKey] = v
	}

	return sanitizedImpExt, nil
}

func extractBidderExts(impExt, impExtPrebidBidders map[string]json.RawMessage) map[string]json.RawMessage {
	bidderExts := make(map[string]json.RawMessage)

	// prefer imp.ext.prebid.bidder.BIDDER
	for bidder, bidderExt := range impExtPrebidBidders {
		bidderExts[bidder] = bidderExt
	}

	// fallback to imp.BIDDER
	for bidder, bidderExt := range impExt {
		if isSpecialField(bidder) {
			continue
		}

		if _, exists := bidderExts[bidder]; !exists {
			bidderExts[bidder] = bidderExt
		}
	}

	return bidderExts
}

func isSpecialField(bidder string) bool {
	return bidder == openrtb_ext.FirstPartyDataContextExtKey ||
		bidder == openrtb_ext.FirstPartyDataExtKey ||
		bidder == openrtb_ext.SKAdNExtKey ||
		bidder == openrtb_ext.GPIDKey ||
		bidder == openrtb_ext.PrebidExtKey
}

// prepareUser changes req.User so that it's ready for the given bidder.
// This *will* mutate the request, but will *not* mutate any objects nested inside it.
//
// In this function, "givenBidder" may or may not be an alias. "coreBidder" must *not* be an alias.
// It returns true if a Cookie User Sync existed, and false otherwise.
func prepareUser(req *openrtb2.BidRequest, givenBidder, syncerKey string, explicitBuyerUIDs map[string]string, usersyncs IdFetcher) bool {
	cookieId, hadCookie, _ := usersyncs.GetUID(syncerKey)

	if id, ok := explicitBuyerUIDs[givenBidder]; ok {
		req.User = copyWithBuyerUID(req.User, id)
	} else if hadCookie {
		req.User = copyWithBuyerUID(req.User, cookieId)
	}

	return hadCookie
}

// copyWithBuyerUID either overwrites the BuyerUID property on user with the argument, or returns
// a new (empty) User with the BuyerUID already set.
func copyWithBuyerUID(user *openrtb2.User, buyerUID string) *openrtb2.User {
	if user == nil {
		return &openrtb2.User{
			BuyerUID: buyerUID,
		}
	}
	if user.BuyerUID == "" {
		clone := *user
		clone.BuyerUID = buyerUID
		return &clone
	}
	return user
}

// removeUnpermissionedEids modifies the request to remove any request.user.ext.eids not permissions for the specific bidder
func removeUnpermissionedEids(request *openrtb2.BidRequest, bidder string, requestExt *openrtb_ext.ExtRequest) error {
	// ensure request might have eids (as much as we can check before unmarshalling)
	if request.User == nil || len(request.User.Ext) == 0 {
		return nil
	}

	// ensure request has eid permissions to enforce
	if requestExt == nil || requestExt.Prebid.Data == nil || len(requestExt.Prebid.Data.EidPermissions) == 0 {
		return nil
	}

	// low level unmarshal to preserve other request.user.ext values. prebid server is non-destructive.
	var userExt map[string]json.RawMessage
	if err := json.Unmarshal(request.User.Ext, &userExt); err != nil {
		return err
	}

	eidsJSON, eidsSpecified := userExt["eids"]
	if !eidsSpecified {
		return nil
	}

	var eids []openrtb_ext.ExtUserEid
	if err := json.Unmarshal(eidsJSON, &eids); err != nil {
		return err
	}

	// exit early if there are no eids (empty array)
	if len(eids) == 0 {
		return nil
	}

	// translate eid permissions to a map for quick lookup
	eidRules := make(map[string][]string)
	for _, p := range requestExt.Prebid.Data.EidPermissions {
		eidRules[p.Source] = p.Bidders
	}

	eidsAllowed := make([]openrtb_ext.ExtUserEid, 0, len(eids))
	for _, eid := range eids {
		allowed := false
		if rule, hasRule := eidRules[eid.Source]; hasRule {
			for _, ruleBidder := range rule {
				if ruleBidder == "*" || ruleBidder == bidder {
					allowed = true
					break
				}
			}
		} else {
			allowed = true
		}

		if allowed {
			eidsAllowed = append(eidsAllowed, eid)
		}
	}

	// exit early if all eids are allowed and nothing needs to be removed
	if len(eids) == len(eidsAllowed) {
		return nil
	}

	// marshal eidsAllowed back to userExt
	if len(eidsAllowed) == 0 {
		delete(userExt, "eids")
	} else {
		eidsRaw, err := json.Marshal(eidsAllowed)
		if err != nil {
			return err
		}
		userExt["eids"] = eidsRaw
	}

	// exit early if userExt is empty
	if len(userExt) == 0 {
		setUserExtWithCopy(request, nil)
		return nil
	}

	userExtJSON, err := json.Marshal(userExt)
	if err != nil {
		return err
	}
	setUserExtWithCopy(request, userExtJSON)
	return nil
}

func setUserExtWithCopy(request *openrtb2.BidRequest, userExtJSON json.RawMessage) {
	userCopy := *request.User
	userCopy.Ext = userExtJSON
	request.User = &userCopy
}

// resolveBidder returns the known BidderName associated with bidder, if bidder is an alias. If it's not an alias, the bidder is returned.
func resolveBidder(bidder string, aliases map[string]string) openrtb_ext.BidderName {
	if coreBidder, ok := aliases[bidder]; ok {
		return openrtb_ext.BidderName(coreBidder)
	}
	return openrtb_ext.BidderName(bidder)
}

// parseAliases parses the aliases from the BidRequest
func parseAliases(orig *openrtb2.BidRequest) (map[string]string, []error) {
	var aliases map[string]string
	if value, dataType, _, err := jsonparser.Get(orig.Ext, openrtb_ext.PrebidExtKey, "aliases"); dataType == jsonparser.Object && err == nil {
		if err := json.Unmarshal(value, &aliases); err != nil {
			return nil, []error{err}
		}
	} else if dataType != jsonparser.NotExist && err != jsonparser.KeyPathNotFoundError {
		return nil, []error{err}
	}
	return aliases, nil
}

// parseAliasesGVLIDs parses the Bidder Alias GVLIDs from the BidRequest
func parseAliasesGVLIDs(orig *openrtb2.BidRequest) (map[string]uint16, []error) {
	var aliasesGVLIDs map[string]uint16
	if value, dataType, _, err := jsonparser.Get(orig.Ext, openrtb_ext.PrebidExtKey, "aliasgvlids"); dataType == jsonparser.Object && err == nil {
		if err := json.Unmarshal(value, &aliasesGVLIDs); err != nil {
			return nil, []error{err}
		}
	} else if dataType != jsonparser.NotExist && err != jsonparser.KeyPathNotFoundError {
		return nil, []error{err}
	}
	return aliasesGVLIDs, nil
}

func GetValidBidders(aliases map[string]string) map[string]struct{} {
	validBidders := openrtb_ext.BuildBidderNameHashSet()

	for k := range aliases {
		validBidders[k] = struct{}{}
	}

	return validBidders
}

// Quick little randomizer for a list of strings. Stuffing it in utils to keep other files clean
func randomizeList(list []openrtb_ext.BidderName) {
	l := len(list)
	perm := rand.Perm(l)
	var j int
	for i := 0; i < l; i++ {
		j = perm[i]
		list[i], list[j] = list[j], list[i]
	}
}

func extractBidRequestExt(bidRequest *openrtb2.BidRequest) (*openrtb_ext.ExtRequest, error) {
	requestExt := &openrtb_ext.ExtRequest{}

	if bidRequest == nil {
		return requestExt, fmt.Errorf("Error bidRequest should not be nil")
	}

	if len(bidRequest.Ext) > 0 {
		err := json.Unmarshal(bidRequest.Ext, &requestExt)
		if err != nil {
			return requestExt, fmt.Errorf("Error decoding Request.ext : %s", err.Error())
		}
	}
	return requestExt, nil
}

func getExtCacheInstructions(requestExt *openrtb_ext.ExtRequest) extCacheInstructions {
	//returnCreative defaults to true
	cacheInstructions := extCacheInstructions{returnCreative: true}
	foundBidsRC := false
	foundVastRC := false

	if requestExt != nil && requestExt.Prebid.Cache != nil {
		if requestExt.Prebid.Cache.Bids != nil {
			cacheInstructions.cacheBids = true
			if requestExt.Prebid.Cache.Bids.ReturnCreative != nil {
				cacheInstructions.returnCreative = *requestExt.Prebid.Cache.Bids.ReturnCreative
				foundBidsRC = true
			}
		}
		if requestExt.Prebid.Cache.VastXML != nil {
			cacheInstructions.cacheVAST = true
			if requestExt.Prebid.Cache.VastXML.ReturnCreative != nil {
				cacheInstructions.returnCreative = *requestExt.Prebid.Cache.VastXML.ReturnCreative
				foundVastRC = true
			}
		}
	}

	if foundBidsRC && foundVastRC {
		cacheInstructions.returnCreative = *requestExt.Prebid.Cache.Bids.ReturnCreative || *requestExt.Prebid.Cache.VastXML.ReturnCreative
	}

	return cacheInstructions
}

func getExtTargetData(requestExt *openrtb_ext.ExtRequest, cacheInstructions *extCacheInstructions) *targetData {
	var targData *targetData

	if requestExt != nil && requestExt.Prebid.Targeting != nil {
		targData = &targetData{
			priceGranularity:  requestExt.Prebid.Targeting.PriceGranularity,
			includeWinners:    requestExt.Prebid.Targeting.IncludeWinners,
			includeBidderKeys: requestExt.Prebid.Targeting.IncludeBidderKeys,
			includeCacheBids:  cacheInstructions.cacheBids,
			includeCacheVast:  cacheInstructions.cacheVAST,
			includeFormat:     requestExt.Prebid.Targeting.IncludeFormat,
			preferDeals:       requestExt.Prebid.Targeting.PreferDeals,
		}
	}
	return targData
}

// getDebugInfo returns the boolean flags that allow for debug information in bidResponse.Ext, the SeatBid.httpcalls slice, and
// also sets the debugLog information
func getDebugInfo(bidRequest *openrtb2.BidRequest, requestExt *openrtb_ext.ExtRequest, accountDebugFlag bool, debugLog *DebugLog) (bool, bool, *DebugLog) {
	requestDebugAllow := parseRequestDebugValues(bidRequest, requestExt)
	debugLog = setDebugLogValues(accountDebugFlag, debugLog)

	responseDebugAllow := (requestDebugAllow && accountDebugFlag) || debugLog.DebugEnabledOrOverridden
	accountDebugAllow := (requestDebugAllow && accountDebugFlag) || (debugLog.DebugEnabledOrOverridden && accountDebugFlag)

	return responseDebugAllow, accountDebugAllow, debugLog
}

// setDebugLogValues initializes the DebugLog if nil. It also sets the value of the debugInfo flag
// used in HoldAuction
func setDebugLogValues(accountDebugFlag bool, debugLog *DebugLog) *DebugLog {
	if debugLog == nil {
		debugLog = &DebugLog{}
	}

	debugLog.Enabled = debugLog.DebugEnabledOrOverridden || accountDebugFlag
	return debugLog
}

func parseRequestDebugValues(bidRequest *openrtb2.BidRequest, requestExt *openrtb_ext.ExtRequest) bool {
	return (bidRequest != nil && bidRequest.Test == 1) || (requestExt != nil && requestExt.Prebid.Debug)
}

func getExtBidAdjustmentFactors(requestExt *openrtb_ext.ExtRequest) map[string]float64 {
	var bidAdjustmentFactors map[string]float64
	if requestExt != nil {
		bidAdjustmentFactors = requestExt.Prebid.BidAdjustmentFactors
	}
	return bidAdjustmentFactors
}

func applyFPD(fpd *firstpartydata.ResolvedFirstPartyData, bidReq *openrtb2.BidRequest) {
	if fpd.Site != nil {
		bidReq.Site = fpd.Site
	}
	if fpd.App != nil {
		bidReq.App = fpd.App
	}
	if fpd.User != nil {
		bidReq.User = fpd.User
	}
}<|MERGE_RESOLUTION|>--- conflicted
+++ resolved
@@ -198,29 +198,6 @@
 	}
 }
 
-func getBidderExts(reqExt *openrtb_ext.ExtRequest) (map[string]map[string]interface{}, error) {
-	if reqExt == nil {
-		return nil, nil
-	}
-
-	if reqExt.Prebid.BidderParams == nil {
-		return nil, nil
-	}
-
-	pbytes, err := json.Marshal(reqExt.Prebid.BidderParams)
-	if err != nil {
-		return nil, err
-	}
-
-	var bidderParams map[string]map[string]interface{}
-	err = json.Unmarshal(pbytes, &bidderParams)
-	if err != nil {
-		return nil, err
-	}
-
-	return bidderParams, nil
-}
-
 func getAuctionBidderRequests(req AuctionRequest,
 	requestExt *openrtb_ext.ExtRequest,
 	bidderToSyncerKey map[string]string,
@@ -234,28 +211,9 @@
 		return nil, []error{err}
 	}
 
-<<<<<<< HEAD
-	var bidderExt map[string]map[string]interface{}
-	if requestExt != nil {
-		bidderExt, err = getBidderExts(requestExt)
-		if err != nil {
-			return nil, []error{err}
-		}
-	}
-
-	var sChainsByBidder map[string]*openrtb_ext.ExtRequestPrebidSChainSChain
-
-	// Quick extra wrapper until RequestWrapper makes its way into CleanRequests
-	if requestExt != nil {
-		sChainsByBidder, err = BidderToPrebidSChains(requestExt.Prebid.SChains)
-		if err != nil {
-			return nil, []error{err}
-		}
-=======
 	bidderParamsInReqExt, err := adapters.ExtractReqExtBidderParamsEmbeddedMap(req.BidRequest)
 	if err != nil {
 		return nil, []error{err}
->>>>>>> 2745818a
 	}
 
 	sChainWriter, err := schain.NewSChainWriter(requestExt)
@@ -289,21 +247,6 @@
 			return nil, []error{err}
 		}
 		reqCopy.Ext = reqExt
-
-		if len(bidderExt) != 0 {
-			bidderName := openrtb_ext.BidderName(bidder)
-			if bidderParams, ok := bidderExt[string(bidderName)]; ok {
-				requestExt.Prebid.BidderParams = bidderParams
-			} else {
-				requestExt.Prebid.BidderParams = nil
-			}
-
-			if reqCopy.Ext, err = getExtJson(req.BidRequest, requestExt); err != nil {
-				return nil, []error{err}
-			}
-		} else {
-			reqCopy.Ext = reqExt
-		}
 
 		if err := removeUnpermissionedEids(&reqCopy, bidder, requestExt); err != nil {
 			errs = append(errs, fmt.Errorf("unable to enforce request.ext.prebid.data.eidpermissions because %v", err))
