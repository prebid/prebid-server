package exchange

import (
	"bytes"
	"context"
	"encoding/json"
	"errors"
	"fmt"
	"math/rand"
	"net/url"
	"runtime/debug"
	"sort"
	"strconv"
	"strings"
	"time"

	"github.com/prebid/prebid-server/adapters"
	"github.com/prebid/prebid-server/config"
	"github.com/prebid/prebid-server/currency"
	"github.com/prebid/prebid-server/errortypes"
	"github.com/prebid/prebid-server/firstpartydata"
	"github.com/prebid/prebid-server/floors"
	"github.com/prebid/prebid-server/gdpr"
	"github.com/prebid/prebid-server/metrics"
	"github.com/prebid/prebid-server/openrtb_ext"
	"github.com/prebid/prebid-server/prebid_cache_client"
	"github.com/prebid/prebid-server/stored_requests"
	"github.com/prebid/prebid-server/stored_responses"
	"github.com/prebid/prebid-server/usersync"
	"github.com/prebid/prebid-server/util/maputil"

	"github.com/buger/jsonparser"
	"github.com/gofrs/uuid"
	"github.com/golang/glog"
	"github.com/mxmCherry/openrtb/v15/openrtb2"
)

type extCacheInstructions struct {
	cacheBids, cacheVAST, returnCreative bool
}

// Exchange runs Auctions. Implementations must be threadsafe, and will be shared across many goroutines.
type Exchange interface {
	// HoldAuction executes an OpenRTB v2.5 Auction.
	HoldAuction(ctx context.Context, r AuctionRequest, debugLog *DebugLog) (*openrtb2.BidResponse, error)
}

// IdFetcher can find the user's ID for a specific Bidder.
type IdFetcher interface {
	GetUID(key string) (uid string, exists bool, notExpired bool)
	HasAnyLiveSyncs() bool
}

type exchange struct {
	adapterMap        map[openrtb_ext.BidderName]AdaptedBidder
	bidderInfo        config.BidderInfos
	bidderToSyncerKey map[string]string
	me                metrics.MetricsEngine
	cache             prebid_cache_client.Client
	cacheTime         time.Duration
	gdprPermsBuilder  gdpr.PermissionsBuilder
	tcf2ConfigBuilder gdpr.TCF2ConfigBuilder
	currencyConverter *currency.RateConverter
	externalURL       string
	gdprDefaultValue  gdpr.Signal
	privacyConfig     config.Privacy
	categoriesFetcher stored_requests.CategoryFetcher
	bidIDGenerator    BidIDGenerator
	floor             floors.Floor
	trakerURL         string
}

// Container to pass out response ext data from the GetAllBids goroutines back into the main thread
type seatResponseExtra struct {
	ResponseTimeMillis int
	Errors             []openrtb_ext.ExtBidderMessage
	Warnings           []openrtb_ext.ExtBidderMessage
	// httpCalls is the list of debugging info. It should only be populated if the request.test == 1.
	// This will become response.ext.debug.httpcalls.{bidder} on the final Response.
	HttpCalls []*openrtb_ext.ExtHttpCall
}

type bidResponseWrapper struct {
	adapterSeatBids []*pbsOrtbSeatBid
	adapterExtra    *seatResponseExtra
	bidder          openrtb_ext.BidderName
}

type BidIDGenerator interface {
	New() (string, error)
	Enabled() bool
}

type bidIDGenerator struct {
	enabled bool
}

func (big *bidIDGenerator) Enabled() bool {
	return big.enabled
}

func (big *bidIDGenerator) New() (string, error) {
	rawUuid, err := uuid.NewV4()
	return rawUuid.String(), err
}

type deduplicateChanceGenerator interface {
	Generate() bool
}

type randomDeduplicateBidBooleanGenerator struct{}

func (randomDeduplicateBidBooleanGenerator) Generate() bool {
	return rand.Intn(100) < 50
}

func NewExchange(adapters map[openrtb_ext.BidderName]AdaptedBidder, cache prebid_cache_client.Client, cfg *config.Configuration, syncersByBidder map[string]usersync.Syncer, metricsEngine metrics.MetricsEngine, infos config.BidderInfos, gdprPermsBuilder gdpr.PermissionsBuilder, tcf2CfgBuilder gdpr.TCF2ConfigBuilder, currencyConverter *currency.RateConverter, categoriesFetcher stored_requests.CategoryFetcher) Exchange {
	bidderToSyncerKey := map[string]string{}
	for bidder, syncer := range syncersByBidder {
		bidderToSyncerKey[bidder] = syncer.Key()
	}

	gdprDefaultValue := gdpr.SignalYes
	if cfg.GDPR.DefaultValue == "0" {
		gdprDefaultValue = gdpr.SignalNo
	}

	return &exchange{
		adapterMap:        adapters,
		bidderInfo:        infos,
		bidderToSyncerKey: bidderToSyncerKey,
		cache:             cache,
		cacheTime:         time.Duration(cfg.CacheURL.ExpectedTimeMillis) * time.Millisecond,
		categoriesFetcher: categoriesFetcher,
		currencyConverter: currencyConverter,
		externalURL:       cfg.ExternalURL,
		gdprPermsBuilder:  gdprPermsBuilder,
		tcf2ConfigBuilder: tcf2CfgBuilder,
		me:                metricsEngine,
		gdprDefaultValue:  gdprDefaultValue,
		privacyConfig: config.Privacy{
			CCPA: cfg.CCPA,
			GDPR: cfg.GDPR,
			LMT:  cfg.LMT,
		},
		bidIDGenerator: &bidIDGenerator{cfg.GenerateBidID},
		floor:          floors.NewFloorConfig(cfg.PriceFloors),
		trakerURL:      cfg.TrackerURL,
	}
}

type ImpExtInfo struct {
	EchoVideoAttrs bool
	StoredImp      []byte
}

// AuctionRequest holds the bid request for the auction
// and all other information needed to process that request
type AuctionRequest struct {
	BidRequestWrapper          *openrtb_ext.RequestWrapper
	ResolvedBidRequest         json.RawMessage
	UpdatedBidRequest          json.RawMessage
	Account                    config.Account
	UserSyncs                  IdFetcher
	RequestType                metrics.RequestType
	StartTime                  time.Time
	Warnings                   []error
	GlobalPrivacyControlHeader string
	ImpExtInfoMap              map[string]ImpExtInfo

	// LegacyLabels is included here for temporary compatibility with cleanOpenRTBRequests
	// in HoldAuction until we get to factoring it away. Do not use for anything new.
	LegacyLabels   metrics.Labels
	FirstPartyData map[openrtb_ext.BidderName]*firstpartydata.ResolvedFirstPartyData
	// map of imp id to stored response
	StoredAuctionResponses stored_responses.ImpsWithBidResponses
	// map of imp id to bidder to stored response
	StoredBidResponses stored_responses.ImpBidderStoredResp
	PubID              string
}

// BidderRequest holds the bidder specific request and all other
// information needed to process that bidder request.
type BidderRequest struct {
	BidRequest            *openrtb2.BidRequest
	BidderName            openrtb_ext.BidderName
	BidderCoreName        openrtb_ext.BidderName
	BidderLabels          metrics.AdapterLabels
	BidderStoredResponses map[string]json.RawMessage
}

func (e *exchange) HoldAuction(ctx context.Context, r AuctionRequest, debugLog *DebugLog) (*openrtb2.BidResponse, error) {
	var errs []error
	// rebuild/resync the request in the request wrapper.
	if err := r.BidRequestWrapper.RebuildRequest(); err != nil {
		return nil, err
	}
	requestExt, err := extractBidRequestExt(r.BidRequestWrapper.BidRequest)
	if err != nil {
		return nil, err
	}

	cacheInstructions := getExtCacheInstructions(requestExt)
	targData := getExtTargetData(requestExt, &cacheInstructions)
	if targData != nil {
		_, targData.cacheHost, targData.cachePath = e.cache.GetExtCacheData()
	}
	responseDebugAllow, accountDebugAllow, debugLog := getDebugInfo(r.BidRequestWrapper.BidRequest, requestExt, r.Account.DebugAllow, debugLog)
	if responseDebugAllow {
		//save incoming request with stored requests (if applicable) to return in debug logs
		resolvedBidReq, err := json.Marshal(r.BidRequestWrapper.BidRequest)
		if err != nil {
			return nil, err
		}
		r.ResolvedBidRequest = resolvedBidReq
	}
	e.me.RecordDebugRequest(responseDebugAllow || accountDebugAllow, r.PubID)

	if r.RequestType == metrics.ReqTypeORTB2Web || r.RequestType == metrics.ReqTypeORTB2App {
		//Extract First party data for auction endpoint only
		resolvedFPD, fpdErrors := firstpartydata.ExtractFPDForBidders(r.BidRequestWrapper)
		if len(fpdErrors) > 0 {
			var errMessages []string
			for _, fpdError := range fpdErrors {
				errMessages = append(errMessages, fpdError.Error())
			}
			return nil, &errortypes.BadInput{
				Message: strings.Join(errMessages, ","),
			}
		}
		r.FirstPartyData = resolvedFPD
		if len(resolvedFPD) > 0 {
			// rebuild/resync the request in the request wrapper.
			// it needs to be here to update ReqWrapper and requestExt because req.ext was modified after FPD extraction
			if err := r.BidRequestWrapper.RebuildRequest(); err != nil {
				return nil, err
			}
			requestExt, err = extractBidRequestExt(r.BidRequestWrapper.BidRequest)
			if err != nil {
				return nil, err
			}
		}
	}

	bidAdjustmentFactors := getExtBidAdjustmentFactors(requestExt)

	// Get currency rates conversions for the auction
	conversions := e.getAuctionCurrencyRates(requestExt.Prebid.CurrencyConversions)

	// If floors feature is enabled at server and request level, Update floors values in impression object
	floorErrs := SignalFloors(&r, e.floor, conversions, responseDebugAllow)

	recordImpMetrics(r.BidRequestWrapper.BidRequest, e.me)

	// Make our best guess if GDPR applies
	gdprDefaultValue := e.parseGDPRDefaultValue(r.BidRequestWrapper.BidRequest)

	// Slice of BidRequests, each a copy of the original cleaned to only contain bidder data for the named bidder
	bidderRequests, privacyLabels, errs := cleanOpenRTBRequests(ctx, r, requestExt, e.bidderToSyncerKey, e.me, gdprDefaultValue, e.privacyConfig, e.gdprPermsBuilder, e.tcf2ConfigBuilder)
	errs = append(errs, floorErrs...)

	e.me.RecordRequestPrivacy(privacyLabels)

	// If we need to cache bids, then it will take some time to call prebid cache.
	// We should reduce the amount of time the bidders have, to compensate.
	auctionCtx, cancel := e.makeAuctionContext(ctx, cacheInstructions.cacheBids)
	defer cancel()

	var adapterBids map[openrtb_ext.BidderName]*pbsOrtbSeatBid
	var adapterExtra map[openrtb_ext.BidderName]*seatResponseExtra
	var anyBidsReturned bool

	// List of bidders we have requests for.
	var liveAdapters []openrtb_ext.BidderName

	if len(r.StoredAuctionResponses) > 0 {
		adapterBids, liveAdapters, err = buildStoredAuctionResponse(r.StoredAuctionResponses)
		if err != nil {
			return nil, err
		}
		anyBidsReturned = true

	} else {
		// List of bidders we have requests for.
		liveAdapters = listBiddersWithRequests(bidderRequests)
		adapterBids, adapterExtra, anyBidsReturned = e.getAllBids(auctionCtx, bidderRequests, bidAdjustmentFactors, conversions, accountDebugAllow, r.GlobalPrivacyControlHeader, debugLog.DebugOverride, r.Account.AlternateBidderCodes)
	}

	var auc *auction
	var cacheErrs []error
	var bidResponseExt *openrtb_ext.ExtBidResponse
	if anyBidsReturned {

		//If floor enforcement config enabled then filter bids
		adapterBids, bidRejections := EnforceFloors(&r, adapterBids, e.floor, conversions, responseDebugAllow)
		for _, message := range bidRejections {
			errs = append(errs, errors.New(message))
		}

		adapterBids, rejections := applyAdvertiserBlocking(r.BidRequestWrapper.BidRequest, adapterBids)

		// add advertiser blocking specific errors
		for _, message := range rejections {
			errs = append(errs, errors.New(message))
		}
		var bidCategory map[string]string
		//If includebrandcategory is present in ext then CE feature is on.
		if requestExt.Prebid.Targeting != nil && requestExt.Prebid.Targeting.IncludeBrandCategory != nil {
			var rejections []string
			bidCategory, adapterBids, rejections, err = applyCategoryMapping(ctx, r.BidRequestWrapper.BidRequest, requestExt, adapterBids, e.categoriesFetcher, targData, &randomDeduplicateBidBooleanGenerator{})
			if err != nil {
				return nil, fmt.Errorf("Error in category mapping : %s", err.Error())
			}
			for _, message := range rejections {
				errs = append(errs, errors.New(message))
			}
		}

		if e.bidIDGenerator.Enabled() {
			for _, seatBid := range adapterBids {
				for _, pbsBid := range seatBid.bids {
					pbsBid.generatedBidID, err = e.bidIDGenerator.New()
					glog.Infof("Original BidID = %s Generated BidID = %s", pbsBid.bid.ID, pbsBid.generatedBidID)
					if err != nil {
						errs = append(errs, errors.New("Error generating bid.ext.prebid.bidid"))
					}
				}
			}
		}

		evTracking := getEventTracking(&requestExt.Prebid, r.StartTime, &r.Account, e.bidderInfo, e.externalURL)
		adapterBids = evTracking.modifyBidsForEvents(adapterBids, r.BidRequestWrapper.BidRequest, e.trakerURL)

		if targData != nil {
			// A non-nil auction is only needed if targeting is active. (It is used below this block to extract cache keys)
			auc = newAuction(adapterBids, len(r.BidRequestWrapper.BidRequest.Imp), targData.preferDeals)
			auc.setRoundedPrices(targData.priceGranularity)

			if requestExt.Prebid.SupportDeals {
				dealErrs := applyDealSupport(r.BidRequestWrapper.BidRequest, auc, bidCategory)
				errs = append(errs, dealErrs...)
			}

			bidResponseExt = e.makeExtBidResponse(adapterBids, adapterExtra, r, responseDebugAllow, errs)
			if debugLog.DebugEnabledOrOverridden {
				if bidRespExtBytes, err := json.Marshal(bidResponseExt); err == nil {
					debugLog.Data.Response = string(bidRespExtBytes)
				} else {
					debugLog.Data.Response = "Unable to marshal response ext for debugging"
					errs = append(errs, err)
				}
			}

			cacheErrs = auc.doCache(ctx, e.cache, targData, evTracking, r.BidRequestWrapper.BidRequest, 60, &r.Account.CacheTTL, bidCategory, debugLog)
			if len(cacheErrs) > 0 {
				errs = append(errs, cacheErrs...)
			}

			targData.setTargeting(auc, r.BidRequestWrapper.BidRequest.App != nil, bidCategory, r.Account.TruncateTargetAttribute)

		}
		bidResponseExt = e.makeExtBidResponse(adapterBids, adapterExtra, r, responseDebugAllow, errs)
	} else {
		bidResponseExt = e.makeExtBidResponse(adapterBids, adapterExtra, r, responseDebugAllow, errs)

		if debugLog.DebugEnabledOrOverridden {

			if bidRespExtBytes, err := json.Marshal(bidResponseExt); err == nil {
				debugLog.Data.Response = string(bidRespExtBytes)
			} else {
				debugLog.Data.Response = "Unable to marshal response ext for debugging"
				errs = append(errs, err)
			}
		}
	}

	if !accountDebugAllow && !debugLog.DebugOverride {
		accountDebugDisabledWarning := openrtb_ext.ExtBidderMessage{
			Code:    errortypes.AccountLevelDebugDisabledWarningCode,
			Message: "debug turned off for account",
		}
		bidResponseExt.Warnings[openrtb_ext.BidderReservedGeneral] = append(bidResponseExt.Warnings[openrtb_ext.BidderReservedGeneral], accountDebugDisabledWarning)
	}

	for _, warning := range r.Warnings {
		generalWarning := openrtb_ext.ExtBidderMessage{
			Code:    errortypes.ReadCode(warning),
			Message: warning.Error(),
		}
		bidResponseExt.Warnings[openrtb_ext.BidderReservedGeneral] = append(bidResponseExt.Warnings[openrtb_ext.BidderReservedGeneral], generalWarning)
	}

	// Build the response
	return e.buildBidResponse(ctx, liveAdapters, adapterBids, r.BidRequestWrapper.BidRequest, adapterExtra, auc, bidResponseExt, cacheInstructions.returnCreative, r.ImpExtInfoMap, errs)
}

func (e *exchange) parseGDPRDefaultValue(bidRequest *openrtb2.BidRequest) gdpr.Signal {
	gdprDefaultValue := e.gdprDefaultValue
	var geo *openrtb2.Geo = nil

	if bidRequest.User != nil && bidRequest.User.Geo != nil {
		geo = bidRequest.User.Geo
	} else if bidRequest.Device != nil && bidRequest.Device.Geo != nil {
		geo = bidRequest.Device.Geo
	}
	if geo != nil {
		// If we have a country set, and it is on the list, we assume GDPR applies if not set on the request.
		// Otherwise we assume it does not apply as long as it appears "valid" (is 3 characters long).
		if _, found := e.privacyConfig.GDPR.EEACountriesMap[strings.ToUpper(geo.Country)]; found {
			gdprDefaultValue = gdpr.SignalYes
		} else if len(geo.Country) == 3 {
			// The country field is formatted properly as a three character country code
			gdprDefaultValue = gdpr.SignalNo
		}
	}

	return gdprDefaultValue
}

func recordImpMetrics(bidRequest *openrtb2.BidRequest, metricsEngine metrics.MetricsEngine) {
	for _, impInRequest := range bidRequest.Imp {
		var impLabels metrics.ImpLabels = metrics.ImpLabels{
			BannerImps: impInRequest.Banner != nil,
			VideoImps:  impInRequest.Video != nil,
			AudioImps:  impInRequest.Audio != nil,
			NativeImps: impInRequest.Native != nil,
		}
		metricsEngine.RecordImps(impLabels)
	}
}

// applyDealSupport updates targeting keys with deal prefixes if minimum deal tier exceeded
func applyDealSupport(bidRequest *openrtb2.BidRequest, auc *auction, bidCategory map[string]string) []error {
	errs := []error{}
	impDealMap := getDealTiers(bidRequest)

	for impID, topBidsPerImp := range auc.winningBidsByBidder {
		impDeal := impDealMap[impID]
		for bidder, topBidPerBidder := range topBidsPerImp {
			if topBidPerBidder.dealPriority > 0 {
				if validateDealTier(impDeal[bidder]) {
					updateHbPbCatDur(topBidPerBidder, impDeal[bidder], bidCategory)
				} else {
					errs = append(errs, fmt.Errorf("dealTier configuration invalid for bidder '%s', imp ID '%s'", string(bidder), impID))
				}
			}
		}
	}

	return errs
}

// getDealTiers creates map of impression to bidder deal tier configuration
func getDealTiers(bidRequest *openrtb2.BidRequest) map[string]openrtb_ext.DealTierBidderMap {
	impDealMap := make(map[string]openrtb_ext.DealTierBidderMap)

	for _, imp := range bidRequest.Imp {
		dealTierBidderMap, err := openrtb_ext.ReadDealTiersFromImp(imp)
		if err != nil {
			continue
		}
		impDealMap[imp.ID] = dealTierBidderMap
	}

	return impDealMap
}

func validateDealTier(dealTier openrtb_ext.DealTier) bool {
	return len(dealTier.Prefix) > 0 && dealTier.MinDealTier > 0
}

func updateHbPbCatDur(bid *pbsOrtbBid, dealTier openrtb_ext.DealTier, bidCategory map[string]string) {
	if bid.dealPriority >= dealTier.MinDealTier {
		prefixTier := fmt.Sprintf("%s%d_", dealTier.Prefix, bid.dealPriority)
		bid.dealTierSatisfied = true

		if oldCatDur, ok := bidCategory[bid.bid.ID]; ok {
			oldCatDurSplit := strings.SplitAfterN(oldCatDur, "_", 2)
			oldCatDurSplit[0] = prefixTier

			newCatDur := strings.Join(oldCatDurSplit, "")
			bidCategory[bid.bid.ID] = newCatDur
		}
	}
}

func (e *exchange) makeAuctionContext(ctx context.Context, needsCache bool) (auctionCtx context.Context, cancel context.CancelFunc) {
	auctionCtx = ctx
	cancel = func() {}
	if needsCache {
		if deadline, ok := ctx.Deadline(); ok {
			auctionCtx, cancel = context.WithDeadline(ctx, deadline.Add(-e.cacheTime))
		}
	}
	return
}

// This piece sends all the requests to the bidder adapters and gathers the results.
func (e *exchange) getAllBids(
	ctx context.Context,
	bidderRequests []BidderRequest,
	bidAdjustments map[string]float64,
	conversions currency.Conversions,
	accountDebugAllowed bool,
	globalPrivacyControlHeader string,
	headerDebugAllowed bool,
	alternateBidderCodes config.AlternateBidderCodes) (
	map[openrtb_ext.BidderName]*pbsOrtbSeatBid,
	map[openrtb_ext.BidderName]*seatResponseExtra, bool) {
	// Set up pointers to the bid results
	adapterBids := make(map[openrtb_ext.BidderName]*pbsOrtbSeatBid, len(bidderRequests))
	adapterExtra := make(map[openrtb_ext.BidderName]*seatResponseExtra, len(bidderRequests))
	chBids := make(chan *bidResponseWrapper, len(bidderRequests))
	bidsFound := false
	bidIDsCollision := false

	for _, bidder := range bidderRequests {
		// Here we actually call the adapters and collect the bids.
		bidderRunner := e.recoverSafely(bidderRequests, func(bidderRequest BidderRequest, conversions currency.Conversions) {
			// Passing in aName so a doesn't change out from under the go routine
			if bidderRequest.BidderLabels.Adapter == "" {
				glog.Errorf("Exchange: bidlables for %s (%s) missing adapter string", bidderRequest.BidderName, bidderRequest.BidderCoreName)
				bidderRequest.BidderLabels.Adapter = bidderRequest.BidderCoreName
			}
			brw := new(bidResponseWrapper)
			brw.bidder = bidderRequest.BidderName
			// Defer basic metrics to insure we capture them after all the values have been set
			defer func() {
				e.me.RecordAdapterRequest(bidderRequest.BidderLabels)
			}()
			start := time.Now()

			reqInfo := adapters.NewExtraRequestInfo(conversions)
			reqInfo.PbsEntryPoint = bidderRequest.BidderLabels.RType
			reqInfo.GlobalPrivacyControlHeader = globalPrivacyControlHeader

			seatBids, err := e.adapterMap[bidderRequest.BidderCoreName].requestBid(ctx, bidderRequest, bidAdjustments, conversions, &reqInfo, accountDebugAllowed, headerDebugAllowed, alternateBidderCodes)

			// Add in time reporting
			elapsed := time.Since(start)
			brw.adapterSeatBids = seatBids
			// Structure to record extra tracking data generated during bidding
			ae := new(seatResponseExtra)
			ae.ResponseTimeMillis = int(elapsed / time.Millisecond)
<<<<<<< HEAD
			if len(seatBids) != 0 {
				ae.HttpCalls = seatBids[0].httpCalls
=======

			if bids != nil {
				// Setting bidderCoreName in SeatBid
				bids.bidderCoreName = bidderRequest.BidderCoreName

				ae.HttpCalls = bids.httpCalls

				// Setting bidderCoreName in SeatBid
				bids.bidderCoreName = bidderRequest.BidderCoreName
>>>>>>> c33cd4c5
			}

			// Timing statistics
			e.me.RecordAdapterTime(bidderRequest.BidderLabels, time.Since(start))
			bidderRequest.BidderLabels.AdapterBids = bidsToMetric(brw.adapterSeatBids)
			bidderRequest.BidderLabels.AdapterErrors = errorsToMetric(err)
			// Append any bid validation errors to the error list
			ae.Errors = errsToBidderErrors(err)
			ae.Warnings = errsToBidderWarnings(err)
			brw.adapterExtra = ae
<<<<<<< HEAD
			for _, seatBid := range seatBids {
				if seatBid != nil {
					for _, bid := range seatBid.bids {
						var cpm = float64(bid.bid.Price * 1000)
						e.me.RecordAdapterPrice(bidderRequest.BidderLabels, cpm)
						e.me.RecordAdapterBidReceived(bidderRequest.BidderLabels, bid.bidType, bid.bid.AdM != "")
=======
			if bids != nil {
				for _, bid := range bids.bids {
					var cpm = float64(bid.bid.Price * 1000)
					e.me.RecordAdapterPrice(bidderRequest.BidderLabels, cpm)
					e.me.RecordAdapterBidReceived(bidderRequest.BidderLabels, bid.bidType, bid.bid.AdM != "")
					if bid.bidType == openrtb_ext.BidTypeVideo && bid.bidVideo != nil && bid.bidVideo.Duration > 0 {
						e.me.RecordAdapterVideoBidDuration(bidderRequest.BidderLabels, bid.bidVideo.Duration)
>>>>>>> c33cd4c5
					}
				}
			}
			chBids <- brw
		}, chBids)
		go bidderRunner(bidder, conversions)
	}
	// Wait for the bidders to do their thing
	for i := 0; i < len(bidderRequests); i++ {
		brw := <-chBids

		//if bidder returned no bids back - remove bidder from further processing
		for _, seatBid := range brw.adapterSeatBids {
			if seatBid != nil && len(seatBid.bids) != 0 {
				if _, ok := adapterBids[openrtb_ext.BidderName(seatBid.seat)]; ok {
					adapterBids[openrtb_ext.BidderName(seatBid.seat)].bids = append(adapterBids[openrtb_ext.BidderName(seatBid.seat)].bids, seatBid.bids...)
				} else {
					adapterBids[openrtb_ext.BidderName(seatBid.seat)] = seatBid
				}
			}
		}
		//but we need to add all bidders data to adapterExtra to have metrics and other metadata
		adapterExtra[brw.bidder] = brw.adapterExtra

		if !bidsFound && adapterBids[brw.bidder] != nil && len(adapterBids[brw.bidder].bids) > 0 {
			bidsFound = true
			bidIDsCollision = recordAdaptorDuplicateBidIDs(e.me, adapterBids)
		}
	}
	if bidIDsCollision {
		// record this request count this request if bid collision is detected
		e.me.RecordRequestHavingDuplicateBidID()
	}
	return adapterBids, adapterExtra, bidsFound
}

func (e *exchange) recoverSafely(bidderRequests []BidderRequest,
	inner func(BidderRequest, currency.Conversions),
	chBids chan *bidResponseWrapper) func(BidderRequest, currency.Conversions) {
	return func(bidderRequest BidderRequest, conversions currency.Conversions) {
		defer func() {
			if r := recover(); r != nil {

				allBidders := ""
				sb := strings.Builder{}
				for _, bidder := range bidderRequests {
					sb.WriteString(bidder.BidderName.String())
					sb.WriteString(",")
				}
				if sb.Len() > 0 {
					allBidders = sb.String()[:sb.Len()-1]
				}

				bidderRequestStr := ""
				if nil != bidderRequest.BidRequest {
					value, err := json.Marshal(bidderRequest.BidRequest)
					if nil == err {
						bidderRequestStr = string(value)
					} else {
						bidderRequestStr = err.Error()
					}
				}

				glog.Errorf("OpenRTB auction recovered panic from Bidder %s: %v. "+
					"Account id: %s, All Bidders: %s, BidRequest: %s, Stack trace is: %v",
					bidderRequest.BidderCoreName, r, bidderRequest.BidderLabels.PubID, allBidders, bidderRequestStr, string(debug.Stack()))
				e.me.RecordAdapterPanic(bidderRequest.BidderLabels)
				// Let the master request know that there is no data here
				brw := new(bidResponseWrapper)
				brw.adapterExtra = new(seatResponseExtra)
				chBids <- brw
			}
		}()
		inner(bidderRequest, conversions)
	}
}

func bidsToMetric(seatBids []*pbsOrtbSeatBid) metrics.AdapterBid {
	for _, seatBid := range seatBids {
		if seatBid != nil && len(seatBid.bids) != 0 {
			return metrics.AdapterBidPresent
		}
	}
	return metrics.AdapterBidNone
}

func errorsToMetric(errs []error) map[metrics.AdapterError]struct{} {
	if len(errs) == 0 {
		return nil
	}
	ret := make(map[metrics.AdapterError]struct{}, len(errs))
	var s struct{}
	for _, err := range errs {
		switch errortypes.ReadCode(err) {
		case errortypes.TimeoutErrorCode:
			ret[metrics.AdapterErrorTimeout] = s
		case errortypes.BadInputErrorCode:
			ret[metrics.AdapterErrorBadInput] = s
		case errortypes.BadServerResponseErrorCode:
			ret[metrics.AdapterErrorBadServerResponse] = s
		case errortypes.FailedToRequestBidsErrorCode:
			ret[metrics.AdapterErrorFailedToRequestBids] = s
		case errortypes.AlternateBidderCodeWarningCode:
			ret[metrics.AdapterErrorValidation] = s
		default:
			ret[metrics.AdapterErrorUnknown] = s
		}
	}
	return ret
}

func errsToBidderErrors(errs []error) []openrtb_ext.ExtBidderMessage {
	sErr := make([]openrtb_ext.ExtBidderMessage, 0)
	for _, err := range errortypes.FatalOnly(errs) {
		newErr := openrtb_ext.ExtBidderMessage{
			Code:    errortypes.ReadCode(err),
			Message: err.Error(),
		}
		sErr = append(sErr, newErr)
	}

	return sErr
}

func errsToBidderWarnings(errs []error) []openrtb_ext.ExtBidderMessage {
	sWarn := make([]openrtb_ext.ExtBidderMessage, 0)
	for _, warn := range errortypes.WarningOnly(errs) {
		newErr := openrtb_ext.ExtBidderMessage{
			Code:    errortypes.ReadCode(warn),
			Message: warn.Error(),
		}
		sWarn = append(sWarn, newErr)
	}
	return sWarn
}

// This piece takes all the bids supplied by the adapters and crafts an openRTB response to send back to the requester
func (e *exchange) buildBidResponse(ctx context.Context, liveAdapters []openrtb_ext.BidderName, adapterSeatBids map[openrtb_ext.BidderName]*pbsOrtbSeatBid, bidRequest *openrtb2.BidRequest, adapterExtra map[openrtb_ext.BidderName]*seatResponseExtra, auc *auction, bidResponseExt *openrtb_ext.ExtBidResponse, returnCreative bool, impExtInfoMap map[string]ImpExtInfo, errList []error) (*openrtb2.BidResponse, error) {
	bidResponse := new(openrtb2.BidResponse)
	var err error

	bidResponse.ID = bidRequest.ID
	if len(liveAdapters) == 0 {
		// signal "Invalid Request" if no valid bidders.
		bidResponse.NBR = openrtb2.NoBidReasonCode.Ptr(openrtb2.NoBidReasonCodeInvalidRequest)
	}

	// Create the SeatBids. We use a zero sized slice so that we can append non-zero seat bids, and not include seatBid
	// objects for seatBids without any bids. Preallocate the max possible size to avoid reallocating the array as we go.
	seatBids := make([]openrtb2.SeatBid, 0, len(liveAdapters))
	for a, adapterSeatBids := range adapterSeatBids {
		//while processing every single bib, do we need to handle categories here?
		if adapterSeatBids != nil && len(adapterSeatBids.bids) > 0 {
			sb := e.makeSeatBid(adapterSeatBids, a, adapterExtra, auc, returnCreative, impExtInfoMap)
			seatBids = append(seatBids, *sb)
			bidResponse.Cur = adapterSeatBids.currency
		}
	}

	bidResponse.SeatBid = seatBids
	bidResponse.Ext, err = encodeBidResponseExt(bidResponseExt)

	return bidResponse, err
}

func encodeBidResponseExt(bidResponseExt *openrtb_ext.ExtBidResponse) ([]byte, error) {
	buffer := &bytes.Buffer{}
	enc := json.NewEncoder(buffer)

	enc.SetEscapeHTML(false)
	err := enc.Encode(bidResponseExt)

	return buffer.Bytes(), err
}

func applyCategoryMapping(ctx context.Context, bidRequest *openrtb2.BidRequest, requestExt *openrtb_ext.ExtRequest, seatBids map[openrtb_ext.BidderName]*pbsOrtbSeatBid, categoriesFetcher stored_requests.CategoryFetcher, targData *targetData, booleanGenerator deduplicateChanceGenerator) (map[string]string, map[openrtb_ext.BidderName]*pbsOrtbSeatBid, []string, error) {
	res := make(map[string]string)

	type bidDedupe struct {
		bidderName openrtb_ext.BidderName
		bidIndex   int
		bidID      string
		bidPrice   string
	}

	dedupe := make(map[string]bidDedupe)

	impMap := make(map[string]*openrtb2.Imp)

	// applyCategoryMapping doesn't get called unless
	// requestExt.Prebid.Targeting != nil && requestExt.Prebid.Targeting.IncludeBrandCategory != nil
	brandCatExt := requestExt.Prebid.Targeting.IncludeBrandCategory

	//If ext.prebid.targeting.includebrandcategory is present in ext then competitive exclusion feature is on.
	var includeBrandCategory = brandCatExt != nil //if not present - category will no be appended
	appendBidderNames := requestExt.Prebid.Targeting.AppendBidderNames

	var primaryAdServer string
	var publisher string
	var err error
	var rejections []string
	var translateCategories = true

	//Maintaining BidRequest Impression Map
	for i := range bidRequest.Imp {
		impMap[bidRequest.Imp[i].ID] = &bidRequest.Imp[i]
	}

	if includeBrandCategory && brandCatExt.WithCategory {
		if brandCatExt.TranslateCategories != nil {
			translateCategories = *brandCatExt.TranslateCategories
		}
		//if translateCategories is set to false, ignore checking primaryAdServer and publisher
		if translateCategories {
			//if ext.prebid.targeting.includebrandcategory present but primaryadserver/publisher not present then error out the request right away.
			primaryAdServer, err = getPrimaryAdServer(brandCatExt.PrimaryAdServer) //1-Freewheel 2-DFP
			if err != nil {
				return res, seatBids, rejections, err
			}
			publisher = brandCatExt.Publisher
		}
	}

	seatBidsToRemove := make([]openrtb_ext.BidderName, 0)

	for bidderName, seatBid := range seatBids {
		bidsToRemove := make([]int, 0)
		for bidInd := range seatBid.bids {
			bid := seatBid.bids[bidInd]
			bidID := bid.bid.ID
			var duration int
			var category string
			var pb string

			if bid.bidVideo != nil {
				duration = bid.bidVideo.Duration
				category = bid.bidVideo.PrimaryCategory
			}
			if brandCatExt.WithCategory && category == "" {
				bidIabCat := bid.bid.Cat
				if len(bidIabCat) != 1 {
					//TODO: add metrics
					//on receiving bids from adapters if no unique IAB category is returned  or if no ad server category is returned discard the bid
					bidsToRemove = append(bidsToRemove, bidInd)
					rejections = updateRejections(rejections, bidID, "Bid did not contain a category")
					continue
				}
				if translateCategories {
					//if unique IAB category is present then translate it to the adserver category based on mapping file
					category, err = categoriesFetcher.FetchCategories(ctx, primaryAdServer, publisher, bidIabCat[0])
					if err != nil || category == "" {
						//TODO: add metrics
						//if mapping required but no mapping file is found then discard the bid
						bidsToRemove = append(bidsToRemove, bidInd)
						reason := fmt.Sprintf("Category mapping file for primary ad server: '%s', publisher: '%s' not found", primaryAdServer, publisher)
						rejections = updateRejections(rejections, bidID, reason)
						continue
					}
				} else {
					//category translation is disabled, continue with IAB category
					category = bidIabCat[0]
				}
			}

			// TODO: consider should we remove bids with zero duration here?

			pb = GetPriceBucket(bid.bid.Price, targData.priceGranularity)

			newDur := duration
			if len(requestExt.Prebid.Targeting.DurationRangeSec) > 0 {
				durationRange := requestExt.Prebid.Targeting.DurationRangeSec
				sort.Ints(durationRange)
				//if the bid is above the range of the listed durations (and outside the buffer), reject the bid
				if duration > durationRange[len(durationRange)-1] {
					bidsToRemove = append(bidsToRemove, bidInd)
					rejections = updateRejections(rejections, bidID, "Bid duration exceeds maximum allowed")
					continue
				}
				for _, dur := range durationRange {
					if duration <= dur {
						newDur = dur
						break
					}
				}
			} else if newDur == 0 {
				if imp, ok := impMap[bid.bid.ImpID]; ok {
					if nil != imp.Video && imp.Video.MaxDuration > 0 {
						newDur = int(imp.Video.MaxDuration)
					}
				}
			}

			var categoryDuration string
			var dupeKey string
			if brandCatExt.WithCategory {
				categoryDuration = fmt.Sprintf("%s_%s_%ds", pb, category, newDur)
				dupeKey = category
			} else {
				categoryDuration = fmt.Sprintf("%s_%ds", pb, newDur)
				dupeKey = categoryDuration
			}

			if appendBidderNames {
				categoryDuration = fmt.Sprintf("%s_%s", categoryDuration, bidderName.String())
			}

			if !brandCatExt.SkipDedup {
				if dupe, ok := dedupe[dupeKey]; ok {

					dupeBidPrice, err := strconv.ParseFloat(dupe.bidPrice, 64)
					if err != nil {
						dupeBidPrice = 0
					}
					currBidPrice, err := strconv.ParseFloat(pb, 64)
					if err != nil {
						currBidPrice = 0
					}
					if dupeBidPrice == currBidPrice {
						if booleanGenerator.Generate() {
							dupeBidPrice = -1
						} else {
							currBidPrice = -1
						}
					}

					if dupeBidPrice < currBidPrice {
						if dupe.bidderName == bidderName {
							// An older bid from the current bidder
							bidsToRemove = append(bidsToRemove, dupe.bidIndex)
							rejections = updateRejections(rejections, dupe.bidID, "Bid was deduplicated")
						} else {
							// An older bid from a different seatBid we've already finished with
							oldSeatBid := (seatBids)[dupe.bidderName]
							rejections = updateRejections(rejections, dupe.bidID, "Bid was deduplicated")
							if len(oldSeatBid.bids) == 1 {
								seatBidsToRemove = append(seatBidsToRemove, dupe.bidderName)
							} else {
								// This is a very rare, but still possible case where bid needs to be removed from already processed bidder
								// This happens when current processing bidder has a bid that has same deduplication key as a bid from already processed bidder
								// and already processed bid was selected to be removed
								// See example of input data in unit test `TestCategoryMappingTwoBiddersManyBidsEachNoCategorySamePrice`
								// Need to remove bid by name, not index in this case
								removeBidById(oldSeatBid, dupe.bidID)
							}
						}
						delete(res, dupe.bidID)
					} else {
						// Remove this bid
						bidsToRemove = append(bidsToRemove, bidInd)
						rejections = updateRejections(rejections, bidID, "Bid was deduplicated")
						continue
					}
				}
			}
			res[bidID] = categoryDuration
			dedupe[dupeKey] = bidDedupe{bidderName: bidderName, bidIndex: bidInd, bidID: bidID, bidPrice: pb}
		}

		if len(bidsToRemove) > 0 {
			sort.Ints(bidsToRemove)
			if len(bidsToRemove) == len(seatBid.bids) {
				//if all bids are invalid - remove entire seat bid
				seatBidsToRemove = append(seatBidsToRemove, bidderName)
			} else {
				bids := seatBid.bids
				for i := len(bidsToRemove) - 1; i >= 0; i-- {
					remInd := bidsToRemove[i]
					bids = append(bids[:remInd], bids[remInd+1:]...)
				}
				seatBid.bids = bids
			}
		}

	}
	for _, seatBidInd := range seatBidsToRemove {
		seatBids[seatBidInd].bids = nil
	}

	return res, seatBids, rejections, nil
}

func removeBidById(seatBid *pbsOrtbSeatBid, bidID string) {
	//Find index of bid to remove
	dupeBidIndex := -1
	for i, bid := range seatBid.bids {
		if bid.bid.ID == bidID {
			dupeBidIndex = i
			break
		}
	}
	if dupeBidIndex != -1 {
		if dupeBidIndex < len(seatBid.bids)-1 {
			seatBid.bids = append(seatBid.bids[:dupeBidIndex], seatBid.bids[dupeBidIndex+1:]...)
		} else if dupeBidIndex == len(seatBid.bids)-1 {
			seatBid.bids = seatBid.bids[:len(seatBid.bids)-1]
		}
	}
}

func updateRejections(rejections []string, bidID string, reason string) []string {
	message := fmt.Sprintf("bid rejected [bid ID: %s] reason: %s", bidID, reason)
	return append(rejections, message)
}

func getPrimaryAdServer(adServerId int) (string, error) {
	switch adServerId {
	case 1:
		return "freewheel", nil
	case 2:
		return "dfp", nil
	default:
		return "", fmt.Errorf("Primary ad server %d not recognized", adServerId)
	}
}

// Extract all the data from the SeatBids and build the ExtBidResponse
func (e *exchange) makeExtBidResponse(adapterBids map[openrtb_ext.BidderName]*pbsOrtbSeatBid, adapterExtra map[openrtb_ext.BidderName]*seatResponseExtra, r AuctionRequest, debugInfo bool, errList []error) *openrtb_ext.ExtBidResponse {

	bidResponseExt := &openrtb_ext.ExtBidResponse{
		Errors:               make(map[openrtb_ext.BidderName][]openrtb_ext.ExtBidderMessage, len(adapterBids)),
		Warnings:             make(map[openrtb_ext.BidderName][]openrtb_ext.ExtBidderMessage, len(adapterBids)),
		ResponseTimeMillis:   make(map[openrtb_ext.BidderName]int, len(adapterBids)),
		RequestTimeoutMillis: r.BidRequestWrapper.BidRequest.TMax,
	}
	if debugInfo {
		bidResponseExt.Debug = &openrtb_ext.ExtResponseDebug{
			HttpCalls:       make(map[openrtb_ext.BidderName][]*openrtb_ext.ExtHttpCall),
			ResolvedRequest: r.ResolvedBidRequest,
			UpdatedRequest:  r.UpdatedBidRequest,
		}
	}
	if !r.StartTime.IsZero() {
		// auctiontimestamp is the only response.ext.prebid attribute we may emit
		bidResponseExt.Prebid = &openrtb_ext.ExtResponsePrebid{
			AuctionTimestamp: r.StartTime.UnixNano() / 1e+6,
		}
	}

	for bidderName, responseExtra := range adapterExtra {

		if debugInfo && len(responseExtra.HttpCalls) > 0 {
			bidResponseExt.Debug.HttpCalls[bidderName] = responseExtra.HttpCalls
		}
		if len(responseExtra.Warnings) > 0 {
			bidResponseExt.Warnings[bidderName] = responseExtra.Warnings
		}
		// Only make an entry for bidder errors if the bidder reported any.
		if len(responseExtra.Errors) > 0 {
			bidResponseExt.Errors[bidderName] = responseExtra.Errors
		}
		if len(errList) > 0 {
			bidResponseExt.Errors[openrtb_ext.PrebidExtKey] = errsToBidderErrors(errList)
		}
		bidResponseExt.ResponseTimeMillis[bidderName] = responseExtra.ResponseTimeMillis
		// Defering the filling of bidResponseExt.Usersync[bidderName] until later

	}
	return bidResponseExt
}

// Return an openrtb seatBid for a bidder
// BuildBidResponse is responsible for ensuring nil bid seatbids are not included
func (e *exchange) makeSeatBid(adapterBid *pbsOrtbSeatBid, adapter openrtb_ext.BidderName, adapterExtra map[openrtb_ext.BidderName]*seatResponseExtra, auc *auction, returnCreative bool, impExtInfoMap map[string]ImpExtInfo) *openrtb2.SeatBid {
	seatBid := &openrtb2.SeatBid{
		Seat:  adapter.String(),
		Group: 0, // Prebid cannot support roadblocking
	}

	var errList []error
	seatBid.Bid, errList = e.makeBid(adapterBid.bids, auc, returnCreative, impExtInfoMap)
	if len(errList) > 0 {
		adapterExtra[adapter].Errors = append(adapterExtra[adapter].Errors, errsToBidderErrors(errList)...)
	}

	return seatBid
}

func (e *exchange) makeBid(bids []*pbsOrtbBid, auc *auction, returnCreative bool, impExtInfoMap map[string]ImpExtInfo) ([]openrtb2.Bid, []error) {
	result := make([]openrtb2.Bid, 0, len(bids))
	errs := make([]error, 0, 1)

	for _, bid := range bids {
		bidExtPrebid := &openrtb_ext.ExtBidPrebid{
			DealPriority:      bid.dealPriority,
			DealTierSatisfied: bid.dealTierSatisfied,
			Events:            bid.bidEvents,
			Targeting:         bid.bidTargets,
			Type:              bid.bidType,
			Meta:              bid.bidMeta,
			Video:             bid.bidVideo,
			BidId:             bid.generatedBidID,
		}

		if cacheInfo, found := e.getBidCacheInfo(bid, auc); found {
			bidExtPrebid.Cache = &openrtb_ext.ExtBidPrebidCache{
				Bids: &cacheInfo,
			}
		}

		if bidExtJSON, err := makeBidExtJSON(bid.bid.Ext, bidExtPrebid, impExtInfoMap, bid.bid.ImpID, bid.originalBidCPM, bid.originalBidCur); err != nil {
			errs = append(errs, err)
		} else {
			result = append(result, *bid.bid)
			resultBid := &result[len(result)-1]
			resultBid.Ext = bidExtJSON
			if !returnCreative {
				resultBid.AdM = ""
			}
		}
	}
	return result, errs
}

func makeBidExtJSON(ext json.RawMessage, prebid *openrtb_ext.ExtBidPrebid, impExtInfoMap map[string]ImpExtInfo, impId string, originalBidCpm float64, originalBidCur string) (json.RawMessage, error) {
	var extMap map[string]interface{}

	if len(ext) != 0 {
		if err := json.Unmarshal(ext, &extMap); err != nil {
			return nil, err
		}
	} else {
		extMap = make(map[string]interface{})
	}

	//ext.origbidcpm
	if originalBidCpm >= 0 {
		extMap[openrtb_ext.OriginalBidCpmKey] = originalBidCpm
	}

	//ext.origbidcur
	if originalBidCur != "" {
		extMap[openrtb_ext.OriginalBidCurKey] = originalBidCur
	}

	// ext.prebid
	if prebid.Meta == nil && maputil.HasElement(extMap, "prebid", "meta") {
		metaContainer := struct {
			Prebid struct {
				Meta openrtb_ext.ExtBidPrebidMeta `json:"meta"`
			} `json:"prebid"`
		}{}
		if err := json.Unmarshal(ext, &metaContainer); err != nil {
			return nil, fmt.Errorf("error validaing response from server, %s", err)
		}
		prebid.Meta = &metaContainer.Prebid.Meta
	}
	extMap[openrtb_ext.PrebidExtKey] = prebid

	// ext.storedrequestattributes
	if impExtInfo, ok := impExtInfoMap[impId]; ok && impExtInfo.EchoVideoAttrs {
		videoData, _, _, err := jsonparser.Get(impExtInfo.StoredImp, "video")
		if err != nil && err != jsonparser.KeyPathNotFoundError {
			return nil, err
		}
		//handler for case where EchoVideoAttrs is true, but video data is not found
		if len(videoData) > 0 {
			extMap[openrtb_ext.StoredRequestAttributes] = json.RawMessage(videoData)
		}
	}

	return json.Marshal(extMap)
}

// If bid got cached inside `(a *auction) doCache(ctx context.Context, cache prebid_cache_client.Client, targData *targetData, bidRequest *openrtb2.BidRequest, ttlBuffer int64, defaultTTLs *config.DefaultTTLs, bidCategory map[string]string)`,
// a UUID should be found inside `a.cacheIds` or `a.vastCacheIds`. This function returns the UUID along with the internal cache URL
func (e *exchange) getBidCacheInfo(bid *pbsOrtbBid, auction *auction) (cacheInfo openrtb_ext.ExtBidPrebidCacheBids, found bool) {
	uuid, found := findCacheID(bid, auction)

	if found {
		cacheInfo.CacheId = uuid
		cacheInfo.Url = buildCacheURL(e.cache, uuid)
	}

	return
}

func (e *exchange) getAuctionCurrencyRates(requestRates *openrtb_ext.ExtRequestCurrency) currency.Conversions {
	if requestRates == nil {
		// No bidRequest.ext.currency field was found, use PBS rates as usual
		return e.currencyConverter.Rates()
	}

	// If bidRequest.ext.currency.usepbsrates is nil, we understand its value as true. It will be false
	// only if it's explicitly set to false
	usePbsRates := requestRates.UsePBSRates == nil || *requestRates.UsePBSRates

	if !usePbsRates {
		// At this point, we can safely assume the ConversionRates map is not empty because
		// validateCustomRates(bidReqCurrencyRates *openrtb_ext.ExtRequestCurrency) would have
		// thrown an error under such conditions.
		return currency.NewRates(requestRates.ConversionRates)
	}

	// Both PBS and custom rates can be used, check if ConversionRates is not empty
	if len(requestRates.ConversionRates) == 0 {
		// Custom rates map is empty, use PBS rates only
		return e.currencyConverter.Rates()
	}

	// Return an AggregateConversions object that includes both custom and PBS currency rates but will
	// prioritize custom rates over PBS rates whenever a currency rate is found in both
	return currency.NewAggregateConversions(currency.NewRates(requestRates.ConversionRates), e.currencyConverter.Rates())
}

func findCacheID(bid *pbsOrtbBid, auction *auction) (string, bool) {
	if bid != nil && bid.bid != nil && auction != nil {
		if id, found := auction.cacheIds[bid.bid]; found {
			return id, true
		}

		if id, found := auction.vastCacheIds[bid.bid]; found {
			return id, true
		}
	}

	return "", false
}

func buildCacheURL(cache prebid_cache_client.Client, uuid string) string {
	scheme, host, path := cache.GetExtCacheData()

	if host == "" || path == "" {
		return ""
	}

	query := url.Values{"uuid": []string{uuid}}
	cacheURL := url.URL{
		Scheme:   scheme,
		Host:     host,
		Path:     path,
		RawQuery: query.Encode(),
	}
	cacheURL.Query()

	// URLs without a scheme will begin with //, in which case we
	// want to trim it off to keep compatbile with current behavior.
	return strings.TrimPrefix(cacheURL.String(), "//")
}

func listBiddersWithRequests(bidderRequests []BidderRequest) []openrtb_ext.BidderName {
	liveAdapters := make([]openrtb_ext.BidderName, len(bidderRequests))
	i := 0
	for _, bidderRequest := range bidderRequests {
		liveAdapters[i] = bidderRequest.BidderName
		i++
	}
	// Randomize the list of adapters to make the auction more fair
	randomizeList(liveAdapters)

	return liveAdapters
}

func buildStoredAuctionResponse(storedAuctionResponses map[string]json.RawMessage) (map[openrtb_ext.BidderName]*pbsOrtbSeatBid, []openrtb_ext.BidderName, error) {

	adapterBids := make(map[openrtb_ext.BidderName]*pbsOrtbSeatBid, 0)
	liveAdapters := make([]openrtb_ext.BidderName, 0)
	for impId, storedResp := range storedAuctionResponses {
		var seatBids []openrtb2.SeatBid

		if err := json.Unmarshal(storedResp, &seatBids); err != nil {
			return nil, nil, err
		}
		for _, seat := range seatBids {
			var bidsToAdd []*pbsOrtbBid
			//set imp id from request
			for i := range seat.Bid {
				seat.Bid[i].ImpID = impId
				bidsToAdd = append(bidsToAdd, &pbsOrtbBid{bid: &seat.Bid[i]})
			}

			bidderName := openrtb_ext.BidderName(seat.Seat)

			if _, ok := adapterBids[bidderName]; ok {
				adapterBids[bidderName].bids = append(adapterBids[bidderName].bids, bidsToAdd...)

			} else {
				//create new seat bid and add it to live adapters
				liveAdapters = append(liveAdapters, bidderName)
<<<<<<< HEAD
				newSeatBid := pbsOrtbSeatBid{bidsToAdd, "", nil, ""}
=======
				newSeatBid := pbsOrtbSeatBid{bidsToAdd, "", nil, bidderName}
>>>>>>> c33cd4c5
				adapterBids[bidderName] = &newSeatBid

			}
		}
	}

	return adapterBids, liveAdapters, nil
}<|MERGE_RESOLUTION|>--- conflicted
+++ resolved
@@ -542,20 +542,8 @@
 			// Structure to record extra tracking data generated during bidding
 			ae := new(seatResponseExtra)
 			ae.ResponseTimeMillis = int(elapsed / time.Millisecond)
-<<<<<<< HEAD
 			if len(seatBids) != 0 {
 				ae.HttpCalls = seatBids[0].httpCalls
-=======
-
-			if bids != nil {
-				// Setting bidderCoreName in SeatBid
-				bids.bidderCoreName = bidderRequest.BidderCoreName
-
-				ae.HttpCalls = bids.httpCalls
-
-				// Setting bidderCoreName in SeatBid
-				bids.bidderCoreName = bidderRequest.BidderCoreName
->>>>>>> c33cd4c5
 			}
 
 			// Timing statistics
@@ -566,23 +554,18 @@
 			ae.Errors = errsToBidderErrors(err)
 			ae.Warnings = errsToBidderWarnings(err)
 			brw.adapterExtra = ae
-<<<<<<< HEAD
 			for _, seatBid := range seatBids {
 				if seatBid != nil {
 					for _, bid := range seatBid.bids {
 						var cpm = float64(bid.bid.Price * 1000)
 						e.me.RecordAdapterPrice(bidderRequest.BidderLabels, cpm)
 						e.me.RecordAdapterBidReceived(bidderRequest.BidderLabels, bid.bidType, bid.bid.AdM != "")
-=======
-			if bids != nil {
-				for _, bid := range bids.bids {
-					var cpm = float64(bid.bid.Price * 1000)
-					e.me.RecordAdapterPrice(bidderRequest.BidderLabels, cpm)
-					e.me.RecordAdapterBidReceived(bidderRequest.BidderLabels, bid.bidType, bid.bid.AdM != "")
-					if bid.bidType == openrtb_ext.BidTypeVideo && bid.bidVideo != nil && bid.bidVideo.Duration > 0 {
-						e.me.RecordAdapterVideoBidDuration(bidderRequest.BidderLabels, bid.bidVideo.Duration)
->>>>>>> c33cd4c5
+						if bid.bidType == openrtb_ext.BidTypeVideo && bid.bidVideo != nil && bid.bidVideo.Duration > 0 {
+							e.me.RecordAdapterVideoBidDuration(bidderRequest.BidderLabels, bid.bidVideo.Duration)
+						}
 					}
+					// Setting bidderCoreName in SeatBid
+					seatBid.bidderCoreName = bidderRequest.BidderCoreName
 				}
 			}
 			chBids <- brw
@@ -1260,11 +1243,7 @@
 			} else {
 				//create new seat bid and add it to live adapters
 				liveAdapters = append(liveAdapters, bidderName)
-<<<<<<< HEAD
-				newSeatBid := pbsOrtbSeatBid{bidsToAdd, "", nil, ""}
-=======
-				newSeatBid := pbsOrtbSeatBid{bidsToAdd, "", nil, bidderName}
->>>>>>> c33cd4c5
+				newSeatBid := pbsOrtbSeatBid{bidsToAdd, "", nil, "", bidderName}
 				adapterBids[bidderName] = &newSeatBid
 
 			}
