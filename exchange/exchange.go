--- conflicted
+++ resolved
@@ -404,10 +404,6 @@
 						break
 					}
 				}
-<<<<<<< HEAD
-=======
-				duration = bidderExt.CreativeInfo.Video.Duration
->>>>>>> c3d6dbce
 			}
 
 			categoryDuration := fmt.Sprintf("%s_%s_%ds", pb, category, newDur)
