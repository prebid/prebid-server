--- conflicted
+++ resolved
@@ -102,10 +102,6 @@
 	Account     config.Account
 	UserSyncs   IdFetcher
 	RequestType pbsmetrics.RequestType
-<<<<<<< HEAD
-}
-
-=======
 	StartTime   time.Time
 
 	// LegacyLabels is included here for temporary compatability with cleanOpenRTBRequests
@@ -113,7 +109,6 @@
 	LegacyLabels pbsmetrics.Labels
 }
 
->>>>>>> 7c7097a4
 func (e *exchange) HoldAuction(ctx context.Context, r AuctionRequest, debugLog *DebugLog) (*openrtb.BidResponse, error) {
 	var err error
 	requestExt, err := extractBidRequestExt(r.BidRequest)
@@ -140,13 +135,8 @@
 	usersyncIfAmbiguous := e.parseUsersyncIfAmbiguous(r.BidRequest)
 
 	// Slice of BidRequests, each a copy of the original cleaned to only contain bidder data for the named bidder
-	labels := buildLabels(r)
 	blabels := make(map[openrtb_ext.BidderName]*pbsmetrics.AdapterLabels)
-<<<<<<< HEAD
-	cleanRequests, aliases, privacyLabels, errs := cleanOpenRTBRequests(ctx, r.BidRequest, requestExt, r.UserSyncs, blabels, labels, e.gDPR, usersyncIfAmbiguous, e.privacyConfig)
-=======
 	cleanRequests, aliases, privacyLabels, errs := cleanOpenRTBRequests(ctx, r.BidRequest, requestExt, r.UserSyncs, blabels, r.LegacyLabels, e.gDPR, usersyncIfAmbiguous, e.privacyConfig, &r.Account)
->>>>>>> 7c7097a4
 
 	e.me.RecordRequestPrivacy(privacyLabels)
 
@@ -199,11 +189,7 @@
 		}
 	}
 
-<<<<<<< HEAD
-	bidResponseExt := e.makeExtBidResponse(adapterBids, adapterExtra, r.BidRequest, debugInfo, errs)
-=======
 	bidResponseExt := e.makeExtBidResponse(adapterBids, adapterExtra, r, debugInfo, errs)
->>>>>>> 7c7097a4
 
 	// Ensure caching errors are added in case auc.doCache was called and errors were returned
 	if len(cacheErrs) > 0 {
@@ -229,33 +215,6 @@
 
 	// Build the response
 	return e.buildBidResponse(ctx, liveAdapters, adapterBids, r.BidRequest, adapterExtra, auc, bidResponseExt, cacheInstructions.returnCreative, errs)
-<<<<<<< HEAD
-}
-
-func buildLabels(r AuctionRequest) pbsmetrics.Labels {
-	labels := pbsmetrics.Labels{
-		RType:         r.RequestType,
-		PubID:         r.Account.ID,
-		RequestStatus: pbsmetrics.RequestStatusOK,
-	}
-
-	if r.BidRequest.App != nil {
-		labels.Source = pbsmetrics.DemandApp
-	} else if r.BidRequest.Site != nil {
-		labels.Source = pbsmetrics.DemandWeb
-	} else {
-		labels.Source = pbsmetrics.DemandUnknown
-	}
-
-	if r.UserSyncs.LiveSyncCount() == 0 {
-		labels.CookieFlag = pbsmetrics.CookieFlagNo
-	} else {
-		labels.CookieFlag = pbsmetrics.CookieFlagYes
-	}
-
-	return labels
-=======
->>>>>>> 7c7097a4
 }
 
 func (e *exchange) parseUsersyncIfAmbiguous(bidRequest *openrtb.BidRequest) bool {
