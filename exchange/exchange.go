--- conflicted
+++ resolved
@@ -276,11 +276,7 @@
 	} else {
 		// List of bidders we have requests for.
 		liveAdapters = listBiddersWithRequests(bidderRequests)
-<<<<<<< HEAD
-		adapterBids, adapterExtra, anyBidsReturned = e.getAllBids(auctionCtx, bidderRequests, bidAdjustmentFactors, conversions, accountDebugAllow, r.GlobalPrivacyControlHeader, debugLog.DebugOverride, requestExt.Prebid.Experiment)
-=======
-		adapterBids, adapterExtra, anyBidsReturned = e.getAllBids(auctionCtx, bidderRequests, bidAdjustmentFactors, conversions, accountDebugAllow, r.GlobalPrivacyControlHeader, debugLog.DebugOverride, r.Account.AlternateBidderCodes)
->>>>>>> 7f4fe1c0
+		adapterBids, adapterExtra, anyBidsReturned = e.getAllBids(auctionCtx, bidderRequests, bidAdjustmentFactors, conversions, accountDebugAllow, r.GlobalPrivacyControlHeader, debugLog.DebugOverride, r.Account.AlternateBidderCodes, requestExt.Prebid.Experiment)
 	}
 
 	var auc *auction
@@ -488,11 +484,8 @@
 	accountDebugAllowed bool,
 	globalPrivacyControlHeader string,
 	headerDebugAllowed bool,
-<<<<<<< HEAD
+	alternateBidderCodes config.AlternateBidderCodes,
 	experiment *openrtb_ext.Experiment) (
-=======
-	alternateBidderCodes config.AlternateBidderCodes) (
->>>>>>> 7f4fe1c0
 	map[openrtb_ext.BidderName]*pbsOrtbSeatBid,
 	map[openrtb_ext.BidderName]*seatResponseExtra, bool) {
 	// Set up pointers to the bid results
@@ -521,17 +514,13 @@
 			reqInfo.PbsEntryPoint = bidderRequest.BidderLabels.RType
 			reqInfo.GlobalPrivacyControlHeader = globalPrivacyControlHeader
 
-<<<<<<< HEAD
 			bidReqOptions := bidRequestOptions{
 				accountDebugAllowed: accountDebugAllowed,
 				headerDebugAllowed:  headerDebugAllowed,
 				addCallSignHeader:   isAdsCertEnabled(experiment, e.bidderInfo[string(bidderRequest.BidderName)]),
-				bidAdjustment:       adjustmentFactor,
-			}
-			bids, err := e.adapterMap[bidderRequest.BidderCoreName].requestBid(ctx, bidderRequest, conversions, &reqInfo, e.adsCertSigner, bidReqOptions)
-=======
-			seatBids, err := e.adapterMap[bidderRequest.BidderCoreName].requestBid(ctx, bidderRequest, bidAdjustments, conversions, &reqInfo, accountDebugAllowed, headerDebugAllowed, alternateBidderCodes)
->>>>>>> 7f4fe1c0
+				bidAdjustment:       bidAdjustments,
+			}
+			bids, err := e.adapterMap[bidderRequest.BidderCoreName].requestBid(ctx, bidderRequest, conversions, &reqInfo, e.adsCertSigner, bidReqOptions, alternateBidderCodes)
 
 			// Add in time reporting
 			elapsed := time.Since(start)
