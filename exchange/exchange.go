--- conflicted
+++ resolved
@@ -157,11 +157,7 @@
 			// Possible performance improvement by grabbing a pointer to the current seatBid element, passing it to
 			// MakeSeatBid, and then building the seatBid in place, rather than copying. Probably more confusing than
 			// its worth
-<<<<<<< HEAD
-			sb := e.MakeSeatBid(adapterBids[a], a, adapterExtra, targData)
-=======
-			sb := e.makeSeatBid(adapterBids[a], a, adapterExtra)
->>>>>>> e42d8f62
+			sb := e.makeSeatBid(adapterBids[a], a, adapterExtra, targData)
 			seatBids = append(seatBids, *sb)
 		}
 	}
@@ -254,11 +250,7 @@
 
 // Return an openrtb seatBid for a bidder
 // BuildBidResponse is responsible for ensuring nil bid seatbids are not included
-<<<<<<< HEAD
-func (e *exchange) MakeSeatBid(adapterBid *pbsOrtbSeatBid, adapter openrtb_ext.BidderName, adapterExtra map[openrtb_ext.BidderName]*seatResponseExtra, targData *targetData) *openrtb.SeatBid {
-=======
-func (e *exchange) makeSeatBid(adapterBid *pbsOrtbSeatBid, adapter openrtb_ext.BidderName, adapterExtra map[openrtb_ext.BidderName]*seatResponseExtra) *openrtb.SeatBid {
->>>>>>> e42d8f62
+func (e *exchange) makeSeatBid(adapterBid *pbsOrtbSeatBid, adapter openrtb_ext.BidderName, adapterExtra map[openrtb_ext.BidderName]*seatResponseExtra, targData *targetData) *openrtb.SeatBid {
 	seatBid := new(openrtb.SeatBid)
 	seatBid.Seat = adapter.String()
 	// Prebid cannot support roadblocking
@@ -277,11 +269,7 @@
 	}
 
 	var errList []string
-<<<<<<< HEAD
-	seatBid.Bid, errList = e.MakeBid(adapterBid.bids, targData, adapter)
-=======
-	seatBid.Bid, errList = e.makeBid(adapterBid.bids)
->>>>>>> e42d8f62
+	seatBid.Bid, errList = e.makeBid(adapterBid.bids, targData, adapter)
 	if len(errList) > 0 {
 		adapterExtra[adapter].Errors = append(adapterExtra[adapter].Errors, errList...)
 	}
@@ -290,11 +278,7 @@
 }
 
 // Create the Bid array inside of SeatBid
-<<<<<<< HEAD
-func (e *exchange) MakeBid(Bids []*pbsOrtbBid, targData *targetData, adapter openrtb_ext.BidderName) ([]openrtb.Bid, []string) {
-=======
-func (e *exchange) makeBid(Bids []*pbsOrtbBid) ([]openrtb.Bid, []string) {
->>>>>>> e42d8f62
+func (e *exchange) makeBid(Bids []*pbsOrtbBid, targData *targetData, adapter openrtb_ext.BidderName) ([]openrtb.Bid, []string) {
 	bids := make([]openrtb.Bid, len(Bids))
 	errList := make([]string, 0, 1)
 	for i := 0; i < len(Bids); i++ {
@@ -303,7 +287,6 @@
 		bidExt := new(openrtb_ext.ExtBid)
 		bidExt.Bidder = bids[i].Ext
 		bidPrebid := new(openrtb_ext.ExtBidPrebid)
-<<<<<<< HEAD
 		cacheKey := ""
 		if bidPrebid.Cache != nil {
 			cacheKey = bidPrebid.Cache.Key
@@ -327,9 +310,7 @@
 			}
 		}
 		bidExt.Prebid = bidPrebid
-=======
 		bidPrebid.Type = Bids[i].bidType
->>>>>>> e42d8f62
 
 		ext, err := json.Marshal(bidExt)
 		if err != nil {
