package exchange

import (
	"bytes"
	"context"
	"encoding/json"
	"errors"
	"fmt"
	"math/rand"
	"net/url"
	"runtime/debug"
	"sort"
	"strconv"
	"strings"
	"time"

	"github.com/prebid/prebid-server/adapters"
	"github.com/prebid/prebid-server/config"
	"github.com/prebid/prebid-server/currency"
	"github.com/prebid/prebid-server/errortypes"
	"github.com/prebid/prebid-server/exchange/entities"
	"github.com/prebid/prebid-server/experiment/adscert"
	"github.com/prebid/prebid-server/firstpartydata"
	"github.com/prebid/prebid-server/gdpr"
	"github.com/prebid/prebid-server/hooks/hookexecution"
	"github.com/prebid/prebid-server/metrics"
	"github.com/prebid/prebid-server/openrtb_ext"
	"github.com/prebid/prebid-server/prebid_cache_client"
	"github.com/prebid/prebid-server/stored_requests"
	"github.com/prebid/prebid-server/stored_responses"
	"github.com/prebid/prebid-server/usersync"
	"github.com/prebid/prebid-server/util/maputil"

	"github.com/buger/jsonparser"
	"github.com/gofrs/uuid"
	"github.com/golang/glog"
	"github.com/prebid/openrtb/v17/openrtb2"
	"github.com/prebid/openrtb/v17/openrtb3"
)

type extCacheInstructions struct {
	cacheBids, cacheVAST, returnCreative bool
}

// Exchange runs Auctions. Implementations must be threadsafe, and will be shared across many goroutines.
type Exchange interface {
	// HoldAuction executes an OpenRTB v2.5 Auction.
	HoldAuction(ctx context.Context, r AuctionRequest, debugLog *DebugLog) (*openrtb2.BidResponse, error)
}

// IdFetcher can find the user's ID for a specific Bidder.
type IdFetcher interface {
	GetUID(key string) (uid string, exists bool, notExpired bool)
	HasAnyLiveSyncs() bool
}

type exchange struct {
	adapterMap               map[openrtb_ext.BidderName]AdaptedBidder
	bidderInfo               config.BidderInfos
	bidderToSyncerKey        map[string]string
	me                       metrics.MetricsEngine
	cache                    prebid_cache_client.Client
	cacheTime                time.Duration
	gdprPermsBuilder         gdpr.PermissionsBuilder
	tcf2ConfigBuilder        gdpr.TCF2ConfigBuilder
	currencyConverter        *currency.RateConverter
	externalURL              string
	gdprDefaultValue         gdpr.Signal
	privacyConfig            config.Privacy
	categoriesFetcher        stored_requests.CategoryFetcher
	bidIDGenerator           BidIDGenerator
	hostSChainNode           *openrtb2.SupplyChainNode
	adsCertSigner            adscert.Signer
	server                   config.Server
	bidValidationEnforcement config.Validations
}

// Container to pass out response ext data from the GetAllBids goroutines back into the main thread
type seatResponseExtra struct {
	ResponseTimeMillis int
	Errors             []openrtb_ext.ExtBidderMessage
	Warnings           []openrtb_ext.ExtBidderMessage
	// httpCalls is the list of debugging info. It should only be populated if the request.test == 1.
	// This will become response.ext.debug.httpcalls.{bidder} on the final Response.
	HttpCalls []*openrtb_ext.ExtHttpCall
}

type bidResponseWrapper struct {
	adapterSeatBids []*entities.PbsOrtbSeatBid
	adapterExtra    *seatResponseExtra
	bidder          openrtb_ext.BidderName
	adapter         openrtb_ext.BidderName
}

type BidIDGenerator interface {
	New() (string, error)
	Enabled() bool
}

type bidIDGenerator struct {
	enabled bool
}

func (big *bidIDGenerator) Enabled() bool {
	return big.enabled
}

func (big *bidIDGenerator) New() (string, error) {
	rawUuid, err := uuid.NewV4()
	return rawUuid.String(), err
}

type deduplicateChanceGenerator interface {
	Generate() bool
}

type randomDeduplicateBidBooleanGenerator struct{}

func (randomDeduplicateBidBooleanGenerator) Generate() bool {
	return rand.Intn(100) < 50
}

func NewExchange(adapters map[openrtb_ext.BidderName]AdaptedBidder, cache prebid_cache_client.Client, cfg *config.Configuration, syncersByBidder map[string]usersync.Syncer, metricsEngine metrics.MetricsEngine, infos config.BidderInfos, gdprPermsBuilder gdpr.PermissionsBuilder, tcf2CfgBuilder gdpr.TCF2ConfigBuilder, currencyConverter *currency.RateConverter, categoriesFetcher stored_requests.CategoryFetcher, adsCertSigner adscert.Signer) Exchange {
	bidderToSyncerKey := map[string]string{}
	for bidder, syncer := range syncersByBidder {
		bidderToSyncerKey[bidder] = syncer.Key()
	}

	gdprDefaultValue := gdpr.SignalYes
	if cfg.GDPR.DefaultValue == "0" {
		gdprDefaultValue = gdpr.SignalNo
	}

	return &exchange{
		adapterMap:        adapters,
		bidderInfo:        infos,
		bidderToSyncerKey: bidderToSyncerKey,
		cache:             cache,
		cacheTime:         time.Duration(cfg.CacheURL.ExpectedTimeMillis) * time.Millisecond,
		categoriesFetcher: categoriesFetcher,
		currencyConverter: currencyConverter,
		externalURL:       cfg.ExternalURL,
		gdprPermsBuilder:  gdprPermsBuilder,
		tcf2ConfigBuilder: tcf2CfgBuilder,
		me:                metricsEngine,
		gdprDefaultValue:  gdprDefaultValue,
		privacyConfig: config.Privacy{
			CCPA: cfg.CCPA,
			GDPR: cfg.GDPR,
			LMT:  cfg.LMT,
		},
		bidIDGenerator:           &bidIDGenerator{cfg.GenerateBidID},
		hostSChainNode:           cfg.HostSChainNode,
		adsCertSigner:            adsCertSigner,
		server:                   config.Server{ExternalUrl: cfg.ExternalURL, GvlID: cfg.GDPR.HostVendorID, DataCenter: cfg.DataCenter},
		bidValidationEnforcement: cfg.Validations,
	}
}

type ImpExtInfo struct {
	EchoVideoAttrs bool
	StoredImp      []byte
	Passthrough    json.RawMessage
}

// AuctionRequest holds the bid request for the auction
// and all other information needed to process that request
type AuctionRequest struct {
	BidRequestWrapper          *openrtb_ext.RequestWrapper
	ResolvedBidRequest         json.RawMessage
	Account                    config.Account
	UserSyncs                  IdFetcher
	RequestType                metrics.RequestType
	StartTime                  time.Time
	Warnings                   []error
	GlobalPrivacyControlHeader string
	ImpExtInfoMap              map[string]ImpExtInfo

	// LegacyLabels is included here for temporary compatibility with cleanOpenRTBRequests
	// in HoldAuction until we get to factoring it away. Do not use for anything new.
	LegacyLabels   metrics.Labels
	FirstPartyData map[openrtb_ext.BidderName]*firstpartydata.ResolvedFirstPartyData
	// map of imp id to stored response
	StoredAuctionResponses stored_responses.ImpsWithBidResponses
	// map of imp id to bidder to stored response
	StoredBidResponses    stored_responses.ImpBidderStoredResp
	BidderImpReplaceImpID stored_responses.BidderImpReplaceImpID
	PubID                 string
	HookExecutor          hookexecution.StageExecutor
}

// BidderRequest holds the bidder specific request and all other
// information needed to process that bidder request.
type BidderRequest struct {
	BidRequest            *openrtb2.BidRequest
	BidderName            openrtb_ext.BidderName
	BidderCoreName        openrtb_ext.BidderName
	BidderLabels          metrics.AdapterLabels
	BidderStoredResponses map[string]json.RawMessage
	ImpReplaceImpId       map[string]bool
}

func (e *exchange) HoldAuction(ctx context.Context, r AuctionRequest, debugLog *DebugLog) (*openrtb2.BidResponse, error) {
	reject := r.HookExecutor.ExecuteProcessedAuctionStage(r.BidRequestWrapper.BidRequest)
	if reject != nil {
		return nil, reject
	}

	var errs []error
	// rebuild/resync the request in the request wrapper.
	if err := r.BidRequestWrapper.RebuildRequest(); err != nil {
		return nil, err
	}
	requestExt, err := extractBidRequestExt(r.BidRequestWrapper.BidRequest)
	if err != nil {
		return nil, err
	}
	if !e.server.Empty() {
		requestExt.Prebid.Server = &openrtb_ext.ExtRequestPrebidServer{ExternalUrl: e.server.ExternalUrl, GvlID: e.server.GvlID, DataCenter: e.server.DataCenter}
	}

	cacheInstructions := getExtCacheInstructions(requestExt)
	targData := getExtTargetData(requestExt, &cacheInstructions)
	if targData != nil {
		_, targData.cacheHost, targData.cachePath = e.cache.GetExtCacheData()
	}
	responseDebugAllow, accountDebugAllow, debugLog := getDebugInfo(r.BidRequestWrapper.BidRequest, requestExt, r.Account.DebugAllow, debugLog)
	if responseDebugAllow {
		//save incoming request with stored requests (if applicable) to return in debug logs
		resolvedBidReq, err := json.Marshal(r.BidRequestWrapper.BidRequest)
		if err != nil {
			return nil, err
		}
		r.ResolvedBidRequest = resolvedBidReq
	}
	e.me.RecordDebugRequest(responseDebugAllow || accountDebugAllow, r.PubID)

	if r.RequestType == metrics.ReqTypeORTB2Web || r.RequestType == metrics.ReqTypeORTB2App {
		//Extract First party data for auction endpoint only
		resolvedFPD, fpdErrors := firstpartydata.ExtractFPDForBidders(r.BidRequestWrapper)
		if len(fpdErrors) > 0 {
			var errMessages []string
			for _, fpdError := range fpdErrors {
				errMessages = append(errMessages, fpdError.Error())
			}
			return nil, &errortypes.BadInput{
				Message: strings.Join(errMessages, ","),
			}
		}
		r.FirstPartyData = resolvedFPD
		if len(resolvedFPD) > 0 {
			// rebuild/resync the request in the request wrapper.
			// it needs to be here to update ReqWrapper and requestExt because req.ext was modified after FPD extraction
			if err := r.BidRequestWrapper.RebuildRequest(); err != nil {
				return nil, err
			}
			requestExt, err = extractBidRequestExt(r.BidRequestWrapper.BidRequest)
			if err != nil {
				return nil, err
			}
		}
	}

	bidAdjustmentFactors := getExtBidAdjustmentFactors(requestExt)

	recordImpMetrics(r.BidRequestWrapper.BidRequest, e.me)

	// Make our best guess if GDPR applies
	gdprDefaultValue := e.parseGDPRDefaultValue(r.BidRequestWrapper.BidRequest)

	// Slice of BidRequests, each a copy of the original cleaned to only contain bidder data for the named bidder
	bidderRequests, privacyLabels, errs := cleanOpenRTBRequests(ctx, r, requestExt, e.bidderToSyncerKey, e.me, gdprDefaultValue, e.privacyConfig, e.gdprPermsBuilder, e.tcf2ConfigBuilder, e.hostSChainNode)

	e.me.RecordRequestPrivacy(privacyLabels)

	if len(r.StoredAuctionResponses) > 0 || len(r.StoredBidResponses) > 0 {
		e.me.RecordStoredResponse(r.PubID)
	}

	// If we need to cache bids, then it will take some time to call prebid cache.
	// We should reduce the amount of time the bidders have, to compensate.
	auctionCtx, cancel := e.makeAuctionContext(ctx, cacheInstructions.cacheBids)
	defer cancel()

	// Get currency rates conversions for the auction
	conversions := e.getAuctionCurrencyRates(requestExt.Prebid.CurrencyConversions)

	var adapterBids map[openrtb_ext.BidderName]*entities.PbsOrtbSeatBid
	var adapterExtra map[openrtb_ext.BidderName]*seatResponseExtra
	var fledge *openrtb_ext.Fledge
	var anyBidsReturned bool

	// List of bidders we have requests for.
	var liveAdapters []openrtb_ext.BidderName

	if len(r.StoredAuctionResponses) > 0 {
		adapterBids, fledge, liveAdapters, err = buildStoredAuctionResponse(r.StoredAuctionResponses)
		if err != nil {
			return nil, err
		}
		anyBidsReturned = true

	} else {
		// List of bidders we have requests for.
		liveAdapters = listBiddersWithRequests(bidderRequests)

		//This will be used to validate bids
		var alternateBidderCodes openrtb_ext.ExtAlternateBidderCodes
		if requestExt != nil && requestExt.Prebid.AlternateBidderCodes != nil {
			alternateBidderCodes = *requestExt.Prebid.AlternateBidderCodes
		} else if r.Account.AlternateBidderCodes != nil {
			alternateBidderCodes = *r.Account.AlternateBidderCodes
		}

		adapterBids, adapterExtra, fledge, anyBidsReturned = e.getAllBids(auctionCtx, bidderRequests, bidAdjustmentFactors, conversions, accountDebugAllow, r.GlobalPrivacyControlHeader, debugLog.DebugOverride, alternateBidderCodes, requestExt.Prebid.Experiment, r.HookExecutor)
	}

	var auc *auction
	var cacheErrs []error
	var bidResponseExt *openrtb_ext.ExtBidResponse
	if anyBidsReturned {

		var bidCategory map[string]string
		//If includebrandcategory is present in ext then CE feature is on.
		if requestExt.Prebid.Targeting != nil && requestExt.Prebid.Targeting.IncludeBrandCategory != nil {
			var rejections []string
			bidCategory, adapterBids, rejections, err = applyCategoryMapping(ctx, requestExt, adapterBids, e.categoriesFetcher, targData, &randomDeduplicateBidBooleanGenerator{})
			if err != nil {
				return nil, fmt.Errorf("Error in category mapping : %s", err.Error())
			}
			for _, message := range rejections {
				errs = append(errs, errors.New(message))
			}
		}

		if e.bidIDGenerator.Enabled() {
			for _, seatBid := range adapterBids {
				for _, pbsBid := range seatBid.Bids {
					pbsBid.GeneratedBidID, err = e.bidIDGenerator.New()
					if err != nil {
						errs = append(errs, errors.New("Error generating bid.ext.prebid.bidid"))
					}
				}
			}
		}

		evTracking := getEventTracking(&requestExt.Prebid, r.StartTime, &r.Account, e.bidderInfo, e.externalURL)
		adapterBids = evTracking.modifyBidsForEvents(adapterBids)

		r.HookExecutor.ExecuteAllProcessedBidResponsesStage(adapterBids)

		if targData != nil {
			multiBid, multiBidErrs := getExtMultiBidData(requestExt)
			errs = append(errs, multiBidErrs...)

			// A non-nil auction is only needed if targeting is active. (It is used below this block to extract cache keys)
			auc = newAuction(adapterBids, len(r.BidRequestWrapper.Imp), targData.preferDeals)
			auc.setRoundedPrices(targData.priceGranularity)

			if requestExt.Prebid.SupportDeals {
				dealErrs := applyDealSupport(r.BidRequestWrapper.BidRequest, auc, bidCategory, multiBid)
				errs = append(errs, dealErrs...)
			}

			bidResponseExt = e.makeExtBidResponse(adapterBids, adapterExtra, r, responseDebugAllow, requestExt.Prebid.Passthrough, fledge, errs)
			if debugLog.DebugEnabledOrOverridden {
				if bidRespExtBytes, err := json.Marshal(bidResponseExt); err == nil {
					debugLog.Data.Response = string(bidRespExtBytes)
				} else {
					debugLog.Data.Response = "Unable to marshal response ext for debugging"
					errs = append(errs, err)
				}
			}

			cacheErrs = auc.doCache(ctx, e.cache, targData, evTracking, r.BidRequestWrapper.BidRequest, 60, &r.Account.CacheTTL, bidCategory, debugLog)
			if len(cacheErrs) > 0 {
				errs = append(errs, cacheErrs...)
			}

			targData.setTargeting(auc, r.BidRequestWrapper.BidRequest.App != nil, bidCategory, r.Account.TruncateTargetAttribute, multiBid, r.Account.DefaultBidLimitMin)

			if r.Account.DefaultBidLimitMin != 0 {
				for _, seatBid := range adapterBids {
					if seatBid != nil {
						for i := 0; i < len(seatBid.bids); i++ {
							if seatBid.bids[i].bid == nil {
								seatBid.bids = append(seatBid.bids[:i], seatBid.bids[i+1:]...)
							}
						}
					}
				}
			}
		}
		bidResponseExt = e.makeExtBidResponse(adapterBids, adapterExtra, r, responseDebugAllow, requestExt.Prebid.Passthrough, fledge, errs)
	} else {
		bidResponseExt = e.makeExtBidResponse(adapterBids, adapterExtra, r, responseDebugAllow, requestExt.Prebid.Passthrough, fledge, errs)

		if debugLog.DebugEnabledOrOverridden {

			if bidRespExtBytes, err := json.Marshal(bidResponseExt); err == nil {
				debugLog.Data.Response = string(bidRespExtBytes)
			} else {
				debugLog.Data.Response = "Unable to marshal response ext for debugging"
				errs = append(errs, err)
			}
		}
	}

	if !accountDebugAllow && !debugLog.DebugOverride {
		accountDebugDisabledWarning := openrtb_ext.ExtBidderMessage{
			Code:    errortypes.AccountLevelDebugDisabledWarningCode,
			Message: "debug turned off for account",
		}
		bidResponseExt.Warnings[openrtb_ext.BidderReservedGeneral] = append(bidResponseExt.Warnings[openrtb_ext.BidderReservedGeneral], accountDebugDisabledWarning)
	}

	for _, warning := range r.Warnings {
		generalWarning := openrtb_ext.ExtBidderMessage{
			Code:    errortypes.ReadCode(warning),
			Message: warning.Error(),
		}
		bidResponseExt.Warnings[openrtb_ext.BidderReservedGeneral] = append(bidResponseExt.Warnings[openrtb_ext.BidderReservedGeneral], generalWarning)
	}

	e.bidValidationEnforcement.SetBannerCreativeMaxSize(r.Account.Validations)

	// Build the response
	bidResponse, err := e.buildBidResponse(ctx, liveAdapters, adapterBids, r.BidRequestWrapper.BidRequest, adapterExtra, auc, bidResponseExt, cacheInstructions.returnCreative, r.ImpExtInfoMap, r.PubID, errs)
	return bidResponse, err
}

func (e *exchange) parseGDPRDefaultValue(bidRequest *openrtb2.BidRequest) gdpr.Signal {
	gdprDefaultValue := e.gdprDefaultValue
	var geo *openrtb2.Geo = nil

	if bidRequest.User != nil && bidRequest.User.Geo != nil {
		geo = bidRequest.User.Geo
	} else if bidRequest.Device != nil && bidRequest.Device.Geo != nil {
		geo = bidRequest.Device.Geo
	}
	if geo != nil {
		// If we have a country set, and it is on the list, we assume GDPR applies if not set on the request.
		// Otherwise we assume it does not apply as long as it appears "valid" (is 3 characters long).
		if _, found := e.privacyConfig.GDPR.EEACountriesMap[strings.ToUpper(geo.Country)]; found {
			gdprDefaultValue = gdpr.SignalYes
		} else if len(geo.Country) == 3 {
			// The country field is formatted properly as a three character country code
			gdprDefaultValue = gdpr.SignalNo
		}
	}

	return gdprDefaultValue
}

func recordImpMetrics(bidRequest *openrtb2.BidRequest, metricsEngine metrics.MetricsEngine) {
	for _, impInRequest := range bidRequest.Imp {
		var impLabels metrics.ImpLabels = metrics.ImpLabels{
			BannerImps: impInRequest.Banner != nil,
			VideoImps:  impInRequest.Video != nil,
			AudioImps:  impInRequest.Audio != nil,
			NativeImps: impInRequest.Native != nil,
		}
		metricsEngine.RecordImps(impLabels)
	}
}

// applyDealSupport updates targeting keys with deal prefixes if minimum deal tier exceeded
func applyDealSupport(bidRequest *openrtb2.BidRequest, auc *auction, bidCategory map[string]string, multiBid ExtMultiBidMap) []error {
	errs := []error{}
	impDealMap := getDealTiers(bidRequest)

	for impID, topBidsPerImp := range auc.winningBidsByBidder {
		impDeal := impDealMap[impID]
<<<<<<< HEAD
		for bidder, topBidsPerBidder := range topBidsPerImp {
			for i, topBid := range topBidsPerBidder {
				m, ok := multiBid[bidder.String()]
				if i > 0 && (!ok || m.TargetBidderCodePrefix == "") {
					// apply targeting keys to only first bid if multibid is not enabled for this bidders
					break
				}
				if topBid.dealPriority > 0 {
					if validateDealTier(impDeal[bidder]) {
						updateHbPbCatDur(topBid, impDeal[bidder], bidCategory)
					} else {
						errs = append(errs, fmt.Errorf("dealTier configuration invalid for bidder '%s', imp ID '%s'", string(bidder), impID))
					}
=======
		for bidder, topBidPerBidder := range topBidsPerImp {
			if topBidPerBidder.DealPriority > 0 {
				if validateDealTier(impDeal[bidder]) {
					updateHbPbCatDur(topBidPerBidder, impDeal[bidder], bidCategory)
				} else {
					errs = append(errs, fmt.Errorf("dealTier configuration invalid for bidder '%s', imp ID '%s'", string(bidder), impID))
>>>>>>> bb2157f7
				}
			}
		}
	}

	return errs
}

// getDealTiers creates map of impression to bidder deal tier configuration
func getDealTiers(bidRequest *openrtb2.BidRequest) map[string]openrtb_ext.DealTierBidderMap {
	impDealMap := make(map[string]openrtb_ext.DealTierBidderMap)

	for _, imp := range bidRequest.Imp {
		dealTierBidderMap, err := openrtb_ext.ReadDealTiersFromImp(imp)
		if err != nil {
			continue
		}
		impDealMap[imp.ID] = dealTierBidderMap
	}

	return impDealMap
}

func validateDealTier(dealTier openrtb_ext.DealTier) bool {
	return len(dealTier.Prefix) > 0 && dealTier.MinDealTier > 0
}

func updateHbPbCatDur(bid *entities.PbsOrtbBid, dealTier openrtb_ext.DealTier, bidCategory map[string]string) {
	if bid.DealPriority >= dealTier.MinDealTier {
		prefixTier := fmt.Sprintf("%s%d_", dealTier.Prefix, bid.DealPriority)
		bid.DealTierSatisfied = true

		if oldCatDur, ok := bidCategory[bid.Bid.ID]; ok {
			oldCatDurSplit := strings.SplitAfterN(oldCatDur, "_", 2)
			oldCatDurSplit[0] = prefixTier

			newCatDur := strings.Join(oldCatDurSplit, "")
			bidCategory[bid.Bid.ID] = newCatDur
		}
	}
}

func (e *exchange) makeAuctionContext(ctx context.Context, needsCache bool) (auctionCtx context.Context, cancel context.CancelFunc) {
	auctionCtx = ctx
	cancel = func() {}
	if needsCache {
		if deadline, ok := ctx.Deadline(); ok {
			auctionCtx, cancel = context.WithDeadline(ctx, deadline.Add(-e.cacheTime))
		}
	}
	return
}

// This piece sends all the requests to the bidder adapters and gathers the results.
func (e *exchange) getAllBids(
	ctx context.Context,
	bidderRequests []BidderRequest,
	bidAdjustments map[string]float64,
	conversions currency.Conversions,
	accountDebugAllowed bool,
	globalPrivacyControlHeader string,
	headerDebugAllowed bool,
	alternateBidderCodes openrtb_ext.ExtAlternateBidderCodes,
	experiment *openrtb_ext.Experiment,
	hookExecutor hookexecution.StageExecutor) (
	map[openrtb_ext.BidderName]*entities.PbsOrtbSeatBid,
	map[openrtb_ext.BidderName]*seatResponseExtra,
	*openrtb_ext.Fledge,
	bool) {
	// Set up pointers to the bid results
	adapterBids := make(map[openrtb_ext.BidderName]*entities.PbsOrtbSeatBid, len(bidderRequests))
	adapterExtra := make(map[openrtb_ext.BidderName]*seatResponseExtra, len(bidderRequests))
	chBids := make(chan *bidResponseWrapper, len(bidderRequests))
	bidsFound := false

	for _, bidder := range bidderRequests {
		// Here we actually call the adapters and collect the bids.
		bidderRunner := e.recoverSafely(bidderRequests, func(bidderRequest BidderRequest, conversions currency.Conversions) {
			// Passing in aName so a doesn't change out from under the go routine
			if bidderRequest.BidderLabels.Adapter == "" {
				glog.Errorf("Exchange: bidlables for %s (%s) missing adapter string", bidderRequest.BidderName, bidderRequest.BidderCoreName)
				bidderRequest.BidderLabels.Adapter = bidderRequest.BidderCoreName
			}
			brw := new(bidResponseWrapper)
			brw.bidder = bidderRequest.BidderName
			brw.adapter = bidderRequest.BidderCoreName
			// Defer basic metrics to insure we capture them after all the values have been set
			defer func() {
				e.me.RecordAdapterRequest(bidderRequest.BidderLabels)
			}()
			start := time.Now()

			reqInfo := adapters.NewExtraRequestInfo(conversions)
			reqInfo.PbsEntryPoint = bidderRequest.BidderLabels.RType
			reqInfo.GlobalPrivacyControlHeader = globalPrivacyControlHeader

			bidReqOptions := bidRequestOptions{
				accountDebugAllowed: accountDebugAllowed,
				headerDebugAllowed:  headerDebugAllowed,
				addCallSignHeader:   isAdsCertEnabled(experiment, e.bidderInfo[string(bidderRequest.BidderName)]),
				bidAdjustments:      bidAdjustments,
			}
			seatBids, err := e.adapterMap[bidderRequest.BidderCoreName].requestBid(ctx, bidderRequest, conversions, &reqInfo, e.adsCertSigner, bidReqOptions, alternateBidderCodes, hookExecutor)

			// Add in time reporting
			elapsed := time.Since(start)
			brw.adapterSeatBids = seatBids
			// Structure to record extra tracking data generated during bidding
			ae := new(seatResponseExtra)
			ae.ResponseTimeMillis = int(elapsed / time.Millisecond)
			if len(seatBids) != 0 {
				ae.HttpCalls = seatBids[0].HttpCalls
			}

			// Timing statistics
			e.me.RecordAdapterTime(bidderRequest.BidderLabels, time.Since(start))
			bidderRequest.BidderLabels.AdapterBids = bidsToMetric(brw.adapterSeatBids)
			bidderRequest.BidderLabels.AdapterErrors = errorsToMetric(err)
			// Append any bid validation errors to the error list
			ae.Errors = errsToBidderErrors(err)
			ae.Warnings = errsToBidderWarnings(err)
			brw.adapterExtra = ae
			for _, seatBid := range seatBids {
				if seatBid != nil {
					for _, bid := range seatBid.Bids {
						var cpm = float64(bid.Bid.Price * 1000)
						e.me.RecordAdapterPrice(bidderRequest.BidderLabels, cpm)
						e.me.RecordAdapterBidReceived(bidderRequest.BidderLabels, bid.BidType, bid.Bid.AdM != "")
					}
				}
			}
			chBids <- brw
		}, chBids)
		go bidderRunner(bidder, conversions)
	}
	var fledge *openrtb_ext.Fledge

	// Wait for the bidders to do their thing
	for i := 0; i < len(bidderRequests); i++ {
		brw := <-chBids

		//if bidder returned no bids back - remove bidder from further processing
		for _, seatBid := range brw.adapterSeatBids {
			if seatBid != nil {
				bidderName := openrtb_ext.BidderName(seatBid.Seat)
				if len(seatBid.Bids) != 0 {
					if val, ok := adapterBids[bidderName]; ok {
						adapterBids[bidderName].Bids = append(val.Bids, seatBid.Bids...)
					} else {
						adapterBids[bidderName] = seatBid
					}
				}
				// collect fledgeAuctionConfigs separately from bids, as empty seatBids may be discarded
				fledge = collectFledgeFromSeatBid(fledge, bidderName, brw.adapter, seatBid)
			}
		}
		//but we need to add all bidders data to adapterExtra to have metrics and other metadata
		adapterExtra[brw.bidder] = brw.adapterExtra

		if !bidsFound && adapterBids[brw.bidder] != nil && len(adapterBids[brw.bidder].Bids) > 0 {
			bidsFound = true
		}
	}

	return adapterBids, adapterExtra, fledge, bidsFound
}

func collectFledgeFromSeatBid(fledge *openrtb_ext.Fledge, bidderName openrtb_ext.BidderName, adapterName openrtb_ext.BidderName, seatBid *entities.PbsOrtbSeatBid) *openrtb_ext.Fledge {
	if seatBid.FledgeAuctionConfigs != nil {
		if fledge == nil {
			fledge = &openrtb_ext.Fledge{
				AuctionConfigs: make([]*openrtb_ext.FledgeAuctionConfig, 0, len(seatBid.FledgeAuctionConfigs)),
			}
		}
		for _, config := range seatBid.FledgeAuctionConfigs {
			fledge.AuctionConfigs = append(fledge.AuctionConfigs, &openrtb_ext.FledgeAuctionConfig{
				Bidder:  bidderName.String(),
				Adapter: config.Bidder,
				ImpId:   config.ImpId,
				Config:  config.Config,
			})
		}
	}
	return fledge
}

func (e *exchange) recoverSafely(bidderRequests []BidderRequest,
	inner func(BidderRequest, currency.Conversions),
	chBids chan *bidResponseWrapper) func(BidderRequest, currency.Conversions) {
	return func(bidderRequest BidderRequest, conversions currency.Conversions) {
		defer func() {
			if r := recover(); r != nil {

				allBidders := ""
				sb := strings.Builder{}
				for _, bidder := range bidderRequests {
					sb.WriteString(bidder.BidderName.String())
					sb.WriteString(",")
				}
				if sb.Len() > 0 {
					allBidders = sb.String()[:sb.Len()-1]
				}

				glog.Errorf("OpenRTB auction recovered panic from Bidder %s: %v. "+
					"Account id: %s, All Bidders: %s, Stack trace is: %v",
					bidderRequest.BidderCoreName, r, bidderRequest.BidderLabels.PubID, allBidders, string(debug.Stack()))
				e.me.RecordAdapterPanic(bidderRequest.BidderLabels)
				// Let the master request know that there is no data here
				brw := new(bidResponseWrapper)
				brw.adapterExtra = new(seatResponseExtra)
				chBids <- brw
			}
		}()
		inner(bidderRequest, conversions)
	}
}

func bidsToMetric(seatBids []*entities.PbsOrtbSeatBid) metrics.AdapterBid {
	for _, seatBid := range seatBids {
		if seatBid != nil && len(seatBid.Bids) != 0 {
			return metrics.AdapterBidPresent
		}
	}
	return metrics.AdapterBidNone
}

func errorsToMetric(errs []error) map[metrics.AdapterError]struct{} {
	if len(errs) == 0 {
		return nil
	}
	ret := make(map[metrics.AdapterError]struct{}, len(errs))
	var s struct{}
	for _, err := range errs {
		switch errortypes.ReadCode(err) {
		case errortypes.TimeoutErrorCode:
			ret[metrics.AdapterErrorTimeout] = s
		case errortypes.BadInputErrorCode:
			ret[metrics.AdapterErrorBadInput] = s
		case errortypes.BadServerResponseErrorCode:
			ret[metrics.AdapterErrorBadServerResponse] = s
		case errortypes.FailedToRequestBidsErrorCode:
			ret[metrics.AdapterErrorFailedToRequestBids] = s
		case errortypes.AlternateBidderCodeWarningCode:
			ret[metrics.AdapterErrorValidation] = s
		default:
			ret[metrics.AdapterErrorUnknown] = s
		}
	}
	return ret
}

func errsToBidderErrors(errs []error) []openrtb_ext.ExtBidderMessage {
	sErr := make([]openrtb_ext.ExtBidderMessage, 0)
	for _, err := range errortypes.FatalOnly(errs) {
		newErr := openrtb_ext.ExtBidderMessage{
			Code:    errortypes.ReadCode(err),
			Message: err.Error(),
		}
		sErr = append(sErr, newErr)
	}

	return sErr
}

func errsToBidderWarnings(errs []error) []openrtb_ext.ExtBidderMessage {
	sWarn := make([]openrtb_ext.ExtBidderMessage, 0)
	for _, warn := range errortypes.WarningOnly(errs) {
		newErr := openrtb_ext.ExtBidderMessage{
			Code:    errortypes.ReadCode(warn),
			Message: warn.Error(),
		}
		sWarn = append(sWarn, newErr)
	}
	return sWarn
}

// This piece takes all the bids supplied by the adapters and crafts an openRTB response to send back to the requester
func (e *exchange) buildBidResponse(ctx context.Context, liveAdapters []openrtb_ext.BidderName, adapterSeatBids map[openrtb_ext.BidderName]*entities.PbsOrtbSeatBid, bidRequest *openrtb2.BidRequest, adapterExtra map[openrtb_ext.BidderName]*seatResponseExtra, auc *auction, bidResponseExt *openrtb_ext.ExtBidResponse, returnCreative bool, impExtInfoMap map[string]ImpExtInfo, pubID string, errList []error) (*openrtb2.BidResponse, error) {
	bidResponse := new(openrtb2.BidResponse)
	var err error

	bidResponse.ID = bidRequest.ID
	if len(liveAdapters) == 0 {
		// signal "Invalid Request" if no valid bidders.
		bidResponse.NBR = openrtb3.NoBidInvalidRequest.Ptr()
	}

	// Create the SeatBids. We use a zero sized slice so that we can append non-zero seat bids, and not include seatBid
	// objects for seatBids without any bids. Preallocate the max possible size to avoid reallocating the array as we go.
	seatBids := make([]openrtb2.SeatBid, 0, len(liveAdapters))
	for a, adapterSeatBids := range adapterSeatBids {
		//while processing every single bib, do we need to handle categories here?
		if adapterSeatBids != nil && len(adapterSeatBids.Bids) > 0 {
			sb := e.makeSeatBid(adapterSeatBids, a, adapterExtra, auc, returnCreative, impExtInfoMap, bidResponseExt, pubID)
			seatBids = append(seatBids, *sb)
			bidResponse.Cur = adapterSeatBids.Currency
		}
	}

	bidResponse.SeatBid = seatBids

	bidResponse.Ext, err = encodeBidResponseExt(bidResponseExt)

	return bidResponse, err
}

func encodeBidResponseExt(bidResponseExt *openrtb_ext.ExtBidResponse) ([]byte, error) {
	buffer := &bytes.Buffer{}
	enc := json.NewEncoder(buffer)

	enc.SetEscapeHTML(false)
	err := enc.Encode(bidResponseExt)

	return buffer.Bytes(), err
}

func applyCategoryMapping(ctx context.Context, requestExt *openrtb_ext.ExtRequest, seatBids map[openrtb_ext.BidderName]*entities.PbsOrtbSeatBid, categoriesFetcher stored_requests.CategoryFetcher, targData *targetData, booleanGenerator deduplicateChanceGenerator) (map[string]string, map[openrtb_ext.BidderName]*entities.PbsOrtbSeatBid, []string, error) {
	res := make(map[string]string)

	type bidDedupe struct {
		bidderName openrtb_ext.BidderName
		bidIndex   int
		bidID      string
		bidPrice   string
	}

	dedupe := make(map[string]bidDedupe)

	// applyCategoryMapping doesn't get called unless
	// requestExt.Prebid.Targeting != nil && requestExt.Prebid.Targeting.IncludeBrandCategory != nil
	brandCatExt := requestExt.Prebid.Targeting.IncludeBrandCategory

	//If ext.prebid.targeting.includebrandcategory is present in ext then competitive exclusion feature is on.
	var includeBrandCategory = brandCatExt != nil //if not present - category will no be appended
	appendBidderNames := requestExt.Prebid.Targeting.AppendBidderNames

	var primaryAdServer string
	var publisher string
	var err error
	var rejections []string
	var translateCategories = true

	if includeBrandCategory && brandCatExt.WithCategory {
		if brandCatExt.TranslateCategories != nil {
			translateCategories = *brandCatExt.TranslateCategories
		}
		//if translateCategories is set to false, ignore checking primaryAdServer and publisher
		if translateCategories {
			//if ext.prebid.targeting.includebrandcategory present but primaryadserver/publisher not present then error out the request right away.
			primaryAdServer, err = getPrimaryAdServer(brandCatExt.PrimaryAdServer) //1-Freewheel 2-DFP
			if err != nil {
				return res, seatBids, rejections, err
			}
			publisher = brandCatExt.Publisher
		}
	}

	seatBidsToRemove := make([]openrtb_ext.BidderName, 0)

	for bidderName, seatBid := range seatBids {
		bidsToRemove := make([]int, 0)
		for bidInd := range seatBid.Bids {
			bid := seatBid.Bids[bidInd]
			bidID := bid.Bid.ID
			var duration int
			var category string
			var pb string

			if bid.BidVideo != nil {
				duration = bid.BidVideo.Duration
				category = bid.BidVideo.PrimaryCategory
			}
			if brandCatExt.WithCategory && category == "" {
				bidIabCat := bid.Bid.Cat
				if len(bidIabCat) != 1 {
					//TODO: add metrics
					//on receiving bids from adapters if no unique IAB category is returned  or if no ad server category is returned discard the bid
					bidsToRemove = append(bidsToRemove, bidInd)
					rejections = updateRejections(rejections, bidID, "Bid did not contain a category")
					continue
				}
				if translateCategories {
					//if unique IAB category is present then translate it to the adserver category based on mapping file
					category, err = categoriesFetcher.FetchCategories(ctx, primaryAdServer, publisher, bidIabCat[0])
					if err != nil || category == "" {
						//TODO: add metrics
						//if mapping required but no mapping file is found then discard the bid
						bidsToRemove = append(bidsToRemove, bidInd)
						reason := fmt.Sprintf("Category mapping file for primary ad server: '%s', publisher: '%s' not found", primaryAdServer, publisher)
						rejections = updateRejections(rejections, bidID, reason)
						continue
					}
				} else {
					//category translation is disabled, continue with IAB category
					category = bidIabCat[0]
				}
			}

			// TODO: consider should we remove bids with zero duration here?

			pb = GetPriceBucket(bid.Bid.Price, targData.priceGranularity)

			newDur := duration
			if len(requestExt.Prebid.Targeting.DurationRangeSec) > 0 {
				durationRange := requestExt.Prebid.Targeting.DurationRangeSec
				sort.Ints(durationRange)
				//if the bid is above the range of the listed durations (and outside the buffer), reject the bid
				if duration > durationRange[len(durationRange)-1] {
					bidsToRemove = append(bidsToRemove, bidInd)
					rejections = updateRejections(rejections, bidID, "Bid duration exceeds maximum allowed")
					continue
				}
				for _, dur := range durationRange {
					if duration <= dur {
						newDur = dur
						break
					}
				}
			}

			var categoryDuration string
			var dupeKey string
			if brandCatExt.WithCategory {
				categoryDuration = fmt.Sprintf("%s_%s_%ds", pb, category, newDur)
				dupeKey = category
			} else {
				categoryDuration = fmt.Sprintf("%s_%ds", pb, newDur)
				dupeKey = categoryDuration
			}

			if appendBidderNames {
				categoryDuration = fmt.Sprintf("%s_%s", categoryDuration, bidderName.String())
			}

			if dupe, ok := dedupe[dupeKey]; ok {

				dupeBidPrice, err := strconv.ParseFloat(dupe.bidPrice, 64)
				if err != nil {
					dupeBidPrice = 0
				}
				currBidPrice, err := strconv.ParseFloat(pb, 64)
				if err != nil {
					currBidPrice = 0
				}
				if dupeBidPrice == currBidPrice {
					if booleanGenerator.Generate() {
						dupeBidPrice = -1
					} else {
						currBidPrice = -1
					}
				}

				if dupeBidPrice < currBidPrice {
					if dupe.bidderName == bidderName {
						// An older bid from the current bidder
						bidsToRemove = append(bidsToRemove, dupe.bidIndex)
						rejections = updateRejections(rejections, dupe.bidID, "Bid was deduplicated")
					} else {
						// An older bid from a different seatBid we've already finished with
						oldSeatBid := (seatBids)[dupe.bidderName]
						rejections = updateRejections(rejections, dupe.bidID, "Bid was deduplicated")
						if len(oldSeatBid.Bids) == 1 {
							seatBidsToRemove = append(seatBidsToRemove, dupe.bidderName)
						} else {
							// This is a very rare, but still possible case where bid needs to be removed from already processed bidder
							// This happens when current processing bidder has a bid that has same deduplication key as a bid from already processed bidder
							// and already processed bid was selected to be removed
							// See example of input data in unit test `TestCategoryMappingTwoBiddersManyBidsEachNoCategorySamePrice`
							// Need to remove bid by name, not index in this case
							removeBidById(oldSeatBid, dupe.bidID)
						}
					}
					delete(res, dupe.bidID)
				} else {
					// Remove this bid
					bidsToRemove = append(bidsToRemove, bidInd)
					rejections = updateRejections(rejections, bidID, "Bid was deduplicated")
					continue
				}
			}
			res[bidID] = categoryDuration
			dedupe[dupeKey] = bidDedupe{bidderName: bidderName, bidIndex: bidInd, bidID: bidID, bidPrice: pb}
		}

		if len(bidsToRemove) > 0 {
			sort.Ints(bidsToRemove)
			if len(bidsToRemove) == len(seatBid.Bids) {
				//if all bids are invalid - remove entire seat bid
				seatBidsToRemove = append(seatBidsToRemove, bidderName)
			} else {
				bids := seatBid.Bids
				for i := len(bidsToRemove) - 1; i >= 0; i-- {
					remInd := bidsToRemove[i]
					bids = append(bids[:remInd], bids[remInd+1:]...)
				}
				seatBid.Bids = bids
			}
		}

	}
	for _, seatBidInd := range seatBidsToRemove {
		seatBids[seatBidInd].Bids = nil
	}

	return res, seatBids, rejections, nil
}

func removeBidById(seatBid *entities.PbsOrtbSeatBid, bidID string) {
	//Find index of bid to remove
	dupeBidIndex := -1
	for i, bid := range seatBid.Bids {
		if bid.Bid.ID == bidID {
			dupeBidIndex = i
			break
		}
	}
	if dupeBidIndex != -1 {
		if dupeBidIndex < len(seatBid.Bids)-1 {
			seatBid.Bids = append(seatBid.Bids[:dupeBidIndex], seatBid.Bids[dupeBidIndex+1:]...)
		} else if dupeBidIndex == len(seatBid.Bids)-1 {
			seatBid.Bids = seatBid.Bids[:len(seatBid.Bids)-1]
		}
	}
}

func updateRejections(rejections []string, bidID string, reason string) []string {
	message := fmt.Sprintf("bid rejected [bid ID: %s] reason: %s", bidID, reason)
	return append(rejections, message)
}

func getPrimaryAdServer(adServerId int) (string, error) {
	switch adServerId {
	case 1:
		return "freewheel", nil
	case 2:
		return "dfp", nil
	default:
		return "", fmt.Errorf("Primary ad server %d not recognized", adServerId)
	}
}

// Extract all the data from the SeatBids and build the ExtBidResponse
func (e *exchange) makeExtBidResponse(adapterBids map[openrtb_ext.BidderName]*entities.PbsOrtbSeatBid, adapterExtra map[openrtb_ext.BidderName]*seatResponseExtra, r AuctionRequest, debugInfo bool, passthrough json.RawMessage, fledge *openrtb_ext.Fledge, errList []error) *openrtb_ext.ExtBidResponse {
	bidResponseExt := &openrtb_ext.ExtBidResponse{
		Errors:               make(map[openrtb_ext.BidderName][]openrtb_ext.ExtBidderMessage, len(adapterBids)),
		Warnings:             make(map[openrtb_ext.BidderName][]openrtb_ext.ExtBidderMessage, len(adapterBids)),
		ResponseTimeMillis:   make(map[openrtb_ext.BidderName]int, len(adapterBids)),
		RequestTimeoutMillis: r.BidRequestWrapper.BidRequest.TMax,
	}
	if debugInfo {
		bidResponseExt.Debug = &openrtb_ext.ExtResponseDebug{
			HttpCalls:       make(map[openrtb_ext.BidderName][]*openrtb_ext.ExtHttpCall),
			ResolvedRequest: r.ResolvedBidRequest,
		}
	}

	var auctionTimestamp int64
	if !r.StartTime.IsZero() {
		auctionTimestamp = r.StartTime.UnixMilli()
	}

	if auctionTimestamp > 0 ||
		passthrough != nil ||
		fledge != nil {
		bidResponseExt.Prebid = &openrtb_ext.ExtResponsePrebid{
			AuctionTimestamp: auctionTimestamp,
			Passthrough:      passthrough,
			Fledge:           fledge,
		}
	}

	for bidderName, responseExtra := range adapterExtra {

		if debugInfo && len(responseExtra.HttpCalls) > 0 {
			bidResponseExt.Debug.HttpCalls[bidderName] = responseExtra.HttpCalls
		}
		if len(responseExtra.Warnings) > 0 {
			bidResponseExt.Warnings[bidderName] = responseExtra.Warnings
		}
		// Only make an entry for bidder errors if the bidder reported any.
		if len(responseExtra.Errors) > 0 {
			bidResponseExt.Errors[bidderName] = responseExtra.Errors
		}
		if len(errList) > 0 {
			bidResponseExt.Errors[openrtb_ext.PrebidExtKey] = errsToBidderErrors(errList)
		}
		bidResponseExt.ResponseTimeMillis[bidderName] = responseExtra.ResponseTimeMillis
		// Defering the filling of bidResponseExt.Usersync[bidderName] until later

	}
	return bidResponseExt
}

// Return an openrtb seatBid for a bidder
// BuildBidResponse is responsible for ensuring nil bid seatbids are not included
func (e *exchange) makeSeatBid(adapterBid *entities.PbsOrtbSeatBid, adapter openrtb_ext.BidderName, adapterExtra map[openrtb_ext.BidderName]*seatResponseExtra, auc *auction, returnCreative bool, impExtInfoMap map[string]ImpExtInfo, bidResponseExt *openrtb_ext.ExtBidResponse, pubID string) *openrtb2.SeatBid {
	seatBid := &openrtb2.SeatBid{
		Seat:  adapter.String(),
		Group: 0, // Prebid cannot support roadblocking
	}

	var errList []error
	seatBid.Bid, errList = e.makeBid(adapterBid.Bids, auc, returnCreative, impExtInfoMap, bidResponseExt, adapter, pubID)
	if len(errList) > 0 {
		adapterExtra[adapter].Errors = append(adapterExtra[adapter].Errors, errsToBidderErrors(errList)...)
	}

	return seatBid
}

func (e *exchange) makeBid(bids []*entities.PbsOrtbBid, auc *auction, returnCreative bool, impExtInfoMap map[string]ImpExtInfo, bidResponseExt *openrtb_ext.ExtBidResponse, adapter openrtb_ext.BidderName, pubID string) ([]openrtb2.Bid, []error) {
	result := make([]openrtb2.Bid, 0, len(bids))
	errs := make([]error, 0, 1)

	for _, bid := range bids {
		if e.bidValidationEnforcement.BannerCreativeMaxSize == config.ValidationEnforce && bid.BidType == openrtb_ext.BidTypeBanner {
			if !e.validateBannerCreativeSize(bid, bidResponseExt, adapter, pubID, e.bidValidationEnforcement.BannerCreativeMaxSize) {
				continue // Don't add bid to result
			}
		} else if e.bidValidationEnforcement.BannerCreativeMaxSize == config.ValidationWarn && bid.BidType == openrtb_ext.BidTypeBanner {
			e.validateBannerCreativeSize(bid, bidResponseExt, adapter, pubID, e.bidValidationEnforcement.BannerCreativeMaxSize)
		}
		if _, ok := impExtInfoMap[bid.Bid.ImpID]; ok {
			if e.bidValidationEnforcement.SecureMarkup == config.ValidationEnforce && (bid.BidType == openrtb_ext.BidTypeBanner || bid.BidType == openrtb_ext.BidTypeVideo) {
				if !e.validateBidAdM(bid, bidResponseExt, adapter, pubID, e.bidValidationEnforcement.SecureMarkup) {
					continue // Don't add bid to result
				}
			} else if e.bidValidationEnforcement.SecureMarkup == config.ValidationWarn && (bid.BidType == openrtb_ext.BidTypeBanner || bid.BidType == openrtb_ext.BidTypeVideo) {
				e.validateBidAdM(bid, bidResponseExt, adapter, pubID, e.bidValidationEnforcement.SecureMarkup)
			}

		}
		bidExtPrebid := &openrtb_ext.ExtBidPrebid{
<<<<<<< HEAD
			DealPriority:      bid.dealPriority,
			DealTierSatisfied: bid.dealTierSatisfied,
			Events:            bid.bidEvents,
			Targeting:         bid.bidTargets,
			Targetbiddercode:  bid.targetBidderCode,
			Type:              bid.bidType,
			Meta:              bid.bidMeta,
			Video:             bid.bidVideo,
			BidId:             bid.generatedBidID,
=======
			DealPriority:      bid.DealPriority,
			DealTierSatisfied: bid.DealTierSatisfied,
			Events:            bid.BidEvents,
			Targeting:         bid.BidTargets,
			Type:              bid.BidType,
			Meta:              bid.BidMeta,
			Video:             bid.BidVideo,
			BidId:             bid.GeneratedBidID,
>>>>>>> bb2157f7
		}

		if cacheInfo, found := e.getBidCacheInfo(bid, auc); found {
			bidExtPrebid.Cache = &openrtb_ext.ExtBidPrebidCache{
				Bids: &cacheInfo,
			}
		}

		if bidExtJSON, err := makeBidExtJSON(bid.Bid.Ext, bidExtPrebid, impExtInfoMap, bid.Bid.ImpID, bid.OriginalBidCPM, bid.OriginalBidCur); err != nil {
			errs = append(errs, err)
		} else {
			result = append(result, *bid.Bid)
			resultBid := &result[len(result)-1]
			resultBid.Ext = bidExtJSON
			if !returnCreative {
				resultBid.AdM = ""
			}
		}
	}
	return result, errs
}

func makeBidExtJSON(ext json.RawMessage, prebid *openrtb_ext.ExtBidPrebid, impExtInfoMap map[string]ImpExtInfo, impId string, originalBidCpm float64, originalBidCur string) (json.RawMessage, error) {
	var extMap map[string]interface{}

	if len(ext) != 0 {
		if err := json.Unmarshal(ext, &extMap); err != nil {
			return nil, err
		}
	} else {
		extMap = make(map[string]interface{})
	}

	//ext.origbidcpm
	if originalBidCpm >= 0 {
		extMap[openrtb_ext.OriginalBidCpmKey] = originalBidCpm
	}

	//ext.origbidcur
	if originalBidCur != "" {
		extMap[openrtb_ext.OriginalBidCurKey] = originalBidCur
	}

	// ext.prebid
	if prebid.Meta == nil && maputil.HasElement(extMap, "prebid", "meta") {
		metaContainer := struct {
			Prebid struct {
				Meta openrtb_ext.ExtBidPrebidMeta `json:"meta"`
			} `json:"prebid"`
		}{}
		if err := json.Unmarshal(ext, &metaContainer); err != nil {
			return nil, fmt.Errorf("error validaing response from server, %s", err)
		}
		prebid.Meta = &metaContainer.Prebid.Meta
	}

	// ext.prebid.storedrequestattributes and ext.prebid.passthrough
	if impExtInfo, ok := impExtInfoMap[impId]; ok {
		prebid.Passthrough = impExtInfoMap[impId].Passthrough
		if impExtInfo.EchoVideoAttrs {
			videoData, _, _, err := jsonparser.Get(impExtInfo.StoredImp, "video")
			if err != nil && err != jsonparser.KeyPathNotFoundError {
				return nil, err
			}
			//handler for case where EchoVideoAttrs is true, but video data is not found
			if len(videoData) > 0 {
				extMap[openrtb_ext.StoredRequestAttributes] = json.RawMessage(videoData)
			}
		}
	}
	extMap[openrtb_ext.PrebidExtKey] = prebid
	return json.Marshal(extMap)
}

// If bid got cached inside `(a *auction) doCache(ctx context.Context, cache prebid_cache_client.Client, targData *targetData, bidRequest *openrtb2.BidRequest, ttlBuffer int64, defaultTTLs *config.DefaultTTLs, bidCategory map[string]string)`,
// a UUID should be found inside `a.cacheIds` or `a.vastCacheIds`. This function returns the UUID along with the internal cache URL
func (e *exchange) getBidCacheInfo(bid *entities.PbsOrtbBid, auction *auction) (cacheInfo openrtb_ext.ExtBidPrebidCacheBids, found bool) {
	uuid, found := findCacheID(bid, auction)

	if found {
		cacheInfo.CacheId = uuid
		cacheInfo.Url = buildCacheURL(e.cache, uuid)
	}

	return
}

func (e *exchange) getAuctionCurrencyRates(requestRates *openrtb_ext.ExtRequestCurrency) currency.Conversions {
	if requestRates == nil {
		// No bidRequest.ext.currency field was found, use PBS rates as usual
		return e.currencyConverter.Rates()
	}

	// If bidRequest.ext.currency.usepbsrates is nil, we understand its value as true. It will be false
	// only if it's explicitly set to false
	usePbsRates := requestRates.UsePBSRates == nil || *requestRates.UsePBSRates

	if !usePbsRates {
		// At this point, we can safely assume the ConversionRates map is not empty because
		// validateCustomRates(bidReqCurrencyRates *openrtb_ext.ExtRequestCurrency) would have
		// thrown an error under such conditions.
		return currency.NewRates(requestRates.ConversionRates)
	}

	// Both PBS and custom rates can be used, check if ConversionRates is not empty
	if len(requestRates.ConversionRates) == 0 {
		// Custom rates map is empty, use PBS rates only
		return e.currencyConverter.Rates()
	}

	// Return an AggregateConversions object that includes both custom and PBS currency rates but will
	// prioritize custom rates over PBS rates whenever a currency rate is found in both
	return currency.NewAggregateConversions(currency.NewRates(requestRates.ConversionRates), e.currencyConverter.Rates())
}

func findCacheID(bid *entities.PbsOrtbBid, auction *auction) (string, bool) {
	if bid != nil && bid.Bid != nil && auction != nil {
		if id, found := auction.cacheIds[bid.Bid]; found {
			return id, true
		}

		if id, found := auction.vastCacheIds[bid.Bid]; found {
			return id, true
		}
	}

	return "", false
}

func buildCacheURL(cache prebid_cache_client.Client, uuid string) string {
	scheme, host, path := cache.GetExtCacheData()

	if host == "" || path == "" {
		return ""
	}

	query := url.Values{"uuid": []string{uuid}}
	cacheURL := url.URL{
		Scheme:   scheme,
		Host:     host,
		Path:     path,
		RawQuery: query.Encode(),
	}
	cacheURL.Query()

	// URLs without a scheme will begin with //, in which case we
	// want to trim it off to keep compatbile with current behavior.
	return strings.TrimPrefix(cacheURL.String(), "//")
}

func listBiddersWithRequests(bidderRequests []BidderRequest) []openrtb_ext.BidderName {
	liveAdapters := make([]openrtb_ext.BidderName, len(bidderRequests))
	i := 0
	for _, bidderRequest := range bidderRequests {
		liveAdapters[i] = bidderRequest.BidderName
		i++
	}
	// Randomize the list of adapters to make the auction more fair
	randomizeList(liveAdapters)

	return liveAdapters
}

func buildStoredAuctionResponse(storedAuctionResponses map[string]json.RawMessage) (
	map[openrtb_ext.BidderName]*entities.PbsOrtbSeatBid,
	*openrtb_ext.Fledge,
	[]openrtb_ext.BidderName,
	error) {

	adapterBids := make(map[openrtb_ext.BidderName]*entities.PbsOrtbSeatBid, 0)
	var fledge *openrtb_ext.Fledge
	liveAdapters := make([]openrtb_ext.BidderName, 0)
	for impId, storedResp := range storedAuctionResponses {
		var seatBids []openrtb2.SeatBid

		if err := json.Unmarshal(storedResp, &seatBids); err != nil {
			return nil, nil, nil, err
		}
		for _, seat := range seatBids {
			var bidsToAdd []*entities.PbsOrtbBid
			//set imp id from request
			for i := range seat.Bid {
				seat.Bid[i].ImpID = impId
				bidsToAdd = append(bidsToAdd, &entities.PbsOrtbBid{Bid: &seat.Bid[i]})
			}

			bidderName := openrtb_ext.BidderName(seat.Seat)

			if seat.Ext != nil {
				var seatExt openrtb_ext.ExtBidResponse
				if err := json.Unmarshal(seat.Ext, &seatExt); err != nil {
					return nil, nil, nil, err
				}
				// add in FLEDGE response with impId substituted
				if seatExt.Prebid != nil &&
					seatExt.Prebid.Fledge != nil &&
					seatExt.Prebid.Fledge.AuctionConfigs != nil {
					auctionConfigs := seatExt.Prebid.Fledge.AuctionConfigs
					if fledge == nil {
						fledge = &openrtb_ext.Fledge{
							AuctionConfigs: make([]*openrtb_ext.FledgeAuctionConfig, 0, len(auctionConfigs)),
						}
					}
					for _, config := range auctionConfigs {
						newConfig := &openrtb_ext.FledgeAuctionConfig{
							ImpId:   impId,
							Bidder:  string(bidderName),
							Adapter: string(bidderName),
							Config:  config.Config,
						}
						fledge.AuctionConfigs = append(fledge.AuctionConfigs, newConfig)
					}
				}
			}

			if _, ok := adapterBids[bidderName]; ok {
				adapterBids[bidderName].Bids = append(adapterBids[bidderName].Bids, bidsToAdd...)

			} else {
				//create new seat bid and add it to live adapters
				liveAdapters = append(liveAdapters, bidderName)
				newSeatBid := entities.PbsOrtbSeatBid{
					Bids:     bidsToAdd,
					Currency: "",
					Seat:     "",
				}
				adapterBids[bidderName] = &newSeatBid

			}
		}
	}

	return adapterBids, fledge, liveAdapters, nil
}

func isAdsCertEnabled(experiment *openrtb_ext.Experiment, info config.BidderInfo) bool {
	requestAdsCertEnabled := experiment != nil && experiment.AdsCert != nil && experiment.AdsCert.Enabled
	bidderAdsCertEnabled := info.Experiment.AdsCert.Enabled
	return requestAdsCertEnabled && bidderAdsCertEnabled
}

func (e exchange) validateBannerCreativeSize(bid *entities.PbsOrtbBid, bidResponseExt *openrtb_ext.ExtBidResponse, adapter openrtb_ext.BidderName, pubID string, validationType string) bool {
	if bid.Bid.W > e.bidValidationEnforcement.MaxCreativeWidth || bid.Bid.H > e.bidValidationEnforcement.MaxCreativeHeight {
		// Add error to debug array
		errorMessage := setErrorMessageCreativeSize(validationType)
		bidCreativeMaxSizeError := openrtb_ext.ExtBidderMessage{
			Code:    errortypes.BadServerResponseErrorCode,
			Message: errorMessage,
		}
		bidResponseExt.Errors[adapter] = append(bidResponseExt.Errors[adapter], bidCreativeMaxSizeError)

		// Log Metrics
		e.me.RecordBidValidationCreativeSizeError(adapter, pubID)

		return false
	}
	return true
}

func (e exchange) validateBidAdM(bid *entities.PbsOrtbBid, bidResponseExt *openrtb_ext.ExtBidResponse, adapter openrtb_ext.BidderName, pubID string, validationType string) bool {
	invalidAdM := []string{"http:", "http%3A"}
	requiredAdM := []string{"https:", "https%3A"}

	if (strings.Contains(bid.Bid.AdM, invalidAdM[0]) || strings.Contains(bid.Bid.AdM, invalidAdM[1])) && (!strings.Contains(bid.Bid.AdM, requiredAdM[0]) && !strings.Contains(bid.Bid.AdM, requiredAdM[1])) {
		// Add error to debug array
		errorMessage := setErrorMessageSecureMarkup(validationType)
		bidSecureMarkupError := openrtb_ext.ExtBidderMessage{
			Code:    errortypes.BadServerResponseErrorCode,
			Message: errorMessage,
		}
		bidResponseExt.Errors[adapter] = append(bidResponseExt.Errors[adapter], bidSecureMarkupError)

		// Log Metrics
		e.me.RecordBidValidationSecureMarkupError(adapter, pubID)

		return false
	}
	return true
}

func setErrorMessageCreativeSize(validationType string) string {
	if validationType == config.ValidationEnforce {
		return "bidResponse rejected: size WxH"
	} else if validationType == config.ValidationWarn {
		return "bidResponse creative size warning: size WxH larger than AdUnit sizes"
	}
	return ""
}

func setErrorMessageSecureMarkup(validationType string) string {
	if validationType == config.ValidationEnforce {
		return "bidResponse rejected: insecure creative in secure context"
	} else if validationType == config.ValidationWarn {
		return "bidResponse secure markup warning: insecure creative in secure contexts"
	}
	return ""
}<|MERGE_RESOLUTION|>--- conflicted
+++ resolved
@@ -382,9 +382,9 @@
 			if r.Account.DefaultBidLimitMin != 0 {
 				for _, seatBid := range adapterBids {
 					if seatBid != nil {
-						for i := 0; i < len(seatBid.bids); i++ {
-							if seatBid.bids[i].bid == nil {
-								seatBid.bids = append(seatBid.bids[:i], seatBid.bids[i+1:]...)
+						for i := 0; i < len(seatBid.Bids); i++ {
+							if seatBid.Bids[i].Bid == nil {
+								seatBid.Bids = append(seatBid.Bids[:i], seatBid.Bids[i+1:]...)
 							}
 						}
 					}
@@ -471,7 +471,6 @@
 
 	for impID, topBidsPerImp := range auc.winningBidsByBidder {
 		impDeal := impDealMap[impID]
-<<<<<<< HEAD
 		for bidder, topBidsPerBidder := range topBidsPerImp {
 			for i, topBid := range topBidsPerBidder {
 				m, ok := multiBid[bidder.String()]
@@ -479,20 +478,12 @@
 					// apply targeting keys to only first bid if multibid is not enabled for this bidders
 					break
 				}
-				if topBid.dealPriority > 0 {
+				if topBid.DealPriority > 0 {
 					if validateDealTier(impDeal[bidder]) {
 						updateHbPbCatDur(topBid, impDeal[bidder], bidCategory)
 					} else {
 						errs = append(errs, fmt.Errorf("dealTier configuration invalid for bidder '%s', imp ID '%s'", string(bidder), impID))
 					}
-=======
-		for bidder, topBidPerBidder := range topBidsPerImp {
-			if topBidPerBidder.DealPriority > 0 {
-				if validateDealTier(impDeal[bidder]) {
-					updateHbPbCatDur(topBidPerBidder, impDeal[bidder], bidCategory)
-				} else {
-					errs = append(errs, fmt.Errorf("dealTier configuration invalid for bidder '%s', imp ID '%s'", string(bidder), impID))
->>>>>>> bb2157f7
 				}
 			}
 		}
@@ -1126,17 +1117,6 @@
 
 		}
 		bidExtPrebid := &openrtb_ext.ExtBidPrebid{
-<<<<<<< HEAD
-			DealPriority:      bid.dealPriority,
-			DealTierSatisfied: bid.dealTierSatisfied,
-			Events:            bid.bidEvents,
-			Targeting:         bid.bidTargets,
-			Targetbiddercode:  bid.targetBidderCode,
-			Type:              bid.bidType,
-			Meta:              bid.bidMeta,
-			Video:             bid.bidVideo,
-			BidId:             bid.generatedBidID,
-=======
 			DealPriority:      bid.DealPriority,
 			DealTierSatisfied: bid.DealTierSatisfied,
 			Events:            bid.BidEvents,
@@ -1145,7 +1125,7 @@
 			Meta:              bid.BidMeta,
 			Video:             bid.BidVideo,
 			BidId:             bid.GeneratedBidID,
->>>>>>> bb2157f7
+			Targetbiddercode:  bid.TargetBidderCode,
 		}
 
 		if cacheInfo, found := e.getBidCacheInfo(bid, auc); found {
