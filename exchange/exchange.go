package exchange

import (
	"github.com/mxmCherry/openrtb"
	"github.com/prebid/prebid-server/openrtb_ext"
	"github.com/prebid/prebid-server/adapters"
	"context"
	"time"
	"net/http"
	"encoding/json"
)

// Exchange runs an OpenRTB Auction
type Exchange interface {
	HoldAuction(ctx context.Context, bidRequest *openrtb.BidRequest) *openrtb.BidResponse
}

type exchange struct {
	// The list of adapters we will consider for this auction
	adapters []string
	adapterMap map[string]adapters.Bidder
}

// Container to pass out response ext data from the GetAllBids goroutines back into the main thread
type seatResponseExtra struct {
	ResponseTimeMillis int
	Errors []string
}

func NewExchange(client *http.Client) Exchange {
	e := new(exchange)

	e.adapterMap = newAdapterMap(client)
	e.adapters = make([]string, 0, len(e.adapterMap))
	for a, _ := range e.adapterMap {
		e.adapters = append(e.adapters, a)
	}
	return e
}

func (e *exchange) HoldAuction(ctx context.Context, bidRequest *openrtb.BidRequest) *openrtb.BidResponse {
	// Slice of BidRequests, each a copy of the original cleaned to only contain bidder data for the named bidder
	// TODO: modify adapters locally to impliment bseats and wseats
	cleanRequests := openrtb_ext.CleanOpenRTBRequests(bidRequest, e.adapters)
	// List of bidders we have requests for.
	liveAdapters := make([]string, len(cleanRequests))
	i := 0
	for a, _ := range cleanRequests {
		liveAdapters[i] = a
		i++
	}
	// TODO: Possibly sort the list of adapters to support publisher's desired call order, or just randomize it.
	// Currently just implementing randomize
	openrtb_ext.RandomizeList(liveAdapters)

	adapterExtra := make(map[string]*seatResponseExtra)

	adapterBids := e.GetAllBids(ctx, liveAdapters, cleanRequests, adapterExtra)

	// Build the response
	return e.BuildBidResponse(liveAdapters, adapterBids, bidRequest, adapterExtra)
}

// This piece sends all the requests to the bidder adapters and gathers the results.
func (e *exchange) GetAllBids(ctx context.Context, liveAdapters []string, cleanRequests map[string]*openrtb.BidRequest, adapterExtra map[string]*seatResponseExtra) map[string]*adapters.PBSOrtbSeatBid {
	// Set up pointers to the bid results
	adapterBids := map[string]*adapters.PBSOrtbSeatBid{}
	chBids := make(chan int, len(liveAdapters))
	for _, a := range liveAdapters {
		// Here we actually call the adapters and collect the bids.
		go func(aName string) {
			// Passing in aName so a doesn't change out from under the go routine
			start := time.Now()
			sb, err := e.adapterMap[aName].Bid(ctx, cleanRequests[aName])
			// TODO: Error handling

			// Add in time reporting
			elapsed := time.Since(start)
			ae := new(seatResponseExtra)
			ae.ResponseTimeMillis = int(elapsed/time.Millisecond)
			serr := make([]string, len(err))
			for i :=0; i<len(err); i++ {
				serr[i] = err[i].Error()
			}
			ae.Errors = serr
			adapterBids[aName] = sb
			chBids <- 1
		}(a)
	}
	// Wait for the bidders to do their thing
	for i := 0; i < len(liveAdapters); i++ {
		<-chBids
	}

	return adapterBids
}

// This piece takes all the bids supplied by the adapters and crafts an openRTB response to send back to the requester
func (e *exchange) BuildBidResponse(liveAdapters []string, adapterBids map[string]*adapters.PBSOrtbSeatBid, bidRequest *openrtb.BidRequest, adapterExtra map[string]*seatResponseExtra) *openrtb.BidResponse {
	bidResponse := new(openrtb.BidResponse)

	bidResponse.ID = bidRequest.ID
	if len(liveAdapters) == 0 {
		// signal "Invalid Request" if no valid bidders.
		bidResponse.NBR = openrtb.NoBidReasonCode.Ptr(openrtb.NoBidReasonCodeInvalidRequest)
	}

	bidResponseExt := e.MakeExtBidResponse(adapterBids, adapterExtra, bidRequest.Test)
	ext, err := json.Marshal(bidResponseExt)
	// TODO: handle errors
	_ = err
	bidResponse.Ext = ext

	// Create the SeatBids. We use a zero sized slice so that we can append non-zero seat bids, and not include seatBid
	// objects for seatBids without any bids. Preallocate the max possible size to avoid reallocating the array as we go.
	seatBids := make([]openrtb.SeatBid, 0, len(liveAdapters))
	for _, a := range liveAdapters {
		if len(adapterBids[a].Bids) > 0 {
			// Only add non-null seat bids
			// Possible performance improvement by grabbing a pointer to the current seatBid element, passing it to
			// MakeSeatBid, and then building the seatBid in place, rather than copying. Probably more confusing than
			// its worth
			sb := e.MakeSeatBid(adapterBids[a], a)
			seatBids = append(seatBids, *sb)
		}
	}

	return bidResponse
}

// Extract all the data from the SeatBids and build the ExtBidResponse
func (e *exchange) MakeExtBidResponse(adapterBids map[string]*adapters.PBSOrtbSeatBid, adapterExtra map[string]*seatResponseExtra, test int8) *openrtb_ext.ExtBidResponse {
<<<<<<< HEAD
	bidResponseExt := new(openrtb_ext.ExtBidResponse)
=======
	bidResponseExt := &openrtb_ext.ExtBidResponse{
		Errors: make(map[string][]string, len(adapterBids)),
		ResponseTimeMillis: make(map[string]int, len(adapterBids)),
	}
>>>>>>> 954c35f2
	if test == 1 {
		bidResponseExt.Debug = &openrtb_ext.ExtResponseDebug{
			ServerCalls: make(map[string][]*openrtb_ext.ExtServerCall),
		}
	}

	for a, b := range adapterBids {
		if test == 1 {
			// Fill debug info
			bidResponseExt.Debug.ServerCalls[a] = b.ServerCalls
		}
		bidResponseExt.Errors[a] = adapterExtra[a].Errors
		bidResponseExt.ResponseTimeMillis[a] = adapterExtra[a].ResponseTimeMillis
		// Defering the filling of bidResponseExt.Usersync[a] until later
	}
	return bidResponseExt
<<<<<<< HEAD
}

// Return an openrtb seatBid for a bidder
// BuildBidResponse is responsible for ensuring nil bid seatbids are not included
func (e *exchange) MakeSeatBid(adapterBid *adapters.PBSOrtbSeatBid, adapter string) *openrtb.SeatBid {
	seatBid := new(openrtb.SeatBid)
	seatBid.Seat = adapter
	// Prebid cannot support roadblocking
	seatBid.Group = 0
	sbExt := make(map[string]openrtb.RawJSON)
	sbExt["bidder"] = adapterBid.Ext

	ext, err := json.Marshal(sbExt)
	// TODO: handle errors
	_ = err
	seatBid.Ext = ext

	seatBid.Bid = e.MakeBid(adapterBid.Bids)

	return seatBid
}

// Create the Bid array inside of SeatBid
func (e *exchange) MakeBid(Bids []*adapters.PBSOrtbBid) []openrtb.Bid {
	bids := make([]openrtb.Bid, len(Bids))
	for i := 0; i < len(Bids); i++ {
		bids[i] = *Bids[i].Bid
		bidExt := new(openrtb_ext.ExtBid)
		bidExt.Bidder = bids[i].Ext
		bidPrebid := new(openrtb_ext.ExtBidPrebid)
		bidPrebid.Cache = Bids[i].Cache
		bidPrebid.Type = Bids[i].Type
		// TODO: Support targeting

		ext, err := json.Marshal(bidExt)
		// TODO: handle errors
		_ = err
		bids[i].Ext = ext
	}
	return bids
=======
>>>>>>> 954c35f2
}<|MERGE_RESOLUTION|>--- conflicted
+++ resolved
@@ -130,14 +130,10 @@
 
 // Extract all the data from the SeatBids and build the ExtBidResponse
 func (e *exchange) MakeExtBidResponse(adapterBids map[string]*adapters.PBSOrtbSeatBid, adapterExtra map[string]*seatResponseExtra, test int8) *openrtb_ext.ExtBidResponse {
-<<<<<<< HEAD
-	bidResponseExt := new(openrtb_ext.ExtBidResponse)
-=======
 	bidResponseExt := &openrtb_ext.ExtBidResponse{
 		Errors: make(map[string][]string, len(adapterBids)),
 		ResponseTimeMillis: make(map[string]int, len(adapterBids)),
 	}
->>>>>>> 954c35f2
 	if test == 1 {
 		bidResponseExt.Debug = &openrtb_ext.ExtResponseDebug{
 			ServerCalls: make(map[string][]*openrtb_ext.ExtServerCall),
@@ -154,7 +150,6 @@
 		// Defering the filling of bidResponseExt.Usersync[a] until later
 	}
 	return bidResponseExt
-<<<<<<< HEAD
 }
 
 // Return an openrtb seatBid for a bidder
@@ -195,6 +190,4 @@
 		bids[i].Ext = ext
 	}
 	return bids
-=======
->>>>>>> 954c35f2
 }