package exchange

import (
	"context"
	"encoding/json"
	"fmt"
	"net/http"
	"runtime/debug"
	"strings"
	"time"

	"github.com/golang/glog"
	"golang.org/x/text/currency"

	"github.com/mxmCherry/openrtb"

	"github.com/prebid/prebid-server/adapters"
	"github.com/prebid/prebid-server/config"
	"github.com/prebid/prebid-server/errortypes"
	"github.com/prebid/prebid-server/gdpr"
	"github.com/prebid/prebid-server/openrtb_ext"
	"github.com/prebid/prebid-server/pbsmetrics"
	"github.com/prebid/prebid-server/prebid_cache_client"
)

// Exchange runs Auctions. Implementations must be threadsafe, and will be shared across many goroutines.
type Exchange interface {
	// HoldAuction executes an OpenRTB v2.5 Auction.
	HoldAuction(ctx context.Context, bidRequest *openrtb.BidRequest, usersyncs IdFetcher, labels pbsmetrics.Labels) (*openrtb.BidResponse, error)
}

// IdFetcher can find the user's ID for a specific Bidder.
type IdFetcher interface {
	// GetId returns the ID for the bidder. The boolean will be true if the ID exists, and false otherwise.
	GetId(bidder openrtb_ext.BidderName) (string, bool)
}

type exchange struct {
	adapterMap          map[openrtb_ext.BidderName]adaptedBidder
	me                  pbsmetrics.MetricsEngine
	cache               prebid_cache_client.Client
	cacheTime           time.Duration
	gDPR                gdpr.Permissions
	UsersyncIfAmbiguous bool
	defaultTTLs         config.DefaultTTLs
}

// Container to pass out response ext data from the GetAllBids goroutines back into the main thread
type seatResponseExtra struct {
	ResponseTimeMillis int
	Errors             []openrtb_ext.ExtBidderError
}

type bidResponseWrapper struct {
	adapterBids  *pbsOrtbSeatBid
	adapterExtra *seatResponseExtra
	bidder       openrtb_ext.BidderName
}

func NewExchange(client *http.Client, cache prebid_cache_client.Client, cfg *config.Configuration, metricsEngine pbsmetrics.MetricsEngine, infos adapters.BidderInfos, gDPR gdpr.Permissions) Exchange {
	e := new(exchange)

	e.adapterMap = newAdapterMap(client, cfg, infos)
	e.cache = cache
	e.cacheTime = time.Duration(cfg.CacheURL.ExpectedTimeMillis) * time.Millisecond
	e.me = metricsEngine
	e.gDPR = gDPR
	e.UsersyncIfAmbiguous = cfg.GDPR.UsersyncIfAmbiguous
	e.defaultTTLs = cfg.CacheURL.DefaultTTLs
	return e
}

func (e *exchange) HoldAuction(ctx context.Context, bidRequest *openrtb.BidRequest, usersyncs IdFetcher, labels pbsmetrics.Labels) (*openrtb.BidResponse, error) {
	// Snapshot of resolved bid request for debug if test request
	var resolvedRequest json.RawMessage
	if bidRequest.Test == 1 {
		if r, err := json.Marshal(bidRequest); err != nil {
			glog.Errorf("Error marshalling bid request for debug: %v", err)
		} else {
			resolvedRequest = r
		}
	}

	// Slice of BidRequests, each a copy of the original cleaned to only contain bidder data for the named bidder
	blabels := make(map[openrtb_ext.BidderName]*pbsmetrics.AdapterLabels)
	cleanRequests, aliases, errs := cleanOpenRTBRequests(ctx, bidRequest, usersyncs, blabels, labels, e.gDPR, e.UsersyncIfAmbiguous)

	// List of bidders we have requests for.
	liveAdapters := make([]openrtb_ext.BidderName, len(cleanRequests))
	i := 0
	for a := range cleanRequests {
		liveAdapters[i] = a
		i++
	}
	// Randomize the list of adapters to make the auction more fair
	randomizeList(liveAdapters)
	// Process the request to check for targeting parameters.
	var targData *targetData
	shouldCacheBids := false
	shouldCacheVAST := false
	var bidAdjustmentFactors map[string]float64
	if len(bidRequest.Ext) > 0 {
		var requestExt openrtb_ext.ExtRequest
		err := json.Unmarshal(bidRequest.Ext, &requestExt)
		if err != nil {
			return nil, fmt.Errorf("Error decoding Request.ext : %s", err.Error())
		}
		bidAdjustmentFactors = requestExt.Prebid.BidAdjustmentFactors
		if requestExt.Prebid.Cache != nil {
			shouldCacheBids = requestExt.Prebid.Cache.Bids != nil
			shouldCacheVAST = requestExt.Prebid.Cache.VastXML != nil
		}

		if requestExt.Prebid.Targeting != nil {
			targData = &targetData{
				priceGranularity:  requestExt.Prebid.Targeting.PriceGranularity,
				includeWinners:    requestExt.Prebid.Targeting.IncludeWinners,
				includeBidderKeys: requestExt.Prebid.Targeting.IncludeBidderKeys,
			}
			if shouldCacheBids {
				targData.includeCacheBids = true
			}
			if shouldCacheVAST {
				targData.includeCacheVast = true
			}
		}
	}

	// If we need to cache bids, then it will take some time to call prebid cache.
	// We should reduce the amount of time the bidders have, to compensate.
	auctionCtx, cancel := e.makeAuctionContext(ctx, shouldCacheBids)
	defer cancel()

	adapterBids, adapterExtra := e.getAllBids(auctionCtx, cleanRequests, aliases, bidAdjustmentFactors, blabels)
	auc := newAuction(adapterBids, len(bidRequest.Imp))
	if targData != nil {
		auc.setRoundedPrices(targData.priceGranularity)
<<<<<<< HEAD
		auc.doCache(ctx, e.cache, targData.includeCacheBids, targData.includeCacheVast, bidRequest, 60, &e.defaultTTLs)
=======
		cacheErrs := auc.doCache(ctx, e.cache, targData.includeCacheBids, targData.includeCacheVast, bidRequest, 60)
		if len(cacheErrs) > 0 {
			errs = append(errs, cacheErrs...)
		}
>>>>>>> 60d51d23
		targData.setTargeting(auc, bidRequest.App != nil)
	}
	// Build the response
	return e.buildBidResponse(ctx, liveAdapters, adapterBids, bidRequest, resolvedRequest, adapterExtra, errs)
}

func (e *exchange) makeAuctionContext(ctx context.Context, needsCache bool) (auctionCtx context.Context, cancel func()) {
	auctionCtx = ctx
	cancel = func() {}
	if needsCache {
		if deadline, ok := ctx.Deadline(); ok {
			auctionCtx, cancel = context.WithDeadline(ctx, deadline.Add(-e.cacheTime))
		}
	}
	return
}

// This piece sends all the requests to the bidder adapters and gathers the results.
func (e *exchange) getAllBids(ctx context.Context, cleanRequests map[openrtb_ext.BidderName]*openrtb.BidRequest, aliases map[string]string, bidAdjustments map[string]float64, blabels map[openrtb_ext.BidderName]*pbsmetrics.AdapterLabels) (map[openrtb_ext.BidderName]*pbsOrtbSeatBid, map[openrtb_ext.BidderName]*seatResponseExtra) {
	// Set up pointers to the bid results
	adapterBids := make(map[openrtb_ext.BidderName]*pbsOrtbSeatBid, len(cleanRequests))
	adapterExtra := make(map[openrtb_ext.BidderName]*seatResponseExtra, len(cleanRequests))
	chBids := make(chan *bidResponseWrapper, len(cleanRequests))

	for bidderName, req := range cleanRequests {
		// Here we actually call the adapters and collect the bids.
		coreBidder := resolveBidder(string(bidderName), aliases)
		bidderRunner := recoverSafely(func(aName openrtb_ext.BidderName, coreBidder openrtb_ext.BidderName, request *openrtb.BidRequest, bidlabels *pbsmetrics.AdapterLabels) {
			// Passing in aName so a doesn't change out from under the go routine
			if bidlabels.Adapter == "" {
				glog.Errorf("Exchange: bidlables for %s (%s) missing adapter string", aName, coreBidder)
				bidlabels.Adapter = coreBidder
			}
			brw := new(bidResponseWrapper)
			brw.bidder = aName
			// Defer basic metrics to insure we capture them after all the values have been set
			defer func() {
				e.me.RecordAdapterRequest(*bidlabels)
			}()
			start := time.Now()

			adjustmentFactor := 1.0
			if givenAdjustment, ok := bidAdjustments[string(aName)]; ok {
				adjustmentFactor = givenAdjustment
			}
			bids, err := e.adapterMap[coreBidder].requestBid(ctx, request, aName, adjustmentFactor)

			// Add in time reporting
			elapsed := time.Since(start)
			brw.adapterBids = bids
			// validate bids ASAP, so we don't waste time on invalid bids.
			err2 := brw.validateBids(request)
			if len(err2) > 0 {
				err = append(err, err2...)
			}
			// Structure to record extra tracking data generated during bidding
			ae := new(seatResponseExtra)
			ae.ResponseTimeMillis = int(elapsed / time.Millisecond)
			// Timing statistics
			e.me.RecordAdapterTime(*bidlabels, time.Since(start))
			serr := errsToBidderErrors(err)
			bidlabels.AdapterBids = bidsToMetric(brw.adapterBids)
			bidlabels.AdapterErrors = errorsToMetric(err)
			// Append any bid validation errors to the error list
			ae.Errors = serr
			brw.adapterExtra = ae
			if bids != nil {
				for _, bid := range bids.bids {
					var cpm = float64(bid.bid.Price * 1000)
					e.me.RecordAdapterPrice(*bidlabels, cpm)
					e.me.RecordAdapterBidReceived(*bidlabels, bid.bidType, bid.bid.AdM != "")
				}
			}
			chBids <- brw
		}, chBids)
		go bidderRunner(bidderName, coreBidder, req, blabels[coreBidder])
	}
	// Wait for the bidders to do their thing
	for i := 0; i < len(cleanRequests); i++ {
		brw := <-chBids
		adapterBids[brw.bidder] = brw.adapterBids
		adapterExtra[brw.bidder] = brw.adapterExtra
	}

	return adapterBids, adapterExtra
}

func recoverSafely(inner func(openrtb_ext.BidderName, openrtb_ext.BidderName, *openrtb.BidRequest, *pbsmetrics.AdapterLabels), chBids chan *bidResponseWrapper) func(openrtb_ext.BidderName, openrtb_ext.BidderName, *openrtb.BidRequest, *pbsmetrics.AdapterLabels) {
	return func(aName openrtb_ext.BidderName, coreBidder openrtb_ext.BidderName, request *openrtb.BidRequest, bidlabels *pbsmetrics.AdapterLabels) {
		defer func() {
			if r := recover(); r != nil {
				glog.Errorf("OpenRTB auction recovered panic from Bidder %s: %v. Stack trace is: %v", coreBidder, r, string(debug.Stack()))
				// Let the master request know that there is no data here
				brw := new(bidResponseWrapper)
				brw.adapterExtra = new(seatResponseExtra)
				chBids <- brw
			}
		}()
		inner(aName, coreBidder, request, bidlabels)
	}
}

func bidsToMetric(bids *pbsOrtbSeatBid) pbsmetrics.AdapterBid {
	if bids == nil || len(bids.bids) == 0 {
		return pbsmetrics.AdapterBidNone
	}
	return pbsmetrics.AdapterBidPresent
}

func errorsToMetric(errs []error) map[pbsmetrics.AdapterError]struct{} {
	if len(errs) == 0 {
		return nil
	}
	ret := make(map[pbsmetrics.AdapterError]struct{}, len(errs))
	var s struct{}
	for _, err := range errs {
		switch errortypes.DecodeError(err) {
		case errortypes.TimeoutCode:
			ret[pbsmetrics.AdapterErrorTimeout] = s
		case errortypes.BadInputCode:
			ret[pbsmetrics.AdapterErrorBadInput] = s
		case errortypes.BadServerResponseCode:
			ret[pbsmetrics.AdapterErrorBadServerResponse] = s
		case errortypes.FailedToRequestBidsCode:
			ret[pbsmetrics.AdapterErrorFailedToRequestBids] = s
		default:
			ret[pbsmetrics.AdapterErrorUnknown] = s
		}
	}
	return ret
}

func errsToBidderErrors(errs []error) []openrtb_ext.ExtBidderError {
	serr := make([]openrtb_ext.ExtBidderError, len(errs))
	for i := 0; i < len(errs); i++ {
		serr[i].Code = errortypes.DecodeError(errs[i])
		serr[i].Message = errs[i].Error()
	}
	return serr
}

// This piece takes all the bids supplied by the adapters and crafts an openRTB response to send back to the requester
func (e *exchange) buildBidResponse(ctx context.Context, liveAdapters []openrtb_ext.BidderName, adapterBids map[openrtb_ext.BidderName]*pbsOrtbSeatBid, bidRequest *openrtb.BidRequest, resolvedRequest json.RawMessage, adapterExtra map[openrtb_ext.BidderName]*seatResponseExtra, errList []error) (*openrtb.BidResponse, error) {
	bidResponse := new(openrtb.BidResponse)

	bidResponse.ID = bidRequest.ID
	if len(liveAdapters) == 0 {
		// signal "Invalid Request" if no valid bidders.
		bidResponse.NBR = openrtb.NoBidReasonCode.Ptr(openrtb.NoBidReasonCodeInvalidRequest)
	}

	// Create the SeatBids. We use a zero sized slice so that we can append non-zero seat bids, and not include seatBid
	// objects for seatBids without any bids. Preallocate the max possible size to avoid reallocating the array as we go.
	seatBids := make([]openrtb.SeatBid, 0, len(liveAdapters))
	for _, a := range liveAdapters {
		if adapterBids[a] != nil && len(adapterBids[a].bids) > 0 {
			sb := e.makeSeatBid(adapterBids[a], a, adapterExtra)
			seatBids = append(seatBids, *sb)
		}
	}

	bidResponse.SeatBid = seatBids

	bidResponseExt := e.makeExtBidResponse(adapterBids, adapterExtra, bidRequest, resolvedRequest, errList)
	ext, err := json.Marshal(bidResponseExt)
	bidResponse.Ext = ext
	return bidResponse, err
}

// Extract all the data from the SeatBids and build the ExtBidResponse
func (e *exchange) makeExtBidResponse(adapterBids map[openrtb_ext.BidderName]*pbsOrtbSeatBid, adapterExtra map[openrtb_ext.BidderName]*seatResponseExtra, req *openrtb.BidRequest, resolvedRequest json.RawMessage, errList []error) *openrtb_ext.ExtBidResponse {
	bidResponseExt := &openrtb_ext.ExtBidResponse{
		Errors:             make(map[openrtb_ext.BidderName][]openrtb_ext.ExtBidderError, len(adapterBids)),
		ResponseTimeMillis: make(map[openrtb_ext.BidderName]int, len(adapterBids)),
	}
	if req.Test == 1 {
		bidResponseExt.Debug = &openrtb_ext.ExtResponseDebug{
			HttpCalls: make(map[openrtb_ext.BidderName][]*openrtb_ext.ExtHttpCall),
		}
		if err := json.Unmarshal(resolvedRequest, &bidResponseExt.Debug.ResolvedRequest); err != nil {
			glog.Errorf("Error unmarshalling bid request snapshot: %v", err)
		}
	}

	for a, b := range adapterBids {
		if b != nil {
			if req.Test == 1 {
				// Fill debug info
				bidResponseExt.Debug.HttpCalls[a] = b.httpCalls
			}
		}
		// Only make an entry for bidder errors if the bidder reported any.
		if len(adapterExtra[a].Errors) > 0 {
			bidResponseExt.Errors[a] = adapterExtra[a].Errors
		}
		if len(errList) > 0 {
			bidResponseExt.Errors["prebid"] = errsToBidderErrors(errList)
		}
		bidResponseExt.ResponseTimeMillis[a] = adapterExtra[a].ResponseTimeMillis
		// Defering the filling of bidResponseExt.Usersync[a] until later

	}
	return bidResponseExt
}

// Return an openrtb seatBid for a bidder
// BuildBidResponse is responsible for ensuring nil bid seatbids are not included
func (e *exchange) makeSeatBid(adapterBid *pbsOrtbSeatBid, adapter openrtb_ext.BidderName, adapterExtra map[openrtb_ext.BidderName]*seatResponseExtra) *openrtb.SeatBid {
	seatBid := new(openrtb.SeatBid)
	seatBid.Seat = adapter.String()
	// Prebid cannot support roadblocking
	seatBid.Group = 0

	if len(adapterBid.ext) > 0 {
		sbExt := ExtSeatBid{
			Bidder: adapterBid.ext,
		}

		ext, err := json.Marshal(sbExt)
		if err != nil {
			extError := openrtb_ext.ExtBidderError{
				Code:    errortypes.DecodeError(err),
				Message: fmt.Sprintf("Error writing SeatBid.Ext: %s", err.Error()),
			}
			adapterExtra[adapter].Errors = append(adapterExtra[adapter].Errors, extError)
		}
		seatBid.Ext = ext
	}

	var errList []error
	seatBid.Bid, errList = e.makeBid(adapterBid.bids, adapter)
	if len(errList) > 0 {
		adapterExtra[adapter].Errors = append(adapterExtra[adapter].Errors, errsToBidderErrors(errList)...)
	}

	return seatBid
}

// Create the Bid array inside of SeatBid
func (e *exchange) makeBid(Bids []*pbsOrtbBid, adapter openrtb_ext.BidderName) ([]openrtb.Bid, []error) {
	bids := make([]openrtb.Bid, 0, len(Bids))
	errList := make([]error, 0, 1)
	for _, thisBid := range Bids {
		bidExt := &openrtb_ext.ExtBid{
			Bidder: thisBid.bid.Ext,
			Prebid: &openrtb_ext.ExtBidPrebid{
				Targeting: thisBid.bidTargets,
				Type:      thisBid.bidType,
			},
		}

		ext, err := json.Marshal(bidExt)
		if err != nil {
			errList = append(errList, err)
		} else {
			bids = append(bids, *thisBid.bid)
			bids[len(bids)-1].Ext = ext
		}
	}
	return bids, errList
}

// validateBids will run some validation checks on the returned bids and excise any invalid bids
func (brw *bidResponseWrapper) validateBids(request *openrtb.BidRequest) (err []error) {
	// Exit early if there is nothing to do.
	if brw.adapterBids == nil || len(brw.adapterBids.bids) == 0 {
		return
	}

	err = make([]error, 0, len(brw.adapterBids.bids))

	// By design, default currency is USD.
	if cerr := validateCurrency(request.Cur, brw.adapterBids.currency); cerr != nil {
		brw.adapterBids.bids = nil
		err = append(err, cerr)
		return
	}

	validBids := make([]*pbsOrtbBid, 0, len(brw.adapterBids.bids))
	for _, bid := range brw.adapterBids.bids {
		if ok, berr := validateBid(bid); ok {
			validBids = append(validBids, bid)
		} else {
			err = append(err, berr)
		}
	}
	if len(validBids) != len(brw.adapterBids.bids) {
		// If all bids are valid, the two slices should be equal. Otherwise replace the list of bids with the valid bids.
		brw.adapterBids.bids = validBids
	}
	return err
}

// validateCurrency will run currency validation checks and return true if it passes, false otherwise.
func validateCurrency(requestAllowedCurrencies []string, bidCurrency string) error {
	// Default currency is `USD` by design.
	defaultCurrency := "USD"
	// Make sure bid currency is a valid ISO currency code
	if bidCurrency == "" {
		// If bid currency is not set, then consider it's default currency.
		bidCurrency = defaultCurrency
	}
	currencyUnit, cerr := currency.ParseISO(bidCurrency)
	if cerr != nil {
		return cerr
	}
	// Make sure the bid currency is allowed from bid request via `cur` field.
	// If `cur` field array from bid request is empty, then consider it accepts the default currency.
	currencyAllowed := false
	if len(requestAllowedCurrencies) == 0 {
		requestAllowedCurrencies = []string{defaultCurrency}
	}
	for _, allowedCurrency := range requestAllowedCurrencies {
		if strings.ToUpper(allowedCurrency) == currencyUnit.String() {
			currencyAllowed = true
			break
		}
	}
	if currencyAllowed == false {
		return fmt.Errorf(
			"Bid currency is not allowed. Was '%s', wants: ['%s']",
			currencyUnit.String(),
			strings.Join(requestAllowedCurrencies, "', '"),
		)
	}

	return nil
}

// validateBid will run the supplied bid through validation checks and return true if it passes, false otherwise.
func validateBid(bid *pbsOrtbBid) (bool, error) {
	if bid.bid == nil {
		return false, fmt.Errorf("Empty bid object submitted.")
	}
	// These are the three required fields for bids
	if bid.bid.ID == "" {
		return false, fmt.Errorf("Bid missing required field 'id'")
	}
	if bid.bid.ImpID == "" {
		return false, fmt.Errorf("Bid \"%s\" missing required field 'impid'", bid.bid.ID)
	}
	if bid.bid.Price <= 0.0 {
		return false, fmt.Errorf("Bid \"%s\" does not contain a positive 'price'", bid.bid.ID)
	}
	if bid.bid.CrID == "" {
		return false, fmt.Errorf("Bid \"%s\" missing creative ID", bid.bid.ID)
	}

	return true, nil
}<|MERGE_RESOLUTION|>--- conflicted
+++ resolved
@@ -135,14 +135,10 @@
 	auc := newAuction(adapterBids, len(bidRequest.Imp))
 	if targData != nil {
 		auc.setRoundedPrices(targData.priceGranularity)
-<<<<<<< HEAD
-		auc.doCache(ctx, e.cache, targData.includeCacheBids, targData.includeCacheVast, bidRequest, 60, &e.defaultTTLs)
-=======
-		cacheErrs := auc.doCache(ctx, e.cache, targData.includeCacheBids, targData.includeCacheVast, bidRequest, 60)
+		cacheErrs := auc.doCache(ctx, e.cache, targData.includeCacheBids, targData.includeCacheVast, bidRequest, 60, &e.defaultTTLs)
 		if len(cacheErrs) > 0 {
 			errs = append(errs, cacheErrs...)
 		}
->>>>>>> 60d51d23
 		targData.setTargeting(auc, bidRequest.App != nil)
 	}
 	// Build the response
