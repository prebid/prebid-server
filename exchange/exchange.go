package exchange

import (
	"bytes"
	"context"
	"encoding/json"
	"errors"
	"fmt"
	"math/rand"
	"net/url"
	"runtime/debug"
	"sort"
	"strconv"
	"strings"
	"time"

	"github.com/prebid/prebid-server/v2/privacy"

	"github.com/prebid/prebid-server/v2/adapters"
	"github.com/prebid/prebid-server/v2/adservertargeting"
	"github.com/prebid/prebid-server/v2/bidadjustment"
	"github.com/prebid/prebid-server/v2/config"
	"github.com/prebid/prebid-server/v2/currency"
	"github.com/prebid/prebid-server/v2/dsa"
	"github.com/prebid/prebid-server/v2/errortypes"
	"github.com/prebid/prebid-server/v2/exchange/entities"
	"github.com/prebid/prebid-server/v2/experiment/adscert"
	"github.com/prebid/prebid-server/v2/firstpartydata"
	"github.com/prebid/prebid-server/v2/floors"
	"github.com/prebid/prebid-server/v2/gdpr"
	"github.com/prebid/prebid-server/v2/hooks/hookexecution"
	"github.com/prebid/prebid-server/v2/macros"
	"github.com/prebid/prebid-server/v2/metrics"
	"github.com/prebid/prebid-server/v2/openrtb_ext"
	"github.com/prebid/prebid-server/v2/prebid_cache_client"
	"github.com/prebid/prebid-server/v2/stored_requests"
	"github.com/prebid/prebid-server/v2/stored_responses"
	"github.com/prebid/prebid-server/v2/usersync"
	"github.com/prebid/prebid-server/v2/util/jsonutil"
	"github.com/prebid/prebid-server/v2/util/maputil"

	"github.com/buger/jsonparser"
	"github.com/gofrs/uuid"
	"github.com/golang/glog"
	"github.com/prebid/openrtb/v20/openrtb2"
	"github.com/prebid/openrtb/v20/openrtb3"
)

type extCacheInstructions struct {
	cacheBids, cacheVAST, returnCreative bool
}

// Exchange runs Auctions. Implementations must be threadsafe, and will be shared across many goroutines.
type Exchange interface {
	// HoldAuction executes an OpenRTB v2.5 Auction.
	HoldAuction(ctx context.Context, r *AuctionRequest, debugLog *DebugLog) (*AuctionResponse, error)
}

// IdFetcher can find the user's ID for a specific Bidder.
type IdFetcher interface {
	GetUID(key string) (uid string, exists bool, notExpired bool)
	HasAnyLiveSyncs() bool
}

type exchange struct {
	adapterMap               map[openrtb_ext.BidderName]AdaptedBidder
	bidderInfo               config.BidderInfos
	bidderToSyncerKey        map[string]string
	me                       metrics.MetricsEngine
	cache                    prebid_cache_client.Client
	cacheTime                time.Duration
	gdprPermsBuilder         gdpr.PermissionsBuilder
	currencyConverter        *currency.RateConverter
	externalURL              string
	gdprDefaultValue         gdpr.Signal
	privacyConfig            config.Privacy
	categoriesFetcher        stored_requests.CategoryFetcher
	bidIDGenerator           BidIDGenerator
	hostSChainNode           *openrtb2.SupplyChainNode
	adsCertSigner            adscert.Signer
	server                   config.Server
	bidValidationEnforcement config.Validations
	requestSplitter          requestSplitter
	macroReplacer            macros.Replacer
	priceFloorEnabled        bool
	priceFloorFetcher        floors.FloorFetcher
}

// Container to pass out response ext data from the GetAllBids goroutines back into the main thread
type seatResponseExtra struct {
	ResponseTimeMillis int
	Errors             []openrtb_ext.ExtBidderMessage
	Warnings           []openrtb_ext.ExtBidderMessage
	// httpCalls is the list of debugging info. It should only be populated if the request.test == 1.
	// This will become response.ext.debug.httpcalls.{bidder} on the final Response.
	HttpCalls []*openrtb_ext.ExtHttpCall
}

type bidResponseWrapper struct {
	adapterSeatBids         []*entities.PbsOrtbSeatBid
	adapterExtra            *seatResponseExtra
	bidder                  openrtb_ext.BidderName
	adapter                 openrtb_ext.BidderName
	bidderResponseStartTime time.Time
}

type BidIDGenerator interface {
	New() (string, error)
	Enabled() bool
}

type bidIDGenerator struct {
	enabled bool
}

func (big *bidIDGenerator) Enabled() bool {
	return big.enabled
}

func (big *bidIDGenerator) New() (string, error) {
	rawUuid, err := uuid.NewV4()
	return rawUuid.String(), err
}

type deduplicateChanceGenerator interface {
	Generate() bool
}

type randomDeduplicateBidBooleanGenerator struct{}

func (randomDeduplicateBidBooleanGenerator) Generate() bool {
	return rand.Intn(100) < 50
}

func NewExchange(adapters map[openrtb_ext.BidderName]AdaptedBidder, cache prebid_cache_client.Client, cfg *config.Configuration, syncersByBidder map[string]usersync.Syncer, metricsEngine metrics.MetricsEngine, infos config.BidderInfos, gdprPermsBuilder gdpr.PermissionsBuilder, currencyConverter *currency.RateConverter, categoriesFetcher stored_requests.CategoryFetcher, adsCertSigner adscert.Signer, macroReplacer macros.Replacer, priceFloorFetcher floors.FloorFetcher) Exchange {
	bidderToSyncerKey := map[string]string{}
	for bidder, syncer := range syncersByBidder {
		bidderToSyncerKey[bidder] = syncer.Key()
	}

	gdprDefaultValue := gdpr.SignalYes
	if cfg.GDPR.DefaultValue == "0" {
		gdprDefaultValue = gdpr.SignalNo
	}

	privacyConfig := config.Privacy{
		CCPA: cfg.CCPA,
		GDPR: cfg.GDPR,
		LMT:  cfg.LMT,
	}
	requestSplitter := requestSplitter{
		bidderToSyncerKey: bidderToSyncerKey,
		me:                metricsEngine,
		privacyConfig:     privacyConfig,
		gdprPermsBuilder:  gdprPermsBuilder,
		hostSChainNode:    cfg.HostSChainNode,
		bidderInfo:        infos,
	}

	return &exchange{
		adapterMap:               adapters,
		bidderInfo:               infos,
		bidderToSyncerKey:        bidderToSyncerKey,
		cache:                    cache,
		cacheTime:                time.Duration(cfg.CacheURL.ExpectedTimeMillis) * time.Millisecond,
		categoriesFetcher:        categoriesFetcher,
		currencyConverter:        currencyConverter,
		externalURL:              cfg.ExternalURL,
		gdprPermsBuilder:         gdprPermsBuilder,
		me:                       metricsEngine,
		gdprDefaultValue:         gdprDefaultValue,
		privacyConfig:            privacyConfig,
		bidIDGenerator:           &bidIDGenerator{cfg.GenerateBidID},
		hostSChainNode:           cfg.HostSChainNode,
		adsCertSigner:            adsCertSigner,
		server:                   config.Server{ExternalUrl: cfg.ExternalURL, GvlID: cfg.GDPR.HostVendorID, DataCenter: cfg.DataCenter},
		bidValidationEnforcement: cfg.Validations,
		requestSplitter:          requestSplitter,
		macroReplacer:            macroReplacer,
		priceFloorEnabled:        cfg.PriceFloors.Enabled,
		priceFloorFetcher:        priceFloorFetcher,
	}
}

type ImpExtInfo struct {
	EchoVideoAttrs bool
	StoredImp      []byte
	Passthrough    json.RawMessage
}

// AuctionRequest holds the bid request for the auction
// and all other information needed to process that request
type AuctionRequest struct {
	BidRequestWrapper          *openrtb_ext.RequestWrapper
	ResolvedBidRequest         json.RawMessage
	Account                    config.Account
	UserSyncs                  IdFetcher
	RequestType                metrics.RequestType
	StartTime                  time.Time
	Warnings                   []error
	GlobalPrivacyControlHeader string
	ImpExtInfoMap              map[string]ImpExtInfo
	TCF2Config                 gdpr.TCF2ConfigReader
	Activities                 privacy.ActivityControl

	// LegacyLabels is included here for temporary compatibility with cleanOpenRTBRequests
	// in HoldAuction until we get to factoring it away. Do not use for anything new.
	LegacyLabels   metrics.Labels
	FirstPartyData map[openrtb_ext.BidderName]*firstpartydata.ResolvedFirstPartyData
	// map of imp id to stored response
	StoredAuctionResponses stored_responses.ImpsWithBidResponses
	// map of imp id to bidder to stored response
	StoredBidResponses      stored_responses.ImpBidderStoredResp
	BidderImpReplaceImpID   stored_responses.BidderImpReplaceImpID
	PubID                   string
	HookExecutor            hookexecution.StageExecutor
	QueryParams             url.Values
	BidderResponseStartTime time.Time
	TmaxAdjustments         *TmaxAdjustmentsPreprocessed
}

// BidderRequest holds the bidder specific request and all other
// information needed to process that bidder request.
type BidderRequest struct {
	BidRequest            *openrtb2.BidRequest
	BidderName            openrtb_ext.BidderName
	BidderCoreName        openrtb_ext.BidderName
	BidderLabels          metrics.AdapterLabels
	BidderStoredResponses map[string]json.RawMessage
	IsRequestAlias        bool
	ImpReplaceImpId       map[string]bool
}

func (e *exchange) HoldAuction(ctx context.Context, r *AuctionRequest, debugLog *DebugLog) (*AuctionResponse, error) {
	if r == nil {
		return nil, nil
	}

	err := r.HookExecutor.ExecuteProcessedAuctionStage(r.BidRequestWrapper)
	if err != nil {
		return nil, err
	}

	requestExt, err := r.BidRequestWrapper.GetRequestExt()
	if err != nil {
		return nil, err
	}

	// ensure prebid object always exists
	requestExtPrebid := requestExt.GetPrebid()
	if requestExtPrebid == nil {
		requestExtPrebid = &openrtb_ext.ExtRequestPrebid{}
	}

	if !e.server.Empty() {
		requestExtPrebid.Server = &openrtb_ext.ExtRequestPrebidServer{
			ExternalUrl: e.server.ExternalUrl,
			GvlID:       e.server.GvlID,
			DataCenter:  e.server.DataCenter}
		requestExt.SetPrebid(requestExtPrebid)
	}

	cacheInstructions := getExtCacheInstructions(requestExtPrebid)

	targData := getExtTargetData(requestExtPrebid, cacheInstructions)
	if targData != nil {
		_, targData.cacheHost, targData.cachePath = e.cache.GetExtCacheData()
	}

	// Get currency rates conversions for the auction
	conversions := currency.GetAuctionCurrencyRates(e.currencyConverter, requestExtPrebid.CurrencyConversions)

	var floorErrs []error
	if e.priceFloorEnabled {
		floorErrs = floors.EnrichWithPriceFloors(r.BidRequestWrapper, r.Account, conversions, e.priceFloorFetcher)
	}

	responseDebugAllow, accountDebugAllow, debugLog := getDebugInfo(r.BidRequestWrapper.Test, requestExtPrebid, r.Account.DebugAllow, debugLog)

	// save incoming request with stored requests (if applicable) to return in debug logs
	if responseDebugAllow || len(requestExtPrebid.AdServerTargeting) > 0 {
		if err := r.BidRequestWrapper.RebuildRequest(); err != nil {
			return nil, err
		}
		resolvedBidReq, err := jsonutil.Marshal(r.BidRequestWrapper.BidRequest)
		if err != nil {
			return nil, err
		}
		r.ResolvedBidRequest = resolvedBidReq
	}
	e.me.RecordDebugRequest(responseDebugAllow || accountDebugAllow, r.PubID)

	if r.RequestType == metrics.ReqTypeORTB2Web ||
		r.RequestType == metrics.ReqTypeORTB2App ||
		r.RequestType == metrics.ReqTypeAMP {
		//Extract First party data for auction endpoint only
		resolvedFPD, fpdErrors := firstpartydata.ExtractFPDForBidders(r.BidRequestWrapper)
		if len(fpdErrors) > 0 {
			var errMessages []string
			for _, fpdError := range fpdErrors {
				errMessages = append(errMessages, fpdError.Error())
			}
			return nil, &errortypes.BadInput{
				Message: strings.Join(errMessages, ","),
			}
		}
		r.FirstPartyData = resolvedFPD
	}

	bidAdjustmentFactors := getExtBidAdjustmentFactors(requestExtPrebid)

	recordImpMetrics(r.BidRequestWrapper, e.me)

	// Make our best guess if GDPR applies
	gdprDefaultValue := e.parseGDPRDefaultValue(r.BidRequestWrapper)

	// rebuild/resync the request in the request wrapper.
	if err := r.BidRequestWrapper.RebuildRequest(); err != nil {
		return nil, err
	}

	// Slice of BidRequests, each a copy of the original cleaned to only contain bidder data for the named bidder
	requestExtLegacy := &openrtb_ext.ExtRequest{
		Prebid: *requestExtPrebid,
		SChain: requestExt.GetSChain(),
	}
	bidderRequests, privacyLabels, errs := e.requestSplitter.cleanOpenRTBRequests(ctx, *r, requestExtLegacy, gdprDefaultValue, bidAdjustmentFactors)
	errs = append(errs, floorErrs...)

	mergedBidAdj, err := bidadjustment.Merge(r.BidRequestWrapper, r.Account.BidAdjustments)
	if err != nil {
		if errortypes.ContainsFatalError([]error{err}) {
			return nil, err
		}
		errs = append(errs, err)
	}
	bidAdjustmentRules := bidadjustment.BuildRules(mergedBidAdj)

	e.me.RecordRequestPrivacy(privacyLabels)

	if len(r.StoredAuctionResponses) > 0 || len(r.StoredBidResponses) > 0 {
		e.me.RecordStoredResponse(r.PubID)
	}

	// If we need to cache bids, then it will take some time to call prebid cache.
	// We should reduce the amount of time the bidders have, to compensate.
	auctionCtx, cancel := e.makeAuctionContext(ctx, cacheInstructions.cacheBids)
	defer cancel()

	var (
		adapterBids     map[openrtb_ext.BidderName]*entities.PbsOrtbSeatBid
		adapterExtra    map[openrtb_ext.BidderName]*seatResponseExtra
		fledge          *openrtb_ext.Fledge
		anyBidsReturned bool
		// List of bidders we have requests for.
		liveAdapters []openrtb_ext.BidderName
	)

	if len(r.StoredAuctionResponses) > 0 {
		adapterBids, fledge, liveAdapters, err = buildStoredAuctionResponse(r.StoredAuctionResponses)
		if err != nil {
			return nil, err
		}
		anyBidsReturned = true

	} else {
		// List of bidders we have requests for.
		liveAdapters = listBiddersWithRequests(bidderRequests)

		//This will be used to validate bids
		var alternateBidderCodes openrtb_ext.ExtAlternateBidderCodes
		if requestExtPrebid.AlternateBidderCodes != nil {
			alternateBidderCodes = *requestExtPrebid.AlternateBidderCodes
		} else if r.Account.AlternateBidderCodes != nil {
			alternateBidderCodes = *r.Account.AlternateBidderCodes
		}
		var extraRespInfo extraAuctionResponseInfo
		adapterBids, adapterExtra, extraRespInfo = e.getAllBids(auctionCtx, bidderRequests, bidAdjustmentFactors, conversions, accountDebugAllow, r.GlobalPrivacyControlHeader, debugLog.DebugOverride, alternateBidderCodes, requestExtLegacy.Prebid.Experiment, r.HookExecutor, r.StartTime, bidAdjustmentRules, r.TmaxAdjustments, responseDebugAllow)
		fledge = extraRespInfo.fledge
		anyBidsReturned = extraRespInfo.bidsFound
		r.BidderResponseStartTime = extraRespInfo.bidderResponseStartTime
	}

	var (
		auc            *auction
		cacheErrs      []error
		bidResponseExt *openrtb_ext.ExtBidResponse
		seatNonBids    = nonBids{}
	)

	if anyBidsReturned {
		if e.priceFloorEnabled {
			var rejectedBids []*entities.PbsOrtbSeatBid
			var enforceErrs []error

			adapterBids, enforceErrs, rejectedBids = floors.Enforce(r.BidRequestWrapper, adapterBids, r.Account, conversions)
			errs = append(errs, enforceErrs...)
			for _, rejectedBid := range rejectedBids {
				errs = append(errs, &errortypes.Warning{
					Message:     fmt.Sprintf("%s bid id %s rejected - bid price %.4f %s is less than bid floor %.4f %s for imp %s", rejectedBid.Seat, rejectedBid.Bids[0].Bid.ID, rejectedBid.Bids[0].Bid.Price, rejectedBid.Currency, rejectedBid.Bids[0].BidFloors.FloorValue, rejectedBid.Bids[0].BidFloors.FloorCurrency, rejectedBid.Bids[0].Bid.ImpID),
					WarningCode: errortypes.FloorBidRejectionWarningCode})
			}
		}

		var bidCategory map[string]string
		//If includebrandcategory is present in ext then CE feature is on.
		if requestExtPrebid.Targeting != nil && requestExtPrebid.Targeting.IncludeBrandCategory != nil {
			var rejections []string
			bidCategory, adapterBids, rejections, err = applyCategoryMapping(ctx, *requestExtPrebid.Targeting, adapterBids, e.categoriesFetcher, targData, &randomDeduplicateBidBooleanGenerator{}, &seatNonBids)
			if err != nil {
				return nil, fmt.Errorf("Error in category mapping : %s", err.Error())
			}
			for _, message := range rejections {
				errs = append(errs, errors.New(message))
			}
		}

		if e.bidIDGenerator.Enabled() {
			for _, seatBid := range adapterBids {
				for _, pbsBid := range seatBid.Bids {
					pbsBid.GeneratedBidID, err = e.bidIDGenerator.New()
					if err != nil {
						errs = append(errs, errors.New("Error generating bid.ext.prebid.bidid"))
					}
				}
			}
		}

		evTracking := getEventTracking(requestExtPrebid, r.StartTime, &r.Account, e.bidderInfo, e.externalURL)
		adapterBids = evTracking.modifyBidsForEvents(adapterBids)

		r.HookExecutor.ExecuteAllProcessedBidResponsesStage(adapterBids)

		if targData != nil {
			multiBidMap := buildMultiBidMap(requestExtPrebid)

			// A non-nil auction is only needed if targeting is active. (It is used below this block to extract cache keys)
			auc = newAuction(adapterBids, len(r.BidRequestWrapper.Imp), targData.preferDeals)
			auc.validateAndUpdateMultiBid(adapterBids, targData.preferDeals, r.Account.DefaultBidLimit)
			auc.setRoundedPrices(*targData)

			if requestExtPrebid.SupportDeals {
				dealErrs := applyDealSupport(r.BidRequestWrapper.BidRequest, auc, bidCategory, multiBidMap)
				errs = append(errs, dealErrs...)
			}

			bidResponseExt = e.makeExtBidResponse(adapterBids, adapterExtra, *r, responseDebugAllow, requestExtPrebid.Passthrough, fledge, errs)
			if debugLog.DebugEnabledOrOverridden {
				if bidRespExtBytes, err := jsonutil.Marshal(bidResponseExt); err == nil {
					debugLog.Data.Response = string(bidRespExtBytes)
				} else {
					debugLog.Data.Response = "Unable to marshal response ext for debugging"
					errs = append(errs, err)
				}
			}

			cacheErrs = auc.doCache(ctx, e.cache, targData, evTracking, r.BidRequestWrapper.BidRequest, 60, &r.Account.CacheTTL, bidCategory, debugLog)
			if len(cacheErrs) > 0 {
				errs = append(errs, cacheErrs...)
			}

			targData.setTargeting(auc, r.BidRequestWrapper.BidRequest.App != nil, bidCategory, r.Account.TruncateTargetAttribute, multiBidMap)
		}
		bidResponseExt = e.makeExtBidResponse(adapterBids, adapterExtra, *r, responseDebugAllow, requestExtPrebid.Passthrough, fledge, errs)
	} else {
		bidResponseExt = e.makeExtBidResponse(adapterBids, adapterExtra, *r, responseDebugAllow, requestExtPrebid.Passthrough, fledge, errs)

		if debugLog.DebugEnabledOrOverridden {

			if bidRespExtBytes, err := jsonutil.Marshal(bidResponseExt); err == nil {
				debugLog.Data.Response = string(bidRespExtBytes)
			} else {
				debugLog.Data.Response = "Unable to marshal response ext for debugging"
				errs = append(errs, err)
			}
		}
	}

	if !accountDebugAllow && !debugLog.DebugOverride {
		accountDebugDisabledWarning := openrtb_ext.ExtBidderMessage{
			Code:    errortypes.AccountLevelDebugDisabledWarningCode,
			Message: "debug turned off for account",
		}
		bidResponseExt.Warnings[openrtb_ext.BidderReservedGeneral] = append(bidResponseExt.Warnings[openrtb_ext.BidderReservedGeneral], accountDebugDisabledWarning)
	}

	for _, warning := range r.Warnings {
		generalWarning := openrtb_ext.ExtBidderMessage{
			Code:    errortypes.ReadCode(warning),
			Message: warning.Error(),
		}
		bidResponseExt.Warnings[openrtb_ext.BidderReservedGeneral] = append(bidResponseExt.Warnings[openrtb_ext.BidderReservedGeneral], generalWarning)
	}

	e.bidValidationEnforcement.SetBannerCreativeMaxSize(r.Account.Validations)

	// Build the response
	bidResponse := e.buildBidResponse(ctx, liveAdapters, adapterBids, r.BidRequestWrapper, adapterExtra, auc, bidResponseExt, cacheInstructions.returnCreative, r.ImpExtInfoMap, r.PubID, errs, &seatNonBids)
	bidResponse = adservertargeting.Apply(r.BidRequestWrapper, r.ResolvedBidRequest, bidResponse, r.QueryParams, bidResponseExt, r.Account.TruncateTargetAttribute)

	bidResponse.Ext, err = encodeBidResponseExt(bidResponseExt)
	if err != nil {
		return nil, err
	}
	bidResponseExt = setSeatNonBid(bidResponseExt, seatNonBids)

	return &AuctionResponse{
		BidResponse:    bidResponse,
		ExtBidResponse: bidResponseExt,
	}, nil
}

func buildMultiBidMap(prebid *openrtb_ext.ExtRequestPrebid) map[string]openrtb_ext.ExtMultiBid {
	if prebid == nil || prebid.MultiBid == nil {
		return nil
	}

	// validation already done in validateRequestExt(), directly build a map here for downstream processing
	multiBidMap := make(map[string]openrtb_ext.ExtMultiBid)
	for _, multiBid := range prebid.MultiBid {
		if multiBid.Bidder != "" {
			if bidderNormalized, bidderFound := openrtb_ext.NormalizeBidderName(multiBid.Bidder); bidderFound {
				multiBidMap[string(bidderNormalized)] = *multiBid
			}
		} else {
			for _, bidder := range multiBid.Bidders {
				if bidderNormalized, bidderFound := openrtb_ext.NormalizeBidderName(bidder); bidderFound {
					multiBidMap[string(bidderNormalized)] = *multiBid
				}
			}
		}
	}

	return multiBidMap
}

func (e *exchange) parseGDPRDefaultValue(r *openrtb_ext.RequestWrapper) gdpr.Signal {
	gdprDefaultValue := e.gdprDefaultValue

	var geo *openrtb2.Geo
	if r.User != nil && r.User.Geo != nil {
		geo = r.User.Geo
	} else if r.Device != nil && r.Device.Geo != nil {
		geo = r.Device.Geo
	}

	if geo != nil {
		// If we have a country set, and it is on the list, we assume GDPR applies if not set on the request.
		// Otherwise we assume it does not apply as long as it appears "valid" (is 3 characters long).
		if _, found := e.privacyConfig.GDPR.EEACountriesMap[strings.ToUpper(geo.Country)]; found {
			gdprDefaultValue = gdpr.SignalYes
		} else if len(geo.Country) == 3 {
			// The country field is formatted properly as a three character country code
			gdprDefaultValue = gdpr.SignalNo
		}
	}

	return gdprDefaultValue
}

func recordImpMetrics(r *openrtb_ext.RequestWrapper, metricsEngine metrics.MetricsEngine) {
	for _, impInRequest := range r.GetImp() {
		var impLabels metrics.ImpLabels = metrics.ImpLabels{
			BannerImps: impInRequest.Banner != nil,
			VideoImps:  impInRequest.Video != nil,
			AudioImps:  impInRequest.Audio != nil,
			NativeImps: impInRequest.Native != nil,
		}
		metricsEngine.RecordImps(impLabels)
	}
}

// applyDealSupport updates targeting keys with deal prefixes if minimum deal tier exceeded
func applyDealSupport(bidRequest *openrtb2.BidRequest, auc *auction, bidCategory map[string]string, multiBid map[string]openrtb_ext.ExtMultiBid) []error {
	errs := []error{}
	impDealMap := getDealTiers(bidRequest)

	for impID, topBidsPerImp := range auc.allBidsByBidder {
		impDeal := impDealMap[impID]
		for bidder, topBidsPerBidder := range topBidsPerImp {
			bidderNormalized, bidderFound := openrtb_ext.NormalizeBidderName(bidder.String())
			if !bidderFound {
				bidderNormalized = bidder
			}

			maxBid := bidsToUpdate(multiBid, bidderNormalized.String())
			for i, topBid := range topBidsPerBidder {
				if i == maxBid {
					break
				}
				if topBid.DealPriority > 0 {
					if validateDealTier(impDeal[bidderNormalized]) {
						updateHbPbCatDur(topBid, impDeal[bidderNormalized], bidCategory)
					} else {
						errs = append(errs, fmt.Errorf("dealTier configuration invalid for bidder '%s', imp ID '%s'", string(bidder), impID))
					}
				}
			}
		}
	}

	return errs
}

// By default, update 1 bid,
// For 2nd and the following bids, updateHbPbCatDur only if this bidder's multibid config is fully defined.
func bidsToUpdate(multiBid map[string]openrtb_ext.ExtMultiBid, bidder string) int {
	if multiBid != nil {
		if bidderMultiBid, ok := multiBid[bidder]; ok && bidderMultiBid.TargetBidderCodePrefix != "" {
			return *bidderMultiBid.MaxBids
		}
	}

	return openrtb_ext.DefaultBidLimit
}

// getDealTiers creates map of impression to bidder deal tier configuration
func getDealTiers(bidRequest *openrtb2.BidRequest) map[string]openrtb_ext.DealTierBidderMap {
	impDealMap := make(map[string]openrtb_ext.DealTierBidderMap)

	for _, imp := range bidRequest.Imp {
		dealTierBidderMap, err := openrtb_ext.ReadDealTiersFromImp(imp)
		if err != nil {
			continue
		}
		impDealMap[imp.ID] = dealTierBidderMap
	}

	return impDealMap
}

func validateDealTier(dealTier openrtb_ext.DealTier) bool {
	return len(dealTier.Prefix) > 0 && dealTier.MinDealTier > 0
}

func updateHbPbCatDur(bid *entities.PbsOrtbBid, dealTier openrtb_ext.DealTier, bidCategory map[string]string) {
	if bid.DealPriority >= dealTier.MinDealTier {
		prefixTier := fmt.Sprintf("%s%d_", dealTier.Prefix, bid.DealPriority)
		bid.DealTierSatisfied = true

		if oldCatDur, ok := bidCategory[bid.Bid.ID]; ok {
			oldCatDurSplit := strings.SplitAfterN(oldCatDur, "_", 2)
			oldCatDurSplit[0] = prefixTier

			newCatDur := strings.Join(oldCatDurSplit, "")
			bidCategory[bid.Bid.ID] = newCatDur
		}
	}
}

func (e *exchange) makeAuctionContext(ctx context.Context, needsCache bool) (auctionCtx context.Context, cancel context.CancelFunc) {
	auctionCtx = ctx
	cancel = func() {}
	if needsCache {
		if deadline, ok := ctx.Deadline(); ok {
			auctionCtx, cancel = context.WithDeadline(ctx, deadline.Add(-e.cacheTime))
		}
	}
	return
}

// This piece sends all the requests to the bidder adapters and gathers the results.
func (e *exchange) getAllBids(
	ctx context.Context,
	bidderRequests []BidderRequest,
	bidAdjustments map[string]float64,
	conversions currency.Conversions,
	accountDebugAllowed bool,
	globalPrivacyControlHeader string,
	headerDebugAllowed bool,
	alternateBidderCodes openrtb_ext.ExtAlternateBidderCodes,
	experiment *openrtb_ext.Experiment,
	hookExecutor hookexecution.StageExecutor,
	pbsRequestStartTime time.Time,
	bidAdjustmentRules map[string][]openrtb_ext.Adjustment,
	tmaxAdjustments *TmaxAdjustmentsPreprocessed,
	responseDebugAllowed bool) (
	map[openrtb_ext.BidderName]*entities.PbsOrtbSeatBid,
	map[openrtb_ext.BidderName]*seatResponseExtra,
	extraAuctionResponseInfo) {
	// Set up pointers to the bid results
	adapterBids := make(map[openrtb_ext.BidderName]*entities.PbsOrtbSeatBid, len(bidderRequests))
	adapterExtra := make(map[openrtb_ext.BidderName]*seatResponseExtra, len(bidderRequests))
	chBids := make(chan *bidResponseWrapper, len(bidderRequests))
	extraRespInfo := extraAuctionResponseInfo{}

	e.me.RecordOverheadTime(metrics.MakeBidderRequests, time.Since(pbsRequestStartTime))

	for _, bidder := range bidderRequests {
		// Here we actually call the adapters and collect the bids.
		bidderRunner := e.recoverSafely(bidderRequests, func(bidderRequest BidderRequest, conversions currency.Conversions) {
			// Passing in aName so a doesn't change out from under the go routine
			if bidderRequest.BidderLabels.Adapter == "" {
				glog.Errorf("Exchange: bidlables for %s (%s) missing adapter string", bidderRequest.BidderName, bidderRequest.BidderCoreName)
				bidderRequest.BidderLabels.Adapter = bidderRequest.BidderCoreName
			}
			brw := new(bidResponseWrapper)
			brw.bidder = bidderRequest.BidderName
			brw.adapter = bidderRequest.BidderCoreName
			// Defer basic metrics to insure we capture them after all the values have been set
			defer func() {
				e.me.RecordAdapterRequest(bidderRequest.BidderLabels)
			}()
			start := time.Now()

			reqInfo := adapters.NewExtraRequestInfo(conversions)
			reqInfo.PbsEntryPoint = bidderRequest.BidderLabels.RType
			reqInfo.GlobalPrivacyControlHeader = globalPrivacyControlHeader

			bidReqOptions := bidRequestOptions{
				accountDebugAllowed:    accountDebugAllowed,
				headerDebugAllowed:     headerDebugAllowed,
				addCallSignHeader:      isAdsCertEnabled(experiment, e.bidderInfo[string(bidderRequest.BidderName)]),
				bidAdjustments:         bidAdjustments,
				tmaxAdjustments:        tmaxAdjustments,
				bidderRequestStartTime: start,
				responseDebugAllowed:   responseDebugAllowed,
			}
			seatBids, extraBidderRespInfo, err := e.adapterMap[bidderRequest.BidderCoreName].requestBid(ctx, bidderRequest, conversions, &reqInfo, e.adsCertSigner, bidReqOptions, alternateBidderCodes, hookExecutor, bidAdjustmentRules)
			brw.bidderResponseStartTime = extraBidderRespInfo.respProcessingStartTime

			// Add in time reporting
			elapsed := time.Since(start)
			brw.adapterSeatBids = seatBids
			// Structure to record extra tracking data generated during bidding
			ae := new(seatResponseExtra)
			ae.ResponseTimeMillis = int(elapsed / time.Millisecond)
			if len(seatBids) != 0 {
				ae.HttpCalls = seatBids[0].HttpCalls
			}
			// Timing statistics
			e.me.RecordAdapterTime(bidderRequest.BidderLabels, elapsed)
			bidderRequest.BidderLabels.AdapterBids = bidsToMetric(brw.adapterSeatBids)
			bidderRequest.BidderLabels.AdapterErrors = errorsToMetric(err)
			// Append any bid validation errors to the error list
			ae.Errors = errsToBidderErrors(err)
			ae.Warnings = errsToBidderWarnings(err)
			brw.adapterExtra = ae
			for _, seatBid := range seatBids {
				if seatBid != nil {
					for _, bid := range seatBid.Bids {
						var cpm = float64(bid.Bid.Price * 1000)
						e.me.RecordAdapterPrice(bidderRequest.BidderLabels, cpm)
						e.me.RecordAdapterBidReceived(bidderRequest.BidderLabels, bid.BidType, bid.Bid.AdM != "")
					}
				}
			}
			chBids <- brw
		}, chBids)
		go bidderRunner(bidder, conversions)
	}

	// Wait for the bidders to do their thing
	for i := 0; i < len(bidderRequests); i++ {
		brw := <-chBids
		if !brw.bidderResponseStartTime.IsZero() {
			extraRespInfo.bidderResponseStartTime = brw.bidderResponseStartTime
		}
		//if bidder returned no bids back - remove bidder from further processing
		for _, seatBid := range brw.adapterSeatBids {
			if seatBid != nil {
				bidderName := openrtb_ext.BidderName(seatBid.Seat)
				if len(seatBid.Bids) != 0 {
					if val, ok := adapterBids[bidderName]; ok {
						adapterBids[bidderName].Bids = append(val.Bids, seatBid.Bids...)
					} else {
						adapterBids[bidderName] = seatBid
					}
					extraRespInfo.bidsFound = true
				}
				// collect fledgeAuctionConfigs separately from bids, as empty seatBids may be discarded
				extraRespInfo.fledge = collectFledgeFromSeatBid(extraRespInfo.fledge, bidderName, brw.adapter, seatBid)
			}
		}
		//but we need to add all bidders data to adapterExtra to have metrics and other metadata
		adapterExtra[brw.bidder] = brw.adapterExtra
	}

	return adapterBids, adapterExtra, extraRespInfo
}

func collectFledgeFromSeatBid(fledge *openrtb_ext.Fledge, bidderName openrtb_ext.BidderName, adapterName openrtb_ext.BidderName, seatBid *entities.PbsOrtbSeatBid) *openrtb_ext.Fledge {
	if seatBid.FledgeAuctionConfigs != nil {
		if fledge == nil {
			fledge = &openrtb_ext.Fledge{
				AuctionConfigs: make([]*openrtb_ext.FledgeAuctionConfig, 0, len(seatBid.FledgeAuctionConfigs)),
			}
		}
		for _, config := range seatBid.FledgeAuctionConfigs {
			fledge.AuctionConfigs = append(fledge.AuctionConfigs, &openrtb_ext.FledgeAuctionConfig{
				Bidder:  bidderName.String(),
				Adapter: config.Bidder,
				ImpId:   config.ImpId,
				Config:  config.Config,
			})
		}
	}
	return fledge
}

func (e *exchange) recoverSafely(bidderRequests []BidderRequest,
	inner func(BidderRequest, currency.Conversions),
	chBids chan *bidResponseWrapper) func(BidderRequest, currency.Conversions) {
	return func(bidderRequest BidderRequest, conversions currency.Conversions) {
		defer func() {
			if r := recover(); r != nil {

				allBidders := ""
				sb := strings.Builder{}
				for _, bidder := range bidderRequests {
					sb.WriteString(bidder.BidderName.String())
					sb.WriteString(",")
				}
				if sb.Len() > 0 {
					allBidders = sb.String()[:sb.Len()-1]
				}

				glog.Errorf("OpenRTB auction recovered panic from Bidder %s: %v. "+
					"Account id: %s, All Bidders: %s, Stack trace is: %v",
					bidderRequest.BidderCoreName, r, bidderRequest.BidderLabels.PubID, allBidders, string(debug.Stack()))
				e.me.RecordAdapterPanic(bidderRequest.BidderLabels)
				// Let the master request know that there is no data here
				brw := new(bidResponseWrapper)
				brw.adapterExtra = new(seatResponseExtra)
				chBids <- brw
			}
		}()
		inner(bidderRequest, conversions)
	}
}

func bidsToMetric(seatBids []*entities.PbsOrtbSeatBid) metrics.AdapterBid {
	for _, seatBid := range seatBids {
		if seatBid != nil && len(seatBid.Bids) != 0 {
			return metrics.AdapterBidPresent
		}
	}
	return metrics.AdapterBidNone
}

func errorsToMetric(errs []error) map[metrics.AdapterError]struct{} {
	if len(errs) == 0 {
		return nil
	}
	ret := make(map[metrics.AdapterError]struct{}, len(errs))
	var s struct{}
	for _, err := range errs {
		switch errortypes.ReadCode(err) {
		case errortypes.TimeoutErrorCode:
			ret[metrics.AdapterErrorTimeout] = s
		case errortypes.BadInputErrorCode:
			ret[metrics.AdapterErrorBadInput] = s
		case errortypes.BadServerResponseErrorCode:
			ret[metrics.AdapterErrorBadServerResponse] = s
		case errortypes.FailedToRequestBidsErrorCode:
			ret[metrics.AdapterErrorFailedToRequestBids] = s
		case errortypes.AlternateBidderCodeWarningCode:
			ret[metrics.AdapterErrorValidation] = s
		case errortypes.TmaxTimeoutErrorCode:
			ret[metrics.AdapterErrorTmaxTimeout] = s
		default:
			ret[metrics.AdapterErrorUnknown] = s
		}
	}
	return ret
}

func errsToBidderErrors(errs []error) []openrtb_ext.ExtBidderMessage {
	sErr := make([]openrtb_ext.ExtBidderMessage, 0)
	for _, err := range errortypes.FatalOnly(errs) {
		newErr := openrtb_ext.ExtBidderMessage{
			Code:    errortypes.ReadCode(err),
			Message: err.Error(),
		}
		sErr = append(sErr, newErr)
	}

	return sErr
}

func errsToBidderWarnings(errs []error) []openrtb_ext.ExtBidderMessage {
	sWarn := make([]openrtb_ext.ExtBidderMessage, 0)
	for _, warn := range errortypes.WarningOnly(errs) {
		newErr := openrtb_ext.ExtBidderMessage{
			Code:    errortypes.ReadCode(warn),
			Message: warn.Error(),
		}
		sWarn = append(sWarn, newErr)
	}
	return sWarn
}

// This piece takes all the bids supplied by the adapters and crafts an openRTB response to send back to the requester
func (e *exchange) buildBidResponse(ctx context.Context, liveAdapters []openrtb_ext.BidderName, adapterSeatBids map[openrtb_ext.BidderName]*entities.PbsOrtbSeatBid, bidRequest *openrtb_ext.RequestWrapper, adapterExtra map[openrtb_ext.BidderName]*seatResponseExtra, auc *auction, bidResponseExt *openrtb_ext.ExtBidResponse, returnCreative bool, impExtInfoMap map[string]ImpExtInfo, pubID string, errList []error, seatNonBids *nonBids) *openrtb2.BidResponse {
	bidResponse := new(openrtb2.BidResponse)

	bidResponse.ID = bidRequest.ID
	if len(liveAdapters) == 0 {
		// signal "Invalid Request" if no valid bidders.
		bidResponse.NBR = openrtb3.NoBidInvalidRequest.Ptr()
	}

	// Create the SeatBids. We use a zero sized slice so that we can append non-zero seat bids, and not include seatBid
	// objects for seatBids without any bids. Preallocate the max possible size to avoid reallocating the array as we go.
	seatBids := make([]openrtb2.SeatBid, 0, len(liveAdapters))
	for a, adapterSeatBids := range adapterSeatBids {
		//while processing every single bib, do we need to handle categories here?
		if adapterSeatBids != nil && len(adapterSeatBids.Bids) > 0 {
			sb := e.makeSeatBid(adapterSeatBids, a, adapterExtra, auc, returnCreative, impExtInfoMap, bidRequest, bidResponseExt, pubID, seatNonBids)
			seatBids = append(seatBids, *sb)
			bidResponse.Cur = adapterSeatBids.Currency
		}
	}
	bidResponse.SeatBid = seatBids

	return bidResponse
}

func encodeBidResponseExt(bidResponseExt *openrtb_ext.ExtBidResponse) ([]byte, error) {
	buffer := &bytes.Buffer{}
	enc := json.NewEncoder(buffer)

	enc.SetEscapeHTML(false)
	err := enc.Encode(bidResponseExt)

	return buffer.Bytes(), err
}

func applyCategoryMapping(ctx context.Context, targeting openrtb_ext.ExtRequestTargeting, seatBids map[openrtb_ext.BidderName]*entities.PbsOrtbSeatBid, categoriesFetcher stored_requests.CategoryFetcher, targData *targetData, booleanGenerator deduplicateChanceGenerator, seatNonBids *nonBids) (map[string]string, map[openrtb_ext.BidderName]*entities.PbsOrtbSeatBid, []string, error) {
	res := make(map[string]string)

	type bidDedupe struct {
		bidderName openrtb_ext.BidderName
		bidIndex   int
		bidID      string
		bidPrice   string
	}

	dedupe := make(map[string]bidDedupe)

	// applyCategoryMapping doesn't get called unless
	brandCatExt := targeting.IncludeBrandCategory

	//If ext.prebid.targeting.includebrandcategory is present in ext then competitive exclusion feature is on.
	var includeBrandCategory = brandCatExt != nil //if not present - category will no be appended
	appendBidderNames := targeting.AppendBidderNames

	var primaryAdServer string
	var publisher string
	var err error
	var rejections []string
	var translateCategories = true

	if includeBrandCategory && brandCatExt.WithCategory {
		if brandCatExt.TranslateCategories != nil {
			translateCategories = *brandCatExt.TranslateCategories
		}
		//if translateCategories is set to false, ignore checking primaryAdServer and publisher
		if translateCategories {
			//if ext.prebid.targeting.includebrandcategory present but primaryadserver/publisher not present then error out the request right away.
			primaryAdServer, err = getPrimaryAdServer(brandCatExt.PrimaryAdServer) //1-Freewheel 2-DFP
			if err != nil {
				return res, seatBids, rejections, err
			}
			publisher = brandCatExt.Publisher
		}
	}

	seatBidsToRemove := make([]openrtb_ext.BidderName, 0)

	for bidderName, seatBid := range seatBids {
		bidsToRemove := make([]int, 0)
		for bidInd := range seatBid.Bids {
			bid := seatBid.Bids[bidInd]
			bidID := bid.Bid.ID
			var duration int
			var category string
			var priceBucket string

			if bid.BidVideo != nil {
				duration = bid.BidVideo.Duration
				category = bid.BidVideo.PrimaryCategory
			}
			if brandCatExt.WithCategory && category == "" {
				bidIabCat := bid.Bid.Cat
				if len(bidIabCat) != 1 {
					//TODO: add metrics
					//on receiving bids from adapters if no unique IAB category is returned  or if no ad server category is returned discard the bid
					bidsToRemove = append(bidsToRemove, bidInd)
					rejections = updateRejections(rejections, bidID, "Bid did not contain a category")
					seatNonBids.addBid(bid, int(ResponseRejectedCategoryMappingInvalid), string(bidderName))
					continue
				}
				if translateCategories {
					//if unique IAB category is present then translate it to the adserver category based on mapping file
					category, err = categoriesFetcher.FetchCategories(ctx, primaryAdServer, publisher, bidIabCat[0])
					if err != nil || category == "" {
						//TODO: add metrics
						//if mapping required but no mapping file is found then discard the bid
						bidsToRemove = append(bidsToRemove, bidInd)
						reason := fmt.Sprintf("Category mapping file for primary ad server: '%s', publisher: '%s' not found", primaryAdServer, publisher)
						rejections = updateRejections(rejections, bidID, reason)
						continue
					}
				} else {
					//category translation is disabled, continue with IAB category
					category = bidIabCat[0]
				}
			}

			// TODO: consider should we remove bids with zero duration here?

			priceBucket = GetPriceBucket(*bid.Bid, *targData)

			newDur, err := findDurationRange(duration, targeting.DurationRangeSec)
			if err != nil {
				bidsToRemove = append(bidsToRemove, bidInd)
				rejections = updateRejections(rejections, bidID, err.Error())
				continue
			}

			var categoryDuration string
			var dupeKey string
			if brandCatExt.WithCategory {
				categoryDuration = fmt.Sprintf("%s_%s_%ds", priceBucket, category, newDur)
				dupeKey = category
			} else {
				categoryDuration = fmt.Sprintf("%s_%ds", priceBucket, newDur)
				dupeKey = categoryDuration
			}

			if appendBidderNames {
				categoryDuration = fmt.Sprintf("%s_%s", categoryDuration, bidderName.String())
			}

			if dupe, ok := dedupe[dupeKey]; ok {

				dupeBidPrice, err := strconv.ParseFloat(dupe.bidPrice, 64)
				if err != nil {
					dupeBidPrice = 0
				}
				currBidPrice, err := strconv.ParseFloat(priceBucket, 64)
				if err != nil {
					currBidPrice = 0
				}
				if dupeBidPrice == currBidPrice {
					if booleanGenerator.Generate() {
						dupeBidPrice = -1
					} else {
						currBidPrice = -1
					}
				}

				if dupeBidPrice < currBidPrice {
					if dupe.bidderName == bidderName {
						// An older bid from the current bidder
						bidsToRemove = append(bidsToRemove, dupe.bidIndex)
						rejections = updateRejections(rejections, dupe.bidID, "Bid was deduplicated")
					} else {
						// An older bid from a different seatBid we've already finished with
						oldSeatBid := (seatBids)[dupe.bidderName]
						rejections = updateRejections(rejections, dupe.bidID, "Bid was deduplicated")
						if len(oldSeatBid.Bids) == 1 {
							seatBidsToRemove = append(seatBidsToRemove, dupe.bidderName)
						} else {
							// This is a very rare, but still possible case where bid needs to be removed from already processed bidder
							// This happens when current processing bidder has a bid that has same deduplication key as a bid from already processed bidder
							// and already processed bid was selected to be removed
							// See example of input data in unit test `TestCategoryMappingTwoBiddersManyBidsEachNoCategorySamePrice`
							// Need to remove bid by name, not index in this case
							removeBidById(oldSeatBid, dupe.bidID)
						}
					}
					delete(res, dupe.bidID)
				} else {
					// Remove this bid
					bidsToRemove = append(bidsToRemove, bidInd)
					rejections = updateRejections(rejections, bidID, "Bid was deduplicated")
					continue
				}
			}
			res[bidID] = categoryDuration
			dedupe[dupeKey] = bidDedupe{bidderName: bidderName, bidIndex: bidInd, bidID: bidID, bidPrice: priceBucket}
		}

		if len(bidsToRemove) > 0 {
			sort.Ints(bidsToRemove)
			if len(bidsToRemove) == len(seatBid.Bids) {
				//if all bids are invalid - remove entire seat bid
				seatBidsToRemove = append(seatBidsToRemove, bidderName)
			} else {
				bids := seatBid.Bids
				for i := len(bidsToRemove) - 1; i >= 0; i-- {
					remInd := bidsToRemove[i]
					bids = append(bids[:remInd], bids[remInd+1:]...)
				}
				seatBid.Bids = bids
			}
		}

	}
	for _, seatBidInd := range seatBidsToRemove {
		seatBids[seatBidInd].Bids = nil
	}

	return res, seatBids, rejections, nil
}

// findDurationRange returns the element in the array 'durationRanges' that is both greater than 'dur' and closest
// in value to 'dur' unless a value equal to 'dur' is found. Returns an error if all elements in 'durationRanges'
// are less than 'dur'.
func findDurationRange(dur int, durationRanges []int) (int, error) {
	newDur := dur
	madeSelection := false
	var err error

	for i := range durationRanges {
		if dur > durationRanges[i] {
			continue
		}
		if dur == durationRanges[i] {
			return durationRanges[i], nil
		}
		// dur < durationRanges[i]
		if durationRanges[i] < newDur || !madeSelection {
			newDur = durationRanges[i]
			madeSelection = true
		}
	}
	if !madeSelection && len(durationRanges) > 0 {
		err = errors.New("bid duration exceeds maximum allowed")
	}
	return newDur, err
}

func removeBidById(seatBid *entities.PbsOrtbSeatBid, bidID string) {
	//Find index of bid to remove
	dupeBidIndex := -1
	for i, bid := range seatBid.Bids {
		if bid.Bid.ID == bidID {
			dupeBidIndex = i
			break
		}
	}
	if dupeBidIndex != -1 {
		if dupeBidIndex < len(seatBid.Bids)-1 {
			seatBid.Bids = append(seatBid.Bids[:dupeBidIndex], seatBid.Bids[dupeBidIndex+1:]...)
		} else if dupeBidIndex == len(seatBid.Bids)-1 {
			seatBid.Bids = seatBid.Bids[:len(seatBid.Bids)-1]
		}
	}
}

func updateRejections(rejections []string, bidID string, reason string) []string {
	message := fmt.Sprintf("bid rejected [bid ID: %s] reason: %s", bidID, reason)
	return append(rejections, message)
}

func getPrimaryAdServer(adServerId int) (string, error) {
	switch adServerId {
	case 1:
		return "freewheel", nil
	case 2:
		return "dfp", nil
	default:
		return "", fmt.Errorf("Primary ad server %d not recognized", adServerId)
	}
}

// Extract all the data from the SeatBids and build the ExtBidResponse
func (e *exchange) makeExtBidResponse(adapterBids map[openrtb_ext.BidderName]*entities.PbsOrtbSeatBid, adapterExtra map[openrtb_ext.BidderName]*seatResponseExtra, r AuctionRequest, debugInfo bool, passthrough json.RawMessage, fledge *openrtb_ext.Fledge, errList []error) *openrtb_ext.ExtBidResponse {
	bidResponseExt := &openrtb_ext.ExtBidResponse{
		Errors:               make(map[openrtb_ext.BidderName][]openrtb_ext.ExtBidderMessage, len(adapterBids)),
		Warnings:             make(map[openrtb_ext.BidderName][]openrtb_ext.ExtBidderMessage, len(adapterBids)),
		ResponseTimeMillis:   make(map[openrtb_ext.BidderName]int, len(adapterBids)),
		RequestTimeoutMillis: r.BidRequestWrapper.BidRequest.TMax,
	}
	if debugInfo {
		bidResponseExt.Debug = &openrtb_ext.ExtResponseDebug{
			HttpCalls:       make(map[openrtb_ext.BidderName][]*openrtb_ext.ExtHttpCall),
			ResolvedRequest: r.ResolvedBidRequest,
		}
	}

	var auctionTimestamp int64
	if !r.StartTime.IsZero() {
		auctionTimestamp = r.StartTime.UnixMilli()
	}

	if auctionTimestamp > 0 ||
		passthrough != nil ||
		fledge != nil {
		bidResponseExt.Prebid = &openrtb_ext.ExtResponsePrebid{
			AuctionTimestamp: auctionTimestamp,
			Passthrough:      passthrough,
			Fledge:           fledge,
		}
	}

	for bidderName, responseExtra := range adapterExtra {

		if debugInfo && len(responseExtra.HttpCalls) > 0 {
			bidResponseExt.Debug.HttpCalls[bidderName] = responseExtra.HttpCalls
		}
		if len(responseExtra.Warnings) > 0 {
			bidResponseExt.Warnings[bidderName] = responseExtra.Warnings
		}
		// Only make an entry for bidder errors if the bidder reported any.
		if len(responseExtra.Errors) > 0 {
			bidResponseExt.Errors[bidderName] = responseExtra.Errors
		}
		if len(errList) > 0 {
			bidResponseExt.Errors[openrtb_ext.PrebidExtKey] = errsToBidderErrors(errList)
			if prebidWarn := errsToBidderWarnings(errList); len(prebidWarn) > 0 {
				bidResponseExt.Warnings[openrtb_ext.PrebidExtKey] = prebidWarn
			}
		}
		bidResponseExt.ResponseTimeMillis[bidderName] = responseExtra.ResponseTimeMillis
		// Defering the filling of bidResponseExt.Usersync[bidderName] until later

	}

	return bidResponseExt
}

// Return an openrtb seatBid for a bidder
// buildBidResponse is responsible for ensuring nil bid seatbids are not included
func (e *exchange) makeSeatBid(adapterBid *entities.PbsOrtbSeatBid, adapter openrtb_ext.BidderName, adapterExtra map[openrtb_ext.BidderName]*seatResponseExtra, auc *auction, returnCreative bool, impExtInfoMap map[string]ImpExtInfo, bidRequest *openrtb_ext.RequestWrapper, bidResponseExt *openrtb_ext.ExtBidResponse, pubID string, seatNonBids *nonBids) *openrtb2.SeatBid {
	seatBid := &openrtb2.SeatBid{
		Seat:  adapter.String(),
		Group: 0, // Prebid cannot support roadblocking
	}

	var errList []error
	seatBid.Bid, errList = e.makeBid(adapterBid.Bids, auc, returnCreative, impExtInfoMap, bidRequest, bidResponseExt, adapter, pubID, seatNonBids)
	if len(errList) > 0 {
		adapterExtra[adapter].Errors = append(adapterExtra[adapter].Errors, errsToBidderErrors(errList)...)
	}

	return seatBid
}

func (e *exchange) makeBid(bids []*entities.PbsOrtbBid, auc *auction, returnCreative bool, impExtInfoMap map[string]ImpExtInfo, bidRequest *openrtb_ext.RequestWrapper, bidResponseExt *openrtb_ext.ExtBidResponse, adapter openrtb_ext.BidderName, pubID string, seatNonBids *nonBids) ([]openrtb2.Bid, []error) {
	result := make([]openrtb2.Bid, 0, len(bids))
	errs := make([]error, 0, 1)

	for _, bid := range bids {
<<<<<<< HEAD
		if err := dsa.Validate(bidRequest, bid); err != nil {
			DSAMessage := openrtb_ext.ExtBidderMessage{
				Code:    errortypes.InvalidBidResponseDSAWarningCode,
				Message: fmt.Sprintf("bid rejected: %s", err.Error()),
=======
		if !dsa.Validate(bidRequest, bid) {
			RequiredError := openrtb_ext.ExtBidderMessage{
				Code:    errortypes.InvalidBidResponseDSAWarningCode,
				Message: "bid response rejected: DSA object missing when required",
>>>>>>> 24a23d32
			}
			bidResponseExt.Warnings[adapter] = append(bidResponseExt.Warnings[adapter], DSAMessage)

			seatNonBids.addBid(bid, int(ResponseRejectedGeneral), adapter.String())
			continue // Don't add bid to result
		}
		if e.bidValidationEnforcement.BannerCreativeMaxSize == config.ValidationEnforce && bid.BidType == openrtb_ext.BidTypeBanner {
			if !e.validateBannerCreativeSize(bid, bidResponseExt, adapter, pubID, e.bidValidationEnforcement.BannerCreativeMaxSize) {
				seatNonBids.addBid(bid, int(ResponseRejectedCreativeSizeNotAllowed), adapter.String())
				continue // Don't add bid to result
			}
		} else if e.bidValidationEnforcement.BannerCreativeMaxSize == config.ValidationWarn && bid.BidType == openrtb_ext.BidTypeBanner {
			e.validateBannerCreativeSize(bid, bidResponseExt, adapter, pubID, e.bidValidationEnforcement.BannerCreativeMaxSize)
		}
		if _, ok := impExtInfoMap[bid.Bid.ImpID]; ok {
			if e.bidValidationEnforcement.SecureMarkup == config.ValidationEnforce && (bid.BidType == openrtb_ext.BidTypeBanner || bid.BidType == openrtb_ext.BidTypeVideo) {
				if !e.validateBidAdM(bid, bidResponseExt, adapter, pubID, e.bidValidationEnforcement.SecureMarkup) {
					seatNonBids.addBid(bid, int(ResponseRejectedCreativeNotSecure), adapter.String())
					continue // Don't add bid to result
				}
			} else if e.bidValidationEnforcement.SecureMarkup == config.ValidationWarn && (bid.BidType == openrtb_ext.BidTypeBanner || bid.BidType == openrtb_ext.BidTypeVideo) {
				e.validateBidAdM(bid, bidResponseExt, adapter, pubID, e.bidValidationEnforcement.SecureMarkup)
			}

		}
		bidExtPrebid := &openrtb_ext.ExtBidPrebid{
			DealPriority:      bid.DealPriority,
			DealTierSatisfied: bid.DealTierSatisfied,
			Events:            bid.BidEvents,
			Targeting:         bid.BidTargets,
			Floors:            bid.BidFloors,
			Type:              bid.BidType,
			Meta:              bid.BidMeta,
			Video:             bid.BidVideo,
			BidId:             bid.GeneratedBidID,
			TargetBidderCode:  bid.TargetBidderCode,
		}

		if cacheInfo, found := e.getBidCacheInfo(bid, auc); found {
			bidExtPrebid.Cache = &openrtb_ext.ExtBidPrebidCache{
				Bids: &cacheInfo,
			}
		}

		if bidExtJSON, err := makeBidExtJSON(bid.Bid.Ext, bidExtPrebid, impExtInfoMap, bid.Bid.ImpID, bid.OriginalBidCPM, bid.OriginalBidCur, adapter); err != nil {
			errs = append(errs, err)
		} else {
			result = append(result, *bid.Bid)
			resultBid := &result[len(result)-1]
			resultBid.Ext = bidExtJSON
			if !returnCreative {
				resultBid.AdM = ""
			}
		}
	}
	return result, errs
}

func makeBidExtJSON(ext json.RawMessage, prebid *openrtb_ext.ExtBidPrebid, impExtInfoMap map[string]ImpExtInfo, impId string, originalBidCpm float64, originalBidCur string, adapter openrtb_ext.BidderName) (json.RawMessage, error) {
	var extMap map[string]interface{}

	if len(ext) != 0 {
		if err := jsonutil.Unmarshal(ext, &extMap); err != nil {
			return nil, err
		}
	} else {
		extMap = make(map[string]interface{})
	}

	//ext.origbidcpm
	if originalBidCpm >= 0 {
		extMap[openrtb_ext.OriginalBidCpmKey] = originalBidCpm
	}

	//ext.origbidcur
	if originalBidCur != "" {
		extMap[openrtb_ext.OriginalBidCurKey] = originalBidCur
	}

	// ext.prebid
	if prebid.Meta == nil && maputil.HasElement(extMap, "prebid", "meta") {
		metaContainer := struct {
			Prebid struct {
				Meta openrtb_ext.ExtBidPrebidMeta `json:"meta"`
			} `json:"prebid"`
		}{}
		if err := jsonutil.Unmarshal(ext, &metaContainer); err != nil {
			return nil, fmt.Errorf("error validating response from server, %s", err)
		}
		prebid.Meta = &metaContainer.Prebid.Meta
	}

	if prebid.Meta == nil {
		prebid.Meta = &openrtb_ext.ExtBidPrebidMeta{}
	}

	prebid.Meta.AdapterCode = adapter.String()

	// ext.prebid.storedrequestattributes and ext.prebid.passthrough
	if impExtInfo, ok := impExtInfoMap[impId]; ok {
		prebid.Passthrough = impExtInfoMap[impId].Passthrough
		if impExtInfo.EchoVideoAttrs {
			videoData, _, _, err := jsonparser.Get(impExtInfo.StoredImp, "video")
			if err != nil && err != jsonparser.KeyPathNotFoundError {
				return nil, err
			}
			//handler for case where EchoVideoAttrs is true, but video data is not found
			if len(videoData) > 0 {
				extMap[openrtb_ext.StoredRequestAttributes] = json.RawMessage(videoData)
			}
		}
	}
	extMap[openrtb_ext.PrebidExtKey] = prebid
	return jsonutil.Marshal(extMap)
}

// If bid got cached inside `(a *auction) doCache(ctx context.Context, cache prebid_cache_client.Client, targData *targetData, bidRequest *openrtb2.BidRequest, ttlBuffer int64, defaultTTLs *config.DefaultTTLs, bidCategory map[string]string)`,
// a UUID should be found inside `a.cacheIds` or `a.vastCacheIds`. This function returns the UUID along with the internal cache URL
func (e *exchange) getBidCacheInfo(bid *entities.PbsOrtbBid, auction *auction) (cacheInfo openrtb_ext.ExtBidPrebidCacheBids, found bool) {
	uuid, found := findCacheID(bid, auction)

	if found {
		cacheInfo.CacheId = uuid
		cacheInfo.Url = buildCacheURL(e.cache, uuid)
	}

	return
}

func findCacheID(bid *entities.PbsOrtbBid, auction *auction) (string, bool) {
	if bid != nil && bid.Bid != nil && auction != nil {
		if id, found := auction.cacheIds[bid.Bid]; found {
			return id, true
		}

		if id, found := auction.vastCacheIds[bid.Bid]; found {
			return id, true
		}
	}

	return "", false
}

func buildCacheURL(cache prebid_cache_client.Client, uuid string) string {
	scheme, host, path := cache.GetExtCacheData()

	if host == "" || path == "" {
		return ""
	}

	query := url.Values{"uuid": []string{uuid}}
	cacheURL := url.URL{
		Scheme:   scheme,
		Host:     host,
		Path:     path,
		RawQuery: query.Encode(),
	}
	cacheURL.Query()

	// URLs without a scheme will begin with //, in which case we
	// want to trim it off to keep compatbile with current behavior.
	return strings.TrimPrefix(cacheURL.String(), "//")
}

func listBiddersWithRequests(bidderRequests []BidderRequest) []openrtb_ext.BidderName {
	liveAdapters := make([]openrtb_ext.BidderName, len(bidderRequests))
	i := 0
	for _, bidderRequest := range bidderRequests {
		liveAdapters[i] = bidderRequest.BidderName
		i++
	}
	// Randomize the list of adapters to make the auction more fair
	randomizeList(liveAdapters)

	return liveAdapters
}

func buildStoredAuctionResponse(storedAuctionResponses map[string]json.RawMessage) (
	map[openrtb_ext.BidderName]*entities.PbsOrtbSeatBid,
	*openrtb_ext.Fledge,
	[]openrtb_ext.BidderName,
	error) {

	adapterBids := make(map[openrtb_ext.BidderName]*entities.PbsOrtbSeatBid, 0)
	var fledge *openrtb_ext.Fledge
	liveAdapters := make([]openrtb_ext.BidderName, 0)
	for impId, storedResp := range storedAuctionResponses {
		var seatBids []openrtb2.SeatBid

		if err := jsonutil.UnmarshalValid(storedResp, &seatBids); err != nil {
			return nil, nil, nil, err
		}
		for _, seat := range seatBids {
			var bidsToAdd []*entities.PbsOrtbBid
			//set imp id from request
			for i := range seat.Bid {
				seat.Bid[i].ImpID = impId
				bidType, err := getMediaTypeForBid(seat.Bid[i])
				if err != nil {
					return nil, nil, nil, err
				}
				bidsToAdd = append(bidsToAdd, &entities.PbsOrtbBid{Bid: &seat.Bid[i], BidType: bidType})
			}

			bidderName := openrtb_ext.BidderName(seat.Seat)

			if seat.Ext != nil {
				var seatExt openrtb_ext.ExtBidResponse
				if err := jsonutil.Unmarshal(seat.Ext, &seatExt); err != nil {
					return nil, nil, nil, err
				}
				// add in FLEDGE response with impId substituted
				if seatExt.Prebid != nil &&
					seatExt.Prebid.Fledge != nil &&
					seatExt.Prebid.Fledge.AuctionConfigs != nil {
					auctionConfigs := seatExt.Prebid.Fledge.AuctionConfigs
					if fledge == nil {
						fledge = &openrtb_ext.Fledge{
							AuctionConfigs: make([]*openrtb_ext.FledgeAuctionConfig, 0, len(auctionConfigs)),
						}
					}
					for _, config := range auctionConfigs {
						newConfig := &openrtb_ext.FledgeAuctionConfig{
							ImpId:   impId,
							Bidder:  string(bidderName),
							Adapter: string(bidderName),
							Config:  config.Config,
						}
						fledge.AuctionConfigs = append(fledge.AuctionConfigs, newConfig)
					}
				}
			}

			if _, ok := adapterBids[bidderName]; ok {
				adapterBids[bidderName].Bids = append(adapterBids[bidderName].Bids, bidsToAdd...)

			} else {
				//create new seat bid and add it to live adapters
				liveAdapters = append(liveAdapters, bidderName)
				newSeatBid := entities.PbsOrtbSeatBid{
					Bids:     bidsToAdd,
					Currency: "",
					Seat:     "",
				}
				adapterBids[bidderName] = &newSeatBid

			}
		}
	}

	return adapterBids, fledge, liveAdapters, nil
}

func isAdsCertEnabled(experiment *openrtb_ext.Experiment, info config.BidderInfo) bool {
	requestAdsCertEnabled := experiment != nil && experiment.AdsCert != nil && experiment.AdsCert.Enabled
	bidderAdsCertEnabled := info.Experiment.AdsCert.Enabled
	return requestAdsCertEnabled && bidderAdsCertEnabled
}

func (e exchange) validateBannerCreativeSize(bid *entities.PbsOrtbBid, bidResponseExt *openrtb_ext.ExtBidResponse, adapter openrtb_ext.BidderName, pubID string, validationType string) bool {
	if bid.Bid.W > e.bidValidationEnforcement.MaxCreativeWidth || bid.Bid.H > e.bidValidationEnforcement.MaxCreativeHeight {
		// Add error to debug array
		errorMessage := setErrorMessageCreativeSize(validationType)
		bidCreativeMaxSizeError := openrtb_ext.ExtBidderMessage{
			Code:    errortypes.BadServerResponseErrorCode,
			Message: errorMessage,
		}
		bidResponseExt.Errors[adapter] = append(bidResponseExt.Errors[adapter], bidCreativeMaxSizeError)

		// Log Metrics
		e.me.RecordBidValidationCreativeSizeError(adapter, pubID)

		return false
	}
	return true
}

func (e exchange) validateBidAdM(bid *entities.PbsOrtbBid, bidResponseExt *openrtb_ext.ExtBidResponse, adapter openrtb_ext.BidderName, pubID string, validationType string) bool {
	invalidAdM := []string{"http:", "http%3A"}
	requiredAdM := []string{"https:", "https%3A"}

	if (strings.Contains(bid.Bid.AdM, invalidAdM[0]) || strings.Contains(bid.Bid.AdM, invalidAdM[1])) && (!strings.Contains(bid.Bid.AdM, requiredAdM[0]) && !strings.Contains(bid.Bid.AdM, requiredAdM[1])) {
		// Add error to debug array
		errorMessage := setErrorMessageSecureMarkup(validationType)
		bidSecureMarkupError := openrtb_ext.ExtBidderMessage{
			Code:    errortypes.BadServerResponseErrorCode,
			Message: errorMessage,
		}
		bidResponseExt.Errors[adapter] = append(bidResponseExt.Errors[adapter], bidSecureMarkupError)

		// Log Metrics
		e.me.RecordBidValidationSecureMarkupError(adapter, pubID)

		return false
	}
	return true
}

func setErrorMessageCreativeSize(validationType string) string {
	if validationType == config.ValidationEnforce {
		return "bidResponse rejected: size WxH"
	} else if validationType == config.ValidationWarn {
		return "bidResponse creative size warning: size WxH larger than AdUnit sizes"
	}
	return ""
}

func setErrorMessageSecureMarkup(validationType string) string {
	if validationType == config.ValidationEnforce {
		return "bidResponse rejected: insecure creative in secure context"
	} else if validationType == config.ValidationWarn {
		return "bidResponse secure markup warning: insecure creative in secure contexts"
	}
	return ""
}

// setSeatNonBid adds SeatNonBids within bidResponse.Ext.Prebid.SeatNonBid
func setSeatNonBid(bidResponseExt *openrtb_ext.ExtBidResponse, seatNonBids nonBids) *openrtb_ext.ExtBidResponse {
	if len(seatNonBids.seatNonBidsMap) == 0 {
		return bidResponseExt
	}
	if bidResponseExt == nil {
		bidResponseExt = &openrtb_ext.ExtBidResponse{}
	}
	if bidResponseExt.Prebid == nil {
		bidResponseExt.Prebid = &openrtb_ext.ExtResponsePrebid{}
	}

	bidResponseExt.Prebid.SeatNonBid = seatNonBids.get()
	return bidResponseExt
}<|MERGE_RESOLUTION|>--- conflicted
+++ resolved
@@ -1245,17 +1245,10 @@
 	errs := make([]error, 0, 1)
 
 	for _, bid := range bids {
-<<<<<<< HEAD
 		if err := dsa.Validate(bidRequest, bid); err != nil {
 			DSAMessage := openrtb_ext.ExtBidderMessage{
 				Code:    errortypes.InvalidBidResponseDSAWarningCode,
 				Message: fmt.Sprintf("bid rejected: %s", err.Error()),
-=======
-		if !dsa.Validate(bidRequest, bid) {
-			RequiredError := openrtb_ext.ExtBidderMessage{
-				Code:    errortypes.InvalidBidResponseDSAWarningCode,
-				Message: "bid response rejected: DSA object missing when required",
->>>>>>> 24a23d32
 			}
 			bidResponseExt.Warnings[adapter] = append(bidResponseExt.Warnings[adapter], DSAMessage)
 
