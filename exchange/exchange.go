--- conflicted
+++ resolved
@@ -214,22 +214,13 @@
 }
 
 func (e *exchange) HoldAuction(ctx context.Context, r AuctionRequest, debugLog *DebugLog) (*openrtb2.BidResponse, error) {
-<<<<<<< HEAD
+	err := r.HookExecutor.ExecuteProcessedAuctionStage(r.BidRequestWrapper)
+	if err != nil {
+		return nil, err
+	}
+
 	requestExt, err := r.BidRequestWrapper.GetRequestExt()
 	requestExtPrebid := requestExt.GetPrebid()
-=======
-	reject := r.HookExecutor.ExecuteProcessedAuctionStage(r.BidRequestWrapper.BidRequest)
-	if reject != nil {
-		return nil, reject
-	}
-
-	var errs []error
-	// rebuild/resync the request in the request wrapper.
-	if err := r.BidRequestWrapper.RebuildRequest(); err != nil {
-		return nil, err
-	}
-	requestExt, err := extractBidRequestExt(r.BidRequestWrapper.BidRequest)
->>>>>>> a58b8f5e
 	if err != nil {
 		return nil, err
 	}
@@ -296,11 +287,7 @@
 	}
 
 	// Slice of BidRequests, each a copy of the original cleaned to only contain bidder data for the named bidder
-<<<<<<< HEAD
-	bidderRequests, privacyLabels, errs := cleanOpenRTBRequests(ctx, r, requestExtLegacy, e.bidderToSyncerKey, e.me, gdprDefaultValue, e.privacyConfig, e.gdprPermsBuilder, e.tcf2ConfigBuilder, e.hostSChainNode)
-=======
-	bidderRequests, privacyLabels, errs := e.requestSplitter.cleanOpenRTBRequests(ctx, r, requestExt, gdprDefaultValue)
->>>>>>> a58b8f5e
+	bidderRequests, privacyLabels, errs := e.requestSplitter.cleanOpenRTBRequests(ctx, r, requestExtLegacy, gdprDefaultValue)
 
 	e.me.RecordRequestPrivacy(privacyLabels)
 
@@ -343,11 +330,7 @@
 			alternateBidderCodes = *r.Account.AlternateBidderCodes
 		}
 
-<<<<<<< HEAD
-		adapterBids, adapterExtra, anyBidsReturned = e.getAllBids(auctionCtx, bidderRequests, bidAdjustmentFactors, conversions, accountDebugAllow, r.GlobalPrivacyControlHeader, debugLog.DebugOverride, alternateBidderCodes, requestExtLegacy.Prebid.Experiment)
-=======
-		adapterBids, adapterExtra, fledge, anyBidsReturned = e.getAllBids(auctionCtx, bidderRequests, bidAdjustmentFactors, conversions, accountDebugAllow, r.GlobalPrivacyControlHeader, debugLog.DebugOverride, alternateBidderCodes, requestExt.Prebid.Experiment, r.HookExecutor)
->>>>>>> a58b8f5e
+		adapterBids, adapterExtra, fledge, anyBidsReturned = e.getAllBids(auctionCtx, bidderRequests, bidAdjustmentFactors, conversions, accountDebugAllow, r.GlobalPrivacyControlHeader, debugLog.DebugOverride, alternateBidderCodes, requestExtLegacy.Prebid.Experiment, r.HookExecutor)
 	}
 
 	var auc *auction
@@ -394,11 +377,7 @@
 				errs = append(errs, dealErrs...)
 			}
 
-<<<<<<< HEAD
-			bidResponseExt = e.makeExtBidResponse(adapterBids, adapterExtra, r, responseDebugAllow, requestExtLegacy.Prebid.Passthrough, errs)
-=======
-			bidResponseExt = e.makeExtBidResponse(adapterBids, adapterExtra, r, responseDebugAllow, requestExt.Prebid.Passthrough, fledge, errs)
->>>>>>> a58b8f5e
+			bidResponseExt = e.makeExtBidResponse(adapterBids, adapterExtra, r, responseDebugAllow, requestExtLegacy.Prebid.Passthrough, fledge, errs)
 			if debugLog.DebugEnabledOrOverridden {
 				if bidRespExtBytes, err := json.Marshal(bidResponseExt); err == nil {
 					debugLog.Data.Response = string(bidRespExtBytes)
@@ -416,15 +395,9 @@
 			targData.setTargeting(auc, r.BidRequestWrapper.BidRequest.App != nil, bidCategory, r.Account.TruncateTargetAttribute)
 
 		}
-<<<<<<< HEAD
-		bidResponseExt = e.makeExtBidResponse(adapterBids, adapterExtra, r, responseDebugAllow, requestExtLegacy.Prebid.Passthrough, errs)
+		bidResponseExt = e.makeExtBidResponse(adapterBids, adapterExtra, r, responseDebugAllow, requestExtLegacy.Prebid.Passthrough, fledge, errs)
 	} else {
-		bidResponseExt = e.makeExtBidResponse(adapterBids, adapterExtra, r, responseDebugAllow, requestExtLegacy.Prebid.Passthrough, errs)
-=======
-		bidResponseExt = e.makeExtBidResponse(adapterBids, adapterExtra, r, responseDebugAllow, requestExt.Prebid.Passthrough, fledge, errs)
-	} else {
-		bidResponseExt = e.makeExtBidResponse(adapterBids, adapterExtra, r, responseDebugAllow, requestExt.Prebid.Passthrough, fledge, errs)
->>>>>>> a58b8f5e
+		bidResponseExt = e.makeExtBidResponse(adapterBids, adapterExtra, r, responseDebugAllow, requestExtLegacy.Prebid.Passthrough, fledge, errs)
 
 		if debugLog.DebugEnabledOrOverridden {
 
