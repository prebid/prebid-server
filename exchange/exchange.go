package exchange

import (
	"bytes"
	"context"
	"encoding/json"
	"errors"
	"fmt"
	"math/rand"
	"net/url"
	"runtime/debug"
	"sort"
	"strconv"
	"strings"
	"time"

	"github.com/prebid/prebid-server/adapters"
	"github.com/prebid/prebid-server/config"
	"github.com/prebid/prebid-server/currency"
	"github.com/prebid/prebid-server/errortypes"
	"github.com/prebid/prebid-server/firstpartydata"
	"github.com/prebid/prebid-server/gdpr"
	"github.com/prebid/prebid-server/metrics"
	"github.com/prebid/prebid-server/openrtb_ext"
	"github.com/prebid/prebid-server/prebid_cache_client"
	"github.com/prebid/prebid-server/stored_requests"
	"github.com/prebid/prebid-server/usersync"
	"github.com/prebid/prebid-server/util/maputil"

	"github.com/buger/jsonparser"
	"github.com/gofrs/uuid"
	"github.com/golang/glog"
	"github.com/mxmCherry/openrtb/v15/openrtb2"
)

type extCacheInstructions struct {
	cacheBids, cacheVAST, returnCreative bool
}

// Exchange runs Auctions. Implementations must be threadsafe, and will be shared across many goroutines.
type Exchange interface {
	// HoldAuction executes an OpenRTB v2.5 Auction.
	HoldAuction(ctx context.Context, r AuctionRequest, debugLog *DebugLog) (*openrtb2.BidResponse, error)
}

// IdFetcher can find the user's ID for a specific Bidder.
type IdFetcher interface {
	GetUID(key string) (uid string, exists bool, notExpired bool)
	HasAnyLiveSyncs() bool
}

type exchange struct {
	adapterMap        map[openrtb_ext.BidderName]adaptedBidder
	bidderInfo        config.BidderInfos
	bidderToSyncerKey map[string]string
	me                metrics.MetricsEngine
	cache             prebid_cache_client.Client
	cacheTime         time.Duration
	vendorListFetcher gdpr.VendorListFetcher
	currencyConverter *currency.RateConverter
	externalURL       string
	gdprDefaultValue  gdpr.Signal
	privacyConfig     config.Privacy
	categoriesFetcher stored_requests.CategoryFetcher
	bidIDGenerator    BidIDGenerator
<<<<<<< HEAD
	gvlVendorIDs      map[openrtb_ext.BidderName]uint16
=======
	trakerURL         string
>>>>>>> 8dc42564
}

// Container to pass out response ext data from the GetAllBids goroutines back into the main thread
type seatResponseExtra struct {
	ResponseTimeMillis int
	Errors             []openrtb_ext.ExtBidderMessage
	Warnings           []openrtb_ext.ExtBidderMessage
	// httpCalls is the list of debugging info. It should only be populated if the request.test == 1.
	// This will become response.ext.debug.httpcalls.{bidder} on the final Response.
	HttpCalls []*openrtb_ext.ExtHttpCall
}

type bidResponseWrapper struct {
	adapterBids  *pbsOrtbSeatBid
	adapterExtra *seatResponseExtra
	bidder       openrtb_ext.BidderName
}

type BidIDGenerator interface {
	New() (string, error)
	Enabled() bool
}

type bidIDGenerator struct {
	enabled bool
}

func (big *bidIDGenerator) Enabled() bool {
	return big.enabled
}

func (big *bidIDGenerator) New() (string, error) {
	rawUuid, err := uuid.NewV4()
	return rawUuid.String(), err
}

type deduplicateChanceGenerator interface {
	Generate() bool
}

type randomDeduplicateBidBooleanGenerator struct{}

func (randomDeduplicateBidBooleanGenerator) Generate() bool {
	return rand.Intn(100) < 50
}

func NewExchange(adapters map[openrtb_ext.BidderName]adaptedBidder, cache prebid_cache_client.Client, cfg *config.Configuration, syncersByBidder map[string]usersync.Syncer, metricsEngine metrics.MetricsEngine, infos config.BidderInfos, vendorListFetcher gdpr.VendorListFetcher, currencyConverter *currency.RateConverter, categoriesFetcher stored_requests.CategoryFetcher) Exchange {
	bidderToSyncerKey := map[string]string{}
	for bidder, syncer := range syncersByBidder {
		bidderToSyncerKey[bidder] = syncer.Key()
	}

	gdprDefaultValue := gdpr.SignalYes
	if cfg.GDPR.DefaultValue == "0" {
		gdprDefaultValue = gdpr.SignalNo
	}

	return &exchange{
		adapterMap:        adapters,
		bidderInfo:        infos,
		bidderToSyncerKey: bidderToSyncerKey,
		cache:             cache,
		cacheTime:         time.Duration(cfg.CacheURL.ExpectedTimeMillis) * time.Millisecond,
		categoriesFetcher: categoriesFetcher,
		currencyConverter: currencyConverter,
		externalURL:       cfg.ExternalURL,
		vendorListFetcher: vendorListFetcher,
		me:                metricsEngine,
		gdprDefaultValue:  gdprDefaultValue,
		privacyConfig: config.Privacy{
			CCPA: cfg.CCPA,
			GDPR: cfg.GDPR,
			LMT:  cfg.LMT,
		},
		bidIDGenerator: &bidIDGenerator{cfg.GenerateBidID},
<<<<<<< HEAD
		gvlVendorIDs:   infos.ToGVLVendorIDMap(),
=======
		trakerURL:      cfg.TrackerURL,
>>>>>>> 8dc42564
	}
}

type ImpExtInfo struct {
	EchoVideoAttrs bool
	StoredImp      []byte
}

// AuctionRequest holds the bid request for the auction
// and all other information needed to process that request
type AuctionRequest struct {
	BidRequestWrapper          *openrtb_ext.RequestWrapper
	ResolvedBidRequest         json.RawMessage
	Account                    config.Account
	UserSyncs                  IdFetcher
	RequestType                metrics.RequestType
	StartTime                  time.Time
	Warnings                   []error
	GlobalPrivacyControlHeader string
	ImpExtInfoMap              map[string]ImpExtInfo

	// LegacyLabels is included here for temporary compatibility with cleanOpenRTBRequests
	// in HoldAuction until we get to factoring it away. Do not use for anything new.
	LegacyLabels   metrics.Labels
	FirstPartyData map[openrtb_ext.BidderName]*firstpartydata.ResolvedFirstPartyData
	// map of imp id to stored response
	StoredAuctionResponses map[string]json.RawMessage
	TCF2ConfigBuilder      gdpr.TCF2ConfigBuilder
	GDPRPermissionsBuilder gdpr.PermissionsBuilder
}

// BidderRequest holds the bidder specific request and all other
// information needed to process that bidder request.
type BidderRequest struct {
	BidRequest     *openrtb2.BidRequest
	BidderName     openrtb_ext.BidderName
	BidderCoreName openrtb_ext.BidderName
	BidderLabels   metrics.AdapterLabels
}

func (e *exchange) HoldAuction(ctx context.Context, r AuctionRequest, debugLog *DebugLog) (*openrtb2.BidResponse, error) {
	var errs []error
	// rebuild/resync the request in the request wrapper.
	if err := r.BidRequestWrapper.RebuildRequest(); err != nil {
		return nil, err
	}
	requestExt, err := extractBidRequestExt(r.BidRequestWrapper.BidRequest)
	if err != nil {
		return nil, err
	}

	cacheInstructions := getExtCacheInstructions(requestExt)
	targData := getExtTargetData(requestExt, &cacheInstructions)
	if targData != nil {
		_, targData.cacheHost, targData.cachePath = e.cache.GetExtCacheData()
	}
	responseDebugAllow, accountDebugAllow, debugLog := getDebugInfo(r.BidRequestWrapper.BidRequest, requestExt, r.Account.DebugAllow, debugLog)
	if responseDebugAllow {
		//save incoming request with stored requests (if applicable) to return in debug logs
		resolvedBidReq, err := json.Marshal(r.BidRequestWrapper.BidRequest)
		if err != nil {
			return nil, err
		}
		r.ResolvedBidRequest = resolvedBidReq
	}

	if r.RequestType == metrics.ReqTypeORTB2Web || r.RequestType == metrics.ReqTypeORTB2App {
		//Extract First party data for auction endpoint only
		resolvedFPD, fpdErrors := firstpartydata.ExtractFPDForBidders(r.BidRequestWrapper)
		if len(fpdErrors) > 0 {
			var errMessages []string
			for _, fpdError := range fpdErrors {
				errMessages = append(errMessages, fpdError.Error())
			}
			return nil, &errortypes.BadInput{
				Message: strings.Join(errMessages, ","),
			}
		}
		r.FirstPartyData = resolvedFPD
		if len(resolvedFPD) > 0 {
			// rebuild/resync the request in the request wrapper.
			// it needs to be here to update ReqWrapper and requestExt because req.ext was modified after FPD extraction
			if err := r.BidRequestWrapper.RebuildRequest(); err != nil {
				return nil, err
			}
			requestExt, err = extractBidRequestExt(r.BidRequestWrapper.BidRequest)
			if err != nil {
				return nil, err
			}
		}
	}

	bidAdjustmentFactors := getExtBidAdjustmentFactors(requestExt)

	recordImpMetrics(r.BidRequestWrapper.BidRequest, e.me)

	// Make our best guess if GDPR applies
	gdprDefaultValue := e.parseGDPRDefaultValue(r.BidRequestWrapper.BidRequest)

	// Slice of BidRequests, each a copy of the original cleaned to only contain bidder data for the named bidder
	tcf2Cfg := r.TCF2ConfigBuilder(e.privacyConfig.GDPR.TCF2, r.Account.GDPR)
	gdprPerms := r.GDPRPermissionsBuilder(e.privacyConfig.GDPR, tcf2Cfg, e.gvlVendorIDs, e.vendorListFetcher)
	bidderRequests, privacyLabels, errs := cleanOpenRTBRequests(ctx, r, requestExt, e.bidderToSyncerKey, e.me, gdprDefaultValue, gdprPerms, e.privacyConfig, tcf2Cfg)

	e.me.RecordRequestPrivacy(privacyLabels)

	// If we need to cache bids, then it will take some time to call prebid cache.
	// We should reduce the amount of time the bidders have, to compensate.
	auctionCtx, cancel := e.makeAuctionContext(ctx, cacheInstructions.cacheBids)
	defer cancel()

	// Get currency rates conversions for the auction
	conversions := e.getAuctionCurrencyRates(requestExt.Prebid.CurrencyConversions)

	var adapterBids map[openrtb_ext.BidderName]*pbsOrtbSeatBid
	var adapterExtra map[openrtb_ext.BidderName]*seatResponseExtra
	var anyBidsReturned bool

	// List of bidders we have requests for.
	var liveAdapters []openrtb_ext.BidderName

	if len(r.StoredAuctionResponses) > 0 {
		adapterBids, liveAdapters, err = buildStoredAuctionResponse(r.StoredAuctionResponses)
		if err != nil {
			return nil, err
		}
		anyBidsReturned = true

	} else {
		// List of bidders we have requests for.
		liveAdapters = listBiddersWithRequests(bidderRequests)
		adapterBids, adapterExtra, anyBidsReturned = e.getAllBids(auctionCtx, bidderRequests, bidAdjustmentFactors, conversions, accountDebugAllow, r.GlobalPrivacyControlHeader, debugLog.DebugOverride)
	}

	var auc *auction
	var cacheErrs []error
	var bidResponseExt *openrtb_ext.ExtBidResponse
	if anyBidsReturned {

		adapterBids, rejections := applyAdvertiserBlocking(r.BidRequest, adapterBids)
		// add advertiser blocking specific errors
		for _, message := range rejections {
			errs = append(errs, errors.New(message))
		}

		var bidCategory map[string]string
		//If includebrandcategory is present in ext then CE feature is on.
		if requestExt.Prebid.Targeting != nil && requestExt.Prebid.Targeting.IncludeBrandCategory != nil {
			var rejections []string
			bidCategory, adapterBids, rejections, err = applyCategoryMapping(ctx, r.BidRequest, requestExt, adapterBids, e.categoriesFetcher, targData, &randomDeduplicateBidBooleanGenerator{})
			if err != nil {
				return nil, fmt.Errorf("Error in category mapping : %s", err.Error())
			}
			for _, message := range rejections {
				errs = append(errs, errors.New(message))
			}
		}

		if e.bidIDGenerator.Enabled() {
			for _, seatBid := range adapterBids {
				for _, pbsBid := range seatBid.bids {
					pbsBid.generatedBidID, err = e.bidIDGenerator.New()
					if err != nil {
						errs = append(errs, errors.New("Error generating bid.ext.prebid.bidid"))
					}
				}
			}
		}

		evTracking := getEventTracking(&requestExt.Prebid, r.StartTime, &r.Account, e.bidderInfo, e.externalURL)
		adapterBids = evTracking.modifyBidsForEvents(adapterBids, r.BidRequest, e.trakerURL)

		if targData != nil {
			// A non-nil auction is only needed if targeting is active. (It is used below this block to extract cache keys)
			auc = newAuction(adapterBids, len(r.BidRequestWrapper.BidRequest.Imp), targData.preferDeals)
			auc.setRoundedPrices(targData.priceGranularity)

			if requestExt.Prebid.SupportDeals {
				dealErrs := applyDealSupport(r.BidRequestWrapper.BidRequest, auc, bidCategory)
				errs = append(errs, dealErrs...)
			}

			bidResponseExt = e.makeExtBidResponse(adapterBids, adapterExtra, r, responseDebugAllow, errs)
			if debugLog.DebugEnabledOrOverridden {
				if bidRespExtBytes, err := json.Marshal(bidResponseExt); err == nil {
					debugLog.Data.Response = string(bidRespExtBytes)
				} else {
					debugLog.Data.Response = "Unable to marshal response ext for debugging"
					errs = append(errs, err)
				}
			}

			cacheErrs = auc.doCache(ctx, e.cache, targData, evTracking, r.BidRequestWrapper.BidRequest, 60, &r.Account.CacheTTL, bidCategory, debugLog)
			if len(cacheErrs) > 0 {
				errs = append(errs, cacheErrs...)
			}

			targData.setTargeting(auc, r.BidRequestWrapper.BidRequest.App != nil, bidCategory, r.Account.TruncateTargetAttribute)

		}
		bidResponseExt = e.makeExtBidResponse(adapterBids, adapterExtra, r, responseDebugAllow, errs)
	} else {
		bidResponseExt = e.makeExtBidResponse(adapterBids, adapterExtra, r, responseDebugAllow, errs)

		if debugLog.DebugEnabledOrOverridden {

			if bidRespExtBytes, err := json.Marshal(bidResponseExt); err == nil {
				debugLog.Data.Response = string(bidRespExtBytes)
			} else {
				debugLog.Data.Response = "Unable to marshal response ext for debugging"
				errs = append(errs, err)
			}
		}
	}

	if !accountDebugAllow && !debugLog.DebugOverride {
		accountDebugDisabledWarning := openrtb_ext.ExtBidderMessage{
			Code:    errortypes.AccountLevelDebugDisabledWarningCode,
			Message: "debug turned off for account",
		}
		bidResponseExt.Warnings[openrtb_ext.BidderReservedGeneral] = append(bidResponseExt.Warnings[openrtb_ext.BidderReservedGeneral], accountDebugDisabledWarning)
	}

	for _, warning := range r.Warnings {
		generalWarning := openrtb_ext.ExtBidderMessage{
			Code:    errortypes.ReadCode(warning),
			Message: warning.Error(),
		}
		bidResponseExt.Warnings[openrtb_ext.BidderReservedGeneral] = append(bidResponseExt.Warnings[openrtb_ext.BidderReservedGeneral], generalWarning)
	}

	// Build the response
	return e.buildBidResponse(ctx, liveAdapters, adapterBids, r.BidRequestWrapper.BidRequest, adapterExtra, auc, bidResponseExt, cacheInstructions.returnCreative, r.ImpExtInfoMap, errs)
}

func (e *exchange) parseGDPRDefaultValue(bidRequest *openrtb2.BidRequest) gdpr.Signal {
	gdprDefaultValue := e.gdprDefaultValue
	var geo *openrtb2.Geo = nil

	if bidRequest.User != nil && bidRequest.User.Geo != nil {
		geo = bidRequest.User.Geo
	} else if bidRequest.Device != nil && bidRequest.Device.Geo != nil {
		geo = bidRequest.Device.Geo
	}
	if geo != nil {
		// If we have a country set, and it is on the list, we assume GDPR applies if not set on the request.
		// Otherwise we assume it does not apply as long as it appears "valid" (is 3 characters long).
		if _, found := e.privacyConfig.GDPR.EEACountriesMap[strings.ToUpper(geo.Country)]; found {
			gdprDefaultValue = gdpr.SignalYes
		} else if len(geo.Country) == 3 {
			// The country field is formatted properly as a three character country code
			gdprDefaultValue = gdpr.SignalNo
		}
	}

	return gdprDefaultValue
}

func recordImpMetrics(bidRequest *openrtb2.BidRequest, metricsEngine metrics.MetricsEngine) {
	for _, impInRequest := range bidRequest.Imp {
		var impLabels metrics.ImpLabels = metrics.ImpLabels{
			BannerImps: impInRequest.Banner != nil,
			VideoImps:  impInRequest.Video != nil,
			AudioImps:  impInRequest.Audio != nil,
			NativeImps: impInRequest.Native != nil,
		}
		metricsEngine.RecordImps(impLabels)
	}
}

// applyDealSupport updates targeting keys with deal prefixes if minimum deal tier exceeded
func applyDealSupport(bidRequest *openrtb2.BidRequest, auc *auction, bidCategory map[string]string) []error {
	errs := []error{}
	impDealMap := getDealTiers(bidRequest)

	for impID, topBidsPerImp := range auc.winningBidsByBidder {
		impDeal := impDealMap[impID]
		for bidder, topBidPerBidder := range topBidsPerImp {
			if topBidPerBidder.dealPriority > 0 {
				if validateDealTier(impDeal[bidder]) {
					updateHbPbCatDur(topBidPerBidder, impDeal[bidder], bidCategory)
				} else {
					errs = append(errs, fmt.Errorf("dealTier configuration invalid for bidder '%s', imp ID '%s'", string(bidder), impID))
				}
			}
		}
	}

	return errs
}

// getDealTiers creates map of impression to bidder deal tier configuration
func getDealTiers(bidRequest *openrtb2.BidRequest) map[string]openrtb_ext.DealTierBidderMap {
	impDealMap := make(map[string]openrtb_ext.DealTierBidderMap)

	for _, imp := range bidRequest.Imp {
		dealTierBidderMap, err := openrtb_ext.ReadDealTiersFromImp(imp)
		if err != nil {
			continue
		}
		impDealMap[imp.ID] = dealTierBidderMap
	}

	return impDealMap
}

func validateDealTier(dealTier openrtb_ext.DealTier) bool {
	return len(dealTier.Prefix) > 0 && dealTier.MinDealTier > 0
}

func updateHbPbCatDur(bid *pbsOrtbBid, dealTier openrtb_ext.DealTier, bidCategory map[string]string) {
	if bid.dealPriority >= dealTier.MinDealTier {
		prefixTier := fmt.Sprintf("%s%d_", dealTier.Prefix, bid.dealPriority)
		bid.dealTierSatisfied = true

		if oldCatDur, ok := bidCategory[bid.bid.ID]; ok {
			oldCatDurSplit := strings.SplitAfterN(oldCatDur, "_", 2)
			oldCatDurSplit[0] = prefixTier

			newCatDur := strings.Join(oldCatDurSplit, "")
			bidCategory[bid.bid.ID] = newCatDur
		}
	}
}

func (e *exchange) makeAuctionContext(ctx context.Context, needsCache bool) (auctionCtx context.Context, cancel context.CancelFunc) {
	auctionCtx = ctx
	cancel = func() {}
	if needsCache {
		if deadline, ok := ctx.Deadline(); ok {
			auctionCtx, cancel = context.WithDeadline(ctx, deadline.Add(-e.cacheTime))
		}
	}
	return
}

// This piece sends all the requests to the bidder adapters and gathers the results.
func (e *exchange) getAllBids(
	ctx context.Context,
	bidderRequests []BidderRequest,
	bidAdjustments map[string]float64,
	conversions currency.Conversions,
	accountDebugAllowed bool,
	globalPrivacyControlHeader string,
	headerDebugAllowed bool) (
	map[openrtb_ext.BidderName]*pbsOrtbSeatBid,
	map[openrtb_ext.BidderName]*seatResponseExtra, bool) {
	// Set up pointers to the bid results
	adapterBids := make(map[openrtb_ext.BidderName]*pbsOrtbSeatBid, len(bidderRequests))
	adapterExtra := make(map[openrtb_ext.BidderName]*seatResponseExtra, len(bidderRequests))
	chBids := make(chan *bidResponseWrapper, len(bidderRequests))
	bidsFound := false
	bidIDsCollision := false

	for _, bidder := range bidderRequests {
		// Here we actually call the adapters and collect the bids.
		bidderRunner := e.recoverSafely(bidderRequests, func(bidderRequest BidderRequest, conversions currency.Conversions) {
			// Passing in aName so a doesn't change out from under the go routine
			if bidderRequest.BidderLabels.Adapter == "" {
				glog.Errorf("Exchange: bidlables for %s (%s) missing adapter string", bidderRequest.BidderName, bidderRequest.BidderCoreName)
				bidderRequest.BidderLabels.Adapter = bidderRequest.BidderCoreName
			}
			brw := new(bidResponseWrapper)
			brw.bidder = bidderRequest.BidderName
			// Defer basic metrics to insure we capture them after all the values have been set
			defer func() {
				e.me.RecordAdapterRequest(bidderRequest.BidderLabels)
			}()
			start := time.Now()

			adjustmentFactor := 1.0
			if givenAdjustment, ok := bidAdjustments[string(bidderRequest.BidderName)]; ok {
				adjustmentFactor = givenAdjustment
			}
			reqInfo := adapters.NewExtraRequestInfo(conversions)
			reqInfo.PbsEntryPoint = bidderRequest.BidderLabels.RType
			reqInfo.GlobalPrivacyControlHeader = globalPrivacyControlHeader

			bids, err := e.adapterMap[bidderRequest.BidderCoreName].requestBid(ctx, bidderRequest.BidRequest, bidderRequest.BidderName, adjustmentFactor, conversions, &reqInfo, accountDebugAllowed, headerDebugAllowed)

			// Add in time reporting
			elapsed := time.Since(start)
			brw.adapterBids = bids
			// Structure to record extra tracking data generated during bidding
			ae := new(seatResponseExtra)
			ae.ResponseTimeMillis = int(elapsed / time.Millisecond)

			if bids != nil {
				// Setting bidderCoreName in SeatBid
				bids.bidderCoreName = bidderRequest.BidderCoreName

				ae.HttpCalls = bids.httpCalls

				// Setting bidderCoreName in SeatBid
				bids.bidderCoreName = bidderRequest.BidderCoreName
			}

			// Timing statistics
			e.me.RecordAdapterTime(bidderRequest.BidderLabels, time.Since(start))
			bidderRequest.BidderLabels.AdapterBids = bidsToMetric(brw.adapterBids)
			bidderRequest.BidderLabels.AdapterErrors = errorsToMetric(err)
			// Append any bid validation errors to the error list
			ae.Errors = errsToBidderErrors(err)
			ae.Warnings = errsToBidderWarnings(err)
			brw.adapterExtra = ae
			if bids != nil {
				for _, bid := range bids.bids {
					var cpm = float64(bid.bid.Price * 1000)
					e.me.RecordAdapterPrice(bidderRequest.BidderLabels, cpm)
					e.me.RecordAdapterBidReceived(bidderRequest.BidderLabels, bid.bidType, bid.bid.AdM != "")
					if bid.bidType == openrtb_ext.BidTypeVideo && bid.bidVideo != nil && bid.bidVideo.Duration > 0 {
						e.me.RecordAdapterVideoBidDuration(bidderRequest.BidderLabels, bid.bidVideo.Duration)
					}
				}
			}
			chBids <- brw
		}, chBids)
		go bidderRunner(bidder, conversions)
	}
	// Wait for the bidders to do their thing
	for i := 0; i < len(bidderRequests); i++ {
		brw := <-chBids

		//if bidder returned no bids back - remove bidder from further processing
		if brw.adapterBids != nil && len(brw.adapterBids.bids) != 0 {
			adapterBids[brw.bidder] = brw.adapterBids
		}
		//but we need to add all bidders data to adapterExtra to have metrics and other metadata
		adapterExtra[brw.bidder] = brw.adapterExtra

		if !bidsFound && adapterBids[brw.bidder] != nil && len(adapterBids[brw.bidder].bids) > 0 {
			bidsFound = true
			bidIDsCollision = recordAdaptorDuplicateBidIDs(e.me, adapterBids)
		}
	}
	if bidIDsCollision {
		// record this request count this request if bid collision is detected
		e.me.RecordRequestHavingDuplicateBidID()
	}
	return adapterBids, adapterExtra, bidsFound
}

func (e *exchange) recoverSafely(bidderRequests []BidderRequest,
	inner func(BidderRequest, currency.Conversions),
	chBids chan *bidResponseWrapper) func(BidderRequest, currency.Conversions) {
	return func(bidderRequest BidderRequest, conversions currency.Conversions) {
		defer func() {
			if r := recover(); r != nil {

				allBidders := ""
				sb := strings.Builder{}
				for _, bidder := range bidderRequests {
					sb.WriteString(bidder.BidderName.String())
					sb.WriteString(",")
				}
				if sb.Len() > 0 {
					allBidders = sb.String()[:sb.Len()-1]
				}

				bidderRequestStr := ""
				if nil != bidderRequest.BidRequest {
					value, err := json.Marshal(bidderRequest.BidRequest)
					if nil == err {
						bidderRequestStr = string(value)
					} else {
						bidderRequestStr = err.Error()
					}
				}

				glog.Errorf("OpenRTB auction recovered panic from Bidder %s: %v. "+
					"Account id: %s, All Bidders: %s, BidRequest: %s, Stack trace is: %v",
					bidderRequest.BidderCoreName, r, bidderRequest.BidderLabels.PubID, allBidders, bidderRequestStr, string(debug.Stack()))
				e.me.RecordAdapterPanic(bidderRequest.BidderLabels)
				// Let the master request know that there is no data here
				brw := new(bidResponseWrapper)
				brw.adapterExtra = new(seatResponseExtra)
				chBids <- brw
			}
		}()
		inner(bidderRequest, conversions)
	}
}

func bidsToMetric(bids *pbsOrtbSeatBid) metrics.AdapterBid {
	if bids == nil || len(bids.bids) == 0 {
		return metrics.AdapterBidNone
	}
	return metrics.AdapterBidPresent
}

func errorsToMetric(errs []error) map[metrics.AdapterError]struct{} {
	if len(errs) == 0 {
		return nil
	}
	ret := make(map[metrics.AdapterError]struct{}, len(errs))
	var s struct{}
	for _, err := range errs {
		switch errortypes.ReadCode(err) {
		case errortypes.TimeoutErrorCode:
			ret[metrics.AdapterErrorTimeout] = s
		case errortypes.BadInputErrorCode:
			ret[metrics.AdapterErrorBadInput] = s
		case errortypes.BadServerResponseErrorCode:
			ret[metrics.AdapterErrorBadServerResponse] = s
		case errortypes.FailedToRequestBidsErrorCode:
			ret[metrics.AdapterErrorFailedToRequestBids] = s
		default:
			ret[metrics.AdapterErrorUnknown] = s
		}
	}
	return ret
}

func errsToBidderErrors(errs []error) []openrtb_ext.ExtBidderMessage {
	sErr := make([]openrtb_ext.ExtBidderMessage, 0)
	for _, err := range errortypes.FatalOnly(errs) {
		newErr := openrtb_ext.ExtBidderMessage{
			Code:    errortypes.ReadCode(err),
			Message: err.Error(),
		}
		sErr = append(sErr, newErr)
	}

	return sErr
}

func errsToBidderWarnings(errs []error) []openrtb_ext.ExtBidderMessage {
	sWarn := make([]openrtb_ext.ExtBidderMessage, 0)
	for _, warn := range errortypes.WarningOnly(errs) {
		newErr := openrtb_ext.ExtBidderMessage{
			Code:    errortypes.ReadCode(warn),
			Message: warn.Error(),
		}
		sWarn = append(sWarn, newErr)
	}
	return sWarn
}

// This piece takes all the bids supplied by the adapters and crafts an openRTB response to send back to the requester
func (e *exchange) buildBidResponse(ctx context.Context, liveAdapters []openrtb_ext.BidderName, adapterBids map[openrtb_ext.BidderName]*pbsOrtbSeatBid, bidRequest *openrtb2.BidRequest, adapterExtra map[openrtb_ext.BidderName]*seatResponseExtra, auc *auction, bidResponseExt *openrtb_ext.ExtBidResponse, returnCreative bool, impExtInfoMap map[string]ImpExtInfo, errList []error) (*openrtb2.BidResponse, error) {
	bidResponse := new(openrtb2.BidResponse)
	var err error

	bidResponse.ID = bidRequest.ID
	if len(liveAdapters) == 0 {
		// signal "Invalid Request" if no valid bidders.
		bidResponse.NBR = openrtb2.NoBidReasonCode.Ptr(openrtb2.NoBidReasonCodeInvalidRequest)
	}

	// Create the SeatBids. We use a zero sized slice so that we can append non-zero seat bids, and not include seatBid
	// objects for seatBids without any bids. Preallocate the max possible size to avoid reallocating the array as we go.
	seatBids := make([]openrtb2.SeatBid, 0, len(liveAdapters))
	for _, a := range liveAdapters {
		//while processing every single bib, do we need to handle categories here?
		if adapterBids[a] != nil && len(adapterBids[a].bids) > 0 {
			sb := e.makeSeatBid(adapterBids[a], a, adapterExtra, auc, returnCreative, impExtInfoMap)
			seatBids = append(seatBids, *sb)
			bidResponse.Cur = adapterBids[a].currency
		}
	}

	bidResponse.SeatBid = seatBids

	bidResponse.Ext, err = encodeBidResponseExt(bidResponseExt)

	return bidResponse, err
}

func encodeBidResponseExt(bidResponseExt *openrtb_ext.ExtBidResponse) ([]byte, error) {
	buffer := &bytes.Buffer{}
	enc := json.NewEncoder(buffer)

	enc.SetEscapeHTML(false)
	err := enc.Encode(bidResponseExt)

	return buffer.Bytes(), err
}

func applyCategoryMapping(ctx context.Context, bidRequest *openrtb2.BidRequest, requestExt *openrtb_ext.ExtRequest, seatBids map[openrtb_ext.BidderName]*pbsOrtbSeatBid, categoriesFetcher stored_requests.CategoryFetcher, targData *targetData, booleanGenerator deduplicateChanceGenerator) (map[string]string, map[openrtb_ext.BidderName]*pbsOrtbSeatBid, []string, error) {
	res := make(map[string]string)

	type bidDedupe struct {
		bidderName openrtb_ext.BidderName
		bidIndex   int
		bidID      string
		bidPrice   string
	}

	dedupe := make(map[string]bidDedupe)

	impMap := make(map[string]*openrtb2.Imp)

	// applyCategoryMapping doesn't get called unless
	// requestExt.Prebid.Targeting != nil && requestExt.Prebid.Targeting.IncludeBrandCategory != nil
	brandCatExt := requestExt.Prebid.Targeting.IncludeBrandCategory

	//If ext.prebid.targeting.includebrandcategory is present in ext then competitive exclusion feature is on.
	var includeBrandCategory = brandCatExt != nil //if not present - category will no be appended
	appendBidderNames := requestExt.Prebid.Targeting.AppendBidderNames

	var primaryAdServer string
	var publisher string
	var err error
	var rejections []string
	var translateCategories = true

	//Maintaining BidRequest Impression Map
	for i := range bidRequest.Imp {
		impMap[bidRequest.Imp[i].ID] = &bidRequest.Imp[i]
	}

	if includeBrandCategory && brandCatExt.WithCategory {
		if brandCatExt.TranslateCategories != nil {
			translateCategories = *brandCatExt.TranslateCategories
		}
		//if translateCategories is set to false, ignore checking primaryAdServer and publisher
		if translateCategories {
			//if ext.prebid.targeting.includebrandcategory present but primaryadserver/publisher not present then error out the request right away.
			primaryAdServer, err = getPrimaryAdServer(brandCatExt.PrimaryAdServer) //1-Freewheel 2-DFP
			if err != nil {
				return res, seatBids, rejections, err
			}
			publisher = brandCatExt.Publisher
		}
	}

	seatBidsToRemove := make([]openrtb_ext.BidderName, 0)

	for bidderName, seatBid := range seatBids {
		bidsToRemove := make([]int, 0)
		for bidInd := range seatBid.bids {
			bid := seatBid.bids[bidInd]
			bidID := bid.bid.ID
			var duration int
			var category string
			var pb string

			if bid.bidVideo != nil {
				duration = bid.bidVideo.Duration
				category = bid.bidVideo.PrimaryCategory
			}
			if brandCatExt.WithCategory && category == "" {
				bidIabCat := bid.bid.Cat
				if len(bidIabCat) != 1 {
					//TODO: add metrics
					//on receiving bids from adapters if no unique IAB category is returned  or if no ad server category is returned discard the bid
					bidsToRemove = append(bidsToRemove, bidInd)
					rejections = updateRejections(rejections, bidID, "Bid did not contain a category")
					continue
				}
				if translateCategories {
					//if unique IAB category is present then translate it to the adserver category based on mapping file
					category, err = categoriesFetcher.FetchCategories(ctx, primaryAdServer, publisher, bidIabCat[0])
					if err != nil || category == "" {
						//TODO: add metrics
						//if mapping required but no mapping file is found then discard the bid
						bidsToRemove = append(bidsToRemove, bidInd)
						reason := fmt.Sprintf("Category mapping file for primary ad server: '%s', publisher: '%s' not found", primaryAdServer, publisher)
						rejections = updateRejections(rejections, bidID, reason)
						continue
					}
				} else {
					//category translation is disabled, continue with IAB category
					category = bidIabCat[0]
				}
			}

			// TODO: consider should we remove bids with zero duration here?

			pb = GetPriceBucket(bid.bid.Price, targData.priceGranularity)

			newDur := duration
			if len(requestExt.Prebid.Targeting.DurationRangeSec) > 0 {
				durationRange := requestExt.Prebid.Targeting.DurationRangeSec
				sort.Ints(durationRange)
				//if the bid is above the range of the listed durations (and outside the buffer), reject the bid
				if duration > durationRange[len(durationRange)-1] {
					bidsToRemove = append(bidsToRemove, bidInd)
					rejections = updateRejections(rejections, bidID, "Bid duration exceeds maximum allowed")
					continue
				}
				for _, dur := range durationRange {
					if duration <= dur {
						newDur = dur
						break
					}
				}
			} else if newDur == 0 {
				if imp, ok := impMap[bid.bid.ImpID]; ok {
					if nil != imp.Video && imp.Video.MaxDuration > 0 {
						newDur = int(imp.Video.MaxDuration)
					}
				}
			}

			var categoryDuration string
			var dupeKey string
			if brandCatExt.WithCategory {
				categoryDuration = fmt.Sprintf("%s_%s_%ds", pb, category, newDur)
				dupeKey = category
			} else {
				categoryDuration = fmt.Sprintf("%s_%ds", pb, newDur)
				dupeKey = categoryDuration
			}

			if appendBidderNames {
				categoryDuration = fmt.Sprintf("%s_%s", categoryDuration, bidderName.String())
			}

			if !brandCatExt.SkipDedup {
				if dupe, ok := dedupe[dupeKey]; ok {

					dupeBidPrice, err := strconv.ParseFloat(dupe.bidPrice, 64)
					if err != nil {
						dupeBidPrice = 0
					}
					currBidPrice, err := strconv.ParseFloat(pb, 64)
					if err != nil {
						currBidPrice = 0
					}
					if dupeBidPrice == currBidPrice {
						if booleanGenerator.Generate() {
							dupeBidPrice = -1
						} else {
							currBidPrice = -1
						}
					}

					if dupeBidPrice < currBidPrice {
						if dupe.bidderName == bidderName {
							// An older bid from the current bidder
							bidsToRemove = append(bidsToRemove, dupe.bidIndex)
							rejections = updateRejections(rejections, dupe.bidID, "Bid was deduplicated")
						} else {
							// An older bid from a different seatBid we've already finished with
							oldSeatBid := (seatBids)[dupe.bidderName]
							rejections = updateRejections(rejections, dupe.bidID, "Bid was deduplicated")
							if len(oldSeatBid.bids) == 1 {
								seatBidsToRemove = append(seatBidsToRemove, dupe.bidderName)
							} else {
								// This is a very rare, but still possible case where bid needs to be removed from already processed bidder
								// This happens when current processing bidder has a bid that has same deduplication key as a bid from already processed bidder
								// and already processed bid was selected to be removed
								// See example of input data in unit test `TestCategoryMappingTwoBiddersManyBidsEachNoCategorySamePrice`
								// Need to remove bid by name, not index in this case
								removeBidById(oldSeatBid, dupe.bidID)
							}
						}
						delete(res, dupe.bidID)
					} else {
						// Remove this bid
						bidsToRemove = append(bidsToRemove, bidInd)
						rejections = updateRejections(rejections, bidID, "Bid was deduplicated")
						continue
					}
				}
			}
			res[bidID] = categoryDuration
			dedupe[dupeKey] = bidDedupe{bidderName: bidderName, bidIndex: bidInd, bidID: bidID, bidPrice: pb}
		}

		if len(bidsToRemove) > 0 {
			sort.Ints(bidsToRemove)
			if len(bidsToRemove) == len(seatBid.bids) {
				//if all bids are invalid - remove entire seat bid
				seatBidsToRemove = append(seatBidsToRemove, bidderName)
			} else {
				bids := seatBid.bids
				for i := len(bidsToRemove) - 1; i >= 0; i-- {
					remInd := bidsToRemove[i]
					bids = append(bids[:remInd], bids[remInd+1:]...)
				}
				seatBid.bids = bids
			}
		}

	}
	for _, seatBidInd := range seatBidsToRemove {
		seatBids[seatBidInd].bids = nil
	}

	return res, seatBids, rejections, nil
}

func removeBidById(seatBid *pbsOrtbSeatBid, bidID string) {
	//Find index of bid to remove
	dupeBidIndex := -1
	for i, bid := range seatBid.bids {
		if bid.bid.ID == bidID {
			dupeBidIndex = i
			break
		}
	}
	if dupeBidIndex != -1 {
		if dupeBidIndex < len(seatBid.bids)-1 {
			seatBid.bids = append(seatBid.bids[:dupeBidIndex], seatBid.bids[dupeBidIndex+1:]...)
		} else if dupeBidIndex == len(seatBid.bids)-1 {
			seatBid.bids = seatBid.bids[:len(seatBid.bids)-1]
		}
	}
}

func updateRejections(rejections []string, bidID string, reason string) []string {
	message := fmt.Sprintf("bid rejected [bid ID: %s] reason: %s", bidID, reason)
	return append(rejections, message)
}

func getPrimaryAdServer(adServerId int) (string, error) {
	switch adServerId {
	case 1:
		return "freewheel", nil
	case 2:
		return "dfp", nil
	default:
		return "", fmt.Errorf("Primary ad server %d not recognized", adServerId)
	}
}

// Extract all the data from the SeatBids and build the ExtBidResponse
func (e *exchange) makeExtBidResponse(adapterBids map[openrtb_ext.BidderName]*pbsOrtbSeatBid, adapterExtra map[openrtb_ext.BidderName]*seatResponseExtra, r AuctionRequest, debugInfo bool, errList []error) *openrtb_ext.ExtBidResponse {

	bidResponseExt := &openrtb_ext.ExtBidResponse{
		Errors:               make(map[openrtb_ext.BidderName][]openrtb_ext.ExtBidderMessage, len(adapterBids)),
		Warnings:             make(map[openrtb_ext.BidderName][]openrtb_ext.ExtBidderMessage, len(adapterBids)),
		ResponseTimeMillis:   make(map[openrtb_ext.BidderName]int, len(adapterBids)),
		RequestTimeoutMillis: r.BidRequestWrapper.BidRequest.TMax,
	}
	if debugInfo {
		bidResponseExt.Debug = &openrtb_ext.ExtResponseDebug{
			HttpCalls:       make(map[openrtb_ext.BidderName][]*openrtb_ext.ExtHttpCall),
			ResolvedRequest: r.ResolvedBidRequest,
		}
	}
	if !r.StartTime.IsZero() {
		// auctiontimestamp is the only response.ext.prebid attribute we may emit
		bidResponseExt.Prebid = &openrtb_ext.ExtResponsePrebid{
			AuctionTimestamp: r.StartTime.UnixNano() / 1e+6,
		}
	}

	for bidderName, responseExtra := range adapterExtra {

		if debugInfo && len(responseExtra.HttpCalls) > 0 {
			bidResponseExt.Debug.HttpCalls[bidderName] = responseExtra.HttpCalls
		}
		if len(responseExtra.Warnings) > 0 {
			bidResponseExt.Warnings[bidderName] = responseExtra.Warnings
		}
		// Only make an entry for bidder errors if the bidder reported any.
		if len(responseExtra.Errors) > 0 {
			bidResponseExt.Errors[bidderName] = responseExtra.Errors
		}
		if len(errList) > 0 {
			bidResponseExt.Errors[openrtb_ext.PrebidExtKey] = errsToBidderErrors(errList)
		}
		bidResponseExt.ResponseTimeMillis[bidderName] = responseExtra.ResponseTimeMillis
		// Defering the filling of bidResponseExt.Usersync[bidderName] until later

	}
	return bidResponseExt
}

// Return an openrtb seatBid for a bidder
// BuildBidResponse is responsible for ensuring nil bid seatbids are not included
func (e *exchange) makeSeatBid(adapterBid *pbsOrtbSeatBid, adapter openrtb_ext.BidderName, adapterExtra map[openrtb_ext.BidderName]*seatResponseExtra, auc *auction, returnCreative bool, impExtInfoMap map[string]ImpExtInfo) *openrtb2.SeatBid {
	seatBid := &openrtb2.SeatBid{
		Seat:  adapter.String(),
		Group: 0, // Prebid cannot support roadblocking
	}

	var errList []error
	seatBid.Bid, errList = e.makeBid(adapterBid.bids, auc, returnCreative, impExtInfoMap)
	if len(errList) > 0 {
		adapterExtra[adapter].Errors = append(adapterExtra[adapter].Errors, errsToBidderErrors(errList)...)
	}

	return seatBid
}

func (e *exchange) makeBid(bids []*pbsOrtbBid, auc *auction, returnCreative bool, impExtInfoMap map[string]ImpExtInfo) ([]openrtb2.Bid, []error) {
	result := make([]openrtb2.Bid, 0, len(bids))
	errs := make([]error, 0, 1)

	for _, bid := range bids {
		bidExtPrebid := &openrtb_ext.ExtBidPrebid{
			DealPriority:      bid.dealPriority,
			DealTierSatisfied: bid.dealTierSatisfied,
			Events:            bid.bidEvents,
			Targeting:         bid.bidTargets,
			Type:              bid.bidType,
			Meta:              bid.bidMeta,
			Video:             bid.bidVideo,
			BidId:             bid.generatedBidID,
		}

		if cacheInfo, found := e.getBidCacheInfo(bid, auc); found {
			bidExtPrebid.Cache = &openrtb_ext.ExtBidPrebidCache{
				Bids: &cacheInfo,
			}
		}

		if bidExtJSON, err := makeBidExtJSON(bid.bid.Ext, bidExtPrebid, impExtInfoMap, bid.bid.ImpID); err != nil {
			errs = append(errs, err)
		} else {
			result = append(result, *bid.bid)
			resultBid := &result[len(result)-1]
			resultBid.Ext = bidExtJSON
			if !returnCreative {
				resultBid.AdM = ""
			}
		}
	}
	return result, errs
}

func makeBidExtJSON(ext json.RawMessage, prebid *openrtb_ext.ExtBidPrebid, impExtInfoMap map[string]ImpExtInfo, impId string) (json.RawMessage, error) {
	var extMap map[string]interface{}

	if len(ext) != 0 {
		if err := json.Unmarshal(ext, &extMap); err != nil {
			return nil, err
		}
	} else {
		extMap = make(map[string]interface{})
	}

	// ext.prebid
	if prebid.Meta == nil && maputil.HasElement(extMap, "prebid", "meta") {
		metaContainer := struct {
			Prebid struct {
				Meta openrtb_ext.ExtBidPrebidMeta `json:"meta"`
			} `json:"prebid"`
		}{}
		if err := json.Unmarshal(ext, &metaContainer); err != nil {
			return nil, fmt.Errorf("error validaing response from server, %s", err)
		}
		prebid.Meta = &metaContainer.Prebid.Meta
	}
	extMap[openrtb_ext.PrebidExtKey] = prebid

	// ext.storedrequestattributes
	if impExtInfo, ok := impExtInfoMap[impId]; ok && impExtInfo.EchoVideoAttrs {
		videoData, _, _, err := jsonparser.Get(impExtInfo.StoredImp, "video")
		if err != nil && err != jsonparser.KeyPathNotFoundError {
			return nil, err
		}
		//handler for case where EchoVideoAttrs is true, but video data is not found
		if len(videoData) > 0 {
			extMap[openrtb_ext.StoredRequestAttributes] = json.RawMessage(videoData)
		}
	}

	return json.Marshal(extMap)
}

// If bid got cached inside `(a *auction) doCache(ctx context.Context, cache prebid_cache_client.Client, targData *targetData, bidRequest *openrtb2.BidRequest, ttlBuffer int64, defaultTTLs *config.DefaultTTLs, bidCategory map[string]string)`,
// a UUID should be found inside `a.cacheIds` or `a.vastCacheIds`. This function returns the UUID along with the internal cache URL
func (e *exchange) getBidCacheInfo(bid *pbsOrtbBid, auction *auction) (cacheInfo openrtb_ext.ExtBidPrebidCacheBids, found bool) {
	uuid, found := findCacheID(bid, auction)

	if found {
		cacheInfo.CacheId = uuid
		cacheInfo.Url = buildCacheURL(e.cache, uuid)
	}

	return
}

func (e *exchange) getAuctionCurrencyRates(requestRates *openrtb_ext.ExtRequestCurrency) currency.Conversions {
	if requestRates == nil {
		// No bidRequest.ext.currency field was found, use PBS rates as usual
		return e.currencyConverter.Rates()
	}

	// If bidRequest.ext.currency.usepbsrates is nil, we understand its value as true. It will be false
	// only if it's explicitly set to false
	usePbsRates := requestRates.UsePBSRates == nil || *requestRates.UsePBSRates

	if !usePbsRates {
		// At this point, we can safely assume the ConversionRates map is not empty because
		// validateCustomRates(bidReqCurrencyRates *openrtb_ext.ExtRequestCurrency) would have
		// thrown an error under such conditions.
		return currency.NewRates(requestRates.ConversionRates)
	}

	// Both PBS and custom rates can be used, check if ConversionRates is not empty
	if len(requestRates.ConversionRates) == 0 {
		// Custom rates map is empty, use PBS rates only
		return e.currencyConverter.Rates()
	}

	// Return an AggregateConversions object that includes both custom and PBS currency rates but will
	// prioritize custom rates over PBS rates whenever a currency rate is found in both
	return currency.NewAggregateConversions(currency.NewRates(requestRates.ConversionRates), e.currencyConverter.Rates())
}

func findCacheID(bid *pbsOrtbBid, auction *auction) (string, bool) {
	if bid != nil && bid.bid != nil && auction != nil {
		if id, found := auction.cacheIds[bid.bid]; found {
			return id, true
		}

		if id, found := auction.vastCacheIds[bid.bid]; found {
			return id, true
		}
	}

	return "", false
}

func buildCacheURL(cache prebid_cache_client.Client, uuid string) string {
	scheme, host, path := cache.GetExtCacheData()

	if host == "" || path == "" {
		return ""
	}

	query := url.Values{"uuid": []string{uuid}}
	cacheURL := url.URL{
		Scheme:   scheme,
		Host:     host,
		Path:     path,
		RawQuery: query.Encode(),
	}
	cacheURL.Query()

	// URLs without a scheme will begin with //, in which case we
	// want to trim it off to keep compatbile with current behavior.
	return strings.TrimPrefix(cacheURL.String(), "//")
}

func listBiddersWithRequests(bidderRequests []BidderRequest) []openrtb_ext.BidderName {
	liveAdapters := make([]openrtb_ext.BidderName, len(bidderRequests))
	i := 0
	for _, bidderRequest := range bidderRequests {
		liveAdapters[i] = bidderRequest.BidderName
		i++
	}
	// Randomize the list of adapters to make the auction more fair
	randomizeList(liveAdapters)

	return liveAdapters
}

func buildStoredAuctionResponse(storedAuctionResponses map[string]json.RawMessage) (map[openrtb_ext.BidderName]*pbsOrtbSeatBid, []openrtb_ext.BidderName, error) {

	adapterBids := make(map[openrtb_ext.BidderName]*pbsOrtbSeatBid, 0)
	liveAdapters := make([]openrtb_ext.BidderName, 0)
	for impId, storedResp := range storedAuctionResponses {
		var seatBids []openrtb2.SeatBid

		if err := json.Unmarshal(storedResp, &seatBids); err != nil {
			return nil, nil, err
		}
		for _, seat := range seatBids {
			var bidsToAdd []*pbsOrtbBid
			//set imp id from request
			for i := range seat.Bid {
				seat.Bid[i].ImpID = impId
				bidsToAdd = append(bidsToAdd, &pbsOrtbBid{bid: &seat.Bid[i]})
			}

			bidderName := openrtb_ext.BidderName(seat.Seat)

			if _, ok := adapterBids[bidderName]; ok {
				adapterBids[bidderName].bids = append(adapterBids[bidderName].bids, bidsToAdd...)

			} else {
				//create new seat bid and add it to live adapters
				liveAdapters = append(liveAdapters, bidderName)
				newSeatBid := pbsOrtbSeatBid{bidsToAdd, "", nil, bidderName}
				adapterBids[bidderName] = &newSeatBid

			}
		}
	}

	return adapterBids, liveAdapters, nil
}<|MERGE_RESOLUTION|>--- conflicted
+++ resolved
@@ -63,11 +63,8 @@
 	privacyConfig     config.Privacy
 	categoriesFetcher stored_requests.CategoryFetcher
 	bidIDGenerator    BidIDGenerator
-<<<<<<< HEAD
 	gvlVendorIDs      map[openrtb_ext.BidderName]uint16
-=======
 	trakerURL         string
->>>>>>> 8dc42564
 }
 
 // Container to pass out response ext data from the GetAllBids goroutines back into the main thread
@@ -143,11 +140,8 @@
 			LMT:  cfg.LMT,
 		},
 		bidIDGenerator: &bidIDGenerator{cfg.GenerateBidID},
-<<<<<<< HEAD
 		gvlVendorIDs:   infos.ToGVLVendorIDMap(),
-=======
 		trakerURL:      cfg.TrackerURL,
->>>>>>> 8dc42564
 	}
 }
 
@@ -287,7 +281,7 @@
 	var bidResponseExt *openrtb_ext.ExtBidResponse
 	if anyBidsReturned {
 
-		adapterBids, rejections := applyAdvertiserBlocking(r.BidRequest, adapterBids)
+		adapterBids, rejections := applyAdvertiserBlocking(r.BidRequestWrapper.BidRequest, adapterBids)
 		// add advertiser blocking specific errors
 		for _, message := range rejections {
 			errs = append(errs, errors.New(message))
@@ -297,7 +291,7 @@
 		//If includebrandcategory is present in ext then CE feature is on.
 		if requestExt.Prebid.Targeting != nil && requestExt.Prebid.Targeting.IncludeBrandCategory != nil {
 			var rejections []string
-			bidCategory, adapterBids, rejections, err = applyCategoryMapping(ctx, r.BidRequest, requestExt, adapterBids, e.categoriesFetcher, targData, &randomDeduplicateBidBooleanGenerator{})
+			bidCategory, adapterBids, rejections, err = applyCategoryMapping(ctx, r.BidRequestWrapper.BidRequest, requestExt, adapterBids, e.categoriesFetcher, targData, &randomDeduplicateBidBooleanGenerator{})
 			if err != nil {
 				return nil, fmt.Errorf("Error in category mapping : %s", err.Error())
 			}
@@ -318,7 +312,7 @@
 		}
 
 		evTracking := getEventTracking(&requestExt.Prebid, r.StartTime, &r.Account, e.bidderInfo, e.externalURL)
-		adapterBids = evTracking.modifyBidsForEvents(adapterBids, r.BidRequest, e.trakerURL)
+		adapterBids = evTracking.modifyBidsForEvents(adapterBids, r.BidRequestWrapper.BidRequest, e.trakerURL)
 
 		if targData != nil {
 			// A non-nil auction is only needed if targeting is active. (It is used below this block to extract cache keys)
