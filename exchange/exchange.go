--- conflicted
+++ resolved
@@ -76,7 +76,7 @@
 }
 
 func NewExchange(adapters map[openrtb_ext.BidderName]adaptedBidder, cache prebid_cache_client.Client, cfg *config.Configuration, metricsEngine pbsmetrics.MetricsEngine, gDPR gdpr.Permissions, currencyConverter *currencies.RateConverter) Exchange {
-	e := &exchange{
+	return &exchange{
 		adapterMap:          adapters,
 		cache:               cache,
 		cacheTime:           time.Duration(cfg.CacheURL.ExpectedTimeMillis) * time.Millisecond,
@@ -90,29 +90,6 @@
 			LMT:  cfg.LMT,
 		},
 	}
-
-<<<<<<< HEAD
-	e.eeaCountries = make(map[string]struct{}, len(cfg.GDPR.EEACountries))
-	var s struct{}
-	for _, c := range cfg.GDPR.EEACountries {
-		e.eeaCountries[c] = s
-	}
-
-=======
-	e.adapterMap = newAdapterMap(client, cfg, infos, metricsEngine)
-	e.cache = cache
-	e.cacheTime = time.Duration(cfg.CacheURL.ExpectedTimeMillis) * time.Millisecond
-	e.me = metricsEngine
-	e.gDPR = gDPR
-	e.currencyConverter = currencyConverter
-	e.UsersyncIfAmbiguous = cfg.GDPR.UsersyncIfAmbiguous
-	e.privacyConfig = config.Privacy{
-		CCPA: cfg.CCPA,
-		GDPR: cfg.GDPR,
-		LMT:  cfg.LMT,
-	}
->>>>>>> c27ec73e
-	return e
 }
 
 func (e *exchange) HoldAuction(ctx context.Context, bidRequest *openrtb.BidRequest, usersyncs IdFetcher, labels pbsmetrics.Labels, account *config.Account, categoriesFetcher *stored_requests.CategoryFetcher, debugLog *DebugLog) (*openrtb.BidResponse, error) {
