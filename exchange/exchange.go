package exchange

import (
	"bytes"
	"context"
	"encoding/json"
	"errors"
	"fmt"
	"math/rand"
	"net/url"
	"runtime/debug"
	"sort"
	"strconv"
	"strings"
	"time"

	"github.com/prebid/prebid-server/adapters"
	"github.com/prebid/prebid-server/config"
	"github.com/prebid/prebid-server/currency"
	"github.com/prebid/prebid-server/errortypes"
	"github.com/prebid/prebid-server/exchange/entities"
	"github.com/prebid/prebid-server/experiment/adscert"
	"github.com/prebid/prebid-server/firstpartydata"
	"github.com/prebid/prebid-server/gdpr"
	"github.com/prebid/prebid-server/hooks/hookexecution"
	"github.com/prebid/prebid-server/metrics"
	"github.com/prebid/prebid-server/openrtb_ext"
	"github.com/prebid/prebid-server/prebid_cache_client"
	"github.com/prebid/prebid-server/stored_requests"
	"github.com/prebid/prebid-server/stored_responses"
	"github.com/prebid/prebid-server/usersync"
	"github.com/prebid/prebid-server/util/maputil"

	"github.com/buger/jsonparser"
	"github.com/gofrs/uuid"
	"github.com/golang/glog"
	"github.com/prebid/openrtb/v17/openrtb2"
	"github.com/prebid/openrtb/v17/openrtb3"
)

type extCacheInstructions struct {
	cacheBids, cacheVAST, returnCreative bool
}

// Exchange runs Auctions. Implementations must be threadsafe, and will be shared across many goroutines.
type Exchange interface {
	// HoldAuction executes an OpenRTB v2.5 Auction.
	HoldAuction(ctx context.Context, r AuctionRequest, debugLog *DebugLog) (*openrtb2.BidResponse, error)
}

// IdFetcher can find the user's ID for a specific Bidder.
type IdFetcher interface {
	GetUID(key string) (uid string, exists bool, notExpired bool)
	HasAnyLiveSyncs() bool
}

type exchange struct {
	adapterMap               map[openrtb_ext.BidderName]AdaptedBidder
	bidderInfo               config.BidderInfos
	bidderToSyncerKey        map[string]string
	me                       metrics.MetricsEngine
	cache                    prebid_cache_client.Client
	cacheTime                time.Duration
	gdprPermsBuilder         gdpr.PermissionsBuilder
	tcf2ConfigBuilder        gdpr.TCF2ConfigBuilder
	currencyConverter        *currency.RateConverter
	externalURL              string
	gdprDefaultValue         gdpr.Signal
	privacyConfig            config.Privacy
	categoriesFetcher        stored_requests.CategoryFetcher
	bidIDGenerator           BidIDGenerator
	hostSChainNode           *openrtb2.SupplyChainNode
	adsCertSigner            adscert.Signer
	server                   config.Server
	bidValidationEnforcement config.Validations
	requestSplitter          requestSplitter
}

// Container to pass out response ext data from the GetAllBids goroutines back into the main thread
type seatResponseExtra struct {
	ResponseTimeMillis int
	Errors             []openrtb_ext.ExtBidderMessage
	Warnings           []openrtb_ext.ExtBidderMessage
	// httpCalls is the list of debugging info. It should only be populated if the request.test == 1.
	// This will become response.ext.debug.httpcalls.{bidder} on the final Response.
	HttpCalls []*openrtb_ext.ExtHttpCall
}

type bidResponseWrapper struct {
	adapterSeatBids []*entities.PbsOrtbSeatBid
	adapterExtra    *seatResponseExtra
	bidder          openrtb_ext.BidderName
	adapter         openrtb_ext.BidderName
}

type BidIDGenerator interface {
	New() (string, error)
	Enabled() bool
}

type bidIDGenerator struct {
	enabled bool
}

func (big *bidIDGenerator) Enabled() bool {
	return big.enabled
}

func (big *bidIDGenerator) New() (string, error) {
	rawUuid, err := uuid.NewV4()
	return rawUuid.String(), err
}

type deduplicateChanceGenerator interface {
	Generate() bool
}

type randomDeduplicateBidBooleanGenerator struct{}

func (randomDeduplicateBidBooleanGenerator) Generate() bool {
	return rand.Intn(100) < 50
}

func NewExchange(adapters map[openrtb_ext.BidderName]AdaptedBidder, cache prebid_cache_client.Client, cfg *config.Configuration, syncersByBidder map[string]usersync.Syncer, metricsEngine metrics.MetricsEngine, infos config.BidderInfos, gdprPermsBuilder gdpr.PermissionsBuilder, tcf2CfgBuilder gdpr.TCF2ConfigBuilder, currencyConverter *currency.RateConverter, categoriesFetcher stored_requests.CategoryFetcher, adsCertSigner adscert.Signer) Exchange {
	bidderToSyncerKey := map[string]string{}
	for bidder, syncer := range syncersByBidder {
		bidderToSyncerKey[bidder] = syncer.Key()
	}

	gdprDefaultValue := gdpr.SignalYes
	if cfg.GDPR.DefaultValue == "0" {
		gdprDefaultValue = gdpr.SignalNo
	}

	privacyConfig := config.Privacy{
		CCPA: cfg.CCPA,
		GDPR: cfg.GDPR,
		LMT:  cfg.LMT,
	}
	requestSplitter := requestSplitter{
		bidderToSyncerKey: bidderToSyncerKey,
		me:                metricsEngine,
		privacyConfig:     privacyConfig,
		gdprPermsBuilder:  gdprPermsBuilder,
		tcf2ConfigBuilder: tcf2CfgBuilder,
		hostSChainNode:    cfg.HostSChainNode,
		bidderInfo:        infos,
	}

	return &exchange{
		adapterMap:               adapters,
		bidderInfo:               infos,
		bidderToSyncerKey:        bidderToSyncerKey,
		cache:                    cache,
		cacheTime:                time.Duration(cfg.CacheURL.ExpectedTimeMillis) * time.Millisecond,
		categoriesFetcher:        categoriesFetcher,
		currencyConverter:        currencyConverter,
		externalURL:              cfg.ExternalURL,
		gdprPermsBuilder:         gdprPermsBuilder,
		tcf2ConfigBuilder:        tcf2CfgBuilder,
		me:                       metricsEngine,
		gdprDefaultValue:         gdprDefaultValue,
		privacyConfig:            privacyConfig,
		bidIDGenerator:           &bidIDGenerator{cfg.GenerateBidID},
		hostSChainNode:           cfg.HostSChainNode,
		adsCertSigner:            adsCertSigner,
		server:                   config.Server{ExternalUrl: cfg.ExternalURL, GvlID: cfg.GDPR.HostVendorID, DataCenter: cfg.DataCenter},
		bidValidationEnforcement: cfg.Validations,
		requestSplitter:          requestSplitter,
	}
}

type ImpExtInfo struct {
	EchoVideoAttrs bool
	StoredImp      []byte
	Passthrough    json.RawMessage
}

// AuctionRequest holds the bid request for the auction
// and all other information needed to process that request
type AuctionRequest struct {
	BidRequestWrapper          *openrtb_ext.RequestWrapper
	ResolvedBidRequest         json.RawMessage
	Account                    config.Account
	UserSyncs                  IdFetcher
	RequestType                metrics.RequestType
	StartTime                  time.Time
	Warnings                   []error
	GlobalPrivacyControlHeader string
	ImpExtInfoMap              map[string]ImpExtInfo

	// LegacyLabels is included here for temporary compatibility with cleanOpenRTBRequests
	// in HoldAuction until we get to factoring it away. Do not use for anything new.
	LegacyLabels   metrics.Labels
	FirstPartyData map[openrtb_ext.BidderName]*firstpartydata.ResolvedFirstPartyData
	// map of imp id to stored response
	StoredAuctionResponses stored_responses.ImpsWithBidResponses
	// map of imp id to bidder to stored response
	StoredBidResponses    stored_responses.ImpBidderStoredResp
	BidderImpReplaceImpID stored_responses.BidderImpReplaceImpID
	PubID                 string
	HookExecutor          hookexecution.StageExecutor
}

// BidderRequest holds the bidder specific request and all other
// information needed to process that bidder request.
type BidderRequest struct {
	BidRequest            *openrtb2.BidRequest
	BidderName            openrtb_ext.BidderName
	BidderCoreName        openrtb_ext.BidderName
	BidderLabels          metrics.AdapterLabels
	BidderStoredResponses map[string]json.RawMessage
	ImpReplaceImpId       map[string]bool
}

func (e *exchange) HoldAuction(ctx context.Context, r AuctionRequest, debugLog *DebugLog) (*openrtb2.BidResponse, error) {
	err := r.HookExecutor.ExecuteProcessedAuctionStage(r.BidRequestWrapper)
	if err != nil {
		return nil, err
	}

	requestExt, err := r.BidRequestWrapper.GetRequestExt()
	if err != nil {
		return nil, err
	}

	// ensure prebid object always exists
	requestExtPrebid := requestExt.GetPrebid()
	if requestExtPrebid == nil {
		requestExtPrebid = &openrtb_ext.ExtRequestPrebid{}
	}

	if !e.server.Empty() {
		requestExtPrebid.Server = &openrtb_ext.ExtRequestPrebidServer{
			ExternalUrl: e.server.ExternalUrl,
			GvlID:       e.server.GvlID,
			DataCenter:  e.server.DataCenter}
		requestExt.SetPrebid(requestExtPrebid)
	}

	cacheInstructions := getExtCacheInstructions(requestExtPrebid)

	targData := getExtTargetData(requestExtPrebid, cacheInstructions)
	if targData != nil {
		_, targData.cacheHost, targData.cachePath = e.cache.GetExtCacheData()
	}

	responseDebugAllow, accountDebugAllow, debugLog := getDebugInfo(r.BidRequestWrapper.Test, requestExtPrebid, r.Account.DebugAllow, debugLog)

	// save incoming request with stored requests (if applicable) to return in debug logs
	if responseDebugAllow {
		if err := r.BidRequestWrapper.RebuildRequest(); err != nil {
			return nil, err
		}
		resolvedBidReq, err := json.Marshal(r.BidRequestWrapper.BidRequest)
		if err != nil {
			return nil, err
		}
		r.ResolvedBidRequest = resolvedBidReq
	}
	e.me.RecordDebugRequest(responseDebugAllow || accountDebugAllow, r.PubID)

	if r.RequestType == metrics.ReqTypeORTB2Web || r.RequestType == metrics.ReqTypeORTB2App {
		//Extract First party data for auction endpoint only
		resolvedFPD, fpdErrors := firstpartydata.ExtractFPDForBidders(r.BidRequestWrapper)
		if len(fpdErrors) > 0 {
			var errMessages []string
			for _, fpdError := range fpdErrors {
				errMessages = append(errMessages, fpdError.Error())
			}
			return nil, &errortypes.BadInput{
				Message: strings.Join(errMessages, ","),
			}
		}
		r.FirstPartyData = resolvedFPD
	}

<<<<<<< HEAD
	mergedBidAdj, err := mergeBidAdjustments(r.BidRequestWrapper, r.Account.BidAdjustments)
	if err != nil {
		return nil, err
	}
	if valid := mergedBidAdj.ValidateBidAdjustments(); !valid {
		mergedBidAdj = nil
		if requestExt.Prebid.Debug {
			errs = append(errs, &errortypes.Warning{
				WarningCode: errortypes.BidAdjustmentWarningCode,
				Message:     "Bid Adjustment Was Invalid After Merge",
			})
		}
	}

	bidAdjustmentFactors := getExtBidAdjustmentFactors(requestExt)
=======
	bidAdjustmentFactors := getExtBidAdjustmentFactors(requestExtPrebid)
>>>>>>> afbd8677

	recordImpMetrics(r.BidRequestWrapper, e.me)

	// Make our best guess if GDPR applies
	gdprDefaultValue := e.parseGDPRDefaultValue(r.BidRequestWrapper)

	// rebuild/resync the request in the request wrapper.
	if err := r.BidRequestWrapper.RebuildRequest(); err != nil {
		return nil, err
	}

	// Slice of BidRequests, each a copy of the original cleaned to only contain bidder data for the named bidder
	requestExtLegacy := &openrtb_ext.ExtRequest{
		Prebid: *requestExtPrebid,
		SChain: requestExt.GetSChain(),
	}
	bidderRequests, privacyLabels, errs := e.requestSplitter.cleanOpenRTBRequests(ctx, r, requestExtLegacy, gdprDefaultValue)

	e.me.RecordRequestPrivacy(privacyLabels)

	if len(r.StoredAuctionResponses) > 0 || len(r.StoredBidResponses) > 0 {
		e.me.RecordStoredResponse(r.PubID)
	}

	// If we need to cache bids, then it will take some time to call prebid cache.
	// We should reduce the amount of time the bidders have, to compensate.
	auctionCtx, cancel := e.makeAuctionContext(ctx, cacheInstructions.cacheBids)
	defer cancel()

	// Get currency rates conversions for the auction
	conversions := e.getAuctionCurrencyRates(requestExtPrebid.CurrencyConversions)

	var adapterBids map[openrtb_ext.BidderName]*entities.PbsOrtbSeatBid
	var adapterExtra map[openrtb_ext.BidderName]*seatResponseExtra
	var fledge *openrtb_ext.Fledge
	var anyBidsReturned bool

	// List of bidders we have requests for.
	var liveAdapters []openrtb_ext.BidderName

	if len(r.StoredAuctionResponses) > 0 {
		adapterBids, fledge, liveAdapters, err = buildStoredAuctionResponse(r.StoredAuctionResponses)
		if err != nil {
			return nil, err
		}
		anyBidsReturned = true

	} else {
		// List of bidders we have requests for.
		liveAdapters = listBiddersWithRequests(bidderRequests)

		//This will be used to validate bids
		var alternateBidderCodes openrtb_ext.ExtAlternateBidderCodes
		if requestExtPrebid.AlternateBidderCodes != nil {
			alternateBidderCodes = *requestExtPrebid.AlternateBidderCodes
		} else if r.Account.AlternateBidderCodes != nil {
			alternateBidderCodes = *r.Account.AlternateBidderCodes
		}
<<<<<<< HEAD
		adapterBids, adapterExtra, fledge, anyBidsReturned = e.getAllBids(auctionCtx, bidderRequests, bidAdjustmentFactors, conversions, accountDebugAllow, r.GlobalPrivacyControlHeader, debugLog.DebugOverride, alternateBidderCodes, requestExt.Prebid.Experiment, r.HookExecutor, mergedBidAdj)
=======

		adapterBids, adapterExtra, fledge, anyBidsReturned = e.getAllBids(auctionCtx, bidderRequests, bidAdjustmentFactors, conversions, accountDebugAllow, r.GlobalPrivacyControlHeader, debugLog.DebugOverride, alternateBidderCodes, requestExtLegacy.Prebid.Experiment, r.HookExecutor)
>>>>>>> afbd8677
	}

	var auc *auction
	var cacheErrs []error
	var bidResponseExt *openrtb_ext.ExtBidResponse
	if anyBidsReturned {
		var bidCategory map[string]string
		//If includebrandcategory is present in ext then CE feature is on.
		if requestExtPrebid.Targeting != nil && requestExtPrebid.Targeting.IncludeBrandCategory != nil {
			var rejections []string
			bidCategory, adapterBids, rejections, err = applyCategoryMapping(ctx, *requestExtPrebid.Targeting, adapterBids, e.categoriesFetcher, targData, &randomDeduplicateBidBooleanGenerator{})
			if err != nil {
				return nil, fmt.Errorf("Error in category mapping : %s", err.Error())
			}
			for _, message := range rejections {
				errs = append(errs, errors.New(message))
			}
		}

		if e.bidIDGenerator.Enabled() {
			for _, seatBid := range adapterBids {
				for _, pbsBid := range seatBid.Bids {
					pbsBid.GeneratedBidID, err = e.bidIDGenerator.New()
					if err != nil {
						errs = append(errs, errors.New("Error generating bid.ext.prebid.bidid"))
					}
				}
			}
		}

		evTracking := getEventTracking(requestExtPrebid, r.StartTime, &r.Account, e.bidderInfo, e.externalURL)
		adapterBids = evTracking.modifyBidsForEvents(adapterBids)

		r.HookExecutor.ExecuteAllProcessedBidResponsesStage(adapterBids)

		if targData != nil {
			multiBidMap := buildMultiBidMap(requestExtPrebid)

			// A non-nil auction is only needed if targeting is active. (It is used below this block to extract cache keys)
			auc = newAuction(adapterBids, len(r.BidRequestWrapper.Imp), targData.preferDeals)
			auc.validateAndUpdateMultiBid(adapterBids, targData.preferDeals, r.Account.DefaultBidLimit)
			auc.setRoundedPrices(targData.priceGranularity)

			if requestExtPrebid.SupportDeals {
				dealErrs := applyDealSupport(r.BidRequestWrapper.BidRequest, auc, bidCategory, multiBidMap)
				errs = append(errs, dealErrs...)
			}

			bidResponseExt = e.makeExtBidResponse(adapterBids, adapterExtra, r, responseDebugAllow, requestExtPrebid.Passthrough, fledge, errs)
			if debugLog.DebugEnabledOrOverridden {
				if bidRespExtBytes, err := json.Marshal(bidResponseExt); err == nil {
					debugLog.Data.Response = string(bidRespExtBytes)
				} else {
					debugLog.Data.Response = "Unable to marshal response ext for debugging"
					errs = append(errs, err)
				}
			}

			cacheErrs = auc.doCache(ctx, e.cache, targData, evTracking, r.BidRequestWrapper.BidRequest, 60, &r.Account.CacheTTL, bidCategory, debugLog)
			if len(cacheErrs) > 0 {
				errs = append(errs, cacheErrs...)
			}

			targData.setTargeting(auc, r.BidRequestWrapper.BidRequest.App != nil, bidCategory, r.Account.TruncateTargetAttribute, multiBidMap)
		}
		bidResponseExt = e.makeExtBidResponse(adapterBids, adapterExtra, r, responseDebugAllow, requestExtPrebid.Passthrough, fledge, errs)
	} else {
		bidResponseExt = e.makeExtBidResponse(adapterBids, adapterExtra, r, responseDebugAllow, requestExtPrebid.Passthrough, fledge, errs)

		if debugLog.DebugEnabledOrOverridden {

			if bidRespExtBytes, err := json.Marshal(bidResponseExt); err == nil {
				debugLog.Data.Response = string(bidRespExtBytes)
			} else {
				debugLog.Data.Response = "Unable to marshal response ext for debugging"
				errs = append(errs, err)
			}
		}
	}

	if !accountDebugAllow && !debugLog.DebugOverride {
		accountDebugDisabledWarning := openrtb_ext.ExtBidderMessage{
			Code:    errortypes.AccountLevelDebugDisabledWarningCode,
			Message: "debug turned off for account",
		}
		bidResponseExt.Warnings[openrtb_ext.BidderReservedGeneral] = append(bidResponseExt.Warnings[openrtb_ext.BidderReservedGeneral], accountDebugDisabledWarning)
	}

	for _, warning := range r.Warnings {
		generalWarning := openrtb_ext.ExtBidderMessage{
			Code:    errortypes.ReadCode(warning),
			Message: warning.Error(),
		}
		bidResponseExt.Warnings[openrtb_ext.BidderReservedGeneral] = append(bidResponseExt.Warnings[openrtb_ext.BidderReservedGeneral], generalWarning)
	}

	e.bidValidationEnforcement.SetBannerCreativeMaxSize(r.Account.Validations)

	// Build the response
	bidResponse, err := e.buildBidResponse(ctx, liveAdapters, adapterBids, r.BidRequestWrapper.BidRequest, adapterExtra, auc, bidResponseExt, cacheInstructions.returnCreative, r.ImpExtInfoMap, r.PubID, errs)
	return bidResponse, err
}

func buildMultiBidMap(prebid *openrtb_ext.ExtRequestPrebid) map[string]openrtb_ext.ExtMultiBid {
	if prebid == nil || prebid.MultiBid == nil {
		return nil
	}

	// validation already done in validateRequestExt(), directly build a map here for downstream processing
	multiBidMap := make(map[string]openrtb_ext.ExtMultiBid)
	for _, multiBid := range prebid.MultiBid {
		if multiBid.Bidder != "" {
			multiBidMap[multiBid.Bidder] = *multiBid
		} else {
			for _, bidder := range multiBid.Bidders {
				multiBidMap[bidder] = *multiBid
			}
		}
	}

	return multiBidMap
}

func (e *exchange) parseGDPRDefaultValue(r *openrtb_ext.RequestWrapper) gdpr.Signal {
	gdprDefaultValue := e.gdprDefaultValue

	var geo *openrtb2.Geo
	if r.User != nil && r.User.Geo != nil {
		geo = r.User.Geo
	} else if r.Device != nil && r.Device.Geo != nil {
		geo = r.Device.Geo
	}

	if geo != nil {
		// If we have a country set, and it is on the list, we assume GDPR applies if not set on the request.
		// Otherwise we assume it does not apply as long as it appears "valid" (is 3 characters long).
		if _, found := e.privacyConfig.GDPR.EEACountriesMap[strings.ToUpper(geo.Country)]; found {
			gdprDefaultValue = gdpr.SignalYes
		} else if len(geo.Country) == 3 {
			// The country field is formatted properly as a three character country code
			gdprDefaultValue = gdpr.SignalNo
		}
	}

	return gdprDefaultValue
}

func recordImpMetrics(r *openrtb_ext.RequestWrapper, metricsEngine metrics.MetricsEngine) {
	for _, impInRequest := range r.GetImp() {
		var impLabels metrics.ImpLabels = metrics.ImpLabels{
			BannerImps: impInRequest.Banner != nil,
			VideoImps:  impInRequest.Video != nil,
			AudioImps:  impInRequest.Audio != nil,
			NativeImps: impInRequest.Native != nil,
		}
		metricsEngine.RecordImps(impLabels)
	}
}

// applyDealSupport updates targeting keys with deal prefixes if minimum deal tier exceeded
func applyDealSupport(bidRequest *openrtb2.BidRequest, auc *auction, bidCategory map[string]string, multiBid map[string]openrtb_ext.ExtMultiBid) []error {
	errs := []error{}
	impDealMap := getDealTiers(bidRequest)

	for impID, topBidsPerImp := range auc.winningBidsByBidder {
		impDeal := impDealMap[impID]
		for bidder, topBidsPerBidder := range topBidsPerImp {
			maxBid := bidsToUpdate(multiBid, bidder.String())

			for i, topBid := range topBidsPerBidder {
				if i == maxBid {
					break
				}
				if topBid.DealPriority > 0 {
					if validateDealTier(impDeal[bidder]) {
						updateHbPbCatDur(topBid, impDeal[bidder], bidCategory)
					} else {
						errs = append(errs, fmt.Errorf("dealTier configuration invalid for bidder '%s', imp ID '%s'", string(bidder), impID))
					}
				}
			}
		}
	}

	return errs
}

// By default, update 1 bid,
// For 2nd and the following bids, updateHbPbCatDur only if this bidder's multibid config is fully defined.
func bidsToUpdate(multiBid map[string]openrtb_ext.ExtMultiBid, bidder string) int {
	if multiBid != nil {
		if bidderMultiBid, ok := multiBid[bidder]; ok && bidderMultiBid.TargetBidderCodePrefix != "" {
			return *bidderMultiBid.MaxBids
		}
	}

	return openrtb_ext.DefaultBidLimit
}

// getDealTiers creates map of impression to bidder deal tier configuration
func getDealTiers(bidRequest *openrtb2.BidRequest) map[string]openrtb_ext.DealTierBidderMap {
	impDealMap := make(map[string]openrtb_ext.DealTierBidderMap)

	for _, imp := range bidRequest.Imp {
		dealTierBidderMap, err := openrtb_ext.ReadDealTiersFromImp(imp)
		if err != nil {
			continue
		}
		impDealMap[imp.ID] = dealTierBidderMap
	}

	return impDealMap
}

func validateDealTier(dealTier openrtb_ext.DealTier) bool {
	return len(dealTier.Prefix) > 0 && dealTier.MinDealTier > 0
}

func updateHbPbCatDur(bid *entities.PbsOrtbBid, dealTier openrtb_ext.DealTier, bidCategory map[string]string) {
	if bid.DealPriority >= dealTier.MinDealTier {
		prefixTier := fmt.Sprintf("%s%d_", dealTier.Prefix, bid.DealPriority)
		bid.DealTierSatisfied = true

		if oldCatDur, ok := bidCategory[bid.Bid.ID]; ok {
			oldCatDurSplit := strings.SplitAfterN(oldCatDur, "_", 2)
			oldCatDurSplit[0] = prefixTier

			newCatDur := strings.Join(oldCatDurSplit, "")
			bidCategory[bid.Bid.ID] = newCatDur
		}
	}
}

func (e *exchange) makeAuctionContext(ctx context.Context, needsCache bool) (auctionCtx context.Context, cancel context.CancelFunc) {
	auctionCtx = ctx
	cancel = func() {}
	if needsCache {
		if deadline, ok := ctx.Deadline(); ok {
			auctionCtx, cancel = context.WithDeadline(ctx, deadline.Add(-e.cacheTime))
		}
	}
	return
}

// This piece sends all the requests to the bidder adapters and gathers the results.
func (e *exchange) getAllBids(
	ctx context.Context,
	bidderRequests []BidderRequest,
	bidAdjustments map[string]float64,
	conversions currency.Conversions,
	accountDebugAllowed bool,
	globalPrivacyControlHeader string,
	headerDebugAllowed bool,
	alternateBidderCodes openrtb_ext.ExtAlternateBidderCodes,
	experiment *openrtb_ext.Experiment,
	hookExecutor hookexecution.StageExecutor,
	upgradedBidAdjustments *openrtb_ext.ExtRequestPrebidBidAdjustments) (
	map[openrtb_ext.BidderName]*entities.PbsOrtbSeatBid,
	map[openrtb_ext.BidderName]*seatResponseExtra,
	*openrtb_ext.Fledge,
	bool) {
	// Set up pointers to the bid results
	adapterBids := make(map[openrtb_ext.BidderName]*entities.PbsOrtbSeatBid, len(bidderRequests))
	adapterExtra := make(map[openrtb_ext.BidderName]*seatResponseExtra, len(bidderRequests))
	chBids := make(chan *bidResponseWrapper, len(bidderRequests))
	bidsFound := false

	for _, bidder := range bidderRequests {
		// Here we actually call the adapters and collect the bids.
		bidderRunner := e.recoverSafely(bidderRequests, func(bidderRequest BidderRequest, conversions currency.Conversions) {
			// Passing in aName so a doesn't change out from under the go routine
			if bidderRequest.BidderLabels.Adapter == "" {
				glog.Errorf("Exchange: bidlables for %s (%s) missing adapter string", bidderRequest.BidderName, bidderRequest.BidderCoreName)
				bidderRequest.BidderLabels.Adapter = bidderRequest.BidderCoreName
			}
			brw := new(bidResponseWrapper)
			brw.bidder = bidderRequest.BidderName
			brw.adapter = bidderRequest.BidderCoreName
			// Defer basic metrics to insure we capture them after all the values have been set
			defer func() {
				e.me.RecordAdapterRequest(bidderRequest.BidderLabels)
			}()
			start := time.Now()

			reqInfo := adapters.NewExtraRequestInfo(conversions)
			reqInfo.PbsEntryPoint = bidderRequest.BidderLabels.RType
			reqInfo.GlobalPrivacyControlHeader = globalPrivacyControlHeader

			bidReqOptions := bidRequestOptions{
				accountDebugAllowed: accountDebugAllowed,
				headerDebugAllowed:  headerDebugAllowed,
				addCallSignHeader:   isAdsCertEnabled(experiment, e.bidderInfo[string(bidderRequest.BidderName)]),
				bidAdjustments:      bidAdjustments,
			}
			seatBids, err := e.adapterMap[bidderRequest.BidderCoreName].requestBid(ctx, bidderRequest, conversions, &reqInfo, e.adsCertSigner, bidReqOptions, alternateBidderCodes, hookExecutor, upgradedBidAdjustments)

			// Add in time reporting
			elapsed := time.Since(start)
			brw.adapterSeatBids = seatBids
			// Structure to record extra tracking data generated during bidding
			ae := new(seatResponseExtra)
			ae.ResponseTimeMillis = int(elapsed / time.Millisecond)
			if len(seatBids) != 0 {
				ae.HttpCalls = seatBids[0].HttpCalls
			}

			// Timing statistics
			e.me.RecordAdapterTime(bidderRequest.BidderLabels, time.Since(start))
			bidderRequest.BidderLabels.AdapterBids = bidsToMetric(brw.adapterSeatBids)
			bidderRequest.BidderLabels.AdapterErrors = errorsToMetric(err)
			// Append any bid validation errors to the error list
			ae.Errors = errsToBidderErrors(err)
			ae.Warnings = errsToBidderWarnings(err)
			brw.adapterExtra = ae
			for _, seatBid := range seatBids {
				if seatBid != nil {
					for _, bid := range seatBid.Bids {
						var cpm = float64(bid.Bid.Price * 1000)
						e.me.RecordAdapterPrice(bidderRequest.BidderLabels, cpm)
						e.me.RecordAdapterBidReceived(bidderRequest.BidderLabels, bid.BidType, bid.Bid.AdM != "")
					}
				}
			}
			chBids <- brw
		}, chBids)
		go bidderRunner(bidder, conversions)
	}
	var fledge *openrtb_ext.Fledge

	// Wait for the bidders to do their thing
	for i := 0; i < len(bidderRequests); i++ {
		brw := <-chBids

		//if bidder returned no bids back - remove bidder from further processing
		for _, seatBid := range brw.adapterSeatBids {
			if seatBid != nil {
				bidderName := openrtb_ext.BidderName(seatBid.Seat)
				if len(seatBid.Bids) != 0 {
					if val, ok := adapterBids[bidderName]; ok {
						adapterBids[bidderName].Bids = append(val.Bids, seatBid.Bids...)
					} else {
						adapterBids[bidderName] = seatBid
					}
				}
				// collect fledgeAuctionConfigs separately from bids, as empty seatBids may be discarded
				fledge = collectFledgeFromSeatBid(fledge, bidderName, brw.adapter, seatBid)
			}
		}
		//but we need to add all bidders data to adapterExtra to have metrics and other metadata
		adapterExtra[brw.bidder] = brw.adapterExtra

		if !bidsFound && adapterBids[brw.bidder] != nil && len(adapterBids[brw.bidder].Bids) > 0 {
			bidsFound = true
		}
	}

	return adapterBids, adapterExtra, fledge, bidsFound
}

func collectFledgeFromSeatBid(fledge *openrtb_ext.Fledge, bidderName openrtb_ext.BidderName, adapterName openrtb_ext.BidderName, seatBid *entities.PbsOrtbSeatBid) *openrtb_ext.Fledge {
	if seatBid.FledgeAuctionConfigs != nil {
		if fledge == nil {
			fledge = &openrtb_ext.Fledge{
				AuctionConfigs: make([]*openrtb_ext.FledgeAuctionConfig, 0, len(seatBid.FledgeAuctionConfigs)),
			}
		}
		for _, config := range seatBid.FledgeAuctionConfigs {
			fledge.AuctionConfigs = append(fledge.AuctionConfigs, &openrtb_ext.FledgeAuctionConfig{
				Bidder:  bidderName.String(),
				Adapter: config.Bidder,
				ImpId:   config.ImpId,
				Config:  config.Config,
			})
		}
	}
	return fledge
}

func (e *exchange) recoverSafely(bidderRequests []BidderRequest,
	inner func(BidderRequest, currency.Conversions),
	chBids chan *bidResponseWrapper) func(BidderRequest, currency.Conversions) {
	return func(bidderRequest BidderRequest, conversions currency.Conversions) {
		defer func() {
			if r := recover(); r != nil {

				allBidders := ""
				sb := strings.Builder{}
				for _, bidder := range bidderRequests {
					sb.WriteString(bidder.BidderName.String())
					sb.WriteString(",")
				}
				if sb.Len() > 0 {
					allBidders = sb.String()[:sb.Len()-1]
				}

				glog.Errorf("OpenRTB auction recovered panic from Bidder %s: %v. "+
					"Account id: %s, All Bidders: %s, Stack trace is: %v",
					bidderRequest.BidderCoreName, r, bidderRequest.BidderLabels.PubID, allBidders, string(debug.Stack()))
				e.me.RecordAdapterPanic(bidderRequest.BidderLabels)
				// Let the master request know that there is no data here
				brw := new(bidResponseWrapper)
				brw.adapterExtra = new(seatResponseExtra)
				chBids <- brw
			}
		}()
		inner(bidderRequest, conversions)
	}
}

func bidsToMetric(seatBids []*entities.PbsOrtbSeatBid) metrics.AdapterBid {
	for _, seatBid := range seatBids {
		if seatBid != nil && len(seatBid.Bids) != 0 {
			return metrics.AdapterBidPresent
		}
	}
	return metrics.AdapterBidNone
}

func errorsToMetric(errs []error) map[metrics.AdapterError]struct{} {
	if len(errs) == 0 {
		return nil
	}
	ret := make(map[metrics.AdapterError]struct{}, len(errs))
	var s struct{}
	for _, err := range errs {
		switch errortypes.ReadCode(err) {
		case errortypes.TimeoutErrorCode:
			ret[metrics.AdapterErrorTimeout] = s
		case errortypes.BadInputErrorCode:
			ret[metrics.AdapterErrorBadInput] = s
		case errortypes.BadServerResponseErrorCode:
			ret[metrics.AdapterErrorBadServerResponse] = s
		case errortypes.FailedToRequestBidsErrorCode:
			ret[metrics.AdapterErrorFailedToRequestBids] = s
		case errortypes.AlternateBidderCodeWarningCode:
			ret[metrics.AdapterErrorValidation] = s
		default:
			ret[metrics.AdapterErrorUnknown] = s
		}
	}
	return ret
}

func errsToBidderErrors(errs []error) []openrtb_ext.ExtBidderMessage {
	sErr := make([]openrtb_ext.ExtBidderMessage, 0)
	for _, err := range errortypes.FatalOnly(errs) {
		newErr := openrtb_ext.ExtBidderMessage{
			Code:    errortypes.ReadCode(err),
			Message: err.Error(),
		}
		sErr = append(sErr, newErr)
	}

	return sErr
}

func errsToBidderWarnings(errs []error) []openrtb_ext.ExtBidderMessage {
	sWarn := make([]openrtb_ext.ExtBidderMessage, 0)
	for _, warn := range errortypes.WarningOnly(errs) {
		newErr := openrtb_ext.ExtBidderMessage{
			Code:    errortypes.ReadCode(warn),
			Message: warn.Error(),
		}
		sWarn = append(sWarn, newErr)
	}
	return sWarn
}

// This piece takes all the bids supplied by the adapters and crafts an openRTB response to send back to the requester
func (e *exchange) buildBidResponse(ctx context.Context, liveAdapters []openrtb_ext.BidderName, adapterSeatBids map[openrtb_ext.BidderName]*entities.PbsOrtbSeatBid, bidRequest *openrtb2.BidRequest, adapterExtra map[openrtb_ext.BidderName]*seatResponseExtra, auc *auction, bidResponseExt *openrtb_ext.ExtBidResponse, returnCreative bool, impExtInfoMap map[string]ImpExtInfo, pubID string, errList []error) (*openrtb2.BidResponse, error) {
	bidResponse := new(openrtb2.BidResponse)
	var err error

	bidResponse.ID = bidRequest.ID
	if len(liveAdapters) == 0 {
		// signal "Invalid Request" if no valid bidders.
		bidResponse.NBR = openrtb3.NoBidInvalidRequest.Ptr()
	}

	// Create the SeatBids. We use a zero sized slice so that we can append non-zero seat bids, and not include seatBid
	// objects for seatBids without any bids. Preallocate the max possible size to avoid reallocating the array as we go.
	seatBids := make([]openrtb2.SeatBid, 0, len(liveAdapters))
	for a, adapterSeatBids := range adapterSeatBids {
		//while processing every single bib, do we need to handle categories here?
		if adapterSeatBids != nil && len(adapterSeatBids.Bids) > 0 {
			sb := e.makeSeatBid(adapterSeatBids, a, adapterExtra, auc, returnCreative, impExtInfoMap, bidResponseExt, pubID)
			seatBids = append(seatBids, *sb)
			bidResponse.Cur = adapterSeatBids.Currency
		}
	}

	bidResponse.SeatBid = seatBids

	bidResponse.Ext, err = encodeBidResponseExt(bidResponseExt)

	return bidResponse, err
}

func encodeBidResponseExt(bidResponseExt *openrtb_ext.ExtBidResponse) ([]byte, error) {
	buffer := &bytes.Buffer{}
	enc := json.NewEncoder(buffer)

	enc.SetEscapeHTML(false)
	err := enc.Encode(bidResponseExt)

	return buffer.Bytes(), err
}

func applyCategoryMapping(ctx context.Context, targeting openrtb_ext.ExtRequestTargeting, seatBids map[openrtb_ext.BidderName]*entities.PbsOrtbSeatBid, categoriesFetcher stored_requests.CategoryFetcher, targData *targetData, booleanGenerator deduplicateChanceGenerator) (map[string]string, map[openrtb_ext.BidderName]*entities.PbsOrtbSeatBid, []string, error) {
	res := make(map[string]string)

	type bidDedupe struct {
		bidderName openrtb_ext.BidderName
		bidIndex   int
		bidID      string
		bidPrice   string
	}

	dedupe := make(map[string]bidDedupe)

	// applyCategoryMapping doesn't get called unless
	brandCatExt := targeting.IncludeBrandCategory

	//If ext.prebid.targeting.includebrandcategory is present in ext then competitive exclusion feature is on.
	var includeBrandCategory = brandCatExt != nil //if not present - category will no be appended
	appendBidderNames := targeting.AppendBidderNames

	var primaryAdServer string
	var publisher string
	var err error
	var rejections []string
	var translateCategories = true

	if includeBrandCategory && brandCatExt.WithCategory {
		if brandCatExt.TranslateCategories != nil {
			translateCategories = *brandCatExt.TranslateCategories
		}
		//if translateCategories is set to false, ignore checking primaryAdServer and publisher
		if translateCategories {
			//if ext.prebid.targeting.includebrandcategory present but primaryadserver/publisher not present then error out the request right away.
			primaryAdServer, err = getPrimaryAdServer(brandCatExt.PrimaryAdServer) //1-Freewheel 2-DFP
			if err != nil {
				return res, seatBids, rejections, err
			}
			publisher = brandCatExt.Publisher
		}
	}

	seatBidsToRemove := make([]openrtb_ext.BidderName, 0)

	for bidderName, seatBid := range seatBids {
		bidsToRemove := make([]int, 0)
		for bidInd := range seatBid.Bids {
			bid := seatBid.Bids[bidInd]
			bidID := bid.Bid.ID
			var duration int
			var category string
			var pb string

			if bid.BidVideo != nil {
				duration = bid.BidVideo.Duration
				category = bid.BidVideo.PrimaryCategory
			}
			if brandCatExt.WithCategory && category == "" {
				bidIabCat := bid.Bid.Cat
				if len(bidIabCat) != 1 {
					//TODO: add metrics
					//on receiving bids from adapters if no unique IAB category is returned  or if no ad server category is returned discard the bid
					bidsToRemove = append(bidsToRemove, bidInd)
					rejections = updateRejections(rejections, bidID, "Bid did not contain a category")
					continue
				}
				if translateCategories {
					//if unique IAB category is present then translate it to the adserver category based on mapping file
					category, err = categoriesFetcher.FetchCategories(ctx, primaryAdServer, publisher, bidIabCat[0])
					if err != nil || category == "" {
						//TODO: add metrics
						//if mapping required but no mapping file is found then discard the bid
						bidsToRemove = append(bidsToRemove, bidInd)
						reason := fmt.Sprintf("Category mapping file for primary ad server: '%s', publisher: '%s' not found", primaryAdServer, publisher)
						rejections = updateRejections(rejections, bidID, reason)
						continue
					}
				} else {
					//category translation is disabled, continue with IAB category
					category = bidIabCat[0]
				}
			}

			// TODO: consider should we remove bids with zero duration here?

			pb = GetPriceBucket(bid.Bid.Price, targData.priceGranularity)

			newDur := duration
			if len(targeting.DurationRangeSec) > 0 {
				durationRange := make([]int, len(targeting.DurationRangeSec))
				copy(durationRange, targeting.DurationRangeSec)
				sort.Ints(durationRange)

				//if the bid is above the range of the listed durations (and outside the buffer), reject the bid
				if duration > durationRange[len(durationRange)-1] {
					bidsToRemove = append(bidsToRemove, bidInd)
					rejections = updateRejections(rejections, bidID, "Bid duration exceeds maximum allowed")
					continue
				}
				for _, dur := range durationRange {
					if duration <= dur {
						newDur = dur
						break
					}
				}
			}

			var categoryDuration string
			var dupeKey string
			if brandCatExt.WithCategory {
				categoryDuration = fmt.Sprintf("%s_%s_%ds", pb, category, newDur)
				dupeKey = category
			} else {
				categoryDuration = fmt.Sprintf("%s_%ds", pb, newDur)
				dupeKey = categoryDuration
			}

			if appendBidderNames {
				categoryDuration = fmt.Sprintf("%s_%s", categoryDuration, bidderName.String())
			}

			if dupe, ok := dedupe[dupeKey]; ok {

				dupeBidPrice, err := strconv.ParseFloat(dupe.bidPrice, 64)
				if err != nil {
					dupeBidPrice = 0
				}
				currBidPrice, err := strconv.ParseFloat(pb, 64)
				if err != nil {
					currBidPrice = 0
				}
				if dupeBidPrice == currBidPrice {
					if booleanGenerator.Generate() {
						dupeBidPrice = -1
					} else {
						currBidPrice = -1
					}
				}

				if dupeBidPrice < currBidPrice {
					if dupe.bidderName == bidderName {
						// An older bid from the current bidder
						bidsToRemove = append(bidsToRemove, dupe.bidIndex)
						rejections = updateRejections(rejections, dupe.bidID, "Bid was deduplicated")
					} else {
						// An older bid from a different seatBid we've already finished with
						oldSeatBid := (seatBids)[dupe.bidderName]
						rejections = updateRejections(rejections, dupe.bidID, "Bid was deduplicated")
						if len(oldSeatBid.Bids) == 1 {
							seatBidsToRemove = append(seatBidsToRemove, dupe.bidderName)
						} else {
							// This is a very rare, but still possible case where bid needs to be removed from already processed bidder
							// This happens when current processing bidder has a bid that has same deduplication key as a bid from already processed bidder
							// and already processed bid was selected to be removed
							// See example of input data in unit test `TestCategoryMappingTwoBiddersManyBidsEachNoCategorySamePrice`
							// Need to remove bid by name, not index in this case
							removeBidById(oldSeatBid, dupe.bidID)
						}
					}
					delete(res, dupe.bidID)
				} else {
					// Remove this bid
					bidsToRemove = append(bidsToRemove, bidInd)
					rejections = updateRejections(rejections, bidID, "Bid was deduplicated")
					continue
				}
			}
			res[bidID] = categoryDuration
			dedupe[dupeKey] = bidDedupe{bidderName: bidderName, bidIndex: bidInd, bidID: bidID, bidPrice: pb}
		}

		if len(bidsToRemove) > 0 {
			sort.Ints(bidsToRemove)
			if len(bidsToRemove) == len(seatBid.Bids) {
				//if all bids are invalid - remove entire seat bid
				seatBidsToRemove = append(seatBidsToRemove, bidderName)
			} else {
				bids := seatBid.Bids
				for i := len(bidsToRemove) - 1; i >= 0; i-- {
					remInd := bidsToRemove[i]
					bids = append(bids[:remInd], bids[remInd+1:]...)
				}
				seatBid.Bids = bids
			}
		}

	}
	for _, seatBidInd := range seatBidsToRemove {
		seatBids[seatBidInd].Bids = nil
	}

	return res, seatBids, rejections, nil
}

func removeBidById(seatBid *entities.PbsOrtbSeatBid, bidID string) {
	//Find index of bid to remove
	dupeBidIndex := -1
	for i, bid := range seatBid.Bids {
		if bid.Bid.ID == bidID {
			dupeBidIndex = i
			break
		}
	}
	if dupeBidIndex != -1 {
		if dupeBidIndex < len(seatBid.Bids)-1 {
			seatBid.Bids = append(seatBid.Bids[:dupeBidIndex], seatBid.Bids[dupeBidIndex+1:]...)
		} else if dupeBidIndex == len(seatBid.Bids)-1 {
			seatBid.Bids = seatBid.Bids[:len(seatBid.Bids)-1]
		}
	}
}

func updateRejections(rejections []string, bidID string, reason string) []string {
	message := fmt.Sprintf("bid rejected [bid ID: %s] reason: %s", bidID, reason)
	return append(rejections, message)
}

func getPrimaryAdServer(adServerId int) (string, error) {
	switch adServerId {
	case 1:
		return "freewheel", nil
	case 2:
		return "dfp", nil
	default:
		return "", fmt.Errorf("Primary ad server %d not recognized", adServerId)
	}
}

// Extract all the data from the SeatBids and build the ExtBidResponse
func (e *exchange) makeExtBidResponse(adapterBids map[openrtb_ext.BidderName]*entities.PbsOrtbSeatBid, adapterExtra map[openrtb_ext.BidderName]*seatResponseExtra, r AuctionRequest, debugInfo bool, passthrough json.RawMessage, fledge *openrtb_ext.Fledge, errList []error) *openrtb_ext.ExtBidResponse {
	bidResponseExt := &openrtb_ext.ExtBidResponse{
		Errors:               make(map[openrtb_ext.BidderName][]openrtb_ext.ExtBidderMessage, len(adapterBids)),
		Warnings:             make(map[openrtb_ext.BidderName][]openrtb_ext.ExtBidderMessage, len(adapterBids)),
		ResponseTimeMillis:   make(map[openrtb_ext.BidderName]int, len(adapterBids)),
		RequestTimeoutMillis: r.BidRequestWrapper.BidRequest.TMax,
	}
	if debugInfo {
		bidResponseExt.Debug = &openrtb_ext.ExtResponseDebug{
			HttpCalls:       make(map[openrtb_ext.BidderName][]*openrtb_ext.ExtHttpCall),
			ResolvedRequest: r.ResolvedBidRequest,
		}
	}

	var auctionTimestamp int64
	if !r.StartTime.IsZero() {
		auctionTimestamp = r.StartTime.UnixMilli()
	}

	if auctionTimestamp > 0 ||
		passthrough != nil ||
		fledge != nil {
		bidResponseExt.Prebid = &openrtb_ext.ExtResponsePrebid{
			AuctionTimestamp: auctionTimestamp,
			Passthrough:      passthrough,
			Fledge:           fledge,
		}
	}

	for bidderName, responseExtra := range adapterExtra {

		if debugInfo && len(responseExtra.HttpCalls) > 0 {
			bidResponseExt.Debug.HttpCalls[bidderName] = responseExtra.HttpCalls
		}
		if len(responseExtra.Warnings) > 0 {
			bidResponseExt.Warnings[bidderName] = responseExtra.Warnings
		}
		// Only make an entry for bidder errors if the bidder reported any.
		if len(responseExtra.Errors) > 0 {
			bidResponseExt.Errors[bidderName] = responseExtra.Errors
		}
		if len(errList) > 0 {
			bidResponseExt.Errors[openrtb_ext.PrebidExtKey] = errsToBidderErrors(errList)
		}
		bidResponseExt.ResponseTimeMillis[bidderName] = responseExtra.ResponseTimeMillis
		// Defering the filling of bidResponseExt.Usersync[bidderName] until later

	}
	return bidResponseExt
}

// Return an openrtb seatBid for a bidder
// BuildBidResponse is responsible for ensuring nil bid seatbids are not included
func (e *exchange) makeSeatBid(adapterBid *entities.PbsOrtbSeatBid, adapter openrtb_ext.BidderName, adapterExtra map[openrtb_ext.BidderName]*seatResponseExtra, auc *auction, returnCreative bool, impExtInfoMap map[string]ImpExtInfo, bidResponseExt *openrtb_ext.ExtBidResponse, pubID string) *openrtb2.SeatBid {
	seatBid := &openrtb2.SeatBid{
		Seat:  adapter.String(),
		Group: 0, // Prebid cannot support roadblocking
	}

	var errList []error
	seatBid.Bid, errList = e.makeBid(adapterBid.Bids, auc, returnCreative, impExtInfoMap, bidResponseExt, adapter, pubID)
	if len(errList) > 0 {
		adapterExtra[adapter].Errors = append(adapterExtra[adapter].Errors, errsToBidderErrors(errList)...)
	}

	return seatBid
}

func (e *exchange) makeBid(bids []*entities.PbsOrtbBid, auc *auction, returnCreative bool, impExtInfoMap map[string]ImpExtInfo, bidResponseExt *openrtb_ext.ExtBidResponse, adapter openrtb_ext.BidderName, pubID string) ([]openrtb2.Bid, []error) {
	result := make([]openrtb2.Bid, 0, len(bids))
	errs := make([]error, 0, 1)

	for _, bid := range bids {
		if e.bidValidationEnforcement.BannerCreativeMaxSize == config.ValidationEnforce && bid.BidType == openrtb_ext.BidTypeBanner {
			if !e.validateBannerCreativeSize(bid, bidResponseExt, adapter, pubID, e.bidValidationEnforcement.BannerCreativeMaxSize) {
				continue // Don't add bid to result
			}
		} else if e.bidValidationEnforcement.BannerCreativeMaxSize == config.ValidationWarn && bid.BidType == openrtb_ext.BidTypeBanner {
			e.validateBannerCreativeSize(bid, bidResponseExt, adapter, pubID, e.bidValidationEnforcement.BannerCreativeMaxSize)
		}
		if _, ok := impExtInfoMap[bid.Bid.ImpID]; ok {
			if e.bidValidationEnforcement.SecureMarkup == config.ValidationEnforce && (bid.BidType == openrtb_ext.BidTypeBanner || bid.BidType == openrtb_ext.BidTypeVideo) {
				if !e.validateBidAdM(bid, bidResponseExt, adapter, pubID, e.bidValidationEnforcement.SecureMarkup) {
					continue // Don't add bid to result
				}
			} else if e.bidValidationEnforcement.SecureMarkup == config.ValidationWarn && (bid.BidType == openrtb_ext.BidTypeBanner || bid.BidType == openrtb_ext.BidTypeVideo) {
				e.validateBidAdM(bid, bidResponseExt, adapter, pubID, e.bidValidationEnforcement.SecureMarkup)
			}

		}
		bidExtPrebid := &openrtb_ext.ExtBidPrebid{
			DealPriority:      bid.DealPriority,
			DealTierSatisfied: bid.DealTierSatisfied,
			Events:            bid.BidEvents,
			Targeting:         bid.BidTargets,
			Type:              bid.BidType,
			Meta:              bid.BidMeta,
			Video:             bid.BidVideo,
			BidId:             bid.GeneratedBidID,
			TargetBidderCode:  bid.TargetBidderCode,
		}

		if cacheInfo, found := e.getBidCacheInfo(bid, auc); found {
			bidExtPrebid.Cache = &openrtb_ext.ExtBidPrebidCache{
				Bids: &cacheInfo,
			}
		}

		if bidExtJSON, err := makeBidExtJSON(bid.Bid.Ext, bidExtPrebid, impExtInfoMap, bid.Bid.ImpID, bid.OriginalBidCPM, bid.OriginalBidCur); err != nil {
			errs = append(errs, err)
		} else {
			result = append(result, *bid.Bid)
			resultBid := &result[len(result)-1]
			resultBid.Ext = bidExtJSON
			if !returnCreative {
				resultBid.AdM = ""
			}
		}
	}
	return result, errs
}

func makeBidExtJSON(ext json.RawMessage, prebid *openrtb_ext.ExtBidPrebid, impExtInfoMap map[string]ImpExtInfo, impId string, originalBidCpm float64, originalBidCur string) (json.RawMessage, error) {
	var extMap map[string]interface{}

	if len(ext) != 0 {
		if err := json.Unmarshal(ext, &extMap); err != nil {
			return nil, err
		}
	} else {
		extMap = make(map[string]interface{})
	}

	//ext.origbidcpm
	if originalBidCpm >= 0 {
		extMap[openrtb_ext.OriginalBidCpmKey] = originalBidCpm
	}

	//ext.origbidcur
	if originalBidCur != "" {
		extMap[openrtb_ext.OriginalBidCurKey] = originalBidCur
	}

	// ext.prebid
	if prebid.Meta == nil && maputil.HasElement(extMap, "prebid", "meta") {
		metaContainer := struct {
			Prebid struct {
				Meta openrtb_ext.ExtBidPrebidMeta `json:"meta"`
			} `json:"prebid"`
		}{}
		if err := json.Unmarshal(ext, &metaContainer); err != nil {
			return nil, fmt.Errorf("error validaing response from server, %s", err)
		}
		prebid.Meta = &metaContainer.Prebid.Meta
	}

	// ext.prebid.storedrequestattributes and ext.prebid.passthrough
	if impExtInfo, ok := impExtInfoMap[impId]; ok {
		prebid.Passthrough = impExtInfoMap[impId].Passthrough
		if impExtInfo.EchoVideoAttrs {
			videoData, _, _, err := jsonparser.Get(impExtInfo.StoredImp, "video")
			if err != nil && err != jsonparser.KeyPathNotFoundError {
				return nil, err
			}
			//handler for case where EchoVideoAttrs is true, but video data is not found
			if len(videoData) > 0 {
				extMap[openrtb_ext.StoredRequestAttributes] = json.RawMessage(videoData)
			}
		}
	}
	extMap[openrtb_ext.PrebidExtKey] = prebid
	return json.Marshal(extMap)
}

// If bid got cached inside `(a *auction) doCache(ctx context.Context, cache prebid_cache_client.Client, targData *targetData, bidRequest *openrtb2.BidRequest, ttlBuffer int64, defaultTTLs *config.DefaultTTLs, bidCategory map[string]string)`,
// a UUID should be found inside `a.cacheIds` or `a.vastCacheIds`. This function returns the UUID along with the internal cache URL
func (e *exchange) getBidCacheInfo(bid *entities.PbsOrtbBid, auction *auction) (cacheInfo openrtb_ext.ExtBidPrebidCacheBids, found bool) {
	uuid, found := findCacheID(bid, auction)

	if found {
		cacheInfo.CacheId = uuid
		cacheInfo.Url = buildCacheURL(e.cache, uuid)
	}

	return
}

func (e *exchange) getAuctionCurrencyRates(requestRates *openrtb_ext.ExtRequestCurrency) currency.Conversions {
	if requestRates == nil {
		// No bidRequest.ext.currency field was found, use PBS rates as usual
		return e.currencyConverter.Rates()
	}

	// If bidRequest.ext.currency.usepbsrates is nil, we understand its value as true. It will be false
	// only if it's explicitly set to false
	usePbsRates := requestRates.UsePBSRates == nil || *requestRates.UsePBSRates

	if !usePbsRates {
		// At this point, we can safely assume the ConversionRates map is not empty because
		// validateCustomRates(bidReqCurrencyRates *openrtb_ext.ExtRequestCurrency) would have
		// thrown an error under such conditions.
		return currency.NewRates(requestRates.ConversionRates)
	}

	// Both PBS and custom rates can be used, check if ConversionRates is not empty
	if len(requestRates.ConversionRates) == 0 {
		// Custom rates map is empty, use PBS rates only
		return e.currencyConverter.Rates()
	}

	// Return an AggregateConversions object that includes both custom and PBS currency rates but will
	// prioritize custom rates over PBS rates whenever a currency rate is found in both
	return currency.NewAggregateConversions(currency.NewRates(requestRates.ConversionRates), e.currencyConverter.Rates())
}

func findCacheID(bid *entities.PbsOrtbBid, auction *auction) (string, bool) {
	if bid != nil && bid.Bid != nil && auction != nil {
		if id, found := auction.cacheIds[bid.Bid]; found {
			return id, true
		}

		if id, found := auction.vastCacheIds[bid.Bid]; found {
			return id, true
		}
	}

	return "", false
}

func buildCacheURL(cache prebid_cache_client.Client, uuid string) string {
	scheme, host, path := cache.GetExtCacheData()

	if host == "" || path == "" {
		return ""
	}

	query := url.Values{"uuid": []string{uuid}}
	cacheURL := url.URL{
		Scheme:   scheme,
		Host:     host,
		Path:     path,
		RawQuery: query.Encode(),
	}
	cacheURL.Query()

	// URLs without a scheme will begin with //, in which case we
	// want to trim it off to keep compatbile with current behavior.
	return strings.TrimPrefix(cacheURL.String(), "//")
}

func listBiddersWithRequests(bidderRequests []BidderRequest) []openrtb_ext.BidderName {
	liveAdapters := make([]openrtb_ext.BidderName, len(bidderRequests))
	i := 0
	for _, bidderRequest := range bidderRequests {
		liveAdapters[i] = bidderRequest.BidderName
		i++
	}
	// Randomize the list of adapters to make the auction more fair
	randomizeList(liveAdapters)

	return liveAdapters
}

func getPrebidMediaTypeForBid(bid openrtb2.Bid) (openrtb_ext.BidType, error) {
	if bid.Ext != nil {
		var bidExt openrtb_ext.ExtBid
		err := json.Unmarshal(bid.Ext, &bidExt)
		if err == nil && bidExt.Prebid != nil {
			return openrtb_ext.ParseBidType(string(bidExt.Prebid.Type))
		}
	}

	return "", &errortypes.BadServerResponse{
		Message: fmt.Sprintf("Failed to parse bid mediatype for impression \"%s\"", bid.ImpID),
	}
}

func buildStoredAuctionResponse(storedAuctionResponses map[string]json.RawMessage) (
	map[openrtb_ext.BidderName]*entities.PbsOrtbSeatBid,
	*openrtb_ext.Fledge,
	[]openrtb_ext.BidderName,
	error) {

	adapterBids := make(map[openrtb_ext.BidderName]*entities.PbsOrtbSeatBid, 0)
	var fledge *openrtb_ext.Fledge
	liveAdapters := make([]openrtb_ext.BidderName, 0)
	for impId, storedResp := range storedAuctionResponses {
		var seatBids []openrtb2.SeatBid

		if err := json.Unmarshal(storedResp, &seatBids); err != nil {
			return nil, nil, nil, err
		}
		for _, seat := range seatBids {
			var bidsToAdd []*entities.PbsOrtbBid
			//set imp id from request
			for i := range seat.Bid {
				seat.Bid[i].ImpID = impId
				mType := seat.Bid[i].MType
				var bidType openrtb_ext.BidType
				if mType > 0 {
					switch mType {
					case openrtb2.MarkupBanner:
						bidType = openrtb_ext.BidTypeBanner
					case openrtb2.MarkupVideo:
						bidType = openrtb_ext.BidTypeVideo
					case openrtb2.MarkupAudio:
						bidType = openrtb_ext.BidTypeAudio
					case openrtb2.MarkupNative:
						bidType = openrtb_ext.BidTypeNative
					default:
						return nil, nil, nil, &errortypes.BadServerResponse{
							Message: fmt.Sprintf("Failed to parse bid mType for impression \"%s\"", seat.Bid[i].ImpID),
						}
					}
				} else {
					var err error
					bidType, err = getPrebidMediaTypeForBid(seat.Bid[i])
					if err != nil {
						return nil, nil, nil, err
					}
				}
				bidsToAdd = append(bidsToAdd, &entities.PbsOrtbBid{Bid: &seat.Bid[i], BidType: bidType})
			}

			bidderName := openrtb_ext.BidderName(seat.Seat)

			if seat.Ext != nil {
				var seatExt openrtb_ext.ExtBidResponse
				if err := json.Unmarshal(seat.Ext, &seatExt); err != nil {
					return nil, nil, nil, err
				}
				// add in FLEDGE response with impId substituted
				if seatExt.Prebid != nil &&
					seatExt.Prebid.Fledge != nil &&
					seatExt.Prebid.Fledge.AuctionConfigs != nil {
					auctionConfigs := seatExt.Prebid.Fledge.AuctionConfigs
					if fledge == nil {
						fledge = &openrtb_ext.Fledge{
							AuctionConfigs: make([]*openrtb_ext.FledgeAuctionConfig, 0, len(auctionConfigs)),
						}
					}
					for _, config := range auctionConfigs {
						newConfig := &openrtb_ext.FledgeAuctionConfig{
							ImpId:   impId,
							Bidder:  string(bidderName),
							Adapter: string(bidderName),
							Config:  config.Config,
						}
						fledge.AuctionConfigs = append(fledge.AuctionConfigs, newConfig)
					}
				}
			}

			if _, ok := adapterBids[bidderName]; ok {
				adapterBids[bidderName].Bids = append(adapterBids[bidderName].Bids, bidsToAdd...)

			} else {
				//create new seat bid and add it to live adapters
				liveAdapters = append(liveAdapters, bidderName)
				newSeatBid := entities.PbsOrtbSeatBid{
					Bids:     bidsToAdd,
					Currency: "",
					Seat:     "",
				}
				adapterBids[bidderName] = &newSeatBid

			}
		}
	}

	return adapterBids, fledge, liveAdapters, nil
}

func isAdsCertEnabled(experiment *openrtb_ext.Experiment, info config.BidderInfo) bool {
	requestAdsCertEnabled := experiment != nil && experiment.AdsCert != nil && experiment.AdsCert.Enabled
	bidderAdsCertEnabled := info.Experiment.AdsCert.Enabled
	return requestAdsCertEnabled && bidderAdsCertEnabled
}

func (e exchange) validateBannerCreativeSize(bid *entities.PbsOrtbBid, bidResponseExt *openrtb_ext.ExtBidResponse, adapter openrtb_ext.BidderName, pubID string, validationType string) bool {
	if bid.Bid.W > e.bidValidationEnforcement.MaxCreativeWidth || bid.Bid.H > e.bidValidationEnforcement.MaxCreativeHeight {
		// Add error to debug array
		errorMessage := setErrorMessageCreativeSize(validationType)
		bidCreativeMaxSizeError := openrtb_ext.ExtBidderMessage{
			Code:    errortypes.BadServerResponseErrorCode,
			Message: errorMessage,
		}
		bidResponseExt.Errors[adapter] = append(bidResponseExt.Errors[adapter], bidCreativeMaxSizeError)

		// Log Metrics
		e.me.RecordBidValidationCreativeSizeError(adapter, pubID)

		return false
	}
	return true
}

func (e exchange) validateBidAdM(bid *entities.PbsOrtbBid, bidResponseExt *openrtb_ext.ExtBidResponse, adapter openrtb_ext.BidderName, pubID string, validationType string) bool {
	invalidAdM := []string{"http:", "http%3A"}
	requiredAdM := []string{"https:", "https%3A"}

	if (strings.Contains(bid.Bid.AdM, invalidAdM[0]) || strings.Contains(bid.Bid.AdM, invalidAdM[1])) && (!strings.Contains(bid.Bid.AdM, requiredAdM[0]) && !strings.Contains(bid.Bid.AdM, requiredAdM[1])) {
		// Add error to debug array
		errorMessage := setErrorMessageSecureMarkup(validationType)
		bidSecureMarkupError := openrtb_ext.ExtBidderMessage{
			Code:    errortypes.BadServerResponseErrorCode,
			Message: errorMessage,
		}
		bidResponseExt.Errors[adapter] = append(bidResponseExt.Errors[adapter], bidSecureMarkupError)

		// Log Metrics
		e.me.RecordBidValidationSecureMarkupError(adapter, pubID)

		return false
	}
	return true
}

func setErrorMessageCreativeSize(validationType string) string {
	if validationType == config.ValidationEnforce {
		return "bidResponse rejected: size WxH"
	} else if validationType == config.ValidationWarn {
		return "bidResponse creative size warning: size WxH larger than AdUnit sizes"
	}
	return ""
}

func setErrorMessageSecureMarkup(validationType string) string {
	if validationType == config.ValidationEnforce {
		return "bidResponse rejected: insecure creative in secure context"
	} else if validationType == config.ValidationWarn {
		return "bidResponse secure markup warning: insecure creative in secure contexts"
	}
	return ""
}

func mergeBidAdjustments(req *openrtb_ext.RequestWrapper, account *openrtb_ext.ExtRequestPrebidBidAdjustments) (*openrtb_ext.ExtRequestPrebidBidAdjustments, error) {
	reqExt, err := req.GetRequestExt()
	if err != nil {
		return nil, err
	}
	extPrebid := reqExt.GetPrebid()

	if extPrebid == nil && account == nil {
		return nil, nil
	}
	if extPrebid == nil && account != nil {
		return account, nil
	}
	if extPrebid != nil && account == nil {
		return extPrebid.BidAdjustments, nil
	}

	if extPrebid.BidAdjustments.MediaType.Banner != nil && account.MediaType.Banner != nil {
		extPrebid.BidAdjustments.MediaType.Banner = mergeBidAdjustmentsHelper(extPrebid.BidAdjustments.MediaType.Banner, account.MediaType.Banner)
	} else if account.MediaType.Banner != nil {
		extPrebid.BidAdjustments.MediaType.Banner = account.MediaType.Banner
	}

	if extPrebid.BidAdjustments.MediaType.Video != nil && account.MediaType.Video != nil {
		extPrebid.BidAdjustments.MediaType.Video = mergeBidAdjustmentsHelper(extPrebid.BidAdjustments.MediaType.Video, account.MediaType.Video)
	} else if account.MediaType.Video != nil {
		extPrebid.BidAdjustments.MediaType.Video = account.MediaType.Video
	}

	if extPrebid.BidAdjustments.MediaType.Native != nil && account.MediaType.Native != nil {
		extPrebid.BidAdjustments.MediaType.Native = mergeBidAdjustmentsHelper(extPrebid.BidAdjustments.MediaType.Native, account.MediaType.Native)
	} else if account.MediaType.Native != nil {
		extPrebid.BidAdjustments.MediaType.Native = account.MediaType.Native
	}

	if extPrebid.BidAdjustments.MediaType.Audio != nil && account.MediaType.Audio != nil {
		extPrebid.BidAdjustments.MediaType.Audio = mergeBidAdjustmentsHelper(extPrebid.BidAdjustments.MediaType.Audio, account.MediaType.Audio)
	} else if account.MediaType.Audio != nil {
		extPrebid.BidAdjustments.MediaType.Audio = account.MediaType.Audio
	}
	return extPrebid.BidAdjustments, nil
}

// TODO: Better function name?
func mergeBidAdjustmentsHelper(hostAdjMap map[string]map[string][]openrtb_ext.Adjustments, accountAdjMap map[string]map[string][]openrtb_ext.Adjustments) map[string]map[string][]openrtb_ext.Adjustments {
	for bidderName, dealIdToAdjustmentsMap := range accountAdjMap {
		if _, ok := hostAdjMap[bidderName]; ok {
			for dealID, acctAdjustmentsArray := range accountAdjMap[bidderName] {
				if _, okay := hostAdjMap[bidderName][dealID]; !okay {
					hostAdjMap[bidderName][dealID] = acctAdjustmentsArray
				}
			}
		} else {
			hostAdjMap[bidderName] = dealIdToAdjustmentsMap
		}
	}
	return hostAdjMap
}<|MERGE_RESOLUTION|>--- conflicted
+++ resolved
@@ -275,25 +275,15 @@
 		r.FirstPartyData = resolvedFPD
 	}
 
-<<<<<<< HEAD
 	mergedBidAdj, err := mergeBidAdjustments(r.BidRequestWrapper, r.Account.BidAdjustments)
 	if err != nil {
 		return nil, err
 	}
 	if valid := mergedBidAdj.ValidateBidAdjustments(); !valid {
 		mergedBidAdj = nil
-		if requestExt.Prebid.Debug {
-			errs = append(errs, &errortypes.Warning{
-				WarningCode: errortypes.BidAdjustmentWarningCode,
-				Message:     "Bid Adjustment Was Invalid After Merge",
-			})
-		}
-	}
-
-	bidAdjustmentFactors := getExtBidAdjustmentFactors(requestExt)
-=======
+	}
+
 	bidAdjustmentFactors := getExtBidAdjustmentFactors(requestExtPrebid)
->>>>>>> afbd8677
 
 	recordImpMetrics(r.BidRequestWrapper, e.me)
 
@@ -352,12 +342,7 @@
 		} else if r.Account.AlternateBidderCodes != nil {
 			alternateBidderCodes = *r.Account.AlternateBidderCodes
 		}
-<<<<<<< HEAD
-		adapterBids, adapterExtra, fledge, anyBidsReturned = e.getAllBids(auctionCtx, bidderRequests, bidAdjustmentFactors, conversions, accountDebugAllow, r.GlobalPrivacyControlHeader, debugLog.DebugOverride, alternateBidderCodes, requestExt.Prebid.Experiment, r.HookExecutor, mergedBidAdj)
-=======
-
-		adapterBids, adapterExtra, fledge, anyBidsReturned = e.getAllBids(auctionCtx, bidderRequests, bidAdjustmentFactors, conversions, accountDebugAllow, r.GlobalPrivacyControlHeader, debugLog.DebugOverride, alternateBidderCodes, requestExtLegacy.Prebid.Experiment, r.HookExecutor)
->>>>>>> afbd8677
+		adapterBids, adapterExtra, fledge, anyBidsReturned = e.getAllBids(auctionCtx, bidderRequests, bidAdjustmentFactors, conversions, accountDebugAllow, r.GlobalPrivacyControlHeader, debugLog.DebugOverride, alternateBidderCodes, requestExtLegacy.Prebid.Experiment, r.HookExecutor, mergedBidAdj)
 	}
 
 	var auc *auction
