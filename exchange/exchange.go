package exchange

import (
	"bytes"
	"context"
	"encoding/json"
	"errors"
	"fmt"
	"math/rand"
	"net/url"
	"runtime/debug"
	"sort"
	"strconv"
	"strings"
	"time"

	"github.com/prebid/prebid-server/adapters"
	"github.com/prebid/prebid-server/adservertargeting"
	"github.com/prebid/prebid-server/config"
	"github.com/prebid/prebid-server/currency"
	"github.com/prebid/prebid-server/errortypes"
	"github.com/prebid/prebid-server/exchange/entities"
	"github.com/prebid/prebid-server/experiment/adscert"
	"github.com/prebid/prebid-server/firstpartydata"
	"github.com/prebid/prebid-server/gdpr"
	"github.com/prebid/prebid-server/hooks/hookexecution"
	"github.com/prebid/prebid-server/metrics"
	"github.com/prebid/prebid-server/openrtb_ext"
	"github.com/prebid/prebid-server/prebid_cache_client"
	"github.com/prebid/prebid-server/stored_requests"
	"github.com/prebid/prebid-server/stored_responses"
	"github.com/prebid/prebid-server/usersync"
	"github.com/prebid/prebid-server/util/maputil"

	"github.com/buger/jsonparser"
	"github.com/gofrs/uuid"
	"github.com/golang/glog"
	"github.com/prebid/openrtb/v17/openrtb2"
	"github.com/prebid/openrtb/v17/openrtb3"
)

type extCacheInstructions struct {
	cacheBids, cacheVAST, returnCreative bool
}

// Exchange runs Auctions. Implementations must be threadsafe, and will be shared across many goroutines.
type Exchange interface {
	// HoldAuction executes an OpenRTB v2.5 Auction.
	HoldAuction(ctx context.Context, r AuctionRequest, debugLog *DebugLog) (*openrtb2.BidResponse, error)
}

// IdFetcher can find the user's ID for a specific Bidder.
type IdFetcher interface {
	GetUID(key string) (uid string, exists bool, notExpired bool)
	HasAnyLiveSyncs() bool
}

type exchange struct {
	adapterMap               map[openrtb_ext.BidderName]AdaptedBidder
	bidderInfo               config.BidderInfos
	bidderToSyncerKey        map[string]string
	me                       metrics.MetricsEngine
	cache                    prebid_cache_client.Client
	cacheTime                time.Duration
	gdprPermsBuilder         gdpr.PermissionsBuilder
	tcf2ConfigBuilder        gdpr.TCF2ConfigBuilder
	currencyConverter        *currency.RateConverter
	externalURL              string
	gdprDefaultValue         gdpr.Signal
	privacyConfig            config.Privacy
	categoriesFetcher        stored_requests.CategoryFetcher
	bidIDGenerator           BidIDGenerator
	hostSChainNode           *openrtb2.SupplyChainNode
	adsCertSigner            adscert.Signer
	server                   config.Server
	bidValidationEnforcement config.Validations
	requestSplitter          requestSplitter
}

// Container to pass out response ext data from the GetAllBids goroutines back into the main thread
type seatResponseExtra struct {
	ResponseTimeMillis int
	Errors             []openrtb_ext.ExtBidderMessage
	Warnings           []openrtb_ext.ExtBidderMessage
	// httpCalls is the list of debugging info. It should only be populated if the request.test == 1.
	// This will become response.ext.debug.httpcalls.{bidder} on the final Response.
	HttpCalls []*openrtb_ext.ExtHttpCall
}

type bidResponseWrapper struct {
	adapterSeatBids []*entities.PbsOrtbSeatBid
	adapterExtra    *seatResponseExtra
	bidder          openrtb_ext.BidderName
	adapter         openrtb_ext.BidderName
}

type BidIDGenerator interface {
	New() (string, error)
	Enabled() bool
}

type bidIDGenerator struct {
	enabled bool
}

func (big *bidIDGenerator) Enabled() bool {
	return big.enabled
}

func (big *bidIDGenerator) New() (string, error) {
	rawUuid, err := uuid.NewV4()
	return rawUuid.String(), err
}

type deduplicateChanceGenerator interface {
	Generate() bool
}

type randomDeduplicateBidBooleanGenerator struct{}

func (randomDeduplicateBidBooleanGenerator) Generate() bool {
	return rand.Intn(100) < 50
}

func NewExchange(adapters map[openrtb_ext.BidderName]AdaptedBidder, cache prebid_cache_client.Client, cfg *config.Configuration, syncersByBidder map[string]usersync.Syncer, metricsEngine metrics.MetricsEngine, infos config.BidderInfos, gdprPermsBuilder gdpr.PermissionsBuilder, tcf2CfgBuilder gdpr.TCF2ConfigBuilder, currencyConverter *currency.RateConverter, categoriesFetcher stored_requests.CategoryFetcher, adsCertSigner adscert.Signer) Exchange {
	bidderToSyncerKey := map[string]string{}
	for bidder, syncer := range syncersByBidder {
		bidderToSyncerKey[bidder] = syncer.Key()
	}

	gdprDefaultValue := gdpr.SignalYes
	if cfg.GDPR.DefaultValue == "0" {
		gdprDefaultValue = gdpr.SignalNo
	}

	privacyConfig := config.Privacy{
		CCPA: cfg.CCPA,
		GDPR: cfg.GDPR,
		LMT:  cfg.LMT,
	}
	requestSplitter := requestSplitter{
		bidderToSyncerKey: bidderToSyncerKey,
		me:                metricsEngine,
		privacyConfig:     privacyConfig,
		gdprPermsBuilder:  gdprPermsBuilder,
		tcf2ConfigBuilder: tcf2CfgBuilder,
		hostSChainNode:    cfg.HostSChainNode,
		bidderInfo:        infos,
	}

	return &exchange{
		adapterMap:               adapters,
		bidderInfo:               infos,
		bidderToSyncerKey:        bidderToSyncerKey,
		cache:                    cache,
		cacheTime:                time.Duration(cfg.CacheURL.ExpectedTimeMillis) * time.Millisecond,
		categoriesFetcher:        categoriesFetcher,
		currencyConverter:        currencyConverter,
		externalURL:              cfg.ExternalURL,
		gdprPermsBuilder:         gdprPermsBuilder,
		tcf2ConfigBuilder:        tcf2CfgBuilder,
		me:                       metricsEngine,
		gdprDefaultValue:         gdprDefaultValue,
		privacyConfig:            privacyConfig,
		bidIDGenerator:           &bidIDGenerator{cfg.GenerateBidID},
		hostSChainNode:           cfg.HostSChainNode,
		adsCertSigner:            adsCertSigner,
		server:                   config.Server{ExternalUrl: cfg.ExternalURL, GvlID: cfg.GDPR.HostVendorID, DataCenter: cfg.DataCenter},
		bidValidationEnforcement: cfg.Validations,
		requestSplitter:          requestSplitter,
	}
}

type ImpExtInfo struct {
	EchoVideoAttrs bool
	StoredImp      []byte
	Passthrough    json.RawMessage
}

// AuctionRequest holds the bid request for the auction
// and all other information needed to process that request
type AuctionRequest struct {
	BidRequestWrapper          *openrtb_ext.RequestWrapper
	ResolvedBidRequest         json.RawMessage
	Account                    config.Account
	UserSyncs                  IdFetcher
	RequestType                metrics.RequestType
	StartTime                  time.Time
	Warnings                   []error
	GlobalPrivacyControlHeader string
	ImpExtInfoMap              map[string]ImpExtInfo

	// LegacyLabels is included here for temporary compatibility with cleanOpenRTBRequests
	// in HoldAuction until we get to factoring it away. Do not use for anything new.
	LegacyLabels   metrics.Labels
	FirstPartyData map[openrtb_ext.BidderName]*firstpartydata.ResolvedFirstPartyData
	// map of imp id to stored response
	StoredAuctionResponses stored_responses.ImpsWithBidResponses
	// map of imp id to bidder to stored response
	StoredBidResponses    stored_responses.ImpBidderStoredResp
	BidderImpReplaceImpID stored_responses.BidderImpReplaceImpID
	PubID                 string
	HookExecutor          hookexecution.StageExecutor
	QueryParams           url.Values
}

// BidderRequest holds the bidder specific request and all other
// information needed to process that bidder request.
type BidderRequest struct {
	BidRequest            *openrtb2.BidRequest
	BidderName            openrtb_ext.BidderName
	BidderCoreName        openrtb_ext.BidderName
	BidderLabels          metrics.AdapterLabels
	BidderStoredResponses map[string]json.RawMessage
	ImpReplaceImpId       map[string]bool
}

func (e *exchange) HoldAuction(ctx context.Context, r AuctionRequest, debugLog *DebugLog) (*openrtb2.BidResponse, error) {
	err := r.HookExecutor.ExecuteProcessedAuctionStage(r.BidRequestWrapper)
	if err != nil {
		return nil, err
	}

	requestExt, err := r.BidRequestWrapper.GetRequestExt()
	if err != nil {
		return nil, err
	}

	// ensure prebid object always exists
	requestExtPrebid := requestExt.GetPrebid()
	if requestExtPrebid == nil {
		requestExtPrebid = &openrtb_ext.ExtRequestPrebid{}
	}

	if !e.server.Empty() {
		requestExtPrebid.Server = &openrtb_ext.ExtRequestPrebidServer{
			ExternalUrl: e.server.ExternalUrl,
			GvlID:       e.server.GvlID,
			DataCenter:  e.server.DataCenter}
		requestExt.SetPrebid(requestExtPrebid)
	}

	cacheInstructions := getExtCacheInstructions(requestExtPrebid)

	targData := getExtTargetData(requestExtPrebid, cacheInstructions)
	if targData != nil {
		_, targData.cacheHost, targData.cachePath = e.cache.GetExtCacheData()
	}
<<<<<<< HEAD
	responseDebugAllow, accountDebugAllow, debugLog := getDebugInfo(r.BidRequestWrapper.BidRequest, requestExt, r.Account.DebugAllow, debugLog)
	if responseDebugAllow || len(requestExt.Prebid.AdServerTargeting) > 0 {
		//save incoming request with stored requests (if applicable) to return in debug logs
		//or use incoming request to fetch ad server targeting values
=======

	responseDebugAllow, accountDebugAllow, debugLog := getDebugInfo(r.BidRequestWrapper.Test, requestExtPrebid, r.Account.DebugAllow, debugLog)

	// save incoming request with stored requests (if applicable) to return in debug logs
	if responseDebugAllow {
		if err := r.BidRequestWrapper.RebuildRequest(); err != nil {
			return nil, err
		}
>>>>>>> c22a61a0
		resolvedBidReq, err := json.Marshal(r.BidRequestWrapper.BidRequest)
		if err != nil {
			return nil, err
		}
		r.ResolvedBidRequest = resolvedBidReq
	}
	e.me.RecordDebugRequest(responseDebugAllow || accountDebugAllow, r.PubID)

	if r.RequestType == metrics.ReqTypeORTB2Web || r.RequestType == metrics.ReqTypeORTB2App {
		//Extract First party data for auction endpoint only
		resolvedFPD, fpdErrors := firstpartydata.ExtractFPDForBidders(r.BidRequestWrapper)
		if len(fpdErrors) > 0 {
			var errMessages []string
			for _, fpdError := range fpdErrors {
				errMessages = append(errMessages, fpdError.Error())
			}
			return nil, &errortypes.BadInput{
				Message: strings.Join(errMessages, ","),
			}
		}
		r.FirstPartyData = resolvedFPD
	}

	bidAdjustmentFactors := getExtBidAdjustmentFactors(requestExtPrebid)

	recordImpMetrics(r.BidRequestWrapper, e.me)

	// Make our best guess if GDPR applies
	gdprDefaultValue := e.parseGDPRDefaultValue(r.BidRequestWrapper)

	// rebuild/resync the request in the request wrapper.
	if err := r.BidRequestWrapper.RebuildRequest(); err != nil {
		return nil, err
	}

	// Slice of BidRequests, each a copy of the original cleaned to only contain bidder data for the named bidder
	requestExtLegacy := &openrtb_ext.ExtRequest{
		Prebid: *requestExtPrebid,
		SChain: requestExt.GetSChain(),
	}
	bidderRequests, privacyLabels, errs := e.requestSplitter.cleanOpenRTBRequests(ctx, r, requestExtLegacy, gdprDefaultValue)

	e.me.RecordRequestPrivacy(privacyLabels)

	if len(r.StoredAuctionResponses) > 0 || len(r.StoredBidResponses) > 0 {
		e.me.RecordStoredResponse(r.PubID)
	}

	// If we need to cache bids, then it will take some time to call prebid cache.
	// We should reduce the amount of time the bidders have, to compensate.
	auctionCtx, cancel := e.makeAuctionContext(ctx, cacheInstructions.cacheBids)
	defer cancel()

	// Get currency rates conversions for the auction
	conversions := e.getAuctionCurrencyRates(requestExtPrebid.CurrencyConversions)

	var adapterBids map[openrtb_ext.BidderName]*entities.PbsOrtbSeatBid
	var adapterExtra map[openrtb_ext.BidderName]*seatResponseExtra
	var fledge *openrtb_ext.Fledge
	var anyBidsReturned bool

	// List of bidders we have requests for.
	var liveAdapters []openrtb_ext.BidderName

	if len(r.StoredAuctionResponses) > 0 {
		adapterBids, fledge, liveAdapters, err = buildStoredAuctionResponse(r.StoredAuctionResponses)
		if err != nil {
			return nil, err
		}
		anyBidsReturned = true

	} else {
		// List of bidders we have requests for.
		liveAdapters = listBiddersWithRequests(bidderRequests)

		//This will be used to validate bids
		var alternateBidderCodes openrtb_ext.ExtAlternateBidderCodes
		if requestExtPrebid.AlternateBidderCodes != nil {
			alternateBidderCodes = *requestExtPrebid.AlternateBidderCodes
		} else if r.Account.AlternateBidderCodes != nil {
			alternateBidderCodes = *r.Account.AlternateBidderCodes
		}

		adapterBids, adapterExtra, fledge, anyBidsReturned = e.getAllBids(auctionCtx, bidderRequests, bidAdjustmentFactors, conversions, accountDebugAllow, r.GlobalPrivacyControlHeader, debugLog.DebugOverride, alternateBidderCodes, requestExtLegacy.Prebid.Experiment, r.HookExecutor)
	}

	var auc *auction
	var cacheErrs []error
	var bidResponseExt *openrtb_ext.ExtBidResponse
	if anyBidsReturned {
		var bidCategory map[string]string
		//If includebrandcategory is present in ext then CE feature is on.
		if requestExtPrebid.Targeting != nil && requestExtPrebid.Targeting.IncludeBrandCategory != nil {
			var rejections []string
			bidCategory, adapterBids, rejections, err = applyCategoryMapping(ctx, *requestExtPrebid.Targeting, adapterBids, e.categoriesFetcher, targData, &randomDeduplicateBidBooleanGenerator{})
			if err != nil {
				return nil, fmt.Errorf("Error in category mapping : %s", err.Error())
			}
			for _, message := range rejections {
				errs = append(errs, errors.New(message))
			}
		}

		if e.bidIDGenerator.Enabled() {
			for _, seatBid := range adapterBids {
				for _, pbsBid := range seatBid.Bids {
					pbsBid.GeneratedBidID, err = e.bidIDGenerator.New()
					if err != nil {
						errs = append(errs, errors.New("Error generating bid.ext.prebid.bidid"))
					}
				}
			}
		}

		evTracking := getEventTracking(requestExtPrebid, r.StartTime, &r.Account, e.bidderInfo, e.externalURL)
		adapterBids = evTracking.modifyBidsForEvents(adapterBids)

		r.HookExecutor.ExecuteAllProcessedBidResponsesStage(adapterBids)

		if targData != nil {
			multiBidMap := buildMultiBidMap(requestExtPrebid)

			// A non-nil auction is only needed if targeting is active. (It is used below this block to extract cache keys)
			auc = newAuction(adapterBids, len(r.BidRequestWrapper.Imp), targData.preferDeals)
			auc.validateAndUpdateMultiBid(adapterBids, targData.preferDeals, r.Account.DefaultBidLimit)
			auc.setRoundedPrices(targData.priceGranularity)

			if requestExtPrebid.SupportDeals {
				dealErrs := applyDealSupport(r.BidRequestWrapper.BidRequest, auc, bidCategory, multiBidMap)
				errs = append(errs, dealErrs...)
			}

			bidResponseExt = e.makeExtBidResponse(adapterBids, adapterExtra, r, responseDebugAllow, requestExtPrebid.Passthrough, fledge, errs)
			if debugLog.DebugEnabledOrOverridden {
				if bidRespExtBytes, err := json.Marshal(bidResponseExt); err == nil {
					debugLog.Data.Response = string(bidRespExtBytes)
				} else {
					debugLog.Data.Response = "Unable to marshal response ext for debugging"
					errs = append(errs, err)
				}
			}

			cacheErrs = auc.doCache(ctx, e.cache, targData, evTracking, r.BidRequestWrapper.BidRequest, 60, &r.Account.CacheTTL, bidCategory, debugLog)
			if len(cacheErrs) > 0 {
				errs = append(errs, cacheErrs...)
			}

			targData.setTargeting(auc, r.BidRequestWrapper.BidRequest.App != nil, bidCategory, r.Account.TruncateTargetAttribute, multiBidMap)
		}
		bidResponseExt = e.makeExtBidResponse(adapterBids, adapterExtra, r, responseDebugAllow, requestExtPrebid.Passthrough, fledge, errs)
	} else {
		bidResponseExt = e.makeExtBidResponse(adapterBids, adapterExtra, r, responseDebugAllow, requestExtPrebid.Passthrough, fledge, errs)

		if debugLog.DebugEnabledOrOverridden {

			if bidRespExtBytes, err := json.Marshal(bidResponseExt); err == nil {
				debugLog.Data.Response = string(bidRespExtBytes)
			} else {
				debugLog.Data.Response = "Unable to marshal response ext for debugging"
				errs = append(errs, err)
			}
		}
	}

	if !accountDebugAllow && !debugLog.DebugOverride {
		accountDebugDisabledWarning := openrtb_ext.ExtBidderMessage{
			Code:    errortypes.AccountLevelDebugDisabledWarningCode,
			Message: "debug turned off for account",
		}
		bidResponseExt.Warnings[openrtb_ext.BidderReservedGeneral] = append(bidResponseExt.Warnings[openrtb_ext.BidderReservedGeneral], accountDebugDisabledWarning)
	}

	for _, warning := range r.Warnings {
		generalWarning := openrtb_ext.ExtBidderMessage{
			Code:    errortypes.ReadCode(warning),
			Message: warning.Error(),
		}
		bidResponseExt.Warnings[openrtb_ext.BidderReservedGeneral] = append(bidResponseExt.Warnings[openrtb_ext.BidderReservedGeneral], generalWarning)
	}

	e.bidValidationEnforcement.SetBannerCreativeMaxSize(r.Account.Validations)

	// Build the response
	bidResponse, err := e.buildBidResponse(ctx, liveAdapters, adapterBids, r.BidRequestWrapper.BidRequest, adapterExtra, auc, bidResponseExt, cacheInstructions.returnCreative, r.ImpExtInfoMap, r.PubID, errs)

	bidResponse = adservertargeting.Apply(r.BidRequestWrapper, r.ResolvedBidRequest, bidResponse, r.QueryParams, bidResponseExt, r.Account.TruncateTargetAttribute)

	bidResponse.Ext, err = encodeBidResponseExt(bidResponseExt)

	return bidResponse, err
}

func buildMultiBidMap(prebid *openrtb_ext.ExtRequestPrebid) map[string]openrtb_ext.ExtMultiBid {
	if prebid == nil || prebid.MultiBid == nil {
		return nil
	}

	// validation already done in validateRequestExt(), directly build a map here for downstream processing
	multiBidMap := make(map[string]openrtb_ext.ExtMultiBid)
	for _, multiBid := range prebid.MultiBid {
		if multiBid.Bidder != "" {
			multiBidMap[multiBid.Bidder] = *multiBid
		} else {
			for _, bidder := range multiBid.Bidders {
				multiBidMap[bidder] = *multiBid
			}
		}
	}

	return multiBidMap
}

func (e *exchange) parseGDPRDefaultValue(r *openrtb_ext.RequestWrapper) gdpr.Signal {
	gdprDefaultValue := e.gdprDefaultValue

	var geo *openrtb2.Geo
	if r.User != nil && r.User.Geo != nil {
		geo = r.User.Geo
	} else if r.Device != nil && r.Device.Geo != nil {
		geo = r.Device.Geo
	}

	if geo != nil {
		// If we have a country set, and it is on the list, we assume GDPR applies if not set on the request.
		// Otherwise we assume it does not apply as long as it appears "valid" (is 3 characters long).
		if _, found := e.privacyConfig.GDPR.EEACountriesMap[strings.ToUpper(geo.Country)]; found {
			gdprDefaultValue = gdpr.SignalYes
		} else if len(geo.Country) == 3 {
			// The country field is formatted properly as a three character country code
			gdprDefaultValue = gdpr.SignalNo
		}
	}

	return gdprDefaultValue
}

func recordImpMetrics(r *openrtb_ext.RequestWrapper, metricsEngine metrics.MetricsEngine) {
	for _, impInRequest := range r.GetImp() {
		var impLabels metrics.ImpLabels = metrics.ImpLabels{
			BannerImps: impInRequest.Banner != nil,
			VideoImps:  impInRequest.Video != nil,
			AudioImps:  impInRequest.Audio != nil,
			NativeImps: impInRequest.Native != nil,
		}
		metricsEngine.RecordImps(impLabels)
	}
}

// applyDealSupport updates targeting keys with deal prefixes if minimum deal tier exceeded
func applyDealSupport(bidRequest *openrtb2.BidRequest, auc *auction, bidCategory map[string]string, multiBid map[string]openrtb_ext.ExtMultiBid) []error {
	errs := []error{}
	impDealMap := getDealTiers(bidRequest)

	for impID, topBidsPerImp := range auc.winningBidsByBidder {
		impDeal := impDealMap[impID]
		for bidder, topBidsPerBidder := range topBidsPerImp {
			maxBid := bidsToUpdate(multiBid, bidder.String())

			for i, topBid := range topBidsPerBidder {
				if i == maxBid {
					break
				}
				if topBid.DealPriority > 0 {
					if validateDealTier(impDeal[bidder]) {
						updateHbPbCatDur(topBid, impDeal[bidder], bidCategory)
					} else {
						errs = append(errs, fmt.Errorf("dealTier configuration invalid for bidder '%s', imp ID '%s'", string(bidder), impID))
					}
				}
			}
		}
	}

	return errs
}

// By default, update 1 bid,
// For 2nd and the following bids, updateHbPbCatDur only if this bidder's multibid config is fully defined.
func bidsToUpdate(multiBid map[string]openrtb_ext.ExtMultiBid, bidder string) int {
	if multiBid != nil {
		if bidderMultiBid, ok := multiBid[bidder]; ok && bidderMultiBid.TargetBidderCodePrefix != "" {
			return *bidderMultiBid.MaxBids
		}
	}

	return openrtb_ext.DefaultBidLimit
}

// getDealTiers creates map of impression to bidder deal tier configuration
func getDealTiers(bidRequest *openrtb2.BidRequest) map[string]openrtb_ext.DealTierBidderMap {
	impDealMap := make(map[string]openrtb_ext.DealTierBidderMap)

	for _, imp := range bidRequest.Imp {
		dealTierBidderMap, err := openrtb_ext.ReadDealTiersFromImp(imp)
		if err != nil {
			continue
		}
		impDealMap[imp.ID] = dealTierBidderMap
	}

	return impDealMap
}

func validateDealTier(dealTier openrtb_ext.DealTier) bool {
	return len(dealTier.Prefix) > 0 && dealTier.MinDealTier > 0
}

func updateHbPbCatDur(bid *entities.PbsOrtbBid, dealTier openrtb_ext.DealTier, bidCategory map[string]string) {
	if bid.DealPriority >= dealTier.MinDealTier {
		prefixTier := fmt.Sprintf("%s%d_", dealTier.Prefix, bid.DealPriority)
		bid.DealTierSatisfied = true

		if oldCatDur, ok := bidCategory[bid.Bid.ID]; ok {
			oldCatDurSplit := strings.SplitAfterN(oldCatDur, "_", 2)
			oldCatDurSplit[0] = prefixTier

			newCatDur := strings.Join(oldCatDurSplit, "")
			bidCategory[bid.Bid.ID] = newCatDur
		}
	}
}

func (e *exchange) makeAuctionContext(ctx context.Context, needsCache bool) (auctionCtx context.Context, cancel context.CancelFunc) {
	auctionCtx = ctx
	cancel = func() {}
	if needsCache {
		if deadline, ok := ctx.Deadline(); ok {
			auctionCtx, cancel = context.WithDeadline(ctx, deadline.Add(-e.cacheTime))
		}
	}
	return
}

// This piece sends all the requests to the bidder adapters and gathers the results.
func (e *exchange) getAllBids(
	ctx context.Context,
	bidderRequests []BidderRequest,
	bidAdjustments map[string]float64,
	conversions currency.Conversions,
	accountDebugAllowed bool,
	globalPrivacyControlHeader string,
	headerDebugAllowed bool,
	alternateBidderCodes openrtb_ext.ExtAlternateBidderCodes,
	experiment *openrtb_ext.Experiment,
	hookExecutor hookexecution.StageExecutor) (
	map[openrtb_ext.BidderName]*entities.PbsOrtbSeatBid,
	map[openrtb_ext.BidderName]*seatResponseExtra,
	*openrtb_ext.Fledge,
	bool) {
	// Set up pointers to the bid results
	adapterBids := make(map[openrtb_ext.BidderName]*entities.PbsOrtbSeatBid, len(bidderRequests))
	adapterExtra := make(map[openrtb_ext.BidderName]*seatResponseExtra, len(bidderRequests))
	chBids := make(chan *bidResponseWrapper, len(bidderRequests))
	bidsFound := false

	for _, bidder := range bidderRequests {
		// Here we actually call the adapters and collect the bids.
		bidderRunner := e.recoverSafely(bidderRequests, func(bidderRequest BidderRequest, conversions currency.Conversions) {
			// Passing in aName so a doesn't change out from under the go routine
			if bidderRequest.BidderLabels.Adapter == "" {
				glog.Errorf("Exchange: bidlables for %s (%s) missing adapter string", bidderRequest.BidderName, bidderRequest.BidderCoreName)
				bidderRequest.BidderLabels.Adapter = bidderRequest.BidderCoreName
			}
			brw := new(bidResponseWrapper)
			brw.bidder = bidderRequest.BidderName
			brw.adapter = bidderRequest.BidderCoreName
			// Defer basic metrics to insure we capture them after all the values have been set
			defer func() {
				e.me.RecordAdapterRequest(bidderRequest.BidderLabels)
			}()
			start := time.Now()

			reqInfo := adapters.NewExtraRequestInfo(conversions)
			reqInfo.PbsEntryPoint = bidderRequest.BidderLabels.RType
			reqInfo.GlobalPrivacyControlHeader = globalPrivacyControlHeader

			bidReqOptions := bidRequestOptions{
				accountDebugAllowed: accountDebugAllowed,
				headerDebugAllowed:  headerDebugAllowed,
				addCallSignHeader:   isAdsCertEnabled(experiment, e.bidderInfo[string(bidderRequest.BidderName)]),
				bidAdjustments:      bidAdjustments,
			}
			seatBids, err := e.adapterMap[bidderRequest.BidderCoreName].requestBid(ctx, bidderRequest, conversions, &reqInfo, e.adsCertSigner, bidReqOptions, alternateBidderCodes, hookExecutor)

			// Add in time reporting
			elapsed := time.Since(start)
			brw.adapterSeatBids = seatBids
			// Structure to record extra tracking data generated during bidding
			ae := new(seatResponseExtra)
			ae.ResponseTimeMillis = int(elapsed / time.Millisecond)
			if len(seatBids) != 0 {
				ae.HttpCalls = seatBids[0].HttpCalls
			}

			// Timing statistics
			e.me.RecordAdapterTime(bidderRequest.BidderLabels, time.Since(start))
			bidderRequest.BidderLabels.AdapterBids = bidsToMetric(brw.adapterSeatBids)
			bidderRequest.BidderLabels.AdapterErrors = errorsToMetric(err)
			// Append any bid validation errors to the error list
			ae.Errors = errsToBidderErrors(err)
			ae.Warnings = errsToBidderWarnings(err)
			brw.adapterExtra = ae
			for _, seatBid := range seatBids {
				if seatBid != nil {
					for _, bid := range seatBid.Bids {
						var cpm = float64(bid.Bid.Price * 1000)
						e.me.RecordAdapterPrice(bidderRequest.BidderLabels, cpm)
						e.me.RecordAdapterBidReceived(bidderRequest.BidderLabels, bid.BidType, bid.Bid.AdM != "")
					}
				}
			}
			chBids <- brw
		}, chBids)
		go bidderRunner(bidder, conversions)
	}
	var fledge *openrtb_ext.Fledge

	// Wait for the bidders to do their thing
	for i := 0; i < len(bidderRequests); i++ {
		brw := <-chBids

		//if bidder returned no bids back - remove bidder from further processing
		for _, seatBid := range brw.adapterSeatBids {
			if seatBid != nil {
				bidderName := openrtb_ext.BidderName(seatBid.Seat)
				if len(seatBid.Bids) != 0 {
					if val, ok := adapterBids[bidderName]; ok {
						adapterBids[bidderName].Bids = append(val.Bids, seatBid.Bids...)
					} else {
						adapterBids[bidderName] = seatBid
					}
				}
				// collect fledgeAuctionConfigs separately from bids, as empty seatBids may be discarded
				fledge = collectFledgeFromSeatBid(fledge, bidderName, brw.adapter, seatBid)
			}
		}
		//but we need to add all bidders data to adapterExtra to have metrics and other metadata
		adapterExtra[brw.bidder] = brw.adapterExtra

		if !bidsFound && adapterBids[brw.bidder] != nil && len(adapterBids[brw.bidder].Bids) > 0 {
			bidsFound = true
		}
	}

	return adapterBids, adapterExtra, fledge, bidsFound
}

func collectFledgeFromSeatBid(fledge *openrtb_ext.Fledge, bidderName openrtb_ext.BidderName, adapterName openrtb_ext.BidderName, seatBid *entities.PbsOrtbSeatBid) *openrtb_ext.Fledge {
	if seatBid.FledgeAuctionConfigs != nil {
		if fledge == nil {
			fledge = &openrtb_ext.Fledge{
				AuctionConfigs: make([]*openrtb_ext.FledgeAuctionConfig, 0, len(seatBid.FledgeAuctionConfigs)),
			}
		}
		for _, config := range seatBid.FledgeAuctionConfigs {
			fledge.AuctionConfigs = append(fledge.AuctionConfigs, &openrtb_ext.FledgeAuctionConfig{
				Bidder:  bidderName.String(),
				Adapter: config.Bidder,
				ImpId:   config.ImpId,
				Config:  config.Config,
			})
		}
	}
	return fledge
}

func (e *exchange) recoverSafely(bidderRequests []BidderRequest,
	inner func(BidderRequest, currency.Conversions),
	chBids chan *bidResponseWrapper) func(BidderRequest, currency.Conversions) {
	return func(bidderRequest BidderRequest, conversions currency.Conversions) {
		defer func() {
			if r := recover(); r != nil {

				allBidders := ""
				sb := strings.Builder{}
				for _, bidder := range bidderRequests {
					sb.WriteString(bidder.BidderName.String())
					sb.WriteString(",")
				}
				if sb.Len() > 0 {
					allBidders = sb.String()[:sb.Len()-1]
				}

				glog.Errorf("OpenRTB auction recovered panic from Bidder %s: %v. "+
					"Account id: %s, All Bidders: %s, Stack trace is: %v",
					bidderRequest.BidderCoreName, r, bidderRequest.BidderLabels.PubID, allBidders, string(debug.Stack()))
				e.me.RecordAdapterPanic(bidderRequest.BidderLabels)
				// Let the master request know that there is no data here
				brw := new(bidResponseWrapper)
				brw.adapterExtra = new(seatResponseExtra)
				chBids <- brw
			}
		}()
		inner(bidderRequest, conversions)
	}
}

func bidsToMetric(seatBids []*entities.PbsOrtbSeatBid) metrics.AdapterBid {
	for _, seatBid := range seatBids {
		if seatBid != nil && len(seatBid.Bids) != 0 {
			return metrics.AdapterBidPresent
		}
	}
	return metrics.AdapterBidNone
}

func errorsToMetric(errs []error) map[metrics.AdapterError]struct{} {
	if len(errs) == 0 {
		return nil
	}
	ret := make(map[metrics.AdapterError]struct{}, len(errs))
	var s struct{}
	for _, err := range errs {
		switch errortypes.ReadCode(err) {
		case errortypes.TimeoutErrorCode:
			ret[metrics.AdapterErrorTimeout] = s
		case errortypes.BadInputErrorCode:
			ret[metrics.AdapterErrorBadInput] = s
		case errortypes.BadServerResponseErrorCode:
			ret[metrics.AdapterErrorBadServerResponse] = s
		case errortypes.FailedToRequestBidsErrorCode:
			ret[metrics.AdapterErrorFailedToRequestBids] = s
		case errortypes.AlternateBidderCodeWarningCode:
			ret[metrics.AdapterErrorValidation] = s
		default:
			ret[metrics.AdapterErrorUnknown] = s
		}
	}
	return ret
}

func errsToBidderErrors(errs []error) []openrtb_ext.ExtBidderMessage {
	sErr := make([]openrtb_ext.ExtBidderMessage, 0)
	for _, err := range errortypes.FatalOnly(errs) {
		newErr := openrtb_ext.ExtBidderMessage{
			Code:    errortypes.ReadCode(err),
			Message: err.Error(),
		}
		sErr = append(sErr, newErr)
	}

	return sErr
}

func errsToBidderWarnings(errs []error) []openrtb_ext.ExtBidderMessage {
	sWarn := make([]openrtb_ext.ExtBidderMessage, 0)
	for _, warn := range errortypes.WarningOnly(errs) {
		newErr := openrtb_ext.ExtBidderMessage{
			Code:    errortypes.ReadCode(warn),
			Message: warn.Error(),
		}
		sWarn = append(sWarn, newErr)
	}
	return sWarn
}

// This piece takes all the bids supplied by the adapters and crafts an openRTB response to send back to the requester
func (e *exchange) buildBidResponse(ctx context.Context, liveAdapters []openrtb_ext.BidderName, adapterSeatBids map[openrtb_ext.BidderName]*entities.PbsOrtbSeatBid, bidRequest *openrtb2.BidRequest, adapterExtra map[openrtb_ext.BidderName]*seatResponseExtra, auc *auction, bidResponseExt *openrtb_ext.ExtBidResponse, returnCreative bool, impExtInfoMap map[string]ImpExtInfo, pubID string, errList []error) (*openrtb2.BidResponse, error) {
	bidResponse := new(openrtb2.BidResponse)
	var err error

	bidResponse.ID = bidRequest.ID
	if len(liveAdapters) == 0 {
		// signal "Invalid Request" if no valid bidders.
		bidResponse.NBR = openrtb3.NoBidInvalidRequest.Ptr()
	}

	// Create the SeatBids. We use a zero sized slice so that we can append non-zero seat bids, and not include seatBid
	// objects for seatBids without any bids. Preallocate the max possible size to avoid reallocating the array as we go.
	seatBids := make([]openrtb2.SeatBid, 0, len(liveAdapters))
	for a, adapterSeatBids := range adapterSeatBids {
		//while processing every single bib, do we need to handle categories here?
		if adapterSeatBids != nil && len(adapterSeatBids.Bids) > 0 {
			sb := e.makeSeatBid(adapterSeatBids, a, adapterExtra, auc, returnCreative, impExtInfoMap, bidResponseExt, pubID)
			seatBids = append(seatBids, *sb)
			bidResponse.Cur = adapterSeatBids.Currency
		}
	}

	bidResponse.SeatBid = seatBids

	return bidResponse, err
}

func encodeBidResponseExt(bidResponseExt *openrtb_ext.ExtBidResponse) ([]byte, error) {
	buffer := &bytes.Buffer{}
	enc := json.NewEncoder(buffer)

	enc.SetEscapeHTML(false)
	err := enc.Encode(bidResponseExt)

	return buffer.Bytes(), err
}

func applyCategoryMapping(ctx context.Context, targeting openrtb_ext.ExtRequestTargeting, seatBids map[openrtb_ext.BidderName]*entities.PbsOrtbSeatBid, categoriesFetcher stored_requests.CategoryFetcher, targData *targetData, booleanGenerator deduplicateChanceGenerator) (map[string]string, map[openrtb_ext.BidderName]*entities.PbsOrtbSeatBid, []string, error) {
	res := make(map[string]string)

	type bidDedupe struct {
		bidderName openrtb_ext.BidderName
		bidIndex   int
		bidID      string
		bidPrice   string
	}

	dedupe := make(map[string]bidDedupe)

	// applyCategoryMapping doesn't get called unless
	brandCatExt := targeting.IncludeBrandCategory

	//If ext.prebid.targeting.includebrandcategory is present in ext then competitive exclusion feature is on.
	var includeBrandCategory = brandCatExt != nil //if not present - category will no be appended
	appendBidderNames := targeting.AppendBidderNames

	var primaryAdServer string
	var publisher string
	var err error
	var rejections []string
	var translateCategories = true

	if includeBrandCategory && brandCatExt.WithCategory {
		if brandCatExt.TranslateCategories != nil {
			translateCategories = *brandCatExt.TranslateCategories
		}
		//if translateCategories is set to false, ignore checking primaryAdServer and publisher
		if translateCategories {
			//if ext.prebid.targeting.includebrandcategory present but primaryadserver/publisher not present then error out the request right away.
			primaryAdServer, err = getPrimaryAdServer(brandCatExt.PrimaryAdServer) //1-Freewheel 2-DFP
			if err != nil {
				return res, seatBids, rejections, err
			}
			publisher = brandCatExt.Publisher
		}
	}

	seatBidsToRemove := make([]openrtb_ext.BidderName, 0)

	for bidderName, seatBid := range seatBids {
		bidsToRemove := make([]int, 0)
		for bidInd := range seatBid.Bids {
			bid := seatBid.Bids[bidInd]
			bidID := bid.Bid.ID
			var duration int
			var category string
			var pb string

			if bid.BidVideo != nil {
				duration = bid.BidVideo.Duration
				category = bid.BidVideo.PrimaryCategory
			}
			if brandCatExt.WithCategory && category == "" {
				bidIabCat := bid.Bid.Cat
				if len(bidIabCat) != 1 {
					//TODO: add metrics
					//on receiving bids from adapters if no unique IAB category is returned  or if no ad server category is returned discard the bid
					bidsToRemove = append(bidsToRemove, bidInd)
					rejections = updateRejections(rejections, bidID, "Bid did not contain a category")
					continue
				}
				if translateCategories {
					//if unique IAB category is present then translate it to the adserver category based on mapping file
					category, err = categoriesFetcher.FetchCategories(ctx, primaryAdServer, publisher, bidIabCat[0])
					if err != nil || category == "" {
						//TODO: add metrics
						//if mapping required but no mapping file is found then discard the bid
						bidsToRemove = append(bidsToRemove, bidInd)
						reason := fmt.Sprintf("Category mapping file for primary ad server: '%s', publisher: '%s' not found", primaryAdServer, publisher)
						rejections = updateRejections(rejections, bidID, reason)
						continue
					}
				} else {
					//category translation is disabled, continue with IAB category
					category = bidIabCat[0]
				}
			}

			// TODO: consider should we remove bids with zero duration here?

			pb = GetPriceBucket(bid.Bid.Price, targData.priceGranularity)

			newDur := duration
			if len(targeting.DurationRangeSec) > 0 {
				durationRange := make([]int, len(targeting.DurationRangeSec))
				copy(durationRange, targeting.DurationRangeSec)
				sort.Ints(durationRange)

				//if the bid is above the range of the listed durations (and outside the buffer), reject the bid
				if duration > durationRange[len(durationRange)-1] {
					bidsToRemove = append(bidsToRemove, bidInd)
					rejections = updateRejections(rejections, bidID, "Bid duration exceeds maximum allowed")
					continue
				}
				for _, dur := range durationRange {
					if duration <= dur {
						newDur = dur
						break
					}
				}
			}

			var categoryDuration string
			var dupeKey string
			if brandCatExt.WithCategory {
				categoryDuration = fmt.Sprintf("%s_%s_%ds", pb, category, newDur)
				dupeKey = category
			} else {
				categoryDuration = fmt.Sprintf("%s_%ds", pb, newDur)
				dupeKey = categoryDuration
			}

			if appendBidderNames {
				categoryDuration = fmt.Sprintf("%s_%s", categoryDuration, bidderName.String())
			}

			if dupe, ok := dedupe[dupeKey]; ok {

				dupeBidPrice, err := strconv.ParseFloat(dupe.bidPrice, 64)
				if err != nil {
					dupeBidPrice = 0
				}
				currBidPrice, err := strconv.ParseFloat(pb, 64)
				if err != nil {
					currBidPrice = 0
				}
				if dupeBidPrice == currBidPrice {
					if booleanGenerator.Generate() {
						dupeBidPrice = -1
					} else {
						currBidPrice = -1
					}
				}

				if dupeBidPrice < currBidPrice {
					if dupe.bidderName == bidderName {
						// An older bid from the current bidder
						bidsToRemove = append(bidsToRemove, dupe.bidIndex)
						rejections = updateRejections(rejections, dupe.bidID, "Bid was deduplicated")
					} else {
						// An older bid from a different seatBid we've already finished with
						oldSeatBid := (seatBids)[dupe.bidderName]
						rejections = updateRejections(rejections, dupe.bidID, "Bid was deduplicated")
						if len(oldSeatBid.Bids) == 1 {
							seatBidsToRemove = append(seatBidsToRemove, dupe.bidderName)
						} else {
							// This is a very rare, but still possible case where bid needs to be removed from already processed bidder
							// This happens when current processing bidder has a bid that has same deduplication key as a bid from already processed bidder
							// and already processed bid was selected to be removed
							// See example of input data in unit test `TestCategoryMappingTwoBiddersManyBidsEachNoCategorySamePrice`
							// Need to remove bid by name, not index in this case
							removeBidById(oldSeatBid, dupe.bidID)
						}
					}
					delete(res, dupe.bidID)
				} else {
					// Remove this bid
					bidsToRemove = append(bidsToRemove, bidInd)
					rejections = updateRejections(rejections, bidID, "Bid was deduplicated")
					continue
				}
			}
			res[bidID] = categoryDuration
			dedupe[dupeKey] = bidDedupe{bidderName: bidderName, bidIndex: bidInd, bidID: bidID, bidPrice: pb}
		}

		if len(bidsToRemove) > 0 {
			sort.Ints(bidsToRemove)
			if len(bidsToRemove) == len(seatBid.Bids) {
				//if all bids are invalid - remove entire seat bid
				seatBidsToRemove = append(seatBidsToRemove, bidderName)
			} else {
				bids := seatBid.Bids
				for i := len(bidsToRemove) - 1; i >= 0; i-- {
					remInd := bidsToRemove[i]
					bids = append(bids[:remInd], bids[remInd+1:]...)
				}
				seatBid.Bids = bids
			}
		}

	}
	for _, seatBidInd := range seatBidsToRemove {
		seatBids[seatBidInd].Bids = nil
	}

	return res, seatBids, rejections, nil
}

func removeBidById(seatBid *entities.PbsOrtbSeatBid, bidID string) {
	//Find index of bid to remove
	dupeBidIndex := -1
	for i, bid := range seatBid.Bids {
		if bid.Bid.ID == bidID {
			dupeBidIndex = i
			break
		}
	}
	if dupeBidIndex != -1 {
		if dupeBidIndex < len(seatBid.Bids)-1 {
			seatBid.Bids = append(seatBid.Bids[:dupeBidIndex], seatBid.Bids[dupeBidIndex+1:]...)
		} else if dupeBidIndex == len(seatBid.Bids)-1 {
			seatBid.Bids = seatBid.Bids[:len(seatBid.Bids)-1]
		}
	}
}

func updateRejections(rejections []string, bidID string, reason string) []string {
	message := fmt.Sprintf("bid rejected [bid ID: %s] reason: %s", bidID, reason)
	return append(rejections, message)
}

func getPrimaryAdServer(adServerId int) (string, error) {
	switch adServerId {
	case 1:
		return "freewheel", nil
	case 2:
		return "dfp", nil
	default:
		return "", fmt.Errorf("Primary ad server %d not recognized", adServerId)
	}
}

// Extract all the data from the SeatBids and build the ExtBidResponse
func (e *exchange) makeExtBidResponse(adapterBids map[openrtb_ext.BidderName]*entities.PbsOrtbSeatBid, adapterExtra map[openrtb_ext.BidderName]*seatResponseExtra, r AuctionRequest, debugInfo bool, passthrough json.RawMessage, fledge *openrtb_ext.Fledge, errList []error) *openrtb_ext.ExtBidResponse {
	bidResponseExt := &openrtb_ext.ExtBidResponse{
		Errors:               make(map[openrtb_ext.BidderName][]openrtb_ext.ExtBidderMessage, len(adapterBids)),
		Warnings:             make(map[openrtb_ext.BidderName][]openrtb_ext.ExtBidderMessage, len(adapterBids)),
		ResponseTimeMillis:   make(map[openrtb_ext.BidderName]int, len(adapterBids)),
		RequestTimeoutMillis: r.BidRequestWrapper.BidRequest.TMax,
	}
	if debugInfo {
		bidResponseExt.Debug = &openrtb_ext.ExtResponseDebug{
			HttpCalls:       make(map[openrtb_ext.BidderName][]*openrtb_ext.ExtHttpCall),
			ResolvedRequest: r.ResolvedBidRequest,
		}
	}

	var auctionTimestamp int64
	if !r.StartTime.IsZero() {
		auctionTimestamp = r.StartTime.UnixMilli()
	}

	if auctionTimestamp > 0 ||
		passthrough != nil ||
		fledge != nil {
		bidResponseExt.Prebid = &openrtb_ext.ExtResponsePrebid{
			AuctionTimestamp: auctionTimestamp,
			Passthrough:      passthrough,
			Fledge:           fledge,
		}
	}

	for bidderName, responseExtra := range adapterExtra {

		if debugInfo && len(responseExtra.HttpCalls) > 0 {
			bidResponseExt.Debug.HttpCalls[bidderName] = responseExtra.HttpCalls
		}
		if len(responseExtra.Warnings) > 0 {
			bidResponseExt.Warnings[bidderName] = responseExtra.Warnings
		}
		// Only make an entry for bidder errors if the bidder reported any.
		if len(responseExtra.Errors) > 0 {
			bidResponseExt.Errors[bidderName] = responseExtra.Errors
		}
		if len(errList) > 0 {
			bidResponseExt.Errors[openrtb_ext.PrebidExtKey] = errsToBidderErrors(errList)
		}
		bidResponseExt.ResponseTimeMillis[bidderName] = responseExtra.ResponseTimeMillis
		// Defering the filling of bidResponseExt.Usersync[bidderName] until later

	}
	return bidResponseExt
}

// Return an openrtb seatBid for a bidder
// BuildBidResponse is responsible for ensuring nil bid seatbids are not included
func (e *exchange) makeSeatBid(adapterBid *entities.PbsOrtbSeatBid, adapter openrtb_ext.BidderName, adapterExtra map[openrtb_ext.BidderName]*seatResponseExtra, auc *auction, returnCreative bool, impExtInfoMap map[string]ImpExtInfo, bidResponseExt *openrtb_ext.ExtBidResponse, pubID string) *openrtb2.SeatBid {
	seatBid := &openrtb2.SeatBid{
		Seat:  adapter.String(),
		Group: 0, // Prebid cannot support roadblocking
	}

	var errList []error
	seatBid.Bid, errList = e.makeBid(adapterBid.Bids, auc, returnCreative, impExtInfoMap, bidResponseExt, adapter, pubID)
	if len(errList) > 0 {
		adapterExtra[adapter].Errors = append(adapterExtra[adapter].Errors, errsToBidderErrors(errList)...)
	}

	return seatBid
}

func (e *exchange) makeBid(bids []*entities.PbsOrtbBid, auc *auction, returnCreative bool, impExtInfoMap map[string]ImpExtInfo, bidResponseExt *openrtb_ext.ExtBidResponse, adapter openrtb_ext.BidderName, pubID string) ([]openrtb2.Bid, []error) {
	result := make([]openrtb2.Bid, 0, len(bids))
	errs := make([]error, 0, 1)

	for _, bid := range bids {
		if e.bidValidationEnforcement.BannerCreativeMaxSize == config.ValidationEnforce && bid.BidType == openrtb_ext.BidTypeBanner {
			if !e.validateBannerCreativeSize(bid, bidResponseExt, adapter, pubID, e.bidValidationEnforcement.BannerCreativeMaxSize) {
				continue // Don't add bid to result
			}
		} else if e.bidValidationEnforcement.BannerCreativeMaxSize == config.ValidationWarn && bid.BidType == openrtb_ext.BidTypeBanner {
			e.validateBannerCreativeSize(bid, bidResponseExt, adapter, pubID, e.bidValidationEnforcement.BannerCreativeMaxSize)
		}
		if _, ok := impExtInfoMap[bid.Bid.ImpID]; ok {
			if e.bidValidationEnforcement.SecureMarkup == config.ValidationEnforce && (bid.BidType == openrtb_ext.BidTypeBanner || bid.BidType == openrtb_ext.BidTypeVideo) {
				if !e.validateBidAdM(bid, bidResponseExt, adapter, pubID, e.bidValidationEnforcement.SecureMarkup) {
					continue // Don't add bid to result
				}
			} else if e.bidValidationEnforcement.SecureMarkup == config.ValidationWarn && (bid.BidType == openrtb_ext.BidTypeBanner || bid.BidType == openrtb_ext.BidTypeVideo) {
				e.validateBidAdM(bid, bidResponseExt, adapter, pubID, e.bidValidationEnforcement.SecureMarkup)
			}

		}
		bidExtPrebid := &openrtb_ext.ExtBidPrebid{
			DealPriority:      bid.DealPriority,
			DealTierSatisfied: bid.DealTierSatisfied,
			Events:            bid.BidEvents,
			Targeting:         bid.BidTargets,
			Type:              bid.BidType,
			Meta:              bid.BidMeta,
			Video:             bid.BidVideo,
			BidId:             bid.GeneratedBidID,
			TargetBidderCode:  bid.TargetBidderCode,
		}

		if cacheInfo, found := e.getBidCacheInfo(bid, auc); found {
			bidExtPrebid.Cache = &openrtb_ext.ExtBidPrebidCache{
				Bids: &cacheInfo,
			}
		}

		if bidExtJSON, err := makeBidExtJSON(bid.Bid.Ext, bidExtPrebid, impExtInfoMap, bid.Bid.ImpID, bid.OriginalBidCPM, bid.OriginalBidCur); err != nil {
			errs = append(errs, err)
		} else {
			result = append(result, *bid.Bid)
			resultBid := &result[len(result)-1]
			resultBid.Ext = bidExtJSON
			if !returnCreative {
				resultBid.AdM = ""
			}
		}
	}
	return result, errs
}

func makeBidExtJSON(ext json.RawMessage, prebid *openrtb_ext.ExtBidPrebid, impExtInfoMap map[string]ImpExtInfo, impId string, originalBidCpm float64, originalBidCur string) (json.RawMessage, error) {
	var extMap map[string]interface{}

	if len(ext) != 0 {
		if err := json.Unmarshal(ext, &extMap); err != nil {
			return nil, err
		}
	} else {
		extMap = make(map[string]interface{})
	}

	//ext.origbidcpm
	if originalBidCpm >= 0 {
		extMap[openrtb_ext.OriginalBidCpmKey] = originalBidCpm
	}

	//ext.origbidcur
	if originalBidCur != "" {
		extMap[openrtb_ext.OriginalBidCurKey] = originalBidCur
	}

	// ext.prebid
	if prebid.Meta == nil && maputil.HasElement(extMap, "prebid", "meta") {
		metaContainer := struct {
			Prebid struct {
				Meta openrtb_ext.ExtBidPrebidMeta `json:"meta"`
			} `json:"prebid"`
		}{}
		if err := json.Unmarshal(ext, &metaContainer); err != nil {
			return nil, fmt.Errorf("error validaing response from server, %s", err)
		}
		prebid.Meta = &metaContainer.Prebid.Meta
	}

	// ext.prebid.storedrequestattributes and ext.prebid.passthrough
	if impExtInfo, ok := impExtInfoMap[impId]; ok {
		prebid.Passthrough = impExtInfoMap[impId].Passthrough
		if impExtInfo.EchoVideoAttrs {
			videoData, _, _, err := jsonparser.Get(impExtInfo.StoredImp, "video")
			if err != nil && err != jsonparser.KeyPathNotFoundError {
				return nil, err
			}
			//handler for case where EchoVideoAttrs is true, but video data is not found
			if len(videoData) > 0 {
				extMap[openrtb_ext.StoredRequestAttributes] = json.RawMessage(videoData)
			}
		}
	}
	extMap[openrtb_ext.PrebidExtKey] = prebid
	return json.Marshal(extMap)
}

// If bid got cached inside `(a *auction) doCache(ctx context.Context, cache prebid_cache_client.Client, targData *targetData, bidRequest *openrtb2.BidRequest, ttlBuffer int64, defaultTTLs *config.DefaultTTLs, bidCategory map[string]string)`,
// a UUID should be found inside `a.cacheIds` or `a.vastCacheIds`. This function returns the UUID along with the internal cache URL
func (e *exchange) getBidCacheInfo(bid *entities.PbsOrtbBid, auction *auction) (cacheInfo openrtb_ext.ExtBidPrebidCacheBids, found bool) {
	uuid, found := findCacheID(bid, auction)

	if found {
		cacheInfo.CacheId = uuid
		cacheInfo.Url = buildCacheURL(e.cache, uuid)
	}

	return
}

func (e *exchange) getAuctionCurrencyRates(requestRates *openrtb_ext.ExtRequestCurrency) currency.Conversions {
	if requestRates == nil {
		// No bidRequest.ext.currency field was found, use PBS rates as usual
		return e.currencyConverter.Rates()
	}

	// If bidRequest.ext.currency.usepbsrates is nil, we understand its value as true. It will be false
	// only if it's explicitly set to false
	usePbsRates := requestRates.UsePBSRates == nil || *requestRates.UsePBSRates

	if !usePbsRates {
		// At this point, we can safely assume the ConversionRates map is not empty because
		// validateCustomRates(bidReqCurrencyRates *openrtb_ext.ExtRequestCurrency) would have
		// thrown an error under such conditions.
		return currency.NewRates(requestRates.ConversionRates)
	}

	// Both PBS and custom rates can be used, check if ConversionRates is not empty
	if len(requestRates.ConversionRates) == 0 {
		// Custom rates map is empty, use PBS rates only
		return e.currencyConverter.Rates()
	}

	// Return an AggregateConversions object that includes both custom and PBS currency rates but will
	// prioritize custom rates over PBS rates whenever a currency rate is found in both
	return currency.NewAggregateConversions(currency.NewRates(requestRates.ConversionRates), e.currencyConverter.Rates())
}

func findCacheID(bid *entities.PbsOrtbBid, auction *auction) (string, bool) {
	if bid != nil && bid.Bid != nil && auction != nil {
		if id, found := auction.cacheIds[bid.Bid]; found {
			return id, true
		}

		if id, found := auction.vastCacheIds[bid.Bid]; found {
			return id, true
		}
	}

	return "", false
}

func buildCacheURL(cache prebid_cache_client.Client, uuid string) string {
	scheme, host, path := cache.GetExtCacheData()

	if host == "" || path == "" {
		return ""
	}

	query := url.Values{"uuid": []string{uuid}}
	cacheURL := url.URL{
		Scheme:   scheme,
		Host:     host,
		Path:     path,
		RawQuery: query.Encode(),
	}
	cacheURL.Query()

	// URLs without a scheme will begin with //, in which case we
	// want to trim it off to keep compatbile with current behavior.
	return strings.TrimPrefix(cacheURL.String(), "//")
}

func listBiddersWithRequests(bidderRequests []BidderRequest) []openrtb_ext.BidderName {
	liveAdapters := make([]openrtb_ext.BidderName, len(bidderRequests))
	i := 0
	for _, bidderRequest := range bidderRequests {
		liveAdapters[i] = bidderRequest.BidderName
		i++
	}
	// Randomize the list of adapters to make the auction more fair
	randomizeList(liveAdapters)

	return liveAdapters
}

func getPrebidMediaTypeForBid(bid openrtb2.Bid) (openrtb_ext.BidType, error) {
	if bid.Ext != nil {
		var bidExt openrtb_ext.ExtBid
		err := json.Unmarshal(bid.Ext, &bidExt)
		if err == nil && bidExt.Prebid != nil {
			return openrtb_ext.ParseBidType(string(bidExt.Prebid.Type))
		}
	}

	return "", &errortypes.BadServerResponse{
		Message: fmt.Sprintf("Failed to parse bid mediatype for impression \"%s\"", bid.ImpID),
	}
}

func buildStoredAuctionResponse(storedAuctionResponses map[string]json.RawMessage) (
	map[openrtb_ext.BidderName]*entities.PbsOrtbSeatBid,
	*openrtb_ext.Fledge,
	[]openrtb_ext.BidderName,
	error) {

	adapterBids := make(map[openrtb_ext.BidderName]*entities.PbsOrtbSeatBid, 0)
	var fledge *openrtb_ext.Fledge
	liveAdapters := make([]openrtb_ext.BidderName, 0)
	for impId, storedResp := range storedAuctionResponses {
		var seatBids []openrtb2.SeatBid

		if err := json.Unmarshal(storedResp, &seatBids); err != nil {
			return nil, nil, nil, err
		}
		for _, seat := range seatBids {
			var bidsToAdd []*entities.PbsOrtbBid
			//set imp id from request
			for i := range seat.Bid {
				seat.Bid[i].ImpID = impId
				mType := seat.Bid[i].MType
				var bidType openrtb_ext.BidType
				if mType > 0 {
					switch mType {
					case openrtb2.MarkupBanner:
						bidType = openrtb_ext.BidTypeBanner
					case openrtb2.MarkupVideo:
						bidType = openrtb_ext.BidTypeVideo
					case openrtb2.MarkupAudio:
						bidType = openrtb_ext.BidTypeAudio
					case openrtb2.MarkupNative:
						bidType = openrtb_ext.BidTypeNative
					default:
						return nil, nil, nil, &errortypes.BadServerResponse{
							Message: fmt.Sprintf("Failed to parse bid mType for impression \"%s\"", seat.Bid[i].ImpID),
						}
					}
				} else {
					var err error
					bidType, err = getPrebidMediaTypeForBid(seat.Bid[i])
					if err != nil {
						return nil, nil, nil, err
					}
				}
				bidsToAdd = append(bidsToAdd, &entities.PbsOrtbBid{Bid: &seat.Bid[i], BidType: bidType})
			}

			bidderName := openrtb_ext.BidderName(seat.Seat)

			if seat.Ext != nil {
				var seatExt openrtb_ext.ExtBidResponse
				if err := json.Unmarshal(seat.Ext, &seatExt); err != nil {
					return nil, nil, nil, err
				}
				// add in FLEDGE response with impId substituted
				if seatExt.Prebid != nil &&
					seatExt.Prebid.Fledge != nil &&
					seatExt.Prebid.Fledge.AuctionConfigs != nil {
					auctionConfigs := seatExt.Prebid.Fledge.AuctionConfigs
					if fledge == nil {
						fledge = &openrtb_ext.Fledge{
							AuctionConfigs: make([]*openrtb_ext.FledgeAuctionConfig, 0, len(auctionConfigs)),
						}
					}
					for _, config := range auctionConfigs {
						newConfig := &openrtb_ext.FledgeAuctionConfig{
							ImpId:   impId,
							Bidder:  string(bidderName),
							Adapter: string(bidderName),
							Config:  config.Config,
						}
						fledge.AuctionConfigs = append(fledge.AuctionConfigs, newConfig)
					}
				}
			}

			if _, ok := adapterBids[bidderName]; ok {
				adapterBids[bidderName].Bids = append(adapterBids[bidderName].Bids, bidsToAdd...)

			} else {
				//create new seat bid and add it to live adapters
				liveAdapters = append(liveAdapters, bidderName)
				newSeatBid := entities.PbsOrtbSeatBid{
					Bids:     bidsToAdd,
					Currency: "",
					Seat:     "",
				}
				adapterBids[bidderName] = &newSeatBid

			}
		}
	}

	return adapterBids, fledge, liveAdapters, nil
}

func isAdsCertEnabled(experiment *openrtb_ext.Experiment, info config.BidderInfo) bool {
	requestAdsCertEnabled := experiment != nil && experiment.AdsCert != nil && experiment.AdsCert.Enabled
	bidderAdsCertEnabled := info.Experiment.AdsCert.Enabled
	return requestAdsCertEnabled && bidderAdsCertEnabled
}

func (e exchange) validateBannerCreativeSize(bid *entities.PbsOrtbBid, bidResponseExt *openrtb_ext.ExtBidResponse, adapter openrtb_ext.BidderName, pubID string, validationType string) bool {
	if bid.Bid.W > e.bidValidationEnforcement.MaxCreativeWidth || bid.Bid.H > e.bidValidationEnforcement.MaxCreativeHeight {
		// Add error to debug array
		errorMessage := setErrorMessageCreativeSize(validationType)
		bidCreativeMaxSizeError := openrtb_ext.ExtBidderMessage{
			Code:    errortypes.BadServerResponseErrorCode,
			Message: errorMessage,
		}
		bidResponseExt.Errors[adapter] = append(bidResponseExt.Errors[adapter], bidCreativeMaxSizeError)

		// Log Metrics
		e.me.RecordBidValidationCreativeSizeError(adapter, pubID)

		return false
	}
	return true
}

func (e exchange) validateBidAdM(bid *entities.PbsOrtbBid, bidResponseExt *openrtb_ext.ExtBidResponse, adapter openrtb_ext.BidderName, pubID string, validationType string) bool {
	invalidAdM := []string{"http:", "http%3A"}
	requiredAdM := []string{"https:", "https%3A"}

	if (strings.Contains(bid.Bid.AdM, invalidAdM[0]) || strings.Contains(bid.Bid.AdM, invalidAdM[1])) && (!strings.Contains(bid.Bid.AdM, requiredAdM[0]) && !strings.Contains(bid.Bid.AdM, requiredAdM[1])) {
		// Add error to debug array
		errorMessage := setErrorMessageSecureMarkup(validationType)
		bidSecureMarkupError := openrtb_ext.ExtBidderMessage{
			Code:    errortypes.BadServerResponseErrorCode,
			Message: errorMessage,
		}
		bidResponseExt.Errors[adapter] = append(bidResponseExt.Errors[adapter], bidSecureMarkupError)

		// Log Metrics
		e.me.RecordBidValidationSecureMarkupError(adapter, pubID)

		return false
	}
	return true
}

func setErrorMessageCreativeSize(validationType string) string {
	if validationType == config.ValidationEnforce {
		return "bidResponse rejected: size WxH"
	} else if validationType == config.ValidationWarn {
		return "bidResponse creative size warning: size WxH larger than AdUnit sizes"
	}
	return ""
}

func setErrorMessageSecureMarkup(validationType string) string {
	if validationType == config.ValidationEnforce {
		return "bidResponse rejected: insecure creative in secure context"
	} else if validationType == config.ValidationWarn {
		return "bidResponse secure markup warning: insecure creative in secure contexts"
	}
	return ""
}<|MERGE_RESOLUTION|>--- conflicted
+++ resolved
@@ -246,21 +246,14 @@
 	if targData != nil {
 		_, targData.cacheHost, targData.cachePath = e.cache.GetExtCacheData()
 	}
-<<<<<<< HEAD
-	responseDebugAllow, accountDebugAllow, debugLog := getDebugInfo(r.BidRequestWrapper.BidRequest, requestExt, r.Account.DebugAllow, debugLog)
-	if responseDebugAllow || len(requestExt.Prebid.AdServerTargeting) > 0 {
-		//save incoming request with stored requests (if applicable) to return in debug logs
-		//or use incoming request to fetch ad server targeting values
-=======
 
 	responseDebugAllow, accountDebugAllow, debugLog := getDebugInfo(r.BidRequestWrapper.Test, requestExtPrebid, r.Account.DebugAllow, debugLog)
 
 	// save incoming request with stored requests (if applicable) to return in debug logs
-	if responseDebugAllow {
+	if responseDebugAllow || len(requestExt.Prebid.AdServerTargeting){
 		if err := r.BidRequestWrapper.RebuildRequest(); err != nil {
 			return nil, err
 		}
->>>>>>> c22a61a0
 		resolvedBidReq, err := json.Marshal(r.BidRequestWrapper.BidRequest)
 		if err != nil {
 			return nil, err
