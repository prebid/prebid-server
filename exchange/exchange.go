package exchange

import (
	"bytes"
	"context"
	"encoding/json"
	"errors"
	"fmt"
	"math/rand"
	"net/url"
	"runtime/debug"
	"sort"
	"strconv"
	"strings"
	"time"

	"github.com/prebid/prebid-server/adapters"
	"github.com/prebid/prebid-server/config"
	"github.com/prebid/prebid-server/currency"
	"github.com/prebid/prebid-server/errortypes"
	"github.com/prebid/prebid-server/experiment/adscert"
	"github.com/prebid/prebid-server/firstpartydata"
	"github.com/prebid/prebid-server/floors"
	"github.com/prebid/prebid-server/gdpr"
	"github.com/prebid/prebid-server/metrics"
	"github.com/prebid/prebid-server/openrtb_ext"
	"github.com/prebid/prebid-server/prebid_cache_client"
	"github.com/prebid/prebid-server/stored_requests"
	"github.com/prebid/prebid-server/stored_responses"
	"github.com/prebid/prebid-server/usersync"
	"github.com/prebid/prebid-server/util/maputil"

	"github.com/buger/jsonparser"
	"github.com/gofrs/uuid"
	"github.com/golang/glog"
	"github.com/mxmCherry/openrtb/v16/openrtb2"
	"github.com/mxmCherry/openrtb/v16/openrtb3"
)

type extCacheInstructions struct {
	cacheBids, cacheVAST, returnCreative bool
}

// Exchange runs Auctions. Implementations must be threadsafe, and will be shared across many goroutines.
type Exchange interface {
	// HoldAuction executes an OpenRTB v2.5 Auction.
	HoldAuction(ctx context.Context, r AuctionRequest, debugLog *DebugLog) (*openrtb2.BidResponse, error)
}

// IdFetcher can find the user's ID for a specific Bidder.
type IdFetcher interface {
	GetUID(key string) (uid string, exists bool, notExpired bool)
	HasAnyLiveSyncs() bool
}

type exchange struct {
	adapterMap        map[openrtb_ext.BidderName]AdaptedBidder
	bidderInfo        config.BidderInfos
	bidderToSyncerKey map[string]string
	me                metrics.MetricsEngine
	cache             prebid_cache_client.Client
	cacheTime         time.Duration
	gdprPermsBuilder  gdpr.PermissionsBuilder
	tcf2ConfigBuilder gdpr.TCF2ConfigBuilder
	currencyConverter *currency.RateConverter
	externalURL       string
	gdprDefaultValue  gdpr.Signal
	privacyConfig     config.Privacy
	categoriesFetcher stored_requests.CategoryFetcher
	bidIDGenerator    BidIDGenerator
	hostSChainNode    *openrtb2.SupplyChainNode
<<<<<<< HEAD
	adsCertSigner     adscert.Signer
=======

	floor     floors.Floor
	trakerURL string
>>>>>>> bc8e9aae
}

// Container to pass out response ext data from the GetAllBids goroutines back into the main thread
type seatResponseExtra struct {
	ResponseTimeMillis int
	Errors             []openrtb_ext.ExtBidderMessage
	Warnings           []openrtb_ext.ExtBidderMessage
	// httpCalls is the list of debugging info. It should only be populated if the request.test == 1.
	// This will become response.ext.debug.httpcalls.{bidder} on the final Response.
	HttpCalls []*openrtb_ext.ExtHttpCall
}

type bidResponseWrapper struct {
	adapterSeatBids []*pbsOrtbSeatBid
	adapterExtra    *seatResponseExtra
	bidder          openrtb_ext.BidderName
}

type BidIDGenerator interface {
	New() (string, error)
	Enabled() bool
}

type bidIDGenerator struct {
	enabled bool
}

func (big *bidIDGenerator) Enabled() bool {
	return big.enabled
}

func (big *bidIDGenerator) New() (string, error) {
	rawUuid, err := uuid.NewV4()
	return rawUuid.String(), err
}

type deduplicateChanceGenerator interface {
	Generate() bool
}

type randomDeduplicateBidBooleanGenerator struct{}

func (randomDeduplicateBidBooleanGenerator) Generate() bool {
	return rand.Intn(100) < 50
}

func NewExchange(adapters map[openrtb_ext.BidderName]AdaptedBidder, cache prebid_cache_client.Client, cfg *config.Configuration, syncersByBidder map[string]usersync.Syncer, metricsEngine metrics.MetricsEngine, infos config.BidderInfos, gdprPermsBuilder gdpr.PermissionsBuilder, tcf2CfgBuilder gdpr.TCF2ConfigBuilder, currencyConverter *currency.RateConverter, categoriesFetcher stored_requests.CategoryFetcher, adsCertSigner adscert.Signer) Exchange {
	bidderToSyncerKey := map[string]string{}
	for bidder, syncer := range syncersByBidder {
		bidderToSyncerKey[bidder] = syncer.Key()
	}

	gdprDefaultValue := gdpr.SignalYes
	if cfg.GDPR.DefaultValue == "0" {
		gdprDefaultValue = gdpr.SignalNo
	}

	return &exchange{
		adapterMap:        adapters,
		bidderInfo:        infos,
		bidderToSyncerKey: bidderToSyncerKey,
		cache:             cache,
		cacheTime:         time.Duration(cfg.CacheURL.ExpectedTimeMillis) * time.Millisecond,
		categoriesFetcher: categoriesFetcher,
		currencyConverter: currencyConverter,
		externalURL:       cfg.ExternalURL,
		gdprPermsBuilder:  gdprPermsBuilder,
		tcf2ConfigBuilder: tcf2CfgBuilder,
		me:                metricsEngine,
		gdprDefaultValue:  gdprDefaultValue,
		privacyConfig: config.Privacy{
			CCPA: cfg.CCPA,
			GDPR: cfg.GDPR,
			LMT:  cfg.LMT,
		},
		bidIDGenerator: &bidIDGenerator{cfg.GenerateBidID},
		hostSChainNode: cfg.HostSChainNode,
<<<<<<< HEAD
		adsCertSigner:  adsCertSigner,
=======
		floor:          floors.NewFloorConfig(cfg.PriceFloors),
		trakerURL:      cfg.TrackerURL,
>>>>>>> bc8e9aae
	}
}

type ImpExtInfo struct {
	EchoVideoAttrs bool
	StoredImp      []byte
}

// AuctionRequest holds the bid request for the auction
// and all other information needed to process that request
type AuctionRequest struct {
	BidRequestWrapper          *openrtb_ext.RequestWrapper
	ResolvedBidRequest         json.RawMessage
	UpdatedBidRequest          json.RawMessage
	Account                    config.Account
	UserSyncs                  IdFetcher
	RequestType                metrics.RequestType
	StartTime                  time.Time
	Warnings                   []error
	GlobalPrivacyControlHeader string
	ImpExtInfoMap              map[string]ImpExtInfo

	// LegacyLabels is included here for temporary compatibility with cleanOpenRTBRequests
	// in HoldAuction until we get to factoring it away. Do not use for anything new.
	LegacyLabels   metrics.Labels
	FirstPartyData map[openrtb_ext.BidderName]*firstpartydata.ResolvedFirstPartyData
	// map of imp id to stored response
	StoredAuctionResponses stored_responses.ImpsWithBidResponses
	// map of imp id to bidder to stored response
	StoredBidResponses    stored_responses.ImpBidderStoredResp
	BidderImpReplaceImpID stored_responses.BidderImpReplaceImpID
	PubID                 string
}

// BidderRequest holds the bidder specific request and all other
// information needed to process that bidder request.
type BidderRequest struct {
	BidRequest            *openrtb2.BidRequest
	BidderName            openrtb_ext.BidderName
	BidderCoreName        openrtb_ext.BidderName
	BidderLabels          metrics.AdapterLabels
	BidderStoredResponses map[string]json.RawMessage
	ImpReplaceImpId       map[string]bool
}

func (e *exchange) HoldAuction(ctx context.Context, r AuctionRequest, debugLog *DebugLog) (*openrtb2.BidResponse, error) {
	var errs []error
	// rebuild/resync the request in the request wrapper.
	if err := r.BidRequestWrapper.RebuildRequest(); err != nil {
		return nil, err
	}
	requestExt, err := extractBidRequestExt(r.BidRequestWrapper.BidRequest)
	if err != nil {
		return nil, err
	}

	cacheInstructions := getExtCacheInstructions(requestExt)
	targData := getExtTargetData(requestExt, &cacheInstructions)
	if targData != nil {
		_, targData.cacheHost, targData.cachePath = e.cache.GetExtCacheData()
	}
	responseDebugAllow, accountDebugAllow, debugLog := getDebugInfo(r.BidRequestWrapper.BidRequest, requestExt, r.Account.DebugAllow, debugLog)
	if responseDebugAllow {
		//save incoming request with stored requests (if applicable) to return in debug logs
		resolvedBidReq, err := json.Marshal(r.BidRequestWrapper.BidRequest)
		if err != nil {
			return nil, err
		}
		r.ResolvedBidRequest = resolvedBidReq
	}
	e.me.RecordDebugRequest(responseDebugAllow || accountDebugAllow, r.PubID)

	if r.RequestType == metrics.ReqTypeORTB2Web || r.RequestType == metrics.ReqTypeORTB2App {
		//Extract First party data for auction endpoint only
		resolvedFPD, fpdErrors := firstpartydata.ExtractFPDForBidders(r.BidRequestWrapper)
		if len(fpdErrors) > 0 {
			var errMessages []string
			for _, fpdError := range fpdErrors {
				errMessages = append(errMessages, fpdError.Error())
			}
			return nil, &errortypes.BadInput{
				Message: strings.Join(errMessages, ","),
			}
		}
		r.FirstPartyData = resolvedFPD
		if len(resolvedFPD) > 0 {
			// rebuild/resync the request in the request wrapper.
			// it needs to be here to update ReqWrapper and requestExt because req.ext was modified after FPD extraction
			if err := r.BidRequestWrapper.RebuildRequest(); err != nil {
				return nil, err
			}
			requestExt, err = extractBidRequestExt(r.BidRequestWrapper.BidRequest)
			if err != nil {
				return nil, err
			}
		}
	}

	bidAdjustmentFactors := getExtBidAdjustmentFactors(requestExt)

	// Get currency rates conversions for the auction
	conversions := e.getAuctionCurrencyRates(requestExt.Prebid.CurrencyConversions)

	// If floors feature is enabled at server and request level, Update floors values in impression object
	floorErrs := SignalFloors(&r, e.floor, conversions, responseDebugAllow)

	recordImpMetrics(r.BidRequestWrapper.BidRequest, e.me)

	// Make our best guess if GDPR applies
	gdprDefaultValue := e.parseGDPRDefaultValue(r.BidRequestWrapper.BidRequest)

	// Slice of BidRequests, each a copy of the original cleaned to only contain bidder data for the named bidder
	bidderRequests, privacyLabels, errs := cleanOpenRTBRequests(ctx, r, requestExt, e.bidderToSyncerKey, e.me, gdprDefaultValue, e.privacyConfig, e.gdprPermsBuilder, e.tcf2ConfigBuilder, e.hostSChainNode)
	errs = append(errs, floorErrs...)

	e.me.RecordRequestPrivacy(privacyLabels)

	if len(r.StoredAuctionResponses) > 0 || len(r.StoredBidResponses) > 0 {
		e.me.RecordStoredResponse(r.PubID)
	}

	// If we need to cache bids, then it will take some time to call prebid cache.
	// We should reduce the amount of time the bidders have, to compensate.
	auctionCtx, cancel := e.makeAuctionContext(ctx, cacheInstructions.cacheBids)
	defer cancel()

	var adapterBids map[openrtb_ext.BidderName]*pbsOrtbSeatBid
	var adapterExtra map[openrtb_ext.BidderName]*seatResponseExtra
	var anyBidsReturned bool

	// List of bidders we have requests for.
	var liveAdapters []openrtb_ext.BidderName

	if len(r.StoredAuctionResponses) > 0 {
		adapterBids, liveAdapters, err = buildStoredAuctionResponse(r.StoredAuctionResponses)
		if err != nil {
			return nil, err
		}
		anyBidsReturned = true

	} else {
		// List of bidders we have requests for.
		liveAdapters = listBiddersWithRequests(bidderRequests)
		adapterBids, adapterExtra, anyBidsReturned = e.getAllBids(auctionCtx, bidderRequests, bidAdjustmentFactors, conversions, accountDebugAllow, r.GlobalPrivacyControlHeader, debugLog.DebugOverride, r.Account.AlternateBidderCodes, requestExt.Prebid.Experiment)
	}

	var auc *auction
	var cacheErrs []error
	var bidResponseExt *openrtb_ext.ExtBidResponse
	if anyBidsReturned {

		//If floor enforcement config enabled then filter bids
		adapterBids, bidRejections := EnforceFloors(&r, adapterBids, e.floor, conversions, responseDebugAllow)
		for _, message := range bidRejections {
			errs = append(errs, errors.New(message))
		}

		adapterBids, rejections := applyAdvertiserBlocking(r.BidRequestWrapper.BidRequest, adapterBids)

		// add advertiser blocking specific errors
		for _, message := range rejections {
			errs = append(errs, errors.New(message))
		}
		var bidCategory map[string]string
		//If includebrandcategory is present in ext then CE feature is on.
		if requestExt.Prebid.Targeting != nil && requestExt.Prebid.Targeting.IncludeBrandCategory != nil {
			var rejections []string
			bidCategory, adapterBids, rejections, err = applyCategoryMapping(ctx, r.BidRequestWrapper.BidRequest, requestExt, adapterBids, e.categoriesFetcher, targData, &randomDeduplicateBidBooleanGenerator{})
			if err != nil {
				return nil, fmt.Errorf("Error in category mapping : %s", err.Error())
			}
			for _, message := range rejections {
				errs = append(errs, errors.New(message))
			}
		}

		if e.bidIDGenerator.Enabled() {
			for _, seatBid := range adapterBids {
				for _, pbsBid := range seatBid.bids {
					pbsBid.generatedBidID, err = e.bidIDGenerator.New()
					glog.Infof("Original BidID = %s Generated BidID = %s", pbsBid.bid.ID, pbsBid.generatedBidID)
					if err != nil {
						errs = append(errs, errors.New("Error generating bid.ext.prebid.bidid"))
					}
				}
			}
		}

		evTracking := getEventTracking(&requestExt.Prebid, r.StartTime, &r.Account, e.bidderInfo, e.externalURL)
		adapterBids = evTracking.modifyBidsForEvents(adapterBids, r.BidRequestWrapper.BidRequest, e.trakerURL)

		if targData != nil {
			// A non-nil auction is only needed if targeting is active. (It is used below this block to extract cache keys)
			auc = newAuction(adapterBids, len(r.BidRequestWrapper.BidRequest.Imp), targData.preferDeals)
			auc.setRoundedPrices(targData.priceGranularity)

			if requestExt.Prebid.SupportDeals {
				dealErrs := applyDealSupport(r.BidRequestWrapper.BidRequest, auc, bidCategory)
				errs = append(errs, dealErrs...)
			}

			bidResponseExt = e.makeExtBidResponse(adapterBids, adapterExtra, r, responseDebugAllow, errs)
			if debugLog.DebugEnabledOrOverridden {
				if bidRespExtBytes, err := json.Marshal(bidResponseExt); err == nil {
					debugLog.Data.Response = string(bidRespExtBytes)
				} else {
					debugLog.Data.Response = "Unable to marshal response ext for debugging"
					errs = append(errs, err)
				}
			}

			cacheErrs = auc.doCache(ctx, e.cache, targData, evTracking, r.BidRequestWrapper.BidRequest, 60, &r.Account.CacheTTL, bidCategory, debugLog)
			if len(cacheErrs) > 0 {
				errs = append(errs, cacheErrs...)
			}

			targData.setTargeting(auc, r.BidRequestWrapper.BidRequest.App != nil, bidCategory, r.Account.TruncateTargetAttribute)

		}
		bidResponseExt = e.makeExtBidResponse(adapterBids, adapterExtra, r, responseDebugAllow, errs)
	} else {
		bidResponseExt = e.makeExtBidResponse(adapterBids, adapterExtra, r, responseDebugAllow, errs)

		if debugLog.DebugEnabledOrOverridden {

			if bidRespExtBytes, err := json.Marshal(bidResponseExt); err == nil {
				debugLog.Data.Response = string(bidRespExtBytes)
			} else {
				debugLog.Data.Response = "Unable to marshal response ext for debugging"
				errs = append(errs, err)
			}
		}
	}

	if !accountDebugAllow && !debugLog.DebugOverride {
		accountDebugDisabledWarning := openrtb_ext.ExtBidderMessage{
			Code:    errortypes.AccountLevelDebugDisabledWarningCode,
			Message: "debug turned off for account",
		}
		bidResponseExt.Warnings[openrtb_ext.BidderReservedGeneral] = append(bidResponseExt.Warnings[openrtb_ext.BidderReservedGeneral], accountDebugDisabledWarning)
	}

	for _, warning := range r.Warnings {
		generalWarning := openrtb_ext.ExtBidderMessage{
			Code:    errortypes.ReadCode(warning),
			Message: warning.Error(),
		}
		bidResponseExt.Warnings[openrtb_ext.BidderReservedGeneral] = append(bidResponseExt.Warnings[openrtb_ext.BidderReservedGeneral], generalWarning)
	}

	// Build the response
	return e.buildBidResponse(ctx, liveAdapters, adapterBids, r.BidRequestWrapper.BidRequest, adapterExtra, auc, bidResponseExt, cacheInstructions.returnCreative, r.ImpExtInfoMap, errs)
}

func (e *exchange) parseGDPRDefaultValue(bidRequest *openrtb2.BidRequest) gdpr.Signal {
	gdprDefaultValue := e.gdprDefaultValue
	var geo *openrtb2.Geo = nil

	if bidRequest.User != nil && bidRequest.User.Geo != nil {
		geo = bidRequest.User.Geo
	} else if bidRequest.Device != nil && bidRequest.Device.Geo != nil {
		geo = bidRequest.Device.Geo
	}
	if geo != nil {
		// If we have a country set, and it is on the list, we assume GDPR applies if not set on the request.
		// Otherwise we assume it does not apply as long as it appears "valid" (is 3 characters long).
		if _, found := e.privacyConfig.GDPR.EEACountriesMap[strings.ToUpper(geo.Country)]; found {
			gdprDefaultValue = gdpr.SignalYes
		} else if len(geo.Country) == 3 {
			// The country field is formatted properly as a three character country code
			gdprDefaultValue = gdpr.SignalNo
		}
	}

	return gdprDefaultValue
}

func recordImpMetrics(bidRequest *openrtb2.BidRequest, metricsEngine metrics.MetricsEngine) {
	for _, impInRequest := range bidRequest.Imp {
		var impLabels metrics.ImpLabels = metrics.ImpLabels{
			BannerImps: impInRequest.Banner != nil,
			VideoImps:  impInRequest.Video != nil,
			AudioImps:  impInRequest.Audio != nil,
			NativeImps: impInRequest.Native != nil,
		}
		metricsEngine.RecordImps(impLabels)
	}
}

// applyDealSupport updates targeting keys with deal prefixes if minimum deal tier exceeded
func applyDealSupport(bidRequest *openrtb2.BidRequest, auc *auction, bidCategory map[string]string) []error {
	errs := []error{}
	impDealMap := getDealTiers(bidRequest)

	for impID, topBidsPerImp := range auc.winningBidsByBidder {
		impDeal := impDealMap[impID]
		for bidder, topBidPerBidder := range topBidsPerImp {
			if topBidPerBidder.dealPriority > 0 {
				if validateDealTier(impDeal[bidder]) {
					updateHbPbCatDur(topBidPerBidder, impDeal[bidder], bidCategory)
				} else {
					errs = append(errs, fmt.Errorf("dealTier configuration invalid for bidder '%s', imp ID '%s'", string(bidder), impID))
				}
			}
		}
	}

	return errs
}

// getDealTiers creates map of impression to bidder deal tier configuration
func getDealTiers(bidRequest *openrtb2.BidRequest) map[string]openrtb_ext.DealTierBidderMap {
	impDealMap := make(map[string]openrtb_ext.DealTierBidderMap)

	for _, imp := range bidRequest.Imp {
		dealTierBidderMap, err := openrtb_ext.ReadDealTiersFromImp(imp)
		if err != nil {
			continue
		}
		impDealMap[imp.ID] = dealTierBidderMap
	}

	return impDealMap
}

func validateDealTier(dealTier openrtb_ext.DealTier) bool {
	return len(dealTier.Prefix) > 0 && dealTier.MinDealTier > 0
}

func updateHbPbCatDur(bid *pbsOrtbBid, dealTier openrtb_ext.DealTier, bidCategory map[string]string) {
	if bid.dealPriority >= dealTier.MinDealTier {
		prefixTier := fmt.Sprintf("%s%d_", dealTier.Prefix, bid.dealPriority)
		bid.dealTierSatisfied = true

		if oldCatDur, ok := bidCategory[bid.bid.ID]; ok {
			oldCatDurSplit := strings.SplitAfterN(oldCatDur, "_", 2)
			oldCatDurSplit[0] = prefixTier

			newCatDur := strings.Join(oldCatDurSplit, "")
			bidCategory[bid.bid.ID] = newCatDur
		}
	}
}

func (e *exchange) makeAuctionContext(ctx context.Context, needsCache bool) (auctionCtx context.Context, cancel context.CancelFunc) {
	auctionCtx = ctx
	cancel = func() {}
	if needsCache {
		if deadline, ok := ctx.Deadline(); ok {
			auctionCtx, cancel = context.WithDeadline(ctx, deadline.Add(-e.cacheTime))
		}
	}
	return
}

// This piece sends all the requests to the bidder adapters and gathers the results.
func (e *exchange) getAllBids(
	ctx context.Context,
	bidderRequests []BidderRequest,
	bidAdjustments map[string]float64,
	conversions currency.Conversions,
	accountDebugAllowed bool,
	globalPrivacyControlHeader string,
	headerDebugAllowed bool,
	alternateBidderCodes config.AlternateBidderCodes,
	experiment *openrtb_ext.Experiment) (
	map[openrtb_ext.BidderName]*pbsOrtbSeatBid,
	map[openrtb_ext.BidderName]*seatResponseExtra, bool) {
	// Set up pointers to the bid results
	adapterBids := make(map[openrtb_ext.BidderName]*pbsOrtbSeatBid, len(bidderRequests))
	adapterExtra := make(map[openrtb_ext.BidderName]*seatResponseExtra, len(bidderRequests))
	chBids := make(chan *bidResponseWrapper, len(bidderRequests))
	bidsFound := false
	bidIDsCollision := false

	for _, bidder := range bidderRequests {
		// Here we actually call the adapters and collect the bids.
		bidderRunner := e.recoverSafely(bidderRequests, func(bidderRequest BidderRequest, conversions currency.Conversions) {
			// Passing in aName so a doesn't change out from under the go routine
			if bidderRequest.BidderLabels.Adapter == "" {
				glog.Errorf("Exchange: bidlables for %s (%s) missing adapter string", bidderRequest.BidderName, bidderRequest.BidderCoreName)
				bidderRequest.BidderLabels.Adapter = bidderRequest.BidderCoreName
			}
			brw := new(bidResponseWrapper)
			brw.bidder = bidderRequest.BidderName
			// Defer basic metrics to insure we capture them after all the values have been set
			defer func() {
				e.me.RecordAdapterRequest(bidderRequest.BidderLabels)
			}()
			start := time.Now()

			reqInfo := adapters.NewExtraRequestInfo(conversions)
			reqInfo.PbsEntryPoint = bidderRequest.BidderLabels.RType
			reqInfo.GlobalPrivacyControlHeader = globalPrivacyControlHeader

			bidReqOptions := bidRequestOptions{
				accountDebugAllowed: accountDebugAllowed,
				headerDebugAllowed:  headerDebugAllowed,
				addCallSignHeader:   isAdsCertEnabled(experiment, e.bidderInfo[string(bidderRequest.BidderName)]),
				bidAdjustments:      bidAdjustments,
			}
			seatBids, err := e.adapterMap[bidderRequest.BidderCoreName].requestBid(ctx, bidderRequest, conversions, &reqInfo, e.adsCertSigner, bidReqOptions, alternateBidderCodes)

			// Add in time reporting
			elapsed := time.Since(start)
			brw.adapterSeatBids = seatBids
			// Structure to record extra tracking data generated during bidding
			ae := new(seatResponseExtra)
			ae.ResponseTimeMillis = int(elapsed / time.Millisecond)
			if len(seatBids) != 0 {
				ae.HttpCalls = seatBids[0].httpCalls
			}

			// Timing statistics
			e.me.RecordAdapterTime(bidderRequest.BidderLabels, time.Since(start))
			bidderRequest.BidderLabels.AdapterBids = bidsToMetric(brw.adapterSeatBids)
			bidderRequest.BidderLabels.AdapterErrors = errorsToMetric(err)
			// Append any bid validation errors to the error list
			ae.Errors = errsToBidderErrors(err)
			ae.Warnings = errsToBidderWarnings(err)
			brw.adapterExtra = ae
			for _, seatBid := range seatBids {
				if seatBid != nil {
					for _, bid := range seatBid.bids {
						var cpm = float64(bid.bid.Price * 1000)
						e.me.RecordAdapterPrice(bidderRequest.BidderLabels, cpm)
						e.me.RecordAdapterBidReceived(bidderRequest.BidderLabels, bid.bidType, bid.bid.AdM != "")
						if bid.bidType == openrtb_ext.BidTypeVideo && bid.bidVideo != nil && bid.bidVideo.Duration > 0 {
							e.me.RecordAdapterVideoBidDuration(bidderRequest.BidderLabels, bid.bidVideo.Duration)
						}
					}
					// Setting bidderCoreName in SeatBid
					seatBid.bidderCoreName = bidderRequest.BidderCoreName
				}
			}
			chBids <- brw
		}, chBids)
		go bidderRunner(bidder, conversions)
	}
	// Wait for the bidders to do their thing
	for i := 0; i < len(bidderRequests); i++ {
		brw := <-chBids

		//if bidder returned no bids back - remove bidder from further processing
		for _, seatBid := range brw.adapterSeatBids {
			if seatBid != nil && len(seatBid.bids) != 0 {
				if _, ok := adapterBids[openrtb_ext.BidderName(seatBid.seat)]; ok {
					adapterBids[openrtb_ext.BidderName(seatBid.seat)].bids = append(adapterBids[openrtb_ext.BidderName(seatBid.seat)].bids, seatBid.bids...)
				} else {
					adapterBids[openrtb_ext.BidderName(seatBid.seat)] = seatBid
				}
			}
		}
		//but we need to add all bidders data to adapterExtra to have metrics and other metadata
		adapterExtra[brw.bidder] = brw.adapterExtra

		if !bidsFound && adapterBids[brw.bidder] != nil && len(adapterBids[brw.bidder].bids) > 0 {
			bidsFound = true
			bidIDsCollision = recordAdaptorDuplicateBidIDs(e.me, adapterBids)
		}
	}
	if bidIDsCollision {
		// record this request count this request if bid collision is detected
		e.me.RecordRequestHavingDuplicateBidID()
	}
	return adapterBids, adapterExtra, bidsFound
}

func (e *exchange) recoverSafely(bidderRequests []BidderRequest,
	inner func(BidderRequest, currency.Conversions),
	chBids chan *bidResponseWrapper) func(BidderRequest, currency.Conversions) {
	return func(bidderRequest BidderRequest, conversions currency.Conversions) {
		defer func() {
			if r := recover(); r != nil {

				allBidders := ""
				sb := strings.Builder{}
				for _, bidder := range bidderRequests {
					sb.WriteString(bidder.BidderName.String())
					sb.WriteString(",")
				}
				if sb.Len() > 0 {
					allBidders = sb.String()[:sb.Len()-1]
				}

				bidderRequestStr := ""
				if nil != bidderRequest.BidRequest {
					value, err := json.Marshal(bidderRequest.BidRequest)
					if nil == err {
						bidderRequestStr = string(value)
					} else {
						bidderRequestStr = err.Error()
					}
				}

				glog.Errorf("OpenRTB auction recovered panic from Bidder %s: %v. "+
					"Account id: %s, All Bidders: %s, BidRequest: %s, Stack trace is: %v",
					bidderRequest.BidderCoreName, r, bidderRequest.BidderLabels.PubID, allBidders, bidderRequestStr, string(debug.Stack()))
				e.me.RecordAdapterPanic(bidderRequest.BidderLabels)
				// Let the master request know that there is no data here
				brw := new(bidResponseWrapper)
				brw.adapterExtra = new(seatResponseExtra)
				chBids <- brw
			}
		}()
		inner(bidderRequest, conversions)
	}
}

func bidsToMetric(seatBids []*pbsOrtbSeatBid) metrics.AdapterBid {
	for _, seatBid := range seatBids {
		if seatBid != nil && len(seatBid.bids) != 0 {
			return metrics.AdapterBidPresent
		}
	}
	return metrics.AdapterBidNone
}

func errorsToMetric(errs []error) map[metrics.AdapterError]struct{} {
	if len(errs) == 0 {
		return nil
	}
	ret := make(map[metrics.AdapterError]struct{}, len(errs))
	var s struct{}
	for _, err := range errs {
		switch errortypes.ReadCode(err) {
		case errortypes.TimeoutErrorCode:
			ret[metrics.AdapterErrorTimeout] = s
		case errortypes.BadInputErrorCode:
			ret[metrics.AdapterErrorBadInput] = s
		case errortypes.BadServerResponseErrorCode:
			ret[metrics.AdapterErrorBadServerResponse] = s
		case errortypes.FailedToRequestBidsErrorCode:
			ret[metrics.AdapterErrorFailedToRequestBids] = s
		case errortypes.AlternateBidderCodeWarningCode:
			ret[metrics.AdapterErrorValidation] = s
		default:
			ret[metrics.AdapterErrorUnknown] = s
		}
	}
	return ret
}

func errsToBidderErrors(errs []error) []openrtb_ext.ExtBidderMessage {
	sErr := make([]openrtb_ext.ExtBidderMessage, 0)
	for _, err := range errortypes.FatalOnly(errs) {
		newErr := openrtb_ext.ExtBidderMessage{
			Code:    errortypes.ReadCode(err),
			Message: err.Error(),
		}
		sErr = append(sErr, newErr)
	}

	return sErr
}

func errsToBidderWarnings(errs []error) []openrtb_ext.ExtBidderMessage {
	sWarn := make([]openrtb_ext.ExtBidderMessage, 0)
	for _, warn := range errortypes.WarningOnly(errs) {
		newErr := openrtb_ext.ExtBidderMessage{
			Code:    errortypes.ReadCode(warn),
			Message: warn.Error(),
		}
		sWarn = append(sWarn, newErr)
	}
	return sWarn
}

// This piece takes all the bids supplied by the adapters and crafts an openRTB response to send back to the requester
func (e *exchange) buildBidResponse(ctx context.Context, liveAdapters []openrtb_ext.BidderName, adapterSeatBids map[openrtb_ext.BidderName]*pbsOrtbSeatBid, bidRequest *openrtb2.BidRequest, adapterExtra map[openrtb_ext.BidderName]*seatResponseExtra, auc *auction, bidResponseExt *openrtb_ext.ExtBidResponse, returnCreative bool, impExtInfoMap map[string]ImpExtInfo, errList []error) (*openrtb2.BidResponse, error) {
	bidResponse := new(openrtb2.BidResponse)
	var err error

	bidResponse.ID = bidRequest.ID
	if len(liveAdapters) == 0 {
		// signal "Invalid Request" if no valid bidders.
		bidResponse.NBR = openrtb3.NoBidInvalidRequest.Ptr()
	}

	// Create the SeatBids. We use a zero sized slice so that we can append non-zero seat bids, and not include seatBid
	// objects for seatBids without any bids. Preallocate the max possible size to avoid reallocating the array as we go.
	seatBids := make([]openrtb2.SeatBid, 0, len(liveAdapters))
	for a, adapterSeatBids := range adapterSeatBids {
		//while processing every single bib, do we need to handle categories here?
		if adapterSeatBids != nil && len(adapterSeatBids.bids) > 0 {
			sb := e.makeSeatBid(adapterSeatBids, a, adapterExtra, auc, returnCreative, impExtInfoMap)
			seatBids = append(seatBids, *sb)
			bidResponse.Cur = adapterSeatBids.currency
		}
	}

	bidResponse.SeatBid = seatBids
	bidResponse.Ext, err = encodeBidResponseExt(bidResponseExt)

	return bidResponse, err
}

func encodeBidResponseExt(bidResponseExt *openrtb_ext.ExtBidResponse) ([]byte, error) {
	buffer := &bytes.Buffer{}
	enc := json.NewEncoder(buffer)

	enc.SetEscapeHTML(false)
	err := enc.Encode(bidResponseExt)

	return buffer.Bytes(), err
}

func applyCategoryMapping(ctx context.Context, bidRequest *openrtb2.BidRequest, requestExt *openrtb_ext.ExtRequest, seatBids map[openrtb_ext.BidderName]*pbsOrtbSeatBid, categoriesFetcher stored_requests.CategoryFetcher, targData *targetData, booleanGenerator deduplicateChanceGenerator) (map[string]string, map[openrtb_ext.BidderName]*pbsOrtbSeatBid, []string, error) {
	res := make(map[string]string)

	type bidDedupe struct {
		bidderName openrtb_ext.BidderName
		bidIndex   int
		bidID      string
		bidPrice   string
	}

	dedupe := make(map[string]bidDedupe)

	impMap := make(map[string]*openrtb2.Imp)

	// applyCategoryMapping doesn't get called unless
	// requestExt.Prebid.Targeting != nil && requestExt.Prebid.Targeting.IncludeBrandCategory != nil
	brandCatExt := requestExt.Prebid.Targeting.IncludeBrandCategory

	//If ext.prebid.targeting.includebrandcategory is present in ext then competitive exclusion feature is on.
	var includeBrandCategory = brandCatExt != nil //if not present - category will no be appended
	appendBidderNames := requestExt.Prebid.Targeting.AppendBidderNames

	var primaryAdServer string
	var publisher string
	var err error
	var rejections []string
	var translateCategories = true

	//Maintaining BidRequest Impression Map
	for i := range bidRequest.Imp {
		impMap[bidRequest.Imp[i].ID] = &bidRequest.Imp[i]
	}

	if includeBrandCategory && brandCatExt.WithCategory {
		if brandCatExt.TranslateCategories != nil {
			translateCategories = *brandCatExt.TranslateCategories
		}
		//if translateCategories is set to false, ignore checking primaryAdServer and publisher
		if translateCategories {
			//if ext.prebid.targeting.includebrandcategory present but primaryadserver/publisher not present then error out the request right away.
			primaryAdServer, err = getPrimaryAdServer(brandCatExt.PrimaryAdServer) //1-Freewheel 2-DFP
			if err != nil {
				return res, seatBids, rejections, err
			}
			publisher = brandCatExt.Publisher
		}
	}

	seatBidsToRemove := make([]openrtb_ext.BidderName, 0)

	for bidderName, seatBid := range seatBids {
		bidsToRemove := make([]int, 0)
		for bidInd := range seatBid.bids {
			bid := seatBid.bids[bidInd]
			bidID := bid.bid.ID
			var duration int
			var category string
			var pb string

			if bid.bidVideo != nil {
				duration = bid.bidVideo.Duration
				category = bid.bidVideo.PrimaryCategory
			}
			if brandCatExt.WithCategory && category == "" {
				bidIabCat := bid.bid.Cat
				if len(bidIabCat) != 1 {
					//TODO: add metrics
					//on receiving bids from adapters if no unique IAB category is returned  or if no ad server category is returned discard the bid
					bidsToRemove = append(bidsToRemove, bidInd)
					rejections = updateRejections(rejections, bidID, "Bid did not contain a category")
					continue
				}
				if translateCategories {
					//if unique IAB category is present then translate it to the adserver category based on mapping file
					category, err = categoriesFetcher.FetchCategories(ctx, primaryAdServer, publisher, bidIabCat[0])
					if err != nil || category == "" {
						//TODO: add metrics
						//if mapping required but no mapping file is found then discard the bid
						bidsToRemove = append(bidsToRemove, bidInd)
						reason := fmt.Sprintf("Category mapping file for primary ad server: '%s', publisher: '%s' not found", primaryAdServer, publisher)
						rejections = updateRejections(rejections, bidID, reason)
						continue
					}
				} else {
					//category translation is disabled, continue with IAB category
					category = bidIabCat[0]
				}
			}

			// TODO: consider should we remove bids with zero duration here?

			pb = GetPriceBucket(bid.bid.Price, targData.priceGranularity)

			newDur := duration
			if len(requestExt.Prebid.Targeting.DurationRangeSec) > 0 {
				durationRange := requestExt.Prebid.Targeting.DurationRangeSec
				sort.Ints(durationRange)
				//if the bid is above the range of the listed durations (and outside the buffer), reject the bid
				if duration > durationRange[len(durationRange)-1] {
					bidsToRemove = append(bidsToRemove, bidInd)
					rejections = updateRejections(rejections, bidID, "Bid duration exceeds maximum allowed")
					continue
				}
				for _, dur := range durationRange {
					if duration <= dur {
						newDur = dur
						break
					}
				}
			} else if targData.priceGranularity.Test || newDur == 0 {
				if imp, ok := impMap[bid.bid.ImpID]; ok {
					if nil != imp.Video && imp.Video.MaxDuration > 0 {
						newDur = int(imp.Video.MaxDuration)
					}
				}
			}

			var categoryDuration string
			var dupeKey string
			if brandCatExt.WithCategory {
				categoryDuration = fmt.Sprintf("%s_%s_%ds", pb, category, newDur)
				dupeKey = category
			} else {
				categoryDuration = fmt.Sprintf("%s_%ds", pb, newDur)
				dupeKey = categoryDuration
			}

			if appendBidderNames {
				categoryDuration = fmt.Sprintf("%s_%s", categoryDuration, bidderName.String())
			}

			if !brandCatExt.SkipDedup {
				if dupe, ok := dedupe[dupeKey]; ok {

					dupeBidPrice, err := strconv.ParseFloat(dupe.bidPrice, 64)
					if err != nil {
						dupeBidPrice = 0
					}
					currBidPrice, err := strconv.ParseFloat(pb, 64)
					if err != nil {
						currBidPrice = 0
					}
					if dupeBidPrice == currBidPrice {
						if booleanGenerator.Generate() {
							dupeBidPrice = -1
						} else {
							currBidPrice = -1
						}
					}

					if dupeBidPrice < currBidPrice {
						if dupe.bidderName == bidderName {
							// An older bid from the current bidder
							bidsToRemove = append(bidsToRemove, dupe.bidIndex)
							rejections = updateRejections(rejections, dupe.bidID, "Bid was deduplicated")
						} else {
							// An older bid from a different seatBid we've already finished with
							oldSeatBid := (seatBids)[dupe.bidderName]
							rejections = updateRejections(rejections, dupe.bidID, "Bid was deduplicated")
							if len(oldSeatBid.bids) == 1 {
								seatBidsToRemove = append(seatBidsToRemove, dupe.bidderName)
							} else {
								// This is a very rare, but still possible case where bid needs to be removed from already processed bidder
								// This happens when current processing bidder has a bid that has same deduplication key as a bid from already processed bidder
								// and already processed bid was selected to be removed
								// See example of input data in unit test `TestCategoryMappingTwoBiddersManyBidsEachNoCategorySamePrice`
								// Need to remove bid by name, not index in this case
								removeBidById(oldSeatBid, dupe.bidID)
							}
						}
						delete(res, dupe.bidID)
					} else {
						// Remove this bid
						bidsToRemove = append(bidsToRemove, bidInd)
						rejections = updateRejections(rejections, bidID, "Bid was deduplicated")
						continue
					}
				}
			}
			res[bidID] = categoryDuration
			dedupe[dupeKey] = bidDedupe{bidderName: bidderName, bidIndex: bidInd, bidID: bidID, bidPrice: pb}
		}

		if len(bidsToRemove) > 0 {
			sort.Ints(bidsToRemove)
			if len(bidsToRemove) == len(seatBid.bids) {
				//if all bids are invalid - remove entire seat bid
				seatBidsToRemove = append(seatBidsToRemove, bidderName)
			} else {
				bids := seatBid.bids
				for i := len(bidsToRemove) - 1; i >= 0; i-- {
					remInd := bidsToRemove[i]
					bids = append(bids[:remInd], bids[remInd+1:]...)
				}
				seatBid.bids = bids
			}
		}

	}
	for _, seatBidInd := range seatBidsToRemove {
		seatBids[seatBidInd].bids = nil
	}

	return res, seatBids, rejections, nil
}

func removeBidById(seatBid *pbsOrtbSeatBid, bidID string) {
	//Find index of bid to remove
	dupeBidIndex := -1
	for i, bid := range seatBid.bids {
		if bid.bid.ID == bidID {
			dupeBidIndex = i
			break
		}
	}
	if dupeBidIndex != -1 {
		if dupeBidIndex < len(seatBid.bids)-1 {
			seatBid.bids = append(seatBid.bids[:dupeBidIndex], seatBid.bids[dupeBidIndex+1:]...)
		} else if dupeBidIndex == len(seatBid.bids)-1 {
			seatBid.bids = seatBid.bids[:len(seatBid.bids)-1]
		}
	}
}

func updateRejections(rejections []string, bidID string, reason string) []string {
	message := fmt.Sprintf("bid rejected [bid ID: %s] reason: %s", bidID, reason)
	return append(rejections, message)
}

func getPrimaryAdServer(adServerId int) (string, error) {
	switch adServerId {
	case 1:
		return "freewheel", nil
	case 2:
		return "dfp", nil
	default:
		return "", fmt.Errorf("Primary ad server %d not recognized", adServerId)
	}
}

// Extract all the data from the SeatBids and build the ExtBidResponse
func (e *exchange) makeExtBidResponse(adapterBids map[openrtb_ext.BidderName]*pbsOrtbSeatBid, adapterExtra map[openrtb_ext.BidderName]*seatResponseExtra, r AuctionRequest, debugInfo bool, errList []error) *openrtb_ext.ExtBidResponse {

	bidResponseExt := &openrtb_ext.ExtBidResponse{
		Errors:               make(map[openrtb_ext.BidderName][]openrtb_ext.ExtBidderMessage, len(adapterBids)),
		Warnings:             make(map[openrtb_ext.BidderName][]openrtb_ext.ExtBidderMessage, len(adapterBids)),
		ResponseTimeMillis:   make(map[openrtb_ext.BidderName]int, len(adapterBids)),
		RequestTimeoutMillis: r.BidRequestWrapper.BidRequest.TMax,
	}
	if debugInfo {
		bidResponseExt.Debug = &openrtb_ext.ExtResponseDebug{
			HttpCalls:       make(map[openrtb_ext.BidderName][]*openrtb_ext.ExtHttpCall),
			ResolvedRequest: r.ResolvedBidRequest,
			UpdatedRequest:  r.UpdatedBidRequest,
		}
	}
	if !r.StartTime.IsZero() {
		// auctiontimestamp is the only response.ext.prebid attribute we may emit
		bidResponseExt.Prebid = &openrtb_ext.ExtResponsePrebid{
			AuctionTimestamp: r.StartTime.UnixNano() / 1e+6,
		}
	}

	for bidderName, responseExtra := range adapterExtra {

		if debugInfo && len(responseExtra.HttpCalls) > 0 {
			bidResponseExt.Debug.HttpCalls[bidderName] = responseExtra.HttpCalls
		}
		if len(responseExtra.Warnings) > 0 {
			bidResponseExt.Warnings[bidderName] = responseExtra.Warnings
		}
		// Only make an entry for bidder errors if the bidder reported any.
		if len(responseExtra.Errors) > 0 {
			bidResponseExt.Errors[bidderName] = responseExtra.Errors
		}
		if len(errList) > 0 {
			bidResponseExt.Errors[openrtb_ext.PrebidExtKey] = errsToBidderErrors(errList)
		}
		bidResponseExt.ResponseTimeMillis[bidderName] = responseExtra.ResponseTimeMillis
		// Defering the filling of bidResponseExt.Usersync[bidderName] until later

	}
	return bidResponseExt
}

// Return an openrtb seatBid for a bidder
// BuildBidResponse is responsible for ensuring nil bid seatbids are not included
func (e *exchange) makeSeatBid(adapterBid *pbsOrtbSeatBid, adapter openrtb_ext.BidderName, adapterExtra map[openrtb_ext.BidderName]*seatResponseExtra, auc *auction, returnCreative bool, impExtInfoMap map[string]ImpExtInfo) *openrtb2.SeatBid {
	seatBid := &openrtb2.SeatBid{
		Seat:  adapter.String(),
		Group: 0, // Prebid cannot support roadblocking
	}

	var errList []error
	seatBid.Bid, errList = e.makeBid(adapterBid.bids, auc, returnCreative, impExtInfoMap)
	if len(errList) > 0 {
		adapterExtra[adapter].Errors = append(adapterExtra[adapter].Errors, errsToBidderErrors(errList)...)
	}

	return seatBid
}

func (e *exchange) makeBid(bids []*pbsOrtbBid, auc *auction, returnCreative bool, impExtInfoMap map[string]ImpExtInfo) ([]openrtb2.Bid, []error) {
	result := make([]openrtb2.Bid, 0, len(bids))
	errs := make([]error, 0, 1)

	for _, bid := range bids {
		bidExtPrebid := &openrtb_ext.ExtBidPrebid{
			DealPriority:      bid.dealPriority,
			DealTierSatisfied: bid.dealTierSatisfied,
			Events:            bid.bidEvents,
			Targeting:         bid.bidTargets,
			Type:              bid.bidType,
			Meta:              bid.bidMeta,
			Video:             bid.bidVideo,
			BidId:             bid.generatedBidID,
		}

		if cacheInfo, found := e.getBidCacheInfo(bid, auc); found {
			bidExtPrebid.Cache = &openrtb_ext.ExtBidPrebidCache{
				Bids: &cacheInfo,
			}
		}

		if bidExtJSON, err := makeBidExtJSON(bid.bid.Ext, bidExtPrebid, impExtInfoMap, bid.bid.ImpID, bid.originalBidCPM, bid.originalBidCur); err != nil {
			errs = append(errs, err)
		} else {
			result = append(result, *bid.bid)
			resultBid := &result[len(result)-1]
			resultBid.Ext = bidExtJSON
			if !returnCreative {
				resultBid.AdM = ""
			}
		}
	}
	return result, errs
}

func makeBidExtJSON(ext json.RawMessage, prebid *openrtb_ext.ExtBidPrebid, impExtInfoMap map[string]ImpExtInfo, impId string, originalBidCpm float64, originalBidCur string) (json.RawMessage, error) {
	var extMap map[string]interface{}

	if len(ext) != 0 {
		if err := json.Unmarshal(ext, &extMap); err != nil {
			return nil, err
		}
	} else {
		extMap = make(map[string]interface{})
	}

	//ext.origbidcpm
	if originalBidCpm >= 0 {
		extMap[openrtb_ext.OriginalBidCpmKey] = originalBidCpm
	}

	//ext.origbidcur
	if originalBidCur != "" {
		extMap[openrtb_ext.OriginalBidCurKey] = originalBidCur
	}

	// ext.prebid
	if prebid.Meta == nil && maputil.HasElement(extMap, "prebid", "meta") {
		metaContainer := struct {
			Prebid struct {
				Meta openrtb_ext.ExtBidPrebidMeta `json:"meta"`
			} `json:"prebid"`
		}{}
		if err := json.Unmarshal(ext, &metaContainer); err != nil {
			return nil, fmt.Errorf("error validaing response from server, %s", err)
		}
		prebid.Meta = &metaContainer.Prebid.Meta
	}
	extMap[openrtb_ext.PrebidExtKey] = prebid

	// ext.storedrequestattributes
	if impExtInfo, ok := impExtInfoMap[impId]; ok && impExtInfo.EchoVideoAttrs {
		videoData, _, _, err := jsonparser.Get(impExtInfo.StoredImp, "video")
		if err != nil && err != jsonparser.KeyPathNotFoundError {
			return nil, err
		}
		//handler for case where EchoVideoAttrs is true, but video data is not found
		if len(videoData) > 0 {
			extMap[openrtb_ext.StoredRequestAttributes] = json.RawMessage(videoData)
		}
	}

	return json.Marshal(extMap)
}

// If bid got cached inside `(a *auction) doCache(ctx context.Context, cache prebid_cache_client.Client, targData *targetData, bidRequest *openrtb2.BidRequest, ttlBuffer int64, defaultTTLs *config.DefaultTTLs, bidCategory map[string]string)`,
// a UUID should be found inside `a.cacheIds` or `a.vastCacheIds`. This function returns the UUID along with the internal cache URL
func (e *exchange) getBidCacheInfo(bid *pbsOrtbBid, auction *auction) (cacheInfo openrtb_ext.ExtBidPrebidCacheBids, found bool) {
	uuid, found := findCacheID(bid, auction)

	if found {
		cacheInfo.CacheId = uuid
		cacheInfo.Url = buildCacheURL(e.cache, uuid)
	}

	return
}

func (e *exchange) getAuctionCurrencyRates(requestRates *openrtb_ext.ExtRequestCurrency) currency.Conversions {
	if requestRates == nil {
		// No bidRequest.ext.currency field was found, use PBS rates as usual
		return e.currencyConverter.Rates()
	}

	// If bidRequest.ext.currency.usepbsrates is nil, we understand its value as true. It will be false
	// only if it's explicitly set to false
	usePbsRates := requestRates.UsePBSRates == nil || *requestRates.UsePBSRates

	if !usePbsRates {
		// At this point, we can safely assume the ConversionRates map is not empty because
		// validateCustomRates(bidReqCurrencyRates *openrtb_ext.ExtRequestCurrency) would have
		// thrown an error under such conditions.
		return currency.NewRates(requestRates.ConversionRates)
	}

	// Both PBS and custom rates can be used, check if ConversionRates is not empty
	if len(requestRates.ConversionRates) == 0 {
		// Custom rates map is empty, use PBS rates only
		return e.currencyConverter.Rates()
	}

	// Return an AggregateConversions object that includes both custom and PBS currency rates but will
	// prioritize custom rates over PBS rates whenever a currency rate is found in both
	return currency.NewAggregateConversions(currency.NewRates(requestRates.ConversionRates), e.currencyConverter.Rates())
}

func findCacheID(bid *pbsOrtbBid, auction *auction) (string, bool) {
	if bid != nil && bid.bid != nil && auction != nil {
		if id, found := auction.cacheIds[bid.bid]; found {
			return id, true
		}

		if id, found := auction.vastCacheIds[bid.bid]; found {
			return id, true
		}
	}

	return "", false
}

func buildCacheURL(cache prebid_cache_client.Client, uuid string) string {
	scheme, host, path := cache.GetExtCacheData()

	if host == "" || path == "" {
		return ""
	}

	query := url.Values{"uuid": []string{uuid}}
	cacheURL := url.URL{
		Scheme:   scheme,
		Host:     host,
		Path:     path,
		RawQuery: query.Encode(),
	}
	cacheURL.Query()

	// URLs without a scheme will begin with //, in which case we
	// want to trim it off to keep compatbile with current behavior.
	return strings.TrimPrefix(cacheURL.String(), "//")
}

func listBiddersWithRequests(bidderRequests []BidderRequest) []openrtb_ext.BidderName {
	liveAdapters := make([]openrtb_ext.BidderName, len(bidderRequests))
	i := 0
	for _, bidderRequest := range bidderRequests {
		liveAdapters[i] = bidderRequest.BidderName
		i++
	}
	// Randomize the list of adapters to make the auction more fair
	randomizeList(liveAdapters)

	return liveAdapters
}

func buildStoredAuctionResponse(storedAuctionResponses map[string]json.RawMessage) (map[openrtb_ext.BidderName]*pbsOrtbSeatBid, []openrtb_ext.BidderName, error) {

	adapterBids := make(map[openrtb_ext.BidderName]*pbsOrtbSeatBid, 0)
	liveAdapters := make([]openrtb_ext.BidderName, 0)
	for impId, storedResp := range storedAuctionResponses {
		var seatBids []openrtb2.SeatBid

		if err := json.Unmarshal(storedResp, &seatBids); err != nil {
			return nil, nil, err
		}
		for _, seat := range seatBids {
			var bidsToAdd []*pbsOrtbBid
			//set imp id from request
			for i := range seat.Bid {
				seat.Bid[i].ImpID = impId
				bidsToAdd = append(bidsToAdd, &pbsOrtbBid{bid: &seat.Bid[i]})
			}

			bidderName := openrtb_ext.BidderName(seat.Seat)

			if _, ok := adapterBids[bidderName]; ok {
				adapterBids[bidderName].bids = append(adapterBids[bidderName].bids, bidsToAdd...)

			} else {
				//create new seat bid and add it to live adapters
				liveAdapters = append(liveAdapters, bidderName)
				newSeatBid := pbsOrtbSeatBid{bidsToAdd, "", nil, "", bidderName}
				adapterBids[bidderName] = &newSeatBid

			}
		}
	}

	return adapterBids, liveAdapters, nil
}

func isAdsCertEnabled(experiment *openrtb_ext.Experiment, info config.BidderInfo) bool {
	requestAdsCertEnabled := experiment != nil && experiment.AdsCert != nil && experiment.AdsCert.Enabled
	bidderAdsCertEnabled := info.Experiment.AdsCert.Enabled
	return requestAdsCertEnabled && bidderAdsCertEnabled
}<|MERGE_RESOLUTION|>--- conflicted
+++ resolved
@@ -69,13 +69,10 @@
 	categoriesFetcher stored_requests.CategoryFetcher
 	bidIDGenerator    BidIDGenerator
 	hostSChainNode    *openrtb2.SupplyChainNode
-<<<<<<< HEAD
 	adsCertSigner     adscert.Signer
-=======
 
 	floor     floors.Floor
 	trakerURL string
->>>>>>> bc8e9aae
 }
 
 // Container to pass out response ext data from the GetAllBids goroutines back into the main thread
@@ -153,12 +150,10 @@
 		},
 		bidIDGenerator: &bidIDGenerator{cfg.GenerateBidID},
 		hostSChainNode: cfg.HostSChainNode,
-<<<<<<< HEAD
 		adsCertSigner:  adsCertSigner,
-=======
-		floor:          floors.NewFloorConfig(cfg.PriceFloors),
-		trakerURL:      cfg.TrackerURL,
->>>>>>> bc8e9aae
+
+		floor:     floors.NewFloorConfig(cfg.PriceFloors),
+		trakerURL: cfg.TrackerURL,
 	}
 }
 
