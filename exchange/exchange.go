--- conflicted
+++ resolved
@@ -351,13 +351,10 @@
 		evTracking := getEventTracking(&requestExt.Prebid, r.StartTime, &r.Account, e.bidderInfo, e.externalURL)
 		adapterBids = evTracking.modifyBidsForEvents(adapterBids)
 
-<<<<<<< HEAD
 		if len(seatNonBids) > 0 {
 			r.LogObject.SeatNonBid = seatNonBids
 		}
-=======
 		r.HookExecutor.ExecuteAllProcessedBidResponsesStage(adapterBids)
->>>>>>> 91408f7d
 
 		if targData != nil {
 			// A non-nil auction is only needed if targeting is active. (It is used below this block to extract cache keys)
