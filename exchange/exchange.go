--- conflicted
+++ resolved
@@ -256,15 +256,9 @@
 	gdprDefaultValue := e.parseGDPRDefaultValue(r.BidRequestWrapper.BidRequest)
 
 	// Slice of BidRequests, each a copy of the original cleaned to only contain bidder data for the named bidder
-<<<<<<< HEAD
-	tcf2Cfg := r.TCF2ConfigBuilder(e.privacyConfig.GDPR.TCF2, r.Account.GDPR)
-	gdprPerms := r.GDPRPermissionsBuilder(e.privacyConfig.GDPR, tcf2Cfg, e.gvlVendorIDs, e.vendorListFetcher)
-	bidderRequests, privacyLabels, errs := cleanOpenRTBRequests(ctx, r, requestExt, e.bidderToSyncerKey, e.me, gdprDefaultValue, gdprPerms, e.privacyConfig, tcf2Cfg)
+	bidderRequests, privacyLabels, errs := cleanOpenRTBRequests(ctx, r, requestExt, e.bidderToSyncerKey, e.me, gdprDefaultValue, e.privacyConfig, e.gdprPermsBuilder, e.tcf2ConfigBuilder)
 	errs = append(errs, floorErrs...)
-=======
-	bidderRequests, privacyLabels, errs := cleanOpenRTBRequests(ctx, r, requestExt, e.bidderToSyncerKey, e.me, gdprDefaultValue, e.privacyConfig, e.gdprPermsBuilder, e.tcf2ConfigBuilder)
-
->>>>>>> 11b43f9c
+
 	e.me.RecordRequestPrivacy(privacyLabels)
 
 	// If we need to cache bids, then it will take some time to call prebid cache.
