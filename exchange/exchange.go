package exchange

import (
	"bytes"
	"context"
	"encoding/json"
	"errors"
	"fmt"
	"math/rand"
	"net/url"
	"runtime/debug"
	"sort"
	"strconv"
	"strings"
	"time"

	"github.com/mxmCherry/openrtb/v15/openrtb2"
	"github.com/prebid/prebid-server/stored_requests"
	"github.com/prebid/prebid-server/usersync"

	"github.com/gofrs/uuid"
	"github.com/golang/glog"
	"github.com/prebid/prebid-server/adapters"
	"github.com/prebid/prebid-server/config"
	"github.com/prebid/prebid-server/currency"
	"github.com/prebid/prebid-server/errortypes"
	"github.com/prebid/prebid-server/gdpr"
	"github.com/prebid/prebid-server/metrics"
	"github.com/prebid/prebid-server/openrtb_ext"
	"github.com/prebid/prebid-server/prebid_cache_client"
)

type ContextKey string

const DebugContextKey = ContextKey("debugInfo")

type extCacheInstructions struct {
	cacheBids, cacheVAST, returnCreative bool
}

// Exchange runs Auctions. Implementations must be threadsafe, and will be shared across many goroutines.
type Exchange interface {
	// HoldAuction executes an OpenRTB v2.5 Auction.
	HoldAuction(ctx context.Context, r AuctionRequest, debugLog *DebugLog) (*openrtb2.BidResponse, error)
}

// IdFetcher can find the user's ID for a specific Bidder.
type IdFetcher interface {
	GetUID(key string) (uid string, exists bool, notExpired bool)
	HasAnyLiveSyncs() bool
}

type exchange struct {
<<<<<<< HEAD
	adapterMap          map[openrtb_ext.BidderName]adaptedBidder
	bidderInfo          config.BidderInfos
	bidderToSyncerKey   map[string]string
	me                  metrics.MetricsEngine
	cache               prebid_cache_client.Client
	cacheTime           time.Duration
	gDPR                gdpr.Permissions
	currencyConverter   *currency.RateConverter
	externalURL         string
	UsersyncIfAmbiguous bool
	privacyConfig       config.Privacy
	categoriesFetcher   stored_requests.CategoryFetcher
	bidIDGenerator      BidIDGenerator
=======
	adapterMap        map[openrtb_ext.BidderName]adaptedBidder
	bidderInfo        config.BidderInfos
	me                metrics.MetricsEngine
	cache             prebid_cache_client.Client
	cacheTime         time.Duration
	gDPR              gdpr.Permissions
	currencyConverter *currency.RateConverter
	externalURL       string
	gdprDefaultValue  string
	privacyConfig     config.Privacy
	categoriesFetcher stored_requests.CategoryFetcher
	bidIDGenerator    BidIDGenerator
>>>>>>> 037bd7f1
}

// Container to pass out response ext data from the GetAllBids goroutines back into the main thread
type seatResponseExtra struct {
	ResponseTimeMillis int
	Errors             []openrtb_ext.ExtBidderMessage
	Warnings           []openrtb_ext.ExtBidderMessage
	// httpCalls is the list of debugging info. It should only be populated if the request.test == 1.
	// This will become response.ext.debug.httpcalls.{bidder} on the final Response.
	HttpCalls []*openrtb_ext.ExtHttpCall
}

type bidResponseWrapper struct {
	adapterBids  *pbsOrtbSeatBid
	adapterExtra *seatResponseExtra
	bidder       openrtb_ext.BidderName
}

type BidIDGenerator interface {
	New() (string, error)
	Enabled() bool
}

type bidIDGenerator struct {
	enabled bool
}

func (big *bidIDGenerator) Enabled() bool {
	return big.enabled
}

func (big *bidIDGenerator) New() (string, error) {
	rawUuid, err := uuid.NewV4()
	return rawUuid.String(), err
}

type deduplicateChanceGenerator interface {
	Generate() bool
}

type randomDeduplicateBidBooleanGenerator struct{}

func (randomDeduplicateBidBooleanGenerator) Generate() bool {
	return rand.Intn(100) < 50
}

func NewExchange(adapters map[openrtb_ext.BidderName]adaptedBidder, cache prebid_cache_client.Client, cfg *config.Configuration, syncers map[string]usersync.Syncer, metricsEngine metrics.MetricsEngine, infos config.BidderInfos, gDPR gdpr.Permissions, currencyConverter *currency.RateConverter, categoriesFetcher stored_requests.CategoryFetcher) Exchange {
	bidderToSyncerKey := map[string]string{}
	for bidder, syncer := range syncers {
		bidderToSyncerKey[bidder] = syncer.Key()
	}

	return &exchange{
<<<<<<< HEAD
		adapterMap:          adapters,
		bidderInfo:          infos,
		bidderToSyncerKey:   bidderToSyncerKey,
		cache:               cache,
		cacheTime:           time.Duration(cfg.CacheURL.ExpectedTimeMillis) * time.Millisecond,
		categoriesFetcher:   categoriesFetcher,
		currencyConverter:   currencyConverter,
		externalURL:         cfg.ExternalURL,
		gDPR:                gDPR,
		me:                  metricsEngine,
		UsersyncIfAmbiguous: cfg.GDPR.UsersyncIfAmbiguous,
=======
		adapterMap:        adapters,
		bidderInfo:        infos,
		cache:             cache,
		cacheTime:         time.Duration(cfg.CacheURL.ExpectedTimeMillis) * time.Millisecond,
		categoriesFetcher: categoriesFetcher,
		currencyConverter: currencyConverter,
		externalURL:       cfg.ExternalURL,
		gDPR:              gDPR,
		me:                metricsEngine,
		gdprDefaultValue:  cfg.GDPR.DefaultValue,
>>>>>>> 037bd7f1
		privacyConfig: config.Privacy{
			CCPA: cfg.CCPA,
			GDPR: cfg.GDPR,
			LMT:  cfg.LMT,
		},
		bidIDGenerator: &bidIDGenerator{cfg.GenerateBidID},
	}
}

// AuctionRequest holds the bid request for the auction
// and all other information needed to process that request
type AuctionRequest struct {
	BidRequest                 *openrtb2.BidRequest
	Account                    config.Account
	UserSyncs                  IdFetcher
	RequestType                metrics.RequestType
	StartTime                  time.Time
	Warnings                   []error
	GlobalPrivacyControlHeader string

	// LegacyLabels is included here for temporary compatability with cleanOpenRTBRequests
	// in HoldAuction until we get to factoring it away. Do not use for anything new.
	LegacyLabels metrics.Labels
}

// BidderRequest holds the bidder specific request and all other
// information needed to process that bidder request.
type BidderRequest struct {
	BidRequest     *openrtb2.BidRequest
	BidderName     openrtb_ext.BidderName
	BidderCoreName openrtb_ext.BidderName
	BidderLabels   metrics.AdapterLabels
}

func (e *exchange) HoldAuction(ctx context.Context, r AuctionRequest, debugLog *DebugLog) (*openrtb2.BidResponse, error) {
	var err error
	requestExt, err := extractBidRequestExt(r.BidRequest)
	if err != nil {
		return nil, err
	}

	cacheInstructions := getExtCacheInstructions(requestExt)
	targData := getExtTargetData(requestExt, &cacheInstructions)
	if targData != nil {
		_, targData.cacheHost, targData.cachePath = e.cache.GetExtCacheData()
	}

	if debugLog == nil {
		debugLog = &DebugLog{Enabled: false, DebugEnabledOrOverridden: false}
	}

	requestDebugInfo := getDebugInfo(r.BidRequest, requestExt)

	debugInfo := debugLog.DebugEnabledOrOverridden || (requestDebugInfo && r.Account.DebugAllow)
	debugLog.Enabled = debugLog.DebugEnabledOrOverridden || r.Account.DebugAllow

	if debugInfo {
		ctx = e.makeDebugContext(ctx, debugInfo)
	}

	bidAdjustmentFactors := getExtBidAdjustmentFactors(requestExt)

	recordImpMetrics(r.BidRequest, e.me)

	// Make our best guess if GDPR applies
	gdprDefaultValue := e.parseGDPRDefaultValue(r.BidRequest)

	// Slice of BidRequests, each a copy of the original cleaned to only contain bidder data for the named bidder
<<<<<<< HEAD
	bidderRequests, privacyLabels, errs := cleanOpenRTBRequests(ctx, r, requestExt, e.bidderToSyncerKey, e.gDPR, e.me, usersyncIfAmbiguous, e.privacyConfig, &r.Account)
=======
	bidderRequests, privacyLabels, errs := cleanOpenRTBRequests(ctx, r, requestExt, e.gDPR, e.me, gdprDefaultValue, e.privacyConfig, &r.Account)
>>>>>>> 037bd7f1

	e.me.RecordRequestPrivacy(privacyLabels)

	// List of bidders we have requests for.
	liveAdapters := listBiddersWithRequests(bidderRequests)

	// If we need to cache bids, then it will take some time to call prebid cache.
	// We should reduce the amount of time the bidders have, to compensate.
	auctionCtx, cancel := e.makeAuctionContext(ctx, cacheInstructions.cacheBids)
	defer cancel()

	// Get currency rates conversions for the auction
	conversions := e.getAuctionCurrencyRates(requestExt.Prebid.CurrencyConversions)

	adapterBids, adapterExtra, anyBidsReturned := e.getAllBids(auctionCtx, bidderRequests, bidAdjustmentFactors, conversions, r.Account.DebugAllow, r.GlobalPrivacyControlHeader, debugLog.DebugOverride)

	var auc *auction
	var cacheErrs []error
	var bidResponseExt *openrtb_ext.ExtBidResponse
	if anyBidsReturned {

		var bidCategory map[string]string
		//If includebrandcategory is present in ext then CE feature is on.
		if requestExt.Prebid.Targeting != nil && requestExt.Prebid.Targeting.IncludeBrandCategory != nil {
			var rejections []string
			bidCategory, adapterBids, rejections, err = applyCategoryMapping(ctx, requestExt, adapterBids, e.categoriesFetcher, targData, &randomDeduplicateBidBooleanGenerator{})
			if err != nil {
				return nil, fmt.Errorf("Error in category mapping : %s", err.Error())
			}
			for _, message := range rejections {
				errs = append(errs, errors.New(message))
			}
		}

		if e.bidIDGenerator.Enabled() {
			for _, seatBid := range adapterBids {
				for _, pbsBid := range seatBid.bids {
					pbsBid.generatedBidID, err = e.bidIDGenerator.New()
					if err != nil {
						errs = append(errs, errors.New("Error generating bid.ext.prebid.bidid"))
					}
				}
			}
		}

		evTracking := getEventTracking(&requestExt.Prebid, r.StartTime, &r.Account, e.bidderInfo, e.externalURL)
		adapterBids = evTracking.modifyBidsForEvents(adapterBids)

		if targData != nil {
			// A non-nil auction is only needed if targeting is active. (It is used below this block to extract cache keys)
			auc = newAuction(adapterBids, len(r.BidRequest.Imp), targData.preferDeals)
			auc.setRoundedPrices(targData.priceGranularity)

			if requestExt.Prebid.SupportDeals {
				dealErrs := applyDealSupport(r.BidRequest, auc, bidCategory)
				errs = append(errs, dealErrs...)
			}

			bidResponseExt = e.makeExtBidResponse(adapterBids, adapterExtra, r, debugInfo, errs)
			if debugLog.DebugEnabledOrOverridden {
				if bidRespExtBytes, err := json.Marshal(bidResponseExt); err == nil {
					debugLog.Data.Response = string(bidRespExtBytes)
				} else {
					debugLog.Data.Response = "Unable to marshal response ext for debugging"
					errs = append(errs, err)
				}
			}

			cacheErrs = auc.doCache(ctx, e.cache, targData, evTracking, r.BidRequest, 60, &r.Account.CacheTTL, bidCategory, debugLog)
			if len(cacheErrs) > 0 {
				errs = append(errs, cacheErrs...)
			}

			targData.setTargeting(auc, r.BidRequest.App != nil, bidCategory)

		}
		bidResponseExt = e.makeExtBidResponse(adapterBids, adapterExtra, r, debugInfo, errs)
	} else {
		bidResponseExt = e.makeExtBidResponse(adapterBids, adapterExtra, r, debugInfo, errs)

		if debugLog.DebugEnabledOrOverridden {

			if bidRespExtBytes, err := json.Marshal(bidResponseExt); err == nil {
				debugLog.Data.Response = string(bidRespExtBytes)
			} else {
				debugLog.Data.Response = "Unable to marshal response ext for debugging"
				errs = append(errs, err)
			}
		}
	}

	if !r.Account.DebugAllow && requestDebugInfo && !debugLog.DebugOverride {
		accountDebugDisabledWarning := openrtb_ext.ExtBidderMessage{
			Code:    errortypes.AccountLevelDebugDisabledWarningCode,
			Message: "debug turned off for account",
		}
		bidResponseExt.Warnings[openrtb_ext.BidderReservedGeneral] = append(bidResponseExt.Warnings[openrtb_ext.BidderReservedGeneral], accountDebugDisabledWarning)
	}

	for _, warning := range r.Warnings {
		generalWarning := openrtb_ext.ExtBidderMessage{
			Code:    errortypes.ReadCode(warning),
			Message: warning.Error(),
		}
		bidResponseExt.Warnings[openrtb_ext.BidderReservedGeneral] = append(bidResponseExt.Warnings[openrtb_ext.BidderReservedGeneral], generalWarning)
	}

	// Build the response
	return e.buildBidResponse(ctx, liveAdapters, adapterBids, r.BidRequest, adapterExtra, auc, bidResponseExt, cacheInstructions.returnCreative, errs)
}

func (e *exchange) parseGDPRDefaultValue(bidRequest *openrtb2.BidRequest) string {
	gdprDefaultValue := e.gdprDefaultValue
	var geo *openrtb2.Geo = nil

	if bidRequest.User != nil && bidRequest.User.Geo != nil {
		geo = bidRequest.User.Geo
	} else if bidRequest.Device != nil && bidRequest.Device.Geo != nil {
		geo = bidRequest.Device.Geo
	}
	if geo != nil {
		// If we have a country set, and it is on the list, we assume GDPR applies if not set on the request.
		// Otherwise we assume it does not apply as long as it appears "valid" (is 3 characters long).
		if _, found := e.privacyConfig.GDPR.EEACountriesMap[strings.ToUpper(geo.Country)]; found {
			gdprDefaultValue = "1"
		} else if len(geo.Country) == 3 {
			// The country field is formatted properly as a three character country code
			gdprDefaultValue = "0"
		}
	}

	return gdprDefaultValue
}

func recordImpMetrics(bidRequest *openrtb2.BidRequest, metricsEngine metrics.MetricsEngine) {
	for _, impInRequest := range bidRequest.Imp {
		var impLabels metrics.ImpLabels = metrics.ImpLabels{
			BannerImps: impInRequest.Banner != nil,
			VideoImps:  impInRequest.Video != nil,
			AudioImps:  impInRequest.Audio != nil,
			NativeImps: impInRequest.Native != nil,
		}
		metricsEngine.RecordImps(impLabels)
	}
}

// applyDealSupport updates targeting keys with deal prefixes if minimum deal tier exceeded
func applyDealSupport(bidRequest *openrtb2.BidRequest, auc *auction, bidCategory map[string]string) []error {
	errs := []error{}
	impDealMap := getDealTiers(bidRequest)

	for impID, topBidsPerImp := range auc.winningBidsByBidder {
		impDeal := impDealMap[impID]
		for bidder, topBidPerBidder := range topBidsPerImp {
			if topBidPerBidder.dealPriority > 0 {
				if validateDealTier(impDeal[bidder]) {
					updateHbPbCatDur(topBidPerBidder, impDeal[bidder], bidCategory)
				} else {
					errs = append(errs, fmt.Errorf("dealTier configuration invalid for bidder '%s', imp ID '%s'", string(bidder), impID))
				}
			}
		}
	}

	return errs
}

// getDealTiers creates map of impression to bidder deal tier configuration
func getDealTiers(bidRequest *openrtb2.BidRequest) map[string]openrtb_ext.DealTierBidderMap {
	impDealMap := make(map[string]openrtb_ext.DealTierBidderMap)

	for _, imp := range bidRequest.Imp {
		dealTierBidderMap, err := openrtb_ext.ReadDealTiersFromImp(imp)
		if err != nil {
			continue
		}
		impDealMap[imp.ID] = dealTierBidderMap
	}

	return impDealMap
}

func validateDealTier(dealTier openrtb_ext.DealTier) bool {
	return len(dealTier.Prefix) > 0 && dealTier.MinDealTier > 0
}

func updateHbPbCatDur(bid *pbsOrtbBid, dealTier openrtb_ext.DealTier, bidCategory map[string]string) {
	if bid.dealPriority >= dealTier.MinDealTier {
		prefixTier := fmt.Sprintf("%s%d_", dealTier.Prefix, bid.dealPriority)
		bid.dealTierSatisfied = true

		if oldCatDur, ok := bidCategory[bid.bid.ID]; ok {
			oldCatDurSplit := strings.SplitAfterN(oldCatDur, "_", 2)
			oldCatDurSplit[0] = prefixTier

			newCatDur := strings.Join(oldCatDurSplit, "")
			bidCategory[bid.bid.ID] = newCatDur
		}
	}
}

func (e *exchange) makeDebugContext(ctx context.Context, debugInfo bool) (debugCtx context.Context) {
	debugCtx = context.WithValue(ctx, DebugContextKey, debugInfo)
	return
}

func (e *exchange) makeAuctionContext(ctx context.Context, needsCache bool) (auctionCtx context.Context, cancel context.CancelFunc) {
	auctionCtx = ctx
	cancel = func() {}
	if needsCache {
		if deadline, ok := ctx.Deadline(); ok {
			auctionCtx, cancel = context.WithDeadline(ctx, deadline.Add(-e.cacheTime))
		}
	}
	return
}

// This piece sends all the requests to the bidder adapters and gathers the results.
func (e *exchange) getAllBids(
	ctx context.Context,
	bidderRequests []BidderRequest,
	bidAdjustments map[string]float64,
	conversions currency.Conversions,
	accountDebugAllowed bool,
	globalPrivacyControlHeader string,
	headerDebugAllowed bool) (
	map[openrtb_ext.BidderName]*pbsOrtbSeatBid,
	map[openrtb_ext.BidderName]*seatResponseExtra, bool) {
	// Set up pointers to the bid results
	adapterBids := make(map[openrtb_ext.BidderName]*pbsOrtbSeatBid, len(bidderRequests))
	adapterExtra := make(map[openrtb_ext.BidderName]*seatResponseExtra, len(bidderRequests))
	chBids := make(chan *bidResponseWrapper, len(bidderRequests))
	bidsFound := false

	for _, bidder := range bidderRequests {
		// Here we actually call the adapters and collect the bids.
		bidderRunner := e.recoverSafely(bidderRequests, func(bidderRequest BidderRequest, conversions currency.Conversions) {
			// Passing in aName so a doesn't change out from under the go routine
			if bidderRequest.BidderLabels.Adapter == "" {
				glog.Errorf("Exchange: bidlables for %s (%s) missing adapter string", bidderRequest.BidderName, bidderRequest.BidderCoreName)
				bidderRequest.BidderLabels.Adapter = bidderRequest.BidderCoreName
			}
			brw := new(bidResponseWrapper)
			brw.bidder = bidderRequest.BidderName
			// Defer basic metrics to insure we capture them after all the values have been set
			defer func() {
				e.me.RecordAdapterRequest(bidderRequest.BidderLabels)
			}()
			start := time.Now()

			adjustmentFactor := 1.0
			if givenAdjustment, ok := bidAdjustments[string(bidderRequest.BidderName)]; ok {
				adjustmentFactor = givenAdjustment
			}
			var reqInfo adapters.ExtraRequestInfo
			reqInfo.PbsEntryPoint = bidderRequest.BidderLabels.RType
			reqInfo.GlobalPrivacyControlHeader = globalPrivacyControlHeader
			bids, err := e.adapterMap[bidderRequest.BidderCoreName].requestBid(ctx, bidderRequest.BidRequest, bidderRequest.BidderName, adjustmentFactor, conversions, &reqInfo, accountDebugAllowed, headerDebugAllowed)

			// Add in time reporting
			elapsed := time.Since(start)
			brw.adapterBids = bids
			// Structure to record extra tracking data generated during bidding
			ae := new(seatResponseExtra)
			ae.ResponseTimeMillis = int(elapsed / time.Millisecond)
			if bids != nil {
				ae.HttpCalls = bids.httpCalls
			}

			// Timing statistics
			e.me.RecordAdapterTime(bidderRequest.BidderLabels, time.Since(start))
			bidderRequest.BidderLabels.AdapterBids = bidsToMetric(brw.adapterBids)
			bidderRequest.BidderLabels.AdapterErrors = errorsToMetric(err)
			// Append any bid validation errors to the error list
			ae.Errors = errsToBidderErrors(err)
			ae.Warnings = errsToBidderWarnings(err)
			brw.adapterExtra = ae
			if bids != nil {
				for _, bid := range bids.bids {
					var cpm = float64(bid.bid.Price * 1000)
					e.me.RecordAdapterPrice(bidderRequest.BidderLabels, cpm)
					e.me.RecordAdapterBidReceived(bidderRequest.BidderLabels, bid.bidType, bid.bid.AdM != "")
				}
			}
			chBids <- brw
		}, chBids)
		go bidderRunner(bidder, conversions)
	}
	// Wait for the bidders to do their thing
	for i := 0; i < len(bidderRequests); i++ {
		brw := <-chBids

		//if bidder returned no bids back - remove bidder from further processing
		if brw.adapterBids != nil && len(brw.adapterBids.bids) != 0 {
			adapterBids[brw.bidder] = brw.adapterBids
		}
		//but we need to add all bidders data to adapterExtra to have metrics and other metadata
		adapterExtra[brw.bidder] = brw.adapterExtra

		if !bidsFound && adapterBids[brw.bidder] != nil && len(adapterBids[brw.bidder].bids) > 0 {
			bidsFound = true
		}
	}

	return adapterBids, adapterExtra, bidsFound
}

func (e *exchange) recoverSafely(bidderRequests []BidderRequest,
	inner func(BidderRequest, currency.Conversions),
	chBids chan *bidResponseWrapper) func(BidderRequest, currency.Conversions) {
	return func(bidderRequest BidderRequest, conversions currency.Conversions) {
		defer func() {
			if r := recover(); r != nil {

				allBidders := ""
				sb := strings.Builder{}
				for _, bidder := range bidderRequests {
					sb.WriteString(bidder.BidderName.String())
					sb.WriteString(",")
				}
				if sb.Len() > 0 {
					allBidders = sb.String()[:sb.Len()-1]
				}

				glog.Errorf("OpenRTB auction recovered panic from Bidder %s: %v. "+
					"Account id: %s, All Bidders: %s, Stack trace is: %v",
					bidderRequest.BidderCoreName, r, bidderRequest.BidderLabels.PubID, allBidders, string(debug.Stack()))
				e.me.RecordAdapterPanic(bidderRequest.BidderLabels)
				// Let the master request know that there is no data here
				brw := new(bidResponseWrapper)
				brw.adapterExtra = new(seatResponseExtra)
				chBids <- brw
			}
		}()
		inner(bidderRequest, conversions)
	}
}

func bidsToMetric(bids *pbsOrtbSeatBid) metrics.AdapterBid {
	if bids == nil || len(bids.bids) == 0 {
		return metrics.AdapterBidNone
	}
	return metrics.AdapterBidPresent
}

func errorsToMetric(errs []error) map[metrics.AdapterError]struct{} {
	if len(errs) == 0 {
		return nil
	}
	ret := make(map[metrics.AdapterError]struct{}, len(errs))
	var s struct{}
	for _, err := range errs {
		switch errortypes.ReadCode(err) {
		case errortypes.TimeoutErrorCode:
			ret[metrics.AdapterErrorTimeout] = s
		case errortypes.BadInputErrorCode:
			ret[metrics.AdapterErrorBadInput] = s
		case errortypes.BadServerResponseErrorCode:
			ret[metrics.AdapterErrorBadServerResponse] = s
		case errortypes.FailedToRequestBidsErrorCode:
			ret[metrics.AdapterErrorFailedToRequestBids] = s
		default:
			ret[metrics.AdapterErrorUnknown] = s
		}
	}
	return ret
}

func errsToBidderErrors(errs []error) []openrtb_ext.ExtBidderMessage {
	sErr := make([]openrtb_ext.ExtBidderMessage, 0)
	for _, err := range errortypes.FatalOnly(errs) {
		newErr := openrtb_ext.ExtBidderMessage{
			Code:    errortypes.ReadCode(err),
			Message: err.Error(),
		}
		sErr = append(sErr, newErr)
	}

	return sErr
}

func errsToBidderWarnings(errs []error) []openrtb_ext.ExtBidderMessage {
	sWarn := make([]openrtb_ext.ExtBidderMessage, 0)
	for _, warn := range errortypes.WarningOnly(errs) {
		newErr := openrtb_ext.ExtBidderMessage{
			Code:    errortypes.ReadCode(warn),
			Message: warn.Error(),
		}
		sWarn = append(sWarn, newErr)
	}
	return sWarn
}

// This piece takes all the bids supplied by the adapters and crafts an openRTB response to send back to the requester
func (e *exchange) buildBidResponse(ctx context.Context, liveAdapters []openrtb_ext.BidderName, adapterBids map[openrtb_ext.BidderName]*pbsOrtbSeatBid, bidRequest *openrtb2.BidRequest, adapterExtra map[openrtb_ext.BidderName]*seatResponseExtra, auc *auction, bidResponseExt *openrtb_ext.ExtBidResponse, returnCreative bool, errList []error) (*openrtb2.BidResponse, error) {
	bidResponse := new(openrtb2.BidResponse)
	var err error

	bidResponse.ID = bidRequest.ID
	if len(liveAdapters) == 0 {
		// signal "Invalid Request" if no valid bidders.
		bidResponse.NBR = openrtb2.NoBidReasonCode.Ptr(openrtb2.NoBidReasonCodeInvalidRequest)
	}

	// Create the SeatBids. We use a zero sized slice so that we can append non-zero seat bids, and not include seatBid
	// objects for seatBids without any bids. Preallocate the max possible size to avoid reallocating the array as we go.
	seatBids := make([]openrtb2.SeatBid, 0, len(liveAdapters))
	for _, a := range liveAdapters {
		//while processing every single bib, do we need to handle categories here?
		if adapterBids[a] != nil && len(adapterBids[a].bids) > 0 {
			sb := e.makeSeatBid(adapterBids[a], a, adapterExtra, auc, returnCreative)
			seatBids = append(seatBids, *sb)
			bidResponse.Cur = adapterBids[a].currency
		}
	}

	bidResponse.SeatBid = seatBids

	bidResponse.Ext, err = encodeBidResponseExt(bidResponseExt)

	return bidResponse, err
}

func encodeBidResponseExt(bidResponseExt *openrtb_ext.ExtBidResponse) ([]byte, error) {
	buffer := &bytes.Buffer{}
	enc := json.NewEncoder(buffer)

	enc.SetEscapeHTML(false)
	err := enc.Encode(bidResponseExt)

	return buffer.Bytes(), err
}

func applyCategoryMapping(ctx context.Context, requestExt *openrtb_ext.ExtRequest, seatBids map[openrtb_ext.BidderName]*pbsOrtbSeatBid, categoriesFetcher stored_requests.CategoryFetcher, targData *targetData, booleanGenerator deduplicateChanceGenerator) (map[string]string, map[openrtb_ext.BidderName]*pbsOrtbSeatBid, []string, error) {
	res := make(map[string]string)

	type bidDedupe struct {
		bidderName openrtb_ext.BidderName
		bidIndex   int
		bidID      string
		bidPrice   string
	}

	dedupe := make(map[string]bidDedupe)

	// applyCategoryMapping doesn't get called unless
	// requestExt.Prebid.Targeting != nil && requestExt.Prebid.Targeting.IncludeBrandCategory != nil
	brandCatExt := requestExt.Prebid.Targeting.IncludeBrandCategory

	//If ext.prebid.targeting.includebrandcategory is present in ext then competitive exclusion feature is on.
	var includeBrandCategory = brandCatExt != nil //if not present - category will no be appended
	appendBidderNames := requestExt.Prebid.Targeting.AppendBidderNames

	var primaryAdServer string
	var publisher string
	var err error
	var rejections []string
	var translateCategories = true

	if includeBrandCategory && brandCatExt.WithCategory {
		if brandCatExt.TranslateCategories != nil {
			translateCategories = *brandCatExt.TranslateCategories
		}
		//if translateCategories is set to false, ignore checking primaryAdServer and publisher
		if translateCategories {
			//if ext.prebid.targeting.includebrandcategory present but primaryadserver/publisher not present then error out the request right away.
			primaryAdServer, err = getPrimaryAdServer(brandCatExt.PrimaryAdServer) //1-Freewheel 2-DFP
			if err != nil {
				return res, seatBids, rejections, err
			}
			publisher = brandCatExt.Publisher
		}
	}

	seatBidsToRemove := make([]openrtb_ext.BidderName, 0)

	for bidderName, seatBid := range seatBids {
		bidsToRemove := make([]int, 0)
		for bidInd := range seatBid.bids {
			bid := seatBid.bids[bidInd]
			bidID := bid.bid.ID
			var duration int
			var category string
			var pb string

			if bid.bidVideo != nil {
				duration = bid.bidVideo.Duration
				category = bid.bidVideo.PrimaryCategory
			}
			if brandCatExt.WithCategory && category == "" {
				bidIabCat := bid.bid.Cat
				if len(bidIabCat) != 1 {
					//TODO: add metrics
					//on receiving bids from adapters if no unique IAB category is returned  or if no ad server category is returned discard the bid
					bidsToRemove = append(bidsToRemove, bidInd)
					rejections = updateRejections(rejections, bidID, "Bid did not contain a category")
					continue
				}
				if translateCategories {
					//if unique IAB category is present then translate it to the adserver category based on mapping file
					category, err = categoriesFetcher.FetchCategories(ctx, primaryAdServer, publisher, bidIabCat[0])
					if err != nil || category == "" {
						//TODO: add metrics
						//if mapping required but no mapping file is found then discard the bid
						bidsToRemove = append(bidsToRemove, bidInd)
						reason := fmt.Sprintf("Category mapping file for primary ad server: '%s', publisher: '%s' not found", primaryAdServer, publisher)
						rejections = updateRejections(rejections, bidID, reason)
						continue
					}
				} else {
					//category translation is disabled, continue with IAB category
					category = bidIabCat[0]
				}
			}

			// TODO: consider should we remove bids with zero duration here?

			pb = GetPriceBucket(bid.bid.Price, targData.priceGranularity)

			newDur := duration
			if len(requestExt.Prebid.Targeting.DurationRangeSec) > 0 {
				durationRange := requestExt.Prebid.Targeting.DurationRangeSec
				sort.Ints(durationRange)
				//if the bid is above the range of the listed durations (and outside the buffer), reject the bid
				if duration > durationRange[len(durationRange)-1] {
					bidsToRemove = append(bidsToRemove, bidInd)
					rejections = updateRejections(rejections, bidID, "Bid duration exceeds maximum allowed")
					continue
				}
				for _, dur := range durationRange {
					if duration <= dur {
						newDur = dur
						break
					}
				}
			}

			var categoryDuration string
			var dupeKey string
			if brandCatExt.WithCategory {
				categoryDuration = fmt.Sprintf("%s_%s_%ds", pb, category, newDur)
				dupeKey = category
			} else {
				categoryDuration = fmt.Sprintf("%s_%ds", pb, newDur)
				dupeKey = categoryDuration
			}

			if appendBidderNames {
				categoryDuration = fmt.Sprintf("%s_%s", categoryDuration, bidderName.String())
			}

			if dupe, ok := dedupe[dupeKey]; ok {

				dupeBidPrice, err := strconv.ParseFloat(dupe.bidPrice, 64)
				if err != nil {
					dupeBidPrice = 0
				}
				currBidPrice, err := strconv.ParseFloat(pb, 64)
				if err != nil {
					currBidPrice = 0
				}
				if dupeBidPrice == currBidPrice {
					if booleanGenerator.Generate() {
						dupeBidPrice = -1
					} else {
						currBidPrice = -1
					}
				}

				if dupeBidPrice < currBidPrice {
					if dupe.bidderName == bidderName {
						// An older bid from the current bidder
						bidsToRemove = append(bidsToRemove, dupe.bidIndex)
						rejections = updateRejections(rejections, dupe.bidID, "Bid was deduplicated")
					} else {
						// An older bid from a different seatBid we've already finished with
						oldSeatBid := (seatBids)[dupe.bidderName]
						rejections = updateRejections(rejections, dupe.bidID, "Bid was deduplicated")
						if len(oldSeatBid.bids) == 1 {
							seatBidsToRemove = append(seatBidsToRemove, dupe.bidderName)
						} else {
							// This is a very rare, but still possible case where bid needs to be removed from already processed bidder
							// This happens when current processing bidder has a bid that has same deduplication key as a bid from already processed bidder
							// and already processed bid was selected to be removed
							// See example of input data in unit test `TestCategoryMappingTwoBiddersManyBidsEachNoCategorySamePrice`
							// Need to remove bid by name, not index in this case
							removeBidById(oldSeatBid, dupe.bidID)
						}
					}
					delete(res, dupe.bidID)
				} else {
					// Remove this bid
					bidsToRemove = append(bidsToRemove, bidInd)
					rejections = updateRejections(rejections, bidID, "Bid was deduplicated")
					continue
				}
			}
			res[bidID] = categoryDuration
			dedupe[dupeKey] = bidDedupe{bidderName: bidderName, bidIndex: bidInd, bidID: bidID, bidPrice: pb}
		}

		if len(bidsToRemove) > 0 {
			sort.Ints(bidsToRemove)
			if len(bidsToRemove) == len(seatBid.bids) {
				//if all bids are invalid - remove entire seat bid
				seatBidsToRemove = append(seatBidsToRemove, bidderName)
			} else {
				bids := seatBid.bids
				for i := len(bidsToRemove) - 1; i >= 0; i-- {
					remInd := bidsToRemove[i]
					bids = append(bids[:remInd], bids[remInd+1:]...)
				}
				seatBid.bids = bids
			}
		}

	}
	for _, seatBidInd := range seatBidsToRemove {
		seatBids[seatBidInd].bids = nil
	}

	return res, seatBids, rejections, nil
}

func removeBidById(seatBid *pbsOrtbSeatBid, bidID string) {
	//Find index of bid to remove
	dupeBidIndex := -1
	for i, bid := range seatBid.bids {
		if bid.bid.ID == bidID {
			dupeBidIndex = i
			break
		}
	}
	if dupeBidIndex != -1 {
		if dupeBidIndex < len(seatBid.bids)-1 {
			seatBid.bids = append(seatBid.bids[:dupeBidIndex], seatBid.bids[dupeBidIndex+1:]...)
		} else if dupeBidIndex == len(seatBid.bids)-1 {
			seatBid.bids = seatBid.bids[:len(seatBid.bids)-1]
		}
	}
}

func updateRejections(rejections []string, bidID string, reason string) []string {
	message := fmt.Sprintf("bid rejected [bid ID: %s] reason: %s", bidID, reason)
	return append(rejections, message)
}

func getPrimaryAdServer(adServerId int) (string, error) {
	switch adServerId {
	case 1:
		return "freewheel", nil
	case 2:
		return "dfp", nil
	default:
		return "", fmt.Errorf("Primary ad server %d not recognized", adServerId)
	}
}

// Extract all the data from the SeatBids and build the ExtBidResponse
func (e *exchange) makeExtBidResponse(adapterBids map[openrtb_ext.BidderName]*pbsOrtbSeatBid, adapterExtra map[openrtb_ext.BidderName]*seatResponseExtra, r AuctionRequest, debugInfo bool, errList []error) *openrtb_ext.ExtBidResponse {
	req := r.BidRequest
	bidResponseExt := &openrtb_ext.ExtBidResponse{
		Errors:               make(map[openrtb_ext.BidderName][]openrtb_ext.ExtBidderMessage, len(adapterBids)),
		Warnings:             make(map[openrtb_ext.BidderName][]openrtb_ext.ExtBidderMessage, len(adapterBids)),
		ResponseTimeMillis:   make(map[openrtb_ext.BidderName]int, len(adapterBids)),
		RequestTimeoutMillis: req.TMax,
	}
	if debugInfo {
		bidResponseExt.Debug = &openrtb_ext.ExtResponseDebug{
			HttpCalls:       make(map[openrtb_ext.BidderName][]*openrtb_ext.ExtHttpCall),
			ResolvedRequest: req,
		}
	}
	if !r.StartTime.IsZero() {
		// auctiontimestamp is the only response.ext.prebid attribute we may emit
		bidResponseExt.Prebid = &openrtb_ext.ExtResponsePrebid{
			AuctionTimestamp: r.StartTime.UnixNano() / 1e+6,
		}
	}

	for bidderName, responseExtra := range adapterExtra {

		if debugInfo && len(responseExtra.HttpCalls) > 0 {
			bidResponseExt.Debug.HttpCalls[bidderName] = responseExtra.HttpCalls
		}
		if len(responseExtra.Warnings) > 0 {
			bidResponseExt.Warnings[bidderName] = responseExtra.Warnings
		}
		// Only make an entry for bidder errors if the bidder reported any.
		if len(responseExtra.Errors) > 0 {
			bidResponseExt.Errors[bidderName] = responseExtra.Errors
		}
		if len(errList) > 0 {
			bidResponseExt.Errors[openrtb_ext.PrebidExtKey] = errsToBidderErrors(errList)
		}
		bidResponseExt.ResponseTimeMillis[bidderName] = responseExtra.ResponseTimeMillis
		// Defering the filling of bidResponseExt.Usersync[bidderName] until later

	}
	return bidResponseExt
}

// Return an openrtb seatBid for a bidder
// BuildBidResponse is responsible for ensuring nil bid seatbids are not included
func (e *exchange) makeSeatBid(adapterBid *pbsOrtbSeatBid, adapter openrtb_ext.BidderName, adapterExtra map[openrtb_ext.BidderName]*seatResponseExtra, auc *auction, returnCreative bool) *openrtb2.SeatBid {
	seatBid := &openrtb2.SeatBid{
		Seat:  adapter.String(),
		Group: 0, // Prebid cannot support roadblocking
	}

	var errList []error
	seatBid.Bid, errList = e.makeBid(adapterBid.bids, auc, returnCreative)
	if len(errList) > 0 {
		adapterExtra[adapter].Errors = append(adapterExtra[adapter].Errors, errsToBidderErrors(errList)...)
	}

	return seatBid
}

func (e *exchange) makeBid(bids []*pbsOrtbBid, auc *auction, returnCreative bool) ([]openrtb2.Bid, []error) {
	result := make([]openrtb2.Bid, 0, len(bids))
	errs := make([]error, 0, 1)

	for _, bid := range bids {
		bidExtPrebid := &openrtb_ext.ExtBidPrebid{
			DealPriority:      bid.dealPriority,
			DealTierSatisfied: bid.dealTierSatisfied,
			Events:            bid.bidEvents,
			Targeting:         bid.bidTargets,
			Type:              bid.bidType,
			Video:             bid.bidVideo,
			BidId:             bid.generatedBidID,
		}

		if cacheInfo, found := e.getBidCacheInfo(bid, auc); found {
			bidExtPrebid.Cache = &openrtb_ext.ExtBidPrebidCache{
				Bids: &cacheInfo,
			}
		}

		if bidExtJSON, err := makeBidExtJSON(bid.bid.Ext, bidExtPrebid); err != nil {
			errs = append(errs, err)
		} else {
			result = append(result, *bid.bid)
			resultBid := &result[len(result)-1]
			resultBid.Ext = bidExtJSON
			if !returnCreative {
				resultBid.AdM = ""
			}
		}
	}
	return result, errs
}

func makeBidExtJSON(ext json.RawMessage, prebid *openrtb_ext.ExtBidPrebid) (json.RawMessage, error) {
	// no existing bid.ext. generate a bid.ext with just our prebid section populated.
	if len(ext) == 0 {
		bidExt := &openrtb_ext.ExtBid{Prebid: prebid}
		return json.Marshal(bidExt)
	}

	// update existing bid.ext with our prebid section. if bid.ext.prebid already exists, it will be overwritten.
	var extMap map[string]interface{}
	if err := json.Unmarshal(ext, &extMap); err != nil {
		return nil, err
	}
	extMap[openrtb_ext.PrebidExtKey] = prebid
	return json.Marshal(extMap)
}

// If bid got cached inside `(a *auction) doCache(ctx context.Context, cache prebid_cache_client.Client, targData *targetData, bidRequest *openrtb2.BidRequest, ttlBuffer int64, defaultTTLs *config.DefaultTTLs, bidCategory map[string]string)`,
// a UUID should be found inside `a.cacheIds` or `a.vastCacheIds`. This function returns the UUID along with the internal cache URL
func (e *exchange) getBidCacheInfo(bid *pbsOrtbBid, auction *auction) (cacheInfo openrtb_ext.ExtBidPrebidCacheBids, found bool) {
	uuid, found := findCacheID(bid, auction)

	if found {
		cacheInfo.CacheId = uuid
		cacheInfo.Url = buildCacheURL(e.cache, uuid)
	}

	return
}

func (e *exchange) getAuctionCurrencyRates(requestRates *openrtb_ext.ExtRequestCurrency) currency.Conversions {
	if requestRates == nil {
		// No bidRequest.ext.currency field was found, use PBS rates as usual
		return e.currencyConverter.Rates()
	}

	// If bidRequest.ext.currency.usepbsrates is nil, we understand its value as true. It will be false
	// only if it's explicitly set to false
	usePbsRates := requestRates.UsePBSRates == nil || *requestRates.UsePBSRates

	if !usePbsRates {
		// At this point, we can safely assume the ConversionRates map is not empty because
		// validateCustomRates(bidReqCurrencyRates *openrtb_ext.ExtRequestCurrency) would have
		// thrown an error under such conditions.
		return currency.NewRates(time.Time{}, requestRates.ConversionRates)
	}

	// Both PBS and custom rates can be used, check if ConversionRates is not empty
	if len(requestRates.ConversionRates) == 0 {
		// Custom rates map is empty, use PBS rates only
		return e.currencyConverter.Rates()
	}

	// Return an AggregateConversions object that includes both custom and PBS currency rates but will
	// prioritize custom rates over PBS rates whenever a currency rate is found in both
	return currency.NewAggregateConversions(currency.NewRates(time.Time{}, requestRates.ConversionRates), e.currencyConverter.Rates())
}

func findCacheID(bid *pbsOrtbBid, auction *auction) (string, bool) {
	if bid != nil && bid.bid != nil && auction != nil {
		if id, found := auction.cacheIds[bid.bid]; found {
			return id, true
		}

		if id, found := auction.vastCacheIds[bid.bid]; found {
			return id, true
		}
	}

	return "", false
}

func buildCacheURL(cache prebid_cache_client.Client, uuid string) string {
	scheme, host, path := cache.GetExtCacheData()

	if host == "" || path == "" {
		return ""
	}

	query := url.Values{"uuid": []string{uuid}}
	cacheURL := url.URL{
		Scheme:   scheme,
		Host:     host,
		Path:     path,
		RawQuery: query.Encode(),
	}
	cacheURL.Query()

	// URLs without a scheme will begin with //, in which case we
	// want to trim it off to keep compatbile with current behavior.
	return strings.TrimPrefix(cacheURL.String(), "//")
}

func listBiddersWithRequests(bidderRequests []BidderRequest) []openrtb_ext.BidderName {
	liveAdapters := make([]openrtb_ext.BidderName, len(bidderRequests))
	i := 0
	for _, bidderRequest := range bidderRequests {
		liveAdapters[i] = bidderRequest.BidderName
		i++
	}
	// Randomize the list of adapters to make the auction more fair
	randomizeList(liveAdapters)

	return liveAdapters
}<|MERGE_RESOLUTION|>--- conflicted
+++ resolved
@@ -14,12 +14,6 @@
 	"strings"
 	"time"
 
-	"github.com/mxmCherry/openrtb/v15/openrtb2"
-	"github.com/prebid/prebid-server/stored_requests"
-	"github.com/prebid/prebid-server/usersync"
-
-	"github.com/gofrs/uuid"
-	"github.com/golang/glog"
 	"github.com/prebid/prebid-server/adapters"
 	"github.com/prebid/prebid-server/config"
 	"github.com/prebid/prebid-server/currency"
@@ -28,6 +22,12 @@
 	"github.com/prebid/prebid-server/metrics"
 	"github.com/prebid/prebid-server/openrtb_ext"
 	"github.com/prebid/prebid-server/prebid_cache_client"
+	"github.com/prebid/prebid-server/stored_requests"
+	"github.com/prebid/prebid-server/usersync"
+
+	"github.com/gofrs/uuid"
+	"github.com/golang/glog"
+	"github.com/mxmCherry/openrtb/v15/openrtb2"
 )
 
 type ContextKey string
@@ -51,23 +51,9 @@
 }
 
 type exchange struct {
-<<<<<<< HEAD
-	adapterMap          map[openrtb_ext.BidderName]adaptedBidder
-	bidderInfo          config.BidderInfos
-	bidderToSyncerKey   map[string]string
-	me                  metrics.MetricsEngine
-	cache               prebid_cache_client.Client
-	cacheTime           time.Duration
-	gDPR                gdpr.Permissions
-	currencyConverter   *currency.RateConverter
-	externalURL         string
-	UsersyncIfAmbiguous bool
-	privacyConfig       config.Privacy
-	categoriesFetcher   stored_requests.CategoryFetcher
-	bidIDGenerator      BidIDGenerator
-=======
 	adapterMap        map[openrtb_ext.BidderName]adaptedBidder
 	bidderInfo        config.BidderInfos
+	bidderToSyncerKey map[string]string
 	me                metrics.MetricsEngine
 	cache             prebid_cache_client.Client
 	cacheTime         time.Duration
@@ -78,7 +64,6 @@
 	privacyConfig     config.Privacy
 	categoriesFetcher stored_requests.CategoryFetcher
 	bidIDGenerator    BidIDGenerator
->>>>>>> 037bd7f1
 }
 
 // Container to pass out response ext data from the GetAllBids goroutines back into the main thread
@@ -132,21 +117,9 @@
 	}
 
 	return &exchange{
-<<<<<<< HEAD
-		adapterMap:          adapters,
-		bidderInfo:          infos,
-		bidderToSyncerKey:   bidderToSyncerKey,
-		cache:               cache,
-		cacheTime:           time.Duration(cfg.CacheURL.ExpectedTimeMillis) * time.Millisecond,
-		categoriesFetcher:   categoriesFetcher,
-		currencyConverter:   currencyConverter,
-		externalURL:         cfg.ExternalURL,
-		gDPR:                gDPR,
-		me:                  metricsEngine,
-		UsersyncIfAmbiguous: cfg.GDPR.UsersyncIfAmbiguous,
-=======
 		adapterMap:        adapters,
 		bidderInfo:        infos,
+		bidderToSyncerKey: bidderToSyncerKey,
 		cache:             cache,
 		cacheTime:         time.Duration(cfg.CacheURL.ExpectedTimeMillis) * time.Millisecond,
 		categoriesFetcher: categoriesFetcher,
@@ -155,7 +128,6 @@
 		gDPR:              gDPR,
 		me:                metricsEngine,
 		gdprDefaultValue:  cfg.GDPR.DefaultValue,
->>>>>>> 037bd7f1
 		privacyConfig: config.Privacy{
 			CCPA: cfg.CCPA,
 			GDPR: cfg.GDPR,
@@ -224,11 +196,7 @@
 	gdprDefaultValue := e.parseGDPRDefaultValue(r.BidRequest)
 
 	// Slice of BidRequests, each a copy of the original cleaned to only contain bidder data for the named bidder
-<<<<<<< HEAD
-	bidderRequests, privacyLabels, errs := cleanOpenRTBRequests(ctx, r, requestExt, e.bidderToSyncerKey, e.gDPR, e.me, usersyncIfAmbiguous, e.privacyConfig, &r.Account)
-=======
-	bidderRequests, privacyLabels, errs := cleanOpenRTBRequests(ctx, r, requestExt, e.gDPR, e.me, gdprDefaultValue, e.privacyConfig, &r.Account)
->>>>>>> 037bd7f1
+	bidderRequests, privacyLabels, errs := cleanOpenRTBRequests(ctx, r, requestExt, e.bidderToSyncerKey, e.gDPR, e.me, gdprDefaultValue, e.privacyConfig, &r.Account)
 
 	e.me.RecordRequestPrivacy(privacyLabels)
 
