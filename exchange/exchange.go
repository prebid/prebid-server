package exchange

import (
	"bytes"
	"context"
	"encoding/json"
	"errors"
	"fmt"
	"math/rand"
	"net/http"
	"net/url"
	"runtime/debug"
	"sort"
	"strconv"
	"strings"
	"time"

	uuid "github.com/gofrs/uuid"
	"github.com/prebid/prebid-server/stored_requests"

	"github.com/golang/glog"
	"github.com/mxmCherry/openrtb"
	"github.com/prebid/prebid-server/adapters"
	"github.com/prebid/prebid-server/config"
	"github.com/prebid/prebid-server/currencies"
	"github.com/prebid/prebid-server/errortypes"
	"github.com/prebid/prebid-server/gdpr"
	"github.com/prebid/prebid-server/openrtb_ext"
	"github.com/prebid/prebid-server/pbsmetrics"
	"github.com/prebid/prebid-server/prebid_cache_client"
)

type ContextKey string

const DebugContextKey = ContextKey("debugInfo")

type extCacheInstructions struct {
	cacheBids, cacheVAST, returnCreative bool
}

// Exchange runs Auctions. Implementations must be threadsafe, and will be shared across many goroutines.
type Exchange interface {
	// HoldAuction executes an OpenRTB v2.5 Auction.
	HoldAuction(ctx context.Context, bidRequest *openrtb.BidRequest, usersyncs IdFetcher, labels pbsmetrics.Labels, account *config.Account, categoriesFetcher *stored_requests.CategoryFetcher, debugLog *DebugLog) (*openrtb.BidResponse, error)
}

// IdFetcher can find the user's ID for a specific Bidder.
type IdFetcher interface {
	// GetId returns the ID for the bidder. The boolean will be true if the ID exists, and false otherwise.
	GetId(bidder openrtb_ext.BidderName) (string, bool)
}

type exchange struct {
	adapterMap          map[openrtb_ext.BidderName]adaptedBidder
	me                  pbsmetrics.MetricsEngine
	cache               prebid_cache_client.Client
	cacheTime           time.Duration
	gDPR                gdpr.Permissions
	currencyConverter   *currencies.RateConverter
	UsersyncIfAmbiguous bool
	privacyConfig       config.Privacy
}

// Container to pass out response ext data from the GetAllBids goroutines back into the main thread
type seatResponseExtra struct {
	ResponseTimeMillis int
	Errors             []openrtb_ext.ExtBidderError
	// httpCalls is the list of debugging info. It should only be populated if the request.test == 1.
	// This will become response.ext.debug.httpcalls.{bidder} on the final Response.
	HttpCalls []*openrtb_ext.ExtHttpCall
}

type bidResponseWrapper struct {
	adapterBids  *pbsOrtbSeatBid
	adapterExtra *seatResponseExtra
	bidder       openrtb_ext.BidderName
}

func NewExchange(client *http.Client, cache prebid_cache_client.Client, cfg *config.Configuration, metricsEngine pbsmetrics.MetricsEngine, infos adapters.BidderInfos, gDPR gdpr.Permissions, currencyConverter *currencies.RateConverter) Exchange {
	e := new(exchange)

	e.adapterMap = newAdapterMap(client, cfg, infos, metricsEngine)
	e.cache = cache
	e.cacheTime = time.Duration(cfg.CacheURL.ExpectedTimeMillis) * time.Millisecond
	e.me = metricsEngine
	e.gDPR = gDPR
	e.currencyConverter = currencyConverter
	e.UsersyncIfAmbiguous = cfg.GDPR.UsersyncIfAmbiguous
	e.privacyConfig = config.Privacy{
		CCPA: cfg.CCPA,
		GDPR: cfg.GDPR,
		LMT:  cfg.LMT,
	}
	return e
}

func (e *exchange) HoldAuction(ctx context.Context, bidRequest *openrtb.BidRequest, usersyncs IdFetcher, labels pbsmetrics.Labels, account *config.Account, categoriesFetcher *stored_requests.CategoryFetcher, debugLog *DebugLog) (*openrtb.BidResponse, error) {

	var err error
	requestExt, err := extractBidRequestExt(bidRequest)
	if err != nil {
		return nil, err
	}

	cacheInstructions := getExtCacheInstructions(requestExt)
	targData := getExtTargetData(requestExt, &cacheInstructions)
	if targData != nil {
		_, targData.cacheHost, targData.cachePath = e.cache.GetExtCacheData()
	}

	debugInfo := getDebugInfo(bidRequest, requestExt)
	if debugInfo {
		ctx = e.makeDebugContext(ctx, debugInfo)
	}

	bidAdjustmentFactors := getExtBidAdjustmentFactors(requestExt)

	recordImpMetrics(bidRequest, e.me)

	// Make our best guess if GDPR applies
	usersyncIfAmbiguous := e.parseUsersyncIfAmbiguous(bidRequest)

	// Slice of BidRequests, each a copy of the original cleaned to only contain bidder data for the named bidder
	blabels := make(map[openrtb_ext.BidderName]*pbsmetrics.AdapterLabels)
	cleanRequests, aliases, privacyLabels, errs := cleanOpenRTBRequests(ctx, bidRequest, requestExt, usersyncs, blabels, labels, e.gDPR, usersyncIfAmbiguous, e.privacyConfig)

	e.me.RecordRequestPrivacy(privacyLabels)

	// List of bidders we have requests for.
	liveAdapters := listBiddersWithRequests(cleanRequests)

	// If we need to cache bids, then it will take some time to call prebid cache.
	// We should reduce the amount of time the bidders have, to compensate.
	auctionCtx, cancel := e.makeAuctionContext(ctx, cacheInstructions.cacheBids)
	defer cancel()

	// Get currency rates conversions for the auction
	conversions := e.currencyConverter.Rates()

	adapterBids, adapterExtra, anyBidsReturned := e.getAllBids(auctionCtx, cleanRequests, aliases, bidAdjustmentFactors, blabels, conversions)

	var auc *auction
	var cacheErrs []error
	if anyBidsReturned {

		var bidCategory map[string]string
		//If includebrandcategory is present in ext then CE feature is on.
		if requestExt.Prebid.Targeting != nil && requestExt.Prebid.Targeting.IncludeBrandCategory != nil {
			var rejections []string
			bidCategory, adapterBids, rejections, err = applyCategoryMapping(ctx, requestExt, adapterBids, *categoriesFetcher, targData)
			if err != nil {
				return nil, fmt.Errorf("Error in category mapping : %s", err.Error())
			}
			for _, message := range rejections {
				errs = append(errs, errors.New(message))
			}
		}

		auc = newAuction(adapterBids, len(bidRequest.Imp))

		if targData != nil {
			auc.setRoundedPrices(targData.priceGranularity)

			if requestExt.Prebid.SupportDeals {
				dealErrs := applyDealSupport(bidRequest, auc, bidCategory)
				errs = append(errs, dealErrs...)
			}

			cacheErrs := auc.doCache(ctx, e.cache, targData, bidRequest, 60, &account.CacheTTL, bidCategory, debugLog)
			if len(cacheErrs) > 0 {
				errs = append(errs, cacheErrs...)
			}
			targData.setTargeting(auc, bidRequest.App != nil, bidCategory)

		}
	}

	bidResponseExt := e.makeExtBidResponse(adapterBids, adapterExtra, bidRequest, debugInfo, errs)

	// Ensure caching errors are added in case auc.doCache was called and errors were returned
	if len(cacheErrs) > 0 {
		bidderCacheErrs := errsToBidderErrors(cacheErrs)
		bidResponseExt.Errors[openrtb_ext.PrebidExtKey] = append(bidResponseExt.Errors[openrtb_ext.PrebidExtKey], bidderCacheErrs...)
	}

	if debugLog != nil && debugLog.Enabled {
		if bidRespExtBytes, err := json.Marshal(bidResponseExt); err == nil {
			debugLog.Data.Response = string(bidRespExtBytes)
		} else {
			debugLog.Data.Response = "Unable to marshal response ext for debugging"
			errs = append(errs, err)
		}
		if !anyBidsReturned {
			if rawUUID, err := uuid.NewV4(); err == nil {
				debugLog.CacheKey = rawUUID.String()
			} else {
				errs = append(errs, err)
			}
		}
	}

	// Build the response
	return e.buildBidResponse(ctx, liveAdapters, adapterBids, bidRequest, adapterExtra, auc, bidResponseExt, cacheInstructions.returnCreative, errs)
}

<<<<<<< HEAD
=======
func (e *exchange) parseUsersyncIfAmbiguous(bidRequest *openrtb.BidRequest) bool {
	usersyncIfAmbiguous := e.UsersyncIfAmbiguous
	var geo *openrtb.Geo = nil

	if bidRequest.User != nil && bidRequest.User.Geo != nil {
		geo = bidRequest.User.Geo
	} else if bidRequest.Device != nil && bidRequest.Device.Geo != nil {
		geo = bidRequest.Device.Geo
	}
	if geo != nil {
		// If we have a country set, and it is on the list, we assume GDPR applies if not set on the request.
		// Otherwise we assume it does not apply as long as it appears "valid" (is 3 characters long).
		if _, found := e.privacyConfig.GDPR.EEACountriesMap[strings.ToUpper(geo.Country)]; found {
			usersyncIfAmbiguous = false
		} else if len(geo.Country) == 3 {
			// The country field is formatted properly as a three character country code
			usersyncIfAmbiguous = true
		}
	}

	return usersyncIfAmbiguous
}

func recordImpMetrics(bidRequest *openrtb.BidRequest, metricsEngine pbsmetrics.MetricsEngine) {
	for _, impInRequest := range bidRequest.Imp {
		var impLabels pbsmetrics.ImpLabels = pbsmetrics.ImpLabels{
			BannerImps: impInRequest.Banner != nil,
			VideoImps:  impInRequest.Video != nil,
			AudioImps:  impInRequest.Audio != nil,
			NativeImps: impInRequest.Native != nil,
		}
		metricsEngine.RecordImps(impLabels)
	}
}

type DealTierInfo struct {
	Prefix      string `json:"prefix"`
	MinDealTier int    `json:"minDealTier"`
}

type DealTier struct {
	Info *DealTierInfo `json:"dealTier,omitempty"`
}

type BidderDealTier struct {
	DealInfo map[string]*DealTier
}

>>>>>>> f83903f1
// applyDealSupport updates targeting keys with deal prefixes if minimum deal tier exceeded
func applyDealSupport(bidRequest *openrtb.BidRequest, auc *auction, bidCategory map[string]string) []error {
	errs := []error{}
	impDealMap := getDealTiers(bidRequest)

	for impID, topBidsPerImp := range auc.winningBidsByBidder {
		impDeal := impDealMap[impID]
		for bidder, topBidPerBidder := range topBidsPerImp {
			if topBidPerBidder.dealPriority > 0 {
				if validateDealTier(impDeal[bidder]) {
					updateHbPbCatDur(topBidPerBidder, impDeal[bidder], bidCategory)
				} else {
					errs = append(errs, fmt.Errorf("dealTier configuration invalid for bidder '%s', imp ID '%s'", string(bidder), impID))
				}
			}
		}
	}

	return errs
}

// getDealTiers creates map of impression to bidder deal tier configuration
func getDealTiers(bidRequest *openrtb.BidRequest) map[string]openrtb_ext.DealTierBidderMap {
	impDealMap := make(map[string]openrtb_ext.DealTierBidderMap)

	for _, imp := range bidRequest.Imp {
		dealTierBidderMap, err := openrtb_ext.ReadDealTiersFromImp(imp)
		if err != nil {
			continue
		}
		impDealMap[imp.ID] = dealTierBidderMap
	}

	return impDealMap
}

func validateDealTier(dealTier openrtb_ext.DealTier) bool {
	return len(dealTier.Prefix) > 0 && dealTier.MinDealTier > 0
}

func updateHbPbCatDur(bid *pbsOrtbBid, dealTier openrtb_ext.DealTier, bidCategory map[string]string) {
	if bid.dealPriority >= dealTier.MinDealTier {
		prefixTier := fmt.Sprintf("%s%d_", dealTier.Prefix, bid.dealPriority)

		if oldCatDur, ok := bidCategory[bid.bid.ID]; ok {
			oldCatDurSplit := strings.SplitAfterN(oldCatDur, "_", 2)
			oldCatDurSplit[0] = prefixTier

			newCatDur := strings.Join(oldCatDurSplit, "")
			bidCategory[bid.bid.ID] = newCatDur
		}
	}
}

func (e *exchange) makeDebugContext(ctx context.Context, debugInfo bool) (debugCtx context.Context) {
	debugCtx = context.WithValue(ctx, DebugContextKey, debugInfo)
	return
}

func (e *exchange) makeAuctionContext(ctx context.Context, needsCache bool) (auctionCtx context.Context, cancel context.CancelFunc) {
	auctionCtx = ctx
	cancel = func() {}
	if needsCache {
		if deadline, ok := ctx.Deadline(); ok {
			auctionCtx, cancel = context.WithDeadline(ctx, deadline.Add(-e.cacheTime))
		}
	}
	return
}

// This piece sends all the requests to the bidder adapters and gathers the results.
func (e *exchange) getAllBids(ctx context.Context, cleanRequests map[openrtb_ext.BidderName]*openrtb.BidRequest, aliases map[string]string, bidAdjustments map[string]float64, blabels map[openrtb_ext.BidderName]*pbsmetrics.AdapterLabels, conversions currencies.Conversions) (map[openrtb_ext.BidderName]*pbsOrtbSeatBid, map[openrtb_ext.BidderName]*seatResponseExtra, bool) {
	// Set up pointers to the bid results
	adapterBids := make(map[openrtb_ext.BidderName]*pbsOrtbSeatBid, len(cleanRequests))
	adapterExtra := make(map[openrtb_ext.BidderName]*seatResponseExtra, len(cleanRequests))
	chBids := make(chan *bidResponseWrapper, len(cleanRequests))
	bidsFound := false

	for bidderName, req := range cleanRequests {
		// Here we actually call the adapters and collect the bids.
		coreBidder := resolveBidder(string(bidderName), aliases)
		bidderRunner := e.recoverSafely(cleanRequests, func(aName openrtb_ext.BidderName, coreBidder openrtb_ext.BidderName, request *openrtb.BidRequest, bidlabels *pbsmetrics.AdapterLabels, conversions currencies.Conversions) {
			// Passing in aName so a doesn't change out from under the go routine
			if bidlabels.Adapter == "" {
				glog.Errorf("Exchange: bidlables for %s (%s) missing adapter string", aName, coreBidder)
				bidlabels.Adapter = coreBidder
			}
			brw := new(bidResponseWrapper)
			brw.bidder = aName
			// Defer basic metrics to insure we capture them after all the values have been set
			defer func() {
				e.me.RecordAdapterRequest(*bidlabels)
			}()
			start := time.Now()

			adjustmentFactor := 1.0
			if givenAdjustment, ok := bidAdjustments[string(aName)]; ok {
				adjustmentFactor = givenAdjustment
			}
			var reqInfo adapters.ExtraRequestInfo
			reqInfo.PbsEntryPoint = bidlabels.RType
			bids, err := e.adapterMap[coreBidder].requestBid(ctx, request, aName, adjustmentFactor, conversions, &reqInfo)

			// Add in time reporting
			elapsed := time.Since(start)
			brw.adapterBids = bids
			// Structure to record extra tracking data generated during bidding
			ae := new(seatResponseExtra)
			ae.ResponseTimeMillis = int(elapsed / time.Millisecond)
			if bids != nil {
				ae.HttpCalls = bids.httpCalls
			}

			// Timing statistics
			e.me.RecordAdapterTime(*bidlabels, time.Since(start))
			serr := errsToBidderErrors(err)
			bidlabels.AdapterBids = bidsToMetric(brw.adapterBids)
			bidlabels.AdapterErrors = errorsToMetric(err)
			// Append any bid validation errors to the error list
			ae.Errors = serr
			brw.adapterExtra = ae
			if bids != nil {
				for _, bid := range bids.bids {
					var cpm = float64(bid.bid.Price * 1000)
					e.me.RecordAdapterPrice(*bidlabels, cpm)
					e.me.RecordAdapterBidReceived(*bidlabels, bid.bidType, bid.bid.AdM != "")
				}
			}
			chBids <- brw
		}, chBids)
		go bidderRunner(bidderName, coreBidder, req, blabels[coreBidder], conversions)
	}
	// Wait for the bidders to do their thing
	for i := 0; i < len(cleanRequests); i++ {
		brw := <-chBids

		//if bidder returned no bids back - remove bidder from further processing
		if brw.adapterBids != nil && len(brw.adapterBids.bids) != 0 {
			adapterBids[brw.bidder] = brw.adapterBids
		}
		//but we need to add all bidders data to adapterExtra to have metrics and other metadata
		adapterExtra[brw.bidder] = brw.adapterExtra

		if !bidsFound && adapterBids[brw.bidder] != nil && len(adapterBids[brw.bidder].bids) > 0 {
			bidsFound = true
		}
	}

	return adapterBids, adapterExtra, bidsFound
}

func (e *exchange) recoverSafely(cleanRequests map[openrtb_ext.BidderName]*openrtb.BidRequest, inner func(openrtb_ext.BidderName, openrtb_ext.BidderName, *openrtb.BidRequest, *pbsmetrics.AdapterLabels, currencies.Conversions), chBids chan *bidResponseWrapper) func(openrtb_ext.BidderName, openrtb_ext.BidderName, *openrtb.BidRequest, *pbsmetrics.AdapterLabels, currencies.Conversions) {
	return func(aName openrtb_ext.BidderName, coreBidder openrtb_ext.BidderName, request *openrtb.BidRequest, bidlabels *pbsmetrics.AdapterLabels, conversions currencies.Conversions) {
		defer func() {
			if r := recover(); r != nil {

				allBidders := ""
				sb := strings.Builder{}
				for k := range cleanRequests {
					sb.WriteString(string(k))
					sb.WriteString(",")
				}
				if sb.Len() > 0 {
					allBidders = sb.String()[:sb.Len()-1]
				}

				glog.Errorf("OpenRTB auction recovered panic from Bidder %s: %v. "+
					"Account id: %s, All Bidders: %s, Stack trace is: %v",
					coreBidder, r, bidlabels.PubID, allBidders, string(debug.Stack()))
				e.me.RecordAdapterPanic(*bidlabels)
				// Let the master request know that there is no data here
				brw := new(bidResponseWrapper)
				brw.adapterExtra = new(seatResponseExtra)
				chBids <- brw
			}
		}()
		inner(aName, coreBidder, request, bidlabels, conversions)
	}
}

func bidsToMetric(bids *pbsOrtbSeatBid) pbsmetrics.AdapterBid {
	if bids == nil || len(bids.bids) == 0 {
		return pbsmetrics.AdapterBidNone
	}
	return pbsmetrics.AdapterBidPresent
}

func errorsToMetric(errs []error) map[pbsmetrics.AdapterError]struct{} {
	if len(errs) == 0 {
		return nil
	}
	ret := make(map[pbsmetrics.AdapterError]struct{}, len(errs))
	var s struct{}
	for _, err := range errs {
		switch errortypes.ReadCode(err) {
		case errortypes.TimeoutErrorCode:
			ret[pbsmetrics.AdapterErrorTimeout] = s
		case errortypes.BadInputErrorCode:
			ret[pbsmetrics.AdapterErrorBadInput] = s
		case errortypes.BadServerResponseErrorCode:
			ret[pbsmetrics.AdapterErrorBadServerResponse] = s
		case errortypes.FailedToRequestBidsErrorCode:
			ret[pbsmetrics.AdapterErrorFailedToRequestBids] = s
		default:
			ret[pbsmetrics.AdapterErrorUnknown] = s
		}
	}
	return ret
}

func errsToBidderErrors(errs []error) []openrtb_ext.ExtBidderError {
	serr := make([]openrtb_ext.ExtBidderError, len(errs))
	for i := 0; i < len(errs); i++ {
		serr[i].Code = errortypes.ReadCode(errs[i])
		serr[i].Message = errs[i].Error()
	}
	return serr
}

// This piece takes all the bids supplied by the adapters and crafts an openRTB response to send back to the requester
func (e *exchange) buildBidResponse(ctx context.Context, liveAdapters []openrtb_ext.BidderName, adapterBids map[openrtb_ext.BidderName]*pbsOrtbSeatBid, bidRequest *openrtb.BidRequest, adapterExtra map[openrtb_ext.BidderName]*seatResponseExtra, auc *auction, bidResponseExt *openrtb_ext.ExtBidResponse, returnCreative bool, errList []error) (*openrtb.BidResponse, error) {
	bidResponse := new(openrtb.BidResponse)
	var err error

	bidResponse.ID = bidRequest.ID
	if len(liveAdapters) == 0 {
		// signal "Invalid Request" if no valid bidders.
		bidResponse.NBR = openrtb.NoBidReasonCode.Ptr(openrtb.NoBidReasonCodeInvalidRequest)
	}

	// Create the SeatBids. We use a zero sized slice so that we can append non-zero seat bids, and not include seatBid
	// objects for seatBids without any bids. Preallocate the max possible size to avoid reallocating the array as we go.
	seatBids := make([]openrtb.SeatBid, 0, len(liveAdapters))
	for _, a := range liveAdapters {
		//while processing every single bib, do we need to handle categories here?
		if adapterBids[a] != nil && len(adapterBids[a].bids) > 0 {
			sb := e.makeSeatBid(adapterBids[a], a, adapterExtra, auc, returnCreative)
			seatBids = append(seatBids, *sb)
			bidResponse.Cur = adapterBids[a].currency
		}
	}

	bidResponse.SeatBid = seatBids

	bidResponse.Ext, err = encodeBidResponseExt(bidResponseExt)

	return bidResponse, err
}

func encodeBidResponseExt(bidResponseExt *openrtb_ext.ExtBidResponse) ([]byte, error) {
	buffer := &bytes.Buffer{}
	enc := json.NewEncoder(buffer)

	enc.SetEscapeHTML(false)
	err := enc.Encode(bidResponseExt)

	return buffer.Bytes(), err
}

func applyCategoryMapping(ctx context.Context, requestExt *openrtb_ext.ExtRequest, seatBids map[openrtb_ext.BidderName]*pbsOrtbSeatBid, categoriesFetcher stored_requests.CategoryFetcher, targData *targetData) (map[string]string, map[openrtb_ext.BidderName]*pbsOrtbSeatBid, []string, error) {
	res := make(map[string]string)

	type bidDedupe struct {
		bidderName openrtb_ext.BidderName
		bidIndex   int
		bidID      string
		bidPrice   string
	}

	dedupe := make(map[string]bidDedupe)

	// applyCategoryMapping doesn't get called unless
	// requestExt.Prebid.Targeting != nil && requestExt.Prebid.Targeting.IncludeBrandCategory != nil
	brandCatExt := requestExt.Prebid.Targeting.IncludeBrandCategory

	//If ext.prebid.targeting.includebrandcategory is present in ext then competitive exclusion feature is on.
	var includeBrandCategory = brandCatExt != nil //if not present - category will no be appended
	appendBidderNames := requestExt.Prebid.Targeting.AppendBidderNames

	var primaryAdServer string
	var publisher string
	var err error
	var rejections []string
	var translateCategories = true

	if includeBrandCategory && brandCatExt.WithCategory {
		if brandCatExt.TranslateCategories != nil {
			translateCategories = *brandCatExt.TranslateCategories
		}
		//if translateCategories is set to false, ignore checking primaryAdServer and publisher
		if translateCategories {
			//if ext.prebid.targeting.includebrandcategory present but primaryadserver/publisher not present then error out the request right away.
			primaryAdServer, err = getPrimaryAdServer(brandCatExt.PrimaryAdServer) //1-Freewheel 2-DFP
			if err != nil {
				return res, seatBids, rejections, err
			}
			publisher = brandCatExt.Publisher
		}
	}

	seatBidsToRemove := make([]openrtb_ext.BidderName, 0)

	for bidderName, seatBid := range seatBids {
		bidsToRemove := make([]int, 0)
		for bidInd := range seatBid.bids {
			bid := seatBid.bids[bidInd]
			bidID := bid.bid.ID
			var duration int
			var category string
			var pb string

			if bid.bidVideo != nil {
				duration = bid.bidVideo.Duration
				category = bid.bidVideo.PrimaryCategory
			}
			if brandCatExt.WithCategory && category == "" {
				bidIabCat := bid.bid.Cat
				if len(bidIabCat) != 1 {
					//TODO: add metrics
					//on receiving bids from adapters if no unique IAB category is returned  or if no ad server category is returned discard the bid
					bidsToRemove = append(bidsToRemove, bidInd)
					rejections = updateRejections(rejections, bidID, "Bid did not contain a category")
					continue
				}
				if translateCategories {
					//if unique IAB category is present then translate it to the adserver category based on mapping file
					category, err = categoriesFetcher.FetchCategories(ctx, primaryAdServer, publisher, bidIabCat[0])
					if err != nil || category == "" {
						//TODO: add metrics
						//if mapping required but no mapping file is found then discard the bid
						bidsToRemove = append(bidsToRemove, bidInd)
						reason := fmt.Sprintf("Category mapping file for primary ad server: '%s', publisher: '%s' not found", primaryAdServer, publisher)
						rejections = updateRejections(rejections, bidID, reason)
						continue
					}
				} else {
					//category translation is disabled, continue with IAB category
					category = bidIabCat[0]
				}
			}

			// TODO: consider should we remove bids with zero duration here?

			pb = GetPriceBucket(bid.bid.Price, targData.priceGranularity)

			newDur := duration
			if len(requestExt.Prebid.Targeting.DurationRangeSec) > 0 {
				durationRange := requestExt.Prebid.Targeting.DurationRangeSec
				sort.Ints(durationRange)
				//if the bid is above the range of the listed durations (and outside the buffer), reject the bid
				if duration > durationRange[len(durationRange)-1] {
					bidsToRemove = append(bidsToRemove, bidInd)
					rejections = updateRejections(rejections, bidID, "Bid duration exceeds maximum allowed")
					continue
				}
				for _, dur := range durationRange {
					if duration <= dur {
						newDur = dur
						break
					}
				}
			}

			var categoryDuration string
			var dupeKey string
			if brandCatExt.WithCategory {
				categoryDuration = fmt.Sprintf("%s_%s_%ds", pb, category, newDur)
				dupeKey = category
			} else {
				categoryDuration = fmt.Sprintf("%s_%ds", pb, newDur)
				dupeKey = categoryDuration
			}

			if appendBidderNames {
				categoryDuration = fmt.Sprintf("%s_%s", categoryDuration, bidderName.String())
			}

			if dupe, ok := dedupe[dupeKey]; ok {

				dupeBidPrice, err := strconv.ParseFloat(dupe.bidPrice, 64)
				if err != nil {
					dupeBidPrice = 0
				}
				currBidPrice, err := strconv.ParseFloat(pb, 64)
				if err != nil {
					currBidPrice = 0
				}
				if dupeBidPrice == currBidPrice {
					if rand.Intn(100) < 50 {
						dupeBidPrice = -1
					} else {
						currBidPrice = -1
					}
				}

				if dupeBidPrice < currBidPrice {
					if dupe.bidderName == bidderName {
						// An older bid from the current bidder
						bidsToRemove = append(bidsToRemove, dupe.bidIndex)
						rejections = updateRejections(rejections, dupe.bidID, "Bid was deduplicated")
					} else {
						// An older bid from a different seatBid we've already finished with
						oldSeatBid := (seatBids)[dupe.bidderName]
						if len(oldSeatBid.bids) == 1 {
							seatBidsToRemove = append(seatBidsToRemove, dupe.bidderName)
							rejections = updateRejections(rejections, dupe.bidID, "Bid was deduplicated")
						} else {
							oldSeatBid.bids = append(oldSeatBid.bids[:dupe.bidIndex], oldSeatBid.bids[dupe.bidIndex+1:]...)
						}
					}
					delete(res, dupe.bidID)
				} else {
					// Remove this bid
					bidsToRemove = append(bidsToRemove, bidInd)
					rejections = updateRejections(rejections, bidID, "Bid was deduplicated")
					continue
				}
			}
			res[bidID] = categoryDuration
			dedupe[dupeKey] = bidDedupe{bidderName: bidderName, bidIndex: bidInd, bidID: bidID, bidPrice: pb}
		}

		if len(bidsToRemove) > 0 {
			sort.Ints(bidsToRemove)
			if len(bidsToRemove) == len(seatBid.bids) {
				//if all bids are invalid - remove entire seat bid
				seatBidsToRemove = append(seatBidsToRemove, bidderName)
			} else {
				bids := seatBid.bids
				for i := len(bidsToRemove) - 1; i >= 0; i-- {
					remInd := bidsToRemove[i]
					bids = append(bids[:remInd], bids[remInd+1:]...)
				}
				seatBid.bids = bids
			}
		}

	}
	for _, seatBidInd := range seatBidsToRemove {
		seatBids[seatBidInd].bids = nil
	}

	return res, seatBids, rejections, nil
}

func updateRejections(rejections []string, bidID string, reason string) []string {
	message := fmt.Sprintf("bid rejected [bid ID: %s] reason: %s", bidID, reason)
	return append(rejections, message)
}

func getPrimaryAdServer(adServerId int) (string, error) {
	switch adServerId {
	case 1:
		return "freewheel", nil
	case 2:
		return "dfp", nil
	default:
		return "", fmt.Errorf("Primary ad server %d not recognized", adServerId)
	}
}

// Extract all the data from the SeatBids and build the ExtBidResponse
func (e *exchange) makeExtBidResponse(adapterBids map[openrtb_ext.BidderName]*pbsOrtbSeatBid, adapterExtra map[openrtb_ext.BidderName]*seatResponseExtra, req *openrtb.BidRequest, debugInfo bool, errList []error) *openrtb_ext.ExtBidResponse {
	bidResponseExt := &openrtb_ext.ExtBidResponse{
		Errors:               make(map[openrtb_ext.BidderName][]openrtb_ext.ExtBidderError, len(adapterBids)),
		ResponseTimeMillis:   make(map[openrtb_ext.BidderName]int, len(adapterBids)),
		RequestTimeoutMillis: req.TMax,
	}
	if debugInfo {
		bidResponseExt.Debug = &openrtb_ext.ExtResponseDebug{
			HttpCalls:       make(map[openrtb_ext.BidderName][]*openrtb_ext.ExtHttpCall),
			ResolvedRequest: req,
		}
	}

	for bidderName, responseExtra := range adapterExtra {

		if debugInfo {
			bidResponseExt.Debug.HttpCalls[bidderName] = responseExtra.HttpCalls
		}
		// Only make an entry for bidder errors if the bidder reported any.
		if len(responseExtra.Errors) > 0 {
			bidResponseExt.Errors[bidderName] = responseExtra.Errors
		}
		if len(errList) > 0 {
			bidResponseExt.Errors[openrtb_ext.PrebidExtKey] = errsToBidderErrors(errList)
		}
		bidResponseExt.ResponseTimeMillis[bidderName] = responseExtra.ResponseTimeMillis
		// Defering the filling of bidResponseExt.Usersync[bidderName] until later

	}
	return bidResponseExt
}

// Return an openrtb seatBid for a bidder
// BuildBidResponse is responsible for ensuring nil bid seatbids are not included
func (e *exchange) makeSeatBid(adapterBid *pbsOrtbSeatBid, adapter openrtb_ext.BidderName, adapterExtra map[openrtb_ext.BidderName]*seatResponseExtra, auc *auction, returnCreative bool) *openrtb.SeatBid {
	seatBid := new(openrtb.SeatBid)
	seatBid.Seat = adapter.String()
	// Prebid cannot support roadblocking
	seatBid.Group = 0

	if len(adapterBid.ext) > 0 {
		sbExt := ExtSeatBid{
			Bidder: adapterBid.ext,
		}

		ext, err := json.Marshal(sbExt)
		if err != nil {
			extError := openrtb_ext.ExtBidderError{
				Code:    errortypes.ReadCode(err),
				Message: fmt.Sprintf("Error writing SeatBid.Ext: %s", err.Error()),
			}
			adapterExtra[adapter].Errors = append(adapterExtra[adapter].Errors, extError)
		}
		seatBid.Ext = ext
	}

	var errList []error
	seatBid.Bid, errList = e.makeBid(adapterBid.bids, auc, returnCreative)
	if len(errList) > 0 {
		adapterExtra[adapter].Errors = append(adapterExtra[adapter].Errors, errsToBidderErrors(errList)...)
	}

	return seatBid
}

// Create the Bid array inside of SeatBid
func (e *exchange) makeBid(Bids []*pbsOrtbBid, auc *auction, returnCreative bool) ([]openrtb.Bid, []error) {
	bids := make([]openrtb.Bid, 0, len(Bids))
	errList := make([]error, 0, 1)
	for _, thisBid := range Bids {
		bidExt := &openrtb_ext.ExtBid{
			Bidder: thisBid.bid.Ext,
			Prebid: &openrtb_ext.ExtBidPrebid{
				Targeting: thisBid.bidTargets,
				Type:      thisBid.bidType,
				Video:     thisBid.bidVideo,
			},
		}
		if cacheInfo, found := e.getBidCacheInfo(thisBid, auc); found {
			bidExt.Prebid.Cache = &openrtb_ext.ExtBidPrebidCache{
				Bids: &cacheInfo,
			}
		}
		ext, err := json.Marshal(bidExt)
		if err != nil {
			errList = append(errList, err)
		} else {
			bids = append(bids, *thisBid.bid)
			bids[len(bids)-1].Ext = ext
			if !returnCreative {
				bids[len(bids)-1].AdM = ""
			}
		}
	}
	return bids, errList
}

// If bid got cached inside `(a *auction) doCache(ctx context.Context, cache prebid_cache_client.Client, targData *targetData, bidRequest *openrtb.BidRequest, ttlBuffer int64, defaultTTLs *config.DefaultTTLs, bidCategory map[string]string)`,
// a UUID should be found inside `a.cacheIds` or `a.vastCacheIds`. This function returns the UUID along with the internal cache URL
func (e *exchange) getBidCacheInfo(bid *pbsOrtbBid, auction *auction) (cacheInfo openrtb_ext.ExtBidPrebidCacheBids, found bool) {
	uuid, found := findCacheID(bid, auction)

	if found {
		cacheInfo.CacheId = uuid
		cacheInfo.Url = buildCacheURL(e.cache, uuid)
	}

	return
}

func findCacheID(bid *pbsOrtbBid, auction *auction) (string, bool) {
	if bid != nil && bid.bid != nil && auction != nil {
		if id, found := auction.cacheIds[bid.bid]; found {
			return id, true
		}

		if id, found := auction.vastCacheIds[bid.bid]; found {
			return id, true
		}
	}

	return "", false
}

func buildCacheURL(cache prebid_cache_client.Client, uuid string) string {
	scheme, host, path := cache.GetExtCacheData()

	if host == "" || path == "" {
		return ""
	}

	query := url.Values{"uuid": []string{uuid}}
	cacheURL := url.URL{
		Scheme:   scheme,
		Host:     host,
		Path:     path,
		RawQuery: query.Encode(),
	}
	cacheURL.Query()

	// URLs without a scheme will begin with //, in which case we
	// want to trim it off to keep compatbile with current behavior.
	return strings.TrimPrefix(cacheURL.String(), "//")
}

func listBiddersWithRequests(cleanRequests map[openrtb_ext.BidderName]*openrtb.BidRequest) []openrtb_ext.BidderName {
	liveAdapters := make([]openrtb_ext.BidderName, len(cleanRequests))
	i := 0
	for a := range cleanRequests {
		liveAdapters[i] = a
		i++
	}
	// Randomize the list of adapters to make the auction more fair
	randomizeList(liveAdapters)

	return liveAdapters
}<|MERGE_RESOLUTION|>--- conflicted
+++ resolved
@@ -203,8 +203,6 @@
 	return e.buildBidResponse(ctx, liveAdapters, adapterBids, bidRequest, adapterExtra, auc, bidResponseExt, cacheInstructions.returnCreative, errs)
 }
 
-<<<<<<< HEAD
-=======
 func (e *exchange) parseUsersyncIfAmbiguous(bidRequest *openrtb.BidRequest) bool {
 	usersyncIfAmbiguous := e.UsersyncIfAmbiguous
 	var geo *openrtb.Geo = nil
@@ -240,20 +238,6 @@
 	}
 }
 
-type DealTierInfo struct {
-	Prefix      string `json:"prefix"`
-	MinDealTier int    `json:"minDealTier"`
-}
-
-type DealTier struct {
-	Info *DealTierInfo `json:"dealTier,omitempty"`
-}
-
-type BidderDealTier struct {
-	DealInfo map[string]*DealTier
-}
-
->>>>>>> f83903f1
 // applyDealSupport updates targeting keys with deal prefixes if minimum deal tier exceeded
 func applyDealSupport(bidRequest *openrtb.BidRequest, auc *auction, bidCategory map[string]string) []error {
 	errs := []error{}
