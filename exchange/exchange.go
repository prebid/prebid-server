--- conflicted
+++ resolved
@@ -69,11 +69,8 @@
 	bidIDGenerator    BidIDGenerator
 	hostSChainNode    *openrtb2.SupplyChainNode
 	adsCertSigner     adscert.Signer
-<<<<<<< HEAD
 	floor             config.PriceFloors
-=======
 	server            config.Server
->>>>>>> de6ed827
 }
 
 // Container to pass out response ext data from the GetAllBids goroutines back into the main thread
@@ -152,11 +149,8 @@
 		bidIDGenerator: &bidIDGenerator{cfg.GenerateBidID},
 		hostSChainNode: cfg.HostSChainNode,
 		adsCertSigner:  adsCertSigner,
-<<<<<<< HEAD
 		floor:          cfg.Experiment.PriceFloors,
-=======
 		server:         config.Server{ExternalUrl: cfg.ExternalURL, GvlID: cfg.GDPR.HostVendorID, DataCenter: cfg.DataCenter},
->>>>>>> de6ed827
 	}
 }
 
