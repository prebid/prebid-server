--- conflicted
+++ resolved
@@ -8,11 +8,8 @@
 	"time"
 
 	"github.com/mxmCherry/openrtb"
-<<<<<<< HEAD
 	"github.com/prebid/prebid-server/analytics"
-=======
-
->>>>>>> 15deb435
+
 	"github.com/prebid/prebid-server/config"
 	"github.com/prebid/prebid-server/openrtb_ext"
 	"github.com/prebid/prebid-server/pbsmetrics"
@@ -35,13 +32,10 @@
 	// The list of adapters we will consider for this auction
 	adapters   []openrtb_ext.BidderName
 	adapterMap map[openrtb_ext.BidderName]adaptedBidder
-<<<<<<< HEAD
-	analytics  *analytics.Analytics
-=======
 	m          *pbsmetrics.Metrics
 	cache      prebid_cache_client.Client
 	cacheTime  time.Duration
->>>>>>> 15deb435
+	analytics  *analytics.Analytics
 }
 
 // Container to pass out response ext data from the GetAllBids goroutines back into the main thread
@@ -66,22 +60,16 @@
 	for a, _ := range e.adapterMap {
 		e.adapters = append(e.adapters, a)
 	}
-<<<<<<< HEAD
 	e.analytics = &cfg.Analytics
-=======
 	e.m = registry
->>>>>>> 15deb435
 	return e
 }
 
 func (e *exchange) HoldAuction(ctx context.Context, bidRequest *openrtb.BidRequest, usersyncs IdFetcher, to *analytics.AuctionObject) (*openrtb.BidResponse, error) {
 	// Slice of BidRequests, each a copy of the original cleaned to only contain bidder data for the named bidder
-<<<<<<< HEAD
 	cleanRequests, errs := cleanOpenRTBRequests(bidRequest, e.adapters, usersyncs)
 
-=======
 	cleanRequests, errs := cleanOpenRTBRequests(bidRequest, e.adapters, usersyncs, e.m)
->>>>>>> 15deb435
 	// List of bidders we have requests for.
 	liveAdapters := make([]openrtb_ext.BidderName, len(cleanRequests))
 	i := 0
@@ -113,13 +101,6 @@
 		}
 	}
 
-<<<<<<< HEAD
-	adapterBids, adapterExtra := e.getAllBids(ctx, liveAdapters, cleanRequests, targData, to)
-
-	// Build the response
-	return e.buildBidResponse(liveAdapters, adapterBids, bidRequest, adapterExtra, targData, errs)
-
-=======
 	// If we need to cache bids, then it will take some time to call prebid cache.
 	// We should reduce the amount of time the bidders have, to compensate.
 	var auctionCtx = ctx
@@ -132,10 +113,12 @@
 	}
 
 	adapterBids, adapterExtra := e.getAllBids(auctionCtx, liveAdapters, cleanRequests, targData)
+	adapterBids, adapterExtra := e.getAllBids(ctx, liveAdapters, cleanRequests, targData, to)
 
 	// Build the response
+	return e.buildBidResponse(liveAdapters, adapterBids, bidRequest, adapterExtra, targData, errs)
+
 	return e.buildBidResponse(ctx, liveAdapters, adapterBids, bidRequest, adapterExtra, targData, errs)
->>>>>>> 15deb435
 }
 
 // This piece sends all the requests to the bidder adapters and gathers the results.
