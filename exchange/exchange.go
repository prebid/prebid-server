--- conflicted
+++ resolved
@@ -66,12 +66,9 @@
 	privacyConfig     config.Privacy
 	categoriesFetcher stored_requests.CategoryFetcher
 	bidIDGenerator    BidIDGenerator
-<<<<<<< HEAD
 	hostSChainNode    *openrtb_ext.ExtRequestPrebidSChainSChainNode
-=======
 	floor             floors.Floor
 	trakerURL         string
->>>>>>> af09347d
 }
 
 // Container to pass out response ext data from the GetAllBids goroutines back into the main thread
@@ -148,12 +145,9 @@
 			LMT:  cfg.LMT,
 		},
 		bidIDGenerator: &bidIDGenerator{cfg.GenerateBidID},
-<<<<<<< HEAD
 		hostSChainNode: cfg.HostSChainNode,
-=======
 		floor:          floors.NewFloorConfig(cfg.PriceFloors),
 		trakerURL:      cfg.TrackerURL,
->>>>>>> af09347d
 	}
 }
 
@@ -264,12 +258,8 @@
 	gdprDefaultValue := e.parseGDPRDefaultValue(r.BidRequestWrapper.BidRequest)
 
 	// Slice of BidRequests, each a copy of the original cleaned to only contain bidder data for the named bidder
-<<<<<<< HEAD
 	bidderRequests, privacyLabels, errs := cleanOpenRTBRequests(ctx, r, requestExt, e.bidderToSyncerKey, e.me, gdprDefaultValue, e.privacyConfig, e.gdprPermsBuilder, e.tcf2ConfigBuilder, e.hostSChainNode)
-=======
-	bidderRequests, privacyLabels, errs := cleanOpenRTBRequests(ctx, r, requestExt, e.bidderToSyncerKey, e.me, gdprDefaultValue, e.privacyConfig, e.gdprPermsBuilder, e.tcf2ConfigBuilder)
 	errs = append(errs, floorErrs...)
->>>>>>> af09347d
 
 	e.me.RecordRequestPrivacy(privacyLabels)
 
