--- conflicted
+++ resolved
@@ -432,12 +432,7 @@
 				if rejectedBid.Bids[0].Bid.DealID != "" {
 					rejectionReason = ResponseRejectedBelowDealFloor
 				}
-<<<<<<< HEAD
-				nonBid := openrtb_ext.NewNonBid(openrtb_ext.NonBidParams{Bid: rejectedBid.Bids[0].Bid, NonBidReason: int(rejectionReason), OriginalBidCPM: rejectedBid.Bids[0].OriginalBidCPM, OriginalBidCur: rejectedBid.Bids[0].OriginalBidCur})
-				seatNonBid.AddBid(nonBid, rejectedBid.Seat)
-=======
 				seatNonBidBuilder.rejectBid(rejectedBid.Bids[0], int(rejectionReason), rejectedBid.Seat)
->>>>>>> bcf6491f
 			}
 		}
 
@@ -445,16 +440,8 @@
 		//If includebrandcategory is present in ext then CE feature is on.
 		if requestExtPrebid.Targeting != nil && requestExtPrebid.Targeting.IncludeBrandCategory != nil {
 			var rejections []string
-<<<<<<< HEAD
-			bidCategory, adapterBids, rejections, err = applyCategoryMapping(ctx, *requestExtPrebid.Targeting, adapterBids, e.categoriesFetcher, targData, &randomDeduplicateBidBooleanGenerator{}, &seatNonBid)
-=======
 			bidCategory, adapterBids, rejections, err = applyCategoryMapping(ctx, *requestExtPrebid.Targeting, adapterBids, e.categoriesFetcher, targData, &randomDeduplicateBidBooleanGenerator{}, &seatNonBidBuilder)
->>>>>>> bcf6491f
-			if err != nil {
-				return nil, fmt.Errorf("Error in category mapping : %s", err.Error())
-			}
 			for _, message := range rejections {
-				errs = append(errs, errors.New(message))
 			}
 		}
 
@@ -544,21 +531,15 @@
 	e.bidValidationEnforcement.SetBannerCreativeMaxSize(r.Account.Validations)
 
 	// Build the response
-<<<<<<< HEAD
-	bidResponse := e.buildBidResponse(ctx, liveAdapters, adapterBids, r.BidRequestWrapper, adapterExtra, auc, bidResponseExt, cacheInstructions.returnCreative, r.ImpExtInfoMap, r.PubID, errs, &seatNonBid)
-=======
 	bidResponse := e.buildBidResponse(ctx, liveAdapters, adapterBids, r.BidRequestWrapper, adapterExtra, auc, bidResponseExt, cacheInstructions.returnCreative, r.ImpExtInfoMap, r.PubID, errs, &seatNonBidBuilder)
->>>>>>> bcf6491f
 	bidResponse = adservertargeting.Apply(r.BidRequestWrapper, r.ResolvedBidRequest, bidResponse, r.QueryParams, bidResponseExt, r.Account.TruncateTargetAttribute)
 
 	bidResponse.Ext, err = encodeBidResponseExt(bidResponseExt)
 	if err != nil {
 		return nil, err
 	}
-<<<<<<< HEAD
-=======
+	// Remove  this change move it to auction after adding hooks outcome to SeatNonBids.
 	bidResponseExt = setSeatNonBid(bidResponseExt, seatNonBidBuilder)
->>>>>>> bcf6491f
 
 	return &AuctionResponse{
 		BidResponse:    bidResponse,
@@ -953,11 +934,7 @@
 }
 
 // This piece takes all the bids supplied by the adapters and crafts an openRTB response to send back to the requester
-<<<<<<< HEAD
-func (e *exchange) buildBidResponse(ctx context.Context, liveAdapters []openrtb_ext.BidderName, adapterSeatBids map[openrtb_ext.BidderName]*entities.PbsOrtbSeatBid, bidRequest *openrtb_ext.RequestWrapper, adapterExtra map[openrtb_ext.BidderName]*seatResponseExtra, auc *auction, bidResponseExt *openrtb_ext.ExtBidResponse, returnCreative bool, impExtInfoMap map[string]ImpExtInfo, pubID string, errList []error, seatNonBids *openrtb_ext.NonBidCollection) *openrtb2.BidResponse {
-=======
 func (e *exchange) buildBidResponse(ctx context.Context, liveAdapters []openrtb_ext.BidderName, adapterSeatBids map[openrtb_ext.BidderName]*entities.PbsOrtbSeatBid, bidRequest *openrtb_ext.RequestWrapper, adapterExtra map[openrtb_ext.BidderName]*seatResponseExtra, auc *auction, bidResponseExt *openrtb_ext.ExtBidResponse, returnCreative bool, impExtInfoMap map[string]ImpExtInfo, pubID string, errList []error, seatNonBidBuilder *SeatNonBidBuilder) *openrtb2.BidResponse {
->>>>>>> bcf6491f
 	bidResponse := new(openrtb2.BidResponse)
 
 	bidResponse.ID = bidRequest.ID
@@ -992,11 +969,7 @@
 	return buffer.Bytes(), err
 }
 
-<<<<<<< HEAD
-func applyCategoryMapping(ctx context.Context, targeting openrtb_ext.ExtRequestTargeting, seatBids map[openrtb_ext.BidderName]*entities.PbsOrtbSeatBid, categoriesFetcher stored_requests.CategoryFetcher, targData *targetData, booleanGenerator deduplicateChanceGenerator, seatNonBid *openrtb_ext.NonBidCollection) (map[string]string, map[openrtb_ext.BidderName]*entities.PbsOrtbSeatBid, []string, error) {
-=======
 func applyCategoryMapping(ctx context.Context, targeting openrtb_ext.ExtRequestTargeting, seatBids map[openrtb_ext.BidderName]*entities.PbsOrtbSeatBid, categoriesFetcher stored_requests.CategoryFetcher, targData *targetData, booleanGenerator deduplicateChanceGenerator, seatNonBidBuilder *SeatNonBidBuilder) (map[string]string, map[openrtb_ext.BidderName]*entities.PbsOrtbSeatBid, []string, error) {
->>>>>>> bcf6491f
 	res := make(map[string]string)
 
 	type bidDedupe struct {
@@ -1058,13 +1031,7 @@
 					//on receiving bids from adapters if no unique IAB category is returned  or if no ad server category is returned discard the bid
 					bidsToRemove = append(bidsToRemove, bidInd)
 					rejections = updateRejections(rejections, bidID, "Bid did not contain a category")
-<<<<<<< HEAD
-					nonBid := openrtb_ext.NewNonBid(openrtb_ext.NonBidParams{Bid: bid.Bid, NonBidReason: int(ResponseRejectedCategoryMappingInvalid),
-						OriginalBidCPM: bid.OriginalBidCPM, OriginalBidCur: bid.OriginalBidCur})
-					seatNonBid.AddBid(nonBid, string(bidderName))
-=======
 					seatNonBidBuilder.rejectBid(bid, int(ResponseRejectedCategoryMappingInvalid), string(bidderName))
->>>>>>> bcf6491f
 					continue
 				}
 				if translateCategories {
@@ -1301,11 +1268,7 @@
 
 // Return an openrtb seatBid for a bidder
 // buildBidResponse is responsible for ensuring nil bid seatbids are not included
-<<<<<<< HEAD
-func (e *exchange) makeSeatBid(adapterBid *entities.PbsOrtbSeatBid, adapter openrtb_ext.BidderName, adapterExtra map[openrtb_ext.BidderName]*seatResponseExtra, auc *auction, returnCreative bool, impExtInfoMap map[string]ImpExtInfo, bidRequest *openrtb_ext.RequestWrapper, bidResponseExt *openrtb_ext.ExtBidResponse, pubID string, seatNonBids *openrtb_ext.NonBidCollection) *openrtb2.SeatBid {
-=======
 func (e *exchange) makeSeatBid(adapterBid *entities.PbsOrtbSeatBid, adapter openrtb_ext.BidderName, adapterExtra map[openrtb_ext.BidderName]*seatResponseExtra, auc *auction, returnCreative bool, impExtInfoMap map[string]ImpExtInfo, bidRequest *openrtb_ext.RequestWrapper, bidResponseExt *openrtb_ext.ExtBidResponse, pubID string, seatNonBidBuilder *SeatNonBidBuilder) *openrtb2.SeatBid {
->>>>>>> bcf6491f
 	seatBid := &openrtb2.SeatBid{
 		Seat:  adapter.String(),
 		Group: 0, // Prebid cannot support roadblocking
@@ -1320,11 +1283,7 @@
 	return seatBid
 }
 
-<<<<<<< HEAD
-func (e *exchange) makeBid(bids []*entities.PbsOrtbBid, auc *auction, returnCreative bool, impExtInfoMap map[string]ImpExtInfo, bidRequest *openrtb_ext.RequestWrapper, bidResponseExt *openrtb_ext.ExtBidResponse, adapter openrtb_ext.BidderName, pubID string, seatNonBids *openrtb_ext.NonBidCollection) ([]openrtb2.Bid, []error) {
-=======
 func (e *exchange) makeBid(bids []*entities.PbsOrtbBid, auc *auction, returnCreative bool, impExtInfoMap map[string]ImpExtInfo, bidRequest *openrtb_ext.RequestWrapper, bidResponseExt *openrtb_ext.ExtBidResponse, adapter openrtb_ext.BidderName, pubID string, seatNonBidBuilder *SeatNonBidBuilder) ([]openrtb2.Bid, []error) {
->>>>>>> bcf6491f
 	result := make([]openrtb2.Bid, 0, len(bids))
 	errs := make([]error, 0, 1)
 
@@ -1335,25 +1294,13 @@
 				Message: fmt.Sprintf("bid rejected: %s", err.Error()),
 			}
 			bidResponseExt.Warnings[adapter] = append(bidResponseExt.Warnings[adapter], dsaMessage)
-<<<<<<< HEAD
-			nonBid := openrtb_ext.NewNonBid(openrtb_ext.NonBidParams{Bid: bid.Bid, NonBidReason: int(ResponseRejectedGeneral), OriginalBidCPM: bid.OriginalBidCPM,
-				OriginalBidCur: bid.OriginalBidCur})
-			seatNonBids.AddBid(nonBid, adapter.String())
-=======
 
 			seatNonBidBuilder.rejectBid(bid, int(ResponseRejectedGeneral), adapter.String())
->>>>>>> bcf6491f
 			continue // Don't add bid to result
 		}
 		if e.bidValidationEnforcement.BannerCreativeMaxSize == config.ValidationEnforce && bid.BidType == openrtb_ext.BidTypeBanner {
 			if !e.validateBannerCreativeSize(bid, bidResponseExt, adapter, pubID, e.bidValidationEnforcement.BannerCreativeMaxSize) {
-<<<<<<< HEAD
-				nonBid := openrtb_ext.NewNonBid(openrtb_ext.NonBidParams{Bid: bid.Bid, NonBidReason: int(ResponseRejectedCreativeSizeNotAllowed), OriginalBidCPM: bid.OriginalBidCPM,
-					OriginalBidCur: bid.OriginalBidCur})
-				seatNonBids.AddBid(nonBid, adapter.String())
-=======
 				seatNonBidBuilder.rejectBid(bid, int(ResponseRejectedCreativeSizeNotAllowed), adapter.String())
->>>>>>> bcf6491f
 				continue // Don't add bid to result
 			}
 		} else if e.bidValidationEnforcement.BannerCreativeMaxSize == config.ValidationWarn && bid.BidType == openrtb_ext.BidTypeBanner {
@@ -1362,13 +1309,7 @@
 		if _, ok := impExtInfoMap[bid.Bid.ImpID]; ok {
 			if e.bidValidationEnforcement.SecureMarkup == config.ValidationEnforce && (bid.BidType == openrtb_ext.BidTypeBanner || bid.BidType == openrtb_ext.BidTypeVideo) {
 				if !e.validateBidAdM(bid, bidResponseExt, adapter, pubID, e.bidValidationEnforcement.SecureMarkup) {
-<<<<<<< HEAD
-					nonBid := openrtb_ext.NewNonBid(openrtb_ext.NonBidParams{Bid: bid.Bid, NonBidReason: int(ResponseRejectedCreativeNotSecure), OriginalBidCPM: bid.OriginalBidCPM,
-						OriginalBidCur: bid.OriginalBidCur})
-					seatNonBids.AddBid(nonBid, adapter.String())
-=======
 					seatNonBidBuilder.rejectBid(bid, int(ResponseRejectedCreativeNotSecure), adapter.String())
->>>>>>> bcf6491f
 					continue // Don't add bid to result
 				}
 			} else if e.bidValidationEnforcement.SecureMarkup == config.ValidationWarn && (bid.BidType == openrtb_ext.BidTypeBanner || bid.BidType == openrtb_ext.BidTypeVideo) {
@@ -1665,10 +1606,9 @@
 		return "bidResponse secure markup warning: insecure creative in secure contexts"
 	}
 	return ""
-<<<<<<< HEAD
-=======
-}
-
+}
+
+// Remove this code. Move to auction file.
 // setSeatNonBid adds SeatNonBids within bidResponse.Ext.Prebid.SeatNonBid
 func setSeatNonBid(bidResponseExt *openrtb_ext.ExtBidResponse, seatNonBidBuilder SeatNonBidBuilder) *openrtb_ext.ExtBidResponse {
 	if len(seatNonBidBuilder) == 0 {
@@ -1683,5 +1623,4 @@
 
 	bidResponseExt.Prebid.SeatNonBid = seatNonBidBuilder.Slice()
 	return bidResponseExt
->>>>>>> bcf6491f
 }