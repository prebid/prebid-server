--- conflicted
+++ resolved
@@ -90,21 +90,9 @@
 	Warnings           []openrtb_ext.ExtBidderMessage
 	// httpCalls is the list of debugging info. It should only be populated if the request.test == 1.
 	// This will become response.ext.debug.httpcalls.{bidder} on the final Response.
-<<<<<<< HEAD
-	HttpCalls        []*openrtb_ext.ExtHttpCall
-	MakeBidsTimeInfo adapters.MakeBidsTimeInfo
+	HttpCalls []*openrtb_ext.ExtHttpCall
 	// NonBid contains non bid reason information
 	NonBid *openrtb_ext.NonBid
-}
-
-type bidResponseWrapper struct {
-	adapterSeatBids []*entities.PbsOrtbSeatBid
-	adapterExtra    *seatResponseExtra
-	bidder          openrtb_ext.BidderName
-	adapter         openrtb_ext.BidderName
-	adapterNonBids  *openrtb_ext.SeatNonBid
-=======
-	HttpCalls []*openrtb_ext.ExtHttpCall
 }
 
 type bidResponseWrapper struct {
@@ -113,7 +101,7 @@
 	bidder                  openrtb_ext.BidderName
 	adapter                 openrtb_ext.BidderName
 	bidderResponseStartTime time.Time
->>>>>>> abcb76de
+	adapterNonBids          *openrtb_ext.SeatNonBid
 }
 
 type BidIDGenerator interface {
@@ -385,16 +373,11 @@
 		} else if r.Account.AlternateBidderCodes != nil {
 			alternateBidderCodes = *r.Account.AlternateBidderCodes
 		}
-<<<<<<< HEAD
-		adapterBids, adapterExtra, fledge, anyBidsReturned, adapterNonBids = e.getAllBids(auctionCtx, bidderRequests, bidAdjustmentFactors, conversions, accountDebugAllow, r.GlobalPrivacyControlHeader, debugLog.DebugOverride, alternateBidderCodes, requestExtLegacy.Prebid.Experiment, r.HookExecutor, r.StartTime, bidAdjustmentRules)
-		r.MakeBidsTimeInfo = buildMakeBidsTimeInfoMap(adapterExtra)
-=======
 		var extraRespInfo extraAuctionResponseInfo
 		adapterBids, adapterExtra, extraRespInfo = e.getAllBids(auctionCtx, bidderRequests, bidAdjustmentFactors, conversions, accountDebugAllow, r.GlobalPrivacyControlHeader, debugLog.DebugOverride, alternateBidderCodes, requestExtLegacy.Prebid.Experiment, r.HookExecutor, r.StartTime, bidAdjustmentRules, r.TmaxAdjustments)
 		fledge = extraRespInfo.fledge
 		anyBidsReturned = extraRespInfo.bidsFound
 		r.BidderResponseStartTime = extraRespInfo.bidderResponseStartTime
->>>>>>> abcb76de
 	}
 
 	var (
@@ -687,13 +670,7 @@
 	tmaxAdjustments *TmaxAdjustmentsPreprocessed) (
 	map[openrtb_ext.BidderName]*entities.PbsOrtbSeatBid,
 	map[openrtb_ext.BidderName]*seatResponseExtra,
-<<<<<<< HEAD
-	*openrtb_ext.Fledge,
-	bool,
-	[]openrtb_ext.SeatNonBid) {
-=======
 	extraAuctionResponseInfo) {
->>>>>>> abcb76de
 	// Set up pointers to the bid results
 	adapterBids := make(map[openrtb_ext.BidderName]*entities.PbsOrtbSeatBid, len(bidderRequests))
 	adapterExtra := make(map[openrtb_ext.BidderName]*seatResponseExtra, len(bidderRequests))
@@ -731,17 +708,13 @@
 				bidAdjustments:      bidAdjustments,
 				tmaxAdjustments:     tmaxAdjustments,
 			}
-<<<<<<< HEAD
-			seatBids, seatNonBids, err := e.adapterMap[bidderRequest.BidderCoreName].requestBid(ctx, bidderRequest, conversions, &reqInfo, e.adsCertSigner, bidReqOptions, alternateBidderCodes, hookExecutor, bidAdjustmentRules)
-=======
 			seatBids, extraBidderRespInfo, err := e.adapterMap[bidderRequest.BidderCoreName].requestBid(ctx, bidderRequest, conversions, &reqInfo, e.adsCertSigner, bidReqOptions, alternateBidderCodes, hookExecutor, bidAdjustmentRules)
 			brw.bidderResponseStartTime = extraBidderRespInfo.respProcessingStartTime
->>>>>>> abcb76de
 
 			// Add in time reporting
 			elapsed := time.Since(start)
 			brw.adapterSeatBids = seatBids
-			brw.adapterNonBids = seatNonBids
+			brw.adapterNonBids = extraBidderRespInfo.adapterNonBids
 			// Structure to record extra tracking data generated during bidding
 			ae := new(seatResponseExtra)
 			ae.ResponseTimeMillis = int(elapsed / time.Millisecond)
@@ -769,11 +742,7 @@
 		}, chBids)
 		go bidderRunner(bidder, conversions)
 	}
-<<<<<<< HEAD
-	var fledge *openrtb_ext.Fledge
 	nonBids := make([]openrtb_ext.SeatNonBid, 0)
-=======
->>>>>>> abcb76de
 
 	// Wait for the bidders to do their thing
 	for i := 0; i < len(bidderRequests); i++ {
@@ -806,14 +775,11 @@
 		// collect adapter non bids
 		if brw.adapterNonBids != nil {
 			nonBids = append(nonBids, *brw.adapterNonBids)
-		}
-	}
-
-<<<<<<< HEAD
-	return adapterBids, adapterExtra, fledge, bidsFound, nonBids
-=======
+			extraRespInfo.seatNonBid = nonBids
+		}
+	}
+
 	return adapterBids, adapterExtra, extraRespInfo
->>>>>>> abcb76de
 }
 
 func collectFledgeFromSeatBid(fledge *openrtb_ext.Fledge, bidderName openrtb_ext.BidderName, adapterName openrtb_ext.BidderName, seatBid *entities.PbsOrtbSeatBid) *openrtb_ext.Fledge {
