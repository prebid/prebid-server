package exchange

import (
	"bytes"
	"context"
	"encoding/json"
	"errors"
	"fmt"
	"math/rand"
	"net/url"
	"runtime/debug"
	"sort"
	"strconv"
	"strings"
	"time"

	"github.com/prebid/prebid-server/v3/ortb"
	"github.com/prebid/prebid-server/v3/privacy"

	"github.com/prebid/prebid-server/v3/adapters"
	"github.com/prebid/prebid-server/v3/adservertargeting"
	"github.com/prebid/prebid-server/v3/bidadjustment"
	"github.com/prebid/prebid-server/v3/config"
	"github.com/prebid/prebid-server/v3/currency"
	"github.com/prebid/prebid-server/v3/dsa"
	"github.com/prebid/prebid-server/v3/errortypes"
	"github.com/prebid/prebid-server/v3/exchange/entities"
	"github.com/prebid/prebid-server/v3/experiment/adscert"
	"github.com/prebid/prebid-server/v3/firstpartydata"
	"github.com/prebid/prebid-server/v3/floors"
	"github.com/prebid/prebid-server/v3/gdpr"
	"github.com/prebid/prebid-server/v3/hooks/hookexecution"
	"github.com/prebid/prebid-server/v3/macros"
	"github.com/prebid/prebid-server/v3/metrics"
	"github.com/prebid/prebid-server/v3/openrtb_ext"
	"github.com/prebid/prebid-server/v3/prebid_cache_client"
	"github.com/prebid/prebid-server/v3/stored_requests"
	"github.com/prebid/prebid-server/v3/stored_responses"
	"github.com/prebid/prebid-server/v3/usersync"
	"github.com/prebid/prebid-server/v3/util/jsonutil"
	"github.com/prebid/prebid-server/v3/util/maputil"

	"github.com/buger/jsonparser"
	"github.com/gofrs/uuid"
	"github.com/golang/glog"
	gdprAPI "github.com/prebid/go-gdpr/api"
	"github.com/prebid/go-gdpr/vendorconsent"
	gpplib "github.com/prebid/go-gpp"
	"github.com/prebid/openrtb/v20/openrtb2"
	"github.com/prebid/openrtb/v20/openrtb3"
)

type extCacheInstructions struct {
	cacheBids, cacheVAST, returnCreative bool
}

// Exchange runs Auctions. Implementations must be threadsafe, and will be shared across many goroutines.
type Exchange interface {
	// HoldAuction executes an OpenRTB v2.5 Auction.
	HoldAuction(ctx context.Context, r *AuctionRequest, debugLog *DebugLog) (*AuctionResponse, error)
}

// IdFetcher can find the user's ID for a specific Bidder.
type IdFetcher interface {
	GetUID(key string) (uid string, exists bool, notExpired bool)
	HasAnyLiveSyncs() bool
}

type exchange struct {
	adapterMap               map[openrtb_ext.BidderName]AdaptedBidder
	bidderInfo               config.BidderInfos
	bidderToSyncerKey        map[string]string
	me                       metrics.MetricsEngine
	cache                    prebid_cache_client.Client
	cacheTime                time.Duration
	gdprPermsBuilder         gdpr.PermissionsBuilder
	currencyConverter        *currency.RateConverter
	externalURL              string
	gdprDefaultValue         gdpr.Signal
	privacyConfig            config.Privacy
	categoriesFetcher        stored_requests.CategoryFetcher
	bidIDGenerator           BidIDGenerator
	hostSChainNode           *openrtb2.SupplyChainNode
	adsCertSigner            adscert.Signer
	server                   config.Server
	bidValidationEnforcement config.Validations
	requestSplitter          requestSplitter
	macroReplacer            macros.Replacer
	priceFloorEnabled        bool
	priceFloorFetcher        floors.FloorFetcher
	geoLocationEnabled       bool
	geoLocationResolver      GeoLocationResolver
}

// Container to pass out response ext data from the GetAllBids goroutines back into the main thread
type seatResponseExtra struct {
	ResponseTimeMillis int
	Errors             []openrtb_ext.ExtBidderMessage
	Warnings           []openrtb_ext.ExtBidderMessage
	// httpCalls is the list of debugging info. It should only be populated if the request.test == 1.
	// This will become response.ext.debug.httpcalls.{bidder} on the final Response.
	HttpCalls []*openrtb_ext.ExtHttpCall
	// NonBid contains non bid reason information
	NonBid *openrtb_ext.NonBid
}

type bidResponseWrapper struct {
	adapterSeatBids         []*entities.PbsOrtbSeatBid
	adapterExtra            *seatResponseExtra
	bidder                  openrtb_ext.BidderName
	adapter                 openrtb_ext.BidderName
	bidderResponseStartTime time.Time
	seatNonBidBuilder       SeatNonBidBuilder
}

type BidIDGenerator interface {
	New(bidder string) (string, error)
	Enabled() bool
}

type bidIDGenerator struct {
	enabled bool
}

func (big *bidIDGenerator) Enabled() bool {
	return big.enabled
}

func (big *bidIDGenerator) New(bidder string) (string, error) {
	rawUuid, err := uuid.NewV4()
	return rawUuid.String(), err
}

type deduplicateChanceGenerator interface {
	Generate() bool
}

type randomDeduplicateBidBooleanGenerator struct{}

func (randomDeduplicateBidBooleanGenerator) Generate() bool {
	return rand.Intn(100) < 50
}

func NewExchange(adapters map[openrtb_ext.BidderName]AdaptedBidder, cache prebid_cache_client.Client, cfg *config.Configuration, requestValidator ortb.RequestValidator, syncersByBidder map[string]usersync.Syncer, metricsEngine metrics.MetricsEngine, infos config.BidderInfos, gdprPermsBuilder gdpr.PermissionsBuilder, currencyConverter *currency.RateConverter, categoriesFetcher stored_requests.CategoryFetcher, adsCertSigner adscert.Signer, macroReplacer macros.Replacer, priceFloorFetcher floors.FloorFetcher, geoLocationResolver GeoLocationResolver) Exchange {
	bidderToSyncerKey := map[string]string{}
	for bidder, syncer := range syncersByBidder {
		bidderToSyncerKey[bidder] = syncer.Key()
	}

	gdprDefaultValue := gdpr.SignalYes
	if cfg.GDPR.DefaultValue == "0" {
		gdprDefaultValue = gdpr.SignalNo
	}

	privacyConfig := config.Privacy{
		CCPA: cfg.CCPA,
		GDPR: cfg.GDPR,
		LMT:  cfg.LMT,
	}
	requestSplitter := requestSplitter{
		bidderToSyncerKey: bidderToSyncerKey,
		me:                metricsEngine,
		privacyConfig:     privacyConfig,
		gdprPermsBuilder:  gdprPermsBuilder,
		hostSChainNode:    cfg.HostSChainNode,
		bidderInfo:        infos,
		requestValidator:  requestValidator,
	}

	return &exchange{
		adapterMap:               adapters,
		bidderInfo:               infos,
		bidderToSyncerKey:        bidderToSyncerKey,
		cache:                    cache,
		cacheTime:                time.Duration(cfg.CacheURL.ExpectedTimeMillis) * time.Millisecond,
		categoriesFetcher:        categoriesFetcher,
		currencyConverter:        currencyConverter,
		externalURL:              cfg.ExternalURL,
		gdprPermsBuilder:         gdprPermsBuilder,
		me:                       metricsEngine,
		gdprDefaultValue:         gdprDefaultValue,
		privacyConfig:            privacyConfig,
		bidIDGenerator:           &bidIDGenerator{cfg.GenerateBidID},
		hostSChainNode:           cfg.HostSChainNode,
		adsCertSigner:            adsCertSigner,
		server:                   config.Server{ExternalUrl: cfg.ExternalURL, GvlID: cfg.GDPR.HostVendorID, DataCenter: cfg.DataCenter},
		bidValidationEnforcement: cfg.Validations,
		requestSplitter:          requestSplitter,
		macroReplacer:            macroReplacer,
		priceFloorEnabled:        cfg.PriceFloors.Enabled,
		priceFloorFetcher:        priceFloorFetcher,
		geoLocationEnabled:       cfg.GeoLocation.Enabled,
		geoLocationResolver:      geoLocationResolver,
	}
}

type ImpExtInfo struct {
	EchoVideoAttrs bool
	StoredImp      []byte
	Passthrough    json.RawMessage
}

// AuctionRequest holds the bid request for the auction
// and all other information needed to process that request
type AuctionRequest struct {
	BidRequestWrapper          *openrtb_ext.RequestWrapper
	ResolvedBidRequest         json.RawMessage
	Account                    config.Account
	UserSyncs                  IdFetcher
	RequestType                metrics.RequestType
	StartTime                  time.Time
	Warnings                   []error
	GlobalPrivacyControlHeader string
	ImpExtInfoMap              map[string]ImpExtInfo
	TCF2Config                 gdpr.TCF2ConfigReader
	Activities                 privacy.ActivityControl

	// LegacyLabels is included here for temporary compatibility with cleanOpenRTBRequests
	// in HoldAuction until we get to factoring it away. Do not use for anything new.
	LegacyLabels   metrics.Labels
	FirstPartyData map[openrtb_ext.BidderName]*firstpartydata.ResolvedFirstPartyData
	// map of imp id to stored response
	StoredAuctionResponses stored_responses.ImpsWithBidResponses
	// map of imp id to bidder to stored response
	StoredBidResponses      stored_responses.ImpBidderStoredResp
	BidderImpReplaceImpID   stored_responses.BidderImpReplaceImpID
	PubID                   string
	HookExecutor            hookexecution.StageExecutor
	QueryParams             url.Values
	BidderResponseStartTime time.Time
	TmaxAdjustments         *TmaxAdjustmentsPreprocessed
}

// RequestPrivacy holds privacies of request
type RequestPrivacy struct {
	// GDPR
	Consent            string
	ParsedConsent      gdprAPI.VendorConsents
	GDPRDefaultValue   gdpr.Signal
	GDPRSignal         gdpr.Signal
	GDPRChannelEnabled bool
	GDPREnforced       bool

	// LMT
	LMTEnforced bool

	// CCPA
	CCPAProvided bool
	CCPAEnforced bool

	// COPPA
	COPPAEnforced bool

	// GPP
	ParsedGPP gpplib.GppContainer
}

func (p *RequestPrivacy) MakePrivacyLabels() (labels metrics.PrivacyLabels) {
	if p == nil {
		return
	}
	labels.CCPAProvided = p.CCPAProvided
	labels.CCPAEnforced = p.CCPAEnforced
	labels.COPPAEnforced = p.COPPAEnforced
	labels.LMTEnforced = p.LMTEnforced
	labels.GDPREnforced = p.GDPREnforced
	if p.GDPREnforced && p.ParsedConsent != nil {
		version := int(p.ParsedConsent.Version())
		labels.GDPRTCFVersion = metrics.TCFVersionToValue(version)
	}
	return
}

// BidderRequest holds the bidder specific request and all other
// information needed to process that bidder request.
type BidderRequest struct {
	BidRequest            *openrtb2.BidRequest
	BidderName            openrtb_ext.BidderName
	BidderCoreName        openrtb_ext.BidderName
	BidderLabels          metrics.AdapterLabels
	BidderStoredResponses map[string]json.RawMessage
	IsRequestAlias        bool
	ImpReplaceImpId       map[string]bool
}

func (e *exchange) HoldAuction(ctx context.Context, r *AuctionRequest, debugLog *DebugLog) (*AuctionResponse, error) {
	if r == nil {
		return nil, nil
	}

	errs := EnrichGeoLocation(ctx, r.BidRequestWrapper, r.Account, e.geoLocationResolver)

	err := r.HookExecutor.ExecuteProcessedAuctionStage(r.BidRequestWrapper)
	if err != nil {
		return nil, err
	}

	requestExt, err := r.BidRequestWrapper.GetRequestExt()
	if err != nil {
		return nil, err
	}

	// ensure prebid object always exists
	requestExtPrebid := requestExt.GetPrebid()
	if requestExtPrebid == nil {
		requestExtPrebid = &openrtb_ext.ExtRequestPrebid{}
	}

	if !e.server.Empty() {
		requestExtPrebid.Server = &openrtb_ext.ExtRequestPrebidServer{
			ExternalUrl: e.server.ExternalUrl,
			GvlID:       e.server.GvlID,
			DataCenter:  e.server.DataCenter}
		requestExt.SetPrebid(requestExtPrebid)
	}

	cacheInstructions := getExtCacheInstructions(requestExtPrebid)

	targData := getExtTargetData(requestExtPrebid, cacheInstructions)
	if targData != nil {
		_, targData.cacheHost, targData.cachePath = e.cache.GetExtCacheData()
	}

	requestPrivacy, privacyErrs := e.extractRequestPrivacy(r)
	if errf := errortypes.FirstFatalError(privacyErrs); errf != nil {
		return nil, errf
	}
	errs = append(errs, privacyErrs...)

	geoPrivacyErrs := EnrichGeoLocationWithPrivacy(ctx, r.BidRequestWrapper, r.Account, e.geoLocationResolver, requestPrivacy, r.TCF2Config)
	errs = append(errs, geoPrivacyErrs...)

	// Get currency rates conversions for the auction
	conversions := currency.GetAuctionCurrencyRates(e.currencyConverter, requestExtPrebid.CurrencyConversions)

	var floorErrs []error
	if e.priceFloorEnabled {
		floorErrs = floors.EnrichWithPriceFloors(r.BidRequestWrapper, r.Account, conversions, e.priceFloorFetcher)
		errs = append(errs, floorErrs...)
	}

	responseDebugAllow, accountDebugAllow, debugLog := getDebugInfo(r.BidRequestWrapper.Test, requestExtPrebid, r.Account.DebugAllow, debugLog)

	// save incoming request with stored requests (if applicable) to return in debug logs
	if responseDebugAllow || len(requestExtPrebid.AdServerTargeting) > 0 {
		if err := r.BidRequestWrapper.RebuildRequest(); err != nil {
			return nil, err
		}
		resolvedBidReq, err := jsonutil.Marshal(r.BidRequestWrapper.BidRequest)
		if err != nil {
			return nil, err
		}
		r.ResolvedBidRequest = resolvedBidReq
	}
	e.me.RecordDebugRequest(responseDebugAllow || accountDebugAllow, r.PubID)

	if r.RequestType == metrics.ReqTypeORTB2Web ||
		r.RequestType == metrics.ReqTypeORTB2App ||
		r.RequestType == metrics.ReqTypeAMP {
		//Extract First party data for auction endpoint only
		resolvedFPD, fpdErrors := firstpartydata.ExtractFPDForBidders(r.BidRequestWrapper)
		if len(fpdErrors) > 0 {
			var errMessages []string
			for _, fpdError := range fpdErrors {
				errMessages = append(errMessages, fpdError.Error())
			}
			return nil, &errortypes.BadInput{
				Message: strings.Join(errMessages, ","),
			}
		}
		r.FirstPartyData = resolvedFPD
	}

	bidAdjustmentFactors := getExtBidAdjustmentFactors(requestExtPrebid)

	recordImpMetrics(r.BidRequestWrapper, e.me)

	// Retrieve EEA countries configuration from either host or account settings
	eeaCountries := selectEEACountries(e.privacyConfig.GDPR.EEACountries, r.Account.GDPR.EEACountries)

	// Make our best guess if GDPR applies
<<<<<<< HEAD
=======
	gdprDefaultValue := e.parseGDPRDefaultValue(r.BidRequestWrapper, eeaCountries)
	gdprSignal, err := getGDPR(r.BidRequestWrapper)
	if err != nil {
		return nil, err
	}
	channelEnabled := r.TCF2Config.ChannelEnabled(channelTypeMap[r.LegacyLabels.RType])
	gdprEnforced := enforceGDPR(gdprSignal, gdprDefaultValue, channelEnabled)
>>>>>>> b335bc55
	dsaWriter := dsa.Writer{
		Config:      r.Account.Privacy.DSA,
		GDPRInScope: requestPrivacy.GDPREnforced,
	}
	if err := dsaWriter.Write(r.BidRequestWrapper); err != nil {
		return nil, err
	}

	// rebuild/resync the request in the request wrapper.
	if err := r.BidRequestWrapper.RebuildRequest(); err != nil {
		return nil, err
	}

	// Slice of BidRequests, each a copy of the original cleaned to only contain bidder data for the named bidder
	requestExtLegacy := &openrtb_ext.ExtRequest{
		Prebid: *requestExtPrebid,
		SChain: requestExt.GetSChain(),
	}
	bidderRequests, cleanErrs := e.requestSplitter.cleanOpenRTBRequests(ctx, *r, requestExtLegacy, requestPrivacy, bidAdjustmentFactors)
	for _, err := range cleanErrs {
		if errortypes.ReadCode(err) == errortypes.InvalidImpFirstPartyDataErrorCode {
			return nil, err
		}
	}
	errs = append(errs, cleanErrs...)

	mergedBidAdj, err := bidadjustment.Merge(r.BidRequestWrapper, r.Account.BidAdjustments)
	if err != nil {
		if errortypes.ContainsFatalError([]error{err}) {
			return nil, err
		}
		errs = append(errs, err)
	}
	bidAdjustmentRules := bidadjustment.BuildRules(mergedBidAdj)

	e.me.RecordRequestPrivacy(requestPrivacy.MakePrivacyLabels())

	if len(r.StoredAuctionResponses) > 0 || len(r.StoredBidResponses) > 0 {
		e.me.RecordStoredResponse(r.PubID)
	}

	// If we need to cache bids, then it will take some time to call prebid cache.
	// We should reduce the amount of time the bidders have, to compensate.
	auctionCtx, cancel := e.makeAuctionContext(ctx, cacheInstructions.cacheBids)
	defer cancel()

	var (
		adapterBids     map[openrtb_ext.BidderName]*entities.PbsOrtbSeatBid
		adapterExtra    map[openrtb_ext.BidderName]*seatResponseExtra
		fledge          *openrtb_ext.Fledge
		anyBidsReturned bool
		// List of bidders we have requests for.
		liveAdapters      []openrtb_ext.BidderName
		seatNonBidBuilder SeatNonBidBuilder = SeatNonBidBuilder{}
	)

	if len(r.StoredAuctionResponses) > 0 {
		adapterBids, fledge, liveAdapters, err = buildStoredAuctionResponse(r.StoredAuctionResponses)
		if err != nil {
			return nil, err
		}
		anyBidsReturned = true

	} else {
		// List of bidders we have requests for.
		liveAdapters = listBiddersWithRequests(bidderRequests)

		//This will be used to validate bids
		var alternateBidderCodes openrtb_ext.ExtAlternateBidderCodes
		if requestExtPrebid.AlternateBidderCodes != nil {
			alternateBidderCodes = *requestExtPrebid.AlternateBidderCodes
		} else if r.Account.AlternateBidderCodes != nil {
			alternateBidderCodes = *r.Account.AlternateBidderCodes
		}
		var extraRespInfo extraAuctionResponseInfo
		adapterBids, adapterExtra, extraRespInfo = e.getAllBids(auctionCtx, bidderRequests, bidAdjustmentFactors, conversions, accountDebugAllow, r.GlobalPrivacyControlHeader, debugLog.DebugOverride, alternateBidderCodes, requestExtLegacy.Prebid.Experiment, r.HookExecutor, r.StartTime, bidAdjustmentRules, r.TmaxAdjustments, responseDebugAllow)
		fledge = extraRespInfo.fledge
		anyBidsReturned = extraRespInfo.bidsFound
		r.BidderResponseStartTime = extraRespInfo.bidderResponseStartTime
		if extraRespInfo.seatNonBidBuilder != nil {
			seatNonBidBuilder = extraRespInfo.seatNonBidBuilder
		}
	}

	var (
		auc            *auction
		cacheErrs      []error
		bidResponseExt *openrtb_ext.ExtBidResponse
	)

	if anyBidsReturned {
		if e.priceFloorEnabled {
			var rejectedBids []*entities.PbsOrtbSeatBid
			var enforceErrs []error

			adapterBids, enforceErrs, rejectedBids = floors.Enforce(r.BidRequestWrapper, adapterBids, r.Account, conversions)
			errs = append(errs, enforceErrs...)
			for _, rejectedBid := range rejectedBids {
				errs = append(errs, &errortypes.Warning{
					Message:     fmt.Sprintf("%s bid id %s rejected - bid price %.4f %s is less than bid floor %.4f %s for imp %s", rejectedBid.Seat, rejectedBid.Bids[0].Bid.ID, rejectedBid.Bids[0].Bid.Price, rejectedBid.Currency, rejectedBid.Bids[0].BidFloors.FloorValue, rejectedBid.Bids[0].BidFloors.FloorCurrency, rejectedBid.Bids[0].Bid.ImpID),
					WarningCode: errortypes.FloorBidRejectionWarningCode})
				rejectionReason := ResponseRejectedBelowFloor
				if rejectedBid.Bids[0].Bid.DealID != "" {
					rejectionReason = ResponseRejectedBelowDealFloor
				}
				seatNonBidBuilder.rejectBid(rejectedBid.Bids[0], int(rejectionReason), rejectedBid.Seat)
			}
		}

		var bidCategory map[string]string
		//If includebrandcategory is present in ext then CE feature is on.
		if requestExtPrebid.Targeting != nil && requestExtPrebid.Targeting.IncludeBrandCategory != nil {
			var rejections []string
			bidCategory, adapterBids, rejections, err = applyCategoryMapping(ctx, *requestExtPrebid.Targeting, adapterBids, e.categoriesFetcher, targData, &randomDeduplicateBidBooleanGenerator{}, &seatNonBidBuilder)
			if err != nil {
				return nil, fmt.Errorf("Error in category mapping : %s", err.Error())
			}
			for _, message := range rejections {
				errs = append(errs, errors.New(message))
			}
		}

		if e.bidIDGenerator.Enabled() {
			for bidder, seatBid := range adapterBids {
				for i := range seatBid.Bids {
					if bidID, err := e.bidIDGenerator.New(bidder.String()); err == nil {
						seatBid.Bids[i].GeneratedBidID = bidID
					} else {
						errs = append(errs, errors.New("Error generating bid.ext.prebid.bidid"))
					}
				}
			}
		}

		evTracking := getEventTracking(requestExtPrebid, r.StartTime, &r.Account, e.bidderInfo, e.externalURL)
		adapterBids = evTracking.modifyBidsForEvents(adapterBids)

		r.HookExecutor.ExecuteAllProcessedBidResponsesStage(adapterBids)

		if targData != nil {
			multiBidMap := buildMultiBidMap(requestExtPrebid)

			// A non-nil auction is only needed if targeting is active. (It is used below this block to extract cache keys)
			auc = newAuction(adapterBids, len(r.BidRequestWrapper.Imp), targData.preferDeals)
			auc.validateAndUpdateMultiBid(adapterBids, targData.preferDeals, r.Account.DefaultBidLimit)
			auc.setRoundedPrices(*targData)

			if requestExtPrebid.SupportDeals {
				dealErrs := applyDealSupport(r.BidRequestWrapper.BidRequest, auc, bidCategory, multiBidMap)
				errs = append(errs, dealErrs...)
			}

			bidResponseExt = e.makeExtBidResponse(adapterBids, adapterExtra, *r, responseDebugAllow, requestExtPrebid.Passthrough, fledge, errs)
			if debugLog.DebugEnabledOrOverridden {
				if bidRespExtBytes, err := jsonutil.Marshal(bidResponseExt); err == nil {
					debugLog.Data.Response = string(bidRespExtBytes)
				} else {
					debugLog.Data.Response = "Unable to marshal response ext for debugging"
					errs = append(errs, err)
				}
			}

			cacheErrs = auc.doCache(ctx, e.cache, targData, evTracking, r.BidRequestWrapper.BidRequest, 60, &r.Account.CacheTTL, bidCategory, debugLog)
			if len(cacheErrs) > 0 {
				errs = append(errs, cacheErrs...)
			}

			if targData.includeWinners || targData.includeBidderKeys || targData.includeFormat {
				targData.setTargeting(auc, r.BidRequestWrapper.BidRequest.App != nil, bidCategory, r.Account.TruncateTargetAttribute, multiBidMap)
			}
		}
		bidResponseExt = e.makeExtBidResponse(adapterBids, adapterExtra, *r, responseDebugAllow, requestExtPrebid.Passthrough, fledge, errs)
	} else {
		bidResponseExt = e.makeExtBidResponse(adapterBids, adapterExtra, *r, responseDebugAllow, requestExtPrebid.Passthrough, fledge, errs)

		if debugLog.DebugEnabledOrOverridden {

			if bidRespExtBytes, err := jsonutil.Marshal(bidResponseExt); err == nil {
				debugLog.Data.Response = string(bidRespExtBytes)
			} else {
				debugLog.Data.Response = "Unable to marshal response ext for debugging"
				errs = append(errs, err)
			}
		}
	}

	if !accountDebugAllow && !debugLog.DebugOverride {
		accountDebugDisabledWarning := openrtb_ext.ExtBidderMessage{
			Code:    errortypes.AccountLevelDebugDisabledWarningCode,
			Message: "debug turned off for account",
		}
		bidResponseExt.Warnings[openrtb_ext.BidderReservedGeneral] = append(bidResponseExt.Warnings[openrtb_ext.BidderReservedGeneral], accountDebugDisabledWarning)
	}

	for _, warning := range r.Warnings {
		if errortypes.ReadScope(warning) == errortypes.ScopeDebug && !responseDebugAllow {
			continue
		}
		generalWarning := openrtb_ext.ExtBidderMessage{
			Code:    errortypes.ReadCode(warning),
			Message: warning.Error(),
		}
		bidResponseExt.Warnings[openrtb_ext.BidderReservedGeneral] = append(bidResponseExt.Warnings[openrtb_ext.BidderReservedGeneral], generalWarning)
	}

	e.bidValidationEnforcement.SetBannerCreativeMaxSize(r.Account.Validations)

	// Build the response
	bidResponse := e.buildBidResponse(ctx, liveAdapters, adapterBids, r.BidRequestWrapper, adapterExtra, auc, bidResponseExt, cacheInstructions.returnCreative, r.ImpExtInfoMap, r.PubID, errs, &seatNonBidBuilder)
	bidResponse = adservertargeting.Apply(r.BidRequestWrapper, r.ResolvedBidRequest, bidResponse, r.QueryParams, bidResponseExt, r.Account.TruncateTargetAttribute)

	bidResponse.Ext, err = encodeBidResponseExt(bidResponseExt)
	if err != nil {
		return nil, err
	}
	bidResponseExt = setSeatNonBid(bidResponseExt, seatNonBidBuilder)

	return &AuctionResponse{
		BidResponse:    bidResponse,
		ExtBidResponse: bidResponseExt,
	}, nil
}

func buildMultiBidMap(prebid *openrtb_ext.ExtRequestPrebid) map[string]openrtb_ext.ExtMultiBid {
	if prebid == nil || prebid.MultiBid == nil {
		return nil
	}

	// validation already done in validateRequestExt(), directly build a map here for downstream processing
	multiBidMap := make(map[string]openrtb_ext.ExtMultiBid)
	for _, multiBid := range prebid.MultiBid {
		if multiBid.Bidder != "" {
			if bidderNormalized, bidderFound := openrtb_ext.NormalizeBidderName(multiBid.Bidder); bidderFound {
				multiBidMap[string(bidderNormalized)] = *multiBid
			}
		} else {
			for _, bidder := range multiBid.Bidders {
				if bidderNormalized, bidderFound := openrtb_ext.NormalizeBidderName(bidder); bidderFound {
					multiBidMap[string(bidderNormalized)] = *multiBid
				}
			}
		}
	}

	return multiBidMap
}

<<<<<<< HEAD
func (e *exchange) parseGDPRDefaultValue(r *openrtb_ext.RequestWrapper, account config.Account, parsedConsent gdprAPI.VendorConsents) gdpr.Signal {
=======
func (e *exchange) parseGDPRDefaultValue(r *openrtb_ext.RequestWrapper, eeaCountries []string) gdpr.Signal {
>>>>>>> b335bc55
	gdprDefaultValue := e.gdprDefaultValue

	// requests may have consent without gdpr signal. check if setting is enabled to assume gdpr applies
	if parsedConsent != nil && parsedConsent.Version() > 0 {
		if account.GDPR.ConsentStringMeansInScope != nil {
			if *account.GDPR.ConsentStringMeansInScope {
				gdprDefaultValue = gdpr.SignalYes
			}
		} else if e.privacyConfig.GDPR.ConsentStringMeansInScope {
			gdprDefaultValue = gdpr.SignalYes
		}
	}

	var geo *openrtb2.Geo
	if r.User != nil && r.User.Geo != nil {
		geo = r.User.Geo
	} else if r.Device != nil && r.Device.Geo != nil {
		geo = r.Device.Geo
	}

	if geo != nil {
		// If the country is in the EEA list, GDPR applies.
		// Otherwise, if the country code is properly formatted (3 characters), GDPR does not apply.
		if isEEACountry(geo.Country, eeaCountries) {
			gdprDefaultValue = gdpr.SignalYes
		} else if len(geo.Country) == 3 {
			gdprDefaultValue = gdpr.SignalNo
		}
	}

	return gdprDefaultValue
}

func (e *exchange) extractRequestPrivacy(r *AuctionRequest) (p *RequestPrivacy, errs []error) {
	req := r.BidRequestWrapper

	var gpp gpplib.GppContainer
	if req.BidRequest.Regs != nil && len(req.BidRequest.Regs.GPP) > 0 {
		var gppErrs []error
		gpp, gppErrs = gpplib.Parse(req.BidRequest.Regs.GPP)
		if len(gppErrs) > 0 {
			errs = append(errs, gppErrs[0])
		}
	}

	consent, err := getConsent(req, gpp)
	if err != nil {
		errs = append(errs, err)
	}
	parsedConsent, err := vendorconsent.ParseString(consent)
	if err != nil {
		parsedConsent = nil
	}

	gdprDefaultValue := e.parseGDPRDefaultValue(req, r.Account, parsedConsent)
	gdprSignal, err := getGDPR(req)
	if err != nil {
		errs = append(errs, err)
		return
	}
	channelEnabled := r.TCF2Config.ChannelEnabled(channelTypeMap[r.LegacyLabels.RType])
	gdprEnforced := enforceGDPR(gdprSignal, gdprDefaultValue, channelEnabled)

	lmtEnforcer := extractLMT(req.BidRequest, e.privacyConfig)

	p = &RequestPrivacy{
		Consent:            consent,
		ParsedConsent:      parsedConsent,
		GDPRDefaultValue:   gdprDefaultValue,
		GDPRSignal:         gdprSignal,
		GDPRChannelEnabled: channelEnabled,
		GDPREnforced:       gdprEnforced,
		COPPAEnforced:      req.BidRequest.Regs != nil && req.BidRequest.Regs.COPPA == 1,
		LMTEnforced:        lmtEnforcer.ShouldEnforce(unknownBidder),
		ParsedGPP:          gpp,
	}
	return
}

func recordImpMetrics(r *openrtb_ext.RequestWrapper, metricsEngine metrics.MetricsEngine) {
	for _, impInRequest := range r.GetImp() {
		var impLabels metrics.ImpLabels = metrics.ImpLabels{
			BannerImps: impInRequest.Banner != nil,
			VideoImps:  impInRequest.Video != nil,
			AudioImps:  impInRequest.Audio != nil,
			NativeImps: impInRequest.Native != nil,
		}
		metricsEngine.RecordImps(impLabels)
	}
}

// applyDealSupport updates targeting keys with deal prefixes if minimum deal tier exceeded
func applyDealSupport(bidRequest *openrtb2.BidRequest, auc *auction, bidCategory map[string]string, multiBid map[string]openrtb_ext.ExtMultiBid) []error {
	errs := []error{}
	impDealMap := getDealTiers(bidRequest)

	for impID, topBidsPerImp := range auc.allBidsByBidder {
		impDeal := impDealMap[impID]
		for bidder, topBidsPerBidder := range topBidsPerImp {
			bidderNormalized, bidderFound := openrtb_ext.NormalizeBidderName(bidder.String())
			if !bidderFound {
				bidderNormalized = bidder
			}

			maxBid := bidsToUpdate(multiBid, bidderNormalized.String())
			for i, topBid := range topBidsPerBidder {
				if i == maxBid {
					break
				}
				if topBid.DealPriority > 0 {
					if validateDealTier(impDeal[bidderNormalized]) {
						updateHbPbCatDur(topBid, impDeal[bidderNormalized], bidCategory)
					} else {
						errs = append(errs, fmt.Errorf("dealTier configuration invalid for bidder '%s', imp ID '%s'", string(bidder), impID))
					}
				}
			}
		}
	}

	return errs
}

// By default, update 1 bid,
// For 2nd and the following bids, updateHbPbCatDur only if this bidder's multibid config is fully defined.
func bidsToUpdate(multiBid map[string]openrtb_ext.ExtMultiBid, bidder string) int {
	if multiBid != nil {
		if bidderMultiBid, ok := multiBid[bidder]; ok && bidderMultiBid.TargetBidderCodePrefix != "" {
			return *bidderMultiBid.MaxBids
		}
	}

	return openrtb_ext.DefaultBidLimit
}

// getDealTiers creates map of impression to bidder deal tier configuration
func getDealTiers(bidRequest *openrtb2.BidRequest) map[string]openrtb_ext.DealTierBidderMap {
	impDealMap := make(map[string]openrtb_ext.DealTierBidderMap)

	for _, imp := range bidRequest.Imp {
		dealTierBidderMap, err := openrtb_ext.ReadDealTiersFromImp(imp)
		if err != nil {
			continue
		}
		impDealMap[imp.ID] = dealTierBidderMap
	}

	return impDealMap
}

func validateDealTier(dealTier openrtb_ext.DealTier) bool {
	return len(dealTier.Prefix) > 0 && dealTier.MinDealTier > 0
}

func updateHbPbCatDur(bid *entities.PbsOrtbBid, dealTier openrtb_ext.DealTier, bidCategory map[string]string) {
	if bid.DealPriority >= dealTier.MinDealTier {
		prefixTier := fmt.Sprintf("%s%d_", dealTier.Prefix, bid.DealPriority)
		bid.DealTierSatisfied = true

		if oldCatDur, ok := bidCategory[bid.Bid.ID]; ok {
			oldCatDurSplit := strings.SplitAfterN(oldCatDur, "_", 2)
			oldCatDurSplit[0] = prefixTier

			newCatDur := strings.Join(oldCatDurSplit, "")
			bidCategory[bid.Bid.ID] = newCatDur
		}
	}
}

func (e *exchange) makeAuctionContext(ctx context.Context, needsCache bool) (auctionCtx context.Context, cancel context.CancelFunc) {
	auctionCtx = ctx
	cancel = func() {}
	if needsCache {
		if deadline, ok := ctx.Deadline(); ok {
			auctionCtx, cancel = context.WithDeadline(ctx, deadline.Add(-e.cacheTime))
		}
	}
	return
}

// This piece sends all the requests to the bidder adapters and gathers the results.
func (e *exchange) getAllBids(
	ctx context.Context,
	bidderRequests []BidderRequest,
	bidAdjustments map[string]float64,
	conversions currency.Conversions,
	accountDebugAllowed bool,
	globalPrivacyControlHeader string,
	headerDebugAllowed bool,
	alternateBidderCodes openrtb_ext.ExtAlternateBidderCodes,
	experiment *openrtb_ext.Experiment,
	hookExecutor hookexecution.StageExecutor,
	pbsRequestStartTime time.Time,
	bidAdjustmentRules map[string][]openrtb_ext.Adjustment,
	tmaxAdjustments *TmaxAdjustmentsPreprocessed,
	responseDebugAllowed bool) (
	map[openrtb_ext.BidderName]*entities.PbsOrtbSeatBid,
	map[openrtb_ext.BidderName]*seatResponseExtra,
	extraAuctionResponseInfo) {
	// Set up pointers to the bid results
	adapterBids := make(map[openrtb_ext.BidderName]*entities.PbsOrtbSeatBid, len(bidderRequests))
	adapterExtra := make(map[openrtb_ext.BidderName]*seatResponseExtra, len(bidderRequests))
	chBids := make(chan *bidResponseWrapper, len(bidderRequests))
	extraRespInfo := extraAuctionResponseInfo{seatNonBidBuilder: SeatNonBidBuilder{}}

	e.me.RecordOverheadTime(metrics.MakeBidderRequests, time.Since(pbsRequestStartTime))

	for _, bidder := range bidderRequests {
		// Here we actually call the adapters and collect the bids.
		bidderRunner := e.recoverSafely(bidderRequests, func(bidderRequest BidderRequest, conversions currency.Conversions) {
			// Passing in aName so a doesn't change out from under the go routine
			if bidderRequest.BidderLabels.Adapter == "" {
				glog.Errorf("Exchange: bidlables for %s (%s) missing adapter string", bidderRequest.BidderName, bidderRequest.BidderCoreName)
				bidderRequest.BidderLabels.Adapter = bidderRequest.BidderCoreName
			}
			brw := new(bidResponseWrapper)
			brw.bidder = bidderRequest.BidderName
			brw.adapter = bidderRequest.BidderCoreName
			// Defer basic metrics to insure we capture them after all the values have been set
			defer func() {
				e.me.RecordAdapterRequest(bidderRequest.BidderLabels)
			}()
			start := time.Now()

			reqInfo := adapters.NewExtraRequestInfo(conversions)
			reqInfo.PbsEntryPoint = bidderRequest.BidderLabels.RType
			reqInfo.GlobalPrivacyControlHeader = globalPrivacyControlHeader

			bidReqOptions := bidRequestOptions{
				accountDebugAllowed:    accountDebugAllowed,
				headerDebugAllowed:     headerDebugAllowed,
				addCallSignHeader:      isAdsCertEnabled(experiment, e.bidderInfo[string(bidderRequest.BidderName)]),
				bidAdjustments:         bidAdjustments,
				tmaxAdjustments:        tmaxAdjustments,
				bidderRequestStartTime: start,
				responseDebugAllowed:   responseDebugAllowed,
			}
			seatBids, extraBidderRespInfo, err := e.adapterMap[bidderRequest.BidderCoreName].requestBid(ctx, bidderRequest, conversions, &reqInfo, e.adsCertSigner, bidReqOptions, alternateBidderCodes, hookExecutor, bidAdjustmentRules)
			brw.bidderResponseStartTime = extraBidderRespInfo.respProcessingStartTime

			// Add in time reporting
			elapsed := time.Since(start)
			brw.adapterSeatBids = seatBids
			brw.seatNonBidBuilder = extraBidderRespInfo.seatNonBidBuilder
			// Structure to record extra tracking data generated during bidding
			ae := new(seatResponseExtra)
			ae.ResponseTimeMillis = int(elapsed / time.Millisecond)
			if len(seatBids) != 0 {
				ae.HttpCalls = seatBids[0].HttpCalls
			}
			// Timing statistics
			e.me.RecordAdapterTime(bidderRequest.BidderLabels, elapsed)
			bidderRequest.BidderLabels.AdapterBids = bidsToMetric(brw.adapterSeatBids)
			bidderRequest.BidderLabels.AdapterErrors = errorsToMetric(err)
			// Append any bid validation errors to the error list
			ae.Errors = errsToBidderErrors(err)
			ae.Warnings = errsToBidderWarnings(err)
			brw.adapterExtra = ae
			for _, seatBid := range seatBids {
				if seatBid != nil {
					for _, bid := range seatBid.Bids {
						var cpm = float64(bid.Bid.Price * 1000)
						e.me.RecordAdapterPrice(bidderRequest.BidderLabels, cpm)
						e.me.RecordAdapterBidReceived(bidderRequest.BidderLabels, bid.BidType, bid.Bid.AdM != "")
					}
				}
			}
			chBids <- brw
		}, chBids)
		go bidderRunner(bidder, conversions)
	}

	// Wait for the bidders to do their thing
	for i := 0; i < len(bidderRequests); i++ {
		brw := <-chBids
		if !brw.bidderResponseStartTime.IsZero() {
			extraRespInfo.bidderResponseStartTime = brw.bidderResponseStartTime
		}
		//if bidder returned no bids back - remove bidder from further processing
		for _, seatBid := range brw.adapterSeatBids {
			if seatBid != nil {
				bidderName := openrtb_ext.BidderName(seatBid.Seat)
				if len(seatBid.Bids) != 0 {
					if val, ok := adapterBids[bidderName]; ok {
						adapterBids[bidderName].Bids = append(val.Bids, seatBid.Bids...)
					} else {
						adapterBids[bidderName] = seatBid
					}
					extraRespInfo.bidsFound = true
				}
				// collect fledgeAuctionConfigs separately from bids, as empty seatBids may be discarded
				extraRespInfo.fledge = collectFledgeFromSeatBid(extraRespInfo.fledge, bidderName, brw.adapter, seatBid)
			}
		}
		//but we need to add all bidders data to adapterExtra to have metrics and other metadata
		adapterExtra[brw.bidder] = brw.adapterExtra

		// collect adapter non bids
		extraRespInfo.seatNonBidBuilder.append(brw.seatNonBidBuilder)

	}

	return adapterBids, adapterExtra, extraRespInfo
}

func collectFledgeFromSeatBid(fledge *openrtb_ext.Fledge, bidderName openrtb_ext.BidderName, adapterName openrtb_ext.BidderName, seatBid *entities.PbsOrtbSeatBid) *openrtb_ext.Fledge {
	if seatBid.FledgeAuctionConfigs != nil {
		if fledge == nil {
			fledge = &openrtb_ext.Fledge{
				AuctionConfigs: make([]*openrtb_ext.FledgeAuctionConfig, 0, len(seatBid.FledgeAuctionConfigs)),
			}
		}
		for _, config := range seatBid.FledgeAuctionConfigs {
			fledge.AuctionConfigs = append(fledge.AuctionConfigs, &openrtb_ext.FledgeAuctionConfig{
				Bidder:  bidderName.String(),
				Adapter: config.Bidder,
				ImpId:   config.ImpId,
				Config:  config.Config,
			})
		}
	}
	return fledge
}

func (e *exchange) recoverSafely(bidderRequests []BidderRequest,
	inner func(BidderRequest, currency.Conversions),
	chBids chan *bidResponseWrapper) func(BidderRequest, currency.Conversions) {
	return func(bidderRequest BidderRequest, conversions currency.Conversions) {
		defer func() {
			if r := recover(); r != nil {

				allBidders := ""
				sb := strings.Builder{}
				for _, bidder := range bidderRequests {
					sb.WriteString(bidder.BidderName.String())
					sb.WriteString(",")
				}
				if sb.Len() > 0 {
					allBidders = sb.String()[:sb.Len()-1]
				}

				glog.Errorf("OpenRTB auction recovered panic from Bidder %s: %v. "+
					"Account id: %s, All Bidders: %s, Stack trace is: %v",
					bidderRequest.BidderCoreName, r, bidderRequest.BidderLabels.PubID, allBidders, string(debug.Stack()))
				e.me.RecordAdapterPanic(bidderRequest.BidderLabels)
				// Let the master request know that there is no data here
				brw := new(bidResponseWrapper)
				brw.adapterExtra = new(seatResponseExtra)
				chBids <- brw
			}
		}()
		inner(bidderRequest, conversions)
	}
}

func bidsToMetric(seatBids []*entities.PbsOrtbSeatBid) metrics.AdapterBid {
	for _, seatBid := range seatBids {
		if seatBid != nil && len(seatBid.Bids) != 0 {
			return metrics.AdapterBidPresent
		}
	}
	return metrics.AdapterBidNone
}

func errorsToMetric(errs []error) map[metrics.AdapterError]struct{} {
	if len(errs) == 0 {
		return nil
	}
	ret := make(map[metrics.AdapterError]struct{}, len(errs))
	var s struct{}
	for _, err := range errs {
		switch errortypes.ReadCode(err) {
		case errortypes.TimeoutErrorCode:
			ret[metrics.AdapterErrorTimeout] = s
		case errortypes.BadInputErrorCode:
			ret[metrics.AdapterErrorBadInput] = s
		case errortypes.BadServerResponseErrorCode:
			ret[metrics.AdapterErrorBadServerResponse] = s
		case errortypes.FailedToRequestBidsErrorCode:
			ret[metrics.AdapterErrorFailedToRequestBids] = s
		case errortypes.AlternateBidderCodeWarningCode:
			ret[metrics.AdapterErrorValidation] = s
		case errortypes.TmaxTimeoutErrorCode:
			ret[metrics.AdapterErrorTmaxTimeout] = s
		default:
			ret[metrics.AdapterErrorUnknown] = s
		}
	}
	return ret
}

func errsToBidderErrors(errs []error) []openrtb_ext.ExtBidderMessage {
	sErr := make([]openrtb_ext.ExtBidderMessage, 0)
	for _, err := range errortypes.FatalOnly(errs) {
		newErr := openrtb_ext.ExtBidderMessage{
			Code:    errortypes.ReadCode(err),
			Message: err.Error(),
		}
		sErr = append(sErr, newErr)
	}

	return sErr
}

func errsToBidderWarnings(errs []error) []openrtb_ext.ExtBidderMessage {
	sWarn := make([]openrtb_ext.ExtBidderMessage, 0)
	for _, warn := range errortypes.WarningOnly(errs) {
		newErr := openrtb_ext.ExtBidderMessage{
			Code:    errortypes.ReadCode(warn),
			Message: warn.Error(),
		}
		sWarn = append(sWarn, newErr)
	}
	return sWarn
}

// This piece takes all the bids supplied by the adapters and crafts an openRTB response to send back to the requester
func (e *exchange) buildBidResponse(ctx context.Context, liveAdapters []openrtb_ext.BidderName, adapterSeatBids map[openrtb_ext.BidderName]*entities.PbsOrtbSeatBid, bidRequest *openrtb_ext.RequestWrapper, adapterExtra map[openrtb_ext.BidderName]*seatResponseExtra, auc *auction, bidResponseExt *openrtb_ext.ExtBidResponse, returnCreative bool, impExtInfoMap map[string]ImpExtInfo, pubID string, errList []error, seatNonBidBuilder *SeatNonBidBuilder) *openrtb2.BidResponse {
	bidResponse := new(openrtb2.BidResponse)

	bidResponse.ID = bidRequest.ID
	if len(liveAdapters) == 0 {
		// signal "Invalid Request" if no valid bidders.
		bidResponse.NBR = openrtb3.NoBidInvalidRequest.Ptr()
	}

	// Create the SeatBids. We use a zero sized slice so that we can append non-zero seat bids, and not include seatBid
	// objects for seatBids without any bids. Preallocate the max possible size to avoid reallocating the array as we go.
	seatBids := make([]openrtb2.SeatBid, 0, len(liveAdapters))
	for a, adapterSeatBids := range adapterSeatBids {
		//while processing every single bib, do we need to handle categories here?
		if adapterSeatBids != nil && len(adapterSeatBids.Bids) > 0 {
			sb := e.makeSeatBid(adapterSeatBids, a, adapterExtra, auc, returnCreative, impExtInfoMap, bidRequest, bidResponseExt, pubID, seatNonBidBuilder)
			seatBids = append(seatBids, *sb)
			bidResponse.Cur = adapterSeatBids.Currency
		}
	}
	bidResponse.SeatBid = seatBids

	return bidResponse
}

func encodeBidResponseExt(bidResponseExt *openrtb_ext.ExtBidResponse) ([]byte, error) {
	buffer := &bytes.Buffer{}
	enc := json.NewEncoder(buffer)

	enc.SetEscapeHTML(false)
	err := enc.Encode(bidResponseExt)

	return buffer.Bytes(), err
}

func applyCategoryMapping(ctx context.Context, targeting openrtb_ext.ExtRequestTargeting, seatBids map[openrtb_ext.BidderName]*entities.PbsOrtbSeatBid, categoriesFetcher stored_requests.CategoryFetcher, targData *targetData, booleanGenerator deduplicateChanceGenerator, seatNonBidBuilder *SeatNonBidBuilder) (map[string]string, map[openrtb_ext.BidderName]*entities.PbsOrtbSeatBid, []string, error) {
	res := make(map[string]string)

	type bidDedupe struct {
		bidderName openrtb_ext.BidderName
		bidIndex   int
		bidID      string
		bidPrice   string
	}

	dedupe := make(map[string]bidDedupe)

	// applyCategoryMapping doesn't get called unless
	brandCatExt := targeting.IncludeBrandCategory

	//If ext.prebid.targeting.includebrandcategory is present in ext then competitive exclusion feature is on.
	var includeBrandCategory = brandCatExt != nil //if not present - category will no be appended
	appendBidderNames := targeting.AppendBidderNames

	var primaryAdServer string
	var publisher string
	var err error
	var rejections []string
	var translateCategories = true

	if includeBrandCategory && brandCatExt.WithCategory {
		if brandCatExt.TranslateCategories != nil {
			translateCategories = *brandCatExt.TranslateCategories
		}
		//if translateCategories is set to false, ignore checking primaryAdServer and publisher
		if translateCategories {
			//if ext.prebid.targeting.includebrandcategory present but primaryadserver/publisher not present then error out the request right away.
			primaryAdServer, err = getPrimaryAdServer(brandCatExt.PrimaryAdServer) //1-Freewheel 2-DFP
			if err != nil {
				return res, seatBids, rejections, err
			}
			publisher = brandCatExt.Publisher
		}
	}

	seatBidsToRemove := make([]openrtb_ext.BidderName, 0)

	for bidderName, seatBid := range seatBids {
		bidsToRemove := make([]int, 0)
		for bidInd := range seatBid.Bids {
			bid := seatBid.Bids[bidInd]
			bidID := bid.Bid.ID
			var duration int
			var category string
			var priceBucket string

			if bid.BidVideo != nil {
				duration = bid.BidVideo.Duration
				category = bid.BidVideo.PrimaryCategory
			}
			if brandCatExt.WithCategory && category == "" {
				bidIabCat := bid.Bid.Cat
				if len(bidIabCat) != 1 {
					//TODO: add metrics
					//on receiving bids from adapters if no unique IAB category is returned  or if no ad server category is returned discard the bid
					bidsToRemove = append(bidsToRemove, bidInd)
					rejections = updateRejections(rejections, bidID, "Bid did not contain a category")
					seatNonBidBuilder.rejectBid(bid, int(ResponseRejectedCategoryMappingInvalid), string(bidderName))
					continue
				}
				if translateCategories {
					//if unique IAB category is present then translate it to the adserver category based on mapping file
					category, err = categoriesFetcher.FetchCategories(ctx, primaryAdServer, publisher, bidIabCat[0])
					if err != nil || category == "" {
						//TODO: add metrics
						//if mapping required but no mapping file is found then discard the bid
						bidsToRemove = append(bidsToRemove, bidInd)
						reason := fmt.Sprintf("Category mapping file for primary ad server: '%s', publisher: '%s' not found", primaryAdServer, publisher)
						rejections = updateRejections(rejections, bidID, reason)
						continue
					}
				} else {
					//category translation is disabled, continue with IAB category
					category = bidIabCat[0]
				}
			}

			// TODO: consider should we remove bids with zero duration here?

			priceBucket = GetPriceBucket(*bid.Bid, *targData)

			newDur, err := findDurationRange(duration, targeting.DurationRangeSec)
			if err != nil {
				bidsToRemove = append(bidsToRemove, bidInd)
				rejections = updateRejections(rejections, bidID, err.Error())
				continue
			}

			var categoryDuration string
			var dupeKey string
			if brandCatExt.WithCategory {
				categoryDuration = fmt.Sprintf("%s_%s_%ds", priceBucket, category, newDur)
				dupeKey = category
			} else {
				categoryDuration = fmt.Sprintf("%s_%ds", priceBucket, newDur)
				dupeKey = categoryDuration
			}

			if appendBidderNames {
				categoryDuration = fmt.Sprintf("%s_%s", categoryDuration, bidderName.String())
			}

			if dupe, ok := dedupe[dupeKey]; ok {

				dupeBidPrice, err := strconv.ParseFloat(dupe.bidPrice, 64)
				if err != nil {
					dupeBidPrice = 0
				}
				currBidPrice, err := strconv.ParseFloat(priceBucket, 64)
				if err != nil {
					currBidPrice = 0
				}
				if dupeBidPrice == currBidPrice {
					if booleanGenerator.Generate() {
						dupeBidPrice = -1
					} else {
						currBidPrice = -1
					}
				}

				if dupeBidPrice < currBidPrice {
					if dupe.bidderName == bidderName {
						// An older bid from the current bidder
						bidsToRemove = append(bidsToRemove, dupe.bidIndex)
						rejections = updateRejections(rejections, dupe.bidID, "Bid was deduplicated")
					} else {
						// An older bid from a different seatBid we've already finished with
						oldSeatBid := (seatBids)[dupe.bidderName]
						rejections = updateRejections(rejections, dupe.bidID, "Bid was deduplicated")
						if len(oldSeatBid.Bids) == 1 {
							seatBidsToRemove = append(seatBidsToRemove, dupe.bidderName)
						} else {
							// This is a very rare, but still possible case where bid needs to be removed from already processed bidder
							// This happens when current processing bidder has a bid that has same deduplication key as a bid from already processed bidder
							// and already processed bid was selected to be removed
							// See example of input data in unit test `TestCategoryMappingTwoBiddersManyBidsEachNoCategorySamePrice`
							// Need to remove bid by name, not index in this case
							removeBidById(oldSeatBid, dupe.bidID)
						}
					}
					delete(res, dupe.bidID)
				} else {
					// Remove this bid
					bidsToRemove = append(bidsToRemove, bidInd)
					rejections = updateRejections(rejections, bidID, "Bid was deduplicated")
					continue
				}
			}
			res[bidID] = categoryDuration
			dedupe[dupeKey] = bidDedupe{bidderName: bidderName, bidIndex: bidInd, bidID: bidID, bidPrice: priceBucket}
		}

		if len(bidsToRemove) > 0 {
			sort.Ints(bidsToRemove)
			if len(bidsToRemove) == len(seatBid.Bids) {
				//if all bids are invalid - remove entire seat bid
				seatBidsToRemove = append(seatBidsToRemove, bidderName)
			} else {
				bids := seatBid.Bids
				for i := len(bidsToRemove) - 1; i >= 0; i-- {
					remInd := bidsToRemove[i]
					bids = append(bids[:remInd], bids[remInd+1:]...)
				}
				seatBid.Bids = bids
			}
		}

	}
	for _, seatBidInd := range seatBidsToRemove {
		seatBids[seatBidInd].Bids = nil
	}

	return res, seatBids, rejections, nil
}

// findDurationRange returns the element in the array 'durationRanges' that is both greater than 'dur' and closest
// in value to 'dur' unless a value equal to 'dur' is found. Returns an error if all elements in 'durationRanges'
// are less than 'dur'.
func findDurationRange(dur int, durationRanges []int) (int, error) {
	newDur := dur
	madeSelection := false
	var err error

	for i := range durationRanges {
		if dur > durationRanges[i] {
			continue
		}
		if dur == durationRanges[i] {
			return durationRanges[i], nil
		}
		// dur < durationRanges[i]
		if durationRanges[i] < newDur || !madeSelection {
			newDur = durationRanges[i]
			madeSelection = true
		}
	}
	if !madeSelection && len(durationRanges) > 0 {
		err = errors.New("bid duration exceeds maximum allowed")
	}
	return newDur, err
}

func removeBidById(seatBid *entities.PbsOrtbSeatBid, bidID string) {
	//Find index of bid to remove
	dupeBidIndex := -1
	for i, bid := range seatBid.Bids {
		if bid.Bid.ID == bidID {
			dupeBidIndex = i
			break
		}
	}
	if dupeBidIndex != -1 {
		if dupeBidIndex < len(seatBid.Bids)-1 {
			seatBid.Bids = append(seatBid.Bids[:dupeBidIndex], seatBid.Bids[dupeBidIndex+1:]...)
		} else if dupeBidIndex == len(seatBid.Bids)-1 {
			seatBid.Bids = seatBid.Bids[:len(seatBid.Bids)-1]
		}
	}
}

func updateRejections(rejections []string, bidID string, reason string) []string {
	message := fmt.Sprintf("bid rejected [bid ID: %s] reason: %s", bidID, reason)
	return append(rejections, message)
}

func getPrimaryAdServer(adServerId int) (string, error) {
	switch adServerId {
	case 1:
		return "freewheel", nil
	case 2:
		return "dfp", nil
	default:
		return "", fmt.Errorf("Primary ad server %d not recognized", adServerId)
	}
}

// Extract all the data from the SeatBids and build the ExtBidResponse
func (e *exchange) makeExtBidResponse(adapterBids map[openrtb_ext.BidderName]*entities.PbsOrtbSeatBid, adapterExtra map[openrtb_ext.BidderName]*seatResponseExtra, r AuctionRequest, debugInfo bool, passthrough json.RawMessage, fledge *openrtb_ext.Fledge, errList []error) *openrtb_ext.ExtBidResponse {
	bidResponseExt := &openrtb_ext.ExtBidResponse{
		Errors:               make(map[openrtb_ext.BidderName][]openrtb_ext.ExtBidderMessage, len(adapterBids)),
		Warnings:             make(map[openrtb_ext.BidderName][]openrtb_ext.ExtBidderMessage, len(adapterBids)),
		ResponseTimeMillis:   make(map[openrtb_ext.BidderName]int, len(adapterBids)),
		RequestTimeoutMillis: r.BidRequestWrapper.BidRequest.TMax,
	}
	if debugInfo {
		bidResponseExt.Debug = &openrtb_ext.ExtResponseDebug{
			HttpCalls:       make(map[openrtb_ext.BidderName][]*openrtb_ext.ExtHttpCall),
			ResolvedRequest: r.ResolvedBidRequest,
		}
	}

	var auctionTimestamp int64
	if !r.StartTime.IsZero() {
		auctionTimestamp = r.StartTime.UnixMilli()
	}

	if auctionTimestamp > 0 ||
		passthrough != nil ||
		fledge != nil {
		bidResponseExt.Prebid = &openrtb_ext.ExtResponsePrebid{
			AuctionTimestamp: auctionTimestamp,
			Passthrough:      passthrough,
			Fledge:           fledge,
		}
	}

	for bidderName, responseExtra := range adapterExtra {

		if debugInfo && len(responseExtra.HttpCalls) > 0 {
			bidResponseExt.Debug.HttpCalls[bidderName] = responseExtra.HttpCalls
		}
		if len(responseExtra.Warnings) > 0 {
			bidResponseExt.Warnings[bidderName] = responseExtra.Warnings
		}
		// Only make an entry for bidder errors if the bidder reported any.
		if len(responseExtra.Errors) > 0 {
			bidResponseExt.Errors[bidderName] = responseExtra.Errors
		}
		if len(errList) > 0 {
			bidResponseExt.Errors[openrtb_ext.PrebidExtKey] = errsToBidderErrors(errList)
			if prebidWarn := errsToBidderWarnings(errList); len(prebidWarn) > 0 {
				bidResponseExt.Warnings[openrtb_ext.PrebidExtKey] = prebidWarn
			}
		}
		bidResponseExt.ResponseTimeMillis[bidderName] = responseExtra.ResponseTimeMillis
		// Defering the filling of bidResponseExt.Usersync[bidderName] until later

	}

	return bidResponseExt
}

// Return an openrtb seatBid for a bidder
// buildBidResponse is responsible for ensuring nil bid seatbids are not included
func (e *exchange) makeSeatBid(adapterBid *entities.PbsOrtbSeatBid, adapter openrtb_ext.BidderName, adapterExtra map[openrtb_ext.BidderName]*seatResponseExtra, auc *auction, returnCreative bool, impExtInfoMap map[string]ImpExtInfo, bidRequest *openrtb_ext.RequestWrapper, bidResponseExt *openrtb_ext.ExtBidResponse, pubID string, seatNonBidBuilder *SeatNonBidBuilder) *openrtb2.SeatBid {
	seatBid := &openrtb2.SeatBid{
		Seat:  adapter.String(),
		Group: 0, // Prebid cannot support roadblocking
	}

	var errList []error
	seatBid.Bid, errList = e.makeBid(adapterBid.Bids, auc, returnCreative, impExtInfoMap, bidRequest, bidResponseExt, adapter, pubID, seatNonBidBuilder)
	if len(errList) > 0 {
		adapterExtra[adapter].Errors = append(adapterExtra[adapter].Errors, errsToBidderErrors(errList)...)
	}

	return seatBid
}

func (e *exchange) makeBid(bids []*entities.PbsOrtbBid, auc *auction, returnCreative bool, impExtInfoMap map[string]ImpExtInfo, bidRequest *openrtb_ext.RequestWrapper, bidResponseExt *openrtb_ext.ExtBidResponse, adapter openrtb_ext.BidderName, pubID string, seatNonBidBuilder *SeatNonBidBuilder) ([]openrtb2.Bid, []error) {
	result := make([]openrtb2.Bid, 0, len(bids))
	errs := make([]error, 0, 1)

	for _, bid := range bids {
		if err := dsa.Validate(bidRequest, bid); err != nil {
			dsaMessage := openrtb_ext.ExtBidderMessage{
				Code:    errortypes.InvalidBidResponseDSAWarningCode,
				Message: fmt.Sprintf("bid rejected: %s", err.Error()),
			}
			bidResponseExt.Warnings[adapter] = append(bidResponseExt.Warnings[adapter], dsaMessage)

			seatNonBidBuilder.rejectBid(bid, int(ResponseRejectedGeneral), adapter.String())
			continue // Don't add bid to result
		}
		if e.bidValidationEnforcement.BannerCreativeMaxSize == config.ValidationEnforce && bid.BidType == openrtb_ext.BidTypeBanner {
			if !e.validateBannerCreativeSize(bid, bidResponseExt, adapter, pubID, e.bidValidationEnforcement.BannerCreativeMaxSize) {
				seatNonBidBuilder.rejectBid(bid, int(ResponseRejectedCreativeSizeNotAllowed), adapter.String())
				continue // Don't add bid to result
			}
		} else if e.bidValidationEnforcement.BannerCreativeMaxSize == config.ValidationWarn && bid.BidType == openrtb_ext.BidTypeBanner {
			e.validateBannerCreativeSize(bid, bidResponseExt, adapter, pubID, e.bidValidationEnforcement.BannerCreativeMaxSize)
		}
		if _, ok := impExtInfoMap[bid.Bid.ImpID]; ok {
			if e.bidValidationEnforcement.SecureMarkup == config.ValidationEnforce && (bid.BidType == openrtb_ext.BidTypeBanner || bid.BidType == openrtb_ext.BidTypeVideo) {
				if !e.validateBidAdM(bid, bidResponseExt, adapter, pubID, e.bidValidationEnforcement.SecureMarkup) {
					seatNonBidBuilder.rejectBid(bid, int(ResponseRejectedCreativeNotSecure), adapter.String())
					continue // Don't add bid to result
				}
			} else if e.bidValidationEnforcement.SecureMarkup == config.ValidationWarn && (bid.BidType == openrtb_ext.BidTypeBanner || bid.BidType == openrtb_ext.BidTypeVideo) {
				e.validateBidAdM(bid, bidResponseExt, adapter, pubID, e.bidValidationEnforcement.SecureMarkup)
			}

		}
		bidExtPrebid := &openrtb_ext.ExtBidPrebid{
			DealPriority:      bid.DealPriority,
			DealTierSatisfied: bid.DealTierSatisfied,
			Events:            bid.BidEvents,
			Targeting:         bid.BidTargets,
			Floors:            bid.BidFloors,
			Type:              bid.BidType,
			Meta:              bid.BidMeta,
			Video:             bid.BidVideo,
			BidId:             bid.GeneratedBidID,
			TargetBidderCode:  bid.TargetBidderCode,
		}

		if cacheInfo, found := e.getBidCacheInfo(bid, auc); found {
			bidExtPrebid.Cache = &openrtb_ext.ExtBidPrebidCache{
				Bids: &cacheInfo,
			}
		}

		if bidExtJSON, err := makeBidExtJSON(bid.Bid.Ext, bidExtPrebid, impExtInfoMap, bid.Bid.ImpID, bid.OriginalBidCPM, bid.OriginalBidCur, bid.AdapterCode); err != nil {
			errs = append(errs, err)
		} else {
			result = append(result, *bid.Bid)
			resultBid := &result[len(result)-1]
			resultBid.Ext = bidExtJSON
			if !returnCreative {
				resultBid.AdM = ""
			}
		}
	}
	return result, errs
}

func makeBidExtJSON(ext json.RawMessage, prebid *openrtb_ext.ExtBidPrebid, impExtInfoMap map[string]ImpExtInfo, impId string, originalBidCpm float64, originalBidCur string, adapter openrtb_ext.BidderName) (json.RawMessage, error) {
	var extMap map[string]interface{}

	if len(ext) != 0 {
		if err := jsonutil.Unmarshal(ext, &extMap); err != nil {
			return nil, err
		}
	} else {
		extMap = make(map[string]interface{})
	}

	//ext.origbidcpm
	if originalBidCpm >= 0 {
		extMap[openrtb_ext.OriginalBidCpmKey] = originalBidCpm
	}

	//ext.origbidcur
	if originalBidCur != "" {
		extMap[openrtb_ext.OriginalBidCurKey] = originalBidCur
	}

	// ext.prebid
	if prebid.Meta == nil && maputil.HasElement(extMap, "prebid", "meta") {
		metaContainer := struct {
			Prebid struct {
				Meta openrtb_ext.ExtBidPrebidMeta `json:"meta"`
			} `json:"prebid"`
		}{}
		if err := jsonutil.Unmarshal(ext, &metaContainer); err != nil {
			return nil, fmt.Errorf("error validating response from server, %s", err)
		}
		prebid.Meta = &metaContainer.Prebid.Meta
	}

	if prebid.Meta == nil {
		prebid.Meta = &openrtb_ext.ExtBidPrebidMeta{}
	}

	prebid.Meta.AdapterCode = adapter.String()

	// ext.prebid.storedrequestattributes and ext.prebid.passthrough
	if impExtInfo, ok := impExtInfoMap[impId]; ok {
		prebid.Passthrough = impExtInfoMap[impId].Passthrough
		if impExtInfo.EchoVideoAttrs {
			videoData, _, _, err := jsonparser.Get(impExtInfo.StoredImp, "video")
			if err != nil && err != jsonparser.KeyPathNotFoundError {
				return nil, err
			}
			//handler for case where EchoVideoAttrs is true, but video data is not found
			if len(videoData) > 0 {
				extMap[openrtb_ext.StoredRequestAttributes] = json.RawMessage(videoData)
			}
		}
	}
	extMap[openrtb_ext.PrebidExtKey] = prebid
	return jsonutil.Marshal(extMap)
}

// If bid got cached inside `(a *auction) doCache(ctx context.Context, cache prebid_cache_client.Client, targData *targetData, bidRequest *openrtb2.BidRequest, ttlBuffer int64, defaultTTLs *config.DefaultTTLs, bidCategory map[string]string)`,
// a UUID should be found inside `a.cacheIds` or `a.vastCacheIds`. This function returns the UUID along with the internal cache URL
func (e *exchange) getBidCacheInfo(bid *entities.PbsOrtbBid, auction *auction) (cacheInfo openrtb_ext.ExtBidPrebidCacheBids, found bool) {
	uuid, found := findCacheID(bid, auction)

	if found {
		cacheInfo.CacheId = uuid
		cacheInfo.Url = buildCacheURL(e.cache, uuid)
	}

	return
}

func findCacheID(bid *entities.PbsOrtbBid, auction *auction) (string, bool) {
	if bid != nil && bid.Bid != nil && auction != nil {
		if id, found := auction.cacheIds[bid.Bid]; found {
			return id, true
		}

		if id, found := auction.vastCacheIds[bid.Bid]; found {
			return id, true
		}
	}

	return "", false
}

func buildCacheURL(cache prebid_cache_client.Client, uuid string) string {
	scheme, host, path := cache.GetExtCacheData()

	if host == "" || path == "" {
		return ""
	}

	query := url.Values{"uuid": []string{uuid}}
	cacheURL := url.URL{
		Scheme:   scheme,
		Host:     host,
		Path:     path,
		RawQuery: query.Encode(),
	}
	cacheURL.Query()

	// URLs without a scheme will begin with //, in which case we
	// want to trim it off to keep compatbile with current behavior.
	return strings.TrimPrefix(cacheURL.String(), "//")
}

func listBiddersWithRequests(bidderRequests []BidderRequest) []openrtb_ext.BidderName {
	liveAdapters := make([]openrtb_ext.BidderName, len(bidderRequests))
	i := 0
	for _, bidderRequest := range bidderRequests {
		liveAdapters[i] = bidderRequest.BidderName
		i++
	}
	// Randomize the list of adapters to make the auction more fair
	randomizeList(liveAdapters)

	return liveAdapters
}

func buildStoredAuctionResponse(storedAuctionResponses map[string]json.RawMessage) (
	map[openrtb_ext.BidderName]*entities.PbsOrtbSeatBid,
	*openrtb_ext.Fledge,
	[]openrtb_ext.BidderName,
	error) {

	adapterBids := make(map[openrtb_ext.BidderName]*entities.PbsOrtbSeatBid, 0)
	var fledge *openrtb_ext.Fledge
	liveAdapters := make([]openrtb_ext.BidderName, 0)
	for impId, storedResp := range storedAuctionResponses {
		var seatBids []openrtb2.SeatBid

		if err := jsonutil.UnmarshalValid(storedResp, &seatBids); err != nil {
			return nil, nil, nil, err
		}
		for _, seat := range seatBids {
			var bidsToAdd []*entities.PbsOrtbBid
			//set imp id from request
			for i := range seat.Bid {
				seat.Bid[i].ImpID = impId
				bidType, err := getMediaTypeForBid(seat.Bid[i])
				if err != nil {
					return nil, nil, nil, err
				}
				bidsToAdd = append(bidsToAdd, &entities.PbsOrtbBid{Bid: &seat.Bid[i], BidType: bidType})
			}

			bidderName := openrtb_ext.BidderName(seat.Seat)

			if seat.Ext != nil {
				var seatExt openrtb_ext.ExtBidResponse
				if err := jsonutil.Unmarshal(seat.Ext, &seatExt); err != nil {
					return nil, nil, nil, err
				}
				// add in FLEDGE response with impId substituted
				if seatExt.Prebid != nil &&
					seatExt.Prebid.Fledge != nil &&
					seatExt.Prebid.Fledge.AuctionConfigs != nil {
					auctionConfigs := seatExt.Prebid.Fledge.AuctionConfigs
					if fledge == nil {
						fledge = &openrtb_ext.Fledge{
							AuctionConfigs: make([]*openrtb_ext.FledgeAuctionConfig, 0, len(auctionConfigs)),
						}
					}
					for _, config := range auctionConfigs {
						newConfig := &openrtb_ext.FledgeAuctionConfig{
							ImpId:   impId,
							Bidder:  string(bidderName),
							Adapter: string(bidderName),
							Config:  config.Config,
						}
						fledge.AuctionConfigs = append(fledge.AuctionConfigs, newConfig)
					}
				}
			}

			if _, ok := adapterBids[bidderName]; ok {
				adapterBids[bidderName].Bids = append(adapterBids[bidderName].Bids, bidsToAdd...)

			} else {
				//create new seat bid and add it to live adapters
				liveAdapters = append(liveAdapters, bidderName)
				newSeatBid := entities.PbsOrtbSeatBid{
					Bids:     bidsToAdd,
					Currency: "",
					Seat:     "",
				}
				adapterBids[bidderName] = &newSeatBid

			}
		}
	}

	return adapterBids, fledge, liveAdapters, nil
}

func isAdsCertEnabled(experiment *openrtb_ext.Experiment, info config.BidderInfo) bool {
	requestAdsCertEnabled := experiment != nil && experiment.AdsCert != nil && experiment.AdsCert.Enabled
	bidderAdsCertEnabled := info.Experiment.AdsCert.Enabled
	return requestAdsCertEnabled && bidderAdsCertEnabled
}

func (e exchange) validateBannerCreativeSize(bid *entities.PbsOrtbBid, bidResponseExt *openrtb_ext.ExtBidResponse, adapter openrtb_ext.BidderName, pubID string, validationType string) bool {
	if bid.Bid.W > e.bidValidationEnforcement.MaxCreativeWidth || bid.Bid.H > e.bidValidationEnforcement.MaxCreativeHeight {
		// Add error to debug array
		errorMessage := setErrorMessageCreativeSize(validationType)
		bidCreativeMaxSizeError := openrtb_ext.ExtBidderMessage{
			Code:    errortypes.BadServerResponseErrorCode,
			Message: errorMessage,
		}
		bidResponseExt.Errors[adapter] = append(bidResponseExt.Errors[adapter], bidCreativeMaxSizeError)

		// Log Metrics
		e.me.RecordBidValidationCreativeSizeError(adapter, pubID)

		return false
	}
	return true
}

func (e exchange) validateBidAdM(bid *entities.PbsOrtbBid, bidResponseExt *openrtb_ext.ExtBidResponse, adapter openrtb_ext.BidderName, pubID string, validationType string) bool {
	invalidAdM := []string{"http:", "http%3A"}
	requiredAdM := []string{"https:", "https%3A"}

	if (strings.Contains(bid.Bid.AdM, invalidAdM[0]) || strings.Contains(bid.Bid.AdM, invalidAdM[1])) && (!strings.Contains(bid.Bid.AdM, requiredAdM[0]) && !strings.Contains(bid.Bid.AdM, requiredAdM[1])) {
		// Add error to debug array
		errorMessage := setErrorMessageSecureMarkup(validationType)
		bidSecureMarkupError := openrtb_ext.ExtBidderMessage{
			Code:    errortypes.BadServerResponseErrorCode,
			Message: errorMessage,
		}
		bidResponseExt.Errors[adapter] = append(bidResponseExt.Errors[adapter], bidSecureMarkupError)

		// Log Metrics
		e.me.RecordBidValidationSecureMarkupError(adapter, pubID)

		return false
	}
	return true
}

func setErrorMessageCreativeSize(validationType string) string {
	if validationType == config.ValidationEnforce {
		return "bidResponse rejected: size WxH"
	} else if validationType == config.ValidationWarn {
		return "bidResponse creative size warning: size WxH larger than AdUnit sizes"
	}
	return ""
}

func setErrorMessageSecureMarkup(validationType string) string {
	if validationType == config.ValidationEnforce {
		return "bidResponse rejected: insecure creative in secure context"
	} else if validationType == config.ValidationWarn {
		return "bidResponse secure markup warning: insecure creative in secure contexts"
	}
	return ""
}

// setSeatNonBid adds SeatNonBids within bidResponse.Ext.Prebid.SeatNonBid
func setSeatNonBid(bidResponseExt *openrtb_ext.ExtBidResponse, seatNonBidBuilder SeatNonBidBuilder) *openrtb_ext.ExtBidResponse {
	if len(seatNonBidBuilder) == 0 {
		return bidResponseExt
	}
	if bidResponseExt == nil {
		bidResponseExt = &openrtb_ext.ExtBidResponse{}
	}
	if bidResponseExt.Prebid == nil {
		bidResponseExt.Prebid = &openrtb_ext.ExtResponsePrebid{}
	}

	bidResponseExt.Prebid.SeatNonBid = seatNonBidBuilder.Slice()
	return bidResponseExt
}

func isEEACountry(country string, eeaCountries []string) bool {
	if len(eeaCountries) == 0 {
		return false
	}

	country = strings.ToUpper(country)
	for _, c := range eeaCountries {
		if strings.ToUpper(c) == country {
			return true
		}
	}
	return false
}<|MERGE_RESOLUTION|>--- conflicted
+++ resolved
@@ -321,7 +321,10 @@
 		_, targData.cacheHost, targData.cachePath = e.cache.GetExtCacheData()
 	}
 
-	requestPrivacy, privacyErrs := e.extractRequestPrivacy(r)
+	// Retrieve EEA countries configuration from either host or account settings
+	eeaCountries := selectEEACountries(e.privacyConfig.GDPR.EEACountries, r.Account.GDPR.EEACountries)
+
+	requestPrivacy, privacyErrs := e.extractRequestPrivacy(r, eeaCountries)
 	if errf := errortypes.FirstFatalError(privacyErrs); errf != nil {
 		return nil, errf
 	}
@@ -375,20 +378,6 @@
 
 	recordImpMetrics(r.BidRequestWrapper, e.me)
 
-	// Retrieve EEA countries configuration from either host or account settings
-	eeaCountries := selectEEACountries(e.privacyConfig.GDPR.EEACountries, r.Account.GDPR.EEACountries)
-
-	// Make our best guess if GDPR applies
-<<<<<<< HEAD
-=======
-	gdprDefaultValue := e.parseGDPRDefaultValue(r.BidRequestWrapper, eeaCountries)
-	gdprSignal, err := getGDPR(r.BidRequestWrapper)
-	if err != nil {
-		return nil, err
-	}
-	channelEnabled := r.TCF2Config.ChannelEnabled(channelTypeMap[r.LegacyLabels.RType])
-	gdprEnforced := enforceGDPR(gdprSignal, gdprDefaultValue, channelEnabled)
->>>>>>> b335bc55
 	dsaWriter := dsa.Writer{
 		Config:      r.Account.Privacy.DSA,
 		GDPRInScope: requestPrivacy.GDPREnforced,
@@ -636,11 +625,7 @@
 	return multiBidMap
 }
 
-<<<<<<< HEAD
-func (e *exchange) parseGDPRDefaultValue(r *openrtb_ext.RequestWrapper, account config.Account, parsedConsent gdprAPI.VendorConsents) gdpr.Signal {
-=======
-func (e *exchange) parseGDPRDefaultValue(r *openrtb_ext.RequestWrapper, eeaCountries []string) gdpr.Signal {
->>>>>>> b335bc55
+func (e *exchange) parseGDPRDefaultValue(r *openrtb_ext.RequestWrapper, eeaCountries []string, account config.Account, parsedConsent gdprAPI.VendorConsents) gdpr.Signal {
 	gdprDefaultValue := e.gdprDefaultValue
 
 	// requests may have consent without gdpr signal. check if setting is enabled to assume gdpr applies
@@ -674,7 +659,7 @@
 	return gdprDefaultValue
 }
 
-func (e *exchange) extractRequestPrivacy(r *AuctionRequest) (p *RequestPrivacy, errs []error) {
+func (e *exchange) extractRequestPrivacy(r *AuctionRequest, eeaCountries []string) (p *RequestPrivacy, errs []error) {
 	req := r.BidRequestWrapper
 
 	var gpp gpplib.GppContainer
@@ -695,7 +680,7 @@
 		parsedConsent = nil
 	}
 
-	gdprDefaultValue := e.parseGDPRDefaultValue(req, r.Account, parsedConsent)
+	gdprDefaultValue := e.parseGDPRDefaultValue(req, eeaCountries, r.Account, parsedConsent)
 	gdprSignal, err := getGDPR(req)
 	if err != nil {
 		errs = append(errs, err)
