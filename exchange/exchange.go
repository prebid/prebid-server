package exchange

import (
	"bytes"
	"context"
	"encoding/json"
	"errors"
	"fmt"
	"math/rand"
	"net/url"
	"runtime/debug"
	"sort"
	"strconv"
	"strings"
	"time"

	uuid "github.com/gofrs/uuid"
	"github.com/prebid/prebid-server/stored_requests"

	"github.com/golang/glog"
	"github.com/mxmCherry/openrtb"
	"github.com/prebid/prebid-server/adapters"
	"github.com/prebid/prebid-server/config"
	"github.com/prebid/prebid-server/currency"
	"github.com/prebid/prebid-server/errortypes"
	"github.com/prebid/prebid-server/gdpr"
	"github.com/prebid/prebid-server/metrics"
	"github.com/prebid/prebid-server/openrtb_ext"
	"github.com/prebid/prebid-server/prebid_cache_client"
)

type ContextKey string

const DebugContextKey = ContextKey("debugInfo")

type extCacheInstructions struct {
	cacheBids, cacheVAST, returnCreative bool
}

// Exchange runs Auctions. Implementations must be threadsafe, and will be shared across many goroutines.
type Exchange interface {
	// HoldAuction executes an OpenRTB v2.5 Auction.
	HoldAuction(ctx context.Context, r AuctionRequest, debugLog *DebugLog) (*openrtb.BidResponse, error)
}

// IdFetcher can find the user's ID for a specific Bidder.
type IdFetcher interface {
	// GetId returns the ID for the bidder. The boolean will be true if the ID exists, and false otherwise.
	GetId(bidder openrtb_ext.BidderName) (string, bool)
	LiveSyncCount() int
}

type exchange struct {
	adapterMap          map[openrtb_ext.BidderName]adaptedBidder
<<<<<<< HEAD
	bidderInfo          adapters.BidderInfos
	me                  pbsmetrics.MetricsEngine
	cache               prebid_cache_client.Client
	cacheTime           time.Duration
	gDPR                gdpr.Permissions
	currencyConverter   *currencies.RateConverter
	externalURL         string
=======
	me                  metrics.MetricsEngine
	cache               prebid_cache_client.Client
	cacheTime           time.Duration
	gDPR                gdpr.Permissions
	currencyConverter   *currency.RateConverter
>>>>>>> 0284a70e
	UsersyncIfAmbiguous bool
	privacyConfig       config.Privacy
	categoriesFetcher   stored_requests.CategoryFetcher
}

// Container to pass out response ext data from the GetAllBids goroutines back into the main thread
type seatResponseExtra struct {
	ResponseTimeMillis int
	Errors             []openrtb_ext.ExtBidderError
	// httpCalls is the list of debugging info. It should only be populated if the request.test == 1.
	// This will become response.ext.debug.httpcalls.{bidder} on the final Response.
	HttpCalls []*openrtb_ext.ExtHttpCall
}

type bidResponseWrapper struct {
	adapterBids  *pbsOrtbSeatBid
	adapterExtra *seatResponseExtra
	bidder       openrtb_ext.BidderName
}

<<<<<<< HEAD
func NewExchange(adapters map[openrtb_ext.BidderName]adaptedBidder, cache prebid_cache_client.Client, cfg *config.Configuration, metricsEngine pbsmetrics.MetricsEngine, infos adapters.BidderInfos, gDPR gdpr.Permissions, currencyConverter *currencies.RateConverter, categoriesFetcher stored_requests.CategoryFetcher) Exchange {
=======
func NewExchange(adapters map[openrtb_ext.BidderName]adaptedBidder, cache prebid_cache_client.Client, cfg *config.Configuration, metricsEngine metrics.MetricsEngine, gDPR gdpr.Permissions, currencyConverter *currency.RateConverter, categoriesFetcher stored_requests.CategoryFetcher) Exchange {
>>>>>>> 0284a70e
	return &exchange{
		adapterMap:          adapters,
		bidderInfo:          infos,
		cache:               cache,
		cacheTime:           time.Duration(cfg.CacheURL.ExpectedTimeMillis) * time.Millisecond,
		categoriesFetcher:   categoriesFetcher,
		currencyConverter:   currencyConverter,
		externalURL:         cfg.ExternalURL,
		gDPR:                gDPR,
		me:                  metricsEngine,
		UsersyncIfAmbiguous: cfg.GDPR.UsersyncIfAmbiguous,
		privacyConfig: config.Privacy{
			CCPA: cfg.CCPA,
			GDPR: cfg.GDPR,
			LMT:  cfg.LMT,
		},
	}
}

// AuctionRequest holds the bid request for the auction
// and all other information needed to process that request
type AuctionRequest struct {
	BidRequest  *openrtb.BidRequest
	Account     config.Account
	UserSyncs   IdFetcher
	RequestType metrics.RequestType
	StartTime   time.Time

	// LegacyLabels is included here for temporary compatability with cleanOpenRTBRequests
	// in HoldAuction until we get to factoring it away. Do not use for anything new.
	LegacyLabels metrics.Labels
}

// BidderRequest holds the bidder specific request and all other
// information needed to process that bidder request.
type BidderRequest struct {
	BidRequest     *openrtb.BidRequest
	BidderName     openrtb_ext.BidderName
	BidderCoreName openrtb_ext.BidderName
	BidderLabels   metrics.AdapterLabels
}

func (e *exchange) HoldAuction(ctx context.Context, r AuctionRequest, debugLog *DebugLog) (*openrtb.BidResponse, error) {
	var err error
	requestExt, err := extractBidRequestExt(r.BidRequest)
	if err != nil {
		return nil, err
	}

	cacheInstructions := getExtCacheInstructions(requestExt)
	targData := getExtTargetData(requestExt, &cacheInstructions)
	if targData != nil {
		_, targData.cacheHost, targData.cachePath = e.cache.GetExtCacheData()
	}

	debugInfo := getDebugInfo(r.BidRequest, requestExt)
	if debugInfo {
		ctx = e.makeDebugContext(ctx, debugInfo)
	}

	bidAdjustmentFactors := getExtBidAdjustmentFactors(requestExt)

	recordImpMetrics(r.BidRequest, e.me)

	// Make our best guess if GDPR applies
	usersyncIfAmbiguous := e.parseUsersyncIfAmbiguous(r.BidRequest)

	// Slice of BidRequests, each a copy of the original cleaned to only contain bidder data for the named bidder
	bidderRequests, privacyLabels, errs := cleanOpenRTBRequests(ctx, r, requestExt, e.gDPR, usersyncIfAmbiguous, e.privacyConfig)

	e.me.RecordRequestPrivacy(privacyLabels)

	// List of bidders we have requests for.
	liveAdapters := listBiddersWithRequests(bidderRequests)

	// If we need to cache bids, then it will take some time to call prebid cache.
	// We should reduce the amount of time the bidders have, to compensate.
	auctionCtx, cancel := e.makeAuctionContext(ctx, cacheInstructions.cacheBids)
	defer cancel()

	// Get currency rates conversions for the auction
	conversions := e.currencyConverter.Rates()

	adapterBids, adapterExtra, anyBidsReturned := e.getAllBids(auctionCtx, bidderRequests, bidAdjustmentFactors, conversions)

	var auc *auction
	var cacheErrs []error
	if anyBidsReturned {

		var bidCategory map[string]string
		//If includebrandcategory is present in ext then CE feature is on.
		if requestExt.Prebid.Targeting != nil && requestExt.Prebid.Targeting.IncludeBrandCategory != nil {
			var rejections []string
			bidCategory, adapterBids, rejections, err = applyCategoryMapping(ctx, requestExt, adapterBids, e.categoriesFetcher, targData)
			if err != nil {
				return nil, fmt.Errorf("Error in category mapping : %s", err.Error())
			}
			for _, message := range rejections {
				errs = append(errs, errors.New(message))
			}
		}

		evTracking := getEventTracking(&requestExt.Prebid, r.StartTime, &r.Account, e.bidderInfo, e.externalURL)
		adapterBids = evTracking.modifyBidsForEvents(adapterBids)

		if targData != nil {
			// A non-nil auction is only needed if targeting is active. (It is used below this block to extract cache keys)
			auc = newAuction(adapterBids, len(r.BidRequest.Imp), targData.preferDeals)
			auc.setRoundedPrices(targData.priceGranularity)

			if requestExt.Prebid.SupportDeals {
				dealErrs := applyDealSupport(r.BidRequest, auc, bidCategory)
				errs = append(errs, dealErrs...)
			}
			cacheErrs := auc.doCache(ctx, e.cache, targData, evTracking, r.BidRequest, 60, &r.Account.CacheTTL, bidCategory, debugLog)
			if len(cacheErrs) > 0 {
				errs = append(errs, cacheErrs...)
			}
			targData.setTargeting(auc, r.BidRequest.App != nil, bidCategory)

		}
	}

	bidResponseExt := e.makeExtBidResponse(adapterBids, adapterExtra, r, debugInfo, errs)

	// Ensure caching errors are added in case auc.doCache was called and errors were returned
	if len(cacheErrs) > 0 {
		bidderCacheErrs := errsToBidderErrors(cacheErrs)
		bidResponseExt.Errors[openrtb_ext.PrebidExtKey] = append(bidResponseExt.Errors[openrtb_ext.PrebidExtKey], bidderCacheErrs...)
	}

	if debugLog != nil && debugLog.Enabled {
		if bidRespExtBytes, err := json.Marshal(bidResponseExt); err == nil {
			debugLog.Data.Response = string(bidRespExtBytes)
		} else {
			debugLog.Data.Response = "Unable to marshal response ext for debugging"
			errs = append(errs, err)
		}
		if !anyBidsReturned {
			if rawUUID, err := uuid.NewV4(); err == nil {
				debugLog.CacheKey = rawUUID.String()
			} else {
				errs = append(errs, err)
			}
		}
	}

	// Build the response
	return e.buildBidResponse(ctx, liveAdapters, adapterBids, r.BidRequest, adapterExtra, auc, bidResponseExt, cacheInstructions.returnCreative, errs)
}

func (e *exchange) parseUsersyncIfAmbiguous(bidRequest *openrtb.BidRequest) bool {
	usersyncIfAmbiguous := e.UsersyncIfAmbiguous
	var geo *openrtb.Geo = nil

	if bidRequest.User != nil && bidRequest.User.Geo != nil {
		geo = bidRequest.User.Geo
	} else if bidRequest.Device != nil && bidRequest.Device.Geo != nil {
		geo = bidRequest.Device.Geo
	}
	if geo != nil {
		// If we have a country set, and it is on the list, we assume GDPR applies if not set on the request.
		// Otherwise we assume it does not apply as long as it appears "valid" (is 3 characters long).
		if _, found := e.privacyConfig.GDPR.EEACountriesMap[strings.ToUpper(geo.Country)]; found {
			usersyncIfAmbiguous = false
		} else if len(geo.Country) == 3 {
			// The country field is formatted properly as a three character country code
			usersyncIfAmbiguous = true
		}
	}

	return usersyncIfAmbiguous
}

func recordImpMetrics(bidRequest *openrtb.BidRequest, metricsEngine metrics.MetricsEngine) {
	for _, impInRequest := range bidRequest.Imp {
		var impLabels metrics.ImpLabels = metrics.ImpLabels{
			BannerImps: impInRequest.Banner != nil,
			VideoImps:  impInRequest.Video != nil,
			AudioImps:  impInRequest.Audio != nil,
			NativeImps: impInRequest.Native != nil,
		}
		metricsEngine.RecordImps(impLabels)
	}
}

// applyDealSupport updates targeting keys with deal prefixes if minimum deal tier exceeded
func applyDealSupport(bidRequest *openrtb.BidRequest, auc *auction, bidCategory map[string]string) []error {
	errs := []error{}
	impDealMap := getDealTiers(bidRequest)

	for impID, topBidsPerImp := range auc.winningBidsByBidder {
		impDeal := impDealMap[impID]
		for bidder, topBidPerBidder := range topBidsPerImp {
			if topBidPerBidder.dealPriority > 0 {
				if validateDealTier(impDeal[bidder]) {
					updateHbPbCatDur(topBidPerBidder, impDeal[bidder], bidCategory)
				} else {
					errs = append(errs, fmt.Errorf("dealTier configuration invalid for bidder '%s', imp ID '%s'", string(bidder), impID))
				}
			}
		}
	}

	return errs
}

// getDealTiers creates map of impression to bidder deal tier configuration
func getDealTiers(bidRequest *openrtb.BidRequest) map[string]openrtb_ext.DealTierBidderMap {
	impDealMap := make(map[string]openrtb_ext.DealTierBidderMap)

	for _, imp := range bidRequest.Imp {
		dealTierBidderMap, err := openrtb_ext.ReadDealTiersFromImp(imp)
		if err != nil {
			continue
		}
		impDealMap[imp.ID] = dealTierBidderMap
	}

	return impDealMap
}

func validateDealTier(dealTier openrtb_ext.DealTier) bool {
	return len(dealTier.Prefix) > 0 && dealTier.MinDealTier > 0
}

func updateHbPbCatDur(bid *pbsOrtbBid, dealTier openrtb_ext.DealTier, bidCategory map[string]string) {
	if bid.dealPriority >= dealTier.MinDealTier {
		prefixTier := fmt.Sprintf("%s%d_", dealTier.Prefix, bid.dealPriority)
		bid.dealTierSatisfied = true

		if oldCatDur, ok := bidCategory[bid.bid.ID]; ok {
			oldCatDurSplit := strings.SplitAfterN(oldCatDur, "_", 2)
			oldCatDurSplit[0] = prefixTier

			newCatDur := strings.Join(oldCatDurSplit, "")
			bidCategory[bid.bid.ID] = newCatDur
		}
	}
}

func (e *exchange) makeDebugContext(ctx context.Context, debugInfo bool) (debugCtx context.Context) {
	debugCtx = context.WithValue(ctx, DebugContextKey, debugInfo)
	return
}

func (e *exchange) makeAuctionContext(ctx context.Context, needsCache bool) (auctionCtx context.Context, cancel context.CancelFunc) {
	auctionCtx = ctx
	cancel = func() {}
	if needsCache {
		if deadline, ok := ctx.Deadline(); ok {
			auctionCtx, cancel = context.WithDeadline(ctx, deadline.Add(-e.cacheTime))
		}
	}
	return
}

// This piece sends all the requests to the bidder adapters and gathers the results.
func (e *exchange) getAllBids(
	ctx context.Context,
	bidderRequests []BidderRequest,
	bidAdjustments map[string]float64,
	conversions currency.Conversions) (
	map[openrtb_ext.BidderName]*pbsOrtbSeatBid,
	map[openrtb_ext.BidderName]*seatResponseExtra, bool) {
	// Set up pointers to the bid results
	adapterBids := make(map[openrtb_ext.BidderName]*pbsOrtbSeatBid, len(bidderRequests))
	adapterExtra := make(map[openrtb_ext.BidderName]*seatResponseExtra, len(bidderRequests))
	chBids := make(chan *bidResponseWrapper, len(bidderRequests))
	bidsFound := false

	for _, bidder := range bidderRequests {
		// Here we actually call the adapters and collect the bids.
		bidderRunner := e.recoverSafely(bidderRequests, func(bidderRequest BidderRequest, conversions currency.Conversions) {
			// Passing in aName so a doesn't change out from under the go routine
			if bidderRequest.BidderLabels.Adapter == "" {
				glog.Errorf("Exchange: bidlables for %s (%s) missing adapter string", bidderRequest.BidderName, bidderRequest.BidderCoreName)
				bidderRequest.BidderLabels.Adapter = bidderRequest.BidderCoreName
			}
			brw := new(bidResponseWrapper)
			brw.bidder = bidderRequest.BidderName
			// Defer basic metrics to insure we capture them after all the values have been set
			defer func() {
				e.me.RecordAdapterRequest(bidderRequest.BidderLabels)
			}()
			start := time.Now()

			adjustmentFactor := 1.0
			if givenAdjustment, ok := bidAdjustments[string(bidderRequest.BidderName)]; ok {
				adjustmentFactor = givenAdjustment
			}
			var reqInfo adapters.ExtraRequestInfo
			reqInfo.PbsEntryPoint = bidderRequest.BidderLabels.RType
			bids, err := e.adapterMap[bidderRequest.BidderCoreName].requestBid(ctx, bidderRequest.BidRequest, bidderRequest.BidderName, adjustmentFactor, conversions, &reqInfo)

			// Add in time reporting
			elapsed := time.Since(start)
			brw.adapterBids = bids
			// Structure to record extra tracking data generated during bidding
			ae := new(seatResponseExtra)
			ae.ResponseTimeMillis = int(elapsed / time.Millisecond)
			if bids != nil {
				ae.HttpCalls = bids.httpCalls
			}

			// Timing statistics
			e.me.RecordAdapterTime(bidderRequest.BidderLabels, time.Since(start))
			serr := errsToBidderErrors(err)
			bidderRequest.BidderLabels.AdapterBids = bidsToMetric(brw.adapterBids)
			bidderRequest.BidderLabels.AdapterErrors = errorsToMetric(err)
			// Append any bid validation errors to the error list
			ae.Errors = serr
			brw.adapterExtra = ae
			if bids != nil {
				for _, bid := range bids.bids {
					var cpm = float64(bid.bid.Price * 1000)
					e.me.RecordAdapterPrice(bidderRequest.BidderLabels, cpm)
					e.me.RecordAdapterBidReceived(bidderRequest.BidderLabels, bid.bidType, bid.bid.AdM != "")
				}
			}
			chBids <- brw
		}, chBids)
		go bidderRunner(bidder, conversions)
	}
	// Wait for the bidders to do their thing
	for i := 0; i < len(bidderRequests); i++ {
		brw := <-chBids

		//if bidder returned no bids back - remove bidder from further processing
		if brw.adapterBids != nil && len(brw.adapterBids.bids) != 0 {
			adapterBids[brw.bidder] = brw.adapterBids
		}
		//but we need to add all bidders data to adapterExtra to have metrics and other metadata
		adapterExtra[brw.bidder] = brw.adapterExtra

		if !bidsFound && adapterBids[brw.bidder] != nil && len(adapterBids[brw.bidder].bids) > 0 {
			bidsFound = true
		}
	}

	return adapterBids, adapterExtra, bidsFound
}

func (e *exchange) recoverSafely(bidderRequests []BidderRequest,
	inner func(BidderRequest, currency.Conversions),
	chBids chan *bidResponseWrapper) func(BidderRequest, currency.Conversions) {
	return func(bidderRequest BidderRequest, conversions currency.Conversions) {
		defer func() {
			if r := recover(); r != nil {

				allBidders := ""
				sb := strings.Builder{}
				for _, bidder := range bidderRequests {
					sb.WriteString(bidder.BidderName.String())
					sb.WriteString(",")
				}
				if sb.Len() > 0 {
					allBidders = sb.String()[:sb.Len()-1]
				}

				glog.Errorf("OpenRTB auction recovered panic from Bidder %s: %v. "+
					"Account id: %s, All Bidders: %s, Stack trace is: %v",
					bidderRequest.BidderCoreName, r, bidderRequest.BidderLabels.PubID, allBidders, string(debug.Stack()))
				e.me.RecordAdapterPanic(bidderRequest.BidderLabels)
				// Let the master request know that there is no data here
				brw := new(bidResponseWrapper)
				brw.adapterExtra = new(seatResponseExtra)
				chBids <- brw
			}
		}()
		inner(bidderRequest, conversions)
	}
}

func bidsToMetric(bids *pbsOrtbSeatBid) metrics.AdapterBid {
	if bids == nil || len(bids.bids) == 0 {
		return metrics.AdapterBidNone
	}
	return metrics.AdapterBidPresent
}

func errorsToMetric(errs []error) map[metrics.AdapterError]struct{} {
	if len(errs) == 0 {
		return nil
	}
	ret := make(map[metrics.AdapterError]struct{}, len(errs))
	var s struct{}
	for _, err := range errs {
		switch errortypes.ReadCode(err) {
		case errortypes.TimeoutErrorCode:
			ret[metrics.AdapterErrorTimeout] = s
		case errortypes.BadInputErrorCode:
			ret[metrics.AdapterErrorBadInput] = s
		case errortypes.BadServerResponseErrorCode:
			ret[metrics.AdapterErrorBadServerResponse] = s
		case errortypes.FailedToRequestBidsErrorCode:
			ret[metrics.AdapterErrorFailedToRequestBids] = s
		default:
			ret[metrics.AdapterErrorUnknown] = s
		}
	}
	return ret
}

func errsToBidderErrors(errs []error) []openrtb_ext.ExtBidderError {
	serr := make([]openrtb_ext.ExtBidderError, len(errs))
	for i := 0; i < len(errs); i++ {
		serr[i].Code = errortypes.ReadCode(errs[i])
		serr[i].Message = errs[i].Error()
	}
	return serr
}

// This piece takes all the bids supplied by the adapters and crafts an openRTB response to send back to the requester
func (e *exchange) buildBidResponse(ctx context.Context, liveAdapters []openrtb_ext.BidderName, adapterBids map[openrtb_ext.BidderName]*pbsOrtbSeatBid, bidRequest *openrtb.BidRequest, adapterExtra map[openrtb_ext.BidderName]*seatResponseExtra, auc *auction, bidResponseExt *openrtb_ext.ExtBidResponse, returnCreative bool, errList []error) (*openrtb.BidResponse, error) {
	bidResponse := new(openrtb.BidResponse)
	var err error

	bidResponse.ID = bidRequest.ID
	if len(liveAdapters) == 0 {
		// signal "Invalid Request" if no valid bidders.
		bidResponse.NBR = openrtb.NoBidReasonCode.Ptr(openrtb.NoBidReasonCodeInvalidRequest)
	}

	// Create the SeatBids. We use a zero sized slice so that we can append non-zero seat bids, and not include seatBid
	// objects for seatBids without any bids. Preallocate the max possible size to avoid reallocating the array as we go.
	seatBids := make([]openrtb.SeatBid, 0, len(liveAdapters))
	for _, a := range liveAdapters {
		//while processing every single bib, do we need to handle categories here?
		if adapterBids[a] != nil && len(adapterBids[a].bids) > 0 {
			sb := e.makeSeatBid(adapterBids[a], a, adapterExtra, auc, returnCreative)
			seatBids = append(seatBids, *sb)
			bidResponse.Cur = adapterBids[a].currency
		}
	}

	bidResponse.SeatBid = seatBids

	bidResponse.Ext, err = encodeBidResponseExt(bidResponseExt)

	return bidResponse, err
}

func encodeBidResponseExt(bidResponseExt *openrtb_ext.ExtBidResponse) ([]byte, error) {
	buffer := &bytes.Buffer{}
	enc := json.NewEncoder(buffer)

	enc.SetEscapeHTML(false)
	err := enc.Encode(bidResponseExt)

	return buffer.Bytes(), err
}

func applyCategoryMapping(ctx context.Context, requestExt *openrtb_ext.ExtRequest, seatBids map[openrtb_ext.BidderName]*pbsOrtbSeatBid, categoriesFetcher stored_requests.CategoryFetcher, targData *targetData) (map[string]string, map[openrtb_ext.BidderName]*pbsOrtbSeatBid, []string, error) {
	res := make(map[string]string)

	type bidDedupe struct {
		bidderName openrtb_ext.BidderName
		bidIndex   int
		bidID      string
		bidPrice   string
	}

	dedupe := make(map[string]bidDedupe)

	// applyCategoryMapping doesn't get called unless
	// requestExt.Prebid.Targeting != nil && requestExt.Prebid.Targeting.IncludeBrandCategory != nil
	brandCatExt := requestExt.Prebid.Targeting.IncludeBrandCategory

	//If ext.prebid.targeting.includebrandcategory is present in ext then competitive exclusion feature is on.
	var includeBrandCategory = brandCatExt != nil //if not present - category will no be appended
	appendBidderNames := requestExt.Prebid.Targeting.AppendBidderNames

	var primaryAdServer string
	var publisher string
	var err error
	var rejections []string
	var translateCategories = true

	if includeBrandCategory && brandCatExt.WithCategory {
		if brandCatExt.TranslateCategories != nil {
			translateCategories = *brandCatExt.TranslateCategories
		}
		//if translateCategories is set to false, ignore checking primaryAdServer and publisher
		if translateCategories {
			//if ext.prebid.targeting.includebrandcategory present but primaryadserver/publisher not present then error out the request right away.
			primaryAdServer, err = getPrimaryAdServer(brandCatExt.PrimaryAdServer) //1-Freewheel 2-DFP
			if err != nil {
				return res, seatBids, rejections, err
			}
			publisher = brandCatExt.Publisher
		}
	}

	seatBidsToRemove := make([]openrtb_ext.BidderName, 0)

	for bidderName, seatBid := range seatBids {
		bidsToRemove := make([]int, 0)
		for bidInd := range seatBid.bids {
			bid := seatBid.bids[bidInd]
			bidID := bid.bid.ID
			var duration int
			var category string
			var pb string

			if bid.bidVideo != nil {
				duration = bid.bidVideo.Duration
				category = bid.bidVideo.PrimaryCategory
			}
			if brandCatExt.WithCategory && category == "" {
				bidIabCat := bid.bid.Cat
				if len(bidIabCat) != 1 {
					//TODO: add metrics
					//on receiving bids from adapters if no unique IAB category is returned  or if no ad server category is returned discard the bid
					bidsToRemove = append(bidsToRemove, bidInd)
					rejections = updateRejections(rejections, bidID, "Bid did not contain a category")
					continue
				}
				if translateCategories {
					//if unique IAB category is present then translate it to the adserver category based on mapping file
					category, err = categoriesFetcher.FetchCategories(ctx, primaryAdServer, publisher, bidIabCat[0])
					if err != nil || category == "" {
						//TODO: add metrics
						//if mapping required but no mapping file is found then discard the bid
						bidsToRemove = append(bidsToRemove, bidInd)
						reason := fmt.Sprintf("Category mapping file for primary ad server: '%s', publisher: '%s' not found", primaryAdServer, publisher)
						rejections = updateRejections(rejections, bidID, reason)
						continue
					}
				} else {
					//category translation is disabled, continue with IAB category
					category = bidIabCat[0]
				}
			}

			// TODO: consider should we remove bids with zero duration here?

			pb = GetPriceBucket(bid.bid.Price, targData.priceGranularity)

			newDur := duration
			if len(requestExt.Prebid.Targeting.DurationRangeSec) > 0 {
				durationRange := requestExt.Prebid.Targeting.DurationRangeSec
				sort.Ints(durationRange)
				//if the bid is above the range of the listed durations (and outside the buffer), reject the bid
				if duration > durationRange[len(durationRange)-1] {
					bidsToRemove = append(bidsToRemove, bidInd)
					rejections = updateRejections(rejections, bidID, "Bid duration exceeds maximum allowed")
					continue
				}
				for _, dur := range durationRange {
					if duration <= dur {
						newDur = dur
						break
					}
				}
			}

			var categoryDuration string
			var dupeKey string
			if brandCatExt.WithCategory {
				categoryDuration = fmt.Sprintf("%s_%s_%ds", pb, category, newDur)
				dupeKey = category
			} else {
				categoryDuration = fmt.Sprintf("%s_%ds", pb, newDur)
				dupeKey = categoryDuration
			}

			if appendBidderNames {
				categoryDuration = fmt.Sprintf("%s_%s", categoryDuration, bidderName.String())
			}

			if dupe, ok := dedupe[dupeKey]; ok {

				dupeBidPrice, err := strconv.ParseFloat(dupe.bidPrice, 64)
				if err != nil {
					dupeBidPrice = 0
				}
				currBidPrice, err := strconv.ParseFloat(pb, 64)
				if err != nil {
					currBidPrice = 0
				}
				if dupeBidPrice == currBidPrice {
					if rand.Intn(100) < 50 {
						dupeBidPrice = -1
					} else {
						currBidPrice = -1
					}
				}

				if dupeBidPrice < currBidPrice {
					if dupe.bidderName == bidderName {
						// An older bid from the current bidder
						bidsToRemove = append(bidsToRemove, dupe.bidIndex)
						rejections = updateRejections(rejections, dupe.bidID, "Bid was deduplicated")
					} else {
						// An older bid from a different seatBid we've already finished with
						oldSeatBid := (seatBids)[dupe.bidderName]
						if len(oldSeatBid.bids) == 1 {
							seatBidsToRemove = append(seatBidsToRemove, dupe.bidderName)
							rejections = updateRejections(rejections, dupe.bidID, "Bid was deduplicated")
						} else {
							oldSeatBid.bids = append(oldSeatBid.bids[:dupe.bidIndex], oldSeatBid.bids[dupe.bidIndex+1:]...)
						}
					}
					delete(res, dupe.bidID)
				} else {
					// Remove this bid
					bidsToRemove = append(bidsToRemove, bidInd)
					rejections = updateRejections(rejections, bidID, "Bid was deduplicated")
					continue
				}
			}
			res[bidID] = categoryDuration
			dedupe[dupeKey] = bidDedupe{bidderName: bidderName, bidIndex: bidInd, bidID: bidID, bidPrice: pb}
		}

		if len(bidsToRemove) > 0 {
			sort.Ints(bidsToRemove)
			if len(bidsToRemove) == len(seatBid.bids) {
				//if all bids are invalid - remove entire seat bid
				seatBidsToRemove = append(seatBidsToRemove, bidderName)
			} else {
				bids := seatBid.bids
				for i := len(bidsToRemove) - 1; i >= 0; i-- {
					remInd := bidsToRemove[i]
					bids = append(bids[:remInd], bids[remInd+1:]...)
				}
				seatBid.bids = bids
			}
		}

	}
	for _, seatBidInd := range seatBidsToRemove {
		seatBids[seatBidInd].bids = nil
	}

	return res, seatBids, rejections, nil
}

func updateRejections(rejections []string, bidID string, reason string) []string {
	message := fmt.Sprintf("bid rejected [bid ID: %s] reason: %s", bidID, reason)
	return append(rejections, message)
}

func getPrimaryAdServer(adServerId int) (string, error) {
	switch adServerId {
	case 1:
		return "freewheel", nil
	case 2:
		return "dfp", nil
	default:
		return "", fmt.Errorf("Primary ad server %d not recognized", adServerId)
	}
}

// Extract all the data from the SeatBids and build the ExtBidResponse
func (e *exchange) makeExtBidResponse(adapterBids map[openrtb_ext.BidderName]*pbsOrtbSeatBid, adapterExtra map[openrtb_ext.BidderName]*seatResponseExtra, r AuctionRequest, debugInfo bool, errList []error) *openrtb_ext.ExtBidResponse {
	req := r.BidRequest
	bidResponseExt := &openrtb_ext.ExtBidResponse{
		Errors:               make(map[openrtb_ext.BidderName][]openrtb_ext.ExtBidderError, len(adapterBids)),
		ResponseTimeMillis:   make(map[openrtb_ext.BidderName]int, len(adapterBids)),
		RequestTimeoutMillis: req.TMax,
	}
	if debugInfo {
		bidResponseExt.Debug = &openrtb_ext.ExtResponseDebug{
			HttpCalls:       make(map[openrtb_ext.BidderName][]*openrtb_ext.ExtHttpCall),
			ResolvedRequest: req,
		}
	}
	if !r.StartTime.IsZero() {
		// auctiontimestamp is the only response.ext.prebid attribute we may emit
		bidResponseExt.Prebid = &openrtb_ext.ExtResponsePrebid{
			AuctionTimestamp: r.StartTime.UnixNano() / 1e+6,
		}
	}

	for bidderName, responseExtra := range adapterExtra {

		if debugInfo {
			bidResponseExt.Debug.HttpCalls[bidderName] = responseExtra.HttpCalls
		}
		// Only make an entry for bidder errors if the bidder reported any.
		if len(responseExtra.Errors) > 0 {
			bidResponseExt.Errors[bidderName] = responseExtra.Errors
		}
		if len(errList) > 0 {
			bidResponseExt.Errors[openrtb_ext.PrebidExtKey] = errsToBidderErrors(errList)
		}
		bidResponseExt.ResponseTimeMillis[bidderName] = responseExtra.ResponseTimeMillis
		// Defering the filling of bidResponseExt.Usersync[bidderName] until later

	}
	return bidResponseExt
}

// Return an openrtb seatBid for a bidder
// BuildBidResponse is responsible for ensuring nil bid seatbids are not included
func (e *exchange) makeSeatBid(adapterBid *pbsOrtbSeatBid, adapter openrtb_ext.BidderName, adapterExtra map[openrtb_ext.BidderName]*seatResponseExtra, auc *auction, returnCreative bool) *openrtb.SeatBid {
	seatBid := new(openrtb.SeatBid)
	seatBid.Seat = adapter.String()
	// Prebid cannot support roadblocking
	seatBid.Group = 0

	if len(adapterBid.ext) > 0 {
		sbExt := ExtSeatBid{
			Bidder: adapterBid.ext,
		}

		ext, err := json.Marshal(sbExt)
		if err != nil {
			extError := openrtb_ext.ExtBidderError{
				Code:    errortypes.ReadCode(err),
				Message: fmt.Sprintf("Error writing SeatBid.Ext: %s", err.Error()),
			}
			adapterExtra[adapter].Errors = append(adapterExtra[adapter].Errors, extError)
		}
		seatBid.Ext = ext
	}

	var errList []error
	seatBid.Bid, errList = e.makeBid(adapterBid.bids, auc, returnCreative)
	if len(errList) > 0 {
		adapterExtra[adapter].Errors = append(adapterExtra[adapter].Errors, errsToBidderErrors(errList)...)
	}

	return seatBid
}

// Create the Bid array inside of SeatBid
func (e *exchange) makeBid(Bids []*pbsOrtbBid, auc *auction, returnCreative bool) ([]openrtb.Bid, []error) {
	bids := make([]openrtb.Bid, 0, len(Bids))
	errList := make([]error, 0, 1)
	for _, thisBid := range Bids {
		bidExt := &openrtb_ext.ExtBid{
			Bidder: thisBid.bid.Ext,
			Prebid: &openrtb_ext.ExtBidPrebid{
				Targeting:         thisBid.bidTargets,
				Type:              thisBid.bidType,
				Video:             thisBid.bidVideo,
				Events:            thisBid.bidEvents,
				DealPriority:      thisBid.dealPriority,
				DealTierSatisfied: thisBid.dealTierSatisfied,
			},
		}
		if cacheInfo, found := e.getBidCacheInfo(thisBid, auc); found {
			bidExt.Prebid.Cache = &openrtb_ext.ExtBidPrebidCache{
				Bids: &cacheInfo,
			}
		}
		ext, err := json.Marshal(bidExt)
		if err != nil {
			errList = append(errList, err)
		} else {
			bids = append(bids, *thisBid.bid)
			bids[len(bids)-1].Ext = ext
			if !returnCreative {
				bids[len(bids)-1].AdM = ""
			}
		}
	}
	return bids, errList
}

// If bid got cached inside `(a *auction) doCache(ctx context.Context, cache prebid_cache_client.Client, targData *targetData, bidRequest *openrtb.BidRequest, ttlBuffer int64, defaultTTLs *config.DefaultTTLs, bidCategory map[string]string)`,
// a UUID should be found inside `a.cacheIds` or `a.vastCacheIds`. This function returns the UUID along with the internal cache URL
func (e *exchange) getBidCacheInfo(bid *pbsOrtbBid, auction *auction) (cacheInfo openrtb_ext.ExtBidPrebidCacheBids, found bool) {
	uuid, found := findCacheID(bid, auction)

	if found {
		cacheInfo.CacheId = uuid
		cacheInfo.Url = buildCacheURL(e.cache, uuid)
	}

	return
}

func findCacheID(bid *pbsOrtbBid, auction *auction) (string, bool) {
	if bid != nil && bid.bid != nil && auction != nil {
		if id, found := auction.cacheIds[bid.bid]; found {
			return id, true
		}

		if id, found := auction.vastCacheIds[bid.bid]; found {
			return id, true
		}
	}

	return "", false
}

func buildCacheURL(cache prebid_cache_client.Client, uuid string) string {
	scheme, host, path := cache.GetExtCacheData()

	if host == "" || path == "" {
		return ""
	}

	query := url.Values{"uuid": []string{uuid}}
	cacheURL := url.URL{
		Scheme:   scheme,
		Host:     host,
		Path:     path,
		RawQuery: query.Encode(),
	}
	cacheURL.Query()

	// URLs without a scheme will begin with //, in which case we
	// want to trim it off to keep compatbile with current behavior.
	return strings.TrimPrefix(cacheURL.String(), "//")
}

func listBiddersWithRequests(bidderRequests []BidderRequest) []openrtb_ext.BidderName {
	liveAdapters := make([]openrtb_ext.BidderName, len(bidderRequests))
	i := 0
	for _, bidderRequest := range bidderRequests {
		liveAdapters[i] = bidderRequest.BidderName
		i++
	}
	// Randomize the list of adapters to make the auction more fair
	randomizeList(liveAdapters)

	return liveAdapters
}<|MERGE_RESOLUTION|>--- conflicted
+++ resolved
@@ -52,21 +52,13 @@
 
 type exchange struct {
 	adapterMap          map[openrtb_ext.BidderName]adaptedBidder
-<<<<<<< HEAD
 	bidderInfo          adapters.BidderInfos
-	me                  pbsmetrics.MetricsEngine
-	cache               prebid_cache_client.Client
-	cacheTime           time.Duration
-	gDPR                gdpr.Permissions
-	currencyConverter   *currencies.RateConverter
-	externalURL         string
-=======
 	me                  metrics.MetricsEngine
 	cache               prebid_cache_client.Client
 	cacheTime           time.Duration
 	gDPR                gdpr.Permissions
 	currencyConverter   *currency.RateConverter
->>>>>>> 0284a70e
+	externalURL         string
 	UsersyncIfAmbiguous bool
 	privacyConfig       config.Privacy
 	categoriesFetcher   stored_requests.CategoryFetcher
@@ -87,11 +79,7 @@
 	bidder       openrtb_ext.BidderName
 }
 
-<<<<<<< HEAD
-func NewExchange(adapters map[openrtb_ext.BidderName]adaptedBidder, cache prebid_cache_client.Client, cfg *config.Configuration, metricsEngine pbsmetrics.MetricsEngine, infos adapters.BidderInfos, gDPR gdpr.Permissions, currencyConverter *currencies.RateConverter, categoriesFetcher stored_requests.CategoryFetcher) Exchange {
-=======
-func NewExchange(adapters map[openrtb_ext.BidderName]adaptedBidder, cache prebid_cache_client.Client, cfg *config.Configuration, metricsEngine metrics.MetricsEngine, gDPR gdpr.Permissions, currencyConverter *currency.RateConverter, categoriesFetcher stored_requests.CategoryFetcher) Exchange {
->>>>>>> 0284a70e
+func NewExchange(adapters map[openrtb_ext.BidderName]adaptedBidder, cache prebid_cache_client.Client, cfg *config.Configuration, metricsEngine metrics.MetricsEngine, infos adapters.BidderInfos, gDPR gdpr.Permissions, currencyConverter *currency.RateConverter, categoriesFetcher stored_requests.CategoryFetcher) Exchange {
 	return &exchange{
 		adapterMap:          adapters,
 		bidderInfo:          infos,
