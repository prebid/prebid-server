--- conflicted
+++ resolved
@@ -66,12 +66,8 @@
 	privacyConfig     config.Privacy
 	categoriesFetcher stored_requests.CategoryFetcher
 	bidIDGenerator    BidIDGenerator
-<<<<<<< HEAD
-=======
-	gvlVendorIDs      map[openrtb_ext.BidderName]uint16
 	floor             floors.Floor
 	trakerURL         string
->>>>>>> b6e5c27b
 }
 
 // Container to pass out response ext data from the GetAllBids goroutines back into the main thread
@@ -148,12 +144,8 @@
 			LMT:  cfg.LMT,
 		},
 		bidIDGenerator: &bidIDGenerator{cfg.GenerateBidID},
-<<<<<<< HEAD
-=======
-		gvlVendorIDs:   infos.ToGVLVendorIDMap(),
 		floor:          floors.NewFloorConfig(cfg.PriceFloors),
 		trakerURL:      cfg.TrackerURL,
->>>>>>> b6e5c27b
 	}
 }
 
