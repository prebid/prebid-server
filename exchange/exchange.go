--- conflicted
+++ resolved
@@ -698,10 +698,7 @@
 				headerDebugAllowed:     headerDebugAllowed,
 				addCallSignHeader:      isAdsCertEnabled(experiment, e.bidderInfo[string(bidderRequest.BidderName)]),
 				bidAdjustments:         bidAdjustments,
-<<<<<<< HEAD
-=======
 				tmaxAdjustments:        tmaxAdjustments,
->>>>>>> ef678c11
 				bidderRequestStartTime: start,
 			}
 			seatBids, extraBidderRespInfo, err := e.adapterMap[bidderRequest.BidderCoreName].requestBid(ctx, bidderRequest, conversions, &reqInfo, e.adsCertSigner, bidReqOptions, alternateBidderCodes, hookExecutor, bidAdjustmentRules)
