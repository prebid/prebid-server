--- conflicted
+++ resolved
@@ -82,44 +82,40 @@
 	bidder       openrtb_ext.BidderName
 }
 
-<<<<<<< HEAD
+type BidIDGenerator interface {
+	New() (string, error)
+	Enabled() bool
+}
+
+type bidIDGenerator struct {
+	enabled bool
+}
+
+func (big *bidIDGenerator) Enabled() bool {
+	return big.enabled
+}
+
+func (big *bidIDGenerator) New() (string, error) {
+	rawUuid, err := uuid.NewV4()
+	return rawUuid.String(), err
+}
+
+type deduplicateChanceGenerator interface {
+	Generate() bool
+}
+
+type randomDeduplicateBidBooleanGenerator struct{}
+
+func (randomDeduplicateBidBooleanGenerator) Generate() bool {
+	return rand.Intn(100) < 50
+}
+
 func NewExchange(adapters map[openrtb_ext.BidderName]adaptedBidder, cache prebid_cache_client.Client, cfg *config.Configuration, syncers map[string]usersync.Syncer, metricsEngine metrics.MetricsEngine, infos config.BidderInfos, gDPR gdpr.Permissions, currencyConverter *currency.RateConverter, categoriesFetcher stored_requests.CategoryFetcher) Exchange {
 	bidderToSyncerKey := map[string]string{}
 	for bidder, syncer := range syncers {
 		bidderToSyncerKey[bidder] = syncer.Key()
 	}
 
-=======
-type BidIDGenerator interface {
-	New() (string, error)
-	Enabled() bool
-}
-
-type bidIDGenerator struct {
-	enabled bool
-}
-
-func (big *bidIDGenerator) Enabled() bool {
-	return big.enabled
-}
-
-func (big *bidIDGenerator) New() (string, error) {
-	rawUuid, err := uuid.NewV4()
-	return rawUuid.String(), err
-}
-
-type deduplicateChanceGenerator interface {
-	Generate() bool
-}
-
-type randomDeduplicateBidBooleanGenerator struct{}
-
-func (randomDeduplicateBidBooleanGenerator) Generate() bool {
-	return rand.Intn(100) < 50
-}
-
-func NewExchange(adapters map[openrtb_ext.BidderName]adaptedBidder, cache prebid_cache_client.Client, cfg *config.Configuration, metricsEngine metrics.MetricsEngine, infos config.BidderInfos, gDPR gdpr.Permissions, currencyConverter *currency.RateConverter, categoriesFetcher stored_requests.CategoryFetcher) Exchange {
->>>>>>> f56b624a
 	return &exchange{
 		adapterMap:          adapters,
 		bidderInfo:          infos,
@@ -200,11 +196,7 @@
 	usersyncIfAmbiguous := e.parseUsersyncIfAmbiguous(r.BidRequest)
 
 	// Slice of BidRequests, each a copy of the original cleaned to only contain bidder data for the named bidder
-<<<<<<< HEAD
-	bidderRequests, privacyLabels, errs := cleanOpenRTBRequests(ctx, r, requestExt, e.bidderToSyncerKey, e.gDPR, usersyncIfAmbiguous, e.privacyConfig)
-=======
-	bidderRequests, privacyLabels, errs := cleanOpenRTBRequests(ctx, r, requestExt, e.gDPR, e.me, usersyncIfAmbiguous, e.privacyConfig, &r.Account)
->>>>>>> f56b624a
+	bidderRequests, privacyLabels, errs := cleanOpenRTBRequests(ctx, r, requestExt, e.bidderToSyncerKey, e.gDPR, e.me, usersyncIfAmbiguous, e.privacyConfig, &r.Account)
 
 	e.me.RecordRequestPrivacy(privacyLabels)
 
