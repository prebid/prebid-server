package exchange

import (
	"bytes"
	"context"
	"encoding/json"
	"errors"
	"fmt"
	"math/rand"
	"net/url"
	"runtime/debug"
	"sort"
	"strconv"
	"strings"
	"time"

	"github.com/prebid/prebid-server/adapters"
	"github.com/prebid/prebid-server/config"
	"github.com/prebid/prebid-server/currency"
	"github.com/prebid/prebid-server/errortypes"
	"github.com/prebid/prebid-server/experiment/adscert"
	"github.com/prebid/prebid-server/firstpartydata"
	"github.com/prebid/prebid-server/gdpr"
	"github.com/prebid/prebid-server/hooks/hookexecution"
	"github.com/prebid/prebid-server/metrics"
	"github.com/prebid/prebid-server/openrtb_ext"
	"github.com/prebid/prebid-server/prebid_cache_client"
	"github.com/prebid/prebid-server/stored_requests"
	"github.com/prebid/prebid-server/stored_responses"
	"github.com/prebid/prebid-server/usersync"
	"github.com/prebid/prebid-server/util/maputil"

	"github.com/buger/jsonparser"
	"github.com/gofrs/uuid"
	"github.com/golang/glog"
	"github.com/prebid/openrtb/v17/openrtb2"
	"github.com/prebid/openrtb/v17/openrtb3"
)

type extCacheInstructions struct {
	cacheBids, cacheVAST, returnCreative bool
}

// Exchange runs Auctions. Implementations must be threadsafe, and will be shared across many goroutines.
type Exchange interface {
	// HoldAuction executes an OpenRTB v2.5 Auction.
	HoldAuction(ctx context.Context, r AuctionRequest, debugLog *DebugLog) (*openrtb2.BidResponse, error)
}

// IdFetcher can find the user's ID for a specific Bidder.
type IdFetcher interface {
	GetUID(key string) (uid string, exists bool, notExpired bool)
	HasAnyLiveSyncs() bool
}

type exchange struct {
	adapterMap        map[openrtb_ext.BidderName]AdaptedBidder
	bidderInfo        config.BidderInfos
	bidderToSyncerKey map[string]string
	me                metrics.MetricsEngine
	cache             prebid_cache_client.Client
	cacheTime         time.Duration
	gdprPermsBuilder  gdpr.PermissionsBuilder
	tcf2ConfigBuilder gdpr.TCF2ConfigBuilder
	currencyConverter *currency.RateConverter
	externalURL       string
	gdprDefaultValue  gdpr.Signal
	privacyConfig     config.Privacy
	categoriesFetcher stored_requests.CategoryFetcher
	bidIDGenerator    BidIDGenerator
	hostSChainNode    *openrtb2.SupplyChainNode
	adsCertSigner     adscert.Signer
	server            config.Server
}

// Container to pass out response ext data from the GetAllBids goroutines back into the main thread
type seatResponseExtra struct {
	ResponseTimeMillis int
	Errors             []openrtb_ext.ExtBidderMessage
	Warnings           []openrtb_ext.ExtBidderMessage
	// httpCalls is the list of debugging info. It should only be populated if the request.test == 1.
	// This will become response.ext.debug.httpcalls.{bidder} on the final Response.
	HttpCalls []*openrtb_ext.ExtHttpCall
}

type bidResponseWrapper struct {
	adapterSeatBids []*pbsOrtbSeatBid
	adapterExtra    *seatResponseExtra
	bidder          openrtb_ext.BidderName
}

type BidIDGenerator interface {
	New() (string, error)
	Enabled() bool
}

type bidIDGenerator struct {
	enabled bool
}

func (big *bidIDGenerator) Enabled() bool {
	return big.enabled
}

func (big *bidIDGenerator) New() (string, error) {
	rawUuid, err := uuid.NewV4()
	return rawUuid.String(), err
}

type deduplicateChanceGenerator interface {
	Generate() bool
}

type randomDeduplicateBidBooleanGenerator struct{}

func (randomDeduplicateBidBooleanGenerator) Generate() bool {
	return rand.Intn(100) < 50
}

func NewExchange(adapters map[openrtb_ext.BidderName]AdaptedBidder, cache prebid_cache_client.Client, cfg *config.Configuration, syncersByBidder map[string]usersync.Syncer, metricsEngine metrics.MetricsEngine, infos config.BidderInfos, gdprPermsBuilder gdpr.PermissionsBuilder, tcf2CfgBuilder gdpr.TCF2ConfigBuilder, currencyConverter *currency.RateConverter, categoriesFetcher stored_requests.CategoryFetcher, adsCertSigner adscert.Signer) Exchange {
	bidderToSyncerKey := map[string]string{}
	for bidder, syncer := range syncersByBidder {
		bidderToSyncerKey[bidder] = syncer.Key()
	}

	gdprDefaultValue := gdpr.SignalYes
	if cfg.GDPR.DefaultValue == "0" {
		gdprDefaultValue = gdpr.SignalNo
	}

	return &exchange{
		adapterMap:        adapters,
		bidderInfo:        infos,
		bidderToSyncerKey: bidderToSyncerKey,
		cache:             cache,
		cacheTime:         time.Duration(cfg.CacheURL.ExpectedTimeMillis) * time.Millisecond,
		categoriesFetcher: categoriesFetcher,
		currencyConverter: currencyConverter,
		externalURL:       cfg.ExternalURL,
		gdprPermsBuilder:  gdprPermsBuilder,
		tcf2ConfigBuilder: tcf2CfgBuilder,
		me:                metricsEngine,
		gdprDefaultValue:  gdprDefaultValue,
		privacyConfig: config.Privacy{
			CCPA: cfg.CCPA,
			GDPR: cfg.GDPR,
			LMT:  cfg.LMT,
		},
		bidIDGenerator: &bidIDGenerator{cfg.GenerateBidID},
		hostSChainNode: cfg.HostSChainNode,
		adsCertSigner:  adsCertSigner,
		server:         config.Server{ExternalUrl: cfg.ExternalURL, GvlID: cfg.GDPR.HostVendorID, DataCenter: cfg.DataCenter},
	}
}

type ImpExtInfo struct {
	EchoVideoAttrs bool
	StoredImp      []byte
	Passthrough    json.RawMessage
}

// AuctionRequest holds the bid request for the auction
// and all other information needed to process that request
type AuctionRequest struct {
	BidRequestWrapper          *openrtb_ext.RequestWrapper
	ResolvedBidRequest         json.RawMessage
	Account                    config.Account
	UserSyncs                  IdFetcher
	RequestType                metrics.RequestType
	StartTime                  time.Time
	Warnings                   []error
	GlobalPrivacyControlHeader string
	ImpExtInfoMap              map[string]ImpExtInfo

	// LegacyLabels is included here for temporary compatibility with cleanOpenRTBRequests
	// in HoldAuction until we get to factoring it away. Do not use for anything new.
	LegacyLabels   metrics.Labels
	FirstPartyData map[openrtb_ext.BidderName]*firstpartydata.ResolvedFirstPartyData
	// map of imp id to stored response
	StoredAuctionResponses stored_responses.ImpsWithBidResponses
	// map of imp id to bidder to stored response
	StoredBidResponses    stored_responses.ImpBidderStoredResp
	BidderImpReplaceImpID stored_responses.BidderImpReplaceImpID
	PubID                 string
<<<<<<< HEAD
	HookExecutor          hookexecution.HookExecutor
=======
	HookExecutor          hookexecution.StageExecutor
>>>>>>> dd7044fd
}

// BidderRequest holds the bidder specific request and all other
// information needed to process that bidder request.
type BidderRequest struct {
	BidRequest            *openrtb2.BidRequest
	BidderName            openrtb_ext.BidderName
	BidderCoreName        openrtb_ext.BidderName
	BidderLabels          metrics.AdapterLabels
	BidderStoredResponses map[string]json.RawMessage
	ImpReplaceImpId       map[string]bool
}

func (e *exchange) HoldAuction(ctx context.Context, r AuctionRequest, debugLog *DebugLog) (*openrtb2.BidResponse, error) {
	reject := r.HookExecutor.ExecuteProcessedAuctionStage(r.BidRequestWrapper.BidRequest, &r.Account)
	if reject != nil {
		//todo: return no bid response
		// the only error returned from above is hook stage rejection
	}

	var errs []error
	// rebuild/resync the request in the request wrapper.
	if err := r.BidRequestWrapper.RebuildRequest(); err != nil {
		return nil, err
	}
	requestExt, err := extractBidRequestExt(r.BidRequestWrapper.BidRequest)
	if err != nil {
		return nil, err
	}
	if !e.server.Empty() {
		requestExt.Prebid.Server = &openrtb_ext.ExtRequestPrebidServer{ExternalUrl: e.server.ExternalUrl, GvlID: e.server.GvlID, DataCenter: e.server.DataCenter}
	}

	cacheInstructions := getExtCacheInstructions(requestExt)
	targData := getExtTargetData(requestExt, &cacheInstructions)
	if targData != nil {
		_, targData.cacheHost, targData.cachePath = e.cache.GetExtCacheData()
	}
	responseDebugAllow, accountDebugAllow, debugLog := getDebugInfo(r.BidRequestWrapper.BidRequest, requestExt, r.Account.DebugAllow, debugLog)
	if responseDebugAllow {
		//save incoming request with stored requests (if applicable) to return in debug logs
		resolvedBidReq, err := json.Marshal(r.BidRequestWrapper.BidRequest)
		if err != nil {
			return nil, err
		}
		r.ResolvedBidRequest = resolvedBidReq
	}
	e.me.RecordDebugRequest(responseDebugAllow || accountDebugAllow, r.PubID)

	if r.RequestType == metrics.ReqTypeORTB2Web || r.RequestType == metrics.ReqTypeORTB2App {
		//Extract First party data for auction endpoint only
		resolvedFPD, fpdErrors := firstpartydata.ExtractFPDForBidders(r.BidRequestWrapper)
		if len(fpdErrors) > 0 {
			var errMessages []string
			for _, fpdError := range fpdErrors {
				errMessages = append(errMessages, fpdError.Error())
			}
			return nil, &errortypes.BadInput{
				Message: strings.Join(errMessages, ","),
			}
		}
		r.FirstPartyData = resolvedFPD
		if len(resolvedFPD) > 0 {
			// rebuild/resync the request in the request wrapper.
			// it needs to be here to update ReqWrapper and requestExt because req.ext was modified after FPD extraction
			if err := r.BidRequestWrapper.RebuildRequest(); err != nil {
				return nil, err
			}
			requestExt, err = extractBidRequestExt(r.BidRequestWrapper.BidRequest)
			if err != nil {
				return nil, err
			}
		}
	}

	bidAdjustmentFactors := getExtBidAdjustmentFactors(requestExt)

	recordImpMetrics(r.BidRequestWrapper.BidRequest, e.me)

	// Make our best guess if GDPR applies
	gdprDefaultValue := e.parseGDPRDefaultValue(r.BidRequestWrapper.BidRequest)

	// Slice of BidRequests, each a copy of the original cleaned to only contain bidder data for the named bidder
	bidderRequests, privacyLabels, errs := cleanOpenRTBRequests(ctx, r, requestExt, e.bidderToSyncerKey, e.me, gdprDefaultValue, e.privacyConfig, e.gdprPermsBuilder, e.tcf2ConfigBuilder, e.hostSChainNode)

	e.me.RecordRequestPrivacy(privacyLabels)

	if len(r.StoredAuctionResponses) > 0 || len(r.StoredBidResponses) > 0 {
		e.me.RecordStoredResponse(r.PubID)
	}

	// If we need to cache bids, then it will take some time to call prebid cache.
	// We should reduce the amount of time the bidders have, to compensate.
	auctionCtx, cancel := e.makeAuctionContext(ctx, cacheInstructions.cacheBids)
	defer cancel()

	// Get currency rates conversions for the auction
	conversions := e.getAuctionCurrencyRates(requestExt.Prebid.CurrencyConversions)

	var adapterBids map[openrtb_ext.BidderName]*pbsOrtbSeatBid
	var adapterExtra map[openrtb_ext.BidderName]*seatResponseExtra
	var anyBidsReturned bool

	// List of bidders we have requests for.
	var liveAdapters []openrtb_ext.BidderName

	if len(r.StoredAuctionResponses) > 0 {
		adapterBids, liveAdapters, err = buildStoredAuctionResponse(r.StoredAuctionResponses)
		if err != nil {
			return nil, err
		}
		anyBidsReturned = true

	} else {
		// List of bidders we have requests for.
		liveAdapters = listBiddersWithRequests(bidderRequests)

		//This will be used to validate bids
		var alternateBidderCodes openrtb_ext.ExtAlternateBidderCodes
		if requestExt != nil && requestExt.Prebid.AlternateBidderCodes != nil {
			alternateBidderCodes = *requestExt.Prebid.AlternateBidderCodes
		} else if r.Account.AlternateBidderCodes != nil {
			alternateBidderCodes = *r.Account.AlternateBidderCodes
		}

		adapterBids, adapterExtra, anyBidsReturned = e.getAllBids(auctionCtx, bidderRequests, bidAdjustmentFactors, conversions, accountDebugAllow, r.GlobalPrivacyControlHeader, debugLog.DebugOverride, alternateBidderCodes, requestExt.Prebid.Experiment)
	}

	var auc *auction
	var cacheErrs []error
	var bidResponseExt *openrtb_ext.ExtBidResponse
	if anyBidsReturned {

		var bidCategory map[string]string
		//If includebrandcategory is present in ext then CE feature is on.
		if requestExt.Prebid.Targeting != nil && requestExt.Prebid.Targeting.IncludeBrandCategory != nil {
			var rejections []string
			bidCategory, adapterBids, rejections, err = applyCategoryMapping(ctx, requestExt, adapterBids, e.categoriesFetcher, targData, &randomDeduplicateBidBooleanGenerator{})
			if err != nil {
				return nil, fmt.Errorf("Error in category mapping : %s", err.Error())
			}
			for _, message := range rejections {
				errs = append(errs, errors.New(message))
			}
		}

		if e.bidIDGenerator.Enabled() {
			for _, seatBid := range adapterBids {
				for _, pbsBid := range seatBid.bids {
					pbsBid.generatedBidID, err = e.bidIDGenerator.New()
					if err != nil {
						errs = append(errs, errors.New("Error generating bid.ext.prebid.bidid"))
					}
				}
			}
		}

		evTracking := getEventTracking(&requestExt.Prebid, r.StartTime, &r.Account, e.bidderInfo, e.externalURL)
		adapterBids = evTracking.modifyBidsForEvents(adapterBids)

		if targData != nil {
			// A non-nil auction is only needed if targeting is active. (It is used below this block to extract cache keys)
			auc = newAuction(adapterBids, len(r.BidRequestWrapper.Imp), targData.preferDeals)
			auc.setRoundedPrices(targData.priceGranularity)

			if requestExt.Prebid.SupportDeals {
				dealErrs := applyDealSupport(r.BidRequestWrapper.BidRequest, auc, bidCategory)
				errs = append(errs, dealErrs...)
			}

			bidResponseExt = e.makeExtBidResponse(adapterBids, adapterExtra, r, responseDebugAllow, requestExt.Prebid.Passthrough, errs)
			if debugLog.DebugEnabledOrOverridden {
				if bidRespExtBytes, err := json.Marshal(bidResponseExt); err == nil {
					debugLog.Data.Response = string(bidRespExtBytes)
				} else {
					debugLog.Data.Response = "Unable to marshal response ext for debugging"
					errs = append(errs, err)
				}
			}

			cacheErrs = auc.doCache(ctx, e.cache, targData, evTracking, r.BidRequestWrapper.BidRequest, 60, &r.Account.CacheTTL, bidCategory, debugLog)
			if len(cacheErrs) > 0 {
				errs = append(errs, cacheErrs...)
			}

			targData.setTargeting(auc, r.BidRequestWrapper.BidRequest.App != nil, bidCategory, r.Account.TruncateTargetAttribute)

		}
		bidResponseExt = e.makeExtBidResponse(adapterBids, adapterExtra, r, responseDebugAllow, requestExt.Prebid.Passthrough, errs)
	} else {
		bidResponseExt = e.makeExtBidResponse(adapterBids, adapterExtra, r, responseDebugAllow, requestExt.Prebid.Passthrough, errs)

		if debugLog.DebugEnabledOrOverridden {

			if bidRespExtBytes, err := json.Marshal(bidResponseExt); err == nil {
				debugLog.Data.Response = string(bidRespExtBytes)
			} else {
				debugLog.Data.Response = "Unable to marshal response ext for debugging"
				errs = append(errs, err)
			}
		}
	}

	if !accountDebugAllow && !debugLog.DebugOverride {
		accountDebugDisabledWarning := openrtb_ext.ExtBidderMessage{
			Code:    errortypes.AccountLevelDebugDisabledWarningCode,
			Message: "debug turned off for account",
		}
		bidResponseExt.Warnings[openrtb_ext.BidderReservedGeneral] = append(bidResponseExt.Warnings[openrtb_ext.BidderReservedGeneral], accountDebugDisabledWarning)
	}

	for _, warning := range r.Warnings {
		generalWarning := openrtb_ext.ExtBidderMessage{
			Code:    errortypes.ReadCode(warning),
			Message: warning.Error(),
		}
		bidResponseExt.Warnings[openrtb_ext.BidderReservedGeneral] = append(bidResponseExt.Warnings[openrtb_ext.BidderReservedGeneral], generalWarning)
	}

	// Build the response
	return e.buildBidResponse(ctx, liveAdapters, adapterBids, r.BidRequestWrapper.BidRequest, adapterExtra, auc, bidResponseExt, cacheInstructions.returnCreative, r.ImpExtInfoMap, errs)
}

func (e *exchange) parseGDPRDefaultValue(bidRequest *openrtb2.BidRequest) gdpr.Signal {
	gdprDefaultValue := e.gdprDefaultValue
	var geo *openrtb2.Geo = nil

	if bidRequest.User != nil && bidRequest.User.Geo != nil {
		geo = bidRequest.User.Geo
	} else if bidRequest.Device != nil && bidRequest.Device.Geo != nil {
		geo = bidRequest.Device.Geo
	}
	if geo != nil {
		// If we have a country set, and it is on the list, we assume GDPR applies if not set on the request.
		// Otherwise we assume it does not apply as long as it appears "valid" (is 3 characters long).
		if _, found := e.privacyConfig.GDPR.EEACountriesMap[strings.ToUpper(geo.Country)]; found {
			gdprDefaultValue = gdpr.SignalYes
		} else if len(geo.Country) == 3 {
			// The country field is formatted properly as a three character country code
			gdprDefaultValue = gdpr.SignalNo
		}
	}

	return gdprDefaultValue
}

func recordImpMetrics(bidRequest *openrtb2.BidRequest, metricsEngine metrics.MetricsEngine) {
	for _, impInRequest := range bidRequest.Imp {
		var impLabels metrics.ImpLabels = metrics.ImpLabels{
			BannerImps: impInRequest.Banner != nil,
			VideoImps:  impInRequest.Video != nil,
			AudioImps:  impInRequest.Audio != nil,
			NativeImps: impInRequest.Native != nil,
		}
		metricsEngine.RecordImps(impLabels)
	}
}

// applyDealSupport updates targeting keys with deal prefixes if minimum deal tier exceeded
func applyDealSupport(bidRequest *openrtb2.BidRequest, auc *auction, bidCategory map[string]string) []error {
	errs := []error{}
	impDealMap := getDealTiers(bidRequest)

	for impID, topBidsPerImp := range auc.winningBidsByBidder {
		impDeal := impDealMap[impID]
		for bidder, topBidPerBidder := range topBidsPerImp {
			if topBidPerBidder.dealPriority > 0 {
				if validateDealTier(impDeal[bidder]) {
					updateHbPbCatDur(topBidPerBidder, impDeal[bidder], bidCategory)
				} else {
					errs = append(errs, fmt.Errorf("dealTier configuration invalid for bidder '%s', imp ID '%s'", string(bidder), impID))
				}
			}
		}
	}

	return errs
}

// getDealTiers creates map of impression to bidder deal tier configuration
func getDealTiers(bidRequest *openrtb2.BidRequest) map[string]openrtb_ext.DealTierBidderMap {
	impDealMap := make(map[string]openrtb_ext.DealTierBidderMap)

	for _, imp := range bidRequest.Imp {
		dealTierBidderMap, err := openrtb_ext.ReadDealTiersFromImp(imp)
		if err != nil {
			continue
		}
		impDealMap[imp.ID] = dealTierBidderMap
	}

	return impDealMap
}

func validateDealTier(dealTier openrtb_ext.DealTier) bool {
	return len(dealTier.Prefix) > 0 && dealTier.MinDealTier > 0
}

func updateHbPbCatDur(bid *pbsOrtbBid, dealTier openrtb_ext.DealTier, bidCategory map[string]string) {
	if bid.dealPriority >= dealTier.MinDealTier {
		prefixTier := fmt.Sprintf("%s%d_", dealTier.Prefix, bid.dealPriority)
		bid.dealTierSatisfied = true

		if oldCatDur, ok := bidCategory[bid.bid.ID]; ok {
			oldCatDurSplit := strings.SplitAfterN(oldCatDur, "_", 2)
			oldCatDurSplit[0] = prefixTier

			newCatDur := strings.Join(oldCatDurSplit, "")
			bidCategory[bid.bid.ID] = newCatDur
		}
	}
}

func (e *exchange) makeAuctionContext(ctx context.Context, needsCache bool) (auctionCtx context.Context, cancel context.CancelFunc) {
	auctionCtx = ctx
	cancel = func() {}
	if needsCache {
		if deadline, ok := ctx.Deadline(); ok {
			auctionCtx, cancel = context.WithDeadline(ctx, deadline.Add(-e.cacheTime))
		}
	}
	return
}

// This piece sends all the requests to the bidder adapters and gathers the results.
func (e *exchange) getAllBids(
	ctx context.Context,
	bidderRequests []BidderRequest,
	bidAdjustments map[string]float64,
	conversions currency.Conversions,
	accountDebugAllowed bool,
	globalPrivacyControlHeader string,
	headerDebugAllowed bool,
	alternateBidderCodes openrtb_ext.ExtAlternateBidderCodes,
	experiment *openrtb_ext.Experiment) (
	map[openrtb_ext.BidderName]*pbsOrtbSeatBid,
	map[openrtb_ext.BidderName]*seatResponseExtra, bool) {
	// Set up pointers to the bid results
	adapterBids := make(map[openrtb_ext.BidderName]*pbsOrtbSeatBid, len(bidderRequests))
	adapterExtra := make(map[openrtb_ext.BidderName]*seatResponseExtra, len(bidderRequests))
	chBids := make(chan *bidResponseWrapper, len(bidderRequests))
	bidsFound := false

	for _, bidder := range bidderRequests {
		// Here we actually call the adapters and collect the bids.
		bidderRunner := e.recoverSafely(bidderRequests, func(bidderRequest BidderRequest, conversions currency.Conversions) {
			// Passing in aName so a doesn't change out from under the go routine
			if bidderRequest.BidderLabels.Adapter == "" {
				glog.Errorf("Exchange: bidlables for %s (%s) missing adapter string", bidderRequest.BidderName, bidderRequest.BidderCoreName)
				bidderRequest.BidderLabels.Adapter = bidderRequest.BidderCoreName
			}
			brw := new(bidResponseWrapper)
			brw.bidder = bidderRequest.BidderName
			// Defer basic metrics to insure we capture them after all the values have been set
			defer func() {
				e.me.RecordAdapterRequest(bidderRequest.BidderLabels)
			}()
			start := time.Now()

			reqInfo := adapters.NewExtraRequestInfo(conversions)
			reqInfo.PbsEntryPoint = bidderRequest.BidderLabels.RType
			reqInfo.GlobalPrivacyControlHeader = globalPrivacyControlHeader

			bidReqOptions := bidRequestOptions{
				accountDebugAllowed: accountDebugAllowed,
				headerDebugAllowed:  headerDebugAllowed,
				addCallSignHeader:   isAdsCertEnabled(experiment, e.bidderInfo[string(bidderRequest.BidderName)]),
				bidAdjustments:      bidAdjustments,
			}
			seatBids, err := e.adapterMap[bidderRequest.BidderCoreName].requestBid(ctx, bidderRequest, conversions, &reqInfo, e.adsCertSigner, bidReqOptions, alternateBidderCodes)

			// Add in time reporting
			elapsed := time.Since(start)
			brw.adapterSeatBids = seatBids
			// Structure to record extra tracking data generated during bidding
			ae := new(seatResponseExtra)
			ae.ResponseTimeMillis = int(elapsed / time.Millisecond)
			if len(seatBids) != 0 {
				ae.HttpCalls = seatBids[0].httpCalls
			}

			// Timing statistics
			e.me.RecordAdapterTime(bidderRequest.BidderLabels, time.Since(start))
			bidderRequest.BidderLabels.AdapterBids = bidsToMetric(brw.adapterSeatBids)
			bidderRequest.BidderLabels.AdapterErrors = errorsToMetric(err)
			// Append any bid validation errors to the error list
			ae.Errors = errsToBidderErrors(err)
			ae.Warnings = errsToBidderWarnings(err)
			brw.adapterExtra = ae
			for _, seatBid := range seatBids {
				if seatBid != nil {
					for _, bid := range seatBid.bids {
						var cpm = float64(bid.bid.Price * 1000)
						e.me.RecordAdapterPrice(bidderRequest.BidderLabels, cpm)
						e.me.RecordAdapterBidReceived(bidderRequest.BidderLabels, bid.bidType, bid.bid.AdM != "")
					}
				}
			}
			chBids <- brw
		}, chBids)
		go bidderRunner(bidder, conversions)
	}
	// Wait for the bidders to do their thing
	for i := 0; i < len(bidderRequests); i++ {
		brw := <-chBids

		//if bidder returned no bids back - remove bidder from further processing
		for _, seatBid := range brw.adapterSeatBids {
			if seatBid != nil && len(seatBid.bids) != 0 {
				if _, ok := adapterBids[openrtb_ext.BidderName(seatBid.seat)]; ok {
					adapterBids[openrtb_ext.BidderName(seatBid.seat)].bids = append(adapterBids[openrtb_ext.BidderName(seatBid.seat)].bids, seatBid.bids...)
				} else {
					adapterBids[openrtb_ext.BidderName(seatBid.seat)] = seatBid
				}
			}
		}
		//but we need to add all bidders data to adapterExtra to have metrics and other metadata
		adapterExtra[brw.bidder] = brw.adapterExtra

		if !bidsFound && adapterBids[brw.bidder] != nil && len(adapterBids[brw.bidder].bids) > 0 {
			bidsFound = true
		}
	}

	return adapterBids, adapterExtra, bidsFound
}

func (e *exchange) recoverSafely(bidderRequests []BidderRequest,
	inner func(BidderRequest, currency.Conversions),
	chBids chan *bidResponseWrapper) func(BidderRequest, currency.Conversions) {
	return func(bidderRequest BidderRequest, conversions currency.Conversions) {
		defer func() {
			if r := recover(); r != nil {

				allBidders := ""
				sb := strings.Builder{}
				for _, bidder := range bidderRequests {
					sb.WriteString(bidder.BidderName.String())
					sb.WriteString(",")
				}
				if sb.Len() > 0 {
					allBidders = sb.String()[:sb.Len()-1]
				}

				glog.Errorf("OpenRTB auction recovered panic from Bidder %s: %v. "+
					"Account id: %s, All Bidders: %s, Stack trace is: %v",
					bidderRequest.BidderCoreName, r, bidderRequest.BidderLabels.PubID, allBidders, string(debug.Stack()))
				e.me.RecordAdapterPanic(bidderRequest.BidderLabels)
				// Let the master request know that there is no data here
				brw := new(bidResponseWrapper)
				brw.adapterExtra = new(seatResponseExtra)
				chBids <- brw
			}
		}()
		inner(bidderRequest, conversions)
	}
}

func bidsToMetric(seatBids []*pbsOrtbSeatBid) metrics.AdapterBid {
	for _, seatBid := range seatBids {
		if seatBid != nil && len(seatBid.bids) != 0 {
			return metrics.AdapterBidPresent
		}
	}
	return metrics.AdapterBidNone
}

func errorsToMetric(errs []error) map[metrics.AdapterError]struct{} {
	if len(errs) == 0 {
		return nil
	}
	ret := make(map[metrics.AdapterError]struct{}, len(errs))
	var s struct{}
	for _, err := range errs {
		switch errortypes.ReadCode(err) {
		case errortypes.TimeoutErrorCode:
			ret[metrics.AdapterErrorTimeout] = s
		case errortypes.BadInputErrorCode:
			ret[metrics.AdapterErrorBadInput] = s
		case errortypes.BadServerResponseErrorCode:
			ret[metrics.AdapterErrorBadServerResponse] = s
		case errortypes.FailedToRequestBidsErrorCode:
			ret[metrics.AdapterErrorFailedToRequestBids] = s
		case errortypes.AlternateBidderCodeWarningCode:
			ret[metrics.AdapterErrorValidation] = s
		default:
			ret[metrics.AdapterErrorUnknown] = s
		}
	}
	return ret
}

func errsToBidderErrors(errs []error) []openrtb_ext.ExtBidderMessage {
	sErr := make([]openrtb_ext.ExtBidderMessage, 0)
	for _, err := range errortypes.FatalOnly(errs) {
		newErr := openrtb_ext.ExtBidderMessage{
			Code:    errortypes.ReadCode(err),
			Message: err.Error(),
		}
		sErr = append(sErr, newErr)
	}

	return sErr
}

func errsToBidderWarnings(errs []error) []openrtb_ext.ExtBidderMessage {
	sWarn := make([]openrtb_ext.ExtBidderMessage, 0)
	for _, warn := range errortypes.WarningOnly(errs) {
		newErr := openrtb_ext.ExtBidderMessage{
			Code:    errortypes.ReadCode(warn),
			Message: warn.Error(),
		}
		sWarn = append(sWarn, newErr)
	}
	return sWarn
}

// This piece takes all the bids supplied by the adapters and crafts an openRTB response to send back to the requester
func (e *exchange) buildBidResponse(ctx context.Context, liveAdapters []openrtb_ext.BidderName, adapterSeatBids map[openrtb_ext.BidderName]*pbsOrtbSeatBid, bidRequest *openrtb2.BidRequest, adapterExtra map[openrtb_ext.BidderName]*seatResponseExtra, auc *auction, bidResponseExt *openrtb_ext.ExtBidResponse, returnCreative bool, impExtInfoMap map[string]ImpExtInfo, errList []error) (*openrtb2.BidResponse, error) {
	bidResponse := new(openrtb2.BidResponse)
	var err error

	bidResponse.ID = bidRequest.ID
	if len(liveAdapters) == 0 {
		// signal "Invalid Request" if no valid bidders.
		bidResponse.NBR = openrtb3.NoBidInvalidRequest.Ptr()
	}

	// Create the SeatBids. We use a zero sized slice so that we can append non-zero seat bids, and not include seatBid
	// objects for seatBids without any bids. Preallocate the max possible size to avoid reallocating the array as we go.
	seatBids := make([]openrtb2.SeatBid, 0, len(liveAdapters))
	for a, adapterSeatBids := range adapterSeatBids {
		//while processing every single bib, do we need to handle categories here?
		if adapterSeatBids != nil && len(adapterSeatBids.bids) > 0 {
			sb := e.makeSeatBid(adapterSeatBids, a, adapterExtra, auc, returnCreative, impExtInfoMap)
			seatBids = append(seatBids, *sb)
			bidResponse.Cur = adapterSeatBids.currency
		}
	}

	bidResponse.SeatBid = seatBids

	bidResponse.Ext, err = encodeBidResponseExt(bidResponseExt)

	return bidResponse, err
}

func encodeBidResponseExt(bidResponseExt *openrtb_ext.ExtBidResponse) ([]byte, error) {
	buffer := &bytes.Buffer{}
	enc := json.NewEncoder(buffer)

	enc.SetEscapeHTML(false)
	err := enc.Encode(bidResponseExt)

	return buffer.Bytes(), err
}

func applyCategoryMapping(ctx context.Context, requestExt *openrtb_ext.ExtRequest, seatBids map[openrtb_ext.BidderName]*pbsOrtbSeatBid, categoriesFetcher stored_requests.CategoryFetcher, targData *targetData, booleanGenerator deduplicateChanceGenerator) (map[string]string, map[openrtb_ext.BidderName]*pbsOrtbSeatBid, []string, error) {
	res := make(map[string]string)

	type bidDedupe struct {
		bidderName openrtb_ext.BidderName
		bidIndex   int
		bidID      string
		bidPrice   string
	}

	dedupe := make(map[string]bidDedupe)

	// applyCategoryMapping doesn't get called unless
	// requestExt.Prebid.Targeting != nil && requestExt.Prebid.Targeting.IncludeBrandCategory != nil
	brandCatExt := requestExt.Prebid.Targeting.IncludeBrandCategory

	//If ext.prebid.targeting.includebrandcategory is present in ext then competitive exclusion feature is on.
	var includeBrandCategory = brandCatExt != nil //if not present - category will no be appended
	appendBidderNames := requestExt.Prebid.Targeting.AppendBidderNames

	var primaryAdServer string
	var publisher string
	var err error
	var rejections []string
	var translateCategories = true

	if includeBrandCategory && brandCatExt.WithCategory {
		if brandCatExt.TranslateCategories != nil {
			translateCategories = *brandCatExt.TranslateCategories
		}
		//if translateCategories is set to false, ignore checking primaryAdServer and publisher
		if translateCategories {
			//if ext.prebid.targeting.includebrandcategory present but primaryadserver/publisher not present then error out the request right away.
			primaryAdServer, err = getPrimaryAdServer(brandCatExt.PrimaryAdServer) //1-Freewheel 2-DFP
			if err != nil {
				return res, seatBids, rejections, err
			}
			publisher = brandCatExt.Publisher
		}
	}

	seatBidsToRemove := make([]openrtb_ext.BidderName, 0)

	for bidderName, seatBid := range seatBids {
		bidsToRemove := make([]int, 0)
		for bidInd := range seatBid.bids {
			bid := seatBid.bids[bidInd]
			bidID := bid.bid.ID
			var duration int
			var category string
			var pb string

			if bid.bidVideo != nil {
				duration = bid.bidVideo.Duration
				category = bid.bidVideo.PrimaryCategory
			}
			if brandCatExt.WithCategory && category == "" {
				bidIabCat := bid.bid.Cat
				if len(bidIabCat) != 1 {
					//TODO: add metrics
					//on receiving bids from adapters if no unique IAB category is returned  or if no ad server category is returned discard the bid
					bidsToRemove = append(bidsToRemove, bidInd)
					rejections = updateRejections(rejections, bidID, "Bid did not contain a category")
					continue
				}
				if translateCategories {
					//if unique IAB category is present then translate it to the adserver category based on mapping file
					category, err = categoriesFetcher.FetchCategories(ctx, primaryAdServer, publisher, bidIabCat[0])
					if err != nil || category == "" {
						//TODO: add metrics
						//if mapping required but no mapping file is found then discard the bid
						bidsToRemove = append(bidsToRemove, bidInd)
						reason := fmt.Sprintf("Category mapping file for primary ad server: '%s', publisher: '%s' not found", primaryAdServer, publisher)
						rejections = updateRejections(rejections, bidID, reason)
						continue
					}
				} else {
					//category translation is disabled, continue with IAB category
					category = bidIabCat[0]
				}
			}

			// TODO: consider should we remove bids with zero duration here?

			pb = GetPriceBucket(bid.bid.Price, targData.priceGranularity)

			newDur := duration
			if len(requestExt.Prebid.Targeting.DurationRangeSec) > 0 {
				durationRange := requestExt.Prebid.Targeting.DurationRangeSec
				sort.Ints(durationRange)
				//if the bid is above the range of the listed durations (and outside the buffer), reject the bid
				if duration > durationRange[len(durationRange)-1] {
					bidsToRemove = append(bidsToRemove, bidInd)
					rejections = updateRejections(rejections, bidID, "Bid duration exceeds maximum allowed")
					continue
				}
				for _, dur := range durationRange {
					if duration <= dur {
						newDur = dur
						break
					}
				}
			}

			var categoryDuration string
			var dupeKey string
			if brandCatExt.WithCategory {
				categoryDuration = fmt.Sprintf("%s_%s_%ds", pb, category, newDur)
				dupeKey = category
			} else {
				categoryDuration = fmt.Sprintf("%s_%ds", pb, newDur)
				dupeKey = categoryDuration
			}

			if appendBidderNames {
				categoryDuration = fmt.Sprintf("%s_%s", categoryDuration, bidderName.String())
			}

			if dupe, ok := dedupe[dupeKey]; ok {

				dupeBidPrice, err := strconv.ParseFloat(dupe.bidPrice, 64)
				if err != nil {
					dupeBidPrice = 0
				}
				currBidPrice, err := strconv.ParseFloat(pb, 64)
				if err != nil {
					currBidPrice = 0
				}
				if dupeBidPrice == currBidPrice {
					if booleanGenerator.Generate() {
						dupeBidPrice = -1
					} else {
						currBidPrice = -1
					}
				}

				if dupeBidPrice < currBidPrice {
					if dupe.bidderName == bidderName {
						// An older bid from the current bidder
						bidsToRemove = append(bidsToRemove, dupe.bidIndex)
						rejections = updateRejections(rejections, dupe.bidID, "Bid was deduplicated")
					} else {
						// An older bid from a different seatBid we've already finished with
						oldSeatBid := (seatBids)[dupe.bidderName]
						rejections = updateRejections(rejections, dupe.bidID, "Bid was deduplicated")
						if len(oldSeatBid.bids) == 1 {
							seatBidsToRemove = append(seatBidsToRemove, dupe.bidderName)
						} else {
							// This is a very rare, but still possible case where bid needs to be removed from already processed bidder
							// This happens when current processing bidder has a bid that has same deduplication key as a bid from already processed bidder
							// and already processed bid was selected to be removed
							// See example of input data in unit test `TestCategoryMappingTwoBiddersManyBidsEachNoCategorySamePrice`
							// Need to remove bid by name, not index in this case
							removeBidById(oldSeatBid, dupe.bidID)
						}
					}
					delete(res, dupe.bidID)
				} else {
					// Remove this bid
					bidsToRemove = append(bidsToRemove, bidInd)
					rejections = updateRejections(rejections, bidID, "Bid was deduplicated")
					continue
				}
			}
			res[bidID] = categoryDuration
			dedupe[dupeKey] = bidDedupe{bidderName: bidderName, bidIndex: bidInd, bidID: bidID, bidPrice: pb}
		}

		if len(bidsToRemove) > 0 {
			sort.Ints(bidsToRemove)
			if len(bidsToRemove) == len(seatBid.bids) {
				//if all bids are invalid - remove entire seat bid
				seatBidsToRemove = append(seatBidsToRemove, bidderName)
			} else {
				bids := seatBid.bids
				for i := len(bidsToRemove) - 1; i >= 0; i-- {
					remInd := bidsToRemove[i]
					bids = append(bids[:remInd], bids[remInd+1:]...)
				}
				seatBid.bids = bids
			}
		}

	}
	for _, seatBidInd := range seatBidsToRemove {
		seatBids[seatBidInd].bids = nil
	}

	return res, seatBids, rejections, nil
}

func removeBidById(seatBid *pbsOrtbSeatBid, bidID string) {
	//Find index of bid to remove
	dupeBidIndex := -1
	for i, bid := range seatBid.bids {
		if bid.bid.ID == bidID {
			dupeBidIndex = i
			break
		}
	}
	if dupeBidIndex != -1 {
		if dupeBidIndex < len(seatBid.bids)-1 {
			seatBid.bids = append(seatBid.bids[:dupeBidIndex], seatBid.bids[dupeBidIndex+1:]...)
		} else if dupeBidIndex == len(seatBid.bids)-1 {
			seatBid.bids = seatBid.bids[:len(seatBid.bids)-1]
		}
	}
}

func updateRejections(rejections []string, bidID string, reason string) []string {
	message := fmt.Sprintf("bid rejected [bid ID: %s] reason: %s", bidID, reason)
	return append(rejections, message)
}

func getPrimaryAdServer(adServerId int) (string, error) {
	switch adServerId {
	case 1:
		return "freewheel", nil
	case 2:
		return "dfp", nil
	default:
		return "", fmt.Errorf("Primary ad server %d not recognized", adServerId)
	}
}

// Extract all the data from the SeatBids and build the ExtBidResponse
func (e *exchange) makeExtBidResponse(adapterBids map[openrtb_ext.BidderName]*pbsOrtbSeatBid, adapterExtra map[openrtb_ext.BidderName]*seatResponseExtra, r AuctionRequest, debugInfo bool, passthrough json.RawMessage, errList []error) *openrtb_ext.ExtBidResponse {
	bidResponseExt := &openrtb_ext.ExtBidResponse{
		Errors:               make(map[openrtb_ext.BidderName][]openrtb_ext.ExtBidderMessage, len(adapterBids)),
		Warnings:             make(map[openrtb_ext.BidderName][]openrtb_ext.ExtBidderMessage, len(adapterBids)),
		ResponseTimeMillis:   make(map[openrtb_ext.BidderName]int, len(adapterBids)),
		RequestTimeoutMillis: r.BidRequestWrapper.BidRequest.TMax,
	}
	if debugInfo {
		bidResponseExt.Debug = &openrtb_ext.ExtResponseDebug{
			HttpCalls:       make(map[openrtb_ext.BidderName][]*openrtb_ext.ExtHttpCall),
			ResolvedRequest: r.ResolvedBidRequest,
		}
	}
	if !r.StartTime.IsZero() {
		// auctiontimestamp is the only response.ext.prebid attribute we may emit
		bidResponseExt.Prebid = &openrtb_ext.ExtResponsePrebid{
			AuctionTimestamp: r.StartTime.UnixNano() / 1e+6,
		}
	}

	if passthrough != nil {
		if bidResponseExt.Prebid == nil {
			bidResponseExt.Prebid = &openrtb_ext.ExtResponsePrebid{}
		}
		bidResponseExt.Prebid.Passthrough = passthrough
	}

	for bidderName, responseExtra := range adapterExtra {

		if debugInfo && len(responseExtra.HttpCalls) > 0 {
			bidResponseExt.Debug.HttpCalls[bidderName] = responseExtra.HttpCalls
		}
		if len(responseExtra.Warnings) > 0 {
			bidResponseExt.Warnings[bidderName] = responseExtra.Warnings
		}
		// Only make an entry for bidder errors if the bidder reported any.
		if len(responseExtra.Errors) > 0 {
			bidResponseExt.Errors[bidderName] = responseExtra.Errors
		}
		if len(errList) > 0 {
			bidResponseExt.Errors[openrtb_ext.PrebidExtKey] = errsToBidderErrors(errList)
		}
		bidResponseExt.ResponseTimeMillis[bidderName] = responseExtra.ResponseTimeMillis
		// Defering the filling of bidResponseExt.Usersync[bidderName] until later

	}
	return bidResponseExt
}

// Return an openrtb seatBid for a bidder
// BuildBidResponse is responsible for ensuring nil bid seatbids are not included
func (e *exchange) makeSeatBid(adapterBid *pbsOrtbSeatBid, adapter openrtb_ext.BidderName, adapterExtra map[openrtb_ext.BidderName]*seatResponseExtra, auc *auction, returnCreative bool, impExtInfoMap map[string]ImpExtInfo) *openrtb2.SeatBid {
	seatBid := &openrtb2.SeatBid{
		Seat:  adapter.String(),
		Group: 0, // Prebid cannot support roadblocking
	}

	var errList []error
	seatBid.Bid, errList = e.makeBid(adapterBid.bids, auc, returnCreative, impExtInfoMap)
	if len(errList) > 0 {
		adapterExtra[adapter].Errors = append(adapterExtra[adapter].Errors, errsToBidderErrors(errList)...)
	}

	return seatBid
}

func (e *exchange) makeBid(bids []*pbsOrtbBid, auc *auction, returnCreative bool, impExtInfoMap map[string]ImpExtInfo) ([]openrtb2.Bid, []error) {
	result := make([]openrtb2.Bid, 0, len(bids))
	errs := make([]error, 0, 1)

	for _, bid := range bids {
		bidExtPrebid := &openrtb_ext.ExtBidPrebid{
			DealPriority:      bid.dealPriority,
			DealTierSatisfied: bid.dealTierSatisfied,
			Events:            bid.bidEvents,
			Targeting:         bid.bidTargets,
			Type:              bid.bidType,
			Meta:              bid.bidMeta,
			Video:             bid.bidVideo,
			BidId:             bid.generatedBidID,
		}

		if cacheInfo, found := e.getBidCacheInfo(bid, auc); found {
			bidExtPrebid.Cache = &openrtb_ext.ExtBidPrebidCache{
				Bids: &cacheInfo,
			}
		}

		if bidExtJSON, err := makeBidExtJSON(bid.bid.Ext, bidExtPrebid, impExtInfoMap, bid.bid.ImpID, bid.originalBidCPM, bid.originalBidCur); err != nil {
			errs = append(errs, err)
		} else {
			result = append(result, *bid.bid)
			resultBid := &result[len(result)-1]
			resultBid.Ext = bidExtJSON
			if !returnCreative {
				resultBid.AdM = ""
			}
		}
	}
	return result, errs
}

func makeBidExtJSON(ext json.RawMessage, prebid *openrtb_ext.ExtBidPrebid, impExtInfoMap map[string]ImpExtInfo, impId string, originalBidCpm float64, originalBidCur string) (json.RawMessage, error) {
	var extMap map[string]interface{}

	if len(ext) != 0 {
		if err := json.Unmarshal(ext, &extMap); err != nil {
			return nil, err
		}
	} else {
		extMap = make(map[string]interface{})
	}

	//ext.origbidcpm
	if originalBidCpm >= 0 {
		extMap[openrtb_ext.OriginalBidCpmKey] = originalBidCpm
	}

	//ext.origbidcur
	if originalBidCur != "" {
		extMap[openrtb_ext.OriginalBidCurKey] = originalBidCur
	}

	// ext.prebid
	if prebid.Meta == nil && maputil.HasElement(extMap, "prebid", "meta") {
		metaContainer := struct {
			Prebid struct {
				Meta openrtb_ext.ExtBidPrebidMeta `json:"meta"`
			} `json:"prebid"`
		}{}
		if err := json.Unmarshal(ext, &metaContainer); err != nil {
			return nil, fmt.Errorf("error validaing response from server, %s", err)
		}
		prebid.Meta = &metaContainer.Prebid.Meta
	}

	// ext.prebid.storedrequestattributes and ext.prebid.passthrough
	if impExtInfo, ok := impExtInfoMap[impId]; ok {
		prebid.Passthrough = impExtInfoMap[impId].Passthrough
		if impExtInfo.EchoVideoAttrs {
			videoData, _, _, err := jsonparser.Get(impExtInfo.StoredImp, "video")
			if err != nil && err != jsonparser.KeyPathNotFoundError {
				return nil, err
			}
			//handler for case where EchoVideoAttrs is true, but video data is not found
			if len(videoData) > 0 {
				extMap[openrtb_ext.StoredRequestAttributes] = json.RawMessage(videoData)
			}
		}
	}
	extMap[openrtb_ext.PrebidExtKey] = prebid
	return json.Marshal(extMap)
}

// If bid got cached inside `(a *auction) doCache(ctx context.Context, cache prebid_cache_client.Client, targData *targetData, bidRequest *openrtb2.BidRequest, ttlBuffer int64, defaultTTLs *config.DefaultTTLs, bidCategory map[string]string)`,
// a UUID should be found inside `a.cacheIds` or `a.vastCacheIds`. This function returns the UUID along with the internal cache URL
func (e *exchange) getBidCacheInfo(bid *pbsOrtbBid, auction *auction) (cacheInfo openrtb_ext.ExtBidPrebidCacheBids, found bool) {
	uuid, found := findCacheID(bid, auction)

	if found {
		cacheInfo.CacheId = uuid
		cacheInfo.Url = buildCacheURL(e.cache, uuid)
	}

	return
}

func (e *exchange) getAuctionCurrencyRates(requestRates *openrtb_ext.ExtRequestCurrency) currency.Conversions {
	if requestRates == nil {
		// No bidRequest.ext.currency field was found, use PBS rates as usual
		return e.currencyConverter.Rates()
	}

	// If bidRequest.ext.currency.usepbsrates is nil, we understand its value as true. It will be false
	// only if it's explicitly set to false
	usePbsRates := requestRates.UsePBSRates == nil || *requestRates.UsePBSRates

	if !usePbsRates {
		// At this point, we can safely assume the ConversionRates map is not empty because
		// validateCustomRates(bidReqCurrencyRates *openrtb_ext.ExtRequestCurrency) would have
		// thrown an error under such conditions.
		return currency.NewRates(requestRates.ConversionRates)
	}

	// Both PBS and custom rates can be used, check if ConversionRates is not empty
	if len(requestRates.ConversionRates) == 0 {
		// Custom rates map is empty, use PBS rates only
		return e.currencyConverter.Rates()
	}

	// Return an AggregateConversions object that includes both custom and PBS currency rates but will
	// prioritize custom rates over PBS rates whenever a currency rate is found in both
	return currency.NewAggregateConversions(currency.NewRates(requestRates.ConversionRates), e.currencyConverter.Rates())
}

func findCacheID(bid *pbsOrtbBid, auction *auction) (string, bool) {
	if bid != nil && bid.bid != nil && auction != nil {
		if id, found := auction.cacheIds[bid.bid]; found {
			return id, true
		}

		if id, found := auction.vastCacheIds[bid.bid]; found {
			return id, true
		}
	}

	return "", false
}

func buildCacheURL(cache prebid_cache_client.Client, uuid string) string {
	scheme, host, path := cache.GetExtCacheData()

	if host == "" || path == "" {
		return ""
	}

	query := url.Values{"uuid": []string{uuid}}
	cacheURL := url.URL{
		Scheme:   scheme,
		Host:     host,
		Path:     path,
		RawQuery: query.Encode(),
	}
	cacheURL.Query()

	// URLs without a scheme will begin with //, in which case we
	// want to trim it off to keep compatbile with current behavior.
	return strings.TrimPrefix(cacheURL.String(), "//")
}

func listBiddersWithRequests(bidderRequests []BidderRequest) []openrtb_ext.BidderName {
	liveAdapters := make([]openrtb_ext.BidderName, len(bidderRequests))
	i := 0
	for _, bidderRequest := range bidderRequests {
		liveAdapters[i] = bidderRequest.BidderName
		i++
	}
	// Randomize the list of adapters to make the auction more fair
	randomizeList(liveAdapters)

	return liveAdapters
}

func buildStoredAuctionResponse(storedAuctionResponses map[string]json.RawMessage) (map[openrtb_ext.BidderName]*pbsOrtbSeatBid, []openrtb_ext.BidderName, error) {

	adapterBids := make(map[openrtb_ext.BidderName]*pbsOrtbSeatBid, 0)
	liveAdapters := make([]openrtb_ext.BidderName, 0)
	for impId, storedResp := range storedAuctionResponses {
		var seatBids []openrtb2.SeatBid

		if err := json.Unmarshal(storedResp, &seatBids); err != nil {
			return nil, nil, err
		}
		for _, seat := range seatBids {
			var bidsToAdd []*pbsOrtbBid
			//set imp id from request
			for i := range seat.Bid {
				seat.Bid[i].ImpID = impId
				bidsToAdd = append(bidsToAdd, &pbsOrtbBid{bid: &seat.Bid[i]})
			}

			bidderName := openrtb_ext.BidderName(seat.Seat)

			if _, ok := adapterBids[bidderName]; ok {
				adapterBids[bidderName].bids = append(adapterBids[bidderName].bids, bidsToAdd...)

			} else {
				//create new seat bid and add it to live adapters
				liveAdapters = append(liveAdapters, bidderName)
				newSeatBid := pbsOrtbSeatBid{bidsToAdd, "", nil, ""}
				adapterBids[bidderName] = &newSeatBid

			}
		}
	}

	return adapterBids, liveAdapters, nil
}

func isAdsCertEnabled(experiment *openrtb_ext.Experiment, info config.BidderInfo) bool {
	requestAdsCertEnabled := experiment != nil && experiment.AdsCert != nil && experiment.AdsCert.Enabled
	bidderAdsCertEnabled := info.Experiment.AdsCert.Enabled
	return requestAdsCertEnabled && bidderAdsCertEnabled
}<|MERGE_RESOLUTION|>--- conflicted
+++ resolved
@@ -182,11 +182,7 @@
 	StoredBidResponses    stored_responses.ImpBidderStoredResp
 	BidderImpReplaceImpID stored_responses.BidderImpReplaceImpID
 	PubID                 string
-<<<<<<< HEAD
-	HookExecutor          hookexecution.HookExecutor
-=======
 	HookExecutor          hookexecution.StageExecutor
->>>>>>> dd7044fd
 }
 
 // BidderRequest holds the bidder specific request and all other
