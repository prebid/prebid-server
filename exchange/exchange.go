--- conflicted
+++ resolved
@@ -21,19 +21,14 @@
 	adapterMap map[string]adapters.Bidder
 }
 
-<<<<<<< HEAD
 // Container to pass out response ext data from the GetAllBids goroutines back into the main thread
 type seatResponseExtra struct {
 	ResponseTimeMillis int
 	Errors []string
 }
 
-func NewExchange(client *http.Client) *Exchange {
-	e := new(Exchange)
-=======
 func NewExchange(client *http.Client) Exchange {
 	e := new(exchange)
->>>>>>> a7c3a144
 
 	e.adapterMap = newAdapterMap(client)
 	e.adapters = make([]string, 0, len(e.adapterMap))
@@ -69,11 +64,7 @@
 }
 
 // This piece sends all the requests to the bidder adapters and gathers the results.
-<<<<<<< HEAD
-func (e *Exchange) GetAllBids(ctx context.Context, liveAdapters []string, cleanRequests map[string]*openrtb.BidRequest, adapterExtra map[string]*seatResponseExtra) map[string]*adapters.PBSOrtbSeatBid {
-=======
-func (e *exchange) GetAllBids(ctx context.Context, liveAdapters []string, cleanRequests map[string]*openrtb.BidRequest) map[string]*adapters.PBSOrtbSeatBid {
->>>>>>> a7c3a144
+func (e *exchange) GetAllBids(ctx context.Context, liveAdapters []string, cleanRequests map[string]*openrtb.BidRequest, adapterExtra map[string]*seatResponseExtra) map[string]*adapters.PBSOrtbSeatBid {
 	// Set up pointers to the bid results
 	adapterBids := map[string]*adapters.PBSOrtbSeatBid{}
 	chBids := make(chan int, len(liveAdapters))
@@ -107,11 +98,7 @@
 }
 
 // This piece takes all the bids supplied by the adapters and crafts an openRTB response to send back to the requester
-<<<<<<< HEAD
-func (e *Exchange) BuildBidResponse(liveAdapters []string, adapterBids map[string]*adapters.PBSOrtbSeatBid, bidRequest *openrtb.BidRequest, adapterExtra map[string]*seatResponseExtra) *openrtb.BidResponse {
-=======
-func (e *exchange) BuildBidResponse(liveAdapters []string, adapterBids map[string]*adapters.PBSOrtbSeatBid, bidRequest *openrtb.BidRequest) *openrtb.BidResponse {
->>>>>>> a7c3a144
+func (e *exchange) BuildBidResponse(liveAdapters []string, adapterBids map[string]*adapters.PBSOrtbSeatBid, bidRequest *openrtb.BidRequest, adapterExtra map[string]*seatResponseExtra) *openrtb.BidResponse {
 	bidResponse := new(openrtb.BidResponse)
 
 	bidResponse.ID = bidRequest.ID
