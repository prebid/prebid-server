--- conflicted
+++ resolved
@@ -184,24 +184,11 @@
 			// Append any bid validation errors to the error list
 			ae.Errors = serr
 			brw.adapterExtra = ae
-<<<<<<< HEAD
 			if bids != nil {
 				for _, bid := range bids.bids {
 					var cpm = float64(bid.bid.Price * 1000)
 					e.me.RecordAdapterPrice(*bidlabels, cpm)
-					e.me.RecordAdapterBidAdm(*bidlabels, bid.bidType, bid.bid.AdM != "")
-=======
-			if len(err) == 0 {
-				if bids == nil || len(bids.bids) == 0 {
-					// Don't want to mark no bids on error topreserve legacy behavior.
-					bidlabels.AdapterStatus = pbsmetrics.AdapterStatusNoBid
-				} else {
-					for _, bid := range bids.bids {
-						var cpm = float64(bid.bid.Price * 1000)
-						e.me.RecordAdapterPrice(*bidlabels, cpm)
-						e.me.RecordAdapterBidReceived(*bidlabels, bid.bidType, bid.bid.AdM != "")
-					}
->>>>>>> a624ae77
+					e.me.RecordAdapterBidReceived(*bidlabels, bid.bidType, bid.bid.AdM != "")
 				}
 			}
 			chBids <- brw
