--- conflicted
+++ resolved
@@ -13,18 +13,6 @@
 
 	"github.com/PubMatic-OpenWrap/prebid-server/stored_requests"
 
-<<<<<<< HEAD
-	"github.com/golang/glog"
-	"github.com/mxmCherry/openrtb"
-	"github.com/PubMatic-OpenWrap/prebid-server/adapters"
-	"github.com/PubMatic-OpenWrap/prebid-server/config"
-	"github.com/PubMatic-OpenWrap/prebid-server/currencies"
-	"github.com/PubMatic-OpenWrap/prebid-server/errortypes"
-	"github.com/PubMatic-OpenWrap/prebid-server/gdpr"
-	"github.com/PubMatic-OpenWrap/prebid-server/openrtb_ext"
-	"github.com/PubMatic-OpenWrap/prebid-server/pbsmetrics"
-	"github.com/PubMatic-OpenWrap/prebid-server/prebid_cache_client"
-=======
 	"github.com/PubMatic-OpenWrap/prebid-server/adapters"
 	"github.com/PubMatic-OpenWrap/prebid-server/config"
 	"github.com/PubMatic-OpenWrap/prebid-server/currencies"
@@ -35,7 +23,6 @@
 	"github.com/PubMatic-OpenWrap/prebid-server/prebid_cache_client"
 	"github.com/golang/glog"
 	"github.com/mxmCherry/openrtb"
->>>>>>> e6b82e94
 )
 
 // Exchange runs Auctions. Implementations must be threadsafe, and will be shared across many goroutines.
@@ -169,8 +156,7 @@
 	// Get currency rates conversions for the auction
 	conversions := e.currencyConverter.Rates()
 
-<<<<<<< HEAD
-	adapterBids, adapterExtra, anyBidsReturned := e.getAllBids(auctionCtx, cleanRequests, aliases, bidAdjustmentFactors, blabels, conversions)
+	adapterBids, adapterExtra, anyBidsReturned := e.getAllBids(auctionCtx, cleanRequests, aliases, bidAdjustmentFactors, blabels, conversions, debug)
 
 	if anyBidsReturned {
 		bidCategory, adapterBids, err := applyCategoryMapping(ctx, requestExt, adapterBids, *categoriesFetcher, targData)
@@ -179,14 +165,6 @@
 		}
 
 		auc := newAuction(adapterBids, len(bidRequest.Imp))
-=======
-	adapterBids, adapterExtra := e.getAllBids(auctionCtx, cleanRequests, aliases, bidAdjustmentFactors, blabels, conversions, debug)
-	bidCategory, adapterBids, err := applyCategoryMapping(requestExt, adapterBids, *categoriesFetcher, targData)
-	auc := newAuction(adapterBids, len(bidRequest.Imp))
-	if err != nil {
-		return nil, fmt.Errorf("Error in category mapping : %s", err.Error())
-	}
->>>>>>> e6b82e94
 
 		if targData != nil {
 			auc.setRoundedPrices(targData.priceGranularity)
@@ -214,11 +192,7 @@
 }
 
 // This piece sends all the requests to the bidder adapters and gathers the results.
-<<<<<<< HEAD
-func (e *exchange) getAllBids(ctx context.Context, cleanRequests map[openrtb_ext.BidderName]*openrtb.BidRequest, aliases map[string]string, bidAdjustments map[string]float64, blabels map[openrtb_ext.BidderName]*pbsmetrics.AdapterLabels, conversions currencies.Conversions) (map[openrtb_ext.BidderName]*pbsOrtbSeatBid, map[openrtb_ext.BidderName]*seatResponseExtra, bool) {
-=======
-func (e *exchange) getAllBids(ctx context.Context, cleanRequests map[openrtb_ext.BidderName]*openrtb.BidRequest, aliases map[string]string, bidAdjustments map[string]float64, blabels map[openrtb_ext.BidderName]*pbsmetrics.AdapterLabels, conversions currencies.Conversions, debug bool) (map[openrtb_ext.BidderName]*pbsOrtbSeatBid, map[openrtb_ext.BidderName]*seatResponseExtra) {
->>>>>>> e6b82e94
+func (e *exchange) getAllBids(ctx context.Context, cleanRequests map[openrtb_ext.BidderName]*openrtb.BidRequest, aliases map[string]string, bidAdjustments map[string]float64, blabels map[openrtb_ext.BidderName]*pbsmetrics.AdapterLabels, conversions currencies.Conversions, debug bool) (map[openrtb_ext.BidderName]*pbsOrtbSeatBid, map[openrtb_ext.BidderName]*seatResponseExtra, bool) {
 	// Set up pointers to the bid results
 	adapterBids := make(map[openrtb_ext.BidderName]*pbsOrtbSeatBid, len(cleanRequests))
 	adapterExtra := make(map[openrtb_ext.BidderName]*seatResponseExtra, len(cleanRequests))
@@ -246,13 +220,9 @@
 			if givenAdjustment, ok := bidAdjustments[string(aName)]; ok {
 				adjustmentFactor = givenAdjustment
 			}
-<<<<<<< HEAD
 			var reqInfo adapters.ExtraRequestInfo
 			reqInfo.PbsEntryPoint = bidlabels.RType
-			bids, err := e.adapterMap[coreBidder].requestBid(ctx, request, aName, adjustmentFactor, conversions, &reqInfo)
-=======
-			bids, err := e.adapterMap[coreBidder].requestBid(ctx, request, aName, adjustmentFactor, conversions, debug)
->>>>>>> e6b82e94
+			bids, err := e.adapterMap[coreBidder].requestBid(ctx, request, aName, adjustmentFactor, conversions, &reqInfo, debug)
 
 			// Add in time reporting
 			elapsed := time.Since(start)
@@ -553,17 +523,11 @@
 	}
 
 	for a, b := range adapterBids {
-<<<<<<< HEAD
-		if b != nil && req.Test == 1 {
-			// Fill debug info
-			bidResponseExt.Debug.HttpCalls[a] = b.httpCalls
-=======
 		if b != nil {
 			if debug {
 				// Fill debug info
 				bidResponseExt.Debug.HttpCalls[a] = b.httpCalls
 			}
->>>>>>> e6b82e94
 		}
 		// Only make an entry for bidder errors if the bidder reported any.
 		if len(adapterExtra[a].Errors) > 0 {
