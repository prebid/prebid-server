package exchange

import (
	"bytes"
	"context"
	"encoding/json"
	"errors"
	"fmt"
	"math/rand"
	"net/url"
	"runtime/debug"
	"sort"
	"strconv"
	"strings"
	"time"

<<<<<<< HEAD
	"github.com/mxmCherry/openrtb/v15/openrtb2"
	"github.com/newrelic/go-agent/v3/newrelic"
	"github.com/prebid/prebid-server/stored_requests"
	"go.opentelemetry.io/otel/trace"

	"github.com/gofrs/uuid"
	"github.com/golang/glog"
=======
>>>>>>> 3fcb43ca
	"github.com/prebid/prebid-server/adapters"
	"github.com/prebid/prebid-server/cache/skanidlist"
	"github.com/prebid/prebid-server/config"
	"github.com/prebid/prebid-server/currency"
	"github.com/prebid/prebid-server/errortypes"
	"github.com/prebid/prebid-server/firstpartydata"
	"github.com/prebid/prebid-server/gdpr"
	"github.com/prebid/prebid-server/metrics"
<<<<<<< HEAD
	nr "github.com/prebid/prebid-server/monitoring/newrelic"
=======
>>>>>>> 3fcb43ca
	"github.com/prebid/prebid-server/openrtb_ext"
	"github.com/prebid/prebid-server/prebid_cache_client"
	"github.com/prebid/prebid-server/stored_requests"
	"github.com/prebid/prebid-server/usersync"
	"github.com/prebid/prebid-server/util/maputil"

	"github.com/buger/jsonparser"
	"github.com/gofrs/uuid"
	"github.com/golang/glog"
	"github.com/mxmCherry/openrtb/v15/openrtb2"
)

<<<<<<< HEAD
type ContextKey string

const DebugContextKey = ContextKey("debugInfo")

=======
>>>>>>> 3fcb43ca
type extCacheInstructions struct {
	cacheBids, cacheVAST, returnCreative bool
}

// Exchange runs Auctions. Implementations must be threadsafe, and will be shared across many goroutines.
type Exchange interface {
	// HoldAuction executes an OpenRTB v2.5 Auction.
	HoldAuction(ctx context.Context, r AuctionRequest, debugLog *DebugLog) (*openrtb2.BidResponse, error)
}

// IdFetcher can find the user's ID for a specific Bidder.
type IdFetcher interface {
<<<<<<< HEAD
	// GetId returns the ID for the bidder. The boolean will be true if the ID exists, and false otherwise.
	GetId(bidder openrtb_ext.BidderName) (string, bool)
	LiveSyncCount() int
=======
	GetUID(key string) (uid string, exists bool, notExpired bool)
	HasAnyLiveSyncs() bool
>>>>>>> 3fcb43ca
}

type exchange struct {
	adapterMap        map[openrtb_ext.BidderName]adaptedBidder
	bidderInfo        config.BidderInfos
<<<<<<< HEAD
	me                metrics.MetricsEngine
	cache             prebid_cache_client.Client
	cacheTime         time.Duration
	gDPR              gdpr.Permissions
=======
	bidderToSyncerKey map[string]string
	me                metrics.MetricsEngine
	cache             prebid_cache_client.Client
	cacheTime         time.Duration
	vendorListFetcher gdpr.VendorListFetcher
>>>>>>> 3fcb43ca
	currencyConverter *currency.RateConverter
	externalURL       string
	gdprDefaultValue  gdpr.Signal
	privacyConfig     config.Privacy
	categoriesFetcher stored_requests.CategoryFetcher
	bidIDGenerator    BidIDGenerator
<<<<<<< HEAD
=======
	gvlVendorIDs      map[openrtb_ext.BidderName]uint16
>>>>>>> 3fcb43ca
}

// Container to pass out response ext data from the GetAllBids goroutines back into the main thread
type seatResponseExtra struct {
	ResponseTimeMillis int
	Errors             []openrtb_ext.ExtBidderMessage
	Warnings           []openrtb_ext.ExtBidderMessage
	// httpCalls is the list of debugging info. It should only be populated if the request.test == 1.
	// This will become response.ext.debug.httpcalls.{bidder} on the final Response.
	HttpCalls []*openrtb_ext.ExtHttpCall
}

type bidResponseWrapper struct {
	adapterBids  *pbsOrtbSeatBid
	adapterExtra *seatResponseExtra
	bidder       openrtb_ext.BidderName
}

type BidIDGenerator interface {
	New() (string, error)
	Enabled() bool
}
<<<<<<< HEAD

type bidIDGenerator struct {
	enabled bool
}

func (big *bidIDGenerator) Enabled() bool {
	return big.enabled
}

func (big *bidIDGenerator) New() (string, error) {
	rawUuid, err := uuid.NewV4()
	return rawUuid.String(), err
}

type deduplicateChanceGenerator interface {
	Generate() bool
}

type randomDeduplicateBidBooleanGenerator struct{}

func (randomDeduplicateBidBooleanGenerator) Generate() bool {
	return rand.Intn(100) < 50
}

func NewExchange(adapters map[openrtb_ext.BidderName]adaptedBidder, cache prebid_cache_client.Client, cfg *config.Configuration, metricsEngine metrics.MetricsEngine, infos config.BidderInfos, gDPR gdpr.Permissions, currencyConverter *currency.RateConverter, categoriesFetcher stored_requests.CategoryFetcher) Exchange {
	gdprDefaultValue := gdpr.SignalYes
	if cfg.GDPR.DefaultValue == "0" {
		gdprDefaultValue = gdpr.SignalNo
	}

	return &exchange{
		adapterMap:        adapters,
		bidderInfo:        infos,
		cache:             cache,
		cacheTime:         time.Duration(cfg.CacheURL.ExpectedTimeMillis) * time.Millisecond,
		categoriesFetcher: categoriesFetcher,
		currencyConverter: currencyConverter,
		externalURL:       cfg.ExternalURL,
		gDPR:              gDPR,
		me:                metricsEngine,
		gdprDefaultValue:  gdprDefaultValue,
		privacyConfig: config.Privacy{
			CCPA: cfg.CCPA,
			GDPR: cfg.GDPR,
			LMT:  cfg.LMT,
		},
		bidIDGenerator: &bidIDGenerator{cfg.GenerateBidID},
	}
}

// AuctionRequest holds the bid request for the auction
// and all other information needed to process that request
type AuctionRequest struct {
	BidRequest                 *openrtb2.BidRequest
	Account                    config.Account
	UserSyncs                  IdFetcher
	RequestType                metrics.RequestType
	StartTime                  time.Time
	Warnings                   []error
	GlobalPrivacyControlHeader string

	// LegacyLabels is included here for temporary compatability with cleanOpenRTBRequests
	// in HoldAuction until we get to factoring it away. Do not use for anything new.
	LegacyLabels metrics.Labels
}

// BidderRequest holds the bidder specific request and all other
// information needed to process that bidder request.
type BidderRequest struct {
	BidRequest     *openrtb2.BidRequest
	BidderName     openrtb_ext.BidderName
	BidderCoreName openrtb_ext.BidderName
	BidderLabels   metrics.AdapterLabels
}

func (e *exchange) HoldAuction(ctx context.Context, r AuctionRequest, debugLog *DebugLog) (*openrtb2.BidResponse, error) {
	var err error
	requestExt, err := extractBidRequestExt(r.BidRequest)
	if err != nil {
		return nil, err
	}

	cacheInstructions := getExtCacheInstructions(requestExt)
	targData := getExtTargetData(requestExt, &cacheInstructions)
	if targData != nil {
		_, targData.cacheHost, targData.cachePath = e.cache.GetExtCacheData()
	}

	if debugLog == nil {
		debugLog = &DebugLog{Enabled: false, DebugEnabledOrOverridden: false}
	}

	requestDebugInfo := getDebugInfo(r.BidRequest, requestExt)

	debugInfo := debugLog.DebugEnabledOrOverridden || (requestDebugInfo && r.Account.DebugAllow)
	debugLog.Enabled = debugLog.DebugEnabledOrOverridden || r.Account.DebugAllow

	if debugInfo {
		ctx = e.makeDebugContext(ctx, debugInfo)
=======

type bidIDGenerator struct {
	enabled bool
}

func (big *bidIDGenerator) Enabled() bool {
	return big.enabled
}

func (big *bidIDGenerator) New() (string, error) {
	rawUuid, err := uuid.NewV4()
	return rawUuid.String(), err
}

type deduplicateChanceGenerator interface {
	Generate() bool
}

type randomDeduplicateBidBooleanGenerator struct{}

func (randomDeduplicateBidBooleanGenerator) Generate() bool {
	return rand.Intn(100) < 50
}

func NewExchange(adapters map[openrtb_ext.BidderName]adaptedBidder, cache prebid_cache_client.Client, cfg *config.Configuration, syncersByBidder map[string]usersync.Syncer, metricsEngine metrics.MetricsEngine, infos config.BidderInfos, vendorListFetcher gdpr.VendorListFetcher, currencyConverter *currency.RateConverter, categoriesFetcher stored_requests.CategoryFetcher) Exchange {
	bidderToSyncerKey := map[string]string{}
	for bidder, syncer := range syncersByBidder {
		bidderToSyncerKey[bidder] = syncer.Key()
	}

	gdprDefaultValue := gdpr.SignalYes
	if cfg.GDPR.DefaultValue == "0" {
		gdprDefaultValue = gdpr.SignalNo
	}

	return &exchange{
		adapterMap:        adapters,
		bidderInfo:        infos,
		bidderToSyncerKey: bidderToSyncerKey,
		cache:             cache,
		cacheTime:         time.Duration(cfg.CacheURL.ExpectedTimeMillis) * time.Millisecond,
		categoriesFetcher: categoriesFetcher,
		currencyConverter: currencyConverter,
		externalURL:       cfg.ExternalURL,
		vendorListFetcher: vendorListFetcher,
		me:                metricsEngine,
		gdprDefaultValue:  gdprDefaultValue,
		privacyConfig: config.Privacy{
			CCPA: cfg.CCPA,
			GDPR: cfg.GDPR,
			LMT:  cfg.LMT,
		},
		bidIDGenerator: &bidIDGenerator{cfg.GenerateBidID},
		gvlVendorIDs:   infos.ToGVLVendorIDMap(),
	}
}

type ImpExtInfo struct {
	EchoVideoAttrs bool
	StoredImp      []byte
}

// AuctionRequest holds the bid request for the auction
// and all other information needed to process that request
type AuctionRequest struct {
	BidRequestWrapper          *openrtb_ext.RequestWrapper
	ResolvedBidRequest         json.RawMessage
	Account                    config.Account
	UserSyncs                  IdFetcher
	RequestType                metrics.RequestType
	StartTime                  time.Time
	Warnings                   []error
	GlobalPrivacyControlHeader string
	ImpExtInfoMap              map[string]ImpExtInfo

	// LegacyLabels is included here for temporary compatibility with cleanOpenRTBRequests
	// in HoldAuction until we get to factoring it away. Do not use for anything new.
	LegacyLabels   metrics.Labels
	FirstPartyData map[openrtb_ext.BidderName]*firstpartydata.ResolvedFirstPartyData
	// map of imp id to stored response
	StoredAuctionResponses map[string]json.RawMessage
	TCF2ConfigBuilder      gdpr.TCF2ConfigBuilder
	GDPRPermissionsBuilder gdpr.PermissionsBuilder
}

// BidderRequest holds the bidder specific request and all other
// information needed to process that bidder request.
type BidderRequest struct {
	BidRequest     *openrtb2.BidRequest
	BidderName     openrtb_ext.BidderName
	BidderCoreName openrtb_ext.BidderName
	BidderLabels   metrics.AdapterLabels
}

func (e *exchange) HoldAuction(ctx context.Context, r AuctionRequest, debugLog *DebugLog) (*openrtb2.BidResponse, error) {
	var errs []error
	// rebuild/resync the request in the request wrapper.
	if err := r.BidRequestWrapper.RebuildRequest(); err != nil {
		return nil, err
	}
	requestExt, err := extractBidRequestExt(r.BidRequestWrapper.BidRequest)
	if err != nil {
		return nil, err
	}

	cacheInstructions := getExtCacheInstructions(requestExt)
	targData := getExtTargetData(requestExt, &cacheInstructions)
	if targData != nil {
		_, targData.cacheHost, targData.cachePath = e.cache.GetExtCacheData()
	}
	responseDebugAllow, accountDebugAllow, debugLog := getDebugInfo(r.BidRequestWrapper.BidRequest, requestExt, r.Account.DebugAllow, debugLog)
	if responseDebugAllow {
		//save incoming request with stored requests (if applicable) to return in debug logs
		resolvedBidReq, err := json.Marshal(r.BidRequestWrapper.BidRequest)
		if err != nil {
			return nil, err
		}
		r.ResolvedBidRequest = resolvedBidReq
	}

	if r.RequestType == metrics.ReqTypeORTB2Web || r.RequestType == metrics.ReqTypeORTB2App {
		//Extract First party data for auction endpoint only
		resolvedFPD, fpdErrors := firstpartydata.ExtractFPDForBidders(r.BidRequestWrapper)
		if len(fpdErrors) > 0 {
			var errMessages []string
			for _, fpdError := range fpdErrors {
				errMessages = append(errMessages, fpdError.Error())
			}
			return nil, &errortypes.BadInput{
				Message: strings.Join(errMessages, ","),
			}
		}
		r.FirstPartyData = resolvedFPD
		if len(resolvedFPD) > 0 {
			// rebuild/resync the request in the request wrapper.
			// it needs to be here to update ReqWrapper and requestExt because req.ext was modified after FPD extraction
			if err := r.BidRequestWrapper.RebuildRequest(); err != nil {
				return nil, err
			}
			requestExt, err = extractBidRequestExt(r.BidRequestWrapper.BidRequest)
			if err != nil {
				return nil, err
			}
		}
>>>>>>> 3fcb43ca
	}

	bidAdjustmentFactors := getExtBidAdjustmentFactors(requestExt)

<<<<<<< HEAD
	recordImpMetrics(r.BidRequest, e.me)

	// Make our best guess if GDPR applies
	gdprDefaultValue := e.parseGDPRDefaultValue(r.BidRequest)

	// Slice of BidRequests, each a copy of the original cleaned to only contain bidder data for the named bidder
	bidderRequests, privacyLabels, errs := cleanOpenRTBRequests(ctx, r, requestExt, e.gDPR, e.me, gdprDefaultValue, e.privacyConfig, &r.Account)

	e.me.RecordRequestPrivacy(privacyLabels)

	// List of bidders we have requests for.
	liveAdapters := listBiddersWithRequests(bidderRequests)

=======
	recordImpMetrics(r.BidRequestWrapper.BidRequest, e.me)

	// Make our best guess if GDPR applies
	gdprDefaultValue := e.parseGDPRDefaultValue(r.BidRequestWrapper.BidRequest)

	// Slice of BidRequests, each a copy of the original cleaned to only contain bidder data for the named bidder
	tcf2Cfg := r.TCF2ConfigBuilder(e.privacyConfig.GDPR.TCF2, r.Account.GDPR)
	gdprPerms := r.GDPRPermissionsBuilder(e.privacyConfig.GDPR, tcf2Cfg, e.gvlVendorIDs, e.vendorListFetcher)
	bidderRequests, privacyLabels, errs := cleanOpenRTBRequests(ctx, r, requestExt, e.bidderToSyncerKey, e.me, gdprDefaultValue, gdprPerms, e.privacyConfig, tcf2Cfg)

	e.me.RecordRequestPrivacy(privacyLabels)

>>>>>>> 3fcb43ca
	// If we need to cache bids, then it will take some time to call prebid cache.
	// We should reduce the amount of time the bidders have, to compensate.
	auctionCtx, cancel := e.makeAuctionContext(ctx, cacheInstructions.cacheBids)
	defer cancel()

	// Get currency rates conversions for the auction
	conversions := e.getAuctionCurrencyRates(requestExt.Prebid.CurrencyConversions)

<<<<<<< HEAD
	adapterBids, adapterExtra, anyBidsReturned := e.getAllBids(auctionCtx, bidderRequests, bidAdjustmentFactors, conversions, r.Account.DebugAllow, r.GlobalPrivacyControlHeader, debugLog.DebugOverride)

=======
	var adapterBids map[openrtb_ext.BidderName]*pbsOrtbSeatBid
	var adapterExtra map[openrtb_ext.BidderName]*seatResponseExtra
	var anyBidsReturned bool

	// List of bidders we have requests for.
	var liveAdapters []openrtb_ext.BidderName

	if len(r.StoredAuctionResponses) > 0 {
		adapterBids, liveAdapters, err = buildStoredAuctionResponse(r.StoredAuctionResponses)
		if err != nil {
			return nil, err
		}
		anyBidsReturned = true

	} else {
		// List of bidders we have requests for.
		liveAdapters = listBiddersWithRequests(bidderRequests)
		adapterBids, adapterExtra, anyBidsReturned = e.getAllBids(auctionCtx, bidderRequests, bidAdjustmentFactors, conversions, accountDebugAllow, r.GlobalPrivacyControlHeader, debugLog.DebugOverride)
	}

>>>>>>> 3fcb43ca
	var auc *auction
	var cacheErrs []error
	var bidResponseExt *openrtb_ext.ExtBidResponse
	if anyBidsReturned {

		var bidCategory map[string]string
		//If includebrandcategory is present in ext then CE feature is on.
		if requestExt.Prebid.Targeting != nil && requestExt.Prebid.Targeting.IncludeBrandCategory != nil {
			var rejections []string
			bidCategory, adapterBids, rejections, err = applyCategoryMapping(ctx, requestExt, adapterBids, e.categoriesFetcher, targData, &randomDeduplicateBidBooleanGenerator{})
			if err != nil {
				nr.NoticeError(ctx, fmt.Errorf("Error in category mapping : %s", err.Error()))
				return nil, fmt.Errorf("Error in category mapping : %s", err.Error())
			}
			for _, message := range rejections {
				errs = append(errs, errors.New(message))
			}
		}

		if e.bidIDGenerator.Enabled() {
			for _, seatBid := range adapterBids {
				for _, pbsBid := range seatBid.bids {
					pbsBid.generatedBidID, err = e.bidIDGenerator.New()
					if err != nil {
						errs = append(errs, errors.New("Error generating bid.ext.prebid.bidid"))
					}
				}
			}
		}

		evTracking := getEventTracking(&requestExt.Prebid, r.StartTime, &r.Account, e.bidderInfo, e.externalURL)
		adapterBids = evTracking.modifyBidsForEvents(adapterBids)

		if targData != nil {
			// A non-nil auction is only needed if targeting is active. (It is used below this block to extract cache keys)
<<<<<<< HEAD
			auc = newAuction(adapterBids, len(r.BidRequest.Imp), targData.preferDeals)
			auc.setRoundedPrices(targData.priceGranularity)

			if requestExt.Prebid.SupportDeals {
				dealErrs := applyDealSupport(r.BidRequest, auc, bidCategory)
				errs = append(errs, dealErrs...)
			}

			bidResponseExt = e.makeExtBidResponse(adapterBids, adapterExtra, r, debugInfo, errs)
=======
			auc = newAuction(adapterBids, len(r.BidRequestWrapper.BidRequest.Imp), targData.preferDeals)
			auc.setRoundedPrices(targData.priceGranularity)

			if requestExt.Prebid.SupportDeals {
				dealErrs := applyDealSupport(r.BidRequestWrapper.BidRequest, auc, bidCategory)
				errs = append(errs, dealErrs...)
			}

			bidResponseExt = e.makeExtBidResponse(adapterBids, adapterExtra, r, responseDebugAllow, errs)
>>>>>>> 3fcb43ca
			if debugLog.DebugEnabledOrOverridden {
				if bidRespExtBytes, err := json.Marshal(bidResponseExt); err == nil {
					debugLog.Data.Response = string(bidRespExtBytes)
				} else {
					debugLog.Data.Response = "Unable to marshal response ext for debugging"
					errs = append(errs, err)
				}
			}

<<<<<<< HEAD
			cacheErrs = auc.doCache(ctx, e.cache, targData, evTracking, r.BidRequest, 60, &r.Account.CacheTTL, bidCategory, debugLog)
=======
			cacheErrs = auc.doCache(ctx, e.cache, targData, evTracking, r.BidRequestWrapper.BidRequest, 60, &r.Account.CacheTTL, bidCategory, debugLog)
>>>>>>> 3fcb43ca
			if len(cacheErrs) > 0 {
				errs = append(errs, cacheErrs...)
			}

<<<<<<< HEAD
			targData.setTargeting(auc, r.BidRequest.App != nil, bidCategory)

		}
		bidResponseExt = e.makeExtBidResponse(adapterBids, adapterExtra, r, debugInfo, errs)
	} else {
		bidResponseExt = e.makeExtBidResponse(adapterBids, adapterExtra, r, debugInfo, errs)
=======
			targData.setTargeting(auc, r.BidRequestWrapper.BidRequest.App != nil, bidCategory, r.Account.TruncateTargetAttribute)

		}
		bidResponseExt = e.makeExtBidResponse(adapterBids, adapterExtra, r, responseDebugAllow, errs)
	} else {
		bidResponseExt = e.makeExtBidResponse(adapterBids, adapterExtra, r, responseDebugAllow, errs)
>>>>>>> 3fcb43ca

		if debugLog.DebugEnabledOrOverridden {

			if bidRespExtBytes, err := json.Marshal(bidResponseExt); err == nil {
				debugLog.Data.Response = string(bidRespExtBytes)
			} else {
				debugLog.Data.Response = "Unable to marshal response ext for debugging"
				errs = append(errs, err)
			}
		}
	}

<<<<<<< HEAD
	if !r.Account.DebugAllow && requestDebugInfo && !debugLog.DebugOverride {
=======
	if !accountDebugAllow && !debugLog.DebugOverride {
>>>>>>> 3fcb43ca
		accountDebugDisabledWarning := openrtb_ext.ExtBidderMessage{
			Code:    errortypes.AccountLevelDebugDisabledWarningCode,
			Message: "debug turned off for account",
		}
		bidResponseExt.Warnings[openrtb_ext.BidderReservedGeneral] = append(bidResponseExt.Warnings[openrtb_ext.BidderReservedGeneral], accountDebugDisabledWarning)
	}

	for _, warning := range r.Warnings {
		generalWarning := openrtb_ext.ExtBidderMessage{
			Code:    errortypes.ReadCode(warning),
			Message: warning.Error(),
		}
		bidResponseExt.Warnings[openrtb_ext.BidderReservedGeneral] = append(bidResponseExt.Warnings[openrtb_ext.BidderReservedGeneral], generalWarning)
	}

	// Build the response
<<<<<<< HEAD
	return e.buildBidResponse(ctx, liveAdapters, adapterBids, r.BidRequest, adapterExtra, auc, bidResponseExt, cacheInstructions.returnCreative, errs)
=======
	return e.buildBidResponse(ctx, liveAdapters, adapterBids, r.BidRequestWrapper.BidRequest, adapterExtra, auc, bidResponseExt, cacheInstructions.returnCreative, r.ImpExtInfoMap, errs)
>>>>>>> 3fcb43ca
}

func (e *exchange) parseGDPRDefaultValue(bidRequest *openrtb2.BidRequest) gdpr.Signal {
	gdprDefaultValue := e.gdprDefaultValue
	var geo *openrtb2.Geo = nil
<<<<<<< HEAD

	if bidRequest.User != nil && bidRequest.User.Geo != nil {
		geo = bidRequest.User.Geo
	} else if bidRequest.Device != nil && bidRequest.Device.Geo != nil {
		geo = bidRequest.Device.Geo
	}
	if geo != nil {
		// If we have a country set, and it is on the list, we assume GDPR applies if not set on the request.
		// Otherwise we assume it does not apply as long as it appears "valid" (is 3 characters long).
		if _, found := e.privacyConfig.GDPR.EEACountriesMap[strings.ToUpper(geo.Country)]; found {
			gdprDefaultValue = gdpr.SignalYes
		} else if len(geo.Country) == 3 {
			// The country field is formatted properly as a three character country code
			gdprDefaultValue = gdpr.SignalNo
		}
	}

=======

	if bidRequest.User != nil && bidRequest.User.Geo != nil {
		geo = bidRequest.User.Geo
	} else if bidRequest.Device != nil && bidRequest.Device.Geo != nil {
		geo = bidRequest.Device.Geo
	}
	if geo != nil {
		// If we have a country set, and it is on the list, we assume GDPR applies if not set on the request.
		// Otherwise we assume it does not apply as long as it appears "valid" (is 3 characters long).
		if _, found := e.privacyConfig.GDPR.EEACountriesMap[strings.ToUpper(geo.Country)]; found {
			gdprDefaultValue = gdpr.SignalYes
		} else if len(geo.Country) == 3 {
			// The country field is formatted properly as a three character country code
			gdprDefaultValue = gdpr.SignalNo
		}
	}

>>>>>>> 3fcb43ca
	return gdprDefaultValue
}

func recordImpMetrics(bidRequest *openrtb2.BidRequest, metricsEngine metrics.MetricsEngine) {
	for _, impInRequest := range bidRequest.Imp {
		var impLabels metrics.ImpLabels = metrics.ImpLabels{
			BannerImps: impInRequest.Banner != nil,
			VideoImps:  impInRequest.Video != nil,
			AudioImps:  impInRequest.Audio != nil,
			NativeImps: impInRequest.Native != nil,
		}
		metricsEngine.RecordImps(impLabels)
	}
}

// applyDealSupport updates targeting keys with deal prefixes if minimum deal tier exceeded
func applyDealSupport(bidRequest *openrtb2.BidRequest, auc *auction, bidCategory map[string]string) []error {
	errs := []error{}
	impDealMap := getDealTiers(bidRequest)

	for impID, topBidsPerImp := range auc.winningBidsByBidder {
		impDeal := impDealMap[impID]
		for bidder, topBidPerBidder := range topBidsPerImp {
			if topBidPerBidder.dealPriority > 0 {
				if validateDealTier(impDeal[bidder]) {
					updateHbPbCatDur(topBidPerBidder, impDeal[bidder], bidCategory)
				} else {
					errs = append(errs, fmt.Errorf("dealTier configuration invalid for bidder '%s', imp ID '%s'", string(bidder), impID))
				}
			}
		}
	}

	return errs
}

// getDealTiers creates map of impression to bidder deal tier configuration
func getDealTiers(bidRequest *openrtb2.BidRequest) map[string]openrtb_ext.DealTierBidderMap {
	impDealMap := make(map[string]openrtb_ext.DealTierBidderMap)

	for _, imp := range bidRequest.Imp {
		dealTierBidderMap, err := openrtb_ext.ReadDealTiersFromImp(imp)
		if err != nil {
			continue
		}
		impDealMap[imp.ID] = dealTierBidderMap
	}

	return impDealMap
}

func validateDealTier(dealTier openrtb_ext.DealTier) bool {
	return len(dealTier.Prefix) > 0 && dealTier.MinDealTier > 0
}

func updateHbPbCatDur(bid *pbsOrtbBid, dealTier openrtb_ext.DealTier, bidCategory map[string]string) {
	if bid.dealPriority >= dealTier.MinDealTier {
		prefixTier := fmt.Sprintf("%s%d_", dealTier.Prefix, bid.dealPriority)
		bid.dealTierSatisfied = true

		if oldCatDur, ok := bidCategory[bid.bid.ID]; ok {
			oldCatDurSplit := strings.SplitAfterN(oldCatDur, "_", 2)
			oldCatDurSplit[0] = prefixTier

			newCatDur := strings.Join(oldCatDurSplit, "")
			bidCategory[bid.bid.ID] = newCatDur
		}
	}
}

func (e *exchange) makeDebugContext(ctx context.Context, debugInfo bool) (debugCtx context.Context) {
	debugCtx = context.WithValue(ctx, DebugContextKey, debugInfo)
	return
}

func (e *exchange) makeAuctionContext(ctx context.Context, needsCache bool) (auctionCtx context.Context, cancel context.CancelFunc) {
	auctionCtx = ctx
	cancel = func() {}
	if needsCache {
		if deadline, ok := ctx.Deadline(); ok {
			auctionCtx, cancel = context.WithDeadline(ctx, deadline.Add(-e.cacheTime))
		}
	}
	return
}

// This piece sends all the requests to the bidder adapters and gathers the results.
func (e *exchange) getAllBids(
	ctx context.Context,
	bidderRequests []BidderRequest,
	bidAdjustments map[string]float64,
	conversions currency.Conversions,
	accountDebugAllowed bool,
	globalPrivacyControlHeader string,
	headerDebugAllowed bool) (
	map[openrtb_ext.BidderName]*pbsOrtbSeatBid,
	map[openrtb_ext.BidderName]*seatResponseExtra, bool) {
	// Set up pointers to the bid results
	adapterBids := make(map[openrtb_ext.BidderName]*pbsOrtbSeatBid, len(bidderRequests))
	adapterExtra := make(map[openrtb_ext.BidderName]*seatResponseExtra, len(bidderRequests))
	chBids := make(chan *bidResponseWrapper, len(bidderRequests))
	bidsFound := false

	for _, bidder := range bidderRequests {
<<<<<<< HEAD
		txn := newrelic.FromContext(ctx)

		// Here we actually call the adapters and collect the bids.
		bidderRunner := e.recoverSafely(bidderRequests, func(ctx context.Context, txn *newrelic.Transaction, bidderRequest BidderRequest, conversions currency.Conversions) {

			ctx = newrelic.NewContext(ctx, txn)
			ctx, span := trace.SpanFromContext(ctx).Tracer().Start(ctx, string(bidderRequest.BidderName))
			defer span.End()

			skanidlist.Update(ctx, e.adapterMap[bidderRequest.BidderCoreName].client(), bidderRequest.BidderCoreName)

=======
		// Here we actually call the adapters and collect the bids.
		bidderRunner := e.recoverSafely(bidderRequests, func(bidderRequest BidderRequest, conversions currency.Conversions) {
>>>>>>> 3fcb43ca
			// Passing in aName so a doesn't change out from under the go routine
			if bidderRequest.BidderLabels.Adapter == "" {
				glog.Errorf("Exchange: bidlables for %s (%s) missing adapter string", bidderRequest.BidderName, bidderRequest.BidderCoreName)
				bidderRequest.BidderLabels.Adapter = bidderRequest.BidderCoreName
			}
			brw := new(bidResponseWrapper)
			brw.bidder = bidderRequest.BidderName
			// Defer basic metrics to insure we capture them after all the values have been set
			defer func() {
				e.me.RecordAdapterRequest(bidderRequest.BidderLabels)
			}()
			start := time.Now()

			adjustmentFactor := 1.0
			if givenAdjustment, ok := bidAdjustments[string(bidderRequest.BidderName)]; ok {
				adjustmentFactor = givenAdjustment
			}
<<<<<<< HEAD
			var reqInfo adapters.ExtraRequestInfo
			reqInfo.PbsEntryPoint = bidderRequest.BidderLabels.RType
			reqInfo.GlobalPrivacyControlHeader = globalPrivacyControlHeader
=======
			reqInfo := adapters.NewExtraRequestInfo(conversions)
			reqInfo.PbsEntryPoint = bidderRequest.BidderLabels.RType
			reqInfo.GlobalPrivacyControlHeader = globalPrivacyControlHeader

>>>>>>> 3fcb43ca
			bids, err := e.adapterMap[bidderRequest.BidderCoreName].requestBid(ctx, bidderRequest.BidRequest, bidderRequest.BidderName, adjustmentFactor, conversions, &reqInfo, accountDebugAllowed, headerDebugAllowed)

			// Add in time reporting
			elapsed := time.Since(start)
			brw.adapterBids = bids
			// Structure to record extra tracking data generated during bidding
			ae := new(seatResponseExtra)
			ae.ResponseTimeMillis = int(elapsed / time.Millisecond)
			if bids != nil {
				ae.HttpCalls = bids.httpCalls
			}

			// Timing statistics
			e.me.RecordAdapterTime(bidderRequest.BidderLabels, time.Since(start))
			bidderRequest.BidderLabels.AdapterBids = bidsToMetric(brw.adapterBids)
			bidderRequest.BidderLabels.AdapterErrors = errorsToMetric(err)
			// Append any bid validation errors to the error list
			ae.Errors = errsToBidderErrors(err)
			ae.Warnings = errsToBidderWarnings(err)
			brw.adapterExtra = ae
			if bids != nil {
				for _, bid := range bids.bids {
					var cpm = float64(bid.bid.Price * 1000)
					e.me.RecordAdapterPrice(bidderRequest.BidderLabels, cpm)
					e.me.RecordAdapterBidReceived(bidderRequest.BidderLabels, bid.bidType, bid.bid.AdM != "")
				}
			}
			chBids <- brw
		}, chBids)
<<<<<<< HEAD
		go bidderRunner(ctx, txn.NewGoroutine(), bidder, conversions)
=======
		go bidderRunner(bidder, conversions)
>>>>>>> 3fcb43ca
	}
	// Wait for the bidders to do their thing
	for i := 0; i < len(bidderRequests); i++ {
		brw := <-chBids

		//if bidder returned no bids back - remove bidder from further processing
		if brw.adapterBids != nil && len(brw.adapterBids.bids) != 0 {
			adapterBids[brw.bidder] = brw.adapterBids
		}
		//but we need to add all bidders data to adapterExtra to have metrics and other metadata
		adapterExtra[brw.bidder] = brw.adapterExtra

		if !bidsFound && adapterBids[brw.bidder] != nil && len(adapterBids[brw.bidder].bids) > 0 {
			bidsFound = true
		}
	}

	return adapterBids, adapterExtra, bidsFound
}

func (e *exchange) recoverSafely(bidderRequests []BidderRequest,
<<<<<<< HEAD
	inner func(context.Context, *newrelic.Transaction, BidderRequest, currency.Conversions),
	chBids chan *bidResponseWrapper) func(context.Context, *newrelic.Transaction, BidderRequest, currency.Conversions) {
	return func(ctx context.Context, txn *newrelic.Transaction, bidderRequest BidderRequest, conversions currency.Conversions) {
=======
	inner func(BidderRequest, currency.Conversions),
	chBids chan *bidResponseWrapper) func(BidderRequest, currency.Conversions) {
	return func(bidderRequest BidderRequest, conversions currency.Conversions) {
>>>>>>> 3fcb43ca
		defer func() {
			if r := recover(); r != nil {

				allBidders := ""
				sb := strings.Builder{}
				for _, bidder := range bidderRequests {
					sb.WriteString(bidder.BidderName.String())
					sb.WriteString(",")
				}
				if sb.Len() > 0 {
					allBidders = sb.String()[:sb.Len()-1]
				}

<<<<<<< HEAD
				nr.NoticeError(ctx, fmt.Errorf("OpenRTB auction recovered panic from Bidder %s: %v. "+
					"Account id: %s, All Bidders: %s, Stack trace is: %v",
					bidderRequest.BidderCoreName, r, bidderRequest.BidderLabels.PubID, allBidders, string(debug.Stack())))

=======
>>>>>>> 3fcb43ca
				glog.Errorf("OpenRTB auction recovered panic from Bidder %s: %v. "+
					"Account id: %s, All Bidders: %s, Stack trace is: %v",
					bidderRequest.BidderCoreName, r, bidderRequest.BidderLabels.PubID, allBidders, string(debug.Stack()))
				e.me.RecordAdapterPanic(bidderRequest.BidderLabels)
				// Let the master request know that there is no data here
				brw := new(bidResponseWrapper)
				brw.adapterExtra = new(seatResponseExtra)
				chBids <- brw
			}
		}()
<<<<<<< HEAD
		inner(ctx, txn, bidderRequest, conversions)
=======
		inner(bidderRequest, conversions)
>>>>>>> 3fcb43ca
	}
}

func bidsToMetric(bids *pbsOrtbSeatBid) metrics.AdapterBid {
	if bids == nil || len(bids.bids) == 0 {
		return metrics.AdapterBidNone
	}
	return metrics.AdapterBidPresent
}

func errorsToMetric(errs []error) map[metrics.AdapterError]struct{} {
	if len(errs) == 0 {
		return nil
	}
	ret := make(map[metrics.AdapterError]struct{}, len(errs))
	var s struct{}
	for _, err := range errs {
		switch errortypes.ReadCode(err) {
		case errortypes.TimeoutErrorCode:
			ret[metrics.AdapterErrorTimeout] = s
		case errortypes.BadInputErrorCode:
			ret[metrics.AdapterErrorBadInput] = s
		case errortypes.BadServerResponseErrorCode:
			ret[metrics.AdapterErrorBadServerResponse] = s
		case errortypes.FailedToRequestBidsErrorCode:
			ret[metrics.AdapterErrorFailedToRequestBids] = s
		default:
			ret[metrics.AdapterErrorUnknown] = s
		}
	}
	return ret
}

func errsToBidderErrors(errs []error) []openrtb_ext.ExtBidderMessage {
	sErr := make([]openrtb_ext.ExtBidderMessage, 0)
	for _, err := range errortypes.FatalOnly(errs) {
		newErr := openrtb_ext.ExtBidderMessage{
			Code:    errortypes.ReadCode(err),
			Message: err.Error(),
		}
		sErr = append(sErr, newErr)
	}

	return sErr
}

func errsToBidderWarnings(errs []error) []openrtb_ext.ExtBidderMessage {
	sWarn := make([]openrtb_ext.ExtBidderMessage, 0)
	for _, warn := range errortypes.WarningOnly(errs) {
		newErr := openrtb_ext.ExtBidderMessage{
			Code:    errortypes.ReadCode(warn),
			Message: warn.Error(),
		}
		sWarn = append(sWarn, newErr)
	}
	return sWarn
}

// This piece takes all the bids supplied by the adapters and crafts an openRTB response to send back to the requester
<<<<<<< HEAD
func (e *exchange) buildBidResponse(ctx context.Context, liveAdapters []openrtb_ext.BidderName, adapterBids map[openrtb_ext.BidderName]*pbsOrtbSeatBid, bidRequest *openrtb2.BidRequest, adapterExtra map[openrtb_ext.BidderName]*seatResponseExtra, auc *auction, bidResponseExt *openrtb_ext.ExtBidResponse, returnCreative bool, errList []error) (*openrtb2.BidResponse, error) {
=======
func (e *exchange) buildBidResponse(ctx context.Context, liveAdapters []openrtb_ext.BidderName, adapterBids map[openrtb_ext.BidderName]*pbsOrtbSeatBid, bidRequest *openrtb2.BidRequest, adapterExtra map[openrtb_ext.BidderName]*seatResponseExtra, auc *auction, bidResponseExt *openrtb_ext.ExtBidResponse, returnCreative bool, impExtInfoMap map[string]ImpExtInfo, errList []error) (*openrtb2.BidResponse, error) {
>>>>>>> 3fcb43ca
	bidResponse := new(openrtb2.BidResponse)
	var err error

	bidResponse.ID = bidRequest.ID
	if len(liveAdapters) == 0 {
		// signal "Invalid Request" if no valid bidders.
		bidResponse.NBR = openrtb2.NoBidReasonCode.Ptr(openrtb2.NoBidReasonCodeInvalidRequest)
	}

	// Create the SeatBids. We use a zero sized slice so that we can append non-zero seat bids, and not include seatBid
	// objects for seatBids without any bids. Preallocate the max possible size to avoid reallocating the array as we go.
	seatBids := make([]openrtb2.SeatBid, 0, len(liveAdapters))
	for _, a := range liveAdapters {
		//while processing every single bib, do we need to handle categories here?
		if adapterBids[a] != nil && len(adapterBids[a].bids) > 0 {
<<<<<<< HEAD
			sb := e.makeSeatBid(adapterBids[a], a, adapterExtra, auc, returnCreative)
=======
			sb := e.makeSeatBid(adapterBids[a], a, adapterExtra, auc, returnCreative, impExtInfoMap)
>>>>>>> 3fcb43ca
			seatBids = append(seatBids, *sb)
			bidResponse.Cur = adapterBids[a].currency
		}
	}

	bidResponse.SeatBid = seatBids

	bidResponse.Ext, err = encodeBidResponseExt(bidResponseExt)

<<<<<<< HEAD
	if err != nil {
		nr.NoticeError(ctx, fmt.Errorf("Error in bidResponseExt encoding : %s", err.Error()))
	}

=======
>>>>>>> 3fcb43ca
	return bidResponse, err
}

func encodeBidResponseExt(bidResponseExt *openrtb_ext.ExtBidResponse) ([]byte, error) {
	buffer := &bytes.Buffer{}
	enc := json.NewEncoder(buffer)

	enc.SetEscapeHTML(false)
	err := enc.Encode(bidResponseExt)

	return buffer.Bytes(), err
}

func applyCategoryMapping(ctx context.Context, requestExt *openrtb_ext.ExtRequest, seatBids map[openrtb_ext.BidderName]*pbsOrtbSeatBid, categoriesFetcher stored_requests.CategoryFetcher, targData *targetData, booleanGenerator deduplicateChanceGenerator) (map[string]string, map[openrtb_ext.BidderName]*pbsOrtbSeatBid, []string, error) {
	res := make(map[string]string)

	type bidDedupe struct {
		bidderName openrtb_ext.BidderName
		bidIndex   int
		bidID      string
		bidPrice   string
	}

	dedupe := make(map[string]bidDedupe)

	// applyCategoryMapping doesn't get called unless
	// requestExt.Prebid.Targeting != nil && requestExt.Prebid.Targeting.IncludeBrandCategory != nil
	brandCatExt := requestExt.Prebid.Targeting.IncludeBrandCategory

	//If ext.prebid.targeting.includebrandcategory is present in ext then competitive exclusion feature is on.
	var includeBrandCategory = brandCatExt != nil //if not present - category will no be appended
	appendBidderNames := requestExt.Prebid.Targeting.AppendBidderNames

	var primaryAdServer string
	var publisher string
	var err error
	var rejections []string
	var translateCategories = true

	if includeBrandCategory && brandCatExt.WithCategory {
		if brandCatExt.TranslateCategories != nil {
			translateCategories = *brandCatExt.TranslateCategories
		}
		//if translateCategories is set to false, ignore checking primaryAdServer and publisher
		if translateCategories {
			//if ext.prebid.targeting.includebrandcategory present but primaryadserver/publisher not present then error out the request right away.
			primaryAdServer, err = getPrimaryAdServer(brandCatExt.PrimaryAdServer) //1-Freewheel 2-DFP
			if err != nil {
				return res, seatBids, rejections, err
			}
			publisher = brandCatExt.Publisher
		}
	}

	seatBidsToRemove := make([]openrtb_ext.BidderName, 0)

	for bidderName, seatBid := range seatBids {
		bidsToRemove := make([]int, 0)
		for bidInd := range seatBid.bids {
			bid := seatBid.bids[bidInd]
			bidID := bid.bid.ID
			var duration int
			var category string
			var pb string

			if bid.bidVideo != nil {
				duration = bid.bidVideo.Duration
				category = bid.bidVideo.PrimaryCategory
			}
			if brandCatExt.WithCategory && category == "" {
				bidIabCat := bid.bid.Cat
				if len(bidIabCat) != 1 {
					//TODO: add metrics
					//on receiving bids from adapters if no unique IAB category is returned  or if no ad server category is returned discard the bid
					bidsToRemove = append(bidsToRemove, bidInd)
					rejections = updateRejections(rejections, bidID, "Bid did not contain a category")
					continue
				}
				if translateCategories {
					//if unique IAB category is present then translate it to the adserver category based on mapping file
					category, err = categoriesFetcher.FetchCategories(ctx, primaryAdServer, publisher, bidIabCat[0])
					if err != nil || category == "" {
						//TODO: add metrics
						//if mapping required but no mapping file is found then discard the bid
						bidsToRemove = append(bidsToRemove, bidInd)
						reason := fmt.Sprintf("Category mapping file for primary ad server: '%s', publisher: '%s' not found", primaryAdServer, publisher)
						rejections = updateRejections(rejections, bidID, reason)
						continue
					}
				} else {
					//category translation is disabled, continue with IAB category
					category = bidIabCat[0]
				}
			}

			// TODO: consider should we remove bids with zero duration here?

			pb = GetPriceBucket(bid.bid.Price, targData.priceGranularity)

			newDur := duration
			if len(requestExt.Prebid.Targeting.DurationRangeSec) > 0 {
				durationRange := requestExt.Prebid.Targeting.DurationRangeSec
				sort.Ints(durationRange)
				//if the bid is above the range of the listed durations (and outside the buffer), reject the bid
				if duration > durationRange[len(durationRange)-1] {
					bidsToRemove = append(bidsToRemove, bidInd)
					rejections = updateRejections(rejections, bidID, "Bid duration exceeds maximum allowed")
					continue
				}
				for _, dur := range durationRange {
					if duration <= dur {
						newDur = dur
						break
					}
				}
			}

			var categoryDuration string
			var dupeKey string
			if brandCatExt.WithCategory {
				categoryDuration = fmt.Sprintf("%s_%s_%ds", pb, category, newDur)
				dupeKey = category
			} else {
				categoryDuration = fmt.Sprintf("%s_%ds", pb, newDur)
				dupeKey = categoryDuration
			}

			if appendBidderNames {
				categoryDuration = fmt.Sprintf("%s_%s", categoryDuration, bidderName.String())
			}

			if dupe, ok := dedupe[dupeKey]; ok {

				dupeBidPrice, err := strconv.ParseFloat(dupe.bidPrice, 64)
				if err != nil {
					dupeBidPrice = 0
				}
				currBidPrice, err := strconv.ParseFloat(pb, 64)
				if err != nil {
					currBidPrice = 0
				}
				if dupeBidPrice == currBidPrice {
					if booleanGenerator.Generate() {
						dupeBidPrice = -1
					} else {
						currBidPrice = -1
					}
				}

				if dupeBidPrice < currBidPrice {
					if dupe.bidderName == bidderName {
						// An older bid from the current bidder
						bidsToRemove = append(bidsToRemove, dupe.bidIndex)
						rejections = updateRejections(rejections, dupe.bidID, "Bid was deduplicated")
					} else {
						// An older bid from a different seatBid we've already finished with
						oldSeatBid := (seatBids)[dupe.bidderName]
						rejections = updateRejections(rejections, dupe.bidID, "Bid was deduplicated")
						if len(oldSeatBid.bids) == 1 {
							seatBidsToRemove = append(seatBidsToRemove, dupe.bidderName)
						} else {
							// This is a very rare, but still possible case where bid needs to be removed from already processed bidder
							// This happens when current processing bidder has a bid that has same deduplication key as a bid from already processed bidder
							// and already processed bid was selected to be removed
							// See example of input data in unit test `TestCategoryMappingTwoBiddersManyBidsEachNoCategorySamePrice`
							// Need to remove bid by name, not index in this case
							removeBidById(oldSeatBid, dupe.bidID)
						}
					}
					delete(res, dupe.bidID)
				} else {
					// Remove this bid
					bidsToRemove = append(bidsToRemove, bidInd)
					rejections = updateRejections(rejections, bidID, "Bid was deduplicated")
					continue
				}
			}
			res[bidID] = categoryDuration
			dedupe[dupeKey] = bidDedupe{bidderName: bidderName, bidIndex: bidInd, bidID: bidID, bidPrice: pb}
		}

		if len(bidsToRemove) > 0 {
			sort.Ints(bidsToRemove)
			if len(bidsToRemove) == len(seatBid.bids) {
				//if all bids are invalid - remove entire seat bid
				seatBidsToRemove = append(seatBidsToRemove, bidderName)
			} else {
				bids := seatBid.bids
				for i := len(bidsToRemove) - 1; i >= 0; i-- {
					remInd := bidsToRemove[i]
					bids = append(bids[:remInd], bids[remInd+1:]...)
				}
				seatBid.bids = bids
			}
		}

	}
	for _, seatBidInd := range seatBidsToRemove {
		seatBids[seatBidInd].bids = nil
	}

	return res, seatBids, rejections, nil
}

func removeBidById(seatBid *pbsOrtbSeatBid, bidID string) {
	//Find index of bid to remove
	dupeBidIndex := -1
	for i, bid := range seatBid.bids {
		if bid.bid.ID == bidID {
			dupeBidIndex = i
			break
		}
	}
	if dupeBidIndex != -1 {
		if dupeBidIndex < len(seatBid.bids)-1 {
			seatBid.bids = append(seatBid.bids[:dupeBidIndex], seatBid.bids[dupeBidIndex+1:]...)
		} else if dupeBidIndex == len(seatBid.bids)-1 {
			seatBid.bids = seatBid.bids[:len(seatBid.bids)-1]
		}
	}
}

func updateRejections(rejections []string, bidID string, reason string) []string {
	message := fmt.Sprintf("bid rejected [bid ID: %s] reason: %s", bidID, reason)
	return append(rejections, message)
}

func getPrimaryAdServer(adServerId int) (string, error) {
	switch adServerId {
	case 1:
		return "freewheel", nil
	case 2:
		return "dfp", nil
	default:
		return "", fmt.Errorf("Primary ad server %d not recognized", adServerId)
	}
}

// Extract all the data from the SeatBids and build the ExtBidResponse
func (e *exchange) makeExtBidResponse(adapterBids map[openrtb_ext.BidderName]*pbsOrtbSeatBid, adapterExtra map[openrtb_ext.BidderName]*seatResponseExtra, r AuctionRequest, debugInfo bool, errList []error) *openrtb_ext.ExtBidResponse {
<<<<<<< HEAD
	req := r.BidRequest
=======

>>>>>>> 3fcb43ca
	bidResponseExt := &openrtb_ext.ExtBidResponse{
		Errors:               make(map[openrtb_ext.BidderName][]openrtb_ext.ExtBidderMessage, len(adapterBids)),
		Warnings:             make(map[openrtb_ext.BidderName][]openrtb_ext.ExtBidderMessage, len(adapterBids)),
		ResponseTimeMillis:   make(map[openrtb_ext.BidderName]int, len(adapterBids)),
		RequestTimeoutMillis: r.BidRequestWrapper.BidRequest.TMax,
	}
	if debugInfo {
		bidResponseExt.Debug = &openrtb_ext.ExtResponseDebug{
			HttpCalls:       make(map[openrtb_ext.BidderName][]*openrtb_ext.ExtHttpCall),
<<<<<<< HEAD
			ResolvedRequest: req,
=======
			ResolvedRequest: r.ResolvedBidRequest,
>>>>>>> 3fcb43ca
		}
	}
	if !r.StartTime.IsZero() {
		// auctiontimestamp is the only response.ext.prebid attribute we may emit
		bidResponseExt.Prebid = &openrtb_ext.ExtResponsePrebid{
			AuctionTimestamp: r.StartTime.UnixNano() / 1e+6,
		}
	}

	for bidderName, responseExtra := range adapterExtra {

		if debugInfo && len(responseExtra.HttpCalls) > 0 {
			bidResponseExt.Debug.HttpCalls[bidderName] = responseExtra.HttpCalls
		}
		if len(responseExtra.Warnings) > 0 {
			bidResponseExt.Warnings[bidderName] = responseExtra.Warnings
		}
		// Only make an entry for bidder errors if the bidder reported any.
		if len(responseExtra.Errors) > 0 {
			bidResponseExt.Errors[bidderName] = responseExtra.Errors
		}
		if len(errList) > 0 {
			bidResponseExt.Errors[openrtb_ext.PrebidExtKey] = errsToBidderErrors(errList)
		}
		bidResponseExt.ResponseTimeMillis[bidderName] = responseExtra.ResponseTimeMillis
		// Defering the filling of bidResponseExt.Usersync[bidderName] until later

	}
	return bidResponseExt
}

// Return an openrtb seatBid for a bidder
// BuildBidResponse is responsible for ensuring nil bid seatbids are not included
<<<<<<< HEAD
func (e *exchange) makeSeatBid(adapterBid *pbsOrtbSeatBid, adapter openrtb_ext.BidderName, adapterExtra map[openrtb_ext.BidderName]*seatResponseExtra, auc *auction, returnCreative bool) *openrtb2.SeatBid {
=======
func (e *exchange) makeSeatBid(adapterBid *pbsOrtbSeatBid, adapter openrtb_ext.BidderName, adapterExtra map[openrtb_ext.BidderName]*seatResponseExtra, auc *auction, returnCreative bool, impExtInfoMap map[string]ImpExtInfo) *openrtb2.SeatBid {
>>>>>>> 3fcb43ca
	seatBid := &openrtb2.SeatBid{
		Seat:  adapter.String(),
		Group: 0, // Prebid cannot support roadblocking
	}

	var errList []error
<<<<<<< HEAD
	seatBid.Bid, errList = e.makeBid(adapterBid.bids, auc, returnCreative)
=======
	seatBid.Bid, errList = e.makeBid(adapterBid.bids, auc, returnCreative, impExtInfoMap)
>>>>>>> 3fcb43ca
	if len(errList) > 0 {
		adapterExtra[adapter].Errors = append(adapterExtra[adapter].Errors, errsToBidderErrors(errList)...)
	}

	return seatBid
}

<<<<<<< HEAD
func (e *exchange) makeBid(bids []*pbsOrtbBid, auc *auction, returnCreative bool) ([]openrtb2.Bid, []error) {
=======
func (e *exchange) makeBid(bids []*pbsOrtbBid, auc *auction, returnCreative bool, impExtInfoMap map[string]ImpExtInfo) ([]openrtb2.Bid, []error) {
>>>>>>> 3fcb43ca
	result := make([]openrtb2.Bid, 0, len(bids))
	errs := make([]error, 0, 1)

	for _, bid := range bids {
		bidExtPrebid := &openrtb_ext.ExtBidPrebid{
			DealPriority:      bid.dealPriority,
			DealTierSatisfied: bid.dealTierSatisfied,
			Events:            bid.bidEvents,
			Targeting:         bid.bidTargets,
			Type:              bid.bidType,
<<<<<<< HEAD
=======
			Meta:              bid.bidMeta,
>>>>>>> 3fcb43ca
			Video:             bid.bidVideo,
			BidId:             bid.generatedBidID,
		}

		if cacheInfo, found := e.getBidCacheInfo(bid, auc); found {
			bidExtPrebid.Cache = &openrtb_ext.ExtBidPrebidCache{
				Bids: &cacheInfo,
			}
		}

<<<<<<< HEAD
		if bidExtJSON, err := makeBidExtJSON(bid.bid.Ext, bidExtPrebid); err != nil {
=======
		if bidExtJSON, err := makeBidExtJSON(bid.bid.Ext, bidExtPrebid, impExtInfoMap, bid.bid.ImpID); err != nil {
>>>>>>> 3fcb43ca
			errs = append(errs, err)
		} else {
			result = append(result, *bid.bid)
			resultBid := &result[len(result)-1]
			resultBid.Ext = bidExtJSON
			if !returnCreative {
				resultBid.AdM = ""
			}
		}
	}
	return result, errs
<<<<<<< HEAD
}

func makeBidExtJSON(ext json.RawMessage, prebid *openrtb_ext.ExtBidPrebid) (json.RawMessage, error) {
	// no existing bid.ext. generate a bid.ext with just our prebid section populated.
	if len(ext) == 0 {
		bidExt := &openrtb_ext.ExtBid{Prebid: prebid}
		return json.Marshal(bidExt)
	}

	// update existing bid.ext with our prebid section. if bid.ext.prebid already exists, it will be overwritten.
	var extMap map[string]interface{}
	if err := json.Unmarshal(ext, &extMap); err != nil {
		return nil, err
	}
	extMap[openrtb_ext.PrebidExtKey] = prebid
	return json.Marshal(extMap)
}

=======
}

func makeBidExtJSON(ext json.RawMessage, prebid *openrtb_ext.ExtBidPrebid, impExtInfoMap map[string]ImpExtInfo, impId string) (json.RawMessage, error) {
	var extMap map[string]interface{}

	if len(ext) != 0 {
		if err := json.Unmarshal(ext, &extMap); err != nil {
			return nil, err
		}
	} else {
		extMap = make(map[string]interface{})
	}

	// ext.prebid
	if prebid.Meta == nil && maputil.HasElement(extMap, "prebid", "meta") {
		metaContainer := struct {
			Prebid struct {
				Meta openrtb_ext.ExtBidPrebidMeta `json:"meta"`
			} `json:"prebid"`
		}{}
		if err := json.Unmarshal(ext, &metaContainer); err != nil {
			return nil, fmt.Errorf("error validaing response from server, %s", err)
		}
		prebid.Meta = &metaContainer.Prebid.Meta
	}
	extMap[openrtb_ext.PrebidExtKey] = prebid

	// ext.storedrequestattributes
	if impExtInfo, ok := impExtInfoMap[impId]; ok && impExtInfo.EchoVideoAttrs {
		videoData, _, _, err := jsonparser.Get(impExtInfo.StoredImp, "video")
		if err != nil && err != jsonparser.KeyPathNotFoundError {
			return nil, err
		}
		//handler for case where EchoVideoAttrs is true, but video data is not found
		if len(videoData) > 0 {
			extMap[openrtb_ext.StoredRequestAttributes] = json.RawMessage(videoData)
		}
	}

	return json.Marshal(extMap)
}

>>>>>>> 3fcb43ca
// If bid got cached inside `(a *auction) doCache(ctx context.Context, cache prebid_cache_client.Client, targData *targetData, bidRequest *openrtb2.BidRequest, ttlBuffer int64, defaultTTLs *config.DefaultTTLs, bidCategory map[string]string)`,
// a UUID should be found inside `a.cacheIds` or `a.vastCacheIds`. This function returns the UUID along with the internal cache URL
func (e *exchange) getBidCacheInfo(bid *pbsOrtbBid, auction *auction) (cacheInfo openrtb_ext.ExtBidPrebidCacheBids, found bool) {
	uuid, found := findCacheID(bid, auction)
<<<<<<< HEAD

	if found {
		cacheInfo.CacheId = uuid
		cacheInfo.Url = buildCacheURL(e.cache, uuid)
	}

	return
}

func (e *exchange) getAuctionCurrencyRates(requestRates *openrtb_ext.ExtRequestCurrency) currency.Conversions {
	if requestRates == nil {
		// No bidRequest.ext.currency field was found, use PBS rates as usual
		return e.currencyConverter.Rates()
	}

	// If bidRequest.ext.currency.usepbsrates is nil, we understand its value as true. It will be false
	// only if it's explicitly set to false
	usePbsRates := requestRates.UsePBSRates == nil || *requestRates.UsePBSRates

	if !usePbsRates {
		// At this point, we can safely assume the ConversionRates map is not empty because
		// validateCustomRates(bidReqCurrencyRates *openrtb_ext.ExtRequestCurrency) would have
		// thrown an error under such conditions.
		return currency.NewRates(time.Time{}, requestRates.ConversionRates)
	}

	// Both PBS and custom rates can be used, check if ConversionRates is not empty
	if len(requestRates.ConversionRates) == 0 {
		// Custom rates map is empty, use PBS rates only
		return e.currencyConverter.Rates()
	}

	// Return an AggregateConversions object that includes both custom and PBS currency rates but will
	// prioritize custom rates over PBS rates whenever a currency rate is found in both
	return currency.NewAggregateConversions(currency.NewRates(time.Time{}, requestRates.ConversionRates), e.currencyConverter.Rates())
}

=======

	if found {
		cacheInfo.CacheId = uuid
		cacheInfo.Url = buildCacheURL(e.cache, uuid)
	}

	return
}

func (e *exchange) getAuctionCurrencyRates(requestRates *openrtb_ext.ExtRequestCurrency) currency.Conversions {
	if requestRates == nil {
		// No bidRequest.ext.currency field was found, use PBS rates as usual
		return e.currencyConverter.Rates()
	}

	// If bidRequest.ext.currency.usepbsrates is nil, we understand its value as true. It will be false
	// only if it's explicitly set to false
	usePbsRates := requestRates.UsePBSRates == nil || *requestRates.UsePBSRates

	if !usePbsRates {
		// At this point, we can safely assume the ConversionRates map is not empty because
		// validateCustomRates(bidReqCurrencyRates *openrtb_ext.ExtRequestCurrency) would have
		// thrown an error under such conditions.
		return currency.NewRates(requestRates.ConversionRates)
	}

	// Both PBS and custom rates can be used, check if ConversionRates is not empty
	if len(requestRates.ConversionRates) == 0 {
		// Custom rates map is empty, use PBS rates only
		return e.currencyConverter.Rates()
	}

	// Return an AggregateConversions object that includes both custom and PBS currency rates but will
	// prioritize custom rates over PBS rates whenever a currency rate is found in both
	return currency.NewAggregateConversions(currency.NewRates(requestRates.ConversionRates), e.currencyConverter.Rates())
}

>>>>>>> 3fcb43ca
func findCacheID(bid *pbsOrtbBid, auction *auction) (string, bool) {
	if bid != nil && bid.bid != nil && auction != nil {
		if id, found := auction.cacheIds[bid.bid]; found {
			return id, true
		}

		if id, found := auction.vastCacheIds[bid.bid]; found {
			return id, true
		}
	}

	return "", false
}

func buildCacheURL(cache prebid_cache_client.Client, uuid string) string {
	scheme, host, path := cache.GetExtCacheData()

	if host == "" || path == "" {
		return ""
	}

	query := url.Values{"uuid": []string{uuid}}
	cacheURL := url.URL{
		Scheme:   scheme,
		Host:     host,
		Path:     path,
		RawQuery: query.Encode(),
	}
	cacheURL.Query()

	// URLs without a scheme will begin with //, in which case we
	// want to trim it off to keep compatbile with current behavior.
	return strings.TrimPrefix(cacheURL.String(), "//")
}

func listBiddersWithRequests(bidderRequests []BidderRequest) []openrtb_ext.BidderName {
	liveAdapters := make([]openrtb_ext.BidderName, len(bidderRequests))
	i := 0
	for _, bidderRequest := range bidderRequests {
		liveAdapters[i] = bidderRequest.BidderName
		i++
	}
	// Randomize the list of adapters to make the auction more fair
	randomizeList(liveAdapters)

	return liveAdapters
}

func buildStoredAuctionResponse(storedAuctionResponses map[string]json.RawMessage) (map[openrtb_ext.BidderName]*pbsOrtbSeatBid, []openrtb_ext.BidderName, error) {

	adapterBids := make(map[openrtb_ext.BidderName]*pbsOrtbSeatBid, 0)
	liveAdapters := make([]openrtb_ext.BidderName, 0)
	for impId, storedResp := range storedAuctionResponses {
		var seatBids []openrtb2.SeatBid

		if err := json.Unmarshal(storedResp, &seatBids); err != nil {
			return nil, nil, err
		}
		for _, seat := range seatBids {
			var bidsToAdd []*pbsOrtbBid
			//set imp id from request
			for i := range seat.Bid {
				seat.Bid[i].ImpID = impId
				bidsToAdd = append(bidsToAdd, &pbsOrtbBid{bid: &seat.Bid[i]})
			}

			bidderName := openrtb_ext.BidderName(seat.Seat)

			if _, ok := adapterBids[bidderName]; ok {
				adapterBids[bidderName].bids = append(adapterBids[bidderName].bids, bidsToAdd...)

			} else {
				//create new seat bid and add it to live adapters
				liveAdapters = append(liveAdapters, bidderName)
				newSeatBid := pbsOrtbSeatBid{bidsToAdd, "", nil}
				adapterBids[bidderName] = &newSeatBid

			}
		}
	}

	return adapterBids, liveAdapters, nil
}<|MERGE_RESOLUTION|>--- conflicted
+++ resolved
@@ -14,28 +14,13 @@
 	"strings"
 	"time"
 
-<<<<<<< HEAD
-	"github.com/mxmCherry/openrtb/v15/openrtb2"
-	"github.com/newrelic/go-agent/v3/newrelic"
-	"github.com/prebid/prebid-server/stored_requests"
-	"go.opentelemetry.io/otel/trace"
-
-	"github.com/gofrs/uuid"
-	"github.com/golang/glog"
-=======
->>>>>>> 3fcb43ca
 	"github.com/prebid/prebid-server/adapters"
-	"github.com/prebid/prebid-server/cache/skanidlist"
 	"github.com/prebid/prebid-server/config"
 	"github.com/prebid/prebid-server/currency"
 	"github.com/prebid/prebid-server/errortypes"
 	"github.com/prebid/prebid-server/firstpartydata"
 	"github.com/prebid/prebid-server/gdpr"
 	"github.com/prebid/prebid-server/metrics"
-<<<<<<< HEAD
-	nr "github.com/prebid/prebid-server/monitoring/newrelic"
-=======
->>>>>>> 3fcb43ca
 	"github.com/prebid/prebid-server/openrtb_ext"
 	"github.com/prebid/prebid-server/prebid_cache_client"
 	"github.com/prebid/prebid-server/stored_requests"
@@ -46,15 +31,13 @@
 	"github.com/gofrs/uuid"
 	"github.com/golang/glog"
 	"github.com/mxmCherry/openrtb/v15/openrtb2"
+
+	"github.com/newrelic/go-agent/v3/newrelic"
+	"github.com/prebid/prebid-server/cache/skanidlist"
+	nr "github.com/prebid/prebid-server/monitoring/newrelic"
+	"go.opentelemetry.io/otel/trace"
 )
 
-<<<<<<< HEAD
-type ContextKey string
-
-const DebugContextKey = ContextKey("debugInfo")
-
-=======
->>>>>>> 3fcb43ca
 type extCacheInstructions struct {
 	cacheBids, cacheVAST, returnCreative bool
 }
@@ -67,41 +50,25 @@
 
 // IdFetcher can find the user's ID for a specific Bidder.
 type IdFetcher interface {
-<<<<<<< HEAD
-	// GetId returns the ID for the bidder. The boolean will be true if the ID exists, and false otherwise.
-	GetId(bidder openrtb_ext.BidderName) (string, bool)
-	LiveSyncCount() int
-=======
 	GetUID(key string) (uid string, exists bool, notExpired bool)
 	HasAnyLiveSyncs() bool
->>>>>>> 3fcb43ca
 }
 
 type exchange struct {
 	adapterMap        map[openrtb_ext.BidderName]adaptedBidder
 	bidderInfo        config.BidderInfos
-<<<<<<< HEAD
-	me                metrics.MetricsEngine
-	cache             prebid_cache_client.Client
-	cacheTime         time.Duration
-	gDPR              gdpr.Permissions
-=======
 	bidderToSyncerKey map[string]string
 	me                metrics.MetricsEngine
 	cache             prebid_cache_client.Client
 	cacheTime         time.Duration
 	vendorListFetcher gdpr.VendorListFetcher
->>>>>>> 3fcb43ca
 	currencyConverter *currency.RateConverter
 	externalURL       string
 	gdprDefaultValue  gdpr.Signal
 	privacyConfig     config.Privacy
 	categoriesFetcher stored_requests.CategoryFetcher
 	bidIDGenerator    BidIDGenerator
-<<<<<<< HEAD
-=======
 	gvlVendorIDs      map[openrtb_ext.BidderName]uint16
->>>>>>> 3fcb43ca
 }
 
 // Container to pass out response ext data from the GetAllBids goroutines back into the main thread
@@ -124,107 +91,6 @@
 	New() (string, error)
 	Enabled() bool
 }
-<<<<<<< HEAD
-
-type bidIDGenerator struct {
-	enabled bool
-}
-
-func (big *bidIDGenerator) Enabled() bool {
-	return big.enabled
-}
-
-func (big *bidIDGenerator) New() (string, error) {
-	rawUuid, err := uuid.NewV4()
-	return rawUuid.String(), err
-}
-
-type deduplicateChanceGenerator interface {
-	Generate() bool
-}
-
-type randomDeduplicateBidBooleanGenerator struct{}
-
-func (randomDeduplicateBidBooleanGenerator) Generate() bool {
-	return rand.Intn(100) < 50
-}
-
-func NewExchange(adapters map[openrtb_ext.BidderName]adaptedBidder, cache prebid_cache_client.Client, cfg *config.Configuration, metricsEngine metrics.MetricsEngine, infos config.BidderInfos, gDPR gdpr.Permissions, currencyConverter *currency.RateConverter, categoriesFetcher stored_requests.CategoryFetcher) Exchange {
-	gdprDefaultValue := gdpr.SignalYes
-	if cfg.GDPR.DefaultValue == "0" {
-		gdprDefaultValue = gdpr.SignalNo
-	}
-
-	return &exchange{
-		adapterMap:        adapters,
-		bidderInfo:        infos,
-		cache:             cache,
-		cacheTime:         time.Duration(cfg.CacheURL.ExpectedTimeMillis) * time.Millisecond,
-		categoriesFetcher: categoriesFetcher,
-		currencyConverter: currencyConverter,
-		externalURL:       cfg.ExternalURL,
-		gDPR:              gDPR,
-		me:                metricsEngine,
-		gdprDefaultValue:  gdprDefaultValue,
-		privacyConfig: config.Privacy{
-			CCPA: cfg.CCPA,
-			GDPR: cfg.GDPR,
-			LMT:  cfg.LMT,
-		},
-		bidIDGenerator: &bidIDGenerator{cfg.GenerateBidID},
-	}
-}
-
-// AuctionRequest holds the bid request for the auction
-// and all other information needed to process that request
-type AuctionRequest struct {
-	BidRequest                 *openrtb2.BidRequest
-	Account                    config.Account
-	UserSyncs                  IdFetcher
-	RequestType                metrics.RequestType
-	StartTime                  time.Time
-	Warnings                   []error
-	GlobalPrivacyControlHeader string
-
-	// LegacyLabels is included here for temporary compatability with cleanOpenRTBRequests
-	// in HoldAuction until we get to factoring it away. Do not use for anything new.
-	LegacyLabels metrics.Labels
-}
-
-// BidderRequest holds the bidder specific request and all other
-// information needed to process that bidder request.
-type BidderRequest struct {
-	BidRequest     *openrtb2.BidRequest
-	BidderName     openrtb_ext.BidderName
-	BidderCoreName openrtb_ext.BidderName
-	BidderLabels   metrics.AdapterLabels
-}
-
-func (e *exchange) HoldAuction(ctx context.Context, r AuctionRequest, debugLog *DebugLog) (*openrtb2.BidResponse, error) {
-	var err error
-	requestExt, err := extractBidRequestExt(r.BidRequest)
-	if err != nil {
-		return nil, err
-	}
-
-	cacheInstructions := getExtCacheInstructions(requestExt)
-	targData := getExtTargetData(requestExt, &cacheInstructions)
-	if targData != nil {
-		_, targData.cacheHost, targData.cachePath = e.cache.GetExtCacheData()
-	}
-
-	if debugLog == nil {
-		debugLog = &DebugLog{Enabled: false, DebugEnabledOrOverridden: false}
-	}
-
-	requestDebugInfo := getDebugInfo(r.BidRequest, requestExt)
-
-	debugInfo := debugLog.DebugEnabledOrOverridden || (requestDebugInfo && r.Account.DebugAllow)
-	debugLog.Enabled = debugLog.DebugEnabledOrOverridden || r.Account.DebugAllow
-
-	if debugInfo {
-		ctx = e.makeDebugContext(ctx, debugInfo)
-=======
 
 type bidIDGenerator struct {
 	enabled bool
@@ -369,26 +235,10 @@
 				return nil, err
 			}
 		}
->>>>>>> 3fcb43ca
 	}
 
 	bidAdjustmentFactors := getExtBidAdjustmentFactors(requestExt)
 
-<<<<<<< HEAD
-	recordImpMetrics(r.BidRequest, e.me)
-
-	// Make our best guess if GDPR applies
-	gdprDefaultValue := e.parseGDPRDefaultValue(r.BidRequest)
-
-	// Slice of BidRequests, each a copy of the original cleaned to only contain bidder data for the named bidder
-	bidderRequests, privacyLabels, errs := cleanOpenRTBRequests(ctx, r, requestExt, e.gDPR, e.me, gdprDefaultValue, e.privacyConfig, &r.Account)
-
-	e.me.RecordRequestPrivacy(privacyLabels)
-
-	// List of bidders we have requests for.
-	liveAdapters := listBiddersWithRequests(bidderRequests)
-
-=======
 	recordImpMetrics(r.BidRequestWrapper.BidRequest, e.me)
 
 	// Make our best guess if GDPR applies
@@ -401,7 +251,6 @@
 
 	e.me.RecordRequestPrivacy(privacyLabels)
 
->>>>>>> 3fcb43ca
 	// If we need to cache bids, then it will take some time to call prebid cache.
 	// We should reduce the amount of time the bidders have, to compensate.
 	auctionCtx, cancel := e.makeAuctionContext(ctx, cacheInstructions.cacheBids)
@@ -410,10 +259,6 @@
 	// Get currency rates conversions for the auction
 	conversions := e.getAuctionCurrencyRates(requestExt.Prebid.CurrencyConversions)
 
-<<<<<<< HEAD
-	adapterBids, adapterExtra, anyBidsReturned := e.getAllBids(auctionCtx, bidderRequests, bidAdjustmentFactors, conversions, r.Account.DebugAllow, r.GlobalPrivacyControlHeader, debugLog.DebugOverride)
-
-=======
 	var adapterBids map[openrtb_ext.BidderName]*pbsOrtbSeatBid
 	var adapterExtra map[openrtb_ext.BidderName]*seatResponseExtra
 	var anyBidsReturned bool
@@ -434,7 +279,6 @@
 		adapterBids, adapterExtra, anyBidsReturned = e.getAllBids(auctionCtx, bidderRequests, bidAdjustmentFactors, conversions, accountDebugAllow, r.GlobalPrivacyControlHeader, debugLog.DebugOverride)
 	}
 
->>>>>>> 3fcb43ca
 	var auc *auction
 	var cacheErrs []error
 	var bidResponseExt *openrtb_ext.ExtBidResponse
@@ -470,17 +314,6 @@
 
 		if targData != nil {
 			// A non-nil auction is only needed if targeting is active. (It is used below this block to extract cache keys)
-<<<<<<< HEAD
-			auc = newAuction(adapterBids, len(r.BidRequest.Imp), targData.preferDeals)
-			auc.setRoundedPrices(targData.priceGranularity)
-
-			if requestExt.Prebid.SupportDeals {
-				dealErrs := applyDealSupport(r.BidRequest, auc, bidCategory)
-				errs = append(errs, dealErrs...)
-			}
-
-			bidResponseExt = e.makeExtBidResponse(adapterBids, adapterExtra, r, debugInfo, errs)
-=======
 			auc = newAuction(adapterBids, len(r.BidRequestWrapper.BidRequest.Imp), targData.preferDeals)
 			auc.setRoundedPrices(targData.priceGranularity)
 
@@ -490,7 +323,6 @@
 			}
 
 			bidResponseExt = e.makeExtBidResponse(adapterBids, adapterExtra, r, responseDebugAllow, errs)
->>>>>>> 3fcb43ca
 			if debugLog.DebugEnabledOrOverridden {
 				if bidRespExtBytes, err := json.Marshal(bidResponseExt); err == nil {
 					debugLog.Data.Response = string(bidRespExtBytes)
@@ -500,30 +332,17 @@
 				}
 			}
 
-<<<<<<< HEAD
-			cacheErrs = auc.doCache(ctx, e.cache, targData, evTracking, r.BidRequest, 60, &r.Account.CacheTTL, bidCategory, debugLog)
-=======
 			cacheErrs = auc.doCache(ctx, e.cache, targData, evTracking, r.BidRequestWrapper.BidRequest, 60, &r.Account.CacheTTL, bidCategory, debugLog)
->>>>>>> 3fcb43ca
 			if len(cacheErrs) > 0 {
 				errs = append(errs, cacheErrs...)
 			}
 
-<<<<<<< HEAD
-			targData.setTargeting(auc, r.BidRequest.App != nil, bidCategory)
-
-		}
-		bidResponseExt = e.makeExtBidResponse(adapterBids, adapterExtra, r, debugInfo, errs)
-	} else {
-		bidResponseExt = e.makeExtBidResponse(adapterBids, adapterExtra, r, debugInfo, errs)
-=======
 			targData.setTargeting(auc, r.BidRequestWrapper.BidRequest.App != nil, bidCategory, r.Account.TruncateTargetAttribute)
 
 		}
 		bidResponseExt = e.makeExtBidResponse(adapterBids, adapterExtra, r, responseDebugAllow, errs)
 	} else {
 		bidResponseExt = e.makeExtBidResponse(adapterBids, adapterExtra, r, responseDebugAllow, errs)
->>>>>>> 3fcb43ca
 
 		if debugLog.DebugEnabledOrOverridden {
 
@@ -536,11 +355,7 @@
 		}
 	}
 
-<<<<<<< HEAD
-	if !r.Account.DebugAllow && requestDebugInfo && !debugLog.DebugOverride {
-=======
 	if !accountDebugAllow && !debugLog.DebugOverride {
->>>>>>> 3fcb43ca
 		accountDebugDisabledWarning := openrtb_ext.ExtBidderMessage{
 			Code:    errortypes.AccountLevelDebugDisabledWarningCode,
 			Message: "debug turned off for account",
@@ -557,17 +372,12 @@
 	}
 
 	// Build the response
-<<<<<<< HEAD
-	return e.buildBidResponse(ctx, liveAdapters, adapterBids, r.BidRequest, adapterExtra, auc, bidResponseExt, cacheInstructions.returnCreative, errs)
-=======
 	return e.buildBidResponse(ctx, liveAdapters, adapterBids, r.BidRequestWrapper.BidRequest, adapterExtra, auc, bidResponseExt, cacheInstructions.returnCreative, r.ImpExtInfoMap, errs)
->>>>>>> 3fcb43ca
 }
 
 func (e *exchange) parseGDPRDefaultValue(bidRequest *openrtb2.BidRequest) gdpr.Signal {
 	gdprDefaultValue := e.gdprDefaultValue
 	var geo *openrtb2.Geo = nil
-<<<<<<< HEAD
 
 	if bidRequest.User != nil && bidRequest.User.Geo != nil {
 		geo = bidRequest.User.Geo
@@ -585,25 +395,6 @@
 		}
 	}
 
-=======
-
-	if bidRequest.User != nil && bidRequest.User.Geo != nil {
-		geo = bidRequest.User.Geo
-	} else if bidRequest.Device != nil && bidRequest.Device.Geo != nil {
-		geo = bidRequest.Device.Geo
-	}
-	if geo != nil {
-		// If we have a country set, and it is on the list, we assume GDPR applies if not set on the request.
-		// Otherwise we assume it does not apply as long as it appears "valid" (is 3 characters long).
-		if _, found := e.privacyConfig.GDPR.EEACountriesMap[strings.ToUpper(geo.Country)]; found {
-			gdprDefaultValue = gdpr.SignalYes
-		} else if len(geo.Country) == 3 {
-			// The country field is formatted properly as a three character country code
-			gdprDefaultValue = gdpr.SignalNo
-		}
-	}
-
->>>>>>> 3fcb43ca
 	return gdprDefaultValue
 }
 
@@ -672,11 +463,6 @@
 			bidCategory[bid.bid.ID] = newCatDur
 		}
 	}
-}
-
-func (e *exchange) makeDebugContext(ctx context.Context, debugInfo bool) (debugCtx context.Context) {
-	debugCtx = context.WithValue(ctx, DebugContextKey, debugInfo)
-	return
 }
 
 func (e *exchange) makeAuctionContext(ctx context.Context, needsCache bool) (auctionCtx context.Context, cancel context.CancelFunc) {
@@ -708,7 +494,6 @@
 	bidsFound := false
 
 	for _, bidder := range bidderRequests {
-<<<<<<< HEAD
 		txn := newrelic.FromContext(ctx)
 
 		// Here we actually call the adapters and collect the bids.
@@ -720,10 +505,6 @@
 
 			skanidlist.Update(ctx, e.adapterMap[bidderRequest.BidderCoreName].client(), bidderRequest.BidderCoreName)
 
-=======
-		// Here we actually call the adapters and collect the bids.
-		bidderRunner := e.recoverSafely(bidderRequests, func(bidderRequest BidderRequest, conversions currency.Conversions) {
->>>>>>> 3fcb43ca
 			// Passing in aName so a doesn't change out from under the go routine
 			if bidderRequest.BidderLabels.Adapter == "" {
 				glog.Errorf("Exchange: bidlables for %s (%s) missing adapter string", bidderRequest.BidderName, bidderRequest.BidderCoreName)
@@ -741,16 +522,10 @@
 			if givenAdjustment, ok := bidAdjustments[string(bidderRequest.BidderName)]; ok {
 				adjustmentFactor = givenAdjustment
 			}
-<<<<<<< HEAD
-			var reqInfo adapters.ExtraRequestInfo
-			reqInfo.PbsEntryPoint = bidderRequest.BidderLabels.RType
-			reqInfo.GlobalPrivacyControlHeader = globalPrivacyControlHeader
-=======
 			reqInfo := adapters.NewExtraRequestInfo(conversions)
 			reqInfo.PbsEntryPoint = bidderRequest.BidderLabels.RType
 			reqInfo.GlobalPrivacyControlHeader = globalPrivacyControlHeader
 
->>>>>>> 3fcb43ca
 			bids, err := e.adapterMap[bidderRequest.BidderCoreName].requestBid(ctx, bidderRequest.BidRequest, bidderRequest.BidderName, adjustmentFactor, conversions, &reqInfo, accountDebugAllowed, headerDebugAllowed)
 
 			// Add in time reporting
@@ -780,11 +555,7 @@
 			}
 			chBids <- brw
 		}, chBids)
-<<<<<<< HEAD
 		go bidderRunner(ctx, txn.NewGoroutine(), bidder, conversions)
-=======
-		go bidderRunner(bidder, conversions)
->>>>>>> 3fcb43ca
 	}
 	// Wait for the bidders to do their thing
 	for i := 0; i < len(bidderRequests); i++ {
@@ -806,15 +577,9 @@
 }
 
 func (e *exchange) recoverSafely(bidderRequests []BidderRequest,
-<<<<<<< HEAD
 	inner func(context.Context, *newrelic.Transaction, BidderRequest, currency.Conversions),
 	chBids chan *bidResponseWrapper) func(context.Context, *newrelic.Transaction, BidderRequest, currency.Conversions) {
 	return func(ctx context.Context, txn *newrelic.Transaction, bidderRequest BidderRequest, conversions currency.Conversions) {
-=======
-	inner func(BidderRequest, currency.Conversions),
-	chBids chan *bidResponseWrapper) func(BidderRequest, currency.Conversions) {
-	return func(bidderRequest BidderRequest, conversions currency.Conversions) {
->>>>>>> 3fcb43ca
 		defer func() {
 			if r := recover(); r != nil {
 
@@ -828,13 +593,10 @@
 					allBidders = sb.String()[:sb.Len()-1]
 				}
 
-<<<<<<< HEAD
 				nr.NoticeError(ctx, fmt.Errorf("OpenRTB auction recovered panic from Bidder %s: %v. "+
 					"Account id: %s, All Bidders: %s, Stack trace is: %v",
 					bidderRequest.BidderCoreName, r, bidderRequest.BidderLabels.PubID, allBidders, string(debug.Stack())))
 
-=======
->>>>>>> 3fcb43ca
 				glog.Errorf("OpenRTB auction recovered panic from Bidder %s: %v. "+
 					"Account id: %s, All Bidders: %s, Stack trace is: %v",
 					bidderRequest.BidderCoreName, r, bidderRequest.BidderLabels.PubID, allBidders, string(debug.Stack()))
@@ -845,11 +607,7 @@
 				chBids <- brw
 			}
 		}()
-<<<<<<< HEAD
 		inner(ctx, txn, bidderRequest, conversions)
-=======
-		inner(bidderRequest, conversions)
->>>>>>> 3fcb43ca
 	}
 }
 
@@ -909,11 +667,7 @@
 }
 
 // This piece takes all the bids supplied by the adapters and crafts an openRTB response to send back to the requester
-<<<<<<< HEAD
-func (e *exchange) buildBidResponse(ctx context.Context, liveAdapters []openrtb_ext.BidderName, adapterBids map[openrtb_ext.BidderName]*pbsOrtbSeatBid, bidRequest *openrtb2.BidRequest, adapterExtra map[openrtb_ext.BidderName]*seatResponseExtra, auc *auction, bidResponseExt *openrtb_ext.ExtBidResponse, returnCreative bool, errList []error) (*openrtb2.BidResponse, error) {
-=======
 func (e *exchange) buildBidResponse(ctx context.Context, liveAdapters []openrtb_ext.BidderName, adapterBids map[openrtb_ext.BidderName]*pbsOrtbSeatBid, bidRequest *openrtb2.BidRequest, adapterExtra map[openrtb_ext.BidderName]*seatResponseExtra, auc *auction, bidResponseExt *openrtb_ext.ExtBidResponse, returnCreative bool, impExtInfoMap map[string]ImpExtInfo, errList []error) (*openrtb2.BidResponse, error) {
->>>>>>> 3fcb43ca
 	bidResponse := new(openrtb2.BidResponse)
 	var err error
 
@@ -929,11 +683,7 @@
 	for _, a := range liveAdapters {
 		//while processing every single bib, do we need to handle categories here?
 		if adapterBids[a] != nil && len(adapterBids[a].bids) > 0 {
-<<<<<<< HEAD
-			sb := e.makeSeatBid(adapterBids[a], a, adapterExtra, auc, returnCreative)
-=======
 			sb := e.makeSeatBid(adapterBids[a], a, adapterExtra, auc, returnCreative, impExtInfoMap)
->>>>>>> 3fcb43ca
 			seatBids = append(seatBids, *sb)
 			bidResponse.Cur = adapterBids[a].currency
 		}
@@ -943,13 +693,10 @@
 
 	bidResponse.Ext, err = encodeBidResponseExt(bidResponseExt)
 
-<<<<<<< HEAD
 	if err != nil {
 		nr.NoticeError(ctx, fmt.Errorf("Error in bidResponseExt encoding : %s", err.Error()))
 	}
 
-=======
->>>>>>> 3fcb43ca
 	return bidResponse, err
 }
 
@@ -1190,11 +937,7 @@
 
 // Extract all the data from the SeatBids and build the ExtBidResponse
 func (e *exchange) makeExtBidResponse(adapterBids map[openrtb_ext.BidderName]*pbsOrtbSeatBid, adapterExtra map[openrtb_ext.BidderName]*seatResponseExtra, r AuctionRequest, debugInfo bool, errList []error) *openrtb_ext.ExtBidResponse {
-<<<<<<< HEAD
-	req := r.BidRequest
-=======
-
->>>>>>> 3fcb43ca
+
 	bidResponseExt := &openrtb_ext.ExtBidResponse{
 		Errors:               make(map[openrtb_ext.BidderName][]openrtb_ext.ExtBidderMessage, len(adapterBids)),
 		Warnings:             make(map[openrtb_ext.BidderName][]openrtb_ext.ExtBidderMessage, len(adapterBids)),
@@ -1204,11 +947,7 @@
 	if debugInfo {
 		bidResponseExt.Debug = &openrtb_ext.ExtResponseDebug{
 			HttpCalls:       make(map[openrtb_ext.BidderName][]*openrtb_ext.ExtHttpCall),
-<<<<<<< HEAD
-			ResolvedRequest: req,
-=======
 			ResolvedRequest: r.ResolvedBidRequest,
->>>>>>> 3fcb43ca
 		}
 	}
 	if !r.StartTime.IsZero() {
@@ -1242,22 +981,14 @@
 
 // Return an openrtb seatBid for a bidder
 // BuildBidResponse is responsible for ensuring nil bid seatbids are not included
-<<<<<<< HEAD
-func (e *exchange) makeSeatBid(adapterBid *pbsOrtbSeatBid, adapter openrtb_ext.BidderName, adapterExtra map[openrtb_ext.BidderName]*seatResponseExtra, auc *auction, returnCreative bool) *openrtb2.SeatBid {
-=======
 func (e *exchange) makeSeatBid(adapterBid *pbsOrtbSeatBid, adapter openrtb_ext.BidderName, adapterExtra map[openrtb_ext.BidderName]*seatResponseExtra, auc *auction, returnCreative bool, impExtInfoMap map[string]ImpExtInfo) *openrtb2.SeatBid {
->>>>>>> 3fcb43ca
 	seatBid := &openrtb2.SeatBid{
 		Seat:  adapter.String(),
 		Group: 0, // Prebid cannot support roadblocking
 	}
 
 	var errList []error
-<<<<<<< HEAD
-	seatBid.Bid, errList = e.makeBid(adapterBid.bids, auc, returnCreative)
-=======
 	seatBid.Bid, errList = e.makeBid(adapterBid.bids, auc, returnCreative, impExtInfoMap)
->>>>>>> 3fcb43ca
 	if len(errList) > 0 {
 		adapterExtra[adapter].Errors = append(adapterExtra[adapter].Errors, errsToBidderErrors(errList)...)
 	}
@@ -1265,11 +996,7 @@
 	return seatBid
 }
 
-<<<<<<< HEAD
-func (e *exchange) makeBid(bids []*pbsOrtbBid, auc *auction, returnCreative bool) ([]openrtb2.Bid, []error) {
-=======
 func (e *exchange) makeBid(bids []*pbsOrtbBid, auc *auction, returnCreative bool, impExtInfoMap map[string]ImpExtInfo) ([]openrtb2.Bid, []error) {
->>>>>>> 3fcb43ca
 	result := make([]openrtb2.Bid, 0, len(bids))
 	errs := make([]error, 0, 1)
 
@@ -1280,10 +1007,7 @@
 			Events:            bid.bidEvents,
 			Targeting:         bid.bidTargets,
 			Type:              bid.bidType,
-<<<<<<< HEAD
-=======
 			Meta:              bid.bidMeta,
->>>>>>> 3fcb43ca
 			Video:             bid.bidVideo,
 			BidId:             bid.generatedBidID,
 		}
@@ -1294,11 +1018,7 @@
 			}
 		}
 
-<<<<<<< HEAD
-		if bidExtJSON, err := makeBidExtJSON(bid.bid.Ext, bidExtPrebid); err != nil {
-=======
 		if bidExtJSON, err := makeBidExtJSON(bid.bid.Ext, bidExtPrebid, impExtInfoMap, bid.bid.ImpID); err != nil {
->>>>>>> 3fcb43ca
 			errs = append(errs, err)
 		} else {
 			result = append(result, *bid.bid)
@@ -1310,26 +1030,6 @@
 		}
 	}
 	return result, errs
-<<<<<<< HEAD
-}
-
-func makeBidExtJSON(ext json.RawMessage, prebid *openrtb_ext.ExtBidPrebid) (json.RawMessage, error) {
-	// no existing bid.ext. generate a bid.ext with just our prebid section populated.
-	if len(ext) == 0 {
-		bidExt := &openrtb_ext.ExtBid{Prebid: prebid}
-		return json.Marshal(bidExt)
-	}
-
-	// update existing bid.ext with our prebid section. if bid.ext.prebid already exists, it will be overwritten.
-	var extMap map[string]interface{}
-	if err := json.Unmarshal(ext, &extMap); err != nil {
-		return nil, err
-	}
-	extMap[openrtb_ext.PrebidExtKey] = prebid
-	return json.Marshal(extMap)
-}
-
-=======
 }
 
 func makeBidExtJSON(ext json.RawMessage, prebid *openrtb_ext.ExtBidPrebid, impExtInfoMap map[string]ImpExtInfo, impId string) (json.RawMessage, error) {
@@ -1372,50 +1072,10 @@
 	return json.Marshal(extMap)
 }
 
->>>>>>> 3fcb43ca
 // If bid got cached inside `(a *auction) doCache(ctx context.Context, cache prebid_cache_client.Client, targData *targetData, bidRequest *openrtb2.BidRequest, ttlBuffer int64, defaultTTLs *config.DefaultTTLs, bidCategory map[string]string)`,
 // a UUID should be found inside `a.cacheIds` or `a.vastCacheIds`. This function returns the UUID along with the internal cache URL
 func (e *exchange) getBidCacheInfo(bid *pbsOrtbBid, auction *auction) (cacheInfo openrtb_ext.ExtBidPrebidCacheBids, found bool) {
 	uuid, found := findCacheID(bid, auction)
-<<<<<<< HEAD
-
-	if found {
-		cacheInfo.CacheId = uuid
-		cacheInfo.Url = buildCacheURL(e.cache, uuid)
-	}
-
-	return
-}
-
-func (e *exchange) getAuctionCurrencyRates(requestRates *openrtb_ext.ExtRequestCurrency) currency.Conversions {
-	if requestRates == nil {
-		// No bidRequest.ext.currency field was found, use PBS rates as usual
-		return e.currencyConverter.Rates()
-	}
-
-	// If bidRequest.ext.currency.usepbsrates is nil, we understand its value as true. It will be false
-	// only if it's explicitly set to false
-	usePbsRates := requestRates.UsePBSRates == nil || *requestRates.UsePBSRates
-
-	if !usePbsRates {
-		// At this point, we can safely assume the ConversionRates map is not empty because
-		// validateCustomRates(bidReqCurrencyRates *openrtb_ext.ExtRequestCurrency) would have
-		// thrown an error under such conditions.
-		return currency.NewRates(time.Time{}, requestRates.ConversionRates)
-	}
-
-	// Both PBS and custom rates can be used, check if ConversionRates is not empty
-	if len(requestRates.ConversionRates) == 0 {
-		// Custom rates map is empty, use PBS rates only
-		return e.currencyConverter.Rates()
-	}
-
-	// Return an AggregateConversions object that includes both custom and PBS currency rates but will
-	// prioritize custom rates over PBS rates whenever a currency rate is found in both
-	return currency.NewAggregateConversions(currency.NewRates(time.Time{}, requestRates.ConversionRates), e.currencyConverter.Rates())
-}
-
-=======
 
 	if found {
 		cacheInfo.CacheId = uuid
@@ -1453,7 +1113,6 @@
 	return currency.NewAggregateConversions(currency.NewRates(requestRates.ConversionRates), e.currencyConverter.Rates())
 }
 
->>>>>>> 3fcb43ca
 func findCacheID(bid *pbsOrtbBid, auction *auction) (string, bool) {
 	if bid != nil && bid.bid != nil && auction != nil {
 		if id, found := auction.cacheIds[bid.bid]; found {
