--- conflicted
+++ resolved
@@ -376,13 +376,8 @@
 			auc.validateAndUpdateMultiBid(adapterBids, targData.preferDeals, r.Account.DefaultBidLimit)
 			auc.setRoundedPrices(targData.priceGranularity)
 
-<<<<<<< HEAD
 			if requestExtLegacy.Prebid.SupportDeals {
-				dealErrs := applyDealSupport(r.BidRequestWrapper.BidRequest, auc, bidCategory)
-=======
-			if requestExt.Prebid.SupportDeals {
-				dealErrs := applyDealSupport(r.BidRequestWrapper.BidRequest, auc, bidCategory, requestExt.Prebid.MultiBidMap)
->>>>>>> 0a9a6f51
+				dealErrs := applyDealSupport(r.BidRequestWrapper.BidRequest, auc, bidCategory, requestExtLegacy.Prebid.MultiBidMap)
 				errs = append(errs, dealErrs...)
 			}
 
@@ -401,7 +396,7 @@
 				errs = append(errs, cacheErrs...)
 			}
 
-			targData.setTargeting(auc, r.BidRequestWrapper.BidRequest.App != nil, bidCategory, r.Account.TruncateTargetAttribute, requestExt.Prebid.MultiBidMap)
+			targData.setTargeting(auc, r.BidRequestWrapper.BidRequest.App != nil, bidCategory, r.Account.TruncateTargetAttribute, requestExtLegacy.Prebid.MultiBidMap)
 		}
 		bidResponseExt = e.makeExtBidResponse(adapterBids, adapterExtra, r, responseDebugAllow, requestExtLegacy.Prebid.Passthrough, fledge, errs)
 	} else {
