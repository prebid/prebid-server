package exchange

import (
	"context"
	"encoding/json"
	"fmt"
	"net/http"
	"time"

	"github.com/mxmCherry/openrtb"

	"github.com/prebid/prebid-server/config"
	"github.com/prebid/prebid-server/openrtb_ext"
	"github.com/prebid/prebid-server/pbsmetrics"
	"github.com/prebid/prebid-server/prebid_cache_client"
)

const defaultAdServerCurrency = "USD"

// Exchange runs Auctions. Implementations must be threadsafe, and will be shared across many goroutines.
type Exchange interface {
	// HoldAuction executes an OpenRTB v2.5 Auction.
	HoldAuction(ctx context.Context, bidRequest *openrtb.BidRequest, usersyncs IdFetcher) (*openrtb.BidResponse, error)
}

// IdFetcher can find the user's ID for a specific Bidder.
type IdFetcher interface {
	// GetId returns the ID for the bidder. The boolean will be true if the ID exists, and false otherwise.
	GetId(bidder openrtb_ext.BidderName) (string, bool)
}

type exchange struct {
<<<<<<< HEAD
	// The list of adapters we will consider for this auction
	adapters      []openrtb_ext.BidderName
	adapterMap    map[openrtb_ext.BidderName]adaptedBidder
	m             *pbsmetrics.Metrics
	cache         prebid_cache_client.Client
	cacheTime     time.Duration
	currencyRates []byte
=======
	adapterMap map[openrtb_ext.BidderName]adaptedBidder
	m          *pbsmetrics.Metrics
	cache      prebid_cache_client.Client
	cacheTime  time.Duration
>>>>>>> e9b7bd63
}

// Container to pass out response ext data from the GetAllBids goroutines back into the main thread
type seatResponseExtra struct {
	ResponseTimeMillis int
	Errors             []string
}

type bidResponseWrapper struct {
	adapterBids  *pbsOrtbSeatBid
	adapterExtra *seatResponseExtra
	bidder       openrtb_ext.BidderName
}

func NewExchange(client *http.Client, cache prebid_cache_client.Client, cfg *config.Configuration, registry *pbsmetrics.Metrics, currencyRates []byte) Exchange {
	e := new(exchange)

	e.adapterMap = newAdapterMap(client, cfg)
	e.cache = cache
	e.cacheTime = time.Duration(cfg.CacheURL.ExpectedTimeMillis) * time.Millisecond
	e.m = registry
	e.currencyRates = currencyRates
	return e
}

func (e *exchange) HoldAuction(ctx context.Context, bidRequest *openrtb.BidRequest, usersyncs IdFetcher) (*openrtb.BidResponse, error) {
	// Slice of BidRequests, each a copy of the original cleaned to only contain bidder data for the named bidder
	cleanRequests, aliases, errs := cleanOpenRTBRequests(bidRequest, usersyncs, e.m)
	// List of bidders we have requests for.
	liveAdapters := make([]openrtb_ext.BidderName, len(cleanRequests))
	i := 0
	for a := range cleanRequests {
		liveAdapters[i] = a
		i++
	}
	// Randomize the list of adapters to make the auction more fair
	randomizeList(liveAdapters)
	// Process the request to check for targeting parameters.
	var targData *targetData
	shouldCacheBids := false
	if len(bidRequest.Ext) > 0 {
		var requestExt openrtb_ext.ExtRequest
		err := json.Unmarshal(bidRequest.Ext, &requestExt)
		if err != nil {
			return nil, fmt.Errorf("Error decoding Request.ext : %s", err.Error())
		}
		shouldCacheBids = requestExt.Prebid.Cache != nil && requestExt.Prebid.Cache.Bids != nil

		if requestExt.Prebid.Targeting != nil {
			targData = &targetData{
				lengthMax:        requestExt.Prebid.Targeting.MaxLength,
				priceGranularity: requestExt.Prebid.Targeting.PriceGranularity,
			}
			if shouldCacheBids {
				targData.includeCache = true
			}
		}
	}

	// If we need to cache bids, then it will take some time to call prebid cache.
	// We should reduce the amount of time the bidders have, to compensate.
	auctionCtx, cancel := e.makeAuctionContext(ctx, shouldCacheBids)
	defer cancel()

	adapterBids, adapterExtra := e.getAllBids(auctionCtx, cleanRequests, aliases, targData)

	// Build the response
	return e.buildBidResponse(ctx, liveAdapters, adapterBids, bidRequest, adapterExtra, targData, errs)
}

func (e *exchange) makeAuctionContext(ctx context.Context, needsCache bool) (auctionCtx context.Context, cancel func()) {
	auctionCtx = ctx
	cancel = func() {}
	if needsCache {
		if deadline, ok := ctx.Deadline(); ok {
			auctionCtx, cancel = context.WithDeadline(ctx, deadline.Add(-e.cacheTime))
		}
	}
	return
}

// This piece sends all the requests to the bidder adapters and gathers the results.
func (e *exchange) getAllBids(ctx context.Context, cleanRequests map[openrtb_ext.BidderName]*openrtb.BidRequest, aliases map[string]string, targData *targetData) (map[openrtb_ext.BidderName]*pbsOrtbSeatBid, map[openrtb_ext.BidderName]*seatResponseExtra) {
	// Set up pointers to the bid results
	adapterBids := make(map[openrtb_ext.BidderName]*pbsOrtbSeatBid, len(cleanRequests))
	adapterExtra := make(map[openrtb_ext.BidderName]*seatResponseExtra, len(cleanRequests))
	chBids := make(chan *bidResponseWrapper, len(cleanRequests))

	for bidderName, req := range cleanRequests {
		// Here we actually call the adapters and collect the bids.
		go func(aName openrtb_ext.BidderName, coreBidder openrtb_ext.BidderName, request *openrtb.BidRequest) {
			// Passing in aName so a doesn't change out from under the go routine
			brw := new(bidResponseWrapper)
			brw.bidder = aName
			start := time.Now()
<<<<<<< HEAD
			bids, errs := e.adapterMap[aName].requestBid(ctx, cleanRequests[aName], targData, aName)
=======

			bids, err := e.adapterMap[coreBidder].requestBid(ctx, request, targData, aName)
>>>>>>> e9b7bd63

			// Add in time reporting
			elapsed := time.Since(start)
			brw.adapterBids = bids
			// Structure to record extra tracking data generated during bidding
			ae := new(seatResponseExtra)
			ae.ResponseTimeMillis = int(elapsed / time.Millisecond)
			// Timing statistics
<<<<<<< HEAD
			e.m.AdapterMetrics[aName].RequestTimer.UpdateSince(start)
			serr := make([]string, len(errs))
			for i := 0; i < len(errs); i++ {
				serr[i] = errs[i].Error()
=======
			e.m.AdapterMetrics[coreBidder].RequestTimer.UpdateSince(start)
			serr := make([]string, len(err))
			for i := 0; i < len(err); i++ {
				serr[i] = err[i].Error()
>>>>>>> e9b7bd63
				// TODO: #142: for a bidder that return multiple errors, we will log multiple errors for that request
				// in the metrics. Need to remember that in analyzing the data.
				switch errs[i] {
				case context.DeadlineExceeded:
					e.m.AdapterMetrics[coreBidder].TimeoutMeter.Mark(1)
				default:
					e.m.AdapterMetrics[coreBidder].ErrorMeter.Mark(1)
				}
			}
			ae.Errors = serr
			brw.adapterExtra = ae
			if len(errs) == 0 {
				if bids == nil || len(bids.bids) == 0 {
					// Don't want to mark no bids on error topreserve legacy behavior.
					e.m.AdapterMetrics[coreBidder].NoBidMeter.Mark(1)
				} else {
					for _, bid := range bids.bids {
						var cpm = int64(bid.bid.Price * 1000)
						e.m.AdapterMetrics[coreBidder].PriceHistogram.Update(cpm)
					}
				}
			}
			chBids <- brw
		}(bidderName, resolveBidder(string(bidderName), aliases), req)
	}
	// Wait for the bidders to do their thing
	for i := 0; i < len(cleanRequests); i++ {
		brw := <-chBids
		adapterExtra[brw.bidder] = brw.adapterExtra
		adapterBids[brw.bidder] = brw.adapterBids
	}

	return adapterBids, adapterExtra
}

// This piece takes all the bids supplied by the adapters and crafts an openRTB response to send back to the requester
func (e *exchange) buildBidResponse(ctx context.Context, liveAdapters []openrtb_ext.BidderName, adapterBids map[openrtb_ext.BidderName]*pbsOrtbSeatBid, bidRequest *openrtb.BidRequest, adapterExtra map[openrtb_ext.BidderName]*seatResponseExtra, targData *targetData, errList []error) (*openrtb.BidResponse, error) {
	bidResponse := new(openrtb.BidResponse)

	bidResponse.ID = bidRequest.ID
	if len(liveAdapters) == 0 {
		// signal "Invalid Request" if no valid bidders.
		bidResponse.NBR = openrtb.NoBidReasonCode.Ptr(openrtb.NoBidReasonCodeInvalidRequest)
	}

	var auc *auction
	if targData != nil {
		auc = newAuction(len(bidRequest.Imp))
	}
	// Create the SeatBids. We use a zero sized slice so that we can append non-zero seat bids, and not include seatBid
	// objects for seatBids without any bids. Preallocate the max possible size to avoid reallocating the array as we go.
	seatBids := make([]openrtb.SeatBid, 0, len(liveAdapters))
	for _, a := range liveAdapters {
		if adapterBids[a] != nil && len(adapterBids[a].bids) > 0 {
			// Only add non-null seat bids
			// Possible performance improvement by grabbing a pointer to the current seatBid element, passing it to
			// MakeSeatBid, and then building the seatBid in place, rather than copying. Probably more confusing than
			// its worth
			sb := e.makeSeatBid(adapterBids[a], a, adapterExtra, auc)
			seatBids = append(seatBids, *sb)
		}
	}

	if targData.shouldCache() {
		cacheBids(ctx, e.cache, auc, targData.priceGranularity)
	}
	targData.addTargetsToCompletedAuction(auc)
	bidResponse.Cur = getCurrency(e.currencyRates, &seatBids, bidRequest, &adapterExtra)
	bidResponse.SeatBid = seatBids

	bidResponseExt := e.makeExtBidResponse(adapterBids, adapterExtra, bidRequest.Test, errList)
	ext, err := json.Marshal(bidResponseExt)
	bidResponse.Ext = ext
	return bidResponse, err
}

// Extract all the data from the SeatBids and build the ExtBidResponse
func (e *exchange) makeExtBidResponse(adapterBids map[openrtb_ext.BidderName]*pbsOrtbSeatBid, adapterExtra map[openrtb_ext.BidderName]*seatResponseExtra, test int8, errList []error) *openrtb_ext.ExtBidResponse {
	bidResponseExt := &openrtb_ext.ExtBidResponse{
		Errors:             make(map[openrtb_ext.BidderName][]string, len(adapterBids)),
		ResponseTimeMillis: make(map[openrtb_ext.BidderName]int, len(adapterBids)),
	}
	if test == 1 {
		bidResponseExt.Debug = &openrtb_ext.ExtResponseDebug{
			HttpCalls: make(map[openrtb_ext.BidderName][]*openrtb_ext.ExtHttpCall),
		}
	}

	for a, b := range adapterBids {
		if b != nil {
			if test == 1 {
				// Fill debug info
				bidResponseExt.Debug.HttpCalls[a] = b.httpCalls
			}
		}
		// Only make an entry for bidder errors if the bidder reported any.
		if len(adapterExtra[a].Errors) > 0 {
			bidResponseExt.Errors[a] = adapterExtra[a].Errors
		}
		if len(errList) > 0 {
			s := make([]string, len(errList))
			for i := 0; i < len(errList); i++ {
				s[i] = errList[i].Error()
			}
			bidResponseExt.Errors["prebid"] = s
		}
		bidResponseExt.ResponseTimeMillis[a] = adapterExtra[a].ResponseTimeMillis
		// Defering the filling of bidResponseExt.Usersync[a] until later

	}
	return bidResponseExt
}

// Return an openrtb seatBid for a bidder
// BuildBidResponse is responsible for ensuring nil bid seatbids are not included
func (e *exchange) makeSeatBid(adapterBid *pbsOrtbSeatBid, adapter openrtb_ext.BidderName, adapterExtra map[openrtb_ext.BidderName]*seatResponseExtra, auction *auction) *openrtb.SeatBid {
	seatBid := new(openrtb.SeatBid)
	seatBid.Seat = adapter.String()
	// Prebid cannot support roadblocking
	seatBid.Group = 0

	if len(adapterBid.ext) > 0 {
		sbExt := ExtSeatBid{
			Bidder: adapterBid.ext,
		}

		ext, err := json.Marshal(sbExt)
		if err != nil {
			adapterExtra[adapter].Errors = append(adapterExtra[adapter].Errors, fmt.Sprintf("Error writing SeatBid.Ext: %s", err.Error()))
		}
		seatBid.Ext = ext
	}

	var errList []string
	seatBid.Bid, errList = e.makeBid(adapterBid.bids, auction, adapter)
	if len(errList) > 0 {
		adapterExtra[adapter].Errors = append(adapterExtra[adapter].Errors, errList...)
	}

	return seatBid
}

// Create the Bid array inside of SeatBid
func (e *exchange) makeBid(Bids []*pbsOrtbBid, auction *auction, adapter openrtb_ext.BidderName) ([]openrtb.Bid, []string) {
	bids := make([]openrtb.Bid, 0, len(Bids))
	errList := make([]string, 0, 1)
	for i, thisBid := range Bids {
		bidExt := &openrtb_ext.ExtBid{
			Bidder: thisBid.bid.Ext,
			Prebid: &openrtb_ext.ExtBidPrebid{
				Targeting: thisBid.bidTargets,
				Type:      thisBid.bidType,
			},
			AdServerCurrency: thisBid.bidCurrency,
		}

		ext, err := json.Marshal(bidExt)
		if err != nil {
			errList = append(errList, fmt.Sprintf("Error writing SeatBid.Bid[%d].Ext: %s", i, err.Error()))
		} else {
			bids = append(bids, *thisBid.bid)
			auction.addBid(adapter, &(bids[len(bids)-1]))
			bids[len(bids)-1].Ext = ext
		}
	}
	return bids, errList
}<|MERGE_RESOLUTION|>--- conflicted
+++ resolved
@@ -30,20 +30,11 @@
 }
 
 type exchange struct {
-<<<<<<< HEAD
-	// The list of adapters we will consider for this auction
-	adapters      []openrtb_ext.BidderName
-	adapterMap    map[openrtb_ext.BidderName]adaptedBidder
-	m             *pbsmetrics.Metrics
-	cache         prebid_cache_client.Client
-	cacheTime     time.Duration
-	currencyRates []byte
-=======
 	adapterMap map[openrtb_ext.BidderName]adaptedBidder
 	m          *pbsmetrics.Metrics
 	cache      prebid_cache_client.Client
 	cacheTime  time.Duration
->>>>>>> e9b7bd63
+	currencyRates []byte
 }
 
 // Container to pass out response ext data from the GetAllBids goroutines back into the main thread
@@ -139,12 +130,8 @@
 			brw := new(bidResponseWrapper)
 			brw.bidder = aName
 			start := time.Now()
-<<<<<<< HEAD
-			bids, errs := e.adapterMap[aName].requestBid(ctx, cleanRequests[aName], targData, aName)
-=======
-
-			bids, err := e.adapterMap[coreBidder].requestBid(ctx, request, targData, aName)
->>>>>>> e9b7bd63
+
+			bids, errs := e.adapterMap[coreBidder].requestBid(ctx, request, targData, aName)
 
 			// Add in time reporting
 			elapsed := time.Since(start)
@@ -153,17 +140,11 @@
 			ae := new(seatResponseExtra)
 			ae.ResponseTimeMillis = int(elapsed / time.Millisecond)
 			// Timing statistics
-<<<<<<< HEAD
-			e.m.AdapterMetrics[aName].RequestTimer.UpdateSince(start)
+			e.m.AdapterMetrics[coreBidder].RequestTimer.UpdateSince(start)
 			serr := make([]string, len(errs))
 			for i := 0; i < len(errs); i++ {
 				serr[i] = errs[i].Error()
-=======
-			e.m.AdapterMetrics[coreBidder].RequestTimer.UpdateSince(start)
-			serr := make([]string, len(err))
-			for i := 0; i < len(err); i++ {
-				serr[i] = err[i].Error()
->>>>>>> e9b7bd63
+
 				// TODO: #142: for a bidder that return multiple errors, we will log multiple errors for that request
 				// in the metrics. Need to remember that in analyzing the data.
 				switch errs[i] {
