package exchange

import (
	"bytes"
	"context"
	"encoding/json"
	"errors"
	"fmt"
	"math/rand"
	"net/url"
	"runtime/debug"
	"sort"
	"strconv"
	"strings"
	"time"

	"github.com/prebid/prebid-server/adapters"
	"github.com/prebid/prebid-server/adservertargeting"
	"github.com/prebid/prebid-server/config"
	"github.com/prebid/prebid-server/currency"
	"github.com/prebid/prebid-server/errortypes"
	"github.com/prebid/prebid-server/exchange/entities"
	"github.com/prebid/prebid-server/experiment/adscert"
	"github.com/prebid/prebid-server/firstpartydata"
	"github.com/prebid/prebid-server/floors"
	"github.com/prebid/prebid-server/gdpr"
	"github.com/prebid/prebid-server/hooks/hookexecution"
	"github.com/prebid/prebid-server/metrics"
	"github.com/prebid/prebid-server/openrtb_ext"
	"github.com/prebid/prebid-server/prebid_cache_client"
	"github.com/prebid/prebid-server/stored_requests"
	"github.com/prebid/prebid-server/stored_responses"
	"github.com/prebid/prebid-server/usersync"
	"github.com/prebid/prebid-server/util/maputil"

	"github.com/buger/jsonparser"
	"github.com/gofrs/uuid"
	"github.com/golang/glog"
	"github.com/prebid/openrtb/v19/openrtb2"
	"github.com/prebid/openrtb/v19/openrtb3"
)

type extCacheInstructions struct {
	cacheBids, cacheVAST, returnCreative bool
}

// Exchange runs Auctions. Implementations must be threadsafe, and will be shared across many goroutines.
type Exchange interface {
	// HoldAuction executes an OpenRTB v2.5 Auction.
<<<<<<< HEAD
	HoldAuction(ctx context.Context, r AuctionRequest, debugLog *DebugLog) (*AuctionResponse, error)
=======
	HoldAuction(ctx context.Context, r *AuctionRequest, debugLog *DebugLog) (*openrtb2.BidResponse, error)
>>>>>>> a8be5f1b
}

// IdFetcher can find the user's ID for a specific Bidder.
type IdFetcher interface {
	GetUID(key string) (uid string, exists bool, notExpired bool)
	HasAnyLiveSyncs() bool
}

type exchange struct {
	adapterMap               map[openrtb_ext.BidderName]AdaptedBidder
	bidderInfo               config.BidderInfos
	bidderToSyncerKey        map[string]string
	me                       metrics.MetricsEngine
	cache                    prebid_cache_client.Client
	cacheTime                time.Duration
	gdprPermsBuilder         gdpr.PermissionsBuilder
	tcf2ConfigBuilder        gdpr.TCF2ConfigBuilder
	currencyConverter        *currency.RateConverter
	externalURL              string
	gdprDefaultValue         gdpr.Signal
	privacyConfig            config.Privacy
	categoriesFetcher        stored_requests.CategoryFetcher
	bidIDGenerator           BidIDGenerator
	hostSChainNode           *openrtb2.SupplyChainNode
	adsCertSigner            adscert.Signer
	server                   config.Server
	bidValidationEnforcement config.Validations
	requestSplitter          requestSplitter
	floor                    config.PriceFloors
}

// Container to pass out response ext data from the GetAllBids goroutines back into the main thread
type seatResponseExtra struct {
	ResponseTimeMillis int
	Errors             []openrtb_ext.ExtBidderMessage
	Warnings           []openrtb_ext.ExtBidderMessage
	// httpCalls is the list of debugging info. It should only be populated if the request.test == 1.
	// This will become response.ext.debug.httpcalls.{bidder} on the final Response.
	HttpCalls        []*openrtb_ext.ExtHttpCall
	MakeBidsTimeInfo adapters.MakeBidsTimeInfo
}

type bidResponseWrapper struct {
	adapterSeatBids []*entities.PbsOrtbSeatBid
	adapterExtra    *seatResponseExtra
	bidder          openrtb_ext.BidderName
	adapter         openrtb_ext.BidderName
}

type BidIDGenerator interface {
	New() (string, error)
	Enabled() bool
}

type bidIDGenerator struct {
	enabled bool
}

func (big *bidIDGenerator) Enabled() bool {
	return big.enabled
}

func (big *bidIDGenerator) New() (string, error) {
	rawUuid, err := uuid.NewV4()
	return rawUuid.String(), err
}

type deduplicateChanceGenerator interface {
	Generate() bool
}

type randomDeduplicateBidBooleanGenerator struct{}

func (randomDeduplicateBidBooleanGenerator) Generate() bool {
	return rand.Intn(100) < 50
}

func NewExchange(adapters map[openrtb_ext.BidderName]AdaptedBidder, cache prebid_cache_client.Client, cfg *config.Configuration, syncersByBidder map[string]usersync.Syncer, metricsEngine metrics.MetricsEngine, infos config.BidderInfos, gdprPermsBuilder gdpr.PermissionsBuilder, tcf2CfgBuilder gdpr.TCF2ConfigBuilder, currencyConverter *currency.RateConverter, categoriesFetcher stored_requests.CategoryFetcher, adsCertSigner adscert.Signer) Exchange {
	bidderToSyncerKey := map[string]string{}
	for bidder, syncer := range syncersByBidder {
		bidderToSyncerKey[bidder] = syncer.Key()
	}

	gdprDefaultValue := gdpr.SignalYes
	if cfg.GDPR.DefaultValue == "0" {
		gdprDefaultValue = gdpr.SignalNo
	}

	privacyConfig := config.Privacy{
		CCPA: cfg.CCPA,
		GDPR: cfg.GDPR,
		LMT:  cfg.LMT,
	}
	requestSplitter := requestSplitter{
		bidderToSyncerKey: bidderToSyncerKey,
		me:                metricsEngine,
		privacyConfig:     privacyConfig,
		gdprPermsBuilder:  gdprPermsBuilder,
		tcf2ConfigBuilder: tcf2CfgBuilder,
		hostSChainNode:    cfg.HostSChainNode,
		bidderInfo:        infos,
	}

	return &exchange{
		adapterMap:               adapters,
		bidderInfo:               infos,
		bidderToSyncerKey:        bidderToSyncerKey,
		cache:                    cache,
		cacheTime:                time.Duration(cfg.CacheURL.ExpectedTimeMillis) * time.Millisecond,
		categoriesFetcher:        categoriesFetcher,
		currencyConverter:        currencyConverter,
		externalURL:              cfg.ExternalURL,
		gdprPermsBuilder:         gdprPermsBuilder,
		tcf2ConfigBuilder:        tcf2CfgBuilder,
		me:                       metricsEngine,
		gdprDefaultValue:         gdprDefaultValue,
		privacyConfig:            privacyConfig,
		bidIDGenerator:           &bidIDGenerator{cfg.GenerateBidID},
		hostSChainNode:           cfg.HostSChainNode,
		adsCertSigner:            adsCertSigner,
		server:                   config.Server{ExternalUrl: cfg.ExternalURL, GvlID: cfg.GDPR.HostVendorID, DataCenter: cfg.DataCenter},
		bidValidationEnforcement: cfg.Validations,
		requestSplitter:          requestSplitter,
		floor:                    cfg.PriceFloors,
	}
}

type ImpExtInfo struct {
	EchoVideoAttrs bool
	StoredImp      []byte
	Passthrough    json.RawMessage
}

// AuctionRequest holds the bid request for the auction
// and all other information needed to process that request
type AuctionRequest struct {
	BidRequestWrapper          *openrtb_ext.RequestWrapper
	ResolvedBidRequest         json.RawMessage
	Account                    config.Account
	UserSyncs                  IdFetcher
	RequestType                metrics.RequestType
	StartTime                  time.Time
	Warnings                   []error
	GlobalPrivacyControlHeader string
	ImpExtInfoMap              map[string]ImpExtInfo

	// LegacyLabels is included here for temporary compatibility with cleanOpenRTBRequests
	// in HoldAuction until we get to factoring it away. Do not use for anything new.
	LegacyLabels   metrics.Labels
	FirstPartyData map[openrtb_ext.BidderName]*firstpartydata.ResolvedFirstPartyData
	// map of imp id to stored response
	StoredAuctionResponses stored_responses.ImpsWithBidResponses
	// map of imp id to bidder to stored response
	StoredBidResponses    stored_responses.ImpBidderStoredResp
	BidderImpReplaceImpID stored_responses.BidderImpReplaceImpID
	PubID                 string
	HookExecutor          hookexecution.StageExecutor
	QueryParams           url.Values
	// map of bidder to store duration needed for the MakeBids() calls and start time after MakeBids() calls
	MakeBidsTimeInfo map[openrtb_ext.BidderName]adapters.MakeBidsTimeInfo
}

// BidderRequest holds the bidder specific request and all other
// information needed to process that bidder request.
type BidderRequest struct {
	BidRequest            *openrtb2.BidRequest
	BidderName            openrtb_ext.BidderName
	BidderCoreName        openrtb_ext.BidderName
	BidderLabels          metrics.AdapterLabels
	BidderStoredResponses map[string]json.RawMessage
	ImpReplaceImpId       map[string]bool
}

<<<<<<< HEAD
func (e *exchange) HoldAuction(ctx context.Context, r AuctionRequest, debugLog *DebugLog) (*AuctionResponse, error) {
=======
func (e *exchange) HoldAuction(ctx context.Context, r *AuctionRequest, debugLog *DebugLog) (*openrtb2.BidResponse, error) {
	if r == nil {
		return nil, nil
	}

>>>>>>> a8be5f1b
	var floorErrs []error
	err := r.HookExecutor.ExecuteProcessedAuctionStage(r.BidRequestWrapper)
	if err != nil {
		return nil, err
	}

	requestExt, err := r.BidRequestWrapper.GetRequestExt()
	if err != nil {
		return nil, err
	}

	// ensure prebid object always exists
	requestExtPrebid := requestExt.GetPrebid()
	if requestExtPrebid == nil {
		requestExtPrebid = &openrtb_ext.ExtRequestPrebid{}
	}

	if !e.server.Empty() {
		requestExtPrebid.Server = &openrtb_ext.ExtRequestPrebidServer{
			ExternalUrl: e.server.ExternalUrl,
			GvlID:       e.server.GvlID,
			DataCenter:  e.server.DataCenter}
		requestExt.SetPrebid(requestExtPrebid)
	}

	cacheInstructions := getExtCacheInstructions(requestExtPrebid)

	targData := getExtTargetData(requestExtPrebid, cacheInstructions)
	if targData != nil {
		_, targData.cacheHost, targData.cachePath = e.cache.GetExtCacheData()
	}

	// Get currency rates conversions for the auction
	conversions := e.getAuctionCurrencyRates(requestExtPrebid.CurrencyConversions)

	if e.floor.Enabled {
		floorErrs = floors.EnrichWithPriceFloors(r.BidRequestWrapper, r.Account, conversions)
	}

	responseDebugAllow, accountDebugAllow, debugLog := getDebugInfo(r.BidRequestWrapper.Test, requestExtPrebid, r.Account.DebugAllow, debugLog)

	// save incoming request with stored requests (if applicable) to return in debug logs
	if responseDebugAllow || len(requestExtPrebid.AdServerTargeting) > 0 {
		if err := r.BidRequestWrapper.RebuildRequest(); err != nil {
			return nil, err
		}
		resolvedBidReq, err := json.Marshal(r.BidRequestWrapper.BidRequest)
		if err != nil {
			return nil, err
		}
		r.ResolvedBidRequest = resolvedBidReq
	}
	e.me.RecordDebugRequest(responseDebugAllow || accountDebugAllow, r.PubID)

	if r.RequestType == metrics.ReqTypeORTB2Web ||
		r.RequestType == metrics.ReqTypeORTB2App ||
		r.RequestType == metrics.ReqTypeAMP {
		//Extract First party data for auction endpoint only
		resolvedFPD, fpdErrors := firstpartydata.ExtractFPDForBidders(r.BidRequestWrapper)
		if len(fpdErrors) > 0 {
			var errMessages []string
			for _, fpdError := range fpdErrors {
				errMessages = append(errMessages, fpdError.Error())
			}
			return nil, &errortypes.BadInput{
				Message: strings.Join(errMessages, ","),
			}
		}
		r.FirstPartyData = resolvedFPD
	}

	bidAdjustmentFactors := getExtBidAdjustmentFactors(requestExtPrebid)

	recordImpMetrics(r.BidRequestWrapper, e.me)

	// Make our best guess if GDPR applies
	gdprDefaultValue := e.parseGDPRDefaultValue(r.BidRequestWrapper)

	// rebuild/resync the request in the request wrapper.
	if err := r.BidRequestWrapper.RebuildRequest(); err != nil {
		return nil, err
	}

	// Slice of BidRequests, each a copy of the original cleaned to only contain bidder data for the named bidder
	requestExtLegacy := &openrtb_ext.ExtRequest{
		Prebid: *requestExtPrebid,
		SChain: requestExt.GetSChain(),
	}
	bidderRequests, privacyLabels, errs := e.requestSplitter.cleanOpenRTBRequests(ctx, *r, requestExtLegacy, gdprDefaultValue)
	errs = append(errs, floorErrs...)

	e.me.RecordRequestPrivacy(privacyLabels)

	if len(r.StoredAuctionResponses) > 0 || len(r.StoredBidResponses) > 0 {
		e.me.RecordStoredResponse(r.PubID)
	}

	// If we need to cache bids, then it will take some time to call prebid cache.
	// We should reduce the amount of time the bidders have, to compensate.
	auctionCtx, cancel := e.makeAuctionContext(ctx, cacheInstructions.cacheBids)
	defer cancel()

	var (
		adapterBids     map[openrtb_ext.BidderName]*entities.PbsOrtbSeatBid
		adapterExtra    map[openrtb_ext.BidderName]*seatResponseExtra
		fledge          *openrtb_ext.Fledge
		anyBidsReturned bool
		// List of bidders we have requests for.
		liveAdapters []openrtb_ext.BidderName
	)

	if len(r.StoredAuctionResponses) > 0 {
		adapterBids, fledge, liveAdapters, err = buildStoredAuctionResponse(r.StoredAuctionResponses)
		if err != nil {
			return nil, err
		}
		anyBidsReturned = true

	} else {
		// List of bidders we have requests for.
		liveAdapters = listBiddersWithRequests(bidderRequests)

		//This will be used to validate bids
		var alternateBidderCodes openrtb_ext.ExtAlternateBidderCodes
		if requestExtPrebid.AlternateBidderCodes != nil {
			alternateBidderCodes = *requestExtPrebid.AlternateBidderCodes
		} else if r.Account.AlternateBidderCodes != nil {
			alternateBidderCodes = *r.Account.AlternateBidderCodes
		}

		adapterBids, adapterExtra, fledge, anyBidsReturned = e.getAllBids(auctionCtx, bidderRequests, bidAdjustmentFactors, conversions, accountDebugAllow, r.GlobalPrivacyControlHeader, debugLog.DebugOverride, alternateBidderCodes, requestExtLegacy.Prebid.Experiment, r.HookExecutor, r.StartTime)
		r.MakeBidsTimeInfo = buildMakeBidsTimeInfoMap(adapterExtra)
	}

<<<<<<< HEAD
	var auc *auction
	var cacheErrs []error
	var bidResponseExt *openrtb_ext.ExtBidResponse
	var seatNonBids = newSeatNonBids()
=======
	var (
		auc            *auction
		cacheErrs      []error
		bidResponseExt *openrtb_ext.ExtBidResponse
	)

>>>>>>> a8be5f1b
	if anyBidsReturned {
		var bidCategory map[string]string
		//If includebrandcategory is present in ext then CE feature is on.
		if requestExtPrebid.Targeting != nil && requestExtPrebid.Targeting.IncludeBrandCategory != nil {
			var rejections []string
			bidCategory, adapterBids, rejections, err = applyCategoryMapping(ctx, *requestExtPrebid.Targeting, adapterBids, e.categoriesFetcher, targData, &randomDeduplicateBidBooleanGenerator{}, seatNonBids)
			if err != nil {
				return nil, fmt.Errorf("Error in category mapping : %s", err.Error())
			}
			for _, message := range rejections {
				errs = append(errs, errors.New(message))
			}
		}

		if e.bidIDGenerator.Enabled() {
			for _, seatBid := range adapterBids {
				for _, pbsBid := range seatBid.Bids {
					pbsBid.GeneratedBidID, err = e.bidIDGenerator.New()
					if err != nil {
						errs = append(errs, errors.New("Error generating bid.ext.prebid.bidid"))
					}
				}
			}
		}

		evTracking := getEventTracking(requestExtPrebid, r.StartTime, &r.Account, e.bidderInfo, e.externalURL)
		adapterBids = evTracking.modifyBidsForEvents(adapterBids)

		r.HookExecutor.ExecuteAllProcessedBidResponsesStage(adapterBids)

		if targData != nil {
			multiBidMap := buildMultiBidMap(requestExtPrebid)

			// A non-nil auction is only needed if targeting is active. (It is used below this block to extract cache keys)
			auc = newAuction(adapterBids, len(r.BidRequestWrapper.Imp), targData.preferDeals)
			auc.validateAndUpdateMultiBid(adapterBids, targData.preferDeals, r.Account.DefaultBidLimit)
			auc.setRoundedPrices(targData.priceGranularity)

			if requestExtPrebid.SupportDeals {
				dealErrs := applyDealSupport(r.BidRequestWrapper.BidRequest, auc, bidCategory, multiBidMap)
				errs = append(errs, dealErrs...)
			}

			bidResponseExt = e.makeExtBidResponse(adapterBids, adapterExtra, *r, responseDebugAllow, requestExtPrebid.Passthrough, fledge, errs)
			if debugLog.DebugEnabledOrOverridden {
				if bidRespExtBytes, err := json.Marshal(bidResponseExt); err == nil {
					debugLog.Data.Response = string(bidRespExtBytes)
				} else {
					debugLog.Data.Response = "Unable to marshal response ext for debugging"
					errs = append(errs, err)
				}
			}

			cacheErrs = auc.doCache(ctx, e.cache, targData, evTracking, r.BidRequestWrapper.BidRequest, 60, &r.Account.CacheTTL, bidCategory, debugLog)
			if len(cacheErrs) > 0 {
				errs = append(errs, cacheErrs...)
			}

			targData.setTargeting(auc, r.BidRequestWrapper.BidRequest.App != nil, bidCategory, r.Account.TruncateTargetAttribute, multiBidMap)
		}
		bidResponseExt = e.makeExtBidResponse(adapterBids, adapterExtra, *r, responseDebugAllow, requestExtPrebid.Passthrough, fledge, errs)
	} else {
		bidResponseExt = e.makeExtBidResponse(adapterBids, adapterExtra, *r, responseDebugAllow, requestExtPrebid.Passthrough, fledge, errs)

		if debugLog.DebugEnabledOrOverridden {

			if bidRespExtBytes, err := json.Marshal(bidResponseExt); err == nil {
				debugLog.Data.Response = string(bidRespExtBytes)
			} else {
				debugLog.Data.Response = "Unable to marshal response ext for debugging"
				errs = append(errs, err)
			}
		}
	}

	if !accountDebugAllow && !debugLog.DebugOverride {
		accountDebugDisabledWarning := openrtb_ext.ExtBidderMessage{
			Code:    errortypes.AccountLevelDebugDisabledWarningCode,
			Message: "debug turned off for account",
		}
		bidResponseExt.Warnings[openrtb_ext.BidderReservedGeneral] = append(bidResponseExt.Warnings[openrtb_ext.BidderReservedGeneral], accountDebugDisabledWarning)
	}

	for _, warning := range r.Warnings {
		generalWarning := openrtb_ext.ExtBidderMessage{
			Code:    errortypes.ReadCode(warning),
			Message: warning.Error(),
		}
		bidResponseExt.Warnings[openrtb_ext.BidderReservedGeneral] = append(bidResponseExt.Warnings[openrtb_ext.BidderReservedGeneral], generalWarning)
	}

	e.bidValidationEnforcement.SetBannerCreativeMaxSize(r.Account.Validations)

	// Build the response
	bidResponse, err := e.buildBidResponse(ctx, liveAdapters, adapterBids, r.BidRequestWrapper.BidRequest, adapterExtra, auc, bidResponseExt, cacheInstructions.returnCreative, r.ImpExtInfoMap, r.PubID, errs)

	bidResponse = adservertargeting.Apply(r.BidRequestWrapper, r.ResolvedBidRequest, bidResponse, r.QueryParams, bidResponseExt, r.Account.TruncateTargetAttribute)

	bidResponse.Ext, err = encodeBidResponseExt(bidResponseExt)
<<<<<<< HEAD

	if err != nil {
		return nil, err
	}
	return e.buildAuctionResponse(ctx, bidResponse, bidResponseExt, seatNonBids)
=======
	return bidResponse, err
>>>>>>> a8be5f1b
}

func buildMakeBidsTimeInfoMap(adapterExtra map[openrtb_ext.BidderName]*seatResponseExtra) map[openrtb_ext.BidderName]adapters.MakeBidsTimeInfo {
	makeBidsInfoMap := make(map[openrtb_ext.BidderName]adapters.MakeBidsTimeInfo)
	for bidderName, responseExtra := range adapterExtra {
		makeBidsInfoMap[bidderName] = responseExtra.MakeBidsTimeInfo
	}
	return makeBidsInfoMap
}

func buildMultiBidMap(prebid *openrtb_ext.ExtRequestPrebid) map[string]openrtb_ext.ExtMultiBid {
	if prebid == nil || prebid.MultiBid == nil {
		return nil
	}

	// validation already done in validateRequestExt(), directly build a map here for downstream processing
	multiBidMap := make(map[string]openrtb_ext.ExtMultiBid)
	for _, multiBid := range prebid.MultiBid {
		if multiBid.Bidder != "" {
			multiBidMap[multiBid.Bidder] = *multiBid
		} else {
			for _, bidder := range multiBid.Bidders {
				multiBidMap[bidder] = *multiBid
			}
		}
	}

	return multiBidMap
}

func (e *exchange) parseGDPRDefaultValue(r *openrtb_ext.RequestWrapper) gdpr.Signal {
	gdprDefaultValue := e.gdprDefaultValue

	var geo *openrtb2.Geo
	if r.User != nil && r.User.Geo != nil {
		geo = r.User.Geo
	} else if r.Device != nil && r.Device.Geo != nil {
		geo = r.Device.Geo
	}

	if geo != nil {
		// If we have a country set, and it is on the list, we assume GDPR applies if not set on the request.
		// Otherwise we assume it does not apply as long as it appears "valid" (is 3 characters long).
		if _, found := e.privacyConfig.GDPR.EEACountriesMap[strings.ToUpper(geo.Country)]; found {
			gdprDefaultValue = gdpr.SignalYes
		} else if len(geo.Country) == 3 {
			// The country field is formatted properly as a three character country code
			gdprDefaultValue = gdpr.SignalNo
		}
	}

	return gdprDefaultValue
}

func recordImpMetrics(r *openrtb_ext.RequestWrapper, metricsEngine metrics.MetricsEngine) {
	for _, impInRequest := range r.GetImp() {
		var impLabels metrics.ImpLabels = metrics.ImpLabels{
			BannerImps: impInRequest.Banner != nil,
			VideoImps:  impInRequest.Video != nil,
			AudioImps:  impInRequest.Audio != nil,
			NativeImps: impInRequest.Native != nil,
		}
		metricsEngine.RecordImps(impLabels)
	}
}

// applyDealSupport updates targeting keys with deal prefixes if minimum deal tier exceeded
func applyDealSupport(bidRequest *openrtb2.BidRequest, auc *auction, bidCategory map[string]string, multiBid map[string]openrtb_ext.ExtMultiBid) []error {
	errs := []error{}
	impDealMap := getDealTiers(bidRequest)

	for impID, topBidsPerImp := range auc.winningBidsByBidder {
		impDeal := impDealMap[impID]
		for bidder, topBidsPerBidder := range topBidsPerImp {
			maxBid := bidsToUpdate(multiBid, bidder.String())

			for i, topBid := range topBidsPerBidder {
				if i == maxBid {
					break
				}
				if topBid.DealPriority > 0 {
					if validateDealTier(impDeal[bidder]) {
						updateHbPbCatDur(topBid, impDeal[bidder], bidCategory)
					} else {
						errs = append(errs, fmt.Errorf("dealTier configuration invalid for bidder '%s', imp ID '%s'", string(bidder), impID))
					}
				}
			}
		}
	}

	return errs
}

// By default, update 1 bid,
// For 2nd and the following bids, updateHbPbCatDur only if this bidder's multibid config is fully defined.
func bidsToUpdate(multiBid map[string]openrtb_ext.ExtMultiBid, bidder string) int {
	if multiBid != nil {
		if bidderMultiBid, ok := multiBid[bidder]; ok && bidderMultiBid.TargetBidderCodePrefix != "" {
			return *bidderMultiBid.MaxBids
		}
	}

	return openrtb_ext.DefaultBidLimit
}

// getDealTiers creates map of impression to bidder deal tier configuration
func getDealTiers(bidRequest *openrtb2.BidRequest) map[string]openrtb_ext.DealTierBidderMap {
	impDealMap := make(map[string]openrtb_ext.DealTierBidderMap)

	for _, imp := range bidRequest.Imp {
		dealTierBidderMap, err := openrtb_ext.ReadDealTiersFromImp(imp)
		if err != nil {
			continue
		}
		impDealMap[imp.ID] = dealTierBidderMap
	}

	return impDealMap
}

func validateDealTier(dealTier openrtb_ext.DealTier) bool {
	return len(dealTier.Prefix) > 0 && dealTier.MinDealTier > 0
}

func updateHbPbCatDur(bid *entities.PbsOrtbBid, dealTier openrtb_ext.DealTier, bidCategory map[string]string) {
	if bid.DealPriority >= dealTier.MinDealTier {
		prefixTier := fmt.Sprintf("%s%d_", dealTier.Prefix, bid.DealPriority)
		bid.DealTierSatisfied = true

		if oldCatDur, ok := bidCategory[bid.Bid.ID]; ok {
			oldCatDurSplit := strings.SplitAfterN(oldCatDur, "_", 2)
			oldCatDurSplit[0] = prefixTier

			newCatDur := strings.Join(oldCatDurSplit, "")
			bidCategory[bid.Bid.ID] = newCatDur
		}
	}
}

func (e *exchange) makeAuctionContext(ctx context.Context, needsCache bool) (auctionCtx context.Context, cancel context.CancelFunc) {
	auctionCtx = ctx
	cancel = func() {}
	if needsCache {
		if deadline, ok := ctx.Deadline(); ok {
			auctionCtx, cancel = context.WithDeadline(ctx, deadline.Add(-e.cacheTime))
		}
	}
	return
}

// This piece sends all the requests to the bidder adapters and gathers the results.
func (e *exchange) getAllBids(
	ctx context.Context,
	bidderRequests []BidderRequest,
	bidAdjustments map[string]float64,
	conversions currency.Conversions,
	accountDebugAllowed bool,
	globalPrivacyControlHeader string,
	headerDebugAllowed bool,
	alternateBidderCodes openrtb_ext.ExtAlternateBidderCodes,
	experiment *openrtb_ext.Experiment,
	hookExecutor hookexecution.StageExecutor,
	pbsRequestStartTime time.Time) (
	map[openrtb_ext.BidderName]*entities.PbsOrtbSeatBid,
	map[openrtb_ext.BidderName]*seatResponseExtra,
	*openrtb_ext.Fledge,
	bool) {
	// Set up pointers to the bid results
	adapterBids := make(map[openrtb_ext.BidderName]*entities.PbsOrtbSeatBid, len(bidderRequests))
	adapterExtra := make(map[openrtb_ext.BidderName]*seatResponseExtra, len(bidderRequests))
	chBids := make(chan *bidResponseWrapper, len(bidderRequests))
	bidsFound := false

	e.me.RecordOverheadTime(metrics.MakeBidderRequests, time.Since(pbsRequestStartTime))

	for _, bidder := range bidderRequests {
		// Here we actually call the adapters and collect the bids.
		bidderRunner := e.recoverSafely(bidderRequests, func(bidderRequest BidderRequest, conversions currency.Conversions) {
			// Passing in aName so a doesn't change out from under the go routine
			if bidderRequest.BidderLabels.Adapter == "" {
				glog.Errorf("Exchange: bidlables for %s (%s) missing adapter string", bidderRequest.BidderName, bidderRequest.BidderCoreName)
				bidderRequest.BidderLabels.Adapter = bidderRequest.BidderCoreName
			}
			brw := new(bidResponseWrapper)
			brw.bidder = bidderRequest.BidderName
			brw.adapter = bidderRequest.BidderCoreName
			// Defer basic metrics to insure we capture them after all the values have been set
			defer func() {
				e.me.RecordAdapterRequest(bidderRequest.BidderLabels)
			}()
			start := time.Now()

			reqInfo := adapters.NewExtraRequestInfo(conversions)
			reqInfo.PbsEntryPoint = bidderRequest.BidderLabels.RType
			reqInfo.GlobalPrivacyControlHeader = globalPrivacyControlHeader
			reqInfo.BidderRequestStartTime = start

			bidReqOptions := bidRequestOptions{
				accountDebugAllowed: accountDebugAllowed,
				headerDebugAllowed:  headerDebugAllowed,
				addCallSignHeader:   isAdsCertEnabled(experiment, e.bidderInfo[string(bidderRequest.BidderName)]),
				bidAdjustments:      bidAdjustments,
			}
			seatBids, err := e.adapterMap[bidderRequest.BidderCoreName].requestBid(ctx, bidderRequest, conversions, &reqInfo, e.adsCertSigner, bidReqOptions, alternateBidderCodes, hookExecutor)

			// Add in time reporting
			elapsed := time.Since(start)
			brw.adapterSeatBids = seatBids
			// Structure to record extra tracking data generated during bidding
			ae := new(seatResponseExtra)
			ae.ResponseTimeMillis = int(elapsed / time.Millisecond)
			if len(seatBids) != 0 {
				ae.HttpCalls = seatBids[0].HttpCalls
			}
			// SeatBidsPreparationStartTime is needed to calculate duration for openrtb response preparation time metric
			//  No metric needs to be logged for requests which error out
			if err == nil {
				ae.MakeBidsTimeInfo = reqInfo.MakeBidsTimeInfo
			}
			// Timing statistics
			e.me.RecordAdapterTime(bidderRequest.BidderLabels, elapsed)
			bidderRequest.BidderLabels.AdapterBids = bidsToMetric(brw.adapterSeatBids)
			bidderRequest.BidderLabels.AdapterErrors = errorsToMetric(err)
			// Append any bid validation errors to the error list
			ae.Errors = errsToBidderErrors(err)
			ae.Warnings = errsToBidderWarnings(err)
			brw.adapterExtra = ae
			for _, seatBid := range seatBids {
				if seatBid != nil {
					for _, bid := range seatBid.Bids {
						var cpm = float64(bid.Bid.Price * 1000)
						e.me.RecordAdapterPrice(bidderRequest.BidderLabels, cpm)
						e.me.RecordAdapterBidReceived(bidderRequest.BidderLabels, bid.BidType, bid.Bid.AdM != "")
					}
				}
			}
			chBids <- brw
		}, chBids)
		go bidderRunner(bidder, conversions)
	}
	var fledge *openrtb_ext.Fledge

	// Wait for the bidders to do their thing
	for i := 0; i < len(bidderRequests); i++ {
		brw := <-chBids

		//if bidder returned no bids back - remove bidder from further processing
		for _, seatBid := range brw.adapterSeatBids {
			if seatBid != nil {
				bidderName := openrtb_ext.BidderName(seatBid.Seat)
				if len(seatBid.Bids) != 0 {
					if val, ok := adapterBids[bidderName]; ok {
						adapterBids[bidderName].Bids = append(val.Bids, seatBid.Bids...)
					} else {
						adapterBids[bidderName] = seatBid
					}
				}
				// collect fledgeAuctionConfigs separately from bids, as empty seatBids may be discarded
				fledge = collectFledgeFromSeatBid(fledge, bidderName, brw.adapter, seatBid)
			}
		}
		//but we need to add all bidders data to adapterExtra to have metrics and other metadata
		adapterExtra[brw.bidder] = brw.adapterExtra

		if !bidsFound && adapterBids[brw.bidder] != nil && len(adapterBids[brw.bidder].Bids) > 0 {
			bidsFound = true
		}
	}

	return adapterBids, adapterExtra, fledge, bidsFound
}

func collectFledgeFromSeatBid(fledge *openrtb_ext.Fledge, bidderName openrtb_ext.BidderName, adapterName openrtb_ext.BidderName, seatBid *entities.PbsOrtbSeatBid) *openrtb_ext.Fledge {
	if seatBid.FledgeAuctionConfigs != nil {
		if fledge == nil {
			fledge = &openrtb_ext.Fledge{
				AuctionConfigs: make([]*openrtb_ext.FledgeAuctionConfig, 0, len(seatBid.FledgeAuctionConfigs)),
			}
		}
		for _, config := range seatBid.FledgeAuctionConfigs {
			fledge.AuctionConfigs = append(fledge.AuctionConfigs, &openrtb_ext.FledgeAuctionConfig{
				Bidder:  bidderName.String(),
				Adapter: config.Bidder,
				ImpId:   config.ImpId,
				Config:  config.Config,
			})
		}
	}
	return fledge
}

func (e *exchange) recoverSafely(bidderRequests []BidderRequest,
	inner func(BidderRequest, currency.Conversions),
	chBids chan *bidResponseWrapper) func(BidderRequest, currency.Conversions) {
	return func(bidderRequest BidderRequest, conversions currency.Conversions) {
		defer func() {
			if r := recover(); r != nil {

				allBidders := ""
				sb := strings.Builder{}
				for _, bidder := range bidderRequests {
					sb.WriteString(bidder.BidderName.String())
					sb.WriteString(",")
				}
				if sb.Len() > 0 {
					allBidders = sb.String()[:sb.Len()-1]
				}

				glog.Errorf("OpenRTB auction recovered panic from Bidder %s: %v. "+
					"Account id: %s, All Bidders: %s, Stack trace is: %v",
					bidderRequest.BidderCoreName, r, bidderRequest.BidderLabels.PubID, allBidders, string(debug.Stack()))
				e.me.RecordAdapterPanic(bidderRequest.BidderLabels)
				// Let the master request know that there is no data here
				brw := new(bidResponseWrapper)
				brw.adapterExtra = new(seatResponseExtra)
				chBids <- brw
			}
		}()
		inner(bidderRequest, conversions)
	}
}

func bidsToMetric(seatBids []*entities.PbsOrtbSeatBid) metrics.AdapterBid {
	for _, seatBid := range seatBids {
		if seatBid != nil && len(seatBid.Bids) != 0 {
			return metrics.AdapterBidPresent
		}
	}
	return metrics.AdapterBidNone
}

func errorsToMetric(errs []error) map[metrics.AdapterError]struct{} {
	if len(errs) == 0 {
		return nil
	}
	ret := make(map[metrics.AdapterError]struct{}, len(errs))
	var s struct{}
	for _, err := range errs {
		switch errortypes.ReadCode(err) {
		case errortypes.TimeoutErrorCode:
			ret[metrics.AdapterErrorTimeout] = s
		case errortypes.BadInputErrorCode:
			ret[metrics.AdapterErrorBadInput] = s
		case errortypes.BadServerResponseErrorCode:
			ret[metrics.AdapterErrorBadServerResponse] = s
		case errortypes.FailedToRequestBidsErrorCode:
			ret[metrics.AdapterErrorFailedToRequestBids] = s
		case errortypes.AlternateBidderCodeWarningCode:
			ret[metrics.AdapterErrorValidation] = s
		default:
			ret[metrics.AdapterErrorUnknown] = s
		}
	}
	return ret
}

func errsToBidderErrors(errs []error) []openrtb_ext.ExtBidderMessage {
	sErr := make([]openrtb_ext.ExtBidderMessage, 0)
	for _, err := range errortypes.FatalOnly(errs) {
		newErr := openrtb_ext.ExtBidderMessage{
			Code:    errortypes.ReadCode(err),
			Message: err.Error(),
		}
		sErr = append(sErr, newErr)
	}

	return sErr
}

func errsToBidderWarnings(errs []error) []openrtb_ext.ExtBidderMessage {
	sWarn := make([]openrtb_ext.ExtBidderMessage, 0)
	for _, warn := range errortypes.WarningOnly(errs) {
		newErr := openrtb_ext.ExtBidderMessage{
			Code:    errortypes.ReadCode(warn),
			Message: warn.Error(),
		}
		sWarn = append(sWarn, newErr)
	}
	return sWarn
}

// This piece takes all the bids supplied by the adapters and crafts an openRTB response to send back to the requester
func (e *exchange) buildBidResponse(ctx context.Context, liveAdapters []openrtb_ext.BidderName, adapterSeatBids map[openrtb_ext.BidderName]*entities.PbsOrtbSeatBid, bidRequest *openrtb2.BidRequest, adapterExtra map[openrtb_ext.BidderName]*seatResponseExtra, auc *auction, bidResponseExt *openrtb_ext.ExtBidResponse, returnCreative bool, impExtInfoMap map[string]ImpExtInfo, pubID string, errList []error) (*openrtb2.BidResponse, error) {
	bidResponse := new(openrtb2.BidResponse)
	var err error

	bidResponse.ID = bidRequest.ID
	if len(liveAdapters) == 0 {
		// signal "Invalid Request" if no valid bidders.
		bidResponse.NBR = openrtb3.NoBidInvalidRequest.Ptr()
	}

	// Create the SeatBids. We use a zero sized slice so that we can append non-zero seat bids, and not include seatBid
	// objects for seatBids without any bids. Preallocate the max possible size to avoid reallocating the array as we go.
	seatBids := make([]openrtb2.SeatBid, 0, len(liveAdapters))
	for a, adapterSeatBids := range adapterSeatBids {
		//while processing every single bib, do we need to handle categories here?
		if adapterSeatBids != nil && len(adapterSeatBids.Bids) > 0 {
			sb := e.makeSeatBid(adapterSeatBids, a, adapterExtra, auc, returnCreative, impExtInfoMap, bidResponseExt, pubID)
			seatBids = append(seatBids, *sb)
			bidResponse.Cur = adapterSeatBids.Currency
		}
	}
	bidResponse.SeatBid = seatBids

	return bidResponse, err
}

func encodeBidResponseExt(bidResponseExt *openrtb_ext.ExtBidResponse) ([]byte, error) {
	buffer := &bytes.Buffer{}
	enc := json.NewEncoder(buffer)

	enc.SetEscapeHTML(false)
	err := enc.Encode(bidResponseExt)

	return buffer.Bytes(), err
}

func applyCategoryMapping(ctx context.Context, targeting openrtb_ext.ExtRequestTargeting, seatBids map[openrtb_ext.BidderName]*entities.PbsOrtbSeatBid, categoriesFetcher stored_requests.CategoryFetcher, targData *targetData, booleanGenerator deduplicateChanceGenerator, seatNonBids seatNonBids) (map[string]string, map[openrtb_ext.BidderName]*entities.PbsOrtbSeatBid, []string, error) {
	res := make(map[string]string)

	type bidDedupe struct {
		bidderName openrtb_ext.BidderName
		bidIndex   int
		bidID      string
		bidPrice   string
	}

	dedupe := make(map[string]bidDedupe)

	// applyCategoryMapping doesn't get called unless
	brandCatExt := targeting.IncludeBrandCategory

	//If ext.prebid.targeting.includebrandcategory is present in ext then competitive exclusion feature is on.
	var includeBrandCategory = brandCatExt != nil //if not present - category will no be appended
	appendBidderNames := targeting.AppendBidderNames

	var primaryAdServer string
	var publisher string
	var err error
	var rejections []string
	var translateCategories = true

	if includeBrandCategory && brandCatExt.WithCategory {
		if brandCatExt.TranslateCategories != nil {
			translateCategories = *brandCatExt.TranslateCategories
		}
		//if translateCategories is set to false, ignore checking primaryAdServer and publisher
		if translateCategories {
			//if ext.prebid.targeting.includebrandcategory present but primaryadserver/publisher not present then error out the request right away.
			primaryAdServer, err = getPrimaryAdServer(brandCatExt.PrimaryAdServer) //1-Freewheel 2-DFP
			if err != nil {
				return res, seatBids, rejections, err
			}
			publisher = brandCatExt.Publisher
		}
	}

	seatBidsToRemove := make([]openrtb_ext.BidderName, 0)

	for bidderName, seatBid := range seatBids {
		bidsToRemove := make([]int, 0)
		for bidInd := range seatBid.Bids {
			bid := seatBid.Bids[bidInd]
			bidID := bid.Bid.ID
			var duration int
			var category string
			var pb string

			if bid.BidVideo != nil {
				duration = bid.BidVideo.Duration
				category = bid.BidVideo.PrimaryCategory
			}
			if brandCatExt.WithCategory && category == "" {
				bidIabCat := bid.Bid.Cat
				if len(bidIabCat) != 1 {
					//TODO: add metrics
					//on receiving bids from adapters if no unique IAB category is returned  or if no ad server category is returned discard the bid
					bidsToRemove = append(bidsToRemove, bidInd)
					rejections = updateRejections(rejections, bidID, "Bid did not contain a category")
					seatNonBids.addBid(bid, 303, string(bidderName))
					continue
				}
				if translateCategories {
					//if unique IAB category is present then translate it to the adserver category based on mapping file
					category, err = categoriesFetcher.FetchCategories(ctx, primaryAdServer, publisher, bidIabCat[0])
					if err != nil || category == "" {
						//TODO: add metrics
						//if mapping required but no mapping file is found then discard the bid
						bidsToRemove = append(bidsToRemove, bidInd)
						reason := fmt.Sprintf("Category mapping file for primary ad server: '%s', publisher: '%s' not found", primaryAdServer, publisher)
						rejections = updateRejections(rejections, bidID, reason)
						continue
					}
				} else {
					//category translation is disabled, continue with IAB category
					category = bidIabCat[0]
				}
			}

			// TODO: consider should we remove bids with zero duration here?

			pb = GetPriceBucket(bid.Bid.Price, targData.priceGranularity)

			newDur := duration
			if len(targeting.DurationRangeSec) > 0 {
				durationRange := make([]int, len(targeting.DurationRangeSec))
				copy(durationRange, targeting.DurationRangeSec)
				sort.Ints(durationRange)

				//if the bid is above the range of the listed durations (and outside the buffer), reject the bid
				if duration > durationRange[len(durationRange)-1] {
					bidsToRemove = append(bidsToRemove, bidInd)
					rejections = updateRejections(rejections, bidID, "Bid duration exceeds maximum allowed")
					continue
				}
				for _, dur := range durationRange {
					if duration <= dur {
						newDur = dur
						break
					}
				}
			}

			var categoryDuration string
			var dupeKey string
			if brandCatExt.WithCategory {
				categoryDuration = fmt.Sprintf("%s_%s_%ds", pb, category, newDur)
				dupeKey = category
			} else {
				categoryDuration = fmt.Sprintf("%s_%ds", pb, newDur)
				dupeKey = categoryDuration
			}

			if appendBidderNames {
				categoryDuration = fmt.Sprintf("%s_%s", categoryDuration, bidderName.String())
			}

			if dupe, ok := dedupe[dupeKey]; ok {

				dupeBidPrice, err := strconv.ParseFloat(dupe.bidPrice, 64)
				if err != nil {
					dupeBidPrice = 0
				}
				currBidPrice, err := strconv.ParseFloat(pb, 64)
				if err != nil {
					currBidPrice = 0
				}
				if dupeBidPrice == currBidPrice {
					if booleanGenerator.Generate() {
						dupeBidPrice = -1
					} else {
						currBidPrice = -1
					}
				}

				if dupeBidPrice < currBidPrice {
					if dupe.bidderName == bidderName {
						// An older bid from the current bidder
						bidsToRemove = append(bidsToRemove, dupe.bidIndex)
						rejections = updateRejections(rejections, dupe.bidID, "Bid was deduplicated")
					} else {
						// An older bid from a different seatBid we've already finished with
						oldSeatBid := (seatBids)[dupe.bidderName]
						rejections = updateRejections(rejections, dupe.bidID, "Bid was deduplicated")
						if len(oldSeatBid.Bids) == 1 {
							seatBidsToRemove = append(seatBidsToRemove, dupe.bidderName)
						} else {
							// This is a very rare, but still possible case where bid needs to be removed from already processed bidder
							// This happens when current processing bidder has a bid that has same deduplication key as a bid from already processed bidder
							// and already processed bid was selected to be removed
							// See example of input data in unit test `TestCategoryMappingTwoBiddersManyBidsEachNoCategorySamePrice`
							// Need to remove bid by name, not index in this case
							removeBidById(oldSeatBid, dupe.bidID)
						}
					}
					delete(res, dupe.bidID)
				} else {
					// Remove this bid
					bidsToRemove = append(bidsToRemove, bidInd)
					rejections = updateRejections(rejections, bidID, "Bid was deduplicated")
					continue
				}
			}
			res[bidID] = categoryDuration
			dedupe[dupeKey] = bidDedupe{bidderName: bidderName, bidIndex: bidInd, bidID: bidID, bidPrice: pb}
		}

		if len(bidsToRemove) > 0 {
			sort.Ints(bidsToRemove)
			if len(bidsToRemove) == len(seatBid.Bids) {
				//if all bids are invalid - remove entire seat bid
				seatBidsToRemove = append(seatBidsToRemove, bidderName)
			} else {
				bids := seatBid.Bids
				for i := len(bidsToRemove) - 1; i >= 0; i-- {
					remInd := bidsToRemove[i]
					bids = append(bids[:remInd], bids[remInd+1:]...)
				}
				seatBid.Bids = bids
			}
		}

	}
	for _, seatBidInd := range seatBidsToRemove {
		seatBids[seatBidInd].Bids = nil
	}

	return res, seatBids, rejections, nil
}

func removeBidById(seatBid *entities.PbsOrtbSeatBid, bidID string) {
	//Find index of bid to remove
	dupeBidIndex := -1
	for i, bid := range seatBid.Bids {
		if bid.Bid.ID == bidID {
			dupeBidIndex = i
			break
		}
	}
	if dupeBidIndex != -1 {
		if dupeBidIndex < len(seatBid.Bids)-1 {
			seatBid.Bids = append(seatBid.Bids[:dupeBidIndex], seatBid.Bids[dupeBidIndex+1:]...)
		} else if dupeBidIndex == len(seatBid.Bids)-1 {
			seatBid.Bids = seatBid.Bids[:len(seatBid.Bids)-1]
		}
	}
}

func updateRejections(rejections []string, bidID string, reason string) []string {
	message := fmt.Sprintf("bid rejected [bid ID: %s] reason: %s", bidID, reason)
	return append(rejections, message)
}

func getPrimaryAdServer(adServerId int) (string, error) {
	switch adServerId {
	case 1:
		return "freewheel", nil
	case 2:
		return "dfp", nil
	default:
		return "", fmt.Errorf("Primary ad server %d not recognized", adServerId)
	}
}

// Extract all the data from the SeatBids and build the ExtBidResponse
func (e *exchange) makeExtBidResponse(adapterBids map[openrtb_ext.BidderName]*entities.PbsOrtbSeatBid, adapterExtra map[openrtb_ext.BidderName]*seatResponseExtra, r AuctionRequest, debugInfo bool, passthrough json.RawMessage, fledge *openrtb_ext.Fledge, errList []error) *openrtb_ext.ExtBidResponse {
	bidResponseExt := &openrtb_ext.ExtBidResponse{
		Errors:               make(map[openrtb_ext.BidderName][]openrtb_ext.ExtBidderMessage, len(adapterBids)),
		Warnings:             make(map[openrtb_ext.BidderName][]openrtb_ext.ExtBidderMessage, len(adapterBids)),
		ResponseTimeMillis:   make(map[openrtb_ext.BidderName]int, len(adapterBids)),
		RequestTimeoutMillis: r.BidRequestWrapper.BidRequest.TMax,
	}
	if debugInfo {
		bidResponseExt.Debug = &openrtb_ext.ExtResponseDebug{
			HttpCalls:       make(map[openrtb_ext.BidderName][]*openrtb_ext.ExtHttpCall),
			ResolvedRequest: r.ResolvedBidRequest,
		}
	}

	var auctionTimestamp int64
	if !r.StartTime.IsZero() {
		auctionTimestamp = r.StartTime.UnixMilli()
	}

	if auctionTimestamp > 0 ||
		passthrough != nil ||
		fledge != nil {
		bidResponseExt.Prebid = &openrtb_ext.ExtResponsePrebid{
			AuctionTimestamp: auctionTimestamp,
			Passthrough:      passthrough,
			Fledge:           fledge,
		}
	}

	for bidderName, responseExtra := range adapterExtra {

		if debugInfo && len(responseExtra.HttpCalls) > 0 {
			bidResponseExt.Debug.HttpCalls[bidderName] = responseExtra.HttpCalls
		}
		if len(responseExtra.Warnings) > 0 {
			bidResponseExt.Warnings[bidderName] = responseExtra.Warnings
		}
		// Only make an entry for bidder errors if the bidder reported any.
		if len(responseExtra.Errors) > 0 {
			bidResponseExt.Errors[bidderName] = responseExtra.Errors
		}
		if len(errList) > 0 {
			bidResponseExt.Errors[openrtb_ext.PrebidExtKey] = errsToBidderErrors(errList)
		}
		bidResponseExt.ResponseTimeMillis[bidderName] = responseExtra.ResponseTimeMillis
		// Defering the filling of bidResponseExt.Usersync[bidderName] until later

	}

	return bidResponseExt
}

// Return an openrtb seatBid for a bidder
// buildBidResponse is responsible for ensuring nil bid seatbids are not included
func (e *exchange) makeSeatBid(adapterBid *entities.PbsOrtbSeatBid, adapter openrtb_ext.BidderName, adapterExtra map[openrtb_ext.BidderName]*seatResponseExtra, auc *auction, returnCreative bool, impExtInfoMap map[string]ImpExtInfo, bidResponseExt *openrtb_ext.ExtBidResponse, pubID string) *openrtb2.SeatBid {
	seatBid := &openrtb2.SeatBid{
		Seat:  adapter.String(),
		Group: 0, // Prebid cannot support roadblocking
	}

	var errList []error
	seatBid.Bid, errList = e.makeBid(adapterBid.Bids, auc, returnCreative, impExtInfoMap, bidResponseExt, adapter, pubID)
	if len(errList) > 0 {
		adapterExtra[adapter].Errors = append(adapterExtra[adapter].Errors, errsToBidderErrors(errList)...)
	}

	return seatBid
}

func (e *exchange) makeBid(bids []*entities.PbsOrtbBid, auc *auction, returnCreative bool, impExtInfoMap map[string]ImpExtInfo, bidResponseExt *openrtb_ext.ExtBidResponse, adapter openrtb_ext.BidderName, pubID string) ([]openrtb2.Bid, []error) {
	result := make([]openrtb2.Bid, 0, len(bids))
	errs := make([]error, 0, 1)

	for _, bid := range bids {
		if e.bidValidationEnforcement.BannerCreativeMaxSize == config.ValidationEnforce && bid.BidType == openrtb_ext.BidTypeBanner {
			if !e.validateBannerCreativeSize(bid, bidResponseExt, adapter, pubID, e.bidValidationEnforcement.BannerCreativeMaxSize) {
				continue // Don't add bid to result
			}
		} else if e.bidValidationEnforcement.BannerCreativeMaxSize == config.ValidationWarn && bid.BidType == openrtb_ext.BidTypeBanner {
			e.validateBannerCreativeSize(bid, bidResponseExt, adapter, pubID, e.bidValidationEnforcement.BannerCreativeMaxSize)
		}
		if _, ok := impExtInfoMap[bid.Bid.ImpID]; ok {
			if e.bidValidationEnforcement.SecureMarkup == config.ValidationEnforce && (bid.BidType == openrtb_ext.BidTypeBanner || bid.BidType == openrtb_ext.BidTypeVideo) {
				if !e.validateBidAdM(bid, bidResponseExt, adapter, pubID, e.bidValidationEnforcement.SecureMarkup) {
					continue // Don't add bid to result
				}
			} else if e.bidValidationEnforcement.SecureMarkup == config.ValidationWarn && (bid.BidType == openrtb_ext.BidTypeBanner || bid.BidType == openrtb_ext.BidTypeVideo) {
				e.validateBidAdM(bid, bidResponseExt, adapter, pubID, e.bidValidationEnforcement.SecureMarkup)
			}

		}
		bidExtPrebid := &openrtb_ext.ExtBidPrebid{
			DealPriority:      bid.DealPriority,
			DealTierSatisfied: bid.DealTierSatisfied,
			Events:            bid.BidEvents,
			Targeting:         bid.BidTargets,
			Type:              bid.BidType,
			Meta:              bid.BidMeta,
			Video:             bid.BidVideo,
			BidId:             bid.GeneratedBidID,
			TargetBidderCode:  bid.TargetBidderCode,
		}

		if cacheInfo, found := e.getBidCacheInfo(bid, auc); found {
			bidExtPrebid.Cache = &openrtb_ext.ExtBidPrebidCache{
				Bids: &cacheInfo,
			}
		}

		if bidExtJSON, err := makeBidExtJSON(bid.Bid.Ext, bidExtPrebid, impExtInfoMap, bid.Bid.ImpID, bid.OriginalBidCPM, bid.OriginalBidCur); err != nil {
			errs = append(errs, err)
		} else {
			result = append(result, *bid.Bid)
			resultBid := &result[len(result)-1]
			resultBid.Ext = bidExtJSON
			if !returnCreative {
				resultBid.AdM = ""
			}
		}
	}
	return result, errs
}

func makeBidExtJSON(ext json.RawMessage, prebid *openrtb_ext.ExtBidPrebid, impExtInfoMap map[string]ImpExtInfo, impId string, originalBidCpm float64, originalBidCur string) (json.RawMessage, error) {
	var extMap map[string]interface{}

	if len(ext) != 0 {
		if err := json.Unmarshal(ext, &extMap); err != nil {
			return nil, err
		}
	} else {
		extMap = make(map[string]interface{})
	}

	//ext.origbidcpm
	if originalBidCpm >= 0 {
		extMap[openrtb_ext.OriginalBidCpmKey] = originalBidCpm
	}

	//ext.origbidcur
	if originalBidCur != "" {
		extMap[openrtb_ext.OriginalBidCurKey] = originalBidCur
	}

	// ext.prebid
	if prebid.Meta == nil && maputil.HasElement(extMap, "prebid", "meta") {
		metaContainer := struct {
			Prebid struct {
				Meta openrtb_ext.ExtBidPrebidMeta `json:"meta"`
			} `json:"prebid"`
		}{}
		if err := json.Unmarshal(ext, &metaContainer); err != nil {
			return nil, fmt.Errorf("error validaing response from server, %s", err)
		}
		prebid.Meta = &metaContainer.Prebid.Meta
	}

	// ext.prebid.storedrequestattributes and ext.prebid.passthrough
	if impExtInfo, ok := impExtInfoMap[impId]; ok {
		prebid.Passthrough = impExtInfoMap[impId].Passthrough
		if impExtInfo.EchoVideoAttrs {
			videoData, _, _, err := jsonparser.Get(impExtInfo.StoredImp, "video")
			if err != nil && err != jsonparser.KeyPathNotFoundError {
				return nil, err
			}
			//handler for case where EchoVideoAttrs is true, but video data is not found
			if len(videoData) > 0 {
				extMap[openrtb_ext.StoredRequestAttributes] = json.RawMessage(videoData)
			}
		}
	}
	extMap[openrtb_ext.PrebidExtKey] = prebid
	return json.Marshal(extMap)
}

// If bid got cached inside `(a *auction) doCache(ctx context.Context, cache prebid_cache_client.Client, targData *targetData, bidRequest *openrtb2.BidRequest, ttlBuffer int64, defaultTTLs *config.DefaultTTLs, bidCategory map[string]string)`,
// a UUID should be found inside `a.cacheIds` or `a.vastCacheIds`. This function returns the UUID along with the internal cache URL
func (e *exchange) getBidCacheInfo(bid *entities.PbsOrtbBid, auction *auction) (cacheInfo openrtb_ext.ExtBidPrebidCacheBids, found bool) {
	uuid, found := findCacheID(bid, auction)

	if found {
		cacheInfo.CacheId = uuid
		cacheInfo.Url = buildCacheURL(e.cache, uuid)
	}

	return
}

func (e *exchange) getAuctionCurrencyRates(requestRates *openrtb_ext.ExtRequestCurrency) currency.Conversions {
	if requestRates == nil {
		// No bidRequest.ext.currency field was found, use PBS rates as usual
		return e.currencyConverter.Rates()
	}

	// If bidRequest.ext.currency.usepbsrates is nil, we understand its value as true. It will be false
	// only if it's explicitly set to false
	usePbsRates := requestRates.UsePBSRates == nil || *requestRates.UsePBSRates

	if !usePbsRates {
		// At this point, we can safely assume the ConversionRates map is not empty because
		// validateCustomRates(bidReqCurrencyRates *openrtb_ext.ExtRequestCurrency) would have
		// thrown an error under such conditions.
		return currency.NewRates(requestRates.ConversionRates)
	}

	// Both PBS and custom rates can be used, check if ConversionRates is not empty
	if len(requestRates.ConversionRates) == 0 {
		// Custom rates map is empty, use PBS rates only
		return e.currencyConverter.Rates()
	}

	// Return an AggregateConversions object that includes both custom and PBS currency rates but will
	// prioritize custom rates over PBS rates whenever a currency rate is found in both
	return currency.NewAggregateConversions(currency.NewRates(requestRates.ConversionRates), e.currencyConverter.Rates())
}

func findCacheID(bid *entities.PbsOrtbBid, auction *auction) (string, bool) {
	if bid != nil && bid.Bid != nil && auction != nil {
		if id, found := auction.cacheIds[bid.Bid]; found {
			return id, true
		}

		if id, found := auction.vastCacheIds[bid.Bid]; found {
			return id, true
		}
	}

	return "", false
}

func buildCacheURL(cache prebid_cache_client.Client, uuid string) string {
	scheme, host, path := cache.GetExtCacheData()

	if host == "" || path == "" {
		return ""
	}

	query := url.Values{"uuid": []string{uuid}}
	cacheURL := url.URL{
		Scheme:   scheme,
		Host:     host,
		Path:     path,
		RawQuery: query.Encode(),
	}
	cacheURL.Query()

	// URLs without a scheme will begin with //, in which case we
	// want to trim it off to keep compatbile with current behavior.
	return strings.TrimPrefix(cacheURL.String(), "//")
}

func listBiddersWithRequests(bidderRequests []BidderRequest) []openrtb_ext.BidderName {
	liveAdapters := make([]openrtb_ext.BidderName, len(bidderRequests))
	i := 0
	for _, bidderRequest := range bidderRequests {
		liveAdapters[i] = bidderRequest.BidderName
		i++
	}
	// Randomize the list of adapters to make the auction more fair
	randomizeList(liveAdapters)

	return liveAdapters
}

func getPrebidMediaTypeForBid(bid openrtb2.Bid) (openrtb_ext.BidType, error) {
	if bid.Ext != nil {
		var bidExt openrtb_ext.ExtBid
		err := json.Unmarshal(bid.Ext, &bidExt)
		if err == nil && bidExt.Prebid != nil {
			return openrtb_ext.ParseBidType(string(bidExt.Prebid.Type))
		}
	}

	return "", &errortypes.BadServerResponse{
		Message: fmt.Sprintf("Failed to parse bid mediatype for impression \"%s\"", bid.ImpID),
	}
}

func buildStoredAuctionResponse(storedAuctionResponses map[string]json.RawMessage) (
	map[openrtb_ext.BidderName]*entities.PbsOrtbSeatBid,
	*openrtb_ext.Fledge,
	[]openrtb_ext.BidderName,
	error) {

	adapterBids := make(map[openrtb_ext.BidderName]*entities.PbsOrtbSeatBid, 0)
	var fledge *openrtb_ext.Fledge
	liveAdapters := make([]openrtb_ext.BidderName, 0)
	for impId, storedResp := range storedAuctionResponses {
		var seatBids []openrtb2.SeatBid

		if err := json.Unmarshal(storedResp, &seatBids); err != nil {
			return nil, nil, nil, err
		}
		for _, seat := range seatBids {
			var bidsToAdd []*entities.PbsOrtbBid
			//set imp id from request
			for i := range seat.Bid {
				seat.Bid[i].ImpID = impId
				mType := seat.Bid[i].MType
				var bidType openrtb_ext.BidType
				if mType > 0 {
					switch mType {
					case openrtb2.MarkupBanner:
						bidType = openrtb_ext.BidTypeBanner
					case openrtb2.MarkupVideo:
						bidType = openrtb_ext.BidTypeVideo
					case openrtb2.MarkupAudio:
						bidType = openrtb_ext.BidTypeAudio
					case openrtb2.MarkupNative:
						bidType = openrtb_ext.BidTypeNative
					default:
						return nil, nil, nil, &errortypes.BadServerResponse{
							Message: fmt.Sprintf("Failed to parse bid mType for impression \"%s\"", seat.Bid[i].ImpID),
						}
					}
				} else {
					var err error
					bidType, err = getPrebidMediaTypeForBid(seat.Bid[i])
					if err != nil {
						return nil, nil, nil, err
					}
				}
				bidsToAdd = append(bidsToAdd, &entities.PbsOrtbBid{Bid: &seat.Bid[i], BidType: bidType})
			}

			bidderName := openrtb_ext.BidderName(seat.Seat)

			if seat.Ext != nil {
				var seatExt openrtb_ext.ExtBidResponse
				if err := json.Unmarshal(seat.Ext, &seatExt); err != nil {
					return nil, nil, nil, err
				}
				// add in FLEDGE response with impId substituted
				if seatExt.Prebid != nil &&
					seatExt.Prebid.Fledge != nil &&
					seatExt.Prebid.Fledge.AuctionConfigs != nil {
					auctionConfigs := seatExt.Prebid.Fledge.AuctionConfigs
					if fledge == nil {
						fledge = &openrtb_ext.Fledge{
							AuctionConfigs: make([]*openrtb_ext.FledgeAuctionConfig, 0, len(auctionConfigs)),
						}
					}
					for _, config := range auctionConfigs {
						newConfig := &openrtb_ext.FledgeAuctionConfig{
							ImpId:   impId,
							Bidder:  string(bidderName),
							Adapter: string(bidderName),
							Config:  config.Config,
						}
						fledge.AuctionConfigs = append(fledge.AuctionConfigs, newConfig)
					}
				}
			}

			if _, ok := adapterBids[bidderName]; ok {
				adapterBids[bidderName].Bids = append(adapterBids[bidderName].Bids, bidsToAdd...)

			} else {
				//create new seat bid and add it to live adapters
				liveAdapters = append(liveAdapters, bidderName)
				newSeatBid := entities.PbsOrtbSeatBid{
					Bids:     bidsToAdd,
					Currency: "",
					Seat:     "",
				}
				adapterBids[bidderName] = &newSeatBid

			}
		}
	}

	return adapterBids, fledge, liveAdapters, nil
}

func isAdsCertEnabled(experiment *openrtb_ext.Experiment, info config.BidderInfo) bool {
	requestAdsCertEnabled := experiment != nil && experiment.AdsCert != nil && experiment.AdsCert.Enabled
	bidderAdsCertEnabled := info.Experiment.AdsCert.Enabled
	return requestAdsCertEnabled && bidderAdsCertEnabled
}

func (e exchange) validateBannerCreativeSize(bid *entities.PbsOrtbBid, bidResponseExt *openrtb_ext.ExtBidResponse, adapter openrtb_ext.BidderName, pubID string, validationType string) bool {
	if bid.Bid.W > e.bidValidationEnforcement.MaxCreativeWidth || bid.Bid.H > e.bidValidationEnforcement.MaxCreativeHeight {
		// Add error to debug array
		errorMessage := setErrorMessageCreativeSize(validationType)
		bidCreativeMaxSizeError := openrtb_ext.ExtBidderMessage{
			Code:    errortypes.BadServerResponseErrorCode,
			Message: errorMessage,
		}
		bidResponseExt.Errors[adapter] = append(bidResponseExt.Errors[adapter], bidCreativeMaxSizeError)

		// Log Metrics
		e.me.RecordBidValidationCreativeSizeError(adapter, pubID)

		return false
	}
	return true
}

func (e exchange) validateBidAdM(bid *entities.PbsOrtbBid, bidResponseExt *openrtb_ext.ExtBidResponse, adapter openrtb_ext.BidderName, pubID string, validationType string) bool {
	invalidAdM := []string{"http:", "http%3A"}
	requiredAdM := []string{"https:", "https%3A"}

	if (strings.Contains(bid.Bid.AdM, invalidAdM[0]) || strings.Contains(bid.Bid.AdM, invalidAdM[1])) && (!strings.Contains(bid.Bid.AdM, requiredAdM[0]) && !strings.Contains(bid.Bid.AdM, requiredAdM[1])) {
		// Add error to debug array
		errorMessage := setErrorMessageSecureMarkup(validationType)
		bidSecureMarkupError := openrtb_ext.ExtBidderMessage{
			Code:    errortypes.BadServerResponseErrorCode,
			Message: errorMessage,
		}
		bidResponseExt.Errors[adapter] = append(bidResponseExt.Errors[adapter], bidSecureMarkupError)

		// Log Metrics
		e.me.RecordBidValidationSecureMarkupError(adapter, pubID)

		return false
	}
	return true
}

func setErrorMessageCreativeSize(validationType string) string {
	if validationType == config.ValidationEnforce {
		return "bidResponse rejected: size WxH"
	} else if validationType == config.ValidationWarn {
		return "bidResponse creative size warning: size WxH larger than AdUnit sizes"
	}
	return ""
}

func setErrorMessageSecureMarkup(validationType string) string {
	if validationType == config.ValidationEnforce {
		return "bidResponse rejected: insecure creative in secure context"
	} else if validationType == config.ValidationWarn {
		return "bidResponse secure markup warning: insecure creative in secure contexts"
	}
	return ""
}

// buildAuctionResponse wraps the openrtb Bid Response object into AuctionResponse
func (ex *exchange) buildAuctionResponse(ctx context.Context, bidResponse *openrtb2.BidResponse, bidResponseExt *openrtb_ext.ExtBidResponse, seatNonBids seatNonBids) (*AuctionResponse, error) {

	bidResponseExt = setSeatNonBid(bidResponseExt, seatNonBids)
	return &AuctionResponse{
		BidResponse:    bidResponse,
		ExtBidResponse: bidResponseExt,
	}, nil
}

// setSeatNonBid  adds SeatNonBids within bidResponse.Ext.Prebid.SeatNonBid
func setSeatNonBid(bidResponseExt *openrtb_ext.ExtBidResponse, seatNonBids seatNonBids) *openrtb_ext.ExtBidResponse {
	if len(seatNonBids.seatNonBidsMap) == 0 {
		return bidResponseExt
	}
	if bidResponseExt == nil {
		bidResponseExt = &openrtb_ext.ExtBidResponse{}
	}
	if bidResponseExt.Prebid == nil {
		bidResponseExt.Prebid = &openrtb_ext.ExtResponsePrebid{}
	}

	bidResponseExt.Prebid.SeatNonBid = seatNonBids.get()
	return bidResponseExt
}<|MERGE_RESOLUTION|>--- conflicted
+++ resolved
@@ -47,11 +47,7 @@
 // Exchange runs Auctions. Implementations must be threadsafe, and will be shared across many goroutines.
 type Exchange interface {
 	// HoldAuction executes an OpenRTB v2.5 Auction.
-<<<<<<< HEAD
-	HoldAuction(ctx context.Context, r AuctionRequest, debugLog *DebugLog) (*AuctionResponse, error)
-=======
-	HoldAuction(ctx context.Context, r *AuctionRequest, debugLog *DebugLog) (*openrtb2.BidResponse, error)
->>>>>>> a8be5f1b
+	HoldAuction(ctx context.Context, r *AuctionRequest, debugLog *DebugLog) (*AuctionResponse, error)
 }
 
 // IdFetcher can find the user's ID for a specific Bidder.
@@ -225,15 +221,11 @@
 	ImpReplaceImpId       map[string]bool
 }
 
-<<<<<<< HEAD
-func (e *exchange) HoldAuction(ctx context.Context, r AuctionRequest, debugLog *DebugLog) (*AuctionResponse, error) {
-=======
-func (e *exchange) HoldAuction(ctx context.Context, r *AuctionRequest, debugLog *DebugLog) (*openrtb2.BidResponse, error) {
+func (e *exchange) HoldAuction(ctx context.Context, r *AuctionRequest, debugLog *DebugLog) (*AuctionResponse, error) {
 	if r == nil {
 		return nil, nil
 	}
 
->>>>>>> a8be5f1b
 	var floorErrs []error
 	err := r.HookExecutor.ExecuteProcessedAuctionStage(r.BidRequestWrapper)
 	if err != nil {
@@ -368,19 +360,13 @@
 		r.MakeBidsTimeInfo = buildMakeBidsTimeInfoMap(adapterExtra)
 	}
 
-<<<<<<< HEAD
-	var auc *auction
-	var cacheErrs []error
-	var bidResponseExt *openrtb_ext.ExtBidResponse
-	var seatNonBids = newSeatNonBids()
-=======
 	var (
 		auc            *auction
 		cacheErrs      []error
 		bidResponseExt *openrtb_ext.ExtBidResponse
+		seatNonBids    = newSeatNonBids()
 	)
 
->>>>>>> a8be5f1b
 	if anyBidsReturned {
 		var bidCategory map[string]string
 		//If includebrandcategory is present in ext then CE feature is on.
@@ -480,15 +466,11 @@
 	bidResponse = adservertargeting.Apply(r.BidRequestWrapper, r.ResolvedBidRequest, bidResponse, r.QueryParams, bidResponseExt, r.Account.TruncateTargetAttribute)
 
 	bidResponse.Ext, err = encodeBidResponseExt(bidResponseExt)
-<<<<<<< HEAD
 
 	if err != nil {
 		return nil, err
 	}
 	return e.buildAuctionResponse(ctx, bidResponse, bidResponseExt, seatNonBids)
-=======
-	return bidResponse, err
->>>>>>> a8be5f1b
 }
 
 func buildMakeBidsTimeInfoMap(adapterExtra map[openrtb_ext.BidderName]*seatResponseExtra) map[openrtb_ext.BidderName]adapters.MakeBidsTimeInfo {
