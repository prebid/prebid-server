--- conflicted
+++ resolved
@@ -439,19 +439,15 @@
 
 	// Build the response
 	bidResponse, err := e.buildBidResponse(ctx, liveAdapters, adapterBids, r.BidRequestWrapper.BidRequest, adapterExtra, auc, bidResponseExt, cacheInstructions.returnCreative, r.ImpExtInfoMap, r.PubID, errs)
-<<<<<<< HEAD
+
+	bidResponse = adservertargeting.Apply(r.BidRequestWrapper, r.ResolvedBidRequest, bidResponse, r.QueryParams, bidResponseExt, r.Account.TruncateTargetAttribute)
+
+	bidResponse.Ext, err = encodeBidResponseExt(bidResponseExt)
+
 	if err != nil {
 		return nil, err
 	}
 	return e.buildAuctionResponse(ctx, bidResponse, bidResponseExt, seatNonBids)
-=======
-
-	bidResponse = adservertargeting.Apply(r.BidRequestWrapper, r.ResolvedBidRequest, bidResponse, r.QueryParams, bidResponseExt, r.Account.TruncateTargetAttribute)
-
-	bidResponse.Ext, err = encodeBidResponseExt(bidResponseExt)
-
-	return bidResponse, err
->>>>>>> 7e390d81
 }
 
 func buildMultiBidMap(prebid *openrtb_ext.ExtRequestPrebid) map[string]openrtb_ext.ExtMultiBid {
@@ -841,10 +837,6 @@
 		}
 	}
 	bidResponse.SeatBid = seatBids
-<<<<<<< HEAD
-	bidResponse.Ext, err = encodeBidResponseExt(bidResponseExt)
-=======
->>>>>>> 7e390d81
 
 	return bidResponse, err
 }
