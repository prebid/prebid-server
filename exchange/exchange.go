--- conflicted
+++ resolved
@@ -221,16 +221,12 @@
 	ImpReplaceImpId       map[string]bool
 }
 
-<<<<<<< HEAD
 func (e *exchange) HoldAuction(ctx context.Context, r *AuctionRequest, debugLog *DebugLog) (*openrtb2.BidResponse, error) {
 	if r == nil {
 		return nil, nil
 	}
 
-=======
-func (e *exchange) HoldAuction(ctx context.Context, r AuctionRequest, debugLog *DebugLog) (*openrtb2.BidResponse, error) {
 	var floorErrs []error
->>>>>>> 41ebb30b
 	err := r.HookExecutor.ExecuteProcessedAuctionStage(r.BidRequestWrapper)
 	if err != nil {
 		return nil, err
@@ -318,12 +314,8 @@
 		Prebid: *requestExtPrebid,
 		SChain: requestExt.GetSChain(),
 	}
-<<<<<<< HEAD
 	bidderRequests, privacyLabels, errs := e.requestSplitter.cleanOpenRTBRequests(ctx, *r, requestExtLegacy, gdprDefaultValue)
-=======
-	bidderRequests, privacyLabels, errs := e.requestSplitter.cleanOpenRTBRequests(ctx, r, requestExtLegacy, gdprDefaultValue)
 	errs = append(errs, floorErrs...)
->>>>>>> 41ebb30b
 
 	e.me.RecordRequestPrivacy(privacyLabels)
 
@@ -335,10 +327,6 @@
 	// We should reduce the amount of time the bidders have, to compensate.
 	auctionCtx, cancel := e.makeAuctionContext(ctx, cacheInstructions.cacheBids)
 	defer cancel()
-
-<<<<<<< HEAD
-	// Get currency rates conversions for the auction
-	conversions := e.getAuctionCurrencyRates(requestExtPrebid.CurrencyConversions)
 
 	var (
 		adapterBids     map[openrtb_ext.BidderName]*entities.PbsOrtbSeatBid
@@ -348,15 +336,6 @@
 		// List of bidders we have requests for.
 		liveAdapters []openrtb_ext.BidderName
 	)
-=======
-	var adapterBids map[openrtb_ext.BidderName]*entities.PbsOrtbSeatBid
-	var adapterExtra map[openrtb_ext.BidderName]*seatResponseExtra
-	var fledge *openrtb_ext.Fledge
-	var anyBidsReturned bool
-
-	// List of bidders we have requests for.
-	var liveAdapters []openrtb_ext.BidderName
->>>>>>> 41ebb30b
 
 	if len(r.StoredAuctionResponses) > 0 {
 		adapterBids, fledge, liveAdapters, err = buildStoredAuctionResponse(r.StoredAuctionResponses)
