--- conflicted
+++ resolved
@@ -1,6 +1,8 @@
 package exchange
 
-import "github.com/prebid/prebid-server/errortypes"
+import "github.com/prebid/prebid-server/v2/errortypes"
+
+// import "github.com/prebid/prebid-server/errortypes"
 
 // SeatNonBid list the reasons why bid was not resulted in positive bid
 // reason could be either No bid, Error, Request rejection or Response rejection
@@ -8,18 +10,14 @@
 type NonBidReason int
 
 const (
-<<<<<<< HEAD
-	NoBidUnknownError                      NonBidReason = 0   // No Bid - General
-	ErrorTimeout                           NonBidReason = 101 // Error - Timeout
-=======
 	NoBidUnknownError                      NonBidReason = 0 // No Bid - General
 	ResponseRejectedGeneral                NonBidReason = 300
 	ResponseRejectedBelowFloor             NonBidReason = 301 // Response Rejected - Below Floor
->>>>>>> 8cce68a9
 	ResponseRejectedCategoryMappingInvalid NonBidReason = 303 // Response Rejected - Category Mapping Invalid
 	ResponseRejectedBelowDealFloor         NonBidReason = 304 // Response Rejected - Bid was Below Deal Floor
 	ResponseRejectedCreativeSizeNotAllowed NonBidReason = 351 // Response Rejected - Invalid Creative (Size Not Allowed)
 	ResponseRejectedCreativeNotSecure      NonBidReason = 352 // Response Rejected - Invalid Creative (Not Secure)
+	ErrorTimeout                           NonBidReason = 101 // Error - Timeout
 )
 
 // Ptr returns pointer to own value.
