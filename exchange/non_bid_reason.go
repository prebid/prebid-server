--- conflicted
+++ resolved
@@ -5,32 +5,12 @@
 	"net"
 	"syscall"
 
-<<<<<<< HEAD
-	"github.com/prebid/openrtb/v20/openrtb3"
-=======
->>>>>>> 4a2dd48e
 	"github.com/prebid/prebid-server/v2/errortypes"
 )
 
 // SeatNonBid list the reasons why bid was not resulted in positive bid
 // reason could be either No bid, Error, Request rejection or Response rejection
 // Reference:  https://github.com/InteractiveAdvertisingBureau/openrtb/blob/master/extensions/community_extensions/seat-non-bid.md#list-non-bid-status-codes
-<<<<<<< HEAD
-
-const (
-	ErrorGeneral                           openrtb3.NoBidReason = 100 // Error - General
-	ErrorTimeout                           openrtb3.NoBidReason = 101 // Error - Timeout
-	ErrorBidderUnreachable                 openrtb3.NoBidReason = 103 // Error - Bidder Unreachable
-	ResponseRejectedGeneral                openrtb3.NoBidReason = 300
-	ResponseRejectedBelowFloor             openrtb3.NoBidReason = 301 // Response Rejected - Below Floor
-	ResponseRejectedCategoryMappingInvalid openrtb3.NoBidReason = 303 // Response Rejected - Category Mapping Invalid
-	ResponseRejectedBelowDealFloor         openrtb3.NoBidReason = 304 // Response Rejected - Bid was Below Deal Floor
-	ResponseRejectedCreativeSizeNotAllowed openrtb3.NoBidReason = 351 // Response Rejected - Invalid Creative (Size Not Allowed)
-	ResponseRejectedCreativeNotSecure      openrtb3.NoBidReason = 352 // Response Rejected - Invalid Creative (Not Secure)
-)
-
-func errorToNonBidReason(err error) openrtb3.NoBidReason {
-=======
 type NonBidReason int64
 
 const (
@@ -46,7 +26,6 @@
 )
 
 func errorToNonBidReason(err error) NonBidReason {
->>>>>>> 4a2dd48e
 	switch errortypes.ReadCode(err) {
 	case errortypes.TimeoutErrorCode:
 		return ErrorTimeout
@@ -59,11 +38,7 @@
 // It will first try to resolve the NBR based on prebid's proprietary error code.
 // If proprietary error code not found then it will try to determine NBR using
 // system call level error code
-<<<<<<< HEAD
-func httpInfoToNonBidReason(httpInfo *httpCallInfo) openrtb3.NoBidReason {
-=======
 func httpInfoToNonBidReason(httpInfo *httpCallInfo) NonBidReason {
->>>>>>> 4a2dd48e
 	// errorCode := errortypes.ReadCode(httpInfo.err)
 	nonBidReason := errorToNonBidReason(httpInfo.err)
 	// nonBidReason := errorToNonBidReason(errorCode)
