--- conflicted
+++ resolved
@@ -938,57 +938,6 @@
 	}
 }
 
-// TestServerCallDebugging makes sure that we log the server calls made by the Bidder on test bids.
-<<<<<<< HEAD
-=======
-func TestServerCallDebugging(t *testing.T) {
-	respBody := "{\"bid\":false}"
-	respStatus := 200
-	server := httptest.NewServer(mockHandler(respStatus, "getBody", respBody))
-	defer server.Close()
-
-	reqBody := "{\"key\":\"val\"}"
-	reqUrl := server.URL
-	bidderImpl := &goodSingleBidder{
-		httpRequest: &adapters.RequestData{
-			Method:  "POST",
-			Uri:     reqUrl,
-			Body:    []byte(reqBody),
-			Headers: http.Header{},
-		},
-	}
-	bidder := adaptBidder(bidderImpl, server.Client(), &config.Configuration{}, &metricsConfig.DummyMetricsEngine{}, openrtb_ext.BidderAppnexus)
-	currencyConverter := currencies.NewRateConverterDefault()
-
-	bids, _ := bidder.requestBid(
-		context.Background(),
-		&openrtb.BidRequest{
-			Test: 1,
-		},
-		"test",
-		1.0,
-		currencyConverter.Rates(),
-		&adapters.ExtraRequestInfo{},
-	)
-
-	if len(bids.httpCalls) != 1 {
-		t.Errorf("We should log the server call if this is a test bid. Got %d", len(bids.httpCalls))
-	}
-	if bids.httpCalls[0].Uri != reqUrl {
-		t.Errorf("Wrong httpcalls URI. Expected %s, got %s", reqUrl, bids.httpCalls[0].Uri)
-	}
-	if bids.httpCalls[0].RequestBody != reqBody {
-		t.Errorf("Wrong httpcalls RequestBody. Expected %s, got %s", reqBody, bids.httpCalls[0].RequestBody)
-	}
-	if bids.httpCalls[0].ResponseBody != respBody {
-		t.Errorf("Wrong httpcalls ResponseBody. Expected %s, got %s", respBody, bids.httpCalls[0].ResponseBody)
-	}
-	if bids.httpCalls[0].Status != respStatus {
-		t.Errorf("Wrong httpcalls Status. Expected %d, got %d", respStatus, bids.httpCalls[0].Status)
-	}
-}
->>>>>>> a5962de9
-
 func TestMobileNativeTypes(t *testing.T) {
 	respBody := "{\"bid\":false}"
 	respStatus := 200
