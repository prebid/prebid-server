--- conflicted
+++ resolved
@@ -2716,8 +2716,6 @@
 			},
 		},
 		&hookexecution.EmptyHookExecutor{})
-<<<<<<< HEAD
-=======
 	assert.Nil(t, errs)
 	assert.Len(t, seatBids, 2)
 	sort.Slice(seatBids, func(i, j int) bool {
@@ -2842,7 +2840,6 @@
 			},
 		},
 		&hookexecution.EmptyHookExecutor{})
->>>>>>> fa50f2e7
 	assert.Nil(t, errs)
 	assert.Len(t, seatBids, 2)
 	sort.Slice(seatBids, func(i, j int) bool {
