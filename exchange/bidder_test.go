--- conflicted
+++ resolved
@@ -3110,11 +3110,7 @@
 	}
 	type expect struct {
 		seatBids    []*entities.PbsOrtbSeatBid
-<<<<<<< HEAD
-		seatNonBids nonBids
-=======
 		seatNonBids SeatNonBidBuilder
->>>>>>> 4a2dd48e
 		errors      []error
 	}
 	testCases := []struct {
@@ -3134,21 +3130,11 @@
 				client:         &http.Client{Timeout: time.Nanosecond}, // for timeout
 			},
 			expect: expect{
-<<<<<<< HEAD
-				seatNonBids: nonBids{
-					seatNonBidsMap: map[string][]openrtb_ext.NonBid{
-						"pubmatic": {{
-							ImpId:      "1234",
-							StatusCode: int(ErrorTimeout),
-						}},
-					},
-=======
 				seatNonBids: SeatNonBidBuilder{
 					"pubmatic": {{
 						ImpId:      "1234",
 						StatusCode: int(ErrorTimeout),
 					}},
->>>>>>> 4a2dd48e
 				},
 				errors:   []error{&errortypes.Timeout{Message: context.DeadlineExceeded.Error()}},
 				seatBids: []*entities.PbsOrtbSeatBid{{Bids: []*entities.PbsOrtbBid{}, Currency: "USD", Seat: "pubmatic", HttpCalls: []*openrtb_ext.ExtHttpCall{}}},
@@ -3164,19 +3150,10 @@
 				},
 			},
 			expect: expect{
-<<<<<<< HEAD
-				seatNonBids: nonBids{
-					seatNonBidsMap: map[string][]openrtb_ext.NonBid{
-						"appnexus": {
-							{ImpId: "1234", StatusCode: int(ErrorBidderUnreachable)},
-							{ImpId: "4567", StatusCode: int(ErrorBidderUnreachable)},
-						},
-=======
 				seatNonBids: SeatNonBidBuilder{
 					"appnexus": {
 						{ImpId: "1234", StatusCode: int(ErrorBidderUnreachable)},
 						{ImpId: "4567", StatusCode: int(ErrorBidderUnreachable)},
->>>>>>> 4a2dd48e
 					},
 				},
 				seatBids: []*entities.PbsOrtbSeatBid{{Bids: []*entities.PbsOrtbBid{}, Currency: "USD", Seat: "appnexus", HttpCalls: []*openrtb_ext.ExtHttpCall{}}},
@@ -3194,11 +3171,7 @@
 				},
 			},
 			expect: expect{
-<<<<<<< HEAD
-				seatNonBids: nonBids{},
-=======
 				seatNonBids: SeatNonBidBuilder{},
->>>>>>> 4a2dd48e
 				seatBids:    []*entities.PbsOrtbSeatBid{{Bids: []*entities.PbsOrtbBid{}, Currency: "USD", HttpCalls: []*openrtb_ext.ExtHttpCall{}}},
 				errors:      []error{&url.Error{Op: "Get", URL: "", Err: errors.New("some_error")}},
 			},
@@ -3233,15 +3206,9 @@
 				BidderName: openrtb_ext.BidderName(test.args.Seat),
 			}, nil, &adapters.ExtraRequestInfo{}, &MockSigner{}, bidRequestOptions{}, openrtb_ext.ExtAlternateBidderCodes{}, hookexecution.EmptyHookExecutor{}, nil)
 			assert.Equal(t, test.expect.seatBids, seatBids)
-<<<<<<< HEAD
-			assert.Equal(t, test.expect.seatNonBids, responseExtra.adapterNonBids)
-			assert.Equal(t, test.expect.errors, errors)
-			for _, nonBids := range responseExtra.adapterNonBids.seatNonBidsMap {
-=======
 			assert.Equal(t, test.expect.seatNonBids, responseExtra.seatNonBidBuilder)
 			assert.Equal(t, test.expect.errors, errors)
 			for _, nonBids := range responseExtra.seatNonBidBuilder {
->>>>>>> 4a2dd48e
 				for _, nonBid := range nonBids {
 					for _, seatBid := range seatBids {
 						for _, bid := range seatBid.Bids {
