package exchange

import (
	"fmt"
	"net/http"

	"github.com/prebid/prebid-server/adapters"
	"github.com/prebid/prebid-server/config"
	"github.com/prebid/prebid-server/metrics"
	"github.com/prebid/prebid-server/openrtb_ext"
)

func BuildAdapters(client *http.Client, cfg *config.Configuration, infos config.BidderInfos, me metrics.MetricsEngine) (map[openrtb_ext.BidderName]AdaptedBidder, []error) {
<<<<<<< HEAD
	server := config.Server{ExternalUrl: cfg.ExternalURL, GvlID: cfg.GDPR.HostVendorID, Datacenter: cfg.Datacenter}
	bidders, errs := buildBidders(cfg.Adapters, infos, newAdapterBuilders(), server)
=======
	bidders, errs := buildBidders(infos, newAdapterBuilders())
>>>>>>> 72ca0977
	if len(errs) > 0 {
		return nil, errs
	}

	exchangeBidders := make(map[openrtb_ext.BidderName]AdaptedBidder, len(bidders))
	for bidderName, bidder := range bidders {
		info := infos[string(bidderName)]
		exchangeBidder := AdaptBidder(bidder, client, cfg, me, bidderName, info.Debug, info.EndpointCompression)
		exchangeBidder = addValidatedBidderMiddleware(exchangeBidder)
		exchangeBidders[bidderName] = exchangeBidder
	}
	return exchangeBidders, nil
}

<<<<<<< HEAD
func buildBidders(adapterConfig map[string]config.Adapter, infos config.BidderInfos, builders map[openrtb_ext.BidderName]adapters.Builder, server config.Server) (map[openrtb_ext.BidderName]adapters.Bidder, []error) {
=======
func buildBidders(infos config.BidderInfos, builders map[openrtb_ext.BidderName]adapters.Builder) (map[openrtb_ext.BidderName]adapters.Bidder, []error) {
>>>>>>> 72ca0977
	bidders := make(map[openrtb_ext.BidderName]adapters.Bidder)
	var errs []error

	for bidder := range infos {
		bidderName, bidderNameFound := openrtb_ext.NormalizeBidderName(bidder)
		if !bidderNameFound {
			errs = append(errs, fmt.Errorf("%v: unknown bidder", bidder))
			continue
		}

		info, infoFound := infos[string(bidderName)]
		if !infoFound {
			errs = append(errs, fmt.Errorf("%v: bidder info not found", bidder))
			continue
		}

		builder, builderFound := builders[bidderName]
		if !builderFound {
			errs = append(errs, fmt.Errorf("%v: builder not registered", bidder))
			continue
		}

<<<<<<< HEAD
		if info.Enabled {
			bidderInstance, builderErr := builder(bidderName, cfg, server)
=======
		if info.IsEnabled() {
			adapterInfo := buildAdapterInfo(info)
			bidderInstance, builderErr := builder(bidderName, adapterInfo)
>>>>>>> 72ca0977
			if builderErr != nil {
				errs = append(errs, fmt.Errorf("%v: %v", bidder, builderErr))
				continue
			}
			bidders[bidderName] = adapters.BuildInfoAwareBidder(bidderInstance, info)
		}
	}

	return bidders, errs
}

func buildAdapterInfo(bidderInfo config.BidderInfo) config.Adapter {
	adapter := config.Adapter{}
	adapter.Endpoint = bidderInfo.Endpoint
	adapter.ExtraAdapterInfo = bidderInfo.ExtraAdapterInfo
	adapter.PlatformID = bidderInfo.PlatformID
	adapter.AppSecret = bidderInfo.AppSecret
	adapter.XAPI = bidderInfo.XAPI
	return adapter
}

// GetActiveBidders returns a map of all active bidder names.
func GetActiveBidders(infos config.BidderInfos) map[string]openrtb_ext.BidderName {
	activeBidders := make(map[string]openrtb_ext.BidderName)

	for name, info := range infos {
		if info.IsEnabled() {
			activeBidders[name] = openrtb_ext.BidderName(name)
		}
	}

	return activeBidders
}

// GetDisabledBiddersErrorMessages returns a map of error messages for disabled bidders.
func GetDisabledBiddersErrorMessages(infos config.BidderInfos) map[string]string {
	disabledBidders := map[string]string{
		"lifestreet":   `Bidder "lifestreet" is no longer available in Prebid Server. Please update your configuration.`,
		"adagio":       `Bidder "adagio" is no longer available in Prebid Server. Please update your configuration.`,
		"somoaudience": `Bidder "somoaudience" is no longer available in Prebid Server. Please update your configuration.`,
		"yssp":         `Bidder "yssp" is no longer available in Prebid Server. If you're looking to use the Yahoo SSP adapter, please rename it to "yahoossp" in your configuration.`,
	}

	for name, info := range infos {
		if info.Disabled {
			msg := fmt.Sprintf(`Bidder "%s" has been disabled on this instance of Prebid Server. Please work with the PBS host to enable this bidder again.`, name)
			disabledBidders[name] = msg
		}
	}

	return disabledBidders
}<|MERGE_RESOLUTION|>--- conflicted
+++ resolved
@@ -11,12 +11,9 @@
 )
 
 func BuildAdapters(client *http.Client, cfg *config.Configuration, infos config.BidderInfos, me metrics.MetricsEngine) (map[openrtb_ext.BidderName]AdaptedBidder, []error) {
-<<<<<<< HEAD
 	server := config.Server{ExternalUrl: cfg.ExternalURL, GvlID: cfg.GDPR.HostVendorID, Datacenter: cfg.Datacenter}
-	bidders, errs := buildBidders(cfg.Adapters, infos, newAdapterBuilders(), server)
-=======
-	bidders, errs := buildBidders(infos, newAdapterBuilders())
->>>>>>> 72ca0977
+	bidders, errs := buildBidders(infos, newAdapterBuilders(), server)
+
 	if len(errs) > 0 {
 		return nil, errs
 	}
@@ -31,11 +28,7 @@
 	return exchangeBidders, nil
 }
 
-<<<<<<< HEAD
-func buildBidders(adapterConfig map[string]config.Adapter, infos config.BidderInfos, builders map[openrtb_ext.BidderName]adapters.Builder, server config.Server) (map[openrtb_ext.BidderName]adapters.Bidder, []error) {
-=======
-func buildBidders(infos config.BidderInfos, builders map[openrtb_ext.BidderName]adapters.Builder) (map[openrtb_ext.BidderName]adapters.Bidder, []error) {
->>>>>>> 72ca0977
+func buildBidders(infos config.BidderInfos, builders map[openrtb_ext.BidderName]adapters.Builder, server config.Server) (map[openrtb_ext.BidderName]adapters.Bidder, []error) {
 	bidders := make(map[openrtb_ext.BidderName]adapters.Bidder)
 	var errs []error
 
@@ -58,14 +51,10 @@
 			continue
 		}
 
-<<<<<<< HEAD
-		if info.Enabled {
-			bidderInstance, builderErr := builder(bidderName, cfg, server)
-=======
 		if info.IsEnabled() {
 			adapterInfo := buildAdapterInfo(info)
-			bidderInstance, builderErr := builder(bidderName, adapterInfo)
->>>>>>> 72ca0977
+			bidderInstance, builderErr := builder(bidderName, adapterInfo, server)
+
 			if builderErr != nil {
 				errs = append(errs, fmt.Errorf("%v: %v", bidder, builderErr))
 				continue
