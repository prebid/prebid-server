package exchange

import (
	"fmt"
	"net/http"

	"github.com/prebid/prebid-server/adapters"
	"github.com/prebid/prebid-server/config"
	"github.com/prebid/prebid-server/metrics"
	"github.com/prebid/prebid-server/openrtb_ext"
)

func BuildAdapters(client *http.Client, cfg *config.Configuration, infos config.BidderInfos, me metrics.MetricsEngine) (map[openrtb_ext.BidderName]AdaptedBidder, []error) {
	server := config.Server{ExternalUrl: cfg.ExternalURL, GvlID: cfg.GDPR.HostVendorID, DataCenter: cfg.DataCenter}
	bidders, errs := buildBidders(infos, newAdapterBuilders(), server)

	if len(errs) > 0 {
		return nil, errs
	}

	exchangeBidders := make(map[openrtb_ext.BidderName]AdaptedBidder, len(bidders))
	for bidderName, bidder := range bidders {
		info := infos[string(bidderName)]
		exchangeBidder := AdaptBidder(bidder, client, cfg, me, bidderName, info.Debug, info.EndpointCompression)
		exchangeBidder = addValidatedBidderMiddleware(exchangeBidder)
		exchangeBidders[bidderName] = exchangeBidder
	}
	return exchangeBidders, nil
}

func buildBidders(infos config.BidderInfos, builders map[openrtb_ext.BidderName]adapters.Builder, server config.Server) (map[openrtb_ext.BidderName]adapters.Bidder, []error) {
	bidders := make(map[openrtb_ext.BidderName]adapters.Bidder)
	var errs []error

	for bidder, info := range infos {
		if len(info.AliasOf) > 0 {
			errs = append(errs, fmt.Errorf("This feature is currently under development"))
			continue
		}
		bidderName, bidderNameFound := openrtb_ext.NormalizeBidderName(bidder)
		if !bidderNameFound {
			errs = append(errs, fmt.Errorf("%v: unknown bidder", bidder))
			continue
		}

		if len(info.AliasOf) > 0 {
			if err := setAliasBuilder(info, builders, bidderName); err != nil {
				errs = append(errs, fmt.Errorf("%v: failed to set alias builder: %v", bidder, err))
				continue
			}
		}

		builder, builderFound := builders[bidderName]
		if !builderFound {
			errs = append(errs, fmt.Errorf("%v: builder not registered", bidder))
			continue
		}

		if info.IsEnabled() {
			adapterInfo := buildAdapterInfo(info)
			bidderInstance, builderErr := builder(bidderName, adapterInfo, server)

			if builderErr != nil {
				errs = append(errs, fmt.Errorf("%v: %v", bidder, builderErr))
				continue
			}
			bidders[bidderName] = adapters.BuildInfoAwareBidder(bidderInstance, info)
		}
	}
	return bidders, errs
}

func setAliasBuilder(info config.BidderInfo, builders map[openrtb_ext.BidderName]adapters.Builder, bidderName openrtb_ext.BidderName) error {
	parentBidderName, parentBidderFound := openrtb_ext.NormalizeBidderName(info.AliasOf)
	if !parentBidderFound {
		return fmt.Errorf("unknown parent bidder: %v for alias: %v", info.AliasOf, bidderName)
	}

	builder, builderFound := builders[parentBidderName]
	if !builderFound {
		return fmt.Errorf("%v: parent builder not registered", parentBidderName)
	}
	builders[bidderName] = builder
	return nil
}

func buildAdapterInfo(bidderInfo config.BidderInfo) config.Adapter {
	adapter := config.Adapter{}
	adapter.Endpoint = bidderInfo.Endpoint
	adapter.ExtraAdapterInfo = bidderInfo.ExtraAdapterInfo
	adapter.PlatformID = bidderInfo.PlatformID
	adapter.AppSecret = bidderInfo.AppSecret
	adapter.XAPI = bidderInfo.XAPI
	return adapter
}

// GetActiveBidders returns a map of all active bidder names.
func GetActiveBidders(infos config.BidderInfos) map[string]openrtb_ext.BidderName {
	activeBidders := make(map[string]openrtb_ext.BidderName)

	for name, info := range infos {
		if info.IsEnabled() {
			activeBidders[name] = openrtb_ext.BidderName(name)
		}
	}

	return activeBidders
}

func GetDisabledBidderWarningMessages(infos config.BidderInfos) map[string]string {
	removed := map[string]string{
		"lifestreet":     `Bidder "lifestreet" is no longer available in Prebid Server. Please update your configuration.`,
		"adagio":         `Bidder "adagio" is no longer available in Prebid Server. Please update your configuration.`,
		"somoaudience":   `Bidder "somoaudience" is no longer available in Prebid Server. Please update your configuration.`,
		"yssp":           `Bidder "yssp" is no longer available in Prebid Server. If you're looking to use the Yahoo SSP adapter, please rename it to "yahooAds" in your configuration.`,
		"andbeyondmedia": `Bidder "andbeyondmedia" is no longer available in Prebid Server. If you're looking to use the AndBeyond.Media SSP adapter, please rename it to "beyondmedia" in your configuration.`,
		"oftmedia":       `Bidder "oftmedia" is no longer available in Prebid Server. Please update your configuration.`,
		"groupm":         `Bidder "groupm" is no longer available in Prebid Server. Please update your configuration.`,
		"verizonmedia":   `Bidder "verizonmedia" is no longer available in Prebid Server. Please update your configuration.`,
		"brightroll":     `Bidder "brightroll" is no longer available in Prebid Server. Please update your configuration.`,
<<<<<<< HEAD
		`engagebdr`:      `Bidder "engagebdr" is no longer available in Prebid Server. Please update your configuration.`,
=======
		"applogy":        `Bidder "applogy" is no longer available in Prebid Server. Please update your configuration.`,
		"rhythmone":      `Bidder "rhythmone" is no longer available in Prebid Server. Please update your configuration.`,
>>>>>>> d10ccf6f
	}

	return mergeRemovedAndDisabledBidderWarningMessages(removed, infos)
}

func mergeRemovedAndDisabledBidderWarningMessages(removed map[string]string, infos config.BidderInfos) map[string]string {
	disabledBidders := removed

	for name, info := range infos {
		if info.Disabled {
			msg := fmt.Sprintf(`Bidder "%s" has been disabled on this instance of Prebid Server. Please work with the PBS host to enable this bidder again.`, name)
			disabledBidders[name] = msg
		}
	}

	return disabledBidders
}<|MERGE_RESOLUTION|>--- conflicted
+++ resolved
@@ -118,12 +118,9 @@
 		"groupm":         `Bidder "groupm" is no longer available in Prebid Server. Please update your configuration.`,
 		"verizonmedia":   `Bidder "verizonmedia" is no longer available in Prebid Server. Please update your configuration.`,
 		"brightroll":     `Bidder "brightroll" is no longer available in Prebid Server. Please update your configuration.`,
-<<<<<<< HEAD
 		`engagebdr`:      `Bidder "engagebdr" is no longer available in Prebid Server. Please update your configuration.`,
-=======
 		"applogy":        `Bidder "applogy" is no longer available in Prebid Server. Please update your configuration.`,
 		"rhythmone":      `Bidder "rhythmone" is no longer available in Prebid Server. Please update your configuration.`,
->>>>>>> d10ccf6f
 	}
 
 	return mergeRemovedAndDisabledBidderWarningMessages(removed, infos)
