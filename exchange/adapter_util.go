--- conflicted
+++ resolved
@@ -109,7 +109,6 @@
 
 func GetDisabledBidderWarningMessages(infos config.BidderInfos) map[string]string {
 	removed := map[string]string{
-<<<<<<< HEAD
 		"lifestreet":      `Bidder "lifestreet" is no longer available in Prebid Server. Please update your configuration.`,
 		"adagio":          `Bidder "adagio" is no longer available in Prebid Server. Please update your configuration.`,
 		"somoaudience":    `Bidder "somoaudience" is no longer available in Prebid Server. Please update your configuration.`,
@@ -120,7 +119,6 @@
 		"verizonmedia":    `Bidder "verizonmedia" is no longer available in Prebid Server. Please update your configuration.`,
 		"brightroll":      `Bidder "brightroll" is no longer available in Prebid Server. Please update your configuration.`,
 		"nanointeractive": `Bidder "nanointeractive" is no longer available in Prebid Server. Please update your configuration.`,
-=======
 		"lifestreet":     `Bidder "lifestreet" is no longer available in Prebid Server. Please update your configuration.`,
 		"adagio":         `Bidder "adagio" is no longer available in Prebid Server. Please update your configuration.`,
 		"somoaudience":   `Bidder "somoaudience" is no longer available in Prebid Server. Please update your configuration.`,
@@ -134,7 +132,6 @@
 		"definemedia":    `Bidder "definemedia" is no longer available in Prebid Server. Please update your configuration.`,
 		"applogy":        `Bidder "applogy" is no longer available in Prebid Server. Please update your configuration.`,
 		"rhythmone":      `Bidder "rhythmone" is no longer available in Prebid Server. Please update your configuration.`,
->>>>>>> 10d854cd
 	}
 
 	return mergeRemovedAndDisabledBidderWarningMessages(removed, infos)
