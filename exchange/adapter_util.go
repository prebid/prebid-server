--- conflicted
+++ resolved
@@ -120,11 +120,8 @@
 		"applogy":         `Bidder "applogy" is no longer available in Prebid Server. Please update your configuration.`,
 		"rhythmone":       `Bidder "rhythmone" is no longer available in Prebid Server. Please update your configuration.`,
 		"nanointeractive": `Bidder "nanointeractive" is no longer available in Prebid Server. Please update your configuration.`,
-<<<<<<< HEAD
 		"bizzclick":       `Bidder "bizzclick" is no longer available in Prebid Server. Please update your configuration. "bizzclick" has been renamed to "blasto".`,
-=======
 		"liftoff":         `Bidder "liftoff" is no longer available in Prebid Server. If you're looking to use the Vungle Exchange adapter, please rename it to "vungle" in your configuration.`,
->>>>>>> a812221c
 	}
 
 	return mergeRemovedAndDisabledBidderWarningMessages(removed, infos)
