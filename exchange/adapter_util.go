--- conflicted
+++ resolved
@@ -118,13 +118,10 @@
 		"groupm":         `Bidder "groupm" is no longer available in Prebid Server. Please update your configuration.`,
 		"verizonmedia":   `Bidder "verizonmedia" is no longer available in Prebid Server. Please update your configuration.`,
 		"brightroll":     `Bidder "brightroll" is no longer available in Prebid Server. Please update your configuration.`,
-<<<<<<< HEAD
 		"kubient":        `Bidder "kubient" is no longer available in Prebid Server. Please update your configuration.`,
-=======
 		"definemedia":    `Bidder "definemedia" is no longer available in Prebid Server. Please update your configuration.`,
 		"applogy":        `Bidder "applogy" is no longer available in Prebid Server. Please update your configuration.`,
 		"rhythmone":      `Bidder "rhythmone" is no longer available in Prebid Server. Please update your configuration.`,
->>>>>>> aff482fb
 	}
 
 	return mergeRemovedAndDisabledBidderWarningMessages(removed, infos)
