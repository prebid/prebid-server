--- conflicted
+++ resolved
@@ -144,12 +144,7 @@
 		cache:             &wellBehavedCache{},
 		cacheTime:         time.Duration(0),
 		gdprPermsBuilder:  gdprPermsBuilder,
-<<<<<<< HEAD
-		currencyConverter: currency.NewRateConverter(&http.Client{}, "", time.Duration(0)),
-=======
 		currencyConverter: currency.NewRateConverter(&http.Client{}, time.Duration(1), "", time.Duration(0)),
-		gdprDefaultValue:  gdpr.SignalYes,
->>>>>>> 630bf989
 		categoriesFetcher: categoriesFetcher,
 		bidIDGenerator:    &fakeBidIDGenerator{GenerateBidID: false, ReturnError: false},
 	}
