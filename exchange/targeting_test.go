--- conflicted
+++ resolved
@@ -8,18 +8,6 @@
 	"testing"
 	"time"
 
-<<<<<<< HEAD
-	"github.com/mxmCherry/openrtb/v15/openrtb2"
-	"github.com/prebid/prebid-server/config"
-	"github.com/prebid/prebid-server/currency"
-
-	"github.com/prebid/prebid-server/gdpr"
-
-	metricsConf "github.com/prebid/prebid-server/metrics/config"
-	metricsConfig "github.com/prebid/prebid-server/metrics/config"
-
-=======
->>>>>>> 3fcb43ca
 	"github.com/prebid/prebid-server/adapters"
 	"github.com/prebid/prebid-server/config"
 	"github.com/prebid/prebid-server/currency"
@@ -97,17 +85,10 @@
 
 	ex := &exchange{
 		adapterMap:        buildAdapterMap(mockBids, server.URL, server.Client()),
-<<<<<<< HEAD
-		me:                &metricsConf.DummyMetricsEngine{},
-		cache:             &wellBehavedCache{},
-		cacheTime:         time.Duration(0),
-		gDPR:              gdpr.AlwaysAllow{},
-=======
 		me:                &metricsConfig.NilMetricsEngine{},
 		cache:             &wellBehavedCache{},
 		cacheTime:         time.Duration(0),
 		vendorListFetcher: gdpr.NewVendorListFetcher(context.Background(), config.GDPR{}, &http.Client{}, gdpr.VendorListURLMaker),
->>>>>>> 3fcb43ca
 		currencyConverter: currency.NewRateConverter(&http.Client{}, "", time.Duration(0)),
 		gdprDefaultValue:  gdpr.SignalYes,
 		categoriesFetcher: categoriesFetcher,
@@ -127,17 +108,11 @@
 	}
 
 	auctionRequest := AuctionRequest{
-<<<<<<< HEAD
-		BidRequest: req,
-		Account:    config.Account{},
-		UserSyncs:  &emptyUsersync{},
-=======
 		BidRequestWrapper:      &openrtb_ext.RequestWrapper{BidRequest: req},
 		Account:                config.Account{},
 		UserSyncs:              &emptyUsersync{},
 		GDPRPermissionsBuilder: mockGDPRPermissionsBuilder,
 		TCF2ConfigBuilder:      mockTCF2ConfigBuilder,
->>>>>>> 3fcb43ca
 	}
 
 	debugLog := DebugLog{}
@@ -153,28 +128,13 @@
 	return buildBidMap(bidResp.SeatBid, len(mockBids))
 }
 
-<<<<<<< HEAD
-func buildBidderList(bids map[openrtb_ext.BidderName][]*openrtb2.Bid) []openrtb_ext.BidderName {
-	bidders := make([]openrtb_ext.BidderName, 0, len(bids))
-	for name := range bids {
-		bidders = append(bidders, name)
-	}
-	return bidders
-}
-
-=======
->>>>>>> 3fcb43ca
 func buildAdapterMap(bids map[openrtb_ext.BidderName][]*openrtb2.Bid, mockServerURL string, client *http.Client) map[openrtb_ext.BidderName]adaptedBidder {
 	adapterMap := make(map[openrtb_ext.BidderName]adaptedBidder, len(bids))
 	for bidder, bids := range bids {
 		adapterMap[bidder] = adaptBidder(&mockTargetingBidder{
 			mockServerURL: mockServerURL,
 			bids:          bids,
-<<<<<<< HEAD
-		}, client, &config.Configuration{}, &metricsConfig.DummyMetricsEngine{}, openrtb_ext.BidderAppnexus, nil)
-=======
 		}, client, &config.Configuration{}, &metricsConfig.NilMetricsEngine{}, openrtb_ext.BidderAppnexus, nil)
->>>>>>> 3fcb43ca
 	}
 	return adapterMap
 }
@@ -289,10 +249,7 @@
 	IsApp                      bool
 	CategoryMapping            map[string]string
 	ExpectedBidTargetsByBidder map[string]map[openrtb_ext.BidderName]map[string]string
-<<<<<<< HEAD
-=======
 	TruncateTargetAttr         *int
->>>>>>> 3fcb43ca
 }
 
 var bid123 *openrtb2.Bid = &openrtb2.Bid{
@@ -307,13 +264,10 @@
 	Price: 0.84,
 }
 
-<<<<<<< HEAD
-=======
 var truncateTargetAttrValue10 int = 10
 var truncateTargetAttrValue5 int = 5
 var truncateTargetAttrValue25 int = 25
 var truncateTargetAttrValueNegative int = -1
->>>>>>> 3fcb43ca
 var TargetingTests []TargetingTestData = []TargetingTestData{
 	{
 		Description: "Targeting winners only (most basic targeting example)",
@@ -344,10 +298,7 @@
 				openrtb_ext.BidderRubicon: {},
 			},
 		},
-<<<<<<< HEAD
-=======
 		TruncateTargetAttr: nil,
->>>>>>> 3fcb43ca
 	},
 	{
 		Description: "Targeting on bidders only",
@@ -381,10 +332,7 @@
 				},
 			},
 		},
-<<<<<<< HEAD
-=======
 		TruncateTargetAttr: nil,
->>>>>>> 3fcb43ca
 	},
 	{
 		Description: "Full basic targeting with hd_format",
@@ -425,10 +373,7 @@
 				},
 			},
 		},
-<<<<<<< HEAD
-=======
 		TruncateTargetAttr: nil,
->>>>>>> 3fcb43ca
 	},
 	{
 		Description: "Cache and deal targeting test",
@@ -475,8 +420,6 @@
 				},
 			},
 		},
-<<<<<<< HEAD
-=======
 		TruncateTargetAttr: nil,
 	},
 	{
@@ -673,7 +616,6 @@
 			},
 		},
 		TruncateTargetAttr: &truncateTargetAttrValueNegative,
->>>>>>> 3fcb43ca
 	},
 }
 
@@ -697,11 +639,7 @@
 		}
 		auc.winningBids = winningBids
 		targData := test.TargetData
-<<<<<<< HEAD
-		targData.setTargeting(auc, test.IsApp, test.CategoryMapping)
-=======
 		targData.setTargeting(auc, test.IsApp, test.CategoryMapping, test.TruncateTargetAttr)
->>>>>>> 3fcb43ca
 		for imp, targetsByBidder := range test.ExpectedBidTargetsByBidder {
 			for bidder, expected := range targetsByBidder {
 				assert.Equal(t,
