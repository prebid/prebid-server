--- conflicted
+++ resolved
@@ -7,11 +7,7 @@
 	"github.com/prebid/prebid-server/openrtb_ext"
 )
 
-<<<<<<< HEAD
-func TestAdapterMap(t *testing.T) {
-=======
 func TestNewAdapterMap(t *testing.T) {
->>>>>>> 4ae8de0a
 	adapterMap := newAdapterMap(nil, &config.Configuration{})
 	for _, bidderName := range openrtb_ext.BidderMap {
 		if bidder, ok := adapterMap[bidderName]; bidder == nil || !ok {
@@ -19,10 +15,6 @@
 		}
 	}
 }
-<<<<<<< HEAD
-
-=======
->>>>>>> 4ae8de0a
 func TestAdapterList(t *testing.T) {
 	list := AdapterList()
 	for _, bidderName := range openrtb_ext.BidderMap {
