package exchange

import (
	"github.com/prebid/prebid-server/adapters"
	ttx "github.com/prebid/prebid-server/adapters/33across"
	"github.com/prebid/prebid-server/adapters/aax"
	"github.com/prebid/prebid-server/adapters/aceex"
	"github.com/prebid/prebid-server/adapters/acuityads"
	"github.com/prebid/prebid-server/adapters/adf"
	"github.com/prebid/prebid-server/adapters/adgeneration"
	"github.com/prebid/prebid-server/adapters/adhese"
	"github.com/prebid/prebid-server/adapters/adkernel"
	"github.com/prebid/prebid-server/adapters/adkernelAdn"
	"github.com/prebid/prebid-server/adapters/adman"
	"github.com/prebid/prebid-server/adapters/admixer"
	"github.com/prebid/prebid-server/adapters/adnuntius"
	"github.com/prebid/prebid-server/adapters/adocean"
	"github.com/prebid/prebid-server/adapters/adoppler"
	"github.com/prebid/prebid-server/adapters/adot"
	"github.com/prebid/prebid-server/adapters/adpone"
	"github.com/prebid/prebid-server/adapters/adprime"
	"github.com/prebid/prebid-server/adapters/adrino"
	"github.com/prebid/prebid-server/adapters/adtarget"
	"github.com/prebid/prebid-server/adapters/adtelligent"
	"github.com/prebid/prebid-server/adapters/adtrgtme"
	"github.com/prebid/prebid-server/adapters/advangelists"
	"github.com/prebid/prebid-server/adapters/adview"
	"github.com/prebid/prebid-server/adapters/adxcg"
	"github.com/prebid/prebid-server/adapters/adyoulike"
	"github.com/prebid/prebid-server/adapters/aja"
	"github.com/prebid/prebid-server/adapters/algorix"
	"github.com/prebid/prebid-server/adapters/amx"
	"github.com/prebid/prebid-server/adapters/andbeyondmedia"
	"github.com/prebid/prebid-server/adapters/apacdex"
	"github.com/prebid/prebid-server/adapters/applogy"
	"github.com/prebid/prebid-server/adapters/appnexus"
	"github.com/prebid/prebid-server/adapters/audienceNetwork"
	"github.com/prebid/prebid-server/adapters/automatad"
	"github.com/prebid/prebid-server/adapters/avocet"
	"github.com/prebid/prebid-server/adapters/axonix"
	"github.com/prebid/prebid-server/adapters/beachfront"
	"github.com/prebid/prebid-server/adapters/beintoo"
	"github.com/prebid/prebid-server/adapters/between"
	"github.com/prebid/prebid-server/adapters/beyondmedia"
	"github.com/prebid/prebid-server/adapters/bidmachine"
	"github.com/prebid/prebid-server/adapters/bidmyadz"
	"github.com/prebid/prebid-server/adapters/bidscube"
	"github.com/prebid/prebid-server/adapters/bizzclick"
	"github.com/prebid/prebid-server/adapters/bliink"
	"github.com/prebid/prebid-server/adapters/blue"
	"github.com/prebid/prebid-server/adapters/bmtm"
	"github.com/prebid/prebid-server/adapters/boldwin"
	"github.com/prebid/prebid-server/adapters/brightroll"
	"github.com/prebid/prebid-server/adapters/coinzilla"
	"github.com/prebid/prebid-server/adapters/colossus"
	"github.com/prebid/prebid-server/adapters/compass"
	"github.com/prebid/prebid-server/adapters/connectad"
	"github.com/prebid/prebid-server/adapters/consumable"
	"github.com/prebid/prebid-server/adapters/conversant"
	"github.com/prebid/prebid-server/adapters/cpmstar"
	"github.com/prebid/prebid-server/adapters/criteo"
	"github.com/prebid/prebid-server/adapters/datablocks"
	"github.com/prebid/prebid-server/adapters/decenterads"
	"github.com/prebid/prebid-server/adapters/deepintent"
	"github.com/prebid/prebid-server/adapters/dianomi"
	"github.com/prebid/prebid-server/adapters/dmx"
	evolution "github.com/prebid/prebid-server/adapters/e_volution"
	"github.com/prebid/prebid-server/adapters/emx_digital"
	"github.com/prebid/prebid-server/adapters/engagebdr"
	"github.com/prebid/prebid-server/adapters/eplanning"
	"github.com/prebid/prebid-server/adapters/epom"
	"github.com/prebid/prebid-server/adapters/gamma"
	"github.com/prebid/prebid-server/adapters/gamoshi"
	"github.com/prebid/prebid-server/adapters/grid"
	"github.com/prebid/prebid-server/adapters/gumgum"
	"github.com/prebid/prebid-server/adapters/huaweiads"
	"github.com/prebid/prebid-server/adapters/impactify"
	"github.com/prebid/prebid-server/adapters/improvedigital"
	"github.com/prebid/prebid-server/adapters/infytv"
	"github.com/prebid/prebid-server/adapters/inmobi"
	"github.com/prebid/prebid-server/adapters/interactiveoffers"
	"github.com/prebid/prebid-server/adapters/invibes"
	"github.com/prebid/prebid-server/adapters/iqzone"
	"github.com/prebid/prebid-server/adapters/ix"
	"github.com/prebid/prebid-server/adapters/jixie"
	"github.com/prebid/prebid-server/adapters/kargo"
	"github.com/prebid/prebid-server/adapters/kayzen"
	"github.com/prebid/prebid-server/adapters/kidoz"
	"github.com/prebid/prebid-server/adapters/krushmedia"
	"github.com/prebid/prebid-server/adapters/kubient"
	"github.com/prebid/prebid-server/adapters/lockerdome"
	"github.com/prebid/prebid-server/adapters/logicad"
	"github.com/prebid/prebid-server/adapters/lunamedia"
	"github.com/prebid/prebid-server/adapters/madvertise"
	"github.com/prebid/prebid-server/adapters/marsmedia"
	"github.com/prebid/prebid-server/adapters/medianet"
	"github.com/prebid/prebid-server/adapters/mgid"
	"github.com/prebid/prebid-server/adapters/mobfoxpb"
	"github.com/prebid/prebid-server/adapters/mobilefuse"
	"github.com/prebid/prebid-server/adapters/nanointeractive"
	"github.com/prebid/prebid-server/adapters/nextmillennium"
	"github.com/prebid/prebid-server/adapters/ninthdecimal"
	"github.com/prebid/prebid-server/adapters/nobid"
	"github.com/prebid/prebid-server/adapters/onetag"
	"github.com/prebid/prebid-server/adapters/openweb"
	"github.com/prebid/prebid-server/adapters/openx"
	"github.com/prebid/prebid-server/adapters/operaads"
	"github.com/prebid/prebid-server/adapters/orbidder"
	"github.com/prebid/prebid-server/adapters/outbrain"
	"github.com/prebid/prebid-server/adapters/pangle"
	"github.com/prebid/prebid-server/adapters/pubmatic"
	"github.com/prebid/prebid-server/adapters/pubnative"
	"github.com/prebid/prebid-server/adapters/pulsepoint"
	"github.com/prebid/prebid-server/adapters/revcontent"
	"github.com/prebid/prebid-server/adapters/rhythmone"
	"github.com/prebid/prebid-server/adapters/richaudience"
	"github.com/prebid/prebid-server/adapters/rtbhouse"
	"github.com/prebid/prebid-server/adapters/rubicon"
	salunamedia "github.com/prebid/prebid-server/adapters/sa_lunamedia"
	"github.com/prebid/prebid-server/adapters/seedingAlliance"
	"github.com/prebid/prebid-server/adapters/sharethrough"
	"github.com/prebid/prebid-server/adapters/silvermob"
	"github.com/prebid/prebid-server/adapters/smaato"
	"github.com/prebid/prebid-server/adapters/smartadserver"
	"github.com/prebid/prebid-server/adapters/smarthub"
	"github.com/prebid/prebid-server/adapters/smartrtb"
	"github.com/prebid/prebid-server/adapters/smartyads"
	"github.com/prebid/prebid-server/adapters/smilewanted"
	"github.com/prebid/prebid-server/adapters/sonobi"
	"github.com/prebid/prebid-server/adapters/sovrn"
	"github.com/prebid/prebid-server/adapters/sspBC"
	"github.com/prebid/prebid-server/adapters/stroeerCore"
	"github.com/prebid/prebid-server/adapters/synacormedia"
	"github.com/prebid/prebid-server/adapters/tappx"
	"github.com/prebid/prebid-server/adapters/telaria"
	"github.com/prebid/prebid-server/adapters/trafficgate"
	"github.com/prebid/prebid-server/adapters/triplelift"
	"github.com/prebid/prebid-server/adapters/triplelift_native"
	"github.com/prebid/prebid-server/adapters/ucfunnel"
	"github.com/prebid/prebid-server/adapters/unicorn"
	"github.com/prebid/prebid-server/adapters/unruly"
	"github.com/prebid/prebid-server/adapters/videobyte"
	"github.com/prebid/prebid-server/adapters/vidoomy"
	"github.com/prebid/prebid-server/adapters/visx"
	"github.com/prebid/prebid-server/adapters/vrtcal"
	"github.com/prebid/prebid-server/adapters/yahoossp"
	"github.com/prebid/prebid-server/adapters/yeahmobi"
	"github.com/prebid/prebid-server/adapters/yieldlab"
	"github.com/prebid/prebid-server/adapters/yieldmo"
	"github.com/prebid/prebid-server/adapters/yieldone"
	"github.com/prebid/prebid-server/adapters/zeroclickfraud"
	"github.com/prebid/prebid-server/openrtb_ext"
)

// Adapter registration is kept in this separate file for ease of use and to aid
// in resolving merge conflicts.

func newAdapterBuilders() map[openrtb_ext.BidderName]adapters.Builder {
	return map[openrtb_ext.BidderName]adapters.Builder{
		openrtb_ext.Bidder33Across:          ttx.Builder,
		openrtb_ext.BidderAax:               aax.Builder,
		openrtb_ext.BidderAceex:             aceex.Builder,
		openrtb_ext.BidderAcuityAds:         acuityads.Builder,
		openrtb_ext.BidderAdf:               adf.Builder,
		openrtb_ext.BidderAdform:            adf.Builder,
		openrtb_ext.BidderAdgeneration:      adgeneration.Builder,
		openrtb_ext.BidderAdhese:            adhese.Builder,
		openrtb_ext.BidderAdkernel:          adkernel.Builder,
		openrtb_ext.BidderAdkernelAdn:       adkernelAdn.Builder,
		openrtb_ext.BidderAdman:             adman.Builder,
		openrtb_ext.BidderAdmixer:           admixer.Builder,
		openrtb_ext.BidderAdnuntius:         adnuntius.Builder,
		openrtb_ext.BidderAdOcean:           adocean.Builder,
		openrtb_ext.BidderAdoppler:          adoppler.Builder,
		openrtb_ext.BidderAdot:              adot.Builder,
		openrtb_ext.BidderAdpone:            adpone.Builder,
		openrtb_ext.BidderAdprime:           adprime.Builder,
		openrtb_ext.BidderAdrino:            adrino.Builder,
		openrtb_ext.BidderAdtarget:          adtarget.Builder,
		openrtb_ext.BidderAdtrgtme:          adtrgtme.Builder,
		openrtb_ext.BidderAdtelligent:       adtelligent.Builder,
		openrtb_ext.BidderAdvangelists:      advangelists.Builder,
		openrtb_ext.BidderAdView:            adview.Builder,
		openrtb_ext.BidderAdxcg:             adxcg.Builder,
		openrtb_ext.BidderAdyoulike:         adyoulike.Builder,
		openrtb_ext.BidderAJA:               aja.Builder,
		openrtb_ext.BidderAlgorix:           algorix.Builder,
		openrtb_ext.BidderAMX:               amx.Builder,
<<<<<<< HEAD
		openrtb_ext.BidderBeyondMedia:       beyondmedia.Builder,
=======
		openrtb_ext.BidderAndBeyondMedia:    andbeyondmedia.Builder,
>>>>>>> 9a6a3732
		openrtb_ext.BidderApacdex:           apacdex.Builder,
		openrtb_ext.BidderApplogy:           applogy.Builder,
		openrtb_ext.BidderAppnexus:          appnexus.Builder,
		openrtb_ext.BidderAudienceNetwork:   audienceNetwork.Builder,
		openrtb_ext.BidderAutomatad:         automatad.Builder,
		openrtb_ext.BidderAvocet:            avocet.Builder,
		openrtb_ext.BidderAxonix:            axonix.Builder,
		openrtb_ext.BidderBeachfront:        beachfront.Builder,
		openrtb_ext.BidderBeintoo:           beintoo.Builder,
		openrtb_ext.BidderBetween:           between.Builder,
		openrtb_ext.BidderBidmachine:        bidmachine.Builder,
		openrtb_ext.BidderBidmyadz:          bidmyadz.Builder,
		openrtb_ext.BidderBidsCube:          bidscube.Builder,
		openrtb_ext.BidderBizzclick:         bizzclick.Builder,
		openrtb_ext.BidderBliink:            bliink.Builder,
		openrtb_ext.BidderBlue:              blue.Builder,
		openrtb_ext.BidderBmtm:              bmtm.Builder,
		openrtb_ext.BidderBoldwin:           boldwin.Builder,
		openrtb_ext.BidderBrightroll:        brightroll.Builder,
		openrtb_ext.BidderCoinzilla:         coinzilla.Builder,
		openrtb_ext.BidderColossus:          colossus.Builder,
		openrtb_ext.BidderCompass:           compass.Builder,
		openrtb_ext.BidderConnectAd:         connectad.Builder,
		openrtb_ext.BidderConsumable:        consumable.Builder,
		openrtb_ext.BidderConversant:        conversant.Builder,
		openrtb_ext.BidderCpmstar:           cpmstar.Builder,
		openrtb_ext.BidderCriteo:            criteo.Builder,
		openrtb_ext.BidderDatablocks:        datablocks.Builder,
		openrtb_ext.BidderDecenterAds:       decenterads.Builder,
		openrtb_ext.BidderDeepintent:        deepintent.Builder,
		openrtb_ext.BidderDianomi:           dianomi.Builder,
		openrtb_ext.BidderDmx:               dmx.Builder,
		openrtb_ext.BidderEmxDigital:        emx_digital.Builder,
		openrtb_ext.BidderEngageBDR:         engagebdr.Builder,
		openrtb_ext.BidderEPlanning:         eplanning.Builder,
		openrtb_ext.BidderEpom:              epom.Builder,
		openrtb_ext.BidderEVolution:         evolution.Builder,
		openrtb_ext.BidderGamma:             gamma.Builder,
		openrtb_ext.BidderGamoshi:           gamoshi.Builder,
		openrtb_ext.BidderGrid:              grid.Builder,
		openrtb_ext.BidderGroupm:            pubmatic.Builder,
		openrtb_ext.BidderGumGum:            gumgum.Builder,
		openrtb_ext.BidderHuaweiAds:         huaweiads.Builder,
		openrtb_ext.BidderImpactify:         impactify.Builder,
		openrtb_ext.BidderImprovedigital:    improvedigital.Builder,
		openrtb_ext.BidderInfyTV:            infytv.Builder,
		openrtb_ext.BidderInMobi:            inmobi.Builder,
		openrtb_ext.BidderInteractiveoffers: interactiveoffers.Builder,
		openrtb_ext.BidderInvibes:           invibes.Builder,
		openrtb_ext.BidderIQZone:            iqzone.Builder,
		openrtb_ext.BidderIx:                ix.Builder,
		openrtb_ext.BidderJANet:             adtelligent.Builder,
		openrtb_ext.BidderJixie:             jixie.Builder,
		openrtb_ext.BidderKargo:             kargo.Builder,
		openrtb_ext.BidderKayzen:            kayzen.Builder,
		openrtb_ext.BidderKidoz:             kidoz.Builder,
		openrtb_ext.BidderKrushmedia:        krushmedia.Builder,
		openrtb_ext.BidderKubient:           kubient.Builder,
		openrtb_ext.BidderLockerDome:        lockerdome.Builder,
		openrtb_ext.BidderLogicad:           logicad.Builder,
		openrtb_ext.BidderLunaMedia:         lunamedia.Builder,
		openrtb_ext.BidderMadvertise:        madvertise.Builder,
		openrtb_ext.BidderMarsmedia:         marsmedia.Builder,
		openrtb_ext.BidderMediafuse:         appnexus.Builder,
		openrtb_ext.BidderMedianet:          medianet.Builder,
		openrtb_ext.BidderMgid:              mgid.Builder,
		openrtb_ext.BidderMobfoxpb:          mobfoxpb.Builder,
		openrtb_ext.BidderMobileFuse:        mobilefuse.Builder,
		openrtb_ext.BidderNanoInteractive:   nanointeractive.Builder,
		openrtb_ext.BidderNextMillennium:    nextmillennium.Builder,
		openrtb_ext.BidderNinthDecimal:      ninthdecimal.Builder,
		openrtb_ext.BidderNoBid:             nobid.Builder,
		openrtb_ext.BidderOFTMedia:          adtelligent.Builder,
		openrtb_ext.BidderOneTag:            onetag.Builder,
		openrtb_ext.BidderOpenWeb:           openweb.Builder,
		openrtb_ext.BidderOpenx:             openx.Builder,
		openrtb_ext.BidderOperaads:          operaads.Builder,
		openrtb_ext.BidderOrbidder:          orbidder.Builder,
		openrtb_ext.BidderOutbrain:          outbrain.Builder,
		openrtb_ext.BidderPangle:            pangle.Builder,
		openrtb_ext.BidderPGAM:              adtelligent.Builder,
		openrtb_ext.BidderPubmatic:          pubmatic.Builder,
		openrtb_ext.BidderPubnative:         pubnative.Builder,
		openrtb_ext.BidderPulsepoint:        pulsepoint.Builder,
		openrtb_ext.BidderQuantumdex:        apacdex.Builder,
		openrtb_ext.BidderRevcontent:        revcontent.Builder,
		openrtb_ext.BidderRhythmone:         rhythmone.Builder,
		openrtb_ext.BidderRichaudience:      richaudience.Builder,
		openrtb_ext.BidderRTBHouse:          rtbhouse.Builder,
		openrtb_ext.BidderRubicon:           rubicon.Builder,
		openrtb_ext.BidderSeedingAlliance:   seedingAlliance.Builder,
		openrtb_ext.BidderSaLunaMedia:       salunamedia.Builder,
		openrtb_ext.BidderSharethrough:      sharethrough.Builder,
		openrtb_ext.BidderSilverMob:         silvermob.Builder,
		openrtb_ext.BidderSmaato:            smaato.Builder,
		openrtb_ext.BidderSmartAdserver:     smartadserver.Builder,
		openrtb_ext.BidderSmartHub:          smarthub.Builder,
		openrtb_ext.BidderSmartRTB:          smartrtb.Builder,
		openrtb_ext.BidderSmartyAds:         smartyads.Builder,
		openrtb_ext.BidderSmileWanted:       smilewanted.Builder,
		openrtb_ext.BidderSonobi:            sonobi.Builder,
		openrtb_ext.BidderSovrn:             sovrn.Builder,
		openrtb_ext.BidderSspBC:             sspBC.Builder,
		openrtb_ext.BidderStreamkey:         adtelligent.Builder,
		openrtb_ext.BidderStroeerCore:       stroeerCore.Builder,
		openrtb_ext.BidderSynacormedia:      synacormedia.Builder,
		openrtb_ext.BidderTappx:             tappx.Builder,
		openrtb_ext.BidderTelaria:           telaria.Builder,
		openrtb_ext.BidderTrafficGate:       trafficgate.Builder,
		openrtb_ext.BidderTriplelift:        triplelift.Builder,
		openrtb_ext.BidderTripleliftNative:  triplelift_native.Builder,
		openrtb_ext.BidderTrustX:            grid.Builder,
		openrtb_ext.BidderUcfunnel:          ucfunnel.Builder,
		openrtb_ext.BidderUnicorn:           unicorn.Builder,
		openrtb_ext.BidderUnruly:            unruly.Builder,
		openrtb_ext.BidderValueImpression:   apacdex.Builder,
		openrtb_ext.BidderVerizonMedia:      yahoossp.Builder,
		openrtb_ext.BidderVideoByte:         videobyte.Builder,
		openrtb_ext.BidderVidoomy:           vidoomy.Builder,
		openrtb_ext.BidderViewdeos:          adtelligent.Builder,
		openrtb_ext.BidderVisx:              visx.Builder,
		openrtb_ext.BidderVrtcal:            vrtcal.Builder,
		openrtb_ext.BidderYahooSSP:          yahoossp.Builder,
		openrtb_ext.BidderYeahmobi:          yeahmobi.Builder,
		openrtb_ext.BidderYieldlab:          yieldlab.Builder,
		openrtb_ext.BidderYieldmo:           yieldmo.Builder,
		openrtb_ext.BidderYieldone:          yieldone.Builder,
		openrtb_ext.BidderZeroClickFraud:    zeroclickfraud.Builder,
	}
}<|MERGE_RESOLUTION|>--- conflicted
+++ resolved
@@ -30,7 +30,6 @@
 	"github.com/prebid/prebid-server/adapters/aja"
 	"github.com/prebid/prebid-server/adapters/algorix"
 	"github.com/prebid/prebid-server/adapters/amx"
-	"github.com/prebid/prebid-server/adapters/andbeyondmedia"
 	"github.com/prebid/prebid-server/adapters/apacdex"
 	"github.com/prebid/prebid-server/adapters/applogy"
 	"github.com/prebid/prebid-server/adapters/appnexus"
@@ -186,11 +185,7 @@
 		openrtb_ext.BidderAJA:               aja.Builder,
 		openrtb_ext.BidderAlgorix:           algorix.Builder,
 		openrtb_ext.BidderAMX:               amx.Builder,
-<<<<<<< HEAD
 		openrtb_ext.BidderBeyondMedia:       beyondmedia.Builder,
-=======
-		openrtb_ext.BidderAndBeyondMedia:    andbeyondmedia.Builder,
->>>>>>> 9a6a3732
 		openrtb_ext.BidderApacdex:           apacdex.Builder,
 		openrtb_ext.BidderApplogy:           applogy.Builder,
 		openrtb_ext.BidderAppnexus:          appnexus.Builder,
