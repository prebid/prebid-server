--- conflicted
+++ resolved
@@ -274,11 +274,7 @@
 		openrtb_ext.BidderSmileWanted:       smilewanted.Builder,
 		openrtb_ext.BidderSonobi:            sonobi.Builder,
 		openrtb_ext.BidderSovrn:             sovrn.Builder,
-<<<<<<< HEAD
-=======
-		openrtb_ext.BidderStroeerCore:       stroeerCore.Builder,
 		openrtb_ext.BidderSpotX:             spotx.Builder,
->>>>>>> 139afbad
 		openrtb_ext.BidderStreamkey:         adtelligent.Builder,
 		openrtb_ext.BidderStroeerCore:       stroeerCore.Builder,
 		openrtb_ext.BidderSynacormedia:      synacormedia.Builder,
