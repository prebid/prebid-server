--- conflicted
+++ resolved
@@ -129,11 +129,8 @@
 	"github.com/prebid/prebid-server/v2/adapters/marsmedia"
 	"github.com/prebid/prebid-server/v2/adapters/mediago"
 	"github.com/prebid/prebid-server/v2/adapters/medianet"
-<<<<<<< HEAD
 	"github.com/prebid/prebid-server/v2/adapters/melozen"
-=======
 	"github.com/prebid/prebid-server/v2/adapters/metax"
->>>>>>> 804334a3
 	"github.com/prebid/prebid-server/v2/adapters/mgid"
 	"github.com/prebid/prebid-server/v2/adapters/mgidX"
 	"github.com/prebid/prebid-server/v2/adapters/minutemedia"
@@ -357,11 +354,8 @@
 		openrtb_ext.BidderMediafuse:         appnexus.Builder,
 		openrtb_ext.BidderMediaGo:           mediago.Builder,
 		openrtb_ext.BidderMedianet:          medianet.Builder,
-<<<<<<< HEAD
 		openrtb_ext.BidderMeloZen:           melozen.Builder,
-=======
 		openrtb_ext.BidderMetaX:             metax.Builder,
->>>>>>> 804334a3
 		openrtb_ext.BidderMgid:              mgid.Builder,
 		openrtb_ext.BidderMgidX:             mgidX.Builder,
 		openrtb_ext.BidderMinuteMedia:       minutemedia.Builder,
