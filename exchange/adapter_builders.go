package exchange

import (
<<<<<<< HEAD
	"github.com/prebid/prebid-server/adapters"
	ttx "github.com/prebid/prebid-server/adapters/33across"
	"github.com/prebid/prebid-server/adapters/aax"
	"github.com/prebid/prebid-server/adapters/aceex"
	"github.com/prebid/prebid-server/adapters/acuityads"
	"github.com/prebid/prebid-server/adapters/adf"
	"github.com/prebid/prebid-server/adapters/adgeneration"
	"github.com/prebid/prebid-server/adapters/adhese"
	"github.com/prebid/prebid-server/adapters/adkernel"
	"github.com/prebid/prebid-server/adapters/adkernelAdn"
	"github.com/prebid/prebid-server/adapters/adman"
	"github.com/prebid/prebid-server/adapters/admixer"
	"github.com/prebid/prebid-server/adapters/adnuntius"
	"github.com/prebid/prebid-server/adapters/adocean"
	"github.com/prebid/prebid-server/adapters/adoppler"
	"github.com/prebid/prebid-server/adapters/adot"
	"github.com/prebid/prebid-server/adapters/adpone"
	"github.com/prebid/prebid-server/adapters/adprime"
	"github.com/prebid/prebid-server/adapters/adtarget"
	"github.com/prebid/prebid-server/adapters/adtelligent"
	"github.com/prebid/prebid-server/adapters/advangelists"
	"github.com/prebid/prebid-server/adapters/adview"
	"github.com/prebid/prebid-server/adapters/adxcg"
	"github.com/prebid/prebid-server/adapters/adyoulike"
	"github.com/prebid/prebid-server/adapters/aja"
	"github.com/prebid/prebid-server/adapters/algorix"
	"github.com/prebid/prebid-server/adapters/amx"
	"github.com/prebid/prebid-server/adapters/apacdex"
	"github.com/prebid/prebid-server/adapters/applogy"
	"github.com/prebid/prebid-server/adapters/appnexus"
	"github.com/prebid/prebid-server/adapters/audienceNetwork"
	"github.com/prebid/prebid-server/adapters/automatad"
	"github.com/prebid/prebid-server/adapters/avocet"
	"github.com/prebid/prebid-server/adapters/axonix"
	"github.com/prebid/prebid-server/adapters/beachfront"
	"github.com/prebid/prebid-server/adapters/beintoo"
	"github.com/prebid/prebid-server/adapters/between"
	"github.com/prebid/prebid-server/adapters/bidmachine"
	"github.com/prebid/prebid-server/adapters/bidmyadz"
	"github.com/prebid/prebid-server/adapters/bidscube"
	"github.com/prebid/prebid-server/adapters/bizzclick"
	"github.com/prebid/prebid-server/adapters/bliink"
	"github.com/prebid/prebid-server/adapters/bmtm"
	"github.com/prebid/prebid-server/adapters/boldwin"
	"github.com/prebid/prebid-server/adapters/brightroll"
	"github.com/prebid/prebid-server/adapters/coinzilla"
	"github.com/prebid/prebid-server/adapters/colossus"
	"github.com/prebid/prebid-server/adapters/compass"
	"github.com/prebid/prebid-server/adapters/connectad"
	"github.com/prebid/prebid-server/adapters/consumable"
	"github.com/prebid/prebid-server/adapters/conversant"
	"github.com/prebid/prebid-server/adapters/cpmstar"
	"github.com/prebid/prebid-server/adapters/criteo"
	"github.com/prebid/prebid-server/adapters/datablocks"
	"github.com/prebid/prebid-server/adapters/decenterads"
	"github.com/prebid/prebid-server/adapters/deepintent"
	"github.com/prebid/prebid-server/adapters/dmx"
	evolution "github.com/prebid/prebid-server/adapters/e_volution"
	"github.com/prebid/prebid-server/adapters/emx_digital"
	"github.com/prebid/prebid-server/adapters/engagebdr"
	"github.com/prebid/prebid-server/adapters/eplanning"
	"github.com/prebid/prebid-server/adapters/epom"
	"github.com/prebid/prebid-server/adapters/gamma"
	"github.com/prebid/prebid-server/adapters/gamoshi"
	"github.com/prebid/prebid-server/adapters/grid"
	"github.com/prebid/prebid-server/adapters/gumgum"
	"github.com/prebid/prebid-server/adapters/huaweiads"
	"github.com/prebid/prebid-server/adapters/impactify"
	"github.com/prebid/prebid-server/adapters/improvedigital"
	"github.com/prebid/prebid-server/adapters/infytv"
	"github.com/prebid/prebid-server/adapters/inmobi"
	"github.com/prebid/prebid-server/adapters/interactiveoffers"
	"github.com/prebid/prebid-server/adapters/invibes"
	"github.com/prebid/prebid-server/adapters/iqzone"
	"github.com/prebid/prebid-server/adapters/ix"
	"github.com/prebid/prebid-server/adapters/jixie"
	"github.com/prebid/prebid-server/adapters/kargo"
	"github.com/prebid/prebid-server/adapters/kayzen"
	"github.com/prebid/prebid-server/adapters/kidoz"
	"github.com/prebid/prebid-server/adapters/krushmedia"
	"github.com/prebid/prebid-server/adapters/kubient"
	"github.com/prebid/prebid-server/adapters/lockerdome"
	"github.com/prebid/prebid-server/adapters/logicad"
	"github.com/prebid/prebid-server/adapters/lunamedia"
	"github.com/prebid/prebid-server/adapters/madvertise"
	"github.com/prebid/prebid-server/adapters/marsmedia"
	"github.com/prebid/prebid-server/adapters/medianet"
	"github.com/prebid/prebid-server/adapters/mgid"
	"github.com/prebid/prebid-server/adapters/mobfoxpb"
	"github.com/prebid/prebid-server/adapters/mobilefuse"
	"github.com/prebid/prebid-server/adapters/nanointeractive"
	"github.com/prebid/prebid-server/adapters/nextmillennium"
	"github.com/prebid/prebid-server/adapters/ninthdecimal"
	"github.com/prebid/prebid-server/adapters/nobid"
	"github.com/prebid/prebid-server/adapters/onetag"
	"github.com/prebid/prebid-server/adapters/openweb"
	"github.com/prebid/prebid-server/adapters/openx"
	"github.com/prebid/prebid-server/adapters/operaads"
	"github.com/prebid/prebid-server/adapters/orbidder"
	"github.com/prebid/prebid-server/adapters/outbrain"
	"github.com/prebid/prebid-server/adapters/pangle"
	"github.com/prebid/prebid-server/adapters/pubmatic"
	"github.com/prebid/prebid-server/adapters/pubnative"
	"github.com/prebid/prebid-server/adapters/pulsepoint"
	"github.com/prebid/prebid-server/adapters/revcontent"
	"github.com/prebid/prebid-server/adapters/rhythmone"
	"github.com/prebid/prebid-server/adapters/richaudience"
	"github.com/prebid/prebid-server/adapters/rtbhouse"
	"github.com/prebid/prebid-server/adapters/rubicon"
	salunamedia "github.com/prebid/prebid-server/adapters/sa_lunamedia"
	"github.com/prebid/prebid-server/adapters/sharethrough"
	"github.com/prebid/prebid-server/adapters/silvermob"
	"github.com/prebid/prebid-server/adapters/smaato"
	"github.com/prebid/prebid-server/adapters/smartadserver"
	"github.com/prebid/prebid-server/adapters/smarthub"
	"github.com/prebid/prebid-server/adapters/smartrtb"
	"github.com/prebid/prebid-server/adapters/smartyads"
	"github.com/prebid/prebid-server/adapters/smilewanted"
	"github.com/prebid/prebid-server/adapters/sonobi"
	"github.com/prebid/prebid-server/adapters/sovrn"
	"github.com/prebid/prebid-server/adapters/stroeerCore"
	"github.com/prebid/prebid-server/adapters/synacormedia"
	"github.com/prebid/prebid-server/adapters/tappx"
	"github.com/prebid/prebid-server/adapters/telaria"
	"github.com/prebid/prebid-server/adapters/trafficgate"
	"github.com/prebid/prebid-server/adapters/triplelift"
	"github.com/prebid/prebid-server/adapters/triplelift_native"
	"github.com/prebid/prebid-server/adapters/ucfunnel"
	"github.com/prebid/prebid-server/adapters/unicorn"
	"github.com/prebid/prebid-server/adapters/unruly"
	"github.com/prebid/prebid-server/adapters/videobyte"
	"github.com/prebid/prebid-server/adapters/vidoomy"
	"github.com/prebid/prebid-server/adapters/visx"
	"github.com/prebid/prebid-server/adapters/vrtcal"
	"github.com/prebid/prebid-server/adapters/yahoossp"
	"github.com/prebid/prebid-server/adapters/yeahmobi"
	"github.com/prebid/prebid-server/adapters/yieldlab"
	"github.com/prebid/prebid-server/adapters/yieldmo"
	"github.com/prebid/prebid-server/adapters/yieldone"
	"github.com/prebid/prebid-server/adapters/zeroclickfraud"
	"github.com/prebid/prebid-server/openrtb_ext"
=======
	"github.com/prebid/prebid-server/v2/adapters"
	ttx "github.com/prebid/prebid-server/v2/adapters/33across"
	"github.com/prebid/prebid-server/v2/adapters/aax"
	"github.com/prebid/prebid-server/v2/adapters/aceex"
	"github.com/prebid/prebid-server/v2/adapters/acuityads"
	"github.com/prebid/prebid-server/v2/adapters/adf"
	"github.com/prebid/prebid-server/v2/adapters/adgeneration"
	"github.com/prebid/prebid-server/v2/adapters/adhese"
	"github.com/prebid/prebid-server/v2/adapters/adkernel"
	"github.com/prebid/prebid-server/v2/adapters/adkernelAdn"
	"github.com/prebid/prebid-server/v2/adapters/adman"
	"github.com/prebid/prebid-server/v2/adapters/admixer"
	"github.com/prebid/prebid-server/v2/adapters/adnuntius"
	"github.com/prebid/prebid-server/v2/adapters/adocean"
	"github.com/prebid/prebid-server/v2/adapters/adoppler"
	"github.com/prebid/prebid-server/v2/adapters/adot"
	"github.com/prebid/prebid-server/v2/adapters/adpone"
	"github.com/prebid/prebid-server/v2/adapters/adprime"
	"github.com/prebid/prebid-server/v2/adapters/adquery"
	"github.com/prebid/prebid-server/v2/adapters/adrino"
	"github.com/prebid/prebid-server/v2/adapters/adsinteractive"
	"github.com/prebid/prebid-server/v2/adapters/adtarget"
	"github.com/prebid/prebid-server/v2/adapters/adtelligent"
	"github.com/prebid/prebid-server/v2/adapters/adtrgtme"
	"github.com/prebid/prebid-server/v2/adapters/advangelists"
	"github.com/prebid/prebid-server/v2/adapters/adview"
	"github.com/prebid/prebid-server/v2/adapters/adxcg"
	"github.com/prebid/prebid-server/v2/adapters/adyoulike"
	"github.com/prebid/prebid-server/v2/adapters/aidem"
	"github.com/prebid/prebid-server/v2/adapters/aja"
	"github.com/prebid/prebid-server/v2/adapters/algorix"
	"github.com/prebid/prebid-server/v2/adapters/alkimi"
	"github.com/prebid/prebid-server/v2/adapters/amx"
	"github.com/prebid/prebid-server/v2/adapters/apacdex"
	"github.com/prebid/prebid-server/v2/adapters/appnexus"
	"github.com/prebid/prebid-server/v2/adapters/appush"
	"github.com/prebid/prebid-server/v2/adapters/audienceNetwork"
	"github.com/prebid/prebid-server/v2/adapters/automatad"
	"github.com/prebid/prebid-server/v2/adapters/avocet"
	"github.com/prebid/prebid-server/v2/adapters/axis"
	"github.com/prebid/prebid-server/v2/adapters/axonix"
	"github.com/prebid/prebid-server/v2/adapters/beachfront"
	"github.com/prebid/prebid-server/v2/adapters/beintoo"
	"github.com/prebid/prebid-server/v2/adapters/bematterfull"
	"github.com/prebid/prebid-server/v2/adapters/between"
	"github.com/prebid/prebid-server/v2/adapters/beyondmedia"
	"github.com/prebid/prebid-server/v2/adapters/bidmachine"
	"github.com/prebid/prebid-server/v2/adapters/bidmyadz"
	"github.com/prebid/prebid-server/v2/adapters/bidscube"
	"github.com/prebid/prebid-server/v2/adapters/bidstack"
	"github.com/prebid/prebid-server/v2/adapters/bizzclick"
	"github.com/prebid/prebid-server/v2/adapters/bliink"
	"github.com/prebid/prebid-server/v2/adapters/blue"
	"github.com/prebid/prebid-server/v2/adapters/bluesea"
	"github.com/prebid/prebid-server/v2/adapters/bmtm"
	"github.com/prebid/prebid-server/v2/adapters/boldwin"
	"github.com/prebid/prebid-server/v2/adapters/brave"
	cadentaperturemx "github.com/prebid/prebid-server/v2/adapters/cadent_aperture_mx"
	"github.com/prebid/prebid-server/v2/adapters/ccx"
	"github.com/prebid/prebid-server/v2/adapters/coinzilla"
	"github.com/prebid/prebid-server/v2/adapters/colossus"
	"github.com/prebid/prebid-server/v2/adapters/compass"
	"github.com/prebid/prebid-server/v2/adapters/connectad"
	"github.com/prebid/prebid-server/v2/adapters/consumable"
	"github.com/prebid/prebid-server/v2/adapters/conversant"
	"github.com/prebid/prebid-server/v2/adapters/cpmstar"
	"github.com/prebid/prebid-server/v2/adapters/criteo"
	"github.com/prebid/prebid-server/v2/adapters/cwire"
	"github.com/prebid/prebid-server/v2/adapters/datablocks"
	"github.com/prebid/prebid-server/v2/adapters/decenterads"
	"github.com/prebid/prebid-server/v2/adapters/deepintent"
	"github.com/prebid/prebid-server/v2/adapters/definemedia"
	"github.com/prebid/prebid-server/v2/adapters/dianomi"
	"github.com/prebid/prebid-server/v2/adapters/dmx"
	"github.com/prebid/prebid-server/v2/adapters/dxkulture"
	evolution "github.com/prebid/prebid-server/v2/adapters/e_volution"
	"github.com/prebid/prebid-server/v2/adapters/edge226"
	"github.com/prebid/prebid-server/v2/adapters/emtv"
	"github.com/prebid/prebid-server/v2/adapters/eplanning"
	"github.com/prebid/prebid-server/v2/adapters/epom"
	"github.com/prebid/prebid-server/v2/adapters/flipp"
	"github.com/prebid/prebid-server/v2/adapters/freewheelssp"
	"github.com/prebid/prebid-server/v2/adapters/frvradn"
	"github.com/prebid/prebid-server/v2/adapters/gamma"
	"github.com/prebid/prebid-server/v2/adapters/gamoshi"
	"github.com/prebid/prebid-server/v2/adapters/globalsun"
	"github.com/prebid/prebid-server/v2/adapters/gothamads"
	"github.com/prebid/prebid-server/v2/adapters/grid"
	"github.com/prebid/prebid-server/v2/adapters/gumgum"
	"github.com/prebid/prebid-server/v2/adapters/huaweiads"
	"github.com/prebid/prebid-server/v2/adapters/imds"
	"github.com/prebid/prebid-server/v2/adapters/impactify"
	"github.com/prebid/prebid-server/v2/adapters/improvedigital"
	"github.com/prebid/prebid-server/v2/adapters/infytv"
	"github.com/prebid/prebid-server/v2/adapters/inmobi"
	"github.com/prebid/prebid-server/v2/adapters/interactiveoffers"
	"github.com/prebid/prebid-server/v2/adapters/invibes"
	"github.com/prebid/prebid-server/v2/adapters/iqx"
	"github.com/prebid/prebid-server/v2/adapters/iqzone"
	"github.com/prebid/prebid-server/v2/adapters/ix"
	"github.com/prebid/prebid-server/v2/adapters/jixie"
	"github.com/prebid/prebid-server/v2/adapters/kargo"
	"github.com/prebid/prebid-server/v2/adapters/kayzen"
	"github.com/prebid/prebid-server/v2/adapters/kidoz"
	"github.com/prebid/prebid-server/v2/adapters/kiviads"
	"github.com/prebid/prebid-server/v2/adapters/krushmedia"
	"github.com/prebid/prebid-server/v2/adapters/lemmadigital"
	"github.com/prebid/prebid-server/v2/adapters/liftoff"
	"github.com/prebid/prebid-server/v2/adapters/limelightDigital"
	lmkiviads "github.com/prebid/prebid-server/v2/adapters/lm_kiviads"
	"github.com/prebid/prebid-server/v2/adapters/lockerdome"
	"github.com/prebid/prebid-server/v2/adapters/logan"
	"github.com/prebid/prebid-server/v2/adapters/logicad"
	"github.com/prebid/prebid-server/v2/adapters/lunamedia"
	mabidder "github.com/prebid/prebid-server/v2/adapters/mabidder"
	"github.com/prebid/prebid-server/v2/adapters/madvertise"
	"github.com/prebid/prebid-server/v2/adapters/marsmedia"
	"github.com/prebid/prebid-server/v2/adapters/medianet"
	"github.com/prebid/prebid-server/v2/adapters/mgid"
	"github.com/prebid/prebid-server/v2/adapters/mgidX"
	"github.com/prebid/prebid-server/v2/adapters/mobfoxpb"
	"github.com/prebid/prebid-server/v2/adapters/mobilefuse"
	"github.com/prebid/prebid-server/v2/adapters/motorik"
	"github.com/prebid/prebid-server/v2/adapters/nextmillennium"
	"github.com/prebid/prebid-server/v2/adapters/nobid"
	"github.com/prebid/prebid-server/v2/adapters/oms"
	"github.com/prebid/prebid-server/v2/adapters/onetag"
	"github.com/prebid/prebid-server/v2/adapters/openweb"
	"github.com/prebid/prebid-server/v2/adapters/openx"
	"github.com/prebid/prebid-server/v2/adapters/operaads"
	"github.com/prebid/prebid-server/v2/adapters/orbidder"
	"github.com/prebid/prebid-server/v2/adapters/outbrain"
	"github.com/prebid/prebid-server/v2/adapters/ownadx"
	"github.com/prebid/prebid-server/v2/adapters/pangle"
	"github.com/prebid/prebid-server/v2/adapters/pgamssp"
	"github.com/prebid/prebid-server/v2/adapters/pubmatic"
	"github.com/prebid/prebid-server/v2/adapters/pubnative"
	"github.com/prebid/prebid-server/v2/adapters/pulsepoint"
	"github.com/prebid/prebid-server/v2/adapters/pwbid"
	"github.com/prebid/prebid-server/v2/adapters/revcontent"
	"github.com/prebid/prebid-server/v2/adapters/richaudience"
	"github.com/prebid/prebid-server/v2/adapters/rise"
	"github.com/prebid/prebid-server/v2/adapters/rtbhouse"
	"github.com/prebid/prebid-server/v2/adapters/rubicon"
	salunamedia "github.com/prebid/prebid-server/v2/adapters/sa_lunamedia"
	"github.com/prebid/prebid-server/v2/adapters/screencore"
	"github.com/prebid/prebid-server/v2/adapters/seedingAlliance"
	"github.com/prebid/prebid-server/v2/adapters/sharethrough"
	"github.com/prebid/prebid-server/v2/adapters/silvermob"
	"github.com/prebid/prebid-server/v2/adapters/silverpush"
	"github.com/prebid/prebid-server/v2/adapters/smaato"
	"github.com/prebid/prebid-server/v2/adapters/smartadserver"
	"github.com/prebid/prebid-server/v2/adapters/smarthub"
	"github.com/prebid/prebid-server/v2/adapters/smartrtb"
	"github.com/prebid/prebid-server/v2/adapters/smartx"
	"github.com/prebid/prebid-server/v2/adapters/smartyads"
	"github.com/prebid/prebid-server/v2/adapters/smilewanted"
	"github.com/prebid/prebid-server/v2/adapters/sonobi"
	"github.com/prebid/prebid-server/v2/adapters/sovrn"
	"github.com/prebid/prebid-server/v2/adapters/sspBC"
	"github.com/prebid/prebid-server/v2/adapters/stroeerCore"
	"github.com/prebid/prebid-server/v2/adapters/suntContent"
	"github.com/prebid/prebid-server/v2/adapters/taboola"
	"github.com/prebid/prebid-server/v2/adapters/tappx"
	"github.com/prebid/prebid-server/v2/adapters/teads"
	"github.com/prebid/prebid-server/v2/adapters/telaria"
	"github.com/prebid/prebid-server/v2/adapters/tpmn"
	"github.com/prebid/prebid-server/v2/adapters/trafficgate"
	"github.com/prebid/prebid-server/v2/adapters/triplelift"
	"github.com/prebid/prebid-server/v2/adapters/triplelift_native"
	"github.com/prebid/prebid-server/v2/adapters/ucfunnel"
	"github.com/prebid/prebid-server/v2/adapters/undertone"
	"github.com/prebid/prebid-server/v2/adapters/unicorn"
	"github.com/prebid/prebid-server/v2/adapters/unruly"
	"github.com/prebid/prebid-server/v2/adapters/videobyte"
	"github.com/prebid/prebid-server/v2/adapters/videoheroes"
	"github.com/prebid/prebid-server/v2/adapters/vidoomy"
	"github.com/prebid/prebid-server/v2/adapters/visiblemeasures"
	"github.com/prebid/prebid-server/v2/adapters/visx"
	"github.com/prebid/prebid-server/v2/adapters/vox"
	"github.com/prebid/prebid-server/v2/adapters/vrtcal"
	"github.com/prebid/prebid-server/v2/adapters/xeworks"
	"github.com/prebid/prebid-server/v2/adapters/yahooAds"
	"github.com/prebid/prebid-server/v2/adapters/yeahmobi"
	"github.com/prebid/prebid-server/v2/adapters/yieldlab"
	"github.com/prebid/prebid-server/v2/adapters/yieldmo"
	"github.com/prebid/prebid-server/v2/adapters/yieldone"
	"github.com/prebid/prebid-server/v2/adapters/zeroclickfraud"
	"github.com/prebid/prebid-server/v2/adapters/zeta_global_ssp"
	"github.com/prebid/prebid-server/v2/openrtb_ext"
>>>>>>> 4cc2faac
)

// Adapter registration is kept in this separate file for ease of use and to aid
// in resolving merge conflicts.

func newAdapterBuilders() map[openrtb_ext.BidderName]adapters.Builder {
	return map[openrtb_ext.BidderName]adapters.Builder{
		openrtb_ext.Bidder33Across:          ttx.Builder,
		openrtb_ext.BidderAax:               aax.Builder,
		openrtb_ext.BidderAceex:             aceex.Builder,
		openrtb_ext.BidderAcuityAds:         acuityads.Builder,
		openrtb_ext.BidderAdf:               adf.Builder,
		openrtb_ext.BidderAdgeneration:      adgeneration.Builder,
		openrtb_ext.BidderAdhese:            adhese.Builder,
		openrtb_ext.BidderAdkernel:          adkernel.Builder,
		openrtb_ext.BidderAdkernelAdn:       adkernelAdn.Builder,
		openrtb_ext.BidderAdman:             adman.Builder,
		openrtb_ext.BidderAdmixer:           admixer.Builder,
		openrtb_ext.BidderAdnuntius:         adnuntius.Builder,
		openrtb_ext.BidderAdOcean:           adocean.Builder,
		openrtb_ext.BidderAdoppler:          adoppler.Builder,
		openrtb_ext.BidderAdot:              adot.Builder,
		openrtb_ext.BidderAdpone:            adpone.Builder,
		openrtb_ext.BidderAdprime:           adprime.Builder,
		openrtb_ext.BidderAdquery:           adquery.Builder,
		openrtb_ext.BidderAdrino:            adrino.Builder,
		openrtb_ext.BidderAdsinteractive:    adsinteractive.Builder,
		openrtb_ext.BidderAdtarget:          adtarget.Builder,
		openrtb_ext.BidderAdtrgtme:          adtrgtme.Builder,
		openrtb_ext.BidderAdtelligent:       adtelligent.Builder,
		openrtb_ext.BidderAdvangelists:      advangelists.Builder,
		openrtb_ext.BidderAdView:            adview.Builder,
		openrtb_ext.BidderAdxcg:             adxcg.Builder,
		openrtb_ext.BidderAdyoulike:         adyoulike.Builder,
		openrtb_ext.BidderAidem:             aidem.Builder,
		openrtb_ext.BidderAJA:               aja.Builder,
		openrtb_ext.BidderAlgorix:           algorix.Builder,
		openrtb_ext.BidderAlkimi:            alkimi.Builder,
		openrtb_ext.BidderAMX:               amx.Builder,
		openrtb_ext.BidderApacdex:           apacdex.Builder,
		openrtb_ext.BidderAppnexus:          appnexus.Builder,
		openrtb_ext.BidderAppush:            appush.Builder,
		openrtb_ext.BidderAudienceNetwork:   audienceNetwork.Builder,
		openrtb_ext.BidderAutomatad:         automatad.Builder,
		openrtb_ext.BidderAvocet:            avocet.Builder,
		openrtb_ext.BidderAxis:              axis.Builder,
		openrtb_ext.BidderAxonix:            axonix.Builder,
		openrtb_ext.BidderBeachfront:        beachfront.Builder,
		openrtb_ext.BidderBeintoo:           beintoo.Builder,
		openrtb_ext.BidderBematterfull:      bematterfull.Builder,
		openrtb_ext.BidderBetween:           between.Builder,
		openrtb_ext.BidderBeyondMedia:       beyondmedia.Builder,
		openrtb_ext.BidderBidmachine:        bidmachine.Builder,
		openrtb_ext.BidderBidmyadz:          bidmyadz.Builder,
		openrtb_ext.BidderBidsCube:          bidscube.Builder,
		openrtb_ext.BidderBidstack:          bidstack.Builder,
		openrtb_ext.BidderBizzclick:         bizzclick.Builder,
		openrtb_ext.BidderBliink:            bliink.Builder,
		openrtb_ext.BidderBlue:              blue.Builder,
		openrtb_ext.BidderBluesea:           bluesea.Builder,
		openrtb_ext.BidderBmtm:              bmtm.Builder,
		openrtb_ext.BidderBoldwin:           boldwin.Builder,
<<<<<<< HEAD
		openrtb_ext.BidderBrightroll:        brightroll.Builder,
=======
		openrtb_ext.BidderBrave:             brave.Builder,
		openrtb_ext.BidderCadentApertureMX:  cadentaperturemx.Builder,
		openrtb_ext.BidderCcx:               ccx.Builder,
>>>>>>> 4cc2faac
		openrtb_ext.BidderCoinzilla:         coinzilla.Builder,
		openrtb_ext.BidderColossus:          colossus.Builder,
		openrtb_ext.BidderCompass:           compass.Builder,
		openrtb_ext.BidderConnectAd:         connectad.Builder,
		openrtb_ext.BidderConsumable:        consumable.Builder,
		openrtb_ext.BidderConversant:        conversant.Builder,
		openrtb_ext.BidderCpmstar:           cpmstar.Builder,
		openrtb_ext.BidderCriteo:            criteo.Builder,
		openrtb_ext.BidderCWire:             cwire.Builder,
		openrtb_ext.BidderDatablocks:        datablocks.Builder,
		openrtb_ext.BidderDecenterAds:       decenterads.Builder,
		openrtb_ext.BidderDeepintent:        deepintent.Builder,
		openrtb_ext.BidderDefinemedia:       definemedia.Builder,
		openrtb_ext.BidderDianomi:           dianomi.Builder,
		openrtb_ext.BidderEdge226:           edge226.Builder,
		openrtb_ext.BidderDmx:               dmx.Builder,
		openrtb_ext.BidderDXKulture:         dxkulture.Builder,
		openrtb_ext.BidderEmtv:              emtv.Builder,
		openrtb_ext.BidderEmxDigital:        cadentaperturemx.Builder,
		openrtb_ext.BidderEPlanning:         eplanning.Builder,
		openrtb_ext.BidderEpom:              epom.Builder,
		openrtb_ext.BidderEVolution:         evolution.Builder,
		openrtb_ext.BidderFlipp:             flipp.Builder,
		openrtb_ext.BidderFreewheelSSP:      freewheelssp.Builder,
		openrtb_ext.BidderFreewheelSSPOld:   freewheelssp.Builder,
		openrtb_ext.BidderFRVRAdNetwork:     frvradn.Builder,
		openrtb_ext.BidderGamma:             gamma.Builder,
		openrtb_ext.BidderGamoshi:           gamoshi.Builder,
		openrtb_ext.BidderGlobalsun:         globalsun.Builder,
		openrtb_ext.BidderGothamads:         gothamads.Builder,
		openrtb_ext.BidderGrid:              grid.Builder,
		openrtb_ext.BidderGumGum:            gumgum.Builder,
		openrtb_ext.BidderHuaweiAds:         huaweiads.Builder,
		openrtb_ext.BidderImds:              imds.Builder,
		openrtb_ext.BidderImpactify:         impactify.Builder,
		openrtb_ext.BidderImprovedigital:    improvedigital.Builder,
		openrtb_ext.BidderInfyTV:            infytv.Builder,
		openrtb_ext.BidderInMobi:            inmobi.Builder,
		openrtb_ext.BidderInteractiveoffers: interactiveoffers.Builder,
		openrtb_ext.BidderInvibes:           invibes.Builder,
		openrtb_ext.BidderIQX:               iqx.Builder,
		openrtb_ext.BidderIQZone:            iqzone.Builder,
		openrtb_ext.BidderIx:                ix.Builder,
		openrtb_ext.BidderJixie:             jixie.Builder,
		openrtb_ext.BidderKargo:             kargo.Builder,
		openrtb_ext.BidderKayzen:            kayzen.Builder,
		openrtb_ext.BidderKidoz:             kidoz.Builder,
		openrtb_ext.BidderKiviads:           kiviads.Builder,
		openrtb_ext.BidderLmKiviads:         lmkiviads.Builder,
		openrtb_ext.BidderKrushmedia:        krushmedia.Builder,
		openrtb_ext.BidderLemmadigital:      lemmadigital.Builder,
		openrtb_ext.BidderLiftoff:           liftoff.Builder,
		openrtb_ext.BidderLimelightDigital:  limelightDigital.Builder,
		openrtb_ext.BidderLockerDome:        lockerdome.Builder,
		openrtb_ext.BidderLogan:             logan.Builder,
		openrtb_ext.BidderLogicad:           logicad.Builder,
		openrtb_ext.BidderLunaMedia:         lunamedia.Builder,
		openrtb_ext.BidderMabidder:          mabidder.Builder,
		openrtb_ext.BidderMadvertise:        madvertise.Builder,
		openrtb_ext.BidderMarsmedia:         marsmedia.Builder,
		openrtb_ext.BidderMediafuse:         appnexus.Builder,
		openrtb_ext.BidderMedianet:          medianet.Builder,
		openrtb_ext.BidderMgid:              mgid.Builder,
		openrtb_ext.BidderMgidX:             mgidX.Builder,
		openrtb_ext.BidderMobfoxpb:          mobfoxpb.Builder,
		openrtb_ext.BidderMobileFuse:        mobilefuse.Builder,
		openrtb_ext.BidderMotorik:           motorik.Builder,
		openrtb_ext.BidderNextMillennium:    nextmillennium.Builder,
		openrtb_ext.BidderNoBid:             nobid.Builder,
		openrtb_ext.BidderOms:               oms.Builder,
		openrtb_ext.BidderOneTag:            onetag.Builder,
		openrtb_ext.BidderOpenWeb:           openweb.Builder,
		openrtb_ext.BidderOpenx:             openx.Builder,
		openrtb_ext.BidderOperaads:          operaads.Builder,
		openrtb_ext.BidderOrbidder:          orbidder.Builder,
		openrtb_ext.BidderOutbrain:          outbrain.Builder,
		openrtb_ext.BidderOwnAdx:            ownadx.Builder,
		openrtb_ext.BidderPangle:            pangle.Builder,
		openrtb_ext.BidderPGAMSsp:           pgamssp.Builder,
		openrtb_ext.BidderPubmatic:          pubmatic.Builder,
		openrtb_ext.BidderPubnative:         pubnative.Builder,
		openrtb_ext.BidderPulsepoint:        pulsepoint.Builder,
		openrtb_ext.BidderPWBid:             pwbid.Builder,
		openrtb_ext.BidderRevcontent:        revcontent.Builder,
		openrtb_ext.BidderRichaudience:      richaudience.Builder,
		openrtb_ext.BidderRise:              rise.Builder,
		openrtb_ext.BidderRTBHouse:          rtbhouse.Builder,
		openrtb_ext.BidderRubicon:           rubicon.Builder,
		openrtb_ext.BidderSeedingAlliance:   seedingAlliance.Builder,
		openrtb_ext.BidderSaLunaMedia:       salunamedia.Builder,
		openrtb_ext.BidderScreencore:        screencore.Builder,
		openrtb_ext.BidderSharethrough:      sharethrough.Builder,
		openrtb_ext.BidderSilverMob:         silvermob.Builder,
		openrtb_ext.BidderSilverPush:        silverpush.Builder,
		openrtb_ext.BidderSmaato:            smaato.Builder,
		openrtb_ext.BidderSmartAdserver:     smartadserver.Builder,
		openrtb_ext.BidderSmartHub:          smarthub.Builder,
		openrtb_ext.BidderSmartRTB:          smartrtb.Builder,
		openrtb_ext.BidderSmartx:            smartx.Builder,
		openrtb_ext.BidderSmartyAds:         smartyads.Builder,
		openrtb_ext.BidderSmileWanted:       smilewanted.Builder,
		openrtb_ext.BidderSonobi:            sonobi.Builder,
		openrtb_ext.BidderSovrn:             sovrn.Builder,
		openrtb_ext.BidderSspBC:             sspBC.Builder,
		openrtb_ext.BidderSuntContent:       suntContent.Builder,
		openrtb_ext.BidderStroeerCore:       stroeerCore.Builder,
		openrtb_ext.BidderTaboola:           taboola.Builder,
		openrtb_ext.BidderTappx:             tappx.Builder,
		openrtb_ext.BidderTeads:             teads.Builder,
		openrtb_ext.BidderTelaria:           telaria.Builder,
		openrtb_ext.BidderTpmn:              tpmn.Builder,
		openrtb_ext.BidderTrafficGate:       trafficgate.Builder,
		openrtb_ext.BidderTriplelift:        triplelift.Builder,
		openrtb_ext.BidderTripleliftNative:  triplelift_native.Builder,
		openrtb_ext.BidderTrustX:            grid.Builder,
		openrtb_ext.BidderUcfunnel:          ucfunnel.Builder,
		openrtb_ext.BidderUndertone:         undertone.Builder,
		openrtb_ext.BidderUnicorn:           unicorn.Builder,
		openrtb_ext.BidderUnruly:            unruly.Builder,
		openrtb_ext.BidderVideoByte:         videobyte.Builder,
		openrtb_ext.BidderVideoHeroes:       videoheroes.Builder,
		openrtb_ext.BidderVidoomy:           vidoomy.Builder,
		openrtb_ext.BidderVisibleMeasures:   visiblemeasures.Builder,
		openrtb_ext.BidderVisx:              visx.Builder,
		openrtb_ext.BidderVox:               vox.Builder,
		openrtb_ext.BidderVrtcal:            vrtcal.Builder,
		openrtb_ext.BidderXeworks:           xeworks.Builder,
		openrtb_ext.BidderYahooAds:          yahooAds.Builder,
		openrtb_ext.BidderYahooSSP:          yahooAds.Builder,
		openrtb_ext.BidderYeahmobi:          yeahmobi.Builder,
		openrtb_ext.BidderYieldlab:          yieldlab.Builder,
		openrtb_ext.BidderYieldmo:           yieldmo.Builder,
		openrtb_ext.BidderYieldone:          yieldone.Builder,
		openrtb_ext.BidderZeroClickFraud:    zeroclickfraud.Builder,
		openrtb_ext.BidderZetaGlobalSsp:     zeta_global_ssp.Builder,
	}
}<|MERGE_RESOLUTION|>--- conflicted
+++ resolved
@@ -1,149 +1,6 @@
 package exchange
 
 import (
-<<<<<<< HEAD
-	"github.com/prebid/prebid-server/adapters"
-	ttx "github.com/prebid/prebid-server/adapters/33across"
-	"github.com/prebid/prebid-server/adapters/aax"
-	"github.com/prebid/prebid-server/adapters/aceex"
-	"github.com/prebid/prebid-server/adapters/acuityads"
-	"github.com/prebid/prebid-server/adapters/adf"
-	"github.com/prebid/prebid-server/adapters/adgeneration"
-	"github.com/prebid/prebid-server/adapters/adhese"
-	"github.com/prebid/prebid-server/adapters/adkernel"
-	"github.com/prebid/prebid-server/adapters/adkernelAdn"
-	"github.com/prebid/prebid-server/adapters/adman"
-	"github.com/prebid/prebid-server/adapters/admixer"
-	"github.com/prebid/prebid-server/adapters/adnuntius"
-	"github.com/prebid/prebid-server/adapters/adocean"
-	"github.com/prebid/prebid-server/adapters/adoppler"
-	"github.com/prebid/prebid-server/adapters/adot"
-	"github.com/prebid/prebid-server/adapters/adpone"
-	"github.com/prebid/prebid-server/adapters/adprime"
-	"github.com/prebid/prebid-server/adapters/adtarget"
-	"github.com/prebid/prebid-server/adapters/adtelligent"
-	"github.com/prebid/prebid-server/adapters/advangelists"
-	"github.com/prebid/prebid-server/adapters/adview"
-	"github.com/prebid/prebid-server/adapters/adxcg"
-	"github.com/prebid/prebid-server/adapters/adyoulike"
-	"github.com/prebid/prebid-server/adapters/aja"
-	"github.com/prebid/prebid-server/adapters/algorix"
-	"github.com/prebid/prebid-server/adapters/amx"
-	"github.com/prebid/prebid-server/adapters/apacdex"
-	"github.com/prebid/prebid-server/adapters/applogy"
-	"github.com/prebid/prebid-server/adapters/appnexus"
-	"github.com/prebid/prebid-server/adapters/audienceNetwork"
-	"github.com/prebid/prebid-server/adapters/automatad"
-	"github.com/prebid/prebid-server/adapters/avocet"
-	"github.com/prebid/prebid-server/adapters/axonix"
-	"github.com/prebid/prebid-server/adapters/beachfront"
-	"github.com/prebid/prebid-server/adapters/beintoo"
-	"github.com/prebid/prebid-server/adapters/between"
-	"github.com/prebid/prebid-server/adapters/bidmachine"
-	"github.com/prebid/prebid-server/adapters/bidmyadz"
-	"github.com/prebid/prebid-server/adapters/bidscube"
-	"github.com/prebid/prebid-server/adapters/bizzclick"
-	"github.com/prebid/prebid-server/adapters/bliink"
-	"github.com/prebid/prebid-server/adapters/bmtm"
-	"github.com/prebid/prebid-server/adapters/boldwin"
-	"github.com/prebid/prebid-server/adapters/brightroll"
-	"github.com/prebid/prebid-server/adapters/coinzilla"
-	"github.com/prebid/prebid-server/adapters/colossus"
-	"github.com/prebid/prebid-server/adapters/compass"
-	"github.com/prebid/prebid-server/adapters/connectad"
-	"github.com/prebid/prebid-server/adapters/consumable"
-	"github.com/prebid/prebid-server/adapters/conversant"
-	"github.com/prebid/prebid-server/adapters/cpmstar"
-	"github.com/prebid/prebid-server/adapters/criteo"
-	"github.com/prebid/prebid-server/adapters/datablocks"
-	"github.com/prebid/prebid-server/adapters/decenterads"
-	"github.com/prebid/prebid-server/adapters/deepintent"
-	"github.com/prebid/prebid-server/adapters/dmx"
-	evolution "github.com/prebid/prebid-server/adapters/e_volution"
-	"github.com/prebid/prebid-server/adapters/emx_digital"
-	"github.com/prebid/prebid-server/adapters/engagebdr"
-	"github.com/prebid/prebid-server/adapters/eplanning"
-	"github.com/prebid/prebid-server/adapters/epom"
-	"github.com/prebid/prebid-server/adapters/gamma"
-	"github.com/prebid/prebid-server/adapters/gamoshi"
-	"github.com/prebid/prebid-server/adapters/grid"
-	"github.com/prebid/prebid-server/adapters/gumgum"
-	"github.com/prebid/prebid-server/adapters/huaweiads"
-	"github.com/prebid/prebid-server/adapters/impactify"
-	"github.com/prebid/prebid-server/adapters/improvedigital"
-	"github.com/prebid/prebid-server/adapters/infytv"
-	"github.com/prebid/prebid-server/adapters/inmobi"
-	"github.com/prebid/prebid-server/adapters/interactiveoffers"
-	"github.com/prebid/prebid-server/adapters/invibes"
-	"github.com/prebid/prebid-server/adapters/iqzone"
-	"github.com/prebid/prebid-server/adapters/ix"
-	"github.com/prebid/prebid-server/adapters/jixie"
-	"github.com/prebid/prebid-server/adapters/kargo"
-	"github.com/prebid/prebid-server/adapters/kayzen"
-	"github.com/prebid/prebid-server/adapters/kidoz"
-	"github.com/prebid/prebid-server/adapters/krushmedia"
-	"github.com/prebid/prebid-server/adapters/kubient"
-	"github.com/prebid/prebid-server/adapters/lockerdome"
-	"github.com/prebid/prebid-server/adapters/logicad"
-	"github.com/prebid/prebid-server/adapters/lunamedia"
-	"github.com/prebid/prebid-server/adapters/madvertise"
-	"github.com/prebid/prebid-server/adapters/marsmedia"
-	"github.com/prebid/prebid-server/adapters/medianet"
-	"github.com/prebid/prebid-server/adapters/mgid"
-	"github.com/prebid/prebid-server/adapters/mobfoxpb"
-	"github.com/prebid/prebid-server/adapters/mobilefuse"
-	"github.com/prebid/prebid-server/adapters/nanointeractive"
-	"github.com/prebid/prebid-server/adapters/nextmillennium"
-	"github.com/prebid/prebid-server/adapters/ninthdecimal"
-	"github.com/prebid/prebid-server/adapters/nobid"
-	"github.com/prebid/prebid-server/adapters/onetag"
-	"github.com/prebid/prebid-server/adapters/openweb"
-	"github.com/prebid/prebid-server/adapters/openx"
-	"github.com/prebid/prebid-server/adapters/operaads"
-	"github.com/prebid/prebid-server/adapters/orbidder"
-	"github.com/prebid/prebid-server/adapters/outbrain"
-	"github.com/prebid/prebid-server/adapters/pangle"
-	"github.com/prebid/prebid-server/adapters/pubmatic"
-	"github.com/prebid/prebid-server/adapters/pubnative"
-	"github.com/prebid/prebid-server/adapters/pulsepoint"
-	"github.com/prebid/prebid-server/adapters/revcontent"
-	"github.com/prebid/prebid-server/adapters/rhythmone"
-	"github.com/prebid/prebid-server/adapters/richaudience"
-	"github.com/prebid/prebid-server/adapters/rtbhouse"
-	"github.com/prebid/prebid-server/adapters/rubicon"
-	salunamedia "github.com/prebid/prebid-server/adapters/sa_lunamedia"
-	"github.com/prebid/prebid-server/adapters/sharethrough"
-	"github.com/prebid/prebid-server/adapters/silvermob"
-	"github.com/prebid/prebid-server/adapters/smaato"
-	"github.com/prebid/prebid-server/adapters/smartadserver"
-	"github.com/prebid/prebid-server/adapters/smarthub"
-	"github.com/prebid/prebid-server/adapters/smartrtb"
-	"github.com/prebid/prebid-server/adapters/smartyads"
-	"github.com/prebid/prebid-server/adapters/smilewanted"
-	"github.com/prebid/prebid-server/adapters/sonobi"
-	"github.com/prebid/prebid-server/adapters/sovrn"
-	"github.com/prebid/prebid-server/adapters/stroeerCore"
-	"github.com/prebid/prebid-server/adapters/synacormedia"
-	"github.com/prebid/prebid-server/adapters/tappx"
-	"github.com/prebid/prebid-server/adapters/telaria"
-	"github.com/prebid/prebid-server/adapters/trafficgate"
-	"github.com/prebid/prebid-server/adapters/triplelift"
-	"github.com/prebid/prebid-server/adapters/triplelift_native"
-	"github.com/prebid/prebid-server/adapters/ucfunnel"
-	"github.com/prebid/prebid-server/adapters/unicorn"
-	"github.com/prebid/prebid-server/adapters/unruly"
-	"github.com/prebid/prebid-server/adapters/videobyte"
-	"github.com/prebid/prebid-server/adapters/vidoomy"
-	"github.com/prebid/prebid-server/adapters/visx"
-	"github.com/prebid/prebid-server/adapters/vrtcal"
-	"github.com/prebid/prebid-server/adapters/yahoossp"
-	"github.com/prebid/prebid-server/adapters/yeahmobi"
-	"github.com/prebid/prebid-server/adapters/yieldlab"
-	"github.com/prebid/prebid-server/adapters/yieldmo"
-	"github.com/prebid/prebid-server/adapters/yieldone"
-	"github.com/prebid/prebid-server/adapters/zeroclickfraud"
-	"github.com/prebid/prebid-server/openrtb_ext"
-=======
 	"github.com/prebid/prebid-server/v2/adapters"
 	ttx "github.com/prebid/prebid-server/v2/adapters/33across"
 	"github.com/prebid/prebid-server/v2/adapters/aax"
@@ -334,7 +191,6 @@
 	"github.com/prebid/prebid-server/v2/adapters/zeroclickfraud"
 	"github.com/prebid/prebid-server/v2/adapters/zeta_global_ssp"
 	"github.com/prebid/prebid-server/v2/openrtb_ext"
->>>>>>> 4cc2faac
 )
 
 // Adapter registration is kept in this separate file for ease of use and to aid
@@ -347,6 +203,7 @@
 		openrtb_ext.BidderAceex:             aceex.Builder,
 		openrtb_ext.BidderAcuityAds:         acuityads.Builder,
 		openrtb_ext.BidderAdf:               adf.Builder,
+		openrtb_ext.BidderAdform:            adf.Builder,
 		openrtb_ext.BidderAdgeneration:      adgeneration.Builder,
 		openrtb_ext.BidderAdhese:            adhese.Builder,
 		openrtb_ext.BidderAdkernel:          adkernel.Builder,
@@ -359,51 +216,35 @@
 		openrtb_ext.BidderAdot:              adot.Builder,
 		openrtb_ext.BidderAdpone:            adpone.Builder,
 		openrtb_ext.BidderAdprime:           adprime.Builder,
-		openrtb_ext.BidderAdquery:           adquery.Builder,
-		openrtb_ext.BidderAdrino:            adrino.Builder,
-		openrtb_ext.BidderAdsinteractive:    adsinteractive.Builder,
 		openrtb_ext.BidderAdtarget:          adtarget.Builder,
-		openrtb_ext.BidderAdtrgtme:          adtrgtme.Builder,
 		openrtb_ext.BidderAdtelligent:       adtelligent.Builder,
 		openrtb_ext.BidderAdvangelists:      advangelists.Builder,
 		openrtb_ext.BidderAdView:            adview.Builder,
 		openrtb_ext.BidderAdxcg:             adxcg.Builder,
 		openrtb_ext.BidderAdyoulike:         adyoulike.Builder,
-		openrtb_ext.BidderAidem:             aidem.Builder,
 		openrtb_ext.BidderAJA:               aja.Builder,
 		openrtb_ext.BidderAlgorix:           algorix.Builder,
-		openrtb_ext.BidderAlkimi:            alkimi.Builder,
 		openrtb_ext.BidderAMX:               amx.Builder,
 		openrtb_ext.BidderApacdex:           apacdex.Builder,
+		openrtb_ext.BidderApplogy:           applogy.Builder,
 		openrtb_ext.BidderAppnexus:          appnexus.Builder,
-		openrtb_ext.BidderAppush:            appush.Builder,
 		openrtb_ext.BidderAudienceNetwork:   audienceNetwork.Builder,
 		openrtb_ext.BidderAutomatad:         automatad.Builder,
 		openrtb_ext.BidderAvocet:            avocet.Builder,
-		openrtb_ext.BidderAxis:              axis.Builder,
 		openrtb_ext.BidderAxonix:            axonix.Builder,
 		openrtb_ext.BidderBeachfront:        beachfront.Builder,
 		openrtb_ext.BidderBeintoo:           beintoo.Builder,
-		openrtb_ext.BidderBematterfull:      bematterfull.Builder,
 		openrtb_ext.BidderBetween:           between.Builder,
-		openrtb_ext.BidderBeyondMedia:       beyondmedia.Builder,
 		openrtb_ext.BidderBidmachine:        bidmachine.Builder,
 		openrtb_ext.BidderBidmyadz:          bidmyadz.Builder,
 		openrtb_ext.BidderBidsCube:          bidscube.Builder,
-		openrtb_ext.BidderBidstack:          bidstack.Builder,
 		openrtb_ext.BidderBizzclick:         bizzclick.Builder,
 		openrtb_ext.BidderBliink:            bliink.Builder,
-		openrtb_ext.BidderBlue:              blue.Builder,
-		openrtb_ext.BidderBluesea:           bluesea.Builder,
 		openrtb_ext.BidderBmtm:              bmtm.Builder,
 		openrtb_ext.BidderBoldwin:           boldwin.Builder,
-<<<<<<< HEAD
-		openrtb_ext.BidderBrightroll:        brightroll.Builder,
-=======
 		openrtb_ext.BidderBrave:             brave.Builder,
 		openrtb_ext.BidderCadentApertureMX:  cadentaperturemx.Builder,
 		openrtb_ext.BidderCcx:               ccx.Builder,
->>>>>>> 4cc2faac
 		openrtb_ext.BidderCoinzilla:         coinzilla.Builder,
 		openrtb_ext.BidderColossus:          colossus.Builder,
 		openrtb_ext.BidderCompass:           compass.Builder,
@@ -412,132 +253,103 @@
 		openrtb_ext.BidderConversant:        conversant.Builder,
 		openrtb_ext.BidderCpmstar:           cpmstar.Builder,
 		openrtb_ext.BidderCriteo:            criteo.Builder,
-		openrtb_ext.BidderCWire:             cwire.Builder,
 		openrtb_ext.BidderDatablocks:        datablocks.Builder,
 		openrtb_ext.BidderDecenterAds:       decenterads.Builder,
 		openrtb_ext.BidderDeepintent:        deepintent.Builder,
-		openrtb_ext.BidderDefinemedia:       definemedia.Builder,
-		openrtb_ext.BidderDianomi:           dianomi.Builder,
-		openrtb_ext.BidderEdge226:           edge226.Builder,
 		openrtb_ext.BidderDmx:               dmx.Builder,
-		openrtb_ext.BidderDXKulture:         dxkulture.Builder,
-		openrtb_ext.BidderEmtv:              emtv.Builder,
-		openrtb_ext.BidderEmxDigital:        cadentaperturemx.Builder,
+		openrtb_ext.BidderEmxDigital:        emx_digital.Builder,
+		openrtb_ext.BidderEngageBDR:         engagebdr.Builder,
 		openrtb_ext.BidderEPlanning:         eplanning.Builder,
 		openrtb_ext.BidderEpom:              epom.Builder,
 		openrtb_ext.BidderEVolution:         evolution.Builder,
-		openrtb_ext.BidderFlipp:             flipp.Builder,
-		openrtb_ext.BidderFreewheelSSP:      freewheelssp.Builder,
-		openrtb_ext.BidderFreewheelSSPOld:   freewheelssp.Builder,
-		openrtb_ext.BidderFRVRAdNetwork:     frvradn.Builder,
 		openrtb_ext.BidderGamma:             gamma.Builder,
 		openrtb_ext.BidderGamoshi:           gamoshi.Builder,
-		openrtb_ext.BidderGlobalsun:         globalsun.Builder,
-		openrtb_ext.BidderGothamads:         gothamads.Builder,
 		openrtb_ext.BidderGrid:              grid.Builder,
+		openrtb_ext.BidderGroupm:            pubmatic.Builder,
 		openrtb_ext.BidderGumGum:            gumgum.Builder,
 		openrtb_ext.BidderHuaweiAds:         huaweiads.Builder,
-		openrtb_ext.BidderImds:              imds.Builder,
 		openrtb_ext.BidderImpactify:         impactify.Builder,
 		openrtb_ext.BidderImprovedigital:    improvedigital.Builder,
 		openrtb_ext.BidderInfyTV:            infytv.Builder,
 		openrtb_ext.BidderInMobi:            inmobi.Builder,
 		openrtb_ext.BidderInteractiveoffers: interactiveoffers.Builder,
 		openrtb_ext.BidderInvibes:           invibes.Builder,
-		openrtb_ext.BidderIQX:               iqx.Builder,
 		openrtb_ext.BidderIQZone:            iqzone.Builder,
 		openrtb_ext.BidderIx:                ix.Builder,
+		openrtb_ext.BidderJANet:             adtelligent.Builder,
 		openrtb_ext.BidderJixie:             jixie.Builder,
 		openrtb_ext.BidderKargo:             kargo.Builder,
 		openrtb_ext.BidderKayzen:            kayzen.Builder,
 		openrtb_ext.BidderKidoz:             kidoz.Builder,
-		openrtb_ext.BidderKiviads:           kiviads.Builder,
-		openrtb_ext.BidderLmKiviads:         lmkiviads.Builder,
 		openrtb_ext.BidderKrushmedia:        krushmedia.Builder,
-		openrtb_ext.BidderLemmadigital:      lemmadigital.Builder,
-		openrtb_ext.BidderLiftoff:           liftoff.Builder,
-		openrtb_ext.BidderLimelightDigital:  limelightDigital.Builder,
+		openrtb_ext.BidderKubient:           kubient.Builder,
 		openrtb_ext.BidderLockerDome:        lockerdome.Builder,
-		openrtb_ext.BidderLogan:             logan.Builder,
 		openrtb_ext.BidderLogicad:           logicad.Builder,
 		openrtb_ext.BidderLunaMedia:         lunamedia.Builder,
-		openrtb_ext.BidderMabidder:          mabidder.Builder,
 		openrtb_ext.BidderMadvertise:        madvertise.Builder,
 		openrtb_ext.BidderMarsmedia:         marsmedia.Builder,
 		openrtb_ext.BidderMediafuse:         appnexus.Builder,
 		openrtb_ext.BidderMedianet:          medianet.Builder,
 		openrtb_ext.BidderMgid:              mgid.Builder,
-		openrtb_ext.BidderMgidX:             mgidX.Builder,
 		openrtb_ext.BidderMobfoxpb:          mobfoxpb.Builder,
 		openrtb_ext.BidderMobileFuse:        mobilefuse.Builder,
-		openrtb_ext.BidderMotorik:           motorik.Builder,
+		openrtb_ext.BidderNanoInteractive:   nanointeractive.Builder,
 		openrtb_ext.BidderNextMillennium:    nextmillennium.Builder,
+		openrtb_ext.BidderNinthDecimal:      ninthdecimal.Builder,
 		openrtb_ext.BidderNoBid:             nobid.Builder,
-		openrtb_ext.BidderOms:               oms.Builder,
 		openrtb_ext.BidderOneTag:            onetag.Builder,
 		openrtb_ext.BidderOpenWeb:           openweb.Builder,
 		openrtb_ext.BidderOpenx:             openx.Builder,
 		openrtb_ext.BidderOperaads:          operaads.Builder,
 		openrtb_ext.BidderOrbidder:          orbidder.Builder,
 		openrtb_ext.BidderOutbrain:          outbrain.Builder,
-		openrtb_ext.BidderOwnAdx:            ownadx.Builder,
 		openrtb_ext.BidderPangle:            pangle.Builder,
-		openrtb_ext.BidderPGAMSsp:           pgamssp.Builder,
+		openrtb_ext.BidderPGAM:              adtelligent.Builder,
 		openrtb_ext.BidderPubmatic:          pubmatic.Builder,
 		openrtb_ext.BidderPubnative:         pubnative.Builder,
 		openrtb_ext.BidderPulsepoint:        pulsepoint.Builder,
-		openrtb_ext.BidderPWBid:             pwbid.Builder,
+		openrtb_ext.BidderQuantumdex:        apacdex.Builder,
 		openrtb_ext.BidderRevcontent:        revcontent.Builder,
+		openrtb_ext.BidderRhythmone:         rhythmone.Builder,
 		openrtb_ext.BidderRichaudience:      richaudience.Builder,
-		openrtb_ext.BidderRise:              rise.Builder,
 		openrtb_ext.BidderRTBHouse:          rtbhouse.Builder,
 		openrtb_ext.BidderRubicon:           rubicon.Builder,
-		openrtb_ext.BidderSeedingAlliance:   seedingAlliance.Builder,
 		openrtb_ext.BidderSaLunaMedia:       salunamedia.Builder,
-		openrtb_ext.BidderScreencore:        screencore.Builder,
 		openrtb_ext.BidderSharethrough:      sharethrough.Builder,
 		openrtb_ext.BidderSilverMob:         silvermob.Builder,
-		openrtb_ext.BidderSilverPush:        silverpush.Builder,
 		openrtb_ext.BidderSmaato:            smaato.Builder,
 		openrtb_ext.BidderSmartAdserver:     smartadserver.Builder,
 		openrtb_ext.BidderSmartHub:          smarthub.Builder,
 		openrtb_ext.BidderSmartRTB:          smartrtb.Builder,
-		openrtb_ext.BidderSmartx:            smartx.Builder,
 		openrtb_ext.BidderSmartyAds:         smartyads.Builder,
 		openrtb_ext.BidderSmileWanted:       smilewanted.Builder,
 		openrtb_ext.BidderSonobi:            sonobi.Builder,
 		openrtb_ext.BidderSovrn:             sovrn.Builder,
-		openrtb_ext.BidderSspBC:             sspBC.Builder,
-		openrtb_ext.BidderSuntContent:       suntContent.Builder,
+		openrtb_ext.BidderStreamkey:         adtelligent.Builder,
 		openrtb_ext.BidderStroeerCore:       stroeerCore.Builder,
-		openrtb_ext.BidderTaboola:           taboola.Builder,
+		openrtb_ext.BidderSynacormedia:      synacormedia.Builder,
 		openrtb_ext.BidderTappx:             tappx.Builder,
-		openrtb_ext.BidderTeads:             teads.Builder,
 		openrtb_ext.BidderTelaria:           telaria.Builder,
-		openrtb_ext.BidderTpmn:              tpmn.Builder,
 		openrtb_ext.BidderTrafficGate:       trafficgate.Builder,
 		openrtb_ext.BidderTriplelift:        triplelift.Builder,
 		openrtb_ext.BidderTripleliftNative:  triplelift_native.Builder,
 		openrtb_ext.BidderTrustX:            grid.Builder,
 		openrtb_ext.BidderUcfunnel:          ucfunnel.Builder,
-		openrtb_ext.BidderUndertone:         undertone.Builder,
 		openrtb_ext.BidderUnicorn:           unicorn.Builder,
 		openrtb_ext.BidderUnruly:            unruly.Builder,
+		openrtb_ext.BidderValueImpression:   apacdex.Builder,
+		openrtb_ext.BidderVerizonMedia:      yahoossp.Builder,
 		openrtb_ext.BidderVideoByte:         videobyte.Builder,
-		openrtb_ext.BidderVideoHeroes:       videoheroes.Builder,
 		openrtb_ext.BidderVidoomy:           vidoomy.Builder,
-		openrtb_ext.BidderVisibleMeasures:   visiblemeasures.Builder,
+		openrtb_ext.BidderViewdeos:          adtelligent.Builder,
 		openrtb_ext.BidderVisx:              visx.Builder,
-		openrtb_ext.BidderVox:               vox.Builder,
 		openrtb_ext.BidderVrtcal:            vrtcal.Builder,
-		openrtb_ext.BidderXeworks:           xeworks.Builder,
-		openrtb_ext.BidderYahooAds:          yahooAds.Builder,
-		openrtb_ext.BidderYahooSSP:          yahooAds.Builder,
+		openrtb_ext.BidderYahooSSP:          yahoossp.Builder,
 		openrtb_ext.BidderYeahmobi:          yeahmobi.Builder,
 		openrtb_ext.BidderYieldlab:          yieldlab.Builder,
 		openrtb_ext.BidderYieldmo:           yieldmo.Builder,
 		openrtb_ext.BidderYieldone:          yieldone.Builder,
+		openrtb_ext.BidderYSSP:              yahoossp.Builder,
 		openrtb_ext.BidderZeroClickFraud:    zeroclickfraud.Builder,
-		openrtb_ext.BidderZetaGlobalSsp:     zeta_global_ssp.Builder,
 	}
 }