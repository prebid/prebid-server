package exchange

import (
	"github.com/prebid/openrtb/v20/openrtb3"
	"github.com/prebid/prebid-server/v2/exchange/entities"
	"github.com/prebid/prebid-server/v2/openrtb_ext"
)

type SeatNonBidBuilder map[string][]openrtb_ext.NonBid

// rejectBid appends a non bid object to the builder based on a bid
// this method is not thread safe as we are writing to map
func (b SeatNonBidBuilder) rejectBid(bid *entities.PbsOrtbBid, nonBidReason int, seat string) {
	if b == nil || bid == nil || bid.Bid == nil {
		return
	}

	nonBid := openrtb_ext.NonBid{
		ImpId:      bid.Bid.ImpID,
		StatusCode: nonBidReason,
		Ext: &openrtb_ext.NonBidExt{
			Prebid: openrtb_ext.ExtResponseNonBidPrebid{Bid: openrtb_ext.NonBidObject{
				Price:          bid.Bid.Price,
				ADomain:        bid.Bid.ADomain,
				CatTax:         bid.Bid.CatTax,
				Cat:            bid.Bid.Cat,
				DealID:         bid.Bid.DealID,
				W:              bid.Bid.W,
				H:              bid.Bid.H,
				Dur:            bid.Bid.Dur,
				MType:          bid.Bid.MType,
				OriginalBidCPM: bid.OriginalBidCPM,
				OriginalBidCur: bid.OriginalBidCur,
			}},
		},
	}
	b[seat] = append(b[seat], nonBid)
}

<<<<<<< HEAD
// get returns a slice of SeatNonBid objects representing the non-bids for each seat.
// If snb is nil, it returns nil.
// It iterates over the seatNonBidsMap and appends each seat and its corresponding non-bids to the seatNonBid slice.
// Finally, it returns the seatNonBid slice.
func (snb *nonBids) get() []openrtb_ext.SeatNonBid {
	if snb == nil {
		return nil
=======
// rejectImps appends a non bid object to the builder for every specified imp
func (b SeatNonBidBuilder) rejectImps(impIds []string, nonBidReason NonBidReason, seat string) {
	nonBids := []openrtb_ext.NonBid{}
	for _, impId := range impIds {
		nonBid := openrtb_ext.NonBid{
			ImpId:      impId,
			StatusCode: int(nonBidReason),
		}
		nonBids = append(nonBids, nonBid)
>>>>>>> 4a2dd48e
	}

	if len(nonBids) > 0 {
		b[seat] = append(b[seat], nonBids...)
	}
}

// slice transforms the seat non bid map into a slice of SeatNonBid objects representing the non-bids for each seat
func (b SeatNonBidBuilder) Slice() []openrtb_ext.SeatNonBid {
	seatNonBid := make([]openrtb_ext.SeatNonBid, 0)
	for seat, nonBids := range b {
		seatNonBid = append(seatNonBid, openrtb_ext.SeatNonBid{
			Seat:   seat,
			NonBid: nonBids,
		})
	}
	return seatNonBid
}

<<<<<<< HEAD
// newProxyNonBid creates a new proxy non-bid object with the given impression ID and non-bid reason.
func newProxyNonBid(impId string, nonBidReason int) openrtb_ext.NonBid {
	return openrtb_ext.NonBid{
		ImpId:      impId,
		StatusCode: nonBidReason,
	}
}

// buildProxyNonBids creates a list of proxy non-bids with the given impression IDs and non-bid reason.
// this method is not thread safe as we are initializing and writing to map
func buildProxyNonBids(impIds []string, nonBidReason openrtb3.NoBidReason) []openrtb_ext.NonBid {
	if len(impIds) == 0 {
		return nil
	}
	proxyNonBids := []openrtb_ext.NonBid{}
	for _, impId := range impIds {
		nonBid := newProxyNonBid(impId, int(nonBidReason))
		proxyNonBids = append(proxyNonBids, nonBid)
	}
	return proxyNonBids
}

// rejectImps adds the proxy non-bids to the seatNonBidsMap.
// It takes a list of impression IDs, a non-bid reason, and a seat as input parameters.
// It builds the proxy non-bids using the buildProxyNonBids function and appends them to the seatNonBidsMap.
// If the seatNonBidsMap is nil, it initializes it with an empty map.
// The proxy non-bids are added to the seatNonBidsMap under the specified seat.
// This method is not thread safe as we are initializing and writing to map
func (snb *nonBids) rejectImps(impIds []string, nonBidReason openrtb3.NoBidReason, seat string) {
	if len(impIds) == 0 {
		return
	}
	proxyNonBids := buildProxyNonBids(impIds, nonBidReason)
	if snb.seatNonBidsMap == nil {
		snb.seatNonBidsMap = make(map[string][]openrtb_ext.NonBid)
	}
	snb.seatNonBidsMap[seat] = append(snb.seatNonBidsMap[seat], proxyNonBids...)
}

// append adds the nonBids from the input nonBids to the current nonBids.
// This method is not thread safe as we are initializing and writing to map
func (snb *nonBids) append(nonBids ...nonBids) {
	if snb.seatNonBidsMap == nil {
		snb.seatNonBidsMap = make(map[string][]openrtb_ext.NonBid)
	}
	for _, nonBid := range nonBids {
		for seat, nonBids := range nonBid.seatNonBidsMap {
			snb.seatNonBidsMap[seat] = append(snb.seatNonBidsMap[seat], nonBids...)
=======
// append adds the nonBids from the input nonBids to the current nonBids.
// This method is not thread safe as we are initializing and writing to map
func (b SeatNonBidBuilder) append(nonBids ...SeatNonBidBuilder) {
	if b == nil {
		return
	}
	for _, nonBid := range nonBids {
		for seat, nonBids := range nonBid {
			b[seat] = append(b[seat], nonBids...)
>>>>>>> 4a2dd48e
		}
	}
}<|MERGE_RESOLUTION|>--- conflicted
+++ resolved
@@ -1,7 +1,6 @@
 package exchange
 
 import (
-	"github.com/prebid/openrtb/v20/openrtb3"
 	"github.com/prebid/prebid-server/v2/exchange/entities"
 	"github.com/prebid/prebid-server/v2/openrtb_ext"
 )
@@ -37,15 +36,6 @@
 	b[seat] = append(b[seat], nonBid)
 }
 
-<<<<<<< HEAD
-// get returns a slice of SeatNonBid objects representing the non-bids for each seat.
-// If snb is nil, it returns nil.
-// It iterates over the seatNonBidsMap and appends each seat and its corresponding non-bids to the seatNonBid slice.
-// Finally, it returns the seatNonBid slice.
-func (snb *nonBids) get() []openrtb_ext.SeatNonBid {
-	if snb == nil {
-		return nil
-=======
 // rejectImps appends a non bid object to the builder for every specified imp
 func (b SeatNonBidBuilder) rejectImps(impIds []string, nonBidReason NonBidReason, seat string) {
 	nonBids := []openrtb_ext.NonBid{}
@@ -55,7 +45,6 @@
 			StatusCode: int(nonBidReason),
 		}
 		nonBids = append(nonBids, nonBid)
->>>>>>> 4a2dd48e
 	}
 
 	if len(nonBids) > 0 {
@@ -75,56 +64,6 @@
 	return seatNonBid
 }
 
-<<<<<<< HEAD
-// newProxyNonBid creates a new proxy non-bid object with the given impression ID and non-bid reason.
-func newProxyNonBid(impId string, nonBidReason int) openrtb_ext.NonBid {
-	return openrtb_ext.NonBid{
-		ImpId:      impId,
-		StatusCode: nonBidReason,
-	}
-}
-
-// buildProxyNonBids creates a list of proxy non-bids with the given impression IDs and non-bid reason.
-// this method is not thread safe as we are initializing and writing to map
-func buildProxyNonBids(impIds []string, nonBidReason openrtb3.NoBidReason) []openrtb_ext.NonBid {
-	if len(impIds) == 0 {
-		return nil
-	}
-	proxyNonBids := []openrtb_ext.NonBid{}
-	for _, impId := range impIds {
-		nonBid := newProxyNonBid(impId, int(nonBidReason))
-		proxyNonBids = append(proxyNonBids, nonBid)
-	}
-	return proxyNonBids
-}
-
-// rejectImps adds the proxy non-bids to the seatNonBidsMap.
-// It takes a list of impression IDs, a non-bid reason, and a seat as input parameters.
-// It builds the proxy non-bids using the buildProxyNonBids function and appends them to the seatNonBidsMap.
-// If the seatNonBidsMap is nil, it initializes it with an empty map.
-// The proxy non-bids are added to the seatNonBidsMap under the specified seat.
-// This method is not thread safe as we are initializing and writing to map
-func (snb *nonBids) rejectImps(impIds []string, nonBidReason openrtb3.NoBidReason, seat string) {
-	if len(impIds) == 0 {
-		return
-	}
-	proxyNonBids := buildProxyNonBids(impIds, nonBidReason)
-	if snb.seatNonBidsMap == nil {
-		snb.seatNonBidsMap = make(map[string][]openrtb_ext.NonBid)
-	}
-	snb.seatNonBidsMap[seat] = append(snb.seatNonBidsMap[seat], proxyNonBids...)
-}
-
-// append adds the nonBids from the input nonBids to the current nonBids.
-// This method is not thread safe as we are initializing and writing to map
-func (snb *nonBids) append(nonBids ...nonBids) {
-	if snb.seatNonBidsMap == nil {
-		snb.seatNonBidsMap = make(map[string][]openrtb_ext.NonBid)
-	}
-	for _, nonBid := range nonBids {
-		for seat, nonBids := range nonBid.seatNonBidsMap {
-			snb.seatNonBidsMap[seat] = append(snb.seatNonBidsMap[seat], nonBids...)
-=======
 // append adds the nonBids from the input nonBids to the current nonBids.
 // This method is not thread safe as we are initializing and writing to map
 func (b SeatNonBidBuilder) append(nonBids ...SeatNonBidBuilder) {
@@ -134,7 +73,6 @@
 	for _, nonBid := range nonBids {
 		for seat, nonBids := range nonBid {
 			b[seat] = append(b[seat], nonBids...)
->>>>>>> 4a2dd48e
 		}
 	}
 }