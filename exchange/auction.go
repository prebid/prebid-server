package exchange

import (
	"context"
	"encoding/json"
	"encoding/xml"
	"errors"
	"fmt"
	"regexp"
	"sort"
	"strings"
	"time"

	uuid "github.com/gofrs/uuid"
	"github.com/prebid/openrtb/v17/openrtb2"
	"github.com/prebid/prebid-server/config"
	"github.com/prebid/prebid-server/exchange/entities"
	"github.com/prebid/prebid-server/openrtb_ext"
	"github.com/prebid/prebid-server/prebid_cache_client"
)

const (
	DebugOverrideHeader string = "x-pbs-debug-override"
)

type DebugLog struct {
	Enabled       bool
	CacheType     prebid_cache_client.PayloadType
	Data          DebugData
	TTL           int64
	CacheKey      string
	CacheString   string
	Regexp        *regexp.Regexp
	DebugOverride bool
	//little optimization, it stores value of debugLog.Enabled || debugLog.DebugOverride
	DebugEnabledOrOverridden bool
}

type DebugData struct {
	Request  string
	Headers  string
	Response string
}

func (d *DebugLog) BuildCacheString() {
	if d.Regexp != nil {
		d.Data.Request = fmt.Sprintf(d.Regexp.ReplaceAllString(d.Data.Request, ""))
		d.Data.Headers = fmt.Sprintf(d.Regexp.ReplaceAllString(d.Data.Headers, ""))
		d.Data.Response = fmt.Sprintf(d.Regexp.ReplaceAllString(d.Data.Response, ""))
	}

	d.Data.Request = fmt.Sprintf("<Request>%s</Request>", d.Data.Request)
	d.Data.Headers = fmt.Sprintf("<Headers>%s</Headers>", d.Data.Headers)
	d.Data.Response = fmt.Sprintf("<Response>%s</Response>", d.Data.Response)

	d.CacheString = fmt.Sprintf("%s<Log>%s%s%s</Log>", xml.Header, d.Data.Request, d.Data.Headers, d.Data.Response)
}

func IsDebugOverrideEnabled(debugHeader, configOverrideToken string) bool {
	return configOverrideToken != "" && debugHeader == configOverrideToken
}

func (d *DebugLog) PutDebugLogError(cache prebid_cache_client.Client, timeout int, errors []error) error {
	if len(d.Data.Response) == 0 && len(errors) == 0 {
		d.Data.Response = "No response or errors created"
	}

	if len(errors) > 0 {
		errStrings := []string{}
		for _, err := range errors {
			errStrings = append(errStrings, err.Error())
		}
		d.Data.Response = fmt.Sprintf("%s\nErrors:\n%s", d.Data.Response, strings.Join(errStrings, "\n"))
	}

	d.BuildCacheString()

	if len(d.CacheKey) == 0 {
		rawUUID, err := uuid.NewV4()
		if err != nil {
			return err
		}
		d.CacheKey = rawUUID.String()
	}

	data, err := json.Marshal(d.CacheString)
	if err != nil {
		return err
	}

	toCache := []prebid_cache_client.Cacheable{
		{
			Type:       d.CacheType,
			Data:       data,
			TTLSeconds: d.TTL,
			Key:        "log_" + d.CacheKey,
		},
	}

	if cache != nil {
		ctx, cancel := context.WithDeadline(context.Background(), time.Now().Add(time.Duration(timeout)*time.Millisecond))
		defer cancel()
		cache.PutJson(ctx, toCache)
	}

	return nil
}

<<<<<<< HEAD
func newAuction(seatBids map[openrtb_ext.BidderName]*pbsOrtbSeatBid, numImps int, preferDeals bool) *auction {
	winningBids := make(map[string]*pbsOrtbBid, numImps)
	winningBidsByBidder := make(map[string]map[openrtb_ext.BidderName][]*pbsOrtbBid, numImps)

	for bidderName, seatBid := range seatBids {
		if seatBid != nil {
			for _, bid := range seatBid.bids {
				wbid, ok := winningBids[bid.bid.ImpID]
				if !ok || isNewWinningBid(bid.bid, wbid.bid, preferDeals) {
					winningBids[bid.bid.ImpID] = bid
				}

				if bidMap, ok := winningBidsByBidder[bid.bid.ImpID]; ok {
					bidMap[bidderName] = append(bidMap[bidderName], bid)
				} else {
					winningBidsByBidder[bid.bid.ImpID] = map[openrtb_ext.BidderName][]*pbsOrtbBid{
						bidderName: {bid},
					}
=======
func newAuction(seatBids map[openrtb_ext.BidderName]*entities.PbsOrtbSeatBid, numImps int, preferDeals bool) *auction {
	winningBids := make(map[string]*entities.PbsOrtbBid, numImps)
	winningBidsByBidder := make(map[string]map[openrtb_ext.BidderName]*entities.PbsOrtbBid, numImps)

	for bidderName, seatBid := range seatBids {
		if seatBid != nil {
			for _, bid := range seatBid.Bids {
				cpm := bid.Bid.Price
				wbid, ok := winningBids[bid.Bid.ImpID]
				if !ok || isNewWinningBid(bid.Bid, wbid.Bid, preferDeals) {
					winningBids[bid.Bid.ImpID] = bid
				}
				if bidMap, ok := winningBidsByBidder[bid.Bid.ImpID]; ok {
					bestSoFar, ok := bidMap[bidderName]
					if !ok || cpm > bestSoFar.Bid.Price {
						bidMap[bidderName] = bid
					}
				} else {
					winningBidsByBidder[bid.Bid.ImpID] = make(map[openrtb_ext.BidderName]*entities.PbsOrtbBid)
					winningBidsByBidder[bid.Bid.ImpID][bidderName] = bid
>>>>>>> bb2157f7
				}
			}
		}
	}

	//sort bids for multibid targeting
	for _, topBidsPerBidder := range winningBidsByBidder {
		for _, topBids := range topBidsPerBidder {
			sort.Slice(topBids, func(i, j int) bool {
				return isNewWinningBid(topBids[i].bid, topBids[j].bid, preferDeals)
			})
		}
	}

	return &auction{
		winningBids:         winningBids,
		winningBidsByBidder: winningBidsByBidder,
	}
}

// isNewWinningBid calculates if the new bid (nbid) will win against the current winning bid (wbid) given preferDeals.
func isNewWinningBid(bid, wbid *openrtb2.Bid, preferDeals bool) bool {
	if preferDeals {
		if len(wbid.DealID) > 0 && len(bid.DealID) == 0 {
			return false
		}
		if len(wbid.DealID) == 0 && len(bid.DealID) > 0 {
			return true
		}
	}
	return bid.Price > wbid.Price
}

func (a *auction) setRoundedPrices(priceGranularity openrtb_ext.PriceGranularity) {
<<<<<<< HEAD
	roundedPrices := make(map[*pbsOrtbBid]string, 5*len(a.winningBids)) // TODO
	for _, topBidsPerImp := range a.winningBidsByBidder {
		for _, topBidsPerBidder := range topBidsPerImp {
			for _, topBid := range topBidsPerBidder {
				roundedPrices[topBid] = GetPriceBucket(topBid.bid.Price, priceGranularity)
			}
=======
	roundedPrices := make(map[*entities.PbsOrtbBid]string, 5*len(a.winningBids))
	for _, topBidsPerImp := range a.winningBidsByBidder {
		for _, topBidPerBidder := range topBidsPerImp {
			roundedPrices[topBidPerBidder] = GetPriceBucket(topBidPerBidder.Bid.Price, priceGranularity)
>>>>>>> bb2157f7
		}
	}
	a.roundedPrices = roundedPrices
}

func (a *auction) doCache(ctx context.Context, cache prebid_cache_client.Client, targData *targetData, evTracking *eventTracking, bidRequest *openrtb2.BidRequest, ttlBuffer int64, defaultTTLs *config.DefaultTTLs, bidCategory map[string]string, debugLog *DebugLog) []error {
	var bids, vast, includeBidderKeys, includeWinners bool = targData.includeCacheBids, targData.includeCacheVast, targData.includeBidderKeys, targData.includeWinners
	if !((bids || vast) && (includeBidderKeys || includeWinners)) {
		return nil
	}
	var errs []error
	expectNumBids := valOrZero(bids, len(a.roundedPrices))
	expectNumVast := valOrZero(vast, len(a.roundedPrices))
	bidIndices := make(map[int]*openrtb2.Bid, expectNumBids)
	vastIndices := make(map[int]*openrtb2.Bid, expectNumVast)
	toCache := make([]prebid_cache_client.Cacheable, 0, expectNumBids+expectNumVast)
	expByImp := make(map[string]int64)
	competitiveExclusion := false
	var hbCacheID string
	if len(bidCategory) > 0 {
		// assert:  category of winning bids never duplicated
		if rawUuid, err := uuid.NewV4(); err == nil {
			hbCacheID = rawUuid.String()
			competitiveExclusion = true
		} else {
			errs = append(errs, errors.New("failed to create custom cache key"))
		}
	}

	// Grab the imp TTLs
	for _, imp := range bidRequest.Imp {
		expByImp[imp.ID] = imp.Exp
	}
<<<<<<< HEAD
	for impID, topBidsPerImp := range a.winningBidsByBidder {
		for bidderName, topBidsPerBidder := range topBidsPerImp {
			for _, topBid := range topBidsPerBidder {
				isOverallWinner := a.winningBids[impID] == topBid
				if !includeBidderKeys && !isOverallWinner {
					continue
				}
				var customCacheKey string
				var catDur string
				useCustomCacheKey := false
				if competitiveExclusion && isOverallWinner || includeBidderKeys {
					// set custom cache key for winning bid when competitive exclusion applies
					catDur = bidCategory[topBid.bid.ID]
					if len(catDur) > 0 {
						customCacheKey = fmt.Sprintf("%s_%s", catDur, hbCacheID)
						useCustomCacheKey = true
					}
				}
				if bids {
					if jsonBytes, err := json.Marshal(topBid.bid); err == nil {
						jsonBytes, err = evTracking.modifyBidJSON(topBid, bidderName, jsonBytes)
						if err != nil {
							errs = append(errs, err)
						}
						if useCustomCacheKey {
							// not allowed if bids is true; log error and cache normally
							errs = append(errs, errors.New("cannot use custom cache key for non-vast bids"))
						}
=======
	for _, topBidsPerImp := range a.winningBidsByBidder {
		for bidderName, topBidPerBidder := range topBidsPerImp {
			impID := topBidPerBidder.Bid.ImpID
			isOverallWinner := a.winningBids[impID] == topBidPerBidder
			if !includeBidderKeys && !isOverallWinner {
				continue
			}
			var customCacheKey string
			var catDur string
			useCustomCacheKey := false
			if competitiveExclusion && isOverallWinner || includeBidderKeys {
				// set custom cache key for winning bid when competitive exclusion applies
				catDur = bidCategory[topBidPerBidder.Bid.ID]
				if len(catDur) > 0 {
					customCacheKey = fmt.Sprintf("%s_%s", catDur, hbCacheID)
					useCustomCacheKey = true
				}
			}
			if bids {
				if jsonBytes, err := json.Marshal(topBidPerBidder.Bid); err == nil {
					jsonBytes, err = evTracking.modifyBidJSON(topBidPerBidder, bidderName, jsonBytes)
					if err != nil {
						errs = append(errs, err)
					}
					if useCustomCacheKey {
						// not allowed if bids is true; log error and cache normally
						errs = append(errs, errors.New("cannot use custom cache key for non-vast Bids"))
					}
					toCache = append(toCache, prebid_cache_client.Cacheable{
						Type:       prebid_cache_client.TypeJSON,
						Data:       jsonBytes,
						TTLSeconds: cacheTTL(expByImp[impID], topBidPerBidder.Bid.Exp, defTTL(topBidPerBidder.BidType, defaultTTLs), ttlBuffer),
					})
					bidIndices[len(toCache)-1] = topBidPerBidder.Bid
				} else {
					errs = append(errs, err)
				}
			}
			if vast && topBidPerBidder.BidType == openrtb_ext.BidTypeVideo {
				vastXML := makeVAST(topBidPerBidder.Bid)
				if jsonBytes, err := json.Marshal(vastXML); err == nil {
					if useCustomCacheKey {
>>>>>>> bb2157f7
						toCache = append(toCache, prebid_cache_client.Cacheable{
							Type:       prebid_cache_client.TypeJSON,
							Data:       jsonBytes,
<<<<<<< HEAD
							TTLSeconds: cacheTTL(expByImp[impID], topBid.bid.Exp, defTTL(topBid.bidType, defaultTTLs), ttlBuffer),
=======
							TTLSeconds: cacheTTL(expByImp[impID], topBidPerBidder.Bid.Exp, defTTL(topBidPerBidder.BidType, defaultTTLs), ttlBuffer),
							Key:        customCacheKey,
>>>>>>> bb2157f7
						})
						bidIndices[len(toCache)-1] = topBid.bid
					} else {
<<<<<<< HEAD
						errs = append(errs, err)
					}
				}
				if vast && topBid.bidType == openrtb_ext.BidTypeVideo {
					vastXML := makeVAST(topBid.bid)
					if jsonBytes, err := json.Marshal(vastXML); err == nil {
						if useCustomCacheKey {
							toCache = append(toCache, prebid_cache_client.Cacheable{
								Type:       prebid_cache_client.TypeXML,
								Data:       jsonBytes,
								TTLSeconds: cacheTTL(expByImp[impID], topBid.bid.Exp, defTTL(topBid.bidType, defaultTTLs), ttlBuffer),
								Key:        customCacheKey,
							})
						} else {
							toCache = append(toCache, prebid_cache_client.Cacheable{
								Type:       prebid_cache_client.TypeXML,
								Data:       jsonBytes,
								TTLSeconds: cacheTTL(expByImp[impID], topBid.bid.Exp, defTTL(topBid.bidType, defaultTTLs), ttlBuffer),
							})
						}
						vastIndices[len(toCache)-1] = topBid.bid
					} else {
						errs = append(errs, err)
					}
=======
						toCache = append(toCache, prebid_cache_client.Cacheable{
							Type:       prebid_cache_client.TypeXML,
							Data:       jsonBytes,
							TTLSeconds: cacheTTL(expByImp[impID], topBidPerBidder.Bid.Exp, defTTL(topBidPerBidder.BidType, defaultTTLs), ttlBuffer),
						})
					}
					vastIndices[len(toCache)-1] = topBidPerBidder.Bid
				} else {
					errs = append(errs, err)
>>>>>>> bb2157f7
				}
			}
		}
	}

	if len(toCache) > 0 && debugLog != nil && debugLog.DebugEnabledOrOverridden {
		debugLog.CacheKey = hbCacheID
		debugLog.BuildCacheString()
		if jsonBytes, err := json.Marshal(debugLog.CacheString); err == nil {
			toCache = append(toCache, prebid_cache_client.Cacheable{
				Type:       debugLog.CacheType,
				Data:       jsonBytes,
				TTLSeconds: debugLog.TTL,
				Key:        "log_" + debugLog.CacheKey,
			})
		}
	}

	ids, err := cache.PutJson(ctx, toCache)
	if err != nil {
		errs = append(errs, err...)
	}

	if bids {
		a.cacheIds = make(map[*openrtb2.Bid]string, len(bidIndices))
		for index, bid := range bidIndices {
			if ids[index] != "" {
				a.cacheIds[bid] = ids[index]
			}
		}
	}
	if vast {
		a.vastCacheIds = make(map[*openrtb2.Bid]string, len(vastIndices))
		for index, bid := range vastIndices {
			if ids[index] != "" {
				if competitiveExclusion && strings.HasSuffix(ids[index], hbCacheID) {
					// omit the pb_cat_dur_ portion of cache ID
					a.vastCacheIds[bid] = hbCacheID
				} else {
					a.vastCacheIds[bid] = ids[index]
				}
			}
		}
	}
	return errs
}

// makeVAST returns some VAST XML for the given bid. If AdM is defined,
// it takes precedence. Otherwise the Nurl will be wrapped in a redirect tag.
func makeVAST(bid *openrtb2.Bid) string {
	if bid.AdM == "" {
		return `<VAST version="3.0"><Ad><Wrapper>` +
			`<AdSystem>prebid.org wrapper</AdSystem>` +
			`<VASTAdTagURI><![CDATA[` + bid.NURL + `]]></VASTAdTagURI>` +
			`<Impression></Impression><Creatives></Creatives>` +
			`</Wrapper></Ad></VAST>`
	}
	return bid.AdM
}

func valOrZero(useVal bool, val int) int {
	if useVal {
		return val
	}
	return 0
}

func cacheTTL(impTTL int64, bidTTL int64, defTTL int64, buffer int64) (ttl int64) {
	if impTTL <= 0 && bidTTL <= 0 {
		// Only use default if there is no imp nor bid TTL provided. We don't want the default
		// to cut short a requested longer TTL.
		return addBuffer(defTTL, buffer)
	}
	if impTTL <= 0 {
		// Use <= to handle the case of someone sending a negative ttl. We treat it as zero
		return addBuffer(bidTTL, buffer)
	}
	if bidTTL <= 0 {
		return addBuffer(impTTL, buffer)
	}
	if impTTL < bidTTL {
		return addBuffer(impTTL, buffer)
	}
	return addBuffer(bidTTL, buffer)
}

func addBuffer(base int64, buffer int64) int64 {
	if base <= 0 {
		return 0
	}
	return base + buffer
}

func defTTL(bidType openrtb_ext.BidType, defaultTTLs *config.DefaultTTLs) (ttl int64) {
	switch bidType {
	case openrtb_ext.BidTypeBanner:
		return int64(defaultTTLs.Banner)
	case openrtb_ext.BidTypeVideo:
		return int64(defaultTTLs.Video)
	case openrtb_ext.BidTypeNative:
		return int64(defaultTTLs.Native)
	case openrtb_ext.BidTypeAudio:
		return int64(defaultTTLs.Audio)
	}
	return 0
}

type auction struct {
	// winningBids is a map from imp.id to the highest overall CPM bid in that imp.
	winningBids map[string]*entities.PbsOrtbBid
	// winningBidsByBidder stores the highest bid on each imp by each bidder.
<<<<<<< HEAD
	winningBidsByBidder map[string]map[openrtb_ext.BidderName][]*pbsOrtbBid
=======
	winningBidsByBidder map[string]map[openrtb_ext.BidderName]*entities.PbsOrtbBid
>>>>>>> bb2157f7
	// roundedPrices stores the price strings rounded for each bid according to the price granularity.
	roundedPrices map[*entities.PbsOrtbBid]string
	// cacheIds stores the UUIDs from Prebid Cache for fetching the full bid JSON.
	cacheIds map[*openrtb2.Bid]string
	// vastCacheIds stores UUIDS from Prebid cache for fetching the VAST markup to video bids.
	vastCacheIds map[*openrtb2.Bid]string
}<|MERGE_RESOLUTION|>--- conflicted
+++ resolved
@@ -106,47 +106,24 @@
 	return nil
 }
 
-<<<<<<< HEAD
-func newAuction(seatBids map[openrtb_ext.BidderName]*pbsOrtbSeatBid, numImps int, preferDeals bool) *auction {
-	winningBids := make(map[string]*pbsOrtbBid, numImps)
-	winningBidsByBidder := make(map[string]map[openrtb_ext.BidderName][]*pbsOrtbBid, numImps)
-
-	for bidderName, seatBid := range seatBids {
-		if seatBid != nil {
-			for _, bid := range seatBid.bids {
-				wbid, ok := winningBids[bid.bid.ImpID]
-				if !ok || isNewWinningBid(bid.bid, wbid.bid, preferDeals) {
-					winningBids[bid.bid.ImpID] = bid
-				}
-
-				if bidMap, ok := winningBidsByBidder[bid.bid.ImpID]; ok {
-					bidMap[bidderName] = append(bidMap[bidderName], bid)
-				} else {
-					winningBidsByBidder[bid.bid.ImpID] = map[openrtb_ext.BidderName][]*pbsOrtbBid{
-						bidderName: {bid},
-					}
-=======
 func newAuction(seatBids map[openrtb_ext.BidderName]*entities.PbsOrtbSeatBid, numImps int, preferDeals bool) *auction {
 	winningBids := make(map[string]*entities.PbsOrtbBid, numImps)
-	winningBidsByBidder := make(map[string]map[openrtb_ext.BidderName]*entities.PbsOrtbBid, numImps)
+	winningBidsByBidder := make(map[string]map[openrtb_ext.BidderName][]*entities.PbsOrtbBid, numImps)
 
 	for bidderName, seatBid := range seatBids {
 		if seatBid != nil {
 			for _, bid := range seatBid.Bids {
-				cpm := bid.Bid.Price
 				wbid, ok := winningBids[bid.Bid.ImpID]
 				if !ok || isNewWinningBid(bid.Bid, wbid.Bid, preferDeals) {
 					winningBids[bid.Bid.ImpID] = bid
 				}
+
 				if bidMap, ok := winningBidsByBidder[bid.Bid.ImpID]; ok {
-					bestSoFar, ok := bidMap[bidderName]
-					if !ok || cpm > bestSoFar.Bid.Price {
-						bidMap[bidderName] = bid
+					bidMap[bidderName] = append(bidMap[bidderName], bid)
+				} else {
+					winningBidsByBidder[bid.Bid.ImpID] = map[openrtb_ext.BidderName][]*entities.PbsOrtbBid{
+						bidderName: {bid},
 					}
-				} else {
-					winningBidsByBidder[bid.Bid.ImpID] = make(map[openrtb_ext.BidderName]*entities.PbsOrtbBid)
-					winningBidsByBidder[bid.Bid.ImpID][bidderName] = bid
->>>>>>> bb2157f7
 				}
 			}
 		}
@@ -156,7 +133,7 @@
 	for _, topBidsPerBidder := range winningBidsByBidder {
 		for _, topBids := range topBidsPerBidder {
 			sort.Slice(topBids, func(i, j int) bool {
-				return isNewWinningBid(topBids[i].bid, topBids[j].bid, preferDeals)
+				return isNewWinningBid(topBids[i].Bid, topBids[j].Bid, preferDeals)
 			})
 		}
 	}
@@ -181,19 +158,12 @@
 }
 
 func (a *auction) setRoundedPrices(priceGranularity openrtb_ext.PriceGranularity) {
-<<<<<<< HEAD
-	roundedPrices := make(map[*pbsOrtbBid]string, 5*len(a.winningBids)) // TODO
+	roundedPrices := make(map[*entities.PbsOrtbBid]string, 5*len(a.winningBids)) // TODO
 	for _, topBidsPerImp := range a.winningBidsByBidder {
 		for _, topBidsPerBidder := range topBidsPerImp {
 			for _, topBid := range topBidsPerBidder {
-				roundedPrices[topBid] = GetPriceBucket(topBid.bid.Price, priceGranularity)
-			}
-=======
-	roundedPrices := make(map[*entities.PbsOrtbBid]string, 5*len(a.winningBids))
-	for _, topBidsPerImp := range a.winningBidsByBidder {
-		for _, topBidPerBidder := range topBidsPerImp {
-			roundedPrices[topBidPerBidder] = GetPriceBucket(topBidPerBidder.Bid.Price, priceGranularity)
->>>>>>> bb2157f7
+				roundedPrices[topBid] = GetPriceBucket(topBid.Bid.Price, priceGranularity)
+			}
 		}
 	}
 	a.roundedPrices = roundedPrices
@@ -227,7 +197,6 @@
 	for _, imp := range bidRequest.Imp {
 		expByImp[imp.ID] = imp.Exp
 	}
-<<<<<<< HEAD
 	for impID, topBidsPerImp := range a.winningBidsByBidder {
 		for bidderName, topBidsPerBidder := range topBidsPerImp {
 			for _, topBid := range topBidsPerBidder {
@@ -240,14 +209,14 @@
 				useCustomCacheKey := false
 				if competitiveExclusion && isOverallWinner || includeBidderKeys {
 					// set custom cache key for winning bid when competitive exclusion applies
-					catDur = bidCategory[topBid.bid.ID]
+					catDur = bidCategory[topBid.Bid.ID]
 					if len(catDur) > 0 {
 						customCacheKey = fmt.Sprintf("%s_%s", catDur, hbCacheID)
 						useCustomCacheKey = true
 					}
 				}
 				if bids {
-					if jsonBytes, err := json.Marshal(topBid.bid); err == nil {
+					if jsonBytes, err := json.Marshal(topBid.Bid); err == nil {
 						jsonBytes, err = evTracking.modifyBidJSON(topBid, bidderName, jsonBytes)
 						if err != nil {
 							errs = append(errs, err)
@@ -256,98 +225,37 @@
 							// not allowed if bids is true; log error and cache normally
 							errs = append(errs, errors.New("cannot use custom cache key for non-vast bids"))
 						}
-=======
-	for _, topBidsPerImp := range a.winningBidsByBidder {
-		for bidderName, topBidPerBidder := range topBidsPerImp {
-			impID := topBidPerBidder.Bid.ImpID
-			isOverallWinner := a.winningBids[impID] == topBidPerBidder
-			if !includeBidderKeys && !isOverallWinner {
-				continue
-			}
-			var customCacheKey string
-			var catDur string
-			useCustomCacheKey := false
-			if competitiveExclusion && isOverallWinner || includeBidderKeys {
-				// set custom cache key for winning bid when competitive exclusion applies
-				catDur = bidCategory[topBidPerBidder.Bid.ID]
-				if len(catDur) > 0 {
-					customCacheKey = fmt.Sprintf("%s_%s", catDur, hbCacheID)
-					useCustomCacheKey = true
-				}
-			}
-			if bids {
-				if jsonBytes, err := json.Marshal(topBidPerBidder.Bid); err == nil {
-					jsonBytes, err = evTracking.modifyBidJSON(topBidPerBidder, bidderName, jsonBytes)
-					if err != nil {
-						errs = append(errs, err)
-					}
-					if useCustomCacheKey {
-						// not allowed if bids is true; log error and cache normally
-						errs = append(errs, errors.New("cannot use custom cache key for non-vast Bids"))
-					}
-					toCache = append(toCache, prebid_cache_client.Cacheable{
-						Type:       prebid_cache_client.TypeJSON,
-						Data:       jsonBytes,
-						TTLSeconds: cacheTTL(expByImp[impID], topBidPerBidder.Bid.Exp, defTTL(topBidPerBidder.BidType, defaultTTLs), ttlBuffer),
-					})
-					bidIndices[len(toCache)-1] = topBidPerBidder.Bid
-				} else {
-					errs = append(errs, err)
-				}
-			}
-			if vast && topBidPerBidder.BidType == openrtb_ext.BidTypeVideo {
-				vastXML := makeVAST(topBidPerBidder.Bid)
-				if jsonBytes, err := json.Marshal(vastXML); err == nil {
-					if useCustomCacheKey {
->>>>>>> bb2157f7
 						toCache = append(toCache, prebid_cache_client.Cacheable{
 							Type:       prebid_cache_client.TypeJSON,
 							Data:       jsonBytes,
-<<<<<<< HEAD
-							TTLSeconds: cacheTTL(expByImp[impID], topBid.bid.Exp, defTTL(topBid.bidType, defaultTTLs), ttlBuffer),
-=======
-							TTLSeconds: cacheTTL(expByImp[impID], topBidPerBidder.Bid.Exp, defTTL(topBidPerBidder.BidType, defaultTTLs), ttlBuffer),
-							Key:        customCacheKey,
->>>>>>> bb2157f7
+							TTLSeconds: cacheTTL(expByImp[impID], topBid.Bid.Exp, defTTL(topBid.BidType, defaultTTLs), ttlBuffer),
 						})
-						bidIndices[len(toCache)-1] = topBid.bid
+						bidIndices[len(toCache)-1] = topBid.Bid
 					} else {
-<<<<<<< HEAD
 						errs = append(errs, err)
 					}
 				}
-				if vast && topBid.bidType == openrtb_ext.BidTypeVideo {
-					vastXML := makeVAST(topBid.bid)
+				if vast && topBid.BidType == openrtb_ext.BidTypeVideo {
+					vastXML := makeVAST(topBid.Bid)
 					if jsonBytes, err := json.Marshal(vastXML); err == nil {
 						if useCustomCacheKey {
 							toCache = append(toCache, prebid_cache_client.Cacheable{
 								Type:       prebid_cache_client.TypeXML,
 								Data:       jsonBytes,
-								TTLSeconds: cacheTTL(expByImp[impID], topBid.bid.Exp, defTTL(topBid.bidType, defaultTTLs), ttlBuffer),
+								TTLSeconds: cacheTTL(expByImp[impID], topBid.Bid.Exp, defTTL(topBid.BidType, defaultTTLs), ttlBuffer),
 								Key:        customCacheKey,
 							})
 						} else {
 							toCache = append(toCache, prebid_cache_client.Cacheable{
 								Type:       prebid_cache_client.TypeXML,
 								Data:       jsonBytes,
-								TTLSeconds: cacheTTL(expByImp[impID], topBid.bid.Exp, defTTL(topBid.bidType, defaultTTLs), ttlBuffer),
+								TTLSeconds: cacheTTL(expByImp[impID], topBid.Bid.Exp, defTTL(topBid.BidType, defaultTTLs), ttlBuffer),
 							})
 						}
-						vastIndices[len(toCache)-1] = topBid.bid
+						vastIndices[len(toCache)-1] = topBid.Bid
 					} else {
 						errs = append(errs, err)
 					}
-=======
-						toCache = append(toCache, prebid_cache_client.Cacheable{
-							Type:       prebid_cache_client.TypeXML,
-							Data:       jsonBytes,
-							TTLSeconds: cacheTTL(expByImp[impID], topBidPerBidder.Bid.Exp, defTTL(topBidPerBidder.BidType, defaultTTLs), ttlBuffer),
-						})
-					}
-					vastIndices[len(toCache)-1] = topBidPerBidder.Bid
-				} else {
-					errs = append(errs, err)
->>>>>>> bb2157f7
 				}
 			}
 		}
@@ -459,11 +367,7 @@
 	// winningBids is a map from imp.id to the highest overall CPM bid in that imp.
 	winningBids map[string]*entities.PbsOrtbBid
 	// winningBidsByBidder stores the highest bid on each imp by each bidder.
-<<<<<<< HEAD
-	winningBidsByBidder map[string]map[openrtb_ext.BidderName][]*pbsOrtbBid
-=======
-	winningBidsByBidder map[string]map[openrtb_ext.BidderName]*entities.PbsOrtbBid
->>>>>>> bb2157f7
+	winningBidsByBidder map[string]map[openrtb_ext.BidderName][]*entities.PbsOrtbBid
 	// roundedPrices stores the price strings rounded for each bid according to the price granularity.
 	roundedPrices map[*entities.PbsOrtbBid]string
 	// cacheIds stores the UUIDs from Prebid Cache for fetching the full bid JSON.
