package exchange

import (
	"context"
	"encoding/json"
	"encoding/xml"
	"errors"
	"fmt"
	"regexp"
	"strings"
	"time"

	uuid "github.com/gofrs/uuid"
	"github.com/mxmCherry/openrtb/v15/openrtb2"
	"github.com/prebid/prebid-server/config"
	"github.com/prebid/prebid-server/openrtb_ext"
	"github.com/prebid/prebid-server/prebid_cache_client"
)

const (
	DebugOverrideHeader string = "x-pbs-debug-override"
)

type DebugLog struct {
	Enabled       bool
	CacheType     prebid_cache_client.PayloadType
	Data          DebugData
	TTL           int64
	CacheKey      string
	CacheString   string
	Regexp        *regexp.Regexp
	DebugOverride bool
	//little optimization, it stores value of debugLog.Enabled || debugLog.DebugOverride
	DebugEnabledOrOverridden bool
}

type DebugData struct {
	Request  string
	Headers  string
	Response string
}

func (d *DebugLog) BuildCacheString() {
	if d.Regexp != nil {
		d.Data.Request = fmt.Sprintf(d.Regexp.ReplaceAllString(d.Data.Request, ""))
		d.Data.Headers = fmt.Sprintf(d.Regexp.ReplaceAllString(d.Data.Headers, ""))
		d.Data.Response = fmt.Sprintf(d.Regexp.ReplaceAllString(d.Data.Response, ""))
	}

	d.Data.Request = fmt.Sprintf("<Request>%s</Request>", d.Data.Request)
	d.Data.Headers = fmt.Sprintf("<Headers>%s</Headers>", d.Data.Headers)
	d.Data.Response = fmt.Sprintf("<Response>%s</Response>", d.Data.Response)

	d.CacheString = fmt.Sprintf("%s<Log>%s%s%s</Log>", xml.Header, d.Data.Request, d.Data.Headers, d.Data.Response)
}

func IsDebugOverrideEnabled(debugHeader, configOverrideToken string) bool {
	return configOverrideToken != "" && debugHeader == configOverrideToken
}

func (d *DebugLog) PutDebugLogError(cache prebid_cache_client.Client, timeout int, errors []error) error {
	if len(d.Data.Response) == 0 && len(errors) == 0 {
		d.Data.Response = "No response or errors created"
	}

	if len(errors) > 0 {
		errStrings := []string{}
		for _, err := range errors {
			errStrings = append(errStrings, err.Error())
		}
		d.Data.Response = fmt.Sprintf("%s\nErrors:\n%s", d.Data.Response, strings.Join(errStrings, "\n"))
	}

	d.BuildCacheString()

	if len(d.CacheKey) == 0 {
		rawUUID, err := uuid.NewV4()
		if err != nil {
			return err
		}
		d.CacheKey = rawUUID.String()
	}

	data, err := json.Marshal(d.CacheString)
	if err != nil {
		return err
	}

	toCache := []prebid_cache_client.Cacheable{
		{
			Type:       d.CacheType,
			Data:       data,
			TTLSeconds: d.TTL,
			Key:        "log_" + d.CacheKey,
		},
	}

	if cache != nil {
		ctx, cancel := context.WithDeadline(context.Background(), time.Now().Add(time.Duration(timeout)*time.Millisecond))
		defer cancel()
		cache.PutJson(ctx, toCache)
	}

	return nil
}

func newAuction(seatBids map[openrtb_ext.BidderName]*pbsOrtbSeatBid, numImps int, preferDeals bool) *auction {
	winningBids := make(map[string]*pbsOrtbBid, numImps)
	winningBidsByBidder := make(map[string]map[openrtb_ext.BidderName]*pbsOrtbBid, numImps)

	for bidderName, seatBid := range seatBids {
		if seatBid != nil {
			for _, bid := range seatBid.bids {
				cpm := bid.bid.Price
				wbid, ok := winningBids[bid.bid.ImpID]
				if !ok || isNewWinningBid(bid.bid, wbid.bid, preferDeals) {
					winningBids[bid.bid.ImpID] = bid
				}
				if bidMap, ok := winningBidsByBidder[bid.bid.ImpID]; ok {
					bestSoFar, ok := bidMap[bidderName]
					if !ok || cpm > bestSoFar.bid.Price {
						bidMap[bidderName] = bid
					}
				} else {
					winningBidsByBidder[bid.bid.ImpID] = make(map[openrtb_ext.BidderName]*pbsOrtbBid)
					winningBidsByBidder[bid.bid.ImpID][bidderName] = bid
				}
			}
		}
	}

	return &auction{
		winningBids:         winningBids,
		winningBidsByBidder: winningBidsByBidder,
	}
}

// isNewWinningBid calculates if the new bid (nbid) will win against the current winning bid (wbid) given preferDeals.
func isNewWinningBid(bid, wbid *openrtb2.Bid, preferDeals bool) bool {
	if preferDeals {
		if len(wbid.DealID) > 0 && len(bid.DealID) == 0 {
			return false
		}
		if len(wbid.DealID) == 0 && len(bid.DealID) > 0 {
			return true
		}
	}
	return bid.Price > wbid.Price
}

func (a *auction) setRoundedPrices(priceGranularity openrtb_ext.PriceGranularity) {
	roundedPrices := make(map[*pbsOrtbBid]string, 5*len(a.winningBids))
	for _, topBidsPerImp := range a.winningBidsByBidder {
		for _, topBidPerBidder := range topBidsPerImp {
			roundedPrices[topBidPerBidder] = GetPriceBucket(topBidPerBidder.bid.Price, priceGranularity)
		}
	}
	a.roundedPrices = roundedPrices
}

func (a *auction) doCache(ctx context.Context, cache prebid_cache_client.Client, targData *targetData, evTracking *eventTracking, bidRequest *openrtb2.BidRequest, ttlBuffer int64, defaultTTLs *config.DefaultTTLs, bidCategory map[string]string, debugLog *DebugLog) []error {
	var bids, vast, includeBidderKeys, includeWinners bool = targData.includeCacheBids, targData.includeCacheVast, targData.includeBidderKeys, targData.includeWinners
	if !((bids || vast) && (includeBidderKeys || includeWinners)) {
		return nil
	}
	var errs []error
	expectNumBids := valOrZero(bids, len(a.roundedPrices))
	expectNumVast := valOrZero(vast, len(a.roundedPrices))
	bidIndices := make(map[int]*openrtb2.Bid, expectNumBids)
	vastIndices := make(map[int]*openrtb2.Bid, expectNumVast)
	toCache := make([]prebid_cache_client.Cacheable, 0, expectNumBids+expectNumVast)
	expByImp := make(map[string]int64)
	competitiveExclusion := false
	var hbCacheID string
	if len(bidCategory) > 0 {
		// assert:  category of winning bids never duplicated
		if rawUuid, err := uuid.NewV4(); err == nil {
			hbCacheID = rawUuid.String()
			competitiveExclusion = true
		} else {
			errs = append(errs, errors.New("failed to create custom cache key"))
		}
	}

	// Grab the imp TTLs
	for _, imp := range bidRequest.Imp {
		expByImp[imp.ID] = imp.Exp
	}
	for _, topBidsPerImp := range a.winningBidsByBidder {
		for bidderName, topBidPerBidder := range topBidsPerImp {
			impID := topBidPerBidder.bid.ImpID
			isOverallWinner := a.winningBids[impID] == topBidPerBidder
			if !includeBidderKeys && !isOverallWinner {
				continue
			}
			var customCacheKey string
			var catDur string
			useCustomCacheKey := false
			if competitiveExclusion && isOverallWinner || includeBidderKeys {
				// set custom cache key for winning bid when competitive exclusion applies
				catDur = bidCategory[topBidPerBidder.bid.ID]
				if len(catDur) > 0 {
					customCacheKey = fmt.Sprintf("%s_%s", catDur, hbCacheID)
					useCustomCacheKey = true
				}
			}
			if bids {
				if jsonBytes, err := json.Marshal(topBidPerBidder.bid); err == nil {
					jsonBytes, err = evTracking.modifyBidJSON(topBidPerBidder, bidderName, jsonBytes)
					if err != nil {
						errs = append(errs, err)
					}
					if useCustomCacheKey {
						// not allowed if bids is true; log error and cache normally
						errs = append(errs, errors.New("cannot use custom cache key for non-vast bids"))
					}
					toCache = append(toCache, prebid_cache_client.Cacheable{
						Type:       prebid_cache_client.TypeJSON,
						Data:       jsonBytes,
						TTLSeconds: cacheTTL(expByImp[impID], topBidPerBidder.bid.Exp, defTTL(topBidPerBidder.bidType, defaultTTLs), ttlBuffer),
					})
					bidIndices[len(toCache)-1] = topBidPerBidder.bid
				} else {
					errs = append(errs, err)
				}
			}
			if vast && topBidPerBidder.bidType == openrtb_ext.BidTypeVideo {
				vastXML := makeVAST(topBidPerBidder.bid)
				if jsonBytes, err := json.Marshal(vastXML); err == nil {
					if useCustomCacheKey {
						toCache = append(toCache, prebid_cache_client.Cacheable{
							Type:       prebid_cache_client.TypeXML,
							Data:       jsonBytes,
							TTLSeconds: cacheTTL(expByImp[impID], topBidPerBidder.bid.Exp, defTTL(topBidPerBidder.bidType, defaultTTLs), ttlBuffer),
							Key:        customCacheKey,
						})
					} else {
						toCache = append(toCache, prebid_cache_client.Cacheable{
							Type:       prebid_cache_client.TypeXML,
							Data:       jsonBytes,
							TTLSeconds: cacheTTL(expByImp[impID], topBidPerBidder.bid.Exp, defTTL(topBidPerBidder.bidType, defaultTTLs), ttlBuffer),
						})
					}
					vastIndices[len(toCache)-1] = topBidPerBidder.bid
				} else {
					errs = append(errs, err)
				}
			}
		}
	}

	if len(toCache) > 0 && debugLog != nil && debugLog.DebugEnabledOrOverridden {
		debugLog.CacheKey = hbCacheID
		debugLog.BuildCacheString()
		if jsonBytes, err := json.Marshal(debugLog.CacheString); err == nil {
			toCache = append(toCache, prebid_cache_client.Cacheable{
				Type:       debugLog.CacheType,
				Data:       jsonBytes,
				TTLSeconds: debugLog.TTL,
				Key:        "log_" + debugLog.CacheKey,
			})
		}
	}

	ids, err := cache.PutJson(ctx, toCache)
	if err != nil {
		errs = append(errs, err...)
	}

	if bids {
		a.cacheIds = make(map[*openrtb2.Bid]string, len(bidIndices))
		for index, bid := range bidIndices {
			if ids[index] != "" {
				a.cacheIds[bid] = ids[index]
			}
		}
	}
	if vast {
		a.vastCacheIds = make(map[*openrtb2.Bid]string, len(vastIndices))
		for index, bid := range vastIndices {
			if ids[index] != "" {
				if competitiveExclusion && strings.HasSuffix(ids[index], hbCacheID) {
					// omit the pb_cat_dur_ portion of cache ID
					a.vastCacheIds[bid] = hbCacheID
				} else {
					a.vastCacheIds[bid] = ids[index]
				}
			}
		}
	}
	return errs
}

// makeVAST returns some VAST XML for the given bid. If AdM is defined,
// it takes precedence. Otherwise the Nurl will be wrapped in a redirect tag.
func makeVAST(bid *openrtb2.Bid) string {
<<<<<<< HEAD
	if bid.AdM == "" {
		return `<VAST version="3.0"><Ad><Wrapper>` +
			`<AdSystem>prebid.org wrapper</AdSystem>` +
			`<VASTAdTagURI><![CDATA[` + bid.NURL + `]]></VASTAdTagURI>` +
			`<Impression></Impression><Creatives></Creatives>` +
			`</Wrapper></Ad></VAST>`
=======
	wrapperVASTTemplate := `<VAST version="3.0"><Ad><Wrapper>` +
		`<AdSystem>prebid.org wrapper</AdSystem>` +
		`<VASTAdTagURI><![CDATA[%v]]></VASTAdTagURI>` +
		`<Impression></Impression><Creatives></Creatives>` +
		`</Wrapper></Ad></VAST>`
	adm := bid.AdM

	if adm == "" {
		return fmt.Sprintf(wrapperVASTTemplate, bid.NURL) // set nurl as VASTAdTagURI
	}

	if strings.HasPrefix(adm, "http") { // check if it contains URL
		return fmt.Sprintf(wrapperVASTTemplate, adm) // set adm as VASTAdTagURI
>>>>>>> 0081bebd
	}
	return bid.AdM
}

func valOrZero(useVal bool, val int) int {
	if useVal {
		return val
	}
	return 0
}

func cacheTTL(impTTL int64, bidTTL int64, defTTL int64, buffer int64) (ttl int64) {
	if impTTL <= 0 && bidTTL <= 0 {
		// Only use default if there is no imp nor bid TTL provided. We don't want the default
		// to cut short a requested longer TTL.
		return addBuffer(defTTL, buffer)
	}
	if impTTL <= 0 {
		// Use <= to handle the case of someone sending a negative ttl. We treat it as zero
		return addBuffer(bidTTL, buffer)
	}
	if bidTTL <= 0 {
		return addBuffer(impTTL, buffer)
	}
	if impTTL < bidTTL {
		return addBuffer(impTTL, buffer)
	}
	return addBuffer(bidTTL, buffer)
}

func addBuffer(base int64, buffer int64) int64 {
	if base <= 0 {
		return 0
	}
	return base + buffer
}

func defTTL(bidType openrtb_ext.BidType, defaultTTLs *config.DefaultTTLs) (ttl int64) {
	switch bidType {
	case openrtb_ext.BidTypeBanner:
		return int64(defaultTTLs.Banner)
	case openrtb_ext.BidTypeVideo:
		return int64(defaultTTLs.Video)
	case openrtb_ext.BidTypeNative:
		return int64(defaultTTLs.Native)
	case openrtb_ext.BidTypeAudio:
		return int64(defaultTTLs.Audio)
	}
	return 0
}

type auction struct {
	// winningBids is a map from imp.id to the highest overall CPM bid in that imp.
	winningBids map[string]*pbsOrtbBid
	// winningBidsByBidder stores the highest bid on each imp by each bidder.
	winningBidsByBidder map[string]map[openrtb_ext.BidderName]*pbsOrtbBid
	// roundedPrices stores the price strings rounded for each bid according to the price granularity.
	roundedPrices map[*pbsOrtbBid]string
	// cacheIds stores the UUIDs from Prebid Cache for fetching the full bid JSON.
	cacheIds map[*openrtb2.Bid]string
	// vastCacheIds stores UUIDS from Prebid cache for fetching the VAST markup to video bids.
	vastCacheIds map[*openrtb2.Bid]string
}<|MERGE_RESOLUTION|>--- conflicted
+++ resolved
@@ -294,14 +294,6 @@
 // makeVAST returns some VAST XML for the given bid. If AdM is defined,
 // it takes precedence. Otherwise the Nurl will be wrapped in a redirect tag.
 func makeVAST(bid *openrtb2.Bid) string {
-<<<<<<< HEAD
-	if bid.AdM == "" {
-		return `<VAST version="3.0"><Ad><Wrapper>` +
-			`<AdSystem>prebid.org wrapper</AdSystem>` +
-			`<VASTAdTagURI><![CDATA[` + bid.NURL + `]]></VASTAdTagURI>` +
-			`<Impression></Impression><Creatives></Creatives>` +
-			`</Wrapper></Ad></VAST>`
-=======
 	wrapperVASTTemplate := `<VAST version="3.0"><Ad><Wrapper>` +
 		`<AdSystem>prebid.org wrapper</AdSystem>` +
 		`<VASTAdTagURI><![CDATA[%v]]></VASTAdTagURI>` +
@@ -315,7 +307,6 @@
 
 	if strings.HasPrefix(adm, "http") { // check if it contains URL
 		return fmt.Sprintf(wrapperVASTTemplate, adm) // set adm as VASTAdTagURI
->>>>>>> 0081bebd
 	}
 	return bid.AdM
 }
