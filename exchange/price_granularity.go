--- conflicted
+++ resolved
@@ -1,10 +1,6 @@
 package exchange
 
 import (
-<<<<<<< HEAD
-	"github.com/PubMatic-OpenWrap/prebid-server/openrtb_ext"
-=======
->>>>>>> d9507fa8
 	"math"
 	"strconv"
 
