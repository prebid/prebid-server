--- conflicted
+++ resolved
@@ -11,14 +11,10 @@
 func GetPriceBucket(cpm float64, config openrtb_ext.PriceGranularity) string {
 	cpmStr := ""
 	bucketMax := 0.0
+	bucketMin := 0.0
 	increment := 0.0
-<<<<<<< HEAD
 	precision := *config.Precision
 
-=======
-	precision := config.Precision
-	bucketMin := 0.0
->>>>>>> a58b8f5e
 	for i := 0; i < len(config.Ranges); i++ {
 		if config.Ranges[i].Max > bucketMax {
 			bucketMax = config.Ranges[i].Max
