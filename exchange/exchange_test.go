--- conflicted
+++ resolved
@@ -2570,17 +2570,10 @@
 	bid3 := openrtb2.Bid{ID: "bid_id3", ImpID: "imp_id3", Price: 30.0000, Cat: cats3, W: 1, H: 1}
 	bid4 := openrtb2.Bid{ID: "bid_id4", ImpID: "imp_id4", Price: 40.0000, Cat: cats4, W: 1, H: 1}
 
-<<<<<<< HEAD
-	bid1_1 := entities.PbsOrtbBid{&bid1, nil, "video", nil, &openrtb_ext.ExtBidPrebidVideo{Duration: 30}, nil, nil, 0, false, "", 10.0000, "USD", "", ""}
-	bid1_2 := entities.PbsOrtbBid{&bid2, nil, "video", nil, &openrtb_ext.ExtBidPrebidVideo{Duration: 40}, nil, nil, 0, false, "", 20.0000, "USD", "", ""}
-	bid1_3 := entities.PbsOrtbBid{&bid3, nil, "video", nil, &openrtb_ext.ExtBidPrebidVideo{Duration: 30, PrimaryCategory: "AdapterOverride"}, nil, nil, 0, false, "", 30.0000, "USD", "", ""}
-	bid1_4 := entities.PbsOrtbBid{&bid4, nil, "video", nil, &openrtb_ext.ExtBidPrebidVideo{Duration: 30}, nil, nil, 0, false, "", 40.0000, "USD", "", ""}
-=======
-	bid1_1 := entities.PbsOrtbBid{Bid: &bid1, BidMeta: nil, BidType: "video", BidTargets: nil, BidVideo: &openrtb_ext.ExtBidPrebidVideo{Duration: 30}, BidEvents: nil, BidFloors: nil, DealPriority: 0, DealTierSatisfied: false, GeneratedBidID: "", OriginalBidCPM: 10.0000, OriginalBidCur: "USD", TargetBidderCode: ""}
-	bid1_2 := entities.PbsOrtbBid{Bid: &bid2, BidMeta: nil, BidType: "video", BidTargets: nil, BidVideo: &openrtb_ext.ExtBidPrebidVideo{Duration: 40}, BidEvents: nil, BidFloors: nil, DealPriority: 0, DealTierSatisfied: false, GeneratedBidID: "", OriginalBidCPM: 20.0000, OriginalBidCur: "USD", TargetBidderCode: ""}
-	bid1_3 := entities.PbsOrtbBid{Bid: &bid3, BidMeta: nil, BidType: "video", BidTargets: nil, BidVideo: &openrtb_ext.ExtBidPrebidVideo{Duration: 30, PrimaryCategory: "AdapterOverride"}, BidEvents: nil, BidFloors: nil, DealPriority: 0, DealTierSatisfied: false, GeneratedBidID: "", OriginalBidCPM: 30.0000, OriginalBidCur: "USD", TargetBidderCode: ""}
-	bid1_4 := entities.PbsOrtbBid{Bid: &bid4, BidMeta: nil, BidType: "video", BidTargets: nil, BidVideo: &openrtb_ext.ExtBidPrebidVideo{Duration: 30}, BidEvents: nil, BidFloors: nil, DealPriority: 0, DealTierSatisfied: false, GeneratedBidID: "", OriginalBidCPM: 40.0000, OriginalBidCur: "USD", TargetBidderCode: ""}
->>>>>>> 54874d0d
+	bid1_1 := entities.PbsOrtbBid{Bid: &bid1, BidMeta: nil, BidType: "video", BidTargets: nil, BidVideo: &openrtb_ext.ExtBidPrebidVideo{Duration: 30}, BidEvents: nil, BidFloors: nil, DealPriority: 0, DealTierSatisfied: false, GeneratedBidID: "", OriginalBidCPM: 10.0000, OriginalBidCur: "USD", TargetBidderCode: "", AlternateBidderCode: ""}
+	bid1_2 := entities.PbsOrtbBid{Bid: &bid2, BidMeta: nil, BidType: "video", BidTargets: nil, BidVideo: &openrtb_ext.ExtBidPrebidVideo{Duration: 40}, BidEvents: nil, BidFloors: nil, DealPriority: 0, DealTierSatisfied: false, GeneratedBidID: "", OriginalBidCPM: 20.0000, OriginalBidCur: "USD", TargetBidderCode: "", AlternateBidderCode: ""}
+	bid1_3 := entities.PbsOrtbBid{Bid: &bid3, BidMeta: nil, BidType: "video", BidTargets: nil, BidVideo: &openrtb_ext.ExtBidPrebidVideo{Duration: 30, PrimaryCategory: "AdapterOverride"}, BidEvents: nil, BidFloors: nil, DealPriority: 0, DealTierSatisfied: false, GeneratedBidID: "", OriginalBidCPM: 30.0000, OriginalBidCur: "USD", TargetBidderCode: "", AlternateBidderCode: ""}
+	bid1_4 := entities.PbsOrtbBid{Bid: &bid4, BidMeta: nil, BidType: "video", BidTargets: nil, BidVideo: &openrtb_ext.ExtBidPrebidVideo{Duration: 30}, BidEvents: nil, BidFloors: nil, DealPriority: 0, DealTierSatisfied: false, GeneratedBidID: "", OriginalBidCPM: 40.0000, OriginalBidCur: "USD", TargetBidderCode: "", AlternateBidderCode: ""}
 
 	innerBids := []*entities.PbsOrtbBid{
 		&bid1_1,
@@ -2632,17 +2625,10 @@
 	bid3 := openrtb2.Bid{ID: "bid_id3", ImpID: "imp_id3", Price: 30.0000, Cat: cats3, W: 1, H: 1}
 	bid4 := openrtb2.Bid{ID: "bid_id4", ImpID: "imp_id4", Price: 40.0000, Cat: cats4, W: 1, H: 1}
 
-<<<<<<< HEAD
-	bid1_1 := entities.PbsOrtbBid{&bid1, nil, "video", nil, &openrtb_ext.ExtBidPrebidVideo{Duration: 30}, nil, nil, 0, false, "", 10.0000, "USD", "", ""}
-	bid1_2 := entities.PbsOrtbBid{&bid2, nil, "video", nil, &openrtb_ext.ExtBidPrebidVideo{Duration: 40}, nil, nil, 0, false, "", 20.0000, "USD", "", ""}
-	bid1_3 := entities.PbsOrtbBid{&bid3, nil, "video", nil, &openrtb_ext.ExtBidPrebidVideo{Duration: 30, PrimaryCategory: "AdapterOverride"}, nil, nil, 0, false, "", 30.0000, "USD", "", ""}
-	bid1_4 := entities.PbsOrtbBid{&bid4, nil, "video", nil, &openrtb_ext.ExtBidPrebidVideo{Duration: 50}, nil, nil, 0, false, "", 40.0000, "USD", "", ""}
-=======
-	bid1_1 := entities.PbsOrtbBid{Bid: &bid1, BidMeta: nil, BidType: "video", BidTargets: nil, BidVideo: &openrtb_ext.ExtBidPrebidVideo{Duration: 30}, BidEvents: nil, BidFloors: nil, DealPriority: 0, DealTierSatisfied: false, GeneratedBidID: "", OriginalBidCPM: 10.0000, OriginalBidCur: "USD", TargetBidderCode: ""}
-	bid1_2 := entities.PbsOrtbBid{Bid: &bid2, BidMeta: nil, BidType: "video", BidTargets: nil, BidVideo: &openrtb_ext.ExtBidPrebidVideo{Duration: 40}, BidEvents: nil, BidFloors: nil, DealPriority: 0, DealTierSatisfied: false, GeneratedBidID: "", OriginalBidCPM: 20.0000, OriginalBidCur: "USD", TargetBidderCode: ""}
-	bid1_3 := entities.PbsOrtbBid{Bid: &bid3, BidMeta: nil, BidType: "video", BidTargets: nil, BidVideo: &openrtb_ext.ExtBidPrebidVideo{Duration: 30, PrimaryCategory: "AdapterOverride"}, BidEvents: nil, BidFloors: nil, DealPriority: 0, DealTierSatisfied: false, GeneratedBidID: "", OriginalBidCPM: 30.0000, OriginalBidCur: "USD", TargetBidderCode: ""}
-	bid1_4 := entities.PbsOrtbBid{Bid: &bid4, BidMeta: nil, BidType: "video", BidTargets: nil, BidVideo: &openrtb_ext.ExtBidPrebidVideo{Duration: 50}, BidEvents: nil, BidFloors: nil, DealPriority: 0, DealTierSatisfied: false, GeneratedBidID: "", OriginalBidCPM: 40.0000, OriginalBidCur: "USD", TargetBidderCode: ""}
->>>>>>> 54874d0d
+	bid1_1 := entities.PbsOrtbBid{Bid: &bid1, BidMeta: nil, BidType: "video", BidTargets: nil, BidVideo: &openrtb_ext.ExtBidPrebidVideo{Duration: 30}, BidEvents: nil, BidFloors: nil, DealPriority: 0, DealTierSatisfied: false, GeneratedBidID: "", OriginalBidCPM: 10.0000, OriginalBidCur: "USD", TargetBidderCode: "", AlternateBidderCode: ""}
+	bid1_2 := entities.PbsOrtbBid{Bid: &bid2, BidMeta: nil, BidType: "video", BidTargets: nil, BidVideo: &openrtb_ext.ExtBidPrebidVideo{Duration: 40}, BidEvents: nil, BidFloors: nil, DealPriority: 0, DealTierSatisfied: false, GeneratedBidID: "", OriginalBidCPM: 20.0000, OriginalBidCur: "USD", TargetBidderCode: "", AlternateBidderCode: ""}
+	bid1_3 := entities.PbsOrtbBid{Bid: &bid3, BidMeta: nil, BidType: "video", BidTargets: nil, BidVideo: &openrtb_ext.ExtBidPrebidVideo{Duration: 30, PrimaryCategory: "AdapterOverride"}, BidEvents: nil, BidFloors: nil, DealPriority: 0, DealTierSatisfied: false, GeneratedBidID: "", OriginalBidCPM: 30.0000, OriginalBidCur: "USD", TargetBidderCode: "", AlternateBidderCode: ""}
+	bid1_4 := entities.PbsOrtbBid{Bid: &bid4, BidMeta: nil, BidType: "video", BidTargets: nil, BidVideo: &openrtb_ext.ExtBidPrebidVideo{Duration: 50}, BidEvents: nil, BidFloors: nil, DealPriority: 0, DealTierSatisfied: false, GeneratedBidID: "", OriginalBidCPM: 40.0000, OriginalBidCur: "USD", TargetBidderCode: "", AlternateBidderCode: ""}
 
 	innerBids := []*entities.PbsOrtbBid{
 		&bid1_1,
@@ -2693,15 +2679,9 @@
 	bid2 := openrtb2.Bid{ID: "bid_id2", ImpID: "imp_id2", Price: 20.0000, Cat: cats2, W: 1, H: 1}
 	bid3 := openrtb2.Bid{ID: "bid_id3", ImpID: "imp_id3", Price: 30.0000, Cat: cats3, W: 1, H: 1}
 
-<<<<<<< HEAD
-	bid1_1 := entities.PbsOrtbBid{&bid1, nil, "video", nil, &openrtb_ext.ExtBidPrebidVideo{Duration: 30}, nil, nil, 0, false, "", 10.0000, "USD", "", ""}
-	bid1_2 := entities.PbsOrtbBid{&bid2, nil, "video", nil, &openrtb_ext.ExtBidPrebidVideo{Duration: 40}, nil, nil, 0, false, "", 20.0000, "USD", "", ""}
-	bid1_3 := entities.PbsOrtbBid{&bid3, nil, "video", nil, &openrtb_ext.ExtBidPrebidVideo{Duration: 30}, nil, nil, 0, false, "", 30.0000, "USD", "", ""}
-=======
-	bid1_1 := entities.PbsOrtbBid{Bid: &bid1, BidMeta: nil, BidType: "video", BidTargets: nil, BidVideo: &openrtb_ext.ExtBidPrebidVideo{Duration: 30}, BidEvents: nil, BidFloors: nil, DealPriority: 0, DealTierSatisfied: false, GeneratedBidID: "", OriginalBidCPM: 10.0000, OriginalBidCur: "USD", TargetBidderCode: ""}
-	bid1_2 := entities.PbsOrtbBid{Bid: &bid2, BidMeta: nil, BidType: "video", BidTargets: nil, BidVideo: &openrtb_ext.ExtBidPrebidVideo{Duration: 40}, BidEvents: nil, BidFloors: nil, DealPriority: 0, DealTierSatisfied: false, GeneratedBidID: "", OriginalBidCPM: 20.0000, OriginalBidCur: "USD", TargetBidderCode: ""}
-	bid1_3 := entities.PbsOrtbBid{Bid: &bid3, BidMeta: nil, BidType: "video", BidTargets: nil, BidVideo: &openrtb_ext.ExtBidPrebidVideo{Duration: 30}, BidEvents: nil, BidFloors: nil, DealPriority: 0, DealTierSatisfied: false, GeneratedBidID: "", OriginalBidCPM: 30.0000, OriginalBidCur: "USD", TargetBidderCode: ""}
->>>>>>> 54874d0d
+	bid1_1 := entities.PbsOrtbBid{Bid: &bid1, BidMeta: nil, BidType: "video", BidTargets: nil, BidVideo: &openrtb_ext.ExtBidPrebidVideo{Duration: 30}, BidEvents: nil, BidFloors: nil, DealPriority: 0, DealTierSatisfied: false, GeneratedBidID: "", OriginalBidCPM: 10.0000, OriginalBidCur: "USD", TargetBidderCode: "", AlternateBidderCode: ""}
+	bid1_2 := entities.PbsOrtbBid{Bid: &bid2, BidMeta: nil, BidType: "video", BidTargets: nil, BidVideo: &openrtb_ext.ExtBidPrebidVideo{Duration: 40}, BidEvents: nil, BidFloors: nil, DealPriority: 0, DealTierSatisfied: false, GeneratedBidID: "", OriginalBidCPM: 20.0000, OriginalBidCur: "USD", TargetBidderCode: "", AlternateBidderCode: ""}
+	bid1_3 := entities.PbsOrtbBid{Bid: &bid3, BidMeta: nil, BidType: "video", BidTargets: nil, BidVideo: &openrtb_ext.ExtBidPrebidVideo{Duration: 30}, BidEvents: nil, BidFloors: nil, DealPriority: 0, DealTierSatisfied: false, GeneratedBidID: "", OriginalBidCPM: 30.0000, OriginalBidCur: "USD", TargetBidderCode: "", AlternateBidderCode: ""}
 
 	innerBids := []*entities.PbsOrtbBid{
 		&bid1_1,
@@ -2781,15 +2761,9 @@
 	bid2 := openrtb2.Bid{ID: "bid_id2", ImpID: "imp_id2", Price: 20.0000, Cat: cats2, W: 1, H: 1}
 	bid3 := openrtb2.Bid{ID: "bid_id3", ImpID: "imp_id3", Price: 30.0000, Cat: cats3, W: 1, H: 1}
 
-<<<<<<< HEAD
-	bid1_1 := entities.PbsOrtbBid{&bid1, nil, "video", nil, &openrtb_ext.ExtBidPrebidVideo{Duration: 30}, nil, nil, 0, false, "", 10.0000, "USD", "", ""}
-	bid1_2 := entities.PbsOrtbBid{&bid2, nil, "video", nil, &openrtb_ext.ExtBidPrebidVideo{Duration: 40}, nil, nil, 0, false, "", 20.0000, "USD", "", ""}
-	bid1_3 := entities.PbsOrtbBid{&bid3, nil, "video", nil, &openrtb_ext.ExtBidPrebidVideo{Duration: 30}, nil, nil, 0, false, "", 30.0000, "USD", "", ""}
-=======
-	bid1_1 := entities.PbsOrtbBid{Bid: &bid1, BidMeta: nil, BidType: "video", BidTargets: nil, BidVideo: &openrtb_ext.ExtBidPrebidVideo{Duration: 30}, BidEvents: nil, BidFloors: nil, DealPriority: 0, DealTierSatisfied: false, GeneratedBidID: "", OriginalBidCPM: 10.0000, OriginalBidCur: "USD", TargetBidderCode: ""}
-	bid1_2 := entities.PbsOrtbBid{Bid: &bid2, BidMeta: nil, BidType: "video", BidTargets: nil, BidVideo: &openrtb_ext.ExtBidPrebidVideo{Duration: 40}, BidEvents: nil, BidFloors: nil, DealPriority: 0, DealTierSatisfied: false, GeneratedBidID: "", OriginalBidCPM: 20.0000, OriginalBidCur: "USD", TargetBidderCode: ""}
-	bid1_3 := entities.PbsOrtbBid{Bid: &bid3, BidMeta: nil, BidType: "video", BidTargets: nil, BidVideo: &openrtb_ext.ExtBidPrebidVideo{Duration: 30}, BidEvents: nil, BidFloors: nil, DealPriority: 0, DealTierSatisfied: false, GeneratedBidID: "", OriginalBidCPM: 30.0000, OriginalBidCur: "USD", TargetBidderCode: ""}
->>>>>>> 54874d0d
+	bid1_1 := entities.PbsOrtbBid{Bid: &bid1, BidMeta: nil, BidType: "video", BidTargets: nil, BidVideo: &openrtb_ext.ExtBidPrebidVideo{Duration: 30}, BidEvents: nil, BidFloors: nil, DealPriority: 0, DealTierSatisfied: false, GeneratedBidID: "", OriginalBidCPM: 10.0000, OriginalBidCur: "USD", TargetBidderCode: "", AlternateBidderCode: ""}
+	bid1_2 := entities.PbsOrtbBid{Bid: &bid2, BidMeta: nil, BidType: "video", BidTargets: nil, BidVideo: &openrtb_ext.ExtBidPrebidVideo{Duration: 40}, BidEvents: nil, BidFloors: nil, DealPriority: 0, DealTierSatisfied: false, GeneratedBidID: "", OriginalBidCPM: 20.0000, OriginalBidCur: "USD", TargetBidderCode: "", AlternateBidderCode: ""}
+	bid1_3 := entities.PbsOrtbBid{Bid: &bid3, BidMeta: nil, BidType: "video", BidTargets: nil, BidVideo: &openrtb_ext.ExtBidPrebidVideo{Duration: 30}, BidEvents: nil, BidFloors: nil, DealPriority: 0, DealTierSatisfied: false, GeneratedBidID: "", OriginalBidCPM: 30.0000, OriginalBidCur: "USD", TargetBidderCode: "", AlternateBidderCode: ""}
 
 	innerBids := []*entities.PbsOrtbBid{
 		&bid1_1,
@@ -2915,19 +2889,11 @@
 	bid4 := openrtb2.Bid{ID: "bid_id4", ImpID: "imp_id4", Price: 20.0000, Cat: cats4, W: 1, H: 1}
 	bid5 := openrtb2.Bid{ID: "bid_id5", ImpID: "imp_id5", Price: 10.0000, Cat: cats1, W: 1, H: 1}
 
-<<<<<<< HEAD
-	bid1_1 := entities.PbsOrtbBid{&bid1, nil, "video", nil, &openrtb_ext.ExtBidPrebidVideo{Duration: 30}, nil, nil, 0, false, "", 14.0000, "USD", "", ""}
-	bid1_2 := entities.PbsOrtbBid{&bid2, nil, "video", nil, &openrtb_ext.ExtBidPrebidVideo{Duration: 30}, nil, nil, 0, false, "", 14.0000, "USD", "", ""}
-	bid1_3 := entities.PbsOrtbBid{&bid3, nil, "video", nil, &openrtb_ext.ExtBidPrebidVideo{Duration: 30}, nil, nil, 0, false, "", 20.0000, "USD", "", ""}
-	bid1_4 := entities.PbsOrtbBid{&bid4, nil, "video", nil, &openrtb_ext.ExtBidPrebidVideo{Duration: 30}, nil, nil, 0, false, "", 20.0000, "USD", "", ""}
-	bid1_5 := entities.PbsOrtbBid{&bid5, nil, "video", nil, &openrtb_ext.ExtBidPrebidVideo{Duration: 30}, nil, nil, 0, false, "", 10.0000, "USD", "", ""}
-=======
-	bid1_1 := entities.PbsOrtbBid{Bid: &bid1, BidMeta: nil, BidType: "video", BidTargets: nil, BidVideo: &openrtb_ext.ExtBidPrebidVideo{Duration: 30}, BidEvents: nil, BidFloors: nil, DealPriority: 0, DealTierSatisfied: false, GeneratedBidID: "", OriginalBidCPM: 14.0000, OriginalBidCur: "USD", TargetBidderCode: ""}
-	bid1_2 := entities.PbsOrtbBid{Bid: &bid2, BidMeta: nil, BidType: "video", BidTargets: nil, BidVideo: &openrtb_ext.ExtBidPrebidVideo{Duration: 30}, BidEvents: nil, BidFloors: nil, DealPriority: 0, DealTierSatisfied: false, GeneratedBidID: "", OriginalBidCPM: 14.0000, OriginalBidCur: "USD", TargetBidderCode: ""}
-	bid1_3 := entities.PbsOrtbBid{Bid: &bid3, BidMeta: nil, BidType: "video", BidTargets: nil, BidVideo: &openrtb_ext.ExtBidPrebidVideo{Duration: 30}, BidEvents: nil, BidFloors: nil, DealPriority: 0, DealTierSatisfied: false, GeneratedBidID: "", OriginalBidCPM: 20.0000, OriginalBidCur: "USD", TargetBidderCode: ""}
-	bid1_4 := entities.PbsOrtbBid{Bid: &bid4, BidMeta: nil, BidType: "video", BidTargets: nil, BidVideo: &openrtb_ext.ExtBidPrebidVideo{Duration: 30}, BidEvents: nil, BidFloors: nil, DealPriority: 0, DealTierSatisfied: false, GeneratedBidID: "", OriginalBidCPM: 20.0000, OriginalBidCur: "USD", TargetBidderCode: ""}
-	bid1_5 := entities.PbsOrtbBid{Bid: &bid5, BidMeta: nil, BidType: "video", BidTargets: nil, BidVideo: &openrtb_ext.ExtBidPrebidVideo{Duration: 30}, BidEvents: nil, BidFloors: nil, DealPriority: 0, DealTierSatisfied: false, GeneratedBidID: "", OriginalBidCPM: 10.0000, OriginalBidCur: "USD", TargetBidderCode: ""}
->>>>>>> 54874d0d
+	bid1_1 := entities.PbsOrtbBid{Bid: &bid1, BidMeta: nil, BidType: "video", BidTargets: nil, BidVideo: &openrtb_ext.ExtBidPrebidVideo{Duration: 30}, BidEvents: nil, BidFloors: nil, DealPriority: 0, DealTierSatisfied: false, GeneratedBidID: "", OriginalBidCPM: 14.0000, OriginalBidCur: "USD", TargetBidderCode: "", AlternateBidderCode: ""}
+	bid1_2 := entities.PbsOrtbBid{Bid: &bid2, BidMeta: nil, BidType: "video", BidTargets: nil, BidVideo: &openrtb_ext.ExtBidPrebidVideo{Duration: 30}, BidEvents: nil, BidFloors: nil, DealPriority: 0, DealTierSatisfied: false, GeneratedBidID: "", OriginalBidCPM: 14.0000, OriginalBidCur: "USD", TargetBidderCode: "", AlternateBidderCode: ""}
+	bid1_3 := entities.PbsOrtbBid{Bid: &bid3, BidMeta: nil, BidType: "video", BidTargets: nil, BidVideo: &openrtb_ext.ExtBidPrebidVideo{Duration: 30}, BidEvents: nil, BidFloors: nil, DealPriority: 0, DealTierSatisfied: false, GeneratedBidID: "", OriginalBidCPM: 20.0000, OriginalBidCur: "USD", TargetBidderCode: "", AlternateBidderCode: ""}
+	bid1_4 := entities.PbsOrtbBid{Bid: &bid4, BidMeta: nil, BidType: "video", BidTargets: nil, BidVideo: &openrtb_ext.ExtBidPrebidVideo{Duration: 30}, BidEvents: nil, BidFloors: nil, DealPriority: 0, DealTierSatisfied: false, GeneratedBidID: "", OriginalBidCPM: 20.0000, OriginalBidCur: "USD", TargetBidderCode: "", AlternateBidderCode: ""}
+	bid1_5 := entities.PbsOrtbBid{Bid: &bid5, BidMeta: nil, BidType: "video", BidTargets: nil, BidVideo: &openrtb_ext.ExtBidPrebidVideo{Duration: 30}, BidEvents: nil, BidFloors: nil, DealPriority: 0, DealTierSatisfied: false, GeneratedBidID: "", OriginalBidCPM: 10.0000, OriginalBidCur: "USD", TargetBidderCode: "", AlternateBidderCode: ""}
 
 	selectedBids := make(map[string]int)
 	expectedCategories := map[string]string{
@@ -3003,13 +2969,8 @@
 	bid1 := openrtb2.Bid{ID: "bid_id1", ImpID: "imp_id1", Price: 10.0000, Cat: cats1, W: 1, H: 1}
 	bid2 := openrtb2.Bid{ID: "bid_id2", ImpID: "imp_id2", Price: 10.0000, Cat: cats2, W: 1, H: 1}
 
-<<<<<<< HEAD
-	bid1_1 := entities.PbsOrtbBid{&bid1, nil, "video", nil, &openrtb_ext.ExtBidPrebidVideo{Duration: 30}, nil, nil, 0, false, "", 10.0000, "USD", "", ""}
-	bid1_2 := entities.PbsOrtbBid{&bid2, nil, "video", nil, &openrtb_ext.ExtBidPrebidVideo{Duration: 30}, nil, nil, 0, false, "", 10.0000, "USD", "", ""}
-=======
-	bid1_1 := entities.PbsOrtbBid{Bid: &bid1, BidMeta: nil, BidType: "video", BidTargets: nil, BidVideo: &openrtb_ext.ExtBidPrebidVideo{Duration: 30}, BidEvents: nil, BidFloors: nil, DealPriority: 0, DealTierSatisfied: false, GeneratedBidID: "", OriginalBidCPM: 10.0000, OriginalBidCur: "USD", TargetBidderCode: ""}
-	bid1_2 := entities.PbsOrtbBid{Bid: &bid2, BidMeta: nil, BidType: "video", BidTargets: nil, BidVideo: &openrtb_ext.ExtBidPrebidVideo{Duration: 30}, BidEvents: nil, BidFloors: nil, DealPriority: 0, DealTierSatisfied: false, GeneratedBidID: "", OriginalBidCPM: 10.0000, OriginalBidCur: "USD", TargetBidderCode: ""}
->>>>>>> 54874d0d
+	bid1_1 := entities.PbsOrtbBid{Bid: &bid1, BidMeta: nil, BidType: "video", BidTargets: nil, BidVideo: &openrtb_ext.ExtBidPrebidVideo{Duration: 30}, BidEvents: nil, BidFloors: nil, DealPriority: 0, DealTierSatisfied: false, GeneratedBidID: "", OriginalBidCPM: 10.0000, OriginalBidCur: "USD", TargetBidderCode: "", AlternateBidderCode: ""}
+	bid1_2 := entities.PbsOrtbBid{Bid: &bid2, BidMeta: nil, BidType: "video", BidTargets: nil, BidVideo: &openrtb_ext.ExtBidPrebidVideo{Duration: 30}, BidEvents: nil, BidFloors: nil, DealPriority: 0, DealTierSatisfied: false, GeneratedBidID: "", OriginalBidCPM: 10.0000, OriginalBidCur: "USD", TargetBidderCode: "", AlternateBidderCode: ""}
 
 	innerBids1 := []*entities.PbsOrtbBid{
 		&bid1_1,
@@ -3062,13 +3023,8 @@
 	bid1 := openrtb2.Bid{ID: "bid_id1", ImpID: "imp_id1", Price: 10.0000, Cat: cats1, W: 1, H: 1}
 	bid2 := openrtb2.Bid{ID: "bid_id2", ImpID: "imp_id2", Price: 12.0000, Cat: cats2, W: 1, H: 1}
 
-<<<<<<< HEAD
-	bid1_1 := entities.PbsOrtbBid{&bid1, nil, "video", nil, &openrtb_ext.ExtBidPrebidVideo{Duration: 17}, nil, nil, 0, false, "", 10.0000, "USD", "", ""}
-	bid1_2 := entities.PbsOrtbBid{&bid2, nil, "video", nil, &openrtb_ext.ExtBidPrebidVideo{Duration: 8}, nil, nil, 0, false, "", 12.0000, "USD", "", ""}
-=======
-	bid1_1 := entities.PbsOrtbBid{Bid: &bid1, BidMeta: nil, BidType: "video", BidTargets: nil, BidVideo: &openrtb_ext.ExtBidPrebidVideo{Duration: 17}, BidEvents: nil, BidFloors: nil, DealPriority: 0, DealTierSatisfied: false, GeneratedBidID: "", OriginalBidCPM: 10.0000, OriginalBidCur: "USD", TargetBidderCode: ""}
-	bid1_2 := entities.PbsOrtbBid{Bid: &bid2, BidMeta: nil, BidType: "video", BidTargets: nil, BidVideo: &openrtb_ext.ExtBidPrebidVideo{Duration: 8}, BidEvents: nil, BidFloors: nil, DealPriority: 0, DealTierSatisfied: false, GeneratedBidID: "", OriginalBidCPM: 12.0000, OriginalBidCur: "USD", TargetBidderCode: ""}
->>>>>>> 54874d0d
+	bid1_1 := entities.PbsOrtbBid{Bid: &bid1, BidMeta: nil, BidType: "video", BidTargets: nil, BidVideo: &openrtb_ext.ExtBidPrebidVideo{Duration: 17}, BidEvents: nil, BidFloors: nil, DealPriority: 0, DealTierSatisfied: false, GeneratedBidID: "", OriginalBidCPM: 10.0000, OriginalBidCur: "USD", TargetBidderCode: "", AlternateBidderCode: ""}
+	bid1_2 := entities.PbsOrtbBid{Bid: &bid2, BidMeta: nil, BidType: "video", BidTargets: nil, BidVideo: &openrtb_ext.ExtBidPrebidVideo{Duration: 8}, BidEvents: nil, BidFloors: nil, DealPriority: 0, DealTierSatisfied: false, GeneratedBidID: "", OriginalBidCPM: 12.0000, OriginalBidCur: "USD", TargetBidderCode: "", AlternateBidderCode: ""}
 
 	innerBids1 := []*entities.PbsOrtbBid{
 		&bid1_1,
@@ -3179,11 +3135,7 @@
 		innerBids := []*entities.PbsOrtbBid{}
 		for _, bid := range test.bids {
 			currentBid := entities.PbsOrtbBid{
-<<<<<<< HEAD
-				bid, nil, "video", nil, &openrtb_ext.ExtBidPrebidVideo{Duration: test.duration}, nil, nil, 0, false, "", 10.0000, "USD", "", ""}
-=======
-				Bid: bid, BidMeta: nil, BidType: "video", BidTargets: nil, BidVideo: &openrtb_ext.ExtBidPrebidVideo{Duration: test.duration}, BidEvents: nil, BidFloors: nil, DealPriority: 0, DealTierSatisfied: false, GeneratedBidID: "", OriginalBidCPM: 10.0000, OriginalBidCur: "USD", TargetBidderCode: ""}
->>>>>>> 54874d0d
+				Bid: bid, BidMeta: nil, BidType: "video", BidTargets: nil, BidVideo: &openrtb_ext.ExtBidPrebidVideo{Duration: test.duration}, BidEvents: nil, BidFloors: nil, DealPriority: 0, DealTierSatisfied: false, GeneratedBidID: "", OriginalBidCPM: 10.0000, OriginalBidCur: "USD", TargetBidderCode: "", AlternateBidderCode: ""}
 			innerBids = append(innerBids, &currentBid)
 		}
 
@@ -3231,13 +3183,8 @@
 	bidApn1 := openrtb2.Bid{ID: "bid_idApn1", ImpID: "imp_idApn1", Price: 10.0000, Cat: cats1, W: 1, H: 1}
 	bidApn2 := openrtb2.Bid{ID: "bid_idApn2", ImpID: "imp_idApn2", Price: 10.0000, Cat: cats2, W: 1, H: 1}
 
-<<<<<<< HEAD
-	bid1_Apn1 := entities.PbsOrtbBid{&bidApn1, nil, "video", nil, &openrtb_ext.ExtBidPrebidVideo{Duration: 30}, nil, nil, 0, false, "", 10.0000, "USD", "", ""}
-	bid1_Apn2 := entities.PbsOrtbBid{&bidApn2, nil, "video", nil, &openrtb_ext.ExtBidPrebidVideo{Duration: 30}, nil, nil, 0, false, "", 10.0000, "USD", "", ""}
-=======
-	bid1_Apn1 := entities.PbsOrtbBid{Bid: &bidApn1, BidMeta: nil, BidType: "video", BidTargets: nil, BidVideo: &openrtb_ext.ExtBidPrebidVideo{Duration: 30}, BidEvents: nil, BidFloors: nil, DealPriority: 0, DealTierSatisfied: false, GeneratedBidID: "", OriginalBidCPM: 10.0000, OriginalBidCur: "USD", TargetBidderCode: ""}
-	bid1_Apn2 := entities.PbsOrtbBid{Bid: &bidApn2, BidMeta: nil, BidType: "video", BidTargets: nil, BidVideo: &openrtb_ext.ExtBidPrebidVideo{Duration: 30}, BidEvents: nil, BidFloors: nil, DealPriority: 0, DealTierSatisfied: false, GeneratedBidID: "", OriginalBidCPM: 10.0000, OriginalBidCur: "USD", TargetBidderCode: ""}
->>>>>>> 54874d0d
+	bid1_Apn1 := entities.PbsOrtbBid{Bid: &bidApn1, BidMeta: nil, BidType: "video", BidTargets: nil, BidVideo: &openrtb_ext.ExtBidPrebidVideo{Duration: 30}, BidEvents: nil, BidFloors: nil, DealPriority: 0, DealTierSatisfied: false, GeneratedBidID: "", OriginalBidCPM: 10.0000, OriginalBidCur: "USD", TargetBidderCode: "", AlternateBidderCode: ""}
+	bid1_Apn2 := entities.PbsOrtbBid{Bid: &bidApn2, BidMeta: nil, BidType: "video", BidTargets: nil, BidVideo: &openrtb_ext.ExtBidPrebidVideo{Duration: 30}, BidEvents: nil, BidFloors: nil, DealPriority: 0, DealTierSatisfied: false, GeneratedBidID: "", OriginalBidCPM: 10.0000, OriginalBidCur: "USD", TargetBidderCode: "", AlternateBidderCode: ""}
 
 	innerBidsApn1 := []*entities.PbsOrtbBid{
 		&bid1_Apn1,
@@ -3316,19 +3263,11 @@
 	bidApn2_1 := openrtb2.Bid{ID: "bid_idApn2_1", ImpID: "imp_idApn2_1", Price: 10.0000, Cat: cats2, W: 1, H: 1}
 	bidApn2_2 := openrtb2.Bid{ID: "bid_idApn2_2", ImpID: "imp_idApn2_2", Price: 20.0000, Cat: cats2, W: 1, H: 1}
 
-<<<<<<< HEAD
-	bid1_Apn1_1 := entities.PbsOrtbBid{&bidApn1_1, nil, "video", nil, &openrtb_ext.ExtBidPrebidVideo{Duration: 30}, nil, nil, 0, false, "", 10.0000, "USD", "", ""}
-	bid1_Apn1_2 := entities.PbsOrtbBid{&bidApn1_2, nil, "video", nil, &openrtb_ext.ExtBidPrebidVideo{Duration: 30}, nil, nil, 0, false, "", 20.0000, "USD", "", ""}
-
-	bid1_Apn2_1 := entities.PbsOrtbBid{&bidApn2_1, nil, "video", nil, &openrtb_ext.ExtBidPrebidVideo{Duration: 30}, nil, nil, 0, false, "", 10.0000, "USD", "", ""}
-	bid1_Apn2_2 := entities.PbsOrtbBid{&bidApn2_2, nil, "video", nil, &openrtb_ext.ExtBidPrebidVideo{Duration: 30}, nil, nil, 0, false, "", 20.0000, "USD", "", ""}
-=======
-	bid1_Apn1_1 := entities.PbsOrtbBid{Bid: &bidApn1_1, BidMeta: nil, BidType: "video", BidTargets: nil, BidVideo: &openrtb_ext.ExtBidPrebidVideo{Duration: 30}, BidEvents: nil, BidFloors: nil, DealPriority: 0, DealTierSatisfied: false, GeneratedBidID: "", OriginalBidCPM: 10.0000, OriginalBidCur: "USD", TargetBidderCode: ""}
-	bid1_Apn1_2 := entities.PbsOrtbBid{Bid: &bidApn1_2, BidMeta: nil, BidType: "video", BidTargets: nil, BidVideo: &openrtb_ext.ExtBidPrebidVideo{Duration: 30}, BidEvents: nil, BidFloors: nil, DealPriority: 0, DealTierSatisfied: false, GeneratedBidID: "", OriginalBidCPM: 20.0000, OriginalBidCur: "USD", TargetBidderCode: ""}
-
-	bid1_Apn2_1 := entities.PbsOrtbBid{Bid: &bidApn2_1, BidMeta: nil, BidType: "video", BidTargets: nil, BidVideo: &openrtb_ext.ExtBidPrebidVideo{Duration: 30}, BidEvents: nil, BidFloors: nil, DealPriority: 0, DealTierSatisfied: false, GeneratedBidID: "", OriginalBidCPM: 10.0000, OriginalBidCur: "USD", TargetBidderCode: ""}
-	bid1_Apn2_2 := entities.PbsOrtbBid{Bid: &bidApn2_2, BidMeta: nil, BidType: "video", BidTargets: nil, BidVideo: &openrtb_ext.ExtBidPrebidVideo{Duration: 30}, BidEvents: nil, BidFloors: nil, DealPriority: 0, DealTierSatisfied: false, GeneratedBidID: "", OriginalBidCPM: 20.0000, OriginalBidCur: "USD", TargetBidderCode: ""}
->>>>>>> 54874d0d
+	bid1_Apn1_1 := entities.PbsOrtbBid{Bid: &bidApn1_1, BidMeta: nil, BidType: "video", BidTargets: nil, BidVideo: &openrtb_ext.ExtBidPrebidVideo{Duration: 30}, BidEvents: nil, BidFloors: nil, DealPriority: 0, DealTierSatisfied: false, GeneratedBidID: "", OriginalBidCPM: 10.0000, OriginalBidCur: "USD", TargetBidderCode: "", AlternateBidderCode: ""}
+	bid1_Apn1_2 := entities.PbsOrtbBid{Bid: &bidApn1_2, BidMeta: nil, BidType: "video", BidTargets: nil, BidVideo: &openrtb_ext.ExtBidPrebidVideo{Duration: 30}, BidEvents: nil, BidFloors: nil, DealPriority: 0, DealTierSatisfied: false, GeneratedBidID: "", OriginalBidCPM: 20.0000, OriginalBidCur: "USD", TargetBidderCode: "", AlternateBidderCode: ""}
+
+	bid1_Apn2_1 := entities.PbsOrtbBid{Bid: &bidApn2_1, BidMeta: nil, BidType: "video", BidTargets: nil, BidVideo: &openrtb_ext.ExtBidPrebidVideo{Duration: 30}, BidEvents: nil, BidFloors: nil, DealPriority: 0, DealTierSatisfied: false, GeneratedBidID: "", OriginalBidCPM: 10.0000, OriginalBidCur: "USD", TargetBidderCode: "", AlternateBidderCode: ""}
+	bid1_Apn2_2 := entities.PbsOrtbBid{Bid: &bidApn2_2, BidMeta: nil, BidType: "video", BidTargets: nil, BidVideo: &openrtb_ext.ExtBidPrebidVideo{Duration: 30}, BidEvents: nil, BidFloors: nil, DealPriority: 0, DealTierSatisfied: false, GeneratedBidID: "", OriginalBidCPM: 20.0000, OriginalBidCur: "USD", TargetBidderCode: "", AlternateBidderCode: ""}
 
 	innerBidsApn1 := []*entities.PbsOrtbBid{
 		&bid1_Apn1_1,
@@ -3406,15 +3345,9 @@
 	bidApn1_2 := openrtb2.Bid{ID: "bid_idApn1_2", ImpID: "imp_idApn1_2", Price: 20.0000, Cat: cats1, W: 1, H: 1}
 	bidApn1_3 := openrtb2.Bid{ID: "bid_idApn1_3", ImpID: "imp_idApn1_3", Price: 10.0000, Cat: cats1, W: 1, H: 1}
 
-<<<<<<< HEAD
-	bid1_Apn1_1 := entities.PbsOrtbBid{&bidApn1_1, nil, "video", nil, &openrtb_ext.ExtBidPrebidVideo{Duration: 30}, nil, nil, 0, false, "", 10.0000, "USD", "", ""}
-	bid1_Apn1_2 := entities.PbsOrtbBid{&bidApn1_2, nil, "video", nil, &openrtb_ext.ExtBidPrebidVideo{Duration: 30}, nil, nil, 0, false, "", 20.0000, "USD", "", ""}
-	bid1_Apn1_3 := entities.PbsOrtbBid{&bidApn1_3, nil, "video", nil, &openrtb_ext.ExtBidPrebidVideo{Duration: 30}, nil, nil, 0, false, "", 10.0000, "USD", "", ""}
-=======
-	bid1_Apn1_1 := entities.PbsOrtbBid{Bid: &bidApn1_1, BidMeta: nil, BidType: "video", BidTargets: nil, BidVideo: &openrtb_ext.ExtBidPrebidVideo{Duration: 30}, BidEvents: nil, BidFloors: nil, DealPriority: 0, DealTierSatisfied: false, GeneratedBidID: "", OriginalBidCPM: 10.0000, OriginalBidCur: "USD", TargetBidderCode: ""}
-	bid1_Apn1_2 := entities.PbsOrtbBid{Bid: &bidApn1_2, BidMeta: nil, BidType: "video", BidTargets: nil, BidVideo: &openrtb_ext.ExtBidPrebidVideo{Duration: 30}, BidEvents: nil, BidFloors: nil, DealPriority: 0, DealTierSatisfied: false, GeneratedBidID: "", OriginalBidCPM: 20.0000, OriginalBidCur: "USD", TargetBidderCode: ""}
-	bid1_Apn1_3 := entities.PbsOrtbBid{Bid: &bidApn1_3, BidMeta: nil, BidType: "video", BidTargets: nil, BidVideo: &openrtb_ext.ExtBidPrebidVideo{Duration: 30}, BidEvents: nil, BidFloors: nil, DealPriority: 0, DealTierSatisfied: false, GeneratedBidID: "", OriginalBidCPM: 10.0000, OriginalBidCur: "USD", TargetBidderCode: ""}
->>>>>>> 54874d0d
+	bid1_Apn1_1 := entities.PbsOrtbBid{Bid: &bidApn1_1, BidMeta: nil, BidType: "video", BidTargets: nil, BidVideo: &openrtb_ext.ExtBidPrebidVideo{Duration: 30}, BidEvents: nil, BidFloors: nil, DealPriority: 0, DealTierSatisfied: false, GeneratedBidID: "", OriginalBidCPM: 10.0000, OriginalBidCur: "USD", TargetBidderCode: "", AlternateBidderCode: ""}
+	bid1_Apn1_2 := entities.PbsOrtbBid{Bid: &bidApn1_2, BidMeta: nil, BidType: "video", BidTargets: nil, BidVideo: &openrtb_ext.ExtBidPrebidVideo{Duration: 30}, BidEvents: nil, BidFloors: nil, DealPriority: 0, DealTierSatisfied: false, GeneratedBidID: "", OriginalBidCPM: 20.0000, OriginalBidCur: "USD", TargetBidderCode: "", AlternateBidderCode: ""}
+	bid1_Apn1_3 := entities.PbsOrtbBid{Bid: &bidApn1_3, BidMeta: nil, BidType: "video", BidTargets: nil, BidVideo: &openrtb_ext.ExtBidPrebidVideo{Duration: 30}, BidEvents: nil, BidFloors: nil, DealPriority: 0, DealTierSatisfied: false, GeneratedBidID: "", OriginalBidCPM: 10.0000, OriginalBidCur: "USD", TargetBidderCode: "", AlternateBidderCode: ""}
 
 	type aTest struct {
 		desc      string
@@ -3615,11 +3548,7 @@
 			},
 		}
 
-<<<<<<< HEAD
-		bid := entities.PbsOrtbBid{&openrtb2.Bid{ID: "123456"}, nil, "video", map[string]string{}, &openrtb_ext.ExtBidPrebidVideo{}, nil, nil, test.in.dealPriority, false, "", 0, "USD", "", ""}
-=======
-		bid := entities.PbsOrtbBid{Bid: &openrtb2.Bid{ID: "123456"}, BidMeta: nil, BidType: "video", BidTargets: map[string]string{}, BidVideo: &openrtb_ext.ExtBidPrebidVideo{}, BidEvents: nil, BidFloors: nil, DealPriority: test.in.dealPriority, DealTierSatisfied: false, GeneratedBidID: "", OriginalBidCPM: 0, OriginalBidCur: "USD", TargetBidderCode: ""}
->>>>>>> 54874d0d
+		bid := entities.PbsOrtbBid{Bid: &openrtb2.Bid{ID: "123456"}, BidMeta: nil, BidType: "video", BidTargets: map[string]string{}, BidVideo: &openrtb_ext.ExtBidPrebidVideo{}, BidEvents: nil, BidFloors: nil, DealPriority: test.in.dealPriority, DealTierSatisfied: false, GeneratedBidID: "", OriginalBidCPM: 0, OriginalBidCur: "USD", TargetBidderCode: "", AlternateBidderCode: ""}
 		bidCategory := map[string]string{
 			bid.Bid.ID: test.in.targ["hb_pb_cat_dur"],
 		}
@@ -3679,13 +3608,8 @@
 					allBidsByBidder: map[string]map[openrtb_ext.BidderName][]*entities.PbsOrtbBid{
 						"imp_id1": {
 							openrtb_ext.BidderName("appnexus"): {
-<<<<<<< HEAD
-								&entities.PbsOrtbBid{&openrtb2.Bid{ID: "123456"}, nil, "video", map[string]string{}, &openrtb_ext.ExtBidPrebidVideo{}, nil, nil, 5, false, "", 0, "USD", "", ""},
-								&entities.PbsOrtbBid{&openrtb2.Bid{ID: "789101"}, nil, "video", map[string]string{}, &openrtb_ext.ExtBidPrebidVideo{}, nil, nil, 5, false, "", 0, "USD", "", ""},
-=======
-								&entities.PbsOrtbBid{Bid: &openrtb2.Bid{ID: "123456"}, BidMeta: nil, BidType: "video", BidTargets: map[string]string{}, BidVideo: &openrtb_ext.ExtBidPrebidVideo{}, BidEvents: nil, BidFloors: nil, DealPriority: 5, DealTierSatisfied: false, GeneratedBidID: "", OriginalBidCPM: 0, OriginalBidCur: "USD", TargetBidderCode: ""},
-								&entities.PbsOrtbBid{Bid: &openrtb2.Bid{ID: "789101"}, BidMeta: nil, BidType: "video", BidTargets: map[string]string{}, BidVideo: &openrtb_ext.ExtBidPrebidVideo{}, BidEvents: nil, BidFloors: nil, DealPriority: 5, DealTierSatisfied: false, GeneratedBidID: "", OriginalBidCPM: 0, OriginalBidCur: "USD", TargetBidderCode: ""},
->>>>>>> 54874d0d
+								&entities.PbsOrtbBid{Bid: &openrtb2.Bid{ID: "123456"}, BidMeta: nil, BidType: "video", BidTargets: map[string]string{}, BidVideo: &openrtb_ext.ExtBidPrebidVideo{}, BidEvents: nil, BidFloors: nil, DealPriority: 5, DealTierSatisfied: false, GeneratedBidID: "", OriginalBidCPM: 0, OriginalBidCur: "USD", TargetBidderCode: "", AlternateBidderCode: ""},
+								&entities.PbsOrtbBid{Bid: &openrtb2.Bid{ID: "789101"}, BidMeta: nil, BidType: "video", BidTargets: map[string]string{}, BidVideo: &openrtb_ext.ExtBidPrebidVideo{}, BidEvents: nil, BidFloors: nil, DealPriority: 5, DealTierSatisfied: false, GeneratedBidID: "", OriginalBidCPM: 0, OriginalBidCur: "USD", TargetBidderCode: "", AlternateBidderCode: ""},
 							},
 						},
 					},
@@ -3730,13 +3654,8 @@
 					allBidsByBidder: map[string]map[openrtb_ext.BidderName][]*entities.PbsOrtbBid{
 						"imp_id1": {
 							openrtb_ext.BidderName("appnexus"): {
-<<<<<<< HEAD
-								&entities.PbsOrtbBid{&openrtb2.Bid{ID: "123456"}, nil, "video", map[string]string{}, &openrtb_ext.ExtBidPrebidVideo{}, nil, nil, 5, false, "", 0, "USD", "", ""},
-								&entities.PbsOrtbBid{&openrtb2.Bid{ID: "789101"}, nil, "video", map[string]string{}, &openrtb_ext.ExtBidPrebidVideo{}, nil, nil, 5, false, "", 0, "USD", "", ""},
-=======
-								&entities.PbsOrtbBid{Bid: &openrtb2.Bid{ID: "123456"}, BidMeta: nil, BidType: "video", BidTargets: map[string]string{}, BidVideo: &openrtb_ext.ExtBidPrebidVideo{}, BidEvents: nil, BidFloors: nil, DealPriority: 5, DealTierSatisfied: false, GeneratedBidID: "", OriginalBidCPM: 0, OriginalBidCur: "USD", TargetBidderCode: ""},
-								&entities.PbsOrtbBid{Bid: &openrtb2.Bid{ID: "789101"}, BidMeta: nil, BidType: "video", BidTargets: map[string]string{}, BidVideo: &openrtb_ext.ExtBidPrebidVideo{}, BidEvents: nil, BidFloors: nil, DealPriority: 5, DealTierSatisfied: false, GeneratedBidID: "", OriginalBidCPM: 0, OriginalBidCur: "USD", TargetBidderCode: ""},
->>>>>>> 54874d0d
+								&entities.PbsOrtbBid{Bid: &openrtb2.Bid{ID: "123456"}, BidMeta: nil, BidType: "video", BidTargets: map[string]string{}, BidVideo: &openrtb_ext.ExtBidPrebidVideo{}, BidEvents: nil, BidFloors: nil, DealPriority: 5, DealTierSatisfied: false, GeneratedBidID: "", OriginalBidCPM: 0, OriginalBidCur: "USD", TargetBidderCode: "", AlternateBidderCode: ""},
+								&entities.PbsOrtbBid{Bid: &openrtb2.Bid{ID: "789101"}, BidMeta: nil, BidType: "video", BidTargets: map[string]string{}, BidVideo: &openrtb_ext.ExtBidPrebidVideo{}, BidEvents: nil, BidFloors: nil, DealPriority: 5, DealTierSatisfied: false, GeneratedBidID: "", OriginalBidCPM: 0, OriginalBidCur: "USD", TargetBidderCode: "", AlternateBidderCode: ""},
 							},
 						},
 					},
@@ -3786,13 +3705,8 @@
 					allBidsByBidder: map[string]map[openrtb_ext.BidderName][]*entities.PbsOrtbBid{
 						"imp_id1": {
 							openrtb_ext.BidderName("appnexus"): {
-<<<<<<< HEAD
-								&entities.PbsOrtbBid{&openrtb2.Bid{ID: "123456"}, nil, "video", map[string]string{}, &openrtb_ext.ExtBidPrebidVideo{}, nil, nil, 5, false, "", 0, "USD", "", ""},
-								&entities.PbsOrtbBid{&openrtb2.Bid{ID: "789101"}, nil, "video", map[string]string{}, &openrtb_ext.ExtBidPrebidVideo{}, nil, nil, 5, false, "", 0, "USD", "", ""},
-=======
-								&entities.PbsOrtbBid{Bid: &openrtb2.Bid{ID: "123456"}, BidMeta: nil, BidType: "video", BidTargets: map[string]string{}, BidVideo: &openrtb_ext.ExtBidPrebidVideo{}, BidEvents: nil, BidFloors: nil, DealPriority: 5, DealTierSatisfied: false, GeneratedBidID: "", OriginalBidCPM: 0, OriginalBidCur: "USD", TargetBidderCode: ""},
-								&entities.PbsOrtbBid{Bid: &openrtb2.Bid{ID: "789101"}, BidMeta: nil, BidType: "video", BidTargets: map[string]string{}, BidVideo: &openrtb_ext.ExtBidPrebidVideo{}, BidEvents: nil, BidFloors: nil, DealPriority: 5, DealTierSatisfied: false, GeneratedBidID: "", OriginalBidCPM: 0, OriginalBidCur: "USD", TargetBidderCode: ""},
->>>>>>> 54874d0d
+								&entities.PbsOrtbBid{Bid: &openrtb2.Bid{ID: "123456"}, BidMeta: nil, BidType: "video", BidTargets: map[string]string{}, BidVideo: &openrtb_ext.ExtBidPrebidVideo{}, BidEvents: nil, BidFloors: nil, DealPriority: 5, DealTierSatisfied: false, GeneratedBidID: "", OriginalBidCPM: 0, OriginalBidCur: "USD", TargetBidderCode: "", AlternateBidderCode: ""},
+								&entities.PbsOrtbBid{Bid: &openrtb2.Bid{ID: "789101"}, BidMeta: nil, BidType: "video", BidTargets: map[string]string{}, BidVideo: &openrtb_ext.ExtBidPrebidVideo{}, BidEvents: nil, BidFloors: nil, DealPriority: 5, DealTierSatisfied: false, GeneratedBidID: "", OriginalBidCPM: 0, OriginalBidCur: "USD", TargetBidderCode: "", AlternateBidderCode: ""},
 							},
 						},
 					},
@@ -3983,11 +3897,7 @@
 	}
 
 	for _, test := range testCases {
-<<<<<<< HEAD
-		bid := entities.PbsOrtbBid{&openrtb2.Bid{ID: "123456"}, nil, "video", map[string]string{}, &openrtb_ext.ExtBidPrebidVideo{}, nil, nil, test.dealPriority, false, "", 0, "USD", "", ""}
-=======
-		bid := entities.PbsOrtbBid{Bid: &openrtb2.Bid{ID: "123456"}, BidMeta: nil, BidType: "video", BidTargets: map[string]string{}, BidVideo: &openrtb_ext.ExtBidPrebidVideo{}, BidEvents: nil, BidFloors: nil, DealPriority: test.dealPriority, DealTierSatisfied: false, GeneratedBidID: "", OriginalBidCPM: 0, OriginalBidCur: "USD", TargetBidderCode: ""}
->>>>>>> 54874d0d
+		bid := entities.PbsOrtbBid{Bid: &openrtb2.Bid{ID: "123456"}, BidMeta: nil, BidType: "video", BidTargets: map[string]string{}, BidVideo: &openrtb_ext.ExtBidPrebidVideo{}, BidEvents: nil, BidFloors: nil, DealPriority: test.dealPriority, DealTierSatisfied: false, GeneratedBidID: "", OriginalBidCPM: 0, OriginalBidCur: "USD", TargetBidderCode: "", AlternateBidderCode: ""}
 		bidCategory := map[string]string{
 			bid.Bid.ID: test.targ["hb_pb_cat_dur"],
 		}
