--- conflicted
+++ resolved
@@ -4109,11 +4109,7 @@
 		SeatBid: []openrtb2.SeatBid{
 			{
 				Bid: []openrtb2.Bid{
-<<<<<<< HEAD
-					{ID: "bid_id", ImpID: "impression-id", Ext: json.RawMessage(`{"origbidcpm":0,"prebid":{}}`)},
-=======
 					{ID: "bid_id", ImpID: "impression-id", Ext: json.RawMessage(`{"origbidcpm":0,"prebid":{"type":"video"}}`)},
->>>>>>> 2fb3b7ee
 				},
 				Seat: "appnexus",
 			},
