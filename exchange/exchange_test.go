--- conflicted
+++ resolved
@@ -24,24 +24,6 @@
 	server := httptest.NewServer(mockHandler(respStatus, "getBody", respBody))
 	defer server.Close()
 
-<<<<<<< HEAD
-	// Just match the counts
-	e := NewExchange(server.Client(), nil, &config.Configuration{}, pbsmetrics.NewMetrics(metrics.NewRegistry(), AdapterList()), []byte{}).(*exchange)
-	if len(e.adapters) != len(e.adapterMap) {
-		t.Errorf("Exchange initialized, but adapter list doesn't match adapter map (%d - %d)", len(e.adapters), len(e.adapterMap))
-	}
-	// Test that all adapters are in the map and not repeated
-	tmp := make(map[openrtb_ext.BidderName]int)
-	for _, a := range e.adapters {
-		_, ok := tmp[a]
-		if ok {
-			t.Errorf("Exchange.adapters repeats value %s", a)
-		}
-		tmp[a] = 1
-		_, ok = e.adapterMap[a]
-		if !ok {
-			t.Errorf("Exchange.adapterMap missing adpater %s", a)
-=======
 	knownAdapters := AdapterList()
 
 	cfg := &config.Configuration{
@@ -54,7 +36,6 @@
 	for _, bidderName := range knownAdapters {
 		if _, ok := e.adapterMap[bidderName]; !ok {
 			t.Errorf("NewExchange produced an Exchange without bidder %s", bidderName)
->>>>>>> e9b7bd63
 		}
 	}
 	if e.cacheTime != time.Duration(cfg.CacheURL.ExpectedTimeMillis)*time.Millisecond {
