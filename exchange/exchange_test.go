--- conflicted
+++ resolved
@@ -3655,65 +3655,6 @@
 	}
 }
 
-<<<<<<< HEAD
-func TestFPD(t *testing.T) {
-
-	bidRequest := &openrtb2.BidRequest{
-		ID: "some-request-id",
-		Imp: []openrtb2.Imp{{
-			ID:    "some-impression-id",
-			Video: &openrtb2.Video{W: 100, H: 50},
-			Ext:   json.RawMessage(`{"appnexus": {"placementId": 1}}`),
-		}},
-		Site: &openrtb2.Site{ID: "Req site id", Page: "prebid.org", Ext: json.RawMessage(`{"amp":0}`)},
-		AT:   1,
-		TMax: 500,
-	}
-
-	fpd := make(map[openrtb_ext.BidderName]*firstpartydata.ResolvedFirstPartyData)
-
-	apnFpd := firstpartydata.ResolvedFirstPartyData{
-		Site: &openrtb2.Site{ID: "fpdSite"},
-		App:  &openrtb2.App{ID: "fpdApp"},
-		User: &openrtb2.User{ID: "fpdUser"},
-	}
-	fpd[openrtb_ext.BidderName("appnexus")] = &apnFpd
-
-	e := new(exchange)
-	e.adapterMap = map[openrtb_ext.BidderName]AdaptedBidder{
-		openrtb_ext.BidderAppnexus: &capturingRequestBidder{},
-	}
-	e.me = &metricsConf.NilMetricsEngine{}
-	e.currencyConverter = currency.NewRateConverter(&http.Client{}, "", time.Duration(0))
-
-	ctx := context.Background()
-
-	auctionRequest := AuctionRequest{
-		BidRequest:             bidRequest,
-		UserSyncs:              &emptyUsersync{},
-		FirstPartyData:         fpd,
-		GDPRPermissionsBuilder: mockGDPRPermissionsBuilder,
-		TCF2ConfigBuilder:      mockTCF2ConfigBuilder,
-	}
-
-	debugLog := &DebugLog{DebugOverride: true, DebugEnabledOrOverridden: true}
-
-	outBidResponse, err := e.HoldAuction(ctx, auctionRequest, debugLog)
-
-	assert.NotNilf(t, outBidResponse, "outBidResponse should not be nil")
-	assert.Nil(t, err, "Error should be nil")
-
-	request := e.adapterMap[openrtb_ext.BidderAppnexus].(*capturingRequestBidder).req
-
-	assert.NotNil(t, request, "Bidder request should not be nil")
-	assert.Equal(t, apnFpd.Site, request.Site, "Site is incorrect")
-	assert.Equal(t, apnFpd.App, request.App, "App is incorrect")
-	assert.Equal(t, apnFpd.User, request.User, "User is incorrect")
-
-}
-
-=======
->>>>>>> f78284f8
 func TestStoredAuctionResponses(t *testing.T) {
 	categoriesFetcher, error := newCategoryFetcher("./test/category-mapping")
 	if error != nil {
