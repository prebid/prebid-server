package exchange

import (
	"bytes"
	"context"
	"encoding/json"
	"errors"
	"fmt"
	"io"
	"net/http"
	"net/http/httptest"
	"os"
	"reflect"
	"regexp"
	"sort"
	"strconv"
	"strings"
	"testing"
	"time"

	"github.com/buger/jsonparser"
	"github.com/prebid/openrtb/v17/openrtb2"
	"github.com/prebid/prebid-server/exchange/entities"
	"github.com/prebid/prebid-server/hooks"
	"github.com/prebid/prebid-server/hooks/hookexecution"
	"github.com/prebid/prebid-server/hooks/hookstage"
	"github.com/stretchr/testify/assert"
	"github.com/stretchr/testify/mock"
	jsonpatch "gopkg.in/evanphx/json-patch.v4"

	"github.com/prebid/prebid-server/adapters"
	"github.com/prebid/prebid-server/config"
	"github.com/prebid/prebid-server/currency"
	"github.com/prebid/prebid-server/errortypes"
	"github.com/prebid/prebid-server/experiment/adscert"
	"github.com/prebid/prebid-server/gdpr"
	"github.com/prebid/prebid-server/metrics"
	metricsConf "github.com/prebid/prebid-server/metrics/config"
	metricsConfig "github.com/prebid/prebid-server/metrics/config"
	"github.com/prebid/prebid-server/openrtb_ext"
	pbc "github.com/prebid/prebid-server/prebid_cache_client"
	"github.com/prebid/prebid-server/stored_requests"
	"github.com/prebid/prebid-server/stored_requests/backends/file_fetcher"
	"github.com/prebid/prebid-server/usersync"
)

func TestNewExchange(t *testing.T) {
	respStatus := 200
	respBody := "{\"bid\":false}"
	server := httptest.NewServer(mockHandler(respStatus, "getBody", respBody))
	defer server.Close()

	knownAdapters := openrtb_ext.CoreBidderNames()

	cfg := &config.Configuration{
		CacheURL: config.Cache{
			ExpectedTimeMillis: 20,
		},
		GDPR: config.GDPR{
			EEACountries: []string{"FIN", "FRA", "GUF"},
		},
	}

	biddersInfo, err := config.LoadBidderInfoFromDisk("../static/bidder-info")
	if err != nil {
		t.Fatal(err)
	}

	adapters, adaptersErr := BuildAdapters(server.Client(), cfg, biddersInfo, &metricsConf.NilMetricsEngine{})
	if adaptersErr != nil {
		t.Fatalf("Error intializing adapters: %v", adaptersErr)
	}

	currencyConverter := currency.NewRateConverter(&http.Client{}, "", time.Duration(0))

	gdprPermsBuilder := fakePermissionsBuilder{
		permissions: &permissionsMock{
			allowAllBidders: true,
		},
	}.Builder
	tcf2ConfigBuilder := fakeTCF2ConfigBuilder{
		cfg: gdpr.NewTCF2Config(config.TCF2{}, config.AccountGDPR{}),
	}.Builder

	e := NewExchange(adapters, nil, cfg, map[string]usersync.Syncer{}, &metricsConf.NilMetricsEngine{}, biddersInfo, gdprPermsBuilder, tcf2ConfigBuilder, currencyConverter, nilCategoryFetcher{}, &adscert.NilSigner{}).(*exchange)
	for _, bidderName := range knownAdapters {
		if _, ok := e.adapterMap[bidderName]; !ok {
			if biddersInfo[string(bidderName)].IsEnabled() {
				t.Errorf("NewExchange produced an Exchange without bidder %s", bidderName)
			}
		}
	}
	if e.cacheTime != time.Duration(cfg.CacheURL.ExpectedTimeMillis)*time.Millisecond {
		t.Errorf("Bad cacheTime. Expected 20 ms, got %s", e.cacheTime.String())
	}
}

// The objective is to get to execute e.buildBidResponse(ctx.Background(), liveA... ) (*openrtb2.BidResponse, error)
// and check whether the returned request successfully prints any '&' characters as it should
// To do so, we:
//  1. Write the endpoint adapter URL with an '&' character into a new config,Configuration struct
//     as specified in https://github.com/prebid/prebid-server/issues/465
//  2. Initialize a new exchange with said configuration
//  3. Build all the parameters e.buildBidResponse(ctx.Background(), liveA... ) needs including the
//     sample request as specified in https://github.com/prebid/prebid-server/issues/465
//  4. Build a BidResponse struct using exchange.buildBidResponse(ctx.Background(), liveA... )
//  5. Assert we have no '&' characters in the response that exchange.buildBidResponse returns
func TestCharacterEscape(t *testing.T) {

	// 1) Adapter with a '& char in its endpoint property
	//    https://github.com/prebid/prebid-server/issues/465
	cfg := &config.Configuration{}
	biddersInfo := config.BidderInfos{"appnexus": config.BidderInfo{Endpoint: "http://ib.adnxs.com/openrtb2?query1&query2"}} //Note the '&' character in there

	// 	2) Init new exchange with said configuration
	//Other parameters also needed to create exchange
	handlerNoBidServer := func(w http.ResponseWriter, r *http.Request) { w.WriteHeader(204) }
	server := httptest.NewServer(http.HandlerFunc(handlerNoBidServer))

	defer server.Close()

	adapters, adaptersErr := BuildAdapters(server.Client(), cfg, biddersInfo, &metricsConf.NilMetricsEngine{})
	if adaptersErr != nil {
		t.Fatalf("Error intializing adapters: %v", adaptersErr)
	}

	currencyConverter := currency.NewRateConverter(&http.Client{}, "", time.Duration(0))

	gdprPermsBuilder := fakePermissionsBuilder{
		permissions: &permissionsMock{
			allowAllBidders: true,
		},
	}.Builder
	tcf2ConfigBuilder := fakeTCF2ConfigBuilder{
		cfg: gdpr.NewTCF2Config(config.TCF2{}, config.AccountGDPR{}),
	}.Builder

	e := NewExchange(adapters, nil, cfg, map[string]usersync.Syncer{}, &metricsConf.NilMetricsEngine{}, biddersInfo, gdprPermsBuilder, tcf2ConfigBuilder, currencyConverter, nilCategoryFetcher{}, &adscert.NilSigner{}).(*exchange)

	// 	3) Build all the parameters e.buildBidResponse(ctx.Background(), liveA... ) needs
	//liveAdapters []openrtb_ext.BidderName,
	liveAdapters := make([]openrtb_ext.BidderName, 1)
	liveAdapters[0] = "appnexus"

	//adapterBids map[openrtb_ext.BidderName]*entities.PbsOrtbSeatBid,
	adapterBids := make(map[openrtb_ext.BidderName]*entities.PbsOrtbSeatBid, 1)
	adapterBids["appnexus"] = &entities.PbsOrtbSeatBid{Currency: "USD"}

	//An openrtb2.BidRequest struct as specified in https://github.com/prebid/prebid-server/issues/465
	bidRequest := &openrtb2.BidRequest{
		ID: "some-request-id",
		Imp: []openrtb2.Imp{{
			ID:     "some-impression-id",
			Banner: &openrtb2.Banner{Format: []openrtb2.Format{{W: 300, H: 250}, {W: 300, H: 600}}},
			Ext:    json.RawMessage(`{"appnexus": {"placementId": 1}}`),
		}},
		Site:   &openrtb2.Site{Page: "prebid.org", Ext: json.RawMessage(`{"amp":0}`)},
		Device: &openrtb2.Device{UA: "curl/7.54.0", IP: "::1"},
		AT:     1,
		TMax:   500,
		Ext:    json.RawMessage(`{"id": "some-request-id","site": {"page": "prebid.org"},"imp": [{"id": "some-impression-id","banner": {"format": [{"w": 300,"h": 250},{"w": 300,"h": 600}]},"ext": {"appnexus": {"placementId": 1}}}],"tmax": 500}`),
	}

	//adapterExtra map[openrtb_ext.BidderName]*seatResponseExtra,
	adapterExtra := make(map[openrtb_ext.BidderName]*seatResponseExtra, 1)
	adapterExtra["appnexus"] = &seatResponseExtra{
		ResponseTimeMillis: 5,
		Errors:             []openrtb_ext.ExtBidderMessage{{Code: 999, Message: "Post ib.adnxs.com/openrtb2?query1&query2: unsupported protocol scheme \"\""}},
	}

	var errList []error

	// 	4) Build bid response
	bidResp, err := e.buildBidResponse(context.Background(), liveAdapters, adapterBids, bidRequest, adapterExtra, nil, nil, true, nil, errList)

	// 	5) Assert we have no errors and one '&' character as we are supposed to
	if err != nil {
		t.Errorf("exchange.buildBidResponse returned unexpected error: %v", err)
	}
	if len(errList) > 0 {
		t.Errorf("exchange.buildBidResponse returned %d errors", len(errList))
	}
	if bytes.Contains(bidResp.Ext, []byte("u0026")) {
		t.Errorf("exchange.buildBidResponse() did not correctly print the '&' characters %s", string(bidResp.Ext))
	}
}

// TestDebugBehaviour asserts the HttpCalls object is included inside the json "debug" field of the bidResponse extension when the
// openrtb2.BidRequest "Test" value is set to 1 or the openrtb2.BidRequest.Ext.Debug boolean field is set to true
func TestDebugBehaviour(t *testing.T) {

	// Define test cases
	type inTest struct {
		test  int8
		debug bool
	}
	type outTest struct {
		debugInfoIncluded bool
	}

	type debugData struct {
		bidderLevelDebugAllowed    bool
		accountLevelDebugAllowed   bool
		headerOverrideDebugAllowed bool
	}

	type aTest struct {
		desc             string
		in               inTest
		out              outTest
		debugData        debugData
		generateWarnings bool
	}
	testCases := []aTest{
		{
			desc:             "test flag equals zero, ext debug flag false, no debug info expected",
			in:               inTest{test: 0, debug: false},
			out:              outTest{debugInfoIncluded: false},
			debugData:        debugData{true, true, false},
			generateWarnings: false,
		},
		{
			desc:             "test flag equals zero, ext debug flag true, debug info expected",
			in:               inTest{test: 0, debug: true},
			out:              outTest{debugInfoIncluded: true},
			debugData:        debugData{true, true, false},
			generateWarnings: false,
		},
		{
			desc:             "test flag equals 1, ext debug flag false, debug info expected",
			in:               inTest{test: 1, debug: false},
			out:              outTest{debugInfoIncluded: true},
			debugData:        debugData{true, true, false},
			generateWarnings: false,
		},
		{
			desc:             "test flag equals 1, ext debug flag true, debug info expected",
			in:               inTest{test: 1, debug: true},
			out:              outTest{debugInfoIncluded: true},
			debugData:        debugData{true, true, false},
			generateWarnings: false,
		},
		{
			desc:             "test flag not equal to 0 nor 1, ext debug flag false, no debug info expected",
			in:               inTest{test: 2, debug: false},
			out:              outTest{debugInfoIncluded: false},
			debugData:        debugData{true, true, false},
			generateWarnings: false,
		},
		{
			desc:             "test flag not equal to 0 nor 1, ext debug flag true, debug info expected",
			in:               inTest{test: -1, debug: true},
			out:              outTest{debugInfoIncluded: true},
			debugData:        debugData{true, true, false},
			generateWarnings: true,
		},
		{
			desc:             "test account level debug disabled",
			in:               inTest{test: -1, debug: true},
			out:              outTest{debugInfoIncluded: false},
			debugData:        debugData{true, false, false},
			generateWarnings: true,
		},
		{
			desc:             "test header override enabled when all other debug options are disabled",
			in:               inTest{test: -1, debug: false},
			out:              outTest{debugInfoIncluded: true},
			debugData:        debugData{false, false, true},
			generateWarnings: false,
		},
		{
			desc:             "test header override and url debug options are enabled when all other debug options are disabled",
			in:               inTest{test: -1, debug: true},
			out:              outTest{debugInfoIncluded: true},
			debugData:        debugData{false, false, true},
			generateWarnings: false,
		},
		{
			desc:             "test header override and url and bidder debug options are enabled when account debug option is disabled",
			in:               inTest{test: -1, debug: true},
			out:              outTest{debugInfoIncluded: true},
			debugData:        debugData{true, false, true},
			generateWarnings: false,
		},
		{
			desc:             "test all debug options are enabled",
			in:               inTest{test: -1, debug: true},
			out:              outTest{debugInfoIncluded: true},
			debugData:        debugData{true, true, true},
			generateWarnings: false,
		},
	}

	// Set up test
	noBidServer := func(w http.ResponseWriter, r *http.Request) {
		w.WriteHeader(204)
	}
	server := httptest.NewServer(http.HandlerFunc(noBidServer))
	defer server.Close()

	categoriesFetcher, err := newCategoryFetcher("./test/category-mapping")
	if err != nil {
		t.Errorf("Failed to create a category Fetcher: %v", err)
	}

	bidRequest := &openrtb2.BidRequest{
		ID: "some-request-id",
		Imp: []openrtb2.Imp{{
			ID:     "some-impression-id",
			Banner: &openrtb2.Banner{Format: []openrtb2.Format{{W: 300, H: 250}, {W: 300, H: 600}}},
			Ext:    json.RawMessage(`{"prebid":{"bidder":{"appnexus": {"placementId": 1}}}}`),
		}},
		Site:   &openrtb2.Site{Page: "prebid.org", Ext: json.RawMessage(`{"amp":0}`)},
		Device: &openrtb2.Device{UA: "curl/7.54.0", IP: "::1"},
		AT:     1,
		TMax:   500,
	}

	bidderImpl := &goodSingleBidder{
		httpRequest: &adapters.RequestData{
			Method:  "POST",
			Uri:     server.URL,
			Body:    []byte("{\"key\":\"val\"}"),
			Headers: http.Header{},
		},
		bidResponse: &adapters.BidderResponse{},
	}

	e := new(exchange)

	e.cache = &wellBehavedCache{}
	e.me = &metricsConf.NilMetricsEngine{}
	e.gdprPermsBuilder = fakePermissionsBuilder{
		permissions: &permissionsMock{
			allowAllBidders: true,
		},
	}.Builder
	e.tcf2ConfigBuilder = fakeTCF2ConfigBuilder{
		cfg: gdpr.NewTCF2Config(config.TCF2{}, config.AccountGDPR{}),
	}.Builder
	e.currencyConverter = currency.NewRateConverter(&http.Client{}, "", time.Duration(0))
	e.categoriesFetcher = categoriesFetcher

	ctx := context.Background()

	// Run tests
	for _, test := range testCases {

		e.adapterMap = map[openrtb_ext.BidderName]AdaptedBidder{
			openrtb_ext.BidderAppnexus: AdaptBidder(bidderImpl, server.Client(), &config.Configuration{}, &metricsConfig.NilMetricsEngine{}, openrtb_ext.BidderAppnexus, &config.DebugInfo{Allow: test.debugData.bidderLevelDebugAllowed}, ""),
		}

		bidRequest.Test = test.in.test

		if test.in.debug {
			bidRequest.Ext = json.RawMessage(`{"prebid":{"debug":true}}`)
		} else {
			bidRequest.Ext = nil
		}

		auctionRequest := AuctionRequest{
			BidRequestWrapper: &openrtb_ext.RequestWrapper{BidRequest: bidRequest},
			Account:           config.Account{DebugAllow: test.debugData.accountLevelDebugAllowed},
			UserSyncs:         &emptyUsersync{},
			StartTime:         time.Now(),
			HookExecutor:      &hookexecution.EmptyHookExecutor{},
		}
		if test.generateWarnings {
			var errL []error
			errL = append(errL, &errortypes.Warning{
				Message:     fmt.Sprintf("CCPA consent test warning."),
				WarningCode: errortypes.InvalidPrivacyConsentWarningCode})
			auctionRequest.Warnings = errL
		}
		debugLog := &DebugLog{}
		if test.debugData.headerOverrideDebugAllowed {
			debugLog = &DebugLog{DebugOverride: true, DebugEnabledOrOverridden: true}
		}
		// Run test
		outBidResponse, err := e.HoldAuction(ctx, auctionRequest, debugLog)

		// Assert no HoldAuction error
		assert.NoErrorf(t, err, "%s. ex.HoldAuction returned an error: %v \n", test.desc, err)
		assert.NotNilf(t, outBidResponse.Ext, "%s. outBidResponse.Ext should not be nil \n", test.desc)

		actualExt := &openrtb_ext.ExtBidResponse{}
		err = json.Unmarshal(outBidResponse.Ext, actualExt)
		assert.NoErrorf(t, err, "%s. \"ext\" JSON field could not be unmarshaled. err: \"%v\" \n outBidResponse.Ext: \"%s\" \n", test.desc, err, outBidResponse.Ext)

		assert.NotEmpty(t, actualExt.Prebid, "%s. ext.prebid should not be empty")
		assert.NotEmpty(t, actualExt.Prebid.AuctionTimestamp, "%s. ext.prebid.auctiontimestamp should not be empty when AuctionRequest.StartTime is set")
		assert.Equal(t, auctionRequest.StartTime.UnixNano()/1e+6, actualExt.Prebid.AuctionTimestamp, "%s. ext.prebid.auctiontimestamp has incorrect value")

		if test.debugData.headerOverrideDebugAllowed {
			assert.Empty(t, actualExt.Warnings, "warnings should be empty")
			assert.Empty(t, actualExt.Errors, "errors should be empty")
		}

		if test.out.debugInfoIncluded {
			assert.NotNilf(t, actualExt, "%s. ext.debug field is expected to be included in this outBidResponse.Ext and not be nil.  outBidResponse.Ext.Debug = %v \n", test.desc, actualExt.Debug)

			// Assert "Debug fields
			assert.Greater(t, len(actualExt.Debug.HttpCalls), 0, "%s. ext.debug.httpcalls array should not be empty\n", test.desc)
			assert.Equal(t, server.URL, actualExt.Debug.HttpCalls["appnexus"][0].Uri, "%s. ext.debug.httpcalls array should not be empty\n", test.desc)
			assert.NotNilf(t, actualExt.Debug.ResolvedRequest, "%s. ext.debug.resolvedrequest field is expected to be included in this outBidResponse.Ext and not be nil.  outBidResponse.Ext.Debug = %v \n", test.desc, actualExt.Debug)

			// If not nil, assert bid extension
			if test.in.debug {
				actualResolvedReqExt, _, _, err := jsonparser.Get(actualExt.Debug.ResolvedRequest, "ext")
				assert.NoError(t, err, "Resolved request should have the correct format")
				assert.JSONEq(t, string(bidRequest.Ext), string(actualResolvedReqExt), test.desc)
			}
		} else if !test.debugData.bidderLevelDebugAllowed && test.debugData.accountLevelDebugAllowed {
			assert.Equal(t, len(actualExt.Debug.HttpCalls), 0, "%s. ext.debug.httpcalls array should not be empty", "With bidder level debug disable option http calls should be empty")

		} else {
			assert.Nil(t, actualExt.Debug, "%s. ext.debug.httpcalls array should not be empty", "With bidder level debug disable option http calls should be empty")
		}

		if test.out.debugInfoIncluded && !test.debugData.accountLevelDebugAllowed && !test.debugData.headerOverrideDebugAllowed {
			assert.Len(t, actualExt.Warnings, 1, "warnings should have one warning")
			assert.NotNil(t, actualExt.Warnings["general"], "general warning should be present")
			assert.Equal(t, "debug turned off for account", actualExt.Warnings["general"][0].Message, "account debug disabled message should be present")
		}

		if !test.out.debugInfoIncluded && test.in.debug && test.debugData.accountLevelDebugAllowed && !test.debugData.headerOverrideDebugAllowed {
			if test.generateWarnings {
				assert.Len(t, actualExt.Warnings, 2, "warnings should have one warning")
			} else {
				assert.Len(t, actualExt.Warnings, 1, "warnings should have one warning")
			}
			assert.NotNil(t, actualExt.Warnings["appnexus"], "bidder warning should be present")
			assert.Equal(t, "debug turned off for bidder", actualExt.Warnings["appnexus"][0].Message, "account debug disabled message should be present")
		}

		if test.generateWarnings {
			assert.NotNil(t, actualExt.Warnings["general"], "general warning should be present")
			CCPAWarningPresent := false
			for _, warn := range actualExt.Warnings["general"] {
				if warn.Code == errortypes.InvalidPrivacyConsentWarningCode {
					CCPAWarningPresent = true
					break
				}
			}
			assert.True(t, CCPAWarningPresent, "CCPA Warning should be present")
		}

	}
}

func TestTwoBiddersDebugDisabledAndEnabled(t *testing.T) {

	type testCase struct {
		bidder1DebugEnabled bool
		bidder2DebugEnabled bool
	}

	testCases := []testCase{
		{
			bidder1DebugEnabled: true, bidder2DebugEnabled: true,
		},
		{
			bidder1DebugEnabled: true, bidder2DebugEnabled: false,
		},
		{
			bidder1DebugEnabled: false, bidder2DebugEnabled: true,
		},
		{
			bidder1DebugEnabled: false, bidder2DebugEnabled: false,
		},
	}

	// Set up test
	noBidServer := func(w http.ResponseWriter, r *http.Request) {
		w.WriteHeader(204)
	}
	server := httptest.NewServer(http.HandlerFunc(noBidServer))
	defer server.Close()

	categoriesFetcher, err := newCategoryFetcher("./test/category-mapping")
	if err != nil {
		t.Errorf("Failed to create a category Fetcher: %v", err)
	}

	bidderImpl := &goodSingleBidder{
		httpRequest: &adapters.RequestData{
			Method:  "POST",
			Uri:     server.URL,
			Body:    []byte(`{"key":"val"}`),
			Headers: http.Header{},
		},
		bidResponse: &adapters.BidderResponse{},
	}

	e := new(exchange)
	e.cache = &wellBehavedCache{}
	e.me = &metricsConf.NilMetricsEngine{}
	e.gdprPermsBuilder = fakePermissionsBuilder{
		permissions: &permissionsMock{
			allowAllBidders: true,
		},
	}.Builder
	e.tcf2ConfigBuilder = fakeTCF2ConfigBuilder{
		cfg: gdpr.NewTCF2Config(config.TCF2{}, config.AccountGDPR{}),
	}.Builder
	e.currencyConverter = currency.NewRateConverter(&http.Client{}, "", time.Duration(0))
	e.categoriesFetcher = categoriesFetcher

	debugLog := DebugLog{Enabled: true}

	for _, testCase := range testCases {
		bidRequest := &openrtb2.BidRequest{
			ID: "some-request-id",
			Imp: []openrtb2.Imp{{
				ID:     "some-impression-id",
				Banner: &openrtb2.Banner{Format: []openrtb2.Format{{W: 300, H: 250}, {W: 300, H: 600}}},
				Ext:    json.RawMessage(`{"prebid":{"bidder":{"telaria": {"placementId": 1}, "appnexus": {"placementid": 2}}}}`),
			}},
			Site:   &openrtb2.Site{Page: "prebid.org", Ext: json.RawMessage(`{"amp":0}`)},
			Device: &openrtb2.Device{UA: "curl/7.54.0", IP: "::1"},
			AT:     1,
			TMax:   500,
		}

		bidRequest.Ext = json.RawMessage(`{"prebid":{"debug":true}}`)

		auctionRequest := AuctionRequest{
			BidRequestWrapper: &openrtb_ext.RequestWrapper{BidRequest: bidRequest},
			Account:           config.Account{DebugAllow: true},
			UserSyncs:         &emptyUsersync{},
			StartTime:         time.Now(),
			HookExecutor:      &hookexecution.EmptyHookExecutor{},
		}

		e.adapterMap = map[openrtb_ext.BidderName]AdaptedBidder{
			openrtb_ext.BidderAppnexus: AdaptBidder(bidderImpl, server.Client(), &config.Configuration{}, &metricsConfig.NilMetricsEngine{}, openrtb_ext.BidderAppnexus, &config.DebugInfo{Allow: testCase.bidder1DebugEnabled}, ""),
			openrtb_ext.BidderTelaria:  AdaptBidder(bidderImpl, server.Client(), &config.Configuration{}, &metricsConfig.NilMetricsEngine{}, openrtb_ext.BidderAppnexus, &config.DebugInfo{Allow: testCase.bidder2DebugEnabled}, ""),
		}
		// Run test
		outBidResponse, err := e.HoldAuction(context.Background(), auctionRequest, &debugLog)
		// Assert no HoldAuction err
		assert.NoErrorf(t, err, "ex.HoldAuction returned an err")
		assert.NotNilf(t, outBidResponse.Ext, "outBidResponse.Ext should not be nil")

		actualExt := &openrtb_ext.ExtBidResponse{}
		err = json.Unmarshal(outBidResponse.Ext, actualExt)
		assert.NoErrorf(t, err, "JSON field unmarshaling err. ")

		assert.NotEmpty(t, actualExt.Prebid, "ext.prebid should not be empty")
		assert.NotEmpty(t, actualExt.Prebid.AuctionTimestamp, "ext.prebid.auctiontimestamp should not be empty when AuctionRequest.StartTime is set")
		assert.Equal(t, auctionRequest.StartTime.UnixNano()/1e+6, actualExt.Prebid.AuctionTimestamp, "ext.prebid.auctiontimestamp has incorrect value")

		assert.NotNilf(t, actualExt, "ext.debug field is expected to be included in this outBidResponse.Ext and not be nil")

		// Assert "Debug fields
		if testCase.bidder1DebugEnabled {
			assert.Equal(t, server.URL, actualExt.Debug.HttpCalls["appnexus"][0].Uri, "Url for bidder with debug enabled is incorrect")
			assert.NotNilf(t, actualExt.Debug.HttpCalls["appnexus"][0].RequestBody, "ext.debug.resolvedrequest field is expected to be included in this outBidResponse.Ext and not be nil")
		}
		if testCase.bidder2DebugEnabled {
			assert.Equal(t, server.URL, actualExt.Debug.HttpCalls["telaria"][0].Uri, "Url for bidder with debug enabled is incorrect")
			assert.NotNilf(t, actualExt.Debug.HttpCalls["telaria"][0].RequestBody, "ext.debug.resolvedrequest field is expected to be included in this outBidResponse.Ext and not be nil")
		}
		if !testCase.bidder1DebugEnabled {
			assert.Nil(t, actualExt.Debug.HttpCalls["appnexus"], "ext.debug.resolvedrequest field is expected to be included in this outBidResponse.Ext and not be nil")
		}
		if !testCase.bidder2DebugEnabled {
			assert.Nil(t, actualExt.Debug.HttpCalls["telaria"], "ext.debug.resolvedrequest field is expected to be included in this outBidResponse.Ext and not be nil")
		}
		if testCase.bidder1DebugEnabled && testCase.bidder2DebugEnabled {
			assert.Equal(t, 2, len(actualExt.Debug.HttpCalls), "With bidder level debug enable option for both bidders http calls should have 2 elements")
		}
	}
}

func TestOverrideWithCustomCurrency(t *testing.T) {

	mockCurrencyClient := &fakeCurrencyRatesHttpClient{
		responseBody: `{"dataAsOf":"2018-09-12","conversions":{"USD":{"MXN":10.00}}}`,
	}
	mockCurrencyConverter := currency.NewRateConverter(
		mockCurrencyClient,
		"currency.fake.com",
		24*time.Hour,
	)

	type testIn struct {
		customCurrencyRates json.RawMessage
		bidRequestCurrency  string
	}
	type testResults struct {
		numBids         int
		bidRespPrice    float64
		bidRespCurrency string
	}

	testCases := []struct {
		desc     string
		in       testIn
		expected testResults
	}{
		{
			desc: "Blank currency field in ext. bidRequest comes with a valid currency but conversion rate was not found in PBS. Return no bids",
			in: testIn{
				customCurrencyRates: json.RawMessage(`{ "prebid": { "currency": {} } } `),
				bidRequestCurrency:  "GBP",
			},
			expected: testResults{},
		},
		{
			desc: "valid request.ext.prebid.currency, expect custom rates to override those of the currency rate server",
			in: testIn{
				customCurrencyRates: json.RawMessage(`{
						  "prebid": {
						    "currency": {
						      "rates": {
						        "USD": {
						          "MXN": 20.00,
						          "EUR": 10.95
						        }
						      }
						    }
						  }
						}`),
				bidRequestCurrency: "MXN",
			},
			expected: testResults{
				numBids:         1,
				bidRespPrice:    20.00,
				bidRespCurrency: "MXN",
			},
		},
	}

	// Init mock currency conversion service
	mockCurrencyConverter.Run()

	// Init an exchange to run an auction from
	noBidServer := func(w http.ResponseWriter, r *http.Request) { w.WriteHeader(204) }
	mockAppnexusBidService := httptest.NewServer(http.HandlerFunc(noBidServer))
	defer mockAppnexusBidService.Close()

	categoriesFetcher, error := newCategoryFetcher("./test/category-mapping")
	if error != nil {
		t.Errorf("Failed to create a category Fetcher: %v", error)
	}

	oneDollarBidBidder := &goodSingleBidder{
		httpRequest: &adapters.RequestData{
			Method:  "POST",
			Uri:     mockAppnexusBidService.URL,
			Body:    []byte("{\"key\":\"val\"}"),
			Headers: http.Header{},
		},
	}

	e := new(exchange)
	e.cache = &wellBehavedCache{}
	e.me = &metricsConf.NilMetricsEngine{}
	e.gdprPermsBuilder = fakePermissionsBuilder{
		permissions: &permissionsMock{
			allowAllBidders: true,
		},
	}.Builder
	e.tcf2ConfigBuilder = fakeTCF2ConfigBuilder{
		cfg: gdpr.NewTCF2Config(config.TCF2{}, config.AccountGDPR{}),
	}.Builder
	e.currencyConverter = mockCurrencyConverter
	e.categoriesFetcher = categoriesFetcher
	e.bidIDGenerator = &mockBidIDGenerator{false, false}

	// Define mock incoming bid requeset
	mockBidRequest := &openrtb2.BidRequest{
		ID: "some-request-id",
		Imp: []openrtb2.Imp{{
			ID:     "some-impression-id",
			Banner: &openrtb2.Banner{Format: []openrtb2.Format{{W: 300, H: 250}, {W: 300, H: 600}}},
			Ext:    json.RawMessage(`{"prebid":{"bidder":{"appnexus":{"placementId":1}}}}`),
		}},
		Site: &openrtb2.Site{Page: "prebid.org", Ext: json.RawMessage(`{"amp":0}`)},
	}

	// Run tests
	for _, test := range testCases {

		oneDollarBidBidder.bidResponse = &adapters.BidderResponse{
			Bids: []*adapters.TypedBid{
				{
					Bid: &openrtb2.Bid{Price: 1.00},
				},
			},
			Currency: "USD",
		}

		e.adapterMap = map[openrtb_ext.BidderName]AdaptedBidder{
			openrtb_ext.BidderAppnexus: AdaptBidder(oneDollarBidBidder, mockAppnexusBidService.Client(), &config.Configuration{}, &metricsConfig.NilMetricsEngine{}, openrtb_ext.BidderAppnexus, nil, ""),
		}

		// Set custom rates in extension
		mockBidRequest.Ext = test.in.customCurrencyRates

		// Set bidRequest currency list
		mockBidRequest.Cur = []string{test.in.bidRequestCurrency}

		auctionRequest := AuctionRequest{
			BidRequestWrapper: &openrtb_ext.RequestWrapper{BidRequest: mockBidRequest},
			Account:           config.Account{},
			UserSyncs:         &emptyUsersync{},
			HookExecutor:      &hookexecution.EmptyHookExecutor{},
		}

		// Run test
		outBidResponse, err := e.HoldAuction(context.Background(), auctionRequest, &DebugLog{})

		// Assertions
		assert.NoErrorf(t, err, "%s. HoldAuction error: %v \n", test.desc, err)

		if test.expected.numBids > 0 {
			// Assert out currency
			assert.Equal(t, test.expected.bidRespCurrency, outBidResponse.Cur, "Bid response currency is wrong: %s \n", test.desc)

			// Assert returned bid
			if !assert.NotNil(t, outBidResponse, "outBidResponse is nil: %s \n", test.desc) {
				return
			}
			if !assert.NotEmpty(t, outBidResponse.SeatBid, "outBidResponse.SeatBid is empty: %s", test.desc) {
				return
			}
			if !assert.NotEmpty(t, outBidResponse.SeatBid[0].Bid, "outBidResponse.SeatBid[0].Bid is empty: %s", test.desc) {
				return
			}

			// Assert returned bid price matches the currency conversion
			assert.Equal(t, test.expected.bidRespPrice, outBidResponse.SeatBid[0].Bid[0].Price, "Bid response seatBid price is wrong: %s", test.desc)
		} else {
			assert.Len(t, outBidResponse.SeatBid, 0, "outBidResponse.SeatBid should be empty: %s", test.desc)
		}
	}
}

func TestAdapterCurrency(t *testing.T) {
	fakeCurrencyClient := &fakeCurrencyRatesHttpClient{
		responseBody: `{"dataAsOf":"2018-09-12","conversions":{"USD":{"MXN":10.00}}}`,
	}
	currencyConverter := currency.NewRateConverter(
		fakeCurrencyClient,
		"currency.fake.com",
		24*time.Hour,
	)
	currencyConverter.Run()

	// Initialize Mock Bidder
	// - Response purposefully causes PBS-Core to stop processing the request, since this test is only
	//   interested in the call to MakeRequests and nothing after.
	mockBidder := &mockBidder{}
	mockBidder.On("MakeRequests", mock.Anything, mock.Anything).Return([]*adapters.RequestData(nil), []error(nil))

	// Initialize Real Exchange
	e := exchange{
		cache: &wellBehavedCache{},
		me:    &metricsConf.NilMetricsEngine{},
		gdprPermsBuilder: fakePermissionsBuilder{
			permissions: &permissionsMock{
				allowAllBidders: true,
			},
		}.Builder,
		tcf2ConfigBuilder: fakeTCF2ConfigBuilder{
			cfg: gdpr.NewTCF2Config(config.TCF2{}, config.AccountGDPR{}),
		}.Builder,
		currencyConverter: currencyConverter,
		categoriesFetcher: nilCategoryFetcher{},
		bidIDGenerator:    &mockBidIDGenerator{false, false},
		adapterMap: map[openrtb_ext.BidderName]AdaptedBidder{
			openrtb_ext.BidderName("foo"): AdaptBidder(mockBidder, nil, &config.Configuration{}, &metricsConfig.NilMetricsEngine{}, openrtb_ext.BidderName("foo"), nil, ""),
		},
	}

	// Define Bid Request
	request := &openrtb2.BidRequest{
		ID: "some-request-id",
		Imp: []openrtb2.Imp{{
			ID:     "some-impression-id",
			Banner: &openrtb2.Banner{Format: []openrtb2.Format{{W: 300, H: 250}, {W: 300, H: 600}}},
			Ext:    json.RawMessage(`{"prebid":{"bidder":{"foo":{"placementId":1}}}}`),
		}},
		Site: &openrtb2.Site{
			Page: "prebid.org",
			Ext:  json.RawMessage(`{"amp":0}`),
		},
		Cur: []string{"USD"},
		Ext: json.RawMessage(`{"prebid": {"currency": {"rates": {"USD": {"MXN": 20.00}}}}}`),
	}

	// Run Auction
	auctionRequest := AuctionRequest{
		BidRequestWrapper: &openrtb_ext.RequestWrapper{BidRequest: request},
		Account:           config.Account{},
		UserSyncs:         &emptyUsersync{},
		HookExecutor:      &hookexecution.EmptyHookExecutor{},
	}
	response, err := e.HoldAuction(context.Background(), auctionRequest, &DebugLog{})
	assert.NoError(t, err)
	assert.Equal(t, "some-request-id", response.ID, "Response ID")
	assert.Empty(t, response.SeatBid, "Response Bids")
	assert.Contains(t, string(response.Ext), `"errors":{"foo":[{"code":5,"message":"The adapter failed to generate any bid requests, but also failed to generate an error explaining why"}]}`, "Response Ext")

	// Test Currency Converter Properly Passed To Adapter
	if assert.NotNil(t, mockBidder.lastExtraRequestInfo, "Currency Conversion Argument") {
		converted, err := mockBidder.lastExtraRequestInfo.ConvertCurrency(2.0, "USD", "MXN")
		assert.NoError(t, err, "Currency Conversion Error")
		assert.Equal(t, 40.0, converted, "Currency Conversion Response")
	}
}

func TestGetAuctionCurrencyRates(t *testing.T) {

	pbsRates := map[string]map[string]float64{
		"MXN": {
			"USD": 20.13,
			"EUR": 27.82,
			"JPY": 5.09, // "MXN" to "JPY" rate not found in customRates
		},
	}

	customRates := map[string]map[string]float64{
		"MXN": {
			"USD": 25.00, // different rate than in pbsRates
			"EUR": 27.82, // same as in pbsRates
			"GBP": 31.12, // not found in pbsRates at all
		},
	}

	expectedRateEngineRates := map[string]map[string]float64{
		"MXN": {
			"USD": 25.00, // rates engine will prioritize the value found in custom rates
			"EUR": 27.82, // same value in both the engine reads the custom entry first
			"JPY": 5.09,  // the engine will find it in the pbsRates conversions
			"GBP": 31.12, // the engine will find it in the custom conversions
		},
	}

	boolTrue := true
	boolFalse := false

	type testInput struct {
		pbsRates       map[string]map[string]float64
		bidExtCurrency *openrtb_ext.ExtRequestCurrency
	}
	type testOutput struct {
		constantRates  bool
		resultingRates map[string]map[string]float64
	}
	testCases := []struct {
		desc     string
		given    testInput
		expected testOutput
	}{
		{
			"valid pbsRates, valid ConversionRates, false UsePBSRates. Resulting rates identical to customRates",
			testInput{
				pbsRates: pbsRates,
				bidExtCurrency: &openrtb_ext.ExtRequestCurrency{
					ConversionRates: customRates,
					UsePBSRates:     &boolFalse,
				},
			},
			testOutput{
				resultingRates: customRates,
			},
		},
		{
			"valid pbsRates, valid ConversionRates, true UsePBSRates. Resulting rates are a mix but customRates gets priority",
			testInput{
				pbsRates: pbsRates,
				bidExtCurrency: &openrtb_ext.ExtRequestCurrency{
					ConversionRates: customRates,
					UsePBSRates:     &boolTrue,
				},
			},
			testOutput{
				resultingRates: expectedRateEngineRates,
			},
		},
		{
			"nil pbsRates, valid ConversionRates, false UsePBSRates. Resulting rates identical to customRates",
			testInput{
				pbsRates: nil,
				bidExtCurrency: &openrtb_ext.ExtRequestCurrency{
					ConversionRates: customRates,
					UsePBSRates:     &boolFalse,
				},
			},
			testOutput{
				resultingRates: customRates,
			},
		},
		{
			"nil pbsRates, valid ConversionRates, true UsePBSRates. Resulting rates identical to customRates",
			testInput{
				pbsRates: nil,
				bidExtCurrency: &openrtb_ext.ExtRequestCurrency{
					ConversionRates: customRates,
					UsePBSRates:     &boolTrue,
				},
			},
			testOutput{
				resultingRates: customRates,
			},
		},
		{
			"valid pbsRates, empty ConversionRates, false UsePBSRates. Because pbsRates cannot be used, default to constant rates",
			testInput{
				pbsRates: pbsRates,
				bidExtCurrency: &openrtb_ext.ExtRequestCurrency{
					// ConversionRates inCustomRates not initialized makes for a zero-length map
					UsePBSRates: &boolFalse,
				},
			},
			testOutput{
				constantRates: true,
			},
		},
		{
			"valid pbsRates, nil ConversionRates, UsePBSRates defaults to true. Resulting rates will be identical to pbsRates",
			testInput{
				pbsRates:       pbsRates,
				bidExtCurrency: nil,
			},
			testOutput{
				resultingRates: pbsRates,
			},
		},
		{
			"nil pbsRates, empty ConversionRates, false UsePBSRates. Default to constant rates",
			testInput{
				pbsRates: nil,
				bidExtCurrency: &openrtb_ext.ExtRequestCurrency{
					// ConversionRates inCustomRates not initialized makes for a zero-length map
					UsePBSRates: &boolFalse,
				},
			},
			testOutput{
				constantRates: true,
			},
		},
		{
			"customRates empty, UsePBSRates set to true, pbsRates are nil. Return default constant rates converter",
			testInput{
				pbsRates: nil,
				bidExtCurrency: &openrtb_ext.ExtRequestCurrency{
					// ConversionRates inCustomRates not initialized makes for a zero-length map
					UsePBSRates: &boolTrue,
				},
			},
			testOutput{
				constantRates: true,
			},
		},
		{
			"nil customRates, nil pbsRates, UsePBSRates defaults to true. Return default constant rates converter",
			testInput{
				pbsRates:       nil,
				bidExtCurrency: nil,
			},
			testOutput{
				constantRates: true,
			},
		},
	}

	for _, tc := range testCases {

		// Test setup:
		jsonPbsRates, err := json.Marshal(tc.given.pbsRates)
		if err != nil {
			t.Fatalf("Failed to marshal PBS rates: %v", err)
		}

		// Init mock currency conversion service
		mockCurrencyClient := &fakeCurrencyRatesHttpClient{
			responseBody: `{"dataAsOf":"2018-09-12","conversions":` + string(jsonPbsRates) + `}`,
		}
		mockCurrencyConverter := currency.NewRateConverter(
			mockCurrencyClient,
			"currency.fake.com",
			24*time.Hour,
		)
		mockCurrencyConverter.Run()

		e := new(exchange)
		e.currencyConverter = mockCurrencyConverter

		// Run test
		auctionRates := e.getAuctionCurrencyRates(tc.given.bidExtCurrency)

		// When fromCurrency and toCurrency are the same, a rate of 1.00 is always expected
		rate, err := auctionRates.GetRate("USD", "USD")
		assert.NoError(t, err, tc.desc)
		assert.Equal(t, float64(1), rate, tc.desc)

		// If we expect an error, assert we have one along with a conversion rate of zero
		if tc.expected.constantRates {
			rate, err := auctionRates.GetRate("USD", "MXN")
			assert.Error(t, err, tc.desc)
			assert.Equal(t, float64(0), rate, tc.desc)
		} else {
			for fromCurrency, rates := range tc.expected.resultingRates {
				for toCurrency, expectedRate := range rates {
					actualRate, err := auctionRates.GetRate(fromCurrency, toCurrency)
					assert.NoError(t, err, tc.desc)
					assert.Equal(t, expectedRate, actualRate, tc.desc)
				}
			}
		}
	}
}

func TestReturnCreativeEndToEnd(t *testing.T) {
	sampleAd := "<?xml version=\"1.0\" encoding=\"UTF-8\"?><VAST ...></VAST>"

	// Define test cases
	type aTest struct {
		desc   string
		inExt  json.RawMessage
		outAdM string
	}
	testGroups := []struct {
		groupDesc   string
		testCases   []aTest
		expectError bool
	}{
		{
			groupDesc: "Valid bidRequest Ext but no returnCreative value specified, default to returning creative",
			testCases: []aTest{
				{
					"Nil ext in bidRequest",
					nil,
					sampleAd,
				},
				{
					"empty ext",
					json.RawMessage(``),
					sampleAd,
				},
				{
					"bids doesn't come with returnCreative value",
					json.RawMessage(`{"prebid":{"cache":{"bids":{}}}}`),
					sampleAd,
				},
				{
					"vast doesn't come with returnCreative value",
					json.RawMessage(`{"prebid":{"cache":{"vastXml":{}}}}`),
					sampleAd,
				},
			},
		},
		{
			groupDesc: "Bids field comes with returnCreative value",
			testCases: []aTest{
				{
					"Bids returnCreative set to true, return ad markup in response",
					json.RawMessage(`{"prebid":{"cache":{"bids":{"returnCreative":true}}}}`),
					sampleAd,
				},
				{
					"Bids returnCreative set to false, don't return ad markup in response",
					json.RawMessage(`{"prebid":{"cache":{"bids":{"returnCreative":false}}}}`),
					"",
				},
			},
		},
		{
			groupDesc: "Vast field comes with returnCreative value",
			testCases: []aTest{
				{
					"Vast returnCreative set to true, return ad markup in response",
					json.RawMessage(`{"prebid":{"cache":{"vastXml":{"returnCreative":true}}}}`),
					sampleAd,
				},
				{
					"Vast returnCreative set to false, don't return ad markup in response",
					json.RawMessage(`{"prebid":{"cache":{"vastXml":{"returnCreative":false}}}}`),
					"",
				},
			},
		},
		{
			groupDesc: "Both Bids and Vast come with their own returnCreative value",
			testCases: []aTest{
				{
					"Both false, expect empty AdM",
					json.RawMessage(`{"prebid":{"cache":{"bids":{"returnCreative":false},"vastXml":{"returnCreative":false}}}}`),
					"",
				},
				{
					"Bids returnCreative is true, expect valid AdM",
					json.RawMessage(`{"prebid":{"cache":{"bids":{"returnCreative":true},"vastXml":{"returnCreative":false}}}}`),
					sampleAd,
				},
				{
					"Vast returnCreative is true, expect valid AdM",
					json.RawMessage(`{"prebid":{"cache":{"bids":{"returnCreative":false},"vastXml":{"returnCreative":true}}}}`),
					sampleAd,
				},
				{
					"Both field's returnCreative set to true, expect valid AdM",
					json.RawMessage(`{"prebid":{"cache":{"bids":{"returnCreative":true},"vastXml":{"returnCreative":true}}}}`),
					sampleAd,
				},
			},
		},
	}

	// Init an exchange to run an auction from
	noBidServer := func(w http.ResponseWriter, r *http.Request) { w.WriteHeader(204) }
	server := httptest.NewServer(http.HandlerFunc(noBidServer))
	defer server.Close()

	categoriesFetcher, error := newCategoryFetcher("./test/category-mapping")
	if error != nil {
		t.Errorf("Failed to create a category Fetcher: %v", error)
	}

	bidderImpl := &goodSingleBidder{
		httpRequest: &adapters.RequestData{
			Method:  "POST",
			Uri:     server.URL,
			Body:    []byte("{\"key\":\"val\"}"),
			Headers: http.Header{},
		},
		bidResponse: &adapters.BidderResponse{
			Bids: []*adapters.TypedBid{
				{
					Bid: &openrtb2.Bid{AdM: sampleAd},
				},
			},
		},
	}

	e := new(exchange)
	e.adapterMap = map[openrtb_ext.BidderName]AdaptedBidder{
		openrtb_ext.BidderAppnexus: AdaptBidder(bidderImpl, server.Client(), &config.Configuration{}, &metricsConfig.NilMetricsEngine{}, openrtb_ext.BidderAppnexus, nil, ""),
	}
	e.cache = &wellBehavedCache{}
	e.me = &metricsConf.NilMetricsEngine{}
	e.gdprPermsBuilder = fakePermissionsBuilder{
		permissions: &permissionsMock{
			allowAllBidders: true,
		},
	}.Builder
	e.tcf2ConfigBuilder = fakeTCF2ConfigBuilder{
		cfg: gdpr.NewTCF2Config(config.TCF2{}, config.AccountGDPR{}),
	}.Builder
	e.currencyConverter = currency.NewRateConverter(&http.Client{}, "", time.Duration(0))
	e.categoriesFetcher = categoriesFetcher
	e.bidIDGenerator = &mockBidIDGenerator{false, false}

	// Define mock incoming bid requeset
	mockBidRequest := &openrtb2.BidRequest{
		ID: "some-request-id",
		Imp: []openrtb2.Imp{{
			ID:     "some-impression-id",
			Banner: &openrtb2.Banner{Format: []openrtb2.Format{{W: 300, H: 250}, {W: 300, H: 600}}},
			Ext:    json.RawMessage(`{"prebid":{"bidder":{"appnexus":{"placementId":1}}}}`),
		}},
		Site: &openrtb2.Site{Page: "prebid.org", Ext: json.RawMessage(`{"amp":0}`)},
	}

	// Run tests
	for _, testGroup := range testGroups {
		for _, test := range testGroup.testCases {
			mockBidRequest.Ext = test.inExt

			auctionRequest := AuctionRequest{
				BidRequestWrapper: &openrtb_ext.RequestWrapper{BidRequest: mockBidRequest},
				Account:           config.Account{},
				UserSyncs:         &emptyUsersync{},
				HookExecutor:      &hookexecution.EmptyHookExecutor{},
			}

			// Run test
			debugLog := DebugLog{}
			outBidResponse, err := e.HoldAuction(context.Background(), auctionRequest, &debugLog)

			// Assert return error, if any
			if testGroup.expectError {
				assert.Errorf(t, err, "HoldAuction expected to throw error for: %s - %s. \n", testGroup.groupDesc, test.desc)
				continue
			} else {
				assert.NoErrorf(t, err, "%s: %s. HoldAuction error: %v \n", testGroup.groupDesc, test.desc, err)
			}

			// Assert returned bid
			if !assert.NotNil(t, outBidResponse, "%s: %s. outBidResponse is nil \n", testGroup.groupDesc, test.desc) {
				return
			}
			if !assert.NotEmpty(t, outBidResponse.SeatBid, "%s: %s. outBidResponse.SeatBid is empty \n", testGroup.groupDesc, test.desc) {
				return
			}
			if !assert.NotEmpty(t, outBidResponse.SeatBid[0].Bid, "%s: %s. outBidResponse.SeatBid[0].Bid is empty \n", testGroup.groupDesc, test.desc) {
				return
			}
			assert.Equal(t, test.outAdM, outBidResponse.SeatBid[0].Bid[0].AdM, "Ad markup string doesn't match in: %s - %s \n", testGroup.groupDesc, test.desc)
		}
	}
}

func TestGetBidCacheInfoEndToEnd(t *testing.T) {
	testUUID := "CACHE_UUID_1234"
	testExternalCacheScheme := "https"
	testExternalCacheHost := "www.externalprebidcache.net"
	testExternalCachePath := "endpoints/cache"

	// 1) An adapter
	bidderName := openrtb_ext.BidderName("appnexus")

	cfg := &config.Configuration{
		CacheURL: config.Cache{
			Host: "www.internalprebidcache.net",
		},
		ExtCacheURL: config.ExternalCache{
			Scheme: testExternalCacheScheme,
			Host:   testExternalCacheHost,
			Path:   testExternalCachePath,
		},
	}

	adapterList := make([]openrtb_ext.BidderName, 0, 2)
	syncerKeys := []string{}
	var moduleStageNames map[string][]string
	testEngine := metricsConf.NewMetricsEngine(cfg, adapterList, syncerKeys, moduleStageNames)
	//	2) Init new exchange with said configuration
	handlerNoBidServer := func(w http.ResponseWriter, r *http.Request) { w.WriteHeader(204) }
	server := httptest.NewServer(http.HandlerFunc(handlerNoBidServer))
	defer server.Close()

	biddersInfo, err := config.LoadBidderInfoFromDisk("../static/bidder-info")
	if err != nil {
		t.Fatal(err)
	}

	adapters, adaptersErr := BuildAdapters(server.Client(), cfg, biddersInfo, &metricsConf.NilMetricsEngine{})
	if adaptersErr != nil {
		t.Fatalf("Error intializing adapters: %v", adaptersErr)
	}
	currencyConverter := currency.NewRateConverter(&http.Client{}, "", time.Duration(0))
	pbc := pbc.NewClient(&http.Client{}, &cfg.CacheURL, &cfg.ExtCacheURL, testEngine)

	gdprPermsBuilder := fakePermissionsBuilder{
		permissions: &permissionsMock{
			allowAllBidders: true,
		},
	}.Builder
	tcf2ConfigBuilder := fakeTCF2ConfigBuilder{
		cfg: gdpr.NewTCF2Config(config.TCF2{}, config.AccountGDPR{}),
	}.Builder

	e := NewExchange(adapters, pbc, cfg, map[string]usersync.Syncer{}, &metricsConf.NilMetricsEngine{}, biddersInfo, gdprPermsBuilder, tcf2ConfigBuilder, currencyConverter, nilCategoryFetcher{}, &adscert.NilSigner{}).(*exchange)
	// 	3) Build all the parameters e.buildBidResponse(ctx.Background(), liveA... ) needs
	liveAdapters := []openrtb_ext.BidderName{bidderName}

	//adapterBids map[openrtb_ext.BidderName]*entities.PbsOrtbSeatBid,
	bids := []*openrtb2.Bid{
		{
			ID:             "some-imp-id",
			ImpID:          "",
			Price:          9.517803,
			NURL:           "",
			BURL:           "",
			LURL:           "",
			AdM:            "",
			AdID:           "",
			ADomain:        nil,
			Bundle:         "",
			IURL:           "",
			CID:            "",
			CrID:           "",
			Tactic:         "",
			Cat:            nil,
			Attr:           nil,
			API:            0,
			Protocol:       0,
			QAGMediaRating: 0,
			Language:       "",
			DealID:         "",
			W:              300,
			H:              250,
			WRatio:         0,
			HRatio:         0,
			Exp:            0,
			Ext:            nil,
		},
	}
	auc := &auction{
		cacheIds: map[*openrtb2.Bid]string{
			bids[0]: testUUID,
		},
	}
	aPbsOrtbBidArr := []*entities.PbsOrtbBid{
		{
			Bid:     bids[0],
			BidType: openrtb_ext.BidTypeBanner,
			BidTargets: map[string]string{
				"pricegranularity":  "med",
				"includewinners":    "true",
				"includebidderkeys": "false",
			},
		},
	}
	adapterBids := map[openrtb_ext.BidderName]*entities.PbsOrtbSeatBid{
		bidderName: {
			Bids:     aPbsOrtbBidArr,
			Currency: "USD",
		},
	}

	//adapterExtra map[openrtb_ext.BidderName]*seatResponseExtra,
	adapterExtra := map[openrtb_ext.BidderName]*seatResponseExtra{
		bidderName: {
			ResponseTimeMillis: 5,
			Errors: []openrtb_ext.ExtBidderMessage{
				{
					Code:    999,
					Message: "Post ib.adnxs.com/openrtb2?query1&query2: unsupported protocol scheme \"\"",
				},
			},
		},
	}
	bidRequest := &openrtb2.BidRequest{
		ID:   "some-request-id",
		TMax: 1000,
		Imp: []openrtb2.Imp{
			{
				ID:     "test-div",
				Secure: openrtb2.Int8Ptr(0),
				Banner: &openrtb2.Banner{Format: []openrtb2.Format{{W: 300, H: 250}}},
				Ext: json.RawMessage(` {
    "rubicon": {
        "accountId": 1001,
        "siteId": 113932,
        "zoneId": 535510
    },
    "appnexus": { "placementId": 1 },
    "pubmatic": { "publisherId": "156209", "adSlot": "pubmatic_test2@300x250" },
    "pulsepoint": { "cf": "300X250", "cp": 512379, "ct": 486653 },
    "conversant": { "site_id": "108060" },
    "ix": { "siteId": "287415" }
}`),
			},
		},
		Site: &openrtb2.Site{
			Page:      "http://rubitest.com/index.html",
			Publisher: &openrtb2.Publisher{ID: "1001"},
		},
		Test: 1,
		Ext:  json.RawMessage(`{"prebid": { "cache": { "bids": {}, "vastxml": {} }, "targeting": { "pricegranularity": "med", "includewinners": true, "includebidderkeys": false } }}`),
	}

	var errList []error

	// 	4) Build bid response
	bid_resp, err := e.buildBidResponse(context.Background(), liveAdapters, adapterBids, bidRequest, adapterExtra, auc, nil, true, nil, errList)

	// 	5) Assert we have no errors and the bid response we expected
	assert.NoError(t, err, "[TestGetBidCacheInfo] buildBidResponse() threw an error")

	expectedBidResponse := &openrtb2.BidResponse{
		SeatBid: []openrtb2.SeatBid{
			{
				Seat: string(bidderName),
				Bid: []openrtb2.Bid{
					{
						Ext: json.RawMessage(`{ "prebid": { "cache": { "bids": { "cacheId": "` + testUUID + `", "url": "` + testExternalCacheScheme + `://` + testExternalCacheHost + `/` + testExternalCachePath + `?uuid=` + testUUID + `" }, "key": "", "url": "" }`),
					},
				},
			},
		},
	}
	// compare cache UUID
	expCacheUUID, err := jsonparser.GetString(expectedBidResponse.SeatBid[0].Bid[0].Ext, "prebid", "cache", "bids", "cacheId")
	assert.NoErrorf(t, err, "[TestGetBidCacheInfo] Error found while trying to json parse the cacheId field from expected build response. Message: %v \n", err)

	cacheUUID, err := jsonparser.GetString(bid_resp.SeatBid[0].Bid[0].Ext, "prebid", "cache", "bids", "cacheId")
	assert.NoErrorf(t, err, "[TestGetBidCacheInfo] bid_resp.SeatBid[0].Bid[0].Ext = %s \n", bid_resp.SeatBid[0].Bid[0].Ext)

	assert.Equal(t, expCacheUUID, cacheUUID, "[TestGetBidCacheInfo] cacheId field in ext should equal \"%s\" \n", expCacheUUID)

	// compare cache URL
	expCacheURL, err := jsonparser.GetString(expectedBidResponse.SeatBid[0].Bid[0].Ext, "prebid", "cache", "bids", "url")
	assert.NoErrorf(t, err, "[TestGetBidCacheInfo] Error found while trying to json parse the url field from expected build response. Message: %v \n", err)

	cacheURL, err := jsonparser.GetString(bid_resp.SeatBid[0].Bid[0].Ext, "prebid", "cache", "bids", "url")
	assert.NoErrorf(t, err, "[TestGetBidCacheInfo] Error found while trying to json parse the url field from actual build response. Message: %v \n", err)

	assert.Equal(t, expCacheURL, cacheURL, "[TestGetBidCacheInfo] cacheId field in ext should equal \"%s\" \n", expCacheURL)
}

func TestBidReturnsCreative(t *testing.T) {
	sampleAd := "<?xml version=\"1.0\" encoding=\"UTF-8\"?><VAST ...></VAST>"
	sampleOpenrtbBid := &openrtb2.Bid{ID: "some-bid-id", AdM: sampleAd}

	// Define test cases
	testCases := []struct {
		description            string
		inReturnCreative       bool
		expectedCreativeMarkup string
	}{
		{
			"returnCreative set to true, expect a full creative markup string in returned bid",
			true,
			sampleAd,
		},
		{
			"returnCreative set to false, expect empty creative markup string in returned bid",
			false,
			"",
		},
	}

	// Test set up
	sampleBids := []*entities.PbsOrtbBid{
		{
			Bid:            sampleOpenrtbBid,
			BidType:        openrtb_ext.BidTypeBanner,
			BidTargets:     map[string]string{},
			GeneratedBidID: "randomId",
		},
	}
	sampleAuction := &auction{cacheIds: map[*openrtb2.Bid]string{sampleOpenrtbBid: "CACHE_UUID_1234"}}

	noBidHandler := func(w http.ResponseWriter, r *http.Request) { w.WriteHeader(204) }
	server := httptest.NewServer(http.HandlerFunc(noBidHandler))
	defer server.Close()

	bidderImpl := &goodSingleBidder{
		httpRequest: &adapters.RequestData{
			Method:  "POST",
			Uri:     server.URL,
			Body:    []byte("{\"key\":\"val\"}"),
			Headers: http.Header{},
		},
		bidResponse: &adapters.BidderResponse{},
	}
	e := new(exchange)
	e.adapterMap = map[openrtb_ext.BidderName]AdaptedBidder{
		openrtb_ext.BidderAppnexus: AdaptBidder(bidderImpl, server.Client(), &config.Configuration{}, &metricsConfig.NilMetricsEngine{}, openrtb_ext.BidderAppnexus, nil, ""),
	}
	e.cache = &wellBehavedCache{}
	e.me = &metricsConf.NilMetricsEngine{}

	e.currencyConverter = currency.NewRateConverter(&http.Client{}, "", time.Duration(0))

	//Run tests
	for _, test := range testCases {
		resultingBids, resultingErrs := e.makeBid(sampleBids, sampleAuction, test.inReturnCreative, nil)

		assert.Equal(t, 0, len(resultingErrs), "%s. Test should not return errors \n", test.description)
		assert.Equal(t, test.expectedCreativeMarkup, resultingBids[0].AdM, "%s. Ad markup string doesn't match expected \n", test.description)

		var bidExt openrtb_ext.ExtBid
		json.Unmarshal(resultingBids[0].Ext, &bidExt)
		assert.Equal(t, 0, bidExt.Prebid.DealPriority, "%s. Test should have DealPriority set to 0", test.description)
		assert.Equal(t, false, bidExt.Prebid.DealTierSatisfied, "%s. Test should have DealTierSatisfied set to false", test.description)
	}
}

func TestGetBidCacheInfo(t *testing.T) {
	bid := &openrtb2.Bid{ID: "42"}
	testCases := []struct {
		description      string
		scheme           string
		host             string
		path             string
		bid              *entities.PbsOrtbBid
		auction          *auction
		expectedFound    bool
		expectedCacheID  string
		expectedCacheURL string
	}{
		{
			description:      "JSON Cache ID",
			scheme:           "https",
			host:             "prebid.org",
			path:             "cache",
			bid:              &entities.PbsOrtbBid{Bid: bid},
			auction:          &auction{cacheIds: map[*openrtb2.Bid]string{bid: "anyID"}},
			expectedFound:    true,
			expectedCacheID:  "anyID",
			expectedCacheURL: "https://prebid.org/cache?uuid=anyID",
		},
		{
			description:      "VAST Cache ID",
			scheme:           "https",
			host:             "prebid.org",
			path:             "cache",
			bid:              &entities.PbsOrtbBid{Bid: bid},
			auction:          &auction{vastCacheIds: map[*openrtb2.Bid]string{bid: "anyID"}},
			expectedFound:    true,
			expectedCacheID:  "anyID",
			expectedCacheURL: "https://prebid.org/cache?uuid=anyID",
		},
		{
			description:      "Cache ID Not Found",
			scheme:           "https",
			host:             "prebid.org",
			path:             "cache",
			bid:              &entities.PbsOrtbBid{Bid: bid},
			auction:          &auction{},
			expectedFound:    false,
			expectedCacheID:  "",
			expectedCacheURL: "",
		},
		{
			description:      "Scheme Not Provided",
			host:             "prebid.org",
			path:             "cache",
			bid:              &entities.PbsOrtbBid{Bid: bid},
			auction:          &auction{cacheIds: map[*openrtb2.Bid]string{bid: "anyID"}},
			expectedFound:    true,
			expectedCacheID:  "anyID",
			expectedCacheURL: "prebid.org/cache?uuid=anyID",
		},
		{
			description:      "Host And Path Not Provided - Without Scheme",
			bid:              &entities.PbsOrtbBid{Bid: bid},
			auction:          &auction{cacheIds: map[*openrtb2.Bid]string{bid: "anyID"}},
			expectedFound:    true,
			expectedCacheID:  "anyID",
			expectedCacheURL: "",
		},
		{
			description:      "Host And Path Not Provided - With Scheme",
			scheme:           "https",
			bid:              &entities.PbsOrtbBid{Bid: bid},
			auction:          &auction{cacheIds: map[*openrtb2.Bid]string{bid: "anyID"}},
			expectedFound:    true,
			expectedCacheID:  "anyID",
			expectedCacheURL: "",
		},
		{
			description:      "Nil Bid",
			scheme:           "https",
			host:             "prebid.org",
			path:             "cache",
			bid:              nil,
			auction:          &auction{cacheIds: map[*openrtb2.Bid]string{bid: "anyID"}},
			expectedFound:    false,
			expectedCacheID:  "",
			expectedCacheURL: "",
		},
		{
			description:      "Nil Embedded Bid",
			scheme:           "https",
			host:             "prebid.org",
			path:             "cache",
			bid:              &entities.PbsOrtbBid{Bid: nil},
			auction:          &auction{cacheIds: map[*openrtb2.Bid]string{bid: "anyID"}},
			expectedFound:    false,
			expectedCacheID:  "",
			expectedCacheURL: "",
		},
		{
			description:      "Nil Auction",
			scheme:           "https",
			host:             "prebid.org",
			path:             "cache",
			bid:              &entities.PbsOrtbBid{Bid: bid},
			auction:          nil,
			expectedFound:    false,
			expectedCacheID:  "",
			expectedCacheURL: "",
		},
	}

	for _, test := range testCases {
		exchange := &exchange{
			cache: &mockCache{
				scheme: test.scheme,
				host:   test.host,
				path:   test.path,
			},
		}

		cacheInfo, found := exchange.getBidCacheInfo(test.bid, test.auction)

		assert.Equal(t, test.expectedFound, found, test.description+":found")
		assert.Equal(t, test.expectedCacheID, cacheInfo.CacheId, test.description+":id")
		assert.Equal(t, test.expectedCacheURL, cacheInfo.Url, test.description+":url")
	}
}

func TestBidResponseCurrency(t *testing.T) {
	// Init objects
	cfg := &config.Configuration{}

	handlerNoBidServer := func(w http.ResponseWriter, r *http.Request) { w.WriteHeader(204) }
	server := httptest.NewServer(http.HandlerFunc(handlerNoBidServer))
	defer server.Close()

	biddersInfo, err := config.LoadBidderInfoFromDisk("../static/bidder-info")
	if err != nil {
		t.Fatal(err)
	}

	adapters, adaptersErr := BuildAdapters(server.Client(), cfg, biddersInfo, &metricsConf.NilMetricsEngine{})
	if adaptersErr != nil {
		t.Fatalf("Error intializing adapters: %v", adaptersErr)
	}

	currencyConverter := currency.NewRateConverter(&http.Client{}, "", time.Duration(0))

	gdprPermsBuilder := fakePermissionsBuilder{
		permissions: &permissionsMock{
			allowAllBidders: true,
		},
	}.Builder
	tcf2ConfigBuilder := fakeTCF2ConfigBuilder{
		cfg: gdpr.NewTCF2Config(config.TCF2{}, config.AccountGDPR{}),
	}.Builder

	e := NewExchange(adapters, nil, cfg, map[string]usersync.Syncer{}, &metricsConf.NilMetricsEngine{}, biddersInfo, gdprPermsBuilder, tcf2ConfigBuilder, currencyConverter, nilCategoryFetcher{}, &adscert.NilSigner{}).(*exchange)

	liveAdapters := make([]openrtb_ext.BidderName, 1)
	liveAdapters[0] = "appnexus"

	bidRequest := &openrtb2.BidRequest{
		ID: "some-request-id",
		Imp: []openrtb2.Imp{{
			ID:     "some-impression-id",
			Banner: &openrtb2.Banner{Format: []openrtb2.Format{{W: 300, H: 250}, {W: 300, H: 600}}},
			Ext:    json.RawMessage(`{"appnexus": {"placementId": 10433394}}`),
		}},
		Site:   &openrtb2.Site{Page: "prebid.org", Ext: json.RawMessage(`{"amp":0}`)},
		Device: &openrtb2.Device{UA: "curl/7.54.0", IP: "::1"},
		AT:     1,
		TMax:   500,
		Ext:    json.RawMessage(`{"id": "some-request-id","site": {"page": "prebid.org"},"imp": [{"id": "some-impression-id","banner": {"format": [{"w": 300,"h": 250},{"w": 300,"h": 600}]},"ext": {"appnexus": {"placementId": 10433394}}}],"tmax": 500}`),
	}

	adapterExtra := map[openrtb_ext.BidderName]*seatResponseExtra{
		"appnexus": {ResponseTimeMillis: 5},
	}

	var errList []error

	sampleBid := &openrtb2.Bid{
		ID:    "some-imp-id",
		Price: 9.517803,
		W:     300,
		H:     250,
		Ext:   nil,
	}
	aPbsOrtbBidArr := []*entities.PbsOrtbBid{{Bid: sampleBid, BidType: openrtb_ext.BidTypeBanner, OriginalBidCPM: 9.517803}}
	sampleSeatBid := []openrtb2.SeatBid{
		{
			Seat: "appnexus",
			Bid: []openrtb2.Bid{
				{
					ID:    "some-imp-id",
					Price: 9.517803,
					W:     300,
					H:     250,
					Ext:   json.RawMessage(`{"origbidcpm":9.517803,"prebid":{"type":"banner"}}`),
				},
			},
		},
	}
	emptySeatBid := []openrtb2.SeatBid{}

	// Test cases
	type aTest struct {
		description         string
		adapterBids         map[openrtb_ext.BidderName]*entities.PbsOrtbSeatBid
		expectedBidResponse *openrtb2.BidResponse
	}
	testCases := []aTest{
		{
			description: "1) Adapter to bids map comes with a non-empty currency field and non-empty bid array",
			adapterBids: map[openrtb_ext.BidderName]*entities.PbsOrtbSeatBid{
				openrtb_ext.BidderName("appnexus"): {
					Bids:     aPbsOrtbBidArr,
					Currency: "USD",
				},
			},
			expectedBidResponse: &openrtb2.BidResponse{
				ID:      "some-request-id",
				SeatBid: sampleSeatBid,
				Cur:     "USD",
				Ext: json.RawMessage(`{"responsetimemillis":{"appnexus":5},"tmaxrequest":500}
`),
			},
		},
		{
			description: "2) Adapter to bids map comes with a non-empty currency field but an empty bid array",
			adapterBids: map[openrtb_ext.BidderName]*entities.PbsOrtbSeatBid{
				openrtb_ext.BidderName("appnexus"): {
					Bids:     nil,
					Currency: "USD",
				},
			},
			expectedBidResponse: &openrtb2.BidResponse{
				ID:      "some-request-id",
				SeatBid: emptySeatBid,
				Cur:     "",
				Ext: json.RawMessage(`{"responsetimemillis":{"appnexus":5},"tmaxrequest":500}
`),
			},
		},
		{
			description: "3) Adapter to bids map comes with an empty currency string and a non-empty bid array",
			adapterBids: map[openrtb_ext.BidderName]*entities.PbsOrtbSeatBid{
				openrtb_ext.BidderName("appnexus"): {
					Bids:     aPbsOrtbBidArr,
					Currency: "",
				},
			},
			expectedBidResponse: &openrtb2.BidResponse{
				ID:      "some-request-id",
				SeatBid: sampleSeatBid,
				Cur:     "",
				Ext: json.RawMessage(`{"responsetimemillis":{"appnexus":5},"tmaxrequest":500}
`),
			},
		},
		{
			description: "4) Adapter to bids map comes with an empty currency string and an empty bid array",
			adapterBids: map[openrtb_ext.BidderName]*entities.PbsOrtbSeatBid{
				openrtb_ext.BidderName("appnexus"): {
					Bids:     nil,
					Currency: "",
				},
			},
			expectedBidResponse: &openrtb2.BidResponse{
				ID:      "some-request-id",
				SeatBid: emptySeatBid,
				Cur:     "",
				Ext: json.RawMessage(`{"responsetimemillis":{"appnexus":5},"tmaxrequest":500}
`),
			},
		},
	}

	bidResponseExt := &openrtb_ext.ExtBidResponse{
		ResponseTimeMillis:   map[openrtb_ext.BidderName]int{openrtb_ext.BidderName("appnexus"): 5},
		RequestTimeoutMillis: 500,
	}
	// Run tests
	for i := range testCases {
		actualBidResp, err := e.buildBidResponse(context.Background(), liveAdapters, testCases[i].adapterBids, bidRequest, adapterExtra, nil, bidResponseExt, true, nil, errList)
		assert.NoError(t, err, fmt.Sprintf("[TEST_FAILED] e.buildBidResponse resturns error in test: %s Error message: %s \n", testCases[i].description, err))
		assert.Equalf(t, testCases[i].expectedBidResponse, actualBidResp, fmt.Sprintf("[TEST_FAILED] Objects must be equal for test: %s \n Expected: >>%s<< \n Actual: >>%s<< ", testCases[i].description, testCases[i].expectedBidResponse.Ext, actualBidResp.Ext))
	}
}

func TestBidResponseImpExtInfo(t *testing.T) {
	// Init objects
	cfg := &config.Configuration{}

	gdprPermsBuilder := fakePermissionsBuilder{
		permissions: &permissionsMock{
			allowAllBidders: true,
		},
	}.Builder
	tcf2ConfigBuilder := fakeTCF2ConfigBuilder{
		cfg: gdpr.NewTCF2Config(config.TCF2{}, config.AccountGDPR{}),
	}.Builder

	noBidHandler := func(w http.ResponseWriter, r *http.Request) { w.WriteHeader(204) }
	server := httptest.NewServer(http.HandlerFunc(noBidHandler))
	defer server.Close()

	biddersInfo := config.BidderInfos{"appnexus": config.BidderInfo{Endpoint: "http://ib.adnxs.com"}}

	adapters, adaptersErr := BuildAdapters(server.Client(), cfg, biddersInfo, &metricsConf.NilMetricsEngine{})
	if adaptersErr != nil {
		t.Fatalf("Error intializing adapters: %v", adaptersErr)
	}

	e := NewExchange(adapters, nil, cfg, map[string]usersync.Syncer{}, &metricsConf.NilMetricsEngine{}, nil, gdprPermsBuilder, tcf2ConfigBuilder, nil, nilCategoryFetcher{}, &adscert.NilSigner{}).(*exchange)

	liveAdapters := make([]openrtb_ext.BidderName, 1)
	liveAdapters[0] = "appnexus"

	bidRequest := &openrtb2.BidRequest{
		ID: "some-request-id",
		Imp: []openrtb2.Imp{{
			ID:    "some-impression-id",
			Video: &openrtb2.Video{},
			Ext:   json.RawMessage(`{"appnexus": {"placementId": 10433394}}`),
		}},
		Ext: json.RawMessage(``),
	}

	var errList []error

	sampleBid := &openrtb2.Bid{
		ID:    "some-imp-id",
		ImpID: "some-impression-id",
		W:     300,
		H:     250,
		Ext:   nil,
	}
	aPbsOrtbBidArr := []*entities.PbsOrtbBid{{Bid: sampleBid, BidType: openrtb_ext.BidTypeVideo}}

	adapterBids := map[openrtb_ext.BidderName]*entities.PbsOrtbSeatBid{
		openrtb_ext.BidderName("appnexus"): {
			Bids: aPbsOrtbBidArr,
		},
	}

	impExtInfo := make(map[string]ImpExtInfo, 1)
	impExtInfo["some-impression-id"] = ImpExtInfo{
		true,
		[]byte(`{"video":{"h":480,"mimes":["video/mp4"]}}`),
		json.RawMessage(`{"imp_passthrough_val": 1}`)}

	expectedBidResponseExt := `{"origbidcpm":0,"prebid":{"type":"video","passthrough":{"imp_passthrough_val":1}},"storedrequestattributes":{"h":480,"mimes":["video/mp4"]}}`

	actualBidResp, err := e.buildBidResponse(context.Background(), liveAdapters, adapterBids, bidRequest, nil, nil, nil, true, impExtInfo, errList)
	assert.NoError(t, err, fmt.Sprintf("imp ext info was not passed through correctly: %s", err))

	resBidExt := string(actualBidResp.SeatBid[0].Bid[0].Ext)
	assert.Equalf(t, expectedBidResponseExt, resBidExt, "Expected bid response extension is incorrect")

}

// TestRaceIntegration runs an integration test using all the sample params from
// adapters/{bidder}/{bidder}test/params/race/*.json files.
//
// Its primary goal is to catch race conditions, since parts of the BidRequest passed into MakeBids()
// are shared across many goroutines.
//
// The "known" file names right now are "banner.json" and "video.json". These files should hold params
// which the Bidder would expect on banner or video Imps, respectively.
func TestRaceIntegration(t *testing.T) {
	noBidServer := func(w http.ResponseWriter, r *http.Request) {
		w.WriteHeader(204)
	}
	server := httptest.NewServer(http.HandlerFunc(noBidServer))
	defer server.Close()

	cfg := &config.Configuration{}

	biddersInfo, err := config.LoadBidderInfoFromDisk("../static/bidder-info")
	if err != nil {
		t.Fatal(err)
	}

	adapters, adaptersErr := BuildAdapters(server.Client(), cfg, biddersInfo, &metricsConf.NilMetricsEngine{})
	if adaptersErr != nil {
		t.Fatalf("Error intializing adapters: %v", adaptersErr)
	}

	currencyConverter := currency.NewRateConverter(&http.Client{}, "", time.Duration(0))

	auctionRequest := AuctionRequest{
		BidRequestWrapper: &openrtb_ext.RequestWrapper{BidRequest: getTestBuildRequest(t)},
		Account:           config.Account{},
		UserSyncs:         &emptyUsersync{},
		HookExecutor:      &hookexecution.EmptyHookExecutor{},
	}

	debugLog := DebugLog{}

	gdprPermsBuilder := fakePermissionsBuilder{
		permissions: &permissionsMock{
			allowAllBidders: true,
		},
	}.Builder
	tcf2CfgBuilder := fakeTCF2ConfigBuilder{
		cfg: gdpr.NewTCF2Config(config.TCF2{}, config.AccountGDPR{}),
	}.Builder

	ex := NewExchange(adapters, &wellBehavedCache{}, cfg, map[string]usersync.Syncer{}, &metricsConf.NilMetricsEngine{}, biddersInfo, gdprPermsBuilder, tcf2CfgBuilder, currencyConverter, &nilCategoryFetcher{}, &adscert.NilSigner{}).(*exchange)
	_, err = ex.HoldAuction(context.Background(), auctionRequest, &debugLog)
	if err != nil {
		t.Errorf("HoldAuction returned unexpected error: %v", err)
	}
}

func newCategoryFetcher(directory string) (stored_requests.CategoryFetcher, error) {
	fetcher, err := file_fetcher.NewFileFetcher(directory)
	if err != nil {
		return nil, err
	}
	catfetcher, ok := fetcher.(stored_requests.CategoryFetcher)
	if !ok {
		return nil, fmt.Errorf("Failed to type cast fetcher to CategoryFetcher")
	}
	return catfetcher, nil
}

func getTestBuildRequest(t *testing.T) *openrtb2.BidRequest {
	dnt := int8(1)
	return &openrtb2.BidRequest{
		Site: &openrtb2.Site{
			Page:   "www.some.domain.com",
			Domain: "domain.com",
			Publisher: &openrtb2.Publisher{
				ID: "some-publisher-id",
			},
		},
		Device: &openrtb2.Device{
			UA:       "Mozilla/5.0 (Macintosh; Intel Mac OS X 10_13_5) AppleWebKit/537.36 (KHTML, like Gecko) Chrome/67.0.3396.87 Safari/537.36",
			IFA:      "ifa",
			IP:       "132.173.230.74",
			DNT:      &dnt,
			Language: "EN",
		},
		Source: &openrtb2.Source{
			TID: "61018dc9-fa61-4c41-b7dc-f90b9ae80e87",
		},
		User: &openrtb2.User{
			ID:       "our-id",
			BuyerUID: "their-id",
			Ext:      json.RawMessage(`{"consent":"BONciguONcjGKADACHENAOLS1rAHDAFAAEAASABQAMwAeACEAFw"}`),
		},
		Regs: &openrtb2.Regs{
			COPPA: 1,
			Ext:   json.RawMessage(`{"gdpr":1}`),
		},
		Imp: []openrtb2.Imp{{
			ID: "some-imp-id",
			Banner: &openrtb2.Banner{
				Format: []openrtb2.Format{{
					W: 300,
					H: 250,
				}, {
					W: 300,
					H: 600,
				}},
			},
			Ext: json.RawMessage(`{"ext_field":"value}"}`),
		}, {
			Video: &openrtb2.Video{
				MIMEs:       []string{"video/mp4"},
				MinDuration: 1,
				MaxDuration: 300,
				W:           300,
				H:           600,
			},
			Ext: json.RawMessage(`{"ext_field":"value}"}`),
		}},
	}
}

func TestPanicRecovery(t *testing.T) {
	cfg := &config.Configuration{
		CacheURL: config.Cache{
			ExpectedTimeMillis: 20,
		},
	}

	biddersInfo, err := config.LoadBidderInfoFromDisk("../static/bidder-info")
	if err != nil {
		t.Fatal(err)
	}

	adapters, adaptersErr := BuildAdapters(&http.Client{}, cfg, biddersInfo, &metricsConf.NilMetricsEngine{})
	if adaptersErr != nil {
		t.Fatalf("Error intializing adapters: %v", adaptersErr)
	}

	currencyConverter := currency.NewRateConverter(&http.Client{}, "", time.Duration(0))

	gdprPermsBuilder := fakePermissionsBuilder{
		permissions: &permissionsMock{
			allowAllBidders: true,
		},
	}.Builder
	tcf2ConfigBuilder := fakeTCF2ConfigBuilder{
		cfg: gdpr.NewTCF2Config(config.TCF2{}, config.AccountGDPR{}),
	}.Builder

	e := NewExchange(adapters, nil, cfg, map[string]usersync.Syncer{}, &metricsConf.NilMetricsEngine{}, biddersInfo, gdprPermsBuilder, tcf2ConfigBuilder, currencyConverter, nilCategoryFetcher{}, &adscert.NilSigner{}).(*exchange)

	chBids := make(chan *bidResponseWrapper, 1)
	panicker := func(bidderRequest BidderRequest, conversions currency.Conversions) {
		panic("panic!")
	}

	apnLabels := metrics.AdapterLabels{
		Source:      metrics.DemandWeb,
		RType:       metrics.ReqTypeORTB2Web,
		Adapter:     openrtb_ext.BidderAppnexus,
		PubID:       "test1",
		CookieFlag:  metrics.CookieFlagYes,
		AdapterBids: metrics.AdapterBidNone,
	}

	bidderRequests := []BidderRequest{
		{
			BidderName:     "bidder1",
			BidderCoreName: "appnexus",
			BidderLabels:   apnLabels,
			BidRequest: &openrtb2.BidRequest{
				ID: "b-1",
			},
		},
		{
			BidderName:     "bidder2",
			BidderCoreName: "bidder2",
			BidRequest: &openrtb2.BidRequest{
				ID: "b-2",
			},
		},
	}

	recovered := e.recoverSafely(bidderRequests, panicker, chBids)
	recovered(bidderRequests[0], nil)
}

// TestPanicRecoveryHighLevel calls HoldAuction with a panicingAdapter{}
func TestPanicRecoveryHighLevel(t *testing.T) {
	noBidServer := func(w http.ResponseWriter, r *http.Request) {
		w.WriteHeader(204)
	}
	server := httptest.NewServer(http.HandlerFunc(noBidServer))
	defer server.Close()

	cfg := &config.Configuration{}

	biddersInfo, err := config.LoadBidderInfoFromDisk("../static/bidder-info")
	if err != nil {
		t.Fatal(err)
	}

	adapters, adaptersErr := BuildAdapters(server.Client(), cfg, biddersInfo, &metricsConf.NilMetricsEngine{})
	if adaptersErr != nil {
		t.Fatalf("Error intializing adapters: %v", adaptersErr)
	}

	currencyConverter := currency.NewRateConverter(&http.Client{}, "", time.Duration(0))

	categoriesFetcher, error := newCategoryFetcher("./test/category-mapping")
	if error != nil {
		t.Errorf("Failed to create a category Fetcher: %v", error)
	}

	gdprPermsBuilder := fakePermissionsBuilder{
		permissions: &permissionsMock{
			allowAllBidders: true,
		},
	}.Builder
	tcf2ConfigBuilder := fakeTCF2ConfigBuilder{
		cfg: gdpr.NewTCF2Config(config.TCF2{}, config.AccountGDPR{}),
	}.Builder
	e := NewExchange(adapters, &mockCache{}, cfg, map[string]usersync.Syncer{}, &metricsConf.NilMetricsEngine{}, biddersInfo, gdprPermsBuilder, tcf2ConfigBuilder, currencyConverter, categoriesFetcher, &adscert.NilSigner{}).(*exchange)

	e.adapterMap[openrtb_ext.BidderBeachfront] = panicingAdapter{}
	e.adapterMap[openrtb_ext.BidderAppnexus] = panicingAdapter{}

	request := &openrtb2.BidRequest{
		Site: &openrtb2.Site{
			Page:   "www.some.domain.com",
			Domain: "domain.com",
			Publisher: &openrtb2.Publisher{
				ID: "some-publisher-id",
			},
		},
		User: &openrtb2.User{
			ID:       "our-id",
			BuyerUID: "their-id",
			Ext:      json.RawMessage(`{"consent":"BONciguONcjGKADACHENAOLS1rAHDAFAAEAASABQAMwAeACEAFw"}`),
		},
		Imp: []openrtb2.Imp{{
			ID: "some-imp-id",
			Banner: &openrtb2.Banner{
				Format: []openrtb2.Format{{
					W: 300,
					H: 250,
				}, {
					W: 300,
					H: 600,
				}},
			},
			Ext: json.RawMessage(`{"ext_field": "value"}`),
		}},
	}

	auctionRequest := AuctionRequest{
		BidRequestWrapper: &openrtb_ext.RequestWrapper{BidRequest: request},
		Account:           config.Account{},
		UserSyncs:         &emptyUsersync{},
		HookExecutor:      &hookexecution.EmptyHookExecutor{},
	}
	debugLog := DebugLog{}
	_, err = e.HoldAuction(context.Background(), auctionRequest, &debugLog)
	if err != nil {
		t.Errorf("HoldAuction returned unexpected error: %v", err)
	}

}

func TestTimeoutComputation(t *testing.T) {
	cacheTimeMillis := 10
	ex := exchange{
		cacheTime: time.Duration(cacheTimeMillis) * time.Millisecond,
	}
	deadline := time.Now()
	ctx, cancel := context.WithDeadline(context.Background(), deadline)
	defer cancel()

	auctionCtx, cancel := ex.makeAuctionContext(ctx, true)
	defer cancel()

	if finalDeadline, ok := auctionCtx.Deadline(); !ok || deadline.Add(-time.Duration(cacheTimeMillis)*time.Millisecond) != finalDeadline {
		t.Errorf("The auction should allocate cacheTime amount of time from the whole request timeout.")
	}
}

// TestExchangeJSON executes tests for all the *.json files in exchangetest.
func TestExchangeJSON(t *testing.T) {
	if specFiles, err := os.ReadDir("./exchangetest"); err == nil {
		for _, specFile := range specFiles {
			fileName := "./exchangetest/" + specFile.Name()
			fileDisplayName := "exchange/exchangetest/" + specFile.Name()
			t.Run(fileDisplayName, func(t *testing.T) {
				specData, err := loadFile(fileName)
				if assert.NoError(t, err, "Failed to load contents of file %s: %v", fileDisplayName, err) {
					runSpec(t, fileDisplayName, specData)
				}
			})
		}
	}
}

// LoadFile reads and parses a file as a test case. If something goes wrong, it returns an error.
func loadFile(filename string) (*exchangeSpec, error) {
	specData, err := os.ReadFile(filename)
	if err != nil {
		return nil, fmt.Errorf("Failed to read file %s: %v", filename, err)
	}

	var spec exchangeSpec
	if err := json.Unmarshal(specData, &spec); err != nil {
		return nil, fmt.Errorf("Failed to unmarshal JSON from file: %v", err)
	}

	return &spec, nil
}

func runSpec(t *testing.T, filename string, spec *exchangeSpec) {
	aliases, errs := parseAliases(&spec.IncomingRequest.OrtbRequest)
	if len(errs) != 0 {
		t.Fatalf("%s: Failed to parse aliases", filename)
	}

	var s struct{}
	eeac := make(map[string]struct{})
	for _, c := range []string{"FIN", "FRA", "GUF"} {
		eeac[c] = s
	}

	var gdprDefaultValue string
	if spec.AssumeGDPRApplies {
		gdprDefaultValue = "1"
	} else {
		gdprDefaultValue = "0"
	}

	privacyConfig := config.Privacy{
		CCPA: config.CCPA{
			Enforce: spec.EnforceCCPA,
		},
		LMT: config.LMT{
			Enforce: spec.EnforceLMT,
		},
		GDPR: config.GDPR{
			Enabled:         spec.GDPREnabled,
			DefaultValue:    gdprDefaultValue,
			EEACountriesMap: eeac,
			TCF2: config.TCF2{
				Enabled: spec.GDPREnabled,
			},
		},
	}
	bidIdGenerator := &mockBidIDGenerator{}
	if spec.BidIDGenerator != nil {
		*bidIdGenerator = *spec.BidIDGenerator
	}
	ex := newExchangeForTests(t, filename, spec.OutgoingRequests, aliases, privacyConfig, bidIdGenerator, spec.HostSChainFlag)
	biddersInAuction := findBiddersInAuction(t, filename, &spec.IncomingRequest.OrtbRequest)
	debugLog := &DebugLog{}
	if spec.DebugLog != nil {
		*debugLog = *spec.DebugLog
		debugLog.Regexp = regexp.MustCompile(`[<>]`)
	}

	// Passthrough JSON Testing
	impExtInfoMap := make(map[string]ImpExtInfo)
	if spec.PassthroughFlag {
		impPassthrough, impID, err := getInfoFromImp(&openrtb_ext.RequestWrapper{BidRequest: &spec.IncomingRequest.OrtbRequest})
		if err != nil {
			t.Errorf("%s: Exchange returned an unexpected error. Got %s", filename, err.Error())
		}
		impExtInfoMap[impID] = ImpExtInfo{Passthrough: impPassthrough}
	}

	auctionRequest := AuctionRequest{
		BidRequestWrapper: &openrtb_ext.RequestWrapper{BidRequest: &spec.IncomingRequest.OrtbRequest},
		Account: config.Account{
			ID:            "testaccount",
			EventsEnabled: spec.EventsEnabled,
			DebugAllow:    true,
		},
		UserSyncs:     mockIdFetcher(spec.IncomingRequest.Usersyncs),
		ImpExtInfoMap: impExtInfoMap,
		HookExecutor:  &hookexecution.EmptyHookExecutor{},
	}

	if spec.StartTime > 0 {
		auctionRequest.StartTime = time.Unix(0, spec.StartTime*1e+6)
	}
	if spec.RequestType != nil {
		auctionRequest.RequestType = *spec.RequestType
	}
	ctx := context.Background()

	bid, err := ex.HoldAuction(ctx, auctionRequest, debugLog)
	if len(spec.Response.Error) > 0 && spec.Response.Bids == nil {
		if err.Error() != spec.Response.Error {
			t.Errorf("%s: Exchange returned different errors. Expected %s, got %s", filename, spec.Response.Error, err.Error())
		}
		return
	}
	responseTimes := extractResponseTimes(t, filename, bid)
	for _, bidderName := range biddersInAuction {
		if _, ok := responseTimes[bidderName]; !ok {
			t.Errorf("%s: Response JSON missing expected ext.responsetimemillis.%s", filename, bidderName)
		}
	}
	if spec.Response.Bids != nil {
		diffOrtbResponses(t, filename, spec.Response.Bids, bid)
		if err == nil {
			if spec.Response.Error != "" {
				t.Errorf("%s: Exchange did not return expected error: %s", filename, spec.Response.Error)
			}
		} else {
			if err.Error() != spec.Response.Error {
				t.Errorf("%s: Exchange returned different errors. Expected %s, got %s", filename, spec.Response.Error, err.Error())
			}
		}
	}
	if spec.DebugLog != nil {
		if spec.DebugLog.Enabled {
			if len(debugLog.Data.Response) == 0 {
				t.Errorf("%s: DebugLog response was not modified when it should have been", filename)
			}
		} else {
			if len(debugLog.Data.Response) != 0 {
				t.Errorf("%s: DebugLog response was modified when it shouldn't have been", filename)
			}
		}
	}
	if spec.IncomingRequest.OrtbRequest.Test == 1 {
		//compare debug info
		assert.JSONEq(t, string(bid.Ext), string(spec.Response.Ext), "Debug info modified")
	}

	if spec.PassthroughFlag {
		expectedPassthough := ""
		actualPassthrough := ""
		if bid.Ext != nil {
			actualBidRespExt := &openrtb_ext.ExtBidResponse{}
			if err := json.Unmarshal(bid.Ext, actualBidRespExt); err != nil {
				assert.NoError(t, err, fmt.Sprintf("Error when unmarshalling: %s", err))
			}
			if actualBidRespExt.Prebid != nil {
				actualPassthrough = string(actualBidRespExt.Prebid.Passthrough)
			}
		}
		if spec.Response.Ext != nil {
			expectedBidRespExt := &openrtb_ext.ExtBidResponse{}
			if err := json.Unmarshal(spec.Response.Ext, expectedBidRespExt); err != nil {
				assert.NoError(t, err, fmt.Sprintf("Error when unmarshalling: %s", err))
			}
			if expectedBidRespExt.Prebid != nil {
				expectedPassthough = string(expectedBidRespExt.Prebid.Passthrough)
			}
		}

		// special handling since JSONEq fails if either parameters is an empty string instead of json
		if expectedPassthough == "" || actualPassthrough == "" {
			assert.Equal(t, expectedPassthough, actualPassthrough, "Expected bid response extension is incorrect")
		} else {
			assert.JSONEq(t, expectedPassthough, actualPassthrough, "Expected bid response extension is incorrect")
		}

	} else if spec.Response.Ext != nil {
		assert.JSONEq(t, string(spec.Response.Ext), string(bid.Ext), "ext mismatch")
	}
}

func findBiddersInAuction(t *testing.T, context string, req *openrtb2.BidRequest) []string {
	if splitImps, err := splitImps(req.Imp); err != nil {
		t.Errorf("%s: Failed to parse Bidders from request: %v", context, err)
		return nil
	} else {
		bidders := make([]string, 0, len(splitImps))
		for bidderName := range splitImps {
			bidders = append(bidders, bidderName)
		}
		return bidders
	}
}

// extractResponseTimes validates the format of bid.ext.responsetimemillis, and then removes it.
// This is done because the response time will change from run to run, so it's impossible to hardcode a value
// into the JSON. The best we can do is make sure that the property exists.
func extractResponseTimes(t *testing.T, context string, bid *openrtb2.BidResponse) map[string]int {
	if data, dataType, _, err := jsonparser.Get(bid.Ext, "responsetimemillis"); err != nil || dataType != jsonparser.Object {
		t.Errorf("%s: Exchange did not return ext.responsetimemillis object: %v", context, err)
		return nil
	} else {
		responseTimes := make(map[string]int)
		if err := json.Unmarshal(data, &responseTimes); err != nil {
			t.Errorf("%s: Failed to unmarshal ext.responsetimemillis into map[string]int: %v", context, err)
			return nil
		}

		// Delete the response times so that they don't appear in the JSON, because they can't be tested reliably anyway.
		// If there's no other ext, just delete it altogether.
		bid.Ext = jsonparser.Delete(bid.Ext, "responsetimemillis")
		if jsonpatch.Equal(bid.Ext, []byte("{}")) {
			bid.Ext = nil
		}
		return responseTimes
	}
}

func newExchangeForTests(t *testing.T, filename string, expectations map[string]*bidderSpec, aliases map[string]string, privacyConfig config.Privacy, bidIDGenerator BidIDGenerator, hostSChainFlag bool) Exchange {
	bidderAdapters := make(map[openrtb_ext.BidderName]AdaptedBidder, len(expectations))
	bidderInfos := make(config.BidderInfos, len(expectations))
	for _, bidderName := range openrtb_ext.CoreBidderNames() {
		if spec, ok := expectations[string(bidderName)]; ok {
			bidderAdapters[bidderName] = &validatingBidder{
				t:             t,
				fileName:      filename,
				bidderName:    string(bidderName),
				expectations:  map[string]*bidderRequest{string(bidderName): spec.ExpectedRequest},
				mockResponses: map[string]bidderResponse{string(bidderName): spec.MockResponse},
			}
			bidderInfos[string(bidderName)] = config.BidderInfo{ModifyingVastXmlAllowed: spec.ModifyingVastXmlAllowed}
		}
	}

	for alias, coreBidder := range aliases {
		if spec, ok := expectations[alias]; ok {
			if bidder, ok := bidderAdapters[openrtb_ext.BidderName(coreBidder)]; ok {
				bidder.(*validatingBidder).expectations[alias] = spec.ExpectedRequest
				bidder.(*validatingBidder).mockResponses[alias] = spec.MockResponse
			} else {
				bidderAdapters[openrtb_ext.BidderName(coreBidder)] = &validatingBidder{
					t:             t,
					fileName:      filename,
					bidderName:    coreBidder,
					expectations:  map[string]*bidderRequest{alias: spec.ExpectedRequest},
					mockResponses: map[string]bidderResponse{alias: spec.MockResponse},
				}
			}
		}
	}

	categoriesFetcher, error := newCategoryFetcher("./test/category-mapping")
	if error != nil {
		t.Fatalf("Failed to create a category Fetcher: %v", error)
	}

	gdprPermsBuilder := fakePermissionsBuilder{
		permissions: &permissionsMock{
			allowAllBidders: true,
		},
	}.Builder
	tcf2ConfigBuilder := fakeTCF2ConfigBuilder{
		cfg: gdpr.NewTCF2Config(privacyConfig.GDPR.TCF2, config.AccountGDPR{}),
	}.Builder

	bidderToSyncerKey := map[string]string{}
	for _, bidderName := range openrtb_ext.CoreBidderNames() {
		bidderToSyncerKey[string(bidderName)] = string(bidderName)
	}

	gdprDefaultValue := gdpr.SignalYes
	if privacyConfig.GDPR.DefaultValue == "0" {
		gdprDefaultValue = gdpr.SignalNo
	}

	hostSChainNode := &openrtb2.SupplyChainNode{}
	if hostSChainFlag {
		hostSChainNode = &openrtb2.SupplyChainNode{
			ASI: "pbshostcompany.com", SID: "00001", RID: "BidRequest", HP: openrtb2.Int8Ptr(1),
		}
	} else {
		hostSChainNode = nil
	}

	return &exchange{
		adapterMap:        bidderAdapters,
		me:                metricsConf.NewMetricsEngine(&config.Configuration{}, openrtb_ext.CoreBidderNames(), nil, nil),
		cache:             &wellBehavedCache{},
		cacheTime:         0,
		currencyConverter: currency.NewRateConverter(&http.Client{}, "", time.Duration(0)),
		gdprDefaultValue:  gdprDefaultValue,
		gdprPermsBuilder:  gdprPermsBuilder,
		tcf2ConfigBuilder: tcf2ConfigBuilder,
		privacyConfig:     privacyConfig,
		categoriesFetcher: categoriesFetcher,
		bidderInfo:        bidderInfos,
		bidderToSyncerKey: bidderToSyncerKey,
		externalURL:       "http://localhost",
		bidIDGenerator:    bidIDGenerator,
		hostSChainNode:    hostSChainNode,
		server:            config.Server{ExternalUrl: "http://hosturl.com", GvlID: 1, DataCenter: "Datacenter"},
	}
}

type mockBidIDGenerator struct {
	GenerateBidID bool `json:"generateBidID"`
	ReturnError   bool `json:"returnError"`
}

func (big *mockBidIDGenerator) Enabled() bool {
	return big.GenerateBidID
}

func (big *mockBidIDGenerator) New() (string, error) {

	if big.ReturnError {
		err := errors.New("Test error generating bid.ext.prebid.bidid")
		return "", err
	}
	return "mock_uuid", nil

}

type fakeRandomDeduplicateBidBooleanGenerator struct {
	returnValue bool
}

func (m *fakeRandomDeduplicateBidBooleanGenerator) Generate() bool {
	return m.returnValue
}

func newExtRequest() openrtb_ext.ExtRequest {
	priceGran := openrtb_ext.PriceGranularity{
		Precision: 2,
		Ranges: []openrtb_ext.GranularityRange{
			{
				Min:       0.0,
				Max:       20.0,
				Increment: 2.0,
			},
		},
	}

	translateCategories := true
	brandCat := openrtb_ext.ExtIncludeBrandCategory{PrimaryAdServer: 1, WithCategory: true, TranslateCategories: &translateCategories}

	reqExt := openrtb_ext.ExtRequestTargeting{
		PriceGranularity:     priceGran,
		IncludeWinners:       true,
		IncludeBrandCategory: &brandCat,
	}

	return openrtb_ext.ExtRequest{
		Prebid: openrtb_ext.ExtRequestPrebid{
			Targeting: &reqExt,
		},
	}
}

func newExtRequestNoBrandCat() openrtb_ext.ExtRequest {
	priceGran := openrtb_ext.PriceGranularity{
		Precision: 2,
		Ranges: []openrtb_ext.GranularityRange{
			{
				Min:       0.0,
				Max:       20.0,
				Increment: 2.0,
			},
		},
	}

	brandCat := openrtb_ext.ExtIncludeBrandCategory{WithCategory: false}

	reqExt := openrtb_ext.ExtRequestTargeting{
		PriceGranularity:     priceGran,
		IncludeWinners:       true,
		IncludeBrandCategory: &brandCat,
	}

	return openrtb_ext.ExtRequest{
		Prebid: openrtb_ext.ExtRequestPrebid{
			Targeting: &reqExt,
		},
	}
}

func TestCategoryMapping(t *testing.T) {

	categoriesFetcher, error := newCategoryFetcher("./test/category-mapping")
	if error != nil {
		t.Errorf("Failed to create a category Fetcher: %v", error)
	}

	requestExt := newExtRequest()

	targData := &targetData{
		priceGranularity: requestExt.Prebid.Targeting.PriceGranularity,
		includeWinners:   true,
	}

	requestExt.Prebid.Targeting.DurationRangeSec = []int{15, 30, 50}

	adapterBids := make(map[openrtb_ext.BidderName]*entities.PbsOrtbSeatBid)

	cats1 := []string{"IAB1-3"}
	cats2 := []string{"IAB1-4"}
	cats3 := []string{"IAB1-1000"}
	cats4 := []string{"IAB1-2000"}
	bid1 := openrtb2.Bid{ID: "bid_id1", ImpID: "imp_id1", Price: 10.0000, Cat: cats1, W: 1, H: 1}
	bid2 := openrtb2.Bid{ID: "bid_id2", ImpID: "imp_id2", Price: 20.0000, Cat: cats2, W: 1, H: 1}
	bid3 := openrtb2.Bid{ID: "bid_id3", ImpID: "imp_id3", Price: 30.0000, Cat: cats3, W: 1, H: 1}
	bid4 := openrtb2.Bid{ID: "bid_id4", ImpID: "imp_id4", Price: 40.0000, Cat: cats4, W: 1, H: 1}

	bid1_1 := entities.PbsOrtbBid{&bid1, nil, "video", nil, &openrtb_ext.ExtBidPrebidVideo{Duration: 30}, nil, 0, false, "", 10.0000, "USD"}
	bid1_2 := entities.PbsOrtbBid{&bid2, nil, "video", nil, &openrtb_ext.ExtBidPrebidVideo{Duration: 40}, nil, 0, false, "", 20.0000, "USD"}
	bid1_3 := entities.PbsOrtbBid{&bid3, nil, "video", nil, &openrtb_ext.ExtBidPrebidVideo{Duration: 30, PrimaryCategory: "AdapterOverride"}, nil, 0, false, "", 30.0000, "USD"}
	bid1_4 := entities.PbsOrtbBid{&bid4, nil, "video", nil, &openrtb_ext.ExtBidPrebidVideo{Duration: 30}, nil, 0, false, "", 40.0000, "USD"}

	innerBids := []*entities.PbsOrtbBid{
		&bid1_1,
		&bid1_2,
		&bid1_3,
		&bid1_4,
	}

	seatBid := entities.PbsOrtbSeatBid{Bids: innerBids, Currency: "USD"}
	bidderName1 := openrtb_ext.BidderName("appnexus")

	adapterBids[bidderName1] = &seatBid

	bidCategory, adapterBids, rejections, err := applyCategoryMapping(nil, &requestExt, adapterBids, categoriesFetcher, targData, &randomDeduplicateBidBooleanGenerator{})

	assert.Equal(t, nil, err, "Category mapping error should be empty")
	assert.Equal(t, 1, len(rejections), "There should be 1 bid rejection message")
	assert.Equal(t, "bid rejected [bid ID: bid_id4] reason: Category mapping file for primary ad server: 'freewheel', publisher: '' not found", rejections[0], "Rejection message did not match expected")
	assert.Equal(t, "10.00_Electronics_30s", bidCategory["bid_id1"], "Category mapping doesn't match")
	assert.Equal(t, "20.00_Sports_50s", bidCategory["bid_id2"], "Category mapping doesn't match")
	assert.Equal(t, "20.00_AdapterOverride_30s", bidCategory["bid_id3"], "Category mapping override from adapter didn't take")
	assert.Equal(t, 3, len(adapterBids[bidderName1].Bids), "Bidders number doesn't match")
	assert.Equal(t, 3, len(bidCategory), "Bidders category mapping doesn't match")
}

func TestCategoryMappingNoIncludeBrandCategory(t *testing.T) {

	categoriesFetcher, error := newCategoryFetcher("./test/category-mapping")
	if error != nil {
		t.Errorf("Failed to create a category Fetcher: %v", error)
	}

	requestExt := newExtRequestNoBrandCat()

	targData := &targetData{
		priceGranularity: requestExt.Prebid.Targeting.PriceGranularity,
		includeWinners:   true,
	}
	requestExt.Prebid.Targeting.DurationRangeSec = []int{15, 30, 40, 50}

	adapterBids := make(map[openrtb_ext.BidderName]*entities.PbsOrtbSeatBid)

	cats1 := []string{"IAB1-3"}
	cats2 := []string{"IAB1-4"}
	cats3 := []string{"IAB1-1000"}
	cats4 := []string{"IAB1-2000"}
	bid1 := openrtb2.Bid{ID: "bid_id1", ImpID: "imp_id1", Price: 10.0000, Cat: cats1, W: 1, H: 1}
	bid2 := openrtb2.Bid{ID: "bid_id2", ImpID: "imp_id2", Price: 20.0000, Cat: cats2, W: 1, H: 1}
	bid3 := openrtb2.Bid{ID: "bid_id3", ImpID: "imp_id3", Price: 30.0000, Cat: cats3, W: 1, H: 1}
	bid4 := openrtb2.Bid{ID: "bid_id4", ImpID: "imp_id4", Price: 40.0000, Cat: cats4, W: 1, H: 1}

	bid1_1 := entities.PbsOrtbBid{&bid1, nil, "video", nil, &openrtb_ext.ExtBidPrebidVideo{Duration: 30}, nil, 0, false, "", 10.0000, "USD"}
	bid1_2 := entities.PbsOrtbBid{&bid2, nil, "video", nil, &openrtb_ext.ExtBidPrebidVideo{Duration: 40}, nil, 0, false, "", 20.0000, "USD"}
	bid1_3 := entities.PbsOrtbBid{&bid3, nil, "video", nil, &openrtb_ext.ExtBidPrebidVideo{Duration: 30, PrimaryCategory: "AdapterOverride"}, nil, 0, false, "", 30.0000, "USD"}
	bid1_4 := entities.PbsOrtbBid{&bid4, nil, "video", nil, &openrtb_ext.ExtBidPrebidVideo{Duration: 50}, nil, 0, false, "", 40.0000, "USD"}

	innerBids := []*entities.PbsOrtbBid{
		&bid1_1,
		&bid1_2,
		&bid1_3,
		&bid1_4,
	}

	seatBid := entities.PbsOrtbSeatBid{Bids: innerBids, Currency: "USD"}
	bidderName1 := openrtb_ext.BidderName("appnexus")

	adapterBids[bidderName1] = &seatBid

	bidCategory, adapterBids, rejections, err := applyCategoryMapping(nil, &requestExt, adapterBids, categoriesFetcher, targData, &randomDeduplicateBidBooleanGenerator{})

	assert.Equal(t, nil, err, "Category mapping error should be empty")
	assert.Empty(t, rejections, "There should be no bid rejection messages")
	assert.Equal(t, "10.00_30s", bidCategory["bid_id1"], "Category mapping doesn't match")
	assert.Equal(t, "20.00_40s", bidCategory["bid_id2"], "Category mapping doesn't match")
	assert.Equal(t, "20.00_30s", bidCategory["bid_id3"], "Category mapping doesn't match")
	assert.Equal(t, "20.00_50s", bidCategory["bid_id4"], "Category mapping doesn't match")
	assert.Equal(t, 4, len(adapterBids[bidderName1].Bids), "Bidders number doesn't match")
	assert.Equal(t, 4, len(bidCategory), "Bidders category mapping doesn't match")
}

func TestCategoryMappingTranslateCategoriesNil(t *testing.T) {

	categoriesFetcher, error := newCategoryFetcher("./test/category-mapping")
	if error != nil {
		t.Errorf("Failed to create a category Fetcher: %v", error)
	}

	requestExt := newExtRequestTranslateCategories(nil)

	targData := &targetData{
		priceGranularity: requestExt.Prebid.Targeting.PriceGranularity,
		includeWinners:   true,
	}

	requestExt.Prebid.Targeting.DurationRangeSec = []int{15, 30, 50}

	adapterBids := make(map[openrtb_ext.BidderName]*entities.PbsOrtbSeatBid)

	cats1 := []string{"IAB1-3"}
	cats2 := []string{"IAB1-4"}
	cats3 := []string{"IAB1-1000"}
	bid1 := openrtb2.Bid{ID: "bid_id1", ImpID: "imp_id1", Price: 10.0000, Cat: cats1, W: 1, H: 1}
	bid2 := openrtb2.Bid{ID: "bid_id2", ImpID: "imp_id2", Price: 20.0000, Cat: cats2, W: 1, H: 1}
	bid3 := openrtb2.Bid{ID: "bid_id3", ImpID: "imp_id3", Price: 30.0000, Cat: cats3, W: 1, H: 1}

	bid1_1 := entities.PbsOrtbBid{&bid1, nil, "video", nil, &openrtb_ext.ExtBidPrebidVideo{Duration: 30}, nil, 0, false, "", 10.0000, "USD"}
	bid1_2 := entities.PbsOrtbBid{&bid2, nil, "video", nil, &openrtb_ext.ExtBidPrebidVideo{Duration: 40}, nil, 0, false, "", 20.0000, "USD"}
	bid1_3 := entities.PbsOrtbBid{&bid3, nil, "video", nil, &openrtb_ext.ExtBidPrebidVideo{Duration: 30}, nil, 0, false, "", 30.0000, "USD"}

	innerBids := []*entities.PbsOrtbBid{
		&bid1_1,
		&bid1_2,
		&bid1_3,
	}

	seatBid := entities.PbsOrtbSeatBid{Bids: innerBids, Currency: "USD"}
	bidderName1 := openrtb_ext.BidderName("appnexus")

	adapterBids[bidderName1] = &seatBid

	bidCategory, adapterBids, rejections, err := applyCategoryMapping(nil, &requestExt, adapterBids, categoriesFetcher, targData, &randomDeduplicateBidBooleanGenerator{})

	assert.Equal(t, nil, err, "Category mapping error should be empty")
	assert.Equal(t, 1, len(rejections), "There should be 1 bid rejection message")
	assert.Equal(t, "bid rejected [bid ID: bid_id3] reason: Category mapping file for primary ad server: 'freewheel', publisher: '' not found", rejections[0], "Rejection message did not match expected")
	assert.Equal(t, "10.00_Electronics_30s", bidCategory["bid_id1"], "Category mapping doesn't match")
	assert.Equal(t, "20.00_Sports_50s", bidCategory["bid_id2"], "Category mapping doesn't match")
	assert.Equal(t, 2, len(adapterBids[bidderName1].Bids), "Bidders number doesn't match")
	assert.Equal(t, 2, len(bidCategory), "Bidders category mapping doesn't match")
}

func newExtRequestTranslateCategories(translateCategories *bool) openrtb_ext.ExtRequest {
	priceGran := openrtb_ext.PriceGranularity{
		Precision: 2,
		Ranges: []openrtb_ext.GranularityRange{
			{
				Min:       0.0,
				Max:       20.0,
				Increment: 2.0,
			},
		},
	}

	brandCat := openrtb_ext.ExtIncludeBrandCategory{WithCategory: true, PrimaryAdServer: 1}
	if translateCategories != nil {
		brandCat.TranslateCategories = translateCategories
	}

	reqExt := openrtb_ext.ExtRequestTargeting{
		PriceGranularity:     priceGran,
		IncludeWinners:       true,
		IncludeBrandCategory: &brandCat,
	}

	return openrtb_ext.ExtRequest{
		Prebid: openrtb_ext.ExtRequestPrebid{
			Targeting: &reqExt,
		},
	}
}

func TestCategoryMappingTranslateCategoriesFalse(t *testing.T) {

	categoriesFetcher, error := newCategoryFetcher("./test/category-mapping")
	if error != nil {
		t.Errorf("Failed to create a category Fetcher: %v", error)
	}

	translateCategories := false
	requestExt := newExtRequestTranslateCategories(&translateCategories)

	targData := &targetData{
		priceGranularity: requestExt.Prebid.Targeting.PriceGranularity,
		includeWinners:   true,
	}

	requestExt.Prebid.Targeting.DurationRangeSec = []int{15, 30, 50}

	adapterBids := make(map[openrtb_ext.BidderName]*entities.PbsOrtbSeatBid)

	cats1 := []string{"IAB1-3"}
	cats2 := []string{"IAB1-4"}
	cats3 := []string{"IAB1-1000"}
	bid1 := openrtb2.Bid{ID: "bid_id1", ImpID: "imp_id1", Price: 10.0000, Cat: cats1, W: 1, H: 1}
	bid2 := openrtb2.Bid{ID: "bid_id2", ImpID: "imp_id2", Price: 20.0000, Cat: cats2, W: 1, H: 1}
	bid3 := openrtb2.Bid{ID: "bid_id3", ImpID: "imp_id3", Price: 30.0000, Cat: cats3, W: 1, H: 1}

	bid1_1 := entities.PbsOrtbBid{&bid1, nil, "video", nil, &openrtb_ext.ExtBidPrebidVideo{Duration: 30}, nil, 0, false, "", 10.0000, "USD"}
	bid1_2 := entities.PbsOrtbBid{&bid2, nil, "video", nil, &openrtb_ext.ExtBidPrebidVideo{Duration: 40}, nil, 0, false, "", 20.0000, "USD"}
	bid1_3 := entities.PbsOrtbBid{&bid3, nil, "video", nil, &openrtb_ext.ExtBidPrebidVideo{Duration: 30}, nil, 0, false, "", 30.0000, "USD"}

	innerBids := []*entities.PbsOrtbBid{
		&bid1_1,
		&bid1_2,
		&bid1_3,
	}

	seatBid := entities.PbsOrtbSeatBid{Bids: innerBids, Currency: "USD"}
	bidderName1 := openrtb_ext.BidderName("appnexus")

	adapterBids[bidderName1] = &seatBid

	bidCategory, adapterBids, rejections, err := applyCategoryMapping(nil, &requestExt, adapterBids, categoriesFetcher, targData, &randomDeduplicateBidBooleanGenerator{})

	assert.Equal(t, nil, err, "Category mapping error should be empty")
	assert.Empty(t, rejections, "There should be no bid rejection messages")
	assert.Equal(t, "10.00_IAB1-3_30s", bidCategory["bid_id1"], "Category should not be translated")
	assert.Equal(t, "20.00_IAB1-4_50s", bidCategory["bid_id2"], "Category should not be translated")
	assert.Equal(t, "20.00_IAB1-1000_30s", bidCategory["bid_id3"], "Bid should not be rejected")
	assert.Equal(t, 3, len(adapterBids[bidderName1].Bids), "Bidders number doesn't match")
	assert.Equal(t, 3, len(bidCategory), "Bidders category mapping doesn't match")
}

func TestCategoryDedupe(t *testing.T) {

	categoriesFetcher, error := newCategoryFetcher("./test/category-mapping")
	if error != nil {
		t.Errorf("Failed to create a category Fetcher: %v", error)
	}

	requestExt := newExtRequest()

	targData := &targetData{
		priceGranularity: requestExt.Prebid.Targeting.PriceGranularity,
		includeWinners:   true,
	}

	adapterBids := make(map[openrtb_ext.BidderName]*entities.PbsOrtbSeatBid)

	cats1 := []string{"IAB1-3"}
	cats2 := []string{"IAB1-4"}
	// bid3 will be same price, category, and duration as bid1 so one of them should get removed
	cats4 := []string{"IAB1-2000"}
	bid1 := openrtb2.Bid{ID: "bid_id1", ImpID: "imp_id1", Price: 10.0000, Cat: cats1, W: 1, H: 1}
	bid2 := openrtb2.Bid{ID: "bid_id2", ImpID: "imp_id2", Price: 15.0000, Cat: cats2, W: 1, H: 1}
	bid3 := openrtb2.Bid{ID: "bid_id3", ImpID: "imp_id3", Price: 20.0000, Cat: cats1, W: 1, H: 1}
	bid4 := openrtb2.Bid{ID: "bid_id4", ImpID: "imp_id4", Price: 20.0000, Cat: cats4, W: 1, H: 1}
	bid5 := openrtb2.Bid{ID: "bid_id5", ImpID: "imp_id5", Price: 20.0000, Cat: cats1, W: 1, H: 1}

	bid1_1 := entities.PbsOrtbBid{&bid1, nil, "video", nil, &openrtb_ext.ExtBidPrebidVideo{Duration: 30}, nil, 0, false, "", 10.0000, "USD"}
	bid1_2 := entities.PbsOrtbBid{&bid2, nil, "video", nil, &openrtb_ext.ExtBidPrebidVideo{Duration: 50}, nil, 0, false, "", 15.0000, "USD"}
	bid1_3 := entities.PbsOrtbBid{&bid3, nil, "video", nil, &openrtb_ext.ExtBidPrebidVideo{Duration: 30}, nil, 0, false, "", 20.0000, "USD"}
	bid1_4 := entities.PbsOrtbBid{&bid4, nil, "video", nil, &openrtb_ext.ExtBidPrebidVideo{Duration: 30}, nil, 0, false, "", 20.0000, "USD"}
	bid1_5 := entities.PbsOrtbBid{&bid5, nil, "video", nil, &openrtb_ext.ExtBidPrebidVideo{Duration: 30}, nil, 0, false, "", 20.0000, "USD"}

	selectedBids := make(map[string]int)
	expectedCategories := map[string]string{
		"bid_id1": "10.00_Electronics_30s",
		"bid_id2": "14.00_Sports_50s",
		"bid_id3": "20.00_Electronics_30s",
		"bid_id5": "20.00_Electronics_30s",
	}

	numIterations := 10

	// Run the function many times, this should be enough for the 50% chance of which bid to remove to remove bid1 sometimes
	// and bid3 others. It's conceivably possible (but highly unlikely) that the same bid get chosen every single time, but
	// if you notice false fails from this test increase numIterations to make it even less likely to happen.
	for i := 0; i < numIterations; i++ {
		innerBids := []*entities.PbsOrtbBid{
			&bid1_1,
			&bid1_2,
			&bid1_3,
			&bid1_4,
			&bid1_5,
		}

		seatBid := entities.PbsOrtbSeatBid{Bids: innerBids, Currency: "USD"}
		bidderName1 := openrtb_ext.BidderName("appnexus")

		adapterBids[bidderName1] = &seatBid

		bidCategory, adapterBids, rejections, err := applyCategoryMapping(nil, &requestExt, adapterBids, categoriesFetcher, targData, &randomDeduplicateBidBooleanGenerator{})

		assert.Equal(t, nil, err, "Category mapping error should be empty")
		assert.Equal(t, 3, len(rejections), "There should be 2 bid rejection messages")
		assert.Regexpf(t, regexp.MustCompile(`bid rejected \[bid ID: bid_id(1|3)\] reason: Bid was deduplicated`), rejections[0], "Rejection message did not match expected")
		assert.Equal(t, "bid rejected [bid ID: bid_id4] reason: Category mapping file for primary ad server: 'freewheel', publisher: '' not found", rejections[1], "Rejection message did not match expected")
		assert.Equal(t, 2, len(adapterBids[bidderName1].Bids), "Bidders number doesn't match")
		assert.Equal(t, 2, len(bidCategory), "Bidders category mapping doesn't match")

		for bidId, bidCat := range bidCategory {
			assert.Equal(t, expectedCategories[bidId], bidCat, "Category mapping doesn't match")
			selectedBids[bidId]++
		}
	}

	assert.Equal(t, numIterations, selectedBids["bid_id2"], "Bid 2 did not make it through every time")
	assert.Equal(t, 0, selectedBids["bid_id1"], "Bid 1 should be rejected on every iteration due to lower price")
	assert.NotEqual(t, 0, selectedBids["bid_id3"], "Bid 3 should be accepted at least once")
	assert.NotEqual(t, 0, selectedBids["bid_id5"], "Bid 5 should be accepted at least once")
}

func TestNoCategoryDedupe(t *testing.T) {

	categoriesFetcher, error := newCategoryFetcher("./test/category-mapping")
	if error != nil {
		t.Errorf("Failed to create a category Fetcher: %v", error)
	}

	requestExt := newExtRequestNoBrandCat()

	targData := &targetData{
		priceGranularity: requestExt.Prebid.Targeting.PriceGranularity,
		includeWinners:   true,
	}

	adapterBids := make(map[openrtb_ext.BidderName]*entities.PbsOrtbSeatBid)

	cats1 := []string{"IAB1-3"}
	cats2 := []string{"IAB1-4"}
	cats4 := []string{"IAB1-2000"}
	bid1 := openrtb2.Bid{ID: "bid_id1", ImpID: "imp_id1", Price: 14.0000, Cat: cats1, W: 1, H: 1}
	bid2 := openrtb2.Bid{ID: "bid_id2", ImpID: "imp_id2", Price: 14.0000, Cat: cats2, W: 1, H: 1}
	bid3 := openrtb2.Bid{ID: "bid_id3", ImpID: "imp_id3", Price: 20.0000, Cat: cats1, W: 1, H: 1}
	bid4 := openrtb2.Bid{ID: "bid_id4", ImpID: "imp_id4", Price: 20.0000, Cat: cats4, W: 1, H: 1}
	bid5 := openrtb2.Bid{ID: "bid_id5", ImpID: "imp_id5", Price: 10.0000, Cat: cats1, W: 1, H: 1}

	bid1_1 := entities.PbsOrtbBid{&bid1, nil, "video", nil, &openrtb_ext.ExtBidPrebidVideo{Duration: 30}, nil, 0, false, "", 14.0000, "USD"}
	bid1_2 := entities.PbsOrtbBid{&bid2, nil, "video", nil, &openrtb_ext.ExtBidPrebidVideo{Duration: 30}, nil, 0, false, "", 14.0000, "USD"}
	bid1_3 := entities.PbsOrtbBid{&bid3, nil, "video", nil, &openrtb_ext.ExtBidPrebidVideo{Duration: 30}, nil, 0, false, "", 20.0000, "USD"}
	bid1_4 := entities.PbsOrtbBid{&bid4, nil, "video", nil, &openrtb_ext.ExtBidPrebidVideo{Duration: 30}, nil, 0, false, "", 20.0000, "USD"}
	bid1_5 := entities.PbsOrtbBid{&bid5, nil, "video", nil, &openrtb_ext.ExtBidPrebidVideo{Duration: 30}, nil, 0, false, "", 10.0000, "USD"}

	selectedBids := make(map[string]int)
	expectedCategories := map[string]string{
		"bid_id1": "14.00_30s",
		"bid_id2": "14.00_30s",
		"bid_id3": "20.00_30s",
		"bid_id4": "20.00_30s",
		"bid_id5": "10.00_30s",
	}

	numIterations := 10

	// Run the function many times, this should be enough for the 50% chance of which bid to remove to remove bid1 sometimes
	// and bid3 others. It's conceivably possible (but highly unlikely) that the same bid get chosen every single time, but
	// if you notice false fails from this test increase numIterations to make it even less likely to happen.
	for i := 0; i < numIterations; i++ {
		innerBids := []*entities.PbsOrtbBid{
			&bid1_1,
			&bid1_2,
			&bid1_3,
			&bid1_4,
			&bid1_5,
		}

		seatBid := entities.PbsOrtbSeatBid{Bids: innerBids, Currency: "USD"}
		bidderName1 := openrtb_ext.BidderName("appnexus")

		adapterBids[bidderName1] = &seatBid

		bidCategory, adapterBids, rejections, err := applyCategoryMapping(nil, &requestExt, adapterBids, categoriesFetcher, targData, &randomDeduplicateBidBooleanGenerator{})

		assert.Equal(t, nil, err, "Category mapping error should be empty")
		assert.Equal(t, 2, len(rejections), "There should be 2 bid rejection messages")
		assert.Regexpf(t, regexp.MustCompile(`bid rejected \[bid ID: bid_id(1|2)\] reason: Bid was deduplicated`), rejections[0], "Rejection message did not match expected")
		assert.Regexpf(t, regexp.MustCompile(`bid rejected \[bid ID: bid_id(3|4)\] reason: Bid was deduplicated`), rejections[1], "Rejection message did not match expected")
		assert.Equal(t, 3, len(adapterBids[bidderName1].Bids), "Bidders number doesn't match")
		assert.Equal(t, 3, len(bidCategory), "Bidders category mapping doesn't match")

		for bidId, bidCat := range bidCategory {
			assert.Equal(t, expectedCategories[bidId], bidCat, "Category mapping doesn't match")
			selectedBids[bidId]++
		}
	}
	assert.Equal(t, numIterations, selectedBids["bid_id5"], "Bid 5 did not make it through every time")
	assert.NotEqual(t, 0, selectedBids["bid_id1"], "Bid 1 should be selected at least once")
	assert.NotEqual(t, 0, selectedBids["bid_id2"], "Bid 2 should be selected at least once")
	assert.NotEqual(t, 0, selectedBids["bid_id1"], "Bid 3 should be selected at least once")
	assert.NotEqual(t, 0, selectedBids["bid_id4"], "Bid 4 should be selected at least once")

}

func TestCategoryMappingBidderName(t *testing.T) {

	categoriesFetcher, error := newCategoryFetcher("./test/category-mapping")
	if error != nil {
		t.Errorf("Failed to create a category Fetcher: %v", error)
	}

	requestExt := newExtRequest()
	requestExt.Prebid.Targeting.AppendBidderNames = true

	targData := &targetData{
		priceGranularity: requestExt.Prebid.Targeting.PriceGranularity,
		includeWinners:   true,
	}

	requestExt.Prebid.Targeting.DurationRangeSec = []int{15, 30}

	adapterBids := make(map[openrtb_ext.BidderName]*entities.PbsOrtbSeatBid)

	cats1 := []string{"IAB1-1"}
	cats2 := []string{"IAB1-2"}
	bid1 := openrtb2.Bid{ID: "bid_id1", ImpID: "imp_id1", Price: 10.0000, Cat: cats1, W: 1, H: 1}
	bid2 := openrtb2.Bid{ID: "bid_id2", ImpID: "imp_id2", Price: 10.0000, Cat: cats2, W: 1, H: 1}

	bid1_1 := entities.PbsOrtbBid{&bid1, nil, "video", nil, &openrtb_ext.ExtBidPrebidVideo{Duration: 30}, nil, 0, false, "", 10.0000, "USD"}
	bid1_2 := entities.PbsOrtbBid{&bid2, nil, "video", nil, &openrtb_ext.ExtBidPrebidVideo{Duration: 30}, nil, 0, false, "", 10.0000, "USD"}

	innerBids1 := []*entities.PbsOrtbBid{
		&bid1_1,
	}
	innerBids2 := []*entities.PbsOrtbBid{
		&bid1_2,
	}

	seatBid1 := entities.PbsOrtbSeatBid{Bids: innerBids1, Currency: "USD"}
	bidderName1 := openrtb_ext.BidderName("bidder1")

	seatBid2 := entities.PbsOrtbSeatBid{Bids: innerBids2, Currency: "USD"}
	bidderName2 := openrtb_ext.BidderName("bidder2")

	adapterBids[bidderName1] = &seatBid1
	adapterBids[bidderName2] = &seatBid2

	bidCategory, adapterBids, rejections, err := applyCategoryMapping(nil, &requestExt, adapterBids, categoriesFetcher, targData, &randomDeduplicateBidBooleanGenerator{})

	assert.NoError(t, err, "Category mapping error should be empty")
	assert.Empty(t, rejections, "There should be 0 bid rejection messages")
	assert.Equal(t, "10.00_VideoGames_30s_bidder1", bidCategory["bid_id1"], "Category mapping doesn't match")
	assert.Equal(t, "10.00_HomeDecor_30s_bidder2", bidCategory["bid_id2"], "Category mapping doesn't match")
	assert.Len(t, adapterBids[bidderName1].Bids, 1, "Bidders number doesn't match")
	assert.Len(t, adapterBids[bidderName2].Bids, 1, "Bidders number doesn't match")
	assert.Len(t, bidCategory, 2, "Bidders category mapping doesn't match")
}

func TestCategoryMappingBidderNameNoCategories(t *testing.T) {

	categoriesFetcher, error := newCategoryFetcher("./test/category-mapping")
	if error != nil {
		t.Errorf("Failed to create a category Fetcher: %v", error)
	}

	requestExt := newExtRequestNoBrandCat()
	requestExt.Prebid.Targeting.AppendBidderNames = true

	targData := &targetData{
		priceGranularity: requestExt.Prebid.Targeting.PriceGranularity,
		includeWinners:   true,
	}

	requestExt.Prebid.Targeting.DurationRangeSec = []int{15, 30}

	adapterBids := make(map[openrtb_ext.BidderName]*entities.PbsOrtbSeatBid)

	cats1 := []string{"IAB1-1"}
	cats2 := []string{"IAB1-2"}
	bid1 := openrtb2.Bid{ID: "bid_id1", ImpID: "imp_id1", Price: 10.0000, Cat: cats1, W: 1, H: 1}
	bid2 := openrtb2.Bid{ID: "bid_id2", ImpID: "imp_id2", Price: 12.0000, Cat: cats2, W: 1, H: 1}

	bid1_1 := entities.PbsOrtbBid{&bid1, nil, "video", nil, &openrtb_ext.ExtBidPrebidVideo{Duration: 30}, nil, 0, false, "", 10.0000, "USD"}
	bid1_2 := entities.PbsOrtbBid{&bid2, nil, "video", nil, &openrtb_ext.ExtBidPrebidVideo{Duration: 30}, nil, 0, false, "", 12.0000, "USD"}

	innerBids1 := []*entities.PbsOrtbBid{
		&bid1_1,
	}
	innerBids2 := []*entities.PbsOrtbBid{
		&bid1_2,
	}

	seatBid1 := entities.PbsOrtbSeatBid{Bids: innerBids1, Currency: "USD"}
	bidderName1 := openrtb_ext.BidderName("bidder1")

	seatBid2 := entities.PbsOrtbSeatBid{Bids: innerBids2, Currency: "USD"}
	bidderName2 := openrtb_ext.BidderName("bidder2")

	adapterBids[bidderName1] = &seatBid1
	adapterBids[bidderName2] = &seatBid2

	bidCategory, adapterBids, rejections, err := applyCategoryMapping(nil, &requestExt, adapterBids, categoriesFetcher, targData, &randomDeduplicateBidBooleanGenerator{})

	assert.NoError(t, err, "Category mapping error should be empty")
	assert.Empty(t, rejections, "There should be 0 bid rejection messages")
	assert.Equal(t, "10.00_30s_bidder1", bidCategory["bid_id1"], "Category mapping doesn't match")
	assert.Equal(t, "12.00_30s_bidder2", bidCategory["bid_id2"], "Category mapping doesn't match")
	assert.Len(t, adapterBids[bidderName1].Bids, 1, "Bidders number doesn't match")
	assert.Len(t, adapterBids[bidderName2].Bids, 1, "Bidders number doesn't match")
	assert.Len(t, bidCategory, 2, "Bidders category mapping doesn't match")
}

func TestBidRejectionErrors(t *testing.T) {
	categoriesFetcher, error := newCategoryFetcher("./test/category-mapping")
	if error != nil {
		t.Errorf("Failed to create a category Fetcher: %v", error)
	}

	requestExt := newExtRequest()
	requestExt.Prebid.Targeting.DurationRangeSec = []int{15, 30, 50}

	targData := &targetData{
		priceGranularity: requestExt.Prebid.Targeting.PriceGranularity,
		includeWinners:   true,
	}

	invalidReqExt := newExtRequest()
	invalidReqExt.Prebid.Targeting.DurationRangeSec = []int{15, 30, 50}
	invalidReqExt.Prebid.Targeting.IncludeBrandCategory.PrimaryAdServer = 2
	invalidReqExt.Prebid.Targeting.IncludeBrandCategory.Publisher = "some_publisher"

	adapterBids := make(map[openrtb_ext.BidderName]*entities.PbsOrtbSeatBid)
	bidderName := openrtb_ext.BidderName("appnexus")

	testCases := []struct {
		description        string
		reqExt             openrtb_ext.ExtRequest
		bids               []*openrtb2.Bid
		duration           int
		expectedRejections []string
		expectedCatDur     string
	}{
		{
			description: "Bid should be rejected due to not containing a category",
			reqExt:      requestExt,
			bids: []*openrtb2.Bid{
				{ID: "bid_id1", ImpID: "imp_id1", Price: 10.0000, Cat: []string{}, W: 1, H: 1},
			},
			duration: 30,
			expectedRejections: []string{
				"bid rejected [bid ID: bid_id1] reason: Bid did not contain a category",
			},
		},
		{
			description: "Bid should be rejected due to missing category mapping file",
			reqExt:      invalidReqExt,
			bids: []*openrtb2.Bid{
				{ID: "bid_id1", ImpID: "imp_id1", Price: 10.0000, Cat: []string{"IAB1-1"}, W: 1, H: 1},
			},
			duration: 30,
			expectedRejections: []string{
				"bid rejected [bid ID: bid_id1] reason: Category mapping file for primary ad server: 'dfp', publisher: 'some_publisher' not found",
			},
		},
		{
			description: "Bid should be rejected due to duration exceeding maximum",
			reqExt:      requestExt,
			bids: []*openrtb2.Bid{
				{ID: "bid_id1", ImpID: "imp_id1", Price: 10.0000, Cat: []string{"IAB1-1"}, W: 1, H: 1},
			},
			duration: 70,
			expectedRejections: []string{
				"bid rejected [bid ID: bid_id1] reason: Bid duration exceeds maximum allowed",
			},
		},
		{
			description: "Bid should be rejected due to duplicate bid",
			reqExt:      requestExt,
			bids: []*openrtb2.Bid{
				{ID: "bid_id1", ImpID: "imp_id1", Price: 10.0000, Cat: []string{"IAB1-1"}, W: 1, H: 1},
				{ID: "bid_id1", ImpID: "imp_id1", Price: 10.0000, Cat: []string{"IAB1-1"}, W: 1, H: 1},
			},
			duration: 30,
			expectedRejections: []string{
				"bid rejected [bid ID: bid_id1] reason: Bid was deduplicated",
			},
			expectedCatDur: "10.00_VideoGames_30s",
		},
	}

	for _, test := range testCases {
		innerBids := []*entities.PbsOrtbBid{}
		for _, bid := range test.bids {
			currentBid := entities.PbsOrtbBid{
				bid, nil, "video", nil, &openrtb_ext.ExtBidPrebidVideo{Duration: test.duration}, nil, 0, false, "", 10.0000, "USD"}
			innerBids = append(innerBids, &currentBid)
		}

		seatBid := entities.PbsOrtbSeatBid{Bids: innerBids, Currency: "USD"}

		adapterBids[bidderName] = &seatBid

		bidCategory, adapterBids, rejections, err := applyCategoryMapping(nil, &test.reqExt, adapterBids, categoriesFetcher, targData, &randomDeduplicateBidBooleanGenerator{})

		if len(test.expectedCatDur) > 0 {
			// Bid deduplication case
			assert.Equal(t, 1, len(adapterBids[bidderName].Bids), "Bidders number doesn't match")
			assert.Equal(t, 1, len(bidCategory), "Bidders category mapping doesn't match")
			assert.Equal(t, test.expectedCatDur, bidCategory["bid_id1"], "Bid category did not contain expected hb_pb_cat_dur")
		} else {
			assert.Empty(t, adapterBids[bidderName].Bids, "Bidders number doesn't match")
			assert.Empty(t, bidCategory, "Bidders category mapping doesn't match")
		}

		assert.Empty(t, err, "Category mapping error should be empty")
		assert.Equal(t, test.expectedRejections, rejections, test.description)
	}
}

func TestCategoryMappingTwoBiddersOneBidEachNoCategorySamePrice(t *testing.T) {

	categoriesFetcher, error := newCategoryFetcher("./test/category-mapping")
	if error != nil {
		t.Errorf("Failed to create a category Fetcher: %v", error)
	}

	requestExt := newExtRequestTranslateCategories(nil)

	targData := &targetData{
		priceGranularity: requestExt.Prebid.Targeting.PriceGranularity,
		includeWinners:   true,
	}

	requestExt.Prebid.Targeting.DurationRangeSec = []int{30}
	requestExt.Prebid.Targeting.IncludeBrandCategory.WithCategory = false

	cats1 := []string{"IAB1-3"}
	cats2 := []string{"IAB1-4"}

	bidApn1 := openrtb2.Bid{ID: "bid_idApn1", ImpID: "imp_idApn1", Price: 10.0000, Cat: cats1, W: 1, H: 1}
	bidApn2 := openrtb2.Bid{ID: "bid_idApn2", ImpID: "imp_idApn2", Price: 10.0000, Cat: cats2, W: 1, H: 1}

	bid1_Apn1 := entities.PbsOrtbBid{&bidApn1, nil, "video", nil, &openrtb_ext.ExtBidPrebidVideo{Duration: 30}, nil, 0, false, "", 10.0000, "USD"}
	bid1_Apn2 := entities.PbsOrtbBid{&bidApn2, nil, "video", nil, &openrtb_ext.ExtBidPrebidVideo{Duration: 30}, nil, 0, false, "", 10.0000, "USD"}

	innerBidsApn1 := []*entities.PbsOrtbBid{
		&bid1_Apn1,
	}

	innerBidsApn2 := []*entities.PbsOrtbBid{
		&bid1_Apn2,
	}

	for i := 1; i < 10; i++ {
		adapterBids := make(map[openrtb_ext.BidderName]*entities.PbsOrtbSeatBid)

		seatBidApn1 := entities.PbsOrtbSeatBid{Bids: innerBidsApn1, Currency: "USD"}
		bidderNameApn1 := openrtb_ext.BidderName("appnexus1")

		seatBidApn2 := entities.PbsOrtbSeatBid{Bids: innerBidsApn2, Currency: "USD"}
		bidderNameApn2 := openrtb_ext.BidderName("appnexus2")

		adapterBids[bidderNameApn1] = &seatBidApn1
		adapterBids[bidderNameApn2] = &seatBidApn2

		bidCategory, _, rejections, err := applyCategoryMapping(nil, &requestExt, adapterBids, categoriesFetcher, targData, &randomDeduplicateBidBooleanGenerator{})

		assert.NoError(t, err, "Category mapping error should be empty")
		assert.Len(t, rejections, 1, "There should be 1 bid rejection message")
		assert.Regexpf(t, regexp.MustCompile(`bid rejected \[bid ID: bid_idApn(1|2)\] reason: Bid was deduplicated`), rejections[0], "Rejection message did not match expected")
		assert.Len(t, bidCategory, 1, "Bidders category mapping should have only one element")

		var resultBid string
		for bidId := range bidCategory {
			resultBid = bidId
		}

		if resultBid == "bid_idApn1" {
			assert.Nil(t, seatBidApn2.Bids, "Appnexus_2 seat bid should not have any bids back")
			assert.Len(t, seatBidApn1.Bids, 1, "Appnexus_1 seat bid should have only one back")

		} else {
			assert.Nil(t, seatBidApn1.Bids, "Appnexus_1 seat bid should not have any bids back")
			assert.Len(t, seatBidApn2.Bids, 1, "Appnexus_2 seat bid should have only one back")
		}
	}
}

func TestCategoryMappingTwoBiddersManyBidsEachNoCategorySamePrice(t *testing.T) {
	// This test covers a very rare de-duplication case where bid needs to be removed from already processed bidder
	// This happens when current processing bidder has a bid that has same de-duplication key as a bid from already processed bidder
	// and already processed bid was selected to be removed

	//In this test case bids bid_idApn1_1 and bid_idApn1_2 will be removed due to hardcoded "fakeRandomDeduplicateBidBooleanGenerator{true}"

	// Also there are should be more than one bids in bidder to test how we remove single element from bids array.
	// In case there is just one bid to remove - we remove the entire bidder.

	categoriesFetcher, error := newCategoryFetcher("./test/category-mapping")
	if error != nil {
		t.Errorf("Failed to create a category Fetcher: %v", error)
	}

	requestExt := newExtRequestTranslateCategories(nil)

	targData := &targetData{
		priceGranularity: requestExt.Prebid.Targeting.PriceGranularity,
		includeWinners:   true,
	}

	requestExt.Prebid.Targeting.DurationRangeSec = []int{30}
	requestExt.Prebid.Targeting.IncludeBrandCategory.WithCategory = false

	cats1 := []string{"IAB1-3"}
	cats2 := []string{"IAB1-4"}

	bidApn1_1 := openrtb2.Bid{ID: "bid_idApn1_1", ImpID: "imp_idApn1_1", Price: 10.0000, Cat: cats1, W: 1, H: 1}
	bidApn1_2 := openrtb2.Bid{ID: "bid_idApn1_2", ImpID: "imp_idApn1_2", Price: 20.0000, Cat: cats1, W: 1, H: 1}

	bidApn2_1 := openrtb2.Bid{ID: "bid_idApn2_1", ImpID: "imp_idApn2_1", Price: 10.0000, Cat: cats2, W: 1, H: 1}
	bidApn2_2 := openrtb2.Bid{ID: "bid_idApn2_2", ImpID: "imp_idApn2_2", Price: 20.0000, Cat: cats2, W: 1, H: 1}

	bid1_Apn1_1 := entities.PbsOrtbBid{&bidApn1_1, nil, "video", nil, &openrtb_ext.ExtBidPrebidVideo{Duration: 30}, nil, 0, false, "", 10.0000, "USD"}
	bid1_Apn1_2 := entities.PbsOrtbBid{&bidApn1_2, nil, "video", nil, &openrtb_ext.ExtBidPrebidVideo{Duration: 30}, nil, 0, false, "", 20.0000, "USD"}

	bid1_Apn2_1 := entities.PbsOrtbBid{&bidApn2_1, nil, "video", nil, &openrtb_ext.ExtBidPrebidVideo{Duration: 30}, nil, 0, false, "", 10.0000, "USD"}
	bid1_Apn2_2 := entities.PbsOrtbBid{&bidApn2_2, nil, "video", nil, &openrtb_ext.ExtBidPrebidVideo{Duration: 30}, nil, 0, false, "", 20.0000, "USD"}

	innerBidsApn1 := []*entities.PbsOrtbBid{
		&bid1_Apn1_1,
		&bid1_Apn1_2,
	}

	innerBidsApn2 := []*entities.PbsOrtbBid{
		&bid1_Apn2_1,
		&bid1_Apn2_2,
	}

	adapterBids := make(map[openrtb_ext.BidderName]*entities.PbsOrtbSeatBid)

	seatBidApn1 := entities.PbsOrtbSeatBid{Bids: innerBidsApn1, Currency: "USD"}
	bidderNameApn1 := openrtb_ext.BidderName("appnexus1")

	seatBidApn2 := entities.PbsOrtbSeatBid{Bids: innerBidsApn2, Currency: "USD"}
	bidderNameApn2 := openrtb_ext.BidderName("appnexus2")

	adapterBids[bidderNameApn1] = &seatBidApn1
	adapterBids[bidderNameApn2] = &seatBidApn2

	_, adapterBids, rejections, err := applyCategoryMapping(nil, &requestExt, adapterBids, categoriesFetcher, targData, &fakeRandomDeduplicateBidBooleanGenerator{true})

	assert.NoError(t, err, "Category mapping error should be empty")

	//Total number of bids from all bidders in this case should be 2
	bidsFromFirstBidder := adapterBids[bidderNameApn1]
	bidsFromSecondBidder := adapterBids[bidderNameApn2]

	totalNumberOfbids := 0

	//due to random map order we need to identify what bidder was first
	firstBidderIndicator := true

	if bidsFromFirstBidder.Bids != nil {
		totalNumberOfbids += len(bidsFromFirstBidder.Bids)
	}

	if bidsFromSecondBidder.Bids != nil {
		firstBidderIndicator = false
		totalNumberOfbids += len(bidsFromSecondBidder.Bids)
	}

	assert.Equal(t, 2, totalNumberOfbids, "2 bids total should be returned")
	assert.Len(t, rejections, 2, "2 bids should be de-duplicated")

	if firstBidderIndicator {
		assert.Len(t, adapterBids[bidderNameApn1].Bids, 2)
		assert.Len(t, adapterBids[bidderNameApn2].Bids, 0)

		assert.Equal(t, "bid_idApn1_1", adapterBids[bidderNameApn1].Bids[0].Bid.ID, "Incorrect expected bid 1 id")
		assert.Equal(t, "bid_idApn1_2", adapterBids[bidderNameApn1].Bids[1].Bid.ID, "Incorrect expected bid 2 id")

		assert.Equal(t, "bid rejected [bid ID: bid_idApn2_1] reason: Bid was deduplicated", rejections[0], "Incorrect rejected bid 1")
		assert.Equal(t, "bid rejected [bid ID: bid_idApn2_2] reason: Bid was deduplicated", rejections[1], "Incorrect rejected bid 2")

	} else {
		assert.Len(t, adapterBids[bidderNameApn1].Bids, 0)
		assert.Len(t, adapterBids[bidderNameApn2].Bids, 2)

		assert.Equal(t, "bid_idApn2_1", adapterBids[bidderNameApn2].Bids[0].Bid.ID, "Incorrect expected bid 1 id")
		assert.Equal(t, "bid_idApn2_2", adapterBids[bidderNameApn2].Bids[1].Bid.ID, "Incorrect expected bid 2 id")

		assert.Equal(t, "bid rejected [bid ID: bid_idApn1_1] reason: Bid was deduplicated", rejections[0], "Incorrect rejected bid 1")
		assert.Equal(t, "bid rejected [bid ID: bid_idApn1_2] reason: Bid was deduplicated", rejections[1], "Incorrect rejected bid 2")

	}
}

func TestRemoveBidById(t *testing.T) {
	cats1 := []string{"IAB1-3"}

	bidApn1_1 := openrtb2.Bid{ID: "bid_idApn1_1", ImpID: "imp_idApn1_1", Price: 10.0000, Cat: cats1, W: 1, H: 1}
	bidApn1_2 := openrtb2.Bid{ID: "bid_idApn1_2", ImpID: "imp_idApn1_2", Price: 20.0000, Cat: cats1, W: 1, H: 1}
	bidApn1_3 := openrtb2.Bid{ID: "bid_idApn1_3", ImpID: "imp_idApn1_3", Price: 10.0000, Cat: cats1, W: 1, H: 1}

	bid1_Apn1_1 := entities.PbsOrtbBid{&bidApn1_1, nil, "video", nil, &openrtb_ext.ExtBidPrebidVideo{Duration: 30}, nil, 0, false, "", 10.0000, "USD"}
	bid1_Apn1_2 := entities.PbsOrtbBid{&bidApn1_2, nil, "video", nil, &openrtb_ext.ExtBidPrebidVideo{Duration: 30}, nil, 0, false, "", 20.0000, "USD"}
	bid1_Apn1_3 := entities.PbsOrtbBid{&bidApn1_3, nil, "video", nil, &openrtb_ext.ExtBidPrebidVideo{Duration: 30}, nil, 0, false, "", 10.0000, "USD"}

	type aTest struct {
		desc      string
		inBidName string
		outBids   []*entities.PbsOrtbBid
	}
	testCases := []aTest{
		{
			desc:      "remove element from the middle",
			inBidName: "bid_idApn1_2",
			outBids:   []*entities.PbsOrtbBid{&bid1_Apn1_1, &bid1_Apn1_3},
		},
		{
			desc:      "remove element from the end",
			inBidName: "bid_idApn1_3",
			outBids:   []*entities.PbsOrtbBid{&bid1_Apn1_1, &bid1_Apn1_2},
		},
		{
			desc:      "remove element from the beginning",
			inBidName: "bid_idApn1_1",
			outBids:   []*entities.PbsOrtbBid{&bid1_Apn1_2, &bid1_Apn1_3},
		},
		{
			desc:      "remove element that doesn't exist",
			inBidName: "bid_idApn",
			outBids:   []*entities.PbsOrtbBid{&bid1_Apn1_1, &bid1_Apn1_2, &bid1_Apn1_3},
		},
	}
	for _, test := range testCases {

		innerBidsApn1 := []*entities.PbsOrtbBid{
			&bid1_Apn1_1,
			&bid1_Apn1_2,
			&bid1_Apn1_3,
		}

		seatBidApn1 := &entities.PbsOrtbSeatBid{Bids: innerBidsApn1, Currency: "USD"}

		removeBidById(seatBidApn1, test.inBidName)
		assert.Len(t, seatBidApn1.Bids, len(test.outBids), test.desc)
		assert.ElementsMatch(t, seatBidApn1.Bids, test.outBids, "Incorrect bids in response")
	}

}

func TestUpdateRejections(t *testing.T) {
	rejections := []string{}

	rejections = updateRejections(rejections, "bid_id1", "some reason 1")
	rejections = updateRejections(rejections, "bid_id2", "some reason 2")

	assert.Equal(t, 2, len(rejections), "Rejections should contain 2 rejection messages")
	assert.Containsf(t, rejections, "bid rejected [bid ID: bid_id1] reason: some reason 1", "Rejection message did not match expected")
	assert.Containsf(t, rejections, "bid rejected [bid ID: bid_id2] reason: some reason 2", "Rejection message did not match expected")
}

func TestApplyDealSupport(t *testing.T) {
	testCases := []struct {
		description               string
		dealPriority              int
		impExt                    json.RawMessage
		targ                      map[string]string
		expectedHbPbCatDur        string
		expectedDealErr           string
		expectedDealTierSatisfied bool
	}{
		{
			description:  "hb_pb_cat_dur should be modified",
			dealPriority: 5,
			impExt:       json.RawMessage(`{"appnexus": {"dealTier": {"minDealTier": 5, "prefix": "tier"}, "placementId": 10433394}}`),
			targ: map[string]string{
				"hb_pb_cat_dur": "12.00_movies_30s",
			},
			expectedHbPbCatDur:        "tier5_movies_30s",
			expectedDealErr:           "",
			expectedDealTierSatisfied: true,
		},
		{
			description:  "hb_pb_cat_dur should not be modified due to priority not exceeding min",
			dealPriority: 9,
			impExt:       json.RawMessage(`{"appnexus": {"dealTier": {"minDealTier": 10, "prefix": "tier"}, "placementId": 10433394}}`),
			targ: map[string]string{
				"hb_pb_cat_dur": "12.00_medicine_30s",
			},
			expectedHbPbCatDur:        "12.00_medicine_30s",
			expectedDealErr:           "",
			expectedDealTierSatisfied: false,
		},
		{
			description:  "hb_pb_cat_dur should not be modified due to invalid config",
			dealPriority: 5,
			impExt:       json.RawMessage(`{"appnexus": {"dealTier": {"minDealTier": 5, "prefix": ""}, "placementId": 10433394}}`),
			targ: map[string]string{
				"hb_pb_cat_dur": "12.00_games_30s",
			},
			expectedHbPbCatDur:        "12.00_games_30s",
			expectedDealErr:           "dealTier configuration invalid for bidder 'appnexus', imp ID 'imp_id1'",
			expectedDealTierSatisfied: false,
		},
		{
			description:  "hb_pb_cat_dur should not be modified due to deal priority of 0",
			dealPriority: 0,
			impExt:       json.RawMessage(`{"appnexus": {"dealTier": {"minDealTier": 5, "prefix": "tier"}, "placementId": 10433394}}`),
			targ: map[string]string{
				"hb_pb_cat_dur": "12.00_auto_30s",
			},
			expectedHbPbCatDur:        "12.00_auto_30s",
			expectedDealErr:           "",
			expectedDealTierSatisfied: false,
		},
	}

	bidderName := openrtb_ext.BidderName("appnexus")
	for _, test := range testCases {
		bidRequest := &openrtb2.BidRequest{
			ID: "some-request-id",
			Imp: []openrtb2.Imp{
				{
					ID:  "imp_id1",
					Ext: test.impExt,
				},
			},
		}

		bid := entities.PbsOrtbBid{&openrtb2.Bid{ID: "123456"}, nil, "video", map[string]string{}, &openrtb_ext.ExtBidPrebidVideo{}, nil, test.dealPriority, false, "", 0, "USD"}
		bidCategory := map[string]string{
			bid.Bid.ID: test.targ["hb_pb_cat_dur"],
		}

		auc := &auction{
			winningBidsByBidder: map[string]map[openrtb_ext.BidderName]*entities.PbsOrtbBid{
				"imp_id1": {
					bidderName: &bid,
				},
			},
		}

		dealErrs := applyDealSupport(bidRequest, auc, bidCategory)

		assert.Equal(t, test.expectedHbPbCatDur, bidCategory[auc.winningBidsByBidder["imp_id1"][bidderName].Bid.ID], test.description)
		assert.Equal(t, test.expectedDealTierSatisfied, auc.winningBidsByBidder["imp_id1"][bidderName].DealTierSatisfied, "expectedDealTierSatisfied=%v when %v", test.expectedDealTierSatisfied, test.description)
		if len(test.expectedDealErr) > 0 {
			assert.Containsf(t, dealErrs, errors.New(test.expectedDealErr), "Expected error message not found in deal errors")
		}
	}
}

func TestGetDealTiers(t *testing.T) {
	testCases := []struct {
		description string
		request     openrtb2.BidRequest
		expected    map[string]openrtb_ext.DealTierBidderMap
	}{
		{
			description: "None",
			request: openrtb2.BidRequest{
				Imp: []openrtb2.Imp{},
			},
			expected: map[string]openrtb_ext.DealTierBidderMap{},
		},
		{
			description: "One",
			request: openrtb2.BidRequest{
				Imp: []openrtb2.Imp{
					{ID: "imp1", Ext: json.RawMessage(`{"appnexus": {"dealTier": {"minDealTier": 5, "prefix": "tier"}}}`)},
				},
			},
			expected: map[string]openrtb_ext.DealTierBidderMap{
				"imp1": {openrtb_ext.BidderAppnexus: {Prefix: "tier", MinDealTier: 5}},
			},
		},
		{
			description: "Many",
			request: openrtb2.BidRequest{
				Imp: []openrtb2.Imp{
					{ID: "imp1", Ext: json.RawMessage(`{"appnexus": {"dealTier": {"minDealTier": 5, "prefix": "tier1"}}}`)},
					{ID: "imp2", Ext: json.RawMessage(`{"appnexus": {"dealTier": {"minDealTier": 8, "prefix": "tier2"}}}`)},
				},
			},
			expected: map[string]openrtb_ext.DealTierBidderMap{
				"imp1": {openrtb_ext.BidderAppnexus: {Prefix: "tier1", MinDealTier: 5}},
				"imp2": {openrtb_ext.BidderAppnexus: {Prefix: "tier2", MinDealTier: 8}},
			},
		},
		{
			description: "Many - Skips Malformed",
			request: openrtb2.BidRequest{
				Imp: []openrtb2.Imp{
					{ID: "imp1", Ext: json.RawMessage(`{"appnexus": {"dealTier": {"minDealTier": 5, "prefix": "tier1"}}}`)},
					{ID: "imp2", Ext: json.RawMessage(`{"appnexus": {"dealTier": "wrong type"}}`)},
				},
			},
			expected: map[string]openrtb_ext.DealTierBidderMap{
				"imp1": {openrtb_ext.BidderAppnexus: {Prefix: "tier1", MinDealTier: 5}},
			},
		},
	}

	for _, test := range testCases {
		result := getDealTiers(&test.request)
		assert.Equal(t, test.expected, result, test.description)
	}
}

func TestValidateDealTier(t *testing.T) {
	testCases := []struct {
		description    string
		dealTier       openrtb_ext.DealTier
		expectedResult bool
	}{
		{
			description:    "Valid",
			dealTier:       openrtb_ext.DealTier{Prefix: "prefix", MinDealTier: 5},
			expectedResult: true,
		},
		{
			description:    "Invalid - Empty",
			dealTier:       openrtb_ext.DealTier{},
			expectedResult: false,
		},
		{
			description:    "Invalid - Empty Prefix",
			dealTier:       openrtb_ext.DealTier{MinDealTier: 5},
			expectedResult: false,
		},
		{
			description:    "Invalid - Empty Deal Tier",
			dealTier:       openrtb_ext.DealTier{Prefix: "prefix"},
			expectedResult: false,
		},
	}

	for _, test := range testCases {
		assert.Equal(t, test.expectedResult, validateDealTier(test.dealTier), test.description)
	}
}

func TestUpdateHbPbCatDur(t *testing.T) {
	testCases := []struct {
		description               string
		targ                      map[string]string
		dealTier                  openrtb_ext.DealTier
		dealPriority              int
		expectedHbPbCatDur        string
		expectedDealTierSatisfied bool
	}{
		{
			description: "hb_pb_cat_dur should be updated with prefix and tier",
			targ: map[string]string{
				"hb_pb":         "12.00",
				"hb_pb_cat_dur": "12.00_movies_30s",
			},
			dealTier: openrtb_ext.DealTier{
				Prefix:      "tier",
				MinDealTier: 5,
			},
			dealPriority:              5,
			expectedHbPbCatDur:        "tier5_movies_30s",
			expectedDealTierSatisfied: true,
		},
		{
			description: "hb_pb_cat_dur should not be updated due to bid priority",
			targ: map[string]string{
				"hb_pb":         "12.00",
				"hb_pb_cat_dur": "12.00_auto_30s",
			},
			dealTier: openrtb_ext.DealTier{
				Prefix:      "tier",
				MinDealTier: 10,
			},
			dealPriority:              6,
			expectedHbPbCatDur:        "12.00_auto_30s",
			expectedDealTierSatisfied: false,
		},
		{
			description: "hb_pb_cat_dur should be updated with prefix and tier",
			targ: map[string]string{
				"hb_pb":         "12.00",
				"hb_pb_cat_dur": "12.00_medicine_30s",
			},
			dealTier: openrtb_ext.DealTier{
				Prefix:      "tier",
				MinDealTier: 1,
			},
			dealPriority:              7,
			expectedHbPbCatDur:        "tier7_medicine_30s",
			expectedDealTierSatisfied: true,
		},
	}

	for _, test := range testCases {
		bid := entities.PbsOrtbBid{&openrtb2.Bid{ID: "123456"}, nil, "video", map[string]string{}, &openrtb_ext.ExtBidPrebidVideo{}, nil, test.dealPriority, false, "", 0, "USD"}
		bidCategory := map[string]string{
			bid.Bid.ID: test.targ["hb_pb_cat_dur"],
		}

		updateHbPbCatDur(&bid, test.dealTier, bidCategory)

		assert.Equal(t, test.expectedHbPbCatDur, bidCategory[bid.Bid.ID], test.description)
		assert.Equal(t, test.expectedDealTierSatisfied, bid.DealTierSatisfied, test.description)
	}
}

func TestMakeBidExtJSON(t *testing.T) {

	type aTest struct {
		description        string
		ext                json.RawMessage
		extBidPrebid       openrtb_ext.ExtBidPrebid
		impExtInfo         map[string]ImpExtInfo
		origbidcpm         float64
		origbidcur         string
		expectedBidExt     string
		expectedErrMessage string
	}

	testCases := []aTest{
		{
			description:        "Valid extension, non empty extBidPrebid, valid imp ext info, meta from adapter",
			ext:                json.RawMessage(`{"video":{"h":100}}`),
			extBidPrebid:       openrtb_ext.ExtBidPrebid{Type: openrtb_ext.BidType("video"), Meta: &openrtb_ext.ExtBidPrebidMeta{BrandName: "foo"}, Passthrough: nil},
			impExtInfo:         map[string]ImpExtInfo{"test_imp_id": {true, []byte(`{"video":{"h":480,"mimes":["video/mp4"]}}`), json.RawMessage(`{"imp_passthrough_val": 1}`)}},
			origbidcpm:         10.0000,
			origbidcur:         "USD",
			expectedBidExt:     `{"prebid":{"meta": {"brandName": "foo"}, "passthrough":{"imp_passthrough_val":1}, "type":"video"}, "storedrequestattributes":{"h":480,"mimes":["video/mp4"]},"video":{"h":100}, "origbidcpm": 10, "origbidcur": "USD"}`,
			expectedErrMessage: "",
		},
		{
			description:        "Valid extension, non empty extBidPrebid, valid imp ext info, meta from response, imp passthrough is nil",
			ext:                json.RawMessage(`{"video":{"h":100},"prebid":{"meta": {"brandName": "foo"}}}`),
			extBidPrebid:       openrtb_ext.ExtBidPrebid{Type: openrtb_ext.BidType("video")},
			impExtInfo:         map[string]ImpExtInfo{"test_imp_id": {true, []byte(`{"video":{"h":480,"mimes":["video/mp4"]}}`), nil}},
			origbidcpm:         10.0000,
			origbidcur:         "USD",
			expectedBidExt:     `{"prebid":{"meta": {"brandName": "foo"}, "type":"video"},"storedrequestattributes":{"h":480,"mimes":["video/mp4"]},"video":{"h":100}, "origbidcpm": 10, "origbidcur": "USD"}`,
			expectedErrMessage: "",
		},
		{
			description:        "Empty extension, non empty extBidPrebid and valid imp ext info",
			ext:                nil,
			extBidPrebid:       openrtb_ext.ExtBidPrebid{Type: openrtb_ext.BidType("video")},
			impExtInfo:         map[string]ImpExtInfo{"test_imp_id": {true, []byte(`{"video":{"h":480,"mimes":["video/mp4"]}}`), json.RawMessage(`{"imp_passthrough_val": 1}`)}},
			origbidcpm:         0,
			expectedBidExt:     `{"origbidcpm": 0,"prebid":{"passthrough":{"imp_passthrough_val":1}, "type":"video"},"storedrequestattributes":{"h":480,"mimes":["video/mp4"]}}`,
			expectedErrMessage: "",
		},
		{
			description:        "Valid extension, non empty extBidPrebid and imp ext info not found",
			ext:                json.RawMessage(`{"video":{"h":100}}`),
			extBidPrebid:       openrtb_ext.ExtBidPrebid{Type: openrtb_ext.BidType("video")},
			impExtInfo:         map[string]ImpExtInfo{"another_imp_id": {true, []byte(`{"video":{"h":480,"mimes":["video/mp4"]}}`), json.RawMessage(`{"imp_passthrough_val": 1}`)}},
			origbidcpm:         10.0000,
			origbidcur:         "USD",
			expectedBidExt:     `{"prebid":{"type":"video"},"video":{"h":100}, "origbidcpm": 10, "origbidcur": "USD"}`,
			expectedErrMessage: "",
		},
		{
			description:        "Valid extension, empty extBidPrebid and valid imp ext info",
			ext:                json.RawMessage(`{"video":{"h":100}}`),
			extBidPrebid:       openrtb_ext.ExtBidPrebid{},
			origbidcpm:         10.0000,
			origbidcur:         "USD",
			impExtInfo:         map[string]ImpExtInfo{"test_imp_id": {true, []byte(`{"video":{"h":480,"mimes":["video/mp4"]}}`), json.RawMessage(`{"imp_passthrough_val": 1}`)}},
			expectedBidExt:     `{"prebid":{"passthrough":{"imp_passthrough_val":1}, "type":""},"storedrequestattributes":{"h":480,"mimes":["video/mp4"]},"video":{"h":100}, "origbidcpm": 10, "origbidcur": "USD"}`,
			expectedErrMessage: "",
		},
		{
			description:        "Valid extension, non empty extBidPrebid and empty imp ext info",
			ext:                json.RawMessage(`{"video":{"h":100}}`),
			extBidPrebid:       openrtb_ext.ExtBidPrebid{Type: openrtb_ext.BidType("video")},
			origbidcpm:         10.0000,
			origbidcur:         "USD",
			impExtInfo:         nil,
			expectedBidExt:     `{"prebid":{"type":"video"},"video":{"h":100}, "origbidcpm": 10, "origbidcur": "USD"}`,
			expectedErrMessage: "",
		},
		{
			description:        "Valid extension, non empty extBidPrebid and valid imp ext info without video attr",
			ext:                json.RawMessage(`{"video":{"h":100}}`),
			extBidPrebid:       openrtb_ext.ExtBidPrebid{Type: openrtb_ext.BidType("video")},
			origbidcpm:         10.0000,
			origbidcur:         "USD",
			impExtInfo:         map[string]ImpExtInfo{"test_imp_id": {true, []byte(`{"banner":{"h":480}}`), json.RawMessage(`{"imp_passthrough_val": 1}`)}},
			expectedBidExt:     `{"prebid":{"passthrough":{"imp_passthrough_val":1}, "type":"video"},"video":{"h":100}, "origbidcpm": 10, "origbidcur": "USD"}`,
			expectedErrMessage: "",
		},
		{
			description:        "Valid extension with prebid, non empty extBidPrebid and valid imp ext info without video attr",
			ext:                json.RawMessage(`{"prebid":{"targeting":100}}`),
			extBidPrebid:       openrtb_ext.ExtBidPrebid{Type: openrtb_ext.BidType("video")},
			origbidcpm:         10.0000,
			origbidcur:         "USD",
			impExtInfo:         map[string]ImpExtInfo{"test_imp_id": {true, []byte(`{"banner":{"h":480}}`), json.RawMessage(`{"imp_passthrough_val": 1}`)}},
			expectedBidExt:     `{"prebid":{"passthrough":{"imp_passthrough_val":1}, "type":"video"}, "origbidcpm": 10, "origbidcur": "USD"}`,
			expectedErrMessage: "",
		},
		{
			description:        "Valid extension with prebid, non empty extBidPrebid and valid imp ext info with video attr",
			ext:                json.RawMessage(`{"prebid":{"targeting":100}}`),
			extBidPrebid:       openrtb_ext.ExtBidPrebid{Type: openrtb_ext.BidType("video")},
			origbidcpm:         10.0000,
			origbidcur:         "USD",
			impExtInfo:         map[string]ImpExtInfo{"test_imp_id": {true, []byte(`{"video":{"h":480,"mimes":["video/mp4"]}}`), json.RawMessage(`{"imp_passthrough_val": 1}`)}},
			expectedBidExt:     `{"prebid":{"passthrough":{"imp_passthrough_val":1}, "type":"video"}, "storedrequestattributes":{"h":480,"mimes":["video/mp4"]}, "origbidcpm": 10, "origbidcur": "USD"}`,
			expectedErrMessage: "",
		},
		{
			description:        "Meta - Defined By Bid - Nil Extension",
			ext:                nil,
			extBidPrebid:       openrtb_ext.ExtBidPrebid{Type: openrtb_ext.BidType("banner"), Meta: &openrtb_ext.ExtBidPrebidMeta{BrandName: "foo"}},
			impExtInfo:         map[string]ImpExtInfo{},
			origbidcpm:         0,
			origbidcur:         "USD",
			expectedBidExt:     `{"origbidcpm": 0,"prebid":{"meta":{"brandName":"foo"},"type":"banner"}, "origbidcur": "USD"}`,
			expectedErrMessage: "",
		},
		{
			description:        "Meta - Defined By Bid - Empty Extension",
			ext:                json.RawMessage(`{}`),
			extBidPrebid:       openrtb_ext.ExtBidPrebid{Type: openrtb_ext.BidType("banner"), Meta: &openrtb_ext.ExtBidPrebidMeta{BrandName: "foo"}},
			impExtInfo:         nil,
			origbidcpm:         0,
			origbidcur:         "USD",
			expectedBidExt:     `{"origbidcpm": 0,"prebid":{"meta":{"brandName":"foo"},"type":"banner"}, "origbidcur": "USD"}`,
			expectedErrMessage: "",
		},
		{
			description:        "Meta - Defined By Bid - Existing Extension Overwritten",
			ext:                json.RawMessage(`{"prebid":{"meta":{"brandName":"notfoo", "brandId": 42}}}`),
			extBidPrebid:       openrtb_ext.ExtBidPrebid{Type: openrtb_ext.BidType("banner"), Meta: &openrtb_ext.ExtBidPrebidMeta{BrandName: "foo"}},
			impExtInfo:         nil,
			origbidcpm:         10.0000,
			origbidcur:         "USD",
			expectedBidExt:     `{"prebid":{"meta":{"brandName":"foo"},"type":"banner"}, "origbidcpm": 10, "origbidcur": "USD"}`,
			expectedErrMessage: "",
		},
		{
			description:        "Meta - Not Defined By Bid - Persists From Bid Ext",
			ext:                json.RawMessage(`{"prebid":{"meta":{"brandName":"foo"}}}`),
			extBidPrebid:       openrtb_ext.ExtBidPrebid{Type: openrtb_ext.BidType("banner")},
			impExtInfo:         nil,
			origbidcpm:         10.0000,
			origbidcur:         "USD",
			expectedBidExt:     `{"prebid":{"meta":{"brandName":"foo"},"type":"banner"}, "origbidcpm": 10, "origbidcur": "USD"}`,
			expectedErrMessage: "",
		},
		{
			description:        "Meta - Not Defined By Bid - Persists From Bid Ext - Invalid Fields Ignored",
			ext:                json.RawMessage(`{"prebid":{"meta":{"brandName":"foo","unknown":"value"}}}`),
			extBidPrebid:       openrtb_ext.ExtBidPrebid{Type: openrtb_ext.BidType("banner")},
			impExtInfo:         nil,
			origbidcpm:         -1,
			origbidcur:         "USD",
			expectedBidExt:     `{"prebid":{"meta":{"brandName":"foo"},"type":"banner"}, "origbidcur": "USD"}`,
			expectedErrMessage: "",
		},
		{
			description:        "Meta - Not Defined",
			ext:                nil,
			extBidPrebid:       openrtb_ext.ExtBidPrebid{Type: openrtb_ext.BidType("banner")},
			impExtInfo:         nil,
			origbidcpm:         0,
			origbidcur:         "USD",
			expectedBidExt:     `{"origbidcpm": 0,"prebid":{"type":"banner"}, "origbidcur": "USD"}`,
			expectedErrMessage: "",
		},
		//Error cases
		{
			description:        "Invalid extension, valid extBidPrebid and valid imp ext info",
			ext:                json.RawMessage(`{invalid json}`),
			extBidPrebid:       openrtb_ext.ExtBidPrebid{Type: openrtb_ext.BidType("video")},
			impExtInfo:         map[string]ImpExtInfo{"test_imp_id": {true, []byte(`{"video":{"h":480,"mimes":["video/mp4"]}}`), json.RawMessage(`"prebid": {"passthrough": {"imp_passthrough_val": some_val}}"`)}},
			expectedBidExt:     ``,
			expectedErrMessage: "invalid character",
		},
		{
			description:        "Valid extension, empty extBidPrebid and invalid imp ext info",
			ext:                json.RawMessage(`{"video":{"h":100}}`),
			extBidPrebid:       openrtb_ext.ExtBidPrebid{},
			impExtInfo:         map[string]ImpExtInfo{"test_imp_id": {true, []byte(`{"video":{!}}`), nil}},
			expectedBidExt:     ``,
			expectedErrMessage: "invalid character",
		},
		{
			description:        "Meta - Invalid",
			ext:                json.RawMessage(`{"prebid":{"meta":{"brandId":"foo"}}}`), // brandId should be an int, but is a string in this test case
			extBidPrebid:       openrtb_ext.ExtBidPrebid{Type: openrtb_ext.BidType("banner")},
			impExtInfo:         nil,
			expectedErrMessage: "error validaing response from server, json: cannot unmarshal string into Go struct field ExtBidPrebidMeta.prebid.meta.brandId of type int",
		},
		// add invalid
	}

	for _, test := range testCases {
		result, err := makeBidExtJSON(test.ext, &test.extBidPrebid, test.impExtInfo, "test_imp_id", test.origbidcpm, test.origbidcur)

		if test.expectedErrMessage == "" {
			assert.JSONEq(t, test.expectedBidExt, string(result), "Incorrect result")
			assert.NoError(t, err, "Error should not be returned")
		} else {
			assert.Contains(t, err.Error(), test.expectedErrMessage, "incorrect error message")
		}
	}
}

func TestStoredAuctionResponses(t *testing.T) {
	categoriesFetcher, error := newCategoryFetcher("./test/category-mapping")
	if error != nil {
		t.Errorf("Failed to create a category Fetcher: %v", error)
	}

	e := new(exchange)
	e.cache = &wellBehavedCache{}
	e.me = &metricsConf.NilMetricsEngine{}
	e.categoriesFetcher = categoriesFetcher
	e.bidIDGenerator = &mockBidIDGenerator{false, false}
	e.currencyConverter = currency.NewRateConverter(&http.Client{}, "", time.Duration(0))
	e.gdprPermsBuilder = fakePermissionsBuilder{
		permissions: &permissionsMock{
			allowAllBidders: true,
		},
	}.Builder
	e.tcf2ConfigBuilder = fakeTCF2ConfigBuilder{
		cfg: gdpr.NewTCF2Config(config.TCF2{}, config.AccountGDPR{}),
	}.Builder

	// Define mock incoming bid requeset
	mockBidRequest := &openrtb2.BidRequest{
		ID: "request-id",
		Imp: []openrtb2.Imp{{
			ID:    "impression-id",
			Video: &openrtb2.Video{W: 400, H: 300},
		}},
	}

	expectedBidResponse := &openrtb2.BidResponse{
		ID: "request-id",
		SeatBid: []openrtb2.SeatBid{
			{
				Bid: []openrtb2.Bid{
					{ID: "bid_id", ImpID: "impression-id", Ext: json.RawMessage(`{"origbidcpm":0,"prebid":{"type":""}}`)},
				},
				Seat: "appnexus",
			},
		},
	}

	testCases := []struct {
		desc              string
		storedAuctionResp map[string]json.RawMessage
		errorExpected     bool
	}{
		{
			desc: "Single imp with valid stored response",
			storedAuctionResp: map[string]json.RawMessage{
				"impression-id": json.RawMessage(`[{"bid": [{"id": "bid_id"}],"seat": "appnexus"}]`),
			},
			errorExpected: false,
		},
		{
			desc: "Single imp with invalid stored response",
			storedAuctionResp: map[string]json.RawMessage{
				"impression-id": json.RawMessage(`[}]`),
			},
			errorExpected: true,
		},
	}

	for _, test := range testCases {

		auctionRequest := AuctionRequest{
			BidRequestWrapper:      &openrtb_ext.RequestWrapper{BidRequest: mockBidRequest},
			Account:                config.Account{},
			UserSyncs:              &emptyUsersync{},
			StoredAuctionResponses: test.storedAuctionResp,
			HookExecutor:           &hookexecution.EmptyHookExecutor{},
		}
		// Run test
		outBidResponse, err := e.HoldAuction(context.Background(), auctionRequest, &DebugLog{})
		if test.errorExpected {
			assert.Error(t, err, "Error should be returned")
		} else {
			assert.NoErrorf(t, err, "%s. HoldAuction error: %v \n", test.desc, err)
			outBidResponse.Ext = nil
			assert.Equal(t, expectedBidResponse, outBidResponse, "Incorrect stored auction response")
		}

	}
}

func TestBuildStoredAuctionResponses(t *testing.T) {

	type testIn struct {
		StoredAuctionResponses map[string]json.RawMessage
	}
	type testResults struct {
		adapterBids  map[openrtb_ext.BidderName]*entities.PbsOrtbSeatBid
		liveAdapters []openrtb_ext.BidderName
	}

	testCases := []struct {
		desc     string
		in       testIn
		expected testResults
	}{
		{
			desc: "Single imp with single stored response bid",
			in: testIn{
				StoredAuctionResponses: map[string]json.RawMessage{
					"impression-id": json.RawMessage(`[{"bid": [{"id": "bid_id"}],"seat": "appnexus"}]`),
				},
			},
			expected: testResults{
				adapterBids: map[openrtb_ext.BidderName]*entities.PbsOrtbSeatBid{
					openrtb_ext.BidderName("appnexus"): {
						Bids: []*entities.PbsOrtbBid{
							{
								Bid: &openrtb2.Bid{ID: "bid_id", ImpID: "impression-id"},
							},
						},
					},
				},
				liveAdapters: []openrtb_ext.BidderName{openrtb_ext.BidderName("appnexus")},
			},
		},
		{
			desc: "Single imp with multiple bids in stored response one bidder",
			in: testIn{
				StoredAuctionResponses: map[string]json.RawMessage{
					"impression-id": json.RawMessage(`[{"bid": [{"id": "bid_id1"}, {"id": "bid_id2"}],"seat": "appnexus"}]`),
				},
			},
			expected: testResults{
				adapterBids: map[openrtb_ext.BidderName]*entities.PbsOrtbSeatBid{
					openrtb_ext.BidderName("appnexus"): {
						Bids: []*entities.PbsOrtbBid{
							{Bid: &openrtb2.Bid{ID: "bid_id1", ImpID: "impression-id"}},
							{Bid: &openrtb2.Bid{ID: "bid_id2", ImpID: "impression-id"}},
						},
					},
				},
				liveAdapters: []openrtb_ext.BidderName{openrtb_ext.BidderName("appnexus")},
			},
		},
		{
			desc: "Single imp with multiple bids in stored response two bidders",
			in: testIn{
				StoredAuctionResponses: map[string]json.RawMessage{
					"impression-id": json.RawMessage(`[{"bid": [{"id": "apn_id1"}, {"id": "apn_id2"}],"seat": "appnexus"}, {"bid": [{"id": "rubicon_id1"}, {"id": "rubicon_id2"}],"seat": "rubicon"}]`),
				},
			},
			expected: testResults{
				adapterBids: map[openrtb_ext.BidderName]*entities.PbsOrtbSeatBid{
					openrtb_ext.BidderName("appnexus"): {
						Bids: []*entities.PbsOrtbBid{
							{Bid: &openrtb2.Bid{ID: "apn_id1", ImpID: "impression-id"}},
							{Bid: &openrtb2.Bid{ID: "apn_id2", ImpID: "impression-id"}},
						},
					},
					openrtb_ext.BidderName("rubicon"): {
						Bids: []*entities.PbsOrtbBid{
							{Bid: &openrtb2.Bid{ID: "rubicon_id1", ImpID: "impression-id"}},
							{Bid: &openrtb2.Bid{ID: "rubicon_id2", ImpID: "impression-id"}},
						},
					},
				},
				liveAdapters: []openrtb_ext.BidderName{openrtb_ext.BidderName("appnexus"), openrtb_ext.BidderName("rubicon")},
			},
		},
		{
			desc: "Two imps with two bids in stored response two bidders, different bids number",
			in: testIn{
				StoredAuctionResponses: map[string]json.RawMessage{
					"impression-id1": json.RawMessage(`[{"bid": [{"id": "apn_id1"}, {"id": "apn_id2"}],"seat": "appnexus"}]`),
					"impression-id2": json.RawMessage(`[{"bid": [{"id": "apn_id1"}, {"id": "apn_id2"}],"seat": "appnexus"}, {"bid": [{"id": "rubicon_id1"}, {"id": "rubicon_id2"}],"seat": "rubicon"}]`),
				},
			},
			expected: testResults{
				adapterBids: map[openrtb_ext.BidderName]*entities.PbsOrtbSeatBid{
					openrtb_ext.BidderName("appnexus"): {
						Bids: []*entities.PbsOrtbBid{
							{Bid: &openrtb2.Bid{ID: "apn_id1", ImpID: "impression-id1"}},
							{Bid: &openrtb2.Bid{ID: "apn_id2", ImpID: "impression-id1"}},
							{Bid: &openrtb2.Bid{ID: "apn_id1", ImpID: "impression-id2"}},
							{Bid: &openrtb2.Bid{ID: "apn_id2", ImpID: "impression-id2"}},
						},
					},
					openrtb_ext.BidderName("rubicon"): {
						Bids: []*entities.PbsOrtbBid{
							{Bid: &openrtb2.Bid{ID: "rubicon_id1", ImpID: "impression-id2"}},
							{Bid: &openrtb2.Bid{ID: "rubicon_id2", ImpID: "impression-id2"}},
						},
					},
				},
				liveAdapters: []openrtb_ext.BidderName{openrtb_ext.BidderName("appnexus"), openrtb_ext.BidderName("rubicon")},
			},
		},
		{
			desc: "Two imps with two bids in stored response two bidders",
			in: testIn{
				StoredAuctionResponses: map[string]json.RawMessage{
					"impression-id1": json.RawMessage(`[{"bid": [{"id": "apn_id1"}, {"id": "apn_id2"}],"seat": "appnexus"}, {"bid": [{"id": "rubicon_id1"}, {"id": "rubicon_id2"}],"seat": "rubicon"}]`),
					"impression-id2": json.RawMessage(`[{"bid": [{"id": "apn_id1"}, {"id": "apn_id2"}],"seat": "appnexus"}, {"bid": [{"id": "rubicon_id1"}, {"id": "rubicon_id2"}],"seat": "rubicon"}]`),
				},
			},
			expected: testResults{
				adapterBids: map[openrtb_ext.BidderName]*entities.PbsOrtbSeatBid{
					openrtb_ext.BidderName("appnexus"): {
						Bids: []*entities.PbsOrtbBid{
							{Bid: &openrtb2.Bid{ID: "apn_id1", ImpID: "impression-id1"}},
							{Bid: &openrtb2.Bid{ID: "apn_id2", ImpID: "impression-id1"}},
							{Bid: &openrtb2.Bid{ID: "apn_id1", ImpID: "impression-id2"}},
							{Bid: &openrtb2.Bid{ID: "apn_id2", ImpID: "impression-id2"}},
						},
					},
					openrtb_ext.BidderName("rubicon"): {
						Bids: []*entities.PbsOrtbBid{
							{Bid: &openrtb2.Bid{ID: "rubicon_id1", ImpID: "impression-id1"}},
							{Bid: &openrtb2.Bid{ID: "rubicon_id2", ImpID: "impression-id1"}},
							{Bid: &openrtb2.Bid{ID: "rubicon_id1", ImpID: "impression-id2"}},
							{Bid: &openrtb2.Bid{ID: "rubicon_id2", ImpID: "impression-id2"}},
						},
					},
				},
				liveAdapters: []openrtb_ext.BidderName{openrtb_ext.BidderName("appnexus"), openrtb_ext.BidderName("rubicon")},
			},
		},
	}
	for _, test := range testCases {

		bids, _, adapters, err := buildStoredAuctionResponse(test.in.StoredAuctionResponses)
		assert.NoErrorf(t, err, "%s. HoldAuction error: %v \n", test.desc, err)

		assert.ElementsMatch(t, test.expected.liveAdapters, adapters, "Incorrect adapter list")

		for _, bidderName := range test.expected.liveAdapters {
			assert.ElementsMatch(t, test.expected.adapterBids[bidderName].Bids, bids[bidderName].Bids, "Incorrect bids")
		}

	}
}

func TestAuctionDebugEnabled(t *testing.T) {
	categoriesFetcher, err := newCategoryFetcher("./test/category-mapping")
	assert.NoError(t, err, "error should be nil")
	e := new(exchange)
	e.cache = &wellBehavedCache{}
	e.me = &metricsConf.NilMetricsEngine{}
	e.categoriesFetcher = categoriesFetcher
	e.bidIDGenerator = &mockBidIDGenerator{false, false}
	e.currencyConverter = currency.NewRateConverter(&http.Client{}, "", time.Duration(0))
	e.gdprPermsBuilder = fakePermissionsBuilder{
		permissions: &permissionsMock{
			allowAllBidders: true,
		},
	}.Builder
	e.tcf2ConfigBuilder = fakeTCF2ConfigBuilder{
		cfg: gdpr.NewTCF2Config(config.TCF2{}, config.AccountGDPR{}),
	}.Builder

	ctx := context.Background()

	bidRequest := &openrtb2.BidRequest{
		ID:   "some-request-id",
		Test: 1,
	}

	auctionRequest := AuctionRequest{
		BidRequestWrapper: &openrtb_ext.RequestWrapper{BidRequest: bidRequest},
		Account:           config.Account{DebugAllow: false},
		UserSyncs:         &emptyUsersync{},
		StartTime:         time.Now(),
		RequestType:       metrics.ReqTypeORTB2Web,
		HookExecutor:      &hookexecution.EmptyHookExecutor{},
	}

	debugLog := &DebugLog{DebugOverride: true, DebugEnabledOrOverridden: true}
	resp, err := e.HoldAuction(ctx, auctionRequest, debugLog)

	assert.NoError(t, err, "error should be nil")

	expectedResolvedRequest := `{"id":"some-request-id","imp":null,"test":1}`
	actualResolvedRequest, _, _, err := jsonparser.Get(resp.Ext, "debug", "resolvedrequest")
	assert.NoError(t, err, "error should be nil")
	assert.NotNil(t, actualResolvedRequest, "actualResolvedRequest should not be nil")
	assert.JSONEq(t, expectedResolvedRequest, string(actualResolvedRequest), "Resolved request is incorrect")

}

func TestPassExperimentConfigsToHoldAuction(t *testing.T) {
	noBidServer := func(w http.ResponseWriter, r *http.Request) { w.WriteHeader(204) }
	server := httptest.NewServer(http.HandlerFunc(noBidServer))
	defer server.Close()

	cfg := &config.Configuration{}

	biddersInfo, err := config.LoadBidderInfoFromDisk("../static/bidder-info")
	if err != nil {
		t.Fatal(err)
	}
	biddersInfo["appnexus"] = config.BidderInfo{
		Endpoint: "test.com",
		Capabilities: &config.CapabilitiesInfo{
			Site: &config.PlatformInfo{
				MediaTypes: []openrtb_ext.BidType{openrtb_ext.BidTypeBanner, openrtb_ext.BidTypeVideo},
			},
		},
		Experiment: config.BidderInfoExperiment{AdsCert: config.BidderAdsCert{Enabled: true}}}

	signer := MockSigner{}

	adapters, adaptersErr := BuildAdapters(server.Client(), cfg, biddersInfo, &metricsConf.NilMetricsEngine{})
	if adaptersErr != nil {
		t.Fatalf("Error intializing adapters: %v", adaptersErr)
	}

	currencyConverter := currency.NewRateConverter(&http.Client{}, "", time.Duration(0))

	gdprPermsBuilder := fakePermissionsBuilder{
		permissions: &permissionsMock{
			allowAllBidders: true,
		},
	}.Builder
	tcf2ConfigBuilder := fakeTCF2ConfigBuilder{
		cfg: gdpr.NewTCF2Config(config.TCF2{}, config.AccountGDPR{}),
	}.Builder

	e := NewExchange(adapters, nil, cfg, map[string]usersync.Syncer{}, &metricsConf.NilMetricsEngine{}, biddersInfo, gdprPermsBuilder, tcf2ConfigBuilder, currencyConverter, nilCategoryFetcher{}, &signer).(*exchange)

	// Define mock incoming bid requeset
	mockBidRequest := &openrtb2.BidRequest{
		ID: "some-request-id",
		Imp: []openrtb2.Imp{{
			ID:     "some-impression-id",
			Banner: &openrtb2.Banner{Format: []openrtb2.Format{{W: 300, H: 250}, {W: 300, H: 600}}},
			Ext:    json.RawMessage(`{"prebid":{"bidder":{"appnexus":{"placementId":1}}}}`),
		}},
		Site: &openrtb2.Site{Page: "prebid.org", Ext: json.RawMessage(`{"amp":0}`)},
		Ext:  json.RawMessage(`{"prebid":{"experiment":{"adscert":{"enabled": true}}}}`),
	}

	auctionRequest := AuctionRequest{
		BidRequestWrapper: &openrtb_ext.RequestWrapper{BidRequest: mockBidRequest},
		Account:           config.Account{},
		UserSyncs:         &emptyUsersync{},
		HookExecutor:      &hookexecution.EmptyHookExecutor{},
	}

	debugLog := DebugLog{}
	_, err = e.HoldAuction(context.Background(), auctionRequest, &debugLog)

	assert.NoError(t, err, "unexpected error occured")
	assert.Equal(t, "test.com", signer.data, "incorrect signer data")
}

func TestCallSignHeader(t *testing.T) {
	type aTest struct {
		description    string
		experiment     openrtb_ext.Experiment
		bidderInfo     config.BidderInfo
		expectedResult bool
	}
	var nilExperiment openrtb_ext.Experiment

	testCases := []aTest{
		{
			description:    "both experiment.adsCert enabled for request and for bidder ",
			experiment:     openrtb_ext.Experiment{AdsCert: &openrtb_ext.AdsCert{Enabled: true}},
			bidderInfo:     config.BidderInfo{Experiment: config.BidderInfoExperiment{AdsCert: config.BidderAdsCert{Enabled: true}}},
			expectedResult: true,
		},
		{
			description:    "experiment is not defined in request, bidder config adsCert enabled",
			experiment:     nilExperiment,
			bidderInfo:     config.BidderInfo{Experiment: config.BidderInfoExperiment{AdsCert: config.BidderAdsCert{Enabled: true}}},
			expectedResult: false,
		},
		{
			description:    "experiment.adsCert is not defined in request, bidder config adsCert enabled",
			experiment:     openrtb_ext.Experiment{AdsCert: nil},
			bidderInfo:     config.BidderInfo{Experiment: config.BidderInfoExperiment{AdsCert: config.BidderAdsCert{Enabled: true}}},
			expectedResult: false,
		},
		{
			description:    "experiment.adsCert is disabled in request, bidder config adsCert enabled",
			experiment:     openrtb_ext.Experiment{AdsCert: &openrtb_ext.AdsCert{Enabled: false}},
			bidderInfo:     config.BidderInfo{Experiment: config.BidderInfoExperiment{AdsCert: config.BidderAdsCert{Enabled: true}}},
			expectedResult: false,
		},
		{
			description:    "experiment.adsCert is enabled in request, bidder config adsCert disabled",
			experiment:     openrtb_ext.Experiment{AdsCert: &openrtb_ext.AdsCert{Enabled: true}},
			bidderInfo:     config.BidderInfo{Experiment: config.BidderInfoExperiment{AdsCert: config.BidderAdsCert{Enabled: false}}},
			expectedResult: false,
		},
		{
			description:    "experiment.adsCert is disabled in request, bidder config adsCert disabled",
			experiment:     openrtb_ext.Experiment{AdsCert: &openrtb_ext.AdsCert{Enabled: false}},
			bidderInfo:     config.BidderInfo{Experiment: config.BidderInfoExperiment{AdsCert: config.BidderAdsCert{Enabled: false}}},
			expectedResult: false,
		},
	}
	for _, test := range testCases {
		result := isAdsCertEnabled(&test.experiment, test.bidderInfo)
		assert.Equal(t, test.expectedResult, result, "incorrect result returned")
	}

}

/*
TestOverrideConfigAlternateBidderCodesWithRequestValues makes sure that the correct alternabiddercodes list is forwarded to the adapters and only the approved bids are returned in auction response.

1. request.ext.prebid.alternatebiddercodes has priority over the content of config.Account.Alternatebiddercodes.

2. request is updated with config.Account.Alternatebiddercodes values if request.ext.prebid.alternatebiddercodes is empty or not specified.

3. request.ext.prebid.alternatebiddercodes is given priority over config.Account.Alternatebiddercodes if both are specified.
*/
func TestOverrideConfigAlternateBidderCodesWithRequestValues(t *testing.T) {
	type testIn struct {
		config     config.Configuration
		requestExt json.RawMessage
	}
	type testResults struct {
		expectedSeats []string
	}

	testCases := []struct {
		desc     string
		in       testIn
		expected testResults
	}{
		{
			desc: "alternatebiddercode defined neither in config nor in the request",
			in: testIn{
				config: config.Configuration{},
			},
			expected: testResults{
				expectedSeats: []string{"pubmatic"},
			},
		},
		{
			desc: "alternatebiddercode defined in config and not in request",
			in: testIn{
				config: config.Configuration{
					AccountDefaults: config.Account{
						AlternateBidderCodes: &openrtb_ext.ExtAlternateBidderCodes{
							Enabled: true,
							Bidders: map[string]openrtb_ext.ExtAdapterAlternateBidderCodes{
								"pubmatic": {
									Enabled:            true,
									AllowedBidderCodes: []string{"groupm"},
								},
							},
						},
					},
				},
				requestExt: json.RawMessage(`{}`),
			},
			expected: testResults{
				expectedSeats: []string{"pubmatic", "groupm"},
			},
		},
		{
			desc: "alternatebiddercode defined in request and not in config",
			in: testIn{
				requestExt: json.RawMessage(`{"prebid": {"alternatebiddercodes": {"enabled": true, "bidders": {"pubmatic": {"enabled": true, "allowedbiddercodes": ["appnexus"]}}}}}`),
			},
			expected: testResults{
				expectedSeats: []string{"pubmatic", "appnexus"},
			},
		},
		{
			desc: "alternatebiddercode defined in both config and in request",
			in: testIn{
				config: config.Configuration{
					AccountDefaults: config.Account{
						AlternateBidderCodes: &openrtb_ext.ExtAlternateBidderCodes{
							Enabled: true,
							Bidders: map[string]openrtb_ext.ExtAdapterAlternateBidderCodes{
								"pubmatic": {
									Enabled:            true,
									AllowedBidderCodes: []string{"groupm"},
								},
							},
						},
					},
				},
				requestExt: json.RawMessage(`{"prebid": {"alternatebiddercodes": {"enabled": true, "bidders": {"pubmatic": {"enabled": true, "allowedbiddercodes": ["ix"]}}}}}`),
			},
			expected: testResults{
				expectedSeats: []string{"pubmatic", "ix"},
			},
		},
	}

	// Init an exchange to run an auction from
	noBidServer := func(w http.ResponseWriter, r *http.Request) { w.WriteHeader(204) }
	mockPubMaticBidService := httptest.NewServer(http.HandlerFunc(noBidServer))
	defer mockPubMaticBidService.Close()

	categoriesFetcher, error := newCategoryFetcher("./test/category-mapping")
	if error != nil {
		t.Errorf("Failed to create a category Fetcher: %v", error)
	}

	mockBidderRequestResponse := &goodSingleBidder{
		httpRequest: &adapters.RequestData{
			Method:  "POST",
			Uri:     mockPubMaticBidService.URL,
			Body:    []byte("{\"key\":\"val\"}"),
			Headers: http.Header{},
		},
		bidResponse: &adapters.BidderResponse{
			Bids: []*adapters.TypedBid{
				{Bid: &openrtb2.Bid{ID: "1"}, Seat: ""},
				{Bid: &openrtb2.Bid{ID: "2"}, Seat: "pubmatic"},
				{Bid: &openrtb2.Bid{ID: "3"}, Seat: "appnexus"},
				{Bid: &openrtb2.Bid{ID: "4"}, Seat: "groupm"},
				{Bid: &openrtb2.Bid{ID: "5"}, Seat: "ix"},
			},
			Currency: "USD",
		},
	}

	e := new(exchange)
	e.cache = &wellBehavedCache{}
	e.me = &metricsConf.NilMetricsEngine{}
	e.gdprPermsBuilder = fakePermissionsBuilder{
		permissions: &permissionsMock{
			allowAllBidders: true,
		},
	}.Builder
	e.tcf2ConfigBuilder = fakeTCF2ConfigBuilder{
		cfg: gdpr.NewTCF2Config(config.TCF2{}, config.AccountGDPR{}),
	}.Builder
	e.currencyConverter = currency.NewRateConverter(&http.Client{}, "", time.Duration(0))
	e.categoriesFetcher = categoriesFetcher
	e.bidIDGenerator = &mockBidIDGenerator{false, false}

	// Define mock incoming bid requeset
	mockBidRequest := &openrtb2.BidRequest{
		ID: "some-request-id",
		Imp: []openrtb2.Imp{{
			ID:     "some-impression-id",
			Banner: &openrtb2.Banner{Format: []openrtb2.Format{{W: 300, H: 250}, {W: 300, H: 600}}},
			Ext:    json.RawMessage(`{"prebid":{"bidder":{"pubmatic": {"publisherId": 1}}}}`),
		}},
		Site: &openrtb2.Site{Page: "prebid.org", Ext: json.RawMessage(`{"amp":0}`)},
	}

	// Run tests
	for _, test := range testCases {
		e.adapterMap = map[openrtb_ext.BidderName]AdaptedBidder{
			openrtb_ext.BidderPubmatic: AdaptBidder(mockBidderRequestResponse, mockPubMaticBidService.Client(), &test.in.config, &metricsConfig.NilMetricsEngine{}, openrtb_ext.BidderPubmatic, nil, ""),
		}

		mockBidRequest.Ext = test.in.requestExt

		auctionRequest := AuctionRequest{
			BidRequestWrapper: &openrtb_ext.RequestWrapper{BidRequest: mockBidRequest},
			Account:           test.in.config.AccountDefaults,
			UserSyncs:         &emptyUsersync{},
			HookExecutor:      &hookexecution.EmptyHookExecutor{},
		}

		// Run test
		outBidResponse, err := e.HoldAuction(context.Background(), auctionRequest, &DebugLog{})

		// Assertions
		assert.NoErrorf(t, err, "%s. HoldAuction error: %v \n", test.desc, err)
		assert.NotNil(t, outBidResponse)

		// So 2 seatBids are expected as,
		// the default "" and "pubmatic" bids will be in one seat and the extra-bids "groupm"/"appnexus"/"ix" in another seat.
		assert.Len(t, outBidResponse.SeatBid, len(test.expected.expectedSeats), "%s. seatbid count miss-match\n", test.desc)

		for i, seatBid := range outBidResponse.SeatBid {
			assert.Contains(t, test.expected.expectedSeats, seatBid.Seat, "%s. unexpected seatbid\n", test.desc)

			if seatBid.Seat == string(openrtb_ext.BidderPubmatic) {
				assert.Len(t, outBidResponse.SeatBid[i].Bid, 2, "%s. unexpected bid count\n", test.desc)
			} else {
				assert.Len(t, outBidResponse.SeatBid[i].Bid, 1, "%s. unexpected bid count\n", test.desc)
			}
		}
	}
}

type MockSigner struct {
	data string
}

func (ms *MockSigner) Sign(destinationURL string, body []byte) (string, error) {
	ms.data = destinationURL
	return "mock data", nil
}

type exchangeSpec struct {
	GDPREnabled       bool                   `json:"gdpr_enabled"`
	IncomingRequest   exchangeRequest        `json:"incomingRequest"`
	OutgoingRequests  map[string]*bidderSpec `json:"outgoingRequests"`
	Response          exchangeResponse       `json:"response,omitempty"`
	EnforceCCPA       bool                   `json:"enforceCcpa"`
	EnforceLMT        bool                   `json:"enforceLmt"`
	AssumeGDPRApplies bool                   `json:"assume_gdpr_applies"`
	DebugLog          *DebugLog              `json:"debuglog,omitempty"`
	EventsEnabled     bool                   `json:"events_enabled,omitempty"`
	StartTime         int64                  `json:"start_time_ms,omitempty"`
	BidIDGenerator    *mockBidIDGenerator    `json:"bidIDGenerator,omitempty"`
	RequestType       *metrics.RequestType   `json:"requestType,omitempty"`
	PassthroughFlag   bool                   `json:"passthrough_flag,omitempty"`
	HostSChainFlag    bool                   `json:"host_schain_flag,omitempty"`
}

type exchangeRequest struct {
	OrtbRequest openrtb2.BidRequest `json:"ortbRequest"`
	Usersyncs   map[string]string   `json:"usersyncs"`
}

type exchangeResponse struct {
	Bids  *openrtb2.BidResponse `json:"bids"`
	Error string                `json:"error,omitempty"`
	Ext   json.RawMessage       `json:"ext,omitempty"`
}

type bidderSpec struct {
	ExpectedRequest         *bidderRequest `json:"expectRequest"`
	MockResponse            bidderResponse `json:"mockResponse"`
	ModifyingVastXmlAllowed bool           `json:"modifyingVastXmlAllowed,omitempty"`
}

type bidderRequest struct {
	OrtbRequest    openrtb2.BidRequest `json:"ortbRequest"`
	BidAdjustments map[string]float64  `json:"bidAdjustments"`
}

type bidderResponse struct {
	SeatBids  []*bidderSeatBid           `json:"pbsSeatBids,omitempty"`
	Errors    []string                   `json:"errors,omitempty"`
	HttpCalls []*openrtb_ext.ExtHttpCall `json:"httpCalls,omitempty"`
}

// bidderSeatBid is basically a subset of entities.PbsOrtbSeatBid from exchange/bidder.go.
// The only real reason I'm not reusing that type is because I don't want people to think that the
// JSON property tags on those types are contracts in prod.
type bidderSeatBid struct {
	Bids                 []bidderBid                        `json:"pbsBids,omitempty"`
	Seat                 string                             `json:"seat"`
	FledgeAuctionConfigs []*openrtb_ext.FledgeAuctionConfig `json:"fledgeAuctionConfigs,omitempty"`
}

// bidderBid is basically a subset of entities.PbsOrtbBid from exchange/bidder.go.
// See the comment on bidderSeatBid for more info.
type bidderBid struct {
	Bid  *openrtb2.Bid                 `json:"ortbBid,omitempty"`
	Type string                        `json:"bidType,omitempty"`
	Meta *openrtb_ext.ExtBidPrebidMeta `json:"bidMeta,omitempty"`
}

type mockIdFetcher map[string]string

func (f mockIdFetcher) GetUID(key string) (uid string, exists bool, notExpired bool) {
	uid, exists = f[string(key)]
	return
}

func (f mockIdFetcher) HasAnyLiveSyncs() bool {
	return len(f) > 0
}

type validatingBidder struct {
	t          *testing.T
	fileName   string
	bidderName string

	// These are maps because they may contain aliases. They should _at least_ contain an entry for bidderName.
	expectations  map[string]*bidderRequest
	mockResponses map[string]bidderResponse
}

func (b *validatingBidder) requestBid(ctx context.Context, bidderRequest BidderRequest, conversions currency.Conversions, reqInfo *adapters.ExtraRequestInfo, adsCertSigner adscert.Signer, bidRequestOptions bidRequestOptions, alternateBidderCodes openrtb_ext.ExtAlternateBidderCodes, executor hookexecution.StageExecutor) (seatBids []*entities.PbsOrtbSeatBid, errs []error) {
	if expectedRequest, ok := b.expectations[string(bidderRequest.BidderName)]; ok {
		if expectedRequest != nil {
			if !reflect.DeepEqual(expectedRequest.BidAdjustments, bidRequestOptions.bidAdjustments) {
				b.t.Errorf("%s: Bidder %s got wrong bid adjustment. Expected %v, got %v", b.fileName, bidderRequest.BidderName, expectedRequest.BidAdjustments, bidRequestOptions.bidAdjustments)
			}
			diffOrtbRequests(b.t, fmt.Sprintf("Request to %s in %s", string(bidderRequest.BidderName), b.fileName), &expectedRequest.OrtbRequest, bidderRequest.BidRequest)
		}
	} else {
		b.t.Errorf("%s: Bidder %s got unexpected request for alias %s. No input assertions.", b.fileName, b.bidderName, bidderRequest.BidderName)
	}

	if mockResponse, ok := b.mockResponses[string(bidderRequest.BidderName)]; ok {
		if len(mockResponse.SeatBids) != 0 {
			for _, mockSeatBid := range mockResponse.SeatBids {
				var bids []*entities.PbsOrtbBid

				if len(mockSeatBid.Bids) != 0 {
					bids = make([]*entities.PbsOrtbBid, len(mockSeatBid.Bids))
					for i := 0; i < len(bids); i++ {
						bids[i] = &entities.PbsOrtbBid{
							OriginalBidCPM: mockSeatBid.Bids[i].Bid.Price,
							Bid:            mockSeatBid.Bids[i].Bid,
							BidType:        openrtb_ext.BidType(mockSeatBid.Bids[i].Type),
							BidMeta:        mockSeatBid.Bids[i].Meta,
						}
					}
				}

<<<<<<< HEAD
				seatBids = append(seatBids, &pbsOrtbSeatBid{
					bids:                 bids,
					httpCalls:            mockResponse.HttpCalls,
					seat:                 mockSeatBid.Seat,
					fledgeAuctionConfigs: mockSeatBid.FledgeAuctionConfigs,
=======
				seatBids = append(seatBids, &entities.PbsOrtbSeatBid{
					Bids:      bids,
					HttpCalls: mockResponse.HttpCalls,
					Seat:      mockSeatBid.Seat,
>>>>>>> 2fbbb9da
				})
			}
		} else {
			seatBids = []*entities.PbsOrtbSeatBid{{
				Bids:      nil,
				HttpCalls: mockResponse.HttpCalls,
				Seat:      string(bidderRequest.BidderName),
			}}
		}

		for _, err := range mockResponse.Errors {
			errs = append(errs, errors.New(err))
		}
	} else {
		b.t.Errorf("%s: Bidder %s got unexpected request for alias %s. No mock responses.", b.fileName, b.bidderName, bidderRequest.BidderName)
	}

	return
}

type capturingRequestBidder struct {
	req *openrtb2.BidRequest
}

func (b *capturingRequestBidder) requestBid(ctx context.Context, bidderRequest BidderRequest, conversions currency.Conversions, reqInfo *adapters.ExtraRequestInfo, adsCertSigner adscert.Signer, bidRequestOptions bidRequestOptions, alternateBidderCodes openrtb_ext.ExtAlternateBidderCodes, executor hookexecution.StageExecutor) (seatBid []*entities.PbsOrtbSeatBid, errs []error) {
	b.req = bidderRequest.BidRequest
	return []*entities.PbsOrtbSeatBid{{}}, nil
}

func diffOrtbRequests(t *testing.T, description string, expected *openrtb2.BidRequest, actual *openrtb2.BidRequest) {
	t.Helper()
	actualJSON, err := json.Marshal(actual)
	if err != nil {
		t.Fatalf("%s failed to marshal actual BidRequest into JSON. %v", description, err)
	}

	expectedJSON, err := json.Marshal(expected)
	if err != nil {
		t.Fatalf("%s failed to marshal expected BidRequest into JSON. %v", description, err)
	}

	assert.JSONEq(t, string(expectedJSON), string(actualJSON), description)
}

func diffOrtbResponses(t *testing.T, description string, expected *openrtb2.BidResponse, actual *openrtb2.BidResponse) {
	t.Helper()
	// The OpenRTB spec is wonky here. Since "bidresponse.seatbid" is an array, order technically matters to any JSON diff or
	// deep equals method. However, for all intents and purposes it really *doesn't* matter. ...so this nasty logic makes compares
	// the seatbids in an order-independent way.
	//
	// Note that the same thing is technically true of the "seatbid[i].bid" array... but since none of our exchange code relies on
	// this implementation detail, I'm cutting a corner and ignoring it here.
	actualSeats := mapifySeatBids(t, description, actual.SeatBid)
	expectedSeats := mapifySeatBids(t, description, expected.SeatBid)
	actualJSON, err := json.Marshal(actualSeats)
	if err != nil {
		t.Fatalf("%s failed to marshal actual BidResponse into JSON. %v", description, err)
	}

	expectedJSON, err := json.Marshal(expectedSeats)
	if err != nil {
		t.Fatalf("%s failed to marshal expected BidResponse into JSON. %v", description, err)
	}
	assert.JSONEq(t, string(expectedJSON), string(actualJSON), description)
}

func mapifySeatBids(t *testing.T, context string, seatBids []openrtb2.SeatBid) map[string]*openrtb2.SeatBid {
	seatMap := make(map[string]*openrtb2.SeatBid, len(seatBids))
	for i := 0; i < len(seatBids); i++ {
		seatName := seatBids[i].Seat
		if _, ok := seatMap[seatName]; ok {
			t.Fatalf("%s: Contains duplicate Seat: %s", context, seatName)
		} else {
			// The sequence of extra bids for same seat from different bidder is not guaranteed as we randomize the list of adapters
			// This is w.r.t changes at exchange.go#561 (club bids from different bidders for same extra-bid)
			sort.Slice(seatBids[i].Bid, func(x, y int) bool {
				return seatBids[i].Bid[x].Price > seatBids[i].Bid[y].Price
			})
			seatMap[seatName] = &seatBids[i]
		}
	}
	return seatMap
}

func mockHandler(statusCode int, getBody string, postBody string) http.Handler {
	return http.HandlerFunc(func(w http.ResponseWriter, r *http.Request) {
		w.WriteHeader(statusCode)
		if r.Method == "GET" {
			w.Write([]byte(getBody))
		} else {
			w.Write([]byte(postBody))
		}
	})
}

func mockSlowHandler(delay time.Duration, statusCode int, body string) http.Handler {
	return http.HandlerFunc(func(w http.ResponseWriter, r *http.Request) {
		time.Sleep(delay)

		w.WriteHeader(statusCode)
		w.Write([]byte(body))
	})
}

type wellBehavedCache struct{}

func (c *wellBehavedCache) GetExtCacheData() (scheme string, host string, path string) {
	return "https", "www.pbcserver.com", "/pbcache/endpoint"
}

func (c *wellBehavedCache) PutJson(ctx context.Context, values []pbc.Cacheable) ([]string, []error) {
	ids := make([]string, len(values))
	for i := 0; i < len(values); i++ {
		ids[i] = strconv.Itoa(i)
	}
	return ids, nil
}

type emptyUsersync struct{}

func (e *emptyUsersync) GetUID(key string) (uid string, exists bool, notExpired bool) {
	return "", false, false
}

func (e *emptyUsersync) HasAnyLiveSyncs() bool {
	return false
}

type panicingAdapter struct{}

func (panicingAdapter) requestBid(ctx context.Context, bidderRequest BidderRequest, conversions currency.Conversions, reqInfo *adapters.ExtraRequestInfo, adsCertSigner adscert.Signer, bidRequestMetadata bidRequestOptions, alternateBidderCodes openrtb_ext.ExtAlternateBidderCodes, executor hookexecution.StageExecutor) (posb []*entities.PbsOrtbSeatBid, errs []error) {
	panic("Panic! Panic! The world is ending!")
}

func blankAdapterConfig(bidderList []openrtb_ext.BidderName) map[string]config.Adapter {
	adapters := make(map[string]config.Adapter)
	for _, b := range bidderList {
		adapters[strings.ToLower(string(b))] = config.Adapter{}
	}

	// Audience Network requires additional config to be built.
	adapters["audiencenetwork"] = config.Adapter{PlatformID: "anyID", AppSecret: "anySecret"}

	return adapters
}

type nilCategoryFetcher struct{}

func (nilCategoryFetcher) FetchCategories(ctx context.Context, primaryAdServer, publisherId, iabCategory string) (string, error) {
	return "", nil
}

// fakeCurrencyRatesHttpClient is a simple http client mock returning a constant response body
type fakeCurrencyRatesHttpClient struct {
	responseBody string
}

func (m *fakeCurrencyRatesHttpClient) Do(req *http.Request) (*http.Response, error) {
	return &http.Response{
		Status:     "200 OK",
		StatusCode: http.StatusOK,
		Body:       io.NopCloser(strings.NewReader(m.responseBody)),
	}, nil
}

type mockBidder struct {
	mock.Mock
	lastExtraRequestInfo *adapters.ExtraRequestInfo
}

func (m *mockBidder) MakeRequests(request *openrtb2.BidRequest, reqInfo *adapters.ExtraRequestInfo) ([]*adapters.RequestData, []error) {
	m.lastExtraRequestInfo = reqInfo

	args := m.Called(request, reqInfo)
	return args.Get(0).([]*adapters.RequestData), args.Get(1).([]error)
}

func (m *mockBidder) MakeBids(internalRequest *openrtb2.BidRequest, externalRequest *adapters.RequestData, response *adapters.ResponseData) (*adapters.BidderResponse, []error) {
	args := m.Called(internalRequest, externalRequest, response)
	return args.Get(0).(*adapters.BidderResponse), args.Get(1).([]error)
}

func getInfoFromImp(req *openrtb_ext.RequestWrapper) (json.RawMessage, string, error) {
	bidRequest := req.BidRequest
	imp := bidRequest.Imp[0]
	impID := imp.ID

	var bidderExts map[string]json.RawMessage
	if err := json.Unmarshal(imp.Ext, &bidderExts); err != nil {
		return nil, "", err
	}

	var extPrebid openrtb_ext.ExtImpPrebid
	if bidderExts[openrtb_ext.PrebidExtKey] != nil {
		if err := json.Unmarshal(bidderExts[openrtb_ext.PrebidExtKey], &extPrebid); err != nil {
			return nil, "", err
		}
	}
	return extPrebid.Passthrough, impID, nil
}

func TestModulesCanBeExecutedForMultipleBiddersSimultaneously(t *testing.T) {
	noBidServer := func(w http.ResponseWriter, r *http.Request) {
		w.WriteHeader(204)
	}
	server := httptest.NewServer(http.HandlerFunc(noBidServer))
	defer server.Close()

	bidderImpl := &goodSingleBidder{
		httpRequest: &adapters.RequestData{
			Method:  "POST",
			Uri:     server.URL,
			Body:    []byte(`{"key":"val"}`),
			Headers: http.Header{},
		},
		bidResponse: &adapters.BidderResponse{},
	}

	e := new(exchange)
	e.me = &metricsConf.NilMetricsEngine{}
	e.tcf2ConfigBuilder = fakeTCF2ConfigBuilder{
		cfg: gdpr.NewTCF2Config(config.TCF2{}, config.AccountGDPR{}),
	}.Builder
	e.currencyConverter = currency.NewRateConverter(&http.Client{}, "", time.Duration(0))

	bidRequest := &openrtb2.BidRequest{
		ID: "some-request-id",
		Imp: []openrtb2.Imp{{
			ID:     "some-impression-id",
			Banner: &openrtb2.Banner{Format: []openrtb2.Format{{W: 300, H: 250}, {W: 300, H: 600}}},
			Ext: json.RawMessage(
				`{"prebid":{"bidder":{"telaria": {"placementId": 1}, "appnexus": {"placementid": 2}, "33across": {"placementId": 3}, "aax": {"placementid": 4}}}}`,
			),
		}},
		Site:   &openrtb2.Site{Page: "prebid.org", Ext: json.RawMessage(`{"amp":0}`)},
		Device: &openrtb2.Device{UA: "curl/7.54.0", IP: "::1"},
		AT:     1,
		TMax:   500,
	}

	exec := hookexecution.NewHookExecutor(TestApplyHookMutationsBuilder{}, "/openrtb2/auction", &metricsConfig.NilMetricsEngine{})

	auctionRequest := AuctionRequest{
		BidRequestWrapper: &openrtb_ext.RequestWrapper{BidRequest: bidRequest},
		Account:           config.Account{DebugAllow: true},
		UserSyncs:         &emptyUsersync{},
		StartTime:         time.Now(),
		HookExecutor:      exec,
	}

	e.adapterMap = map[openrtb_ext.BidderName]AdaptedBidder{
		openrtb_ext.BidderAppnexus: AdaptBidder(bidderImpl, server.Client(), &config.Configuration{}, &metricsConfig.NilMetricsEngine{}, openrtb_ext.BidderAppnexus, &config.DebugInfo{}, ""),
		openrtb_ext.BidderTelaria:  AdaptBidder(bidderImpl, server.Client(), &config.Configuration{}, &metricsConfig.NilMetricsEngine{}, openrtb_ext.BidderAppnexus, &config.DebugInfo{}, ""),
		openrtb_ext.Bidder33Across: AdaptBidder(bidderImpl, server.Client(), &config.Configuration{}, &metricsConfig.NilMetricsEngine{}, openrtb_ext.Bidder33Across, &config.DebugInfo{}, ""),
		openrtb_ext.BidderAax:      AdaptBidder(bidderImpl, server.Client(), &config.Configuration{}, &metricsConfig.NilMetricsEngine{}, openrtb_ext.BidderAax, &config.DebugInfo{}, ""),
	}
	// Run test
	_, err := e.HoldAuction(context.Background(), auctionRequest, &DebugLog{})
	// Assert no HoldAuction err
	assert.NoErrorf(t, err, "ex.HoldAuction returned an err")

	// check stage outcomes
	assert.Equal(t, len(exec.GetOutcomes()), len(e.adapterMap), "stage outcomes append operation failed")
	//check that all modules were applied and logged
	for _, sto := range exec.GetOutcomes() {
		assert.Equal(t, 2, len(sto.Groups), "not all groups were executed")
		for _, group := range sto.Groups {
			assert.Equal(t, 5, len(group.InvocationResults), "not all module hooks were applied")
			for _, r := range group.InvocationResults {
				assert.Equal(t, "success", string(r.Status), fmt.Sprintf("Module %s hook %s completed unsuccessfully", r.HookID.ModuleCode, r.HookID.HookImplCode))
			}
		}
	}
}

type TestApplyHookMutationsBuilder struct {
	hooks.EmptyPlanBuilder
}

func (e TestApplyHookMutationsBuilder) PlanForBidderRequestStage(_ string, _ *config.Account) hooks.Plan[hookstage.BidderRequest] {
	return hooks.Plan[hookstage.BidderRequest]{
		hooks.Group[hookstage.BidderRequest]{
			Timeout: 100 * time.Millisecond,
			Hooks: []hooks.HookWrapper[hookstage.BidderRequest]{
				{Module: "foobar1", Code: "foo1", Hook: mockUpdateBidRequestHook{}},
				{Module: "foobar2", Code: "foo2", Hook: mockUpdateBidRequestHook{}},
				{Module: "foobar3", Code: "foo3", Hook: mockUpdateBidRequestHook{}},
				{Module: "foobar4", Code: "foo4", Hook: mockUpdateBidRequestHook{}},
				{Module: "foobar5", Code: "foo5", Hook: mockUpdateBidRequestHook{}},
			},
		},
		hooks.Group[hookstage.BidderRequest]{
			Timeout: 100 * time.Millisecond,
			Hooks: []hooks.HookWrapper[hookstage.BidderRequest]{
				{Module: "foobar6", Code: "foo6", Hook: mockUpdateBidRequestHook{}},
				{Module: "foobar7", Code: "foo7", Hook: mockUpdateBidRequestHook{}},
				{Module: "foobar8", Code: "foo8", Hook: mockUpdateBidRequestHook{}},
				{Module: "foobar9", Code: "foo9", Hook: mockUpdateBidRequestHook{}},
				{Module: "foobar10", Code: "foo10", Hook: mockUpdateBidRequestHook{}},
			},
		},
	}
}

type mockUpdateBidRequestHook struct{}

func (e mockUpdateBidRequestHook) HandleBidderRequestHook(_ context.Context, mctx hookstage.ModuleInvocationContext, _ hookstage.BidderRequestPayload) (hookstage.HookResult[hookstage.BidderRequestPayload], error) {
	time.Sleep(50 * time.Millisecond)
	c := &hookstage.ChangeSet[hookstage.BidderRequestPayload]{}
	c.AddMutation(
		func(payload hookstage.BidderRequestPayload) (hookstage.BidderRequestPayload, error) {
			payload.BidRequest.Site.Name = "test"
			return payload, nil
		}, hookstage.MutationUpdate, "bidRequest", "site.name",
	).AddMutation(
		func(payload hookstage.BidderRequestPayload) (hookstage.BidderRequestPayload, error) {
			payload.BidRequest.Site.Domain = "test.com"
			return payload, nil
		}, hookstage.MutationUpdate, "bidRequest", "site.domain",
	)

	mctx.ModuleContext = map[string]interface{}{"some-ctx": "some-ctx"}

	return hookstage.HookResult[hookstage.BidderRequestPayload]{ChangeSet: c, ModuleContext: mctx.ModuleContext}, nil
}<|MERGE_RESOLUTION|>--- conflicted
+++ resolved
@@ -4515,18 +4515,11 @@
 					}
 				}
 
-<<<<<<< HEAD
-				seatBids = append(seatBids, &pbsOrtbSeatBid{
-					bids:                 bids,
-					httpCalls:            mockResponse.HttpCalls,
-					seat:                 mockSeatBid.Seat,
-					fledgeAuctionConfigs: mockSeatBid.FledgeAuctionConfigs,
-=======
 				seatBids = append(seatBids, &entities.PbsOrtbSeatBid{
-					Bids:      bids,
-					HttpCalls: mockResponse.HttpCalls,
-					Seat:      mockSeatBid.Seat,
->>>>>>> 2fbbb9da
+					Bids:                 bids,
+					HttpCalls:            mockResponse.HttpCalls,
+					Seat:                 mockSeatBid.Seat,
+					FledgeAuctionConfigs: mockSeatBid.FledgeAuctionConfigs,
 				})
 			}
 		} else {
