--- conflicted
+++ resolved
@@ -1,21 +1,17 @@
 package exchange
 
 import (
-	"testing"
-	"net/http/httptest"
-	"net/http"
-	"github.com/mxmCherry/openrtb"
 	"context"
-	"github.com/prebid/prebid-server/openrtb_ext"
-	"time"
 	"encoding/json"
 	"errors"
-<<<<<<< HEAD
-	openrtb_ext2 "github.com/prebid/prebid-server/openrtb_ext"
 	"fmt"
-=======
+	"github.com/mxmCherry/openrtb"
 	"github.com/prebid/prebid-server/config"
->>>>>>> 4a26616f
+	"github.com/prebid/prebid-server/openrtb_ext"
+	"net/http"
+	"net/http/httptest"
+	"testing"
+	"time"
 )
 
 func TestNewExchange(t *testing.T) {
@@ -218,7 +214,7 @@
 
 	errList := make([]error, 0, 1)
 	targData := &targetData{
-		priceGranularity: openrtb_ext2.PriceGranularityMedium,
+		priceGranularity: openrtb_ext.PriceGranularityMedium,
 		winningBids: make(map[string]*openrtb.Bid),
 		winningBidders: make(map[string]openrtb_ext.BidderName),
 	}
@@ -248,7 +244,7 @@
 	if bidderDummySeat == -1 {
 		t.Error("Could not find the SeatBid for BidderDummy!")
 	} else {
-		bidder1BidExt := make([]openrtb_ext2.ExtBid, 2)
+		bidder1BidExt := make([]openrtb_ext.ExtBid, 2)
 		err = json.Unmarshal(bidResponse.SeatBid[bidderDummySeat].Bid[0].Ext, &bidder1BidExt[0])
 		if err != nil {
 			t.Errorf("Unpacking extensions for bid[0]: %s", err.Error())
@@ -331,7 +327,7 @@
 	delay time.Duration
 }
 
-func (a *mockAdapter) requestBid(ctx context.Context, request *openrtb.BidRequest, targetData *targetData, name openrtb_ext2.BidderName) (*pbsOrtbSeatBid, []error) {
+func (a *mockAdapter) requestBid(ctx context.Context, request *openrtb.BidRequest, targetData *targetData, name openrtb_ext.BidderName) (*pbsOrtbSeatBid, []error) {
 	time.Sleep(a.delay)
 	return a.seatBid, a.errs
 }
