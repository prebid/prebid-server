package exchange

import (
	"bytes"
	"context"
	"encoding/json"
	"errors"
	"fmt"
	"io"
	"math"
	"net/http"
	"net/http/httptest"
	"os"
	"reflect"
	"regexp"
	"sort"
	"strconv"
	"strings"
	"testing"
	"time"

	"github.com/buger/jsonparser"
	"github.com/prebid/openrtb/v19/openrtb2"
	"github.com/prebid/prebid-server/adapters"
	"github.com/prebid/prebid-server/config"
	"github.com/prebid/prebid-server/currency"
	"github.com/prebid/prebid-server/errortypes"
	"github.com/prebid/prebid-server/exchange/entities"
	"github.com/prebid/prebid-server/experiment/adscert"
	"github.com/prebid/prebid-server/gdpr"
	"github.com/prebid/prebid-server/hooks"
	"github.com/prebid/prebid-server/hooks/hookexecution"
	"github.com/prebid/prebid-server/hooks/hookstage"
	"github.com/prebid/prebid-server/macros"
	"github.com/prebid/prebid-server/metrics"
	metricsConf "github.com/prebid/prebid-server/metrics/config"
	metricsConfig "github.com/prebid/prebid-server/metrics/config"
	"github.com/prebid/prebid-server/openrtb_ext"
	pbc "github.com/prebid/prebid-server/prebid_cache_client"
	"github.com/prebid/prebid-server/stored_requests"
	"github.com/prebid/prebid-server/stored_requests/backends/file_fetcher"
	"github.com/prebid/prebid-server/usersync"
	"github.com/prebid/prebid-server/util/ptrutil"
	"github.com/stretchr/testify/assert"
	"github.com/stretchr/testify/mock"
	jsonpatch "gopkg.in/evanphx/json-patch.v4"
)

func TestNewExchange(t *testing.T) {
	respStatus := 200
	respBody := "{\"bid\":false}"
	server := httptest.NewServer(mockHandler(respStatus, "getBody", respBody))
	defer server.Close()

	knownAdapters := openrtb_ext.CoreBidderNames()

	cfg := &config.Configuration{
		CacheURL: config.Cache{
			ExpectedTimeMillis: 20,
		},
		GDPR: config.GDPR{
			EEACountries: []string{"FIN", "FRA", "GUF"},
		},
	}

	biddersInfo, err := config.LoadBidderInfoFromDisk("../static/bidder-info")
	if err != nil {
		t.Fatal(err)
	}

	adapters, adaptersErr := BuildAdapters(server.Client(), cfg, biddersInfo, &metricsConf.NilMetricsEngine{})
	if adaptersErr != nil {
		t.Fatalf("Error intializing adapters: %v", adaptersErr)
	}

	currencyConverter := currency.NewRateConverter(&http.Client{}, "", time.Duration(0))

	gdprPermsBuilder := fakePermissionsBuilder{
		permissions: &permissionsMock{
			allowAllBidders: true,
		},
	}.Builder

	e := NewExchange(adapters, nil, cfg, map[string]usersync.Syncer{}, &metricsConf.NilMetricsEngine{}, biddersInfo, gdprPermsBuilder, currencyConverter, nilCategoryFetcher{}, &adscert.NilSigner{}, macros.NewStringIndexBasedReplacer()).(*exchange)
	for _, bidderName := range knownAdapters {
		if _, ok := e.adapterMap[bidderName]; !ok {
			if biddersInfo[string(bidderName)].IsEnabled() {
				t.Errorf("NewExchange produced an Exchange without bidder %s", bidderName)
			}
		}
	}
	if e.cacheTime != time.Duration(cfg.CacheURL.ExpectedTimeMillis)*time.Millisecond {
		t.Errorf("Bad cacheTime. Expected 20 ms, got %s", e.cacheTime.String())
	}
}

// The objective is to get to execute e.buildBidResponse(ctx.Background(), liveA... ) (*openrtb2.BidResponse, error)
// and check whether the returned request successfully prints any '&' characters as it should
// To do so, we:
//  1. Write the endpoint adapter URL with an '&' character into a new config,Configuration struct
//     as specified in https://github.com/prebid/prebid-server/issues/465
//  2. Initialize a new exchange with said configuration
//  3. Build all the parameters e.buildBidResponse(ctx.Background(), liveA... ) needs including the
//     sample request as specified in https://github.com/prebid/prebid-server/issues/465
//  4. Build a BidResponse struct using exchange.buildBidResponse(ctx.Background(), liveA... )
//  5. Assert we have no '&' characters in the response that exchange.buildBidResponse returns
func TestCharacterEscape(t *testing.T) {

	// 1) Adapter with a '& char in its endpoint property
	//    https://github.com/prebid/prebid-server/issues/465
	cfg := &config.Configuration{}
	biddersInfo := config.BidderInfos{"appnexus": config.BidderInfo{Endpoint: "http://ib.adnxs.com/openrtb2?query1&query2"}} //Note the '&' character in there

	// 	2) Init new exchange with said configuration
	//Other parameters also needed to create exchange
	handlerNoBidServer := func(w http.ResponseWriter, r *http.Request) { w.WriteHeader(204) }
	server := httptest.NewServer(http.HandlerFunc(handlerNoBidServer))

	defer server.Close()

	adapters, adaptersErr := BuildAdapters(server.Client(), cfg, biddersInfo, &metricsConf.NilMetricsEngine{})
	if adaptersErr != nil {
		t.Fatalf("Error intializing adapters: %v", adaptersErr)
	}

	currencyConverter := currency.NewRateConverter(&http.Client{}, "", time.Duration(0))

	gdprPermsBuilder := fakePermissionsBuilder{
		permissions: &permissionsMock{
			allowAllBidders: true,
		},
	}.Builder

	e := NewExchange(adapters, nil, cfg, map[string]usersync.Syncer{}, &metricsConf.NilMetricsEngine{}, biddersInfo, gdprPermsBuilder, currencyConverter, nilCategoryFetcher{}, &adscert.NilSigner{}, macros.NewStringIndexBasedReplacer()).(*exchange)

	// 	3) Build all the parameters e.buildBidResponse(ctx.Background(), liveA... ) needs
	//liveAdapters []openrtb_ext.BidderName,
	liveAdapters := make([]openrtb_ext.BidderName, 1)
	liveAdapters[0] = "appnexus"

	//adapterBids map[openrtb_ext.BidderName]*entities.PbsOrtbSeatBid,
	adapterBids := make(map[openrtb_ext.BidderName]*entities.PbsOrtbSeatBid, 1)
	adapterBids["appnexus"] = &entities.PbsOrtbSeatBid{Currency: "USD"}

	//An openrtb2.BidRequest struct as specified in https://github.com/prebid/prebid-server/issues/465
	bidRequest := &openrtb2.BidRequest{
		ID: "some-request-id",
		Imp: []openrtb2.Imp{{
			ID:     "some-impression-id",
			Banner: &openrtb2.Banner{Format: []openrtb2.Format{{W: 300, H: 250}, {W: 300, H: 600}}},
			Ext:    json.RawMessage(`{"appnexus": {"placementId": 1}}`),
		}},
		Site:   &openrtb2.Site{Page: "prebid.org", Ext: json.RawMessage(`{"amp":0}`)},
		Device: &openrtb2.Device{UA: "curl/7.54.0", IP: "::1"},
		AT:     1,
		TMax:   500,
		Ext:    json.RawMessage(`{"id": "some-request-id","site": {"page": "prebid.org"},"imp": [{"id": "some-impression-id","banner": {"format": [{"w": 300,"h": 250},{"w": 300,"h": 600}]},"ext": {"appnexus": {"placementId": 1}}}],"tmax": 500}`),
	}

	//adapterExtra map[openrtb_ext.BidderName]*seatResponseExtra,
	adapterExtra := make(map[openrtb_ext.BidderName]*seatResponseExtra, 1)
	adapterExtra["appnexus"] = &seatResponseExtra{
		ResponseTimeMillis: 5,
		Errors:             []openrtb_ext.ExtBidderMessage{{Code: 999, Message: "Post ib.adnxs.com/openrtb2?query1&query2: unsupported protocol scheme \"\""}},
	}

	var errList []error

	// 	4) Build bid response
	bidResp, err := e.buildBidResponse(context.Background(), liveAdapters, adapterBids, bidRequest, adapterExtra, nil, nil, true, nil, "", errList)

	// 	5) Assert we have no errors and one '&' character as we are supposed to
	if err != nil {
		t.Errorf("exchange.buildBidResponse returned unexpected error: %v", err)
	}
	if len(errList) > 0 {
		t.Errorf("exchange.buildBidResponse returned %d errors", len(errList))
	}
	if bytes.Contains(bidResp.Ext, []byte("u0026")) {
		t.Errorf("exchange.buildBidResponse() did not correctly print the '&' characters %s", string(bidResp.Ext))
	}
}

// TestDebugBehaviour asserts the HttpCalls object is included inside the json "debug" field of the bidResponse extension when the
// openrtb2.BidRequest "Test" value is set to 1 or the openrtb2.BidRequest.Ext.Debug boolean field is set to true
func TestDebugBehaviour(t *testing.T) {

	// Define test cases
	type inTest struct {
		test  int8
		debug bool
	}
	type outTest struct {
		debugInfoIncluded bool
	}

	type debugData struct {
		bidderLevelDebugAllowed    bool
		accountLevelDebugAllowed   bool
		headerOverrideDebugAllowed bool
	}

	type aTest struct {
		desc             string
		in               inTest
		out              outTest
		debugData        debugData
		generateWarnings bool
	}
	testCases := []aTest{
		{
			desc:             "test flag equals zero, ext debug flag false, no debug info expected",
			in:               inTest{test: 0, debug: false},
			out:              outTest{debugInfoIncluded: false},
			debugData:        debugData{true, true, false},
			generateWarnings: false,
		},
		{
			desc:             "test flag equals zero, ext debug flag true, debug info expected",
			in:               inTest{test: 0, debug: true},
			out:              outTest{debugInfoIncluded: true},
			debugData:        debugData{true, true, false},
			generateWarnings: false,
		},
		{
			desc:             "test flag equals 1, ext debug flag false, debug info expected",
			in:               inTest{test: 1, debug: false},
			out:              outTest{debugInfoIncluded: true},
			debugData:        debugData{true, true, false},
			generateWarnings: false,
		},
		{
			desc:             "test flag equals 1, ext debug flag true, debug info expected",
			in:               inTest{test: 1, debug: true},
			out:              outTest{debugInfoIncluded: true},
			debugData:        debugData{true, true, false},
			generateWarnings: false,
		},
		{
			desc:             "test flag not equal to 0 nor 1, ext debug flag false, no debug info expected",
			in:               inTest{test: 2, debug: false},
			out:              outTest{debugInfoIncluded: false},
			debugData:        debugData{true, true, false},
			generateWarnings: false,
		},
		{
			desc:             "test flag not equal to 0 nor 1, ext debug flag true, debug info expected",
			in:               inTest{test: -1, debug: true},
			out:              outTest{debugInfoIncluded: true},
			debugData:        debugData{true, true, false},
			generateWarnings: true,
		},
		{
			desc:             "test account level debug disabled",
			in:               inTest{test: -1, debug: true},
			out:              outTest{debugInfoIncluded: false},
			debugData:        debugData{true, false, false},
			generateWarnings: true,
		},
		{
			desc:             "test header override enabled when all other debug options are disabled",
			in:               inTest{test: -1, debug: false},
			out:              outTest{debugInfoIncluded: true},
			debugData:        debugData{false, false, true},
			generateWarnings: false,
		},
		{
			desc:             "test header override and url debug options are enabled when all other debug options are disabled",
			in:               inTest{test: -1, debug: true},
			out:              outTest{debugInfoIncluded: true},
			debugData:        debugData{false, false, true},
			generateWarnings: false,
		},
		{
			desc:             "test header override and url and bidder debug options are enabled when account debug option is disabled",
			in:               inTest{test: -1, debug: true},
			out:              outTest{debugInfoIncluded: true},
			debugData:        debugData{true, false, true},
			generateWarnings: false,
		},
		{
			desc:             "test all debug options are enabled",
			in:               inTest{test: -1, debug: true},
			out:              outTest{debugInfoIncluded: true},
			debugData:        debugData{true, true, true},
			generateWarnings: false,
		},
	}

	// Set up test
	noBidServer := func(w http.ResponseWriter, r *http.Request) {
		w.WriteHeader(204)
	}
	server := httptest.NewServer(http.HandlerFunc(noBidServer))
	defer server.Close()

	categoriesFetcher, err := newCategoryFetcher("./test/category-mapping")
	if err != nil {
		t.Errorf("Failed to create a category Fetcher: %v", err)
	}

	bidRequest := &openrtb2.BidRequest{
		ID: "some-request-id",
		Imp: []openrtb2.Imp{{
			ID:     "some-impression-id",
			Banner: &openrtb2.Banner{Format: []openrtb2.Format{{W: 300, H: 250}, {W: 300, H: 600}}},
			Ext:    json.RawMessage(`{"prebid":{"bidder":{"appnexus": {"placementId": 1}}}}`),
		}},
		Site:   &openrtb2.Site{Page: "prebid.org", Ext: json.RawMessage(`{"amp":0}`)},
		Device: &openrtb2.Device{UA: "curl/7.54.0", IP: "::1"},
		AT:     1,
		TMax:   500,
	}

	bidderImpl := &goodSingleBidder{
		httpRequest: &adapters.RequestData{
			Method:  "POST",
			Uri:     server.URL,
			Body:    []byte("{\"key\":\"val\"}"),
			Headers: http.Header{},
		},
		bidResponse: &adapters.BidderResponse{},
	}

	e := new(exchange)

	e.cache = &wellBehavedCache{}
	e.me = &metricsConf.NilMetricsEngine{}
	e.gdprPermsBuilder = fakePermissionsBuilder{
		permissions: &permissionsMock{
			allowAllBidders: true,
		},
	}.Builder
	e.currencyConverter = currency.NewRateConverter(&http.Client{}, "", time.Duration(0))
	e.categoriesFetcher = categoriesFetcher
	e.requestSplitter = requestSplitter{
		me:               &metricsConf.NilMetricsEngine{},
		gdprPermsBuilder: e.gdprPermsBuilder,
	}
	ctx := context.Background()

	// Run tests
	for _, test := range testCases {

		e.adapterMap = map[openrtb_ext.BidderName]AdaptedBidder{
			openrtb_ext.BidderAppnexus: AdaptBidder(bidderImpl, server.Client(), &config.Configuration{}, &metricsConfig.NilMetricsEngine{}, openrtb_ext.BidderAppnexus, &config.DebugInfo{Allow: test.debugData.bidderLevelDebugAllowed}, ""),
		}

		bidRequest.Test = test.in.test

		if test.in.debug {
			bidRequest.Ext = json.RawMessage(`{"prebid":{"debug":true}}`)
		} else {
			bidRequest.Ext = nil
		}

		auctionRequest := &AuctionRequest{
			BidRequestWrapper: &openrtb_ext.RequestWrapper{BidRequest: bidRequest},
			Account:           config.Account{DebugAllow: test.debugData.accountLevelDebugAllowed},
			UserSyncs:         &emptyUsersync{},
			StartTime:         time.Now(),
			HookExecutor:      &hookexecution.EmptyHookExecutor{},
			TCF2Config:        gdpr.NewTCF2Config(config.TCF2{}, config.AccountGDPR{}),
		}
		if test.generateWarnings {
			var errL []error
			errL = append(errL, &errortypes.Warning{
				Message:     fmt.Sprintf("CCPA consent test warning."),
				WarningCode: errortypes.InvalidPrivacyConsentWarningCode})
			auctionRequest.Warnings = errL
		}
		debugLog := &DebugLog{}
		if test.debugData.headerOverrideDebugAllowed {
			debugLog = &DebugLog{DebugOverride: true, DebugEnabledOrOverridden: true}
		}
		// Run test
		outBidResponse, err := e.HoldAuction(ctx, auctionRequest, debugLog)

		// Assert no HoldAuction error
		assert.NoErrorf(t, err, "%s. ex.HoldAuction returned an error: %v \n", test.desc, err)
		assert.NotNilf(t, outBidResponse.Ext, "%s. outBidResponse.Ext should not be nil \n", test.desc)

		actualExt := &openrtb_ext.ExtBidResponse{}
		err = json.Unmarshal(outBidResponse.Ext, actualExt)
		assert.NoErrorf(t, err, "%s. \"ext\" JSON field could not be unmarshaled. err: \"%v\" \n outBidResponse.Ext: \"%s\" \n", test.desc, err, outBidResponse.Ext)

		assert.NotEmpty(t, actualExt.Prebid, "%s. ext.prebid should not be empty")
		assert.NotEmpty(t, actualExt.Prebid.AuctionTimestamp, "%s. ext.prebid.auctiontimestamp should not be empty when AuctionRequest.StartTime is set")
		assert.Equal(t, auctionRequest.StartTime.UnixNano()/1e+6, actualExt.Prebid.AuctionTimestamp, "%s. ext.prebid.auctiontimestamp has incorrect value")

		if test.debugData.headerOverrideDebugAllowed {
			assert.Empty(t, actualExt.Warnings, "warnings should be empty")
			assert.Empty(t, actualExt.Errors, "errors should be empty")
		}

		if test.out.debugInfoIncluded {
			assert.NotNilf(t, actualExt, "%s. ext.debug field is expected to be included in this outBidResponse.Ext and not be nil.  outBidResponse.Ext.Debug = %v \n", test.desc, actualExt.Debug)

			// Assert "Debug fields
			assert.Greater(t, len(actualExt.Debug.HttpCalls), 0, "%s. ext.debug.httpcalls array should not be empty\n", test.desc)
			assert.Equal(t, server.URL, actualExt.Debug.HttpCalls["appnexus"][0].Uri, "%s. ext.debug.httpcalls array should not be empty\n", test.desc)
			assert.NotNilf(t, actualExt.Debug.ResolvedRequest, "%s. ext.debug.resolvedrequest field is expected to be included in this outBidResponse.Ext and not be nil.  outBidResponse.Ext.Debug = %v \n", test.desc, actualExt.Debug)

			// If not nil, assert bid extension
			if test.in.debug {
				actualResolvedReqExt, _, _, err := jsonparser.Get(actualExt.Debug.ResolvedRequest, "ext")
				assert.NoError(t, err, "Resolved request should have the correct format")
				assert.JSONEq(t, string(bidRequest.Ext), string(actualResolvedReqExt), test.desc)
			}
		} else if !test.debugData.bidderLevelDebugAllowed && test.debugData.accountLevelDebugAllowed {
			assert.Equal(t, len(actualExt.Debug.HttpCalls), 0, "%s. ext.debug.httpcalls array should not be empty", "With bidder level debug disable option http calls should be empty")

		} else {
			assert.Nil(t, actualExt.Debug, "%s. ext.debug.httpcalls array should not be empty", "With bidder level debug disable option http calls should be empty")
		}

		if test.out.debugInfoIncluded && !test.debugData.accountLevelDebugAllowed && !test.debugData.headerOverrideDebugAllowed {
			assert.Len(t, actualExt.Warnings, 1, "warnings should have one warning")
			assert.NotNil(t, actualExt.Warnings["general"], "general warning should be present")
			assert.Equal(t, "debug turned off for account", actualExt.Warnings["general"][0].Message, "account debug disabled message should be present")
		}

		if !test.out.debugInfoIncluded && test.in.debug && test.debugData.accountLevelDebugAllowed && !test.debugData.headerOverrideDebugAllowed {
			if test.generateWarnings {
				assert.Len(t, actualExt.Warnings, 2, "warnings should have one warning")
			} else {
				assert.Len(t, actualExt.Warnings, 1, "warnings should have one warning")
			}
			assert.NotNil(t, actualExt.Warnings["appnexus"], "bidder warning should be present")
			assert.Equal(t, "debug turned off for bidder", actualExt.Warnings["appnexus"][0].Message, "account debug disabled message should be present")
		}

		if test.generateWarnings {
			assert.NotNil(t, actualExt.Warnings["general"], "general warning should be present")
			CCPAWarningPresent := false
			for _, warn := range actualExt.Warnings["general"] {
				if warn.Code == errortypes.InvalidPrivacyConsentWarningCode {
					CCPAWarningPresent = true
					break
				}
			}
			assert.True(t, CCPAWarningPresent, "CCPA Warning should be present")
		}

	}
}

func TestTwoBiddersDebugDisabledAndEnabled(t *testing.T) {

	type testCase struct {
		bidder1DebugEnabled bool
		bidder2DebugEnabled bool
	}

	testCases := []testCase{
		{
			bidder1DebugEnabled: true, bidder2DebugEnabled: true,
		},
		{
			bidder1DebugEnabled: true, bidder2DebugEnabled: false,
		},
		{
			bidder1DebugEnabled: false, bidder2DebugEnabled: true,
		},
		{
			bidder1DebugEnabled: false, bidder2DebugEnabled: false,
		},
	}

	// Set up test
	noBidServer := func(w http.ResponseWriter, r *http.Request) {
		w.WriteHeader(204)
	}
	server := httptest.NewServer(http.HandlerFunc(noBidServer))
	defer server.Close()

	categoriesFetcher, err := newCategoryFetcher("./test/category-mapping")
	if err != nil {
		t.Errorf("Failed to create a category Fetcher: %v", err)
	}

	bidderImpl := &goodSingleBidder{
		httpRequest: &adapters.RequestData{
			Method:  "POST",
			Uri:     server.URL,
			Body:    []byte(`{"key":"val"}`),
			Headers: http.Header{},
		},
		bidResponse: &adapters.BidderResponse{},
	}

	e := new(exchange)
	e.cache = &wellBehavedCache{}
	e.me = &metricsConf.NilMetricsEngine{}
	e.gdprPermsBuilder = fakePermissionsBuilder{
		permissions: &permissionsMock{
			allowAllBidders: true,
		},
	}.Builder
	e.currencyConverter = currency.NewRateConverter(&http.Client{}, "", time.Duration(0))
	e.categoriesFetcher = categoriesFetcher
	e.requestSplitter = requestSplitter{
		me:               e.me,
		gdprPermsBuilder: e.gdprPermsBuilder,
	}

	debugLog := DebugLog{Enabled: true}

	for _, testCase := range testCases {
		bidRequest := &openrtb2.BidRequest{
			ID: "some-request-id",
			Imp: []openrtb2.Imp{{
				ID:     "some-impression-id",
				Banner: &openrtb2.Banner{Format: []openrtb2.Format{{W: 300, H: 250}, {W: 300, H: 600}}},
				Ext:    json.RawMessage(`{"prebid":{"bidder":{"telaria": {"placementId": 1}, "appnexus": {"placementid": 2}}}}`),
			}},
			Site:   &openrtb2.Site{Page: "prebid.org", Ext: json.RawMessage(`{"amp":0}`)},
			Device: &openrtb2.Device{UA: "curl/7.54.0", IP: "::1"},
			AT:     1,
			TMax:   500,
		}

		bidRequest.Ext = json.RawMessage(`{"prebid":{"debug":true}}`)

		auctionRequest := &AuctionRequest{
			BidRequestWrapper: &openrtb_ext.RequestWrapper{BidRequest: bidRequest},
			Account:           config.Account{DebugAllow: true},
			UserSyncs:         &emptyUsersync{},
			StartTime:         time.Now(),
			HookExecutor:      &hookexecution.EmptyHookExecutor{},
			TCF2Config:        gdpr.NewTCF2Config(config.TCF2{}, config.AccountGDPR{}),
		}

		e.adapterMap = map[openrtb_ext.BidderName]AdaptedBidder{
			openrtb_ext.BidderAppnexus: AdaptBidder(bidderImpl, server.Client(), &config.Configuration{}, &metricsConfig.NilMetricsEngine{}, openrtb_ext.BidderAppnexus, &config.DebugInfo{Allow: testCase.bidder1DebugEnabled}, ""),
			openrtb_ext.BidderTelaria:  AdaptBidder(bidderImpl, server.Client(), &config.Configuration{}, &metricsConfig.NilMetricsEngine{}, openrtb_ext.BidderAppnexus, &config.DebugInfo{Allow: testCase.bidder2DebugEnabled}, ""),
		}
		// Run test
		outBidResponse, err := e.HoldAuction(context.Background(), auctionRequest, &debugLog)
		// Assert no HoldAuction err
		assert.NoErrorf(t, err, "ex.HoldAuction returned an err")
		assert.NotNilf(t, outBidResponse.Ext, "outBidResponse.Ext should not be nil")

		actualExt := &openrtb_ext.ExtBidResponse{}
		err = json.Unmarshal(outBidResponse.Ext, actualExt)
		assert.NoErrorf(t, err, "JSON field unmarshaling err. ")

		assert.NotEmpty(t, actualExt.Prebid, "ext.prebid should not be empty")
		assert.NotEmpty(t, actualExt.Prebid.AuctionTimestamp, "ext.prebid.auctiontimestamp should not be empty when AuctionRequest.StartTime is set")
		assert.Equal(t, auctionRequest.StartTime.UnixNano()/1e+6, actualExt.Prebid.AuctionTimestamp, "ext.prebid.auctiontimestamp has incorrect value")

		assert.NotNilf(t, actualExt, "ext.debug field is expected to be included in this outBidResponse.Ext and not be nil")

		// Assert "Debug fields
		if testCase.bidder1DebugEnabled {
			assert.Equal(t, server.URL, actualExt.Debug.HttpCalls["appnexus"][0].Uri, "Url for bidder with debug enabled is incorrect")
			assert.NotNilf(t, actualExt.Debug.HttpCalls["appnexus"][0].RequestBody, "ext.debug.resolvedrequest field is expected to be included in this outBidResponse.Ext and not be nil")
		}
		if testCase.bidder2DebugEnabled {
			assert.Equal(t, server.URL, actualExt.Debug.HttpCalls["telaria"][0].Uri, "Url for bidder with debug enabled is incorrect")
			assert.NotNilf(t, actualExt.Debug.HttpCalls["telaria"][0].RequestBody, "ext.debug.resolvedrequest field is expected to be included in this outBidResponse.Ext and not be nil")
		}
		if !testCase.bidder1DebugEnabled {
			assert.Nil(t, actualExt.Debug.HttpCalls["appnexus"], "ext.debug.resolvedrequest field is expected to be included in this outBidResponse.Ext and not be nil")
		}
		if !testCase.bidder2DebugEnabled {
			assert.Nil(t, actualExt.Debug.HttpCalls["telaria"], "ext.debug.resolvedrequest field is expected to be included in this outBidResponse.Ext and not be nil")
		}
		if testCase.bidder1DebugEnabled && testCase.bidder2DebugEnabled {
			assert.Equal(t, 2, len(actualExt.Debug.HttpCalls), "With bidder level debug enable option for both bidders http calls should have 2 elements")
		}
	}
}

func TestOverrideWithCustomCurrency(t *testing.T) {

	mockCurrencyClient := &fakeCurrencyRatesHttpClient{
		responseBody: `{"dataAsOf":"2018-09-12","conversions":{"USD":{"MXN":10.00}}}`,
	}
	mockCurrencyConverter := currency.NewRateConverter(
		mockCurrencyClient,
		"currency.fake.com",
		24*time.Hour,
	)

	type testIn struct {
		customCurrencyRates json.RawMessage
		bidRequestCurrency  string
	}
	type testResults struct {
		numBids         int
		bidRespPrice    float64
		bidRespCurrency string
	}

	testCases := []struct {
		desc     string
		in       testIn
		expected testResults
	}{
		{
			desc: "Blank currency field in ext. bidRequest comes with a valid currency but conversion rate was not found in PBS. Return no bids",
			in: testIn{
				customCurrencyRates: json.RawMessage(`{ "prebid": { "currency": {} } } `),
				bidRequestCurrency:  "GBP",
			},
			expected: testResults{},
		},
		{
			desc: "valid request.ext.prebid.currency, expect custom rates to override those of the currency rate server",
			in: testIn{
				customCurrencyRates: json.RawMessage(`{
						  "prebid": {
						    "currency": {
						      "rates": {
						        "USD": {
						          "MXN": 20.00,
						          "EUR": 10.95
						        }
						      }
						    }
						  }
						}`),
				bidRequestCurrency: "MXN",
			},
			expected: testResults{
				numBids:         1,
				bidRespPrice:    20.00,
				bidRespCurrency: "MXN",
			},
		},
	}

	// Init mock currency conversion service
	mockCurrencyConverter.Run()

	// Init an exchange to run an auction from
	noBidServer := func(w http.ResponseWriter, r *http.Request) { w.WriteHeader(204) }
	mockAppnexusBidService := httptest.NewServer(http.HandlerFunc(noBidServer))
	defer mockAppnexusBidService.Close()

	categoriesFetcher, error := newCategoryFetcher("./test/category-mapping")
	if error != nil {
		t.Errorf("Failed to create a category Fetcher: %v", error)
	}

	oneDollarBidBidder := &goodSingleBidder{
		httpRequest: &adapters.RequestData{
			Method:  "POST",
			Uri:     mockAppnexusBidService.URL,
			Body:    []byte("{\"key\":\"val\"}"),
			Headers: http.Header{},
		},
	}

	e := new(exchange)
	e.cache = &wellBehavedCache{}
	e.me = &metricsConf.NilMetricsEngine{}
	e.gdprPermsBuilder = fakePermissionsBuilder{
		permissions: &permissionsMock{
			allowAllBidders: true,
		},
	}.Builder
	e.currencyConverter = mockCurrencyConverter
	e.categoriesFetcher = categoriesFetcher
	e.bidIDGenerator = &mockBidIDGenerator{false, false}
	e.requestSplitter = requestSplitter{
		me:               e.me,
		gdprPermsBuilder: e.gdprPermsBuilder,
	}

	// Define mock incoming bid requeset
	mockBidRequest := &openrtb2.BidRequest{
		ID: "some-request-id",
		Imp: []openrtb2.Imp{{
			ID:     "some-impression-id",
			Banner: &openrtb2.Banner{Format: []openrtb2.Format{{W: 300, H: 250}, {W: 300, H: 600}}},
			Ext:    json.RawMessage(`{"prebid":{"bidder":{"appnexus":{"placementId":1}}}}`),
		}},
		Site: &openrtb2.Site{Page: "prebid.org", Ext: json.RawMessage(`{"amp":0}`)},
	}

	// Run tests
	for _, test := range testCases {

		oneDollarBidBidder.bidResponse = &adapters.BidderResponse{
			Bids: []*adapters.TypedBid{
				{
					Bid: &openrtb2.Bid{Price: 1.00},
				},
			},
			Currency: "USD",
		}

		e.adapterMap = map[openrtb_ext.BidderName]AdaptedBidder{
			openrtb_ext.BidderAppnexus: AdaptBidder(oneDollarBidBidder, mockAppnexusBidService.Client(), &config.Configuration{}, &metricsConfig.NilMetricsEngine{}, openrtb_ext.BidderAppnexus, nil, ""),
		}

		// Set custom rates in extension
		mockBidRequest.Ext = test.in.customCurrencyRates

		// Set bidRequest currency list
		mockBidRequest.Cur = []string{test.in.bidRequestCurrency}

		auctionRequest := &AuctionRequest{
			BidRequestWrapper: &openrtb_ext.RequestWrapper{BidRequest: mockBidRequest},
			Account:           config.Account{},
			UserSyncs:         &emptyUsersync{},
			HookExecutor:      &hookexecution.EmptyHookExecutor{},
			TCF2Config:        gdpr.NewTCF2Config(config.TCF2{}, config.AccountGDPR{}),
		}

		// Run test
		outBidResponse, err := e.HoldAuction(context.Background(), auctionRequest, &DebugLog{})

		// Assertions
		assert.NoErrorf(t, err, "%s. HoldAuction error: %v \n", test.desc, err)

		if test.expected.numBids > 0 {
			// Assert out currency
			assert.Equal(t, test.expected.bidRespCurrency, outBidResponse.Cur, "Bid response currency is wrong: %s \n", test.desc)

			// Assert returned bid
			if !assert.NotNil(t, outBidResponse, "outBidResponse is nil: %s \n", test.desc) {
				return
			}
			if !assert.NotEmpty(t, outBidResponse.SeatBid, "outBidResponse.SeatBid is empty: %s", test.desc) {
				return
			}
			if !assert.NotEmpty(t, outBidResponse.SeatBid[0].Bid, "outBidResponse.SeatBid[0].Bid is empty: %s", test.desc) {
				return
			}

			// Assert returned bid price matches the currency conversion
			assert.Equal(t, test.expected.bidRespPrice, outBidResponse.SeatBid[0].Bid[0].Price, "Bid response seatBid price is wrong: %s", test.desc)
		} else {
			assert.Len(t, outBidResponse.SeatBid, 0, "outBidResponse.SeatBid should be empty: %s", test.desc)
		}
	}
}

func TestAdapterCurrency(t *testing.T) {
	fakeCurrencyClient := &fakeCurrencyRatesHttpClient{
		responseBody: `{"dataAsOf":"2018-09-12","conversions":{"USD":{"MXN":10.00}}}`,
	}
	currencyConverter := currency.NewRateConverter(
		fakeCurrencyClient,
		"currency.fake.com",
		24*time.Hour,
	)
	currencyConverter.Run()

	// Initialize Mock Bidder
	// - Response purposefully causes PBS-Core to stop processing the request, since this test is only
	//   interested in the call to MakeRequests and nothing after.
	mockBidder := &mockBidder{}
	mockBidder.On("MakeRequests", mock.Anything, mock.Anything).Return([]*adapters.RequestData(nil), []error(nil))

	// Initialize Real Exchange
	e := exchange{
		cache: &wellBehavedCache{},
		me:    &metricsConf.NilMetricsEngine{},
		gdprPermsBuilder: fakePermissionsBuilder{
			permissions: &permissionsMock{
				allowAllBidders: true,
			},
		}.Builder,
		currencyConverter: currencyConverter,
		categoriesFetcher: nilCategoryFetcher{},
		bidIDGenerator:    &mockBidIDGenerator{false, false},
		adapterMap: map[openrtb_ext.BidderName]AdaptedBidder{
			openrtb_ext.BidderName("foo"): AdaptBidder(mockBidder, nil, &config.Configuration{}, &metricsConfig.NilMetricsEngine{}, openrtb_ext.BidderName("foo"), nil, ""),
		},
	}
	e.requestSplitter = requestSplitter{
		me:               e.me,
		gdprPermsBuilder: e.gdprPermsBuilder,
	}

	// Define Bid Request
	request := &openrtb2.BidRequest{
		ID: "some-request-id",
		Imp: []openrtb2.Imp{{
			ID:     "some-impression-id",
			Banner: &openrtb2.Banner{Format: []openrtb2.Format{{W: 300, H: 250}, {W: 300, H: 600}}},
			Ext:    json.RawMessage(`{"prebid":{"bidder":{"foo":{"placementId":1}}}}`),
		}},
		Site: &openrtb2.Site{
			Page: "prebid.org",
			Ext:  json.RawMessage(`{"amp":0}`),
		},
		Cur: []string{"USD"},
		Ext: json.RawMessage(`{"prebid": {"currency": {"rates": {"USD": {"MXN": 20.00}}}}}`),
	}

	// Run Auction
	auctionRequest := &AuctionRequest{
		BidRequestWrapper: &openrtb_ext.RequestWrapper{BidRequest: request},
		Account:           config.Account{},
		UserSyncs:         &emptyUsersync{},
		HookExecutor:      &hookexecution.EmptyHookExecutor{},
		TCF2Config:        gdpr.NewTCF2Config(config.TCF2{}, config.AccountGDPR{}),
	}
	response, err := e.HoldAuction(context.Background(), auctionRequest, &DebugLog{})
	assert.NoError(t, err)
	assert.Equal(t, "some-request-id", response.ID, "Response ID")
	assert.Empty(t, response.SeatBid, "Response Bids")
	assert.Contains(t, string(response.Ext), `"errors":{"foo":[{"code":5,"message":"The adapter failed to generate any bid requests, but also failed to generate an error explaining why"}]}`, "Response Ext")

	// Test Currency Converter Properly Passed To Adapter
	if assert.NotNil(t, mockBidder.lastExtraRequestInfo, "Currency Conversion Argument") {
		converted, err := mockBidder.lastExtraRequestInfo.ConvertCurrency(2.0, "USD", "MXN")
		assert.NoError(t, err, "Currency Conversion Error")
		assert.Equal(t, 40.0, converted, "Currency Conversion Response")
	}
}

func TestFloorsSignalling(t *testing.T) {

	fakeCurrencyClient := &fakeCurrencyRatesHttpClient{
		responseBody: `{"dataAsOf":"2023-04-10","conversions":{"USD":{"MXN":10.00}}}`,
	}
	currencyConverter := currency.NewRateConverter(
		fakeCurrencyClient,
		"currency.com",
		24*time.Hour,
	)
	currencyConverter.Run()

	// Initialize Real Exchange
	e := exchange{
		cache: &wellBehavedCache{},
		me:    &metricsConf.NilMetricsEngine{},
		gdprPermsBuilder: fakePermissionsBuilder{
			permissions: &permissionsMock{
				allowAllBidders: true,
			},
		}.Builder,
		currencyConverter: currencyConverter,
		categoriesFetcher: nilCategoryFetcher{},
		bidIDGenerator:    &mockBidIDGenerator{false, false},
		floor:             config.PriceFloors{Enabled: true},
	}
	e.requestSplitter = requestSplitter{
		me:               e.me,
		gdprPermsBuilder: e.gdprPermsBuilder,
	}

	type testResults struct {
		bidFloor    float64
		bidFloorCur string
		err         error
		resolvedReq string
	}

	testCases := []struct {
		desc         string
		req          *openrtb_ext.RequestWrapper
		floorsEnable bool
		expected     testResults
	}{
		{
			desc:         "no update in imp.bidfloor, floors disabled in account config",
			floorsEnable: false,
			req: &openrtb_ext.RequestWrapper{BidRequest: &openrtb2.BidRequest{
				ID: "some-request-id",
				Imp: []openrtb2.Imp{{
					ID:          "some-impression-id",
					BidFloor:    15,
					BidFloorCur: "USD",
					Banner:      &openrtb2.Banner{Format: []openrtb2.Format{{W: 300, H: 250}}},
					Ext:         json.RawMessage(`{"prebid":{}}`),
				}},
				Site: &openrtb2.Site{
					Page:   "prebid.org",
					Ext:    json.RawMessage(`{"amp":0}`),
					Domain: "www.website.com",
				},
				Cur: []string{"USD"},
				Ext: json.RawMessage(`{"prebid":{"floors":{"floormin":1,"floormincur":"USD","data":{"currency":"USD","modelgroups":[{"modelversion":"model 1 from req","values":{"banner|300x250|www.website.com":11,"*|*|www.test.com":15,"*|*|*":20},"Default":50,"schema":{"fields":["mediaType","size","domain"],"delimiter":"|"}}]},"enabled":true}}}`),
			}},
			expected: testResults{
				bidFloor:    15.00,
				bidFloorCur: "USD",
			},
		},
		{
			desc:         "no update in imp.bidfloor due to no rule matched",
			floorsEnable: true,
			req: &openrtb_ext.RequestWrapper{BidRequest: &openrtb2.BidRequest{
				ID: "some-request-id",
				Imp: []openrtb2.Imp{{
					ID:          "some-impression-id",
					BidFloor:    15,
					BidFloorCur: "USD",
					Banner:      &openrtb2.Banner{Format: []openrtb2.Format{{W: 300, H: 250}}},
					Ext:         json.RawMessage(`{"prebid":{}}`),
				}},
				Site: &openrtb2.Site{
					Page:   "prebid.org",
					Ext:    json.RawMessage(`{"amp":0}`),
					Domain: "www.website.com",
				},
				Cur: []string{"USD"},
				Ext: json.RawMessage(`{"prebid":{"floors":{"floormin":1,"floormincur":"USD","data":{"currency":"USD","modelgroups":[{"modelversion":"model 1 from req","values":{"banner|300x250|www.website123.com":10,"*|*|www.test.com":15},"schema":{"fields":["mediaType","size","domain"],"delimiter":"|"}}]},"enabled":true}}}`),
			}},
			expected: testResults{
				bidFloor:    15.00,
				bidFloorCur: "USD",
			},
		},
		{
			desc:         "update imp.bidfloor with matched rule value",
			floorsEnable: true,
			req: &openrtb_ext.RequestWrapper{BidRequest: &openrtb2.BidRequest{
				ID: "some-request-id",
				Imp: []openrtb2.Imp{{
					ID:          "some-impression-id",
					BidFloor:    15,
					BidFloorCur: "USD",
					Banner:      &openrtb2.Banner{Format: []openrtb2.Format{{W: 300, H: 250}}},
					Ext:         json.RawMessage(`{"prebid":{}}`),
				}},
				Site: &openrtb2.Site{
					Page:   "prebid.org",
					Ext:    json.RawMessage(`{"amp":0}`),
					Domain: "www.website.com",
				},
				Cur: []string{"USD"},
				Ext: json.RawMessage(`{"prebid":{"floors":{"floormin":1,"floormincur":"USD","data":{"currency":"USD","modelgroups":[{"modelversion":"model 1 from req","values":{"banner|300x250|www.website.com":10,"*|*|www.test.com":15,"*|*|*":20},"Default":50,"schema":{"fields":["mediaType","size","domain"],"delimiter":"|"}}]},"enabled":true}}}`),
			}},
			expected: testResults{
				bidFloor:    10.00,
				bidFloorCur: "USD",
			},
		},
		{
			desc:         "update resolved request with floors details",
			floorsEnable: true,
			req: &openrtb_ext.RequestWrapper{BidRequest: &openrtb2.BidRequest{
				ID: "some-request-id",
				Imp: []openrtb2.Imp{{
					ID:          "some-impression-id",
					BidFloor:    15,
					BidFloorCur: "USD",
					Banner:      &openrtb2.Banner{Format: []openrtb2.Format{{W: 300, H: 250}}},
					Ext:         json.RawMessage(`{"prebid":{}}`),
				}},
				Site: &openrtb2.Site{
					Page:   "prebid.org",
					Ext:    json.RawMessage(`{"amp":0}`),
					Domain: "www.website.com",
				},
				Test: 1,
				Cur:  []string{"USD"},
				Ext:  json.RawMessage(`{"prebid":{"floors":{"floormin":1,"floormincur":"USD","data":{"currency":"USD","modelgroups":[{"modelversion":"model 1 from req","values":{"banner|300x250|www.website.com":11,"*|*|www.test.com":15,"*|*|*":20},"Default":50,"schema":{"fields":["mediaType","size","domain"],"delimiter":"|"}}]},"enabled":true}}}`),
			}},
			expected: testResults{
				bidFloor:    11.00,
				bidFloorCur: "USD",
				resolvedReq: `{"id":"some-request-id","imp":[{"id":"some-impression-id","banner":{"format":[{"w":300,"h":250}]},"bidfloor":11,"bidfloorcur":"USD","ext":{"prebid":{"floors":{"floorrule":"banner|300x250|www.website.com","floorrulevalue":11,"floorvalue":11}}}}],"site":{"domain":"www.website.com","page":"prebid.org","ext":{"amp":0}},"test":1,"cur":["USD"],"ext":{"prebid":{"floors":{"floormin":1,"floormincur":"USD","data":{"currency":"USD","modelgroups":[{"modelversion":"model 1 from req","schema":{"fields":["mediaType","size","domain"],"delimiter":"|"},"values":{"*|*|*":20,"*|*|www.test.com":15,"banner|300x250|www.website.com":11},"default":50}]},"enabled":true,"skipped":false,"fetchstatus":"none","location":"request"}}}}`,
			},
		},
	}

	for _, test := range testCases {
		auctionRequest := &AuctionRequest{
			BidRequestWrapper: test.req,
			Account:           config.Account{DebugAllow: true, PriceFloors: config.AccountPriceFloors{Enabled: test.floorsEnable, MaxRule: 100, MaxSchemaDims: 5}},
			UserSyncs:         &emptyUsersync{},
			HookExecutor:      &hookexecution.EmptyHookExecutor{},
		}
		outBidResponse, err := e.HoldAuction(context.Background(), auctionRequest, &DebugLog{})

		// Assertions
		assert.Equal(t, test.expected.err, err, "Error")
		assert.Equal(t, test.expected.bidFloor, auctionRequest.BidRequestWrapper.Imp[0].BidFloor, "Floor Value")
		assert.Equal(t, test.expected.bidFloorCur, auctionRequest.BidRequestWrapper.Imp[0].BidFloorCur, "Floor Currency")

		if test.req.Test == 1 {
			actualResolvedRequest, _, _, _ := jsonparser.Get(outBidResponse.Ext, "debug", "resolvedrequest")
			assert.JSONEq(t, test.expected.resolvedReq, string(actualResolvedRequest), "Resolved request is incorrect")
		}
	}

}
func TestGetAuctionCurrencyRates(t *testing.T) {

	pbsRates := map[string]map[string]float64{
		"MXN": {
			"USD": 20.13,
			"EUR": 27.82,
			"JPY": 5.09, // "MXN" to "JPY" rate not found in customRates
		},
	}

	customRates := map[string]map[string]float64{
		"MXN": {
			"USD": 25.00, // different rate than in pbsRates
			"EUR": 27.82, // same as in pbsRates
			"GBP": 31.12, // not found in pbsRates at all
		},
	}

	expectedRateEngineRates := map[string]map[string]float64{
		"MXN": {
			"USD": 25.00, // rates engine will prioritize the value found in custom rates
			"EUR": 27.82, // same value in both the engine reads the custom entry first
			"JPY": 5.09,  // the engine will find it in the pbsRates conversions
			"GBP": 31.12, // the engine will find it in the custom conversions
		},
	}

	boolTrue := true
	boolFalse := false

	type testInput struct {
		pbsRates       map[string]map[string]float64
		bidExtCurrency *openrtb_ext.ExtRequestCurrency
	}
	type testOutput struct {
		constantRates  bool
		resultingRates map[string]map[string]float64
	}
	testCases := []struct {
		desc     string
		given    testInput
		expected testOutput
	}{
		{
			"valid pbsRates, valid ConversionRates, false UsePBSRates. Resulting rates identical to customRates",
			testInput{
				pbsRates: pbsRates,
				bidExtCurrency: &openrtb_ext.ExtRequestCurrency{
					ConversionRates: customRates,
					UsePBSRates:     &boolFalse,
				},
			},
			testOutput{
				resultingRates: customRates,
			},
		},
		{
			"valid pbsRates, valid ConversionRates, true UsePBSRates. Resulting rates are a mix but customRates gets priority",
			testInput{
				pbsRates: pbsRates,
				bidExtCurrency: &openrtb_ext.ExtRequestCurrency{
					ConversionRates: customRates,
					UsePBSRates:     &boolTrue,
				},
			},
			testOutput{
				resultingRates: expectedRateEngineRates,
			},
		},
		{
			"nil pbsRates, valid ConversionRates, false UsePBSRates. Resulting rates identical to customRates",
			testInput{
				pbsRates: nil,
				bidExtCurrency: &openrtb_ext.ExtRequestCurrency{
					ConversionRates: customRates,
					UsePBSRates:     &boolFalse,
				},
			},
			testOutput{
				resultingRates: customRates,
			},
		},
		{
			"nil pbsRates, valid ConversionRates, true UsePBSRates. Resulting rates identical to customRates",
			testInput{
				pbsRates: nil,
				bidExtCurrency: &openrtb_ext.ExtRequestCurrency{
					ConversionRates: customRates,
					UsePBSRates:     &boolTrue,
				},
			},
			testOutput{
				resultingRates: customRates,
			},
		},
		{
			"valid pbsRates, empty ConversionRates, false UsePBSRates. Because pbsRates cannot be used, default to constant rates",
			testInput{
				pbsRates: pbsRates,
				bidExtCurrency: &openrtb_ext.ExtRequestCurrency{
					// ConversionRates inCustomRates not initialized makes for a zero-length map
					UsePBSRates: &boolFalse,
				},
			},
			testOutput{
				constantRates: true,
			},
		},
		{
			"valid pbsRates, nil ConversionRates, UsePBSRates defaults to true. Resulting rates will be identical to pbsRates",
			testInput{
				pbsRates:       pbsRates,
				bidExtCurrency: nil,
			},
			testOutput{
				resultingRates: pbsRates,
			},
		},
		{
			"nil pbsRates, empty ConversionRates, false UsePBSRates. Default to constant rates",
			testInput{
				pbsRates: nil,
				bidExtCurrency: &openrtb_ext.ExtRequestCurrency{
					// ConversionRates inCustomRates not initialized makes for a zero-length map
					UsePBSRates: &boolFalse,
				},
			},
			testOutput{
				constantRates: true,
			},
		},
		{
			"customRates empty, UsePBSRates set to true, pbsRates are nil. Return default constant rates converter",
			testInput{
				pbsRates: nil,
				bidExtCurrency: &openrtb_ext.ExtRequestCurrency{
					// ConversionRates inCustomRates not initialized makes for a zero-length map
					UsePBSRates: &boolTrue,
				},
			},
			testOutput{
				constantRates: true,
			},
		},
		{
			"nil customRates, nil pbsRates, UsePBSRates defaults to true. Return default constant rates converter",
			testInput{
				pbsRates:       nil,
				bidExtCurrency: nil,
			},
			testOutput{
				constantRates: true,
			},
		},
	}

	for _, tc := range testCases {

		// Test setup:
		jsonPbsRates, err := json.Marshal(tc.given.pbsRates)
		if err != nil {
			t.Fatalf("Failed to marshal PBS rates: %v", err)
		}

		// Init mock currency conversion service
		mockCurrencyClient := &fakeCurrencyRatesHttpClient{
			responseBody: `{"dataAsOf":"2018-09-12","conversions":` + string(jsonPbsRates) + `}`,
		}
		mockCurrencyConverter := currency.NewRateConverter(
			mockCurrencyClient,
			"currency.fake.com",
			24*time.Hour,
		)
		mockCurrencyConverter.Run()

		e := new(exchange)
		e.currencyConverter = mockCurrencyConverter

		// Run test
		auctionRates := e.getAuctionCurrencyRates(tc.given.bidExtCurrency)

		// When fromCurrency and toCurrency are the same, a rate of 1.00 is always expected
		rate, err := auctionRates.GetRate("USD", "USD")
		assert.NoError(t, err, tc.desc)
		assert.Equal(t, float64(1), rate, tc.desc)

		// If we expect an error, assert we have one along with a conversion rate of zero
		if tc.expected.constantRates {
			rate, err := auctionRates.GetRate("USD", "MXN")
			assert.Error(t, err, tc.desc)
			assert.Equal(t, float64(0), rate, tc.desc)
		} else {
			for fromCurrency, rates := range tc.expected.resultingRates {
				for toCurrency, expectedRate := range rates {
					actualRate, err := auctionRates.GetRate(fromCurrency, toCurrency)
					assert.NoError(t, err, tc.desc)
					assert.Equal(t, expectedRate, actualRate, tc.desc)
				}
			}
		}
	}
}

func TestReturnCreativeEndToEnd(t *testing.T) {
	sampleAd := "<?xml version=\"1.0\" encoding=\"UTF-8\"?><VAST ...></VAST>"

	// Define test cases
	type aTest struct {
		desc   string
		inExt  json.RawMessage
		outAdM string
	}
	testGroups := []struct {
		groupDesc   string
		testCases   []aTest
		expectError bool
	}{
		{
			groupDesc: "Valid bidRequest Ext but no returnCreative value specified, default to returning creative",
			testCases: []aTest{
				{
					"Nil ext in bidRequest",
					nil,
					sampleAd,
				},
				{
					"empty ext",
					json.RawMessage(``),
					sampleAd,
				},
				{
					"bids doesn't come with returnCreative value",
					json.RawMessage(`{"prebid":{"cache":{"bids":{}}}}`),
					sampleAd,
				},
				{
					"vast doesn't come with returnCreative value",
					json.RawMessage(`{"prebid":{"cache":{"vastXml":{}}}}`),
					sampleAd,
				},
			},
		},
		{
			groupDesc: "Bids field comes with returnCreative value",
			testCases: []aTest{
				{
					"Bids returnCreative set to true, return ad markup in response",
					json.RawMessage(`{"prebid":{"cache":{"bids":{"returnCreative":true}}}}`),
					sampleAd,
				},
				{
					"Bids returnCreative set to false, don't return ad markup in response",
					json.RawMessage(`{"prebid":{"cache":{"bids":{"returnCreative":false}}}}`),
					"",
				},
			},
		},
		{
			groupDesc: "Vast field comes with returnCreative value",
			testCases: []aTest{
				{
					"Vast returnCreative set to true, return ad markup in response",
					json.RawMessage(`{"prebid":{"cache":{"vastXml":{"returnCreative":true}}}}`),
					sampleAd,
				},
				{
					"Vast returnCreative set to false, don't return ad markup in response",
					json.RawMessage(`{"prebid":{"cache":{"vastXml":{"returnCreative":false}}}}`),
					"",
				},
			},
		},
		{
			groupDesc: "Both Bids and Vast come with their own returnCreative value",
			testCases: []aTest{
				{
					"Both false, expect empty AdM",
					json.RawMessage(`{"prebid":{"cache":{"bids":{"returnCreative":false},"vastXml":{"returnCreative":false}}}}`),
					"",
				},
				{
					"Bids returnCreative is true, expect valid AdM",
					json.RawMessage(`{"prebid":{"cache":{"bids":{"returnCreative":true},"vastXml":{"returnCreative":false}}}}`),
					sampleAd,
				},
				{
					"Vast returnCreative is true, expect valid AdM",
					json.RawMessage(`{"prebid":{"cache":{"bids":{"returnCreative":false},"vastXml":{"returnCreative":true}}}}`),
					sampleAd,
				},
				{
					"Both field's returnCreative set to true, expect valid AdM",
					json.RawMessage(`{"prebid":{"cache":{"bids":{"returnCreative":true},"vastXml":{"returnCreative":true}}}}`),
					sampleAd,
				},
			},
		},
	}

	// Init an exchange to run an auction from
	noBidServer := func(w http.ResponseWriter, r *http.Request) { w.WriteHeader(204) }
	server := httptest.NewServer(http.HandlerFunc(noBidServer))
	defer server.Close()

	categoriesFetcher, error := newCategoryFetcher("./test/category-mapping")
	if error != nil {
		t.Errorf("Failed to create a category Fetcher: %v", error)
	}

	bidderImpl := &goodSingleBidder{
		httpRequest: &adapters.RequestData{
			Method:  "POST",
			Uri:     server.URL,
			Body:    []byte("{\"key\":\"val\"}"),
			Headers: http.Header{},
		},
		bidResponse: &adapters.BidderResponse{
			Bids: []*adapters.TypedBid{
				{
					Bid: &openrtb2.Bid{AdM: sampleAd},
				},
			},
		},
	}

	e := new(exchange)
	e.adapterMap = map[openrtb_ext.BidderName]AdaptedBidder{
		openrtb_ext.BidderAppnexus: AdaptBidder(bidderImpl, server.Client(), &config.Configuration{}, &metricsConfig.NilMetricsEngine{}, openrtb_ext.BidderAppnexus, nil, ""),
	}
	e.cache = &wellBehavedCache{}
	e.me = &metricsConf.NilMetricsEngine{}
	e.gdprPermsBuilder = fakePermissionsBuilder{
		permissions: &permissionsMock{
			allowAllBidders: true,
		},
	}.Builder
	e.currencyConverter = currency.NewRateConverter(&http.Client{}, "", time.Duration(0))
	e.categoriesFetcher = categoriesFetcher
	e.bidIDGenerator = &mockBidIDGenerator{false, false}
	e.requestSplitter = requestSplitter{
		me:               e.me,
		gdprPermsBuilder: e.gdprPermsBuilder,
	}

	// Define mock incoming bid requeset
	mockBidRequest := &openrtb2.BidRequest{
		ID: "some-request-id",
		Imp: []openrtb2.Imp{{
			ID:     "some-impression-id",
			Banner: &openrtb2.Banner{Format: []openrtb2.Format{{W: 300, H: 250}, {W: 300, H: 600}}},
			Ext:    json.RawMessage(`{"prebid":{"bidder":{"appnexus":{"placementId":1}}}}`),
		}},
		Site: &openrtb2.Site{Page: "prebid.org", Ext: json.RawMessage(`{"amp":0}`)},
	}

	// Run tests
	for _, testGroup := range testGroups {
		for _, test := range testGroup.testCases {
			mockBidRequest.Ext = test.inExt

			auctionRequest := &AuctionRequest{
				BidRequestWrapper: &openrtb_ext.RequestWrapper{BidRequest: mockBidRequest},
				Account:           config.Account{},
				UserSyncs:         &emptyUsersync{},
				HookExecutor:      &hookexecution.EmptyHookExecutor{},
				TCF2Config:        gdpr.NewTCF2Config(config.TCF2{}, config.AccountGDPR{}),
			}

			// Run test
			debugLog := DebugLog{}
			outBidResponse, err := e.HoldAuction(context.Background(), auctionRequest, &debugLog)

			// Assert return error, if any
			if testGroup.expectError {
				assert.Errorf(t, err, "HoldAuction expected to throw error for: %s - %s. \n", testGroup.groupDesc, test.desc)
				continue
			} else {
				assert.NoErrorf(t, err, "%s: %s. HoldAuction error: %v \n", testGroup.groupDesc, test.desc, err)
			}

			// Assert returned bid
			if !assert.NotNil(t, outBidResponse, "%s: %s. outBidResponse is nil \n", testGroup.groupDesc, test.desc) {
				return
			}
			if !assert.NotEmpty(t, outBidResponse.SeatBid, "%s: %s. outBidResponse.SeatBid is empty \n", testGroup.groupDesc, test.desc) {
				return
			}
			if !assert.NotEmpty(t, outBidResponse.SeatBid[0].Bid, "%s: %s. outBidResponse.SeatBid[0].Bid is empty \n", testGroup.groupDesc, test.desc) {
				return
			}
			assert.Equal(t, test.outAdM, outBidResponse.SeatBid[0].Bid[0].AdM, "Ad markup string doesn't match in: %s - %s \n", testGroup.groupDesc, test.desc)
		}
	}
}

func TestGetBidCacheInfoEndToEnd(t *testing.T) {
	testUUID := "CACHE_UUID_1234"
	testExternalCacheScheme := "https"
	testExternalCacheHost := "www.externalprebidcache.net"
	testExternalCachePath := "endpoints/cache"

	// 1) An adapter
	bidderName := openrtb_ext.BidderName("appnexus")

	cfg := &config.Configuration{
		CacheURL: config.Cache{
			Host: "www.internalprebidcache.net",
		},
		ExtCacheURL: config.ExternalCache{
			Scheme: testExternalCacheScheme,
			Host:   testExternalCacheHost,
			Path:   testExternalCachePath,
		},
	}

	adapterList := make([]openrtb_ext.BidderName, 0, 2)
	syncerKeys := []string{}
	var moduleStageNames map[string][]string
	testEngine := metricsConf.NewMetricsEngine(cfg, adapterList, syncerKeys, moduleStageNames)
	//	2) Init new exchange with said configuration
	handlerNoBidServer := func(w http.ResponseWriter, r *http.Request) { w.WriteHeader(204) }
	server := httptest.NewServer(http.HandlerFunc(handlerNoBidServer))
	defer server.Close()

	biddersInfo, err := config.LoadBidderInfoFromDisk("../static/bidder-info")
	if err != nil {
		t.Fatal(err)
	}

	adapters, adaptersErr := BuildAdapters(server.Client(), cfg, biddersInfo, &metricsConf.NilMetricsEngine{})
	if adaptersErr != nil {
		t.Fatalf("Error intializing adapters: %v", adaptersErr)
	}
	currencyConverter := currency.NewRateConverter(&http.Client{}, "", time.Duration(0))
	pbc := pbc.NewClient(&http.Client{}, &cfg.CacheURL, &cfg.ExtCacheURL, testEngine)

	gdprPermsBuilder := fakePermissionsBuilder{
		permissions: &permissionsMock{
			allowAllBidders: true,
		},
	}.Builder

	e := NewExchange(adapters, pbc, cfg, map[string]usersync.Syncer{}, &metricsConf.NilMetricsEngine{}, biddersInfo, gdprPermsBuilder, currencyConverter, nilCategoryFetcher{}, &adscert.NilSigner{}, macros.NewStringIndexBasedReplacer()).(*exchange)
	// 	3) Build all the parameters e.buildBidResponse(ctx.Background(), liveA... ) needs
	liveAdapters := []openrtb_ext.BidderName{bidderName}

	//adapterBids map[openrtb_ext.BidderName]*entities.PbsOrtbSeatBid,
	bids := []*openrtb2.Bid{
		{
			ID:             "some-imp-id",
			ImpID:          "",
			Price:          9.517803,
			NURL:           "",
			BURL:           "",
			LURL:           "",
			AdM:            "",
			AdID:           "",
			ADomain:        nil,
			Bundle:         "",
			IURL:           "",
			CID:            "",
			CrID:           "",
			Tactic:         "",
			Cat:            nil,
			Attr:           nil,
			API:            0,
			Protocol:       0,
			QAGMediaRating: 0,
			Language:       "",
			DealID:         "",
			W:              300,
			H:              250,
			WRatio:         0,
			HRatio:         0,
			Exp:            0,
			Ext:            nil,
		},
	}
	auc := &auction{
		cacheIds: map[*openrtb2.Bid]string{
			bids[0]: testUUID,
		},
	}
	aPbsOrtbBidArr := []*entities.PbsOrtbBid{
		{
			Bid:     bids[0],
			BidType: openrtb_ext.BidTypeBanner,
			BidTargets: map[string]string{
				"pricegranularity":  "med",
				"includewinners":    "true",
				"includebidderkeys": "false",
			},
		},
	}
	adapterBids := map[openrtb_ext.BidderName]*entities.PbsOrtbSeatBid{
		bidderName: {
			Bids:     aPbsOrtbBidArr,
			Currency: "USD",
		},
	}

	//adapterExtra map[openrtb_ext.BidderName]*seatResponseExtra,
	adapterExtra := map[openrtb_ext.BidderName]*seatResponseExtra{
		bidderName: {
			ResponseTimeMillis: 5,
			Errors: []openrtb_ext.ExtBidderMessage{
				{
					Code:    999,
					Message: "Post ib.adnxs.com/openrtb2?query1&query2: unsupported protocol scheme \"\"",
				},
			},
		},
	}
	bidRequest := &openrtb2.BidRequest{
		ID:   "some-request-id",
		TMax: 1000,
		Imp: []openrtb2.Imp{
			{
				ID:     "test-div",
				Secure: openrtb2.Int8Ptr(0),
				Banner: &openrtb2.Banner{Format: []openrtb2.Format{{W: 300, H: 250}}},
				Ext: json.RawMessage(` {
    "rubicon": {
        "accountId": 1001,
        "siteId": 113932,
        "zoneId": 535510
    },
    "appnexus": { "placementId": 1 },
    "pubmatic": { "publisherId": "156209", "adSlot": "pubmatic_test2@300x250" },
    "pulsepoint": { "cf": "300X250", "cp": 512379, "ct": 486653 },
    "conversant": { "site_id": "108060" },
    "ix": { "siteId": "287415" }
}`),
			},
		},
		Site: &openrtb2.Site{
			Page:      "http://rubitest.com/index.html",
			Publisher: &openrtb2.Publisher{ID: "1001"},
		},
		Test: 1,
		Ext:  json.RawMessage(`{"prebid": { "cache": { "bids": {}, "vastxml": {} }, "targeting": { "pricegranularity": "med", "includewinners": true, "includebidderkeys": false } }}`),
	}

	var errList []error

	// 	4) Build bid response
	bid_resp, err := e.buildBidResponse(context.Background(), liveAdapters, adapterBids, bidRequest, adapterExtra, auc, nil, true, nil, "", errList)

	// 	5) Assert we have no errors and the bid response we expected
	assert.NoError(t, err, "[TestGetBidCacheInfo] buildBidResponse() threw an error")

	expectedBidResponse := &openrtb2.BidResponse{
		SeatBid: []openrtb2.SeatBid{
			{
				Seat: string(bidderName),
				Bid: []openrtb2.Bid{
					{
						Ext: json.RawMessage(`{ "prebid": { "cache": { "bids": { "cacheId": "` + testUUID + `", "url": "` + testExternalCacheScheme + `://` + testExternalCacheHost + `/` + testExternalCachePath + `?uuid=` + testUUID + `" }, "key": "", "url": "" }`),
					},
				},
			},
		},
	}
	// compare cache UUID
	expCacheUUID, err := jsonparser.GetString(expectedBidResponse.SeatBid[0].Bid[0].Ext, "prebid", "cache", "bids", "cacheId")
	assert.NoErrorf(t, err, "[TestGetBidCacheInfo] Error found while trying to json parse the cacheId field from expected build response. Message: %v \n", err)

	cacheUUID, err := jsonparser.GetString(bid_resp.SeatBid[0].Bid[0].Ext, "prebid", "cache", "bids", "cacheId")
	assert.NoErrorf(t, err, "[TestGetBidCacheInfo] bid_resp.SeatBid[0].Bid[0].Ext = %s \n", bid_resp.SeatBid[0].Bid[0].Ext)

	assert.Equal(t, expCacheUUID, cacheUUID, "[TestGetBidCacheInfo] cacheId field in ext should equal \"%s\" \n", expCacheUUID)

	// compare cache URL
	expCacheURL, err := jsonparser.GetString(expectedBidResponse.SeatBid[0].Bid[0].Ext, "prebid", "cache", "bids", "url")
	assert.NoErrorf(t, err, "[TestGetBidCacheInfo] Error found while trying to json parse the url field from expected build response. Message: %v \n", err)

	cacheURL, err := jsonparser.GetString(bid_resp.SeatBid[0].Bid[0].Ext, "prebid", "cache", "bids", "url")
	assert.NoErrorf(t, err, "[TestGetBidCacheInfo] Error found while trying to json parse the url field from actual build response. Message: %v \n", err)

	assert.Equal(t, expCacheURL, cacheURL, "[TestGetBidCacheInfo] cacheId field in ext should equal \"%s\" \n", expCacheURL)
}

func TestBidReturnsCreative(t *testing.T) {
	sampleAd := "<?xml version=\"1.0\" encoding=\"UTF-8\"?><VAST ...></VAST>"
	sampleOpenrtbBid := &openrtb2.Bid{ID: "some-bid-id", AdM: sampleAd}

	// Define test cases
	testCases := []struct {
		description            string
		inReturnCreative       bool
		expectedCreativeMarkup string
	}{
		{
			"returnCreative set to true, expect a full creative markup string in returned bid",
			true,
			sampleAd,
		},
		{
			"returnCreative set to false, expect empty creative markup string in returned bid",
			false,
			"",
		},
	}

	// Test set up
	sampleBids := []*entities.PbsOrtbBid{
		{
			Bid:            sampleOpenrtbBid,
			BidType:        openrtb_ext.BidTypeBanner,
			BidTargets:     map[string]string{},
			GeneratedBidID: "randomId",
		},
	}
	sampleAuction := &auction{cacheIds: map[*openrtb2.Bid]string{sampleOpenrtbBid: "CACHE_UUID_1234"}}

	noBidHandler := func(w http.ResponseWriter, r *http.Request) { w.WriteHeader(204) }
	server := httptest.NewServer(http.HandlerFunc(noBidHandler))
	defer server.Close()

	bidderImpl := &goodSingleBidder{
		httpRequest: &adapters.RequestData{
			Method:  "POST",
			Uri:     server.URL,
			Body:    []byte("{\"key\":\"val\"}"),
			Headers: http.Header{},
		},
		bidResponse: &adapters.BidderResponse{},
	}
	e := new(exchange)
	e.adapterMap = map[openrtb_ext.BidderName]AdaptedBidder{
		openrtb_ext.BidderAppnexus: AdaptBidder(bidderImpl, server.Client(), &config.Configuration{}, &metricsConfig.NilMetricsEngine{}, openrtb_ext.BidderAppnexus, nil, ""),
	}
	e.cache = &wellBehavedCache{}
	e.me = &metricsConf.NilMetricsEngine{}

	e.currencyConverter = currency.NewRateConverter(&http.Client{}, "", time.Duration(0))

	//Run tests
	for _, test := range testCases {
		resultingBids, resultingErrs := e.makeBid(sampleBids, sampleAuction, test.inReturnCreative, nil, nil, "", "")

		assert.Equal(t, 0, len(resultingErrs), "%s. Test should not return errors \n", test.description)
		assert.Equal(t, test.expectedCreativeMarkup, resultingBids[0].AdM, "%s. Ad markup string doesn't match expected \n", test.description)

		var bidExt openrtb_ext.ExtBid
		json.Unmarshal(resultingBids[0].Ext, &bidExt)
		assert.Equal(t, 0, bidExt.Prebid.DealPriority, "%s. Test should have DealPriority set to 0", test.description)
		assert.Equal(t, false, bidExt.Prebid.DealTierSatisfied, "%s. Test should have DealTierSatisfied set to false", test.description)
	}
}

func TestGetBidCacheInfo(t *testing.T) {
	bid := &openrtb2.Bid{ID: "42"}
	testCases := []struct {
		description      string
		scheme           string
		host             string
		path             string
		bid              *entities.PbsOrtbBid
		auction          *auction
		expectedFound    bool
		expectedCacheID  string
		expectedCacheURL string
	}{
		{
			description:      "JSON Cache ID",
			scheme:           "https",
			host:             "prebid.org",
			path:             "cache",
			bid:              &entities.PbsOrtbBid{Bid: bid},
			auction:          &auction{cacheIds: map[*openrtb2.Bid]string{bid: "anyID"}},
			expectedFound:    true,
			expectedCacheID:  "anyID",
			expectedCacheURL: "https://prebid.org/cache?uuid=anyID",
		},
		{
			description:      "VAST Cache ID",
			scheme:           "https",
			host:             "prebid.org",
			path:             "cache",
			bid:              &entities.PbsOrtbBid{Bid: bid},
			auction:          &auction{vastCacheIds: map[*openrtb2.Bid]string{bid: "anyID"}},
			expectedFound:    true,
			expectedCacheID:  "anyID",
			expectedCacheURL: "https://prebid.org/cache?uuid=anyID",
		},
		{
			description:      "Cache ID Not Found",
			scheme:           "https",
			host:             "prebid.org",
			path:             "cache",
			bid:              &entities.PbsOrtbBid{Bid: bid},
			auction:          &auction{},
			expectedFound:    false,
			expectedCacheID:  "",
			expectedCacheURL: "",
		},
		{
			description:      "Scheme Not Provided",
			host:             "prebid.org",
			path:             "cache",
			bid:              &entities.PbsOrtbBid{Bid: bid},
			auction:          &auction{cacheIds: map[*openrtb2.Bid]string{bid: "anyID"}},
			expectedFound:    true,
			expectedCacheID:  "anyID",
			expectedCacheURL: "prebid.org/cache?uuid=anyID",
		},
		{
			description:      "Host And Path Not Provided - Without Scheme",
			bid:              &entities.PbsOrtbBid{Bid: bid},
			auction:          &auction{cacheIds: map[*openrtb2.Bid]string{bid: "anyID"}},
			expectedFound:    true,
			expectedCacheID:  "anyID",
			expectedCacheURL: "",
		},
		{
			description:      "Host And Path Not Provided - With Scheme",
			scheme:           "https",
			bid:              &entities.PbsOrtbBid{Bid: bid},
			auction:          &auction{cacheIds: map[*openrtb2.Bid]string{bid: "anyID"}},
			expectedFound:    true,
			expectedCacheID:  "anyID",
			expectedCacheURL: "",
		},
		{
			description:      "Nil Bid",
			scheme:           "https",
			host:             "prebid.org",
			path:             "cache",
			bid:              nil,
			auction:          &auction{cacheIds: map[*openrtb2.Bid]string{bid: "anyID"}},
			expectedFound:    false,
			expectedCacheID:  "",
			expectedCacheURL: "",
		},
		{
			description:      "Nil Embedded Bid",
			scheme:           "https",
			host:             "prebid.org",
			path:             "cache",
			bid:              &entities.PbsOrtbBid{Bid: nil},
			auction:          &auction{cacheIds: map[*openrtb2.Bid]string{bid: "anyID"}},
			expectedFound:    false,
			expectedCacheID:  "",
			expectedCacheURL: "",
		},
		{
			description:      "Nil Auction",
			scheme:           "https",
			host:             "prebid.org",
			path:             "cache",
			bid:              &entities.PbsOrtbBid{Bid: bid},
			auction:          nil,
			expectedFound:    false,
			expectedCacheID:  "",
			expectedCacheURL: "",
		},
	}

	for _, test := range testCases {
		exchange := &exchange{
			cache: &mockCache{
				scheme: test.scheme,
				host:   test.host,
				path:   test.path,
			},
		}

		cacheInfo, found := exchange.getBidCacheInfo(test.bid, test.auction)

		assert.Equal(t, test.expectedFound, found, test.description+":found")
		assert.Equal(t, test.expectedCacheID, cacheInfo.CacheId, test.description+":id")
		assert.Equal(t, test.expectedCacheURL, cacheInfo.Url, test.description+":url")
	}
}

func TestBidResponseCurrency(t *testing.T) {
	// Init objects
	cfg := &config.Configuration{}

	handlerNoBidServer := func(w http.ResponseWriter, r *http.Request) { w.WriteHeader(204) }
	server := httptest.NewServer(http.HandlerFunc(handlerNoBidServer))
	defer server.Close()

	biddersInfo, err := config.LoadBidderInfoFromDisk("../static/bidder-info")
	if err != nil {
		t.Fatal(err)
	}

	adapters, adaptersErr := BuildAdapters(server.Client(), cfg, biddersInfo, &metricsConf.NilMetricsEngine{})
	if adaptersErr != nil {
		t.Fatalf("Error intializing adapters: %v", adaptersErr)
	}

	currencyConverter := currency.NewRateConverter(&http.Client{}, "", time.Duration(0))

	gdprPermsBuilder := fakePermissionsBuilder{
		permissions: &permissionsMock{
			allowAllBidders: true,
		},
	}.Builder

	e := NewExchange(adapters, nil, cfg, map[string]usersync.Syncer{}, &metricsConf.NilMetricsEngine{}, biddersInfo, gdprPermsBuilder, currencyConverter, nilCategoryFetcher{}, &adscert.NilSigner{}, macros.NewStringIndexBasedReplacer()).(*exchange)

	liveAdapters := make([]openrtb_ext.BidderName, 1)
	liveAdapters[0] = "appnexus"

	bidRequest := &openrtb2.BidRequest{
		ID: "some-request-id",
		Imp: []openrtb2.Imp{{
			ID:     "some-impression-id",
			Banner: &openrtb2.Banner{Format: []openrtb2.Format{{W: 300, H: 250}, {W: 300, H: 600}}},
			Ext:    json.RawMessage(`{"appnexus": {"placementId": 10433394}}`),
		}},
		Site:   &openrtb2.Site{Page: "prebid.org", Ext: json.RawMessage(`{"amp":0}`)},
		Device: &openrtb2.Device{UA: "curl/7.54.0", IP: "::1"},
		AT:     1,
		TMax:   500,
		Ext:    json.RawMessage(`{"id": "some-request-id","site": {"page": "prebid.org"},"imp": [{"id": "some-impression-id","banner": {"format": [{"w": 300,"h": 250},{"w": 300,"h": 600}]},"ext": {"appnexus": {"placementId": 10433394}}}],"tmax": 500}`),
	}

	adapterExtra := map[openrtb_ext.BidderName]*seatResponseExtra{
		"appnexus": {ResponseTimeMillis: 5},
	}

	var errList []error

	sampleBid := &openrtb2.Bid{
		ID:    "some-imp-id",
		Price: 9.517803,
		W:     300,
		H:     250,
		Ext:   nil,
	}
	aPbsOrtbBidArr := []*entities.PbsOrtbBid{{Bid: sampleBid, BidType: openrtb_ext.BidTypeBanner, OriginalBidCPM: 9.517803}}
	sampleSeatBid := []openrtb2.SeatBid{
		{
			Seat: "appnexus",
			Bid: []openrtb2.Bid{
				{
					ID:    "some-imp-id",
					Price: 9.517803,
					W:     300,
					H:     250,
					Ext:   json.RawMessage(`{"origbidcpm":9.517803,"prebid":{"type":"banner"}}`),
				},
			},
		},
	}
	emptySeatBid := []openrtb2.SeatBid{}

	// Test cases
	type aTest struct {
		description         string
		adapterBids         map[openrtb_ext.BidderName]*entities.PbsOrtbSeatBid
		expectedBidResponse *openrtb2.BidResponse
	}
	testCases := []aTest{
		{
			description: "1) Adapter to bids map comes with a non-empty currency field and non-empty bid array",
			adapterBids: map[openrtb_ext.BidderName]*entities.PbsOrtbSeatBid{
				openrtb_ext.BidderName("appnexus"): {
					Bids:     aPbsOrtbBidArr,
					Currency: "USD",
				},
			},
			expectedBidResponse: &openrtb2.BidResponse{
				ID:      "some-request-id",
				SeatBid: sampleSeatBid,
				Cur:     "USD",
			},
		},
		{
			description: "2) Adapter to bids map comes with a non-empty currency field but an empty bid array",
			adapterBids: map[openrtb_ext.BidderName]*entities.PbsOrtbSeatBid{
				openrtb_ext.BidderName("appnexus"): {
					Bids:     nil,
					Currency: "USD",
				},
			},
			expectedBidResponse: &openrtb2.BidResponse{
				ID:      "some-request-id",
				SeatBid: emptySeatBid,
				Cur:     "",
			},
		},
		{
			description: "3) Adapter to bids map comes with an empty currency string and a non-empty bid array",
			adapterBids: map[openrtb_ext.BidderName]*entities.PbsOrtbSeatBid{
				openrtb_ext.BidderName("appnexus"): {
					Bids:     aPbsOrtbBidArr,
					Currency: "",
				},
			},
			expectedBidResponse: &openrtb2.BidResponse{
				ID:      "some-request-id",
				SeatBid: sampleSeatBid,
				Cur:     "",
			},
		},
		{
			description: "4) Adapter to bids map comes with an empty currency string and an empty bid array",
			adapterBids: map[openrtb_ext.BidderName]*entities.PbsOrtbSeatBid{
				openrtb_ext.BidderName("appnexus"): {
					Bids:     nil,
					Currency: "",
				},
			},
			expectedBidResponse: &openrtb2.BidResponse{
				ID:      "some-request-id",
				SeatBid: emptySeatBid,
				Cur:     "",
			},
		},
	}

	bidResponseExt := &openrtb_ext.ExtBidResponse{
		ResponseTimeMillis:   map[openrtb_ext.BidderName]int{openrtb_ext.BidderName("appnexus"): 5},
		RequestTimeoutMillis: 500,
	}
	// Run tests
	for i := range testCases {
		actualBidResp, err := e.buildBidResponse(context.Background(), liveAdapters, testCases[i].adapterBids, bidRequest, adapterExtra, nil, bidResponseExt, true, nil, "", errList)
		assert.NoError(t, err, fmt.Sprintf("[TEST_FAILED] e.buildBidResponse resturns error in test: %s Error message: %s \n", testCases[i].description, err))
		assert.Equalf(t, testCases[i].expectedBidResponse, actualBidResp, fmt.Sprintf("[TEST_FAILED] Objects must be equal for test: %s \n Expected: >>%s<< \n Actual: >>%s<< ", testCases[i].description, testCases[i].expectedBidResponse.Ext, actualBidResp.Ext))
	}
}

func TestBidResponseImpExtInfo(t *testing.T) {
	// Init objects
	cfg := &config.Configuration{}

	gdprPermsBuilder := fakePermissionsBuilder{
		permissions: &permissionsMock{
			allowAllBidders: true,
		},
	}.Builder

	noBidHandler := func(w http.ResponseWriter, r *http.Request) { w.WriteHeader(204) }
	server := httptest.NewServer(http.HandlerFunc(noBidHandler))
	defer server.Close()

	biddersInfo := config.BidderInfos{"appnexus": config.BidderInfo{Endpoint: "http://ib.adnxs.com"}}

	adapters, adaptersErr := BuildAdapters(server.Client(), cfg, biddersInfo, &metricsConf.NilMetricsEngine{})
	if adaptersErr != nil {
		t.Fatalf("Error intializing adapters: %v", adaptersErr)
	}

	e := NewExchange(adapters, nil, cfg, map[string]usersync.Syncer{}, &metricsConf.NilMetricsEngine{}, nil, gdprPermsBuilder, nil, nilCategoryFetcher{}, &adscert.NilSigner{}, macros.NewStringIndexBasedReplacer()).(*exchange)

	liveAdapters := make([]openrtb_ext.BidderName, 1)
	liveAdapters[0] = "appnexus"

	bidRequest := &openrtb2.BidRequest{
		ID: "some-request-id",
		Imp: []openrtb2.Imp{{
			ID:    "some-impression-id",
			Video: &openrtb2.Video{},
			Ext:   json.RawMessage(`{"appnexus": {"placementId": 10433394}}`),
		}},
		Ext: json.RawMessage(``),
	}

	var errList []error

	sampleBid := &openrtb2.Bid{
		ID:    "some-imp-id",
		ImpID: "some-impression-id",
		W:     300,
		H:     250,
		Ext:   nil,
	}
	aPbsOrtbBidArr := []*entities.PbsOrtbBid{{Bid: sampleBid, BidType: openrtb_ext.BidTypeVideo}}

	adapterBids := map[openrtb_ext.BidderName]*entities.PbsOrtbSeatBid{
		openrtb_ext.BidderName("appnexus"): {
			Bids: aPbsOrtbBidArr,
		},
	}

	impExtInfo := make(map[string]ImpExtInfo, 1)
	impExtInfo["some-impression-id"] = ImpExtInfo{
		true,
		[]byte(`{"video":{"h":480,"mimes":["video/mp4"]}}`),
		json.RawMessage(`{"imp_passthrough_val": 1}`)}

	expectedBidResponseExt := `{"origbidcpm":0,"prebid":{"type":"video","passthrough":{"imp_passthrough_val":1}},"storedrequestattributes":{"h":480,"mimes":["video/mp4"]}}`

	actualBidResp, err := e.buildBidResponse(context.Background(), liveAdapters, adapterBids, bidRequest, nil, nil, nil, true, impExtInfo, "", errList)
	assert.NoError(t, err, fmt.Sprintf("imp ext info was not passed through correctly: %s", err))

	resBidExt := string(actualBidResp.SeatBid[0].Bid[0].Ext)
	assert.Equalf(t, expectedBidResponseExt, resBidExt, "Expected bid response extension is incorrect")

}

// TestRaceIntegration runs an integration test using all the sample params from
// adapters/{bidder}/{bidder}test/params/race/*.json files.
//
// Its primary goal is to catch race conditions, since parts of the BidRequest passed into MakeBids()
// are shared across many goroutines.
//
// The "known" file names right now are "banner.json" and "video.json". These files should hold params
// which the Bidder would expect on banner or video Imps, respectively.
func TestRaceIntegration(t *testing.T) {
	noBidServer := func(w http.ResponseWriter, r *http.Request) {
		w.WriteHeader(204)
	}
	server := httptest.NewServer(http.HandlerFunc(noBidServer))
	defer server.Close()

	cfg := &config.Configuration{}

	biddersInfo, err := config.LoadBidderInfoFromDisk("../static/bidder-info")
	if err != nil {
		t.Fatal(err)
	}

	adapters, adaptersErr := BuildAdapters(server.Client(), cfg, biddersInfo, &metricsConf.NilMetricsEngine{})
	if adaptersErr != nil {
		t.Fatalf("Error intializing adapters: %v", adaptersErr)
	}

	currencyConverter := currency.NewRateConverter(&http.Client{}, "", time.Duration(0))

	auctionRequest := &AuctionRequest{
		BidRequestWrapper: &openrtb_ext.RequestWrapper{BidRequest: getTestBuildRequest(t)},
		Account:           config.Account{},
		UserSyncs:         &emptyUsersync{},
		HookExecutor:      &hookexecution.EmptyHookExecutor{},
		TCF2Config:        gdpr.NewTCF2Config(config.TCF2{}, config.AccountGDPR{}),
	}

	debugLog := DebugLog{}

	gdprPermsBuilder := fakePermissionsBuilder{
		permissions: &permissionsMock{
			allowAllBidders: true,
		},
	}.Builder

	ex := NewExchange(adapters, &wellBehavedCache{}, cfg, map[string]usersync.Syncer{}, &metricsConf.NilMetricsEngine{}, biddersInfo, gdprPermsBuilder, currencyConverter, &nilCategoryFetcher{}, &adscert.NilSigner{}, macros.NewStringIndexBasedReplacer()).(*exchange)
	_, err = ex.HoldAuction(context.Background(), auctionRequest, &debugLog)
	if err != nil {
		t.Errorf("HoldAuction returned unexpected error: %v", err)
	}
}

func newCategoryFetcher(directory string) (stored_requests.CategoryFetcher, error) {
	fetcher, err := file_fetcher.NewFileFetcher(directory)
	if err != nil {
		return nil, err
	}
	catfetcher, ok := fetcher.(stored_requests.CategoryFetcher)
	if !ok {
		return nil, fmt.Errorf("Failed to type cast fetcher to CategoryFetcher")
	}
	return catfetcher, nil
}

func getTestBuildRequest(t *testing.T) *openrtb2.BidRequest {
	dnt := int8(1)
	return &openrtb2.BidRequest{
		Site: &openrtb2.Site{
			Page:   "www.some.domain.com",
			Domain: "domain.com",
			Publisher: &openrtb2.Publisher{
				ID: "some-publisher-id",
			},
		},
		Device: &openrtb2.Device{
			UA:       "Mozilla/5.0 (Macintosh; Intel Mac OS X 10_13_5) AppleWebKit/537.36 (KHTML, like Gecko) Chrome/67.0.3396.87 Safari/537.36",
			IFA:      "ifa",
			IP:       "132.173.230.74",
			DNT:      &dnt,
			Language: "EN",
		},
		Source: &openrtb2.Source{
			TID: "61018dc9-fa61-4c41-b7dc-f90b9ae80e87",
		},
		User: &openrtb2.User{
			ID:       "our-id",
			BuyerUID: "their-id",
			Ext:      json.RawMessage(`{"consent":"BONciguONcjGKADACHENAOLS1rAHDAFAAEAASABQAMwAeACEAFw"}`),
		},
		Regs: &openrtb2.Regs{
			COPPA: 1,
			Ext:   json.RawMessage(`{"gdpr":1}`),
		},
		Imp: []openrtb2.Imp{{
			ID: "some-imp-id",
			Banner: &openrtb2.Banner{
				Format: []openrtb2.Format{{
					W: 300,
					H: 250,
				}, {
					W: 300,
					H: 600,
				}},
			},
			Ext: json.RawMessage(`{"ext_field":"value}"}`),
		}, {
			Video: &openrtb2.Video{
				MIMEs:       []string{"video/mp4"},
				MinDuration: 1,
				MaxDuration: 300,
				W:           300,
				H:           600,
			},
			Ext: json.RawMessage(`{"ext_field":"value}"}`),
		}},
	}
}

func TestPanicRecovery(t *testing.T) {
	cfg := &config.Configuration{
		CacheURL: config.Cache{
			ExpectedTimeMillis: 20,
		},
	}

	biddersInfo, err := config.LoadBidderInfoFromDisk("../static/bidder-info")
	if err != nil {
		t.Fatal(err)
	}

	adapters, adaptersErr := BuildAdapters(&http.Client{}, cfg, biddersInfo, &metricsConf.NilMetricsEngine{})
	if adaptersErr != nil {
		t.Fatalf("Error intializing adapters: %v", adaptersErr)
	}

	currencyConverter := currency.NewRateConverter(&http.Client{}, "", time.Duration(0))

	gdprPermsBuilder := fakePermissionsBuilder{
		permissions: &permissionsMock{
			allowAllBidders: true,
		},
	}.Builder

	e := NewExchange(adapters, nil, cfg, map[string]usersync.Syncer{}, &metricsConf.NilMetricsEngine{}, biddersInfo, gdprPermsBuilder, currencyConverter, nilCategoryFetcher{}, &adscert.NilSigner{}, macros.NewStringIndexBasedReplacer()).(*exchange)

	chBids := make(chan *bidResponseWrapper, 1)
	panicker := func(bidderRequest BidderRequest, conversions currency.Conversions) {
		panic("panic!")
	}

	apnLabels := metrics.AdapterLabels{
		Source:      metrics.DemandWeb,
		RType:       metrics.ReqTypeORTB2Web,
		Adapter:     openrtb_ext.BidderAppnexus,
		PubID:       "test1",
		CookieFlag:  metrics.CookieFlagYes,
		AdapterBids: metrics.AdapterBidNone,
	}

	bidderRequests := []BidderRequest{
		{
			BidderName:     "bidder1",
			BidderCoreName: "appnexus",
			BidderLabels:   apnLabels,
			BidRequest: &openrtb2.BidRequest{
				ID: "b-1",
			},
		},
		{
			BidderName:     "bidder2",
			BidderCoreName: "bidder2",
			BidRequest: &openrtb2.BidRequest{
				ID: "b-2",
			},
		},
	}

	recovered := e.recoverSafely(bidderRequests, panicker, chBids)
	recovered(bidderRequests[0], nil)
}

// TestPanicRecoveryHighLevel calls HoldAuction with a panicingAdapter{}
func TestPanicRecoveryHighLevel(t *testing.T) {
	noBidServer := func(w http.ResponseWriter, r *http.Request) {
		w.WriteHeader(204)
	}
	server := httptest.NewServer(http.HandlerFunc(noBidServer))
	defer server.Close()

	cfg := &config.Configuration{}

	biddersInfo, err := config.LoadBidderInfoFromDisk("../static/bidder-info")
	if err != nil {
		t.Fatal(err)
	}

	adapters, adaptersErr := BuildAdapters(server.Client(), cfg, biddersInfo, &metricsConf.NilMetricsEngine{})
	if adaptersErr != nil {
		t.Fatalf("Error intializing adapters: %v", adaptersErr)
	}

	currencyConverter := currency.NewRateConverter(&http.Client{}, "", time.Duration(0))

	categoriesFetcher, error := newCategoryFetcher("./test/category-mapping")
	if error != nil {
		t.Errorf("Failed to create a category Fetcher: %v", error)
	}

	gdprPermsBuilder := fakePermissionsBuilder{
		permissions: &permissionsMock{
			allowAllBidders: true,
		},
	}.Builder
	e := NewExchange(adapters, &mockCache{}, cfg, map[string]usersync.Syncer{}, &metricsConf.NilMetricsEngine{}, biddersInfo, gdprPermsBuilder, currencyConverter, categoriesFetcher, &adscert.NilSigner{}, macros.NewStringIndexBasedReplacer()).(*exchange)

	e.adapterMap[openrtb_ext.BidderBeachfront] = panicingAdapter{}
	e.adapterMap[openrtb_ext.BidderAppnexus] = panicingAdapter{}

	request := &openrtb2.BidRequest{
		Site: &openrtb2.Site{
			Page:   "www.some.domain.com",
			Domain: "domain.com",
			Publisher: &openrtb2.Publisher{
				ID: "some-publisher-id",
			},
		},
		User: &openrtb2.User{
			ID:       "our-id",
			BuyerUID: "their-id",
			Ext:      json.RawMessage(`{"consent":"BONciguONcjGKADACHENAOLS1rAHDAFAAEAASABQAMwAeACEAFw"}`),
		},
		Imp: []openrtb2.Imp{{
			ID: "some-imp-id",
			Banner: &openrtb2.Banner{
				Format: []openrtb2.Format{{
					W: 300,
					H: 250,
				}, {
					W: 300,
					H: 600,
				}},
			},
			Ext: json.RawMessage(`{"ext_field": "value"}`),
		}},
	}

	auctionRequest := &AuctionRequest{
		BidRequestWrapper: &openrtb_ext.RequestWrapper{BidRequest: request},
		Account:           config.Account{},
		UserSyncs:         &emptyUsersync{},
		HookExecutor:      &hookexecution.EmptyHookExecutor{},
		TCF2Config:        gdpr.NewTCF2Config(config.TCF2{}, config.AccountGDPR{}),
	}
	debugLog := DebugLog{}
	_, err = e.HoldAuction(context.Background(), auctionRequest, &debugLog)
	if err != nil {
		t.Errorf("HoldAuction returned unexpected error: %v", err)
	}

}

func TestTimeoutComputation(t *testing.T) {
	cacheTimeMillis := 10
	ex := exchange{
		cacheTime: time.Duration(cacheTimeMillis) * time.Millisecond,
	}
	deadline := time.Now()
	ctx, cancel := context.WithDeadline(context.Background(), deadline)
	defer cancel()

	auctionCtx, cancel := ex.makeAuctionContext(ctx, true)
	defer cancel()

	if finalDeadline, ok := auctionCtx.Deadline(); !ok || deadline.Add(-time.Duration(cacheTimeMillis)*time.Millisecond) != finalDeadline {
		t.Errorf("The auction should allocate cacheTime amount of time from the whole request timeout.")
	}
}

// TestExchangeJSON executes tests for all the *.json files in exchangetest.
func TestExchangeJSON(t *testing.T) {
	if specFiles, err := os.ReadDir("./exchangetest"); err == nil {
		for _, specFile := range specFiles {
			fileName := "./exchangetest/" + specFile.Name()
			fileDisplayName := "exchange/exchangetest/" + specFile.Name()
			t.Run(fileDisplayName, func(t *testing.T) {
				specData, err := loadFile(fileName)
				if assert.NoError(t, err, "Failed to load contents of file %s: %v", fileDisplayName, err) {
					assert.NotPanics(t, func() { runSpec(t, fileDisplayName, specData) }, fileDisplayName)
				}
			})
		}
	}
}

// LoadFile reads and parses a file as a test case. If something goes wrong, it returns an error.
func loadFile(filename string) (*exchangeSpec, error) {
	specData, err := os.ReadFile(filename)
	if err != nil {
		return nil, fmt.Errorf("Failed to read file %s: %v", filename, err)
	}

	var spec exchangeSpec
	if err := json.Unmarshal(specData, &spec); err != nil {
		return nil, fmt.Errorf("Failed to unmarshal JSON from file: %v", err)
	}

	return &spec, nil
}

func runSpec(t *testing.T, filename string, spec *exchangeSpec) {
	aliases, errs := parseAliases(&spec.IncomingRequest.OrtbRequest)
	if len(errs) != 0 {
		t.Fatalf("%s: Failed to parse aliases", filename)
	}

	var s struct{}
	eeac := make(map[string]struct{})
	for _, c := range []string{"FIN", "FRA", "GUF"} {
		eeac[c] = s
	}

	var gdprDefaultValue string
	if spec.AssumeGDPRApplies {
		gdprDefaultValue = "1"
	} else {
		gdprDefaultValue = "0"
	}

	privacyConfig := config.Privacy{
		CCPA: config.CCPA{
			Enforce: spec.EnforceCCPA,
		},
		LMT: config.LMT{
			Enforce: spec.EnforceLMT,
		},
		GDPR: config.GDPR{
			Enabled:         spec.GDPREnabled,
			DefaultValue:    gdprDefaultValue,
			EEACountriesMap: eeac,
			TCF2: config.TCF2{
				Enabled: spec.GDPREnabled,
			},
		},
	}
	bidIdGenerator := &mockBidIDGenerator{}
	if spec.BidIDGenerator != nil {
		*bidIdGenerator = *spec.BidIDGenerator
	}
	ex := newExchangeForTests(t, filename, spec.OutgoingRequests, aliases, privacyConfig, bidIdGenerator, spec.HostSChainFlag, spec.FloorsEnabled, spec.HostConfigBidValidation, spec.Server)
	biddersInAuction := findBiddersInAuction(t, filename, &spec.IncomingRequest.OrtbRequest)
	debugLog := &DebugLog{}
	if spec.DebugLog != nil {
		*debugLog = *spec.DebugLog
		debugLog.Regexp = regexp.MustCompile(`[<>]`)
	}

	// Passthrough JSON Testing
	impExtInfoMap := make(map[string]ImpExtInfo)
	if spec.PassthroughFlag {
		impPassthrough, impID, err := getInfoFromImp(&openrtb_ext.RequestWrapper{BidRequest: &spec.IncomingRequest.OrtbRequest})
		if err != nil {
			t.Errorf("%s: Exchange returned an unexpected error. Got %s", filename, err.Error())
		}
		impExtInfoMap[impID] = ImpExtInfo{Passthrough: impPassthrough}
	}

	// Imp Setting for Bid Validation
	if spec.HostConfigBidValidation.SecureMarkup == config.ValidationEnforce || spec.HostConfigBidValidation.SecureMarkup == config.ValidationWarn {
		_, impID, err := getInfoFromImp(&openrtb_ext.RequestWrapper{BidRequest: &spec.IncomingRequest.OrtbRequest})
		if err != nil {
			t.Errorf("%s: Exchange returned an unexpected error. Got %s", filename, err.Error())
		}
		impExtInfoMap[impID] = ImpExtInfo{}
	}

	auctionRequest := &AuctionRequest{
		BidRequestWrapper: &openrtb_ext.RequestWrapper{BidRequest: &spec.IncomingRequest.OrtbRequest},
		Account: config.Account{
			ID: "testaccount",
			Events: config.Events{
				Enabled: &spec.EventsEnabled,
			},
			DebugAllow:  true,
			PriceFloors: config.AccountPriceFloors{Enabled: spec.AccountFloorsEnabled},
			Validations: spec.AccountConfigBidValidation,
		},
		UserSyncs:     mockIdFetcher(spec.IncomingRequest.Usersyncs),
		ImpExtInfoMap: impExtInfoMap,
		HookExecutor:  &hookexecution.EmptyHookExecutor{},
		TCF2Config:    gdpr.NewTCF2Config(privacyConfig.GDPR.TCF2, config.AccountGDPR{}),
	}

	if spec.MultiBid != nil {
		auctionRequest.Account.DefaultBidLimit = spec.MultiBid.AccountMaxBid

		requestExt := &openrtb_ext.ExtRequest{}
		err := json.Unmarshal(spec.IncomingRequest.OrtbRequest.Ext, requestExt)
		assert.NoError(t, err, "invalid request ext")
		validatedMultiBids, errs := openrtb_ext.ValidateAndBuildExtMultiBid(&requestExt.Prebid)
		for _, err := range errs { // same as in validateRequestExt().
			auctionRequest.Warnings = append(auctionRequest.Warnings, &errortypes.Warning{
				WarningCode: errortypes.MultiBidWarningCode,
				Message:     err.Error(),
			})
		}

		requestExt.Prebid.MultiBid = validatedMultiBids
		updateReqExt, err := json.Marshal(requestExt)
		assert.NoError(t, err, "invalid request ext")
		auctionRequest.BidRequestWrapper.Ext = updateReqExt
	}

	if spec.StartTime > 0 {
		auctionRequest.StartTime = time.Unix(0, spec.StartTime*1e+6)
	}
	if spec.RequestType != nil {
		auctionRequest.RequestType = *spec.RequestType
	}
	ctx := context.Background()

	aucResponse, err := ex.HoldAuction(ctx, auctionRequest, debugLog)
	var bid *openrtb2.BidResponse
	if aucResponse != nil {
		bid = aucResponse.BidResponse
	}
	if len(spec.Response.Error) > 0 && spec.Response.Bids == nil {
		if err.Error() != spec.Response.Error {
			t.Errorf("%s: Exchange returned different errors. Expected %s, got %s", filename, spec.Response.Error, err.Error())
		}
		return
	}
	responseTimes := extractResponseTimes(t, filename, bid)
	for _, bidderName := range biddersInAuction {
		if _, ok := responseTimes[bidderName]; !ok {
			t.Errorf("%s: Response JSON missing expected ext.responsetimemillis.%s", filename, bidderName)
		}
	}
	if spec.Response.Bids != nil {
		diffOrtbResponses(t, filename, spec.Response.Bids, bid)
		if err == nil {
			if spec.Response.Error != "" {
				t.Errorf("%s: Exchange did not return expected error: %s", filename, spec.Response.Error)
			}
		} else {
			if err.Error() != spec.Response.Error {
				t.Errorf("%s: Exchange returned different errors. Expected %s, got %s", filename, spec.Response.Error, err.Error())
			}
		}
	}
	if spec.DebugLog != nil {
		if spec.DebugLog.Enabled {
			if len(debugLog.Data.Response) == 0 {
				t.Errorf("%s: DebugLog response was not modified when it should have been", filename)
			}
		} else {
			if len(debugLog.Data.Response) != 0 {
				t.Errorf("%s: DebugLog response was modified when it shouldn't have been", filename)
			}
		}
	}
	if spec.IncomingRequest.OrtbRequest.Test == 1 {
		//compare debug info
		assert.JSONEq(t, string(bid.Ext), string(spec.Response.Ext), "Debug info modified")
	}

	if spec.PassthroughFlag || (spec.MultiBid != nil && spec.MultiBid.AssertMultiBidWarnings) {
		expectedPassthough := ""
		actualPassthrough := ""
		actualBidRespExt := &openrtb_ext.ExtBidResponse{}
		if bid.Ext != nil {
			if err := json.Unmarshal(bid.Ext, actualBidRespExt); err != nil {
				assert.NoError(t, err, fmt.Sprintf("Error when unmarshalling: %s", err))
			}
			if actualBidRespExt.Prebid != nil {
				actualPassthrough = string(actualBidRespExt.Prebid.Passthrough)
			}
		}
		expectedBidRespExt := &openrtb_ext.ExtBidResponse{}
		if spec.Response.Ext != nil {
			if err := json.Unmarshal(spec.Response.Ext, expectedBidRespExt); err != nil {
				assert.NoError(t, err, fmt.Sprintf("Error when unmarshalling: %s", err))
			}
			if expectedBidRespExt.Prebid != nil {
				expectedPassthough = string(expectedBidRespExt.Prebid.Passthrough)
			}
		}

		if spec.MultiBid != nil && spec.MultiBid.AssertMultiBidWarnings {
			assert.Equal(t, expectedBidRespExt.Warnings, actualBidRespExt.Warnings, "Expected same multi-bid warnings")
		}

		if spec.PassthroughFlag {
			// special handling since JSONEq fails if either parameters is an empty string instead of json
			if expectedPassthough == "" || actualPassthrough == "" {
				assert.Equal(t, expectedPassthough, actualPassthrough, "Expected bid response extension is incorrect")
			} else {
				assert.JSONEq(t, expectedPassthough, actualPassthrough, "Expected bid response extension is incorrect")
			}
		}

	}

	if spec.FledgeEnabled {
		assert.JSONEq(t, string(spec.Response.Ext), string(bid.Ext), "ext mismatch")
	}

	if spec.HostConfigBidValidation.BannerCreativeMaxSize == config.ValidationEnforce || spec.HostConfigBidValidation.SecureMarkup == config.ValidationEnforce {
		actualBidRespExt := &openrtb_ext.ExtBidResponse{}
		expectedBidRespExt := &openrtb_ext.ExtBidResponse{}
		if bid.Ext != nil {
			if err := json.Unmarshal(bid.Ext, actualBidRespExt); err != nil {
				assert.NoError(t, err, fmt.Sprintf("Error when unmarshalling: %s", err))
			}
		}
		if err := json.Unmarshal(spec.Response.Ext, expectedBidRespExt); err != nil {
			assert.NoError(t, err, fmt.Sprintf("Error when unmarshalling: %s", err))
		}

		assert.Equal(t, expectedBidRespExt.Errors, actualBidRespExt.Errors, "Expected errors from response ext do not match")
	}
}

func findBiddersInAuction(t *testing.T, context string, req *openrtb2.BidRequest) []string {
	if splitImps, err := splitImps(req.Imp); err != nil {
		t.Errorf("%s: Failed to parse Bidders from request: %v", context, err)
		return nil
	} else {
		bidders := make([]string, 0, len(splitImps))
		for bidderName := range splitImps {
			bidders = append(bidders, bidderName)
		}
		return bidders
	}
}

// extractResponseTimes validates the format of bid.ext.responsetimemillis, and then removes it.
// This is done because the response time will change from run to run, so it's impossible to hardcode a value
// into the JSON. The best we can do is make sure that the property exists.
func extractResponseTimes(t *testing.T, context string, bid *openrtb2.BidResponse) map[string]int {
	if data, dataType, _, err := jsonparser.Get(bid.Ext, "responsetimemillis"); err != nil || dataType != jsonparser.Object {
		t.Errorf("%s: Exchange did not return ext.responsetimemillis object: %v", context, err)
		return nil
	} else {
		responseTimes := make(map[string]int)
		if err := json.Unmarshal(data, &responseTimes); err != nil {
			t.Errorf("%s: Failed to unmarshal ext.responsetimemillis into map[string]int: %v", context, err)
			return nil
		}

		// Delete the response times so that they don't appear in the JSON, because they can't be tested reliably anyway.
		// If there's no other ext, just delete it altogether.
		bid.Ext = jsonparser.Delete(bid.Ext, "responsetimemillis")
		if jsonpatch.Equal(bid.Ext, []byte("{}")) {
			bid.Ext = nil
		}
		return responseTimes
	}
}

func newExchangeForTests(t *testing.T, filename string, expectations map[string]*bidderSpec, aliases map[string]string, privacyConfig config.Privacy, bidIDGenerator BidIDGenerator, hostSChainFlag, floorsFlag bool, hostBidValidation config.Validations, server exchangeServer) Exchange {
	bidderAdapters := make(map[openrtb_ext.BidderName]AdaptedBidder, len(expectations))
	bidderInfos := make(config.BidderInfos, len(expectations))
	for _, bidderName := range openrtb_ext.CoreBidderNames() {
		if spec, ok := expectations[string(bidderName)]; ok {
			bidderAdapters[bidderName] = &validatingBidder{
				t:             t,
				fileName:      filename,
				bidderName:    string(bidderName),
				expectations:  map[string]*bidderRequest{string(bidderName): spec.ExpectedRequest},
				mockResponses: map[string]bidderResponse{string(bidderName): spec.MockResponse},
			}
			bidderInfos[string(bidderName)] = config.BidderInfo{ModifyingVastXmlAllowed: spec.ModifyingVastXmlAllowed}
		}
	}

	for alias, coreBidder := range aliases {
		if spec, ok := expectations[alias]; ok {
			if bidder, ok := bidderAdapters[openrtb_ext.BidderName(coreBidder)]; ok {
				bidder.(*validatingBidder).expectations[alias] = spec.ExpectedRequest
				bidder.(*validatingBidder).mockResponses[alias] = spec.MockResponse
			} else {
				bidderAdapters[openrtb_ext.BidderName(coreBidder)] = &validatingBidder{
					t:             t,
					fileName:      filename,
					bidderName:    coreBidder,
					expectations:  map[string]*bidderRequest{alias: spec.ExpectedRequest},
					mockResponses: map[string]bidderResponse{alias: spec.MockResponse},
				}
			}
		}
	}

	categoriesFetcher, error := newCategoryFetcher("./test/category-mapping")
	if error != nil {
		t.Fatalf("Failed to create a category Fetcher: %v", error)
	}

	gdprPermsBuilder := fakePermissionsBuilder{
		permissions: &permissionsMock{
			allowAllBidders: true,
		},
	}.Builder

	bidderToSyncerKey := map[string]string{}
	for _, bidderName := range openrtb_ext.CoreBidderNames() {
		bidderToSyncerKey[string(bidderName)] = string(bidderName)
	}

	gdprDefaultValue := gdpr.SignalYes
	if privacyConfig.GDPR.DefaultValue == "0" {
		gdprDefaultValue = gdpr.SignalNo
	}

	var hostSChainNode *openrtb2.SupplyChainNode
	if hostSChainFlag {
		hostSChainNode = &openrtb2.SupplyChainNode{
			ASI: "pbshostcompany.com", SID: "00001", RID: "BidRequest", HP: openrtb2.Int8Ptr(1),
		}
	}

	metricsEngine := metricsConf.NewMetricsEngine(&config.Configuration{}, openrtb_ext.CoreBidderNames(), nil, nil)
	requestSplitter := requestSplitter{
		bidderToSyncerKey: bidderToSyncerKey,
		me:                metricsEngine,
		privacyConfig:     privacyConfig,
		gdprPermsBuilder:  gdprPermsBuilder,
		hostSChainNode:    hostSChainNode,
		bidderInfo:        bidderInfos,
	}

	return &exchange{
		adapterMap:               bidderAdapters,
		me:                       metricsEngine,
		cache:                    &wellBehavedCache{},
		cacheTime:                0,
		currencyConverter:        currency.NewRateConverter(&http.Client{}, "", time.Duration(0)),
		gdprDefaultValue:         gdprDefaultValue,
		gdprPermsBuilder:         gdprPermsBuilder,
		privacyConfig:            privacyConfig,
		categoriesFetcher:        categoriesFetcher,
		bidderInfo:               bidderInfos,
		bidderToSyncerKey:        bidderToSyncerKey,
		externalURL:              "http://localhost",
		bidIDGenerator:           bidIDGenerator,
		hostSChainNode:           hostSChainNode,
		server:                   config.Server{ExternalUrl: server.ExternalUrl, GvlID: server.GvlID, DataCenter: server.DataCenter},
		bidValidationEnforcement: hostBidValidation,
		requestSplitter:          requestSplitter,
		floor:                    config.PriceFloors{Enabled: floorsFlag},
	}
}

type mockBidIDGenerator struct {
	GenerateBidID bool `json:"generateBidID"`
	ReturnError   bool `json:"returnError"`
}

func (big *mockBidIDGenerator) Enabled() bool {
	return big.GenerateBidID
}

func (big *mockBidIDGenerator) New() (string, error) {

	if big.ReturnError {
		err := errors.New("Test error generating bid.ext.prebid.bidid")
		return "", err
	}
	return "mock_uuid", nil

}

type fakeRandomDeduplicateBidBooleanGenerator struct {
	returnValue bool
}

func (m *fakeRandomDeduplicateBidBooleanGenerator) Generate() bool {
	return m.returnValue
}

func newExtRequest() openrtb_ext.ExtRequest {
	priceGran := openrtb_ext.PriceGranularity{
		Precision: ptrutil.ToPtr(2),
		Ranges: []openrtb_ext.GranularityRange{
			{
				Min:       0.0,
				Max:       20.0,
				Increment: 2.0,
			},
		},
	}

	translateCategories := true
	brandCat := openrtb_ext.ExtIncludeBrandCategory{PrimaryAdServer: 1, WithCategory: true, TranslateCategories: &translateCategories}

	reqExt := openrtb_ext.ExtRequestTargeting{
		PriceGranularity:     &priceGran,
		IncludeWinners:       ptrutil.ToPtr(true),
		IncludeBrandCategory: &brandCat,
	}

	return openrtb_ext.ExtRequest{
		Prebid: openrtb_ext.ExtRequestPrebid{
			Targeting: &reqExt,
		},
	}
}

func newExtRequestNoBrandCat() openrtb_ext.ExtRequest {
	priceGran := openrtb_ext.PriceGranularity{
		Precision: ptrutil.ToPtr(2),
		Ranges: []openrtb_ext.GranularityRange{
			{
				Min:       0.0,
				Max:       20.0,
				Increment: 2.0,
			},
		},
	}

	brandCat := openrtb_ext.ExtIncludeBrandCategory{WithCategory: false}

	reqExt := openrtb_ext.ExtRequestTargeting{
		PriceGranularity:     &priceGran,
		IncludeWinners:       ptrutil.ToPtr(true),
		IncludeBrandCategory: &brandCat,
	}

	return openrtb_ext.ExtRequest{
		Prebid: openrtb_ext.ExtRequestPrebid{
			Targeting: &reqExt,
		},
	}
}

func TestCategoryMapping(t *testing.T) {

	categoriesFetcher, error := newCategoryFetcher("./test/category-mapping")
	if error != nil {
		t.Errorf("Failed to create a category Fetcher: %v", error)
	}

	requestExt := newExtRequest()

	targData := &targetData{
		priceGranularity: *requestExt.Prebid.Targeting.PriceGranularity,
		includeWinners:   true,
	}

	requestExt.Prebid.Targeting.DurationRangeSec = []int{15, 30, 50}

	adapterBids := make(map[openrtb_ext.BidderName]*entities.PbsOrtbSeatBid)

	cats1 := []string{"IAB1-3"}
	cats2 := []string{"IAB1-4"}
	cats3 := []string{"IAB1-1000"}
	cats4 := []string{"IAB1-2000"}
	bid1 := openrtb2.Bid{ID: "bid_id1", ImpID: "imp_id1", Price: 10.0000, Cat: cats1, W: 1, H: 1}
	bid2 := openrtb2.Bid{ID: "bid_id2", ImpID: "imp_id2", Price: 20.0000, Cat: cats2, W: 1, H: 1}
	bid3 := openrtb2.Bid{ID: "bid_id3", ImpID: "imp_id3", Price: 30.0000, Cat: cats3, W: 1, H: 1}
	bid4 := openrtb2.Bid{ID: "bid_id4", ImpID: "imp_id4", Price: 40.0000, Cat: cats4, W: 1, H: 1}

	bid1_1 := entities.PbsOrtbBid{&bid1, nil, "video", nil, &openrtb_ext.ExtBidPrebidVideo{Duration: 30}, nil, nil, 0, false, "", 10.0000, "USD", ""}
	bid1_2 := entities.PbsOrtbBid{&bid2, nil, "video", nil, &openrtb_ext.ExtBidPrebidVideo{Duration: 40}, nil, nil, 0, false, "", 20.0000, "USD", ""}
	bid1_3 := entities.PbsOrtbBid{&bid3, nil, "video", nil, &openrtb_ext.ExtBidPrebidVideo{Duration: 30, PrimaryCategory: "AdapterOverride"}, nil, nil, 0, false, "", 30.0000, "USD", ""}
	bid1_4 := entities.PbsOrtbBid{&bid4, nil, "video", nil, &openrtb_ext.ExtBidPrebidVideo{Duration: 30}, nil, nil, 0, false, "", 40.0000, "USD", ""}

	innerBids := []*entities.PbsOrtbBid{
		&bid1_1,
		&bid1_2,
		&bid1_3,
		&bid1_4,
	}

	seatBid := entities.PbsOrtbSeatBid{Bids: innerBids, Currency: "USD"}
	bidderName1 := openrtb_ext.BidderName("appnexus")

	adapterBids[bidderName1] = &seatBid

	bidCategory, adapterBids, rejections, err := applyCategoryMapping(nil, *requestExt.Prebid.Targeting, adapterBids, categoriesFetcher, targData, &randomDeduplicateBidBooleanGenerator{}, &nonBids{})

	assert.Equal(t, nil, err, "Category mapping error should be empty")
	assert.Equal(t, 1, len(rejections), "There should be 1 bid rejection message")
	assert.Equal(t, "bid rejected [bid ID: bid_id4] reason: Category mapping file for primary ad server: 'freewheel', publisher: '' not found", rejections[0], "Rejection message did not match expected")
	assert.Equal(t, "10.00_Electronics_30s", bidCategory["bid_id1"], "Category mapping doesn't match")
	assert.Equal(t, "20.00_Sports_50s", bidCategory["bid_id2"], "Category mapping doesn't match")
	assert.Equal(t, "20.00_AdapterOverride_30s", bidCategory["bid_id3"], "Category mapping override from adapter didn't take")
	assert.Equal(t, 3, len(adapterBids[bidderName1].Bids), "Bidders number doesn't match")
	assert.Equal(t, 3, len(bidCategory), "Bidders category mapping doesn't match")
}

func TestCategoryMappingNoIncludeBrandCategory(t *testing.T) {

	categoriesFetcher, error := newCategoryFetcher("./test/category-mapping")
	if error != nil {
		t.Errorf("Failed to create a category Fetcher: %v", error)
	}

	requestExt := newExtRequestNoBrandCat()

	targData := &targetData{
		priceGranularity: *requestExt.Prebid.Targeting.PriceGranularity,
		includeWinners:   true,
	}
	requestExt.Prebid.Targeting.DurationRangeSec = []int{15, 30, 40, 50}

	adapterBids := make(map[openrtb_ext.BidderName]*entities.PbsOrtbSeatBid)

	cats1 := []string{"IAB1-3"}
	cats2 := []string{"IAB1-4"}
	cats3 := []string{"IAB1-1000"}
	cats4 := []string{"IAB1-2000"}
	bid1 := openrtb2.Bid{ID: "bid_id1", ImpID: "imp_id1", Price: 10.0000, Cat: cats1, W: 1, H: 1}
	bid2 := openrtb2.Bid{ID: "bid_id2", ImpID: "imp_id2", Price: 20.0000, Cat: cats2, W: 1, H: 1}
	bid3 := openrtb2.Bid{ID: "bid_id3", ImpID: "imp_id3", Price: 30.0000, Cat: cats3, W: 1, H: 1}
	bid4 := openrtb2.Bid{ID: "bid_id4", ImpID: "imp_id4", Price: 40.0000, Cat: cats4, W: 1, H: 1}

	bid1_1 := entities.PbsOrtbBid{&bid1, nil, "video", nil, &openrtb_ext.ExtBidPrebidVideo{Duration: 30}, nil, nil, 0, false, "", 10.0000, "USD", ""}
	bid1_2 := entities.PbsOrtbBid{&bid2, nil, "video", nil, &openrtb_ext.ExtBidPrebidVideo{Duration: 40}, nil, nil, 0, false, "", 20.0000, "USD", ""}
	bid1_3 := entities.PbsOrtbBid{&bid3, nil, "video", nil, &openrtb_ext.ExtBidPrebidVideo{Duration: 30, PrimaryCategory: "AdapterOverride"}, nil, nil, 0, false, "", 30.0000, "USD", ""}
	bid1_4 := entities.PbsOrtbBid{&bid4, nil, "video", nil, &openrtb_ext.ExtBidPrebidVideo{Duration: 50}, nil, nil, 0, false, "", 40.0000, "USD", ""}

	innerBids := []*entities.PbsOrtbBid{
		&bid1_1,
		&bid1_2,
		&bid1_3,
		&bid1_4,
	}

	seatBid := entities.PbsOrtbSeatBid{Bids: innerBids, Currency: "USD"}
	bidderName1 := openrtb_ext.BidderName("appnexus")

	adapterBids[bidderName1] = &seatBid

	bidCategory, adapterBids, rejections, err := applyCategoryMapping(nil, *requestExt.Prebid.Targeting, adapterBids, categoriesFetcher, targData, &randomDeduplicateBidBooleanGenerator{}, &nonBids{})

	assert.Equal(t, nil, err, "Category mapping error should be empty")
	assert.Empty(t, rejections, "There should be no bid rejection messages")
	assert.Equal(t, "10.00_30s", bidCategory["bid_id1"], "Category mapping doesn't match")
	assert.Equal(t, "20.00_40s", bidCategory["bid_id2"], "Category mapping doesn't match")
	assert.Equal(t, "20.00_30s", bidCategory["bid_id3"], "Category mapping doesn't match")
	assert.Equal(t, "20.00_50s", bidCategory["bid_id4"], "Category mapping doesn't match")
	assert.Equal(t, 4, len(adapterBids[bidderName1].Bids), "Bidders number doesn't match")
	assert.Equal(t, 4, len(bidCategory), "Bidders category mapping doesn't match")
}

func TestCategoryMappingTranslateCategoriesNil(t *testing.T) {

	categoriesFetcher, error := newCategoryFetcher("./test/category-mapping")
	if error != nil {
		t.Errorf("Failed to create a category Fetcher: %v", error)
	}

	requestExt := newExtRequestTranslateCategories(nil)

	targData := &targetData{
		priceGranularity: *requestExt.Prebid.Targeting.PriceGranularity,
		includeWinners:   true,
	}

	requestExt.Prebid.Targeting.DurationRangeSec = []int{15, 30, 50}

	adapterBids := make(map[openrtb_ext.BidderName]*entities.PbsOrtbSeatBid)

	cats1 := []string{"IAB1-3"}
	cats2 := []string{"IAB1-4"}
	cats3 := []string{"IAB1-1000"}
	bid1 := openrtb2.Bid{ID: "bid_id1", ImpID: "imp_id1", Price: 10.0000, Cat: cats1, W: 1, H: 1}
	bid2 := openrtb2.Bid{ID: "bid_id2", ImpID: "imp_id2", Price: 20.0000, Cat: cats2, W: 1, H: 1}
	bid3 := openrtb2.Bid{ID: "bid_id3", ImpID: "imp_id3", Price: 30.0000, Cat: cats3, W: 1, H: 1}

	bid1_1 := entities.PbsOrtbBid{&bid1, nil, "video", nil, &openrtb_ext.ExtBidPrebidVideo{Duration: 30}, nil, nil, 0, false, "", 10.0000, "USD", ""}
	bid1_2 := entities.PbsOrtbBid{&bid2, nil, "video", nil, &openrtb_ext.ExtBidPrebidVideo{Duration: 40}, nil, nil, 0, false, "", 20.0000, "USD", ""}
	bid1_3 := entities.PbsOrtbBid{&bid3, nil, "video", nil, &openrtb_ext.ExtBidPrebidVideo{Duration: 30}, nil, nil, 0, false, "", 30.0000, "USD", ""}

	innerBids := []*entities.PbsOrtbBid{
		&bid1_1,
		&bid1_2,
		&bid1_3,
	}

	seatBid := entities.PbsOrtbSeatBid{Bids: innerBids, Currency: "USD"}
	bidderName1 := openrtb_ext.BidderName("appnexus")

	adapterBids[bidderName1] = &seatBid

	bidCategory, adapterBids, rejections, err := applyCategoryMapping(nil, *requestExt.Prebid.Targeting, adapterBids, categoriesFetcher, targData, &randomDeduplicateBidBooleanGenerator{}, &nonBids{})

	assert.Equal(t, nil, err, "Category mapping error should be empty")
	assert.Equal(t, 1, len(rejections), "There should be 1 bid rejection message")
	assert.Equal(t, "bid rejected [bid ID: bid_id3] reason: Category mapping file for primary ad server: 'freewheel', publisher: '' not found", rejections[0], "Rejection message did not match expected")
	assert.Equal(t, "10.00_Electronics_30s", bidCategory["bid_id1"], "Category mapping doesn't match")
	assert.Equal(t, "20.00_Sports_50s", bidCategory["bid_id2"], "Category mapping doesn't match")
	assert.Equal(t, 2, len(adapterBids[bidderName1].Bids), "Bidders number doesn't match")
	assert.Equal(t, 2, len(bidCategory), "Bidders category mapping doesn't match")
}

func newExtRequestTranslateCategories(translateCategories *bool) openrtb_ext.ExtRequest {
	priceGran := openrtb_ext.PriceGranularity{
		Precision: ptrutil.ToPtr(2),
		Ranges: []openrtb_ext.GranularityRange{
			{
				Min:       0.0,
				Max:       20.0,
				Increment: 2.0,
			},
		},
	}

	brandCat := openrtb_ext.ExtIncludeBrandCategory{WithCategory: true, PrimaryAdServer: 1}
	if translateCategories != nil {
		brandCat.TranslateCategories = translateCategories
	}

	reqExt := openrtb_ext.ExtRequestTargeting{
		PriceGranularity:     &priceGran,
		IncludeWinners:       ptrutil.ToPtr(true),
		IncludeBrandCategory: &brandCat,
	}

	return openrtb_ext.ExtRequest{
		Prebid: openrtb_ext.ExtRequestPrebid{
			Targeting: &reqExt,
		},
	}
}

func TestCategoryMappingTranslateCategoriesFalse(t *testing.T) {

	categoriesFetcher, error := newCategoryFetcher("./test/category-mapping")
	if error != nil {
		t.Errorf("Failed to create a category Fetcher: %v", error)
	}

	translateCategories := false
	requestExt := newExtRequestTranslateCategories(&translateCategories)

	targData := &targetData{
		priceGranularity: *requestExt.Prebid.Targeting.PriceGranularity,
		includeWinners:   true,
	}

	requestExt.Prebid.Targeting.DurationRangeSec = []int{15, 30, 50}

	adapterBids := make(map[openrtb_ext.BidderName]*entities.PbsOrtbSeatBid)

	cats1 := []string{"IAB1-3"}
	cats2 := []string{"IAB1-4"}
	cats3 := []string{"IAB1-1000"}
	bid1 := openrtb2.Bid{ID: "bid_id1", ImpID: "imp_id1", Price: 10.0000, Cat: cats1, W: 1, H: 1}
	bid2 := openrtb2.Bid{ID: "bid_id2", ImpID: "imp_id2", Price: 20.0000, Cat: cats2, W: 1, H: 1}
	bid3 := openrtb2.Bid{ID: "bid_id3", ImpID: "imp_id3", Price: 30.0000, Cat: cats3, W: 1, H: 1}

	bid1_1 := entities.PbsOrtbBid{&bid1, nil, "video", nil, &openrtb_ext.ExtBidPrebidVideo{Duration: 30}, nil, nil, 0, false, "", 10.0000, "USD", ""}
	bid1_2 := entities.PbsOrtbBid{&bid2, nil, "video", nil, &openrtb_ext.ExtBidPrebidVideo{Duration: 40}, nil, nil, 0, false, "", 20.0000, "USD", ""}
	bid1_3 := entities.PbsOrtbBid{&bid3, nil, "video", nil, &openrtb_ext.ExtBidPrebidVideo{Duration: 30}, nil, nil, 0, false, "", 30.0000, "USD", ""}

	innerBids := []*entities.PbsOrtbBid{
		&bid1_1,
		&bid1_2,
		&bid1_3,
	}

	seatBid := entities.PbsOrtbSeatBid{Bids: innerBids, Currency: "USD"}
	bidderName1 := openrtb_ext.BidderName("appnexus")

	adapterBids[bidderName1] = &seatBid

	bidCategory, adapterBids, rejections, err := applyCategoryMapping(nil, *requestExt.Prebid.Targeting, adapterBids, categoriesFetcher, targData, &randomDeduplicateBidBooleanGenerator{}, &nonBids{})

	assert.Equal(t, nil, err, "Category mapping error should be empty")
	assert.Empty(t, rejections, "There should be no bid rejection messages")
	assert.Equal(t, "10.00_IAB1-3_30s", bidCategory["bid_id1"], "Category should not be translated")
	assert.Equal(t, "20.00_IAB1-4_50s", bidCategory["bid_id2"], "Category should not be translated")
	assert.Equal(t, "20.00_IAB1-1000_30s", bidCategory["bid_id3"], "Bid should not be rejected")
	assert.Equal(t, 3, len(adapterBids[bidderName1].Bids), "Bidders number doesn't match")
	assert.Equal(t, 3, len(bidCategory), "Bidders category mapping doesn't match")
}

func TestCategoryDedupe(t *testing.T) {

	categoriesFetcher, error := newCategoryFetcher("./test/category-mapping")
	if error != nil {
		t.Errorf("Failed to create a category Fetcher: %v", error)
	}

	requestExt := newExtRequest()

	targData := &targetData{
		priceGranularity: *requestExt.Prebid.Targeting.PriceGranularity,
		includeWinners:   true,
	}

	adapterBids := make(map[openrtb_ext.BidderName]*entities.PbsOrtbSeatBid)

	cats1 := []string{"IAB1-3"}
	cats2 := []string{"IAB1-4"}
	// bid3 will be same price, category, and duration as bid1 so one of them should get removed
	cats4 := []string{"IAB1-2000"}
	bid1 := openrtb2.Bid{ID: "bid_id1", ImpID: "imp_id1", Price: 10.0000, Cat: cats1, W: 1, H: 1}
	bid2 := openrtb2.Bid{ID: "bid_id2", ImpID: "imp_id2", Price: 15.0000, Cat: cats2, W: 1, H: 1}
	bid3 := openrtb2.Bid{ID: "bid_id3", ImpID: "imp_id3", Price: 20.0000, Cat: cats1, W: 1, H: 1}
	bid4 := openrtb2.Bid{ID: "bid_id4", ImpID: "imp_id4", Price: 20.0000, Cat: cats4, W: 1, H: 1}
	bid5 := openrtb2.Bid{ID: "bid_id5", ImpID: "imp_id5", Price: 20.0000, Cat: cats1, W: 1, H: 1}

	bid1_1 := entities.PbsOrtbBid{&bid1, nil, "video", nil, &openrtb_ext.ExtBidPrebidVideo{Duration: 30}, nil, nil, 0, false, "", 10.0000, "USD", ""}
	bid1_2 := entities.PbsOrtbBid{&bid2, nil, "video", nil, &openrtb_ext.ExtBidPrebidVideo{Duration: 50}, nil, nil, 0, false, "", 15.0000, "USD", ""}
	bid1_3 := entities.PbsOrtbBid{&bid3, nil, "video", nil, &openrtb_ext.ExtBidPrebidVideo{Duration: 30}, nil, nil, 0, false, "", 20.0000, "USD", ""}
	bid1_4 := entities.PbsOrtbBid{&bid4, nil, "video", nil, &openrtb_ext.ExtBidPrebidVideo{Duration: 30}, nil, nil, 0, false, "", 20.0000, "USD", ""}
	bid1_5 := entities.PbsOrtbBid{&bid5, nil, "video", nil, &openrtb_ext.ExtBidPrebidVideo{Duration: 30}, nil, nil, 0, false, "", 20.0000, "USD", ""}

	selectedBids := make(map[string]int)
	expectedCategories := map[string]string{
		"bid_id1": "10.00_Electronics_30s",
		"bid_id2": "14.00_Sports_50s",
		"bid_id3": "20.00_Electronics_30s",
		"bid_id5": "20.00_Electronics_30s",
	}

	numIterations := 10

	// Run the function many times, this should be enough for the 50% chance of which bid to remove to remove bid1 sometimes
	// and bid3 others. It's conceivably possible (but highly unlikely) that the same bid get chosen every single time, but
	// if you notice false fails from this test increase numIterations to make it even less likely to happen.
	for i := 0; i < numIterations; i++ {
		innerBids := []*entities.PbsOrtbBid{
			&bid1_1,
			&bid1_2,
			&bid1_3,
			&bid1_4,
			&bid1_5,
		}

		seatBid := entities.PbsOrtbSeatBid{Bids: innerBids, Currency: "USD"}
		bidderName1 := openrtb_ext.BidderName("appnexus")

		adapterBids[bidderName1] = &seatBid

		bidCategory, adapterBids, rejections, err := applyCategoryMapping(nil, *requestExt.Prebid.Targeting, adapterBids, categoriesFetcher, targData, &randomDeduplicateBidBooleanGenerator{}, &nonBids{})

		assert.Equal(t, nil, err, "Category mapping error should be empty")
		assert.Equal(t, 3, len(rejections), "There should be 2 bid rejection messages")
		assert.Regexpf(t, regexp.MustCompile(`bid rejected \[bid ID: bid_id(1|3)\] reason: Bid was deduplicated`), rejections[0], "Rejection message did not match expected")
		assert.Equal(t, "bid rejected [bid ID: bid_id4] reason: Category mapping file for primary ad server: 'freewheel', publisher: '' not found", rejections[1], "Rejection message did not match expected")
		assert.Equal(t, 2, len(adapterBids[bidderName1].Bids), "Bidders number doesn't match")
		assert.Equal(t, 2, len(bidCategory), "Bidders category mapping doesn't match")

		for bidId, bidCat := range bidCategory {
			assert.Equal(t, expectedCategories[bidId], bidCat, "Category mapping doesn't match")
			selectedBids[bidId]++
		}
	}

	assert.Equal(t, numIterations, selectedBids["bid_id2"], "Bid 2 did not make it through every time")
	assert.Equal(t, 0, selectedBids["bid_id1"], "Bid 1 should be rejected on every iteration due to lower price")
	assert.NotEqual(t, 0, selectedBids["bid_id3"], "Bid 3 should be accepted at least once")
	assert.NotEqual(t, 0, selectedBids["bid_id5"], "Bid 5 should be accepted at least once")
}

func TestNoCategoryDedupe(t *testing.T) {

	categoriesFetcher, error := newCategoryFetcher("./test/category-mapping")
	if error != nil {
		t.Errorf("Failed to create a category Fetcher: %v", error)
	}

	requestExt := newExtRequestNoBrandCat()

	targData := &targetData{
		priceGranularity: *requestExt.Prebid.Targeting.PriceGranularity,
		includeWinners:   true,
	}

	adapterBids := make(map[openrtb_ext.BidderName]*entities.PbsOrtbSeatBid)

	cats1 := []string{"IAB1-3"}
	cats2 := []string{"IAB1-4"}
	cats4 := []string{"IAB1-2000"}
	bid1 := openrtb2.Bid{ID: "bid_id1", ImpID: "imp_id1", Price: 14.0000, Cat: cats1, W: 1, H: 1}
	bid2 := openrtb2.Bid{ID: "bid_id2", ImpID: "imp_id2", Price: 14.0000, Cat: cats2, W: 1, H: 1}
	bid3 := openrtb2.Bid{ID: "bid_id3", ImpID: "imp_id3", Price: 20.0000, Cat: cats1, W: 1, H: 1}
	bid4 := openrtb2.Bid{ID: "bid_id4", ImpID: "imp_id4", Price: 20.0000, Cat: cats4, W: 1, H: 1}
	bid5 := openrtb2.Bid{ID: "bid_id5", ImpID: "imp_id5", Price: 10.0000, Cat: cats1, W: 1, H: 1}

	bid1_1 := entities.PbsOrtbBid{&bid1, nil, "video", nil, &openrtb_ext.ExtBidPrebidVideo{Duration: 30}, nil, nil, 0, false, "", 14.0000, "USD", ""}
	bid1_2 := entities.PbsOrtbBid{&bid2, nil, "video", nil, &openrtb_ext.ExtBidPrebidVideo{Duration: 30}, nil, nil, 0, false, "", 14.0000, "USD", ""}
	bid1_3 := entities.PbsOrtbBid{&bid3, nil, "video", nil, &openrtb_ext.ExtBidPrebidVideo{Duration: 30}, nil, nil, 0, false, "", 20.0000, "USD", ""}
	bid1_4 := entities.PbsOrtbBid{&bid4, nil, "video", nil, &openrtb_ext.ExtBidPrebidVideo{Duration: 30}, nil, nil, 0, false, "", 20.0000, "USD", ""}
	bid1_5 := entities.PbsOrtbBid{&bid5, nil, "video", nil, &openrtb_ext.ExtBidPrebidVideo{Duration: 30}, nil, nil, 0, false, "", 10.0000, "USD", ""}

	selectedBids := make(map[string]int)
	expectedCategories := map[string]string{
		"bid_id1": "14.00_30s",
		"bid_id2": "14.00_30s",
		"bid_id3": "20.00_30s",
		"bid_id4": "20.00_30s",
		"bid_id5": "10.00_30s",
	}

	numIterations := 10

	// Run the function many times, this should be enough for the 50% chance of which bid to remove to remove bid1 sometimes
	// and bid3 others. It's conceivably possible (but highly unlikely) that the same bid get chosen every single time, but
	// if you notice false fails from this test increase numIterations to make it even less likely to happen.
	for i := 0; i < numIterations; i++ {
		innerBids := []*entities.PbsOrtbBid{
			&bid1_1,
			&bid1_2,
			&bid1_3,
			&bid1_4,
			&bid1_5,
		}

		seatBid := entities.PbsOrtbSeatBid{Bids: innerBids, Currency: "USD"}
		bidderName1 := openrtb_ext.BidderName("appnexus")

		adapterBids[bidderName1] = &seatBid

		bidCategory, adapterBids, rejections, err := applyCategoryMapping(nil, *requestExt.Prebid.Targeting, adapterBids, categoriesFetcher, targData, &randomDeduplicateBidBooleanGenerator{}, &nonBids{})

		assert.Equal(t, nil, err, "Category mapping error should be empty")
		assert.Equal(t, 2, len(rejections), "There should be 2 bid rejection messages")
		assert.Regexpf(t, regexp.MustCompile(`bid rejected \[bid ID: bid_id(1|2)\] reason: Bid was deduplicated`), rejections[0], "Rejection message did not match expected")
		assert.Regexpf(t, regexp.MustCompile(`bid rejected \[bid ID: bid_id(3|4)\] reason: Bid was deduplicated`), rejections[1], "Rejection message did not match expected")
		assert.Equal(t, 3, len(adapterBids[bidderName1].Bids), "Bidders number doesn't match")
		assert.Equal(t, 3, len(bidCategory), "Bidders category mapping doesn't match")

		for bidId, bidCat := range bidCategory {
			assert.Equal(t, expectedCategories[bidId], bidCat, "Category mapping doesn't match")
			selectedBids[bidId]++
		}
	}
	assert.Equal(t, numIterations, selectedBids["bid_id5"], "Bid 5 did not make it through every time")
	assert.NotEqual(t, 0, selectedBids["bid_id1"], "Bid 1 should be selected at least once")
	assert.NotEqual(t, 0, selectedBids["bid_id2"], "Bid 2 should be selected at least once")
	assert.NotEqual(t, 0, selectedBids["bid_id1"], "Bid 3 should be selected at least once")
	assert.NotEqual(t, 0, selectedBids["bid_id4"], "Bid 4 should be selected at least once")

}

func TestCategoryMappingBidderName(t *testing.T) {

	categoriesFetcher, error := newCategoryFetcher("./test/category-mapping")
	if error != nil {
		t.Errorf("Failed to create a category Fetcher: %v", error)
	}

	requestExt := newExtRequest()
	requestExt.Prebid.Targeting.AppendBidderNames = true

	targData := &targetData{
		priceGranularity: *requestExt.Prebid.Targeting.PriceGranularity,
		includeWinners:   true,
	}

	requestExt.Prebid.Targeting.DurationRangeSec = []int{15, 30}

	adapterBids := make(map[openrtb_ext.BidderName]*entities.PbsOrtbSeatBid)

	cats1 := []string{"IAB1-1"}
	cats2 := []string{"IAB1-2"}
	bid1 := openrtb2.Bid{ID: "bid_id1", ImpID: "imp_id1", Price: 10.0000, Cat: cats1, W: 1, H: 1}
	bid2 := openrtb2.Bid{ID: "bid_id2", ImpID: "imp_id2", Price: 10.0000, Cat: cats2, W: 1, H: 1}

	bid1_1 := entities.PbsOrtbBid{&bid1, nil, "video", nil, &openrtb_ext.ExtBidPrebidVideo{Duration: 30}, nil, nil, 0, false, "", 10.0000, "USD", ""}
	bid1_2 := entities.PbsOrtbBid{&bid2, nil, "video", nil, &openrtb_ext.ExtBidPrebidVideo{Duration: 30}, nil, nil, 0, false, "", 10.0000, "USD", ""}

	innerBids1 := []*entities.PbsOrtbBid{
		&bid1_1,
	}
	innerBids2 := []*entities.PbsOrtbBid{
		&bid1_2,
	}

	seatBid1 := entities.PbsOrtbSeatBid{Bids: innerBids1, Currency: "USD"}
	bidderName1 := openrtb_ext.BidderName("bidder1")

	seatBid2 := entities.PbsOrtbSeatBid{Bids: innerBids2, Currency: "USD"}
	bidderName2 := openrtb_ext.BidderName("bidder2")

	adapterBids[bidderName1] = &seatBid1
	adapterBids[bidderName2] = &seatBid2

	bidCategory, adapterBids, rejections, err := applyCategoryMapping(nil, *requestExt.Prebid.Targeting, adapterBids, categoriesFetcher, targData, &randomDeduplicateBidBooleanGenerator{}, &nonBids{})

	assert.NoError(t, err, "Category mapping error should be empty")
	assert.Empty(t, rejections, "There should be 0 bid rejection messages")
	assert.Equal(t, "10.00_VideoGames_30s_bidder1", bidCategory["bid_id1"], "Category mapping doesn't match")
	assert.Equal(t, "10.00_HomeDecor_30s_bidder2", bidCategory["bid_id2"], "Category mapping doesn't match")
	assert.Len(t, adapterBids[bidderName1].Bids, 1, "Bidders number doesn't match")
	assert.Len(t, adapterBids[bidderName2].Bids, 1, "Bidders number doesn't match")
	assert.Len(t, bidCategory, 2, "Bidders category mapping doesn't match")
}

func TestCategoryMappingBidderNameNoCategories(t *testing.T) {

	categoriesFetcher, error := newCategoryFetcher("./test/category-mapping")
	if error != nil {
		t.Errorf("Failed to create a category Fetcher: %v", error)
	}

	requestExt := newExtRequestNoBrandCat()
	requestExt.Prebid.Targeting.AppendBidderNames = true

	targData := &targetData{
		priceGranularity: *requestExt.Prebid.Targeting.PriceGranularity,
		includeWinners:   true,
	}

	requestExt.Prebid.Targeting.DurationRangeSec = []int{30, 10, 25, 5, 20, 50}

	adapterBids := make(map[openrtb_ext.BidderName]*entities.PbsOrtbSeatBid)

	cats1 := []string{"IAB1-1"}
	cats2 := []string{"IAB1-2"}
	bid1 := openrtb2.Bid{ID: "bid_id1", ImpID: "imp_id1", Price: 10.0000, Cat: cats1, W: 1, H: 1}
	bid2 := openrtb2.Bid{ID: "bid_id2", ImpID: "imp_id2", Price: 12.0000, Cat: cats2, W: 1, H: 1}

	bid1_1 := entities.PbsOrtbBid{&bid1, nil, "video", nil, &openrtb_ext.ExtBidPrebidVideo{Duration: 17}, nil, nil, 0, false, "", 10.0000, "USD", ""}
	bid1_2 := entities.PbsOrtbBid{&bid2, nil, "video", nil, &openrtb_ext.ExtBidPrebidVideo{Duration: 8}, nil, nil, 0, false, "", 12.0000, "USD", ""}

	innerBids1 := []*entities.PbsOrtbBid{
		&bid1_1,
	}
	innerBids2 := []*entities.PbsOrtbBid{
		&bid1_2,
	}

	seatBid1 := entities.PbsOrtbSeatBid{Bids: innerBids1, Currency: "USD"}
	bidderName1 := openrtb_ext.BidderName("bidder1")

	seatBid2 := entities.PbsOrtbSeatBid{Bids: innerBids2, Currency: "USD"}
	bidderName2 := openrtb_ext.BidderName("bidder2")

	adapterBids[bidderName1] = &seatBid1
	adapterBids[bidderName2] = &seatBid2

	bidCategory, adapterBids, rejections, err := applyCategoryMapping(nil, *requestExt.Prebid.Targeting, adapterBids, categoriesFetcher, targData, &randomDeduplicateBidBooleanGenerator{}, &nonBids{})

	assert.NoError(t, err, "Category mapping error should be empty")
	assert.Empty(t, rejections, "There should be 0 bid rejection messages")
	assert.Equal(t, "10.00_20s_bidder1", bidCategory["bid_id1"], "Category mapping doesn't match")
	assert.Equal(t, "12.00_10s_bidder2", bidCategory["bid_id2"], "Category mapping doesn't match")
	assert.Len(t, adapterBids[bidderName1].Bids, 1, "Bidders number doesn't match")
	assert.Len(t, adapterBids[bidderName2].Bids, 1, "Bidders number doesn't match")
	assert.Len(t, bidCategory, 2, "Bidders category mapping doesn't match")
}

func TestBidRejectionErrors(t *testing.T) {
	categoriesFetcher, error := newCategoryFetcher("./test/category-mapping")
	if error != nil {
		t.Errorf("Failed to create a category Fetcher: %v", error)
	}

	requestExt := newExtRequest()
	requestExt.Prebid.Targeting.DurationRangeSec = []int{15, 30, 50}

	targData := &targetData{
		priceGranularity: *requestExt.Prebid.Targeting.PriceGranularity,
		includeWinners:   true,
	}

	invalidReqExt := newExtRequest()
	invalidReqExt.Prebid.Targeting.DurationRangeSec = []int{15, 30, 50}
	invalidReqExt.Prebid.Targeting.IncludeBrandCategory.PrimaryAdServer = 2
	invalidReqExt.Prebid.Targeting.IncludeBrandCategory.Publisher = "some_publisher"

	adapterBids := make(map[openrtb_ext.BidderName]*entities.PbsOrtbSeatBid)
	bidderName := openrtb_ext.BidderName("appnexus")

	testCases := []struct {
		description        string
		reqExt             openrtb_ext.ExtRequest
		bids               []*openrtb2.Bid
		duration           int
		expectedRejections []string
		expectedCatDur     string
	}{
		{
			description: "Bid should be rejected due to not containing a category",
			reqExt:      requestExt,
			bids: []*openrtb2.Bid{
				{ID: "bid_id1", ImpID: "imp_id1", Price: 10.0000, Cat: []string{}, W: 1, H: 1},
			},
			duration: 30,
			expectedRejections: []string{
				"bid rejected [bid ID: bid_id1] reason: Bid did not contain a category",
			},
		},
		{
			description: "Bid should be rejected due to missing category mapping file",
			reqExt:      invalidReqExt,
			bids: []*openrtb2.Bid{
				{ID: "bid_id1", ImpID: "imp_id1", Price: 10.0000, Cat: []string{"IAB1-1"}, W: 1, H: 1},
			},
			duration: 30,
			expectedRejections: []string{
				"bid rejected [bid ID: bid_id1] reason: Category mapping file for primary ad server: 'dfp', publisher: 'some_publisher' not found",
			},
		},
		{
			description: "Bid should be rejected due to duration exceeding maximum",
			reqExt:      requestExt,
			bids: []*openrtb2.Bid{
				{ID: "bid_id1", ImpID: "imp_id1", Price: 10.0000, Cat: []string{"IAB1-1"}, W: 1, H: 1},
			},
			duration: 70,
			expectedRejections: []string{
				"bid rejected [bid ID: bid_id1] reason: Bid duration exceeds maximum allowed",
			},
		},
		{
			description: "Bid should be rejected due to duplicate bid",
			reqExt:      requestExt,
			bids: []*openrtb2.Bid{
				{ID: "bid_id1", ImpID: "imp_id1", Price: 10.0000, Cat: []string{"IAB1-1"}, W: 1, H: 1},
				{ID: "bid_id1", ImpID: "imp_id1", Price: 10.0000, Cat: []string{"IAB1-1"}, W: 1, H: 1},
			},
			duration: 30,
			expectedRejections: []string{
				"bid rejected [bid ID: bid_id1] reason: Bid was deduplicated",
			},
			expectedCatDur: "10.00_VideoGames_30s",
		},
	}

	for _, test := range testCases {
		innerBids := []*entities.PbsOrtbBid{}
		for _, bid := range test.bids {
			currentBid := entities.PbsOrtbBid{
				bid, nil, "video", nil, &openrtb_ext.ExtBidPrebidVideo{Duration: test.duration}, nil, nil, 0, false, "", 10.0000, "USD", ""}
			innerBids = append(innerBids, &currentBid)
		}

		seatBid := entities.PbsOrtbSeatBid{Bids: innerBids, Currency: "USD"}

		adapterBids[bidderName] = &seatBid

		bidCategory, adapterBids, rejections, err := applyCategoryMapping(nil, *test.reqExt.Prebid.Targeting, adapterBids, categoriesFetcher, targData, &randomDeduplicateBidBooleanGenerator{}, &nonBids{})

		if len(test.expectedCatDur) > 0 {
			// Bid deduplication case
			assert.Equal(t, 1, len(adapterBids[bidderName].Bids), "Bidders number doesn't match")
			assert.Equal(t, 1, len(bidCategory), "Bidders category mapping doesn't match")
			assert.Equal(t, test.expectedCatDur, bidCategory["bid_id1"], "Bid category did not contain expected hb_pb_cat_dur")
		} else {
			assert.Empty(t, adapterBids[bidderName].Bids, "Bidders number doesn't match")
			assert.Empty(t, bidCategory, "Bidders category mapping doesn't match")
		}

		assert.Empty(t, err, "Category mapping error should be empty")
		assert.Equal(t, test.expectedRejections, rejections, test.description)
	}
}

func TestCategoryMappingTwoBiddersOneBidEachNoCategorySamePrice(t *testing.T) {

	categoriesFetcher, error := newCategoryFetcher("./test/category-mapping")
	if error != nil {
		t.Errorf("Failed to create a category Fetcher: %v", error)
	}

	requestExt := newExtRequestTranslateCategories(nil)

	targData := &targetData{
		priceGranularity: *requestExt.Prebid.Targeting.PriceGranularity,
		includeWinners:   true,
	}

	requestExt.Prebid.Targeting.DurationRangeSec = []int{30}
	requestExt.Prebid.Targeting.IncludeBrandCategory.WithCategory = false

	cats1 := []string{"IAB1-3"}
	cats2 := []string{"IAB1-4"}

	bidApn1 := openrtb2.Bid{ID: "bid_idApn1", ImpID: "imp_idApn1", Price: 10.0000, Cat: cats1, W: 1, H: 1}
	bidApn2 := openrtb2.Bid{ID: "bid_idApn2", ImpID: "imp_idApn2", Price: 10.0000, Cat: cats2, W: 1, H: 1}

	bid1_Apn1 := entities.PbsOrtbBid{&bidApn1, nil, "video", nil, &openrtb_ext.ExtBidPrebidVideo{Duration: 30}, nil, nil, 0, false, "", 10.0000, "USD", ""}
	bid1_Apn2 := entities.PbsOrtbBid{&bidApn2, nil, "video", nil, &openrtb_ext.ExtBidPrebidVideo{Duration: 30}, nil, nil, 0, false, "", 10.0000, "USD", ""}

	innerBidsApn1 := []*entities.PbsOrtbBid{
		&bid1_Apn1,
	}

	innerBidsApn2 := []*entities.PbsOrtbBid{
		&bid1_Apn2,
	}

	for i := 1; i < 10; i++ {
		adapterBids := make(map[openrtb_ext.BidderName]*entities.PbsOrtbSeatBid)

		seatBidApn1 := entities.PbsOrtbSeatBid{Bids: innerBidsApn1, Currency: "USD"}
		bidderNameApn1 := openrtb_ext.BidderName("appnexus1")

		seatBidApn2 := entities.PbsOrtbSeatBid{Bids: innerBidsApn2, Currency: "USD"}
		bidderNameApn2 := openrtb_ext.BidderName("appnexus2")

		adapterBids[bidderNameApn1] = &seatBidApn1
		adapterBids[bidderNameApn2] = &seatBidApn2

		bidCategory, _, rejections, err := applyCategoryMapping(nil, *requestExt.Prebid.Targeting, adapterBids, categoriesFetcher, targData, &randomDeduplicateBidBooleanGenerator{}, &nonBids{})

		assert.NoError(t, err, "Category mapping error should be empty")
		assert.Len(t, rejections, 1, "There should be 1 bid rejection message")
		assert.Regexpf(t, regexp.MustCompile(`bid rejected \[bid ID: bid_idApn(1|2)\] reason: Bid was deduplicated`), rejections[0], "Rejection message did not match expected")
		assert.Len(t, bidCategory, 1, "Bidders category mapping should have only one element")

		var resultBid string
		for bidId := range bidCategory {
			resultBid = bidId
		}

		if resultBid == "bid_idApn1" {
			assert.Nil(t, seatBidApn2.Bids, "Appnexus_2 seat bid should not have any bids back")
			assert.Len(t, seatBidApn1.Bids, 1, "Appnexus_1 seat bid should have only one back")

		} else {
			assert.Nil(t, seatBidApn1.Bids, "Appnexus_1 seat bid should not have any bids back")
			assert.Len(t, seatBidApn2.Bids, 1, "Appnexus_2 seat bid should have only one back")
		}
	}
}

func TestCategoryMappingTwoBiddersManyBidsEachNoCategorySamePrice(t *testing.T) {
	// This test covers a very rare de-duplication case where bid needs to be removed from already processed bidder
	// This happens when current processing bidder has a bid that has same de-duplication key as a bid from already processed bidder
	// and already processed bid was selected to be removed

	//In this test case bids bid_idApn1_1 and bid_idApn1_2 will be removed due to hardcoded "fakeRandomDeduplicateBidBooleanGenerator{true}"

	// Also there are should be more than one bids in bidder to test how we remove single element from bids array.
	// In case there is just one bid to remove - we remove the entire bidder.

	categoriesFetcher, error := newCategoryFetcher("./test/category-mapping")
	if error != nil {
		t.Errorf("Failed to create a category Fetcher: %v", error)
	}

	requestExt := newExtRequestTranslateCategories(nil)

	targData := &targetData{
		priceGranularity: *requestExt.Prebid.Targeting.PriceGranularity,
		includeWinners:   true,
	}

	requestExt.Prebid.Targeting.DurationRangeSec = []int{30}
	requestExt.Prebid.Targeting.IncludeBrandCategory.WithCategory = false

	cats1 := []string{"IAB1-3"}
	cats2 := []string{"IAB1-4"}

	bidApn1_1 := openrtb2.Bid{ID: "bid_idApn1_1", ImpID: "imp_idApn1_1", Price: 10.0000, Cat: cats1, W: 1, H: 1}
	bidApn1_2 := openrtb2.Bid{ID: "bid_idApn1_2", ImpID: "imp_idApn1_2", Price: 20.0000, Cat: cats1, W: 1, H: 1}

	bidApn2_1 := openrtb2.Bid{ID: "bid_idApn2_1", ImpID: "imp_idApn2_1", Price: 10.0000, Cat: cats2, W: 1, H: 1}
	bidApn2_2 := openrtb2.Bid{ID: "bid_idApn2_2", ImpID: "imp_idApn2_2", Price: 20.0000, Cat: cats2, W: 1, H: 1}

	bid1_Apn1_1 := entities.PbsOrtbBid{&bidApn1_1, nil, "video", nil, &openrtb_ext.ExtBidPrebidVideo{Duration: 30}, nil, nil, 0, false, "", 10.0000, "USD", ""}
	bid1_Apn1_2 := entities.PbsOrtbBid{&bidApn1_2, nil, "video", nil, &openrtb_ext.ExtBidPrebidVideo{Duration: 30}, nil, nil, 0, false, "", 20.0000, "USD", ""}

	bid1_Apn2_1 := entities.PbsOrtbBid{&bidApn2_1, nil, "video", nil, &openrtb_ext.ExtBidPrebidVideo{Duration: 30}, nil, nil, 0, false, "", 10.0000, "USD", ""}
	bid1_Apn2_2 := entities.PbsOrtbBid{&bidApn2_2, nil, "video", nil, &openrtb_ext.ExtBidPrebidVideo{Duration: 30}, nil, nil, 0, false, "", 20.0000, "USD", ""}

	innerBidsApn1 := []*entities.PbsOrtbBid{
		&bid1_Apn1_1,
		&bid1_Apn1_2,
	}

	innerBidsApn2 := []*entities.PbsOrtbBid{
		&bid1_Apn2_1,
		&bid1_Apn2_2,
	}

	adapterBids := make(map[openrtb_ext.BidderName]*entities.PbsOrtbSeatBid)

	seatBidApn1 := entities.PbsOrtbSeatBid{Bids: innerBidsApn1, Currency: "USD"}
	bidderNameApn1 := openrtb_ext.BidderName("appnexus1")

	seatBidApn2 := entities.PbsOrtbSeatBid{Bids: innerBidsApn2, Currency: "USD"}
	bidderNameApn2 := openrtb_ext.BidderName("appnexus2")

	adapterBids[bidderNameApn1] = &seatBidApn1
	adapterBids[bidderNameApn2] = &seatBidApn2

	_, adapterBids, rejections, err := applyCategoryMapping(nil, *requestExt.Prebid.Targeting, adapterBids, categoriesFetcher, targData, &fakeRandomDeduplicateBidBooleanGenerator{true}, &nonBids{})

	assert.NoError(t, err, "Category mapping error should be empty")

	//Total number of bids from all bidders in this case should be 2
	bidsFromFirstBidder := adapterBids[bidderNameApn1]
	bidsFromSecondBidder := adapterBids[bidderNameApn2]

	totalNumberOfbids := 0

	//due to random map order we need to identify what bidder was first
	firstBidderIndicator := true

	if bidsFromFirstBidder.Bids != nil {
		totalNumberOfbids += len(bidsFromFirstBidder.Bids)
	}

	if bidsFromSecondBidder.Bids != nil {
		firstBidderIndicator = false
		totalNumberOfbids += len(bidsFromSecondBidder.Bids)
	}

	assert.Equal(t, 2, totalNumberOfbids, "2 bids total should be returned")
	assert.Len(t, rejections, 2, "2 bids should be de-duplicated")

	if firstBidderIndicator {
		assert.Len(t, adapterBids[bidderNameApn1].Bids, 2)
		assert.Len(t, adapterBids[bidderNameApn2].Bids, 0)

		assert.Equal(t, "bid_idApn1_1", adapterBids[bidderNameApn1].Bids[0].Bid.ID, "Incorrect expected bid 1 id")
		assert.Equal(t, "bid_idApn1_2", adapterBids[bidderNameApn1].Bids[1].Bid.ID, "Incorrect expected bid 2 id")

		assert.Equal(t, "bid rejected [bid ID: bid_idApn2_1] reason: Bid was deduplicated", rejections[0], "Incorrect rejected bid 1")
		assert.Equal(t, "bid rejected [bid ID: bid_idApn2_2] reason: Bid was deduplicated", rejections[1], "Incorrect rejected bid 2")

	} else {
		assert.Len(t, adapterBids[bidderNameApn1].Bids, 0)
		assert.Len(t, adapterBids[bidderNameApn2].Bids, 2)

		assert.Equal(t, "bid_idApn2_1", adapterBids[bidderNameApn2].Bids[0].Bid.ID, "Incorrect expected bid 1 id")
		assert.Equal(t, "bid_idApn2_2", adapterBids[bidderNameApn2].Bids[1].Bid.ID, "Incorrect expected bid 2 id")

		assert.Equal(t, "bid rejected [bid ID: bid_idApn1_1] reason: Bid was deduplicated", rejections[0], "Incorrect rejected bid 1")
		assert.Equal(t, "bid rejected [bid ID: bid_idApn1_2] reason: Bid was deduplicated", rejections[1], "Incorrect rejected bid 2")

	}
}

func TestRemoveBidById(t *testing.T) {
	cats1 := []string{"IAB1-3"}

	bidApn1_1 := openrtb2.Bid{ID: "bid_idApn1_1", ImpID: "imp_idApn1_1", Price: 10.0000, Cat: cats1, W: 1, H: 1}
	bidApn1_2 := openrtb2.Bid{ID: "bid_idApn1_2", ImpID: "imp_idApn1_2", Price: 20.0000, Cat: cats1, W: 1, H: 1}
	bidApn1_3 := openrtb2.Bid{ID: "bid_idApn1_3", ImpID: "imp_idApn1_3", Price: 10.0000, Cat: cats1, W: 1, H: 1}

	bid1_Apn1_1 := entities.PbsOrtbBid{&bidApn1_1, nil, "video", nil, &openrtb_ext.ExtBidPrebidVideo{Duration: 30}, nil, nil, 0, false, "", 10.0000, "USD", ""}
	bid1_Apn1_2 := entities.PbsOrtbBid{&bidApn1_2, nil, "video", nil, &openrtb_ext.ExtBidPrebidVideo{Duration: 30}, nil, nil, 0, false, "", 20.0000, "USD", ""}
	bid1_Apn1_3 := entities.PbsOrtbBid{&bidApn1_3, nil, "video", nil, &openrtb_ext.ExtBidPrebidVideo{Duration: 30}, nil, nil, 0, false, "", 10.0000, "USD", ""}

	type aTest struct {
		desc      string
		inBidName string
		outBids   []*entities.PbsOrtbBid
	}
	testCases := []aTest{
		{
			desc:      "remove element from the middle",
			inBidName: "bid_idApn1_2",
			outBids:   []*entities.PbsOrtbBid{&bid1_Apn1_1, &bid1_Apn1_3},
		},
		{
			desc:      "remove element from the end",
			inBidName: "bid_idApn1_3",
			outBids:   []*entities.PbsOrtbBid{&bid1_Apn1_1, &bid1_Apn1_2},
		},
		{
			desc:      "remove element from the beginning",
			inBidName: "bid_idApn1_1",
			outBids:   []*entities.PbsOrtbBid{&bid1_Apn1_2, &bid1_Apn1_3},
		},
		{
			desc:      "remove element that doesn't exist",
			inBidName: "bid_idApn",
			outBids:   []*entities.PbsOrtbBid{&bid1_Apn1_1, &bid1_Apn1_2, &bid1_Apn1_3},
		},
	}
	for _, test := range testCases {

		innerBidsApn1 := []*entities.PbsOrtbBid{
			&bid1_Apn1_1,
			&bid1_Apn1_2,
			&bid1_Apn1_3,
		}

		seatBidApn1 := &entities.PbsOrtbSeatBid{Bids: innerBidsApn1, Currency: "USD"}

		removeBidById(seatBidApn1, test.inBidName)
		assert.Len(t, seatBidApn1.Bids, len(test.outBids), test.desc)
		assert.ElementsMatch(t, seatBidApn1.Bids, test.outBids, "Incorrect bids in response")
	}

}

func TestUpdateRejections(t *testing.T) {
	rejections := []string{}

	rejections = updateRejections(rejections, "bid_id1", "some reason 1")
	rejections = updateRejections(rejections, "bid_id2", "some reason 2")

	assert.Equal(t, 2, len(rejections), "Rejections should contain 2 rejection messages")
	assert.Containsf(t, rejections, "bid rejected [bid ID: bid_id1] reason: some reason 1", "Rejection message did not match expected")
	assert.Containsf(t, rejections, "bid rejected [bid ID: bid_id2] reason: some reason 2", "Rejection message did not match expected")
}

func TestApplyDealSupport(t *testing.T) {
	testCases := []struct {
		description               string
		dealPriority              int
		impExt                    json.RawMessage
		targ                      map[string]string
		expectedHbPbCatDur        string
		expectedDealErr           string
		expectedDealTierSatisfied bool
	}{
		{
			description:  "hb_pb_cat_dur should be modified",
			dealPriority: 5,
			impExt:       json.RawMessage(`{"appnexus": {"dealTier": {"minDealTier": 5, "prefix": "tier"}, "placementId": 10433394}}`),
			targ: map[string]string{
				"hb_pb_cat_dur": "12.00_movies_30s",
			},
			expectedHbPbCatDur:        "tier5_movies_30s",
			expectedDealErr:           "",
			expectedDealTierSatisfied: true,
		},
		{
			description:  "hb_pb_cat_dur should not be modified due to priority not exceeding min",
			dealPriority: 9,
			impExt:       json.RawMessage(`{"appnexus": {"dealTier": {"minDealTier": 10, "prefix": "tier"}, "placementId": 10433394}}`),
			targ: map[string]string{
				"hb_pb_cat_dur": "12.00_medicine_30s",
			},
			expectedHbPbCatDur:        "12.00_medicine_30s",
			expectedDealErr:           "",
			expectedDealTierSatisfied: false,
		},
		{
			description:  "hb_pb_cat_dur should not be modified due to invalid config",
			dealPriority: 5,
			impExt:       json.RawMessage(`{"appnexus": {"dealTier": {"minDealTier": 5, "prefix": ""}, "placementId": 10433394}}`),
			targ: map[string]string{
				"hb_pb_cat_dur": "12.00_games_30s",
			},
			expectedHbPbCatDur:        "12.00_games_30s",
			expectedDealErr:           "dealTier configuration invalid for bidder 'appnexus', imp ID 'imp_id1'",
			expectedDealTierSatisfied: false,
		},
		{
			description:  "hb_pb_cat_dur should not be modified due to deal priority of 0",
			dealPriority: 0,
			impExt:       json.RawMessage(`{"appnexus": {"dealTier": {"minDealTier": 5, "prefix": "tier"}, "placementId": 10433394}}`),
			targ: map[string]string{
				"hb_pb_cat_dur": "12.00_auto_30s",
			},
			expectedHbPbCatDur:        "12.00_auto_30s",
			expectedDealErr:           "",
			expectedDealTierSatisfied: false,
		},
	}

	bidderName := openrtb_ext.BidderName("appnexus")
	for _, test := range testCases {
		bidRequest := &openrtb2.BidRequest{
			ID: "some-request-id",
			Imp: []openrtb2.Imp{
				{
					ID:  "imp_id1",
					Ext: test.impExt,
				},
			},
		}

		bid := entities.PbsOrtbBid{&openrtb2.Bid{ID: "123456"}, nil, "video", map[string]string{}, &openrtb_ext.ExtBidPrebidVideo{}, nil, nil, test.dealPriority, false, "", 0, "USD", ""}
		bidCategory := map[string]string{
			bid.Bid.ID: test.targ["hb_pb_cat_dur"],
		}

		auc := &auction{
			winningBidsByBidder: map[string]map[openrtb_ext.BidderName][]*entities.PbsOrtbBid{
				"imp_id1": {
					bidderName: {&bid},
				},
			},
		}

		dealErrs := applyDealSupport(bidRequest, auc, bidCategory, nil)

		assert.Equal(t, test.expectedHbPbCatDur, bidCategory[auc.winningBidsByBidder["imp_id1"][bidderName][0].Bid.ID], test.description)
		assert.Equal(t, test.expectedDealTierSatisfied, auc.winningBidsByBidder["imp_id1"][bidderName][0].DealTierSatisfied, "expectedDealTierSatisfied=%v when %v", test.expectedDealTierSatisfied, test.description)
		if len(test.expectedDealErr) > 0 {
			assert.Containsf(t, dealErrs, errors.New(test.expectedDealErr), "Expected error message not found in deal errors")
		}
	}
}

func TestApplyDealSupportMultiBid(t *testing.T) {
	type args struct {
		bidRequest  *openrtb2.BidRequest
		auc         *auction
		bidCategory map[string]string
		multiBid    map[string]openrtb_ext.ExtMultiBid
	}
	type want struct {
		errs                      []error
		expectedHbPbCatDur        map[string]map[string][]string
		expectedDealTierSatisfied map[string]map[string][]bool
	}
	tests := []struct {
		name string
		args args
		want want
	}{
		{
			name: "multibid disabled, hb_pb_cat_dur should be modified only for first bid",
			args: args{
				bidRequest: &openrtb2.BidRequest{
					ID: "some-request-id",
					Imp: []openrtb2.Imp{
						{
							ID:  "imp_id1",
							Ext: json.RawMessage(`{"appnexus": {"dealTier": {"minDealTier": 5, "prefix": "tier"}, "placementId": 10433394}}`),
						},
						{
							ID:  "imp_id1",
							Ext: json.RawMessage(`{"appnexus": {"dealTier": {"minDealTier": 5, "prefix": "tier"}, "placementId": 10433394}}`),
						},
					},
				},
				auc: &auction{
					winningBidsByBidder: map[string]map[openrtb_ext.BidderName][]*entities.PbsOrtbBid{
						"imp_id1": {
							openrtb_ext.BidderName("appnexus"): {
								&entities.PbsOrtbBid{&openrtb2.Bid{ID: "123456"}, nil, "video", map[string]string{}, &openrtb_ext.ExtBidPrebidVideo{}, nil, nil, 5, false, "", 0, "USD", ""},
								&entities.PbsOrtbBid{&openrtb2.Bid{ID: "789101"}, nil, "video", map[string]string{}, &openrtb_ext.ExtBidPrebidVideo{}, nil, nil, 5, false, "", 0, "USD", ""},
							},
						},
					},
				},
				bidCategory: map[string]string{
					"123456": "12.00_movies_30s",
					"789101": "12.00_movies_30s",
				},
				multiBid: nil,
			},
			want: want{
				errs: []error{},
				expectedHbPbCatDur: map[string]map[string][]string{
					"imp_id1": {
						"appnexus": []string{"tier5_movies_30s", "12.00_movies_30s"},
					},
				},
				expectedDealTierSatisfied: map[string]map[string][]bool{
					"imp_id1": {
						"appnexus": []bool{true, false},
					},
				},
			},
		},
		{
			name: "multibid enabled, hb_pb_cat_dur should be modified for all winning bids",
			args: args{
				bidRequest: &openrtb2.BidRequest{
					ID: "some-request-id",
					Imp: []openrtb2.Imp{
						{
							ID:  "imp_id1",
							Ext: json.RawMessage(`{"appnexus": {"dealTier": {"minDealTier": 5, "prefix": "tier"}, "placementId": 10433394}}`),
						},
						{
							ID:  "imp_id1",
							Ext: json.RawMessage(`{"appnexus": {"dealTier": {"minDealTier": 5, "prefix": "tier"}, "placementId": 10433394}}`),
						},
					},
				},
				auc: &auction{
					winningBidsByBidder: map[string]map[openrtb_ext.BidderName][]*entities.PbsOrtbBid{
						"imp_id1": {
							openrtb_ext.BidderName("appnexus"): {
								&entities.PbsOrtbBid{&openrtb2.Bid{ID: "123456"}, nil, "video", map[string]string{}, &openrtb_ext.ExtBidPrebidVideo{}, nil, nil, 5, false, "", 0, "USD", ""},
								&entities.PbsOrtbBid{&openrtb2.Bid{ID: "789101"}, nil, "video", map[string]string{}, &openrtb_ext.ExtBidPrebidVideo{}, nil, nil, 5, false, "", 0, "USD", ""},
							},
						},
					},
				},
				bidCategory: map[string]string{
					"123456": "12.00_movies_30s",
					"789101": "12.00_movies_30s",
				},
				multiBid: map[string]openrtb_ext.ExtMultiBid{
					"appnexus": {
						TargetBidderCodePrefix: "appN",
						MaxBids:                ptrutil.ToPtr(2),
					},
				},
			},
			want: want{
				errs: []error{},
				expectedHbPbCatDur: map[string]map[string][]string{
					"imp_id1": {
						"appnexus": []string{"tier5_movies_30s", "tier5_movies_30s"},
					},
				},
				expectedDealTierSatisfied: map[string]map[string][]bool{
					"imp_id1": {
						"appnexus": []bool{true, true},
					},
				},
			},
		},
		{
			name: "multibid enabled but TargetBidderCodePrefix not defined, hb_pb_cat_dur should be modified only for first bid",
			args: args{
				bidRequest: &openrtb2.BidRequest{
					ID: "some-request-id",
					Imp: []openrtb2.Imp{
						{
							ID:  "imp_id1",
							Ext: json.RawMessage(`{"appnexus": {"dealTier": {"minDealTier": 5, "prefix": "tier"}, "placementId": 10433394}}`),
						},
						{
							ID:  "imp_id1",
							Ext: json.RawMessage(`{"appnexus": {"dealTier": {"minDealTier": 5, "prefix": "tier"}, "placementId": 10433394}}`),
						},
					},
				},
				auc: &auction{
					winningBidsByBidder: map[string]map[openrtb_ext.BidderName][]*entities.PbsOrtbBid{
						"imp_id1": {
							openrtb_ext.BidderName("appnexus"): {
								&entities.PbsOrtbBid{&openrtb2.Bid{ID: "123456"}, nil, "video", map[string]string{}, &openrtb_ext.ExtBidPrebidVideo{}, nil, nil, 5, false, "", 0, "USD", ""},
								&entities.PbsOrtbBid{&openrtb2.Bid{ID: "789101"}, nil, "video", map[string]string{}, &openrtb_ext.ExtBidPrebidVideo{}, nil, nil, 5, false, "", 0, "USD", ""},
							},
						},
					},
				},
				bidCategory: map[string]string{
					"123456": "12.00_movies_30s",
					"789101": "12.00_movies_30s",
				},
				multiBid: map[string]openrtb_ext.ExtMultiBid{
					"appnexus": {
						MaxBids: ptrutil.ToPtr(2),
					},
				},
			},
			want: want{
				errs: []error{},
				expectedHbPbCatDur: map[string]map[string][]string{
					"imp_id1": {
						"appnexus": []string{"tier5_movies_30s", "12.00_movies_30s"},
					},
				},
				expectedDealTierSatisfied: map[string]map[string][]bool{
					"imp_id1": {
						"appnexus": []bool{true, false},
					},
				},
			},
		},
	}
	for _, tt := range tests {
		t.Run(tt.name, func(t *testing.T) {
			errs := applyDealSupport(tt.args.bidRequest, tt.args.auc, tt.args.bidCategory, tt.args.multiBid)
			assert.Equal(t, tt.want.errs, errs)

			for impID, topBidsPerImp := range tt.args.auc.winningBidsByBidder {
				for bidder, topBidsPerBidder := range topBidsPerImp {
					for i, topBid := range topBidsPerBidder {
						assert.Equal(t, tt.want.expectedHbPbCatDur[impID][bidder.String()][i], tt.args.bidCategory[topBid.Bid.ID], tt.name)
						assert.Equal(t, tt.want.expectedDealTierSatisfied[impID][bidder.String()][i], topBid.DealTierSatisfied, tt.name)
					}
				}
			}
		})
	}
}

func TestGetDealTiers(t *testing.T) {
	testCases := []struct {
		description string
		request     openrtb2.BidRequest
		expected    map[string]openrtb_ext.DealTierBidderMap
	}{
		{
			description: "None",
			request: openrtb2.BidRequest{
				Imp: []openrtb2.Imp{},
			},
			expected: map[string]openrtb_ext.DealTierBidderMap{},
		},
		{
			description: "One",
			request: openrtb2.BidRequest{
				Imp: []openrtb2.Imp{
					{ID: "imp1", Ext: json.RawMessage(`{"appnexus": {"dealTier": {"minDealTier": 5, "prefix": "tier"}}}`)},
				},
			},
			expected: map[string]openrtb_ext.DealTierBidderMap{
				"imp1": {openrtb_ext.BidderAppnexus: {Prefix: "tier", MinDealTier: 5}},
			},
		},
		{
			description: "Many",
			request: openrtb2.BidRequest{
				Imp: []openrtb2.Imp{
					{ID: "imp1", Ext: json.RawMessage(`{"appnexus": {"dealTier": {"minDealTier": 5, "prefix": "tier1"}}}`)},
					{ID: "imp2", Ext: json.RawMessage(`{"appnexus": {"dealTier": {"minDealTier": 8, "prefix": "tier2"}}}`)},
				},
			},
			expected: map[string]openrtb_ext.DealTierBidderMap{
				"imp1": {openrtb_ext.BidderAppnexus: {Prefix: "tier1", MinDealTier: 5}},
				"imp2": {openrtb_ext.BidderAppnexus: {Prefix: "tier2", MinDealTier: 8}},
			},
		},
		{
			description: "Many - Skips Malformed",
			request: openrtb2.BidRequest{
				Imp: []openrtb2.Imp{
					{ID: "imp1", Ext: json.RawMessage(`{"appnexus": {"dealTier": {"minDealTier": 5, "prefix": "tier1"}}}`)},
					{ID: "imp2", Ext: json.RawMessage(`{"appnexus": {"dealTier": "wrong type"}}`)},
				},
			},
			expected: map[string]openrtb_ext.DealTierBidderMap{
				"imp1": {openrtb_ext.BidderAppnexus: {Prefix: "tier1", MinDealTier: 5}},
			},
		},
	}

	for _, test := range testCases {
		result := getDealTiers(&test.request)
		assert.Equal(t, test.expected, result, test.description)
	}
}

func TestValidateDealTier(t *testing.T) {
	testCases := []struct {
		description    string
		dealTier       openrtb_ext.DealTier
		expectedResult bool
	}{
		{
			description:    "Valid",
			dealTier:       openrtb_ext.DealTier{Prefix: "prefix", MinDealTier: 5},
			expectedResult: true,
		},
		{
			description:    "Invalid - Empty",
			dealTier:       openrtb_ext.DealTier{},
			expectedResult: false,
		},
		{
			description:    "Invalid - Empty Prefix",
			dealTier:       openrtb_ext.DealTier{MinDealTier: 5},
			expectedResult: false,
		},
		{
			description:    "Invalid - Empty Deal Tier",
			dealTier:       openrtb_ext.DealTier{Prefix: "prefix"},
			expectedResult: false,
		},
	}

	for _, test := range testCases {
		assert.Equal(t, test.expectedResult, validateDealTier(test.dealTier), test.description)
	}
}

func TestUpdateHbPbCatDur(t *testing.T) {
	testCases := []struct {
		description               string
		targ                      map[string]string
		dealTier                  openrtb_ext.DealTier
		dealPriority              int
		expectedHbPbCatDur        string
		expectedDealTierSatisfied bool
	}{
		{
			description: "hb_pb_cat_dur should be updated with prefix and tier",
			targ: map[string]string{
				"hb_pb":         "12.00",
				"hb_pb_cat_dur": "12.00_movies_30s",
			},
			dealTier: openrtb_ext.DealTier{
				Prefix:      "tier",
				MinDealTier: 5,
			},
			dealPriority:              5,
			expectedHbPbCatDur:        "tier5_movies_30s",
			expectedDealTierSatisfied: true,
		},
		{
			description: "hb_pb_cat_dur should not be updated due to bid priority",
			targ: map[string]string{
				"hb_pb":         "12.00",
				"hb_pb_cat_dur": "12.00_auto_30s",
			},
			dealTier: openrtb_ext.DealTier{
				Prefix:      "tier",
				MinDealTier: 10,
			},
			dealPriority:              6,
			expectedHbPbCatDur:        "12.00_auto_30s",
			expectedDealTierSatisfied: false,
		},
		{
			description: "hb_pb_cat_dur should be updated with prefix and tier",
			targ: map[string]string{
				"hb_pb":         "12.00",
				"hb_pb_cat_dur": "12.00_medicine_30s",
			},
			dealTier: openrtb_ext.DealTier{
				Prefix:      "tier",
				MinDealTier: 1,
			},
			dealPriority:              7,
			expectedHbPbCatDur:        "tier7_medicine_30s",
			expectedDealTierSatisfied: true,
		},
	}

	for _, test := range testCases {
		bid := entities.PbsOrtbBid{&openrtb2.Bid{ID: "123456"}, nil, "video", map[string]string{}, &openrtb_ext.ExtBidPrebidVideo{}, nil, nil, test.dealPriority, false, "", 0, "USD", ""}
		bidCategory := map[string]string{
			bid.Bid.ID: test.targ["hb_pb_cat_dur"],
		}

		updateHbPbCatDur(&bid, test.dealTier, bidCategory)

		assert.Equal(t, test.expectedHbPbCatDur, bidCategory[bid.Bid.ID], test.description)
		assert.Equal(t, test.expectedDealTierSatisfied, bid.DealTierSatisfied, test.description)
	}
}

func TestMakeBidExtJSON(t *testing.T) {

	type aTest struct {
		description        string
		ext                json.RawMessage
		extBidPrebid       openrtb_ext.ExtBidPrebid
		impExtInfo         map[string]ImpExtInfo
		origbidcpm         float64
		origbidcur         string
		expectedBidExt     string
		expectedErrMessage string
	}

	testCases := []aTest{
		{
			description:        "Valid extension, non empty extBidPrebid, valid imp ext info, meta from adapter",
			ext:                json.RawMessage(`{"video":{"h":100}}`),
			extBidPrebid:       openrtb_ext.ExtBidPrebid{Type: openrtb_ext.BidType("video"), Meta: &openrtb_ext.ExtBidPrebidMeta{BrandName: "foo"}, Passthrough: nil},
			impExtInfo:         map[string]ImpExtInfo{"test_imp_id": {true, []byte(`{"video":{"h":480,"mimes":["video/mp4"]}}`), json.RawMessage(`{"imp_passthrough_val": 1}`)}},
			origbidcpm:         10.0000,
			origbidcur:         "USD",
			expectedBidExt:     `{"prebid":{"meta": {"brandName": "foo"}, "passthrough":{"imp_passthrough_val":1}, "type":"video"}, "storedrequestattributes":{"h":480,"mimes":["video/mp4"]},"video":{"h":100}, "origbidcpm": 10, "origbidcur": "USD"}`,
			expectedErrMessage: "",
		},
		{
			description:        "Valid extension, non empty extBidPrebid, valid imp ext info, meta from response, imp passthrough is nil",
			ext:                json.RawMessage(`{"video":{"h":100},"prebid":{"meta": {"brandName": "foo"}}}`),
			extBidPrebid:       openrtb_ext.ExtBidPrebid{Type: openrtb_ext.BidType("video")},
			impExtInfo:         map[string]ImpExtInfo{"test_imp_id": {true, []byte(`{"video":{"h":480,"mimes":["video/mp4"]}}`), nil}},
			origbidcpm:         10.0000,
			origbidcur:         "USD",
			expectedBidExt:     `{"prebid":{"meta": {"brandName": "foo"}, "type":"video"},"storedrequestattributes":{"h":480,"mimes":["video/mp4"]},"video":{"h":100}, "origbidcpm": 10, "origbidcur": "USD"}`,
			expectedErrMessage: "",
		},
		{
			description:        "Empty extension, non empty extBidPrebid and valid imp ext info",
			ext:                nil,
			extBidPrebid:       openrtb_ext.ExtBidPrebid{Type: openrtb_ext.BidType("video")},
			impExtInfo:         map[string]ImpExtInfo{"test_imp_id": {true, []byte(`{"video":{"h":480,"mimes":["video/mp4"]}}`), json.RawMessage(`{"imp_passthrough_val": 1}`)}},
			origbidcpm:         0,
			expectedBidExt:     `{"origbidcpm": 0,"prebid":{"passthrough":{"imp_passthrough_val":1}, "type":"video"},"storedrequestattributes":{"h":480,"mimes":["video/mp4"]}}`,
			expectedErrMessage: "",
		},
		{
			description:        "Valid extension, non empty extBidPrebid and imp ext info not found",
			ext:                json.RawMessage(`{"video":{"h":100}}`),
			extBidPrebid:       openrtb_ext.ExtBidPrebid{Type: openrtb_ext.BidType("video")},
			impExtInfo:         map[string]ImpExtInfo{"another_imp_id": {true, []byte(`{"video":{"h":480,"mimes":["video/mp4"]}}`), json.RawMessage(`{"imp_passthrough_val": 1}`)}},
			origbidcpm:         10.0000,
			origbidcur:         "USD",
			expectedBidExt:     `{"prebid":{"type":"video"},"video":{"h":100}, "origbidcpm": 10, "origbidcur": "USD"}`,
			expectedErrMessage: "",
		},
		{
			description:        "Valid extension, empty extBidPrebid and valid imp ext info",
			ext:                json.RawMessage(`{"video":{"h":100}}`),
			extBidPrebid:       openrtb_ext.ExtBidPrebid{},
			origbidcpm:         10.0000,
			origbidcur:         "USD",
			impExtInfo:         map[string]ImpExtInfo{"test_imp_id": {true, []byte(`{"video":{"h":480,"mimes":["video/mp4"]}}`), json.RawMessage(`{"imp_passthrough_val": 1}`)}},
			expectedBidExt:     `{"prebid":{"passthrough":{"imp_passthrough_val":1}},"storedrequestattributes":{"h":480,"mimes":["video/mp4"]},"video":{"h":100}, "origbidcpm": 10, "origbidcur": "USD"}`,
			expectedErrMessage: "",
		},
		{
			description:        "Valid extension, non empty extBidPrebid and empty imp ext info",
			ext:                json.RawMessage(`{"video":{"h":100}}`),
			extBidPrebid:       openrtb_ext.ExtBidPrebid{Type: openrtb_ext.BidType("video")},
			origbidcpm:         10.0000,
			origbidcur:         "USD",
			impExtInfo:         nil,
			expectedBidExt:     `{"prebid":{"type":"video"},"video":{"h":100}, "origbidcpm": 10, "origbidcur": "USD"}`,
			expectedErrMessage: "",
		},
		{
			description:        "Valid extension, non empty extBidPrebid and valid imp ext info without video attr",
			ext:                json.RawMessage(`{"video":{"h":100}}`),
			extBidPrebid:       openrtb_ext.ExtBidPrebid{Type: openrtb_ext.BidType("video")},
			origbidcpm:         10.0000,
			origbidcur:         "USD",
			impExtInfo:         map[string]ImpExtInfo{"test_imp_id": {true, []byte(`{"banner":{"h":480}}`), json.RawMessage(`{"imp_passthrough_val": 1}`)}},
			expectedBidExt:     `{"prebid":{"passthrough":{"imp_passthrough_val":1}, "type":"video"},"video":{"h":100}, "origbidcpm": 10, "origbidcur": "USD"}`,
			expectedErrMessage: "",
		},
		{
			description:        "Valid extension with prebid, non empty extBidPrebid and valid imp ext info without video attr",
			ext:                json.RawMessage(`{"prebid":{"targeting":100}}`),
			extBidPrebid:       openrtb_ext.ExtBidPrebid{Type: openrtb_ext.BidType("video")},
			origbidcpm:         10.0000,
			origbidcur:         "USD",
			impExtInfo:         map[string]ImpExtInfo{"test_imp_id": {true, []byte(`{"banner":{"h":480}}`), json.RawMessage(`{"imp_passthrough_val": 1}`)}},
			expectedBidExt:     `{"prebid":{"passthrough":{"imp_passthrough_val":1}, "type":"video"}, "origbidcpm": 10, "origbidcur": "USD"}`,
			expectedErrMessage: "",
		},
		{
			description:        "Valid extension with prebid, non empty extBidPrebid and valid imp ext info with video attr",
			ext:                json.RawMessage(`{"prebid":{"targeting":100}}`),
			extBidPrebid:       openrtb_ext.ExtBidPrebid{Type: openrtb_ext.BidType("video")},
			origbidcpm:         10.0000,
			origbidcur:         "USD",
			impExtInfo:         map[string]ImpExtInfo{"test_imp_id": {true, []byte(`{"video":{"h":480,"mimes":["video/mp4"]}}`), json.RawMessage(`{"imp_passthrough_val": 1}`)}},
			expectedBidExt:     `{"prebid":{"passthrough":{"imp_passthrough_val":1}, "type":"video"}, "storedrequestattributes":{"h":480,"mimes":["video/mp4"]}, "origbidcpm": 10, "origbidcur": "USD"}`,
			expectedErrMessage: "",
		},
		{
			description:        "Meta - Defined By Bid - Nil Extension",
			ext:                nil,
			extBidPrebid:       openrtb_ext.ExtBidPrebid{Type: openrtb_ext.BidType("banner"), Meta: &openrtb_ext.ExtBidPrebidMeta{BrandName: "foo"}},
			impExtInfo:         map[string]ImpExtInfo{},
			origbidcpm:         0,
			origbidcur:         "USD",
			expectedBidExt:     `{"origbidcpm": 0,"prebid":{"meta":{"brandName":"foo"},"type":"banner"}, "origbidcur": "USD"}`,
			expectedErrMessage: "",
		},
		{
			description:        "Meta - Defined By Bid - Empty Extension",
			ext:                json.RawMessage(`{}`),
			extBidPrebid:       openrtb_ext.ExtBidPrebid{Type: openrtb_ext.BidType("banner"), Meta: &openrtb_ext.ExtBidPrebidMeta{BrandName: "foo"}},
			impExtInfo:         nil,
			origbidcpm:         0,
			origbidcur:         "USD",
			expectedBidExt:     `{"origbidcpm": 0,"prebid":{"meta":{"brandName":"foo"},"type":"banner"}, "origbidcur": "USD"}`,
			expectedErrMessage: "",
		},
		{
			description:        "Meta - Defined By Bid - Existing Extension Overwritten",
			ext:                json.RawMessage(`{"prebid":{"meta":{"brandName":"notfoo", "brandId": 42}}}`),
			extBidPrebid:       openrtb_ext.ExtBidPrebid{Type: openrtb_ext.BidType("banner"), Meta: &openrtb_ext.ExtBidPrebidMeta{BrandName: "foo"}},
			impExtInfo:         nil,
			origbidcpm:         10.0000,
			origbidcur:         "USD",
			expectedBidExt:     `{"prebid":{"meta":{"brandName":"foo"},"type":"banner"}, "origbidcpm": 10, "origbidcur": "USD"}`,
			expectedErrMessage: "",
		},
		{
			description:        "Meta - Not Defined By Bid - Persists From Bid Ext",
			ext:                json.RawMessage(`{"prebid":{"meta":{"brandName":"foo"}}}`),
			extBidPrebid:       openrtb_ext.ExtBidPrebid{Type: openrtb_ext.BidType("banner")},
			impExtInfo:         nil,
			origbidcpm:         10.0000,
			origbidcur:         "USD",
			expectedBidExt:     `{"prebid":{"meta":{"brandName":"foo"},"type":"banner"}, "origbidcpm": 10, "origbidcur": "USD"}`,
			expectedErrMessage: "",
		},
		{
			description:        "Meta - Not Defined By Bid - Persists From Bid Ext - Invalid Fields Ignored",
			ext:                json.RawMessage(`{"prebid":{"meta":{"brandName":"foo","unknown":"value"}}}`),
			extBidPrebid:       openrtb_ext.ExtBidPrebid{Type: openrtb_ext.BidType("banner")},
			impExtInfo:         nil,
			origbidcpm:         -1,
			origbidcur:         "USD",
			expectedBidExt:     `{"prebid":{"meta":{"brandName":"foo"},"type":"banner"}, "origbidcur": "USD"}`,
			expectedErrMessage: "",
		},
		{
			description:        "Meta - Not Defined",
			ext:                nil,
			extBidPrebid:       openrtb_ext.ExtBidPrebid{Type: openrtb_ext.BidType("banner")},
			impExtInfo:         nil,
			origbidcpm:         0,
			origbidcur:         "USD",
			expectedBidExt:     `{"origbidcpm": 0,"prebid":{"type":"banner"}, "origbidcur": "USD"}`,
			expectedErrMessage: "",
		},
		//Error cases
		{
			description:        "Invalid extension, valid extBidPrebid and valid imp ext info",
			ext:                json.RawMessage(`{invalid json}`),
			extBidPrebid:       openrtb_ext.ExtBidPrebid{Type: openrtb_ext.BidType("video")},
			impExtInfo:         map[string]ImpExtInfo{"test_imp_id": {true, []byte(`{"video":{"h":480,"mimes":["video/mp4"]}}`), json.RawMessage(`"prebid": {"passthrough": {"imp_passthrough_val": some_val}}"`)}},
			expectedBidExt:     ``,
			expectedErrMessage: "invalid character",
		},
		{
			description:        "Valid extension, empty extBidPrebid and invalid imp ext info",
			ext:                json.RawMessage(`{"video":{"h":100}}`),
			extBidPrebid:       openrtb_ext.ExtBidPrebid{},
			impExtInfo:         map[string]ImpExtInfo{"test_imp_id": {true, []byte(`{"video":{!}}`), nil}},
			expectedBidExt:     ``,
			expectedErrMessage: "invalid character",
		},
		{
			description:        "Meta - Invalid",
			ext:                json.RawMessage(`{"prebid":{"meta":{"brandId":"foo"}}}`), // brandId should be an int, but is a string in this test case
			extBidPrebid:       openrtb_ext.ExtBidPrebid{Type: openrtb_ext.BidType("banner")},
			impExtInfo:         nil,
			expectedErrMessage: "error validaing response from server, json: cannot unmarshal string into Go struct field ExtBidPrebidMeta.prebid.meta.brandId of type int",
		},
		// add invalid
	}

	for _, test := range testCases {
		result, err := makeBidExtJSON(test.ext, &test.extBidPrebid, test.impExtInfo, "test_imp_id", test.origbidcpm, test.origbidcur)

		if test.expectedErrMessage == "" {
			assert.JSONEq(t, test.expectedBidExt, string(result), "Incorrect result")
			assert.NoError(t, err, "Error should not be returned")
		} else {
			assert.Contains(t, err.Error(), test.expectedErrMessage, "incorrect error message")
		}
	}
}

func TestStoredAuctionResponses(t *testing.T) {
	categoriesFetcher, error := newCategoryFetcher("./test/category-mapping")
	if error != nil {
		t.Errorf("Failed to create a category Fetcher: %v", error)
	}

	e := new(exchange)
	e.cache = &wellBehavedCache{}
	e.me = &metricsConf.NilMetricsEngine{}
	e.categoriesFetcher = categoriesFetcher
	e.bidIDGenerator = &mockBidIDGenerator{false, false}
	e.currencyConverter = currency.NewRateConverter(&http.Client{}, "", time.Duration(0))
	e.gdprPermsBuilder = fakePermissionsBuilder{
		permissions: &permissionsMock{
			allowAllBidders: true,
		},
	}.Builder

	// Define mock incoming bid requeset
	mockBidRequest := &openrtb2.BidRequest{
		ID: "request-id",
		Imp: []openrtb2.Imp{{
			ID:    "impression-id",
			Video: &openrtb2.Video{W: 400, H: 300},
		}},
	}

	expectedBidResponse := &openrtb2.BidResponse{
		ID: "request-id",
		SeatBid: []openrtb2.SeatBid{
			{
				Bid: []openrtb2.Bid{
					{ID: "bid_id", ImpID: "impression-id", Ext: json.RawMessage(`{"origbidcpm":0,"prebid":{"type":"video"}}`)},
				},
				Seat: "appnexus",
			},
		},
	}

	testCases := []struct {
		desc              string
		storedAuctionResp map[string]json.RawMessage
		errorExpected     bool
	}{
		{
			desc: "Single imp with valid stored response",
			storedAuctionResp: map[string]json.RawMessage{
				"impression-id": json.RawMessage(`[{"bid": [{"id": "bid_id", "ext": {"prebid": {"type": "video"}}}],"seat": "appnexus"}]`),
			},
			errorExpected: false,
		},
		{
			desc: "Single imp with invalid stored response",
			storedAuctionResp: map[string]json.RawMessage{
				"impression-id": json.RawMessage(`[}]`),
			},
			errorExpected: true,
		},
	}

	for _, test := range testCases {

		auctionRequest := &AuctionRequest{
			BidRequestWrapper:      &openrtb_ext.RequestWrapper{BidRequest: mockBidRequest},
			Account:                config.Account{},
			UserSyncs:              &emptyUsersync{},
			StoredAuctionResponses: test.storedAuctionResp,
			HookExecutor:           &hookexecution.EmptyHookExecutor{},
			TCF2Config:             gdpr.NewTCF2Config(config.TCF2{}, config.AccountGDPR{}),
		}
		// Run test
		outBidResponse, err := e.HoldAuction(context.Background(), auctionRequest, &DebugLog{})
		if test.errorExpected {
			assert.Error(t, err, "Error should be returned")
		} else {
			assert.NoErrorf(t, err, "%s. HoldAuction error: %v \n", test.desc, err)
			outBidResponse.Ext = nil
			assert.Equal(t, expectedBidResponse, outBidResponse.BidResponse, "Incorrect stored auction response")
		}

	}
}

func TestBuildStoredAuctionResponses(t *testing.T) {

	type testIn struct {
		StoredAuctionResponses map[string]json.RawMessage
	}
	type testResults struct {
		adapterBids  map[openrtb_ext.BidderName]*entities.PbsOrtbSeatBid
		fledge       *openrtb_ext.Fledge
		liveAdapters []openrtb_ext.BidderName
	}

	testCases := []struct {
		desc         string
		in           testIn
		expected     testResults
		errorMessage string
	}{
		{
			desc: "Single imp with single stored response bid",
			in: testIn{
				StoredAuctionResponses: map[string]json.RawMessage{
					"impression-id": json.RawMessage(`[{"bid": [{"id": "bid_id", "ext": {"prebid": {"type": "native"}}}],"seat": "appnexus"}]`),
				},
			},
			expected: testResults{
				adapterBids: map[openrtb_ext.BidderName]*entities.PbsOrtbSeatBid{
					openrtb_ext.BidderName("appnexus"): {
						Bids: []*entities.PbsOrtbBid{
							{
								Bid:     &openrtb2.Bid{ID: "bid_id", ImpID: "impression-id", Ext: []byte(`{"prebid": {"type": "native"}}`)},
								BidType: openrtb_ext.BidTypeNative,
							},
						},
					},
				},
				liveAdapters: []openrtb_ext.BidderName{openrtb_ext.BidderName("appnexus")},
			},
		},
		{
			desc: "Single imp with single stored response bid with incorrect bid type",
			in: testIn{
				StoredAuctionResponses: map[string]json.RawMessage{
					"impression-id": json.RawMessage(`[{"bid": [{"id": "bid_id", "ext": {"prebid": {"type": "incorrect"}}}],"seat": "appnexus"}]`),
				},
			},
			expected: testResults{
				adapterBids: map[openrtb_ext.BidderName]*entities.PbsOrtbSeatBid{
					openrtb_ext.BidderName("appnexus"): {
						Bids: []*entities.PbsOrtbBid{
							{
								Bid:     &openrtb2.Bid{ID: "bid_id", ImpID: "impression-id", Ext: []byte(`{"prebid": {"type": "native"}}`)},
								BidType: openrtb_ext.BidTypeNative,
							},
						},
					},
				},
				liveAdapters: []openrtb_ext.BidderName{openrtb_ext.BidderName("appnexus")},
			},
			errorMessage: "Failed to parse bid mediatype for impression \"impression-id\", invalid BidType: incorrect",
		},
		{
			desc: "Single imp with multiple bids in stored response one bidder",
			in: testIn{
				StoredAuctionResponses: map[string]json.RawMessage{
					"impression-id": json.RawMessage(`[{"bid": [{"id": "bid_id1", "ext": {"prebid": {"type": "native"}}}, {"id": "bid_id2", "ext": {"prebid": {"type": "video"}}}],"seat": "appnexus"}]`),
				},
			},
			expected: testResults{
				adapterBids: map[openrtb_ext.BidderName]*entities.PbsOrtbSeatBid{
					openrtb_ext.BidderName("appnexus"): {
						Bids: []*entities.PbsOrtbBid{
							{Bid: &openrtb2.Bid{ID: "bid_id1", ImpID: "impression-id", Ext: []byte(`{"prebid": {"type": "native"}}`)}, BidType: openrtb_ext.BidTypeNative},
							{Bid: &openrtb2.Bid{ID: "bid_id2", ImpID: "impression-id", Ext: []byte(`{"prebid": {"type": "video"}}`)}, BidType: openrtb_ext.BidTypeVideo},
						},
					},
				},
				liveAdapters: []openrtb_ext.BidderName{openrtb_ext.BidderName("appnexus")},
			},
		},
		{
			desc: "Single imp with multiple bids in stored response two bidders",
			in: testIn{
				StoredAuctionResponses: map[string]json.RawMessage{
					"impression-id": json.RawMessage(`[{"bid": [{"id": "apn_id1", "ext": {"prebid": {"type": "native"}}}, {"id": "apn_id2", "ext": {"prebid": {"type": "native"}}}],"seat": "appnexus"}, {"bid": [{"id": "rubicon_id1", "ext": {"prebid": {"type": "banner"}}}, {"id": "rubicon_id2", "ext": {"prebid": {"type": "banner"}}}],"seat": "rubicon"}]`),
				},
			},
			expected: testResults{
				adapterBids: map[openrtb_ext.BidderName]*entities.PbsOrtbSeatBid{
					openrtb_ext.BidderName("appnexus"): {
						Bids: []*entities.PbsOrtbBid{
							{Bid: &openrtb2.Bid{ID: "apn_id1", ImpID: "impression-id", Ext: []byte(`{"prebid": {"type": "native"}}`)}, BidType: openrtb_ext.BidTypeNative},
							{Bid: &openrtb2.Bid{ID: "apn_id2", ImpID: "impression-id", Ext: []byte(`{"prebid": {"type": "native"}}`)}, BidType: openrtb_ext.BidTypeNative},
						},
					},
					openrtb_ext.BidderName("rubicon"): {
						Bids: []*entities.PbsOrtbBid{
							{Bid: &openrtb2.Bid{ID: "rubicon_id1", ImpID: "impression-id", Ext: []byte(`{"prebid": {"type": "banner"}}`)}, BidType: openrtb_ext.BidTypeBanner},
							{Bid: &openrtb2.Bid{ID: "rubicon_id2", ImpID: "impression-id", Ext: []byte(`{"prebid": {"type": "banner"}}`)}, BidType: openrtb_ext.BidTypeBanner},
						},
					},
				},
				liveAdapters: []openrtb_ext.BidderName{openrtb_ext.BidderName("appnexus"), openrtb_ext.BidderName("rubicon")},
			},
		},
		{
			desc: "Two imps with two bids in stored response two bidders, different bids number",
			in: testIn{
				StoredAuctionResponses: map[string]json.RawMessage{
					"impression-id1": json.RawMessage(`[{"bid": [{"id": "apn_id1", "ext": {"prebid": {"type": "native"}}}, {"id": "apn_id2", "ext": {"prebid": {"type": "native"}}}],"seat": "appnexus"}]`),
					"impression-id2": json.RawMessage(`[{"bid": [{"id": "apn_id1", "ext": {"prebid": {"type": "native"}}}, {"id": "apn_id2", "ext": {"prebid": {"type": "native"}}}],"seat": "appnexus"}, {"bid": [{"id": "rubicon_id1", "ext": {"prebid": {"type": "native"}}}, {"id": "rubicon_id2", "ext": {"prebid": {"type": "native"}}}],"seat": "rubicon"}]`),
				},
			},
			expected: testResults{
				adapterBids: map[openrtb_ext.BidderName]*entities.PbsOrtbSeatBid{
					openrtb_ext.BidderName("appnexus"): {
						Bids: []*entities.PbsOrtbBid{
							{Bid: &openrtb2.Bid{ID: "apn_id1", ImpID: "impression-id1", Ext: []byte(`{"prebid": {"type": "native"}}`)}, BidType: openrtb_ext.BidTypeNative},
							{Bid: &openrtb2.Bid{ID: "apn_id2", ImpID: "impression-id1", Ext: []byte(`{"prebid": {"type": "native"}}`)}, BidType: openrtb_ext.BidTypeNative},
							{Bid: &openrtb2.Bid{ID: "apn_id1", ImpID: "impression-id2", Ext: []byte(`{"prebid": {"type": "native"}}`)}, BidType: openrtb_ext.BidTypeNative},
							{Bid: &openrtb2.Bid{ID: "apn_id2", ImpID: "impression-id2", Ext: []byte(`{"prebid": {"type": "native"}}`)}, BidType: openrtb_ext.BidTypeNative},
						},
					},
					openrtb_ext.BidderName("rubicon"): {
						Bids: []*entities.PbsOrtbBid{
							{Bid: &openrtb2.Bid{ID: "rubicon_id1", ImpID: "impression-id2", Ext: []byte(`{"prebid": {"type": "native"}}`)}, BidType: openrtb_ext.BidTypeNative},
							{Bid: &openrtb2.Bid{ID: "rubicon_id2", ImpID: "impression-id2", Ext: []byte(`{"prebid": {"type": "native"}}`)}, BidType: openrtb_ext.BidTypeNative},
						},
					},
				},
				liveAdapters: []openrtb_ext.BidderName{openrtb_ext.BidderName("appnexus"), openrtb_ext.BidderName("rubicon")},
			},
		},
		{
			desc: "Two imps with two bids in stored response two bidders",
			in: testIn{
				StoredAuctionResponses: map[string]json.RawMessage{
					"impression-id1": json.RawMessage(`[{"bid": [{"id": "apn_id1", "ext": {"prebid": {"type": "native"}}}, {"id": "apn_id2", "ext": {"prebid": {"type": "native"}}}],"seat": "appnexus"}, {"bid": [{"id": "rubicon_id1", "ext": {"prebid": {"type": "native"}}}, {"id": "rubicon_id2", "ext": {"prebid": {"type": "native"}}}],"seat": "rubicon"}]`),
					"impression-id2": json.RawMessage(`[{"bid": [{"id": "apn_id1", "ext": {"prebid": {"type": "native"}}}, {"id": "apn_id2", "ext": {"prebid": {"type": "native"}}}],"seat": "appnexus"}, {"bid": [{"id": "rubicon_id1", "ext": {"prebid": {"type": "native"}}}, {"id": "rubicon_id2", "ext": {"prebid": {"type": "native"}}}],"seat": "rubicon"}]`),
				},
			},
			expected: testResults{
				adapterBids: map[openrtb_ext.BidderName]*entities.PbsOrtbSeatBid{
					openrtb_ext.BidderName("appnexus"): {
						Bids: []*entities.PbsOrtbBid{
							{Bid: &openrtb2.Bid{ID: "apn_id1", ImpID: "impression-id1", Ext: []byte(`{"prebid": {"type": "native"}}`)}, BidType: openrtb_ext.BidTypeNative},
							{Bid: &openrtb2.Bid{ID: "apn_id2", ImpID: "impression-id1", Ext: []byte(`{"prebid": {"type": "native"}}`)}, BidType: openrtb_ext.BidTypeNative},
							{Bid: &openrtb2.Bid{ID: "apn_id1", ImpID: "impression-id2", Ext: []byte(`{"prebid": {"type": "native"}}`)}, BidType: openrtb_ext.BidTypeNative},
							{Bid: &openrtb2.Bid{ID: "apn_id2", ImpID: "impression-id2", Ext: []byte(`{"prebid": {"type": "native"}}`)}, BidType: openrtb_ext.BidTypeNative},
						},
					},
					openrtb_ext.BidderName("rubicon"): {
						Bids: []*entities.PbsOrtbBid{
							{Bid: &openrtb2.Bid{ID: "rubicon_id1", ImpID: "impression-id1", Ext: []byte(`{"prebid": {"type": "native"}}`)}, BidType: openrtb_ext.BidTypeNative},
							{Bid: &openrtb2.Bid{ID: "rubicon_id2", ImpID: "impression-id1", Ext: []byte(`{"prebid": {"type": "native"}}`)}, BidType: openrtb_ext.BidTypeNative},
							{Bid: &openrtb2.Bid{ID: "rubicon_id1", ImpID: "impression-id2", Ext: []byte(`{"prebid": {"type": "native"}}`)}, BidType: openrtb_ext.BidTypeNative},
							{Bid: &openrtb2.Bid{ID: "rubicon_id2", ImpID: "impression-id2", Ext: []byte(`{"prebid": {"type": "native"}}`)}, BidType: openrtb_ext.BidTypeNative},
						},
					},
				},
				liveAdapters: []openrtb_ext.BidderName{openrtb_ext.BidderName("appnexus"), openrtb_ext.BidderName("rubicon")},
			},
		},
		{
			desc: "Fledge in stored response bid",
			in: testIn{
				StoredAuctionResponses: map[string]json.RawMessage{
					"impression-id": json.RawMessage(`[{"bid": [],"seat": "openx", "ext": {"prebid": {"fledge": {"auctionconfigs": [{"impid": "1", "bidder": "openx", "adapter": "openx", "config": [1,2,3]}]}}}}]`),
				},
			},
			expected: testResults{
				adapterBids: map[openrtb_ext.BidderName]*entities.PbsOrtbSeatBid{
					openrtb_ext.BidderName("openx"): {
						Bids: []*entities.PbsOrtbBid{},
					},
				},
				liveAdapters: []openrtb_ext.BidderName{openrtb_ext.BidderName("openx")},
				fledge: &openrtb_ext.Fledge{
					AuctionConfigs: []*openrtb_ext.FledgeAuctionConfig{
						{
							ImpId:   "impression-id",
							Bidder:  "openx",
							Adapter: "openx",
							Config:  json.RawMessage("[1,2,3]"),
						},
					},
				},
			},
		},
		{
			desc: "Single imp with single stored response bid with bid.mtype",
			in: testIn{
				StoredAuctionResponses: map[string]json.RawMessage{
					"impression-id": json.RawMessage(`[{"bid": [{"id": "bid_id", "mtype": 2, "ext": {"prebid": {"type": "native"}}}],"seat": "appnexus"}]`),
				},
			},
			expected: testResults{
				adapterBids: map[openrtb_ext.BidderName]*entities.PbsOrtbSeatBid{
					openrtb_ext.BidderName("appnexus"): {
						Bids: []*entities.PbsOrtbBid{
							{
								Bid:     &openrtb2.Bid{ID: "bid_id", ImpID: "impression-id", MType: 2, Ext: []byte(`{"prebid": {"type": "native"}}`)},
								BidType: openrtb_ext.BidTypeVideo,
							},
						},
					},
				},
				liveAdapters: []openrtb_ext.BidderName{openrtb_ext.BidderName("appnexus")},
			},
		},
		{
			desc: "Multiple imps with multiple stored response bid with bid.mtype and different types",
			in: testIn{
				StoredAuctionResponses: map[string]json.RawMessage{
					"impression-id1": json.RawMessage(`[{"bid": [{"id": "bid_id", "mtype": 1, "ext": {"prebid": {"type": "native"}}}],"seat": "appnexus"}]`),
					"impression-id2": json.RawMessage(`[{"bid": [{"id": "bid_id", "mtype": 2, "ext": {"prebid": {"type": "native"}}}],"seat": "appnexus"}]`),
					"impression-id3": json.RawMessage(`[{"bid": [{"id": "bid_id", "mtype": 3, "ext": {"prebid": {"type": "native"}}}],"seat": "appnexus"}]`),
					"impression-id4": json.RawMessage(`[{"bid": [{"id": "bid_id", "mtype": 4, "ext": {"prebid": {"type": "native"}}}],"seat": "appnexus"}]`),
				},
			},
			expected: testResults{
				adapterBids: map[openrtb_ext.BidderName]*entities.PbsOrtbSeatBid{
					openrtb_ext.BidderName("appnexus"): {
						Bids: []*entities.PbsOrtbBid{
							{
								Bid:     &openrtb2.Bid{ID: "bid_id", ImpID: "impression-id1", MType: 1, Ext: []byte(`{"prebid": {"type": "native"}}`)},
								BidType: openrtb_ext.BidTypeBanner,
							},
							{
								Bid:     &openrtb2.Bid{ID: "bid_id", ImpID: "impression-id2", MType: 2, Ext: []byte(`{"prebid": {"type": "native"}}`)},
								BidType: openrtb_ext.BidTypeVideo,
							},
							{
								Bid:     &openrtb2.Bid{ID: "bid_id", ImpID: "impression-id3", MType: 3, Ext: []byte(`{"prebid": {"type": "native"}}`)},
								BidType: openrtb_ext.BidTypeAudio,
							},
							{
								Bid:     &openrtb2.Bid{ID: "bid_id", ImpID: "impression-id4", MType: 4, Ext: []byte(`{"prebid": {"type": "native"}}`)},
								BidType: openrtb_ext.BidTypeNative,
							},
						},
					},
				},
				liveAdapters: []openrtb_ext.BidderName{openrtb_ext.BidderName("appnexus")},
			},
		},
		{
			desc: "Single imp with single stored response bid with incorrect bid.mtype",
			in: testIn{
				StoredAuctionResponses: map[string]json.RawMessage{
					"impression-id": json.RawMessage(`[{"bid": [{"id": "bid_id", "mtype": 10, "ext": {"prebid": {"type": "native"}}}],"seat": "appnexus"}]`),
				},
			},
			expected: testResults{
				adapterBids: map[openrtb_ext.BidderName]*entities.PbsOrtbSeatBid{
					openrtb_ext.BidderName("appnexus"): {
						Bids: []*entities.PbsOrtbBid{
							{
								Bid:     &openrtb2.Bid{ID: "bid_id", ImpID: "impression-id", MType: 2, Ext: []byte(`{"prebid": {"type": "native"}}`)},
								BidType: openrtb_ext.BidTypeVideo,
							},
						},
					},
				},
				liveAdapters: []openrtb_ext.BidderName{openrtb_ext.BidderName("appnexus")},
			},
			errorMessage: "Failed to parse bid mType for impression \"impression-id\"",
		},
	}
	for _, test := range testCases {

		bids, fledge, adapters, err := buildStoredAuctionResponse(test.in.StoredAuctionResponses)
		if len(test.errorMessage) > 0 {
			assert.Equal(t, test.errorMessage, err.Error(), " incorrect expected error")
		} else {
			assert.NoErrorf(t, err, "%s. HoldAuction error: %v \n", test.desc, err)

			assert.ElementsMatch(t, test.expected.liveAdapters, adapters, "Incorrect adapter list")
			assert.Equal(t, fledge, test.expected.fledge, "Incorrect FLEDGE response")

			for _, bidderName := range test.expected.liveAdapters {
				assert.ElementsMatch(t, test.expected.adapterBids[bidderName].Bids, bids[bidderName].Bids, "Incorrect bids")
			}
		}
	}
}

func TestAuctionDebugEnabled(t *testing.T) {
	categoriesFetcher, err := newCategoryFetcher("./test/category-mapping")
	assert.NoError(t, err, "error should be nil")
	e := new(exchange)
	e.cache = &wellBehavedCache{}
	e.me = &metricsConf.NilMetricsEngine{}
	e.categoriesFetcher = categoriesFetcher
	e.bidIDGenerator = &mockBidIDGenerator{false, false}
	e.currencyConverter = currency.NewRateConverter(&http.Client{}, "", time.Duration(0))
	e.gdprPermsBuilder = fakePermissionsBuilder{
		permissions: &permissionsMock{
			allowAllBidders: true,
		},
	}.Builder
	e.requestSplitter = requestSplitter{
		me:               e.me,
		gdprPermsBuilder: e.gdprPermsBuilder,
	}

	ctx := context.Background()

	bidRequest := &openrtb2.BidRequest{
		ID:   "some-request-id",
		Test: 1,
	}

	auctionRequest := &AuctionRequest{
		BidRequestWrapper: &openrtb_ext.RequestWrapper{BidRequest: bidRequest},
		Account:           config.Account{DebugAllow: false},
		UserSyncs:         &emptyUsersync{},
		StartTime:         time.Now(),
		RequestType:       metrics.ReqTypeORTB2Web,
		HookExecutor:      &hookexecution.EmptyHookExecutor{},
		TCF2Config:        gdpr.NewTCF2Config(config.TCF2{}, config.AccountGDPR{}),
	}

	debugLog := &DebugLog{DebugOverride: true, DebugEnabledOrOverridden: true}
	resp, err := e.HoldAuction(ctx, auctionRequest, debugLog)

	assert.NoError(t, err, "error should be nil")

	expectedResolvedRequest := `{"id":"some-request-id","imp":null,"test":1}`
	actualResolvedRequest, _, _, err := jsonparser.Get(resp.Ext, "debug", "resolvedrequest")
	assert.NoError(t, err, "error should be nil")
	assert.NotNil(t, actualResolvedRequest, "actualResolvedRequest should not be nil")
	assert.JSONEq(t, expectedResolvedRequest, string(actualResolvedRequest), "Resolved request is incorrect")

}

func TestPassExperimentConfigsToHoldAuction(t *testing.T) {
	noBidServer := func(w http.ResponseWriter, r *http.Request) { w.WriteHeader(204) }
	server := httptest.NewServer(http.HandlerFunc(noBidServer))
	defer server.Close()

	cfg := &config.Configuration{}

	biddersInfo, err := config.LoadBidderInfoFromDisk("../static/bidder-info")
	if err != nil {
		t.Fatal(err)
	}
	biddersInfo["appnexus"] = config.BidderInfo{
		Endpoint: "test.com",
		Capabilities: &config.CapabilitiesInfo{
			Site: &config.PlatformInfo{
				MediaTypes: []openrtb_ext.BidType{openrtb_ext.BidTypeBanner, openrtb_ext.BidTypeVideo},
			},
		},
		Experiment: config.BidderInfoExperiment{AdsCert: config.BidderAdsCert{Enabled: true}}}

	signer := MockSigner{}

	adapters, adaptersErr := BuildAdapters(server.Client(), cfg, biddersInfo, &metricsConf.NilMetricsEngine{})
	if adaptersErr != nil {
		t.Fatalf("Error intializing adapters: %v", adaptersErr)
	}

	currencyConverter := currency.NewRateConverter(&http.Client{}, "", time.Duration(0))

	gdprPermsBuilder := fakePermissionsBuilder{
		permissions: &permissionsMock{
			allowAllBidders: true,
		},
	}.Builder

	e := NewExchange(adapters, nil, cfg, map[string]usersync.Syncer{}, &metricsConf.NilMetricsEngine{}, biddersInfo, gdprPermsBuilder, currencyConverter, nilCategoryFetcher{}, &signer, macros.NewStringIndexBasedReplacer()).(*exchange)

	// Define mock incoming bid requeset
	mockBidRequest := &openrtb2.BidRequest{
		ID: "some-request-id",
		Imp: []openrtb2.Imp{{
			ID:     "some-impression-id",
			Banner: &openrtb2.Banner{Format: []openrtb2.Format{{W: 300, H: 250}, {W: 300, H: 600}}},
			Ext:    json.RawMessage(`{"prebid":{"bidder":{"appnexus":{"placementId":1}}}}`),
		}},
		Site: &openrtb2.Site{Page: "prebid.org", Ext: json.RawMessage(`{"amp":0}`)},
		Ext:  json.RawMessage(`{"prebid":{"experiment":{"adscert":{"enabled": true}}}}`),
	}

	auctionRequest := &AuctionRequest{
		BidRequestWrapper: &openrtb_ext.RequestWrapper{BidRequest: mockBidRequest},
		Account:           config.Account{},
		UserSyncs:         &emptyUsersync{},
		HookExecutor:      &hookexecution.EmptyHookExecutor{},
		TCF2Config:        gdpr.NewTCF2Config(config.TCF2{}, config.AccountGDPR{}),
	}

	debugLog := DebugLog{}
	_, err = e.HoldAuction(context.Background(), auctionRequest, &debugLog)

	assert.NoError(t, err, "unexpected error occured")
	assert.Equal(t, "test.com", signer.data, "incorrect signer data")
}

func TestCallSignHeader(t *testing.T) {
	type aTest struct {
		description    string
		experiment     openrtb_ext.Experiment
		bidderInfo     config.BidderInfo
		expectedResult bool
	}
	var nilExperiment openrtb_ext.Experiment

	testCases := []aTest{
		{
			description:    "both experiment.adsCert enabled for request and for bidder ",
			experiment:     openrtb_ext.Experiment{AdsCert: &openrtb_ext.AdsCert{Enabled: true}},
			bidderInfo:     config.BidderInfo{Experiment: config.BidderInfoExperiment{AdsCert: config.BidderAdsCert{Enabled: true}}},
			expectedResult: true,
		},
		{
			description:    "experiment is not defined in request, bidder config adsCert enabled",
			experiment:     nilExperiment,
			bidderInfo:     config.BidderInfo{Experiment: config.BidderInfoExperiment{AdsCert: config.BidderAdsCert{Enabled: true}}},
			expectedResult: false,
		},
		{
			description:    "experiment.adsCert is not defined in request, bidder config adsCert enabled",
			experiment:     openrtb_ext.Experiment{AdsCert: nil},
			bidderInfo:     config.BidderInfo{Experiment: config.BidderInfoExperiment{AdsCert: config.BidderAdsCert{Enabled: true}}},
			expectedResult: false,
		},
		{
			description:    "experiment.adsCert is disabled in request, bidder config adsCert enabled",
			experiment:     openrtb_ext.Experiment{AdsCert: &openrtb_ext.AdsCert{Enabled: false}},
			bidderInfo:     config.BidderInfo{Experiment: config.BidderInfoExperiment{AdsCert: config.BidderAdsCert{Enabled: true}}},
			expectedResult: false,
		},
		{
			description:    "experiment.adsCert is enabled in request, bidder config adsCert disabled",
			experiment:     openrtb_ext.Experiment{AdsCert: &openrtb_ext.AdsCert{Enabled: true}},
			bidderInfo:     config.BidderInfo{Experiment: config.BidderInfoExperiment{AdsCert: config.BidderAdsCert{Enabled: false}}},
			expectedResult: false,
		},
		{
			description:    "experiment.adsCert is disabled in request, bidder config adsCert disabled",
			experiment:     openrtb_ext.Experiment{AdsCert: &openrtb_ext.AdsCert{Enabled: false}},
			bidderInfo:     config.BidderInfo{Experiment: config.BidderInfoExperiment{AdsCert: config.BidderAdsCert{Enabled: false}}},
			expectedResult: false,
		},
	}
	for _, test := range testCases {
		result := isAdsCertEnabled(&test.experiment, test.bidderInfo)
		assert.Equal(t, test.expectedResult, result, "incorrect result returned")
	}

}

func TestValidateBannerCreativeSize(t *testing.T) {
	exchange := exchange{bidValidationEnforcement: config.Validations{MaxCreativeWidth: 100, MaxCreativeHeight: 100},
		me: metricsConf.NewMetricsEngine(&config.Configuration{}, openrtb_ext.CoreBidderNames(), nil, nil),
	}
	testCases := []struct {
		description                 string
		givenBid                    *entities.PbsOrtbBid
		givenBidResponseExt         *openrtb_ext.ExtBidResponse
		givenBidderName             string
		givenPubID                  string
		expectedBannerCreativeValid bool
	}{
		{
			description:                 "The dimensions are invalid, both values bigger than the max",
			givenBid:                    &entities.PbsOrtbBid{Bid: &openrtb2.Bid{W: 200, H: 200}},
			givenBidResponseExt:         &openrtb_ext.ExtBidResponse{Errors: make(map[openrtb_ext.BidderName][]openrtb_ext.ExtBidderMessage)},
			givenBidderName:             "bidder",
			givenPubID:                  "1",
			expectedBannerCreativeValid: false,
		},
		{
			description:                 "The width is invalid, height is valid, the dimensions as a whole are invalid",
			givenBid:                    &entities.PbsOrtbBid{Bid: &openrtb2.Bid{W: 200, H: 50}},
			givenBidResponseExt:         &openrtb_ext.ExtBidResponse{Errors: make(map[openrtb_ext.BidderName][]openrtb_ext.ExtBidderMessage)},
			givenBidderName:             "bidder",
			givenPubID:                  "1",
			expectedBannerCreativeValid: false,
		},
		{
			description:                 "The width is valid, height is invalid, the dimensions as a whole are invalid",
			givenBid:                    &entities.PbsOrtbBid{Bid: &openrtb2.Bid{W: 50, H: 200}},
			givenBidResponseExt:         &openrtb_ext.ExtBidResponse{Errors: make(map[openrtb_ext.BidderName][]openrtb_ext.ExtBidderMessage)},
			givenBidderName:             "bidder",
			givenPubID:                  "1",
			expectedBannerCreativeValid: false,
		},
		{
			description:                 "Both width and height are valid, the dimensions are valid",
			givenBid:                    &entities.PbsOrtbBid{Bid: &openrtb2.Bid{W: 50, H: 50}},
			givenBidResponseExt:         &openrtb_ext.ExtBidResponse{Errors: make(map[openrtb_ext.BidderName][]openrtb_ext.ExtBidderMessage)},
			givenBidderName:             "bidder",
			givenPubID:                  "1",
			expectedBannerCreativeValid: true,
		},
	}
	for _, test := range testCases {
		acutalBannerCreativeValid := exchange.validateBannerCreativeSize(test.givenBid, test.givenBidResponseExt, openrtb_ext.BidderName(test.givenBidderName), test.givenPubID, "enforce")
		assert.Equal(t, test.expectedBannerCreativeValid, acutalBannerCreativeValid)
	}
}

func TestValidateBidAdM(t *testing.T) {
	exchange := exchange{bidValidationEnforcement: config.Validations{MaxCreativeWidth: 100, MaxCreativeHeight: 100},
		me: metricsConf.NewMetricsEngine(&config.Configuration{}, openrtb_ext.CoreBidderNames(), nil, nil),
	}
	testCases := []struct {
		description         string
		givenBid            *entities.PbsOrtbBid
		givenBidResponseExt *openrtb_ext.ExtBidResponse
		givenBidderName     string
		givenPubID          string
		expectedBidAdMValid bool
	}{
		{
			description:         "The adm of the bid contains insecure string and no secure string, adm is invalid",
			givenBid:            &entities.PbsOrtbBid{Bid: &openrtb2.Bid{AdM: "http://domain.com/invalid"}},
			givenBidResponseExt: &openrtb_ext.ExtBidResponse{Errors: make(map[openrtb_ext.BidderName][]openrtb_ext.ExtBidderMessage)},
			givenBidderName:     "bidder",
			givenPubID:          "1",
			expectedBidAdMValid: false,
		},
		{
			description:         "The adm has both an insecure and secure string defined and therefore the adm is valid",
			givenBid:            &entities.PbsOrtbBid{Bid: &openrtb2.Bid{AdM: "http://www.foo.com https://www.bar.com"}},
			givenBidResponseExt: &openrtb_ext.ExtBidResponse{Errors: make(map[openrtb_ext.BidderName][]openrtb_ext.ExtBidderMessage)},
			givenBidderName:     "bidder",
			givenPubID:          "1",
			expectedBidAdMValid: true,
		},
		{
			description:         "The adm has both an insecure and secure string defined and therefore the adm is valid",
			givenBid:            &entities.PbsOrtbBid{Bid: &openrtb2.Bid{AdM: "http%3A//www.foo.com https%3A//www.bar.com"}},
			givenBidResponseExt: &openrtb_ext.ExtBidResponse{Errors: make(map[openrtb_ext.BidderName][]openrtb_ext.ExtBidderMessage)},
			givenBidderName:     "bidder",
			givenPubID:          "1",
			expectedBidAdMValid: true,
		},
		{
			description:         "The adm of the bid are valid with a secure string",
			givenBid:            &entities.PbsOrtbBid{Bid: &openrtb2.Bid{AdM: "https://domain.com/valid"}},
			givenBidResponseExt: &openrtb_ext.ExtBidResponse{Errors: make(map[openrtb_ext.BidderName][]openrtb_ext.ExtBidderMessage)},
			givenBidderName:     "bidder",
			givenPubID:          "1",
			expectedBidAdMValid: true,
		},
	}
	for _, test := range testCases {
		actualBidAdMValid := exchange.validateBidAdM(test.givenBid, test.givenBidResponseExt, openrtb_ext.BidderName(test.givenBidderName), test.givenPubID, "enforce")
		assert.Equal(t, test.expectedBidAdMValid, actualBidAdMValid)

	}
}

func TestMakeBidWithValidation(t *testing.T) {
	sampleAd := "<?xml version=\"1.0\" encoding=\"UTF-8\"?><VAST ...></VAST>"
	sampleOpenrtbBid := &openrtb2.Bid{ID: "some-bid-id", AdM: sampleAd}

	// Define test cases
	testCases := []struct {
		description       string
		givenValidations  config.Validations
		givenBids         []*entities.PbsOrtbBid
		expectedNumOfBids int
	}{
		{
			description:       "Validation is enforced, and one bid out of the two is invalid based on dimensions",
			givenValidations:  config.Validations{BannerCreativeMaxSize: config.ValidationEnforce, MaxCreativeWidth: 100, MaxCreativeHeight: 100},
			givenBids:         []*entities.PbsOrtbBid{{Bid: &openrtb2.Bid{W: 200, H: 200}, BidType: openrtb_ext.BidTypeBanner}, {Bid: &openrtb2.Bid{W: 50, H: 50}, BidType: openrtb_ext.BidTypeBanner}},
			expectedNumOfBids: 1,
		},
		{
			description:       "Validation is warned, so no bids should be removed (Validating CreativeMaxSize) ",
			givenValidations:  config.Validations{BannerCreativeMaxSize: config.ValidationWarn, MaxCreativeWidth: 100, MaxCreativeHeight: 100},
			givenBids:         []*entities.PbsOrtbBid{{Bid: &openrtb2.Bid{W: 200, H: 200}, BidType: openrtb_ext.BidTypeBanner}, {Bid: &openrtb2.Bid{W: 50, H: 50}, BidType: openrtb_ext.BidTypeBanner}},
			expectedNumOfBids: 2,
		},
		{
			description:       "Validation is enforced, and one bid out of the two is invalid based on AdM",
			givenValidations:  config.Validations{SecureMarkup: config.ValidationEnforce},
			givenBids:         []*entities.PbsOrtbBid{{Bid: &openrtb2.Bid{AdM: "http://domain.com/invalid", ImpID: "1"}, BidType: openrtb_ext.BidTypeBanner}, {Bid: &openrtb2.Bid{AdM: "https://domain.com/valid", ImpID: "2"}, BidType: openrtb_ext.BidTypeBanner}},
			expectedNumOfBids: 1,
		},
		{
			description:       "Validation is warned so no bids should be removed (Validating SecureMarkup)",
			givenValidations:  config.Validations{SecureMarkup: config.ValidationWarn},
			givenBids:         []*entities.PbsOrtbBid{{Bid: &openrtb2.Bid{AdM: "http://domain.com/invalid", ImpID: "1"}, BidType: openrtb_ext.BidTypeBanner}, {Bid: &openrtb2.Bid{AdM: "https://domain.com/valid", ImpID: "2"}, BidType: openrtb_ext.BidTypeBanner}},
			expectedNumOfBids: 2,
		},
		{
			description:       "Adm validation is skipped, creative size validation is enforced, one Adm is invalid, but because we skip, no bids should be removed",
			givenValidations:  config.Validations{SecureMarkup: config.ValidationSkip, BannerCreativeMaxSize: config.ValidationEnforce},
			givenBids:         []*entities.PbsOrtbBid{{Bid: &openrtb2.Bid{AdM: "http://domain.com/invalid"}, BidType: openrtb_ext.BidTypeBanner}, {Bid: &openrtb2.Bid{AdM: "https://domain.com/valid"}, BidType: openrtb_ext.BidTypeBanner}},
			expectedNumOfBids: 2,
		},
		{
			description:       "Creative Size Validation is skipped, Adm Validation is enforced, one Creative Size is invalid, but because we skip, no bids should be removed",
			givenValidations:  config.Validations{BannerCreativeMaxSize: config.ValidationWarn, MaxCreativeWidth: 100, MaxCreativeHeight: 100},
			givenBids:         []*entities.PbsOrtbBid{{Bid: &openrtb2.Bid{W: 200, H: 200}, BidType: openrtb_ext.BidTypeBanner}, {Bid: &openrtb2.Bid{W: 50, H: 50}, BidType: openrtb_ext.BidTypeBanner}},
			expectedNumOfBids: 2,
		},
	}

	// Test set up
	sampleAuction := &auction{cacheIds: map[*openrtb2.Bid]string{sampleOpenrtbBid: "CACHE_UUID_1234"}}

	noBidHandler := func(w http.ResponseWriter, r *http.Request) { w.WriteHeader(204) }
	server := httptest.NewServer(http.HandlerFunc(noBidHandler))
	defer server.Close()

	bidderImpl := &goodSingleBidder{
		httpRequest: &adapters.RequestData{
			Method:  "POST",
			Uri:     server.URL,
			Body:    []byte("{\"key\":\"val\"}"),
			Headers: http.Header{},
		},
		bidResponse: &adapters.BidderResponse{},
	}
	e := new(exchange)
	e.adapterMap = map[openrtb_ext.BidderName]AdaptedBidder{
		openrtb_ext.BidderAppnexus: AdaptBidder(bidderImpl, server.Client(), &config.Configuration{}, &metricsConfig.NilMetricsEngine{}, openrtb_ext.BidderAppnexus, nil, ""),
	}
	e.cache = &wellBehavedCache{}
	e.me = &metricsConf.NilMetricsEngine{}

	e.currencyConverter = currency.NewRateConverter(&http.Client{}, "", time.Duration(0))

	bidExtResponse := &openrtb_ext.ExtBidResponse{Errors: make(map[openrtb_ext.BidderName][]openrtb_ext.ExtBidderMessage)}

	ImpExtInfoMap := make(map[string]ImpExtInfo)
	ImpExtInfoMap["1"] = ImpExtInfo{}
	ImpExtInfoMap["2"] = ImpExtInfo{}

	//Run tests
	for _, test := range testCases {
		e.bidValidationEnforcement = test.givenValidations
		sampleBids := test.givenBids
		resultingBids, resultingErrs := e.makeBid(sampleBids, sampleAuction, true, ImpExtInfoMap, bidExtResponse, "", "")

		assert.Equal(t, 0, len(resultingErrs), "%s. Test should not return errors \n", test.description)
		assert.Equal(t, test.expectedNumOfBids, len(resultingBids), "%s. Test returns more valid bids than expected\n", test.description)
	}
}

func TestSetBidValidationStatus(t *testing.T) {
	testCases := []struct {
		description  string
		givenHost    config.Validations
		givenAccount config.Validations
		expected     config.Validations
	}{
		{
			description:  "Host configuration is different than account, account setting should be preferred (enforce)",
			givenHost:    config.Validations{BannerCreativeMaxSize: config.ValidationSkip, SecureMarkup: config.ValidationSkip},
			givenAccount: config.Validations{BannerCreativeMaxSize: config.ValidationEnforce, SecureMarkup: config.ValidationEnforce},
			expected:     config.Validations{BannerCreativeMaxSize: config.ValidationEnforce, SecureMarkup: config.ValidationSkip},
		},
		{
			description:  "Host configuration is different than account, account setting should be preferred (warn)",
			givenHost:    config.Validations{BannerCreativeMaxSize: config.ValidationEnforce, SecureMarkup: config.ValidationEnforce},
			givenAccount: config.Validations{BannerCreativeMaxSize: config.ValidationWarn, SecureMarkup: config.ValidationWarn},
			expected:     config.Validations{BannerCreativeMaxSize: config.ValidationWarn, SecureMarkup: config.ValidationEnforce},
		},
		{
			description:  "Host configuration is different than account, account setting should be preferred (skip)",
			givenHost:    config.Validations{BannerCreativeMaxSize: config.ValidationWarn, SecureMarkup: config.ValidationWarn},
			givenAccount: config.Validations{BannerCreativeMaxSize: config.ValidationSkip, SecureMarkup: config.ValidationSkip},
			expected:     config.Validations{BannerCreativeMaxSize: config.ValidationSkip, SecureMarkup: config.ValidationWarn},
		},
		{
			description:  "No account confiugration given, host confg should be preferred",
			givenHost:    config.Validations{BannerCreativeMaxSize: config.ValidationSkip, SecureMarkup: config.ValidationSkip},
			givenAccount: config.Validations{},
			expected:     config.Validations{BannerCreativeMaxSize: config.ValidationSkip, SecureMarkup: config.ValidationSkip},
		},
	}
	for _, test := range testCases {
		test.givenHost.SetBannerCreativeMaxSize(test.givenAccount)
		assert.Equal(t, test.expected, test.givenHost)
	}
}

/*
TestOverrideConfigAlternateBidderCodesWithRequestValues makes sure that the correct alternabiddercodes list is forwarded to the adapters and only the approved bids are returned in auction response.

1. request.ext.prebid.alternatebiddercodes has priority over the content of config.Account.Alternatebiddercodes.

2. request is updated with config.Account.Alternatebiddercodes values if request.ext.prebid.alternatebiddercodes is empty or not specified.

3. request.ext.prebid.alternatebiddercodes is given priority over config.Account.Alternatebiddercodes if both are specified.
*/
func TestOverrideConfigAlternateBidderCodesWithRequestValues(t *testing.T) {
	type testIn struct {
		config     config.Configuration
		requestExt json.RawMessage
	}
	type testResults struct {
		expectedSeats []string
	}

	testCases := []struct {
		desc     string
		in       testIn
		expected testResults
	}{
		{
			desc: "alternatebiddercode defined neither in config nor in the request",
			in: testIn{
				config: config.Configuration{},
			},
			expected: testResults{
				expectedSeats: []string{"pubmatic"},
			},
		},
		{
			desc: "alternatebiddercode defined in config and not in request",
			in: testIn{
				config: config.Configuration{
					AccountDefaults: config.Account{
						AlternateBidderCodes: &openrtb_ext.ExtAlternateBidderCodes{
							Enabled: true,
							Bidders: map[string]openrtb_ext.ExtAdapterAlternateBidderCodes{
								"pubmatic": {
									Enabled:            true,
									AllowedBidderCodes: []string{"groupm"},
								},
							},
						},
					},
				},
				requestExt: json.RawMessage(`{}`),
			},
			expected: testResults{
				expectedSeats: []string{"pubmatic", "groupm"},
			},
		},
		{
			desc: "alternatebiddercode defined in request and not in config",
			in: testIn{
				requestExt: json.RawMessage(`{"prebid": {"alternatebiddercodes": {"enabled": true, "bidders": {"pubmatic": {"enabled": true, "allowedbiddercodes": ["appnexus"]}}}}}`),
			},
			expected: testResults{
				expectedSeats: []string{"pubmatic", "appnexus"},
			},
		},
		{
			desc: "alternatebiddercode defined in both config and in request",
			in: testIn{
				config: config.Configuration{
					AccountDefaults: config.Account{
						AlternateBidderCodes: &openrtb_ext.ExtAlternateBidderCodes{
							Enabled: true,
							Bidders: map[string]openrtb_ext.ExtAdapterAlternateBidderCodes{
								"pubmatic": {
									Enabled:            true,
									AllowedBidderCodes: []string{"groupm"},
								},
							},
						},
					},
				},
				requestExt: json.RawMessage(`{"prebid": {"alternatebiddercodes": {"enabled": true, "bidders": {"pubmatic": {"enabled": true, "allowedbiddercodes": ["ix"]}}}}}`),
			},
			expected: testResults{
				expectedSeats: []string{"pubmatic", "ix"},
			},
		},
	}

	// Init an exchange to run an auction from
	noBidServer := func(w http.ResponseWriter, r *http.Request) { w.WriteHeader(204) }
	mockPubMaticBidService := httptest.NewServer(http.HandlerFunc(noBidServer))
	defer mockPubMaticBidService.Close()

	categoriesFetcher, error := newCategoryFetcher("./test/category-mapping")
	if error != nil {
		t.Errorf("Failed to create a category Fetcher: %v", error)
	}

	mockBidderRequestResponse := &goodSingleBidder{
		httpRequest: &adapters.RequestData{
			Method:  "POST",
			Uri:     mockPubMaticBidService.URL,
			Body:    []byte("{\"key\":\"val\"}"),
			Headers: http.Header{},
		},
		bidResponse: &adapters.BidderResponse{
			Bids: []*adapters.TypedBid{
				{Bid: &openrtb2.Bid{ID: "1"}, Seat: ""},
				{Bid: &openrtb2.Bid{ID: "2"}, Seat: "pubmatic"},
				{Bid: &openrtb2.Bid{ID: "3"}, Seat: "appnexus"},
				{Bid: &openrtb2.Bid{ID: "4"}, Seat: "groupm"},
				{Bid: &openrtb2.Bid{ID: "5"}, Seat: "ix"},
			},
			Currency: "USD",
		},
	}

	e := new(exchange)
	e.cache = &wellBehavedCache{}
	e.me = &metricsConf.NilMetricsEngine{}
	e.gdprPermsBuilder = fakePermissionsBuilder{
		permissions: &permissionsMock{
			allowAllBidders: true,
		},
	}.Builder
	e.currencyConverter = currency.NewRateConverter(&http.Client{}, "", time.Duration(0))
	e.categoriesFetcher = categoriesFetcher
	e.bidIDGenerator = &mockBidIDGenerator{false, false}
	e.requestSplitter = requestSplitter{
		me:               e.me,
		gdprPermsBuilder: e.gdprPermsBuilder,
	}

	// Define mock incoming bid requeset
	mockBidRequest := &openrtb2.BidRequest{
		ID: "some-request-id",
		Imp: []openrtb2.Imp{{
			ID:     "some-impression-id",
			Banner: &openrtb2.Banner{Format: []openrtb2.Format{{W: 300, H: 250}, {W: 300, H: 600}}},
			Ext:    json.RawMessage(`{"prebid":{"bidder":{"pubmatic": {"publisherId": 1}}}}`),
		}},
		Site: &openrtb2.Site{Page: "prebid.org", Ext: json.RawMessage(`{"amp":0}`)},
	}

	// Run tests
	for _, test := range testCases {
		e.adapterMap = map[openrtb_ext.BidderName]AdaptedBidder{
			openrtb_ext.BidderPubmatic: AdaptBidder(mockBidderRequestResponse, mockPubMaticBidService.Client(), &test.in.config, &metricsConfig.NilMetricsEngine{}, openrtb_ext.BidderPubmatic, nil, ""),
		}

		mockBidRequest.Ext = test.in.requestExt

		auctionRequest := &AuctionRequest{
			BidRequestWrapper: &openrtb_ext.RequestWrapper{BidRequest: mockBidRequest},
			Account:           test.in.config.AccountDefaults,
			UserSyncs:         &emptyUsersync{},
			HookExecutor:      &hookexecution.EmptyHookExecutor{},
			TCF2Config:        gdpr.NewTCF2Config(config.TCF2{}, config.AccountGDPR{}),
		}

		// Run test
		outBidResponse, err := e.HoldAuction(context.Background(), auctionRequest, &DebugLog{})

		// Assertions
		assert.NoErrorf(t, err, "%s. HoldAuction error: %v \n", test.desc, err)
		assert.NotNil(t, outBidResponse)

		// So 2 seatBids are expected as,
		// the default "" and "pubmatic" bids will be in one seat and the extra-bids "groupm"/"appnexus"/"ix" in another seat.
		assert.Len(t, outBidResponse.SeatBid, len(test.expected.expectedSeats), "%s. seatbid count miss-match\n", test.desc)

		for i, seatBid := range outBidResponse.SeatBid {
			assert.Contains(t, test.expected.expectedSeats, seatBid.Seat, "%s. unexpected seatbid\n", test.desc)

			if seatBid.Seat == string(openrtb_ext.BidderPubmatic) {
				assert.Len(t, outBidResponse.SeatBid[i].Bid, 2, "%s. unexpected bid count\n", test.desc)
			} else {
				assert.Len(t, outBidResponse.SeatBid[i].Bid, 1, "%s. unexpected bid count\n", test.desc)
			}
		}
	}
}

type MockSigner struct {
	data string
}

func (ms *MockSigner) Sign(destinationURL string, body []byte) (string, error) {
	ms.data = destinationURL
	return "mock data", nil
}

type exchangeSpec struct {
	GDPREnabled                bool                   `json:"gdpr_enabled"`
	FloorsEnabled              bool                   `json:"floors_enabled"`
	IncomingRequest            exchangeRequest        `json:"incomingRequest"`
	OutgoingRequests           map[string]*bidderSpec `json:"outgoingRequests"`
	Response                   exchangeResponse       `json:"response,omitempty"`
	EnforceCCPA                bool                   `json:"enforceCcpa"`
	EnforceLMT                 bool                   `json:"enforceLmt"`
	AssumeGDPRApplies          bool                   `json:"assume_gdpr_applies"`
	DebugLog                   *DebugLog              `json:"debuglog,omitempty"`
	EventsEnabled              bool                   `json:"events_enabled,omitempty"`
	StartTime                  int64                  `json:"start_time_ms,omitempty"`
	BidIDGenerator             *mockBidIDGenerator    `json:"bidIDGenerator,omitempty"`
	RequestType                *metrics.RequestType   `json:"requestType,omitempty"`
	PassthroughFlag            bool                   `json:"passthrough_flag,omitempty"`
	HostSChainFlag             bool                   `json:"host_schain_flag,omitempty"`
	HostConfigBidValidation    config.Validations     `json:"host_bid_validations"`
	AccountConfigBidValidation config.Validations     `json:"account_bid_validations"`
	AccountFloorsEnabled       bool                   `json:"account_floors_enabled"`
	FledgeEnabled              bool                   `json:"fledge_enabled,omitempty"`
	MultiBid                   *multiBidSpec          `json:"multiBid,omitempty"`
	Server                     exchangeServer         `json:"server,omitempty"`
}

type multiBidSpec struct {
	AccountMaxBid          int  `json:"default_bid_limit"`
	AssertMultiBidWarnings bool `json:"assert_multi_bid_warnings"`
}

type exchangeRequest struct {
	OrtbRequest openrtb2.BidRequest `json:"ortbRequest"`
	Usersyncs   map[string]string   `json:"usersyncs"`
}

type exchangeResponse struct {
	Bids  *openrtb2.BidResponse `json:"bids"`
	Error string                `json:"error,omitempty"`
	Ext   json.RawMessage       `json:"ext,omitempty"`
}

type exchangeServer struct {
	ExternalUrl string `json:"externalURL"`
	GvlID       int    `json:"gvlID"`
	DataCenter  string `json:"dataCenter"`
}

type bidderSpec struct {
	ExpectedRequest         *bidderRequest `json:"expectRequest"`
	MockResponse            bidderResponse `json:"mockResponse"`
	ModifyingVastXmlAllowed bool           `json:"modifyingVastXmlAllowed,omitempty"`
}

type bidderRequest struct {
	OrtbRequest    openrtb2.BidRequest `json:"ortbRequest"`
	BidAdjustments map[string]float64  `json:"bidAdjustments"`
}

type bidderResponse struct {
	SeatBids  []*bidderSeatBid           `json:"pbsSeatBids,omitempty"`
	Errors    []string                   `json:"errors,omitempty"`
	HttpCalls []*openrtb_ext.ExtHttpCall `json:"httpCalls,omitempty"`
}

// bidderSeatBid is basically a subset of entities.PbsOrtbSeatBid from exchange/bidder.go.
// The only real reason I'm not reusing that type is because I don't want people to think that the
// JSON property tags on those types are contracts in prod.
type bidderSeatBid struct {
	Bids                 []bidderBid                        `json:"pbsBids,omitempty"`
	Seat                 string                             `json:"seat"`
	Currency             string                             `json:"currency"`
	FledgeAuctionConfigs []*openrtb_ext.FledgeAuctionConfig `json:"fledgeAuctionConfigs,omitempty"`
}

// bidderBid is basically a subset of entities.PbsOrtbBid from exchange/bidder.go.
// See the comment on bidderSeatBid for more info.
type bidderBid struct {
	Bid  *openrtb2.Bid                 `json:"ortbBid,omitempty"`
	Type string                        `json:"bidType,omitempty"`
	Meta *openrtb_ext.ExtBidPrebidMeta `json:"bidMeta,omitempty"`
}

type mockIdFetcher map[string]string

func (f mockIdFetcher) GetUID(key string) (uid string, exists bool, notExpired bool) {
	uid, exists = f[string(key)]
	return
}

func (f mockIdFetcher) HasAnyLiveSyncs() bool {
	return len(f) > 0
}

type validatingBidder struct {
	t          *testing.T
	fileName   string
	bidderName string

	// These are maps because they may contain aliases. They should _at least_ contain an entry for bidderName.
	expectations  map[string]*bidderRequest
	mockResponses map[string]bidderResponse
}

func (b *validatingBidder) requestBid(ctx context.Context, bidderRequest BidderRequest, conversions currency.Conversions, reqInfo *adapters.ExtraRequestInfo, adsCertSigner adscert.Signer, bidRequestOptions bidRequestOptions, alternateBidderCodes openrtb_ext.ExtAlternateBidderCodes, executor hookexecution.StageExecutor, ruleToAdjustments openrtb_ext.AdjustmentsByDealID) (seatBids []*entities.PbsOrtbSeatBid, errs []error) {
	if expectedRequest, ok := b.expectations[string(bidderRequest.BidderName)]; ok {
		if expectedRequest != nil {
			if !reflect.DeepEqual(expectedRequest.BidAdjustments, bidRequestOptions.bidAdjustments) {
				b.t.Errorf("%s: Bidder %s got wrong bid adjustment. Expected %v, got %v", b.fileName, bidderRequest.BidderName, expectedRequest.BidAdjustments, bidRequestOptions.bidAdjustments)
			}
			diffOrtbRequests(b.t, fmt.Sprintf("Request to %s in %s", string(bidderRequest.BidderName), b.fileName), &expectedRequest.OrtbRequest, bidderRequest.BidRequest)
		}
	} else {
		b.t.Errorf("%s: Bidder %s got unexpected request for alias %s. No input assertions.", b.fileName, b.bidderName, bidderRequest.BidderName)
	}

	if mockResponse, ok := b.mockResponses[string(bidderRequest.BidderName)]; ok {
		if len(mockResponse.SeatBids) != 0 {
			for _, mockSeatBid := range mockResponse.SeatBids {
				var bids []*entities.PbsOrtbBid

				if len(mockSeatBid.Bids) != 0 {
					bids = make([]*entities.PbsOrtbBid, len(mockSeatBid.Bids))
					for i := 0; i < len(bids); i++ {
						bids[i] = &entities.PbsOrtbBid{
							OriginalBidCPM: mockSeatBid.Bids[i].Bid.Price,
							Bid:            mockSeatBid.Bids[i].Bid,
							BidType:        openrtb_ext.BidType(mockSeatBid.Bids[i].Type),
							BidMeta:        mockSeatBid.Bids[i].Meta,
						}
					}
				}

				seatBids = append(seatBids, &entities.PbsOrtbSeatBid{
					Bids:                 bids,
					HttpCalls:            mockResponse.HttpCalls,
					Seat:                 mockSeatBid.Seat,
					Currency:             mockSeatBid.Currency,
					FledgeAuctionConfigs: mockSeatBid.FledgeAuctionConfigs,
				})
			}
		} else {
			seatBids = []*entities.PbsOrtbSeatBid{{
				Bids:      nil,
				HttpCalls: mockResponse.HttpCalls,
				Seat:      string(bidderRequest.BidderName),
			}}
		}

		for _, err := range mockResponse.Errors {
			errs = append(errs, errors.New(err))
		}
	} else {
		b.t.Errorf("%s: Bidder %s got unexpected request for alias %s. No mock responses.", b.fileName, b.bidderName, bidderRequest.BidderName)
	}

	return
}

type capturingRequestBidder struct {
	req *openrtb2.BidRequest
}

func (b *capturingRequestBidder) requestBid(ctx context.Context, bidderRequest BidderRequest, conversions currency.Conversions, reqInfo *adapters.ExtraRequestInfo, adsCertSigner adscert.Signer, bidRequestOptions bidRequestOptions, alternateBidderCodes openrtb_ext.ExtAlternateBidderCodes, executor hookexecution.StageExecutor, ruleToAdjustments openrtb_ext.AdjustmentsByDealID) (seatBid []*entities.PbsOrtbSeatBid, errs []error) {
	b.req = bidderRequest.BidRequest
	return []*entities.PbsOrtbSeatBid{{}}, nil
}

func diffOrtbRequests(t *testing.T, description string, expected *openrtb2.BidRequest, actual *openrtb2.BidRequest) {
	t.Helper()
	actualJSON, err := json.Marshal(actual)
	if err != nil {
		t.Fatalf("%s failed to marshal actual BidRequest into JSON. %v", description, err)
	}

	expectedJSON, err := json.Marshal(expected)
	if err != nil {
		t.Fatalf("%s failed to marshal expected BidRequest into JSON. %v", description, err)
	}

	assert.JSONEq(t, string(expectedJSON), string(actualJSON), description)
}

func diffOrtbResponses(t *testing.T, description string, expected *openrtb2.BidResponse, actual *openrtb2.BidResponse) {
	t.Helper()
	// The OpenRTB spec is wonky here. Since "bidresponse.seatbid" is an array, order technically matters to any JSON diff or
	// deep equals method. However, for all intents and purposes it really *doesn't* matter. ...so this nasty logic makes compares
	// the seatbids in an order-independent way.
	//
	// Note that the same thing is technically true of the "seatbid[i].bid" array... but since none of our exchange code relies on
	// this implementation detail, I'm cutting a corner and ignoring it here.
	actualSeats := mapifySeatBids(t, description, actual.SeatBid)
	expectedSeats := mapifySeatBids(t, description, expected.SeatBid)
	actualJSON, err := json.Marshal(actualSeats)
	if err != nil {
		t.Fatalf("%s failed to marshal actual BidResponse into JSON. %v", description, err)
	}

	expectedJSON, err := json.Marshal(expectedSeats)
	if err != nil {
		t.Fatalf("%s failed to marshal expected BidResponse into JSON. %v", description, err)
	}
	assert.JSONEq(t, string(expectedJSON), string(actualJSON), description)
}

func mapifySeatBids(t *testing.T, context string, seatBids []openrtb2.SeatBid) map[string]*openrtb2.SeatBid {
	seatMap := make(map[string]*openrtb2.SeatBid, len(seatBids))
	for i := 0; i < len(seatBids); i++ {
		seatName := seatBids[i].Seat
		if _, ok := seatMap[seatName]; ok {
			t.Fatalf("%s: Contains duplicate Seat: %s", context, seatName)
		} else {
			// The sequence of extra bids for same seat from different bidder is not guaranteed as we randomize the list of adapters
			// This is w.r.t changes at exchange.go#561 (club bids from different bidders for same extra-bid)
			sort.Slice(seatBids[i].Bid, func(x, y int) bool {
				return isNewWinningBid(&seatBids[i].Bid[x], &seatBids[i].Bid[y], true)
			})
			seatMap[seatName] = &seatBids[i]
		}
	}

	return seatMap
}

func mockHandler(statusCode int, getBody string, postBody string) http.Handler {
	return http.HandlerFunc(func(w http.ResponseWriter, r *http.Request) {
		w.WriteHeader(statusCode)
		if r.Method == "GET" {
			w.Write([]byte(getBody))
		} else {
			w.Write([]byte(postBody))
		}
	})
}

func mockSlowHandler(delay time.Duration, statusCode int, body string) http.Handler {
	return http.HandlerFunc(func(w http.ResponseWriter, r *http.Request) {
		time.Sleep(delay)

		w.WriteHeader(statusCode)
		w.Write([]byte(body))
	})
}

type wellBehavedCache struct{}

func (c *wellBehavedCache) GetExtCacheData() (scheme string, host string, path string) {
	return "https", "www.pbcserver.com", "/pbcache/endpoint"
}

func (c *wellBehavedCache) PutJson(ctx context.Context, values []pbc.Cacheable) ([]string, []error) {
	ids := make([]string, len(values))
	for i := 0; i < len(values); i++ {
		ids[i] = strconv.Itoa(i)
	}
	return ids, nil
}

type emptyUsersync struct{}

func (e *emptyUsersync) GetUID(key string) (uid string, exists bool, notExpired bool) {
	return "", false, false
}

func (e *emptyUsersync) HasAnyLiveSyncs() bool {
	return false
}

type panicingAdapter struct{}

func (panicingAdapter) requestBid(ctx context.Context, bidderRequest BidderRequest, conversions currency.Conversions, reqInfo *adapters.ExtraRequestInfo, adsCertSigner adscert.Signer, bidRequestMetadata bidRequestOptions, alternateBidderCodes openrtb_ext.ExtAlternateBidderCodes, executor hookexecution.StageExecutor, ruleToAdjustments openrtb_ext.AdjustmentsByDealID) (posb []*entities.PbsOrtbSeatBid, errs []error) {
	panic("Panic! Panic! The world is ending!")
}

func blankAdapterConfig(bidderList []openrtb_ext.BidderName) map[string]config.Adapter {
	adapters := make(map[string]config.Adapter)
	for _, b := range bidderList {
		adapters[strings.ToLower(string(b))] = config.Adapter{}
	}

	// Audience Network requires additional config to be built.
	adapters["audiencenetwork"] = config.Adapter{PlatformID: "anyID", AppSecret: "anySecret"}

	return adapters
}

type nilCategoryFetcher struct{}

func (nilCategoryFetcher) FetchCategories(ctx context.Context, primaryAdServer, publisherId, iabCategory string) (string, error) {
	return "", nil
}

// fakeCurrencyRatesHttpClient is a simple http client mock returning a constant response body
type fakeCurrencyRatesHttpClient struct {
	responseBody string
}

func (m *fakeCurrencyRatesHttpClient) Do(req *http.Request) (*http.Response, error) {
	return &http.Response{
		Status:     "200 OK",
		StatusCode: http.StatusOK,
		Body:       io.NopCloser(strings.NewReader(m.responseBody)),
	}, nil
}

type mockBidder struct {
	mock.Mock
	lastExtraRequestInfo *adapters.ExtraRequestInfo
}

func (m *mockBidder) MakeRequests(request *openrtb2.BidRequest, reqInfo *adapters.ExtraRequestInfo) ([]*adapters.RequestData, []error) {
	m.lastExtraRequestInfo = reqInfo

	args := m.Called(request, reqInfo)
	return args.Get(0).([]*adapters.RequestData), args.Get(1).([]error)
}

func (m *mockBidder) MakeBids(internalRequest *openrtb2.BidRequest, externalRequest *adapters.RequestData, response *adapters.ResponseData) (*adapters.BidderResponse, []error) {
	args := m.Called(internalRequest, externalRequest, response)
	return args.Get(0).(*adapters.BidderResponse), args.Get(1).([]error)
}

func getInfoFromImp(req *openrtb_ext.RequestWrapper) (json.RawMessage, string, error) {
	bidRequest := req.BidRequest
	imp := bidRequest.Imp[0]
	impID := imp.ID

	var bidderExts map[string]json.RawMessage
	if err := json.Unmarshal(imp.Ext, &bidderExts); err != nil {
		return nil, "", err
	}

	var extPrebid openrtb_ext.ExtImpPrebid
	if bidderExts[openrtb_ext.PrebidExtKey] != nil {
		if err := json.Unmarshal(bidderExts[openrtb_ext.PrebidExtKey], &extPrebid); err != nil {
			return nil, "", err
		}
	}
	return extPrebid.Passthrough, impID, nil
}

func TestModulesCanBeExecutedForMultipleBiddersSimultaneously(t *testing.T) {
	noBidServer := func(w http.ResponseWriter, r *http.Request) {
		w.WriteHeader(204)
	}
	server := httptest.NewServer(http.HandlerFunc(noBidServer))
	defer server.Close()

	bidderImpl := &goodSingleBidder{
		httpRequest: &adapters.RequestData{
			Method:  "POST",
			Uri:     server.URL,
			Body:    []byte(`{"key":"val"}`),
			Headers: http.Header{},
		},
		bidResponse: &adapters.BidderResponse{},
	}

	e := new(exchange)
	e.me = &metricsConf.NilMetricsEngine{}
	e.currencyConverter = currency.NewRateConverter(&http.Client{}, "", time.Duration(0))
	e.requestSplitter = requestSplitter{
		me:               e.me,
		gdprPermsBuilder: e.gdprPermsBuilder,
	}

	bidRequest := &openrtb2.BidRequest{
		ID: "some-request-id",
		Imp: []openrtb2.Imp{{
			ID:     "some-impression-id",
			Banner: &openrtb2.Banner{Format: []openrtb2.Format{{W: 300, H: 250}, {W: 300, H: 600}}},
			Ext: json.RawMessage(
				`{"prebid":{"bidder":{"telaria": {"placementId": 1}, "appnexus": {"placementid": 2}, "33across": {"placementId": 3}, "aax": {"placementid": 4}}}}`,
			),
		}},
		Site:   &openrtb2.Site{Page: "prebid.org", Ext: json.RawMessage(`{"amp":0}`)},
		Device: &openrtb2.Device{UA: "curl/7.54.0", IP: "::1"},
		AT:     1,
		TMax:   500,
	}

	exec := hookexecution.NewHookExecutor(TestApplyHookMutationsBuilder{}, "/openrtb2/auction", &metricsConfig.NilMetricsEngine{})

	auctionRequest := &AuctionRequest{
		BidRequestWrapper: &openrtb_ext.RequestWrapper{BidRequest: bidRequest},
		Account:           config.Account{DebugAllow: true},
		UserSyncs:         &emptyUsersync{},
		StartTime:         time.Now(),
		HookExecutor:      exec,
		TCF2Config:        gdpr.NewTCF2Config(config.TCF2{}, config.AccountGDPR{}),
	}

	e.adapterMap = map[openrtb_ext.BidderName]AdaptedBidder{
		openrtb_ext.BidderAppnexus: AdaptBidder(bidderImpl, server.Client(), &config.Configuration{}, &metricsConfig.NilMetricsEngine{}, openrtb_ext.BidderAppnexus, &config.DebugInfo{}, ""),
		openrtb_ext.BidderTelaria:  AdaptBidder(bidderImpl, server.Client(), &config.Configuration{}, &metricsConfig.NilMetricsEngine{}, openrtb_ext.BidderAppnexus, &config.DebugInfo{}, ""),
		openrtb_ext.Bidder33Across: AdaptBidder(bidderImpl, server.Client(), &config.Configuration{}, &metricsConfig.NilMetricsEngine{}, openrtb_ext.Bidder33Across, &config.DebugInfo{}, ""),
		openrtb_ext.BidderAax:      AdaptBidder(bidderImpl, server.Client(), &config.Configuration{}, &metricsConfig.NilMetricsEngine{}, openrtb_ext.BidderAax, &config.DebugInfo{}, ""),
	}
	// Run test
	_, err := e.HoldAuction(context.Background(), auctionRequest, &DebugLog{})
	// Assert no HoldAuction err
	assert.NoErrorf(t, err, "ex.HoldAuction returned an err")

	// check stage outcomes
	assert.Equal(t, len(exec.GetOutcomes()), len(e.adapterMap), "stage outcomes append operation failed")
	//check that all modules were applied and logged
	for _, sto := range exec.GetOutcomes() {
		assert.Equal(t, 2, len(sto.Groups), "not all groups were executed")
		for _, group := range sto.Groups {
			assert.Equal(t, 5, len(group.InvocationResults), "not all module hooks were applied")
			for _, r := range group.InvocationResults {
				assert.Equal(t, "success", string(r.Status), fmt.Sprintf("Module %s hook %s completed unsuccessfully", r.HookID.ModuleCode, r.HookID.HookImplCode))
			}
		}
	}
}

type TestApplyHookMutationsBuilder struct {
	hooks.EmptyPlanBuilder
}

func (e TestApplyHookMutationsBuilder) PlanForBidderRequestStage(_ string, _ *config.Account) hooks.Plan[hookstage.BidderRequest] {
	return hooks.Plan[hookstage.BidderRequest]{
		hooks.Group[hookstage.BidderRequest]{
			Timeout: 100 * time.Millisecond,
			Hooks: []hooks.HookWrapper[hookstage.BidderRequest]{
				{Module: "foobar1", Code: "foo1", Hook: mockUpdateBidRequestHook{}},
				{Module: "foobar2", Code: "foo2", Hook: mockUpdateBidRequestHook{}},
				{Module: "foobar3", Code: "foo3", Hook: mockUpdateBidRequestHook{}},
				{Module: "foobar4", Code: "foo4", Hook: mockUpdateBidRequestHook{}},
				{Module: "foobar5", Code: "foo5", Hook: mockUpdateBidRequestHook{}},
			},
		},
		hooks.Group[hookstage.BidderRequest]{
			Timeout: 100 * time.Millisecond,
			Hooks: []hooks.HookWrapper[hookstage.BidderRequest]{
				{Module: "foobar6", Code: "foo6", Hook: mockUpdateBidRequestHook{}},
				{Module: "foobar7", Code: "foo7", Hook: mockUpdateBidRequestHook{}},
				{Module: "foobar8", Code: "foo8", Hook: mockUpdateBidRequestHook{}},
				{Module: "foobar9", Code: "foo9", Hook: mockUpdateBidRequestHook{}},
				{Module: "foobar10", Code: "foo10", Hook: mockUpdateBidRequestHook{}},
			},
		},
	}
}

type mockUpdateBidRequestHook struct{}

func (e mockUpdateBidRequestHook) HandleBidderRequestHook(_ context.Context, mctx hookstage.ModuleInvocationContext, _ hookstage.BidderRequestPayload) (hookstage.HookResult[hookstage.BidderRequestPayload], error) {
	time.Sleep(50 * time.Millisecond)
	c := hookstage.ChangeSet[hookstage.BidderRequestPayload]{}
	c.AddMutation(
		func(payload hookstage.BidderRequestPayload) (hookstage.BidderRequestPayload, error) {
			payload.BidRequest.Site.Name = "test"
			return payload, nil
		}, hookstage.MutationUpdate, "bidRequest", "site.name",
	).AddMutation(
		func(payload hookstage.BidderRequestPayload) (hookstage.BidderRequestPayload, error) {
			payload.BidRequest.Site.Domain = "test.com"
			return payload, nil
		}, hookstage.MutationUpdate, "bidRequest", "site.domain",
	)

	mctx.ModuleContext = map[string]interface{}{"some-ctx": "some-ctx"}

	return hookstage.HookResult[hookstage.BidderRequestPayload]{ChangeSet: c, ModuleContext: mctx.ModuleContext}, nil
}

func TestNilAuctionRequest(t *testing.T) {
	ex := &exchange{}
	response, err := ex.HoldAuction(context.Background(), nil, &DebugLog{})
	assert.Nil(t, response)
	assert.Nil(t, err)
}

<<<<<<< HEAD
func TestSelectNewDuration(t *testing.T) {
	type testInput struct {
		dur       int
		durRanges []int
	}
	type testOutput struct {
		dur int
		err error
	}
	testCases := []struct {
		desc     string
		in       testInput
		expected testOutput
	}{
		{
			desc: "nil duration range array, don't expect error",
			in: testInput{
				dur:       1,
				durRanges: nil,
			},
			expected: testOutput{1, nil},
		},
		{
			desc: "empty duration range array, don't expect error",
			in: testInput{
				dur:       1,
				durRanges: []int{},
			},
			expected: testOutput{1, nil},
		},
		{
			desc: "all duration range array elements less than duration, expect error",
			in: testInput{
				dur:       5,
				durRanges: []int{-1, 0, 1, 2, 3},
			},
			expected: testOutput{5, errors.New("Bid duration exceeds maximum allowed")},
		},
		{
			desc: "all duration range array elements greater than duration, expect smallest element in durRanges and nil error",
			in: testInput{
				dur:       5,
				durRanges: []int{9, math.MaxInt32, 8},
			},
			expected: testOutput{8, nil},
		},
		{
			desc: "some array elements greater than duration, expect the value greater than dur that is closest in value.",
			in: testInput{
				dur:       5,
				durRanges: []int{math.MaxInt32, -3, 7, 2},
			},
			expected: testOutput{7, nil},
		},
		{
			desc: "an entry in the duration range array is equal to duration, expect its value in return.",
			in: testInput{
				dur:       5,
				durRanges: []int{-3, math.MaxInt32, 5, 7},
			},
			expected: testOutput{5, nil},
		},
	}
	for _, tc := range testCases {
		newDur, err := findDurationRange(tc.in.dur, tc.in.durRanges)

		assert.Equal(t, tc.expected.dur, newDur, tc.desc)
		assert.Equal(t, tc.expected.err, err, tc.desc)
=======
func TestSetSeatNonBid(t *testing.T) {
	type args struct {
		bidResponseExt *openrtb_ext.ExtBidResponse
		seatNonBids    nonBids
	}
	tests := []struct {
		name string
		args args
		want *openrtb_ext.ExtBidResponse
	}{
		{
			name: "empty-seatNonBidsMap",
			args: args{seatNonBids: nonBids{}, bidResponseExt: nil},
			want: nil,
		},
		{
			name: "nil-bidResponseExt",
			args: args{seatNonBids: nonBids{seatNonBidsMap: map[string][]openrtb_ext.NonBid{"key": nil}}, bidResponseExt: nil},
			want: &openrtb_ext.ExtBidResponse{
				Prebid: &openrtb_ext.ExtResponsePrebid{
					SeatNonBid: []openrtb_ext.SeatNonBid{{
						Seat: "key",
					}},
				},
			},
		},
	}
	for _, tt := range tests {
		t.Run(tt.name, func(t *testing.T) {
			if got := setSeatNonBid(tt.args.bidResponseExt, tt.args.seatNonBids); !reflect.DeepEqual(got, tt.want) {
				t.Errorf("setSeatNonBid() = %v, want %v", got, tt.want)
			}
		})
>>>>>>> a73d9d62
	}
}<|MERGE_RESOLUTION|>--- conflicted
+++ resolved
@@ -3288,7 +3288,7 @@
 			},
 			duration: 70,
 			expectedRejections: []string{
-				"bid rejected [bid ID: bid_id1] reason: Bid duration exceeds maximum allowed",
+				"bid rejected [bid ID: bid_id1] reason: bid duration exceeds maximum allowed",
 			},
 		},
 		{
@@ -5642,7 +5642,6 @@
 	assert.Nil(t, err)
 }
 
-<<<<<<< HEAD
 func TestSelectNewDuration(t *testing.T) {
 	type testInput struct {
 		dur       int
@@ -5679,7 +5678,7 @@
 				dur:       5,
 				durRanges: []int{-1, 0, 1, 2, 3},
 			},
-			expected: testOutput{5, errors.New("Bid duration exceeds maximum allowed")},
+			expected: testOutput{5, errors.New("bid duration exceeds maximum allowed")},
 		},
 		{
 			desc: "all duration range array elements greater than duration, expect smallest element in durRanges and nil error",
@@ -5711,7 +5710,9 @@
 
 		assert.Equal(t, tc.expected.dur, newDur, tc.desc)
 		assert.Equal(t, tc.expected.err, err, tc.desc)
-=======
+	}
+}
+
 func TestSetSeatNonBid(t *testing.T) {
 	type args struct {
 		bidResponseExt *openrtb_ext.ExtBidResponse
@@ -5745,6 +5746,5 @@
 				t.Errorf("setSeatNonBid() = %v, want %v", got, tt.want)
 			}
 		})
->>>>>>> a73d9d62
 	}
 }