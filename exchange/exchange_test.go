package exchange

import (
	"bytes"
	"context"
	"encoding/json"
	"errors"
	"fmt"
	"io/ioutil"
	"net/http"
	"net/http/httptest"
	"regexp"
	"strconv"
	"strings"
	"testing"
	"time"

	"github.com/mxmCherry/openrtb/v15/openrtb2"
	"github.com/prebid/prebid-server/adapters"
	"github.com/prebid/prebid-server/config"
	"github.com/prebid/prebid-server/currency"
	"github.com/prebid/prebid-server/errortypes"
	"github.com/prebid/prebid-server/gdpr"
	"github.com/prebid/prebid-server/metrics"
	metricsConf "github.com/prebid/prebid-server/metrics/config"
	metricsConfig "github.com/prebid/prebid-server/metrics/config"
	"github.com/prebid/prebid-server/openrtb_ext"
	pbc "github.com/prebid/prebid-server/prebid_cache_client"
	"github.com/prebid/prebid-server/stored_requests"
	"github.com/prebid/prebid-server/stored_requests/backends/file_fetcher"
	"github.com/prebid/prebid-server/usersync"

	"github.com/buger/jsonparser"
	"github.com/stretchr/testify/assert"
	"github.com/yudai/gojsondiff"
	"github.com/yudai/gojsondiff/formatter"
)

func TestNewExchange(t *testing.T) {
	respStatus := 200
	respBody := "{\"bid\":false}"
	server := httptest.NewServer(mockHandler(respStatus, "getBody", respBody))
	defer server.Close()

	knownAdapters := openrtb_ext.CoreBidderNames()

	cfg := &config.Configuration{
		CacheURL: config.Cache{
			ExpectedTimeMillis: 20,
		},
		Adapters: blankAdapterConfig(knownAdapters),
		GDPR: config.GDPR{
			EEACountries: []string{"FIN", "FRA", "GUF"},
		},
	}

	biddersInfo, err := config.LoadBidderInfoFromDisk("../static/bidder-info", cfg.Adapters, openrtb_ext.BuildBidderStringSlice())
	if err != nil {
		t.Fatal(err)
	}

	adapters, adaptersErr := BuildAdapters(server.Client(), cfg, biddersInfo, &metricsConf.DummyMetricsEngine{})
	if adaptersErr != nil {
		t.Fatalf("Error intializing adapters: %v", adaptersErr)
	}

	currencyConverter := currency.NewRateConverter(&http.Client{}, "", time.Duration(0))
	e := NewExchange(adapters, nil, cfg, map[string]usersync.Syncer{}, &metricsConf.DummyMetricsEngine{}, biddersInfo, gdpr.AlwaysAllow{}, currencyConverter, nilCategoryFetcher{}).(*exchange)
	for _, bidderName := range knownAdapters {
		if _, ok := e.adapterMap[bidderName]; !ok {
			t.Errorf("NewExchange produced an Exchange without bidder %s", bidderName)
		}
	}
	if e.cacheTime != time.Duration(cfg.CacheURL.ExpectedTimeMillis)*time.Millisecond {
		t.Errorf("Bad cacheTime. Expected 20 ms, got %s", e.cacheTime.String())
	}
}

// The objective is to get to execute e.buildBidResponse(ctx.Background(), liveA... ) (*openrtb2.BidResponse, error)
// and check whether the returned request successfully prints any '&' characters as it should
// To do so, we:
// 	1) Write the endpoint adapter URL with an '&' character into a new config,Configuration struct
// 	   as specified in https://github.com/prebid/prebid-server/issues/465
// 	2) Initialize a new exchange with said configuration
// 	3) Build all the parameters e.buildBidResponse(ctx.Background(), liveA... ) needs including the
// 	   sample request as specified in https://github.com/prebid/prebid-server/issues/465
// 	4) Build a BidResponse struct using exchange.buildBidResponse(ctx.Background(), liveA... )
// 	5) Assert we have no '&' characters in the response that exchange.buildBidResponse returns
func TestCharacterEscape(t *testing.T) {
	// 1) Adapter with a '& char in its endpoint property
	//    https://github.com/prebid/prebid-server/issues/465
	cfg := &config.Configuration{
		Adapters: make(map[string]config.Adapter, 1),
	}
	cfg.Adapters["appnexus"] = config.Adapter{
		Endpoint: "http://ib.adnxs.com/openrtb2?query1&query2", //Note the '&' character in there
	}

	// 	2) Init new exchange with said configuration
	//Other parameters also needed to create exchange
	handlerNoBidServer := func(w http.ResponseWriter, r *http.Request) { w.WriteHeader(204) }
	server := httptest.NewServer(http.HandlerFunc(handlerNoBidServer))
	defer server.Close()

	biddersInfo, err := config.LoadBidderInfoFromDisk("../static/bidder-info", cfg.Adapters, openrtb_ext.BuildBidderStringSlice())
	if err != nil {
		t.Fatal(err)
	}

	adapters, adaptersErr := BuildAdapters(server.Client(), cfg, biddersInfo, &metricsConf.DummyMetricsEngine{})
	if adaptersErr != nil {
		t.Fatalf("Error intializing adapters: %v", adaptersErr)
	}

	currencyConverter := currency.NewRateConverter(&http.Client{}, "", time.Duration(0))
	e := NewExchange(adapters, nil, cfg, map[string]usersync.Syncer{}, &metricsConf.DummyMetricsEngine{}, biddersInfo, gdpr.AlwaysAllow{}, currencyConverter, nilCategoryFetcher{}).(*exchange)

	// 	3) Build all the parameters e.buildBidResponse(ctx.Background(), liveA... ) needs
	//liveAdapters []openrtb_ext.BidderName,
	liveAdapters := make([]openrtb_ext.BidderName, 1)
	liveAdapters[0] = "appnexus"

	//adapterBids map[openrtb_ext.BidderName]*pbsOrtbSeatBid,
	adapterBids := make(map[openrtb_ext.BidderName]*pbsOrtbSeatBid, 1)
	adapterBids["appnexus"] = &pbsOrtbSeatBid{currency: "USD"}

	//An openrtb2.BidRequest struct as specified in https://github.com/prebid/prebid-server/issues/465
	bidRequest := &openrtb2.BidRequest{
		ID: "some-request-id",
		Imp: []openrtb2.Imp{{
			ID:     "some-impression-id",
			Banner: &openrtb2.Banner{Format: []openrtb2.Format{{W: 300, H: 250}, {W: 300, H: 600}}},
			Ext:    json.RawMessage(`{"appnexus": {"placementId": 1}}`),
		}},
		Site:   &openrtb2.Site{Page: "prebid.org", Ext: json.RawMessage(`{"amp":0}`)},
		Device: &openrtb2.Device{UA: "curl/7.54.0", IP: "::1"},
		AT:     1,
		TMax:   500,
		Ext:    json.RawMessage(`{"id": "some-request-id","site": {"page": "prebid.org"},"imp": [{"id": "some-impression-id","banner": {"format": [{"w": 300,"h": 250},{"w": 300,"h": 600}]},"ext": {"appnexus": {"placementId": 1}}}],"tmax": 500}`),
	}

	//adapterExtra map[openrtb_ext.BidderName]*seatResponseExtra,
	adapterExtra := make(map[openrtb_ext.BidderName]*seatResponseExtra, 1)
	adapterExtra["appnexus"] = &seatResponseExtra{
		ResponseTimeMillis: 5,
		Errors:             []openrtb_ext.ExtBidderMessage{{Code: 999, Message: "Post ib.adnxs.com/openrtb2?query1&query2: unsupported protocol scheme \"\""}},
	}

	var errList []error

	// 	4) Build bid response
	bidResp, err := e.buildBidResponse(context.Background(), liveAdapters, adapterBids, bidRequest, adapterExtra, nil, nil, true, errList)

	// 	5) Assert we have no errors and one '&' character as we are supposed to
	if err != nil {
		t.Errorf("exchange.buildBidResponse returned unexpected error: %v", err)
	}
	if len(errList) > 0 {
		t.Errorf("exchange.buildBidResponse returned %d errors", len(errList))
	}
	if bytes.Contains(bidResp.Ext, []byte("u0026")) {
		t.Errorf("exchange.buildBidResponse() did not correctly print the '&' characters %s", string(bidResp.Ext))
	}
}

// TestDebugBehaviour asserts the HttpCalls object is included inside the json "debug" field of the bidResponse extension when the
// openrtb2.BidRequest "Test" value is set to 1 or the openrtb2.BidRequest.Ext.Debug boolean field is set to true
func TestDebugBehaviour(t *testing.T) {

	// Define test cases
	type inTest struct {
		test  int8
		debug bool
	}
	type outTest struct {
		debugInfoIncluded bool
	}

	type debugData struct {
		bidderLevelDebugAllowed    bool
		accountLevelDebugAllowed   bool
		headerOverrideDebugAllowed bool
	}

	type aTest struct {
		desc             string
		in               inTest
		out              outTest
		debugData        debugData
		generateWarnings bool
	}
	testCases := []aTest{
		{
			desc:             "test flag equals zero, ext debug flag false, no debug info expected",
			in:               inTest{test: 0, debug: false},
			out:              outTest{debugInfoIncluded: false},
			debugData:        debugData{true, true, false},
			generateWarnings: false,
		},
		{
			desc:             "test flag equals zero, ext debug flag true, debug info expected",
			in:               inTest{test: 0, debug: true},
			out:              outTest{debugInfoIncluded: true},
			debugData:        debugData{true, true, false},
			generateWarnings: false,
		},
		{
			desc:             "test flag equals 1, ext debug flag false, debug info expected",
			in:               inTest{test: 1, debug: false},
			out:              outTest{debugInfoIncluded: true},
			debugData:        debugData{true, true, false},
			generateWarnings: false,
		},
		{
			desc:             "test flag equals 1, ext debug flag true, debug info expected",
			in:               inTest{test: 1, debug: true},
			out:              outTest{debugInfoIncluded: true},
			debugData:        debugData{true, true, false},
			generateWarnings: false,
		},
		{
			desc:             "test flag not equal to 0 nor 1, ext debug flag false, no debug info expected",
			in:               inTest{test: 2, debug: false},
			out:              outTest{debugInfoIncluded: false},
			debugData:        debugData{true, true, false},
			generateWarnings: false,
		},
		{
			desc:             "test flag not equal to 0 nor 1, ext debug flag true, debug info expected",
			in:               inTest{test: -1, debug: true},
			out:              outTest{debugInfoIncluded: true},
			debugData:        debugData{true, true, false},
			generateWarnings: true,
		},
		{
			desc:             "test account level debug disabled",
			in:               inTest{test: -1, debug: true},
			out:              outTest{debugInfoIncluded: false},
			debugData:        debugData{true, false, false},
			generateWarnings: true,
		},
		{
			desc:             "test header override enabled when all other debug options are disabled",
			in:               inTest{test: -1, debug: false},
			out:              outTest{debugInfoIncluded: true},
			debugData:        debugData{false, false, true},
			generateWarnings: false,
		},
		{
			desc:             "test header override and url debug options are enabled when all other debug options are disabled",
			in:               inTest{test: -1, debug: true},
			out:              outTest{debugInfoIncluded: true},
			debugData:        debugData{false, false, true},
			generateWarnings: false,
		},
		{
			desc:             "test header override and url and bidder debug options are enabled when account debug option is disabled",
			in:               inTest{test: -1, debug: true},
			out:              outTest{debugInfoIncluded: true},
			debugData:        debugData{true, false, true},
			generateWarnings: false,
		},
		{
			desc:             "test all debug options are enabled",
			in:               inTest{test: -1, debug: true},
			out:              outTest{debugInfoIncluded: true},
			debugData:        debugData{true, true, true},
			generateWarnings: false,
		},
	}

	// Set up test
	noBidServer := func(w http.ResponseWriter, r *http.Request) {
		w.WriteHeader(204)
	}
	server := httptest.NewServer(http.HandlerFunc(noBidServer))
	defer server.Close()

	categoriesFetcher, err := newCategoryFetcher("./test/category-mapping")
	if err != nil {
		t.Errorf("Failed to create a category Fetcher: %v", err)
	}

	bidRequest := &openrtb2.BidRequest{
		ID: "some-request-id",
		Imp: []openrtb2.Imp{{
			ID:     "some-impression-id",
			Banner: &openrtb2.Banner{Format: []openrtb2.Format{{W: 300, H: 250}, {W: 300, H: 600}}},
			Ext:    json.RawMessage(`{"appnexus": {"placementId": 1}}`),
		}},
		Site:   &openrtb2.Site{Page: "prebid.org", Ext: json.RawMessage(`{"amp":0}`)},
		Device: &openrtb2.Device{UA: "curl/7.54.0", IP: "::1"},
		AT:     1,
		TMax:   500,
	}

	bidderImpl := &goodSingleBidder{
		httpRequest: &adapters.RequestData{
			Method:  "POST",
			Uri:     server.URL,
			Body:    []byte("{\"key\":\"val\"}"),
			Headers: http.Header{},
		},
		bidResponse: &adapters.BidderResponse{},
	}

	e := new(exchange)

	e.cache = &wellBehavedCache{}
	e.me = &metricsConf.DummyMetricsEngine{}
	e.gDPR = gdpr.AlwaysAllow{}
	e.currencyConverter = currency.NewRateConverter(&http.Client{}, "", time.Duration(0))
	e.categoriesFetcher = categoriesFetcher

	ctx := context.Background()

	// Run tests
	for _, test := range testCases {

		e.adapterMap = map[openrtb_ext.BidderName]adaptedBidder{
			openrtb_ext.BidderAppnexus: adaptBidder(bidderImpl, server.Client(), &config.Configuration{}, &metricsConfig.DummyMetricsEngine{}, openrtb_ext.BidderAppnexus, &config.DebugInfo{Allow: test.debugData.bidderLevelDebugAllowed}),
		}

		//request level debug key
		ctx = context.WithValue(ctx, DebugContextKey, test.in.debug)

		bidRequest.Test = test.in.test

		if test.in.debug {
			bidRequest.Ext = json.RawMessage(`{"prebid":{"debug":true}}`)
		} else {
			bidRequest.Ext = nil
		}

		auctionRequest := AuctionRequest{
			BidRequest: bidRequest,
			Account:    config.Account{DebugAllow: test.debugData.accountLevelDebugAllowed},
			UserSyncs:  &emptyUsersync{},
			StartTime:  time.Now(),
		}
		if test.generateWarnings {
			var errL []error
			errL = append(errL, &errortypes.Warning{
				Message:     fmt.Sprintf("CCPA consent test warning."),
				WarningCode: errortypes.InvalidPrivacyConsentWarningCode})
			auctionRequest.Warnings = errL
		}
		debugLog := &DebugLog{}
		if test.debugData.headerOverrideDebugAllowed {
			debugLog = &DebugLog{DebugOverride: true, DebugEnabledOrOverridden: true}
		}
		// Run test
		outBidResponse, err := e.HoldAuction(ctx, auctionRequest, debugLog)

		// Assert no HoldAuction error
		assert.NoErrorf(t, err, "%s. ex.HoldAuction returned an error: %v \n", test.desc, err)
		assert.NotNilf(t, outBidResponse.Ext, "%s. outBidResponse.Ext should not be nil \n", test.desc)

		actualExt := &openrtb_ext.ExtBidResponse{}
		err = json.Unmarshal(outBidResponse.Ext, actualExt)
		assert.NoErrorf(t, err, "%s. \"ext\" JSON field could not be unmarshaled. err: \"%v\" \n outBidResponse.Ext: \"%s\" \n", test.desc, err, outBidResponse.Ext)

		assert.NotEmpty(t, actualExt.Prebid, "%s. ext.prebid should not be empty")
		assert.NotEmpty(t, actualExt.Prebid.AuctionTimestamp, "%s. ext.prebid.auctiontimestamp should not be empty when AuctionRequest.StartTime is set")
		assert.Equal(t, auctionRequest.StartTime.UnixNano()/1e+6, actualExt.Prebid.AuctionTimestamp, "%s. ext.prebid.auctiontimestamp has incorrect value")

		if test.debugData.headerOverrideDebugAllowed {
			assert.Empty(t, actualExt.Warnings, "warnings should be empty")
			assert.Empty(t, actualExt.Errors, "errors should be empty")
		}

		if test.out.debugInfoIncluded {
			assert.NotNilf(t, actualExt, "%s. ext.debug field is expected to be included in this outBidResponse.Ext and not be nil.  outBidResponse.Ext.Debug = %v \n", test.desc, actualExt.Debug)

			// Assert "Debug fields
			assert.Greater(t, len(actualExt.Debug.HttpCalls), 0, "%s. ext.debug.httpcalls array should not be empty\n", test.desc)
			assert.Equal(t, server.URL, actualExt.Debug.HttpCalls["appnexus"][0].Uri, "%s. ext.debug.httpcalls array should not be empty\n", test.desc)
			assert.NotNilf(t, actualExt.Debug.ResolvedRequest, "%s. ext.debug.resolvedrequest field is expected to be included in this outBidResponse.Ext and not be nil.  outBidResponse.Ext.Debug = %v \n", test.desc, actualExt.Debug)

			// If not nil, assert bid extension
			if test.in.debug {
				diffJson(t, test.desc, bidRequest.Ext, actualExt.Debug.ResolvedRequest.Ext)
			}
		} else if !test.debugData.bidderLevelDebugAllowed && test.debugData.accountLevelDebugAllowed {
			assert.Equal(t, len(actualExt.Debug.HttpCalls), 0, "%s. ext.debug.httpcalls array should not be empty", "With bidder level debug disable option http calls should be empty")

		} else {
			assert.Nil(t, actualExt.Debug, "%s. ext.debug.httpcalls array should not be empty", "With bidder level debug disable option http calls should be empty")
		}

		if test.out.debugInfoIncluded && !test.debugData.accountLevelDebugAllowed && !test.debugData.headerOverrideDebugAllowed {
			assert.Len(t, actualExt.Warnings, 1, "warnings should have one warning")
			assert.NotNil(t, actualExt.Warnings["general"], "general warning should be present")
			assert.Equal(t, "debug turned off for account", actualExt.Warnings["general"][0].Message, "account debug disabled message should be present")
		}

		if !test.out.debugInfoIncluded && test.in.debug && test.debugData.accountLevelDebugAllowed && !test.debugData.headerOverrideDebugAllowed {
			if test.generateWarnings {
				assert.Len(t, actualExt.Warnings, 2, "warnings should have one warning")
			} else {
				assert.Len(t, actualExt.Warnings, 1, "warnings should have one warning")
			}
			assert.NotNil(t, actualExt.Warnings["appnexus"], "bidder warning should be present")
			assert.Equal(t, "debug turned off for bidder", actualExt.Warnings["appnexus"][0].Message, "account debug disabled message should be present")
		}

		if test.generateWarnings {
			assert.NotNil(t, actualExt.Warnings["general"], "general warning should be present")
			CCPAWarningPresent := false
			for _, warn := range actualExt.Warnings["general"] {
				if warn.Code == errortypes.InvalidPrivacyConsentWarningCode {
					CCPAWarningPresent = true
					break
				}
			}
			assert.True(t, CCPAWarningPresent, "CCPA Warning should be present")
		}

	}
}

func TestTwoBiddersDebugDisabledAndEnabled(t *testing.T) {

	type testCase struct {
		bidder1DebugEnabled bool
		bidder2DebugEnabled bool
	}

	testCases := []testCase{
		{
			bidder1DebugEnabled: true, bidder2DebugEnabled: true,
		},
		{
			bidder1DebugEnabled: true, bidder2DebugEnabled: false,
		},
		{
			bidder1DebugEnabled: false, bidder2DebugEnabled: true,
		},
		{
			bidder1DebugEnabled: false, bidder2DebugEnabled: false,
		},
	}

	// Set up test
	noBidServer := func(w http.ResponseWriter, r *http.Request) {
		w.WriteHeader(204)
	}
	server := httptest.NewServer(http.HandlerFunc(noBidServer))
	defer server.Close()

	categoriesFetcher, err := newCategoryFetcher("./test/category-mapping")
	if err != nil {
		t.Errorf("Failed to create a category Fetcher: %v", err)
	}

	bidderImpl := &goodSingleBidder{
		httpRequest: &adapters.RequestData{
			Method:  "POST",
			Uri:     server.URL,
			Body:    []byte("{\"key\":\"val\"}"),
			Headers: http.Header{},
		},
		bidResponse: &adapters.BidderResponse{},
	}

	e := new(exchange)
	e.cache = &wellBehavedCache{}
	e.me = &metricsConf.DummyMetricsEngine{}
	e.gDPR = gdpr.AlwaysAllow{}
	e.currencyConverter = currency.NewRateConverter(&http.Client{}, "", time.Duration(0))
	e.categoriesFetcher = categoriesFetcher

	debugLog := DebugLog{Enabled: true}

	for _, testCase := range testCases {
		bidRequest := &openrtb2.BidRequest{
			ID: "some-request-id",
			Imp: []openrtb2.Imp{{
				ID:     "some-impression-id",
				Banner: &openrtb2.Banner{Format: []openrtb2.Format{{W: 300, H: 250}, {W: 300, H: 600}}},
				Ext:    json.RawMessage(`{"telaria": {"placementId": 1}, "appnexus": {"placementid": 2}}`),
			}},
			Site:   &openrtb2.Site{Page: "prebid.org", Ext: json.RawMessage(`{"amp":0}`)},
			Device: &openrtb2.Device{UA: "curl/7.54.0", IP: "::1"},
			AT:     1,
			TMax:   500,
		}

		bidRequest.Ext = json.RawMessage(`{"prebid":{"debug":true}}`)

		auctionRequest := AuctionRequest{
			BidRequest: bidRequest,
			Account:    config.Account{DebugAllow: true},
			UserSyncs:  &emptyUsersync{},
			StartTime:  time.Now(),
		}

		e.adapterMap = map[openrtb_ext.BidderName]adaptedBidder{
			openrtb_ext.BidderAppnexus: adaptBidder(bidderImpl, server.Client(), &config.Configuration{}, &metricsConfig.DummyMetricsEngine{}, openrtb_ext.BidderAppnexus, &config.DebugInfo{Allow: testCase.bidder1DebugEnabled}),
			openrtb_ext.BidderTelaria:  adaptBidder(bidderImpl, server.Client(), &config.Configuration{}, &metricsConfig.DummyMetricsEngine{}, openrtb_ext.BidderAppnexus, &config.DebugInfo{Allow: testCase.bidder2DebugEnabled}),
		}
		// Run test
		outBidResponse, err := e.HoldAuction(context.Background(), auctionRequest, &debugLog)
		// Assert no HoldAuction err
		assert.NoErrorf(t, err, "ex.HoldAuction returned an err")
		assert.NotNilf(t, outBidResponse.Ext, "outBidResponse.Ext should not be nil")

		actualExt := &openrtb_ext.ExtBidResponse{}
		err = json.Unmarshal(outBidResponse.Ext, actualExt)
		assert.NoErrorf(t, err, "JSON field unmarshaling err. ")

		assert.NotEmpty(t, actualExt.Prebid, "ext.prebid should not be empty")
		assert.NotEmpty(t, actualExt.Prebid.AuctionTimestamp, "ext.prebid.auctiontimestamp should not be empty when AuctionRequest.StartTime is set")
		assert.Equal(t, auctionRequest.StartTime.UnixNano()/1e+6, actualExt.Prebid.AuctionTimestamp, "ext.prebid.auctiontimestamp has incorrect value")

		assert.NotNilf(t, actualExt, "ext.debug field is expected to be included in this outBidResponse.Ext and not be nil")

		// Assert "Debug fields
		if testCase.bidder1DebugEnabled {
			assert.Equal(t, server.URL, actualExt.Debug.HttpCalls["appnexus"][0].Uri, "Url for bidder with debug enabled is incorrect")
			assert.NotNilf(t, actualExt.Debug.HttpCalls["appnexus"][0].RequestBody, "ext.debug.resolvedrequest field is expected to be included in this outBidResponse.Ext and not be nil")
		}
		if testCase.bidder2DebugEnabled {
			assert.Equal(t, server.URL, actualExt.Debug.HttpCalls["telaria"][0].Uri, "Url for bidder with debug enabled is incorrect")
			assert.NotNilf(t, actualExt.Debug.HttpCalls["telaria"][0].RequestBody, "ext.debug.resolvedrequest field is expected to be included in this outBidResponse.Ext and not be nil")
		}
		if !testCase.bidder1DebugEnabled {
			assert.Nil(t, actualExt.Debug.HttpCalls["appnexus"], "ext.debug.resolvedrequest field is expected to be included in this outBidResponse.Ext and not be nil")
		}
		if !testCase.bidder2DebugEnabled {
			assert.Nil(t, actualExt.Debug.HttpCalls["telaria"], "ext.debug.resolvedrequest field is expected to be included in this outBidResponse.Ext and not be nil")
		}

		if testCase.bidder1DebugEnabled && testCase.bidder2DebugEnabled {
			assert.Equal(t, 2, len(actualExt.Debug.HttpCalls), "With bidder level debug enable option for both bidders http calls should have 2 elements")
		}
	}

}

func TestOverrideWithCustomCurrency(t *testing.T) {

	mockCurrencyClient := &mockCurrencyRatesClient{
		responseBody: `{"dataAsOf":"2018-09-12","conversions":{"USD":{"MXN":10.00}}}`,
	}
	mockCurrencyConverter := currency.NewRateConverter(
		mockCurrencyClient,
		"currency.fake.com",
		24*time.Hour,
	)

	type testIn struct {
		customCurrencyRates json.RawMessage
		bidRequestCurrency  string
	}
	type testResults struct {
		numBids         int
		bidRespPrice    float64
		bidRespCurrency string
	}

	testCases := []struct {
		desc     string
		in       testIn
		expected testResults
	}{
		{
			desc: "Blank currency field in ext. bidRequest comes with a valid currency but conversion rate was not found in PBS. Return no bids",
			in: testIn{
				customCurrencyRates: json.RawMessage(`{ "prebid": { "currency": {} } } `),
				bidRequestCurrency:  "GBP",
			},
			expected: testResults{},
		},
		{
			desc: "valid request.ext.prebid.currency, expect custom rates to override those of the currency rate server",
			in: testIn{
				customCurrencyRates: json.RawMessage(`{
						  "prebid": {
						    "currency": {
						      "rates": {
						        "USD": {
						          "MXN": 20.00,
						          "EUR": 10.95
						        }
						      }
						    }
						  }
						}`),
				bidRequestCurrency: "MXN",
			},
			expected: testResults{
				numBids:         1,
				bidRespPrice:    20.00,
				bidRespCurrency: "MXN",
			},
		},
	}

	// Init mock currency conversion service
	mockCurrencyConverter.Run()

	// Init an exchange to run an auction from
	noBidServer := func(w http.ResponseWriter, r *http.Request) { w.WriteHeader(204) }
	mockAppnexusBidService := httptest.NewServer(http.HandlerFunc(noBidServer))
	defer mockAppnexusBidService.Close()

	categoriesFetcher, error := newCategoryFetcher("./test/category-mapping")
	if error != nil {
		t.Errorf("Failed to create a category Fetcher: %v", error)
	}

	oneDollarBidBidder := &goodSingleBidder{
		httpRequest: &adapters.RequestData{
			Method:  "POST",
			Uri:     mockAppnexusBidService.URL,
			Body:    []byte("{\"key\":\"val\"}"),
			Headers: http.Header{},
		},
	}

	e := new(exchange)
	e.cache = &wellBehavedCache{}
	e.me = &metricsConf.DummyMetricsEngine{}
	e.gDPR = gdpr.AlwaysAllow{}
	e.currencyConverter = mockCurrencyConverter
	e.categoriesFetcher = categoriesFetcher
	e.bidIDGenerator = &mockBidIDGenerator{false, false}

	// Define mock incoming bid requeset
	mockBidRequest := &openrtb2.BidRequest{
		ID: "some-request-id",
		Imp: []openrtb2.Imp{{
			ID:     "some-impression-id",
			Banner: &openrtb2.Banner{Format: []openrtb2.Format{{W: 300, H: 250}, {W: 300, H: 600}}},
			Ext:    json.RawMessage(`{"appnexus": {"placementId": 1}}`),
		}},
		Site: &openrtb2.Site{Page: "prebid.org", Ext: json.RawMessage(`{"amp":0}`)},
	}

	// Run tests
	for _, test := range testCases {

		oneDollarBidBidder.bidResponse = &adapters.BidderResponse{
			Bids: []*adapters.TypedBid{
				{
					Bid: &openrtb2.Bid{Price: 1.00},
				},
			},
			Currency: "USD",
		}

		e.adapterMap = map[openrtb_ext.BidderName]adaptedBidder{
			openrtb_ext.BidderAppnexus: adaptBidder(oneDollarBidBidder, mockAppnexusBidService.Client(), &config.Configuration{}, &metricsConfig.DummyMetricsEngine{}, openrtb_ext.BidderAppnexus, nil),
		}

		// Set custom rates in extension
		mockBidRequest.Ext = test.in.customCurrencyRates

		// Set bidRequest currency list
		mockBidRequest.Cur = []string{test.in.bidRequestCurrency}

		auctionRequest := AuctionRequest{
			BidRequest: mockBidRequest,
			Account:    config.Account{},
			UserSyncs:  &emptyUsersync{},
		}

		// Run test
		outBidResponse, err := e.HoldAuction(context.Background(), auctionRequest, &DebugLog{})

		// Assertions
		assert.NoErrorf(t, err, "%s. HoldAuction error: %v \n", test.desc, err)

		if test.expected.numBids > 0 {
			// Assert out currency
			assert.Equal(t, test.expected.bidRespCurrency, outBidResponse.Cur, "Bid response currency is wrong: %s \n", test.desc)

			// Assert returned bid
			if !assert.NotNil(t, outBidResponse, "outBidResponse is nil: %s \n", test.desc) {
				return
			}
			if !assert.NotEmpty(t, outBidResponse.SeatBid, "outBidResponse.SeatBid is empty: %s", test.desc) {
				return
			}
			if !assert.NotEmpty(t, outBidResponse.SeatBid[0].Bid, "outBidResponse.SeatBid[0].Bid is empty: %s", test.desc) {
				return
			}

			// Assert returned bid price matches the currency conversion
			assert.Equal(t, test.expected.bidRespPrice, outBidResponse.SeatBid[0].Bid[0].Price, "Bid response seatBid price is wrong: %s", test.desc)
		} else {
			assert.Len(t, outBidResponse.SeatBid, 0, "outBidResponse.SeatBid should be empty: %s", test.desc)
		}
	}
}

func TestGetAuctionCurrencyRates(t *testing.T) {

	pbsRates := map[string]map[string]float64{
		"MXN": {
			"USD": 20.13,
			"EUR": 27.82,
			"JPY": 5.09, // "MXN" to "JPY" rate not found in customRates
		},
	}

	customRates := map[string]map[string]float64{
		"MXN": {
			"USD": 25.00, // different rate than in pbsRates
			"EUR": 27.82, // same as in pbsRates
			"GBP": 31.12, // not found in pbsRates at all
		},
	}

	expectedRateEngineRates := map[string]map[string]float64{
		"MXN": {
			"USD": 25.00, // rates engine will prioritize the value found in custom rates
			"EUR": 27.82, // same value in both the engine reads the custom entry first
			"JPY": 5.09,  // the engine will find it in the pbsRates conversions
			"GBP": 31.12, // the engine will find it in the custom conversions
		},
	}

	boolTrue := true
	boolFalse := false

	type testInput struct {
		pbsRates       map[string]map[string]float64
		bidExtCurrency *openrtb_ext.ExtRequestCurrency
	}
	type testOutput struct {
		constantRates  bool
		resultingRates map[string]map[string]float64
	}
	testCases := []struct {
		desc     string
		given    testInput
		expected testOutput
	}{
		{
			"valid pbsRates, valid ConversionRates, false UsePBSRates. Resulting rates identical to customRates",
			testInput{
				pbsRates: pbsRates,
				bidExtCurrency: &openrtb_ext.ExtRequestCurrency{
					ConversionRates: customRates,
					UsePBSRates:     &boolFalse,
				},
			},
			testOutput{
				resultingRates: customRates,
			},
		},
		{
			"valid pbsRates, valid ConversionRates, true UsePBSRates. Resulting rates are a mix but customRates gets priority",
			testInput{
				pbsRates: pbsRates,
				bidExtCurrency: &openrtb_ext.ExtRequestCurrency{
					ConversionRates: customRates,
					UsePBSRates:     &boolTrue,
				},
			},
			testOutput{
				resultingRates: expectedRateEngineRates,
			},
		},
		{
			"nil pbsRates, valid ConversionRates, false UsePBSRates. Resulting rates identical to customRates",
			testInput{
				pbsRates: nil,
				bidExtCurrency: &openrtb_ext.ExtRequestCurrency{
					ConversionRates: customRates,
					UsePBSRates:     &boolFalse,
				},
			},
			testOutput{
				resultingRates: customRates,
			},
		},
		{
			"nil pbsRates, valid ConversionRates, true UsePBSRates. Resulting rates identical to customRates",
			testInput{
				pbsRates: nil,
				bidExtCurrency: &openrtb_ext.ExtRequestCurrency{
					ConversionRates: customRates,
					UsePBSRates:     &boolTrue,
				},
			},
			testOutput{
				resultingRates: customRates,
			},
		},
		{
			"valid pbsRates, empty ConversionRates, false UsePBSRates. Because pbsRates cannot be used, default to constant rates",
			testInput{
				pbsRates: pbsRates,
				bidExtCurrency: &openrtb_ext.ExtRequestCurrency{
					// ConversionRates inCustomRates not initialized makes for a zero-length map
					UsePBSRates: &boolFalse,
				},
			},
			testOutput{
				constantRates: true,
			},
		},
		{
			"valid pbsRates, nil ConversionRates, UsePBSRates defaults to true. Resulting rates will be identical to pbsRates",
			testInput{
				pbsRates:       pbsRates,
				bidExtCurrency: nil,
			},
			testOutput{
				resultingRates: pbsRates,
			},
		},
		{
			"nil pbsRates, empty ConversionRates, false UsePBSRates. Default to constant rates",
			testInput{
				pbsRates: nil,
				bidExtCurrency: &openrtb_ext.ExtRequestCurrency{
					// ConversionRates inCustomRates not initialized makes for a zero-length map
					UsePBSRates: &boolFalse,
				},
			},
			testOutput{
				constantRates: true,
			},
		},
		{
			"customRates empty, UsePBSRates set to true, pbsRates are nil. Return default constant rates converter",
			testInput{
				pbsRates: nil,
				bidExtCurrency: &openrtb_ext.ExtRequestCurrency{
					// ConversionRates inCustomRates not initialized makes for a zero-length map
					UsePBSRates: &boolTrue,
				},
			},
			testOutput{
				constantRates: true,
			},
		},
		{
			"nil customRates, nil pbsRates, UsePBSRates defaults to true. Return default constant rates converter",
			testInput{
				pbsRates:       nil,
				bidExtCurrency: nil,
			},
			testOutput{
				constantRates: true,
			},
		},
	}

	for _, tc := range testCases {

		// Test setup:
		jsonPbsRates, err := json.Marshal(tc.given.pbsRates)
		if err != nil {
			t.Fatalf("Failed to marshal PBS rates: %v", err)
		}

		// Init mock currency conversion service
		mockCurrencyClient := &mockCurrencyRatesClient{
			responseBody: `{"dataAsOf":"2018-09-12","conversions":` + string(jsonPbsRates) + `}`,
		}
		mockCurrencyConverter := currency.NewRateConverter(
			mockCurrencyClient,
			"currency.fake.com",
			24*time.Hour,
		)
		mockCurrencyConverter.Run()

		e := new(exchange)
		e.currencyConverter = mockCurrencyConverter

		// Run test
		auctionRates := e.getAuctionCurrencyRates(tc.given.bidExtCurrency)

		// When fromCurrency and toCurrency are the same, a rate of 1.00 is always expected
		rate, err := auctionRates.GetRate("USD", "USD")
		assert.NoError(t, err, tc.desc)
		assert.Equal(t, float64(1), rate, tc.desc)

		// If we expect an error, assert we have one along with a conversion rate of zero
		if tc.expected.constantRates {
			rate, err := auctionRates.GetRate("USD", "MXN")
			assert.Error(t, err, tc.desc)
			assert.Equal(t, float64(0), rate, tc.desc)
		} else {
			for fromCurrency, rates := range tc.expected.resultingRates {
				for toCurrency, expectedRate := range rates {
					actualRate, err := auctionRates.GetRate(fromCurrency, toCurrency)
					assert.NoError(t, err, tc.desc)
					assert.Equal(t, expectedRate, actualRate, tc.desc)
				}
			}
		}
	}
}

func TestReturnCreativeEndToEnd(t *testing.T) {
	sampleAd := "<?xml version=\"1.0\" encoding=\"UTF-8\"?><VAST ...></VAST>"

	// Define test cases
	type aTest struct {
		desc   string
		inExt  json.RawMessage
		outAdM string
	}
	testGroups := []struct {
		groupDesc   string
		testCases   []aTest
		expectError bool
	}{
		{
			groupDesc: "Invalid or malformed bidRequest Ext, expect error in these scenarios",
			testCases: []aTest{
				{
					desc:  "Malformed ext in bidRequest",
					inExt: json.RawMessage(`malformed`),
				},
				{
					desc:  "empty cache field",
					inExt: json.RawMessage(`{"prebid":{"cache":{}}}`),
				},
			},
			expectError: true,
		},
		{
			groupDesc: "Valid bidRequest Ext but no returnCreative value specified, default to returning creative",
			testCases: []aTest{
				{
					"Nil ext in bidRequest",
					nil,
					sampleAd,
				},
				{
					"empty ext",
					json.RawMessage(``),
					sampleAd,
				},
				{
					"bids doesn't come with returnCreative value",
					json.RawMessage(`{"prebid":{"cache":{"bids":{}}}}`),
					sampleAd,
				},
				{
					"vast doesn't come with returnCreative value",
					json.RawMessage(`{"prebid":{"cache":{"vastXml":{}}}}`),
					sampleAd,
				},
			},
		},
		{
			groupDesc: "Bids field comes with returnCreative value",
			testCases: []aTest{
				{
					"Bids returnCreative set to true, return ad markup in response",
					json.RawMessage(`{"prebid":{"cache":{"bids":{"returnCreative":true}}}}`),
					sampleAd,
				},
				{
					"Bids returnCreative set to false, don't return ad markup in response",
					json.RawMessage(`{"prebid":{"cache":{"bids":{"returnCreative":false}}}}`),
					"",
				},
			},
		},
		{
			groupDesc: "Vast field comes with returnCreative value",
			testCases: []aTest{
				{
					"Vast returnCreative set to true, return ad markup in response",
					json.RawMessage(`{"prebid":{"cache":{"vastXml":{"returnCreative":true}}}}`),
					sampleAd,
				},
				{
					"Vast returnCreative set to false, don't return ad markup in response",
					json.RawMessage(`{"prebid":{"cache":{"vastXml":{"returnCreative":false}}}}`),
					"",
				},
			},
		},
		{
			groupDesc: "Both Bids and Vast come with their own returnCreative value",
			testCases: []aTest{
				{
					"Both false, expect empty AdM",
					json.RawMessage(`{"prebid":{"cache":{"bids":{"returnCreative":false},"vastXml":{"returnCreative":false}}}}`),
					"",
				},
				{
					"Bids returnCreative is true, expect valid AdM",
					json.RawMessage(`{"prebid":{"cache":{"bids":{"returnCreative":true},"vastXml":{"returnCreative":false}}}}`),
					sampleAd,
				},
				{
					"Vast returnCreative is true, expect valid AdM",
					json.RawMessage(`{"prebid":{"cache":{"bids":{"returnCreative":false},"vastXml":{"returnCreative":true}}}}`),
					sampleAd,
				},
				{
					"Both field's returnCreative set to true, expect valid AdM",
					json.RawMessage(`{"prebid":{"cache":{"bids":{"returnCreative":true},"vastXml":{"returnCreative":true}}}}`),
					sampleAd,
				},
			},
		},
	}

	// Init an exchange to run an auction from
	noBidServer := func(w http.ResponseWriter, r *http.Request) { w.WriteHeader(204) }
	server := httptest.NewServer(http.HandlerFunc(noBidServer))
	defer server.Close()

	categoriesFetcher, error := newCategoryFetcher("./test/category-mapping")
	if error != nil {
		t.Errorf("Failed to create a category Fetcher: %v", error)
	}

	bidderImpl := &goodSingleBidder{
		httpRequest: &adapters.RequestData{
			Method:  "POST",
			Uri:     server.URL,
			Body:    []byte("{\"key\":\"val\"}"),
			Headers: http.Header{},
		},
		bidResponse: &adapters.BidderResponse{
			Bids: []*adapters.TypedBid{
				{
					Bid: &openrtb2.Bid{AdM: sampleAd},
				},
			},
		},
	}

	e := new(exchange)
	e.adapterMap = map[openrtb_ext.BidderName]adaptedBidder{
		openrtb_ext.BidderAppnexus: adaptBidder(bidderImpl, server.Client(), &config.Configuration{}, &metricsConfig.DummyMetricsEngine{}, openrtb_ext.BidderAppnexus, nil),
	}
	e.cache = &wellBehavedCache{}
	e.me = &metricsConf.DummyMetricsEngine{}
	e.gDPR = gdpr.AlwaysAllow{}
	e.currencyConverter = currency.NewRateConverter(&http.Client{}, "", time.Duration(0))
	e.categoriesFetcher = categoriesFetcher
	e.bidIDGenerator = &mockBidIDGenerator{false, false}

	// Define mock incoming bid requeset
	mockBidRequest := &openrtb2.BidRequest{
		ID: "some-request-id",
		Imp: []openrtb2.Imp{{
			ID:     "some-impression-id",
			Banner: &openrtb2.Banner{Format: []openrtb2.Format{{W: 300, H: 250}, {W: 300, H: 600}}},
			Ext:    json.RawMessage(`{"appnexus": {"placementId": 1}}`),
		}},
		Site: &openrtb2.Site{Page: "prebid.org", Ext: json.RawMessage(`{"amp":0}`)},
	}

	// Run tests
	for _, testGroup := range testGroups {
		for _, test := range testGroup.testCases {
			mockBidRequest.Ext = test.inExt

			auctionRequest := AuctionRequest{
				BidRequest: mockBidRequest,
				Account:    config.Account{},
				UserSyncs:  &emptyUsersync{},
			}

			// Run test
			debugLog := DebugLog{}
			outBidResponse, err := e.HoldAuction(context.Background(), auctionRequest, &debugLog)

			// Assert return error, if any
			if testGroup.expectError {
				assert.Errorf(t, err, "HoldAuction expected to throw error for: %s - %s. \n", testGroup.groupDesc, test.desc)
				continue
			} else {
				assert.NoErrorf(t, err, "%s: %s. HoldAuction error: %v \n", testGroup.groupDesc, test.desc, err)
			}

			// Assert returned bid
			if !assert.NotNil(t, outBidResponse, "%s: %s. outBidResponse is nil \n", testGroup.groupDesc, test.desc) {
				return
			}
			if !assert.NotEmpty(t, outBidResponse.SeatBid, "%s: %s. outBidResponse.SeatBid is empty \n", testGroup.groupDesc, test.desc) {
				return
			}
			if !assert.NotEmpty(t, outBidResponse.SeatBid[0].Bid, "%s: %s. outBidResponse.SeatBid[0].Bid is empty \n", testGroup.groupDesc, test.desc) {
				return
			}
			assert.Equal(t, test.outAdM, outBidResponse.SeatBid[0].Bid[0].AdM, "Ad markup string doesn't match in: %s - %s \n", testGroup.groupDesc, test.desc)
		}
	}
}

func TestGetBidCacheInfoEndToEnd(t *testing.T) {
	testUUID := "CACHE_UUID_1234"
	testExternalCacheScheme := "https"
	testExternalCacheHost := "www.externalprebidcache.net"
	testExternalCachePath := "endpoints/cache"

	// 1) An adapter
	bidderName := openrtb_ext.BidderName("appnexus")

	cfg := &config.Configuration{
		Adapters: map[string]config.Adapter{
			string(bidderName): {
				Endpoint: "http://ib.adnxs.com/endpoint",
			},
		},
		CacheURL: config.Cache{
			Host: "www.internalprebidcache.net",
		},
		ExtCacheURL: config.ExternalCache{
			Scheme: testExternalCacheScheme,
			Host:   testExternalCacheHost,
			Path:   testExternalCachePath,
		},
	}

	adapterList := make([]openrtb_ext.BidderName, 0, 2)
<<<<<<< HEAD
	syncerKeys := []string{}
	testEngine := metricsConf.NewMetricsEngine(cfg, adapterList, syncerKeys)
	/* 	2) Init new exchange with said configuration			*/
=======
	testEngine := metricsConf.NewMetricsEngine(cfg, adapterList)
	// 	2) Init new exchange with said configuration
>>>>>>> ccb56efe
	handlerNoBidServer := func(w http.ResponseWriter, r *http.Request) { w.WriteHeader(204) }
	server := httptest.NewServer(http.HandlerFunc(handlerNoBidServer))
	defer server.Close()

	biddersInfo, err := config.LoadBidderInfoFromDisk("../static/bidder-info", cfg.Adapters, openrtb_ext.BuildBidderStringSlice())
	if err != nil {
		t.Fatal(err)
	}

	adapters, adaptersErr := BuildAdapters(server.Client(), cfg, biddersInfo, &metricsConf.DummyMetricsEngine{})
	if adaptersErr != nil {
		t.Fatalf("Error intializing adapters: %v", adaptersErr)
	}
	currencyConverter := currency.NewRateConverter(&http.Client{}, "", time.Duration(0))
	pbc := pbc.NewClient(&http.Client{}, &cfg.CacheURL, &cfg.ExtCacheURL, testEngine)
<<<<<<< HEAD
	e := NewExchange(adapters, pbc, cfg, map[string]usersync.Syncer{}, &metricsConf.DummyMetricsEngine{}, biddersInfo, gdpr.AlwaysAllow{}, currencyConverter, nilCategoryFetcher{}).(*exchange)
	/* 	3) Build all the parameters e.buildBidResponse(ctx.Background(), liveA... ) needs */
=======
	e := NewExchange(adapters, pbc, cfg, &metricsConf.DummyMetricsEngine{}, biddersInfo, gdpr.AlwaysAllow{}, currencyConverter, nilCategoryFetcher{}).(*exchange)
	// 	3) Build all the parameters e.buildBidResponse(ctx.Background(), liveA... ) needs
>>>>>>> ccb56efe
	liveAdapters := []openrtb_ext.BidderName{bidderName}

	//adapterBids map[openrtb_ext.BidderName]*pbsOrtbSeatBid,
	bids := []*openrtb2.Bid{
		{
			ID:             "some-imp-id",
			ImpID:          "",
			Price:          9.517803,
			NURL:           "",
			BURL:           "",
			LURL:           "",
			AdM:            "",
			AdID:           "",
			ADomain:        nil,
			Bundle:         "",
			IURL:           "",
			CID:            "",
			CrID:           "",
			Tactic:         "",
			Cat:            nil,
			Attr:           nil,
			API:            0,
			Protocol:       0,
			QAGMediaRating: 0,
			Language:       "",
			DealID:         "",
			W:              300,
			H:              250,
			WRatio:         0,
			HRatio:         0,
			Exp:            0,
			Ext:            nil,
		},
	}
	auc := &auction{
		cacheIds: map[*openrtb2.Bid]string{
			bids[0]: testUUID,
		},
	}
	aPbsOrtbBidArr := []*pbsOrtbBid{
		{
			bid:     bids[0],
			bidType: openrtb_ext.BidTypeBanner,
			bidTargets: map[string]string{
				"pricegranularity":  "med",
				"includewinners":    "true",
				"includebidderkeys": "false",
			},
		},
	}
	adapterBids := map[openrtb_ext.BidderName]*pbsOrtbSeatBid{
		bidderName: {
			bids:     aPbsOrtbBidArr,
			currency: "USD",
		},
	}

	//adapterExtra map[openrtb_ext.BidderName]*seatResponseExtra,
	adapterExtra := map[openrtb_ext.BidderName]*seatResponseExtra{
		bidderName: {
			ResponseTimeMillis: 5,
			Errors: []openrtb_ext.ExtBidderMessage{
				{
					Code:    999,
					Message: "Post ib.adnxs.com/openrtb2?query1&query2: unsupported protocol scheme \"\"",
				},
			},
		},
	}
	bidRequest := &openrtb2.BidRequest{
		ID:   "some-request-id",
		TMax: 1000,
		Imp: []openrtb2.Imp{
			{
				ID:     "test-div",
				Secure: openrtb2.Int8Ptr(0),
				Banner: &openrtb2.Banner{Format: []openrtb2.Format{{W: 300, H: 250}}},
				Ext: json.RawMessage(` {
    "rubicon": {
        "accountId": 1001,
        "siteId": 113932,
        "zoneId": 535510
    },
    "appnexus": { "placementId": 1 },
    "pubmatic": { "publisherId": "156209", "adSlot": "pubmatic_test2@300x250" },
    "pulsepoint": { "cf": "300X250", "cp": 512379, "ct": 486653 },
    "conversant": { "site_id": "108060" },
    "ix": { "siteId": "287415" }
}`),
			},
		},
		Site: &openrtb2.Site{
			Page:      "http://rubitest.com/index.html",
			Publisher: &openrtb2.Publisher{ID: "1001"},
		},
		Test: 1,
		Ext:  json.RawMessage(`{"prebid": { "cache": { "bids": {}, "vastxml": {} }, "targeting": { "pricegranularity": "med", "includewinners": true, "includebidderkeys": false } }}`),
	}

	var errList []error

	// 	4) Build bid response
	bid_resp, err := e.buildBidResponse(context.Background(), liveAdapters, adapterBids, bidRequest, adapterExtra, auc, nil, true, errList)

	// 	5) Assert we have no errors and the bid response we expected
	assert.NoError(t, err, "[TestGetBidCacheInfo] buildBidResponse() threw an error")

	expectedBidResponse := &openrtb2.BidResponse{
		SeatBid: []openrtb2.SeatBid{
			{
				Seat: string(bidderName),
				Bid: []openrtb2.Bid{
					{
						Ext: json.RawMessage(`{ "prebid": { "cache": { "bids": { "cacheId": "` + testUUID + `", "url": "` + testExternalCacheScheme + `://` + testExternalCacheHost + `/` + testExternalCachePath + `?uuid=` + testUUID + `" }, "key": "", "url": "" }`),
					},
				},
			},
		},
	}
	// compare cache UUID
	expCacheUUID, err := jsonparser.GetString(expectedBidResponse.SeatBid[0].Bid[0].Ext, "prebid", "cache", "bids", "cacheId")
	assert.NoErrorf(t, err, "[TestGetBidCacheInfo] Error found while trying to json parse the cacheId field from expected build response. Message: %v \n", err)

	cacheUUID, err := jsonparser.GetString(bid_resp.SeatBid[0].Bid[0].Ext, "prebid", "cache", "bids", "cacheId")
	assert.NoErrorf(t, err, "[TestGetBidCacheInfo] bid_resp.SeatBid[0].Bid[0].Ext = %s \n", bid_resp.SeatBid[0].Bid[0].Ext)

	assert.Equal(t, expCacheUUID, cacheUUID, "[TestGetBidCacheInfo] cacheId field in ext should equal \"%s\" \n", expCacheUUID)

	// compare cache URL
	expCacheURL, err := jsonparser.GetString(expectedBidResponse.SeatBid[0].Bid[0].Ext, "prebid", "cache", "bids", "url")
	assert.NoErrorf(t, err, "[TestGetBidCacheInfo] Error found while trying to json parse the url field from expected build response. Message: %v \n", err)

	cacheURL, err := jsonparser.GetString(bid_resp.SeatBid[0].Bid[0].Ext, "prebid", "cache", "bids", "url")
	assert.NoErrorf(t, err, "[TestGetBidCacheInfo] Error found while trying to json parse the url field from actual build response. Message: %v \n", err)

	assert.Equal(t, expCacheURL, cacheURL, "[TestGetBidCacheInfo] cacheId field in ext should equal \"%s\" \n", expCacheURL)
}

func TestBidReturnsCreative(t *testing.T) {
	sampleAd := "<?xml version=\"1.0\" encoding=\"UTF-8\"?><VAST ...></VAST>"
	sampleOpenrtbBid := &openrtb2.Bid{ID: "some-bid-id", AdM: sampleAd}

	// Define test cases
	testCases := []struct {
		description            string
		inReturnCreative       bool
		expectedCreativeMarkup string
	}{
		{
			"returnCreative set to true, expect a full creative markup string in returned bid",
			true,
			sampleAd,
		},
		{
			"returnCreative set to false, expect empty creative markup string in returned bid",
			false,
			"",
		},
	}

	// Test set up
	sampleBids := []*pbsOrtbBid{
		{
			bid:            sampleOpenrtbBid,
			bidType:        openrtb_ext.BidTypeBanner,
			bidTargets:     map[string]string{},
			generatedBidID: "randomId",
		},
	}
	sampleAuction := &auction{cacheIds: map[*openrtb2.Bid]string{sampleOpenrtbBid: "CACHE_UUID_1234"}}

	noBidHandler := func(w http.ResponseWriter, r *http.Request) { w.WriteHeader(204) }
	server := httptest.NewServer(http.HandlerFunc(noBidHandler))
	defer server.Close()

	bidderImpl := &goodSingleBidder{
		httpRequest: &adapters.RequestData{
			Method:  "POST",
			Uri:     server.URL,
			Body:    []byte("{\"key\":\"val\"}"),
			Headers: http.Header{},
		},
		bidResponse: &adapters.BidderResponse{},
	}
	e := new(exchange)
	e.adapterMap = map[openrtb_ext.BidderName]adaptedBidder{
		openrtb_ext.BidderAppnexus: adaptBidder(bidderImpl, server.Client(), &config.Configuration{}, &metricsConfig.DummyMetricsEngine{}, openrtb_ext.BidderAppnexus, nil),
	}
	e.cache = &wellBehavedCache{}
	e.me = &metricsConf.DummyMetricsEngine{}
	e.gDPR = gdpr.AlwaysAllow{}
	e.currencyConverter = currency.NewRateConverter(&http.Client{}, "", time.Duration(0))

	//Run tests
	for _, test := range testCases {
		resultingBids, resultingErrs := e.makeBid(sampleBids, sampleAuction, test.inReturnCreative)

		assert.Equal(t, 0, len(resultingErrs), "%s. Test should not return errors \n", test.description)
		assert.Equal(t, test.expectedCreativeMarkup, resultingBids[0].AdM, "%s. Ad markup string doesn't match expected \n", test.description)

		var bidExt openrtb_ext.ExtBid
		json.Unmarshal(resultingBids[0].Ext, &bidExt)
		assert.Equal(t, 0, bidExt.Prebid.DealPriority, "%s. Test should have DealPriority set to 0", test.description)
		assert.Equal(t, false, bidExt.Prebid.DealTierSatisfied, "%s. Test should have DealTierSatisfied set to false", test.description)
	}
}

func TestGetBidCacheInfo(t *testing.T) {
	bid := &openrtb2.Bid{ID: "42"}
	testCases := []struct {
		description      string
		scheme           string
		host             string
		path             string
		bid              *pbsOrtbBid
		auction          *auction
		expectedFound    bool
		expectedCacheID  string
		expectedCacheURL string
	}{
		{
			description:      "JSON Cache ID",
			scheme:           "https",
			host:             "prebid.org",
			path:             "cache",
			bid:              &pbsOrtbBid{bid: bid},
			auction:          &auction{cacheIds: map[*openrtb2.Bid]string{bid: "anyID"}},
			expectedFound:    true,
			expectedCacheID:  "anyID",
			expectedCacheURL: "https://prebid.org/cache?uuid=anyID",
		},
		{
			description:      "VAST Cache ID",
			scheme:           "https",
			host:             "prebid.org",
			path:             "cache",
			bid:              &pbsOrtbBid{bid: bid},
			auction:          &auction{vastCacheIds: map[*openrtb2.Bid]string{bid: "anyID"}},
			expectedFound:    true,
			expectedCacheID:  "anyID",
			expectedCacheURL: "https://prebid.org/cache?uuid=anyID",
		},
		{
			description:      "Cache ID Not Found",
			scheme:           "https",
			host:             "prebid.org",
			path:             "cache",
			bid:              &pbsOrtbBid{bid: bid},
			auction:          &auction{},
			expectedFound:    false,
			expectedCacheID:  "",
			expectedCacheURL: "",
		},
		{
			description:      "Scheme Not Provided",
			host:             "prebid.org",
			path:             "cache",
			bid:              &pbsOrtbBid{bid: bid},
			auction:          &auction{cacheIds: map[*openrtb2.Bid]string{bid: "anyID"}},
			expectedFound:    true,
			expectedCacheID:  "anyID",
			expectedCacheURL: "prebid.org/cache?uuid=anyID",
		},
		{
			description:      "Host And Path Not Provided - Without Scheme",
			bid:              &pbsOrtbBid{bid: bid},
			auction:          &auction{cacheIds: map[*openrtb2.Bid]string{bid: "anyID"}},
			expectedFound:    true,
			expectedCacheID:  "anyID",
			expectedCacheURL: "",
		},
		{
			description:      "Host And Path Not Provided - With Scheme",
			scheme:           "https",
			bid:              &pbsOrtbBid{bid: bid},
			auction:          &auction{cacheIds: map[*openrtb2.Bid]string{bid: "anyID"}},
			expectedFound:    true,
			expectedCacheID:  "anyID",
			expectedCacheURL: "",
		},
		{
			description:      "Nil Bid",
			scheme:           "https",
			host:             "prebid.org",
			path:             "cache",
			bid:              nil,
			auction:          &auction{cacheIds: map[*openrtb2.Bid]string{bid: "anyID"}},
			expectedFound:    false,
			expectedCacheID:  "",
			expectedCacheURL: "",
		},
		{
			description:      "Nil Embedded Bid",
			scheme:           "https",
			host:             "prebid.org",
			path:             "cache",
			bid:              &pbsOrtbBid{bid: nil},
			auction:          &auction{cacheIds: map[*openrtb2.Bid]string{bid: "anyID"}},
			expectedFound:    false,
			expectedCacheID:  "",
			expectedCacheURL: "",
		},
		{
			description:      "Nil Auction",
			scheme:           "https",
			host:             "prebid.org",
			path:             "cache",
			bid:              &pbsOrtbBid{bid: bid},
			auction:          nil,
			expectedFound:    false,
			expectedCacheID:  "",
			expectedCacheURL: "",
		},
	}

	for _, test := range testCases {
		exchange := &exchange{
			cache: &mockCache{
				scheme: test.scheme,
				host:   test.host,
				path:   test.path,
			},
		}

		cacheInfo, found := exchange.getBidCacheInfo(test.bid, test.auction)

		assert.Equal(t, test.expectedFound, found, test.description+":found")
		assert.Equal(t, test.expectedCacheID, cacheInfo.CacheId, test.description+":id")
		assert.Equal(t, test.expectedCacheURL, cacheInfo.Url, test.description+":url")
	}
}

func TestBidResponseCurrency(t *testing.T) {
	// Init objects
	cfg := &config.Configuration{Adapters: make(map[string]config.Adapter, 1)}
	cfg.Adapters["appnexus"] = config.Adapter{Endpoint: "http://ib.adnxs.com"}

	handlerNoBidServer := func(w http.ResponseWriter, r *http.Request) { w.WriteHeader(204) }
	server := httptest.NewServer(http.HandlerFunc(handlerNoBidServer))
	defer server.Close()

	biddersInfo, err := config.LoadBidderInfoFromDisk("../static/bidder-info", cfg.Adapters, openrtb_ext.BuildBidderStringSlice())
	if err != nil {
		t.Fatal(err)
	}

	adapters, adaptersErr := BuildAdapters(server.Client(), cfg, biddersInfo, &metricsConf.DummyMetricsEngine{})
	if adaptersErr != nil {
		t.Fatalf("Error intializing adapters: %v", adaptersErr)
	}

	currencyConverter := currency.NewRateConverter(&http.Client{}, "", time.Duration(0))
	e := NewExchange(adapters, nil, cfg, map[string]usersync.Syncer{}, &metricsConf.DummyMetricsEngine{}, biddersInfo, gdpr.AlwaysAllow{}, currencyConverter, nilCategoryFetcher{}).(*exchange)

	liveAdapters := make([]openrtb_ext.BidderName, 1)
	liveAdapters[0] = "appnexus"

	bidRequest := &openrtb2.BidRequest{
		ID: "some-request-id",
		Imp: []openrtb2.Imp{{
			ID:     "some-impression-id",
			Banner: &openrtb2.Banner{Format: []openrtb2.Format{{W: 300, H: 250}, {W: 300, H: 600}}},
			Ext:    json.RawMessage(`{"appnexus": {"placementId": 10433394}}`),
		}},
		Site:   &openrtb2.Site{Page: "prebid.org", Ext: json.RawMessage(`{"amp":0}`)},
		Device: &openrtb2.Device{UA: "curl/7.54.0", IP: "::1"},
		AT:     1,
		TMax:   500,
		Ext:    json.RawMessage(`{"id": "some-request-id","site": {"page": "prebid.org"},"imp": [{"id": "some-impression-id","banner": {"format": [{"w": 300,"h": 250},{"w": 300,"h": 600}]},"ext": {"appnexus": {"placementId": 10433394}}}],"tmax": 500}`),
	}

	adapterExtra := map[openrtb_ext.BidderName]*seatResponseExtra{
		"appnexus": {ResponseTimeMillis: 5},
	}

	var errList []error

	sampleBid := &openrtb2.Bid{
		ID:    "some-imp-id",
		Price: 9.517803,
		W:     300,
		H:     250,
		Ext:   nil,
	}
	aPbsOrtbBidArr := []*pbsOrtbBid{{bid: sampleBid, bidType: openrtb_ext.BidTypeBanner}}
	sampleSeatBid := []openrtb2.SeatBid{
		{
			Seat: "appnexus",
			Bid: []openrtb2.Bid{
				{
					ID:    "some-imp-id",
					Price: 9.517803,
					W:     300,
					H:     250,
					Ext:   json.RawMessage(`{"prebid":{"type":"banner"}}`),
				},
			},
		},
	}
	emptySeatBid := []openrtb2.SeatBid{}

	// Test cases
	type aTest struct {
		description         string
		adapterBids         map[openrtb_ext.BidderName]*pbsOrtbSeatBid
		expectedBidResponse *openrtb2.BidResponse
	}
	testCases := []aTest{
		{
			description: "1) Adapter to bids map comes with a non-empty currency field and non-empty bid array",
			adapterBids: map[openrtb_ext.BidderName]*pbsOrtbSeatBid{
				openrtb_ext.BidderName("appnexus"): {
					bids:     aPbsOrtbBidArr,
					currency: "USD",
				},
			},
			expectedBidResponse: &openrtb2.BidResponse{
				ID:      "some-request-id",
				SeatBid: sampleSeatBid,
				Cur:     "USD",
				Ext: json.RawMessage(`{"responsetimemillis":{"appnexus":5},"tmaxrequest":500}
`),
			},
		},
		{
			description: "2) Adapter to bids map comes with a non-empty currency field but an empty bid array",
			adapterBids: map[openrtb_ext.BidderName]*pbsOrtbSeatBid{
				openrtb_ext.BidderName("appnexus"): {
					bids:     nil,
					currency: "USD",
				},
			},
			expectedBidResponse: &openrtb2.BidResponse{
				ID:      "some-request-id",
				SeatBid: emptySeatBid,
				Cur:     "",
				Ext: json.RawMessage(`{"responsetimemillis":{"appnexus":5},"tmaxrequest":500}
`),
			},
		},
		{
			description: "3) Adapter to bids map comes with an empty currency string and a non-empty bid array",
			adapterBids: map[openrtb_ext.BidderName]*pbsOrtbSeatBid{
				openrtb_ext.BidderName("appnexus"): {
					bids:     aPbsOrtbBidArr,
					currency: "",
				},
			},
			expectedBidResponse: &openrtb2.BidResponse{
				ID:      "some-request-id",
				SeatBid: sampleSeatBid,
				Cur:     "",
				Ext: json.RawMessage(`{"responsetimemillis":{"appnexus":5},"tmaxrequest":500}
`),
			},
		},
		{
			description: "4) Adapter to bids map comes with an empty currency string and an empty bid array",
			adapterBids: map[openrtb_ext.BidderName]*pbsOrtbSeatBid{
				openrtb_ext.BidderName("appnexus"): {
					bids:     nil,
					currency: "",
				},
			},
			expectedBidResponse: &openrtb2.BidResponse{
				ID:      "some-request-id",
				SeatBid: emptySeatBid,
				Cur:     "",
				Ext: json.RawMessage(`{"responsetimemillis":{"appnexus":5},"tmaxrequest":500}
`),
			},
		},
	}

	bidResponseExt := &openrtb_ext.ExtBidResponse{
		ResponseTimeMillis:   map[openrtb_ext.BidderName]int{openrtb_ext.BidderName("appnexus"): 5},
		RequestTimeoutMillis: 500,
	}
	// Run tests
	for i := range testCases {
		actualBidResp, err := e.buildBidResponse(context.Background(), liveAdapters, testCases[i].adapterBids, bidRequest, adapterExtra, nil, bidResponseExt, true, errList)
		assert.NoError(t, err, fmt.Sprintf("[TEST_FAILED] e.buildBidResponse resturns error in test: %s Error message: %s \n", testCases[i].description, err))
		assert.Equalf(t, testCases[i].expectedBidResponse, actualBidResp, fmt.Sprintf("[TEST_FAILED] Objects must be equal for test: %s \n Expected: >>%s<< \n Actual: >>%s<< ", testCases[i].description, testCases[i].expectedBidResponse.Ext, actualBidResp.Ext))
	}
}

// TestRaceIntegration runs an integration test using all the sample params from
// adapters/{bidder}/{bidder}test/params/race/*.json files.
//
// Its primary goal is to catch race conditions, since parts of the BidRequest passed into MakeBids()
// are shared across many goroutines.
//
// The "known" file names right now are "banner.json" and "video.json". These files should hold params
// which the Bidder would expect on banner or video Imps, respectively.
func TestRaceIntegration(t *testing.T) {
	noBidServer := func(w http.ResponseWriter, r *http.Request) {
		w.WriteHeader(204)
	}
	server := httptest.NewServer(http.HandlerFunc(noBidServer))
	defer server.Close()

	cfg := &config.Configuration{
		Adapters: make(map[string]config.Adapter),
	}
	for _, bidder := range openrtb_ext.CoreBidderNames() {
		cfg.Adapters[strings.ToLower(string(bidder))] = config.Adapter{
			Endpoint: server.URL,
		}
	}
	cfg.Adapters[strings.ToLower(string(openrtb_ext.BidderAudienceNetwork))] = config.Adapter{
		Endpoint:   server.URL,
		AppSecret:  "any",
		PlatformID: "abc",
	}
	cfg.Adapters[strings.ToLower(string(openrtb_ext.BidderBeachfront))] = config.Adapter{
		Endpoint:         server.URL,
		ExtraAdapterInfo: "{\"video_endpoint\":\"" + server.URL + "\"}",
	}

	biddersInfo, err := config.LoadBidderInfoFromDisk("../static/bidder-info", cfg.Adapters, openrtb_ext.BuildBidderStringSlice())
	if err != nil {
		t.Fatal(err)
	}

	adapters, adaptersErr := BuildAdapters(server.Client(), cfg, biddersInfo, &metricsConf.DummyMetricsEngine{})
	if adaptersErr != nil {
		t.Fatalf("Error intializing adapters: %v", adaptersErr)
	}

	currencyConverter := currency.NewRateConverter(&http.Client{}, "", time.Duration(0))

	auctionRequest := AuctionRequest{
		BidRequest: newRaceCheckingRequest(t),
		Account:    config.Account{},
		UserSyncs:  &emptyUsersync{},
	}

	debugLog := DebugLog{}
	ex := NewExchange(adapters, &wellBehavedCache{}, cfg, map[string]usersync.Syncer{}, &metricsConf.DummyMetricsEngine{}, biddersInfo, gdpr.AlwaysAllow{}, currencyConverter, &nilCategoryFetcher{}).(*exchange)
	_, err = ex.HoldAuction(context.Background(), auctionRequest, &debugLog)
	if err != nil {
		t.Errorf("HoldAuction returned unexpected error: %v", err)
	}
}

func newCategoryFetcher(directory string) (stored_requests.CategoryFetcher, error) {
	fetcher, err := file_fetcher.NewFileFetcher(directory)
	if err != nil {
		return nil, err
	}
	catfetcher, ok := fetcher.(stored_requests.CategoryFetcher)
	if !ok {
		return nil, fmt.Errorf("Failed to type cast fetcher to CategoryFetcher")
	}
	return catfetcher, nil
}

// newRaceCheckingRequest builds a BidRequest from all the params in the
// adapters/{bidder}/{bidder}test/params/race/*.json files
func newRaceCheckingRequest(t *testing.T) *openrtb2.BidRequest {
	dnt := int8(1)
	return &openrtb2.BidRequest{
		Site: &openrtb2.Site{
			Page:   "www.some.domain.com",
			Domain: "domain.com",
			Publisher: &openrtb2.Publisher{
				ID: "some-publisher-id",
			},
		},
		Device: &openrtb2.Device{
			UA:       "Mozilla/5.0 (Macintosh; Intel Mac OS X 10_13_5) AppleWebKit/537.36 (KHTML, like Gecko) Chrome/67.0.3396.87 Safari/537.36",
			IFA:      "ifa",
			IP:       "132.173.230.74",
			DNT:      &dnt,
			Language: "EN",
		},
		Source: &openrtb2.Source{
			TID: "61018dc9-fa61-4c41-b7dc-f90b9ae80e87",
		},
		User: &openrtb2.User{
			ID:       "our-id",
			BuyerUID: "their-id",
			Ext:      json.RawMessage(`{"consent":"BONciguONcjGKADACHENAOLS1rAHDAFAAEAASABQAMwAeACEAFw","digitrust":{"id":"digi-id","keyv":1,"pref":1}}`),
		},
		Regs: &openrtb2.Regs{
			COPPA: 1,
			Ext:   json.RawMessage(`{"gdpr":1}`),
		},
		Imp: []openrtb2.Imp{{
			ID: "some-imp-id",
			Banner: &openrtb2.Banner{
				Format: []openrtb2.Format{{
					W: 300,
					H: 250,
				}, {
					W: 300,
					H: 600,
				}},
			},
			Ext: buildImpExt(t, "banner"),
		}, {
			Video: &openrtb2.Video{
				MIMEs:       []string{"video/mp4"},
				MinDuration: 1,
				MaxDuration: 300,
				W:           300,
				H:           600,
			},
			Ext: buildImpExt(t, "video"),
		}},
	}
}

func TestPanicRecovery(t *testing.T) {
	cfg := &config.Configuration{
		CacheURL: config.Cache{
			ExpectedTimeMillis: 20,
		},
		Adapters: blankAdapterConfig(openrtb_ext.CoreBidderNames()),
	}

	biddersInfo, err := config.LoadBidderInfoFromDisk("../static/bidder-info", cfg.Adapters, openrtb_ext.BuildBidderStringSlice())
	if err != nil {
		t.Fatal(err)
	}

	adapters, adaptersErr := BuildAdapters(&http.Client{}, cfg, biddersInfo, &metricsConf.DummyMetricsEngine{})
	if adaptersErr != nil {
		t.Fatalf("Error intializing adapters: %v", adaptersErr)
	}

	currencyConverter := currency.NewRateConverter(&http.Client{}, "", time.Duration(0))
	e := NewExchange(adapters, nil, cfg, map[string]usersync.Syncer{}, &metricsConf.DummyMetricsEngine{}, biddersInfo, gdpr.AlwaysAllow{}, currencyConverter, nilCategoryFetcher{}).(*exchange)

	chBids := make(chan *bidResponseWrapper, 1)
	panicker := func(bidderRequest BidderRequest, conversions currency.Conversions) {
		panic("panic!")
	}

	apnLabels := metrics.AdapterLabels{
		Source:      metrics.DemandWeb,
		RType:       metrics.ReqTypeORTB2Web,
		Adapter:     openrtb_ext.BidderAppnexus,
		PubID:       "test1",
		CookieFlag:  metrics.CookieFlagYes,
		AdapterBids: metrics.AdapterBidNone,
	}

	bidderRequests := []BidderRequest{
		{
			BidderName:     "bidder1",
			BidderCoreName: "appnexus",
			BidderLabels:   apnLabels,
			BidRequest: &openrtb2.BidRequest{
				ID: "b-1",
			},
		},
		{
			BidderName:     "bidder2",
			BidderCoreName: "bidder2",
			BidRequest: &openrtb2.BidRequest{
				ID: "b-2",
			},
		},
	}

	recovered := e.recoverSafely(bidderRequests, panicker, chBids)
	recovered(bidderRequests[0], nil)
}

func buildImpExt(t *testing.T, jsonFilename string) json.RawMessage {
	adapterFolders, err := ioutil.ReadDir("../adapters")
	if err != nil {
		t.Fatalf("Failed to open adapters directory: %v", err)
	}
	bidderExts := make(map[string]json.RawMessage)
	for _, adapterFolder := range adapterFolders {
		if adapterFolder.IsDir() && adapterFolder.Name() != "adapterstest" {
			bidderName := adapterFolder.Name()
			sampleParams := "../adapters/" + bidderName + "/" + bidderName + "test/params/race/" + jsonFilename + ".json"
			// If the file doesn't exist, don't worry about it. I don't think the Go APIs offer a reliable way to check for this.
			fileContents, err := ioutil.ReadFile(sampleParams)
			if err == nil {
				bidderExts[bidderName] = json.RawMessage(fileContents)
			}
		}
	}
	toReturn, err := json.Marshal(bidderExts)
	if err != nil {
		t.Fatalf("Failed to marshal JSON: %v", err)
	}
	return json.RawMessage(toReturn)
}

func TestPanicRecoveryHighLevel(t *testing.T) {
	noBidServer := func(w http.ResponseWriter, r *http.Request) {
		w.WriteHeader(204)
	}
	server := httptest.NewServer(http.HandlerFunc(noBidServer))
	defer server.Close()

	cfg := &config.Configuration{
		Adapters: make(map[string]config.Adapter),
	}
	for _, bidder := range openrtb_ext.CoreBidderNames() {
		cfg.Adapters[strings.ToLower(string(bidder))] = config.Adapter{
			Endpoint: server.URL,
		}
	}
	cfg.Adapters["audiencenetwork"] = config.Adapter{Disabled: true}

	biddersInfo, err := config.LoadBidderInfoFromDisk("../static/bidder-info", cfg.Adapters, openrtb_ext.BuildBidderStringSlice())
	if err != nil {
		t.Fatal(err)
	}

	adapters, adaptersErr := BuildAdapters(server.Client(), cfg, biddersInfo, &metricsConf.DummyMetricsEngine{})
	if adaptersErr != nil {
		t.Fatalf("Error intializing adapters: %v", adaptersErr)
	}

	currencyConverter := currency.NewRateConverter(&http.Client{}, "", time.Duration(0))

	categoriesFetcher, error := newCategoryFetcher("./test/category-mapping")
	if error != nil {
		t.Errorf("Failed to create a category Fetcher: %v", error)
	}

	e := NewExchange(adapters, &mockCache{}, cfg, map[string]usersync.Syncer{}, &metricsConf.DummyMetricsEngine{}, biddersInfo, gdpr.AlwaysAllow{}, currencyConverter, categoriesFetcher).(*exchange)

	e.adapterMap[openrtb_ext.BidderBeachfront] = panicingAdapter{}
	e.adapterMap[openrtb_ext.BidderAppnexus] = panicingAdapter{}

	request := &openrtb2.BidRequest{
		Site: &openrtb2.Site{
			Page:   "www.some.domain.com",
			Domain: "domain.com",
			Publisher: &openrtb2.Publisher{
				ID: "some-publisher-id",
			},
		},
		User: &openrtb2.User{
			ID:       "our-id",
			BuyerUID: "their-id",
			Ext:      json.RawMessage(`{"consent":"BONciguONcjGKADACHENAOLS1rAHDAFAAEAASABQAMwAeACEAFw","digitrust":{"id":"digi-id","keyv":1,"pref":1}}`),
		},
		Imp: []openrtb2.Imp{{
			ID: "some-imp-id",
			Banner: &openrtb2.Banner{
				Format: []openrtb2.Format{{
					W: 300,
					H: 250,
				}, {
					W: 300,
					H: 600,
				}},
			},
			Ext: buildImpExt(t, "banner"),
		}},
	}

	auctionRequest := AuctionRequest{
		BidRequest: request,
		Account:    config.Account{},
		UserSyncs:  &emptyUsersync{},
	}
	debugLog := DebugLog{}
	_, err = e.HoldAuction(context.Background(), auctionRequest, &debugLog)
	if err != nil {
		t.Errorf("HoldAuction returned unexpected error: %v", err)
	}

}

func TestTimeoutComputation(t *testing.T) {
	cacheTimeMillis := 10
	ex := exchange{
		cacheTime: time.Duration(cacheTimeMillis) * time.Millisecond,
	}
	deadline := time.Now()
	ctx, cancel := context.WithDeadline(context.Background(), deadline)
	defer cancel()

	auctionCtx, cancel := ex.makeAuctionContext(ctx, true)
	defer cancel()

	if finalDeadline, ok := auctionCtx.Deadline(); !ok || deadline.Add(-time.Duration(cacheTimeMillis)*time.Millisecond) != finalDeadline {
		t.Errorf("The auction should allocate cacheTime amount of time from the whole request timeout.")
	}
}

func TestSetDebugContextKey(t *testing.T) {
	// Test cases
	testCases := []struct {
		desc              string
		inDebugInfo       bool
		expectedDebugInfo bool
	}{
		{
			desc:              "debugInfo flag on, we expect to find DebugContextKey key in context",
			inDebugInfo:       true,
			expectedDebugInfo: true,
		},
		{
			desc:              "debugInfo flag off, we don't expect to find DebugContextKey key in context",
			inDebugInfo:       false,
			expectedDebugInfo: false,
		},
	}

	// Setup test
	ex := exchange{}

	// Run tests
	for _, test := range testCases {
		auctionCtx := ex.makeDebugContext(context.Background(), test.inDebugInfo)

		debugInfo := auctionCtx.Value(DebugContextKey)
		assert.NotNil(t, debugInfo, "%s. Flag set, `debugInfo` shouldn't be nil")
		assert.Equal(t, test.expectedDebugInfo, debugInfo.(bool), "Desc: %s. Incorrect value mapped to DebugContextKey(`debugInfo`) in the context\n", test.desc)
	}
}

// TestExchangeJSON executes tests for all the *.json files in exchangetest.
func TestExchangeJSON(t *testing.T) {
	if specFiles, err := ioutil.ReadDir("./exchangetest"); err == nil {
		for _, specFile := range specFiles {
			fileName := "./exchangetest/" + specFile.Name()
			fileDisplayName := "exchange/exchangetest/" + specFile.Name()
			t.Run(fileDisplayName, func(t *testing.T) {
				specData, err := loadFile(fileName)
				if assert.NoError(t, err, "Failed to load contents of file %s: %v", fileDisplayName, err) {
					runSpec(t, fileDisplayName, specData)
				}
			})
		}
	}
}

// LoadFile reads and parses a file as a test case. If something goes wrong, it returns an error.
func loadFile(filename string) (*exchangeSpec, error) {
	specData, err := ioutil.ReadFile(filename)
	if err != nil {
		return nil, fmt.Errorf("Failed to read file %s: %v", filename, err)
	}

	var spec exchangeSpec
	if err := json.Unmarshal(specData, &spec); err != nil {
		return nil, fmt.Errorf("Failed to unmarshal JSON from file: %v", err)
	}

	return &spec, nil
}

func runSpec(t *testing.T, filename string, spec *exchangeSpec) {
	aliases, errs := parseAliases(&spec.IncomingRequest.OrtbRequest)
	if len(errs) != 0 {
		t.Fatalf("%s: Failed to parse aliases", filename)
	}

	var s struct{}
	eeac := make(map[string]struct{})
	for _, c := range []string{"FIN", "FRA", "GUF"} {
		eeac[c] = s
	}

	privacyConfig := config.Privacy{
		CCPA: config.CCPA{
			Enforce: spec.EnforceCCPA,
		},
		LMT: config.LMT{
			Enforce: spec.EnforceLMT,
		},
		GDPR: config.GDPR{
			Enabled:             spec.GDPREnabled,
			UsersyncIfAmbiguous: !spec.AssumeGDPRApplies,
			EEACountriesMap:     eeac,
		},
	}
	bidIdGenerator := &mockBidIDGenerator{}
	if spec.BidIDGenerator != nil {
		*bidIdGenerator = *spec.BidIDGenerator
	}
	ex := newExchangeForTests(t, filename, spec.OutgoingRequests, aliases, privacyConfig, bidIdGenerator)
	biddersInAuction := findBiddersInAuction(t, filename, &spec.IncomingRequest.OrtbRequest)
	debugLog := &DebugLog{}
	if spec.DebugLog != nil {
		*debugLog = *spec.DebugLog
		debugLog.Regexp = regexp.MustCompile(`[<>]`)
	}

	auctionRequest := AuctionRequest{
		BidRequest: &spec.IncomingRequest.OrtbRequest,
		Account: config.Account{
			ID:            "testaccount",
			EventsEnabled: spec.EventsEnabled,
			DebugAllow:    true,
		},
		UserSyncs: mockIdFetcher(spec.IncomingRequest.Usersyncs),
	}
	if spec.StartTime > 0 {
		auctionRequest.StartTime = time.Unix(0, spec.StartTime*1e+6)
	}
	ctx := context.Background()
	ctx = context.WithValue(ctx, DebugContextKey, true)

	bid, err := ex.HoldAuction(ctx, auctionRequest, debugLog)
	responseTimes := extractResponseTimes(t, filename, bid)
	for _, bidderName := range biddersInAuction {
		if _, ok := responseTimes[bidderName]; !ok {
			t.Errorf("%s: Response JSON missing expected ext.responsetimemillis.%s", filename, bidderName)
		}
	}
	if spec.Response.Bids != nil {
		diffOrtbResponses(t, filename, spec.Response.Bids, bid)
		if err == nil {
			if spec.Response.Error != "" {
				t.Errorf("%s: Exchange did not return expected error: %s", filename, spec.Response.Error)
			}
		} else {
			if err.Error() != spec.Response.Error {
				t.Errorf("%s: Exchange returned different errors. Expected %s, got %s", filename, spec.Response.Error, err.Error())
			}
		}
	}
	if spec.DebugLog != nil {
		if spec.DebugLog.Enabled {
			if len(debugLog.Data.Response) == 0 {
				t.Errorf("%s: DebugLog response was not modified when it should have been", filename)
			}
		} else {
			if len(debugLog.Data.Response) != 0 {
				t.Errorf("%s: DebugLog response was modified when it shouldn't have been", filename)
			}
		}
	}
	if spec.IncomingRequest.OrtbRequest.Test == 1 {
		//compare debug info
		diffJson(t, "Debug info modified", bid.Ext, spec.Response.Ext)
	}
}

func findBiddersInAuction(t *testing.T, context string, req *openrtb2.BidRequest) []string {
	if splitImps, err := splitImps(req.Imp); err != nil {
		t.Errorf("%s: Failed to parse Bidders from request: %v", context, err)
		return nil
	} else {
		bidders := make([]string, 0, len(splitImps))
		for bidderName := range splitImps {
			bidders = append(bidders, bidderName)
		}
		return bidders
	}
}

// extractResponseTimes validates the format of bid.ext.responsetimemillis, and then removes it.
// This is done because the response time will change from run to run, so it's impossible to hardcode a value
// into the JSON. The best we can do is make sure that the property exists.
func extractResponseTimes(t *testing.T, context string, bid *openrtb2.BidResponse) map[string]int {
	if data, dataType, _, err := jsonparser.Get(bid.Ext, "responsetimemillis"); err != nil || dataType != jsonparser.Object {
		t.Errorf("%s: Exchange did not return ext.responsetimemillis object: %v", context, err)
		return nil
	} else {
		responseTimes := make(map[string]int)
		if err := json.Unmarshal(data, &responseTimes); err != nil {
			t.Errorf("%s: Failed to unmarshal ext.responsetimemillis into map[string]int: %v", context, err)
			return nil
		}

		// Delete the response times so that they don't appear in the JSON, because they can't be tested reliably anyway.
		// If there's no other ext, just delete it altogether.
		bid.Ext = jsonparser.Delete(bid.Ext, "responsetimemillis")
		if diff, err := gojsondiff.New().Compare(bid.Ext, []byte("{}")); err == nil && !diff.Modified() {
			bid.Ext = nil
		}
		return responseTimes
	}
}

func newExchangeForTests(t *testing.T, filename string, expectations map[string]*bidderSpec, aliases map[string]string, privacyConfig config.Privacy, bidIDGenerator BidIDGenerator) Exchange {
	bidderAdapters := make(map[openrtb_ext.BidderName]adaptedBidder, len(expectations))
	bidderInfos := make(config.BidderInfos, len(expectations))
	for _, bidderName := range openrtb_ext.CoreBidderNames() {
		if spec, ok := expectations[string(bidderName)]; ok {
			bidderAdapters[bidderName] = &validatingBidder{
				t:             t,
				fileName:      filename,
				bidderName:    string(bidderName),
				expectations:  map[string]*bidderRequest{string(bidderName): spec.ExpectedRequest},
				mockResponses: map[string]bidderResponse{string(bidderName): spec.MockResponse},
			}
			bidderInfos[string(bidderName)] = config.BidderInfo{ModifyingVastXmlAllowed: spec.ModifyingVastXmlAllowed}
		}
	}

	for alias, coreBidder := range aliases {
		if spec, ok := expectations[alias]; ok {
			if bidder, ok := bidderAdapters[openrtb_ext.BidderName(coreBidder)]; ok {
				bidder.(*validatingBidder).expectations[alias] = spec.ExpectedRequest
				bidder.(*validatingBidder).mockResponses[alias] = spec.MockResponse
			} else {
				bidderAdapters[openrtb_ext.BidderName(coreBidder)] = &validatingBidder{
					t:             t,
					fileName:      filename,
					bidderName:    coreBidder,
					expectations:  map[string]*bidderRequest{alias: spec.ExpectedRequest},
					mockResponses: map[string]bidderResponse{alias: spec.MockResponse},
				}
			}
		}
	}

	categoriesFetcher, error := newCategoryFetcher("./test/category-mapping")
	if error != nil {
		t.Fatalf("Failed to create a category Fetcher: %v", error)
	}

	bidderToSyncerKey := map[string]string{}
	for _, bidderName := range openrtb_ext.CoreBidderNames() {
		bidderToSyncerKey[string(bidderName)] = string(bidderName)
	}

	return &exchange{
		adapterMap:          bidderAdapters,
		me:                  metricsConf.NewMetricsEngine(&config.Configuration{}, openrtb_ext.CoreBidderNames(), nil),
		cache:               &wellBehavedCache{},
		cacheTime:           0,
		gDPR:                &permissionsMock{allowAllBidders: true},
		currencyConverter:   currency.NewRateConverter(&http.Client{}, "", time.Duration(0)),
		UsersyncIfAmbiguous: privacyConfig.GDPR.UsersyncIfAmbiguous,
		privacyConfig:       privacyConfig,
		categoriesFetcher:   categoriesFetcher,
		bidderInfo:          bidderInfos,
		bidderToSyncerKey:   bidderToSyncerKey,
		externalURL:         "http://localhost",
		bidIDGenerator:      bidIDGenerator,
	}
}

type mockBidIDGenerator struct {
	GenerateBidID bool `json:"generateBidID"`
	ReturnError   bool `json:"returnError"`
}

func (big *mockBidIDGenerator) Enabled() bool {
	return big.GenerateBidID
}

func (big *mockBidIDGenerator) New() (string, error) {

	if big.ReturnError {
		err := errors.New("Test error generating bid.ext.prebid.bidid")
		return "", err
	}
	return "mock_uuid", nil

}

type fakeRandomDeduplicateBidBooleanGenerator struct {
	returnValue bool
}

func (m *fakeRandomDeduplicateBidBooleanGenerator) Generate() bool {
	return m.returnValue
}

func newExtRequest() openrtb_ext.ExtRequest {
	priceGran := openrtb_ext.PriceGranularity{
		Precision: 2,
		Ranges: []openrtb_ext.GranularityRange{
			{
				Min:       0.0,
				Max:       20.0,
				Increment: 2.0,
			},
		},
	}

	translateCategories := true
	brandCat := openrtb_ext.ExtIncludeBrandCategory{PrimaryAdServer: 1, WithCategory: true, TranslateCategories: &translateCategories}

	reqExt := openrtb_ext.ExtRequestTargeting{
		PriceGranularity:     priceGran,
		IncludeWinners:       true,
		IncludeBrandCategory: &brandCat,
	}

	return openrtb_ext.ExtRequest{
		Prebid: openrtb_ext.ExtRequestPrebid{
			Targeting: &reqExt,
		},
	}
}

func newExtRequestNoBrandCat() openrtb_ext.ExtRequest {
	priceGran := openrtb_ext.PriceGranularity{
		Precision: 2,
		Ranges: []openrtb_ext.GranularityRange{
			{
				Min:       0.0,
				Max:       20.0,
				Increment: 2.0,
			},
		},
	}

	brandCat := openrtb_ext.ExtIncludeBrandCategory{WithCategory: false}

	reqExt := openrtb_ext.ExtRequestTargeting{
		PriceGranularity:     priceGran,
		IncludeWinners:       true,
		IncludeBrandCategory: &brandCat,
	}

	return openrtb_ext.ExtRequest{
		Prebid: openrtb_ext.ExtRequestPrebid{
			Targeting: &reqExt,
		},
	}
}

func TestCategoryMapping(t *testing.T) {

	categoriesFetcher, error := newCategoryFetcher("./test/category-mapping")
	if error != nil {
		t.Errorf("Failed to create a category Fetcher: %v", error)
	}

	requestExt := newExtRequest()

	targData := &targetData{
		priceGranularity: requestExt.Prebid.Targeting.PriceGranularity,
		includeWinners:   true,
	}

	requestExt.Prebid.Targeting.DurationRangeSec = []int{15, 30, 50}

	adapterBids := make(map[openrtb_ext.BidderName]*pbsOrtbSeatBid)

	cats1 := []string{"IAB1-3"}
	cats2 := []string{"IAB1-4"}
	cats3 := []string{"IAB1-1000"}
	cats4 := []string{"IAB1-2000"}
	bid1 := openrtb2.Bid{ID: "bid_id1", ImpID: "imp_id1", Price: 10.0000, Cat: cats1, W: 1, H: 1}
	bid2 := openrtb2.Bid{ID: "bid_id2", ImpID: "imp_id2", Price: 20.0000, Cat: cats2, W: 1, H: 1}
	bid3 := openrtb2.Bid{ID: "bid_id3", ImpID: "imp_id3", Price: 30.0000, Cat: cats3, W: 1, H: 1}
	bid4 := openrtb2.Bid{ID: "bid_id4", ImpID: "imp_id4", Price: 40.0000, Cat: cats4, W: 1, H: 1}

	bid1_1 := pbsOrtbBid{&bid1, "video", nil, &openrtb_ext.ExtBidPrebidVideo{Duration: 30}, nil, 0, false, ""}
	bid1_2 := pbsOrtbBid{&bid2, "video", nil, &openrtb_ext.ExtBidPrebidVideo{Duration: 40}, nil, 0, false, ""}
	bid1_3 := pbsOrtbBid{&bid3, "video", nil, &openrtb_ext.ExtBidPrebidVideo{Duration: 30, PrimaryCategory: "AdapterOverride"}, nil, 0, false, ""}
	bid1_4 := pbsOrtbBid{&bid4, "video", nil, &openrtb_ext.ExtBidPrebidVideo{Duration: 30}, nil, 0, false, ""}

	innerBids := []*pbsOrtbBid{
		&bid1_1,
		&bid1_2,
		&bid1_3,
		&bid1_4,
	}

	seatBid := pbsOrtbSeatBid{bids: innerBids, currency: "USD"}
	bidderName1 := openrtb_ext.BidderName("appnexus")

	adapterBids[bidderName1] = &seatBid

	bidCategory, adapterBids, rejections, err := applyCategoryMapping(nil, &requestExt, adapterBids, categoriesFetcher, targData, &randomDeduplicateBidBooleanGenerator{})

	assert.Equal(t, nil, err, "Category mapping error should be empty")
	assert.Equal(t, 1, len(rejections), "There should be 1 bid rejection message")
	assert.Equal(t, "bid rejected [bid ID: bid_id4] reason: Category mapping file for primary ad server: 'freewheel', publisher: '' not found", rejections[0], "Rejection message did not match expected")
	assert.Equal(t, "10.00_Electronics_30s", bidCategory["bid_id1"], "Category mapping doesn't match")
	assert.Equal(t, "20.00_Sports_50s", bidCategory["bid_id2"], "Category mapping doesn't match")
	assert.Equal(t, "20.00_AdapterOverride_30s", bidCategory["bid_id3"], "Category mapping override from adapter didn't take")
	assert.Equal(t, 3, len(adapterBids[bidderName1].bids), "Bidders number doesn't match")
	assert.Equal(t, 3, len(bidCategory), "Bidders category mapping doesn't match")
}

func TestCategoryMappingNoIncludeBrandCategory(t *testing.T) {

	categoriesFetcher, error := newCategoryFetcher("./test/category-mapping")
	if error != nil {
		t.Errorf("Failed to create a category Fetcher: %v", error)
	}

	requestExt := newExtRequestNoBrandCat()

	targData := &targetData{
		priceGranularity: requestExt.Prebid.Targeting.PriceGranularity,
		includeWinners:   true,
	}
	requestExt.Prebid.Targeting.DurationRangeSec = []int{15, 30, 40, 50}

	adapterBids := make(map[openrtb_ext.BidderName]*pbsOrtbSeatBid)

	cats1 := []string{"IAB1-3"}
	cats2 := []string{"IAB1-4"}
	cats3 := []string{"IAB1-1000"}
	cats4 := []string{"IAB1-2000"}
	bid1 := openrtb2.Bid{ID: "bid_id1", ImpID: "imp_id1", Price: 10.0000, Cat: cats1, W: 1, H: 1}
	bid2 := openrtb2.Bid{ID: "bid_id2", ImpID: "imp_id2", Price: 20.0000, Cat: cats2, W: 1, H: 1}
	bid3 := openrtb2.Bid{ID: "bid_id3", ImpID: "imp_id3", Price: 30.0000, Cat: cats3, W: 1, H: 1}
	bid4 := openrtb2.Bid{ID: "bid_id4", ImpID: "imp_id4", Price: 40.0000, Cat: cats4, W: 1, H: 1}

	bid1_1 := pbsOrtbBid{&bid1, "video", nil, &openrtb_ext.ExtBidPrebidVideo{Duration: 30}, nil, 0, false, ""}
	bid1_2 := pbsOrtbBid{&bid2, "video", nil, &openrtb_ext.ExtBidPrebidVideo{Duration: 40}, nil, 0, false, ""}
	bid1_3 := pbsOrtbBid{&bid3, "video", nil, &openrtb_ext.ExtBidPrebidVideo{Duration: 30, PrimaryCategory: "AdapterOverride"}, nil, 0, false, ""}
	bid1_4 := pbsOrtbBid{&bid4, "video", nil, &openrtb_ext.ExtBidPrebidVideo{Duration: 50}, nil, 0, false, ""}

	innerBids := []*pbsOrtbBid{
		&bid1_1,
		&bid1_2,
		&bid1_3,
		&bid1_4,
	}

	seatBid := pbsOrtbSeatBid{bids: innerBids, currency: "USD"}
	bidderName1 := openrtb_ext.BidderName("appnexus")

	adapterBids[bidderName1] = &seatBid

	bidCategory, adapterBids, rejections, err := applyCategoryMapping(nil, &requestExt, adapterBids, categoriesFetcher, targData, &randomDeduplicateBidBooleanGenerator{})

	assert.Equal(t, nil, err, "Category mapping error should be empty")
	assert.Empty(t, rejections, "There should be no bid rejection messages")
	assert.Equal(t, "10.00_30s", bidCategory["bid_id1"], "Category mapping doesn't match")
	assert.Equal(t, "20.00_40s", bidCategory["bid_id2"], "Category mapping doesn't match")
	assert.Equal(t, "20.00_30s", bidCategory["bid_id3"], "Category mapping doesn't match")
	assert.Equal(t, "20.00_50s", bidCategory["bid_id4"], "Category mapping doesn't match")
	assert.Equal(t, 4, len(adapterBids[bidderName1].bids), "Bidders number doesn't match")
	assert.Equal(t, 4, len(bidCategory), "Bidders category mapping doesn't match")
}

func TestCategoryMappingTranslateCategoriesNil(t *testing.T) {

	categoriesFetcher, error := newCategoryFetcher("./test/category-mapping")
	if error != nil {
		t.Errorf("Failed to create a category Fetcher: %v", error)
	}

	requestExt := newExtRequestTranslateCategories(nil)

	targData := &targetData{
		priceGranularity: requestExt.Prebid.Targeting.PriceGranularity,
		includeWinners:   true,
	}

	requestExt.Prebid.Targeting.DurationRangeSec = []int{15, 30, 50}

	adapterBids := make(map[openrtb_ext.BidderName]*pbsOrtbSeatBid)

	cats1 := []string{"IAB1-3"}
	cats2 := []string{"IAB1-4"}
	cats3 := []string{"IAB1-1000"}
	bid1 := openrtb2.Bid{ID: "bid_id1", ImpID: "imp_id1", Price: 10.0000, Cat: cats1, W: 1, H: 1}
	bid2 := openrtb2.Bid{ID: "bid_id2", ImpID: "imp_id2", Price: 20.0000, Cat: cats2, W: 1, H: 1}
	bid3 := openrtb2.Bid{ID: "bid_id3", ImpID: "imp_id3", Price: 30.0000, Cat: cats3, W: 1, H: 1}

	bid1_1 := pbsOrtbBid{&bid1, "video", nil, &openrtb_ext.ExtBidPrebidVideo{Duration: 30}, nil, 0, false, ""}
	bid1_2 := pbsOrtbBid{&bid2, "video", nil, &openrtb_ext.ExtBidPrebidVideo{Duration: 40}, nil, 0, false, ""}
	bid1_3 := pbsOrtbBid{&bid3, "video", nil, &openrtb_ext.ExtBidPrebidVideo{Duration: 30}, nil, 0, false, ""}

	innerBids := []*pbsOrtbBid{
		&bid1_1,
		&bid1_2,
		&bid1_3,
	}

	seatBid := pbsOrtbSeatBid{bids: innerBids, currency: "USD"}
	bidderName1 := openrtb_ext.BidderName("appnexus")

	adapterBids[bidderName1] = &seatBid

	bidCategory, adapterBids, rejections, err := applyCategoryMapping(nil, &requestExt, adapterBids, categoriesFetcher, targData, &randomDeduplicateBidBooleanGenerator{})

	assert.Equal(t, nil, err, "Category mapping error should be empty")
	assert.Equal(t, 1, len(rejections), "There should be 1 bid rejection message")
	assert.Equal(t, "bid rejected [bid ID: bid_id3] reason: Category mapping file for primary ad server: 'freewheel', publisher: '' not found", rejections[0], "Rejection message did not match expected")
	assert.Equal(t, "10.00_Electronics_30s", bidCategory["bid_id1"], "Category mapping doesn't match")
	assert.Equal(t, "20.00_Sports_50s", bidCategory["bid_id2"], "Category mapping doesn't match")
	assert.Equal(t, 2, len(adapterBids[bidderName1].bids), "Bidders number doesn't match")
	assert.Equal(t, 2, len(bidCategory), "Bidders category mapping doesn't match")
}

func newExtRequestTranslateCategories(translateCategories *bool) openrtb_ext.ExtRequest {
	priceGran := openrtb_ext.PriceGranularity{
		Precision: 2,
		Ranges: []openrtb_ext.GranularityRange{
			{
				Min:       0.0,
				Max:       20.0,
				Increment: 2.0,
			},
		},
	}

	brandCat := openrtb_ext.ExtIncludeBrandCategory{WithCategory: true, PrimaryAdServer: 1}
	if translateCategories != nil {
		brandCat.TranslateCategories = translateCategories
	}

	reqExt := openrtb_ext.ExtRequestTargeting{
		PriceGranularity:     priceGran,
		IncludeWinners:       true,
		IncludeBrandCategory: &brandCat,
	}

	return openrtb_ext.ExtRequest{
		Prebid: openrtb_ext.ExtRequestPrebid{
			Targeting: &reqExt,
		},
	}
}

func TestCategoryMappingTranslateCategoriesFalse(t *testing.T) {

	categoriesFetcher, error := newCategoryFetcher("./test/category-mapping")
	if error != nil {
		t.Errorf("Failed to create a category Fetcher: %v", error)
	}

	translateCategories := false
	requestExt := newExtRequestTranslateCategories(&translateCategories)

	targData := &targetData{
		priceGranularity: requestExt.Prebid.Targeting.PriceGranularity,
		includeWinners:   true,
	}

	requestExt.Prebid.Targeting.DurationRangeSec = []int{15, 30, 50}

	adapterBids := make(map[openrtb_ext.BidderName]*pbsOrtbSeatBid)

	cats1 := []string{"IAB1-3"}
	cats2 := []string{"IAB1-4"}
	cats3 := []string{"IAB1-1000"}
	bid1 := openrtb2.Bid{ID: "bid_id1", ImpID: "imp_id1", Price: 10.0000, Cat: cats1, W: 1, H: 1}
	bid2 := openrtb2.Bid{ID: "bid_id2", ImpID: "imp_id2", Price: 20.0000, Cat: cats2, W: 1, H: 1}
	bid3 := openrtb2.Bid{ID: "bid_id3", ImpID: "imp_id3", Price: 30.0000, Cat: cats3, W: 1, H: 1}

	bid1_1 := pbsOrtbBid{&bid1, "video", nil, &openrtb_ext.ExtBidPrebidVideo{Duration: 30}, nil, 0, false, ""}
	bid1_2 := pbsOrtbBid{&bid2, "video", nil, &openrtb_ext.ExtBidPrebidVideo{Duration: 40}, nil, 0, false, ""}
	bid1_3 := pbsOrtbBid{&bid3, "video", nil, &openrtb_ext.ExtBidPrebidVideo{Duration: 30}, nil, 0, false, ""}

	innerBids := []*pbsOrtbBid{
		&bid1_1,
		&bid1_2,
		&bid1_3,
	}

	seatBid := pbsOrtbSeatBid{bids: innerBids, currency: "USD"}
	bidderName1 := openrtb_ext.BidderName("appnexus")

	adapterBids[bidderName1] = &seatBid

	bidCategory, adapterBids, rejections, err := applyCategoryMapping(nil, &requestExt, adapterBids, categoriesFetcher, targData, &randomDeduplicateBidBooleanGenerator{})

	assert.Equal(t, nil, err, "Category mapping error should be empty")
	assert.Empty(t, rejections, "There should be no bid rejection messages")
	assert.Equal(t, "10.00_IAB1-3_30s", bidCategory["bid_id1"], "Category should not be translated")
	assert.Equal(t, "20.00_IAB1-4_50s", bidCategory["bid_id2"], "Category should not be translated")
	assert.Equal(t, "20.00_IAB1-1000_30s", bidCategory["bid_id3"], "Bid should not be rejected")
	assert.Equal(t, 3, len(adapterBids[bidderName1].bids), "Bidders number doesn't match")
	assert.Equal(t, 3, len(bidCategory), "Bidders category mapping doesn't match")
}

func TestCategoryDedupe(t *testing.T) {

	categoriesFetcher, error := newCategoryFetcher("./test/category-mapping")
	if error != nil {
		t.Errorf("Failed to create a category Fetcher: %v", error)
	}

	requestExt := newExtRequest()

	targData := &targetData{
		priceGranularity: requestExt.Prebid.Targeting.PriceGranularity,
		includeWinners:   true,
	}

	adapterBids := make(map[openrtb_ext.BidderName]*pbsOrtbSeatBid)

	cats1 := []string{"IAB1-3"}
	cats2 := []string{"IAB1-4"}
	// bid3 will be same price, category, and duration as bid1 so one of them should get removed
	cats4 := []string{"IAB1-2000"}
	bid1 := openrtb2.Bid{ID: "bid_id1", ImpID: "imp_id1", Price: 10.0000, Cat: cats1, W: 1, H: 1}
	bid2 := openrtb2.Bid{ID: "bid_id2", ImpID: "imp_id2", Price: 15.0000, Cat: cats2, W: 1, H: 1}
	bid3 := openrtb2.Bid{ID: "bid_id3", ImpID: "imp_id3", Price: 20.0000, Cat: cats1, W: 1, H: 1}
	bid4 := openrtb2.Bid{ID: "bid_id4", ImpID: "imp_id4", Price: 20.0000, Cat: cats4, W: 1, H: 1}
	bid5 := openrtb2.Bid{ID: "bid_id5", ImpID: "imp_id5", Price: 20.0000, Cat: cats1, W: 1, H: 1}

	bid1_1 := pbsOrtbBid{&bid1, "video", nil, &openrtb_ext.ExtBidPrebidVideo{Duration: 30}, nil, 0, false, ""}
	bid1_2 := pbsOrtbBid{&bid2, "video", nil, &openrtb_ext.ExtBidPrebidVideo{Duration: 50}, nil, 0, false, ""}
	bid1_3 := pbsOrtbBid{&bid3, "video", nil, &openrtb_ext.ExtBidPrebidVideo{Duration: 30}, nil, 0, false, ""}
	bid1_4 := pbsOrtbBid{&bid4, "video", nil, &openrtb_ext.ExtBidPrebidVideo{Duration: 30}, nil, 0, false, ""}
	bid1_5 := pbsOrtbBid{&bid5, "video", nil, &openrtb_ext.ExtBidPrebidVideo{Duration: 30}, nil, 0, false, ""}

	selectedBids := make(map[string]int)
	expectedCategories := map[string]string{
		"bid_id1": "10.00_Electronics_30s",
		"bid_id2": "14.00_Sports_50s",
		"bid_id3": "20.00_Electronics_30s",
		"bid_id5": "20.00_Electronics_30s",
	}

	numIterations := 10

	// Run the function many times, this should be enough for the 50% chance of which bid to remove to remove bid1 sometimes
	// and bid3 others. It's conceivably possible (but highly unlikely) that the same bid get chosen every single time, but
	// if you notice false fails from this test increase numIterations to make it even less likely to happen.
	for i := 0; i < numIterations; i++ {
		innerBids := []*pbsOrtbBid{
			&bid1_1,
			&bid1_2,
			&bid1_3,
			&bid1_4,
			&bid1_5,
		}

		seatBid := pbsOrtbSeatBid{bids: innerBids, currency: "USD"}
		bidderName1 := openrtb_ext.BidderName("appnexus")

		adapterBids[bidderName1] = &seatBid

		bidCategory, adapterBids, rejections, err := applyCategoryMapping(nil, &requestExt, adapterBids, categoriesFetcher, targData, &randomDeduplicateBidBooleanGenerator{})

		assert.Equal(t, nil, err, "Category mapping error should be empty")
		assert.Equal(t, 3, len(rejections), "There should be 2 bid rejection messages")
		assert.Regexpf(t, regexp.MustCompile(`bid rejected \[bid ID: bid_id(1|3)\] reason: Bid was deduplicated`), rejections[0], "Rejection message did not match expected")
		assert.Equal(t, "bid rejected [bid ID: bid_id4] reason: Category mapping file for primary ad server: 'freewheel', publisher: '' not found", rejections[1], "Rejection message did not match expected")
		assert.Equal(t, 2, len(adapterBids[bidderName1].bids), "Bidders number doesn't match")
		assert.Equal(t, 2, len(bidCategory), "Bidders category mapping doesn't match")

		for bidId, bidCat := range bidCategory {
			assert.Equal(t, expectedCategories[bidId], bidCat, "Category mapping doesn't match")
			selectedBids[bidId]++
		}
	}

	assert.Equal(t, numIterations, selectedBids["bid_id2"], "Bid 2 did not make it through every time")
	assert.Equal(t, 0, selectedBids["bid_id1"], "Bid 1 should be rejected on every iteration due to lower price")
	assert.NotEqual(t, 0, selectedBids["bid_id3"], "Bid 3 should be accepted at least once")
	assert.NotEqual(t, 0, selectedBids["bid_id5"], "Bid 5 should be accepted at least once")
}

func TestNoCategoryDedupe(t *testing.T) {

	categoriesFetcher, error := newCategoryFetcher("./test/category-mapping")
	if error != nil {
		t.Errorf("Failed to create a category Fetcher: %v", error)
	}

	requestExt := newExtRequestNoBrandCat()

	targData := &targetData{
		priceGranularity: requestExt.Prebid.Targeting.PriceGranularity,
		includeWinners:   true,
	}

	adapterBids := make(map[openrtb_ext.BidderName]*pbsOrtbSeatBid)

	cats1 := []string{"IAB1-3"}
	cats2 := []string{"IAB1-4"}
	cats4 := []string{"IAB1-2000"}
	bid1 := openrtb2.Bid{ID: "bid_id1", ImpID: "imp_id1", Price: 14.0000, Cat: cats1, W: 1, H: 1}
	bid2 := openrtb2.Bid{ID: "bid_id2", ImpID: "imp_id2", Price: 14.0000, Cat: cats2, W: 1, H: 1}
	bid3 := openrtb2.Bid{ID: "bid_id3", ImpID: "imp_id3", Price: 20.0000, Cat: cats1, W: 1, H: 1}
	bid4 := openrtb2.Bid{ID: "bid_id4", ImpID: "imp_id4", Price: 20.0000, Cat: cats4, W: 1, H: 1}
	bid5 := openrtb2.Bid{ID: "bid_id5", ImpID: "imp_id5", Price: 10.0000, Cat: cats1, W: 1, H: 1}

	bid1_1 := pbsOrtbBid{&bid1, "video", nil, &openrtb_ext.ExtBidPrebidVideo{Duration: 30}, nil, 0, false, ""}
	bid1_2 := pbsOrtbBid{&bid2, "video", nil, &openrtb_ext.ExtBidPrebidVideo{Duration: 30}, nil, 0, false, ""}
	bid1_3 := pbsOrtbBid{&bid3, "video", nil, &openrtb_ext.ExtBidPrebidVideo{Duration: 30}, nil, 0, false, ""}
	bid1_4 := pbsOrtbBid{&bid4, "video", nil, &openrtb_ext.ExtBidPrebidVideo{Duration: 30}, nil, 0, false, ""}
	bid1_5 := pbsOrtbBid{&bid5, "video", nil, &openrtb_ext.ExtBidPrebidVideo{Duration: 30}, nil, 0, false, ""}

	selectedBids := make(map[string]int)
	expectedCategories := map[string]string{
		"bid_id1": "14.00_30s",
		"bid_id2": "14.00_30s",
		"bid_id3": "20.00_30s",
		"bid_id4": "20.00_30s",
		"bid_id5": "10.00_30s",
	}

	numIterations := 10

	// Run the function many times, this should be enough for the 50% chance of which bid to remove to remove bid1 sometimes
	// and bid3 others. It's conceivably possible (but highly unlikely) that the same bid get chosen every single time, but
	// if you notice false fails from this test increase numIterations to make it even less likely to happen.
	for i := 0; i < numIterations; i++ {
		innerBids := []*pbsOrtbBid{
			&bid1_1,
			&bid1_2,
			&bid1_3,
			&bid1_4,
			&bid1_5,
		}

		seatBid := pbsOrtbSeatBid{bids: innerBids, currency: "USD"}
		bidderName1 := openrtb_ext.BidderName("appnexus")

		adapterBids[bidderName1] = &seatBid

		bidCategory, adapterBids, rejections, err := applyCategoryMapping(nil, &requestExt, adapterBids, categoriesFetcher, targData, &randomDeduplicateBidBooleanGenerator{})

		assert.Equal(t, nil, err, "Category mapping error should be empty")
		assert.Equal(t, 2, len(rejections), "There should be 2 bid rejection messages")
		assert.Regexpf(t, regexp.MustCompile(`bid rejected \[bid ID: bid_id(1|2)\] reason: Bid was deduplicated`), rejections[0], "Rejection message did not match expected")
		assert.Regexpf(t, regexp.MustCompile(`bid rejected \[bid ID: bid_id(3|4)\] reason: Bid was deduplicated`), rejections[1], "Rejection message did not match expected")
		assert.Equal(t, 3, len(adapterBids[bidderName1].bids), "Bidders number doesn't match")
		assert.Equal(t, 3, len(bidCategory), "Bidders category mapping doesn't match")

		for bidId, bidCat := range bidCategory {
			assert.Equal(t, expectedCategories[bidId], bidCat, "Category mapping doesn't match")
			selectedBids[bidId]++
		}
	}
	assert.Equal(t, numIterations, selectedBids["bid_id5"], "Bid 5 did not make it through every time")
	assert.NotEqual(t, 0, selectedBids["bid_id1"], "Bid 1 should be selected at least once")
	assert.NotEqual(t, 0, selectedBids["bid_id2"], "Bid 2 should be selected at least once")
	assert.NotEqual(t, 0, selectedBids["bid_id1"], "Bid 3 should be selected at least once")
	assert.NotEqual(t, 0, selectedBids["bid_id4"], "Bid 4 should be selected at least once")

}

func TestCategoryMappingBidderName(t *testing.T) {

	categoriesFetcher, error := newCategoryFetcher("./test/category-mapping")
	if error != nil {
		t.Errorf("Failed to create a category Fetcher: %v", error)
	}

	requestExt := newExtRequest()
	requestExt.Prebid.Targeting.AppendBidderNames = true

	targData := &targetData{
		priceGranularity: requestExt.Prebid.Targeting.PriceGranularity,
		includeWinners:   true,
	}

	requestExt.Prebid.Targeting.DurationRangeSec = []int{15, 30}

	adapterBids := make(map[openrtb_ext.BidderName]*pbsOrtbSeatBid)

	cats1 := []string{"IAB1-1"}
	cats2 := []string{"IAB1-2"}
	bid1 := openrtb2.Bid{ID: "bid_id1", ImpID: "imp_id1", Price: 10.0000, Cat: cats1, W: 1, H: 1}
	bid2 := openrtb2.Bid{ID: "bid_id2", ImpID: "imp_id2", Price: 10.0000, Cat: cats2, W: 1, H: 1}

	bid1_1 := pbsOrtbBid{&bid1, "video", nil, &openrtb_ext.ExtBidPrebidVideo{Duration: 30}, nil, 0, false, ""}
	bid1_2 := pbsOrtbBid{&bid2, "video", nil, &openrtb_ext.ExtBidPrebidVideo{Duration: 30}, nil, 0, false, ""}

	innerBids1 := []*pbsOrtbBid{
		&bid1_1,
	}
	innerBids2 := []*pbsOrtbBid{
		&bid1_2,
	}

	seatBid1 := pbsOrtbSeatBid{bids: innerBids1, currency: "USD"}
	bidderName1 := openrtb_ext.BidderName("bidder1")

	seatBid2 := pbsOrtbSeatBid{bids: innerBids2, currency: "USD"}
	bidderName2 := openrtb_ext.BidderName("bidder2")

	adapterBids[bidderName1] = &seatBid1
	adapterBids[bidderName2] = &seatBid2

	bidCategory, adapterBids, rejections, err := applyCategoryMapping(nil, &requestExt, adapterBids, categoriesFetcher, targData, &randomDeduplicateBidBooleanGenerator{})

	assert.NoError(t, err, "Category mapping error should be empty")
	assert.Empty(t, rejections, "There should be 0 bid rejection messages")
	assert.Equal(t, "10.00_VideoGames_30s_bidder1", bidCategory["bid_id1"], "Category mapping doesn't match")
	assert.Equal(t, "10.00_HomeDecor_30s_bidder2", bidCategory["bid_id2"], "Category mapping doesn't match")
	assert.Len(t, adapterBids[bidderName1].bids, 1, "Bidders number doesn't match")
	assert.Len(t, adapterBids[bidderName2].bids, 1, "Bidders number doesn't match")
	assert.Len(t, bidCategory, 2, "Bidders category mapping doesn't match")
}

func TestCategoryMappingBidderNameNoCategories(t *testing.T) {

	categoriesFetcher, error := newCategoryFetcher("./test/category-mapping")
	if error != nil {
		t.Errorf("Failed to create a category Fetcher: %v", error)
	}

	requestExt := newExtRequestNoBrandCat()
	requestExt.Prebid.Targeting.AppendBidderNames = true

	targData := &targetData{
		priceGranularity: requestExt.Prebid.Targeting.PriceGranularity,
		includeWinners:   true,
	}

	requestExt.Prebid.Targeting.DurationRangeSec = []int{15, 30}

	adapterBids := make(map[openrtb_ext.BidderName]*pbsOrtbSeatBid)

	cats1 := []string{"IAB1-1"}
	cats2 := []string{"IAB1-2"}
	bid1 := openrtb2.Bid{ID: "bid_id1", ImpID: "imp_id1", Price: 10.0000, Cat: cats1, W: 1, H: 1}
	bid2 := openrtb2.Bid{ID: "bid_id2", ImpID: "imp_id2", Price: 12.0000, Cat: cats2, W: 1, H: 1}

	bid1_1 := pbsOrtbBid{&bid1, "video", nil, &openrtb_ext.ExtBidPrebidVideo{Duration: 30}, nil, 0, false, ""}
	bid1_2 := pbsOrtbBid{&bid2, "video", nil, &openrtb_ext.ExtBidPrebidVideo{Duration: 30}, nil, 0, false, ""}

	innerBids1 := []*pbsOrtbBid{
		&bid1_1,
	}
	innerBids2 := []*pbsOrtbBid{
		&bid1_2,
	}

	seatBid1 := pbsOrtbSeatBid{bids: innerBids1, currency: "USD"}
	bidderName1 := openrtb_ext.BidderName("bidder1")

	seatBid2 := pbsOrtbSeatBid{bids: innerBids2, currency: "USD"}
	bidderName2 := openrtb_ext.BidderName("bidder2")

	adapterBids[bidderName1] = &seatBid1
	adapterBids[bidderName2] = &seatBid2

	bidCategory, adapterBids, rejections, err := applyCategoryMapping(nil, &requestExt, adapterBids, categoriesFetcher, targData, &randomDeduplicateBidBooleanGenerator{})

	assert.NoError(t, err, "Category mapping error should be empty")
	assert.Empty(t, rejections, "There should be 0 bid rejection messages")
	assert.Equal(t, "10.00_30s_bidder1", bidCategory["bid_id1"], "Category mapping doesn't match")
	assert.Equal(t, "12.00_30s_bidder2", bidCategory["bid_id2"], "Category mapping doesn't match")
	assert.Len(t, adapterBids[bidderName1].bids, 1, "Bidders number doesn't match")
	assert.Len(t, adapterBids[bidderName2].bids, 1, "Bidders number doesn't match")
	assert.Len(t, bidCategory, 2, "Bidders category mapping doesn't match")
}

func TestBidRejectionErrors(t *testing.T) {
	categoriesFetcher, error := newCategoryFetcher("./test/category-mapping")
	if error != nil {
		t.Errorf("Failed to create a category Fetcher: %v", error)
	}

	requestExt := newExtRequest()
	requestExt.Prebid.Targeting.DurationRangeSec = []int{15, 30, 50}

	targData := &targetData{
		priceGranularity: requestExt.Prebid.Targeting.PriceGranularity,
		includeWinners:   true,
	}

	invalidReqExt := newExtRequest()
	invalidReqExt.Prebid.Targeting.DurationRangeSec = []int{15, 30, 50}
	invalidReqExt.Prebid.Targeting.IncludeBrandCategory.PrimaryAdServer = 2
	invalidReqExt.Prebid.Targeting.IncludeBrandCategory.Publisher = "some_publisher"

	adapterBids := make(map[openrtb_ext.BidderName]*pbsOrtbSeatBid)
	bidderName := openrtb_ext.BidderName("appnexus")

	testCases := []struct {
		description        string
		reqExt             openrtb_ext.ExtRequest
		bids               []*openrtb2.Bid
		duration           int
		expectedRejections []string
		expectedCatDur     string
	}{
		{
			description: "Bid should be rejected due to not containing a category",
			reqExt:      requestExt,
			bids: []*openrtb2.Bid{
				{ID: "bid_id1", ImpID: "imp_id1", Price: 10.0000, Cat: []string{}, W: 1, H: 1},
			},
			duration: 30,
			expectedRejections: []string{
				"bid rejected [bid ID: bid_id1] reason: Bid did not contain a category",
			},
		},
		{
			description: "Bid should be rejected due to missing category mapping file",
			reqExt:      invalidReqExt,
			bids: []*openrtb2.Bid{
				{ID: "bid_id1", ImpID: "imp_id1", Price: 10.0000, Cat: []string{"IAB1-1"}, W: 1, H: 1},
			},
			duration: 30,
			expectedRejections: []string{
				"bid rejected [bid ID: bid_id1] reason: Category mapping file for primary ad server: 'dfp', publisher: 'some_publisher' not found",
			},
		},
		{
			description: "Bid should be rejected due to duration exceeding maximum",
			reqExt:      requestExt,
			bids: []*openrtb2.Bid{
				{ID: "bid_id1", ImpID: "imp_id1", Price: 10.0000, Cat: []string{"IAB1-1"}, W: 1, H: 1},
			},
			duration: 70,
			expectedRejections: []string{
				"bid rejected [bid ID: bid_id1] reason: Bid duration exceeds maximum allowed",
			},
		},
		{
			description: "Bid should be rejected due to duplicate bid",
			reqExt:      requestExt,
			bids: []*openrtb2.Bid{
				{ID: "bid_id1", ImpID: "imp_id1", Price: 10.0000, Cat: []string{"IAB1-1"}, W: 1, H: 1},
				{ID: "bid_id1", ImpID: "imp_id1", Price: 10.0000, Cat: []string{"IAB1-1"}, W: 1, H: 1},
			},
			duration: 30,
			expectedRejections: []string{
				"bid rejected [bid ID: bid_id1] reason: Bid was deduplicated",
			},
			expectedCatDur: "10.00_VideoGames_30s",
		},
	}

	for _, test := range testCases {
		innerBids := []*pbsOrtbBid{}
		for _, bid := range test.bids {
			currentBid := pbsOrtbBid{
				bid, "video", nil, &openrtb_ext.ExtBidPrebidVideo{Duration: test.duration}, nil, 0, false, ""}
			innerBids = append(innerBids, &currentBid)
		}

		seatBid := pbsOrtbSeatBid{bids: innerBids, currency: "USD"}

		adapterBids[bidderName] = &seatBid

		bidCategory, adapterBids, rejections, err := applyCategoryMapping(nil, &test.reqExt, adapterBids, categoriesFetcher, targData, &randomDeduplicateBidBooleanGenerator{})

		if len(test.expectedCatDur) > 0 {
			// Bid deduplication case
			assert.Equal(t, 1, len(adapterBids[bidderName].bids), "Bidders number doesn't match")
			assert.Equal(t, 1, len(bidCategory), "Bidders category mapping doesn't match")
			assert.Equal(t, test.expectedCatDur, bidCategory["bid_id1"], "Bid category did not contain expected hb_pb_cat_dur")
		} else {
			assert.Empty(t, adapterBids[bidderName].bids, "Bidders number doesn't match")
			assert.Empty(t, bidCategory, "Bidders category mapping doesn't match")
		}

		assert.Empty(t, err, "Category mapping error should be empty")
		assert.Equal(t, test.expectedRejections, rejections, test.description)
	}
}

func TestCategoryMappingTwoBiddersOneBidEachNoCategorySamePrice(t *testing.T) {

	categoriesFetcher, error := newCategoryFetcher("./test/category-mapping")
	if error != nil {
		t.Errorf("Failed to create a category Fetcher: %v", error)
	}

	requestExt := newExtRequestTranslateCategories(nil)

	targData := &targetData{
		priceGranularity: requestExt.Prebid.Targeting.PriceGranularity,
		includeWinners:   true,
	}

	requestExt.Prebid.Targeting.DurationRangeSec = []int{30}
	requestExt.Prebid.Targeting.IncludeBrandCategory.WithCategory = false

	cats1 := []string{"IAB1-3"}
	cats2 := []string{"IAB1-4"}

	bidApn1 := openrtb2.Bid{ID: "bid_idApn1", ImpID: "imp_idApn1", Price: 10.0000, Cat: cats1, W: 1, H: 1}
	bidApn2 := openrtb2.Bid{ID: "bid_idApn2", ImpID: "imp_idApn2", Price: 10.0000, Cat: cats2, W: 1, H: 1}

	bid1_Apn1 := pbsOrtbBid{&bidApn1, "video", nil, &openrtb_ext.ExtBidPrebidVideo{Duration: 30}, nil, 0, false, ""}
	bid1_Apn2 := pbsOrtbBid{&bidApn2, "video", nil, &openrtb_ext.ExtBidPrebidVideo{Duration: 30}, nil, 0, false, ""}

	innerBidsApn1 := []*pbsOrtbBid{
		&bid1_Apn1,
	}

	innerBidsApn2 := []*pbsOrtbBid{
		&bid1_Apn2,
	}

	for i := 1; i < 10; i++ {
		adapterBids := make(map[openrtb_ext.BidderName]*pbsOrtbSeatBid)

		seatBidApn1 := pbsOrtbSeatBid{bids: innerBidsApn1, currency: "USD"}
		bidderNameApn1 := openrtb_ext.BidderName("appnexus1")

		seatBidApn2 := pbsOrtbSeatBid{bids: innerBidsApn2, currency: "USD"}
		bidderNameApn2 := openrtb_ext.BidderName("appnexus2")

		adapterBids[bidderNameApn1] = &seatBidApn1
		adapterBids[bidderNameApn2] = &seatBidApn2

		bidCategory, adapterBids, rejections, err := applyCategoryMapping(nil, &requestExt, adapterBids, categoriesFetcher, targData, &randomDeduplicateBidBooleanGenerator{})

		assert.NoError(t, err, "Category mapping error should be empty")
		assert.Len(t, rejections, 1, "There should be 1 bid rejection message")
		assert.Regexpf(t, regexp.MustCompile(`bid rejected \[bid ID: bid_idApn(1|2)\] reason: Bid was deduplicated`), rejections[0], "Rejection message did not match expected")
		assert.Len(t, bidCategory, 1, "Bidders category mapping should have only one element")

		var resultBid string
		for bidId := range bidCategory {
			resultBid = bidId
		}

		if resultBid == "bid_idApn1" {
			assert.Nil(t, seatBidApn2.bids, "Appnexus_2 seat bid should not have any bids back")
			assert.Len(t, seatBidApn1.bids, 1, "Appnexus_1 seat bid should have only one back")

		} else {
			assert.Nil(t, seatBidApn1.bids, "Appnexus_1 seat bid should not have any bids back")
			assert.Len(t, seatBidApn2.bids, 1, "Appnexus_2 seat bid should have only one back")
		}
	}
}

func TestCategoryMappingTwoBiddersManyBidsEachNoCategorySamePrice(t *testing.T) {
	// This test covers a very rare de-duplication case where bid needs to be removed from already processed bidder
	// This happens when current processing bidder has a bid that has same de-duplication key as a bid from already processed bidder
	// and already processed bid was selected to be removed

	//In this test case bids bid_idApn1_1 and bid_idApn1_2 will be removed due to hardcoded "fakeRandomDeduplicateBidBooleanGenerator{true}"

	// Also there are should be more than one bids in bidder to test how we remove single element from bids array.
	// In case there is just one bid to remove - we remove the entire bidder.

	categoriesFetcher, error := newCategoryFetcher("./test/category-mapping")
	if error != nil {
		t.Errorf("Failed to create a category Fetcher: %v", error)
	}

	requestExt := newExtRequestTranslateCategories(nil)

	targData := &targetData{
		priceGranularity: requestExt.Prebid.Targeting.PriceGranularity,
		includeWinners:   true,
	}

	requestExt.Prebid.Targeting.DurationRangeSec = []int{30}
	requestExt.Prebid.Targeting.IncludeBrandCategory.WithCategory = false

	cats1 := []string{"IAB1-3"}
	cats2 := []string{"IAB1-4"}

	bidApn1_1 := openrtb2.Bid{ID: "bid_idApn1_1", ImpID: "imp_idApn1_1", Price: 10.0000, Cat: cats1, W: 1, H: 1}
	bidApn1_2 := openrtb2.Bid{ID: "bid_idApn1_2", ImpID: "imp_idApn1_2", Price: 20.0000, Cat: cats1, W: 1, H: 1}

	bidApn2_1 := openrtb2.Bid{ID: "bid_idApn2_1", ImpID: "imp_idApn2_1", Price: 10.0000, Cat: cats2, W: 1, H: 1}
	bidApn2_2 := openrtb2.Bid{ID: "bid_idApn2_2", ImpID: "imp_idApn2_2", Price: 20.0000, Cat: cats2, W: 1, H: 1}

	bid1_Apn1_1 := pbsOrtbBid{&bidApn1_1, "video", nil, &openrtb_ext.ExtBidPrebidVideo{Duration: 30}, nil, 0, false, ""}
	bid1_Apn1_2 := pbsOrtbBid{&bidApn1_2, "video", nil, &openrtb_ext.ExtBidPrebidVideo{Duration: 30}, nil, 0, false, ""}

	bid1_Apn2_1 := pbsOrtbBid{&bidApn2_1, "video", nil, &openrtb_ext.ExtBidPrebidVideo{Duration: 30}, nil, 0, false, ""}
	bid1_Apn2_2 := pbsOrtbBid{&bidApn2_2, "video", nil, &openrtb_ext.ExtBidPrebidVideo{Duration: 30}, nil, 0, false, ""}

	innerBidsApn1 := []*pbsOrtbBid{
		&bid1_Apn1_1,
		&bid1_Apn1_2,
	}

	innerBidsApn2 := []*pbsOrtbBid{
		&bid1_Apn2_1,
		&bid1_Apn2_2,
	}

	adapterBids := make(map[openrtb_ext.BidderName]*pbsOrtbSeatBid)

	seatBidApn1 := pbsOrtbSeatBid{bids: innerBidsApn1, currency: "USD"}
	bidderNameApn1 := openrtb_ext.BidderName("appnexus1")

	seatBidApn2 := pbsOrtbSeatBid{bids: innerBidsApn2, currency: "USD"}
	bidderNameApn2 := openrtb_ext.BidderName("appnexus2")

	adapterBids[bidderNameApn1] = &seatBidApn1
	adapterBids[bidderNameApn2] = &seatBidApn2

	_, adapterBids, rejections, err := applyCategoryMapping(nil, &requestExt, adapterBids, categoriesFetcher, targData, &fakeRandomDeduplicateBidBooleanGenerator{true})

	assert.NoError(t, err, "Category mapping error should be empty")

	//Total number of bids from all bidders in this case should be 2
	bidsFromFirstBidder := adapterBids[bidderNameApn1]
	bidsFromSecondBidder := adapterBids[bidderNameApn2]

	totalNumberOfbids := 0

	//due to random map order we need to identify what bidder was first
	firstBidderIndicator := true

	if bidsFromFirstBidder.bids != nil {
		totalNumberOfbids += len(bidsFromFirstBidder.bids)
	}

	if bidsFromSecondBidder.bids != nil {
		firstBidderIndicator = false
		totalNumberOfbids += len(bidsFromSecondBidder.bids)
	}

	assert.Equal(t, 2, totalNumberOfbids, "2 bids total should be returned")
	assert.Len(t, rejections, 2, "2 bids should be de-duplicated")

	if firstBidderIndicator {
		assert.Len(t, adapterBids[bidderNameApn1].bids, 2)
		assert.Len(t, adapterBids[bidderNameApn2].bids, 0)

		assert.Equal(t, "bid_idApn1_1", adapterBids[bidderNameApn1].bids[0].bid.ID, "Incorrect expected bid 1 id")
		assert.Equal(t, "bid_idApn1_2", adapterBids[bidderNameApn1].bids[1].bid.ID, "Incorrect expected bid 2 id")

		assert.Equal(t, "bid rejected [bid ID: bid_idApn2_1] reason: Bid was deduplicated", rejections[0], "Incorrect rejected bid 1")
		assert.Equal(t, "bid rejected [bid ID: bid_idApn2_2] reason: Bid was deduplicated", rejections[1], "Incorrect rejected bid 2")

	} else {
		assert.Len(t, adapterBids[bidderNameApn1].bids, 0)
		assert.Len(t, adapterBids[bidderNameApn2].bids, 2)

		assert.Equal(t, "bid_idApn2_1", adapterBids[bidderNameApn2].bids[0].bid.ID, "Incorrect expected bid 1 id")
		assert.Equal(t, "bid_idApn2_2", adapterBids[bidderNameApn2].bids[1].bid.ID, "Incorrect expected bid 2 id")

		assert.Equal(t, "bid rejected [bid ID: bid_idApn1_1] reason: Bid was deduplicated", rejections[0], "Incorrect rejected bid 1")
		assert.Equal(t, "bid rejected [bid ID: bid_idApn1_2] reason: Bid was deduplicated", rejections[1], "Incorrect rejected bid 2")

	}
}

func TestRemoveBidById(t *testing.T) {
	cats1 := []string{"IAB1-3"}

	bidApn1_1 := openrtb2.Bid{ID: "bid_idApn1_1", ImpID: "imp_idApn1_1", Price: 10.0000, Cat: cats1, W: 1, H: 1}
	bidApn1_2 := openrtb2.Bid{ID: "bid_idApn1_2", ImpID: "imp_idApn1_2", Price: 20.0000, Cat: cats1, W: 1, H: 1}
	bidApn1_3 := openrtb2.Bid{ID: "bid_idApn1_3", ImpID: "imp_idApn1_3", Price: 10.0000, Cat: cats1, W: 1, H: 1}

	bid1_Apn1_1 := pbsOrtbBid{&bidApn1_1, "video", nil, &openrtb_ext.ExtBidPrebidVideo{Duration: 30}, nil, 0, false, ""}
	bid1_Apn1_2 := pbsOrtbBid{&bidApn1_2, "video", nil, &openrtb_ext.ExtBidPrebidVideo{Duration: 30}, nil, 0, false, ""}
	bid1_Apn1_3 := pbsOrtbBid{&bidApn1_3, "video", nil, &openrtb_ext.ExtBidPrebidVideo{Duration: 30}, nil, 0, false, ""}

	type aTest struct {
		desc      string
		inBidName string
		outBids   []*pbsOrtbBid
	}
	testCases := []aTest{
		{
			desc:      "remove element from the middle",
			inBidName: "bid_idApn1_2",
			outBids:   []*pbsOrtbBid{&bid1_Apn1_1, &bid1_Apn1_3},
		},
		{
			desc:      "remove element from the end",
			inBidName: "bid_idApn1_3",
			outBids:   []*pbsOrtbBid{&bid1_Apn1_1, &bid1_Apn1_2},
		},
		{
			desc:      "remove element from the beginning",
			inBidName: "bid_idApn1_1",
			outBids:   []*pbsOrtbBid{&bid1_Apn1_2, &bid1_Apn1_3},
		},
		{
			desc:      "remove element that doesn't exist",
			inBidName: "bid_idApn",
			outBids:   []*pbsOrtbBid{&bid1_Apn1_1, &bid1_Apn1_2, &bid1_Apn1_3},
		},
	}
	for _, test := range testCases {

		innerBidsApn1 := []*pbsOrtbBid{
			&bid1_Apn1_1,
			&bid1_Apn1_2,
			&bid1_Apn1_3,
		}

		seatBidApn1 := &pbsOrtbSeatBid{bids: innerBidsApn1, currency: "USD"}

		removeBidById(seatBidApn1, test.inBidName)
		assert.Len(t, seatBidApn1.bids, len(test.outBids), test.desc)
		assert.ElementsMatch(t, seatBidApn1.bids, test.outBids, "Incorrect bids in response")
	}

}

func TestUpdateRejections(t *testing.T) {
	rejections := []string{}

	rejections = updateRejections(rejections, "bid_id1", "some reason 1")
	rejections = updateRejections(rejections, "bid_id2", "some reason 2")

	assert.Equal(t, 2, len(rejections), "Rejections should contain 2 rejection messages")
	assert.Containsf(t, rejections, "bid rejected [bid ID: bid_id1] reason: some reason 1", "Rejection message did not match expected")
	assert.Containsf(t, rejections, "bid rejected [bid ID: bid_id2] reason: some reason 2", "Rejection message did not match expected")
}

func TestApplyDealSupport(t *testing.T) {
	testCases := []struct {
		description               string
		dealPriority              int
		impExt                    json.RawMessage
		targ                      map[string]string
		expectedHbPbCatDur        string
		expectedDealErr           string
		expectedDealTierSatisfied bool
	}{
		{
			description:  "hb_pb_cat_dur should be modified",
			dealPriority: 5,
			impExt:       json.RawMessage(`{"appnexus": {"dealTier": {"minDealTier": 5, "prefix": "tier"}, "placementId": 10433394}}`),
			targ: map[string]string{
				"hb_pb_cat_dur": "12.00_movies_30s",
			},
			expectedHbPbCatDur:        "tier5_movies_30s",
			expectedDealErr:           "",
			expectedDealTierSatisfied: true,
		},
		{
			description:  "hb_pb_cat_dur should not be modified due to priority not exceeding min",
			dealPriority: 9,
			impExt:       json.RawMessage(`{"appnexus": {"dealTier": {"minDealTier": 10, "prefix": "tier"}, "placementId": 10433394}}`),
			targ: map[string]string{
				"hb_pb_cat_dur": "12.00_medicine_30s",
			},
			expectedHbPbCatDur:        "12.00_medicine_30s",
			expectedDealErr:           "",
			expectedDealTierSatisfied: false,
		},
		{
			description:  "hb_pb_cat_dur should not be modified due to invalid config",
			dealPriority: 5,
			impExt:       json.RawMessage(`{"appnexus": {"dealTier": {"minDealTier": 5, "prefix": ""}, "placementId": 10433394}}`),
			targ: map[string]string{
				"hb_pb_cat_dur": "12.00_games_30s",
			},
			expectedHbPbCatDur:        "12.00_games_30s",
			expectedDealErr:           "dealTier configuration invalid for bidder 'appnexus', imp ID 'imp_id1'",
			expectedDealTierSatisfied: false,
		},
		{
			description:  "hb_pb_cat_dur should not be modified due to deal priority of 0",
			dealPriority: 0,
			impExt:       json.RawMessage(`{"appnexus": {"dealTier": {"minDealTier": 5, "prefix": "tier"}, "placementId": 10433394}}`),
			targ: map[string]string{
				"hb_pb_cat_dur": "12.00_auto_30s",
			},
			expectedHbPbCatDur:        "12.00_auto_30s",
			expectedDealErr:           "",
			expectedDealTierSatisfied: false,
		},
	}

	bidderName := openrtb_ext.BidderName("appnexus")
	for _, test := range testCases {
		bidRequest := &openrtb2.BidRequest{
			ID: "some-request-id",
			Imp: []openrtb2.Imp{
				{
					ID:  "imp_id1",
					Ext: test.impExt,
				},
			},
		}

		bid := pbsOrtbBid{&openrtb2.Bid{ID: "123456"}, "video", map[string]string{}, &openrtb_ext.ExtBidPrebidVideo{}, nil, test.dealPriority, false, ""}
		bidCategory := map[string]string{
			bid.bid.ID: test.targ["hb_pb_cat_dur"],
		}

		auc := &auction{
			winningBidsByBidder: map[string]map[openrtb_ext.BidderName]*pbsOrtbBid{
				"imp_id1": {
					bidderName: &bid,
				},
			},
		}

		dealErrs := applyDealSupport(bidRequest, auc, bidCategory)

		assert.Equal(t, test.expectedHbPbCatDur, bidCategory[auc.winningBidsByBidder["imp_id1"][bidderName].bid.ID], test.description)
		assert.Equal(t, test.expectedDealTierSatisfied, auc.winningBidsByBidder["imp_id1"][bidderName].dealTierSatisfied, "expectedDealTierSatisfied=%v when %v", test.expectedDealTierSatisfied, test.description)
		if len(test.expectedDealErr) > 0 {
			assert.Containsf(t, dealErrs, errors.New(test.expectedDealErr), "Expected error message not found in deal errors")
		}
	}
}

func TestGetDealTiers(t *testing.T) {
	testCases := []struct {
		description string
		request     openrtb2.BidRequest
		expected    map[string]openrtb_ext.DealTierBidderMap
	}{
		{
			description: "None",
			request: openrtb2.BidRequest{
				Imp: []openrtb2.Imp{},
			},
			expected: map[string]openrtb_ext.DealTierBidderMap{},
		},
		{
			description: "One",
			request: openrtb2.BidRequest{
				Imp: []openrtb2.Imp{
					{ID: "imp1", Ext: json.RawMessage(`{"appnexus": {"dealTier": {"minDealTier": 5, "prefix": "tier"}}}`)},
				},
			},
			expected: map[string]openrtb_ext.DealTierBidderMap{
				"imp1": {openrtb_ext.BidderAppnexus: {Prefix: "tier", MinDealTier: 5}},
			},
		},
		{
			description: "Many",
			request: openrtb2.BidRequest{
				Imp: []openrtb2.Imp{
					{ID: "imp1", Ext: json.RawMessage(`{"appnexus": {"dealTier": {"minDealTier": 5, "prefix": "tier1"}}}`)},
					{ID: "imp2", Ext: json.RawMessage(`{"appnexus": {"dealTier": {"minDealTier": 8, "prefix": "tier2"}}}`)},
				},
			},
			expected: map[string]openrtb_ext.DealTierBidderMap{
				"imp1": {openrtb_ext.BidderAppnexus: {Prefix: "tier1", MinDealTier: 5}},
				"imp2": {openrtb_ext.BidderAppnexus: {Prefix: "tier2", MinDealTier: 8}},
			},
		},
		{
			description: "Many - Skips Malformed",
			request: openrtb2.BidRequest{
				Imp: []openrtb2.Imp{
					{ID: "imp1", Ext: json.RawMessage(`{"appnexus": {"dealTier": {"minDealTier": 5, "prefix": "tier1"}}}`)},
					{ID: "imp2", Ext: json.RawMessage(`{"appnexus": {"dealTier": "wrong type"}}`)},
				},
			},
			expected: map[string]openrtb_ext.DealTierBidderMap{
				"imp1": {openrtb_ext.BidderAppnexus: {Prefix: "tier1", MinDealTier: 5}},
			},
		},
	}

	for _, test := range testCases {
		result := getDealTiers(&test.request)
		assert.Equal(t, test.expected, result, test.description)
	}
}

func TestValidateDealTier(t *testing.T) {
	testCases := []struct {
		description    string
		dealTier       openrtb_ext.DealTier
		expectedResult bool
	}{
		{
			description:    "Valid",
			dealTier:       openrtb_ext.DealTier{Prefix: "prefix", MinDealTier: 5},
			expectedResult: true,
		},
		{
			description:    "Invalid - Empty",
			dealTier:       openrtb_ext.DealTier{},
			expectedResult: false,
		},
		{
			description:    "Invalid - Empty Prefix",
			dealTier:       openrtb_ext.DealTier{MinDealTier: 5},
			expectedResult: false,
		},
		{
			description:    "Invalid - Empty Deal Tier",
			dealTier:       openrtb_ext.DealTier{Prefix: "prefix"},
			expectedResult: false,
		},
	}

	for _, test := range testCases {
		assert.Equal(t, test.expectedResult, validateDealTier(test.dealTier), test.description)
	}
}

func TestUpdateHbPbCatDur(t *testing.T) {
	testCases := []struct {
		description               string
		targ                      map[string]string
		dealTier                  openrtb_ext.DealTier
		dealPriority              int
		expectedHbPbCatDur        string
		expectedDealTierSatisfied bool
	}{
		{
			description: "hb_pb_cat_dur should be updated with prefix and tier",
			targ: map[string]string{
				"hb_pb":         "12.00",
				"hb_pb_cat_dur": "12.00_movies_30s",
			},
			dealTier: openrtb_ext.DealTier{
				Prefix:      "tier",
				MinDealTier: 5,
			},
			dealPriority:              5,
			expectedHbPbCatDur:        "tier5_movies_30s",
			expectedDealTierSatisfied: true,
		},
		{
			description: "hb_pb_cat_dur should not be updated due to bid priority",
			targ: map[string]string{
				"hb_pb":         "12.00",
				"hb_pb_cat_dur": "12.00_auto_30s",
			},
			dealTier: openrtb_ext.DealTier{
				Prefix:      "tier",
				MinDealTier: 10,
			},
			dealPriority:              6,
			expectedHbPbCatDur:        "12.00_auto_30s",
			expectedDealTierSatisfied: false,
		},
		{
			description: "hb_pb_cat_dur should be updated with prefix and tier",
			targ: map[string]string{
				"hb_pb":         "12.00",
				"hb_pb_cat_dur": "12.00_medicine_30s",
			},
			dealTier: openrtb_ext.DealTier{
				Prefix:      "tier",
				MinDealTier: 1,
			},
			dealPriority:              7,
			expectedHbPbCatDur:        "tier7_medicine_30s",
			expectedDealTierSatisfied: true,
		},
	}

	for _, test := range testCases {
		bid := pbsOrtbBid{&openrtb2.Bid{ID: "123456"}, "video", map[string]string{}, &openrtb_ext.ExtBidPrebidVideo{}, nil, test.dealPriority, false, ""}
		bidCategory := map[string]string{
			bid.bid.ID: test.targ["hb_pb_cat_dur"],
		}

		updateHbPbCatDur(&bid, test.dealTier, bidCategory)

		assert.Equal(t, test.expectedHbPbCatDur, bidCategory[bid.bid.ID], test.description)
		assert.Equal(t, test.expectedDealTierSatisfied, bid.dealTierSatisfied, test.description)
	}
}

type exchangeSpec struct {
	GDPREnabled       bool                   `json:"gdpr_enabled"`
	IncomingRequest   exchangeRequest        `json:"incomingRequest"`
	OutgoingRequests  map[string]*bidderSpec `json:"outgoingRequests"`
	Response          exchangeResponse       `json:"response,omitempty"`
	EnforceCCPA       bool                   `json:"enforceCcpa"`
	EnforceLMT        bool                   `json:"enforceLmt"`
	AssumeGDPRApplies bool                   `json:"assume_gdpr_applies"`
	DebugLog          *DebugLog              `json:"debuglog,omitempty"`
	EventsEnabled     bool                   `json:"events_enabled,omitempty"`
	StartTime         int64                  `json:"start_time_ms,omitempty"`
	BidIDGenerator    *mockBidIDGenerator    `json:"bidIDGenerator,omitempty"`
}

type exchangeRequest struct {
	OrtbRequest openrtb2.BidRequest `json:"ortbRequest"`
	Usersyncs   map[string]string   `json:"usersyncs"`
}

type exchangeResponse struct {
	Bids  *openrtb2.BidResponse `json:"bids"`
	Error string                `json:"error,omitempty"`
	Ext   json.RawMessage       `json:"ext,omitempty"`
}

type bidderSpec struct {
	ExpectedRequest         *bidderRequest `json:"expectRequest"`
	MockResponse            bidderResponse `json:"mockResponse"`
	ModifyingVastXmlAllowed bool           `json:"modifyingVastXmlAllowed,omitempty"`
}

type bidderRequest struct {
	OrtbRequest   openrtb2.BidRequest `json:"ortbRequest"`
	BidAdjustment float64             `json:"bidAdjustment"`
}

type bidderResponse struct {
	SeatBid   *bidderSeatBid             `json:"pbsSeatBid,omitempty"`
	Errors    []string                   `json:"errors,omitempty"`
	HttpCalls []*openrtb_ext.ExtHttpCall `json:"httpCalls,omitempty"`
}

// bidderSeatBid is basically a subset of pbsOrtbSeatBid from exchange/bidder.go.
// The only real reason I'm not reusing that type is because I don't want people to think that the
// JSON property tags on those types are contracts in prod.
type bidderSeatBid struct {
	Bids []bidderBid `json:"pbsBids,omitempty"`
}

// bidderBid is basically a subset of pbsOrtbBid from exchange/bidder.go.
// See the comment on bidderSeatBid for more info.
type bidderBid struct {
	Bid  *openrtb2.Bid `json:"ortbBid,omitempty"`
	Type string        `json:"bidType,omitempty"`
}

type mockIdFetcher map[string]string

func (f mockIdFetcher) GetUID(key string) (uid string, exists bool, notExpired bool) {
	uid, exists = f[string(key)]
	return
}

func (f mockIdFetcher) HasAnyLiveSyncs() bool {
	return len(f) > 0
}

type validatingBidder struct {
	t          *testing.T
	fileName   string
	bidderName string

	// These are maps because they may contain aliases. They should _at least_ contain an entry for bidderName.
	expectations  map[string]*bidderRequest
	mockResponses map[string]bidderResponse
}

func (b *validatingBidder) requestBid(ctx context.Context, request *openrtb2.BidRequest, name openrtb_ext.BidderName, bidAdjustment float64, conversions currency.Conversions, reqInfo *adapters.ExtraRequestInfo, accountDebugAllowed, headerDebugAllowed bool) (seatBid *pbsOrtbSeatBid, errs []error) {
	if expectedRequest, ok := b.expectations[string(name)]; ok {
		if expectedRequest != nil {
			if expectedRequest.BidAdjustment != bidAdjustment {
				b.t.Errorf("%s: Bidder %s got wrong bid adjustment. Expected %f, got %f", b.fileName, name, expectedRequest.BidAdjustment, bidAdjustment)
			}
			diffOrtbRequests(b.t, fmt.Sprintf("Request to %s in %s", string(name), b.fileName), &expectedRequest.OrtbRequest, request)
		}
	} else {
		b.t.Errorf("%s: Bidder %s got unexpected request for alias %s. No input assertions.", b.fileName, b.bidderName, name)
	}

	if mockResponse, ok := b.mockResponses[string(name)]; ok {
		if mockResponse.SeatBid != nil {
			bids := make([]*pbsOrtbBid, len(mockResponse.SeatBid.Bids))
			for i := 0; i < len(bids); i++ {
				bids[i] = &pbsOrtbBid{
					bid:     mockResponse.SeatBid.Bids[i].Bid,
					bidType: openrtb_ext.BidType(mockResponse.SeatBid.Bids[i].Type),
				}
			}

			seatBid = &pbsOrtbSeatBid{
				bids:      bids,
				httpCalls: mockResponse.HttpCalls,
			}
		} else {
			seatBid = &pbsOrtbSeatBid{
				bids:      nil,
				httpCalls: mockResponse.HttpCalls,
			}
		}

		for _, err := range mockResponse.Errors {
			errs = append(errs, errors.New(err))
		}
	} else {
		b.t.Errorf("%s: Bidder %s got unexpected request for alias %s. No mock responses.", b.fileName, b.bidderName, name)
	}

	return
}

func diffOrtbRequests(t *testing.T, description string, expected *openrtb2.BidRequest, actual *openrtb2.BidRequest) {
	t.Helper()
	actualJSON, err := json.Marshal(actual)
	if err != nil {
		t.Fatalf("%s failed to marshal actual BidRequest into JSON. %v", description, err)
	}

	expectedJSON, err := json.Marshal(expected)
	if err != nil {
		t.Fatalf("%s failed to marshal expected BidRequest into JSON. %v", description, err)
	}

	diffJson(t, description, actualJSON, expectedJSON)
}

func diffOrtbResponses(t *testing.T, description string, expected *openrtb2.BidResponse, actual *openrtb2.BidResponse) {
	t.Helper()
	// The OpenRTB spec is wonky here. Since "bidresponse.seatbid" is an array, order technically matters to any JSON diff or
	// deep equals method. However, for all intents and purposes it really *doesn't* matter. ...so this nasty logic makes compares
	// the seatbids in an order-independent way.
	//
	// Note that the same thing is technically true of the "seatbid[i].bid" array... but since none of our exchange code relies on
	// this implementation detail, I'm cutting a corner and ignoring it here.
	actualSeats := mapifySeatBids(t, description, actual.SeatBid)
	expectedSeats := mapifySeatBids(t, description, expected.SeatBid)
	actualJSON, err := json.Marshal(actualSeats)
	if err != nil {
		t.Fatalf("%s failed to marshal actual BidResponse into JSON. %v", description, err)
	}

	expectedJSON, err := json.Marshal(expectedSeats)
	if err != nil {
		t.Fatalf("%s failed to marshal expected BidResponse into JSON. %v", description, err)
	}

	diffJson(t, description, actualJSON, expectedJSON)
}

func mapifySeatBids(t *testing.T, context string, seatBids []openrtb2.SeatBid) map[string]*openrtb2.SeatBid {
	seatMap := make(map[string]*openrtb2.SeatBid, len(seatBids))
	for i := 0; i < len(seatBids); i++ {
		seatName := seatBids[i].Seat
		if _, ok := seatMap[seatName]; ok {
			t.Fatalf("%s: Contains duplicate Seat: %s", context, seatName)
		} else {
			seatMap[seatName] = &seatBids[i]
		}
	}
	return seatMap
}

// diffJson compares two JSON byte arrays for structural equality. It will produce an error if either
// byte array is not actually JSON.
func diffJson(t *testing.T, description string, actual []byte, expected []byte) {
	t.Helper()
	diff, err := gojsondiff.New().Compare(actual, expected)
	if err != nil {
		t.Fatalf("%s json diff failed. %v", description, err)
	}

	if diff.Modified() {
		var left interface{}
		if err := json.Unmarshal(actual, &left); err != nil {
			t.Fatalf("%s json did not match, but unmarshalling failed. %v", description, err)
		}
		printer := formatter.NewAsciiFormatter(left, formatter.AsciiFormatterConfig{
			ShowArrayIndex: true,
		})
		output, err := printer.Format(diff)
		if err != nil {
			t.Errorf("%s did not match, but diff formatting failed. %v", description, err)
		} else {
			t.Errorf("%s json did not match expected.\n\n%s", description, output)
		}
	}
}

func mockHandler(statusCode int, getBody string, postBody string) http.Handler {
	return http.HandlerFunc(func(w http.ResponseWriter, r *http.Request) {
		w.WriteHeader(statusCode)
		if r.Method == "GET" {
			w.Write([]byte(getBody))
		} else {
			w.Write([]byte(postBody))
		}
	})
}

func mockSlowHandler(delay time.Duration, statusCode int, body string) http.Handler {
	return http.HandlerFunc(func(w http.ResponseWriter, r *http.Request) {
		time.Sleep(delay)

		w.WriteHeader(statusCode)
		w.Write([]byte(body))
	})
}

type wellBehavedCache struct{}

func (c *wellBehavedCache) GetExtCacheData() (scheme string, host string, path string) {
	return "https", "www.pbcserver.com", "/pbcache/endpoint"
}

func (c *wellBehavedCache) PutJson(ctx context.Context, values []pbc.Cacheable) ([]string, []error) {
	ids := make([]string, len(values))
	for i := 0; i < len(values); i++ {
		ids[i] = strconv.Itoa(i)
	}
	return ids, nil
}

type emptyUsersync struct{}

func (e *emptyUsersync) GetUID(key string) (uid string, exists bool, notExpired bool) {
	return "", false, false
}

func (e *emptyUsersync) HasAnyLiveSyncs() bool {
	return false
}

type mockUsersync struct {
	syncs map[string]string
}

func (e *mockUsersync) GetId(bidder openrtb_ext.BidderName) (id string, exists bool) {
	id, exists = e.syncs[string(bidder)]
	return
}

func (e *mockUsersync) HasAnyLiveSyncs() bool {
	return len(e.syncs) > 0
}

type panicingAdapter struct{}

func (panicingAdapter) requestBid(ctx context.Context, request *openrtb2.BidRequest, name openrtb_ext.BidderName, bidAdjustment float64, conversions currency.Conversions, reqInfo *adapters.ExtraRequestInfo, accountDebugAllowed, headerDebugAllowed bool) (posb *pbsOrtbSeatBid, errs []error) {
	panic("Panic! Panic! The world is ending!")
}

func blankAdapterConfig(bidderList []openrtb_ext.BidderName) map[string]config.Adapter {
	adapters := make(map[string]config.Adapter)
	for _, b := range bidderList {
		adapters[strings.ToLower(string(b))] = config.Adapter{}
	}

	// Audience Network requires additional config to be built.
	adapters["audiencenetwork"] = config.Adapter{PlatformID: "anyID", AppSecret: "anySecret"}

	return adapters
}

type nilCategoryFetcher struct{}

func (nilCategoryFetcher) FetchCategories(ctx context.Context, primaryAdServer, publisherId, iabCategory string) (string, error) {
	return "", nil
}

// mockCurrencyRatesClient is a simple http client mock returning a constant response body
type mockCurrencyRatesClient struct {
	responseBody string
}

func (m *mockCurrencyRatesClient) Do(req *http.Request) (*http.Response, error) {
	return &http.Response{
		Status:     "200 OK",
		StatusCode: http.StatusOK,
		Body:       ioutil.NopCloser(strings.NewReader(m.responseBody)),
	}, nil
}<|MERGE_RESOLUTION|>--- conflicted
+++ resolved
@@ -1120,14 +1120,9 @@
 	}
 
 	adapterList := make([]openrtb_ext.BidderName, 0, 2)
-<<<<<<< HEAD
 	syncerKeys := []string{}
 	testEngine := metricsConf.NewMetricsEngine(cfg, adapterList, syncerKeys)
-	/* 	2) Init new exchange with said configuration			*/
-=======
-	testEngine := metricsConf.NewMetricsEngine(cfg, adapterList)
-	// 	2) Init new exchange with said configuration
->>>>>>> ccb56efe
+	//	2) Init new exchange with said configuration
 	handlerNoBidServer := func(w http.ResponseWriter, r *http.Request) { w.WriteHeader(204) }
 	server := httptest.NewServer(http.HandlerFunc(handlerNoBidServer))
 	defer server.Close()
@@ -1143,13 +1138,8 @@
 	}
 	currencyConverter := currency.NewRateConverter(&http.Client{}, "", time.Duration(0))
 	pbc := pbc.NewClient(&http.Client{}, &cfg.CacheURL, &cfg.ExtCacheURL, testEngine)
-<<<<<<< HEAD
 	e := NewExchange(adapters, pbc, cfg, map[string]usersync.Syncer{}, &metricsConf.DummyMetricsEngine{}, biddersInfo, gdpr.AlwaysAllow{}, currencyConverter, nilCategoryFetcher{}).(*exchange)
-	/* 	3) Build all the parameters e.buildBidResponse(ctx.Background(), liveA... ) needs */
-=======
-	e := NewExchange(adapters, pbc, cfg, &metricsConf.DummyMetricsEngine{}, biddersInfo, gdpr.AlwaysAllow{}, currencyConverter, nilCategoryFetcher{}).(*exchange)
 	// 	3) Build all the parameters e.buildBidResponse(ctx.Background(), liveA... ) needs
->>>>>>> ccb56efe
 	liveAdapters := []openrtb_ext.BidderName{bidderName}
 
 	//adapterBids map[openrtb_ext.BidderName]*pbsOrtbSeatBid,
