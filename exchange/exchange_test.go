package exchange

import (
	"bytes"
	"context"
	"encoding/json"
	"errors"
	"fmt"
	"io"
	"net/http"
	"net/http/httptest"
	"os"
	"reflect"
	"regexp"
	"sort"
	"strconv"
	"strings"
	"testing"
	"time"

	"github.com/buger/jsonparser"
	"github.com/prebid/openrtb/v17/openrtb2"
	"github.com/prebid/prebid-server/hooks"
	"github.com/prebid/prebid-server/hooks/hookexecution"
	"github.com/prebid/prebid-server/hooks/hookstage"
	"github.com/stretchr/testify/assert"
	"github.com/stretchr/testify/mock"
	jsonpatch "gopkg.in/evanphx/json-patch.v4"

	"github.com/prebid/prebid-server/adapters"
	"github.com/prebid/prebid-server/config"
	"github.com/prebid/prebid-server/currency"
	"github.com/prebid/prebid-server/errortypes"
	"github.com/prebid/prebid-server/experiment/adscert"
	"github.com/prebid/prebid-server/gdpr"
	"github.com/prebid/prebid-server/metrics"
	metricsConf "github.com/prebid/prebid-server/metrics/config"
	metricsConfig "github.com/prebid/prebid-server/metrics/config"
	"github.com/prebid/prebid-server/openrtb_ext"
	pbc "github.com/prebid/prebid-server/prebid_cache_client"
	"github.com/prebid/prebid-server/stored_requests"
	"github.com/prebid/prebid-server/stored_requests/backends/file_fetcher"
	"github.com/prebid/prebid-server/usersync"
)

func TestNewExchange(t *testing.T) {
	respStatus := 200
	respBody := "{\"bid\":false}"
	server := httptest.NewServer(mockHandler(respStatus, "getBody", respBody))
	defer server.Close()

	knownAdapters := openrtb_ext.CoreBidderNames()

	cfg := &config.Configuration{
		CacheURL: config.Cache{
			ExpectedTimeMillis: 20,
		},
		GDPR: config.GDPR{
			EEACountries: []string{"FIN", "FRA", "GUF"},
		},
	}

	biddersInfo, err := config.LoadBidderInfoFromDisk("../static/bidder-info")
	if err != nil {
		t.Fatal(err)
	}

	adapters, adaptersErr := BuildAdapters(server.Client(), cfg, biddersInfo, &metricsConf.NilMetricsEngine{})
	if adaptersErr != nil {
		t.Fatalf("Error intializing adapters: %v", adaptersErr)
	}

	currencyConverter := currency.NewRateConverter(&http.Client{}, "", time.Duration(0))

	gdprPermsBuilder := fakePermissionsBuilder{
		permissions: &permissionsMock{
			allowAllBidders: true,
		},
	}.Builder
	tcf2ConfigBuilder := fakeTCF2ConfigBuilder{
		cfg: gdpr.NewTCF2Config(config.TCF2{}, config.AccountGDPR{}),
	}.Builder

	e := NewExchange(adapters, nil, cfg, map[string]usersync.Syncer{}, &metricsConf.NilMetricsEngine{}, biddersInfo, gdprPermsBuilder, tcf2ConfigBuilder, currencyConverter, nilCategoryFetcher{}, &adscert.NilSigner{}).(*exchange)
	for _, bidderName := range knownAdapters {
		if _, ok := e.adapterMap[bidderName]; !ok {
			if biddersInfo[string(bidderName)].IsEnabled() {
				t.Errorf("NewExchange produced an Exchange without bidder %s", bidderName)
			}
		}
	}
	if e.cacheTime != time.Duration(cfg.CacheURL.ExpectedTimeMillis)*time.Millisecond {
		t.Errorf("Bad cacheTime. Expected 20 ms, got %s", e.cacheTime.String())
	}
}

// The objective is to get to execute e.buildBidResponse(ctx.Background(), liveA... ) (*openrtb2.BidResponse, error)
// and check whether the returned request successfully prints any '&' characters as it should
// To do so, we:
//  1. Write the endpoint adapter URL with an '&' character into a new config,Configuration struct
//     as specified in https://github.com/prebid/prebid-server/issues/465
//  2. Initialize a new exchange with said configuration
//  3. Build all the parameters e.buildBidResponse(ctx.Background(), liveA... ) needs including the
//     sample request as specified in https://github.com/prebid/prebid-server/issues/465
//  4. Build a BidResponse struct using exchange.buildBidResponse(ctx.Background(), liveA... )
//  5. Assert we have no '&' characters in the response that exchange.buildBidResponse returns
func TestCharacterEscape(t *testing.T) {

	// 1) Adapter with a '& char in its endpoint property
	//    https://github.com/prebid/prebid-server/issues/465
	cfg := &config.Configuration{}
	biddersInfo := config.BidderInfos{"appnexus": config.BidderInfo{Endpoint: "http://ib.adnxs.com/openrtb2?query1&query2"}} //Note the '&' character in there

	// 	2) Init new exchange with said configuration
	//Other parameters also needed to create exchange
	handlerNoBidServer := func(w http.ResponseWriter, r *http.Request) { w.WriteHeader(204) }
	server := httptest.NewServer(http.HandlerFunc(handlerNoBidServer))

	defer server.Close()

	adapters, adaptersErr := BuildAdapters(server.Client(), cfg, biddersInfo, &metricsConf.NilMetricsEngine{})
	if adaptersErr != nil {
		t.Fatalf("Error intializing adapters: %v", adaptersErr)
	}

	currencyConverter := currency.NewRateConverter(&http.Client{}, "", time.Duration(0))

	gdprPermsBuilder := fakePermissionsBuilder{
		permissions: &permissionsMock{
			allowAllBidders: true,
		},
	}.Builder
	tcf2ConfigBuilder := fakeTCF2ConfigBuilder{
		cfg: gdpr.NewTCF2Config(config.TCF2{}, config.AccountGDPR{}),
	}.Builder

	e := NewExchange(adapters, nil, cfg, map[string]usersync.Syncer{}, &metricsConf.NilMetricsEngine{}, biddersInfo, gdprPermsBuilder, tcf2ConfigBuilder, currencyConverter, nilCategoryFetcher{}, &adscert.NilSigner{}).(*exchange)

	// 	3) Build all the parameters e.buildBidResponse(ctx.Background(), liveA... ) needs
	//liveAdapters []openrtb_ext.BidderName,
	liveAdapters := make([]openrtb_ext.BidderName, 1)
	liveAdapters[0] = "appnexus"

	//adapterBids map[openrtb_ext.BidderName]*pbsOrtbSeatBid,
	adapterBids := make(map[openrtb_ext.BidderName]*pbsOrtbSeatBid, 1)
	adapterBids["appnexus"] = &pbsOrtbSeatBid{currency: "USD"}

	//An openrtb2.BidRequest struct as specified in https://github.com/prebid/prebid-server/issues/465
	bidRequest := &openrtb2.BidRequest{
		ID: "some-request-id",
		Imp: []openrtb2.Imp{{
			ID:     "some-impression-id",
			Banner: &openrtb2.Banner{Format: []openrtb2.Format{{W: 300, H: 250}, {W: 300, H: 600}}},
			Ext:    json.RawMessage(`{"appnexus": {"placementId": 1}}`),
		}},
		Site:   &openrtb2.Site{Page: "prebid.org", Ext: json.RawMessage(`{"amp":0}`)},
		Device: &openrtb2.Device{UA: "curl/7.54.0", IP: "::1"},
		AT:     1,
		TMax:   500,
		Ext:    json.RawMessage(`{"id": "some-request-id","site": {"page": "prebid.org"},"imp": [{"id": "some-impression-id","banner": {"format": [{"w": 300,"h": 250},{"w": 300,"h": 600}]},"ext": {"appnexus": {"placementId": 1}}}],"tmax": 500}`),
	}

	//adapterExtra map[openrtb_ext.BidderName]*seatResponseExtra,
	adapterExtra := make(map[openrtb_ext.BidderName]*seatResponseExtra, 1)
	adapterExtra["appnexus"] = &seatResponseExtra{
		ResponseTimeMillis: 5,
		Errors:             []openrtb_ext.ExtBidderMessage{{Code: 999, Message: "Post ib.adnxs.com/openrtb2?query1&query2: unsupported protocol scheme \"\""}},
	}

	var errList []error

	// 	4) Build bid response
	bidResp, err := e.buildBidResponse(context.Background(), liveAdapters, adapterBids, bidRequest, adapterExtra, nil, nil, true, nil, errList)

	// 	5) Assert we have no errors and one '&' character as we are supposed to
	if err != nil {
		t.Errorf("exchange.buildBidResponse returned unexpected error: %v", err)
	}
	if len(errList) > 0 {
		t.Errorf("exchange.buildBidResponse returned %d errors", len(errList))
	}
	if bytes.Contains(bidResp.Ext, []byte("u0026")) {
		t.Errorf("exchange.buildBidResponse() did not correctly print the '&' characters %s", string(bidResp.Ext))
	}
}

// TestDebugBehaviour asserts the HttpCalls object is included inside the json "debug" field of the bidResponse extension when the
// openrtb2.BidRequest "Test" value is set to 1 or the openrtb2.BidRequest.Ext.Debug boolean field is set to true
func TestDebugBehaviour(t *testing.T) {

	// Define test cases
	type inTest struct {
		test  int8
		debug bool
	}
	type outTest struct {
		debugInfoIncluded bool
	}

	type debugData struct {
		bidderLevelDebugAllowed    bool
		accountLevelDebugAllowed   bool
		headerOverrideDebugAllowed bool
	}

	type aTest struct {
		desc             string
		in               inTest
		out              outTest
		debugData        debugData
		generateWarnings bool
	}
	testCases := []aTest{
		{
			desc:             "test flag equals zero, ext debug flag false, no debug info expected",
			in:               inTest{test: 0, debug: false},
			out:              outTest{debugInfoIncluded: false},
			debugData:        debugData{true, true, false},
			generateWarnings: false,
		},
		{
			desc:             "test flag equals zero, ext debug flag true, debug info expected",
			in:               inTest{test: 0, debug: true},
			out:              outTest{debugInfoIncluded: true},
			debugData:        debugData{true, true, false},
			generateWarnings: false,
		},
		{
			desc:             "test flag equals 1, ext debug flag false, debug info expected",
			in:               inTest{test: 1, debug: false},
			out:              outTest{debugInfoIncluded: true},
			debugData:        debugData{true, true, false},
			generateWarnings: false,
		},
		{
			desc:             "test flag equals 1, ext debug flag true, debug info expected",
			in:               inTest{test: 1, debug: true},
			out:              outTest{debugInfoIncluded: true},
			debugData:        debugData{true, true, false},
			generateWarnings: false,
		},
		{
			desc:             "test flag not equal to 0 nor 1, ext debug flag false, no debug info expected",
			in:               inTest{test: 2, debug: false},
			out:              outTest{debugInfoIncluded: false},
			debugData:        debugData{true, true, false},
			generateWarnings: false,
		},
		{
			desc:             "test flag not equal to 0 nor 1, ext debug flag true, debug info expected",
			in:               inTest{test: -1, debug: true},
			out:              outTest{debugInfoIncluded: true},
			debugData:        debugData{true, true, false},
			generateWarnings: true,
		},
		{
			desc:             "test account level debug disabled",
			in:               inTest{test: -1, debug: true},
			out:              outTest{debugInfoIncluded: false},
			debugData:        debugData{true, false, false},
			generateWarnings: true,
		},
		{
			desc:             "test header override enabled when all other debug options are disabled",
			in:               inTest{test: -1, debug: false},
			out:              outTest{debugInfoIncluded: true},
			debugData:        debugData{false, false, true},
			generateWarnings: false,
		},
		{
			desc:             "test header override and url debug options are enabled when all other debug options are disabled",
			in:               inTest{test: -1, debug: true},
			out:              outTest{debugInfoIncluded: true},
			debugData:        debugData{false, false, true},
			generateWarnings: false,
		},
		{
			desc:             "test header override and url and bidder debug options are enabled when account debug option is disabled",
			in:               inTest{test: -1, debug: true},
			out:              outTest{debugInfoIncluded: true},
			debugData:        debugData{true, false, true},
			generateWarnings: false,
		},
		{
			desc:             "test all debug options are enabled",
			in:               inTest{test: -1, debug: true},
			out:              outTest{debugInfoIncluded: true},
			debugData:        debugData{true, true, true},
			generateWarnings: false,
		},
	}

	// Set up test
	noBidServer := func(w http.ResponseWriter, r *http.Request) {
		w.WriteHeader(204)
	}
	server := httptest.NewServer(http.HandlerFunc(noBidServer))
	defer server.Close()

	categoriesFetcher, err := newCategoryFetcher("./test/category-mapping")
	if err != nil {
		t.Errorf("Failed to create a category Fetcher: %v", err)
	}

	bidRequest := &openrtb2.BidRequest{
		ID: "some-request-id",
		Imp: []openrtb2.Imp{{
			ID:     "some-impression-id",
			Banner: &openrtb2.Banner{Format: []openrtb2.Format{{W: 300, H: 250}, {W: 300, H: 600}}},
			Ext:    json.RawMessage(`{"prebid":{"bidder":{"appnexus": {"placementId": 1}}}}`),
		}},
		Site:   &openrtb2.Site{Page: "prebid.org", Ext: json.RawMessage(`{"amp":0}`)},
		Device: &openrtb2.Device{UA: "curl/7.54.0", IP: "::1"},
		AT:     1,
		TMax:   500,
	}

	bidderImpl := &goodSingleBidder{
		httpRequest: &adapters.RequestData{
			Method:  "POST",
			Uri:     server.URL,
			Body:    []byte("{\"key\":\"val\"}"),
			Headers: http.Header{},
		},
		bidResponse: &adapters.BidderResponse{},
	}

	e := new(exchange)

	e.cache = &wellBehavedCache{}
	e.me = &metricsConf.NilMetricsEngine{}
	e.gdprPermsBuilder = fakePermissionsBuilder{
		permissions: &permissionsMock{
			allowAllBidders: true,
		},
	}.Builder
	e.tcf2ConfigBuilder = fakeTCF2ConfigBuilder{
		cfg: gdpr.NewTCF2Config(config.TCF2{}, config.AccountGDPR{}),
	}.Builder
	e.currencyConverter = currency.NewRateConverter(&http.Client{}, "", time.Duration(0))
	e.categoriesFetcher = categoriesFetcher

	ctx := context.Background()

	// Run tests
	for _, test := range testCases {

		e.adapterMap = map[openrtb_ext.BidderName]AdaptedBidder{
			openrtb_ext.BidderAppnexus: AdaptBidder(bidderImpl, server.Client(), &config.Configuration{}, &metricsConfig.NilMetricsEngine{}, openrtb_ext.BidderAppnexus, &config.DebugInfo{Allow: test.debugData.bidderLevelDebugAllowed}, ""),
		}

		bidRequest.Test = test.in.test

		if test.in.debug {
			bidRequest.Ext = json.RawMessage(`{"prebid":{"debug":true}}`)
		} else {
			bidRequest.Ext = nil
		}

		auctionRequest := AuctionRequest{
			BidRequestWrapper: &openrtb_ext.RequestWrapper{BidRequest: bidRequest},
			Account:           config.Account{DebugAllow: test.debugData.accountLevelDebugAllowed},
			UserSyncs:         &emptyUsersync{},
			StartTime:         time.Now(),
			HookExecutor:      &hookexecution.EmptyHookExecutor{},
		}
		if test.generateWarnings {
			var errL []error
			errL = append(errL, &errortypes.Warning{
				Message:     fmt.Sprintf("CCPA consent test warning."),
				WarningCode: errortypes.InvalidPrivacyConsentWarningCode})
			auctionRequest.Warnings = errL
		}
		debugLog := &DebugLog{}
		if test.debugData.headerOverrideDebugAllowed {
			debugLog = &DebugLog{DebugOverride: true, DebugEnabledOrOverridden: true}
		}
		// Run test
		outBidResponse, err := e.HoldAuction(ctx, auctionRequest, debugLog)

		// Assert no HoldAuction error
		assert.NoErrorf(t, err, "%s. ex.HoldAuction returned an error: %v \n", test.desc, err)
		assert.NotNilf(t, outBidResponse.Ext, "%s. outBidResponse.Ext should not be nil \n", test.desc)

		actualExt := &openrtb_ext.ExtBidResponse{}
		err = json.Unmarshal(outBidResponse.Ext, actualExt)
		assert.NoErrorf(t, err, "%s. \"ext\" JSON field could not be unmarshaled. err: \"%v\" \n outBidResponse.Ext: \"%s\" \n", test.desc, err, outBidResponse.Ext)

		assert.NotEmpty(t, actualExt.Prebid, "%s. ext.prebid should not be empty")
		assert.NotEmpty(t, actualExt.Prebid.AuctionTimestamp, "%s. ext.prebid.auctiontimestamp should not be empty when AuctionRequest.StartTime is set")
		assert.Equal(t, auctionRequest.StartTime.UnixNano()/1e+6, actualExt.Prebid.AuctionTimestamp, "%s. ext.prebid.auctiontimestamp has incorrect value")

		if test.debugData.headerOverrideDebugAllowed {
			assert.Empty(t, actualExt.Warnings, "warnings should be empty")
			assert.Empty(t, actualExt.Errors, "errors should be empty")
		}

		if test.out.debugInfoIncluded {
			assert.NotNilf(t, actualExt, "%s. ext.debug field is expected to be included in this outBidResponse.Ext and not be nil.  outBidResponse.Ext.Debug = %v \n", test.desc, actualExt.Debug)

			// Assert "Debug fields
			assert.Greater(t, len(actualExt.Debug.HttpCalls), 0, "%s. ext.debug.httpcalls array should not be empty\n", test.desc)
			assert.Equal(t, server.URL, actualExt.Debug.HttpCalls["appnexus"][0].Uri, "%s. ext.debug.httpcalls array should not be empty\n", test.desc)
			assert.NotNilf(t, actualExt.Debug.ResolvedRequest, "%s. ext.debug.resolvedrequest field is expected to be included in this outBidResponse.Ext and not be nil.  outBidResponse.Ext.Debug = %v \n", test.desc, actualExt.Debug)

			// If not nil, assert bid extension
			if test.in.debug {
				actualResolvedReqExt, _, _, err := jsonparser.Get(actualExt.Debug.ResolvedRequest, "ext")
				assert.NoError(t, err, "Resolved request should have the correct format")
				assert.JSONEq(t, string(bidRequest.Ext), string(actualResolvedReqExt), test.desc)
			}
		} else if !test.debugData.bidderLevelDebugAllowed && test.debugData.accountLevelDebugAllowed {
			assert.Equal(t, len(actualExt.Debug.HttpCalls), 0, "%s. ext.debug.httpcalls array should not be empty", "With bidder level debug disable option http calls should be empty")

		} else {
			assert.Nil(t, actualExt.Debug, "%s. ext.debug.httpcalls array should not be empty", "With bidder level debug disable option http calls should be empty")
		}

		if test.out.debugInfoIncluded && !test.debugData.accountLevelDebugAllowed && !test.debugData.headerOverrideDebugAllowed {
			assert.Len(t, actualExt.Warnings, 1, "warnings should have one warning")
			assert.NotNil(t, actualExt.Warnings["general"], "general warning should be present")
			assert.Equal(t, "debug turned off for account", actualExt.Warnings["general"][0].Message, "account debug disabled message should be present")
		}

		if !test.out.debugInfoIncluded && test.in.debug && test.debugData.accountLevelDebugAllowed && !test.debugData.headerOverrideDebugAllowed {
			if test.generateWarnings {
				assert.Len(t, actualExt.Warnings, 2, "warnings should have one warning")
			} else {
				assert.Len(t, actualExt.Warnings, 1, "warnings should have one warning")
			}
			assert.NotNil(t, actualExt.Warnings["appnexus"], "bidder warning should be present")
			assert.Equal(t, "debug turned off for bidder", actualExt.Warnings["appnexus"][0].Message, "account debug disabled message should be present")
		}

		if test.generateWarnings {
			assert.NotNil(t, actualExt.Warnings["general"], "general warning should be present")
			CCPAWarningPresent := false
			for _, warn := range actualExt.Warnings["general"] {
				if warn.Code == errortypes.InvalidPrivacyConsentWarningCode {
					CCPAWarningPresent = true
					break
				}
			}
			assert.True(t, CCPAWarningPresent, "CCPA Warning should be present")
		}

	}
}

func TestTwoBiddersDebugDisabledAndEnabled(t *testing.T) {

	type testCase struct {
		bidder1DebugEnabled bool
		bidder2DebugEnabled bool
	}

	testCases := []testCase{
		{
			bidder1DebugEnabled: true, bidder2DebugEnabled: true,
		},
		{
			bidder1DebugEnabled: true, bidder2DebugEnabled: false,
		},
		{
			bidder1DebugEnabled: false, bidder2DebugEnabled: true,
		},
		{
			bidder1DebugEnabled: false, bidder2DebugEnabled: false,
		},
	}

	// Set up test
	noBidServer := func(w http.ResponseWriter, r *http.Request) {
		w.WriteHeader(204)
	}
	server := httptest.NewServer(http.HandlerFunc(noBidServer))
	defer server.Close()

	categoriesFetcher, err := newCategoryFetcher("./test/category-mapping")
	if err != nil {
		t.Errorf("Failed to create a category Fetcher: %v", err)
	}

	bidderImpl := &goodSingleBidder{
		httpRequest: &adapters.RequestData{
			Method:  "POST",
			Uri:     server.URL,
			Body:    []byte(`{"key":"val"}`),
			Headers: http.Header{},
		},
		bidResponse: &adapters.BidderResponse{},
	}

	e := new(exchange)
	e.cache = &wellBehavedCache{}
	e.me = &metricsConf.NilMetricsEngine{}
	e.gdprPermsBuilder = fakePermissionsBuilder{
		permissions: &permissionsMock{
			allowAllBidders: true,
		},
	}.Builder
	e.tcf2ConfigBuilder = fakeTCF2ConfigBuilder{
		cfg: gdpr.NewTCF2Config(config.TCF2{}, config.AccountGDPR{}),
	}.Builder
	e.currencyConverter = currency.NewRateConverter(&http.Client{}, "", time.Duration(0))
	e.categoriesFetcher = categoriesFetcher

	debugLog := DebugLog{Enabled: true}

	for _, testCase := range testCases {
		bidRequest := &openrtb2.BidRequest{
			ID: "some-request-id",
			Imp: []openrtb2.Imp{{
				ID:     "some-impression-id",
				Banner: &openrtb2.Banner{Format: []openrtb2.Format{{W: 300, H: 250}, {W: 300, H: 600}}},
				Ext:    json.RawMessage(`{"prebid":{"bidder":{"telaria": {"placementId": 1}, "appnexus": {"placementid": 2}}}}`),
			}},
			Site:   &openrtb2.Site{Page: "prebid.org", Ext: json.RawMessage(`{"amp":0}`)},
			Device: &openrtb2.Device{UA: "curl/7.54.0", IP: "::1"},
			AT:     1,
			TMax:   500,
		}

		bidRequest.Ext = json.RawMessage(`{"prebid":{"debug":true}}`)

		auctionRequest := AuctionRequest{
			BidRequestWrapper: &openrtb_ext.RequestWrapper{BidRequest: bidRequest},
			Account:           config.Account{DebugAllow: true},
			UserSyncs:         &emptyUsersync{},
			StartTime:         time.Now(),
			HookExecutor:      &hookexecution.EmptyHookExecutor{},
		}

		e.adapterMap = map[openrtb_ext.BidderName]AdaptedBidder{
			openrtb_ext.BidderAppnexus: AdaptBidder(bidderImpl, server.Client(), &config.Configuration{}, &metricsConfig.NilMetricsEngine{}, openrtb_ext.BidderAppnexus, &config.DebugInfo{Allow: testCase.bidder1DebugEnabled}, ""),
			openrtb_ext.BidderTelaria:  AdaptBidder(bidderImpl, server.Client(), &config.Configuration{}, &metricsConfig.NilMetricsEngine{}, openrtb_ext.BidderAppnexus, &config.DebugInfo{Allow: testCase.bidder2DebugEnabled}, ""),
		}
		// Run test
		outBidResponse, err := e.HoldAuction(context.Background(), auctionRequest, &debugLog)
		// Assert no HoldAuction err
		assert.NoErrorf(t, err, "ex.HoldAuction returned an err")
		assert.NotNilf(t, outBidResponse.Ext, "outBidResponse.Ext should not be nil")

		actualExt := &openrtb_ext.ExtBidResponse{}
		err = json.Unmarshal(outBidResponse.Ext, actualExt)
		assert.NoErrorf(t, err, "JSON field unmarshaling err. ")

		assert.NotEmpty(t, actualExt.Prebid, "ext.prebid should not be empty")
		assert.NotEmpty(t, actualExt.Prebid.AuctionTimestamp, "ext.prebid.auctiontimestamp should not be empty when AuctionRequest.StartTime is set")
		assert.Equal(t, auctionRequest.StartTime.UnixNano()/1e+6, actualExt.Prebid.AuctionTimestamp, "ext.prebid.auctiontimestamp has incorrect value")

		assert.NotNilf(t, actualExt, "ext.debug field is expected to be included in this outBidResponse.Ext and not be nil")

		// Assert "Debug fields
		if testCase.bidder1DebugEnabled {
			assert.Equal(t, server.URL, actualExt.Debug.HttpCalls["appnexus"][0].Uri, "Url for bidder with debug enabled is incorrect")
			assert.NotNilf(t, actualExt.Debug.HttpCalls["appnexus"][0].RequestBody, "ext.debug.resolvedrequest field is expected to be included in this outBidResponse.Ext and not be nil")
		}
		if testCase.bidder2DebugEnabled {
			assert.Equal(t, server.URL, actualExt.Debug.HttpCalls["telaria"][0].Uri, "Url for bidder with debug enabled is incorrect")
			assert.NotNilf(t, actualExt.Debug.HttpCalls["telaria"][0].RequestBody, "ext.debug.resolvedrequest field is expected to be included in this outBidResponse.Ext and not be nil")
		}
		if !testCase.bidder1DebugEnabled {
			assert.Nil(t, actualExt.Debug.HttpCalls["appnexus"], "ext.debug.resolvedrequest field is expected to be included in this outBidResponse.Ext and not be nil")
		}
		if !testCase.bidder2DebugEnabled {
			assert.Nil(t, actualExt.Debug.HttpCalls["telaria"], "ext.debug.resolvedrequest field is expected to be included in this outBidResponse.Ext and not be nil")
		}
		if testCase.bidder1DebugEnabled && testCase.bidder2DebugEnabled {
			assert.Equal(t, 2, len(actualExt.Debug.HttpCalls), "With bidder level debug enable option for both bidders http calls should have 2 elements")
		}
	}
}

func TestOverrideWithCustomCurrency(t *testing.T) {

	mockCurrencyClient := &fakeCurrencyRatesHttpClient{
		responseBody: `{"dataAsOf":"2018-09-12","conversions":{"USD":{"MXN":10.00}}}`,
	}
	mockCurrencyConverter := currency.NewRateConverter(
		mockCurrencyClient,
		"currency.fake.com",
		24*time.Hour,
	)

	type testIn struct {
		customCurrencyRates json.RawMessage
		bidRequestCurrency  string
	}
	type testResults struct {
		numBids         int
		bidRespPrice    float64
		bidRespCurrency string
	}

	testCases := []struct {
		desc     string
		in       testIn
		expected testResults
	}{
		{
			desc: "Blank currency field in ext. bidRequest comes with a valid currency but conversion rate was not found in PBS. Return no bids",
			in: testIn{
				customCurrencyRates: json.RawMessage(`{ "prebid": { "currency": {} } } `),
				bidRequestCurrency:  "GBP",
			},
			expected: testResults{},
		},
		{
			desc: "valid request.ext.prebid.currency, expect custom rates to override those of the currency rate server",
			in: testIn{
				customCurrencyRates: json.RawMessage(`{
						  "prebid": {
						    "currency": {
						      "rates": {
						        "USD": {
						          "MXN": 20.00,
						          "EUR": 10.95
						        }
						      }
						    }
						  }
						}`),
				bidRequestCurrency: "MXN",
			},
			expected: testResults{
				numBids:         1,
				bidRespPrice:    20.00,
				bidRespCurrency: "MXN",
			},
		},
	}

	// Init mock currency conversion service
	mockCurrencyConverter.Run()

	// Init an exchange to run an auction from
	noBidServer := func(w http.ResponseWriter, r *http.Request) { w.WriteHeader(204) }
	mockAppnexusBidService := httptest.NewServer(http.HandlerFunc(noBidServer))
	defer mockAppnexusBidService.Close()

	categoriesFetcher, error := newCategoryFetcher("./test/category-mapping")
	if error != nil {
		t.Errorf("Failed to create a category Fetcher: %v", error)
	}

	oneDollarBidBidder := &goodSingleBidder{
		httpRequest: &adapters.RequestData{
			Method:  "POST",
			Uri:     mockAppnexusBidService.URL,
			Body:    []byte("{\"key\":\"val\"}"),
			Headers: http.Header{},
		},
	}

	e := new(exchange)
	e.cache = &wellBehavedCache{}
	e.me = &metricsConf.NilMetricsEngine{}
	e.gdprPermsBuilder = fakePermissionsBuilder{
		permissions: &permissionsMock{
			allowAllBidders: true,
		},
	}.Builder
	e.tcf2ConfigBuilder = fakeTCF2ConfigBuilder{
		cfg: gdpr.NewTCF2Config(config.TCF2{}, config.AccountGDPR{}),
	}.Builder
	e.currencyConverter = mockCurrencyConverter
	e.categoriesFetcher = categoriesFetcher
	e.bidIDGenerator = &mockBidIDGenerator{false, false}

	// Define mock incoming bid requeset
	mockBidRequest := &openrtb2.BidRequest{
		ID: "some-request-id",
		Imp: []openrtb2.Imp{{
			ID:     "some-impression-id",
			Banner: &openrtb2.Banner{Format: []openrtb2.Format{{W: 300, H: 250}, {W: 300, H: 600}}},
			Ext:    json.RawMessage(`{"prebid":{"bidder":{"appnexus":{"placementId":1}}}}`),
		}},
		Site: &openrtb2.Site{Page: "prebid.org", Ext: json.RawMessage(`{"amp":0}`)},
	}

	// Run tests
	for _, test := range testCases {

		oneDollarBidBidder.bidResponse = &adapters.BidderResponse{
			Bids: []*adapters.TypedBid{
				{
					Bid: &openrtb2.Bid{Price: 1.00},
				},
			},
			Currency: "USD",
		}

		e.adapterMap = map[openrtb_ext.BidderName]AdaptedBidder{
			openrtb_ext.BidderAppnexus: AdaptBidder(oneDollarBidBidder, mockAppnexusBidService.Client(), &config.Configuration{}, &metricsConfig.NilMetricsEngine{}, openrtb_ext.BidderAppnexus, nil, ""),
		}

		// Set custom rates in extension
		mockBidRequest.Ext = test.in.customCurrencyRates

		// Set bidRequest currency list
		mockBidRequest.Cur = []string{test.in.bidRequestCurrency}

		auctionRequest := AuctionRequest{
			BidRequestWrapper: &openrtb_ext.RequestWrapper{BidRequest: mockBidRequest},
			Account:           config.Account{},
			UserSyncs:         &emptyUsersync{},
			HookExecutor:      &hookexecution.EmptyHookExecutor{},
		}

		// Run test
		outBidResponse, err := e.HoldAuction(context.Background(), auctionRequest, &DebugLog{})

		// Assertions
		assert.NoErrorf(t, err, "%s. HoldAuction error: %v \n", test.desc, err)

		if test.expected.numBids > 0 {
			// Assert out currency
			assert.Equal(t, test.expected.bidRespCurrency, outBidResponse.Cur, "Bid response currency is wrong: %s \n", test.desc)

			// Assert returned bid
			if !assert.NotNil(t, outBidResponse, "outBidResponse is nil: %s \n", test.desc) {
				return
			}
			if !assert.NotEmpty(t, outBidResponse.SeatBid, "outBidResponse.SeatBid is empty: %s", test.desc) {
				return
			}
			if !assert.NotEmpty(t, outBidResponse.SeatBid[0].Bid, "outBidResponse.SeatBid[0].Bid is empty: %s", test.desc) {
				return
			}

			// Assert returned bid price matches the currency conversion
			assert.Equal(t, test.expected.bidRespPrice, outBidResponse.SeatBid[0].Bid[0].Price, "Bid response seatBid price is wrong: %s", test.desc)
		} else {
			assert.Len(t, outBidResponse.SeatBid, 0, "outBidResponse.SeatBid should be empty: %s", test.desc)
		}
	}
}

func TestAdapterCurrency(t *testing.T) {
	fakeCurrencyClient := &fakeCurrencyRatesHttpClient{
		responseBody: `{"dataAsOf":"2018-09-12","conversions":{"USD":{"MXN":10.00}}}`,
	}
	currencyConverter := currency.NewRateConverter(
		fakeCurrencyClient,
		"currency.fake.com",
		24*time.Hour,
	)
	currencyConverter.Run()

	// Initialize Mock Bidder
	// - Response purposefully causes PBS-Core to stop processing the request, since this test is only
	//   interested in the call to MakeRequests and nothing after.
	mockBidder := &mockBidder{}
	mockBidder.On("MakeRequests", mock.Anything, mock.Anything).Return([]*adapters.RequestData(nil), []error(nil))

	// Initialize Real Exchange
	e := exchange{
		cache: &wellBehavedCache{},
		me:    &metricsConf.NilMetricsEngine{},
		gdprPermsBuilder: fakePermissionsBuilder{
			permissions: &permissionsMock{
				allowAllBidders: true,
			},
		}.Builder,
		tcf2ConfigBuilder: fakeTCF2ConfigBuilder{
			cfg: gdpr.NewTCF2Config(config.TCF2{}, config.AccountGDPR{}),
		}.Builder,
		currencyConverter: currencyConverter,
		categoriesFetcher: nilCategoryFetcher{},
		bidIDGenerator:    &mockBidIDGenerator{false, false},
		adapterMap: map[openrtb_ext.BidderName]AdaptedBidder{
			openrtb_ext.BidderName("foo"): AdaptBidder(mockBidder, nil, &config.Configuration{}, &metricsConfig.NilMetricsEngine{}, openrtb_ext.BidderName("foo"), nil, ""),
		},
	}

	// Define Bid Request
	request := &openrtb2.BidRequest{
		ID: "some-request-id",
		Imp: []openrtb2.Imp{{
			ID:     "some-impression-id",
			Banner: &openrtb2.Banner{Format: []openrtb2.Format{{W: 300, H: 250}, {W: 300, H: 600}}},
			Ext:    json.RawMessage(`{"prebid":{"bidder":{"foo":{"placementId":1}}}}`),
		}},
		Site: &openrtb2.Site{
			Page: "prebid.org",
			Ext:  json.RawMessage(`{"amp":0}`),
		},
		Cur: []string{"USD"},
		Ext: json.RawMessage(`{"prebid": {"currency": {"rates": {"USD": {"MXN": 20.00}}}}}`),
	}

	// Run Auction
	auctionRequest := AuctionRequest{
		BidRequestWrapper: &openrtb_ext.RequestWrapper{BidRequest: request},
		Account:           config.Account{},
		UserSyncs:         &emptyUsersync{},
		HookExecutor:      &hookexecution.EmptyHookExecutor{},
	}
	response, err := e.HoldAuction(context.Background(), auctionRequest, &DebugLog{})
	assert.NoError(t, err)
	assert.Equal(t, "some-request-id", response.ID, "Response ID")
	assert.Empty(t, response.SeatBid, "Response Bids")
	assert.Contains(t, string(response.Ext), `"errors":{"foo":[{"code":5,"message":"The adapter failed to generate any bid requests, but also failed to generate an error explaining why"}]}`, "Response Ext")

	// Test Currency Converter Properly Passed To Adapter
	if assert.NotNil(t, mockBidder.lastExtraRequestInfo, "Currency Conversion Argument") {
		converted, err := mockBidder.lastExtraRequestInfo.ConvertCurrency(2.0, "USD", "MXN")
		assert.NoError(t, err, "Currency Conversion Error")
		assert.Equal(t, 40.0, converted, "Currency Conversion Response")
	}
}

func TestGetAuctionCurrencyRates(t *testing.T) {

	pbsRates := map[string]map[string]float64{
		"MXN": {
			"USD": 20.13,
			"EUR": 27.82,
			"JPY": 5.09, // "MXN" to "JPY" rate not found in customRates
		},
	}

	customRates := map[string]map[string]float64{
		"MXN": {
			"USD": 25.00, // different rate than in pbsRates
			"EUR": 27.82, // same as in pbsRates
			"GBP": 31.12, // not found in pbsRates at all
		},
	}

	expectedRateEngineRates := map[string]map[string]float64{
		"MXN": {
			"USD": 25.00, // rates engine will prioritize the value found in custom rates
			"EUR": 27.82, // same value in both the engine reads the custom entry first
			"JPY": 5.09,  // the engine will find it in the pbsRates conversions
			"GBP": 31.12, // the engine will find it in the custom conversions
		},
	}

	boolTrue := true
	boolFalse := false

	type testInput struct {
		pbsRates       map[string]map[string]float64
		bidExtCurrency *openrtb_ext.ExtRequestCurrency
	}
	type testOutput struct {
		constantRates  bool
		resultingRates map[string]map[string]float64
	}
	testCases := []struct {
		desc     string
		given    testInput
		expected testOutput
	}{
		{
			"valid pbsRates, valid ConversionRates, false UsePBSRates. Resulting rates identical to customRates",
			testInput{
				pbsRates: pbsRates,
				bidExtCurrency: &openrtb_ext.ExtRequestCurrency{
					ConversionRates: customRates,
					UsePBSRates:     &boolFalse,
				},
			},
			testOutput{
				resultingRates: customRates,
			},
		},
		{
			"valid pbsRates, valid ConversionRates, true UsePBSRates. Resulting rates are a mix but customRates gets priority",
			testInput{
				pbsRates: pbsRates,
				bidExtCurrency: &openrtb_ext.ExtRequestCurrency{
					ConversionRates: customRates,
					UsePBSRates:     &boolTrue,
				},
			},
			testOutput{
				resultingRates: expectedRateEngineRates,
			},
		},
		{
			"nil pbsRates, valid ConversionRates, false UsePBSRates. Resulting rates identical to customRates",
			testInput{
				pbsRates: nil,
				bidExtCurrency: &openrtb_ext.ExtRequestCurrency{
					ConversionRates: customRates,
					UsePBSRates:     &boolFalse,
				},
			},
			testOutput{
				resultingRates: customRates,
			},
		},
		{
			"nil pbsRates, valid ConversionRates, true UsePBSRates. Resulting rates identical to customRates",
			testInput{
				pbsRates: nil,
				bidExtCurrency: &openrtb_ext.ExtRequestCurrency{
					ConversionRates: customRates,
					UsePBSRates:     &boolTrue,
				},
			},
			testOutput{
				resultingRates: customRates,
			},
		},
		{
			"valid pbsRates, empty ConversionRates, false UsePBSRates. Because pbsRates cannot be used, default to constant rates",
			testInput{
				pbsRates: pbsRates,
				bidExtCurrency: &openrtb_ext.ExtRequestCurrency{
					// ConversionRates inCustomRates not initialized makes for a zero-length map
					UsePBSRates: &boolFalse,
				},
			},
			testOutput{
				constantRates: true,
			},
		},
		{
			"valid pbsRates, nil ConversionRates, UsePBSRates defaults to true. Resulting rates will be identical to pbsRates",
			testInput{
				pbsRates:       pbsRates,
				bidExtCurrency: nil,
			},
			testOutput{
				resultingRates: pbsRates,
			},
		},
		{
			"nil pbsRates, empty ConversionRates, false UsePBSRates. Default to constant rates",
			testInput{
				pbsRates: nil,
				bidExtCurrency: &openrtb_ext.ExtRequestCurrency{
					// ConversionRates inCustomRates not initialized makes for a zero-length map
					UsePBSRates: &boolFalse,
				},
			},
			testOutput{
				constantRates: true,
			},
		},
		{
			"customRates empty, UsePBSRates set to true, pbsRates are nil. Return default constant rates converter",
			testInput{
				pbsRates: nil,
				bidExtCurrency: &openrtb_ext.ExtRequestCurrency{
					// ConversionRates inCustomRates not initialized makes for a zero-length map
					UsePBSRates: &boolTrue,
				},
			},
			testOutput{
				constantRates: true,
			},
		},
		{
			"nil customRates, nil pbsRates, UsePBSRates defaults to true. Return default constant rates converter",
			testInput{
				pbsRates:       nil,
				bidExtCurrency: nil,
			},
			testOutput{
				constantRates: true,
			},
		},
	}

	for _, tc := range testCases {

		// Test setup:
		jsonPbsRates, err := json.Marshal(tc.given.pbsRates)
		if err != nil {
			t.Fatalf("Failed to marshal PBS rates: %v", err)
		}

		// Init mock currency conversion service
		mockCurrencyClient := &fakeCurrencyRatesHttpClient{
			responseBody: `{"dataAsOf":"2018-09-12","conversions":` + string(jsonPbsRates) + `}`,
		}
		mockCurrencyConverter := currency.NewRateConverter(
			mockCurrencyClient,
			"currency.fake.com",
			24*time.Hour,
		)
		mockCurrencyConverter.Run()

		e := new(exchange)
		e.currencyConverter = mockCurrencyConverter

		// Run test
		auctionRates := e.getAuctionCurrencyRates(tc.given.bidExtCurrency)

		// When fromCurrency and toCurrency are the same, a rate of 1.00 is always expected
		rate, err := auctionRates.GetRate("USD", "USD")
		assert.NoError(t, err, tc.desc)
		assert.Equal(t, float64(1), rate, tc.desc)

		// If we expect an error, assert we have one along with a conversion rate of zero
		if tc.expected.constantRates {
			rate, err := auctionRates.GetRate("USD", "MXN")
			assert.Error(t, err, tc.desc)
			assert.Equal(t, float64(0), rate, tc.desc)
		} else {
			for fromCurrency, rates := range tc.expected.resultingRates {
				for toCurrency, expectedRate := range rates {
					actualRate, err := auctionRates.GetRate(fromCurrency, toCurrency)
					assert.NoError(t, err, tc.desc)
					assert.Equal(t, expectedRate, actualRate, tc.desc)
				}
			}
		}
	}
}

func TestReturnCreativeEndToEnd(t *testing.T) {
	sampleAd := "<?xml version=\"1.0\" encoding=\"UTF-8\"?><VAST ...></VAST>"

	// Define test cases
	type aTest struct {
		desc   string
		inExt  json.RawMessage
		outAdM string
	}
	testGroups := []struct {
		groupDesc   string
		testCases   []aTest
		expectError bool
	}{
		{
			groupDesc: "Valid bidRequest Ext but no returnCreative value specified, default to returning creative",
			testCases: []aTest{
				{
					"Nil ext in bidRequest",
					nil,
					sampleAd,
				},
				{
					"empty ext",
					json.RawMessage(``),
					sampleAd,
				},
				{
					"bids doesn't come with returnCreative value",
					json.RawMessage(`{"prebid":{"cache":{"bids":{}}}}`),
					sampleAd,
				},
				{
					"vast doesn't come with returnCreative value",
					json.RawMessage(`{"prebid":{"cache":{"vastXml":{}}}}`),
					sampleAd,
				},
			},
		},
		{
			groupDesc: "Bids field comes with returnCreative value",
			testCases: []aTest{
				{
					"Bids returnCreative set to true, return ad markup in response",
					json.RawMessage(`{"prebid":{"cache":{"bids":{"returnCreative":true}}}}`),
					sampleAd,
				},
				{
					"Bids returnCreative set to false, don't return ad markup in response",
					json.RawMessage(`{"prebid":{"cache":{"bids":{"returnCreative":false}}}}`),
					"",
				},
			},
		},
		{
			groupDesc: "Vast field comes with returnCreative value",
			testCases: []aTest{
				{
					"Vast returnCreative set to true, return ad markup in response",
					json.RawMessage(`{"prebid":{"cache":{"vastXml":{"returnCreative":true}}}}`),
					sampleAd,
				},
				{
					"Vast returnCreative set to false, don't return ad markup in response",
					json.RawMessage(`{"prebid":{"cache":{"vastXml":{"returnCreative":false}}}}`),
					"",
				},
			},
		},
		{
			groupDesc: "Both Bids and Vast come with their own returnCreative value",
			testCases: []aTest{
				{
					"Both false, expect empty AdM",
					json.RawMessage(`{"prebid":{"cache":{"bids":{"returnCreative":false},"vastXml":{"returnCreative":false}}}}`),
					"",
				},
				{
					"Bids returnCreative is true, expect valid AdM",
					json.RawMessage(`{"prebid":{"cache":{"bids":{"returnCreative":true},"vastXml":{"returnCreative":false}}}}`),
					sampleAd,
				},
				{
					"Vast returnCreative is true, expect valid AdM",
					json.RawMessage(`{"prebid":{"cache":{"bids":{"returnCreative":false},"vastXml":{"returnCreative":true}}}}`),
					sampleAd,
				},
				{
					"Both field's returnCreative set to true, expect valid AdM",
					json.RawMessage(`{"prebid":{"cache":{"bids":{"returnCreative":true},"vastXml":{"returnCreative":true}}}}`),
					sampleAd,
				},
			},
		},
	}

	// Init an exchange to run an auction from
	noBidServer := func(w http.ResponseWriter, r *http.Request) { w.WriteHeader(204) }
	server := httptest.NewServer(http.HandlerFunc(noBidServer))
	defer server.Close()

	categoriesFetcher, error := newCategoryFetcher("./test/category-mapping")
	if error != nil {
		t.Errorf("Failed to create a category Fetcher: %v", error)
	}

	bidderImpl := &goodSingleBidder{
		httpRequest: &adapters.RequestData{
			Method:  "POST",
			Uri:     server.URL,
			Body:    []byte("{\"key\":\"val\"}"),
			Headers: http.Header{},
		},
		bidResponse: &adapters.BidderResponse{
			Bids: []*adapters.TypedBid{
				{
					Bid: &openrtb2.Bid{AdM: sampleAd},
				},
			},
		},
	}

	e := new(exchange)
	e.adapterMap = map[openrtb_ext.BidderName]AdaptedBidder{
		openrtb_ext.BidderAppnexus: AdaptBidder(bidderImpl, server.Client(), &config.Configuration{}, &metricsConfig.NilMetricsEngine{}, openrtb_ext.BidderAppnexus, nil, ""),
	}
	e.cache = &wellBehavedCache{}
	e.me = &metricsConf.NilMetricsEngine{}
	e.gdprPermsBuilder = fakePermissionsBuilder{
		permissions: &permissionsMock{
			allowAllBidders: true,
		},
	}.Builder
	e.tcf2ConfigBuilder = fakeTCF2ConfigBuilder{
		cfg: gdpr.NewTCF2Config(config.TCF2{}, config.AccountGDPR{}),
	}.Builder
	e.currencyConverter = currency.NewRateConverter(&http.Client{}, "", time.Duration(0))
	e.categoriesFetcher = categoriesFetcher
	e.bidIDGenerator = &mockBidIDGenerator{false, false}

	// Define mock incoming bid requeset
	mockBidRequest := &openrtb2.BidRequest{
		ID: "some-request-id",
		Imp: []openrtb2.Imp{{
			ID:     "some-impression-id",
			Banner: &openrtb2.Banner{Format: []openrtb2.Format{{W: 300, H: 250}, {W: 300, H: 600}}},
			Ext:    json.RawMessage(`{"prebid":{"bidder":{"appnexus":{"placementId":1}}}}`),
		}},
		Site: &openrtb2.Site{Page: "prebid.org", Ext: json.RawMessage(`{"amp":0}`)},
	}

	// Run tests
	for _, testGroup := range testGroups {
		for _, test := range testGroup.testCases {
			mockBidRequest.Ext = test.inExt

			auctionRequest := AuctionRequest{
				BidRequestWrapper: &openrtb_ext.RequestWrapper{BidRequest: mockBidRequest},
				Account:           config.Account{},
				UserSyncs:         &emptyUsersync{},
				HookExecutor:      &hookexecution.EmptyHookExecutor{},
			}

			// Run test
			debugLog := DebugLog{}
			outBidResponse, err := e.HoldAuction(context.Background(), auctionRequest, &debugLog)

			// Assert return error, if any
			if testGroup.expectError {
				assert.Errorf(t, err, "HoldAuction expected to throw error for: %s - %s. \n", testGroup.groupDesc, test.desc)
				continue
			} else {
				assert.NoErrorf(t, err, "%s: %s. HoldAuction error: %v \n", testGroup.groupDesc, test.desc, err)
			}

			// Assert returned bid
			if !assert.NotNil(t, outBidResponse, "%s: %s. outBidResponse is nil \n", testGroup.groupDesc, test.desc) {
				return
			}
			if !assert.NotEmpty(t, outBidResponse.SeatBid, "%s: %s. outBidResponse.SeatBid is empty \n", testGroup.groupDesc, test.desc) {
				return
			}
			if !assert.NotEmpty(t, outBidResponse.SeatBid[0].Bid, "%s: %s. outBidResponse.SeatBid[0].Bid is empty \n", testGroup.groupDesc, test.desc) {
				return
			}
			assert.Equal(t, test.outAdM, outBidResponse.SeatBid[0].Bid[0].AdM, "Ad markup string doesn't match in: %s - %s \n", testGroup.groupDesc, test.desc)
		}
	}
}

func TestGetBidCacheInfoEndToEnd(t *testing.T) {
	testUUID := "CACHE_UUID_1234"
	testExternalCacheScheme := "https"
	testExternalCacheHost := "www.externalprebidcache.net"
	testExternalCachePath := "endpoints/cache"

	// 1) An adapter
	bidderName := openrtb_ext.BidderName("appnexus")

	cfg := &config.Configuration{
		CacheURL: config.Cache{
			Host: "www.internalprebidcache.net",
		},
		ExtCacheURL: config.ExternalCache{
			Scheme: testExternalCacheScheme,
			Host:   testExternalCacheHost,
			Path:   testExternalCachePath,
		},
	}

	adapterList := make([]openrtb_ext.BidderName, 0, 2)
	syncerKeys := []string{}
	var moduleStageNames map[string][]string
	testEngine := metricsConf.NewMetricsEngine(cfg, adapterList, syncerKeys, moduleStageNames)
	//	2) Init new exchange with said configuration
	handlerNoBidServer := func(w http.ResponseWriter, r *http.Request) { w.WriteHeader(204) }
	server := httptest.NewServer(http.HandlerFunc(handlerNoBidServer))
	defer server.Close()

	biddersInfo, err := config.LoadBidderInfoFromDisk("../static/bidder-info")
	if err != nil {
		t.Fatal(err)
	}

	adapters, adaptersErr := BuildAdapters(server.Client(), cfg, biddersInfo, &metricsConf.NilMetricsEngine{})
	if adaptersErr != nil {
		t.Fatalf("Error intializing adapters: %v", adaptersErr)
	}
	currencyConverter := currency.NewRateConverter(&http.Client{}, "", time.Duration(0))
	pbc := pbc.NewClient(&http.Client{}, &cfg.CacheURL, &cfg.ExtCacheURL, testEngine)

	gdprPermsBuilder := fakePermissionsBuilder{
		permissions: &permissionsMock{
			allowAllBidders: true,
		},
	}.Builder
	tcf2ConfigBuilder := fakeTCF2ConfigBuilder{
		cfg: gdpr.NewTCF2Config(config.TCF2{}, config.AccountGDPR{}),
	}.Builder

	e := NewExchange(adapters, pbc, cfg, map[string]usersync.Syncer{}, &metricsConf.NilMetricsEngine{}, biddersInfo, gdprPermsBuilder, tcf2ConfigBuilder, currencyConverter, nilCategoryFetcher{}, &adscert.NilSigner{}).(*exchange)
	// 	3) Build all the parameters e.buildBidResponse(ctx.Background(), liveA... ) needs
	liveAdapters := []openrtb_ext.BidderName{bidderName}

	//adapterBids map[openrtb_ext.BidderName]*pbsOrtbSeatBid,
	bids := []*openrtb2.Bid{
		{
			ID:             "some-imp-id",
			ImpID:          "",
			Price:          9.517803,
			NURL:           "",
			BURL:           "",
			LURL:           "",
			AdM:            "",
			AdID:           "",
			ADomain:        nil,
			Bundle:         "",
			IURL:           "",
			CID:            "",
			CrID:           "",
			Tactic:         "",
			Cat:            nil,
			Attr:           nil,
			API:            0,
			Protocol:       0,
			QAGMediaRating: 0,
			Language:       "",
			DealID:         "",
			W:              300,
			H:              250,
			WRatio:         0,
			HRatio:         0,
			Exp:            0,
			Ext:            nil,
		},
	}
	auc := &auction{
		cacheIds: map[*openrtb2.Bid]string{
			bids[0]: testUUID,
		},
	}
	aPbsOrtbBidArr := []*pbsOrtbBid{
		{
			bid:     bids[0],
			bidType: openrtb_ext.BidTypeBanner,
			bidTargets: map[string]string{
				"pricegranularity":  "med",
				"includewinners":    "true",
				"includebidderkeys": "false",
			},
		},
	}
	adapterBids := map[openrtb_ext.BidderName]*pbsOrtbSeatBid{
		bidderName: {
			bids:     aPbsOrtbBidArr,
			currency: "USD",
		},
	}

	//adapterExtra map[openrtb_ext.BidderName]*seatResponseExtra,
	adapterExtra := map[openrtb_ext.BidderName]*seatResponseExtra{
		bidderName: {
			ResponseTimeMillis: 5,
			Errors: []openrtb_ext.ExtBidderMessage{
				{
					Code:    999,
					Message: "Post ib.adnxs.com/openrtb2?query1&query2: unsupported protocol scheme \"\"",
				},
			},
		},
	}
	bidRequest := &openrtb2.BidRequest{
		ID:   "some-request-id",
		TMax: 1000,
		Imp: []openrtb2.Imp{
			{
				ID:     "test-div",
				Secure: openrtb2.Int8Ptr(0),
				Banner: &openrtb2.Banner{Format: []openrtb2.Format{{W: 300, H: 250}}},
				Ext: json.RawMessage(` {
    "rubicon": {
        "accountId": 1001,
        "siteId": 113932,
        "zoneId": 535510
    },
    "appnexus": { "placementId": 1 },
    "pubmatic": { "publisherId": "156209", "adSlot": "pubmatic_test2@300x250" },
    "pulsepoint": { "cf": "300X250", "cp": 512379, "ct": 486653 },
    "conversant": { "site_id": "108060" },
    "ix": { "siteId": "287415" }
}`),
			},
		},
		Site: &openrtb2.Site{
			Page:      "http://rubitest.com/index.html",
			Publisher: &openrtb2.Publisher{ID: "1001"},
		},
		Test: 1,
		Ext:  json.RawMessage(`{"prebid": { "cache": { "bids": {}, "vastxml": {} }, "targeting": { "pricegranularity": "med", "includewinners": true, "includebidderkeys": false } }}`),
	}

	var errList []error

	// 	4) Build bid response
	bid_resp, err := e.buildBidResponse(context.Background(), liveAdapters, adapterBids, bidRequest, adapterExtra, auc, nil, true, nil, errList)

	// 	5) Assert we have no errors and the bid response we expected
	assert.NoError(t, err, "[TestGetBidCacheInfo] buildBidResponse() threw an error")

	expectedBidResponse := &openrtb2.BidResponse{
		SeatBid: []openrtb2.SeatBid{
			{
				Seat: string(bidderName),
				Bid: []openrtb2.Bid{
					{
						Ext: json.RawMessage(`{ "prebid": { "cache": { "bids": { "cacheId": "` + testUUID + `", "url": "` + testExternalCacheScheme + `://` + testExternalCacheHost + `/` + testExternalCachePath + `?uuid=` + testUUID + `" }, "key": "", "url": "" }`),
					},
				},
			},
		},
	}
	// compare cache UUID
	expCacheUUID, err := jsonparser.GetString(expectedBidResponse.SeatBid[0].Bid[0].Ext, "prebid", "cache", "bids", "cacheId")
	assert.NoErrorf(t, err, "[TestGetBidCacheInfo] Error found while trying to json parse the cacheId field from expected build response. Message: %v \n", err)

	cacheUUID, err := jsonparser.GetString(bid_resp.SeatBid[0].Bid[0].Ext, "prebid", "cache", "bids", "cacheId")
	assert.NoErrorf(t, err, "[TestGetBidCacheInfo] bid_resp.SeatBid[0].Bid[0].Ext = %s \n", bid_resp.SeatBid[0].Bid[0].Ext)

	assert.Equal(t, expCacheUUID, cacheUUID, "[TestGetBidCacheInfo] cacheId field in ext should equal \"%s\" \n", expCacheUUID)

	// compare cache URL
	expCacheURL, err := jsonparser.GetString(expectedBidResponse.SeatBid[0].Bid[0].Ext, "prebid", "cache", "bids", "url")
	assert.NoErrorf(t, err, "[TestGetBidCacheInfo] Error found while trying to json parse the url field from expected build response. Message: %v \n", err)

	cacheURL, err := jsonparser.GetString(bid_resp.SeatBid[0].Bid[0].Ext, "prebid", "cache", "bids", "url")
	assert.NoErrorf(t, err, "[TestGetBidCacheInfo] Error found while trying to json parse the url field from actual build response. Message: %v \n", err)

	assert.Equal(t, expCacheURL, cacheURL, "[TestGetBidCacheInfo] cacheId field in ext should equal \"%s\" \n", expCacheURL)
}

func TestBidReturnsCreative(t *testing.T) {
	sampleAd := "<?xml version=\"1.0\" encoding=\"UTF-8\"?><VAST ...></VAST>"
	sampleOpenrtbBid := &openrtb2.Bid{ID: "some-bid-id", AdM: sampleAd}

	// Define test cases
	testCases := []struct {
		description            string
		inReturnCreative       bool
		expectedCreativeMarkup string
	}{
		{
			"returnCreative set to true, expect a full creative markup string in returned bid",
			true,
			sampleAd,
		},
		{
			"returnCreative set to false, expect empty creative markup string in returned bid",
			false,
			"",
		},
	}

	// Test set up
	sampleBids := []*pbsOrtbBid{
		{
			bid:            sampleOpenrtbBid,
			bidType:        openrtb_ext.BidTypeBanner,
			bidTargets:     map[string]string{},
			generatedBidID: "randomId",
		},
	}
	sampleAuction := &auction{cacheIds: map[*openrtb2.Bid]string{sampleOpenrtbBid: "CACHE_UUID_1234"}}

	noBidHandler := func(w http.ResponseWriter, r *http.Request) { w.WriteHeader(204) }
	server := httptest.NewServer(http.HandlerFunc(noBidHandler))
	defer server.Close()

	bidderImpl := &goodSingleBidder{
		httpRequest: &adapters.RequestData{
			Method:  "POST",
			Uri:     server.URL,
			Body:    []byte("{\"key\":\"val\"}"),
			Headers: http.Header{},
		},
		bidResponse: &adapters.BidderResponse{},
	}
	e := new(exchange)
	e.adapterMap = map[openrtb_ext.BidderName]AdaptedBidder{
		openrtb_ext.BidderAppnexus: AdaptBidder(bidderImpl, server.Client(), &config.Configuration{}, &metricsConfig.NilMetricsEngine{}, openrtb_ext.BidderAppnexus, nil, ""),
	}
	e.cache = &wellBehavedCache{}
	e.me = &metricsConf.NilMetricsEngine{}

	e.currencyConverter = currency.NewRateConverter(&http.Client{}, "", time.Duration(0))

	//Run tests
	for _, test := range testCases {
		resultingBids, resultingErrs := e.makeBid(sampleBids, sampleAuction, test.inReturnCreative, nil)

		assert.Equal(t, 0, len(resultingErrs), "%s. Test should not return errors \n", test.description)
		assert.Equal(t, test.expectedCreativeMarkup, resultingBids[0].AdM, "%s. Ad markup string doesn't match expected \n", test.description)

		var bidExt openrtb_ext.ExtBid
		json.Unmarshal(resultingBids[0].Ext, &bidExt)
		assert.Equal(t, 0, bidExt.Prebid.DealPriority, "%s. Test should have DealPriority set to 0", test.description)
		assert.Equal(t, false, bidExt.Prebid.DealTierSatisfied, "%s. Test should have DealTierSatisfied set to false", test.description)
	}
}

func TestGetBidCacheInfo(t *testing.T) {
	bid := &openrtb2.Bid{ID: "42"}
	testCases := []struct {
		description      string
		scheme           string
		host             string
		path             string
		bid              *pbsOrtbBid
		auction          *auction
		expectedFound    bool
		expectedCacheID  string
		expectedCacheURL string
	}{
		{
			description:      "JSON Cache ID",
			scheme:           "https",
			host:             "prebid.org",
			path:             "cache",
			bid:              &pbsOrtbBid{bid: bid},
			auction:          &auction{cacheIds: map[*openrtb2.Bid]string{bid: "anyID"}},
			expectedFound:    true,
			expectedCacheID:  "anyID",
			expectedCacheURL: "https://prebid.org/cache?uuid=anyID",
		},
		{
			description:      "VAST Cache ID",
			scheme:           "https",
			host:             "prebid.org",
			path:             "cache",
			bid:              &pbsOrtbBid{bid: bid},
			auction:          &auction{vastCacheIds: map[*openrtb2.Bid]string{bid: "anyID"}},
			expectedFound:    true,
			expectedCacheID:  "anyID",
			expectedCacheURL: "https://prebid.org/cache?uuid=anyID",
		},
		{
			description:      "Cache ID Not Found",
			scheme:           "https",
			host:             "prebid.org",
			path:             "cache",
			bid:              &pbsOrtbBid{bid: bid},
			auction:          &auction{},
			expectedFound:    false,
			expectedCacheID:  "",
			expectedCacheURL: "",
		},
		{
			description:      "Scheme Not Provided",
			host:             "prebid.org",
			path:             "cache",
			bid:              &pbsOrtbBid{bid: bid},
			auction:          &auction{cacheIds: map[*openrtb2.Bid]string{bid: "anyID"}},
			expectedFound:    true,
			expectedCacheID:  "anyID",
			expectedCacheURL: "prebid.org/cache?uuid=anyID",
		},
		{
			description:      "Host And Path Not Provided - Without Scheme",
			bid:              &pbsOrtbBid{bid: bid},
			auction:          &auction{cacheIds: map[*openrtb2.Bid]string{bid: "anyID"}},
			expectedFound:    true,
			expectedCacheID:  "anyID",
			expectedCacheURL: "",
		},
		{
			description:      "Host And Path Not Provided - With Scheme",
			scheme:           "https",
			bid:              &pbsOrtbBid{bid: bid},
			auction:          &auction{cacheIds: map[*openrtb2.Bid]string{bid: "anyID"}},
			expectedFound:    true,
			expectedCacheID:  "anyID",
			expectedCacheURL: "",
		},
		{
			description:      "Nil Bid",
			scheme:           "https",
			host:             "prebid.org",
			path:             "cache",
			bid:              nil,
			auction:          &auction{cacheIds: map[*openrtb2.Bid]string{bid: "anyID"}},
			expectedFound:    false,
			expectedCacheID:  "",
			expectedCacheURL: "",
		},
		{
			description:      "Nil Embedded Bid",
			scheme:           "https",
			host:             "prebid.org",
			path:             "cache",
			bid:              &pbsOrtbBid{bid: nil},
			auction:          &auction{cacheIds: map[*openrtb2.Bid]string{bid: "anyID"}},
			expectedFound:    false,
			expectedCacheID:  "",
			expectedCacheURL: "",
		},
		{
			description:      "Nil Auction",
			scheme:           "https",
			host:             "prebid.org",
			path:             "cache",
			bid:              &pbsOrtbBid{bid: bid},
			auction:          nil,
			expectedFound:    false,
			expectedCacheID:  "",
			expectedCacheURL: "",
		},
	}

	for _, test := range testCases {
		exchange := &exchange{
			cache: &mockCache{
				scheme: test.scheme,
				host:   test.host,
				path:   test.path,
			},
		}

		cacheInfo, found := exchange.getBidCacheInfo(test.bid, test.auction)

		assert.Equal(t, test.expectedFound, found, test.description+":found")
		assert.Equal(t, test.expectedCacheID, cacheInfo.CacheId, test.description+":id")
		assert.Equal(t, test.expectedCacheURL, cacheInfo.Url, test.description+":url")
	}
}

func TestBidResponseCurrency(t *testing.T) {
	// Init objects
	cfg := &config.Configuration{}

	handlerNoBidServer := func(w http.ResponseWriter, r *http.Request) { w.WriteHeader(204) }
	server := httptest.NewServer(http.HandlerFunc(handlerNoBidServer))
	defer server.Close()

	biddersInfo, err := config.LoadBidderInfoFromDisk("../static/bidder-info")
	if err != nil {
		t.Fatal(err)
	}

	adapters, adaptersErr := BuildAdapters(server.Client(), cfg, biddersInfo, &metricsConf.NilMetricsEngine{})
	if adaptersErr != nil {
		t.Fatalf("Error intializing adapters: %v", adaptersErr)
	}

	currencyConverter := currency.NewRateConverter(&http.Client{}, "", time.Duration(0))

	gdprPermsBuilder := fakePermissionsBuilder{
		permissions: &permissionsMock{
			allowAllBidders: true,
		},
	}.Builder
	tcf2ConfigBuilder := fakeTCF2ConfigBuilder{
		cfg: gdpr.NewTCF2Config(config.TCF2{}, config.AccountGDPR{}),
	}.Builder

	e := NewExchange(adapters, nil, cfg, map[string]usersync.Syncer{}, &metricsConf.NilMetricsEngine{}, biddersInfo, gdprPermsBuilder, tcf2ConfigBuilder, currencyConverter, nilCategoryFetcher{}, &adscert.NilSigner{}).(*exchange)

	liveAdapters := make([]openrtb_ext.BidderName, 1)
	liveAdapters[0] = "appnexus"

	bidRequest := &openrtb2.BidRequest{
		ID: "some-request-id",
		Imp: []openrtb2.Imp{{
			ID:     "some-impression-id",
			Banner: &openrtb2.Banner{Format: []openrtb2.Format{{W: 300, H: 250}, {W: 300, H: 600}}},
			Ext:    json.RawMessage(`{"appnexus": {"placementId": 10433394}}`),
		}},
		Site:   &openrtb2.Site{Page: "prebid.org", Ext: json.RawMessage(`{"amp":0}`)},
		Device: &openrtb2.Device{UA: "curl/7.54.0", IP: "::1"},
		AT:     1,
		TMax:   500,
		Ext:    json.RawMessage(`{"id": "some-request-id","site": {"page": "prebid.org"},"imp": [{"id": "some-impression-id","banner": {"format": [{"w": 300,"h": 250},{"w": 300,"h": 600}]},"ext": {"appnexus": {"placementId": 10433394}}}],"tmax": 500}`),
	}

	adapterExtra := map[openrtb_ext.BidderName]*seatResponseExtra{
		"appnexus": {ResponseTimeMillis: 5},
	}

	var errList []error

	sampleBid := &openrtb2.Bid{
		ID:    "some-imp-id",
		Price: 9.517803,
		W:     300,
		H:     250,
		Ext:   nil,
	}
	aPbsOrtbBidArr := []*pbsOrtbBid{{bid: sampleBid, bidType: openrtb_ext.BidTypeBanner, originalBidCPM: 9.517803}}
	sampleSeatBid := []openrtb2.SeatBid{
		{
			Seat: "appnexus",
			Bid: []openrtb2.Bid{
				{
					ID:    "some-imp-id",
					Price: 9.517803,
					W:     300,
					H:     250,
					Ext:   json.RawMessage(`{"origbidcpm":9.517803,"prebid":{"type":"banner"}}`),
				},
			},
		},
	}
	emptySeatBid := []openrtb2.SeatBid{}

	// Test cases
	type aTest struct {
		description         string
		adapterBids         map[openrtb_ext.BidderName]*pbsOrtbSeatBid
		expectedBidResponse *openrtb2.BidResponse
	}
	testCases := []aTest{
		{
			description: "1) Adapter to bids map comes with a non-empty currency field and non-empty bid array",
			adapterBids: map[openrtb_ext.BidderName]*pbsOrtbSeatBid{
				openrtb_ext.BidderName("appnexus"): {
					bids:     aPbsOrtbBidArr,
					currency: "USD",
				},
			},
			expectedBidResponse: &openrtb2.BidResponse{
				ID:      "some-request-id",
				SeatBid: sampleSeatBid,
				Cur:     "USD",
				Ext: json.RawMessage(`{"responsetimemillis":{"appnexus":5},"tmaxrequest":500}
`),
			},
		},
		{
			description: "2) Adapter to bids map comes with a non-empty currency field but an empty bid array",
			adapterBids: map[openrtb_ext.BidderName]*pbsOrtbSeatBid{
				openrtb_ext.BidderName("appnexus"): {
					bids:     nil,
					currency: "USD",
				},
			},
			expectedBidResponse: &openrtb2.BidResponse{
				ID:      "some-request-id",
				SeatBid: emptySeatBid,
				Cur:     "",
				Ext: json.RawMessage(`{"responsetimemillis":{"appnexus":5},"tmaxrequest":500}
`),
			},
		},
		{
			description: "3) Adapter to bids map comes with an empty currency string and a non-empty bid array",
			adapterBids: map[openrtb_ext.BidderName]*pbsOrtbSeatBid{
				openrtb_ext.BidderName("appnexus"): {
					bids:     aPbsOrtbBidArr,
					currency: "",
				},
			},
			expectedBidResponse: &openrtb2.BidResponse{
				ID:      "some-request-id",
				SeatBid: sampleSeatBid,
				Cur:     "",
				Ext: json.RawMessage(`{"responsetimemillis":{"appnexus":5},"tmaxrequest":500}
`),
			},
		},
		{
			description: "4) Adapter to bids map comes with an empty currency string and an empty bid array",
			adapterBids: map[openrtb_ext.BidderName]*pbsOrtbSeatBid{
				openrtb_ext.BidderName("appnexus"): {
					bids:     nil,
					currency: "",
				},
			},
			expectedBidResponse: &openrtb2.BidResponse{
				ID:      "some-request-id",
				SeatBid: emptySeatBid,
				Cur:     "",
				Ext: json.RawMessage(`{"responsetimemillis":{"appnexus":5},"tmaxrequest":500}
`),
			},
		},
	}

	bidResponseExt := &openrtb_ext.ExtBidResponse{
		ResponseTimeMillis:   map[openrtb_ext.BidderName]int{openrtb_ext.BidderName("appnexus"): 5},
		RequestTimeoutMillis: 500,
	}
	// Run tests
	for i := range testCases {
		actualBidResp, err := e.buildBidResponse(context.Background(), liveAdapters, testCases[i].adapterBids, bidRequest, adapterExtra, nil, bidResponseExt, true, nil, errList)
		assert.NoError(t, err, fmt.Sprintf("[TEST_FAILED] e.buildBidResponse resturns error in test: %s Error message: %s \n", testCases[i].description, err))
		assert.Equalf(t, testCases[i].expectedBidResponse, actualBidResp, fmt.Sprintf("[TEST_FAILED] Objects must be equal for test: %s \n Expected: >>%s<< \n Actual: >>%s<< ", testCases[i].description, testCases[i].expectedBidResponse.Ext, actualBidResp.Ext))
	}
}

func TestBidResponseImpExtInfo(t *testing.T) {
	// Init objects
	cfg := &config.Configuration{}

	gdprPermsBuilder := fakePermissionsBuilder{
		permissions: &permissionsMock{
			allowAllBidders: true,
		},
	}.Builder
	tcf2ConfigBuilder := fakeTCF2ConfigBuilder{
		cfg: gdpr.NewTCF2Config(config.TCF2{}, config.AccountGDPR{}),
	}.Builder

	noBidHandler := func(w http.ResponseWriter, r *http.Request) { w.WriteHeader(204) }
	server := httptest.NewServer(http.HandlerFunc(noBidHandler))
	defer server.Close()

	biddersInfo := config.BidderInfos{"appnexus": config.BidderInfo{Endpoint: "http://ib.adnxs.com"}}

	adapters, adaptersErr := BuildAdapters(server.Client(), cfg, biddersInfo, &metricsConf.NilMetricsEngine{})
	if adaptersErr != nil {
		t.Fatalf("Error intializing adapters: %v", adaptersErr)
	}

	e := NewExchange(adapters, nil, cfg, map[string]usersync.Syncer{}, &metricsConf.NilMetricsEngine{}, nil, gdprPermsBuilder, tcf2ConfigBuilder, nil, nilCategoryFetcher{}, &adscert.NilSigner{}).(*exchange)

	liveAdapters := make([]openrtb_ext.BidderName, 1)
	liveAdapters[0] = "appnexus"

	bidRequest := &openrtb2.BidRequest{
		ID: "some-request-id",
		Imp: []openrtb2.Imp{{
			ID:    "some-impression-id",
			Video: &openrtb2.Video{},
			Ext:   json.RawMessage(`{"appnexus": {"placementId": 10433394}}`),
		}},
		Ext: json.RawMessage(``),
	}

	var errList []error

	sampleBid := &openrtb2.Bid{
		ID:    "some-imp-id",
		ImpID: "some-impression-id",
		W:     300,
		H:     250,
		Ext:   nil,
	}
	aPbsOrtbBidArr := []*pbsOrtbBid{{bid: sampleBid, bidType: openrtb_ext.BidTypeVideo}}

	adapterBids := map[openrtb_ext.BidderName]*pbsOrtbSeatBid{
		openrtb_ext.BidderName("appnexus"): {
			bids: aPbsOrtbBidArr,
		},
	}

	impExtInfo := make(map[string]ImpExtInfo, 1)
	impExtInfo["some-impression-id"] = ImpExtInfo{
		true,
		[]byte(`{"video":{"h":480,"mimes":["video/mp4"]}}`),
		json.RawMessage(`{"imp_passthrough_val": 1}`)}

	expectedBidResponseExt := `{"origbidcpm":0,"prebid":{"type":"video","passthrough":{"imp_passthrough_val":1}},"storedrequestattributes":{"h":480,"mimes":["video/mp4"]}}`

	actualBidResp, err := e.buildBidResponse(context.Background(), liveAdapters, adapterBids, bidRequest, nil, nil, nil, true, impExtInfo, errList)
	assert.NoError(t, err, fmt.Sprintf("imp ext info was not passed through correctly: %s", err))

	resBidExt := string(actualBidResp.SeatBid[0].Bid[0].Ext)
	assert.Equalf(t, expectedBidResponseExt, resBidExt, "Expected bid response extension is incorrect")

}

// TestRaceIntegration runs an integration test using all the sample params from
// adapters/{bidder}/{bidder}test/params/race/*.json files.
//
// Its primary goal is to catch race conditions, since parts of the BidRequest passed into MakeBids()
// are shared across many goroutines.
//
// The "known" file names right now are "banner.json" and "video.json". These files should hold params
// which the Bidder would expect on banner or video Imps, respectively.
func TestRaceIntegration(t *testing.T) {
	noBidServer := func(w http.ResponseWriter, r *http.Request) {
		w.WriteHeader(204)
	}
	server := httptest.NewServer(http.HandlerFunc(noBidServer))
	defer server.Close()

	cfg := &config.Configuration{}

	biddersInfo, err := config.LoadBidderInfoFromDisk("../static/bidder-info")
	if err != nil {
		t.Fatal(err)
	}

	adapters, adaptersErr := BuildAdapters(server.Client(), cfg, biddersInfo, &metricsConf.NilMetricsEngine{})
	if adaptersErr != nil {
		t.Fatalf("Error intializing adapters: %v", adaptersErr)
	}

	currencyConverter := currency.NewRateConverter(&http.Client{}, "", time.Duration(0))

	auctionRequest := AuctionRequest{
		BidRequestWrapper: &openrtb_ext.RequestWrapper{BidRequest: getTestBuildRequest(t)},
		Account:           config.Account{},
		UserSyncs:         &emptyUsersync{},
		HookExecutor:      &hookexecution.EmptyHookExecutor{},
	}

	debugLog := DebugLog{}

	gdprPermsBuilder := fakePermissionsBuilder{
		permissions: &permissionsMock{
			allowAllBidders: true,
		},
	}.Builder
	tcf2CfgBuilder := fakeTCF2ConfigBuilder{
		cfg: gdpr.NewTCF2Config(config.TCF2{}, config.AccountGDPR{}),
	}.Builder

	ex := NewExchange(adapters, &wellBehavedCache{}, cfg, map[string]usersync.Syncer{}, &metricsConf.NilMetricsEngine{}, biddersInfo, gdprPermsBuilder, tcf2CfgBuilder, currencyConverter, &nilCategoryFetcher{}, &adscert.NilSigner{}).(*exchange)
	_, err = ex.HoldAuction(context.Background(), auctionRequest, &debugLog)
	if err != nil {
		t.Errorf("HoldAuction returned unexpected error: %v", err)
	}
}

func newCategoryFetcher(directory string) (stored_requests.CategoryFetcher, error) {
	fetcher, err := file_fetcher.NewFileFetcher(directory)
	if err != nil {
		return nil, err
	}
	catfetcher, ok := fetcher.(stored_requests.CategoryFetcher)
	if !ok {
		return nil, fmt.Errorf("Failed to type cast fetcher to CategoryFetcher")
	}
	return catfetcher, nil
}

func getTestBuildRequest(t *testing.T) *openrtb2.BidRequest {
	dnt := int8(1)
	return &openrtb2.BidRequest{
		Site: &openrtb2.Site{
			Page:   "www.some.domain.com",
			Domain: "domain.com",
			Publisher: &openrtb2.Publisher{
				ID: "some-publisher-id",
			},
		},
		Device: &openrtb2.Device{
			UA:       "Mozilla/5.0 (Macintosh; Intel Mac OS X 10_13_5) AppleWebKit/537.36 (KHTML, like Gecko) Chrome/67.0.3396.87 Safari/537.36",
			IFA:      "ifa",
			IP:       "132.173.230.74",
			DNT:      &dnt,
			Language: "EN",
		},
		Source: &openrtb2.Source{
			TID: "61018dc9-fa61-4c41-b7dc-f90b9ae80e87",
		},
		User: &openrtb2.User{
			ID:       "our-id",
			BuyerUID: "their-id",
			Ext:      json.RawMessage(`{"consent":"BONciguONcjGKADACHENAOLS1rAHDAFAAEAASABQAMwAeACEAFw"}`),
		},
		Regs: &openrtb2.Regs{
			COPPA: 1,
			Ext:   json.RawMessage(`{"gdpr":1}`),
		},
		Imp: []openrtb2.Imp{{
			ID: "some-imp-id",
			Banner: &openrtb2.Banner{
				Format: []openrtb2.Format{{
					W: 300,
					H: 250,
				}, {
					W: 300,
					H: 600,
				}},
			},
			Ext: json.RawMessage(`{"ext_field":"value}"}`),
		}, {
			Video: &openrtb2.Video{
				MIMEs:       []string{"video/mp4"},
				MinDuration: 1,
				MaxDuration: 300,
				W:           300,
				H:           600,
			},
			Ext: json.RawMessage(`{"ext_field":"value}"}`),
		}},
	}
}

func TestPanicRecovery(t *testing.T) {
	cfg := &config.Configuration{
		CacheURL: config.Cache{
			ExpectedTimeMillis: 20,
		},
	}

	biddersInfo, err := config.LoadBidderInfoFromDisk("../static/bidder-info")
	if err != nil {
		t.Fatal(err)
	}

	adapters, adaptersErr := BuildAdapters(&http.Client{}, cfg, biddersInfo, &metricsConf.NilMetricsEngine{})
	if adaptersErr != nil {
		t.Fatalf("Error intializing adapters: %v", adaptersErr)
	}

	currencyConverter := currency.NewRateConverter(&http.Client{}, "", time.Duration(0))

	gdprPermsBuilder := fakePermissionsBuilder{
		permissions: &permissionsMock{
			allowAllBidders: true,
		},
	}.Builder
	tcf2ConfigBuilder := fakeTCF2ConfigBuilder{
		cfg: gdpr.NewTCF2Config(config.TCF2{}, config.AccountGDPR{}),
	}.Builder

	e := NewExchange(adapters, nil, cfg, map[string]usersync.Syncer{}, &metricsConf.NilMetricsEngine{}, biddersInfo, gdprPermsBuilder, tcf2ConfigBuilder, currencyConverter, nilCategoryFetcher{}, &adscert.NilSigner{}).(*exchange)

	chBids := make(chan *bidResponseWrapper, 1)
	panicker := func(bidderRequest BidderRequest, conversions currency.Conversions) {
		panic("panic!")
	}

	apnLabels := metrics.AdapterLabels{
		Source:      metrics.DemandWeb,
		RType:       metrics.ReqTypeORTB2Web,
		Adapter:     openrtb_ext.BidderAppnexus,
		PubID:       "test1",
		CookieFlag:  metrics.CookieFlagYes,
		AdapterBids: metrics.AdapterBidNone,
	}

	bidderRequests := []BidderRequest{
		{
			BidderName:     "bidder1",
			BidderCoreName: "appnexus",
			BidderLabels:   apnLabels,
			BidRequest: &openrtb2.BidRequest{
				ID: "b-1",
			},
		},
		{
			BidderName:     "bidder2",
			BidderCoreName: "bidder2",
			BidRequest: &openrtb2.BidRequest{
				ID: "b-2",
			},
		},
	}

	recovered := e.recoverSafely(bidderRequests, panicker, chBids)
	recovered(bidderRequests[0], nil)
}

// TestPanicRecoveryHighLevel calls HoldAuction with a panicingAdapter{}
func TestPanicRecoveryHighLevel(t *testing.T) {
	noBidServer := func(w http.ResponseWriter, r *http.Request) {
		w.WriteHeader(204)
	}
	server := httptest.NewServer(http.HandlerFunc(noBidServer))
	defer server.Close()

	cfg := &config.Configuration{}

	biddersInfo, err := config.LoadBidderInfoFromDisk("../static/bidder-info")
	if err != nil {
		t.Fatal(err)
	}

	adapters, adaptersErr := BuildAdapters(server.Client(), cfg, biddersInfo, &metricsConf.NilMetricsEngine{})
	if adaptersErr != nil {
		t.Fatalf("Error intializing adapters: %v", adaptersErr)
	}

	currencyConverter := currency.NewRateConverter(&http.Client{}, "", time.Duration(0))

	categoriesFetcher, error := newCategoryFetcher("./test/category-mapping")
	if error != nil {
		t.Errorf("Failed to create a category Fetcher: %v", error)
	}

	gdprPermsBuilder := fakePermissionsBuilder{
		permissions: &permissionsMock{
			allowAllBidders: true,
		},
	}.Builder
	tcf2ConfigBuilder := fakeTCF2ConfigBuilder{
		cfg: gdpr.NewTCF2Config(config.TCF2{}, config.AccountGDPR{}),
	}.Builder
	e := NewExchange(adapters, &mockCache{}, cfg, map[string]usersync.Syncer{}, &metricsConf.NilMetricsEngine{}, biddersInfo, gdprPermsBuilder, tcf2ConfigBuilder, currencyConverter, categoriesFetcher, &adscert.NilSigner{}).(*exchange)

	e.adapterMap[openrtb_ext.BidderBeachfront] = panicingAdapter{}
	e.adapterMap[openrtb_ext.BidderAppnexus] = panicingAdapter{}

	request := &openrtb2.BidRequest{
		Site: &openrtb2.Site{
			Page:   "www.some.domain.com",
			Domain: "domain.com",
			Publisher: &openrtb2.Publisher{
				ID: "some-publisher-id",
			},
		},
		User: &openrtb2.User{
			ID:       "our-id",
			BuyerUID: "their-id",
			Ext:      json.RawMessage(`{"consent":"BONciguONcjGKADACHENAOLS1rAHDAFAAEAASABQAMwAeACEAFw"}`),
		},
		Imp: []openrtb2.Imp{{
			ID: "some-imp-id",
			Banner: &openrtb2.Banner{
				Format: []openrtb2.Format{{
					W: 300,
					H: 250,
				}, {
					W: 300,
					H: 600,
				}},
			},
			Ext: json.RawMessage(`{"ext_field": "value"}`),
		}},
	}

	auctionRequest := AuctionRequest{
		BidRequestWrapper: &openrtb_ext.RequestWrapper{BidRequest: request},
		Account:           config.Account{},
		UserSyncs:         &emptyUsersync{},
		HookExecutor:      &hookexecution.EmptyHookExecutor{},
	}
	debugLog := DebugLog{}
	_, err = e.HoldAuction(context.Background(), auctionRequest, &debugLog)
	if err != nil {
		t.Errorf("HoldAuction returned unexpected error: %v", err)
	}

}

func TestTimeoutComputation(t *testing.T) {
	cacheTimeMillis := 10
	ex := exchange{
		cacheTime: time.Duration(cacheTimeMillis) * time.Millisecond,
	}
	deadline := time.Now()
	ctx, cancel := context.WithDeadline(context.Background(), deadline)
	defer cancel()

	auctionCtx, cancel := ex.makeAuctionContext(ctx, true)
	defer cancel()

	if finalDeadline, ok := auctionCtx.Deadline(); !ok || deadline.Add(-time.Duration(cacheTimeMillis)*time.Millisecond) != finalDeadline {
		t.Errorf("The auction should allocate cacheTime amount of time from the whole request timeout.")
	}
}

// TestExchangeJSON executes tests for all the *.json files in exchangetest.
func TestExchangeJSON(t *testing.T) {
	if specFiles, err := os.ReadDir("./exchangetest"); err == nil {
		for _, specFile := range specFiles {
			fileName := "./exchangetest/" + specFile.Name()
			fileDisplayName := "exchange/exchangetest/" + specFile.Name()
			t.Run(fileDisplayName, func(t *testing.T) {
				specData, err := loadFile(fileName)
				if assert.NoError(t, err, "Failed to load contents of file %s: %v", fileDisplayName, err) {
					runSpec(t, fileDisplayName, specData)
				}
			})
		}
	}
}

// LoadFile reads and parses a file as a test case. If something goes wrong, it returns an error.
func loadFile(filename string) (*exchangeSpec, error) {
	specData, err := os.ReadFile(filename)
	if err != nil {
		return nil, fmt.Errorf("Failed to read file %s: %v", filename, err)
	}

	var spec exchangeSpec
	if err := json.Unmarshal(specData, &spec); err != nil {
		return nil, fmt.Errorf("Failed to unmarshal JSON from file: %v", err)
	}

	return &spec, nil
}

func runSpec(t *testing.T, filename string, spec *exchangeSpec) {
	aliases, errs := parseAliases(&spec.IncomingRequest.OrtbRequest)
	if len(errs) != 0 {
		t.Fatalf("%s: Failed to parse aliases", filename)
	}

	var s struct{}
	eeac := make(map[string]struct{})
	for _, c := range []string{"FIN", "FRA", "GUF"} {
		eeac[c] = s
	}

	var gdprDefaultValue string
	if spec.AssumeGDPRApplies {
		gdprDefaultValue = "1"
	} else {
		gdprDefaultValue = "0"
	}

	privacyConfig := config.Privacy{
		CCPA: config.CCPA{
			Enforce: spec.EnforceCCPA,
		},
		LMT: config.LMT{
			Enforce: spec.EnforceLMT,
		},
		GDPR: config.GDPR{
			Enabled:         spec.GDPREnabled,
			DefaultValue:    gdprDefaultValue,
			EEACountriesMap: eeac,
			TCF2: config.TCF2{
				Enabled: spec.GDPREnabled,
			},
		},
	}
	bidIdGenerator := &mockBidIDGenerator{}
	if spec.BidIDGenerator != nil {
		*bidIdGenerator = *spec.BidIDGenerator
	}
	ex := newExchangeForTests(t, filename, spec.OutgoingRequests, aliases, privacyConfig, bidIdGenerator, spec.HostSChainFlag)
	biddersInAuction := findBiddersInAuction(t, filename, &spec.IncomingRequest.OrtbRequest)
	debugLog := &DebugLog{}
	if spec.DebugLog != nil {
		*debugLog = *spec.DebugLog
		debugLog.Regexp = regexp.MustCompile(`[<>]`)
	}

	// Passthrough JSON Testing
	impExtInfoMap := make(map[string]ImpExtInfo)
	if spec.PassthroughFlag {
		impPassthrough, impID, err := getInfoFromImp(&openrtb_ext.RequestWrapper{BidRequest: &spec.IncomingRequest.OrtbRequest})
		if err != nil {
			t.Errorf("%s: Exchange returned an unexpected error. Got %s", filename, err.Error())
		}
		impExtInfoMap[impID] = ImpExtInfo{Passthrough: impPassthrough}
	}

	auctionRequest := AuctionRequest{
		BidRequestWrapper: &openrtb_ext.RequestWrapper{BidRequest: &spec.IncomingRequest.OrtbRequest},
		Account: config.Account{
			ID:            "testaccount",
			EventsEnabled: spec.EventsEnabled,
			DebugAllow:    true,
		},
		UserSyncs:     mockIdFetcher(spec.IncomingRequest.Usersyncs),
		ImpExtInfoMap: impExtInfoMap,
		HookExecutor:  &hookexecution.EmptyHookExecutor{},
	}

	if spec.StartTime > 0 {
		auctionRequest.StartTime = time.Unix(0, spec.StartTime*1e+6)
	}
	if spec.RequestType != nil {
		auctionRequest.RequestType = *spec.RequestType
	}
	ctx := context.Background()

	bid, err := ex.HoldAuction(ctx, auctionRequest, debugLog)
	if len(spec.Response.Error) > 0 && spec.Response.Bids == nil {
		if err.Error() != spec.Response.Error {
			t.Errorf("%s: Exchange returned different errors. Expected %s, got %s", filename, spec.Response.Error, err.Error())
		}
		return
	}
	responseTimes := extractResponseTimes(t, filename, bid)
	for _, bidderName := range biddersInAuction {
		if _, ok := responseTimes[bidderName]; !ok {
			t.Errorf("%s: Response JSON missing expected ext.responsetimemillis.%s", filename, bidderName)
		}
	}
	if spec.Response.Bids != nil {
		diffOrtbResponses(t, filename, spec.Response.Bids, bid)
		if err == nil {
			if spec.Response.Error != "" {
				t.Errorf("%s: Exchange did not return expected error: %s", filename, spec.Response.Error)
			}
		} else {
			if err.Error() != spec.Response.Error {
				t.Errorf("%s: Exchange returned different errors. Expected %s, got %s", filename, spec.Response.Error, err.Error())
			}
		}
	}
	if spec.DebugLog != nil {
		if spec.DebugLog.Enabled {
			if len(debugLog.Data.Response) == 0 {
				t.Errorf("%s: DebugLog response was not modified when it should have been", filename)
			}
		} else {
			if len(debugLog.Data.Response) != 0 {
				t.Errorf("%s: DebugLog response was modified when it shouldn't have been", filename)
			}
		}
	}
	if spec.IncomingRequest.OrtbRequest.Test == 1 {
		//compare debug info
		assert.JSONEq(t, string(bid.Ext), string(spec.Response.Ext), "Debug info modified")
	}

	if spec.PassthroughFlag {
		expectedPassthough := ""
		actualPassthrough := ""
		if bid.Ext != nil {
			actualBidRespExt := &openrtb_ext.ExtBidResponse{}
			if err := json.Unmarshal(bid.Ext, actualBidRespExt); err != nil {
				assert.NoError(t, err, fmt.Sprintf("Error when unmarshalling: %s", err))
			}
			if actualBidRespExt.Prebid != nil {
				actualPassthrough = string(actualBidRespExt.Prebid.Passthrough)
			}
		}
		if spec.Response.Ext != nil {
			expectedBidRespExt := &openrtb_ext.ExtBidResponse{}
			if err := json.Unmarshal(spec.Response.Ext, expectedBidRespExt); err != nil {
				assert.NoError(t, err, fmt.Sprintf("Error when unmarshalling: %s", err))
			}
			if expectedBidRespExt.Prebid != nil {
				expectedPassthough = string(expectedBidRespExt.Prebid.Passthrough)
			}
		}

		// special handling since JSONEq fails if either parameters is an empty string instead of json
		if expectedPassthough == "" || actualPassthrough == "" {
			assert.Equal(t, expectedPassthough, actualPassthrough, "Expected bid response extension is incorrect")
		} else {
			assert.JSONEq(t, expectedPassthough, actualPassthrough, "Expected bid response extension is incorrect")
		}

	}
}

func findBiddersInAuction(t *testing.T, context string, req *openrtb2.BidRequest) []string {
	if splitImps, err := splitImps(req.Imp); err != nil {
		t.Errorf("%s: Failed to parse Bidders from request: %v", context, err)
		return nil
	} else {
		bidders := make([]string, 0, len(splitImps))
		for bidderName := range splitImps {
			bidders = append(bidders, bidderName)
		}
		return bidders
	}
}

// extractResponseTimes validates the format of bid.ext.responsetimemillis, and then removes it.
// This is done because the response time will change from run to run, so it's impossible to hardcode a value
// into the JSON. The best we can do is make sure that the property exists.
func extractResponseTimes(t *testing.T, context string, bid *openrtb2.BidResponse) map[string]int {
	if data, dataType, _, err := jsonparser.Get(bid.Ext, "responsetimemillis"); err != nil || dataType != jsonparser.Object {
		t.Errorf("%s: Exchange did not return ext.responsetimemillis object: %v", context, err)
		return nil
	} else {
		responseTimes := make(map[string]int)
		if err := json.Unmarshal(data, &responseTimes); err != nil {
			t.Errorf("%s: Failed to unmarshal ext.responsetimemillis into map[string]int: %v", context, err)
			return nil
		}

		// Delete the response times so that they don't appear in the JSON, because they can't be tested reliably anyway.
		// If there's no other ext, just delete it altogether.
		bid.Ext = jsonparser.Delete(bid.Ext, "responsetimemillis")
		if jsonpatch.Equal(bid.Ext, []byte("{}")) {
			bid.Ext = nil
		}
		return responseTimes
	}
}

func newExchangeForTests(t *testing.T, filename string, expectations map[string]*bidderSpec, aliases map[string]string, privacyConfig config.Privacy, bidIDGenerator BidIDGenerator, hostSChainFlag bool) Exchange {
	bidderAdapters := make(map[openrtb_ext.BidderName]AdaptedBidder, len(expectations))
	bidderInfos := make(config.BidderInfos, len(expectations))
	for _, bidderName := range openrtb_ext.CoreBidderNames() {
		if spec, ok := expectations[string(bidderName)]; ok {
			bidderAdapters[bidderName] = &validatingBidder{
				t:             t,
				fileName:      filename,
				bidderName:    string(bidderName),
				expectations:  map[string]*bidderRequest{string(bidderName): spec.ExpectedRequest},
				mockResponses: map[string]bidderResponse{string(bidderName): spec.MockResponse},
			}
			bidderInfos[string(bidderName)] = config.BidderInfo{ModifyingVastXmlAllowed: spec.ModifyingVastXmlAllowed}
		}
	}

	for alias, coreBidder := range aliases {
		if spec, ok := expectations[alias]; ok {
			if bidder, ok := bidderAdapters[openrtb_ext.BidderName(coreBidder)]; ok {
				bidder.(*validatingBidder).expectations[alias] = spec.ExpectedRequest
				bidder.(*validatingBidder).mockResponses[alias] = spec.MockResponse
			} else {
				bidderAdapters[openrtb_ext.BidderName(coreBidder)] = &validatingBidder{
					t:             t,
					fileName:      filename,
					bidderName:    coreBidder,
					expectations:  map[string]*bidderRequest{alias: spec.ExpectedRequest},
					mockResponses: map[string]bidderResponse{alias: spec.MockResponse},
				}
			}
		}
	}

	categoriesFetcher, error := newCategoryFetcher("./test/category-mapping")
	if error != nil {
		t.Fatalf("Failed to create a category Fetcher: %v", error)
	}

	gdprPermsBuilder := fakePermissionsBuilder{
		permissions: &permissionsMock{
			allowAllBidders: true,
		},
	}.Builder
	tcf2ConfigBuilder := fakeTCF2ConfigBuilder{
		cfg: gdpr.NewTCF2Config(privacyConfig.GDPR.TCF2, config.AccountGDPR{}),
	}.Builder

	bidderToSyncerKey := map[string]string{}
	for _, bidderName := range openrtb_ext.CoreBidderNames() {
		bidderToSyncerKey[string(bidderName)] = string(bidderName)
	}

	gdprDefaultValue := gdpr.SignalYes
	if privacyConfig.GDPR.DefaultValue == "0" {
		gdprDefaultValue = gdpr.SignalNo
	}

	hostSChainNode := &openrtb2.SupplyChainNode{}
	if hostSChainFlag {
		hostSChainNode = &openrtb2.SupplyChainNode{
			ASI: "pbshostcompany.com", SID: "00001", RID: "BidRequest", HP: openrtb2.Int8Ptr(1),
		}
	} else {
		hostSChainNode = nil
	}

	return &exchange{
		adapterMap:        bidderAdapters,
		me:                metricsConf.NewMetricsEngine(&config.Configuration{}, openrtb_ext.CoreBidderNames(), nil, nil),
		cache:             &wellBehavedCache{},
		cacheTime:         0,
		currencyConverter: currency.NewRateConverter(&http.Client{}, "", time.Duration(0)),
		gdprDefaultValue:  gdprDefaultValue,
		gdprPermsBuilder:  gdprPermsBuilder,
		tcf2ConfigBuilder: tcf2ConfigBuilder,
		privacyConfig:     privacyConfig,
		categoriesFetcher: categoriesFetcher,
		bidderInfo:        bidderInfos,
		bidderToSyncerKey: bidderToSyncerKey,
		externalURL:       "http://localhost",
		bidIDGenerator:    bidIDGenerator,
		hostSChainNode:    hostSChainNode,
		server:            config.Server{ExternalUrl: "http://hosturl.com", GvlID: 1, DataCenter: "Datacenter"},
	}
}

type mockBidIDGenerator struct {
	GenerateBidID bool `json:"generateBidID"`
	ReturnError   bool `json:"returnError"`
}

func (big *mockBidIDGenerator) Enabled() bool {
	return big.GenerateBidID
}

func (big *mockBidIDGenerator) New() (string, error) {

	if big.ReturnError {
		err := errors.New("Test error generating bid.ext.prebid.bidid")
		return "", err
	}
	return "mock_uuid", nil

}

type fakeRandomDeduplicateBidBooleanGenerator struct {
	returnValue bool
}

func (m *fakeRandomDeduplicateBidBooleanGenerator) Generate() bool {
	return m.returnValue
}

func newExtRequest() openrtb_ext.ExtRequest {
	priceGran := openrtb_ext.PriceGranularity{
		Precision: 2,
		Ranges: []openrtb_ext.GranularityRange{
			{
				Min:       0.0,
				Max:       20.0,
				Increment: 2.0,
			},
		},
	}

	translateCategories := true
	brandCat := openrtb_ext.ExtIncludeBrandCategory{PrimaryAdServer: 1, WithCategory: true, TranslateCategories: &translateCategories}

	reqExt := openrtb_ext.ExtRequestTargeting{
		PriceGranularity:     priceGran,
		IncludeWinners:       true,
		IncludeBrandCategory: &brandCat,
	}

	return openrtb_ext.ExtRequest{
		Prebid: openrtb_ext.ExtRequestPrebid{
			Targeting: &reqExt,
		},
	}
}

func newExtRequestNoBrandCat() openrtb_ext.ExtRequest {
	priceGran := openrtb_ext.PriceGranularity{
		Precision: 2,
		Ranges: []openrtb_ext.GranularityRange{
			{
				Min:       0.0,
				Max:       20.0,
				Increment: 2.0,
			},
		},
	}

	brandCat := openrtb_ext.ExtIncludeBrandCategory{WithCategory: false}

	reqExt := openrtb_ext.ExtRequestTargeting{
		PriceGranularity:     priceGran,
		IncludeWinners:       true,
		IncludeBrandCategory: &brandCat,
	}

	return openrtb_ext.ExtRequest{
		Prebid: openrtb_ext.ExtRequestPrebid{
			Targeting: &reqExt,
		},
	}
}

func TestCategoryMapping(t *testing.T) {

	categoriesFetcher, error := newCategoryFetcher("./test/category-mapping")
	if error != nil {
		t.Errorf("Failed to create a category Fetcher: %v", error)
	}

	requestExt := newExtRequest()

	targData := &targetData{
		priceGranularity: requestExt.Prebid.Targeting.PriceGranularity,
		includeWinners:   true,
	}

	requestExt.Prebid.Targeting.DurationRangeSec = []int{15, 30, 50}

	adapterBids := make(map[openrtb_ext.BidderName]*pbsOrtbSeatBid)

	cats1 := []string{"IAB1-3"}
	cats2 := []string{"IAB1-4"}
	cats3 := []string{"IAB1-1000"}
	cats4 := []string{"IAB1-2000"}
	bid1 := openrtb2.Bid{ID: "bid_id1", ImpID: "imp_id1", Price: 10.0000, Cat: cats1, W: 1, H: 1}
	bid2 := openrtb2.Bid{ID: "bid_id2", ImpID: "imp_id2", Price: 20.0000, Cat: cats2, W: 1, H: 1}
	bid3 := openrtb2.Bid{ID: "bid_id3", ImpID: "imp_id3", Price: 30.0000, Cat: cats3, W: 1, H: 1}
	bid4 := openrtb2.Bid{ID: "bid_id4", ImpID: "imp_id4", Price: 40.0000, Cat: cats4, W: 1, H: 1}

	bid1_1 := pbsOrtbBid{&bid1, nil, "video", nil, &openrtb_ext.ExtBidPrebidVideo{Duration: 30}, nil, 0, false, "", 10.0000, "USD"}
	bid1_2 := pbsOrtbBid{&bid2, nil, "video", nil, &openrtb_ext.ExtBidPrebidVideo{Duration: 40}, nil, 0, false, "", 20.0000, "USD"}
	bid1_3 := pbsOrtbBid{&bid3, nil, "video", nil, &openrtb_ext.ExtBidPrebidVideo{Duration: 30, PrimaryCategory: "AdapterOverride"}, nil, 0, false, "", 30.0000, "USD"}
	bid1_4 := pbsOrtbBid{&bid4, nil, "video", nil, &openrtb_ext.ExtBidPrebidVideo{Duration: 30}, nil, 0, false, "", 40.0000, "USD"}

	innerBids := []*pbsOrtbBid{
		&bid1_1,
		&bid1_2,
		&bid1_3,
		&bid1_4,
	}

	seatBid := pbsOrtbSeatBid{bids: innerBids, currency: "USD"}
	bidderName1 := openrtb_ext.BidderName("appnexus")

	adapterBids[bidderName1] = &seatBid

	bidCategory, adapterBids, rejections, err := applyCategoryMapping(nil, &requestExt, adapterBids, categoriesFetcher, targData, &randomDeduplicateBidBooleanGenerator{})

	assert.Equal(t, nil, err, "Category mapping error should be empty")
	assert.Equal(t, 1, len(rejections), "There should be 1 bid rejection message")
	assert.Equal(t, "bid rejected [bid ID: bid_id4] reason: Category mapping file for primary ad server: 'freewheel', publisher: '' not found", rejections[0], "Rejection message did not match expected")
	assert.Equal(t, "10.00_Electronics_30s", bidCategory["bid_id1"], "Category mapping doesn't match")
	assert.Equal(t, "20.00_Sports_50s", bidCategory["bid_id2"], "Category mapping doesn't match")
	assert.Equal(t, "20.00_AdapterOverride_30s", bidCategory["bid_id3"], "Category mapping override from adapter didn't take")
	assert.Equal(t, 3, len(adapterBids[bidderName1].bids), "Bidders number doesn't match")
	assert.Equal(t, 3, len(bidCategory), "Bidders category mapping doesn't match")
}

func TestCategoryMappingNoIncludeBrandCategory(t *testing.T) {

	categoriesFetcher, error := newCategoryFetcher("./test/category-mapping")
	if error != nil {
		t.Errorf("Failed to create a category Fetcher: %v", error)
	}

	requestExt := newExtRequestNoBrandCat()

	targData := &targetData{
		priceGranularity: requestExt.Prebid.Targeting.PriceGranularity,
		includeWinners:   true,
	}
	requestExt.Prebid.Targeting.DurationRangeSec = []int{15, 30, 40, 50}

	adapterBids := make(map[openrtb_ext.BidderName]*pbsOrtbSeatBid)

	cats1 := []string{"IAB1-3"}
	cats2 := []string{"IAB1-4"}
	cats3 := []string{"IAB1-1000"}
	cats4 := []string{"IAB1-2000"}
	bid1 := openrtb2.Bid{ID: "bid_id1", ImpID: "imp_id1", Price: 10.0000, Cat: cats1, W: 1, H: 1}
	bid2 := openrtb2.Bid{ID: "bid_id2", ImpID: "imp_id2", Price: 20.0000, Cat: cats2, W: 1, H: 1}
	bid3 := openrtb2.Bid{ID: "bid_id3", ImpID: "imp_id3", Price: 30.0000, Cat: cats3, W: 1, H: 1}
	bid4 := openrtb2.Bid{ID: "bid_id4", ImpID: "imp_id4", Price: 40.0000, Cat: cats4, W: 1, H: 1}

	bid1_1 := pbsOrtbBid{&bid1, nil, "video", nil, &openrtb_ext.ExtBidPrebidVideo{Duration: 30}, nil, 0, false, "", 10.0000, "USD"}
	bid1_2 := pbsOrtbBid{&bid2, nil, "video", nil, &openrtb_ext.ExtBidPrebidVideo{Duration: 40}, nil, 0, false, "", 20.0000, "USD"}
	bid1_3 := pbsOrtbBid{&bid3, nil, "video", nil, &openrtb_ext.ExtBidPrebidVideo{Duration: 30, PrimaryCategory: "AdapterOverride"}, nil, 0, false, "", 30.0000, "USD"}
	bid1_4 := pbsOrtbBid{&bid4, nil, "video", nil, &openrtb_ext.ExtBidPrebidVideo{Duration: 50}, nil, 0, false, "", 40.0000, "USD"}

	innerBids := []*pbsOrtbBid{
		&bid1_1,
		&bid1_2,
		&bid1_3,
		&bid1_4,
	}

	seatBid := pbsOrtbSeatBid{bids: innerBids, currency: "USD"}
	bidderName1 := openrtb_ext.BidderName("appnexus")

	adapterBids[bidderName1] = &seatBid

	bidCategory, adapterBids, rejections, err := applyCategoryMapping(nil, &requestExt, adapterBids, categoriesFetcher, targData, &randomDeduplicateBidBooleanGenerator{})

	assert.Equal(t, nil, err, "Category mapping error should be empty")
	assert.Empty(t, rejections, "There should be no bid rejection messages")
	assert.Equal(t, "10.00_30s", bidCategory["bid_id1"], "Category mapping doesn't match")
	assert.Equal(t, "20.00_40s", bidCategory["bid_id2"], "Category mapping doesn't match")
	assert.Equal(t, "20.00_30s", bidCategory["bid_id3"], "Category mapping doesn't match")
	assert.Equal(t, "20.00_50s", bidCategory["bid_id4"], "Category mapping doesn't match")
	assert.Equal(t, 4, len(adapterBids[bidderName1].bids), "Bidders number doesn't match")
	assert.Equal(t, 4, len(bidCategory), "Bidders category mapping doesn't match")
}

func TestCategoryMappingTranslateCategoriesNil(t *testing.T) {

	categoriesFetcher, error := newCategoryFetcher("./test/category-mapping")
	if error != nil {
		t.Errorf("Failed to create a category Fetcher: %v", error)
	}

	requestExt := newExtRequestTranslateCategories(nil)

	targData := &targetData{
		priceGranularity: requestExt.Prebid.Targeting.PriceGranularity,
		includeWinners:   true,
	}

	requestExt.Prebid.Targeting.DurationRangeSec = []int{15, 30, 50}

	adapterBids := make(map[openrtb_ext.BidderName]*pbsOrtbSeatBid)

	cats1 := []string{"IAB1-3"}
	cats2 := []string{"IAB1-4"}
	cats3 := []string{"IAB1-1000"}
	bid1 := openrtb2.Bid{ID: "bid_id1", ImpID: "imp_id1", Price: 10.0000, Cat: cats1, W: 1, H: 1}
	bid2 := openrtb2.Bid{ID: "bid_id2", ImpID: "imp_id2", Price: 20.0000, Cat: cats2, W: 1, H: 1}
	bid3 := openrtb2.Bid{ID: "bid_id3", ImpID: "imp_id3", Price: 30.0000, Cat: cats3, W: 1, H: 1}

	bid1_1 := pbsOrtbBid{&bid1, nil, "video", nil, &openrtb_ext.ExtBidPrebidVideo{Duration: 30}, nil, 0, false, "", 10.0000, "USD"}
	bid1_2 := pbsOrtbBid{&bid2, nil, "video", nil, &openrtb_ext.ExtBidPrebidVideo{Duration: 40}, nil, 0, false, "", 20.0000, "USD"}
	bid1_3 := pbsOrtbBid{&bid3, nil, "video", nil, &openrtb_ext.ExtBidPrebidVideo{Duration: 30}, nil, 0, false, "", 30.0000, "USD"}

	innerBids := []*pbsOrtbBid{
		&bid1_1,
		&bid1_2,
		&bid1_3,
	}

	seatBid := pbsOrtbSeatBid{bids: innerBids, currency: "USD"}
	bidderName1 := openrtb_ext.BidderName("appnexus")

	adapterBids[bidderName1] = &seatBid

	bidCategory, adapterBids, rejections, err := applyCategoryMapping(nil, &requestExt, adapterBids, categoriesFetcher, targData, &randomDeduplicateBidBooleanGenerator{})

	assert.Equal(t, nil, err, "Category mapping error should be empty")
	assert.Equal(t, 1, len(rejections), "There should be 1 bid rejection message")
	assert.Equal(t, "bid rejected [bid ID: bid_id3] reason: Category mapping file for primary ad server: 'freewheel', publisher: '' not found", rejections[0], "Rejection message did not match expected")
	assert.Equal(t, "10.00_Electronics_30s", bidCategory["bid_id1"], "Category mapping doesn't match")
	assert.Equal(t, "20.00_Sports_50s", bidCategory["bid_id2"], "Category mapping doesn't match")
	assert.Equal(t, 2, len(adapterBids[bidderName1].bids), "Bidders number doesn't match")
	assert.Equal(t, 2, len(bidCategory), "Bidders category mapping doesn't match")
}

func newExtRequestTranslateCategories(translateCategories *bool) openrtb_ext.ExtRequest {
	priceGran := openrtb_ext.PriceGranularity{
		Precision: 2,
		Ranges: []openrtb_ext.GranularityRange{
			{
				Min:       0.0,
				Max:       20.0,
				Increment: 2.0,
			},
		},
	}

	brandCat := openrtb_ext.ExtIncludeBrandCategory{WithCategory: true, PrimaryAdServer: 1}
	if translateCategories != nil {
		brandCat.TranslateCategories = translateCategories
	}

	reqExt := openrtb_ext.ExtRequestTargeting{
		PriceGranularity:     priceGran,
		IncludeWinners:       true,
		IncludeBrandCategory: &brandCat,
	}

	return openrtb_ext.ExtRequest{
		Prebid: openrtb_ext.ExtRequestPrebid{
			Targeting: &reqExt,
		},
	}
}

func TestCategoryMappingTranslateCategoriesFalse(t *testing.T) {

	categoriesFetcher, error := newCategoryFetcher("./test/category-mapping")
	if error != nil {
		t.Errorf("Failed to create a category Fetcher: %v", error)
	}

	translateCategories := false
	requestExt := newExtRequestTranslateCategories(&translateCategories)

	targData := &targetData{
		priceGranularity: requestExt.Prebid.Targeting.PriceGranularity,
		includeWinners:   true,
	}

	requestExt.Prebid.Targeting.DurationRangeSec = []int{15, 30, 50}

	adapterBids := make(map[openrtb_ext.BidderName]*pbsOrtbSeatBid)

	cats1 := []string{"IAB1-3"}
	cats2 := []string{"IAB1-4"}
	cats3 := []string{"IAB1-1000"}
	bid1 := openrtb2.Bid{ID: "bid_id1", ImpID: "imp_id1", Price: 10.0000, Cat: cats1, W: 1, H: 1}
	bid2 := openrtb2.Bid{ID: "bid_id2", ImpID: "imp_id2", Price: 20.0000, Cat: cats2, W: 1, H: 1}
	bid3 := openrtb2.Bid{ID: "bid_id3", ImpID: "imp_id3", Price: 30.0000, Cat: cats3, W: 1, H: 1}

	bid1_1 := pbsOrtbBid{&bid1, nil, "video", nil, &openrtb_ext.ExtBidPrebidVideo{Duration: 30}, nil, 0, false, "", 10.0000, "USD"}
	bid1_2 := pbsOrtbBid{&bid2, nil, "video", nil, &openrtb_ext.ExtBidPrebidVideo{Duration: 40}, nil, 0, false, "", 20.0000, "USD"}
	bid1_3 := pbsOrtbBid{&bid3, nil, "video", nil, &openrtb_ext.ExtBidPrebidVideo{Duration: 30}, nil, 0, false, "", 30.0000, "USD"}

	innerBids := []*pbsOrtbBid{
		&bid1_1,
		&bid1_2,
		&bid1_3,
	}

	seatBid := pbsOrtbSeatBid{bids: innerBids, currency: "USD"}
	bidderName1 := openrtb_ext.BidderName("appnexus")

	adapterBids[bidderName1] = &seatBid

	bidCategory, adapterBids, rejections, err := applyCategoryMapping(nil, &requestExt, adapterBids, categoriesFetcher, targData, &randomDeduplicateBidBooleanGenerator{})

	assert.Equal(t, nil, err, "Category mapping error should be empty")
	assert.Empty(t, rejections, "There should be no bid rejection messages")
	assert.Equal(t, "10.00_IAB1-3_30s", bidCategory["bid_id1"], "Category should not be translated")
	assert.Equal(t, "20.00_IAB1-4_50s", bidCategory["bid_id2"], "Category should not be translated")
	assert.Equal(t, "20.00_IAB1-1000_30s", bidCategory["bid_id3"], "Bid should not be rejected")
	assert.Equal(t, 3, len(adapterBids[bidderName1].bids), "Bidders number doesn't match")
	assert.Equal(t, 3, len(bidCategory), "Bidders category mapping doesn't match")
}

func TestCategoryDedupe(t *testing.T) {

	categoriesFetcher, error := newCategoryFetcher("./test/category-mapping")
	if error != nil {
		t.Errorf("Failed to create a category Fetcher: %v", error)
	}

	requestExt := newExtRequest()

	targData := &targetData{
		priceGranularity: requestExt.Prebid.Targeting.PriceGranularity,
		includeWinners:   true,
	}

	adapterBids := make(map[openrtb_ext.BidderName]*pbsOrtbSeatBid)

	cats1 := []string{"IAB1-3"}
	cats2 := []string{"IAB1-4"}
	// bid3 will be same price, category, and duration as bid1 so one of them should get removed
	cats4 := []string{"IAB1-2000"}
	bid1 := openrtb2.Bid{ID: "bid_id1", ImpID: "imp_id1", Price: 10.0000, Cat: cats1, W: 1, H: 1}
	bid2 := openrtb2.Bid{ID: "bid_id2", ImpID: "imp_id2", Price: 15.0000, Cat: cats2, W: 1, H: 1}
	bid3 := openrtb2.Bid{ID: "bid_id3", ImpID: "imp_id3", Price: 20.0000, Cat: cats1, W: 1, H: 1}
	bid4 := openrtb2.Bid{ID: "bid_id4", ImpID: "imp_id4", Price: 20.0000, Cat: cats4, W: 1, H: 1}
	bid5 := openrtb2.Bid{ID: "bid_id5", ImpID: "imp_id5", Price: 20.0000, Cat: cats1, W: 1, H: 1}

	bid1_1 := pbsOrtbBid{&bid1, nil, "video", nil, &openrtb_ext.ExtBidPrebidVideo{Duration: 30}, nil, 0, false, "", 10.0000, "USD"}
	bid1_2 := pbsOrtbBid{&bid2, nil, "video", nil, &openrtb_ext.ExtBidPrebidVideo{Duration: 50}, nil, 0, false, "", 15.0000, "USD"}
	bid1_3 := pbsOrtbBid{&bid3, nil, "video", nil, &openrtb_ext.ExtBidPrebidVideo{Duration: 30}, nil, 0, false, "", 20.0000, "USD"}
	bid1_4 := pbsOrtbBid{&bid4, nil, "video", nil, &openrtb_ext.ExtBidPrebidVideo{Duration: 30}, nil, 0, false, "", 20.0000, "USD"}
	bid1_5 := pbsOrtbBid{&bid5, nil, "video", nil, &openrtb_ext.ExtBidPrebidVideo{Duration: 30}, nil, 0, false, "", 20.0000, "USD"}

	selectedBids := make(map[string]int)
	expectedCategories := map[string]string{
		"bid_id1": "10.00_Electronics_30s",
		"bid_id2": "14.00_Sports_50s",
		"bid_id3": "20.00_Electronics_30s",
		"bid_id5": "20.00_Electronics_30s",
	}

	numIterations := 10

	// Run the function many times, this should be enough for the 50% chance of which bid to remove to remove bid1 sometimes
	// and bid3 others. It's conceivably possible (but highly unlikely) that the same bid get chosen every single time, but
	// if you notice false fails from this test increase numIterations to make it even less likely to happen.
	for i := 0; i < numIterations; i++ {
		innerBids := []*pbsOrtbBid{
			&bid1_1,
			&bid1_2,
			&bid1_3,
			&bid1_4,
			&bid1_5,
		}

		seatBid := pbsOrtbSeatBid{bids: innerBids, currency: "USD"}
		bidderName1 := openrtb_ext.BidderName("appnexus")

		adapterBids[bidderName1] = &seatBid

		bidCategory, adapterBids, rejections, err := applyCategoryMapping(nil, &requestExt, adapterBids, categoriesFetcher, targData, &randomDeduplicateBidBooleanGenerator{})

		assert.Equal(t, nil, err, "Category mapping error should be empty")
		assert.Equal(t, 3, len(rejections), "There should be 2 bid rejection messages")
		assert.Regexpf(t, regexp.MustCompile(`bid rejected \[bid ID: bid_id(1|3)\] reason: Bid was deduplicated`), rejections[0], "Rejection message did not match expected")
		assert.Equal(t, "bid rejected [bid ID: bid_id4] reason: Category mapping file for primary ad server: 'freewheel', publisher: '' not found", rejections[1], "Rejection message did not match expected")
		assert.Equal(t, 2, len(adapterBids[bidderName1].bids), "Bidders number doesn't match")
		assert.Equal(t, 2, len(bidCategory), "Bidders category mapping doesn't match")

		for bidId, bidCat := range bidCategory {
			assert.Equal(t, expectedCategories[bidId], bidCat, "Category mapping doesn't match")
			selectedBids[bidId]++
		}
	}

	assert.Equal(t, numIterations, selectedBids["bid_id2"], "Bid 2 did not make it through every time")
	assert.Equal(t, 0, selectedBids["bid_id1"], "Bid 1 should be rejected on every iteration due to lower price")
	assert.NotEqual(t, 0, selectedBids["bid_id3"], "Bid 3 should be accepted at least once")
	assert.NotEqual(t, 0, selectedBids["bid_id5"], "Bid 5 should be accepted at least once")
}

func TestNoCategoryDedupe(t *testing.T) {

	categoriesFetcher, error := newCategoryFetcher("./test/category-mapping")
	if error != nil {
		t.Errorf("Failed to create a category Fetcher: %v", error)
	}

	requestExt := newExtRequestNoBrandCat()

	targData := &targetData{
		priceGranularity: requestExt.Prebid.Targeting.PriceGranularity,
		includeWinners:   true,
	}

	adapterBids := make(map[openrtb_ext.BidderName]*pbsOrtbSeatBid)

	cats1 := []string{"IAB1-3"}
	cats2 := []string{"IAB1-4"}
	cats4 := []string{"IAB1-2000"}
	bid1 := openrtb2.Bid{ID: "bid_id1", ImpID: "imp_id1", Price: 14.0000, Cat: cats1, W: 1, H: 1}
	bid2 := openrtb2.Bid{ID: "bid_id2", ImpID: "imp_id2", Price: 14.0000, Cat: cats2, W: 1, H: 1}
	bid3 := openrtb2.Bid{ID: "bid_id3", ImpID: "imp_id3", Price: 20.0000, Cat: cats1, W: 1, H: 1}
	bid4 := openrtb2.Bid{ID: "bid_id4", ImpID: "imp_id4", Price: 20.0000, Cat: cats4, W: 1, H: 1}
	bid5 := openrtb2.Bid{ID: "bid_id5", ImpID: "imp_id5", Price: 10.0000, Cat: cats1, W: 1, H: 1}

	bid1_1 := pbsOrtbBid{&bid1, nil, "video", nil, &openrtb_ext.ExtBidPrebidVideo{Duration: 30}, nil, 0, false, "", 14.0000, "USD"}
	bid1_2 := pbsOrtbBid{&bid2, nil, "video", nil, &openrtb_ext.ExtBidPrebidVideo{Duration: 30}, nil, 0, false, "", 14.0000, "USD"}
	bid1_3 := pbsOrtbBid{&bid3, nil, "video", nil, &openrtb_ext.ExtBidPrebidVideo{Duration: 30}, nil, 0, false, "", 20.0000, "USD"}
	bid1_4 := pbsOrtbBid{&bid4, nil, "video", nil, &openrtb_ext.ExtBidPrebidVideo{Duration: 30}, nil, 0, false, "", 20.0000, "USD"}
	bid1_5 := pbsOrtbBid{&bid5, nil, "video", nil, &openrtb_ext.ExtBidPrebidVideo{Duration: 30}, nil, 0, false, "", 10.0000, "USD"}

	selectedBids := make(map[string]int)
	expectedCategories := map[string]string{
		"bid_id1": "14.00_30s",
		"bid_id2": "14.00_30s",
		"bid_id3": "20.00_30s",
		"bid_id4": "20.00_30s",
		"bid_id5": "10.00_30s",
	}

	numIterations := 10

	// Run the function many times, this should be enough for the 50% chance of which bid to remove to remove bid1 sometimes
	// and bid3 others. It's conceivably possible (but highly unlikely) that the same bid get chosen every single time, but
	// if you notice false fails from this test increase numIterations to make it even less likely to happen.
	for i := 0; i < numIterations; i++ {
		innerBids := []*pbsOrtbBid{
			&bid1_1,
			&bid1_2,
			&bid1_3,
			&bid1_4,
			&bid1_5,
		}

		seatBid := pbsOrtbSeatBid{bids: innerBids, currency: "USD"}
		bidderName1 := openrtb_ext.BidderName("appnexus")

		adapterBids[bidderName1] = &seatBid

		bidCategory, adapterBids, rejections, err := applyCategoryMapping(nil, &requestExt, adapterBids, categoriesFetcher, targData, &randomDeduplicateBidBooleanGenerator{})

		assert.Equal(t, nil, err, "Category mapping error should be empty")
		assert.Equal(t, 2, len(rejections), "There should be 2 bid rejection messages")
		assert.Regexpf(t, regexp.MustCompile(`bid rejected \[bid ID: bid_id(1|2)\] reason: Bid was deduplicated`), rejections[0], "Rejection message did not match expected")
		assert.Regexpf(t, regexp.MustCompile(`bid rejected \[bid ID: bid_id(3|4)\] reason: Bid was deduplicated`), rejections[1], "Rejection message did not match expected")
		assert.Equal(t, 3, len(adapterBids[bidderName1].bids), "Bidders number doesn't match")
		assert.Equal(t, 3, len(bidCategory), "Bidders category mapping doesn't match")

		for bidId, bidCat := range bidCategory {
			assert.Equal(t, expectedCategories[bidId], bidCat, "Category mapping doesn't match")
			selectedBids[bidId]++
		}
	}
	assert.Equal(t, numIterations, selectedBids["bid_id5"], "Bid 5 did not make it through every time")
	assert.NotEqual(t, 0, selectedBids["bid_id1"], "Bid 1 should be selected at least once")
	assert.NotEqual(t, 0, selectedBids["bid_id2"], "Bid 2 should be selected at least once")
	assert.NotEqual(t, 0, selectedBids["bid_id1"], "Bid 3 should be selected at least once")
	assert.NotEqual(t, 0, selectedBids["bid_id4"], "Bid 4 should be selected at least once")

}

func TestCategoryMappingBidderName(t *testing.T) {

	categoriesFetcher, error := newCategoryFetcher("./test/category-mapping")
	if error != nil {
		t.Errorf("Failed to create a category Fetcher: %v", error)
	}

	requestExt := newExtRequest()
	requestExt.Prebid.Targeting.AppendBidderNames = true

	targData := &targetData{
		priceGranularity: requestExt.Prebid.Targeting.PriceGranularity,
		includeWinners:   true,
	}

	requestExt.Prebid.Targeting.DurationRangeSec = []int{15, 30}

	adapterBids := make(map[openrtb_ext.BidderName]*pbsOrtbSeatBid)

	cats1 := []string{"IAB1-1"}
	cats2 := []string{"IAB1-2"}
	bid1 := openrtb2.Bid{ID: "bid_id1", ImpID: "imp_id1", Price: 10.0000, Cat: cats1, W: 1, H: 1}
	bid2 := openrtb2.Bid{ID: "bid_id2", ImpID: "imp_id2", Price: 10.0000, Cat: cats2, W: 1, H: 1}

	bid1_1 := pbsOrtbBid{&bid1, nil, "video", nil, &openrtb_ext.ExtBidPrebidVideo{Duration: 30}, nil, 0, false, "", 10.0000, "USD"}
	bid1_2 := pbsOrtbBid{&bid2, nil, "video", nil, &openrtb_ext.ExtBidPrebidVideo{Duration: 30}, nil, 0, false, "", 10.0000, "USD"}

	innerBids1 := []*pbsOrtbBid{
		&bid1_1,
	}
	innerBids2 := []*pbsOrtbBid{
		&bid1_2,
	}

	seatBid1 := pbsOrtbSeatBid{bids: innerBids1, currency: "USD"}
	bidderName1 := openrtb_ext.BidderName("bidder1")

	seatBid2 := pbsOrtbSeatBid{bids: innerBids2, currency: "USD"}
	bidderName2 := openrtb_ext.BidderName("bidder2")

	adapterBids[bidderName1] = &seatBid1
	adapterBids[bidderName2] = &seatBid2

	bidCategory, adapterBids, rejections, err := applyCategoryMapping(nil, &requestExt, adapterBids, categoriesFetcher, targData, &randomDeduplicateBidBooleanGenerator{})

	assert.NoError(t, err, "Category mapping error should be empty")
	assert.Empty(t, rejections, "There should be 0 bid rejection messages")
	assert.Equal(t, "10.00_VideoGames_30s_bidder1", bidCategory["bid_id1"], "Category mapping doesn't match")
	assert.Equal(t, "10.00_HomeDecor_30s_bidder2", bidCategory["bid_id2"], "Category mapping doesn't match")
	assert.Len(t, adapterBids[bidderName1].bids, 1, "Bidders number doesn't match")
	assert.Len(t, adapterBids[bidderName2].bids, 1, "Bidders number doesn't match")
	assert.Len(t, bidCategory, 2, "Bidders category mapping doesn't match")
}

func TestCategoryMappingBidderNameNoCategories(t *testing.T) {

	categoriesFetcher, error := newCategoryFetcher("./test/category-mapping")
	if error != nil {
		t.Errorf("Failed to create a category Fetcher: %v", error)
	}

	requestExt := newExtRequestNoBrandCat()
	requestExt.Prebid.Targeting.AppendBidderNames = true

	targData := &targetData{
		priceGranularity: requestExt.Prebid.Targeting.PriceGranularity,
		includeWinners:   true,
	}

	requestExt.Prebid.Targeting.DurationRangeSec = []int{15, 30}

	adapterBids := make(map[openrtb_ext.BidderName]*pbsOrtbSeatBid)

	cats1 := []string{"IAB1-1"}
	cats2 := []string{"IAB1-2"}
	bid1 := openrtb2.Bid{ID: "bid_id1", ImpID: "imp_id1", Price: 10.0000, Cat: cats1, W: 1, H: 1}
	bid2 := openrtb2.Bid{ID: "bid_id2", ImpID: "imp_id2", Price: 12.0000, Cat: cats2, W: 1, H: 1}

	bid1_1 := pbsOrtbBid{&bid1, nil, "video", nil, &openrtb_ext.ExtBidPrebidVideo{Duration: 30}, nil, 0, false, "", 10.0000, "USD"}
	bid1_2 := pbsOrtbBid{&bid2, nil, "video", nil, &openrtb_ext.ExtBidPrebidVideo{Duration: 30}, nil, 0, false, "", 12.0000, "USD"}

	innerBids1 := []*pbsOrtbBid{
		&bid1_1,
	}
	innerBids2 := []*pbsOrtbBid{
		&bid1_2,
	}

	seatBid1 := pbsOrtbSeatBid{bids: innerBids1, currency: "USD"}
	bidderName1 := openrtb_ext.BidderName("bidder1")

	seatBid2 := pbsOrtbSeatBid{bids: innerBids2, currency: "USD"}
	bidderName2 := openrtb_ext.BidderName("bidder2")

	adapterBids[bidderName1] = &seatBid1
	adapterBids[bidderName2] = &seatBid2

	bidCategory, adapterBids, rejections, err := applyCategoryMapping(nil, &requestExt, adapterBids, categoriesFetcher, targData, &randomDeduplicateBidBooleanGenerator{})

	assert.NoError(t, err, "Category mapping error should be empty")
	assert.Empty(t, rejections, "There should be 0 bid rejection messages")
	assert.Equal(t, "10.00_30s_bidder1", bidCategory["bid_id1"], "Category mapping doesn't match")
	assert.Equal(t, "12.00_30s_bidder2", bidCategory["bid_id2"], "Category mapping doesn't match")
	assert.Len(t, adapterBids[bidderName1].bids, 1, "Bidders number doesn't match")
	assert.Len(t, adapterBids[bidderName2].bids, 1, "Bidders number doesn't match")
	assert.Len(t, bidCategory, 2, "Bidders category mapping doesn't match")
}

func TestBidRejectionErrors(t *testing.T) {
	categoriesFetcher, error := newCategoryFetcher("./test/category-mapping")
	if error != nil {
		t.Errorf("Failed to create a category Fetcher: %v", error)
	}

	requestExt := newExtRequest()
	requestExt.Prebid.Targeting.DurationRangeSec = []int{15, 30, 50}

	targData := &targetData{
		priceGranularity: requestExt.Prebid.Targeting.PriceGranularity,
		includeWinners:   true,
	}

	invalidReqExt := newExtRequest()
	invalidReqExt.Prebid.Targeting.DurationRangeSec = []int{15, 30, 50}
	invalidReqExt.Prebid.Targeting.IncludeBrandCategory.PrimaryAdServer = 2
	invalidReqExt.Prebid.Targeting.IncludeBrandCategory.Publisher = "some_publisher"

	adapterBids := make(map[openrtb_ext.BidderName]*pbsOrtbSeatBid)
	bidderName := openrtb_ext.BidderName("appnexus")

	testCases := []struct {
		description        string
		reqExt             openrtb_ext.ExtRequest
		bids               []*openrtb2.Bid
		duration           int
		expectedRejections []string
		expectedCatDur     string
	}{
		{
			description: "Bid should be rejected due to not containing a category",
			reqExt:      requestExt,
			bids: []*openrtb2.Bid{
				{ID: "bid_id1", ImpID: "imp_id1", Price: 10.0000, Cat: []string{}, W: 1, H: 1},
			},
			duration: 30,
			expectedRejections: []string{
				"bid rejected [bid ID: bid_id1] reason: Bid did not contain a category",
			},
		},
		{
			description: "Bid should be rejected due to missing category mapping file",
			reqExt:      invalidReqExt,
			bids: []*openrtb2.Bid{
				{ID: "bid_id1", ImpID: "imp_id1", Price: 10.0000, Cat: []string{"IAB1-1"}, W: 1, H: 1},
			},
			duration: 30,
			expectedRejections: []string{
				"bid rejected [bid ID: bid_id1] reason: Category mapping file for primary ad server: 'dfp', publisher: 'some_publisher' not found",
			},
		},
		{
			description: "Bid should be rejected due to duration exceeding maximum",
			reqExt:      requestExt,
			bids: []*openrtb2.Bid{
				{ID: "bid_id1", ImpID: "imp_id1", Price: 10.0000, Cat: []string{"IAB1-1"}, W: 1, H: 1},
			},
			duration: 70,
			expectedRejections: []string{
				"bid rejected [bid ID: bid_id1] reason: Bid duration exceeds maximum allowed",
			},
		},
		{
			description: "Bid should be rejected due to duplicate bid",
			reqExt:      requestExt,
			bids: []*openrtb2.Bid{
				{ID: "bid_id1", ImpID: "imp_id1", Price: 10.0000, Cat: []string{"IAB1-1"}, W: 1, H: 1},
				{ID: "bid_id1", ImpID: "imp_id1", Price: 10.0000, Cat: []string{"IAB1-1"}, W: 1, H: 1},
			},
			duration: 30,
			expectedRejections: []string{
				"bid rejected [bid ID: bid_id1] reason: Bid was deduplicated",
			},
			expectedCatDur: "10.00_VideoGames_30s",
		},
	}

	for _, test := range testCases {
		innerBids := []*pbsOrtbBid{}
		for _, bid := range test.bids {
			currentBid := pbsOrtbBid{
				bid, nil, "video", nil, &openrtb_ext.ExtBidPrebidVideo{Duration: test.duration}, nil, 0, false, "", 10.0000, "USD"}
			innerBids = append(innerBids, &currentBid)
		}

		seatBid := pbsOrtbSeatBid{bids: innerBids, currency: "USD"}

		adapterBids[bidderName] = &seatBid

		bidCategory, adapterBids, rejections, err := applyCategoryMapping(nil, &test.reqExt, adapterBids, categoriesFetcher, targData, &randomDeduplicateBidBooleanGenerator{})

		if len(test.expectedCatDur) > 0 {
			// Bid deduplication case
			assert.Equal(t, 1, len(adapterBids[bidderName].bids), "Bidders number doesn't match")
			assert.Equal(t, 1, len(bidCategory), "Bidders category mapping doesn't match")
			assert.Equal(t, test.expectedCatDur, bidCategory["bid_id1"], "Bid category did not contain expected hb_pb_cat_dur")
		} else {
			assert.Empty(t, adapterBids[bidderName].bids, "Bidders number doesn't match")
			assert.Empty(t, bidCategory, "Bidders category mapping doesn't match")
		}

		assert.Empty(t, err, "Category mapping error should be empty")
		assert.Equal(t, test.expectedRejections, rejections, test.description)
	}
}

func TestCategoryMappingTwoBiddersOneBidEachNoCategorySamePrice(t *testing.T) {

	categoriesFetcher, error := newCategoryFetcher("./test/category-mapping")
	if error != nil {
		t.Errorf("Failed to create a category Fetcher: %v", error)
	}

	requestExt := newExtRequestTranslateCategories(nil)

	targData := &targetData{
		priceGranularity: requestExt.Prebid.Targeting.PriceGranularity,
		includeWinners:   true,
	}

	requestExt.Prebid.Targeting.DurationRangeSec = []int{30}
	requestExt.Prebid.Targeting.IncludeBrandCategory.WithCategory = false

	cats1 := []string{"IAB1-3"}
	cats2 := []string{"IAB1-4"}

	bidApn1 := openrtb2.Bid{ID: "bid_idApn1", ImpID: "imp_idApn1", Price: 10.0000, Cat: cats1, W: 1, H: 1}
	bidApn2 := openrtb2.Bid{ID: "bid_idApn2", ImpID: "imp_idApn2", Price: 10.0000, Cat: cats2, W: 1, H: 1}

	bid1_Apn1 := pbsOrtbBid{&bidApn1, nil, "video", nil, &openrtb_ext.ExtBidPrebidVideo{Duration: 30}, nil, 0, false, "", 10.0000, "USD"}
	bid1_Apn2 := pbsOrtbBid{&bidApn2, nil, "video", nil, &openrtb_ext.ExtBidPrebidVideo{Duration: 30}, nil, 0, false, "", 10.0000, "USD"}

	innerBidsApn1 := []*pbsOrtbBid{
		&bid1_Apn1,
	}

	innerBidsApn2 := []*pbsOrtbBid{
		&bid1_Apn2,
	}

	for i := 1; i < 10; i++ {
		adapterBids := make(map[openrtb_ext.BidderName]*pbsOrtbSeatBid)

		seatBidApn1 := pbsOrtbSeatBid{bids: innerBidsApn1, currency: "USD"}
		bidderNameApn1 := openrtb_ext.BidderName("appnexus1")

		seatBidApn2 := pbsOrtbSeatBid{bids: innerBidsApn2, currency: "USD"}
		bidderNameApn2 := openrtb_ext.BidderName("appnexus2")

		adapterBids[bidderNameApn1] = &seatBidApn1
		adapterBids[bidderNameApn2] = &seatBidApn2

		bidCategory, _, rejections, err := applyCategoryMapping(nil, &requestExt, adapterBids, categoriesFetcher, targData, &randomDeduplicateBidBooleanGenerator{})

		assert.NoError(t, err, "Category mapping error should be empty")
		assert.Len(t, rejections, 1, "There should be 1 bid rejection message")
		assert.Regexpf(t, regexp.MustCompile(`bid rejected \[bid ID: bid_idApn(1|2)\] reason: Bid was deduplicated`), rejections[0], "Rejection message did not match expected")
		assert.Len(t, bidCategory, 1, "Bidders category mapping should have only one element")

		var resultBid string
		for bidId := range bidCategory {
			resultBid = bidId
		}

		if resultBid == "bid_idApn1" {
			assert.Nil(t, seatBidApn2.bids, "Appnexus_2 seat bid should not have any bids back")
			assert.Len(t, seatBidApn1.bids, 1, "Appnexus_1 seat bid should have only one back")

		} else {
			assert.Nil(t, seatBidApn1.bids, "Appnexus_1 seat bid should not have any bids back")
			assert.Len(t, seatBidApn2.bids, 1, "Appnexus_2 seat bid should have only one back")
		}
	}
}

func TestCategoryMappingTwoBiddersManyBidsEachNoCategorySamePrice(t *testing.T) {
	// This test covers a very rare de-duplication case where bid needs to be removed from already processed bidder
	// This happens when current processing bidder has a bid that has same de-duplication key as a bid from already processed bidder
	// and already processed bid was selected to be removed

	//In this test case bids bid_idApn1_1 and bid_idApn1_2 will be removed due to hardcoded "fakeRandomDeduplicateBidBooleanGenerator{true}"

	// Also there are should be more than one bids in bidder to test how we remove single element from bids array.
	// In case there is just one bid to remove - we remove the entire bidder.

	categoriesFetcher, error := newCategoryFetcher("./test/category-mapping")
	if error != nil {
		t.Errorf("Failed to create a category Fetcher: %v", error)
	}

	requestExt := newExtRequestTranslateCategories(nil)

	targData := &targetData{
		priceGranularity: requestExt.Prebid.Targeting.PriceGranularity,
		includeWinners:   true,
	}

	requestExt.Prebid.Targeting.DurationRangeSec = []int{30}
	requestExt.Prebid.Targeting.IncludeBrandCategory.WithCategory = false

	cats1 := []string{"IAB1-3"}
	cats2 := []string{"IAB1-4"}

	bidApn1_1 := openrtb2.Bid{ID: "bid_idApn1_1", ImpID: "imp_idApn1_1", Price: 10.0000, Cat: cats1, W: 1, H: 1}
	bidApn1_2 := openrtb2.Bid{ID: "bid_idApn1_2", ImpID: "imp_idApn1_2", Price: 20.0000, Cat: cats1, W: 1, H: 1}

	bidApn2_1 := openrtb2.Bid{ID: "bid_idApn2_1", ImpID: "imp_idApn2_1", Price: 10.0000, Cat: cats2, W: 1, H: 1}
	bidApn2_2 := openrtb2.Bid{ID: "bid_idApn2_2", ImpID: "imp_idApn2_2", Price: 20.0000, Cat: cats2, W: 1, H: 1}

	bid1_Apn1_1 := pbsOrtbBid{&bidApn1_1, nil, "video", nil, &openrtb_ext.ExtBidPrebidVideo{Duration: 30}, nil, 0, false, "", 10.0000, "USD"}
	bid1_Apn1_2 := pbsOrtbBid{&bidApn1_2, nil, "video", nil, &openrtb_ext.ExtBidPrebidVideo{Duration: 30}, nil, 0, false, "", 20.0000, "USD"}

	bid1_Apn2_1 := pbsOrtbBid{&bidApn2_1, nil, "video", nil, &openrtb_ext.ExtBidPrebidVideo{Duration: 30}, nil, 0, false, "", 10.0000, "USD"}
	bid1_Apn2_2 := pbsOrtbBid{&bidApn2_2, nil, "video", nil, &openrtb_ext.ExtBidPrebidVideo{Duration: 30}, nil, 0, false, "", 20.0000, "USD"}

	innerBidsApn1 := []*pbsOrtbBid{
		&bid1_Apn1_1,
		&bid1_Apn1_2,
	}

	innerBidsApn2 := []*pbsOrtbBid{
		&bid1_Apn2_1,
		&bid1_Apn2_2,
	}

	adapterBids := make(map[openrtb_ext.BidderName]*pbsOrtbSeatBid)

	seatBidApn1 := pbsOrtbSeatBid{bids: innerBidsApn1, currency: "USD"}
	bidderNameApn1 := openrtb_ext.BidderName("appnexus1")

	seatBidApn2 := pbsOrtbSeatBid{bids: innerBidsApn2, currency: "USD"}
	bidderNameApn2 := openrtb_ext.BidderName("appnexus2")

	adapterBids[bidderNameApn1] = &seatBidApn1
	adapterBids[bidderNameApn2] = &seatBidApn2

	_, adapterBids, rejections, err := applyCategoryMapping(nil, &requestExt, adapterBids, categoriesFetcher, targData, &fakeRandomDeduplicateBidBooleanGenerator{true})

	assert.NoError(t, err, "Category mapping error should be empty")

	//Total number of bids from all bidders in this case should be 2
	bidsFromFirstBidder := adapterBids[bidderNameApn1]
	bidsFromSecondBidder := adapterBids[bidderNameApn2]

	totalNumberOfbids := 0

	//due to random map order we need to identify what bidder was first
	firstBidderIndicator := true

	if bidsFromFirstBidder.bids != nil {
		totalNumberOfbids += len(bidsFromFirstBidder.bids)
	}

	if bidsFromSecondBidder.bids != nil {
		firstBidderIndicator = false
		totalNumberOfbids += len(bidsFromSecondBidder.bids)
	}

	assert.Equal(t, 2, totalNumberOfbids, "2 bids total should be returned")
	assert.Len(t, rejections, 2, "2 bids should be de-duplicated")

	if firstBidderIndicator {
		assert.Len(t, adapterBids[bidderNameApn1].bids, 2)
		assert.Len(t, adapterBids[bidderNameApn2].bids, 0)

		assert.Equal(t, "bid_idApn1_1", adapterBids[bidderNameApn1].bids[0].bid.ID, "Incorrect expected bid 1 id")
		assert.Equal(t, "bid_idApn1_2", adapterBids[bidderNameApn1].bids[1].bid.ID, "Incorrect expected bid 2 id")

		assert.Equal(t, "bid rejected [bid ID: bid_idApn2_1] reason: Bid was deduplicated", rejections[0], "Incorrect rejected bid 1")
		assert.Equal(t, "bid rejected [bid ID: bid_idApn2_2] reason: Bid was deduplicated", rejections[1], "Incorrect rejected bid 2")

	} else {
		assert.Len(t, adapterBids[bidderNameApn1].bids, 0)
		assert.Len(t, adapterBids[bidderNameApn2].bids, 2)

		assert.Equal(t, "bid_idApn2_1", adapterBids[bidderNameApn2].bids[0].bid.ID, "Incorrect expected bid 1 id")
		assert.Equal(t, "bid_idApn2_2", adapterBids[bidderNameApn2].bids[1].bid.ID, "Incorrect expected bid 2 id")

		assert.Equal(t, "bid rejected [bid ID: bid_idApn1_1] reason: Bid was deduplicated", rejections[0], "Incorrect rejected bid 1")
		assert.Equal(t, "bid rejected [bid ID: bid_idApn1_2] reason: Bid was deduplicated", rejections[1], "Incorrect rejected bid 2")

	}
}

func TestRemoveBidById(t *testing.T) {
	cats1 := []string{"IAB1-3"}

	bidApn1_1 := openrtb2.Bid{ID: "bid_idApn1_1", ImpID: "imp_idApn1_1", Price: 10.0000, Cat: cats1, W: 1, H: 1}
	bidApn1_2 := openrtb2.Bid{ID: "bid_idApn1_2", ImpID: "imp_idApn1_2", Price: 20.0000, Cat: cats1, W: 1, H: 1}
	bidApn1_3 := openrtb2.Bid{ID: "bid_idApn1_3", ImpID: "imp_idApn1_3", Price: 10.0000, Cat: cats1, W: 1, H: 1}

	bid1_Apn1_1 := pbsOrtbBid{&bidApn1_1, nil, "video", nil, &openrtb_ext.ExtBidPrebidVideo{Duration: 30}, nil, 0, false, "", 10.0000, "USD"}
	bid1_Apn1_2 := pbsOrtbBid{&bidApn1_2, nil, "video", nil, &openrtb_ext.ExtBidPrebidVideo{Duration: 30}, nil, 0, false, "", 20.0000, "USD"}
	bid1_Apn1_3 := pbsOrtbBid{&bidApn1_3, nil, "video", nil, &openrtb_ext.ExtBidPrebidVideo{Duration: 30}, nil, 0, false, "", 10.0000, "USD"}

	type aTest struct {
		desc      string
		inBidName string
		outBids   []*pbsOrtbBid
	}
	testCases := []aTest{
		{
			desc:      "remove element from the middle",
			inBidName: "bid_idApn1_2",
			outBids:   []*pbsOrtbBid{&bid1_Apn1_1, &bid1_Apn1_3},
		},
		{
			desc:      "remove element from the end",
			inBidName: "bid_idApn1_3",
			outBids:   []*pbsOrtbBid{&bid1_Apn1_1, &bid1_Apn1_2},
		},
		{
			desc:      "remove element from the beginning",
			inBidName: "bid_idApn1_1",
			outBids:   []*pbsOrtbBid{&bid1_Apn1_2, &bid1_Apn1_3},
		},
		{
			desc:      "remove element that doesn't exist",
			inBidName: "bid_idApn",
			outBids:   []*pbsOrtbBid{&bid1_Apn1_1, &bid1_Apn1_2, &bid1_Apn1_3},
		},
	}
	for _, test := range testCases {

		innerBidsApn1 := []*pbsOrtbBid{
			&bid1_Apn1_1,
			&bid1_Apn1_2,
			&bid1_Apn1_3,
		}

		seatBidApn1 := &pbsOrtbSeatBid{bids: innerBidsApn1, currency: "USD"}

		removeBidById(seatBidApn1, test.inBidName)
		assert.Len(t, seatBidApn1.bids, len(test.outBids), test.desc)
		assert.ElementsMatch(t, seatBidApn1.bids, test.outBids, "Incorrect bids in response")
	}

}

func TestUpdateRejections(t *testing.T) {
	rejections := []string{}

	rejections = updateRejections(rejections, "bid_id1", "some reason 1")
	rejections = updateRejections(rejections, "bid_id2", "some reason 2")

	assert.Equal(t, 2, len(rejections), "Rejections should contain 2 rejection messages")
	assert.Containsf(t, rejections, "bid rejected [bid ID: bid_id1] reason: some reason 1", "Rejection message did not match expected")
	assert.Containsf(t, rejections, "bid rejected [bid ID: bid_id2] reason: some reason 2", "Rejection message did not match expected")
}

func TestApplyDealSupport(t *testing.T) {
	testCases := []struct {
		description               string
		dealPriority              int
		impExt                    json.RawMessage
		targ                      map[string]string
		expectedHbPbCatDur        string
		expectedDealErr           string
		expectedDealTierSatisfied bool
	}{
		{
			description:  "hb_pb_cat_dur should be modified",
			dealPriority: 5,
			impExt:       json.RawMessage(`{"appnexus": {"dealTier": {"minDealTier": 5, "prefix": "tier"}, "placementId": 10433394}}`),
			targ: map[string]string{
				"hb_pb_cat_dur": "12.00_movies_30s",
			},
			expectedHbPbCatDur:        "tier5_movies_30s",
			expectedDealErr:           "",
			expectedDealTierSatisfied: true,
		},
		{
			description:  "hb_pb_cat_dur should not be modified due to priority not exceeding min",
			dealPriority: 9,
			impExt:       json.RawMessage(`{"appnexus": {"dealTier": {"minDealTier": 10, "prefix": "tier"}, "placementId": 10433394}}`),
			targ: map[string]string{
				"hb_pb_cat_dur": "12.00_medicine_30s",
			},
			expectedHbPbCatDur:        "12.00_medicine_30s",
			expectedDealErr:           "",
			expectedDealTierSatisfied: false,
		},
		{
			description:  "hb_pb_cat_dur should not be modified due to invalid config",
			dealPriority: 5,
			impExt:       json.RawMessage(`{"appnexus": {"dealTier": {"minDealTier": 5, "prefix": ""}, "placementId": 10433394}}`),
			targ: map[string]string{
				"hb_pb_cat_dur": "12.00_games_30s",
			},
			expectedHbPbCatDur:        "12.00_games_30s",
			expectedDealErr:           "dealTier configuration invalid for bidder 'appnexus', imp ID 'imp_id1'",
			expectedDealTierSatisfied: false,
		},
		{
			description:  "hb_pb_cat_dur should not be modified due to deal priority of 0",
			dealPriority: 0,
			impExt:       json.RawMessage(`{"appnexus": {"dealTier": {"minDealTier": 5, "prefix": "tier"}, "placementId": 10433394}}`),
			targ: map[string]string{
				"hb_pb_cat_dur": "12.00_auto_30s",
			},
			expectedHbPbCatDur:        "12.00_auto_30s",
			expectedDealErr:           "",
			expectedDealTierSatisfied: false,
		},
	}

	bidderName := openrtb_ext.BidderName("appnexus")
	for _, test := range testCases {
		bidRequest := &openrtb2.BidRequest{
			ID: "some-request-id",
			Imp: []openrtb2.Imp{
				{
					ID:  "imp_id1",
					Ext: test.impExt,
				},
			},
		}

		bid := pbsOrtbBid{&openrtb2.Bid{ID: "123456"}, nil, "video", map[string]string{}, &openrtb_ext.ExtBidPrebidVideo{}, nil, test.dealPriority, false, "", 0, "USD"}
		bidCategory := map[string]string{
			bid.bid.ID: test.targ["hb_pb_cat_dur"],
		}

		auc := &auction{
			winningBidsByBidder: map[string]map[openrtb_ext.BidderName]*pbsOrtbBid{
				"imp_id1": {
					bidderName: &bid,
				},
			},
		}

		dealErrs := applyDealSupport(bidRequest, auc, bidCategory)

		assert.Equal(t, test.expectedHbPbCatDur, bidCategory[auc.winningBidsByBidder["imp_id1"][bidderName].bid.ID], test.description)
		assert.Equal(t, test.expectedDealTierSatisfied, auc.winningBidsByBidder["imp_id1"][bidderName].dealTierSatisfied, "expectedDealTierSatisfied=%v when %v", test.expectedDealTierSatisfied, test.description)
		if len(test.expectedDealErr) > 0 {
			assert.Containsf(t, dealErrs, errors.New(test.expectedDealErr), "Expected error message not found in deal errors")
		}
	}
}

func TestGetDealTiers(t *testing.T) {
	testCases := []struct {
		description string
		request     openrtb2.BidRequest
		expected    map[string]openrtb_ext.DealTierBidderMap
	}{
		{
			description: "None",
			request: openrtb2.BidRequest{
				Imp: []openrtb2.Imp{},
			},
			expected: map[string]openrtb_ext.DealTierBidderMap{},
		},
		{
			description: "One",
			request: openrtb2.BidRequest{
				Imp: []openrtb2.Imp{
					{ID: "imp1", Ext: json.RawMessage(`{"appnexus": {"dealTier": {"minDealTier": 5, "prefix": "tier"}}}`)},
				},
			},
			expected: map[string]openrtb_ext.DealTierBidderMap{
				"imp1": {openrtb_ext.BidderAppnexus: {Prefix: "tier", MinDealTier: 5}},
			},
		},
		{
			description: "Many",
			request: openrtb2.BidRequest{
				Imp: []openrtb2.Imp{
					{ID: "imp1", Ext: json.RawMessage(`{"appnexus": {"dealTier": {"minDealTier": 5, "prefix": "tier1"}}}`)},
					{ID: "imp2", Ext: json.RawMessage(`{"appnexus": {"dealTier": {"minDealTier": 8, "prefix": "tier2"}}}`)},
				},
			},
			expected: map[string]openrtb_ext.DealTierBidderMap{
				"imp1": {openrtb_ext.BidderAppnexus: {Prefix: "tier1", MinDealTier: 5}},
				"imp2": {openrtb_ext.BidderAppnexus: {Prefix: "tier2", MinDealTier: 8}},
			},
		},
		{
			description: "Many - Skips Malformed",
			request: openrtb2.BidRequest{
				Imp: []openrtb2.Imp{
					{ID: "imp1", Ext: json.RawMessage(`{"appnexus": {"dealTier": {"minDealTier": 5, "prefix": "tier1"}}}`)},
					{ID: "imp2", Ext: json.RawMessage(`{"appnexus": {"dealTier": "wrong type"}}`)},
				},
			},
			expected: map[string]openrtb_ext.DealTierBidderMap{
				"imp1": {openrtb_ext.BidderAppnexus: {Prefix: "tier1", MinDealTier: 5}},
			},
		},
	}

	for _, test := range testCases {
		result := getDealTiers(&test.request)
		assert.Equal(t, test.expected, result, test.description)
	}
}

func TestValidateDealTier(t *testing.T) {
	testCases := []struct {
		description    string
		dealTier       openrtb_ext.DealTier
		expectedResult bool
	}{
		{
			description:    "Valid",
			dealTier:       openrtb_ext.DealTier{Prefix: "prefix", MinDealTier: 5},
			expectedResult: true,
		},
		{
			description:    "Invalid - Empty",
			dealTier:       openrtb_ext.DealTier{},
			expectedResult: false,
		},
		{
			description:    "Invalid - Empty Prefix",
			dealTier:       openrtb_ext.DealTier{MinDealTier: 5},
			expectedResult: false,
		},
		{
			description:    "Invalid - Empty Deal Tier",
			dealTier:       openrtb_ext.DealTier{Prefix: "prefix"},
			expectedResult: false,
		},
	}

	for _, test := range testCases {
		assert.Equal(t, test.expectedResult, validateDealTier(test.dealTier), test.description)
	}
}

func TestUpdateHbPbCatDur(t *testing.T) {
	testCases := []struct {
		description               string
		targ                      map[string]string
		dealTier                  openrtb_ext.DealTier
		dealPriority              int
		expectedHbPbCatDur        string
		expectedDealTierSatisfied bool
	}{
		{
			description: "hb_pb_cat_dur should be updated with prefix and tier",
			targ: map[string]string{
				"hb_pb":         "12.00",
				"hb_pb_cat_dur": "12.00_movies_30s",
			},
			dealTier: openrtb_ext.DealTier{
				Prefix:      "tier",
				MinDealTier: 5,
			},
			dealPriority:              5,
			expectedHbPbCatDur:        "tier5_movies_30s",
			expectedDealTierSatisfied: true,
		},
		{
			description: "hb_pb_cat_dur should not be updated due to bid priority",
			targ: map[string]string{
				"hb_pb":         "12.00",
				"hb_pb_cat_dur": "12.00_auto_30s",
			},
			dealTier: openrtb_ext.DealTier{
				Prefix:      "tier",
				MinDealTier: 10,
			},
			dealPriority:              6,
			expectedHbPbCatDur:        "12.00_auto_30s",
			expectedDealTierSatisfied: false,
		},
		{
			description: "hb_pb_cat_dur should be updated with prefix and tier",
			targ: map[string]string{
				"hb_pb":         "12.00",
				"hb_pb_cat_dur": "12.00_medicine_30s",
			},
			dealTier: openrtb_ext.DealTier{
				Prefix:      "tier",
				MinDealTier: 1,
			},
			dealPriority:              7,
			expectedHbPbCatDur:        "tier7_medicine_30s",
			expectedDealTierSatisfied: true,
		},
	}

	for _, test := range testCases {
		bid := pbsOrtbBid{&openrtb2.Bid{ID: "123456"}, nil, "video", map[string]string{}, &openrtb_ext.ExtBidPrebidVideo{}, nil, test.dealPriority, false, "", 0, "USD"}
		bidCategory := map[string]string{
			bid.bid.ID: test.targ["hb_pb_cat_dur"],
		}

		updateHbPbCatDur(&bid, test.dealTier, bidCategory)

		assert.Equal(t, test.expectedHbPbCatDur, bidCategory[bid.bid.ID], test.description)
		assert.Equal(t, test.expectedDealTierSatisfied, bid.dealTierSatisfied, test.description)
	}
}

func TestMakeBidExtJSON(t *testing.T) {

	type aTest struct {
		description        string
		ext                json.RawMessage
		extBidPrebid       openrtb_ext.ExtBidPrebid
		impExtInfo         map[string]ImpExtInfo
		origbidcpm         float64
		origbidcur         string
		expectedBidExt     string
		expectedErrMessage string
	}

	testCases := []aTest{
		{
			description:        "Valid extension, non empty extBidPrebid, valid imp ext info, meta from adapter",
			ext:                json.RawMessage(`{"video":{"h":100}}`),
			extBidPrebid:       openrtb_ext.ExtBidPrebid{Type: openrtb_ext.BidType("video"), Meta: &openrtb_ext.ExtBidPrebidMeta{BrandName: "foo"}, Passthrough: nil},
			impExtInfo:         map[string]ImpExtInfo{"test_imp_id": {true, []byte(`{"video":{"h":480,"mimes":["video/mp4"]}}`), json.RawMessage(`{"imp_passthrough_val": 1}`)}},
			origbidcpm:         10.0000,
			origbidcur:         "USD",
			expectedBidExt:     `{"prebid":{"meta": {"brandName": "foo"}, "passthrough":{"imp_passthrough_val":1}, "type":"video"}, "storedrequestattributes":{"h":480,"mimes":["video/mp4"]},"video":{"h":100}, "origbidcpm": 10, "origbidcur": "USD"}`,
			expectedErrMessage: "",
		},
		{
			description:        "Valid extension, non empty extBidPrebid, valid imp ext info, meta from response, imp passthrough is nil",
			ext:                json.RawMessage(`{"video":{"h":100},"prebid":{"meta": {"brandName": "foo"}}}`),
			extBidPrebid:       openrtb_ext.ExtBidPrebid{Type: openrtb_ext.BidType("video")},
			impExtInfo:         map[string]ImpExtInfo{"test_imp_id": {true, []byte(`{"video":{"h":480,"mimes":["video/mp4"]}}`), nil}},
			origbidcpm:         10.0000,
			origbidcur:         "USD",
			expectedBidExt:     `{"prebid":{"meta": {"brandName": "foo"}, "type":"video"},"storedrequestattributes":{"h":480,"mimes":["video/mp4"]},"video":{"h":100}, "origbidcpm": 10, "origbidcur": "USD"}`,
			expectedErrMessage: "",
		},
		{
			description:        "Empty extension, non empty extBidPrebid and valid imp ext info",
			ext:                nil,
			extBidPrebid:       openrtb_ext.ExtBidPrebid{Type: openrtb_ext.BidType("video")},
			impExtInfo:         map[string]ImpExtInfo{"test_imp_id": {true, []byte(`{"video":{"h":480,"mimes":["video/mp4"]}}`), json.RawMessage(`{"imp_passthrough_val": 1}`)}},
			origbidcpm:         0,
			expectedBidExt:     `{"origbidcpm": 0,"prebid":{"passthrough":{"imp_passthrough_val":1}, "type":"video"},"storedrequestattributes":{"h":480,"mimes":["video/mp4"]}}`,
			expectedErrMessage: "",
		},
		{
			description:        "Valid extension, non empty extBidPrebid and imp ext info not found",
			ext:                json.RawMessage(`{"video":{"h":100}}`),
			extBidPrebid:       openrtb_ext.ExtBidPrebid{Type: openrtb_ext.BidType("video")},
			impExtInfo:         map[string]ImpExtInfo{"another_imp_id": {true, []byte(`{"video":{"h":480,"mimes":["video/mp4"]}}`), json.RawMessage(`{"imp_passthrough_val": 1}`)}},
			origbidcpm:         10.0000,
			origbidcur:         "USD",
			expectedBidExt:     `{"prebid":{"type":"video"},"video":{"h":100}, "origbidcpm": 10, "origbidcur": "USD"}`,
			expectedErrMessage: "",
		},
		{
			description:        "Valid extension, empty extBidPrebid and valid imp ext info",
			ext:                json.RawMessage(`{"video":{"h":100}}`),
			extBidPrebid:       openrtb_ext.ExtBidPrebid{},
			origbidcpm:         10.0000,
			origbidcur:         "USD",
			impExtInfo:         map[string]ImpExtInfo{"test_imp_id": {true, []byte(`{"video":{"h":480,"mimes":["video/mp4"]}}`), json.RawMessage(`{"imp_passthrough_val": 1}`)}},
			expectedBidExt:     `{"prebid":{"passthrough":{"imp_passthrough_val":1}, "type":""},"storedrequestattributes":{"h":480,"mimes":["video/mp4"]},"video":{"h":100}, "origbidcpm": 10, "origbidcur": "USD"}`,
			expectedErrMessage: "",
		},
		{
			description:        "Valid extension, non empty extBidPrebid and empty imp ext info",
			ext:                json.RawMessage(`{"video":{"h":100}}`),
			extBidPrebid:       openrtb_ext.ExtBidPrebid{Type: openrtb_ext.BidType("video")},
			origbidcpm:         10.0000,
			origbidcur:         "USD",
			impExtInfo:         nil,
			expectedBidExt:     `{"prebid":{"type":"video"},"video":{"h":100}, "origbidcpm": 10, "origbidcur": "USD"}`,
			expectedErrMessage: "",
		},
		{
			description:        "Valid extension, non empty extBidPrebid and valid imp ext info without video attr",
			ext:                json.RawMessage(`{"video":{"h":100}}`),
			extBidPrebid:       openrtb_ext.ExtBidPrebid{Type: openrtb_ext.BidType("video")},
			origbidcpm:         10.0000,
			origbidcur:         "USD",
			impExtInfo:         map[string]ImpExtInfo{"test_imp_id": {true, []byte(`{"banner":{"h":480}}`), json.RawMessage(`{"imp_passthrough_val": 1}`)}},
			expectedBidExt:     `{"prebid":{"passthrough":{"imp_passthrough_val":1}, "type":"video"},"video":{"h":100}, "origbidcpm": 10, "origbidcur": "USD"}`,
			expectedErrMessage: "",
		},
		{
			description:        "Valid extension with prebid, non empty extBidPrebid and valid imp ext info without video attr",
			ext:                json.RawMessage(`{"prebid":{"targeting":100}}`),
			extBidPrebid:       openrtb_ext.ExtBidPrebid{Type: openrtb_ext.BidType("video")},
			origbidcpm:         10.0000,
			origbidcur:         "USD",
			impExtInfo:         map[string]ImpExtInfo{"test_imp_id": {true, []byte(`{"banner":{"h":480}}`), json.RawMessage(`{"imp_passthrough_val": 1}`)}},
			expectedBidExt:     `{"prebid":{"passthrough":{"imp_passthrough_val":1}, "type":"video"}, "origbidcpm": 10, "origbidcur": "USD"}`,
			expectedErrMessage: "",
		},
		{
			description:        "Valid extension with prebid, non empty extBidPrebid and valid imp ext info with video attr",
			ext:                json.RawMessage(`{"prebid":{"targeting":100}}`),
			extBidPrebid:       openrtb_ext.ExtBidPrebid{Type: openrtb_ext.BidType("video")},
			origbidcpm:         10.0000,
			origbidcur:         "USD",
			impExtInfo:         map[string]ImpExtInfo{"test_imp_id": {true, []byte(`{"video":{"h":480,"mimes":["video/mp4"]}}`), json.RawMessage(`{"imp_passthrough_val": 1}`)}},
			expectedBidExt:     `{"prebid":{"passthrough":{"imp_passthrough_val":1}, "type":"video"}, "storedrequestattributes":{"h":480,"mimes":["video/mp4"]}, "origbidcpm": 10, "origbidcur": "USD"}`,
			expectedErrMessage: "",
		},
		{
			description:        "Meta - Defined By Bid - Nil Extension",
			ext:                nil,
			extBidPrebid:       openrtb_ext.ExtBidPrebid{Type: openrtb_ext.BidType("banner"), Meta: &openrtb_ext.ExtBidPrebidMeta{BrandName: "foo"}},
			impExtInfo:         map[string]ImpExtInfo{},
			origbidcpm:         0,
			origbidcur:         "USD",
			expectedBidExt:     `{"origbidcpm": 0,"prebid":{"meta":{"brandName":"foo"},"type":"banner"}, "origbidcur": "USD"}`,
			expectedErrMessage: "",
		},
		{
			description:        "Meta - Defined By Bid - Empty Extension",
			ext:                json.RawMessage(`{}`),
			extBidPrebid:       openrtb_ext.ExtBidPrebid{Type: openrtb_ext.BidType("banner"), Meta: &openrtb_ext.ExtBidPrebidMeta{BrandName: "foo"}},
			impExtInfo:         nil,
			origbidcpm:         0,
			origbidcur:         "USD",
			expectedBidExt:     `{"origbidcpm": 0,"prebid":{"meta":{"brandName":"foo"},"type":"banner"}, "origbidcur": "USD"}`,
			expectedErrMessage: "",
		},
		{
			description:        "Meta - Defined By Bid - Existing Extension Overwritten",
			ext:                json.RawMessage(`{"prebid":{"meta":{"brandName":"notfoo", "brandId": 42}}}`),
			extBidPrebid:       openrtb_ext.ExtBidPrebid{Type: openrtb_ext.BidType("banner"), Meta: &openrtb_ext.ExtBidPrebidMeta{BrandName: "foo"}},
			impExtInfo:         nil,
			origbidcpm:         10.0000,
			origbidcur:         "USD",
			expectedBidExt:     `{"prebid":{"meta":{"brandName":"foo"},"type":"banner"}, "origbidcpm": 10, "origbidcur": "USD"}`,
			expectedErrMessage: "",
		},
		{
			description:        "Meta - Not Defined By Bid - Persists From Bid Ext",
			ext:                json.RawMessage(`{"prebid":{"meta":{"brandName":"foo"}}}`),
			extBidPrebid:       openrtb_ext.ExtBidPrebid{Type: openrtb_ext.BidType("banner")},
			impExtInfo:         nil,
			origbidcpm:         10.0000,
			origbidcur:         "USD",
			expectedBidExt:     `{"prebid":{"meta":{"brandName":"foo"},"type":"banner"}, "origbidcpm": 10, "origbidcur": "USD"}`,
			expectedErrMessage: "",
		},
		{
			description:        "Meta - Not Defined By Bid - Persists From Bid Ext - Invalid Fields Ignored",
			ext:                json.RawMessage(`{"prebid":{"meta":{"brandName":"foo","unknown":"value"}}}`),
			extBidPrebid:       openrtb_ext.ExtBidPrebid{Type: openrtb_ext.BidType("banner")},
			impExtInfo:         nil,
			origbidcpm:         -1,
			origbidcur:         "USD",
			expectedBidExt:     `{"prebid":{"meta":{"brandName":"foo"},"type":"banner"}, "origbidcur": "USD"}`,
			expectedErrMessage: "",
		},
		{
			description:        "Meta - Not Defined",
			ext:                nil,
			extBidPrebid:       openrtb_ext.ExtBidPrebid{Type: openrtb_ext.BidType("banner")},
			impExtInfo:         nil,
			origbidcpm:         0,
			origbidcur:         "USD",
			expectedBidExt:     `{"origbidcpm": 0,"prebid":{"type":"banner"}, "origbidcur": "USD"}`,
			expectedErrMessage: "",
		},
		//Error cases
		{
			description:        "Invalid extension, valid extBidPrebid and valid imp ext info",
			ext:                json.RawMessage(`{invalid json}`),
			extBidPrebid:       openrtb_ext.ExtBidPrebid{Type: openrtb_ext.BidType("video")},
			impExtInfo:         map[string]ImpExtInfo{"test_imp_id": {true, []byte(`{"video":{"h":480,"mimes":["video/mp4"]}}`), json.RawMessage(`"prebid": {"passthrough": {"imp_passthrough_val": some_val}}"`)}},
			expectedBidExt:     ``,
			expectedErrMessage: "invalid character",
		},
		{
			description:        "Valid extension, empty extBidPrebid and invalid imp ext info",
			ext:                json.RawMessage(`{"video":{"h":100}}`),
			extBidPrebid:       openrtb_ext.ExtBidPrebid{},
			impExtInfo:         map[string]ImpExtInfo{"test_imp_id": {true, []byte(`{"video":{!}}`), nil}},
			expectedBidExt:     ``,
			expectedErrMessage: "invalid character",
		},
		{
			description:        "Meta - Invalid",
			ext:                json.RawMessage(`{"prebid":{"meta":{"brandId":"foo"}}}`), // brandId should be an int, but is a string in this test case
			extBidPrebid:       openrtb_ext.ExtBidPrebid{Type: openrtb_ext.BidType("banner")},
			impExtInfo:         nil,
			expectedErrMessage: "error validaing response from server, json: cannot unmarshal string into Go struct field ExtBidPrebidMeta.prebid.meta.brandId of type int",
		},
		// add invalid
	}

	for _, test := range testCases {
		result, err := makeBidExtJSON(test.ext, &test.extBidPrebid, test.impExtInfo, "test_imp_id", test.origbidcpm, test.origbidcur)

		if test.expectedErrMessage == "" {
			assert.JSONEq(t, test.expectedBidExt, string(result), "Incorrect result")
			assert.NoError(t, err, "Error should not be returned")
		} else {
			assert.Contains(t, err.Error(), test.expectedErrMessage, "incorrect error message")
		}
	}
}

func TestStoredAuctionResponses(t *testing.T) {
	categoriesFetcher, error := newCategoryFetcher("./test/category-mapping")
	if error != nil {
		t.Errorf("Failed to create a category Fetcher: %v", error)
	}

	e := new(exchange)
	e.cache = &wellBehavedCache{}
	e.me = &metricsConf.NilMetricsEngine{}
	e.categoriesFetcher = categoriesFetcher
	e.bidIDGenerator = &mockBidIDGenerator{false, false}
	e.currencyConverter = currency.NewRateConverter(&http.Client{}, "", time.Duration(0))
	e.gdprPermsBuilder = fakePermissionsBuilder{
		permissions: &permissionsMock{
			allowAllBidders: true,
		},
	}.Builder
	e.tcf2ConfigBuilder = fakeTCF2ConfigBuilder{
		cfg: gdpr.NewTCF2Config(config.TCF2{}, config.AccountGDPR{}),
	}.Builder

	// Define mock incoming bid requeset
	mockBidRequest := &openrtb2.BidRequest{
		ID: "request-id",
		Imp: []openrtb2.Imp{{
			ID:    "impression-id",
			Video: &openrtb2.Video{W: 400, H: 300},
		}},
	}

	expectedBidResponse := &openrtb2.BidResponse{
		ID: "request-id",
		SeatBid: []openrtb2.SeatBid{
			{
				Bid: []openrtb2.Bid{
					{ID: "bid_id", ImpID: "impression-id", Ext: json.RawMessage(`{"origbidcpm":0,"prebid":{"type":""}}`)},
				},
				Seat: "appnexus",
			},
		},
	}

	testCases := []struct {
		desc              string
		storedAuctionResp map[string]json.RawMessage
		errorExpected     bool
	}{
		{
			desc: "Single imp with valid stored response",
			storedAuctionResp: map[string]json.RawMessage{
				"impression-id": json.RawMessage(`[{"bid": [{"id": "bid_id"}],"seat": "appnexus"}]`),
			},
			errorExpected: false,
		},
		{
			desc: "Single imp with invalid stored response",
			storedAuctionResp: map[string]json.RawMessage{
				"impression-id": json.RawMessage(`[}]`),
			},
			errorExpected: true,
		},
	}

	for _, test := range testCases {

		auctionRequest := AuctionRequest{
			BidRequestWrapper:      &openrtb_ext.RequestWrapper{BidRequest: mockBidRequest},
			Account:                config.Account{},
			UserSyncs:              &emptyUsersync{},
			StoredAuctionResponses: test.storedAuctionResp,
			HookExecutor:           &hookexecution.EmptyHookExecutor{},
		}
		// Run test
		outBidResponse, err := e.HoldAuction(context.Background(), auctionRequest, &DebugLog{})
		if test.errorExpected {
			assert.Error(t, err, "Error should be returned")
		} else {
			assert.NoErrorf(t, err, "%s. HoldAuction error: %v \n", test.desc, err)
			outBidResponse.Ext = nil
			assert.Equal(t, expectedBidResponse, outBidResponse, "Incorrect stored auction response")
		}

	}
}

func TestBuildStoredAuctionResponses(t *testing.T) {

	type testIn struct {
		StoredAuctionResponses map[string]json.RawMessage
	}
	type testResults struct {
		adapterBids  map[openrtb_ext.BidderName]*pbsOrtbSeatBid
		liveAdapters []openrtb_ext.BidderName
	}

	testCases := []struct {
		desc     string
		in       testIn
		expected testResults
	}{
		{
			desc: "Single imp with single stored response bid",
			in: testIn{
				StoredAuctionResponses: map[string]json.RawMessage{
					"impression-id": json.RawMessage(`[{"bid": [{"id": "bid_id"}],"seat": "appnexus"}]`),
				},
			},
			expected: testResults{
				adapterBids: map[openrtb_ext.BidderName]*pbsOrtbSeatBid{
					openrtb_ext.BidderName("appnexus"): {
						bids: []*pbsOrtbBid{
							{
								bid: &openrtb2.Bid{ID: "bid_id", ImpID: "impression-id"},
							},
						},
					},
				},
				liveAdapters: []openrtb_ext.BidderName{openrtb_ext.BidderName("appnexus")},
			},
		},
		{
			desc: "Single imp with multiple bids in stored response one bidder",
			in: testIn{
				StoredAuctionResponses: map[string]json.RawMessage{
					"impression-id": json.RawMessage(`[{"bid": [{"id": "bid_id1"}, {"id": "bid_id2"}],"seat": "appnexus"}]`),
				},
			},
			expected: testResults{
				adapterBids: map[openrtb_ext.BidderName]*pbsOrtbSeatBid{
					openrtb_ext.BidderName("appnexus"): {
						bids: []*pbsOrtbBid{
							{bid: &openrtb2.Bid{ID: "bid_id1", ImpID: "impression-id"}},
							{bid: &openrtb2.Bid{ID: "bid_id2", ImpID: "impression-id"}},
						},
					},
				},
				liveAdapters: []openrtb_ext.BidderName{openrtb_ext.BidderName("appnexus")},
			},
		},
		{
			desc: "Single imp with multiple bids in stored response two bidders",
			in: testIn{
				StoredAuctionResponses: map[string]json.RawMessage{
					"impression-id": json.RawMessage(`[{"bid": [{"id": "apn_id1"}, {"id": "apn_id2"}],"seat": "appnexus"}, {"bid": [{"id": "rubicon_id1"}, {"id": "rubicon_id2"}],"seat": "rubicon"}]`),
				},
			},
			expected: testResults{
				adapterBids: map[openrtb_ext.BidderName]*pbsOrtbSeatBid{
					openrtb_ext.BidderName("appnexus"): {
						bids: []*pbsOrtbBid{
							{bid: &openrtb2.Bid{ID: "apn_id1", ImpID: "impression-id"}},
							{bid: &openrtb2.Bid{ID: "apn_id2", ImpID: "impression-id"}},
						},
					},
					openrtb_ext.BidderName("rubicon"): {
						bids: []*pbsOrtbBid{
							{bid: &openrtb2.Bid{ID: "rubicon_id1", ImpID: "impression-id"}},
							{bid: &openrtb2.Bid{ID: "rubicon_id2", ImpID: "impression-id"}},
						},
					},
				},
				liveAdapters: []openrtb_ext.BidderName{openrtb_ext.BidderName("appnexus"), openrtb_ext.BidderName("rubicon")},
			},
		},
		{
			desc: "Two imps with two bids in stored response two bidders, different bids number",
			in: testIn{
				StoredAuctionResponses: map[string]json.RawMessage{
					"impression-id1": json.RawMessage(`[{"bid": [{"id": "apn_id1"}, {"id": "apn_id2"}],"seat": "appnexus"}]`),
					"impression-id2": json.RawMessage(`[{"bid": [{"id": "apn_id1"}, {"id": "apn_id2"}],"seat": "appnexus"}, {"bid": [{"id": "rubicon_id1"}, {"id": "rubicon_id2"}],"seat": "rubicon"}]`),
				},
			},
			expected: testResults{
				adapterBids: map[openrtb_ext.BidderName]*pbsOrtbSeatBid{
					openrtb_ext.BidderName("appnexus"): {
						bids: []*pbsOrtbBid{
							{bid: &openrtb2.Bid{ID: "apn_id1", ImpID: "impression-id1"}},
							{bid: &openrtb2.Bid{ID: "apn_id2", ImpID: "impression-id1"}},
							{bid: &openrtb2.Bid{ID: "apn_id1", ImpID: "impression-id2"}},
							{bid: &openrtb2.Bid{ID: "apn_id2", ImpID: "impression-id2"}},
						},
					},
					openrtb_ext.BidderName("rubicon"): {
						bids: []*pbsOrtbBid{
							{bid: &openrtb2.Bid{ID: "rubicon_id1", ImpID: "impression-id2"}},
							{bid: &openrtb2.Bid{ID: "rubicon_id2", ImpID: "impression-id2"}},
						},
					},
				},
				liveAdapters: []openrtb_ext.BidderName{openrtb_ext.BidderName("appnexus"), openrtb_ext.BidderName("rubicon")},
			},
		},
		{
			desc: "Two imps with two bids in stored response two bidders",
			in: testIn{
				StoredAuctionResponses: map[string]json.RawMessage{
					"impression-id1": json.RawMessage(`[{"bid": [{"id": "apn_id1"}, {"id": "apn_id2"}],"seat": "appnexus"}, {"bid": [{"id": "rubicon_id1"}, {"id": "rubicon_id2"}],"seat": "rubicon"}]`),
					"impression-id2": json.RawMessage(`[{"bid": [{"id": "apn_id1"}, {"id": "apn_id2"}],"seat": "appnexus"}, {"bid": [{"id": "rubicon_id1"}, {"id": "rubicon_id2"}],"seat": "rubicon"}]`),
				},
			},
			expected: testResults{
				adapterBids: map[openrtb_ext.BidderName]*pbsOrtbSeatBid{
					openrtb_ext.BidderName("appnexus"): {
						bids: []*pbsOrtbBid{
							{bid: &openrtb2.Bid{ID: "apn_id1", ImpID: "impression-id1"}},
							{bid: &openrtb2.Bid{ID: "apn_id2", ImpID: "impression-id1"}},
							{bid: &openrtb2.Bid{ID: "apn_id1", ImpID: "impression-id2"}},
							{bid: &openrtb2.Bid{ID: "apn_id2", ImpID: "impression-id2"}},
						},
					},
					openrtb_ext.BidderName("rubicon"): {
						bids: []*pbsOrtbBid{
							{bid: &openrtb2.Bid{ID: "rubicon_id1", ImpID: "impression-id1"}},
							{bid: &openrtb2.Bid{ID: "rubicon_id2", ImpID: "impression-id1"}},
							{bid: &openrtb2.Bid{ID: "rubicon_id1", ImpID: "impression-id2"}},
							{bid: &openrtb2.Bid{ID: "rubicon_id2", ImpID: "impression-id2"}},
						},
					},
				},
				liveAdapters: []openrtb_ext.BidderName{openrtb_ext.BidderName("appnexus"), openrtb_ext.BidderName("rubicon")},
			},
		},
	}
	for _, test := range testCases {

		bids, adapters, err := buildStoredAuctionResponse(test.in.StoredAuctionResponses)
		assert.NoErrorf(t, err, "%s. HoldAuction error: %v \n", test.desc, err)

		assert.ElementsMatch(t, test.expected.liveAdapters, adapters, "Incorrect adapter list")

		for _, bidderName := range test.expected.liveAdapters {
			assert.ElementsMatch(t, test.expected.adapterBids[bidderName].bids, bids[bidderName].bids, "Incorrect bids")
		}

	}
}

func TestAuctionDebugEnabled(t *testing.T) {
	categoriesFetcher, err := newCategoryFetcher("./test/category-mapping")
	assert.NoError(t, err, "error should be nil")
	e := new(exchange)
	e.cache = &wellBehavedCache{}
	e.me = &metricsConf.NilMetricsEngine{}
	e.categoriesFetcher = categoriesFetcher
	e.bidIDGenerator = &mockBidIDGenerator{false, false}
	e.currencyConverter = currency.NewRateConverter(&http.Client{}, "", time.Duration(0))
	e.gdprPermsBuilder = fakePermissionsBuilder{
		permissions: &permissionsMock{
			allowAllBidders: true,
		},
	}.Builder
	e.tcf2ConfigBuilder = fakeTCF2ConfigBuilder{
		cfg: gdpr.NewTCF2Config(config.TCF2{}, config.AccountGDPR{}),
	}.Builder

	ctx := context.Background()

	bidRequest := &openrtb2.BidRequest{
		ID:   "some-request-id",
		Test: 1,
	}

	auctionRequest := AuctionRequest{
		BidRequestWrapper: &openrtb_ext.RequestWrapper{BidRequest: bidRequest},
		Account:           config.Account{DebugAllow: false},
		UserSyncs:         &emptyUsersync{},
		StartTime:         time.Now(),
		RequestType:       metrics.ReqTypeORTB2Web,
		HookExecutor:      &hookexecution.EmptyHookExecutor{},
	}

	debugLog := &DebugLog{DebugOverride: true, DebugEnabledOrOverridden: true}
	resp, err := e.HoldAuction(ctx, auctionRequest, debugLog)

	assert.NoError(t, err, "error should be nil")

	expectedResolvedRequest := `{"id":"some-request-id","imp":null,"test":1}`
	actualResolvedRequest, _, _, err := jsonparser.Get(resp.Ext, "debug", "resolvedrequest")
	assert.NoError(t, err, "error should be nil")
	assert.NotNil(t, actualResolvedRequest, "actualResolvedRequest should not be nil")
	assert.JSONEq(t, expectedResolvedRequest, string(actualResolvedRequest), "Resolved request is incorrect")

}

func TestPassExperimentConfigsToHoldAuction(t *testing.T) {
	noBidServer := func(w http.ResponseWriter, r *http.Request) { w.WriteHeader(204) }
	server := httptest.NewServer(http.HandlerFunc(noBidServer))
	defer server.Close()

	cfg := &config.Configuration{}

	biddersInfo, err := config.LoadBidderInfoFromDisk("../static/bidder-info")
	if err != nil {
		t.Fatal(err)
	}
	biddersInfo["appnexus"] = config.BidderInfo{
		Endpoint: "test.com",
		Capabilities: &config.CapabilitiesInfo{
			Site: &config.PlatformInfo{
				MediaTypes: []openrtb_ext.BidType{openrtb_ext.BidTypeBanner, openrtb_ext.BidTypeVideo},
			},
		},
		Experiment: config.BidderInfoExperiment{AdsCert: config.BidderAdsCert{Enabled: true}}}

	signer := MockSigner{}

	adapters, adaptersErr := BuildAdapters(server.Client(), cfg, biddersInfo, &metricsConf.NilMetricsEngine{})
	if adaptersErr != nil {
		t.Fatalf("Error intializing adapters: %v", adaptersErr)
	}

	currencyConverter := currency.NewRateConverter(&http.Client{}, "", time.Duration(0))

	gdprPermsBuilder := fakePermissionsBuilder{
		permissions: &permissionsMock{
			allowAllBidders: true,
		},
	}.Builder
	tcf2ConfigBuilder := fakeTCF2ConfigBuilder{
		cfg: gdpr.NewTCF2Config(config.TCF2{}, config.AccountGDPR{}),
	}.Builder

	e := NewExchange(adapters, nil, cfg, map[string]usersync.Syncer{}, &metricsConf.NilMetricsEngine{}, biddersInfo, gdprPermsBuilder, tcf2ConfigBuilder, currencyConverter, nilCategoryFetcher{}, &signer).(*exchange)

	// Define mock incoming bid requeset
	mockBidRequest := &openrtb2.BidRequest{
		ID: "some-request-id",
		Imp: []openrtb2.Imp{{
			ID:     "some-impression-id",
			Banner: &openrtb2.Banner{Format: []openrtb2.Format{{W: 300, H: 250}, {W: 300, H: 600}}},
			Ext:    json.RawMessage(`{"prebid":{"bidder":{"appnexus":{"placementId":1}}}}`),
		}},
		Site: &openrtb2.Site{Page: "prebid.org", Ext: json.RawMessage(`{"amp":0}`)},
		Ext:  json.RawMessage(`{"prebid":{"experiment":{"adscert":{"enabled": true}}}}`),
	}

	auctionRequest := AuctionRequest{
		BidRequestWrapper: &openrtb_ext.RequestWrapper{BidRequest: mockBidRequest},
		Account:           config.Account{},
		UserSyncs:         &emptyUsersync{},
		HookExecutor:      &hookexecution.EmptyHookExecutor{},
	}

	debugLog := DebugLog{}
	_, err = e.HoldAuction(context.Background(), auctionRequest, &debugLog)

	assert.NoError(t, err, "unexpected error occured")
	assert.Equal(t, "test.com", signer.data, "incorrect signer data")
}

func TestCallSignHeader(t *testing.T) {
	type aTest struct {
		description    string
		experiment     openrtb_ext.Experiment
		bidderInfo     config.BidderInfo
		expectedResult bool
	}
	var nilExperiment openrtb_ext.Experiment

	testCases := []aTest{
		{
			description:    "both experiment.adsCert enabled for request and for bidder ",
			experiment:     openrtb_ext.Experiment{AdsCert: &openrtb_ext.AdsCert{Enabled: true}},
			bidderInfo:     config.BidderInfo{Experiment: config.BidderInfoExperiment{AdsCert: config.BidderAdsCert{Enabled: true}}},
			expectedResult: true,
		},
		{
			description:    "experiment is not defined in request, bidder config adsCert enabled",
			experiment:     nilExperiment,
			bidderInfo:     config.BidderInfo{Experiment: config.BidderInfoExperiment{AdsCert: config.BidderAdsCert{Enabled: true}}},
			expectedResult: false,
		},
		{
			description:    "experiment.adsCert is not defined in request, bidder config adsCert enabled",
			experiment:     openrtb_ext.Experiment{AdsCert: nil},
			bidderInfo:     config.BidderInfo{Experiment: config.BidderInfoExperiment{AdsCert: config.BidderAdsCert{Enabled: true}}},
			expectedResult: false,
		},
		{
			description:    "experiment.adsCert is disabled in request, bidder config adsCert enabled",
			experiment:     openrtb_ext.Experiment{AdsCert: &openrtb_ext.AdsCert{Enabled: false}},
			bidderInfo:     config.BidderInfo{Experiment: config.BidderInfoExperiment{AdsCert: config.BidderAdsCert{Enabled: true}}},
			expectedResult: false,
		},
		{
			description:    "experiment.adsCert is enabled in request, bidder config adsCert disabled",
			experiment:     openrtb_ext.Experiment{AdsCert: &openrtb_ext.AdsCert{Enabled: true}},
			bidderInfo:     config.BidderInfo{Experiment: config.BidderInfoExperiment{AdsCert: config.BidderAdsCert{Enabled: false}}},
			expectedResult: false,
		},
		{
			description:    "experiment.adsCert is disabled in request, bidder config adsCert disabled",
			experiment:     openrtb_ext.Experiment{AdsCert: &openrtb_ext.AdsCert{Enabled: false}},
			bidderInfo:     config.BidderInfo{Experiment: config.BidderInfoExperiment{AdsCert: config.BidderAdsCert{Enabled: false}}},
			expectedResult: false,
		},
	}
	for _, test := range testCases {
		result := isAdsCertEnabled(&test.experiment, test.bidderInfo)
		assert.Equal(t, test.expectedResult, result, "incorrect result returned")
	}

}

/*
TestOverrideConfigAlternateBidderCodesWithRequestValues makes sure that the correct alternabiddercodes list is forwarded to the adapters and only the approved bids are returned in auction response.

1. request.ext.prebid.alternatebiddercodes has priority over the content of config.Account.Alternatebiddercodes.

2. request is updated with config.Account.Alternatebiddercodes values if request.ext.prebid.alternatebiddercodes is empty or not specified.

3. request.ext.prebid.alternatebiddercodes is given priority over config.Account.Alternatebiddercodes if both are specified.
*/
func TestOverrideConfigAlternateBidderCodesWithRequestValues(t *testing.T) {
	type testIn struct {
		config     config.Configuration
		requestExt json.RawMessage
	}
	type testResults struct {
		expectedSeats []string
	}

	testCases := []struct {
		desc     string
		in       testIn
		expected testResults
	}{
		{
			desc: "alternatebiddercode defined neither in config nor in the request",
			in: testIn{
				config: config.Configuration{},
			},
			expected: testResults{
				expectedSeats: []string{"pubmatic"},
			},
		},
		{
			desc: "alternatebiddercode defined in config and not in request",
			in: testIn{
				config: config.Configuration{
					AccountDefaults: config.Account{
						AlternateBidderCodes: &openrtb_ext.ExtAlternateBidderCodes{
							Enabled: true,
							Bidders: map[string]openrtb_ext.ExtAdapterAlternateBidderCodes{
								"pubmatic": {
									Enabled:            true,
									AllowedBidderCodes: []string{"groupm"},
								},
							},
						},
					},
				},
				requestExt: json.RawMessage(`{}`),
			},
			expected: testResults{
				expectedSeats: []string{"pubmatic", "groupm"},
			},
		},
		{
			desc: "alternatebiddercode defined in request and not in config",
			in: testIn{
				requestExt: json.RawMessage(`{"prebid": {"alternatebiddercodes": {"enabled": true, "bidders": {"pubmatic": {"enabled": true, "allowedbiddercodes": ["appnexus"]}}}}}`),
			},
			expected: testResults{
				expectedSeats: []string{"pubmatic", "appnexus"},
			},
		},
		{
			desc: "alternatebiddercode defined in both config and in request",
			in: testIn{
				config: config.Configuration{
					AccountDefaults: config.Account{
						AlternateBidderCodes: &openrtb_ext.ExtAlternateBidderCodes{
							Enabled: true,
							Bidders: map[string]openrtb_ext.ExtAdapterAlternateBidderCodes{
								"pubmatic": {
									Enabled:            true,
									AllowedBidderCodes: []string{"groupm"},
								},
							},
						},
					},
				},
				requestExt: json.RawMessage(`{"prebid": {"alternatebiddercodes": {"enabled": true, "bidders": {"pubmatic": {"enabled": true, "allowedbiddercodes": ["ix"]}}}}}`),
			},
			expected: testResults{
				expectedSeats: []string{"pubmatic", "ix"},
			},
		},
	}

	// Init an exchange to run an auction from
	noBidServer := func(w http.ResponseWriter, r *http.Request) { w.WriteHeader(204) }
	mockPubMaticBidService := httptest.NewServer(http.HandlerFunc(noBidServer))
	defer mockPubMaticBidService.Close()

	categoriesFetcher, error := newCategoryFetcher("./test/category-mapping")
	if error != nil {
		t.Errorf("Failed to create a category Fetcher: %v", error)
	}

	mockBidderRequestResponse := &goodSingleBidder{
		httpRequest: &adapters.RequestData{
			Method:  "POST",
			Uri:     mockPubMaticBidService.URL,
			Body:    []byte("{\"key\":\"val\"}"),
			Headers: http.Header{},
		},
		bidResponse: &adapters.BidderResponse{
			Bids: []*adapters.TypedBid{
				{Bid: &openrtb2.Bid{ID: "1"}, Seat: ""},
				{Bid: &openrtb2.Bid{ID: "2"}, Seat: "pubmatic"},
				{Bid: &openrtb2.Bid{ID: "3"}, Seat: "appnexus"},
				{Bid: &openrtb2.Bid{ID: "4"}, Seat: "groupm"},
				{Bid: &openrtb2.Bid{ID: "5"}, Seat: "ix"},
			},
			Currency: "USD",
		},
	}

	e := new(exchange)
	e.cache = &wellBehavedCache{}
	e.me = &metricsConf.NilMetricsEngine{}
	e.gdprPermsBuilder = fakePermissionsBuilder{
		permissions: &permissionsMock{
			allowAllBidders: true,
		},
	}.Builder
	e.tcf2ConfigBuilder = fakeTCF2ConfigBuilder{
		cfg: gdpr.NewTCF2Config(config.TCF2{}, config.AccountGDPR{}),
	}.Builder
	e.currencyConverter = currency.NewRateConverter(&http.Client{}, "", time.Duration(0))
	e.categoriesFetcher = categoriesFetcher
	e.bidIDGenerator = &mockBidIDGenerator{false, false}

	// Define mock incoming bid requeset
	mockBidRequest := &openrtb2.BidRequest{
		ID: "some-request-id",
		Imp: []openrtb2.Imp{{
			ID:     "some-impression-id",
			Banner: &openrtb2.Banner{Format: []openrtb2.Format{{W: 300, H: 250}, {W: 300, H: 600}}},
			Ext:    json.RawMessage(`{"prebid":{"bidder":{"pubmatic": {"publisherId": 1}}}}`),
		}},
		Site: &openrtb2.Site{Page: "prebid.org", Ext: json.RawMessage(`{"amp":0}`)},
	}

	// Run tests
	for _, test := range testCases {
		e.adapterMap = map[openrtb_ext.BidderName]AdaptedBidder{
			openrtb_ext.BidderPubmatic: AdaptBidder(mockBidderRequestResponse, mockPubMaticBidService.Client(), &test.in.config, &metricsConfig.NilMetricsEngine{}, openrtb_ext.BidderPubmatic, nil, ""),
		}

		mockBidRequest.Ext = test.in.requestExt

		auctionRequest := AuctionRequest{
			BidRequestWrapper: &openrtb_ext.RequestWrapper{BidRequest: mockBidRequest},
			Account:           test.in.config.AccountDefaults,
			UserSyncs:         &emptyUsersync{},
			HookExecutor:      &hookexecution.EmptyHookExecutor{},
		}

		// Run test
		outBidResponse, err := e.HoldAuction(context.Background(), auctionRequest, &DebugLog{})

		// Assertions
		assert.NoErrorf(t, err, "%s. HoldAuction error: %v \n", test.desc, err)
		assert.NotNil(t, outBidResponse)

		// So 2 seatBids are expected as,
		// the default "" and "pubmatic" bids will be in one seat and the extra-bids "groupm"/"appnexus"/"ix" in another seat.
		assert.Len(t, outBidResponse.SeatBid, len(test.expected.expectedSeats), "%s. seatbid count miss-match\n", test.desc)

		for i, seatBid := range outBidResponse.SeatBid {
			assert.Contains(t, test.expected.expectedSeats, seatBid.Seat, "%s. unexpected seatbid\n", test.desc)

			if seatBid.Seat == string(openrtb_ext.BidderPubmatic) {
				assert.Len(t, outBidResponse.SeatBid[i].Bid, 2, "%s. unexpected bid count\n", test.desc)
			} else {
				assert.Len(t, outBidResponse.SeatBid[i].Bid, 1, "%s. unexpected bid count\n", test.desc)
			}
		}
	}
}

type MockSigner struct {
	data string
}

func (ms *MockSigner) Sign(destinationURL string, body []byte) (string, error) {
	ms.data = destinationURL
	return "mock data", nil
}

type exchangeSpec struct {
	GDPREnabled       bool                   `json:"gdpr_enabled"`
	IncomingRequest   exchangeRequest        `json:"incomingRequest"`
	OutgoingRequests  map[string]*bidderSpec `json:"outgoingRequests"`
	Response          exchangeResponse       `json:"response,omitempty"`
	EnforceCCPA       bool                   `json:"enforceCcpa"`
	EnforceLMT        bool                   `json:"enforceLmt"`
	AssumeGDPRApplies bool                   `json:"assume_gdpr_applies"`
	DebugLog          *DebugLog              `json:"debuglog,omitempty"`
	EventsEnabled     bool                   `json:"events_enabled,omitempty"`
	StartTime         int64                  `json:"start_time_ms,omitempty"`
	BidIDGenerator    *mockBidIDGenerator    `json:"bidIDGenerator,omitempty"`
	RequestType       *metrics.RequestType   `json:"requestType,omitempty"`
	PassthroughFlag   bool                   `json:"passthrough_flag,omitempty"`
	HostSChainFlag    bool                   `json:"host_schain_flag,omitempty"`
}

type exchangeRequest struct {
	OrtbRequest openrtb2.BidRequest `json:"ortbRequest"`
	Usersyncs   map[string]string   `json:"usersyncs"`
}

type exchangeResponse struct {
	Bids  *openrtb2.BidResponse `json:"bids"`
	Error string                `json:"error,omitempty"`
	Ext   json.RawMessage       `json:"ext,omitempty"`
}

type bidderSpec struct {
	ExpectedRequest         *bidderRequest `json:"expectRequest"`
	MockResponse            bidderResponse `json:"mockResponse"`
	ModifyingVastXmlAllowed bool           `json:"modifyingVastXmlAllowed,omitempty"`
}

type bidderRequest struct {
	OrtbRequest    openrtb2.BidRequest `json:"ortbRequest"`
	BidAdjustments map[string]float64  `json:"bidAdjustments"`
}

type bidderResponse struct {
	SeatBids  []*bidderSeatBid           `json:"pbsSeatBids,omitempty"`
	Errors    []string                   `json:"errors,omitempty"`
	HttpCalls []*openrtb_ext.ExtHttpCall `json:"httpCalls,omitempty"`
}

// bidderSeatBid is basically a subset of pbsOrtbSeatBid from exchange/bidder.go.
// The only real reason I'm not reusing that type is because I don't want people to think that the
// JSON property tags on those types are contracts in prod.
type bidderSeatBid struct {
	Bids []bidderBid `json:"pbsBids,omitempty"`
	Seat string      `json:"seat"`
}

// bidderBid is basically a subset of pbsOrtbBid from exchange/bidder.go.
// See the comment on bidderSeatBid for more info.
type bidderBid struct {
	Bid  *openrtb2.Bid                 `json:"ortbBid,omitempty"`
	Type string                        `json:"bidType,omitempty"`
	Meta *openrtb_ext.ExtBidPrebidMeta `json:"bidMeta,omitempty"`
}

type mockIdFetcher map[string]string

func (f mockIdFetcher) GetUID(key string) (uid string, exists bool, notExpired bool) {
	uid, exists = f[string(key)]
	return
}

func (f mockIdFetcher) HasAnyLiveSyncs() bool {
	return len(f) > 0
}

type validatingBidder struct {
	t          *testing.T
	fileName   string
	bidderName string

	// These are maps because they may contain aliases. They should _at least_ contain an entry for bidderName.
	expectations  map[string]*bidderRequest
	mockResponses map[string]bidderResponse
}

func (b *validatingBidder) requestBid(ctx context.Context, bidderRequest BidderRequest, conversions currency.Conversions, reqInfo *adapters.ExtraRequestInfo, adsCertSigner adscert.Signer, bidRequestOptions bidRequestOptions, alternateBidderCodes openrtb_ext.ExtAlternateBidderCodes, executor hookexecution.StageExecutor) (seatBids []*pbsOrtbSeatBid, errs []error) {
	if expectedRequest, ok := b.expectations[string(bidderRequest.BidderName)]; ok {
		if expectedRequest != nil {
			if !reflect.DeepEqual(expectedRequest.BidAdjustments, bidRequestOptions.bidAdjustments) {
				b.t.Errorf("%s: Bidder %s got wrong bid adjustment. Expected %v, got %v", b.fileName, bidderRequest.BidderName, expectedRequest.BidAdjustments, bidRequestOptions.bidAdjustments)
			}
			diffOrtbRequests(b.t, fmt.Sprintf("Request to %s in %s", string(bidderRequest.BidderName), b.fileName), &expectedRequest.OrtbRequest, bidderRequest.BidRequest)
		}
	} else {
		b.t.Errorf("%s: Bidder %s got unexpected request for alias %s. No input assertions.", b.fileName, b.bidderName, bidderRequest.BidderName)
	}

	if mockResponse, ok := b.mockResponses[string(bidderRequest.BidderName)]; ok {
		if len(mockResponse.SeatBids) != 0 {
			for _, mockSeatBid := range mockResponse.SeatBids {
				var bids []*pbsOrtbBid

				if len(mockSeatBid.Bids) != 0 {
					bids = make([]*pbsOrtbBid, len(mockSeatBid.Bids))
					for i := 0; i < len(bids); i++ {
						bids[i] = &pbsOrtbBid{
							originalBidCPM: mockSeatBid.Bids[i].Bid.Price,
							bid:            mockSeatBid.Bids[i].Bid,
							bidType:        openrtb_ext.BidType(mockSeatBid.Bids[i].Type),
							bidMeta:        mockSeatBid.Bids[i].Meta,
						}
					}
				}

				seatBids = append(seatBids, &pbsOrtbSeatBid{
					bids:      bids,
					httpCalls: mockResponse.HttpCalls,
					seat:      mockSeatBid.Seat,
				})
			}
		} else {
			seatBids = []*pbsOrtbSeatBid{{
				bids:      nil,
				httpCalls: mockResponse.HttpCalls,
				seat:      string(bidderRequest.BidderName),
			}}
		}

		for _, err := range mockResponse.Errors {
			errs = append(errs, errors.New(err))
		}
	} else {
		b.t.Errorf("%s: Bidder %s got unexpected request for alias %s. No mock responses.", b.fileName, b.bidderName, bidderRequest.BidderName)
	}

	return
}

type capturingRequestBidder struct {
	req *openrtb2.BidRequest
}

func (b *capturingRequestBidder) requestBid(ctx context.Context, bidderRequest BidderRequest, conversions currency.Conversions, reqInfo *adapters.ExtraRequestInfo, adsCertSigner adscert.Signer, bidRequestMetadata bidRequestOptions, alternateBidderCodes openrtb_ext.ExtAlternateBidderCodes, executor hookexecution.StageExecutor) (seatBid []*pbsOrtbSeatBid, errs []error) {
	b.req = bidderRequest.BidRequest
	return []*pbsOrtbSeatBid{{}}, nil
}

func diffOrtbRequests(t *testing.T, description string, expected *openrtb2.BidRequest, actual *openrtb2.BidRequest) {
	t.Helper()
	actualJSON, err := json.Marshal(actual)
	if err != nil {
		t.Fatalf("%s failed to marshal actual BidRequest into JSON. %v", description, err)
	}

	expectedJSON, err := json.Marshal(expected)
	if err != nil {
		t.Fatalf("%s failed to marshal expected BidRequest into JSON. %v", description, err)
	}

	assert.JSONEq(t, string(expectedJSON), string(actualJSON), description)
}

func diffOrtbResponses(t *testing.T, description string, expected *openrtb2.BidResponse, actual *openrtb2.BidResponse) {
	t.Helper()
	// The OpenRTB spec is wonky here. Since "bidresponse.seatbid" is an array, order technically matters to any JSON diff or
	// deep equals method. However, for all intents and purposes it really *doesn't* matter. ...so this nasty logic makes compares
	// the seatbids in an order-independent way.
	//
	// Note that the same thing is technically true of the "seatbid[i].bid" array... but since none of our exchange code relies on
	// this implementation detail, I'm cutting a corner and ignoring it here.
	actualSeats := mapifySeatBids(t, description, actual.SeatBid)
	expectedSeats := mapifySeatBids(t, description, expected.SeatBid)
	actualJSON, err := json.Marshal(actualSeats)
	if err != nil {
		t.Fatalf("%s failed to marshal actual BidResponse into JSON. %v", description, err)
	}

	expectedJSON, err := json.Marshal(expectedSeats)
	if err != nil {
		t.Fatalf("%s failed to marshal expected BidResponse into JSON. %v", description, err)
	}
	assert.JSONEq(t, string(expectedJSON), string(actualJSON), description)
}

func mapifySeatBids(t *testing.T, context string, seatBids []openrtb2.SeatBid) map[string]*openrtb2.SeatBid {
	seatMap := make(map[string]*openrtb2.SeatBid, len(seatBids))
	for i := 0; i < len(seatBids); i++ {
		seatName := seatBids[i].Seat
		if _, ok := seatMap[seatName]; ok {
			t.Fatalf("%s: Contains duplicate Seat: %s", context, seatName)
		} else {
			// The sequence of extra bids for same seat from different bidder is not guaranteed as we randomize the list of adapters
			// This is w.r.t changes at exchange.go#561 (club bids from different bidders for same extra-bid)
			sort.Slice(seatBids[i].Bid, func(x, y int) bool {
				return seatBids[i].Bid[x].Price > seatBids[i].Bid[y].Price
			})
			seatMap[seatName] = &seatBids[i]
		}
	}
	return seatMap
}

func mockHandler(statusCode int, getBody string, postBody string) http.Handler {
	return http.HandlerFunc(func(w http.ResponseWriter, r *http.Request) {
		w.WriteHeader(statusCode)
		if r.Method == "GET" {
			w.Write([]byte(getBody))
		} else {
			w.Write([]byte(postBody))
		}
	})
}

func mockSlowHandler(delay time.Duration, statusCode int, body string) http.Handler {
	return http.HandlerFunc(func(w http.ResponseWriter, r *http.Request) {
		time.Sleep(delay)

		w.WriteHeader(statusCode)
		w.Write([]byte(body))
	})
}

type wellBehavedCache struct{}

func (c *wellBehavedCache) GetExtCacheData() (scheme string, host string, path string) {
	return "https", "www.pbcserver.com", "/pbcache/endpoint"
}

func (c *wellBehavedCache) PutJson(ctx context.Context, values []pbc.Cacheable) ([]string, []error) {
	ids := make([]string, len(values))
	for i := 0; i < len(values); i++ {
		ids[i] = strconv.Itoa(i)
	}
	return ids, nil
}

type emptyUsersync struct{}

func (e *emptyUsersync) GetUID(key string) (uid string, exists bool, notExpired bool) {
	return "", false, false
}

func (e *emptyUsersync) HasAnyLiveSyncs() bool {
	return false
}

type panicingAdapter struct{}

func (panicingAdapter) requestBid(ctx context.Context, bidderRequest BidderRequest, conversions currency.Conversions, reqInfo *adapters.ExtraRequestInfo, adsCertSigner adscert.Signer, bidRequestMetadata bidRequestOptions, alternateBidderCodes openrtb_ext.ExtAlternateBidderCodes, executor hookexecution.StageExecutor) (posb []*pbsOrtbSeatBid, errs []error) {
	panic("Panic! Panic! The world is ending!")
}

func blankAdapterConfig(bidderList []openrtb_ext.BidderName) map[string]config.Adapter {
	adapters := make(map[string]config.Adapter)
	for _, b := range bidderList {
		adapters[strings.ToLower(string(b))] = config.Adapter{}
	}

	// Audience Network requires additional config to be built.
	adapters["audiencenetwork"] = config.Adapter{PlatformID: "anyID", AppSecret: "anySecret"}

	return adapters
}

type nilCategoryFetcher struct{}

func (nilCategoryFetcher) FetchCategories(ctx context.Context, primaryAdServer, publisherId, iabCategory string) (string, error) {
	return "", nil
}

// fakeCurrencyRatesHttpClient is a simple http client mock returning a constant response body
type fakeCurrencyRatesHttpClient struct {
	responseBody string
}

func (m *fakeCurrencyRatesHttpClient) Do(req *http.Request) (*http.Response, error) {
	return &http.Response{
		Status:     "200 OK",
		StatusCode: http.StatusOK,
		Body:       io.NopCloser(strings.NewReader(m.responseBody)),
	}, nil
}

type mockBidder struct {
	mock.Mock
	lastExtraRequestInfo *adapters.ExtraRequestInfo
}

func (m *mockBidder) MakeRequests(request *openrtb2.BidRequest, reqInfo *adapters.ExtraRequestInfo) ([]*adapters.RequestData, []error) {
	m.lastExtraRequestInfo = reqInfo

	args := m.Called(request, reqInfo)
	return args.Get(0).([]*adapters.RequestData), args.Get(1).([]error)
}

func (m *mockBidder) MakeBids(internalRequest *openrtb2.BidRequest, externalRequest *adapters.RequestData, response *adapters.ResponseData) (*adapters.BidderResponse, []error) {
	args := m.Called(internalRequest, externalRequest, response)
	return args.Get(0).(*adapters.BidderResponse), args.Get(1).([]error)
}

func getInfoFromImp(req *openrtb_ext.RequestWrapper) (json.RawMessage, string, error) {
	bidRequest := req.BidRequest
	imp := bidRequest.Imp[0]
	impID := imp.ID

	var bidderExts map[string]json.RawMessage
	if err := json.Unmarshal(imp.Ext, &bidderExts); err != nil {
		return nil, "", err
	}

	var extPrebid openrtb_ext.ExtImpPrebid
	if bidderExts[openrtb_ext.PrebidExtKey] != nil {
		if err := json.Unmarshal(bidderExts[openrtb_ext.PrebidExtKey], &extPrebid); err != nil {
			return nil, "", err
		}
	}
	return extPrebid.Passthrough, impID, nil
}

func TestModulesCanBeExecutedForMultipleBiddersSimultaneously(t *testing.T) {
	noBidServer := func(w http.ResponseWriter, r *http.Request) {
		w.WriteHeader(204)
	}
	server := httptest.NewServer(http.HandlerFunc(noBidServer))
	defer server.Close()

	bidderImpl := &goodSingleBidder{
		httpRequest: &adapters.RequestData{
			Method:  "POST",
			Uri:     server.URL,
			Body:    []byte(`{"key":"val"}`),
			Headers: http.Header{},
		},
		bidResponse: &adapters.BidderResponse{},
	}

	e := new(exchange)
	e.me = &metricsConf.NilMetricsEngine{}
	e.tcf2ConfigBuilder = fakeTCF2ConfigBuilder{
		cfg: gdpr.NewTCF2Config(config.TCF2{}, config.AccountGDPR{}),
	}.Builder
	e.currencyConverter = currency.NewRateConverter(&http.Client{}, "", time.Duration(0))

	bidRequest := &openrtb2.BidRequest{
		ID: "some-request-id",
		Imp: []openrtb2.Imp{{
			ID:     "some-impression-id",
			Banner: &openrtb2.Banner{Format: []openrtb2.Format{{W: 300, H: 250}, {W: 300, H: 600}}},
			Ext: json.RawMessage(
				`{"prebid":{"bidder":{"telaria": {"placementId": 1}, "appnexus": {"placementid": 2}, "33across": {"placementId": 3}, "aax": {"placementid": 4}}}}`,
			),
		}},
		Site:   &openrtb2.Site{Page: "prebid.org", Ext: json.RawMessage(`{"amp":0}`)},
		Device: &openrtb2.Device{UA: "curl/7.54.0", IP: "::1"},
		AT:     1,
		TMax:   500,
	}

	exec := hookexecution.NewHookExecutor(TestApplyHookMutationsBuilder{}, "/openrtb2/auction", &metricsConfig.NilMetricsEngine{})

	auctionRequest := AuctionRequest{
		BidRequestWrapper: &openrtb_ext.RequestWrapper{BidRequest: bidRequest},
		Account:           config.Account{DebugAllow: true},
		UserSyncs:         &emptyUsersync{},
		StartTime:         time.Now(),
		HookExecutor:      exec,
	}

	e.adapterMap = map[openrtb_ext.BidderName]AdaptedBidder{
		openrtb_ext.BidderAppnexus: AdaptBidder(bidderImpl, server.Client(), &config.Configuration{}, &metricsConfig.NilMetricsEngine{}, openrtb_ext.BidderAppnexus, &config.DebugInfo{}, ""),
		openrtb_ext.BidderTelaria:  AdaptBidder(bidderImpl, server.Client(), &config.Configuration{}, &metricsConfig.NilMetricsEngine{}, openrtb_ext.BidderAppnexus, &config.DebugInfo{}, ""),
		openrtb_ext.Bidder33Across: AdaptBidder(bidderImpl, server.Client(), &config.Configuration{}, &metricsConfig.NilMetricsEngine{}, openrtb_ext.Bidder33Across, &config.DebugInfo{}, ""),
		openrtb_ext.BidderAax:      AdaptBidder(bidderImpl, server.Client(), &config.Configuration{}, &metricsConfig.NilMetricsEngine{}, openrtb_ext.BidderAax, &config.DebugInfo{}, ""),
	}
	// Run test
	_, err := e.HoldAuction(context.Background(), auctionRequest, &DebugLog{})
	// Assert no HoldAuction err
	assert.NoErrorf(t, err, "ex.HoldAuction returned an err")

	// check stage outcomes
	assert.Equal(t, len(exec.GetOutcomes()), len(e.adapterMap), "stage outcomes append operation failed")
	//check that all modules were applied and logged
	for _, sto := range exec.GetOutcomes() {
		assert.Equal(t, 2, len(sto.Groups), "not all groups were executed")
		for _, group := range sto.Groups {
			assert.Equal(t, 5, len(group.InvocationResults), "not all module hooks were applied")
			for _, r := range group.InvocationResults {
<<<<<<< HEAD
				assert.Equal(t, "success", string(r.Status), fmt.Sprintf("Module %s hook %s completed unsuccessfully", r.HookID.ModuleCode, r.HookID.HookCode))
=======
				assert.Equal(t, "success", string(r.Status), fmt.Sprintf("Module %s hook %s completed unsuccessfully", r.HookID.ModuleCode, r.HookID.HookImplCode))
>>>>>>> fa50f2e7
			}
		}
	}
}

type TestApplyHookMutationsBuilder struct {
	hooks.EmptyPlanBuilder
}

func (e TestApplyHookMutationsBuilder) PlanForBidderRequestStage(_ string, _ *config.Account) hooks.Plan[hookstage.BidderRequest] {
	return hooks.Plan[hookstage.BidderRequest]{
		hooks.Group[hookstage.BidderRequest]{
			Timeout: 100 * time.Millisecond,
			Hooks: []hooks.HookWrapper[hookstage.BidderRequest]{
				{Module: "foobar1", Code: "foo1", Hook: mockUpdateBidRequestHook{}},
				{Module: "foobar2", Code: "foo2", Hook: mockUpdateBidRequestHook{}},
				{Module: "foobar3", Code: "foo3", Hook: mockUpdateBidRequestHook{}},
				{Module: "foobar4", Code: "foo4", Hook: mockUpdateBidRequestHook{}},
				{Module: "foobar5", Code: "foo5", Hook: mockUpdateBidRequestHook{}},
			},
		},
		hooks.Group[hookstage.BidderRequest]{
			Timeout: 100 * time.Millisecond,
			Hooks: []hooks.HookWrapper[hookstage.BidderRequest]{
				{Module: "foobar6", Code: "foo6", Hook: mockUpdateBidRequestHook{}},
				{Module: "foobar7", Code: "foo7", Hook: mockUpdateBidRequestHook{}},
				{Module: "foobar8", Code: "foo8", Hook: mockUpdateBidRequestHook{}},
				{Module: "foobar9", Code: "foo9", Hook: mockUpdateBidRequestHook{}},
				{Module: "foobar10", Code: "foo10", Hook: mockUpdateBidRequestHook{}},
			},
		},
	}
}

type mockUpdateBidRequestHook struct{}

func (e mockUpdateBidRequestHook) HandleBidderRequestHook(_ context.Context, mctx hookstage.ModuleInvocationContext, _ hookstage.BidderRequestPayload) (hookstage.HookResult[hookstage.BidderRequestPayload], error) {
	time.Sleep(50 * time.Millisecond)
	c := &hookstage.ChangeSet[hookstage.BidderRequestPayload]{}
	c.AddMutation(
		func(payload hookstage.BidderRequestPayload) (hookstage.BidderRequestPayload, error) {
			payload.BidRequest.Site.Name = "test"
			return payload, nil
		}, hookstage.MutationUpdate, "bidRequest", "site.name",
	).AddMutation(
		func(payload hookstage.BidderRequestPayload) (hookstage.BidderRequestPayload, error) {
			payload.BidRequest.Site.Domain = "test.com"
			return payload, nil
		}, hookstage.MutationUpdate, "bidRequest", "site.domain",
	)

	mctx.ModuleContext = map[string]interface{}{"some-ctx": "some-ctx"}

	return hookstage.HookResult[hookstage.BidderRequestPayload]{ChangeSet: c, ModuleContext: mctx.ModuleContext}, nil
}<|MERGE_RESOLUTION|>--- conflicted
+++ resolved
@@ -4784,11 +4784,7 @@
 		for _, group := range sto.Groups {
 			assert.Equal(t, 5, len(group.InvocationResults), "not all module hooks were applied")
 			for _, r := range group.InvocationResults {
-<<<<<<< HEAD
-				assert.Equal(t, "success", string(r.Status), fmt.Sprintf("Module %s hook %s completed unsuccessfully", r.HookID.ModuleCode, r.HookID.HookCode))
-=======
 				assert.Equal(t, "success", string(r.Status), fmt.Sprintf("Module %s hook %s completed unsuccessfully", r.HookID.ModuleCode, r.HookID.HookImplCode))
->>>>>>> fa50f2e7
 			}
 		}
 	}
