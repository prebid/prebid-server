package exchange

import (
	"bytes"
	"context"
	"encoding/json"
	"errors"
	"fmt"
	"math"
	"net/http"
	"net/http/httptest"
	"os"
	"reflect"
	"regexp"
	"sort"
	"strconv"
	"strings"
	"testing"
	"time"

	"github.com/buger/jsonparser"
	"github.com/prebid/openrtb/v20/openrtb2"
	"github.com/prebid/prebid-server/v2/adapters"
	"github.com/prebid/prebid-server/v2/config"
	"github.com/prebid/prebid-server/v2/currency"
	"github.com/prebid/prebid-server/v2/errortypes"
	"github.com/prebid/prebid-server/v2/exchange/entities"
	"github.com/prebid/prebid-server/v2/experiment/adscert"
	"github.com/prebid/prebid-server/v2/gdpr"
	"github.com/prebid/prebid-server/v2/hooks"
	"github.com/prebid/prebid-server/v2/hooks/hookexecution"
	"github.com/prebid/prebid-server/v2/hooks/hookstage"
	"github.com/prebid/prebid-server/v2/macros"
	"github.com/prebid/prebid-server/v2/metrics"
	metricsConf "github.com/prebid/prebid-server/v2/metrics/config"
	metricsConfig "github.com/prebid/prebid-server/v2/metrics/config"
	"github.com/prebid/prebid-server/v2/openrtb_ext"
	pbc "github.com/prebid/prebid-server/v2/prebid_cache_client"
	"github.com/prebid/prebid-server/v2/privacy"
	"github.com/prebid/prebid-server/v2/stored_requests"
	"github.com/prebid/prebid-server/v2/stored_requests/backends/file_fetcher"
	"github.com/prebid/prebid-server/v2/usersync"
	"github.com/prebid/prebid-server/v2/util/jsonutil"
	"github.com/prebid/prebid-server/v2/util/ptrutil"
	"github.com/stretchr/testify/assert"
	"github.com/stretchr/testify/mock"
	jsonpatch "gopkg.in/evanphx/json-patch.v4"
)

func TestNewExchange(t *testing.T) {
	respStatus := 200
	respBody := "{\"bid\":false}"
	server := httptest.NewServer(mockHandler(respStatus, "getBody", respBody))
	defer server.Close()

	knownAdapters := openrtb_ext.CoreBidderNames()

	cfg := &config.Configuration{
		CacheURL: config.Cache{
			ExpectedTimeMillis: 20,
		},
		GDPR: config.GDPR{
			EEACountries: []string{"FIN", "FRA", "GUF"},
		},
	}

	biddersInfo, err := config.LoadBidderInfoFromDisk("../static/bidder-info")
	if err != nil {
		t.Fatal(err)
	}

	adapters, adaptersErr := BuildAdapters(server.Client(), cfg, biddersInfo, &metricsConf.NilMetricsEngine{})
	if adaptersErr != nil {
		t.Fatalf("Error intializing adapters: %v", adaptersErr)
	}

	currencyConverter := currency.NewRateConverter(&http.Client{}, "", time.Duration(0))

	gdprPermsBuilder := fakePermissionsBuilder{
		permissions: &permissionsMock{
			allowAllBidders: true,
		},
	}.Builder

	e := NewExchange(adapters, nil, cfg, map[string]usersync.Syncer{}, &metricsConf.NilMetricsEngine{}, biddersInfo, gdprPermsBuilder, currencyConverter, nilCategoryFetcher{}, &adscert.NilSigner{}, macros.NewStringIndexBasedReplacer(), nil).(*exchange)
	for _, bidderName := range knownAdapters {
		if _, ok := e.adapterMap[bidderName]; !ok {
			if biddersInfo[string(bidderName)].IsEnabled() {
				t.Errorf("NewExchange produced an Exchange without bidder %s", bidderName)
			}
		}
	}
	if e.cacheTime != time.Duration(cfg.CacheURL.ExpectedTimeMillis)*time.Millisecond {
		t.Errorf("Bad cacheTime. Expected 20 ms, got %s", e.cacheTime.String())
	}
}

// The objective is to get to execute e.buildBidResponse(ctx.Background(), liveA... ) (*openrtb2.BidResponse, error)
// and check whether the returned request successfully prints any '&' characters as it should
// To do so, we:
//  1. Write the endpoint adapter URL with an '&' character into a new config,Configuration struct
//     as specified in https://github.com/prebid/prebid-server/issues/465
//  2. Initialize a new exchange with said configuration
//  3. Build all the parameters e.buildBidResponse(ctx.Background(), liveA... ) needs including the
//     sample request as specified in https://github.com/prebid/prebid-server/issues/465
//  4. Build a BidResponse struct using exchange.buildBidResponse(ctx.Background(), liveA... )
//  5. Assert we have no '&' characters in the response that exchange.buildBidResponse returns
func TestCharacterEscape(t *testing.T) {

	// 1) Adapter with a '& char in its endpoint property
	//    https://github.com/prebid/prebid-server/issues/465
	cfg := &config.Configuration{}
	biddersInfo := config.BidderInfos{"appnexus": config.BidderInfo{Endpoint: "http://ib.adnxs.com/openrtb2?query1&query2"}} //Note the '&' character in there

	// 	2) Init new exchange with said configuration
	//Other parameters also needed to create exchange
	handlerNoBidServer := func(w http.ResponseWriter, r *http.Request) { w.WriteHeader(204) }
	server := httptest.NewServer(http.HandlerFunc(handlerNoBidServer))

	defer server.Close()

	adapters, adaptersErr := BuildAdapters(server.Client(), cfg, biddersInfo, &metricsConf.NilMetricsEngine{})
	if adaptersErr != nil {
		t.Fatalf("Error intializing adapters: %v", adaptersErr)
	}

	currencyConverter := currency.NewRateConverter(&http.Client{}, "", time.Duration(0))

	gdprPermsBuilder := fakePermissionsBuilder{
		permissions: &permissionsMock{
			allowAllBidders: true,
		},
	}.Builder

	e := NewExchange(adapters, nil, cfg, map[string]usersync.Syncer{}, &metricsConf.NilMetricsEngine{}, biddersInfo, gdprPermsBuilder, currencyConverter, nilCategoryFetcher{}, &adscert.NilSigner{}, macros.NewStringIndexBasedReplacer(), nil).(*exchange)

	// 	3) Build all the parameters e.buildBidResponse(ctx.Background(), liveA... ) needs
	//liveAdapters []openrtb_ext.BidderName,
	liveAdapters := make([]openrtb_ext.BidderName, 1)
	liveAdapters[0] = "appnexus"

	//adapterBids map[openrtb_ext.BidderName]*entities.PbsOrtbSeatBid,
	adapterBids := make(map[openrtb_ext.BidderName]*entities.PbsOrtbSeatBid, 1)
	adapterBids["appnexus"] = &entities.PbsOrtbSeatBid{Currency: "USD"}

	//An openrtb2.BidRequest struct as specified in https://github.com/prebid/prebid-server/issues/465
	bidRequest := &openrtb_ext.RequestWrapper{
		BidRequest: &openrtb2.BidRequest{
			ID: "some-request-id",
			Imp: []openrtb2.Imp{{
				ID:     "some-impression-id",
				Banner: &openrtb2.Banner{Format: []openrtb2.Format{{W: 300, H: 250}, {W: 300, H: 600}}},
				Ext:    json.RawMessage(`{"appnexus": {"placementId": 1}}`),
			}},
			Site:   &openrtb2.Site{Page: "prebid.org", Ext: json.RawMessage(`{"amp":0}`)},
			Device: &openrtb2.Device{UA: "curl/7.54.0", IP: "::1"},
			AT:     1,
			TMax:   500,
			Ext:    json.RawMessage(`{"id": "some-request-id","site": {"page": "prebid.org"},"imp": [{"id": "some-impression-id","banner": {"format": [{"w": 300,"h": 250},{"w": 300,"h": 600}]},"ext": {"appnexus": {"placementId": 1}}}],"tmax": 500}`),
		},
	}

	//adapterExtra map[openrtb_ext.BidderName]*seatResponseExtra,
	adapterExtra := make(map[openrtb_ext.BidderName]*seatResponseExtra, 1)
	adapterExtra["appnexus"] = &seatResponseExtra{
		ResponseTimeMillis: 5,
		Errors:             []openrtb_ext.ExtBidderMessage{{Code: 999, Message: "Post ib.adnxs.com/openrtb2?query1&query2: unsupported protocol scheme \"\""}},
	}

	var errList []error

	// 	4) Build bid response
	bidResp := e.buildBidResponse(context.Background(), liveAdapters, adapterBids, bidRequest, adapterExtra, nil, nil, true, nil, "", errList, &nonBids{})

	// 	5) Assert we have no errors and one '&' character as we are supposed to
	if len(errList) > 0 {
		t.Errorf("exchange.buildBidResponse returned %d errors", len(errList))
	}
	if bytes.Contains(bidResp.Ext, []byte("u0026")) {
		t.Errorf("exchange.buildBidResponse() did not correctly print the '&' characters %s", string(bidResp.Ext))
	}
}

// TestDebugBehaviour asserts the HttpCalls object is included inside the json "debug" field of the bidResponse extension when the
// openrtb2.BidRequest "Test" value is set to 1 or the openrtb2.BidRequest.Ext.Debug boolean field is set to true
func TestDebugBehaviour(t *testing.T) {

	// Define test cases
	type inTest struct {
		test  int8
		debug bool
	}
	type outTest struct {
		debugInfoIncluded bool
	}

	type debugData struct {
		bidderLevelDebugAllowed    bool
		accountLevelDebugAllowed   bool
		headerOverrideDebugAllowed bool
	}

	type aTest struct {
		desc             string
		in               inTest
		out              outTest
		debugData        debugData
		generateWarnings bool
	}
	testCases := []aTest{
		{
			desc:             "test flag equals zero, ext debug flag false, no debug info expected",
			in:               inTest{test: 0, debug: false},
			out:              outTest{debugInfoIncluded: false},
			debugData:        debugData{true, true, false},
			generateWarnings: false,
		},
		{
			desc:             "test flag equals zero, ext debug flag true, debug info expected",
			in:               inTest{test: 0, debug: true},
			out:              outTest{debugInfoIncluded: true},
			debugData:        debugData{true, true, false},
			generateWarnings: false,
		},
		{
			desc:             "test flag equals 1, ext debug flag false, debug info expected",
			in:               inTest{test: 1, debug: false},
			out:              outTest{debugInfoIncluded: true},
			debugData:        debugData{true, true, false},
			generateWarnings: false,
		},
		{
			desc:             "test flag equals 1, ext debug flag true, debug info expected",
			in:               inTest{test: 1, debug: true},
			out:              outTest{debugInfoIncluded: true},
			debugData:        debugData{true, true, false},
			generateWarnings: false,
		},
		{
			desc:             "test flag not equal to 0 nor 1, ext debug flag false, no debug info expected",
			in:               inTest{test: 2, debug: false},
			out:              outTest{debugInfoIncluded: false},
			debugData:        debugData{true, true, false},
			generateWarnings: false,
		},
		{
			desc:             "test flag not equal to 0 nor 1, ext debug flag true, debug info expected",
			in:               inTest{test: -1, debug: true},
			out:              outTest{debugInfoIncluded: true},
			debugData:        debugData{true, true, false},
			generateWarnings: true,
		},
		{
			desc:             "test account level debug disabled",
			in:               inTest{test: -1, debug: true},
			out:              outTest{debugInfoIncluded: false},
			debugData:        debugData{true, false, false},
			generateWarnings: true,
		},
		{
			desc:             "test header override enabled when all other debug options are disabled",
			in:               inTest{test: -1, debug: false},
			out:              outTest{debugInfoIncluded: true},
			debugData:        debugData{false, false, true},
			generateWarnings: false,
		},
		{
			desc:             "test header override and url debug options are enabled when all other debug options are disabled",
			in:               inTest{test: -1, debug: true},
			out:              outTest{debugInfoIncluded: true},
			debugData:        debugData{false, false, true},
			generateWarnings: false,
		},
		{
			desc:             "test header override and url and bidder debug options are enabled when account debug option is disabled",
			in:               inTest{test: -1, debug: true},
			out:              outTest{debugInfoIncluded: true},
			debugData:        debugData{true, false, true},
			generateWarnings: false,
		},
		{
			desc:             "test all debug options are enabled",
			in:               inTest{test: -1, debug: true},
			out:              outTest{debugInfoIncluded: true},
			debugData:        debugData{true, true, true},
			generateWarnings: false,
		},
	}

	// Set up test
	noBidServer := func(w http.ResponseWriter, r *http.Request) {
		w.WriteHeader(204)
	}
	server := httptest.NewServer(http.HandlerFunc(noBidServer))
	defer server.Close()

	categoriesFetcher, err := newCategoryFetcher("./test/category-mapping")
	if err != nil {
		t.Errorf("Failed to create a category Fetcher: %v", err)
	}

	bidRequest := &openrtb2.BidRequest{
		ID: "some-request-id",
		Imp: []openrtb2.Imp{{
			ID:     "some-impression-id",
			Banner: &openrtb2.Banner{Format: []openrtb2.Format{{W: 300, H: 250}, {W: 300, H: 600}}},
			Ext:    json.RawMessage(`{"prebid":{"bidder":{"appnexus": {"placementId": 1}}}}`),
		}},
		Site:   &openrtb2.Site{Page: "prebid.org", Ext: json.RawMessage(`{"amp":0}`)},
		Device: &openrtb2.Device{UA: "curl/7.54.0", IP: "::1"},
		AT:     1,
		TMax:   500,
	}

	bidderImpl := &goodSingleBidder{
		httpRequest: &adapters.RequestData{
			Method:  "POST",
			Uri:     server.URL,
			Body:    []byte("{\"key\":\"val\"}"),
			Headers: http.Header{},
		},
		bidResponse: &adapters.BidderResponse{},
	}

	e := new(exchange)

	e.cache = &wellBehavedCache{}
	e.me = &metricsConf.NilMetricsEngine{}
	e.gdprPermsBuilder = fakePermissionsBuilder{
		permissions: &permissionsMock{
			allowAllBidders: true,
		},
	}.Builder
	e.currencyConverter = currency.NewRateConverter(&http.Client{}, "", time.Duration(0))
	e.categoriesFetcher = categoriesFetcher
	e.requestSplitter = requestSplitter{
		me:               &metricsConf.NilMetricsEngine{},
		gdprPermsBuilder: e.gdprPermsBuilder,
	}
	ctx := context.Background()

	// Run tests
	for _, test := range testCases {

		e.adapterMap = map[openrtb_ext.BidderName]AdaptedBidder{
			openrtb_ext.BidderAppnexus: AdaptBidder(bidderImpl, server.Client(), &config.Configuration{}, &metricsConfig.NilMetricsEngine{}, openrtb_ext.BidderAppnexus, &config.DebugInfo{Allow: test.debugData.bidderLevelDebugAllowed}, ""),
		}

		bidRequest.Test = test.in.test

		if test.in.debug {
			bidRequest.Ext = json.RawMessage(`{"prebid":{"debug":true}}`)
		} else {
			bidRequest.Ext = nil
		}

		auctionRequest := &AuctionRequest{
			BidRequestWrapper: &openrtb_ext.RequestWrapper{BidRequest: bidRequest},
			Account:           config.Account{DebugAllow: test.debugData.accountLevelDebugAllowed},
			UserSyncs:         &emptyUsersync{},
			StartTime:         time.Now(),
			HookExecutor:      &hookexecution.EmptyHookExecutor{},
			TCF2Config:        gdpr.NewTCF2Config(config.TCF2{}, config.AccountGDPR{}),
		}
		if test.generateWarnings {
			var errL []error
			errL = append(errL, &errortypes.Warning{
				Message:     fmt.Sprintf("CCPA consent test warning."),
				WarningCode: errortypes.InvalidPrivacyConsentWarningCode})
			auctionRequest.Warnings = errL
		}
		debugLog := &DebugLog{}
		if test.debugData.headerOverrideDebugAllowed {
			debugLog = &DebugLog{DebugOverride: true, DebugEnabledOrOverridden: true}
		}
		// Run test
		outBidResponse, err := e.HoldAuction(ctx, auctionRequest, debugLog)

		// Assert no HoldAuction error
		assert.NoErrorf(t, err, "%s. ex.HoldAuction returned an error: %v \n", test.desc, err)
		assert.NotNilf(t, outBidResponse.Ext, "%s. outBidResponse.Ext should not be nil \n", test.desc)
		assert.False(t, auctionRequest.BidderResponseStartTime.IsZero())
		actualExt := &openrtb_ext.ExtBidResponse{}
		err = jsonutil.UnmarshalValid(outBidResponse.Ext, actualExt)
		assert.NoErrorf(t, err, "%s. \"ext\" JSON field could not be unmarshaled. err: \"%v\" \n outBidResponse.Ext: \"%s\" \n", test.desc, err, outBidResponse.Ext)

		assert.NotEmpty(t, actualExt.Prebid, "%s. ext.prebid should not be empty")
		assert.NotEmpty(t, actualExt.Prebid.AuctionTimestamp, "%s. ext.prebid.auctiontimestamp should not be empty when AuctionRequest.StartTime is set")
		assert.Equal(t, auctionRequest.StartTime.UnixNano()/1e+6, actualExt.Prebid.AuctionTimestamp, "%s. ext.prebid.auctiontimestamp has incorrect value")

		if test.debugData.headerOverrideDebugAllowed {
			assert.Empty(t, actualExt.Warnings, "warnings should be empty")
			assert.Empty(t, actualExt.Errors, "errors should be empty")
		}

		if test.out.debugInfoIncluded {
			assert.NotNilf(t, actualExt, "%s. ext.debug field is expected to be included in this outBidResponse.Ext and not be nil.  outBidResponse.Ext.Debug = %v \n", test.desc, actualExt.Debug)

			// Assert "Debug fields
			assert.Greater(t, len(actualExt.Debug.HttpCalls), 0, "%s. ext.debug.httpcalls array should not be empty\n", test.desc)
			assert.Equal(t, server.URL, actualExt.Debug.HttpCalls["appnexus"][0].Uri, "%s. ext.debug.httpcalls array should not be empty\n", test.desc)
			assert.NotNilf(t, actualExt.Debug.ResolvedRequest, "%s. ext.debug.resolvedrequest field is expected to be included in this outBidResponse.Ext and not be nil.  outBidResponse.Ext.Debug = %v \n", test.desc, actualExt.Debug)

			// If not nil, assert bid extension
			if test.in.debug {
				actualResolvedReqExt, _, _, err := jsonparser.Get(actualExt.Debug.ResolvedRequest, "ext")
				assert.NoError(t, err, "Resolved request should have the correct format")
				assert.JSONEq(t, string(bidRequest.Ext), string(actualResolvedReqExt), test.desc)
			}
		} else if !test.debugData.bidderLevelDebugAllowed && test.debugData.accountLevelDebugAllowed {
			assert.Equal(t, len(actualExt.Debug.HttpCalls), 0, "%s. ext.debug.httpcalls array should not be empty", "With bidder level debug disable option http calls should be empty")

		} else {
			assert.Nil(t, actualExt.Debug, "%s. ext.debug.httpcalls array should not be empty", "With bidder level debug disable option http calls should be empty")
		}

		if test.out.debugInfoIncluded && !test.debugData.accountLevelDebugAllowed && !test.debugData.headerOverrideDebugAllowed {
			assert.Len(t, actualExt.Warnings, 1, "warnings should have one warning")
			assert.NotNil(t, actualExt.Warnings["general"], "general warning should be present")
			assert.Equal(t, "debug turned off for account", actualExt.Warnings["general"][0].Message, "account debug disabled message should be present")
		}

		if !test.out.debugInfoIncluded && test.in.debug && test.debugData.accountLevelDebugAllowed && !test.debugData.headerOverrideDebugAllowed {
			if test.generateWarnings {
				assert.Len(t, actualExt.Warnings, 2, "warnings should have one warning")
			} else {
				assert.Len(t, actualExt.Warnings, 1, "warnings should have one warning")
			}
			assert.NotNil(t, actualExt.Warnings["appnexus"], "bidder warning should be present")
			assert.Equal(t, "debug turned off for bidder", actualExt.Warnings["appnexus"][0].Message, "account debug disabled message should be present")
		}

		if test.generateWarnings {
			assert.NotNil(t, actualExt.Warnings["general"], "general warning should be present")
			CCPAWarningPresent := false
			for _, warn := range actualExt.Warnings["general"] {
				if warn.Code == errortypes.InvalidPrivacyConsentWarningCode {
					CCPAWarningPresent = true
					break
				}
			}
			assert.True(t, CCPAWarningPresent, "CCPA Warning should be present")
		}

	}
}

func TestTwoBiddersDebugDisabledAndEnabled(t *testing.T) {

	type testCase struct {
		bidder1DebugEnabled bool
		bidder2DebugEnabled bool
	}

	testCases := []testCase{
		{
			bidder1DebugEnabled: true, bidder2DebugEnabled: true,
		},
		{
			bidder1DebugEnabled: true, bidder2DebugEnabled: false,
		},
		{
			bidder1DebugEnabled: false, bidder2DebugEnabled: true,
		},
		{
			bidder1DebugEnabled: false, bidder2DebugEnabled: false,
		},
	}

	// Set up test
	noBidServer := func(w http.ResponseWriter, r *http.Request) {
		w.WriteHeader(204)
	}
	server := httptest.NewServer(http.HandlerFunc(noBidServer))
	defer server.Close()

	categoriesFetcher, err := newCategoryFetcher("./test/category-mapping")
	if err != nil {
		t.Errorf("Failed to create a category Fetcher: %v", err)
	}

	bidderImpl := &goodSingleBidder{
		httpRequest: &adapters.RequestData{
			Method:  "POST",
			Uri:     server.URL,
			Body:    []byte(`{"key":"val"}`),
			Headers: http.Header{},
		},
		bidResponse: &adapters.BidderResponse{},
	}

	e := new(exchange)
	e.cache = &wellBehavedCache{}
	e.me = &metricsConf.NilMetricsEngine{}
	e.gdprPermsBuilder = fakePermissionsBuilder{
		permissions: &permissionsMock{
			allowAllBidders: true,
		},
	}.Builder
	e.currencyConverter = currency.NewRateConverter(&http.Client{}, "", time.Duration(0))
	e.categoriesFetcher = categoriesFetcher
	e.requestSplitter = requestSplitter{
		me:               e.me,
		gdprPermsBuilder: e.gdprPermsBuilder,
	}

	debugLog := DebugLog{Enabled: true}

	for _, testCase := range testCases {
		bidRequest := &openrtb2.BidRequest{
			ID: "some-request-id",
			Imp: []openrtb2.Imp{{
				ID:     "some-impression-id",
				Banner: &openrtb2.Banner{Format: []openrtb2.Format{{W: 300, H: 250}, {W: 300, H: 600}}},
				Ext:    json.RawMessage(`{"prebid":{"bidder":{"telaria": {"placementId": 1}, "appnexus": {"placementid": 2}}}}`),
			}},
			Site:   &openrtb2.Site{Page: "prebid.org", Ext: json.RawMessage(`{"amp":0}`)},
			Device: &openrtb2.Device{UA: "curl/7.54.0", IP: "::1"},
			AT:     1,
			TMax:   500,
		}

		bidRequest.Ext = json.RawMessage(`{"prebid":{"debug":true}}`)

		auctionRequest := &AuctionRequest{
			BidRequestWrapper: &openrtb_ext.RequestWrapper{BidRequest: bidRequest},
			Account:           config.Account{DebugAllow: true},
			UserSyncs:         &emptyUsersync{},
			StartTime:         time.Now(),
			HookExecutor:      &hookexecution.EmptyHookExecutor{},
			TCF2Config:        gdpr.NewTCF2Config(config.TCF2{}, config.AccountGDPR{}),
		}

		e.adapterMap = map[openrtb_ext.BidderName]AdaptedBidder{
			openrtb_ext.BidderAppnexus: AdaptBidder(bidderImpl, server.Client(), &config.Configuration{}, &metricsConfig.NilMetricsEngine{}, openrtb_ext.BidderAppnexus, &config.DebugInfo{Allow: testCase.bidder1DebugEnabled}, ""),
			openrtb_ext.BidderTelaria:  AdaptBidder(bidderImpl, server.Client(), &config.Configuration{}, &metricsConfig.NilMetricsEngine{}, openrtb_ext.BidderAppnexus, &config.DebugInfo{Allow: testCase.bidder2DebugEnabled}, ""),
		}
		// Run test
		outBidResponse, err := e.HoldAuction(context.Background(), auctionRequest, &debugLog)
		// Assert no HoldAuction err
		assert.NoErrorf(t, err, "ex.HoldAuction returned an err")
		assert.NotNilf(t, outBidResponse.Ext, "outBidResponse.Ext should not be nil")
		assert.False(t, auctionRequest.BidderResponseStartTime.IsZero())

		actualExt := &openrtb_ext.ExtBidResponse{}
		err = jsonutil.UnmarshalValid(outBidResponse.Ext, actualExt)
		assert.NoErrorf(t, err, "JSON field unmarshaling err. ")

		assert.NotEmpty(t, actualExt.Prebid, "ext.prebid should not be empty")
		assert.NotEmpty(t, actualExt.Prebid.AuctionTimestamp, "ext.prebid.auctiontimestamp should not be empty when AuctionRequest.StartTime is set")
		assert.Equal(t, auctionRequest.StartTime.UnixNano()/1e+6, actualExt.Prebid.AuctionTimestamp, "ext.prebid.auctiontimestamp has incorrect value")

		assert.NotNilf(t, actualExt, "ext.debug field is expected to be included in this outBidResponse.Ext and not be nil")

		// Assert "Debug fields
		if testCase.bidder1DebugEnabled {
			assert.Equal(t, server.URL, actualExt.Debug.HttpCalls["appnexus"][0].Uri, "Url for bidder with debug enabled is incorrect")
			assert.NotNilf(t, actualExt.Debug.HttpCalls["appnexus"][0].RequestBody, "ext.debug.resolvedrequest field is expected to be included in this outBidResponse.Ext and not be nil")
		}
		if testCase.bidder2DebugEnabled {
			assert.Equal(t, server.URL, actualExt.Debug.HttpCalls["telaria"][0].Uri, "Url for bidder with debug enabled is incorrect")
			assert.NotNilf(t, actualExt.Debug.HttpCalls["telaria"][0].RequestBody, "ext.debug.resolvedrequest field is expected to be included in this outBidResponse.Ext and not be nil")
		}
		if !testCase.bidder1DebugEnabled {
			assert.Nil(t, actualExt.Debug.HttpCalls["appnexus"], "ext.debug.resolvedrequest field is expected to be included in this outBidResponse.Ext and not be nil")
		}
		if !testCase.bidder2DebugEnabled {
			assert.Nil(t, actualExt.Debug.HttpCalls["telaria"], "ext.debug.resolvedrequest field is expected to be included in this outBidResponse.Ext and not be nil")
		}
		if testCase.bidder1DebugEnabled && testCase.bidder2DebugEnabled {
			assert.Equal(t, 2, len(actualExt.Debug.HttpCalls), "With bidder level debug enable option for both bidders http calls should have 2 elements")
		}
	}
}

func TestOverrideWithCustomCurrency(t *testing.T) {
	mockCurrencyClient := &currency.MockCurrencyRatesHttpClient{
		ResponseBody: `{"dataAsOf":"2018-09-12","conversions":{"USD":{"MXN":10.00}}}`,
	}
	mockCurrencyConverter := currency.NewRateConverter(
		mockCurrencyClient,
		"currency.fake.com",
		24*time.Hour,
	)

	type testIn struct {
		customCurrencyRates json.RawMessage
		bidRequestCurrency  string
	}
	type testResults struct {
		numBids         int
		bidRespPrice    float64
		bidRespCurrency string
	}

	testCases := []struct {
		desc     string
		in       testIn
		expected testResults
	}{
		{
			desc: "Blank currency field in ext. bidRequest comes with a valid currency but conversion rate was not found in PBS. Return no bids",
			in: testIn{
				customCurrencyRates: json.RawMessage(`{ "prebid": { "currency": {} } } `),
				bidRequestCurrency:  "GBP",
			},
			expected: testResults{},
		},
		{
			desc: "valid request.ext.prebid.currency, expect custom rates to override those of the currency rate server",
			in: testIn{
				customCurrencyRates: json.RawMessage(`{
						  "prebid": {
						    "currency": {
						      "rates": {
						        "USD": {
						          "MXN": 20.00,
						          "EUR": 10.95
						        }
						      }
						    }
						  }
						}`),
				bidRequestCurrency: "MXN",
			},
			expected: testResults{
				numBids:         1,
				bidRespPrice:    20.00,
				bidRespCurrency: "MXN",
			},
		},
	}

	// Init mock currency conversion service
	mockCurrencyConverter.Run()

	// Init an exchange to run an auction from
	noBidServer := func(w http.ResponseWriter, r *http.Request) { w.WriteHeader(204) }
	mockAppnexusBidService := httptest.NewServer(http.HandlerFunc(noBidServer))
	defer mockAppnexusBidService.Close()

	categoriesFetcher, error := newCategoryFetcher("./test/category-mapping")
	if error != nil {
		t.Errorf("Failed to create a category Fetcher: %v", error)
	}

	oneDollarBidBidder := &goodSingleBidder{
		httpRequest: &adapters.RequestData{
			Method:  "POST",
			Uri:     mockAppnexusBidService.URL,
			Body:    []byte("{\"key\":\"val\"}"),
			Headers: http.Header{},
		},
	}

	e := new(exchange)
	e.cache = &wellBehavedCache{}
	e.me = &metricsConf.NilMetricsEngine{}
	e.gdprPermsBuilder = fakePermissionsBuilder{
		permissions: &permissionsMock{
			allowAllBidders: true,
		},
	}.Builder
	e.currencyConverter = mockCurrencyConverter
	e.categoriesFetcher = categoriesFetcher
	e.bidIDGenerator = &mockBidIDGenerator{false, false}
	e.requestSplitter = requestSplitter{
		me:               e.me,
		gdprPermsBuilder: e.gdprPermsBuilder,
	}

	// Define mock incoming bid requeset
	mockBidRequest := &openrtb2.BidRequest{
		ID: "some-request-id",
		Imp: []openrtb2.Imp{{
			ID:     "some-impression-id",
			Banner: &openrtb2.Banner{Format: []openrtb2.Format{{W: 300, H: 250}, {W: 300, H: 600}}},
			Ext:    json.RawMessage(`{"prebid":{"bidder":{"appnexus":{"placementId":1}}}}`),
		}},
		Site: &openrtb2.Site{Page: "prebid.org", Ext: json.RawMessage(`{"amp":0}`)},
	}

	// Run tests
	for _, test := range testCases {

		oneDollarBidBidder.bidResponse = &adapters.BidderResponse{
			Bids: []*adapters.TypedBid{
				{
					Bid: &openrtb2.Bid{Price: 1.00},
				},
			},
			Currency: "USD",
		}

		e.adapterMap = map[openrtb_ext.BidderName]AdaptedBidder{
			openrtb_ext.BidderAppnexus: AdaptBidder(oneDollarBidBidder, mockAppnexusBidService.Client(), &config.Configuration{}, &metricsConfig.NilMetricsEngine{}, openrtb_ext.BidderAppnexus, nil, ""),
		}

		// Set custom rates in extension
		mockBidRequest.Ext = test.in.customCurrencyRates

		// Set bidRequest currency list
		mockBidRequest.Cur = []string{test.in.bidRequestCurrency}

		auctionRequest := &AuctionRequest{
			BidRequestWrapper: &openrtb_ext.RequestWrapper{BidRequest: mockBidRequest},
			Account:           config.Account{},
			UserSyncs:         &emptyUsersync{},
			HookExecutor:      &hookexecution.EmptyHookExecutor{},
			TCF2Config:        gdpr.NewTCF2Config(config.TCF2{}, config.AccountGDPR{}),
		}

		// Run test
		outBidResponse, err := e.HoldAuction(context.Background(), auctionRequest, &DebugLog{})

		// Assertions
		assert.NoErrorf(t, err, "%s. HoldAuction error: %v \n", test.desc, err)
		assert.False(t, auctionRequest.BidderResponseStartTime.IsZero())

		if test.expected.numBids > 0 {
			// Assert out currency
			assert.Equal(t, test.expected.bidRespCurrency, outBidResponse.Cur, "Bid response currency is wrong: %s \n", test.desc)

			// Assert returned bid
			if !assert.NotNil(t, outBidResponse, "outBidResponse is nil: %s \n", test.desc) {
				return
			}
			if !assert.NotEmpty(t, outBidResponse.SeatBid, "outBidResponse.SeatBid is empty: %s", test.desc) {
				return
			}
			if !assert.NotEmpty(t, outBidResponse.SeatBid[0].Bid, "outBidResponse.SeatBid[0].Bid is empty: %s", test.desc) {
				return
			}

			// Assert returned bid price matches the currency conversion
			assert.Equal(t, test.expected.bidRespPrice, outBidResponse.SeatBid[0].Bid[0].Price, "Bid response seatBid price is wrong: %s", test.desc)
		} else {
			assert.Len(t, outBidResponse.SeatBid, 0, "outBidResponse.SeatBid should be empty: %s", test.desc)
		}
	}
}

func TestAdapterCurrency(t *testing.T) {
	mockCurrencyClient := &currency.MockCurrencyRatesHttpClient{
		ResponseBody: `{"dataAsOf":"2018-09-12","conversions":{"USD":{"MXN":10.00}}}`,
	}
	currencyConverter := currency.NewRateConverter(
		mockCurrencyClient,
		"currency.fake.com",
		24*time.Hour,
	)
	currencyConverter.Run()

	// Initialize Mock Bidder
	// - Response purposefully causes PBS-Core to stop processing the request, since this test is only
	//   interested in the call to MakeRequests and nothing after.
	mockBidder := &mockBidder{}
	mockBidder.On("MakeRequests", mock.Anything, mock.Anything).Return([]*adapters.RequestData(nil), []error(nil))

	// Initialize Real Exchange
	e := exchange{
		cache: &wellBehavedCache{},
		me:    &metricsConf.NilMetricsEngine{},
		gdprPermsBuilder: fakePermissionsBuilder{
			permissions: &permissionsMock{
				allowAllBidders: true,
			},
		}.Builder,
		currencyConverter: currencyConverter,
		categoriesFetcher: nilCategoryFetcher{},
		bidIDGenerator:    &mockBidIDGenerator{false, false},
		adapterMap: map[openrtb_ext.BidderName]AdaptedBidder{
			openrtb_ext.BidderName("appnexus"): AdaptBidder(mockBidder, nil, &config.Configuration{}, &metricsConfig.NilMetricsEngine{}, openrtb_ext.BidderName("appnexus"), nil, ""),
		},
	}
	e.requestSplitter = requestSplitter{
		me:               e.me,
		gdprPermsBuilder: e.gdprPermsBuilder,
	}

	// Define Bid Request
	request := &openrtb2.BidRequest{
		ID: "some-request-id",
		Imp: []openrtb2.Imp{{
			ID:     "some-impression-id",
			Banner: &openrtb2.Banner{Format: []openrtb2.Format{{W: 300, H: 250}, {W: 300, H: 600}}},
			Ext:    json.RawMessage(`{"prebid":{"bidder":{"appnexus":{"placementId":1}}}}`),
		}},
		Site: &openrtb2.Site{
			Page: "prebid.org",
			Ext:  json.RawMessage(`{"amp":0}`),
		},
		Cur: []string{"USD"},
		Ext: json.RawMessage(`{"prebid": {"currency": {"rates": {"USD": {"MXN": 20.00}}}}}`),
	}

	// Run Auction
	auctionRequest := &AuctionRequest{
		BidRequestWrapper: &openrtb_ext.RequestWrapper{BidRequest: request},
		Account:           config.Account{},
		UserSyncs:         &emptyUsersync{},
		HookExecutor:      &hookexecution.EmptyHookExecutor{},
		TCF2Config:        gdpr.NewTCF2Config(config.TCF2{}, config.AccountGDPR{}),
	}
	response, err := e.HoldAuction(context.Background(), auctionRequest, &DebugLog{})
	assert.NoError(t, err)
	assert.Equal(t, "some-request-id", response.ID, "Response ID")
	assert.Empty(t, response.SeatBid, "Response Bids")
	assert.Contains(t, string(response.Ext), `"errors":{"appnexus":[{"code":5,"message":"The adapter failed to generate any bid requests, but also failed to generate an error explaining why"}]}`, "Response Ext")

	// Test Currency Converter Properly Passed To Adapter
	if assert.NotNil(t, mockBidder.lastExtraRequestInfo, "Currency Conversion Argument") {
		converted, err := mockBidder.lastExtraRequestInfo.ConvertCurrency(2.0, "USD", "MXN")
		assert.NoError(t, err, "Currency Conversion Error")
		assert.Equal(t, 40.0, converted, "Currency Conversion Response")
	}
}

type mockPriceFloorFetcher struct{}

func (mpf *mockPriceFloorFetcher) Fetch(configs config.AccountPriceFloors) (*openrtb_ext.PriceFloorRules, string) {
	return nil, openrtb_ext.FetchNone
}

func (mpf *mockPriceFloorFetcher) Stop() {}

func TestFloorsSignalling(t *testing.T) {
	mockCurrencyClient := &currency.MockCurrencyRatesHttpClient{
		ResponseBody: `{"dataAsOf":"2023-04-10","conversions":{"USD":{"MXN":10.00}}}`,
	}
	currencyConverter := currency.NewRateConverter(
		mockCurrencyClient,
		"currency.com",
		24*time.Hour,
	)
	currencyConverter.Run()

	// Initialize Real Exchange
	e := exchange{
		cache: &wellBehavedCache{},
		me:    &metricsConf.NilMetricsEngine{},
		gdprPermsBuilder: fakePermissionsBuilder{
			permissions: &permissionsMock{
				allowAllBidders: true,
			},
		}.Builder,
		currencyConverter: currencyConverter,
		categoriesFetcher: nilCategoryFetcher{},
		bidIDGenerator:    &mockBidIDGenerator{false, false},
		priceFloorEnabled: true,
		priceFloorFetcher: &mockPriceFloorFetcher{},
	}
	e.requestSplitter = requestSplitter{
		me:               e.me,
		gdprPermsBuilder: e.gdprPermsBuilder,
	}

	type testResults struct {
		bidFloor    float64
		bidFloorCur string
		err         error
		resolvedReq string
	}

	testCases := []struct {
		desc         string
		req          *openrtb_ext.RequestWrapper
		floorsEnable bool
		expected     testResults
	}{
		{
			desc:         "no update in imp.bidfloor, floors disabled in account config",
			floorsEnable: false,
			req: &openrtb_ext.RequestWrapper{BidRequest: &openrtb2.BidRequest{
				ID: "some-request-id",
				Imp: []openrtb2.Imp{{
					ID:          "some-impression-id",
					BidFloor:    15,
					BidFloorCur: "USD",
					Banner:      &openrtb2.Banner{Format: []openrtb2.Format{{W: 300, H: 250}}},
					Ext:         json.RawMessage(`{"prebid":{}}`),
				}},
				Site: &openrtb2.Site{
					Page:   "prebid.org",
					Ext:    json.RawMessage(`{"amp":0}`),
					Domain: "www.website.com",
				},
				Cur: []string{"USD"},
				Ext: json.RawMessage(`{"prebid":{"floors":{"floormin":1,"floormincur":"USD","data":{"currency":"USD","modelgroups":[{"modelversion":"model 1 from req","values":{"banner|300x250|www.website.com":11,"*|*|www.test.com":15,"*|*|*":20},"Default":50,"schema":{"fields":["mediaType","size","domain"],"delimiter":"|"}}]},"enabled":true}}}`),
			}},
			expected: testResults{
				bidFloor:    15.00,
				bidFloorCur: "USD",
			},
		},
		{
			desc:         "no update in imp.bidfloor due to no rule matched",
			floorsEnable: true,
			req: &openrtb_ext.RequestWrapper{BidRequest: &openrtb2.BidRequest{
				ID: "some-request-id",
				Imp: []openrtb2.Imp{{
					ID:          "some-impression-id",
					BidFloor:    15,
					BidFloorCur: "USD",
					Banner:      &openrtb2.Banner{Format: []openrtb2.Format{{W: 300, H: 250}}},
					Ext:         json.RawMessage(`{"prebid":{}}`),
				}},
				Site: &openrtb2.Site{
					Page:   "prebid.org",
					Ext:    json.RawMessage(`{"amp":0}`),
					Domain: "www.website.com",
				},
				Cur: []string{"USD"},
				Ext: json.RawMessage(`{"prebid":{"floors":{"floormin":1,"floormincur":"USD","data":{"currency":"USD","modelgroups":[{"modelversion":"model 1 from req","values":{"banner|300x250|www.website123.com":10,"*|*|www.test.com":15},"schema":{"fields":["mediaType","size","domain"],"delimiter":"|"}}]},"enabled":true}}}`),
			}},
			expected: testResults{
				bidFloor:    15.00,
				bidFloorCur: "USD",
			},
		},
		{
			desc:         "update imp.bidfloor with matched rule value",
			floorsEnable: true,
			req: &openrtb_ext.RequestWrapper{BidRequest: &openrtb2.BidRequest{
				ID: "some-request-id",
				Imp: []openrtb2.Imp{{
					ID:          "some-impression-id",
					BidFloor:    15,
					BidFloorCur: "USD",
					Banner:      &openrtb2.Banner{Format: []openrtb2.Format{{W: 300, H: 250}}},
					Ext:         json.RawMessage(`{"prebid":{}}`),
				}},
				Site: &openrtb2.Site{
					Page:   "prebid.org",
					Ext:    json.RawMessage(`{"amp":0}`),
					Domain: "www.website.com",
				},
				Cur: []string{"USD"},
				Ext: json.RawMessage(`{"prebid":{"floors":{"floormin":1,"floormincur":"USD","data":{"currency":"USD","modelgroups":[{"modelversion":"model 1 from req","values":{"banner|300x250|www.website.com":10,"*|*|www.test.com":15,"*|*|*":20},"Default":50,"schema":{"fields":["mediaType","size","domain"],"delimiter":"|"}}]},"enabled":true}}}`),
			}},
			expected: testResults{
				bidFloor:    10.00,
				bidFloorCur: "USD",
			},
		},
		{
			desc:         "update resolved request with floors details",
			floorsEnable: true,
			req: &openrtb_ext.RequestWrapper{BidRequest: &openrtb2.BidRequest{
				ID: "some-request-id",
				Imp: []openrtb2.Imp{{
					ID:          "some-impression-id",
					BidFloor:    15,
					BidFloorCur: "USD",
					Banner:      &openrtb2.Banner{Format: []openrtb2.Format{{W: 300, H: 250}}},
					Ext:         json.RawMessage(`{"prebid":{}}`),
				}},
				Site: &openrtb2.Site{
					Page:   "prebid.org",
					Ext:    json.RawMessage(`{"amp":0}`),
					Domain: "www.website.com",
				},
				Test: 1,
				Cur:  []string{"USD"},
				Ext:  json.RawMessage(`{"prebid":{"floors":{"floormin":1,"floormincur":"USD","data":{"currency":"USD","modelgroups":[{"modelversion":"model 1 from req","values":{"banner|300x250|www.website.com":11,"*|*|www.test.com":15,"*|*|*":20},"Default":50,"schema":{"fields":["mediaType","size","domain"],"delimiter":"|"}}]},"enabled":true}}}`),
			}},
			expected: testResults{
				bidFloor:    11.00,
				bidFloorCur: "USD",
				resolvedReq: `{"id":"some-request-id","imp":[{"id":"some-impression-id","banner":{"format":[{"w":300,"h":250}]},"bidfloor":11,"bidfloorcur":"USD","ext":{"prebid":{"floors":{"floorrule":"banner|300x250|www.website.com","floorrulevalue":11,"floorvalue":11}}}}],"site":{"domain":"www.website.com","page":"prebid.org","ext":{"amp":0}},"test":1,"cur":["USD"],"ext":{"prebid":{"floors":{"floormin":1,"floormincur":"USD","data":{"currency":"USD","modelgroups":[{"modelversion":"model 1 from req","schema":{"fields":["mediaType","size","domain"],"delimiter":"|"},"values":{"*|*|*":20,"*|*|www.test.com":15,"banner|300x250|www.website.com":11},"default":50}]},"enabled":true,"skipped":false,"fetchstatus":"none","location":"request"}}}}`,
			},
		},
	}

	for _, test := range testCases {
		auctionRequest := &AuctionRequest{
			BidRequestWrapper: test.req,
			Account:           config.Account{DebugAllow: true, PriceFloors: config.AccountPriceFloors{Enabled: test.floorsEnable, MaxRule: 100, MaxSchemaDims: 5}},
			UserSyncs:         &emptyUsersync{},
			HookExecutor:      &hookexecution.EmptyHookExecutor{},
		}
		outBidResponse, err := e.HoldAuction(context.Background(), auctionRequest, &DebugLog{})

		// Assertions
		assert.Equal(t, test.expected.err, err, "Error")
		assert.Equal(t, test.expected.bidFloor, auctionRequest.BidRequestWrapper.Imp[0].BidFloor, "Floor Value")
		assert.Equal(t, test.expected.bidFloorCur, auctionRequest.BidRequestWrapper.Imp[0].BidFloorCur, "Floor Currency")

		if test.req.Test == 1 {
			actualResolvedRequest, _, _, _ := jsonparser.Get(outBidResponse.Ext, "debug", "resolvedrequest")
			assert.JSONEq(t, test.expected.resolvedReq, string(actualResolvedRequest), "Resolved request is incorrect")
		}
	}

}

func TestReturnCreativeEndToEnd(t *testing.T) {
	sampleAd := "<?xml version=\"1.0\" encoding=\"UTF-8\"?><VAST ...></VAST>"

	// Define test cases
	type aTest struct {
		desc   string
		inExt  json.RawMessage
		outAdM string
	}
	testGroups := []struct {
		groupDesc   string
		testCases   []aTest
		expectError bool
	}{
		{
			groupDesc: "Valid bidRequest Ext but no returnCreative value specified, default to returning creative",
			testCases: []aTest{
				{
					"Nil ext in bidRequest",
					nil,
					sampleAd,
				},
				{
					"empty ext",
					json.RawMessage(``),
					sampleAd,
				},
				{
					"bids doesn't come with returnCreative value",
					json.RawMessage(`{"prebid":{"cache":{"bids":{}}}}`),
					sampleAd,
				},
				{
					"vast doesn't come with returnCreative value",
					json.RawMessage(`{"prebid":{"cache":{"vastXml":{}}}}`),
					sampleAd,
				},
			},
		},
		{
			groupDesc: "Bids field comes with returnCreative value",
			testCases: []aTest{
				{
					"Bids returnCreative set to true, return ad markup in response",
					json.RawMessage(`{"prebid":{"cache":{"bids":{"returnCreative":true}}}}`),
					sampleAd,
				},
				{
					"Bids returnCreative set to false, don't return ad markup in response",
					json.RawMessage(`{"prebid":{"cache":{"bids":{"returnCreative":false}}}}`),
					"",
				},
			},
		},
		{
			groupDesc: "Vast field comes with returnCreative value",
			testCases: []aTest{
				{
					"Vast returnCreative set to true, return ad markup in response",
					json.RawMessage(`{"prebid":{"cache":{"vastXml":{"returnCreative":true}}}}`),
					sampleAd,
				},
				{
					"Vast returnCreative set to false, don't return ad markup in response",
					json.RawMessage(`{"prebid":{"cache":{"vastXml":{"returnCreative":false}}}}`),
					"",
				},
			},
		},
		{
			groupDesc: "Both Bids and Vast come with their own returnCreative value",
			testCases: []aTest{
				{
					"Both false, expect empty AdM",
					json.RawMessage(`{"prebid":{"cache":{"bids":{"returnCreative":false},"vastXml":{"returnCreative":false}}}}`),
					"",
				},
				{
					"Bids returnCreative is true, expect valid AdM",
					json.RawMessage(`{"prebid":{"cache":{"bids":{"returnCreative":true},"vastXml":{"returnCreative":false}}}}`),
					sampleAd,
				},
				{
					"Vast returnCreative is true, expect valid AdM",
					json.RawMessage(`{"prebid":{"cache":{"bids":{"returnCreative":false},"vastXml":{"returnCreative":true}}}}`),
					sampleAd,
				},
				{
					"Both field's returnCreative set to true, expect valid AdM",
					json.RawMessage(`{"prebid":{"cache":{"bids":{"returnCreative":true},"vastXml":{"returnCreative":true}}}}`),
					sampleAd,
				},
			},
		},
	}

	// Init an exchange to run an auction from
	noBidServer := func(w http.ResponseWriter, r *http.Request) { w.WriteHeader(204) }
	server := httptest.NewServer(http.HandlerFunc(noBidServer))
	defer server.Close()

	categoriesFetcher, error := newCategoryFetcher("./test/category-mapping")
	if error != nil {
		t.Errorf("Failed to create a category Fetcher: %v", error)
	}

	bidderImpl := &goodSingleBidder{
		httpRequest: &adapters.RequestData{
			Method:  "POST",
			Uri:     server.URL,
			Body:    []byte("{\"key\":\"val\"}"),
			Headers: http.Header{},
		},
		bidResponse: &adapters.BidderResponse{
			Bids: []*adapters.TypedBid{
				{
					Bid: &openrtb2.Bid{AdM: sampleAd},
				},
			},
		},
	}

	e := new(exchange)
	e.adapterMap = map[openrtb_ext.BidderName]AdaptedBidder{
		openrtb_ext.BidderAppnexus: AdaptBidder(bidderImpl, server.Client(), &config.Configuration{}, &metricsConfig.NilMetricsEngine{}, openrtb_ext.BidderAppnexus, nil, ""),
	}
	e.cache = &wellBehavedCache{}
	e.me = &metricsConf.NilMetricsEngine{}
	e.gdprPermsBuilder = fakePermissionsBuilder{
		permissions: &permissionsMock{
			allowAllBidders: true,
		},
	}.Builder
	e.currencyConverter = currency.NewRateConverter(&http.Client{}, "", time.Duration(0))
	e.categoriesFetcher = categoriesFetcher
	e.bidIDGenerator = &mockBidIDGenerator{false, false}
	e.requestSplitter = requestSplitter{
		me:               e.me,
		gdprPermsBuilder: e.gdprPermsBuilder,
	}

	// Define mock incoming bid requeset
	mockBidRequest := &openrtb2.BidRequest{
		ID: "some-request-id",
		Imp: []openrtb2.Imp{{
			ID:     "some-impression-id",
			Banner: &openrtb2.Banner{Format: []openrtb2.Format{{W: 300, H: 250}, {W: 300, H: 600}}},
			Ext:    json.RawMessage(`{"prebid":{"bidder":{"appnexus":{"placementId":1}}}}`),
		}},
		Site: &openrtb2.Site{Page: "prebid.org", Ext: json.RawMessage(`{"amp":0}`)},
	}

	// Run tests
	for _, testGroup := range testGroups {
		for _, test := range testGroup.testCases {
			mockBidRequest.Ext = test.inExt

			auctionRequest := &AuctionRequest{
				BidRequestWrapper: &openrtb_ext.RequestWrapper{BidRequest: mockBidRequest},
				Account:           config.Account{},
				UserSyncs:         &emptyUsersync{},
				HookExecutor:      &hookexecution.EmptyHookExecutor{},
				TCF2Config:        gdpr.NewTCF2Config(config.TCF2{}, config.AccountGDPR{}),
			}

			// Run test
			debugLog := DebugLog{}
			outBidResponse, err := e.HoldAuction(context.Background(), auctionRequest, &debugLog)

			// Assert return error, if any
			if testGroup.expectError {
				assert.Errorf(t, err, "HoldAuction expected to throw error for: %s - %s. \n", testGroup.groupDesc, test.desc)
				continue
			} else {
				assert.NoErrorf(t, err, "%s: %s. HoldAuction error: %v \n", testGroup.groupDesc, test.desc, err)
				assert.False(t, auctionRequest.BidderResponseStartTime.IsZero())
			}

			// Assert returned bid
			if !assert.NotNil(t, outBidResponse, "%s: %s. outBidResponse is nil \n", testGroup.groupDesc, test.desc) {
				return
			}
			if !assert.NotEmpty(t, outBidResponse.SeatBid, "%s: %s. outBidResponse.SeatBid is empty \n", testGroup.groupDesc, test.desc) {
				return
			}
			if !assert.NotEmpty(t, outBidResponse.SeatBid[0].Bid, "%s: %s. outBidResponse.SeatBid[0].Bid is empty \n", testGroup.groupDesc, test.desc) {
				return
			}
			assert.Equal(t, test.outAdM, outBidResponse.SeatBid[0].Bid[0].AdM, "Ad markup string doesn't match in: %s - %s \n", testGroup.groupDesc, test.desc)
		}
	}
}

func TestGetBidCacheInfoEndToEnd(t *testing.T) {
	testUUID := "CACHE_UUID_1234"
	testExternalCacheScheme := "https"
	testExternalCacheHost := "www.externalprebidcache.net"
	testExternalCachePath := "endpoints/cache"

	// 1) An adapter
	bidderName := openrtb_ext.BidderName("appnexus")

	cfg := &config.Configuration{
		CacheURL: config.Cache{
			Host: "www.internalprebidcache.net",
		},
		ExtCacheURL: config.ExternalCache{
			Scheme: testExternalCacheScheme,
			Host:   testExternalCacheHost,
			Path:   testExternalCachePath,
		},
	}

	adapterList := make([]openrtb_ext.BidderName, 0, 2)
	syncerKeys := []string{}
	var moduleStageNames map[string][]string
	testEngine := metricsConf.NewMetricsEngine(cfg, adapterList, syncerKeys, moduleStageNames)
	//	2) Init new exchange with said configuration
	handlerNoBidServer := func(w http.ResponseWriter, r *http.Request) { w.WriteHeader(204) }
	server := httptest.NewServer(http.HandlerFunc(handlerNoBidServer))
	defer server.Close()

	biddersInfo, err := config.LoadBidderInfoFromDisk("../static/bidder-info")
	if err != nil {
		t.Fatal(err)
	}

	adapters, adaptersErr := BuildAdapters(server.Client(), cfg, biddersInfo, &metricsConf.NilMetricsEngine{})
	if adaptersErr != nil {
		t.Fatalf("Error intializing adapters: %v", adaptersErr)
	}
	currencyConverter := currency.NewRateConverter(&http.Client{}, "", time.Duration(0))
	pbc := pbc.NewClient(&http.Client{}, &cfg.CacheURL, &cfg.ExtCacheURL, testEngine)

	gdprPermsBuilder := fakePermissionsBuilder{
		permissions: &permissionsMock{
			allowAllBidders: true,
		},
	}.Builder

	e := NewExchange(adapters, pbc, cfg, map[string]usersync.Syncer{}, &metricsConf.NilMetricsEngine{}, biddersInfo, gdprPermsBuilder, currencyConverter, nilCategoryFetcher{}, &adscert.NilSigner{}, macros.NewStringIndexBasedReplacer(), nil).(*exchange)
	// 	3) Build all the parameters e.buildBidResponse(ctx.Background(), liveA... ) needs
	liveAdapters := []openrtb_ext.BidderName{bidderName}

	//adapterBids map[openrtb_ext.BidderName]*entities.PbsOrtbSeatBid,
	bids := []*openrtb2.Bid{
		{
			ID:             "some-imp-id",
			ImpID:          "",
			Price:          9.517803,
			NURL:           "",
			BURL:           "",
			LURL:           "",
			AdM:            "",
			AdID:           "",
			ADomain:        nil,
			Bundle:         "",
			IURL:           "",
			CID:            "",
			CrID:           "",
			Tactic:         "",
			Cat:            nil,
			Attr:           nil,
			API:            0,
			Protocol:       0,
			QAGMediaRating: 0,
			Language:       "",
			DealID:         "",
			W:              300,
			H:              250,
			WRatio:         0,
			HRatio:         0,
			Exp:            0,
			Ext:            nil,
		},
	}
	auc := &auction{
		cacheIds: map[*openrtb2.Bid]string{
			bids[0]: testUUID,
		},
	}
	aPbsOrtbBidArr := []*entities.PbsOrtbBid{
		{
			Bid:     bids[0],
			BidType: openrtb_ext.BidTypeBanner,
			BidTargets: map[string]string{
				"pricegranularity":  "med",
				"includewinners":    "true",
				"includebidderkeys": "false",
			},
		},
	}
	adapterBids := map[openrtb_ext.BidderName]*entities.PbsOrtbSeatBid{
		bidderName: {
			Bids:     aPbsOrtbBidArr,
			Currency: "USD",
		},
	}

	//adapterExtra map[openrtb_ext.BidderName]*seatResponseExtra,
	adapterExtra := map[openrtb_ext.BidderName]*seatResponseExtra{
		bidderName: {
			ResponseTimeMillis: 5,
			Errors: []openrtb_ext.ExtBidderMessage{
				{
					Code:    999,
					Message: "Post ib.adnxs.com/openrtb2?query1&query2: unsupported protocol scheme \"\"",
				},
			},
		},
	}
	bidRequest := &openrtb_ext.RequestWrapper{
		BidRequest: &openrtb2.BidRequest{
			ID:   "some-request-id",
			TMax: 1000,
			Imp: []openrtb2.Imp{
				{
					ID:     "test-div",
					Secure: openrtb2.Int8Ptr(0),
					Banner: &openrtb2.Banner{Format: []openrtb2.Format{{W: 300, H: 250}}},
					Ext: json.RawMessage(` {
						"rubicon": {
							"accountId": 1001,
							"siteId": 113932,
							"zoneId": 535510
						},
						"appnexus": { "placementId": 1 },
						"pubmatic": { "publisherId": "156209", "adSlot": "pubmatic_test2@300x250" },
						"pulsepoint": { "cf": "300X250", "cp": 512379, "ct": 486653 },
						"conversant": { "site_id": "108060" },
						"ix": { "siteId": "287415" }
					}`),
				},
			},
			Site: &openrtb2.Site{
				Page:      "http://rubitest.com/index.html",
				Publisher: &openrtb2.Publisher{ID: "1001"},
			},
			Test: 1,
			Ext:  json.RawMessage(`{"prebid": { "cache": { "bids": {}, "vastxml": {} }, "targeting": { "pricegranularity": "med", "includewinners": true, "includebidderkeys": false } }}`),
		},
	}

	var errList []error

	// 	4) Build bid response
	bid_resp := e.buildBidResponse(context.Background(), liveAdapters, adapterBids, bidRequest, adapterExtra, auc, nil, true, nil, "", errList, &nonBids{})

	expectedBidResponse := &openrtb2.BidResponse{
		SeatBid: []openrtb2.SeatBid{
			{
				Seat: string(bidderName),
				Bid: []openrtb2.Bid{
					{
						Ext: json.RawMessage(`{ "prebid": { "cache": { "bids": { "cacheId": "` + testUUID + `", "url": "` + testExternalCacheScheme + `://` + testExternalCacheHost + `/` + testExternalCachePath + `?uuid=` + testUUID + `" }, "key": "", "url": "" }`),
					},
				},
			},
		},
	}
	// compare cache UUID
	expCacheUUID, err := jsonparser.GetString(expectedBidResponse.SeatBid[0].Bid[0].Ext, "prebid", "cache", "bids", "cacheId")
	assert.NoErrorf(t, err, "[TestGetBidCacheInfo] Error found while trying to json parse the cacheId field from expected build response. Message: %v \n", err)

	cacheUUID, err := jsonparser.GetString(bid_resp.SeatBid[0].Bid[0].Ext, "prebid", "cache", "bids", "cacheId")
	assert.NoErrorf(t, err, "[TestGetBidCacheInfo] bid_resp.SeatBid[0].Bid[0].Ext = %s \n", bid_resp.SeatBid[0].Bid[0].Ext)

	assert.Equal(t, expCacheUUID, cacheUUID, "[TestGetBidCacheInfo] cacheId field in ext should equal \"%s\" \n", expCacheUUID)

	// compare cache URL
	expCacheURL, err := jsonparser.GetString(expectedBidResponse.SeatBid[0].Bid[0].Ext, "prebid", "cache", "bids", "url")
	assert.NoErrorf(t, err, "[TestGetBidCacheInfo] Error found while trying to json parse the url field from expected build response. Message: %v \n", err)

	cacheURL, err := jsonparser.GetString(bid_resp.SeatBid[0].Bid[0].Ext, "prebid", "cache", "bids", "url")
	assert.NoErrorf(t, err, "[TestGetBidCacheInfo] Error found while trying to json parse the url field from actual build response. Message: %v \n", err)

	assert.Equal(t, expCacheURL, cacheURL, "[TestGetBidCacheInfo] cacheId field in ext should equal \"%s\" \n", expCacheURL)
}

func TestBidReturnsCreative(t *testing.T) {
	sampleAd := "<?xml version=\"1.0\" encoding=\"UTF-8\"?><VAST ...></VAST>"
	sampleOpenrtbBid := &openrtb2.Bid{ID: "some-bid-id", AdM: sampleAd}

	// Define test cases
	testCases := []struct {
		description            string
		inReturnCreative       bool
		expectedCreativeMarkup string
	}{
		{
			"returnCreative set to true, expect a full creative markup string in returned bid",
			true,
			sampleAd,
		},
		{
			"returnCreative set to false, expect empty creative markup string in returned bid",
			false,
			"",
		},
	}

	// Test set up
	sampleBids := []*entities.PbsOrtbBid{
		{
			Bid:            sampleOpenrtbBid,
			BidType:        openrtb_ext.BidTypeBanner,
			BidTargets:     map[string]string{},
			GeneratedBidID: "randomId",
		},
	}
	sampleAuction := &auction{cacheIds: map[*openrtb2.Bid]string{sampleOpenrtbBid: "CACHE_UUID_1234"}}

	noBidHandler := func(w http.ResponseWriter, r *http.Request) { w.WriteHeader(204) }
	server := httptest.NewServer(http.HandlerFunc(noBidHandler))
	defer server.Close()

	bidderImpl := &goodSingleBidder{
		httpRequest: &adapters.RequestData{
			Method:  "POST",
			Uri:     server.URL,
			Body:    []byte("{\"key\":\"val\"}"),
			Headers: http.Header{},
		},
		bidResponse: &adapters.BidderResponse{},
	}
	e := new(exchange)
	e.adapterMap = map[openrtb_ext.BidderName]AdaptedBidder{
		openrtb_ext.BidderAppnexus: AdaptBidder(bidderImpl, server.Client(), &config.Configuration{}, &metricsConfig.NilMetricsEngine{}, openrtb_ext.BidderAppnexus, nil, ""),
	}
	e.cache = &wellBehavedCache{}
	e.me = &metricsConf.NilMetricsEngine{}

	e.currencyConverter = currency.NewRateConverter(&http.Client{}, "", time.Duration(0))

	//Run tests
	for _, test := range testCases {
<<<<<<< HEAD
		resultingBids, resultingErrs := e.makeBid(sampleBids, sampleAuction, test.inReturnCreative, nil, &openrtb_ext.RequestWrapper{}, nil, "", "")
=======
		resultingBids, resultingErrs := e.makeBid(sampleBids, sampleAuction, test.inReturnCreative, nil, nil, "", "", &nonBids{})
>>>>>>> 96931329

		assert.Equal(t, 0, len(resultingErrs), "%s. Test should not return errors \n", test.description)
		assert.Equal(t, test.expectedCreativeMarkup, resultingBids[0].AdM, "%s. Ad markup string doesn't match expected \n", test.description)

		var bidExt openrtb_ext.ExtBid
		jsonutil.UnmarshalValid(resultingBids[0].Ext, &bidExt)
		assert.Equal(t, 0, bidExt.Prebid.DealPriority, "%s. Test should have DealPriority set to 0", test.description)
		assert.Equal(t, false, bidExt.Prebid.DealTierSatisfied, "%s. Test should have DealTierSatisfied set to false", test.description)
	}
}

func TestGetBidCacheInfo(t *testing.T) {
	bid := &openrtb2.Bid{ID: "42"}
	testCases := []struct {
		description      string
		scheme           string
		host             string
		path             string
		bid              *entities.PbsOrtbBid
		auction          *auction
		expectedFound    bool
		expectedCacheID  string
		expectedCacheURL string
	}{
		{
			description:      "JSON Cache ID",
			scheme:           "https",
			host:             "prebid.org",
			path:             "cache",
			bid:              &entities.PbsOrtbBid{Bid: bid},
			auction:          &auction{cacheIds: map[*openrtb2.Bid]string{bid: "anyID"}},
			expectedFound:    true,
			expectedCacheID:  "anyID",
			expectedCacheURL: "https://prebid.org/cache?uuid=anyID",
		},
		{
			description:      "VAST Cache ID",
			scheme:           "https",
			host:             "prebid.org",
			path:             "cache",
			bid:              &entities.PbsOrtbBid{Bid: bid},
			auction:          &auction{vastCacheIds: map[*openrtb2.Bid]string{bid: "anyID"}},
			expectedFound:    true,
			expectedCacheID:  "anyID",
			expectedCacheURL: "https://prebid.org/cache?uuid=anyID",
		},
		{
			description:      "Cache ID Not Found",
			scheme:           "https",
			host:             "prebid.org",
			path:             "cache",
			bid:              &entities.PbsOrtbBid{Bid: bid},
			auction:          &auction{},
			expectedFound:    false,
			expectedCacheID:  "",
			expectedCacheURL: "",
		},
		{
			description:      "Scheme Not Provided",
			host:             "prebid.org",
			path:             "cache",
			bid:              &entities.PbsOrtbBid{Bid: bid},
			auction:          &auction{cacheIds: map[*openrtb2.Bid]string{bid: "anyID"}},
			expectedFound:    true,
			expectedCacheID:  "anyID",
			expectedCacheURL: "prebid.org/cache?uuid=anyID",
		},
		{
			description:      "Host And Path Not Provided - Without Scheme",
			bid:              &entities.PbsOrtbBid{Bid: bid},
			auction:          &auction{cacheIds: map[*openrtb2.Bid]string{bid: "anyID"}},
			expectedFound:    true,
			expectedCacheID:  "anyID",
			expectedCacheURL: "",
		},
		{
			description:      "Host And Path Not Provided - With Scheme",
			scheme:           "https",
			bid:              &entities.PbsOrtbBid{Bid: bid},
			auction:          &auction{cacheIds: map[*openrtb2.Bid]string{bid: "anyID"}},
			expectedFound:    true,
			expectedCacheID:  "anyID",
			expectedCacheURL: "",
		},
		{
			description:      "Nil Bid",
			scheme:           "https",
			host:             "prebid.org",
			path:             "cache",
			bid:              nil,
			auction:          &auction{cacheIds: map[*openrtb2.Bid]string{bid: "anyID"}},
			expectedFound:    false,
			expectedCacheID:  "",
			expectedCacheURL: "",
		},
		{
			description:      "Nil Embedded Bid",
			scheme:           "https",
			host:             "prebid.org",
			path:             "cache",
			bid:              &entities.PbsOrtbBid{Bid: nil},
			auction:          &auction{cacheIds: map[*openrtb2.Bid]string{bid: "anyID"}},
			expectedFound:    false,
			expectedCacheID:  "",
			expectedCacheURL: "",
		},
		{
			description:      "Nil Auction",
			scheme:           "https",
			host:             "prebid.org",
			path:             "cache",
			bid:              &entities.PbsOrtbBid{Bid: bid},
			auction:          nil,
			expectedFound:    false,
			expectedCacheID:  "",
			expectedCacheURL: "",
		},
	}

	for _, test := range testCases {
		exchange := &exchange{
			cache: &mockCache{
				scheme: test.scheme,
				host:   test.host,
				path:   test.path,
			},
		}

		cacheInfo, found := exchange.getBidCacheInfo(test.bid, test.auction)

		assert.Equal(t, test.expectedFound, found, test.description+":found")
		assert.Equal(t, test.expectedCacheID, cacheInfo.CacheId, test.description+":id")
		assert.Equal(t, test.expectedCacheURL, cacheInfo.Url, test.description+":url")
	}
}

func TestBidResponseCurrency(t *testing.T) {
	// Init objects
	cfg := &config.Configuration{}

	handlerNoBidServer := func(w http.ResponseWriter, r *http.Request) { w.WriteHeader(204) }
	server := httptest.NewServer(http.HandlerFunc(handlerNoBidServer))
	defer server.Close()

	biddersInfo, err := config.LoadBidderInfoFromDisk("../static/bidder-info")
	if err != nil {
		t.Fatal(err)
	}

	adapters, adaptersErr := BuildAdapters(server.Client(), cfg, biddersInfo, &metricsConf.NilMetricsEngine{})
	if adaptersErr != nil {
		t.Fatalf("Error intializing adapters: %v", adaptersErr)
	}

	currencyConverter := currency.NewRateConverter(&http.Client{}, "", time.Duration(0))

	gdprPermsBuilder := fakePermissionsBuilder{
		permissions: &permissionsMock{
			allowAllBidders: true,
		},
	}.Builder

	e := NewExchange(adapters, nil, cfg, map[string]usersync.Syncer{}, &metricsConf.NilMetricsEngine{}, biddersInfo, gdprPermsBuilder, currencyConverter, nilCategoryFetcher{}, &adscert.NilSigner{}, macros.NewStringIndexBasedReplacer(), nil).(*exchange)

	liveAdapters := make([]openrtb_ext.BidderName, 1)
	liveAdapters[0] = "appnexus"

	bidRequest := &openrtb_ext.RequestWrapper{
		BidRequest: &openrtb2.BidRequest{
			ID: "some-request-id",
			Imp: []openrtb2.Imp{{
				ID:     "some-impression-id",
				Banner: &openrtb2.Banner{Format: []openrtb2.Format{{W: 300, H: 250}, {W: 300, H: 600}}},
				Ext:    json.RawMessage(`{"appnexus": {"placementId": 10433394}}`),
			}},
			Site:   &openrtb2.Site{Page: "prebid.org", Ext: json.RawMessage(`{"amp":0}`)},
			Device: &openrtb2.Device{UA: "curl/7.54.0", IP: "::1"},
			AT:     1,
			TMax:   500,
			Ext:    json.RawMessage(`{"id": "some-request-id","site": {"page": "prebid.org"},"imp": [{"id": "some-impression-id","banner": {"format": [{"w": 300,"h": 250},{"w": 300,"h": 600}]},"ext": {"appnexus": {"placementId": 10433394}}}],"tmax": 500}`),
		},
	}

	adapterExtra := map[openrtb_ext.BidderName]*seatResponseExtra{
		"appnexus": {ResponseTimeMillis: 5},
	}

	var errList []error

	sampleBid := &openrtb2.Bid{
		ID:    "some-imp-id",
		Price: 9.517803,
		W:     300,
		H:     250,
		Ext:   nil,
	}
	aPbsOrtbBidArr := []*entities.PbsOrtbBid{{Bid: sampleBid, BidType: openrtb_ext.BidTypeBanner, OriginalBidCPM: 9.517803}}
	sampleSeatBid := []openrtb2.SeatBid{
		{
			Seat: "appnexus",
			Bid: []openrtb2.Bid{
				{
					ID:    "some-imp-id",
					Price: 9.517803,
					W:     300,
					H:     250,
					Ext:   json.RawMessage(`{"origbidcpm":9.517803,"prebid":{"meta":{"adaptercode":"appnexus"},"type":"banner"}}`),
				},
			},
		},
	}
	emptySeatBid := []openrtb2.SeatBid{}

	// Test cases
	type aTest struct {
		description         string
		adapterBids         map[openrtb_ext.BidderName]*entities.PbsOrtbSeatBid
		expectedBidResponse *openrtb2.BidResponse
	}
	testCases := []aTest{
		{
			description: "1) Adapter to bids map comes with a non-empty currency field and non-empty bid array",
			adapterBids: map[openrtb_ext.BidderName]*entities.PbsOrtbSeatBid{
				openrtb_ext.BidderName("appnexus"): {
					Bids:     aPbsOrtbBidArr,
					Currency: "USD",
				},
			},
			expectedBidResponse: &openrtb2.BidResponse{
				ID:      "some-request-id",
				SeatBid: sampleSeatBid,
				Cur:     "USD",
			},
		},
		{
			description: "2) Adapter to bids map comes with a non-empty currency field but an empty bid array",
			adapterBids: map[openrtb_ext.BidderName]*entities.PbsOrtbSeatBid{
				openrtb_ext.BidderName("appnexus"): {
					Bids:     nil,
					Currency: "USD",
				},
			},
			expectedBidResponse: &openrtb2.BidResponse{
				ID:      "some-request-id",
				SeatBid: emptySeatBid,
				Cur:     "",
			},
		},
		{
			description: "3) Adapter to bids map comes with an empty currency string and a non-empty bid array",
			adapterBids: map[openrtb_ext.BidderName]*entities.PbsOrtbSeatBid{
				openrtb_ext.BidderName("appnexus"): {
					Bids:     aPbsOrtbBidArr,
					Currency: "",
				},
			},
			expectedBidResponse: &openrtb2.BidResponse{
				ID:      "some-request-id",
				SeatBid: sampleSeatBid,
				Cur:     "",
			},
		},
		{
			description: "4) Adapter to bids map comes with an empty currency string and an empty bid array",
			adapterBids: map[openrtb_ext.BidderName]*entities.PbsOrtbSeatBid{
				openrtb_ext.BidderName("appnexus"): {
					Bids:     nil,
					Currency: "",
				},
			},
			expectedBidResponse: &openrtb2.BidResponse{
				ID:      "some-request-id",
				SeatBid: emptySeatBid,
				Cur:     "",
			},
		},
	}

	bidResponseExt := &openrtb_ext.ExtBidResponse{
		ResponseTimeMillis:   map[openrtb_ext.BidderName]int{openrtb_ext.BidderName("appnexus"): 5},
		RequestTimeoutMillis: 500,
	}
	// Run tests
	for i := range testCases {
		actualBidResp := e.buildBidResponse(context.Background(), liveAdapters, testCases[i].adapterBids, bidRequest, adapterExtra, nil, bidResponseExt, true, nil, "", errList, &nonBids{})
		assert.Equalf(t, testCases[i].expectedBidResponse, actualBidResp, fmt.Sprintf("[TEST_FAILED] Objects must be equal for test: %s \n Expected: >>%s<< \n Actual: >>%s<< ", testCases[i].description, testCases[i].expectedBidResponse.Ext, actualBidResp.Ext))
	}
}

func TestBidResponseImpExtInfo(t *testing.T) {
	// Init objects
	cfg := &config.Configuration{}

	gdprPermsBuilder := fakePermissionsBuilder{
		permissions: &permissionsMock{
			allowAllBidders: true,
		},
	}.Builder

	noBidHandler := func(w http.ResponseWriter, r *http.Request) { w.WriteHeader(204) }
	server := httptest.NewServer(http.HandlerFunc(noBidHandler))
	defer server.Close()

	biddersInfo := config.BidderInfos{"appnexus": config.BidderInfo{Endpoint: "http://ib.adnxs.com"}}

	adapters, adaptersErr := BuildAdapters(server.Client(), cfg, biddersInfo, &metricsConf.NilMetricsEngine{})
	if adaptersErr != nil {
		t.Fatalf("Error intializing adapters: %v", adaptersErr)
	}

	e := NewExchange(adapters, nil, cfg, map[string]usersync.Syncer{}, &metricsConf.NilMetricsEngine{}, nil, gdprPermsBuilder, nil, nilCategoryFetcher{}, &adscert.NilSigner{}, macros.NewStringIndexBasedReplacer(), nil).(*exchange)

	liveAdapters := make([]openrtb_ext.BidderName, 1)
	liveAdapters[0] = "appnexus"

	bidRequest := &openrtb_ext.RequestWrapper{
		BidRequest: &openrtb2.BidRequest{
			ID: "some-request-id",
			Imp: []openrtb2.Imp{{
				ID:    "some-impression-id",
				Video: &openrtb2.Video{},
				Ext:   json.RawMessage(`{"appnexus": {"placementId": 10433394}}`),
			}},
			Ext: json.RawMessage(``),
		},
	}

	var errList []error

	sampleBid := &openrtb2.Bid{
		ID:    "some-imp-id",
		ImpID: "some-impression-id",
		W:     300,
		H:     250,
		Ext:   nil,
	}
	aPbsOrtbBidArr := []*entities.PbsOrtbBid{{Bid: sampleBid, BidType: openrtb_ext.BidTypeVideo}}

	adapterBids := map[openrtb_ext.BidderName]*entities.PbsOrtbSeatBid{
		openrtb_ext.BidderName("appnexus"): {
			Bids: aPbsOrtbBidArr,
		},
	}

	impExtInfo := make(map[string]ImpExtInfo, 1)
	impExtInfo["some-impression-id"] = ImpExtInfo{
		true,
		[]byte(`{"video":{"h":480,"mimes":["video/mp4"]}}`),
		json.RawMessage(`{"imp_passthrough_val":1}`)}

	expectedBidResponseExt := `{"origbidcpm":0,"prebid":{"meta":{"adaptercode":"appnexus"},"type":"video","passthrough":{"imp_passthrough_val":1}},"storedrequestattributes":{"h":480,"mimes":["video/mp4"]}}`

	actualBidResp := e.buildBidResponse(context.Background(), liveAdapters, adapterBids, bidRequest, nil, nil, nil, true, impExtInfo, "", errList, &nonBids{})

	resBidExt := string(actualBidResp.SeatBid[0].Bid[0].Ext)
	assert.Equalf(t, expectedBidResponseExt, resBidExt, "Expected bid response extension is incorrect")

}

// TestRaceIntegration runs an integration test using all the sample params from
// adapters/{bidder}/{bidder}test/params/race/*.json files.
//
// Its primary goal is to catch race conditions, since parts of the BidRequest passed into MakeBids()
// are shared across many goroutines.
//
// The "known" file names right now are "banner.json" and "video.json". These files should hold params
// which the Bidder would expect on banner or video Imps, respectively.
func TestRaceIntegration(t *testing.T) {
	noBidServer := func(w http.ResponseWriter, r *http.Request) {
		w.WriteHeader(204)
	}
	server := httptest.NewServer(http.HandlerFunc(noBidServer))
	defer server.Close()

	cfg := &config.Configuration{}

	biddersInfo, err := config.LoadBidderInfoFromDisk("../static/bidder-info")
	if err != nil {
		t.Fatal(err)
	}

	adapters, adaptersErr := BuildAdapters(server.Client(), cfg, biddersInfo, &metricsConf.NilMetricsEngine{})
	if adaptersErr != nil {
		t.Fatalf("Error intializing adapters: %v", adaptersErr)
	}

	currencyConverter := currency.NewRateConverter(&http.Client{}, "", time.Duration(0))

	auctionRequest := &AuctionRequest{
		BidRequestWrapper: &openrtb_ext.RequestWrapper{BidRequest: getTestBuildRequest(t)},
		Account:           config.Account{},
		UserSyncs:         &emptyUsersync{},
		HookExecutor:      &hookexecution.EmptyHookExecutor{},
		TCF2Config:        gdpr.NewTCF2Config(config.TCF2{}, config.AccountGDPR{}),
	}

	debugLog := DebugLog{}

	gdprPermsBuilder := fakePermissionsBuilder{
		permissions: &permissionsMock{
			allowAllBidders: true,
		},
	}.Builder

	ex := NewExchange(adapters, &wellBehavedCache{}, cfg, map[string]usersync.Syncer{}, &metricsConf.NilMetricsEngine{}, biddersInfo, gdprPermsBuilder, currencyConverter, &nilCategoryFetcher{}, &adscert.NilSigner{}, macros.NewStringIndexBasedReplacer(), nil).(*exchange)
	_, err = ex.HoldAuction(context.Background(), auctionRequest, &debugLog)
	if err != nil {
		t.Errorf("HoldAuction returned unexpected error: %v", err)
	}
}

func newCategoryFetcher(directory string) (stored_requests.CategoryFetcher, error) {
	fetcher, err := file_fetcher.NewFileFetcher(directory)
	if err != nil {
		return nil, err
	}
	catfetcher, ok := fetcher.(stored_requests.CategoryFetcher)
	if !ok {
		return nil, fmt.Errorf("Failed to type cast fetcher to CategoryFetcher")
	}
	return catfetcher, nil
}

func getTestBuildRequest(t *testing.T) *openrtb2.BidRequest {
	dnt := int8(1)
	return &openrtb2.BidRequest{
		Site: &openrtb2.Site{
			Page:   "www.some.domain.com",
			Domain: "domain.com",
			Publisher: &openrtb2.Publisher{
				ID: "some-publisher-id",
			},
		},
		Device: &openrtb2.Device{
			UA:       "Mozilla/5.0 (Macintosh; Intel Mac OS X 10_13_5) AppleWebKit/537.36 (KHTML, like Gecko) Chrome/67.0.3396.87 Safari/537.36",
			IFA:      "ifa",
			IP:       "132.173.230.74",
			DNT:      &dnt,
			Language: "EN",
		},
		Source: &openrtb2.Source{
			TID: "61018dc9-fa61-4c41-b7dc-f90b9ae80e87",
		},
		User: &openrtb2.User{
			ID:       "our-id",
			BuyerUID: "their-id",
			Ext:      json.RawMessage(`{"consent":"BONciguONcjGKADACHENAOLS1rAHDAFAAEAASABQAMwAeACEAFw"}`),
		},
		Regs: &openrtb2.Regs{
			COPPA: 1,
			Ext:   json.RawMessage(`{"gdpr":1}`),
		},
		Imp: []openrtb2.Imp{{
			ID: "some-imp-id",
			Banner: &openrtb2.Banner{
				Format: []openrtb2.Format{{
					W: 300,
					H: 250,
				}, {
					W: 300,
					H: 600,
				}},
			},
			Ext: json.RawMessage(`{"prebid":{"bidder":{"appnexus": {"placementId": 1}}}}`),
		}, {
			Video: &openrtb2.Video{
				MIMEs:       []string{"video/mp4"},
				MinDuration: 1,
				MaxDuration: 300,
				W:           ptrutil.ToPtr[int64](300),
				H:           ptrutil.ToPtr[int64](600),
			},
			Ext: json.RawMessage(`{"prebid":{"bidder":{"appnexus": {"placementId": 1}}}}`),
		}},
	}
}

func TestPanicRecovery(t *testing.T) {
	cfg := &config.Configuration{
		CacheURL: config.Cache{
			ExpectedTimeMillis: 20,
		},
	}

	biddersInfo, err := config.LoadBidderInfoFromDisk("../static/bidder-info")
	if err != nil {
		t.Fatal(err)
	}

	adapters, adaptersErr := BuildAdapters(&http.Client{}, cfg, biddersInfo, &metricsConf.NilMetricsEngine{})
	if adaptersErr != nil {
		t.Fatalf("Error intializing adapters: %v", adaptersErr)
	}

	currencyConverter := currency.NewRateConverter(&http.Client{}, "", time.Duration(0))

	gdprPermsBuilder := fakePermissionsBuilder{
		permissions: &permissionsMock{
			allowAllBidders: true,
		},
	}.Builder

	e := NewExchange(adapters, nil, cfg, map[string]usersync.Syncer{}, &metricsConf.NilMetricsEngine{}, biddersInfo, gdprPermsBuilder, currencyConverter, nilCategoryFetcher{}, &adscert.NilSigner{}, macros.NewStringIndexBasedReplacer(), nil).(*exchange)

	chBids := make(chan *bidResponseWrapper, 1)
	panicker := func(bidderRequest BidderRequest, conversions currency.Conversions) {
		panic("panic!")
	}

	apnLabels := metrics.AdapterLabels{
		Source:      metrics.DemandWeb,
		RType:       metrics.ReqTypeORTB2Web,
		Adapter:     openrtb_ext.BidderAppnexus,
		PubID:       "test1",
		CookieFlag:  metrics.CookieFlagYes,
		AdapterBids: metrics.AdapterBidNone,
	}

	bidderRequests := []BidderRequest{
		{
			BidderName:     "bidder1",
			BidderCoreName: "appnexus",
			BidderLabels:   apnLabels,
			BidRequest: &openrtb2.BidRequest{
				ID: "b-1",
			},
		},
		{
			BidderName:     "bidder2",
			BidderCoreName: "bidder2",
			BidRequest: &openrtb2.BidRequest{
				ID: "b-2",
			},
		},
	}

	recovered := e.recoverSafely(bidderRequests, panicker, chBids)
	recovered(bidderRequests[0], nil)
}

// TestPanicRecoveryHighLevel calls HoldAuction with a panicingAdapter{}
func TestPanicRecoveryHighLevel(t *testing.T) {
	noBidServer := func(w http.ResponseWriter, r *http.Request) {
		w.WriteHeader(204)
	}
	server := httptest.NewServer(http.HandlerFunc(noBidServer))
	defer server.Close()

	cfg := &config.Configuration{}

	biddersInfo, err := config.LoadBidderInfoFromDisk("../static/bidder-info")
	if err != nil {
		t.Fatal(err)
	}

	adapters, adaptersErr := BuildAdapters(server.Client(), cfg, biddersInfo, &metricsConf.NilMetricsEngine{})
	if adaptersErr != nil {
		t.Fatalf("Error intializing adapters: %v", adaptersErr)
	}

	currencyConverter := currency.NewRateConverter(&http.Client{}, "", time.Duration(0))

	categoriesFetcher, error := newCategoryFetcher("./test/category-mapping")
	if error != nil {
		t.Errorf("Failed to create a category Fetcher: %v", error)
	}

	gdprPermsBuilder := fakePermissionsBuilder{
		permissions: &permissionsMock{
			allowAllBidders: true,
		},
	}.Builder
	e := NewExchange(adapters, &mockCache{}, cfg, map[string]usersync.Syncer{}, &metricsConf.NilMetricsEngine{}, biddersInfo, gdprPermsBuilder, currencyConverter, categoriesFetcher, &adscert.NilSigner{}, macros.NewStringIndexBasedReplacer(), nil).(*exchange)

	e.adapterMap[openrtb_ext.BidderBeachfront] = panicingAdapter{}
	e.adapterMap[openrtb_ext.BidderAppnexus] = panicingAdapter{}

	request := &openrtb2.BidRequest{
		Site: &openrtb2.Site{
			Page:   "www.some.domain.com",
			Domain: "domain.com",
			Publisher: &openrtb2.Publisher{
				ID: "some-publisher-id",
			},
		},
		User: &openrtb2.User{
			ID:       "our-id",
			BuyerUID: "their-id",
			Ext:      json.RawMessage(`{"consent":"BONciguONcjGKADACHENAOLS1rAHDAFAAEAASABQAMwAeACEAFw"}`),
		},
		Imp: []openrtb2.Imp{{
			ID: "some-imp-id",
			Banner: &openrtb2.Banner{
				Format: []openrtb2.Format{{
					W: 300,
					H: 250,
				}, {
					W: 300,
					H: 600,
				}},
			},
			Ext: json.RawMessage(`{"ext_field": "value"}`),
		}},
	}

	auctionRequest := &AuctionRequest{
		BidRequestWrapper: &openrtb_ext.RequestWrapper{BidRequest: request},
		Account:           config.Account{},
		UserSyncs:         &emptyUsersync{},
		HookExecutor:      &hookexecution.EmptyHookExecutor{},
		TCF2Config:        gdpr.NewTCF2Config(config.TCF2{}, config.AccountGDPR{}),
	}
	debugLog := DebugLog{}
	_, err = e.HoldAuction(context.Background(), auctionRequest, &debugLog)
	if err != nil {
		t.Errorf("HoldAuction returned unexpected error: %v", err)
	}

}

func TestTimeoutComputation(t *testing.T) {
	cacheTimeMillis := 10
	ex := exchange{
		cacheTime: time.Duration(cacheTimeMillis) * time.Millisecond,
	}
	deadline := time.Now()
	ctx, cancel := context.WithDeadline(context.Background(), deadline)
	defer cancel()

	auctionCtx, cancel := ex.makeAuctionContext(ctx, true)
	defer cancel()

	if finalDeadline, ok := auctionCtx.Deadline(); !ok || deadline.Add(-time.Duration(cacheTimeMillis)*time.Millisecond) != finalDeadline {
		t.Errorf("The auction should allocate cacheTime amount of time from the whole request timeout.")
	}
}

// TestExchangeJSON executes tests for all the *.json files in exchangetest.
func TestExchangeJSON(t *testing.T) {
	if specFiles, err := os.ReadDir("./exchangetest"); err == nil {
		for _, specFile := range specFiles {
			if !strings.HasSuffix(specFile.Name(), ".json") {
				continue
			}

			fileName := "./exchangetest/" + specFile.Name()
			fileDisplayName := "exchange/exchangetest/" + specFile.Name()

			t.Run(fileDisplayName, func(t *testing.T) {
				specData, err := loadFile(fileName)
				if assert.NoError(t, err, "Failed to load contents of file %s: %v", fileDisplayName, err) {
					assert.NotPanics(t, func() { runSpec(t, fileDisplayName, specData) }, fileDisplayName)
				}
			})
		}
	}
}

// LoadFile reads and parses a file as a test case. If something goes wrong, it returns an error.
func loadFile(filename string) (*exchangeSpec, error) {
	specData, err := os.ReadFile(filename)
	if err != nil {
		return nil, fmt.Errorf("Failed to read file %s: %v", filename, err)
	}

	var spec exchangeSpec
	if err := jsonutil.UnmarshalValid(specData, &spec); err != nil {
		return nil, fmt.Errorf("Failed to unmarshal JSON from file: %v", err)
	}

	return &spec, nil
}

func runSpec(t *testing.T, filename string, spec *exchangeSpec) {
	aliases, errs := parseAliases(&spec.IncomingRequest.OrtbRequest)
	if len(errs) != 0 {
		t.Fatalf("%s: Failed to parse aliases", filename)
	}

	var s struct{}
	eeac := make(map[string]struct{})
	for _, c := range []string{"FIN", "FRA", "GUF"} {
		eeac[c] = s
	}

	var gdprDefaultValue string
	if spec.AssumeGDPRApplies {
		gdprDefaultValue = "1"
	} else {
		gdprDefaultValue = "0"
	}

	privacyConfig := config.Privacy{
		CCPA: config.CCPA{
			Enforce: spec.EnforceCCPA,
		},
		LMT: config.LMT{
			Enforce: spec.EnforceLMT,
		},
		GDPR: config.GDPR{
			Enabled:         spec.GDPREnabled,
			DefaultValue:    gdprDefaultValue,
			EEACountriesMap: eeac,
			TCF2: config.TCF2{
				Enabled: spec.GDPREnabled,
			},
		},
	}
	bidIdGenerator := &mockBidIDGenerator{}
	if spec.BidIDGenerator != nil {
		*bidIdGenerator = *spec.BidIDGenerator
	}
	ex := newExchangeForTests(t, filename, spec.OutgoingRequests, aliases, privacyConfig, bidIdGenerator, spec.HostSChainFlag, spec.FloorsEnabled, spec.HostConfigBidValidation, spec.Server)
	biddersInAuction := findBiddersInAuction(t, filename, &spec.IncomingRequest.OrtbRequest)
	debugLog := &DebugLog{}
	if spec.DebugLog != nil {
		*debugLog = *spec.DebugLog
		debugLog.Regexp = regexp.MustCompile(`[<>]`)
	}

	// Passthrough JSON Testing
	impExtInfoMap := make(map[string]ImpExtInfo)
	if spec.PassthroughFlag {
		impPassthrough, impID, err := getInfoFromImp(&openrtb_ext.RequestWrapper{BidRequest: &spec.IncomingRequest.OrtbRequest})
		if err != nil {
			t.Errorf("%s: Exchange returned an unexpected error. Got %s", filename, err.Error())
		}
		impExtInfoMap[impID] = ImpExtInfo{Passthrough: impPassthrough}
	}

	// Imp Setting for Bid Validation
	if spec.HostConfigBidValidation.SecureMarkup == config.ValidationEnforce || spec.HostConfigBidValidation.SecureMarkup == config.ValidationWarn {
		_, impID, err := getInfoFromImp(&openrtb_ext.RequestWrapper{BidRequest: &spec.IncomingRequest.OrtbRequest})
		if err != nil {
			t.Errorf("%s: Exchange returned an unexpected error. Got %s", filename, err.Error())
		}
		impExtInfoMap[impID] = ImpExtInfo{}
	}

	activityControl := privacy.NewActivityControl(spec.AccountPrivacy)

	auctionRequest := &AuctionRequest{
		BidRequestWrapper: &openrtb_ext.RequestWrapper{BidRequest: &spec.IncomingRequest.OrtbRequest},
		Account: config.Account{
			ID: "testaccount",
			Events: config.Events{
				Enabled: spec.EventsEnabled,
			},
			DebugAllow:  true,
			PriceFloors: config.AccountPriceFloors{Enabled: spec.AccountFloorsEnabled},
			Validations: spec.AccountConfigBidValidation,
		},
		UserSyncs:     mockIdFetcher(spec.IncomingRequest.Usersyncs),
		ImpExtInfoMap: impExtInfoMap,
		HookExecutor:  &hookexecution.EmptyHookExecutor{},
		TCF2Config:    gdpr.NewTCF2Config(privacyConfig.GDPR.TCF2, config.AccountGDPR{}),
		Activities:    activityControl,
	}

	if spec.MultiBid != nil {
		auctionRequest.Account.DefaultBidLimit = spec.MultiBid.AccountMaxBid

		requestExt := &openrtb_ext.ExtRequest{}
		err := jsonutil.UnmarshalValid(spec.IncomingRequest.OrtbRequest.Ext, requestExt)
		assert.NoError(t, err, "invalid request ext")
		validatedMultiBids, errs := openrtb_ext.ValidateAndBuildExtMultiBid(&requestExt.Prebid)
		for _, err := range errs { // same as in validateRequestExt().
			auctionRequest.Warnings = append(auctionRequest.Warnings, &errortypes.Warning{
				WarningCode: errortypes.MultiBidWarningCode,
				Message:     err.Error(),
			})
		}

		requestExt.Prebid.MultiBid = validatedMultiBids
		updateReqExt, err := jsonutil.Marshal(requestExt)
		assert.NoError(t, err, "invalid request ext")
		auctionRequest.BidRequestWrapper.Ext = updateReqExt
	}

	if spec.StartTime > 0 {
		auctionRequest.StartTime = time.Unix(0, spec.StartTime*1e+6)
	}
	if spec.RequestType != nil {
		auctionRequest.RequestType = *spec.RequestType
	}
	ctx := context.Background()

	aucResponse, err := ex.HoldAuction(ctx, auctionRequest, debugLog)
	var bid *openrtb2.BidResponse
	var bidExt *openrtb_ext.ExtBidResponse
	if aucResponse != nil {
		bid = aucResponse.BidResponse
		bidExt = aucResponse.ExtBidResponse
	}
	if len(spec.Response.Error) > 0 && spec.Response.Bids == nil {
		if err.Error() != spec.Response.Error {
			t.Errorf("%s: Exchange returned different errors. Expected %s, got %s", filename, spec.Response.Error, err.Error())
		}
		return
	}
	responseTimes := extractResponseTimes(t, filename, bid)
	for _, bidderName := range biddersInAuction {
		if _, ok := responseTimes[bidderName]; !ok {
			t.Errorf("%s: Response JSON missing expected ext.responsetimemillis.%s", filename, bidderName)
		}
	}
	if spec.Response.Bids != nil {
		diffOrtbResponses(t, filename, spec.Response.Bids, bid)
		if err == nil {
			if spec.Response.Error != "" {
				t.Errorf("%s: Exchange did not return expected error: %s", filename, spec.Response.Error)
			}
		} else {
			if err.Error() != spec.Response.Error {
				t.Errorf("%s: Exchange returned different errors. Expected %s, got %s", filename, spec.Response.Error, err.Error())
			}
		}
	}
	if spec.DebugLog != nil {
		if spec.DebugLog.Enabled {
			if len(debugLog.Data.Response) == 0 {
				t.Errorf("%s: DebugLog response was not modified when it should have been", filename)
			}
		} else {
			if len(debugLog.Data.Response) != 0 {
				t.Errorf("%s: DebugLog response was modified when it shouldn't have been", filename)
			}
		}
	}
	if spec.IncomingRequest.OrtbRequest.Test == 1 {
		//compare debug info
		assert.JSONEq(t, string(bid.Ext), string(spec.Response.Ext), "Debug info modified")
	}

	if spec.PassthroughFlag || (spec.MultiBid != nil && spec.MultiBid.AssertMultiBidWarnings) {
		expectedPassthough := ""
		actualPassthrough := ""
		actualBidRespExt := &openrtb_ext.ExtBidResponse{}
		if bid.Ext != nil {
			if err := jsonutil.UnmarshalValid(bid.Ext, actualBidRespExt); err != nil {
				assert.NoError(t, err, fmt.Sprintf("Error when unmarshalling: %s", err))
			}
			if actualBidRespExt.Prebid != nil {
				actualPassthrough = string(actualBidRespExt.Prebid.Passthrough)
			}
		}
		expectedBidRespExt := &openrtb_ext.ExtBidResponse{}
		if spec.Response.Ext != nil {
			if err := jsonutil.UnmarshalValid(spec.Response.Ext, expectedBidRespExt); err != nil {
				assert.NoError(t, err, fmt.Sprintf("Error when unmarshalling: %s", err))
			}
			if expectedBidRespExt.Prebid != nil {
				expectedPassthough = string(expectedBidRespExt.Prebid.Passthrough)
			}
		}

		if spec.MultiBid != nil && spec.MultiBid.AssertMultiBidWarnings {
			assert.Equal(t, expectedBidRespExt.Warnings, actualBidRespExt.Warnings, "Expected same multi-bid warnings")
		}

		if spec.PassthroughFlag {
			// special handling since JSONEq fails if either parameters is an empty string instead of json
			if expectedPassthough == "" || actualPassthrough == "" {
				assert.Equal(t, expectedPassthough, actualPassthrough, "Expected bid response extension is incorrect")
			} else {
				assert.JSONEq(t, expectedPassthough, actualPassthrough, "Expected bid response extension is incorrect")
			}
		}

	}

	if spec.FledgeEnabled {
		assert.JSONEq(t, string(spec.Response.Ext), string(bid.Ext), "ext mismatch")
	}

	expectedBidRespExt := &openrtb_ext.ExtBidResponse{}
	if spec.Response.Ext != nil {
		if err := jsonutil.UnmarshalValid(spec.Response.Ext, expectedBidRespExt); err != nil {
			assert.NoError(t, err, fmt.Sprintf("Error when unmarshalling: %s", err))
		}
	}
	if spec.HostConfigBidValidation.BannerCreativeMaxSize == config.ValidationEnforce || spec.HostConfigBidValidation.SecureMarkup == config.ValidationEnforce {
		actualBidRespExt := &openrtb_ext.ExtBidResponse{}
		if bid.Ext != nil {
			if err := jsonutil.UnmarshalValid(bid.Ext, actualBidRespExt); err != nil {
				assert.NoError(t, err, fmt.Sprintf("Error when unmarshalling: %s", err))
			}
		}
		assert.Equal(t, expectedBidRespExt.Errors, actualBidRespExt.Errors, "Expected errors from response ext do not match")
	}
	if expectedBidRespExt.Prebid != nil {
		assert.ElementsMatch(t, expectedBidRespExt.Prebid.SeatNonBid, bidExt.Prebid.SeatNonBid, "Expected seatNonBids from response ext do not match")
	}
}

func findBiddersInAuction(t *testing.T, context string, req *openrtb2.BidRequest) []string {
	if splitImps, err := splitImps(req.Imp); err != nil {
		t.Errorf("%s: Failed to parse Bidders from request: %v", context, err)
		return nil
	} else {
		bidders := make([]string, 0, len(splitImps))
		for bidderName := range splitImps {
			bidders = append(bidders, bidderName)
		}
		return bidders
	}
}

// extractResponseTimes validates the format of bid.ext.responsetimemillis, and then removes it.
// This is done because the response time will change from run to run, so it's impossible to hardcode a value
// into the JSON. The best we can do is make sure that the property exists.
func extractResponseTimes(t *testing.T, context string, bid *openrtb2.BidResponse) map[string]int {
	if data, dataType, _, err := jsonparser.Get(bid.Ext, "responsetimemillis"); err != nil || dataType != jsonparser.Object {
		t.Errorf("%s: Exchange did not return ext.responsetimemillis object: %v", context, err)
		return nil
	} else {
		responseTimes := make(map[string]int)
		if err := jsonutil.UnmarshalValid(data, &responseTimes); err != nil {
			t.Errorf("%s: Failed to unmarshal ext.responsetimemillis into map[string]int: %v", context, err)
			return nil
		}

		// Delete the response times so that they don't appear in the JSON, because they can't be tested reliably anyway.
		// If there's no other ext, just delete it altogether.
		bid.Ext = jsonparser.Delete(bid.Ext, "responsetimemillis")
		if jsonpatch.Equal(bid.Ext, []byte("{}")) {
			bid.Ext = nil
		}
		return responseTimes
	}
}

func newExchangeForTests(t *testing.T, filename string, expectations map[string]*bidderSpec, aliases map[string]string, privacyConfig config.Privacy, bidIDGenerator BidIDGenerator, hostSChainFlag, floorsFlag bool, hostBidValidation config.Validations, server exchangeServer) Exchange {
	bidderAdapters := make(map[openrtb_ext.BidderName]AdaptedBidder, len(expectations))
	bidderInfos := make(config.BidderInfos, len(expectations))
	for _, bidderName := range openrtb_ext.CoreBidderNames() {
		if spec, ok := expectations[string(bidderName)]; ok {
			bidderAdapters[bidderName] = &validatingBidder{
				t:             t,
				fileName:      filename,
				bidderName:    string(bidderName),
				expectations:  map[string]*bidderRequest{string(bidderName): spec.ExpectedRequest},
				mockResponses: map[string]bidderResponse{string(bidderName): spec.MockResponse},
			}
			bidderInfos[string(bidderName)] = config.BidderInfo{ModifyingVastXmlAllowed: spec.ModifyingVastXmlAllowed}
		}
	}

	for alias, coreBidder := range aliases {
		if spec, ok := expectations[alias]; ok {
			if bidder, ok := bidderAdapters[openrtb_ext.BidderName(coreBidder)]; ok {
				bidder.(*validatingBidder).expectations[alias] = spec.ExpectedRequest
				bidder.(*validatingBidder).mockResponses[alias] = spec.MockResponse
			} else {
				bidderAdapters[openrtb_ext.BidderName(coreBidder)] = &validatingBidder{
					t:             t,
					fileName:      filename,
					bidderName:    coreBidder,
					expectations:  map[string]*bidderRequest{alias: spec.ExpectedRequest},
					mockResponses: map[string]bidderResponse{alias: spec.MockResponse},
				}
			}
		}
	}

	categoriesFetcher, error := newCategoryFetcher("./test/category-mapping")
	if error != nil {
		t.Fatalf("Failed to create a category Fetcher: %v", error)
	}

	gdprPermsBuilder := fakePermissionsBuilder{
		permissions: &permissionsMock{
			allowAllBidders: true,
		},
	}.Builder

	bidderToSyncerKey := map[string]string{}
	for _, bidderName := range openrtb_ext.CoreBidderNames() {
		bidderToSyncerKey[string(bidderName)] = string(bidderName)
	}

	gdprDefaultValue := gdpr.SignalYes
	if privacyConfig.GDPR.DefaultValue == "0" {
		gdprDefaultValue = gdpr.SignalNo
	}

	var hostSChainNode *openrtb2.SupplyChainNode
	if hostSChainFlag {
		hostSChainNode = &openrtb2.SupplyChainNode{
			ASI: "pbshostcompany.com", SID: "00001", RID: "BidRequest", HP: openrtb2.Int8Ptr(1),
		}
	}

	metricsEngine := metricsConf.NewMetricsEngine(&config.Configuration{}, openrtb_ext.CoreBidderNames(), nil, nil)
	requestSplitter := requestSplitter{
		bidderToSyncerKey: bidderToSyncerKey,
		me:                metricsEngine,
		privacyConfig:     privacyConfig,
		gdprPermsBuilder:  gdprPermsBuilder,
		hostSChainNode:    hostSChainNode,
		bidderInfo:        bidderInfos,
	}

	return &exchange{
		adapterMap:               bidderAdapters,
		me:                       metricsEngine,
		cache:                    &wellBehavedCache{},
		cacheTime:                0,
		currencyConverter:        currency.NewRateConverter(&http.Client{}, "", time.Duration(0)),
		gdprDefaultValue:         gdprDefaultValue,
		gdprPermsBuilder:         gdprPermsBuilder,
		privacyConfig:            privacyConfig,
		categoriesFetcher:        categoriesFetcher,
		bidderInfo:               bidderInfos,
		bidderToSyncerKey:        bidderToSyncerKey,
		externalURL:              "http://localhost",
		bidIDGenerator:           bidIDGenerator,
		hostSChainNode:           hostSChainNode,
		server:                   config.Server{ExternalUrl: server.ExternalUrl, GvlID: server.GvlID, DataCenter: server.DataCenter},
		bidValidationEnforcement: hostBidValidation,
		requestSplitter:          requestSplitter,
		priceFloorEnabled:        floorsFlag,
		priceFloorFetcher:        &mockPriceFloorFetcher{},
	}
}

type mockBidIDGenerator struct {
	GenerateBidID bool `json:"generateBidID"`
	ReturnError   bool `json:"returnError"`
}

func (big *mockBidIDGenerator) Enabled() bool {
	return big.GenerateBidID
}

func (big *mockBidIDGenerator) New() (string, error) {

	if big.ReturnError {
		err := errors.New("Test error generating bid.ext.prebid.bidid")
		return "", err
	}
	return "mock_uuid", nil

}

type fakeRandomDeduplicateBidBooleanGenerator struct {
	returnValue bool
}

func (m *fakeRandomDeduplicateBidBooleanGenerator) Generate() bool {
	return m.returnValue
}

func newExtRequest() openrtb_ext.ExtRequest {
	priceGran := openrtb_ext.PriceGranularity{
		Precision: ptrutil.ToPtr(2),
		Ranges: []openrtb_ext.GranularityRange{
			{
				Min:       0.0,
				Max:       20.0,
				Increment: 2.0,
			},
		},
	}

	translateCategories := true
	brandCat := openrtb_ext.ExtIncludeBrandCategory{PrimaryAdServer: 1, WithCategory: true, TranslateCategories: &translateCategories}

	reqExt := openrtb_ext.ExtRequestTargeting{
		PriceGranularity:     &priceGran,
		IncludeWinners:       ptrutil.ToPtr(true),
		IncludeBrandCategory: &brandCat,
	}

	return openrtb_ext.ExtRequest{
		Prebid: openrtb_ext.ExtRequestPrebid{
			Targeting: &reqExt,
		},
	}
}

func newExtRequestNoBrandCat() openrtb_ext.ExtRequest {
	priceGran := openrtb_ext.PriceGranularity{
		Precision: ptrutil.ToPtr(2),
		Ranges: []openrtb_ext.GranularityRange{
			{
				Min:       0.0,
				Max:       20.0,
				Increment: 2.0,
			},
		},
	}

	brandCat := openrtb_ext.ExtIncludeBrandCategory{WithCategory: false}

	reqExt := openrtb_ext.ExtRequestTargeting{
		PriceGranularity:     &priceGran,
		IncludeWinners:       ptrutil.ToPtr(true),
		IncludeBrandCategory: &brandCat,
	}

	return openrtb_ext.ExtRequest{
		Prebid: openrtb_ext.ExtRequestPrebid{
			Targeting: &reqExt,
		},
	}
}

func TestCategoryMapping(t *testing.T) {

	categoriesFetcher, error := newCategoryFetcher("./test/category-mapping")
	if error != nil {
		t.Errorf("Failed to create a category Fetcher: %v", error)
	}

	requestExt := newExtRequest()

	targData := &targetData{
		priceGranularity: *requestExt.Prebid.Targeting.PriceGranularity,
		includeWinners:   true,
	}

	requestExt.Prebid.Targeting.DurationRangeSec = []int{15, 30, 50}

	adapterBids := make(map[openrtb_ext.BidderName]*entities.PbsOrtbSeatBid)

	cats1 := []string{"IAB1-3"}
	cats2 := []string{"IAB1-4"}
	cats3 := []string{"IAB1-1000"}
	cats4 := []string{"IAB1-2000"}
	bid1 := openrtb2.Bid{ID: "bid_id1", ImpID: "imp_id1", Price: 10.0000, Cat: cats1, W: 1, H: 1}
	bid2 := openrtb2.Bid{ID: "bid_id2", ImpID: "imp_id2", Price: 20.0000, Cat: cats2, W: 1, H: 1}
	bid3 := openrtb2.Bid{ID: "bid_id3", ImpID: "imp_id3", Price: 30.0000, Cat: cats3, W: 1, H: 1}
	bid4 := openrtb2.Bid{ID: "bid_id4", ImpID: "imp_id4", Price: 40.0000, Cat: cats4, W: 1, H: 1}

	bid1_1 := entities.PbsOrtbBid{&bid1, nil, "video", nil, &openrtb_ext.ExtBidPrebidVideo{Duration: 30}, nil, nil, 0, false, "", 10.0000, "USD", ""}
	bid1_2 := entities.PbsOrtbBid{&bid2, nil, "video", nil, &openrtb_ext.ExtBidPrebidVideo{Duration: 40}, nil, nil, 0, false, "", 20.0000, "USD", ""}
	bid1_3 := entities.PbsOrtbBid{&bid3, nil, "video", nil, &openrtb_ext.ExtBidPrebidVideo{Duration: 30, PrimaryCategory: "AdapterOverride"}, nil, nil, 0, false, "", 30.0000, "USD", ""}
	bid1_4 := entities.PbsOrtbBid{&bid4, nil, "video", nil, &openrtb_ext.ExtBidPrebidVideo{Duration: 30}, nil, nil, 0, false, "", 40.0000, "USD", ""}

	innerBids := []*entities.PbsOrtbBid{
		&bid1_1,
		&bid1_2,
		&bid1_3,
		&bid1_4,
	}

	seatBid := entities.PbsOrtbSeatBid{Bids: innerBids, Currency: "USD"}
	bidderName1 := openrtb_ext.BidderName("appnexus")

	adapterBids[bidderName1] = &seatBid

	bidCategory, adapterBids, rejections, err := applyCategoryMapping(nil, *requestExt.Prebid.Targeting, adapterBids, categoriesFetcher, targData, &randomDeduplicateBidBooleanGenerator{}, &nonBids{})

	assert.Equal(t, nil, err, "Category mapping error should be empty")
	assert.Equal(t, 1, len(rejections), "There should be 1 bid rejection message")
	assert.Equal(t, "bid rejected [bid ID: bid_id4] reason: Category mapping file for primary ad server: 'freewheel', publisher: '' not found", rejections[0], "Rejection message did not match expected")
	assert.Equal(t, "10.00_Electronics_30s", bidCategory["bid_id1"], "Category mapping doesn't match")
	assert.Equal(t, "20.00_Sports_50s", bidCategory["bid_id2"], "Category mapping doesn't match")
	assert.Equal(t, "20.00_AdapterOverride_30s", bidCategory["bid_id3"], "Category mapping override from adapter didn't take")
	assert.Equal(t, 3, len(adapterBids[bidderName1].Bids), "Bidders number doesn't match")
	assert.Equal(t, 3, len(bidCategory), "Bidders category mapping doesn't match")
}

func TestCategoryMappingNoIncludeBrandCategory(t *testing.T) {

	categoriesFetcher, error := newCategoryFetcher("./test/category-mapping")
	if error != nil {
		t.Errorf("Failed to create a category Fetcher: %v", error)
	}

	requestExt := newExtRequestNoBrandCat()

	targData := &targetData{
		priceGranularity: *requestExt.Prebid.Targeting.PriceGranularity,
		includeWinners:   true,
	}
	requestExt.Prebid.Targeting.DurationRangeSec = []int{15, 30, 40, 50}

	adapterBids := make(map[openrtb_ext.BidderName]*entities.PbsOrtbSeatBid)

	cats1 := []string{"IAB1-3"}
	cats2 := []string{"IAB1-4"}
	cats3 := []string{"IAB1-1000"}
	cats4 := []string{"IAB1-2000"}
	bid1 := openrtb2.Bid{ID: "bid_id1", ImpID: "imp_id1", Price: 10.0000, Cat: cats1, W: 1, H: 1}
	bid2 := openrtb2.Bid{ID: "bid_id2", ImpID: "imp_id2", Price: 20.0000, Cat: cats2, W: 1, H: 1}
	bid3 := openrtb2.Bid{ID: "bid_id3", ImpID: "imp_id3", Price: 30.0000, Cat: cats3, W: 1, H: 1}
	bid4 := openrtb2.Bid{ID: "bid_id4", ImpID: "imp_id4", Price: 40.0000, Cat: cats4, W: 1, H: 1}

	bid1_1 := entities.PbsOrtbBid{&bid1, nil, "video", nil, &openrtb_ext.ExtBidPrebidVideo{Duration: 30}, nil, nil, 0, false, "", 10.0000, "USD", ""}
	bid1_2 := entities.PbsOrtbBid{&bid2, nil, "video", nil, &openrtb_ext.ExtBidPrebidVideo{Duration: 40}, nil, nil, 0, false, "", 20.0000, "USD", ""}
	bid1_3 := entities.PbsOrtbBid{&bid3, nil, "video", nil, &openrtb_ext.ExtBidPrebidVideo{Duration: 30, PrimaryCategory: "AdapterOverride"}, nil, nil, 0, false, "", 30.0000, "USD", ""}
	bid1_4 := entities.PbsOrtbBid{&bid4, nil, "video", nil, &openrtb_ext.ExtBidPrebidVideo{Duration: 50}, nil, nil, 0, false, "", 40.0000, "USD", ""}

	innerBids := []*entities.PbsOrtbBid{
		&bid1_1,
		&bid1_2,
		&bid1_3,
		&bid1_4,
	}

	seatBid := entities.PbsOrtbSeatBid{Bids: innerBids, Currency: "USD"}
	bidderName1 := openrtb_ext.BidderName("appnexus")

	adapterBids[bidderName1] = &seatBid

	bidCategory, adapterBids, rejections, err := applyCategoryMapping(nil, *requestExt.Prebid.Targeting, adapterBids, categoriesFetcher, targData, &randomDeduplicateBidBooleanGenerator{}, &nonBids{})

	assert.Equal(t, nil, err, "Category mapping error should be empty")
	assert.Empty(t, rejections, "There should be no bid rejection messages")
	assert.Equal(t, "10.00_30s", bidCategory["bid_id1"], "Category mapping doesn't match")
	assert.Equal(t, "20.00_40s", bidCategory["bid_id2"], "Category mapping doesn't match")
	assert.Equal(t, "20.00_30s", bidCategory["bid_id3"], "Category mapping doesn't match")
	assert.Equal(t, "20.00_50s", bidCategory["bid_id4"], "Category mapping doesn't match")
	assert.Equal(t, 4, len(adapterBids[bidderName1].Bids), "Bidders number doesn't match")
	assert.Equal(t, 4, len(bidCategory), "Bidders category mapping doesn't match")
}

func TestCategoryMappingTranslateCategoriesNil(t *testing.T) {

	categoriesFetcher, error := newCategoryFetcher("./test/category-mapping")
	if error != nil {
		t.Errorf("Failed to create a category Fetcher: %v", error)
	}

	requestExt := newExtRequestTranslateCategories(nil)

	targData := &targetData{
		priceGranularity: *requestExt.Prebid.Targeting.PriceGranularity,
		includeWinners:   true,
	}

	requestExt.Prebid.Targeting.DurationRangeSec = []int{15, 30, 50}

	adapterBids := make(map[openrtb_ext.BidderName]*entities.PbsOrtbSeatBid)

	cats1 := []string{"IAB1-3"}
	cats2 := []string{"IAB1-4"}
	cats3 := []string{"IAB1-1000"}
	bid1 := openrtb2.Bid{ID: "bid_id1", ImpID: "imp_id1", Price: 10.0000, Cat: cats1, W: 1, H: 1}
	bid2 := openrtb2.Bid{ID: "bid_id2", ImpID: "imp_id2", Price: 20.0000, Cat: cats2, W: 1, H: 1}
	bid3 := openrtb2.Bid{ID: "bid_id3", ImpID: "imp_id3", Price: 30.0000, Cat: cats3, W: 1, H: 1}

	bid1_1 := entities.PbsOrtbBid{&bid1, nil, "video", nil, &openrtb_ext.ExtBidPrebidVideo{Duration: 30}, nil, nil, 0, false, "", 10.0000, "USD", ""}
	bid1_2 := entities.PbsOrtbBid{&bid2, nil, "video", nil, &openrtb_ext.ExtBidPrebidVideo{Duration: 40}, nil, nil, 0, false, "", 20.0000, "USD", ""}
	bid1_3 := entities.PbsOrtbBid{&bid3, nil, "video", nil, &openrtb_ext.ExtBidPrebidVideo{Duration: 30}, nil, nil, 0, false, "", 30.0000, "USD", ""}

	innerBids := []*entities.PbsOrtbBid{
		&bid1_1,
		&bid1_2,
		&bid1_3,
	}

	seatBid := entities.PbsOrtbSeatBid{Bids: innerBids, Currency: "USD"}
	bidderName1 := openrtb_ext.BidderName("appnexus")

	adapterBids[bidderName1] = &seatBid

	bidCategory, adapterBids, rejections, err := applyCategoryMapping(nil, *requestExt.Prebid.Targeting, adapterBids, categoriesFetcher, targData, &randomDeduplicateBidBooleanGenerator{}, &nonBids{})

	assert.Equal(t, nil, err, "Category mapping error should be empty")
	assert.Equal(t, 1, len(rejections), "There should be 1 bid rejection message")
	assert.Equal(t, "bid rejected [bid ID: bid_id3] reason: Category mapping file for primary ad server: 'freewheel', publisher: '' not found", rejections[0], "Rejection message did not match expected")
	assert.Equal(t, "10.00_Electronics_30s", bidCategory["bid_id1"], "Category mapping doesn't match")
	assert.Equal(t, "20.00_Sports_50s", bidCategory["bid_id2"], "Category mapping doesn't match")
	assert.Equal(t, 2, len(adapterBids[bidderName1].Bids), "Bidders number doesn't match")
	assert.Equal(t, 2, len(bidCategory), "Bidders category mapping doesn't match")
}

func newExtRequestTranslateCategories(translateCategories *bool) openrtb_ext.ExtRequest {
	priceGran := openrtb_ext.PriceGranularity{
		Precision: ptrutil.ToPtr(2),
		Ranges: []openrtb_ext.GranularityRange{
			{
				Min:       0.0,
				Max:       20.0,
				Increment: 2.0,
			},
		},
	}

	brandCat := openrtb_ext.ExtIncludeBrandCategory{WithCategory: true, PrimaryAdServer: 1}
	if translateCategories != nil {
		brandCat.TranslateCategories = translateCategories
	}

	reqExt := openrtb_ext.ExtRequestTargeting{
		PriceGranularity:     &priceGran,
		IncludeWinners:       ptrutil.ToPtr(true),
		IncludeBrandCategory: &brandCat,
	}

	return openrtb_ext.ExtRequest{
		Prebid: openrtb_ext.ExtRequestPrebid{
			Targeting: &reqExt,
		},
	}
}

func TestCategoryMappingTranslateCategoriesFalse(t *testing.T) {

	categoriesFetcher, error := newCategoryFetcher("./test/category-mapping")
	if error != nil {
		t.Errorf("Failed to create a category Fetcher: %v", error)
	}

	translateCategories := false
	requestExt := newExtRequestTranslateCategories(&translateCategories)

	targData := &targetData{
		priceGranularity: *requestExt.Prebid.Targeting.PriceGranularity,
		includeWinners:   true,
	}

	requestExt.Prebid.Targeting.DurationRangeSec = []int{15, 30, 50}

	adapterBids := make(map[openrtb_ext.BidderName]*entities.PbsOrtbSeatBid)

	cats1 := []string{"IAB1-3"}
	cats2 := []string{"IAB1-4"}
	cats3 := []string{"IAB1-1000"}
	bid1 := openrtb2.Bid{ID: "bid_id1", ImpID: "imp_id1", Price: 10.0000, Cat: cats1, W: 1, H: 1}
	bid2 := openrtb2.Bid{ID: "bid_id2", ImpID: "imp_id2", Price: 20.0000, Cat: cats2, W: 1, H: 1}
	bid3 := openrtb2.Bid{ID: "bid_id3", ImpID: "imp_id3", Price: 30.0000, Cat: cats3, W: 1, H: 1}

	bid1_1 := entities.PbsOrtbBid{&bid1, nil, "video", nil, &openrtb_ext.ExtBidPrebidVideo{Duration: 30}, nil, nil, 0, false, "", 10.0000, "USD", ""}
	bid1_2 := entities.PbsOrtbBid{&bid2, nil, "video", nil, &openrtb_ext.ExtBidPrebidVideo{Duration: 40}, nil, nil, 0, false, "", 20.0000, "USD", ""}
	bid1_3 := entities.PbsOrtbBid{&bid3, nil, "video", nil, &openrtb_ext.ExtBidPrebidVideo{Duration: 30}, nil, nil, 0, false, "", 30.0000, "USD", ""}

	innerBids := []*entities.PbsOrtbBid{
		&bid1_1,
		&bid1_2,
		&bid1_3,
	}

	seatBid := entities.PbsOrtbSeatBid{Bids: innerBids, Currency: "USD"}
	bidderName1 := openrtb_ext.BidderName("appnexus")

	adapterBids[bidderName1] = &seatBid

	bidCategory, adapterBids, rejections, err := applyCategoryMapping(nil, *requestExt.Prebid.Targeting, adapterBids, categoriesFetcher, targData, &randomDeduplicateBidBooleanGenerator{}, &nonBids{})

	assert.Equal(t, nil, err, "Category mapping error should be empty")
	assert.Empty(t, rejections, "There should be no bid rejection messages")
	assert.Equal(t, "10.00_IAB1-3_30s", bidCategory["bid_id1"], "Category should not be translated")
	assert.Equal(t, "20.00_IAB1-4_50s", bidCategory["bid_id2"], "Category should not be translated")
	assert.Equal(t, "20.00_IAB1-1000_30s", bidCategory["bid_id3"], "Bid should not be rejected")
	assert.Equal(t, 3, len(adapterBids[bidderName1].Bids), "Bidders number doesn't match")
	assert.Equal(t, 3, len(bidCategory), "Bidders category mapping doesn't match")
}

func TestCategoryDedupe(t *testing.T) {
	categoriesFetcher, error := newCategoryFetcher("./test/category-mapping")
	if error != nil {
		t.Errorf("Failed to create a category Fetcher: %v", error)
	}
	requestExt := newExtRequest()
	targData := &targetData{
		priceGranularity: *requestExt.Prebid.Targeting.PriceGranularity,
		includeWinners:   true,
	}

	// bid3 and bid5 will be same price, category, and duration so one of them should be removed based on the dedupe generator
	bid1 := openrtb2.Bid{ID: "bid_id1", ImpID: "imp_id1", Price: 10.0000, Cat: []string{"IAB1-3"}, W: 1, H: 1}
	bid2 := openrtb2.Bid{ID: "bid_id2", ImpID: "imp_id2", Price: 15.0000, Cat: []string{"IAB1-4"}, W: 1, H: 1}
	bid3 := openrtb2.Bid{ID: "bid_id3", ImpID: "imp_id3", Price: 20.0000, Cat: []string{"IAB1-3"}, W: 1, H: 1}
	bid4 := openrtb2.Bid{ID: "bid_id4", ImpID: "imp_id4", Price: 20.0000, Cat: []string{"IAB1-INVALID"}, W: 1, H: 1}
	bid5 := openrtb2.Bid{ID: "bid_id5", ImpID: "imp_id5", Price: 20.0000, Cat: []string{"IAB1-3"}, W: 1, H: 1}

	bid1_1 := entities.PbsOrtbBid{Bid: &bid1, BidType: "video", BidVideo: &openrtb_ext.ExtBidPrebidVideo{Duration: 30}, OriginalBidCPM: 10.0000, OriginalBidCur: "USD"}
	bid1_2 := entities.PbsOrtbBid{Bid: &bid2, BidType: "video", BidVideo: &openrtb_ext.ExtBidPrebidVideo{Duration: 50}, OriginalBidCPM: 15.0000, OriginalBidCur: "USD"}
	bid1_3 := entities.PbsOrtbBid{Bid: &bid3, BidType: "video", BidVideo: &openrtb_ext.ExtBidPrebidVideo{Duration: 30}, OriginalBidCPM: 20.0000, OriginalBidCur: "USD"}
	bid1_4 := entities.PbsOrtbBid{Bid: &bid4, BidType: "video", BidVideo: &openrtb_ext.ExtBidPrebidVideo{Duration: 30}, OriginalBidCPM: 20.0000, OriginalBidCur: "USD"}
	bid1_5 := entities.PbsOrtbBid{Bid: &bid5, BidType: "video", BidVideo: &openrtb_ext.ExtBidPrebidVideo{Duration: 30}, OriginalBidCPM: 20.0000, OriginalBidCur: "USD"}

	bidderName1 := openrtb_ext.BidderName("appnexus")

	tests := []struct {
		name                 string
		dedupeGeneratorValue bool
		expectedBids         []*entities.PbsOrtbBid
		expectedCategories   map[string]string
	}{
		{
			name:                 "bid_id5_selected_over_bid_id3",
			dedupeGeneratorValue: true,
			expectedBids:         []*entities.PbsOrtbBid{&bid1_2, &bid1_5},
			expectedCategories: map[string]string{
				"bid_id2": "14.00_Sports_50s",
				"bid_id5": "20.00_Electronics_30s",
			},
		},
		{
			name:                 "bid_id3_selected_over_bid_id5",
			dedupeGeneratorValue: false,
			expectedBids:         []*entities.PbsOrtbBid{&bid1_2, &bid1_3},
			expectedCategories: map[string]string{
				"bid_id2": "14.00_Sports_50s",
				"bid_id3": "20.00_Electronics_30s",
			},
		},
	}

	for _, tt := range tests {
		t.Run(tt.name, func(t *testing.T) {
			adapterBids := map[openrtb_ext.BidderName]*entities.PbsOrtbSeatBid{
				bidderName1: {
					Bids: []*entities.PbsOrtbBid{
						&bid1_1,
						&bid1_2,
						&bid1_3,
						&bid1_4,
						&bid1_5,
					},
					Currency: "USD",
				},
			}
			deduplicateGenerator := fakeRandomDeduplicateBidBooleanGenerator{returnValue: tt.dedupeGeneratorValue}
			bidCategory, adapterBids, rejections, err := applyCategoryMapping(nil, *requestExt.Prebid.Targeting, adapterBids, categoriesFetcher, targData, &deduplicateGenerator, &nonBids{})

			assert.Nil(t, err)
			assert.Equal(t, 3, len(rejections))
			assert.Equal(t, adapterBids[bidderName1].Bids, tt.expectedBids)
			assert.Equal(t, bidCategory, tt.expectedCategories)
		})
	}
}

func TestNoCategoryDedupe(t *testing.T) {

	categoriesFetcher, error := newCategoryFetcher("./test/category-mapping")
	if error != nil {
		t.Errorf("Failed to create a category Fetcher: %v", error)
	}

	requestExt := newExtRequestNoBrandCat()

	targData := &targetData{
		priceGranularity: *requestExt.Prebid.Targeting.PriceGranularity,
		includeWinners:   true,
	}

	adapterBids := make(map[openrtb_ext.BidderName]*entities.PbsOrtbSeatBid)

	cats1 := []string{"IAB1-3"}
	cats2 := []string{"IAB1-4"}
	cats4 := []string{"IAB1-2000"}
	bid1 := openrtb2.Bid{ID: "bid_id1", ImpID: "imp_id1", Price: 14.0000, Cat: cats1, W: 1, H: 1}
	bid2 := openrtb2.Bid{ID: "bid_id2", ImpID: "imp_id2", Price: 14.0000, Cat: cats2, W: 1, H: 1}
	bid3 := openrtb2.Bid{ID: "bid_id3", ImpID: "imp_id3", Price: 20.0000, Cat: cats1, W: 1, H: 1}
	bid4 := openrtb2.Bid{ID: "bid_id4", ImpID: "imp_id4", Price: 20.0000, Cat: cats4, W: 1, H: 1}
	bid5 := openrtb2.Bid{ID: "bid_id5", ImpID: "imp_id5", Price: 10.0000, Cat: cats1, W: 1, H: 1}

	bid1_1 := entities.PbsOrtbBid{&bid1, nil, "video", nil, &openrtb_ext.ExtBidPrebidVideo{Duration: 30}, nil, nil, 0, false, "", 14.0000, "USD", ""}
	bid1_2 := entities.PbsOrtbBid{&bid2, nil, "video", nil, &openrtb_ext.ExtBidPrebidVideo{Duration: 30}, nil, nil, 0, false, "", 14.0000, "USD", ""}
	bid1_3 := entities.PbsOrtbBid{&bid3, nil, "video", nil, &openrtb_ext.ExtBidPrebidVideo{Duration: 30}, nil, nil, 0, false, "", 20.0000, "USD", ""}
	bid1_4 := entities.PbsOrtbBid{&bid4, nil, "video", nil, &openrtb_ext.ExtBidPrebidVideo{Duration: 30}, nil, nil, 0, false, "", 20.0000, "USD", ""}
	bid1_5 := entities.PbsOrtbBid{&bid5, nil, "video", nil, &openrtb_ext.ExtBidPrebidVideo{Duration: 30}, nil, nil, 0, false, "", 10.0000, "USD", ""}

	selectedBids := make(map[string]int)
	expectedCategories := map[string]string{
		"bid_id1": "14.00_30s",
		"bid_id2": "14.00_30s",
		"bid_id3": "20.00_30s",
		"bid_id4": "20.00_30s",
		"bid_id5": "10.00_30s",
	}

	numIterations := 10

	// Run the function many times, this should be enough for the 50% chance of which bid to remove to remove bid1 sometimes
	// and bid3 others. It's conceivably possible (but highly unlikely) that the same bid get chosen every single time, but
	// if you notice false fails from this test increase numIterations to make it even less likely to happen.
	for i := 0; i < numIterations; i++ {
		innerBids := []*entities.PbsOrtbBid{
			&bid1_1,
			&bid1_2,
			&bid1_3,
			&bid1_4,
			&bid1_5,
		}

		seatBid := entities.PbsOrtbSeatBid{Bids: innerBids, Currency: "USD"}
		bidderName1 := openrtb_ext.BidderName("appnexus")

		adapterBids[bidderName1] = &seatBid

		bidCategory, adapterBids, rejections, err := applyCategoryMapping(nil, *requestExt.Prebid.Targeting, adapterBids, categoriesFetcher, targData, &randomDeduplicateBidBooleanGenerator{}, &nonBids{})

		assert.Equal(t, nil, err, "Category mapping error should be empty")
		assert.Equal(t, 2, len(rejections), "There should be 2 bid rejection messages")
		assert.Regexpf(t, regexp.MustCompile(`bid rejected \[bid ID: bid_id(1|2)\] reason: Bid was deduplicated`), rejections[0], "Rejection message did not match expected")
		assert.Regexpf(t, regexp.MustCompile(`bid rejected \[bid ID: bid_id(3|4)\] reason: Bid was deduplicated`), rejections[1], "Rejection message did not match expected")
		assert.Equal(t, 3, len(adapterBids[bidderName1].Bids), "Bidders number doesn't match")
		assert.Equal(t, 3, len(bidCategory), "Bidders category mapping doesn't match")

		for bidId, bidCat := range bidCategory {
			assert.Equal(t, expectedCategories[bidId], bidCat, "Category mapping doesn't match")
			selectedBids[bidId]++
		}
	}
	assert.Equal(t, numIterations, selectedBids["bid_id5"], "Bid 5 did not make it through every time")
	assert.NotEqual(t, 0, selectedBids["bid_id1"], "Bid 1 should be selected at least once")
	assert.NotEqual(t, 0, selectedBids["bid_id2"], "Bid 2 should be selected at least once")
	assert.NotEqual(t, 0, selectedBids["bid_id1"], "Bid 3 should be selected at least once")
	assert.NotEqual(t, 0, selectedBids["bid_id4"], "Bid 4 should be selected at least once")

}

func TestCategoryMappingBidderName(t *testing.T) {

	categoriesFetcher, error := newCategoryFetcher("./test/category-mapping")
	if error != nil {
		t.Errorf("Failed to create a category Fetcher: %v", error)
	}

	requestExt := newExtRequest()
	requestExt.Prebid.Targeting.AppendBidderNames = true

	targData := &targetData{
		priceGranularity: *requestExt.Prebid.Targeting.PriceGranularity,
		includeWinners:   true,
	}

	requestExt.Prebid.Targeting.DurationRangeSec = []int{15, 30}

	adapterBids := make(map[openrtb_ext.BidderName]*entities.PbsOrtbSeatBid)

	cats1 := []string{"IAB1-1"}
	cats2 := []string{"IAB1-2"}
	bid1 := openrtb2.Bid{ID: "bid_id1", ImpID: "imp_id1", Price: 10.0000, Cat: cats1, W: 1, H: 1}
	bid2 := openrtb2.Bid{ID: "bid_id2", ImpID: "imp_id2", Price: 10.0000, Cat: cats2, W: 1, H: 1}

	bid1_1 := entities.PbsOrtbBid{&bid1, nil, "video", nil, &openrtb_ext.ExtBidPrebidVideo{Duration: 30}, nil, nil, 0, false, "", 10.0000, "USD", ""}
	bid1_2 := entities.PbsOrtbBid{&bid2, nil, "video", nil, &openrtb_ext.ExtBidPrebidVideo{Duration: 30}, nil, nil, 0, false, "", 10.0000, "USD", ""}

	innerBids1 := []*entities.PbsOrtbBid{
		&bid1_1,
	}
	innerBids2 := []*entities.PbsOrtbBid{
		&bid1_2,
	}

	seatBid1 := entities.PbsOrtbSeatBid{Bids: innerBids1, Currency: "USD"}
	bidderName1 := openrtb_ext.BidderName("bidder1")

	seatBid2 := entities.PbsOrtbSeatBid{Bids: innerBids2, Currency: "USD"}
	bidderName2 := openrtb_ext.BidderName("bidder2")

	adapterBids[bidderName1] = &seatBid1
	adapterBids[bidderName2] = &seatBid2

	bidCategory, adapterBids, rejections, err := applyCategoryMapping(nil, *requestExt.Prebid.Targeting, adapterBids, categoriesFetcher, targData, &randomDeduplicateBidBooleanGenerator{}, &nonBids{})

	assert.NoError(t, err, "Category mapping error should be empty")
	assert.Empty(t, rejections, "There should be 0 bid rejection messages")
	assert.Equal(t, "10.00_VideoGames_30s_bidder1", bidCategory["bid_id1"], "Category mapping doesn't match")
	assert.Equal(t, "10.00_HomeDecor_30s_bidder2", bidCategory["bid_id2"], "Category mapping doesn't match")
	assert.Len(t, adapterBids[bidderName1].Bids, 1, "Bidders number doesn't match")
	assert.Len(t, adapterBids[bidderName2].Bids, 1, "Bidders number doesn't match")
	assert.Len(t, bidCategory, 2, "Bidders category mapping doesn't match")
}

func TestCategoryMappingBidderNameNoCategories(t *testing.T) {

	categoriesFetcher, error := newCategoryFetcher("./test/category-mapping")
	if error != nil {
		t.Errorf("Failed to create a category Fetcher: %v", error)
	}

	requestExt := newExtRequestNoBrandCat()
	requestExt.Prebid.Targeting.AppendBidderNames = true

	targData := &targetData{
		priceGranularity: *requestExt.Prebid.Targeting.PriceGranularity,
		includeWinners:   true,
	}

	requestExt.Prebid.Targeting.DurationRangeSec = []int{30, 10, 25, 5, 20, 50}

	adapterBids := make(map[openrtb_ext.BidderName]*entities.PbsOrtbSeatBid)

	cats1 := []string{"IAB1-1"}
	cats2 := []string{"IAB1-2"}
	bid1 := openrtb2.Bid{ID: "bid_id1", ImpID: "imp_id1", Price: 10.0000, Cat: cats1, W: 1, H: 1}
	bid2 := openrtb2.Bid{ID: "bid_id2", ImpID: "imp_id2", Price: 12.0000, Cat: cats2, W: 1, H: 1}

	bid1_1 := entities.PbsOrtbBid{&bid1, nil, "video", nil, &openrtb_ext.ExtBidPrebidVideo{Duration: 17}, nil, nil, 0, false, "", 10.0000, "USD", ""}
	bid1_2 := entities.PbsOrtbBid{&bid2, nil, "video", nil, &openrtb_ext.ExtBidPrebidVideo{Duration: 8}, nil, nil, 0, false, "", 12.0000, "USD", ""}

	innerBids1 := []*entities.PbsOrtbBid{
		&bid1_1,
	}
	innerBids2 := []*entities.PbsOrtbBid{
		&bid1_2,
	}

	seatBid1 := entities.PbsOrtbSeatBid{Bids: innerBids1, Currency: "USD"}
	bidderName1 := openrtb_ext.BidderName("bidder1")

	seatBid2 := entities.PbsOrtbSeatBid{Bids: innerBids2, Currency: "USD"}
	bidderName2 := openrtb_ext.BidderName("bidder2")

	adapterBids[bidderName1] = &seatBid1
	adapterBids[bidderName2] = &seatBid2

	bidCategory, adapterBids, rejections, err := applyCategoryMapping(nil, *requestExt.Prebid.Targeting, adapterBids, categoriesFetcher, targData, &randomDeduplicateBidBooleanGenerator{}, &nonBids{})

	assert.NoError(t, err, "Category mapping error should be empty")
	assert.Empty(t, rejections, "There should be 0 bid rejection messages")
	assert.Equal(t, "10.00_20s_bidder1", bidCategory["bid_id1"], "Category mapping doesn't match")
	assert.Equal(t, "12.00_10s_bidder2", bidCategory["bid_id2"], "Category mapping doesn't match")
	assert.Len(t, adapterBids[bidderName1].Bids, 1, "Bidders number doesn't match")
	assert.Len(t, adapterBids[bidderName2].Bids, 1, "Bidders number doesn't match")
	assert.Len(t, bidCategory, 2, "Bidders category mapping doesn't match")
}

func TestBidRejectionErrors(t *testing.T) {
	categoriesFetcher, error := newCategoryFetcher("./test/category-mapping")
	if error != nil {
		t.Errorf("Failed to create a category Fetcher: %v", error)
	}

	requestExt := newExtRequest()
	requestExt.Prebid.Targeting.DurationRangeSec = []int{15, 30, 50}

	targData := &targetData{
		priceGranularity: *requestExt.Prebid.Targeting.PriceGranularity,
		includeWinners:   true,
	}

	invalidReqExt := newExtRequest()
	invalidReqExt.Prebid.Targeting.DurationRangeSec = []int{15, 30, 50}
	invalidReqExt.Prebid.Targeting.IncludeBrandCategory.PrimaryAdServer = 2
	invalidReqExt.Prebid.Targeting.IncludeBrandCategory.Publisher = "some_publisher"

	adapterBids := make(map[openrtb_ext.BidderName]*entities.PbsOrtbSeatBid)
	bidderName := openrtb_ext.BidderName("appnexus")

	testCases := []struct {
		description        string
		reqExt             openrtb_ext.ExtRequest
		bids               []*openrtb2.Bid
		duration           int
		expectedRejections []string
		expectedCatDur     string
	}{
		{
			description: "Bid should be rejected due to not containing a category",
			reqExt:      requestExt,
			bids: []*openrtb2.Bid{
				{ID: "bid_id1", ImpID: "imp_id1", Price: 10.0000, Cat: []string{}, W: 1, H: 1},
			},
			duration: 30,
			expectedRejections: []string{
				"bid rejected [bid ID: bid_id1] reason: Bid did not contain a category",
			},
		},
		{
			description: "Bid should be rejected due to missing category mapping file",
			reqExt:      invalidReqExt,
			bids: []*openrtb2.Bid{
				{ID: "bid_id1", ImpID: "imp_id1", Price: 10.0000, Cat: []string{"IAB1-1"}, W: 1, H: 1},
			},
			duration: 30,
			expectedRejections: []string{
				"bid rejected [bid ID: bid_id1] reason: Category mapping file for primary ad server: 'dfp', publisher: 'some_publisher' not found",
			},
		},
		{
			description: "Bid should be rejected due to duration exceeding maximum",
			reqExt:      requestExt,
			bids: []*openrtb2.Bid{
				{ID: "bid_id1", ImpID: "imp_id1", Price: 10.0000, Cat: []string{"IAB1-1"}, W: 1, H: 1},
			},
			duration: 70,
			expectedRejections: []string{
				"bid rejected [bid ID: bid_id1] reason: bid duration exceeds maximum allowed",
			},
		},
		{
			description: "Bid should be rejected due to duplicate bid",
			reqExt:      requestExt,
			bids: []*openrtb2.Bid{
				{ID: "bid_id1", ImpID: "imp_id1", Price: 10.0000, Cat: []string{"IAB1-1"}, W: 1, H: 1},
				{ID: "bid_id1", ImpID: "imp_id1", Price: 10.0000, Cat: []string{"IAB1-1"}, W: 1, H: 1},
			},
			duration: 30,
			expectedRejections: []string{
				"bid rejected [bid ID: bid_id1] reason: Bid was deduplicated",
			},
			expectedCatDur: "10.00_VideoGames_30s",
		},
	}

	for _, test := range testCases {
		innerBids := []*entities.PbsOrtbBid{}
		for _, bid := range test.bids {
			currentBid := entities.PbsOrtbBid{
				bid, nil, "video", nil, &openrtb_ext.ExtBidPrebidVideo{Duration: test.duration}, nil, nil, 0, false, "", 10.0000, "USD", ""}
			innerBids = append(innerBids, &currentBid)
		}

		seatBid := entities.PbsOrtbSeatBid{Bids: innerBids, Currency: "USD"}

		adapterBids[bidderName] = &seatBid

		bidCategory, adapterBids, rejections, err := applyCategoryMapping(nil, *test.reqExt.Prebid.Targeting, adapterBids, categoriesFetcher, targData, &randomDeduplicateBidBooleanGenerator{}, &nonBids{})

		if len(test.expectedCatDur) > 0 {
			// Bid deduplication case
			assert.Equal(t, 1, len(adapterBids[bidderName].Bids), "Bidders number doesn't match")
			assert.Equal(t, 1, len(bidCategory), "Bidders category mapping doesn't match")
			assert.Equal(t, test.expectedCatDur, bidCategory["bid_id1"], "Bid category did not contain expected hb_pb_cat_dur")
		} else {
			assert.Empty(t, adapterBids[bidderName].Bids, "Bidders number doesn't match")
			assert.Empty(t, bidCategory, "Bidders category mapping doesn't match")
		}

		assert.Empty(t, err, "Category mapping error should be empty")
		assert.Equal(t, test.expectedRejections, rejections, test.description)
	}
}

func TestCategoryMappingTwoBiddersOneBidEachNoCategorySamePrice(t *testing.T) {

	categoriesFetcher, error := newCategoryFetcher("./test/category-mapping")
	if error != nil {
		t.Errorf("Failed to create a category Fetcher: %v", error)
	}

	requestExt := newExtRequestTranslateCategories(nil)

	targData := &targetData{
		priceGranularity: *requestExt.Prebid.Targeting.PriceGranularity,
		includeWinners:   true,
	}

	requestExt.Prebid.Targeting.DurationRangeSec = []int{30}
	requestExt.Prebid.Targeting.IncludeBrandCategory.WithCategory = false

	cats1 := []string{"IAB1-3"}
	cats2 := []string{"IAB1-4"}

	bidApn1 := openrtb2.Bid{ID: "bid_idApn1", ImpID: "imp_idApn1", Price: 10.0000, Cat: cats1, W: 1, H: 1}
	bidApn2 := openrtb2.Bid{ID: "bid_idApn2", ImpID: "imp_idApn2", Price: 10.0000, Cat: cats2, W: 1, H: 1}

	bid1_Apn1 := entities.PbsOrtbBid{&bidApn1, nil, "video", nil, &openrtb_ext.ExtBidPrebidVideo{Duration: 30}, nil, nil, 0, false, "", 10.0000, "USD", ""}
	bid1_Apn2 := entities.PbsOrtbBid{&bidApn2, nil, "video", nil, &openrtb_ext.ExtBidPrebidVideo{Duration: 30}, nil, nil, 0, false, "", 10.0000, "USD", ""}

	innerBidsApn1 := []*entities.PbsOrtbBid{
		&bid1_Apn1,
	}

	innerBidsApn2 := []*entities.PbsOrtbBid{
		&bid1_Apn2,
	}

	for i := 1; i < 10; i++ {
		adapterBids := make(map[openrtb_ext.BidderName]*entities.PbsOrtbSeatBid)

		seatBidApn1 := entities.PbsOrtbSeatBid{Bids: innerBidsApn1, Currency: "USD"}
		bidderNameApn1 := openrtb_ext.BidderName("appnexus1")

		seatBidApn2 := entities.PbsOrtbSeatBid{Bids: innerBidsApn2, Currency: "USD"}
		bidderNameApn2 := openrtb_ext.BidderName("appnexus2")

		adapterBids[bidderNameApn1] = &seatBidApn1
		adapterBids[bidderNameApn2] = &seatBidApn2

		bidCategory, _, rejections, err := applyCategoryMapping(nil, *requestExt.Prebid.Targeting, adapterBids, categoriesFetcher, targData, &randomDeduplicateBidBooleanGenerator{}, &nonBids{})

		assert.NoError(t, err, "Category mapping error should be empty")
		assert.Len(t, rejections, 1, "There should be 1 bid rejection message")
		assert.Regexpf(t, regexp.MustCompile(`bid rejected \[bid ID: bid_idApn(1|2)\] reason: Bid was deduplicated`), rejections[0], "Rejection message did not match expected")
		assert.Len(t, bidCategory, 1, "Bidders category mapping should have only one element")

		var resultBid string
		for bidId := range bidCategory {
			resultBid = bidId
		}

		if resultBid == "bid_idApn1" {
			assert.Nil(t, seatBidApn2.Bids, "Appnexus_2 seat bid should not have any bids back")
			assert.Len(t, seatBidApn1.Bids, 1, "Appnexus_1 seat bid should have only one back")

		} else {
			assert.Nil(t, seatBidApn1.Bids, "Appnexus_1 seat bid should not have any bids back")
			assert.Len(t, seatBidApn2.Bids, 1, "Appnexus_2 seat bid should have only one back")
		}
	}
}

func TestCategoryMappingTwoBiddersManyBidsEachNoCategorySamePrice(t *testing.T) {
	// This test covers a very rare de-duplication case where bid needs to be removed from already processed bidder
	// This happens when current processing bidder has a bid that has same de-duplication key as a bid from already processed bidder
	// and already processed bid was selected to be removed

	//In this test case bids bid_idApn1_1 and bid_idApn1_2 will be removed due to hardcoded "fakeRandomDeduplicateBidBooleanGenerator{true}"

	// Also there are should be more than one bids in bidder to test how we remove single element from bids array.
	// In case there is just one bid to remove - we remove the entire bidder.

	categoriesFetcher, error := newCategoryFetcher("./test/category-mapping")
	if error != nil {
		t.Errorf("Failed to create a category Fetcher: %v", error)
	}

	requestExt := newExtRequestTranslateCategories(nil)

	targData := &targetData{
		priceGranularity: *requestExt.Prebid.Targeting.PriceGranularity,
		includeWinners:   true,
	}

	requestExt.Prebid.Targeting.DurationRangeSec = []int{30}
	requestExt.Prebid.Targeting.IncludeBrandCategory.WithCategory = false

	cats1 := []string{"IAB1-3"}
	cats2 := []string{"IAB1-4"}

	bidApn1_1 := openrtb2.Bid{ID: "bid_idApn1_1", ImpID: "imp_idApn1_1", Price: 10.0000, Cat: cats1, W: 1, H: 1}
	bidApn1_2 := openrtb2.Bid{ID: "bid_idApn1_2", ImpID: "imp_idApn1_2", Price: 20.0000, Cat: cats1, W: 1, H: 1}

	bidApn2_1 := openrtb2.Bid{ID: "bid_idApn2_1", ImpID: "imp_idApn2_1", Price: 10.0000, Cat: cats2, W: 1, H: 1}
	bidApn2_2 := openrtb2.Bid{ID: "bid_idApn2_2", ImpID: "imp_idApn2_2", Price: 20.0000, Cat: cats2, W: 1, H: 1}

	bid1_Apn1_1 := entities.PbsOrtbBid{&bidApn1_1, nil, "video", nil, &openrtb_ext.ExtBidPrebidVideo{Duration: 30}, nil, nil, 0, false, "", 10.0000, "USD", ""}
	bid1_Apn1_2 := entities.PbsOrtbBid{&bidApn1_2, nil, "video", nil, &openrtb_ext.ExtBidPrebidVideo{Duration: 30}, nil, nil, 0, false, "", 20.0000, "USD", ""}

	bid1_Apn2_1 := entities.PbsOrtbBid{&bidApn2_1, nil, "video", nil, &openrtb_ext.ExtBidPrebidVideo{Duration: 30}, nil, nil, 0, false, "", 10.0000, "USD", ""}
	bid1_Apn2_2 := entities.PbsOrtbBid{&bidApn2_2, nil, "video", nil, &openrtb_ext.ExtBidPrebidVideo{Duration: 30}, nil, nil, 0, false, "", 20.0000, "USD", ""}

	innerBidsApn1 := []*entities.PbsOrtbBid{
		&bid1_Apn1_1,
		&bid1_Apn1_2,
	}

	innerBidsApn2 := []*entities.PbsOrtbBid{
		&bid1_Apn2_1,
		&bid1_Apn2_2,
	}

	adapterBids := make(map[openrtb_ext.BidderName]*entities.PbsOrtbSeatBid)

	seatBidApn1 := entities.PbsOrtbSeatBid{Bids: innerBidsApn1, Currency: "USD"}
	bidderNameApn1 := openrtb_ext.BidderName("appnexus1")

	seatBidApn2 := entities.PbsOrtbSeatBid{Bids: innerBidsApn2, Currency: "USD"}
	bidderNameApn2 := openrtb_ext.BidderName("appnexus2")

	adapterBids[bidderNameApn1] = &seatBidApn1
	adapterBids[bidderNameApn2] = &seatBidApn2

	_, adapterBids, rejections, err := applyCategoryMapping(nil, *requestExt.Prebid.Targeting, adapterBids, categoriesFetcher, targData, &fakeRandomDeduplicateBidBooleanGenerator{true}, &nonBids{})

	assert.NoError(t, err, "Category mapping error should be empty")

	//Total number of bids from all bidders in this case should be 2
	bidsFromFirstBidder := adapterBids[bidderNameApn1]
	bidsFromSecondBidder := adapterBids[bidderNameApn2]

	totalNumberOfbids := 0

	//due to random map order we need to identify what bidder was first
	firstBidderIndicator := true

	if bidsFromFirstBidder.Bids != nil {
		totalNumberOfbids += len(bidsFromFirstBidder.Bids)
	}

	if bidsFromSecondBidder.Bids != nil {
		firstBidderIndicator = false
		totalNumberOfbids += len(bidsFromSecondBidder.Bids)
	}

	assert.Equal(t, 2, totalNumberOfbids, "2 bids total should be returned")
	assert.Len(t, rejections, 2, "2 bids should be de-duplicated")

	if firstBidderIndicator {
		assert.Len(t, adapterBids[bidderNameApn1].Bids, 2)
		assert.Len(t, adapterBids[bidderNameApn2].Bids, 0)

		assert.Equal(t, "bid_idApn1_1", adapterBids[bidderNameApn1].Bids[0].Bid.ID, "Incorrect expected bid 1 id")
		assert.Equal(t, "bid_idApn1_2", adapterBids[bidderNameApn1].Bids[1].Bid.ID, "Incorrect expected bid 2 id")

		assert.Equal(t, "bid rejected [bid ID: bid_idApn2_1] reason: Bid was deduplicated", rejections[0], "Incorrect rejected bid 1")
		assert.Equal(t, "bid rejected [bid ID: bid_idApn2_2] reason: Bid was deduplicated", rejections[1], "Incorrect rejected bid 2")

	} else {
		assert.Len(t, adapterBids[bidderNameApn1].Bids, 0)
		assert.Len(t, adapterBids[bidderNameApn2].Bids, 2)

		assert.Equal(t, "bid_idApn2_1", adapterBids[bidderNameApn2].Bids[0].Bid.ID, "Incorrect expected bid 1 id")
		assert.Equal(t, "bid_idApn2_2", adapterBids[bidderNameApn2].Bids[1].Bid.ID, "Incorrect expected bid 2 id")

		assert.Equal(t, "bid rejected [bid ID: bid_idApn1_1] reason: Bid was deduplicated", rejections[0], "Incorrect rejected bid 1")
		assert.Equal(t, "bid rejected [bid ID: bid_idApn1_2] reason: Bid was deduplicated", rejections[1], "Incorrect rejected bid 2")

	}
}

func TestRemoveBidById(t *testing.T) {
	cats1 := []string{"IAB1-3"}

	bidApn1_1 := openrtb2.Bid{ID: "bid_idApn1_1", ImpID: "imp_idApn1_1", Price: 10.0000, Cat: cats1, W: 1, H: 1}
	bidApn1_2 := openrtb2.Bid{ID: "bid_idApn1_2", ImpID: "imp_idApn1_2", Price: 20.0000, Cat: cats1, W: 1, H: 1}
	bidApn1_3 := openrtb2.Bid{ID: "bid_idApn1_3", ImpID: "imp_idApn1_3", Price: 10.0000, Cat: cats1, W: 1, H: 1}

	bid1_Apn1_1 := entities.PbsOrtbBid{&bidApn1_1, nil, "video", nil, &openrtb_ext.ExtBidPrebidVideo{Duration: 30}, nil, nil, 0, false, "", 10.0000, "USD", ""}
	bid1_Apn1_2 := entities.PbsOrtbBid{&bidApn1_2, nil, "video", nil, &openrtb_ext.ExtBidPrebidVideo{Duration: 30}, nil, nil, 0, false, "", 20.0000, "USD", ""}
	bid1_Apn1_3 := entities.PbsOrtbBid{&bidApn1_3, nil, "video", nil, &openrtb_ext.ExtBidPrebidVideo{Duration: 30}, nil, nil, 0, false, "", 10.0000, "USD", ""}

	type aTest struct {
		desc      string
		inBidName string
		outBids   []*entities.PbsOrtbBid
	}
	testCases := []aTest{
		{
			desc:      "remove element from the middle",
			inBidName: "bid_idApn1_2",
			outBids:   []*entities.PbsOrtbBid{&bid1_Apn1_1, &bid1_Apn1_3},
		},
		{
			desc:      "remove element from the end",
			inBidName: "bid_idApn1_3",
			outBids:   []*entities.PbsOrtbBid{&bid1_Apn1_1, &bid1_Apn1_2},
		},
		{
			desc:      "remove element from the beginning",
			inBidName: "bid_idApn1_1",
			outBids:   []*entities.PbsOrtbBid{&bid1_Apn1_2, &bid1_Apn1_3},
		},
		{
			desc:      "remove element that doesn't exist",
			inBidName: "bid_idApn",
			outBids:   []*entities.PbsOrtbBid{&bid1_Apn1_1, &bid1_Apn1_2, &bid1_Apn1_3},
		},
	}
	for _, test := range testCases {

		innerBidsApn1 := []*entities.PbsOrtbBid{
			&bid1_Apn1_1,
			&bid1_Apn1_2,
			&bid1_Apn1_3,
		}

		seatBidApn1 := &entities.PbsOrtbSeatBid{Bids: innerBidsApn1, Currency: "USD"}

		removeBidById(seatBidApn1, test.inBidName)
		assert.Len(t, seatBidApn1.Bids, len(test.outBids), test.desc)
		assert.ElementsMatch(t, seatBidApn1.Bids, test.outBids, "Incorrect bids in response")
	}

}

func TestUpdateRejections(t *testing.T) {
	rejections := []string{}

	rejections = updateRejections(rejections, "bid_id1", "some reason 1")
	rejections = updateRejections(rejections, "bid_id2", "some reason 2")

	assert.Equal(t, 2, len(rejections), "Rejections should contain 2 rejection messages")
	assert.Containsf(t, rejections, "bid rejected [bid ID: bid_id1] reason: some reason 1", "Rejection message did not match expected")
	assert.Containsf(t, rejections, "bid rejected [bid ID: bid_id2] reason: some reason 2", "Rejection message did not match expected")
}

func TestApplyDealSupport(t *testing.T) {
	type testInput struct {
		dealPriority int
		impExt       json.RawMessage
		targ         map[string]string
		bidderName   openrtb_ext.BidderName
	}

	type testOutput struct {
		hbPbCatDur        string
		dealErr           string
		dealTierSatisfied bool
	}

	testCases := []struct {
		description string
		in          testInput
		expected    testOutput
	}{
		{
			description: "hb_pb_cat_dur should be modified",
			in: testInput{
				dealPriority: 5,
				impExt:       json.RawMessage(`{"prebid": {"bidder": {"appnexus": {"dealTier": {"minDealTier": 5, "prefix": "tier"}, "placementId": 10433394}}}}`),
				targ: map[string]string{
					"hb_pb_cat_dur": "12.00_movies_30s",
				},
				bidderName: openrtb_ext.BidderName("appnexus"),
			},
			expected: testOutput{
				hbPbCatDur:        "tier5_movies_30s",
				dealErr:           "",
				dealTierSatisfied: true,
			},
		},
		{
			description: "hb_pb_cat_dur should be modified even with a mixed case bidder in the impExt",
			in: testInput{
				dealPriority: 5,
				impExt:       json.RawMessage(`{"prebid": {"bidder": {"APPnexus": {"dealTier": {"minDealTier": 5, "prefix": "tier"}, "placementId": 10433394}}}}`),
				targ: map[string]string{
					"hb_pb_cat_dur": "12.00_movies_30s",
				},
				bidderName: openrtb_ext.BidderName("appnexus"),
			},
			expected: testOutput{
				hbPbCatDur:        "tier5_movies_30s",
				dealErr:           "",
				dealTierSatisfied: true,
			},
		},
		{
			description: "hb_pb_cat_dur should be modified even with a mixed case bidder in the winningBidsByBidder map",
			in: testInput{
				dealPriority: 5,
				impExt:       json.RawMessage(`{"prebid": {"bidder": {"appnexus": {"dealTier": {"minDealTier": 5, "prefix": "tier"}, "placementId": 10433394}}}}`),
				targ: map[string]string{
					"hb_pb_cat_dur": "12.00_movies_30s",
				},
				bidderName: openrtb_ext.BidderName("APPnexus"),
			},
			expected: testOutput{
				hbPbCatDur:        "tier5_movies_30s",
				dealErr:           "",
				dealTierSatisfied: true,
			},
		},
		{
			description: "hb_pb_cat_dur should not be modified due to unknown bidder in the winningBidsByBidder map",
			in: testInput{
				dealPriority: 9,
				impExt:       json.RawMessage(`{"prebid": {"bidder": {"appnexus": {"dealTier": {"minDealTier": 10, "prefix": "tier"}, "placementId": 10433394}}}}`),
				targ: map[string]string{
					"hb_pb_cat_dur": "12.00_medicine_30s",
				},
				bidderName: openrtb_ext.BidderName("unknown"),
			},
			expected: testOutput{
				hbPbCatDur:        "12.00_medicine_30s",
				dealErr:           "",
				dealTierSatisfied: false,
			},
		},
		{
			description: "hb_pb_cat_dur should not be modified due to priority not exceeding min",
			in: testInput{
				dealPriority: 9,
				impExt:       json.RawMessage(`{"prebid": {"bidder": {"appnexus": {"dealTier": {"minDealTier": 10, "prefix": "tier"}, "placementId": 10433394}}}}`),
				targ: map[string]string{
					"hb_pb_cat_dur": "12.00_medicine_30s",
				},
				bidderName: openrtb_ext.BidderName("appnexus"),
			},
			expected: testOutput{
				hbPbCatDur:        "12.00_medicine_30s",
				dealErr:           "",
				dealTierSatisfied: false,
			},
		},
		{
			description: "hb_pb_cat_dur should not be modified due to invalid config",
			in: testInput{
				dealPriority: 5,
				impExt:       json.RawMessage(`{"prebid": {"bidder": {"appnexus": {"dealTier": {"minDealTier": 5, "prefix": ""}, "placementId": 10433394}}}}`),
				targ: map[string]string{
					"hb_pb_cat_dur": "12.00_games_30s",
				},
				bidderName: openrtb_ext.BidderName("appnexus"),
			},
			expected: testOutput{
				hbPbCatDur:        "12.00_games_30s",
				dealErr:           "dealTier configuration invalid for bidder 'appnexus', imp ID 'imp_id1'",
				dealTierSatisfied: false,
			},
		},
		{
			description: "hb_pb_cat_dur should not be modified due to deal priority of 0",
			in: testInput{
				dealPriority: 0,
				impExt:       json.RawMessage(`{"prebid": {"bidder": {"appnexus": {"dealTier": {"minDealTier": 5, "prefix": "tier"}, "placementId": 10433394}}}}`),
				targ: map[string]string{
					"hb_pb_cat_dur": "12.00_auto_30s",
				},
				bidderName: openrtb_ext.BidderName("appnexus"),
			},
			expected: testOutput{
				hbPbCatDur:        "12.00_auto_30s",
				dealErr:           "",
				dealTierSatisfied: false,
			},
		},
	}

	for _, test := range testCases {
		bidRequest := &openrtb2.BidRequest{
			ID: "some-request-id",
			Imp: []openrtb2.Imp{
				{
					ID:  "imp_id1",
					Ext: test.in.impExt,
				},
			},
		}

		bid := entities.PbsOrtbBid{&openrtb2.Bid{ID: "123456"}, nil, "video", map[string]string{}, &openrtb_ext.ExtBidPrebidVideo{}, nil, nil, test.in.dealPriority, false, "", 0, "USD", ""}
		bidCategory := map[string]string{
			bid.Bid.ID: test.in.targ["hb_pb_cat_dur"],
		}

		auc := &auction{
			winningBidsByBidder: map[string]map[openrtb_ext.BidderName][]*entities.PbsOrtbBid{
				"imp_id1": {
					test.in.bidderName: {&bid},
				},
			},
		}

		dealErrs := applyDealSupport(bidRequest, auc, bidCategory, nil)

		assert.Equal(t, test.expected.hbPbCatDur, bidCategory[auc.winningBidsByBidder["imp_id1"][test.in.bidderName][0].Bid.ID], test.description)
		assert.Equal(t, test.expected.dealTierSatisfied, auc.winningBidsByBidder["imp_id1"][test.in.bidderName][0].DealTierSatisfied, "expected.dealTierSatisfied=%v when %v", test.expected.dealTierSatisfied, test.description)
		if len(test.expected.dealErr) > 0 {
			assert.Containsf(t, dealErrs, errors.New(test.expected.dealErr), "Expected error message not found in deal errors")
		}
	}
}

func TestApplyDealSupportMultiBid(t *testing.T) {
	type args struct {
		bidRequest  *openrtb2.BidRequest
		auc         *auction
		bidCategory map[string]string
		multiBid    map[string]openrtb_ext.ExtMultiBid
	}
	type want struct {
		errs                      []error
		expectedHbPbCatDur        map[string]map[string][]string
		expectedDealTierSatisfied map[string]map[string][]bool
	}
	tests := []struct {
		name string
		args args
		want want
	}{
		{
			name: "multibid disabled, hb_pb_cat_dur should be modified only for first bid",
			args: args{
				bidRequest: &openrtb2.BidRequest{
					ID: "some-request-id",
					Imp: []openrtb2.Imp{
						{
							ID:  "imp_id1",
							Ext: json.RawMessage(`{"prebid": {"bidder": {"appnexus": {"dealTier": {"minDealTier": 5, "prefix": "tier"}, "placementId": 10433394}}}}`),
						},
						{
							ID:  "imp_id1",
							Ext: json.RawMessage(`{"prebid": {"bidder": {"appnexus": {"dealTier": {"minDealTier": 5, "prefix": "tier"}, "placementId": 10433394}}}}`),
						},
					},
				},
				auc: &auction{
					winningBidsByBidder: map[string]map[openrtb_ext.BidderName][]*entities.PbsOrtbBid{
						"imp_id1": {
							openrtb_ext.BidderName("appnexus"): {
								&entities.PbsOrtbBid{&openrtb2.Bid{ID: "123456"}, nil, "video", map[string]string{}, &openrtb_ext.ExtBidPrebidVideo{}, nil, nil, 5, false, "", 0, "USD", ""},
								&entities.PbsOrtbBid{&openrtb2.Bid{ID: "789101"}, nil, "video", map[string]string{}, &openrtb_ext.ExtBidPrebidVideo{}, nil, nil, 5, false, "", 0, "USD", ""},
							},
						},
					},
				},
				bidCategory: map[string]string{
					"123456": "12.00_movies_30s",
					"789101": "12.00_movies_30s",
				},
				multiBid: nil,
			},
			want: want{
				errs: []error{},
				expectedHbPbCatDur: map[string]map[string][]string{
					"imp_id1": {
						"appnexus": []string{"tier5_movies_30s", "12.00_movies_30s"},
					},
				},
				expectedDealTierSatisfied: map[string]map[string][]bool{
					"imp_id1": {
						"appnexus": []bool{true, false},
					},
				},
			},
		},
		{
			name: "multibid enabled, hb_pb_cat_dur should be modified for all winning bids",
			args: args{
				bidRequest: &openrtb2.BidRequest{
					ID: "some-request-id",
					Imp: []openrtb2.Imp{
						{
							ID:  "imp_id1",
							Ext: json.RawMessage(`{"prebid": {"bidder": {"appnexus": {"dealTier": {"minDealTier": 5, "prefix": "tier"}, "placementId": 10433394}}}}`),
						},
						{
							ID:  "imp_id1",
							Ext: json.RawMessage(`{"prebid": {"bidder": {"appnexus": {"dealTier": {"minDealTier": 5, "prefix": "tier"}, "placementId": 10433394}}}}`),
						},
					},
				},
				auc: &auction{
					winningBidsByBidder: map[string]map[openrtb_ext.BidderName][]*entities.PbsOrtbBid{
						"imp_id1": {
							openrtb_ext.BidderName("appnexus"): {
								&entities.PbsOrtbBid{&openrtb2.Bid{ID: "123456"}, nil, "video", map[string]string{}, &openrtb_ext.ExtBidPrebidVideo{}, nil, nil, 5, false, "", 0, "USD", ""},
								&entities.PbsOrtbBid{&openrtb2.Bid{ID: "789101"}, nil, "video", map[string]string{}, &openrtb_ext.ExtBidPrebidVideo{}, nil, nil, 5, false, "", 0, "USD", ""},
							},
						},
					},
				},
				bidCategory: map[string]string{
					"123456": "12.00_movies_30s",
					"789101": "12.00_movies_30s",
				},
				multiBid: map[string]openrtb_ext.ExtMultiBid{
					"appnexus": {
						TargetBidderCodePrefix: "appN",
						MaxBids:                ptrutil.ToPtr(2),
					},
				},
			},
			want: want{
				errs: []error{},
				expectedHbPbCatDur: map[string]map[string][]string{
					"imp_id1": {
						"appnexus": []string{"tier5_movies_30s", "tier5_movies_30s"},
					},
				},
				expectedDealTierSatisfied: map[string]map[string][]bool{
					"imp_id1": {
						"appnexus": []bool{true, true},
					},
				},
			},
		},
		{
			name: "multibid enabled but TargetBidderCodePrefix not defined, hb_pb_cat_dur should be modified only for first bid",
			args: args{
				bidRequest: &openrtb2.BidRequest{
					ID: "some-request-id",
					Imp: []openrtb2.Imp{
						{
							ID:  "imp_id1",
							Ext: json.RawMessage(`{"prebid": {"bidder": {"appnexus": {"dealTier": {"minDealTier": 5, "prefix": "tier"}, "placementId": 10433394}}}}`),
						},
						{
							ID:  "imp_id1",
							Ext: json.RawMessage(`{"prebid": {"bidder": {"appnexus": {"dealTier": {"minDealTier": 5, "prefix": "tier"}, "placementId": 10433394}}}}`),
						},
					},
				},
				auc: &auction{
					winningBidsByBidder: map[string]map[openrtb_ext.BidderName][]*entities.PbsOrtbBid{
						"imp_id1": {
							openrtb_ext.BidderName("appnexus"): {
								&entities.PbsOrtbBid{&openrtb2.Bid{ID: "123456"}, nil, "video", map[string]string{}, &openrtb_ext.ExtBidPrebidVideo{}, nil, nil, 5, false, "", 0, "USD", ""},
								&entities.PbsOrtbBid{&openrtb2.Bid{ID: "789101"}, nil, "video", map[string]string{}, &openrtb_ext.ExtBidPrebidVideo{}, nil, nil, 5, false, "", 0, "USD", ""},
							},
						},
					},
				},
				bidCategory: map[string]string{
					"123456": "12.00_movies_30s",
					"789101": "12.00_movies_30s",
				},
				multiBid: map[string]openrtb_ext.ExtMultiBid{
					"appnexus": {
						MaxBids: ptrutil.ToPtr(2),
					},
				},
			},
			want: want{
				errs: []error{},
				expectedHbPbCatDur: map[string]map[string][]string{
					"imp_id1": {
						"appnexus": []string{"tier5_movies_30s", "12.00_movies_30s"},
					},
				},
				expectedDealTierSatisfied: map[string]map[string][]bool{
					"imp_id1": {
						"appnexus": []bool{true, false},
					},
				},
			},
		},
	}
	for _, tt := range tests {
		t.Run(tt.name, func(t *testing.T) {
			errs := applyDealSupport(tt.args.bidRequest, tt.args.auc, tt.args.bidCategory, tt.args.multiBid)
			assert.Equal(t, tt.want.errs, errs)

			for impID, topBidsPerImp := range tt.args.auc.winningBidsByBidder {
				for bidder, topBidsPerBidder := range topBidsPerImp {
					for i, topBid := range topBidsPerBidder {
						assert.Equal(t, tt.want.expectedHbPbCatDur[impID][bidder.String()][i], tt.args.bidCategory[topBid.Bid.ID], tt.name)
						assert.Equal(t, tt.want.expectedDealTierSatisfied[impID][bidder.String()][i], topBid.DealTierSatisfied, tt.name)
					}
				}
			}
		})
	}
}

func TestGetDealTiers(t *testing.T) {
	testCases := []struct {
		description string
		request     openrtb2.BidRequest
		expected    map[string]openrtb_ext.DealTierBidderMap
	}{
		{
			description: "None",
			request: openrtb2.BidRequest{
				Imp: []openrtb2.Imp{},
			},
			expected: map[string]openrtb_ext.DealTierBidderMap{},
		},
		{
			description: "One",
			request: openrtb2.BidRequest{
				Imp: []openrtb2.Imp{
					{ID: "imp1", Ext: json.RawMessage(`{"prebid": {"bidder": {"appnexus": {"dealTier": {"minDealTier": 5, "prefix": "tier"}}}}}`)},
				},
			},
			expected: map[string]openrtb_ext.DealTierBidderMap{
				"imp1": {openrtb_ext.BidderAppnexus: {Prefix: "tier", MinDealTier: 5}},
			},
		},
		{
			description: "Many",
			request: openrtb2.BidRequest{
				Imp: []openrtb2.Imp{
					{ID: "imp1", Ext: json.RawMessage(`{"prebid": {"bidder": {"appnexus": {"dealTier": {"minDealTier": 5, "prefix": "tier1"}}}}}`)},
					{ID: "imp2", Ext: json.RawMessage(`{"prebid": {"bidder": {"appnexus": {"dealTier": {"minDealTier": 8, "prefix": "tier2"}}}}}`)},
				},
			},
			expected: map[string]openrtb_ext.DealTierBidderMap{
				"imp1": {openrtb_ext.BidderAppnexus: {Prefix: "tier1", MinDealTier: 5}},
				"imp2": {openrtb_ext.BidderAppnexus: {Prefix: "tier2", MinDealTier: 8}},
			},
		},
		{
			description: "Many - Skips Malformed",
			request: openrtb2.BidRequest{
				Imp: []openrtb2.Imp{
					{ID: "imp1", Ext: json.RawMessage(`{"prebid": {"bidder": {"appnexus": {"dealTier": {"minDealTier": 5, "prefix": "tier1"}}}}}`)},
					{ID: "imp2", Ext: json.RawMessage(`{"prebid": {"bidder": {"appnexus": {"dealTier": "wrong type"}}}}`)},
				},
			},
			expected: map[string]openrtb_ext.DealTierBidderMap{
				"imp1": {openrtb_ext.BidderAppnexus: {Prefix: "tier1", MinDealTier: 5}},
			},
		},
	}

	for _, test := range testCases {
		result := getDealTiers(&test.request)
		assert.Equal(t, test.expected, result, test.description)
	}
}

func TestValidateDealTier(t *testing.T) {
	testCases := []struct {
		description    string
		dealTier       openrtb_ext.DealTier
		expectedResult bool
	}{
		{
			description:    "Valid",
			dealTier:       openrtb_ext.DealTier{Prefix: "prefix", MinDealTier: 5},
			expectedResult: true,
		},
		{
			description:    "Invalid - Empty",
			dealTier:       openrtb_ext.DealTier{},
			expectedResult: false,
		},
		{
			description:    "Invalid - Empty Prefix",
			dealTier:       openrtb_ext.DealTier{MinDealTier: 5},
			expectedResult: false,
		},
		{
			description:    "Invalid - Empty Deal Tier",
			dealTier:       openrtb_ext.DealTier{Prefix: "prefix"},
			expectedResult: false,
		},
	}

	for _, test := range testCases {
		assert.Equal(t, test.expectedResult, validateDealTier(test.dealTier), test.description)
	}
}

func TestUpdateHbPbCatDur(t *testing.T) {
	testCases := []struct {
		description               string
		targ                      map[string]string
		dealTier                  openrtb_ext.DealTier
		dealPriority              int
		expectedHbPbCatDur        string
		expectedDealTierSatisfied bool
	}{
		{
			description: "hb_pb_cat_dur should be updated with prefix and tier",
			targ: map[string]string{
				"hb_pb":         "12.00",
				"hb_pb_cat_dur": "12.00_movies_30s",
			},
			dealTier: openrtb_ext.DealTier{
				Prefix:      "tier",
				MinDealTier: 5,
			},
			dealPriority:              5,
			expectedHbPbCatDur:        "tier5_movies_30s",
			expectedDealTierSatisfied: true,
		},
		{
			description: "hb_pb_cat_dur should not be updated due to bid priority",
			targ: map[string]string{
				"hb_pb":         "12.00",
				"hb_pb_cat_dur": "12.00_auto_30s",
			},
			dealTier: openrtb_ext.DealTier{
				Prefix:      "tier",
				MinDealTier: 10,
			},
			dealPriority:              6,
			expectedHbPbCatDur:        "12.00_auto_30s",
			expectedDealTierSatisfied: false,
		},
		{
			description: "hb_pb_cat_dur should be updated with prefix and tier",
			targ: map[string]string{
				"hb_pb":         "12.00",
				"hb_pb_cat_dur": "12.00_medicine_30s",
			},
			dealTier: openrtb_ext.DealTier{
				Prefix:      "tier",
				MinDealTier: 1,
			},
			dealPriority:              7,
			expectedHbPbCatDur:        "tier7_medicine_30s",
			expectedDealTierSatisfied: true,
		},
	}

	for _, test := range testCases {
		bid := entities.PbsOrtbBid{&openrtb2.Bid{ID: "123456"}, nil, "video", map[string]string{}, &openrtb_ext.ExtBidPrebidVideo{}, nil, nil, test.dealPriority, false, "", 0, "USD", ""}
		bidCategory := map[string]string{
			bid.Bid.ID: test.targ["hb_pb_cat_dur"],
		}

		updateHbPbCatDur(&bid, test.dealTier, bidCategory)

		assert.Equal(t, test.expectedHbPbCatDur, bidCategory[bid.Bid.ID], test.description)
		assert.Equal(t, test.expectedDealTierSatisfied, bid.DealTierSatisfied, test.description)
	}
}

func TestMakeBidExtJSON(t *testing.T) {

	type aTest struct {
		description        string
		ext                json.RawMessage
		extBidPrebid       openrtb_ext.ExtBidPrebid
		impExtInfo         map[string]ImpExtInfo
		origbidcpm         float64
		origbidcur         string
		expectedBidExt     string
		expectedErrMessage string
	}

	testCases := []aTest{
		{
			description:        "Valid extension, non empty extBidPrebid, valid imp ext info, meta from adapter",
			ext:                json.RawMessage(`{"video":{"h":100}}`),
			extBidPrebid:       openrtb_ext.ExtBidPrebid{Type: openrtb_ext.BidType("video"), Meta: &openrtb_ext.ExtBidPrebidMeta{BrandName: "foo"}, Passthrough: nil},
			impExtInfo:         map[string]ImpExtInfo{"test_imp_id": {true, []byte(`{"video":{"h":480,"mimes":["video/mp4"]}}`), json.RawMessage(`{"imp_passthrough_val": 1}`)}},
			origbidcpm:         10.0000,
			origbidcur:         "USD",
			expectedBidExt:     `{"prebid":{"meta": {"brandName": "foo","adaptercode": "adapter"}, "passthrough":{"imp_passthrough_val":1}, "type":"video"}, "storedrequestattributes":{"h":480,"mimes":["video/mp4"]},"video":{"h":100}, "origbidcpm": 10, "origbidcur": "USD"}`,
			expectedErrMessage: "",
		},
		{
			description:        "Valid extension, non empty extBidPrebid, valid imp ext info, meta from response, imp passthrough is nil",
			ext:                json.RawMessage(`{"video":{"h":100},"prebid":{"meta": {"brandName": "foo"}}}`),
			extBidPrebid:       openrtb_ext.ExtBidPrebid{Type: openrtb_ext.BidType("video")},
			impExtInfo:         map[string]ImpExtInfo{"test_imp_id": {true, []byte(`{"video":{"h":480,"mimes":["video/mp4"]}}`), nil}},
			origbidcpm:         10.0000,
			origbidcur:         "USD",
			expectedBidExt:     `{"prebid":{"meta": {"brandName": "foo","adaptercode": "adapter"}, "type":"video"},"storedrequestattributes":{"h":480,"mimes":["video/mp4"]},"video":{"h":100}, "origbidcpm": 10, "origbidcur": "USD"}`,
			expectedErrMessage: "",
		},
		{
			description:        "Empty extension, non empty extBidPrebid and valid imp ext info",
			ext:                nil,
			extBidPrebid:       openrtb_ext.ExtBidPrebid{Type: openrtb_ext.BidType("video")},
			impExtInfo:         map[string]ImpExtInfo{"test_imp_id": {true, []byte(`{"video":{"h":480,"mimes":["video/mp4"]}}`), json.RawMessage(`{"imp_passthrough_val": 1}`)}},
			origbidcpm:         0,
			expectedBidExt:     `{"origbidcpm": 0,"prebid":{"meta":{"adaptercode": "adapter"},"passthrough":{"imp_passthrough_val":1}, "type":"video"},"storedrequestattributes":{"h":480,"mimes":["video/mp4"]}}`,
			expectedErrMessage: "",
		},
		{
			description:        "Valid extension, non empty extBidPrebid and imp ext info not found",
			ext:                json.RawMessage(`{"video":{"h":100}}`),
			extBidPrebid:       openrtb_ext.ExtBidPrebid{Type: openrtb_ext.BidType("video")},
			impExtInfo:         map[string]ImpExtInfo{"another_imp_id": {true, []byte(`{"video":{"h":480,"mimes":["video/mp4"]}}`), json.RawMessage(`{"imp_passthrough_val": 1}`)}},
			origbidcpm:         10.0000,
			origbidcur:         "USD",
			expectedBidExt:     `{"prebid":{"meta":{"adaptercode": "adapter"},"type":"video"},"video":{"h":100}, "origbidcpm": 10, "origbidcur": "USD"}`,
			expectedErrMessage: "",
		},
		{
			description:        "Valid extension, empty extBidPrebid and valid imp ext info",
			ext:                json.RawMessage(`{"video":{"h":100}}`),
			extBidPrebid:       openrtb_ext.ExtBidPrebid{},
			origbidcpm:         10.0000,
			origbidcur:         "USD",
			impExtInfo:         map[string]ImpExtInfo{"test_imp_id": {true, []byte(`{"video":{"h":480,"mimes":["video/mp4"]}}`), json.RawMessage(`{"imp_passthrough_val": 1}`)}},
			expectedBidExt:     `{"prebid":{"meta":{"adaptercode": "adapter"},"passthrough":{"imp_passthrough_val":1}},"storedrequestattributes":{"h":480,"mimes":["video/mp4"]},"video":{"h":100}, "origbidcpm": 10, "origbidcur": "USD"}`,
			expectedErrMessage: "",
		},
		{
			description:        "Valid extension, non empty extBidPrebid and empty imp ext info",
			ext:                json.RawMessage(`{"video":{"h":100}}`),
			extBidPrebid:       openrtb_ext.ExtBidPrebid{Type: openrtb_ext.BidType("video")},
			origbidcpm:         10.0000,
			origbidcur:         "USD",
			impExtInfo:         nil,
			expectedBidExt:     `{"prebid":{"meta":{"adaptercode": "adapter"},"type":"video"},"video":{"h":100}, "origbidcpm": 10, "origbidcur": "USD"}`,
			expectedErrMessage: "",
		},
		{
			description:        "Valid extension, non empty extBidPrebid and valid imp ext info without video attr",
			ext:                json.RawMessage(`{"video":{"h":100}}`),
			extBidPrebid:       openrtb_ext.ExtBidPrebid{Type: openrtb_ext.BidType("video")},
			origbidcpm:         10.0000,
			origbidcur:         "USD",
			impExtInfo:         map[string]ImpExtInfo{"test_imp_id": {true, []byte(`{"banner":{"h":480}}`), json.RawMessage(`{"imp_passthrough_val": 1}`)}},
			expectedBidExt:     `{"prebid":{"meta":{"adaptercode": "adapter"},"passthrough":{"imp_passthrough_val":1}, "type":"video"},"video":{"h":100}, "origbidcpm": 10, "origbidcur": "USD"}`,
			expectedErrMessage: "",
		},
		{
			description:        "Valid extension with prebid, non empty extBidPrebid and valid imp ext info without video attr",
			ext:                json.RawMessage(`{"prebid":{"targeting":100}}`),
			extBidPrebid:       openrtb_ext.ExtBidPrebid{Type: openrtb_ext.BidType("video")},
			origbidcpm:         10.0000,
			origbidcur:         "USD",
			impExtInfo:         map[string]ImpExtInfo{"test_imp_id": {true, []byte(`{"banner":{"h":480}}`), json.RawMessage(`{"imp_passthrough_val": 1}`)}},
			expectedBidExt:     `{"prebid":{"meta":{"adaptercode": "adapter"},"passthrough":{"imp_passthrough_val":1}, "type":"video"}, "origbidcpm": 10, "origbidcur": "USD"}`,
			expectedErrMessage: "",
		},
		{
			description:        "Valid extension with prebid, non empty extBidPrebid and valid imp ext info with video attr",
			ext:                json.RawMessage(`{"prebid":{"targeting":100}}`),
			extBidPrebid:       openrtb_ext.ExtBidPrebid{Type: openrtb_ext.BidType("video")},
			origbidcpm:         10.0000,
			origbidcur:         "USD",
			impExtInfo:         map[string]ImpExtInfo{"test_imp_id": {true, []byte(`{"video":{"h":480,"mimes":["video/mp4"]}}`), json.RawMessage(`{"imp_passthrough_val": 1}`)}},
			expectedBidExt:     `{"prebid":{"meta":{"adaptercode": "adapter"},"passthrough":{"imp_passthrough_val":1}, "type":"video"}, "storedrequestattributes":{"h":480,"mimes":["video/mp4"]}, "origbidcpm": 10, "origbidcur": "USD"}`,
			expectedErrMessage: "",
		},
		{
			description:        "Meta - Defined By Bid - Nil Extension",
			ext:                nil,
			extBidPrebid:       openrtb_ext.ExtBidPrebid{Type: openrtb_ext.BidType("banner"), Meta: &openrtb_ext.ExtBidPrebidMeta{BrandName: "foo"}},
			impExtInfo:         map[string]ImpExtInfo{},
			origbidcpm:         0,
			origbidcur:         "USD",
			expectedBidExt:     `{"origbidcpm": 0,"prebid":{"meta":{"brandName":"foo","adaptercode": "adapter"},"type":"banner"}, "origbidcur": "USD"}`,
			expectedErrMessage: "",
		},
		{
			description:        "Meta - Defined By Bid - Empty Extension",
			ext:                json.RawMessage(`{}`),
			extBidPrebid:       openrtb_ext.ExtBidPrebid{Type: openrtb_ext.BidType("banner"), Meta: &openrtb_ext.ExtBidPrebidMeta{BrandName: "foo"}},
			impExtInfo:         nil,
			origbidcpm:         0,
			origbidcur:         "USD",
			expectedBidExt:     `{"origbidcpm": 0,"prebid":{"meta":{"brandName":"foo","adaptercode": "adapter"},"type":"banner"}, "origbidcur": "USD"}`,
			expectedErrMessage: "",
		},
		{
			description:        "Meta - Defined By Bid - Existing Extension Overwritten",
			ext:                json.RawMessage(`{"prebid":{"meta":{"brandName":"notfoo", "brandId": 42}}}`),
			extBidPrebid:       openrtb_ext.ExtBidPrebid{Type: openrtb_ext.BidType("banner"), Meta: &openrtb_ext.ExtBidPrebidMeta{BrandName: "foo"}},
			impExtInfo:         nil,
			origbidcpm:         10.0000,
			origbidcur:         "USD",
			expectedBidExt:     `{"prebid":{"meta":{"brandName":"foo","adaptercode": "adapter"},"type":"banner"}, "origbidcpm": 10, "origbidcur": "USD"}`,
			expectedErrMessage: "",
		},
		{
			description:        "Meta - Not Defined By Bid - Persists From Bid Ext",
			ext:                json.RawMessage(`{"prebid":{"meta":{"brandName":"foo"}}}`),
			extBidPrebid:       openrtb_ext.ExtBidPrebid{Type: openrtb_ext.BidType("banner")},
			impExtInfo:         nil,
			origbidcpm:         10.0000,
			origbidcur:         "USD",
			expectedBidExt:     `{"prebid":{"meta":{"brandName":"foo","adaptercode": "adapter"},"type":"banner"}, "origbidcpm": 10, "origbidcur": "USD"}`,
			expectedErrMessage: "",
		},
		{
			description:        "Meta - Not Defined By Bid - Persists From Bid Ext - Invalid Fields Ignored",
			ext:                json.RawMessage(`{"prebid":{"meta":{"brandName":"foo","unknown":"value"}}}`),
			extBidPrebid:       openrtb_ext.ExtBidPrebid{Type: openrtb_ext.BidType("banner")},
			impExtInfo:         nil,
			origbidcpm:         -1,
			origbidcur:         "USD",
			expectedBidExt:     `{"prebid":{"meta":{"brandName":"foo","adaptercode":"adapter"},"type":"banner"}, "origbidcur": "USD"}`,
			expectedErrMessage: "",
		},
		{
			description:        "Meta - Not Defined",
			ext:                nil,
			extBidPrebid:       openrtb_ext.ExtBidPrebid{Type: openrtb_ext.BidType("banner")},
			impExtInfo:         nil,
			origbidcpm:         0,
			origbidcur:         "USD",
			expectedBidExt:     `{"origbidcpm": 0,"prebid":{"type":"banner","meta":{"adaptercode":"adapter"}}, "origbidcur": "USD"}`,
			expectedErrMessage: "",
		},
		//Error cases
		{
			description:        "Invalid extension, valid extBidPrebid and valid imp ext info",
			ext:                json.RawMessage(`{invalid json}`),
			extBidPrebid:       openrtb_ext.ExtBidPrebid{Type: openrtb_ext.BidType("video")},
			expectedBidExt:     ``,
			expectedErrMessage: "expects \" or n, but found i",
		},
		{
			description:        "Meta - Invalid",
			ext:                json.RawMessage(`{"prebid":{"meta":{"brandId":"foo"}}}`), // brandId should be an int, but is a string in this test case
			extBidPrebid:       openrtb_ext.ExtBidPrebid{Type: openrtb_ext.BidType("banner")},
			impExtInfo:         nil,
			expectedErrMessage: "error validating response from server, cannot unmarshal openrtb_ext.ExtBidPrebidMeta.BrandID: unexpected character: \xff",
		},
	}

	for _, test := range testCases {
		t.Run(test.description, func(t *testing.T) {
			var adapter openrtb_ext.BidderName = "adapter"
			result, err := makeBidExtJSON(test.ext, &test.extBidPrebid, test.impExtInfo, "test_imp_id", test.origbidcpm, test.origbidcur, adapter)

			if test.expectedErrMessage == "" {
				assert.JSONEq(t, test.expectedBidExt, string(result), "Incorrect result")
				assert.NoError(t, err, "Error should not be returned")
			} else {
				assert.Contains(t, err.Error(), test.expectedErrMessage, "incorrect error message")
			}
		})
	}
}

func TestStoredAuctionResponses(t *testing.T) {
	categoriesFetcher, error := newCategoryFetcher("./test/category-mapping")
	if error != nil {
		t.Errorf("Failed to create a category Fetcher: %v", error)
	}

	e := new(exchange)
	e.cache = &wellBehavedCache{}
	e.me = &metricsConf.NilMetricsEngine{}
	e.categoriesFetcher = categoriesFetcher
	e.bidIDGenerator = &mockBidIDGenerator{false, false}
	e.currencyConverter = currency.NewRateConverter(&http.Client{}, "", time.Duration(0))
	e.gdprPermsBuilder = fakePermissionsBuilder{
		permissions: &permissionsMock{
			allowAllBidders: true,
		},
	}.Builder

	// Define mock incoming bid requeset
	mockBidRequest := &openrtb2.BidRequest{
		ID: "request-id",
		Imp: []openrtb2.Imp{{
			ID:    "impression-id",
			Video: &openrtb2.Video{W: ptrutil.ToPtr[int64](400), H: ptrutil.ToPtr[int64](300)},
		}},
	}

	expectedBidResponse := &openrtb2.BidResponse{
		ID: "request-id",
		SeatBid: []openrtb2.SeatBid{
			{
				Bid: []openrtb2.Bid{
					{ID: "bid_id", ImpID: "impression-id", Ext: json.RawMessage(`{"origbidcpm":0,"prebid":{"meta":{"adaptercode":"appnexus"},"type":"video"}}`)},
				},
				Seat: "appnexus",
			},
		},
	}

	testCases := []struct {
		desc              string
		storedAuctionResp map[string]json.RawMessage
		errorExpected     bool
	}{
		{
			desc: "Single imp with valid stored response",
			storedAuctionResp: map[string]json.RawMessage{
				"impression-id": json.RawMessage(`[{"bid": [{"id": "bid_id", "ext": {"prebid": {"type": "video"}}}],"seat": "appnexus"}]`),
			},
			errorExpected: false,
		},
		{
			desc: "Single imp with invalid stored response",
			storedAuctionResp: map[string]json.RawMessage{
				"impression-id": json.RawMessage(`[}]`),
			},
			errorExpected: true,
		},
	}

	for _, test := range testCases {

		auctionRequest := &AuctionRequest{
			BidRequestWrapper:      &openrtb_ext.RequestWrapper{BidRequest: mockBidRequest},
			Account:                config.Account{},
			UserSyncs:              &emptyUsersync{},
			StoredAuctionResponses: test.storedAuctionResp,
			HookExecutor:           &hookexecution.EmptyHookExecutor{},
			TCF2Config:             gdpr.NewTCF2Config(config.TCF2{}, config.AccountGDPR{}),
		}
		// Run test
		outBidResponse, err := e.HoldAuction(context.Background(), auctionRequest, &DebugLog{})
		if test.errorExpected {
			assert.Error(t, err, "Error should be returned")
		} else {
			assert.NoErrorf(t, err, "%s. HoldAuction error: %v \n", test.desc, err)
			outBidResponse.Ext = nil
			assert.Equal(t, expectedBidResponse, outBidResponse.BidResponse, "Incorrect stored auction response")
		}

	}
}

func TestBuildStoredAuctionResponses(t *testing.T) {

	type testIn struct {
		StoredAuctionResponses map[string]json.RawMessage
	}
	type testResults struct {
		adapterBids  map[openrtb_ext.BidderName]*entities.PbsOrtbSeatBid
		fledge       *openrtb_ext.Fledge
		liveAdapters []openrtb_ext.BidderName
	}

	testCases := []struct {
		desc         string
		in           testIn
		expected     testResults
		errorMessage string
	}{
		{
			desc: "Single imp with single stored response bid",
			in: testIn{
				StoredAuctionResponses: map[string]json.RawMessage{
					"impression-id": json.RawMessage(`[{"bid": [{"id": "bid_id", "ext": {"prebid": {"type": "native"}}}],"seat": "appnexus"}]`),
				},
			},
			expected: testResults{
				adapterBids: map[openrtb_ext.BidderName]*entities.PbsOrtbSeatBid{
					openrtb_ext.BidderName("appnexus"): {
						Bids: []*entities.PbsOrtbBid{
							{
								Bid:     &openrtb2.Bid{ID: "bid_id", ImpID: "impression-id", Ext: []byte(`{"prebid": {"type": "native"}}`)},
								BidType: openrtb_ext.BidTypeNative,
							},
						},
					},
				},
				liveAdapters: []openrtb_ext.BidderName{openrtb_ext.BidderName("appnexus")},
			},
		},
		{
			desc: "Single imp with single stored response bid with incorrect bid type",
			in: testIn{
				StoredAuctionResponses: map[string]json.RawMessage{
					"impression-id": json.RawMessage(`[{"bid": [{"id": "bid_id", "ext": {"prebid": {"type": "incorrect"}}}],"seat": "appnexus"}]`),
				},
			},
			expected: testResults{
				adapterBids: map[openrtb_ext.BidderName]*entities.PbsOrtbSeatBid{
					openrtb_ext.BidderName("appnexus"): {
						Bids: []*entities.PbsOrtbBid{
							{
								Bid:     &openrtb2.Bid{ID: "bid_id", ImpID: "impression-id", Ext: []byte(`{"prebid": {"type": "native"}}`)},
								BidType: openrtb_ext.BidTypeNative,
							},
						},
					},
				},
				liveAdapters: []openrtb_ext.BidderName{openrtb_ext.BidderName("appnexus")},
			},
			errorMessage: "Failed to parse bid mediatype for impression \"impression-id\", invalid BidType: incorrect",
		},
		{
			desc: "Single imp with multiple bids in stored response one bidder",
			in: testIn{
				StoredAuctionResponses: map[string]json.RawMessage{
					"impression-id": json.RawMessage(`[{"bid": [{"id": "bid_id1", "ext": {"prebid": {"type": "native"}}}, {"id": "bid_id2", "ext": {"prebid": {"type": "video"}}}],"seat": "appnexus"}]`),
				},
			},
			expected: testResults{
				adapterBids: map[openrtb_ext.BidderName]*entities.PbsOrtbSeatBid{
					openrtb_ext.BidderName("appnexus"): {
						Bids: []*entities.PbsOrtbBid{
							{Bid: &openrtb2.Bid{ID: "bid_id1", ImpID: "impression-id", Ext: []byte(`{"prebid": {"type": "native"}}`)}, BidType: openrtb_ext.BidTypeNative},
							{Bid: &openrtb2.Bid{ID: "bid_id2", ImpID: "impression-id", Ext: []byte(`{"prebid": {"type": "video"}}`)}, BidType: openrtb_ext.BidTypeVideo},
						},
					},
				},
				liveAdapters: []openrtb_ext.BidderName{openrtb_ext.BidderName("appnexus")},
			},
		},
		{
			desc: "Single imp with multiple bids in stored response two bidders",
			in: testIn{
				StoredAuctionResponses: map[string]json.RawMessage{
					"impression-id": json.RawMessage(`[{"bid": [{"id": "apn_id1", "ext": {"prebid": {"type": "native"}}}, {"id": "apn_id2", "ext": {"prebid": {"type": "native"}}}],"seat": "appnexus"}, {"bid": [{"id": "rubicon_id1", "ext": {"prebid": {"type": "banner"}}}, {"id": "rubicon_id2", "ext": {"prebid": {"type": "banner"}}}],"seat": "rubicon"}]`),
				},
			},
			expected: testResults{
				adapterBids: map[openrtb_ext.BidderName]*entities.PbsOrtbSeatBid{
					openrtb_ext.BidderName("appnexus"): {
						Bids: []*entities.PbsOrtbBid{
							{Bid: &openrtb2.Bid{ID: "apn_id1", ImpID: "impression-id", Ext: []byte(`{"prebid": {"type": "native"}}`)}, BidType: openrtb_ext.BidTypeNative},
							{Bid: &openrtb2.Bid{ID: "apn_id2", ImpID: "impression-id", Ext: []byte(`{"prebid": {"type": "native"}}`)}, BidType: openrtb_ext.BidTypeNative},
						},
					},
					openrtb_ext.BidderName("rubicon"): {
						Bids: []*entities.PbsOrtbBid{
							{Bid: &openrtb2.Bid{ID: "rubicon_id1", ImpID: "impression-id", Ext: []byte(`{"prebid": {"type": "banner"}}`)}, BidType: openrtb_ext.BidTypeBanner},
							{Bid: &openrtb2.Bid{ID: "rubicon_id2", ImpID: "impression-id", Ext: []byte(`{"prebid": {"type": "banner"}}`)}, BidType: openrtb_ext.BidTypeBanner},
						},
					},
				},
				liveAdapters: []openrtb_ext.BidderName{openrtb_ext.BidderName("appnexus"), openrtb_ext.BidderName("rubicon")},
			},
		},
		{
			desc: "Two imps with two bids in stored response two bidders, different bids number",
			in: testIn{
				StoredAuctionResponses: map[string]json.RawMessage{
					"impression-id1": json.RawMessage(`[{"bid": [{"id": "apn_id1", "ext": {"prebid": {"type": "native"}}}, {"id": "apn_id2", "ext": {"prebid": {"type": "native"}}}],"seat": "appnexus"}]`),
					"impression-id2": json.RawMessage(`[{"bid": [{"id": "apn_id1", "ext": {"prebid": {"type": "native"}}}, {"id": "apn_id2", "ext": {"prebid": {"type": "native"}}}],"seat": "appnexus"}, {"bid": [{"id": "rubicon_id1", "ext": {"prebid": {"type": "native"}}}, {"id": "rubicon_id2", "ext": {"prebid": {"type": "native"}}}],"seat": "rubicon"}]`),
				},
			},
			expected: testResults{
				adapterBids: map[openrtb_ext.BidderName]*entities.PbsOrtbSeatBid{
					openrtb_ext.BidderName("appnexus"): {
						Bids: []*entities.PbsOrtbBid{
							{Bid: &openrtb2.Bid{ID: "apn_id1", ImpID: "impression-id1", Ext: []byte(`{"prebid": {"type": "native"}}`)}, BidType: openrtb_ext.BidTypeNative},
							{Bid: &openrtb2.Bid{ID: "apn_id2", ImpID: "impression-id1", Ext: []byte(`{"prebid": {"type": "native"}}`)}, BidType: openrtb_ext.BidTypeNative},
							{Bid: &openrtb2.Bid{ID: "apn_id1", ImpID: "impression-id2", Ext: []byte(`{"prebid": {"type": "native"}}`)}, BidType: openrtb_ext.BidTypeNative},
							{Bid: &openrtb2.Bid{ID: "apn_id2", ImpID: "impression-id2", Ext: []byte(`{"prebid": {"type": "native"}}`)}, BidType: openrtb_ext.BidTypeNative},
						},
					},
					openrtb_ext.BidderName("rubicon"): {
						Bids: []*entities.PbsOrtbBid{
							{Bid: &openrtb2.Bid{ID: "rubicon_id1", ImpID: "impression-id2", Ext: []byte(`{"prebid": {"type": "native"}}`)}, BidType: openrtb_ext.BidTypeNative},
							{Bid: &openrtb2.Bid{ID: "rubicon_id2", ImpID: "impression-id2", Ext: []byte(`{"prebid": {"type": "native"}}`)}, BidType: openrtb_ext.BidTypeNative},
						},
					},
				},
				liveAdapters: []openrtb_ext.BidderName{openrtb_ext.BidderName("appnexus"), openrtb_ext.BidderName("rubicon")},
			},
		},
		{
			desc: "Two imps with two bids in stored response two bidders",
			in: testIn{
				StoredAuctionResponses: map[string]json.RawMessage{
					"impression-id1": json.RawMessage(`[{"bid": [{"id": "apn_id1", "ext": {"prebid": {"type": "native"}}}, {"id": "apn_id2", "ext": {"prebid": {"type": "native"}}}],"seat": "appnexus"}, {"bid": [{"id": "rubicon_id1", "ext": {"prebid": {"type": "native"}}}, {"id": "rubicon_id2", "ext": {"prebid": {"type": "native"}}}],"seat": "rubicon"}]`),
					"impression-id2": json.RawMessage(`[{"bid": [{"id": "apn_id1", "ext": {"prebid": {"type": "native"}}}, {"id": "apn_id2", "ext": {"prebid": {"type": "native"}}}],"seat": "appnexus"}, {"bid": [{"id": "rubicon_id1", "ext": {"prebid": {"type": "native"}}}, {"id": "rubicon_id2", "ext": {"prebid": {"type": "native"}}}],"seat": "rubicon"}]`),
				},
			},
			expected: testResults{
				adapterBids: map[openrtb_ext.BidderName]*entities.PbsOrtbSeatBid{
					openrtb_ext.BidderName("appnexus"): {
						Bids: []*entities.PbsOrtbBid{
							{Bid: &openrtb2.Bid{ID: "apn_id1", ImpID: "impression-id1", Ext: []byte(`{"prebid": {"type": "native"}}`)}, BidType: openrtb_ext.BidTypeNative},
							{Bid: &openrtb2.Bid{ID: "apn_id2", ImpID: "impression-id1", Ext: []byte(`{"prebid": {"type": "native"}}`)}, BidType: openrtb_ext.BidTypeNative},
							{Bid: &openrtb2.Bid{ID: "apn_id1", ImpID: "impression-id2", Ext: []byte(`{"prebid": {"type": "native"}}`)}, BidType: openrtb_ext.BidTypeNative},
							{Bid: &openrtb2.Bid{ID: "apn_id2", ImpID: "impression-id2", Ext: []byte(`{"prebid": {"type": "native"}}`)}, BidType: openrtb_ext.BidTypeNative},
						},
					},
					openrtb_ext.BidderName("rubicon"): {
						Bids: []*entities.PbsOrtbBid{
							{Bid: &openrtb2.Bid{ID: "rubicon_id1", ImpID: "impression-id1", Ext: []byte(`{"prebid": {"type": "native"}}`)}, BidType: openrtb_ext.BidTypeNative},
							{Bid: &openrtb2.Bid{ID: "rubicon_id2", ImpID: "impression-id1", Ext: []byte(`{"prebid": {"type": "native"}}`)}, BidType: openrtb_ext.BidTypeNative},
							{Bid: &openrtb2.Bid{ID: "rubicon_id1", ImpID: "impression-id2", Ext: []byte(`{"prebid": {"type": "native"}}`)}, BidType: openrtb_ext.BidTypeNative},
							{Bid: &openrtb2.Bid{ID: "rubicon_id2", ImpID: "impression-id2", Ext: []byte(`{"prebid": {"type": "native"}}`)}, BidType: openrtb_ext.BidTypeNative},
						},
					},
				},
				liveAdapters: []openrtb_ext.BidderName{openrtb_ext.BidderName("appnexus"), openrtb_ext.BidderName("rubicon")},
			},
		},
		{
			desc: "Fledge in stored response bid",
			in: testIn{
				StoredAuctionResponses: map[string]json.RawMessage{
					"impression-id": json.RawMessage(`[{"bid": [],"seat": "openx", "ext": {"prebid": {"fledge": {"auctionconfigs": [{"impid": "1", "bidder": "openx", "adapter": "openx", "config": [1,2,3]}]}}}}]`),
				},
			},
			expected: testResults{
				adapterBids: map[openrtb_ext.BidderName]*entities.PbsOrtbSeatBid{
					openrtb_ext.BidderName("openx"): {
						Bids: []*entities.PbsOrtbBid{},
					},
				},
				liveAdapters: []openrtb_ext.BidderName{openrtb_ext.BidderName("openx")},
				fledge: &openrtb_ext.Fledge{
					AuctionConfigs: []*openrtb_ext.FledgeAuctionConfig{
						{
							ImpId:   "impression-id",
							Bidder:  "openx",
							Adapter: "openx",
							Config:  json.RawMessage("[1,2,3]"),
						},
					},
				},
			},
		},
		{
			desc: "Single imp with single stored response bid with bid.mtype",
			in: testIn{
				StoredAuctionResponses: map[string]json.RawMessage{
					"impression-id": json.RawMessage(`[{"bid": [{"id": "bid_id", "mtype": 2, "ext": {"prebid": {"type": "native"}}}],"seat": "appnexus"}]`),
				},
			},
			expected: testResults{
				adapterBids: map[openrtb_ext.BidderName]*entities.PbsOrtbSeatBid{
					openrtb_ext.BidderName("appnexus"): {
						Bids: []*entities.PbsOrtbBid{
							{
								Bid:     &openrtb2.Bid{ID: "bid_id", ImpID: "impression-id", MType: 2, Ext: []byte(`{"prebid": {"type": "native"}}`)},
								BidType: openrtb_ext.BidTypeVideo,
							},
						},
					},
				},
				liveAdapters: []openrtb_ext.BidderName{openrtb_ext.BidderName("appnexus")},
			},
		},
		{
			desc: "Multiple imps with multiple stored response bid with bid.mtype and different types",
			in: testIn{
				StoredAuctionResponses: map[string]json.RawMessage{
					"impression-id1": json.RawMessage(`[{"bid": [{"id": "bid_id", "mtype": 1, "ext": {"prebid": {"type": "native"}}}],"seat": "appnexus"}]`),
					"impression-id2": json.RawMessage(`[{"bid": [{"id": "bid_id", "mtype": 2, "ext": {"prebid": {"type": "native"}}}],"seat": "appnexus"}]`),
					"impression-id3": json.RawMessage(`[{"bid": [{"id": "bid_id", "mtype": 3, "ext": {"prebid": {"type": "native"}}}],"seat": "appnexus"}]`),
					"impression-id4": json.RawMessage(`[{"bid": [{"id": "bid_id", "mtype": 4, "ext": {"prebid": {"type": "native"}}}],"seat": "appnexus"}]`),
				},
			},
			expected: testResults{
				adapterBids: map[openrtb_ext.BidderName]*entities.PbsOrtbSeatBid{
					openrtb_ext.BidderName("appnexus"): {
						Bids: []*entities.PbsOrtbBid{
							{
								Bid:     &openrtb2.Bid{ID: "bid_id", ImpID: "impression-id1", MType: 1, Ext: []byte(`{"prebid": {"type": "native"}}`)},
								BidType: openrtb_ext.BidTypeBanner,
							},
							{
								Bid:     &openrtb2.Bid{ID: "bid_id", ImpID: "impression-id2", MType: 2, Ext: []byte(`{"prebid": {"type": "native"}}`)},
								BidType: openrtb_ext.BidTypeVideo,
							},
							{
								Bid:     &openrtb2.Bid{ID: "bid_id", ImpID: "impression-id3", MType: 3, Ext: []byte(`{"prebid": {"type": "native"}}`)},
								BidType: openrtb_ext.BidTypeAudio,
							},
							{
								Bid:     &openrtb2.Bid{ID: "bid_id", ImpID: "impression-id4", MType: 4, Ext: []byte(`{"prebid": {"type": "native"}}`)},
								BidType: openrtb_ext.BidTypeNative,
							},
						},
					},
				},
				liveAdapters: []openrtb_ext.BidderName{openrtb_ext.BidderName("appnexus")},
			},
		},
		{
			desc: "Single imp with single stored response bid with incorrect bid.mtype",
			in: testIn{
				StoredAuctionResponses: map[string]json.RawMessage{
					"impression-id": json.RawMessage(`[{"bid": [{"id": "bid_id", "mtype": 10, "ext": {"prebid": {"type": "native"}}}],"seat": "appnexus"}]`),
				},
			},
			expected: testResults{
				adapterBids: map[openrtb_ext.BidderName]*entities.PbsOrtbSeatBid{
					openrtb_ext.BidderName("appnexus"): {
						Bids: []*entities.PbsOrtbBid{
							{
								Bid:     &openrtb2.Bid{ID: "bid_id", ImpID: "impression-id", MType: 2, Ext: []byte(`{"prebid": {"type": "native"}}`)},
								BidType: openrtb_ext.BidTypeVideo,
							},
						},
					},
				},
				liveAdapters: []openrtb_ext.BidderName{openrtb_ext.BidderName("appnexus")},
			},
			errorMessage: "Failed to parse bid mType for impression \"impression-id\"",
		},
	}
	for _, test := range testCases {

		bids, fledge, adapters, err := buildStoredAuctionResponse(test.in.StoredAuctionResponses)
		if len(test.errorMessage) > 0 {
			assert.Equal(t, test.errorMessage, err.Error(), " incorrect expected error")
		} else {
			assert.NoErrorf(t, err, "%s. HoldAuction error: %v \n", test.desc, err)

			assert.ElementsMatch(t, test.expected.liveAdapters, adapters, "Incorrect adapter list")
			assert.Equal(t, fledge, test.expected.fledge, "Incorrect FLEDGE response")

			for _, bidderName := range test.expected.liveAdapters {
				assert.ElementsMatch(t, test.expected.adapterBids[bidderName].Bids, bids[bidderName].Bids, "Incorrect bids")
			}
		}
	}
}

func TestAuctionDebugEnabled(t *testing.T) {
	categoriesFetcher, err := newCategoryFetcher("./test/category-mapping")
	assert.NoError(t, err, "error should be nil")
	e := new(exchange)
	e.cache = &wellBehavedCache{}
	e.me = &metricsConf.NilMetricsEngine{}
	e.categoriesFetcher = categoriesFetcher
	e.bidIDGenerator = &mockBidIDGenerator{false, false}
	e.currencyConverter = currency.NewRateConverter(&http.Client{}, "", time.Duration(0))
	e.gdprPermsBuilder = fakePermissionsBuilder{
		permissions: &permissionsMock{
			allowAllBidders: true,
		},
	}.Builder
	e.requestSplitter = requestSplitter{
		me:               e.me,
		gdprPermsBuilder: e.gdprPermsBuilder,
	}

	ctx := context.Background()

	bidRequest := &openrtb2.BidRequest{
		ID:   "some-request-id",
		Test: 1,
	}

	auctionRequest := &AuctionRequest{
		BidRequestWrapper: &openrtb_ext.RequestWrapper{BidRequest: bidRequest},
		Account:           config.Account{DebugAllow: false},
		UserSyncs:         &emptyUsersync{},
		StartTime:         time.Now(),
		RequestType:       metrics.ReqTypeORTB2Web,
		HookExecutor:      &hookexecution.EmptyHookExecutor{},
		TCF2Config:        gdpr.NewTCF2Config(config.TCF2{}, config.AccountGDPR{}),
	}

	debugLog := &DebugLog{DebugOverride: true, DebugEnabledOrOverridden: true}
	resp, err := e.HoldAuction(ctx, auctionRequest, debugLog)

	assert.NoError(t, err, "error should be nil")

	expectedResolvedRequest := `{"id":"some-request-id","imp":null,"test":1}`
	actualResolvedRequest, _, _, err := jsonparser.Get(resp.Ext, "debug", "resolvedrequest")
	assert.NoError(t, err, "error should be nil")
	assert.NotNil(t, actualResolvedRequest, "actualResolvedRequest should not be nil")
	assert.JSONEq(t, expectedResolvedRequest, string(actualResolvedRequest), "Resolved request is incorrect")

}

func TestPassExperimentConfigsToHoldAuction(t *testing.T) {
	noBidServer := func(w http.ResponseWriter, r *http.Request) { w.WriteHeader(204) }
	server := httptest.NewServer(http.HandlerFunc(noBidServer))
	defer server.Close()

	cfg := &config.Configuration{}

	biddersInfo, err := config.LoadBidderInfoFromDisk("../static/bidder-info")
	if err != nil {
		t.Fatal(err)
	}
	biddersInfo["appnexus"] = config.BidderInfo{
		Endpoint: "test.com",
		Capabilities: &config.CapabilitiesInfo{
			Site: &config.PlatformInfo{
				MediaTypes: []openrtb_ext.BidType{openrtb_ext.BidTypeBanner, openrtb_ext.BidTypeVideo},
			},
		},
		Experiment: config.BidderInfoExperiment{AdsCert: config.BidderAdsCert{Enabled: true}}}

	signer := MockSigner{}

	adapters, adaptersErr := BuildAdapters(server.Client(), cfg, biddersInfo, &metricsConf.NilMetricsEngine{})
	if adaptersErr != nil {
		t.Fatalf("Error intializing adapters: %v", adaptersErr)
	}

	currencyConverter := currency.NewRateConverter(&http.Client{}, "", time.Duration(0))

	gdprPermsBuilder := fakePermissionsBuilder{
		permissions: &permissionsMock{
			allowAllBidders: true,
		},
	}.Builder

	e := NewExchange(adapters, nil, cfg, map[string]usersync.Syncer{}, &metricsConf.NilMetricsEngine{}, biddersInfo, gdprPermsBuilder, currencyConverter, nilCategoryFetcher{}, &signer, macros.NewStringIndexBasedReplacer(), nil).(*exchange)

	// Define mock incoming bid requeset
	mockBidRequest := &openrtb2.BidRequest{
		ID: "some-request-id",
		Imp: []openrtb2.Imp{{
			ID:     "some-impression-id",
			Banner: &openrtb2.Banner{Format: []openrtb2.Format{{W: 300, H: 250}, {W: 300, H: 600}}},
			Ext:    json.RawMessage(`{"prebid":{"bidder":{"appnexus":{"placementId":1}}}}`),
		}},
		Site: &openrtb2.Site{Page: "prebid.org", Ext: json.RawMessage(`{"amp":0}`)},
		Ext:  json.RawMessage(`{"prebid":{"experiment":{"adscert":{"enabled": true}}}}`),
	}

	auctionRequest := &AuctionRequest{
		BidRequestWrapper: &openrtb_ext.RequestWrapper{BidRequest: mockBidRequest},
		Account:           config.Account{},
		UserSyncs:         &emptyUsersync{},
		HookExecutor:      &hookexecution.EmptyHookExecutor{},
		TCF2Config:        gdpr.NewTCF2Config(config.TCF2{}, config.AccountGDPR{}),
	}

	debugLog := DebugLog{}
	_, err = e.HoldAuction(context.Background(), auctionRequest, &debugLog)

	assert.NoError(t, err, "unexpected error occured")
	assert.Equal(t, "test.com", signer.data, "incorrect signer data")
}

func TestCallSignHeader(t *testing.T) {
	type aTest struct {
		description    string
		experiment     openrtb_ext.Experiment
		bidderInfo     config.BidderInfo
		expectedResult bool
	}
	var nilExperiment openrtb_ext.Experiment

	testCases := []aTest{
		{
			description:    "both experiment.adsCert enabled for request and for bidder ",
			experiment:     openrtb_ext.Experiment{AdsCert: &openrtb_ext.AdsCert{Enabled: true}},
			bidderInfo:     config.BidderInfo{Experiment: config.BidderInfoExperiment{AdsCert: config.BidderAdsCert{Enabled: true}}},
			expectedResult: true,
		},
		{
			description:    "experiment is not defined in request, bidder config adsCert enabled",
			experiment:     nilExperiment,
			bidderInfo:     config.BidderInfo{Experiment: config.BidderInfoExperiment{AdsCert: config.BidderAdsCert{Enabled: true}}},
			expectedResult: false,
		},
		{
			description:    "experiment.adsCert is not defined in request, bidder config adsCert enabled",
			experiment:     openrtb_ext.Experiment{AdsCert: nil},
			bidderInfo:     config.BidderInfo{Experiment: config.BidderInfoExperiment{AdsCert: config.BidderAdsCert{Enabled: true}}},
			expectedResult: false,
		},
		{
			description:    "experiment.adsCert is disabled in request, bidder config adsCert enabled",
			experiment:     openrtb_ext.Experiment{AdsCert: &openrtb_ext.AdsCert{Enabled: false}},
			bidderInfo:     config.BidderInfo{Experiment: config.BidderInfoExperiment{AdsCert: config.BidderAdsCert{Enabled: true}}},
			expectedResult: false,
		},
		{
			description:    "experiment.adsCert is enabled in request, bidder config adsCert disabled",
			experiment:     openrtb_ext.Experiment{AdsCert: &openrtb_ext.AdsCert{Enabled: true}},
			bidderInfo:     config.BidderInfo{Experiment: config.BidderInfoExperiment{AdsCert: config.BidderAdsCert{Enabled: false}}},
			expectedResult: false,
		},
		{
			description:    "experiment.adsCert is disabled in request, bidder config adsCert disabled",
			experiment:     openrtb_ext.Experiment{AdsCert: &openrtb_ext.AdsCert{Enabled: false}},
			bidderInfo:     config.BidderInfo{Experiment: config.BidderInfoExperiment{AdsCert: config.BidderAdsCert{Enabled: false}}},
			expectedResult: false,
		},
	}
	for _, test := range testCases {
		result := isAdsCertEnabled(&test.experiment, test.bidderInfo)
		assert.Equal(t, test.expectedResult, result, "incorrect result returned")
	}

}

func TestValidateBannerCreativeSize(t *testing.T) {
	exchange := exchange{bidValidationEnforcement: config.Validations{MaxCreativeWidth: 100, MaxCreativeHeight: 100},
		me: metricsConf.NewMetricsEngine(&config.Configuration{}, openrtb_ext.CoreBidderNames(), nil, nil),
	}
	testCases := []struct {
		description                 string
		givenBid                    *entities.PbsOrtbBid
		givenBidResponseExt         *openrtb_ext.ExtBidResponse
		givenBidderName             string
		givenPubID                  string
		expectedBannerCreativeValid bool
	}{
		{
			description:                 "The dimensions are invalid, both values bigger than the max",
			givenBid:                    &entities.PbsOrtbBid{Bid: &openrtb2.Bid{W: 200, H: 200}},
			givenBidResponseExt:         &openrtb_ext.ExtBidResponse{Errors: make(map[openrtb_ext.BidderName][]openrtb_ext.ExtBidderMessage)},
			givenBidderName:             "bidder",
			givenPubID:                  "1",
			expectedBannerCreativeValid: false,
		},
		{
			description:                 "The width is invalid, height is valid, the dimensions as a whole are invalid",
			givenBid:                    &entities.PbsOrtbBid{Bid: &openrtb2.Bid{W: 200, H: 50}},
			givenBidResponseExt:         &openrtb_ext.ExtBidResponse{Errors: make(map[openrtb_ext.BidderName][]openrtb_ext.ExtBidderMessage)},
			givenBidderName:             "bidder",
			givenPubID:                  "1",
			expectedBannerCreativeValid: false,
		},
		{
			description:                 "The width is valid, height is invalid, the dimensions as a whole are invalid",
			givenBid:                    &entities.PbsOrtbBid{Bid: &openrtb2.Bid{W: 50, H: 200}},
			givenBidResponseExt:         &openrtb_ext.ExtBidResponse{Errors: make(map[openrtb_ext.BidderName][]openrtb_ext.ExtBidderMessage)},
			givenBidderName:             "bidder",
			givenPubID:                  "1",
			expectedBannerCreativeValid: false,
		},
		{
			description:                 "Both width and height are valid, the dimensions are valid",
			givenBid:                    &entities.PbsOrtbBid{Bid: &openrtb2.Bid{W: 50, H: 50}},
			givenBidResponseExt:         &openrtb_ext.ExtBidResponse{Errors: make(map[openrtb_ext.BidderName][]openrtb_ext.ExtBidderMessage)},
			givenBidderName:             "bidder",
			givenPubID:                  "1",
			expectedBannerCreativeValid: true,
		},
	}
	for _, test := range testCases {
		acutalBannerCreativeValid := exchange.validateBannerCreativeSize(test.givenBid, test.givenBidResponseExt, openrtb_ext.BidderName(test.givenBidderName), test.givenPubID, "enforce")
		assert.Equal(t, test.expectedBannerCreativeValid, acutalBannerCreativeValid)
	}
}

func TestValidateBidAdM(t *testing.T) {
	exchange := exchange{bidValidationEnforcement: config.Validations{MaxCreativeWidth: 100, MaxCreativeHeight: 100},
		me: metricsConf.NewMetricsEngine(&config.Configuration{}, openrtb_ext.CoreBidderNames(), nil, nil),
	}
	testCases := []struct {
		description         string
		givenBid            *entities.PbsOrtbBid
		givenBidResponseExt *openrtb_ext.ExtBidResponse
		givenBidderName     string
		givenPubID          string
		expectedBidAdMValid bool
	}{
		{
			description:         "The adm of the bid contains insecure string and no secure string, adm is invalid",
			givenBid:            &entities.PbsOrtbBid{Bid: &openrtb2.Bid{AdM: "http://domain.com/invalid"}},
			givenBidResponseExt: &openrtb_ext.ExtBidResponse{Errors: make(map[openrtb_ext.BidderName][]openrtb_ext.ExtBidderMessage)},
			givenBidderName:     "bidder",
			givenPubID:          "1",
			expectedBidAdMValid: false,
		},
		{
			description:         "The adm has both an insecure and secure string defined and therefore the adm is valid",
			givenBid:            &entities.PbsOrtbBid{Bid: &openrtb2.Bid{AdM: "http://www.foo.com https://www.bar.com"}},
			givenBidResponseExt: &openrtb_ext.ExtBidResponse{Errors: make(map[openrtb_ext.BidderName][]openrtb_ext.ExtBidderMessage)},
			givenBidderName:     "bidder",
			givenPubID:          "1",
			expectedBidAdMValid: true,
		},
		{
			description:         "The adm has both an insecure and secure string defined and therefore the adm is valid",
			givenBid:            &entities.PbsOrtbBid{Bid: &openrtb2.Bid{AdM: "http%3A//www.foo.com https%3A//www.bar.com"}},
			givenBidResponseExt: &openrtb_ext.ExtBidResponse{Errors: make(map[openrtb_ext.BidderName][]openrtb_ext.ExtBidderMessage)},
			givenBidderName:     "bidder",
			givenPubID:          "1",
			expectedBidAdMValid: true,
		},
		{
			description:         "The adm of the bid are valid with a secure string",
			givenBid:            &entities.PbsOrtbBid{Bid: &openrtb2.Bid{AdM: "https://domain.com/valid"}},
			givenBidResponseExt: &openrtb_ext.ExtBidResponse{Errors: make(map[openrtb_ext.BidderName][]openrtb_ext.ExtBidderMessage)},
			givenBidderName:     "bidder",
			givenPubID:          "1",
			expectedBidAdMValid: true,
		},
	}
	for _, test := range testCases {
		actualBidAdMValid := exchange.validateBidAdM(test.givenBid, test.givenBidResponseExt, openrtb_ext.BidderName(test.givenBidderName), test.givenPubID, "enforce")
		assert.Equal(t, test.expectedBidAdMValid, actualBidAdMValid)

	}
}

func TestMakeBidWithValidation(t *testing.T) {
	sampleAd := "<?xml version=\"1.0\" encoding=\"UTF-8\"?><VAST ...></VAST>"
	sampleOpenrtbBid := &openrtb2.Bid{ID: "some-bid-id", AdM: sampleAd}

	// Define test cases
	testCases := []struct {
<<<<<<< HEAD
		description        string
		givenBidRequestExt json.RawMessage
		givenValidations   config.Validations
		givenBids          []*entities.PbsOrtbBid
		expectedNumOfBids  int
=======
		description       string
		givenValidations  config.Validations
		givenBids         []*entities.PbsOrtbBid
		givenSeat         openrtb_ext.BidderName
		expectedNumOfBids int
		expectedNonBids   *nonBids
>>>>>>> 96931329
	}{
		{
			description:        "Validation is enforced, and one bid out of two is invalid based on DSA object presence",
			givenBidRequestExt: json.RawMessage(`{"dsa": {"dsarequired": 2}}`),
			givenValidations:   config.Validations{},
			givenBids:          []*entities.PbsOrtbBid{{Bid: &openrtb2.Bid{Ext: json.RawMessage(`{"dsa": {}}`)}}, {Bid: &openrtb2.Bid{}}},
			expectedNumOfBids:  1,
		},
		{
			description:       "Validation is enforced, and one bid out of the two is invalid based on dimensions",
			givenValidations:  config.Validations{BannerCreativeMaxSize: config.ValidationEnforce, MaxCreativeWidth: 100, MaxCreativeHeight: 100},
			givenBids:         []*entities.PbsOrtbBid{{Bid: &openrtb2.Bid{W: 200, H: 200}, BidType: openrtb_ext.BidTypeBanner}, {Bid: &openrtb2.Bid{W: 50, H: 50}, BidType: openrtb_ext.BidTypeBanner}},
			givenSeat:         "pubmatic",
			expectedNumOfBids: 1,
			expectedNonBids: &nonBids{
				seatNonBidsMap: map[string][]openrtb_ext.NonBid{
					"pubmatic": {
						{
							StatusCode: 351,
							Ext: openrtb_ext.NonBidExt{
								Prebid: openrtb_ext.ExtResponseNonBidPrebid{
									Bid: openrtb_ext.NonBidObject{
										W: 200,
										H: 200,
									},
								},
							},
						},
					},
				},
			},
		},
		{
			description:       "Validation is warned, so no bids should be removed (Validating CreativeMaxSize) ",
			givenValidations:  config.Validations{BannerCreativeMaxSize: config.ValidationWarn, MaxCreativeWidth: 100, MaxCreativeHeight: 100},
			givenBids:         []*entities.PbsOrtbBid{{Bid: &openrtb2.Bid{W: 200, H: 200}, BidType: openrtb_ext.BidTypeBanner}, {Bid: &openrtb2.Bid{W: 50, H: 50}, BidType: openrtb_ext.BidTypeBanner}},
			givenSeat:         "pubmatic",
			expectedNumOfBids: 2,
			expectedNonBids:   &nonBids{},
		},
		{
			description:       "Validation is enforced, and one bid out of the two is invalid based on AdM",
			givenValidations:  config.Validations{SecureMarkup: config.ValidationEnforce},
			givenBids:         []*entities.PbsOrtbBid{{Bid: &openrtb2.Bid{AdM: "http://domain.com/invalid", ImpID: "1"}, BidType: openrtb_ext.BidTypeBanner}, {Bid: &openrtb2.Bid{AdM: "https://domain.com/valid", ImpID: "2"}, BidType: openrtb_ext.BidTypeBanner}},
			givenSeat:         "pubmatic",
			expectedNumOfBids: 1,
			expectedNonBids: &nonBids{
				seatNonBidsMap: map[string][]openrtb_ext.NonBid{
					"pubmatic": {
						{
							ImpId:      "1",
							StatusCode: 352,
						},
					},
				},
			},
		},
		{
			description:       "Validation is warned so no bids should be removed (Validating SecureMarkup)",
			givenValidations:  config.Validations{SecureMarkup: config.ValidationWarn},
			givenBids:         []*entities.PbsOrtbBid{{Bid: &openrtb2.Bid{AdM: "http://domain.com/invalid", ImpID: "1"}, BidType: openrtb_ext.BidTypeBanner}, {Bid: &openrtb2.Bid{AdM: "https://domain.com/valid", ImpID: "2"}, BidType: openrtb_ext.BidTypeBanner}},
			givenSeat:         "pubmatic",
			expectedNumOfBids: 2,
			expectedNonBids:   &nonBids{},
		},
		{
			description:       "Adm validation is skipped, creative size validation is enforced, one Adm is invalid, but because we skip, no bids should be removed",
			givenValidations:  config.Validations{SecureMarkup: config.ValidationSkip, BannerCreativeMaxSize: config.ValidationEnforce},
			givenBids:         []*entities.PbsOrtbBid{{Bid: &openrtb2.Bid{AdM: "http://domain.com/invalid"}, BidType: openrtb_ext.BidTypeBanner}, {Bid: &openrtb2.Bid{AdM: "https://domain.com/valid"}, BidType: openrtb_ext.BidTypeBanner}},
			givenSeat:         "pubmatic",
			expectedNumOfBids: 2,
			expectedNonBids:   &nonBids{},
		},
		{
			description:       "Creative Size Validation is skipped, Adm Validation is enforced, one Creative Size is invalid, but because we skip, no bids should be removed",
			givenValidations:  config.Validations{BannerCreativeMaxSize: config.ValidationWarn, MaxCreativeWidth: 100, MaxCreativeHeight: 100},
			givenBids:         []*entities.PbsOrtbBid{{Bid: &openrtb2.Bid{W: 200, H: 200}, BidType: openrtb_ext.BidTypeBanner}, {Bid: &openrtb2.Bid{W: 50, H: 50}, BidType: openrtb_ext.BidTypeBanner}},
			givenSeat:         "pubmatic",
			expectedNumOfBids: 2,
			expectedNonBids:   &nonBids{},
		},
	}

	// Test set up
	sampleAuction := &auction{cacheIds: map[*openrtb2.Bid]string{sampleOpenrtbBid: "CACHE_UUID_1234"}}

	noBidHandler := func(w http.ResponseWriter, r *http.Request) { w.WriteHeader(204) }
	server := httptest.NewServer(http.HandlerFunc(noBidHandler))
	defer server.Close()

	bidderImpl := &goodSingleBidder{
		httpRequest: &adapters.RequestData{
			Method:  "POST",
			Uri:     server.URL,
			Body:    []byte("{\"key\":\"val\"}"),
			Headers: http.Header{},
		},
		bidResponse: &adapters.BidderResponse{},
	}
	e := new(exchange)
	e.adapterMap = map[openrtb_ext.BidderName]AdaptedBidder{
		openrtb_ext.BidderAppnexus: AdaptBidder(bidderImpl, server.Client(), &config.Configuration{}, &metricsConfig.NilMetricsEngine{}, openrtb_ext.BidderAppnexus, nil, ""),
	}
	e.cache = &wellBehavedCache{}
	e.me = &metricsConf.NilMetricsEngine{}

	e.currencyConverter = currency.NewRateConverter(&http.Client{}, "", time.Duration(0))

	bidExtResponse := &openrtb_ext.ExtBidResponse{Errors: make(map[openrtb_ext.BidderName][]openrtb_ext.ExtBidderMessage)}

	ImpExtInfoMap := make(map[string]ImpExtInfo)
	ImpExtInfoMap["1"] = ImpExtInfo{}
	ImpExtInfoMap["2"] = ImpExtInfo{}

	//Run tests
	for _, test := range testCases {
<<<<<<< HEAD
		bidRequest := &openrtb_ext.RequestWrapper{
			BidRequest: &openrtb2.BidRequest{
				Regs: &openrtb2.Regs{
					Ext: test.givenBidRequestExt,
				},
			},
		}
		e.bidValidationEnforcement = test.givenValidations
		sampleBids := test.givenBids
		resultingBids, resultingErrs := e.makeBid(sampleBids, sampleAuction, true, ImpExtInfoMap, bidRequest, bidExtResponse, "", "")

		assert.Equal(t, 0, len(resultingErrs), "%s. Test should not return errors \n", test.description)
		assert.Equal(t, test.expectedNumOfBids, len(resultingBids), "%s. Test returns more valid bids than expected\n", test.description)
=======
		t.Run(test.description, func(t *testing.T) {
			e.bidValidationEnforcement = test.givenValidations
			sampleBids := test.givenBids
			nonBids := &nonBids{}
			resultingBids, resultingErrs := e.makeBid(sampleBids, sampleAuction, true, ImpExtInfoMap, bidExtResponse, test.givenSeat, "", nonBids)

			assert.Equal(t, 0, len(resultingErrs), "%s. Test should not return errors \n", test.description)
			assert.Equal(t, test.expectedNumOfBids, len(resultingBids), "%s. Test returns more valid bids than expected\n", test.description)
			assert.Equal(t, test.expectedNonBids, nonBids, "%s. Test returns incorrect nonBids\n", test.description)
		})
>>>>>>> 96931329
	}
}

func TestSetBidValidationStatus(t *testing.T) {
	testCases := []struct {
		description  string
		givenHost    config.Validations
		givenAccount config.Validations
		expected     config.Validations
	}{
		{
			description:  "Host configuration is different than account, account setting should be preferred (enforce)",
			givenHost:    config.Validations{BannerCreativeMaxSize: config.ValidationSkip, SecureMarkup: config.ValidationSkip},
			givenAccount: config.Validations{BannerCreativeMaxSize: config.ValidationEnforce, SecureMarkup: config.ValidationEnforce},
			expected:     config.Validations{BannerCreativeMaxSize: config.ValidationEnforce, SecureMarkup: config.ValidationSkip},
		},
		{
			description:  "Host configuration is different than account, account setting should be preferred (warn)",
			givenHost:    config.Validations{BannerCreativeMaxSize: config.ValidationEnforce, SecureMarkup: config.ValidationEnforce},
			givenAccount: config.Validations{BannerCreativeMaxSize: config.ValidationWarn, SecureMarkup: config.ValidationWarn},
			expected:     config.Validations{BannerCreativeMaxSize: config.ValidationWarn, SecureMarkup: config.ValidationEnforce},
		},
		{
			description:  "Host configuration is different than account, account setting should be preferred (skip)",
			givenHost:    config.Validations{BannerCreativeMaxSize: config.ValidationWarn, SecureMarkup: config.ValidationWarn},
			givenAccount: config.Validations{BannerCreativeMaxSize: config.ValidationSkip, SecureMarkup: config.ValidationSkip},
			expected:     config.Validations{BannerCreativeMaxSize: config.ValidationSkip, SecureMarkup: config.ValidationWarn},
		},
		{
			description:  "No account confiugration given, host confg should be preferred",
			givenHost:    config.Validations{BannerCreativeMaxSize: config.ValidationSkip, SecureMarkup: config.ValidationSkip},
			givenAccount: config.Validations{},
			expected:     config.Validations{BannerCreativeMaxSize: config.ValidationSkip, SecureMarkup: config.ValidationSkip},
		},
	}
	for _, test := range testCases {
		test.givenHost.SetBannerCreativeMaxSize(test.givenAccount)
		assert.Equal(t, test.expected, test.givenHost)
	}
}

/*
TestOverrideConfigAlternateBidderCodesWithRequestValues makes sure that the correct alternabiddercodes list is forwarded to the adapters and only the approved bids are returned in auction response.

1. request.ext.prebid.alternatebiddercodes has priority over the content of config.Account.Alternatebiddercodes.

2. request is updated with config.Account.Alternatebiddercodes values if request.ext.prebid.alternatebiddercodes is empty or not specified.

3. request.ext.prebid.alternatebiddercodes is given priority over config.Account.Alternatebiddercodes if both are specified.
*/
func TestOverrideConfigAlternateBidderCodesWithRequestValues(t *testing.T) {
	type testIn struct {
		config     config.Configuration
		requestExt json.RawMessage
	}
	type testResults struct {
		expectedSeats []string
	}

	testCases := []struct {
		desc     string
		in       testIn
		expected testResults
	}{
		{
			desc: "alternatebiddercode defined neither in config nor in the request",
			in: testIn{
				config: config.Configuration{},
			},
			expected: testResults{
				expectedSeats: []string{"pubmatic"},
			},
		},
		{
			desc: "alternatebiddercode defined in config and not in request",
			in: testIn{
				config: config.Configuration{
					AccountDefaults: config.Account{
						AlternateBidderCodes: &openrtb_ext.ExtAlternateBidderCodes{
							Enabled: true,
							Bidders: map[string]openrtb_ext.ExtAdapterAlternateBidderCodes{
								"pubmatic": {
									Enabled:            true,
									AllowedBidderCodes: []string{"groupm"},
								},
							},
						},
					},
				},
				requestExt: json.RawMessage(`{}`),
			},
			expected: testResults{
				expectedSeats: []string{"pubmatic", "groupm"},
			},
		},
		{
			desc: "alternatebiddercode defined in request and not in config",
			in: testIn{
				requestExt: json.RawMessage(`{"prebid": {"alternatebiddercodes": {"enabled": true, "bidders": {"pubmatic": {"enabled": true, "allowedbiddercodes": ["appnexus"]}}}}}`),
			},
			expected: testResults{
				expectedSeats: []string{"pubmatic", "appnexus"},
			},
		},
		{
			desc: "alternatebiddercode defined in both config and in request",
			in: testIn{
				config: config.Configuration{
					AccountDefaults: config.Account{
						AlternateBidderCodes: &openrtb_ext.ExtAlternateBidderCodes{
							Enabled: true,
							Bidders: map[string]openrtb_ext.ExtAdapterAlternateBidderCodes{
								"pubmatic": {
									Enabled:            true,
									AllowedBidderCodes: []string{"groupm"},
								},
							},
						},
					},
				},
				requestExt: json.RawMessage(`{"prebid": {"alternatebiddercodes": {"enabled": true, "bidders": {"pubmatic": {"enabled": true, "allowedbiddercodes": ["ix"]}}}}}`),
			},
			expected: testResults{
				expectedSeats: []string{"pubmatic", "ix"},
			},
		},
	}

	// Init an exchange to run an auction from
	noBidServer := func(w http.ResponseWriter, r *http.Request) { w.WriteHeader(204) }
	mockPubMaticBidService := httptest.NewServer(http.HandlerFunc(noBidServer))
	defer mockPubMaticBidService.Close()

	categoriesFetcher, error := newCategoryFetcher("./test/category-mapping")
	if error != nil {
		t.Errorf("Failed to create a category Fetcher: %v", error)
	}

	mockBidderRequestResponse := &goodSingleBidder{
		httpRequest: &adapters.RequestData{
			Method:  "POST",
			Uri:     mockPubMaticBidService.URL,
			Body:    []byte("{\"key\":\"val\"}"),
			Headers: http.Header{},
		},
		bidResponse: &adapters.BidderResponse{
			Bids: []*adapters.TypedBid{
				{Bid: &openrtb2.Bid{ID: "1"}, Seat: ""},
				{Bid: &openrtb2.Bid{ID: "2"}, Seat: "pubmatic"},
				{Bid: &openrtb2.Bid{ID: "3"}, Seat: "appnexus"},
				{Bid: &openrtb2.Bid{ID: "4"}, Seat: "groupm"},
				{Bid: &openrtb2.Bid{ID: "5"}, Seat: "ix"},
			},
			Currency: "USD",
		},
	}

	e := new(exchange)
	e.cache = &wellBehavedCache{}
	e.me = &metricsConf.NilMetricsEngine{}
	e.gdprPermsBuilder = fakePermissionsBuilder{
		permissions: &permissionsMock{
			allowAllBidders: true,
		},
	}.Builder
	e.currencyConverter = currency.NewRateConverter(&http.Client{}, "", time.Duration(0))
	e.categoriesFetcher = categoriesFetcher
	e.bidIDGenerator = &mockBidIDGenerator{false, false}
	e.requestSplitter = requestSplitter{
		me:               e.me,
		gdprPermsBuilder: e.gdprPermsBuilder,
	}

	// Define mock incoming bid requeset
	mockBidRequest := &openrtb2.BidRequest{
		ID: "some-request-id",
		Imp: []openrtb2.Imp{{
			ID:     "some-impression-id",
			Banner: &openrtb2.Banner{Format: []openrtb2.Format{{W: 300, H: 250}, {W: 300, H: 600}}},
			Ext:    json.RawMessage(`{"prebid":{"bidder":{"pubmatic": {"publisherId": 1}}}}`),
		}},
		Site: &openrtb2.Site{Page: "prebid.org", Ext: json.RawMessage(`{"amp":0}`)},
	}

	// Run tests
	for _, test := range testCases {
		e.adapterMap = map[openrtb_ext.BidderName]AdaptedBidder{
			openrtb_ext.BidderPubmatic: AdaptBidder(mockBidderRequestResponse, mockPubMaticBidService.Client(), &test.in.config, &metricsConfig.NilMetricsEngine{}, openrtb_ext.BidderPubmatic, nil, ""),
		}

		mockBidRequest.Ext = test.in.requestExt

		auctionRequest := &AuctionRequest{
			BidRequestWrapper: &openrtb_ext.RequestWrapper{BidRequest: mockBidRequest},
			Account:           test.in.config.AccountDefaults,
			UserSyncs:         &emptyUsersync{},
			HookExecutor:      &hookexecution.EmptyHookExecutor{},
			TCF2Config:        gdpr.NewTCF2Config(config.TCF2{}, config.AccountGDPR{}),
		}

		// Run test
		outBidResponse, err := e.HoldAuction(context.Background(), auctionRequest, &DebugLog{})

		// Assertions
		assert.NoErrorf(t, err, "%s. HoldAuction error: %v \n", test.desc, err)
		assert.NotNil(t, outBidResponse)
		assert.False(t, auctionRequest.BidderResponseStartTime.IsZero())

		// So 2 seatBids are expected as,
		// the default "" and "pubmatic" bids will be in one seat and the extra-bids "groupm"/"appnexus"/"ix" in another seat.
		assert.Len(t, outBidResponse.SeatBid, len(test.expected.expectedSeats), "%s. seatbid count miss-match\n", test.desc)

		for i, seatBid := range outBidResponse.SeatBid {
			assert.Contains(t, test.expected.expectedSeats, seatBid.Seat, "%s. unexpected seatbid\n", test.desc)

			if seatBid.Seat == string(openrtb_ext.BidderPubmatic) {
				assert.Len(t, outBidResponse.SeatBid[i].Bid, 2, "%s. unexpected bid count\n", test.desc)
			} else {
				assert.Len(t, outBidResponse.SeatBid[i].Bid, 1, "%s. unexpected bid count\n", test.desc)
			}
		}
	}
}

func TestGetAllBids(t *testing.T) {
	noBidServer := func(w http.ResponseWriter, r *http.Request) { w.WriteHeader(200) }
	server := httptest.NewServer(http.HandlerFunc(noBidServer))
	defer server.Close()

	type testIn struct {
		bidderRequests             []BidderRequest
		bidAdjustments             map[string]float64
		conversions                currency.Conversions
		accountDebugAllowed        bool
		globalPrivacyControlHeader string
		headerDebugAllowed         bool
		alternateBidderCodes       openrtb_ext.ExtAlternateBidderCodes
		experiment                 *openrtb_ext.Experiment
		hookExecutor               hookexecution.StageExecutor
		pbsRequestStartTime        time.Time
		bidAdjustmentRules         map[string][]openrtb_ext.Adjustment
		tmaxAdjustments            *TmaxAdjustmentsPreprocessed
		adapterMap                 map[openrtb_ext.BidderName]AdaptedBidder
	}
	type testResults struct {
		adapterBids   map[openrtb_ext.BidderName]*entities.PbsOrtbSeatBid
		adapterExtra  map[openrtb_ext.BidderName]*seatResponseExtra
		extraRespInfo extraAuctionResponseInfo
	}
	testCases := []struct {
		desc     string
		in       testIn
		expected testResults
	}{
		{
			desc: "alternateBidderCodes-config-absent: pubmatic bidder returns bids with 'pubmatic' and 'groupm' seats",
			in: testIn{
				bidderRequests: []BidderRequest{
					{
						BidderName:     "pubmatic",
						BidderCoreName: "pubmatic",
						BidRequest: &openrtb2.BidRequest{
							ID: "some-request-id",
							Imp: []openrtb2.Imp{{
								ID: "some-impression-id",
							}},
						},
					},
				},
				conversions:         &currency.ConstantRates{},
				hookExecutor:        hookexecution.EmptyHookExecutor{},
				pbsRequestStartTime: time.Now(),
				adapterMap: map[openrtb_ext.BidderName]AdaptedBidder{
					openrtb_ext.BidderPubmatic: AdaptBidder(&goodSingleBidder{
						httpRequest: &adapters.RequestData{
							Method: "POST",
							Uri:    server.URL,
						},
						bidResponse: &adapters.BidderResponse{
							Bids: []*adapters.TypedBid{
								{Bid: &openrtb2.Bid{ID: "1"}, Seat: "pubmatic"},
								{Bid: &openrtb2.Bid{ID: "2"}, Seat: "groupm"},
							},
						},
					}, server.Client(), &config.Configuration{}, &metricsConfig.NilMetricsEngine{}, openrtb_ext.BidderPubmatic, nil, ""),
				},
			},
			expected: testResults{
				extraRespInfo: extraAuctionResponseInfo{
					bidsFound: true,
				},
				adapterExtra: map[openrtb_ext.BidderName]*seatResponseExtra{
					"pubmatic": {
						Warnings: []openrtb_ext.ExtBidderMessage{
							{
								Code:    errortypes.AlternateBidderCodeWarningCode,
								Message: `alternateBidderCodes disabled for "pubmatic", rejecting bids for "groupm"`,
							},
						},
					},
				},
				adapterBids: map[openrtb_ext.BidderName]*entities.PbsOrtbSeatBid{
					"pubmatic": {
						Bids: []*entities.PbsOrtbBid{
							{
								Bid: &openrtb2.Bid{
									ID: "1",
								},
								OriginalBidCur: "USD",
							},
						},
						Currency:  "USD",
						Seat:      "pubmatic",
						HttpCalls: []*openrtb_ext.ExtHttpCall{},
					},
				},
			},
		},
		{
			desc: "alternateBidderCodes-enabled: pubmatic bidder returns bids with 'pubmatic' and 'groupm' seats",
			in: testIn{
				bidderRequests: []BidderRequest{
					{
						BidderName:     "pubmatic",
						BidderCoreName: "pubmatic",
						BidRequest: &openrtb2.BidRequest{
							ID: "some-request-id",
							Imp: []openrtb2.Imp{{
								ID: "some-impression-id",
							}},
						},
					},
				},
				conversions: &currency.ConstantRates{},
				alternateBidderCodes: openrtb_ext.ExtAlternateBidderCodes{
					Enabled: true,
					Bidders: map[string]openrtb_ext.ExtAdapterAlternateBidderCodes{
						"pubmatic": {
							Enabled:            true,
							AllowedBidderCodes: []string{"groupm"},
						},
					},
				},
				hookExecutor:        hookexecution.EmptyHookExecutor{},
				pbsRequestStartTime: time.Now(),
				adapterMap: map[openrtb_ext.BidderName]AdaptedBidder{
					openrtb_ext.BidderPubmatic: AdaptBidder(&goodSingleBidder{
						httpRequest: &adapters.RequestData{
							Method: "POST",
							Uri:    server.URL,
						},
						bidResponse: &adapters.BidderResponse{
							Bids: []*adapters.TypedBid{
								{Bid: &openrtb2.Bid{ID: "1"}, Seat: "pubmatic"},
								{Bid: &openrtb2.Bid{ID: "2"}, Seat: "groupm"},
							},
						},
					}, server.Client(), &config.Configuration{}, &metricsConfig.NilMetricsEngine{}, openrtb_ext.BidderPubmatic, nil, ""),
				},
			},
			expected: testResults{
				extraRespInfo: extraAuctionResponseInfo{
					bidsFound: true,
				},
				adapterExtra: map[openrtb_ext.BidderName]*seatResponseExtra{
					"pubmatic": {
						Warnings: []openrtb_ext.ExtBidderMessage{},
					},
				},
				adapterBids: map[openrtb_ext.BidderName]*entities.PbsOrtbSeatBid{
					"pubmatic": {
						Bids: []*entities.PbsOrtbBid{
							{
								Bid: &openrtb2.Bid{
									ID: "1",
								},
								OriginalBidCur: "USD",
							},
						},
						Currency:  "USD",
						Seat:      "pubmatic",
						HttpCalls: []*openrtb_ext.ExtHttpCall{},
					},
					"groupm": {
						Bids: []*entities.PbsOrtbBid{
							{
								Bid: &openrtb2.Bid{
									ID: "2",
								},
								OriginalBidCur: "USD",
							},
						},
						Currency:  "USD",
						Seat:      "groupm",
						HttpCalls: []*openrtb_ext.ExtHttpCall{},
					},
				},
			},
		},
		{
			desc: "alternateBidderCodes-enabled: pubmatic bidder returns bids with only 'groupm' seat",
			in: testIn{
				bidderRequests: []BidderRequest{
					{
						BidderName:     "pubmatic",
						BidderCoreName: "pubmatic",
						BidRequest: &openrtb2.BidRequest{
							ID: "some-request-id",
							Imp: []openrtb2.Imp{{
								ID: "some-impression-id",
							}},
						},
					},
				},
				conversions: &currency.ConstantRates{},
				alternateBidderCodes: openrtb_ext.ExtAlternateBidderCodes{
					Enabled: true,
					Bidders: map[string]openrtb_ext.ExtAdapterAlternateBidderCodes{
						"pubmatic": {
							Enabled:            true,
							AllowedBidderCodes: []string{"groupm"},
						},
					},
				},
				hookExecutor:        hookexecution.EmptyHookExecutor{},
				pbsRequestStartTime: time.Now(),
				adapterMap: map[openrtb_ext.BidderName]AdaptedBidder{
					openrtb_ext.BidderPubmatic: AdaptBidder(&goodSingleBidder{
						httpRequest: &adapters.RequestData{
							Method: "POST",
							Uri:    server.URL,
						},
						bidResponse: &adapters.BidderResponse{
							Bids: []*adapters.TypedBid{
								{Bid: &openrtb2.Bid{ID: "2"}, Seat: "groupm"},
							},
						},
					}, server.Client(), &config.Configuration{}, &metricsConfig.NilMetricsEngine{}, openrtb_ext.BidderPubmatic, nil, ""),
				},
			},
			expected: testResults{
				extraRespInfo: extraAuctionResponseInfo{
					bidsFound: true,
				},
				adapterExtra: map[openrtb_ext.BidderName]*seatResponseExtra{
					"pubmatic": {
						Warnings: []openrtb_ext.ExtBidderMessage{},
					},
				},
				adapterBids: map[openrtb_ext.BidderName]*entities.PbsOrtbSeatBid{
					"groupm": {
						Bids: []*entities.PbsOrtbBid{
							{
								Bid: &openrtb2.Bid{
									ID: "2",
								},
								OriginalBidCur: "USD",
							},
						},
						Currency:  "USD",
						Seat:      "groupm",
						HttpCalls: []*openrtb_ext.ExtHttpCall{},
					},
				},
			},
		},
		{
			desc: "bidder responded with empty bid",
			in: testIn{
				bidderRequests: []BidderRequest{
					{
						BidderName:     "pubmatic",
						BidderCoreName: "pubmatic",
						BidRequest: &openrtb2.BidRequest{
							ID: "some-request-id",
							Imp: []openrtb2.Imp{{
								ID: "some-impression-id",
							}},
						},
					},
				},
				conversions: &currency.ConstantRates{},
				alternateBidderCodes: openrtb_ext.ExtAlternateBidderCodes{
					Enabled: true,
					Bidders: map[string]openrtb_ext.ExtAdapterAlternateBidderCodes{
						"pubmatic": {
							Enabled:            true,
							AllowedBidderCodes: []string{"groupm"},
						},
					},
				},
				hookExecutor:        hookexecution.EmptyHookExecutor{},
				pbsRequestStartTime: time.Now(),
				adapterMap: map[openrtb_ext.BidderName]AdaptedBidder{
					openrtb_ext.BidderPubmatic: AdaptBidder(&goodSingleBidder{
						httpRequest: &adapters.RequestData{
							Method: "POST",
							Uri:    server.URL,
						},
						bidResponse: &adapters.BidderResponse{},
					}, server.Client(), &config.Configuration{}, &metricsConfig.NilMetricsEngine{}, openrtb_ext.BidderPubmatic, nil, ""),
				},
			},
			expected: testResults{
				extraRespInfo: extraAuctionResponseInfo{
					bidsFound: false,
				},
				adapterExtra: map[openrtb_ext.BidderName]*seatResponseExtra{
					"pubmatic": {
						Warnings: []openrtb_ext.ExtBidderMessage{},
					},
				},
				adapterBids: map[openrtb_ext.BidderName]*entities.PbsOrtbSeatBid{},
			},
		},
	}
	for _, test := range testCases {
		t.Run(test.desc, func(t *testing.T) {
			e := exchange{
				cache: &wellBehavedCache{},
				me:    &metricsConf.NilMetricsEngine{},
				gdprPermsBuilder: fakePermissionsBuilder{
					permissions: &permissionsMock{
						allowAllBidders: true,
					},
				}.Builder,
				adapterMap: test.in.adapterMap,
			}

			adapterBids, adapterExtra, extraRespInfo := e.getAllBids(context.Background(), test.in.bidderRequests, test.in.bidAdjustments,
				test.in.conversions, test.in.accountDebugAllowed, test.in.globalPrivacyControlHeader, test.in.headerDebugAllowed, test.in.alternateBidderCodes, test.in.experiment,
				test.in.hookExecutor, test.in.pbsRequestStartTime, test.in.bidAdjustmentRules, test.in.tmaxAdjustments, false)

			assert.Equalf(t, test.expected.extraRespInfo.bidsFound, extraRespInfo.bidsFound, "extraRespInfo.bidsFound mismatch")
			assert.Equalf(t, test.expected.adapterBids, adapterBids, "adapterBids mismatch")
			assert.Equalf(t, len(test.expected.adapterExtra), len(adapterExtra), "adapterExtra length mismatch")
			for adapter, extra := range test.expected.adapterExtra {
				assert.Equalf(t, extra.Warnings, adapterExtra[adapter].Warnings, "adapterExtra.Warnings mismatch for adapter [%s]", adapter)
			}
		})
	}
}

type MockSigner struct {
	data string
}

func (ms *MockSigner) Sign(destinationURL string, body []byte) (string, error) {
	ms.data = destinationURL
	return "mock data", nil
}

type exchangeSpec struct {
	GDPREnabled                bool                   `json:"gdpr_enabled"`
	FloorsEnabled              bool                   `json:"floors_enabled"`
	IncomingRequest            exchangeRequest        `json:"incomingRequest"`
	OutgoingRequests           map[string]*bidderSpec `json:"outgoingRequests"`
	Response                   exchangeResponse       `json:"response,omitempty"`
	EnforceCCPA                bool                   `json:"enforceCcpa"`
	EnforceLMT                 bool                   `json:"enforceLmt"`
	AssumeGDPRApplies          bool                   `json:"assume_gdpr_applies"`
	DebugLog                   *DebugLog              `json:"debuglog,omitempty"`
	EventsEnabled              bool                   `json:"events_enabled,omitempty"`
	StartTime                  int64                  `json:"start_time_ms,omitempty"`
	BidIDGenerator             *mockBidIDGenerator    `json:"bidIDGenerator,omitempty"`
	RequestType                *metrics.RequestType   `json:"requestType,omitempty"`
	PassthroughFlag            bool                   `json:"passthrough_flag,omitempty"`
	HostSChainFlag             bool                   `json:"host_schain_flag,omitempty"`
	HostConfigBidValidation    config.Validations     `json:"host_bid_validations"`
	AccountConfigBidValidation config.Validations     `json:"account_bid_validations"`
	AccountFloorsEnabled       bool                   `json:"account_floors_enabled"`
	FledgeEnabled              bool                   `json:"fledge_enabled,omitempty"`
	MultiBid                   *multiBidSpec          `json:"multiBid,omitempty"`
	Server                     exchangeServer         `json:"server,omitempty"`
	AccountPrivacy             *config.AccountPrivacy `json:"accountPrivacy,omitempty"`
}

type multiBidSpec struct {
	AccountMaxBid          int  `json:"default_bid_limit"`
	AssertMultiBidWarnings bool `json:"assert_multi_bid_warnings"`
}

type exchangeRequest struct {
	OrtbRequest openrtb2.BidRequest `json:"ortbRequest"`
	Usersyncs   map[string]string   `json:"usersyncs"`
}

type exchangeResponse struct {
	Bids  *openrtb2.BidResponse `json:"bids"`
	Error string                `json:"error,omitempty"`
	Ext   json.RawMessage       `json:"ext,omitempty"`
}

type exchangeServer struct {
	ExternalUrl string `json:"externalURL"`
	GvlID       int    `json:"gvlID"`
	DataCenter  string `json:"dataCenter"`
}

type bidderSpec struct {
	ExpectedRequest         *bidderRequest `json:"expectRequest"`
	MockResponse            bidderResponse `json:"mockResponse"`
	ModifyingVastXmlAllowed bool           `json:"modifyingVastXmlAllowed,omitempty"`
}

type bidderRequest struct {
	OrtbRequest    openrtb2.BidRequest `json:"ortbRequest"`
	BidAdjustments map[string]float64  `json:"bidAdjustments"`
}

type bidderResponse struct {
	SeatBids  []*bidderSeatBid           `json:"pbsSeatBids,omitempty"`
	Errors    []string                   `json:"errors,omitempty"`
	HttpCalls []*openrtb_ext.ExtHttpCall `json:"httpCalls,omitempty"`
}

// bidderSeatBid is basically a subset of entities.PbsOrtbSeatBid from exchange/bidder.go.
// The only real reason I'm not reusing that type is because I don't want people to think that the
// JSON property tags on those types are contracts in prod.
type bidderSeatBid struct {
	Bids                 []bidderBid                        `json:"pbsBids,omitempty"`
	Seat                 string                             `json:"seat"`
	Currency             string                             `json:"currency"`
	FledgeAuctionConfigs []*openrtb_ext.FledgeAuctionConfig `json:"fledgeAuctionConfigs,omitempty"`
}

// bidderBid is basically a subset of entities.PbsOrtbBid from exchange/bidder.go.
// See the comment on bidderSeatBid for more info.
type bidderBid struct {
	Bid  *openrtb2.Bid                 `json:"ortbBid,omitempty"`
	Type string                        `json:"bidType,omitempty"`
	Meta *openrtb_ext.ExtBidPrebidMeta `json:"bidMeta,omitempty"`
}

type mockIdFetcher map[string]string

func (f mockIdFetcher) GetUID(key string) (uid string, exists bool, notExpired bool) {
	uid, exists = f[string(key)]
	return
}

func (f mockIdFetcher) HasAnyLiveSyncs() bool {
	return len(f) > 0
}

type validatingBidder struct {
	t          *testing.T
	fileName   string
	bidderName string

	// These are maps because they may contain aliases. They should _at least_ contain an entry for bidderName.
	expectations  map[string]*bidderRequest
	mockResponses map[string]bidderResponse
}

func (b *validatingBidder) requestBid(ctx context.Context, bidderRequest BidderRequest, conversions currency.Conversions, reqInfo *adapters.ExtraRequestInfo, adsCertSigner adscert.Signer, bidRequestOptions bidRequestOptions, alternateBidderCodes openrtb_ext.ExtAlternateBidderCodes, executor hookexecution.StageExecutor, ruleToAdjustments openrtb_ext.AdjustmentsByDealID) (seatBids []*entities.PbsOrtbSeatBid, extaInfo extraBidderRespInfo, errs []error) {
	if expectedRequest, ok := b.expectations[string(bidderRequest.BidderName)]; ok {
		if expectedRequest != nil {
			if !reflect.DeepEqual(expectedRequest.BidAdjustments, bidRequestOptions.bidAdjustments) {
				b.t.Errorf("%s: Bidder %s got wrong bid adjustment. Expected %v, got %v", b.fileName, bidderRequest.BidderName, expectedRequest.BidAdjustments, bidRequestOptions.bidAdjustments)
			}
			diffOrtbRequests(b.t, fmt.Sprintf("Request to %s in %s", string(bidderRequest.BidderName), b.fileName), &expectedRequest.OrtbRequest, bidderRequest.BidRequest)
		}
	} else {
		b.t.Errorf("%s: Bidder %s got unexpected request for alias %s. No input assertions.", b.fileName, b.bidderName, bidderRequest.BidderName)
	}

	if mockResponse, ok := b.mockResponses[string(bidderRequest.BidderName)]; ok {
		if len(mockResponse.SeatBids) != 0 {
			for _, mockSeatBid := range mockResponse.SeatBids {
				var bids []*entities.PbsOrtbBid

				if len(mockSeatBid.Bids) != 0 {
					bids = make([]*entities.PbsOrtbBid, len(mockSeatBid.Bids))
					for i := 0; i < len(bids); i++ {
						bids[i] = &entities.PbsOrtbBid{
							OriginalBidCPM: mockSeatBid.Bids[i].Bid.Price,
							Bid:            mockSeatBid.Bids[i].Bid,
							BidType:        openrtb_ext.BidType(mockSeatBid.Bids[i].Type),
							BidMeta:        mockSeatBid.Bids[i].Meta,
						}
					}
				}

				seatBids = append(seatBids, &entities.PbsOrtbSeatBid{
					Bids:                 bids,
					HttpCalls:            mockResponse.HttpCalls,
					Seat:                 mockSeatBid.Seat,
					Currency:             mockSeatBid.Currency,
					FledgeAuctionConfigs: mockSeatBid.FledgeAuctionConfigs,
				})
			}
		} else {
			seatBids = []*entities.PbsOrtbSeatBid{{
				Bids:      nil,
				HttpCalls: mockResponse.HttpCalls,
				Seat:      string(bidderRequest.BidderName),
			}}
		}

		for _, err := range mockResponse.Errors {
			errs = append(errs, errors.New(err))
		}
	} else {
		b.t.Errorf("%s: Bidder %s got unexpected request for alias %s. No mock responses.", b.fileName, b.bidderName, bidderRequest.BidderName)
	}

	return
}

type capturingRequestBidder struct {
	req *openrtb2.BidRequest
}

func (b *capturingRequestBidder) requestBid(ctx context.Context, bidderRequest BidderRequest, conversions currency.Conversions, reqInfo *adapters.ExtraRequestInfo, adsCertSigner adscert.Signer, bidRequestOptions bidRequestOptions, alternateBidderCodes openrtb_ext.ExtAlternateBidderCodes, executor hookexecution.StageExecutor, ruleToAdjustments openrtb_ext.AdjustmentsByDealID) (seatBid []*entities.PbsOrtbSeatBid, errs []error) {
	b.req = bidderRequest.BidRequest
	return []*entities.PbsOrtbSeatBid{{}}, nil
}

func diffOrtbRequests(t *testing.T, description string, expected *openrtb2.BidRequest, actual *openrtb2.BidRequest) {
	t.Helper()
	actualJSON, err := jsonutil.Marshal(actual)
	if err != nil {
		t.Fatalf("%s failed to marshal actual BidRequest into JSON. %v", description, err)
	}

	expectedJSON, err := jsonutil.Marshal(expected)
	if err != nil {
		t.Fatalf("%s failed to marshal expected BidRequest into JSON. %v", description, err)
	}

	assert.JSONEq(t, string(expectedJSON), string(actualJSON), description)
}

func diffOrtbResponses(t *testing.T, description string, expected *openrtb2.BidResponse, actual *openrtb2.BidResponse) {
	t.Helper()
	// The OpenRTB spec is wonky here. Since "bidresponse.seatbid" is an array, order technically matters to any JSON diff or
	// deep equals method. However, for all intents and purposes it really *doesn't* matter. ...so this nasty logic makes compares
	// the seatbids in an order-independent way.
	//
	// Note that the same thing is technically true of the "seatbid[i].bid" array... but since none of our exchange code relies on
	// this implementation detail, I'm cutting a corner and ignoring it here.
	actualSeats := mapifySeatBids(t, description, actual.SeatBid)
	expectedSeats := mapifySeatBids(t, description, expected.SeatBid)
	actualJSON, err := jsonutil.Marshal(actualSeats)
	if err != nil {
		t.Fatalf("%s failed to marshal actual BidResponse into JSON. %v", description, err)
	}

	expectedJSON, err := jsonutil.Marshal(expectedSeats)
	if err != nil {
		t.Fatalf("%s failed to marshal expected BidResponse into JSON. %v", description, err)
	}
	assert.JSONEq(t, string(expectedJSON), string(actualJSON), description)
}

func mapifySeatBids(t *testing.T, context string, seatBids []openrtb2.SeatBid) map[string]*openrtb2.SeatBid {
	seatMap := make(map[string]*openrtb2.SeatBid, len(seatBids))
	for i := 0; i < len(seatBids); i++ {
		seatName := seatBids[i].Seat
		if _, ok := seatMap[seatName]; ok {
			t.Fatalf("%s: Contains duplicate Seat: %s", context, seatName)
		} else {
			// The sequence of extra bids for same seat from different bidder is not guaranteed as we randomize the list of adapters
			// This is w.r.t changes at exchange.go#561 (club bids from different bidders for same extra-bid)
			sort.Slice(seatBids[i].Bid, func(x, y int) bool {
				return isNewWinningBid(&seatBids[i].Bid[x], &seatBids[i].Bid[y], true)
			})
			seatMap[seatName] = &seatBids[i]
		}
	}

	return seatMap
}

func mockHandler(statusCode int, getBody string, postBody string) http.Handler {
	return http.HandlerFunc(func(w http.ResponseWriter, r *http.Request) {
		w.WriteHeader(statusCode)
		if r.Method == "GET" {
			w.Write([]byte(getBody))
		} else {
			w.Write([]byte(postBody))
		}
	})
}

func mockSlowHandler(delay time.Duration, statusCode int, body string) http.Handler {
	return http.HandlerFunc(func(w http.ResponseWriter, r *http.Request) {
		time.Sleep(delay)

		w.WriteHeader(statusCode)
		w.Write([]byte(body))
	})
}

type wellBehavedCache struct{}

func (c *wellBehavedCache) GetExtCacheData() (scheme string, host string, path string) {
	return "https", "www.pbcserver.com", "/pbcache/endpoint"
}

func (c *wellBehavedCache) PutJson(ctx context.Context, values []pbc.Cacheable) ([]string, []error) {
	ids := make([]string, len(values))
	for i := 0; i < len(values); i++ {
		ids[i] = strconv.Itoa(i)
	}
	return ids, nil
}

type emptyUsersync struct{}

func (e *emptyUsersync) GetUID(key string) (uid string, exists bool, notExpired bool) {
	return "", false, false
}

func (e *emptyUsersync) HasAnyLiveSyncs() bool {
	return false
}

type panicingAdapter struct{}

func (panicingAdapter) requestBid(ctx context.Context, bidderRequest BidderRequest, conversions currency.Conversions, reqInfo *adapters.ExtraRequestInfo, adsCertSigner adscert.Signer, bidRequestMetadata bidRequestOptions, alternateBidderCodes openrtb_ext.ExtAlternateBidderCodes, executor hookexecution.StageExecutor, ruleToAdjustments openrtb_ext.AdjustmentsByDealID) (posb []*entities.PbsOrtbSeatBid, extraInfo extraBidderRespInfo, errs []error) {
	panic("Panic! Panic! The world is ending!")
}

func blankAdapterConfig(bidderList []openrtb_ext.BidderName) map[string]config.Adapter {
	adapters := make(map[string]config.Adapter)
	for _, b := range bidderList {
		adapters[strings.ToLower(string(b))] = config.Adapter{}
	}

	// Audience Network requires additional config to be built.
	adapters["audiencenetwork"] = config.Adapter{PlatformID: "anyID", AppSecret: "anySecret"}

	return adapters
}

type nilCategoryFetcher struct{}

func (nilCategoryFetcher) FetchCategories(ctx context.Context, primaryAdServer, publisherId, iabCategory string) (string, error) {
	return "", nil
}

type mockBidder struct {
	mock.Mock
	lastExtraRequestInfo *adapters.ExtraRequestInfo
}

func (m *mockBidder) MakeRequests(request *openrtb2.BidRequest, reqInfo *adapters.ExtraRequestInfo) ([]*adapters.RequestData, []error) {
	m.lastExtraRequestInfo = reqInfo

	args := m.Called(request, reqInfo)
	return args.Get(0).([]*adapters.RequestData), args.Get(1).([]error)
}

func (m *mockBidder) MakeBids(internalRequest *openrtb2.BidRequest, externalRequest *adapters.RequestData, response *adapters.ResponseData) (*adapters.BidderResponse, []error) {
	args := m.Called(internalRequest, externalRequest, response)
	return args.Get(0).(*adapters.BidderResponse), args.Get(1).([]error)
}

func getInfoFromImp(req *openrtb_ext.RequestWrapper) (json.RawMessage, string, error) {
	bidRequest := req.BidRequest
	imp := bidRequest.Imp[0]
	impID := imp.ID

	var bidderExts map[string]json.RawMessage
	if err := jsonutil.UnmarshalValid(imp.Ext, &bidderExts); err != nil {
		return nil, "", err
	}

	var extPrebid openrtb_ext.ExtImpPrebid
	if bidderExts[openrtb_ext.PrebidExtKey] != nil {
		if err := jsonutil.UnmarshalValid(bidderExts[openrtb_ext.PrebidExtKey], &extPrebid); err != nil {
			return nil, "", err
		}
	}
	return extPrebid.Passthrough, impID, nil
}

func TestModulesCanBeExecutedForMultipleBiddersSimultaneously(t *testing.T) {
	noBidServer := func(w http.ResponseWriter, r *http.Request) {
		w.WriteHeader(204)
	}
	server := httptest.NewServer(http.HandlerFunc(noBidServer))
	defer server.Close()

	reqBdy := []byte(`{"key":"val"}`)

	bidderImplAppnexus := &goodSingleBidder{
		httpRequest: &adapters.RequestData{Method: http.MethodPost, Uri: server.URL, Body: reqBdy, Headers: http.Header{}},
		bidResponse: &adapters.BidderResponse{},
	}
	bidderImplTelaria := &goodSingleBidder{
		httpRequest: &adapters.RequestData{Method: http.MethodPost, Uri: server.URL, Body: reqBdy, Headers: http.Header{}},
		bidResponse: &adapters.BidderResponse{},
	}
	bidderImpl33Across := &goodSingleBidder{
		httpRequest: &adapters.RequestData{Method: http.MethodPost, Uri: server.URL, Body: reqBdy, Headers: http.Header{}},
		bidResponse: &adapters.BidderResponse{},
	}
	bidderImplAax := &goodSingleBidder{
		httpRequest: &adapters.RequestData{Method: http.MethodPost, Uri: server.URL, Body: reqBdy, Headers: http.Header{}},
		bidResponse: &adapters.BidderResponse{},
	}

	e := new(exchange)
	e.me = &metricsConf.NilMetricsEngine{}
	e.currencyConverter = currency.NewRateConverter(&http.Client{}, "", time.Duration(0))
	e.requestSplitter = requestSplitter{
		me:               e.me,
		gdprPermsBuilder: e.gdprPermsBuilder,
	}

	bidRequest := &openrtb2.BidRequest{
		ID: "some-request-id",
		Imp: []openrtb2.Imp{{
			ID:     "some-impression-id",
			Banner: &openrtb2.Banner{Format: []openrtb2.Format{{W: 300, H: 250}, {W: 300, H: 600}}},
			Ext: json.RawMessage(
				`{"prebid":{"bidder":{"telaria": {"placementId": 1}, "appnexus": {"placementid": 2}, "33across": {"placementId": 3}, "aax": {"placementid": 4}}}}`,
			),
		}},
		Site:   &openrtb2.Site{Page: "prebid.org", Ext: json.RawMessage(`{"amp":0}`)},
		Device: &openrtb2.Device{UA: "curl/7.54.0", IP: "::1"},
		AT:     1,
		TMax:   500,
	}

	exec := hookexecution.NewHookExecutor(TestApplyHookMutationsBuilder{}, "/openrtb2/auction", &metricsConfig.NilMetricsEngine{})

	auctionRequest := &AuctionRequest{
		BidRequestWrapper: &openrtb_ext.RequestWrapper{BidRequest: bidRequest},
		Account:           config.Account{DebugAllow: true},
		UserSyncs:         &emptyUsersync{},
		StartTime:         time.Now(),
		HookExecutor:      exec,
		TCF2Config:        gdpr.NewTCF2Config(config.TCF2{}, config.AccountGDPR{}),
	}

	e.adapterMap = map[openrtb_ext.BidderName]AdaptedBidder{
		openrtb_ext.BidderAppnexus: AdaptBidder(bidderImplAppnexus, server.Client(), &config.Configuration{}, &metricsConfig.NilMetricsEngine{}, openrtb_ext.BidderAppnexus, &config.DebugInfo{}, ""),
		openrtb_ext.BidderTelaria:  AdaptBidder(bidderImplTelaria, server.Client(), &config.Configuration{}, &metricsConfig.NilMetricsEngine{}, openrtb_ext.BidderTelaria, &config.DebugInfo{}, ""),
		openrtb_ext.Bidder33Across: AdaptBidder(bidderImpl33Across, server.Client(), &config.Configuration{}, &metricsConfig.NilMetricsEngine{}, openrtb_ext.Bidder33Across, &config.DebugInfo{}, ""),
		openrtb_ext.BidderAax:      AdaptBidder(bidderImplAax, server.Client(), &config.Configuration{}, &metricsConfig.NilMetricsEngine{}, openrtb_ext.BidderAax, &config.DebugInfo{}, ""),
	}
	// Run test
	_, err := e.HoldAuction(context.Background(), auctionRequest, &DebugLog{})
	// Assert no HoldAuction err
	assert.NoErrorf(t, err, "ex.HoldAuction returned an err")
	assert.False(t, auctionRequest.BidderResponseStartTime.IsZero())

	// check stage outcomes
	assert.Equal(t, len(exec.GetOutcomes()), len(e.adapterMap), "stage outcomes append operation failed")
	//check that all modules were applied and logged
	for _, sto := range exec.GetOutcomes() {
		assert.Equal(t, 2, len(sto.Groups), "not all groups were executed")
		for _, group := range sto.Groups {
			assert.Equal(t, 5, len(group.InvocationResults), "not all module hooks were applied")
			for _, r := range group.InvocationResults {
				assert.Equal(t, "success", string(r.Status), fmt.Sprintf("Module %s hook %s completed unsuccessfully", r.HookID.ModuleCode, r.HookID.HookImplCode))
			}
		}
	}
}

type TestApplyHookMutationsBuilder struct {
	hooks.EmptyPlanBuilder
}

func (e TestApplyHookMutationsBuilder) PlanForBidderRequestStage(_ string, _ *config.Account) hooks.Plan[hookstage.BidderRequest] {
	return hooks.Plan[hookstage.BidderRequest]{
		hooks.Group[hookstage.BidderRequest]{
			Timeout: 100 * time.Millisecond,
			Hooks: []hooks.HookWrapper[hookstage.BidderRequest]{
				{Module: "foobar1", Code: "foo1", Hook: mockUpdateBidRequestHook{}},
				{Module: "foobar2", Code: "foo2", Hook: mockUpdateBidRequestHook{}},
				{Module: "foobar3", Code: "foo3", Hook: mockUpdateBidRequestHook{}},
				{Module: "foobar4", Code: "foo4", Hook: mockUpdateBidRequestHook{}},
				{Module: "foobar5", Code: "foo5", Hook: mockUpdateBidRequestHook{}},
			},
		},
		hooks.Group[hookstage.BidderRequest]{
			Timeout: 100 * time.Millisecond,
			Hooks: []hooks.HookWrapper[hookstage.BidderRequest]{
				{Module: "foobar6", Code: "foo6", Hook: mockUpdateBidRequestHook{}},
				{Module: "foobar7", Code: "foo7", Hook: mockUpdateBidRequestHook{}},
				{Module: "foobar8", Code: "foo8", Hook: mockUpdateBidRequestHook{}},
				{Module: "foobar9", Code: "foo9", Hook: mockUpdateBidRequestHook{}},
				{Module: "foobar10", Code: "foo10", Hook: mockUpdateBidRequestHook{}},
			},
		},
	}
}

type mockUpdateBidRequestHook struct{}

func (e mockUpdateBidRequestHook) HandleBidderRequestHook(_ context.Context, mctx hookstage.ModuleInvocationContext, _ hookstage.BidderRequestPayload) (hookstage.HookResult[hookstage.BidderRequestPayload], error) {
	time.Sleep(50 * time.Millisecond)
	c := hookstage.ChangeSet[hookstage.BidderRequestPayload]{}
	c.AddMutation(
		func(payload hookstage.BidderRequestPayload) (hookstage.BidderRequestPayload, error) {
			site := ptrutil.Clone(payload.Request.Site)
			site.Name = "test"
			payload.Request.Site = site
			return payload, nil
		}, hookstage.MutationUpdate, "bidRequest", "site.name",
	).AddMutation(
		func(payload hookstage.BidderRequestPayload) (hookstage.BidderRequestPayload, error) {
			site := ptrutil.Clone(payload.Request.Site)
			site.Domain = "test.com"
			payload.Request.Site = site
			return payload, nil
		}, hookstage.MutationUpdate, "bidRequest", "site.domain",
	)

	mctx.ModuleContext = map[string]interface{}{"some-ctx": "some-ctx"}

	return hookstage.HookResult[hookstage.BidderRequestPayload]{ChangeSet: c, ModuleContext: mctx.ModuleContext}, nil
}

func TestNilAuctionRequest(t *testing.T) {
	ex := &exchange{}
	response, err := ex.HoldAuction(context.Background(), nil, &DebugLog{})
	assert.Nil(t, response)
	assert.Nil(t, err)
}

func TestSelectNewDuration(t *testing.T) {
	type testInput struct {
		dur       int
		durRanges []int
	}
	type testOutput struct {
		dur int
		err error
	}
	testCases := []struct {
		desc     string
		in       testInput
		expected testOutput
	}{
		{
			desc: "nil duration range array, don't expect error",
			in: testInput{
				dur:       1,
				durRanges: nil,
			},
			expected: testOutput{1, nil},
		},
		{
			desc: "empty duration range array, don't expect error",
			in: testInput{
				dur:       1,
				durRanges: []int{},
			},
			expected: testOutput{1, nil},
		},
		{
			desc: "all duration range array elements less than duration, expect error",
			in: testInput{
				dur:       5,
				durRanges: []int{-1, 0, 1, 2, 3},
			},
			expected: testOutput{5, errors.New("bid duration exceeds maximum allowed")},
		},
		{
			desc: "all duration range array elements greater than duration, expect smallest element in durRanges and nil error",
			in: testInput{
				dur:       5,
				durRanges: []int{9, math.MaxInt32, 8},
			},
			expected: testOutput{8, nil},
		},
		{
			desc: "some array elements greater than duration, expect the value greater than dur that is closest in value.",
			in: testInput{
				dur:       5,
				durRanges: []int{math.MaxInt32, -3, 7, 2},
			},
			expected: testOutput{7, nil},
		},
		{
			desc: "an entry in the duration range array is equal to duration, expect its value in return.",
			in: testInput{
				dur:       5,
				durRanges: []int{-3, math.MaxInt32, 5, 7},
			},
			expected: testOutput{5, nil},
		},
	}
	for _, tc := range testCases {
		newDur, err := findDurationRange(tc.in.dur, tc.in.durRanges)

		assert.Equal(t, tc.expected.dur, newDur, tc.desc)
		assert.Equal(t, tc.expected.err, err, tc.desc)
	}
}

func TestSetSeatNonBid(t *testing.T) {
	type args struct {
		bidResponseExt *openrtb_ext.ExtBidResponse
		seatNonBids    nonBids
	}
	tests := []struct {
		name string
		args args
		want *openrtb_ext.ExtBidResponse
	}{
		{
			name: "empty-seatNonBidsMap",
			args: args{seatNonBids: nonBids{}, bidResponseExt: nil},
			want: nil,
		},
		{
			name: "nil-bidResponseExt",
			args: args{seatNonBids: nonBids{seatNonBidsMap: map[string][]openrtb_ext.NonBid{"key": nil}}, bidResponseExt: nil},
			want: &openrtb_ext.ExtBidResponse{
				Prebid: &openrtb_ext.ExtResponsePrebid{
					SeatNonBid: []openrtb_ext.SeatNonBid{{
						Seat: "key",
					}},
				},
			},
		},
	}
	for _, tt := range tests {
		t.Run(tt.name, func(t *testing.T) {
			if got := setSeatNonBid(tt.args.bidResponseExt, tt.args.seatNonBids); !reflect.DeepEqual(got, tt.want) {
				t.Errorf("setSeatNonBid() = %v, want %v", got, tt.want)
			}
		})
	}
}

func TestBuildMultiBidMap(t *testing.T) {
	type testCase struct {
		desc     string
		inPrebid *openrtb_ext.ExtRequestPrebid
		expected map[string]openrtb_ext.ExtMultiBid
	}
	testGroups := []struct {
		groupDesc string
		tests     []testCase
	}{
		{
			groupDesc: "Nil or empty tests",
			tests: []testCase{
				{
					desc:     "prebid nil, expect nil map",
					inPrebid: nil,
					expected: nil,
				},
				{
					desc:     "prebid.MultiBid nil, expect nil map",
					inPrebid: &openrtb_ext.ExtRequestPrebid{},
					expected: nil,
				},
				{
					desc: "not-nil prebid.MultiBid is empty, expect empty map",
					inPrebid: &openrtb_ext.ExtRequestPrebid{
						MultiBid: []*openrtb_ext.ExtMultiBid{},
					},
					expected: map[string]openrtb_ext.ExtMultiBid{},
				},
			},
		},
		{
			groupDesc: "prebid.MultiBid.Bidder tests",
			tests: []testCase{
				{
					desc: "Lowercase prebid.MultiBid.Bidder is found in the BidderName list, entry is mapped",
					inPrebid: &openrtb_ext.ExtRequestPrebid{
						MultiBid: []*openrtb_ext.ExtMultiBid{
							{Bidder: "appnexus"},
						},
					},
					expected: map[string]openrtb_ext.ExtMultiBid{
						"appnexus": {Bidder: "appnexus"},
					},
				},
				{
					desc: "Uppercase prebid.MultiBid.Bidder is found in the BidderName list, entry is mapped",
					inPrebid: &openrtb_ext.ExtRequestPrebid{
						MultiBid: []*openrtb_ext.ExtMultiBid{
							{Bidder: "APPNEXUS"},
						},
					},
					expected: map[string]openrtb_ext.ExtMultiBid{
						"appnexus": {Bidder: "APPNEXUS"},
					},
				},
				{
					desc: "Lowercase prebid.MultiBid.Bidder is not found in the BidderName list, expect empty map",
					inPrebid: &openrtb_ext.ExtRequestPrebid{
						MultiBid: []*openrtb_ext.ExtMultiBid{
							{Bidder: "unknown"},
						},
					},
					expected: map[string]openrtb_ext.ExtMultiBid{},
				},
				{
					desc: "Mixed-case prebid.MultiBid.Bidder is not found in the BidderName list, expect empty map",
					inPrebid: &openrtb_ext.ExtRequestPrebid{
						MultiBid: []*openrtb_ext.ExtMultiBid{
							{Bidder: "UnknownBidder"},
						},
					},
					expected: map[string]openrtb_ext.ExtMultiBid{},
				},
				{
					desc: "Different-cased prebid.MultiBid.Bidder entries that refer to the same adapter are found in the BidderName list are mapped once",
					inPrebid: &openrtb_ext.ExtRequestPrebid{
						MultiBid: []*openrtb_ext.ExtMultiBid{
							{Bidder: "AppNexus"},
							{Bidder: "appnexus"},
						},
					},
					expected: map[string]openrtb_ext.ExtMultiBid{
						"appnexus": {Bidder: "appnexus"},
					},
				},
			},
		},
		{
			groupDesc: "prebid.MultiBid.Bidders tests",
			tests: []testCase{
				{
					desc: "Lowercase prebid.MultiBid.Bidder is found in the BidderName list, entry is mapped",
					inPrebid: &openrtb_ext.ExtRequestPrebid{
						MultiBid: []*openrtb_ext.ExtMultiBid{
							{Bidders: []string{"appnexus"}},
						},
					},
					expected: map[string]openrtb_ext.ExtMultiBid{
						"appnexus": {
							Bidders: []string{"appnexus"},
						},
					},
				},
				{
					desc: "Lowercase prebid.MultiBid.Bidder is not found in the BidderName list, expect empty map",
					inPrebid: &openrtb_ext.ExtRequestPrebid{
						MultiBid: []*openrtb_ext.ExtMultiBid{
							{Bidders: []string{"unknown"}},
						},
					},
					expected: map[string]openrtb_ext.ExtMultiBid{},
				},
				{
					desc: "Mixed-case prebid.MultiBid.Bidder is not found in the BidderName list, expect empty map",
					inPrebid: &openrtb_ext.ExtRequestPrebid{
						MultiBid: []*openrtb_ext.ExtMultiBid{
							{Bidders: []string{"UnknownBidder"}},
						},
					},
					expected: map[string]openrtb_ext.ExtMultiBid{},
				},
				{
					desc: "Different-cased prebid.MultiBid.Bidder entries that refer to the same adapter are found in the BidderName list are mapped once",
					inPrebid: &openrtb_ext.ExtRequestPrebid{
						MultiBid: []*openrtb_ext.ExtMultiBid{
							{Bidders: []string{"AppNexus", "appnexus", "UnknownBidder"}},
						},
					},
					expected: map[string]openrtb_ext.ExtMultiBid{
						"appnexus": {
							Bidders: []string{"AppNexus", "appnexus", "UnknownBidder"},
						},
					},
				},
			},
		},
		{
			groupDesc: "prebid.MultiBid.Bidder and prebid.MultiBid.Bidders entries in tests",
			tests: []testCase{
				{
					desc: "prebid.MultiBid.Bidder found, ignore entries in prebid.MultiBid.Bidders, even if its unknown",
					inPrebid: &openrtb_ext.ExtRequestPrebid{
						MultiBid: []*openrtb_ext.ExtMultiBid{
							{
								Bidder:  "UnknownBidder",
								Bidders: []string{"appnexus", "rubicon", "pubmatic"},
							},
						},
					},
					expected: map[string]openrtb_ext.ExtMultiBid{},
				},
				{
					desc: "prebid.MultiBid.Bidder found in one entry, prebid.MultiBid.Bidders in another. Add all to map",
					inPrebid: &openrtb_ext.ExtRequestPrebid{
						MultiBid: []*openrtb_ext.ExtMultiBid{
							{
								Bidder:  "pubmatic",
								Bidders: []string{"appnexus", "rubicon", "UnknownBidder"},
							},
							{
								Bidders: []string{"UnknownBidder", "appnexus", "rubicon"},
							},
						},
					},
					expected: map[string]openrtb_ext.ExtMultiBid{
						"pubmatic": {
							Bidder:  "pubmatic",
							Bidders: []string{"appnexus", "rubicon", "UnknownBidder"},
						},
						"appnexus": {
							Bidders: []string{"UnknownBidder", "appnexus", "rubicon"},
						},
						"rubicon": {
							Bidders: []string{"UnknownBidder", "appnexus", "rubicon"},
						},
					},
				},
			},
		},
	}
	for _, group := range testGroups {
		for _, tc := range group.tests {
			t.Run(group.groupDesc+tc.desc, func(t *testing.T) {
				multiBidMap := buildMultiBidMap(tc.inPrebid)
				assert.Equal(t, tc.expected, multiBidMap, tc.desc)
			})
		}
	}
}

func TestBidsToUpdate(t *testing.T) {
	type testInput struct {
		multiBid map[string]openrtb_ext.ExtMultiBid
		bidder   string
	}
	testCases := []struct {
		desc     string
		in       testInput
		expected int
	}{
		{
			desc:     "Empty multibid map. Expect openrtb_ext.DefaultBidLimit",
			in:       testInput{},
			expected: openrtb_ext.DefaultBidLimit,
		},
		{
			desc: "Empty bidder. Expect openrtb_ext.DefaultBidLimit",
			in: testInput{
				multiBid: map[string]openrtb_ext.ExtMultiBid{
					"appnexus": {
						Bidder:  "appnexus",
						MaxBids: ptrutil.ToPtr(2),
					},
				},
			},
			expected: openrtb_ext.DefaultBidLimit,
		},
		{
			desc: "bidder finds a match in multibid map but TargetBidderCodePrefix is empty. Expect openrtb_ext.DefaultBidLimit",
			in: testInput{
				multiBid: map[string]openrtb_ext.ExtMultiBid{
					"appnexus": {
						Bidder:  "appnexus",
						MaxBids: ptrutil.ToPtr(2),
					},
				},
				bidder: "appnexus",
			},
			expected: openrtb_ext.DefaultBidLimit,
		},
		{
			desc: "multibid element with non-empty TargetBidderCodePrefix matches bidder. Expect MaxBids value",
			in: testInput{
				multiBid: map[string]openrtb_ext.ExtMultiBid{
					"appnexus": {
						Bidder:                 "appnexus",
						MaxBids:                ptrutil.ToPtr(2),
						TargetBidderCodePrefix: "aPrefix",
					},
				},
				bidder: "appnexus",
			},
			expected: 2,
		},
	}
	for _, tc := range testCases {
		t.Run(tc.desc, func(t *testing.T) {
			assert.Equal(t, tc.expected, bidsToUpdate(tc.in.multiBid, tc.in.bidder), tc.desc)
		})
	}
}<|MERGE_RESOLUTION|>--- conflicted
+++ resolved
@@ -1430,11 +1430,7 @@
 
 	//Run tests
 	for _, test := range testCases {
-<<<<<<< HEAD
-		resultingBids, resultingErrs := e.makeBid(sampleBids, sampleAuction, test.inReturnCreative, nil, &openrtb_ext.RequestWrapper{}, nil, "", "")
-=======
-		resultingBids, resultingErrs := e.makeBid(sampleBids, sampleAuction, test.inReturnCreative, nil, nil, "", "", &nonBids{})
->>>>>>> 96931329
+		resultingBids, resultingErrs := e.makeBid(sampleBids, sampleAuction, test.inReturnCreative, nil, &openrtb_ext.RequestWrapper{}, nil, "", "", &nonBids{})
 
 		assert.Equal(t, 0, len(resultingErrs), "%s. Test should not return errors \n", test.description)
 		assert.Equal(t, test.expectedCreativeMarkup, resultingBids[0].AdM, "%s. Ad markup string doesn't match expected \n", test.description)
@@ -4749,20 +4745,13 @@
 
 	// Define test cases
 	testCases := []struct {
-<<<<<<< HEAD
 		description        string
 		givenBidRequestExt json.RawMessage
 		givenValidations   config.Validations
 		givenBids          []*entities.PbsOrtbBid
+		givenSeat          openrtb_ext.BidderName
 		expectedNumOfBids  int
-=======
-		description       string
-		givenValidations  config.Validations
-		givenBids         []*entities.PbsOrtbBid
-		givenSeat         openrtb_ext.BidderName
-		expectedNumOfBids int
-		expectedNonBids   *nonBids
->>>>>>> 96931329
+		expectedNonBids    *nonBids
 	}{
 		{
 			description:        "Validation is enforced, and one bid out of two is invalid based on DSA object presence",
@@ -4770,6 +4759,7 @@
 			givenValidations:   config.Validations{},
 			givenBids:          []*entities.PbsOrtbBid{{Bid: &openrtb2.Bid{Ext: json.RawMessage(`{"dsa": {}}`)}}, {Bid: &openrtb2.Bid{}}},
 			expectedNumOfBids:  1,
+			expectedNonBids:    &nonBids{},
 		},
 		{
 			description:       "Validation is enforced, and one bid out of the two is invalid based on dimensions",
@@ -4879,32 +4869,23 @@
 
 	//Run tests
 	for _, test := range testCases {
-<<<<<<< HEAD
-		bidRequest := &openrtb_ext.RequestWrapper{
-			BidRequest: &openrtb2.BidRequest{
-				Regs: &openrtb2.Regs{
-					Ext: test.givenBidRequestExt,
-				},
-			},
-		}
-		e.bidValidationEnforcement = test.givenValidations
-		sampleBids := test.givenBids
-		resultingBids, resultingErrs := e.makeBid(sampleBids, sampleAuction, true, ImpExtInfoMap, bidRequest, bidExtResponse, "", "")
-
-		assert.Equal(t, 0, len(resultingErrs), "%s. Test should not return errors \n", test.description)
-		assert.Equal(t, test.expectedNumOfBids, len(resultingBids), "%s. Test returns more valid bids than expected\n", test.description)
-=======
 		t.Run(test.description, func(t *testing.T) {
+			bidRequest := &openrtb_ext.RequestWrapper{
+				BidRequest: &openrtb2.BidRequest{
+					Regs: &openrtb2.Regs{
+						Ext: test.givenBidRequestExt,
+					},
+				},
+			}
 			e.bidValidationEnforcement = test.givenValidations
 			sampleBids := test.givenBids
 			nonBids := &nonBids{}
-			resultingBids, resultingErrs := e.makeBid(sampleBids, sampleAuction, true, ImpExtInfoMap, bidExtResponse, test.givenSeat, "", nonBids)
+			resultingBids, resultingErrs := e.makeBid(sampleBids, sampleAuction, true, ImpExtInfoMap, bidRequest, bidExtResponse, test.givenSeat, "", nonBids)
 
 			assert.Equal(t, 0, len(resultingErrs), "%s. Test should not return errors \n", test.description)
 			assert.Equal(t, test.expectedNumOfBids, len(resultingBids), "%s. Test returns more valid bids than expected\n", test.description)
 			assert.Equal(t, test.expectedNonBids, nonBids, "%s. Test returns incorrect nonBids\n", test.description)
 		})
->>>>>>> 96931329
 	}
 }
 
