package exchange

import (
	"bytes"
	"context"
	"encoding/json"
	"errors"
	"fmt"
	"io/ioutil"
	"net/http"
	"net/http/httptest"
	"regexp"
	"strconv"
	"strings"
	"testing"
	"time"

	"github.com/prebid/prebid-server/adapters"
	"github.com/prebid/prebid-server/config"
	"github.com/prebid/prebid-server/currencies"
	"github.com/prebid/prebid-server/gdpr"
	"github.com/prebid/prebid-server/openrtb_ext"
	"github.com/prebid/prebid-server/pbsmetrics"
	metricsConf "github.com/prebid/prebid-server/pbsmetrics/config"
	metricsConfig "github.com/prebid/prebid-server/pbsmetrics/config"
	pbc "github.com/prebid/prebid-server/prebid_cache_client"
	"github.com/prebid/prebid-server/stored_requests"
	"github.com/prebid/prebid-server/stored_requests/backends/file_fetcher"

	"github.com/buger/jsonparser"
	"github.com/mxmCherry/openrtb"
	"github.com/rcrowley/go-metrics"
	"github.com/stretchr/testify/assert"
	"github.com/yudai/gojsondiff"
	"github.com/yudai/gojsondiff/formatter"
)

func TestNewExchange(t *testing.T) {
	respStatus := 200
	respBody := "{\"bid\":false}"
	server := httptest.NewServer(mockHandler(respStatus, "getBody", respBody))
	defer server.Close()

	knownAdapters := openrtb_ext.BidderList()

	cfg := &config.Configuration{
		CacheURL: config.Cache{
			ExpectedTimeMillis: 20,
		},
		Adapters: blankAdapterConfig(openrtb_ext.BidderList()),
		GDPR: config.GDPR{
			EEACountries: []string{"FIN", "FRA", "GUF"},
		},
	}

	currencyConverter := currencies.NewRateConverter(&http.Client{}, "", time.Duration(0))
	e := NewExchange(server.Client(), nil, cfg, pbsmetrics.NewMetrics(metrics.NewRegistry(), knownAdapters, config.DisabledMetrics{}), adapters.ParseBidderInfos(cfg.Adapters, "../static/bidder-info", openrtb_ext.BidderList()), gdpr.AlwaysAllow{}, currencyConverter, nilCategoryFetcher{}).(*exchange)
	for _, bidderName := range knownAdapters {
		if _, ok := e.adapterMap[bidderName]; !ok {
			t.Errorf("NewExchange produced an Exchange without bidder %s", bidderName)
		}
	}
	if e.cacheTime != time.Duration(cfg.CacheURL.ExpectedTimeMillis)*time.Millisecond {
		t.Errorf("Bad cacheTime. Expected 20 ms, got %s", e.cacheTime.String())
	}
}

// The objective is to get to execute e.buildBidResponse(ctx.Background(), liveA... ) (*openrtb.BidResponse, error)
// and check whether the returned request successfully prints any '&' characters as it should
// To do so, we:
// 	1) Write the endpoint adapter URL with an '&' character into a new config,Configuration struct
// 	   as specified in https://github.com/prebid/prebid-server/issues/465
// 	2) Initialize a new exchange with said configuration
// 	3) Build all the parameters e.buildBidResponse(ctx.Background(), liveA... ) needs including the
// 	   sample request as specified in https://github.com/prebid/prebid-server/issues/465
// 	4) Build a BidResponse struct using exchange.buildBidResponse(ctx.Background(), liveA... )
// 	5) Assert we have no '&' characters in the response that exchange.buildBidResponse returns
func TestCharacterEscape(t *testing.T) {
	/* 1) Adapter with a '& char in its endpoint property 		*/
	/*    https://github.com/prebid/prebid-server/issues/465	*/
	cfg := &config.Configuration{
		Adapters: make(map[string]config.Adapter, 1),
	}
	cfg.Adapters["appnexus"] = config.Adapter{
		Endpoint: "http://ib.adnxs.com/openrtb2?query1&query2", //Note the '&' character in there
	}

	/* 	2) Init new exchange with said configuration			*/
	//Other parameters also needed to create exchange
	handlerNoBidServer := func(w http.ResponseWriter, r *http.Request) { w.WriteHeader(204) }
	server := httptest.NewServer(http.HandlerFunc(handlerNoBidServer))
	defer server.Close()

	currencyConverter := currencies.NewRateConverter(&http.Client{}, "", time.Duration(0))
	e := NewExchange(server.Client(), nil, cfg, pbsmetrics.NewMetrics(metrics.NewRegistry(), openrtb_ext.BidderList(), config.DisabledMetrics{}), adapters.ParseBidderInfos(cfg.Adapters, "../static/bidder-info", openrtb_ext.BidderList()), gdpr.AlwaysAllow{}, currencyConverter, nilCategoryFetcher{}).(*exchange)

	/* 	3) Build all the parameters e.buildBidResponse(ctx.Background(), liveA... ) needs */
	//liveAdapters []openrtb_ext.BidderName,
	liveAdapters := make([]openrtb_ext.BidderName, 1)
	liveAdapters[0] = "appnexus"

	//adapterBids map[openrtb_ext.BidderName]*pbsOrtbSeatBid,
	adapterBids := make(map[openrtb_ext.BidderName]*pbsOrtbSeatBid, 1)
	adapterBids["appnexus"] = &pbsOrtbSeatBid{currency: "USD"}

	//An openrtb.BidRequest struct as specified in https://github.com/prebid/prebid-server/issues/465
	bidRequest := &openrtb.BidRequest{
		ID: "some-request-id",
		Imp: []openrtb.Imp{{
			ID:     "some-impression-id",
			Banner: &openrtb.Banner{Format: []openrtb.Format{{W: 300, H: 250}, {W: 300, H: 600}}},
			Ext:    json.RawMessage(`{"appnexus": {"placementId": 1}}`),
		}},
		Site:   &openrtb.Site{Page: "prebid.org", Ext: json.RawMessage(`{"amp":0}`)},
		Device: &openrtb.Device{UA: "curl/7.54.0", IP: "::1"},
		AT:     1,
		TMax:   500,
		Ext:    json.RawMessage(`{"id": "some-request-id","site": {"page": "prebid.org"},"imp": [{"id": "some-impression-id","banner": {"format": [{"w": 300,"h": 250},{"w": 300,"h": 600}]},"ext": {"appnexus": {"placementId": 1}}}],"tmax": 500}`),
	}

	//adapterExtra map[openrtb_ext.BidderName]*seatResponseExtra,
	adapterExtra := make(map[openrtb_ext.BidderName]*seatResponseExtra, 1)
	adapterExtra["appnexus"] = &seatResponseExtra{
		ResponseTimeMillis: 5,
		Errors:             []openrtb_ext.ExtBidderError{{Code: 999, Message: "Post ib.adnxs.com/openrtb2?query1&query2: unsupported protocol scheme \"\""}},
	}

	//errList []error
	var errList []error

	/* 	4) Build bid response 									*/
	bidResp, err := e.buildBidResponse(context.Background(), liveAdapters, adapterBids, bidRequest, adapterExtra, nil, nil, true, errList)

	/* 	5) Assert we have no errors and one '&' character as we are supposed to 	*/
	if err != nil {
		t.Errorf("exchange.buildBidResponse returned unexpected error: %v", err)
	}
	if len(errList) > 0 {
		t.Errorf("exchange.buildBidResponse returned %d errors", len(errList))
	}
	if bytes.Contains(bidResp.Ext, []byte("u0026")) {
		t.Errorf("exchange.buildBidResponse() did not correctly print the '&' characters %s", string(bidResp.Ext))
	}
}

// TestDebugBehaviour asserts the HttpCalls object is included inside the json "debug" field of the bidResponse extension when the
// openrtb.BidRequest "Test" value is set to 1 or the openrtb.BidRequest.Ext.Debug boolean field is set to true
func TestDebugBehaviour(t *testing.T) {

	// Define test cases
	type inTest struct {
		test  int8
		debug bool
	}
	type outTest struct {
		debugInfoIncluded bool
	}
	type aTest struct {
		desc string
		in   inTest
		out  outTest
	}
	testCases := []aTest{
		{
			desc: "test flag equals zero, ext debug flag false, no debug info expected",
			in:   inTest{test: 0, debug: false},
			out:  outTest{debugInfoIncluded: false},
		},
		{
			desc: "test flag equals zero, ext debug flag true, debug info expected",
			in:   inTest{test: 0, debug: true},
			out:  outTest{debugInfoIncluded: true},
		},
		{
			desc: "test flag equals 1, ext debug flag false, debug info expected",
			in:   inTest{test: 1, debug: false},
			out:  outTest{debugInfoIncluded: true},
		},
		{
			desc: "test flag equals 1, ext debug flag true, debug info expected",
			in:   inTest{test: 1, debug: true},
			out:  outTest{debugInfoIncluded: true},
		},
		{
			desc: "test flag not equal to 0 nor 1, ext debug flag false, no debug info expected",
			in:   inTest{test: 2, debug: false},
			out:  outTest{debugInfoIncluded: false},
		},
		{
			desc: "test flag not equal to 0 nor 1, ext debug flag true, debug info expected",
			in:   inTest{test: -1, debug: true},
			out:  outTest{debugInfoIncluded: true},
		},
	}

	// Set up test
	noBidServer := func(w http.ResponseWriter, r *http.Request) {
		w.WriteHeader(204)
	}
	server := httptest.NewServer(http.HandlerFunc(noBidServer))
	defer server.Close()

	categoriesFetcher, error := newCategoryFetcher("./test/category-mapping")
	if error != nil {
		t.Errorf("Failed to create a category Fetcher: %v", error)
	}

	bidRequest := &openrtb.BidRequest{
		ID: "some-request-id",
		Imp: []openrtb.Imp{{
			ID:     "some-impression-id",
			Banner: &openrtb.Banner{Format: []openrtb.Format{{W: 300, H: 250}, {W: 300, H: 600}}},
			Ext:    json.RawMessage(`{"appnexus": {"placementId": 1}}`),
		}},
		Site:   &openrtb.Site{Page: "prebid.org", Ext: json.RawMessage(`{"amp":0}`)},
		Device: &openrtb.Device{UA: "curl/7.54.0", IP: "::1"},
		AT:     1,
		TMax:   500,
	}

	bidderImpl := &goodSingleBidder{
		httpRequest: &adapters.RequestData{
			Method:  "POST",
			Uri:     server.URL,
			Body:    []byte("{\"key\":\"val\"}"),
			Headers: http.Header{},
		},
		bidResponse: &adapters.BidderResponse{},
	}

	e := new(exchange)
	e.adapterMap = map[openrtb_ext.BidderName]adaptedBidder{
		openrtb_ext.BidderAppnexus: adaptBidder(bidderImpl, server.Client(), &config.Configuration{}, &metricsConfig.DummyMetricsEngine{}, openrtb_ext.BidderAppnexus),
	}
	e.cache = &wellBehavedCache{}
	e.me = &metricsConf.DummyMetricsEngine{}
	e.gDPR = gdpr.AlwaysAllow{}
	e.currencyConverter = currencies.NewRateConverter(&http.Client{}, "", time.Duration(0))
	e.categoriesFetcher = categoriesFetcher

	// Run tests
	for _, test := range testCases {
		bidRequest.Test = test.in.test

		if test.in.debug {
			bidRequest.Ext = json.RawMessage(`{"prebid":{"debug":true}}`)
		} else {
			bidRequest.Ext = nil
		}

		auctionRequest := AuctionRequest{
			BidRequest: bidRequest,
			Account:    config.Account{},
			UserSyncs:  &emptyUsersync{},
<<<<<<< HEAD
=======
			StartTime:  time.Now(),
>>>>>>> 7c7097a4
		}

		// Run test
		outBidResponse, err := e.HoldAuction(context.Background(), auctionRequest, nil)

		// Assert no HoldAuction error
		assert.NoErrorf(t, err, "%s. ex.HoldAuction returned an error: %v \n", test.desc, err)
		assert.NotNilf(t, outBidResponse.Ext, "%s. outBidResponse.Ext should not be nil \n", test.desc)

		actualExt := &openrtb_ext.ExtBidResponse{}
		err = json.Unmarshal(outBidResponse.Ext, actualExt)
		assert.NoErrorf(t, err, "%s. \"ext\" JSON field could not be unmarshaled. err: \"%v\" \n outBidResponse.Ext: \"%s\" \n", test.desc, err, outBidResponse.Ext)

		assert.NotEmpty(t, actualExt.Prebid, "%s. ext.prebid should not be empty")
		assert.NotEmpty(t, actualExt.Prebid.AuctionTimestamp, "%s. ext.prebid.auctiontimestamp should not be empty when AuctionRequest.StartTime is set")
		assert.Equal(t, auctionRequest.StartTime.UnixNano()/1e+6, actualExt.Prebid.AuctionTimestamp, "%s. ext.prebid.auctiontimestamp has incorrect value")

		if test.out.debugInfoIncluded {
			assert.NotNilf(t, actualExt, "%s. ext.debug field is expected to be included in this outBidResponse.Ext and not be nil.  outBidResponse.Ext.Debug = %v \n", test.desc, actualExt.Debug)

			// Assert "Debug fields
			assert.Greater(t, len(actualExt.Debug.HttpCalls), 0, "%s. ext.debug.httpcalls array should not be empty\n", test.desc)
			assert.Equal(t, server.URL, actualExt.Debug.HttpCalls["appnexus"][0].Uri, "%s. ext.debug.httpcalls array should not be empty\n", test.desc)
			assert.NotNilf(t, actualExt.Debug.ResolvedRequest, "%s. ext.debug.resolvedrequest field is expected to be included in this outBidResponse.Ext and not be nil.  outBidResponse.Ext.Debug = %v \n", test.desc, actualExt.Debug)

			// If not nil, assert bid extension
			if test.in.debug {
				diffJson(t, test.desc, bidRequest.Ext, actualExt.Debug.ResolvedRequest.Ext)
			}
		}
	}
}

func TestReturnCreativeEndToEnd(t *testing.T) {
	sampleAd := "<?xml version=\"1.0\" encoding=\"UTF-8\"?><VAST ...></VAST>"

	// Define test cases
	type aTest struct {
		desc   string
		inExt  json.RawMessage
		outAdM string
	}
	testGroups := []struct {
		groupDesc   string
		testCases   []aTest
		expectError bool
	}{
		{
			groupDesc: "Invalid or malformed bidRequest Ext, expect error in these scenarios",
			testCases: []aTest{
				{
					desc:  "Malformed ext in bidRequest",
					inExt: json.RawMessage(`malformed`),
				},
				{
					desc:  "empty cache field",
					inExt: json.RawMessage(`{"prebid":{"cache":{}}}`),
				},
			},
			expectError: true,
		},
		{
			groupDesc: "Valid bidRequest Ext but no returnCreative value specified, default to returning creative",
			testCases: []aTest{
				{
					"Nil ext in bidRequest",
					nil,
					sampleAd,
				},
				{
					"empty ext",
					json.RawMessage(``),
					sampleAd,
				},
				{
					"bids doesn't come with returnCreative value",
					json.RawMessage(`{"prebid":{"cache":{"bids":{}}}}`),
					sampleAd,
				},
				{
					"vast doesn't come with returnCreative value",
					json.RawMessage(`{"prebid":{"cache":{"vastXml":{}}}}`),
					sampleAd,
				},
			},
		},
		{
			groupDesc: "Bids field comes with returnCreative value",
			testCases: []aTest{
				{
					"Bids returnCreative set to true, return ad markup in response",
					json.RawMessage(`{"prebid":{"cache":{"bids":{"returnCreative":true}}}}`),
					sampleAd,
				},
				{
					"Bids returnCreative set to false, don't return ad markup in response",
					json.RawMessage(`{"prebid":{"cache":{"bids":{"returnCreative":false}}}}`),
					"",
				},
			},
		},
		{
			groupDesc: "Vast field comes with returnCreative value",
			testCases: []aTest{
				{
					"Vast returnCreative set to true, return ad markup in response",
					json.RawMessage(`{"prebid":{"cache":{"vastXml":{"returnCreative":true}}}}`),
					sampleAd,
				},
				{
					"Vast returnCreative set to false, don't return ad markup in response",
					json.RawMessage(`{"prebid":{"cache":{"vastXml":{"returnCreative":false}}}}`),
					"",
				},
			},
		},
		{
			groupDesc: "Both Bids and Vast come with their own returnCreative value",
			testCases: []aTest{
				{
					"Both false, expect empty AdM",
					json.RawMessage(`{"prebid":{"cache":{"bids":{"returnCreative":false},"vastXml":{"returnCreative":false}}}}`),
					"",
				},
				{
					"Bids returnCreative is true, expect valid AdM",
					json.RawMessage(`{"prebid":{"cache":{"bids":{"returnCreative":true},"vastXml":{"returnCreative":false}}}}`),
					sampleAd,
				},
				{
					"Vast returnCreative is true, expect valid AdM",
					json.RawMessage(`{"prebid":{"cache":{"bids":{"returnCreative":false},"vastXml":{"returnCreative":true}}}}`),
					sampleAd,
				},
				{
					"Both field's returnCreative set to true, expect valid AdM",
					json.RawMessage(`{"prebid":{"cache":{"bids":{"returnCreative":true},"vastXml":{"returnCreative":true}}}}`),
					sampleAd,
				},
			},
		},
	}

	// Init an exchange to run an auction from
	noBidServer := func(w http.ResponseWriter, r *http.Request) { w.WriteHeader(204) }
	server := httptest.NewServer(http.HandlerFunc(noBidServer))
	defer server.Close()

	categoriesFetcher, error := newCategoryFetcher("./test/category-mapping")
	if error != nil {
		t.Errorf("Failed to create a category Fetcher: %v", error)
	}

	bidderImpl := &goodSingleBidder{
		httpRequest: &adapters.RequestData{
			Method:  "POST",
			Uri:     server.URL,
			Body:    []byte("{\"key\":\"val\"}"),
			Headers: http.Header{},
		},
		bidResponse: &adapters.BidderResponse{
			Bids: []*adapters.TypedBid{
				{
					Bid: &openrtb.Bid{AdM: sampleAd},
				},
			},
		},
	}

	e := new(exchange)
	e.adapterMap = map[openrtb_ext.BidderName]adaptedBidder{
		openrtb_ext.BidderAppnexus: adaptBidder(bidderImpl, server.Client(), &config.Configuration{}, &metricsConfig.DummyMetricsEngine{}, openrtb_ext.BidderAppnexus),
	}
	e.cache = &wellBehavedCache{}
	e.me = &metricsConf.DummyMetricsEngine{}
	e.gDPR = gdpr.AlwaysAllow{}
	e.currencyConverter = currencies.NewRateConverter(&http.Client{}, "", time.Duration(0))
	e.categoriesFetcher = categoriesFetcher

	// Define mock incoming bid requeset
	mockBidRequest := &openrtb.BidRequest{
		ID: "some-request-id",
		Imp: []openrtb.Imp{{
			ID:     "some-impression-id",
			Banner: &openrtb.Banner{Format: []openrtb.Format{{W: 300, H: 250}, {W: 300, H: 600}}},
			Ext:    json.RawMessage(`{"appnexus": {"placementId": 1}}`),
		}},
		Site: &openrtb.Site{Page: "prebid.org", Ext: json.RawMessage(`{"amp":0}`)},
	}

	// Run tests
	for _, testGroup := range testGroups {
		for _, test := range testGroup.testCases {
			mockBidRequest.Ext = test.inExt

			auctionRequest := AuctionRequest{
				BidRequest: mockBidRequest,
				Account:    config.Account{},
				UserSyncs:  &emptyUsersync{},
			}

			// Run test
			outBidResponse, err := e.HoldAuction(context.Background(), auctionRequest, nil)

			// Assert return error, if any
			if testGroup.expectError {
				assert.Errorf(t, err, "HoldAuction expected to throw error for: %s - %s. \n", testGroup.groupDesc, test.desc)
				continue
			} else {
				assert.NoErrorf(t, err, "%s: %s. HoldAuction error: %v \n", testGroup.groupDesc, test.desc, err)
			}

			// Assert returned bid
			if !assert.NotNil(t, outBidResponse, "%s: %s. outBidResponse is nil \n", testGroup.groupDesc, test.desc) {
				return
			}
			if !assert.NotEmpty(t, outBidResponse.SeatBid, "%s: %s. outBidResponse.SeatBid is empty \n", testGroup.groupDesc, test.desc) {
				return
			}
			if !assert.NotEmpty(t, outBidResponse.SeatBid[0].Bid, "%s: %s. outBidResponse.SeatBid[0].Bid is empty \n", testGroup.groupDesc, test.desc) {
				return
			}
			assert.Equal(t, test.outAdM, outBidResponse.SeatBid[0].Bid[0].AdM, "Ad markup string doesn't match in: %s - %s \n", testGroup.groupDesc, test.desc)
		}
	}
}

func TestGetBidCacheInfoEndToEnd(t *testing.T) {
	testUUID := "CACHE_UUID_1234"
	testExternalCacheScheme := "https"
	testExternalCacheHost := "www.externalprebidcache.net"
	testExternalCachePath := "endpoints/cache"

	/* 1) An adapter 											*/
	bidderName := openrtb_ext.BidderName("appnexus")

	cfg := &config.Configuration{
		Adapters: map[string]config.Adapter{
			string(bidderName): {
				Endpoint: "http://ib.adnxs.com/endpoint",
			},
		},
		CacheURL: config.Cache{
			Host: "www.internalprebidcache.net",
		},
		ExtCacheURL: config.ExternalCache{
			Scheme: testExternalCacheScheme,
			Host:   testExternalCacheHost,
			Path:   testExternalCachePath,
		},
	}
	adapterList := make([]openrtb_ext.BidderName, 0, 2)
	testEngine := metricsConf.NewMetricsEngine(cfg, adapterList)

	/* 	2) Init new exchange with said configuration			*/
	handlerNoBidServer := func(w http.ResponseWriter, r *http.Request) { w.WriteHeader(204) }
	server := httptest.NewServer(http.HandlerFunc(handlerNoBidServer))
	defer server.Close()

	currencyConverter := currencies.NewRateConverter(&http.Client{}, "", time.Duration(0))
	e := NewExchange(server.Client(), pbc.NewClient(&http.Client{}, &cfg.CacheURL, &cfg.ExtCacheURL, testEngine), cfg, pbsmetrics.NewMetrics(metrics.NewRegistry(), openrtb_ext.BidderList(), config.DisabledMetrics{}), adapters.ParseBidderInfos(cfg.Adapters, "../static/bidder-info", openrtb_ext.BidderList()), gdpr.AlwaysAllow{}, currencyConverter, nilCategoryFetcher{}).(*exchange)

	/* 	3) Build all the parameters e.buildBidResponse(ctx.Background(), liveA... ) needs */
	liveAdapters := []openrtb_ext.BidderName{bidderName}

	//adapterBids map[openrtb_ext.BidderName]*pbsOrtbSeatBid,
	bids := []*openrtb.Bid{
		{
			ID:             "some-imp-id",
			ImpID:          "",
			Price:          9.517803,
			NURL:           "",
			BURL:           "",
			LURL:           "",
			AdM:            "",
			AdID:           "",
			ADomain:        nil,
			Bundle:         "",
			IURL:           "",
			CID:            "",
			CrID:           "",
			Tactic:         "",
			Cat:            nil,
			Attr:           nil,
			API:            0,
			Protocol:       0,
			QAGMediaRating: 0,
			Language:       "",
			DealID:         "",
			W:              300,
			H:              250,
			WRatio:         0,
			HRatio:         0,
			Exp:            0,
			Ext:            nil,
		},
	}
	auc := &auction{
		cacheIds: map[*openrtb.Bid]string{
			bids[0]: testUUID,
		},
	}
	aPbsOrtbBidArr := []*pbsOrtbBid{
		{
			bid:     bids[0],
			bidType: openrtb_ext.BidTypeBanner,
			bidTargets: map[string]string{
				"pricegranularity":  "med",
				"includewinners":    "true",
				"includebidderkeys": "false",
			},
		},
	}
	adapterBids := map[openrtb_ext.BidderName]*pbsOrtbSeatBid{
		bidderName: {
			bids:     aPbsOrtbBidArr,
			currency: "USD",
		},
	}

	//adapterExtra map[openrtb_ext.BidderName]*seatResponseExtra,
	adapterExtra := map[openrtb_ext.BidderName]*seatResponseExtra{
		bidderName: {
			ResponseTimeMillis: 5,
			Errors: []openrtb_ext.ExtBidderError{
				{
					Code:    999,
					Message: "Post ib.adnxs.com/openrtb2?query1&query2: unsupported protocol scheme \"\"",
				},
			},
		},
	}
	bidRequest := &openrtb.BidRequest{
		ID:   "some-request-id",
		TMax: 1000,
		Imp: []openrtb.Imp{
			{
				ID:     "test-div",
				Secure: openrtb.Int8Ptr(0),
				Banner: &openrtb.Banner{Format: []openrtb.Format{{W: 300, H: 250}}},
				Ext: json.RawMessage(` {
    "rubicon": {
        "accountId": 1001,
        "siteId": 113932,
        "zoneId": 535510
    },
    "appnexus": { "placementId": 1 },
    "pubmatic": { "publisherId": "156209", "adSlot": "pubmatic_test2@300x250" },
    "pulsepoint": { "cf": "300X250", "cp": 512379, "ct": 486653 },
    "conversant": { "site_id": "108060" },
    "ix": { "siteId": "287415" }
}`),
			},
		},
		Site: &openrtb.Site{
			Page:      "http://rubitest.com/index.html",
			Publisher: &openrtb.Publisher{ID: "1001"},
		},
		Test: 1,
		Ext:  json.RawMessage(`{"prebid": { "cache": { "bids": {}, "vastxml": {} }, "targeting": { "pricegranularity": "med", "includewinners": true, "includebidderkeys": false } }}`),
	}

	var errList []error

	/* 	4) Build bid response 									*/
	bid_resp, err := e.buildBidResponse(context.Background(), liveAdapters, adapterBids, bidRequest, adapterExtra, auc, nil, true, errList)

	/* 	5) Assert we have no errors and the bid response we expected*/
	assert.NoError(t, err, "[TestGetBidCacheInfo] buildBidResponse() threw an error")

	expectedBidResponse := &openrtb.BidResponse{
		SeatBid: []openrtb.SeatBid{
			{
				Seat: string(bidderName),
				Bid: []openrtb.Bid{
					{
						Ext: json.RawMessage(`{ "prebid": { "cache": { "bids": { "cacheId": "` + testUUID + `", "url": "` + testExternalCacheScheme + `://` + testExternalCacheHost + `/` + testExternalCachePath + `?uuid=` + testUUID + `" }, "key": "", "url": "" }`),
					},
				},
			},
		},
	}
	// compare cache UUID
	expCacheUUID, err := jsonparser.GetString(expectedBidResponse.SeatBid[0].Bid[0].Ext, "prebid", "cache", "bids", "cacheId")
	assert.NoErrorf(t, err, "[TestGetBidCacheInfo] Error found while trying to json parse the cacheId field from expected build response. Message: %v \n", err)

	cacheUUID, err := jsonparser.GetString(bid_resp.SeatBid[0].Bid[0].Ext, "prebid", "cache", "bids", "cacheId")
	assert.NoErrorf(t, err, "[TestGetBidCacheInfo] bid_resp.SeatBid[0].Bid[0].Ext = %s \n", bid_resp.SeatBid[0].Bid[0].Ext)

	assert.Equal(t, expCacheUUID, cacheUUID, "[TestGetBidCacheInfo] cacheId field in ext should equal \"%s\" \n", expCacheUUID)

	// compare cache URL
	expCacheURL, err := jsonparser.GetString(expectedBidResponse.SeatBid[0].Bid[0].Ext, "prebid", "cache", "bids", "url")
	assert.NoErrorf(t, err, "[TestGetBidCacheInfo] Error found while trying to json parse the url field from expected build response. Message: %v \n", err)

	cacheURL, err := jsonparser.GetString(bid_resp.SeatBid[0].Bid[0].Ext, "prebid", "cache", "bids", "url")
	assert.NoErrorf(t, err, "[TestGetBidCacheInfo] Error found while trying to json parse the url field from actual build response. Message: %v \n", err)

	assert.Equal(t, expCacheURL, cacheURL, "[TestGetBidCacheInfo] cacheId field in ext should equal \"%s\" \n", expCacheURL)
}

func TestBidReturnsCreative(t *testing.T) {
	sampleAd := "<?xml version=\"1.0\" encoding=\"UTF-8\"?><VAST ...></VAST>"
	sampleOpenrtbBid := &openrtb.Bid{ID: "some-bid-id", AdM: sampleAd}

	// Define test cases
	testCases := []struct {
		description            string
		inReturnCreative       bool
		expectedCreativeMarkup string
	}{
		{
			"returnCreative set to true, expect a full creative markup string in returned bid",
			true,
			sampleAd,
		},
		{
			"returnCreative set to false, expect empty creative markup string in returned bid",
			false,
			"",
		},
	}

	// Test set up
	sampleBids := []*pbsOrtbBid{
		{
			bid:        sampleOpenrtbBid,
			bidType:    openrtb_ext.BidTypeBanner,
			bidTargets: map[string]string{},
		},
	}
	sampleAuction := &auction{cacheIds: map[*openrtb.Bid]string{sampleOpenrtbBid: "CACHE_UUID_1234"}}

	noBidHandler := func(w http.ResponseWriter, r *http.Request) { w.WriteHeader(204) }
	server := httptest.NewServer(http.HandlerFunc(noBidHandler))
	defer server.Close()

	bidderImpl := &goodSingleBidder{
		httpRequest: &adapters.RequestData{
			Method:  "POST",
			Uri:     server.URL,
			Body:    []byte("{\"key\":\"val\"}"),
			Headers: http.Header{},
		},
		bidResponse: &adapters.BidderResponse{},
	}
	e := new(exchange)
	e.adapterMap = map[openrtb_ext.BidderName]adaptedBidder{
		openrtb_ext.BidderAppnexus: adaptBidder(bidderImpl, server.Client(), &config.Configuration{}, &metricsConfig.DummyMetricsEngine{}, openrtb_ext.BidderAppnexus),
	}
	e.cache = &wellBehavedCache{}
	e.me = &metricsConf.DummyMetricsEngine{}
	e.gDPR = gdpr.AlwaysAllow{}
	e.currencyConverter = currencies.NewRateConverter(&http.Client{}, "", time.Duration(0))

	//Run tests
	for _, test := range testCases {
		resultingBids, resultingErrs := e.makeBid(sampleBids, sampleAuction, test.inReturnCreative)

		assert.Equal(t, 0, len(resultingErrs), "%s. Test should not return errors \n", test.description)
		assert.Equal(t, test.expectedCreativeMarkup, resultingBids[0].AdM, "%s. Ad markup string doesn't match expected \n", test.description)

		var bidExt openrtb_ext.ExtBid
		json.Unmarshal(resultingBids[0].Ext, &bidExt)
		assert.Equal(t, 0, bidExt.Prebid.DealPriority, "%s. Test should have DealPriority set to 0", test.description)
		assert.Equal(t, false, bidExt.Prebid.DealTierSatisfied, "%s. Test should have DealTierSatisfied set to false", test.description)
	}
}

func TestGetBidCacheInfo(t *testing.T) {
	bid := &openrtb.Bid{ID: "42"}
	testCases := []struct {
		description      string
		scheme           string
		host             string
		path             string
		bid              *pbsOrtbBid
		auction          *auction
		expectedFound    bool
		expectedCacheID  string
		expectedCacheURL string
	}{
		{
			description:      "JSON Cache ID",
			scheme:           "https",
			host:             "prebid.org",
			path:             "cache",
			bid:              &pbsOrtbBid{bid: bid},
			auction:          &auction{cacheIds: map[*openrtb.Bid]string{bid: "anyID"}},
			expectedFound:    true,
			expectedCacheID:  "anyID",
			expectedCacheURL: "https://prebid.org/cache?uuid=anyID",
		},
		{
			description:      "VAST Cache ID",
			scheme:           "https",
			host:             "prebid.org",
			path:             "cache",
			bid:              &pbsOrtbBid{bid: bid},
			auction:          &auction{vastCacheIds: map[*openrtb.Bid]string{bid: "anyID"}},
			expectedFound:    true,
			expectedCacheID:  "anyID",
			expectedCacheURL: "https://prebid.org/cache?uuid=anyID",
		},
		{
			description:      "Cache ID Not Found",
			scheme:           "https",
			host:             "prebid.org",
			path:             "cache",
			bid:              &pbsOrtbBid{bid: bid},
			auction:          &auction{},
			expectedFound:    false,
			expectedCacheID:  "",
			expectedCacheURL: "",
		},
		{
			description:      "Scheme Not Provided",
			host:             "prebid.org",
			path:             "cache",
			bid:              &pbsOrtbBid{bid: bid},
			auction:          &auction{cacheIds: map[*openrtb.Bid]string{bid: "anyID"}},
			expectedFound:    true,
			expectedCacheID:  "anyID",
			expectedCacheURL: "prebid.org/cache?uuid=anyID",
		},
		{
			description:      "Host And Path Not Provided - Without Scheme",
			bid:              &pbsOrtbBid{bid: bid},
			auction:          &auction{cacheIds: map[*openrtb.Bid]string{bid: "anyID"}},
			expectedFound:    true,
			expectedCacheID:  "anyID",
			expectedCacheURL: "",
		},
		{
			description:      "Host And Path Not Provided - With Scheme",
			scheme:           "https",
			bid:              &pbsOrtbBid{bid: bid},
			auction:          &auction{cacheIds: map[*openrtb.Bid]string{bid: "anyID"}},
			expectedFound:    true,
			expectedCacheID:  "anyID",
			expectedCacheURL: "",
		},
		{
			description:      "Nil Bid",
			scheme:           "https",
			host:             "prebid.org",
			path:             "cache",
			bid:              nil,
			auction:          &auction{cacheIds: map[*openrtb.Bid]string{bid: "anyID"}},
			expectedFound:    false,
			expectedCacheID:  "",
			expectedCacheURL: "",
		},
		{
			description:      "Nil Embedded Bid",
			scheme:           "https",
			host:             "prebid.org",
			path:             "cache",
			bid:              &pbsOrtbBid{bid: nil},
			auction:          &auction{cacheIds: map[*openrtb.Bid]string{bid: "anyID"}},
			expectedFound:    false,
			expectedCacheID:  "",
			expectedCacheURL: "",
		},
		{
			description:      "Nil Auction",
			scheme:           "https",
			host:             "prebid.org",
			path:             "cache",
			bid:              &pbsOrtbBid{bid: bid},
			auction:          nil,
			expectedFound:    false,
			expectedCacheID:  "",
			expectedCacheURL: "",
		},
	}

	for _, test := range testCases {
		exchange := &exchange{
			cache: &mockCache{
				scheme: test.scheme,
				host:   test.host,
				path:   test.path,
			},
		}

		cacheInfo, found := exchange.getBidCacheInfo(test.bid, test.auction)

		assert.Equal(t, test.expectedFound, found, test.description+":found")
		assert.Equal(t, test.expectedCacheID, cacheInfo.CacheId, test.description+":id")
		assert.Equal(t, test.expectedCacheURL, cacheInfo.Url, test.description+":url")
	}
}

func TestBidResponseCurrency(t *testing.T) {
	// Init objects
	cfg := &config.Configuration{Adapters: make(map[string]config.Adapter, 1)}
	cfg.Adapters["appnexus"] = config.Adapter{Endpoint: "http://ib.adnxs.com"}

	handlerNoBidServer := func(w http.ResponseWriter, r *http.Request) { w.WriteHeader(204) }
	server := httptest.NewServer(http.HandlerFunc(handlerNoBidServer))
	defer server.Close()

	currencyConverter := currencies.NewRateConverter(&http.Client{}, "", time.Duration(0))
	e := NewExchange(server.Client(), nil, cfg, pbsmetrics.NewMetrics(metrics.NewRegistry(), openrtb_ext.BidderList(), config.DisabledMetrics{}), adapters.ParseBidderInfos(cfg.Adapters, "../static/bidder-info", openrtb_ext.BidderList()), gdpr.AlwaysAllow{}, currencyConverter, nilCategoryFetcher{}).(*exchange)

	liveAdapters := make([]openrtb_ext.BidderName, 1)
	liveAdapters[0] = "appnexus"

	bidRequest := &openrtb.BidRequest{
		ID: "some-request-id",
		Imp: []openrtb.Imp{{
			ID:     "some-impression-id",
			Banner: &openrtb.Banner{Format: []openrtb.Format{{W: 300, H: 250}, {W: 300, H: 600}}},
			Ext:    json.RawMessage(`{"appnexus": {"placementId": 10433394}}`),
		}},
		Site:   &openrtb.Site{Page: "prebid.org", Ext: json.RawMessage(`{"amp":0}`)},
		Device: &openrtb.Device{UA: "curl/7.54.0", IP: "::1"},
		AT:     1,
		TMax:   500,
		Ext:    json.RawMessage(`{"id": "some-request-id","site": {"page": "prebid.org"},"imp": [{"id": "some-impression-id","banner": {"format": [{"w": 300,"h": 250},{"w": 300,"h": 600}]},"ext": {"appnexus": {"placementId": 10433394}}}],"tmax": 500}`),
	}

	adapterExtra := map[openrtb_ext.BidderName]*seatResponseExtra{
		"appnexus": {ResponseTimeMillis: 5},
	}

	var errList []error

	sampleBid := &openrtb.Bid{
		ID:    "some-imp-id",
		Price: 9.517803,
		W:     300,
		H:     250,
		Ext:   nil,
	}
	aPbsOrtbBidArr := []*pbsOrtbBid{{bid: sampleBid, bidType: openrtb_ext.BidTypeBanner}}
	sampleSeatBid := []openrtb.SeatBid{
		{
			Seat: "appnexus",
			Bid: []openrtb.Bid{
				{
					ID:    "some-imp-id",
					Price: 9.517803,
					W:     300,
					H:     250,
					Ext:   json.RawMessage(`{"prebid":{"type":"banner"}}`),
				},
			},
		},
	}
	emptySeatBid := []openrtb.SeatBid{}

	// Test cases
	type aTest struct {
		description         string
		adapterBids         map[openrtb_ext.BidderName]*pbsOrtbSeatBid
		expectedBidResponse *openrtb.BidResponse
	}
	testCases := []aTest{
		{
			description: "1) Adapter to bids map comes with a non-empty currency field and non-empty bid array",
			adapterBids: map[openrtb_ext.BidderName]*pbsOrtbSeatBid{
				openrtb_ext.BidderName("appnexus"): {
					bids:     aPbsOrtbBidArr,
					currency: "USD",
				},
			},
			expectedBidResponse: &openrtb.BidResponse{
				ID:      "some-request-id",
				SeatBid: sampleSeatBid,
				Cur:     "USD",
				Ext: json.RawMessage(`{"responsetimemillis":{"appnexus":5},"tmaxrequest":500}
`),
			},
		},
		{
			description: "2) Adapter to bids map comes with a non-empty currency field but an empty bid array",
			adapterBids: map[openrtb_ext.BidderName]*pbsOrtbSeatBid{
				openrtb_ext.BidderName("appnexus"): {
					bids:     nil,
					currency: "USD",
				},
			},
			expectedBidResponse: &openrtb.BidResponse{
				ID:      "some-request-id",
				SeatBid: emptySeatBid,
				Cur:     "",
				Ext: json.RawMessage(`{"responsetimemillis":{"appnexus":5},"tmaxrequest":500}
`),
			},
		},
		{
			description: "3) Adapter to bids map comes with an empty currency string and a non-empty bid array",
			adapterBids: map[openrtb_ext.BidderName]*pbsOrtbSeatBid{
				openrtb_ext.BidderName("appnexus"): {
					bids:     aPbsOrtbBidArr,
					currency: "",
				},
			},
			expectedBidResponse: &openrtb.BidResponse{
				ID:      "some-request-id",
				SeatBid: sampleSeatBid,
				Cur:     "",
				Ext: json.RawMessage(`{"responsetimemillis":{"appnexus":5},"tmaxrequest":500}
`),
			},
		},
		{
			description: "4) Adapter to bids map comes with an empty currency string and an empty bid array",
			adapterBids: map[openrtb_ext.BidderName]*pbsOrtbSeatBid{
				openrtb_ext.BidderName("appnexus"): {
					bids:     nil,
					currency: "",
				},
			},
			expectedBidResponse: &openrtb.BidResponse{
				ID:      "some-request-id",
				SeatBid: emptySeatBid,
				Cur:     "",
				Ext: json.RawMessage(`{"responsetimemillis":{"appnexus":5},"tmaxrequest":500}
`),
			},
		},
	}

	bidResponseExt := &openrtb_ext.ExtBidResponse{
		ResponseTimeMillis:   map[openrtb_ext.BidderName]int{openrtb_ext.BidderName("appnexus"): 5},
		RequestTimeoutMillis: 500,
	}
	// Run tests
	for i := range testCases {
		actualBidResp, err := e.buildBidResponse(context.Background(), liveAdapters, testCases[i].adapterBids, bidRequest, adapterExtra, nil, bidResponseExt, true, errList)
		assert.NoError(t, err, fmt.Sprintf("[TEST_FAILED] e.buildBidResponse resturns error in test: %s Error message: %s \n", testCases[i].description, err))
		assert.Equalf(t, testCases[i].expectedBidResponse, actualBidResp, fmt.Sprintf("[TEST_FAILED] Objects must be equal for test: %s \n Expected: >>%s<< \n Actual: >>%s<< ", testCases[i].description, testCases[i].expectedBidResponse.Ext, actualBidResp.Ext))
	}
}

// TestRaceIntegration runs an integration test using all the sample params from
// adapters/{bidder}/{bidder}test/params/race/*.json files.
//
// Its primary goal is to catch race conditions, since parts of the BidRequest passed into MakeBids()
// are shared across many goroutines.
//
// The "known" file names right now are "banner.json" and "video.json". These files should hold params
// which the Bidder would expect on banner or video Imps, respectively.
func TestRaceIntegration(t *testing.T) {
	noBidServer := func(w http.ResponseWriter, r *http.Request) {
		w.WriteHeader(204)
	}
	server := httptest.NewServer(http.HandlerFunc(noBidServer))
	defer server.Close()

	cfg := &config.Configuration{
		Adapters: make(map[string]config.Adapter, len(openrtb_ext.BidderMap)),
	}
	for _, bidder := range openrtb_ext.BidderList() {
		cfg.Adapters[strings.ToLower(string(bidder))] = config.Adapter{
			Endpoint: server.URL,
		}
	}
	cfg.Adapters[strings.ToLower(string(openrtb_ext.BidderFacebook))] = config.Adapter{
		Endpoint:   server.URL,
		PlatformID: "abc",
	}
	cfg.Adapters[strings.ToLower(string(openrtb_ext.BidderBeachfront))] = config.Adapter{
		Endpoint:         server.URL,
		ExtraAdapterInfo: "{\"video_endpoint\":\"" + server.URL + "\"}",
	}

	categoriesFetcher, error := newCategoryFetcher("./test/category-mapping")
	if error != nil {
		t.Errorf("Failed to create a category Fetcher: %v", error)
	}
	theMetrics := pbsmetrics.NewMetrics(metrics.NewRegistry(), openrtb_ext.BidderList(), config.DisabledMetrics{})
	currencyConverter := currencies.NewRateConverter(&http.Client{}, "", time.Duration(0))

	auctionRequest := AuctionRequest{
		BidRequest: newRaceCheckingRequest(t),
		Account:    config.Account{},
		UserSyncs:  &emptyUsersync{},
	}

	ex := NewExchange(server.Client(), &wellBehavedCache{}, cfg, theMetrics, adapters.ParseBidderInfos(cfg.Adapters, "../static/bidder-info", openrtb_ext.BidderList()), gdpr.AlwaysAllow{}, currencyConverter, categoriesFetcher)
	_, err := ex.HoldAuction(context.Background(), auctionRequest, nil)
	if err != nil {
		t.Errorf("HoldAuction returned unexpected error: %v", err)
	}
}

func newCategoryFetcher(directory string) (stored_requests.CategoryFetcher, error) {
	fetcher, err := file_fetcher.NewFileFetcher(directory)
	if err != nil {
		return nil, err
	}
	catfetcher, ok := fetcher.(stored_requests.CategoryFetcher)
	if !ok {
		return nil, fmt.Errorf("Failed to type cast fetcher to CategoryFetcher")
	}
	return catfetcher, nil
}

// newRaceCheckingRequest builds a BidRequest from all the params in the
// adapters/{bidder}/{bidder}test/params/race/*.json files
func newRaceCheckingRequest(t *testing.T) *openrtb.BidRequest {
	dnt := int8(1)
	return &openrtb.BidRequest{
		Site: &openrtb.Site{
			Page:   "www.some.domain.com",
			Domain: "domain.com",
			Publisher: &openrtb.Publisher{
				ID: "some-publisher-id",
			},
		},
		Device: &openrtb.Device{
			UA:       "Mozilla/5.0 (Macintosh; Intel Mac OS X 10_13_5) AppleWebKit/537.36 (KHTML, like Gecko) Chrome/67.0.3396.87 Safari/537.36",
			IFA:      "ifa",
			IP:       "132.173.230.74",
			DNT:      &dnt,
			Language: "EN",
		},
		Source: &openrtb.Source{
			TID: "61018dc9-fa61-4c41-b7dc-f90b9ae80e87",
		},
		User: &openrtb.User{
			ID:       "our-id",
			BuyerUID: "their-id",
			Ext:      json.RawMessage(`{"consent":"BONciguONcjGKADACHENAOLS1rAHDAFAAEAASABQAMwAeACEAFw","digitrust":{"id":"digi-id","keyv":1,"pref":1}}`),
		},
		Regs: &openrtb.Regs{
			COPPA: 1,
			Ext:   json.RawMessage(`{"gdpr":1}`),
		},
		Imp: []openrtb.Imp{{
			ID: "some-imp-id",
			Banner: &openrtb.Banner{
				Format: []openrtb.Format{{
					W: 300,
					H: 250,
				}, {
					W: 300,
					H: 600,
				}},
			},
			Ext: buildImpExt(t, "banner"),
		}, {
			Video: &openrtb.Video{
				MIMEs:       []string{"video/mp4"},
				MinDuration: 1,
				MaxDuration: 300,
				W:           300,
				H:           600,
			},
			Ext: buildImpExt(t, "video"),
		}},
	}
}

func TestPanicRecovery(t *testing.T) {
	cfg := &config.Configuration{
		CacheURL: config.Cache{
			ExpectedTimeMillis: 20,
		},
		Adapters: blankAdapterConfig(openrtb_ext.BidderList()),
	}

	theMetrics := pbsmetrics.NewMetrics(metrics.NewRegistry(), openrtb_ext.BidderList(), config.DisabledMetrics{})
	currencyConverter := currencies.NewRateConverter(&http.Client{}, "", time.Duration(0))
	e := NewExchange(&http.Client{}, nil, cfg, theMetrics, adapters.ParseBidderInfos(cfg.Adapters, "../static/bidder-info", openrtb_ext.BidderList()), gdpr.AlwaysAllow{}, currencyConverter, nilCategoryFetcher{}).(*exchange)
	chBids := make(chan *bidResponseWrapper, 1)
	panicker := func(aName openrtb_ext.BidderName, coreBidder openrtb_ext.BidderName, request *openrtb.BidRequest, bidlabels *pbsmetrics.AdapterLabels, conversions currencies.Conversions) {
		panic("panic!")
	}
	cleanReqs := map[openrtb_ext.BidderName]*openrtb.BidRequest{
		"bidder1": {
			ID: "b-1",
		},
		"bidder2": {
			ID: "b-2",
		},
	}
	recovered := e.recoverSafely(cleanReqs, panicker, chBids)
	apnLabels := pbsmetrics.AdapterLabels{
		Source:      pbsmetrics.DemandWeb,
		RType:       pbsmetrics.ReqTypeORTB2Web,
		Adapter:     openrtb_ext.BidderAppnexus,
		PubID:       "test1",
		CookieFlag:  pbsmetrics.CookieFlagYes,
		AdapterBids: pbsmetrics.AdapterBidNone,
	}
	recovered(openrtb_ext.BidderAppnexus, openrtb_ext.BidderAppnexus, nil, &apnLabels, nil)
}

func buildImpExt(t *testing.T, jsonFilename string) json.RawMessage {
	adapterFolders, err := ioutil.ReadDir("../adapters")
	if err != nil {
		t.Fatalf("Failed to open adapters directory: %v", err)
	}
	bidderExts := make(map[string]json.RawMessage, len(openrtb_ext.BidderMap))
	for _, adapterFolder := range adapterFolders {
		if adapterFolder.IsDir() && adapterFolder.Name() != "adapterstest" {
			bidderName := adapterFolder.Name()
			sampleParams := "../adapters/" + bidderName + "/" + bidderName + "test/params/race/" + jsonFilename + ".json"
			// If the file doesn't exist, don't worry about it. I don't think the Go APIs offer a reliable way to check for this.
			fileContents, err := ioutil.ReadFile(sampleParams)
			if err == nil {
				bidderExts[bidderName] = json.RawMessage(fileContents)
			}
		}
	}
	toReturn, err := json.Marshal(bidderExts)
	if err != nil {
		t.Fatalf("Failed to marshal JSON: %v", err)
	}
	return json.RawMessage(toReturn)
}

func TestPanicRecoveryHighLevel(t *testing.T) {
	noBidServer := func(w http.ResponseWriter, r *http.Request) {
		w.WriteHeader(204)
	}
	server := httptest.NewServer(http.HandlerFunc(noBidServer))
	defer server.Close()

	cfg := &config.Configuration{
		Adapters: make(map[string]config.Adapter, len(openrtb_ext.BidderMap)),
	}
	for _, bidder := range openrtb_ext.BidderList() {
		cfg.Adapters[strings.ToLower(string(bidder))] = config.Adapter{
			Endpoint: server.URL,
		}
	}
	categoriesFetcher, error := newCategoryFetcher("./test/category-mapping")
	if error != nil {
		t.Errorf("Failed to create a category Fetcher: %v", error)
	}
	currencyConverter := currencies.NewRateConverter(&http.Client{}, "", time.Duration(0))
	e := NewExchange(server.Client(), &mockCache{}, cfg, pbsmetrics.NewMetrics(metrics.NewRegistry(), openrtb_ext.BidderList(), config.DisabledMetrics{}), adapters.ParseBidderInfos(cfg.Adapters, "../static/bidder-info", openrtb_ext.BidderList()), gdpr.AlwaysAllow{}, currencyConverter, categoriesFetcher).(*exchange)

	e.adapterMap[openrtb_ext.BidderBeachfront] = panicingAdapter{}
	e.adapterMap[openrtb_ext.BidderAppnexus] = panicingAdapter{}

	request := &openrtb.BidRequest{
		Site: &openrtb.Site{
			Page:   "www.some.domain.com",
			Domain: "domain.com",
			Publisher: &openrtb.Publisher{
				ID: "some-publisher-id",
			},
		},
		User: &openrtb.User{
			ID:       "our-id",
			BuyerUID: "their-id",
			Ext:      json.RawMessage(`{"consent":"BONciguONcjGKADACHENAOLS1rAHDAFAAEAASABQAMwAeACEAFw","digitrust":{"id":"digi-id","keyv":1,"pref":1}}`),
		},
		Imp: []openrtb.Imp{{
			ID: "some-imp-id",
			Banner: &openrtb.Banner{
				Format: []openrtb.Format{{
					W: 300,
					H: 250,
				}, {
					W: 300,
					H: 600,
				}},
			},
			Ext: buildImpExt(t, "banner"),
		}},
	}

	auctionRequest := AuctionRequest{
		BidRequest: request,
		Account:    config.Account{},
		UserSyncs:  &emptyUsersync{},
	}

	_, err := e.HoldAuction(context.Background(), auctionRequest, nil)
	if err != nil {
		t.Errorf("HoldAuction returned unexpected error: %v", err)
	}

}

func TestTimeoutComputation(t *testing.T) {
	cacheTimeMillis := 10
	ex := exchange{
		cacheTime: time.Duration(cacheTimeMillis) * time.Millisecond,
	}
	deadline := time.Now()
	ctx, cancel := context.WithDeadline(context.Background(), deadline)
	defer cancel()

	auctionCtx, cancel := ex.makeAuctionContext(ctx, true)
	defer cancel()

	if finalDeadline, ok := auctionCtx.Deadline(); !ok || deadline.Add(-time.Duration(cacheTimeMillis)*time.Millisecond) != finalDeadline {
		t.Errorf("The auction should allocate cacheTime amount of time from the whole request timeout.")
	}
}

func TestSetDebugContextKey(t *testing.T) {
	// Test cases
	testCases := []struct {
		desc              string
		inDebugInfo       bool
		expectedDebugInfo bool
	}{
		{
			desc:              "debugInfo flag on, we expect to find DebugContextKey key in context",
			inDebugInfo:       true,
			expectedDebugInfo: true,
		},
		{
			desc:              "debugInfo flag off, we don't expect to find DebugContextKey key in context",
			inDebugInfo:       false,
			expectedDebugInfo: false,
		},
	}

	// Setup test
	ex := exchange{}

	// Run tests
	for _, test := range testCases {
		auctionCtx := ex.makeDebugContext(context.Background(), test.inDebugInfo)

		debugInfo := auctionCtx.Value(DebugContextKey)
		assert.NotNil(t, debugInfo, "%s. Flag set, `debugInfo` shouldn't be nil")
		assert.Equal(t, test.expectedDebugInfo, debugInfo.(bool), "Desc: %s. Incorrect value mapped to DebugContextKey(`debugInfo`) in the context\n", test.desc)
	}
}

// TestExchangeJSON executes tests for all the *.json files in exchangetest.
func TestExchangeJSON(t *testing.T) {
	if specFiles, err := ioutil.ReadDir("./exchangetest"); err == nil {
		for _, specFile := range specFiles {
			fileName := "./exchangetest/" + specFile.Name()
			fileDisplayName := "exchange/exchangetest/" + specFile.Name()
			specData, err := loadFile(fileName)
			if err != nil {
				t.Fatalf("Failed to load contents of file %s: %v", fileDisplayName, err)
			}

			runSpec(t, fileDisplayName, specData)
		}
	}
}

// LoadFile reads and parses a file as a test case. If something goes wrong, it returns an error.
func loadFile(filename string) (*exchangeSpec, error) {
	specData, err := ioutil.ReadFile(filename)
	if err != nil {
		return nil, fmt.Errorf("Failed to read file %s: %v", filename, err)
	}

	var spec exchangeSpec
	if err := json.Unmarshal(specData, &spec); err != nil {
		return nil, fmt.Errorf("Failed to unmarshal JSON from file: %v", err)
	}

	return &spec, nil
}

func runSpec(t *testing.T, filename string, spec *exchangeSpec) {
	aliases, errs := parseAliases(&spec.IncomingRequest.OrtbRequest)
	if len(errs) != 0 {
		t.Fatalf("%s: Failed to parse aliases", filename)
	}

	var s struct{}
	eeac := make(map[string]struct{})
	for _, c := range []string{"FIN", "FRA", "GUF"} {
		eeac[c] = s
	}

	privacyConfig := config.Privacy{
		CCPA: config.CCPA{
			Enforce: spec.EnforceCCPA,
		},
		LMT: config.LMT{
			Enforce: spec.EnforceLMT,
		},
		GDPR: config.GDPR{
			Enabled:             spec.GDPREnabled,
			UsersyncIfAmbiguous: !spec.AssumeGDPRApplies,
			EEACountriesMap:     eeac,
		},
	}

	ex := newExchangeForTests(t, filename, spec.OutgoingRequests, aliases, privacyConfig)
	biddersInAuction := findBiddersInAuction(t, filename, &spec.IncomingRequest.OrtbRequest)
	debugLog := &DebugLog{}
	if spec.DebugLog != nil {
		*debugLog = *spec.DebugLog
		debugLog.Regexp = regexp.MustCompile(`[<>]`)
	}

	auctionRequest := AuctionRequest{
		BidRequest: &spec.IncomingRequest.OrtbRequest,
		Account:    config.Account{},
		UserSyncs:  mockIdFetcher(spec.IncomingRequest.Usersyncs),
	}

	bid, err := ex.HoldAuction(context.Background(), auctionRequest, debugLog)
	responseTimes := extractResponseTimes(t, filename, bid)
	for _, bidderName := range biddersInAuction {
		if _, ok := responseTimes[bidderName]; !ok {
			t.Errorf("%s: Response JSON missing expected ext.responsetimemillis.%s", filename, bidderName)
		}
	}
	if spec.Response.Bids != nil {
		diffOrtbResponses(t, filename, spec.Response.Bids, bid)
		if err == nil {
			if spec.Response.Error != "" {
				t.Errorf("%s: Exchange did not return expected error: %s", filename, spec.Response.Error)
			}
		} else {
			if err.Error() != spec.Response.Error {
				t.Errorf("%s: Exchange returned different errors. Expected %s, got %s", filename, spec.Response.Error, err.Error())
			}
		}
	}
	if spec.DebugLog != nil {
		if spec.DebugLog.Enabled {
			if len(debugLog.Data.Response) == 0 {
				t.Errorf("%s: DebugLog response was not modified when it should have been", filename)
			}
		} else {
			if len(debugLog.Data.Response) != 0 {
				t.Errorf("%s: DebugLog response was modified when it shouldn't have been", filename)
			}
		}
	}
	if spec.IncomingRequest.OrtbRequest.Test == 1 {
		//compare debug info
		diffJson(t, "Debug info modified", bid.Ext, spec.Response.Ext)

	}
}

func findBiddersInAuction(t *testing.T, context string, req *openrtb.BidRequest) []string {
	if splitImps, err := splitImps(req.Imp); err != nil {
		t.Errorf("%s: Failed to parse Bidders from request: %v", context, err)
		return nil
	} else {
		bidders := make([]string, 0, len(splitImps))
		for bidderName := range splitImps {
			bidders = append(bidders, bidderName)
		}
		return bidders
	}
}

// extractResponseTimes validates the format of bid.ext.responsetimemillis, and then removes it.
// This is done because the response time will change from run to run, so it's impossible to hardcode a value
// into the JSON. The best we can do is make sure that the property exists.
func extractResponseTimes(t *testing.T, context string, bid *openrtb.BidResponse) map[string]int {
	if data, dataType, _, err := jsonparser.Get(bid.Ext, "responsetimemillis"); err != nil || dataType != jsonparser.Object {
		t.Errorf("%s: Exchange did not return ext.responsetimemillis object: %v", context, err)
		return nil
	} else {
		responseTimes := make(map[string]int)
		if err := json.Unmarshal(data, &responseTimes); err != nil {
			t.Errorf("%s: Failed to unmarshal ext.responsetimemillis into map[string]int: %v", context, err)
			return nil
		}

		// Delete the response times so that they don't appear in the JSON, because they can't be tested reliably anyway.
		// If there's no other ext, just delete it altogether.
		bid.Ext = jsonparser.Delete(bid.Ext, "responsetimemillis")
		if diff, err := gojsondiff.New().Compare(bid.Ext, []byte("{}")); err == nil && !diff.Modified() {
			bid.Ext = nil
		}
		return responseTimes
	}
}

func newExchangeForTests(t *testing.T, filename string, expectations map[string]*bidderSpec, aliases map[string]string, privacyConfig config.Privacy) Exchange {
	adapters := make(map[openrtb_ext.BidderName]adaptedBidder)
	for _, bidderName := range openrtb_ext.BidderMap {
		if spec, ok := expectations[string(bidderName)]; ok {
			adapters[bidderName] = &validatingBidder{
				t:             t,
				fileName:      filename,
				bidderName:    string(bidderName),
				expectations:  map[string]*bidderRequest{string(bidderName): spec.ExpectedRequest},
				mockResponses: map[string]bidderResponse{string(bidderName): spec.MockResponse},
			}
		}
	}
	for alias, coreBidder := range aliases {
		if spec, ok := expectations[alias]; ok {
			if bidder, ok := adapters[openrtb_ext.BidderName(coreBidder)]; ok {
				bidder.(*validatingBidder).expectations[alias] = spec.ExpectedRequest
				bidder.(*validatingBidder).mockResponses[alias] = spec.MockResponse
			} else {
				adapters[openrtb_ext.BidderName(coreBidder)] = &validatingBidder{
					t:             t,
					fileName:      filename,
					bidderName:    coreBidder,
					expectations:  map[string]*bidderRequest{coreBidder: spec.ExpectedRequest},
					mockResponses: map[string]bidderResponse{coreBidder: spec.MockResponse},
				}
			}
		}
	}

	categoriesFetcher, error := newCategoryFetcher("./test/category-mapping")
	if error != nil {
		t.Fatalf("Failed to create a category Fetcher: %v", error)
	}

	return &exchange{
		adapterMap:          adapters,
		me:                  metricsConf.NewMetricsEngine(&config.Configuration{}, openrtb_ext.BidderList()),
		cache:               &wellBehavedCache{},
		cacheTime:           0,
		gDPR:                gdpr.AlwaysFail{},
		currencyConverter:   currencies.NewRateConverter(&http.Client{}, "", time.Duration(0)),
		UsersyncIfAmbiguous: privacyConfig.GDPR.UsersyncIfAmbiguous,
		privacyConfig:       privacyConfig,
		categoriesFetcher:   categoriesFetcher,
	}
}

func newExtRequest() openrtb_ext.ExtRequest {
	priceGran := openrtb_ext.PriceGranularity{
		Precision: 2,
		Ranges: []openrtb_ext.GranularityRange{
			{
				Min:       0.0,
				Max:       20.0,
				Increment: 2.0,
			},
		},
	}

	translateCategories := true
	brandCat := openrtb_ext.ExtIncludeBrandCategory{PrimaryAdServer: 1, WithCategory: true, TranslateCategories: &translateCategories}

	reqExt := openrtb_ext.ExtRequestTargeting{
		PriceGranularity:     priceGran,
		IncludeWinners:       true,
		IncludeBrandCategory: &brandCat,
	}

	return openrtb_ext.ExtRequest{
		Prebid: openrtb_ext.ExtRequestPrebid{
			Targeting: &reqExt,
		},
	}
}

func newExtRequestNoBrandCat() openrtb_ext.ExtRequest {
	priceGran := openrtb_ext.PriceGranularity{
		Precision: 2,
		Ranges: []openrtb_ext.GranularityRange{
			{
				Min:       0.0,
				Max:       20.0,
				Increment: 2.0,
			},
		},
	}

	brandCat := openrtb_ext.ExtIncludeBrandCategory{WithCategory: false}

	reqExt := openrtb_ext.ExtRequestTargeting{
		PriceGranularity:     priceGran,
		IncludeWinners:       true,
		IncludeBrandCategory: &brandCat,
	}

	return openrtb_ext.ExtRequest{
		Prebid: openrtb_ext.ExtRequestPrebid{
			Targeting: &reqExt,
		},
	}
}

func TestCategoryMapping(t *testing.T) {

	categoriesFetcher, error := newCategoryFetcher("./test/category-mapping")
	if error != nil {
		t.Errorf("Failed to create a category Fetcher: %v", error)
	}

	requestExt := newExtRequest()

	targData := &targetData{
		priceGranularity: requestExt.Prebid.Targeting.PriceGranularity,
		includeWinners:   true,
	}

	requestExt.Prebid.Targeting.DurationRangeSec = []int{15, 30, 50}

	adapterBids := make(map[openrtb_ext.BidderName]*pbsOrtbSeatBid)

	cats1 := []string{"IAB1-3"}
	cats2 := []string{"IAB1-4"}
	cats3 := []string{"IAB1-1000"}
	cats4 := []string{"IAB1-2000"}
	bid1 := openrtb.Bid{ID: "bid_id1", ImpID: "imp_id1", Price: 10.0000, Cat: cats1, W: 1, H: 1}
	bid2 := openrtb.Bid{ID: "bid_id2", ImpID: "imp_id2", Price: 20.0000, Cat: cats2, W: 1, H: 1}
	bid3 := openrtb.Bid{ID: "bid_id3", ImpID: "imp_id3", Price: 30.0000, Cat: cats3, W: 1, H: 1}
	bid4 := openrtb.Bid{ID: "bid_id4", ImpID: "imp_id4", Price: 40.0000, Cat: cats4, W: 1, H: 1}

	bid1_1 := pbsOrtbBid{&bid1, "video", nil, &openrtb_ext.ExtBidPrebidVideo{Duration: 30}, 0, false}
	bid1_2 := pbsOrtbBid{&bid2, "video", nil, &openrtb_ext.ExtBidPrebidVideo{Duration: 40}, 0, false}
	bid1_3 := pbsOrtbBid{&bid3, "video", nil, &openrtb_ext.ExtBidPrebidVideo{Duration: 30, PrimaryCategory: "AdapterOverride"}, 0, false}
	bid1_4 := pbsOrtbBid{&bid4, "video", nil, &openrtb_ext.ExtBidPrebidVideo{Duration: 30}, 0, false}

	innerBids := []*pbsOrtbBid{
		&bid1_1,
		&bid1_2,
		&bid1_3,
		&bid1_4,
	}

	seatBid := pbsOrtbSeatBid{innerBids, "USD", nil, nil}
	bidderName1 := openrtb_ext.BidderName("appnexus")

	adapterBids[bidderName1] = &seatBid

	bidCategory, adapterBids, rejections, err := applyCategoryMapping(nil, &requestExt, adapterBids, categoriesFetcher, targData)

	assert.Equal(t, nil, err, "Category mapping error should be empty")
	assert.Equal(t, 1, len(rejections), "There should be 1 bid rejection message")
	assert.Equal(t, "bid rejected [bid ID: bid_id4] reason: Category mapping file for primary ad server: 'freewheel', publisher: '' not found", rejections[0], "Rejection message did not match expected")
	assert.Equal(t, "10.00_Electronics_30s", bidCategory["bid_id1"], "Category mapping doesn't match")
	assert.Equal(t, "20.00_Sports_50s", bidCategory["bid_id2"], "Category mapping doesn't match")
	assert.Equal(t, "20.00_AdapterOverride_30s", bidCategory["bid_id3"], "Category mapping override from adapter didn't take")
	assert.Equal(t, 3, len(adapterBids[bidderName1].bids), "Bidders number doesn't match")
	assert.Equal(t, 3, len(bidCategory), "Bidders category mapping doesn't match")
}

func TestCategoryMappingNoIncludeBrandCategory(t *testing.T) {

	categoriesFetcher, error := newCategoryFetcher("./test/category-mapping")
	if error != nil {
		t.Errorf("Failed to create a category Fetcher: %v", error)
	}

	requestExt := newExtRequestNoBrandCat()

	targData := &targetData{
		priceGranularity: requestExt.Prebid.Targeting.PriceGranularity,
		includeWinners:   true,
	}
	requestExt.Prebid.Targeting.DurationRangeSec = []int{15, 30, 40, 50}

	adapterBids := make(map[openrtb_ext.BidderName]*pbsOrtbSeatBid)

	cats1 := []string{"IAB1-3"}
	cats2 := []string{"IAB1-4"}
	cats3 := []string{"IAB1-1000"}
	cats4 := []string{"IAB1-2000"}
	bid1 := openrtb.Bid{ID: "bid_id1", ImpID: "imp_id1", Price: 10.0000, Cat: cats1, W: 1, H: 1}
	bid2 := openrtb.Bid{ID: "bid_id2", ImpID: "imp_id2", Price: 20.0000, Cat: cats2, W: 1, H: 1}
	bid3 := openrtb.Bid{ID: "bid_id3", ImpID: "imp_id3", Price: 30.0000, Cat: cats3, W: 1, H: 1}
	bid4 := openrtb.Bid{ID: "bid_id4", ImpID: "imp_id4", Price: 40.0000, Cat: cats4, W: 1, H: 1}

	bid1_1 := pbsOrtbBid{&bid1, "video", nil, &openrtb_ext.ExtBidPrebidVideo{Duration: 30}, 0, false}
	bid1_2 := pbsOrtbBid{&bid2, "video", nil, &openrtb_ext.ExtBidPrebidVideo{Duration: 40}, 0, false}
	bid1_3 := pbsOrtbBid{&bid3, "video", nil, &openrtb_ext.ExtBidPrebidVideo{Duration: 30, PrimaryCategory: "AdapterOverride"}, 0, false}
	bid1_4 := pbsOrtbBid{&bid4, "video", nil, &openrtb_ext.ExtBidPrebidVideo{Duration: 50}, 0, false}

	innerBids := []*pbsOrtbBid{
		&bid1_1,
		&bid1_2,
		&bid1_3,
		&bid1_4,
	}

	seatBid := pbsOrtbSeatBid{innerBids, "USD", nil, nil}
	bidderName1 := openrtb_ext.BidderName("appnexus")

	adapterBids[bidderName1] = &seatBid

	bidCategory, adapterBids, rejections, err := applyCategoryMapping(nil, &requestExt, adapterBids, categoriesFetcher, targData)

	assert.Equal(t, nil, err, "Category mapping error should be empty")
	assert.Empty(t, rejections, "There should be no bid rejection messages")
	assert.Equal(t, "10.00_30s", bidCategory["bid_id1"], "Category mapping doesn't match")
	assert.Equal(t, "20.00_40s", bidCategory["bid_id2"], "Category mapping doesn't match")
	assert.Equal(t, "20.00_30s", bidCategory["bid_id3"], "Category mapping doesn't match")
	assert.Equal(t, "20.00_50s", bidCategory["bid_id4"], "Category mapping doesn't match")
	assert.Equal(t, 4, len(adapterBids[bidderName1].bids), "Bidders number doesn't match")
	assert.Equal(t, 4, len(bidCategory), "Bidders category mapping doesn't match")
}

func TestCategoryMappingTranslateCategoriesNil(t *testing.T) {

	categoriesFetcher, error := newCategoryFetcher("./test/category-mapping")
	if error != nil {
		t.Errorf("Failed to create a category Fetcher: %v", error)
	}

	requestExt := newExtRequestTranslateCategories(nil)

	targData := &targetData{
		priceGranularity: requestExt.Prebid.Targeting.PriceGranularity,
		includeWinners:   true,
	}

	requestExt.Prebid.Targeting.DurationRangeSec = []int{15, 30, 50}

	adapterBids := make(map[openrtb_ext.BidderName]*pbsOrtbSeatBid)

	cats1 := []string{"IAB1-3"}
	cats2 := []string{"IAB1-4"}
	cats3 := []string{"IAB1-1000"}
	bid1 := openrtb.Bid{ID: "bid_id1", ImpID: "imp_id1", Price: 10.0000, Cat: cats1, W: 1, H: 1}
	bid2 := openrtb.Bid{ID: "bid_id2", ImpID: "imp_id2", Price: 20.0000, Cat: cats2, W: 1, H: 1}
	bid3 := openrtb.Bid{ID: "bid_id3", ImpID: "imp_id3", Price: 30.0000, Cat: cats3, W: 1, H: 1}

	bid1_1 := pbsOrtbBid{&bid1, "video", nil, &openrtb_ext.ExtBidPrebidVideo{Duration: 30}, 0, false}
	bid1_2 := pbsOrtbBid{&bid2, "video", nil, &openrtb_ext.ExtBidPrebidVideo{Duration: 40}, 0, false}
	bid1_3 := pbsOrtbBid{&bid3, "video", nil, &openrtb_ext.ExtBidPrebidVideo{Duration: 30}, 0, false}

	innerBids := []*pbsOrtbBid{
		&bid1_1,
		&bid1_2,
		&bid1_3,
	}

	seatBid := pbsOrtbSeatBid{innerBids, "USD", nil, nil}
	bidderName1 := openrtb_ext.BidderName("appnexus")

	adapterBids[bidderName1] = &seatBid

	bidCategory, adapterBids, rejections, err := applyCategoryMapping(nil, &requestExt, adapterBids, categoriesFetcher, targData)

	assert.Equal(t, nil, err, "Category mapping error should be empty")
	assert.Equal(t, 1, len(rejections), "There should be 1 bid rejection message")
	assert.Equal(t, "bid rejected [bid ID: bid_id3] reason: Category mapping file for primary ad server: 'freewheel', publisher: '' not found", rejections[0], "Rejection message did not match expected")
	assert.Equal(t, "10.00_Electronics_30s", bidCategory["bid_id1"], "Category mapping doesn't match")
	assert.Equal(t, "20.00_Sports_50s", bidCategory["bid_id2"], "Category mapping doesn't match")
	assert.Equal(t, 2, len(adapterBids[bidderName1].bids), "Bidders number doesn't match")
	assert.Equal(t, 2, len(bidCategory), "Bidders category mapping doesn't match")
}

func newExtRequestTranslateCategories(translateCategories *bool) openrtb_ext.ExtRequest {
	priceGran := openrtb_ext.PriceGranularity{
		Precision: 2,
		Ranges: []openrtb_ext.GranularityRange{
			{
				Min:       0.0,
				Max:       20.0,
				Increment: 2.0,
			},
		},
	}

	brandCat := openrtb_ext.ExtIncludeBrandCategory{WithCategory: true, PrimaryAdServer: 1}
	if translateCategories != nil {
		brandCat.TranslateCategories = translateCategories
	}

	reqExt := openrtb_ext.ExtRequestTargeting{
		PriceGranularity:     priceGran,
		IncludeWinners:       true,
		IncludeBrandCategory: &brandCat,
	}

	return openrtb_ext.ExtRequest{
		Prebid: openrtb_ext.ExtRequestPrebid{
			Targeting: &reqExt,
		},
	}
}

func TestCategoryMappingTranslateCategoriesFalse(t *testing.T) {

	categoriesFetcher, error := newCategoryFetcher("./test/category-mapping")
	if error != nil {
		t.Errorf("Failed to create a category Fetcher: %v", error)
	}

	translateCategories := false
	requestExt := newExtRequestTranslateCategories(&translateCategories)

	targData := &targetData{
		priceGranularity: requestExt.Prebid.Targeting.PriceGranularity,
		includeWinners:   true,
	}

	requestExt.Prebid.Targeting.DurationRangeSec = []int{15, 30, 50}

	adapterBids := make(map[openrtb_ext.BidderName]*pbsOrtbSeatBid)

	cats1 := []string{"IAB1-3"}
	cats2 := []string{"IAB1-4"}
	cats3 := []string{"IAB1-1000"}
	bid1 := openrtb.Bid{ID: "bid_id1", ImpID: "imp_id1", Price: 10.0000, Cat: cats1, W: 1, H: 1}
	bid2 := openrtb.Bid{ID: "bid_id2", ImpID: "imp_id2", Price: 20.0000, Cat: cats2, W: 1, H: 1}
	bid3 := openrtb.Bid{ID: "bid_id3", ImpID: "imp_id3", Price: 30.0000, Cat: cats3, W: 1, H: 1}

	bid1_1 := pbsOrtbBid{&bid1, "video", nil, &openrtb_ext.ExtBidPrebidVideo{Duration: 30}, 0, false}
	bid1_2 := pbsOrtbBid{&bid2, "video", nil, &openrtb_ext.ExtBidPrebidVideo{Duration: 40}, 0, false}
	bid1_3 := pbsOrtbBid{&bid3, "video", nil, &openrtb_ext.ExtBidPrebidVideo{Duration: 30}, 0, false}

	innerBids := []*pbsOrtbBid{
		&bid1_1,
		&bid1_2,
		&bid1_3,
	}

	seatBid := pbsOrtbSeatBid{innerBids, "USD", nil, nil}
	bidderName1 := openrtb_ext.BidderName("appnexus")

	adapterBids[bidderName1] = &seatBid

	bidCategory, adapterBids, rejections, err := applyCategoryMapping(nil, &requestExt, adapterBids, categoriesFetcher, targData)

	assert.Equal(t, nil, err, "Category mapping error should be empty")
	assert.Empty(t, rejections, "There should be no bid rejection messages")
	assert.Equal(t, "10.00_IAB1-3_30s", bidCategory["bid_id1"], "Category should not be translated")
	assert.Equal(t, "20.00_IAB1-4_50s", bidCategory["bid_id2"], "Category should not be translated")
	assert.Equal(t, "20.00_IAB1-1000_30s", bidCategory["bid_id3"], "Bid should not be rejected")
	assert.Equal(t, 3, len(adapterBids[bidderName1].bids), "Bidders number doesn't match")
	assert.Equal(t, 3, len(bidCategory), "Bidders category mapping doesn't match")
}

func TestCategoryDedupe(t *testing.T) {

	categoriesFetcher, error := newCategoryFetcher("./test/category-mapping")
	if error != nil {
		t.Errorf("Failed to create a category Fetcher: %v", error)
	}

	requestExt := newExtRequest()

	targData := &targetData{
		priceGranularity: requestExt.Prebid.Targeting.PriceGranularity,
		includeWinners:   true,
	}

	adapterBids := make(map[openrtb_ext.BidderName]*pbsOrtbSeatBid)

	cats1 := []string{"IAB1-3"}
	cats2 := []string{"IAB1-4"}
	// bid3 will be same price, category, and duration as bid1 so one of them should get removed
	cats4 := []string{"IAB1-2000"}
	bid1 := openrtb.Bid{ID: "bid_id1", ImpID: "imp_id1", Price: 10.0000, Cat: cats1, W: 1, H: 1}
	bid2 := openrtb.Bid{ID: "bid_id2", ImpID: "imp_id2", Price: 15.0000, Cat: cats2, W: 1, H: 1}
	bid3 := openrtb.Bid{ID: "bid_id3", ImpID: "imp_id3", Price: 20.0000, Cat: cats1, W: 1, H: 1}
	bid4 := openrtb.Bid{ID: "bid_id4", ImpID: "imp_id4", Price: 20.0000, Cat: cats4, W: 1, H: 1}
	bid5 := openrtb.Bid{ID: "bid_id5", ImpID: "imp_id5", Price: 20.0000, Cat: cats1, W: 1, H: 1}

	bid1_1 := pbsOrtbBid{&bid1, "video", nil, &openrtb_ext.ExtBidPrebidVideo{Duration: 30}, 0, false}
	bid1_2 := pbsOrtbBid{&bid2, "video", nil, &openrtb_ext.ExtBidPrebidVideo{Duration: 50}, 0, false}
	bid1_3 := pbsOrtbBid{&bid3, "video", nil, &openrtb_ext.ExtBidPrebidVideo{Duration: 30}, 0, false}
	bid1_4 := pbsOrtbBid{&bid4, "video", nil, &openrtb_ext.ExtBidPrebidVideo{Duration: 30}, 0, false}
	bid1_5 := pbsOrtbBid{&bid5, "video", nil, &openrtb_ext.ExtBidPrebidVideo{Duration: 30}, 0, false}

	selectedBids := make(map[string]int)
	expectedCategories := map[string]string{
		"bid_id1": "10.00_Electronics_30s",
		"bid_id2": "14.00_Sports_50s",
		"bid_id3": "20.00_Electronics_30s",
		"bid_id5": "20.00_Electronics_30s",
	}

	numIterations := 10

	// Run the function many times, this should be enough for the 50% chance of which bid to remove to remove bid1 sometimes
	// and bid3 others. It's conceivably possible (but highly unlikely) that the same bid get chosen every single time, but
	// if you notice false fails from this test increase numIterations to make it even less likely to happen.
	for i := 0; i < numIterations; i++ {
		innerBids := []*pbsOrtbBid{
			&bid1_1,
			&bid1_2,
			&bid1_3,
			&bid1_4,
			&bid1_5,
		}

		seatBid := pbsOrtbSeatBid{innerBids, "USD", nil, nil}
		bidderName1 := openrtb_ext.BidderName("appnexus")

		adapterBids[bidderName1] = &seatBid

		bidCategory, adapterBids, rejections, err := applyCategoryMapping(nil, &requestExt, adapterBids, categoriesFetcher, targData)

		assert.Equal(t, nil, err, "Category mapping error should be empty")
		assert.Equal(t, 3, len(rejections), "There should be 2 bid rejection messages")
		assert.Regexpf(t, regexp.MustCompile(`bid rejected \[bid ID: bid_id(1|3)\] reason: Bid was deduplicated`), rejections[0], "Rejection message did not match expected")
		assert.Equal(t, "bid rejected [bid ID: bid_id4] reason: Category mapping file for primary ad server: 'freewheel', publisher: '' not found", rejections[1], "Rejection message did not match expected")
		assert.Equal(t, 2, len(adapterBids[bidderName1].bids), "Bidders number doesn't match")
		assert.Equal(t, 2, len(bidCategory), "Bidders category mapping doesn't match")

		for bidId, bidCat := range bidCategory {
			assert.Equal(t, expectedCategories[bidId], bidCat, "Category mapping doesn't match")
			selectedBids[bidId]++
		}
	}

	assert.Equal(t, numIterations, selectedBids["bid_id2"], "Bid 2 did not make it through every time")
	assert.Equal(t, 0, selectedBids["bid_id1"], "Bid 1 should be rejected on every iteration due to lower price")
	assert.NotEqual(t, 0, selectedBids["bid_id3"], "Bid 3 should be accepted at least once")
	assert.NotEqual(t, 0, selectedBids["bid_id5"], "Bid 5 should be accepted at least once")
}

func TestNoCategoryDedupe(t *testing.T) {

	categoriesFetcher, error := newCategoryFetcher("./test/category-mapping")
	if error != nil {
		t.Errorf("Failed to create a category Fetcher: %v", error)
	}

	requestExt := newExtRequestNoBrandCat()

	targData := &targetData{
		priceGranularity: requestExt.Prebid.Targeting.PriceGranularity,
		includeWinners:   true,
	}

	adapterBids := make(map[openrtb_ext.BidderName]*pbsOrtbSeatBid)

	cats1 := []string{"IAB1-3"}
	cats2 := []string{"IAB1-4"}
	cats4 := []string{"IAB1-2000"}
	bid1 := openrtb.Bid{ID: "bid_id1", ImpID: "imp_id1", Price: 14.0000, Cat: cats1, W: 1, H: 1}
	bid2 := openrtb.Bid{ID: "bid_id2", ImpID: "imp_id2", Price: 14.0000, Cat: cats2, W: 1, H: 1}
	bid3 := openrtb.Bid{ID: "bid_id3", ImpID: "imp_id3", Price: 20.0000, Cat: cats1, W: 1, H: 1}
	bid4 := openrtb.Bid{ID: "bid_id4", ImpID: "imp_id4", Price: 20.0000, Cat: cats4, W: 1, H: 1}
	bid5 := openrtb.Bid{ID: "bid_id5", ImpID: "imp_id5", Price: 10.0000, Cat: cats1, W: 1, H: 1}

	bid1_1 := pbsOrtbBid{&bid1, "video", nil, &openrtb_ext.ExtBidPrebidVideo{Duration: 30}, 0, false}
	bid1_2 := pbsOrtbBid{&bid2, "video", nil, &openrtb_ext.ExtBidPrebidVideo{Duration: 30}, 0, false}
	bid1_3 := pbsOrtbBid{&bid3, "video", nil, &openrtb_ext.ExtBidPrebidVideo{Duration: 30}, 0, false}
	bid1_4 := pbsOrtbBid{&bid4, "video", nil, &openrtb_ext.ExtBidPrebidVideo{Duration: 30}, 0, false}
	bid1_5 := pbsOrtbBid{&bid5, "video", nil, &openrtb_ext.ExtBidPrebidVideo{Duration: 30}, 0, false}

	selectedBids := make(map[string]int)
	expectedCategories := map[string]string{
		"bid_id1": "14.00_30s",
		"bid_id2": "14.00_30s",
		"bid_id3": "20.00_30s",
		"bid_id4": "20.00_30s",
		"bid_id5": "10.00_30s",
	}

	numIterations := 10

	// Run the function many times, this should be enough for the 50% chance of which bid to remove to remove bid1 sometimes
	// and bid3 others. It's conceivably possible (but highly unlikely) that the same bid get chosen every single time, but
	// if you notice false fails from this test increase numIterations to make it even less likely to happen.
	for i := 0; i < numIterations; i++ {
		innerBids := []*pbsOrtbBid{
			&bid1_1,
			&bid1_2,
			&bid1_3,
			&bid1_4,
			&bid1_5,
		}

		seatBid := pbsOrtbSeatBid{innerBids, "USD", nil, nil}
		bidderName1 := openrtb_ext.BidderName("appnexus")

		adapterBids[bidderName1] = &seatBid

		bidCategory, adapterBids, rejections, err := applyCategoryMapping(nil, &requestExt, adapterBids, categoriesFetcher, targData)

		assert.Equal(t, nil, err, "Category mapping error should be empty")
		assert.Equal(t, 2, len(rejections), "There should be 2 bid rejection messages")
		assert.Regexpf(t, regexp.MustCompile(`bid rejected \[bid ID: bid_id(1|2)\] reason: Bid was deduplicated`), rejections[0], "Rejection message did not match expected")
		assert.Regexpf(t, regexp.MustCompile(`bid rejected \[bid ID: bid_id(3|4)\] reason: Bid was deduplicated`), rejections[1], "Rejection message did not match expected")
		assert.Equal(t, 3, len(adapterBids[bidderName1].bids), "Bidders number doesn't match")
		assert.Equal(t, 3, len(bidCategory), "Bidders category mapping doesn't match")

		for bidId, bidCat := range bidCategory {
			assert.Equal(t, expectedCategories[bidId], bidCat, "Category mapping doesn't match")
			selectedBids[bidId]++
		}
	}
	assert.Equal(t, numIterations, selectedBids["bid_id5"], "Bid 5 did not make it through every time")
	assert.NotEqual(t, 0, selectedBids["bid_id1"], "Bid 1 should be selected at least once")
	assert.NotEqual(t, 0, selectedBids["bid_id2"], "Bid 2 should be selected at least once")
	assert.NotEqual(t, 0, selectedBids["bid_id1"], "Bid 3 should be selected at least once")
	assert.NotEqual(t, 0, selectedBids["bid_id4"], "Bid 4 should be selected at least once")

}

func TestCategoryMappingBidderName(t *testing.T) {

	categoriesFetcher, error := newCategoryFetcher("./test/category-mapping")
	if error != nil {
		t.Errorf("Failed to create a category Fetcher: %v", error)
	}

	requestExt := newExtRequest()
	requestExt.Prebid.Targeting.AppendBidderNames = true

	targData := &targetData{
		priceGranularity: requestExt.Prebid.Targeting.PriceGranularity,
		includeWinners:   true,
	}

	requestExt.Prebid.Targeting.DurationRangeSec = []int{15, 30}

	adapterBids := make(map[openrtb_ext.BidderName]*pbsOrtbSeatBid)

	cats1 := []string{"IAB1-1"}
	cats2 := []string{"IAB1-2"}
	bid1 := openrtb.Bid{ID: "bid_id1", ImpID: "imp_id1", Price: 10.0000, Cat: cats1, W: 1, H: 1}
	bid2 := openrtb.Bid{ID: "bid_id2", ImpID: "imp_id2", Price: 10.0000, Cat: cats2, W: 1, H: 1}

	bid1_1 := pbsOrtbBid{&bid1, "video", nil, &openrtb_ext.ExtBidPrebidVideo{Duration: 30}, 0, false}
	bid1_2 := pbsOrtbBid{&bid2, "video", nil, &openrtb_ext.ExtBidPrebidVideo{Duration: 30}, 0, false}

	innerBids1 := []*pbsOrtbBid{
		&bid1_1,
	}
	innerBids2 := []*pbsOrtbBid{
		&bid1_2,
	}

	seatBid1 := pbsOrtbSeatBid{innerBids1, "USD", nil, nil}
	bidderName1 := openrtb_ext.BidderName("bidder1")

	seatBid2 := pbsOrtbSeatBid{innerBids2, "USD", nil, nil}
	bidderName2 := openrtb_ext.BidderName("bidder2")

	adapterBids[bidderName1] = &seatBid1
	adapterBids[bidderName2] = &seatBid2

	bidCategory, adapterBids, rejections, err := applyCategoryMapping(nil, &requestExt, adapterBids, categoriesFetcher, targData)

	assert.NoError(t, err, "Category mapping error should be empty")
	assert.Empty(t, rejections, "There should be 0 bid rejection messages")
	assert.Equal(t, "10.00_VideoGames_30s_bidder1", bidCategory["bid_id1"], "Category mapping doesn't match")
	assert.Equal(t, "10.00_HomeDecor_30s_bidder2", bidCategory["bid_id2"], "Category mapping doesn't match")
	assert.Len(t, adapterBids[bidderName1].bids, 1, "Bidders number doesn't match")
	assert.Len(t, adapterBids[bidderName2].bids, 1, "Bidders number doesn't match")
	assert.Len(t, bidCategory, 2, "Bidders category mapping doesn't match")
}

func TestCategoryMappingBidderNameNoCategories(t *testing.T) {

	categoriesFetcher, error := newCategoryFetcher("./test/category-mapping")
	if error != nil {
		t.Errorf("Failed to create a category Fetcher: %v", error)
	}

	requestExt := newExtRequestNoBrandCat()
	requestExt.Prebid.Targeting.AppendBidderNames = true

	targData := &targetData{
		priceGranularity: requestExt.Prebid.Targeting.PriceGranularity,
		includeWinners:   true,
	}

	requestExt.Prebid.Targeting.DurationRangeSec = []int{15, 30}

	adapterBids := make(map[openrtb_ext.BidderName]*pbsOrtbSeatBid)

	cats1 := []string{"IAB1-1"}
	cats2 := []string{"IAB1-2"}
	bid1 := openrtb.Bid{ID: "bid_id1", ImpID: "imp_id1", Price: 10.0000, Cat: cats1, W: 1, H: 1}
	bid2 := openrtb.Bid{ID: "bid_id2", ImpID: "imp_id2", Price: 12.0000, Cat: cats2, W: 1, H: 1}

	bid1_1 := pbsOrtbBid{&bid1, "video", nil, &openrtb_ext.ExtBidPrebidVideo{Duration: 30}, 0, false}
	bid1_2 := pbsOrtbBid{&bid2, "video", nil, &openrtb_ext.ExtBidPrebidVideo{Duration: 30}, 0, false}

	innerBids1 := []*pbsOrtbBid{
		&bid1_1,
	}
	innerBids2 := []*pbsOrtbBid{
		&bid1_2,
	}

	seatBid1 := pbsOrtbSeatBid{innerBids1, "USD", nil, nil}
	bidderName1 := openrtb_ext.BidderName("bidder1")

	seatBid2 := pbsOrtbSeatBid{innerBids2, "USD", nil, nil}
	bidderName2 := openrtb_ext.BidderName("bidder2")

	adapterBids[bidderName1] = &seatBid1
	adapterBids[bidderName2] = &seatBid2

	bidCategory, adapterBids, rejections, err := applyCategoryMapping(nil, &requestExt, adapterBids, categoriesFetcher, targData)

	assert.NoError(t, err, "Category mapping error should be empty")
	assert.Empty(t, rejections, "There should be 0 bid rejection messages")
	assert.Equal(t, "10.00_30s_bidder1", bidCategory["bid_id1"], "Category mapping doesn't match")
	assert.Equal(t, "12.00_30s_bidder2", bidCategory["bid_id2"], "Category mapping doesn't match")
	assert.Len(t, adapterBids[bidderName1].bids, 1, "Bidders number doesn't match")
	assert.Len(t, adapterBids[bidderName2].bids, 1, "Bidders number doesn't match")
	assert.Len(t, bidCategory, 2, "Bidders category mapping doesn't match")
}

func TestBidRejectionErrors(t *testing.T) {
	categoriesFetcher, error := newCategoryFetcher("./test/category-mapping")
	if error != nil {
		t.Errorf("Failed to create a category Fetcher: %v", error)
	}

	requestExt := newExtRequest()
	requestExt.Prebid.Targeting.DurationRangeSec = []int{15, 30, 50}

	targData := &targetData{
		priceGranularity: requestExt.Prebid.Targeting.PriceGranularity,
		includeWinners:   true,
	}

	invalidReqExt := newExtRequest()
	invalidReqExt.Prebid.Targeting.DurationRangeSec = []int{15, 30, 50}
	invalidReqExt.Prebid.Targeting.IncludeBrandCategory.PrimaryAdServer = 2
	invalidReqExt.Prebid.Targeting.IncludeBrandCategory.Publisher = "some_publisher"

	adapterBids := make(map[openrtb_ext.BidderName]*pbsOrtbSeatBid)
	bidderName := openrtb_ext.BidderName("appnexus")

	testCases := []struct {
		description        string
		reqExt             openrtb_ext.ExtRequest
		bids               []*openrtb.Bid
		duration           int
		expectedRejections []string
		expectedCatDur     string
	}{
		{
			description: "Bid should be rejected due to not containing a category",
			reqExt:      requestExt,
			bids: []*openrtb.Bid{
				{ID: "bid_id1", ImpID: "imp_id1", Price: 10.0000, Cat: []string{}, W: 1, H: 1},
			},
			duration: 30,
			expectedRejections: []string{
				"bid rejected [bid ID: bid_id1] reason: Bid did not contain a category",
			},
		},
		{
			description: "Bid should be rejected due to missing category mapping file",
			reqExt:      invalidReqExt,
			bids: []*openrtb.Bid{
				{ID: "bid_id1", ImpID: "imp_id1", Price: 10.0000, Cat: []string{"IAB1-1"}, W: 1, H: 1},
			},
			duration: 30,
			expectedRejections: []string{
				"bid rejected [bid ID: bid_id1] reason: Category mapping file for primary ad server: 'dfp', publisher: 'some_publisher' not found",
			},
		},
		{
			description: "Bid should be rejected due to duration exceeding maximum",
			reqExt:      requestExt,
			bids: []*openrtb.Bid{
				{ID: "bid_id1", ImpID: "imp_id1", Price: 10.0000, Cat: []string{"IAB1-1"}, W: 1, H: 1},
			},
			duration: 70,
			expectedRejections: []string{
				"bid rejected [bid ID: bid_id1] reason: Bid duration exceeds maximum allowed",
			},
		},
		{
			description: "Bid should be rejected due to duplicate bid",
			reqExt:      requestExt,
			bids: []*openrtb.Bid{
				{ID: "bid_id1", ImpID: "imp_id1", Price: 10.0000, Cat: []string{"IAB1-1"}, W: 1, H: 1},
				{ID: "bid_id1", ImpID: "imp_id1", Price: 10.0000, Cat: []string{"IAB1-1"}, W: 1, H: 1},
			},
			duration: 30,
			expectedRejections: []string{
				"bid rejected [bid ID: bid_id1] reason: Bid was deduplicated",
			},
			expectedCatDur: "10.00_VideoGames_30s",
		},
	}

	for _, test := range testCases {
		innerBids := []*pbsOrtbBid{}
		for _, bid := range test.bids {
			currentBid := pbsOrtbBid{
				bid, "video", nil, &openrtb_ext.ExtBidPrebidVideo{Duration: test.duration}, 0, false,
			}
			innerBids = append(innerBids, &currentBid)
		}

		seatBid := pbsOrtbSeatBid{innerBids, "USD", nil, nil}

		adapterBids[bidderName] = &seatBid

		bidCategory, adapterBids, rejections, err := applyCategoryMapping(nil, &test.reqExt, adapterBids, categoriesFetcher, targData)

		if len(test.expectedCatDur) > 0 {
			// Bid deduplication case
			assert.Equal(t, 1, len(adapterBids[bidderName].bids), "Bidders number doesn't match")
			assert.Equal(t, 1, len(bidCategory), "Bidders category mapping doesn't match")
			assert.Equal(t, test.expectedCatDur, bidCategory["bid_id1"], "Bid category did not contain expected hb_pb_cat_dur")
		} else {
			assert.Empty(t, adapterBids[bidderName].bids, "Bidders number doesn't match")
			assert.Empty(t, bidCategory, "Bidders category mapping doesn't match")
		}

		assert.Empty(t, err, "Category mapping error should be empty")
		assert.Equal(t, test.expectedRejections, rejections, test.description)
	}
}

func TestCategoryMappingTwoBiddersOneBidEachNoCategorySamePrice(t *testing.T) {

	categoriesFetcher, error := newCategoryFetcher("./test/category-mapping")
	if error != nil {
		t.Errorf("Failed to create a category Fetcher: %v", error)
	}

	requestExt := newExtRequestTranslateCategories(nil)

	targData := &targetData{
		priceGranularity: requestExt.Prebid.Targeting.PriceGranularity,
		includeWinners:   true,
	}

	requestExt.Prebid.Targeting.DurationRangeSec = []int{30}
	requestExt.Prebid.Targeting.IncludeBrandCategory.WithCategory = false

	cats1 := []string{"IAB1-3"}
	cats2 := []string{"IAB1-4"}

	bidApn1 := openrtb.Bid{ID: "bid_idApn1", ImpID: "imp_idApn1", Price: 10.0000, Cat: cats1, W: 1, H: 1}
	bidApn2 := openrtb.Bid{ID: "bid_idApn2", ImpID: "imp_idApn2", Price: 10.0000, Cat: cats2, W: 1, H: 1}

	bid1_Apn1 := pbsOrtbBid{&bidApn1, "video", nil, &openrtb_ext.ExtBidPrebidVideo{Duration: 30}, 0, false}
	bid1_Apn2 := pbsOrtbBid{&bidApn2, "video", nil, &openrtb_ext.ExtBidPrebidVideo{Duration: 30}, 0, false}

	innerBidsApn1 := []*pbsOrtbBid{
		&bid1_Apn1,
	}

	innerBidsApn2 := []*pbsOrtbBid{
		&bid1_Apn2,
	}

	for i := 1; i < 10; i++ {
		adapterBids := make(map[openrtb_ext.BidderName]*pbsOrtbSeatBid)

		seatBidApn1 := pbsOrtbSeatBid{innerBidsApn1, "USD", nil, nil}
		bidderNameApn1 := openrtb_ext.BidderName("appnexus1")

		seatBidApn2 := pbsOrtbSeatBid{innerBidsApn2, "USD", nil, nil}
		bidderNameApn2 := openrtb_ext.BidderName("appnexus2")

		adapterBids[bidderNameApn1] = &seatBidApn1
		adapterBids[bidderNameApn2] = &seatBidApn2

		bidCategory, adapterBids, rejections, err := applyCategoryMapping(nil, &requestExt, adapterBids, categoriesFetcher, targData)

		assert.NoError(t, err, "Category mapping error should be empty")
		assert.Len(t, rejections, 1, "There should be 1 bid rejection message")
		assert.Regexpf(t, regexp.MustCompile(`bid rejected \[bid ID: bid_idApn(1|2)\] reason: Bid was deduplicated`), rejections[0], "Rejection message did not match expected")
		assert.Len(t, bidCategory, 1, "Bidders category mapping should have only one element")

		var resultBid string
		for bidId := range bidCategory {
			resultBid = bidId
		}

		if resultBid == "bid_idApn1" {
			assert.Nil(t, seatBidApn2.bids, "Appnexus_2 seat bid should not have any bids back")
			assert.Len(t, seatBidApn1.bids, 1, "Appnexus_1 seat bid should have only one back")

		} else {
			assert.Nil(t, seatBidApn1.bids, "Appnexus_1 seat bid should not have any bids back")
			assert.Len(t, seatBidApn2.bids, 1, "Appnexus_2 seat bid should have only one back")

		}

	}

}

func TestUpdateRejections(t *testing.T) {
	rejections := []string{}

	rejections = updateRejections(rejections, "bid_id1", "some reason 1")
	rejections = updateRejections(rejections, "bid_id2", "some reason 2")

	assert.Equal(t, 2, len(rejections), "Rejections should contain 2 rejection messages")
	assert.Containsf(t, rejections, "bid rejected [bid ID: bid_id1] reason: some reason 1", "Rejection message did not match expected")
	assert.Containsf(t, rejections, "bid rejected [bid ID: bid_id2] reason: some reason 2", "Rejection message did not match expected")
}

func TestApplyDealSupport(t *testing.T) {
	testCases := []struct {
		description               string
		dealPriority              int
		impExt                    json.RawMessage
		targ                      map[string]string
		expectedHbPbCatDur        string
		expectedDealErr           string
		expectedDealTierSatisfied bool
	}{
		{
			description:  "hb_pb_cat_dur should be modified",
			dealPriority: 5,
			impExt:       json.RawMessage(`{"appnexus": {"dealTier": {"minDealTier": 5, "prefix": "tier"}, "placementId": 10433394}}`),
			targ: map[string]string{
				"hb_pb_cat_dur": "12.00_movies_30s",
			},
			expectedHbPbCatDur:        "tier5_movies_30s",
			expectedDealErr:           "",
			expectedDealTierSatisfied: true,
		},
		{
			description:  "hb_pb_cat_dur should not be modified due to priority not exceeding min",
			dealPriority: 9,
			impExt:       json.RawMessage(`{"appnexus": {"dealTier": {"minDealTier": 10, "prefix": "tier"}, "placementId": 10433394}}`),
			targ: map[string]string{
				"hb_pb_cat_dur": "12.00_medicine_30s",
			},
			expectedHbPbCatDur:        "12.00_medicine_30s",
			expectedDealErr:           "",
			expectedDealTierSatisfied: false,
		},
		{
			description:  "hb_pb_cat_dur should not be modified due to invalid config",
			dealPriority: 5,
			impExt:       json.RawMessage(`{"appnexus": {"dealTier": {"minDealTier": 5, "prefix": ""}, "placementId": 10433394}}`),
			targ: map[string]string{
				"hb_pb_cat_dur": "12.00_games_30s",
			},
			expectedHbPbCatDur:        "12.00_games_30s",
			expectedDealErr:           "dealTier configuration invalid for bidder 'appnexus', imp ID 'imp_id1'",
			expectedDealTierSatisfied: false,
		},
		{
			description:  "hb_pb_cat_dur should not be modified due to deal priority of 0",
			dealPriority: 0,
			impExt:       json.RawMessage(`{"appnexus": {"dealTier": {"minDealTier": 5, "prefix": "tier"}, "placementId": 10433394}}`),
			targ: map[string]string{
				"hb_pb_cat_dur": "12.00_auto_30s",
			},
			expectedHbPbCatDur:        "12.00_auto_30s",
			expectedDealErr:           "",
			expectedDealTierSatisfied: false,
		},
	}

	bidderName := openrtb_ext.BidderName("appnexus")
	for _, test := range testCases {
		bidRequest := &openrtb.BidRequest{
			ID: "some-request-id",
			Imp: []openrtb.Imp{
				{
					ID:  "imp_id1",
					Ext: test.impExt,
				},
			},
		}

		bid := pbsOrtbBid{&openrtb.Bid{ID: "123456"}, "video", map[string]string{}, &openrtb_ext.ExtBidPrebidVideo{}, test.dealPriority, false}
		bidCategory := map[string]string{
			bid.bid.ID: test.targ["hb_pb_cat_dur"],
		}

		auc := &auction{
			winningBidsByBidder: map[string]map[openrtb_ext.BidderName]*pbsOrtbBid{
				"imp_id1": {
					bidderName: &bid,
				},
			},
		}

		dealErrs := applyDealSupport(bidRequest, auc, bidCategory)

		assert.Equal(t, test.expectedHbPbCatDur, bidCategory[auc.winningBidsByBidder["imp_id1"][bidderName].bid.ID], test.description)
		assert.Equal(t, test.expectedDealTierSatisfied, auc.winningBidsByBidder["imp_id1"][bidderName].dealTierSatisfied, "expectedDealTierSatisfied=%v when %v", test.expectedDealTierSatisfied, test.description)
		if len(test.expectedDealErr) > 0 {
			assert.Containsf(t, dealErrs, errors.New(test.expectedDealErr), "Expected error message not found in deal errors")
		}
	}
}

func TestGetDealTiers(t *testing.T) {
	testCases := []struct {
		description string
		request     openrtb.BidRequest
		expected    map[string]openrtb_ext.DealTierBidderMap
	}{
		{
			description: "None",
			request: openrtb.BidRequest{
				Imp: []openrtb.Imp{},
			},
			expected: map[string]openrtb_ext.DealTierBidderMap{},
		},
		{
			description: "One",
			request: openrtb.BidRequest{
				Imp: []openrtb.Imp{
					{ID: "imp1", Ext: json.RawMessage(`{"appnexus": {"dealTier": {"minDealTier": 5, "prefix": "tier"}}}`)},
				},
			},
			expected: map[string]openrtb_ext.DealTierBidderMap{
				"imp1": {openrtb_ext.BidderAppnexus: {Prefix: "tier", MinDealTier: 5}},
			},
		},
		{
			description: "Many",
			request: openrtb.BidRequest{
				Imp: []openrtb.Imp{
					{ID: "imp1", Ext: json.RawMessage(`{"appnexus": {"dealTier": {"minDealTier": 5, "prefix": "tier1"}}}`)},
					{ID: "imp2", Ext: json.RawMessage(`{"appnexus": {"dealTier": {"minDealTier": 8, "prefix": "tier2"}}}`)},
				},
			},
			expected: map[string]openrtb_ext.DealTierBidderMap{
				"imp1": {openrtb_ext.BidderAppnexus: {Prefix: "tier1", MinDealTier: 5}},
				"imp2": {openrtb_ext.BidderAppnexus: {Prefix: "tier2", MinDealTier: 8}},
			},
		},
		{
			description: "Many - Skips Malformed",
			request: openrtb.BidRequest{
				Imp: []openrtb.Imp{
					{ID: "imp1", Ext: json.RawMessage(`{"appnexus": {"dealTier": {"minDealTier": 5, "prefix": "tier1"}}}`)},
					{ID: "imp2", Ext: json.RawMessage(`{"appnexus": {"dealTier": "wrong type"}}`)},
				},
			},
			expected: map[string]openrtb_ext.DealTierBidderMap{
				"imp1": {openrtb_ext.BidderAppnexus: {Prefix: "tier1", MinDealTier: 5}},
			},
		},
	}

	for _, test := range testCases {
		result := getDealTiers(&test.request)
		assert.Equal(t, test.expected, result, test.description)
	}
}

func TestValidateDealTier(t *testing.T) {
	testCases := []struct {
		description    string
		dealTier       openrtb_ext.DealTier
		expectedResult bool
	}{
		{
			description:    "Valid",
			dealTier:       openrtb_ext.DealTier{Prefix: "prefix", MinDealTier: 5},
			expectedResult: true,
		},
		{
			description:    "Invalid - Empty",
			dealTier:       openrtb_ext.DealTier{},
			expectedResult: false,
		},
		{
			description:    "Invalid - Empty Prefix",
			dealTier:       openrtb_ext.DealTier{MinDealTier: 5},
			expectedResult: false,
		},
		{
			description:    "Invalid - Empty Deal Tier",
			dealTier:       openrtb_ext.DealTier{Prefix: "prefix"},
			expectedResult: false,
		},
	}

	for _, test := range testCases {
		assert.Equal(t, test.expectedResult, validateDealTier(test.dealTier), test.description)
	}
}

func TestUpdateHbPbCatDur(t *testing.T) {
	testCases := []struct {
		description               string
		targ                      map[string]string
		dealTier                  openrtb_ext.DealTier
		dealPriority              int
		expectedHbPbCatDur        string
		expectedDealTierSatisfied bool
	}{
		{
			description: "hb_pb_cat_dur should be updated with prefix and tier",
			targ: map[string]string{
				"hb_pb":         "12.00",
				"hb_pb_cat_dur": "12.00_movies_30s",
			},
			dealTier: openrtb_ext.DealTier{
				Prefix:      "tier",
				MinDealTier: 5,
			},
			dealPriority:              5,
			expectedHbPbCatDur:        "tier5_movies_30s",
			expectedDealTierSatisfied: true,
		},
		{
			description: "hb_pb_cat_dur should not be updated due to bid priority",
			targ: map[string]string{
				"hb_pb":         "12.00",
				"hb_pb_cat_dur": "12.00_auto_30s",
			},
			dealTier: openrtb_ext.DealTier{
				Prefix:      "tier",
				MinDealTier: 10,
			},
			dealPriority:              6,
			expectedHbPbCatDur:        "12.00_auto_30s",
			expectedDealTierSatisfied: false,
		},
		{
			description: "hb_pb_cat_dur should be updated with prefix and tier",
			targ: map[string]string{
				"hb_pb":         "12.00",
				"hb_pb_cat_dur": "12.00_medicine_30s",
			},
			dealTier: openrtb_ext.DealTier{
				Prefix:      "tier",
				MinDealTier: 1,
			},
			dealPriority:              7,
			expectedHbPbCatDur:        "tier7_medicine_30s",
			expectedDealTierSatisfied: true,
		},
	}

	for _, test := range testCases {
		bid := pbsOrtbBid{&openrtb.Bid{ID: "123456"}, "video", map[string]string{}, &openrtb_ext.ExtBidPrebidVideo{}, test.dealPriority, false}
		bidCategory := map[string]string{
			bid.bid.ID: test.targ["hb_pb_cat_dur"],
		}

		updateHbPbCatDur(&bid, test.dealTier, bidCategory)

		assert.Equal(t, test.expectedHbPbCatDur, bidCategory[bid.bid.ID], test.description)
		assert.Equal(t, test.expectedDealTierSatisfied, bid.dealTierSatisfied, test.description)
	}
}

type exchangeSpec struct {
	GDPREnabled       bool                   `json:"gdpr_enabled"`
	IncomingRequest   exchangeRequest        `json:"incomingRequest"`
	OutgoingRequests  map[string]*bidderSpec `json:"outgoingRequests"`
	Response          exchangeResponse       `json:"response,omitempty"`
	EnforceCCPA       bool                   `json:"enforceCcpa"`
	EnforceLMT        bool                   `json:"enforceLmt"`
	AssumeGDPRApplies bool                   `json:"assume_gdpr_applies"`
	DebugLog          *DebugLog              `json:"debuglog,omitempty"`
}

type exchangeRequest struct {
	OrtbRequest openrtb.BidRequest `json:"ortbRequest"`
	Usersyncs   map[string]string  `json:"usersyncs"`
}

type exchangeResponse struct {
	Bids  *openrtb.BidResponse `json:"bids"`
	Error string               `json:"error,omitempty"`
	Ext   json.RawMessage      `json:"ext,omitempty"`
}

type bidderSpec struct {
	ExpectedRequest *bidderRequest `json:"expectRequest"`
	MockResponse    bidderResponse `json:"mockResponse"`
}

type bidderRequest struct {
	OrtbRequest   openrtb.BidRequest `json:"ortbRequest"`
	BidAdjustment float64            `json:"bidAdjustment"`
}

type bidderResponse struct {
	SeatBid   *bidderSeatBid             `json:"pbsSeatBid,omitempty"`
	Errors    []string                   `json:"errors,omitempty"`
	HttpCalls []*openrtb_ext.ExtHttpCall `json:"httpCalls,omitempty"`
}

// bidderSeatBid is basically a subset of pbsOrtbSeatBid from exchange/bidder.go.
// The only real reason I'm not reusing that type is because I don't want people to think that the
// JSON property tags on those types are contracts in prod.
type bidderSeatBid struct {
	Bids []bidderBid `json:"pbsBids,omitempty"`
}

// bidderBid is basically a subset of pbsOrtbBid from exchange/bidder.go.
// See the comment on bidderSeatBid for more info.
type bidderBid struct {
	Bid  *openrtb.Bid `json:"ortbBid,omitempty"`
	Type string       `json:"bidType,omitempty"`
}

type mockIdFetcher map[string]string

func (f mockIdFetcher) GetId(bidder openrtb_ext.BidderName) (id string, ok bool) {
	id, ok = f[string(bidder)]
	return
}

func (f mockIdFetcher) LiveSyncCount() int {
	return len(f)
}

type validatingBidder struct {
	t          *testing.T
	fileName   string
	bidderName string

	// These are maps because they may contain aliases. They should _at least_ contain an entry for bidderName.
	expectations  map[string]*bidderRequest
	mockResponses map[string]bidderResponse
}

func (b *validatingBidder) requestBid(ctx context.Context, request *openrtb.BidRequest, name openrtb_ext.BidderName, bidAdjustment float64, conversions currencies.Conversions, reqInfo *adapters.ExtraRequestInfo) (seatBid *pbsOrtbSeatBid, errs []error) {
	if expectedRequest, ok := b.expectations[string(name)]; ok {
		if expectedRequest != nil {
			if expectedRequest.BidAdjustment != bidAdjustment {
				b.t.Errorf("%s: Bidder %s got wrong bid adjustment. Expected %f, got %f", b.fileName, name, expectedRequest.BidAdjustment, bidAdjustment)
			}
			diffOrtbRequests(b.t, fmt.Sprintf("Request to %s in %s", string(name), b.fileName), &expectedRequest.OrtbRequest, request)
		}
	} else {
		b.t.Errorf("%s: Bidder %s got unexpected request for alias %s. No input assertions.", b.fileName, b.bidderName, name)
	}

	if mockResponse, ok := b.mockResponses[string(name)]; ok {
		if mockResponse.SeatBid != nil {
			bids := make([]*pbsOrtbBid, len(mockResponse.SeatBid.Bids))
			for i := 0; i < len(bids); i++ {
				bids[i] = &pbsOrtbBid{
					bid:     mockResponse.SeatBid.Bids[i].Bid,
					bidType: openrtb_ext.BidType(mockResponse.SeatBid.Bids[i].Type),
				}
			}

			seatBid = &pbsOrtbSeatBid{
				bids:      bids,
				httpCalls: mockResponse.HttpCalls,
			}
		} else {
			seatBid = &pbsOrtbSeatBid{
				bids:      nil,
				httpCalls: mockResponse.HttpCalls,
			}
		}

		for _, err := range mockResponse.Errors {
			errs = append(errs, errors.New(err))
		}
	} else {
		b.t.Errorf("%s: Bidder %s got unexpected request for alias %s. No mock responses.", b.fileName, b.bidderName, name)
	}

	return
}

func diffOrtbRequests(t *testing.T, description string, expected *openrtb.BidRequest, actual *openrtb.BidRequest) {
	t.Helper()
	actualJSON, err := json.Marshal(actual)
	if err != nil {
		t.Fatalf("%s failed to marshal actual BidRequest into JSON. %v", description, err)
	}

	expectedJSON, err := json.Marshal(expected)
	if err != nil {
		t.Fatalf("%s failed to marshal expected BidRequest into JSON. %v", description, err)
	}

	diffJson(t, description, actualJSON, expectedJSON)
}

func diffOrtbResponses(t *testing.T, description string, expected *openrtb.BidResponse, actual *openrtb.BidResponse) {
	t.Helper()
	// The OpenRTB spec is wonky here. Since "bidresponse.seatbid" is an array, order technically matters to any JSON diff or
	// deep equals method. However, for all intents and purposes it really *doesn't* matter. ...so this nasty logic makes compares
	// the seatbids in an order-independent way.
	//
	// Note that the same thing is technically true of the "seatbid[i].bid" array... but since none of our exchange code relies on
	// this implementation detail, I'm cutting a corner and ignoring it here.
	actualSeats := mapifySeatBids(t, description, actual.SeatBid)
	expectedSeats := mapifySeatBids(t, description, expected.SeatBid)
	actualJSON, err := json.Marshal(actualSeats)
	if err != nil {
		t.Fatalf("%s failed to marshal actual BidResponse into JSON. %v", description, err)
	}

	expectedJSON, err := json.Marshal(expectedSeats)
	if err != nil {
		t.Fatalf("%s failed to marshal expected BidResponse into JSON. %v", description, err)
	}

	diffJson(t, description, actualJSON, expectedJSON)
}

func mapifySeatBids(t *testing.T, context string, seatBids []openrtb.SeatBid) map[string]*openrtb.SeatBid {
	seatMap := make(map[string]*openrtb.SeatBid, len(seatBids))
	for i := 0; i < len(seatBids); i++ {
		seatName := seatBids[i].Seat
		if _, ok := seatMap[seatName]; ok {
			t.Fatalf("%s: Contains duplicate Seat: %s", context, seatName)
		} else {
			seatMap[seatName] = &seatBids[i]
		}
	}
	return seatMap
}

// diffJson compares two JSON byte arrays for structural equality. It will produce an error if either
// byte array is not actually JSON.
func diffJson(t *testing.T, description string, actual []byte, expected []byte) {
	t.Helper()
	diff, err := gojsondiff.New().Compare(actual, expected)
	if err != nil {
		t.Fatalf("%s json diff failed. %v", description, err)
	}

	if diff.Modified() {
		var left interface{}
		if err := json.Unmarshal(actual, &left); err != nil {
			t.Fatalf("%s json did not match, but unmarshalling failed. %v", description, err)
		}
		printer := formatter.NewAsciiFormatter(left, formatter.AsciiFormatterConfig{
			ShowArrayIndex: true,
		})
		output, err := printer.Format(diff)
		if err != nil {
			t.Errorf("%s did not match, but diff formatting failed. %v", description, err)
		} else {
			t.Errorf("%s json did not match expected.\n\n%s", description, output)
		}
	}
}

func mockHandler(statusCode int, getBody string, postBody string) http.Handler {
	return http.HandlerFunc(func(w http.ResponseWriter, r *http.Request) {
		w.WriteHeader(statusCode)
		if r.Method == "GET" {
			w.Write([]byte(getBody))
		} else {
			w.Write([]byte(postBody))
		}
	})
}

func mockSlowHandler(delay time.Duration, statusCode int, body string) http.Handler {
	return http.HandlerFunc(func(w http.ResponseWriter, r *http.Request) {
		time.Sleep(delay)

		w.WriteHeader(statusCode)
		w.Write([]byte(body))
	})
}

type wellBehavedCache struct{}

func (c *wellBehavedCache) GetExtCacheData() (scheme string, host string, path string) {
	return "https", "www.pbcserver.com", "/pbcache/endpoint"
}

func (c *wellBehavedCache) PutJson(ctx context.Context, values []pbc.Cacheable) ([]string, []error) {
	ids := make([]string, len(values))
	for i := 0; i < len(values); i++ {
		ids[i] = strconv.Itoa(i)
	}
	return ids, nil
}

type emptyUsersync struct{}

func (e *emptyUsersync) GetId(bidder openrtb_ext.BidderName) (string, bool) {
	return "", false
}

func (e *emptyUsersync) LiveSyncCount() int {
	return 0
}

type mockUsersync struct {
	syncs map[string]string
}

func (e *mockUsersync) GetId(bidder openrtb_ext.BidderName) (id string, exists bool) {
	id, exists = e.syncs[string(bidder)]
	return
}

func (e *mockUsersync) LiveSyncCount() int {
	return len(e.syncs)
}

type panicingAdapter struct{}

func (panicingAdapter) requestBid(ctx context.Context, request *openrtb.BidRequest, name openrtb_ext.BidderName, bidAdjustment float64, conversions currencies.Conversions, reqInfo *adapters.ExtraRequestInfo) (posb *pbsOrtbSeatBid, errs []error) {
	panic("Panic! Panic! The world is ending!")
}

type nilCategoryFetcher struct{}

func (nilCategoryFetcher) FetchCategories(ctx context.Context, primaryAdServer, publisherId, iabCategory string) (string, error) {
	return "", nil
}<|MERGE_RESOLUTION|>--- conflicted
+++ resolved
@@ -252,10 +252,7 @@
 			BidRequest: bidRequest,
 			Account:    config.Account{},
 			UserSyncs:  &emptyUsersync{},
-<<<<<<< HEAD
-=======
 			StartTime:  time.Now(),
->>>>>>> 7c7097a4
 		}
 
 		// Run test
