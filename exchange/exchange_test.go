--- conflicted
+++ resolved
@@ -6356,7 +6356,6 @@
 	}
 }
 
-<<<<<<< HEAD
 func TestGetBidderPreferredMediaTypeMap(t *testing.T) {
 	tests := []struct {
 		name                string
@@ -6487,7 +6486,17 @@
 			liveBidders:         []openrtb_ext.BidderName{"bidderA", "bidderB"},
 			singleFormatBidders: map[openrtb_ext.BidderName]bool{"bidderC": true, "bidderD": true},
 			expected:            openrtb_ext.PreferredMediaType{},
-=======
+		},
+	}
+
+	for _, tt := range tests {
+		t.Run(tt.name, func(t *testing.T) {
+			result := getBidderPreferredMediaTypeMap(tt.prebid, tt.account, tt.liveBidders, tt.singleFormatBidders)
+			assert.Equal(t, tt.expected, result)
+		})
+	}
+}
+
 func TestIsEEACountry(t *testing.T) {
 	eeaCountries := []string{"FRA", "DEU", "ITA", "ESP", "NLD"}
 
@@ -6532,17 +6541,12 @@
 			country:  "FRA",
 			eeaList:  nil,
 			expected: false,
->>>>>>> 71b58580
 		},
 	}
 
 	for _, tt := range tests {
 		t.Run(tt.name, func(t *testing.T) {
-<<<<<<< HEAD
-			result := getBidderPreferredMediaTypeMap(tt.prebid, tt.account, tt.liveBidders, tt.singleFormatBidders)
-=======
 			result := isEEACountry(tt.country, tt.eeaList)
->>>>>>> 71b58580
 			assert.Equal(t, tt.expected, result)
 		})
 	}
