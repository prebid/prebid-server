--- conflicted
+++ resolved
@@ -2378,20 +2378,12 @@
 
 func TestUpdateHbPbCatDur(t *testing.T) {
 	testCases := []struct {
-<<<<<<< HEAD
 		description               string
 		targ                      map[string]string
-		dealTier                  *DealTierInfo
+		dealTier                  openrtb_ext.DealTier
 		dealPriority              int
 		expectedHbPbCatDur        string
 		expectedDealTierSatisfied bool
-=======
-		description        string
-		targ               map[string]string
-		dealTier           openrtb_ext.DealTier
-		dealPriority       int
-		expectedHbPbCatDur string
->>>>>>> 5a718e73
 	}{
 		{
 			description: "hb_pb_cat_dur should be updated with prefix and tier",
