package exchange

import (
	"bytes"
	"context"
	"encoding/json"
	"errors"
	"fmt"
	"io/ioutil"
	"net/http"
	"net/http/httptest"
	"regexp"
	"strconv"
	"strings"
	"testing"
	"time"

	"github.com/mxmCherry/openrtb/v15/openrtb2"
	"github.com/prebid/prebid-server/adapters"
	"github.com/prebid/prebid-server/config"
	"github.com/prebid/prebid-server/currency"
	"github.com/prebid/prebid-server/errortypes"
	"github.com/prebid/prebid-server/gdpr"
	"github.com/prebid/prebid-server/metrics"
	metricsConf "github.com/prebid/prebid-server/metrics/config"
	metricsConfig "github.com/prebid/prebid-server/metrics/config"
	"github.com/prebid/prebid-server/openrtb_ext"
	pbc "github.com/prebid/prebid-server/prebid_cache_client"
	"github.com/prebid/prebid-server/stored_requests"
	"github.com/prebid/prebid-server/stored_requests/backends/file_fetcher"
	"github.com/prebid/prebid-server/usersync"

	"github.com/buger/jsonparser"
	"github.com/stretchr/testify/assert"
	"github.com/yudai/gojsondiff"
	"github.com/yudai/gojsondiff/formatter"
)

func TestNewExchange(t *testing.T) {
	respStatus := 200
	respBody := "{\"bid\":false}"
	server := httptest.NewServer(mockHandler(respStatus, "getBody", respBody))
	defer server.Close()

	knownAdapters := openrtb_ext.CoreBidderNames()

	cfg := &config.Configuration{
		CacheURL: config.Cache{
			ExpectedTimeMillis: 20,
		},
		Adapters: blankAdapterConfig(knownAdapters),
		GDPR: config.GDPR{
			EEACountries: []string{"FIN", "FRA", "GUF"},
		},
	}

	biddersInfo, err := config.LoadBidderInfoFromDisk("../static/bidder-info", cfg.Adapters, openrtb_ext.BuildBidderStringSlice())
	if err != nil {
		t.Fatal(err)
	}

	adapters, adaptersErr := BuildAdapters(server.Client(), cfg, biddersInfo, &metricsConf.DummyMetricsEngine{})
	if adaptersErr != nil {
		t.Fatalf("Error intializing adapters: %v", adaptersErr)
	}

	currencyConverter := currency.NewRateConverter(&http.Client{}, "", time.Duration(0))
	e := NewExchange(adapters, nil, cfg, map[string]usersync.Syncer{}, &metricsConf.DummyMetricsEngine{}, biddersInfo, gdpr.AlwaysAllow{}, currencyConverter, nilCategoryFetcher{}).(*exchange)
	for _, bidderName := range knownAdapters {
		if _, ok := e.adapterMap[bidderName]; !ok {
			t.Errorf("NewExchange produced an Exchange without bidder %s", bidderName)
		}
	}
	if e.cacheTime != time.Duration(cfg.CacheURL.ExpectedTimeMillis)*time.Millisecond {
		t.Errorf("Bad cacheTime. Expected 20 ms, got %s", e.cacheTime.String())
	}
}

// The objective is to get to execute e.buildBidResponse(ctx.Background(), liveA... ) (*openrtb2.BidResponse, error)
// and check whether the returned request successfully prints any '&' characters as it should
// To do so, we:
// 	1) Write the endpoint adapter URL with an '&' character into a new config,Configuration struct
// 	   as specified in https://github.com/prebid/prebid-server/issues/465
// 	2) Initialize a new exchange with said configuration
// 	3) Build all the parameters e.buildBidResponse(ctx.Background(), liveA... ) needs including the
// 	   sample request as specified in https://github.com/prebid/prebid-server/issues/465
// 	4) Build a BidResponse struct using exchange.buildBidResponse(ctx.Background(), liveA... )
// 	5) Assert we have no '&' characters in the response that exchange.buildBidResponse returns
func TestCharacterEscape(t *testing.T) {
	// 1) Adapter with a '& char in its endpoint property
	//    https://github.com/prebid/prebid-server/issues/465
	cfg := &config.Configuration{
		Adapters: make(map[string]config.Adapter, 1),
	}
	cfg.Adapters["appnexus"] = config.Adapter{
		Endpoint: "http://ib.adnxs.com/openrtb2?query1&query2", //Note the '&' character in there
	}

	// 	2) Init new exchange with said configuration
	//Other parameters also needed to create exchange
	handlerNoBidServer := func(w http.ResponseWriter, r *http.Request) { w.WriteHeader(204) }
	server := httptest.NewServer(http.HandlerFunc(handlerNoBidServer))
	defer server.Close()

	biddersInfo, err := config.LoadBidderInfoFromDisk("../static/bidder-info", cfg.Adapters, openrtb_ext.BuildBidderStringSlice())
	if err != nil {
		t.Fatal(err)
	}

	adapters, adaptersErr := BuildAdapters(server.Client(), cfg, biddersInfo, &metricsConf.DummyMetricsEngine{})
	if adaptersErr != nil {
		t.Fatalf("Error intializing adapters: %v", adaptersErr)
	}

	currencyConverter := currency.NewRateConverter(&http.Client{}, "", time.Duration(0))
	e := NewExchange(adapters, nil, cfg, map[string]usersync.Syncer{}, &metricsConf.DummyMetricsEngine{}, biddersInfo, gdpr.AlwaysAllow{}, currencyConverter, nilCategoryFetcher{}).(*exchange)

	// 	3) Build all the parameters e.buildBidResponse(ctx.Background(), liveA... ) needs
	//liveAdapters []openrtb_ext.BidderName,
	liveAdapters := make([]openrtb_ext.BidderName, 1)
	liveAdapters[0] = "appnexus"

	//adapterBids map[openrtb_ext.BidderName]*pbsOrtbSeatBid,
	adapterBids := make(map[openrtb_ext.BidderName]*pbsOrtbSeatBid, 1)
	adapterBids["appnexus"] = &pbsOrtbSeatBid{currency: "USD"}

	//An openrtb2.BidRequest struct as specified in https://github.com/prebid/prebid-server/issues/465
	bidRequest := &openrtb2.BidRequest{
		ID: "some-request-id",
		Imp: []openrtb2.Imp{{
			ID:     "some-impression-id",
			Banner: &openrtb2.Banner{Format: []openrtb2.Format{{W: 300, H: 250}, {W: 300, H: 600}}},
			Ext:    json.RawMessage(`{"appnexus": {"placementId": 1}}`),
		}},
		Site:   &openrtb2.Site{Page: "prebid.org", Ext: json.RawMessage(`{"amp":0}`)},
		Device: &openrtb2.Device{UA: "curl/7.54.0", IP: "::1"},
		AT:     1,
		TMax:   500,
		Ext:    json.RawMessage(`{"id": "some-request-id","site": {"page": "prebid.org"},"imp": [{"id": "some-impression-id","banner": {"format": [{"w": 300,"h": 250},{"w": 300,"h": 600}]},"ext": {"appnexus": {"placementId": 1}}}],"tmax": 500}`),
	}

	//adapterExtra map[openrtb_ext.BidderName]*seatResponseExtra,
	adapterExtra := make(map[openrtb_ext.BidderName]*seatResponseExtra, 1)
	adapterExtra["appnexus"] = &seatResponseExtra{
		ResponseTimeMillis: 5,
		Errors:             []openrtb_ext.ExtBidderMessage{{Code: 999, Message: "Post ib.adnxs.com/openrtb2?query1&query2: unsupported protocol scheme \"\""}},
	}

	var errList []error

	// 	4) Build bid response
	bidResp, err := e.buildBidResponse(context.Background(), liveAdapters, adapterBids, bidRequest, adapterExtra, nil, nil, true, errList)

	// 	5) Assert we have no errors and one '&' character as we are supposed to
	if err != nil {
		t.Errorf("exchange.buildBidResponse returned unexpected error: %v", err)
	}
	if len(errList) > 0 {
		t.Errorf("exchange.buildBidResponse returned %d errors", len(errList))
	}
	if bytes.Contains(bidResp.Ext, []byte("u0026")) {
		t.Errorf("exchange.buildBidResponse() did not correctly print the '&' characters %s", string(bidResp.Ext))
	}
}

// TestDebugBehaviour asserts the HttpCalls object is included inside the json "debug" field of the bidResponse extension when the
// openrtb2.BidRequest "Test" value is set to 1 or the openrtb2.BidRequest.Ext.Debug boolean field is set to true
func TestDebugBehaviour(t *testing.T) {

	// Define test cases
	type inTest struct {
		test  int8
		debug bool
	}
	type outTest struct {
		debugInfoIncluded bool
	}

	type debugData struct {
		bidderLevelDebugAllowed    bool
		accountLevelDebugAllowed   bool
		headerOverrideDebugAllowed bool
	}

	type aTest struct {
		desc             string
		in               inTest
		out              outTest
		debugData        debugData
		generateWarnings bool
	}
	testCases := []aTest{
		{
			desc:             "test flag equals zero, ext debug flag false, no debug info expected",
			in:               inTest{test: 0, debug: false},
			out:              outTest{debugInfoIncluded: false},
			debugData:        debugData{true, true, false},
			generateWarnings: false,
		},
		{
			desc:             "test flag equals zero, ext debug flag true, debug info expected",
			in:               inTest{test: 0, debug: true},
			out:              outTest{debugInfoIncluded: true},
			debugData:        debugData{true, true, false},
			generateWarnings: false,
		},
		{
			desc:             "test flag equals 1, ext debug flag false, debug info expected",
			in:               inTest{test: 1, debug: false},
			out:              outTest{debugInfoIncluded: true},
			debugData:        debugData{true, true, false},
			generateWarnings: false,
		},
		{
			desc:             "test flag equals 1, ext debug flag true, debug info expected",
			in:               inTest{test: 1, debug: true},
			out:              outTest{debugInfoIncluded: true},
			debugData:        debugData{true, true, false},
			generateWarnings: false,
		},
		{
			desc:             "test flag not equal to 0 nor 1, ext debug flag false, no debug info expected",
			in:               inTest{test: 2, debug: false},
			out:              outTest{debugInfoIncluded: false},
			debugData:        debugData{true, true, false},
			generateWarnings: false,
		},
		{
			desc:             "test flag not equal to 0 nor 1, ext debug flag true, debug info expected",
			in:               inTest{test: -1, debug: true},
			out:              outTest{debugInfoIncluded: true},
			debugData:        debugData{true, true, false},
			generateWarnings: true,
		},
		{
			desc:             "test account level debug disabled",
			in:               inTest{test: -1, debug: true},
			out:              outTest{debugInfoIncluded: false},
			debugData:        debugData{true, false, false},
			generateWarnings: true,
		},
		{
			desc:             "test header override enabled when all other debug options are disabled",
			in:               inTest{test: -1, debug: false},
			out:              outTest{debugInfoIncluded: true},
			debugData:        debugData{false, false, true},
			generateWarnings: false,
		},
		{
			desc:             "test header override and url debug options are enabled when all other debug options are disabled",
			in:               inTest{test: -1, debug: true},
			out:              outTest{debugInfoIncluded: true},
			debugData:        debugData{false, false, true},
			generateWarnings: false,
		},
		{
			desc:             "test header override and url and bidder debug options are enabled when account debug option is disabled",
			in:               inTest{test: -1, debug: true},
			out:              outTest{debugInfoIncluded: true},
			debugData:        debugData{true, false, true},
			generateWarnings: false,
		},
		{
			desc:             "test all debug options are enabled",
			in:               inTest{test: -1, debug: true},
			out:              outTest{debugInfoIncluded: true},
			debugData:        debugData{true, true, true},
			generateWarnings: false,
		},
	}

	// Set up test
	noBidServer := func(w http.ResponseWriter, r *http.Request) {
		w.WriteHeader(204)
	}
	server := httptest.NewServer(http.HandlerFunc(noBidServer))
	defer server.Close()

	categoriesFetcher, err := newCategoryFetcher("./test/category-mapping")
	if err != nil {
		t.Errorf("Failed to create a category Fetcher: %v", err)
	}

	bidRequest := &openrtb2.BidRequest{
		ID: "some-request-id",
		Imp: []openrtb2.Imp{{
			ID:     "some-impression-id",
			Banner: &openrtb2.Banner{Format: []openrtb2.Format{{W: 300, H: 250}, {W: 300, H: 600}}},
			Ext:    json.RawMessage(`{"appnexus": {"placementId": 1}}`),
		}},
		Site:   &openrtb2.Site{Page: "prebid.org", Ext: json.RawMessage(`{"amp":0}`)},
		Device: &openrtb2.Device{UA: "curl/7.54.0", IP: "::1"},
		AT:     1,
		TMax:   500,
	}

	bidderImpl := &goodSingleBidder{
		httpRequest: &adapters.RequestData{
			Method:  "POST",
			Uri:     server.URL,
			Body:    []byte("{\"key\":\"val\"}"),
			Headers: http.Header{},
		},
		bidResponse: &adapters.BidderResponse{},
	}

	e := new(exchange)

	e.cache = &wellBehavedCache{}
	e.me = &metricsConf.DummyMetricsEngine{}
	e.gDPR = gdpr.AlwaysAllow{}
	e.currencyConverter = currency.NewRateConverter(&http.Client{}, "", time.Duration(0))
	e.categoriesFetcher = categoriesFetcher

	ctx := context.Background()

	// Run tests
	for _, test := range testCases {

		e.adapterMap = map[openrtb_ext.BidderName]adaptedBidder{
			openrtb_ext.BidderAppnexus: adaptBidder(bidderImpl, server.Client(), &config.Configuration{}, &metricsConfig.DummyMetricsEngine{}, openrtb_ext.BidderAppnexus, &config.DebugInfo{Allow: test.debugData.bidderLevelDebugAllowed}),
		}

		//request level debug key
		ctx = context.WithValue(ctx, DebugContextKey, test.in.debug)

		bidRequest.Test = test.in.test

		if test.in.debug {
			bidRequest.Ext = json.RawMessage(`{"prebid":{"debug":true}}`)
		} else {
			bidRequest.Ext = nil
		}

		auctionRequest := AuctionRequest{
			BidRequest: bidRequest,
			Account:    config.Account{DebugAllow: test.debugData.accountLevelDebugAllowed},
			UserSyncs:  &emptyUsersync{},
			StartTime:  time.Now(),
		}
		if test.generateWarnings {
			var errL []error
			errL = append(errL, &errortypes.Warning{
				Message:     fmt.Sprintf("CCPA consent test warning."),
				WarningCode: errortypes.InvalidPrivacyConsentWarningCode})
			auctionRequest.Warnings = errL
		}
		debugLog := &DebugLog{}
		if test.debugData.headerOverrideDebugAllowed {
			debugLog = &DebugLog{DebugOverride: true, DebugEnabledOrOverridden: true}
		}
		// Run test
		outBidResponse, err := e.HoldAuction(ctx, auctionRequest, debugLog)

		// Assert no HoldAuction error
		assert.NoErrorf(t, err, "%s. ex.HoldAuction returned an error: %v \n", test.desc, err)
		assert.NotNilf(t, outBidResponse.Ext, "%s. outBidResponse.Ext should not be nil \n", test.desc)

		actualExt := &openrtb_ext.ExtBidResponse{}
		err = json.Unmarshal(outBidResponse.Ext, actualExt)
		assert.NoErrorf(t, err, "%s. \"ext\" JSON field could not be unmarshaled. err: \"%v\" \n outBidResponse.Ext: \"%s\" \n", test.desc, err, outBidResponse.Ext)

		assert.NotEmpty(t, actualExt.Prebid, "%s. ext.prebid should not be empty")
		assert.NotEmpty(t, actualExt.Prebid.AuctionTimestamp, "%s. ext.prebid.auctiontimestamp should not be empty when AuctionRequest.StartTime is set")
		assert.Equal(t, auctionRequest.StartTime.UnixNano()/1e+6, actualExt.Prebid.AuctionTimestamp, "%s. ext.prebid.auctiontimestamp has incorrect value")

		if test.debugData.headerOverrideDebugAllowed {
			assert.Empty(t, actualExt.Warnings, "warnings should be empty")
			assert.Empty(t, actualExt.Errors, "errors should be empty")
		}

		if test.out.debugInfoIncluded {
			assert.NotNilf(t, actualExt, "%s. ext.debug field is expected to be included in this outBidResponse.Ext and not be nil.  outBidResponse.Ext.Debug = %v \n", test.desc, actualExt.Debug)

			// Assert "Debug fields
			assert.Greater(t, len(actualExt.Debug.HttpCalls), 0, "%s. ext.debug.httpcalls array should not be empty\n", test.desc)
			assert.Equal(t, server.URL, actualExt.Debug.HttpCalls["appnexus"][0].Uri, "%s. ext.debug.httpcalls array should not be empty\n", test.desc)
			assert.NotNilf(t, actualExt.Debug.ResolvedRequest, "%s. ext.debug.resolvedrequest field is expected to be included in this outBidResponse.Ext and not be nil.  outBidResponse.Ext.Debug = %v \n", test.desc, actualExt.Debug)

			// If not nil, assert bid extension
			if test.in.debug {
				diffJson(t, test.desc, bidRequest.Ext, actualExt.Debug.ResolvedRequest.Ext)
			}
		} else if !test.debugData.bidderLevelDebugAllowed && test.debugData.accountLevelDebugAllowed {
			assert.Equal(t, len(actualExt.Debug.HttpCalls), 0, "%s. ext.debug.httpcalls array should not be empty", "With bidder level debug disable option http calls should be empty")

		} else {
			assert.Nil(t, actualExt.Debug, "%s. ext.debug.httpcalls array should not be empty", "With bidder level debug disable option http calls should be empty")
		}

		if test.out.debugInfoIncluded && !test.debugData.accountLevelDebugAllowed && !test.debugData.headerOverrideDebugAllowed {
			assert.Len(t, actualExt.Warnings, 1, "warnings should have one warning")
			assert.NotNil(t, actualExt.Warnings["general"], "general warning should be present")
			assert.Equal(t, "debug turned off for account", actualExt.Warnings["general"][0].Message, "account debug disabled message should be present")
		}

		if !test.out.debugInfoIncluded && test.in.debug && test.debugData.accountLevelDebugAllowed && !test.debugData.headerOverrideDebugAllowed {
			if test.generateWarnings {
				assert.Len(t, actualExt.Warnings, 2, "warnings should have one warning")
			} else {
				assert.Len(t, actualExt.Warnings, 1, "warnings should have one warning")
			}
			assert.NotNil(t, actualExt.Warnings["appnexus"], "bidder warning should be present")
			assert.Equal(t, "debug turned off for bidder", actualExt.Warnings["appnexus"][0].Message, "account debug disabled message should be present")
		}

		if test.generateWarnings {
			assert.NotNil(t, actualExt.Warnings["general"], "general warning should be present")
			CCPAWarningPresent := false
			for _, warn := range actualExt.Warnings["general"] {
				if warn.Code == errortypes.InvalidPrivacyConsentWarningCode {
					CCPAWarningPresent = true
					break
				}
			}
			assert.True(t, CCPAWarningPresent, "CCPA Warning should be present")
		}

	}
}

func TestTwoBiddersDebugDisabledAndEnabled(t *testing.T) {

	type testCase struct {
		bidder1DebugEnabled bool
		bidder2DebugEnabled bool
	}

	testCases := []testCase{
		{
			bidder1DebugEnabled: true, bidder2DebugEnabled: true,
		},
		{
			bidder1DebugEnabled: true, bidder2DebugEnabled: false,
		},
		{
			bidder1DebugEnabled: false, bidder2DebugEnabled: true,
		},
		{
			bidder1DebugEnabled: false, bidder2DebugEnabled: false,
		},
	}

	// Set up test
	noBidServer := func(w http.ResponseWriter, r *http.Request) {
		w.WriteHeader(204)
	}
	server := httptest.NewServer(http.HandlerFunc(noBidServer))
	defer server.Close()

	categoriesFetcher, err := newCategoryFetcher("./test/category-mapping")
	if err != nil {
		t.Errorf("Failed to create a category Fetcher: %v", err)
	}

	bidderImpl := &goodSingleBidder{
		httpRequest: &adapters.RequestData{
			Method:  "POST",
			Uri:     server.URL,
			Body:    []byte("{\"key\":\"val\"}"),
			Headers: http.Header{},
		},
		bidResponse: &adapters.BidderResponse{},
	}

	e := new(exchange)
	e.cache = &wellBehavedCache{}
	e.me = &metricsConf.DummyMetricsEngine{}
	e.gDPR = gdpr.AlwaysAllow{}
	e.currencyConverter = currency.NewRateConverter(&http.Client{}, "", time.Duration(0))
	e.categoriesFetcher = categoriesFetcher

	debugLog := DebugLog{Enabled: true}

	for _, testCase := range testCases {
		bidRequest := &openrtb2.BidRequest{
			ID: "some-request-id",
			Imp: []openrtb2.Imp{{
				ID:     "some-impression-id",
				Banner: &openrtb2.Banner{Format: []openrtb2.Format{{W: 300, H: 250}, {W: 300, H: 600}}},
				Ext:    json.RawMessage(`{"telaria": {"placementId": 1}, "appnexus": {"placementid": 2}}`),
			}},
			Site:   &openrtb2.Site{Page: "prebid.org", Ext: json.RawMessage(`{"amp":0}`)},
			Device: &openrtb2.Device{UA: "curl/7.54.0", IP: "::1"},
			AT:     1,
			TMax:   500,
		}

		bidRequest.Ext = json.RawMessage(`{"prebid":{"debug":true}}`)

		auctionRequest := AuctionRequest{
			BidRequest: bidRequest,
			Account:    config.Account{DebugAllow: true},
			UserSyncs:  &emptyUsersync{},
			StartTime:  time.Now(),
		}

		e.adapterMap = map[openrtb_ext.BidderName]adaptedBidder{
			openrtb_ext.BidderAppnexus: adaptBidder(bidderImpl, server.Client(), &config.Configuration{}, &metricsConfig.DummyMetricsEngine{}, openrtb_ext.BidderAppnexus, &config.DebugInfo{Allow: testCase.bidder1DebugEnabled}),
			openrtb_ext.BidderTelaria:  adaptBidder(bidderImpl, server.Client(), &config.Configuration{}, &metricsConfig.DummyMetricsEngine{}, openrtb_ext.BidderAppnexus, &config.DebugInfo{Allow: testCase.bidder2DebugEnabled}),
		}
		// Run test
		outBidResponse, err := e.HoldAuction(context.Background(), auctionRequest, &debugLog)
		// Assert no HoldAuction err
		assert.NoErrorf(t, err, "ex.HoldAuction returned an err")
		assert.NotNilf(t, outBidResponse.Ext, "outBidResponse.Ext should not be nil")

		actualExt := &openrtb_ext.ExtBidResponse{}
		err = json.Unmarshal(outBidResponse.Ext, actualExt)
		assert.NoErrorf(t, err, "JSON field unmarshaling err. ")

		assert.NotEmpty(t, actualExt.Prebid, "ext.prebid should not be empty")
		assert.NotEmpty(t, actualExt.Prebid.AuctionTimestamp, "ext.prebid.auctiontimestamp should not be empty when AuctionRequest.StartTime is set")
		assert.Equal(t, auctionRequest.StartTime.UnixNano()/1e+6, actualExt.Prebid.AuctionTimestamp, "ext.prebid.auctiontimestamp has incorrect value")

		assert.NotNilf(t, actualExt, "ext.debug field is expected to be included in this outBidResponse.Ext and not be nil")

		// Assert "Debug fields
		if testCase.bidder1DebugEnabled {
			assert.Equal(t, server.URL, actualExt.Debug.HttpCalls["appnexus"][0].Uri, "Url for bidder with debug enabled is incorrect")
			assert.NotNilf(t, actualExt.Debug.HttpCalls["appnexus"][0].RequestBody, "ext.debug.resolvedrequest field is expected to be included in this outBidResponse.Ext and not be nil")
		}
		if testCase.bidder2DebugEnabled {
			assert.Equal(t, server.URL, actualExt.Debug.HttpCalls["telaria"][0].Uri, "Url for bidder with debug enabled is incorrect")
			assert.NotNilf(t, actualExt.Debug.HttpCalls["telaria"][0].RequestBody, "ext.debug.resolvedrequest field is expected to be included in this outBidResponse.Ext and not be nil")
		}
		if !testCase.bidder1DebugEnabled {
			assert.Nil(t, actualExt.Debug.HttpCalls["appnexus"], "ext.debug.resolvedrequest field is expected to be included in this outBidResponse.Ext and not be nil")
		}
		if !testCase.bidder2DebugEnabled {
			assert.Nil(t, actualExt.Debug.HttpCalls["telaria"], "ext.debug.resolvedrequest field is expected to be included in this outBidResponse.Ext and not be nil")
		}

		if testCase.bidder1DebugEnabled && testCase.bidder2DebugEnabled {
			assert.Equal(t, 2, len(actualExt.Debug.HttpCalls), "With bidder level debug enable option for both bidders http calls should have 2 elements")
		}
	}

}

func TestOverrideWithCustomCurrency(t *testing.T) {

	mockCurrencyClient := &mockCurrencyRatesClient{
		responseBody: `{"dataAsOf":"2018-09-12","conversions":{"USD":{"MXN":10.00}}}`,
	}
	mockCurrencyConverter := currency.NewRateConverter(
		mockCurrencyClient,
		"currency.fake.com",
		24*time.Hour,
	)

	type testIn struct {
		customCurrencyRates json.RawMessage
		bidRequestCurrency  string
	}
	type testResults struct {
		numBids         int
		bidRespPrice    float64
		bidRespCurrency string
	}

	testCases := []struct {
		desc     string
		in       testIn
		expected testResults
	}{
		{
			desc: "Blank currency field in ext. bidRequest comes with a valid currency but conversion rate was not found in PBS. Return no bids",
			in: testIn{
				customCurrencyRates: json.RawMessage(`{ "prebid": { "currency": {} } } `),
				bidRequestCurrency:  "GBP",
			},
			expected: testResults{},
		},
		{
			desc: "valid request.ext.prebid.currency, expect custom rates to override those of the currency rate server",
			in: testIn{
				customCurrencyRates: json.RawMessage(`{
						  "prebid": {
						    "currency": {
						      "rates": {
						        "USD": {
						          "MXN": 20.00,
						          "EUR": 10.95
						        }
						      }
						    }
						  }
						}`),
				bidRequestCurrency: "MXN",
			},
			expected: testResults{
				numBids:         1,
				bidRespPrice:    20.00,
				bidRespCurrency: "MXN",
			},
		},
	}

	// Init mock currency conversion service
	mockCurrencyConverter.Run()

	// Init an exchange to run an auction from
	noBidServer := func(w http.ResponseWriter, r *http.Request) { w.WriteHeader(204) }
	mockAppnexusBidService := httptest.NewServer(http.HandlerFunc(noBidServer))
	defer mockAppnexusBidService.Close()

	categoriesFetcher, error := newCategoryFetcher("./test/category-mapping")
	if error != nil {
		t.Errorf("Failed to create a category Fetcher: %v", error)
	}

	oneDollarBidBidder := &goodSingleBidder{
		httpRequest: &adapters.RequestData{
			Method:  "POST",
			Uri:     mockAppnexusBidService.URL,
			Body:    []byte("{\"key\":\"val\"}"),
			Headers: http.Header{},
		},
	}

	e := new(exchange)
	e.cache = &wellBehavedCache{}
	e.me = &metricsConf.DummyMetricsEngine{}
	e.gDPR = gdpr.AlwaysAllow{}
	e.currencyConverter = mockCurrencyConverter
	e.categoriesFetcher = categoriesFetcher
	e.bidIDGenerator = &mockBidIDGenerator{false, false}

	// Define mock incoming bid requeset
	mockBidRequest := &openrtb2.BidRequest{
		ID: "some-request-id",
		Imp: []openrtb2.Imp{{
			ID:     "some-impression-id",
			Banner: &openrtb2.Banner{Format: []openrtb2.Format{{W: 300, H: 250}, {W: 300, H: 600}}},
			Ext:    json.RawMessage(`{"appnexus": {"placementId": 1}}`),
		}},
		Site: &openrtb2.Site{Page: "prebid.org", Ext: json.RawMessage(`{"amp":0}`)},
	}

	// Run tests
	for _, test := range testCases {

		oneDollarBidBidder.bidResponse = &adapters.BidderResponse{
			Bids: []*adapters.TypedBid{
				{
					Bid: &openrtb2.Bid{Price: 1.00},
				},
			},
			Currency: "USD",
		}

		e.adapterMap = map[openrtb_ext.BidderName]adaptedBidder{
			openrtb_ext.BidderAppnexus: adaptBidder(oneDollarBidBidder, mockAppnexusBidService.Client(), &config.Configuration{}, &metricsConfig.DummyMetricsEngine{}, openrtb_ext.BidderAppnexus, nil),
		}

		// Set custom rates in extension
		mockBidRequest.Ext = test.in.customCurrencyRates

		// Set bidRequest currency list
		mockBidRequest.Cur = []string{test.in.bidRequestCurrency}

		auctionRequest := AuctionRequest{
			BidRequest: mockBidRequest,
			Account:    config.Account{},
			UserSyncs:  &emptyUsersync{},
		}

		// Run test
		outBidResponse, err := e.HoldAuction(context.Background(), auctionRequest, &DebugLog{})

		// Assertions
		assert.NoErrorf(t, err, "%s. HoldAuction error: %v \n", test.desc, err)

		if test.expected.numBids > 0 {
			// Assert out currency
			assert.Equal(t, test.expected.bidRespCurrency, outBidResponse.Cur, "Bid response currency is wrong: %s \n", test.desc)

			// Assert returned bid
			if !assert.NotNil(t, outBidResponse, "outBidResponse is nil: %s \n", test.desc) {
				return
			}
			if !assert.NotEmpty(t, outBidResponse.SeatBid, "outBidResponse.SeatBid is empty: %s", test.desc) {
				return
			}
			if !assert.NotEmpty(t, outBidResponse.SeatBid[0].Bid, "outBidResponse.SeatBid[0].Bid is empty: %s", test.desc) {
				return
			}

			// Assert returned bid price matches the currency conversion
			assert.Equal(t, test.expected.bidRespPrice, outBidResponse.SeatBid[0].Bid[0].Price, "Bid response seatBid price is wrong: %s", test.desc)
		} else {
			assert.Len(t, outBidResponse.SeatBid, 0, "outBidResponse.SeatBid should be empty: %s", test.desc)
		}
	}
}

func TestGetAuctionCurrencyRates(t *testing.T) {

	pbsRates := map[string]map[string]float64{
		"MXN": {
			"USD": 20.13,
			"EUR": 27.82,
			"JPY": 5.09, // "MXN" to "JPY" rate not found in customRates
		},
	}

	customRates := map[string]map[string]float64{
		"MXN": {
			"USD": 25.00, // different rate than in pbsRates
			"EUR": 27.82, // same as in pbsRates
			"GBP": 31.12, // not found in pbsRates at all
		},
	}

	expectedRateEngineRates := map[string]map[string]float64{
		"MXN": {
			"USD": 25.00, // rates engine will prioritize the value found in custom rates
			"EUR": 27.82, // same value in both the engine reads the custom entry first
			"JPY": 5.09,  // the engine will find it in the pbsRates conversions
			"GBP": 31.12, // the engine will find it in the custom conversions
		},
	}

	boolTrue := true
	boolFalse := false

	type testInput struct {
		pbsRates       map[string]map[string]float64
		bidExtCurrency *openrtb_ext.ExtRequestCurrency
	}
	type testOutput struct {
		constantRates  bool
		resultingRates map[string]map[string]float64
	}
	testCases := []struct {
		desc     string
		given    testInput
		expected testOutput
	}{
		{
			"valid pbsRates, valid ConversionRates, false UsePBSRates. Resulting rates identical to customRates",
			testInput{
				pbsRates: pbsRates,
				bidExtCurrency: &openrtb_ext.ExtRequestCurrency{
					ConversionRates: customRates,
					UsePBSRates:     &boolFalse,
				},
			},
			testOutput{
				resultingRates: customRates,
			},
		},
		{
			"valid pbsRates, valid ConversionRates, true UsePBSRates. Resulting rates are a mix but customRates gets priority",
			testInput{
				pbsRates: pbsRates,
				bidExtCurrency: &openrtb_ext.ExtRequestCurrency{
					ConversionRates: customRates,
					UsePBSRates:     &boolTrue,
				},
			},
			testOutput{
				resultingRates: expectedRateEngineRates,
			},
		},
		{
			"nil pbsRates, valid ConversionRates, false UsePBSRates. Resulting rates identical to customRates",
			testInput{
				pbsRates: nil,
				bidExtCurrency: &openrtb_ext.ExtRequestCurrency{
					ConversionRates: customRates,
					UsePBSRates:     &boolFalse,
				},
			},
			testOutput{
				resultingRates: customRates,
			},
		},
		{
			"nil pbsRates, valid ConversionRates, true UsePBSRates. Resulting rates identical to customRates",
			testInput{
				pbsRates: nil,
				bidExtCurrency: &openrtb_ext.ExtRequestCurrency{
					ConversionRates: customRates,
					UsePBSRates:     &boolTrue,
				},
			},
			testOutput{
				resultingRates: customRates,
			},
		},
		{
			"valid pbsRates, empty ConversionRates, false UsePBSRates. Because pbsRates cannot be used, default to constant rates",
			testInput{
				pbsRates: pbsRates,
				bidExtCurrency: &openrtb_ext.ExtRequestCurrency{
					// ConversionRates inCustomRates not initialized makes for a zero-length map
					UsePBSRates: &boolFalse,
				},
			},
			testOutput{
				constantRates: true,
			},
		},
		{
			"valid pbsRates, nil ConversionRates, UsePBSRates defaults to true. Resulting rates will be identical to pbsRates",
			testInput{
				pbsRates:       pbsRates,
				bidExtCurrency: nil,
			},
			testOutput{
				resultingRates: pbsRates,
			},
		},
		{
			"nil pbsRates, empty ConversionRates, false UsePBSRates. Default to constant rates",
			testInput{
				pbsRates: nil,
				bidExtCurrency: &openrtb_ext.ExtRequestCurrency{
					// ConversionRates inCustomRates not initialized makes for a zero-length map
					UsePBSRates: &boolFalse,
				},
			},
			testOutput{
				constantRates: true,
			},
		},
		{
			"customRates empty, UsePBSRates set to true, pbsRates are nil. Return default constant rates converter",
			testInput{
				pbsRates: nil,
				bidExtCurrency: &openrtb_ext.ExtRequestCurrency{
					// ConversionRates inCustomRates not initialized makes for a zero-length map
					UsePBSRates: &boolTrue,
				},
			},
			testOutput{
				constantRates: true,
			},
		},
		{
			"nil customRates, nil pbsRates, UsePBSRates defaults to true. Return default constant rates converter",
			testInput{
				pbsRates:       nil,
				bidExtCurrency: nil,
			},
			testOutput{
				constantRates: true,
			},
		},
	}

	for _, tc := range testCases {

		// Test setup:
		jsonPbsRates, err := json.Marshal(tc.given.pbsRates)
		if err != nil {
			t.Fatalf("Failed to marshal PBS rates: %v", err)
		}

		// Init mock currency conversion service
		mockCurrencyClient := &mockCurrencyRatesClient{
			responseBody: `{"dataAsOf":"2018-09-12","conversions":` + string(jsonPbsRates) + `}`,
		}
		mockCurrencyConverter := currency.NewRateConverter(
			mockCurrencyClient,
			"currency.fake.com",
			24*time.Hour,
		)
		mockCurrencyConverter.Run()

		e := new(exchange)
		e.currencyConverter = mockCurrencyConverter

		// Run test
		auctionRates := e.getAuctionCurrencyRates(tc.given.bidExtCurrency)

		// When fromCurrency and toCurrency are the same, a rate of 1.00 is always expected
		rate, err := auctionRates.GetRate("USD", "USD")
		assert.NoError(t, err, tc.desc)
		assert.Equal(t, float64(1), rate, tc.desc)

		// If we expect an error, assert we have one along with a conversion rate of zero
		if tc.expected.constantRates {
			rate, err := auctionRates.GetRate("USD", "MXN")
			assert.Error(t, err, tc.desc)
			assert.Equal(t, float64(0), rate, tc.desc)
		} else {
			for fromCurrency, rates := range tc.expected.resultingRates {
				for toCurrency, expectedRate := range rates {
					actualRate, err := auctionRates.GetRate(fromCurrency, toCurrency)
					assert.NoError(t, err, tc.desc)
					assert.Equal(t, expectedRate, actualRate, tc.desc)
				}
			}
		}
	}
}

func TestReturnCreativeEndToEnd(t *testing.T) {
	sampleAd := "<?xml version=\"1.0\" encoding=\"UTF-8\"?><VAST ...></VAST>"

	// Define test cases
	type aTest struct {
		desc   string
		inExt  json.RawMessage
		outAdM string
	}
	testGroups := []struct {
		groupDesc   string
		testCases   []aTest
		expectError bool
	}{
		{
			groupDesc: "Invalid or malformed bidRequest Ext, expect error in these scenarios",
			testCases: []aTest{
				{
					desc:  "Malformed ext in bidRequest",
					inExt: json.RawMessage(`malformed`),
				},
				{
					desc:  "empty cache field",
					inExt: json.RawMessage(`{"prebid":{"cache":{}}}`),
				},
			},
			expectError: true,
		},
		{
			groupDesc: "Valid bidRequest Ext but no returnCreative value specified, default to returning creative",
			testCases: []aTest{
				{
					"Nil ext in bidRequest",
					nil,
					sampleAd,
				},
				{
					"empty ext",
					json.RawMessage(``),
					sampleAd,
				},
				{
					"bids doesn't come with returnCreative value",
					json.RawMessage(`{"prebid":{"cache":{"bids":{}}}}`),
					sampleAd,
				},
				{
					"vast doesn't come with returnCreative value",
					json.RawMessage(`{"prebid":{"cache":{"vastXml":{}}}}`),
					sampleAd,
				},
			},
		},
		{
			groupDesc: "Bids field comes with returnCreative value",
			testCases: []aTest{
				{
					"Bids returnCreative set to true, return ad markup in response",
					json.RawMessage(`{"prebid":{"cache":{"bids":{"returnCreative":true}}}}`),
					sampleAd,
				},
				{
					"Bids returnCreative set to false, don't return ad markup in response",
					json.RawMessage(`{"prebid":{"cache":{"bids":{"returnCreative":false}}}}`),
					"",
				},
			},
		},
		{
			groupDesc: "Vast field comes with returnCreative value",
			testCases: []aTest{
				{
					"Vast returnCreative set to true, return ad markup in response",
					json.RawMessage(`{"prebid":{"cache":{"vastXml":{"returnCreative":true}}}}`),
					sampleAd,
				},
				{
					"Vast returnCreative set to false, don't return ad markup in response",
					json.RawMessage(`{"prebid":{"cache":{"vastXml":{"returnCreative":false}}}}`),
					"",
				},
			},
		},
		{
			groupDesc: "Both Bids and Vast come with their own returnCreative value",
			testCases: []aTest{
				{
					"Both false, expect empty AdM",
					json.RawMessage(`{"prebid":{"cache":{"bids":{"returnCreative":false},"vastXml":{"returnCreative":false}}}}`),
					"",
				},
				{
					"Bids returnCreative is true, expect valid AdM",
					json.RawMessage(`{"prebid":{"cache":{"bids":{"returnCreative":true},"vastXml":{"returnCreative":false}}}}`),
					sampleAd,
				},
				{
					"Vast returnCreative is true, expect valid AdM",
					json.RawMessage(`{"prebid":{"cache":{"bids":{"returnCreative":false},"vastXml":{"returnCreative":true}}}}`),
					sampleAd,
				},
				{
					"Both field's returnCreative set to true, expect valid AdM",
					json.RawMessage(`{"prebid":{"cache":{"bids":{"returnCreative":true},"vastXml":{"returnCreative":true}}}}`),
					sampleAd,
				},
			},
		},
	}

	// Init an exchange to run an auction from
	noBidServer := func(w http.ResponseWriter, r *http.Request) { w.WriteHeader(204) }
	server := httptest.NewServer(http.HandlerFunc(noBidServer))
	defer server.Close()

	categoriesFetcher, error := newCategoryFetcher("./test/category-mapping")
	if error != nil {
		t.Errorf("Failed to create a category Fetcher: %v", error)
	}

	bidderImpl := &goodSingleBidder{
		httpRequest: &adapters.RequestData{
			Method:  "POST",
			Uri:     server.URL,
			Body:    []byte("{\"key\":\"val\"}"),
			Headers: http.Header{},
		},
		bidResponse: &adapters.BidderResponse{
			Bids: []*adapters.TypedBid{
				{
					Bid: &openrtb2.Bid{AdM: sampleAd},
				},
			},
		},
	}

	e := new(exchange)
	e.adapterMap = map[openrtb_ext.BidderName]adaptedBidder{
		openrtb_ext.BidderAppnexus: adaptBidder(bidderImpl, server.Client(), &config.Configuration{}, &metricsConfig.DummyMetricsEngine{}, openrtb_ext.BidderAppnexus, nil),
	}
	e.cache = &wellBehavedCache{}
	e.me = &metricsConf.DummyMetricsEngine{}
	e.gDPR = gdpr.AlwaysAllow{}
	e.currencyConverter = currency.NewRateConverter(&http.Client{}, "", time.Duration(0))
	e.categoriesFetcher = categoriesFetcher
	e.bidIDGenerator = &mockBidIDGenerator{false, false}

	// Define mock incoming bid requeset
	mockBidRequest := &openrtb2.BidRequest{
		ID: "some-request-id",
		Imp: []openrtb2.Imp{{
			ID:     "some-impression-id",
			Banner: &openrtb2.Banner{Format: []openrtb2.Format{{W: 300, H: 250}, {W: 300, H: 600}}},
			Ext:    json.RawMessage(`{"appnexus": {"placementId": 1}}`),
		}},
		Site: &openrtb2.Site{Page: "prebid.org", Ext: json.RawMessage(`{"amp":0}`)},
	}

	// Run tests
	for _, testGroup := range testGroups {
		for _, test := range testGroup.testCases {
			mockBidRequest.Ext = test.inExt

			auctionRequest := AuctionRequest{
				BidRequest: mockBidRequest,
				Account:    config.Account{},
				UserSyncs:  &emptyUsersync{},
			}

			// Run test
			debugLog := DebugLog{}
			outBidResponse, err := e.HoldAuction(context.Background(), auctionRequest, &debugLog)

			// Assert return error, if any
			if testGroup.expectError {
				assert.Errorf(t, err, "HoldAuction expected to throw error for: %s - %s. \n", testGroup.groupDesc, test.desc)
				continue
			} else {
				assert.NoErrorf(t, err, "%s: %s. HoldAuction error: %v \n", testGroup.groupDesc, test.desc, err)
			}

			// Assert returned bid
			if !assert.NotNil(t, outBidResponse, "%s: %s. outBidResponse is nil \n", testGroup.groupDesc, test.desc) {
				return
			}
			if !assert.NotEmpty(t, outBidResponse.SeatBid, "%s: %s. outBidResponse.SeatBid is empty \n", testGroup.groupDesc, test.desc) {
				return
			}
			if !assert.NotEmpty(t, outBidResponse.SeatBid[0].Bid, "%s: %s. outBidResponse.SeatBid[0].Bid is empty \n", testGroup.groupDesc, test.desc) {
				return
			}
			assert.Equal(t, test.outAdM, outBidResponse.SeatBid[0].Bid[0].AdM, "Ad markup string doesn't match in: %s - %s \n", testGroup.groupDesc, test.desc)
		}
	}
}

func TestGetBidCacheInfoEndToEnd(t *testing.T) {
	testUUID := "CACHE_UUID_1234"
	testExternalCacheScheme := "https"
	testExternalCacheHost := "www.externalprebidcache.net"
	testExternalCachePath := "endpoints/cache"

	// 1) An adapter
	bidderName := openrtb_ext.BidderName("appnexus")

	cfg := &config.Configuration{
		Adapters: map[string]config.Adapter{
			string(bidderName): {
				Endpoint: "http://ib.adnxs.com/endpoint",
			},
		},
		CacheURL: config.Cache{
			Host: "www.internalprebidcache.net",
		},
		ExtCacheURL: config.ExternalCache{
			Scheme: testExternalCacheScheme,
			Host:   testExternalCacheHost,
			Path:   testExternalCachePath,
		},
	}

	adapterList := make([]openrtb_ext.BidderName, 0, 2)
	syncerKeys := []string{}
	testEngine := metricsConf.NewMetricsEngine(cfg, adapterList, syncerKeys)
	//	2) Init new exchange with said configuration
	handlerNoBidServer := func(w http.ResponseWriter, r *http.Request) { w.WriteHeader(204) }
	server := httptest.NewServer(http.HandlerFunc(handlerNoBidServer))
	defer server.Close()

	biddersInfo, err := config.LoadBidderInfoFromDisk("../static/bidder-info", cfg.Adapters, openrtb_ext.BuildBidderStringSlice())
	if err != nil {
		t.Fatal(err)
	}

	adapters, adaptersErr := BuildAdapters(server.Client(), cfg, biddersInfo, &metricsConf.DummyMetricsEngine{})
	if adaptersErr != nil {
		t.Fatalf("Error intializing adapters: %v", adaptersErr)
	}
	currencyConverter := currency.NewRateConverter(&http.Client{}, "", time.Duration(0))
	pbc := pbc.NewClient(&http.Client{}, &cfg.CacheURL, &cfg.ExtCacheURL, testEngine)
	e := NewExchange(adapters, pbc, cfg, map[string]usersync.Syncer{}, &metricsConf.DummyMetricsEngine{}, biddersInfo, gdpr.AlwaysAllow{}, currencyConverter, nilCategoryFetcher{}).(*exchange)
	// 	3) Build all the parameters e.buildBidResponse(ctx.Background(), liveA... ) needs
	liveAdapters := []openrtb_ext.BidderName{bidderName}

	//adapterBids map[openrtb_ext.BidderName]*pbsOrtbSeatBid,
	bids := []*openrtb2.Bid{
		{
			ID:             "some-imp-id",
			ImpID:          "",
			Price:          9.517803,
			NURL:           "",
			BURL:           "",
			LURL:           "",
			AdM:            "",
			AdID:           "",
			ADomain:        nil,
			Bundle:         "",
			IURL:           "",
			CID:            "",
			CrID:           "",
			Tactic:         "",
			Cat:            nil,
			Attr:           nil,
			API:            0,
			Protocol:       0,
			QAGMediaRating: 0,
			Language:       "",
			DealID:         "",
			W:              300,
			H:              250,
			WRatio:         0,
			HRatio:         0,
			Exp:            0,
			Ext:            nil,
		},
	}
	auc := &auction{
		cacheIds: map[*openrtb2.Bid]string{
			bids[0]: testUUID,
		},
	}
	aPbsOrtbBidArr := []*pbsOrtbBid{
		{
			bid:     bids[0],
			bidType: openrtb_ext.BidTypeBanner,
			bidTargets: map[string]string{
				"pricegranularity":  "med",
				"includewinners":    "true",
				"includebidderkeys": "false",
			},
		},
	}
	adapterBids := map[openrtb_ext.BidderName]*pbsOrtbSeatBid{
		bidderName: {
			bids:     aPbsOrtbBidArr,
			currency: "USD",
		},
	}

	//adapterExtra map[openrtb_ext.BidderName]*seatResponseExtra,
	adapterExtra := map[openrtb_ext.BidderName]*seatResponseExtra{
		bidderName: {
			ResponseTimeMillis: 5,
			Errors: []openrtb_ext.ExtBidderMessage{
				{
					Code:    999,
					Message: "Post ib.adnxs.com/openrtb2?query1&query2: unsupported protocol scheme \"\"",
				},
			},
		},
	}
	bidRequest := &openrtb2.BidRequest{
		ID:   "some-request-id",
		TMax: 1000,
		Imp: []openrtb2.Imp{
			{
				ID:     "test-div",
				Secure: openrtb2.Int8Ptr(0),
				Banner: &openrtb2.Banner{Format: []openrtb2.Format{{W: 300, H: 250}}},
				Ext: json.RawMessage(` {
    "rubicon": {
        "accountId": 1001,
        "siteId": 113932,
        "zoneId": 535510
    },
    "appnexus": { "placementId": 1 },
    "pubmatic": { "publisherId": "156209", "adSlot": "pubmatic_test2@300x250" },
    "pulsepoint": { "cf": "300X250", "cp": 512379, "ct": 486653 },
    "conversant": { "site_id": "108060" },
    "ix": { "siteId": "287415" }
}`),
			},
		},
		Site: &openrtb2.Site{
			Page:      "http://rubitest.com/index.html",
			Publisher: &openrtb2.Publisher{ID: "1001"},
		},
		Test: 1,
		Ext:  json.RawMessage(`{"prebid": { "cache": { "bids": {}, "vastxml": {} }, "targeting": { "pricegranularity": "med", "includewinners": true, "includebidderkeys": false } }}`),
	}

	var errList []error

	// 	4) Build bid response
	bid_resp, err := e.buildBidResponse(context.Background(), liveAdapters, adapterBids, bidRequest, adapterExtra, auc, nil, true, errList)

	// 	5) Assert we have no errors and the bid response we expected
	assert.NoError(t, err, "[TestGetBidCacheInfo] buildBidResponse() threw an error")

	expectedBidResponse := &openrtb2.BidResponse{
		SeatBid: []openrtb2.SeatBid{
			{
				Seat: string(bidderName),
				Bid: []openrtb2.Bid{
					{
						Ext: json.RawMessage(`{ "prebid": { "cache": { "bids": { "cacheId": "` + testUUID + `", "url": "` + testExternalCacheScheme + `://` + testExternalCacheHost + `/` + testExternalCachePath + `?uuid=` + testUUID + `" }, "key": "", "url": "" }`),
					},
				},
			},
		},
	}
	// compare cache UUID
	expCacheUUID, err := jsonparser.GetString(expectedBidResponse.SeatBid[0].Bid[0].Ext, "prebid", "cache", "bids", "cacheId")
	assert.NoErrorf(t, err, "[TestGetBidCacheInfo] Error found while trying to json parse the cacheId field from expected build response. Message: %v \n", err)

	cacheUUID, err := jsonparser.GetString(bid_resp.SeatBid[0].Bid[0].Ext, "prebid", "cache", "bids", "cacheId")
	assert.NoErrorf(t, err, "[TestGetBidCacheInfo] bid_resp.SeatBid[0].Bid[0].Ext = %s \n", bid_resp.SeatBid[0].Bid[0].Ext)

	assert.Equal(t, expCacheUUID, cacheUUID, "[TestGetBidCacheInfo] cacheId field in ext should equal \"%s\" \n", expCacheUUID)

	// compare cache URL
	expCacheURL, err := jsonparser.GetString(expectedBidResponse.SeatBid[0].Bid[0].Ext, "prebid", "cache", "bids", "url")
	assert.NoErrorf(t, err, "[TestGetBidCacheInfo] Error found while trying to json parse the url field from expected build response. Message: %v \n", err)

	cacheURL, err := jsonparser.GetString(bid_resp.SeatBid[0].Bid[0].Ext, "prebid", "cache", "bids", "url")
	assert.NoErrorf(t, err, "[TestGetBidCacheInfo] Error found while trying to json parse the url field from actual build response. Message: %v \n", err)

	assert.Equal(t, expCacheURL, cacheURL, "[TestGetBidCacheInfo] cacheId field in ext should equal \"%s\" \n", expCacheURL)
}

func TestBidReturnsCreative(t *testing.T) {
	sampleAd := "<?xml version=\"1.0\" encoding=\"UTF-8\"?><VAST ...></VAST>"
	sampleOpenrtbBid := &openrtb2.Bid{ID: "some-bid-id", AdM: sampleAd}

	// Define test cases
	testCases := []struct {
		description            string
		inReturnCreative       bool
		expectedCreativeMarkup string
	}{
		{
			"returnCreative set to true, expect a full creative markup string in returned bid",
			true,
			sampleAd,
		},
		{
			"returnCreative set to false, expect empty creative markup string in returned bid",
			false,
			"",
		},
	}

	// Test set up
	sampleBids := []*pbsOrtbBid{
		{
			bid:            sampleOpenrtbBid,
			bidType:        openrtb_ext.BidTypeBanner,
			bidTargets:     map[string]string{},
			generatedBidID: "randomId",
		},
	}
	sampleAuction := &auction{cacheIds: map[*openrtb2.Bid]string{sampleOpenrtbBid: "CACHE_UUID_1234"}}

	noBidHandler := func(w http.ResponseWriter, r *http.Request) { w.WriteHeader(204) }
	server := httptest.NewServer(http.HandlerFunc(noBidHandler))
	defer server.Close()

	bidderImpl := &goodSingleBidder{
		httpRequest: &adapters.RequestData{
			Method:  "POST",
			Uri:     server.URL,
			Body:    []byte("{\"key\":\"val\"}"),
			Headers: http.Header{},
		},
		bidResponse: &adapters.BidderResponse{},
	}
	e := new(exchange)
	e.adapterMap = map[openrtb_ext.BidderName]adaptedBidder{
		openrtb_ext.BidderAppnexus: adaptBidder(bidderImpl, server.Client(), &config.Configuration{}, &metricsConfig.DummyMetricsEngine{}, openrtb_ext.BidderAppnexus, nil),
	}
	e.cache = &wellBehavedCache{}
	e.me = &metricsConf.DummyMetricsEngine{}
	e.gDPR = gdpr.AlwaysAllow{}
	e.currencyConverter = currency.NewRateConverter(&http.Client{}, "", time.Duration(0))

	//Run tests
	for _, test := range testCases {
		resultingBids, resultingErrs := e.makeBid(sampleBids, sampleAuction, test.inReturnCreative)

		assert.Equal(t, 0, len(resultingErrs), "%s. Test should not return errors \n", test.description)
		assert.Equal(t, test.expectedCreativeMarkup, resultingBids[0].AdM, "%s. Ad markup string doesn't match expected \n", test.description)

		var bidExt openrtb_ext.ExtBid
		json.Unmarshal(resultingBids[0].Ext, &bidExt)
		assert.Equal(t, 0, bidExt.Prebid.DealPriority, "%s. Test should have DealPriority set to 0", test.description)
		assert.Equal(t, false, bidExt.Prebid.DealTierSatisfied, "%s. Test should have DealTierSatisfied set to false", test.description)
	}
}

func TestGetBidCacheInfo(t *testing.T) {
	bid := &openrtb2.Bid{ID: "42"}
	testCases := []struct {
		description      string
		scheme           string
		host             string
		path             string
		bid              *pbsOrtbBid
		auction          *auction
		expectedFound    bool
		expectedCacheID  string
		expectedCacheURL string
	}{
		{
			description:      "JSON Cache ID",
			scheme:           "https",
			host:             "prebid.org",
			path:             "cache",
			bid:              &pbsOrtbBid{bid: bid},
			auction:          &auction{cacheIds: map[*openrtb2.Bid]string{bid: "anyID"}},
			expectedFound:    true,
			expectedCacheID:  "anyID",
			expectedCacheURL: "https://prebid.org/cache?uuid=anyID",
		},
		{
			description:      "VAST Cache ID",
			scheme:           "https",
			host:             "prebid.org",
			path:             "cache",
			bid:              &pbsOrtbBid{bid: bid},
			auction:          &auction{vastCacheIds: map[*openrtb2.Bid]string{bid: "anyID"}},
			expectedFound:    true,
			expectedCacheID:  "anyID",
			expectedCacheURL: "https://prebid.org/cache?uuid=anyID",
		},
		{
			description:      "Cache ID Not Found",
			scheme:           "https",
			host:             "prebid.org",
			path:             "cache",
			bid:              &pbsOrtbBid{bid: bid},
			auction:          &auction{},
			expectedFound:    false,
			expectedCacheID:  "",
			expectedCacheURL: "",
		},
		{
			description:      "Scheme Not Provided",
			host:             "prebid.org",
			path:             "cache",
			bid:              &pbsOrtbBid{bid: bid},
			auction:          &auction{cacheIds: map[*openrtb2.Bid]string{bid: "anyID"}},
			expectedFound:    true,
			expectedCacheID:  "anyID",
			expectedCacheURL: "prebid.org/cache?uuid=anyID",
		},
		{
			description:      "Host And Path Not Provided - Without Scheme",
			bid:              &pbsOrtbBid{bid: bid},
			auction:          &auction{cacheIds: map[*openrtb2.Bid]string{bid: "anyID"}},
			expectedFound:    true,
			expectedCacheID:  "anyID",
			expectedCacheURL: "",
		},
		{
			description:      "Host And Path Not Provided - With Scheme",
			scheme:           "https",
			bid:              &pbsOrtbBid{bid: bid},
			auction:          &auction{cacheIds: map[*openrtb2.Bid]string{bid: "anyID"}},
			expectedFound:    true,
			expectedCacheID:  "anyID",
			expectedCacheURL: "",
		},
		{
			description:      "Nil Bid",
			scheme:           "https",
			host:             "prebid.org",
			path:             "cache",
			bid:              nil,
			auction:          &auction{cacheIds: map[*openrtb2.Bid]string{bid: "anyID"}},
			expectedFound:    false,
			expectedCacheID:  "",
			expectedCacheURL: "",
		},
		{
			description:      "Nil Embedded Bid",
			scheme:           "https",
			host:             "prebid.org",
			path:             "cache",
			bid:              &pbsOrtbBid{bid: nil},
			auction:          &auction{cacheIds: map[*openrtb2.Bid]string{bid: "anyID"}},
			expectedFound:    false,
			expectedCacheID:  "",
			expectedCacheURL: "",
		},
		{
			description:      "Nil Auction",
			scheme:           "https",
			host:             "prebid.org",
			path:             "cache",
			bid:              &pbsOrtbBid{bid: bid},
			auction:          nil,
			expectedFound:    false,
			expectedCacheID:  "",
			expectedCacheURL: "",
		},
	}

	for _, test := range testCases {
		exchange := &exchange{
			cache: &mockCache{
				scheme: test.scheme,
				host:   test.host,
				path:   test.path,
			},
		}

		cacheInfo, found := exchange.getBidCacheInfo(test.bid, test.auction)

		assert.Equal(t, test.expectedFound, found, test.description+":found")
		assert.Equal(t, test.expectedCacheID, cacheInfo.CacheId, test.description+":id")
		assert.Equal(t, test.expectedCacheURL, cacheInfo.Url, test.description+":url")
	}
}

func TestBidResponseCurrency(t *testing.T) {
	// Init objects
	cfg := &config.Configuration{Adapters: make(map[string]config.Adapter, 1)}
	cfg.Adapters["appnexus"] = config.Adapter{Endpoint: "http://ib.adnxs.com"}

	handlerNoBidServer := func(w http.ResponseWriter, r *http.Request) { w.WriteHeader(204) }
	server := httptest.NewServer(http.HandlerFunc(handlerNoBidServer))
	defer server.Close()

	biddersInfo, err := config.LoadBidderInfoFromDisk("../static/bidder-info", cfg.Adapters, openrtb_ext.BuildBidderStringSlice())
	if err != nil {
		t.Fatal(err)
	}

	adapters, adaptersErr := BuildAdapters(server.Client(), cfg, biddersInfo, &metricsConf.DummyMetricsEngine{})
	if adaptersErr != nil {
		t.Fatalf("Error intializing adapters: %v", adaptersErr)
	}

	currencyConverter := currency.NewRateConverter(&http.Client{}, "", time.Duration(0))
	e := NewExchange(adapters, nil, cfg, map[string]usersync.Syncer{}, &metricsConf.DummyMetricsEngine{}, biddersInfo, gdpr.AlwaysAllow{}, currencyConverter, nilCategoryFetcher{}).(*exchange)

	liveAdapters := make([]openrtb_ext.BidderName, 1)
	liveAdapters[0] = "appnexus"

	bidRequest := &openrtb2.BidRequest{
		ID: "some-request-id",
		Imp: []openrtb2.Imp{{
			ID:     "some-impression-id",
			Banner: &openrtb2.Banner{Format: []openrtb2.Format{{W: 300, H: 250}, {W: 300, H: 600}}},
			Ext:    json.RawMessage(`{"appnexus": {"placementId": 10433394}}`),
		}},
		Site:   &openrtb2.Site{Page: "prebid.org", Ext: json.RawMessage(`{"amp":0}`)},
		Device: &openrtb2.Device{UA: "curl/7.54.0", IP: "::1"},
		AT:     1,
		TMax:   500,
		Ext:    json.RawMessage(`{"id": "some-request-id","site": {"page": "prebid.org"},"imp": [{"id": "some-impression-id","banner": {"format": [{"w": 300,"h": 250},{"w": 300,"h": 600}]},"ext": {"appnexus": {"placementId": 10433394}}}],"tmax": 500}`),
	}

	adapterExtra := map[openrtb_ext.BidderName]*seatResponseExtra{
		"appnexus": {ResponseTimeMillis: 5},
	}

	var errList []error

	sampleBid := &openrtb2.Bid{
		ID:    "some-imp-id",
		Price: 9.517803,
		W:     300,
		H:     250,
		Ext:   nil,
	}
	aPbsOrtbBidArr := []*pbsOrtbBid{{bid: sampleBid, bidType: openrtb_ext.BidTypeBanner}}
	sampleSeatBid := []openrtb2.SeatBid{
		{
			Seat: "appnexus",
			Bid: []openrtb2.Bid{
				{
					ID:    "some-imp-id",
					Price: 9.517803,
					W:     300,
					H:     250,
					Ext:   json.RawMessage(`{"prebid":{"type":"banner"}}`),
				},
			},
		},
	}
	emptySeatBid := []openrtb2.SeatBid{}

	// Test cases
	type aTest struct {
		description         string
		adapterBids         map[openrtb_ext.BidderName]*pbsOrtbSeatBid
		expectedBidResponse *openrtb2.BidResponse
	}
	testCases := []aTest{
		{
			description: "1) Adapter to bids map comes with a non-empty currency field and non-empty bid array",
			adapterBids: map[openrtb_ext.BidderName]*pbsOrtbSeatBid{
				openrtb_ext.BidderName("appnexus"): {
					bids:     aPbsOrtbBidArr,
					currency: "USD",
				},
			},
			expectedBidResponse: &openrtb2.BidResponse{
				ID:      "some-request-id",
				SeatBid: sampleSeatBid,
				Cur:     "USD",
				Ext: json.RawMessage(`{"responsetimemillis":{"appnexus":5},"tmaxrequest":500}
`),
			},
		},
		{
			description: "2) Adapter to bids map comes with a non-empty currency field but an empty bid array",
			adapterBids: map[openrtb_ext.BidderName]*pbsOrtbSeatBid{
				openrtb_ext.BidderName("appnexus"): {
					bids:     nil,
					currency: "USD",
				},
			},
			expectedBidResponse: &openrtb2.BidResponse{
				ID:      "some-request-id",
				SeatBid: emptySeatBid,
				Cur:     "",
				Ext: json.RawMessage(`{"responsetimemillis":{"appnexus":5},"tmaxrequest":500}
`),
			},
		},
		{
			description: "3) Adapter to bids map comes with an empty currency string and a non-empty bid array",
			adapterBids: map[openrtb_ext.BidderName]*pbsOrtbSeatBid{
				openrtb_ext.BidderName("appnexus"): {
					bids:     aPbsOrtbBidArr,
					currency: "",
				},
			},
			expectedBidResponse: &openrtb2.BidResponse{
				ID:      "some-request-id",
				SeatBid: sampleSeatBid,
				Cur:     "",
				Ext: json.RawMessage(`{"responsetimemillis":{"appnexus":5},"tmaxrequest":500}
`),
			},
		},
		{
			description: "4) Adapter to bids map comes with an empty currency string and an empty bid array",
			adapterBids: map[openrtb_ext.BidderName]*pbsOrtbSeatBid{
				openrtb_ext.BidderName("appnexus"): {
					bids:     nil,
					currency: "",
				},
			},
			expectedBidResponse: &openrtb2.BidResponse{
				ID:      "some-request-id",
				SeatBid: emptySeatBid,
				Cur:     "",
				Ext: json.RawMessage(`{"responsetimemillis":{"appnexus":5},"tmaxrequest":500}
`),
			},
		},
	}

	bidResponseExt := &openrtb_ext.ExtBidResponse{
		ResponseTimeMillis:   map[openrtb_ext.BidderName]int{openrtb_ext.BidderName("appnexus"): 5},
		RequestTimeoutMillis: 500,
	}
	// Run tests
	for i := range testCases {
		actualBidResp, err := e.buildBidResponse(context.Background(), liveAdapters, testCases[i].adapterBids, bidRequest, adapterExtra, nil, bidResponseExt, true, errList)
		assert.NoError(t, err, fmt.Sprintf("[TEST_FAILED] e.buildBidResponse resturns error in test: %s Error message: %s \n", testCases[i].description, err))
		assert.Equalf(t, testCases[i].expectedBidResponse, actualBidResp, fmt.Sprintf("[TEST_FAILED] Objects must be equal for test: %s \n Expected: >>%s<< \n Actual: >>%s<< ", testCases[i].description, testCases[i].expectedBidResponse.Ext, actualBidResp.Ext))
	}
}

// TestRaceIntegration runs an integration test using all the sample params from
// adapters/{bidder}/{bidder}test/params/race/*.json files.
//
// Its primary goal is to catch race conditions, since parts of the BidRequest passed into MakeBids()
// are shared across many goroutines.
//
// The "known" file names right now are "banner.json" and "video.json". These files should hold params
// which the Bidder would expect on banner or video Imps, respectively.
func TestRaceIntegration(t *testing.T) {
	noBidServer := func(w http.ResponseWriter, r *http.Request) {
		w.WriteHeader(204)
	}
	server := httptest.NewServer(http.HandlerFunc(noBidServer))
	defer server.Close()

	cfg := &config.Configuration{
		Adapters: make(map[string]config.Adapter),
	}
	for _, bidder := range openrtb_ext.CoreBidderNames() {
		cfg.Adapters[strings.ToLower(string(bidder))] = config.Adapter{
			Endpoint: server.URL,
		}
	}
	cfg.Adapters[strings.ToLower(string(openrtb_ext.BidderAudienceNetwork))] = config.Adapter{
		Endpoint:   server.URL,
		AppSecret:  "any",
		PlatformID: "abc",
	}
	cfg.Adapters[strings.ToLower(string(openrtb_ext.BidderBeachfront))] = config.Adapter{
		Endpoint:         server.URL,
		ExtraAdapterInfo: "{\"video_endpoint\":\"" + server.URL + "\"}",
	}

	biddersInfo, err := config.LoadBidderInfoFromDisk("../static/bidder-info", cfg.Adapters, openrtb_ext.BuildBidderStringSlice())
	if err != nil {
		t.Fatal(err)
	}

	adapters, adaptersErr := BuildAdapters(server.Client(), cfg, biddersInfo, &metricsConf.DummyMetricsEngine{})
	if adaptersErr != nil {
		t.Fatalf("Error intializing adapters: %v", adaptersErr)
	}

	currencyConverter := currency.NewRateConverter(&http.Client{}, "", time.Duration(0))

	auctionRequest := AuctionRequest{
		BidRequest: newRaceCheckingRequest(t),
		Account:    config.Account{},
		UserSyncs:  &emptyUsersync{},
	}

	debugLog := DebugLog{}
	ex := NewExchange(adapters, &wellBehavedCache{}, cfg, map[string]usersync.Syncer{}, &metricsConf.DummyMetricsEngine{}, biddersInfo, gdpr.AlwaysAllow{}, currencyConverter, &nilCategoryFetcher{}).(*exchange)
	_, err = ex.HoldAuction(context.Background(), auctionRequest, &debugLog)
	if err != nil {
		t.Errorf("HoldAuction returned unexpected error: %v", err)
	}
}

func newCategoryFetcher(directory string) (stored_requests.CategoryFetcher, error) {
	fetcher, err := file_fetcher.NewFileFetcher(directory)
	if err != nil {
		return nil, err
	}
	catfetcher, ok := fetcher.(stored_requests.CategoryFetcher)
	if !ok {
		return nil, fmt.Errorf("Failed to type cast fetcher to CategoryFetcher")
	}
	return catfetcher, nil
}

// newRaceCheckingRequest builds a BidRequest from all the params in the
// adapters/{bidder}/{bidder}test/params/race/*.json files
func newRaceCheckingRequest(t *testing.T) *openrtb2.BidRequest {
	dnt := int8(1)
	return &openrtb2.BidRequest{
		Site: &openrtb2.Site{
			Page:   "www.some.domain.com",
			Domain: "domain.com",
			Publisher: &openrtb2.Publisher{
				ID: "some-publisher-id",
			},
		},
		Device: &openrtb2.Device{
			UA:       "Mozilla/5.0 (Macintosh; Intel Mac OS X 10_13_5) AppleWebKit/537.36 (KHTML, like Gecko) Chrome/67.0.3396.87 Safari/537.36",
			IFA:      "ifa",
			IP:       "132.173.230.74",
			DNT:      &dnt,
			Language: "EN",
		},
		Source: &openrtb2.Source{
			TID: "61018dc9-fa61-4c41-b7dc-f90b9ae80e87",
		},
		User: &openrtb2.User{
			ID:       "our-id",
			BuyerUID: "their-id",
			Ext:      json.RawMessage(`{"consent":"BONciguONcjGKADACHENAOLS1rAHDAFAAEAASABQAMwAeACEAFw","digitrust":{"id":"digi-id","keyv":1,"pref":1}}`),
		},
		Regs: &openrtb2.Regs{
			COPPA: 1,
			Ext:   json.RawMessage(`{"gdpr":1}`),
		},
		Imp: []openrtb2.Imp{{
			ID: "some-imp-id",
			Banner: &openrtb2.Banner{
				Format: []openrtb2.Format{{
					W: 300,
					H: 250,
				}, {
					W: 300,
					H: 600,
				}},
			},
			Ext: buildImpExt(t, "banner"),
		}, {
			Video: &openrtb2.Video{
				MIMEs:       []string{"video/mp4"},
				MinDuration: 1,
				MaxDuration: 300,
				W:           300,
				H:           600,
			},
			Ext: buildImpExt(t, "video"),
		}},
	}
}

func TestPanicRecovery(t *testing.T) {
	cfg := &config.Configuration{
		CacheURL: config.Cache{
			ExpectedTimeMillis: 20,
		},
		Adapters: blankAdapterConfig(openrtb_ext.CoreBidderNames()),
	}

	biddersInfo, err := config.LoadBidderInfoFromDisk("../static/bidder-info", cfg.Adapters, openrtb_ext.BuildBidderStringSlice())
	if err != nil {
		t.Fatal(err)
	}

	adapters, adaptersErr := BuildAdapters(&http.Client{}, cfg, biddersInfo, &metricsConf.DummyMetricsEngine{})
	if adaptersErr != nil {
		t.Fatalf("Error intializing adapters: %v", adaptersErr)
	}

	currencyConverter := currency.NewRateConverter(&http.Client{}, "", time.Duration(0))
	e := NewExchange(adapters, nil, cfg, map[string]usersync.Syncer{}, &metricsConf.DummyMetricsEngine{}, biddersInfo, gdpr.AlwaysAllow{}, currencyConverter, nilCategoryFetcher{}).(*exchange)

	chBids := make(chan *bidResponseWrapper, 1)
	panicker := func(bidderRequest BidderRequest, conversions currency.Conversions) {
		panic("panic!")
	}

	apnLabels := metrics.AdapterLabels{
		Source:      metrics.DemandWeb,
		RType:       metrics.ReqTypeORTB2Web,
		Adapter:     openrtb_ext.BidderAppnexus,
		PubID:       "test1",
		CookieFlag:  metrics.CookieFlagYes,
		AdapterBids: metrics.AdapterBidNone,
	}

	bidderRequests := []BidderRequest{
		{
			BidderName:     "bidder1",
			BidderCoreName: "appnexus",
			BidderLabels:   apnLabels,
			BidRequest: &openrtb2.BidRequest{
				ID: "b-1",
			},
		},
		{
			BidderName:     "bidder2",
			BidderCoreName: "bidder2",
			BidRequest: &openrtb2.BidRequest{
				ID: "b-2",
			},
		},
	}

	recovered := e.recoverSafely(bidderRequests, panicker, chBids)
	recovered(bidderRequests[0], nil)
}

func buildImpExt(t *testing.T, jsonFilename string) json.RawMessage {
	adapterFolders, err := ioutil.ReadDir("../adapters")
	if err != nil {
		t.Fatalf("Failed to open adapters directory: %v", err)
	}
	bidderExts := make(map[string]json.RawMessage)
	for _, adapterFolder := range adapterFolders {
		if adapterFolder.IsDir() && adapterFolder.Name() != "adapterstest" {
			bidderName := adapterFolder.Name()
			sampleParams := "../adapters/" + bidderName + "/" + bidderName + "test/params/race/" + jsonFilename + ".json"
			// If the file doesn't exist, don't worry about it. I don't think the Go APIs offer a reliable way to check for this.
			fileContents, err := ioutil.ReadFile(sampleParams)
			if err == nil {
				bidderExts[bidderName] = json.RawMessage(fileContents)
			}
		}
	}
	toReturn, err := json.Marshal(bidderExts)
	if err != nil {
		t.Fatalf("Failed to marshal JSON: %v", err)
	}
	return json.RawMessage(toReturn)
}

func TestPanicRecoveryHighLevel(t *testing.T) {
	noBidServer := func(w http.ResponseWriter, r *http.Request) {
		w.WriteHeader(204)
	}
	server := httptest.NewServer(http.HandlerFunc(noBidServer))
	defer server.Close()

	cfg := &config.Configuration{
		Adapters: make(map[string]config.Adapter),
	}
	for _, bidder := range openrtb_ext.CoreBidderNames() {
		cfg.Adapters[strings.ToLower(string(bidder))] = config.Adapter{
			Endpoint: server.URL,
		}
	}
	cfg.Adapters["audiencenetwork"] = config.Adapter{Disabled: true}

	biddersInfo, err := config.LoadBidderInfoFromDisk("../static/bidder-info", cfg.Adapters, openrtb_ext.BuildBidderStringSlice())
	if err != nil {
		t.Fatal(err)
	}

	adapters, adaptersErr := BuildAdapters(server.Client(), cfg, biddersInfo, &metricsConf.DummyMetricsEngine{})
	if adaptersErr != nil {
		t.Fatalf("Error intializing adapters: %v", adaptersErr)
	}

	currencyConverter := currency.NewRateConverter(&http.Client{}, "", time.Duration(0))

	categoriesFetcher, error := newCategoryFetcher("./test/category-mapping")
	if error != nil {
		t.Errorf("Failed to create a category Fetcher: %v", error)
	}

	e := NewExchange(adapters, &mockCache{}, cfg, map[string]usersync.Syncer{}, &metricsConf.DummyMetricsEngine{}, biddersInfo, gdpr.AlwaysAllow{}, currencyConverter, categoriesFetcher).(*exchange)

	e.adapterMap[openrtb_ext.BidderBeachfront] = panicingAdapter{}
	e.adapterMap[openrtb_ext.BidderAppnexus] = panicingAdapter{}

	request := &openrtb2.BidRequest{
		Site: &openrtb2.Site{
			Page:   "www.some.domain.com",
			Domain: "domain.com",
			Publisher: &openrtb2.Publisher{
				ID: "some-publisher-id",
			},
		},
		User: &openrtb2.User{
			ID:       "our-id",
			BuyerUID: "their-id",
			Ext:      json.RawMessage(`{"consent":"BONciguONcjGKADACHENAOLS1rAHDAFAAEAASABQAMwAeACEAFw","digitrust":{"id":"digi-id","keyv":1,"pref":1}}`),
		},
		Imp: []openrtb2.Imp{{
			ID: "some-imp-id",
			Banner: &openrtb2.Banner{
				Format: []openrtb2.Format{{
					W: 300,
					H: 250,
				}, {
					W: 300,
					H: 600,
				}},
			},
			Ext: buildImpExt(t, "banner"),
		}},
	}

	auctionRequest := AuctionRequest{
		BidRequest: request,
		Account:    config.Account{},
		UserSyncs:  &emptyUsersync{},
	}
	debugLog := DebugLog{}
	_, err = e.HoldAuction(context.Background(), auctionRequest, &debugLog)
	if err != nil {
		t.Errorf("HoldAuction returned unexpected error: %v", err)
	}

}

func TestTimeoutComputation(t *testing.T) {
	cacheTimeMillis := 10
	ex := exchange{
		cacheTime: time.Duration(cacheTimeMillis) * time.Millisecond,
	}
	deadline := time.Now()
	ctx, cancel := context.WithDeadline(context.Background(), deadline)
	defer cancel()

	auctionCtx, cancel := ex.makeAuctionContext(ctx, true)
	defer cancel()

	if finalDeadline, ok := auctionCtx.Deadline(); !ok || deadline.Add(-time.Duration(cacheTimeMillis)*time.Millisecond) != finalDeadline {
		t.Errorf("The auction should allocate cacheTime amount of time from the whole request timeout.")
	}
}

func TestSetDebugContextKey(t *testing.T) {
	// Test cases
	testCases := []struct {
		desc              string
		inDebugInfo       bool
		expectedDebugInfo bool
	}{
		{
			desc:              "debugInfo flag on, we expect to find DebugContextKey key in context",
			inDebugInfo:       true,
			expectedDebugInfo: true,
		},
		{
			desc:              "debugInfo flag off, we don't expect to find DebugContextKey key in context",
			inDebugInfo:       false,
			expectedDebugInfo: false,
		},
	}

	// Setup test
	ex := exchange{}

	// Run tests
	for _, test := range testCases {
		auctionCtx := ex.makeDebugContext(context.Background(), test.inDebugInfo)

		debugInfo := auctionCtx.Value(DebugContextKey)
		assert.NotNil(t, debugInfo, "%s. Flag set, `debugInfo` shouldn't be nil")
		assert.Equal(t, test.expectedDebugInfo, debugInfo.(bool), "Desc: %s. Incorrect value mapped to DebugContextKey(`debugInfo`) in the context\n", test.desc)
	}
}

// TestExchangeJSON executes tests for all the *.json files in exchangetest.
func TestExchangeJSON(t *testing.T) {
	if specFiles, err := ioutil.ReadDir("./exchangetest"); err == nil {
		for _, specFile := range specFiles {
			fileName := "./exchangetest/" + specFile.Name()
			fileDisplayName := "exchange/exchangetest/" + specFile.Name()
			t.Run(fileDisplayName, func(t *testing.T) {
				specData, err := loadFile(fileName)
				if assert.NoError(t, err, "Failed to load contents of file %s: %v", fileDisplayName, err) {
					runSpec(t, fileDisplayName, specData)
				}
			})
		}
	}
}

// LoadFile reads and parses a file as a test case. If something goes wrong, it returns an error.
func loadFile(filename string) (*exchangeSpec, error) {
	specData, err := ioutil.ReadFile(filename)
	if err != nil {
		return nil, fmt.Errorf("Failed to read file %s: %v", filename, err)
	}

	var spec exchangeSpec
	if err := json.Unmarshal(specData, &spec); err != nil {
		return nil, fmt.Errorf("Failed to unmarshal JSON from file: %v", err)
	}

	return &spec, nil
}

func runSpec(t *testing.T, filename string, spec *exchangeSpec) {
	aliases, errs := parseAliases(&spec.IncomingRequest.OrtbRequest)
	if len(errs) != 0 {
		t.Fatalf("%s: Failed to parse aliases", filename)
	}

	var s struct{}
	eeac := make(map[string]struct{})
	for _, c := range []string{"FIN", "FRA", "GUF"} {
		eeac[c] = s
	}

	var gdprDefaultValue string
	if spec.AssumeGDPRApplies {
		gdprDefaultValue = "1"
	} else {
		gdprDefaultValue = "0"
	}

	privacyConfig := config.Privacy{
		CCPA: config.CCPA{
			Enforce: spec.EnforceCCPA,
		},
		LMT: config.LMT{
			Enforce: spec.EnforceLMT,
		},
		GDPR: config.GDPR{
			Enabled:         spec.GDPREnabled,
			DefaultValue:    gdprDefaultValue,
			EEACountriesMap: eeac,
		},
	}
	bidIdGenerator := &mockBidIDGenerator{}
	if spec.BidIDGenerator != nil {
		*bidIdGenerator = *spec.BidIDGenerator
	}
	ex := newExchangeForTests(t, filename, spec.OutgoingRequests, aliases, privacyConfig, bidIdGenerator)
	biddersInAuction := findBiddersInAuction(t, filename, &spec.IncomingRequest.OrtbRequest)
	debugLog := &DebugLog{}
	if spec.DebugLog != nil {
		*debugLog = *spec.DebugLog
		debugLog.Regexp = regexp.MustCompile(`[<>]`)
	}

	auctionRequest := AuctionRequest{
		BidRequest: &spec.IncomingRequest.OrtbRequest,
		Account: config.Account{
			ID:            "testaccount",
			EventsEnabled: spec.EventsEnabled,
			DebugAllow:    true,
		},
		UserSyncs: mockIdFetcher(spec.IncomingRequest.Usersyncs),
	}
	if spec.StartTime > 0 {
		auctionRequest.StartTime = time.Unix(0, spec.StartTime*1e+6)
	}
	ctx := context.Background()
	ctx = context.WithValue(ctx, DebugContextKey, true)

	bid, err := ex.HoldAuction(ctx, auctionRequest, debugLog)
	responseTimes := extractResponseTimes(t, filename, bid)
	for _, bidderName := range biddersInAuction {
		if _, ok := responseTimes[bidderName]; !ok {
			t.Errorf("%s: Response JSON missing expected ext.responsetimemillis.%s", filename, bidderName)
		}
	}
	if spec.Response.Bids != nil {
		diffOrtbResponses(t, filename, spec.Response.Bids, bid)
		if err == nil {
			if spec.Response.Error != "" {
				t.Errorf("%s: Exchange did not return expected error: %s", filename, spec.Response.Error)
			}
		} else {
			if err.Error() != spec.Response.Error {
				t.Errorf("%s: Exchange returned different errors. Expected %s, got %s", filename, spec.Response.Error, err.Error())
			}
		}
	}
	if spec.DebugLog != nil {
		if spec.DebugLog.Enabled {
			if len(debugLog.Data.Response) == 0 {
				t.Errorf("%s: DebugLog response was not modified when it should have been", filename)
			}
		} else {
			if len(debugLog.Data.Response) != 0 {
				t.Errorf("%s: DebugLog response was modified when it shouldn't have been", filename)
			}
		}
	}
	if spec.IncomingRequest.OrtbRequest.Test == 1 {
		//compare debug info
		diffJson(t, "Debug info modified", bid.Ext, spec.Response.Ext)
	}
}

func findBiddersInAuction(t *testing.T, context string, req *openrtb2.BidRequest) []string {
	if splitImps, err := splitImps(req.Imp); err != nil {
		t.Errorf("%s: Failed to parse Bidders from request: %v", context, err)
		return nil
	} else {
		bidders := make([]string, 0, len(splitImps))
		for bidderName := range splitImps {
			bidders = append(bidders, bidderName)
		}
		return bidders
	}
}

// extractResponseTimes validates the format of bid.ext.responsetimemillis, and then removes it.
// This is done because the response time will change from run to run, so it's impossible to hardcode a value
// into the JSON. The best we can do is make sure that the property exists.
func extractResponseTimes(t *testing.T, context string, bid *openrtb2.BidResponse) map[string]int {
	if data, dataType, _, err := jsonparser.Get(bid.Ext, "responsetimemillis"); err != nil || dataType != jsonparser.Object {
		t.Errorf("%s: Exchange did not return ext.responsetimemillis object: %v", context, err)
		return nil
	} else {
		responseTimes := make(map[string]int)
		if err := json.Unmarshal(data, &responseTimes); err != nil {
			t.Errorf("%s: Failed to unmarshal ext.responsetimemillis into map[string]int: %v", context, err)
			return nil
		}

		// Delete the response times so that they don't appear in the JSON, because they can't be tested reliably anyway.
		// If there's no other ext, just delete it altogether.
		bid.Ext = jsonparser.Delete(bid.Ext, "responsetimemillis")
		if diff, err := gojsondiff.New().Compare(bid.Ext, []byte("{}")); err == nil && !diff.Modified() {
			bid.Ext = nil
		}
		return responseTimes
	}
}

func newExchangeForTests(t *testing.T, filename string, expectations map[string]*bidderSpec, aliases map[string]string, privacyConfig config.Privacy, bidIDGenerator BidIDGenerator) Exchange {
	bidderAdapters := make(map[openrtb_ext.BidderName]adaptedBidder, len(expectations))
	bidderInfos := make(config.BidderInfos, len(expectations))
	for _, bidderName := range openrtb_ext.CoreBidderNames() {
		if spec, ok := expectations[string(bidderName)]; ok {
			bidderAdapters[bidderName] = &validatingBidder{
				t:             t,
				fileName:      filename,
				bidderName:    string(bidderName),
				expectations:  map[string]*bidderRequest{string(bidderName): spec.ExpectedRequest},
				mockResponses: map[string]bidderResponse{string(bidderName): spec.MockResponse},
			}
			bidderInfos[string(bidderName)] = config.BidderInfo{ModifyingVastXmlAllowed: spec.ModifyingVastXmlAllowed}
		}
	}

	for alias, coreBidder := range aliases {
		if spec, ok := expectations[alias]; ok {
			if bidder, ok := bidderAdapters[openrtb_ext.BidderName(coreBidder)]; ok {
				bidder.(*validatingBidder).expectations[alias] = spec.ExpectedRequest
				bidder.(*validatingBidder).mockResponses[alias] = spec.MockResponse
			} else {
				bidderAdapters[openrtb_ext.BidderName(coreBidder)] = &validatingBidder{
					t:             t,
					fileName:      filename,
					bidderName:    coreBidder,
					expectations:  map[string]*bidderRequest{alias: spec.ExpectedRequest},
					mockResponses: map[string]bidderResponse{alias: spec.MockResponse},
				}
			}
		}
	}

	categoriesFetcher, error := newCategoryFetcher("./test/category-mapping")
	if error != nil {
		t.Fatalf("Failed to create a category Fetcher: %v", error)
	}

	bidderToSyncerKey := map[string]string{}
	for _, bidderName := range openrtb_ext.CoreBidderNames() {
		bidderToSyncerKey[string(bidderName)] = string(bidderName)
	}

	return &exchange{
<<<<<<< HEAD
		adapterMap:          bidderAdapters,
		me:                  metricsConf.NewMetricsEngine(&config.Configuration{}, openrtb_ext.CoreBidderNames(), nil),
		cache:               &wellBehavedCache{},
		cacheTime:           0,
		gDPR:                &permissionsMock{allowAllBidders: true},
		currencyConverter:   currency.NewRateConverter(&http.Client{}, "", time.Duration(0)),
		UsersyncIfAmbiguous: privacyConfig.GDPR.UsersyncIfAmbiguous,
		privacyConfig:       privacyConfig,
		categoriesFetcher:   categoriesFetcher,
		bidderInfo:          bidderInfos,
		bidderToSyncerKey:   bidderToSyncerKey,
		externalURL:         "http://localhost",
		bidIDGenerator:      bidIDGenerator,
=======
		adapterMap:        bidderAdapters,
		me:                metricsConf.NewMetricsEngine(&config.Configuration{}, openrtb_ext.CoreBidderNames()),
		cache:             &wellBehavedCache{},
		cacheTime:         0,
		gDPR:              &permissionsMock{allowAllBidders: true},
		currencyConverter: currency.NewRateConverter(&http.Client{}, "", time.Duration(0)),
		gdprDefaultValue:  privacyConfig.GDPR.DefaultValue,
		privacyConfig:     privacyConfig,
		categoriesFetcher: categoriesFetcher,
		bidderInfo:        bidderInfos,
		externalURL:       "http://localhost",
		bidIDGenerator:    bidIDGenerator,
>>>>>>> 037bd7f1
	}
}

type mockBidIDGenerator struct {
	GenerateBidID bool `json:"generateBidID"`
	ReturnError   bool `json:"returnError"`
}

func (big *mockBidIDGenerator) Enabled() bool {
	return big.GenerateBidID
}

func (big *mockBidIDGenerator) New() (string, error) {

	if big.ReturnError {
		err := errors.New("Test error generating bid.ext.prebid.bidid")
		return "", err
	}
	return "mock_uuid", nil

}

type fakeRandomDeduplicateBidBooleanGenerator struct {
	returnValue bool
}

func (m *fakeRandomDeduplicateBidBooleanGenerator) Generate() bool {
	return m.returnValue
}

func newExtRequest() openrtb_ext.ExtRequest {
	priceGran := openrtb_ext.PriceGranularity{
		Precision: 2,
		Ranges: []openrtb_ext.GranularityRange{
			{
				Min:       0.0,
				Max:       20.0,
				Increment: 2.0,
			},
		},
	}

	translateCategories := true
	brandCat := openrtb_ext.ExtIncludeBrandCategory{PrimaryAdServer: 1, WithCategory: true, TranslateCategories: &translateCategories}

	reqExt := openrtb_ext.ExtRequestTargeting{
		PriceGranularity:     priceGran,
		IncludeWinners:       true,
		IncludeBrandCategory: &brandCat,
	}

	return openrtb_ext.ExtRequest{
		Prebid: openrtb_ext.ExtRequestPrebid{
			Targeting: &reqExt,
		},
	}
}

func newExtRequestNoBrandCat() openrtb_ext.ExtRequest {
	priceGran := openrtb_ext.PriceGranularity{
		Precision: 2,
		Ranges: []openrtb_ext.GranularityRange{
			{
				Min:       0.0,
				Max:       20.0,
				Increment: 2.0,
			},
		},
	}

	brandCat := openrtb_ext.ExtIncludeBrandCategory{WithCategory: false}

	reqExt := openrtb_ext.ExtRequestTargeting{
		PriceGranularity:     priceGran,
		IncludeWinners:       true,
		IncludeBrandCategory: &brandCat,
	}

	return openrtb_ext.ExtRequest{
		Prebid: openrtb_ext.ExtRequestPrebid{
			Targeting: &reqExt,
		},
	}
}

func TestCategoryMapping(t *testing.T) {

	categoriesFetcher, error := newCategoryFetcher("./test/category-mapping")
	if error != nil {
		t.Errorf("Failed to create a category Fetcher: %v", error)
	}

	requestExt := newExtRequest()

	targData := &targetData{
		priceGranularity: requestExt.Prebid.Targeting.PriceGranularity,
		includeWinners:   true,
	}

	requestExt.Prebid.Targeting.DurationRangeSec = []int{15, 30, 50}

	adapterBids := make(map[openrtb_ext.BidderName]*pbsOrtbSeatBid)

	cats1 := []string{"IAB1-3"}
	cats2 := []string{"IAB1-4"}
	cats3 := []string{"IAB1-1000"}
	cats4 := []string{"IAB1-2000"}
	bid1 := openrtb2.Bid{ID: "bid_id1", ImpID: "imp_id1", Price: 10.0000, Cat: cats1, W: 1, H: 1}
	bid2 := openrtb2.Bid{ID: "bid_id2", ImpID: "imp_id2", Price: 20.0000, Cat: cats2, W: 1, H: 1}
	bid3 := openrtb2.Bid{ID: "bid_id3", ImpID: "imp_id3", Price: 30.0000, Cat: cats3, W: 1, H: 1}
	bid4 := openrtb2.Bid{ID: "bid_id4", ImpID: "imp_id4", Price: 40.0000, Cat: cats4, W: 1, H: 1}

	bid1_1 := pbsOrtbBid{&bid1, "video", nil, &openrtb_ext.ExtBidPrebidVideo{Duration: 30}, nil, 0, false, ""}
	bid1_2 := pbsOrtbBid{&bid2, "video", nil, &openrtb_ext.ExtBidPrebidVideo{Duration: 40}, nil, 0, false, ""}
	bid1_3 := pbsOrtbBid{&bid3, "video", nil, &openrtb_ext.ExtBidPrebidVideo{Duration: 30, PrimaryCategory: "AdapterOverride"}, nil, 0, false, ""}
	bid1_4 := pbsOrtbBid{&bid4, "video", nil, &openrtb_ext.ExtBidPrebidVideo{Duration: 30}, nil, 0, false, ""}

	innerBids := []*pbsOrtbBid{
		&bid1_1,
		&bid1_2,
		&bid1_3,
		&bid1_4,
	}

	seatBid := pbsOrtbSeatBid{bids: innerBids, currency: "USD"}
	bidderName1 := openrtb_ext.BidderName("appnexus")

	adapterBids[bidderName1] = &seatBid

	bidCategory, adapterBids, rejections, err := applyCategoryMapping(nil, &requestExt, adapterBids, categoriesFetcher, targData, &randomDeduplicateBidBooleanGenerator{})

	assert.Equal(t, nil, err, "Category mapping error should be empty")
	assert.Equal(t, 1, len(rejections), "There should be 1 bid rejection message")
	assert.Equal(t, "bid rejected [bid ID: bid_id4] reason: Category mapping file for primary ad server: 'freewheel', publisher: '' not found", rejections[0], "Rejection message did not match expected")
	assert.Equal(t, "10.00_Electronics_30s", bidCategory["bid_id1"], "Category mapping doesn't match")
	assert.Equal(t, "20.00_Sports_50s", bidCategory["bid_id2"], "Category mapping doesn't match")
	assert.Equal(t, "20.00_AdapterOverride_30s", bidCategory["bid_id3"], "Category mapping override from adapter didn't take")
	assert.Equal(t, 3, len(adapterBids[bidderName1].bids), "Bidders number doesn't match")
	assert.Equal(t, 3, len(bidCategory), "Bidders category mapping doesn't match")
}

func TestCategoryMappingNoIncludeBrandCategory(t *testing.T) {

	categoriesFetcher, error := newCategoryFetcher("./test/category-mapping")
	if error != nil {
		t.Errorf("Failed to create a category Fetcher: %v", error)
	}

	requestExt := newExtRequestNoBrandCat()

	targData := &targetData{
		priceGranularity: requestExt.Prebid.Targeting.PriceGranularity,
		includeWinners:   true,
	}
	requestExt.Prebid.Targeting.DurationRangeSec = []int{15, 30, 40, 50}

	adapterBids := make(map[openrtb_ext.BidderName]*pbsOrtbSeatBid)

	cats1 := []string{"IAB1-3"}
	cats2 := []string{"IAB1-4"}
	cats3 := []string{"IAB1-1000"}
	cats4 := []string{"IAB1-2000"}
	bid1 := openrtb2.Bid{ID: "bid_id1", ImpID: "imp_id1", Price: 10.0000, Cat: cats1, W: 1, H: 1}
	bid2 := openrtb2.Bid{ID: "bid_id2", ImpID: "imp_id2", Price: 20.0000, Cat: cats2, W: 1, H: 1}
	bid3 := openrtb2.Bid{ID: "bid_id3", ImpID: "imp_id3", Price: 30.0000, Cat: cats3, W: 1, H: 1}
	bid4 := openrtb2.Bid{ID: "bid_id4", ImpID: "imp_id4", Price: 40.0000, Cat: cats4, W: 1, H: 1}

	bid1_1 := pbsOrtbBid{&bid1, "video", nil, &openrtb_ext.ExtBidPrebidVideo{Duration: 30}, nil, 0, false, ""}
	bid1_2 := pbsOrtbBid{&bid2, "video", nil, &openrtb_ext.ExtBidPrebidVideo{Duration: 40}, nil, 0, false, ""}
	bid1_3 := pbsOrtbBid{&bid3, "video", nil, &openrtb_ext.ExtBidPrebidVideo{Duration: 30, PrimaryCategory: "AdapterOverride"}, nil, 0, false, ""}
	bid1_4 := pbsOrtbBid{&bid4, "video", nil, &openrtb_ext.ExtBidPrebidVideo{Duration: 50}, nil, 0, false, ""}

	innerBids := []*pbsOrtbBid{
		&bid1_1,
		&bid1_2,
		&bid1_3,
		&bid1_4,
	}

	seatBid := pbsOrtbSeatBid{bids: innerBids, currency: "USD"}
	bidderName1 := openrtb_ext.BidderName("appnexus")

	adapterBids[bidderName1] = &seatBid

	bidCategory, adapterBids, rejections, err := applyCategoryMapping(nil, &requestExt, adapterBids, categoriesFetcher, targData, &randomDeduplicateBidBooleanGenerator{})

	assert.Equal(t, nil, err, "Category mapping error should be empty")
	assert.Empty(t, rejections, "There should be no bid rejection messages")
	assert.Equal(t, "10.00_30s", bidCategory["bid_id1"], "Category mapping doesn't match")
	assert.Equal(t, "20.00_40s", bidCategory["bid_id2"], "Category mapping doesn't match")
	assert.Equal(t, "20.00_30s", bidCategory["bid_id3"], "Category mapping doesn't match")
	assert.Equal(t, "20.00_50s", bidCategory["bid_id4"], "Category mapping doesn't match")
	assert.Equal(t, 4, len(adapterBids[bidderName1].bids), "Bidders number doesn't match")
	assert.Equal(t, 4, len(bidCategory), "Bidders category mapping doesn't match")
}

func TestCategoryMappingTranslateCategoriesNil(t *testing.T) {

	categoriesFetcher, error := newCategoryFetcher("./test/category-mapping")
	if error != nil {
		t.Errorf("Failed to create a category Fetcher: %v", error)
	}

	requestExt := newExtRequestTranslateCategories(nil)

	targData := &targetData{
		priceGranularity: requestExt.Prebid.Targeting.PriceGranularity,
		includeWinners:   true,
	}

	requestExt.Prebid.Targeting.DurationRangeSec = []int{15, 30, 50}

	adapterBids := make(map[openrtb_ext.BidderName]*pbsOrtbSeatBid)

	cats1 := []string{"IAB1-3"}
	cats2 := []string{"IAB1-4"}
	cats3 := []string{"IAB1-1000"}
	bid1 := openrtb2.Bid{ID: "bid_id1", ImpID: "imp_id1", Price: 10.0000, Cat: cats1, W: 1, H: 1}
	bid2 := openrtb2.Bid{ID: "bid_id2", ImpID: "imp_id2", Price: 20.0000, Cat: cats2, W: 1, H: 1}
	bid3 := openrtb2.Bid{ID: "bid_id3", ImpID: "imp_id3", Price: 30.0000, Cat: cats3, W: 1, H: 1}

	bid1_1 := pbsOrtbBid{&bid1, "video", nil, &openrtb_ext.ExtBidPrebidVideo{Duration: 30}, nil, 0, false, ""}
	bid1_2 := pbsOrtbBid{&bid2, "video", nil, &openrtb_ext.ExtBidPrebidVideo{Duration: 40}, nil, 0, false, ""}
	bid1_3 := pbsOrtbBid{&bid3, "video", nil, &openrtb_ext.ExtBidPrebidVideo{Duration: 30}, nil, 0, false, ""}

	innerBids := []*pbsOrtbBid{
		&bid1_1,
		&bid1_2,
		&bid1_3,
	}

	seatBid := pbsOrtbSeatBid{bids: innerBids, currency: "USD"}
	bidderName1 := openrtb_ext.BidderName("appnexus")

	adapterBids[bidderName1] = &seatBid

	bidCategory, adapterBids, rejections, err := applyCategoryMapping(nil, &requestExt, adapterBids, categoriesFetcher, targData, &randomDeduplicateBidBooleanGenerator{})

	assert.Equal(t, nil, err, "Category mapping error should be empty")
	assert.Equal(t, 1, len(rejections), "There should be 1 bid rejection message")
	assert.Equal(t, "bid rejected [bid ID: bid_id3] reason: Category mapping file for primary ad server: 'freewheel', publisher: '' not found", rejections[0], "Rejection message did not match expected")
	assert.Equal(t, "10.00_Electronics_30s", bidCategory["bid_id1"], "Category mapping doesn't match")
	assert.Equal(t, "20.00_Sports_50s", bidCategory["bid_id2"], "Category mapping doesn't match")
	assert.Equal(t, 2, len(adapterBids[bidderName1].bids), "Bidders number doesn't match")
	assert.Equal(t, 2, len(bidCategory), "Bidders category mapping doesn't match")
}

func newExtRequestTranslateCategories(translateCategories *bool) openrtb_ext.ExtRequest {
	priceGran := openrtb_ext.PriceGranularity{
		Precision: 2,
		Ranges: []openrtb_ext.GranularityRange{
			{
				Min:       0.0,
				Max:       20.0,
				Increment: 2.0,
			},
		},
	}

	brandCat := openrtb_ext.ExtIncludeBrandCategory{WithCategory: true, PrimaryAdServer: 1}
	if translateCategories != nil {
		brandCat.TranslateCategories = translateCategories
	}

	reqExt := openrtb_ext.ExtRequestTargeting{
		PriceGranularity:     priceGran,
		IncludeWinners:       true,
		IncludeBrandCategory: &brandCat,
	}

	return openrtb_ext.ExtRequest{
		Prebid: openrtb_ext.ExtRequestPrebid{
			Targeting: &reqExt,
		},
	}
}

func TestCategoryMappingTranslateCategoriesFalse(t *testing.T) {

	categoriesFetcher, error := newCategoryFetcher("./test/category-mapping")
	if error != nil {
		t.Errorf("Failed to create a category Fetcher: %v", error)
	}

	translateCategories := false
	requestExt := newExtRequestTranslateCategories(&translateCategories)

	targData := &targetData{
		priceGranularity: requestExt.Prebid.Targeting.PriceGranularity,
		includeWinners:   true,
	}

	requestExt.Prebid.Targeting.DurationRangeSec = []int{15, 30, 50}

	adapterBids := make(map[openrtb_ext.BidderName]*pbsOrtbSeatBid)

	cats1 := []string{"IAB1-3"}
	cats2 := []string{"IAB1-4"}
	cats3 := []string{"IAB1-1000"}
	bid1 := openrtb2.Bid{ID: "bid_id1", ImpID: "imp_id1", Price: 10.0000, Cat: cats1, W: 1, H: 1}
	bid2 := openrtb2.Bid{ID: "bid_id2", ImpID: "imp_id2", Price: 20.0000, Cat: cats2, W: 1, H: 1}
	bid3 := openrtb2.Bid{ID: "bid_id3", ImpID: "imp_id3", Price: 30.0000, Cat: cats3, W: 1, H: 1}

	bid1_1 := pbsOrtbBid{&bid1, "video", nil, &openrtb_ext.ExtBidPrebidVideo{Duration: 30}, nil, 0, false, ""}
	bid1_2 := pbsOrtbBid{&bid2, "video", nil, &openrtb_ext.ExtBidPrebidVideo{Duration: 40}, nil, 0, false, ""}
	bid1_3 := pbsOrtbBid{&bid3, "video", nil, &openrtb_ext.ExtBidPrebidVideo{Duration: 30}, nil, 0, false, ""}

	innerBids := []*pbsOrtbBid{
		&bid1_1,
		&bid1_2,
		&bid1_3,
	}

	seatBid := pbsOrtbSeatBid{bids: innerBids, currency: "USD"}
	bidderName1 := openrtb_ext.BidderName("appnexus")

	adapterBids[bidderName1] = &seatBid

	bidCategory, adapterBids, rejections, err := applyCategoryMapping(nil, &requestExt, adapterBids, categoriesFetcher, targData, &randomDeduplicateBidBooleanGenerator{})

	assert.Equal(t, nil, err, "Category mapping error should be empty")
	assert.Empty(t, rejections, "There should be no bid rejection messages")
	assert.Equal(t, "10.00_IAB1-3_30s", bidCategory["bid_id1"], "Category should not be translated")
	assert.Equal(t, "20.00_IAB1-4_50s", bidCategory["bid_id2"], "Category should not be translated")
	assert.Equal(t, "20.00_IAB1-1000_30s", bidCategory["bid_id3"], "Bid should not be rejected")
	assert.Equal(t, 3, len(adapterBids[bidderName1].bids), "Bidders number doesn't match")
	assert.Equal(t, 3, len(bidCategory), "Bidders category mapping doesn't match")
}

func TestCategoryDedupe(t *testing.T) {

	categoriesFetcher, error := newCategoryFetcher("./test/category-mapping")
	if error != nil {
		t.Errorf("Failed to create a category Fetcher: %v", error)
	}

	requestExt := newExtRequest()

	targData := &targetData{
		priceGranularity: requestExt.Prebid.Targeting.PriceGranularity,
		includeWinners:   true,
	}

	adapterBids := make(map[openrtb_ext.BidderName]*pbsOrtbSeatBid)

	cats1 := []string{"IAB1-3"}
	cats2 := []string{"IAB1-4"}
	// bid3 will be same price, category, and duration as bid1 so one of them should get removed
	cats4 := []string{"IAB1-2000"}
	bid1 := openrtb2.Bid{ID: "bid_id1", ImpID: "imp_id1", Price: 10.0000, Cat: cats1, W: 1, H: 1}
	bid2 := openrtb2.Bid{ID: "bid_id2", ImpID: "imp_id2", Price: 15.0000, Cat: cats2, W: 1, H: 1}
	bid3 := openrtb2.Bid{ID: "bid_id3", ImpID: "imp_id3", Price: 20.0000, Cat: cats1, W: 1, H: 1}
	bid4 := openrtb2.Bid{ID: "bid_id4", ImpID: "imp_id4", Price: 20.0000, Cat: cats4, W: 1, H: 1}
	bid5 := openrtb2.Bid{ID: "bid_id5", ImpID: "imp_id5", Price: 20.0000, Cat: cats1, W: 1, H: 1}

	bid1_1 := pbsOrtbBid{&bid1, "video", nil, &openrtb_ext.ExtBidPrebidVideo{Duration: 30}, nil, 0, false, ""}
	bid1_2 := pbsOrtbBid{&bid2, "video", nil, &openrtb_ext.ExtBidPrebidVideo{Duration: 50}, nil, 0, false, ""}
	bid1_3 := pbsOrtbBid{&bid3, "video", nil, &openrtb_ext.ExtBidPrebidVideo{Duration: 30}, nil, 0, false, ""}
	bid1_4 := pbsOrtbBid{&bid4, "video", nil, &openrtb_ext.ExtBidPrebidVideo{Duration: 30}, nil, 0, false, ""}
	bid1_5 := pbsOrtbBid{&bid5, "video", nil, &openrtb_ext.ExtBidPrebidVideo{Duration: 30}, nil, 0, false, ""}

	selectedBids := make(map[string]int)
	expectedCategories := map[string]string{
		"bid_id1": "10.00_Electronics_30s",
		"bid_id2": "14.00_Sports_50s",
		"bid_id3": "20.00_Electronics_30s",
		"bid_id5": "20.00_Electronics_30s",
	}

	numIterations := 10

	// Run the function many times, this should be enough for the 50% chance of which bid to remove to remove bid1 sometimes
	// and bid3 others. It's conceivably possible (but highly unlikely) that the same bid get chosen every single time, but
	// if you notice false fails from this test increase numIterations to make it even less likely to happen.
	for i := 0; i < numIterations; i++ {
		innerBids := []*pbsOrtbBid{
			&bid1_1,
			&bid1_2,
			&bid1_3,
			&bid1_4,
			&bid1_5,
		}

		seatBid := pbsOrtbSeatBid{bids: innerBids, currency: "USD"}
		bidderName1 := openrtb_ext.BidderName("appnexus")

		adapterBids[bidderName1] = &seatBid

		bidCategory, adapterBids, rejections, err := applyCategoryMapping(nil, &requestExt, adapterBids, categoriesFetcher, targData, &randomDeduplicateBidBooleanGenerator{})

		assert.Equal(t, nil, err, "Category mapping error should be empty")
		assert.Equal(t, 3, len(rejections), "There should be 2 bid rejection messages")
		assert.Regexpf(t, regexp.MustCompile(`bid rejected \[bid ID: bid_id(1|3)\] reason: Bid was deduplicated`), rejections[0], "Rejection message did not match expected")
		assert.Equal(t, "bid rejected [bid ID: bid_id4] reason: Category mapping file for primary ad server: 'freewheel', publisher: '' not found", rejections[1], "Rejection message did not match expected")
		assert.Equal(t, 2, len(adapterBids[bidderName1].bids), "Bidders number doesn't match")
		assert.Equal(t, 2, len(bidCategory), "Bidders category mapping doesn't match")

		for bidId, bidCat := range bidCategory {
			assert.Equal(t, expectedCategories[bidId], bidCat, "Category mapping doesn't match")
			selectedBids[bidId]++
		}
	}

	assert.Equal(t, numIterations, selectedBids["bid_id2"], "Bid 2 did not make it through every time")
	assert.Equal(t, 0, selectedBids["bid_id1"], "Bid 1 should be rejected on every iteration due to lower price")
	assert.NotEqual(t, 0, selectedBids["bid_id3"], "Bid 3 should be accepted at least once")
	assert.NotEqual(t, 0, selectedBids["bid_id5"], "Bid 5 should be accepted at least once")
}

func TestNoCategoryDedupe(t *testing.T) {

	categoriesFetcher, error := newCategoryFetcher("./test/category-mapping")
	if error != nil {
		t.Errorf("Failed to create a category Fetcher: %v", error)
	}

	requestExt := newExtRequestNoBrandCat()

	targData := &targetData{
		priceGranularity: requestExt.Prebid.Targeting.PriceGranularity,
		includeWinners:   true,
	}

	adapterBids := make(map[openrtb_ext.BidderName]*pbsOrtbSeatBid)

	cats1 := []string{"IAB1-3"}
	cats2 := []string{"IAB1-4"}
	cats4 := []string{"IAB1-2000"}
	bid1 := openrtb2.Bid{ID: "bid_id1", ImpID: "imp_id1", Price: 14.0000, Cat: cats1, W: 1, H: 1}
	bid2 := openrtb2.Bid{ID: "bid_id2", ImpID: "imp_id2", Price: 14.0000, Cat: cats2, W: 1, H: 1}
	bid3 := openrtb2.Bid{ID: "bid_id3", ImpID: "imp_id3", Price: 20.0000, Cat: cats1, W: 1, H: 1}
	bid4 := openrtb2.Bid{ID: "bid_id4", ImpID: "imp_id4", Price: 20.0000, Cat: cats4, W: 1, H: 1}
	bid5 := openrtb2.Bid{ID: "bid_id5", ImpID: "imp_id5", Price: 10.0000, Cat: cats1, W: 1, H: 1}

	bid1_1 := pbsOrtbBid{&bid1, "video", nil, &openrtb_ext.ExtBidPrebidVideo{Duration: 30}, nil, 0, false, ""}
	bid1_2 := pbsOrtbBid{&bid2, "video", nil, &openrtb_ext.ExtBidPrebidVideo{Duration: 30}, nil, 0, false, ""}
	bid1_3 := pbsOrtbBid{&bid3, "video", nil, &openrtb_ext.ExtBidPrebidVideo{Duration: 30}, nil, 0, false, ""}
	bid1_4 := pbsOrtbBid{&bid4, "video", nil, &openrtb_ext.ExtBidPrebidVideo{Duration: 30}, nil, 0, false, ""}
	bid1_5 := pbsOrtbBid{&bid5, "video", nil, &openrtb_ext.ExtBidPrebidVideo{Duration: 30}, nil, 0, false, ""}

	selectedBids := make(map[string]int)
	expectedCategories := map[string]string{
		"bid_id1": "14.00_30s",
		"bid_id2": "14.00_30s",
		"bid_id3": "20.00_30s",
		"bid_id4": "20.00_30s",
		"bid_id5": "10.00_30s",
	}

	numIterations := 10

	// Run the function many times, this should be enough for the 50% chance of which bid to remove to remove bid1 sometimes
	// and bid3 others. It's conceivably possible (but highly unlikely) that the same bid get chosen every single time, but
	// if you notice false fails from this test increase numIterations to make it even less likely to happen.
	for i := 0; i < numIterations; i++ {
		innerBids := []*pbsOrtbBid{
			&bid1_1,
			&bid1_2,
			&bid1_3,
			&bid1_4,
			&bid1_5,
		}

		seatBid := pbsOrtbSeatBid{bids: innerBids, currency: "USD"}
		bidderName1 := openrtb_ext.BidderName("appnexus")

		adapterBids[bidderName1] = &seatBid

		bidCategory, adapterBids, rejections, err := applyCategoryMapping(nil, &requestExt, adapterBids, categoriesFetcher, targData, &randomDeduplicateBidBooleanGenerator{})

		assert.Equal(t, nil, err, "Category mapping error should be empty")
		assert.Equal(t, 2, len(rejections), "There should be 2 bid rejection messages")
		assert.Regexpf(t, regexp.MustCompile(`bid rejected \[bid ID: bid_id(1|2)\] reason: Bid was deduplicated`), rejections[0], "Rejection message did not match expected")
		assert.Regexpf(t, regexp.MustCompile(`bid rejected \[bid ID: bid_id(3|4)\] reason: Bid was deduplicated`), rejections[1], "Rejection message did not match expected")
		assert.Equal(t, 3, len(adapterBids[bidderName1].bids), "Bidders number doesn't match")
		assert.Equal(t, 3, len(bidCategory), "Bidders category mapping doesn't match")

		for bidId, bidCat := range bidCategory {
			assert.Equal(t, expectedCategories[bidId], bidCat, "Category mapping doesn't match")
			selectedBids[bidId]++
		}
	}
	assert.Equal(t, numIterations, selectedBids["bid_id5"], "Bid 5 did not make it through every time")
	assert.NotEqual(t, 0, selectedBids["bid_id1"], "Bid 1 should be selected at least once")
	assert.NotEqual(t, 0, selectedBids["bid_id2"], "Bid 2 should be selected at least once")
	assert.NotEqual(t, 0, selectedBids["bid_id1"], "Bid 3 should be selected at least once")
	assert.NotEqual(t, 0, selectedBids["bid_id4"], "Bid 4 should be selected at least once")

}

func TestCategoryMappingBidderName(t *testing.T) {

	categoriesFetcher, error := newCategoryFetcher("./test/category-mapping")
	if error != nil {
		t.Errorf("Failed to create a category Fetcher: %v", error)
	}

	requestExt := newExtRequest()
	requestExt.Prebid.Targeting.AppendBidderNames = true

	targData := &targetData{
		priceGranularity: requestExt.Prebid.Targeting.PriceGranularity,
		includeWinners:   true,
	}

	requestExt.Prebid.Targeting.DurationRangeSec = []int{15, 30}

	adapterBids := make(map[openrtb_ext.BidderName]*pbsOrtbSeatBid)

	cats1 := []string{"IAB1-1"}
	cats2 := []string{"IAB1-2"}
	bid1 := openrtb2.Bid{ID: "bid_id1", ImpID: "imp_id1", Price: 10.0000, Cat: cats1, W: 1, H: 1}
	bid2 := openrtb2.Bid{ID: "bid_id2", ImpID: "imp_id2", Price: 10.0000, Cat: cats2, W: 1, H: 1}

	bid1_1 := pbsOrtbBid{&bid1, "video", nil, &openrtb_ext.ExtBidPrebidVideo{Duration: 30}, nil, 0, false, ""}
	bid1_2 := pbsOrtbBid{&bid2, "video", nil, &openrtb_ext.ExtBidPrebidVideo{Duration: 30}, nil, 0, false, ""}

	innerBids1 := []*pbsOrtbBid{
		&bid1_1,
	}
	innerBids2 := []*pbsOrtbBid{
		&bid1_2,
	}

	seatBid1 := pbsOrtbSeatBid{bids: innerBids1, currency: "USD"}
	bidderName1 := openrtb_ext.BidderName("bidder1")

	seatBid2 := pbsOrtbSeatBid{bids: innerBids2, currency: "USD"}
	bidderName2 := openrtb_ext.BidderName("bidder2")

	adapterBids[bidderName1] = &seatBid1
	adapterBids[bidderName2] = &seatBid2

	bidCategory, adapterBids, rejections, err := applyCategoryMapping(nil, &requestExt, adapterBids, categoriesFetcher, targData, &randomDeduplicateBidBooleanGenerator{})

	assert.NoError(t, err, "Category mapping error should be empty")
	assert.Empty(t, rejections, "There should be 0 bid rejection messages")
	assert.Equal(t, "10.00_VideoGames_30s_bidder1", bidCategory["bid_id1"], "Category mapping doesn't match")
	assert.Equal(t, "10.00_HomeDecor_30s_bidder2", bidCategory["bid_id2"], "Category mapping doesn't match")
	assert.Len(t, adapterBids[bidderName1].bids, 1, "Bidders number doesn't match")
	assert.Len(t, adapterBids[bidderName2].bids, 1, "Bidders number doesn't match")
	assert.Len(t, bidCategory, 2, "Bidders category mapping doesn't match")
}

func TestCategoryMappingBidderNameNoCategories(t *testing.T) {

	categoriesFetcher, error := newCategoryFetcher("./test/category-mapping")
	if error != nil {
		t.Errorf("Failed to create a category Fetcher: %v", error)
	}

	requestExt := newExtRequestNoBrandCat()
	requestExt.Prebid.Targeting.AppendBidderNames = true

	targData := &targetData{
		priceGranularity: requestExt.Prebid.Targeting.PriceGranularity,
		includeWinners:   true,
	}

	requestExt.Prebid.Targeting.DurationRangeSec = []int{15, 30}

	adapterBids := make(map[openrtb_ext.BidderName]*pbsOrtbSeatBid)

	cats1 := []string{"IAB1-1"}
	cats2 := []string{"IAB1-2"}
	bid1 := openrtb2.Bid{ID: "bid_id1", ImpID: "imp_id1", Price: 10.0000, Cat: cats1, W: 1, H: 1}
	bid2 := openrtb2.Bid{ID: "bid_id2", ImpID: "imp_id2", Price: 12.0000, Cat: cats2, W: 1, H: 1}

	bid1_1 := pbsOrtbBid{&bid1, "video", nil, &openrtb_ext.ExtBidPrebidVideo{Duration: 30}, nil, 0, false, ""}
	bid1_2 := pbsOrtbBid{&bid2, "video", nil, &openrtb_ext.ExtBidPrebidVideo{Duration: 30}, nil, 0, false, ""}

	innerBids1 := []*pbsOrtbBid{
		&bid1_1,
	}
	innerBids2 := []*pbsOrtbBid{
		&bid1_2,
	}

	seatBid1 := pbsOrtbSeatBid{bids: innerBids1, currency: "USD"}
	bidderName1 := openrtb_ext.BidderName("bidder1")

	seatBid2 := pbsOrtbSeatBid{bids: innerBids2, currency: "USD"}
	bidderName2 := openrtb_ext.BidderName("bidder2")

	adapterBids[bidderName1] = &seatBid1
	adapterBids[bidderName2] = &seatBid2

	bidCategory, adapterBids, rejections, err := applyCategoryMapping(nil, &requestExt, adapterBids, categoriesFetcher, targData, &randomDeduplicateBidBooleanGenerator{})

	assert.NoError(t, err, "Category mapping error should be empty")
	assert.Empty(t, rejections, "There should be 0 bid rejection messages")
	assert.Equal(t, "10.00_30s_bidder1", bidCategory["bid_id1"], "Category mapping doesn't match")
	assert.Equal(t, "12.00_30s_bidder2", bidCategory["bid_id2"], "Category mapping doesn't match")
	assert.Len(t, adapterBids[bidderName1].bids, 1, "Bidders number doesn't match")
	assert.Len(t, adapterBids[bidderName2].bids, 1, "Bidders number doesn't match")
	assert.Len(t, bidCategory, 2, "Bidders category mapping doesn't match")
}

func TestBidRejectionErrors(t *testing.T) {
	categoriesFetcher, error := newCategoryFetcher("./test/category-mapping")
	if error != nil {
		t.Errorf("Failed to create a category Fetcher: %v", error)
	}

	requestExt := newExtRequest()
	requestExt.Prebid.Targeting.DurationRangeSec = []int{15, 30, 50}

	targData := &targetData{
		priceGranularity: requestExt.Prebid.Targeting.PriceGranularity,
		includeWinners:   true,
	}

	invalidReqExt := newExtRequest()
	invalidReqExt.Prebid.Targeting.DurationRangeSec = []int{15, 30, 50}
	invalidReqExt.Prebid.Targeting.IncludeBrandCategory.PrimaryAdServer = 2
	invalidReqExt.Prebid.Targeting.IncludeBrandCategory.Publisher = "some_publisher"

	adapterBids := make(map[openrtb_ext.BidderName]*pbsOrtbSeatBid)
	bidderName := openrtb_ext.BidderName("appnexus")

	testCases := []struct {
		description        string
		reqExt             openrtb_ext.ExtRequest
		bids               []*openrtb2.Bid
		duration           int
		expectedRejections []string
		expectedCatDur     string
	}{
		{
			description: "Bid should be rejected due to not containing a category",
			reqExt:      requestExt,
			bids: []*openrtb2.Bid{
				{ID: "bid_id1", ImpID: "imp_id1", Price: 10.0000, Cat: []string{}, W: 1, H: 1},
			},
			duration: 30,
			expectedRejections: []string{
				"bid rejected [bid ID: bid_id1] reason: Bid did not contain a category",
			},
		},
		{
			description: "Bid should be rejected due to missing category mapping file",
			reqExt:      invalidReqExt,
			bids: []*openrtb2.Bid{
				{ID: "bid_id1", ImpID: "imp_id1", Price: 10.0000, Cat: []string{"IAB1-1"}, W: 1, H: 1},
			},
			duration: 30,
			expectedRejections: []string{
				"bid rejected [bid ID: bid_id1] reason: Category mapping file for primary ad server: 'dfp', publisher: 'some_publisher' not found",
			},
		},
		{
			description: "Bid should be rejected due to duration exceeding maximum",
			reqExt:      requestExt,
			bids: []*openrtb2.Bid{
				{ID: "bid_id1", ImpID: "imp_id1", Price: 10.0000, Cat: []string{"IAB1-1"}, W: 1, H: 1},
			},
			duration: 70,
			expectedRejections: []string{
				"bid rejected [bid ID: bid_id1] reason: Bid duration exceeds maximum allowed",
			},
		},
		{
			description: "Bid should be rejected due to duplicate bid",
			reqExt:      requestExt,
			bids: []*openrtb2.Bid{
				{ID: "bid_id1", ImpID: "imp_id1", Price: 10.0000, Cat: []string{"IAB1-1"}, W: 1, H: 1},
				{ID: "bid_id1", ImpID: "imp_id1", Price: 10.0000, Cat: []string{"IAB1-1"}, W: 1, H: 1},
			},
			duration: 30,
			expectedRejections: []string{
				"bid rejected [bid ID: bid_id1] reason: Bid was deduplicated",
			},
			expectedCatDur: "10.00_VideoGames_30s",
		},
	}

	for _, test := range testCases {
		innerBids := []*pbsOrtbBid{}
		for _, bid := range test.bids {
			currentBid := pbsOrtbBid{
				bid, "video", nil, &openrtb_ext.ExtBidPrebidVideo{Duration: test.duration}, nil, 0, false, ""}
			innerBids = append(innerBids, &currentBid)
		}

		seatBid := pbsOrtbSeatBid{bids: innerBids, currency: "USD"}

		adapterBids[bidderName] = &seatBid

		bidCategory, adapterBids, rejections, err := applyCategoryMapping(nil, &test.reqExt, adapterBids, categoriesFetcher, targData, &randomDeduplicateBidBooleanGenerator{})

		if len(test.expectedCatDur) > 0 {
			// Bid deduplication case
			assert.Equal(t, 1, len(adapterBids[bidderName].bids), "Bidders number doesn't match")
			assert.Equal(t, 1, len(bidCategory), "Bidders category mapping doesn't match")
			assert.Equal(t, test.expectedCatDur, bidCategory["bid_id1"], "Bid category did not contain expected hb_pb_cat_dur")
		} else {
			assert.Empty(t, adapterBids[bidderName].bids, "Bidders number doesn't match")
			assert.Empty(t, bidCategory, "Bidders category mapping doesn't match")
		}

		assert.Empty(t, err, "Category mapping error should be empty")
		assert.Equal(t, test.expectedRejections, rejections, test.description)
	}
}

func TestCategoryMappingTwoBiddersOneBidEachNoCategorySamePrice(t *testing.T) {

	categoriesFetcher, error := newCategoryFetcher("./test/category-mapping")
	if error != nil {
		t.Errorf("Failed to create a category Fetcher: %v", error)
	}

	requestExt := newExtRequestTranslateCategories(nil)

	targData := &targetData{
		priceGranularity: requestExt.Prebid.Targeting.PriceGranularity,
		includeWinners:   true,
	}

	requestExt.Prebid.Targeting.DurationRangeSec = []int{30}
	requestExt.Prebid.Targeting.IncludeBrandCategory.WithCategory = false

	cats1 := []string{"IAB1-3"}
	cats2 := []string{"IAB1-4"}

	bidApn1 := openrtb2.Bid{ID: "bid_idApn1", ImpID: "imp_idApn1", Price: 10.0000, Cat: cats1, W: 1, H: 1}
	bidApn2 := openrtb2.Bid{ID: "bid_idApn2", ImpID: "imp_idApn2", Price: 10.0000, Cat: cats2, W: 1, H: 1}

	bid1_Apn1 := pbsOrtbBid{&bidApn1, "video", nil, &openrtb_ext.ExtBidPrebidVideo{Duration: 30}, nil, 0, false, ""}
	bid1_Apn2 := pbsOrtbBid{&bidApn2, "video", nil, &openrtb_ext.ExtBidPrebidVideo{Duration: 30}, nil, 0, false, ""}

	innerBidsApn1 := []*pbsOrtbBid{
		&bid1_Apn1,
	}

	innerBidsApn2 := []*pbsOrtbBid{
		&bid1_Apn2,
	}

	for i := 1; i < 10; i++ {
		adapterBids := make(map[openrtb_ext.BidderName]*pbsOrtbSeatBid)

		seatBidApn1 := pbsOrtbSeatBid{bids: innerBidsApn1, currency: "USD"}
		bidderNameApn1 := openrtb_ext.BidderName("appnexus1")

		seatBidApn2 := pbsOrtbSeatBid{bids: innerBidsApn2, currency: "USD"}
		bidderNameApn2 := openrtb_ext.BidderName("appnexus2")

		adapterBids[bidderNameApn1] = &seatBidApn1
		adapterBids[bidderNameApn2] = &seatBidApn2

		bidCategory, adapterBids, rejections, err := applyCategoryMapping(nil, &requestExt, adapterBids, categoriesFetcher, targData, &randomDeduplicateBidBooleanGenerator{})

		assert.NoError(t, err, "Category mapping error should be empty")
		assert.Len(t, rejections, 1, "There should be 1 bid rejection message")
		assert.Regexpf(t, regexp.MustCompile(`bid rejected \[bid ID: bid_idApn(1|2)\] reason: Bid was deduplicated`), rejections[0], "Rejection message did not match expected")
		assert.Len(t, bidCategory, 1, "Bidders category mapping should have only one element")

		var resultBid string
		for bidId := range bidCategory {
			resultBid = bidId
		}

		if resultBid == "bid_idApn1" {
			assert.Nil(t, seatBidApn2.bids, "Appnexus_2 seat bid should not have any bids back")
			assert.Len(t, seatBidApn1.bids, 1, "Appnexus_1 seat bid should have only one back")

		} else {
			assert.Nil(t, seatBidApn1.bids, "Appnexus_1 seat bid should not have any bids back")
			assert.Len(t, seatBidApn2.bids, 1, "Appnexus_2 seat bid should have only one back")
		}
	}
}

func TestCategoryMappingTwoBiddersManyBidsEachNoCategorySamePrice(t *testing.T) {
	// This test covers a very rare de-duplication case where bid needs to be removed from already processed bidder
	// This happens when current processing bidder has a bid that has same de-duplication key as a bid from already processed bidder
	// and already processed bid was selected to be removed

	//In this test case bids bid_idApn1_1 and bid_idApn1_2 will be removed due to hardcoded "fakeRandomDeduplicateBidBooleanGenerator{true}"

	// Also there are should be more than one bids in bidder to test how we remove single element from bids array.
	// In case there is just one bid to remove - we remove the entire bidder.

	categoriesFetcher, error := newCategoryFetcher("./test/category-mapping")
	if error != nil {
		t.Errorf("Failed to create a category Fetcher: %v", error)
	}

	requestExt := newExtRequestTranslateCategories(nil)

	targData := &targetData{
		priceGranularity: requestExt.Prebid.Targeting.PriceGranularity,
		includeWinners:   true,
	}

	requestExt.Prebid.Targeting.DurationRangeSec = []int{30}
	requestExt.Prebid.Targeting.IncludeBrandCategory.WithCategory = false

	cats1 := []string{"IAB1-3"}
	cats2 := []string{"IAB1-4"}

	bidApn1_1 := openrtb2.Bid{ID: "bid_idApn1_1", ImpID: "imp_idApn1_1", Price: 10.0000, Cat: cats1, W: 1, H: 1}
	bidApn1_2 := openrtb2.Bid{ID: "bid_idApn1_2", ImpID: "imp_idApn1_2", Price: 20.0000, Cat: cats1, W: 1, H: 1}

	bidApn2_1 := openrtb2.Bid{ID: "bid_idApn2_1", ImpID: "imp_idApn2_1", Price: 10.0000, Cat: cats2, W: 1, H: 1}
	bidApn2_2 := openrtb2.Bid{ID: "bid_idApn2_2", ImpID: "imp_idApn2_2", Price: 20.0000, Cat: cats2, W: 1, H: 1}

	bid1_Apn1_1 := pbsOrtbBid{&bidApn1_1, "video", nil, &openrtb_ext.ExtBidPrebidVideo{Duration: 30}, nil, 0, false, ""}
	bid1_Apn1_2 := pbsOrtbBid{&bidApn1_2, "video", nil, &openrtb_ext.ExtBidPrebidVideo{Duration: 30}, nil, 0, false, ""}

	bid1_Apn2_1 := pbsOrtbBid{&bidApn2_1, "video", nil, &openrtb_ext.ExtBidPrebidVideo{Duration: 30}, nil, 0, false, ""}
	bid1_Apn2_2 := pbsOrtbBid{&bidApn2_2, "video", nil, &openrtb_ext.ExtBidPrebidVideo{Duration: 30}, nil, 0, false, ""}

	innerBidsApn1 := []*pbsOrtbBid{
		&bid1_Apn1_1,
		&bid1_Apn1_2,
	}

	innerBidsApn2 := []*pbsOrtbBid{
		&bid1_Apn2_1,
		&bid1_Apn2_2,
	}

	adapterBids := make(map[openrtb_ext.BidderName]*pbsOrtbSeatBid)

	seatBidApn1 := pbsOrtbSeatBid{bids: innerBidsApn1, currency: "USD"}
	bidderNameApn1 := openrtb_ext.BidderName("appnexus1")

	seatBidApn2 := pbsOrtbSeatBid{bids: innerBidsApn2, currency: "USD"}
	bidderNameApn2 := openrtb_ext.BidderName("appnexus2")

	adapterBids[bidderNameApn1] = &seatBidApn1
	adapterBids[bidderNameApn2] = &seatBidApn2

	_, adapterBids, rejections, err := applyCategoryMapping(nil, &requestExt, adapterBids, categoriesFetcher, targData, &fakeRandomDeduplicateBidBooleanGenerator{true})

	assert.NoError(t, err, "Category mapping error should be empty")

	//Total number of bids from all bidders in this case should be 2
	bidsFromFirstBidder := adapterBids[bidderNameApn1]
	bidsFromSecondBidder := adapterBids[bidderNameApn2]

	totalNumberOfbids := 0

	//due to random map order we need to identify what bidder was first
	firstBidderIndicator := true

	if bidsFromFirstBidder.bids != nil {
		totalNumberOfbids += len(bidsFromFirstBidder.bids)
	}

	if bidsFromSecondBidder.bids != nil {
		firstBidderIndicator = false
		totalNumberOfbids += len(bidsFromSecondBidder.bids)
	}

	assert.Equal(t, 2, totalNumberOfbids, "2 bids total should be returned")
	assert.Len(t, rejections, 2, "2 bids should be de-duplicated")

	if firstBidderIndicator {
		assert.Len(t, adapterBids[bidderNameApn1].bids, 2)
		assert.Len(t, adapterBids[bidderNameApn2].bids, 0)

		assert.Equal(t, "bid_idApn1_1", adapterBids[bidderNameApn1].bids[0].bid.ID, "Incorrect expected bid 1 id")
		assert.Equal(t, "bid_idApn1_2", adapterBids[bidderNameApn1].bids[1].bid.ID, "Incorrect expected bid 2 id")

		assert.Equal(t, "bid rejected [bid ID: bid_idApn2_1] reason: Bid was deduplicated", rejections[0], "Incorrect rejected bid 1")
		assert.Equal(t, "bid rejected [bid ID: bid_idApn2_2] reason: Bid was deduplicated", rejections[1], "Incorrect rejected bid 2")

	} else {
		assert.Len(t, adapterBids[bidderNameApn1].bids, 0)
		assert.Len(t, adapterBids[bidderNameApn2].bids, 2)

		assert.Equal(t, "bid_idApn2_1", adapterBids[bidderNameApn2].bids[0].bid.ID, "Incorrect expected bid 1 id")
		assert.Equal(t, "bid_idApn2_2", adapterBids[bidderNameApn2].bids[1].bid.ID, "Incorrect expected bid 2 id")

		assert.Equal(t, "bid rejected [bid ID: bid_idApn1_1] reason: Bid was deduplicated", rejections[0], "Incorrect rejected bid 1")
		assert.Equal(t, "bid rejected [bid ID: bid_idApn1_2] reason: Bid was deduplicated", rejections[1], "Incorrect rejected bid 2")

	}
}

func TestRemoveBidById(t *testing.T) {
	cats1 := []string{"IAB1-3"}

	bidApn1_1 := openrtb2.Bid{ID: "bid_idApn1_1", ImpID: "imp_idApn1_1", Price: 10.0000, Cat: cats1, W: 1, H: 1}
	bidApn1_2 := openrtb2.Bid{ID: "bid_idApn1_2", ImpID: "imp_idApn1_2", Price: 20.0000, Cat: cats1, W: 1, H: 1}
	bidApn1_3 := openrtb2.Bid{ID: "bid_idApn1_3", ImpID: "imp_idApn1_3", Price: 10.0000, Cat: cats1, W: 1, H: 1}

	bid1_Apn1_1 := pbsOrtbBid{&bidApn1_1, "video", nil, &openrtb_ext.ExtBidPrebidVideo{Duration: 30}, nil, 0, false, ""}
	bid1_Apn1_2 := pbsOrtbBid{&bidApn1_2, "video", nil, &openrtb_ext.ExtBidPrebidVideo{Duration: 30}, nil, 0, false, ""}
	bid1_Apn1_3 := pbsOrtbBid{&bidApn1_3, "video", nil, &openrtb_ext.ExtBidPrebidVideo{Duration: 30}, nil, 0, false, ""}

	type aTest struct {
		desc      string
		inBidName string
		outBids   []*pbsOrtbBid
	}
	testCases := []aTest{
		{
			desc:      "remove element from the middle",
			inBidName: "bid_idApn1_2",
			outBids:   []*pbsOrtbBid{&bid1_Apn1_1, &bid1_Apn1_3},
		},
		{
			desc:      "remove element from the end",
			inBidName: "bid_idApn1_3",
			outBids:   []*pbsOrtbBid{&bid1_Apn1_1, &bid1_Apn1_2},
		},
		{
			desc:      "remove element from the beginning",
			inBidName: "bid_idApn1_1",
			outBids:   []*pbsOrtbBid{&bid1_Apn1_2, &bid1_Apn1_3},
		},
		{
			desc:      "remove element that doesn't exist",
			inBidName: "bid_idApn",
			outBids:   []*pbsOrtbBid{&bid1_Apn1_1, &bid1_Apn1_2, &bid1_Apn1_3},
		},
	}
	for _, test := range testCases {

		innerBidsApn1 := []*pbsOrtbBid{
			&bid1_Apn1_1,
			&bid1_Apn1_2,
			&bid1_Apn1_3,
		}

		seatBidApn1 := &pbsOrtbSeatBid{bids: innerBidsApn1, currency: "USD"}

		removeBidById(seatBidApn1, test.inBidName)
		assert.Len(t, seatBidApn1.bids, len(test.outBids), test.desc)
		assert.ElementsMatch(t, seatBidApn1.bids, test.outBids, "Incorrect bids in response")
	}

}

func TestUpdateRejections(t *testing.T) {
	rejections := []string{}

	rejections = updateRejections(rejections, "bid_id1", "some reason 1")
	rejections = updateRejections(rejections, "bid_id2", "some reason 2")

	assert.Equal(t, 2, len(rejections), "Rejections should contain 2 rejection messages")
	assert.Containsf(t, rejections, "bid rejected [bid ID: bid_id1] reason: some reason 1", "Rejection message did not match expected")
	assert.Containsf(t, rejections, "bid rejected [bid ID: bid_id2] reason: some reason 2", "Rejection message did not match expected")
}

func TestApplyDealSupport(t *testing.T) {
	testCases := []struct {
		description               string
		dealPriority              int
		impExt                    json.RawMessage
		targ                      map[string]string
		expectedHbPbCatDur        string
		expectedDealErr           string
		expectedDealTierSatisfied bool
	}{
		{
			description:  "hb_pb_cat_dur should be modified",
			dealPriority: 5,
			impExt:       json.RawMessage(`{"appnexus": {"dealTier": {"minDealTier": 5, "prefix": "tier"}, "placementId": 10433394}}`),
			targ: map[string]string{
				"hb_pb_cat_dur": "12.00_movies_30s",
			},
			expectedHbPbCatDur:        "tier5_movies_30s",
			expectedDealErr:           "",
			expectedDealTierSatisfied: true,
		},
		{
			description:  "hb_pb_cat_dur should not be modified due to priority not exceeding min",
			dealPriority: 9,
			impExt:       json.RawMessage(`{"appnexus": {"dealTier": {"minDealTier": 10, "prefix": "tier"}, "placementId": 10433394}}`),
			targ: map[string]string{
				"hb_pb_cat_dur": "12.00_medicine_30s",
			},
			expectedHbPbCatDur:        "12.00_medicine_30s",
			expectedDealErr:           "",
			expectedDealTierSatisfied: false,
		},
		{
			description:  "hb_pb_cat_dur should not be modified due to invalid config",
			dealPriority: 5,
			impExt:       json.RawMessage(`{"appnexus": {"dealTier": {"minDealTier": 5, "prefix": ""}, "placementId": 10433394}}`),
			targ: map[string]string{
				"hb_pb_cat_dur": "12.00_games_30s",
			},
			expectedHbPbCatDur:        "12.00_games_30s",
			expectedDealErr:           "dealTier configuration invalid for bidder 'appnexus', imp ID 'imp_id1'",
			expectedDealTierSatisfied: false,
		},
		{
			description:  "hb_pb_cat_dur should not be modified due to deal priority of 0",
			dealPriority: 0,
			impExt:       json.RawMessage(`{"appnexus": {"dealTier": {"minDealTier": 5, "prefix": "tier"}, "placementId": 10433394}}`),
			targ: map[string]string{
				"hb_pb_cat_dur": "12.00_auto_30s",
			},
			expectedHbPbCatDur:        "12.00_auto_30s",
			expectedDealErr:           "",
			expectedDealTierSatisfied: false,
		},
	}

	bidderName := openrtb_ext.BidderName("appnexus")
	for _, test := range testCases {
		bidRequest := &openrtb2.BidRequest{
			ID: "some-request-id",
			Imp: []openrtb2.Imp{
				{
					ID:  "imp_id1",
					Ext: test.impExt,
				},
			},
		}

		bid := pbsOrtbBid{&openrtb2.Bid{ID: "123456"}, "video", map[string]string{}, &openrtb_ext.ExtBidPrebidVideo{}, nil, test.dealPriority, false, ""}
		bidCategory := map[string]string{
			bid.bid.ID: test.targ["hb_pb_cat_dur"],
		}

		auc := &auction{
			winningBidsByBidder: map[string]map[openrtb_ext.BidderName]*pbsOrtbBid{
				"imp_id1": {
					bidderName: &bid,
				},
			},
		}

		dealErrs := applyDealSupport(bidRequest, auc, bidCategory)

		assert.Equal(t, test.expectedHbPbCatDur, bidCategory[auc.winningBidsByBidder["imp_id1"][bidderName].bid.ID], test.description)
		assert.Equal(t, test.expectedDealTierSatisfied, auc.winningBidsByBidder["imp_id1"][bidderName].dealTierSatisfied, "expectedDealTierSatisfied=%v when %v", test.expectedDealTierSatisfied, test.description)
		if len(test.expectedDealErr) > 0 {
			assert.Containsf(t, dealErrs, errors.New(test.expectedDealErr), "Expected error message not found in deal errors")
		}
	}
}

func TestGetDealTiers(t *testing.T) {
	testCases := []struct {
		description string
		request     openrtb2.BidRequest
		expected    map[string]openrtb_ext.DealTierBidderMap
	}{
		{
			description: "None",
			request: openrtb2.BidRequest{
				Imp: []openrtb2.Imp{},
			},
			expected: map[string]openrtb_ext.DealTierBidderMap{},
		},
		{
			description: "One",
			request: openrtb2.BidRequest{
				Imp: []openrtb2.Imp{
					{ID: "imp1", Ext: json.RawMessage(`{"appnexus": {"dealTier": {"minDealTier": 5, "prefix": "tier"}}}`)},
				},
			},
			expected: map[string]openrtb_ext.DealTierBidderMap{
				"imp1": {openrtb_ext.BidderAppnexus: {Prefix: "tier", MinDealTier: 5}},
			},
		},
		{
			description: "Many",
			request: openrtb2.BidRequest{
				Imp: []openrtb2.Imp{
					{ID: "imp1", Ext: json.RawMessage(`{"appnexus": {"dealTier": {"minDealTier": 5, "prefix": "tier1"}}}`)},
					{ID: "imp2", Ext: json.RawMessage(`{"appnexus": {"dealTier": {"minDealTier": 8, "prefix": "tier2"}}}`)},
				},
			},
			expected: map[string]openrtb_ext.DealTierBidderMap{
				"imp1": {openrtb_ext.BidderAppnexus: {Prefix: "tier1", MinDealTier: 5}},
				"imp2": {openrtb_ext.BidderAppnexus: {Prefix: "tier2", MinDealTier: 8}},
			},
		},
		{
			description: "Many - Skips Malformed",
			request: openrtb2.BidRequest{
				Imp: []openrtb2.Imp{
					{ID: "imp1", Ext: json.RawMessage(`{"appnexus": {"dealTier": {"minDealTier": 5, "prefix": "tier1"}}}`)},
					{ID: "imp2", Ext: json.RawMessage(`{"appnexus": {"dealTier": "wrong type"}}`)},
				},
			},
			expected: map[string]openrtb_ext.DealTierBidderMap{
				"imp1": {openrtb_ext.BidderAppnexus: {Prefix: "tier1", MinDealTier: 5}},
			},
		},
	}

	for _, test := range testCases {
		result := getDealTiers(&test.request)
		assert.Equal(t, test.expected, result, test.description)
	}
}

func TestValidateDealTier(t *testing.T) {
	testCases := []struct {
		description    string
		dealTier       openrtb_ext.DealTier
		expectedResult bool
	}{
		{
			description:    "Valid",
			dealTier:       openrtb_ext.DealTier{Prefix: "prefix", MinDealTier: 5},
			expectedResult: true,
		},
		{
			description:    "Invalid - Empty",
			dealTier:       openrtb_ext.DealTier{},
			expectedResult: false,
		},
		{
			description:    "Invalid - Empty Prefix",
			dealTier:       openrtb_ext.DealTier{MinDealTier: 5},
			expectedResult: false,
		},
		{
			description:    "Invalid - Empty Deal Tier",
			dealTier:       openrtb_ext.DealTier{Prefix: "prefix"},
			expectedResult: false,
		},
	}

	for _, test := range testCases {
		assert.Equal(t, test.expectedResult, validateDealTier(test.dealTier), test.description)
	}
}

func TestUpdateHbPbCatDur(t *testing.T) {
	testCases := []struct {
		description               string
		targ                      map[string]string
		dealTier                  openrtb_ext.DealTier
		dealPriority              int
		expectedHbPbCatDur        string
		expectedDealTierSatisfied bool
	}{
		{
			description: "hb_pb_cat_dur should be updated with prefix and tier",
			targ: map[string]string{
				"hb_pb":         "12.00",
				"hb_pb_cat_dur": "12.00_movies_30s",
			},
			dealTier: openrtb_ext.DealTier{
				Prefix:      "tier",
				MinDealTier: 5,
			},
			dealPriority:              5,
			expectedHbPbCatDur:        "tier5_movies_30s",
			expectedDealTierSatisfied: true,
		},
		{
			description: "hb_pb_cat_dur should not be updated due to bid priority",
			targ: map[string]string{
				"hb_pb":         "12.00",
				"hb_pb_cat_dur": "12.00_auto_30s",
			},
			dealTier: openrtb_ext.DealTier{
				Prefix:      "tier",
				MinDealTier: 10,
			},
			dealPriority:              6,
			expectedHbPbCatDur:        "12.00_auto_30s",
			expectedDealTierSatisfied: false,
		},
		{
			description: "hb_pb_cat_dur should be updated with prefix and tier",
			targ: map[string]string{
				"hb_pb":         "12.00",
				"hb_pb_cat_dur": "12.00_medicine_30s",
			},
			dealTier: openrtb_ext.DealTier{
				Prefix:      "tier",
				MinDealTier: 1,
			},
			dealPriority:              7,
			expectedHbPbCatDur:        "tier7_medicine_30s",
			expectedDealTierSatisfied: true,
		},
	}

	for _, test := range testCases {
		bid := pbsOrtbBid{&openrtb2.Bid{ID: "123456"}, "video", map[string]string{}, &openrtb_ext.ExtBidPrebidVideo{}, nil, test.dealPriority, false, ""}
		bidCategory := map[string]string{
			bid.bid.ID: test.targ["hb_pb_cat_dur"],
		}

		updateHbPbCatDur(&bid, test.dealTier, bidCategory)

		assert.Equal(t, test.expectedHbPbCatDur, bidCategory[bid.bid.ID], test.description)
		assert.Equal(t, test.expectedDealTierSatisfied, bid.dealTierSatisfied, test.description)
	}
}

type exchangeSpec struct {
	GDPREnabled       bool                   `json:"gdpr_enabled"`
	IncomingRequest   exchangeRequest        `json:"incomingRequest"`
	OutgoingRequests  map[string]*bidderSpec `json:"outgoingRequests"`
	Response          exchangeResponse       `json:"response,omitempty"`
	EnforceCCPA       bool                   `json:"enforceCcpa"`
	EnforceLMT        bool                   `json:"enforceLmt"`
	AssumeGDPRApplies bool                   `json:"assume_gdpr_applies"`
	DebugLog          *DebugLog              `json:"debuglog,omitempty"`
	EventsEnabled     bool                   `json:"events_enabled,omitempty"`
	StartTime         int64                  `json:"start_time_ms,omitempty"`
	BidIDGenerator    *mockBidIDGenerator    `json:"bidIDGenerator,omitempty"`
}

type exchangeRequest struct {
	OrtbRequest openrtb2.BidRequest `json:"ortbRequest"`
	Usersyncs   map[string]string   `json:"usersyncs"`
}

type exchangeResponse struct {
	Bids  *openrtb2.BidResponse `json:"bids"`
	Error string                `json:"error,omitempty"`
	Ext   json.RawMessage       `json:"ext,omitempty"`
}

type bidderSpec struct {
	ExpectedRequest         *bidderRequest `json:"expectRequest"`
	MockResponse            bidderResponse `json:"mockResponse"`
	ModifyingVastXmlAllowed bool           `json:"modifyingVastXmlAllowed,omitempty"`
}

type bidderRequest struct {
	OrtbRequest   openrtb2.BidRequest `json:"ortbRequest"`
	BidAdjustment float64             `json:"bidAdjustment"`
}

type bidderResponse struct {
	SeatBid   *bidderSeatBid             `json:"pbsSeatBid,omitempty"`
	Errors    []string                   `json:"errors,omitempty"`
	HttpCalls []*openrtb_ext.ExtHttpCall `json:"httpCalls,omitempty"`
}

// bidderSeatBid is basically a subset of pbsOrtbSeatBid from exchange/bidder.go.
// The only real reason I'm not reusing that type is because I don't want people to think that the
// JSON property tags on those types are contracts in prod.
type bidderSeatBid struct {
	Bids []bidderBid `json:"pbsBids,omitempty"`
}

// bidderBid is basically a subset of pbsOrtbBid from exchange/bidder.go.
// See the comment on bidderSeatBid for more info.
type bidderBid struct {
	Bid  *openrtb2.Bid `json:"ortbBid,omitempty"`
	Type string        `json:"bidType,omitempty"`
}

type mockIdFetcher map[string]string

func (f mockIdFetcher) GetUID(key string) (uid string, exists bool, notExpired bool) {
	uid, exists = f[string(key)]
	return
}

func (f mockIdFetcher) HasAnyLiveSyncs() bool {
	return len(f) > 0
}

type validatingBidder struct {
	t          *testing.T
	fileName   string
	bidderName string

	// These are maps because they may contain aliases. They should _at least_ contain an entry for bidderName.
	expectations  map[string]*bidderRequest
	mockResponses map[string]bidderResponse
}

func (b *validatingBidder) requestBid(ctx context.Context, request *openrtb2.BidRequest, name openrtb_ext.BidderName, bidAdjustment float64, conversions currency.Conversions, reqInfo *adapters.ExtraRequestInfo, accountDebugAllowed, headerDebugAllowed bool) (seatBid *pbsOrtbSeatBid, errs []error) {
	if expectedRequest, ok := b.expectations[string(name)]; ok {
		if expectedRequest != nil {
			if expectedRequest.BidAdjustment != bidAdjustment {
				b.t.Errorf("%s: Bidder %s got wrong bid adjustment. Expected %f, got %f", b.fileName, name, expectedRequest.BidAdjustment, bidAdjustment)
			}
			diffOrtbRequests(b.t, fmt.Sprintf("Request to %s in %s", string(name), b.fileName), &expectedRequest.OrtbRequest, request)
		}
	} else {
		b.t.Errorf("%s: Bidder %s got unexpected request for alias %s. No input assertions.", b.fileName, b.bidderName, name)
	}

	if mockResponse, ok := b.mockResponses[string(name)]; ok {
		if mockResponse.SeatBid != nil {
			bids := make([]*pbsOrtbBid, len(mockResponse.SeatBid.Bids))
			for i := 0; i < len(bids); i++ {
				bids[i] = &pbsOrtbBid{
					bid:     mockResponse.SeatBid.Bids[i].Bid,
					bidType: openrtb_ext.BidType(mockResponse.SeatBid.Bids[i].Type),
				}
			}

			seatBid = &pbsOrtbSeatBid{
				bids:      bids,
				httpCalls: mockResponse.HttpCalls,
			}
		} else {
			seatBid = &pbsOrtbSeatBid{
				bids:      nil,
				httpCalls: mockResponse.HttpCalls,
			}
		}

		for _, err := range mockResponse.Errors {
			errs = append(errs, errors.New(err))
		}
	} else {
		b.t.Errorf("%s: Bidder %s got unexpected request for alias %s. No mock responses.", b.fileName, b.bidderName, name)
	}

	return
}

func diffOrtbRequests(t *testing.T, description string, expected *openrtb2.BidRequest, actual *openrtb2.BidRequest) {
	t.Helper()
	actualJSON, err := json.Marshal(actual)
	if err != nil {
		t.Fatalf("%s failed to marshal actual BidRequest into JSON. %v", description, err)
	}

	expectedJSON, err := json.Marshal(expected)
	if err != nil {
		t.Fatalf("%s failed to marshal expected BidRequest into JSON. %v", description, err)
	}

	diffJson(t, description, actualJSON, expectedJSON)
}

func diffOrtbResponses(t *testing.T, description string, expected *openrtb2.BidResponse, actual *openrtb2.BidResponse) {
	t.Helper()
	// The OpenRTB spec is wonky here. Since "bidresponse.seatbid" is an array, order technically matters to any JSON diff or
	// deep equals method. However, for all intents and purposes it really *doesn't* matter. ...so this nasty logic makes compares
	// the seatbids in an order-independent way.
	//
	// Note that the same thing is technically true of the "seatbid[i].bid" array... but since none of our exchange code relies on
	// this implementation detail, I'm cutting a corner and ignoring it here.
	actualSeats := mapifySeatBids(t, description, actual.SeatBid)
	expectedSeats := mapifySeatBids(t, description, expected.SeatBid)
	actualJSON, err := json.Marshal(actualSeats)
	if err != nil {
		t.Fatalf("%s failed to marshal actual BidResponse into JSON. %v", description, err)
	}

	expectedJSON, err := json.Marshal(expectedSeats)
	if err != nil {
		t.Fatalf("%s failed to marshal expected BidResponse into JSON. %v", description, err)
	}

	diffJson(t, description, actualJSON, expectedJSON)
}

func mapifySeatBids(t *testing.T, context string, seatBids []openrtb2.SeatBid) map[string]*openrtb2.SeatBid {
	seatMap := make(map[string]*openrtb2.SeatBid, len(seatBids))
	for i := 0; i < len(seatBids); i++ {
		seatName := seatBids[i].Seat
		if _, ok := seatMap[seatName]; ok {
			t.Fatalf("%s: Contains duplicate Seat: %s", context, seatName)
		} else {
			seatMap[seatName] = &seatBids[i]
		}
	}
	return seatMap
}

// diffJson compares two JSON byte arrays for structural equality. It will produce an error if either
// byte array is not actually JSON.
func diffJson(t *testing.T, description string, actual []byte, expected []byte) {
	t.Helper()
	diff, err := gojsondiff.New().Compare(actual, expected)
	if err != nil {
		t.Fatalf("%s json diff failed. %v", description, err)
	}

	if diff.Modified() {
		var left interface{}
		if err := json.Unmarshal(actual, &left); err != nil {
			t.Fatalf("%s json did not match, but unmarshalling failed. %v", description, err)
		}
		printer := formatter.NewAsciiFormatter(left, formatter.AsciiFormatterConfig{
			ShowArrayIndex: true,
		})
		output, err := printer.Format(diff)
		if err != nil {
			t.Errorf("%s did not match, but diff formatting failed. %v", description, err)
		} else {
			t.Errorf("%s json did not match expected.\n\n%s", description, output)
		}
	}
}

func mockHandler(statusCode int, getBody string, postBody string) http.Handler {
	return http.HandlerFunc(func(w http.ResponseWriter, r *http.Request) {
		w.WriteHeader(statusCode)
		if r.Method == "GET" {
			w.Write([]byte(getBody))
		} else {
			w.Write([]byte(postBody))
		}
	})
}

func mockSlowHandler(delay time.Duration, statusCode int, body string) http.Handler {
	return http.HandlerFunc(func(w http.ResponseWriter, r *http.Request) {
		time.Sleep(delay)

		w.WriteHeader(statusCode)
		w.Write([]byte(body))
	})
}

type wellBehavedCache struct{}

func (c *wellBehavedCache) GetExtCacheData() (scheme string, host string, path string) {
	return "https", "www.pbcserver.com", "/pbcache/endpoint"
}

func (c *wellBehavedCache) PutJson(ctx context.Context, values []pbc.Cacheable) ([]string, []error) {
	ids := make([]string, len(values))
	for i := 0; i < len(values); i++ {
		ids[i] = strconv.Itoa(i)
	}
	return ids, nil
}

type emptyUsersync struct{}

func (e *emptyUsersync) GetUID(key string) (uid string, exists bool, notExpired bool) {
	return "", false, false
}

func (e *emptyUsersync) HasAnyLiveSyncs() bool {
	return false
}

type panicingAdapter struct{}

func (panicingAdapter) requestBid(ctx context.Context, request *openrtb2.BidRequest, name openrtb_ext.BidderName, bidAdjustment float64, conversions currency.Conversions, reqInfo *adapters.ExtraRequestInfo, accountDebugAllowed, headerDebugAllowed bool) (posb *pbsOrtbSeatBid, errs []error) {
	panic("Panic! Panic! The world is ending!")
}

func blankAdapterConfig(bidderList []openrtb_ext.BidderName) map[string]config.Adapter {
	adapters := make(map[string]config.Adapter)
	for _, b := range bidderList {
		adapters[strings.ToLower(string(b))] = config.Adapter{}
	}

	// Audience Network requires additional config to be built.
	adapters["audiencenetwork"] = config.Adapter{PlatformID: "anyID", AppSecret: "anySecret"}

	return adapters
}

type nilCategoryFetcher struct{}

func (nilCategoryFetcher) FetchCategories(ctx context.Context, primaryAdServer, publisherId, iabCategory string) (string, error) {
	return "", nil
}

// mockCurrencyRatesClient is a simple http client mock returning a constant response body
type mockCurrencyRatesClient struct {
	responseBody string
}

func (m *mockCurrencyRatesClient) Do(req *http.Request) (*http.Response, error) {
	return &http.Response{
		Status:     "200 OK",
		StatusCode: http.StatusOK,
		Body:       ioutil.NopCloser(strings.NewReader(m.responseBody)),
	}, nil
}<|MERGE_RESOLUTION|>--- conflicted
+++ resolved
@@ -2170,23 +2170,8 @@
 	}
 
 	return &exchange{
-<<<<<<< HEAD
-		adapterMap:          bidderAdapters,
-		me:                  metricsConf.NewMetricsEngine(&config.Configuration{}, openrtb_ext.CoreBidderNames(), nil),
-		cache:               &wellBehavedCache{},
-		cacheTime:           0,
-		gDPR:                &permissionsMock{allowAllBidders: true},
-		currencyConverter:   currency.NewRateConverter(&http.Client{}, "", time.Duration(0)),
-		UsersyncIfAmbiguous: privacyConfig.GDPR.UsersyncIfAmbiguous,
-		privacyConfig:       privacyConfig,
-		categoriesFetcher:   categoriesFetcher,
-		bidderInfo:          bidderInfos,
-		bidderToSyncerKey:   bidderToSyncerKey,
-		externalURL:         "http://localhost",
-		bidIDGenerator:      bidIDGenerator,
-=======
 		adapterMap:        bidderAdapters,
-		me:                metricsConf.NewMetricsEngine(&config.Configuration{}, openrtb_ext.CoreBidderNames()),
+		me:                metricsConf.NewMetricsEngine(&config.Configuration{}, openrtb_ext.CoreBidderNames(), nil),
 		cache:             &wellBehavedCache{},
 		cacheTime:         0,
 		gDPR:              &permissionsMock{allowAllBidders: true},
@@ -2195,9 +2180,9 @@
 		privacyConfig:     privacyConfig,
 		categoriesFetcher: categoriesFetcher,
 		bidderInfo:        bidderInfos,
+		bidderToSyncerKey: bidderToSyncerKey,
 		externalURL:       "http://localhost",
 		bidIDGenerator:    bidIDGenerator,
->>>>>>> 037bd7f1
 	}
 }
 
