package exchange

import (
	"bytes"
	"context"
	"encoding/json"
	"errors"
	"fmt"
	"io/ioutil"
	"net/http"
	"net/http/httptest"
	"regexp"
	"strconv"
	"strings"
	"testing"
	"time"

	"github.com/mxmCherry/openrtb/v15/openrtb2"
	"github.com/prebid/prebid-server/adapters"
	"github.com/prebid/prebid-server/config"
	"github.com/prebid/prebid-server/currency"
	"github.com/prebid/prebid-server/errortypes"
	"github.com/prebid/prebid-server/gdpr"
	"github.com/prebid/prebid-server/metrics"
	metricsConf "github.com/prebid/prebid-server/metrics/config"
	metricsConfig "github.com/prebid/prebid-server/metrics/config"
	"github.com/prebid/prebid-server/openrtb_ext"
	pbc "github.com/prebid/prebid-server/prebid_cache_client"
	"github.com/prebid/prebid-server/stored_requests"
	"github.com/prebid/prebid-server/stored_requests/backends/file_fetcher"
	"github.com/prebid/prebid-server/usersync"

	"github.com/buger/jsonparser"
	"github.com/stretchr/testify/assert"
	"github.com/stretchr/testify/mock"
	"github.com/yudai/gojsondiff"
	"github.com/yudai/gojsondiff/formatter"
)

func TestNewExchange(t *testing.T) {
	respStatus := 200
	respBody := "{\"bid\":false}"
	server := httptest.NewServer(mockHandler(respStatus, "getBody", respBody))
	defer server.Close()

	knownAdapters := openrtb_ext.CoreBidderNames()

	cfg := &config.Configuration{
		CacheURL: config.Cache{
			ExpectedTimeMillis: 20,
		},
		Adapters: blankAdapterConfig(knownAdapters),
		GDPR: config.GDPR{
			EEACountries: []string{"FIN", "FRA", "GUF"},
		},
	}

	biddersInfo, err := config.LoadBidderInfoFromDisk("../static/bidder-info", cfg.Adapters, openrtb_ext.BuildBidderStringSlice())
	if err != nil {
		t.Fatal(err)
	}

	adapters, adaptersErr := BuildAdapters(server.Client(), cfg, biddersInfo, &metricsConf.DummyMetricsEngine{})
	if adaptersErr != nil {
		t.Fatalf("Error intializing adapters: %v", adaptersErr)
	}

	currencyConverter := currency.NewRateConverter(&http.Client{}, "", time.Duration(0))
	e := NewExchange(adapters, nil, cfg, map[string]usersync.Syncer{}, &metricsConf.DummyMetricsEngine{}, biddersInfo, gdpr.AlwaysAllow{}, currencyConverter, nilCategoryFetcher{}).(*exchange)
	for _, bidderName := range knownAdapters {
		if _, ok := e.adapterMap[bidderName]; !ok {
			t.Errorf("NewExchange produced an Exchange without bidder %s", bidderName)
		}
	}
	if e.cacheTime != time.Duration(cfg.CacheURL.ExpectedTimeMillis)*time.Millisecond {
		t.Errorf("Bad cacheTime. Expected 20 ms, got %s", e.cacheTime.String())
	}
}

// The objective is to get to execute e.buildBidResponse(ctx.Background(), liveA... ) (*openrtb2.BidResponse, error)
// and check whether the returned request successfully prints any '&' characters as it should
// To do so, we:
// 	1) Write the endpoint adapter URL with an '&' character into a new config,Configuration struct
// 	   as specified in https://github.com/prebid/prebid-server/issues/465
// 	2) Initialize a new exchange with said configuration
// 	3) Build all the parameters e.buildBidResponse(ctx.Background(), liveA... ) needs including the
// 	   sample request as specified in https://github.com/prebid/prebid-server/issues/465
// 	4) Build a BidResponse struct using exchange.buildBidResponse(ctx.Background(), liveA... )
// 	5) Assert we have no '&' characters in the response that exchange.buildBidResponse returns
func TestCharacterEscape(t *testing.T) {
	// 1) Adapter with a '& char in its endpoint property
	//    https://github.com/prebid/prebid-server/issues/465
	cfg := &config.Configuration{
		Adapters: make(map[string]config.Adapter, 1),
	}
	cfg.Adapters["appnexus"] = config.Adapter{
		Endpoint: "http://ib.adnxs.com/openrtb2?query1&query2", //Note the '&' character in there
	}

	// 	2) Init new exchange with said configuration
	//Other parameters also needed to create exchange
	handlerNoBidServer := func(w http.ResponseWriter, r *http.Request) { w.WriteHeader(204) }
	server := httptest.NewServer(http.HandlerFunc(handlerNoBidServer))
	defer server.Close()

	biddersInfo, err := config.LoadBidderInfoFromDisk("../static/bidder-info", cfg.Adapters, openrtb_ext.BuildBidderStringSlice())
	if err != nil {
		t.Fatal(err)
	}

	adapters, adaptersErr := BuildAdapters(server.Client(), cfg, biddersInfo, &metricsConf.DummyMetricsEngine{})
	if adaptersErr != nil {
		t.Fatalf("Error intializing adapters: %v", adaptersErr)
	}

	currencyConverter := currency.NewRateConverter(&http.Client{}, "", time.Duration(0))
	e := NewExchange(adapters, nil, cfg, map[string]usersync.Syncer{}, &metricsConf.DummyMetricsEngine{}, biddersInfo, gdpr.AlwaysAllow{}, currencyConverter, nilCategoryFetcher{}).(*exchange)

	// 	3) Build all the parameters e.buildBidResponse(ctx.Background(), liveA... ) needs
	//liveAdapters []openrtb_ext.BidderName,
	liveAdapters := make([]openrtb_ext.BidderName, 1)
	liveAdapters[0] = "appnexus"

	//adapterBids map[openrtb_ext.BidderName]*pbsOrtbSeatBid,
	adapterBids := make(map[openrtb_ext.BidderName]*pbsOrtbSeatBid, 1)
	adapterBids["appnexus"] = &pbsOrtbSeatBid{currency: "USD"}

	//An openrtb2.BidRequest struct as specified in https://github.com/prebid/prebid-server/issues/465
	bidRequest := &openrtb2.BidRequest{
		ID: "some-request-id",
		Imp: []openrtb2.Imp{{
			ID:     "some-impression-id",
			Banner: &openrtb2.Banner{Format: []openrtb2.Format{{W: 300, H: 250}, {W: 300, H: 600}}},
			Ext:    json.RawMessage(`{"appnexus": {"placementId": 1}}`),
		}},
		Site:   &openrtb2.Site{Page: "prebid.org", Ext: json.RawMessage(`{"amp":0}`)},
		Device: &openrtb2.Device{UA: "curl/7.54.0", IP: "::1"},
		AT:     1,
		TMax:   500,
		Ext:    json.RawMessage(`{"id": "some-request-id","site": {"page": "prebid.org"},"imp": [{"id": "some-impression-id","banner": {"format": [{"w": 300,"h": 250},{"w": 300,"h": 600}]},"ext": {"appnexus": {"placementId": 1}}}],"tmax": 500}`),
	}

	//adapterExtra map[openrtb_ext.BidderName]*seatResponseExtra,
	adapterExtra := make(map[openrtb_ext.BidderName]*seatResponseExtra, 1)
	adapterExtra["appnexus"] = &seatResponseExtra{
		ResponseTimeMillis: 5,
		Errors:             []openrtb_ext.ExtBidderMessage{{Code: 999, Message: "Post ib.adnxs.com/openrtb2?query1&query2: unsupported protocol scheme \"\""}},
	}

	var errList []error

	// 	4) Build bid response
	bidResp, err := e.buildBidResponse(context.Background(), liveAdapters, adapterBids, bidRequest, adapterExtra, nil, nil, true, errList)

	// 	5) Assert we have no errors and one '&' character as we are supposed to
	if err != nil {
		t.Errorf("exchange.buildBidResponse returned unexpected error: %v", err)
	}
	if len(errList) > 0 {
		t.Errorf("exchange.buildBidResponse returned %d errors", len(errList))
	}
	if bytes.Contains(bidResp.Ext, []byte("u0026")) {
		t.Errorf("exchange.buildBidResponse() did not correctly print the '&' characters %s", string(bidResp.Ext))
	}
}

// TestDebugBehaviour asserts the HttpCalls object is included inside the json "debug" field of the bidResponse extension when the
// openrtb2.BidRequest "Test" value is set to 1 or the openrtb2.BidRequest.Ext.Debug boolean field is set to true
func TestDebugBehaviour(t *testing.T) {

	// Define test cases
	type inTest struct {
		test  int8
		debug bool
	}
	type outTest struct {
		debugInfoIncluded bool
	}

	type debugData struct {
		bidderLevelDebugAllowed    bool
		accountLevelDebugAllowed   bool
		headerOverrideDebugAllowed bool
	}

	type aTest struct {
		desc             string
		in               inTest
		out              outTest
		debugData        debugData
		generateWarnings bool
	}
	testCases := []aTest{
		{
			desc:             "test flag equals zero, ext debug flag false, no debug info expected",
			in:               inTest{test: 0, debug: false},
			out:              outTest{debugInfoIncluded: false},
			debugData:        debugData{true, true, false},
			generateWarnings: false,
		},
		{
			desc:             "test flag equals zero, ext debug flag true, debug info expected",
			in:               inTest{test: 0, debug: true},
			out:              outTest{debugInfoIncluded: true},
			debugData:        debugData{true, true, false},
			generateWarnings: false,
		},
		{
			desc:             "test flag equals 1, ext debug flag false, debug info expected",
			in:               inTest{test: 1, debug: false},
			out:              outTest{debugInfoIncluded: true},
			debugData:        debugData{true, true, false},
			generateWarnings: false,
		},
		{
			desc:             "test flag equals 1, ext debug flag true, debug info expected",
			in:               inTest{test: 1, debug: true},
			out:              outTest{debugInfoIncluded: true},
			debugData:        debugData{true, true, false},
			generateWarnings: false,
		},
		{
			desc:             "test flag not equal to 0 nor 1, ext debug flag false, no debug info expected",
			in:               inTest{test: 2, debug: false},
			out:              outTest{debugInfoIncluded: false},
			debugData:        debugData{true, true, false},
			generateWarnings: false,
		},
		{
			desc:             "test flag not equal to 0 nor 1, ext debug flag true, debug info expected",
			in:               inTest{test: -1, debug: true},
			out:              outTest{debugInfoIncluded: true},
			debugData:        debugData{true, true, false},
			generateWarnings: true,
		},
		{
			desc:             "test account level debug disabled",
			in:               inTest{test: -1, debug: true},
			out:              outTest{debugInfoIncluded: false},
			debugData:        debugData{true, false, false},
			generateWarnings: true,
		},
		{
			desc:             "test header override enabled when all other debug options are disabled",
			in:               inTest{test: -1, debug: false},
			out:              outTest{debugInfoIncluded: true},
			debugData:        debugData{false, false, true},
			generateWarnings: false,
		},
		{
			desc:             "test header override and url debug options are enabled when all other debug options are disabled",
			in:               inTest{test: -1, debug: true},
			out:              outTest{debugInfoIncluded: true},
			debugData:        debugData{false, false, true},
			generateWarnings: false,
		},
		{
			desc:             "test header override and url and bidder debug options are enabled when account debug option is disabled",
			in:               inTest{test: -1, debug: true},
			out:              outTest{debugInfoIncluded: true},
			debugData:        debugData{true, false, true},
			generateWarnings: false,
		},
		{
			desc:             "test all debug options are enabled",
			in:               inTest{test: -1, debug: true},
			out:              outTest{debugInfoIncluded: true},
			debugData:        debugData{true, true, true},
			generateWarnings: false,
		},
	}

	// Set up test
	noBidServer := func(w http.ResponseWriter, r *http.Request) {
		w.WriteHeader(204)
	}
	server := httptest.NewServer(http.HandlerFunc(noBidServer))
	defer server.Close()

	categoriesFetcher, err := newCategoryFetcher("./test/category-mapping")
	if err != nil {
		t.Errorf("Failed to create a category Fetcher: %v", err)
	}

	bidRequest := &openrtb2.BidRequest{
		ID: "some-request-id",
		Imp: []openrtb2.Imp{{
			ID:     "some-impression-id",
			Banner: &openrtb2.Banner{Format: []openrtb2.Format{{W: 300, H: 250}, {W: 300, H: 600}}},
			Ext:    json.RawMessage(`{"appnexus": {"placementId": 1}}`),
		}},
		Site:   &openrtb2.Site{Page: "prebid.org", Ext: json.RawMessage(`{"amp":0}`)},
		Device: &openrtb2.Device{UA: "curl/7.54.0", IP: "::1"},
		AT:     1,
		TMax:   500,
	}

	bidderImpl := &goodSingleBidder{
		httpRequest: &adapters.RequestData{
			Method:  "POST",
			Uri:     server.URL,
			Body:    []byte("{\"key\":\"val\"}"),
			Headers: http.Header{},
		},
		bidResponse: &adapters.BidderResponse{},
	}

	e := new(exchange)

	e.cache = &wellBehavedCache{}
	e.me = &metricsConf.DummyMetricsEngine{}
	e.gDPR = gdpr.AlwaysAllow{}
	e.currencyConverter = currency.NewRateConverter(&http.Client{}, "", time.Duration(0))
	e.categoriesFetcher = categoriesFetcher

	ctx := context.Background()

	// Run tests
	for _, test := range testCases {

		e.adapterMap = map[openrtb_ext.BidderName]adaptedBidder{
			openrtb_ext.BidderAppnexus: adaptBidder(bidderImpl, server.Client(), &config.Configuration{}, &metricsConfig.DummyMetricsEngine{}, openrtb_ext.BidderAppnexus, &config.DebugInfo{Allow: test.debugData.bidderLevelDebugAllowed}),
		}

		//request level debug key
		ctx = context.WithValue(ctx, DebugContextKey, test.in.debug)

		bidRequest.Test = test.in.test

		if test.in.debug {
			bidRequest.Ext = json.RawMessage(`{"prebid":{"debug":true}}`)
		} else {
			bidRequest.Ext = nil
		}

		auctionRequest := AuctionRequest{
			BidRequest: bidRequest,
			Account:    config.Account{DebugAllow: test.debugData.accountLevelDebugAllowed},
			UserSyncs:  &emptyUsersync{},
			StartTime:  time.Now(),
		}
		if test.generateWarnings {
			var errL []error
			errL = append(errL, &errortypes.Warning{
				Message:     fmt.Sprintf("CCPA consent test warning."),
				WarningCode: errortypes.InvalidPrivacyConsentWarningCode})
			auctionRequest.Warnings = errL
		}
		debugLog := &DebugLog{}
		if test.debugData.headerOverrideDebugAllowed {
			debugLog = &DebugLog{DebugOverride: true, DebugEnabledOrOverridden: true}
		}
		// Run test
		outBidResponse, err := e.HoldAuction(ctx, auctionRequest, debugLog)

		// Assert no HoldAuction error
		assert.NoErrorf(t, err, "%s. ex.HoldAuction returned an error: %v \n", test.desc, err)
		assert.NotNilf(t, outBidResponse.Ext, "%s. outBidResponse.Ext should not be nil \n", test.desc)

		actualExt := &openrtb_ext.ExtBidResponse{}
		err = json.Unmarshal(outBidResponse.Ext, actualExt)
		assert.NoErrorf(t, err, "%s. \"ext\" JSON field could not be unmarshaled. err: \"%v\" \n outBidResponse.Ext: \"%s\" \n", test.desc, err, outBidResponse.Ext)

		assert.NotEmpty(t, actualExt.Prebid, "%s. ext.prebid should not be empty")
		assert.NotEmpty(t, actualExt.Prebid.AuctionTimestamp, "%s. ext.prebid.auctiontimestamp should not be empty when AuctionRequest.StartTime is set")
		assert.Equal(t, auctionRequest.StartTime.UnixNano()/1e+6, actualExt.Prebid.AuctionTimestamp, "%s. ext.prebid.auctiontimestamp has incorrect value")

		if test.debugData.headerOverrideDebugAllowed {
			assert.Empty(t, actualExt.Warnings, "warnings should be empty")
			assert.Empty(t, actualExt.Errors, "errors should be empty")
		}

		if test.out.debugInfoIncluded {
			assert.NotNilf(t, actualExt, "%s. ext.debug field is expected to be included in this outBidResponse.Ext and not be nil.  outBidResponse.Ext.Debug = %v \n", test.desc, actualExt.Debug)

			// Assert "Debug fields
			assert.Greater(t, len(actualExt.Debug.HttpCalls), 0, "%s. ext.debug.httpcalls array should not be empty\n", test.desc)
			assert.Equal(t, server.URL, actualExt.Debug.HttpCalls["appnexus"][0].Uri, "%s. ext.debug.httpcalls array should not be empty\n", test.desc)
			assert.NotNilf(t, actualExt.Debug.ResolvedRequest, "%s. ext.debug.resolvedrequest field is expected to be included in this outBidResponse.Ext and not be nil.  outBidResponse.Ext.Debug = %v \n", test.desc, actualExt.Debug)

			// If not nil, assert bid extension
			if test.in.debug {
				diffJson(t, test.desc, bidRequest.Ext, actualExt.Debug.ResolvedRequest.Ext)
			}
		} else if !test.debugData.bidderLevelDebugAllowed && test.debugData.accountLevelDebugAllowed {
			assert.Equal(t, len(actualExt.Debug.HttpCalls), 0, "%s. ext.debug.httpcalls array should not be empty", "With bidder level debug disable option http calls should be empty")

		} else {
			assert.Nil(t, actualExt.Debug, "%s. ext.debug.httpcalls array should not be empty", "With bidder level debug disable option http calls should be empty")
		}

		if test.out.debugInfoIncluded && !test.debugData.accountLevelDebugAllowed && !test.debugData.headerOverrideDebugAllowed {
			assert.Len(t, actualExt.Warnings, 1, "warnings should have one warning")
			assert.NotNil(t, actualExt.Warnings["general"], "general warning should be present")
			assert.Equal(t, "debug turned off for account", actualExt.Warnings["general"][0].Message, "account debug disabled message should be present")
		}

		if !test.out.debugInfoIncluded && test.in.debug && test.debugData.accountLevelDebugAllowed && !test.debugData.headerOverrideDebugAllowed {
			if test.generateWarnings {
				assert.Len(t, actualExt.Warnings, 2, "warnings should have one warning")
			} else {
				assert.Len(t, actualExt.Warnings, 1, "warnings should have one warning")
			}
			assert.NotNil(t, actualExt.Warnings["appnexus"], "bidder warning should be present")
			assert.Equal(t, "debug turned off for bidder", actualExt.Warnings["appnexus"][0].Message, "account debug disabled message should be present")
		}

		if test.generateWarnings {
			assert.NotNil(t, actualExt.Warnings["general"], "general warning should be present")
			CCPAWarningPresent := false
			for _, warn := range actualExt.Warnings["general"] {
				if warn.Code == errortypes.InvalidPrivacyConsentWarningCode {
					CCPAWarningPresent = true
					break
				}
			}
			assert.True(t, CCPAWarningPresent, "CCPA Warning should be present")
		}

	}
}

func TestTwoBiddersDebugDisabledAndEnabled(t *testing.T) {

	type testCase struct {
		bidder1DebugEnabled bool
		bidder2DebugEnabled bool
	}

	testCases := []testCase{
		{
			bidder1DebugEnabled: true, bidder2DebugEnabled: true,
		},
		{
			bidder1DebugEnabled: true, bidder2DebugEnabled: false,
		},
		{
			bidder1DebugEnabled: false, bidder2DebugEnabled: true,
		},
		{
			bidder1DebugEnabled: false, bidder2DebugEnabled: false,
		},
	}

	// Set up test
	noBidServer := func(w http.ResponseWriter, r *http.Request) {
		w.WriteHeader(204)
	}
	server := httptest.NewServer(http.HandlerFunc(noBidServer))
	defer server.Close()

	categoriesFetcher, err := newCategoryFetcher("./test/category-mapping")
	if err != nil {
		t.Errorf("Failed to create a category Fetcher: %v", err)
	}

	bidderImpl := &goodSingleBidder{
		httpRequest: &adapters.RequestData{
			Method:  "POST",
			Uri:     server.URL,
			Body:    []byte("{\"key\":\"val\"}"),
			Headers: http.Header{},
		},
		bidResponse: &adapters.BidderResponse{},
	}

	e := new(exchange)
	e.cache = &wellBehavedCache{}
	e.me = &metricsConf.DummyMetricsEngine{}
	e.gDPR = gdpr.AlwaysAllow{}
	e.currencyConverter = currency.NewRateConverter(&http.Client{}, "", time.Duration(0))
	e.categoriesFetcher = categoriesFetcher

	debugLog := DebugLog{Enabled: true}

	for _, testCase := range testCases {
		bidRequest := &openrtb2.BidRequest{
			ID: "some-request-id",
			Imp: []openrtb2.Imp{{
				ID:     "some-impression-id",
				Banner: &openrtb2.Banner{Format: []openrtb2.Format{{W: 300, H: 250}, {W: 300, H: 600}}},
				Ext:    json.RawMessage(`{"telaria": {"placementId": 1}, "appnexus": {"placementid": 2}}`),
			}},
			Site:   &openrtb2.Site{Page: "prebid.org", Ext: json.RawMessage(`{"amp":0}`)},
			Device: &openrtb2.Device{UA: "curl/7.54.0", IP: "::1"},
			AT:     1,
			TMax:   500,
		}

		bidRequest.Ext = json.RawMessage(`{"prebid":{"debug":true}}`)

		auctionRequest := AuctionRequest{
			BidRequest: bidRequest,
			Account:    config.Account{DebugAllow: true},
			UserSyncs:  &emptyUsersync{},
			StartTime:  time.Now(),
		}

		e.adapterMap = map[openrtb_ext.BidderName]adaptedBidder{
			openrtb_ext.BidderAppnexus: adaptBidder(bidderImpl, server.Client(), &config.Configuration{}, &metricsConfig.DummyMetricsEngine{}, openrtb_ext.BidderAppnexus, &config.DebugInfo{Allow: testCase.bidder1DebugEnabled}),
			openrtb_ext.BidderTelaria:  adaptBidder(bidderImpl, server.Client(), &config.Configuration{}, &metricsConfig.DummyMetricsEngine{}, openrtb_ext.BidderAppnexus, &config.DebugInfo{Allow: testCase.bidder2DebugEnabled}),
		}
		// Run test
		outBidResponse, err := e.HoldAuction(context.Background(), auctionRequest, &debugLog)
		// Assert no HoldAuction err
		assert.NoErrorf(t, err, "ex.HoldAuction returned an err")
		assert.NotNilf(t, outBidResponse.Ext, "outBidResponse.Ext should not be nil")

		actualExt := &openrtb_ext.ExtBidResponse{}
		err = json.Unmarshal(outBidResponse.Ext, actualExt)
		assert.NoErrorf(t, err, "JSON field unmarshaling err. ")

		assert.NotEmpty(t, actualExt.Prebid, "ext.prebid should not be empty")
		assert.NotEmpty(t, actualExt.Prebid.AuctionTimestamp, "ext.prebid.auctiontimestamp should not be empty when AuctionRequest.StartTime is set")
		assert.Equal(t, auctionRequest.StartTime.UnixNano()/1e+6, actualExt.Prebid.AuctionTimestamp, "ext.prebid.auctiontimestamp has incorrect value")

		assert.NotNilf(t, actualExt, "ext.debug field is expected to be included in this outBidResponse.Ext and not be nil")

		// Assert "Debug fields
		if testCase.bidder1DebugEnabled {
			assert.Equal(t, server.URL, actualExt.Debug.HttpCalls["appnexus"][0].Uri, "Url for bidder with debug enabled is incorrect")
			assert.NotNilf(t, actualExt.Debug.HttpCalls["appnexus"][0].RequestBody, "ext.debug.resolvedrequest field is expected to be included in this outBidResponse.Ext and not be nil")
		}
		if testCase.bidder2DebugEnabled {
			assert.Equal(t, server.URL, actualExt.Debug.HttpCalls["telaria"][0].Uri, "Url for bidder with debug enabled is incorrect")
			assert.NotNilf(t, actualExt.Debug.HttpCalls["telaria"][0].RequestBody, "ext.debug.resolvedrequest field is expected to be included in this outBidResponse.Ext and not be nil")
		}
		if !testCase.bidder1DebugEnabled {
			assert.Nil(t, actualExt.Debug.HttpCalls["appnexus"], "ext.debug.resolvedrequest field is expected to be included in this outBidResponse.Ext and not be nil")
		}
		if !testCase.bidder2DebugEnabled {
			assert.Nil(t, actualExt.Debug.HttpCalls["telaria"], "ext.debug.resolvedrequest field is expected to be included in this outBidResponse.Ext and not be nil")
		}

		if testCase.bidder1DebugEnabled && testCase.bidder2DebugEnabled {
			assert.Equal(t, 2, len(actualExt.Debug.HttpCalls), "With bidder level debug enable option for both bidders http calls should have 2 elements")
		}
	}

}

func TestOverrideWithCustomCurrency(t *testing.T) {

	mockCurrencyClient := &fakeCurrencyRatesHttpClient{
		responseBody: `{"dataAsOf":"2018-09-12","conversions":{"USD":{"MXN":10.00}}}`,
	}
	mockCurrencyConverter := currency.NewRateConverter(
		mockCurrencyClient,
		"currency.fake.com",
		24*time.Hour,
	)

	type testIn struct {
		customCurrencyRates json.RawMessage
		bidRequestCurrency  string
	}
	type testResults struct {
		numBids         int
		bidRespPrice    float64
		bidRespCurrency string
	}

	testCases := []struct {
		desc     string
		in       testIn
		expected testResults
	}{
		{
			desc: "Blank currency field in ext. bidRequest comes with a valid currency but conversion rate was not found in PBS. Return no bids",
			in: testIn{
				customCurrencyRates: json.RawMessage(`{ "prebid": { "currency": {} } } `),
				bidRequestCurrency:  "GBP",
			},
			expected: testResults{},
		},
		{
			desc: "valid request.ext.prebid.currency, expect custom rates to override those of the currency rate server",
			in: testIn{
				customCurrencyRates: json.RawMessage(`{
						  "prebid": {
						    "currency": {
						      "rates": {
						        "USD": {
						          "MXN": 20.00,
						          "EUR": 10.95
						        }
						      }
						    }
						  }
						}`),
				bidRequestCurrency: "MXN",
			},
			expected: testResults{
				numBids:         1,
				bidRespPrice:    20.00,
				bidRespCurrency: "MXN",
			},
		},
	}

	// Init mock currency conversion service
	mockCurrencyConverter.Run()

	// Init an exchange to run an auction from
	noBidServer := func(w http.ResponseWriter, r *http.Request) { w.WriteHeader(204) }
	mockAppnexusBidService := httptest.NewServer(http.HandlerFunc(noBidServer))
	defer mockAppnexusBidService.Close()

	categoriesFetcher, error := newCategoryFetcher("./test/category-mapping")
	if error != nil {
		t.Errorf("Failed to create a category Fetcher: %v", error)
	}

	oneDollarBidBidder := &goodSingleBidder{
		httpRequest: &adapters.RequestData{
			Method:  "POST",
			Uri:     mockAppnexusBidService.URL,
			Body:    []byte("{\"key\":\"val\"}"),
			Headers: http.Header{},
		},
	}

	e := new(exchange)
	e.cache = &wellBehavedCache{}
	e.me = &metricsConf.DummyMetricsEngine{}
	e.gDPR = gdpr.AlwaysAllow{}
	e.currencyConverter = mockCurrencyConverter
	e.categoriesFetcher = categoriesFetcher
	e.bidIDGenerator = &mockBidIDGenerator{false, false}

	// Define mock incoming bid requeset
	mockBidRequest := &openrtb2.BidRequest{
		ID: "some-request-id",
		Imp: []openrtb2.Imp{{
			ID:     "some-impression-id",
			Banner: &openrtb2.Banner{Format: []openrtb2.Format{{W: 300, H: 250}, {W: 300, H: 600}}},
			Ext:    json.RawMessage(`{"appnexus": {"placementId": 1}}`),
		}},
		Site: &openrtb2.Site{Page: "prebid.org", Ext: json.RawMessage(`{"amp":0}`)},
	}

	// Run tests
	for _, test := range testCases {

		oneDollarBidBidder.bidResponse = &adapters.BidderResponse{
			Bids: []*adapters.TypedBid{
				{
					Bid: &openrtb2.Bid{Price: 1.00},
				},
			},
			Currency: "USD",
		}

		e.adapterMap = map[openrtb_ext.BidderName]adaptedBidder{
			openrtb_ext.BidderAppnexus: adaptBidder(oneDollarBidBidder, mockAppnexusBidService.Client(), &config.Configuration{}, &metricsConfig.DummyMetricsEngine{}, openrtb_ext.BidderAppnexus, nil),
		}

		// Set custom rates in extension
		mockBidRequest.Ext = test.in.customCurrencyRates

		// Set bidRequest currency list
		mockBidRequest.Cur = []string{test.in.bidRequestCurrency}

		auctionRequest := AuctionRequest{
			BidRequest: mockBidRequest,
			Account:    config.Account{},
			UserSyncs:  &emptyUsersync{},
		}

		// Run test
		outBidResponse, err := e.HoldAuction(context.Background(), auctionRequest, &DebugLog{})

		// Assertions
		assert.NoErrorf(t, err, "%s. HoldAuction error: %v \n", test.desc, err)

		if test.expected.numBids > 0 {
			// Assert out currency
			assert.Equal(t, test.expected.bidRespCurrency, outBidResponse.Cur, "Bid response currency is wrong: %s \n", test.desc)

			// Assert returned bid
			if !assert.NotNil(t, outBidResponse, "outBidResponse is nil: %s \n", test.desc) {
				return
			}
			if !assert.NotEmpty(t, outBidResponse.SeatBid, "outBidResponse.SeatBid is empty: %s", test.desc) {
				return
			}
			if !assert.NotEmpty(t, outBidResponse.SeatBid[0].Bid, "outBidResponse.SeatBid[0].Bid is empty: %s", test.desc) {
				return
			}

			// Assert returned bid price matches the currency conversion
			assert.Equal(t, test.expected.bidRespPrice, outBidResponse.SeatBid[0].Bid[0].Price, "Bid response seatBid price is wrong: %s", test.desc)
		} else {
			assert.Len(t, outBidResponse.SeatBid, 0, "outBidResponse.SeatBid should be empty: %s", test.desc)
		}
	}
}

func TestAdapterCurrency(t *testing.T) {
	fakeCurrencyClient := &fakeCurrencyRatesHttpClient{
		responseBody: `{"dataAsOf":"2018-09-12","conversions":{"USD":{"MXN":10.00}}}`,
	}
	currencyConverter := currency.NewRateConverter(
		fakeCurrencyClient,
		"currency.fake.com",
		24*time.Hour,
	)
	currencyConverter.Run()

	// Initialize Mock Bidder
	// - Response purposefully causes PBS-Core to stop processing the request, since this test is only
	//   interested in the call to MakeRequests and nothing after.
	mockBidder := &mockBidder{}
	mockBidder.On("MakeRequests", mock.Anything, mock.Anything).Return([]*adapters.RequestData(nil), []error(nil))

	// Initialize Real Exchange
	e := exchange{
		cache:             &wellBehavedCache{},
		me:                &metricsConf.DummyMetricsEngine{},
		gDPR:              gdpr.AlwaysAllow{},
		currencyConverter: currencyConverter,
		categoriesFetcher: nilCategoryFetcher{},
		bidIDGenerator:    &mockBidIDGenerator{false, false},
		adapterMap: map[openrtb_ext.BidderName]adaptedBidder{
			openrtb_ext.BidderName("foo"): adaptBidder(mockBidder, nil, &config.Configuration{}, &metricsConfig.DummyMetricsEngine{}, openrtb_ext.BidderName("foo"), nil),
		},
	}

	// Define Bid Request
	request := &openrtb2.BidRequest{
		ID: "some-request-id",
		Imp: []openrtb2.Imp{{
			ID:     "some-impression-id",
			Banner: &openrtb2.Banner{Format: []openrtb2.Format{{W: 300, H: 250}, {W: 300, H: 600}}},
			Ext:    json.RawMessage(`{"foo": {"placementId": 1}}`),
		}},
		Site: &openrtb2.Site{
			Page: "prebid.org",
			Ext:  json.RawMessage(`{"amp":0}`),
		},
		Cur: []string{"USD"},
		Ext: json.RawMessage(`{"prebid": {"currency": {"rates": {"USD": {"MXN": 20.00}}}}}`),
	}

	// Run Auction
	auctionRequest := AuctionRequest{
		BidRequest: request,
		Account:    config.Account{},
		UserSyncs:  &emptyUsersync{},
	}
	response, err := e.HoldAuction(context.Background(), auctionRequest, &DebugLog{})
	assert.NoError(t, err)
	assert.Equal(t, "some-request-id", response.ID, "Response ID")
	assert.Empty(t, response.SeatBid, "Response Bids")
	assert.Contains(t, string(response.Ext), `"errors":{"foo":[{"code":5,"message":"The adapter failed to generate any bid requests, but also failed to generate an error explaining why"}]}`, "Response Ext")

	// Test Currency Converter Properly Passed To Adapter
	if assert.NotNil(t, mockBidder.lastExtraRequestInfo, "Currency Conversion Argument") {
		converted, err := mockBidder.lastExtraRequestInfo.ConvertCurrency(2.0, "USD", "MXN")
		assert.NoError(t, err, "Currency Conversion Error")
		assert.Equal(t, 40.0, converted, "Currency Conversion Response")
	}
}

func TestGetAuctionCurrencyRates(t *testing.T) {

	pbsRates := map[string]map[string]float64{
		"MXN": {
			"USD": 20.13,
			"EUR": 27.82,
			"JPY": 5.09, // "MXN" to "JPY" rate not found in customRates
		},
	}

	customRates := map[string]map[string]float64{
		"MXN": {
			"USD": 25.00, // different rate than in pbsRates
			"EUR": 27.82, // same as in pbsRates
			"GBP": 31.12, // not found in pbsRates at all
		},
	}

	expectedRateEngineRates := map[string]map[string]float64{
		"MXN": {
			"USD": 25.00, // rates engine will prioritize the value found in custom rates
			"EUR": 27.82, // same value in both the engine reads the custom entry first
			"JPY": 5.09,  // the engine will find it in the pbsRates conversions
			"GBP": 31.12, // the engine will find it in the custom conversions
		},
	}

	boolTrue := true
	boolFalse := false

	type testInput struct {
		pbsRates       map[string]map[string]float64
		bidExtCurrency *openrtb_ext.ExtRequestCurrency
	}
	type testOutput struct {
		constantRates  bool
		resultingRates map[string]map[string]float64
	}
	testCases := []struct {
		desc     string
		given    testInput
		expected testOutput
	}{
		{
			"valid pbsRates, valid ConversionRates, false UsePBSRates. Resulting rates identical to customRates",
			testInput{
				pbsRates: pbsRates,
				bidExtCurrency: &openrtb_ext.ExtRequestCurrency{
					ConversionRates: customRates,
					UsePBSRates:     &boolFalse,
				},
			},
			testOutput{
				resultingRates: customRates,
			},
		},
		{
			"valid pbsRates, valid ConversionRates, true UsePBSRates. Resulting rates are a mix but customRates gets priority",
			testInput{
				pbsRates: pbsRates,
				bidExtCurrency: &openrtb_ext.ExtRequestCurrency{
					ConversionRates: customRates,
					UsePBSRates:     &boolTrue,
				},
			},
			testOutput{
				resultingRates: expectedRateEngineRates,
			},
		},
		{
			"nil pbsRates, valid ConversionRates, false UsePBSRates. Resulting rates identical to customRates",
			testInput{
				pbsRates: nil,
				bidExtCurrency: &openrtb_ext.ExtRequestCurrency{
					ConversionRates: customRates,
					UsePBSRates:     &boolFalse,
				},
			},
			testOutput{
				resultingRates: customRates,
			},
		},
		{
			"nil pbsRates, valid ConversionRates, true UsePBSRates. Resulting rates identical to customRates",
			testInput{
				pbsRates: nil,
				bidExtCurrency: &openrtb_ext.ExtRequestCurrency{
					ConversionRates: customRates,
					UsePBSRates:     &boolTrue,
				},
			},
			testOutput{
				resultingRates: customRates,
			},
		},
		{
			"valid pbsRates, empty ConversionRates, false UsePBSRates. Because pbsRates cannot be used, default to constant rates",
			testInput{
				pbsRates: pbsRates,
				bidExtCurrency: &openrtb_ext.ExtRequestCurrency{
					// ConversionRates inCustomRates not initialized makes for a zero-length map
					UsePBSRates: &boolFalse,
				},
			},
			testOutput{
				constantRates: true,
			},
		},
		{
			"valid pbsRates, nil ConversionRates, UsePBSRates defaults to true. Resulting rates will be identical to pbsRates",
			testInput{
				pbsRates:       pbsRates,
				bidExtCurrency: nil,
			},
			testOutput{
				resultingRates: pbsRates,
			},
		},
		{
			"nil pbsRates, empty ConversionRates, false UsePBSRates. Default to constant rates",
			testInput{
				pbsRates: nil,
				bidExtCurrency: &openrtb_ext.ExtRequestCurrency{
					// ConversionRates inCustomRates not initialized makes for a zero-length map
					UsePBSRates: &boolFalse,
				},
			},
			testOutput{
				constantRates: true,
			},
		},
		{
			"customRates empty, UsePBSRates set to true, pbsRates are nil. Return default constant rates converter",
			testInput{
				pbsRates: nil,
				bidExtCurrency: &openrtb_ext.ExtRequestCurrency{
					// ConversionRates inCustomRates not initialized makes for a zero-length map
					UsePBSRates: &boolTrue,
				},
			},
			testOutput{
				constantRates: true,
			},
		},
		{
			"nil customRates, nil pbsRates, UsePBSRates defaults to true. Return default constant rates converter",
			testInput{
				pbsRates:       nil,
				bidExtCurrency: nil,
			},
			testOutput{
				constantRates: true,
			},
		},
	}

	for _, tc := range testCases {

		// Test setup:
		jsonPbsRates, err := json.Marshal(tc.given.pbsRates)
		if err != nil {
			t.Fatalf("Failed to marshal PBS rates: %v", err)
		}

		// Init mock currency conversion service
		mockCurrencyClient := &fakeCurrencyRatesHttpClient{
			responseBody: `{"dataAsOf":"2018-09-12","conversions":` + string(jsonPbsRates) + `}`,
		}
		mockCurrencyConverter := currency.NewRateConverter(
			mockCurrencyClient,
			"currency.fake.com",
			24*time.Hour,
		)
		mockCurrencyConverter.Run()

		e := new(exchange)
		e.currencyConverter = mockCurrencyConverter

		// Run test
		auctionRates := e.getAuctionCurrencyRates(tc.given.bidExtCurrency)

		// When fromCurrency and toCurrency are the same, a rate of 1.00 is always expected
		rate, err := auctionRates.GetRate("USD", "USD")
		assert.NoError(t, err, tc.desc)
		assert.Equal(t, float64(1), rate, tc.desc)

		// If we expect an error, assert we have one along with a conversion rate of zero
		if tc.expected.constantRates {
			rate, err := auctionRates.GetRate("USD", "MXN")
			assert.Error(t, err, tc.desc)
			assert.Equal(t, float64(0), rate, tc.desc)
		} else {
			for fromCurrency, rates := range tc.expected.resultingRates {
				for toCurrency, expectedRate := range rates {
					actualRate, err := auctionRates.GetRate(fromCurrency, toCurrency)
					assert.NoError(t, err, tc.desc)
					assert.Equal(t, expectedRate, actualRate, tc.desc)
				}
			}
		}
	}
}

func TestReturnCreativeEndToEnd(t *testing.T) {
	sampleAd := "<?xml version=\"1.0\" encoding=\"UTF-8\"?><VAST ...></VAST>"

	// Define test cases
	type aTest struct {
		desc   string
		inExt  json.RawMessage
		outAdM string
	}
	testGroups := []struct {
		groupDesc   string
		testCases   []aTest
		expectError bool
	}{
		{
			groupDesc: "Invalid or malformed bidRequest Ext, expect error in these scenarios",
			testCases: []aTest{
				{
					desc:  "Malformed ext in bidRequest",
					inExt: json.RawMessage(`malformed`),
				},
				{
					desc:  "empty cache field",
					inExt: json.RawMessage(`{"prebid":{"cache":{}}}`),
				},
			},
			expectError: true,
		},
		{
			groupDesc: "Valid bidRequest Ext but no returnCreative value specified, default to returning creative",
			testCases: []aTest{
				{
					"Nil ext in bidRequest",
					nil,
					sampleAd,
				},
				{
					"empty ext",
					json.RawMessage(``),
					sampleAd,
				},
				{
					"bids doesn't come with returnCreative value",
					json.RawMessage(`{"prebid":{"cache":{"bids":{}}}}`),
					sampleAd,
				},
				{
					"vast doesn't come with returnCreative value",
					json.RawMessage(`{"prebid":{"cache":{"vastXml":{}}}}`),
					sampleAd,
				},
			},
		},
		{
			groupDesc: "Bids field comes with returnCreative value",
			testCases: []aTest{
				{
					"Bids returnCreative set to true, return ad markup in response",
					json.RawMessage(`{"prebid":{"cache":{"bids":{"returnCreative":true}}}}`),
					sampleAd,
				},
				{
					"Bids returnCreative set to false, don't return ad markup in response",
					json.RawMessage(`{"prebid":{"cache":{"bids":{"returnCreative":false}}}}`),
					"",
				},
			},
		},
		{
			groupDesc: "Vast field comes with returnCreative value",
			testCases: []aTest{
				{
					"Vast returnCreative set to true, return ad markup in response",
					json.RawMessage(`{"prebid":{"cache":{"vastXml":{"returnCreative":true}}}}`),
					sampleAd,
				},
				{
					"Vast returnCreative set to false, don't return ad markup in response",
					json.RawMessage(`{"prebid":{"cache":{"vastXml":{"returnCreative":false}}}}`),
					"",
				},
			},
		},
		{
			groupDesc: "Both Bids and Vast come with their own returnCreative value",
			testCases: []aTest{
				{
					"Both false, expect empty AdM",
					json.RawMessage(`{"prebid":{"cache":{"bids":{"returnCreative":false},"vastXml":{"returnCreative":false}}}}`),
					"",
				},
				{
					"Bids returnCreative is true, expect valid AdM",
					json.RawMessage(`{"prebid":{"cache":{"bids":{"returnCreative":true},"vastXml":{"returnCreative":false}}}}`),
					sampleAd,
				},
				{
					"Vast returnCreative is true, expect valid AdM",
					json.RawMessage(`{"prebid":{"cache":{"bids":{"returnCreative":false},"vastXml":{"returnCreative":true}}}}`),
					sampleAd,
				},
				{
					"Both field's returnCreative set to true, expect valid AdM",
					json.RawMessage(`{"prebid":{"cache":{"bids":{"returnCreative":true},"vastXml":{"returnCreative":true}}}}`),
					sampleAd,
				},
			},
		},
	}

	// Init an exchange to run an auction from
	noBidServer := func(w http.ResponseWriter, r *http.Request) { w.WriteHeader(204) }
	server := httptest.NewServer(http.HandlerFunc(noBidServer))
	defer server.Close()

	categoriesFetcher, error := newCategoryFetcher("./test/category-mapping")
	if error != nil {
		t.Errorf("Failed to create a category Fetcher: %v", error)
	}

	bidderImpl := &goodSingleBidder{
		httpRequest: &adapters.RequestData{
			Method:  "POST",
			Uri:     server.URL,
			Body:    []byte("{\"key\":\"val\"}"),
			Headers: http.Header{},
		},
		bidResponse: &adapters.BidderResponse{
			Bids: []*adapters.TypedBid{
				{
					Bid: &openrtb2.Bid{AdM: sampleAd},
				},
			},
		},
	}

	e := new(exchange)
	e.adapterMap = map[openrtb_ext.BidderName]adaptedBidder{
		openrtb_ext.BidderAppnexus: adaptBidder(bidderImpl, server.Client(), &config.Configuration{}, &metricsConfig.DummyMetricsEngine{}, openrtb_ext.BidderAppnexus, nil),
	}
	e.cache = &wellBehavedCache{}
	e.me = &metricsConf.DummyMetricsEngine{}
	e.gDPR = gdpr.AlwaysAllow{}
	e.currencyConverter = currency.NewRateConverter(&http.Client{}, "", time.Duration(0))
	e.categoriesFetcher = categoriesFetcher
	e.bidIDGenerator = &mockBidIDGenerator{false, false}

	// Define mock incoming bid requeset
	mockBidRequest := &openrtb2.BidRequest{
		ID: "some-request-id",
		Imp: []openrtb2.Imp{{
			ID:     "some-impression-id",
			Banner: &openrtb2.Banner{Format: []openrtb2.Format{{W: 300, H: 250}, {W: 300, H: 600}}},
			Ext:    json.RawMessage(`{"appnexus": {"placementId": 1}}`),
		}},
		Site: &openrtb2.Site{Page: "prebid.org", Ext: json.RawMessage(`{"amp":0}`)},
	}

	// Run tests
	for _, testGroup := range testGroups {
		for _, test := range testGroup.testCases {
			mockBidRequest.Ext = test.inExt

			auctionRequest := AuctionRequest{
				BidRequest: mockBidRequest,
				Account:    config.Account{},
				UserSyncs:  &emptyUsersync{},
			}

			// Run test
			debugLog := DebugLog{}
			outBidResponse, err := e.HoldAuction(context.Background(), auctionRequest, &debugLog)

			// Assert return error, if any
			if testGroup.expectError {
				assert.Errorf(t, err, "HoldAuction expected to throw error for: %s - %s. \n", testGroup.groupDesc, test.desc)
				continue
			} else {
				assert.NoErrorf(t, err, "%s: %s. HoldAuction error: %v \n", testGroup.groupDesc, test.desc, err)
			}

			// Assert returned bid
			if !assert.NotNil(t, outBidResponse, "%s: %s. outBidResponse is nil \n", testGroup.groupDesc, test.desc) {
				return
			}
			if !assert.NotEmpty(t, outBidResponse.SeatBid, "%s: %s. outBidResponse.SeatBid is empty \n", testGroup.groupDesc, test.desc) {
				return
			}
			if !assert.NotEmpty(t, outBidResponse.SeatBid[0].Bid, "%s: %s. outBidResponse.SeatBid[0].Bid is empty \n", testGroup.groupDesc, test.desc) {
				return
			}
			assert.Equal(t, test.outAdM, outBidResponse.SeatBid[0].Bid[0].AdM, "Ad markup string doesn't match in: %s - %s \n", testGroup.groupDesc, test.desc)
		}
	}
}

func TestGetBidCacheInfoEndToEnd(t *testing.T) {
	testUUID := "CACHE_UUID_1234"
	testExternalCacheScheme := "https"
	testExternalCacheHost := "www.externalprebidcache.net"
	testExternalCachePath := "endpoints/cache"

	// 1) An adapter
	bidderName := openrtb_ext.BidderName("appnexus")

	cfg := &config.Configuration{
		Adapters: map[string]config.Adapter{
			string(bidderName): {
				Endpoint: "http://ib.adnxs.com/endpoint",
			},
		},
		CacheURL: config.Cache{
			Host: "www.internalprebidcache.net",
		},
		ExtCacheURL: config.ExternalCache{
			Scheme: testExternalCacheScheme,
			Host:   testExternalCacheHost,
			Path:   testExternalCachePath,
		},
	}

	adapterList := make([]openrtb_ext.BidderName, 0, 2)
	syncerKeys := []string{}
	testEngine := metricsConf.NewMetricsEngine(cfg, adapterList, syncerKeys)
	//	2) Init new exchange with said configuration
	handlerNoBidServer := func(w http.ResponseWriter, r *http.Request) { w.WriteHeader(204) }
	server := httptest.NewServer(http.HandlerFunc(handlerNoBidServer))
	defer server.Close()

	biddersInfo, err := config.LoadBidderInfoFromDisk("../static/bidder-info", cfg.Adapters, openrtb_ext.BuildBidderStringSlice())
	if err != nil {
		t.Fatal(err)
	}

	adapters, adaptersErr := BuildAdapters(server.Client(), cfg, biddersInfo, &metricsConf.DummyMetricsEngine{})
	if adaptersErr != nil {
		t.Fatalf("Error intializing adapters: %v", adaptersErr)
	}
	currencyConverter := currency.NewRateConverter(&http.Client{}, "", time.Duration(0))
	pbc := pbc.NewClient(&http.Client{}, &cfg.CacheURL, &cfg.ExtCacheURL, testEngine)
	e := NewExchange(adapters, pbc, cfg, map[string]usersync.Syncer{}, &metricsConf.DummyMetricsEngine{}, biddersInfo, gdpr.AlwaysAllow{}, currencyConverter, nilCategoryFetcher{}).(*exchange)
	// 	3) Build all the parameters e.buildBidResponse(ctx.Background(), liveA... ) needs
	liveAdapters := []openrtb_ext.BidderName{bidderName}

	//adapterBids map[openrtb_ext.BidderName]*pbsOrtbSeatBid,
	bids := []*openrtb2.Bid{
		{
			ID:             "some-imp-id",
			ImpID:          "",
			Price:          9.517803,
			NURL:           "",
			BURL:           "",
			LURL:           "",
			AdM:            "",
			AdID:           "",
			ADomain:        nil,
			Bundle:         "",
			IURL:           "",
			CID:            "",
			CrID:           "",
			Tactic:         "",
			Cat:            nil,
			Attr:           nil,
			API:            0,
			Protocol:       0,
			QAGMediaRating: 0,
			Language:       "",
			DealID:         "",
			W:              300,
			H:              250,
			WRatio:         0,
			HRatio:         0,
			Exp:            0,
			Ext:            nil,
		},
	}
	auc := &auction{
		cacheIds: map[*openrtb2.Bid]string{
			bids[0]: testUUID,
		},
	}
	aPbsOrtbBidArr := []*pbsOrtbBid{
		{
			bid:     bids[0],
			bidType: openrtb_ext.BidTypeBanner,
			bidTargets: map[string]string{
				"pricegranularity":  "med",
				"includewinners":    "true",
				"includebidderkeys": "false",
			},
		},
	}
	adapterBids := map[openrtb_ext.BidderName]*pbsOrtbSeatBid{
		bidderName: {
			bids:     aPbsOrtbBidArr,
			currency: "USD",
		},
	}

	//adapterExtra map[openrtb_ext.BidderName]*seatResponseExtra,
	adapterExtra := map[openrtb_ext.BidderName]*seatResponseExtra{
		bidderName: {
			ResponseTimeMillis: 5,
			Errors: []openrtb_ext.ExtBidderMessage{
				{
					Code:    999,
					Message: "Post ib.adnxs.com/openrtb2?query1&query2: unsupported protocol scheme \"\"",
				},
			},
		},
	}
	bidRequest := &openrtb2.BidRequest{
		ID:   "some-request-id",
		TMax: 1000,
		Imp: []openrtb2.Imp{
			{
				ID:     "test-div",
				Secure: openrtb2.Int8Ptr(0),
				Banner: &openrtb2.Banner{Format: []openrtb2.Format{{W: 300, H: 250}}},
				Ext: json.RawMessage(` {
    "rubicon": {
        "accountId": 1001,
        "siteId": 113932,
        "zoneId": 535510
    },
    "appnexus": { "placementId": 1 },
    "pubmatic": { "publisherId": "156209", "adSlot": "pubmatic_test2@300x250" },
    "pulsepoint": { "cf": "300X250", "cp": 512379, "ct": 486653 },
    "conversant": { "site_id": "108060" },
    "ix": { "siteId": "287415" }
}`),
			},
		},
		Site: &openrtb2.Site{
			Page:      "http://rubitest.com/index.html",
			Publisher: &openrtb2.Publisher{ID: "1001"},
		},
		Test: 1,
		Ext:  json.RawMessage(`{"prebid": { "cache": { "bids": {}, "vastxml": {} }, "targeting": { "pricegranularity": "med", "includewinners": true, "includebidderkeys": false } }}`),
	}

	var errList []error

	// 	4) Build bid response
	bid_resp, err := e.buildBidResponse(context.Background(), liveAdapters, adapterBids, bidRequest, adapterExtra, auc, nil, true, errList)

	// 	5) Assert we have no errors and the bid response we expected
	assert.NoError(t, err, "[TestGetBidCacheInfo] buildBidResponse() threw an error")

	expectedBidResponse := &openrtb2.BidResponse{
		SeatBid: []openrtb2.SeatBid{
			{
				Seat: string(bidderName),
				Bid: []openrtb2.Bid{
					{
						Ext: json.RawMessage(`{ "prebid": { "cache": { "bids": { "cacheId": "` + testUUID + `", "url": "` + testExternalCacheScheme + `://` + testExternalCacheHost + `/` + testExternalCachePath + `?uuid=` + testUUID + `" }, "key": "", "url": "" }`),
					},
				},
			},
		},
	}
	// compare cache UUID
	expCacheUUID, err := jsonparser.GetString(expectedBidResponse.SeatBid[0].Bid[0].Ext, "prebid", "cache", "bids", "cacheId")
	assert.NoErrorf(t, err, "[TestGetBidCacheInfo] Error found while trying to json parse the cacheId field from expected build response. Message: %v \n", err)

	cacheUUID, err := jsonparser.GetString(bid_resp.SeatBid[0].Bid[0].Ext, "prebid", "cache", "bids", "cacheId")
	assert.NoErrorf(t, err, "[TestGetBidCacheInfo] bid_resp.SeatBid[0].Bid[0].Ext = %s \n", bid_resp.SeatBid[0].Bid[0].Ext)

	assert.Equal(t, expCacheUUID, cacheUUID, "[TestGetBidCacheInfo] cacheId field in ext should equal \"%s\" \n", expCacheUUID)

	// compare cache URL
	expCacheURL, err := jsonparser.GetString(expectedBidResponse.SeatBid[0].Bid[0].Ext, "prebid", "cache", "bids", "url")
	assert.NoErrorf(t, err, "[TestGetBidCacheInfo] Error found while trying to json parse the url field from expected build response. Message: %v \n", err)

	cacheURL, err := jsonparser.GetString(bid_resp.SeatBid[0].Bid[0].Ext, "prebid", "cache", "bids", "url")
	assert.NoErrorf(t, err, "[TestGetBidCacheInfo] Error found while trying to json parse the url field from actual build response. Message: %v \n", err)

	assert.Equal(t, expCacheURL, cacheURL, "[TestGetBidCacheInfo] cacheId field in ext should equal \"%s\" \n", expCacheURL)
}

func TestBidReturnsCreative(t *testing.T) {
	sampleAd := "<?xml version=\"1.0\" encoding=\"UTF-8\"?><VAST ...></VAST>"
	sampleOpenrtbBid := &openrtb2.Bid{ID: "some-bid-id", AdM: sampleAd}

	// Define test cases
	testCases := []struct {
		description            string
		inReturnCreative       bool
		expectedCreativeMarkup string
	}{
		{
			"returnCreative set to true, expect a full creative markup string in returned bid",
			true,
			sampleAd,
		},
		{
			"returnCreative set to false, expect empty creative markup string in returned bid",
			false,
			"",
		},
	}

	// Test set up
	sampleBids := []*pbsOrtbBid{
		{
			bid:            sampleOpenrtbBid,
			bidType:        openrtb_ext.BidTypeBanner,
			bidTargets:     map[string]string{},
			generatedBidID: "randomId",
		},
	}
	sampleAuction := &auction{cacheIds: map[*openrtb2.Bid]string{sampleOpenrtbBid: "CACHE_UUID_1234"}}

	noBidHandler := func(w http.ResponseWriter, r *http.Request) { w.WriteHeader(204) }
	server := httptest.NewServer(http.HandlerFunc(noBidHandler))
	defer server.Close()

	bidderImpl := &goodSingleBidder{
		httpRequest: &adapters.RequestData{
			Method:  "POST",
			Uri:     server.URL,
			Body:    []byte("{\"key\":\"val\"}"),
			Headers: http.Header{},
		},
		bidResponse: &adapters.BidderResponse{},
	}
	e := new(exchange)
	e.adapterMap = map[openrtb_ext.BidderName]adaptedBidder{
		openrtb_ext.BidderAppnexus: adaptBidder(bidderImpl, server.Client(), &config.Configuration{}, &metricsConfig.DummyMetricsEngine{}, openrtb_ext.BidderAppnexus, nil),
	}
	e.cache = &wellBehavedCache{}
	e.me = &metricsConf.DummyMetricsEngine{}
	e.gDPR = gdpr.AlwaysAllow{}
	e.currencyConverter = currency.NewRateConverter(&http.Client{}, "", time.Duration(0))

	//Run tests
	for _, test := range testCases {
		resultingBids, resultingErrs := e.makeBid(sampleBids, sampleAuction, test.inReturnCreative)

		assert.Equal(t, 0, len(resultingErrs), "%s. Test should not return errors \n", test.description)
		assert.Equal(t, test.expectedCreativeMarkup, resultingBids[0].AdM, "%s. Ad markup string doesn't match expected \n", test.description)

		var bidExt openrtb_ext.ExtBid
		json.Unmarshal(resultingBids[0].Ext, &bidExt)
		assert.Equal(t, 0, bidExt.Prebid.DealPriority, "%s. Test should have DealPriority set to 0", test.description)
		assert.Equal(t, false, bidExt.Prebid.DealTierSatisfied, "%s. Test should have DealTierSatisfied set to false", test.description)
	}
}

func TestGetBidCacheInfo(t *testing.T) {
	bid := &openrtb2.Bid{ID: "42"}
	testCases := []struct {
		description      string
		scheme           string
		host             string
		path             string
		bid              *pbsOrtbBid
		auction          *auction
		expectedFound    bool
		expectedCacheID  string
		expectedCacheURL string
	}{
		{
			description:      "JSON Cache ID",
			scheme:           "https",
			host:             "prebid.org",
			path:             "cache",
			bid:              &pbsOrtbBid{bid: bid},
			auction:          &auction{cacheIds: map[*openrtb2.Bid]string{bid: "anyID"}},
			expectedFound:    true,
			expectedCacheID:  "anyID",
			expectedCacheURL: "https://prebid.org/cache?uuid=anyID",
		},
		{
			description:      "VAST Cache ID",
			scheme:           "https",
			host:             "prebid.org",
			path:             "cache",
			bid:              &pbsOrtbBid{bid: bid},
			auction:          &auction{vastCacheIds: map[*openrtb2.Bid]string{bid: "anyID"}},
			expectedFound:    true,
			expectedCacheID:  "anyID",
			expectedCacheURL: "https://prebid.org/cache?uuid=anyID",
		},
		{
			description:      "Cache ID Not Found",
			scheme:           "https",
			host:             "prebid.org",
			path:             "cache",
			bid:              &pbsOrtbBid{bid: bid},
			auction:          &auction{},
			expectedFound:    false,
			expectedCacheID:  "",
			expectedCacheURL: "",
		},
		{
			description:      "Scheme Not Provided",
			host:             "prebid.org",
			path:             "cache",
			bid:              &pbsOrtbBid{bid: bid},
			auction:          &auction{cacheIds: map[*openrtb2.Bid]string{bid: "anyID"}},
			expectedFound:    true,
			expectedCacheID:  "anyID",
			expectedCacheURL: "prebid.org/cache?uuid=anyID",
		},
		{
			description:      "Host And Path Not Provided - Without Scheme",
			bid:              &pbsOrtbBid{bid: bid},
			auction:          &auction{cacheIds: map[*openrtb2.Bid]string{bid: "anyID"}},
			expectedFound:    true,
			expectedCacheID:  "anyID",
			expectedCacheURL: "",
		},
		{
			description:      "Host And Path Not Provided - With Scheme",
			scheme:           "https",
			bid:              &pbsOrtbBid{bid: bid},
			auction:          &auction{cacheIds: map[*openrtb2.Bid]string{bid: "anyID"}},
			expectedFound:    true,
			expectedCacheID:  "anyID",
			expectedCacheURL: "",
		},
		{
			description:      "Nil Bid",
			scheme:           "https",
			host:             "prebid.org",
			path:             "cache",
			bid:              nil,
			auction:          &auction{cacheIds: map[*openrtb2.Bid]string{bid: "anyID"}},
			expectedFound:    false,
			expectedCacheID:  "",
			expectedCacheURL: "",
		},
		{
			description:      "Nil Embedded Bid",
			scheme:           "https",
			host:             "prebid.org",
			path:             "cache",
			bid:              &pbsOrtbBid{bid: nil},
			auction:          &auction{cacheIds: map[*openrtb2.Bid]string{bid: "anyID"}},
			expectedFound:    false,
			expectedCacheID:  "",
			expectedCacheURL: "",
		},
		{
			description:      "Nil Auction",
			scheme:           "https",
			host:             "prebid.org",
			path:             "cache",
			bid:              &pbsOrtbBid{bid: bid},
			auction:          nil,
			expectedFound:    false,
			expectedCacheID:  "",
			expectedCacheURL: "",
		},
	}

	for _, test := range testCases {
		exchange := &exchange{
			cache: &mockCache{
				scheme: test.scheme,
				host:   test.host,
				path:   test.path,
			},
		}

		cacheInfo, found := exchange.getBidCacheInfo(test.bid, test.auction)

		assert.Equal(t, test.expectedFound, found, test.description+":found")
		assert.Equal(t, test.expectedCacheID, cacheInfo.CacheId, test.description+":id")
		assert.Equal(t, test.expectedCacheURL, cacheInfo.Url, test.description+":url")
	}
}

func TestBidResponseCurrency(t *testing.T) {
	// Init objects
	cfg := &config.Configuration{Adapters: make(map[string]config.Adapter, 1)}
	cfg.Adapters["appnexus"] = config.Adapter{Endpoint: "http://ib.adnxs.com"}

	handlerNoBidServer := func(w http.ResponseWriter, r *http.Request) { w.WriteHeader(204) }
	server := httptest.NewServer(http.HandlerFunc(handlerNoBidServer))
	defer server.Close()

	biddersInfo, err := config.LoadBidderInfoFromDisk("../static/bidder-info", cfg.Adapters, openrtb_ext.BuildBidderStringSlice())
	if err != nil {
		t.Fatal(err)
	}

	adapters, adaptersErr := BuildAdapters(server.Client(), cfg, biddersInfo, &metricsConf.DummyMetricsEngine{})
	if adaptersErr != nil {
		t.Fatalf("Error intializing adapters: %v", adaptersErr)
	}

	currencyConverter := currency.NewRateConverter(&http.Client{}, "", time.Duration(0))
	e := NewExchange(adapters, nil, cfg, map[string]usersync.Syncer{}, &metricsConf.DummyMetricsEngine{}, biddersInfo, gdpr.AlwaysAllow{}, currencyConverter, nilCategoryFetcher{}).(*exchange)

	liveAdapters := make([]openrtb_ext.BidderName, 1)
	liveAdapters[0] = "appnexus"

	bidRequest := &openrtb2.BidRequest{
		ID: "some-request-id",
		Imp: []openrtb2.Imp{{
			ID:     "some-impression-id",
			Banner: &openrtb2.Banner{Format: []openrtb2.Format{{W: 300, H: 250}, {W: 300, H: 600}}},
			Ext:    json.RawMessage(`{"appnexus": {"placementId": 10433394}}`),
		}},
		Site:   &openrtb2.Site{Page: "prebid.org", Ext: json.RawMessage(`{"amp":0}`)},
		Device: &openrtb2.Device{UA: "curl/7.54.0", IP: "::1"},
		AT:     1,
		TMax:   500,
		Ext:    json.RawMessage(`{"id": "some-request-id","site": {"page": "prebid.org"},"imp": [{"id": "some-impression-id","banner": {"format": [{"w": 300,"h": 250},{"w": 300,"h": 600}]},"ext": {"appnexus": {"placementId": 10433394}}}],"tmax": 500}`),
	}

	adapterExtra := map[openrtb_ext.BidderName]*seatResponseExtra{
		"appnexus": {ResponseTimeMillis: 5},
	}

	var errList []error

	sampleBid := &openrtb2.Bid{
		ID:    "some-imp-id",
		Price: 9.517803,
		W:     300,
		H:     250,
		Ext:   nil,
	}
	aPbsOrtbBidArr := []*pbsOrtbBid{{bid: sampleBid, bidType: openrtb_ext.BidTypeBanner}}
	sampleSeatBid := []openrtb2.SeatBid{
		{
			Seat: "appnexus",
			Bid: []openrtb2.Bid{
				{
					ID:    "some-imp-id",
					Price: 9.517803,
					W:     300,
					H:     250,
					Ext:   json.RawMessage(`{"prebid":{"type":"banner"}}`),
				},
			},
		},
	}
	emptySeatBid := []openrtb2.SeatBid{}

	// Test cases
	type aTest struct {
		description         string
		adapterBids         map[openrtb_ext.BidderName]*pbsOrtbSeatBid
		expectedBidResponse *openrtb2.BidResponse
	}
	testCases := []aTest{
		{
			description: "1) Adapter to bids map comes with a non-empty currency field and non-empty bid array",
			adapterBids: map[openrtb_ext.BidderName]*pbsOrtbSeatBid{
				openrtb_ext.BidderName("appnexus"): {
					bids:     aPbsOrtbBidArr,
					currency: "USD",
				},
			},
			expectedBidResponse: &openrtb2.BidResponse{
				ID:      "some-request-id",
				SeatBid: sampleSeatBid,
				Cur:     "USD",
				Ext: json.RawMessage(`{"responsetimemillis":{"appnexus":5},"tmaxrequest":500}
`),
			},
		},
		{
			description: "2) Adapter to bids map comes with a non-empty currency field but an empty bid array",
			adapterBids: map[openrtb_ext.BidderName]*pbsOrtbSeatBid{
				openrtb_ext.BidderName("appnexus"): {
					bids:     nil,
					currency: "USD",
				},
			},
			expectedBidResponse: &openrtb2.BidResponse{
				ID:      "some-request-id",
				SeatBid: emptySeatBid,
				Cur:     "",
				Ext: json.RawMessage(`{"responsetimemillis":{"appnexus":5},"tmaxrequest":500}
`),
			},
		},
		{
			description: "3) Adapter to bids map comes with an empty currency string and a non-empty bid array",
			adapterBids: map[openrtb_ext.BidderName]*pbsOrtbSeatBid{
				openrtb_ext.BidderName("appnexus"): {
					bids:     aPbsOrtbBidArr,
					currency: "",
				},
			},
			expectedBidResponse: &openrtb2.BidResponse{
				ID:      "some-request-id",
				SeatBid: sampleSeatBid,
				Cur:     "",
				Ext: json.RawMessage(`{"responsetimemillis":{"appnexus":5},"tmaxrequest":500}
`),
			},
		},
		{
			description: "4) Adapter to bids map comes with an empty currency string and an empty bid array",
			adapterBids: map[openrtb_ext.BidderName]*pbsOrtbSeatBid{
				openrtb_ext.BidderName("appnexus"): {
					bids:     nil,
					currency: "",
				},
			},
			expectedBidResponse: &openrtb2.BidResponse{
				ID:      "some-request-id",
				SeatBid: emptySeatBid,
				Cur:     "",
				Ext: json.RawMessage(`{"responsetimemillis":{"appnexus":5},"tmaxrequest":500}
`),
			},
		},
	}

	bidResponseExt := &openrtb_ext.ExtBidResponse{
		ResponseTimeMillis:   map[openrtb_ext.BidderName]int{openrtb_ext.BidderName("appnexus"): 5},
		RequestTimeoutMillis: 500,
	}
	// Run tests
	for i := range testCases {
		actualBidResp, err := e.buildBidResponse(context.Background(), liveAdapters, testCases[i].adapterBids, bidRequest, adapterExtra, nil, bidResponseExt, true, errList)
		assert.NoError(t, err, fmt.Sprintf("[TEST_FAILED] e.buildBidResponse resturns error in test: %s Error message: %s \n", testCases[i].description, err))
		assert.Equalf(t, testCases[i].expectedBidResponse, actualBidResp, fmt.Sprintf("[TEST_FAILED] Objects must be equal for test: %s \n Expected: >>%s<< \n Actual: >>%s<< ", testCases[i].description, testCases[i].expectedBidResponse.Ext, actualBidResp.Ext))
	}
}

// TestRaceIntegration runs an integration test using all the sample params from
// adapters/{bidder}/{bidder}test/params/race/*.json files.
//
// Its primary goal is to catch race conditions, since parts of the BidRequest passed into MakeBids()
// are shared across many goroutines.
//
// The "known" file names right now are "banner.json" and "video.json". These files should hold params
// which the Bidder would expect on banner or video Imps, respectively.
func TestRaceIntegration(t *testing.T) {
	noBidServer := func(w http.ResponseWriter, r *http.Request) {
		w.WriteHeader(204)
	}
	server := httptest.NewServer(http.HandlerFunc(noBidServer))
	defer server.Close()

	cfg := &config.Configuration{
		Adapters: make(map[string]config.Adapter),
	}
	for _, bidder := range openrtb_ext.CoreBidderNames() {
		cfg.Adapters[strings.ToLower(string(bidder))] = config.Adapter{
			Endpoint: server.URL,
		}
	}
	cfg.Adapters[strings.ToLower(string(openrtb_ext.BidderAudienceNetwork))] = config.Adapter{
		Endpoint:   server.URL,
		AppSecret:  "any",
		PlatformID: "abc",
	}
	cfg.Adapters[strings.ToLower(string(openrtb_ext.BidderBeachfront))] = config.Adapter{
		Endpoint:         server.URL,
		ExtraAdapterInfo: "{\"video_endpoint\":\"" + server.URL + "\"}",
	}

	biddersInfo, err := config.LoadBidderInfoFromDisk("../static/bidder-info", cfg.Adapters, openrtb_ext.BuildBidderStringSlice())
	if err != nil {
		t.Fatal(err)
	}

	adapters, adaptersErr := BuildAdapters(server.Client(), cfg, biddersInfo, &metricsConf.DummyMetricsEngine{})
	if adaptersErr != nil {
		t.Fatalf("Error intializing adapters: %v", adaptersErr)
	}

	currencyConverter := currency.NewRateConverter(&http.Client{}, "", time.Duration(0))

	auctionRequest := AuctionRequest{
		BidRequest: newRaceCheckingRequest(t),
		Account:    config.Account{},
		UserSyncs:  &emptyUsersync{},
	}

	debugLog := DebugLog{}
	ex := NewExchange(adapters, &wellBehavedCache{}, cfg, map[string]usersync.Syncer{}, &metricsConf.DummyMetricsEngine{}, biddersInfo, gdpr.AlwaysAllow{}, currencyConverter, &nilCategoryFetcher{}).(*exchange)
	_, err = ex.HoldAuction(context.Background(), auctionRequest, &debugLog)
	if err != nil {
		t.Errorf("HoldAuction returned unexpected error: %v", err)
	}
}

func newCategoryFetcher(directory string) (stored_requests.CategoryFetcher, error) {
	fetcher, err := file_fetcher.NewFileFetcher(directory)
	if err != nil {
		return nil, err
	}
	catfetcher, ok := fetcher.(stored_requests.CategoryFetcher)
	if !ok {
		return nil, fmt.Errorf("Failed to type cast fetcher to CategoryFetcher")
	}
	return catfetcher, nil
}

// newRaceCheckingRequest builds a BidRequest from all the params in the
// adapters/{bidder}/{bidder}test/params/race/*.json files
func newRaceCheckingRequest(t *testing.T) *openrtb2.BidRequest {
	dnt := int8(1)
	return &openrtb2.BidRequest{
		Site: &openrtb2.Site{
			Page:   "www.some.domain.com",
			Domain: "domain.com",
			Publisher: &openrtb2.Publisher{
				ID: "some-publisher-id",
			},
		},
		Device: &openrtb2.Device{
			UA:       "Mozilla/5.0 (Macintosh; Intel Mac OS X 10_13_5) AppleWebKit/537.36 (KHTML, like Gecko) Chrome/67.0.3396.87 Safari/537.36",
			IFA:      "ifa",
			IP:       "132.173.230.74",
			DNT:      &dnt,
			Language: "EN",
		},
		Source: &openrtb2.Source{
			TID: "61018dc9-fa61-4c41-b7dc-f90b9ae80e87",
		},
		User: &openrtb2.User{
			ID:       "our-id",
			BuyerUID: "their-id",
			Ext:      json.RawMessage(`{"consent":"BONciguONcjGKADACHENAOLS1rAHDAFAAEAASABQAMwAeACEAFw"}`),
		},
		Regs: &openrtb2.Regs{
			COPPA: 1,
			Ext:   json.RawMessage(`{"gdpr":1}`),
		},
		Imp: []openrtb2.Imp{{
			ID: "some-imp-id",
			Banner: &openrtb2.Banner{
				Format: []openrtb2.Format{{
					W: 300,
					H: 250,
				}, {
					W: 300,
					H: 600,
				}},
			},
			Ext: buildImpExt(t, "banner"),
		}, {
			Video: &openrtb2.Video{
				MIMEs:       []string{"video/mp4"},
				MinDuration: 1,
				MaxDuration: 300,
				W:           300,
				H:           600,
			},
			Ext: buildImpExt(t, "video"),
		}},
	}
}

func TestPanicRecovery(t *testing.T) {
	cfg := &config.Configuration{
		CacheURL: config.Cache{
			ExpectedTimeMillis: 20,
		},
		Adapters: blankAdapterConfig(openrtb_ext.CoreBidderNames()),
	}

	biddersInfo, err := config.LoadBidderInfoFromDisk("../static/bidder-info", cfg.Adapters, openrtb_ext.BuildBidderStringSlice())
	if err != nil {
		t.Fatal(err)
	}

	adapters, adaptersErr := BuildAdapters(&http.Client{}, cfg, biddersInfo, &metricsConf.DummyMetricsEngine{})
	if adaptersErr != nil {
		t.Fatalf("Error intializing adapters: %v", adaptersErr)
	}

	currencyConverter := currency.NewRateConverter(&http.Client{}, "", time.Duration(0))
	e := NewExchange(adapters, nil, cfg, map[string]usersync.Syncer{}, &metricsConf.DummyMetricsEngine{}, biddersInfo, gdpr.AlwaysAllow{}, currencyConverter, nilCategoryFetcher{}).(*exchange)

	chBids := make(chan *bidResponseWrapper, 1)
	panicker := func(bidderRequest BidderRequest, conversions currency.Conversions) {
		panic("panic!")
	}

	apnLabels := metrics.AdapterLabels{
		Source:      metrics.DemandWeb,
		RType:       metrics.ReqTypeORTB2Web,
		Adapter:     openrtb_ext.BidderAppnexus,
		PubID:       "test1",
		CookieFlag:  metrics.CookieFlagYes,
		AdapterBids: metrics.AdapterBidNone,
	}

	bidderRequests := []BidderRequest{
		{
			BidderName:     "bidder1",
			BidderCoreName: "appnexus",
			BidderLabels:   apnLabels,
			BidRequest: &openrtb2.BidRequest{
				ID: "b-1",
			},
		},
		{
			BidderName:     "bidder2",
			BidderCoreName: "bidder2",
			BidRequest: &openrtb2.BidRequest{
				ID: "b-2",
			},
		},
	}

	recovered := e.recoverSafely(bidderRequests, panicker, chBids)
	recovered(bidderRequests[0], nil)
}

func buildImpExt(t *testing.T, jsonFilename string) json.RawMessage {
	adapterFolders, err := ioutil.ReadDir("../adapters")
	if err != nil {
		t.Fatalf("Failed to open adapters directory: %v", err)
	}
	bidderExts := make(map[string]json.RawMessage)
	for _, adapterFolder := range adapterFolders {
		if adapterFolder.IsDir() && adapterFolder.Name() != "adapterstest" {
			bidderName := adapterFolder.Name()
			sampleParams := "../adapters/" + bidderName + "/" + bidderName + "test/params/race/" + jsonFilename + ".json"
			// If the file doesn't exist, don't worry about it. I don't think the Go APIs offer a reliable way to check for this.
			fileContents, err := ioutil.ReadFile(sampleParams)
			if err == nil {
				bidderExts[bidderName] = json.RawMessage(fileContents)
			}
		}
	}
	toReturn, err := json.Marshal(bidderExts)
	if err != nil {
		t.Fatalf("Failed to marshal JSON: %v", err)
	}
	return json.RawMessage(toReturn)
}

func TestPanicRecoveryHighLevel(t *testing.T) {
	noBidServer := func(w http.ResponseWriter, r *http.Request) {
		w.WriteHeader(204)
	}
	server := httptest.NewServer(http.HandlerFunc(noBidServer))
	defer server.Close()

	cfg := &config.Configuration{
		Adapters: make(map[string]config.Adapter),
	}
	for _, bidder := range openrtb_ext.CoreBidderNames() {
		cfg.Adapters[strings.ToLower(string(bidder))] = config.Adapter{
			Endpoint: server.URL,
		}
	}
	cfg.Adapters["audiencenetwork"] = config.Adapter{Disabled: true}

	biddersInfo, err := config.LoadBidderInfoFromDisk("../static/bidder-info", cfg.Adapters, openrtb_ext.BuildBidderStringSlice())
	if err != nil {
		t.Fatal(err)
	}

	adapters, adaptersErr := BuildAdapters(server.Client(), cfg, biddersInfo, &metricsConf.DummyMetricsEngine{})
	if adaptersErr != nil {
		t.Fatalf("Error intializing adapters: %v", adaptersErr)
	}

	currencyConverter := currency.NewRateConverter(&http.Client{}, "", time.Duration(0))

	categoriesFetcher, error := newCategoryFetcher("./test/category-mapping")
	if error != nil {
		t.Errorf("Failed to create a category Fetcher: %v", error)
	}

	e := NewExchange(adapters, &mockCache{}, cfg, map[string]usersync.Syncer{}, &metricsConf.DummyMetricsEngine{}, biddersInfo, gdpr.AlwaysAllow{}, currencyConverter, categoriesFetcher).(*exchange)

	e.adapterMap[openrtb_ext.BidderBeachfront] = panicingAdapter{}
	e.adapterMap[openrtb_ext.BidderAppnexus] = panicingAdapter{}

	request := &openrtb2.BidRequest{
		Site: &openrtb2.Site{
			Page:   "www.some.domain.com",
			Domain: "domain.com",
			Publisher: &openrtb2.Publisher{
				ID: "some-publisher-id",
			},
		},
		User: &openrtb2.User{
			ID:       "our-id",
			BuyerUID: "their-id",
			Ext:      json.RawMessage(`{"consent":"BONciguONcjGKADACHENAOLS1rAHDAFAAEAASABQAMwAeACEAFw"}`),
		},
		Imp: []openrtb2.Imp{{
			ID: "some-imp-id",
			Banner: &openrtb2.Banner{
				Format: []openrtb2.Format{{
					W: 300,
					H: 250,
				}, {
					W: 300,
					H: 600,
				}},
			},
			Ext: buildImpExt(t, "banner"),
		}},
	}

	auctionRequest := AuctionRequest{
		BidRequest: request,
		Account:    config.Account{},
		UserSyncs:  &emptyUsersync{},
	}
	debugLog := DebugLog{}
	_, err = e.HoldAuction(context.Background(), auctionRequest, &debugLog)
	if err != nil {
		t.Errorf("HoldAuction returned unexpected error: %v", err)
	}

}

func TestTimeoutComputation(t *testing.T) {
	cacheTimeMillis := 10
	ex := exchange{
		cacheTime: time.Duration(cacheTimeMillis) * time.Millisecond,
	}
	deadline := time.Now()
	ctx, cancel := context.WithDeadline(context.Background(), deadline)
	defer cancel()

	auctionCtx, cancel := ex.makeAuctionContext(ctx, true)
	defer cancel()

	if finalDeadline, ok := auctionCtx.Deadline(); !ok || deadline.Add(-time.Duration(cacheTimeMillis)*time.Millisecond) != finalDeadline {
		t.Errorf("The auction should allocate cacheTime amount of time from the whole request timeout.")
	}
}

func TestSetDebugContextKey(t *testing.T) {
	// Test cases
	testCases := []struct {
		desc              string
		inDebugInfo       bool
		expectedDebugInfo bool
	}{
		{
			desc:              "debugInfo flag on, we expect to find DebugContextKey key in context",
			inDebugInfo:       true,
			expectedDebugInfo: true,
		},
		{
			desc:              "debugInfo flag off, we don't expect to find DebugContextKey key in context",
			inDebugInfo:       false,
			expectedDebugInfo: false,
		},
	}

	// Setup test
	ex := exchange{}

	// Run tests
	for _, test := range testCases {
		auctionCtx := ex.makeDebugContext(context.Background(), test.inDebugInfo)

		debugInfo := auctionCtx.Value(DebugContextKey)
		assert.NotNil(t, debugInfo, "%s. Flag set, `debugInfo` shouldn't be nil")
		assert.Equal(t, test.expectedDebugInfo, debugInfo.(bool), "Desc: %s. Incorrect value mapped to DebugContextKey(`debugInfo`) in the context\n", test.desc)
	}
}

// TestExchangeJSON executes tests for all the *.json files in exchangetest.
func TestExchangeJSON(t *testing.T) {
	if specFiles, err := ioutil.ReadDir("./exchangetest"); err == nil {
		for _, specFile := range specFiles {
			fileName := "./exchangetest/" + specFile.Name()
			fileDisplayName := "exchange/exchangetest/" + specFile.Name()
			t.Run(fileDisplayName, func(t *testing.T) {
				specData, err := loadFile(fileName)
				if assert.NoError(t, err, "Failed to load contents of file %s: %v", fileDisplayName, err) {
					runSpec(t, fileDisplayName, specData)
				}
			})
		}
	}
}

// LoadFile reads and parses a file as a test case. If something goes wrong, it returns an error.
func loadFile(filename string) (*exchangeSpec, error) {
	specData, err := ioutil.ReadFile(filename)
	if err != nil {
		return nil, fmt.Errorf("Failed to read file %s: %v", filename, err)
	}

	var spec exchangeSpec
	if err := json.Unmarshal(specData, &spec); err != nil {
		return nil, fmt.Errorf("Failed to unmarshal JSON from file: %v", err)
	}

	return &spec, nil
}

func runSpec(t *testing.T, filename string, spec *exchangeSpec) {
	aliases, errs := parseAliases(&spec.IncomingRequest.OrtbRequest)
	if len(errs) != 0 {
		t.Fatalf("%s: Failed to parse aliases", filename)
	}

	var s struct{}
	eeac := make(map[string]struct{})
	for _, c := range []string{"FIN", "FRA", "GUF"} {
		eeac[c] = s
	}

	var gdprDefaultValue string
	if spec.AssumeGDPRApplies {
		gdprDefaultValue = "1"
	} else {
		gdprDefaultValue = "0"
	}

	privacyConfig := config.Privacy{
		CCPA: config.CCPA{
			Enforce: spec.EnforceCCPA,
		},
		LMT: config.LMT{
			Enforce: spec.EnforceLMT,
		},
		GDPR: config.GDPR{
			Enabled:         spec.GDPREnabled,
			DefaultValue:    gdprDefaultValue,
			EEACountriesMap: eeac,
		},
	}
	bidIdGenerator := &mockBidIDGenerator{}
	if spec.BidIDGenerator != nil {
		*bidIdGenerator = *spec.BidIDGenerator
	}
	ex := newExchangeForTests(t, filename, spec.OutgoingRequests, aliases, privacyConfig, bidIdGenerator)
	biddersInAuction := findBiddersInAuction(t, filename, &spec.IncomingRequest.OrtbRequest)
	debugLog := &DebugLog{}
	if spec.DebugLog != nil {
		*debugLog = *spec.DebugLog
		debugLog.Regexp = regexp.MustCompile(`[<>]`)
	}

	auctionRequest := AuctionRequest{
		BidRequest: &spec.IncomingRequest.OrtbRequest,
		Account: config.Account{
			ID:            "testaccount",
			EventsEnabled: spec.EventsEnabled,
			DebugAllow:    true,
		},
		UserSyncs: mockIdFetcher(spec.IncomingRequest.Usersyncs),
	}
	if spec.StartTime > 0 {
		auctionRequest.StartTime = time.Unix(0, spec.StartTime*1e+6)
	}
	ctx := context.Background()
	ctx = context.WithValue(ctx, DebugContextKey, true)

	bid, err := ex.HoldAuction(ctx, auctionRequest, debugLog)
	responseTimes := extractResponseTimes(t, filename, bid)
	for _, bidderName := range biddersInAuction {
		if _, ok := responseTimes[bidderName]; !ok {
			t.Errorf("%s: Response JSON missing expected ext.responsetimemillis.%s", filename, bidderName)
		}
	}
	if spec.Response.Bids != nil {
		diffOrtbResponses(t, filename, spec.Response.Bids, bid)
		if err == nil {
			if spec.Response.Error != "" {
				t.Errorf("%s: Exchange did not return expected error: %s", filename, spec.Response.Error)
			}
		} else {
			if err.Error() != spec.Response.Error {
				t.Errorf("%s: Exchange returned different errors. Expected %s, got %s", filename, spec.Response.Error, err.Error())
			}
		}
	}
	if spec.DebugLog != nil {
		if spec.DebugLog.Enabled {
			if len(debugLog.Data.Response) == 0 {
				t.Errorf("%s: DebugLog response was not modified when it should have been", filename)
			}
		} else {
			if len(debugLog.Data.Response) != 0 {
				t.Errorf("%s: DebugLog response was modified when it shouldn't have been", filename)
			}
		}
	}
	if spec.IncomingRequest.OrtbRequest.Test == 1 {
		//compare debug info
		diffJson(t, "Debug info modified", bid.Ext, spec.Response.Ext)
	}
}

func findBiddersInAuction(t *testing.T, context string, req *openrtb2.BidRequest) []string {
	if splitImps, err := splitImps(req.Imp); err != nil {
		t.Errorf("%s: Failed to parse Bidders from request: %v", context, err)
		return nil
	} else {
		bidders := make([]string, 0, len(splitImps))
		for bidderName := range splitImps {
			bidders = append(bidders, bidderName)
		}
		return bidders
	}
}

// extractResponseTimes validates the format of bid.ext.responsetimemillis, and then removes it.
// This is done because the response time will change from run to run, so it's impossible to hardcode a value
// into the JSON. The best we can do is make sure that the property exists.
func extractResponseTimes(t *testing.T, context string, bid *openrtb2.BidResponse) map[string]int {
	if data, dataType, _, err := jsonparser.Get(bid.Ext, "responsetimemillis"); err != nil || dataType != jsonparser.Object {
		t.Errorf("%s: Exchange did not return ext.responsetimemillis object: %v", context, err)
		return nil
	} else {
		responseTimes := make(map[string]int)
		if err := json.Unmarshal(data, &responseTimes); err != nil {
			t.Errorf("%s: Failed to unmarshal ext.responsetimemillis into map[string]int: %v", context, err)
			return nil
		}

		// Delete the response times so that they don't appear in the JSON, because they can't be tested reliably anyway.
		// If there's no other ext, just delete it altogether.
		bid.Ext = jsonparser.Delete(bid.Ext, "responsetimemillis")
		if diff, err := gojsondiff.New().Compare(bid.Ext, []byte("{}")); err == nil && !diff.Modified() {
			bid.Ext = nil
		}
		return responseTimes
	}
}

func newExchangeForTests(t *testing.T, filename string, expectations map[string]*bidderSpec, aliases map[string]string, privacyConfig config.Privacy, bidIDGenerator BidIDGenerator) Exchange {
	bidderAdapters := make(map[openrtb_ext.BidderName]adaptedBidder, len(expectations))
	bidderInfos := make(config.BidderInfos, len(expectations))
	for _, bidderName := range openrtb_ext.CoreBidderNames() {
		if spec, ok := expectations[string(bidderName)]; ok {
			bidderAdapters[bidderName] = &validatingBidder{
				t:             t,
				fileName:      filename,
				bidderName:    string(bidderName),
				expectations:  map[string]*bidderRequest{string(bidderName): spec.ExpectedRequest},
				mockResponses: map[string]bidderResponse{string(bidderName): spec.MockResponse},
			}
			bidderInfos[string(bidderName)] = config.BidderInfo{ModifyingVastXmlAllowed: spec.ModifyingVastXmlAllowed}
		}
	}

	for alias, coreBidder := range aliases {
		if spec, ok := expectations[alias]; ok {
			if bidder, ok := bidderAdapters[openrtb_ext.BidderName(coreBidder)]; ok {
				bidder.(*validatingBidder).expectations[alias] = spec.ExpectedRequest
				bidder.(*validatingBidder).mockResponses[alias] = spec.MockResponse
			} else {
				bidderAdapters[openrtb_ext.BidderName(coreBidder)] = &validatingBidder{
					t:             t,
					fileName:      filename,
					bidderName:    coreBidder,
					expectations:  map[string]*bidderRequest{alias: spec.ExpectedRequest},
					mockResponses: map[string]bidderResponse{alias: spec.MockResponse},
				}
			}
		}
	}

	categoriesFetcher, error := newCategoryFetcher("./test/category-mapping")
	if error != nil {
		t.Fatalf("Failed to create a category Fetcher: %v", error)
	}

<<<<<<< HEAD
	bidderToSyncerKey := map[string]string{}
	for _, bidderName := range openrtb_ext.CoreBidderNames() {
		bidderToSyncerKey[string(bidderName)] = string(bidderName)
=======
	gdprDefaultValue := gdpr.SignalYes
	if privacyConfig.GDPR.DefaultValue == "0" {
		gdprDefaultValue = gdpr.SignalNo
>>>>>>> 394bbadd
	}

	return &exchange{
		adapterMap:        bidderAdapters,
		me:                metricsConf.NewMetricsEngine(&config.Configuration{}, openrtb_ext.CoreBidderNames(), nil),
		cache:             &wellBehavedCache{},
		cacheTime:         0,
		gDPR:              &permissionsMock{allowAllBidders: true},
		currencyConverter: currency.NewRateConverter(&http.Client{}, "", time.Duration(0)),
		gdprDefaultValue:  gdprDefaultValue,
		privacyConfig:     privacyConfig,
		categoriesFetcher: categoriesFetcher,
		bidderInfo:        bidderInfos,
		bidderToSyncerKey: bidderToSyncerKey,
		externalURL:       "http://localhost",
		bidIDGenerator:    bidIDGenerator,
	}
}

type mockBidIDGenerator struct {
	GenerateBidID bool `json:"generateBidID"`
	ReturnError   bool `json:"returnError"`
}

func (big *mockBidIDGenerator) Enabled() bool {
	return big.GenerateBidID
}

func (big *mockBidIDGenerator) New() (string, error) {

	if big.ReturnError {
		err := errors.New("Test error generating bid.ext.prebid.bidid")
		return "", err
	}
	return "mock_uuid", nil

}

type fakeRandomDeduplicateBidBooleanGenerator struct {
	returnValue bool
}

func (m *fakeRandomDeduplicateBidBooleanGenerator) Generate() bool {
	return m.returnValue
}

func newExtRequest() openrtb_ext.ExtRequest {
	priceGran := openrtb_ext.PriceGranularity{
		Precision: 2,
		Ranges: []openrtb_ext.GranularityRange{
			{
				Min:       0.0,
				Max:       20.0,
				Increment: 2.0,
			},
		},
	}

	translateCategories := true
	brandCat := openrtb_ext.ExtIncludeBrandCategory{PrimaryAdServer: 1, WithCategory: true, TranslateCategories: &translateCategories}

	reqExt := openrtb_ext.ExtRequestTargeting{
		PriceGranularity:     priceGran,
		IncludeWinners:       true,
		IncludeBrandCategory: &brandCat,
	}

	return openrtb_ext.ExtRequest{
		Prebid: openrtb_ext.ExtRequestPrebid{
			Targeting: &reqExt,
		},
	}
}

func newExtRequestNoBrandCat() openrtb_ext.ExtRequest {
	priceGran := openrtb_ext.PriceGranularity{
		Precision: 2,
		Ranges: []openrtb_ext.GranularityRange{
			{
				Min:       0.0,
				Max:       20.0,
				Increment: 2.0,
			},
		},
	}

	brandCat := openrtb_ext.ExtIncludeBrandCategory{WithCategory: false}

	reqExt := openrtb_ext.ExtRequestTargeting{
		PriceGranularity:     priceGran,
		IncludeWinners:       true,
		IncludeBrandCategory: &brandCat,
	}

	return openrtb_ext.ExtRequest{
		Prebid: openrtb_ext.ExtRequestPrebid{
			Targeting: &reqExt,
		},
	}
}

func TestCategoryMapping(t *testing.T) {

	categoriesFetcher, error := newCategoryFetcher("./test/category-mapping")
	if error != nil {
		t.Errorf("Failed to create a category Fetcher: %v", error)
	}

	requestExt := newExtRequest()

	targData := &targetData{
		priceGranularity: requestExt.Prebid.Targeting.PriceGranularity,
		includeWinners:   true,
	}

	requestExt.Prebid.Targeting.DurationRangeSec = []int{15, 30, 50}

	adapterBids := make(map[openrtb_ext.BidderName]*pbsOrtbSeatBid)

	cats1 := []string{"IAB1-3"}
	cats2 := []string{"IAB1-4"}
	cats3 := []string{"IAB1-1000"}
	cats4 := []string{"IAB1-2000"}
	bid1 := openrtb2.Bid{ID: "bid_id1", ImpID: "imp_id1", Price: 10.0000, Cat: cats1, W: 1, H: 1}
	bid2 := openrtb2.Bid{ID: "bid_id2", ImpID: "imp_id2", Price: 20.0000, Cat: cats2, W: 1, H: 1}
	bid3 := openrtb2.Bid{ID: "bid_id3", ImpID: "imp_id3", Price: 30.0000, Cat: cats3, W: 1, H: 1}
	bid4 := openrtb2.Bid{ID: "bid_id4", ImpID: "imp_id4", Price: 40.0000, Cat: cats4, W: 1, H: 1}

	bid1_1 := pbsOrtbBid{&bid1, "video", nil, &openrtb_ext.ExtBidPrebidVideo{Duration: 30}, nil, 0, false, ""}
	bid1_2 := pbsOrtbBid{&bid2, "video", nil, &openrtb_ext.ExtBidPrebidVideo{Duration: 40}, nil, 0, false, ""}
	bid1_3 := pbsOrtbBid{&bid3, "video", nil, &openrtb_ext.ExtBidPrebidVideo{Duration: 30, PrimaryCategory: "AdapterOverride"}, nil, 0, false, ""}
	bid1_4 := pbsOrtbBid{&bid4, "video", nil, &openrtb_ext.ExtBidPrebidVideo{Duration: 30}, nil, 0, false, ""}

	innerBids := []*pbsOrtbBid{
		&bid1_1,
		&bid1_2,
		&bid1_3,
		&bid1_4,
	}

	seatBid := pbsOrtbSeatBid{bids: innerBids, currency: "USD"}
	bidderName1 := openrtb_ext.BidderName("appnexus")

	adapterBids[bidderName1] = &seatBid

	bidCategory, adapterBids, rejections, err := applyCategoryMapping(nil, &requestExt, adapterBids, categoriesFetcher, targData, &randomDeduplicateBidBooleanGenerator{})

	assert.Equal(t, nil, err, "Category mapping error should be empty")
	assert.Equal(t, 1, len(rejections), "There should be 1 bid rejection message")
	assert.Equal(t, "bid rejected [bid ID: bid_id4] reason: Category mapping file for primary ad server: 'freewheel', publisher: '' not found", rejections[0], "Rejection message did not match expected")
	assert.Equal(t, "10.00_Electronics_30s", bidCategory["bid_id1"], "Category mapping doesn't match")
	assert.Equal(t, "20.00_Sports_50s", bidCategory["bid_id2"], "Category mapping doesn't match")
	assert.Equal(t, "20.00_AdapterOverride_30s", bidCategory["bid_id3"], "Category mapping override from adapter didn't take")
	assert.Equal(t, 3, len(adapterBids[bidderName1].bids), "Bidders number doesn't match")
	assert.Equal(t, 3, len(bidCategory), "Bidders category mapping doesn't match")
}

func TestCategoryMappingNoIncludeBrandCategory(t *testing.T) {

	categoriesFetcher, error := newCategoryFetcher("./test/category-mapping")
	if error != nil {
		t.Errorf("Failed to create a category Fetcher: %v", error)
	}

	requestExt := newExtRequestNoBrandCat()

	targData := &targetData{
		priceGranularity: requestExt.Prebid.Targeting.PriceGranularity,
		includeWinners:   true,
	}
	requestExt.Prebid.Targeting.DurationRangeSec = []int{15, 30, 40, 50}

	adapterBids := make(map[openrtb_ext.BidderName]*pbsOrtbSeatBid)

	cats1 := []string{"IAB1-3"}
	cats2 := []string{"IAB1-4"}
	cats3 := []string{"IAB1-1000"}
	cats4 := []string{"IAB1-2000"}
	bid1 := openrtb2.Bid{ID: "bid_id1", ImpID: "imp_id1", Price: 10.0000, Cat: cats1, W: 1, H: 1}
	bid2 := openrtb2.Bid{ID: "bid_id2", ImpID: "imp_id2", Price: 20.0000, Cat: cats2, W: 1, H: 1}
	bid3 := openrtb2.Bid{ID: "bid_id3", ImpID: "imp_id3", Price: 30.0000, Cat: cats3, W: 1, H: 1}
	bid4 := openrtb2.Bid{ID: "bid_id4", ImpID: "imp_id4", Price: 40.0000, Cat: cats4, W: 1, H: 1}

	bid1_1 := pbsOrtbBid{&bid1, "video", nil, &openrtb_ext.ExtBidPrebidVideo{Duration: 30}, nil, 0, false, ""}
	bid1_2 := pbsOrtbBid{&bid2, "video", nil, &openrtb_ext.ExtBidPrebidVideo{Duration: 40}, nil, 0, false, ""}
	bid1_3 := pbsOrtbBid{&bid3, "video", nil, &openrtb_ext.ExtBidPrebidVideo{Duration: 30, PrimaryCategory: "AdapterOverride"}, nil, 0, false, ""}
	bid1_4 := pbsOrtbBid{&bid4, "video", nil, &openrtb_ext.ExtBidPrebidVideo{Duration: 50}, nil, 0, false, ""}

	innerBids := []*pbsOrtbBid{
		&bid1_1,
		&bid1_2,
		&bid1_3,
		&bid1_4,
	}

	seatBid := pbsOrtbSeatBid{bids: innerBids, currency: "USD"}
	bidderName1 := openrtb_ext.BidderName("appnexus")

	adapterBids[bidderName1] = &seatBid

	bidCategory, adapterBids, rejections, err := applyCategoryMapping(nil, &requestExt, adapterBids, categoriesFetcher, targData, &randomDeduplicateBidBooleanGenerator{})

	assert.Equal(t, nil, err, "Category mapping error should be empty")
	assert.Empty(t, rejections, "There should be no bid rejection messages")
	assert.Equal(t, "10.00_30s", bidCategory["bid_id1"], "Category mapping doesn't match")
	assert.Equal(t, "20.00_40s", bidCategory["bid_id2"], "Category mapping doesn't match")
	assert.Equal(t, "20.00_30s", bidCategory["bid_id3"], "Category mapping doesn't match")
	assert.Equal(t, "20.00_50s", bidCategory["bid_id4"], "Category mapping doesn't match")
	assert.Equal(t, 4, len(adapterBids[bidderName1].bids), "Bidders number doesn't match")
	assert.Equal(t, 4, len(bidCategory), "Bidders category mapping doesn't match")
}

func TestCategoryMappingTranslateCategoriesNil(t *testing.T) {

	categoriesFetcher, error := newCategoryFetcher("./test/category-mapping")
	if error != nil {
		t.Errorf("Failed to create a category Fetcher: %v", error)
	}

	requestExt := newExtRequestTranslateCategories(nil)

	targData := &targetData{
		priceGranularity: requestExt.Prebid.Targeting.PriceGranularity,
		includeWinners:   true,
	}

	requestExt.Prebid.Targeting.DurationRangeSec = []int{15, 30, 50}

	adapterBids := make(map[openrtb_ext.BidderName]*pbsOrtbSeatBid)

	cats1 := []string{"IAB1-3"}
	cats2 := []string{"IAB1-4"}
	cats3 := []string{"IAB1-1000"}
	bid1 := openrtb2.Bid{ID: "bid_id1", ImpID: "imp_id1", Price: 10.0000, Cat: cats1, W: 1, H: 1}
	bid2 := openrtb2.Bid{ID: "bid_id2", ImpID: "imp_id2", Price: 20.0000, Cat: cats2, W: 1, H: 1}
	bid3 := openrtb2.Bid{ID: "bid_id3", ImpID: "imp_id3", Price: 30.0000, Cat: cats3, W: 1, H: 1}

	bid1_1 := pbsOrtbBid{&bid1, "video", nil, &openrtb_ext.ExtBidPrebidVideo{Duration: 30}, nil, 0, false, ""}
	bid1_2 := pbsOrtbBid{&bid2, "video", nil, &openrtb_ext.ExtBidPrebidVideo{Duration: 40}, nil, 0, false, ""}
	bid1_3 := pbsOrtbBid{&bid3, "video", nil, &openrtb_ext.ExtBidPrebidVideo{Duration: 30}, nil, 0, false, ""}

	innerBids := []*pbsOrtbBid{
		&bid1_1,
		&bid1_2,
		&bid1_3,
	}

	seatBid := pbsOrtbSeatBid{bids: innerBids, currency: "USD"}
	bidderName1 := openrtb_ext.BidderName("appnexus")

	adapterBids[bidderName1] = &seatBid

	bidCategory, adapterBids, rejections, err := applyCategoryMapping(nil, &requestExt, adapterBids, categoriesFetcher, targData, &randomDeduplicateBidBooleanGenerator{})

	assert.Equal(t, nil, err, "Category mapping error should be empty")
	assert.Equal(t, 1, len(rejections), "There should be 1 bid rejection message")
	assert.Equal(t, "bid rejected [bid ID: bid_id3] reason: Category mapping file for primary ad server: 'freewheel', publisher: '' not found", rejections[0], "Rejection message did not match expected")
	assert.Equal(t, "10.00_Electronics_30s", bidCategory["bid_id1"], "Category mapping doesn't match")
	assert.Equal(t, "20.00_Sports_50s", bidCategory["bid_id2"], "Category mapping doesn't match")
	assert.Equal(t, 2, len(adapterBids[bidderName1].bids), "Bidders number doesn't match")
	assert.Equal(t, 2, len(bidCategory), "Bidders category mapping doesn't match")
}

func newExtRequestTranslateCategories(translateCategories *bool) openrtb_ext.ExtRequest {
	priceGran := openrtb_ext.PriceGranularity{
		Precision: 2,
		Ranges: []openrtb_ext.GranularityRange{
			{
				Min:       0.0,
				Max:       20.0,
				Increment: 2.0,
			},
		},
	}

	brandCat := openrtb_ext.ExtIncludeBrandCategory{WithCategory: true, PrimaryAdServer: 1}
	if translateCategories != nil {
		brandCat.TranslateCategories = translateCategories
	}

	reqExt := openrtb_ext.ExtRequestTargeting{
		PriceGranularity:     priceGran,
		IncludeWinners:       true,
		IncludeBrandCategory: &brandCat,
	}

	return openrtb_ext.ExtRequest{
		Prebid: openrtb_ext.ExtRequestPrebid{
			Targeting: &reqExt,
		},
	}
}

func TestCategoryMappingTranslateCategoriesFalse(t *testing.T) {

	categoriesFetcher, error := newCategoryFetcher("./test/category-mapping")
	if error != nil {
		t.Errorf("Failed to create a category Fetcher: %v", error)
	}

	translateCategories := false
	requestExt := newExtRequestTranslateCategories(&translateCategories)

	targData := &targetData{
		priceGranularity: requestExt.Prebid.Targeting.PriceGranularity,
		includeWinners:   true,
	}

	requestExt.Prebid.Targeting.DurationRangeSec = []int{15, 30, 50}

	adapterBids := make(map[openrtb_ext.BidderName]*pbsOrtbSeatBid)

	cats1 := []string{"IAB1-3"}
	cats2 := []string{"IAB1-4"}
	cats3 := []string{"IAB1-1000"}
	bid1 := openrtb2.Bid{ID: "bid_id1", ImpID: "imp_id1", Price: 10.0000, Cat: cats1, W: 1, H: 1}
	bid2 := openrtb2.Bid{ID: "bid_id2", ImpID: "imp_id2", Price: 20.0000, Cat: cats2, W: 1, H: 1}
	bid3 := openrtb2.Bid{ID: "bid_id3", ImpID: "imp_id3", Price: 30.0000, Cat: cats3, W: 1, H: 1}

	bid1_1 := pbsOrtbBid{&bid1, "video", nil, &openrtb_ext.ExtBidPrebidVideo{Duration: 30}, nil, 0, false, ""}
	bid1_2 := pbsOrtbBid{&bid2, "video", nil, &openrtb_ext.ExtBidPrebidVideo{Duration: 40}, nil, 0, false, ""}
	bid1_3 := pbsOrtbBid{&bid3, "video", nil, &openrtb_ext.ExtBidPrebidVideo{Duration: 30}, nil, 0, false, ""}

	innerBids := []*pbsOrtbBid{
		&bid1_1,
		&bid1_2,
		&bid1_3,
	}

	seatBid := pbsOrtbSeatBid{bids: innerBids, currency: "USD"}
	bidderName1 := openrtb_ext.BidderName("appnexus")

	adapterBids[bidderName1] = &seatBid

	bidCategory, adapterBids, rejections, err := applyCategoryMapping(nil, &requestExt, adapterBids, categoriesFetcher, targData, &randomDeduplicateBidBooleanGenerator{})

	assert.Equal(t, nil, err, "Category mapping error should be empty")
	assert.Empty(t, rejections, "There should be no bid rejection messages")
	assert.Equal(t, "10.00_IAB1-3_30s", bidCategory["bid_id1"], "Category should not be translated")
	assert.Equal(t, "20.00_IAB1-4_50s", bidCategory["bid_id2"], "Category should not be translated")
	assert.Equal(t, "20.00_IAB1-1000_30s", bidCategory["bid_id3"], "Bid should not be rejected")
	assert.Equal(t, 3, len(adapterBids[bidderName1].bids), "Bidders number doesn't match")
	assert.Equal(t, 3, len(bidCategory), "Bidders category mapping doesn't match")
}

func TestCategoryDedupe(t *testing.T) {

	categoriesFetcher, error := newCategoryFetcher("./test/category-mapping")
	if error != nil {
		t.Errorf("Failed to create a category Fetcher: %v", error)
	}

	requestExt := newExtRequest()

	targData := &targetData{
		priceGranularity: requestExt.Prebid.Targeting.PriceGranularity,
		includeWinners:   true,
	}

	adapterBids := make(map[openrtb_ext.BidderName]*pbsOrtbSeatBid)

	cats1 := []string{"IAB1-3"}
	cats2 := []string{"IAB1-4"}
	// bid3 will be same price, category, and duration as bid1 so one of them should get removed
	cats4 := []string{"IAB1-2000"}
	bid1 := openrtb2.Bid{ID: "bid_id1", ImpID: "imp_id1", Price: 10.0000, Cat: cats1, W: 1, H: 1}
	bid2 := openrtb2.Bid{ID: "bid_id2", ImpID: "imp_id2", Price: 15.0000, Cat: cats2, W: 1, H: 1}
	bid3 := openrtb2.Bid{ID: "bid_id3", ImpID: "imp_id3", Price: 20.0000, Cat: cats1, W: 1, H: 1}
	bid4 := openrtb2.Bid{ID: "bid_id4", ImpID: "imp_id4", Price: 20.0000, Cat: cats4, W: 1, H: 1}
	bid5 := openrtb2.Bid{ID: "bid_id5", ImpID: "imp_id5", Price: 20.0000, Cat: cats1, W: 1, H: 1}

	bid1_1 := pbsOrtbBid{&bid1, "video", nil, &openrtb_ext.ExtBidPrebidVideo{Duration: 30}, nil, 0, false, ""}
	bid1_2 := pbsOrtbBid{&bid2, "video", nil, &openrtb_ext.ExtBidPrebidVideo{Duration: 50}, nil, 0, false, ""}
	bid1_3 := pbsOrtbBid{&bid3, "video", nil, &openrtb_ext.ExtBidPrebidVideo{Duration: 30}, nil, 0, false, ""}
	bid1_4 := pbsOrtbBid{&bid4, "video", nil, &openrtb_ext.ExtBidPrebidVideo{Duration: 30}, nil, 0, false, ""}
	bid1_5 := pbsOrtbBid{&bid5, "video", nil, &openrtb_ext.ExtBidPrebidVideo{Duration: 30}, nil, 0, false, ""}

	selectedBids := make(map[string]int)
	expectedCategories := map[string]string{
		"bid_id1": "10.00_Electronics_30s",
		"bid_id2": "14.00_Sports_50s",
		"bid_id3": "20.00_Electronics_30s",
		"bid_id5": "20.00_Electronics_30s",
	}

	numIterations := 10

	// Run the function many times, this should be enough for the 50% chance of which bid to remove to remove bid1 sometimes
	// and bid3 others. It's conceivably possible (but highly unlikely) that the same bid get chosen every single time, but
	// if you notice false fails from this test increase numIterations to make it even less likely to happen.
	for i := 0; i < numIterations; i++ {
		innerBids := []*pbsOrtbBid{
			&bid1_1,
			&bid1_2,
			&bid1_3,
			&bid1_4,
			&bid1_5,
		}

		seatBid := pbsOrtbSeatBid{bids: innerBids, currency: "USD"}
		bidderName1 := openrtb_ext.BidderName("appnexus")

		adapterBids[bidderName1] = &seatBid

		bidCategory, adapterBids, rejections, err := applyCategoryMapping(nil, &requestExt, adapterBids, categoriesFetcher, targData, &randomDeduplicateBidBooleanGenerator{})

		assert.Equal(t, nil, err, "Category mapping error should be empty")
		assert.Equal(t, 3, len(rejections), "There should be 2 bid rejection messages")
		assert.Regexpf(t, regexp.MustCompile(`bid rejected \[bid ID: bid_id(1|3)\] reason: Bid was deduplicated`), rejections[0], "Rejection message did not match expected")
		assert.Equal(t, "bid rejected [bid ID: bid_id4] reason: Category mapping file for primary ad server: 'freewheel', publisher: '' not found", rejections[1], "Rejection message did not match expected")
		assert.Equal(t, 2, len(adapterBids[bidderName1].bids), "Bidders number doesn't match")
		assert.Equal(t, 2, len(bidCategory), "Bidders category mapping doesn't match")

		for bidId, bidCat := range bidCategory {
			assert.Equal(t, expectedCategories[bidId], bidCat, "Category mapping doesn't match")
			selectedBids[bidId]++
		}
	}

	assert.Equal(t, numIterations, selectedBids["bid_id2"], "Bid 2 did not make it through every time")
	assert.Equal(t, 0, selectedBids["bid_id1"], "Bid 1 should be rejected on every iteration due to lower price")
	assert.NotEqual(t, 0, selectedBids["bid_id3"], "Bid 3 should be accepted at least once")
	assert.NotEqual(t, 0, selectedBids["bid_id5"], "Bid 5 should be accepted at least once")
}

func TestNoCategoryDedupe(t *testing.T) {

	categoriesFetcher, error := newCategoryFetcher("./test/category-mapping")
	if error != nil {
		t.Errorf("Failed to create a category Fetcher: %v", error)
	}

	requestExt := newExtRequestNoBrandCat()

	targData := &targetData{
		priceGranularity: requestExt.Prebid.Targeting.PriceGranularity,
		includeWinners:   true,
	}

	adapterBids := make(map[openrtb_ext.BidderName]*pbsOrtbSeatBid)

	cats1 := []string{"IAB1-3"}
	cats2 := []string{"IAB1-4"}
	cats4 := []string{"IAB1-2000"}
	bid1 := openrtb2.Bid{ID: "bid_id1", ImpID: "imp_id1", Price: 14.0000, Cat: cats1, W: 1, H: 1}
	bid2 := openrtb2.Bid{ID: "bid_id2", ImpID: "imp_id2", Price: 14.0000, Cat: cats2, W: 1, H: 1}
	bid3 := openrtb2.Bid{ID: "bid_id3", ImpID: "imp_id3", Price: 20.0000, Cat: cats1, W: 1, H: 1}
	bid4 := openrtb2.Bid{ID: "bid_id4", ImpID: "imp_id4", Price: 20.0000, Cat: cats4, W: 1, H: 1}
	bid5 := openrtb2.Bid{ID: "bid_id5", ImpID: "imp_id5", Price: 10.0000, Cat: cats1, W: 1, H: 1}

	bid1_1 := pbsOrtbBid{&bid1, "video", nil, &openrtb_ext.ExtBidPrebidVideo{Duration: 30}, nil, 0, false, ""}
	bid1_2 := pbsOrtbBid{&bid2, "video", nil, &openrtb_ext.ExtBidPrebidVideo{Duration: 30}, nil, 0, false, ""}
	bid1_3 := pbsOrtbBid{&bid3, "video", nil, &openrtb_ext.ExtBidPrebidVideo{Duration: 30}, nil, 0, false, ""}
	bid1_4 := pbsOrtbBid{&bid4, "video", nil, &openrtb_ext.ExtBidPrebidVideo{Duration: 30}, nil, 0, false, ""}
	bid1_5 := pbsOrtbBid{&bid5, "video", nil, &openrtb_ext.ExtBidPrebidVideo{Duration: 30}, nil, 0, false, ""}

	selectedBids := make(map[string]int)
	expectedCategories := map[string]string{
		"bid_id1": "14.00_30s",
		"bid_id2": "14.00_30s",
		"bid_id3": "20.00_30s",
		"bid_id4": "20.00_30s",
		"bid_id5": "10.00_30s",
	}

	numIterations := 10

	// Run the function many times, this should be enough for the 50% chance of which bid to remove to remove bid1 sometimes
	// and bid3 others. It's conceivably possible (but highly unlikely) that the same bid get chosen every single time, but
	// if you notice false fails from this test increase numIterations to make it even less likely to happen.
	for i := 0; i < numIterations; i++ {
		innerBids := []*pbsOrtbBid{
			&bid1_1,
			&bid1_2,
			&bid1_3,
			&bid1_4,
			&bid1_5,
		}

		seatBid := pbsOrtbSeatBid{bids: innerBids, currency: "USD"}
		bidderName1 := openrtb_ext.BidderName("appnexus")

		adapterBids[bidderName1] = &seatBid

		bidCategory, adapterBids, rejections, err := applyCategoryMapping(nil, &requestExt, adapterBids, categoriesFetcher, targData, &randomDeduplicateBidBooleanGenerator{})

		assert.Equal(t, nil, err, "Category mapping error should be empty")
		assert.Equal(t, 2, len(rejections), "There should be 2 bid rejection messages")
		assert.Regexpf(t, regexp.MustCompile(`bid rejected \[bid ID: bid_id(1|2)\] reason: Bid was deduplicated`), rejections[0], "Rejection message did not match expected")
		assert.Regexpf(t, regexp.MustCompile(`bid rejected \[bid ID: bid_id(3|4)\] reason: Bid was deduplicated`), rejections[1], "Rejection message did not match expected")
		assert.Equal(t, 3, len(adapterBids[bidderName1].bids), "Bidders number doesn't match")
		assert.Equal(t, 3, len(bidCategory), "Bidders category mapping doesn't match")

		for bidId, bidCat := range bidCategory {
			assert.Equal(t, expectedCategories[bidId], bidCat, "Category mapping doesn't match")
			selectedBids[bidId]++
		}
	}
	assert.Equal(t, numIterations, selectedBids["bid_id5"], "Bid 5 did not make it through every time")
	assert.NotEqual(t, 0, selectedBids["bid_id1"], "Bid 1 should be selected at least once")
	assert.NotEqual(t, 0, selectedBids["bid_id2"], "Bid 2 should be selected at least once")
	assert.NotEqual(t, 0, selectedBids["bid_id1"], "Bid 3 should be selected at least once")
	assert.NotEqual(t, 0, selectedBids["bid_id4"], "Bid 4 should be selected at least once")

}

func TestCategoryMappingBidderName(t *testing.T) {

	categoriesFetcher, error := newCategoryFetcher("./test/category-mapping")
	if error != nil {
		t.Errorf("Failed to create a category Fetcher: %v", error)
	}

	requestExt := newExtRequest()
	requestExt.Prebid.Targeting.AppendBidderNames = true

	targData := &targetData{
		priceGranularity: requestExt.Prebid.Targeting.PriceGranularity,
		includeWinners:   true,
	}

	requestExt.Prebid.Targeting.DurationRangeSec = []int{15, 30}

	adapterBids := make(map[openrtb_ext.BidderName]*pbsOrtbSeatBid)

	cats1 := []string{"IAB1-1"}
	cats2 := []string{"IAB1-2"}
	bid1 := openrtb2.Bid{ID: "bid_id1", ImpID: "imp_id1", Price: 10.0000, Cat: cats1, W: 1, H: 1}
	bid2 := openrtb2.Bid{ID: "bid_id2", ImpID: "imp_id2", Price: 10.0000, Cat: cats2, W: 1, H: 1}

	bid1_1 := pbsOrtbBid{&bid1, "video", nil, &openrtb_ext.ExtBidPrebidVideo{Duration: 30}, nil, 0, false, ""}
	bid1_2 := pbsOrtbBid{&bid2, "video", nil, &openrtb_ext.ExtBidPrebidVideo{Duration: 30}, nil, 0, false, ""}

	innerBids1 := []*pbsOrtbBid{
		&bid1_1,
	}
	innerBids2 := []*pbsOrtbBid{
		&bid1_2,
	}

	seatBid1 := pbsOrtbSeatBid{bids: innerBids1, currency: "USD"}
	bidderName1 := openrtb_ext.BidderName("bidder1")

	seatBid2 := pbsOrtbSeatBid{bids: innerBids2, currency: "USD"}
	bidderName2 := openrtb_ext.BidderName("bidder2")

	adapterBids[bidderName1] = &seatBid1
	adapterBids[bidderName2] = &seatBid2

	bidCategory, adapterBids, rejections, err := applyCategoryMapping(nil, &requestExt, adapterBids, categoriesFetcher, targData, &randomDeduplicateBidBooleanGenerator{})

	assert.NoError(t, err, "Category mapping error should be empty")
	assert.Empty(t, rejections, "There should be 0 bid rejection messages")
	assert.Equal(t, "10.00_VideoGames_30s_bidder1", bidCategory["bid_id1"], "Category mapping doesn't match")
	assert.Equal(t, "10.00_HomeDecor_30s_bidder2", bidCategory["bid_id2"], "Category mapping doesn't match")
	assert.Len(t, adapterBids[bidderName1].bids, 1, "Bidders number doesn't match")
	assert.Len(t, adapterBids[bidderName2].bids, 1, "Bidders number doesn't match")
	assert.Len(t, bidCategory, 2, "Bidders category mapping doesn't match")
}

func TestCategoryMappingBidderNameNoCategories(t *testing.T) {

	categoriesFetcher, error := newCategoryFetcher("./test/category-mapping")
	if error != nil {
		t.Errorf("Failed to create a category Fetcher: %v", error)
	}

	requestExt := newExtRequestNoBrandCat()
	requestExt.Prebid.Targeting.AppendBidderNames = true

	targData := &targetData{
		priceGranularity: requestExt.Prebid.Targeting.PriceGranularity,
		includeWinners:   true,
	}

	requestExt.Prebid.Targeting.DurationRangeSec = []int{15, 30}

	adapterBids := make(map[openrtb_ext.BidderName]*pbsOrtbSeatBid)

	cats1 := []string{"IAB1-1"}
	cats2 := []string{"IAB1-2"}
	bid1 := openrtb2.Bid{ID: "bid_id1", ImpID: "imp_id1", Price: 10.0000, Cat: cats1, W: 1, H: 1}
	bid2 := openrtb2.Bid{ID: "bid_id2", ImpID: "imp_id2", Price: 12.0000, Cat: cats2, W: 1, H: 1}

	bid1_1 := pbsOrtbBid{&bid1, "video", nil, &openrtb_ext.ExtBidPrebidVideo{Duration: 30}, nil, 0, false, ""}
	bid1_2 := pbsOrtbBid{&bid2, "video", nil, &openrtb_ext.ExtBidPrebidVideo{Duration: 30}, nil, 0, false, ""}

	innerBids1 := []*pbsOrtbBid{
		&bid1_1,
	}
	innerBids2 := []*pbsOrtbBid{
		&bid1_2,
	}

	seatBid1 := pbsOrtbSeatBid{bids: innerBids1, currency: "USD"}
	bidderName1 := openrtb_ext.BidderName("bidder1")

	seatBid2 := pbsOrtbSeatBid{bids: innerBids2, currency: "USD"}
	bidderName2 := openrtb_ext.BidderName("bidder2")

	adapterBids[bidderName1] = &seatBid1
	adapterBids[bidderName2] = &seatBid2

	bidCategory, adapterBids, rejections, err := applyCategoryMapping(nil, &requestExt, adapterBids, categoriesFetcher, targData, &randomDeduplicateBidBooleanGenerator{})

	assert.NoError(t, err, "Category mapping error should be empty")
	assert.Empty(t, rejections, "There should be 0 bid rejection messages")
	assert.Equal(t, "10.00_30s_bidder1", bidCategory["bid_id1"], "Category mapping doesn't match")
	assert.Equal(t, "12.00_30s_bidder2", bidCategory["bid_id2"], "Category mapping doesn't match")
	assert.Len(t, adapterBids[bidderName1].bids, 1, "Bidders number doesn't match")
	assert.Len(t, adapterBids[bidderName2].bids, 1, "Bidders number doesn't match")
	assert.Len(t, bidCategory, 2, "Bidders category mapping doesn't match")
}

func TestBidRejectionErrors(t *testing.T) {
	categoriesFetcher, error := newCategoryFetcher("./test/category-mapping")
	if error != nil {
		t.Errorf("Failed to create a category Fetcher: %v", error)
	}

	requestExt := newExtRequest()
	requestExt.Prebid.Targeting.DurationRangeSec = []int{15, 30, 50}

	targData := &targetData{
		priceGranularity: requestExt.Prebid.Targeting.PriceGranularity,
		includeWinners:   true,
	}

	invalidReqExt := newExtRequest()
	invalidReqExt.Prebid.Targeting.DurationRangeSec = []int{15, 30, 50}
	invalidReqExt.Prebid.Targeting.IncludeBrandCategory.PrimaryAdServer = 2
	invalidReqExt.Prebid.Targeting.IncludeBrandCategory.Publisher = "some_publisher"

	adapterBids := make(map[openrtb_ext.BidderName]*pbsOrtbSeatBid)
	bidderName := openrtb_ext.BidderName("appnexus")

	testCases := []struct {
		description        string
		reqExt             openrtb_ext.ExtRequest
		bids               []*openrtb2.Bid
		duration           int
		expectedRejections []string
		expectedCatDur     string
	}{
		{
			description: "Bid should be rejected due to not containing a category",
			reqExt:      requestExt,
			bids: []*openrtb2.Bid{
				{ID: "bid_id1", ImpID: "imp_id1", Price: 10.0000, Cat: []string{}, W: 1, H: 1},
			},
			duration: 30,
			expectedRejections: []string{
				"bid rejected [bid ID: bid_id1] reason: Bid did not contain a category",
			},
		},
		{
			description: "Bid should be rejected due to missing category mapping file",
			reqExt:      invalidReqExt,
			bids: []*openrtb2.Bid{
				{ID: "bid_id1", ImpID: "imp_id1", Price: 10.0000, Cat: []string{"IAB1-1"}, W: 1, H: 1},
			},
			duration: 30,
			expectedRejections: []string{
				"bid rejected [bid ID: bid_id1] reason: Category mapping file for primary ad server: 'dfp', publisher: 'some_publisher' not found",
			},
		},
		{
			description: "Bid should be rejected due to duration exceeding maximum",
			reqExt:      requestExt,
			bids: []*openrtb2.Bid{
				{ID: "bid_id1", ImpID: "imp_id1", Price: 10.0000, Cat: []string{"IAB1-1"}, W: 1, H: 1},
			},
			duration: 70,
			expectedRejections: []string{
				"bid rejected [bid ID: bid_id1] reason: Bid duration exceeds maximum allowed",
			},
		},
		{
			description: "Bid should be rejected due to duplicate bid",
			reqExt:      requestExt,
			bids: []*openrtb2.Bid{
				{ID: "bid_id1", ImpID: "imp_id1", Price: 10.0000, Cat: []string{"IAB1-1"}, W: 1, H: 1},
				{ID: "bid_id1", ImpID: "imp_id1", Price: 10.0000, Cat: []string{"IAB1-1"}, W: 1, H: 1},
			},
			duration: 30,
			expectedRejections: []string{
				"bid rejected [bid ID: bid_id1] reason: Bid was deduplicated",
			},
			expectedCatDur: "10.00_VideoGames_30s",
		},
	}

	for _, test := range testCases {
		innerBids := []*pbsOrtbBid{}
		for _, bid := range test.bids {
			currentBid := pbsOrtbBid{
				bid, "video", nil, &openrtb_ext.ExtBidPrebidVideo{Duration: test.duration}, nil, 0, false, ""}
			innerBids = append(innerBids, &currentBid)
		}

		seatBid := pbsOrtbSeatBid{bids: innerBids, currency: "USD"}

		adapterBids[bidderName] = &seatBid

		bidCategory, adapterBids, rejections, err := applyCategoryMapping(nil, &test.reqExt, adapterBids, categoriesFetcher, targData, &randomDeduplicateBidBooleanGenerator{})

		if len(test.expectedCatDur) > 0 {
			// Bid deduplication case
			assert.Equal(t, 1, len(adapterBids[bidderName].bids), "Bidders number doesn't match")
			assert.Equal(t, 1, len(bidCategory), "Bidders category mapping doesn't match")
			assert.Equal(t, test.expectedCatDur, bidCategory["bid_id1"], "Bid category did not contain expected hb_pb_cat_dur")
		} else {
			assert.Empty(t, adapterBids[bidderName].bids, "Bidders number doesn't match")
			assert.Empty(t, bidCategory, "Bidders category mapping doesn't match")
		}

		assert.Empty(t, err, "Category mapping error should be empty")
		assert.Equal(t, test.expectedRejections, rejections, test.description)
	}
}

func TestCategoryMappingTwoBiddersOneBidEachNoCategorySamePrice(t *testing.T) {

	categoriesFetcher, error := newCategoryFetcher("./test/category-mapping")
	if error != nil {
		t.Errorf("Failed to create a category Fetcher: %v", error)
	}

	requestExt := newExtRequestTranslateCategories(nil)

	targData := &targetData{
		priceGranularity: requestExt.Prebid.Targeting.PriceGranularity,
		includeWinners:   true,
	}

	requestExt.Prebid.Targeting.DurationRangeSec = []int{30}
	requestExt.Prebid.Targeting.IncludeBrandCategory.WithCategory = false

	cats1 := []string{"IAB1-3"}
	cats2 := []string{"IAB1-4"}

	bidApn1 := openrtb2.Bid{ID: "bid_idApn1", ImpID: "imp_idApn1", Price: 10.0000, Cat: cats1, W: 1, H: 1}
	bidApn2 := openrtb2.Bid{ID: "bid_idApn2", ImpID: "imp_idApn2", Price: 10.0000, Cat: cats2, W: 1, H: 1}

	bid1_Apn1 := pbsOrtbBid{&bidApn1, "video", nil, &openrtb_ext.ExtBidPrebidVideo{Duration: 30}, nil, 0, false, ""}
	bid1_Apn2 := pbsOrtbBid{&bidApn2, "video", nil, &openrtb_ext.ExtBidPrebidVideo{Duration: 30}, nil, 0, false, ""}

	innerBidsApn1 := []*pbsOrtbBid{
		&bid1_Apn1,
	}

	innerBidsApn2 := []*pbsOrtbBid{
		&bid1_Apn2,
	}

	for i := 1; i < 10; i++ {
		adapterBids := make(map[openrtb_ext.BidderName]*pbsOrtbSeatBid)

		seatBidApn1 := pbsOrtbSeatBid{bids: innerBidsApn1, currency: "USD"}
		bidderNameApn1 := openrtb_ext.BidderName("appnexus1")

		seatBidApn2 := pbsOrtbSeatBid{bids: innerBidsApn2, currency: "USD"}
		bidderNameApn2 := openrtb_ext.BidderName("appnexus2")

		adapterBids[bidderNameApn1] = &seatBidApn1
		adapterBids[bidderNameApn2] = &seatBidApn2

		bidCategory, adapterBids, rejections, err := applyCategoryMapping(nil, &requestExt, adapterBids, categoriesFetcher, targData, &randomDeduplicateBidBooleanGenerator{})

		assert.NoError(t, err, "Category mapping error should be empty")
		assert.Len(t, rejections, 1, "There should be 1 bid rejection message")
		assert.Regexpf(t, regexp.MustCompile(`bid rejected \[bid ID: bid_idApn(1|2)\] reason: Bid was deduplicated`), rejections[0], "Rejection message did not match expected")
		assert.Len(t, bidCategory, 1, "Bidders category mapping should have only one element")

		var resultBid string
		for bidId := range bidCategory {
			resultBid = bidId
		}

		if resultBid == "bid_idApn1" {
			assert.Nil(t, seatBidApn2.bids, "Appnexus_2 seat bid should not have any bids back")
			assert.Len(t, seatBidApn1.bids, 1, "Appnexus_1 seat bid should have only one back")

		} else {
			assert.Nil(t, seatBidApn1.bids, "Appnexus_1 seat bid should not have any bids back")
			assert.Len(t, seatBidApn2.bids, 1, "Appnexus_2 seat bid should have only one back")
		}
	}
}

func TestCategoryMappingTwoBiddersManyBidsEachNoCategorySamePrice(t *testing.T) {
	// This test covers a very rare de-duplication case where bid needs to be removed from already processed bidder
	// This happens when current processing bidder has a bid that has same de-duplication key as a bid from already processed bidder
	// and already processed bid was selected to be removed

	//In this test case bids bid_idApn1_1 and bid_idApn1_2 will be removed due to hardcoded "fakeRandomDeduplicateBidBooleanGenerator{true}"

	// Also there are should be more than one bids in bidder to test how we remove single element from bids array.
	// In case there is just one bid to remove - we remove the entire bidder.

	categoriesFetcher, error := newCategoryFetcher("./test/category-mapping")
	if error != nil {
		t.Errorf("Failed to create a category Fetcher: %v", error)
	}

	requestExt := newExtRequestTranslateCategories(nil)

	targData := &targetData{
		priceGranularity: requestExt.Prebid.Targeting.PriceGranularity,
		includeWinners:   true,
	}

	requestExt.Prebid.Targeting.DurationRangeSec = []int{30}
	requestExt.Prebid.Targeting.IncludeBrandCategory.WithCategory = false

	cats1 := []string{"IAB1-3"}
	cats2 := []string{"IAB1-4"}

	bidApn1_1 := openrtb2.Bid{ID: "bid_idApn1_1", ImpID: "imp_idApn1_1", Price: 10.0000, Cat: cats1, W: 1, H: 1}
	bidApn1_2 := openrtb2.Bid{ID: "bid_idApn1_2", ImpID: "imp_idApn1_2", Price: 20.0000, Cat: cats1, W: 1, H: 1}

	bidApn2_1 := openrtb2.Bid{ID: "bid_idApn2_1", ImpID: "imp_idApn2_1", Price: 10.0000, Cat: cats2, W: 1, H: 1}
	bidApn2_2 := openrtb2.Bid{ID: "bid_idApn2_2", ImpID: "imp_idApn2_2", Price: 20.0000, Cat: cats2, W: 1, H: 1}

	bid1_Apn1_1 := pbsOrtbBid{&bidApn1_1, "video", nil, &openrtb_ext.ExtBidPrebidVideo{Duration: 30}, nil, 0, false, ""}
	bid1_Apn1_2 := pbsOrtbBid{&bidApn1_2, "video", nil, &openrtb_ext.ExtBidPrebidVideo{Duration: 30}, nil, 0, false, ""}

	bid1_Apn2_1 := pbsOrtbBid{&bidApn2_1, "video", nil, &openrtb_ext.ExtBidPrebidVideo{Duration: 30}, nil, 0, false, ""}
	bid1_Apn2_2 := pbsOrtbBid{&bidApn2_2, "video", nil, &openrtb_ext.ExtBidPrebidVideo{Duration: 30}, nil, 0, false, ""}

	innerBidsApn1 := []*pbsOrtbBid{
		&bid1_Apn1_1,
		&bid1_Apn1_2,
	}

	innerBidsApn2 := []*pbsOrtbBid{
		&bid1_Apn2_1,
		&bid1_Apn2_2,
	}

	adapterBids := make(map[openrtb_ext.BidderName]*pbsOrtbSeatBid)

	seatBidApn1 := pbsOrtbSeatBid{bids: innerBidsApn1, currency: "USD"}
	bidderNameApn1 := openrtb_ext.BidderName("appnexus1")

	seatBidApn2 := pbsOrtbSeatBid{bids: innerBidsApn2, currency: "USD"}
	bidderNameApn2 := openrtb_ext.BidderName("appnexus2")

	adapterBids[bidderNameApn1] = &seatBidApn1
	adapterBids[bidderNameApn2] = &seatBidApn2

	_, adapterBids, rejections, err := applyCategoryMapping(nil, &requestExt, adapterBids, categoriesFetcher, targData, &fakeRandomDeduplicateBidBooleanGenerator{true})

	assert.NoError(t, err, "Category mapping error should be empty")

	//Total number of bids from all bidders in this case should be 2
	bidsFromFirstBidder := adapterBids[bidderNameApn1]
	bidsFromSecondBidder := adapterBids[bidderNameApn2]

	totalNumberOfbids := 0

	//due to random map order we need to identify what bidder was first
	firstBidderIndicator := true

	if bidsFromFirstBidder.bids != nil {
		totalNumberOfbids += len(bidsFromFirstBidder.bids)
	}

	if bidsFromSecondBidder.bids != nil {
		firstBidderIndicator = false
		totalNumberOfbids += len(bidsFromSecondBidder.bids)
	}

	assert.Equal(t, 2, totalNumberOfbids, "2 bids total should be returned")
	assert.Len(t, rejections, 2, "2 bids should be de-duplicated")

	if firstBidderIndicator {
		assert.Len(t, adapterBids[bidderNameApn1].bids, 2)
		assert.Len(t, adapterBids[bidderNameApn2].bids, 0)

		assert.Equal(t, "bid_idApn1_1", adapterBids[bidderNameApn1].bids[0].bid.ID, "Incorrect expected bid 1 id")
		assert.Equal(t, "bid_idApn1_2", adapterBids[bidderNameApn1].bids[1].bid.ID, "Incorrect expected bid 2 id")

		assert.Equal(t, "bid rejected [bid ID: bid_idApn2_1] reason: Bid was deduplicated", rejections[0], "Incorrect rejected bid 1")
		assert.Equal(t, "bid rejected [bid ID: bid_idApn2_2] reason: Bid was deduplicated", rejections[1], "Incorrect rejected bid 2")

	} else {
		assert.Len(t, adapterBids[bidderNameApn1].bids, 0)
		assert.Len(t, adapterBids[bidderNameApn2].bids, 2)

		assert.Equal(t, "bid_idApn2_1", adapterBids[bidderNameApn2].bids[0].bid.ID, "Incorrect expected bid 1 id")
		assert.Equal(t, "bid_idApn2_2", adapterBids[bidderNameApn2].bids[1].bid.ID, "Incorrect expected bid 2 id")

		assert.Equal(t, "bid rejected [bid ID: bid_idApn1_1] reason: Bid was deduplicated", rejections[0], "Incorrect rejected bid 1")
		assert.Equal(t, "bid rejected [bid ID: bid_idApn1_2] reason: Bid was deduplicated", rejections[1], "Incorrect rejected bid 2")

	}
}

func TestRemoveBidById(t *testing.T) {
	cats1 := []string{"IAB1-3"}

	bidApn1_1 := openrtb2.Bid{ID: "bid_idApn1_1", ImpID: "imp_idApn1_1", Price: 10.0000, Cat: cats1, W: 1, H: 1}
	bidApn1_2 := openrtb2.Bid{ID: "bid_idApn1_2", ImpID: "imp_idApn1_2", Price: 20.0000, Cat: cats1, W: 1, H: 1}
	bidApn1_3 := openrtb2.Bid{ID: "bid_idApn1_3", ImpID: "imp_idApn1_3", Price: 10.0000, Cat: cats1, W: 1, H: 1}

	bid1_Apn1_1 := pbsOrtbBid{&bidApn1_1, "video", nil, &openrtb_ext.ExtBidPrebidVideo{Duration: 30}, nil, 0, false, ""}
	bid1_Apn1_2 := pbsOrtbBid{&bidApn1_2, "video", nil, &openrtb_ext.ExtBidPrebidVideo{Duration: 30}, nil, 0, false, ""}
	bid1_Apn1_3 := pbsOrtbBid{&bidApn1_3, "video", nil, &openrtb_ext.ExtBidPrebidVideo{Duration: 30}, nil, 0, false, ""}

	type aTest struct {
		desc      string
		inBidName string
		outBids   []*pbsOrtbBid
	}
	testCases := []aTest{
		{
			desc:      "remove element from the middle",
			inBidName: "bid_idApn1_2",
			outBids:   []*pbsOrtbBid{&bid1_Apn1_1, &bid1_Apn1_3},
		},
		{
			desc:      "remove element from the end",
			inBidName: "bid_idApn1_3",
			outBids:   []*pbsOrtbBid{&bid1_Apn1_1, &bid1_Apn1_2},
		},
		{
			desc:      "remove element from the beginning",
			inBidName: "bid_idApn1_1",
			outBids:   []*pbsOrtbBid{&bid1_Apn1_2, &bid1_Apn1_3},
		},
		{
			desc:      "remove element that doesn't exist",
			inBidName: "bid_idApn",
			outBids:   []*pbsOrtbBid{&bid1_Apn1_1, &bid1_Apn1_2, &bid1_Apn1_3},
		},
	}
	for _, test := range testCases {

		innerBidsApn1 := []*pbsOrtbBid{
			&bid1_Apn1_1,
			&bid1_Apn1_2,
			&bid1_Apn1_3,
		}

		seatBidApn1 := &pbsOrtbSeatBid{bids: innerBidsApn1, currency: "USD"}

		removeBidById(seatBidApn1, test.inBidName)
		assert.Len(t, seatBidApn1.bids, len(test.outBids), test.desc)
		assert.ElementsMatch(t, seatBidApn1.bids, test.outBids, "Incorrect bids in response")
	}

}

func TestUpdateRejections(t *testing.T) {
	rejections := []string{}

	rejections = updateRejections(rejections, "bid_id1", "some reason 1")
	rejections = updateRejections(rejections, "bid_id2", "some reason 2")

	assert.Equal(t, 2, len(rejections), "Rejections should contain 2 rejection messages")
	assert.Containsf(t, rejections, "bid rejected [bid ID: bid_id1] reason: some reason 1", "Rejection message did not match expected")
	assert.Containsf(t, rejections, "bid rejected [bid ID: bid_id2] reason: some reason 2", "Rejection message did not match expected")
}

func TestApplyDealSupport(t *testing.T) {
	testCases := []struct {
		description               string
		dealPriority              int
		impExt                    json.RawMessage
		targ                      map[string]string
		expectedHbPbCatDur        string
		expectedDealErr           string
		expectedDealTierSatisfied bool
	}{
		{
			description:  "hb_pb_cat_dur should be modified",
			dealPriority: 5,
			impExt:       json.RawMessage(`{"appnexus": {"dealTier": {"minDealTier": 5, "prefix": "tier"}, "placementId": 10433394}}`),
			targ: map[string]string{
				"hb_pb_cat_dur": "12.00_movies_30s",
			},
			expectedHbPbCatDur:        "tier5_movies_30s",
			expectedDealErr:           "",
			expectedDealTierSatisfied: true,
		},
		{
			description:  "hb_pb_cat_dur should not be modified due to priority not exceeding min",
			dealPriority: 9,
			impExt:       json.RawMessage(`{"appnexus": {"dealTier": {"minDealTier": 10, "prefix": "tier"}, "placementId": 10433394}}`),
			targ: map[string]string{
				"hb_pb_cat_dur": "12.00_medicine_30s",
			},
			expectedHbPbCatDur:        "12.00_medicine_30s",
			expectedDealErr:           "",
			expectedDealTierSatisfied: false,
		},
		{
			description:  "hb_pb_cat_dur should not be modified due to invalid config",
			dealPriority: 5,
			impExt:       json.RawMessage(`{"appnexus": {"dealTier": {"minDealTier": 5, "prefix": ""}, "placementId": 10433394}}`),
			targ: map[string]string{
				"hb_pb_cat_dur": "12.00_games_30s",
			},
			expectedHbPbCatDur:        "12.00_games_30s",
			expectedDealErr:           "dealTier configuration invalid for bidder 'appnexus', imp ID 'imp_id1'",
			expectedDealTierSatisfied: false,
		},
		{
			description:  "hb_pb_cat_dur should not be modified due to deal priority of 0",
			dealPriority: 0,
			impExt:       json.RawMessage(`{"appnexus": {"dealTier": {"minDealTier": 5, "prefix": "tier"}, "placementId": 10433394}}`),
			targ: map[string]string{
				"hb_pb_cat_dur": "12.00_auto_30s",
			},
			expectedHbPbCatDur:        "12.00_auto_30s",
			expectedDealErr:           "",
			expectedDealTierSatisfied: false,
		},
	}

	bidderName := openrtb_ext.BidderName("appnexus")
	for _, test := range testCases {
		bidRequest := &openrtb2.BidRequest{
			ID: "some-request-id",
			Imp: []openrtb2.Imp{
				{
					ID:  "imp_id1",
					Ext: test.impExt,
				},
			},
		}

		bid := pbsOrtbBid{&openrtb2.Bid{ID: "123456"}, "video", map[string]string{}, &openrtb_ext.ExtBidPrebidVideo{}, nil, test.dealPriority, false, ""}
		bidCategory := map[string]string{
			bid.bid.ID: test.targ["hb_pb_cat_dur"],
		}

		auc := &auction{
			winningBidsByBidder: map[string]map[openrtb_ext.BidderName]*pbsOrtbBid{
				"imp_id1": {
					bidderName: &bid,
				},
			},
		}

		dealErrs := applyDealSupport(bidRequest, auc, bidCategory)

		assert.Equal(t, test.expectedHbPbCatDur, bidCategory[auc.winningBidsByBidder["imp_id1"][bidderName].bid.ID], test.description)
		assert.Equal(t, test.expectedDealTierSatisfied, auc.winningBidsByBidder["imp_id1"][bidderName].dealTierSatisfied, "expectedDealTierSatisfied=%v when %v", test.expectedDealTierSatisfied, test.description)
		if len(test.expectedDealErr) > 0 {
			assert.Containsf(t, dealErrs, errors.New(test.expectedDealErr), "Expected error message not found in deal errors")
		}
	}
}

func TestGetDealTiers(t *testing.T) {
	testCases := []struct {
		description string
		request     openrtb2.BidRequest
		expected    map[string]openrtb_ext.DealTierBidderMap
	}{
		{
			description: "None",
			request: openrtb2.BidRequest{
				Imp: []openrtb2.Imp{},
			},
			expected: map[string]openrtb_ext.DealTierBidderMap{},
		},
		{
			description: "One",
			request: openrtb2.BidRequest{
				Imp: []openrtb2.Imp{
					{ID: "imp1", Ext: json.RawMessage(`{"appnexus": {"dealTier": {"minDealTier": 5, "prefix": "tier"}}}`)},
				},
			},
			expected: map[string]openrtb_ext.DealTierBidderMap{
				"imp1": {openrtb_ext.BidderAppnexus: {Prefix: "tier", MinDealTier: 5}},
			},
		},
		{
			description: "Many",
			request: openrtb2.BidRequest{
				Imp: []openrtb2.Imp{
					{ID: "imp1", Ext: json.RawMessage(`{"appnexus": {"dealTier": {"minDealTier": 5, "prefix": "tier1"}}}`)},
					{ID: "imp2", Ext: json.RawMessage(`{"appnexus": {"dealTier": {"minDealTier": 8, "prefix": "tier2"}}}`)},
				},
			},
			expected: map[string]openrtb_ext.DealTierBidderMap{
				"imp1": {openrtb_ext.BidderAppnexus: {Prefix: "tier1", MinDealTier: 5}},
				"imp2": {openrtb_ext.BidderAppnexus: {Prefix: "tier2", MinDealTier: 8}},
			},
		},
		{
			description: "Many - Skips Malformed",
			request: openrtb2.BidRequest{
				Imp: []openrtb2.Imp{
					{ID: "imp1", Ext: json.RawMessage(`{"appnexus": {"dealTier": {"minDealTier": 5, "prefix": "tier1"}}}`)},
					{ID: "imp2", Ext: json.RawMessage(`{"appnexus": {"dealTier": "wrong type"}}`)},
				},
			},
			expected: map[string]openrtb_ext.DealTierBidderMap{
				"imp1": {openrtb_ext.BidderAppnexus: {Prefix: "tier1", MinDealTier: 5}},
			},
		},
	}

	for _, test := range testCases {
		result := getDealTiers(&test.request)
		assert.Equal(t, test.expected, result, test.description)
	}
}

func TestValidateDealTier(t *testing.T) {
	testCases := []struct {
		description    string
		dealTier       openrtb_ext.DealTier
		expectedResult bool
	}{
		{
			description:    "Valid",
			dealTier:       openrtb_ext.DealTier{Prefix: "prefix", MinDealTier: 5},
			expectedResult: true,
		},
		{
			description:    "Invalid - Empty",
			dealTier:       openrtb_ext.DealTier{},
			expectedResult: false,
		},
		{
			description:    "Invalid - Empty Prefix",
			dealTier:       openrtb_ext.DealTier{MinDealTier: 5},
			expectedResult: false,
		},
		{
			description:    "Invalid - Empty Deal Tier",
			dealTier:       openrtb_ext.DealTier{Prefix: "prefix"},
			expectedResult: false,
		},
	}

	for _, test := range testCases {
		assert.Equal(t, test.expectedResult, validateDealTier(test.dealTier), test.description)
	}
}

func TestUpdateHbPbCatDur(t *testing.T) {
	testCases := []struct {
		description               string
		targ                      map[string]string
		dealTier                  openrtb_ext.DealTier
		dealPriority              int
		expectedHbPbCatDur        string
		expectedDealTierSatisfied bool
	}{
		{
			description: "hb_pb_cat_dur should be updated with prefix and tier",
			targ: map[string]string{
				"hb_pb":         "12.00",
				"hb_pb_cat_dur": "12.00_movies_30s",
			},
			dealTier: openrtb_ext.DealTier{
				Prefix:      "tier",
				MinDealTier: 5,
			},
			dealPriority:              5,
			expectedHbPbCatDur:        "tier5_movies_30s",
			expectedDealTierSatisfied: true,
		},
		{
			description: "hb_pb_cat_dur should not be updated due to bid priority",
			targ: map[string]string{
				"hb_pb":         "12.00",
				"hb_pb_cat_dur": "12.00_auto_30s",
			},
			dealTier: openrtb_ext.DealTier{
				Prefix:      "tier",
				MinDealTier: 10,
			},
			dealPriority:              6,
			expectedHbPbCatDur:        "12.00_auto_30s",
			expectedDealTierSatisfied: false,
		},
		{
			description: "hb_pb_cat_dur should be updated with prefix and tier",
			targ: map[string]string{
				"hb_pb":         "12.00",
				"hb_pb_cat_dur": "12.00_medicine_30s",
			},
			dealTier: openrtb_ext.DealTier{
				Prefix:      "tier",
				MinDealTier: 1,
			},
			dealPriority:              7,
			expectedHbPbCatDur:        "tier7_medicine_30s",
			expectedDealTierSatisfied: true,
		},
	}

	for _, test := range testCases {
		bid := pbsOrtbBid{&openrtb2.Bid{ID: "123456"}, "video", map[string]string{}, &openrtb_ext.ExtBidPrebidVideo{}, nil, test.dealPriority, false, ""}
		bidCategory := map[string]string{
			bid.bid.ID: test.targ["hb_pb_cat_dur"],
		}

		updateHbPbCatDur(&bid, test.dealTier, bidCategory)

		assert.Equal(t, test.expectedHbPbCatDur, bidCategory[bid.bid.ID], test.description)
		assert.Equal(t, test.expectedDealTierSatisfied, bid.dealTierSatisfied, test.description)
	}
}

type exchangeSpec struct {
	GDPREnabled       bool                   `json:"gdpr_enabled"`
	IncomingRequest   exchangeRequest        `json:"incomingRequest"`
	OutgoingRequests  map[string]*bidderSpec `json:"outgoingRequests"`
	Response          exchangeResponse       `json:"response,omitempty"`
	EnforceCCPA       bool                   `json:"enforceCcpa"`
	EnforceLMT        bool                   `json:"enforceLmt"`
	AssumeGDPRApplies bool                   `json:"assume_gdpr_applies"`
	DebugLog          *DebugLog              `json:"debuglog,omitempty"`
	EventsEnabled     bool                   `json:"events_enabled,omitempty"`
	StartTime         int64                  `json:"start_time_ms,omitempty"`
	BidIDGenerator    *mockBidIDGenerator    `json:"bidIDGenerator,omitempty"`
}

type exchangeRequest struct {
	OrtbRequest openrtb2.BidRequest `json:"ortbRequest"`
	Usersyncs   map[string]string   `json:"usersyncs"`
}

type exchangeResponse struct {
	Bids  *openrtb2.BidResponse `json:"bids"`
	Error string                `json:"error,omitempty"`
	Ext   json.RawMessage       `json:"ext,omitempty"`
}

type bidderSpec struct {
	ExpectedRequest         *bidderRequest `json:"expectRequest"`
	MockResponse            bidderResponse `json:"mockResponse"`
	ModifyingVastXmlAllowed bool           `json:"modifyingVastXmlAllowed,omitempty"`
}

type bidderRequest struct {
	OrtbRequest   openrtb2.BidRequest `json:"ortbRequest"`
	BidAdjustment float64             `json:"bidAdjustment"`
}

type bidderResponse struct {
	SeatBid   *bidderSeatBid             `json:"pbsSeatBid,omitempty"`
	Errors    []string                   `json:"errors,omitempty"`
	HttpCalls []*openrtb_ext.ExtHttpCall `json:"httpCalls,omitempty"`
}

// bidderSeatBid is basically a subset of pbsOrtbSeatBid from exchange/bidder.go.
// The only real reason I'm not reusing that type is because I don't want people to think that the
// JSON property tags on those types are contracts in prod.
type bidderSeatBid struct {
	Bids []bidderBid `json:"pbsBids,omitempty"`
}

// bidderBid is basically a subset of pbsOrtbBid from exchange/bidder.go.
// See the comment on bidderSeatBid for more info.
type bidderBid struct {
	Bid  *openrtb2.Bid `json:"ortbBid,omitempty"`
	Type string        `json:"bidType,omitempty"`
}

type mockIdFetcher map[string]string

func (f mockIdFetcher) GetUID(key string) (uid string, exists bool, notExpired bool) {
	uid, exists = f[string(key)]
	return
}

func (f mockIdFetcher) HasAnyLiveSyncs() bool {
	return len(f) > 0
}

type validatingBidder struct {
	t          *testing.T
	fileName   string
	bidderName string

	// These are maps because they may contain aliases. They should _at least_ contain an entry for bidderName.
	expectations  map[string]*bidderRequest
	mockResponses map[string]bidderResponse
}

func (b *validatingBidder) requestBid(ctx context.Context, request *openrtb2.BidRequest, name openrtb_ext.BidderName, bidAdjustment float64, conversions currency.Conversions, reqInfo *adapters.ExtraRequestInfo, accountDebugAllowed, headerDebugAllowed bool) (seatBid *pbsOrtbSeatBid, errs []error) {
	if expectedRequest, ok := b.expectations[string(name)]; ok {
		if expectedRequest != nil {
			if expectedRequest.BidAdjustment != bidAdjustment {
				b.t.Errorf("%s: Bidder %s got wrong bid adjustment. Expected %f, got %f", b.fileName, name, expectedRequest.BidAdjustment, bidAdjustment)
			}
			diffOrtbRequests(b.t, fmt.Sprintf("Request to %s in %s", string(name), b.fileName), &expectedRequest.OrtbRequest, request)
		}
	} else {
		b.t.Errorf("%s: Bidder %s got unexpected request for alias %s. No input assertions.", b.fileName, b.bidderName, name)
	}

	if mockResponse, ok := b.mockResponses[string(name)]; ok {
		if mockResponse.SeatBid != nil {
			bids := make([]*pbsOrtbBid, len(mockResponse.SeatBid.Bids))
			for i := 0; i < len(bids); i++ {
				bids[i] = &pbsOrtbBid{
					bid:     mockResponse.SeatBid.Bids[i].Bid,
					bidType: openrtb_ext.BidType(mockResponse.SeatBid.Bids[i].Type),
				}
			}

			seatBid = &pbsOrtbSeatBid{
				bids:      bids,
				httpCalls: mockResponse.HttpCalls,
			}
		} else {
			seatBid = &pbsOrtbSeatBid{
				bids:      nil,
				httpCalls: mockResponse.HttpCalls,
			}
		}

		for _, err := range mockResponse.Errors {
			errs = append(errs, errors.New(err))
		}
	} else {
		b.t.Errorf("%s: Bidder %s got unexpected request for alias %s. No mock responses.", b.fileName, b.bidderName, name)
	}

	return
}

func diffOrtbRequests(t *testing.T, description string, expected *openrtb2.BidRequest, actual *openrtb2.BidRequest) {
	t.Helper()
	actualJSON, err := json.Marshal(actual)
	if err != nil {
		t.Fatalf("%s failed to marshal actual BidRequest into JSON. %v", description, err)
	}

	expectedJSON, err := json.Marshal(expected)
	if err != nil {
		t.Fatalf("%s failed to marshal expected BidRequest into JSON. %v", description, err)
	}

	diffJson(t, description, actualJSON, expectedJSON)
}

func diffOrtbResponses(t *testing.T, description string, expected *openrtb2.BidResponse, actual *openrtb2.BidResponse) {
	t.Helper()
	// The OpenRTB spec is wonky here. Since "bidresponse.seatbid" is an array, order technically matters to any JSON diff or
	// deep equals method. However, for all intents and purposes it really *doesn't* matter. ...so this nasty logic makes compares
	// the seatbids in an order-independent way.
	//
	// Note that the same thing is technically true of the "seatbid[i].bid" array... but since none of our exchange code relies on
	// this implementation detail, I'm cutting a corner and ignoring it here.
	actualSeats := mapifySeatBids(t, description, actual.SeatBid)
	expectedSeats := mapifySeatBids(t, description, expected.SeatBid)
	actualJSON, err := json.Marshal(actualSeats)
	if err != nil {
		t.Fatalf("%s failed to marshal actual BidResponse into JSON. %v", description, err)
	}

	expectedJSON, err := json.Marshal(expectedSeats)
	if err != nil {
		t.Fatalf("%s failed to marshal expected BidResponse into JSON. %v", description, err)
	}

	diffJson(t, description, actualJSON, expectedJSON)
}

func mapifySeatBids(t *testing.T, context string, seatBids []openrtb2.SeatBid) map[string]*openrtb2.SeatBid {
	seatMap := make(map[string]*openrtb2.SeatBid, len(seatBids))
	for i := 0; i < len(seatBids); i++ {
		seatName := seatBids[i].Seat
		if _, ok := seatMap[seatName]; ok {
			t.Fatalf("%s: Contains duplicate Seat: %s", context, seatName)
		} else {
			seatMap[seatName] = &seatBids[i]
		}
	}
	return seatMap
}

// diffJson compares two JSON byte arrays for structural equality. It will produce an error if either
// byte array is not actually JSON.
func diffJson(t *testing.T, description string, actual []byte, expected []byte) {
	t.Helper()
	diff, err := gojsondiff.New().Compare(actual, expected)
	if err != nil {
		t.Fatalf("%s json diff failed. %v", description, err)
	}

	if diff.Modified() {
		var left interface{}
		if err := json.Unmarshal(actual, &left); err != nil {
			t.Fatalf("%s json did not match, but unmarshalling failed. %v", description, err)
		}
		printer := formatter.NewAsciiFormatter(left, formatter.AsciiFormatterConfig{
			ShowArrayIndex: true,
		})
		output, err := printer.Format(diff)
		if err != nil {
			t.Errorf("%s did not match, but diff formatting failed. %v", description, err)
		} else {
			t.Errorf("%s json did not match expected.\n\n%s", description, output)
		}
	}
}

func mockHandler(statusCode int, getBody string, postBody string) http.Handler {
	return http.HandlerFunc(func(w http.ResponseWriter, r *http.Request) {
		w.WriteHeader(statusCode)
		if r.Method == "GET" {
			w.Write([]byte(getBody))
		} else {
			w.Write([]byte(postBody))
		}
	})
}

func mockSlowHandler(delay time.Duration, statusCode int, body string) http.Handler {
	return http.HandlerFunc(func(w http.ResponseWriter, r *http.Request) {
		time.Sleep(delay)

		w.WriteHeader(statusCode)
		w.Write([]byte(body))
	})
}

type wellBehavedCache struct{}

func (c *wellBehavedCache) GetExtCacheData() (scheme string, host string, path string) {
	return "https", "www.pbcserver.com", "/pbcache/endpoint"
}

func (c *wellBehavedCache) PutJson(ctx context.Context, values []pbc.Cacheable) ([]string, []error) {
	ids := make([]string, len(values))
	for i := 0; i < len(values); i++ {
		ids[i] = strconv.Itoa(i)
	}
	return ids, nil
}

type emptyUsersync struct{}

func (e *emptyUsersync) GetUID(key string) (uid string, exists bool, notExpired bool) {
	return "", false, false
}

func (e *emptyUsersync) HasAnyLiveSyncs() bool {
	return false
}

type panicingAdapter struct{}

func (panicingAdapter) requestBid(ctx context.Context, request *openrtb2.BidRequest, name openrtb_ext.BidderName, bidAdjustment float64, conversions currency.Conversions, reqInfo *adapters.ExtraRequestInfo, accountDebugAllowed, headerDebugAllowed bool) (posb *pbsOrtbSeatBid, errs []error) {
	panic("Panic! Panic! The world is ending!")
}

func blankAdapterConfig(bidderList []openrtb_ext.BidderName) map[string]config.Adapter {
	adapters := make(map[string]config.Adapter)
	for _, b := range bidderList {
		adapters[strings.ToLower(string(b))] = config.Adapter{}
	}

	// Audience Network requires additional config to be built.
	adapters["audiencenetwork"] = config.Adapter{PlatformID: "anyID", AppSecret: "anySecret"}

	return adapters
}

type nilCategoryFetcher struct{}

func (nilCategoryFetcher) FetchCategories(ctx context.Context, primaryAdServer, publisherId, iabCategory string) (string, error) {
	return "", nil
}

// fakeCurrencyRatesHttpClient is a simple http client mock returning a constant response body
type fakeCurrencyRatesHttpClient struct {
	responseBody string
}

func (m *fakeCurrencyRatesHttpClient) Do(req *http.Request) (*http.Response, error) {
	return &http.Response{
		Status:     "200 OK",
		StatusCode: http.StatusOK,
		Body:       ioutil.NopCloser(strings.NewReader(m.responseBody)),
	}, nil
}

type mockBidder struct {
	mock.Mock
	lastExtraRequestInfo *adapters.ExtraRequestInfo
}

func (m *mockBidder) MakeRequests(request *openrtb2.BidRequest, reqInfo *adapters.ExtraRequestInfo) ([]*adapters.RequestData, []error) {
	m.lastExtraRequestInfo = reqInfo

	args := m.Called(request, reqInfo)
	return args.Get(0).([]*adapters.RequestData), args.Get(1).([]error)
}

func (m *mockBidder) MakeBids(internalRequest *openrtb2.BidRequest, externalRequest *adapters.RequestData, response *adapters.ResponseData) (*adapters.BidderResponse, []error) {
	args := m.Called(internalRequest, externalRequest, response)
	return args.Get(0).(*adapters.BidderResponse), args.Get(1).([]error)
}<|MERGE_RESOLUTION|>--- conflicted
+++ resolved
@@ -2231,15 +2231,14 @@
 		t.Fatalf("Failed to create a category Fetcher: %v", error)
 	}
 
-<<<<<<< HEAD
 	bidderToSyncerKey := map[string]string{}
 	for _, bidderName := range openrtb_ext.CoreBidderNames() {
 		bidderToSyncerKey[string(bidderName)] = string(bidderName)
-=======
+	}
+
 	gdprDefaultValue := gdpr.SignalYes
 	if privacyConfig.GDPR.DefaultValue == "0" {
 		gdprDefaultValue = gdpr.SignalNo
->>>>>>> 394bbadd
 	}
 
 	return &exchange{
