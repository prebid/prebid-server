package exchange

import (
	"bytes"
	"context"
	"encoding/json"
	"errors"
	"fmt"
	"io/ioutil"
	"net/http"
	"net/http/httptest"
	"regexp"
	"strconv"
	"strings"
	"testing"
	"time"

	"github.com/prebid/prebid-server/adapters"
	"github.com/prebid/prebid-server/currencies"
	"github.com/prebid/prebid-server/prebid_cache_client"
	"github.com/prebid/prebid-server/stored_requests"
	"github.com/prebid/prebid-server/stored_requests/backends/file_fetcher"

	"github.com/buger/jsonparser"
	"github.com/mxmCherry/openrtb"
	"github.com/prebid/prebid-server/config"
	"github.com/prebid/prebid-server/gdpr"
	"github.com/prebid/prebid-server/openrtb_ext"
	"github.com/prebid/prebid-server/pbsmetrics"
	metricsConf "github.com/prebid/prebid-server/pbsmetrics/config"
	pbc "github.com/prebid/prebid-server/prebid_cache_client"
	"github.com/rcrowley/go-metrics"
	"github.com/stretchr/testify/assert"
	"github.com/yudai/gojsondiff"
	"github.com/yudai/gojsondiff/formatter"
)

func TestNewExchange(t *testing.T) {
	respStatus := 200
	respBody := "{\"bid\":false}"
	server := httptest.NewServer(mockHandler(respStatus, "getBody", respBody))
	defer server.Close()

	knownAdapters := openrtb_ext.BidderList()

	cfg := &config.Configuration{
		CacheURL: config.Cache{
			ExpectedTimeMillis: 20,
		},
		Adapters: blankAdapterConfig(openrtb_ext.BidderList()),
	}

	e := NewExchange(server.Client(), nil, cfg, pbsmetrics.NewMetrics(metrics.NewRegistry(), knownAdapters, config.DisabledMetrics{}), adapters.ParseBidderInfos(cfg.Adapters, "../static/bidder-info", openrtb_ext.BidderList()), gdpr.AlwaysAllow{}, currencies.NewRateConverterDefault()).(*exchange)
	for _, bidderName := range knownAdapters {
		if _, ok := e.adapterMap[bidderName]; !ok {
			t.Errorf("NewExchange produced an Exchange without bidder %s", bidderName)
		}
	}
	if e.cacheTime != time.Duration(cfg.CacheURL.ExpectedTimeMillis)*time.Millisecond {
		t.Errorf("Bad cacheTime. Expected 20 ms, got %s", e.cacheTime.String())
	}
}

// The objective is to get to execute e.buildBidResponse(ctx.Background(), liveA... ) (*openrtb.BidResponse, error)
// and check whether the returned request successfully prints any '&' characters as it should
// To do so, we:
// 	1) Write the endpoint adapter URL with an '&' character into a new config,Configuration struct
// 	   as specified in https://github.com/prebid/prebid-server/issues/465
// 	2) Initialize a new exchange with said configuration
// 	3) Build all the parameters e.buildBidResponse(ctx.Background(), liveA... ) needs including the
// 	   sample request as specified in https://github.com/prebid/prebid-server/issues/465
// 	4) Build a BidResponse struct using exchange.buildBidResponse(ctx.Background(), liveA... )
// 	5) Assert we have no '&' characters in the response that exchange.buildBidResponse returns
func TestCharacterEscape(t *testing.T) {
	/* 1) Adapter with a '& char in its endpoint property 		*/
	/*    https://github.com/prebid/prebid-server/issues/465	*/
	cfg := &config.Configuration{
		Adapters: make(map[string]config.Adapter, 1),
	}
	cfg.Adapters["appnexus"] = config.Adapter{
		Endpoint: "http://ib.adnxs.com/openrtb2?query1&query2", //Note the '&' character in there
	}

	/* 	2) Init new exchange with said configuration			*/
	//Other parameters also needed to create exchange
	handlerNoBidServer := func(w http.ResponseWriter, r *http.Request) { w.WriteHeader(204) }
	server := httptest.NewServer(http.HandlerFunc(handlerNoBidServer))
	defer server.Close()

	e := NewExchange(server.Client(), nil, cfg, pbsmetrics.NewMetrics(metrics.NewRegistry(), openrtb_ext.BidderList(), config.DisabledMetrics{}), adapters.ParseBidderInfos(cfg.Adapters, "../static/bidder-info", openrtb_ext.BidderList()), gdpr.AlwaysAllow{}, currencies.NewRateConverterDefault()).(*exchange)

	/* 	3) Build all the parameters e.buildBidResponse(ctx.Background(), liveA... ) needs */
	//liveAdapters []openrtb_ext.BidderName,
	liveAdapters := make([]openrtb_ext.BidderName, 1)
	liveAdapters[0] = "appnexus"

	//adapterBids map[openrtb_ext.BidderName]*pbsOrtbSeatBid,
	adapterBids := make(map[openrtb_ext.BidderName]*pbsOrtbSeatBid, 1)
	adapterBids["appnexus"] = &pbsOrtbSeatBid{currency: "USD"}

	//An openrtb.BidRequest struct as specified in https://github.com/prebid/prebid-server/issues/465
	bidRequest := &openrtb.BidRequest{
		ID: "some-request-id",
		Imp: []openrtb.Imp{{
			ID:     "some-impression-id",
			Banner: &openrtb.Banner{Format: []openrtb.Format{{W: 300, H: 250}, {W: 300, H: 600}}},
			Ext:    json.RawMessage(`{"appnexus": {"placementId": 1}}`),
		}},
		Site:   &openrtb.Site{Page: "prebid.org", Ext: json.RawMessage(`{"amp":0}`)},
		Device: &openrtb.Device{UA: "curl/7.54.0", IP: "::1"},
		AT:     1,
		TMax:   500,
		Ext:    json.RawMessage(`{"id": "some-request-id","site": {"page": "prebid.org"},"imp": [{"id": "some-impression-id","banner": {"format": [{"w": 300,"h": 250},{"w": 300,"h": 600}]},"ext": {"appnexus": {"placementId": 1}}}],"tmax": 500}`),
	}

	//resolvedRequest json.RawMessage
	resolvedRequest := json.RawMessage(`{"id": "some-request-id","site": {"page": "prebid.org"},"imp": [{"id": "some-impression-id","banner": {"format": [{"w": 300,"h": 250},{"w": 300,"h": 600}]},"ext": {"appnexus": {"placementId": 1}}}],"tmax": 500}`)

	//adapterExtra map[openrtb_ext.BidderName]*seatResponseExtra,
	adapterExtra := make(map[openrtb_ext.BidderName]*seatResponseExtra, 1)
	adapterExtra["appnexus"] = &seatResponseExtra{
		ResponseTimeMillis: 5,
		Errors:             []openrtb_ext.ExtBidderError{{Code: 999, Message: "Post ib.adnxs.com/openrtb2?query1&query2: unsupported protocol scheme \"\""}},
	}

	//errList []error
	var errList []error

	/* 	4) Build bid response 									*/
	bidResp, err := e.buildBidResponse(context.Background(), liveAdapters, adapterBids, bidRequest, resolvedRequest, adapterExtra, nil, errList)

	/* 	5) Assert we have no errors and one '&' character as we are supposed to 	*/
	if err != nil {
		t.Errorf("exchange.buildBidResponse returned unexpected error: %v", err)
	}
	if len(errList) > 0 {
		t.Errorf("exchange.buildBidResponse returned %d errors", len(errList))
	}
	if bytes.Contains(bidResp.Ext, []byte("u0026")) {
		t.Errorf("exchange.buildBidResponse() did not correctly print the '&' characters %s", string(bidResp.Ext))
	}
}

func TestGetBidCacheInfo(t *testing.T) {
	testUUID := "CACHE_UUID_1234"
	testExternalCacheHost := "https://www.externalprebidcache.net"
	testExternalCachePath := "endpoints/cache"

	/* 1) An adapter 											*/
	bidderName := openrtb_ext.BidderName("appnexus")

	cfg := &config.Configuration{
		Adapters: map[string]config.Adapter{
			string(bidderName): {
				Endpoint: "http://ib.adnxs.com/endpoint",
			},
		},
		CacheURL: config.Cache{
			Host: "www.internalprebidcache.net",
		},
		ExtCacheURL: config.ExternalCache{
			Host: testExternalCacheHost,
			Path: testExternalCachePath,
		},
	}
	adapterList := make([]openrtb_ext.BidderName, 0, 2)
	testEngine := metricsConf.NewMetricsEngine(cfg, adapterList)

	/* 	2) Init new exchange with said configuration			*/
	handlerNoBidServer := func(w http.ResponseWriter, r *http.Request) { w.WriteHeader(204) }
	server := httptest.NewServer(http.HandlerFunc(handlerNoBidServer))
	defer server.Close()

	e := NewExchange(server.Client(), pbc.NewClient(&http.Client{}, &cfg.CacheURL, &cfg.ExtCacheURL, testEngine), cfg, pbsmetrics.NewMetrics(metrics.NewRegistry(), openrtb_ext.BidderList(), config.DisabledMetrics{}), adapters.ParseBidderInfos(cfg.Adapters, "../static/bidder-info", openrtb_ext.BidderList()), gdpr.AlwaysAllow{}, currencies.NewRateConverterDefault()).(*exchange)

	/* 	3) Build all the parameters e.buildBidResponse(ctx.Background(), liveA... ) needs */
	liveAdapters := []openrtb_ext.BidderName{bidderName}

	//adapterBids map[openrtb_ext.BidderName]*pbsOrtbSeatBid,
	bids := []*openrtb.Bid{
		{
			ID:             "some-imp-id",
			ImpID:          "",
			Price:          9.517803,
			NURL:           "",
			BURL:           "",
			LURL:           "",
			AdM:            "",
			AdID:           "",
			ADomain:        nil,
			Bundle:         "",
			IURL:           "",
			CID:            "",
			CrID:           "",
			Tactic:         "",
			Cat:            nil,
			Attr:           nil,
			API:            0,
			Protocol:       0,
			QAGMediaRating: 0,
			Language:       "",
			DealID:         "",
			W:              300,
			H:              250,
			WRatio:         0,
			HRatio:         0,
			Exp:            0,
			Ext:            nil,
		},
	}
	auc := &auction{
		cacheIds: map[*openrtb.Bid]string{
			bids[0]: testUUID,
		},
	}
	aPbsOrtbBidArr := []*pbsOrtbBid{
		{
			bid:     bids[0],
			bidType: openrtb_ext.BidTypeBanner,
			bidTargets: map[string]string{
				"pricegranularity":  "med",
				"includewinners":    "true",
				"includebidderkeys": "false",
			},
		},
	}
	adapterBids := map[openrtb_ext.BidderName]*pbsOrtbSeatBid{
		bidderName: {
			bids:     aPbsOrtbBidArr,
			currency: "USD",
		},
	}

	//resolvedRequest json.RawMessage
	resolvedRequest := json.RawMessage(`{"id": "some-request-id","site": {"page": "prebid.org"},"imp": [{"id": "some-impression-id","banner": {"format": [{"w": 300,"h": 250},{"w": 300,"h": 600}]},"ext": {"appnexus": {"placementId": 1}}}],"tmax": 500}`)

	//adapterExtra map[openrtb_ext.BidderName]*seatResponseExtra,
	adapterExtra := map[openrtb_ext.BidderName]*seatResponseExtra{
		bidderName: {
			ResponseTimeMillis: 5,
			Errors: []openrtb_ext.ExtBidderError{
				{
					Code:    999,
					Message: "Post ib.adnxs.com/openrtb2?query1&query2: unsupported protocol scheme \"\"",
				},
			},
		},
	}
	bidRequest := &openrtb.BidRequest{
		ID:   "some-request-id",
		TMax: 1000,
		Imp: []openrtb.Imp{
			{
				ID:     "test-div",
				Secure: openrtb.Int8Ptr(0),
				Banner: &openrtb.Banner{Format: []openrtb.Format{{W: 300, H: 250}}},
				Ext: json.RawMessage(` {
    "rubicon": {
        "accountId": 1001,
        "siteId": 113932,
        "zoneId": 535510
    },
    "appnexus": { "placementId": 1 },
    "pubmatic": { "publisherId": "156209", "adSlot": "pubmatic_test2@300x250" },
    "pulsepoint": { "cf": "300X250", "cp": 512379, "ct": 486653 },
    "conversant": { "site_id": "108060" },
    "ix": { "siteId": "287415" }
}`),
			},
		},
		Site: &openrtb.Site{
			Page:      "http://rubitest.com/index.html",
			Publisher: &openrtb.Publisher{ID: "1001"},
		},
		Test: 1,
		Ext:  json.RawMessage(`{"prebid": { "cache": { "bids": {}, "vastxml": {} }, "targeting": { "pricegranularity": "med", "includewinners": true, "includebidderkeys": false } }}`),
	}

	var errList []error

	/* 	4) Build bid response 									*/
	bid_resp, err := e.buildBidResponse(context.Background(), liveAdapters, adapterBids, bidRequest, resolvedRequest, adapterExtra, auc, errList)

	/* 	5) Assert we have no errors and the bid response we expected*/
	assert.NoError(t, err, "[TestGetBidCacheInfo] buildBidResponse() threw an error")

	expectedBidResponse := &openrtb.BidResponse{
		SeatBid: []openrtb.SeatBid{
			{
				Seat: string(bidderName),
				Bid: []openrtb.Bid{
					{
						Ext: json.RawMessage(`{ "prebid": { "cache": { "bids": { "cacheId": "` + testUUID + `", "url": "` + testExternalCacheHost + `/` + testExternalCachePath + `?uuid=` + testUUID + `" }, "key": "", "url": "" }`),
					},
				},
			},
		},
	}
	// compare cache UUID
	expCacheUUID, err := jsonparser.GetString(expectedBidResponse.SeatBid[0].Bid[0].Ext, "prebid", "cache", "bids", "cacheId")
	assert.NoErrorf(t, err, "[TestGetBidCacheInfo] Error found while trying to json parse the cacheId field from expected build response. Message: %v \n", err)

	cacheUUID, err := jsonparser.GetString(bid_resp.SeatBid[0].Bid[0].Ext, "prebid", "cache", "bids", "cacheId")
	assert.NoErrorf(t, err, "[TestGetBidCacheInfo] bid_resp.SeatBid[0].Bid[0].Ext = %s \n", bid_resp.SeatBid[0].Bid[0].Ext)

	assert.Equal(t, expCacheUUID, cacheUUID, "[TestGetBidCacheInfo] cacheId field in ext should equal \"%s\" \n", expCacheUUID)

	// compare cache UUID
	expCacheURL, err := jsonparser.GetString(expectedBidResponse.SeatBid[0].Bid[0].Ext, "prebid", "cache", "bids", "url")
	assert.NoErrorf(t, err, "[TestGetBidCacheInfo] Error found while trying to json parse the url field from expected build response. Message: %v \n", err)

	cacheURL, err := jsonparser.GetString(bid_resp.SeatBid[0].Bid[0].Ext, "prebid", "cache", "bids", "url")
	assert.NoErrorf(t, err, "[TestGetBidCacheInfo] Error found while trying to json parse the url field from actual build response. Message: %v \n", err)

	assert.Equal(t, expCacheURL, cacheURL, "[TestGetBidCacheInfo] cacheId field in ext should equal \"%s\" \n", expCacheURL)
}

func TestBidResponseCurrency(t *testing.T) {
	// Init objects
	cfg := &config.Configuration{Adapters: make(map[string]config.Adapter, 1)}
	cfg.Adapters["appnexus"] = config.Adapter{Endpoint: "http://ib.adnxs.com"}

	handlerNoBidServer := func(w http.ResponseWriter, r *http.Request) { w.WriteHeader(204) }
	server := httptest.NewServer(http.HandlerFunc(handlerNoBidServer))
	defer server.Close()

	e := NewExchange(server.Client(), nil, cfg, pbsmetrics.NewMetrics(metrics.NewRegistry(), openrtb_ext.BidderList(), config.DisabledMetrics{}), adapters.ParseBidderInfos(cfg.Adapters, "../static/bidder-info", openrtb_ext.BidderList()), gdpr.AlwaysAllow{}, currencies.NewRateConverterDefault()).(*exchange)

	liveAdapters := make([]openrtb_ext.BidderName, 1)
	liveAdapters[0] = "appnexus"

	bidRequest := &openrtb.BidRequest{
		ID: "some-request-id",
		Imp: []openrtb.Imp{{
			ID:     "some-impression-id",
			Banner: &openrtb.Banner{Format: []openrtb.Format{{W: 300, H: 250}, {W: 300, H: 600}}},
			Ext:    json.RawMessage(`{"appnexus": {"placementId": 10433394}}`),
		}},
		Site:   &openrtb.Site{Page: "prebid.org", Ext: json.RawMessage(`{"amp":0}`)},
		Device: &openrtb.Device{UA: "curl/7.54.0", IP: "::1"},
		AT:     1,
		TMax:   500,
		Ext:    json.RawMessage(`{"id": "some-request-id","site": {"page": "prebid.org"},"imp": [{"id": "some-impression-id","banner": {"format": [{"w": 300,"h": 250},{"w": 300,"h": 600}]},"ext": {"appnexus": {"placementId": 10433394}}}],"tmax": 500}`),
	}

	resolvedRequest := json.RawMessage(`{"id": "some-request-id","site": {"page": "prebid.org"},"imp": [{"id": "some-impression-id","banner": {"format": [{"w": 300,"h": 250},{"w": 300,"h": 600}]},"ext": {"appnexus": {"placementId": 1}}}],"tmax": 500}`)

	adapterExtra := map[openrtb_ext.BidderName]*seatResponseExtra{
		"appnexus": {ResponseTimeMillis: 5},
	}

	var errList []error

	sampleBid := &openrtb.Bid{
		ID:    "some-imp-id",
		Price: 9.517803,
		W:     300,
		H:     250,
		Ext:   nil,
	}
	aPbsOrtbBidArr := []*pbsOrtbBid{{bid: sampleBid, bidType: openrtb_ext.BidTypeBanner}}
	sampleSeatBid := []openrtb.SeatBid{
		{
			Seat: "appnexus",
			Bid: []openrtb.Bid{
				{
					ID:    "some-imp-id",
					Price: 9.517803,
					W:     300,
					H:     250,
					Ext:   json.RawMessage(`{"prebid":{"type":"banner"}}`),
				},
			},
		},
	}
	emptySeatBid := []openrtb.SeatBid{}

	// Test cases
	type aTest struct {
		description         string
		adapterBids         map[openrtb_ext.BidderName]*pbsOrtbSeatBid
		expectedBidResponse *openrtb.BidResponse
	}
	testCases := []aTest{
		{
			description: "1) Adapter to bids map comes with a non-empty currency field and non-empty bid array",
			adapterBids: map[openrtb_ext.BidderName]*pbsOrtbSeatBid{
				openrtb_ext.BidderName("appnexus"): {
					bids:     aPbsOrtbBidArr,
					currency: "USD",
				},
			},
			expectedBidResponse: &openrtb.BidResponse{
				ID:      "some-request-id",
				SeatBid: sampleSeatBid,
				Cur:     "USD",
				Ext: json.RawMessage(`{"responsetimemillis":{"appnexus":5},"tmaxrequest":500}
`),
			},
		},
		{
			description: "2) Adapter to bids map comes with a non-empty currency field but an empty bid array",
			adapterBids: map[openrtb_ext.BidderName]*pbsOrtbSeatBid{
				openrtb_ext.BidderName("appnexus"): {
					bids:     nil,
					currency: "USD",
				},
			},
			expectedBidResponse: &openrtb.BidResponse{
				ID:      "some-request-id",
				SeatBid: emptySeatBid,
				Cur:     "",
				Ext: json.RawMessage(`{"responsetimemillis":{"appnexus":5},"tmaxrequest":500}
`),
			},
		},
		{
			description: "3) Adapter to bids map comes with an empty currency string and a non-empty bid array",
			adapterBids: map[openrtb_ext.BidderName]*pbsOrtbSeatBid{
				openrtb_ext.BidderName("appnexus"): {
					bids:     aPbsOrtbBidArr,
					currency: "",
				},
			},
			expectedBidResponse: &openrtb.BidResponse{
				ID:      "some-request-id",
				SeatBid: sampleSeatBid,
				Cur:     "",
				Ext: json.RawMessage(`{"responsetimemillis":{"appnexus":5},"tmaxrequest":500}
`),
			},
		},
		{
			description: "4) Adapter to bids map comes with an empty currency string and an empty bid array",
			adapterBids: map[openrtb_ext.BidderName]*pbsOrtbSeatBid{
				openrtb_ext.BidderName("appnexus"): {
					bids:     nil,
					currency: "",
				},
			},
			expectedBidResponse: &openrtb.BidResponse{
				ID:      "some-request-id",
				SeatBid: emptySeatBid,
				Cur:     "",
				Ext: json.RawMessage(`{"responsetimemillis":{"appnexus":5},"tmaxrequest":500}
`),
			},
		},
	}

	// Run tests
	for i := range testCases {
		actualBidResp, err := e.buildBidResponse(context.Background(), liveAdapters, testCases[i].adapterBids, bidRequest, resolvedRequest, adapterExtra, nil, errList)
		assert.NoError(t, err, fmt.Sprintf("[TEST_FAILED] e.buildBidResponse resturns error in test: %s Error message: %s \n", testCases[i].description, err))
		assert.Equalf(t, testCases[i].expectedBidResponse, actualBidResp, fmt.Sprintf("[TEST_FAILED] Objects must be equal for test: %s \n Expected: >>%s<< \n Actual: >>%s<< ", testCases[i].description, testCases[i].expectedBidResponse.Ext, actualBidResp.Ext))
	}
}

// TestRaceIntegration runs an integration test using all the sample params from
// adapters/{bidder}/{bidder}test/params/race/*.json files.
//
// Its primary goal is to catch race conditions, since parts of the BidRequest passed into MakeBids()
// are shared across many goroutines.
//
// The "known" file names right now are "banner.json" and "video.json". These files should hold params
// which the Bidder would expect on banner or video Imps, respectively.
func TestRaceIntegration(t *testing.T) {
	noBidServer := func(w http.ResponseWriter, r *http.Request) {
		w.WriteHeader(204)
	}
	server := httptest.NewServer(http.HandlerFunc(noBidServer))
	defer server.Close()

	cfg := &config.Configuration{
		Adapters: make(map[string]config.Adapter, len(openrtb_ext.BidderMap)),
	}
	for _, bidder := range openrtb_ext.BidderList() {
		cfg.Adapters[strings.ToLower(string(bidder))] = config.Adapter{
			Endpoint: server.URL,
		}
	}
	cfg.Adapters[strings.ToLower(string(openrtb_ext.BidderFacebook))] = config.Adapter{
		Endpoint:   server.URL,
		PlatformID: "abc",
	}
	categoriesFetcher, error := newCategoryFetcher("./test/category-mapping")
	if error != nil {
		t.Errorf("Failed to create a category Fetcher: %v", error)
	}
	theMetrics := pbsmetrics.NewMetrics(metrics.NewRegistry(), openrtb_ext.BidderList(), config.DisabledMetrics{})
	ex := NewExchange(server.Client(), &wellBehavedCache{}, cfg, theMetrics, adapters.ParseBidderInfos(cfg.Adapters, "../static/bidder-info", openrtb_ext.BidderList()), gdpr.AlwaysAllow{}, currencies.NewRateConverterDefault())
	_, err := ex.HoldAuction(context.Background(), newRaceCheckingRequest(t), &emptyUsersync{}, pbsmetrics.Labels{}, &categoriesFetcher)
	if err != nil {
		t.Errorf("HoldAuction returned unexpected error: %v", err)
	}
}

func newCategoryFetcher(directory string) (stored_requests.CategoryFetcher, error) {
	fetcher, err := file_fetcher.NewFileFetcher(directory)
	if err != nil {
		return nil, err
	}
	catfetcher, ok := fetcher.(stored_requests.CategoryFetcher)
	if !ok {
		return nil, fmt.Errorf("Failed to type cast fetcher to CategoryFetcher")
	}
	return catfetcher, nil
}

// newRaceCheckingRequest builds a BidRequest from all the params in the
// adapters/{bidder}/{bidder}test/params/race/*.json files
func newRaceCheckingRequest(t *testing.T) *openrtb.BidRequest {
	dnt := int8(1)
	return &openrtb.BidRequest{
		Site: &openrtb.Site{
			Page:   "www.some.domain.com",
			Domain: "domain.com",
			Publisher: &openrtb.Publisher{
				ID: "some-publisher-id",
			},
		},
		Device: &openrtb.Device{
			UA:       "Mozilla/5.0 (Macintosh; Intel Mac OS X 10_13_5) AppleWebKit/537.36 (KHTML, like Gecko) Chrome/67.0.3396.87 Safari/537.36",
			IFA:      "ifa",
			IP:       "132.173.230.74",
			DNT:      &dnt,
			Language: "EN",
		},
		Source: &openrtb.Source{
			TID: "61018dc9-fa61-4c41-b7dc-f90b9ae80e87",
		},
		User: &openrtb.User{
			ID:       "our-id",
			BuyerUID: "their-id",
			Ext:      json.RawMessage(`{"consent":"BONciguONcjGKADACHENAOLS1rAHDAFAAEAASABQAMwAeACEAFw","digitrust":{"id":"digi-id","keyv":1,"pref":1}}`),
		},
		Regs: &openrtb.Regs{
			COPPA: 1,
			Ext:   json.RawMessage(`{"gdpr":1}`),
		},
		Imp: []openrtb.Imp{{
			ID: "some-imp-id",
			Banner: &openrtb.Banner{
				Format: []openrtb.Format{{
					W: 300,
					H: 250,
				}, {
					W: 300,
					H: 600,
				}},
			},
			Ext: buildImpExt(t, "banner"),
		}, {
			Video: &openrtb.Video{
				MIMEs:       []string{"video/mp4"},
				MinDuration: 1,
				MaxDuration: 300,
				W:           300,
				H:           600,
			},
			Ext: buildImpExt(t, "video"),
		}},
	}
}

func TestPanicRecovery(t *testing.T) {
	cfg := &config.Configuration{
		CacheURL: config.Cache{
			ExpectedTimeMillis: 20,
		},
		Adapters: blankAdapterConfig(openrtb_ext.BidderList()),
	}

	theMetrics := pbsmetrics.NewMetrics(metrics.NewRegistry(), openrtb_ext.BidderList(), config.DisabledMetrics{})
	e := NewExchange(&http.Client{}, nil, cfg, theMetrics, adapters.ParseBidderInfos(cfg.Adapters, "../static/bidder-info", openrtb_ext.BidderList()), gdpr.AlwaysAllow{}, currencies.NewRateConverterDefault()).(*exchange)
	chBids := make(chan *bidResponseWrapper, 1)
	panicker := func(aName openrtb_ext.BidderName, coreBidder openrtb_ext.BidderName, request *openrtb.BidRequest, bidlabels *pbsmetrics.AdapterLabels, conversions currencies.Conversions) {
		panic("panic!")
	}
	recovered := e.recoverSafely(panicker, chBids)
	apnLabels := pbsmetrics.AdapterLabels{
		Source:      pbsmetrics.DemandWeb,
		RType:       pbsmetrics.ReqTypeORTB2Web,
		Adapter:     openrtb_ext.BidderAppnexus,
		PubID:       "test1",
		Browser:     pbsmetrics.BrowserSafari,
		CookieFlag:  pbsmetrics.CookieFlagYes,
		AdapterBids: pbsmetrics.AdapterBidNone,
	}
	recovered(openrtb_ext.BidderAppnexus, openrtb_ext.BidderAppnexus, nil, &apnLabels, nil)
}

func buildImpExt(t *testing.T, jsonFilename string) json.RawMessage {
	adapterFolders, err := ioutil.ReadDir("../adapters")
	if err != nil {
		t.Fatalf("Failed to open adapters directory: %v", err)
	}
	bidderExts := make(map[string]json.RawMessage, len(openrtb_ext.BidderMap))
	for _, adapterFolder := range adapterFolders {
		if adapterFolder.IsDir() && adapterFolder.Name() != "adapterstest" {
			bidderName := adapterFolder.Name()
			sampleParams := "../adapters/" + bidderName + "/" + bidderName + "test/params/race/" + jsonFilename + ".json"
			// If the file doesn't exist, don't worry about it. I don't think the Go APIs offer a reliable way to check for this.
			fileContents, err := ioutil.ReadFile(sampleParams)
			if err == nil {
				bidderExts[bidderName] = json.RawMessage(fileContents)
			}
		}
	}
	toReturn, err := json.Marshal(bidderExts)
	if err != nil {
		t.Fatalf("Failed to marshal JSON: %v", err)
	}
	return json.RawMessage(toReturn)
}

func TestPanicRecoveryHighLevel(t *testing.T) {
	noBidServer := func(w http.ResponseWriter, r *http.Request) {
		w.WriteHeader(204)
	}
	server := httptest.NewServer(http.HandlerFunc(noBidServer))
	defer server.Close()

	cfg := &config.Configuration{
		Adapters: make(map[string]config.Adapter, len(openrtb_ext.BidderMap)),
	}
	for _, bidder := range openrtb_ext.BidderList() {
		cfg.Adapters[strings.ToLower(string(bidder))] = config.Adapter{
			Endpoint: server.URL,
		}
	}
	e := NewExchange(server.Client(), &mockCache{}, cfg, pbsmetrics.NewMetrics(metrics.NewRegistry(), openrtb_ext.BidderList(), config.DisabledMetrics{}), adapters.ParseBidderInfos(cfg.Adapters, "../static/bidder-info", openrtb_ext.BidderList()), gdpr.AlwaysAllow{}, currencies.NewRateConverterDefault()).(*exchange)

	e.adapterMap[openrtb_ext.BidderBeachfront] = panicingAdapter{}
	e.adapterMap[openrtb_ext.BidderAppnexus] = panicingAdapter{}

	request := &openrtb.BidRequest{
		Site: &openrtb.Site{
			Page:   "www.some.domain.com",
			Domain: "domain.com",
			Publisher: &openrtb.Publisher{
				ID: "some-publisher-id",
			},
		},
		User: &openrtb.User{
			ID:       "our-id",
			BuyerUID: "their-id",
			Ext:      json.RawMessage(`{"consent":"BONciguONcjGKADACHENAOLS1rAHDAFAAEAASABQAMwAeACEAFw","digitrust":{"id":"digi-id","keyv":1,"pref":1}}`),
		},
		Imp: []openrtb.Imp{{
			ID: "some-imp-id",
			Banner: &openrtb.Banner{
				Format: []openrtb.Format{{
					W: 300,
					H: 250,
				}, {
					W: 300,
					H: 600,
				}},
			},
			Ext: buildImpExt(t, "banner"),
		}},
	}

	categoriesFetcher, error := newCategoryFetcher("./test/category-mapping")
	if error != nil {
		t.Errorf("Failed to create a category Fetcher: %v", error)
	}
	_, err := e.HoldAuction(context.Background(), request, &emptyUsersync{}, pbsmetrics.Labels{}, &categoriesFetcher)
	if err != nil {
		t.Errorf("HoldAuction returned unexpected error: %v", err)
	}

}

func TestTimeoutComputation(t *testing.T) {
	cacheTimeMillis := 10
	ex := exchange{
		cacheTime: time.Duration(cacheTimeMillis) * time.Millisecond,
	}
	deadline := time.Now()
	ctx, cancel := context.WithDeadline(context.Background(), deadline)
	defer cancel()

	auctionCtx, cancel := ex.makeAuctionContext(ctx, true)
	defer cancel()

	if finalDeadline, ok := auctionCtx.Deadline(); !ok || deadline.Add(-time.Duration(cacheTimeMillis)*time.Millisecond) != finalDeadline {
		t.Errorf("The auction should allocate cacheTime amount of time from the whole request timeout.")
	}
}

// TestExchangeJSON executes tests for all the *.json files in exchangetest.
func TestExchangeJSON(t *testing.T) {
	if specFiles, err := ioutil.ReadDir("./exchangetest"); err == nil {
		for _, specFile := range specFiles {
			fileName := "./exchangetest/" + specFile.Name()
			fileDisplayName := "exchange/exchangetest/" + specFile.Name()
			specData, err := loadFile(fileName)
			if err != nil {
				t.Fatalf("Failed to load contents of file %s: %v", fileDisplayName, err)
			}

			runSpec(t, fileDisplayName, specData)
		}
	}
}

// LoadFile reads and parses a file as a test case. If something goes wrong, it returns an error.
func loadFile(filename string) (*exchangeSpec, error) {
	specData, err := ioutil.ReadFile(filename)
	if err != nil {
		return nil, fmt.Errorf("Failed to read file %s: %v", filename, err)
	}

	var spec exchangeSpec
	if err := json.Unmarshal(specData, &spec); err != nil {
		return nil, fmt.Errorf("Failed to unmarshal JSON from file: %v", err)
	}

	return &spec, nil
}

func runSpec(t *testing.T, filename string, spec *exchangeSpec) {
	aliases, errs := parseAliases(&spec.IncomingRequest.OrtbRequest)
	if len(errs) != 0 {
		t.Fatalf("%s: Failed to parse aliases", filename)
	}
	ex := newExchangeForTests(t, filename, spec.OutgoingRequests, aliases, spec.EnforceCCPA)
	biddersInAuction := findBiddersInAuction(t, filename, &spec.IncomingRequest.OrtbRequest)
	categoriesFetcher, error := newCategoryFetcher("./test/category-mapping")
	if error != nil {
		t.Errorf("Failed to create a category Fetcher: %v", error)
	}
	bid, err := ex.HoldAuction(context.Background(), &spec.IncomingRequest.OrtbRequest, mockIdFetcher(spec.IncomingRequest.Usersyncs), pbsmetrics.Labels{}, &categoriesFetcher)
	responseTimes := extractResponseTimes(t, filename, bid)
	for _, bidderName := range biddersInAuction {
		if _, ok := responseTimes[bidderName]; !ok {
			t.Errorf("%s: Response JSON missing expected ext.responsetimemillis.%s", filename, bidderName)
		}
	}
	if spec.Response.Bids != nil {
		diffOrtbResponses(t, filename, spec.Response.Bids, bid)
		if err == nil {
			if spec.Response.Error != "" {
				t.Errorf("%s: Exchange did not return expected error: %s", filename, spec.Response.Error)
			}
		} else {
			if err.Error() != spec.Response.Error {
				t.Errorf("%s: Exchange returned different errors. Expected %s, got %s", filename, spec.Response.Error, err.Error())
			}
		}
	}
}

func findBiddersInAuction(t *testing.T, context string, req *openrtb.BidRequest) []string {
	if splitImps, err := splitImps(req.Imp); err != nil {
		t.Errorf("%s: Failed to parse Bidders from request: %v", context, err)
		return nil
	} else {
		bidders := make([]string, 0, len(splitImps))
		for bidderName := range splitImps {
			bidders = append(bidders, bidderName)
		}
		return bidders
	}
}

// extractResponseTimes validates the format of bid.ext.responsetimemillis, and then removes it.
// This is done because the response time will change from run to run, so it's impossible to hardcode a value
// into the JSON. The best we can do is make sure that the property exists.
func extractResponseTimes(t *testing.T, context string, bid *openrtb.BidResponse) map[string]int {
	if data, dataType, _, err := jsonparser.Get(bid.Ext, "responsetimemillis"); err != nil || dataType != jsonparser.Object {
		t.Errorf("%s: Exchange did not return ext.responsetimemillis object: %v", context, err)
		return nil
	} else {
		responseTimes := make(map[string]int)
		if err := json.Unmarshal(data, &responseTimes); err != nil {
			t.Errorf("%s: Failed to unmarshal ext.responsetimemillis into map[string]int: %v", context, err)
			return nil
		}

		// Delete the response times so that they don't appear in the JSON, because they can't be tested reliably anyway.
		// If there's no other ext, just delete it altogether.
		bid.Ext = jsonparser.Delete(bid.Ext, "responsetimemillis")
		if diff, err := gojsondiff.New().Compare(bid.Ext, []byte("{}")); err == nil && !diff.Modified() {
			bid.Ext = nil
		}
		return responseTimes
	}
}

func newExchangeForTests(t *testing.T, filename string, expectations map[string]*bidderSpec, aliases map[string]string, enforceCCPA bool) Exchange {
	adapters := make(map[openrtb_ext.BidderName]adaptedBidder)
	for _, bidderName := range openrtb_ext.BidderMap {
		if spec, ok := expectations[string(bidderName)]; ok {
			adapters[bidderName] = &validatingBidder{
				t:             t,
				fileName:      filename,
				bidderName:    string(bidderName),
				expectations:  map[string]*bidderRequest{string(bidderName): spec.ExpectedRequest},
				mockResponses: map[string]bidderResponse{string(bidderName): spec.MockResponse},
			}
		}
	}
	for alias, coreBidder := range aliases {
		if spec, ok := expectations[alias]; ok {
			if bidder, ok := adapters[openrtb_ext.BidderName(coreBidder)]; ok {
				bidder.(*validatingBidder).expectations[alias] = spec.ExpectedRequest
				bidder.(*validatingBidder).mockResponses[alias] = spec.MockResponse
			} else {
				adapters[openrtb_ext.BidderName(coreBidder)] = &validatingBidder{
					t:             t,
					fileName:      filename,
					bidderName:    coreBidder,
					expectations:  map[string]*bidderRequest{coreBidder: spec.ExpectedRequest},
					mockResponses: map[string]bidderResponse{coreBidder: spec.MockResponse},
				}
			}
		}
	}

	return &exchange{
		adapterMap:          adapters,
		me:                  metricsConf.NewMetricsEngine(&config.Configuration{}, openrtb_ext.BidderList()),
		cache:               &wellBehavedCache{},
		cacheTime:           0,
		gDPR:                gdpr.AlwaysAllow{},
		currencyConverter:   currencies.NewRateConverterDefault(),
		UsersyncIfAmbiguous: false,
		enforceCCPA:         enforceCCPA,
	}
}

func newExtRequest() openrtb_ext.ExtRequest {
	priceGran := openrtb_ext.PriceGranularity{
		Precision: 2,
		Ranges: []openrtb_ext.GranularityRange{
			{
				Min:       0.0,
				Max:       20.0,
				Increment: 2.0,
			},
		},
	}

<<<<<<< HEAD
	translateCat := true
	brandCat := openrtb_ext.ExtIncludeBrandCategory{PrimaryAdServer: 1, WithCategory: true, TranslateCategories: &translateCat}
=======
	translateCategories := true
	brandCat := openrtb_ext.ExtIncludeBrandCategory{PrimaryAdServer: 1, WithCategory: true, TranslateCategories: &translateCategories}
>>>>>>> 8e382e7b

	reqExt := openrtb_ext.ExtRequestTargeting{
		PriceGranularity:     priceGran,
		IncludeWinners:       true,
		IncludeBrandCategory: &brandCat,
	}

	return openrtb_ext.ExtRequest{
		Prebid: openrtb_ext.ExtRequestPrebid{
			Targeting: &reqExt,
		},
	}
}

func newExtRequestNoBrandCat() openrtb_ext.ExtRequest {
	priceGran := openrtb_ext.PriceGranularity{
		Precision: 2,
		Ranges: []openrtb_ext.GranularityRange{
			{
				Min:       0.0,
				Max:       20.0,
				Increment: 2.0,
			},
		},
	}

	brandCat := openrtb_ext.ExtIncludeBrandCategory{WithCategory: false}

	reqExt := openrtb_ext.ExtRequestTargeting{
		PriceGranularity:     priceGran,
		IncludeWinners:       true,
		IncludeBrandCategory: &brandCat,
	}

	return openrtb_ext.ExtRequest{
		Prebid: openrtb_ext.ExtRequestPrebid{
			Targeting: &reqExt,
		},
	}
}

func newExtRequestTranslateCatNil() openrtb_ext.ExtRequest {
	priceGran := openrtb_ext.PriceGranularity{
		Precision: 2,
		Ranges: []openrtb_ext.GranularityRange{
			{
				Min:       0.0,
				Max:       20.0,
				Increment: 2.0,
			},
		},
	}

	brandCat := openrtb_ext.ExtIncludeBrandCategory{PrimaryAdServer: 1}

	reqExt := openrtb_ext.ExtRequestTargeting{
		PriceGranularity:     priceGran,
		IncludeWinners:       true,
		IncludeBrandCategory: &brandCat,
	}

	return openrtb_ext.ExtRequest{
		Prebid: openrtb_ext.ExtRequestPrebid{
			Targeting: &reqExt,
		},
	}
}

func newExtRequestTranslateCatFalse() openrtb_ext.ExtRequest {
	priceGran := openrtb_ext.PriceGranularity{
		Precision: 2,
		Ranges: []openrtb_ext.GranularityRange{
			{
				Min:       0.0,
				Max:       20.0,
				Increment: 2.0,
			},
		},
	}

	translateCat := false
	brandCat := openrtb_ext.ExtIncludeBrandCategory{TranslateCategories: &translateCat}

	reqExt := openrtb_ext.ExtRequestTargeting{
		PriceGranularity:     priceGran,
		IncludeWinners:       true,
		IncludeBrandCategory: &brandCat,
	}

	return openrtb_ext.ExtRequest{
		Prebid: openrtb_ext.ExtRequestPrebid{
			Targeting: &reqExt,
		},
	}
}

func TestCategoryMapping(t *testing.T) {

	categoriesFetcher, error := newCategoryFetcher("./test/category-mapping")
	if error != nil {
		t.Errorf("Failed to create a category Fetcher: %v", error)
	}

	requestExt := newExtRequest()

	targData := &targetData{
		priceGranularity: requestExt.Prebid.Targeting.PriceGranularity,
		includeWinners:   true,
	}

	requestExt.Prebid.Targeting.DurationRangeSec = []int{15, 30, 50}

	adapterBids := make(map[openrtb_ext.BidderName]*pbsOrtbSeatBid)

	cats1 := []string{"IAB1-3"}
	cats2 := []string{"IAB1-4"}
	cats3 := []string{"IAB1-1000"}
	cats4 := []string{"IAB1-2000"}
	bid1 := openrtb.Bid{ID: "bid_id1", ImpID: "imp_id1", Price: 10.0000, Cat: cats1, W: 1, H: 1}
	bid2 := openrtb.Bid{ID: "bid_id2", ImpID: "imp_id2", Price: 20.0000, Cat: cats2, W: 1, H: 1}
	bid3 := openrtb.Bid{ID: "bid_id3", ImpID: "imp_id3", Price: 30.0000, Cat: cats3, W: 1, H: 1}
	bid4 := openrtb.Bid{ID: "bid_id4", ImpID: "imp_id4", Price: 40.0000, Cat: cats4, W: 1, H: 1}

	bid1_1 := pbsOrtbBid{&bid1, "video", nil, &openrtb_ext.ExtBidPrebidVideo{Duration: 30}}
	bid1_2 := pbsOrtbBid{&bid2, "video", nil, &openrtb_ext.ExtBidPrebidVideo{Duration: 40}}
	bid1_3 := pbsOrtbBid{&bid3, "video", nil, &openrtb_ext.ExtBidPrebidVideo{Duration: 30, PrimaryCategory: "AdapterOverride"}}
	bid1_4 := pbsOrtbBid{&bid4, "video", nil, &openrtb_ext.ExtBidPrebidVideo{Duration: 30}}

	innerBids := []*pbsOrtbBid{
		&bid1_1,
		&bid1_2,
		&bid1_3,
		&bid1_4,
	}

	seatBid := pbsOrtbSeatBid{innerBids, "USD", nil, nil}
	bidderName1 := openrtb_ext.BidderName("appnexus")

	adapterBids[bidderName1] = &seatBid

	bidCategory, adapterBids, rejections, err := applyCategoryMapping(nil, requestExt, adapterBids, categoriesFetcher, targData)

	assert.Equal(t, nil, err, "Category mapping error should be empty")
	assert.Equal(t, 1, len(rejections), "There should be 1 bid rejection message")
	assert.Equal(t, "bid rejected [bid ID: bid_id4] reason: Category mapping file for primary ad server: 'freewheel', publisher: '' not found", rejections[0], "Rejection message did not match expected")
	assert.Equal(t, "10.00_Electronics_30s", bidCategory["bid_id1"], "Category mapping doesn't match")
	assert.Equal(t, "20.00_Sports_50s", bidCategory["bid_id2"], "Category mapping doesn't match")
	assert.Equal(t, "20.00_AdapterOverride_30s", bidCategory["bid_id3"], "Category mapping override from adapter didn't take")
	assert.Equal(t, 3, len(adapterBids[bidderName1].bids), "Bidders number doesn't match")
	assert.Equal(t, 3, len(bidCategory), "Bidders category mapping doesn't match")
}

func TestCategoryMappingNoIncludeBrandCategory(t *testing.T) {

	categoriesFetcher, error := newCategoryFetcher("./test/category-mapping")
	if error != nil {
		t.Errorf("Failed to create a category Fetcher: %v", error)
	}

	requestExt := newExtRequestNoBrandCat()

	targData := &targetData{
		priceGranularity: requestExt.Prebid.Targeting.PriceGranularity,
		includeWinners:   true,
	}
	requestExt.Prebid.Targeting.DurationRangeSec = []int{15, 30, 40, 50}

	adapterBids := make(map[openrtb_ext.BidderName]*pbsOrtbSeatBid)

	cats1 := []string{"IAB1-3"}
	cats2 := []string{"IAB1-4"}
	cats3 := []string{"IAB1-1000"}
	cats4 := []string{"IAB1-2000"}
	bid1 := openrtb.Bid{ID: "bid_id1", ImpID: "imp_id1", Price: 10.0000, Cat: cats1, W: 1, H: 1}
	bid2 := openrtb.Bid{ID: "bid_id2", ImpID: "imp_id2", Price: 20.0000, Cat: cats2, W: 1, H: 1}
	bid3 := openrtb.Bid{ID: "bid_id3", ImpID: "imp_id3", Price: 30.0000, Cat: cats3, W: 1, H: 1}
	bid4 := openrtb.Bid{ID: "bid_id4", ImpID: "imp_id4", Price: 40.0000, Cat: cats4, W: 1, H: 1}

	bid1_1 := pbsOrtbBid{&bid1, "video", nil, &openrtb_ext.ExtBidPrebidVideo{Duration: 30}}
	bid1_2 := pbsOrtbBid{&bid2, "video", nil, &openrtb_ext.ExtBidPrebidVideo{Duration: 40}}
	bid1_3 := pbsOrtbBid{&bid3, "video", nil, &openrtb_ext.ExtBidPrebidVideo{Duration: 30, PrimaryCategory: "AdapterOverride"}}
	bid1_4 := pbsOrtbBid{&bid4, "video", nil, &openrtb_ext.ExtBidPrebidVideo{Duration: 50}}

	innerBids := []*pbsOrtbBid{
		&bid1_1,
		&bid1_2,
		&bid1_3,
		&bid1_4,
	}

	seatBid := pbsOrtbSeatBid{innerBids, "USD", nil, nil}
	bidderName1 := openrtb_ext.BidderName("appnexus")

	adapterBids[bidderName1] = &seatBid

	bidCategory, adapterBids, rejections, err := applyCategoryMapping(nil, requestExt, adapterBids, categoriesFetcher, targData)

	assert.Equal(t, nil, err, "Category mapping error should be empty")
	assert.Empty(t, rejections, "There should be no bid rejection messages")
	assert.Equal(t, "10.00_30s", bidCategory["bid_id1"], "Category mapping doesn't match")
	assert.Equal(t, "20.00_40s", bidCategory["bid_id2"], "Category mapping doesn't match")
	assert.Equal(t, "20.00_30s", bidCategory["bid_id3"], "Category mapping doesn't match")
	assert.Equal(t, "20.00_50s", bidCategory["bid_id4"], "Category mapping doesn't match")
	assert.Equal(t, 4, len(adapterBids[bidderName1].bids), "Bidders number doesn't match")
	assert.Equal(t, 4, len(bidCategory), "Bidders category mapping doesn't match")
}

func TestCategoryMappingTranslateCategoriesNil(t *testing.T) {

	categoriesFetcher, error := newCategoryFetcher("./test/category-mapping")
	if error != nil {
		t.Errorf("Failed to create a category Fetcher: %v", error)
	}

<<<<<<< HEAD
	requestExt := newExtRequestTranslateCatNil()
=======
	requestExt := newExtRequestTranslateCategories(nil)
>>>>>>> 8e382e7b

	targData := &targetData{
		priceGranularity: requestExt.Prebid.Targeting.PriceGranularity,
		includeWinners:   true,
	}

	requestExt.Prebid.Targeting.DurationRangeSec = []int{15, 30, 50}

	adapterBids := make(map[openrtb_ext.BidderName]*pbsOrtbSeatBid)

	cats1 := []string{"IAB1-3"}
	cats2 := []string{"IAB1-4"}
	cats3 := []string{"IAB1-1000"}
<<<<<<< HEAD
	cats4 := []string{"IAB1-2000"}
	bid1 := openrtb.Bid{ID: "bid_id1", ImpID: "imp_id1", Price: 10.0000, Cat: cats1, W: 1, H: 1}
	bid2 := openrtb.Bid{ID: "bid_id2", ImpID: "imp_id2", Price: 20.0000, Cat: cats2, W: 1, H: 1}
	bid3 := openrtb.Bid{ID: "bid_id3", ImpID: "imp_id3", Price: 30.0000, Cat: cats3, W: 1, H: 1}
	bid4 := openrtb.Bid{ID: "bid_id4", ImpID: "imp_id4", Price: 40.0000, Cat: cats4, W: 1, H: 1}

	bid1_1 := pbsOrtbBid{&bid1, "video", nil, &openrtb_ext.ExtBidPrebidVideo{Duration: 30}}
	bid1_2 := pbsOrtbBid{&bid2, "video", nil, &openrtb_ext.ExtBidPrebidVideo{Duration: 40}}
	bid1_3 := pbsOrtbBid{&bid3, "video", nil, &openrtb_ext.ExtBidPrebidVideo{Duration: 30, PrimaryCategory: "AdapterOverride"}}
	bid1_4 := pbsOrtbBid{&bid4, "video", nil, &openrtb_ext.ExtBidPrebidVideo{Duration: 30}}
=======
	bid1 := openrtb.Bid{ID: "bid_id1", ImpID: "imp_id1", Price: 10.0000, Cat: cats1, W: 1, H: 1}
	bid2 := openrtb.Bid{ID: "bid_id2", ImpID: "imp_id2", Price: 20.0000, Cat: cats2, W: 1, H: 1}
	bid3 := openrtb.Bid{ID: "bid_id3", ImpID: "imp_id3", Price: 30.0000, Cat: cats3, W: 1, H: 1}

	bid1_1 := pbsOrtbBid{&bid1, "video", nil, &openrtb_ext.ExtBidPrebidVideo{Duration: 30}}
	bid1_2 := pbsOrtbBid{&bid2, "video", nil, &openrtb_ext.ExtBidPrebidVideo{Duration: 40}}
	bid1_3 := pbsOrtbBid{&bid3, "video", nil, &openrtb_ext.ExtBidPrebidVideo{Duration: 30}}
>>>>>>> 8e382e7b

	innerBids := []*pbsOrtbBid{
		&bid1_1,
		&bid1_2,
		&bid1_3,
<<<<<<< HEAD
		&bid1_4,
=======
>>>>>>> 8e382e7b
	}

	seatBid := pbsOrtbSeatBid{innerBids, "USD", nil, nil}
	bidderName1 := openrtb_ext.BidderName("appnexus")

	adapterBids[bidderName1] = &seatBid

<<<<<<< HEAD
	bidCategory, adapterBids, err := applyCategoryMapping(nil, requestExt, adapterBids, categoriesFetcher, targData)

	assert.Equal(t, nil, err, "Category mapping error should be empty")
	assert.Equal(t, "10.00_Electronics_30s", bidCategory["bid_id1"], "Category mapping doesn't match")
	assert.Equal(t, "20.00_Sports_50s", bidCategory["bid_id2"], "Category mapping doesn't match")
	assert.Equal(t, "20.00_AdapterOverride_30s", bidCategory["bid_id3"], "Category mapping override from adapter didn't take")
	assert.Equal(t, 3, len(adapterBids[bidderName1].bids), "Bidders number doesn't match")
	assert.Equal(t, 3, len(bidCategory), "Bidders category mapping doesn't match")
=======
	bidCategory, adapterBids, rejections, err := applyCategoryMapping(nil, requestExt, adapterBids, categoriesFetcher, targData)

	assert.Equal(t, nil, err, "Category mapping error should be empty")
	assert.Equal(t, 1, len(rejections), "There should be 1 bid rejection message")
	assert.Equal(t, "bid rejected [bid ID: bid_id3] reason: Category mapping file for primary ad server: 'freewheel', publisher: '' not found", rejections[0], "Rejection message did not match expected")
	assert.Equal(t, "10.00_Electronics_30s", bidCategory["bid_id1"], "Category mapping doesn't match")
	assert.Equal(t, "20.00_Sports_50s", bidCategory["bid_id2"], "Category mapping doesn't match")
	assert.Equal(t, 2, len(adapterBids[bidderName1].bids), "Bidders number doesn't match")
	assert.Equal(t, 2, len(bidCategory), "Bidders category mapping doesn't match")
}

func newExtRequestTranslateCategories(translateCategories *bool) openrtb_ext.ExtRequest {
	priceGran := openrtb_ext.PriceGranularity{
		Precision: 2,
		Ranges: []openrtb_ext.GranularityRange{
			{
				Min:       0.0,
				Max:       20.0,
				Increment: 2.0,
			},
		},
	}

	brandCat := openrtb_ext.ExtIncludeBrandCategory{WithCategory: true, PrimaryAdServer: 1}
	if translateCategories != nil {
		brandCat.TranslateCategories = translateCategories
	}

	reqExt := openrtb_ext.ExtRequestTargeting{
		PriceGranularity:     priceGran,
		IncludeWinners:       true,
		IncludeBrandCategory: &brandCat,
	}

	return openrtb_ext.ExtRequest{
		Prebid: openrtb_ext.ExtRequestPrebid{
			Targeting: &reqExt,
		},
	}
>>>>>>> 8e382e7b
}

func TestCategoryMappingTranslateCategoriesFalse(t *testing.T) {

	categoriesFetcher, error := newCategoryFetcher("./test/category-mapping")
	if error != nil {
		t.Errorf("Failed to create a category Fetcher: %v", error)
	}

<<<<<<< HEAD
	requestExt := newExtRequestTranslateCatFalse()
=======
	translateCategories := false
	requestExt := newExtRequestTranslateCategories(&translateCategories)
>>>>>>> 8e382e7b

	targData := &targetData{
		priceGranularity: requestExt.Prebid.Targeting.PriceGranularity,
		includeWinners:   true,
	}

	requestExt.Prebid.Targeting.DurationRangeSec = []int{15, 30, 50}

	adapterBids := make(map[openrtb_ext.BidderName]*pbsOrtbSeatBid)

	cats1 := []string{"IAB1-3"}
	cats2 := []string{"IAB1-4"}
	cats3 := []string{"IAB1-1000"}
<<<<<<< HEAD
	cats4 := []string{"IAB1-2000"}
	bid1 := openrtb.Bid{ID: "bid_id1", ImpID: "imp_id1", Price: 10.0000, Cat: cats1, W: 1, H: 1}
	bid2 := openrtb.Bid{ID: "bid_id2", ImpID: "imp_id2", Price: 20.0000, Cat: cats2, W: 1, H: 1}
	bid3 := openrtb.Bid{ID: "bid_id3", ImpID: "imp_id3", Price: 30.0000, Cat: cats3, W: 1, H: 1}
	bid4 := openrtb.Bid{ID: "bid_id4", ImpID: "imp_id4", Price: 40.0000, Cat: cats4, W: 1, H: 1}

	bid1_1 := pbsOrtbBid{&bid1, "video", nil, &openrtb_ext.ExtBidPrebidVideo{Duration: 30}}
	bid1_2 := pbsOrtbBid{&bid2, "video", nil, &openrtb_ext.ExtBidPrebidVideo{Duration: 40}}
	bid1_3 := pbsOrtbBid{&bid3, "video", nil, &openrtb_ext.ExtBidPrebidVideo{Duration: 30, PrimaryCategory: "AdapterOverride"}}
	bid1_4 := pbsOrtbBid{&bid4, "video", nil, &openrtb_ext.ExtBidPrebidVideo{Duration: 30}}
=======
	bid1 := openrtb.Bid{ID: "bid_id1", ImpID: "imp_id1", Price: 10.0000, Cat: cats1, W: 1, H: 1}
	bid2 := openrtb.Bid{ID: "bid_id2", ImpID: "imp_id2", Price: 20.0000, Cat: cats2, W: 1, H: 1}
	bid3 := openrtb.Bid{ID: "bid_id3", ImpID: "imp_id3", Price: 30.0000, Cat: cats3, W: 1, H: 1}

	bid1_1 := pbsOrtbBid{&bid1, "video", nil, &openrtb_ext.ExtBidPrebidVideo{Duration: 30}}
	bid1_2 := pbsOrtbBid{&bid2, "video", nil, &openrtb_ext.ExtBidPrebidVideo{Duration: 40}}
	bid1_3 := pbsOrtbBid{&bid3, "video", nil, &openrtb_ext.ExtBidPrebidVideo{Duration: 30}}
>>>>>>> 8e382e7b

	innerBids := []*pbsOrtbBid{
		&bid1_1,
		&bid1_2,
		&bid1_3,
<<<<<<< HEAD
		&bid1_4,
=======
>>>>>>> 8e382e7b
	}

	seatBid := pbsOrtbSeatBid{innerBids, "USD", nil, nil}
	bidderName1 := openrtb_ext.BidderName("appnexus")

	adapterBids[bidderName1] = &seatBid

<<<<<<< HEAD
	bidCategory, adapterBids, err := applyCategoryMapping(nil, requestExt, adapterBids, categoriesFetcher, targData)

	assert.Equal(t, nil, err, "Category mapping error should be empty")
	assert.Equal(t, "10.00_IAB1-3_30s", bidCategory["bid_id1"], "Category should not be translated")
	assert.Equal(t, "20.00_IAB1-4_50s", bidCategory["bid_id2"], "Category should not be translated")
	assert.Equal(t, "20.00_AdapterOverride_30s", bidCategory["bid_id3"], "Category mapping override from adapter didn't take")
	assert.Equal(t, "20.00_IAB1-2000_30s", bidCategory["bid_id4"], "Bid should not be rejected")
	assert.Equal(t, 4, len(adapterBids[bidderName1].bids), "Bidders number doesn't match")
	assert.Equal(t, 4, len(bidCategory), "Bidders category mapping doesn't match")
=======
	bidCategory, adapterBids, rejections, err := applyCategoryMapping(nil, requestExt, adapterBids, categoriesFetcher, targData)

	assert.Equal(t, nil, err, "Category mapping error should be empty")
	assert.Empty(t, rejections, "There should be no bid rejection messages")
	assert.Equal(t, "10.00_IAB1-3_30s", bidCategory["bid_id1"], "Category should not be translated")
	assert.Equal(t, "20.00_IAB1-4_50s", bidCategory["bid_id2"], "Category should not be translated")
	assert.Equal(t, "20.00_IAB1-1000_30s", bidCategory["bid_id3"], "Bid should not be rejected")
	assert.Equal(t, 3, len(adapterBids[bidderName1].bids), "Bidders number doesn't match")
	assert.Equal(t, 3, len(bidCategory), "Bidders category mapping doesn't match")
>>>>>>> 8e382e7b
}

func TestCategoryDedupe(t *testing.T) {

	categoriesFetcher, error := newCategoryFetcher("./test/category-mapping")
	if error != nil {
		t.Errorf("Failed to create a category Fetcher: %v", error)
	}

	requestExt := newExtRequest()

	targData := &targetData{
		priceGranularity: requestExt.Prebid.Targeting.PriceGranularity,
		includeWinners:   true,
	}

	adapterBids := make(map[openrtb_ext.BidderName]*pbsOrtbSeatBid)

	cats1 := []string{"IAB1-3"}
	cats2 := []string{"IAB1-4"}
	// bid3 will be same price, category, and duration as bid1 so one of them should get removed
	cats4 := []string{"IAB1-2000"}
	bid1 := openrtb.Bid{ID: "bid_id1", ImpID: "imp_id1", Price: 10.0000, Cat: cats1, W: 1, H: 1}
	bid2 := openrtb.Bid{ID: "bid_id2", ImpID: "imp_id2", Price: 15.0000, Cat: cats2, W: 1, H: 1}
	bid3 := openrtb.Bid{ID: "bid_id3", ImpID: "imp_id3", Price: 10.0000, Cat: cats1, W: 1, H: 1}
	bid4 := openrtb.Bid{ID: "bid_id4", ImpID: "imp_id4", Price: 20.0000, Cat: cats4, W: 1, H: 1}

	bid1_1 := pbsOrtbBid{&bid1, "video", nil, &openrtb_ext.ExtBidPrebidVideo{Duration: 30}}
	bid1_2 := pbsOrtbBid{&bid2, "video", nil, &openrtb_ext.ExtBidPrebidVideo{Duration: 50}}
	bid1_3 := pbsOrtbBid{&bid3, "video", nil, &openrtb_ext.ExtBidPrebidVideo{Duration: 30}}
	bid1_4 := pbsOrtbBid{&bid4, "video", nil, &openrtb_ext.ExtBidPrebidVideo{Duration: 30}}

	selectedBids := make(map[string]int)
	expectedCategories := map[string]string{
		"bid_id1": "10.00_Electronics_30s",
		"bid_id2": "14.00_Sports_50s",
		"bid_id3": "10.00_Electronics_30s",
	}

	numIterations := 10

	// Run the function many times, this should be enough for the 50% chance of which bid to remove to remove bid1 sometimes
	// and bid3 others. It's conceivably possible (but highly unlikely) that the same bid get chosen every single time, but
	// if you notice false fails from this test increase numIterations to make it even less likely to happen.
	for i := 0; i < numIterations; i++ {
		innerBids := []*pbsOrtbBid{
			&bid1_1,
			&bid1_2,
			&bid1_3,
			&bid1_4,
		}

		seatBid := pbsOrtbSeatBid{innerBids, "USD", nil, nil}
		bidderName1 := openrtb_ext.BidderName("appnexus")

		adapterBids[bidderName1] = &seatBid

		bidCategory, adapterBids, rejections, err := applyCategoryMapping(nil, requestExt, adapterBids, categoriesFetcher, targData)

		assert.Equal(t, nil, err, "Category mapping error should be empty")
		assert.Equal(t, 2, len(rejections), "There should be 2 bid rejection messages")
		assert.Regexpf(t, regexp.MustCompile(`bid rejected \[bid ID: bid_id(1|3)\] reason: Bid was deduplicated`), rejections[0], "Rejection message did not match expected")
		assert.Equal(t, "bid rejected [bid ID: bid_id4] reason: Category mapping file for primary ad server: 'freewheel', publisher: '' not found", rejections[1], "Rejection message did not match expected")
		assert.Equal(t, 2, len(adapterBids[bidderName1].bids), "Bidders number doesn't match")
		assert.Equal(t, 2, len(bidCategory), "Bidders category mapping doesn't match")

		for bidId, bidCat := range bidCategory {
			assert.Equal(t, expectedCategories[bidId], bidCat, "Category mapping doesn't match")
			selectedBids[bidId]++
		}
	}

	assert.Equal(t, numIterations, selectedBids["bid_id2"], "Bid 2 did not make it through every time")
	assert.NotEqual(t, numIterations, selectedBids["bid_id1"], "Bid 1 made it through every time")
	assert.NotEqual(t, numIterations, selectedBids["bid_id3"], "Bid 3 made it through every time")
}

func TestBidRejectionErrors(t *testing.T) {
	categoriesFetcher, error := newCategoryFetcher("./test/category-mapping")
	if error != nil {
		t.Errorf("Failed to create a category Fetcher: %v", error)
	}

	requestExt := newExtRequest()
	requestExt.Prebid.Targeting.DurationRangeSec = []int{15, 30, 50}

	targData := &targetData{
		priceGranularity: requestExt.Prebid.Targeting.PriceGranularity,
		includeWinners:   true,
	}

	invalidReqExt := newExtRequest()
	invalidReqExt.Prebid.Targeting.DurationRangeSec = []int{15, 30, 50}
	invalidReqExt.Prebid.Targeting.IncludeBrandCategory.PrimaryAdServer = 2
	invalidReqExt.Prebid.Targeting.IncludeBrandCategory.Publisher = "some_publisher"

	adapterBids := make(map[openrtb_ext.BidderName]*pbsOrtbSeatBid)
	bidderName := openrtb_ext.BidderName("appnexus")

	testCases := []struct {
		description        string
		reqExt             openrtb_ext.ExtRequest
		bids               []*openrtb.Bid
		duration           int
		expectedRejections []string
		expectedCatDur     string
	}{
		{
			description: "Bid should be rejected due to not containing a category",
			reqExt:      requestExt,
			bids: []*openrtb.Bid{
				{ID: "bid_id1", ImpID: "imp_id1", Price: 10.0000, Cat: []string{}, W: 1, H: 1},
			},
			duration: 30,
			expectedRejections: []string{
				"bid rejected [bid ID: bid_id1] reason: Bid did not contain a category",
			},
		},
		{
			description: "Bid should be rejected due to missing category mapping file",
			reqExt:      invalidReqExt,
			bids: []*openrtb.Bid{
				{ID: "bid_id1", ImpID: "imp_id1", Price: 10.0000, Cat: []string{"IAB1-1"}, W: 1, H: 1},
			},
			duration: 30,
			expectedRejections: []string{
				"bid rejected [bid ID: bid_id1] reason: Category mapping file for primary ad server: 'dfp', publisher: 'some_publisher' not found",
			},
		},
		{
			description: "Bid should be rejected due to duration exceeding maximum",
			reqExt:      requestExt,
			bids: []*openrtb.Bid{
				{ID: "bid_id1", ImpID: "imp_id1", Price: 10.0000, Cat: []string{"IAB1-1"}, W: 1, H: 1},
			},
			duration: 70,
			expectedRejections: []string{
				"bid rejected [bid ID: bid_id1] reason: Bid duration exceeds maximum allowed",
			},
		},
		{
			description: "Bid should be rejected due to duplicate bid",
			reqExt:      requestExt,
			bids: []*openrtb.Bid{
				{ID: "bid_id1", ImpID: "imp_id1", Price: 10.0000, Cat: []string{"IAB1-1"}, W: 1, H: 1},
				{ID: "bid_id1", ImpID: "imp_id1", Price: 10.0000, Cat: []string{"IAB1-1"}, W: 1, H: 1},
			},
			duration: 30,
			expectedRejections: []string{
				"bid rejected [bid ID: bid_id1] reason: Bid was deduplicated",
			},
			expectedCatDur: "10.00_VideoGames_30s",
		},
	}

	for _, test := range testCases {
		innerBids := []*pbsOrtbBid{}
		for _, bid := range test.bids {
			currentBid := pbsOrtbBid{
				bid, "video", nil, &openrtb_ext.ExtBidPrebidVideo{Duration: test.duration},
			}
			innerBids = append(innerBids, &currentBid)
		}

		seatBid := pbsOrtbSeatBid{innerBids, "USD", nil, nil}

		adapterBids[bidderName] = &seatBid

		bidCategory, adapterBids, rejections, err := applyCategoryMapping(nil, test.reqExt, adapterBids, categoriesFetcher, targData)

		if len(test.expectedCatDur) > 0 {
			// Bid deduplication case
			assert.Equal(t, 1, len(adapterBids[bidderName].bids), "Bidders number doesn't match")
			assert.Equal(t, 1, len(bidCategory), "Bidders category mapping doesn't match")
			assert.Equal(t, test.expectedCatDur, bidCategory["bid_id1"], "Bid category did not contain expected hb_pb_cat_dur")
		} else {
			assert.Empty(t, adapterBids[bidderName].bids, "Bidders number doesn't match")
			assert.Empty(t, bidCategory, "Bidders category mapping doesn't match")
		}

		assert.Empty(t, err, "Category mapping error should be empty")
		assert.Equal(t, test.expectedRejections, rejections, test.description)
	}
}

func TestUpdateRejections(t *testing.T) {
	rejections := []string{}

	rejections = updateRejections(rejections, "bid_id1", "some reason 1")
	rejections = updateRejections(rejections, "bid_id2", "some reason 2")

	assert.Equal(t, 2, len(rejections), "Rejections should contain 2 rejection messages")
	assert.Containsf(t, rejections, "bid rejected [bid ID: bid_id1] reason: some reason 1", "Rejection message did not match expected")
	assert.Containsf(t, rejections, "bid rejected [bid ID: bid_id2] reason: some reason 2", "Rejection message did not match expected")
}

type exchangeSpec struct {
	IncomingRequest  exchangeRequest        `json:"incomingRequest"`
	OutgoingRequests map[string]*bidderSpec `json:"outgoingRequests"`
	Response         exchangeResponse       `json:"response,omitempty"`
	EnforceCCPA      bool                   `json:"enforceCcpa"`
}

type exchangeRequest struct {
	OrtbRequest openrtb.BidRequest `json:"ortbRequest"`
	Usersyncs   map[string]string  `json:"usersyncs"`
}

type exchangeResponse struct {
	Bids  *openrtb.BidResponse `json:"bids"`
	Error string               `json:"error,omitempty"`
}

type bidderSpec struct {
	ExpectedRequest *bidderRequest `json:"expectRequest"`
	MockResponse    bidderResponse `json:"mockResponse"`
}

type bidderRequest struct {
	OrtbRequest   openrtb.BidRequest `json:"ortbRequest"`
	BidAdjustment float64            `json:"bidAdjustment"`
}

type bidderResponse struct {
	SeatBid *bidderSeatBid `json:"pbsSeatBid,omitempty"`
	Errors  []string       `json:"errors,omitempty"`
}

// bidderSeatBid is basically a subset of pbsOrtbSeatBid from exchange/bidder.go.
// The only real reason I'm not reusing that type is because I don't want people to think that the
// JSON property tags on those types are contracts in prod.
type bidderSeatBid struct {
	Bids []bidderBid `json:"pbsBids,omitempty"`
}

// bidderBid is basically a subset of pbsOrtbBid from exchange/bidder.go.
// See the comment on bidderSeatBid for more info.
type bidderBid struct {
	Bid  *openrtb.Bid `json:"ortbBid,omitempty"`
	Type string       `json:"bidType,omitempty"`
}

type mockIdFetcher map[string]string

func (f mockIdFetcher) GetId(bidder openrtb_ext.BidderName) (id string, ok bool) {
	id, ok = f[string(bidder)]
	return
}

type validatingBidder struct {
	t          *testing.T
	fileName   string
	bidderName string

	// These are maps because they may contain aliases. They should _at least_ contain an entry for bidderName.
	expectations  map[string]*bidderRequest
	mockResponses map[string]bidderResponse
}

func (b *validatingBidder) requestBid(ctx context.Context, request *openrtb.BidRequest, name openrtb_ext.BidderName, bidAdjustment float64, conversions currencies.Conversions, reqInfo *adapters.ExtraRequestInfo) (seatBid *pbsOrtbSeatBid, errs []error) {
	if expectedRequest, ok := b.expectations[string(name)]; ok {
		if expectedRequest != nil {
			if expectedRequest.BidAdjustment != bidAdjustment {
				b.t.Errorf("%s: Bidder %s got wrong bid adjustment. Expected %f, got %f", b.fileName, name, expectedRequest.BidAdjustment, bidAdjustment)
			}
			diffOrtbRequests(b.t, fmt.Sprintf("Request to %s in %s", string(name), b.fileName), &expectedRequest.OrtbRequest, request)
		}
	} else {
		b.t.Errorf("%s: Bidder %s got unexpected request for alias %s. No input assertions.", b.fileName, b.bidderName, name)
	}

	if mockResponse, ok := b.mockResponses[string(name)]; ok {
		if mockResponse.SeatBid != nil {
			bids := make([]*pbsOrtbBid, len(mockResponse.SeatBid.Bids))
			for i := 0; i < len(bids); i++ {
				bids[i] = &pbsOrtbBid{
					bid:     mockResponse.SeatBid.Bids[i].Bid,
					bidType: openrtb_ext.BidType(mockResponse.SeatBid.Bids[i].Type),
				}
			}

			seatBid = &pbsOrtbSeatBid{
				bids: bids,
			}
		}

		for _, err := range mockResponse.Errors {
			errs = append(errs, errors.New(err))
		}
	} else {
		b.t.Errorf("%s: Bidder %s got unexpected request for alias %s. No mock responses.", b.fileName, b.bidderName, name)
	}

	return
}

func diffOrtbRequests(t *testing.T, description string, expected *openrtb.BidRequest, actual *openrtb.BidRequest) {
	t.Helper()
	actualJSON, err := json.Marshal(actual)
	if err != nil {
		t.Fatalf("%s failed to marshal actual BidRequest into JSON. %v", description, err)
	}

	expectedJSON, err := json.Marshal(expected)
	if err != nil {
		t.Fatalf("%s failed to marshal expected BidRequest into JSON. %v", description, err)
	}

	diffJson(t, description, actualJSON, expectedJSON)
}

func diffOrtbResponses(t *testing.T, description string, expected *openrtb.BidResponse, actual *openrtb.BidResponse) {
	t.Helper()
	// The OpenRTB spec is wonky here. Since "bidresponse.seatbid" is an array, order technically matters to any JSON diff or
	// deep equals method. However, for all intents and purposes it really *doesn't* matter. ...so this nasty logic makes compares
	// the seatbids in an order-independent way.
	//
	// Note that the same thing is technically true of the "seatbid[i].bid" array... but since none of our exchange code relies on
	// this implementation detail, I'm cutting a corner and ignoring it here.
	actualSeats := mapifySeatBids(t, description, actual.SeatBid)
	expectedSeats := mapifySeatBids(t, description, expected.SeatBid)
	actualJSON, err := json.Marshal(actualSeats)
	if err != nil {
		t.Fatalf("%s failed to marshal actual BidResponse into JSON. %v", description, err)
	}

	expectedJSON, err := json.Marshal(expectedSeats)
	if err != nil {
		t.Fatalf("%s failed to marshal expected BidResponse into JSON. %v", description, err)
	}

	diffJson(t, description, actualJSON, expectedJSON)
}

func mapifySeatBids(t *testing.T, context string, seatBids []openrtb.SeatBid) map[string]*openrtb.SeatBid {
	seatMap := make(map[string]*openrtb.SeatBid, len(seatBids))
	for i := 0; i < len(seatBids); i++ {
		seatName := seatBids[i].Seat
		if _, ok := seatMap[seatName]; ok {
			t.Fatalf("%s: Contains duplicate Seat: %s", context, seatName)
		} else {
			seatMap[seatName] = &seatBids[i]
		}
	}
	return seatMap
}

// diffJson compares two JSON byte arrays for structural equality. It will produce an error if either
// byte array is not actually JSON.
func diffJson(t *testing.T, description string, actual []byte, expected []byte) {
	t.Helper()
	diff, err := gojsondiff.New().Compare(actual, expected)
	if err != nil {
		t.Fatalf("%s json diff failed. %v", description, err)
	}

	if diff.Modified() {
		var left interface{}
		if err := json.Unmarshal(actual, &left); err != nil {
			t.Fatalf("%s json did not match, but unmarhsalling failed. %v", description, err)
		}
		printer := formatter.NewAsciiFormatter(left, formatter.AsciiFormatterConfig{
			ShowArrayIndex: true,
		})
		output, err := printer.Format(diff)
		if err != nil {
			t.Errorf("%s did not match, but diff formatting failed. %v", description, err)
		} else {
			t.Errorf("%s json did not match expected.\n\n%s", description, output)
		}
	}
}

func mockHandler(statusCode int, getBody string, postBody string) http.Handler {
	return http.HandlerFunc(func(w http.ResponseWriter, r *http.Request) {
		w.WriteHeader(statusCode)
		if r.Method == "GET" {
			w.Write([]byte(getBody))
		} else {
			w.Write([]byte(postBody))
		}
	})
}

type wellBehavedCache struct{}

func (c *wellBehavedCache) GetExtCacheData() (string, string) {
	return "www.pbcserver.com", "/pbcache/endpoint"
}

func (c *wellBehavedCache) PutJson(ctx context.Context, values []prebid_cache_client.Cacheable) ([]string, []error) {
	ids := make([]string, len(values))
	for i := 0; i < len(values); i++ {
		ids[i] = strconv.Itoa(i)
	}
	return ids, nil
}

type emptyUsersync struct{}

func (e *emptyUsersync) GetId(bidder openrtb_ext.BidderName) (string, bool) {
	return "", false
}

type mockUsersync struct {
	syncs map[string]string
}

func (e *mockUsersync) GetId(bidder openrtb_ext.BidderName) (id string, exists bool) {
	id, exists = e.syncs[string(bidder)]
	return
}

type panicingAdapter struct{}

func (panicingAdapter) requestBid(ctx context.Context, request *openrtb.BidRequest, name openrtb_ext.BidderName, bidAdjustment float64, conversions currencies.Conversions, reqInfo *adapters.ExtraRequestInfo) (posb *pbsOrtbSeatBid, errs []error) {
	panic("Panic! Panic! The world is ending!")
}<|MERGE_RESOLUTION|>--- conflicted
+++ resolved
@@ -844,13 +844,8 @@
 		},
 	}
 
-<<<<<<< HEAD
-	translateCat := true
-	brandCat := openrtb_ext.ExtIncludeBrandCategory{PrimaryAdServer: 1, WithCategory: true, TranslateCategories: &translateCat}
-=======
 	translateCategories := true
 	brandCat := openrtb_ext.ExtIncludeBrandCategory{PrimaryAdServer: 1, WithCategory: true, TranslateCategories: &translateCategories}
->>>>>>> 8e382e7b
 
 	reqExt := openrtb_ext.ExtRequestTargeting{
 		PriceGranularity:     priceGran,
@@ -892,61 +887,6 @@
 	}
 }
 
-func newExtRequestTranslateCatNil() openrtb_ext.ExtRequest {
-	priceGran := openrtb_ext.PriceGranularity{
-		Precision: 2,
-		Ranges: []openrtb_ext.GranularityRange{
-			{
-				Min:       0.0,
-				Max:       20.0,
-				Increment: 2.0,
-			},
-		},
-	}
-
-	brandCat := openrtb_ext.ExtIncludeBrandCategory{PrimaryAdServer: 1}
-
-	reqExt := openrtb_ext.ExtRequestTargeting{
-		PriceGranularity:     priceGran,
-		IncludeWinners:       true,
-		IncludeBrandCategory: &brandCat,
-	}
-
-	return openrtb_ext.ExtRequest{
-		Prebid: openrtb_ext.ExtRequestPrebid{
-			Targeting: &reqExt,
-		},
-	}
-}
-
-func newExtRequestTranslateCatFalse() openrtb_ext.ExtRequest {
-	priceGran := openrtb_ext.PriceGranularity{
-		Precision: 2,
-		Ranges: []openrtb_ext.GranularityRange{
-			{
-				Min:       0.0,
-				Max:       20.0,
-				Increment: 2.0,
-			},
-		},
-	}
-
-	translateCat := false
-	brandCat := openrtb_ext.ExtIncludeBrandCategory{TranslateCategories: &translateCat}
-
-	reqExt := openrtb_ext.ExtRequestTargeting{
-		PriceGranularity:     priceGran,
-		IncludeWinners:       true,
-		IncludeBrandCategory: &brandCat,
-	}
-
-	return openrtb_ext.ExtRequest{
-		Prebid: openrtb_ext.ExtRequestPrebid{
-			Targeting: &reqExt,
-		},
-	}
-}
-
 func TestCategoryMapping(t *testing.T) {
 
 	categoriesFetcher, error := newCategoryFetcher("./test/category-mapping")
@@ -1065,11 +1005,7 @@
 		t.Errorf("Failed to create a category Fetcher: %v", error)
 	}
 
-<<<<<<< HEAD
-	requestExt := newExtRequestTranslateCatNil()
-=======
 	requestExt := newExtRequestTranslateCategories(nil)
->>>>>>> 8e382e7b
 
 	targData := &targetData{
 		priceGranularity: requestExt.Prebid.Targeting.PriceGranularity,
@@ -1083,35 +1019,18 @@
 	cats1 := []string{"IAB1-3"}
 	cats2 := []string{"IAB1-4"}
 	cats3 := []string{"IAB1-1000"}
-<<<<<<< HEAD
-	cats4 := []string{"IAB1-2000"}
 	bid1 := openrtb.Bid{ID: "bid_id1", ImpID: "imp_id1", Price: 10.0000, Cat: cats1, W: 1, H: 1}
 	bid2 := openrtb.Bid{ID: "bid_id2", ImpID: "imp_id2", Price: 20.0000, Cat: cats2, W: 1, H: 1}
 	bid3 := openrtb.Bid{ID: "bid_id3", ImpID: "imp_id3", Price: 30.0000, Cat: cats3, W: 1, H: 1}
-	bid4 := openrtb.Bid{ID: "bid_id4", ImpID: "imp_id4", Price: 40.0000, Cat: cats4, W: 1, H: 1}
-
-	bid1_1 := pbsOrtbBid{&bid1, "video", nil, &openrtb_ext.ExtBidPrebidVideo{Duration: 30}}
-	bid1_2 := pbsOrtbBid{&bid2, "video", nil, &openrtb_ext.ExtBidPrebidVideo{Duration: 40}}
-	bid1_3 := pbsOrtbBid{&bid3, "video", nil, &openrtb_ext.ExtBidPrebidVideo{Duration: 30, PrimaryCategory: "AdapterOverride"}}
-	bid1_4 := pbsOrtbBid{&bid4, "video", nil, &openrtb_ext.ExtBidPrebidVideo{Duration: 30}}
-=======
-	bid1 := openrtb.Bid{ID: "bid_id1", ImpID: "imp_id1", Price: 10.0000, Cat: cats1, W: 1, H: 1}
-	bid2 := openrtb.Bid{ID: "bid_id2", ImpID: "imp_id2", Price: 20.0000, Cat: cats2, W: 1, H: 1}
-	bid3 := openrtb.Bid{ID: "bid_id3", ImpID: "imp_id3", Price: 30.0000, Cat: cats3, W: 1, H: 1}
 
 	bid1_1 := pbsOrtbBid{&bid1, "video", nil, &openrtb_ext.ExtBidPrebidVideo{Duration: 30}}
 	bid1_2 := pbsOrtbBid{&bid2, "video", nil, &openrtb_ext.ExtBidPrebidVideo{Duration: 40}}
 	bid1_3 := pbsOrtbBid{&bid3, "video", nil, &openrtb_ext.ExtBidPrebidVideo{Duration: 30}}
->>>>>>> 8e382e7b
 
 	innerBids := []*pbsOrtbBid{
 		&bid1_1,
 		&bid1_2,
 		&bid1_3,
-<<<<<<< HEAD
-		&bid1_4,
-=======
->>>>>>> 8e382e7b
 	}
 
 	seatBid := pbsOrtbSeatBid{innerBids, "USD", nil, nil}
@@ -1119,16 +1038,6 @@
 
 	adapterBids[bidderName1] = &seatBid
 
-<<<<<<< HEAD
-	bidCategory, adapterBids, err := applyCategoryMapping(nil, requestExt, adapterBids, categoriesFetcher, targData)
-
-	assert.Equal(t, nil, err, "Category mapping error should be empty")
-	assert.Equal(t, "10.00_Electronics_30s", bidCategory["bid_id1"], "Category mapping doesn't match")
-	assert.Equal(t, "20.00_Sports_50s", bidCategory["bid_id2"], "Category mapping doesn't match")
-	assert.Equal(t, "20.00_AdapterOverride_30s", bidCategory["bid_id3"], "Category mapping override from adapter didn't take")
-	assert.Equal(t, 3, len(adapterBids[bidderName1].bids), "Bidders number doesn't match")
-	assert.Equal(t, 3, len(bidCategory), "Bidders category mapping doesn't match")
-=======
 	bidCategory, adapterBids, rejections, err := applyCategoryMapping(nil, requestExt, adapterBids, categoriesFetcher, targData)
 
 	assert.Equal(t, nil, err, "Category mapping error should be empty")
@@ -1168,7 +1077,6 @@
 			Targeting: &reqExt,
 		},
 	}
->>>>>>> 8e382e7b
 }
 
 func TestCategoryMappingTranslateCategoriesFalse(t *testing.T) {
@@ -1178,12 +1086,8 @@
 		t.Errorf("Failed to create a category Fetcher: %v", error)
 	}
 
-<<<<<<< HEAD
-	requestExt := newExtRequestTranslateCatFalse()
-=======
 	translateCategories := false
 	requestExt := newExtRequestTranslateCategories(&translateCategories)
->>>>>>> 8e382e7b
 
 	targData := &targetData{
 		priceGranularity: requestExt.Prebid.Targeting.PriceGranularity,
@@ -1197,35 +1101,18 @@
 	cats1 := []string{"IAB1-3"}
 	cats2 := []string{"IAB1-4"}
 	cats3 := []string{"IAB1-1000"}
-<<<<<<< HEAD
-	cats4 := []string{"IAB1-2000"}
 	bid1 := openrtb.Bid{ID: "bid_id1", ImpID: "imp_id1", Price: 10.0000, Cat: cats1, W: 1, H: 1}
 	bid2 := openrtb.Bid{ID: "bid_id2", ImpID: "imp_id2", Price: 20.0000, Cat: cats2, W: 1, H: 1}
 	bid3 := openrtb.Bid{ID: "bid_id3", ImpID: "imp_id3", Price: 30.0000, Cat: cats3, W: 1, H: 1}
-	bid4 := openrtb.Bid{ID: "bid_id4", ImpID: "imp_id4", Price: 40.0000, Cat: cats4, W: 1, H: 1}
-
-	bid1_1 := pbsOrtbBid{&bid1, "video", nil, &openrtb_ext.ExtBidPrebidVideo{Duration: 30}}
-	bid1_2 := pbsOrtbBid{&bid2, "video", nil, &openrtb_ext.ExtBidPrebidVideo{Duration: 40}}
-	bid1_3 := pbsOrtbBid{&bid3, "video", nil, &openrtb_ext.ExtBidPrebidVideo{Duration: 30, PrimaryCategory: "AdapterOverride"}}
-	bid1_4 := pbsOrtbBid{&bid4, "video", nil, &openrtb_ext.ExtBidPrebidVideo{Duration: 30}}
-=======
-	bid1 := openrtb.Bid{ID: "bid_id1", ImpID: "imp_id1", Price: 10.0000, Cat: cats1, W: 1, H: 1}
-	bid2 := openrtb.Bid{ID: "bid_id2", ImpID: "imp_id2", Price: 20.0000, Cat: cats2, W: 1, H: 1}
-	bid3 := openrtb.Bid{ID: "bid_id3", ImpID: "imp_id3", Price: 30.0000, Cat: cats3, W: 1, H: 1}
 
 	bid1_1 := pbsOrtbBid{&bid1, "video", nil, &openrtb_ext.ExtBidPrebidVideo{Duration: 30}}
 	bid1_2 := pbsOrtbBid{&bid2, "video", nil, &openrtb_ext.ExtBidPrebidVideo{Duration: 40}}
 	bid1_3 := pbsOrtbBid{&bid3, "video", nil, &openrtb_ext.ExtBidPrebidVideo{Duration: 30}}
->>>>>>> 8e382e7b
 
 	innerBids := []*pbsOrtbBid{
 		&bid1_1,
 		&bid1_2,
 		&bid1_3,
-<<<<<<< HEAD
-		&bid1_4,
-=======
->>>>>>> 8e382e7b
 	}
 
 	seatBid := pbsOrtbSeatBid{innerBids, "USD", nil, nil}
@@ -1233,17 +1120,6 @@
 
 	adapterBids[bidderName1] = &seatBid
 
-<<<<<<< HEAD
-	bidCategory, adapterBids, err := applyCategoryMapping(nil, requestExt, adapterBids, categoriesFetcher, targData)
-
-	assert.Equal(t, nil, err, "Category mapping error should be empty")
-	assert.Equal(t, "10.00_IAB1-3_30s", bidCategory["bid_id1"], "Category should not be translated")
-	assert.Equal(t, "20.00_IAB1-4_50s", bidCategory["bid_id2"], "Category should not be translated")
-	assert.Equal(t, "20.00_AdapterOverride_30s", bidCategory["bid_id3"], "Category mapping override from adapter didn't take")
-	assert.Equal(t, "20.00_IAB1-2000_30s", bidCategory["bid_id4"], "Bid should not be rejected")
-	assert.Equal(t, 4, len(adapterBids[bidderName1].bids), "Bidders number doesn't match")
-	assert.Equal(t, 4, len(bidCategory), "Bidders category mapping doesn't match")
-=======
 	bidCategory, adapterBids, rejections, err := applyCategoryMapping(nil, requestExt, adapterBids, categoriesFetcher, targData)
 
 	assert.Equal(t, nil, err, "Category mapping error should be empty")
@@ -1253,7 +1129,6 @@
 	assert.Equal(t, "20.00_IAB1-1000_30s", bidCategory["bid_id3"], "Bid should not be rejected")
 	assert.Equal(t, 3, len(adapterBids[bidderName1].bids), "Bidders number doesn't match")
 	assert.Equal(t, 3, len(bidCategory), "Bidders category mapping doesn't match")
->>>>>>> 8e382e7b
 }
 
 func TestCategoryDedupe(t *testing.T) {
