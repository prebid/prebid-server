package exchange

import (
	"bytes"
	"context"
	"encoding/json"
	"errors"
	"fmt"
	"io/ioutil"
	"net/http"
	"net/http/httptest"
	"reflect"
	"regexp"
	"sort"
	"strconv"
	"strings"
	"testing"
	"time"

	"github.com/buger/jsonparser"
	"github.com/mxmCherry/openrtb/v16/openrtb2"
	"github.com/stretchr/testify/assert"
	"github.com/stretchr/testify/mock"
	jsonpatch "gopkg.in/evanphx/json-patch.v4"

	"github.com/prebid/prebid-server/adapters"
	"github.com/prebid/prebid-server/config"
	"github.com/prebid/prebid-server/currency"
	"github.com/prebid/prebid-server/errortypes"
	"github.com/prebid/prebid-server/gdpr"
	"github.com/prebid/prebid-server/metrics"
	metricsConf "github.com/prebid/prebid-server/metrics/config"
	metricsConfig "github.com/prebid/prebid-server/metrics/config"
	"github.com/prebid/prebid-server/openrtb_ext"
	pbc "github.com/prebid/prebid-server/prebid_cache_client"
	"github.com/prebid/prebid-server/stored_requests"
	"github.com/prebid/prebid-server/stored_requests/backends/file_fetcher"
	"github.com/prebid/prebid-server/usersync"
)

func TestNewExchange(t *testing.T) {
	respStatus := 200
	respBody := "{\"bid\":false}"
	server := httptest.NewServer(mockHandler(respStatus, "getBody", respBody))
	defer server.Close()

	knownAdapters := openrtb_ext.CoreBidderNames()

	cfg := &config.Configuration{
		CacheURL: config.Cache{
			ExpectedTimeMillis: 20,
		},
		Adapters: blankAdapterConfig(knownAdapters),
		GDPR: config.GDPR{
			EEACountries: []string{"FIN", "FRA", "GUF"},
		},
	}

	biddersInfo, err := config.LoadBidderInfoFromDisk("../static/bidder-info", cfg.Adapters, openrtb_ext.BuildBidderStringSlice())
	if err != nil {
		t.Fatal(err)
	}

	adapters, adaptersErr := BuildAdapters(server.Client(), cfg, biddersInfo, &metricsConf.NilMetricsEngine{})
	if adaptersErr != nil {
		t.Fatalf("Error intializing adapters: %v", adaptersErr)
	}

	currencyConverter := currency.NewRateConverter(&http.Client{}, "", time.Duration(0))

	gdprPermsBuilder := fakePermissionsBuilder{
		permissions: &permissionsMock{
			allowAllBidders: true,
		},
	}.Builder
	tcf2ConfigBuilder := fakeTCF2ConfigBuilder{
		cfg: gdpr.NewTCF2Config(config.TCF2{}, config.AccountGDPR{}),
	}.Builder

	e := NewExchange(adapters, nil, cfg, map[string]usersync.Syncer{}, &metricsConf.NilMetricsEngine{}, biddersInfo, gdprPermsBuilder, tcf2ConfigBuilder, currencyConverter, nilCategoryFetcher{}).(*exchange)
	for _, bidderName := range knownAdapters {
		if _, ok := e.adapterMap[bidderName]; !ok {
			t.Errorf("NewExchange produced an Exchange without bidder %s", bidderName)
		}
	}
	if e.cacheTime != time.Duration(cfg.CacheURL.ExpectedTimeMillis)*time.Millisecond {
		t.Errorf("Bad cacheTime. Expected 20 ms, got %s", e.cacheTime.String())
	}
}

// The objective is to get to execute e.buildBidResponse(ctx.Background(), liveA... ) (*openrtb2.BidResponse, error)
// and check whether the returned request successfully prints any '&' characters as it should
// To do so, we:
// 	1) Write the endpoint adapter URL with an '&' character into a new config,Configuration struct
// 	   as specified in https://github.com/prebid/prebid-server/issues/465
// 	2) Initialize a new exchange with said configuration
// 	3) Build all the parameters e.buildBidResponse(ctx.Background(), liveA... ) needs including the
// 	   sample request as specified in https://github.com/prebid/prebid-server/issues/465
// 	4) Build a BidResponse struct using exchange.buildBidResponse(ctx.Background(), liveA... )
// 	5) Assert we have no '&' characters in the response that exchange.buildBidResponse returns
func TestCharacterEscape(t *testing.T) {
	// 1) Adapter with a '& char in its endpoint property
	//    https://github.com/prebid/prebid-server/issues/465
	cfg := &config.Configuration{
		Adapters: make(map[string]config.Adapter, 1),
	}
	cfg.Adapters["appnexus"] = config.Adapter{
		Endpoint: "http://ib.adnxs.com/openrtb2?query1&query2", //Note the '&' character in there
	}

	// 	2) Init new exchange with said configuration
	//Other parameters also needed to create exchange
	handlerNoBidServer := func(w http.ResponseWriter, r *http.Request) { w.WriteHeader(204) }
	server := httptest.NewServer(http.HandlerFunc(handlerNoBidServer))
	defer server.Close()

	biddersInfo, err := config.LoadBidderInfoFromDisk("../static/bidder-info", cfg.Adapters, openrtb_ext.BuildBidderStringSlice())
	if err != nil {
		t.Fatal(err)
	}

	adapters, adaptersErr := BuildAdapters(server.Client(), cfg, biddersInfo, &metricsConf.NilMetricsEngine{})
	if adaptersErr != nil {
		t.Fatalf("Error intializing adapters: %v", adaptersErr)
	}

	currencyConverter := currency.NewRateConverter(&http.Client{}, "", time.Duration(0))

	gdprPermsBuilder := fakePermissionsBuilder{
		permissions: &permissionsMock{
			allowAllBidders: true,
		},
	}.Builder
	tcf2ConfigBuilder := fakeTCF2ConfigBuilder{
		cfg: gdpr.NewTCF2Config(config.TCF2{}, config.AccountGDPR{}),
	}.Builder

	e := NewExchange(adapters, nil, cfg, map[string]usersync.Syncer{}, &metricsConf.NilMetricsEngine{}, biddersInfo, gdprPermsBuilder, tcf2ConfigBuilder, currencyConverter, nilCategoryFetcher{}).(*exchange)

	// 	3) Build all the parameters e.buildBidResponse(ctx.Background(), liveA... ) needs
	//liveAdapters []openrtb_ext.BidderName,
	liveAdapters := make([]openrtb_ext.BidderName, 1)
	liveAdapters[0] = "appnexus"

	//adapterBids map[openrtb_ext.BidderName]*pbsOrtbSeatBid,
	adapterBids := make(map[openrtb_ext.BidderName]*pbsOrtbSeatBid, 1)
	adapterBids["appnexus"] = &pbsOrtbSeatBid{currency: "USD"}

	//An openrtb2.BidRequest struct as specified in https://github.com/prebid/prebid-server/issues/465
	bidRequest := &openrtb2.BidRequest{
		ID: "some-request-id",
		Imp: []openrtb2.Imp{{
			ID:     "some-impression-id",
			Banner: &openrtb2.Banner{Format: []openrtb2.Format{{W: 300, H: 250}, {W: 300, H: 600}}},
			Ext:    json.RawMessage(`{"appnexus": {"placementId": 1}}`),
		}},
		Site:   &openrtb2.Site{Page: "prebid.org", Ext: json.RawMessage(`{"amp":0}`)},
		Device: &openrtb2.Device{UA: "curl/7.54.0", IP: "::1"},
		AT:     1,
		TMax:   500,
		Ext:    json.RawMessage(`{"id": "some-request-id","site": {"page": "prebid.org"},"imp": [{"id": "some-impression-id","banner": {"format": [{"w": 300,"h": 250},{"w": 300,"h": 600}]},"ext": {"appnexus": {"placementId": 1}}}],"tmax": 500}`),
	}

	//adapterExtra map[openrtb_ext.BidderName]*seatResponseExtra,
	adapterExtra := make(map[openrtb_ext.BidderName]*seatResponseExtra, 1)
	adapterExtra["appnexus"] = &seatResponseExtra{
		ResponseTimeMillis: 5,
		Errors:             []openrtb_ext.ExtBidderMessage{{Code: 999, Message: "Post ib.adnxs.com/openrtb2?query1&query2: unsupported protocol scheme \"\""}},
	}

	var errList []error

	// 	4) Build bid response
	bidResp, err := e.buildBidResponse(context.Background(), liveAdapters, adapterBids, bidRequest, adapterExtra, nil, nil, true, nil, errList)

	// 	5) Assert we have no errors and one '&' character as we are supposed to
	if err != nil {
		t.Errorf("exchange.buildBidResponse returned unexpected error: %v", err)
	}
	if len(errList) > 0 {
		t.Errorf("exchange.buildBidResponse returned %d errors", len(errList))
	}
	if bytes.Contains(bidResp.Ext, []byte("u0026")) {
		t.Errorf("exchange.buildBidResponse() did not correctly print the '&' characters %s", string(bidResp.Ext))
	}
}

// TestDebugBehaviour asserts the HttpCalls object is included inside the json "debug" field of the bidResponse extension when the
// openrtb2.BidRequest "Test" value is set to 1 or the openrtb2.BidRequest.Ext.Debug boolean field is set to true
func TestDebugBehaviour(t *testing.T) {

	// Define test cases
	type inTest struct {
		test  int8
		debug bool
	}
	type outTest struct {
		debugInfoIncluded bool
	}

	type debugData struct {
		bidderLevelDebugAllowed    bool
		accountLevelDebugAllowed   bool
		headerOverrideDebugAllowed bool
	}

	type aTest struct {
		desc             string
		in               inTest
		out              outTest
		debugData        debugData
		generateWarnings bool
	}
	testCases := []aTest{
		{
			desc:             "test flag equals zero, ext debug flag false, no debug info expected",
			in:               inTest{test: 0, debug: false},
			out:              outTest{debugInfoIncluded: false},
			debugData:        debugData{true, true, false},
			generateWarnings: false,
		},
		{
			desc:             "test flag equals zero, ext debug flag true, debug info expected",
			in:               inTest{test: 0, debug: true},
			out:              outTest{debugInfoIncluded: true},
			debugData:        debugData{true, true, false},
			generateWarnings: false,
		},
		{
			desc:             "test flag equals 1, ext debug flag false, debug info expected",
			in:               inTest{test: 1, debug: false},
			out:              outTest{debugInfoIncluded: true},
			debugData:        debugData{true, true, false},
			generateWarnings: false,
		},
		{
			desc:             "test flag equals 1, ext debug flag true, debug info expected",
			in:               inTest{test: 1, debug: true},
			out:              outTest{debugInfoIncluded: true},
			debugData:        debugData{true, true, false},
			generateWarnings: false,
		},
		{
			desc:             "test flag not equal to 0 nor 1, ext debug flag false, no debug info expected",
			in:               inTest{test: 2, debug: false},
			out:              outTest{debugInfoIncluded: false},
			debugData:        debugData{true, true, false},
			generateWarnings: false,
		},
		{
			desc:             "test flag not equal to 0 nor 1, ext debug flag true, debug info expected",
			in:               inTest{test: -1, debug: true},
			out:              outTest{debugInfoIncluded: true},
			debugData:        debugData{true, true, false},
			generateWarnings: true,
		},
		{
			desc:             "test account level debug disabled",
			in:               inTest{test: -1, debug: true},
			out:              outTest{debugInfoIncluded: false},
			debugData:        debugData{true, false, false},
			generateWarnings: true,
		},
		{
			desc:             "test header override enabled when all other debug options are disabled",
			in:               inTest{test: -1, debug: false},
			out:              outTest{debugInfoIncluded: true},
			debugData:        debugData{false, false, true},
			generateWarnings: false,
		},
		{
			desc:             "test header override and url debug options are enabled when all other debug options are disabled",
			in:               inTest{test: -1, debug: true},
			out:              outTest{debugInfoIncluded: true},
			debugData:        debugData{false, false, true},
			generateWarnings: false,
		},
		{
			desc:             "test header override and url and bidder debug options are enabled when account debug option is disabled",
			in:               inTest{test: -1, debug: true},
			out:              outTest{debugInfoIncluded: true},
			debugData:        debugData{true, false, true},
			generateWarnings: false,
		},
		{
			desc:             "test all debug options are enabled",
			in:               inTest{test: -1, debug: true},
			out:              outTest{debugInfoIncluded: true},
			debugData:        debugData{true, true, true},
			generateWarnings: false,
		},
	}

	// Set up test
	noBidServer := func(w http.ResponseWriter, r *http.Request) {
		w.WriteHeader(204)
	}
	server := httptest.NewServer(http.HandlerFunc(noBidServer))
	defer server.Close()

	categoriesFetcher, err := newCategoryFetcher("./test/category-mapping")
	if err != nil {
		t.Errorf("Failed to create a category Fetcher: %v", err)
	}

	bidRequest := &openrtb2.BidRequest{
		ID: "some-request-id",
		Imp: []openrtb2.Imp{{
			ID:     "some-impression-id",
			Banner: &openrtb2.Banner{Format: []openrtb2.Format{{W: 300, H: 250}, {W: 300, H: 600}}},
			Ext:    json.RawMessage(`{"appnexus": {"placementId": 1}}`),
		}},
		Site:   &openrtb2.Site{Page: "prebid.org", Ext: json.RawMessage(`{"amp":0}`)},
		Device: &openrtb2.Device{UA: "curl/7.54.0", IP: "::1"},
		AT:     1,
		TMax:   500,
	}

	bidderImpl := &goodSingleBidder{
		httpRequest: &adapters.RequestData{
			Method:  "POST",
			Uri:     server.URL,
			Body:    []byte("{\"key\":\"val\"}"),
			Headers: http.Header{},
		},
		bidResponse: &adapters.BidderResponse{},
	}

	e := new(exchange)

	e.cache = &wellBehavedCache{}
	e.me = &metricsConf.NilMetricsEngine{}
	e.gdprPermsBuilder = fakePermissionsBuilder{
		permissions: &permissionsMock{
			allowAllBidders: true,
		},
	}.Builder
	e.tcf2ConfigBuilder = fakeTCF2ConfigBuilder{
		cfg: gdpr.NewTCF2Config(config.TCF2{}, config.AccountGDPR{}),
	}.Builder
	e.currencyConverter = currency.NewRateConverter(&http.Client{}, "", time.Duration(0))
	e.categoriesFetcher = categoriesFetcher

	ctx := context.Background()

	// Run tests
	for _, test := range testCases {

		e.adapterMap = map[openrtb_ext.BidderName]AdaptedBidder{
			openrtb_ext.BidderAppnexus: AdaptBidder(bidderImpl, server.Client(), &config.Configuration{}, &metricsConfig.NilMetricsEngine{}, openrtb_ext.BidderAppnexus, &config.DebugInfo{Allow: test.debugData.bidderLevelDebugAllowed}),
		}

		bidRequest.Test = test.in.test

		if test.in.debug {
			bidRequest.Ext = json.RawMessage(`{"prebid":{"debug":true}}`)
		} else {
			bidRequest.Ext = nil
		}

		auctionRequest := AuctionRequest{
			BidRequestWrapper: &openrtb_ext.RequestWrapper{BidRequest: bidRequest},
			Account:           config.Account{DebugAllow: test.debugData.accountLevelDebugAllowed},
			UserSyncs:         &emptyUsersync{},
			StartTime:         time.Now(),
		}
		if test.generateWarnings {
			var errL []error
			errL = append(errL, &errortypes.Warning{
				Message:     fmt.Sprintf("CCPA consent test warning."),
				WarningCode: errortypes.InvalidPrivacyConsentWarningCode})
			auctionRequest.Warnings = errL
		}
		debugLog := &DebugLog{}
		if test.debugData.headerOverrideDebugAllowed {
			debugLog = &DebugLog{DebugOverride: true, DebugEnabledOrOverridden: true}
		}
		// Run test
		outBidResponse, err := e.HoldAuction(ctx, auctionRequest, debugLog)

		// Assert no HoldAuction error
		assert.NoErrorf(t, err, "%s. ex.HoldAuction returned an error: %v \n", test.desc, err)
		assert.NotNilf(t, outBidResponse.Ext, "%s. outBidResponse.Ext should not be nil \n", test.desc)

		actualExt := &openrtb_ext.ExtBidResponse{}
		err = json.Unmarshal(outBidResponse.Ext, actualExt)
		assert.NoErrorf(t, err, "%s. \"ext\" JSON field could not be unmarshaled. err: \"%v\" \n outBidResponse.Ext: \"%s\" \n", test.desc, err, outBidResponse.Ext)

		assert.NotEmpty(t, actualExt.Prebid, "%s. ext.prebid should not be empty")
		assert.NotEmpty(t, actualExt.Prebid.AuctionTimestamp, "%s. ext.prebid.auctiontimestamp should not be empty when AuctionRequest.StartTime is set")
		assert.Equal(t, auctionRequest.StartTime.UnixNano()/1e+6, actualExt.Prebid.AuctionTimestamp, "%s. ext.prebid.auctiontimestamp has incorrect value")

		if test.debugData.headerOverrideDebugAllowed {
			assert.Empty(t, actualExt.Warnings, "warnings should be empty")
			assert.Empty(t, actualExt.Errors, "errors should be empty")
		}

		if test.out.debugInfoIncluded {
			assert.NotNilf(t, actualExt, "%s. ext.debug field is expected to be included in this outBidResponse.Ext and not be nil.  outBidResponse.Ext.Debug = %v \n", test.desc, actualExt.Debug)

			// Assert "Debug fields
			assert.Greater(t, len(actualExt.Debug.HttpCalls), 0, "%s. ext.debug.httpcalls array should not be empty\n", test.desc)
			assert.Equal(t, server.URL, actualExt.Debug.HttpCalls["appnexus"][0].Uri, "%s. ext.debug.httpcalls array should not be empty\n", test.desc)
			assert.NotNilf(t, actualExt.Debug.ResolvedRequest, "%s. ext.debug.resolvedrequest field is expected to be included in this outBidResponse.Ext and not be nil.  outBidResponse.Ext.Debug = %v \n", test.desc, actualExt.Debug)

			// If not nil, assert bid extension
			if test.in.debug {
				actualResolvedReqExt, _, _, err := jsonparser.Get(actualExt.Debug.ResolvedRequest, "ext")
				assert.NoError(t, err, "Resolved request should have the correct format")
				assert.JSONEq(t, string(bidRequest.Ext), string(actualResolvedReqExt), test.desc)
			}
		} else if !test.debugData.bidderLevelDebugAllowed && test.debugData.accountLevelDebugAllowed {
			assert.Equal(t, len(actualExt.Debug.HttpCalls), 0, "%s. ext.debug.httpcalls array should not be empty", "With bidder level debug disable option http calls should be empty")

		} else {
			assert.Nil(t, actualExt.Debug, "%s. ext.debug.httpcalls array should not be empty", "With bidder level debug disable option http calls should be empty")
		}

		if test.out.debugInfoIncluded && !test.debugData.accountLevelDebugAllowed && !test.debugData.headerOverrideDebugAllowed {
			assert.Len(t, actualExt.Warnings, 1, "warnings should have one warning")
			assert.NotNil(t, actualExt.Warnings["general"], "general warning should be present")
			assert.Equal(t, "debug turned off for account", actualExt.Warnings["general"][0].Message, "account debug disabled message should be present")
		}

		if !test.out.debugInfoIncluded && test.in.debug && test.debugData.accountLevelDebugAllowed && !test.debugData.headerOverrideDebugAllowed {
			if test.generateWarnings {
				assert.Len(t, actualExt.Warnings, 2, "warnings should have one warning")
			} else {
				assert.Len(t, actualExt.Warnings, 1, "warnings should have one warning")
			}
			assert.NotNil(t, actualExt.Warnings["appnexus"], "bidder warning should be present")
			assert.Equal(t, "debug turned off for bidder", actualExt.Warnings["appnexus"][0].Message, "account debug disabled message should be present")
		}

		if test.generateWarnings {
			assert.NotNil(t, actualExt.Warnings["general"], "general warning should be present")
			CCPAWarningPresent := false
			for _, warn := range actualExt.Warnings["general"] {
				if warn.Code == errortypes.InvalidPrivacyConsentWarningCode {
					CCPAWarningPresent = true
					break
				}
			}
			assert.True(t, CCPAWarningPresent, "CCPA Warning should be present")
		}

	}
}

func TestTwoBiddersDebugDisabledAndEnabled(t *testing.T) {

	type testCase struct {
		bidder1DebugEnabled bool
		bidder2DebugEnabled bool
	}

	testCases := []testCase{
		{
			bidder1DebugEnabled: true, bidder2DebugEnabled: true,
		},
		{
			bidder1DebugEnabled: true, bidder2DebugEnabled: false,
		},
		{
			bidder1DebugEnabled: false, bidder2DebugEnabled: true,
		},
		{
			bidder1DebugEnabled: false, bidder2DebugEnabled: false,
		},
	}

	// Set up test
	noBidServer := func(w http.ResponseWriter, r *http.Request) {
		w.WriteHeader(204)
	}
	server := httptest.NewServer(http.HandlerFunc(noBidServer))
	defer server.Close()

	categoriesFetcher, err := newCategoryFetcher("./test/category-mapping")
	if err != nil {
		t.Errorf("Failed to create a category Fetcher: %v", err)
	}

	bidderImpl := &goodSingleBidder{
		httpRequest: &adapters.RequestData{
			Method:  "POST",
			Uri:     server.URL,
			Body:    []byte("{\"key\":\"val\"}"),
			Headers: http.Header{},
		},
		bidResponse: &adapters.BidderResponse{},
	}

	e := new(exchange)
	e.cache = &wellBehavedCache{}
	e.me = &metricsConf.NilMetricsEngine{}
	e.gdprPermsBuilder = fakePermissionsBuilder{
		permissions: &permissionsMock{
			allowAllBidders: true,
		},
	}.Builder
	e.tcf2ConfigBuilder = fakeTCF2ConfigBuilder{
		cfg: gdpr.NewTCF2Config(config.TCF2{}, config.AccountGDPR{}),
	}.Builder
	e.currencyConverter = currency.NewRateConverter(&http.Client{}, "", time.Duration(0))
	e.categoriesFetcher = categoriesFetcher

	debugLog := DebugLog{Enabled: true}

	for _, testCase := range testCases {
		bidRequest := &openrtb2.BidRequest{
			ID: "some-request-id",
			Imp: []openrtb2.Imp{{
				ID:     "some-impression-id",
				Banner: &openrtb2.Banner{Format: []openrtb2.Format{{W: 300, H: 250}, {W: 300, H: 600}}},
				Ext:    json.RawMessage(`{"telaria": {"placementId": 1}, "appnexus": {"placementid": 2}}`),
			}},
			Site:   &openrtb2.Site{Page: "prebid.org", Ext: json.RawMessage(`{"amp":0}`)},
			Device: &openrtb2.Device{UA: "curl/7.54.0", IP: "::1"},
			AT:     1,
			TMax:   500,
		}

		bidRequest.Ext = json.RawMessage(`{"prebid":{"debug":true}}`)

		auctionRequest := AuctionRequest{
			BidRequestWrapper: &openrtb_ext.RequestWrapper{BidRequest: bidRequest},
			Account:           config.Account{DebugAllow: true},
			UserSyncs:         &emptyUsersync{},
			StartTime:         time.Now(),
		}

		e.adapterMap = map[openrtb_ext.BidderName]AdaptedBidder{
			openrtb_ext.BidderAppnexus: AdaptBidder(bidderImpl, server.Client(), &config.Configuration{}, &metricsConfig.NilMetricsEngine{}, openrtb_ext.BidderAppnexus, &config.DebugInfo{Allow: testCase.bidder1DebugEnabled}),
			openrtb_ext.BidderTelaria:  AdaptBidder(bidderImpl, server.Client(), &config.Configuration{}, &metricsConfig.NilMetricsEngine{}, openrtb_ext.BidderAppnexus, &config.DebugInfo{Allow: testCase.bidder2DebugEnabled}),
		}
		// Run test
		outBidResponse, err := e.HoldAuction(context.Background(), auctionRequest, &debugLog)
		// Assert no HoldAuction err
		assert.NoErrorf(t, err, "ex.HoldAuction returned an err")
		assert.NotNilf(t, outBidResponse.Ext, "outBidResponse.Ext should not be nil")

		actualExt := &openrtb_ext.ExtBidResponse{}
		err = json.Unmarshal(outBidResponse.Ext, actualExt)
		assert.NoErrorf(t, err, "JSON field unmarshaling err. ")

		assert.NotEmpty(t, actualExt.Prebid, "ext.prebid should not be empty")
		assert.NotEmpty(t, actualExt.Prebid.AuctionTimestamp, "ext.prebid.auctiontimestamp should not be empty when AuctionRequest.StartTime is set")
		assert.Equal(t, auctionRequest.StartTime.UnixNano()/1e+6, actualExt.Prebid.AuctionTimestamp, "ext.prebid.auctiontimestamp has incorrect value")

		assert.NotNilf(t, actualExt, "ext.debug field is expected to be included in this outBidResponse.Ext and not be nil")

		// Assert "Debug fields
		if testCase.bidder1DebugEnabled {
			assert.Equal(t, server.URL, actualExt.Debug.HttpCalls["appnexus"][0].Uri, "Url for bidder with debug enabled is incorrect")
			assert.NotNilf(t, actualExt.Debug.HttpCalls["appnexus"][0].RequestBody, "ext.debug.resolvedrequest field is expected to be included in this outBidResponse.Ext and not be nil")
		}
		if testCase.bidder2DebugEnabled {
			assert.Equal(t, server.URL, actualExt.Debug.HttpCalls["telaria"][0].Uri, "Url for bidder with debug enabled is incorrect")
			assert.NotNilf(t, actualExt.Debug.HttpCalls["telaria"][0].RequestBody, "ext.debug.resolvedrequest field is expected to be included in this outBidResponse.Ext and not be nil")
		}
		if !testCase.bidder1DebugEnabled {
			assert.Nil(t, actualExt.Debug.HttpCalls["appnexus"], "ext.debug.resolvedrequest field is expected to be included in this outBidResponse.Ext and not be nil")
		}
		if !testCase.bidder2DebugEnabled {
			assert.Nil(t, actualExt.Debug.HttpCalls["telaria"], "ext.debug.resolvedrequest field is expected to be included in this outBidResponse.Ext and not be nil")
		}

		if testCase.bidder1DebugEnabled && testCase.bidder2DebugEnabled {
			assert.Equal(t, 2, len(actualExt.Debug.HttpCalls), "With bidder level debug enable option for both bidders http calls should have 2 elements")
		}
	}

}

func TestOverrideWithCustomCurrency(t *testing.T) {

	mockCurrencyClient := &fakeCurrencyRatesHttpClient{
		responseBody: `{"dataAsOf":"2018-09-12","conversions":{"USD":{"MXN":10.00}}}`,
	}
	mockCurrencyConverter := currency.NewRateConverter(
		mockCurrencyClient,
		"currency.fake.com",
		24*time.Hour,
	)

	type testIn struct {
		customCurrencyRates json.RawMessage
		bidRequestCurrency  string
	}
	type testResults struct {
		numBids         int
		bidRespPrice    float64
		bidRespCurrency string
	}

	testCases := []struct {
		desc     string
		in       testIn
		expected testResults
	}{
		{
			desc: "Blank currency field in ext. bidRequest comes with a valid currency but conversion rate was not found in PBS. Return no bids",
			in: testIn{
				customCurrencyRates: json.RawMessage(`{ "prebid": { "currency": {} } } `),
				bidRequestCurrency:  "GBP",
			},
			expected: testResults{},
		},
		{
			desc: "valid request.ext.prebid.currency, expect custom rates to override those of the currency rate server",
			in: testIn{
				customCurrencyRates: json.RawMessage(`{
						  "prebid": {
						    "currency": {
						      "rates": {
						        "USD": {
						          "MXN": 20.00,
						          "EUR": 10.95
						        }
						      }
						    }
						  }
						}`),
				bidRequestCurrency: "MXN",
			},
			expected: testResults{
				numBids:         1,
				bidRespPrice:    20.00,
				bidRespCurrency: "MXN",
			},
		},
	}

	// Init mock currency conversion service
	mockCurrencyConverter.Run()

	// Init an exchange to run an auction from
	noBidServer := func(w http.ResponseWriter, r *http.Request) { w.WriteHeader(204) }
	mockAppnexusBidService := httptest.NewServer(http.HandlerFunc(noBidServer))
	defer mockAppnexusBidService.Close()

	categoriesFetcher, error := newCategoryFetcher("./test/category-mapping")
	if error != nil {
		t.Errorf("Failed to create a category Fetcher: %v", error)
	}

	oneDollarBidBidder := &goodSingleBidder{
		httpRequest: &adapters.RequestData{
			Method:  "POST",
			Uri:     mockAppnexusBidService.URL,
			Body:    []byte("{\"key\":\"val\"}"),
			Headers: http.Header{},
		},
	}

	e := new(exchange)
	e.cache = &wellBehavedCache{}
	e.me = &metricsConf.NilMetricsEngine{}
	e.gdprPermsBuilder = fakePermissionsBuilder{
		permissions: &permissionsMock{
			allowAllBidders: true,
		},
	}.Builder
	e.tcf2ConfigBuilder = fakeTCF2ConfigBuilder{
		cfg: gdpr.NewTCF2Config(config.TCF2{}, config.AccountGDPR{}),
	}.Builder
	e.currencyConverter = mockCurrencyConverter
	e.categoriesFetcher = categoriesFetcher
	e.bidIDGenerator = &mockBidIDGenerator{false, false}

	// Define mock incoming bid requeset
	mockBidRequest := &openrtb2.BidRequest{
		ID: "some-request-id",
		Imp: []openrtb2.Imp{{
			ID:     "some-impression-id",
			Banner: &openrtb2.Banner{Format: []openrtb2.Format{{W: 300, H: 250}, {W: 300, H: 600}}},
			Ext:    json.RawMessage(`{"appnexus": {"placementId": 1}}`),
		}},
		Site: &openrtb2.Site{Page: "prebid.org", Ext: json.RawMessage(`{"amp":0}`)},
	}

	// Run tests
	for _, test := range testCases {

		oneDollarBidBidder.bidResponse = &adapters.BidderResponse{
			Bids: []*adapters.TypedBid{
				{
					Bid: &openrtb2.Bid{Price: 1.00},
				},
			},
			Currency: "USD",
		}

		e.adapterMap = map[openrtb_ext.BidderName]AdaptedBidder{
			openrtb_ext.BidderAppnexus: AdaptBidder(oneDollarBidBidder, mockAppnexusBidService.Client(), &config.Configuration{}, &metricsConfig.NilMetricsEngine{}, openrtb_ext.BidderAppnexus, nil),
		}

		// Set custom rates in extension
		mockBidRequest.Ext = test.in.customCurrencyRates

		// Set bidRequest currency list
		mockBidRequest.Cur = []string{test.in.bidRequestCurrency}

		auctionRequest := AuctionRequest{
			BidRequestWrapper: &openrtb_ext.RequestWrapper{BidRequest: mockBidRequest},
			Account:           config.Account{},
			UserSyncs:         &emptyUsersync{},
		}

		// Run test
		outBidResponse, err := e.HoldAuction(context.Background(), auctionRequest, &DebugLog{})

		// Assertions
		assert.NoErrorf(t, err, "%s. HoldAuction error: %v \n", test.desc, err)

		if test.expected.numBids > 0 {
			// Assert out currency
			assert.Equal(t, test.expected.bidRespCurrency, outBidResponse.Cur, "Bid response currency is wrong: %s \n", test.desc)

			// Assert returned bid
			if !assert.NotNil(t, outBidResponse, "outBidResponse is nil: %s \n", test.desc) {
				return
			}
			if !assert.NotEmpty(t, outBidResponse.SeatBid, "outBidResponse.SeatBid is empty: %s", test.desc) {
				return
			}
			if !assert.NotEmpty(t, outBidResponse.SeatBid[0].Bid, "outBidResponse.SeatBid[0].Bid is empty: %s", test.desc) {
				return
			}

			// Assert returned bid price matches the currency conversion
			assert.Equal(t, test.expected.bidRespPrice, outBidResponse.SeatBid[0].Bid[0].Price, "Bid response seatBid price is wrong: %s", test.desc)
		} else {
			assert.Len(t, outBidResponse.SeatBid, 0, "outBidResponse.SeatBid should be empty: %s", test.desc)
		}
	}
}

func TestAdapterCurrency(t *testing.T) {
	fakeCurrencyClient := &fakeCurrencyRatesHttpClient{
		responseBody: `{"dataAsOf":"2018-09-12","conversions":{"USD":{"MXN":10.00}}}`,
	}
	currencyConverter := currency.NewRateConverter(
		fakeCurrencyClient,
		"currency.fake.com",
		24*time.Hour,
	)
	currencyConverter.Run()

	// Initialize Mock Bidder
	// - Response purposefully causes PBS-Core to stop processing the request, since this test is only
	//   interested in the call to MakeRequests and nothing after.
	mockBidder := &mockBidder{}
	mockBidder.On("MakeRequests", mock.Anything, mock.Anything).Return([]*adapters.RequestData(nil), []error(nil))

	// Initialize Real Exchange
	e := exchange{
		cache: &wellBehavedCache{},
		me:    &metricsConf.NilMetricsEngine{},
		gdprPermsBuilder: fakePermissionsBuilder{
			permissions: &permissionsMock{
				allowAllBidders: true,
			},
		}.Builder,
		tcf2ConfigBuilder: fakeTCF2ConfigBuilder{
			cfg: gdpr.NewTCF2Config(config.TCF2{}, config.AccountGDPR{}),
		}.Builder,
		currencyConverter: currencyConverter,
		categoriesFetcher: nilCategoryFetcher{},
		bidIDGenerator:    &mockBidIDGenerator{false, false},
		adapterMap: map[openrtb_ext.BidderName]AdaptedBidder{
			openrtb_ext.BidderName("foo"): AdaptBidder(mockBidder, nil, &config.Configuration{}, &metricsConfig.NilMetricsEngine{}, openrtb_ext.BidderName("foo"), nil),
		},
	}

	// Define Bid Request
	request := &openrtb2.BidRequest{
		ID: "some-request-id",
		Imp: []openrtb2.Imp{{
			ID:     "some-impression-id",
			Banner: &openrtb2.Banner{Format: []openrtb2.Format{{W: 300, H: 250}, {W: 300, H: 600}}},
			Ext:    json.RawMessage(`{"foo": {"placementId": 1}}`),
		}},
		Site: &openrtb2.Site{
			Page: "prebid.org",
			Ext:  json.RawMessage(`{"amp":0}`),
		},
		Cur: []string{"USD"},
		Ext: json.RawMessage(`{"prebid": {"currency": {"rates": {"USD": {"MXN": 20.00}}}}}`),
	}

	// Run Auction
	auctionRequest := AuctionRequest{
		BidRequestWrapper: &openrtb_ext.RequestWrapper{BidRequest: request},
		Account:           config.Account{},
		UserSyncs:         &emptyUsersync{},
	}
	response, err := e.HoldAuction(context.Background(), auctionRequest, &DebugLog{})
	assert.NoError(t, err)
	assert.Equal(t, "some-request-id", response.ID, "Response ID")
	assert.Empty(t, response.SeatBid, "Response Bids")
	assert.Contains(t, string(response.Ext), `"errors":{"foo":[{"code":5,"message":"The adapter failed to generate any bid requests, but also failed to generate an error explaining why"}]}`, "Response Ext")

	// Test Currency Converter Properly Passed To Adapter
	if assert.NotNil(t, mockBidder.lastExtraRequestInfo, "Currency Conversion Argument") {
		converted, err := mockBidder.lastExtraRequestInfo.ConvertCurrency(2.0, "USD", "MXN")
		assert.NoError(t, err, "Currency Conversion Error")
		assert.Equal(t, 40.0, converted, "Currency Conversion Response")
	}
}

func TestGetAuctionCurrencyRates(t *testing.T) {

	pbsRates := map[string]map[string]float64{
		"MXN": {
			"USD": 20.13,
			"EUR": 27.82,
			"JPY": 5.09, // "MXN" to "JPY" rate not found in customRates
		},
	}

	customRates := map[string]map[string]float64{
		"MXN": {
			"USD": 25.00, // different rate than in pbsRates
			"EUR": 27.82, // same as in pbsRates
			"GBP": 31.12, // not found in pbsRates at all
		},
	}

	expectedRateEngineRates := map[string]map[string]float64{
		"MXN": {
			"USD": 25.00, // rates engine will prioritize the value found in custom rates
			"EUR": 27.82, // same value in both the engine reads the custom entry first
			"JPY": 5.09,  // the engine will find it in the pbsRates conversions
			"GBP": 31.12, // the engine will find it in the custom conversions
		},
	}

	boolTrue := true
	boolFalse := false

	type testInput struct {
		pbsRates       map[string]map[string]float64
		bidExtCurrency *openrtb_ext.ExtRequestCurrency
	}
	type testOutput struct {
		constantRates  bool
		resultingRates map[string]map[string]float64
	}
	testCases := []struct {
		desc     string
		given    testInput
		expected testOutput
	}{
		{
			"valid pbsRates, valid ConversionRates, false UsePBSRates. Resulting rates identical to customRates",
			testInput{
				pbsRates: pbsRates,
				bidExtCurrency: &openrtb_ext.ExtRequestCurrency{
					ConversionRates: customRates,
					UsePBSRates:     &boolFalse,
				},
			},
			testOutput{
				resultingRates: customRates,
			},
		},
		{
			"valid pbsRates, valid ConversionRates, true UsePBSRates. Resulting rates are a mix but customRates gets priority",
			testInput{
				pbsRates: pbsRates,
				bidExtCurrency: &openrtb_ext.ExtRequestCurrency{
					ConversionRates: customRates,
					UsePBSRates:     &boolTrue,
				},
			},
			testOutput{
				resultingRates: expectedRateEngineRates,
			},
		},
		{
			"nil pbsRates, valid ConversionRates, false UsePBSRates. Resulting rates identical to customRates",
			testInput{
				pbsRates: nil,
				bidExtCurrency: &openrtb_ext.ExtRequestCurrency{
					ConversionRates: customRates,
					UsePBSRates:     &boolFalse,
				},
			},
			testOutput{
				resultingRates: customRates,
			},
		},
		{
			"nil pbsRates, valid ConversionRates, true UsePBSRates. Resulting rates identical to customRates",
			testInput{
				pbsRates: nil,
				bidExtCurrency: &openrtb_ext.ExtRequestCurrency{
					ConversionRates: customRates,
					UsePBSRates:     &boolTrue,
				},
			},
			testOutput{
				resultingRates: customRates,
			},
		},
		{
			"valid pbsRates, empty ConversionRates, false UsePBSRates. Because pbsRates cannot be used, default to constant rates",
			testInput{
				pbsRates: pbsRates,
				bidExtCurrency: &openrtb_ext.ExtRequestCurrency{
					// ConversionRates inCustomRates not initialized makes for a zero-length map
					UsePBSRates: &boolFalse,
				},
			},
			testOutput{
				constantRates: true,
			},
		},
		{
			"valid pbsRates, nil ConversionRates, UsePBSRates defaults to true. Resulting rates will be identical to pbsRates",
			testInput{
				pbsRates:       pbsRates,
				bidExtCurrency: nil,
			},
			testOutput{
				resultingRates: pbsRates,
			},
		},
		{
			"nil pbsRates, empty ConversionRates, false UsePBSRates. Default to constant rates",
			testInput{
				pbsRates: nil,
				bidExtCurrency: &openrtb_ext.ExtRequestCurrency{
					// ConversionRates inCustomRates not initialized makes for a zero-length map
					UsePBSRates: &boolFalse,
				},
			},
			testOutput{
				constantRates: true,
			},
		},
		{
			"customRates empty, UsePBSRates set to true, pbsRates are nil. Return default constant rates converter",
			testInput{
				pbsRates: nil,
				bidExtCurrency: &openrtb_ext.ExtRequestCurrency{
					// ConversionRates inCustomRates not initialized makes for a zero-length map
					UsePBSRates: &boolTrue,
				},
			},
			testOutput{
				constantRates: true,
			},
		},
		{
			"nil customRates, nil pbsRates, UsePBSRates defaults to true. Return default constant rates converter",
			testInput{
				pbsRates:       nil,
				bidExtCurrency: nil,
			},
			testOutput{
				constantRates: true,
			},
		},
	}

	for _, tc := range testCases {

		// Test setup:
		jsonPbsRates, err := json.Marshal(tc.given.pbsRates)
		if err != nil {
			t.Fatalf("Failed to marshal PBS rates: %v", err)
		}

		// Init mock currency conversion service
		mockCurrencyClient := &fakeCurrencyRatesHttpClient{
			responseBody: `{"dataAsOf":"2018-09-12","conversions":` + string(jsonPbsRates) + `}`,
		}
		mockCurrencyConverter := currency.NewRateConverter(
			mockCurrencyClient,
			"currency.fake.com",
			24*time.Hour,
		)
		mockCurrencyConverter.Run()

		e := new(exchange)
		e.currencyConverter = mockCurrencyConverter

		// Run test
		auctionRates := e.getAuctionCurrencyRates(tc.given.bidExtCurrency)

		// When fromCurrency and toCurrency are the same, a rate of 1.00 is always expected
		rate, err := auctionRates.GetRate("USD", "USD")
		assert.NoError(t, err, tc.desc)
		assert.Equal(t, float64(1), rate, tc.desc)

		// If we expect an error, assert we have one along with a conversion rate of zero
		if tc.expected.constantRates {
			rate, err := auctionRates.GetRate("USD", "MXN")
			assert.Error(t, err, tc.desc)
			assert.Equal(t, float64(0), rate, tc.desc)
		} else {
			for fromCurrency, rates := range tc.expected.resultingRates {
				for toCurrency, expectedRate := range rates {
					actualRate, err := auctionRates.GetRate(fromCurrency, toCurrency)
					assert.NoError(t, err, tc.desc)
					assert.Equal(t, expectedRate, actualRate, tc.desc)
				}
			}
		}
	}
}

func TestReturnCreativeEndToEnd(t *testing.T) {
	sampleAd := "<?xml version=\"1.0\" encoding=\"UTF-8\"?><VAST ...></VAST>"

	// Define test cases
	type aTest struct {
		desc   string
		inExt  json.RawMessage
		outAdM string
	}
	testGroups := []struct {
		groupDesc   string
		testCases   []aTest
		expectError bool
	}{
		{
			groupDesc: "Invalid or malformed bidRequest Ext, expect error in these scenarios",
			testCases: []aTest{
				{
					desc:  "Malformed ext in bidRequest",
					inExt: json.RawMessage(`malformed`),
				},
				{
					desc:  "empty cache field",
					inExt: json.RawMessage(`{"prebid":{"cache":{}}}`),
				},
			},
			expectError: true,
		},
		{
			groupDesc: "Valid bidRequest Ext but no returnCreative value specified, default to returning creative",
			testCases: []aTest{
				{
					"Nil ext in bidRequest",
					nil,
					sampleAd,
				},
				{
					"empty ext",
					json.RawMessage(``),
					sampleAd,
				},
				{
					"bids doesn't come with returnCreative value",
					json.RawMessage(`{"prebid":{"cache":{"bids":{}}}}`),
					sampleAd,
				},
				{
					"vast doesn't come with returnCreative value",
					json.RawMessage(`{"prebid":{"cache":{"vastXml":{}}}}`),
					sampleAd,
				},
			},
		},
		{
			groupDesc: "Bids field comes with returnCreative value",
			testCases: []aTest{
				{
					"Bids returnCreative set to true, return ad markup in response",
					json.RawMessage(`{"prebid":{"cache":{"bids":{"returnCreative":true}}}}`),
					sampleAd,
				},
				{
					"Bids returnCreative set to false, don't return ad markup in response",
					json.RawMessage(`{"prebid":{"cache":{"bids":{"returnCreative":false}}}}`),
					"",
				},
			},
		},
		{
			groupDesc: "Vast field comes with returnCreative value",
			testCases: []aTest{
				{
					"Vast returnCreative set to true, return ad markup in response",
					json.RawMessage(`{"prebid":{"cache":{"vastXml":{"returnCreative":true}}}}`),
					sampleAd,
				},
				{
					"Vast returnCreative set to false, don't return ad markup in response",
					json.RawMessage(`{"prebid":{"cache":{"vastXml":{"returnCreative":false}}}}`),
					"",
				},
			},
		},
		{
			groupDesc: "Both Bids and Vast come with their own returnCreative value",
			testCases: []aTest{
				{
					"Both false, expect empty AdM",
					json.RawMessage(`{"prebid":{"cache":{"bids":{"returnCreative":false},"vastXml":{"returnCreative":false}}}}`),
					"",
				},
				{
					"Bids returnCreative is true, expect valid AdM",
					json.RawMessage(`{"prebid":{"cache":{"bids":{"returnCreative":true},"vastXml":{"returnCreative":false}}}}`),
					sampleAd,
				},
				{
					"Vast returnCreative is true, expect valid AdM",
					json.RawMessage(`{"prebid":{"cache":{"bids":{"returnCreative":false},"vastXml":{"returnCreative":true}}}}`),
					sampleAd,
				},
				{
					"Both field's returnCreative set to true, expect valid AdM",
					json.RawMessage(`{"prebid":{"cache":{"bids":{"returnCreative":true},"vastXml":{"returnCreative":true}}}}`),
					sampleAd,
				},
			},
		},
	}

	// Init an exchange to run an auction from
	noBidServer := func(w http.ResponseWriter, r *http.Request) { w.WriteHeader(204) }
	server := httptest.NewServer(http.HandlerFunc(noBidServer))
	defer server.Close()

	categoriesFetcher, error := newCategoryFetcher("./test/category-mapping")
	if error != nil {
		t.Errorf("Failed to create a category Fetcher: %v", error)
	}

	bidderImpl := &goodSingleBidder{
		httpRequest: &adapters.RequestData{
			Method:  "POST",
			Uri:     server.URL,
			Body:    []byte("{\"key\":\"val\"}"),
			Headers: http.Header{},
		},
		bidResponse: &adapters.BidderResponse{
			Bids: []*adapters.TypedBid{
				{
					Bid: &openrtb2.Bid{AdM: sampleAd},
				},
			},
		},
	}

	e := new(exchange)
	e.adapterMap = map[openrtb_ext.BidderName]AdaptedBidder{
		openrtb_ext.BidderAppnexus: AdaptBidder(bidderImpl, server.Client(), &config.Configuration{}, &metricsConfig.NilMetricsEngine{}, openrtb_ext.BidderAppnexus, nil),
	}
	e.cache = &wellBehavedCache{}
	e.me = &metricsConf.NilMetricsEngine{}
	e.gdprPermsBuilder = fakePermissionsBuilder{
		permissions: &permissionsMock{
			allowAllBidders: true,
		},
	}.Builder
	e.tcf2ConfigBuilder = fakeTCF2ConfigBuilder{
		cfg: gdpr.NewTCF2Config(config.TCF2{}, config.AccountGDPR{}),
	}.Builder
	e.currencyConverter = currency.NewRateConverter(&http.Client{}, "", time.Duration(0))
	e.categoriesFetcher = categoriesFetcher
	e.bidIDGenerator = &mockBidIDGenerator{false, false}

	// Define mock incoming bid requeset
	mockBidRequest := &openrtb2.BidRequest{
		ID: "some-request-id",
		Imp: []openrtb2.Imp{{
			ID:     "some-impression-id",
			Banner: &openrtb2.Banner{Format: []openrtb2.Format{{W: 300, H: 250}, {W: 300, H: 600}}},
			Ext:    json.RawMessage(`{"appnexus": {"placementId": 1}}`),
		}},
		Site: &openrtb2.Site{Page: "prebid.org", Ext: json.RawMessage(`{"amp":0}`)},
	}

	// Run tests
	for _, testGroup := range testGroups {
		for _, test := range testGroup.testCases {
			mockBidRequest.Ext = test.inExt

			auctionRequest := AuctionRequest{
				BidRequestWrapper: &openrtb_ext.RequestWrapper{BidRequest: mockBidRequest},
				Account:           config.Account{},
				UserSyncs:         &emptyUsersync{},
			}

			// Run test
			debugLog := DebugLog{}
			outBidResponse, err := e.HoldAuction(context.Background(), auctionRequest, &debugLog)

			// Assert return error, if any
			if testGroup.expectError {
				assert.Errorf(t, err, "HoldAuction expected to throw error for: %s - %s. \n", testGroup.groupDesc, test.desc)
				continue
			} else {
				assert.NoErrorf(t, err, "%s: %s. HoldAuction error: %v \n", testGroup.groupDesc, test.desc, err)
			}

			// Assert returned bid
			if !assert.NotNil(t, outBidResponse, "%s: %s. outBidResponse is nil \n", testGroup.groupDesc, test.desc) {
				return
			}
			if !assert.NotEmpty(t, outBidResponse.SeatBid, "%s: %s. outBidResponse.SeatBid is empty \n", testGroup.groupDesc, test.desc) {
				return
			}
			if !assert.NotEmpty(t, outBidResponse.SeatBid[0].Bid, "%s: %s. outBidResponse.SeatBid[0].Bid is empty \n", testGroup.groupDesc, test.desc) {
				return
			}
			assert.Equal(t, test.outAdM, outBidResponse.SeatBid[0].Bid[0].AdM, "Ad markup string doesn't match in: %s - %s \n", testGroup.groupDesc, test.desc)
		}
	}
}

func TestGetBidCacheInfoEndToEnd(t *testing.T) {
	testUUID := "CACHE_UUID_1234"
	testExternalCacheScheme := "https"
	testExternalCacheHost := "www.externalprebidcache.net"
	testExternalCachePath := "endpoints/cache"

	// 1) An adapter
	bidderName := openrtb_ext.BidderName("appnexus")

	cfg := &config.Configuration{
		Adapters: map[string]config.Adapter{
			string(bidderName): {
				Endpoint: "http://ib.adnxs.com/endpoint",
			},
		},
		CacheURL: config.Cache{
			Host: "www.internalprebidcache.net",
		},
		ExtCacheURL: config.ExternalCache{
			Scheme: testExternalCacheScheme,
			Host:   testExternalCacheHost,
			Path:   testExternalCachePath,
		},
	}

	adapterList := make([]openrtb_ext.BidderName, 0, 2)
	syncerKeys := []string{}
	testEngine := metricsConf.NewMetricsEngine(cfg, adapterList, syncerKeys)
	//	2) Init new exchange with said configuration
	handlerNoBidServer := func(w http.ResponseWriter, r *http.Request) { w.WriteHeader(204) }
	server := httptest.NewServer(http.HandlerFunc(handlerNoBidServer))
	defer server.Close()

	biddersInfo, err := config.LoadBidderInfoFromDisk("../static/bidder-info", cfg.Adapters, openrtb_ext.BuildBidderStringSlice())
	if err != nil {
		t.Fatal(err)
	}

	adapters, adaptersErr := BuildAdapters(server.Client(), cfg, biddersInfo, &metricsConf.NilMetricsEngine{})
	if adaptersErr != nil {
		t.Fatalf("Error intializing adapters: %v", adaptersErr)
	}
	currencyConverter := currency.NewRateConverter(&http.Client{}, "", time.Duration(0))
	pbc := pbc.NewClient(&http.Client{}, &cfg.CacheURL, &cfg.ExtCacheURL, testEngine)

	gdprPermsBuilder := fakePermissionsBuilder{
		permissions: &permissionsMock{
			allowAllBidders: true,
		},
	}.Builder
	tcf2ConfigBuilder := fakeTCF2ConfigBuilder{
		cfg: gdpr.NewTCF2Config(config.TCF2{}, config.AccountGDPR{}),
	}.Builder

	e := NewExchange(adapters, pbc, cfg, map[string]usersync.Syncer{}, &metricsConf.NilMetricsEngine{}, biddersInfo, gdprPermsBuilder, tcf2ConfigBuilder, currencyConverter, nilCategoryFetcher{}).(*exchange)
	// 	3) Build all the parameters e.buildBidResponse(ctx.Background(), liveA... ) needs
	liveAdapters := []openrtb_ext.BidderName{bidderName}

	//adapterBids map[openrtb_ext.BidderName]*pbsOrtbSeatBid,
	bids := []*openrtb2.Bid{
		{
			ID:             "some-imp-id",
			ImpID:          "",
			Price:          9.517803,
			NURL:           "",
			BURL:           "",
			LURL:           "",
			AdM:            "",
			AdID:           "",
			ADomain:        nil,
			Bundle:         "",
			IURL:           "",
			CID:            "",
			CrID:           "",
			Tactic:         "",
			Cat:            nil,
			Attr:           nil,
			API:            0,
			Protocol:       0,
			QAGMediaRating: 0,
			Language:       "",
			DealID:         "",
			W:              300,
			H:              250,
			WRatio:         0,
			HRatio:         0,
			Exp:            0,
			Ext:            nil,
		},
	}
	auc := &auction{
		cacheIds: map[*openrtb2.Bid]string{
			bids[0]: testUUID,
		},
	}
	aPbsOrtbBidArr := []*pbsOrtbBid{
		{
			bid:     bids[0],
			bidType: openrtb_ext.BidTypeBanner,
			bidTargets: map[string]string{
				"pricegranularity":  "med",
				"includewinners":    "true",
				"includebidderkeys": "false",
			},
		},
	}
	adapterBids := map[openrtb_ext.BidderName]*pbsOrtbSeatBid{
		bidderName: {
			bids:     aPbsOrtbBidArr,
			currency: "USD",
		},
	}

	//adapterExtra map[openrtb_ext.BidderName]*seatResponseExtra,
	adapterExtra := map[openrtb_ext.BidderName]*seatResponseExtra{
		bidderName: {
			ResponseTimeMillis: 5,
			Errors: []openrtb_ext.ExtBidderMessage{
				{
					Code:    999,
					Message: "Post ib.adnxs.com/openrtb2?query1&query2: unsupported protocol scheme \"\"",
				},
			},
		},
	}
	bidRequest := &openrtb2.BidRequest{
		ID:   "some-request-id",
		TMax: 1000,
		Imp: []openrtb2.Imp{
			{
				ID:     "test-div",
				Secure: openrtb2.Int8Ptr(0),
				Banner: &openrtb2.Banner{Format: []openrtb2.Format{{W: 300, H: 250}}},
				Ext: json.RawMessage(` {
    "rubicon": {
        "accountId": 1001,
        "siteId": 113932,
        "zoneId": 535510
    },
    "appnexus": { "placementId": 1 },
    "pubmatic": { "publisherId": "156209", "adSlot": "pubmatic_test2@300x250" },
    "pulsepoint": { "cf": "300X250", "cp": 512379, "ct": 486653 },
    "conversant": { "site_id": "108060" },
    "ix": { "siteId": "287415" }
}`),
			},
		},
		Site: &openrtb2.Site{
			Page:      "http://rubitest.com/index.html",
			Publisher: &openrtb2.Publisher{ID: "1001"},
		},
		Test: 1,
		Ext:  json.RawMessage(`{"prebid": { "cache": { "bids": {}, "vastxml": {} }, "targeting": { "pricegranularity": "med", "includewinners": true, "includebidderkeys": false } }}`),
	}

	var errList []error

	// 	4) Build bid response
	bid_resp, err := e.buildBidResponse(context.Background(), liveAdapters, adapterBids, bidRequest, adapterExtra, auc, nil, true, nil, errList)

	// 	5) Assert we have no errors and the bid response we expected
	assert.NoError(t, err, "[TestGetBidCacheInfo] buildBidResponse() threw an error")

	expectedBidResponse := &openrtb2.BidResponse{
		SeatBid: []openrtb2.SeatBid{
			{
				Seat: string(bidderName),
				Bid: []openrtb2.Bid{
					{
						Ext: json.RawMessage(`{ "prebid": { "cache": { "bids": { "cacheId": "` + testUUID + `", "url": "` + testExternalCacheScheme + `://` + testExternalCacheHost + `/` + testExternalCachePath + `?uuid=` + testUUID + `" }, "key": "", "url": "" }`),
					},
				},
			},
		},
	}
	// compare cache UUID
	expCacheUUID, err := jsonparser.GetString(expectedBidResponse.SeatBid[0].Bid[0].Ext, "prebid", "cache", "bids", "cacheId")
	assert.NoErrorf(t, err, "[TestGetBidCacheInfo] Error found while trying to json parse the cacheId field from expected build response. Message: %v \n", err)

	cacheUUID, err := jsonparser.GetString(bid_resp.SeatBid[0].Bid[0].Ext, "prebid", "cache", "bids", "cacheId")
	assert.NoErrorf(t, err, "[TestGetBidCacheInfo] bid_resp.SeatBid[0].Bid[0].Ext = %s \n", bid_resp.SeatBid[0].Bid[0].Ext)

	assert.Equal(t, expCacheUUID, cacheUUID, "[TestGetBidCacheInfo] cacheId field in ext should equal \"%s\" \n", expCacheUUID)

	// compare cache URL
	expCacheURL, err := jsonparser.GetString(expectedBidResponse.SeatBid[0].Bid[0].Ext, "prebid", "cache", "bids", "url")
	assert.NoErrorf(t, err, "[TestGetBidCacheInfo] Error found while trying to json parse the url field from expected build response. Message: %v \n", err)

	cacheURL, err := jsonparser.GetString(bid_resp.SeatBid[0].Bid[0].Ext, "prebid", "cache", "bids", "url")
	assert.NoErrorf(t, err, "[TestGetBidCacheInfo] Error found while trying to json parse the url field from actual build response. Message: %v \n", err)

	assert.Equal(t, expCacheURL, cacheURL, "[TestGetBidCacheInfo] cacheId field in ext should equal \"%s\" \n", expCacheURL)
}

func TestBidReturnsCreative(t *testing.T) {
	sampleAd := "<?xml version=\"1.0\" encoding=\"UTF-8\"?><VAST ...></VAST>"
	sampleOpenrtbBid := &openrtb2.Bid{ID: "some-bid-id", AdM: sampleAd}

	// Define test cases
	testCases := []struct {
		description            string
		inReturnCreative       bool
		expectedCreativeMarkup string
	}{
		{
			"returnCreative set to true, expect a full creative markup string in returned bid",
			true,
			sampleAd,
		},
		{
			"returnCreative set to false, expect empty creative markup string in returned bid",
			false,
			"",
		},
	}

	// Test set up
	sampleBids := []*pbsOrtbBid{
		{
			bid:            sampleOpenrtbBid,
			bidType:        openrtb_ext.BidTypeBanner,
			bidTargets:     map[string]string{},
			generatedBidID: "randomId",
		},
	}
	sampleAuction := &auction{cacheIds: map[*openrtb2.Bid]string{sampleOpenrtbBid: "CACHE_UUID_1234"}}

	noBidHandler := func(w http.ResponseWriter, r *http.Request) { w.WriteHeader(204) }
	server := httptest.NewServer(http.HandlerFunc(noBidHandler))
	defer server.Close()

	bidderImpl := &goodSingleBidder{
		httpRequest: &adapters.RequestData{
			Method:  "POST",
			Uri:     server.URL,
			Body:    []byte("{\"key\":\"val\"}"),
			Headers: http.Header{},
		},
		bidResponse: &adapters.BidderResponse{},
	}
	e := new(exchange)
	e.adapterMap = map[openrtb_ext.BidderName]AdaptedBidder{
		openrtb_ext.BidderAppnexus: AdaptBidder(bidderImpl, server.Client(), &config.Configuration{}, &metricsConfig.NilMetricsEngine{}, openrtb_ext.BidderAppnexus, nil),
	}
	e.cache = &wellBehavedCache{}
	e.me = &metricsConf.NilMetricsEngine{}

	e.currencyConverter = currency.NewRateConverter(&http.Client{}, "", time.Duration(0))

	//Run tests
	for _, test := range testCases {
		resultingBids, resultingErrs := e.makeBid(sampleBids, sampleAuction, test.inReturnCreative, nil)

		assert.Equal(t, 0, len(resultingErrs), "%s. Test should not return errors \n", test.description)
		assert.Equal(t, test.expectedCreativeMarkup, resultingBids[0].AdM, "%s. Ad markup string doesn't match expected \n", test.description)

		var bidExt openrtb_ext.ExtBid
		json.Unmarshal(resultingBids[0].Ext, &bidExt)
		assert.Equal(t, 0, bidExt.Prebid.DealPriority, "%s. Test should have DealPriority set to 0", test.description)
		assert.Equal(t, false, bidExt.Prebid.DealTierSatisfied, "%s. Test should have DealTierSatisfied set to false", test.description)
	}
}

func TestGetBidCacheInfo(t *testing.T) {
	bid := &openrtb2.Bid{ID: "42"}
	testCases := []struct {
		description      string
		scheme           string
		host             string
		path             string
		bid              *pbsOrtbBid
		auction          *auction
		expectedFound    bool
		expectedCacheID  string
		expectedCacheURL string
	}{
		{
			description:      "JSON Cache ID",
			scheme:           "https",
			host:             "prebid.org",
			path:             "cache",
			bid:              &pbsOrtbBid{bid: bid},
			auction:          &auction{cacheIds: map[*openrtb2.Bid]string{bid: "anyID"}},
			expectedFound:    true,
			expectedCacheID:  "anyID",
			expectedCacheURL: "https://prebid.org/cache?uuid=anyID",
		},
		{
			description:      "VAST Cache ID",
			scheme:           "https",
			host:             "prebid.org",
			path:             "cache",
			bid:              &pbsOrtbBid{bid: bid},
			auction:          &auction{vastCacheIds: map[*openrtb2.Bid]string{bid: "anyID"}},
			expectedFound:    true,
			expectedCacheID:  "anyID",
			expectedCacheURL: "https://prebid.org/cache?uuid=anyID",
		},
		{
			description:      "Cache ID Not Found",
			scheme:           "https",
			host:             "prebid.org",
			path:             "cache",
			bid:              &pbsOrtbBid{bid: bid},
			auction:          &auction{},
			expectedFound:    false,
			expectedCacheID:  "",
			expectedCacheURL: "",
		},
		{
			description:      "Scheme Not Provided",
			host:             "prebid.org",
			path:             "cache",
			bid:              &pbsOrtbBid{bid: bid},
			auction:          &auction{cacheIds: map[*openrtb2.Bid]string{bid: "anyID"}},
			expectedFound:    true,
			expectedCacheID:  "anyID",
			expectedCacheURL: "prebid.org/cache?uuid=anyID",
		},
		{
			description:      "Host And Path Not Provided - Without Scheme",
			bid:              &pbsOrtbBid{bid: bid},
			auction:          &auction{cacheIds: map[*openrtb2.Bid]string{bid: "anyID"}},
			expectedFound:    true,
			expectedCacheID:  "anyID",
			expectedCacheURL: "",
		},
		{
			description:      "Host And Path Not Provided - With Scheme",
			scheme:           "https",
			bid:              &pbsOrtbBid{bid: bid},
			auction:          &auction{cacheIds: map[*openrtb2.Bid]string{bid: "anyID"}},
			expectedFound:    true,
			expectedCacheID:  "anyID",
			expectedCacheURL: "",
		},
		{
			description:      "Nil Bid",
			scheme:           "https",
			host:             "prebid.org",
			path:             "cache",
			bid:              nil,
			auction:          &auction{cacheIds: map[*openrtb2.Bid]string{bid: "anyID"}},
			expectedFound:    false,
			expectedCacheID:  "",
			expectedCacheURL: "",
		},
		{
			description:      "Nil Embedded Bid",
			scheme:           "https",
			host:             "prebid.org",
			path:             "cache",
			bid:              &pbsOrtbBid{bid: nil},
			auction:          &auction{cacheIds: map[*openrtb2.Bid]string{bid: "anyID"}},
			expectedFound:    false,
			expectedCacheID:  "",
			expectedCacheURL: "",
		},
		{
			description:      "Nil Auction",
			scheme:           "https",
			host:             "prebid.org",
			path:             "cache",
			bid:              &pbsOrtbBid{bid: bid},
			auction:          nil,
			expectedFound:    false,
			expectedCacheID:  "",
			expectedCacheURL: "",
		},
	}

	for _, test := range testCases {
		exchange := &exchange{
			cache: &mockCache{
				scheme: test.scheme,
				host:   test.host,
				path:   test.path,
			},
		}

		cacheInfo, found := exchange.getBidCacheInfo(test.bid, test.auction)

		assert.Equal(t, test.expectedFound, found, test.description+":found")
		assert.Equal(t, test.expectedCacheID, cacheInfo.CacheId, test.description+":id")
		assert.Equal(t, test.expectedCacheURL, cacheInfo.Url, test.description+":url")
	}
}

func TestBidResponseCurrency(t *testing.T) {
	// Init objects
	cfg := &config.Configuration{Adapters: make(map[string]config.Adapter, 1)}
	cfg.Adapters["appnexus"] = config.Adapter{Endpoint: "http://ib.adnxs.com"}

	handlerNoBidServer := func(w http.ResponseWriter, r *http.Request) { w.WriteHeader(204) }
	server := httptest.NewServer(http.HandlerFunc(handlerNoBidServer))
	defer server.Close()

	biddersInfo, err := config.LoadBidderInfoFromDisk("../static/bidder-info", cfg.Adapters, openrtb_ext.BuildBidderStringSlice())
	if err != nil {
		t.Fatal(err)
	}

	adapters, adaptersErr := BuildAdapters(server.Client(), cfg, biddersInfo, &metricsConf.NilMetricsEngine{})
	if adaptersErr != nil {
		t.Fatalf("Error intializing adapters: %v", adaptersErr)
	}

	currencyConverter := currency.NewRateConverter(&http.Client{}, "", time.Duration(0))

	gdprPermsBuilder := fakePermissionsBuilder{
		permissions: &permissionsMock{
			allowAllBidders: true,
		},
	}.Builder
	tcf2ConfigBuilder := fakeTCF2ConfigBuilder{
		cfg: gdpr.NewTCF2Config(config.TCF2{}, config.AccountGDPR{}),
	}.Builder

	e := NewExchange(adapters, nil, cfg, map[string]usersync.Syncer{}, &metricsConf.NilMetricsEngine{}, biddersInfo, gdprPermsBuilder, tcf2ConfigBuilder, currencyConverter, nilCategoryFetcher{}).(*exchange)

	liveAdapters := make([]openrtb_ext.BidderName, 1)
	liveAdapters[0] = "appnexus"

	bidRequest := &openrtb2.BidRequest{
		ID: "some-request-id",
		Imp: []openrtb2.Imp{{
			ID:     "some-impression-id",
			Banner: &openrtb2.Banner{Format: []openrtb2.Format{{W: 300, H: 250}, {W: 300, H: 600}}},
			Ext:    json.RawMessage(`{"appnexus": {"placementId": 10433394}}`),
		}},
		Site:   &openrtb2.Site{Page: "prebid.org", Ext: json.RawMessage(`{"amp":0}`)},
		Device: &openrtb2.Device{UA: "curl/7.54.0", IP: "::1"},
		AT:     1,
		TMax:   500,
		Ext:    json.RawMessage(`{"id": "some-request-id","site": {"page": "prebid.org"},"imp": [{"id": "some-impression-id","banner": {"format": [{"w": 300,"h": 250},{"w": 300,"h": 600}]},"ext": {"appnexus": {"placementId": 10433394}}}],"tmax": 500}`),
	}

	adapterExtra := map[openrtb_ext.BidderName]*seatResponseExtra{
		"appnexus": {ResponseTimeMillis: 5},
	}

	var errList []error

	sampleBid := &openrtb2.Bid{
		ID:    "some-imp-id",
		Price: 9.517803,
		W:     300,
		H:     250,
		Ext:   nil,
	}
	aPbsOrtbBidArr := []*pbsOrtbBid{{bid: sampleBid, bidType: openrtb_ext.BidTypeBanner, originalBidCPM: 9.517803}}
	sampleSeatBid := []openrtb2.SeatBid{
		{
			Seat: "appnexus",
			Bid: []openrtb2.Bid{
				{
					ID:    "some-imp-id",
					Price: 9.517803,
					W:     300,
					H:     250,
					Ext:   json.RawMessage(`{"origbidcpm":9.517803,"prebid":{"type":"banner"}}`),
				},
			},
		},
	}
	emptySeatBid := []openrtb2.SeatBid{}

	// Test cases
	type aTest struct {
		description         string
		adapterBids         map[openrtb_ext.BidderName]*pbsOrtbSeatBid
		expectedBidResponse *openrtb2.BidResponse
	}
	testCases := []aTest{
		{
			description: "1) Adapter to bids map comes with a non-empty currency field and non-empty bid array",
			adapterBids: map[openrtb_ext.BidderName]*pbsOrtbSeatBid{
				openrtb_ext.BidderName("appnexus"): {
					bids:     aPbsOrtbBidArr,
					currency: "USD",
				},
			},
			expectedBidResponse: &openrtb2.BidResponse{
				ID:      "some-request-id",
				SeatBid: sampleSeatBid,
				Cur:     "USD",
				Ext: json.RawMessage(`{"responsetimemillis":{"appnexus":5},"tmaxrequest":500}
`),
			},
		},
		{
			description: "2) Adapter to bids map comes with a non-empty currency field but an empty bid array",
			adapterBids: map[openrtb_ext.BidderName]*pbsOrtbSeatBid{
				openrtb_ext.BidderName("appnexus"): {
					bids:     nil,
					currency: "USD",
				},
			},
			expectedBidResponse: &openrtb2.BidResponse{
				ID:      "some-request-id",
				SeatBid: emptySeatBid,
				Cur:     "",
				Ext: json.RawMessage(`{"responsetimemillis":{"appnexus":5},"tmaxrequest":500}
`),
			},
		},
		{
			description: "3) Adapter to bids map comes with an empty currency string and a non-empty bid array",
			adapterBids: map[openrtb_ext.BidderName]*pbsOrtbSeatBid{
				openrtb_ext.BidderName("appnexus"): {
					bids:     aPbsOrtbBidArr,
					currency: "",
				},
			},
			expectedBidResponse: &openrtb2.BidResponse{
				ID:      "some-request-id",
				SeatBid: sampleSeatBid,
				Cur:     "",
				Ext: json.RawMessage(`{"responsetimemillis":{"appnexus":5},"tmaxrequest":500}
`),
			},
		},
		{
			description: "4) Adapter to bids map comes with an empty currency string and an empty bid array",
			adapterBids: map[openrtb_ext.BidderName]*pbsOrtbSeatBid{
				openrtb_ext.BidderName("appnexus"): {
					bids:     nil,
					currency: "",
				},
			},
			expectedBidResponse: &openrtb2.BidResponse{
				ID:      "some-request-id",
				SeatBid: emptySeatBid,
				Cur:     "",
				Ext: json.RawMessage(`{"responsetimemillis":{"appnexus":5},"tmaxrequest":500}
`),
			},
		},
	}

	bidResponseExt := &openrtb_ext.ExtBidResponse{
		ResponseTimeMillis:   map[openrtb_ext.BidderName]int{openrtb_ext.BidderName("appnexus"): 5},
		RequestTimeoutMillis: 500,
	}
	// Run tests
	for i := range testCases {
		actualBidResp, err := e.buildBidResponse(context.Background(), liveAdapters, testCases[i].adapterBids, bidRequest, adapterExtra, nil, bidResponseExt, true, nil, errList)
		assert.NoError(t, err, fmt.Sprintf("[TEST_FAILED] e.buildBidResponse resturns error in test: %s Error message: %s \n", testCases[i].description, err))
		assert.Equalf(t, testCases[i].expectedBidResponse, actualBidResp, fmt.Sprintf("[TEST_FAILED] Objects must be equal for test: %s \n Expected: >>%s<< \n Actual: >>%s<< ", testCases[i].description, testCases[i].expectedBidResponse.Ext, actualBidResp.Ext))
	}
}

func TestBidResponseImpExtInfo(t *testing.T) {
	// Init objects
	cfg := &config.Configuration{Adapters: make(map[string]config.Adapter, 1)}
	cfg.Adapters["appnexus"] = config.Adapter{Endpoint: "http://ib.adnxs.com"}

	gdprPermsBuilder := fakePermissionsBuilder{
		permissions: &permissionsMock{
			allowAllBidders: true,
		},
	}.Builder
	tcf2ConfigBuilder := fakeTCF2ConfigBuilder{
		cfg: gdpr.NewTCF2Config(config.TCF2{}, config.AccountGDPR{}),
	}.Builder

	e := NewExchange(nil, nil, cfg, map[string]usersync.Syncer{}, &metricsConf.NilMetricsEngine{}, nil, gdprPermsBuilder, tcf2ConfigBuilder, nil, nilCategoryFetcher{}).(*exchange)

	liveAdapters := make([]openrtb_ext.BidderName, 1)
	liveAdapters[0] = "appnexus"

	bidRequest := &openrtb2.BidRequest{
		ID: "some-request-id",
		Imp: []openrtb2.Imp{{
			ID:    "some-impression-id",
			Video: &openrtb2.Video{},
			Ext:   json.RawMessage(`{"appnexus": {"placementId": 10433394}}`),
		}},
		Ext: json.RawMessage(``),
	}

	var errList []error

	sampleBid := &openrtb2.Bid{
		ID:    "some-imp-id",
		ImpID: "some-impression-id",
		W:     300,
		H:     250,
		Ext:   nil,
	}
	aPbsOrtbBidArr := []*pbsOrtbBid{{bid: sampleBid, bidType: openrtb_ext.BidTypeVideo}}

	adapterBids := map[openrtb_ext.BidderName]*pbsOrtbSeatBid{
		openrtb_ext.BidderName("appnexus"): {
			bids: aPbsOrtbBidArr,
		},
	}

	impExtInfo := make(map[string]ImpExtInfo, 1)
	impExtInfo["some-impression-id"] = ImpExtInfo{
		true,
		[]byte(`{"video":{"h":480,"mimes":["video/mp4"]}}`),
		json.RawMessage(`{"some_key": 1}`)}

	expectedBidResponseExt := `{"origbidcpm":0,"prebid":{"type":"video","passthrough":{"some_key":1}},"storedrequestattributes":{"h":480,"mimes":["video/mp4"]}}`

	actualBidResp, err := e.buildBidResponse(context.Background(), liveAdapters, adapterBids, bidRequest, nil, nil, nil, true, impExtInfo, errList)
	assert.NoError(t, err, fmt.Sprintf("imp ext info was not passed through correctly: %s", err))

	resBidExt := string(actualBidResp.SeatBid[0].Bid[0].Ext)
	assert.Equalf(t, expectedBidResponseExt, resBidExt, "Expected bid response extension is incorrect")

}

// TestRaceIntegration runs an integration test using all the sample params from
// adapters/{bidder}/{bidder}test/params/race/*.json files.
//
// Its primary goal is to catch race conditions, since parts of the BidRequest passed into MakeBids()
// are shared across many goroutines.
//
// The "known" file names right now are "banner.json" and "video.json". These files should hold params
// which the Bidder would expect on banner or video Imps, respectively.
func TestRaceIntegration(t *testing.T) {
	noBidServer := func(w http.ResponseWriter, r *http.Request) {
		w.WriteHeader(204)
	}
	server := httptest.NewServer(http.HandlerFunc(noBidServer))
	defer server.Close()

	cfg := &config.Configuration{
		Adapters: make(map[string]config.Adapter),
	}
	for _, bidder := range openrtb_ext.CoreBidderNames() {
		cfg.Adapters[strings.ToLower(string(bidder))] = config.Adapter{
			Endpoint: server.URL,
		}
	}
	cfg.Adapters[strings.ToLower(string(openrtb_ext.BidderAudienceNetwork))] = config.Adapter{
		Endpoint:   server.URL,
		AppSecret:  "any",
		PlatformID: "abc",
	}
	cfg.Adapters[strings.ToLower(string(openrtb_ext.BidderBeachfront))] = config.Adapter{
		Endpoint:         server.URL,
		ExtraAdapterInfo: "{\"video_endpoint\":\"" + server.URL + "\"}",
	}

	biddersInfo, err := config.LoadBidderInfoFromDisk("../static/bidder-info", cfg.Adapters, openrtb_ext.BuildBidderStringSlice())
	if err != nil {
		t.Fatal(err)
	}

	adapters, adaptersErr := BuildAdapters(server.Client(), cfg, biddersInfo, &metricsConf.NilMetricsEngine{})
	if adaptersErr != nil {
		t.Fatalf("Error intializing adapters: %v", adaptersErr)
	}

	currencyConverter := currency.NewRateConverter(&http.Client{}, "", time.Duration(0))

	auctionRequest := AuctionRequest{
		BidRequestWrapper: &openrtb_ext.RequestWrapper{BidRequest: getTestBuildRequest(t)},
		Account:           config.Account{},
		UserSyncs:         &emptyUsersync{},
	}

	debugLog := DebugLog{}

	gdprPermsBuilder := fakePermissionsBuilder{
		permissions: &permissionsMock{
			allowAllBidders: true,
		},
	}.Builder
	tcf2CfgBuilder := fakeTCF2ConfigBuilder{
		cfg: gdpr.NewTCF2Config(config.TCF2{}, config.AccountGDPR{}),
	}.Builder

	ex := NewExchange(adapters, &wellBehavedCache{}, cfg, map[string]usersync.Syncer{}, &metricsConf.NilMetricsEngine{}, biddersInfo, gdprPermsBuilder, tcf2CfgBuilder, currencyConverter, &nilCategoryFetcher{}).(*exchange)
	_, err = ex.HoldAuction(context.Background(), auctionRequest, &debugLog)
	if err != nil {
		t.Errorf("HoldAuction returned unexpected error: %v", err)
	}
}

func newCategoryFetcher(directory string) (stored_requests.CategoryFetcher, error) {
	fetcher, err := file_fetcher.NewFileFetcher(directory)
	if err != nil {
		return nil, err
	}
	catfetcher, ok := fetcher.(stored_requests.CategoryFetcher)
	if !ok {
		return nil, fmt.Errorf("Failed to type cast fetcher to CategoryFetcher")
	}
	return catfetcher, nil
}

func getTestBuildRequest(t *testing.T) *openrtb2.BidRequest {
	dnt := int8(1)
	return &openrtb2.BidRequest{
		Site: &openrtb2.Site{
			Page:   "www.some.domain.com",
			Domain: "domain.com",
			Publisher: &openrtb2.Publisher{
				ID: "some-publisher-id",
			},
		},
		Device: &openrtb2.Device{
			UA:       "Mozilla/5.0 (Macintosh; Intel Mac OS X 10_13_5) AppleWebKit/537.36 (KHTML, like Gecko) Chrome/67.0.3396.87 Safari/537.36",
			IFA:      "ifa",
			IP:       "132.173.230.74",
			DNT:      &dnt,
			Language: "EN",
		},
		Source: &openrtb2.Source{
			TID: "61018dc9-fa61-4c41-b7dc-f90b9ae80e87",
		},
		User: &openrtb2.User{
			ID:       "our-id",
			BuyerUID: "their-id",
			Ext:      json.RawMessage(`{"consent":"BONciguONcjGKADACHENAOLS1rAHDAFAAEAASABQAMwAeACEAFw"}`),
		},
		Regs: &openrtb2.Regs{
			COPPA: 1,
			Ext:   json.RawMessage(`{"gdpr":1}`),
		},
		Imp: []openrtb2.Imp{{
			ID: "some-imp-id",
			Banner: &openrtb2.Banner{
				Format: []openrtb2.Format{{
					W: 300,
					H: 250,
				}, {
					W: 300,
					H: 600,
				}},
			},
			Ext: json.RawMessage(`{"ext_field":"value}"}`),
		}, {
			Video: &openrtb2.Video{
				MIMEs:       []string{"video/mp4"},
				MinDuration: 1,
				MaxDuration: 300,
				W:           300,
				H:           600,
			},
			Ext: json.RawMessage(`{"ext_field":"value}"}`),
		}},
	}
}

func TestPanicRecovery(t *testing.T) {
	cfg := &config.Configuration{
		CacheURL: config.Cache{
			ExpectedTimeMillis: 20,
		},
		Adapters: blankAdapterConfig(openrtb_ext.CoreBidderNames()),
	}

	biddersInfo, err := config.LoadBidderInfoFromDisk("../static/bidder-info", cfg.Adapters, openrtb_ext.BuildBidderStringSlice())
	if err != nil {
		t.Fatal(err)
	}

	adapters, adaptersErr := BuildAdapters(&http.Client{}, cfg, biddersInfo, &metricsConf.NilMetricsEngine{})
	if adaptersErr != nil {
		t.Fatalf("Error intializing adapters: %v", adaptersErr)
	}

	currencyConverter := currency.NewRateConverter(&http.Client{}, "", time.Duration(0))

	gdprPermsBuilder := fakePermissionsBuilder{
		permissions: &permissionsMock{
			allowAllBidders: true,
		},
	}.Builder
	tcf2ConfigBuilder := fakeTCF2ConfigBuilder{
		cfg: gdpr.NewTCF2Config(config.TCF2{}, config.AccountGDPR{}),
	}.Builder

	e := NewExchange(adapters, nil, cfg, map[string]usersync.Syncer{}, &metricsConf.NilMetricsEngine{}, biddersInfo, gdprPermsBuilder, tcf2ConfigBuilder, currencyConverter, nilCategoryFetcher{}).(*exchange)

	chBids := make(chan *bidResponseWrapper, 1)
	panicker := func(bidderRequest BidderRequest, conversions currency.Conversions) {
		panic("panic!")
	}

	apnLabels := metrics.AdapterLabels{
		Source:      metrics.DemandWeb,
		RType:       metrics.ReqTypeORTB2Web,
		Adapter:     openrtb_ext.BidderAppnexus,
		PubID:       "test1",
		CookieFlag:  metrics.CookieFlagYes,
		AdapterBids: metrics.AdapterBidNone,
	}

	bidderRequests := []BidderRequest{
		{
			BidderName:     "bidder1",
			BidderCoreName: "appnexus",
			BidderLabels:   apnLabels,
			BidRequest: &openrtb2.BidRequest{
				ID: "b-1",
			},
		},
		{
			BidderName:     "bidder2",
			BidderCoreName: "bidder2",
			BidRequest: &openrtb2.BidRequest{
				ID: "b-2",
			},
		},
	}

	recovered := e.recoverSafely(bidderRequests, panicker, chBids)
	recovered(bidderRequests[0], nil)
}

// TestPanicRecoveryHighLevel calls HoldAuction with a panicingAdapter{}
func TestPanicRecoveryHighLevel(t *testing.T) {
	noBidServer := func(w http.ResponseWriter, r *http.Request) {
		w.WriteHeader(204)
	}
	server := httptest.NewServer(http.HandlerFunc(noBidServer))
	defer server.Close()

	cfg := &config.Configuration{
		Adapters: make(map[string]config.Adapter),
	}
	for _, bidder := range openrtb_ext.CoreBidderNames() {
		cfg.Adapters[strings.ToLower(string(bidder))] = config.Adapter{
			Endpoint: server.URL,
		}
	}
	cfg.Adapters["audiencenetwork"] = config.Adapter{Disabled: true}

	biddersInfo, err := config.LoadBidderInfoFromDisk("../static/bidder-info", cfg.Adapters, openrtb_ext.BuildBidderStringSlice())
	if err != nil {
		t.Fatal(err)
	}

	adapters, adaptersErr := BuildAdapters(server.Client(), cfg, biddersInfo, &metricsConf.NilMetricsEngine{})
	if adaptersErr != nil {
		t.Fatalf("Error intializing adapters: %v", adaptersErr)
	}

	currencyConverter := currency.NewRateConverter(&http.Client{}, "", time.Duration(0))

	categoriesFetcher, error := newCategoryFetcher("./test/category-mapping")
	if error != nil {
		t.Errorf("Failed to create a category Fetcher: %v", error)
	}

	gdprPermsBuilder := fakePermissionsBuilder{
		permissions: &permissionsMock{
			allowAllBidders: true,
		},
	}.Builder
	tcf2ConfigBuilder := fakeTCF2ConfigBuilder{
		cfg: gdpr.NewTCF2Config(config.TCF2{}, config.AccountGDPR{}),
	}.Builder
	e := NewExchange(adapters, &mockCache{}, cfg, map[string]usersync.Syncer{}, &metricsConf.NilMetricsEngine{}, biddersInfo, gdprPermsBuilder, tcf2ConfigBuilder, currencyConverter, categoriesFetcher).(*exchange)

	e.adapterMap[openrtb_ext.BidderBeachfront] = panicingAdapter{}
	e.adapterMap[openrtb_ext.BidderAppnexus] = panicingAdapter{}

	request := &openrtb2.BidRequest{
		Site: &openrtb2.Site{
			Page:   "www.some.domain.com",
			Domain: "domain.com",
			Publisher: &openrtb2.Publisher{
				ID: "some-publisher-id",
			},
		},
		User: &openrtb2.User{
			ID:       "our-id",
			BuyerUID: "their-id",
			Ext:      json.RawMessage(`{"consent":"BONciguONcjGKADACHENAOLS1rAHDAFAAEAASABQAMwAeACEAFw"}`),
		},
		Imp: []openrtb2.Imp{{
			ID: "some-imp-id",
			Banner: &openrtb2.Banner{
				Format: []openrtb2.Format{{
					W: 300,
					H: 250,
				}, {
					W: 300,
					H: 600,
				}},
			},
			Ext: json.RawMessage(`{"ext_field": "value"}`),
		}},
	}

	auctionRequest := AuctionRequest{
		BidRequestWrapper: &openrtb_ext.RequestWrapper{BidRequest: request},
		Account:           config.Account{},
		UserSyncs:         &emptyUsersync{},
	}
	debugLog := DebugLog{}
	_, err = e.HoldAuction(context.Background(), auctionRequest, &debugLog)
	if err != nil {
		t.Errorf("HoldAuction returned unexpected error: %v", err)
	}

}

func TestTimeoutComputation(t *testing.T) {
	cacheTimeMillis := 10
	ex := exchange{
		cacheTime: time.Duration(cacheTimeMillis) * time.Millisecond,
	}
	deadline := time.Now()
	ctx, cancel := context.WithDeadline(context.Background(), deadline)
	defer cancel()

	auctionCtx, cancel := ex.makeAuctionContext(ctx, true)
	defer cancel()

	if finalDeadline, ok := auctionCtx.Deadline(); !ok || deadline.Add(-time.Duration(cacheTimeMillis)*time.Millisecond) != finalDeadline {
		t.Errorf("The auction should allocate cacheTime amount of time from the whole request timeout.")
	}
}

// TestExchangeJSON executes tests for all the *.json files in exchangetest.
func TestExchangeJSON(t *testing.T) {
	if specFiles, err := ioutil.ReadDir("./exchangetest"); err == nil {
		for _, specFile := range specFiles {
			fileName := "./exchangetest/" + specFile.Name()
			fileDisplayName := "exchange/exchangetest/" + specFile.Name()
			t.Run(fileDisplayName, func(t *testing.T) {
				specData, err := loadFile(fileName)
				if assert.NoError(t, err, "Failed to load contents of file %s: %v", fileDisplayName, err) {
					runSpec(t, fileDisplayName, specData)
				}
			})
		}
	}
}

// LoadFile reads and parses a file as a test case. If something goes wrong, it returns an error.
func loadFile(filename string) (*exchangeSpec, error) {
	specData, err := ioutil.ReadFile(filename)
	if err != nil {
		return nil, fmt.Errorf("Failed to read file %s: %v", filename, err)
	}

	var spec exchangeSpec
	if err := json.Unmarshal(specData, &spec); err != nil {
		return nil, fmt.Errorf("Failed to unmarshal JSON from file: %v", err)
	}

	return &spec, nil
}

func runSpec(t *testing.T, filename string, spec *exchangeSpec) {
	aliases, errs := parseAliases(&spec.IncomingRequest.OrtbRequest)
	if len(errs) != 0 {
		t.Fatalf("%s: Failed to parse aliases", filename)
	}

	var s struct{}
	eeac := make(map[string]struct{})
	for _, c := range []string{"FIN", "FRA", "GUF"} {
		eeac[c] = s
	}

	var gdprDefaultValue string
	if spec.AssumeGDPRApplies {
		gdprDefaultValue = "1"
	} else {
		gdprDefaultValue = "0"
	}

	privacyConfig := config.Privacy{
		CCPA: config.CCPA{
			Enforce: spec.EnforceCCPA,
		},
		LMT: config.LMT{
			Enforce: spec.EnforceLMT,
		},
		GDPR: config.GDPR{
			Enabled:         spec.GDPREnabled,
			DefaultValue:    gdprDefaultValue,
			EEACountriesMap: eeac,
			TCF2: config.TCF2{
				Enabled: spec.GDPREnabled,
			},
		},
	}
	bidIdGenerator := &mockBidIDGenerator{}
	if spec.BidIDGenerator != nil {
		*bidIdGenerator = *spec.BidIDGenerator
	}
	ex := newExchangeForTests(t, filename, spec.OutgoingRequests, aliases, privacyConfig, bidIdGenerator, spec.HostSChainFlag)
	biddersInAuction := findBiddersInAuction(t, filename, &spec.IncomingRequest.OrtbRequest)
	debugLog := &DebugLog{}
	if spec.DebugLog != nil {
		*debugLog = *spec.DebugLog
		debugLog.Regexp = regexp.MustCompile(`[<>]`)
	}

	// Passthrough JSON Testing
	var passthrough json.RawMessage
	var err error
	impExtInfoMap := make(map[string]ImpExtInfo)
	if spec.PassthroughFlag {
		passthrough, err = getPassthrough(&openrtb_ext.RequestWrapper{BidRequest: &spec.IncomingRequest.OrtbRequest})
		if err != nil {
			t.Errorf("%s: Exchange returned an unexpected error. Got %s", filename, err.Error())
		}
		impExtInfoMap["my-imp-id"] = ImpExtInfo{Passthrough: passthrough}
	} else {
		passthrough = nil
	}

	auctionRequest := AuctionRequest{
		BidRequestWrapper: &openrtb_ext.RequestWrapper{BidRequest: &spec.IncomingRequest.OrtbRequest},
		Account: config.Account{
			ID:            "testaccount",
			EventsEnabled: spec.EventsEnabled,
			DebugAllow:    true,
		},
		UserSyncs:     mockIdFetcher(spec.IncomingRequest.Usersyncs),
		ImpExtInfoMap: impExtInfoMap,
	}

	if spec.StartTime > 0 {
		auctionRequest.StartTime = time.Unix(0, spec.StartTime*1e+6)
	}
	if spec.RequestType != nil {
		auctionRequest.RequestType = *spec.RequestType
	}
	ctx := context.Background()

	bid, err := ex.HoldAuction(ctx, auctionRequest, debugLog)
	if len(spec.Response.Error) > 0 && spec.Response.Bids == nil {
		if err.Error() != spec.Response.Error {
			t.Errorf("%s: Exchange returned different errors. Expected %s, got %s", filename, spec.Response.Error, err.Error())
		}
		return
	}
	responseTimes := extractResponseTimes(t, filename, bid)
	for _, bidderName := range biddersInAuction {
		if _, ok := responseTimes[bidderName]; !ok {
			t.Errorf("%s: Response JSON missing expected ext.responsetimemillis.%s", filename, bidderName)
		}
	}
	if spec.Response.Bids != nil {
		diffOrtbResponses(t, filename, spec.Response.Bids, bid)
		if err == nil {
			if spec.Response.Error != "" {
				t.Errorf("%s: Exchange did not return expected error: %s", filename, spec.Response.Error)
			}
		} else {
			if err.Error() != spec.Response.Error {
				t.Errorf("%s: Exchange returned different errors. Expected %s, got %s", filename, spec.Response.Error, err.Error())
			}
		}
	}
	if spec.DebugLog != nil {
		if spec.DebugLog.Enabled {
			if len(debugLog.Data.Response) == 0 {
				t.Errorf("%s: DebugLog response was not modified when it should have been", filename)
			}
		} else {
			if len(debugLog.Data.Response) != 0 {
				t.Errorf("%s: DebugLog response was modified when it shouldn't have been", filename)
			}
		}
	}
	if spec.IncomingRequest.OrtbRequest.Test == 1 {
		//compare debug info
		assert.JSONEq(t, string(bid.Ext), string(spec.Response.Ext), "Debug info modified")
	}
	if spec.PassthroughFlag {
		var actualBidRespExt openrtb_ext.ExtBidResponse
		if err := json.Unmarshal(bid.Ext, &actualBidRespExt); err != nil {
			assert.NoError(t, err, fmt.Sprintf("Error when unmarshalling: %s", err))
		}
		assert.Equalf(t, passthrough, actualBidRespExt.Prebid.Passthrough, "Expected bid response extension is incorrect")
	}
}

func findBiddersInAuction(t *testing.T, context string, req *openrtb2.BidRequest) []string {
	if splitImps, err := splitImps(req.Imp); err != nil {
		t.Errorf("%s: Failed to parse Bidders from request: %v", context, err)
		return nil
	} else {
		bidders := make([]string, 0, len(splitImps))
		for bidderName := range splitImps {
			bidders = append(bidders, bidderName)
		}
		return bidders
	}
}

// extractResponseTimes validates the format of bid.ext.responsetimemillis, and then removes it.
// This is done because the response time will change from run to run, so it's impossible to hardcode a value
// into the JSON. The best we can do is make sure that the property exists.
func extractResponseTimes(t *testing.T, context string, bid *openrtb2.BidResponse) map[string]int {
	if data, dataType, _, err := jsonparser.Get(bid.Ext, "responsetimemillis"); err != nil || dataType != jsonparser.Object {
		t.Errorf("%s: Exchange did not return ext.responsetimemillis object: %v", context, err)
		return nil
	} else {
		responseTimes := make(map[string]int)
		if err := json.Unmarshal(data, &responseTimes); err != nil {
			t.Errorf("%s: Failed to unmarshal ext.responsetimemillis into map[string]int: %v", context, err)
			return nil
		}

		// Delete the response times so that they don't appear in the JSON, because they can't be tested reliably anyway.
		// If there's no other ext, just delete it altogether.
		bid.Ext = jsonparser.Delete(bid.Ext, "responsetimemillis")
		if jsonpatch.Equal(bid.Ext, []byte("{}")) {
			bid.Ext = nil
		}
		return responseTimes
	}
}

func newExchangeForTests(t *testing.T, filename string, expectations map[string]*bidderSpec, aliases map[string]string, privacyConfig config.Privacy, bidIDGenerator BidIDGenerator, hostSChainFlag bool) Exchange {
	bidderAdapters := make(map[openrtb_ext.BidderName]AdaptedBidder, len(expectations))
	bidderInfos := make(config.BidderInfos, len(expectations))
	for _, bidderName := range openrtb_ext.CoreBidderNames() {
		if spec, ok := expectations[string(bidderName)]; ok {
			bidderAdapters[bidderName] = &validatingBidder{
				t:             t,
				fileName:      filename,
				bidderName:    string(bidderName),
				expectations:  map[string]*bidderRequest{string(bidderName): spec.ExpectedRequest},
				mockResponses: map[string]bidderResponse{string(bidderName): spec.MockResponse},
			}
			bidderInfos[string(bidderName)] = config.BidderInfo{ModifyingVastXmlAllowed: spec.ModifyingVastXmlAllowed}
		}
	}

	for alias, coreBidder := range aliases {
		if spec, ok := expectations[alias]; ok {
			if bidder, ok := bidderAdapters[openrtb_ext.BidderName(coreBidder)]; ok {
				bidder.(*validatingBidder).expectations[alias] = spec.ExpectedRequest
				bidder.(*validatingBidder).mockResponses[alias] = spec.MockResponse
			} else {
				bidderAdapters[openrtb_ext.BidderName(coreBidder)] = &validatingBidder{
					t:             t,
					fileName:      filename,
					bidderName:    coreBidder,
					expectations:  map[string]*bidderRequest{alias: spec.ExpectedRequest},
					mockResponses: map[string]bidderResponse{alias: spec.MockResponse},
				}
			}
		}
	}

	categoriesFetcher, error := newCategoryFetcher("./test/category-mapping")
	if error != nil {
		t.Fatalf("Failed to create a category Fetcher: %v", error)
	}

	gdprPermsBuilder := fakePermissionsBuilder{
		permissions: &permissionsMock{
			allowAllBidders: true,
		},
	}.Builder
	tcf2ConfigBuilder := fakeTCF2ConfigBuilder{
		cfg: gdpr.NewTCF2Config(privacyConfig.GDPR.TCF2, config.AccountGDPR{}),
	}.Builder

	bidderToSyncerKey := map[string]string{}
	for _, bidderName := range openrtb_ext.CoreBidderNames() {
		bidderToSyncerKey[string(bidderName)] = string(bidderName)
	}

	gdprDefaultValue := gdpr.SignalYes
	if privacyConfig.GDPR.DefaultValue == "0" {
		gdprDefaultValue = gdpr.SignalNo
	}

	hostSChainNode := &openrtb2.SupplyChainNode{}
	if hostSChainFlag {
		hostSChainNode = &openrtb2.SupplyChainNode{
			ASI: "pbshostcompany.com", SID: "00001", RID: "BidRequest", HP: openrtb2.Int8Ptr(1),
		}
	} else {
		hostSChainNode = nil
	}

	return &exchange{
		adapterMap:        bidderAdapters,
		me:                metricsConf.NewMetricsEngine(&config.Configuration{}, openrtb_ext.CoreBidderNames(), nil),
		cache:             &wellBehavedCache{},
		cacheTime:         0,
		currencyConverter: currency.NewRateConverter(&http.Client{}, "", time.Duration(0)),
		gdprDefaultValue:  gdprDefaultValue,
		gdprPermsBuilder:  gdprPermsBuilder,
		tcf2ConfigBuilder: tcf2ConfigBuilder,
		privacyConfig:     privacyConfig,
		categoriesFetcher: categoriesFetcher,
		bidderInfo:        bidderInfos,
		bidderToSyncerKey: bidderToSyncerKey,
		externalURL:       "http://localhost",
		bidIDGenerator:    bidIDGenerator,
		hostSChainNode:    hostSChainNode,
	}
}

type mockBidIDGenerator struct {
	GenerateBidID bool `json:"generateBidID"`
	ReturnError   bool `json:"returnError"`
}

func (big *mockBidIDGenerator) Enabled() bool {
	return big.GenerateBidID
}

func (big *mockBidIDGenerator) New() (string, error) {

	if big.ReturnError {
		err := errors.New("Test error generating bid.ext.prebid.bidid")
		return "", err
	}
	return "mock_uuid", nil

}

type fakeRandomDeduplicateBidBooleanGenerator struct {
	returnValue bool
}

func (m *fakeRandomDeduplicateBidBooleanGenerator) Generate() bool {
	return m.returnValue
}

func newExtRequest() openrtb_ext.ExtRequest {
	priceGran := openrtb_ext.PriceGranularity{
		Precision: 2,
		Ranges: []openrtb_ext.GranularityRange{
			{
				Min:       0.0,
				Max:       20.0,
				Increment: 2.0,
			},
		},
	}

	translateCategories := true
	brandCat := openrtb_ext.ExtIncludeBrandCategory{PrimaryAdServer: 1, WithCategory: true, TranslateCategories: &translateCategories}

	reqExt := openrtb_ext.ExtRequestTargeting{
		PriceGranularity:     priceGran,
		IncludeWinners:       true,
		IncludeBrandCategory: &brandCat,
	}

	return openrtb_ext.ExtRequest{
		Prebid: openrtb_ext.ExtRequestPrebid{
			Targeting: &reqExt,
		},
	}
}

func newExtRequestNoBrandCat() openrtb_ext.ExtRequest {
	priceGran := openrtb_ext.PriceGranularity{
		Precision: 2,
		Ranges: []openrtb_ext.GranularityRange{
			{
				Min:       0.0,
				Max:       20.0,
				Increment: 2.0,
			},
		},
	}

	brandCat := openrtb_ext.ExtIncludeBrandCategory{WithCategory: false}

	reqExt := openrtb_ext.ExtRequestTargeting{
		PriceGranularity:     priceGran,
		IncludeWinners:       true,
		IncludeBrandCategory: &brandCat,
	}

	return openrtb_ext.ExtRequest{
		Prebid: openrtb_ext.ExtRequestPrebid{
			Targeting: &reqExt,
		},
	}
}

func TestCategoryMapping(t *testing.T) {

	categoriesFetcher, error := newCategoryFetcher("./test/category-mapping")
	if error != nil {
		t.Errorf("Failed to create a category Fetcher: %v", error)
	}

	requestExt := newExtRequest()

	targData := &targetData{
		priceGranularity: requestExt.Prebid.Targeting.PriceGranularity,
		includeWinners:   true,
	}

	requestExt.Prebid.Targeting.DurationRangeSec = []int{15, 30, 50}

	adapterBids := make(map[openrtb_ext.BidderName]*pbsOrtbSeatBid)

	cats1 := []string{"IAB1-3"}
	cats2 := []string{"IAB1-4"}
	cats3 := []string{"IAB1-1000"}
	cats4 := []string{"IAB1-2000"}
	bid1 := openrtb2.Bid{ID: "bid_id1", ImpID: "imp_id1", Price: 10.0000, Cat: cats1, W: 1, H: 1}
	bid2 := openrtb2.Bid{ID: "bid_id2", ImpID: "imp_id2", Price: 20.0000, Cat: cats2, W: 1, H: 1}
	bid3 := openrtb2.Bid{ID: "bid_id3", ImpID: "imp_id3", Price: 30.0000, Cat: cats3, W: 1, H: 1}
	bid4 := openrtb2.Bid{ID: "bid_id4", ImpID: "imp_id4", Price: 40.0000, Cat: cats4, W: 1, H: 1}

	bid1_1 := pbsOrtbBid{&bid1, nil, "video", nil, &openrtb_ext.ExtBidPrebidVideo{Duration: 30}, nil, 0, false, "", 10.0000, "USD"}
	bid1_2 := pbsOrtbBid{&bid2, nil, "video", nil, &openrtb_ext.ExtBidPrebidVideo{Duration: 40}, nil, 0, false, "", 20.0000, "USD"}
	bid1_3 := pbsOrtbBid{&bid3, nil, "video", nil, &openrtb_ext.ExtBidPrebidVideo{Duration: 30, PrimaryCategory: "AdapterOverride"}, nil, 0, false, "", 30.0000, "USD"}
	bid1_4 := pbsOrtbBid{&bid4, nil, "video", nil, &openrtb_ext.ExtBidPrebidVideo{Duration: 30}, nil, 0, false, "", 40.0000, "USD"}

	innerBids := []*pbsOrtbBid{
		&bid1_1,
		&bid1_2,
		&bid1_3,
		&bid1_4,
	}

	seatBid := pbsOrtbSeatBid{bids: innerBids, currency: "USD"}
	bidderName1 := openrtb_ext.BidderName("appnexus")

	adapterBids[bidderName1] = &seatBid

	bidCategory, adapterBids, rejections, err := applyCategoryMapping(nil, &requestExt, adapterBids, categoriesFetcher, targData, &randomDeduplicateBidBooleanGenerator{})

	assert.Equal(t, nil, err, "Category mapping error should be empty")
	assert.Equal(t, 1, len(rejections), "There should be 1 bid rejection message")
	assert.Equal(t, "bid rejected [bid ID: bid_id4] reason: Category mapping file for primary ad server: 'freewheel', publisher: '' not found", rejections[0], "Rejection message did not match expected")
	assert.Equal(t, "10.00_Electronics_30s", bidCategory["bid_id1"], "Category mapping doesn't match")
	assert.Equal(t, "20.00_Sports_50s", bidCategory["bid_id2"], "Category mapping doesn't match")
	assert.Equal(t, "20.00_AdapterOverride_30s", bidCategory["bid_id3"], "Category mapping override from adapter didn't take")
	assert.Equal(t, 3, len(adapterBids[bidderName1].bids), "Bidders number doesn't match")
	assert.Equal(t, 3, len(bidCategory), "Bidders category mapping doesn't match")
}

func TestCategoryMappingNoIncludeBrandCategory(t *testing.T) {

	categoriesFetcher, error := newCategoryFetcher("./test/category-mapping")
	if error != nil {
		t.Errorf("Failed to create a category Fetcher: %v", error)
	}

	requestExt := newExtRequestNoBrandCat()

	targData := &targetData{
		priceGranularity: requestExt.Prebid.Targeting.PriceGranularity,
		includeWinners:   true,
	}
	requestExt.Prebid.Targeting.DurationRangeSec = []int{15, 30, 40, 50}

	adapterBids := make(map[openrtb_ext.BidderName]*pbsOrtbSeatBid)

	cats1 := []string{"IAB1-3"}
	cats2 := []string{"IAB1-4"}
	cats3 := []string{"IAB1-1000"}
	cats4 := []string{"IAB1-2000"}
	bid1 := openrtb2.Bid{ID: "bid_id1", ImpID: "imp_id1", Price: 10.0000, Cat: cats1, W: 1, H: 1}
	bid2 := openrtb2.Bid{ID: "bid_id2", ImpID: "imp_id2", Price: 20.0000, Cat: cats2, W: 1, H: 1}
	bid3 := openrtb2.Bid{ID: "bid_id3", ImpID: "imp_id3", Price: 30.0000, Cat: cats3, W: 1, H: 1}
	bid4 := openrtb2.Bid{ID: "bid_id4", ImpID: "imp_id4", Price: 40.0000, Cat: cats4, W: 1, H: 1}

	bid1_1 := pbsOrtbBid{&bid1, nil, "video", nil, &openrtb_ext.ExtBidPrebidVideo{Duration: 30}, nil, 0, false, "", 10.0000, "USD"}
	bid1_2 := pbsOrtbBid{&bid2, nil, "video", nil, &openrtb_ext.ExtBidPrebidVideo{Duration: 40}, nil, 0, false, "", 20.0000, "USD"}
	bid1_3 := pbsOrtbBid{&bid3, nil, "video", nil, &openrtb_ext.ExtBidPrebidVideo{Duration: 30, PrimaryCategory: "AdapterOverride"}, nil, 0, false, "", 30.0000, "USD"}
	bid1_4 := pbsOrtbBid{&bid4, nil, "video", nil, &openrtb_ext.ExtBidPrebidVideo{Duration: 50}, nil, 0, false, "", 40.0000, "USD"}

	innerBids := []*pbsOrtbBid{
		&bid1_1,
		&bid1_2,
		&bid1_3,
		&bid1_4,
	}

	seatBid := pbsOrtbSeatBid{bids: innerBids, currency: "USD"}
	bidderName1 := openrtb_ext.BidderName("appnexus")

	adapterBids[bidderName1] = &seatBid

	bidCategory, adapterBids, rejections, err := applyCategoryMapping(nil, &requestExt, adapterBids, categoriesFetcher, targData, &randomDeduplicateBidBooleanGenerator{})

	assert.Equal(t, nil, err, "Category mapping error should be empty")
	assert.Empty(t, rejections, "There should be no bid rejection messages")
	assert.Equal(t, "10.00_30s", bidCategory["bid_id1"], "Category mapping doesn't match")
	assert.Equal(t, "20.00_40s", bidCategory["bid_id2"], "Category mapping doesn't match")
	assert.Equal(t, "20.00_30s", bidCategory["bid_id3"], "Category mapping doesn't match")
	assert.Equal(t, "20.00_50s", bidCategory["bid_id4"], "Category mapping doesn't match")
	assert.Equal(t, 4, len(adapterBids[bidderName1].bids), "Bidders number doesn't match")
	assert.Equal(t, 4, len(bidCategory), "Bidders category mapping doesn't match")
}

func TestCategoryMappingTranslateCategoriesNil(t *testing.T) {

	categoriesFetcher, error := newCategoryFetcher("./test/category-mapping")
	if error != nil {
		t.Errorf("Failed to create a category Fetcher: %v", error)
	}

	requestExt := newExtRequestTranslateCategories(nil)

	targData := &targetData{
		priceGranularity: requestExt.Prebid.Targeting.PriceGranularity,
		includeWinners:   true,
	}

	requestExt.Prebid.Targeting.DurationRangeSec = []int{15, 30, 50}

	adapterBids := make(map[openrtb_ext.BidderName]*pbsOrtbSeatBid)

	cats1 := []string{"IAB1-3"}
	cats2 := []string{"IAB1-4"}
	cats3 := []string{"IAB1-1000"}
	bid1 := openrtb2.Bid{ID: "bid_id1", ImpID: "imp_id1", Price: 10.0000, Cat: cats1, W: 1, H: 1}
	bid2 := openrtb2.Bid{ID: "bid_id2", ImpID: "imp_id2", Price: 20.0000, Cat: cats2, W: 1, H: 1}
	bid3 := openrtb2.Bid{ID: "bid_id3", ImpID: "imp_id3", Price: 30.0000, Cat: cats3, W: 1, H: 1}

	bid1_1 := pbsOrtbBid{&bid1, nil, "video", nil, &openrtb_ext.ExtBidPrebidVideo{Duration: 30}, nil, 0, false, "", 10.0000, "USD"}
	bid1_2 := pbsOrtbBid{&bid2, nil, "video", nil, &openrtb_ext.ExtBidPrebidVideo{Duration: 40}, nil, 0, false, "", 20.0000, "USD"}
	bid1_3 := pbsOrtbBid{&bid3, nil, "video", nil, &openrtb_ext.ExtBidPrebidVideo{Duration: 30}, nil, 0, false, "", 30.0000, "USD"}

	innerBids := []*pbsOrtbBid{
		&bid1_1,
		&bid1_2,
		&bid1_3,
	}

	seatBid := pbsOrtbSeatBid{bids: innerBids, currency: "USD"}
	bidderName1 := openrtb_ext.BidderName("appnexus")

	adapterBids[bidderName1] = &seatBid

	bidCategory, adapterBids, rejections, err := applyCategoryMapping(nil, &requestExt, adapterBids, categoriesFetcher, targData, &randomDeduplicateBidBooleanGenerator{})

	assert.Equal(t, nil, err, "Category mapping error should be empty")
	assert.Equal(t, 1, len(rejections), "There should be 1 bid rejection message")
	assert.Equal(t, "bid rejected [bid ID: bid_id3] reason: Category mapping file for primary ad server: 'freewheel', publisher: '' not found", rejections[0], "Rejection message did not match expected")
	assert.Equal(t, "10.00_Electronics_30s", bidCategory["bid_id1"], "Category mapping doesn't match")
	assert.Equal(t, "20.00_Sports_50s", bidCategory["bid_id2"], "Category mapping doesn't match")
	assert.Equal(t, 2, len(adapterBids[bidderName1].bids), "Bidders number doesn't match")
	assert.Equal(t, 2, len(bidCategory), "Bidders category mapping doesn't match")
}

func newExtRequestTranslateCategories(translateCategories *bool) openrtb_ext.ExtRequest {
	priceGran := openrtb_ext.PriceGranularity{
		Precision: 2,
		Ranges: []openrtb_ext.GranularityRange{
			{
				Min:       0.0,
				Max:       20.0,
				Increment: 2.0,
			},
		},
	}

	brandCat := openrtb_ext.ExtIncludeBrandCategory{WithCategory: true, PrimaryAdServer: 1}
	if translateCategories != nil {
		brandCat.TranslateCategories = translateCategories
	}

	reqExt := openrtb_ext.ExtRequestTargeting{
		PriceGranularity:     priceGran,
		IncludeWinners:       true,
		IncludeBrandCategory: &brandCat,
	}

	return openrtb_ext.ExtRequest{
		Prebid: openrtb_ext.ExtRequestPrebid{
			Targeting: &reqExt,
		},
	}
}

func TestCategoryMappingTranslateCategoriesFalse(t *testing.T) {

	categoriesFetcher, error := newCategoryFetcher("./test/category-mapping")
	if error != nil {
		t.Errorf("Failed to create a category Fetcher: %v", error)
	}

	translateCategories := false
	requestExt := newExtRequestTranslateCategories(&translateCategories)

	targData := &targetData{
		priceGranularity: requestExt.Prebid.Targeting.PriceGranularity,
		includeWinners:   true,
	}

	requestExt.Prebid.Targeting.DurationRangeSec = []int{15, 30, 50}

	adapterBids := make(map[openrtb_ext.BidderName]*pbsOrtbSeatBid)

	cats1 := []string{"IAB1-3"}
	cats2 := []string{"IAB1-4"}
	cats3 := []string{"IAB1-1000"}
	bid1 := openrtb2.Bid{ID: "bid_id1", ImpID: "imp_id1", Price: 10.0000, Cat: cats1, W: 1, H: 1}
	bid2 := openrtb2.Bid{ID: "bid_id2", ImpID: "imp_id2", Price: 20.0000, Cat: cats2, W: 1, H: 1}
	bid3 := openrtb2.Bid{ID: "bid_id3", ImpID: "imp_id3", Price: 30.0000, Cat: cats3, W: 1, H: 1}

	bid1_1 := pbsOrtbBid{&bid1, nil, "video", nil, &openrtb_ext.ExtBidPrebidVideo{Duration: 30}, nil, 0, false, "", 10.0000, "USD"}
	bid1_2 := pbsOrtbBid{&bid2, nil, "video", nil, &openrtb_ext.ExtBidPrebidVideo{Duration: 40}, nil, 0, false, "", 20.0000, "USD"}
	bid1_3 := pbsOrtbBid{&bid3, nil, "video", nil, &openrtb_ext.ExtBidPrebidVideo{Duration: 30}, nil, 0, false, "", 30.0000, "USD"}

	innerBids := []*pbsOrtbBid{
		&bid1_1,
		&bid1_2,
		&bid1_3,
	}

	seatBid := pbsOrtbSeatBid{bids: innerBids, currency: "USD"}
	bidderName1 := openrtb_ext.BidderName("appnexus")

	adapterBids[bidderName1] = &seatBid

	bidCategory, adapterBids, rejections, err := applyCategoryMapping(nil, &requestExt, adapterBids, categoriesFetcher, targData, &randomDeduplicateBidBooleanGenerator{})

	assert.Equal(t, nil, err, "Category mapping error should be empty")
	assert.Empty(t, rejections, "There should be no bid rejection messages")
	assert.Equal(t, "10.00_IAB1-3_30s", bidCategory["bid_id1"], "Category should not be translated")
	assert.Equal(t, "20.00_IAB1-4_50s", bidCategory["bid_id2"], "Category should not be translated")
	assert.Equal(t, "20.00_IAB1-1000_30s", bidCategory["bid_id3"], "Bid should not be rejected")
	assert.Equal(t, 3, len(adapterBids[bidderName1].bids), "Bidders number doesn't match")
	assert.Equal(t, 3, len(bidCategory), "Bidders category mapping doesn't match")
}

func TestCategoryDedupe(t *testing.T) {

	categoriesFetcher, error := newCategoryFetcher("./test/category-mapping")
	if error != nil {
		t.Errorf("Failed to create a category Fetcher: %v", error)
	}

	requestExt := newExtRequest()

	targData := &targetData{
		priceGranularity: requestExt.Prebid.Targeting.PriceGranularity,
		includeWinners:   true,
	}

	adapterBids := make(map[openrtb_ext.BidderName]*pbsOrtbSeatBid)

	cats1 := []string{"IAB1-3"}
	cats2 := []string{"IAB1-4"}
	// bid3 will be same price, category, and duration as bid1 so one of them should get removed
	cats4 := []string{"IAB1-2000"}
	bid1 := openrtb2.Bid{ID: "bid_id1", ImpID: "imp_id1", Price: 10.0000, Cat: cats1, W: 1, H: 1}
	bid2 := openrtb2.Bid{ID: "bid_id2", ImpID: "imp_id2", Price: 15.0000, Cat: cats2, W: 1, H: 1}
	bid3 := openrtb2.Bid{ID: "bid_id3", ImpID: "imp_id3", Price: 20.0000, Cat: cats1, W: 1, H: 1}
	bid4 := openrtb2.Bid{ID: "bid_id4", ImpID: "imp_id4", Price: 20.0000, Cat: cats4, W: 1, H: 1}
	bid5 := openrtb2.Bid{ID: "bid_id5", ImpID: "imp_id5", Price: 20.0000, Cat: cats1, W: 1, H: 1}

	bid1_1 := pbsOrtbBid{&bid1, nil, "video", nil, &openrtb_ext.ExtBidPrebidVideo{Duration: 30}, nil, 0, false, "", 10.0000, "USD"}
	bid1_2 := pbsOrtbBid{&bid2, nil, "video", nil, &openrtb_ext.ExtBidPrebidVideo{Duration: 50}, nil, 0, false, "", 15.0000, "USD"}
	bid1_3 := pbsOrtbBid{&bid3, nil, "video", nil, &openrtb_ext.ExtBidPrebidVideo{Duration: 30}, nil, 0, false, "", 20.0000, "USD"}
	bid1_4 := pbsOrtbBid{&bid4, nil, "video", nil, &openrtb_ext.ExtBidPrebidVideo{Duration: 30}, nil, 0, false, "", 20.0000, "USD"}
	bid1_5 := pbsOrtbBid{&bid5, nil, "video", nil, &openrtb_ext.ExtBidPrebidVideo{Duration: 30}, nil, 0, false, "", 20.0000, "USD"}

	selectedBids := make(map[string]int)
	expectedCategories := map[string]string{
		"bid_id1": "10.00_Electronics_30s",
		"bid_id2": "14.00_Sports_50s",
		"bid_id3": "20.00_Electronics_30s",
		"bid_id5": "20.00_Electronics_30s",
	}

	numIterations := 10

	// Run the function many times, this should be enough for the 50% chance of which bid to remove to remove bid1 sometimes
	// and bid3 others. It's conceivably possible (but highly unlikely) that the same bid get chosen every single time, but
	// if you notice false fails from this test increase numIterations to make it even less likely to happen.
	for i := 0; i < numIterations; i++ {
		innerBids := []*pbsOrtbBid{
			&bid1_1,
			&bid1_2,
			&bid1_3,
			&bid1_4,
			&bid1_5,
		}

		seatBid := pbsOrtbSeatBid{bids: innerBids, currency: "USD"}
		bidderName1 := openrtb_ext.BidderName("appnexus")

		adapterBids[bidderName1] = &seatBid

		bidCategory, adapterBids, rejections, err := applyCategoryMapping(nil, &requestExt, adapterBids, categoriesFetcher, targData, &randomDeduplicateBidBooleanGenerator{})

		assert.Equal(t, nil, err, "Category mapping error should be empty")
		assert.Equal(t, 3, len(rejections), "There should be 2 bid rejection messages")
		assert.Regexpf(t, regexp.MustCompile(`bid rejected \[bid ID: bid_id(1|3)\] reason: Bid was deduplicated`), rejections[0], "Rejection message did not match expected")
		assert.Equal(t, "bid rejected [bid ID: bid_id4] reason: Category mapping file for primary ad server: 'freewheel', publisher: '' not found", rejections[1], "Rejection message did not match expected")
		assert.Equal(t, 2, len(adapterBids[bidderName1].bids), "Bidders number doesn't match")
		assert.Equal(t, 2, len(bidCategory), "Bidders category mapping doesn't match")

		for bidId, bidCat := range bidCategory {
			assert.Equal(t, expectedCategories[bidId], bidCat, "Category mapping doesn't match")
			selectedBids[bidId]++
		}
	}

	assert.Equal(t, numIterations, selectedBids["bid_id2"], "Bid 2 did not make it through every time")
	assert.Equal(t, 0, selectedBids["bid_id1"], "Bid 1 should be rejected on every iteration due to lower price")
	assert.NotEqual(t, 0, selectedBids["bid_id3"], "Bid 3 should be accepted at least once")
	assert.NotEqual(t, 0, selectedBids["bid_id5"], "Bid 5 should be accepted at least once")
}

func TestNoCategoryDedupe(t *testing.T) {

	categoriesFetcher, error := newCategoryFetcher("./test/category-mapping")
	if error != nil {
		t.Errorf("Failed to create a category Fetcher: %v", error)
	}

	requestExt := newExtRequestNoBrandCat()

	targData := &targetData{
		priceGranularity: requestExt.Prebid.Targeting.PriceGranularity,
		includeWinners:   true,
	}

	adapterBids := make(map[openrtb_ext.BidderName]*pbsOrtbSeatBid)

	cats1 := []string{"IAB1-3"}
	cats2 := []string{"IAB1-4"}
	cats4 := []string{"IAB1-2000"}
	bid1 := openrtb2.Bid{ID: "bid_id1", ImpID: "imp_id1", Price: 14.0000, Cat: cats1, W: 1, H: 1}
	bid2 := openrtb2.Bid{ID: "bid_id2", ImpID: "imp_id2", Price: 14.0000, Cat: cats2, W: 1, H: 1}
	bid3 := openrtb2.Bid{ID: "bid_id3", ImpID: "imp_id3", Price: 20.0000, Cat: cats1, W: 1, H: 1}
	bid4 := openrtb2.Bid{ID: "bid_id4", ImpID: "imp_id4", Price: 20.0000, Cat: cats4, W: 1, H: 1}
	bid5 := openrtb2.Bid{ID: "bid_id5", ImpID: "imp_id5", Price: 10.0000, Cat: cats1, W: 1, H: 1}

	bid1_1 := pbsOrtbBid{&bid1, nil, "video", nil, &openrtb_ext.ExtBidPrebidVideo{Duration: 30}, nil, 0, false, "", 14.0000, "USD"}
	bid1_2 := pbsOrtbBid{&bid2, nil, "video", nil, &openrtb_ext.ExtBidPrebidVideo{Duration: 30}, nil, 0, false, "", 14.0000, "USD"}
	bid1_3 := pbsOrtbBid{&bid3, nil, "video", nil, &openrtb_ext.ExtBidPrebidVideo{Duration: 30}, nil, 0, false, "", 20.0000, "USD"}
	bid1_4 := pbsOrtbBid{&bid4, nil, "video", nil, &openrtb_ext.ExtBidPrebidVideo{Duration: 30}, nil, 0, false, "", 20.0000, "USD"}
	bid1_5 := pbsOrtbBid{&bid5, nil, "video", nil, &openrtb_ext.ExtBidPrebidVideo{Duration: 30}, nil, 0, false, "", 10.0000, "USD"}

	selectedBids := make(map[string]int)
	expectedCategories := map[string]string{
		"bid_id1": "14.00_30s",
		"bid_id2": "14.00_30s",
		"bid_id3": "20.00_30s",
		"bid_id4": "20.00_30s",
		"bid_id5": "10.00_30s",
	}

	numIterations := 10

	// Run the function many times, this should be enough for the 50% chance of which bid to remove to remove bid1 sometimes
	// and bid3 others. It's conceivably possible (but highly unlikely) that the same bid get chosen every single time, but
	// if you notice false fails from this test increase numIterations to make it even less likely to happen.
	for i := 0; i < numIterations; i++ {
		innerBids := []*pbsOrtbBid{
			&bid1_1,
			&bid1_2,
			&bid1_3,
			&bid1_4,
			&bid1_5,
		}

		seatBid := pbsOrtbSeatBid{bids: innerBids, currency: "USD"}
		bidderName1 := openrtb_ext.BidderName("appnexus")

		adapterBids[bidderName1] = &seatBid

		bidCategory, adapterBids, rejections, err := applyCategoryMapping(nil, &requestExt, adapterBids, categoriesFetcher, targData, &randomDeduplicateBidBooleanGenerator{})

		assert.Equal(t, nil, err, "Category mapping error should be empty")
		assert.Equal(t, 2, len(rejections), "There should be 2 bid rejection messages")
		assert.Regexpf(t, regexp.MustCompile(`bid rejected \[bid ID: bid_id(1|2)\] reason: Bid was deduplicated`), rejections[0], "Rejection message did not match expected")
		assert.Regexpf(t, regexp.MustCompile(`bid rejected \[bid ID: bid_id(3|4)\] reason: Bid was deduplicated`), rejections[1], "Rejection message did not match expected")
		assert.Equal(t, 3, len(adapterBids[bidderName1].bids), "Bidders number doesn't match")
		assert.Equal(t, 3, len(bidCategory), "Bidders category mapping doesn't match")

		for bidId, bidCat := range bidCategory {
			assert.Equal(t, expectedCategories[bidId], bidCat, "Category mapping doesn't match")
			selectedBids[bidId]++
		}
	}
	assert.Equal(t, numIterations, selectedBids["bid_id5"], "Bid 5 did not make it through every time")
	assert.NotEqual(t, 0, selectedBids["bid_id1"], "Bid 1 should be selected at least once")
	assert.NotEqual(t, 0, selectedBids["bid_id2"], "Bid 2 should be selected at least once")
	assert.NotEqual(t, 0, selectedBids["bid_id1"], "Bid 3 should be selected at least once")
	assert.NotEqual(t, 0, selectedBids["bid_id4"], "Bid 4 should be selected at least once")

}

func TestCategoryMappingBidderName(t *testing.T) {

	categoriesFetcher, error := newCategoryFetcher("./test/category-mapping")
	if error != nil {
		t.Errorf("Failed to create a category Fetcher: %v", error)
	}

	requestExt := newExtRequest()
	requestExt.Prebid.Targeting.AppendBidderNames = true

	targData := &targetData{
		priceGranularity: requestExt.Prebid.Targeting.PriceGranularity,
		includeWinners:   true,
	}

	requestExt.Prebid.Targeting.DurationRangeSec = []int{15, 30}

	adapterBids := make(map[openrtb_ext.BidderName]*pbsOrtbSeatBid)

	cats1 := []string{"IAB1-1"}
	cats2 := []string{"IAB1-2"}
	bid1 := openrtb2.Bid{ID: "bid_id1", ImpID: "imp_id1", Price: 10.0000, Cat: cats1, W: 1, H: 1}
	bid2 := openrtb2.Bid{ID: "bid_id2", ImpID: "imp_id2", Price: 10.0000, Cat: cats2, W: 1, H: 1}

	bid1_1 := pbsOrtbBid{&bid1, nil, "video", nil, &openrtb_ext.ExtBidPrebidVideo{Duration: 30}, nil, 0, false, "", 10.0000, "USD"}
	bid1_2 := pbsOrtbBid{&bid2, nil, "video", nil, &openrtb_ext.ExtBidPrebidVideo{Duration: 30}, nil, 0, false, "", 10.0000, "USD"}

	innerBids1 := []*pbsOrtbBid{
		&bid1_1,
	}
	innerBids2 := []*pbsOrtbBid{
		&bid1_2,
	}

	seatBid1 := pbsOrtbSeatBid{bids: innerBids1, currency: "USD"}
	bidderName1 := openrtb_ext.BidderName("bidder1")

	seatBid2 := pbsOrtbSeatBid{bids: innerBids2, currency: "USD"}
	bidderName2 := openrtb_ext.BidderName("bidder2")

	adapterBids[bidderName1] = &seatBid1
	adapterBids[bidderName2] = &seatBid2

	bidCategory, adapterBids, rejections, err := applyCategoryMapping(nil, &requestExt, adapterBids, categoriesFetcher, targData, &randomDeduplicateBidBooleanGenerator{})

	assert.NoError(t, err, "Category mapping error should be empty")
	assert.Empty(t, rejections, "There should be 0 bid rejection messages")
	assert.Equal(t, "10.00_VideoGames_30s_bidder1", bidCategory["bid_id1"], "Category mapping doesn't match")
	assert.Equal(t, "10.00_HomeDecor_30s_bidder2", bidCategory["bid_id2"], "Category mapping doesn't match")
	assert.Len(t, adapterBids[bidderName1].bids, 1, "Bidders number doesn't match")
	assert.Len(t, adapterBids[bidderName2].bids, 1, "Bidders number doesn't match")
	assert.Len(t, bidCategory, 2, "Bidders category mapping doesn't match")
}

func TestCategoryMappingBidderNameNoCategories(t *testing.T) {

	categoriesFetcher, error := newCategoryFetcher("./test/category-mapping")
	if error != nil {
		t.Errorf("Failed to create a category Fetcher: %v", error)
	}

	requestExt := newExtRequestNoBrandCat()
	requestExt.Prebid.Targeting.AppendBidderNames = true

	targData := &targetData{
		priceGranularity: requestExt.Prebid.Targeting.PriceGranularity,
		includeWinners:   true,
	}

	requestExt.Prebid.Targeting.DurationRangeSec = []int{15, 30}

	adapterBids := make(map[openrtb_ext.BidderName]*pbsOrtbSeatBid)

	cats1 := []string{"IAB1-1"}
	cats2 := []string{"IAB1-2"}
	bid1 := openrtb2.Bid{ID: "bid_id1", ImpID: "imp_id1", Price: 10.0000, Cat: cats1, W: 1, H: 1}
	bid2 := openrtb2.Bid{ID: "bid_id2", ImpID: "imp_id2", Price: 12.0000, Cat: cats2, W: 1, H: 1}

	bid1_1 := pbsOrtbBid{&bid1, nil, "video", nil, &openrtb_ext.ExtBidPrebidVideo{Duration: 30}, nil, 0, false, "", 10.0000, "USD"}
	bid1_2 := pbsOrtbBid{&bid2, nil, "video", nil, &openrtb_ext.ExtBidPrebidVideo{Duration: 30}, nil, 0, false, "", 12.0000, "USD"}

	innerBids1 := []*pbsOrtbBid{
		&bid1_1,
	}
	innerBids2 := []*pbsOrtbBid{
		&bid1_2,
	}

	seatBid1 := pbsOrtbSeatBid{bids: innerBids1, currency: "USD"}
	bidderName1 := openrtb_ext.BidderName("bidder1")

	seatBid2 := pbsOrtbSeatBid{bids: innerBids2, currency: "USD"}
	bidderName2 := openrtb_ext.BidderName("bidder2")

	adapterBids[bidderName1] = &seatBid1
	adapterBids[bidderName2] = &seatBid2

	bidCategory, adapterBids, rejections, err := applyCategoryMapping(nil, &requestExt, adapterBids, categoriesFetcher, targData, &randomDeduplicateBidBooleanGenerator{})

	assert.NoError(t, err, "Category mapping error should be empty")
	assert.Empty(t, rejections, "There should be 0 bid rejection messages")
	assert.Equal(t, "10.00_30s_bidder1", bidCategory["bid_id1"], "Category mapping doesn't match")
	assert.Equal(t, "12.00_30s_bidder2", bidCategory["bid_id2"], "Category mapping doesn't match")
	assert.Len(t, adapterBids[bidderName1].bids, 1, "Bidders number doesn't match")
	assert.Len(t, adapterBids[bidderName2].bids, 1, "Bidders number doesn't match")
	assert.Len(t, bidCategory, 2, "Bidders category mapping doesn't match")
}

func TestBidRejectionErrors(t *testing.T) {
	categoriesFetcher, error := newCategoryFetcher("./test/category-mapping")
	if error != nil {
		t.Errorf("Failed to create a category Fetcher: %v", error)
	}

	requestExt := newExtRequest()
	requestExt.Prebid.Targeting.DurationRangeSec = []int{15, 30, 50}

	targData := &targetData{
		priceGranularity: requestExt.Prebid.Targeting.PriceGranularity,
		includeWinners:   true,
	}

	invalidReqExt := newExtRequest()
	invalidReqExt.Prebid.Targeting.DurationRangeSec = []int{15, 30, 50}
	invalidReqExt.Prebid.Targeting.IncludeBrandCategory.PrimaryAdServer = 2
	invalidReqExt.Prebid.Targeting.IncludeBrandCategory.Publisher = "some_publisher"

	adapterBids := make(map[openrtb_ext.BidderName]*pbsOrtbSeatBid)
	bidderName := openrtb_ext.BidderName("appnexus")

	testCases := []struct {
		description        string
		reqExt             openrtb_ext.ExtRequest
		bids               []*openrtb2.Bid
		duration           int
		expectedRejections []string
		expectedCatDur     string
	}{
		{
			description: "Bid should be rejected due to not containing a category",
			reqExt:      requestExt,
			bids: []*openrtb2.Bid{
				{ID: "bid_id1", ImpID: "imp_id1", Price: 10.0000, Cat: []string{}, W: 1, H: 1},
			},
			duration: 30,
			expectedRejections: []string{
				"bid rejected [bid ID: bid_id1] reason: Bid did not contain a category",
			},
		},
		{
			description: "Bid should be rejected due to missing category mapping file",
			reqExt:      invalidReqExt,
			bids: []*openrtb2.Bid{
				{ID: "bid_id1", ImpID: "imp_id1", Price: 10.0000, Cat: []string{"IAB1-1"}, W: 1, H: 1},
			},
			duration: 30,
			expectedRejections: []string{
				"bid rejected [bid ID: bid_id1] reason: Category mapping file for primary ad server: 'dfp', publisher: 'some_publisher' not found",
			},
		},
		{
			description: "Bid should be rejected due to duration exceeding maximum",
			reqExt:      requestExt,
			bids: []*openrtb2.Bid{
				{ID: "bid_id1", ImpID: "imp_id1", Price: 10.0000, Cat: []string{"IAB1-1"}, W: 1, H: 1},
			},
			duration: 70,
			expectedRejections: []string{
				"bid rejected [bid ID: bid_id1] reason: Bid duration exceeds maximum allowed",
			},
		},
		{
			description: "Bid should be rejected due to duplicate bid",
			reqExt:      requestExt,
			bids: []*openrtb2.Bid{
				{ID: "bid_id1", ImpID: "imp_id1", Price: 10.0000, Cat: []string{"IAB1-1"}, W: 1, H: 1},
				{ID: "bid_id1", ImpID: "imp_id1", Price: 10.0000, Cat: []string{"IAB1-1"}, W: 1, H: 1},
			},
			duration: 30,
			expectedRejections: []string{
				"bid rejected [bid ID: bid_id1] reason: Bid was deduplicated",
			},
			expectedCatDur: "10.00_VideoGames_30s",
		},
	}

	for _, test := range testCases {
		innerBids := []*pbsOrtbBid{}
		for _, bid := range test.bids {
			currentBid := pbsOrtbBid{
				bid, nil, "video", nil, &openrtb_ext.ExtBidPrebidVideo{Duration: test.duration}, nil, 0, false, "", 10.0000, "USD"}
			innerBids = append(innerBids, &currentBid)
		}

		seatBid := pbsOrtbSeatBid{bids: innerBids, currency: "USD"}

		adapterBids[bidderName] = &seatBid

		bidCategory, adapterBids, rejections, err := applyCategoryMapping(nil, &test.reqExt, adapterBids, categoriesFetcher, targData, &randomDeduplicateBidBooleanGenerator{})

		if len(test.expectedCatDur) > 0 {
			// Bid deduplication case
			assert.Equal(t, 1, len(adapterBids[bidderName].bids), "Bidders number doesn't match")
			assert.Equal(t, 1, len(bidCategory), "Bidders category mapping doesn't match")
			assert.Equal(t, test.expectedCatDur, bidCategory["bid_id1"], "Bid category did not contain expected hb_pb_cat_dur")
		} else {
			assert.Empty(t, adapterBids[bidderName].bids, "Bidders number doesn't match")
			assert.Empty(t, bidCategory, "Bidders category mapping doesn't match")
		}

		assert.Empty(t, err, "Category mapping error should be empty")
		assert.Equal(t, test.expectedRejections, rejections, test.description)
	}
}

func TestCategoryMappingTwoBiddersOneBidEachNoCategorySamePrice(t *testing.T) {

	categoriesFetcher, error := newCategoryFetcher("./test/category-mapping")
	if error != nil {
		t.Errorf("Failed to create a category Fetcher: %v", error)
	}

	requestExt := newExtRequestTranslateCategories(nil)

	targData := &targetData{
		priceGranularity: requestExt.Prebid.Targeting.PriceGranularity,
		includeWinners:   true,
	}

	requestExt.Prebid.Targeting.DurationRangeSec = []int{30}
	requestExt.Prebid.Targeting.IncludeBrandCategory.WithCategory = false

	cats1 := []string{"IAB1-3"}
	cats2 := []string{"IAB1-4"}

	bidApn1 := openrtb2.Bid{ID: "bid_idApn1", ImpID: "imp_idApn1", Price: 10.0000, Cat: cats1, W: 1, H: 1}
	bidApn2 := openrtb2.Bid{ID: "bid_idApn2", ImpID: "imp_idApn2", Price: 10.0000, Cat: cats2, W: 1, H: 1}

	bid1_Apn1 := pbsOrtbBid{&bidApn1, nil, "video", nil, &openrtb_ext.ExtBidPrebidVideo{Duration: 30}, nil, 0, false, "", 10.0000, "USD"}
	bid1_Apn2 := pbsOrtbBid{&bidApn2, nil, "video", nil, &openrtb_ext.ExtBidPrebidVideo{Duration: 30}, nil, 0, false, "", 10.0000, "USD"}

	innerBidsApn1 := []*pbsOrtbBid{
		&bid1_Apn1,
	}

	innerBidsApn2 := []*pbsOrtbBid{
		&bid1_Apn2,
	}

	for i := 1; i < 10; i++ {
		adapterBids := make(map[openrtb_ext.BidderName]*pbsOrtbSeatBid)

		seatBidApn1 := pbsOrtbSeatBid{bids: innerBidsApn1, currency: "USD"}
		bidderNameApn1 := openrtb_ext.BidderName("appnexus1")

		seatBidApn2 := pbsOrtbSeatBid{bids: innerBidsApn2, currency: "USD"}
		bidderNameApn2 := openrtb_ext.BidderName("appnexus2")

		adapterBids[bidderNameApn1] = &seatBidApn1
		adapterBids[bidderNameApn2] = &seatBidApn2

		bidCategory, _, rejections, err := applyCategoryMapping(nil, &requestExt, adapterBids, categoriesFetcher, targData, &randomDeduplicateBidBooleanGenerator{})

		assert.NoError(t, err, "Category mapping error should be empty")
		assert.Len(t, rejections, 1, "There should be 1 bid rejection message")
		assert.Regexpf(t, regexp.MustCompile(`bid rejected \[bid ID: bid_idApn(1|2)\] reason: Bid was deduplicated`), rejections[0], "Rejection message did not match expected")
		assert.Len(t, bidCategory, 1, "Bidders category mapping should have only one element")

		var resultBid string
		for bidId := range bidCategory {
			resultBid = bidId
		}

		if resultBid == "bid_idApn1" {
			assert.Nil(t, seatBidApn2.bids, "Appnexus_2 seat bid should not have any bids back")
			assert.Len(t, seatBidApn1.bids, 1, "Appnexus_1 seat bid should have only one back")

		} else {
			assert.Nil(t, seatBidApn1.bids, "Appnexus_1 seat bid should not have any bids back")
			assert.Len(t, seatBidApn2.bids, 1, "Appnexus_2 seat bid should have only one back")
		}
	}
}

func TestCategoryMappingTwoBiddersManyBidsEachNoCategorySamePrice(t *testing.T) {
	// This test covers a very rare de-duplication case where bid needs to be removed from already processed bidder
	// This happens when current processing bidder has a bid that has same de-duplication key as a bid from already processed bidder
	// and already processed bid was selected to be removed

	//In this test case bids bid_idApn1_1 and bid_idApn1_2 will be removed due to hardcoded "fakeRandomDeduplicateBidBooleanGenerator{true}"

	// Also there are should be more than one bids in bidder to test how we remove single element from bids array.
	// In case there is just one bid to remove - we remove the entire bidder.

	categoriesFetcher, error := newCategoryFetcher("./test/category-mapping")
	if error != nil {
		t.Errorf("Failed to create a category Fetcher: %v", error)
	}

	requestExt := newExtRequestTranslateCategories(nil)

	targData := &targetData{
		priceGranularity: requestExt.Prebid.Targeting.PriceGranularity,
		includeWinners:   true,
	}

	requestExt.Prebid.Targeting.DurationRangeSec = []int{30}
	requestExt.Prebid.Targeting.IncludeBrandCategory.WithCategory = false

	cats1 := []string{"IAB1-3"}
	cats2 := []string{"IAB1-4"}

	bidApn1_1 := openrtb2.Bid{ID: "bid_idApn1_1", ImpID: "imp_idApn1_1", Price: 10.0000, Cat: cats1, W: 1, H: 1}
	bidApn1_2 := openrtb2.Bid{ID: "bid_idApn1_2", ImpID: "imp_idApn1_2", Price: 20.0000, Cat: cats1, W: 1, H: 1}

	bidApn2_1 := openrtb2.Bid{ID: "bid_idApn2_1", ImpID: "imp_idApn2_1", Price: 10.0000, Cat: cats2, W: 1, H: 1}
	bidApn2_2 := openrtb2.Bid{ID: "bid_idApn2_2", ImpID: "imp_idApn2_2", Price: 20.0000, Cat: cats2, W: 1, H: 1}

	bid1_Apn1_1 := pbsOrtbBid{&bidApn1_1, nil, "video", nil, &openrtb_ext.ExtBidPrebidVideo{Duration: 30}, nil, 0, false, "", 10.0000, "USD"}
	bid1_Apn1_2 := pbsOrtbBid{&bidApn1_2, nil, "video", nil, &openrtb_ext.ExtBidPrebidVideo{Duration: 30}, nil, 0, false, "", 20.0000, "USD"}

	bid1_Apn2_1 := pbsOrtbBid{&bidApn2_1, nil, "video", nil, &openrtb_ext.ExtBidPrebidVideo{Duration: 30}, nil, 0, false, "", 10.0000, "USD"}
	bid1_Apn2_2 := pbsOrtbBid{&bidApn2_2, nil, "video", nil, &openrtb_ext.ExtBidPrebidVideo{Duration: 30}, nil, 0, false, "", 20.0000, "USD"}

	innerBidsApn1 := []*pbsOrtbBid{
		&bid1_Apn1_1,
		&bid1_Apn1_2,
	}

	innerBidsApn2 := []*pbsOrtbBid{
		&bid1_Apn2_1,
		&bid1_Apn2_2,
	}

	adapterBids := make(map[openrtb_ext.BidderName]*pbsOrtbSeatBid)

	seatBidApn1 := pbsOrtbSeatBid{bids: innerBidsApn1, currency: "USD"}
	bidderNameApn1 := openrtb_ext.BidderName("appnexus1")

	seatBidApn2 := pbsOrtbSeatBid{bids: innerBidsApn2, currency: "USD"}
	bidderNameApn2 := openrtb_ext.BidderName("appnexus2")

	adapterBids[bidderNameApn1] = &seatBidApn1
	adapterBids[bidderNameApn2] = &seatBidApn2

	_, adapterBids, rejections, err := applyCategoryMapping(nil, &requestExt, adapterBids, categoriesFetcher, targData, &fakeRandomDeduplicateBidBooleanGenerator{true})

	assert.NoError(t, err, "Category mapping error should be empty")

	//Total number of bids from all bidders in this case should be 2
	bidsFromFirstBidder := adapterBids[bidderNameApn1]
	bidsFromSecondBidder := adapterBids[bidderNameApn2]

	totalNumberOfbids := 0

	//due to random map order we need to identify what bidder was first
	firstBidderIndicator := true

	if bidsFromFirstBidder.bids != nil {
		totalNumberOfbids += len(bidsFromFirstBidder.bids)
	}

	if bidsFromSecondBidder.bids != nil {
		firstBidderIndicator = false
		totalNumberOfbids += len(bidsFromSecondBidder.bids)
	}

	assert.Equal(t, 2, totalNumberOfbids, "2 bids total should be returned")
	assert.Len(t, rejections, 2, "2 bids should be de-duplicated")

	if firstBidderIndicator {
		assert.Len(t, adapterBids[bidderNameApn1].bids, 2)
		assert.Len(t, adapterBids[bidderNameApn2].bids, 0)

		assert.Equal(t, "bid_idApn1_1", adapterBids[bidderNameApn1].bids[0].bid.ID, "Incorrect expected bid 1 id")
		assert.Equal(t, "bid_idApn1_2", adapterBids[bidderNameApn1].bids[1].bid.ID, "Incorrect expected bid 2 id")

		assert.Equal(t, "bid rejected [bid ID: bid_idApn2_1] reason: Bid was deduplicated", rejections[0], "Incorrect rejected bid 1")
		assert.Equal(t, "bid rejected [bid ID: bid_idApn2_2] reason: Bid was deduplicated", rejections[1], "Incorrect rejected bid 2")

	} else {
		assert.Len(t, adapterBids[bidderNameApn1].bids, 0)
		assert.Len(t, adapterBids[bidderNameApn2].bids, 2)

		assert.Equal(t, "bid_idApn2_1", adapterBids[bidderNameApn2].bids[0].bid.ID, "Incorrect expected bid 1 id")
		assert.Equal(t, "bid_idApn2_2", adapterBids[bidderNameApn2].bids[1].bid.ID, "Incorrect expected bid 2 id")

		assert.Equal(t, "bid rejected [bid ID: bid_idApn1_1] reason: Bid was deduplicated", rejections[0], "Incorrect rejected bid 1")
		assert.Equal(t, "bid rejected [bid ID: bid_idApn1_2] reason: Bid was deduplicated", rejections[1], "Incorrect rejected bid 2")

	}
}

func TestRemoveBidById(t *testing.T) {
	cats1 := []string{"IAB1-3"}

	bidApn1_1 := openrtb2.Bid{ID: "bid_idApn1_1", ImpID: "imp_idApn1_1", Price: 10.0000, Cat: cats1, W: 1, H: 1}
	bidApn1_2 := openrtb2.Bid{ID: "bid_idApn1_2", ImpID: "imp_idApn1_2", Price: 20.0000, Cat: cats1, W: 1, H: 1}
	bidApn1_3 := openrtb2.Bid{ID: "bid_idApn1_3", ImpID: "imp_idApn1_3", Price: 10.0000, Cat: cats1, W: 1, H: 1}

	bid1_Apn1_1 := pbsOrtbBid{&bidApn1_1, nil, "video", nil, &openrtb_ext.ExtBidPrebidVideo{Duration: 30}, nil, 0, false, "", 10.0000, "USD"}
	bid1_Apn1_2 := pbsOrtbBid{&bidApn1_2, nil, "video", nil, &openrtb_ext.ExtBidPrebidVideo{Duration: 30}, nil, 0, false, "", 20.0000, "USD"}
	bid1_Apn1_3 := pbsOrtbBid{&bidApn1_3, nil, "video", nil, &openrtb_ext.ExtBidPrebidVideo{Duration: 30}, nil, 0, false, "", 10.0000, "USD"}

	type aTest struct {
		desc      string
		inBidName string
		outBids   []*pbsOrtbBid
	}
	testCases := []aTest{
		{
			desc:      "remove element from the middle",
			inBidName: "bid_idApn1_2",
			outBids:   []*pbsOrtbBid{&bid1_Apn1_1, &bid1_Apn1_3},
		},
		{
			desc:      "remove element from the end",
			inBidName: "bid_idApn1_3",
			outBids:   []*pbsOrtbBid{&bid1_Apn1_1, &bid1_Apn1_2},
		},
		{
			desc:      "remove element from the beginning",
			inBidName: "bid_idApn1_1",
			outBids:   []*pbsOrtbBid{&bid1_Apn1_2, &bid1_Apn1_3},
		},
		{
			desc:      "remove element that doesn't exist",
			inBidName: "bid_idApn",
			outBids:   []*pbsOrtbBid{&bid1_Apn1_1, &bid1_Apn1_2, &bid1_Apn1_3},
		},
	}
	for _, test := range testCases {

		innerBidsApn1 := []*pbsOrtbBid{
			&bid1_Apn1_1,
			&bid1_Apn1_2,
			&bid1_Apn1_3,
		}

		seatBidApn1 := &pbsOrtbSeatBid{bids: innerBidsApn1, currency: "USD"}

		removeBidById(seatBidApn1, test.inBidName)
		assert.Len(t, seatBidApn1.bids, len(test.outBids), test.desc)
		assert.ElementsMatch(t, seatBidApn1.bids, test.outBids, "Incorrect bids in response")
	}

}

func TestUpdateRejections(t *testing.T) {
	rejections := []string{}

	rejections = updateRejections(rejections, "bid_id1", "some reason 1")
	rejections = updateRejections(rejections, "bid_id2", "some reason 2")

	assert.Equal(t, 2, len(rejections), "Rejections should contain 2 rejection messages")
	assert.Containsf(t, rejections, "bid rejected [bid ID: bid_id1] reason: some reason 1", "Rejection message did not match expected")
	assert.Containsf(t, rejections, "bid rejected [bid ID: bid_id2] reason: some reason 2", "Rejection message did not match expected")
}

func TestApplyDealSupport(t *testing.T) {
	testCases := []struct {
		description               string
		dealPriority              int
		impExt                    json.RawMessage
		targ                      map[string]string
		expectedHbPbCatDur        string
		expectedDealErr           string
		expectedDealTierSatisfied bool
	}{
		{
			description:  "hb_pb_cat_dur should be modified",
			dealPriority: 5,
			impExt:       json.RawMessage(`{"appnexus": {"dealTier": {"minDealTier": 5, "prefix": "tier"}, "placementId": 10433394}}`),
			targ: map[string]string{
				"hb_pb_cat_dur": "12.00_movies_30s",
			},
			expectedHbPbCatDur:        "tier5_movies_30s",
			expectedDealErr:           "",
			expectedDealTierSatisfied: true,
		},
		{
			description:  "hb_pb_cat_dur should not be modified due to priority not exceeding min",
			dealPriority: 9,
			impExt:       json.RawMessage(`{"appnexus": {"dealTier": {"minDealTier": 10, "prefix": "tier"}, "placementId": 10433394}}`),
			targ: map[string]string{
				"hb_pb_cat_dur": "12.00_medicine_30s",
			},
			expectedHbPbCatDur:        "12.00_medicine_30s",
			expectedDealErr:           "",
			expectedDealTierSatisfied: false,
		},
		{
			description:  "hb_pb_cat_dur should not be modified due to invalid config",
			dealPriority: 5,
			impExt:       json.RawMessage(`{"appnexus": {"dealTier": {"minDealTier": 5, "prefix": ""}, "placementId": 10433394}}`),
			targ: map[string]string{
				"hb_pb_cat_dur": "12.00_games_30s",
			},
			expectedHbPbCatDur:        "12.00_games_30s",
			expectedDealErr:           "dealTier configuration invalid for bidder 'appnexus', imp ID 'imp_id1'",
			expectedDealTierSatisfied: false,
		},
		{
			description:  "hb_pb_cat_dur should not be modified due to deal priority of 0",
			dealPriority: 0,
			impExt:       json.RawMessage(`{"appnexus": {"dealTier": {"minDealTier": 5, "prefix": "tier"}, "placementId": 10433394}}`),
			targ: map[string]string{
				"hb_pb_cat_dur": "12.00_auto_30s",
			},
			expectedHbPbCatDur:        "12.00_auto_30s",
			expectedDealErr:           "",
			expectedDealTierSatisfied: false,
		},
	}

	bidderName := openrtb_ext.BidderName("appnexus")
	for _, test := range testCases {
		bidRequest := &openrtb2.BidRequest{
			ID: "some-request-id",
			Imp: []openrtb2.Imp{
				{
					ID:  "imp_id1",
					Ext: test.impExt,
				},
			},
		}

		bid := pbsOrtbBid{&openrtb2.Bid{ID: "123456"}, nil, "video", map[string]string{}, &openrtb_ext.ExtBidPrebidVideo{}, nil, test.dealPriority, false, "", 0, "USD"}
		bidCategory := map[string]string{
			bid.bid.ID: test.targ["hb_pb_cat_dur"],
		}

		auc := &auction{
			winningBidsByBidder: map[string]map[openrtb_ext.BidderName]*pbsOrtbBid{
				"imp_id1": {
					bidderName: &bid,
				},
			},
		}

		dealErrs := applyDealSupport(bidRequest, auc, bidCategory)

		assert.Equal(t, test.expectedHbPbCatDur, bidCategory[auc.winningBidsByBidder["imp_id1"][bidderName].bid.ID], test.description)
		assert.Equal(t, test.expectedDealTierSatisfied, auc.winningBidsByBidder["imp_id1"][bidderName].dealTierSatisfied, "expectedDealTierSatisfied=%v when %v", test.expectedDealTierSatisfied, test.description)
		if len(test.expectedDealErr) > 0 {
			assert.Containsf(t, dealErrs, errors.New(test.expectedDealErr), "Expected error message not found in deal errors")
		}
	}
}

func TestGetDealTiers(t *testing.T) {
	testCases := []struct {
		description string
		request     openrtb2.BidRequest
		expected    map[string]openrtb_ext.DealTierBidderMap
	}{
		{
			description: "None",
			request: openrtb2.BidRequest{
				Imp: []openrtb2.Imp{},
			},
			expected: map[string]openrtb_ext.DealTierBidderMap{},
		},
		{
			description: "One",
			request: openrtb2.BidRequest{
				Imp: []openrtb2.Imp{
					{ID: "imp1", Ext: json.RawMessage(`{"appnexus": {"dealTier": {"minDealTier": 5, "prefix": "tier"}}}`)},
				},
			},
			expected: map[string]openrtb_ext.DealTierBidderMap{
				"imp1": {openrtb_ext.BidderAppnexus: {Prefix: "tier", MinDealTier: 5}},
			},
		},
		{
			description: "Many",
			request: openrtb2.BidRequest{
				Imp: []openrtb2.Imp{
					{ID: "imp1", Ext: json.RawMessage(`{"appnexus": {"dealTier": {"minDealTier": 5, "prefix": "tier1"}}}`)},
					{ID: "imp2", Ext: json.RawMessage(`{"appnexus": {"dealTier": {"minDealTier": 8, "prefix": "tier2"}}}`)},
				},
			},
			expected: map[string]openrtb_ext.DealTierBidderMap{
				"imp1": {openrtb_ext.BidderAppnexus: {Prefix: "tier1", MinDealTier: 5}},
				"imp2": {openrtb_ext.BidderAppnexus: {Prefix: "tier2", MinDealTier: 8}},
			},
		},
		{
			description: "Many - Skips Malformed",
			request: openrtb2.BidRequest{
				Imp: []openrtb2.Imp{
					{ID: "imp1", Ext: json.RawMessage(`{"appnexus": {"dealTier": {"minDealTier": 5, "prefix": "tier1"}}}`)},
					{ID: "imp2", Ext: json.RawMessage(`{"appnexus": {"dealTier": "wrong type"}}`)},
				},
			},
			expected: map[string]openrtb_ext.DealTierBidderMap{
				"imp1": {openrtb_ext.BidderAppnexus: {Prefix: "tier1", MinDealTier: 5}},
			},
		},
	}

	for _, test := range testCases {
		result := getDealTiers(&test.request)
		assert.Equal(t, test.expected, result, test.description)
	}
}

func TestValidateDealTier(t *testing.T) {
	testCases := []struct {
		description    string
		dealTier       openrtb_ext.DealTier
		expectedResult bool
	}{
		{
			description:    "Valid",
			dealTier:       openrtb_ext.DealTier{Prefix: "prefix", MinDealTier: 5},
			expectedResult: true,
		},
		{
			description:    "Invalid - Empty",
			dealTier:       openrtb_ext.DealTier{},
			expectedResult: false,
		},
		{
			description:    "Invalid - Empty Prefix",
			dealTier:       openrtb_ext.DealTier{MinDealTier: 5},
			expectedResult: false,
		},
		{
			description:    "Invalid - Empty Deal Tier",
			dealTier:       openrtb_ext.DealTier{Prefix: "prefix"},
			expectedResult: false,
		},
	}

	for _, test := range testCases {
		assert.Equal(t, test.expectedResult, validateDealTier(test.dealTier), test.description)
	}
}

func TestUpdateHbPbCatDur(t *testing.T) {
	testCases := []struct {
		description               string
		targ                      map[string]string
		dealTier                  openrtb_ext.DealTier
		dealPriority              int
		expectedHbPbCatDur        string
		expectedDealTierSatisfied bool
	}{
		{
			description: "hb_pb_cat_dur should be updated with prefix and tier",
			targ: map[string]string{
				"hb_pb":         "12.00",
				"hb_pb_cat_dur": "12.00_movies_30s",
			},
			dealTier: openrtb_ext.DealTier{
				Prefix:      "tier",
				MinDealTier: 5,
			},
			dealPriority:              5,
			expectedHbPbCatDur:        "tier5_movies_30s",
			expectedDealTierSatisfied: true,
		},
		{
			description: "hb_pb_cat_dur should not be updated due to bid priority",
			targ: map[string]string{
				"hb_pb":         "12.00",
				"hb_pb_cat_dur": "12.00_auto_30s",
			},
			dealTier: openrtb_ext.DealTier{
				Prefix:      "tier",
				MinDealTier: 10,
			},
			dealPriority:              6,
			expectedHbPbCatDur:        "12.00_auto_30s",
			expectedDealTierSatisfied: false,
		},
		{
			description: "hb_pb_cat_dur should be updated with prefix and tier",
			targ: map[string]string{
				"hb_pb":         "12.00",
				"hb_pb_cat_dur": "12.00_medicine_30s",
			},
			dealTier: openrtb_ext.DealTier{
				Prefix:      "tier",
				MinDealTier: 1,
			},
			dealPriority:              7,
			expectedHbPbCatDur:        "tier7_medicine_30s",
			expectedDealTierSatisfied: true,
		},
	}

	for _, test := range testCases {
		bid := pbsOrtbBid{&openrtb2.Bid{ID: "123456"}, nil, "video", map[string]string{}, &openrtb_ext.ExtBidPrebidVideo{}, nil, test.dealPriority, false, "", 0, "USD"}
		bidCategory := map[string]string{
			bid.bid.ID: test.targ["hb_pb_cat_dur"],
		}

		updateHbPbCatDur(&bid, test.dealTier, bidCategory)

		assert.Equal(t, test.expectedHbPbCatDur, bidCategory[bid.bid.ID], test.description)
		assert.Equal(t, test.expectedDealTierSatisfied, bid.dealTierSatisfied, test.description)
	}
}

func TestMakeBidExtJSON(t *testing.T) {

	type aTest struct {
		description        string
		ext                json.RawMessage
		extBidPrebid       openrtb_ext.ExtBidPrebid
		impExtInfo         map[string]ImpExtInfo
		origbidcpm         float64
		origbidcur         string
		expectedBidExt     string
		expectedErrMessage string
	}

	testCases := []aTest{
		{
			description:        "Valid extension, non empty extBidPrebid, valid imp ext info, meta from adapter",
			ext:                json.RawMessage(`{"video":{"h":100}}`),
			extBidPrebid:       openrtb_ext.ExtBidPrebid{Type: openrtb_ext.BidType("video"), Meta: &openrtb_ext.ExtBidPrebidMeta{BrandName: "foo"}, Passthrough: nil},
			impExtInfo:         map[string]ImpExtInfo{"test_imp_id": {true, []byte(`{"video":{"h":480,"mimes":["video/mp4"]}}`), json.RawMessage(`{"some_key": 1}`)}},
			origbidcpm:         10.0000,
			origbidcur:         "USD",
			expectedBidExt:     `{"prebid":{"meta": {"brandName": "foo"}, "passthrough":{"some_key":1}, "type":"video"}, "storedrequestattributes":{"h":480,"mimes":["video/mp4"]},"video":{"h":100}, "origbidcpm": 10, "origbidcur": "USD"}`,
			expectedErrMessage: "",
		},
		{
			description:        "Valid extension, non empty extBidPrebid, valid imp ext info, meta from response",
			ext:                json.RawMessage(`{"video":{"h":100},"prebid":{"meta": {"brandName": "foo"}}}`),
			extBidPrebid:       openrtb_ext.ExtBidPrebid{Type: openrtb_ext.BidType("video")},
			impExtInfo:         map[string]ImpExtInfo{"test_imp_id": {true, []byte(`{"video":{"h":480,"mimes":["video/mp4"]}}`), json.RawMessage(`{"some_key": 1}`)}},
			origbidcpm:         10.0000,
			origbidcur:         "USD",
			expectedBidExt:     `{"prebid":{"meta": {"brandName": "foo"}, "passthrough":{"some_key":1}, "type":"video"},"storedrequestattributes":{"h":480,"mimes":["video/mp4"]},"video":{"h":100}, "origbidcpm": 10, "origbidcur": "USD"}`,
			expectedErrMessage: "",
		},
		{
			description:        "Empty extension, non empty extBidPrebid and valid imp ext info",
			ext:                nil,
			extBidPrebid:       openrtb_ext.ExtBidPrebid{Type: openrtb_ext.BidType("video")},
			impExtInfo:         map[string]ImpExtInfo{"test_imp_id": {true, []byte(`{"video":{"h":480,"mimes":["video/mp4"]}}`), json.RawMessage(`{"some_key": 1}`)}},
			origbidcpm:         0,
			expectedBidExt:     `{"origbidcpm": 0,"prebid":{"passthrough":{"some_key":1}, "type":"video"},"storedrequestattributes":{"h":480,"mimes":["video/mp4"]}}`,
			expectedErrMessage: "",
		},
		{
			description:        "Valid extension, non empty extBidPrebid and imp ext info not found",
			ext:                json.RawMessage(`{"video":{"h":100}}`),
			extBidPrebid:       openrtb_ext.ExtBidPrebid{Type: openrtb_ext.BidType("video")},
			impExtInfo:         map[string]ImpExtInfo{"another_imp_id": {true, []byte(`{"video":{"h":480,"mimes":["video/mp4"]}}`), json.RawMessage(`{"some_key": 1}`)}},
			origbidcpm:         10.0000,
			origbidcur:         "USD",
			expectedBidExt:     `{"prebid":{"type":"video"},"video":{"h":100}, "origbidcpm": 10, "origbidcur": "USD"}`,
			expectedErrMessage: "",
		},
		{
			description:        "Valid extension, empty extBidPrebid and valid imp ext info",
			ext:                json.RawMessage(`{"video":{"h":100}}`),
			extBidPrebid:       openrtb_ext.ExtBidPrebid{},
			origbidcpm:         10.0000,
			origbidcur:         "USD",
			impExtInfo:         map[string]ImpExtInfo{"test_imp_id": {true, []byte(`{"video":{"h":480,"mimes":["video/mp4"]}}`), json.RawMessage(`{"some_key": 1}`)}},
			expectedBidExt:     `{"prebid":{"passthrough":{"some_key":1}, "type":""},"storedrequestattributes":{"h":480,"mimes":["video/mp4"]},"video":{"h":100}, "origbidcpm": 10, "origbidcur": "USD"}`,
			expectedErrMessage: "",
		},
		{
			description:        "Valid extension, non empty extBidPrebid and empty imp ext info",
			ext:                json.RawMessage(`{"video":{"h":100}}`),
			extBidPrebid:       openrtb_ext.ExtBidPrebid{Type: openrtb_ext.BidType("video")},
			origbidcpm:         10.0000,
			origbidcur:         "USD",
			impExtInfo:         nil,
			expectedBidExt:     `{"prebid":{"type":"video"},"video":{"h":100}, "origbidcpm": 10, "origbidcur": "USD"}`,
			expectedErrMessage: "",
		},
		{
			description:        "Valid extension, non empty extBidPrebid and valid imp ext info without video attr",
			ext:                json.RawMessage(`{"video":{"h":100}}`),
			extBidPrebid:       openrtb_ext.ExtBidPrebid{Type: openrtb_ext.BidType("video")},
			origbidcpm:         10.0000,
			origbidcur:         "USD",
			impExtInfo:         map[string]ImpExtInfo{"test_imp_id": {true, []byte(`{"banner":{"h":480}}`), json.RawMessage(`{"some_key": 1}`)}},
			expectedBidExt:     `{"prebid":{"passthrough":{"some_key":1}, "type":"video"},"video":{"h":100}, "origbidcpm": 10, "origbidcur": "USD"}`,
			expectedErrMessage: "",
		},
		{
			description:        "Valid extension with prebid, non empty extBidPrebid and valid imp ext info without video attr",
			ext:                json.RawMessage(`{"prebid":{"targeting":100}}`),
			extBidPrebid:       openrtb_ext.ExtBidPrebid{Type: openrtb_ext.BidType("video")},
			origbidcpm:         10.0000,
			origbidcur:         "USD",
			impExtInfo:         map[string]ImpExtInfo{"test_imp_id": {true, []byte(`{"banner":{"h":480}}`), json.RawMessage(`{"some_key": 1}`)}},
			expectedBidExt:     `{"prebid":{"passthrough":{"some_key":1}, "type":"video"}, "origbidcpm": 10, "origbidcur": "USD"}`,
			expectedErrMessage: "",
		},
		{
			description:        "Valid extension with prebid, non empty extBidPrebid and valid imp ext info with video attr",
			ext:                json.RawMessage(`{"prebid":{"targeting":100}}`),
			extBidPrebid:       openrtb_ext.ExtBidPrebid{Type: openrtb_ext.BidType("video")},
			origbidcpm:         10.0000,
			origbidcur:         "USD",
			impExtInfo:         map[string]ImpExtInfo{"test_imp_id": {true, []byte(`{"video":{"h":480,"mimes":["video/mp4"]}}`), json.RawMessage(`{"some_key": 1}`)}},
			expectedBidExt:     `{"prebid":{"passthrough":{"some_key":1}, "type":"video"}, "storedrequestattributes":{"h":480,"mimes":["video/mp4"]}, "origbidcpm": 10, "origbidcur": "USD"}`,
			expectedErrMessage: "",
		},
		{
			description:        "Meta - Defined By Bid - Nil Extension",
			ext:                nil,
			extBidPrebid:       openrtb_ext.ExtBidPrebid{Type: openrtb_ext.BidType("banner"), Meta: &openrtb_ext.ExtBidPrebidMeta{BrandName: "foo"}},
			impExtInfo:         map[string]ImpExtInfo{},
			origbidcpm:         0,
			origbidcur:         "USD",
			expectedBidExt:     `{"origbidcpm": 0,"prebid":{"meta":{"brandName":"foo"},"type":"banner"}, "origbidcur": "USD"}`,
			expectedErrMessage: "",
		},
		{
			description:        "Meta - Defined By Bid - Empty Extension",
			ext:                json.RawMessage(`{}`),
			extBidPrebid:       openrtb_ext.ExtBidPrebid{Type: openrtb_ext.BidType("banner"), Meta: &openrtb_ext.ExtBidPrebidMeta{BrandName: "foo"}},
			impExtInfo:         nil,
			origbidcpm:         0,
			origbidcur:         "USD",
			expectedBidExt:     `{"origbidcpm": 0,"prebid":{"meta":{"brandName":"foo"},"type":"banner"}, "origbidcur": "USD"}`,
			expectedErrMessage: "",
		},
		{
			description:        "Meta - Defined By Bid - Existing Extension Overwritten",
			ext:                json.RawMessage(`{"prebid":{"meta":{"brandName":"notfoo", "brandId": 42}}}`),
			extBidPrebid:       openrtb_ext.ExtBidPrebid{Type: openrtb_ext.BidType("banner"), Meta: &openrtb_ext.ExtBidPrebidMeta{BrandName: "foo"}},
			impExtInfo:         nil,
			origbidcpm:         10.0000,
			origbidcur:         "USD",
			expectedBidExt:     `{"prebid":{"meta":{"brandName":"foo"},"type":"banner"}, "origbidcpm": 10, "origbidcur": "USD"}`,
			expectedErrMessage: "",
		},
		{
			description:        "Meta - Not Defined By Bid - Persists From Bid Ext",
			ext:                json.RawMessage(`{"prebid":{"meta":{"brandName":"foo"}}}`),
			extBidPrebid:       openrtb_ext.ExtBidPrebid{Type: openrtb_ext.BidType("banner")},
			impExtInfo:         nil,
			origbidcpm:         10.0000,
			origbidcur:         "USD",
			expectedBidExt:     `{"prebid":{"meta":{"brandName":"foo"},"type":"banner"}, "origbidcpm": 10, "origbidcur": "USD"}`,
			expectedErrMessage: "",
		},
		{
			description:        "Meta - Not Defined By Bid - Persists From Bid Ext - Invalid Fields Ignored",
			ext:                json.RawMessage(`{"prebid":{"meta":{"brandName":"foo","unknown":"value"}}}`),
			extBidPrebid:       openrtb_ext.ExtBidPrebid{Type: openrtb_ext.BidType("banner")},
			impExtInfo:         nil,
			origbidcpm:         -1,
			origbidcur:         "USD",
			expectedBidExt:     `{"prebid":{"meta":{"brandName":"foo"},"type":"banner"}, "origbidcur": "USD"}`,
			expectedErrMessage: "",
		},
		{
			description:        "Meta - Not Defined",
			ext:                nil,
			extBidPrebid:       openrtb_ext.ExtBidPrebid{Type: openrtb_ext.BidType("banner")},
			impExtInfo:         nil,
			origbidcpm:         0,
			origbidcur:         "USD",
			expectedBidExt:     `{"origbidcpm": 0,"prebid":{"type":"banner"}, "origbidcur": "USD"}`,
			expectedErrMessage: "",
		},
		//Error cases
		{
			description:        "Invalid extension, valid extBidPrebid and valid imp ext info",
			ext:                json.RawMessage(`{invalid json}`),
			extBidPrebid:       openrtb_ext.ExtBidPrebid{Type: openrtb_ext.BidType("video")},
			impExtInfo:         map[string]ImpExtInfo{"test_imp_id": {true, []byte(`{"video":{"h":480,"mimes":["video/mp4"]}}`), json.RawMessage(`"prebid": {"passthrough": {"some_key": some_val}}"`)}},
			expectedBidExt:     ``,
			expectedErrMessage: "invalid character",
		},
		{
			description:        "Valid extension, empty extBidPrebid and invalid imp ext info",
			ext:                json.RawMessage(`{"video":{"h":100}}`),
			extBidPrebid:       openrtb_ext.ExtBidPrebid{},
			impExtInfo:         map[string]ImpExtInfo{"test_imp_id": {true, []byte(`{"video":{!}}`), nil}},
			expectedBidExt:     ``,
			expectedErrMessage: "invalid character",
		},
		{
			description:        "Meta - Invalid",
			ext:                json.RawMessage(`{"prebid":{"meta":{"brandId":"foo"}}}`), // brandId should be an int, but is a string in this test case
			extBidPrebid:       openrtb_ext.ExtBidPrebid{Type: openrtb_ext.BidType("banner")},
			impExtInfo:         nil,
			expectedErrMessage: "error validaing response from server, json: cannot unmarshal string into Go struct field ExtBidPrebidMeta.prebid.meta.brandId of type int",
		},
		// add invalid
	}

	for _, test := range testCases {
		result, err := makeBidExtJSON(test.ext, &test.extBidPrebid, test.impExtInfo, "test_imp_id", test.origbidcpm, test.origbidcur)

		if test.expectedErrMessage == "" {
			assert.JSONEq(t, test.expectedBidExt, string(result), "Incorrect result")
			assert.NoError(t, err, "Error should not be returned")
		} else {
			assert.Contains(t, err.Error(), test.expectedErrMessage, "incorrect error message")
		}
	}
}

func TestStoredAuctionResponses(t *testing.T) {
	categoriesFetcher, error := newCategoryFetcher("./test/category-mapping")
	if error != nil {
		t.Errorf("Failed to create a category Fetcher: %v", error)
	}

	e := new(exchange)
	e.cache = &wellBehavedCache{}
	e.me = &metricsConf.NilMetricsEngine{}
	e.categoriesFetcher = categoriesFetcher
	e.bidIDGenerator = &mockBidIDGenerator{false, false}
	e.currencyConverter = currency.NewRateConverter(&http.Client{}, "", time.Duration(0))
	e.gdprPermsBuilder = fakePermissionsBuilder{
		permissions: &permissionsMock{
			allowAllBidders: true,
		},
	}.Builder
	e.tcf2ConfigBuilder = fakeTCF2ConfigBuilder{
		cfg: gdpr.NewTCF2Config(config.TCF2{}, config.AccountGDPR{}),
	}.Builder

	// Define mock incoming bid requeset
	mockBidRequest := &openrtb2.BidRequest{
		ID: "request-id",
		Imp: []openrtb2.Imp{{
			ID:    "impression-id",
			Video: &openrtb2.Video{W: 400, H: 300},
		}},
	}

	expectedBidResponse := &openrtb2.BidResponse{
		ID: "request-id",
		SeatBid: []openrtb2.SeatBid{
			{
				Bid: []openrtb2.Bid{
					{ID: "bid_id", ImpID: "impression-id", Ext: json.RawMessage(`{"origbidcpm":0,"prebid":{"type":""}}`)},
				},
				Seat: "appnexus",
			},
		},
	}

	testCases := []struct {
		desc              string
		storedAuctionResp map[string]json.RawMessage
		errorExpected     bool
	}{
		{
			desc: "Single imp with valid stored response",
			storedAuctionResp: map[string]json.RawMessage{
				"impression-id": json.RawMessage(`[{"bid": [{"id": "bid_id"}],"seat": "appnexus"}]`),
			},
			errorExpected: false,
		},
		{
			desc: "Single imp with invalid stored response",
			storedAuctionResp: map[string]json.RawMessage{
				"impression-id": json.RawMessage(`[}]`),
			},
			errorExpected: true,
		},
	}

	for _, test := range testCases {

		auctionRequest := AuctionRequest{
			BidRequestWrapper:      &openrtb_ext.RequestWrapper{BidRequest: mockBidRequest},
			Account:                config.Account{},
			UserSyncs:              &emptyUsersync{},
			StoredAuctionResponses: test.storedAuctionResp,
		}
		// Run test
		outBidResponse, err := e.HoldAuction(context.Background(), auctionRequest, &DebugLog{})
		if test.errorExpected {
			assert.Error(t, err, "Error should be returned")
		} else {
			assert.NoErrorf(t, err, "%s. HoldAuction error: %v \n", test.desc, err)
			outBidResponse.Ext = nil
			assert.Equal(t, expectedBidResponse, outBidResponse, "Incorrect stored auction response")
		}

	}
}

func TestBuildStoredAuctionResponses(t *testing.T) {

	type testIn struct {
		StoredAuctionResponses map[string]json.RawMessage
	}
	type testResults struct {
		adapterBids  map[openrtb_ext.BidderName]*pbsOrtbSeatBid
		liveAdapters []openrtb_ext.BidderName
	}

	testCases := []struct {
		desc     string
		in       testIn
		expected testResults
	}{
		{
			desc: "Single imp with single stored response bid",
			in: testIn{
				StoredAuctionResponses: map[string]json.RawMessage{
					"impression-id": json.RawMessage(`[{"bid": [{"id": "bid_id"}],"seat": "appnexus"}]`),
				},
			},
			expected: testResults{
				adapterBids: map[openrtb_ext.BidderName]*pbsOrtbSeatBid{
					openrtb_ext.BidderName("appnexus"): {
						bids: []*pbsOrtbBid{
							{
								bid: &openrtb2.Bid{ID: "bid_id", ImpID: "impression-id"},
							},
						},
					},
				},
				liveAdapters: []openrtb_ext.BidderName{openrtb_ext.BidderName("appnexus")},
			},
		},
		{
			desc: "Single imp with multiple bids in stored response one bidder",
			in: testIn{
				StoredAuctionResponses: map[string]json.RawMessage{
					"impression-id": json.RawMessage(`[{"bid": [{"id": "bid_id1"}, {"id": "bid_id2"}],"seat": "appnexus"}]`),
				},
			},
			expected: testResults{
				adapterBids: map[openrtb_ext.BidderName]*pbsOrtbSeatBid{
					openrtb_ext.BidderName("appnexus"): {
						bids: []*pbsOrtbBid{
							{bid: &openrtb2.Bid{ID: "bid_id1", ImpID: "impression-id"}},
							{bid: &openrtb2.Bid{ID: "bid_id2", ImpID: "impression-id"}},
						},
					},
				},
				liveAdapters: []openrtb_ext.BidderName{openrtb_ext.BidderName("appnexus")},
			},
		},
		{
			desc: "Single imp with multiple bids in stored response two bidders",
			in: testIn{
				StoredAuctionResponses: map[string]json.RawMessage{
					"impression-id": json.RawMessage(`[{"bid": [{"id": "apn_id1"}, {"id": "apn_id2"}],"seat": "appnexus"}, {"bid": [{"id": "rubicon_id1"}, {"id": "rubicon_id2"}],"seat": "rubicon"}]`),
				},
			},
			expected: testResults{
				adapterBids: map[openrtb_ext.BidderName]*pbsOrtbSeatBid{
					openrtb_ext.BidderName("appnexus"): {
						bids: []*pbsOrtbBid{
							{bid: &openrtb2.Bid{ID: "apn_id1", ImpID: "impression-id"}},
							{bid: &openrtb2.Bid{ID: "apn_id2", ImpID: "impression-id"}},
						},
					},
					openrtb_ext.BidderName("rubicon"): {
						bids: []*pbsOrtbBid{
							{bid: &openrtb2.Bid{ID: "rubicon_id1", ImpID: "impression-id"}},
							{bid: &openrtb2.Bid{ID: "rubicon_id2", ImpID: "impression-id"}},
						},
					},
				},
				liveAdapters: []openrtb_ext.BidderName{openrtb_ext.BidderName("appnexus"), openrtb_ext.BidderName("rubicon")},
			},
		},
		{
			desc: "Two imps with two bids in stored response two bidders, different bids number",
			in: testIn{
				StoredAuctionResponses: map[string]json.RawMessage{
					"impression-id1": json.RawMessage(`[{"bid": [{"id": "apn_id1"}, {"id": "apn_id2"}],"seat": "appnexus"}]`),
					"impression-id2": json.RawMessage(`[{"bid": [{"id": "apn_id1"}, {"id": "apn_id2"}],"seat": "appnexus"}, {"bid": [{"id": "rubicon_id1"}, {"id": "rubicon_id2"}],"seat": "rubicon"}]`),
				},
			},
			expected: testResults{
				adapterBids: map[openrtb_ext.BidderName]*pbsOrtbSeatBid{
					openrtb_ext.BidderName("appnexus"): {
						bids: []*pbsOrtbBid{
							{bid: &openrtb2.Bid{ID: "apn_id1", ImpID: "impression-id1"}},
							{bid: &openrtb2.Bid{ID: "apn_id2", ImpID: "impression-id1"}},
							{bid: &openrtb2.Bid{ID: "apn_id1", ImpID: "impression-id2"}},
							{bid: &openrtb2.Bid{ID: "apn_id2", ImpID: "impression-id2"}},
						},
					},
					openrtb_ext.BidderName("rubicon"): {
						bids: []*pbsOrtbBid{
							{bid: &openrtb2.Bid{ID: "rubicon_id1", ImpID: "impression-id2"}},
							{bid: &openrtb2.Bid{ID: "rubicon_id2", ImpID: "impression-id2"}},
						},
					},
				},
				liveAdapters: []openrtb_ext.BidderName{openrtb_ext.BidderName("appnexus"), openrtb_ext.BidderName("rubicon")},
			},
		},
		{
			desc: "Two imps with two bids in stored response two bidders",
			in: testIn{
				StoredAuctionResponses: map[string]json.RawMessage{
					"impression-id1": json.RawMessage(`[{"bid": [{"id": "apn_id1"}, {"id": "apn_id2"}],"seat": "appnexus"}, {"bid": [{"id": "rubicon_id1"}, {"id": "rubicon_id2"}],"seat": "rubicon"}]`),
					"impression-id2": json.RawMessage(`[{"bid": [{"id": "apn_id1"}, {"id": "apn_id2"}],"seat": "appnexus"}, {"bid": [{"id": "rubicon_id1"}, {"id": "rubicon_id2"}],"seat": "rubicon"}]`),
				},
			},
			expected: testResults{
				adapterBids: map[openrtb_ext.BidderName]*pbsOrtbSeatBid{
					openrtb_ext.BidderName("appnexus"): {
						bids: []*pbsOrtbBid{
							{bid: &openrtb2.Bid{ID: "apn_id1", ImpID: "impression-id1"}},
							{bid: &openrtb2.Bid{ID: "apn_id2", ImpID: "impression-id1"}},
							{bid: &openrtb2.Bid{ID: "apn_id1", ImpID: "impression-id2"}},
							{bid: &openrtb2.Bid{ID: "apn_id2", ImpID: "impression-id2"}},
						},
					},
					openrtb_ext.BidderName("rubicon"): {
						bids: []*pbsOrtbBid{
							{bid: &openrtb2.Bid{ID: "rubicon_id1", ImpID: "impression-id1"}},
							{bid: &openrtb2.Bid{ID: "rubicon_id2", ImpID: "impression-id1"}},
							{bid: &openrtb2.Bid{ID: "rubicon_id1", ImpID: "impression-id2"}},
							{bid: &openrtb2.Bid{ID: "rubicon_id2", ImpID: "impression-id2"}},
						},
					},
				},
				liveAdapters: []openrtb_ext.BidderName{openrtb_ext.BidderName("appnexus"), openrtb_ext.BidderName("rubicon")},
			},
		},
	}
	for _, test := range testCases {

		bids, adapters, err := buildStoredAuctionResponse(test.in.StoredAuctionResponses)
		assert.NoErrorf(t, err, "%s. HoldAuction error: %v \n", test.desc, err)

		assert.ElementsMatch(t, test.expected.liveAdapters, adapters, "Incorrect adapter list")

		for _, bidderName := range test.expected.liveAdapters {
			assert.ElementsMatch(t, test.expected.adapterBids[bidderName].bids, bids[bidderName].bids, "Incorrect bids")
		}

	}
}

func TestAuctionDebugEnabled(t *testing.T) {
	categoriesFetcher, err := newCategoryFetcher("./test/category-mapping")
	assert.NoError(t, err, "error should be nil")
	e := new(exchange)
	e.cache = &wellBehavedCache{}
	e.me = &metricsConf.NilMetricsEngine{}
	e.categoriesFetcher = categoriesFetcher
	e.bidIDGenerator = &mockBidIDGenerator{false, false}
	e.currencyConverter = currency.NewRateConverter(&http.Client{}, "", time.Duration(0))
	e.gdprPermsBuilder = fakePermissionsBuilder{
		permissions: &permissionsMock{
			allowAllBidders: true,
		},
	}.Builder
	e.tcf2ConfigBuilder = fakeTCF2ConfigBuilder{
		cfg: gdpr.NewTCF2Config(config.TCF2{}, config.AccountGDPR{}),
	}.Builder

	ctx := context.Background()

	bidRequest := &openrtb2.BidRequest{
		ID:   "some-request-id",
		Test: 1,
	}

	auctionRequest := AuctionRequest{
		BidRequestWrapper: &openrtb_ext.RequestWrapper{BidRequest: bidRequest},
		Account:           config.Account{DebugAllow: false},
		UserSyncs:         &emptyUsersync{},
		StartTime:         time.Now(),
		RequestType:       metrics.ReqTypeORTB2Web,
	}

	debugLog := &DebugLog{DebugOverride: true, DebugEnabledOrOverridden: true}
	resp, err := e.HoldAuction(ctx, auctionRequest, debugLog)

	assert.NoError(t, err, "error should be nil")

	expectedResolvedRequest := `{"id":"some-request-id","imp":null,"test":1}`
	actualResolvedRequest, _, _, err := jsonparser.Get(resp.Ext, "debug", "resolvedrequest")
	assert.NoError(t, err, "error should be nil")
	assert.NotNil(t, actualResolvedRequest, "actualResolvedRequest should not be nil")
	assert.JSONEq(t, expectedResolvedRequest, string(actualResolvedRequest), "Resolved request is incorrect")

}

type exchangeSpec struct {
	GDPREnabled       bool                   `json:"gdpr_enabled"`
	IncomingRequest   exchangeRequest        `json:"incomingRequest"`
	OutgoingRequests  map[string]*bidderSpec `json:"outgoingRequests"`
	Response          exchangeResponse       `json:"response,omitempty"`
	EnforceCCPA       bool                   `json:"enforceCcpa"`
	EnforceLMT        bool                   `json:"enforceLmt"`
	AssumeGDPRApplies bool                   `json:"assume_gdpr_applies"`
	DebugLog          *DebugLog              `json:"debuglog,omitempty"`
	EventsEnabled     bool                   `json:"events_enabled,omitempty"`
	StartTime         int64                  `json:"start_time_ms,omitempty"`
	BidIDGenerator    *mockBidIDGenerator    `json:"bidIDGenerator,omitempty"`
	RequestType       *metrics.RequestType   `json:"requestType,omitempty"`
<<<<<<< HEAD
	PassthroughFlag   bool                   `json:"passthrough_ext_flag,omitempty"`
=======
	HostSChainFlag    bool                   `json:"host_schain_flag,omitempty"`
>>>>>>> d84dcd45
}

type exchangeRequest struct {
	OrtbRequest openrtb2.BidRequest `json:"ortbRequest"`
	Usersyncs   map[string]string   `json:"usersyncs"`
}

type exchangeResponse struct {
	Bids  *openrtb2.BidResponse `json:"bids"`
	Error string                `json:"error,omitempty"`
	Ext   json.RawMessage       `json:"ext,omitempty"`
}

type bidderSpec struct {
	ExpectedRequest         *bidderRequest `json:"expectRequest"`
	MockResponse            bidderResponse `json:"mockResponse"`
	ModifyingVastXmlAllowed bool           `json:"modifyingVastXmlAllowed,omitempty"`
}

type bidderRequest struct {
	OrtbRequest    openrtb2.BidRequest `json:"ortbRequest"`
	BidAdjustments map[string]float64  `json:"bidAdjustments"`
}

type bidderResponse struct {
	SeatBids  []*bidderSeatBid           `json:"pbsSeatBids,omitempty"`
	Errors    []string                   `json:"errors,omitempty"`
	HttpCalls []*openrtb_ext.ExtHttpCall `json:"httpCalls,omitempty"`
}

// bidderSeatBid is basically a subset of pbsOrtbSeatBid from exchange/bidder.go.
// The only real reason I'm not reusing that type is because I don't want people to think that the
// JSON property tags on those types are contracts in prod.
type bidderSeatBid struct {
	Bids []bidderBid `json:"pbsBids,omitempty"`
	Seat string      `json:"seat"`
}

// bidderBid is basically a subset of pbsOrtbBid from exchange/bidder.go.
// See the comment on bidderSeatBid for more info.
type bidderBid struct {
	Bid  *openrtb2.Bid                 `json:"ortbBid,omitempty"`
	Type string                        `json:"bidType,omitempty"`
	Meta *openrtb_ext.ExtBidPrebidMeta `json:"bidMeta,omitempty"`
}

type mockIdFetcher map[string]string

func (f mockIdFetcher) GetUID(key string) (uid string, exists bool, notExpired bool) {
	uid, exists = f[string(key)]
	return
}

func (f mockIdFetcher) HasAnyLiveSyncs() bool {
	return len(f) > 0
}

type validatingBidder struct {
	t          *testing.T
	fileName   string
	bidderName string

	// These are maps because they may contain aliases. They should _at least_ contain an entry for bidderName.
	expectations  map[string]*bidderRequest
	mockResponses map[string]bidderResponse
}

func (b *validatingBidder) requestBid(ctx context.Context, bidderRequest BidderRequest, bidAdjustments map[string]float64, conversions currency.Conversions, reqInfo *adapters.ExtraRequestInfo, accountDebugAllowed, headerDebugAllowed bool, alternateBidderCodes config.AlternateBidderCodes) (seatBids []*pbsOrtbSeatBid, errs []error) {
	if expectedRequest, ok := b.expectations[string(bidderRequest.BidderName)]; ok {
		if expectedRequest != nil {
			if !reflect.DeepEqual(expectedRequest.BidAdjustments, bidAdjustments) {
				b.t.Errorf("%s: Bidder %s got wrong bid adjustment. Expected %v, got %v", b.fileName, bidderRequest.BidderName, expectedRequest.BidAdjustments, bidAdjustments)
			}
			diffOrtbRequests(b.t, fmt.Sprintf("Request to %s in %s", string(bidderRequest.BidderName), b.fileName), &expectedRequest.OrtbRequest, bidderRequest.BidRequest)
		}
	} else {
		b.t.Errorf("%s: Bidder %s got unexpected request for alias %s. No input assertions.", b.fileName, b.bidderName, bidderRequest.BidderName)
	}

	if mockResponse, ok := b.mockResponses[string(bidderRequest.BidderName)]; ok {
		if len(mockResponse.SeatBids) != 0 {
			for _, mockSeatBid := range mockResponse.SeatBids {
				var bids []*pbsOrtbBid

				if len(mockSeatBid.Bids) != 0 {
					bids = make([]*pbsOrtbBid, len(mockSeatBid.Bids))
					for i := 0; i < len(bids); i++ {
						bids[i] = &pbsOrtbBid{
							originalBidCPM: mockSeatBid.Bids[i].Bid.Price,
							bid:            mockSeatBid.Bids[i].Bid,
							bidType:        openrtb_ext.BidType(mockSeatBid.Bids[i].Type),
							bidMeta:        mockSeatBid.Bids[i].Meta,
						}
					}
				}

				seatBids = append(seatBids, &pbsOrtbSeatBid{
					bids:      bids,
					httpCalls: mockResponse.HttpCalls,
					seat:      mockSeatBid.Seat,
				})
			}
		} else {
			seatBids = []*pbsOrtbSeatBid{{
				bids:      nil,
				httpCalls: mockResponse.HttpCalls,
				seat:      string(bidderRequest.BidderName),
			}}
		}

		for _, err := range mockResponse.Errors {
			errs = append(errs, errors.New(err))
		}
	} else {
		b.t.Errorf("%s: Bidder %s got unexpected request for alias %s. No mock responses.", b.fileName, b.bidderName, bidderRequest.BidderName)
	}

	return
}

type capturingRequestBidder struct {
	req *openrtb2.BidRequest
}

func (b *capturingRequestBidder) requestBid(ctx context.Context, bidderRequest BidderRequest, bidAdjustments map[string]float64, conversions currency.Conversions, reqInfo *adapters.ExtraRequestInfo, accountDebugAllowed, headerDebugAllowed bool, alternateBidderCodes config.AlternateBidderCodes) (seatBid []*pbsOrtbSeatBid, errs []error) {
	b.req = bidderRequest.BidRequest
	return []*pbsOrtbSeatBid{{}}, nil
}

func diffOrtbRequests(t *testing.T, description string, expected *openrtb2.BidRequest, actual *openrtb2.BidRequest) {
	t.Helper()
	actualJSON, err := json.Marshal(actual)
	if err != nil {
		t.Fatalf("%s failed to marshal actual BidRequest into JSON. %v", description, err)
	}

	expectedJSON, err := json.Marshal(expected)
	if err != nil {
		t.Fatalf("%s failed to marshal expected BidRequest into JSON. %v", description, err)
	}

	assert.JSONEq(t, string(expectedJSON), string(actualJSON), description)
}

func diffOrtbResponses(t *testing.T, description string, expected *openrtb2.BidResponse, actual *openrtb2.BidResponse) {
	t.Helper()
	// The OpenRTB spec is wonky here. Since "bidresponse.seatbid" is an array, order technically matters to any JSON diff or
	// deep equals method. However, for all intents and purposes it really *doesn't* matter. ...so this nasty logic makes compares
	// the seatbids in an order-independent way.
	//
	// Note that the same thing is technically true of the "seatbid[i].bid" array... but since none of our exchange code relies on
	// this implementation detail, I'm cutting a corner and ignoring it here.
	actualSeats := mapifySeatBids(t, description, actual.SeatBid)
	expectedSeats := mapifySeatBids(t, description, expected.SeatBid)
	actualJSON, err := json.Marshal(actualSeats)
	if err != nil {
		t.Fatalf("%s failed to marshal actual BidResponse into JSON. %v", description, err)
	}

	expectedJSON, err := json.Marshal(expectedSeats)
	if err != nil {
		t.Fatalf("%s failed to marshal expected BidResponse into JSON. %v", description, err)
	}

	assert.JSONEq(t, string(expectedJSON), string(actualJSON), description)
}

func mapifySeatBids(t *testing.T, context string, seatBids []openrtb2.SeatBid) map[string]*openrtb2.SeatBid {
	seatMap := make(map[string]*openrtb2.SeatBid, len(seatBids))
	for i := 0; i < len(seatBids); i++ {
		seatName := seatBids[i].Seat
		if _, ok := seatMap[seatName]; ok {
			t.Fatalf("%s: Contains duplicate Seat: %s", context, seatName)
		} else {
			// The sequence of extra bids for same seat from different bidder is not guaranteed as we randomize the list of adapters
			// This is w.r.t changes at exchange.go#561 (club bids from different bidders for same extra-bid)
			sort.Slice(seatBids[i].Bid, func(x, y int) bool {
				return seatBids[i].Bid[x].Price > seatBids[i].Bid[y].Price
			})
			seatMap[seatName] = &seatBids[i]
		}
	}
	return seatMap
}

func mockHandler(statusCode int, getBody string, postBody string) http.Handler {
	return http.HandlerFunc(func(w http.ResponseWriter, r *http.Request) {
		w.WriteHeader(statusCode)
		if r.Method == "GET" {
			w.Write([]byte(getBody))
		} else {
			w.Write([]byte(postBody))
		}
	})
}

func mockSlowHandler(delay time.Duration, statusCode int, body string) http.Handler {
	return http.HandlerFunc(func(w http.ResponseWriter, r *http.Request) {
		time.Sleep(delay)

		w.WriteHeader(statusCode)
		w.Write([]byte(body))
	})
}

type wellBehavedCache struct{}

func (c *wellBehavedCache) GetExtCacheData() (scheme string, host string, path string) {
	return "https", "www.pbcserver.com", "/pbcache/endpoint"
}

func (c *wellBehavedCache) PutJson(ctx context.Context, values []pbc.Cacheable) ([]string, []error) {
	ids := make([]string, len(values))
	for i := 0; i < len(values); i++ {
		ids[i] = strconv.Itoa(i)
	}
	return ids, nil
}

type emptyUsersync struct{}

func (e *emptyUsersync) GetUID(key string) (uid string, exists bool, notExpired bool) {
	return "", false, false
}

func (e *emptyUsersync) HasAnyLiveSyncs() bool {
	return false
}

type panicingAdapter struct{}

func (panicingAdapter) requestBid(ctx context.Context, bidderRequest BidderRequest, bidAdjustments map[string]float64, conversions currency.Conversions, reqInfo *adapters.ExtraRequestInfo, accountDebugAllowed, headerDebugAllowed bool, alternateBidderCodes config.AlternateBidderCodes) (posb []*pbsOrtbSeatBid, errs []error) {
	panic("Panic! Panic! The world is ending!")
}

func blankAdapterConfig(bidderList []openrtb_ext.BidderName) map[string]config.Adapter {
	adapters := make(map[string]config.Adapter)
	for _, b := range bidderList {
		adapters[strings.ToLower(string(b))] = config.Adapter{}
	}

	// Audience Network requires additional config to be built.
	adapters["audiencenetwork"] = config.Adapter{PlatformID: "anyID", AppSecret: "anySecret"}

	return adapters
}

type nilCategoryFetcher struct{}

func (nilCategoryFetcher) FetchCategories(ctx context.Context, primaryAdServer, publisherId, iabCategory string) (string, error) {
	return "", nil
}

// fakeCurrencyRatesHttpClient is a simple http client mock returning a constant response body
type fakeCurrencyRatesHttpClient struct {
	responseBody string
}

func (m *fakeCurrencyRatesHttpClient) Do(req *http.Request) (*http.Response, error) {
	return &http.Response{
		Status:     "200 OK",
		StatusCode: http.StatusOK,
		Body:       ioutil.NopCloser(strings.NewReader(m.responseBody)),
	}, nil
}

type mockBidder struct {
	mock.Mock
	lastExtraRequestInfo *adapters.ExtraRequestInfo
}

func (m *mockBidder) MakeRequests(request *openrtb2.BidRequest, reqInfo *adapters.ExtraRequestInfo) ([]*adapters.RequestData, []error) {
	m.lastExtraRequestInfo = reqInfo

	args := m.Called(request, reqInfo)
	return args.Get(0).([]*adapters.RequestData), args.Get(1).([]error)
}

func (m *mockBidder) MakeBids(internalRequest *openrtb2.BidRequest, externalRequest *adapters.RequestData, response *adapters.ResponseData) (*adapters.BidderResponse, []error) {
	args := m.Called(internalRequest, externalRequest, response)
	return args.Get(0).(*adapters.BidderResponse), args.Get(1).([]error)
}

func getPassthrough(req *openrtb_ext.RequestWrapper) (json.RawMessage, error) {
	reqExt, err := req.GetRequestExt()
	if err != nil {
		return nil, err
	}
	if reqExt == nil {
		return nil, nil
	}
	reqPrebid := reqExt.GetPrebid()
	if reqPrebid == nil {
		return nil, nil
	}
	return reqPrebid.Passthrough, nil
}<|MERGE_RESOLUTION|>--- conflicted
+++ resolved
@@ -4110,11 +4110,8 @@
 	StartTime         int64                  `json:"start_time_ms,omitempty"`
 	BidIDGenerator    *mockBidIDGenerator    `json:"bidIDGenerator,omitempty"`
 	RequestType       *metrics.RequestType   `json:"requestType,omitempty"`
-<<<<<<< HEAD
 	PassthroughFlag   bool                   `json:"passthrough_ext_flag,omitempty"`
-=======
 	HostSChainFlag    bool                   `json:"host_schain_flag,omitempty"`
->>>>>>> d84dcd45
 }
 
 type exchangeRequest struct {
