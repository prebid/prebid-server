--- conflicted
+++ resolved
@@ -2465,12 +2465,7 @@
 		me:                       metricsEngine,
 		cache:                    &wellBehavedCache{},
 		cacheTime:                0,
-<<<<<<< HEAD
-		currencyConverter:        currency.NewRateConverter(&http.Client{}, "", time.Duration(0)),
-=======
 		currencyConverter:        currency.NewRateConverter(&http.Client{}, time.Duration(1), "", time.Duration(0)),
-		gdprDefaultValue:         gdprDefaultValue,
->>>>>>> 630bf989
 		gdprPermsBuilder:         gdprPermsBuilder,
 		privacyConfig:            privacyConfig,
 		categoriesFetcher:        categoriesFetcher,
