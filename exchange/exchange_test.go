package exchange

import (
	"bytes"
	"context"
	"encoding/json"
	"errors"
	"fmt"
	"io"
	"net/http"
	"net/http/httptest"
	"os"
	"reflect"
	"regexp"
	"sort"
	"strconv"
	"strings"
	"testing"
	"time"

	"github.com/buger/jsonparser"
	"github.com/prebid/openrtb/v17/openrtb2"
	"github.com/prebid/prebid-server/hooks/hookexecution"
	"github.com/stretchr/testify/assert"
	"github.com/stretchr/testify/mock"
	jsonpatch "gopkg.in/evanphx/json-patch.v4"

	"github.com/prebid/prebid-server/adapters"
	"github.com/prebid/prebid-server/config"
	"github.com/prebid/prebid-server/currency"
	"github.com/prebid/prebid-server/errortypes"
	"github.com/prebid/prebid-server/experiment/adscert"
	"github.com/prebid/prebid-server/gdpr"
	"github.com/prebid/prebid-server/metrics"
	metricsConf "github.com/prebid/prebid-server/metrics/config"
	metricsConfig "github.com/prebid/prebid-server/metrics/config"
	"github.com/prebid/prebid-server/openrtb_ext"
	pbc "github.com/prebid/prebid-server/prebid_cache_client"
	"github.com/prebid/prebid-server/stored_requests"
	"github.com/prebid/prebid-server/stored_requests/backends/file_fetcher"
	"github.com/prebid/prebid-server/usersync"
)

func TestNewExchange(t *testing.T) {
	respStatus := 200
	respBody := "{\"bid\":false}"
	server := httptest.NewServer(mockHandler(respStatus, "getBody", respBody))
	defer server.Close()

	knownAdapters := openrtb_ext.CoreBidderNames()

	cfg := &config.Configuration{
		CacheURL: config.Cache{
			ExpectedTimeMillis: 20,
		},
		GDPR: config.GDPR{
			EEACountries: []string{"FIN", "FRA", "GUF"},
		},
	}

	biddersInfo, err := config.LoadBidderInfoFromDisk("../static/bidder-info")
	if err != nil {
		t.Fatal(err)
	}

	adapters, adaptersErr := BuildAdapters(server.Client(), cfg, biddersInfo, &metricsConf.NilMetricsEngine{})
	if adaptersErr != nil {
		t.Fatalf("Error intializing adapters: %v", adaptersErr)
	}

	currencyConverter := currency.NewRateConverter(&http.Client{}, "", time.Duration(0))

	gdprPermsBuilder := fakePermissionsBuilder{
		permissions: &permissionsMock{
			allowAllBidders: true,
		},
	}.Builder
	tcf2ConfigBuilder := fakeTCF2ConfigBuilder{
		cfg: gdpr.NewTCF2Config(config.TCF2{}, config.AccountGDPR{}),
	}.Builder

	e := NewExchange(adapters, nil, cfg, map[string]usersync.Syncer{}, &metricsConf.NilMetricsEngine{}, biddersInfo, gdprPermsBuilder, tcf2ConfigBuilder, currencyConverter, nilCategoryFetcher{}, &adscert.NilSigner{}).(*exchange)
	for _, bidderName := range knownAdapters {
		if _, ok := e.adapterMap[bidderName]; !ok {
			if biddersInfo[string(bidderName)].IsEnabled() {
				t.Errorf("NewExchange produced an Exchange without bidder %s", bidderName)
			}
		}
	}
	if e.cacheTime != time.Duration(cfg.CacheURL.ExpectedTimeMillis)*time.Millisecond {
		t.Errorf("Bad cacheTime. Expected 20 ms, got %s", e.cacheTime.String())
	}
}

// The objective is to get to execute e.buildBidResponse(ctx.Background(), liveA... ) (*openrtb2.BidResponse, error)
// and check whether the returned request successfully prints any '&' characters as it should
// To do so, we:
//  1. Write the endpoint adapter URL with an '&' character into a new config,Configuration struct
//     as specified in https://github.com/prebid/prebid-server/issues/465
//  2. Initialize a new exchange with said configuration
//  3. Build all the parameters e.buildBidResponse(ctx.Background(), liveA... ) needs including the
//     sample request as specified in https://github.com/prebid/prebid-server/issues/465
//  4. Build a BidResponse struct using exchange.buildBidResponse(ctx.Background(), liveA... )
//  5. Assert we have no '&' characters in the response that exchange.buildBidResponse returns
func TestCharacterEscape(t *testing.T) {

	// 1) Adapter with a '& char in its endpoint property
	//    https://github.com/prebid/prebid-server/issues/465
	cfg := &config.Configuration{}
	biddersInfo := config.BidderInfos{"appnexus": config.BidderInfo{Endpoint: "http://ib.adnxs.com/openrtb2?query1&query2"}} //Note the '&' character in there

	// 	2) Init new exchange with said configuration
	//Other parameters also needed to create exchange
	handlerNoBidServer := func(w http.ResponseWriter, r *http.Request) { w.WriteHeader(204) }
	server := httptest.NewServer(http.HandlerFunc(handlerNoBidServer))

	defer server.Close()

	adapters, adaptersErr := BuildAdapters(server.Client(), cfg, biddersInfo, &metricsConf.NilMetricsEngine{})
	if adaptersErr != nil {
		t.Fatalf("Error intializing adapters: %v", adaptersErr)
	}

	currencyConverter := currency.NewRateConverter(&http.Client{}, "", time.Duration(0))

	gdprPermsBuilder := fakePermissionsBuilder{
		permissions: &permissionsMock{
			allowAllBidders: true,
		},
	}.Builder
	tcf2ConfigBuilder := fakeTCF2ConfigBuilder{
		cfg: gdpr.NewTCF2Config(config.TCF2{}, config.AccountGDPR{}),
	}.Builder

	e := NewExchange(adapters, nil, cfg, map[string]usersync.Syncer{}, &metricsConf.NilMetricsEngine{}, biddersInfo, gdprPermsBuilder, tcf2ConfigBuilder, currencyConverter, nilCategoryFetcher{}, &adscert.NilSigner{}).(*exchange)

	// 	3) Build all the parameters e.buildBidResponse(ctx.Background(), liveA... ) needs
	//liveAdapters []openrtb_ext.BidderName,
	liveAdapters := make([]openrtb_ext.BidderName, 1)
	liveAdapters[0] = "appnexus"

	//adapterBids map[openrtb_ext.BidderName]*pbsOrtbSeatBid,
	adapterBids := make(map[openrtb_ext.BidderName]*pbsOrtbSeatBid, 1)
	adapterBids["appnexus"] = &pbsOrtbSeatBid{currency: "USD"}

	//An openrtb2.BidRequest struct as specified in https://github.com/prebid/prebid-server/issues/465
	bidRequest := &openrtb2.BidRequest{
		ID: "some-request-id",
		Imp: []openrtb2.Imp{{
			ID:     "some-impression-id",
			Banner: &openrtb2.Banner{Format: []openrtb2.Format{{W: 300, H: 250}, {W: 300, H: 600}}},
			Ext:    json.RawMessage(`{"appnexus": {"placementId": 1}}`),
		}},
		Site:   &openrtb2.Site{Page: "prebid.org", Ext: json.RawMessage(`{"amp":0}`)},
		Device: &openrtb2.Device{UA: "curl/7.54.0", IP: "::1"},
		AT:     1,
		TMax:   500,
		Ext:    json.RawMessage(`{"id": "some-request-id","site": {"page": "prebid.org"},"imp": [{"id": "some-impression-id","banner": {"format": [{"w": 300,"h": 250},{"w": 300,"h": 600}]},"ext": {"appnexus": {"placementId": 1}}}],"tmax": 500}`),
	}

	//adapterExtra map[openrtb_ext.BidderName]*seatResponseExtra,
	adapterExtra := make(map[openrtb_ext.BidderName]*seatResponseExtra, 1)
	adapterExtra["appnexus"] = &seatResponseExtra{
		ResponseTimeMillis: 5,
		Errors:             []openrtb_ext.ExtBidderMessage{{Code: 999, Message: "Post ib.adnxs.com/openrtb2?query1&query2: unsupported protocol scheme \"\""}},
	}

	var errList []error

	// 	4) Build bid response
	bidResp, err := e.buildBidResponse(context.Background(), liveAdapters, adapterBids, bidRequest, adapterExtra, nil, nil, true, nil, "", errList)

	// 	5) Assert we have no errors and one '&' character as we are supposed to
	if err != nil {
		t.Errorf("exchange.buildBidResponse returned unexpected error: %v", err)
	}
	if len(errList) > 0 {
		t.Errorf("exchange.buildBidResponse returned %d errors", len(errList))
	}
	if bytes.Contains(bidResp.Ext, []byte("u0026")) {
		t.Errorf("exchange.buildBidResponse() did not correctly print the '&' characters %s", string(bidResp.Ext))
	}
}

// TestDebugBehaviour asserts the HttpCalls object is included inside the json "debug" field of the bidResponse extension when the
// openrtb2.BidRequest "Test" value is set to 1 or the openrtb2.BidRequest.Ext.Debug boolean field is set to true
func TestDebugBehaviour(t *testing.T) {

	// Define test cases
	type inTest struct {
		test  int8
		debug bool
	}
	type outTest struct {
		debugInfoIncluded bool
	}

	type debugData struct {
		bidderLevelDebugAllowed    bool
		accountLevelDebugAllowed   bool
		headerOverrideDebugAllowed bool
	}

	type aTest struct {
		desc             string
		in               inTest
		out              outTest
		debugData        debugData
		generateWarnings bool
	}
	testCases := []aTest{
		{
			desc:             "test flag equals zero, ext debug flag false, no debug info expected",
			in:               inTest{test: 0, debug: false},
			out:              outTest{debugInfoIncluded: false},
			debugData:        debugData{true, true, false},
			generateWarnings: false,
		},
		{
			desc:             "test flag equals zero, ext debug flag true, debug info expected",
			in:               inTest{test: 0, debug: true},
			out:              outTest{debugInfoIncluded: true},
			debugData:        debugData{true, true, false},
			generateWarnings: false,
		},
		{
			desc:             "test flag equals 1, ext debug flag false, debug info expected",
			in:               inTest{test: 1, debug: false},
			out:              outTest{debugInfoIncluded: true},
			debugData:        debugData{true, true, false},
			generateWarnings: false,
		},
		{
			desc:             "test flag equals 1, ext debug flag true, debug info expected",
			in:               inTest{test: 1, debug: true},
			out:              outTest{debugInfoIncluded: true},
			debugData:        debugData{true, true, false},
			generateWarnings: false,
		},
		{
			desc:             "test flag not equal to 0 nor 1, ext debug flag false, no debug info expected",
			in:               inTest{test: 2, debug: false},
			out:              outTest{debugInfoIncluded: false},
			debugData:        debugData{true, true, false},
			generateWarnings: false,
		},
		{
			desc:             "test flag not equal to 0 nor 1, ext debug flag true, debug info expected",
			in:               inTest{test: -1, debug: true},
			out:              outTest{debugInfoIncluded: true},
			debugData:        debugData{true, true, false},
			generateWarnings: true,
		},
		{
			desc:             "test account level debug disabled",
			in:               inTest{test: -1, debug: true},
			out:              outTest{debugInfoIncluded: false},
			debugData:        debugData{true, false, false},
			generateWarnings: true,
		},
		{
			desc:             "test header override enabled when all other debug options are disabled",
			in:               inTest{test: -1, debug: false},
			out:              outTest{debugInfoIncluded: true},
			debugData:        debugData{false, false, true},
			generateWarnings: false,
		},
		{
			desc:             "test header override and url debug options are enabled when all other debug options are disabled",
			in:               inTest{test: -1, debug: true},
			out:              outTest{debugInfoIncluded: true},
			debugData:        debugData{false, false, true},
			generateWarnings: false,
		},
		{
			desc:             "test header override and url and bidder debug options are enabled when account debug option is disabled",
			in:               inTest{test: -1, debug: true},
			out:              outTest{debugInfoIncluded: true},
			debugData:        debugData{true, false, true},
			generateWarnings: false,
		},
		{
			desc:             "test all debug options are enabled",
			in:               inTest{test: -1, debug: true},
			out:              outTest{debugInfoIncluded: true},
			debugData:        debugData{true, true, true},
			generateWarnings: false,
		},
	}

	// Set up test
	noBidServer := func(w http.ResponseWriter, r *http.Request) {
		w.WriteHeader(204)
	}
	server := httptest.NewServer(http.HandlerFunc(noBidServer))
	defer server.Close()

	categoriesFetcher, err := newCategoryFetcher("./test/category-mapping")
	if err != nil {
		t.Errorf("Failed to create a category Fetcher: %v", err)
	}

	bidRequest := &openrtb2.BidRequest{
		ID: "some-request-id",
		Imp: []openrtb2.Imp{{
			ID:     "some-impression-id",
			Banner: &openrtb2.Banner{Format: []openrtb2.Format{{W: 300, H: 250}, {W: 300, H: 600}}},
			Ext:    json.RawMessage(`{"prebid":{"bidder":{"appnexus": {"placementId": 1}}}}`),
		}},
		Site:   &openrtb2.Site{Page: "prebid.org", Ext: json.RawMessage(`{"amp":0}`)},
		Device: &openrtb2.Device{UA: "curl/7.54.0", IP: "::1"},
		AT:     1,
		TMax:   500,
	}

	bidderImpl := &goodSingleBidder{
		httpRequest: &adapters.RequestData{
			Method:  "POST",
			Uri:     server.URL,
			Body:    []byte("{\"key\":\"val\"}"),
			Headers: http.Header{},
		},
		bidResponse: &adapters.BidderResponse{},
	}

	e := new(exchange)

	e.cache = &wellBehavedCache{}
	e.me = &metricsConf.NilMetricsEngine{}
	e.gdprPermsBuilder = fakePermissionsBuilder{
		permissions: &permissionsMock{
			allowAllBidders: true,
		},
	}.Builder
	e.tcf2ConfigBuilder = fakeTCF2ConfigBuilder{
		cfg: gdpr.NewTCF2Config(config.TCF2{}, config.AccountGDPR{}),
	}.Builder
	e.currencyConverter = currency.NewRateConverter(&http.Client{}, "", time.Duration(0))
	e.categoriesFetcher = categoriesFetcher

	ctx := context.Background()

	// Run tests
	for _, test := range testCases {

		e.adapterMap = map[openrtb_ext.BidderName]AdaptedBidder{
			openrtb_ext.BidderAppnexus: AdaptBidder(bidderImpl, server.Client(), &config.Configuration{}, &metricsConfig.NilMetricsEngine{}, openrtb_ext.BidderAppnexus, &config.DebugInfo{Allow: test.debugData.bidderLevelDebugAllowed}, ""),
		}

		bidRequest.Test = test.in.test

		if test.in.debug {
			bidRequest.Ext = json.RawMessage(`{"prebid":{"debug":true}}`)
		} else {
			bidRequest.Ext = nil
		}

		auctionRequest := AuctionRequest{
			BidRequestWrapper: &openrtb_ext.RequestWrapper{BidRequest: bidRequest},
			Account:           config.Account{DebugAllow: test.debugData.accountLevelDebugAllowed},
			UserSyncs:         &emptyUsersync{},
			StartTime:         time.Now(),
			HookExecutor:      &hookexecution.EmptyHookExecutor{},
		}
		if test.generateWarnings {
			var errL []error
			errL = append(errL, &errortypes.Warning{
				Message:     fmt.Sprintf("CCPA consent test warning."),
				WarningCode: errortypes.InvalidPrivacyConsentWarningCode})
			auctionRequest.Warnings = errL
		}
		debugLog := &DebugLog{}
		if test.debugData.headerOverrideDebugAllowed {
			debugLog = &DebugLog{DebugOverride: true, DebugEnabledOrOverridden: true}
		}
		// Run test
		outBidResponse, err := e.HoldAuction(ctx, auctionRequest, debugLog)

		// Assert no HoldAuction error
		assert.NoErrorf(t, err, "%s. ex.HoldAuction returned an error: %v \n", test.desc, err)
		assert.NotNilf(t, outBidResponse.Ext, "%s. outBidResponse.Ext should not be nil \n", test.desc)

		actualExt := &openrtb_ext.ExtBidResponse{}
		err = json.Unmarshal(outBidResponse.Ext, actualExt)
		assert.NoErrorf(t, err, "%s. \"ext\" JSON field could not be unmarshaled. err: \"%v\" \n outBidResponse.Ext: \"%s\" \n", test.desc, err, outBidResponse.Ext)

		assert.NotEmpty(t, actualExt.Prebid, "%s. ext.prebid should not be empty")
		assert.NotEmpty(t, actualExt.Prebid.AuctionTimestamp, "%s. ext.prebid.auctiontimestamp should not be empty when AuctionRequest.StartTime is set")
		assert.Equal(t, auctionRequest.StartTime.UnixNano()/1e+6, actualExt.Prebid.AuctionTimestamp, "%s. ext.prebid.auctiontimestamp has incorrect value")

		if test.debugData.headerOverrideDebugAllowed {
			assert.Empty(t, actualExt.Warnings, "warnings should be empty")
			assert.Empty(t, actualExt.Errors, "errors should be empty")
		}

		if test.out.debugInfoIncluded {
			assert.NotNilf(t, actualExt, "%s. ext.debug field is expected to be included in this outBidResponse.Ext and not be nil.  outBidResponse.Ext.Debug = %v \n", test.desc, actualExt.Debug)

			// Assert "Debug fields
			assert.Greater(t, len(actualExt.Debug.HttpCalls), 0, "%s. ext.debug.httpcalls array should not be empty\n", test.desc)
			assert.Equal(t, server.URL, actualExt.Debug.HttpCalls["appnexus"][0].Uri, "%s. ext.debug.httpcalls array should not be empty\n", test.desc)
			assert.NotNilf(t, actualExt.Debug.ResolvedRequest, "%s. ext.debug.resolvedrequest field is expected to be included in this outBidResponse.Ext and not be nil.  outBidResponse.Ext.Debug = %v \n", test.desc, actualExt.Debug)

			// If not nil, assert bid extension
			if test.in.debug {
				actualResolvedReqExt, _, _, err := jsonparser.Get(actualExt.Debug.ResolvedRequest, "ext")
				assert.NoError(t, err, "Resolved request should have the correct format")
				assert.JSONEq(t, string(bidRequest.Ext), string(actualResolvedReqExt), test.desc)
			}
		} else if !test.debugData.bidderLevelDebugAllowed && test.debugData.accountLevelDebugAllowed {
			assert.Equal(t, len(actualExt.Debug.HttpCalls), 0, "%s. ext.debug.httpcalls array should not be empty", "With bidder level debug disable option http calls should be empty")

		} else {
			assert.Nil(t, actualExt.Debug, "%s. ext.debug.httpcalls array should not be empty", "With bidder level debug disable option http calls should be empty")
		}

		if test.out.debugInfoIncluded && !test.debugData.accountLevelDebugAllowed && !test.debugData.headerOverrideDebugAllowed {
			assert.Len(t, actualExt.Warnings, 1, "warnings should have one warning")
			assert.NotNil(t, actualExt.Warnings["general"], "general warning should be present")
			assert.Equal(t, "debug turned off for account", actualExt.Warnings["general"][0].Message, "account debug disabled message should be present")
		}

		if !test.out.debugInfoIncluded && test.in.debug && test.debugData.accountLevelDebugAllowed && !test.debugData.headerOverrideDebugAllowed {
			if test.generateWarnings {
				assert.Len(t, actualExt.Warnings, 2, "warnings should have one warning")
			} else {
				assert.Len(t, actualExt.Warnings, 1, "warnings should have one warning")
			}
			assert.NotNil(t, actualExt.Warnings["appnexus"], "bidder warning should be present")
			assert.Equal(t, "debug turned off for bidder", actualExt.Warnings["appnexus"][0].Message, "account debug disabled message should be present")
		}

		if test.generateWarnings {
			assert.NotNil(t, actualExt.Warnings["general"], "general warning should be present")
			CCPAWarningPresent := false
			for _, warn := range actualExt.Warnings["general"] {
				if warn.Code == errortypes.InvalidPrivacyConsentWarningCode {
					CCPAWarningPresent = true
					break
				}
			}
			assert.True(t, CCPAWarningPresent, "CCPA Warning should be present")
		}

	}
}

func TestTwoBiddersDebugDisabledAndEnabled(t *testing.T) {

	type testCase struct {
		bidder1DebugEnabled bool
		bidder2DebugEnabled bool
	}

	testCases := []testCase{
		{
			bidder1DebugEnabled: true, bidder2DebugEnabled: true,
		},
		{
			bidder1DebugEnabled: true, bidder2DebugEnabled: false,
		},
		{
			bidder1DebugEnabled: false, bidder2DebugEnabled: true,
		},
		{
			bidder1DebugEnabled: false, bidder2DebugEnabled: false,
		},
	}

	// Set up test
	noBidServer := func(w http.ResponseWriter, r *http.Request) {
		w.WriteHeader(204)
	}
	server := httptest.NewServer(http.HandlerFunc(noBidServer))
	defer server.Close()

	categoriesFetcher, err := newCategoryFetcher("./test/category-mapping")
	if err != nil {
		t.Errorf("Failed to create a category Fetcher: %v", err)
	}

	bidderImpl := &goodSingleBidder{
		httpRequest: &adapters.RequestData{
			Method:  "POST",
			Uri:     server.URL,
			Body:    []byte(`{"key":"val"}`),
			Headers: http.Header{},
		},
		bidResponse: &adapters.BidderResponse{},
	}

	e := new(exchange)
	e.cache = &wellBehavedCache{}
	e.me = &metricsConf.NilMetricsEngine{}
	e.gdprPermsBuilder = fakePermissionsBuilder{
		permissions: &permissionsMock{
			allowAllBidders: true,
		},
	}.Builder
	e.tcf2ConfigBuilder = fakeTCF2ConfigBuilder{
		cfg: gdpr.NewTCF2Config(config.TCF2{}, config.AccountGDPR{}),
	}.Builder
	e.currencyConverter = currency.NewRateConverter(&http.Client{}, "", time.Duration(0))
	e.categoriesFetcher = categoriesFetcher

	debugLog := DebugLog{Enabled: true}

	for _, testCase := range testCases {
		bidRequest := &openrtb2.BidRequest{
			ID: "some-request-id",
			Imp: []openrtb2.Imp{{
				ID:     "some-impression-id",
				Banner: &openrtb2.Banner{Format: []openrtb2.Format{{W: 300, H: 250}, {W: 300, H: 600}}},
				Ext:    json.RawMessage(`{"prebid":{"bidder":{"telaria": {"placementId": 1}, "appnexus": {"placementid": 2}}}}`),
			}},
			Site:   &openrtb2.Site{Page: "prebid.org", Ext: json.RawMessage(`{"amp":0}`)},
			Device: &openrtb2.Device{UA: "curl/7.54.0", IP: "::1"},
			AT:     1,
			TMax:   500,
		}

		bidRequest.Ext = json.RawMessage(`{"prebid":{"debug":true}}`)

		auctionRequest := AuctionRequest{
			BidRequestWrapper: &openrtb_ext.RequestWrapper{BidRequest: bidRequest},
			Account:           config.Account{DebugAllow: true},
			UserSyncs:         &emptyUsersync{},
			StartTime:         time.Now(),
			HookExecutor:      &hookexecution.EmptyHookExecutor{},
		}

		e.adapterMap = map[openrtb_ext.BidderName]AdaptedBidder{
			openrtb_ext.BidderAppnexus: AdaptBidder(bidderImpl, server.Client(), &config.Configuration{}, &metricsConfig.NilMetricsEngine{}, openrtb_ext.BidderAppnexus, &config.DebugInfo{Allow: testCase.bidder1DebugEnabled}, ""),
			openrtb_ext.BidderTelaria:  AdaptBidder(bidderImpl, server.Client(), &config.Configuration{}, &metricsConfig.NilMetricsEngine{}, openrtb_ext.BidderAppnexus, &config.DebugInfo{Allow: testCase.bidder2DebugEnabled}, ""),
		}
		// Run test
		outBidResponse, err := e.HoldAuction(context.Background(), auctionRequest, &debugLog)
		// Assert no HoldAuction err
		assert.NoErrorf(t, err, "ex.HoldAuction returned an err")
		assert.NotNilf(t, outBidResponse.Ext, "outBidResponse.Ext should not be nil")

		actualExt := &openrtb_ext.ExtBidResponse{}
		err = json.Unmarshal(outBidResponse.Ext, actualExt)
		assert.NoErrorf(t, err, "JSON field unmarshaling err. ")

		assert.NotEmpty(t, actualExt.Prebid, "ext.prebid should not be empty")
		assert.NotEmpty(t, actualExt.Prebid.AuctionTimestamp, "ext.prebid.auctiontimestamp should not be empty when AuctionRequest.StartTime is set")
		assert.Equal(t, auctionRequest.StartTime.UnixNano()/1e+6, actualExt.Prebid.AuctionTimestamp, "ext.prebid.auctiontimestamp has incorrect value")

		assert.NotNilf(t, actualExt, "ext.debug field is expected to be included in this outBidResponse.Ext and not be nil")

		// Assert "Debug fields
		if testCase.bidder1DebugEnabled {
			assert.Equal(t, server.URL, actualExt.Debug.HttpCalls["appnexus"][0].Uri, "Url for bidder with debug enabled is incorrect")
			assert.NotNilf(t, actualExt.Debug.HttpCalls["appnexus"][0].RequestBody, "ext.debug.resolvedrequest field is expected to be included in this outBidResponse.Ext and not be nil")
		}
		if testCase.bidder2DebugEnabled {
			assert.Equal(t, server.URL, actualExt.Debug.HttpCalls["telaria"][0].Uri, "Url for bidder with debug enabled is incorrect")
			assert.NotNilf(t, actualExt.Debug.HttpCalls["telaria"][0].RequestBody, "ext.debug.resolvedrequest field is expected to be included in this outBidResponse.Ext and not be nil")
		}
		if !testCase.bidder1DebugEnabled {
			assert.Nil(t, actualExt.Debug.HttpCalls["appnexus"], "ext.debug.resolvedrequest field is expected to be included in this outBidResponse.Ext and not be nil")
		}
		if !testCase.bidder2DebugEnabled {
			assert.Nil(t, actualExt.Debug.HttpCalls["telaria"], "ext.debug.resolvedrequest field is expected to be included in this outBidResponse.Ext and not be nil")
		}
		if testCase.bidder1DebugEnabled && testCase.bidder2DebugEnabled {
			assert.Equal(t, 2, len(actualExt.Debug.HttpCalls), "With bidder level debug enable option for both bidders http calls should have 2 elements")
		}
	}
}

func TestOverrideWithCustomCurrency(t *testing.T) {

	mockCurrencyClient := &fakeCurrencyRatesHttpClient{
		responseBody: `{"dataAsOf":"2018-09-12","conversions":{"USD":{"MXN":10.00}}}`,
	}
	mockCurrencyConverter := currency.NewRateConverter(
		mockCurrencyClient,
		"currency.fake.com",
		24*time.Hour,
	)

	type testIn struct {
		customCurrencyRates json.RawMessage
		bidRequestCurrency  string
	}
	type testResults struct {
		numBids         int
		bidRespPrice    float64
		bidRespCurrency string
	}

	testCases := []struct {
		desc     string
		in       testIn
		expected testResults
	}{
		{
			desc: "Blank currency field in ext. bidRequest comes with a valid currency but conversion rate was not found in PBS. Return no bids",
			in: testIn{
				customCurrencyRates: json.RawMessage(`{ "prebid": { "currency": {} } } `),
				bidRequestCurrency:  "GBP",
			},
			expected: testResults{},
		},
		{
			desc: "valid request.ext.prebid.currency, expect custom rates to override those of the currency rate server",
			in: testIn{
				customCurrencyRates: json.RawMessage(`{
						  "prebid": {
						    "currency": {
						      "rates": {
						        "USD": {
						          "MXN": 20.00,
						          "EUR": 10.95
						        }
						      }
						    }
						  }
						}`),
				bidRequestCurrency: "MXN",
			},
			expected: testResults{
				numBids:         1,
				bidRespPrice:    20.00,
				bidRespCurrency: "MXN",
			},
		},
	}

	// Init mock currency conversion service
	mockCurrencyConverter.Run()

	// Init an exchange to run an auction from
	noBidServer := func(w http.ResponseWriter, r *http.Request) { w.WriteHeader(204) }
	mockAppnexusBidService := httptest.NewServer(http.HandlerFunc(noBidServer))
	defer mockAppnexusBidService.Close()

	categoriesFetcher, error := newCategoryFetcher("./test/category-mapping")
	if error != nil {
		t.Errorf("Failed to create a category Fetcher: %v", error)
	}

	oneDollarBidBidder := &goodSingleBidder{
		httpRequest: &adapters.RequestData{
			Method:  "POST",
			Uri:     mockAppnexusBidService.URL,
			Body:    []byte("{\"key\":\"val\"}"),
			Headers: http.Header{},
		},
	}

	e := new(exchange)
	e.cache = &wellBehavedCache{}
	e.me = &metricsConf.NilMetricsEngine{}
	e.gdprPermsBuilder = fakePermissionsBuilder{
		permissions: &permissionsMock{
			allowAllBidders: true,
		},
	}.Builder
	e.tcf2ConfigBuilder = fakeTCF2ConfigBuilder{
		cfg: gdpr.NewTCF2Config(config.TCF2{}, config.AccountGDPR{}),
	}.Builder
	e.currencyConverter = mockCurrencyConverter
	e.categoriesFetcher = categoriesFetcher
	e.bidIDGenerator = &mockBidIDGenerator{false, false}

	// Define mock incoming bid requeset
	mockBidRequest := &openrtb2.BidRequest{
		ID: "some-request-id",
		Imp: []openrtb2.Imp{{
			ID:     "some-impression-id",
			Banner: &openrtb2.Banner{Format: []openrtb2.Format{{W: 300, H: 250}, {W: 300, H: 600}}},
			Ext:    json.RawMessage(`{"prebid":{"bidder":{"appnexus":{"placementId":1}}}}`),
		}},
		Site: &openrtb2.Site{Page: "prebid.org", Ext: json.RawMessage(`{"amp":0}`)},
	}

	// Run tests
	for _, test := range testCases {

		oneDollarBidBidder.bidResponse = &adapters.BidderResponse{
			Bids: []*adapters.TypedBid{
				{
					Bid: &openrtb2.Bid{Price: 1.00},
				},
			},
			Currency: "USD",
		}

		e.adapterMap = map[openrtb_ext.BidderName]AdaptedBidder{
			openrtb_ext.BidderAppnexus: AdaptBidder(oneDollarBidBidder, mockAppnexusBidService.Client(), &config.Configuration{}, &metricsConfig.NilMetricsEngine{}, openrtb_ext.BidderAppnexus, nil, ""),
		}

		// Set custom rates in extension
		mockBidRequest.Ext = test.in.customCurrencyRates

		// Set bidRequest currency list
		mockBidRequest.Cur = []string{test.in.bidRequestCurrency}

		auctionRequest := AuctionRequest{
			BidRequestWrapper: &openrtb_ext.RequestWrapper{BidRequest: mockBidRequest},
			Account:           config.Account{},
			UserSyncs:         &emptyUsersync{},
			HookExecutor:      &hookexecution.EmptyHookExecutor{},
		}

		// Run test
		outBidResponse, err := e.HoldAuction(context.Background(), auctionRequest, &DebugLog{})

		// Assertions
		assert.NoErrorf(t, err, "%s. HoldAuction error: %v \n", test.desc, err)

		if test.expected.numBids > 0 {
			// Assert out currency
			assert.Equal(t, test.expected.bidRespCurrency, outBidResponse.Cur, "Bid response currency is wrong: %s \n", test.desc)

			// Assert returned bid
			if !assert.NotNil(t, outBidResponse, "outBidResponse is nil: %s \n", test.desc) {
				return
			}
			if !assert.NotEmpty(t, outBidResponse.SeatBid, "outBidResponse.SeatBid is empty: %s", test.desc) {
				return
			}
			if !assert.NotEmpty(t, outBidResponse.SeatBid[0].Bid, "outBidResponse.SeatBid[0].Bid is empty: %s", test.desc) {
				return
			}

			// Assert returned bid price matches the currency conversion
			assert.Equal(t, test.expected.bidRespPrice, outBidResponse.SeatBid[0].Bid[0].Price, "Bid response seatBid price is wrong: %s", test.desc)
		} else {
			assert.Len(t, outBidResponse.SeatBid, 0, "outBidResponse.SeatBid should be empty: %s", test.desc)
		}
	}
}

func TestAdapterCurrency(t *testing.T) {
	fakeCurrencyClient := &fakeCurrencyRatesHttpClient{
		responseBody: `{"dataAsOf":"2018-09-12","conversions":{"USD":{"MXN":10.00}}}`,
	}
	currencyConverter := currency.NewRateConverter(
		fakeCurrencyClient,
		"currency.fake.com",
		24*time.Hour,
	)
	currencyConverter.Run()

	// Initialize Mock Bidder
	// - Response purposefully causes PBS-Core to stop processing the request, since this test is only
	//   interested in the call to MakeRequests and nothing after.
	mockBidder := &mockBidder{}
	mockBidder.On("MakeRequests", mock.Anything, mock.Anything).Return([]*adapters.RequestData(nil), []error(nil))

	// Initialize Real Exchange
	e := exchange{
		cache: &wellBehavedCache{},
		me:    &metricsConf.NilMetricsEngine{},
		gdprPermsBuilder: fakePermissionsBuilder{
			permissions: &permissionsMock{
				allowAllBidders: true,
			},
		}.Builder,
		tcf2ConfigBuilder: fakeTCF2ConfigBuilder{
			cfg: gdpr.NewTCF2Config(config.TCF2{}, config.AccountGDPR{}),
		}.Builder,
		currencyConverter: currencyConverter,
		categoriesFetcher: nilCategoryFetcher{},
		bidIDGenerator:    &mockBidIDGenerator{false, false},
		adapterMap: map[openrtb_ext.BidderName]AdaptedBidder{
			openrtb_ext.BidderName("foo"): AdaptBidder(mockBidder, nil, &config.Configuration{}, &metricsConfig.NilMetricsEngine{}, openrtb_ext.BidderName("foo"), nil, ""),
		},
	}

	// Define Bid Request
	request := &openrtb2.BidRequest{
		ID: "some-request-id",
		Imp: []openrtb2.Imp{{
			ID:     "some-impression-id",
			Banner: &openrtb2.Banner{Format: []openrtb2.Format{{W: 300, H: 250}, {W: 300, H: 600}}},
			Ext:    json.RawMessage(`{"prebid":{"bidder":{"foo":{"placementId":1}}}}`),
		}},
		Site: &openrtb2.Site{
			Page: "prebid.org",
			Ext:  json.RawMessage(`{"amp":0}`),
		},
		Cur: []string{"USD"},
		Ext: json.RawMessage(`{"prebid": {"currency": {"rates": {"USD": {"MXN": 20.00}}}}}`),
	}

	// Run Auction
	auctionRequest := AuctionRequest{
		BidRequestWrapper: &openrtb_ext.RequestWrapper{BidRequest: request},
		Account:           config.Account{},
		UserSyncs:         &emptyUsersync{},
		HookExecutor:      &hookexecution.EmptyHookExecutor{},
	}
	response, err := e.HoldAuction(context.Background(), auctionRequest, &DebugLog{})
	assert.NoError(t, err)
	assert.Equal(t, "some-request-id", response.ID, "Response ID")
	assert.Empty(t, response.SeatBid, "Response Bids")
	assert.Contains(t, string(response.Ext), `"errors":{"foo":[{"code":5,"message":"The adapter failed to generate any bid requests, but also failed to generate an error explaining why"}]}`, "Response Ext")

	// Test Currency Converter Properly Passed To Adapter
	if assert.NotNil(t, mockBidder.lastExtraRequestInfo, "Currency Conversion Argument") {
		converted, err := mockBidder.lastExtraRequestInfo.ConvertCurrency(2.0, "USD", "MXN")
		assert.NoError(t, err, "Currency Conversion Error")
		assert.Equal(t, 40.0, converted, "Currency Conversion Response")
	}
}

func TestGetAuctionCurrencyRates(t *testing.T) {

	pbsRates := map[string]map[string]float64{
		"MXN": {
			"USD": 20.13,
			"EUR": 27.82,
			"JPY": 5.09, // "MXN" to "JPY" rate not found in customRates
		},
	}

	customRates := map[string]map[string]float64{
		"MXN": {
			"USD": 25.00, // different rate than in pbsRates
			"EUR": 27.82, // same as in pbsRates
			"GBP": 31.12, // not found in pbsRates at all
		},
	}

	expectedRateEngineRates := map[string]map[string]float64{
		"MXN": {
			"USD": 25.00, // rates engine will prioritize the value found in custom rates
			"EUR": 27.82, // same value in both the engine reads the custom entry first
			"JPY": 5.09,  // the engine will find it in the pbsRates conversions
			"GBP": 31.12, // the engine will find it in the custom conversions
		},
	}

	boolTrue := true
	boolFalse := false

	type testInput struct {
		pbsRates       map[string]map[string]float64
		bidExtCurrency *openrtb_ext.ExtRequestCurrency
	}
	type testOutput struct {
		constantRates  bool
		resultingRates map[string]map[string]float64
	}
	testCases := []struct {
		desc     string
		given    testInput
		expected testOutput
	}{
		{
			"valid pbsRates, valid ConversionRates, false UsePBSRates. Resulting rates identical to customRates",
			testInput{
				pbsRates: pbsRates,
				bidExtCurrency: &openrtb_ext.ExtRequestCurrency{
					ConversionRates: customRates,
					UsePBSRates:     &boolFalse,
				},
			},
			testOutput{
				resultingRates: customRates,
			},
		},
		{
			"valid pbsRates, valid ConversionRates, true UsePBSRates. Resulting rates are a mix but customRates gets priority",
			testInput{
				pbsRates: pbsRates,
				bidExtCurrency: &openrtb_ext.ExtRequestCurrency{
					ConversionRates: customRates,
					UsePBSRates:     &boolTrue,
				},
			},
			testOutput{
				resultingRates: expectedRateEngineRates,
			},
		},
		{
			"nil pbsRates, valid ConversionRates, false UsePBSRates. Resulting rates identical to customRates",
			testInput{
				pbsRates: nil,
				bidExtCurrency: &openrtb_ext.ExtRequestCurrency{
					ConversionRates: customRates,
					UsePBSRates:     &boolFalse,
				},
			},
			testOutput{
				resultingRates: customRates,
			},
		},
		{
			"nil pbsRates, valid ConversionRates, true UsePBSRates. Resulting rates identical to customRates",
			testInput{
				pbsRates: nil,
				bidExtCurrency: &openrtb_ext.ExtRequestCurrency{
					ConversionRates: customRates,
					UsePBSRates:     &boolTrue,
				},
			},
			testOutput{
				resultingRates: customRates,
			},
		},
		{
			"valid pbsRates, empty ConversionRates, false UsePBSRates. Because pbsRates cannot be used, default to constant rates",
			testInput{
				pbsRates: pbsRates,
				bidExtCurrency: &openrtb_ext.ExtRequestCurrency{
					// ConversionRates inCustomRates not initialized makes for a zero-length map
					UsePBSRates: &boolFalse,
				},
			},
			testOutput{
				constantRates: true,
			},
		},
		{
			"valid pbsRates, nil ConversionRates, UsePBSRates defaults to true. Resulting rates will be identical to pbsRates",
			testInput{
				pbsRates:       pbsRates,
				bidExtCurrency: nil,
			},
			testOutput{
				resultingRates: pbsRates,
			},
		},
		{
			"nil pbsRates, empty ConversionRates, false UsePBSRates. Default to constant rates",
			testInput{
				pbsRates: nil,
				bidExtCurrency: &openrtb_ext.ExtRequestCurrency{
					// ConversionRates inCustomRates not initialized makes for a zero-length map
					UsePBSRates: &boolFalse,
				},
			},
			testOutput{
				constantRates: true,
			},
		},
		{
			"customRates empty, UsePBSRates set to true, pbsRates are nil. Return default constant rates converter",
			testInput{
				pbsRates: nil,
				bidExtCurrency: &openrtb_ext.ExtRequestCurrency{
					// ConversionRates inCustomRates not initialized makes for a zero-length map
					UsePBSRates: &boolTrue,
				},
			},
			testOutput{
				constantRates: true,
			},
		},
		{
			"nil customRates, nil pbsRates, UsePBSRates defaults to true. Return default constant rates converter",
			testInput{
				pbsRates:       nil,
				bidExtCurrency: nil,
			},
			testOutput{
				constantRates: true,
			},
		},
	}

	for _, tc := range testCases {

		// Test setup:
		jsonPbsRates, err := json.Marshal(tc.given.pbsRates)
		if err != nil {
			t.Fatalf("Failed to marshal PBS rates: %v", err)
		}

		// Init mock currency conversion service
		mockCurrencyClient := &fakeCurrencyRatesHttpClient{
			responseBody: `{"dataAsOf":"2018-09-12","conversions":` + string(jsonPbsRates) + `}`,
		}
		mockCurrencyConverter := currency.NewRateConverter(
			mockCurrencyClient,
			"currency.fake.com",
			24*time.Hour,
		)
		mockCurrencyConverter.Run()

		e := new(exchange)
		e.currencyConverter = mockCurrencyConverter

		// Run test
		auctionRates := e.getAuctionCurrencyRates(tc.given.bidExtCurrency)

		// When fromCurrency and toCurrency are the same, a rate of 1.00 is always expected
		rate, err := auctionRates.GetRate("USD", "USD")
		assert.NoError(t, err, tc.desc)
		assert.Equal(t, float64(1), rate, tc.desc)

		// If we expect an error, assert we have one along with a conversion rate of zero
		if tc.expected.constantRates {
			rate, err := auctionRates.GetRate("USD", "MXN")
			assert.Error(t, err, tc.desc)
			assert.Equal(t, float64(0), rate, tc.desc)
		} else {
			for fromCurrency, rates := range tc.expected.resultingRates {
				for toCurrency, expectedRate := range rates {
					actualRate, err := auctionRates.GetRate(fromCurrency, toCurrency)
					assert.NoError(t, err, tc.desc)
					assert.Equal(t, expectedRate, actualRate, tc.desc)
				}
			}
		}
	}
}

func TestReturnCreativeEndToEnd(t *testing.T) {
	sampleAd := "<?xml version=\"1.0\" encoding=\"UTF-8\"?><VAST ...></VAST>"

	// Define test cases
	type aTest struct {
		desc   string
		inExt  json.RawMessage
		outAdM string
	}
	testGroups := []struct {
		groupDesc   string
		testCases   []aTest
		expectError bool
	}{
		{
			groupDesc: "Valid bidRequest Ext but no returnCreative value specified, default to returning creative",
			testCases: []aTest{
				{
					"Nil ext in bidRequest",
					nil,
					sampleAd,
				},
				{
					"empty ext",
					json.RawMessage(``),
					sampleAd,
				},
				{
					"bids doesn't come with returnCreative value",
					json.RawMessage(`{"prebid":{"cache":{"bids":{}}}}`),
					sampleAd,
				},
				{
					"vast doesn't come with returnCreative value",
					json.RawMessage(`{"prebid":{"cache":{"vastXml":{}}}}`),
					sampleAd,
				},
			},
		},
		{
			groupDesc: "Bids field comes with returnCreative value",
			testCases: []aTest{
				{
					"Bids returnCreative set to true, return ad markup in response",
					json.RawMessage(`{"prebid":{"cache":{"bids":{"returnCreative":true}}}}`),
					sampleAd,
				},
				{
					"Bids returnCreative set to false, don't return ad markup in response",
					json.RawMessage(`{"prebid":{"cache":{"bids":{"returnCreative":false}}}}`),
					"",
				},
			},
		},
		{
			groupDesc: "Vast field comes with returnCreative value",
			testCases: []aTest{
				{
					"Vast returnCreative set to true, return ad markup in response",
					json.RawMessage(`{"prebid":{"cache":{"vastXml":{"returnCreative":true}}}}`),
					sampleAd,
				},
				{
					"Vast returnCreative set to false, don't return ad markup in response",
					json.RawMessage(`{"prebid":{"cache":{"vastXml":{"returnCreative":false}}}}`),
					"",
				},
			},
		},
		{
			groupDesc: "Both Bids and Vast come with their own returnCreative value",
			testCases: []aTest{
				{
					"Both false, expect empty AdM",
					json.RawMessage(`{"prebid":{"cache":{"bids":{"returnCreative":false},"vastXml":{"returnCreative":false}}}}`),
					"",
				},
				{
					"Bids returnCreative is true, expect valid AdM",
					json.RawMessage(`{"prebid":{"cache":{"bids":{"returnCreative":true},"vastXml":{"returnCreative":false}}}}`),
					sampleAd,
				},
				{
					"Vast returnCreative is true, expect valid AdM",
					json.RawMessage(`{"prebid":{"cache":{"bids":{"returnCreative":false},"vastXml":{"returnCreative":true}}}}`),
					sampleAd,
				},
				{
					"Both field's returnCreative set to true, expect valid AdM",
					json.RawMessage(`{"prebid":{"cache":{"bids":{"returnCreative":true},"vastXml":{"returnCreative":true}}}}`),
					sampleAd,
				},
			},
		},
	}

	// Init an exchange to run an auction from
	noBidServer := func(w http.ResponseWriter, r *http.Request) { w.WriteHeader(204) }
	server := httptest.NewServer(http.HandlerFunc(noBidServer))
	defer server.Close()

	categoriesFetcher, error := newCategoryFetcher("./test/category-mapping")
	if error != nil {
		t.Errorf("Failed to create a category Fetcher: %v", error)
	}

	bidderImpl := &goodSingleBidder{
		httpRequest: &adapters.RequestData{
			Method:  "POST",
			Uri:     server.URL,
			Body:    []byte("{\"key\":\"val\"}"),
			Headers: http.Header{},
		},
		bidResponse: &adapters.BidderResponse{
			Bids: []*adapters.TypedBid{
				{
					Bid: &openrtb2.Bid{AdM: sampleAd},
				},
			},
		},
	}

	e := new(exchange)
	e.adapterMap = map[openrtb_ext.BidderName]AdaptedBidder{
		openrtb_ext.BidderAppnexus: AdaptBidder(bidderImpl, server.Client(), &config.Configuration{}, &metricsConfig.NilMetricsEngine{}, openrtb_ext.BidderAppnexus, nil, ""),
	}
	e.cache = &wellBehavedCache{}
	e.me = &metricsConf.NilMetricsEngine{}
	e.gdprPermsBuilder = fakePermissionsBuilder{
		permissions: &permissionsMock{
			allowAllBidders: true,
		},
	}.Builder
	e.tcf2ConfigBuilder = fakeTCF2ConfigBuilder{
		cfg: gdpr.NewTCF2Config(config.TCF2{}, config.AccountGDPR{}),
	}.Builder
	e.currencyConverter = currency.NewRateConverter(&http.Client{}, "", time.Duration(0))
	e.categoriesFetcher = categoriesFetcher
	e.bidIDGenerator = &mockBidIDGenerator{false, false}

	// Define mock incoming bid requeset
	mockBidRequest := &openrtb2.BidRequest{
		ID: "some-request-id",
		Imp: []openrtb2.Imp{{
			ID:     "some-impression-id",
			Banner: &openrtb2.Banner{Format: []openrtb2.Format{{W: 300, H: 250}, {W: 300, H: 600}}},
			Ext:    json.RawMessage(`{"prebid":{"bidder":{"appnexus":{"placementId":1}}}}`),
		}},
		Site: &openrtb2.Site{Page: "prebid.org", Ext: json.RawMessage(`{"amp":0}`)},
	}

	// Run tests
	for _, testGroup := range testGroups {
		for _, test := range testGroup.testCases {
			mockBidRequest.Ext = test.inExt

			auctionRequest := AuctionRequest{
				BidRequestWrapper: &openrtb_ext.RequestWrapper{BidRequest: mockBidRequest},
				Account:           config.Account{},
				UserSyncs:         &emptyUsersync{},
				HookExecutor:      &hookexecution.EmptyHookExecutor{},
			}

			// Run test
			debugLog := DebugLog{}
			outBidResponse, err := e.HoldAuction(context.Background(), auctionRequest, &debugLog)

			// Assert return error, if any
			if testGroup.expectError {
				assert.Errorf(t, err, "HoldAuction expected to throw error for: %s - %s. \n", testGroup.groupDesc, test.desc)
				continue
			} else {
				assert.NoErrorf(t, err, "%s: %s. HoldAuction error: %v \n", testGroup.groupDesc, test.desc, err)
			}

			// Assert returned bid
			if !assert.NotNil(t, outBidResponse, "%s: %s. outBidResponse is nil \n", testGroup.groupDesc, test.desc) {
				return
			}
			if !assert.NotEmpty(t, outBidResponse.SeatBid, "%s: %s. outBidResponse.SeatBid is empty \n", testGroup.groupDesc, test.desc) {
				return
			}
			if !assert.NotEmpty(t, outBidResponse.SeatBid[0].Bid, "%s: %s. outBidResponse.SeatBid[0].Bid is empty \n", testGroup.groupDesc, test.desc) {
				return
			}
			assert.Equal(t, test.outAdM, outBidResponse.SeatBid[0].Bid[0].AdM, "Ad markup string doesn't match in: %s - %s \n", testGroup.groupDesc, test.desc)
		}
	}
}

func TestGetBidCacheInfoEndToEnd(t *testing.T) {
	testUUID := "CACHE_UUID_1234"
	testExternalCacheScheme := "https"
	testExternalCacheHost := "www.externalprebidcache.net"
	testExternalCachePath := "endpoints/cache"

	// 1) An adapter
	bidderName := openrtb_ext.BidderName("appnexus")

	cfg := &config.Configuration{
		CacheURL: config.Cache{
			Host: "www.internalprebidcache.net",
		},
		ExtCacheURL: config.ExternalCache{
			Scheme: testExternalCacheScheme,
			Host:   testExternalCacheHost,
			Path:   testExternalCachePath,
		},
	}

	adapterList := make([]openrtb_ext.BidderName, 0, 2)
	syncerKeys := []string{}
	var moduleStageNames map[string][]string
	testEngine := metricsConf.NewMetricsEngine(cfg, adapterList, syncerKeys, moduleStageNames)
	//	2) Init new exchange with said configuration
	handlerNoBidServer := func(w http.ResponseWriter, r *http.Request) { w.WriteHeader(204) }
	server := httptest.NewServer(http.HandlerFunc(handlerNoBidServer))
	defer server.Close()

	biddersInfo, err := config.LoadBidderInfoFromDisk("../static/bidder-info")
	if err != nil {
		t.Fatal(err)
	}

	adapters, adaptersErr := BuildAdapters(server.Client(), cfg, biddersInfo, &metricsConf.NilMetricsEngine{})
	if adaptersErr != nil {
		t.Fatalf("Error intializing adapters: %v", adaptersErr)
	}
	currencyConverter := currency.NewRateConverter(&http.Client{}, "", time.Duration(0))
	pbc := pbc.NewClient(&http.Client{}, &cfg.CacheURL, &cfg.ExtCacheURL, testEngine)

	gdprPermsBuilder := fakePermissionsBuilder{
		permissions: &permissionsMock{
			allowAllBidders: true,
		},
	}.Builder
	tcf2ConfigBuilder := fakeTCF2ConfigBuilder{
		cfg: gdpr.NewTCF2Config(config.TCF2{}, config.AccountGDPR{}),
	}.Builder

	e := NewExchange(adapters, pbc, cfg, map[string]usersync.Syncer{}, &metricsConf.NilMetricsEngine{}, biddersInfo, gdprPermsBuilder, tcf2ConfigBuilder, currencyConverter, nilCategoryFetcher{}, &adscert.NilSigner{}).(*exchange)
	// 	3) Build all the parameters e.buildBidResponse(ctx.Background(), liveA... ) needs
	liveAdapters := []openrtb_ext.BidderName{bidderName}

	//adapterBids map[openrtb_ext.BidderName]*pbsOrtbSeatBid,
	bids := []*openrtb2.Bid{
		{
			ID:             "some-imp-id",
			ImpID:          "",
			Price:          9.517803,
			NURL:           "",
			BURL:           "",
			LURL:           "",
			AdM:            "",
			AdID:           "",
			ADomain:        nil,
			Bundle:         "",
			IURL:           "",
			CID:            "",
			CrID:           "",
			Tactic:         "",
			Cat:            nil,
			Attr:           nil,
			API:            0,
			Protocol:       0,
			QAGMediaRating: 0,
			Language:       "",
			DealID:         "",
			W:              300,
			H:              250,
			WRatio:         0,
			HRatio:         0,
			Exp:            0,
			Ext:            nil,
		},
	}
	auc := &auction{
		cacheIds: map[*openrtb2.Bid]string{
			bids[0]: testUUID,
		},
	}
	aPbsOrtbBidArr := []*pbsOrtbBid{
		{
			bid:     bids[0],
			bidType: openrtb_ext.BidTypeBanner,
			bidTargets: map[string]string{
				"pricegranularity":  "med",
				"includewinners":    "true",
				"includebidderkeys": "false",
			},
		},
	}
	adapterBids := map[openrtb_ext.BidderName]*pbsOrtbSeatBid{
		bidderName: {
			bids:     aPbsOrtbBidArr,
			currency: "USD",
		},
	}

	//adapterExtra map[openrtb_ext.BidderName]*seatResponseExtra,
	adapterExtra := map[openrtb_ext.BidderName]*seatResponseExtra{
		bidderName: {
			ResponseTimeMillis: 5,
			Errors: []openrtb_ext.ExtBidderMessage{
				{
					Code:    999,
					Message: "Post ib.adnxs.com/openrtb2?query1&query2: unsupported protocol scheme \"\"",
				},
			},
		},
	}
	bidRequest := &openrtb2.BidRequest{
		ID:   "some-request-id",
		TMax: 1000,
		Imp: []openrtb2.Imp{
			{
				ID:     "test-div",
				Secure: openrtb2.Int8Ptr(0),
				Banner: &openrtb2.Banner{Format: []openrtb2.Format{{W: 300, H: 250}}},
				Ext: json.RawMessage(` {
    "rubicon": {
        "accountId": 1001,
        "siteId": 113932,
        "zoneId": 535510
    },
    "appnexus": { "placementId": 1 },
    "pubmatic": { "publisherId": "156209", "adSlot": "pubmatic_test2@300x250" },
    "pulsepoint": { "cf": "300X250", "cp": 512379, "ct": 486653 },
    "conversant": { "site_id": "108060" },
    "ix": { "siteId": "287415" }
}`),
			},
		},
		Site: &openrtb2.Site{
			Page:      "http://rubitest.com/index.html",
			Publisher: &openrtb2.Publisher{ID: "1001"},
		},
		Test: 1,
		Ext:  json.RawMessage(`{"prebid": { "cache": { "bids": {}, "vastxml": {} }, "targeting": { "pricegranularity": "med", "includewinners": true, "includebidderkeys": false } }}`),
	}

	var errList []error

	// 	4) Build bid response
	bid_resp, err := e.buildBidResponse(context.Background(), liveAdapters, adapterBids, bidRequest, adapterExtra, auc, nil, true, nil, "", errList)

	// 	5) Assert we have no errors and the bid response we expected
	assert.NoError(t, err, "[TestGetBidCacheInfo] buildBidResponse() threw an error")

	expectedBidResponse := &openrtb2.BidResponse{
		SeatBid: []openrtb2.SeatBid{
			{
				Seat: string(bidderName),
				Bid: []openrtb2.Bid{
					{
						Ext: json.RawMessage(`{ "prebid": { "cache": { "bids": { "cacheId": "` + testUUID + `", "url": "` + testExternalCacheScheme + `://` + testExternalCacheHost + `/` + testExternalCachePath + `?uuid=` + testUUID + `" }, "key": "", "url": "" }`),
					},
				},
			},
		},
	}
	// compare cache UUID
	expCacheUUID, err := jsonparser.GetString(expectedBidResponse.SeatBid[0].Bid[0].Ext, "prebid", "cache", "bids", "cacheId")
	assert.NoErrorf(t, err, "[TestGetBidCacheInfo] Error found while trying to json parse the cacheId field from expected build response. Message: %v \n", err)

	cacheUUID, err := jsonparser.GetString(bid_resp.SeatBid[0].Bid[0].Ext, "prebid", "cache", "bids", "cacheId")
	assert.NoErrorf(t, err, "[TestGetBidCacheInfo] bid_resp.SeatBid[0].Bid[0].Ext = %s \n", bid_resp.SeatBid[0].Bid[0].Ext)

	assert.Equal(t, expCacheUUID, cacheUUID, "[TestGetBidCacheInfo] cacheId field in ext should equal \"%s\" \n", expCacheUUID)

	// compare cache URL
	expCacheURL, err := jsonparser.GetString(expectedBidResponse.SeatBid[0].Bid[0].Ext, "prebid", "cache", "bids", "url")
	assert.NoErrorf(t, err, "[TestGetBidCacheInfo] Error found while trying to json parse the url field from expected build response. Message: %v \n", err)

	cacheURL, err := jsonparser.GetString(bid_resp.SeatBid[0].Bid[0].Ext, "prebid", "cache", "bids", "url")
	assert.NoErrorf(t, err, "[TestGetBidCacheInfo] Error found while trying to json parse the url field from actual build response. Message: %v \n", err)

	assert.Equal(t, expCacheURL, cacheURL, "[TestGetBidCacheInfo] cacheId field in ext should equal \"%s\" \n", expCacheURL)
}

func TestBidReturnsCreative(t *testing.T) {
	sampleAd := "<?xml version=\"1.0\" encoding=\"UTF-8\"?><VAST ...></VAST>"
	sampleOpenrtbBid := &openrtb2.Bid{ID: "some-bid-id", AdM: sampleAd}

	// Define test cases
	testCases := []struct {
		description            string
		inReturnCreative       bool
		expectedCreativeMarkup string
	}{
		{
			"returnCreative set to true, expect a full creative markup string in returned bid",
			true,
			sampleAd,
		},
		{
			"returnCreative set to false, expect empty creative markup string in returned bid",
			false,
			"",
		},
	}

	// Test set up
	sampleBids := []*pbsOrtbBid{
		{
			bid:            sampleOpenrtbBid,
			bidType:        openrtb_ext.BidTypeBanner,
			bidTargets:     map[string]string{},
			generatedBidID: "randomId",
		},
	}
	sampleAuction := &auction{cacheIds: map[*openrtb2.Bid]string{sampleOpenrtbBid: "CACHE_UUID_1234"}}

	noBidHandler := func(w http.ResponseWriter, r *http.Request) { w.WriteHeader(204) }
	server := httptest.NewServer(http.HandlerFunc(noBidHandler))
	defer server.Close()

	bidderImpl := &goodSingleBidder{
		httpRequest: &adapters.RequestData{
			Method:  "POST",
			Uri:     server.URL,
			Body:    []byte("{\"key\":\"val\"}"),
			Headers: http.Header{},
		},
		bidResponse: &adapters.BidderResponse{},
	}
	e := new(exchange)
	e.adapterMap = map[openrtb_ext.BidderName]AdaptedBidder{
		openrtb_ext.BidderAppnexus: AdaptBidder(bidderImpl, server.Client(), &config.Configuration{}, &metricsConfig.NilMetricsEngine{}, openrtb_ext.BidderAppnexus, nil, ""),
	}
	e.cache = &wellBehavedCache{}
	e.me = &metricsConf.NilMetricsEngine{}

	e.currencyConverter = currency.NewRateConverter(&http.Client{}, "", time.Duration(0))

	//Run tests
	for _, test := range testCases {
		resultingBids, resultingErrs := e.makeBid(sampleBids, sampleAuction, test.inReturnCreative, nil, nil, "", "")

		assert.Equal(t, 0, len(resultingErrs), "%s. Test should not return errors \n", test.description)
		assert.Equal(t, test.expectedCreativeMarkup, resultingBids[0].AdM, "%s. Ad markup string doesn't match expected \n", test.description)

		var bidExt openrtb_ext.ExtBid
		json.Unmarshal(resultingBids[0].Ext, &bidExt)
		assert.Equal(t, 0, bidExt.Prebid.DealPriority, "%s. Test should have DealPriority set to 0", test.description)
		assert.Equal(t, false, bidExt.Prebid.DealTierSatisfied, "%s. Test should have DealTierSatisfied set to false", test.description)
	}
}

func TestGetBidCacheInfo(t *testing.T) {
	bid := &openrtb2.Bid{ID: "42"}
	testCases := []struct {
		description      string
		scheme           string
		host             string
		path             string
		bid              *pbsOrtbBid
		auction          *auction
		expectedFound    bool
		expectedCacheID  string
		expectedCacheURL string
	}{
		{
			description:      "JSON Cache ID",
			scheme:           "https",
			host:             "prebid.org",
			path:             "cache",
			bid:              &pbsOrtbBid{bid: bid},
			auction:          &auction{cacheIds: map[*openrtb2.Bid]string{bid: "anyID"}},
			expectedFound:    true,
			expectedCacheID:  "anyID",
			expectedCacheURL: "https://prebid.org/cache?uuid=anyID",
		},
		{
			description:      "VAST Cache ID",
			scheme:           "https",
			host:             "prebid.org",
			path:             "cache",
			bid:              &pbsOrtbBid{bid: bid},
			auction:          &auction{vastCacheIds: map[*openrtb2.Bid]string{bid: "anyID"}},
			expectedFound:    true,
			expectedCacheID:  "anyID",
			expectedCacheURL: "https://prebid.org/cache?uuid=anyID",
		},
		{
			description:      "Cache ID Not Found",
			scheme:           "https",
			host:             "prebid.org",
			path:             "cache",
			bid:              &pbsOrtbBid{bid: bid},
			auction:          &auction{},
			expectedFound:    false,
			expectedCacheID:  "",
			expectedCacheURL: "",
		},
		{
			description:      "Scheme Not Provided",
			host:             "prebid.org",
			path:             "cache",
			bid:              &pbsOrtbBid{bid: bid},
			auction:          &auction{cacheIds: map[*openrtb2.Bid]string{bid: "anyID"}},
			expectedFound:    true,
			expectedCacheID:  "anyID",
			expectedCacheURL: "prebid.org/cache?uuid=anyID",
		},
		{
			description:      "Host And Path Not Provided - Without Scheme",
			bid:              &pbsOrtbBid{bid: bid},
			auction:          &auction{cacheIds: map[*openrtb2.Bid]string{bid: "anyID"}},
			expectedFound:    true,
			expectedCacheID:  "anyID",
			expectedCacheURL: "",
		},
		{
			description:      "Host And Path Not Provided - With Scheme",
			scheme:           "https",
			bid:              &pbsOrtbBid{bid: bid},
			auction:          &auction{cacheIds: map[*openrtb2.Bid]string{bid: "anyID"}},
			expectedFound:    true,
			expectedCacheID:  "anyID",
			expectedCacheURL: "",
		},
		{
			description:      "Nil Bid",
			scheme:           "https",
			host:             "prebid.org",
			path:             "cache",
			bid:              nil,
			auction:          &auction{cacheIds: map[*openrtb2.Bid]string{bid: "anyID"}},
			expectedFound:    false,
			expectedCacheID:  "",
			expectedCacheURL: "",
		},
		{
			description:      "Nil Embedded Bid",
			scheme:           "https",
			host:             "prebid.org",
			path:             "cache",
			bid:              &pbsOrtbBid{bid: nil},
			auction:          &auction{cacheIds: map[*openrtb2.Bid]string{bid: "anyID"}},
			expectedFound:    false,
			expectedCacheID:  "",
			expectedCacheURL: "",
		},
		{
			description:      "Nil Auction",
			scheme:           "https",
			host:             "prebid.org",
			path:             "cache",
			bid:              &pbsOrtbBid{bid: bid},
			auction:          nil,
			expectedFound:    false,
			expectedCacheID:  "",
			expectedCacheURL: "",
		},
	}

	for _, test := range testCases {
		exchange := &exchange{
			cache: &mockCache{
				scheme: test.scheme,
				host:   test.host,
				path:   test.path,
			},
		}

		cacheInfo, found := exchange.getBidCacheInfo(test.bid, test.auction)

		assert.Equal(t, test.expectedFound, found, test.description+":found")
		assert.Equal(t, test.expectedCacheID, cacheInfo.CacheId, test.description+":id")
		assert.Equal(t, test.expectedCacheURL, cacheInfo.Url, test.description+":url")
	}
}

func TestBidResponseCurrency(t *testing.T) {
	// Init objects
	cfg := &config.Configuration{}

	handlerNoBidServer := func(w http.ResponseWriter, r *http.Request) { w.WriteHeader(204) }
	server := httptest.NewServer(http.HandlerFunc(handlerNoBidServer))
	defer server.Close()

	biddersInfo, err := config.LoadBidderInfoFromDisk("../static/bidder-info")
	if err != nil {
		t.Fatal(err)
	}

	adapters, adaptersErr := BuildAdapters(server.Client(), cfg, biddersInfo, &metricsConf.NilMetricsEngine{})
	if adaptersErr != nil {
		t.Fatalf("Error intializing adapters: %v", adaptersErr)
	}

	currencyConverter := currency.NewRateConverter(&http.Client{}, "", time.Duration(0))

	gdprPermsBuilder := fakePermissionsBuilder{
		permissions: &permissionsMock{
			allowAllBidders: true,
		},
	}.Builder
	tcf2ConfigBuilder := fakeTCF2ConfigBuilder{
		cfg: gdpr.NewTCF2Config(config.TCF2{}, config.AccountGDPR{}),
	}.Builder

	e := NewExchange(adapters, nil, cfg, map[string]usersync.Syncer{}, &metricsConf.NilMetricsEngine{}, biddersInfo, gdprPermsBuilder, tcf2ConfigBuilder, currencyConverter, nilCategoryFetcher{}, &adscert.NilSigner{}).(*exchange)

	liveAdapters := make([]openrtb_ext.BidderName, 1)
	liveAdapters[0] = "appnexus"

	bidRequest := &openrtb2.BidRequest{
		ID: "some-request-id",
		Imp: []openrtb2.Imp{{
			ID:     "some-impression-id",
			Banner: &openrtb2.Banner{Format: []openrtb2.Format{{W: 300, H: 250}, {W: 300, H: 600}}},
			Ext:    json.RawMessage(`{"appnexus": {"placementId": 10433394}}`),
		}},
		Site:   &openrtb2.Site{Page: "prebid.org", Ext: json.RawMessage(`{"amp":0}`)},
		Device: &openrtb2.Device{UA: "curl/7.54.0", IP: "::1"},
		AT:     1,
		TMax:   500,
		Ext:    json.RawMessage(`{"id": "some-request-id","site": {"page": "prebid.org"},"imp": [{"id": "some-impression-id","banner": {"format": [{"w": 300,"h": 250},{"w": 300,"h": 600}]},"ext": {"appnexus": {"placementId": 10433394}}}],"tmax": 500}`),
	}

	adapterExtra := map[openrtb_ext.BidderName]*seatResponseExtra{
		"appnexus": {ResponseTimeMillis: 5},
	}

	var errList []error

	sampleBid := &openrtb2.Bid{
		ID:    "some-imp-id",
		Price: 9.517803,
		W:     300,
		H:     250,
		Ext:   nil,
	}
	aPbsOrtbBidArr := []*pbsOrtbBid{{bid: sampleBid, bidType: openrtb_ext.BidTypeBanner, originalBidCPM: 9.517803}}
	sampleSeatBid := []openrtb2.SeatBid{
		{
			Seat: "appnexus",
			Bid: []openrtb2.Bid{
				{
					ID:    "some-imp-id",
					Price: 9.517803,
					W:     300,
					H:     250,
					Ext:   json.RawMessage(`{"origbidcpm":9.517803,"prebid":{"type":"banner"}}`),
				},
			},
		},
	}
	emptySeatBid := []openrtb2.SeatBid{}

	// Test cases
	type aTest struct {
		description         string
		adapterBids         map[openrtb_ext.BidderName]*pbsOrtbSeatBid
		expectedBidResponse *openrtb2.BidResponse
	}
	testCases := []aTest{
		{
			description: "1) Adapter to bids map comes with a non-empty currency field and non-empty bid array",
			adapterBids: map[openrtb_ext.BidderName]*pbsOrtbSeatBid{
				openrtb_ext.BidderName("appnexus"): {
					bids:     aPbsOrtbBidArr,
					currency: "USD",
				},
			},
			expectedBidResponse: &openrtb2.BidResponse{
				ID:      "some-request-id",
				SeatBid: sampleSeatBid,
				Cur:     "USD",
				Ext: json.RawMessage(`{"responsetimemillis":{"appnexus":5},"tmaxrequest":500}
`),
			},
		},
		{
			description: "2) Adapter to bids map comes with a non-empty currency field but an empty bid array",
			adapterBids: map[openrtb_ext.BidderName]*pbsOrtbSeatBid{
				openrtb_ext.BidderName("appnexus"): {
					bids:     nil,
					currency: "USD",
				},
			},
			expectedBidResponse: &openrtb2.BidResponse{
				ID:      "some-request-id",
				SeatBid: emptySeatBid,
				Cur:     "",
				Ext: json.RawMessage(`{"responsetimemillis":{"appnexus":5},"tmaxrequest":500}
`),
			},
		},
		{
			description: "3) Adapter to bids map comes with an empty currency string and a non-empty bid array",
			adapterBids: map[openrtb_ext.BidderName]*pbsOrtbSeatBid{
				openrtb_ext.BidderName("appnexus"): {
					bids:     aPbsOrtbBidArr,
					currency: "",
				},
			},
			expectedBidResponse: &openrtb2.BidResponse{
				ID:      "some-request-id",
				SeatBid: sampleSeatBid,
				Cur:     "",
				Ext: json.RawMessage(`{"responsetimemillis":{"appnexus":5},"tmaxrequest":500}
`),
			},
		},
		{
			description: "4) Adapter to bids map comes with an empty currency string and an empty bid array",
			adapterBids: map[openrtb_ext.BidderName]*pbsOrtbSeatBid{
				openrtb_ext.BidderName("appnexus"): {
					bids:     nil,
					currency: "",
				},
			},
			expectedBidResponse: &openrtb2.BidResponse{
				ID:      "some-request-id",
				SeatBid: emptySeatBid,
				Cur:     "",
				Ext: json.RawMessage(`{"responsetimemillis":{"appnexus":5},"tmaxrequest":500}
`),
			},
		},
	}

	bidResponseExt := &openrtb_ext.ExtBidResponse{
		ResponseTimeMillis:   map[openrtb_ext.BidderName]int{openrtb_ext.BidderName("appnexus"): 5},
		RequestTimeoutMillis: 500,
	}
	// Run tests
	for i := range testCases {
		actualBidResp, err := e.buildBidResponse(context.Background(), liveAdapters, testCases[i].adapterBids, bidRequest, adapterExtra, nil, bidResponseExt, true, nil, "", errList)
		assert.NoError(t, err, fmt.Sprintf("[TEST_FAILED] e.buildBidResponse resturns error in test: %s Error message: %s \n", testCases[i].description, err))
		assert.Equalf(t, testCases[i].expectedBidResponse, actualBidResp, fmt.Sprintf("[TEST_FAILED] Objects must be equal for test: %s \n Expected: >>%s<< \n Actual: >>%s<< ", testCases[i].description, testCases[i].expectedBidResponse.Ext, actualBidResp.Ext))
	}
}

func TestBidResponseImpExtInfo(t *testing.T) {
	// Init objects
	cfg := &config.Configuration{}

	gdprPermsBuilder := fakePermissionsBuilder{
		permissions: &permissionsMock{
			allowAllBidders: true,
		},
	}.Builder
	tcf2ConfigBuilder := fakeTCF2ConfigBuilder{
		cfg: gdpr.NewTCF2Config(config.TCF2{}, config.AccountGDPR{}),
	}.Builder

	noBidHandler := func(w http.ResponseWriter, r *http.Request) { w.WriteHeader(204) }
	server := httptest.NewServer(http.HandlerFunc(noBidHandler))
	defer server.Close()

	biddersInfo := config.BidderInfos{"appnexus": config.BidderInfo{Endpoint: "http://ib.adnxs.com"}}

	adapters, adaptersErr := BuildAdapters(server.Client(), cfg, biddersInfo, &metricsConf.NilMetricsEngine{})
	if adaptersErr != nil {
		t.Fatalf("Error intializing adapters: %v", adaptersErr)
	}

	e := NewExchange(adapters, nil, cfg, map[string]usersync.Syncer{}, &metricsConf.NilMetricsEngine{}, nil, gdprPermsBuilder, tcf2ConfigBuilder, nil, nilCategoryFetcher{}, &adscert.NilSigner{}).(*exchange)

	liveAdapters := make([]openrtb_ext.BidderName, 1)
	liveAdapters[0] = "appnexus"

	bidRequest := &openrtb2.BidRequest{
		ID: "some-request-id",
		Imp: []openrtb2.Imp{{
			ID:    "some-impression-id",
			Video: &openrtb2.Video{},
			Ext:   json.RawMessage(`{"appnexus": {"placementId": 10433394}}`),
		}},
		Ext: json.RawMessage(``),
	}

	var errList []error

	sampleBid := &openrtb2.Bid{
		ID:    "some-imp-id",
		ImpID: "some-impression-id",
		W:     300,
		H:     250,
		Ext:   nil,
	}
	aPbsOrtbBidArr := []*pbsOrtbBid{{bid: sampleBid, bidType: openrtb_ext.BidTypeVideo}}

	adapterBids := map[openrtb_ext.BidderName]*pbsOrtbSeatBid{
		openrtb_ext.BidderName("appnexus"): {
			bids: aPbsOrtbBidArr,
		},
	}

	impExtInfo := make(map[string]ImpExtInfo, 1)
	impExtInfo["some-impression-id"] = ImpExtInfo{
		true,
		[]byte(`{"video":{"h":480,"mimes":["video/mp4"]}}`),
		json.RawMessage(`{"imp_passthrough_val": 1}`)}

	expectedBidResponseExt := `{"origbidcpm":0,"prebid":{"type":"video","passthrough":{"imp_passthrough_val":1}},"storedrequestattributes":{"h":480,"mimes":["video/mp4"]}}`

	actualBidResp, err := e.buildBidResponse(context.Background(), liveAdapters, adapterBids, bidRequest, nil, nil, nil, true, impExtInfo, "", errList)
	assert.NoError(t, err, fmt.Sprintf("imp ext info was not passed through correctly: %s", err))

	resBidExt := string(actualBidResp.SeatBid[0].Bid[0].Ext)
	assert.Equalf(t, expectedBidResponseExt, resBidExt, "Expected bid response extension is incorrect")

}

// TestRaceIntegration runs an integration test using all the sample params from
// adapters/{bidder}/{bidder}test/params/race/*.json files.
//
// Its primary goal is to catch race conditions, since parts of the BidRequest passed into MakeBids()
// are shared across many goroutines.
//
// The "known" file names right now are "banner.json" and "video.json". These files should hold params
// which the Bidder would expect on banner or video Imps, respectively.
func TestRaceIntegration(t *testing.T) {
	noBidServer := func(w http.ResponseWriter, r *http.Request) {
		w.WriteHeader(204)
	}
	server := httptest.NewServer(http.HandlerFunc(noBidServer))
	defer server.Close()

	cfg := &config.Configuration{}

	biddersInfo, err := config.LoadBidderInfoFromDisk("../static/bidder-info")
	if err != nil {
		t.Fatal(err)
	}

	adapters, adaptersErr := BuildAdapters(server.Client(), cfg, biddersInfo, &metricsConf.NilMetricsEngine{})
	if adaptersErr != nil {
		t.Fatalf("Error intializing adapters: %v", adaptersErr)
	}

	currencyConverter := currency.NewRateConverter(&http.Client{}, "", time.Duration(0))

	auctionRequest := AuctionRequest{
		BidRequestWrapper: &openrtb_ext.RequestWrapper{BidRequest: getTestBuildRequest(t)},
		Account:           config.Account{},
		UserSyncs:         &emptyUsersync{},
		HookExecutor:      &hookexecution.EmptyHookExecutor{},
	}

	debugLog := DebugLog{}

	gdprPermsBuilder := fakePermissionsBuilder{
		permissions: &permissionsMock{
			allowAllBidders: true,
		},
	}.Builder
	tcf2CfgBuilder := fakeTCF2ConfigBuilder{
		cfg: gdpr.NewTCF2Config(config.TCF2{}, config.AccountGDPR{}),
	}.Builder

	ex := NewExchange(adapters, &wellBehavedCache{}, cfg, map[string]usersync.Syncer{}, &metricsConf.NilMetricsEngine{}, biddersInfo, gdprPermsBuilder, tcf2CfgBuilder, currencyConverter, &nilCategoryFetcher{}, &adscert.NilSigner{}).(*exchange)
	_, err = ex.HoldAuction(context.Background(), auctionRequest, &debugLog)
	if err != nil {
		t.Errorf("HoldAuction returned unexpected error: %v", err)
	}
}

func newCategoryFetcher(directory string) (stored_requests.CategoryFetcher, error) {
	fetcher, err := file_fetcher.NewFileFetcher(directory)
	if err != nil {
		return nil, err
	}
	catfetcher, ok := fetcher.(stored_requests.CategoryFetcher)
	if !ok {
		return nil, fmt.Errorf("Failed to type cast fetcher to CategoryFetcher")
	}
	return catfetcher, nil
}

func getTestBuildRequest(t *testing.T) *openrtb2.BidRequest {
	dnt := int8(1)
	return &openrtb2.BidRequest{
		Site: &openrtb2.Site{
			Page:   "www.some.domain.com",
			Domain: "domain.com",
			Publisher: &openrtb2.Publisher{
				ID: "some-publisher-id",
			},
		},
		Device: &openrtb2.Device{
			UA:       "Mozilla/5.0 (Macintosh; Intel Mac OS X 10_13_5) AppleWebKit/537.36 (KHTML, like Gecko) Chrome/67.0.3396.87 Safari/537.36",
			IFA:      "ifa",
			IP:       "132.173.230.74",
			DNT:      &dnt,
			Language: "EN",
		},
		Source: &openrtb2.Source{
			TID: "61018dc9-fa61-4c41-b7dc-f90b9ae80e87",
		},
		User: &openrtb2.User{
			ID:       "our-id",
			BuyerUID: "their-id",
			Ext:      json.RawMessage(`{"consent":"BONciguONcjGKADACHENAOLS1rAHDAFAAEAASABQAMwAeACEAFw"}`),
		},
		Regs: &openrtb2.Regs{
			COPPA: 1,
			Ext:   json.RawMessage(`{"gdpr":1}`),
		},
		Imp: []openrtb2.Imp{{
			ID: "some-imp-id",
			Banner: &openrtb2.Banner{
				Format: []openrtb2.Format{{
					W: 300,
					H: 250,
				}, {
					W: 300,
					H: 600,
				}},
			},
			Ext: json.RawMessage(`{"ext_field":"value}"}`),
		}, {
			Video: &openrtb2.Video{
				MIMEs:       []string{"video/mp4"},
				MinDuration: 1,
				MaxDuration: 300,
				W:           300,
				H:           600,
			},
			Ext: json.RawMessage(`{"ext_field":"value}"}`),
		}},
	}
}

func TestPanicRecovery(t *testing.T) {
	cfg := &config.Configuration{
		CacheURL: config.Cache{
			ExpectedTimeMillis: 20,
		},
	}

	biddersInfo, err := config.LoadBidderInfoFromDisk("../static/bidder-info")
	if err != nil {
		t.Fatal(err)
	}

	adapters, adaptersErr := BuildAdapters(&http.Client{}, cfg, biddersInfo, &metricsConf.NilMetricsEngine{})
	if adaptersErr != nil {
		t.Fatalf("Error intializing adapters: %v", adaptersErr)
	}

	currencyConverter := currency.NewRateConverter(&http.Client{}, "", time.Duration(0))

	gdprPermsBuilder := fakePermissionsBuilder{
		permissions: &permissionsMock{
			allowAllBidders: true,
		},
	}.Builder
	tcf2ConfigBuilder := fakeTCF2ConfigBuilder{
		cfg: gdpr.NewTCF2Config(config.TCF2{}, config.AccountGDPR{}),
	}.Builder

	e := NewExchange(adapters, nil, cfg, map[string]usersync.Syncer{}, &metricsConf.NilMetricsEngine{}, biddersInfo, gdprPermsBuilder, tcf2ConfigBuilder, currencyConverter, nilCategoryFetcher{}, &adscert.NilSigner{}).(*exchange)

	chBids := make(chan *bidResponseWrapper, 1)
	panicker := func(bidderRequest BidderRequest, conversions currency.Conversions) {
		panic("panic!")
	}

	apnLabels := metrics.AdapterLabels{
		Source:      metrics.DemandWeb,
		RType:       metrics.ReqTypeORTB2Web,
		Adapter:     openrtb_ext.BidderAppnexus,
		PubID:       "test1",
		CookieFlag:  metrics.CookieFlagYes,
		AdapterBids: metrics.AdapterBidNone,
	}

	bidderRequests := []BidderRequest{
		{
			BidderName:     "bidder1",
			BidderCoreName: "appnexus",
			BidderLabels:   apnLabels,
			BidRequest: &openrtb2.BidRequest{
				ID: "b-1",
			},
		},
		{
			BidderName:     "bidder2",
			BidderCoreName: "bidder2",
			BidRequest: &openrtb2.BidRequest{
				ID: "b-2",
			},
		},
	}

	recovered := e.recoverSafely(bidderRequests, panicker, chBids)
	recovered(bidderRequests[0], nil)
}

// TestPanicRecoveryHighLevel calls HoldAuction with a panicingAdapter{}
func TestPanicRecoveryHighLevel(t *testing.T) {
	noBidServer := func(w http.ResponseWriter, r *http.Request) {
		w.WriteHeader(204)
	}
	server := httptest.NewServer(http.HandlerFunc(noBidServer))
	defer server.Close()

	cfg := &config.Configuration{}

	biddersInfo, err := config.LoadBidderInfoFromDisk("../static/bidder-info")
	if err != nil {
		t.Fatal(err)
	}

	adapters, adaptersErr := BuildAdapters(server.Client(), cfg, biddersInfo, &metricsConf.NilMetricsEngine{})
	if adaptersErr != nil {
		t.Fatalf("Error intializing adapters: %v", adaptersErr)
	}

	currencyConverter := currency.NewRateConverter(&http.Client{}, "", time.Duration(0))

	categoriesFetcher, error := newCategoryFetcher("./test/category-mapping")
	if error != nil {
		t.Errorf("Failed to create a category Fetcher: %v", error)
	}

	gdprPermsBuilder := fakePermissionsBuilder{
		permissions: &permissionsMock{
			allowAllBidders: true,
		},
	}.Builder
	tcf2ConfigBuilder := fakeTCF2ConfigBuilder{
		cfg: gdpr.NewTCF2Config(config.TCF2{}, config.AccountGDPR{}),
	}.Builder
	e := NewExchange(adapters, &mockCache{}, cfg, map[string]usersync.Syncer{}, &metricsConf.NilMetricsEngine{}, biddersInfo, gdprPermsBuilder, tcf2ConfigBuilder, currencyConverter, categoriesFetcher, &adscert.NilSigner{}).(*exchange)

	e.adapterMap[openrtb_ext.BidderBeachfront] = panicingAdapter{}
	e.adapterMap[openrtb_ext.BidderAppnexus] = panicingAdapter{}

	request := &openrtb2.BidRequest{
		Site: &openrtb2.Site{
			Page:   "www.some.domain.com",
			Domain: "domain.com",
			Publisher: &openrtb2.Publisher{
				ID: "some-publisher-id",
			},
		},
		User: &openrtb2.User{
			ID:       "our-id",
			BuyerUID: "their-id",
			Ext:      json.RawMessage(`{"consent":"BONciguONcjGKADACHENAOLS1rAHDAFAAEAASABQAMwAeACEAFw"}`),
		},
		Imp: []openrtb2.Imp{{
			ID: "some-imp-id",
			Banner: &openrtb2.Banner{
				Format: []openrtb2.Format{{
					W: 300,
					H: 250,
				}, {
					W: 300,
					H: 600,
				}},
			},
			Ext: json.RawMessage(`{"ext_field": "value"}`),
		}},
	}

	auctionRequest := AuctionRequest{
		BidRequestWrapper: &openrtb_ext.RequestWrapper{BidRequest: request},
		Account:           config.Account{},
		UserSyncs:         &emptyUsersync{},
		HookExecutor:      &hookexecution.EmptyHookExecutor{},
	}
	debugLog := DebugLog{}
	_, err = e.HoldAuction(context.Background(), auctionRequest, &debugLog)
	if err != nil {
		t.Errorf("HoldAuction returned unexpected error: %v", err)
	}

}

func TestTimeoutComputation(t *testing.T) {
	cacheTimeMillis := 10
	ex := exchange{
		cacheTime: time.Duration(cacheTimeMillis) * time.Millisecond,
	}
	deadline := time.Now()
	ctx, cancel := context.WithDeadline(context.Background(), deadline)
	defer cancel()

	auctionCtx, cancel := ex.makeAuctionContext(ctx, true)
	defer cancel()

	if finalDeadline, ok := auctionCtx.Deadline(); !ok || deadline.Add(-time.Duration(cacheTimeMillis)*time.Millisecond) != finalDeadline {
		t.Errorf("The auction should allocate cacheTime amount of time from the whole request timeout.")
	}
}

// TestExchangeJSON executes tests for all the *.json files in exchangetest.
func TestExchangeJSON(t *testing.T) {
	if specFiles, err := os.ReadDir("./exchangetest"); err == nil {
		for _, specFile := range specFiles {
			fileName := "./exchangetest/" + specFile.Name()
			fileDisplayName := "exchange/exchangetest/" + specFile.Name()
			t.Run(fileDisplayName, func(t *testing.T) {
				specData, err := loadFile(fileName)
				if assert.NoError(t, err, "Failed to load contents of file %s: %v", fileDisplayName, err) {
					runSpec(t, fileDisplayName, specData)
				}
			})
		}
	}
}

// LoadFile reads and parses a file as a test case. If something goes wrong, it returns an error.
func loadFile(filename string) (*exchangeSpec, error) {
	specData, err := os.ReadFile(filename)
	if err != nil {
		return nil, fmt.Errorf("Failed to read file %s: %v", filename, err)
	}

	var spec exchangeSpec
	if err := json.Unmarshal(specData, &spec); err != nil {
		return nil, fmt.Errorf("Failed to unmarshal JSON from file: %v", err)
	}

	return &spec, nil
}

func runSpec(t *testing.T, filename string, spec *exchangeSpec) {
	aliases, errs := parseAliases(&spec.IncomingRequest.OrtbRequest)
	if len(errs) != 0 {
		t.Fatalf("%s: Failed to parse aliases", filename)
	}

	var s struct{}
	eeac := make(map[string]struct{})
	for _, c := range []string{"FIN", "FRA", "GUF"} {
		eeac[c] = s
	}

	var gdprDefaultValue string
	if spec.AssumeGDPRApplies {
		gdprDefaultValue = "1"
	} else {
		gdprDefaultValue = "0"
	}

	privacyConfig := config.Privacy{
		CCPA: config.CCPA{
			Enforce: spec.EnforceCCPA,
		},
		LMT: config.LMT{
			Enforce: spec.EnforceLMT,
		},
		GDPR: config.GDPR{
			Enabled:         spec.GDPREnabled,
			DefaultValue:    gdprDefaultValue,
			EEACountriesMap: eeac,
			TCF2: config.TCF2{
				Enabled: spec.GDPREnabled,
			},
		},
	}
	bidIdGenerator := &mockBidIDGenerator{}
	if spec.BidIDGenerator != nil {
		*bidIdGenerator = *spec.BidIDGenerator
	}
	ex := newExchangeForTests(t, filename, spec.OutgoingRequests, aliases, privacyConfig, bidIdGenerator, spec.HostSChainFlag, spec.HostConfigBidValidation)
	biddersInAuction := findBiddersInAuction(t, filename, &spec.IncomingRequest.OrtbRequest)
	debugLog := &DebugLog{}
	if spec.DebugLog != nil {
		*debugLog = *spec.DebugLog
		debugLog.Regexp = regexp.MustCompile(`[<>]`)
	}

	// Passthrough JSON Testing
	impExtInfoMap := make(map[string]ImpExtInfo)
	if spec.PassthroughFlag {
		impPassthrough, impID, err := getInfoFromImp(&openrtb_ext.RequestWrapper{BidRequest: &spec.IncomingRequest.OrtbRequest})
		if err != nil {
			t.Errorf("%s: Exchange returned an unexpected error. Got %s", filename, err.Error())
		}
		impExtInfoMap[impID] = ImpExtInfo{Passthrough: impPassthrough}
	}

	// Imp Setting for Bid Validation
	if spec.HostConfigBidValidation.SecureMarkup == config.ValidationEnforce || spec.HostConfigBidValidation.SecureMarkup == config.ValidationWarn {
		_, impID, err := getInfoFromImp(&openrtb_ext.RequestWrapper{BidRequest: &spec.IncomingRequest.OrtbRequest})
		if err != nil {
			t.Errorf("%s: Exchange returned an unexpected error. Got %s", filename, err.Error())
		}
		impExtInfoMap[impID] = ImpExtInfo{}
	}

	auctionRequest := AuctionRequest{
		BidRequestWrapper: &openrtb_ext.RequestWrapper{BidRequest: &spec.IncomingRequest.OrtbRequest},
		Account: config.Account{
			ID:            "testaccount",
			EventsEnabled: spec.EventsEnabled,
			DebugAllow:    true,
			Validations:   spec.AccountConfigBidValidation,
		},
		UserSyncs:     mockIdFetcher(spec.IncomingRequest.Usersyncs),
		ImpExtInfoMap: impExtInfoMap,
		HookExecutor:  &hookexecution.EmptyHookExecutor{},
	}

	if spec.StartTime > 0 {
		auctionRequest.StartTime = time.Unix(0, spec.StartTime*1e+6)
	}
	if spec.RequestType != nil {
		auctionRequest.RequestType = *spec.RequestType
	}
	ctx := context.Background()

	bid, err := ex.HoldAuction(ctx, auctionRequest, debugLog)
	if len(spec.Response.Error) > 0 && spec.Response.Bids == nil {
		if err.Error() != spec.Response.Error {
			t.Errorf("%s: Exchange returned different errors. Expected %s, got %s", filename, spec.Response.Error, err.Error())
		}
		return
	}
	responseTimes := extractResponseTimes(t, filename, bid)
	for _, bidderName := range biddersInAuction {
		if _, ok := responseTimes[bidderName]; !ok {
			t.Errorf("%s: Response JSON missing expected ext.responsetimemillis.%s", filename, bidderName)
		}
	}
	if spec.Response.Bids != nil {
		diffOrtbResponses(t, filename, spec.Response.Bids, bid)
		if err == nil {
			if spec.Response.Error != "" {
				t.Errorf("%s: Exchange did not return expected error: %s", filename, spec.Response.Error)
			}
		} else {
			if err.Error() != spec.Response.Error {
				t.Errorf("%s: Exchange returned different errors. Expected %s, got %s", filename, spec.Response.Error, err.Error())
			}
		}
	}
	if spec.DebugLog != nil {
		if spec.DebugLog.Enabled {
			if len(debugLog.Data.Response) == 0 {
				t.Errorf("%s: DebugLog response was not modified when it should have been", filename)
			}
		} else {
			if len(debugLog.Data.Response) != 0 {
				t.Errorf("%s: DebugLog response was modified when it shouldn't have been", filename)
			}
		}
	}
	if spec.IncomingRequest.OrtbRequest.Test == 1 {
		//compare debug info
		assert.JSONEq(t, string(bid.Ext), string(spec.Response.Ext), "Debug info modified")
	}

	if spec.PassthroughFlag {
		expectedPassthough := ""
		actualPassthrough := ""
		if bid.Ext != nil {
			actualBidRespExt := &openrtb_ext.ExtBidResponse{}
			if err := json.Unmarshal(bid.Ext, actualBidRespExt); err != nil {
				assert.NoError(t, err, fmt.Sprintf("Error when unmarshalling: %s", err))
			}
			if actualBidRespExt.Prebid != nil {
				actualPassthrough = string(actualBidRespExt.Prebid.Passthrough)
			}
		}
		if spec.Response.Ext != nil {
			expectedBidRespExt := &openrtb_ext.ExtBidResponse{}
			if err := json.Unmarshal(spec.Response.Ext, expectedBidRespExt); err != nil {
				assert.NoError(t, err, fmt.Sprintf("Error when unmarshalling: %s", err))
			}
			if expectedBidRespExt.Prebid != nil {
				expectedPassthough = string(expectedBidRespExt.Prebid.Passthrough)
			}
		}

		// special handling since JSONEq fails if either parameters is an empty string instead of json
		if expectedPassthough == "" || actualPassthrough == "" {
			assert.Equal(t, expectedPassthough, actualPassthrough, "Expected bid response extension is incorrect")
		} else {
			assert.JSONEq(t, expectedPassthough, actualPassthrough, "Expected bid response extension is incorrect")
		}

	}

	if spec.BidValidationEnforcement == config.ValidationEnforce {
		actualBidRespExt := &openrtb_ext.ExtBidResponse{}
		expectedBidRespExt := &openrtb_ext.ExtBidResponse{}
		if bid.Ext != nil {
			if err := json.Unmarshal(bid.Ext, actualBidRespExt); err != nil {
				assert.NoError(t, err, fmt.Sprintf("Error when unmarshalling: %s", err))
			}
		}
		if err := json.Unmarshal(spec.Response.Ext, expectedBidRespExt); err != nil {
			assert.NoError(t, err, fmt.Sprintf("Error when unmarshalling: %s", err))
		}

		assert.Equal(t, expectedBidRespExt.Errors, actualBidRespExt.Errors, "Oh no")
	}
}

func findBiddersInAuction(t *testing.T, context string, req *openrtb2.BidRequest) []string {
	if splitImps, err := splitImps(req.Imp); err != nil {
		t.Errorf("%s: Failed to parse Bidders from request: %v", context, err)
		return nil
	} else {
		bidders := make([]string, 0, len(splitImps))
		for bidderName := range splitImps {
			bidders = append(bidders, bidderName)
		}
		return bidders
	}
}

// extractResponseTimes validates the format of bid.ext.responsetimemillis, and then removes it.
// This is done because the response time will change from run to run, so it's impossible to hardcode a value
// into the JSON. The best we can do is make sure that the property exists.
func extractResponseTimes(t *testing.T, context string, bid *openrtb2.BidResponse) map[string]int {
	if data, dataType, _, err := jsonparser.Get(bid.Ext, "responsetimemillis"); err != nil || dataType != jsonparser.Object {
		t.Errorf("%s: Exchange did not return ext.responsetimemillis object: %v", context, err)
		return nil
	} else {
		responseTimes := make(map[string]int)
		if err := json.Unmarshal(data, &responseTimes); err != nil {
			t.Errorf("%s: Failed to unmarshal ext.responsetimemillis into map[string]int: %v", context, err)
			return nil
		}

		// Delete the response times so that they don't appear in the JSON, because they can't be tested reliably anyway.
		// If there's no other ext, just delete it altogether.
		bid.Ext = jsonparser.Delete(bid.Ext, "responsetimemillis")
		if jsonpatch.Equal(bid.Ext, []byte("{}")) {
			bid.Ext = nil
		}
		return responseTimes
	}
}

func newExchangeForTests(t *testing.T, filename string, expectations map[string]*bidderSpec, aliases map[string]string, privacyConfig config.Privacy, bidIDGenerator BidIDGenerator, hostSChainFlag bool, hostBidValidation config.Validations) Exchange {
	bidderAdapters := make(map[openrtb_ext.BidderName]AdaptedBidder, len(expectations))
	bidderInfos := make(config.BidderInfos, len(expectations))
	for _, bidderName := range openrtb_ext.CoreBidderNames() {
		if spec, ok := expectations[string(bidderName)]; ok {
			bidderAdapters[bidderName] = &validatingBidder{
				t:             t,
				fileName:      filename,
				bidderName:    string(bidderName),
				expectations:  map[string]*bidderRequest{string(bidderName): spec.ExpectedRequest},
				mockResponses: map[string]bidderResponse{string(bidderName): spec.MockResponse},
			}
			bidderInfos[string(bidderName)] = config.BidderInfo{ModifyingVastXmlAllowed: spec.ModifyingVastXmlAllowed}
		}
	}

	for alias, coreBidder := range aliases {
		if spec, ok := expectations[alias]; ok {
			if bidder, ok := bidderAdapters[openrtb_ext.BidderName(coreBidder)]; ok {
				bidder.(*validatingBidder).expectations[alias] = spec.ExpectedRequest
				bidder.(*validatingBidder).mockResponses[alias] = spec.MockResponse
			} else {
				bidderAdapters[openrtb_ext.BidderName(coreBidder)] = &validatingBidder{
					t:             t,
					fileName:      filename,
					bidderName:    coreBidder,
					expectations:  map[string]*bidderRequest{alias: spec.ExpectedRequest},
					mockResponses: map[string]bidderResponse{alias: spec.MockResponse},
				}
			}
		}
	}

	categoriesFetcher, error := newCategoryFetcher("./test/category-mapping")
	if error != nil {
		t.Fatalf("Failed to create a category Fetcher: %v", error)
	}

	gdprPermsBuilder := fakePermissionsBuilder{
		permissions: &permissionsMock{
			allowAllBidders: true,
		},
	}.Builder
	tcf2ConfigBuilder := fakeTCF2ConfigBuilder{
		cfg: gdpr.NewTCF2Config(privacyConfig.GDPR.TCF2, config.AccountGDPR{}),
	}.Builder

	bidderToSyncerKey := map[string]string{}
	for _, bidderName := range openrtb_ext.CoreBidderNames() {
		bidderToSyncerKey[string(bidderName)] = string(bidderName)
	}

	gdprDefaultValue := gdpr.SignalYes
	if privacyConfig.GDPR.DefaultValue == "0" {
		gdprDefaultValue = gdpr.SignalNo
	}

	hostSChainNode := &openrtb2.SupplyChainNode{}
	if hostSChainFlag {
		hostSChainNode = &openrtb2.SupplyChainNode{
			ASI: "pbshostcompany.com", SID: "00001", RID: "BidRequest", HP: openrtb2.Int8Ptr(1),
		}
	} else {
		hostSChainNode = nil
	}

	return &exchange{
<<<<<<< HEAD
		adapterMap:               bidderAdapters,
		me:                       metricsConf.NewMetricsEngine(&config.Configuration{}, openrtb_ext.CoreBidderNames(), nil),
		cache:                    &wellBehavedCache{},
		cacheTime:                0,
		currencyConverter:        currency.NewRateConverter(&http.Client{}, "", time.Duration(0)),
		gdprDefaultValue:         gdprDefaultValue,
		gdprPermsBuilder:         gdprPermsBuilder,
		tcf2ConfigBuilder:        tcf2ConfigBuilder,
		privacyConfig:            privacyConfig,
		categoriesFetcher:        categoriesFetcher,
		bidderInfo:               bidderInfos,
		bidderToSyncerKey:        bidderToSyncerKey,
		externalURL:              "http://localhost",
		bidIDGenerator:           bidIDGenerator,
		hostSChainNode:           hostSChainNode,
		server:                   config.Server{ExternalUrl: "http://hosturl.com", GvlID: 1, DataCenter: "Datacenter"},
		bidValidationEnforcement: hostBidValidation,
=======
		adapterMap:        bidderAdapters,
		me:                metricsConf.NewMetricsEngine(&config.Configuration{}, openrtb_ext.CoreBidderNames(), nil, nil),
		cache:             &wellBehavedCache{},
		cacheTime:         0,
		currencyConverter: currency.NewRateConverter(&http.Client{}, "", time.Duration(0)),
		gdprDefaultValue:  gdprDefaultValue,
		gdprPermsBuilder:  gdprPermsBuilder,
		tcf2ConfigBuilder: tcf2ConfigBuilder,
		privacyConfig:     privacyConfig,
		categoriesFetcher: categoriesFetcher,
		bidderInfo:        bidderInfos,
		bidderToSyncerKey: bidderToSyncerKey,
		externalURL:       "http://localhost",
		bidIDGenerator:    bidIDGenerator,
		hostSChainNode:    hostSChainNode,
		server:            config.Server{ExternalUrl: "http://hosturl.com", GvlID: 1, DataCenter: "Datacenter"},
>>>>>>> 076d889d
	}
}

type mockBidIDGenerator struct {
	GenerateBidID bool `json:"generateBidID"`
	ReturnError   bool `json:"returnError"`
}

func (big *mockBidIDGenerator) Enabled() bool {
	return big.GenerateBidID
}

func (big *mockBidIDGenerator) New() (string, error) {

	if big.ReturnError {
		err := errors.New("Test error generating bid.ext.prebid.bidid")
		return "", err
	}
	return "mock_uuid", nil

}

type fakeRandomDeduplicateBidBooleanGenerator struct {
	returnValue bool
}

func (m *fakeRandomDeduplicateBidBooleanGenerator) Generate() bool {
	return m.returnValue
}

func newExtRequest() openrtb_ext.ExtRequest {
	priceGran := openrtb_ext.PriceGranularity{
		Precision: 2,
		Ranges: []openrtb_ext.GranularityRange{
			{
				Min:       0.0,
				Max:       20.0,
				Increment: 2.0,
			},
		},
	}

	translateCategories := true
	brandCat := openrtb_ext.ExtIncludeBrandCategory{PrimaryAdServer: 1, WithCategory: true, TranslateCategories: &translateCategories}

	reqExt := openrtb_ext.ExtRequestTargeting{
		PriceGranularity:     priceGran,
		IncludeWinners:       true,
		IncludeBrandCategory: &brandCat,
	}

	return openrtb_ext.ExtRequest{
		Prebid: openrtb_ext.ExtRequestPrebid{
			Targeting: &reqExt,
		},
	}
}

func newExtRequestNoBrandCat() openrtb_ext.ExtRequest {
	priceGran := openrtb_ext.PriceGranularity{
		Precision: 2,
		Ranges: []openrtb_ext.GranularityRange{
			{
				Min:       0.0,
				Max:       20.0,
				Increment: 2.0,
			},
		},
	}

	brandCat := openrtb_ext.ExtIncludeBrandCategory{WithCategory: false}

	reqExt := openrtb_ext.ExtRequestTargeting{
		PriceGranularity:     priceGran,
		IncludeWinners:       true,
		IncludeBrandCategory: &brandCat,
	}

	return openrtb_ext.ExtRequest{
		Prebid: openrtb_ext.ExtRequestPrebid{
			Targeting: &reqExt,
		},
	}
}

func TestCategoryMapping(t *testing.T) {

	categoriesFetcher, error := newCategoryFetcher("./test/category-mapping")
	if error != nil {
		t.Errorf("Failed to create a category Fetcher: %v", error)
	}

	requestExt := newExtRequest()

	targData := &targetData{
		priceGranularity: requestExt.Prebid.Targeting.PriceGranularity,
		includeWinners:   true,
	}

	requestExt.Prebid.Targeting.DurationRangeSec = []int{15, 30, 50}

	adapterBids := make(map[openrtb_ext.BidderName]*pbsOrtbSeatBid)

	cats1 := []string{"IAB1-3"}
	cats2 := []string{"IAB1-4"}
	cats3 := []string{"IAB1-1000"}
	cats4 := []string{"IAB1-2000"}
	bid1 := openrtb2.Bid{ID: "bid_id1", ImpID: "imp_id1", Price: 10.0000, Cat: cats1, W: 1, H: 1}
	bid2 := openrtb2.Bid{ID: "bid_id2", ImpID: "imp_id2", Price: 20.0000, Cat: cats2, W: 1, H: 1}
	bid3 := openrtb2.Bid{ID: "bid_id3", ImpID: "imp_id3", Price: 30.0000, Cat: cats3, W: 1, H: 1}
	bid4 := openrtb2.Bid{ID: "bid_id4", ImpID: "imp_id4", Price: 40.0000, Cat: cats4, W: 1, H: 1}

	bid1_1 := pbsOrtbBid{&bid1, nil, "video", nil, &openrtb_ext.ExtBidPrebidVideo{Duration: 30}, nil, 0, false, "", 10.0000, "USD"}
	bid1_2 := pbsOrtbBid{&bid2, nil, "video", nil, &openrtb_ext.ExtBidPrebidVideo{Duration: 40}, nil, 0, false, "", 20.0000, "USD"}
	bid1_3 := pbsOrtbBid{&bid3, nil, "video", nil, &openrtb_ext.ExtBidPrebidVideo{Duration: 30, PrimaryCategory: "AdapterOverride"}, nil, 0, false, "", 30.0000, "USD"}
	bid1_4 := pbsOrtbBid{&bid4, nil, "video", nil, &openrtb_ext.ExtBidPrebidVideo{Duration: 30}, nil, 0, false, "", 40.0000, "USD"}

	innerBids := []*pbsOrtbBid{
		&bid1_1,
		&bid1_2,
		&bid1_3,
		&bid1_4,
	}

	seatBid := pbsOrtbSeatBid{bids: innerBids, currency: "USD"}
	bidderName1 := openrtb_ext.BidderName("appnexus")

	adapterBids[bidderName1] = &seatBid

	bidCategory, adapterBids, rejections, err := applyCategoryMapping(nil, &requestExt, adapterBids, categoriesFetcher, targData, &randomDeduplicateBidBooleanGenerator{})

	assert.Equal(t, nil, err, "Category mapping error should be empty")
	assert.Equal(t, 1, len(rejections), "There should be 1 bid rejection message")
	assert.Equal(t, "bid rejected [bid ID: bid_id4] reason: Category mapping file for primary ad server: 'freewheel', publisher: '' not found", rejections[0], "Rejection message did not match expected")
	assert.Equal(t, "10.00_Electronics_30s", bidCategory["bid_id1"], "Category mapping doesn't match")
	assert.Equal(t, "20.00_Sports_50s", bidCategory["bid_id2"], "Category mapping doesn't match")
	assert.Equal(t, "20.00_AdapterOverride_30s", bidCategory["bid_id3"], "Category mapping override from adapter didn't take")
	assert.Equal(t, 3, len(adapterBids[bidderName1].bids), "Bidders number doesn't match")
	assert.Equal(t, 3, len(bidCategory), "Bidders category mapping doesn't match")
}

func TestCategoryMappingNoIncludeBrandCategory(t *testing.T) {

	categoriesFetcher, error := newCategoryFetcher("./test/category-mapping")
	if error != nil {
		t.Errorf("Failed to create a category Fetcher: %v", error)
	}

	requestExt := newExtRequestNoBrandCat()

	targData := &targetData{
		priceGranularity: requestExt.Prebid.Targeting.PriceGranularity,
		includeWinners:   true,
	}
	requestExt.Prebid.Targeting.DurationRangeSec = []int{15, 30, 40, 50}

	adapterBids := make(map[openrtb_ext.BidderName]*pbsOrtbSeatBid)

	cats1 := []string{"IAB1-3"}
	cats2 := []string{"IAB1-4"}
	cats3 := []string{"IAB1-1000"}
	cats4 := []string{"IAB1-2000"}
	bid1 := openrtb2.Bid{ID: "bid_id1", ImpID: "imp_id1", Price: 10.0000, Cat: cats1, W: 1, H: 1}
	bid2 := openrtb2.Bid{ID: "bid_id2", ImpID: "imp_id2", Price: 20.0000, Cat: cats2, W: 1, H: 1}
	bid3 := openrtb2.Bid{ID: "bid_id3", ImpID: "imp_id3", Price: 30.0000, Cat: cats3, W: 1, H: 1}
	bid4 := openrtb2.Bid{ID: "bid_id4", ImpID: "imp_id4", Price: 40.0000, Cat: cats4, W: 1, H: 1}

	bid1_1 := pbsOrtbBid{&bid1, nil, "video", nil, &openrtb_ext.ExtBidPrebidVideo{Duration: 30}, nil, 0, false, "", 10.0000, "USD"}
	bid1_2 := pbsOrtbBid{&bid2, nil, "video", nil, &openrtb_ext.ExtBidPrebidVideo{Duration: 40}, nil, 0, false, "", 20.0000, "USD"}
	bid1_3 := pbsOrtbBid{&bid3, nil, "video", nil, &openrtb_ext.ExtBidPrebidVideo{Duration: 30, PrimaryCategory: "AdapterOverride"}, nil, 0, false, "", 30.0000, "USD"}
	bid1_4 := pbsOrtbBid{&bid4, nil, "video", nil, &openrtb_ext.ExtBidPrebidVideo{Duration: 50}, nil, 0, false, "", 40.0000, "USD"}

	innerBids := []*pbsOrtbBid{
		&bid1_1,
		&bid1_2,
		&bid1_3,
		&bid1_4,
	}

	seatBid := pbsOrtbSeatBid{bids: innerBids, currency: "USD"}
	bidderName1 := openrtb_ext.BidderName("appnexus")

	adapterBids[bidderName1] = &seatBid

	bidCategory, adapterBids, rejections, err := applyCategoryMapping(nil, &requestExt, adapterBids, categoriesFetcher, targData, &randomDeduplicateBidBooleanGenerator{})

	assert.Equal(t, nil, err, "Category mapping error should be empty")
	assert.Empty(t, rejections, "There should be no bid rejection messages")
	assert.Equal(t, "10.00_30s", bidCategory["bid_id1"], "Category mapping doesn't match")
	assert.Equal(t, "20.00_40s", bidCategory["bid_id2"], "Category mapping doesn't match")
	assert.Equal(t, "20.00_30s", bidCategory["bid_id3"], "Category mapping doesn't match")
	assert.Equal(t, "20.00_50s", bidCategory["bid_id4"], "Category mapping doesn't match")
	assert.Equal(t, 4, len(adapterBids[bidderName1].bids), "Bidders number doesn't match")
	assert.Equal(t, 4, len(bidCategory), "Bidders category mapping doesn't match")
}

func TestCategoryMappingTranslateCategoriesNil(t *testing.T) {

	categoriesFetcher, error := newCategoryFetcher("./test/category-mapping")
	if error != nil {
		t.Errorf("Failed to create a category Fetcher: %v", error)
	}

	requestExt := newExtRequestTranslateCategories(nil)

	targData := &targetData{
		priceGranularity: requestExt.Prebid.Targeting.PriceGranularity,
		includeWinners:   true,
	}

	requestExt.Prebid.Targeting.DurationRangeSec = []int{15, 30, 50}

	adapterBids := make(map[openrtb_ext.BidderName]*pbsOrtbSeatBid)

	cats1 := []string{"IAB1-3"}
	cats2 := []string{"IAB1-4"}
	cats3 := []string{"IAB1-1000"}
	bid1 := openrtb2.Bid{ID: "bid_id1", ImpID: "imp_id1", Price: 10.0000, Cat: cats1, W: 1, H: 1}
	bid2 := openrtb2.Bid{ID: "bid_id2", ImpID: "imp_id2", Price: 20.0000, Cat: cats2, W: 1, H: 1}
	bid3 := openrtb2.Bid{ID: "bid_id3", ImpID: "imp_id3", Price: 30.0000, Cat: cats3, W: 1, H: 1}

	bid1_1 := pbsOrtbBid{&bid1, nil, "video", nil, &openrtb_ext.ExtBidPrebidVideo{Duration: 30}, nil, 0, false, "", 10.0000, "USD"}
	bid1_2 := pbsOrtbBid{&bid2, nil, "video", nil, &openrtb_ext.ExtBidPrebidVideo{Duration: 40}, nil, 0, false, "", 20.0000, "USD"}
	bid1_3 := pbsOrtbBid{&bid3, nil, "video", nil, &openrtb_ext.ExtBidPrebidVideo{Duration: 30}, nil, 0, false, "", 30.0000, "USD"}

	innerBids := []*pbsOrtbBid{
		&bid1_1,
		&bid1_2,
		&bid1_3,
	}

	seatBid := pbsOrtbSeatBid{bids: innerBids, currency: "USD"}
	bidderName1 := openrtb_ext.BidderName("appnexus")

	adapterBids[bidderName1] = &seatBid

	bidCategory, adapterBids, rejections, err := applyCategoryMapping(nil, &requestExt, adapterBids, categoriesFetcher, targData, &randomDeduplicateBidBooleanGenerator{})

	assert.Equal(t, nil, err, "Category mapping error should be empty")
	assert.Equal(t, 1, len(rejections), "There should be 1 bid rejection message")
	assert.Equal(t, "bid rejected [bid ID: bid_id3] reason: Category mapping file for primary ad server: 'freewheel', publisher: '' not found", rejections[0], "Rejection message did not match expected")
	assert.Equal(t, "10.00_Electronics_30s", bidCategory["bid_id1"], "Category mapping doesn't match")
	assert.Equal(t, "20.00_Sports_50s", bidCategory["bid_id2"], "Category mapping doesn't match")
	assert.Equal(t, 2, len(adapterBids[bidderName1].bids), "Bidders number doesn't match")
	assert.Equal(t, 2, len(bidCategory), "Bidders category mapping doesn't match")
}

func newExtRequestTranslateCategories(translateCategories *bool) openrtb_ext.ExtRequest {
	priceGran := openrtb_ext.PriceGranularity{
		Precision: 2,
		Ranges: []openrtb_ext.GranularityRange{
			{
				Min:       0.0,
				Max:       20.0,
				Increment: 2.0,
			},
		},
	}

	brandCat := openrtb_ext.ExtIncludeBrandCategory{WithCategory: true, PrimaryAdServer: 1}
	if translateCategories != nil {
		brandCat.TranslateCategories = translateCategories
	}

	reqExt := openrtb_ext.ExtRequestTargeting{
		PriceGranularity:     priceGran,
		IncludeWinners:       true,
		IncludeBrandCategory: &brandCat,
	}

	return openrtb_ext.ExtRequest{
		Prebid: openrtb_ext.ExtRequestPrebid{
			Targeting: &reqExt,
		},
	}
}

func TestCategoryMappingTranslateCategoriesFalse(t *testing.T) {

	categoriesFetcher, error := newCategoryFetcher("./test/category-mapping")
	if error != nil {
		t.Errorf("Failed to create a category Fetcher: %v", error)
	}

	translateCategories := false
	requestExt := newExtRequestTranslateCategories(&translateCategories)

	targData := &targetData{
		priceGranularity: requestExt.Prebid.Targeting.PriceGranularity,
		includeWinners:   true,
	}

	requestExt.Prebid.Targeting.DurationRangeSec = []int{15, 30, 50}

	adapterBids := make(map[openrtb_ext.BidderName]*pbsOrtbSeatBid)

	cats1 := []string{"IAB1-3"}
	cats2 := []string{"IAB1-4"}
	cats3 := []string{"IAB1-1000"}
	bid1 := openrtb2.Bid{ID: "bid_id1", ImpID: "imp_id1", Price: 10.0000, Cat: cats1, W: 1, H: 1}
	bid2 := openrtb2.Bid{ID: "bid_id2", ImpID: "imp_id2", Price: 20.0000, Cat: cats2, W: 1, H: 1}
	bid3 := openrtb2.Bid{ID: "bid_id3", ImpID: "imp_id3", Price: 30.0000, Cat: cats3, W: 1, H: 1}

	bid1_1 := pbsOrtbBid{&bid1, nil, "video", nil, &openrtb_ext.ExtBidPrebidVideo{Duration: 30}, nil, 0, false, "", 10.0000, "USD"}
	bid1_2 := pbsOrtbBid{&bid2, nil, "video", nil, &openrtb_ext.ExtBidPrebidVideo{Duration: 40}, nil, 0, false, "", 20.0000, "USD"}
	bid1_3 := pbsOrtbBid{&bid3, nil, "video", nil, &openrtb_ext.ExtBidPrebidVideo{Duration: 30}, nil, 0, false, "", 30.0000, "USD"}

	innerBids := []*pbsOrtbBid{
		&bid1_1,
		&bid1_2,
		&bid1_3,
	}

	seatBid := pbsOrtbSeatBid{bids: innerBids, currency: "USD"}
	bidderName1 := openrtb_ext.BidderName("appnexus")

	adapterBids[bidderName1] = &seatBid

	bidCategory, adapterBids, rejections, err := applyCategoryMapping(nil, &requestExt, adapterBids, categoriesFetcher, targData, &randomDeduplicateBidBooleanGenerator{})

	assert.Equal(t, nil, err, "Category mapping error should be empty")
	assert.Empty(t, rejections, "There should be no bid rejection messages")
	assert.Equal(t, "10.00_IAB1-3_30s", bidCategory["bid_id1"], "Category should not be translated")
	assert.Equal(t, "20.00_IAB1-4_50s", bidCategory["bid_id2"], "Category should not be translated")
	assert.Equal(t, "20.00_IAB1-1000_30s", bidCategory["bid_id3"], "Bid should not be rejected")
	assert.Equal(t, 3, len(adapterBids[bidderName1].bids), "Bidders number doesn't match")
	assert.Equal(t, 3, len(bidCategory), "Bidders category mapping doesn't match")
}

func TestCategoryDedupe(t *testing.T) {

	categoriesFetcher, error := newCategoryFetcher("./test/category-mapping")
	if error != nil {
		t.Errorf("Failed to create a category Fetcher: %v", error)
	}

	requestExt := newExtRequest()

	targData := &targetData{
		priceGranularity: requestExt.Prebid.Targeting.PriceGranularity,
		includeWinners:   true,
	}

	adapterBids := make(map[openrtb_ext.BidderName]*pbsOrtbSeatBid)

	cats1 := []string{"IAB1-3"}
	cats2 := []string{"IAB1-4"}
	// bid3 will be same price, category, and duration as bid1 so one of them should get removed
	cats4 := []string{"IAB1-2000"}
	bid1 := openrtb2.Bid{ID: "bid_id1", ImpID: "imp_id1", Price: 10.0000, Cat: cats1, W: 1, H: 1}
	bid2 := openrtb2.Bid{ID: "bid_id2", ImpID: "imp_id2", Price: 15.0000, Cat: cats2, W: 1, H: 1}
	bid3 := openrtb2.Bid{ID: "bid_id3", ImpID: "imp_id3", Price: 20.0000, Cat: cats1, W: 1, H: 1}
	bid4 := openrtb2.Bid{ID: "bid_id4", ImpID: "imp_id4", Price: 20.0000, Cat: cats4, W: 1, H: 1}
	bid5 := openrtb2.Bid{ID: "bid_id5", ImpID: "imp_id5", Price: 20.0000, Cat: cats1, W: 1, H: 1}

	bid1_1 := pbsOrtbBid{&bid1, nil, "video", nil, &openrtb_ext.ExtBidPrebidVideo{Duration: 30}, nil, 0, false, "", 10.0000, "USD"}
	bid1_2 := pbsOrtbBid{&bid2, nil, "video", nil, &openrtb_ext.ExtBidPrebidVideo{Duration: 50}, nil, 0, false, "", 15.0000, "USD"}
	bid1_3 := pbsOrtbBid{&bid3, nil, "video", nil, &openrtb_ext.ExtBidPrebidVideo{Duration: 30}, nil, 0, false, "", 20.0000, "USD"}
	bid1_4 := pbsOrtbBid{&bid4, nil, "video", nil, &openrtb_ext.ExtBidPrebidVideo{Duration: 30}, nil, 0, false, "", 20.0000, "USD"}
	bid1_5 := pbsOrtbBid{&bid5, nil, "video", nil, &openrtb_ext.ExtBidPrebidVideo{Duration: 30}, nil, 0, false, "", 20.0000, "USD"}

	selectedBids := make(map[string]int)
	expectedCategories := map[string]string{
		"bid_id1": "10.00_Electronics_30s",
		"bid_id2": "14.00_Sports_50s",
		"bid_id3": "20.00_Electronics_30s",
		"bid_id5": "20.00_Electronics_30s",
	}

	numIterations := 10

	// Run the function many times, this should be enough for the 50% chance of which bid to remove to remove bid1 sometimes
	// and bid3 others. It's conceivably possible (but highly unlikely) that the same bid get chosen every single time, but
	// if you notice false fails from this test increase numIterations to make it even less likely to happen.
	for i := 0; i < numIterations; i++ {
		innerBids := []*pbsOrtbBid{
			&bid1_1,
			&bid1_2,
			&bid1_3,
			&bid1_4,
			&bid1_5,
		}

		seatBid := pbsOrtbSeatBid{bids: innerBids, currency: "USD"}
		bidderName1 := openrtb_ext.BidderName("appnexus")

		adapterBids[bidderName1] = &seatBid

		bidCategory, adapterBids, rejections, err := applyCategoryMapping(nil, &requestExt, adapterBids, categoriesFetcher, targData, &randomDeduplicateBidBooleanGenerator{})

		assert.Equal(t, nil, err, "Category mapping error should be empty")
		assert.Equal(t, 3, len(rejections), "There should be 2 bid rejection messages")
		assert.Regexpf(t, regexp.MustCompile(`bid rejected \[bid ID: bid_id(1|3)\] reason: Bid was deduplicated`), rejections[0], "Rejection message did not match expected")
		assert.Equal(t, "bid rejected [bid ID: bid_id4] reason: Category mapping file for primary ad server: 'freewheel', publisher: '' not found", rejections[1], "Rejection message did not match expected")
		assert.Equal(t, 2, len(adapterBids[bidderName1].bids), "Bidders number doesn't match")
		assert.Equal(t, 2, len(bidCategory), "Bidders category mapping doesn't match")

		for bidId, bidCat := range bidCategory {
			assert.Equal(t, expectedCategories[bidId], bidCat, "Category mapping doesn't match")
			selectedBids[bidId]++
		}
	}

	assert.Equal(t, numIterations, selectedBids["bid_id2"], "Bid 2 did not make it through every time")
	assert.Equal(t, 0, selectedBids["bid_id1"], "Bid 1 should be rejected on every iteration due to lower price")
	assert.NotEqual(t, 0, selectedBids["bid_id3"], "Bid 3 should be accepted at least once")
	assert.NotEqual(t, 0, selectedBids["bid_id5"], "Bid 5 should be accepted at least once")
}

func TestNoCategoryDedupe(t *testing.T) {

	categoriesFetcher, error := newCategoryFetcher("./test/category-mapping")
	if error != nil {
		t.Errorf("Failed to create a category Fetcher: %v", error)
	}

	requestExt := newExtRequestNoBrandCat()

	targData := &targetData{
		priceGranularity: requestExt.Prebid.Targeting.PriceGranularity,
		includeWinners:   true,
	}

	adapterBids := make(map[openrtb_ext.BidderName]*pbsOrtbSeatBid)

	cats1 := []string{"IAB1-3"}
	cats2 := []string{"IAB1-4"}
	cats4 := []string{"IAB1-2000"}
	bid1 := openrtb2.Bid{ID: "bid_id1", ImpID: "imp_id1", Price: 14.0000, Cat: cats1, W: 1, H: 1}
	bid2 := openrtb2.Bid{ID: "bid_id2", ImpID: "imp_id2", Price: 14.0000, Cat: cats2, W: 1, H: 1}
	bid3 := openrtb2.Bid{ID: "bid_id3", ImpID: "imp_id3", Price: 20.0000, Cat: cats1, W: 1, H: 1}
	bid4 := openrtb2.Bid{ID: "bid_id4", ImpID: "imp_id4", Price: 20.0000, Cat: cats4, W: 1, H: 1}
	bid5 := openrtb2.Bid{ID: "bid_id5", ImpID: "imp_id5", Price: 10.0000, Cat: cats1, W: 1, H: 1}

	bid1_1 := pbsOrtbBid{&bid1, nil, "video", nil, &openrtb_ext.ExtBidPrebidVideo{Duration: 30}, nil, 0, false, "", 14.0000, "USD"}
	bid1_2 := pbsOrtbBid{&bid2, nil, "video", nil, &openrtb_ext.ExtBidPrebidVideo{Duration: 30}, nil, 0, false, "", 14.0000, "USD"}
	bid1_3 := pbsOrtbBid{&bid3, nil, "video", nil, &openrtb_ext.ExtBidPrebidVideo{Duration: 30}, nil, 0, false, "", 20.0000, "USD"}
	bid1_4 := pbsOrtbBid{&bid4, nil, "video", nil, &openrtb_ext.ExtBidPrebidVideo{Duration: 30}, nil, 0, false, "", 20.0000, "USD"}
	bid1_5 := pbsOrtbBid{&bid5, nil, "video", nil, &openrtb_ext.ExtBidPrebidVideo{Duration: 30}, nil, 0, false, "", 10.0000, "USD"}

	selectedBids := make(map[string]int)
	expectedCategories := map[string]string{
		"bid_id1": "14.00_30s",
		"bid_id2": "14.00_30s",
		"bid_id3": "20.00_30s",
		"bid_id4": "20.00_30s",
		"bid_id5": "10.00_30s",
	}

	numIterations := 10

	// Run the function many times, this should be enough for the 50% chance of which bid to remove to remove bid1 sometimes
	// and bid3 others. It's conceivably possible (but highly unlikely) that the same bid get chosen every single time, but
	// if you notice false fails from this test increase numIterations to make it even less likely to happen.
	for i := 0; i < numIterations; i++ {
		innerBids := []*pbsOrtbBid{
			&bid1_1,
			&bid1_2,
			&bid1_3,
			&bid1_4,
			&bid1_5,
		}

		seatBid := pbsOrtbSeatBid{bids: innerBids, currency: "USD"}
		bidderName1 := openrtb_ext.BidderName("appnexus")

		adapterBids[bidderName1] = &seatBid

		bidCategory, adapterBids, rejections, err := applyCategoryMapping(nil, &requestExt, adapterBids, categoriesFetcher, targData, &randomDeduplicateBidBooleanGenerator{})

		assert.Equal(t, nil, err, "Category mapping error should be empty")
		assert.Equal(t, 2, len(rejections), "There should be 2 bid rejection messages")
		assert.Regexpf(t, regexp.MustCompile(`bid rejected \[bid ID: bid_id(1|2)\] reason: Bid was deduplicated`), rejections[0], "Rejection message did not match expected")
		assert.Regexpf(t, regexp.MustCompile(`bid rejected \[bid ID: bid_id(3|4)\] reason: Bid was deduplicated`), rejections[1], "Rejection message did not match expected")
		assert.Equal(t, 3, len(adapterBids[bidderName1].bids), "Bidders number doesn't match")
		assert.Equal(t, 3, len(bidCategory), "Bidders category mapping doesn't match")

		for bidId, bidCat := range bidCategory {
			assert.Equal(t, expectedCategories[bidId], bidCat, "Category mapping doesn't match")
			selectedBids[bidId]++
		}
	}
	assert.Equal(t, numIterations, selectedBids["bid_id5"], "Bid 5 did not make it through every time")
	assert.NotEqual(t, 0, selectedBids["bid_id1"], "Bid 1 should be selected at least once")
	assert.NotEqual(t, 0, selectedBids["bid_id2"], "Bid 2 should be selected at least once")
	assert.NotEqual(t, 0, selectedBids["bid_id1"], "Bid 3 should be selected at least once")
	assert.NotEqual(t, 0, selectedBids["bid_id4"], "Bid 4 should be selected at least once")

}

func TestCategoryMappingBidderName(t *testing.T) {

	categoriesFetcher, error := newCategoryFetcher("./test/category-mapping")
	if error != nil {
		t.Errorf("Failed to create a category Fetcher: %v", error)
	}

	requestExt := newExtRequest()
	requestExt.Prebid.Targeting.AppendBidderNames = true

	targData := &targetData{
		priceGranularity: requestExt.Prebid.Targeting.PriceGranularity,
		includeWinners:   true,
	}

	requestExt.Prebid.Targeting.DurationRangeSec = []int{15, 30}

	adapterBids := make(map[openrtb_ext.BidderName]*pbsOrtbSeatBid)

	cats1 := []string{"IAB1-1"}
	cats2 := []string{"IAB1-2"}
	bid1 := openrtb2.Bid{ID: "bid_id1", ImpID: "imp_id1", Price: 10.0000, Cat: cats1, W: 1, H: 1}
	bid2 := openrtb2.Bid{ID: "bid_id2", ImpID: "imp_id2", Price: 10.0000, Cat: cats2, W: 1, H: 1}

	bid1_1 := pbsOrtbBid{&bid1, nil, "video", nil, &openrtb_ext.ExtBidPrebidVideo{Duration: 30}, nil, 0, false, "", 10.0000, "USD"}
	bid1_2 := pbsOrtbBid{&bid2, nil, "video", nil, &openrtb_ext.ExtBidPrebidVideo{Duration: 30}, nil, 0, false, "", 10.0000, "USD"}

	innerBids1 := []*pbsOrtbBid{
		&bid1_1,
	}
	innerBids2 := []*pbsOrtbBid{
		&bid1_2,
	}

	seatBid1 := pbsOrtbSeatBid{bids: innerBids1, currency: "USD"}
	bidderName1 := openrtb_ext.BidderName("bidder1")

	seatBid2 := pbsOrtbSeatBid{bids: innerBids2, currency: "USD"}
	bidderName2 := openrtb_ext.BidderName("bidder2")

	adapterBids[bidderName1] = &seatBid1
	adapterBids[bidderName2] = &seatBid2

	bidCategory, adapterBids, rejections, err := applyCategoryMapping(nil, &requestExt, adapterBids, categoriesFetcher, targData, &randomDeduplicateBidBooleanGenerator{})

	assert.NoError(t, err, "Category mapping error should be empty")
	assert.Empty(t, rejections, "There should be 0 bid rejection messages")
	assert.Equal(t, "10.00_VideoGames_30s_bidder1", bidCategory["bid_id1"], "Category mapping doesn't match")
	assert.Equal(t, "10.00_HomeDecor_30s_bidder2", bidCategory["bid_id2"], "Category mapping doesn't match")
	assert.Len(t, adapterBids[bidderName1].bids, 1, "Bidders number doesn't match")
	assert.Len(t, adapterBids[bidderName2].bids, 1, "Bidders number doesn't match")
	assert.Len(t, bidCategory, 2, "Bidders category mapping doesn't match")
}

func TestCategoryMappingBidderNameNoCategories(t *testing.T) {

	categoriesFetcher, error := newCategoryFetcher("./test/category-mapping")
	if error != nil {
		t.Errorf("Failed to create a category Fetcher: %v", error)
	}

	requestExt := newExtRequestNoBrandCat()
	requestExt.Prebid.Targeting.AppendBidderNames = true

	targData := &targetData{
		priceGranularity: requestExt.Prebid.Targeting.PriceGranularity,
		includeWinners:   true,
	}

	requestExt.Prebid.Targeting.DurationRangeSec = []int{15, 30}

	adapterBids := make(map[openrtb_ext.BidderName]*pbsOrtbSeatBid)

	cats1 := []string{"IAB1-1"}
	cats2 := []string{"IAB1-2"}
	bid1 := openrtb2.Bid{ID: "bid_id1", ImpID: "imp_id1", Price: 10.0000, Cat: cats1, W: 1, H: 1}
	bid2 := openrtb2.Bid{ID: "bid_id2", ImpID: "imp_id2", Price: 12.0000, Cat: cats2, W: 1, H: 1}

	bid1_1 := pbsOrtbBid{&bid1, nil, "video", nil, &openrtb_ext.ExtBidPrebidVideo{Duration: 30}, nil, 0, false, "", 10.0000, "USD"}
	bid1_2 := pbsOrtbBid{&bid2, nil, "video", nil, &openrtb_ext.ExtBidPrebidVideo{Duration: 30}, nil, 0, false, "", 12.0000, "USD"}

	innerBids1 := []*pbsOrtbBid{
		&bid1_1,
	}
	innerBids2 := []*pbsOrtbBid{
		&bid1_2,
	}

	seatBid1 := pbsOrtbSeatBid{bids: innerBids1, currency: "USD"}
	bidderName1 := openrtb_ext.BidderName("bidder1")

	seatBid2 := pbsOrtbSeatBid{bids: innerBids2, currency: "USD"}
	bidderName2 := openrtb_ext.BidderName("bidder2")

	adapterBids[bidderName1] = &seatBid1
	adapterBids[bidderName2] = &seatBid2

	bidCategory, adapterBids, rejections, err := applyCategoryMapping(nil, &requestExt, adapterBids, categoriesFetcher, targData, &randomDeduplicateBidBooleanGenerator{})

	assert.NoError(t, err, "Category mapping error should be empty")
	assert.Empty(t, rejections, "There should be 0 bid rejection messages")
	assert.Equal(t, "10.00_30s_bidder1", bidCategory["bid_id1"], "Category mapping doesn't match")
	assert.Equal(t, "12.00_30s_bidder2", bidCategory["bid_id2"], "Category mapping doesn't match")
	assert.Len(t, adapterBids[bidderName1].bids, 1, "Bidders number doesn't match")
	assert.Len(t, adapterBids[bidderName2].bids, 1, "Bidders number doesn't match")
	assert.Len(t, bidCategory, 2, "Bidders category mapping doesn't match")
}

func TestBidRejectionErrors(t *testing.T) {
	categoriesFetcher, error := newCategoryFetcher("./test/category-mapping")
	if error != nil {
		t.Errorf("Failed to create a category Fetcher: %v", error)
	}

	requestExt := newExtRequest()
	requestExt.Prebid.Targeting.DurationRangeSec = []int{15, 30, 50}

	targData := &targetData{
		priceGranularity: requestExt.Prebid.Targeting.PriceGranularity,
		includeWinners:   true,
	}

	invalidReqExt := newExtRequest()
	invalidReqExt.Prebid.Targeting.DurationRangeSec = []int{15, 30, 50}
	invalidReqExt.Prebid.Targeting.IncludeBrandCategory.PrimaryAdServer = 2
	invalidReqExt.Prebid.Targeting.IncludeBrandCategory.Publisher = "some_publisher"

	adapterBids := make(map[openrtb_ext.BidderName]*pbsOrtbSeatBid)
	bidderName := openrtb_ext.BidderName("appnexus")

	testCases := []struct {
		description        string
		reqExt             openrtb_ext.ExtRequest
		bids               []*openrtb2.Bid
		duration           int
		expectedRejections []string
		expectedCatDur     string
	}{
		{
			description: "Bid should be rejected due to not containing a category",
			reqExt:      requestExt,
			bids: []*openrtb2.Bid{
				{ID: "bid_id1", ImpID: "imp_id1", Price: 10.0000, Cat: []string{}, W: 1, H: 1},
			},
			duration: 30,
			expectedRejections: []string{
				"bid rejected [bid ID: bid_id1] reason: Bid did not contain a category",
			},
		},
		{
			description: "Bid should be rejected due to missing category mapping file",
			reqExt:      invalidReqExt,
			bids: []*openrtb2.Bid{
				{ID: "bid_id1", ImpID: "imp_id1", Price: 10.0000, Cat: []string{"IAB1-1"}, W: 1, H: 1},
			},
			duration: 30,
			expectedRejections: []string{
				"bid rejected [bid ID: bid_id1] reason: Category mapping file for primary ad server: 'dfp', publisher: 'some_publisher' not found",
			},
		},
		{
			description: "Bid should be rejected due to duration exceeding maximum",
			reqExt:      requestExt,
			bids: []*openrtb2.Bid{
				{ID: "bid_id1", ImpID: "imp_id1", Price: 10.0000, Cat: []string{"IAB1-1"}, W: 1, H: 1},
			},
			duration: 70,
			expectedRejections: []string{
				"bid rejected [bid ID: bid_id1] reason: Bid duration exceeds maximum allowed",
			},
		},
		{
			description: "Bid should be rejected due to duplicate bid",
			reqExt:      requestExt,
			bids: []*openrtb2.Bid{
				{ID: "bid_id1", ImpID: "imp_id1", Price: 10.0000, Cat: []string{"IAB1-1"}, W: 1, H: 1},
				{ID: "bid_id1", ImpID: "imp_id1", Price: 10.0000, Cat: []string{"IAB1-1"}, W: 1, H: 1},
			},
			duration: 30,
			expectedRejections: []string{
				"bid rejected [bid ID: bid_id1] reason: Bid was deduplicated",
			},
			expectedCatDur: "10.00_VideoGames_30s",
		},
	}

	for _, test := range testCases {
		innerBids := []*pbsOrtbBid{}
		for _, bid := range test.bids {
			currentBid := pbsOrtbBid{
				bid, nil, "video", nil, &openrtb_ext.ExtBidPrebidVideo{Duration: test.duration}, nil, 0, false, "", 10.0000, "USD"}
			innerBids = append(innerBids, &currentBid)
		}

		seatBid := pbsOrtbSeatBid{bids: innerBids, currency: "USD"}

		adapterBids[bidderName] = &seatBid

		bidCategory, adapterBids, rejections, err := applyCategoryMapping(nil, &test.reqExt, adapterBids, categoriesFetcher, targData, &randomDeduplicateBidBooleanGenerator{})

		if len(test.expectedCatDur) > 0 {
			// Bid deduplication case
			assert.Equal(t, 1, len(adapterBids[bidderName].bids), "Bidders number doesn't match")
			assert.Equal(t, 1, len(bidCategory), "Bidders category mapping doesn't match")
			assert.Equal(t, test.expectedCatDur, bidCategory["bid_id1"], "Bid category did not contain expected hb_pb_cat_dur")
		} else {
			assert.Empty(t, adapterBids[bidderName].bids, "Bidders number doesn't match")
			assert.Empty(t, bidCategory, "Bidders category mapping doesn't match")
		}

		assert.Empty(t, err, "Category mapping error should be empty")
		assert.Equal(t, test.expectedRejections, rejections, test.description)
	}
}

func TestCategoryMappingTwoBiddersOneBidEachNoCategorySamePrice(t *testing.T) {

	categoriesFetcher, error := newCategoryFetcher("./test/category-mapping")
	if error != nil {
		t.Errorf("Failed to create a category Fetcher: %v", error)
	}

	requestExt := newExtRequestTranslateCategories(nil)

	targData := &targetData{
		priceGranularity: requestExt.Prebid.Targeting.PriceGranularity,
		includeWinners:   true,
	}

	requestExt.Prebid.Targeting.DurationRangeSec = []int{30}
	requestExt.Prebid.Targeting.IncludeBrandCategory.WithCategory = false

	cats1 := []string{"IAB1-3"}
	cats2 := []string{"IAB1-4"}

	bidApn1 := openrtb2.Bid{ID: "bid_idApn1", ImpID: "imp_idApn1", Price: 10.0000, Cat: cats1, W: 1, H: 1}
	bidApn2 := openrtb2.Bid{ID: "bid_idApn2", ImpID: "imp_idApn2", Price: 10.0000, Cat: cats2, W: 1, H: 1}

	bid1_Apn1 := pbsOrtbBid{&bidApn1, nil, "video", nil, &openrtb_ext.ExtBidPrebidVideo{Duration: 30}, nil, 0, false, "", 10.0000, "USD"}
	bid1_Apn2 := pbsOrtbBid{&bidApn2, nil, "video", nil, &openrtb_ext.ExtBidPrebidVideo{Duration: 30}, nil, 0, false, "", 10.0000, "USD"}

	innerBidsApn1 := []*pbsOrtbBid{
		&bid1_Apn1,
	}

	innerBidsApn2 := []*pbsOrtbBid{
		&bid1_Apn2,
	}

	for i := 1; i < 10; i++ {
		adapterBids := make(map[openrtb_ext.BidderName]*pbsOrtbSeatBid)

		seatBidApn1 := pbsOrtbSeatBid{bids: innerBidsApn1, currency: "USD"}
		bidderNameApn1 := openrtb_ext.BidderName("appnexus1")

		seatBidApn2 := pbsOrtbSeatBid{bids: innerBidsApn2, currency: "USD"}
		bidderNameApn2 := openrtb_ext.BidderName("appnexus2")

		adapterBids[bidderNameApn1] = &seatBidApn1
		adapterBids[bidderNameApn2] = &seatBidApn2

		bidCategory, _, rejections, err := applyCategoryMapping(nil, &requestExt, adapterBids, categoriesFetcher, targData, &randomDeduplicateBidBooleanGenerator{})

		assert.NoError(t, err, "Category mapping error should be empty")
		assert.Len(t, rejections, 1, "There should be 1 bid rejection message")
		assert.Regexpf(t, regexp.MustCompile(`bid rejected \[bid ID: bid_idApn(1|2)\] reason: Bid was deduplicated`), rejections[0], "Rejection message did not match expected")
		assert.Len(t, bidCategory, 1, "Bidders category mapping should have only one element")

		var resultBid string
		for bidId := range bidCategory {
			resultBid = bidId
		}

		if resultBid == "bid_idApn1" {
			assert.Nil(t, seatBidApn2.bids, "Appnexus_2 seat bid should not have any bids back")
			assert.Len(t, seatBidApn1.bids, 1, "Appnexus_1 seat bid should have only one back")

		} else {
			assert.Nil(t, seatBidApn1.bids, "Appnexus_1 seat bid should not have any bids back")
			assert.Len(t, seatBidApn2.bids, 1, "Appnexus_2 seat bid should have only one back")
		}
	}
}

func TestCategoryMappingTwoBiddersManyBidsEachNoCategorySamePrice(t *testing.T) {
	// This test covers a very rare de-duplication case where bid needs to be removed from already processed bidder
	// This happens when current processing bidder has a bid that has same de-duplication key as a bid from already processed bidder
	// and already processed bid was selected to be removed

	//In this test case bids bid_idApn1_1 and bid_idApn1_2 will be removed due to hardcoded "fakeRandomDeduplicateBidBooleanGenerator{true}"

	// Also there are should be more than one bids in bidder to test how we remove single element from bids array.
	// In case there is just one bid to remove - we remove the entire bidder.

	categoriesFetcher, error := newCategoryFetcher("./test/category-mapping")
	if error != nil {
		t.Errorf("Failed to create a category Fetcher: %v", error)
	}

	requestExt := newExtRequestTranslateCategories(nil)

	targData := &targetData{
		priceGranularity: requestExt.Prebid.Targeting.PriceGranularity,
		includeWinners:   true,
	}

	requestExt.Prebid.Targeting.DurationRangeSec = []int{30}
	requestExt.Prebid.Targeting.IncludeBrandCategory.WithCategory = false

	cats1 := []string{"IAB1-3"}
	cats2 := []string{"IAB1-4"}

	bidApn1_1 := openrtb2.Bid{ID: "bid_idApn1_1", ImpID: "imp_idApn1_1", Price: 10.0000, Cat: cats1, W: 1, H: 1}
	bidApn1_2 := openrtb2.Bid{ID: "bid_idApn1_2", ImpID: "imp_idApn1_2", Price: 20.0000, Cat: cats1, W: 1, H: 1}

	bidApn2_1 := openrtb2.Bid{ID: "bid_idApn2_1", ImpID: "imp_idApn2_1", Price: 10.0000, Cat: cats2, W: 1, H: 1}
	bidApn2_2 := openrtb2.Bid{ID: "bid_idApn2_2", ImpID: "imp_idApn2_2", Price: 20.0000, Cat: cats2, W: 1, H: 1}

	bid1_Apn1_1 := pbsOrtbBid{&bidApn1_1, nil, "video", nil, &openrtb_ext.ExtBidPrebidVideo{Duration: 30}, nil, 0, false, "", 10.0000, "USD"}
	bid1_Apn1_2 := pbsOrtbBid{&bidApn1_2, nil, "video", nil, &openrtb_ext.ExtBidPrebidVideo{Duration: 30}, nil, 0, false, "", 20.0000, "USD"}

	bid1_Apn2_1 := pbsOrtbBid{&bidApn2_1, nil, "video", nil, &openrtb_ext.ExtBidPrebidVideo{Duration: 30}, nil, 0, false, "", 10.0000, "USD"}
	bid1_Apn2_2 := pbsOrtbBid{&bidApn2_2, nil, "video", nil, &openrtb_ext.ExtBidPrebidVideo{Duration: 30}, nil, 0, false, "", 20.0000, "USD"}

	innerBidsApn1 := []*pbsOrtbBid{
		&bid1_Apn1_1,
		&bid1_Apn1_2,
	}

	innerBidsApn2 := []*pbsOrtbBid{
		&bid1_Apn2_1,
		&bid1_Apn2_2,
	}

	adapterBids := make(map[openrtb_ext.BidderName]*pbsOrtbSeatBid)

	seatBidApn1 := pbsOrtbSeatBid{bids: innerBidsApn1, currency: "USD"}
	bidderNameApn1 := openrtb_ext.BidderName("appnexus1")

	seatBidApn2 := pbsOrtbSeatBid{bids: innerBidsApn2, currency: "USD"}
	bidderNameApn2 := openrtb_ext.BidderName("appnexus2")

	adapterBids[bidderNameApn1] = &seatBidApn1
	adapterBids[bidderNameApn2] = &seatBidApn2

	_, adapterBids, rejections, err := applyCategoryMapping(nil, &requestExt, adapterBids, categoriesFetcher, targData, &fakeRandomDeduplicateBidBooleanGenerator{true})

	assert.NoError(t, err, "Category mapping error should be empty")

	//Total number of bids from all bidders in this case should be 2
	bidsFromFirstBidder := adapterBids[bidderNameApn1]
	bidsFromSecondBidder := adapterBids[bidderNameApn2]

	totalNumberOfbids := 0

	//due to random map order we need to identify what bidder was first
	firstBidderIndicator := true

	if bidsFromFirstBidder.bids != nil {
		totalNumberOfbids += len(bidsFromFirstBidder.bids)
	}

	if bidsFromSecondBidder.bids != nil {
		firstBidderIndicator = false
		totalNumberOfbids += len(bidsFromSecondBidder.bids)
	}

	assert.Equal(t, 2, totalNumberOfbids, "2 bids total should be returned")
	assert.Len(t, rejections, 2, "2 bids should be de-duplicated")

	if firstBidderIndicator {
		assert.Len(t, adapterBids[bidderNameApn1].bids, 2)
		assert.Len(t, adapterBids[bidderNameApn2].bids, 0)

		assert.Equal(t, "bid_idApn1_1", adapterBids[bidderNameApn1].bids[0].bid.ID, "Incorrect expected bid 1 id")
		assert.Equal(t, "bid_idApn1_2", adapterBids[bidderNameApn1].bids[1].bid.ID, "Incorrect expected bid 2 id")

		assert.Equal(t, "bid rejected [bid ID: bid_idApn2_1] reason: Bid was deduplicated", rejections[0], "Incorrect rejected bid 1")
		assert.Equal(t, "bid rejected [bid ID: bid_idApn2_2] reason: Bid was deduplicated", rejections[1], "Incorrect rejected bid 2")

	} else {
		assert.Len(t, adapterBids[bidderNameApn1].bids, 0)
		assert.Len(t, adapterBids[bidderNameApn2].bids, 2)

		assert.Equal(t, "bid_idApn2_1", adapterBids[bidderNameApn2].bids[0].bid.ID, "Incorrect expected bid 1 id")
		assert.Equal(t, "bid_idApn2_2", adapterBids[bidderNameApn2].bids[1].bid.ID, "Incorrect expected bid 2 id")

		assert.Equal(t, "bid rejected [bid ID: bid_idApn1_1] reason: Bid was deduplicated", rejections[0], "Incorrect rejected bid 1")
		assert.Equal(t, "bid rejected [bid ID: bid_idApn1_2] reason: Bid was deduplicated", rejections[1], "Incorrect rejected bid 2")

	}
}

func TestRemoveBidById(t *testing.T) {
	cats1 := []string{"IAB1-3"}

	bidApn1_1 := openrtb2.Bid{ID: "bid_idApn1_1", ImpID: "imp_idApn1_1", Price: 10.0000, Cat: cats1, W: 1, H: 1}
	bidApn1_2 := openrtb2.Bid{ID: "bid_idApn1_2", ImpID: "imp_idApn1_2", Price: 20.0000, Cat: cats1, W: 1, H: 1}
	bidApn1_3 := openrtb2.Bid{ID: "bid_idApn1_3", ImpID: "imp_idApn1_3", Price: 10.0000, Cat: cats1, W: 1, H: 1}

	bid1_Apn1_1 := pbsOrtbBid{&bidApn1_1, nil, "video", nil, &openrtb_ext.ExtBidPrebidVideo{Duration: 30}, nil, 0, false, "", 10.0000, "USD"}
	bid1_Apn1_2 := pbsOrtbBid{&bidApn1_2, nil, "video", nil, &openrtb_ext.ExtBidPrebidVideo{Duration: 30}, nil, 0, false, "", 20.0000, "USD"}
	bid1_Apn1_3 := pbsOrtbBid{&bidApn1_3, nil, "video", nil, &openrtb_ext.ExtBidPrebidVideo{Duration: 30}, nil, 0, false, "", 10.0000, "USD"}

	type aTest struct {
		desc      string
		inBidName string
		outBids   []*pbsOrtbBid
	}
	testCases := []aTest{
		{
			desc:      "remove element from the middle",
			inBidName: "bid_idApn1_2",
			outBids:   []*pbsOrtbBid{&bid1_Apn1_1, &bid1_Apn1_3},
		},
		{
			desc:      "remove element from the end",
			inBidName: "bid_idApn1_3",
			outBids:   []*pbsOrtbBid{&bid1_Apn1_1, &bid1_Apn1_2},
		},
		{
			desc:      "remove element from the beginning",
			inBidName: "bid_idApn1_1",
			outBids:   []*pbsOrtbBid{&bid1_Apn1_2, &bid1_Apn1_3},
		},
		{
			desc:      "remove element that doesn't exist",
			inBidName: "bid_idApn",
			outBids:   []*pbsOrtbBid{&bid1_Apn1_1, &bid1_Apn1_2, &bid1_Apn1_3},
		},
	}
	for _, test := range testCases {

		innerBidsApn1 := []*pbsOrtbBid{
			&bid1_Apn1_1,
			&bid1_Apn1_2,
			&bid1_Apn1_3,
		}

		seatBidApn1 := &pbsOrtbSeatBid{bids: innerBidsApn1, currency: "USD"}

		removeBidById(seatBidApn1, test.inBidName)
		assert.Len(t, seatBidApn1.bids, len(test.outBids), test.desc)
		assert.ElementsMatch(t, seatBidApn1.bids, test.outBids, "Incorrect bids in response")
	}

}

func TestUpdateRejections(t *testing.T) {
	rejections := []string{}

	rejections = updateRejections(rejections, "bid_id1", "some reason 1")
	rejections = updateRejections(rejections, "bid_id2", "some reason 2")

	assert.Equal(t, 2, len(rejections), "Rejections should contain 2 rejection messages")
	assert.Containsf(t, rejections, "bid rejected [bid ID: bid_id1] reason: some reason 1", "Rejection message did not match expected")
	assert.Containsf(t, rejections, "bid rejected [bid ID: bid_id2] reason: some reason 2", "Rejection message did not match expected")
}

func TestApplyDealSupport(t *testing.T) {
	testCases := []struct {
		description               string
		dealPriority              int
		impExt                    json.RawMessage
		targ                      map[string]string
		expectedHbPbCatDur        string
		expectedDealErr           string
		expectedDealTierSatisfied bool
	}{
		{
			description:  "hb_pb_cat_dur should be modified",
			dealPriority: 5,
			impExt:       json.RawMessage(`{"appnexus": {"dealTier": {"minDealTier": 5, "prefix": "tier"}, "placementId": 10433394}}`),
			targ: map[string]string{
				"hb_pb_cat_dur": "12.00_movies_30s",
			},
			expectedHbPbCatDur:        "tier5_movies_30s",
			expectedDealErr:           "",
			expectedDealTierSatisfied: true,
		},
		{
			description:  "hb_pb_cat_dur should not be modified due to priority not exceeding min",
			dealPriority: 9,
			impExt:       json.RawMessage(`{"appnexus": {"dealTier": {"minDealTier": 10, "prefix": "tier"}, "placementId": 10433394}}`),
			targ: map[string]string{
				"hb_pb_cat_dur": "12.00_medicine_30s",
			},
			expectedHbPbCatDur:        "12.00_medicine_30s",
			expectedDealErr:           "",
			expectedDealTierSatisfied: false,
		},
		{
			description:  "hb_pb_cat_dur should not be modified due to invalid config",
			dealPriority: 5,
			impExt:       json.RawMessage(`{"appnexus": {"dealTier": {"minDealTier": 5, "prefix": ""}, "placementId": 10433394}}`),
			targ: map[string]string{
				"hb_pb_cat_dur": "12.00_games_30s",
			},
			expectedHbPbCatDur:        "12.00_games_30s",
			expectedDealErr:           "dealTier configuration invalid for bidder 'appnexus', imp ID 'imp_id1'",
			expectedDealTierSatisfied: false,
		},
		{
			description:  "hb_pb_cat_dur should not be modified due to deal priority of 0",
			dealPriority: 0,
			impExt:       json.RawMessage(`{"appnexus": {"dealTier": {"minDealTier": 5, "prefix": "tier"}, "placementId": 10433394}}`),
			targ: map[string]string{
				"hb_pb_cat_dur": "12.00_auto_30s",
			},
			expectedHbPbCatDur:        "12.00_auto_30s",
			expectedDealErr:           "",
			expectedDealTierSatisfied: false,
		},
	}

	bidderName := openrtb_ext.BidderName("appnexus")
	for _, test := range testCases {
		bidRequest := &openrtb2.BidRequest{
			ID: "some-request-id",
			Imp: []openrtb2.Imp{
				{
					ID:  "imp_id1",
					Ext: test.impExt,
				},
			},
		}

		bid := pbsOrtbBid{&openrtb2.Bid{ID: "123456"}, nil, "video", map[string]string{}, &openrtb_ext.ExtBidPrebidVideo{}, nil, test.dealPriority, false, "", 0, "USD"}
		bidCategory := map[string]string{
			bid.bid.ID: test.targ["hb_pb_cat_dur"],
		}

		auc := &auction{
			winningBidsByBidder: map[string]map[openrtb_ext.BidderName]*pbsOrtbBid{
				"imp_id1": {
					bidderName: &bid,
				},
			},
		}

		dealErrs := applyDealSupport(bidRequest, auc, bidCategory)

		assert.Equal(t, test.expectedHbPbCatDur, bidCategory[auc.winningBidsByBidder["imp_id1"][bidderName].bid.ID], test.description)
		assert.Equal(t, test.expectedDealTierSatisfied, auc.winningBidsByBidder["imp_id1"][bidderName].dealTierSatisfied, "expectedDealTierSatisfied=%v when %v", test.expectedDealTierSatisfied, test.description)
		if len(test.expectedDealErr) > 0 {
			assert.Containsf(t, dealErrs, errors.New(test.expectedDealErr), "Expected error message not found in deal errors")
		}
	}
}

func TestGetDealTiers(t *testing.T) {
	testCases := []struct {
		description string
		request     openrtb2.BidRequest
		expected    map[string]openrtb_ext.DealTierBidderMap
	}{
		{
			description: "None",
			request: openrtb2.BidRequest{
				Imp: []openrtb2.Imp{},
			},
			expected: map[string]openrtb_ext.DealTierBidderMap{},
		},
		{
			description: "One",
			request: openrtb2.BidRequest{
				Imp: []openrtb2.Imp{
					{ID: "imp1", Ext: json.RawMessage(`{"appnexus": {"dealTier": {"minDealTier": 5, "prefix": "tier"}}}`)},
				},
			},
			expected: map[string]openrtb_ext.DealTierBidderMap{
				"imp1": {openrtb_ext.BidderAppnexus: {Prefix: "tier", MinDealTier: 5}},
			},
		},
		{
			description: "Many",
			request: openrtb2.BidRequest{
				Imp: []openrtb2.Imp{
					{ID: "imp1", Ext: json.RawMessage(`{"appnexus": {"dealTier": {"minDealTier": 5, "prefix": "tier1"}}}`)},
					{ID: "imp2", Ext: json.RawMessage(`{"appnexus": {"dealTier": {"minDealTier": 8, "prefix": "tier2"}}}`)},
				},
			},
			expected: map[string]openrtb_ext.DealTierBidderMap{
				"imp1": {openrtb_ext.BidderAppnexus: {Prefix: "tier1", MinDealTier: 5}},
				"imp2": {openrtb_ext.BidderAppnexus: {Prefix: "tier2", MinDealTier: 8}},
			},
		},
		{
			description: "Many - Skips Malformed",
			request: openrtb2.BidRequest{
				Imp: []openrtb2.Imp{
					{ID: "imp1", Ext: json.RawMessage(`{"appnexus": {"dealTier": {"minDealTier": 5, "prefix": "tier1"}}}`)},
					{ID: "imp2", Ext: json.RawMessage(`{"appnexus": {"dealTier": "wrong type"}}`)},
				},
			},
			expected: map[string]openrtb_ext.DealTierBidderMap{
				"imp1": {openrtb_ext.BidderAppnexus: {Prefix: "tier1", MinDealTier: 5}},
			},
		},
	}

	for _, test := range testCases {
		result := getDealTiers(&test.request)
		assert.Equal(t, test.expected, result, test.description)
	}
}

func TestValidateDealTier(t *testing.T) {
	testCases := []struct {
		description    string
		dealTier       openrtb_ext.DealTier
		expectedResult bool
	}{
		{
			description:    "Valid",
			dealTier:       openrtb_ext.DealTier{Prefix: "prefix", MinDealTier: 5},
			expectedResult: true,
		},
		{
			description:    "Invalid - Empty",
			dealTier:       openrtb_ext.DealTier{},
			expectedResult: false,
		},
		{
			description:    "Invalid - Empty Prefix",
			dealTier:       openrtb_ext.DealTier{MinDealTier: 5},
			expectedResult: false,
		},
		{
			description:    "Invalid - Empty Deal Tier",
			dealTier:       openrtb_ext.DealTier{Prefix: "prefix"},
			expectedResult: false,
		},
	}

	for _, test := range testCases {
		assert.Equal(t, test.expectedResult, validateDealTier(test.dealTier), test.description)
	}
}

func TestUpdateHbPbCatDur(t *testing.T) {
	testCases := []struct {
		description               string
		targ                      map[string]string
		dealTier                  openrtb_ext.DealTier
		dealPriority              int
		expectedHbPbCatDur        string
		expectedDealTierSatisfied bool
	}{
		{
			description: "hb_pb_cat_dur should be updated with prefix and tier",
			targ: map[string]string{
				"hb_pb":         "12.00",
				"hb_pb_cat_dur": "12.00_movies_30s",
			},
			dealTier: openrtb_ext.DealTier{
				Prefix:      "tier",
				MinDealTier: 5,
			},
			dealPriority:              5,
			expectedHbPbCatDur:        "tier5_movies_30s",
			expectedDealTierSatisfied: true,
		},
		{
			description: "hb_pb_cat_dur should not be updated due to bid priority",
			targ: map[string]string{
				"hb_pb":         "12.00",
				"hb_pb_cat_dur": "12.00_auto_30s",
			},
			dealTier: openrtb_ext.DealTier{
				Prefix:      "tier",
				MinDealTier: 10,
			},
			dealPriority:              6,
			expectedHbPbCatDur:        "12.00_auto_30s",
			expectedDealTierSatisfied: false,
		},
		{
			description: "hb_pb_cat_dur should be updated with prefix and tier",
			targ: map[string]string{
				"hb_pb":         "12.00",
				"hb_pb_cat_dur": "12.00_medicine_30s",
			},
			dealTier: openrtb_ext.DealTier{
				Prefix:      "tier",
				MinDealTier: 1,
			},
			dealPriority:              7,
			expectedHbPbCatDur:        "tier7_medicine_30s",
			expectedDealTierSatisfied: true,
		},
	}

	for _, test := range testCases {
		bid := pbsOrtbBid{&openrtb2.Bid{ID: "123456"}, nil, "video", map[string]string{}, &openrtb_ext.ExtBidPrebidVideo{}, nil, test.dealPriority, false, "", 0, "USD"}
		bidCategory := map[string]string{
			bid.bid.ID: test.targ["hb_pb_cat_dur"],
		}

		updateHbPbCatDur(&bid, test.dealTier, bidCategory)

		assert.Equal(t, test.expectedHbPbCatDur, bidCategory[bid.bid.ID], test.description)
		assert.Equal(t, test.expectedDealTierSatisfied, bid.dealTierSatisfied, test.description)
	}
}

func TestMakeBidExtJSON(t *testing.T) {

	type aTest struct {
		description        string
		ext                json.RawMessage
		extBidPrebid       openrtb_ext.ExtBidPrebid
		impExtInfo         map[string]ImpExtInfo
		origbidcpm         float64
		origbidcur         string
		expectedBidExt     string
		expectedErrMessage string
	}

	testCases := []aTest{
		{
			description:        "Valid extension, non empty extBidPrebid, valid imp ext info, meta from adapter",
			ext:                json.RawMessage(`{"video":{"h":100}}`),
			extBidPrebid:       openrtb_ext.ExtBidPrebid{Type: openrtb_ext.BidType("video"), Meta: &openrtb_ext.ExtBidPrebidMeta{BrandName: "foo"}, Passthrough: nil},
			impExtInfo:         map[string]ImpExtInfo{"test_imp_id": {true, []byte(`{"video":{"h":480,"mimes":["video/mp4"]}}`), json.RawMessage(`{"imp_passthrough_val": 1}`)}},
			origbidcpm:         10.0000,
			origbidcur:         "USD",
			expectedBidExt:     `{"prebid":{"meta": {"brandName": "foo"}, "passthrough":{"imp_passthrough_val":1}, "type":"video"}, "storedrequestattributes":{"h":480,"mimes":["video/mp4"]},"video":{"h":100}, "origbidcpm": 10, "origbidcur": "USD"}`,
			expectedErrMessage: "",
		},
		{
			description:        "Valid extension, non empty extBidPrebid, valid imp ext info, meta from response, imp passthrough is nil",
			ext:                json.RawMessage(`{"video":{"h":100},"prebid":{"meta": {"brandName": "foo"}}}`),
			extBidPrebid:       openrtb_ext.ExtBidPrebid{Type: openrtb_ext.BidType("video")},
			impExtInfo:         map[string]ImpExtInfo{"test_imp_id": {true, []byte(`{"video":{"h":480,"mimes":["video/mp4"]}}`), nil}},
			origbidcpm:         10.0000,
			origbidcur:         "USD",
			expectedBidExt:     `{"prebid":{"meta": {"brandName": "foo"}, "type":"video"},"storedrequestattributes":{"h":480,"mimes":["video/mp4"]},"video":{"h":100}, "origbidcpm": 10, "origbidcur": "USD"}`,
			expectedErrMessage: "",
		},
		{
			description:        "Empty extension, non empty extBidPrebid and valid imp ext info",
			ext:                nil,
			extBidPrebid:       openrtb_ext.ExtBidPrebid{Type: openrtb_ext.BidType("video")},
			impExtInfo:         map[string]ImpExtInfo{"test_imp_id": {true, []byte(`{"video":{"h":480,"mimes":["video/mp4"]}}`), json.RawMessage(`{"imp_passthrough_val": 1}`)}},
			origbidcpm:         0,
			expectedBidExt:     `{"origbidcpm": 0,"prebid":{"passthrough":{"imp_passthrough_val":1}, "type":"video"},"storedrequestattributes":{"h":480,"mimes":["video/mp4"]}}`,
			expectedErrMessage: "",
		},
		{
			description:        "Valid extension, non empty extBidPrebid and imp ext info not found",
			ext:                json.RawMessage(`{"video":{"h":100}}`),
			extBidPrebid:       openrtb_ext.ExtBidPrebid{Type: openrtb_ext.BidType("video")},
			impExtInfo:         map[string]ImpExtInfo{"another_imp_id": {true, []byte(`{"video":{"h":480,"mimes":["video/mp4"]}}`), json.RawMessage(`{"imp_passthrough_val": 1}`)}},
			origbidcpm:         10.0000,
			origbidcur:         "USD",
			expectedBidExt:     `{"prebid":{"type":"video"},"video":{"h":100}, "origbidcpm": 10, "origbidcur": "USD"}`,
			expectedErrMessage: "",
		},
		{
			description:        "Valid extension, empty extBidPrebid and valid imp ext info",
			ext:                json.RawMessage(`{"video":{"h":100}}`),
			extBidPrebid:       openrtb_ext.ExtBidPrebid{},
			origbidcpm:         10.0000,
			origbidcur:         "USD",
			impExtInfo:         map[string]ImpExtInfo{"test_imp_id": {true, []byte(`{"video":{"h":480,"mimes":["video/mp4"]}}`), json.RawMessage(`{"imp_passthrough_val": 1}`)}},
			expectedBidExt:     `{"prebid":{"passthrough":{"imp_passthrough_val":1}, "type":""},"storedrequestattributes":{"h":480,"mimes":["video/mp4"]},"video":{"h":100}, "origbidcpm": 10, "origbidcur": "USD"}`,
			expectedErrMessage: "",
		},
		{
			description:        "Valid extension, non empty extBidPrebid and empty imp ext info",
			ext:                json.RawMessage(`{"video":{"h":100}}`),
			extBidPrebid:       openrtb_ext.ExtBidPrebid{Type: openrtb_ext.BidType("video")},
			origbidcpm:         10.0000,
			origbidcur:         "USD",
			impExtInfo:         nil,
			expectedBidExt:     `{"prebid":{"type":"video"},"video":{"h":100}, "origbidcpm": 10, "origbidcur": "USD"}`,
			expectedErrMessage: "",
		},
		{
			description:        "Valid extension, non empty extBidPrebid and valid imp ext info without video attr",
			ext:                json.RawMessage(`{"video":{"h":100}}`),
			extBidPrebid:       openrtb_ext.ExtBidPrebid{Type: openrtb_ext.BidType("video")},
			origbidcpm:         10.0000,
			origbidcur:         "USD",
			impExtInfo:         map[string]ImpExtInfo{"test_imp_id": {true, []byte(`{"banner":{"h":480}}`), json.RawMessage(`{"imp_passthrough_val": 1}`)}},
			expectedBidExt:     `{"prebid":{"passthrough":{"imp_passthrough_val":1}, "type":"video"},"video":{"h":100}, "origbidcpm": 10, "origbidcur": "USD"}`,
			expectedErrMessage: "",
		},
		{
			description:        "Valid extension with prebid, non empty extBidPrebid and valid imp ext info without video attr",
			ext:                json.RawMessage(`{"prebid":{"targeting":100}}`),
			extBidPrebid:       openrtb_ext.ExtBidPrebid{Type: openrtb_ext.BidType("video")},
			origbidcpm:         10.0000,
			origbidcur:         "USD",
			impExtInfo:         map[string]ImpExtInfo{"test_imp_id": {true, []byte(`{"banner":{"h":480}}`), json.RawMessage(`{"imp_passthrough_val": 1}`)}},
			expectedBidExt:     `{"prebid":{"passthrough":{"imp_passthrough_val":1}, "type":"video"}, "origbidcpm": 10, "origbidcur": "USD"}`,
			expectedErrMessage: "",
		},
		{
			description:        "Valid extension with prebid, non empty extBidPrebid and valid imp ext info with video attr",
			ext:                json.RawMessage(`{"prebid":{"targeting":100}}`),
			extBidPrebid:       openrtb_ext.ExtBidPrebid{Type: openrtb_ext.BidType("video")},
			origbidcpm:         10.0000,
			origbidcur:         "USD",
			impExtInfo:         map[string]ImpExtInfo{"test_imp_id": {true, []byte(`{"video":{"h":480,"mimes":["video/mp4"]}}`), json.RawMessage(`{"imp_passthrough_val": 1}`)}},
			expectedBidExt:     `{"prebid":{"passthrough":{"imp_passthrough_val":1}, "type":"video"}, "storedrequestattributes":{"h":480,"mimes":["video/mp4"]}, "origbidcpm": 10, "origbidcur": "USD"}`,
			expectedErrMessage: "",
		},
		{
			description:        "Meta - Defined By Bid - Nil Extension",
			ext:                nil,
			extBidPrebid:       openrtb_ext.ExtBidPrebid{Type: openrtb_ext.BidType("banner"), Meta: &openrtb_ext.ExtBidPrebidMeta{BrandName: "foo"}},
			impExtInfo:         map[string]ImpExtInfo{},
			origbidcpm:         0,
			origbidcur:         "USD",
			expectedBidExt:     `{"origbidcpm": 0,"prebid":{"meta":{"brandName":"foo"},"type":"banner"}, "origbidcur": "USD"}`,
			expectedErrMessage: "",
		},
		{
			description:        "Meta - Defined By Bid - Empty Extension",
			ext:                json.RawMessage(`{}`),
			extBidPrebid:       openrtb_ext.ExtBidPrebid{Type: openrtb_ext.BidType("banner"), Meta: &openrtb_ext.ExtBidPrebidMeta{BrandName: "foo"}},
			impExtInfo:         nil,
			origbidcpm:         0,
			origbidcur:         "USD",
			expectedBidExt:     `{"origbidcpm": 0,"prebid":{"meta":{"brandName":"foo"},"type":"banner"}, "origbidcur": "USD"}`,
			expectedErrMessage: "",
		},
		{
			description:        "Meta - Defined By Bid - Existing Extension Overwritten",
			ext:                json.RawMessage(`{"prebid":{"meta":{"brandName":"notfoo", "brandId": 42}}}`),
			extBidPrebid:       openrtb_ext.ExtBidPrebid{Type: openrtb_ext.BidType("banner"), Meta: &openrtb_ext.ExtBidPrebidMeta{BrandName: "foo"}},
			impExtInfo:         nil,
			origbidcpm:         10.0000,
			origbidcur:         "USD",
			expectedBidExt:     `{"prebid":{"meta":{"brandName":"foo"},"type":"banner"}, "origbidcpm": 10, "origbidcur": "USD"}`,
			expectedErrMessage: "",
		},
		{
			description:        "Meta - Not Defined By Bid - Persists From Bid Ext",
			ext:                json.RawMessage(`{"prebid":{"meta":{"brandName":"foo"}}}`),
			extBidPrebid:       openrtb_ext.ExtBidPrebid{Type: openrtb_ext.BidType("banner")},
			impExtInfo:         nil,
			origbidcpm:         10.0000,
			origbidcur:         "USD",
			expectedBidExt:     `{"prebid":{"meta":{"brandName":"foo"},"type":"banner"}, "origbidcpm": 10, "origbidcur": "USD"}`,
			expectedErrMessage: "",
		},
		{
			description:        "Meta - Not Defined By Bid - Persists From Bid Ext - Invalid Fields Ignored",
			ext:                json.RawMessage(`{"prebid":{"meta":{"brandName":"foo","unknown":"value"}}}`),
			extBidPrebid:       openrtb_ext.ExtBidPrebid{Type: openrtb_ext.BidType("banner")},
			impExtInfo:         nil,
			origbidcpm:         -1,
			origbidcur:         "USD",
			expectedBidExt:     `{"prebid":{"meta":{"brandName":"foo"},"type":"banner"}, "origbidcur": "USD"}`,
			expectedErrMessage: "",
		},
		{
			description:        "Meta - Not Defined",
			ext:                nil,
			extBidPrebid:       openrtb_ext.ExtBidPrebid{Type: openrtb_ext.BidType("banner")},
			impExtInfo:         nil,
			origbidcpm:         0,
			origbidcur:         "USD",
			expectedBidExt:     `{"origbidcpm": 0,"prebid":{"type":"banner"}, "origbidcur": "USD"}`,
			expectedErrMessage: "",
		},
		//Error cases
		{
			description:        "Invalid extension, valid extBidPrebid and valid imp ext info",
			ext:                json.RawMessage(`{invalid json}`),
			extBidPrebid:       openrtb_ext.ExtBidPrebid{Type: openrtb_ext.BidType("video")},
			impExtInfo:         map[string]ImpExtInfo{"test_imp_id": {true, []byte(`{"video":{"h":480,"mimes":["video/mp4"]}}`), json.RawMessage(`"prebid": {"passthrough": {"imp_passthrough_val": some_val}}"`)}},
			expectedBidExt:     ``,
			expectedErrMessage: "invalid character",
		},
		{
			description:        "Valid extension, empty extBidPrebid and invalid imp ext info",
			ext:                json.RawMessage(`{"video":{"h":100}}`),
			extBidPrebid:       openrtb_ext.ExtBidPrebid{},
			impExtInfo:         map[string]ImpExtInfo{"test_imp_id": {true, []byte(`{"video":{!}}`), nil}},
			expectedBidExt:     ``,
			expectedErrMessage: "invalid character",
		},
		{
			description:        "Meta - Invalid",
			ext:                json.RawMessage(`{"prebid":{"meta":{"brandId":"foo"}}}`), // brandId should be an int, but is a string in this test case
			extBidPrebid:       openrtb_ext.ExtBidPrebid{Type: openrtb_ext.BidType("banner")},
			impExtInfo:         nil,
			expectedErrMessage: "error validaing response from server, json: cannot unmarshal string into Go struct field ExtBidPrebidMeta.prebid.meta.brandId of type int",
		},
		// add invalid
	}

	for _, test := range testCases {
		result, err := makeBidExtJSON(test.ext, &test.extBidPrebid, test.impExtInfo, "test_imp_id", test.origbidcpm, test.origbidcur)

		if test.expectedErrMessage == "" {
			assert.JSONEq(t, test.expectedBidExt, string(result), "Incorrect result")
			assert.NoError(t, err, "Error should not be returned")
		} else {
			assert.Contains(t, err.Error(), test.expectedErrMessage, "incorrect error message")
		}
	}
}

func TestStoredAuctionResponses(t *testing.T) {
	categoriesFetcher, error := newCategoryFetcher("./test/category-mapping")
	if error != nil {
		t.Errorf("Failed to create a category Fetcher: %v", error)
	}

	e := new(exchange)
	e.cache = &wellBehavedCache{}
	e.me = &metricsConf.NilMetricsEngine{}
	e.categoriesFetcher = categoriesFetcher
	e.bidIDGenerator = &mockBidIDGenerator{false, false}
	e.currencyConverter = currency.NewRateConverter(&http.Client{}, "", time.Duration(0))
	e.gdprPermsBuilder = fakePermissionsBuilder{
		permissions: &permissionsMock{
			allowAllBidders: true,
		},
	}.Builder
	e.tcf2ConfigBuilder = fakeTCF2ConfigBuilder{
		cfg: gdpr.NewTCF2Config(config.TCF2{}, config.AccountGDPR{}),
	}.Builder

	// Define mock incoming bid requeset
	mockBidRequest := &openrtb2.BidRequest{
		ID: "request-id",
		Imp: []openrtb2.Imp{{
			ID:    "impression-id",
			Video: &openrtb2.Video{W: 400, H: 300},
		}},
	}

	expectedBidResponse := &openrtb2.BidResponse{
		ID: "request-id",
		SeatBid: []openrtb2.SeatBid{
			{
				Bid: []openrtb2.Bid{
					{ID: "bid_id", ImpID: "impression-id", Ext: json.RawMessage(`{"origbidcpm":0,"prebid":{"type":""}}`)},
				},
				Seat: "appnexus",
			},
		},
	}

	testCases := []struct {
		desc              string
		storedAuctionResp map[string]json.RawMessage
		errorExpected     bool
	}{
		{
			desc: "Single imp with valid stored response",
			storedAuctionResp: map[string]json.RawMessage{
				"impression-id": json.RawMessage(`[{"bid": [{"id": "bid_id"}],"seat": "appnexus"}]`),
			},
			errorExpected: false,
		},
		{
			desc: "Single imp with invalid stored response",
			storedAuctionResp: map[string]json.RawMessage{
				"impression-id": json.RawMessage(`[}]`),
			},
			errorExpected: true,
		},
	}

	for _, test := range testCases {

		auctionRequest := AuctionRequest{
			BidRequestWrapper:      &openrtb_ext.RequestWrapper{BidRequest: mockBidRequest},
			Account:                config.Account{},
			UserSyncs:              &emptyUsersync{},
			StoredAuctionResponses: test.storedAuctionResp,
			HookExecutor:           &hookexecution.EmptyHookExecutor{},
		}
		// Run test
		outBidResponse, err := e.HoldAuction(context.Background(), auctionRequest, &DebugLog{})
		if test.errorExpected {
			assert.Error(t, err, "Error should be returned")
		} else {
			assert.NoErrorf(t, err, "%s. HoldAuction error: %v \n", test.desc, err)
			outBidResponse.Ext = nil
			assert.Equal(t, expectedBidResponse, outBidResponse, "Incorrect stored auction response")
		}

	}
}

func TestBuildStoredAuctionResponses(t *testing.T) {

	type testIn struct {
		StoredAuctionResponses map[string]json.RawMessage
	}
	type testResults struct {
		adapterBids  map[openrtb_ext.BidderName]*pbsOrtbSeatBid
		liveAdapters []openrtb_ext.BidderName
	}

	testCases := []struct {
		desc     string
		in       testIn
		expected testResults
	}{
		{
			desc: "Single imp with single stored response bid",
			in: testIn{
				StoredAuctionResponses: map[string]json.RawMessage{
					"impression-id": json.RawMessage(`[{"bid": [{"id": "bid_id"}],"seat": "appnexus"}]`),
				},
			},
			expected: testResults{
				adapterBids: map[openrtb_ext.BidderName]*pbsOrtbSeatBid{
					openrtb_ext.BidderName("appnexus"): {
						bids: []*pbsOrtbBid{
							{
								bid: &openrtb2.Bid{ID: "bid_id", ImpID: "impression-id"},
							},
						},
					},
				},
				liveAdapters: []openrtb_ext.BidderName{openrtb_ext.BidderName("appnexus")},
			},
		},
		{
			desc: "Single imp with multiple bids in stored response one bidder",
			in: testIn{
				StoredAuctionResponses: map[string]json.RawMessage{
					"impression-id": json.RawMessage(`[{"bid": [{"id": "bid_id1"}, {"id": "bid_id2"}],"seat": "appnexus"}]`),
				},
			},
			expected: testResults{
				adapterBids: map[openrtb_ext.BidderName]*pbsOrtbSeatBid{
					openrtb_ext.BidderName("appnexus"): {
						bids: []*pbsOrtbBid{
							{bid: &openrtb2.Bid{ID: "bid_id1", ImpID: "impression-id"}},
							{bid: &openrtb2.Bid{ID: "bid_id2", ImpID: "impression-id"}},
						},
					},
				},
				liveAdapters: []openrtb_ext.BidderName{openrtb_ext.BidderName("appnexus")},
			},
		},
		{
			desc: "Single imp with multiple bids in stored response two bidders",
			in: testIn{
				StoredAuctionResponses: map[string]json.RawMessage{
					"impression-id": json.RawMessage(`[{"bid": [{"id": "apn_id1"}, {"id": "apn_id2"}],"seat": "appnexus"}, {"bid": [{"id": "rubicon_id1"}, {"id": "rubicon_id2"}],"seat": "rubicon"}]`),
				},
			},
			expected: testResults{
				adapterBids: map[openrtb_ext.BidderName]*pbsOrtbSeatBid{
					openrtb_ext.BidderName("appnexus"): {
						bids: []*pbsOrtbBid{
							{bid: &openrtb2.Bid{ID: "apn_id1", ImpID: "impression-id"}},
							{bid: &openrtb2.Bid{ID: "apn_id2", ImpID: "impression-id"}},
						},
					},
					openrtb_ext.BidderName("rubicon"): {
						bids: []*pbsOrtbBid{
							{bid: &openrtb2.Bid{ID: "rubicon_id1", ImpID: "impression-id"}},
							{bid: &openrtb2.Bid{ID: "rubicon_id2", ImpID: "impression-id"}},
						},
					},
				},
				liveAdapters: []openrtb_ext.BidderName{openrtb_ext.BidderName("appnexus"), openrtb_ext.BidderName("rubicon")},
			},
		},
		{
			desc: "Two imps with two bids in stored response two bidders, different bids number",
			in: testIn{
				StoredAuctionResponses: map[string]json.RawMessage{
					"impression-id1": json.RawMessage(`[{"bid": [{"id": "apn_id1"}, {"id": "apn_id2"}],"seat": "appnexus"}]`),
					"impression-id2": json.RawMessage(`[{"bid": [{"id": "apn_id1"}, {"id": "apn_id2"}],"seat": "appnexus"}, {"bid": [{"id": "rubicon_id1"}, {"id": "rubicon_id2"}],"seat": "rubicon"}]`),
				},
			},
			expected: testResults{
				adapterBids: map[openrtb_ext.BidderName]*pbsOrtbSeatBid{
					openrtb_ext.BidderName("appnexus"): {
						bids: []*pbsOrtbBid{
							{bid: &openrtb2.Bid{ID: "apn_id1", ImpID: "impression-id1"}},
							{bid: &openrtb2.Bid{ID: "apn_id2", ImpID: "impression-id1"}},
							{bid: &openrtb2.Bid{ID: "apn_id1", ImpID: "impression-id2"}},
							{bid: &openrtb2.Bid{ID: "apn_id2", ImpID: "impression-id2"}},
						},
					},
					openrtb_ext.BidderName("rubicon"): {
						bids: []*pbsOrtbBid{
							{bid: &openrtb2.Bid{ID: "rubicon_id1", ImpID: "impression-id2"}},
							{bid: &openrtb2.Bid{ID: "rubicon_id2", ImpID: "impression-id2"}},
						},
					},
				},
				liveAdapters: []openrtb_ext.BidderName{openrtb_ext.BidderName("appnexus"), openrtb_ext.BidderName("rubicon")},
			},
		},
		{
			desc: "Two imps with two bids in stored response two bidders",
			in: testIn{
				StoredAuctionResponses: map[string]json.RawMessage{
					"impression-id1": json.RawMessage(`[{"bid": [{"id": "apn_id1"}, {"id": "apn_id2"}],"seat": "appnexus"}, {"bid": [{"id": "rubicon_id1"}, {"id": "rubicon_id2"}],"seat": "rubicon"}]`),
					"impression-id2": json.RawMessage(`[{"bid": [{"id": "apn_id1"}, {"id": "apn_id2"}],"seat": "appnexus"}, {"bid": [{"id": "rubicon_id1"}, {"id": "rubicon_id2"}],"seat": "rubicon"}]`),
				},
			},
			expected: testResults{
				adapterBids: map[openrtb_ext.BidderName]*pbsOrtbSeatBid{
					openrtb_ext.BidderName("appnexus"): {
						bids: []*pbsOrtbBid{
							{bid: &openrtb2.Bid{ID: "apn_id1", ImpID: "impression-id1"}},
							{bid: &openrtb2.Bid{ID: "apn_id2", ImpID: "impression-id1"}},
							{bid: &openrtb2.Bid{ID: "apn_id1", ImpID: "impression-id2"}},
							{bid: &openrtb2.Bid{ID: "apn_id2", ImpID: "impression-id2"}},
						},
					},
					openrtb_ext.BidderName("rubicon"): {
						bids: []*pbsOrtbBid{
							{bid: &openrtb2.Bid{ID: "rubicon_id1", ImpID: "impression-id1"}},
							{bid: &openrtb2.Bid{ID: "rubicon_id2", ImpID: "impression-id1"}},
							{bid: &openrtb2.Bid{ID: "rubicon_id1", ImpID: "impression-id2"}},
							{bid: &openrtb2.Bid{ID: "rubicon_id2", ImpID: "impression-id2"}},
						},
					},
				},
				liveAdapters: []openrtb_ext.BidderName{openrtb_ext.BidderName("appnexus"), openrtb_ext.BidderName("rubicon")},
			},
		},
	}
	for _, test := range testCases {

		bids, adapters, err := buildStoredAuctionResponse(test.in.StoredAuctionResponses)
		assert.NoErrorf(t, err, "%s. HoldAuction error: %v \n", test.desc, err)

		assert.ElementsMatch(t, test.expected.liveAdapters, adapters, "Incorrect adapter list")

		for _, bidderName := range test.expected.liveAdapters {
			assert.ElementsMatch(t, test.expected.adapterBids[bidderName].bids, bids[bidderName].bids, "Incorrect bids")
		}

	}
}

func TestAuctionDebugEnabled(t *testing.T) {
	categoriesFetcher, err := newCategoryFetcher("./test/category-mapping")
	assert.NoError(t, err, "error should be nil")
	e := new(exchange)
	e.cache = &wellBehavedCache{}
	e.me = &metricsConf.NilMetricsEngine{}
	e.categoriesFetcher = categoriesFetcher
	e.bidIDGenerator = &mockBidIDGenerator{false, false}
	e.currencyConverter = currency.NewRateConverter(&http.Client{}, "", time.Duration(0))
	e.gdprPermsBuilder = fakePermissionsBuilder{
		permissions: &permissionsMock{
			allowAllBidders: true,
		},
	}.Builder
	e.tcf2ConfigBuilder = fakeTCF2ConfigBuilder{
		cfg: gdpr.NewTCF2Config(config.TCF2{}, config.AccountGDPR{}),
	}.Builder

	ctx := context.Background()

	bidRequest := &openrtb2.BidRequest{
		ID:   "some-request-id",
		Test: 1,
	}

	auctionRequest := AuctionRequest{
		BidRequestWrapper: &openrtb_ext.RequestWrapper{BidRequest: bidRequest},
		Account:           config.Account{DebugAllow: false},
		UserSyncs:         &emptyUsersync{},
		StartTime:         time.Now(),
		RequestType:       metrics.ReqTypeORTB2Web,
		HookExecutor:      &hookexecution.EmptyHookExecutor{},
	}

	debugLog := &DebugLog{DebugOverride: true, DebugEnabledOrOverridden: true}
	resp, err := e.HoldAuction(ctx, auctionRequest, debugLog)

	assert.NoError(t, err, "error should be nil")

	expectedResolvedRequest := `{"id":"some-request-id","imp":null,"test":1}`
	actualResolvedRequest, _, _, err := jsonparser.Get(resp.Ext, "debug", "resolvedrequest")
	assert.NoError(t, err, "error should be nil")
	assert.NotNil(t, actualResolvedRequest, "actualResolvedRequest should not be nil")
	assert.JSONEq(t, expectedResolvedRequest, string(actualResolvedRequest), "Resolved request is incorrect")

}

func TestPassExperimentConfigsToHoldAuction(t *testing.T) {
	noBidServer := func(w http.ResponseWriter, r *http.Request) { w.WriteHeader(204) }
	server := httptest.NewServer(http.HandlerFunc(noBidServer))
	defer server.Close()

	cfg := &config.Configuration{}

	biddersInfo, err := config.LoadBidderInfoFromDisk("../static/bidder-info")
	if err != nil {
		t.Fatal(err)
	}
	biddersInfo["appnexus"] = config.BidderInfo{
		Endpoint: "test.com",
		Capabilities: &config.CapabilitiesInfo{
			Site: &config.PlatformInfo{
				MediaTypes: []openrtb_ext.BidType{openrtb_ext.BidTypeBanner, openrtb_ext.BidTypeVideo},
			},
		},
		Experiment: config.BidderInfoExperiment{AdsCert: config.BidderAdsCert{Enabled: true}}}

	signer := MockSigner{}

	adapters, adaptersErr := BuildAdapters(server.Client(), cfg, biddersInfo, &metricsConf.NilMetricsEngine{})
	if adaptersErr != nil {
		t.Fatalf("Error intializing adapters: %v", adaptersErr)
	}

	currencyConverter := currency.NewRateConverter(&http.Client{}, "", time.Duration(0))

	gdprPermsBuilder := fakePermissionsBuilder{
		permissions: &permissionsMock{
			allowAllBidders: true,
		},
	}.Builder
	tcf2ConfigBuilder := fakeTCF2ConfigBuilder{
		cfg: gdpr.NewTCF2Config(config.TCF2{}, config.AccountGDPR{}),
	}.Builder

	e := NewExchange(adapters, nil, cfg, map[string]usersync.Syncer{}, &metricsConf.NilMetricsEngine{}, biddersInfo, gdprPermsBuilder, tcf2ConfigBuilder, currencyConverter, nilCategoryFetcher{}, &signer).(*exchange)

	// Define mock incoming bid requeset
	mockBidRequest := &openrtb2.BidRequest{
		ID: "some-request-id",
		Imp: []openrtb2.Imp{{
			ID:     "some-impression-id",
			Banner: &openrtb2.Banner{Format: []openrtb2.Format{{W: 300, H: 250}, {W: 300, H: 600}}},
			Ext:    json.RawMessage(`{"prebid":{"bidder":{"appnexus":{"placementId":1}}}}`),
		}},
		Site: &openrtb2.Site{Page: "prebid.org", Ext: json.RawMessage(`{"amp":0}`)},
		Ext:  json.RawMessage(`{"prebid":{"experiment":{"adscert":{"enabled": true}}}}`),
	}

	auctionRequest := AuctionRequest{
		BidRequestWrapper: &openrtb_ext.RequestWrapper{BidRequest: mockBidRequest},
		Account:           config.Account{},
		UserSyncs:         &emptyUsersync{},
		HookExecutor:      &hookexecution.EmptyHookExecutor{},
	}

	debugLog := DebugLog{}
	_, err = e.HoldAuction(context.Background(), auctionRequest, &debugLog)

	assert.NoError(t, err, "unexpected error occured")
	assert.Equal(t, "test.com", signer.data, "incorrect signer data")
}

func TestCallSignHeader(t *testing.T) {
	type aTest struct {
		description    string
		experiment     openrtb_ext.Experiment
		bidderInfo     config.BidderInfo
		expectedResult bool
	}
	var nilExperiment openrtb_ext.Experiment

	testCases := []aTest{
		{
			description:    "both experiment.adsCert enabled for request and for bidder ",
			experiment:     openrtb_ext.Experiment{AdsCert: &openrtb_ext.AdsCert{Enabled: true}},
			bidderInfo:     config.BidderInfo{Experiment: config.BidderInfoExperiment{AdsCert: config.BidderAdsCert{Enabled: true}}},
			expectedResult: true,
		},
		{
			description:    "experiment is not defined in request, bidder config adsCert enabled",
			experiment:     nilExperiment,
			bidderInfo:     config.BidderInfo{Experiment: config.BidderInfoExperiment{AdsCert: config.BidderAdsCert{Enabled: true}}},
			expectedResult: false,
		},
		{
			description:    "experiment.adsCert is not defined in request, bidder config adsCert enabled",
			experiment:     openrtb_ext.Experiment{AdsCert: nil},
			bidderInfo:     config.BidderInfo{Experiment: config.BidderInfoExperiment{AdsCert: config.BidderAdsCert{Enabled: true}}},
			expectedResult: false,
		},
		{
			description:    "experiment.adsCert is disabled in request, bidder config adsCert enabled",
			experiment:     openrtb_ext.Experiment{AdsCert: &openrtb_ext.AdsCert{Enabled: false}},
			bidderInfo:     config.BidderInfo{Experiment: config.BidderInfoExperiment{AdsCert: config.BidderAdsCert{Enabled: true}}},
			expectedResult: false,
		},
		{
			description:    "experiment.adsCert is enabled in request, bidder config adsCert disabled",
			experiment:     openrtb_ext.Experiment{AdsCert: &openrtb_ext.AdsCert{Enabled: true}},
			bidderInfo:     config.BidderInfo{Experiment: config.BidderInfoExperiment{AdsCert: config.BidderAdsCert{Enabled: false}}},
			expectedResult: false,
		},
		{
			description:    "experiment.adsCert is disabled in request, bidder config adsCert disabled",
			experiment:     openrtb_ext.Experiment{AdsCert: &openrtb_ext.AdsCert{Enabled: false}},
			bidderInfo:     config.BidderInfo{Experiment: config.BidderInfoExperiment{AdsCert: config.BidderAdsCert{Enabled: false}}},
			expectedResult: false,
		},
	}
	for _, test := range testCases {
		result := isAdsCertEnabled(&test.experiment, test.bidderInfo)
		assert.Equal(t, test.expectedResult, result, "incorrect result returned")
	}

}

func TestValidateBidForBidResponse(t *testing.T) {
	exchange := exchange{bidValidationEnforcement: config.Validations{MaxCreativeWidth: 100, MaxCreativeHeight: 100},
		me: metricsConf.NewMetricsEngine(&config.Configuration{}, openrtb_ext.CoreBidderNames(), nil),
	}
	testCases := []struct {
		description                 string
		givenBid                    *pbsOrtbBid
		givenBidResponseExt         *openrtb_ext.ExtBidResponse
		givenBidderName             string
		givenPubID                  string
		expectedBannerCreativeValid bool
		expectedBidAdMValid         bool
	}{
		{
			description:                 "The dimensions and adm of the bid are invalid, expect false",
			givenBid:                    &pbsOrtbBid{bid: &openrtb2.Bid{W: 200, H: 200, AdM: "http://domain.com/invalid"}},
			givenBidResponseExt:         &openrtb_ext.ExtBidResponse{Errors: make(map[openrtb_ext.BidderName][]openrtb_ext.ExtBidderMessage)},
			givenBidderName:             "bidder",
			givenPubID:                  "1",
			expectedBannerCreativeValid: false,
			expectedBidAdMValid:         false,
		},
		{
			description:                 "The dimensions and adm of the bid are valid, expect true",
			givenBid:                    &pbsOrtbBid{bid: &openrtb2.Bid{W: 50, H: 50, AdM: "https://domain.com/valid"}},
			givenBidResponseExt:         &openrtb_ext.ExtBidResponse{Errors: make(map[openrtb_ext.BidderName][]openrtb_ext.ExtBidderMessage)},
			givenBidderName:             "bidder",
			givenPubID:                  "1",
			expectedBannerCreativeValid: true,
			expectedBidAdMValid:         true,
		},
		{
			description:                 "Dimensions are valid. The adm is invalid. Expect true/false",
			givenBid:                    &pbsOrtbBid{bid: &openrtb2.Bid{W: 50, H: 50, AdM: "http://domain.com/invalid"}},
			givenBidResponseExt:         &openrtb_ext.ExtBidResponse{Errors: make(map[openrtb_ext.BidderName][]openrtb_ext.ExtBidderMessage)},
			givenBidderName:             "bidder",
			givenPubID:                  "1",
			expectedBannerCreativeValid: true,
			expectedBidAdMValid:         false,
		},
		{
			description:                 "Dimensions are invalid. The adm is valid. Expect false/true",
			givenBid:                    &pbsOrtbBid{bid: &openrtb2.Bid{W: 200, H: 200, AdM: "https://domain.com/valid"}},
			givenBidResponseExt:         &openrtb_ext.ExtBidResponse{Errors: make(map[openrtb_ext.BidderName][]openrtb_ext.ExtBidderMessage)},
			givenBidderName:             "bidder",
			givenPubID:                  "1",
			expectedBannerCreativeValid: false,
			expectedBidAdMValid:         true,
		},
	}
	for _, test := range testCases {
		acutalBannerCreativeValid := exchange.validateBannerCreativeSize(test.givenBid, test.givenBidResponseExt, openrtb_ext.BidderName(test.givenBidderName), test.givenPubID, "enforce")
		assert.Equal(t, test.expectedBannerCreativeValid, acutalBannerCreativeValid)

		actualBidAdMValid := exchange.validateBidAdM(test.givenBid, test.givenBidResponseExt, openrtb_ext.BidderName(test.givenBidderName), test.givenPubID, "enforce")
		assert.Equal(t, test.expectedBidAdMValid, actualBidAdMValid)

	}
}

func TestMakeBidWithValidation(t *testing.T) {
	sampleAd := "<?xml version=\"1.0\" encoding=\"UTF-8\"?><VAST ...></VAST>"
	sampleOpenrtbBid := &openrtb2.Bid{ID: "some-bid-id", AdM: sampleAd}

	// Define test cases
	testCases := []struct {
		description       string
		givenValidations  config.Validations
		givenBids         []*pbsOrtbBid
		expectedNumOfBids int
	}{
		{
			description:       "Validation is enforced, and one bid out of the two is invalid based on dimensions",
			givenValidations:  config.Validations{BannerCreativeMaxSize: config.ValidationEnforce, MaxCreativeWidth: 100, MaxCreativeHeight: 100},
			givenBids:         []*pbsOrtbBid{{bid: &openrtb2.Bid{W: 200, H: 200}, bidType: openrtb_ext.BidTypeBanner}, {bid: &openrtb2.Bid{W: 50, H: 50}, bidType: openrtb_ext.BidTypeBanner}},
			expectedNumOfBids: 1,
		},
		{
			description:       "Validation is warned, so no bids should be removed (Validating CreativeMaxSize) ",
			givenValidations:  config.Validations{BannerCreativeMaxSize: config.ValidationWarn, MaxCreativeWidth: 100, MaxCreativeHeight: 100},
			givenBids:         []*pbsOrtbBid{{bid: &openrtb2.Bid{W: 200, H: 200}, bidType: openrtb_ext.BidTypeBanner}, {bid: &openrtb2.Bid{W: 50, H: 50}, bidType: openrtb_ext.BidTypeBanner}},
			expectedNumOfBids: 2,
		},
		{
			description:       "Validation is enforced, and one bid out of the two is invalid based on AdM",
			givenValidations:  config.Validations{SecureMarkup: config.ValidationEnforce},
			givenBids:         []*pbsOrtbBid{{bid: &openrtb2.Bid{AdM: "http://domain.com/invalid", ImpID: "1"}, bidType: openrtb_ext.BidTypeBanner}, {bid: &openrtb2.Bid{AdM: "https://domain.com/valid", ImpID: "2"}, bidType: openrtb_ext.BidTypeBanner}},
			expectedNumOfBids: 1,
		},
		{
			description:       "Validation is warned so no bids should be removed (Validating SecureMarkup)",
			givenValidations:  config.Validations{SecureMarkup: config.ValidationWarn},
			givenBids:         []*pbsOrtbBid{{bid: &openrtb2.Bid{AdM: "http://domain.com/invalid", ImpID: "1"}, bidType: openrtb_ext.BidTypeBanner}, {bid: &openrtb2.Bid{AdM: "https://domain.com/valid", ImpID: "2"}, bidType: openrtb_ext.BidTypeBanner}},
			expectedNumOfBids: 2,
		},
		{
			description:       "Adm validation is skipped, creative size validation is enforced, one Adm is invalid, but because we skip, no bids should be removed",
			givenValidations:  config.Validations{SecureMarkup: config.ValidationSkip, BannerCreativeMaxSize: config.ValidationEnforce},
			givenBids:         []*pbsOrtbBid{{bid: &openrtb2.Bid{AdM: "http://domain.com/invalid"}, bidType: openrtb_ext.BidTypeBanner}, {bid: &openrtb2.Bid{AdM: "https://domain.com/valid"}, bidType: openrtb_ext.BidTypeBanner}},
			expectedNumOfBids: 2,
		},
		{
			description:       "Creative Size Validation is skipped, Adm Validation is enforced, one Creative Size is invalid, but because we skip, no bids should be removed",
			givenValidations:  config.Validations{BannerCreativeMaxSize: config.ValidationWarn, MaxCreativeWidth: 100, MaxCreativeHeight: 100},
			givenBids:         []*pbsOrtbBid{{bid: &openrtb2.Bid{W: 200, H: 200}, bidType: openrtb_ext.BidTypeBanner}, {bid: &openrtb2.Bid{W: 50, H: 50}, bidType: openrtb_ext.BidTypeBanner}},
			expectedNumOfBids: 2,
		},
	}

	// Test set up
	sampleAuction := &auction{cacheIds: map[*openrtb2.Bid]string{sampleOpenrtbBid: "CACHE_UUID_1234"}}

	noBidHandler := func(w http.ResponseWriter, r *http.Request) { w.WriteHeader(204) }
	server := httptest.NewServer(http.HandlerFunc(noBidHandler))
	defer server.Close()

	bidderImpl := &goodSingleBidder{
		httpRequest: &adapters.RequestData{
			Method:  "POST",
			Uri:     server.URL,
			Body:    []byte("{\"key\":\"val\"}"),
			Headers: http.Header{},
		},
		bidResponse: &adapters.BidderResponse{},
	}
	e := new(exchange)
	e.adapterMap = map[openrtb_ext.BidderName]AdaptedBidder{
		openrtb_ext.BidderAppnexus: AdaptBidder(bidderImpl, server.Client(), &config.Configuration{}, &metricsConfig.NilMetricsEngine{}, openrtb_ext.BidderAppnexus, nil, ""),
	}
	e.cache = &wellBehavedCache{}
	e.me = &metricsConf.NilMetricsEngine{}

	e.currencyConverter = currency.NewRateConverter(&http.Client{}, "", time.Duration(0))

	bidExtResponse := &openrtb_ext.ExtBidResponse{Errors: make(map[openrtb_ext.BidderName][]openrtb_ext.ExtBidderMessage)}

	ImpExtInfoMap := make(map[string]ImpExtInfo)
	ImpExtInfoMap["1"] = ImpExtInfo{}
	ImpExtInfoMap["2"] = ImpExtInfo{}

	//Run tests
	for _, test := range testCases {
		e.bidValidationEnforcement = test.givenValidations
		sampleBids := test.givenBids
		resultingBids, resultingErrs := e.makeBid(sampleBids, sampleAuction, true, ImpExtInfoMap, bidExtResponse, "", "")

		assert.Equal(t, 0, len(resultingErrs), "%s. Test should not return errors \n", test.description)
		assert.Equal(t, test.expectedNumOfBids, len(resultingBids), "%s. Test returns more valid bids than expected\n", test.description)
	}
}

func TestSetBidValidationStatus(t *testing.T) {
	testCases := []struct {
		description  string
		givenHost    config.Validations
		givenAccount config.Validations
		expected     config.Validations
	}{
		{
			description:  "Host configuration is different than account, account setting should be preferred (enforce)",
			givenHost:    config.Validations{BannerCreativeMaxSize: config.ValidationSkip, SecureMarkup: config.ValidationSkip},
			givenAccount: config.Validations{BannerCreativeMaxSize: config.ValidationEnforce, SecureMarkup: config.ValidationEnforce},
			expected:     config.Validations{BannerCreativeMaxSize: config.ValidationEnforce, SecureMarkup: config.ValidationSkip},
		},
		{
			description:  "Host configuration is different than account, account setting should be preferred (warn)",
			givenHost:    config.Validations{BannerCreativeMaxSize: config.ValidationEnforce, SecureMarkup: config.ValidationEnforce},
			givenAccount: config.Validations{BannerCreativeMaxSize: config.ValidationWarn, SecureMarkup: config.ValidationWarn},
			expected:     config.Validations{BannerCreativeMaxSize: config.ValidationWarn, SecureMarkup: config.ValidationEnforce},
		},
		{
			description:  "Host configuration is different than account, account setting should be preferred (skip)",
			givenHost:    config.Validations{BannerCreativeMaxSize: config.ValidationWarn, SecureMarkup: config.ValidationWarn},
			givenAccount: config.Validations{BannerCreativeMaxSize: config.ValidationSkip, SecureMarkup: config.ValidationSkip},
			expected:     config.Validations{BannerCreativeMaxSize: config.ValidationSkip, SecureMarkup: config.ValidationWarn},
		},
		{
			description:  "No account confiugration given, host confg should be preferred",
			givenHost:    config.Validations{BannerCreativeMaxSize: config.ValidationSkip, SecureMarkup: config.ValidationSkip},
			givenAccount: config.Validations{},
			expected:     config.Validations{BannerCreativeMaxSize: config.ValidationSkip, SecureMarkup: config.ValidationSkip},
		},
	}
	for _, test := range testCases {
		test.givenHost.SetBidValidationStatus(test.givenAccount)
		assert.Equal(t, test.expected, test.givenHost)
	}
}

/*
TestOverrideConfigAlternateBidderCodesWithRequestValues makes sure that the correct alternabiddercodes list is forwarded to the adapters and only the approved bids are returned in auction response.

1. request.ext.prebid.alternatebiddercodes has priority over the content of config.Account.Alternatebiddercodes.

2. request is updated with config.Account.Alternatebiddercodes values if request.ext.prebid.alternatebiddercodes is empty or not specified.

3. request.ext.prebid.alternatebiddercodes is given priority over config.Account.Alternatebiddercodes if both are specified.
*/
func TestOverrideConfigAlternateBidderCodesWithRequestValues(t *testing.T) {
	type testIn struct {
		config     config.Configuration
		requestExt json.RawMessage
	}
	type testResults struct {
		expectedSeats []string
	}

	testCases := []struct {
		desc     string
		in       testIn
		expected testResults
	}{
		{
			desc: "alternatebiddercode defined neither in config nor in the request",
			in: testIn{
				config: config.Configuration{},
			},
			expected: testResults{
				expectedSeats: []string{"pubmatic"},
			},
		},
		{
			desc: "alternatebiddercode defined in config and not in request",
			in: testIn{
				config: config.Configuration{
					AccountDefaults: config.Account{
						AlternateBidderCodes: &openrtb_ext.ExtAlternateBidderCodes{
							Enabled: true,
							Bidders: map[string]openrtb_ext.ExtAdapterAlternateBidderCodes{
								"pubmatic": {
									Enabled:            true,
									AllowedBidderCodes: []string{"groupm"},
								},
							},
						},
					},
				},
				requestExt: json.RawMessage(`{}`),
			},
			expected: testResults{
				expectedSeats: []string{"pubmatic", "groupm"},
			},
		},
		{
			desc: "alternatebiddercode defined in request and not in config",
			in: testIn{
				requestExt: json.RawMessage(`{"prebid": {"alternatebiddercodes": {"enabled": true, "bidders": {"pubmatic": {"enabled": true, "allowedbiddercodes": ["appnexus"]}}}}}`),
			},
			expected: testResults{
				expectedSeats: []string{"pubmatic", "appnexus"},
			},
		},
		{
			desc: "alternatebiddercode defined in both config and in request",
			in: testIn{
				config: config.Configuration{
					AccountDefaults: config.Account{
						AlternateBidderCodes: &openrtb_ext.ExtAlternateBidderCodes{
							Enabled: true,
							Bidders: map[string]openrtb_ext.ExtAdapterAlternateBidderCodes{
								"pubmatic": {
									Enabled:            true,
									AllowedBidderCodes: []string{"groupm"},
								},
							},
						},
					},
				},
				requestExt: json.RawMessage(`{"prebid": {"alternatebiddercodes": {"enabled": true, "bidders": {"pubmatic": {"enabled": true, "allowedbiddercodes": ["ix"]}}}}}`),
			},
			expected: testResults{
				expectedSeats: []string{"pubmatic", "ix"},
			},
		},
	}

	// Init an exchange to run an auction from
	noBidServer := func(w http.ResponseWriter, r *http.Request) { w.WriteHeader(204) }
	mockPubMaticBidService := httptest.NewServer(http.HandlerFunc(noBidServer))
	defer mockPubMaticBidService.Close()

	categoriesFetcher, error := newCategoryFetcher("./test/category-mapping")
	if error != nil {
		t.Errorf("Failed to create a category Fetcher: %v", error)
	}

	mockBidderRequestResponse := &goodSingleBidder{
		httpRequest: &adapters.RequestData{
			Method:  "POST",
			Uri:     mockPubMaticBidService.URL,
			Body:    []byte("{\"key\":\"val\"}"),
			Headers: http.Header{},
		},
		bidResponse: &adapters.BidderResponse{
			Bids: []*adapters.TypedBid{
				{Bid: &openrtb2.Bid{ID: "1"}, Seat: ""},
				{Bid: &openrtb2.Bid{ID: "2"}, Seat: "pubmatic"},
				{Bid: &openrtb2.Bid{ID: "3"}, Seat: "appnexus"},
				{Bid: &openrtb2.Bid{ID: "4"}, Seat: "groupm"},
				{Bid: &openrtb2.Bid{ID: "5"}, Seat: "ix"},
			},
			Currency: "USD",
		},
	}

	e := new(exchange)
	e.cache = &wellBehavedCache{}
	e.me = &metricsConf.NilMetricsEngine{}
	e.gdprPermsBuilder = fakePermissionsBuilder{
		permissions: &permissionsMock{
			allowAllBidders: true,
		},
	}.Builder
	e.tcf2ConfigBuilder = fakeTCF2ConfigBuilder{
		cfg: gdpr.NewTCF2Config(config.TCF2{}, config.AccountGDPR{}),
	}.Builder
	e.currencyConverter = currency.NewRateConverter(&http.Client{}, "", time.Duration(0))
	e.categoriesFetcher = categoriesFetcher
	e.bidIDGenerator = &mockBidIDGenerator{false, false}

	// Define mock incoming bid requeset
	mockBidRequest := &openrtb2.BidRequest{
		ID: "some-request-id",
		Imp: []openrtb2.Imp{{
			ID:     "some-impression-id",
			Banner: &openrtb2.Banner{Format: []openrtb2.Format{{W: 300, H: 250}, {W: 300, H: 600}}},
			Ext:    json.RawMessage(`{"prebid":{"bidder":{"pubmatic": {"publisherId": 1}}}}`),
		}},
		Site: &openrtb2.Site{Page: "prebid.org", Ext: json.RawMessage(`{"amp":0}`)},
	}

	// Run tests
	for _, test := range testCases {
		e.adapterMap = map[openrtb_ext.BidderName]AdaptedBidder{
			openrtb_ext.BidderPubmatic: AdaptBidder(mockBidderRequestResponse, mockPubMaticBidService.Client(), &test.in.config, &metricsConfig.NilMetricsEngine{}, openrtb_ext.BidderPubmatic, nil, ""),
		}

		mockBidRequest.Ext = test.in.requestExt

		auctionRequest := AuctionRequest{
			BidRequestWrapper: &openrtb_ext.RequestWrapper{BidRequest: mockBidRequest},
			Account:           test.in.config.AccountDefaults,
			UserSyncs:         &emptyUsersync{},
			HookExecutor:      &hookexecution.EmptyHookExecutor{},
		}

		// Run test
		outBidResponse, err := e.HoldAuction(context.Background(), auctionRequest, &DebugLog{})

		// Assertions
		assert.NoErrorf(t, err, "%s. HoldAuction error: %v \n", test.desc, err)
		assert.NotNil(t, outBidResponse)

		// So 2 seatBids are expected as,
		// the default "" and "pubmatic" bids will be in one seat and the extra-bids "groupm"/"appnexus"/"ix" in another seat.
		assert.Len(t, outBidResponse.SeatBid, len(test.expected.expectedSeats), "%s. seatbid count miss-match\n", test.desc)

		for i, seatBid := range outBidResponse.SeatBid {
			assert.Contains(t, test.expected.expectedSeats, seatBid.Seat, "%s. unexpected seatbid\n", test.desc)

			if seatBid.Seat == string(openrtb_ext.BidderPubmatic) {
				assert.Len(t, outBidResponse.SeatBid[i].Bid, 2, "%s. unexpected bid count\n", test.desc)
			} else {
				assert.Len(t, outBidResponse.SeatBid[i].Bid, 1, "%s. unexpected bid count\n", test.desc)
			}
		}
	}
}

type MockSigner struct {
	data string
}

func (ms *MockSigner) Sign(destinationURL string, body []byte) (string, error) {
	ms.data = destinationURL
	return "mock data", nil
}

type exchangeSpec struct {
	GDPREnabled                bool                   `json:"gdpr_enabled"`
	IncomingRequest            exchangeRequest        `json:"incomingRequest"`
	OutgoingRequests           map[string]*bidderSpec `json:"outgoingRequests"`
	Response                   exchangeResponse       `json:"response,omitempty"`
	EnforceCCPA                bool                   `json:"enforceCcpa"`
	EnforceLMT                 bool                   `json:"enforceLmt"`
	AssumeGDPRApplies          bool                   `json:"assume_gdpr_applies"`
	DebugLog                   *DebugLog              `json:"debuglog,omitempty"`
	EventsEnabled              bool                   `json:"events_enabled,omitempty"`
	StartTime                  int64                  `json:"start_time_ms,omitempty"`
	BidIDGenerator             *mockBidIDGenerator    `json:"bidIDGenerator,omitempty"`
	RequestType                *metrics.RequestType   `json:"requestType,omitempty"`
	PassthroughFlag            bool                   `json:"passthrough_flag,omitempty"`
	HostSChainFlag             bool                   `json:"host_schain_flag,omitempty"`
	BidValidationEnforcement   string                 `json:"bid_validation_flag,omitempty"`
	HostConfigBidValidation    config.Validations     `json:"host_bid_validations"`
	AccountConfigBidValidation config.Validations     `json:"account_bid_validations"`
}

type exchangeRequest struct {
	OrtbRequest openrtb2.BidRequest `json:"ortbRequest"`
	Usersyncs   map[string]string   `json:"usersyncs"`
}

type exchangeResponse struct {
	Bids  *openrtb2.BidResponse `json:"bids"`
	Error string                `json:"error,omitempty"`
	Ext   json.RawMessage       `json:"ext,omitempty"`
}

type bidderSpec struct {
	ExpectedRequest         *bidderRequest `json:"expectRequest"`
	MockResponse            bidderResponse `json:"mockResponse"`
	ModifyingVastXmlAllowed bool           `json:"modifyingVastXmlAllowed,omitempty"`
}

type bidderRequest struct {
	OrtbRequest    openrtb2.BidRequest `json:"ortbRequest"`
	BidAdjustments map[string]float64  `json:"bidAdjustments"`
}

type bidderResponse struct {
	SeatBids  []*bidderSeatBid           `json:"pbsSeatBids,omitempty"`
	Errors    []string                   `json:"errors,omitempty"`
	HttpCalls []*openrtb_ext.ExtHttpCall `json:"httpCalls,omitempty"`
}

// bidderSeatBid is basically a subset of pbsOrtbSeatBid from exchange/bidder.go.
// The only real reason I'm not reusing that type is because I don't want people to think that the
// JSON property tags on those types are contracts in prod.
type bidderSeatBid struct {
	Bids []bidderBid `json:"pbsBids,omitempty"`
	Seat string      `json:"seat"`
}

// bidderBid is basically a subset of pbsOrtbBid from exchange/bidder.go.
// See the comment on bidderSeatBid for more info.
type bidderBid struct {
	Bid  *openrtb2.Bid                 `json:"ortbBid,omitempty"`
	Type string                        `json:"bidType,omitempty"`
	Meta *openrtb_ext.ExtBidPrebidMeta `json:"bidMeta,omitempty"`
}

type mockIdFetcher map[string]string

func (f mockIdFetcher) GetUID(key string) (uid string, exists bool, notExpired bool) {
	uid, exists = f[string(key)]
	return
}

func (f mockIdFetcher) HasAnyLiveSyncs() bool {
	return len(f) > 0
}

type validatingBidder struct {
	t          *testing.T
	fileName   string
	bidderName string

	// These are maps because they may contain aliases. They should _at least_ contain an entry for bidderName.
	expectations  map[string]*bidderRequest
	mockResponses map[string]bidderResponse
}

func (b *validatingBidder) requestBid(ctx context.Context, bidderRequest BidderRequest, conversions currency.Conversions, reqInfo *adapters.ExtraRequestInfo, adsCertSigner adscert.Signer, bidRequestOptions bidRequestOptions, alternateBidderCodes openrtb_ext.ExtAlternateBidderCodes) (seatBids []*pbsOrtbSeatBid, errs []error) {
	if expectedRequest, ok := b.expectations[string(bidderRequest.BidderName)]; ok {
		if expectedRequest != nil {
			if !reflect.DeepEqual(expectedRequest.BidAdjustments, bidRequestOptions.bidAdjustments) {
				b.t.Errorf("%s: Bidder %s got wrong bid adjustment. Expected %v, got %v", b.fileName, bidderRequest.BidderName, expectedRequest.BidAdjustments, bidRequestOptions.bidAdjustments)
			}
			diffOrtbRequests(b.t, fmt.Sprintf("Request to %s in %s", string(bidderRequest.BidderName), b.fileName), &expectedRequest.OrtbRequest, bidderRequest.BidRequest)
		}
	} else {
		b.t.Errorf("%s: Bidder %s got unexpected request for alias %s. No input assertions.", b.fileName, b.bidderName, bidderRequest.BidderName)
	}

	if mockResponse, ok := b.mockResponses[string(bidderRequest.BidderName)]; ok {
		if len(mockResponse.SeatBids) != 0 {
			for _, mockSeatBid := range mockResponse.SeatBids {
				var bids []*pbsOrtbBid

				if len(mockSeatBid.Bids) != 0 {
					bids = make([]*pbsOrtbBid, len(mockSeatBid.Bids))
					for i := 0; i < len(bids); i++ {
						bids[i] = &pbsOrtbBid{
							originalBidCPM: mockSeatBid.Bids[i].Bid.Price,
							bid:            mockSeatBid.Bids[i].Bid,
							bidType:        openrtb_ext.BidType(mockSeatBid.Bids[i].Type),
							bidMeta:        mockSeatBid.Bids[i].Meta,
						}
					}
				}

				seatBids = append(seatBids, &pbsOrtbSeatBid{
					bids:      bids,
					httpCalls: mockResponse.HttpCalls,
					seat:      mockSeatBid.Seat,
				})
			}
		} else {
			seatBids = []*pbsOrtbSeatBid{{
				bids:      nil,
				httpCalls: mockResponse.HttpCalls,
				seat:      string(bidderRequest.BidderName),
			}}
		}

		for _, err := range mockResponse.Errors {
			errs = append(errs, errors.New(err))
		}
	} else {
		b.t.Errorf("%s: Bidder %s got unexpected request for alias %s. No mock responses.", b.fileName, b.bidderName, bidderRequest.BidderName)
	}

	return
}

type capturingRequestBidder struct {
	req *openrtb2.BidRequest
}

func (b *capturingRequestBidder) requestBid(ctx context.Context, bidderRequest BidderRequest, conversions currency.Conversions, reqInfo *adapters.ExtraRequestInfo, adsCertSigner adscert.Signer, bidRequestOptions bidRequestOptions, alternateBidderCodes *openrtb_ext.ExtAlternateBidderCodes) (seatBid []*pbsOrtbSeatBid, errs []error) {
	b.req = bidderRequest.BidRequest
	return []*pbsOrtbSeatBid{{}}, nil
}

func diffOrtbRequests(t *testing.T, description string, expected *openrtb2.BidRequest, actual *openrtb2.BidRequest) {
	t.Helper()
	actualJSON, err := json.Marshal(actual)
	if err != nil {
		t.Fatalf("%s failed to marshal actual BidRequest into JSON. %v", description, err)
	}

	expectedJSON, err := json.Marshal(expected)
	if err != nil {
		t.Fatalf("%s failed to marshal expected BidRequest into JSON. %v", description, err)
	}

	assert.JSONEq(t, string(expectedJSON), string(actualJSON), description)
}

func diffOrtbResponses(t *testing.T, description string, expected *openrtb2.BidResponse, actual *openrtb2.BidResponse) {
	t.Helper()
	// The OpenRTB spec is wonky here. Since "bidresponse.seatbid" is an array, order technically matters to any JSON diff or
	// deep equals method. However, for all intents and purposes it really *doesn't* matter. ...so this nasty logic makes compares
	// the seatbids in an order-independent way.
	//
	// Note that the same thing is technically true of the "seatbid[i].bid" array... but since none of our exchange code relies on
	// this implementation detail, I'm cutting a corner and ignoring it here.
	actualSeats := mapifySeatBids(t, description, actual.SeatBid)
	expectedSeats := mapifySeatBids(t, description, expected.SeatBid)
	actualJSON, err := json.Marshal(actualSeats)
	if err != nil {
		t.Fatalf("%s failed to marshal actual BidResponse into JSON. %v", description, err)
	}

	expectedJSON, err := json.Marshal(expectedSeats)
	if err != nil {
		t.Fatalf("%s failed to marshal expected BidResponse into JSON. %v", description, err)
	}
	assert.JSONEq(t, string(expectedJSON), string(actualJSON), description)
}

func mapifySeatBids(t *testing.T, context string, seatBids []openrtb2.SeatBid) map[string]*openrtb2.SeatBid {
	seatMap := make(map[string]*openrtb2.SeatBid, len(seatBids))
	for i := 0; i < len(seatBids); i++ {
		seatName := seatBids[i].Seat
		if _, ok := seatMap[seatName]; ok {
			t.Fatalf("%s: Contains duplicate Seat: %s", context, seatName)
		} else {
			// The sequence of extra bids for same seat from different bidder is not guaranteed as we randomize the list of adapters
			// This is w.r.t changes at exchange.go#561 (club bids from different bidders for same extra-bid)
			sort.Slice(seatBids[i].Bid, func(x, y int) bool {
				return seatBids[i].Bid[x].Price > seatBids[i].Bid[y].Price
			})
			seatMap[seatName] = &seatBids[i]
		}
	}
	return seatMap
}

func mockHandler(statusCode int, getBody string, postBody string) http.Handler {
	return http.HandlerFunc(func(w http.ResponseWriter, r *http.Request) {
		w.WriteHeader(statusCode)
		if r.Method == "GET" {
			w.Write([]byte(getBody))
		} else {
			w.Write([]byte(postBody))
		}
	})
}

func mockSlowHandler(delay time.Duration, statusCode int, body string) http.Handler {
	return http.HandlerFunc(func(w http.ResponseWriter, r *http.Request) {
		time.Sleep(delay)

		w.WriteHeader(statusCode)
		w.Write([]byte(body))
	})
}

type wellBehavedCache struct{}

func (c *wellBehavedCache) GetExtCacheData() (scheme string, host string, path string) {
	return "https", "www.pbcserver.com", "/pbcache/endpoint"
}

func (c *wellBehavedCache) PutJson(ctx context.Context, values []pbc.Cacheable) ([]string, []error) {
	ids := make([]string, len(values))
	for i := 0; i < len(values); i++ {
		ids[i] = strconv.Itoa(i)
	}
	return ids, nil
}

type emptyUsersync struct{}

func (e *emptyUsersync) GetUID(key string) (uid string, exists bool, notExpired bool) {
	return "", false, false
}

func (e *emptyUsersync) HasAnyLiveSyncs() bool {
	return false
}

type panicingAdapter struct{}

func (panicingAdapter) requestBid(ctx context.Context, bidderRequest BidderRequest, conversions currency.Conversions, reqInfo *adapters.ExtraRequestInfo, adsCertSigner adscert.Signer, bidRequestMetadata bidRequestOptions, alternateBidderCodes openrtb_ext.ExtAlternateBidderCodes) (posb []*pbsOrtbSeatBid, errs []error) {
	panic("Panic! Panic! The world is ending!")
}

func blankAdapterConfig(bidderList []openrtb_ext.BidderName) map[string]config.Adapter {
	adapters := make(map[string]config.Adapter)
	for _, b := range bidderList {
		adapters[strings.ToLower(string(b))] = config.Adapter{}
	}

	// Audience Network requires additional config to be built.
	adapters["audiencenetwork"] = config.Adapter{PlatformID: "anyID", AppSecret: "anySecret"}

	return adapters
}

type nilCategoryFetcher struct{}

func (nilCategoryFetcher) FetchCategories(ctx context.Context, primaryAdServer, publisherId, iabCategory string) (string, error) {
	return "", nil
}

// fakeCurrencyRatesHttpClient is a simple http client mock returning a constant response body
type fakeCurrencyRatesHttpClient struct {
	responseBody string
}

func (m *fakeCurrencyRatesHttpClient) Do(req *http.Request) (*http.Response, error) {
	return &http.Response{
		Status:     "200 OK",
		StatusCode: http.StatusOK,
		Body:       io.NopCloser(strings.NewReader(m.responseBody)),
	}, nil
}

type mockBidder struct {
	mock.Mock
	lastExtraRequestInfo *adapters.ExtraRequestInfo
}

func (m *mockBidder) MakeRequests(request *openrtb2.BidRequest, reqInfo *adapters.ExtraRequestInfo) ([]*adapters.RequestData, []error) {
	m.lastExtraRequestInfo = reqInfo

	args := m.Called(request, reqInfo)
	return args.Get(0).([]*adapters.RequestData), args.Get(1).([]error)
}

func (m *mockBidder) MakeBids(internalRequest *openrtb2.BidRequest, externalRequest *adapters.RequestData, response *adapters.ResponseData) (*adapters.BidderResponse, []error) {
	args := m.Called(internalRequest, externalRequest, response)
	return args.Get(0).(*adapters.BidderResponse), args.Get(1).([]error)
}

func getInfoFromImp(req *openrtb_ext.RequestWrapper) (json.RawMessage, string, error) {
	bidRequest := req.BidRequest
	imp := bidRequest.Imp[0]
	impID := imp.ID

	var bidderExts map[string]json.RawMessage
	if err := json.Unmarshal(imp.Ext, &bidderExts); err != nil {
		return nil, "", err
	}

	var extPrebid openrtb_ext.ExtImpPrebid
	if bidderExts[openrtb_ext.PrebidExtKey] != nil {
		if err := json.Unmarshal(bidderExts[openrtb_ext.PrebidExtKey], &extPrebid); err != nil {
			return nil, "", err
		}
	}
	return extPrebid.Passthrough, impID, nil
}<|MERGE_RESOLUTION|>--- conflicted
+++ resolved
@@ -2416,9 +2416,8 @@
 	}
 
 	return &exchange{
-<<<<<<< HEAD
 		adapterMap:               bidderAdapters,
-		me:                       metricsConf.NewMetricsEngine(&config.Configuration{}, openrtb_ext.CoreBidderNames(), nil),
+		me:                       metricsConf.NewMetricsEngine(&config.Configuration{}, openrtb_ext.CoreBidderNames(), nil, nil),
 		cache:                    &wellBehavedCache{},
 		cacheTime:                0,
 		currencyConverter:        currency.NewRateConverter(&http.Client{}, "", time.Duration(0)),
@@ -2434,24 +2433,6 @@
 		hostSChainNode:           hostSChainNode,
 		server:                   config.Server{ExternalUrl: "http://hosturl.com", GvlID: 1, DataCenter: "Datacenter"},
 		bidValidationEnforcement: hostBidValidation,
-=======
-		adapterMap:        bidderAdapters,
-		me:                metricsConf.NewMetricsEngine(&config.Configuration{}, openrtb_ext.CoreBidderNames(), nil, nil),
-		cache:             &wellBehavedCache{},
-		cacheTime:         0,
-		currencyConverter: currency.NewRateConverter(&http.Client{}, "", time.Duration(0)),
-		gdprDefaultValue:  gdprDefaultValue,
-		gdprPermsBuilder:  gdprPermsBuilder,
-		tcf2ConfigBuilder: tcf2ConfigBuilder,
-		privacyConfig:     privacyConfig,
-		categoriesFetcher: categoriesFetcher,
-		bidderInfo:        bidderInfos,
-		bidderToSyncerKey: bidderToSyncerKey,
-		externalURL:       "http://localhost",
-		bidIDGenerator:    bidIDGenerator,
-		hostSChainNode:    hostSChainNode,
-		server:            config.Server{ExternalUrl: "http://hosturl.com", GvlID: 1, DataCenter: "Datacenter"},
->>>>>>> 076d889d
 	}
 }
 
@@ -4256,7 +4237,7 @@
 
 func TestValidateBidForBidResponse(t *testing.T) {
 	exchange := exchange{bidValidationEnforcement: config.Validations{MaxCreativeWidth: 100, MaxCreativeHeight: 100},
-		me: metricsConf.NewMetricsEngine(&config.Configuration{}, openrtb_ext.CoreBidderNames(), nil),
+		me: metricsConf.NewMetricsEngine(&config.Configuration{}, openrtb_ext.CoreBidderNames(), nil, nil),
 	}
 	testCases := []struct {
 		description                 string
