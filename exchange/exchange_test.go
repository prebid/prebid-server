--- conflicted
+++ resolved
@@ -2398,20 +2398,13 @@
 	auctionRequest := &AuctionRequest{
 		BidRequestWrapper: &openrtb_ext.RequestWrapper{BidRequest: &spec.IncomingRequest.OrtbRequest},
 		Account: config.Account{
-<<<<<<< HEAD
-			ID:            "testaccount",
-			EventsEnabled: spec.EventsEnabled,
-			DebugAllow:    true,
-			Validations:   spec.AccountConfigBidValidation,
-			PriceFloors:   config.AccountPriceFloors{Enabled: spec.AccountFloorsEnabled},
-=======
 			ID: "testaccount",
 			Events: config.Events{
 				Enabled: &spec.EventsEnabled,
 			},
 			DebugAllow:  true,
+			PriceFloors: config.AccountPriceFloors{Enabled: spec.AccountFloorsEnabled},
 			Validations: spec.AccountConfigBidValidation,
->>>>>>> 049e96f9
 		},
 		UserSyncs:     mockIdFetcher(spec.IncomingRequest.Usersyncs),
 		ImpExtInfoMap: impExtInfoMap,
