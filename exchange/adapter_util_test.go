package exchange

import (
	"errors"
	"net/http"
	"testing"

	"github.com/mxmCherry/openrtb/v16/openrtb2"
	"github.com/prebid/prebid-server/adapters"
	"github.com/prebid/prebid-server/adapters/appnexus"
	"github.com/prebid/prebid-server/adapters/rubicon"
	"github.com/prebid/prebid-server/config"
	metrics "github.com/prebid/prebid-server/metrics/config"
	"github.com/prebid/prebid-server/openrtb_ext"
	"github.com/stretchr/testify/assert"
)

var (
	infoEnabled  = config.BidderInfo{Disabled: false}
	infoDisabled = config.BidderInfo{Disabled: true}
)

func TestBuildAdapters(t *testing.T) {
	client := &http.Client{}
	metricEngine := &metrics.NilMetricsEngine{}

	appnexusBidder, _ := appnexus.Builder(openrtb_ext.BidderAppnexus, config.Adapter{}, config.Server{})
	appnexusBidderWithInfo := adapters.BuildInfoAwareBidder(appnexusBidder, infoEnabled)
	appnexusBidderAdapted := AdaptBidder(appnexusBidderWithInfo, client, &config.Configuration{}, metricEngine, openrtb_ext.BidderAppnexus, nil, "")
	appnexusValidated := addValidatedBidderMiddleware(appnexusBidderAdapted)

	rubiconBidder, _ := rubicon.Builder(openrtb_ext.BidderRubicon, config.Adapter{}, config.Server{})
	rubiconBidderWithInfo := adapters.BuildInfoAwareBidder(rubiconBidder, infoEnabled)
	rubiconBidderAdapted := AdaptBidder(rubiconBidderWithInfo, client, &config.Configuration{}, metricEngine, openrtb_ext.BidderRubicon, nil, "")
	rubiconBidderValidated := addValidatedBidderMiddleware(rubiconBidderAdapted)

	testCases := []struct {
		description     string
		bidderInfos     map[string]config.BidderInfo
		expectedBidders map[openrtb_ext.BidderName]AdaptedBidder
		expectedErrors  []error
	}{
		{
			description:     "No Bidders",
			bidderInfos:     map[string]config.BidderInfo{},
			expectedBidders: map[openrtb_ext.BidderName]AdaptedBidder{},
		},
		{
			description: "One Bidder",
			bidderInfos: map[string]config.BidderInfo{"appnexus": infoEnabled},
			expectedBidders: map[openrtb_ext.BidderName]AdaptedBidder{
				openrtb_ext.BidderAppnexus: appnexusValidated,
			},
		},
		{
			description: "Many Bidders",
			bidderInfos: map[string]config.BidderInfo{"appnexus": infoEnabled, "rubicon": infoEnabled},
			expectedBidders: map[openrtb_ext.BidderName]AdaptedBidder{
				openrtb_ext.BidderAppnexus: appnexusValidated,
				openrtb_ext.BidderRubicon:  rubiconBidderValidated,
			},
		},
		{
			description: "Invalid - Builder Errors",
			bidderInfos: map[string]config.BidderInfo{"unknown": {}, "appNexus": {}},
			expectedErrors: []error{
				errors.New("appNexus: bidder info not found"),
				errors.New("unknown: unknown bidder"),
			},
		},
	}

	cfg := &config.Configuration{}
	for _, test := range testCases {
		bidders, errs := BuildAdapters(client, cfg, test.bidderInfos, metricEngine)
		assert.Equal(t, test.expectedBidders, bidders, test.description+":bidders")
		assert.ElementsMatch(t, test.expectedErrors, errs, test.description+":errors")
	}
}

func TestBuildBidders(t *testing.T) {
	appnexusBidder := fakeBidder{"a"}
	appnexusBuilder := fakeBuilder{appnexusBidder, nil}.Builder
	appnexusBuilderWithError := fakeBuilder{appnexusBidder, errors.New("anyError")}.Builder

	rubiconBidder := fakeBidder{"b"}
	rubiconBuilder := fakeBuilder{rubiconBidder, nil}.Builder

	server := config.Server{ExternalUrl: "http://hosturl.com", GvlID: 1, Datacenter: "2"}

	testCases := []struct {
		description     string
		bidderInfos     map[string]config.BidderInfo
		builders        map[openrtb_ext.BidderName]adapters.Builder
		expectedBidders map[openrtb_ext.BidderName]adapters.Bidder
		expectedErrors  []error
	}{
		{
			description: "Invalid - Unknown Bidder",
			bidderInfos: map[string]config.BidderInfo{"unknown": infoEnabled},
			builders:    map[openrtb_ext.BidderName]adapters.Builder{openrtb_ext.BidderAppnexus: appnexusBuilder},
			expectedErrors: []error{
				errors.New("unknown: unknown bidder"),
			},
		},
		{
			description: "Invalid - No Bidder Info",
			bidderInfos: map[string]config.BidderInfo{"appNexus": {}},
			builders:    map[openrtb_ext.BidderName]adapters.Builder{openrtb_ext.BidderAppnexus: appnexusBuilder},
			expectedErrors: []error{
				errors.New("appNexus: bidder info not found"),
			},
		},
		{
			description: "Invalid - No Builder",
			bidderInfos: map[string]config.BidderInfo{"appnexus": infoEnabled},
			builders:    map[openrtb_ext.BidderName]adapters.Builder{},
			expectedErrors: []error{
				errors.New("appnexus: builder not registered"),
			},
		},
		{
			description: "Success - Builder Error",
			bidderInfos: map[string]config.BidderInfo{"appnexus": infoEnabled},
			builders:    map[openrtb_ext.BidderName]adapters.Builder{openrtb_ext.BidderAppnexus: appnexusBuilderWithError},
			expectedErrors: []error{
				errors.New("appnexus: anyError"),
			},
		},
		{
			description: "Success - None",
			bidderInfos: map[string]config.BidderInfo{},
			builders:    map[openrtb_ext.BidderName]adapters.Builder{},
		},
		{
			description: "Success - One",
			bidderInfos: map[string]config.BidderInfo{"appnexus": infoEnabled},
			builders:    map[openrtb_ext.BidderName]adapters.Builder{openrtb_ext.BidderAppnexus: appnexusBuilder},
			expectedBidders: map[openrtb_ext.BidderName]adapters.Bidder{
				openrtb_ext.BidderAppnexus: adapters.BuildInfoAwareBidder(appnexusBidder, infoEnabled),
			},
		},
		{
			description: "Success - Many",
			bidderInfos: map[string]config.BidderInfo{"appnexus": infoEnabled, "rubicon": infoEnabled},
			builders:    map[openrtb_ext.BidderName]adapters.Builder{openrtb_ext.BidderAppnexus: appnexusBuilder, openrtb_ext.BidderRubicon: rubiconBuilder},
			expectedBidders: map[openrtb_ext.BidderName]adapters.Bidder{
				openrtb_ext.BidderAppnexus: adapters.BuildInfoAwareBidder(appnexusBidder, infoEnabled),
				openrtb_ext.BidderRubicon:  adapters.BuildInfoAwareBidder(rubiconBidder, infoEnabled),
			},
		},
		{
			description: "Success - Ignores Disabled",
			bidderInfos: map[string]config.BidderInfo{"appnexus": infoDisabled, "rubicon": infoEnabled},
			builders:    map[openrtb_ext.BidderName]adapters.Builder{openrtb_ext.BidderAppnexus: appnexusBuilder, openrtb_ext.BidderRubicon: rubiconBuilder},
			expectedBidders: map[openrtb_ext.BidderName]adapters.Bidder{
				openrtb_ext.BidderRubicon: adapters.BuildInfoAwareBidder(rubiconBidder, infoEnabled),
			},
		},
	}

	for _, test := range testCases {
<<<<<<< HEAD
		bidders, errs := buildBidders(test.adapterConfig, test.bidderInfos, test.builders, server)
=======
		bidders, errs := buildBidders(test.bidderInfos, test.builders)
>>>>>>> 72ca0977

		// For Test Setup Convenience
		if test.expectedBidders == nil {
			test.expectedBidders = make(map[openrtb_ext.BidderName]adapters.Bidder)
		}

		assert.Equal(t, test.expectedBidders, bidders, test.description+":bidders")
		assert.ElementsMatch(t, test.expectedErrors, errs, test.description+":errors")
	}
}

func TestGetActiveBidders(t *testing.T) {
	testCases := []struct {
		description string
		bidderInfos map[string]config.BidderInfo
		expected    map[string]openrtb_ext.BidderName
	}{
		{
			description: "None",
			bidderInfos: map[string]config.BidderInfo{},
			expected:    map[string]openrtb_ext.BidderName{},
		},
		{
			description: "Enabled",
			bidderInfos: map[string]config.BidderInfo{"appnexus": infoEnabled},
			expected:    map[string]openrtb_ext.BidderName{"appnexus": openrtb_ext.BidderAppnexus},
		},
		{
			description: "Disabled",
			bidderInfos: map[string]config.BidderInfo{"appnexus": infoDisabled},
			expected:    map[string]openrtb_ext.BidderName{},
		},
		{
			description: "Mixed",
			bidderInfos: map[string]config.BidderInfo{"appnexus": infoDisabled, "openx": infoEnabled},
			expected:    map[string]openrtb_ext.BidderName{"openx": openrtb_ext.BidderOpenx},
		},
	}

	for _, test := range testCases {
		result := GetActiveBidders(test.bidderInfos)
		assert.Equal(t, test.expected, result, test.description)
	}
}

func TestGetDisabledBiddersErrorMessages(t *testing.T) {
	testCases := []struct {
		description string
		bidderInfos map[string]config.BidderInfo
		expected    map[string]string
	}{
		{
			description: "None",
			bidderInfos: map[string]config.BidderInfo{},
			expected: map[string]string{
				"lifestreet":   `Bidder "lifestreet" is no longer available in Prebid Server. Please update your configuration.`,
				"adagio":       `Bidder "adagio" is no longer available in Prebid Server. Please update your configuration.`,
				"somoaudience": `Bidder "somoaudience" is no longer available in Prebid Server. Please update your configuration.`,
				"yssp":         `Bidder "yssp" is no longer available in Prebid Server. If you're looking to use the Yahoo SSP adapter, please rename it to "yahoossp" in your configuration.`,
			},
		},
		{
			description: "Enabled",
			bidderInfos: map[string]config.BidderInfo{"appnexus": infoEnabled},
			expected: map[string]string{
				"lifestreet":   `Bidder "lifestreet" is no longer available in Prebid Server. Please update your configuration.`,
				"adagio":       `Bidder "adagio" is no longer available in Prebid Server. Please update your configuration.`,
				"somoaudience": `Bidder "somoaudience" is no longer available in Prebid Server. Please update your configuration.`,
				"yssp":         `Bidder "yssp" is no longer available in Prebid Server. If you're looking to use the Yahoo SSP adapter, please rename it to "yahoossp" in your configuration.`,
			},
		},
		{
			description: "Disabled",
			bidderInfos: map[string]config.BidderInfo{"appnexus": infoDisabled},
			expected: map[string]string{
				"lifestreet":   `Bidder "lifestreet" is no longer available in Prebid Server. Please update your configuration.`,
				"adagio":       `Bidder "adagio" is no longer available in Prebid Server. Please update your configuration.`,
				"somoaudience": `Bidder "somoaudience" is no longer available in Prebid Server. Please update your configuration.`,
				"yssp":         `Bidder "yssp" is no longer available in Prebid Server. If you're looking to use the Yahoo SSP adapter, please rename it to "yahoossp" in your configuration.`,
				"appnexus":     `Bidder "appnexus" has been disabled on this instance of Prebid Server. Please work with the PBS host to enable this bidder again.`,
			},
		},
		{
			description: "Mixed",
			bidderInfos: map[string]config.BidderInfo{"appnexus": infoDisabled, "openx": infoEnabled},
			expected: map[string]string{
				"lifestreet":   `Bidder "lifestreet" is no longer available in Prebid Server. Please update your configuration.`,
				"adagio":       `Bidder "adagio" is no longer available in Prebid Server. Please update your configuration.`,
				"somoaudience": `Bidder "somoaudience" is no longer available in Prebid Server. Please update your configuration.`,
				"yssp":         `Bidder "yssp" is no longer available in Prebid Server. If you're looking to use the Yahoo SSP adapter, please rename it to "yahoossp" in your configuration.`,
				"appnexus":     `Bidder "appnexus" has been disabled on this instance of Prebid Server. Please work with the PBS host to enable this bidder again.`,
			},
		},
	}

	for _, test := range testCases {
		result := GetDisabledBiddersErrorMessages(test.bidderInfos)
		assert.Equal(t, test.expected, result, test.description)
	}
}

type fakeBidder struct {
	name string
}

func (fakeBidder) MakeRequests(request *openrtb2.BidRequest, reqInfo *adapters.ExtraRequestInfo) ([]*adapters.RequestData, []error) {
	return nil, nil
}

func (fakeBidder) MakeBids(internalRequest *openrtb2.BidRequest, externalRequest *adapters.RequestData, response *adapters.ResponseData) (*adapters.BidderResponse, []error) {
	return nil, nil
}

type fakeBuilder struct {
	bidder adapters.Bidder
	err    error
}

func (b fakeBuilder) Builder(name openrtb_ext.BidderName, cfg config.Adapter, server config.Server) (adapters.Bidder, error) {
	return b.bidder, b.err
}<|MERGE_RESOLUTION|>--- conflicted
+++ resolved
@@ -160,11 +160,7 @@
 	}
 
 	for _, test := range testCases {
-<<<<<<< HEAD
-		bidders, errs := buildBidders(test.adapterConfig, test.bidderInfos, test.builders, server)
-=======
-		bidders, errs := buildBidders(test.bidderInfos, test.builders)
->>>>>>> 72ca0977
+		bidders, errs := buildBidders(test.bidderInfos, test.builders, server)
 
 		// For Test Setup Convenience
 		if test.expectedBidders == nil {
