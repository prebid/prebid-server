--- conflicted
+++ resolved
@@ -63,12 +63,9 @@
 	if len(pbsBid.generatedBidID) > 0 {
 		bidID = pbsBid.generatedBidID
 	}
-<<<<<<< HEAD
-	if newVastXML, ok := events.ModifyVastXmlString(ev.externalURL, vastXML, bidID, bidderName.String(), ev.accountID, ev.auctionTimestampMs, ev.integrationType); ok {
-		bid.AdM = newVastXML
-=======
+
 	if ev.isModifyingVASTXMLAllowed(bidderName.String()) { // condition added for ow fork
-		if newVastXML, ok := events.ModifyVastXmlString(ev.externalURL, vastXML, bidID, bidderName.String(), ev.accountID, ev.auctionTimestampMs); ok {
+		if newVastXML, ok := events.ModifyVastXmlString(ev.externalURL, vastXML, bidID, bidderName.String(), ev.accountID, ev.auctionTimestampMs, ev.integrationType); ok {
 			bid.AdM = newVastXML
 		}
 	}
@@ -76,7 +73,6 @@
 	// always inject event  trackers without checkign isModifyingVASTXMLAllowed
 	if newVastXML, injected, _ := events.InjectVideoEventTrackers(trackerURL, vastXML, bid, bidderName.String(), bidderCoreName.String(), ev.accountID, ev.auctionTimestampMs, req); injected {
 		bid.AdM = string(newVastXML)
->>>>>>> 6f667aeb
 	}
 }
 
