--- conflicted
+++ resolved
@@ -7,10 +7,7 @@
 	"fmt"
 
 	"github.com/PubMatic-OpenWrap/prebid-server/adapters"
-<<<<<<< HEAD
-=======
 	"github.com/PubMatic-OpenWrap/prebid-server/currencies"
->>>>>>> d9507fa8
 	"github.com/PubMatic-OpenWrap/prebid-server/openrtb_ext"
 	"github.com/PubMatic-OpenWrap/prebid-server/pbs"
 	"github.com/PubMatic-OpenWrap/prebid-server/usersync"
@@ -37,11 +34,7 @@
 //
 // This is not ideal. OpenRTB provides a superset of the legacy data structures.
 // For requests which use those features, the best we can do is respond with "no bid".
-<<<<<<< HEAD
-func (bidder *adaptedAdapter) requestBid(ctx context.Context, request *openrtb.BidRequest, name openrtb_ext.BidderName, bidAdjustment float64, debug bool) (*pbsOrtbSeatBid, []error) {
-=======
 func (bidder *adaptedAdapter) requestBid(ctx context.Context, request *openrtb.BidRequest, name openrtb_ext.BidderName, bidAdjustment float64, conversions currencies.Conversions, debug bool) (*pbsOrtbSeatBid, []error) {
->>>>>>> d9507fa8
 	legacyRequest, legacyBidder, errs := bidder.toLegacyAdapterInputs(request, name)
 	if legacyRequest == nil || legacyBidder == nil {
 		return nil, errs
