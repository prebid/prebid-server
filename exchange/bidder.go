--- conflicted
+++ resolved
@@ -227,12 +227,8 @@
 		}
 
 		if httpInfo.err == nil {
-<<<<<<< HEAD
+			httpInfo.request.BidderName = bidderRequest.BidderName
 			bidResponse, moreErrs := bidder.Bidder.MakeBids(bidderRequest.BidRequest, httpInfo.request, httpInfo.response)
-=======
-			httpInfo.request.BidderName = name
-			bidResponse, moreErrs := bidder.Bidder.MakeBids(request, httpInfo.request, httpInfo.response)
->>>>>>> 601a2a00
 			errs = append(errs, moreErrs...)
 
 			if bidResponse != nil {
@@ -296,7 +292,6 @@
 							bidResponse.Bids[i].Bid.Price = bidResponse.Bids[i].Bid.Price * bidAdjustment * conversionRate
 						}
 						seatBid.bids = append(seatBid.bids, &pbsOrtbBid{
-<<<<<<< HEAD
 							bid:            bidResponse.Bids[i].Bid,
 							bidMeta:        bidResponse.Bids[i].BidMeta,
 							bidType:        bidResponse.Bids[i].BidType,
@@ -304,14 +299,7 @@
 							dealPriority:   bidResponse.Bids[i].DealPriority,
 							originalBidCPM: originalBidCpm,
 							originalBidCur: bidResponse.Currency,
-=======
-							bid:          bidResponse.Bids[i].Bid,
-							bidMeta:      bidResponse.Bids[i].BidMeta,
-							bidType:      bidResponse.Bids[i].BidType,
-							bidTargets:   bidResponse.Bids[i].BidTargets,
-							bidVideo:     bidResponse.Bids[i].BidVideo,
-							dealPriority: bidResponse.Bids[i].DealPriority,
->>>>>>> 601a2a00
+							bidTargets:     bidResponse.Bids[i].BidTargets,
 						})
 					}
 				} else {
