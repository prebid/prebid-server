package exchange

import (
	"bytes"
	"compress/gzip"
	"context"
	"crypto/tls"
	"encoding/json"
	"errors"
	"fmt"
	"io"
	"net/http"
	"net/http/httptrace"
	"regexp"
	"strings"
	"sync"
	"time"

	"github.com/golang/glog"
	"github.com/prebid/prebid-server/v2/bidadjustment"
	"github.com/prebid/prebid-server/v2/config/util"
	"github.com/prebid/prebid-server/v2/currency"
	"github.com/prebid/prebid-server/v2/exchange/entities"
	"github.com/prebid/prebid-server/v2/experiment/adscert"
	"github.com/prebid/prebid-server/v2/hooks/hookexecution"
	"github.com/prebid/prebid-server/v2/version"

	"github.com/prebid/openrtb/v20/adcom1"
	nativeRequests "github.com/prebid/openrtb/v20/native1/request"
	nativeResponse "github.com/prebid/openrtb/v20/native1/response"
	"github.com/prebid/openrtb/v20/openrtb2"
	"github.com/prebid/prebid-server/v2/adapters"
	"github.com/prebid/prebid-server/v2/config"
	"github.com/prebid/prebid-server/v2/errortypes"
	"github.com/prebid/prebid-server/v2/metrics"
	"github.com/prebid/prebid-server/v2/openrtb_ext"
	"github.com/prebid/prebid-server/v2/util/jsonutil"
	"golang.org/x/net/context/ctxhttp"
)

// AdaptedBidder defines the contract needed to participate in an Auction within an Exchange.
//
// This interface exists to help segregate core auction logic.
//
// Any logic which can be done _within a single Seat_ goes inside one of these.
// Any logic which _requires responses from all Seats_ goes inside the Exchange.
//
// This interface differs from adapters.Bidder to help minimize code duplication across the
// adapters.Bidder implementations.
type AdaptedBidder interface {
	// requestBid fetches bids for the given request.
	//
	// An AdaptedBidder *may* return two non-nil values here. Errors should describe situations which
	// make the bid (or no-bid) "less than ideal." Common examples include:
	//
	// 1. Connection issues.
	// 2. Imps with Media Types which this Bidder doesn't support.
	// 3. The Context timeout expired before all expected bids were returned.
	// 4. The Server sent back an unexpected Response, so some bids were ignored.
	//
	// Any errors will be user-facing in the API.
	// Error messages should help publishers understand what might account for "bad" bids.
	requestBid(ctx context.Context, bidderRequest BidderRequest, conversions currency.Conversions, reqInfo *adapters.ExtraRequestInfo, adsCertSigner adscert.Signer, bidRequestOptions bidRequestOptions, alternateBidderCodes openrtb_ext.ExtAlternateBidderCodes, hookExecutor hookexecution.StageExecutor, ruleToAdjustments openrtb_ext.AdjustmentsByDealID) ([]*entities.PbsOrtbSeatBid, extraBidderRespInfo, []error)
}

// bidRequestOptions holds additional options for bid request execution to maintain clean code and reasonable number of parameters
type bidRequestOptions struct {
	accountDebugAllowed    bool
	headerDebugAllowed     bool
	addCallSignHeader      bool
	bidAdjustments         map[string]float64
	tmaxAdjustments        *TmaxAdjustmentsPreprocessed
	bidderRequestStartTime time.Time
	responseDebugAllowed   bool
}

type extraBidderRespInfo struct {
	respProcessingStartTime time.Time
<<<<<<< HEAD
	adapterNonBids          nonBids
=======
	seatNonBidBuilder       SeatNonBidBuilder
>>>>>>> 4a2dd48e
}

type extraAuctionResponseInfo struct {
	fledge                  *openrtb_ext.Fledge
	bidsFound               bool
	bidderResponseStartTime time.Time
<<<<<<< HEAD
	seatNonBid              nonBids
=======
	seatNonBidBuilder       SeatNonBidBuilder
>>>>>>> 4a2dd48e
}

const ImpIdReqBody = "Stored bid response for impression id: "

// Possible values of compression types Prebid Server can support for bidder compression
const (
	Gzip string = "GZIP"
)

// AdaptBidder converts an adapters.Bidder into an exchange.AdaptedBidder.
//
// The name refers to the "Adapter" architecture pattern, and should not be confused with a Prebid "Adapter"
// (which is being phased out and replaced by Bidder for OpenRTB auctions)
func AdaptBidder(bidder adapters.Bidder, client *http.Client, cfg *config.Configuration, me metrics.MetricsEngine, name openrtb_ext.BidderName, debugInfo *config.DebugInfo, endpointCompression string) AdaptedBidder {
	return &bidderAdapter{
		Bidder:     bidder,
		BidderName: name,
		Client:     client,
		me:         me,
		config: bidderAdapterConfig{
			Debug:               cfg.Debug,
			DisableConnMetrics:  cfg.Metrics.Disabled.AdapterConnectionMetrics,
			DebugInfo:           config.DebugInfo{Allow: parseDebugInfo(debugInfo)},
			EndpointCompression: endpointCompression,
		},
	}
}

func parseDebugInfo(info *config.DebugInfo) bool {
	if info == nil {
		return true
	}
	return info.Allow
}

type bidderAdapter struct {
	Bidder     adapters.Bidder
	BidderName openrtb_ext.BidderName
	Client     *http.Client
	me         metrics.MetricsEngine
	config     bidderAdapterConfig
}

type bidderAdapterConfig struct {
	Debug               config.Debug
	DisableConnMetrics  bool
	DebugInfo           config.DebugInfo
	EndpointCompression string
}

func (bidder *bidderAdapter) requestBid(ctx context.Context, bidderRequest BidderRequest, conversions currency.Conversions, reqInfo *adapters.ExtraRequestInfo, adsCertSigner adscert.Signer, bidRequestOptions bidRequestOptions, alternateBidderCodes openrtb_ext.ExtAlternateBidderCodes, hookExecutor hookexecution.StageExecutor, ruleToAdjustments openrtb_ext.AdjustmentsByDealID) ([]*entities.PbsOrtbSeatBid, extraBidderRespInfo, []error) {
	request := openrtb_ext.RequestWrapper{BidRequest: bidderRequest.BidRequest}
	reject := hookExecutor.ExecuteBidderRequestStage(&request, string(bidderRequest.BidderName))
<<<<<<< HEAD
	var seatNonBids nonBids
=======
	var seatNonBidBuilder SeatNonBidBuilder
>>>>>>> 4a2dd48e
	if reject != nil {
		return nil, extraBidderRespInfo{}, []error{reject}
	}

	var (
		reqData         []*adapters.RequestData
		errs            []error
		responseChannel chan *httpCallInfo
		extraRespInfo   extraBidderRespInfo
	)

	// rebuild request after modules execution
	request.RebuildRequest()
	bidderRequest.BidRequest = request.BidRequest

	//check if real request exists for this bidder or it only has stored responses
	dataLen := 0
	if len(bidderRequest.BidRequest.Imp) > 0 {
		// Reducing the amount of time bidders have to compensate for the processing time used by PBS to fetch a stored request (if needed), validate the OpenRTB request and split it into multiple requests sanitized for each bidder
		// As well as for the time needed by PBS to prepare the auction response
		if bidRequestOptions.tmaxAdjustments != nil && bidRequestOptions.tmaxAdjustments.IsEnforced {
			bidderRequest.BidRequest.TMax = getBidderTmax(&bidderTmaxCtx{ctx}, bidderRequest.BidRequest.TMax, *bidRequestOptions.tmaxAdjustments)
		}
		reqData, errs = bidder.Bidder.MakeRequests(bidderRequest.BidRequest, reqInfo)

		if len(reqData) == 0 {
			// If the adapter failed to generate both requests and errors, this is an error.
			if len(errs) == 0 {
				errs = append(errs, &errortypes.FailedToRequestBids{Message: "The adapter failed to generate any bid requests, but also failed to generate an error explaining why"})
			}
			return nil, extraBidderRespInfo{}, errs
		}
		xPrebidHeader := version.BuildXPrebidHeaderForRequest(bidderRequest.BidRequest, version.Ver)

		for i := 0; i < len(reqData); i++ {
			if reqData[i].Headers != nil {
				reqData[i].Headers = reqData[i].Headers.Clone()
			} else {
				reqData[i].Headers = http.Header{}
			}
			reqData[i].Headers.Add("X-Prebid", xPrebidHeader)
			if reqInfo.GlobalPrivacyControlHeader == "1" {
				reqData[i].Headers.Add("Sec-GPC", reqInfo.GlobalPrivacyControlHeader)
			}
			if bidRequestOptions.addCallSignHeader {
				startSignRequestTime := time.Now()
				signatureMessage, err := adsCertSigner.Sign(reqData[i].Uri, reqData[i].Body)
				bidder.me.RecordAdsCertSignTime(time.Since(startSignRequestTime))
				if err != nil {
					bidder.me.RecordAdsCertReq(false)
					errs = append(errs, &errortypes.Warning{Message: fmt.Sprintf("AdsCert signer is enabled but cannot sign the request: %s", err.Error())})
				}
				if err == nil && len(signatureMessage) > 0 {
					reqData[i].Headers.Add(adscert.SignHeader, signatureMessage)
					bidder.me.RecordAdsCertReq(true)
				}
			}

		}
		// Make any HTTP requests in parallel.
		// If the bidder only needs to make one, save some cycles by just using the current one.
		dataLen = len(reqData) + len(bidderRequest.BidderStoredResponses)
		responseChannel = make(chan *httpCallInfo, dataLen)
<<<<<<< HEAD
		seatNonBids = nonBids{}
=======
		seatNonBidBuilder = SeatNonBidBuilder{}
>>>>>>> 4a2dd48e
		if len(reqData) == 1 {
			responseChannel <- bidder.doRequest(ctx, reqData[0], bidRequestOptions.bidderRequestStartTime, bidRequestOptions.tmaxAdjustments)
		} else {
			for _, oneReqData := range reqData {
				go func(data *adapters.RequestData) {
					responseChannel <- bidder.doRequest(ctx, data, bidRequestOptions.bidderRequestStartTime, bidRequestOptions.tmaxAdjustments)
				}(oneReqData) // Method arg avoids a race condition on oneReqData
			}
		}
	}
	if len(bidderRequest.BidderStoredResponses) > 0 {
		//if stored bid responses are present - replace impIds and add them as is to responseChannel <- stored responses
		if responseChannel == nil {
			dataLen = dataLen + len(bidderRequest.BidderStoredResponses)
			responseChannel = make(chan *httpCallInfo, dataLen)
		}
		for impId, bidResp := range bidderRequest.BidderStoredResponses {
			go func(id string, resp json.RawMessage) {
				responseChannel <- prepareStoredResponse(id, resp)
			}(impId, bidResp)
		}
	}

	defaultCurrency := "USD"
	seatBidMap := map[openrtb_ext.BidderName]*entities.PbsOrtbSeatBid{
		bidderRequest.BidderName: {
			Bids:      make([]*entities.PbsOrtbBid, 0, dataLen),
			Currency:  defaultCurrency,
			HttpCalls: make([]*openrtb_ext.ExtHttpCall, 0, dataLen),
			Seat:      string(bidderRequest.BidderName),
		},
	}

	// If the bidder made multiple requests, we still want them to enter as many bids as possible...
	// even if the timeout occurs sometime halfway through.
	for i := 0; i < dataLen; i++ {
		httpInfo := <-responseChannel
		// If this is a test bid, capture debugging info from the requests.
		// Write debug data to ext in case if:
		// - headerDebugAllowed (debug override header specified correct) - it overrides all other debug restrictions
		// - account debug is allowed
		// - bidder debug is allowed
		if bidRequestOptions.headerDebugAllowed {
			seatBidMap[bidderRequest.BidderName].HttpCalls = append(seatBidMap[bidderRequest.BidderName].HttpCalls, makeExt(httpInfo))
		} else {
			if bidRequestOptions.accountDebugAllowed {
				if bidder.config.DebugInfo.Allow {
					seatBidMap[bidderRequest.BidderName].HttpCalls = append(seatBidMap[bidderRequest.BidderName].HttpCalls, makeExt(httpInfo))
				} else {
					debugDisabledWarning := errortypes.Warning{
						WarningCode: errortypes.BidderLevelDebugDisabledWarningCode,
						Message:     "debug turned off for bidder",
					}
					errs = append(errs, &debugDisabledWarning)
				}
			}
		}

		if httpInfo.err == nil {
			extraRespInfo.respProcessingStartTime = time.Now()
			bidResponse, moreErrs := bidder.Bidder.MakeBids(bidderRequest.BidRequest, httpInfo.request, httpInfo.response)
			errs = append(errs, moreErrs...)

			if bidResponse != nil {
				reject := hookExecutor.ExecuteRawBidderResponseStage(bidResponse, string(bidder.BidderName))
				if reject != nil {
					errs = append(errs, reject)
					continue
				}
				// Setup default currency as `USD` is not set in bid request nor bid response
				if bidResponse.Currency == "" {
					bidResponse.Currency = defaultCurrency
				}
				if len(bidderRequest.BidRequest.Cur) == 0 {
					bidderRequest.BidRequest.Cur = []string{defaultCurrency}
				}

				// Try to get a conversion rate
				// Try to get the first currency from request.cur having a match in the rate converter,
				// and use it as currency
				var conversionRate float64
				var err error
				for _, bidReqCur := range bidderRequest.BidRequest.Cur {
					if conversionRate, err = conversions.GetRate(bidResponse.Currency, bidReqCur); err == nil {
						seatBidMap[bidderRequest.BidderName].Currency = bidReqCur
						break
					}
				}

				// Only do this for request from mobile app
				if bidderRequest.BidRequest.App != nil {
					for i := 0; i < len(bidResponse.Bids); i++ {
						if bidResponse.Bids[i].BidType == openrtb_ext.BidTypeNative {
							nativeMarkup, moreErrs := addNativeTypes(bidResponse.Bids[i].Bid, bidderRequest.BidRequest)
							errs = append(errs, moreErrs...)

							if nativeMarkup != nil {
								markup, err := jsonutil.Marshal(*nativeMarkup)
								if err != nil {
									errs = append(errs, err)
								} else {
									bidResponse.Bids[i].Bid.AdM = string(markup)
								}
							}
						}
					}
				}

				// FLEDGE auctionconfig responses are sent separate from bids
				if bidResponse.FledgeAuctionConfigs != nil {
					if fledgeAuctionConfigs := seatBidMap[bidderRequest.BidderName].FledgeAuctionConfigs; fledgeAuctionConfigs != nil {
						seatBidMap[bidderRequest.BidderName].FledgeAuctionConfigs = append(fledgeAuctionConfigs, bidResponse.FledgeAuctionConfigs...)
					} else {
						seatBidMap[bidderRequest.BidderName].FledgeAuctionConfigs = bidResponse.FledgeAuctionConfigs
					}
				}

				if len(bidderRequest.BidderStoredResponses) > 0 {
					//set imp ids back to response for bids with stored responses
					for i := 0; i < len(bidResponse.Bids); i++ {
						if httpInfo.request.Uri == "" {
							reqBody := string(httpInfo.request.Body)
							re := regexp.MustCompile(ImpIdReqBody)
							reqBodySplit := re.Split(reqBody, -1)
							reqImpId := reqBodySplit[1]
							// replace impId if "replaceimpid" is true or not specified
							if bidderRequest.ImpReplaceImpId[reqImpId] {
								bidResponse.Bids[i].Bid.ImpID = reqImpId
							}
						}
					}
				}

				if err == nil {
					// Conversion rate found, using it for conversion
					for i := 0; i < len(bidResponse.Bids); i++ {

						bidderName := bidderRequest.BidderName
						if bidResponse.Bids[i].Seat != "" {
							bidderName = bidResponse.Bids[i].Seat
						}

						if valid, err := alternateBidderCodes.IsValidBidderCode(bidderRequest.BidderName.String(), bidderName.String()); !valid {
							if err != nil {
								err = &errortypes.Warning{
									WarningCode: errortypes.AlternateBidderCodeWarningCode,
									Message:     err.Error(),
								}
								errs = append(errs, err)
							}
							continue
						}

						adjustmentFactor := 1.0
						if givenAdjustment, ok := bidRequestOptions.bidAdjustments[(strings.ToLower(bidderName.String()))]; ok {
							adjustmentFactor = givenAdjustment
						} else if givenAdjustment, ok := bidRequestOptions.bidAdjustments[(strings.ToLower(bidderRequest.BidderName.String()))]; ok {
							adjustmentFactor = givenAdjustment
						}

						originalBidCpm := 0.0
						currencyAfterAdjustments := ""
						if bidResponse.Bids[i].Bid != nil {
							originalBidCpm = bidResponse.Bids[i].Bid.Price
							bidResponse.Bids[i].Bid.Price = bidResponse.Bids[i].Bid.Price * adjustmentFactor * conversionRate

							bidType := getBidTypeForAdjustments(bidResponse.Bids[i].BidType, bidResponse.Bids[i].Bid.ImpID, bidderRequest.BidRequest.Imp)
							bidResponse.Bids[i].Bid.Price, currencyAfterAdjustments = bidadjustment.Apply(ruleToAdjustments, bidResponse.Bids[i], bidderRequest.BidderName, seatBidMap[bidderRequest.BidderName].Currency, reqInfo, bidType)
						}

						if _, ok := seatBidMap[bidderName]; !ok {
							// Initalize seatBidMap entry as this is first extra bid with seat bidderName
							seatBidMap[bidderName] = &entities.PbsOrtbSeatBid{
								Bids:     make([]*entities.PbsOrtbBid, 0, dataLen),
								Currency: seatBidMap[bidderRequest.BidderName].Currency,
								// Do we need to fill httpCalls for this?. Can we refer one from adaptercode for debugging?
								HttpCalls: seatBidMap[bidderRequest.BidderName].HttpCalls,
								Seat:      bidderName.String(),
							}
						}

						seatBidMap[bidderName].Bids = append(seatBidMap[bidderName].Bids, &entities.PbsOrtbBid{
							Bid:            bidResponse.Bids[i].Bid,
							BidMeta:        bidResponse.Bids[i].BidMeta,
							BidType:        bidResponse.Bids[i].BidType,
							BidVideo:       bidResponse.Bids[i].BidVideo,
							DealPriority:   bidResponse.Bids[i].DealPriority,
							OriginalBidCPM: originalBidCpm,
							OriginalBidCur: bidResponse.Currency,
							AdapterCode:    bidderRequest.BidderCoreName,
						})
						seatBidMap[bidderName].Currency = currencyAfterAdjustments
					}
				} else {
					// If no conversions found, do not handle the bid
					errs = append(errs, err)
				}
			}
		} else {
			errs = append(errs, httpInfo.err)
			nonBidReason := httpInfoToNonBidReason(httpInfo)
<<<<<<< HEAD
			seatNonBids.rejectImps(httpInfo.request.ImpIDs, nonBidReason, string(bidderRequest.BidderName))
=======
			seatNonBidBuilder.rejectImps(httpInfo.request.ImpIDs, nonBidReason, string(bidderRequest.BidderName))
>>>>>>> 4a2dd48e
		}
	}

	seatBids := make([]*entities.PbsOrtbSeatBid, 0, len(seatBidMap))
	for _, seatBid := range seatBidMap {
		seatBids = append(seatBids, seatBid)
	}

<<<<<<< HEAD
	extraRespInfo.adapterNonBids = seatNonBids
=======
	extraRespInfo.seatNonBidBuilder = seatNonBidBuilder
>>>>>>> 4a2dd48e
	return seatBids, extraRespInfo, errs
}

func addNativeTypes(bid *openrtb2.Bid, request *openrtb2.BidRequest) (*nativeResponse.Response, []error) {
	var errs []error
	var nativeMarkup nativeResponse.Response
	if err := jsonutil.UnmarshalValid(json.RawMessage(bid.AdM), &nativeMarkup); err != nil || len(nativeMarkup.Assets) == 0 {
		// Some bidders are returning non-IAB compliant native markup. In this case Prebid server will not be able to add types. E.g Facebook
		return nil, errs
	}

	nativeImp, err := getNativeImpByImpID(bid.ImpID, request)
	if err != nil {
		errs = append(errs, err)
		return nil, errs
	}

	var nativePayload nativeRequests.Request
	if err := jsonutil.UnmarshalValid(json.RawMessage((*nativeImp).Request), &nativePayload); err != nil {
		errs = append(errs, err)
	}

	for _, asset := range nativeMarkup.Assets {
		if err := setAssetTypes(asset, nativePayload); err != nil {
			errs = append(errs, err)
		}
	}

	return &nativeMarkup, errs
}

func setAssetTypes(asset nativeResponse.Asset, nativePayload nativeRequests.Request) error {
	if asset.Img != nil {
		if asset.ID == nil {
			return errors.New("Response Image asset doesn't have an ID")
		}
		if tempAsset, err := getAssetByID(*asset.ID, nativePayload.Assets); err == nil {
			if tempAsset.Img != nil {
				if tempAsset.Img.Type != 0 {
					asset.Img.Type = tempAsset.Img.Type
				}
			} else {
				return fmt.Errorf("Response has an Image asset with ID:%d present that doesn't exist in the request", *asset.ID)
			}
		} else {
			return err
		}
	}

	if asset.Data != nil {
		if asset.ID == nil {
			return errors.New("Response Data asset doesn't have an ID")
		}
		if tempAsset, err := getAssetByID(*asset.ID, nativePayload.Assets); err == nil {
			if tempAsset.Data != nil {
				if tempAsset.Data.Type != 0 {
					asset.Data.Type = tempAsset.Data.Type
				}
			} else {
				return fmt.Errorf("Response has a Data asset with ID:%d present that doesn't exist in the request", *asset.ID)
			}
		} else {
			return err
		}
	}
	return nil
}

func getNativeImpByImpID(impID string, request *openrtb2.BidRequest) (*openrtb2.Native, error) {
	for _, impInRequest := range request.Imp {
		if impInRequest.ID == impID && impInRequest.Native != nil {
			return impInRequest.Native, nil
		}
	}
	return nil, errors.New("Could not find native imp")
}

func getAssetByID(id int64, assets []nativeRequests.Asset) (nativeRequests.Asset, error) {
	for _, asset := range assets {
		if id == asset.ID {
			return asset, nil
		}
	}
	return nativeRequests.Asset{}, fmt.Errorf("Unable to find asset with ID:%d in the request", id)
}

var authorizationHeader = http.CanonicalHeaderKey("authorization")

func filterHeader(h http.Header) http.Header {
	clone := h.Clone()
	clone.Del(authorizationHeader)
	return clone
}

// makeExt transforms information about the HTTP call into the contract class for the PBS response.
func makeExt(httpInfo *httpCallInfo) *openrtb_ext.ExtHttpCall {
	ext := &openrtb_ext.ExtHttpCall{}

	if httpInfo != nil && httpInfo.request != nil {
		ext.Uri = httpInfo.request.Uri
		ext.RequestBody = string(httpInfo.request.Body)
		ext.RequestHeaders = filterHeader(httpInfo.request.Headers)

		if httpInfo.err == nil && httpInfo.response != nil {
			ext.ResponseBody = string(httpInfo.response.Body)
			ext.Status = httpInfo.response.StatusCode
		}
	}

	return ext
}

// doRequest makes a request, handles the response, and returns the data needed by the
// Bidder interface.
func (bidder *bidderAdapter) doRequest(ctx context.Context, req *adapters.RequestData, bidderRequestStartTime time.Time, tmaxAdjustments *TmaxAdjustmentsPreprocessed) *httpCallInfo {
	return bidder.doRequestImpl(ctx, req, glog.Warningf, bidderRequestStartTime, tmaxAdjustments)
}

func (bidder *bidderAdapter) doRequestImpl(ctx context.Context, req *adapters.RequestData, logger util.LogMsg, bidderRequestStartTime time.Time, tmaxAdjustments *TmaxAdjustmentsPreprocessed) *httpCallInfo {
	requestBody, err := getRequestBody(req, bidder.config.EndpointCompression)
	if err != nil {
		return &httpCallInfo{
			request: req,
			err:     err,
		}
	}
	httpReq, err := http.NewRequest(req.Method, req.Uri, requestBody)
	if err != nil {
		return &httpCallInfo{
			request: req,
			err:     err,
		}
	}
	httpReq.Header = req.Headers

	// If adapter connection metrics are not disabled, add the client trace
	// to get complete connection info into our metrics
	if !bidder.config.DisableConnMetrics {
		ctx = bidder.addClientTrace(ctx)
	}
	bidder.me.RecordOverheadTime(metrics.PreBidder, time.Since(bidderRequestStartTime))

	if tmaxAdjustments != nil && tmaxAdjustments.IsEnforced {
		if hasShorterDurationThanTmax(&bidderTmaxCtx{ctx}, *tmaxAdjustments) {
			bidder.me.RecordTMaxTimeout()
			return &httpCallInfo{
				request: req,
				err:     &errortypes.TmaxTimeout{Message: "exceeded tmax duration"},
			}
		}
	}

	httpCallStart := time.Now()
	httpResp, err := ctxhttp.Do(ctx, bidder.Client, httpReq)
	if err != nil {
		if err == context.DeadlineExceeded {
			err = &errortypes.Timeout{Message: err.Error()}
			var corebidder adapters.Bidder = bidder.Bidder
			// The bidder adapter normally stores an info-aware bidder (a bidder wrapper)
			// rather than the actual bidder. So we need to unpack that first.
			if b, ok := corebidder.(*adapters.InfoAwareBidder); ok {
				corebidder = b.Bidder
			}
			if tb, ok := corebidder.(adapters.TimeoutBidder); ok {
				// Toss the timeout notification call into a go routine, as we are out of time'
				// and cannot delay processing. We don't do anything result, as there is not much
				// we can do about a timeout notification failure. We do not want to get stuck in
				// a loop of trying to report timeouts to the timeout notifications.
				go bidder.doTimeoutNotification(tb, req, logger)
			}

		}
		return &httpCallInfo{
			request: req,
			err:     err,
		}
	}

	respBody, err := io.ReadAll(httpResp.Body)
	if err != nil {
		return &httpCallInfo{
			request: req,
			err:     err,
		}
	}
	defer httpResp.Body.Close()

	if httpResp.StatusCode < 200 || httpResp.StatusCode >= 400 {
		err = &errortypes.BadServerResponse{
			Message: fmt.Sprintf("Server responded with failure status: %d. Set request.test = 1 for debugging info.", httpResp.StatusCode),
		}
	}

	bidder.me.RecordBidderServerResponseTime(time.Since(httpCallStart))
	return &httpCallInfo{
		request: req,
		response: &adapters.ResponseData{
			StatusCode: httpResp.StatusCode,
			Body:       respBody,
			Headers:    httpResp.Header,
		},
		err: err,
	}
}

func (bidder *bidderAdapter) doTimeoutNotification(timeoutBidder adapters.TimeoutBidder, req *adapters.RequestData, logger util.LogMsg) {
	ctx, cancel := context.WithTimeout(context.Background(), 200*time.Millisecond)
	defer cancel()
	toReq, errL := timeoutBidder.MakeTimeoutNotification(req)
	if toReq != nil && len(errL) == 0 {
		httpReq, err := http.NewRequest(toReq.Method, toReq.Uri, bytes.NewBuffer(toReq.Body))
		if err == nil {
			httpReq.Header = req.Headers
			httpResp, err := ctxhttp.Do(ctx, bidder.Client, httpReq)
			success := (err == nil && httpResp.StatusCode >= 200 && httpResp.StatusCode < 300)
			bidder.me.RecordTimeoutNotice(success)
			if bidder.config.Debug.TimeoutNotification.Log && !(bidder.config.Debug.TimeoutNotification.FailOnly && success) {
				var msg string
				if err == nil {
					msg = fmt.Sprintf("TimeoutNotification: status:(%d) body:%s", httpResp.StatusCode, string(toReq.Body))
				} else {
					msg = fmt.Sprintf("TimeoutNotification: error:(%s) body:%s", err.Error(), string(toReq.Body))
				}
				// If logging is turned on, and logging is not disallowed via FailOnly
				util.LogRandomSample(msg, logger, bidder.config.Debug.TimeoutNotification.SamplingRate)
			}
		} else {
			bidder.me.RecordTimeoutNotice(false)
			if bidder.config.Debug.TimeoutNotification.Log {
				msg := fmt.Sprintf("TimeoutNotification: Failed to make timeout request: method(%s), uri(%s), error(%s)", toReq.Method, toReq.Uri, err.Error())
				util.LogRandomSample(msg, logger, bidder.config.Debug.TimeoutNotification.SamplingRate)
			}
		}
	} else if bidder.config.Debug.TimeoutNotification.Log {
		reqJSON, err := jsonutil.Marshal(req)
		var msg string
		if err == nil {
			msg = fmt.Sprintf("TimeoutNotification: Failed to generate timeout request: error(%s), bidder request(%s)", errL[0].Error(), string(reqJSON))
		} else {
			msg = fmt.Sprintf("TimeoutNotification: Failed to generate timeout request: error(%s), bidder request marshal failed(%s)", errL[0].Error(), err.Error())
		}
		util.LogRandomSample(msg, logger, bidder.config.Debug.TimeoutNotification.SamplingRate)
	}

}

type httpCallInfo struct {
	request  *adapters.RequestData
	response *adapters.ResponseData
	err      error
}

// This function adds an httptrace.ClientTrace object to the context so, if connection with the bidder
// endpoint is established, we can keep track of whether the connection was newly created, reused, and
// the time from the connection request, to the connection creation.
func (bidder *bidderAdapter) addClientTrace(ctx context.Context) context.Context {
	var connStart, dnsStart, tlsStart time.Time

	trace := &httptrace.ClientTrace{
		// GetConn is called before a connection is created or retrieved from an idle pool
		GetConn: func(hostPort string) {
			connStart = time.Now()
		},
		// GotConn is called after a successful connection is obtained
		GotConn: func(info httptrace.GotConnInfo) {
			connWaitTime := time.Since(connStart)

			bidder.me.RecordAdapterConnections(bidder.BidderName, info.Reused, connWaitTime)
		},
		// DNSStart is called when a DNS lookup begins.
		DNSStart: func(info httptrace.DNSStartInfo) {
			dnsStart = time.Now()
		},
		// DNSDone is called when a DNS lookup ends.
		DNSDone: func(info httptrace.DNSDoneInfo) {
			dnsLookupTime := time.Since(dnsStart)

			bidder.me.RecordDNSTime(dnsLookupTime)
		},

		TLSHandshakeStart: func() {
			tlsStart = time.Now()
		},

		TLSHandshakeDone: func(tls.ConnectionState, error) {
			tlsHandshakeTime := time.Since(tlsStart)

			bidder.me.RecordTLSHandshakeTime(tlsHandshakeTime)
		},
	}
	return httptrace.WithClientTrace(ctx, trace)
}

func prepareStoredResponse(impId string, bidResp json.RawMessage) *httpCallInfo {
	//always one element in reqData because stored response is mapped to single imp
	body := fmt.Sprintf("%s%s", ImpIdReqBody, impId)
	reqDataForStoredResp := adapters.RequestData{
		Method: "POST",
		Uri:    "",
		Body:   []byte(body), //use it to pass imp id for stored resp
	}
	respData := &httpCallInfo{
		request: &reqDataForStoredResp,
		response: &adapters.ResponseData{
			StatusCode: 200,
			Body:       bidResp,
		},
		err: nil,
	}
	return respData
}

func getBidTypeForAdjustments(bidType openrtb_ext.BidType, impID string, imp []openrtb2.Imp) string {
	if bidType == openrtb_ext.BidTypeVideo {
		for _, imp := range imp {
			if imp.ID == impID {
				if imp.Video != nil && imp.Video.Plcmt == adcom1.VideoPlcmtAccompanyingContent {
					return "video-outstream"
				}
				break
			}
		}
		return "video-instream"
	}
	return string(bidType)
}

func hasShorterDurationThanTmax(ctx bidderTmaxContext, tmaxAdjustments TmaxAdjustmentsPreprocessed) bool {
	if tmaxAdjustments.IsEnforced {
		if deadline, ok := ctx.Deadline(); ok {
			overheadNS := time.Duration(tmaxAdjustments.BidderNetworkLatencyBuffer+tmaxAdjustments.PBSResponsePreparationDuration) * time.Millisecond
			bidderTmax := deadline.Add(-overheadNS)

			remainingDuration := ctx.Until(bidderTmax).Milliseconds()
			return remainingDuration < int64(tmaxAdjustments.BidderResponseDurationMin)
		}
	}
	return false
}

func getRequestBody(req *adapters.RequestData, endpointCompression string) (*bytes.Buffer, error) {
	switch strings.ToUpper(endpointCompression) {
	case Gzip:
		// Compress to GZIP
		b := bytes.NewBuffer(make([]byte, 0, len(req.Body)))

		w := gzipWriterPool.Get().(*gzip.Writer)
		defer gzipWriterPool.Put(w)

		w.Reset(b)
		_, err := w.Write(req.Body)
		if err != nil {
			return nil, err
		}
		err = w.Close()
		if err != nil {
			return nil, err
		}

		// Set Header
		req.Headers.Set("Content-Encoding", "gzip")

		return b, nil
	default:
		return bytes.NewBuffer(req.Body), nil
	}
}

var gzipWriterPool = sync.Pool{
	New: func() interface{} {
		return gzip.NewWriter(nil)
	},
}<|MERGE_RESOLUTION|>--- conflicted
+++ resolved
@@ -76,22 +76,14 @@
 
 type extraBidderRespInfo struct {
 	respProcessingStartTime time.Time
-<<<<<<< HEAD
-	adapterNonBids          nonBids
-=======
 	seatNonBidBuilder       SeatNonBidBuilder
->>>>>>> 4a2dd48e
 }
 
 type extraAuctionResponseInfo struct {
 	fledge                  *openrtb_ext.Fledge
 	bidsFound               bool
 	bidderResponseStartTime time.Time
-<<<<<<< HEAD
-	seatNonBid              nonBids
-=======
 	seatNonBidBuilder       SeatNonBidBuilder
->>>>>>> 4a2dd48e
 }
 
 const ImpIdReqBody = "Stored bid response for impression id: "
@@ -145,11 +137,7 @@
 func (bidder *bidderAdapter) requestBid(ctx context.Context, bidderRequest BidderRequest, conversions currency.Conversions, reqInfo *adapters.ExtraRequestInfo, adsCertSigner adscert.Signer, bidRequestOptions bidRequestOptions, alternateBidderCodes openrtb_ext.ExtAlternateBidderCodes, hookExecutor hookexecution.StageExecutor, ruleToAdjustments openrtb_ext.AdjustmentsByDealID) ([]*entities.PbsOrtbSeatBid, extraBidderRespInfo, []error) {
 	request := openrtb_ext.RequestWrapper{BidRequest: bidderRequest.BidRequest}
 	reject := hookExecutor.ExecuteBidderRequestStage(&request, string(bidderRequest.BidderName))
-<<<<<<< HEAD
-	var seatNonBids nonBids
-=======
 	var seatNonBidBuilder SeatNonBidBuilder
->>>>>>> 4a2dd48e
 	if reject != nil {
 		return nil, extraBidderRespInfo{}, []error{reject}
 	}
@@ -213,11 +201,7 @@
 		// If the bidder only needs to make one, save some cycles by just using the current one.
 		dataLen = len(reqData) + len(bidderRequest.BidderStoredResponses)
 		responseChannel = make(chan *httpCallInfo, dataLen)
-<<<<<<< HEAD
-		seatNonBids = nonBids{}
-=======
 		seatNonBidBuilder = SeatNonBidBuilder{}
->>>>>>> 4a2dd48e
 		if len(reqData) == 1 {
 			responseChannel <- bidder.doRequest(ctx, reqData[0], bidRequestOptions.bidderRequestStartTime, bidRequestOptions.tmaxAdjustments)
 		} else {
@@ -419,11 +403,7 @@
 		} else {
 			errs = append(errs, httpInfo.err)
 			nonBidReason := httpInfoToNonBidReason(httpInfo)
-<<<<<<< HEAD
-			seatNonBids.rejectImps(httpInfo.request.ImpIDs, nonBidReason, string(bidderRequest.BidderName))
-=======
 			seatNonBidBuilder.rejectImps(httpInfo.request.ImpIDs, nonBidReason, string(bidderRequest.BidderName))
->>>>>>> 4a2dd48e
 		}
 	}
 
@@ -432,11 +412,7 @@
 		seatBids = append(seatBids, seatBid)
 	}
 
-<<<<<<< HEAD
-	extraRespInfo.adapterNonBids = seatNonBids
-=======
 	extraRespInfo.seatNonBidBuilder = seatNonBidBuilder
->>>>>>> 4a2dd48e
 	return seatBids, extraRespInfo, errs
 }
 
