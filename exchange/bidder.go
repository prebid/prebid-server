--- conflicted
+++ resolved
@@ -321,15 +321,9 @@
 
 						if _, ok := seatBidMap[bidderName]; !ok {
 							// Initalize seatBidMap entry as this is first extra bid with seat bidderName
-<<<<<<< HEAD
 							seatBidMap[bidderName] = &entities.PbsOrtbSeatBid{
 								Bids:     make([]*entities.PbsOrtbBid, 0, dataLen),
-								Currency: defaultCurrency,
-=======
-							seatBidMap[bidderName] = &pbsOrtbSeatBid{
-								bids:     make([]*pbsOrtbBid, 0, dataLen),
-								currency: seatBidMap[bidderRequest.BidderName].currency,
->>>>>>> dd909bab
+								Currency: seatBidMap[bidderRequest.BidderName].Currency,
 								// Do we need to fill httpCalls for this?. Can we refer one from adaptercode for debugging?
 								HttpCalls: seatBidMap[bidderRequest.BidderName].HttpCalls,
 								Seat:      bidderName.String(),
