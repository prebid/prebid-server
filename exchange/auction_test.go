package exchange

import (
	"context"
	"encoding/json"
	"fmt"
	"io/ioutil"
	"strconv"
	"testing"

	"github.com/prebid/prebid-server/config"
	"github.com/prebid/prebid-server/openrtb_ext"
	"github.com/prebid/prebid-server/prebid_cache_client"

	"github.com/evanphx/json-patch"
	"github.com/mxmCherry/openrtb"
	"github.com/stretchr/testify/assert"
)

func TestMakeVASTGiven(t *testing.T) {
	const expect = `<VAST version="3.0"></VAST>`
	bid := &openrtb.Bid{
		AdM: expect,
	}
	vast := makeVAST(bid)
	assert.Equal(t, expect, vast)
}

func TestMakeVASTNurl(t *testing.T) {
	const url = "http://domain.com/win-notify/1"
	const expect = `<VAST version="3.0"><Ad><Wrapper>` +
		`<AdSystem>prebid.org wrapper</AdSystem>` +
		`<VASTAdTagURI><![CDATA[` + url + `]]></VASTAdTagURI>` +
		`<Impression></Impression><Creatives></Creatives>` +
		`</Wrapper></Ad></VAST>`
	bid := &openrtb.Bid{
		NURL: url,
	}
	vast := makeVAST(bid)
	assert.Equal(t, expect, vast)
}

// TestCacheJSON executes tests for all the *.json files in cachetest.
func TestCacheJSON(t *testing.T) {
	if specFiles, err := ioutil.ReadDir("./cachetest"); err == nil {
		for _, specFile := range specFiles {
			fileName := "./cachetest/" + specFile.Name()
			fileDisplayName := "exchange/cachetest/" + specFile.Name()
			specData, err := loadCacheSpec(fileName)
			if err != nil {
				t.Fatalf("Failed to load contents of file %s: %v", fileDisplayName, err)
			}

			runCacheSpec(t, fileDisplayName, specData)
		}
	}
}

// LoadCacheSpec reads and parses a file as a test case. If something goes wrong, it returns an error.
func loadCacheSpec(filename string) (*cacheSpec, error) {
	specData, err := ioutil.ReadFile(filename)
	if err != nil {
		return nil, fmt.Errorf("Failed to read file %s: %v", filename, err)
	}

	var spec cacheSpec
	if err := json.Unmarshal(specData, &spec); err != nil {
		return nil, fmt.Errorf("Failed to unmarshal JSON from file: %v", err)
	}

	return &spec, nil
}

func runCacheSpec(t *testing.T, fileDisplayName string, specData *cacheSpec) {
	// bid := make([]pbsOrtbBid, 5)
	var bid *pbsOrtbBid
	winningBidsByBidder := make(map[string]map[openrtb_ext.BidderName]*pbsOrtbBid)
	roundedPrices := make(map[*pbsOrtbBid]string)
	for i, pbsBid := range specData.PbsBids {
		if _, ok := winningBidsByBidder[pbsBid.Bid.ID]; !ok {
			winningBidsByBidder[pbsBid.Bid.ID] = make(map[openrtb_ext.BidderName]*pbsOrtbBid)
		}
		bid = &pbsOrtbBid{
			bid:     pbsBid.Bid,
			bidType: pbsBid.BidType,
		}
		winningBidsByBidder[pbsBid.Bid.ID][pbsBid.Bidder] = bid
		roundedPrices[bid] = strconv.FormatFloat(bid.bid.Price, 'f', 2, 64)
		// Marshal the bid for the expected cacheables
		cjson, _ := json.Marshal(bid.bid)
		specData.ExpectedCacheables[i].Data = cjson
	}
	ctx := context.Background()
	cache := &mockCache{}

<<<<<<< HEAD
	testAuction := &auction{
		winningBidsByBidder: winningBidsByBidder,
=======
	_ = testAuction.doCache(ctx, cache, true, false, bidRequest, 60)
	json0, _ := json.Marshal(bid[0].bid)
	json1, _ := json.Marshal(bid[1].bid)
	json2, _ := json.Marshal(bid[2].bid)
	json3, _ := json.Marshal(bid[3].bid)
	json4, _ := json.Marshal(bid[4].bid)
	cacheables := make([]prebid_cache_client.Cacheable, 5)
	cacheables[0] = prebid_cache_client.Cacheable{
		Type:       prebid_cache_client.TypeJSON,
		TTLSeconds: 360,
		Data:       json0,
	}
	cacheables[1] = prebid_cache_client.Cacheable{
		Type:       prebid_cache_client.TypeJSON,
		TTLSeconds: 260,
		Data:       json1,
	}
	cacheables[2] = prebid_cache_client.Cacheable{
		Type:       prebid_cache_client.TypeJSON,
		TTLSeconds: 360,
		Data:       json2,
	}
	cacheables[3] = prebid_cache_client.Cacheable{
		Type:       prebid_cache_client.TypeJSON,
		TTLSeconds: 0,
		Data:       json3,
	}
	cacheables[4] = prebid_cache_client.Cacheable{
		Type:       prebid_cache_client.TypeJSON,
		TTLSeconds: 960,
		Data:       json4,
>>>>>>> 60d51d23
	}
	testAuction.doCache(ctx, cache, true, false, &specData.BidRequest, 60, &specData.DefaultTTLs)
	found := 0

	for _, cExpected := range specData.ExpectedCacheables {
		for _, cFound := range cache.items {
			eq := jsonpatch.Equal(cExpected.Data, cFound.Data)
			if cExpected.TTLSeconds == cFound.TTLSeconds && eq {
				found++
			}
		}
	}

	if found != len(specData.ExpectedCacheables) {
		fmt.Printf("Expected:\n%v\n\n", specData.ExpectedCacheables)
		fmt.Printf("Found:\n%v\n\n", cache.items)
		t.Errorf("All expected cacheables not found. Expected %d, found %d.", len(specData.ExpectedCacheables), found)
	}

}

type cacheSpec struct {
	BidRequest         openrtb.BidRequest              `json:"bidRequest"`
	PbsBids            []pbsBid                        `json:"pbsBids"`
	ExpectedCacheables []prebid_cache_client.Cacheable `json:"expectedCacheables"`
	DefaultTTLs        config.DefaultTTLs              `json:"defaultTTLs"`
}

type pbsBid struct {
	Bid     *openrtb.Bid           `json:"bid"`
	BidType openrtb_ext.BidType    `json:"bidType"`
	Bidder  openrtb_ext.BidderName `json:"bidder"`
}

type mockCache struct {
	items []prebid_cache_client.Cacheable
}

func (c *mockCache) PutJson(ctx context.Context, values []prebid_cache_client.Cacheable) ([]string, []error) {
	c.items = values
	return []string{"", "", "", "", ""}, nil
}<|MERGE_RESOLUTION|>--- conflicted
+++ resolved
@@ -93,44 +93,10 @@
 	ctx := context.Background()
 	cache := &mockCache{}
 
-<<<<<<< HEAD
 	testAuction := &auction{
 		winningBidsByBidder: winningBidsByBidder,
-=======
-	_ = testAuction.doCache(ctx, cache, true, false, bidRequest, 60)
-	json0, _ := json.Marshal(bid[0].bid)
-	json1, _ := json.Marshal(bid[1].bid)
-	json2, _ := json.Marshal(bid[2].bid)
-	json3, _ := json.Marshal(bid[3].bid)
-	json4, _ := json.Marshal(bid[4].bid)
-	cacheables := make([]prebid_cache_client.Cacheable, 5)
-	cacheables[0] = prebid_cache_client.Cacheable{
-		Type:       prebid_cache_client.TypeJSON,
-		TTLSeconds: 360,
-		Data:       json0,
 	}
-	cacheables[1] = prebid_cache_client.Cacheable{
-		Type:       prebid_cache_client.TypeJSON,
-		TTLSeconds: 260,
-		Data:       json1,
-	}
-	cacheables[2] = prebid_cache_client.Cacheable{
-		Type:       prebid_cache_client.TypeJSON,
-		TTLSeconds: 360,
-		Data:       json2,
-	}
-	cacheables[3] = prebid_cache_client.Cacheable{
-		Type:       prebid_cache_client.TypeJSON,
-		TTLSeconds: 0,
-		Data:       json3,
-	}
-	cacheables[4] = prebid_cache_client.Cacheable{
-		Type:       prebid_cache_client.TypeJSON,
-		TTLSeconds: 960,
-		Data:       json4,
->>>>>>> 60d51d23
-	}
-	testAuction.doCache(ctx, cache, true, false, &specData.BidRequest, 60, &specData.DefaultTTLs)
+	_ = testAuction.doCache(ctx, cache, true, false, &specData.BidRequest, 60, &specData.DefaultTTLs)
 	found := 0
 
 	for _, cExpected := range specData.ExpectedCacheables {
