package exchange

import (
	"context"
	"encoding/json"
	"encoding/xml"
	"fmt"
	"io/ioutil"
	"path/filepath"
	"regexp"
	"strconv"
	"testing"

	"github.com/mxmCherry/openrtb/v15/openrtb2"
	"github.com/prebid/prebid-server/config"
	"github.com/prebid/prebid-server/openrtb_ext"
	"github.com/prebid/prebid-server/prebid_cache_client"

	"github.com/stretchr/testify/assert"
)

func TestMakeVASTGiven(t *testing.T) {
	const expect = `<VAST version="3.0"></VAST>`
	bid := &openrtb2.Bid{
		AdM: expect,
	}
	vast := makeVAST(bid)
	assert.Equal(t, expect, vast)
}

func TestMakeVASTNurl(t *testing.T) {
	const url = "http://domain.com/win-notify/1"
	const expect = `<VAST version="3.0"><Ad><Wrapper>` +
		`<AdSystem>prebid.org wrapper</AdSystem>` +
		`<VASTAdTagURI><![CDATA[` + url + `]]></VASTAdTagURI>` +
		`<Impression></Impression><Creatives></Creatives>` +
		`</Wrapper></Ad></VAST>`
	bid := &openrtb2.Bid{
		NURL: url,
	}
	vast := makeVAST(bid)
	assert.Equal(t, expect, vast)
}

func TestBuildCacheString(t *testing.T) {
	testCases := []struct {
		description      string
		debugLog         DebugLog
		expectedDebugLog DebugLog
	}{
		{
			description: "DebugLog strings should have tags and be formatted",
			debugLog: DebugLog{
				Data: DebugData{
					Request:  "test request string",
					Headers:  "test headers string",
					Response: "test response string",
				},
				Regexp: regexp.MustCompile(`[<>]`),
			},
			expectedDebugLog: DebugLog{
				Data: DebugData{
					Request:  "<Request>test request string</Request>",
					Headers:  "<Headers>test headers string</Headers>",
					Response: "<Response>test response string</Response>",
				},
				Regexp: regexp.MustCompile(`[<>]`),
			},
		},
		{
			description: "DebugLog strings should have no < or > characters",
			debugLog: DebugLog{
				Data: DebugData{
					Request:  "<test>test request string</test>",
					Headers:  "test <headers string",
					Response: "test <response> string",
				},
				Regexp: regexp.MustCompile(`[<>]`),
			},
			expectedDebugLog: DebugLog{
				Data: DebugData{
					Request:  "<Request>testtest request string/test</Request>",
					Headers:  "<Headers>test headers string</Headers>",
					Response: "<Response>test response string</Response>",
				},
				Regexp: regexp.MustCompile(`[<>]`),
			},
		},
	}

	for _, test := range testCases {
		test.expectedDebugLog.CacheString = fmt.Sprintf("%s<Log>%s%s%s</Log>", xml.Header, test.expectedDebugLog.Data.Request, test.expectedDebugLog.Data.Headers, test.expectedDebugLog.Data.Response)

		test.debugLog.BuildCacheString()

		assert.Equal(t, test.expectedDebugLog, test.debugLog, test.description)
	}
}

// TestCacheJSON executes tests for all the *.json files in cachetest.
// customcachekey.json test here verifies custom cache key not used for non-vast video
func TestCacheJSON(t *testing.T) {
	for _, dir := range []string{"cachetest", "customcachekeytest", "impcustomcachekeytest", "eventscachetest"} {
		if specFiles, err := ioutil.ReadDir(dir); err == nil {
			for _, specFile := range specFiles {
				fileName := filepath.Join(dir, specFile.Name())
				fileDisplayName := "exchange/" + fileName
				t.Run(fileDisplayName, func(t *testing.T) {
					specData, err := loadCacheSpec(fileName)
					if assert.NoError(t, err, "Failed to load contents of file %s: %v", fileDisplayName, err) {
						runCacheSpec(t, fileDisplayName, specData)
					}
				})
			}
		} else {
			t.Fatalf("Failed to read contents of directory exchange/%s: %v", dir, err)
		}
	}
}

func TestIsDebugOverrideEnabled(t *testing.T) {
	type inTest struct {
		debugHeader string
		configToken string
	}
	type aTest struct {
		desc   string
		in     inTest
		result bool
	}
	testCases := []aTest{
		{
			desc:   "test debug header is empty, config token is empty",
			in:     inTest{debugHeader: "", configToken: ""},
			result: false,
		},
		{
			desc:   "test debug header is present, config token is empty",
			in:     inTest{debugHeader: "TestToken", configToken: ""},
			result: false,
		},
		{
			desc:   "test debug header is empty, config token is present",
			in:     inTest{debugHeader: "", configToken: "TestToken"},
			result: false,
		},
		{
			desc:   "test debug header is present, config token is present, not equal",
			in:     inTest{debugHeader: "TestToken123", configToken: "TestToken"},
			result: false,
		},
		{
			desc:   "test debug header is present, config token is present, equal",
			in:     inTest{debugHeader: "TestToken", configToken: "TestToken"},
			result: true,
		},
		{
			desc:   "test debug header is present, config token is present, not case equal",
			in:     inTest{debugHeader: "TestTokeN", configToken: "TestToken"},
			result: false,
		},
	}

	for _, test := range testCases {
		result := IsDebugOverrideEnabled(test.in.debugHeader, test.in.configToken)
		assert.Equal(t, test.result, result, test.desc)
	}

}

// LoadCacheSpec reads and parses a file as a test case. If something goes wrong, it returns an error.
func loadCacheSpec(filename string) (*cacheSpec, error) {
	specData, err := ioutil.ReadFile(filename)
	if err != nil {
		return nil, fmt.Errorf("Failed to read file %s: %v", filename, err)
	}

	var spec cacheSpec
	if err := json.Unmarshal(specData, &spec); err != nil {
		return nil, fmt.Errorf("Failed to unmarshal JSON from file: %v", err)
	}

	return &spec, nil
}

// runCacheSpec cycles through the bids found in the json test cases and
// finds the highest bid of every Imp, then tests doCache() with resulting auction object
func runCacheSpec(t *testing.T, fileDisplayName string, specData *cacheSpec) {
	var bid *pbsOrtbBid
	winningBidsByImp := make(map[string]*pbsOrtbBid)
	winningBidsByBidder := make(map[string]map[openrtb_ext.BidderName]*pbsOrtbBid)
	roundedPrices := make(map[*pbsOrtbBid]string)
	bidCategory := make(map[string]string)

	// Traverse through the bid list found in the parsed in Json file
	for _, pbsBid := range specData.PbsBids {
		bid = &pbsOrtbBid{
			bid:     pbsBid.Bid,
			bidType: pbsBid.BidType,
		}
		cpm := bid.bid.Price

		// Map this bid if it's the highest we've seen from this Imp so far
		wbid, ok := winningBidsByImp[bid.bid.ImpID]
		if !ok || cpm > wbid.bid.Price {
			winningBidsByImp[bid.bid.ImpID] = bid
		}

		// Map this bid if it's the highest we've seen from this bidder so far
		if _, ok := winningBidsByBidder[bid.bid.ImpID]; ok {
			bestSoFar, ok := winningBidsByBidder[bid.bid.ImpID][pbsBid.Bidder]
			if !ok || cpm > bestSoFar.bid.Price {
				winningBidsByBidder[bid.bid.ImpID][pbsBid.Bidder] = bid
			}
		} else {
			winningBidsByBidder[bid.bid.ImpID] = make(map[openrtb_ext.BidderName]*pbsOrtbBid)
			winningBidsByBidder[bid.bid.ImpID][pbsBid.Bidder] = bid
		}

		if len(pbsBid.Bid.Cat) == 1 {
			bidCategory[pbsBid.Bid.ID] = pbsBid.Bid.Cat[0]
		}
		roundedPrices[bid] = strconv.FormatFloat(bid.bid.Price, 'f', 2, 64)
	}

	ctx := context.Background()
	cache := &mockCache{}

	targData := &targetData{
		priceGranularity: openrtb_ext.PriceGranularity{
			Precision: 2,
			Ranges: []openrtb_ext.GranularityRange{
				{
					Min:       0,
					Max:       5,
					Increment: 0.05,
				},
				{
					Min:       5,
					Max:       10,
					Increment: 0.1,
				},
				{
					Min:       10,
					Max:       20,
					Increment: 0.5,
				},
			},
		},
		includeWinners:    specData.TargetDataIncludeWinners,
		includeBidderKeys: specData.TargetDataIncludeBidderKeys,
		includeCacheBids:  specData.TargetDataIncludeCacheBids,
		includeCacheVast:  specData.TargetDataIncludeCacheVast,
	}

	testAuction := &auction{
		winningBids:         winningBidsByImp,
		winningBidsByBidder: winningBidsByBidder,
		roundedPrices:       roundedPrices,
	}
	evTracking := &eventTracking{
		accountID:          "TEST_ACC_ID",
		enabledForAccount:  specData.EventsDataEnabledForAccount,
		enabledForRequest:  specData.EventsDataEnabledForRequest,
		externalURL:        "http://localhost",
		auctionTimestampMs: 1234567890,
	}
	_ = testAuction.doCache(ctx, cache, targData, evTracking, &specData.BidRequest, 60, &specData.DefaultTTLs, bidCategory, &specData.DebugLog)

	if len(specData.ExpectedCacheables) > len(cache.items) {
		t.Errorf("%s:  [CACHE_ERROR] Less elements were cached than expected \n", fileDisplayName)
	} else if len(specData.ExpectedCacheables) < len(cache.items) {
		t.Errorf("%s:  [CACHE_ERROR] More elements were cached than expected \n", fileDisplayName)
	} else { // len(specData.ExpectedCacheables) == len(cache.items)
		// We cached the exact number of elements we expected, now we compare them side by side in n^2
		var matched int = 0
		for i, expectedCacheable := range specData.ExpectedCacheables {
			found := false
			var expectedData interface{}
			if err := json.Unmarshal(expectedCacheable.Data, &expectedData); err != nil {
				t.Fatalf("Failed to decode expectedCacheables[%d].value: %v", i, err)
<<<<<<< HEAD
			}
			if s, ok := expectedData.(string); ok && expectedCacheable.Type == prebid_cache_client.TypeJSON {
				// decode again if we have pre-encoded json string values
				if err := json.Unmarshal([]byte(s), &expectedData); err != nil {
					t.Fatalf("Failed to re-decode expectedCacheables[%d].value :%v", i, err)
=======
			}
			if s, ok := expectedData.(string); ok && expectedCacheable.Type == prebid_cache_client.TypeJSON {
				// decode again if we have pre-encoded json string values
				if err := json.Unmarshal([]byte(s), &expectedData); err != nil {
					t.Fatalf("Failed to re-decode expectedCacheables[%d].value :%v", i, err)
				}
			}
			for j, cachedItem := range cache.items {
				var actualData interface{}
				if err := json.Unmarshal(cachedItem.Data, &actualData); err != nil {
					t.Fatalf("Failed to decode actual cache[%d].value: %s", j, err)
>>>>>>> 3fcb43ca
				}
				if assert.ObjectsAreEqual(expectedData, actualData) &&
					expectedCacheable.TTLSeconds == cachedItem.TTLSeconds &&
					expectedCacheable.Type == cachedItem.Type &&
					len(expectedCacheable.Key) <= len(cachedItem.Key) &&
					expectedCacheable.Key == cachedItem.Key[:len(expectedCacheable.Key)] {
					found = true
					cache.items = append(cache.items[:j], cache.items[j+1:]...) // remove matched item
					break
				}
			}
			if found {
				matched++
			} else {
				t.Errorf("%s: [CACHE_ERROR] Did not see expected cacheable #%d: type=%s, ttl=%d, value=%s", fileDisplayName, i, expectedCacheable.Type, expectedCacheable.TTLSeconds, string(expectedCacheable.Data))
			}
			for j, cachedItem := range cache.items {
				var actualData interface{}
				if err := json.Unmarshal(cachedItem.Data, &actualData); err != nil {
					t.Fatalf("Failed to decode actual cache[%d].value: %s", j, err)
				}
				if assert.ObjectsAreEqual(expectedData, actualData) &&
					expectedCacheable.TTLSeconds == cachedItem.TTLSeconds &&
					expectedCacheable.Type == cachedItem.Type &&
					len(expectedCacheable.Key) <= len(cachedItem.Key) &&
					expectedCacheable.Key == cachedItem.Key[:len(expectedCacheable.Key)] {
					found = true
					cache.items = append(cache.items[:j], cache.items[j+1:]...) // remove matched item
					break
				}
			}
			if found {
				matched++
			} else {
				t.Errorf("%s: [CACHE_ERROR] Did not see expected cacheable #%d: type=%s, ttl=%d, value=%s", fileDisplayName, i, expectedCacheable.Type, expectedCacheable.TTLSeconds, string(expectedCacheable.Data))
			}
		}
		if matched != len(specData.ExpectedCacheables) {
			for i, item := range cache.items {
				t.Errorf("%s: [CACHE_ERROR] Got unexpected cached item #%d: type=%s, ttl=%d, value=%s", fileDisplayName, i, item.Type, item.TTLSeconds, string(item.Data))
			}
			t.FailNow()
		}
	}
}

func TestNewAuction(t *testing.T) {
	bid1p077 := pbsOrtbBid{
		bid: &openrtb2.Bid{
			ImpID: "imp1",
			Price: 0.77,
		},
	}
	bid1p123 := pbsOrtbBid{
		bid: &openrtb2.Bid{
			ImpID: "imp1",
			Price: 1.23,
		},
	}
	bid1p230 := pbsOrtbBid{
		bid: &openrtb2.Bid{
			ImpID: "imp1",
			Price: 2.30,
		},
	}
	bid1p088d := pbsOrtbBid{
		bid: &openrtb2.Bid{
			ImpID:  "imp1",
			Price:  0.88,
			DealID: "SpecialDeal",
		},
	}
	bid1p166d := pbsOrtbBid{
		bid: &openrtb2.Bid{
			ImpID:  "imp1",
			Price:  1.66,
			DealID: "BigDeal",
		},
	}
	bid2p123 := pbsOrtbBid{
		bid: &openrtb2.Bid{
			ImpID: "imp2",
			Price: 1.23,
		},
	}
	bid2p144 := pbsOrtbBid{
		bid: &openrtb2.Bid{
			ImpID: "imp2",
			Price: 1.44,
		},
	}
	tests := []struct {
		description     string
		seatBids        map[openrtb_ext.BidderName]*pbsOrtbSeatBid
		numImps         int
		preferDeals     bool
		expectedAuction auction
	}{
		{
			description: "Basic auction test",
			seatBids: map[openrtb_ext.BidderName]*pbsOrtbSeatBid{
				"appnexus": {
					bids: []*pbsOrtbBid{&bid1p123},
				},
				"rubicon": {
					bids: []*pbsOrtbBid{&bid1p230},
				},
			},
			numImps:     1,
			preferDeals: false,
			expectedAuction: auction{
				winningBids: map[string]*pbsOrtbBid{
					"imp1": &bid1p230,
				},
				winningBidsByBidder: map[string]map[openrtb_ext.BidderName]*pbsOrtbBid{
					"imp1": {
						"appnexus": &bid1p123,
						"rubicon":  &bid1p230,
					},
				},
			},
		},
		{
			description: "Multi-imp auction",
			seatBids: map[openrtb_ext.BidderName]*pbsOrtbSeatBid{
				"appnexus": {
					bids: []*pbsOrtbBid{&bid1p230, &bid2p123},
				},
				"rubicon": {
					bids: []*pbsOrtbBid{&bid1p077, &bid2p144},
				},
				"openx": {
					bids: []*pbsOrtbBid{&bid1p123},
				},
			},
			numImps:     2,
			preferDeals: false,
			expectedAuction: auction{
				winningBids: map[string]*pbsOrtbBid{
					"imp1": &bid1p230,
					"imp2": &bid2p144,
				},
				winningBidsByBidder: map[string]map[openrtb_ext.BidderName]*pbsOrtbBid{
					"imp1": {
						"appnexus": &bid1p230,
						"rubicon":  &bid1p077,
						"openx":    &bid1p123,
					},
					"imp2": {
						"appnexus": &bid2p123,
						"rubicon":  &bid2p144,
					},
				},
			},
		},
		{
			description: "Basic auction with deals, no preference",
			seatBids: map[openrtb_ext.BidderName]*pbsOrtbSeatBid{
				"appnexus": {
					bids: []*pbsOrtbBid{&bid1p123},
				},
				"rubicon": {
					bids: []*pbsOrtbBid{&bid1p088d},
				},
			},
			numImps:     1,
			preferDeals: false,
			expectedAuction: auction{
				winningBids: map[string]*pbsOrtbBid{
					"imp1": &bid1p123,
				},
				winningBidsByBidder: map[string]map[openrtb_ext.BidderName]*pbsOrtbBid{
					"imp1": {
						"appnexus": &bid1p123,
						"rubicon":  &bid1p088d,
					},
				},
			},
		},
		{
			description: "Basic auction with deals, prefer deals",
			seatBids: map[openrtb_ext.BidderName]*pbsOrtbSeatBid{
				"appnexus": {
					bids: []*pbsOrtbBid{&bid1p123},
				},
				"rubicon": {
					bids: []*pbsOrtbBid{&bid1p088d},
				},
			},
			numImps:     1,
			preferDeals: true,
			expectedAuction: auction{
				winningBids: map[string]*pbsOrtbBid{
					"imp1": &bid1p088d,
				},
				winningBidsByBidder: map[string]map[openrtb_ext.BidderName]*pbsOrtbBid{
					"imp1": {
						"appnexus": &bid1p123,
						"rubicon":  &bid1p088d,
					},
				},
			},
		},
		{
			description: "Auction with 2 deals",
			seatBids: map[openrtb_ext.BidderName]*pbsOrtbSeatBid{
				"appnexus": {
					bids: []*pbsOrtbBid{&bid1p166d},
				},
				"rubicon": {
					bids: []*pbsOrtbBid{&bid1p088d},
				},
			},
			numImps:     1,
			preferDeals: true,
			expectedAuction: auction{
				winningBids: map[string]*pbsOrtbBid{
					"imp1": &bid1p166d,
				},
				winningBidsByBidder: map[string]map[openrtb_ext.BidderName]*pbsOrtbBid{
					"imp1": {
						"appnexus": &bid1p166d,
						"rubicon":  &bid1p088d,
					},
				},
			},
		},
		{
			description: "Auction with 3 bids and 2 deals",
			seatBids: map[openrtb_ext.BidderName]*pbsOrtbSeatBid{
				"appnexus": {
					bids: []*pbsOrtbBid{&bid1p166d},
				},
				"rubicon": {
					bids: []*pbsOrtbBid{&bid1p088d},
				},
				"openx": {
					bids: []*pbsOrtbBid{&bid1p230},
				},
			},
			numImps:     1,
			preferDeals: true,
			expectedAuction: auction{
				winningBids: map[string]*pbsOrtbBid{
					"imp1": &bid1p166d,
				},
				winningBidsByBidder: map[string]map[openrtb_ext.BidderName]*pbsOrtbBid{
					"imp1": {
						"appnexus": &bid1p166d,
						"rubicon":  &bid1p088d,
						"openx":    &bid1p230,
					},
				},
			},
		},
	}

	for _, test := range tests {
		auc := newAuction(test.seatBids, test.numImps, test.preferDeals)

		assert.Equal(t, test.expectedAuction, *auc, test.description)
	}

}

type cacheSpec struct {
	BidRequest                  openrtb2.BidRequest             `json:"bidRequest"`
	PbsBids                     []pbsBid                        `json:"pbsBids"`
	ExpectedCacheables          []prebid_cache_client.Cacheable `json:"expectedCacheables"`
	DefaultTTLs                 config.DefaultTTLs              `json:"defaultTTLs"`
	TargetDataIncludeWinners    bool                            `json:"targetDataIncludeWinners"`
	TargetDataIncludeBidderKeys bool                            `json:"targetDataIncludeBidderKeys"`
	TargetDataIncludeCacheBids  bool                            `json:"targetDataIncludeCacheBids"`
	TargetDataIncludeCacheVast  bool                            `json:"targetDataIncludeCacheVast"`
	EventsDataEnabledForAccount bool                            `json:"eventsDataEnabledForAccount"`
	EventsDataEnabledForRequest bool                            `json:"eventsDataEnabledForRequest"`
	DebugLog                    DebugLog                        `json:"debugLog,omitempty"`
}

type pbsBid struct {
	Bid     *openrtb2.Bid          `json:"bid"`
	BidType openrtb_ext.BidType    `json:"bidType"`
	Bidder  openrtb_ext.BidderName `json:"bidder"`
}

<<<<<<< HEAD
type cacheComparator struct {
	freq         int
	expectedKeys []string
	actualKeys   []string
}

type mockCache struct {
	scheme string
	host   string
	path   string
	items  []prebid_cache_client.Cacheable
}

func (c *mockCache) GetExtCacheData() (scheme string, host string, path string) {
	return c.scheme, c.host, c.path
}

=======
type mockCache struct {
	scheme string
	host   string
	path   string
	items  []prebid_cache_client.Cacheable
}

func (c *mockCache) GetExtCacheData() (scheme string, host string, path string) {
	return c.scheme, c.host, c.path
}

>>>>>>> 3fcb43ca
func (c *mockCache) GetPutUrl() string {
	return ""
}

func (c *mockCache) PutJson(ctx context.Context, values []prebid_cache_client.Cacheable) ([]string, []error) {
	c.items = values
	return []string{"", "", "", "", ""}, nil
}<|MERGE_RESOLUTION|>--- conflicted
+++ resolved
@@ -279,40 +279,12 @@
 			var expectedData interface{}
 			if err := json.Unmarshal(expectedCacheable.Data, &expectedData); err != nil {
 				t.Fatalf("Failed to decode expectedCacheables[%d].value: %v", i, err)
-<<<<<<< HEAD
-			}
-			if s, ok := expectedData.(string); ok && expectedCacheable.Type == prebid_cache_client.TypeJSON {
-				// decode again if we have pre-encoded json string values
-				if err := json.Unmarshal([]byte(s), &expectedData); err != nil {
-					t.Fatalf("Failed to re-decode expectedCacheables[%d].value :%v", i, err)
-=======
 			}
 			if s, ok := expectedData.(string); ok && expectedCacheable.Type == prebid_cache_client.TypeJSON {
 				// decode again if we have pre-encoded json string values
 				if err := json.Unmarshal([]byte(s), &expectedData); err != nil {
 					t.Fatalf("Failed to re-decode expectedCacheables[%d].value :%v", i, err)
 				}
-			}
-			for j, cachedItem := range cache.items {
-				var actualData interface{}
-				if err := json.Unmarshal(cachedItem.Data, &actualData); err != nil {
-					t.Fatalf("Failed to decode actual cache[%d].value: %s", j, err)
->>>>>>> 3fcb43ca
-				}
-				if assert.ObjectsAreEqual(expectedData, actualData) &&
-					expectedCacheable.TTLSeconds == cachedItem.TTLSeconds &&
-					expectedCacheable.Type == cachedItem.Type &&
-					len(expectedCacheable.Key) <= len(cachedItem.Key) &&
-					expectedCacheable.Key == cachedItem.Key[:len(expectedCacheable.Key)] {
-					found = true
-					cache.items = append(cache.items[:j], cache.items[j+1:]...) // remove matched item
-					break
-				}
-			}
-			if found {
-				matched++
-			} else {
-				t.Errorf("%s: [CACHE_ERROR] Did not see expected cacheable #%d: type=%s, ttl=%d, value=%s", fileDisplayName, i, expectedCacheable.Type, expectedCacheable.TTLSeconds, string(expectedCacheable.Data))
 			}
 			for j, cachedItem := range cache.items {
 				var actualData interface{}
@@ -583,13 +555,6 @@
 	Bidder  openrtb_ext.BidderName `json:"bidder"`
 }
 
-<<<<<<< HEAD
-type cacheComparator struct {
-	freq         int
-	expectedKeys []string
-	actualKeys   []string
-}
-
 type mockCache struct {
 	scheme string
 	host   string
@@ -601,19 +566,6 @@
 	return c.scheme, c.host, c.path
 }
 
-=======
-type mockCache struct {
-	scheme string
-	host   string
-	path   string
-	items  []prebid_cache_client.Cacheable
-}
-
-func (c *mockCache) GetExtCacheData() (scheme string, host string, path string) {
-	return c.scheme, c.host, c.path
-}
-
->>>>>>> 3fcb43ca
 func (c *mockCache) GetPutUrl() string {
 	return ""
 }
