--- conflicted
+++ resolved
@@ -42,7 +42,6 @@
 	assert.Equal(t, expect, vast)
 }
 
-<<<<<<< HEAD
 func TestBuildCacheString(t *testing.T) {
 	testCases := []struct {
 		description      string
@@ -89,68 +88,6 @@
 		},
 	}
 
-=======
-func TestMakeVASTAdmContainsURI(t *testing.T) {
-	const url = "http://myvast.com/1.xml"
-	const expect = `<VAST version="3.0"><Ad><Wrapper>` +
-		`<AdSystem>prebid.org wrapper</AdSystem>` +
-		`<VASTAdTagURI><![CDATA[` + url + `]]></VASTAdTagURI>` +
-		`<Impression></Impression><Creatives></Creatives>` +
-		`</Wrapper></Ad></VAST>`
-	bid := &openrtb2.Bid{
-		AdM: url,
-	}
-	vast := makeVAST(bid)
-	assert.Equal(t, expect, vast)
-}
-
-func TestBuildCacheString(t *testing.T) {
-	testCases := []struct {
-		description      string
-		debugLog         DebugLog
-		expectedDebugLog DebugLog
-	}{
-		{
-			description: "DebugLog strings should have tags and be formatted",
-			debugLog: DebugLog{
-				Data: DebugData{
-					Request:  "test request string",
-					Headers:  "test headers string",
-					Response: "test response string",
-				},
-				Regexp: regexp.MustCompile(`[<>]`),
-			},
-			expectedDebugLog: DebugLog{
-				Data: DebugData{
-					Request:  "<Request>test request string</Request>",
-					Headers:  "<Headers>test headers string</Headers>",
-					Response: "<Response>test response string</Response>",
-				},
-				Regexp: regexp.MustCompile(`[<>]`),
-			},
-		},
-		{
-			description: "DebugLog strings should have no < or > characters",
-			debugLog: DebugLog{
-				Data: DebugData{
-					Request:  "<test>test request string</test>",
-					Headers:  "test <headers string",
-					Response: "test <response> string",
-				},
-				Regexp: regexp.MustCompile(`[<>]`),
-			},
-			expectedDebugLog: DebugLog{
-				Data: DebugData{
-					Request:  "<Request>testtest request string/test</Request>",
-					Headers:  "<Headers>test headers string</Headers>",
-					Response: "<Response>test response string</Response>",
-				},
-				Regexp: regexp.MustCompile(`[<>]`),
-			},
-		},
-	}
-
->>>>>>> 0081bebd
 	for _, test := range testCases {
 		test.expectedDebugLog.CacheString = fmt.Sprintf("%s<Log>%s%s%s</Log>", xml.Header, test.expectedDebugLog.Data.Request, test.expectedDebugLog.Data.Headers, test.expectedDebugLog.Data.Response)
 
@@ -342,40 +279,12 @@
 			var expectedData interface{}
 			if err := json.Unmarshal(expectedCacheable.Data, &expectedData); err != nil {
 				t.Fatalf("Failed to decode expectedCacheables[%d].value: %v", i, err)
-<<<<<<< HEAD
 			}
 			if s, ok := expectedData.(string); ok && expectedCacheable.Type == prebid_cache_client.TypeJSON {
 				// decode again if we have pre-encoded json string values
 				if err := json.Unmarshal([]byte(s), &expectedData); err != nil {
 					t.Fatalf("Failed to re-decode expectedCacheables[%d].value :%v", i, err)
 				}
-			}
-			for j, cachedItem := range cache.items {
-				var actualData interface{}
-				if err := json.Unmarshal(cachedItem.Data, &actualData); err != nil {
-					t.Fatalf("Failed to decode actual cache[%d].value: %s", j, err)
-=======
-			}
-			if s, ok := expectedData.(string); ok && expectedCacheable.Type == prebid_cache_client.TypeJSON {
-				// decode again if we have pre-encoded json string values
-				if err := json.Unmarshal([]byte(s), &expectedData); err != nil {
-					t.Fatalf("Failed to re-decode expectedCacheables[%d].value :%v", i, err)
->>>>>>> 0081bebd
-				}
-				if assert.ObjectsAreEqual(expectedData, actualData) &&
-					expectedCacheable.TTLSeconds == cachedItem.TTLSeconds &&
-					expectedCacheable.Type == cachedItem.Type &&
-					len(expectedCacheable.Key) <= len(cachedItem.Key) &&
-					expectedCacheable.Key == cachedItem.Key[:len(expectedCacheable.Key)] {
-					found = true
-					cache.items = append(cache.items[:j], cache.items[j+1:]...) // remove matched item
-					break
-				}
-			}
-			if found {
-				matched++
-			} else {
-				t.Errorf("%s: [CACHE_ERROR] Did not see expected cacheable #%d: type=%s, ttl=%d, value=%s", fileDisplayName, i, expectedCacheable.Type, expectedCacheable.TTLSeconds, string(expectedCacheable.Data))
 			}
 			for j, cachedItem := range cache.items {
 				var actualData interface{}
@@ -646,7 +555,6 @@
 	Bidder  openrtb_ext.BidderName `json:"bidder"`
 }
 
-<<<<<<< HEAD
 type mockCache struct {
 	scheme string
 	host   string
@@ -658,25 +566,6 @@
 	return c.scheme, c.host, c.path
 }
 
-=======
-type cacheComparator struct {
-	freq         int
-	expectedKeys []string
-	actualKeys   []string
-}
-
-type mockCache struct {
-	scheme string
-	host   string
-	path   string
-	items  []prebid_cache_client.Cacheable
-}
-
-func (c *mockCache) GetExtCacheData() (scheme string, host string, path string) {
-	return c.scheme, c.host, c.path
-}
-
->>>>>>> 0081bebd
 func (c *mockCache) GetPutUrl() string {
 	return ""
 }
@@ -684,4 +573,18 @@
 func (c *mockCache) PutJson(ctx context.Context, values []prebid_cache_client.Cacheable) ([]string, []error) {
 	c.items = values
 	return []string{"", "", "", "", ""}, nil
+}
+
+func TestMakeVASTAdmContainsURI(t *testing.T) {
+	const url = "http://myvast.com/1.xml"
+	const expect = `<VAST version="3.0"><Ad><Wrapper>` +
+		`<AdSystem>prebid.org wrapper</AdSystem>` +
+		`<VASTAdTagURI><![CDATA[` + url + `]]></VASTAdTagURI>` +
+		`<Impression></Impression><Creatives></Creatives>` +
+		`</Wrapper></Ad></VAST>`
+	bid := &openrtb2.Bid{
+		AdM: url,
+	}
+	vast := makeVAST(bid)
+	assert.Equal(t, expect, vast)
 }