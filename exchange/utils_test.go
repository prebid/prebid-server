package exchange

import (
	"context"
	"encoding/json"
	"errors"
	"sort"
	"testing"

	gpplib "github.com/prebid/go-gpp"
	"github.com/prebid/go-gpp/constants"
	"github.com/prebid/openrtb/v20/openrtb2"
	"github.com/prebid/prebid-server/v3/config"
	"github.com/prebid/prebid-server/v3/errortypes"
	"github.com/prebid/prebid-server/v3/firstpartydata"
	"github.com/prebid/prebid-server/v3/gdpr"
	"github.com/prebid/prebid-server/v3/metrics"
	"github.com/prebid/prebid-server/v3/openrtb_ext"
	"github.com/prebid/prebid-server/v3/privacy"
	"github.com/prebid/prebid-server/v3/util/jsonutil"
	"github.com/prebid/prebid-server/v3/util/ptrutil"
	"github.com/stretchr/testify/assert"
	"github.com/stretchr/testify/mock"
	"github.com/stretchr/testify/require"
)

const deviceUA = "Mozilla/5.0 (Macintosh; Intel Mac OS X 10_13_5) AppleWebKit/537.36 (KHTML, like Gecko) Chrome/67.0.3396.87 Safari/537.36"

// permissionsMock mocks the Permissions interface for tests
type permissionsMock struct {
	allowAllBidders bool
	allowedBidders  []openrtb_ext.BidderName
	passGeo         bool
	passID          bool
	activitiesError error
}

func (p *permissionsMock) HostCookiesAllowed(ctx context.Context) (bool, error) {
	return true, nil
}

func (p *permissionsMock) BidderSyncAllowed(ctx context.Context, bidder openrtb_ext.BidderName) (bool, error) {
	return true, nil
}

func (p *permissionsMock) AuctionActivitiesAllowed(ctx context.Context, bidderCoreName openrtb_ext.BidderName, bidder openrtb_ext.BidderName) gdpr.AuctionPermissions {
	permissions := gdpr.AuctionPermissions{
		PassGeo: p.passGeo,
		PassID:  p.passID,
	}

	if p.allowAllBidders {
		permissions.AllowBidRequest = true
		return permissions
	}

	for _, allowedBidder := range p.allowedBidders {
		if bidder == allowedBidder {
			permissions.AllowBidRequest = true
		}
	}

	return permissions
}

type fakePermissionsBuilder struct {
	permissions gdpr.Permissions
}

func (fpb fakePermissionsBuilder) Builder(gdpr.TCF2ConfigReader, gdpr.RequestInfo) gdpr.Permissions {
	return fpb.permissions
}

func assertReq(t *testing.T, bidderRequests []BidderRequest,
	applyCOPPA bool, consentedVendors map[string]bool,
) {
	// assert individual bidder requests
	assert.NotEqual(t, bidderRequests, 0, "cleanOpenRTBRequest should split request into individual bidder requests")

	// assert for PI data
	for _, req := range bidderRequests {
		if !applyCOPPA && consentedVendors[req.BidderName.String()] {
			assert.NotEqual(t, req.BidRequest.User.BuyerUID, "", "cleanOpenRTBRequest shouldn't clean PI data as per COPPA or for a consented vendor as per GDPR or per CCPA")
			assert.NotEqual(t, req.BidRequest.Device.DIDMD5, "", "cleanOpenRTBRequest shouldn't clean PI data as per COPPA or for a consented vendor as per GDPR or per CCPA")
		} else {
			assert.Equal(t, req.BidRequest.User.BuyerUID, "", "cleanOpenRTBRequest should clean PI data as per COPPA or for a non-consented vendor as per GDPR or per CCPA", req.BidderName.String())
			assert.Equal(t, req.BidRequest.Device.DIDMD5, "", "cleanOpenRTBRequest should clean PI data as per COPPA or for a non-consented vendor as per GDPR or per CCPA", req.BidderName.String())
		}
	}
}

func TestSplitImps(t *testing.T) {
	testCases := []struct {
		description     string
		givenImps       []openrtb2.Imp
		validatorErrors []error
		expectedImps    map[string][]openrtb2.Imp
		expectedError   string
	}{
		{
			description:   "Nil",
			givenImps:     nil,
			expectedImps:  map[string][]openrtb2.Imp{},
			expectedError: "",
		},
		{
			description:   "Empty",
			givenImps:     []openrtb2.Imp{},
			expectedImps:  map[string][]openrtb2.Imp{},
			expectedError: "",
		},
		{
			description: "1 Imp, 1 Bidder",
			givenImps: []openrtb2.Imp{
				{ID: "imp1", Ext: json.RawMessage(`{"prebid":{"bidder":{"bidderA":{"imp1ParamA":"imp1ValueA"}}}}`)},
			},
			expectedImps: map[string][]openrtb2.Imp{
				"bidderA": {
					{ID: "imp1", Ext: json.RawMessage(`{"bidder":{"imp1ParamA":"imp1ValueA"}}`)},
				},
			},
			expectedError: "",
		},
		{
			description: "1 Imp, 2 Bidders",
			givenImps: []openrtb2.Imp{
				{ID: "imp1", Ext: json.RawMessage(`{"prebid":{"bidder":{"bidderA":{"imp1ParamA":"imp1ValueA"},"bidderB":{"imp1ParamB":"imp1ValueB"}}}}`)},
			},
			expectedImps: map[string][]openrtb2.Imp{
				"bidderA": {
					{ID: "imp1", Ext: json.RawMessage(`{"bidder":{"imp1ParamA":"imp1ValueA"}}`)},
				},
				"bidderB": {
					{ID: "imp1", Ext: json.RawMessage(`{"bidder":{"imp1ParamB":"imp1ValueB"}}`)},
				},
			},
			expectedError: "",
		},
		{
			description: "2 Imps, 1 Bidders Each",
			givenImps: []openrtb2.Imp{
				{ID: "imp1", Ext: json.RawMessage(`{"prebid":{"bidder":{"bidderA":{"imp1ParamA":"imp1ValueA"}}}}`)},
				{ID: "imp2", Ext: json.RawMessage(`{"prebid":{"bidder":{"bidderA":{"imp2ParamA":"imp2ValueA"}}}}`)},
			},
			expectedImps: map[string][]openrtb2.Imp{
				"bidderA": {
					{ID: "imp1", Ext: json.RawMessage(`{"bidder":{"imp1ParamA":"imp1ValueA"}}`)},
					{ID: "imp2", Ext: json.RawMessage(`{"bidder":{"imp2ParamA":"imp2ValueA"}}`)},
				},
			},
			expectedError: "",
		},
		{
			description: "2 Imps, 2 Bidders Each",
			givenImps: []openrtb2.Imp{
				{ID: "imp1", Ext: json.RawMessage(`{"prebid":{"bidder":{"bidderA":{"imp1paramA":"imp1valueA"},"bidderB":{"imp1paramB":"imp1valueB"}}}}`)},
				{ID: "imp2", Ext: json.RawMessage(`{"prebid":{"bidder":{"bidderA":{"imp2paramA":"imp2valueA"},"bidderB":{"imp2paramB":"imp2valueB"}}}}`)},
			},
			expectedImps: map[string][]openrtb2.Imp{
				"bidderA": {
					{ID: "imp1", Ext: json.RawMessage(`{"bidder":{"imp1paramA":"imp1valueA"}}`)},
					{ID: "imp2", Ext: json.RawMessage(`{"bidder":{"imp2paramA":"imp2valueA"}}`)},
				},
				"bidderB": {
					{ID: "imp1", Ext: json.RawMessage(`{"bidder":{"imp1paramB":"imp1valueB"}}`)},
					{ID: "imp2", Ext: json.RawMessage(`{"bidder":{"imp2paramB":"imp2valueB"}}`)},
				},
			},
			expectedError: "",
		},
		{
			// This is a "happy path" integration test. Functionality is covered in detail by TestCreateSanitizedImpExt.
			description: "Other Fields - 2 Imps, 2 Bidders Each",
			givenImps: []openrtb2.Imp{
				{ID: "imp1", Ext: json.RawMessage(`{"prebid":{"bidder":{"bidderA":{"imp1paramA":"imp1valueA"},"bidderB":{"imp1paramB":"imp1valueB"}}},"skadn":"imp1SkAdN"}`)},
				{ID: "imp2", Ext: json.RawMessage(`{"prebid":{"bidder":{"bidderA":{"imp2paramA":"imp2valueA"},"bidderB":{"imp2paramB":"imp2valueB"}}},"skadn":"imp2SkAdN"}`)},
			},
			expectedImps: map[string][]openrtb2.Imp{
				"bidderA": {
					{ID: "imp1", Ext: json.RawMessage(`{"bidder":{"imp1paramA":"imp1valueA"},"skadn":"imp1SkAdN"}`)},
					{ID: "imp2", Ext: json.RawMessage(`{"bidder":{"imp2paramA":"imp2valueA"},"skadn":"imp2SkAdN"}`)},
				},
				"bidderB": {
					{ID: "imp1", Ext: json.RawMessage(`{"bidder":{"imp1paramB":"imp1valueB"},"skadn":"imp1SkAdN"}`)},
					{ID: "imp2", Ext: json.RawMessage(`{"bidder":{"imp2paramB":"imp2valueB"},"skadn":"imp2SkAdN"}`)},
				},
			},
			expectedError: "",
		},
		{
			description: "Malformed imp.ext",
			givenImps: []openrtb2.Imp{
				{ID: "imp1", Ext: json.RawMessage(`malformed`)},
			},
			expectedError: "invalid json for imp[0]: expect { or n, but found m",
		},
		{
			description: "Malformed imp.ext.prebid",
			givenImps: []openrtb2.Imp{
				{ID: "imp1", Ext: json.RawMessage(`{"prebid": malformed}`)},
			},
			expectedError: "invalid json for imp[0]: do not know how to skip: 109",
		},
		{
			description: "Malformed imp.ext.prebid.bidder",
			givenImps: []openrtb2.Imp{
				{ID: "imp1", Ext: json.RawMessage(`{"prebid": {"bidder": malformed}}`)},
			},
			expectedError: "invalid json for imp[0]: do not know how to skip: 109",
		},
		{
			description: "Malformed imp.ext.prebid.imp",
			givenImps: []openrtb2.Imp{
				{ID: "imp1", Ext: json.RawMessage(`{"prebid": {"imp": malformed}}`)},
			},
			expectedError: "invalid json for imp[0]: do not know how to skip: 109",
		},
		{
			description: "valid FPD at imp.ext.prebid.imp for valid bidder",
			givenImps: []openrtb2.Imp{
				{
					ID: "imp1",
					Banner: &openrtb2.Banner{
						Format: []openrtb2.Format{
							{
								W: 10,
								H: 20,
							},
						},
					},
					Ext: json.RawMessage(`{"prebid":{"bidder":{"bidderA":{"imp1paramA":"imp1valueA"}},"imp":{"bidderA":{"id":"impFPD", "banner":{"format":[{"w":30,"h":40}]}}}}}`),
				},
			},
			expectedImps: map[string][]openrtb2.Imp{
				"bidderA": {
					{
						ID: "impFPD",
						Banner: &openrtb2.Banner{
							Format: []openrtb2.Format{
								{
									W: 30,
									H: 40,
								},
							},
						},
						Ext: json.RawMessage(`{"bidder":{"imp1paramA":"imp1valueA"}}`),
					},
				},
			},
			expectedError: "",
		},
		{
			description: "valid FPD at imp.ext.prebid.imp for unknown bidder",
			givenImps: []openrtb2.Imp{
				{
					ID: "imp1",
					Banner: &openrtb2.Banner{
						Format: []openrtb2.Format{
							{
								W: 10,
								H: 20,
							},
						},
					},
					Ext: json.RawMessage(`{"prebid":{"bidder":{"bidderB":{"imp1paramB":"imp1valueB"}},"imp":{"bidderA":{"id":"impFPD", "banner":{"format":[{"w":30,"h":40}]}}}}}`),
				},
			},
			expectedImps: map[string][]openrtb2.Imp{
				"bidderB": {
					{
						ID: "imp1",
						Banner: &openrtb2.Banner{
							Format: []openrtb2.Format{
								{
									W: 10,
									H: 20,
								},
							},
						},
						Ext: json.RawMessage(`{"bidder":{"imp1paramB":"imp1valueB"}}`),
					},
				},
			},
			expectedError: "",
		},
		{
			description: "invalid FPD at imp.ext.prebid.imp for valid bidder",
			givenImps: []openrtb2.Imp{
				{
					ID: "imp1",
					Banner: &openrtb2.Banner{
						Format: []openrtb2.Format{
							{
								W: 10,
								H: 20,
							},
						},
					},
					Ext: json.RawMessage(`{"prebid":{"bidder":{"bidderA":{"imp1paramA":"imp1valueA"}},"imp":{"bidderA":{"id":"impFPD", "banner":{"format":[{"w":0,"h":0}]}}}}}`),
				},
			},
			validatorErrors: []error{errors.New("some error")},
			expectedImps:    nil,
			expectedError:   "merging bidder imp first party data for imp imp1 results in an invalid imp: [some error]",
		},
	}

	for _, test := range testCases {
		imps, err := splitImps(test.givenImps, &mockRequestValidator{errors: test.validatorErrors}, nil, false, nil)

		if test.expectedError == "" {
			assert.NoError(t, err, test.description+":err")
		} else {
			assert.EqualError(t, err, test.expectedError, test.description+":err")
		}

		assert.Equal(t, test.expectedImps, imps, test.description+":imps")
	}
}

func TestMergeImpFPD(t *testing.T) {
	imp1 := &openrtb2.Imp{
		ID: "imp1",
		Banner: &openrtb2.Banner{
			W: ptrutil.ToPtr[int64](200),
			H: ptrutil.ToPtr[int64](400),
		},
	}

	tests := []struct {
		description string
		imp         *openrtb2.Imp
		fpd         json.RawMessage
		wantImp     *openrtb2.Imp
		wantError   bool
	}{
		{
			description: "nil",
			imp:         nil,
			fpd:         nil,
			wantImp:     nil,
			wantError:   true,
		},
		{
			description: "nil_fpd",
			imp:         imp1,
			fpd:         nil,
			wantImp:     imp1,
			wantError:   true,
		},
		{
			description: "empty_fpd",
			imp:         imp1,
			fpd:         json.RawMessage(`{}`),
			wantImp:     imp1,
			wantError:   false,
		},
		{
			description: "nil_imp",
			imp:         nil,
			fpd:         json.RawMessage(`{}`),
			wantImp:     nil,
			wantError:   true,
		},
		{
			description: "zero_value_imp",
			imp:         &openrtb2.Imp{},
			fpd:         json.RawMessage(`{}`),
			wantImp:     &openrtb2.Imp{},
			wantError:   false,
		},
		{
			description: "invalid_json_on_existing_imp",
			imp: &openrtb2.Imp{
				Ext: json.RawMessage(`malformed`),
			},
			fpd: json.RawMessage(`{"ext": {"a":1}}`),
			wantImp: &openrtb2.Imp{
				Ext: json.RawMessage(`malformed`),
			},
			wantError: true,
		},
		{
			description: "invalid_json_in_fpd",
			imp: &openrtb2.Imp{
				Ext: json.RawMessage(`{"ext": {"a":1}}`),
			},
			fpd: json.RawMessage(`malformed`),
			wantImp: &openrtb2.Imp{
				Ext: json.RawMessage(`{"ext": {"a":1}}`),
			},
			wantError: true,
		},
		{
			description: "override_everything",
			imp: &openrtb2.Imp{
				ID:     "id1",
				Metric: []openrtb2.Metric{{Type: "type1", Value: 1, Vendor: "vendor1"}},
				Banner: &openrtb2.Banner{
					W: ptrutil.ToPtr[int64](1),
					H: ptrutil.ToPtr[int64](2),
					Format: []openrtb2.Format{
						{
							W:   10,
							H:   20,
							Ext: json.RawMessage(`{"formatkey1":"formatval1"}`),
						},
					},
				},
				Instl:    1,
				BidFloor: 1,
				Ext:      json.RawMessage(`{"cool":"test"}`),
			},
			fpd: json.RawMessage(`{"id": "id2", "metric": [{"type":"type2", "value":2, "vendor":"vendor2"}], "banner": {"w":100, "h": 200, "format": [{"w":1000, "h":2000, "ext":{"formatkey1":"formatval2"}}]}, "instl":2, "bidfloor":2, "ext":{"cool":"test2"} }`),
			wantImp: &openrtb2.Imp{
				ID:     "id2",
				Metric: []openrtb2.Metric{{Type: "type2", Value: 2, Vendor: "vendor2"}},
				Banner: &openrtb2.Banner{
					W: ptrutil.ToPtr[int64](100),
					H: ptrutil.ToPtr[int64](200),
					Format: []openrtb2.Format{
						{
							W:   1000,
							H:   2000,
							Ext: json.RawMessage(`{"formatkey1":"formatval2"}`),
						},
					},
				},
				Instl:    2,
				BidFloor: 2,
				Ext:      json.RawMessage(`{"cool":"test2"}`),
			},
		},
		{
			description: "override_partial_simple",
			imp:         imp1,
			fpd:         json.RawMessage(`{"id": "456", "banner": {"format": [{"w":1, "h":2}]} }`),
			wantImp: &openrtb2.Imp{
				ID: "456",
				Banner: &openrtb2.Banner{
					W: ptrutil.ToPtr[int64](200),
					H: ptrutil.ToPtr[int64](400),
					Format: []openrtb2.Format{
						{
							W: 1,
							H: 2,
						},
					},
				},
			},
		},
		{
			description: "override_partial_complex",
			imp: &openrtb2.Imp{
				ID:     "id1",
				Metric: []openrtb2.Metric{{Type: "type1", Value: 1, Vendor: "vendor1"}},
				Banner: &openrtb2.Banner{
					W: ptrutil.ToPtr[int64](1),
					H: ptrutil.ToPtr[int64](2),
					Format: []openrtb2.Format{
						{
							W:   10,
							H:   20,
							Ext: json.RawMessage(`{"formatkey1":"formatval1"}`),
						},
					},
				},
				Instl:        1,
				TagID:        "tag1",
				BidFloor:     1,
				Rwdd:         1,
				DT:           1,
				IframeBuster: []string{"buster1", "buster2"},
				Ext:          json.RawMessage(`{"cool1":"test1", "cool2":"test2"}`),
			},
			fpd: json.RawMessage(`{"id": "id2", "metric": [{"type":"type2", "value":2, "vendor":"vendor2"}], "banner": {"w":100, "format": [{"w":1000, "h":2000, "ext":{"formatkey1":"formatval11"}}]}, "instl":2, "bidfloor":2, "ext":{"cool1":"test11"} }`),
			wantImp: &openrtb2.Imp{
				ID:     "id2",
				Metric: []openrtb2.Metric{{Type: "type2", Value: 2, Vendor: "vendor2"}},
				Banner: &openrtb2.Banner{
					W: ptrutil.ToPtr[int64](100),
					H: ptrutil.ToPtr[int64](2),
					Format: []openrtb2.Format{
						{
							W:   1000,
							H:   2000,
							Ext: json.RawMessage(`{"formatkey1":"formatval11"}`),
						},
					},
				},
				Instl:        2,
				TagID:        "tag1",
				BidFloor:     2,
				Rwdd:         1,
				DT:           1,
				IframeBuster: []string{"buster1", "buster2"},
				Ext:          json.RawMessage(`{"cool1":"test11","cool2":"test2"}`),
			},
		},
	}

	for _, test := range tests {
		t.Run(test.description, func(t *testing.T) {
			err := mergeImpFPD(test.imp, test.fpd, 1)
			assert.Equal(t, test.wantImp, test.imp)

			if test.wantError {
				assert.Error(t, err)
			} else {
				assert.NoError(t, err)
			}
		})
	}
}

func TestCreateSanitizedImpExt(t *testing.T) {
	testCases := []struct {
		description       string
		givenImpExt       map[string]json.RawMessage
		givenImpExtPrebid map[string]json.RawMessage
		expected          map[string]json.RawMessage
		expectedError     string
	}{
		{
			description:       "Nil",
			givenImpExt:       nil,
			givenImpExtPrebid: nil,
			expected:          map[string]json.RawMessage{},
			expectedError:     "",
		},
		{
			description:       "Empty",
			givenImpExt:       map[string]json.RawMessage{},
			givenImpExtPrebid: map[string]json.RawMessage{},
			expected:          map[string]json.RawMessage{},
			expectedError:     "",
		},
		{
			description: "imp.ext.prebid - Bidder Only",
			givenImpExt: map[string]json.RawMessage{
				"prebid":  json.RawMessage(`"ignoredInFavorOfSeparatelyUnmarshalledImpExtPrebid"`),
				"data":    json.RawMessage(`"anyData"`),
				"context": json.RawMessage(`"anyContext"`),
				"skadn":   json.RawMessage(`"anySKAdNetwork"`),
				"gpid":    json.RawMessage(`"anyGPID"`),
				"tid":     json.RawMessage(`"anyTID"`),
			},
			givenImpExtPrebid: map[string]json.RawMessage{
				"bidder": json.RawMessage(`"anyBidder"`),
			},
			expected: map[string]json.RawMessage{
				"data":    json.RawMessage(`"anyData"`),
				"context": json.RawMessage(`"anyContext"`),
				"skadn":   json.RawMessage(`"anySKAdNetwork"`),
				"gpid":    json.RawMessage(`"anyGPID"`),
				"tid":     json.RawMessage(`"anyTID"`),
			},
			expectedError: "",
		},
		{
			description: "imp.ext.prebid - Bidder + Other Forbidden Value",
			givenImpExt: map[string]json.RawMessage{
				"prebid":  json.RawMessage(`"ignoredInFavorOfSeparatelyUnmarshalledImpExtPrebid"`),
				"data":    json.RawMessage(`"anyData"`),
				"context": json.RawMessage(`"anyContext"`),
				"skadn":   json.RawMessage(`"anySKAdNetwork"`),
				"gpid":    json.RawMessage(`"anyGPID"`),
				"tid":     json.RawMessage(`"anyTID"`),
			},
			givenImpExtPrebid: map[string]json.RawMessage{
				"bidder":    json.RawMessage(`"anyBidder"`),
				"forbidden": json.RawMessage(`"anyValue"`),
			},
			expected: map[string]json.RawMessage{
				"data":    json.RawMessage(`"anyData"`),
				"context": json.RawMessage(`"anyContext"`),
				"skadn":   json.RawMessage(`"anySKAdNetwork"`),
				"gpid":    json.RawMessage(`"anyGPID"`),
				"tid":     json.RawMessage(`"anyTID"`),
			},
			expectedError: "",
		},
		{
			description: "imp.ext.prebid - Bidder + Other Allowed Values",
			givenImpExt: map[string]json.RawMessage{
				"prebid":  json.RawMessage(`"ignoredInFavorOfSeparatelyUnmarshalledImpExtPrebid"`),
				"data":    json.RawMessage(`"anyData"`),
				"context": json.RawMessage(`"anyContext"`),
				"skadn":   json.RawMessage(`"anySKAdNetwork"`),
				"gpid":    json.RawMessage(`"anyGPID"`),
				"tid":     json.RawMessage(`"anyTID"`),
			},
			givenImpExtPrebid: map[string]json.RawMessage{
				"bidder":                json.RawMessage(`"anyBidder"`),
				"is_rewarded_inventory": json.RawMessage(`"anyIsRewardedInventory"`),
				"options":               json.RawMessage(`"anyOptions"`),
			},
			expected: map[string]json.RawMessage{
				"prebid":  json.RawMessage(`{"is_rewarded_inventory":"anyIsRewardedInventory","options":"anyOptions"}`),
				"data":    json.RawMessage(`"anyData"`),
				"context": json.RawMessage(`"anyContext"`),
				"skadn":   json.RawMessage(`"anySKAdNetwork"`),
				"gpid":    json.RawMessage(`"anyGPID"`),
				"tid":     json.RawMessage(`"anyTID"`),
			},
			expectedError: "",
		},
		{
			description: "imp.ext",
			givenImpExt: map[string]json.RawMessage{
				"arbitraryField": json.RawMessage(`"arbitraryValue"`),
				"data":           json.RawMessage(`"anyData"`),
				"context":        json.RawMessage(`"anyContext"`),
				"skadn":          json.RawMessage(`"anySKAdNetwork"`),
				"gpid":           json.RawMessage(`"anyGPID"`),
				"tid":            json.RawMessage(`"anyTID"`),
			},
			givenImpExtPrebid: map[string]json.RawMessage{},
			expected: map[string]json.RawMessage{
				"arbitraryField": json.RawMessage(`"arbitraryValue"`),
				"data":           json.RawMessage(`"anyData"`),
				"context":        json.RawMessage(`"anyContext"`),
				"skadn":          json.RawMessage(`"anySKAdNetwork"`),
				"gpid":           json.RawMessage(`"anyGPID"`),
				"tid":            json.RawMessage(`"anyTID"`),
			},
			expectedError: "",
		},
		{
			description: "imp.ext + imp.ext.prebid - Prebid Bidder Only",
			givenImpExt: map[string]json.RawMessage{
				"arbitraryField": json.RawMessage(`"arbitraryValue"`),
				"prebid":         json.RawMessage(`"ignoredInFavorOfSeparatelyUnmarshalledImpExtPrebid"`),
				"data":           json.RawMessage(`"anyData"`),
				"context":        json.RawMessage(`"anyContext"`),
				"skadn":          json.RawMessage(`"anySKAdNetwork"`),
				"gpid":           json.RawMessage(`"anyGPID"`),
				"tid":            json.RawMessage(`"anyTID"`),
			},
			givenImpExtPrebid: map[string]json.RawMessage{
				"bidder": json.RawMessage(`"anyBidder"`),
			},
			expected: map[string]json.RawMessage{
				"arbitraryField": json.RawMessage(`"arbitraryValue"`),
				"data":           json.RawMessage(`"anyData"`),
				"context":        json.RawMessage(`"anyContext"`),
				"skadn":          json.RawMessage(`"anySKAdNetwork"`),
				"gpid":           json.RawMessage(`"anyGPID"`),
				"tid":            json.RawMessage(`"anyTID"`),
			},
			expectedError: "",
		},
		{
			description: "imp.ext + imp.ext.prebid - Prebid Bidder + Other Forbidden Value",
			givenImpExt: map[string]json.RawMessage{
				"arbitraryField": json.RawMessage(`"arbitraryValue"`),
				"prebid":         json.RawMessage(`"ignoredInFavorOfSeparatelyUnmarshalledImpExtPrebid"`),
				"data":           json.RawMessage(`"anyData"`),
				"context":        json.RawMessage(`"anyContext"`),
				"skadn":          json.RawMessage(`"anySKAdNetwork"`),
				"gpid":           json.RawMessage(`"anyGPID"`),
				"tid":            json.RawMessage(`"anyTID"`),
			},
			givenImpExtPrebid: map[string]json.RawMessage{
				"bidder":    json.RawMessage(`"anyBidder"`),
				"forbidden": json.RawMessage(`"anyValue"`),
			},
			expected: map[string]json.RawMessage{
				"arbitraryField": json.RawMessage(`"arbitraryValue"`),
				"data":           json.RawMessage(`"anyData"`),
				"context":        json.RawMessage(`"anyContext"`),
				"skadn":          json.RawMessage(`"anySKAdNetwork"`),
				"gpid":           json.RawMessage(`"anyGPID"`),
				"tid":            json.RawMessage(`"anyTID"`),
			},
			expectedError: "",
		},
		{
			description: "imp.ext + imp.ext.prebid - Prebid Bidder + Other Allowed Values",
			givenImpExt: map[string]json.RawMessage{
				"arbitraryField": json.RawMessage(`"arbitraryValue"`),
				"prebid":         json.RawMessage(`"ignoredInFavorOfSeparatelyUnmarshalledImpExtPrebid"`),
				"data":           json.RawMessage(`"anyData"`),
				"context":        json.RawMessage(`"anyContext"`),
				"skadn":          json.RawMessage(`"anySKAdNetwork"`),
				"gpid":           json.RawMessage(`"anyGPID"`),
				"tid":            json.RawMessage(`"anyTID"`),
			},
			givenImpExtPrebid: map[string]json.RawMessage{
				"bidder":                json.RawMessage(`"anyBidder"`),
				"is_rewarded_inventory": json.RawMessage(`"anyIsRewardedInventory"`),
				"options":               json.RawMessage(`"anyOptions"`),
			},
			expected: map[string]json.RawMessage{
				"arbitraryField": json.RawMessage(`"arbitraryValue"`),
				"prebid":         json.RawMessage(`{"is_rewarded_inventory":"anyIsRewardedInventory","options":"anyOptions"}`),
				"data":           json.RawMessage(`"anyData"`),
				"context":        json.RawMessage(`"anyContext"`),
				"skadn":          json.RawMessage(`"anySKAdNetwork"`),
				"gpid":           json.RawMessage(`"anyGPID"`),
				"tid":            json.RawMessage(`"anyTID"`),
			},
			expectedError: "",
		},
	}

	for _, test := range testCases {
		result, err := createSanitizedImpExt(test.givenImpExt, test.givenImpExtPrebid)

		if test.expectedError == "" {
			assert.NoError(t, err, test.description+":err")
		} else {
			assert.EqualError(t, err, test.expectedError, test.description+":err")
		}

		assert.Equal(t, test.expected, result, test.description)
	}
}

func TestCleanOpenRTBRequests(t *testing.T) {
	emptyTCF2Config := gdpr.NewTCF2Config(config.TCF2{}, config.AccountGDPR{})

	testCases := []struct {
		req              AuctionRequest
		bidReqAssertions func(t *testing.T, bidderRequests []BidderRequest,
			applyCOPPA bool, consentedVendors map[string]bool)
		hasError         bool
		applyCOPPA       bool
		consentedVendors map[string]bool
	}{
		{
			req:              AuctionRequest{BidRequestWrapper: &openrtb_ext.RequestWrapper{BidRequest: getTestBuildRequest(t)}, UserSyncs: &emptyUsersync{}, TCF2Config: emptyTCF2Config},
			bidReqAssertions: assertReq,
			hasError:         false,
			applyCOPPA:       true,
			consentedVendors: map[string]bool{"appnexus": true},
		},
		{
			req:              AuctionRequest{BidRequestWrapper: &openrtb_ext.RequestWrapper{BidRequest: newAdapterAliasBidRequest()}, UserSyncs: &emptyUsersync{}, TCF2Config: emptyTCF2Config},
			bidReqAssertions: assertReq,
			hasError:         false,
			applyCOPPA:       false,
			consentedVendors: map[string]bool{"appnexus": true},
		},
	}

	privacyConfig := config.Privacy{
		CCPA: config.CCPA{
			Enforce: true,
		},
		LMT: config.LMT{
			Enforce: true,
		},
	}

	for _, test := range testCases {

		gdprPermsBuilder := fakePermissionsBuilder{
			permissions: &permissionsMock{
				allowAllBidders: true,
			},
		}.Builder

		reqSplitter := &requestSplitter{
			bidderToSyncerKey: map[string]string{},
			me:                &metrics.MetricsEngineMock{},
			privacyConfig:     privacyConfig,
			gdprPermsBuilder:  gdprPermsBuilder,
			hostSChainNode:    nil,
			bidderInfo:        config.BidderInfos{},
		}
		bidderRequests, _, err := reqSplitter.cleanOpenRTBRequests(context.Background(), test.req, nil, map[string]float64{})
		if test.hasError {
			assert.NotNil(t, err, "Error shouldn't be nil")
		} else {
			assert.Nil(t, err, "Err should be nil")
			test.bidReqAssertions(t, bidderRequests, test.applyCOPPA, test.consentedVendors)
		}
	}
}

func TestCleanOpenRTBRequestsWithFPD(t *testing.T) {
	fpd := make(map[openrtb_ext.BidderName]*firstpartydata.ResolvedFirstPartyData)

	apnFpd := firstpartydata.ResolvedFirstPartyData{
		Site: &openrtb2.Site{Name: "fpdApnSite"},
		App:  &openrtb2.App{Name: "fpdApnApp"},
		User: &openrtb2.User{Keywords: "fpdApnUser"},
	}
	fpd[openrtb_ext.BidderName("rubicon")] = &apnFpd

	emptyTCF2Config := gdpr.NewTCF2Config(config.TCF2{}, config.AccountGDPR{})

	testCases := []struct {
		description string
		req         AuctionRequest
		fpdExpected bool
	}{
		{
			description: "Pass valid FPD data for bidder not found in the request",
			req:         AuctionRequest{BidRequestWrapper: &openrtb_ext.RequestWrapper{BidRequest: getTestBuildRequest(t)}, UserSyncs: &emptyUsersync{}, FirstPartyData: fpd, TCF2Config: emptyTCF2Config},
			fpdExpected: false,
		},
		{
			description: "Pass valid FPD data for bidders specified in request",
			req:         AuctionRequest{BidRequestWrapper: &openrtb_ext.RequestWrapper{BidRequest: newAdapterAliasBidRequest()}, UserSyncs: &emptyUsersync{}, FirstPartyData: fpd, TCF2Config: emptyTCF2Config},
			fpdExpected: true,
		},
		{
			description: "Bidders specified in request but there is no fpd data for this bidder",
			req:         AuctionRequest{BidRequestWrapper: &openrtb_ext.RequestWrapper{BidRequest: newAdapterAliasBidRequest()}, UserSyncs: &emptyUsersync{}, FirstPartyData: make(map[openrtb_ext.BidderName]*firstpartydata.ResolvedFirstPartyData), TCF2Config: emptyTCF2Config},
			fpdExpected: false,
		},
		{
			description: "No FPD data passed",
			req:         AuctionRequest{BidRequestWrapper: &openrtb_ext.RequestWrapper{BidRequest: newAdapterAliasBidRequest()}, UserSyncs: &emptyUsersync{}, FirstPartyData: nil, TCF2Config: emptyTCF2Config},
			fpdExpected: false,
		},
	}

	for _, test := range testCases {

		gdprPermissionsBuilder := fakePermissionsBuilder{
			permissions: &permissionsMock{
				allowAllBidders: true,
			},
		}.Builder

		reqSplitter := &requestSplitter{
			bidderToSyncerKey: map[string]string{},
			me:                &metrics.MetricsEngineMock{},
			privacyConfig:     config.Privacy{},
			gdprPermsBuilder:  gdprPermissionsBuilder,
			hostSChainNode:    nil,
			bidderInfo:        config.BidderInfos{},
		}

		bidderRequests, _, err := reqSplitter.cleanOpenRTBRequests(context.Background(), test.req, nil, map[string]float64{})
		assert.Empty(t, err, "No errors should be returned")
		for _, bidderRequest := range bidderRequests {
			bidderName := bidderRequest.BidderName
			if test.fpdExpected {
				assert.Equal(t, fpd[bidderName].Site.Name, bidderRequest.BidRequest.Site.Name, "Incorrect FPD site name")
				assert.Equal(t, fpd[bidderName].App.Name, bidderRequest.BidRequest.App.Name, "Incorrect FPD app name")
				assert.Equal(t, fpd[bidderName].User.Keywords, bidderRequest.BidRequest.User.Keywords, "Incorrect FPD user keywords")
				assert.Equal(t, test.req.BidRequestWrapper.User.BuyerUID, bidderRequest.BidRequest.User.BuyerUID, "Incorrect FPD user buyerUID")
			} else {
				assert.Equal(t, "", bidderRequest.BidRequest.Site.Name, "Incorrect FPD site name")
				assert.Equal(t, "", bidderRequest.BidRequest.User.Keywords, "Incorrect FPD user keywords")
			}
		}
	}
}

func TestExtractAdapterReqBidderParamsMap(t *testing.T) {
	tests := []struct {
		name            string
		givenBidRequest *openrtb2.BidRequest
		want            map[string]json.RawMessage
		wantErr         error
	}{
		{
			name:            "nil req",
			givenBidRequest: nil,
			want:            nil,
			wantErr:         errors.New("error bidRequest should not be nil"),
		},
		{
			name:            "nil req.ext",
			givenBidRequest: &openrtb2.BidRequest{Ext: json.RawMessage(`{"prebid":{}}`)},
			want:            nil,
			wantErr:         nil,
		},
		{
			name:            "malformed req.ext",
			givenBidRequest: &openrtb2.BidRequest{Ext: json.RawMessage("malformed")},
			want:            nil,
			wantErr:         errors.New("error decoding Request.ext : expect { or n, but found m"),
		},
		{
			name:            "extract bidder params from req.Ext for input request in adapter code",
			givenBidRequest: &openrtb2.BidRequest{Ext: json.RawMessage(`{"prebid":{"bidderparams": {"profile": 1234, "version": 1}}}`)},
			want:            map[string]json.RawMessage{"profile": json.RawMessage(`1234`), "version": json.RawMessage(`1`)},
			wantErr:         nil,
		},
	}
	for _, tt := range tests {
		t.Run(tt.name, func(t *testing.T) {
			got, err := ExtractReqExtBidderParamsMap(tt.givenBidRequest)
			assert.Equal(t, tt.wantErr, err, "err")
			assert.Equal(t, tt.want, got, "result")
		})
	}
}

func TestCleanOpenRTBRequestsWithBidResponses(t *testing.T) {
	bidRespId1 := json.RawMessage(`{"id": "resp_id1"}`)
	bidRespId2 := json.RawMessage(`{"id": "resp_id2"}`)

	testCases := []struct {
		description            string
		storedBidResponses     map[string]map[string]json.RawMessage
		imps                   []openrtb2.Imp
		expectedBidderRequests map[string]BidderRequest
	}{
		{
			description: "Request with imp with one bidder stored bid response",
			storedBidResponses: map[string]map[string]json.RawMessage{
				"imp-id1": {"bidderA": bidRespId1},
			},
			imps: []openrtb2.Imp{
				{
					ID: "imp-id1",
					Video: &openrtb2.Video{
						W: ptrutil.ToPtr[int64](300),
						H: ptrutil.ToPtr[int64](250),
					},
					Ext: json.RawMessage(`{"prebid":{"bidder":{"bidderA":{"placementId":"123"}}}}`),
				},
			},
			expectedBidderRequests: map[string]BidderRequest{
				"bidderA": {
					BidRequest: &openrtb2.BidRequest{Imp: nil},
					BidderName: "bidderA",
					BidderStoredResponses: map[string]json.RawMessage{
						"imp-id1": bidRespId1,
					},
				},
			},
		},
		{
			description: "Request with imps with and without stored bid response for one bidder",
			storedBidResponses: map[string]map[string]json.RawMessage{
				"imp-id1": {"bidderA": bidRespId1},
			},
			imps: []openrtb2.Imp{
				{
					ID: "imp-id1",
					Video: &openrtb2.Video{
						W: ptrutil.ToPtr[int64](300),
						H: ptrutil.ToPtr[int64](250),
					},
					Ext: json.RawMessage(`{"prebid":{"bidder":{"bidderA":{"placementId":"123"}}}}`),
				},
				{
					ID:  "imp-id2",
					Ext: json.RawMessage(`{"prebid":{"bidder":{"bidderA":{"placementId":"123"}}}}`),
				},
			},
			expectedBidderRequests: map[string]BidderRequest{
				"bidderA": {
					BidRequest: &openrtb2.BidRequest{Imp: []openrtb2.Imp{
						{ID: "imp-id2", Ext: json.RawMessage(`{"bidder":{"placementId":"123"}}`)},
					}},
					BidderName: "bidderA",
					BidderStoredResponses: map[string]json.RawMessage{
						"imp-id1": bidRespId1,
					},
				},
			},
		},
		{
			description: "Request with imp with 2 bidders stored bid response",
			storedBidResponses: map[string]map[string]json.RawMessage{
				"imp-id1": {"bidderA": bidRespId1, "bidderB": bidRespId2},
			},
			imps: []openrtb2.Imp{
				{
					ID: "imp-id1",
					Video: &openrtb2.Video{
						W: ptrutil.ToPtr[int64](300),
						H: ptrutil.ToPtr[int64](250),
					},
					Ext: json.RawMessage(`{"prebid":{"bidder":{"bidderA":{"placementId":"123"},"bidderB":{"placementId":"456"}}}}`),
				},
			},
			expectedBidderRequests: map[string]BidderRequest{
				"bidderA": {
					BidRequest: &openrtb2.BidRequest{Imp: nil},
					BidderName: "bidderA",
					BidderStoredResponses: map[string]json.RawMessage{
						"imp-id1": bidRespId1,
					},
				},
				"bidderB": {
					BidRequest: &openrtb2.BidRequest{Imp: nil},
					BidderName: "bidderB",
					BidderStoredResponses: map[string]json.RawMessage{
						"imp-id1": bidRespId2,
					},
				},
			},
		},
		{
			description: "Request with 2 imps: with 2 bidders stored bid response and imp without stored responses",
			storedBidResponses: map[string]map[string]json.RawMessage{
				"imp-id1": {"bidderA": bidRespId1, "bidderB": bidRespId2},
			},
			imps: []openrtb2.Imp{
				{
					ID: "imp-id1",
					Video: &openrtb2.Video{
						W: ptrutil.ToPtr[int64](300),
						H: ptrutil.ToPtr[int64](250),
					},
					Ext: json.RawMessage(`{"prebid":{"bidder":{"bidderA":{"placementId":"123"},"bidderB":{"placementId":"456"}}}}`),
				},
				{
					ID:  "imp-id2",
					Ext: json.RawMessage(`{"prebid":{"bidder":{"bidderA":{"placementId":"123"}}}}`),
				},
			},
			expectedBidderRequests: map[string]BidderRequest{
				"bidderA": {
					BidRequest: &openrtb2.BidRequest{Imp: []openrtb2.Imp{
						{ID: "imp-id2", Ext: json.RawMessage(`{"bidder":{"placementId":"123"}}`)},
					}},
					BidderName: "bidderA",
					BidderStoredResponses: map[string]json.RawMessage{
						"imp-id1": bidRespId1,
					},
				},
				"bidderB": {
					BidRequest: &openrtb2.BidRequest{Imp: nil},
					BidderName: "bidderB",
					BidderStoredResponses: map[string]json.RawMessage{
						"imp-id1": bidRespId2,
					},
				},
			},
		},
		{
			description: "Request with 3 imps: with 2 bidders stored bid response and 2 imps without stored responses",
			storedBidResponses: map[string]map[string]json.RawMessage{
				"imp-id1": {"bidderA": bidRespId1, "bidderB": bidRespId2},
			},
			imps: []openrtb2.Imp{
				{
					ID:  "imp-id3",
					Ext: json.RawMessage(`{"prebid":{"bidder":{"bidderC":{"placementId":"1234"}}}}`),
				},
				{
					ID: "imp-id1",
					Video: &openrtb2.Video{
						W: ptrutil.ToPtr[int64](300),
						H: ptrutil.ToPtr[int64](250),
					},
					Ext: json.RawMessage(`{"prebid":{"bidder":{"bidderA":{"placementId":"123"},"bidderB":{"placementId":"456"}}}}`),
				},
				{
					ID:  "imp-id2",
					Ext: json.RawMessage(`{"prebid":{"bidder":{"bidderA":{"placementId":"123"}}}}`),
				},
			},
			expectedBidderRequests: map[string]BidderRequest{
				"bidderA": {
					BidRequest: &openrtb2.BidRequest{Imp: []openrtb2.Imp{
						{ID: "imp-id2", Ext: json.RawMessage(`{"bidder":{"placementId":"123"}}`)},
					}},
					BidderName: "bidderA",
					BidderStoredResponses: map[string]json.RawMessage{
						"imp-id1": bidRespId1,
					},
				},
				"bidderB": {
					BidRequest: &openrtb2.BidRequest{Imp: nil},
					BidderName: "bidderB",
					BidderStoredResponses: map[string]json.RawMessage{
						"imp-id1": bidRespId2,
					},
				},
				"bidderC": {
					BidRequest: &openrtb2.BidRequest{Imp: []openrtb2.Imp{
						{ID: "imp-id3", Ext: json.RawMessage(`{"bidder":{"placementId":"1234"}}`)},
					}},
					BidderName:            "bidderC",
					BidderStoredResponses: nil,
				},
			},
		},
		{
			description: "Request with 2 imps: with 1 bidders stored bid response and imp without stored responses and with the same bidder",
			storedBidResponses: map[string]map[string]json.RawMessage{
				"imp-id2": {"bidderA": bidRespId2},
			},
			imps: []openrtb2.Imp{
				{
					ID:  "imp-id1",
					Ext: json.RawMessage(`{"prebid":{"bidder":{"bidderA":{"placementId":"123"}}}}`),
				},
				{
					ID:  "imp-id2",
					Ext: json.RawMessage(`{"prebid":{"bidder":{"bidderA":{"placementId":"123"}}}}`),
				},
			},
			expectedBidderRequests: map[string]BidderRequest{
				"bidderA": {
					BidRequest: &openrtb2.BidRequest{Imp: []openrtb2.Imp{
						{ID: "imp-id1", Ext: json.RawMessage(`{"bidder":{"placementId":"123"}}`)},
					}},
					BidderName: "bidderA",
					BidderStoredResponses: map[string]json.RawMessage{
						"imp-id2": bidRespId2,
					},
				},
			},
		},
		{
			description: "Request with 2 imps with stored responses and with the same bidder",
			storedBidResponses: map[string]map[string]json.RawMessage{
				"imp-id1": {"bidderA": bidRespId1},
				"imp-id2": {"bidderA": bidRespId2},
			},
			imps: []openrtb2.Imp{
				{
					ID:  "imp-id1",
					Ext: json.RawMessage(`{"prebid":{"bidder":{"bidderA":{"placementId":"123"}}}}`),
				},
				{
					ID:  "imp-id2",
					Ext: json.RawMessage(`{"prebid":{"bidder":{"bidderA":{"placementId":"123"}}}}`),
				},
			},
			expectedBidderRequests: map[string]BidderRequest{
				"bidderA": {
					BidRequest: &openrtb2.BidRequest{Imp: nil},
					BidderName: "bidderA",
					BidderStoredResponses: map[string]json.RawMessage{
						"imp-id1": bidRespId1,
						"imp-id2": bidRespId2,
					},
				},
			},
		},
	}

	for _, test := range testCases {

		gdprPermissionsBuilder := fakePermissionsBuilder{
			permissions: &permissionsMock{
				allowAllBidders: true,
			},
		}.Builder

		auctionReq := AuctionRequest{
			BidRequestWrapper:  &openrtb_ext.RequestWrapper{BidRequest: &openrtb2.BidRequest{Imp: test.imps}},
			UserSyncs:          &emptyUsersync{},
			StoredBidResponses: test.storedBidResponses,
			TCF2Config:         gdpr.NewTCF2Config(config.TCF2{}, config.AccountGDPR{}),
		}

		reqSplitter := &requestSplitter{
			bidderToSyncerKey: map[string]string{},
			me:                &metrics.MetricsEngineMock{},
			privacyConfig:     config.Privacy{},
			gdprPermsBuilder:  gdprPermissionsBuilder,
			hostSChainNode:    nil,
			bidderInfo:        config.BidderInfos{},
		}

		actualBidderRequests, _, err := reqSplitter.cleanOpenRTBRequests(context.Background(), auctionReq, nil, map[string]float64{})
		assert.Empty(t, err, "No errors should be returned")
		assert.Len(t, actualBidderRequests, len(test.expectedBidderRequests), "result len doesn't match for testCase %s", test.description)
		for _, actualBidderRequest := range actualBidderRequests {
			bidderName := string(actualBidderRequest.BidderName)
			assert.Equal(t, test.expectedBidderRequests[bidderName].BidRequest.Imp, actualBidderRequest.BidRequest.Imp, "incorrect Impressions for testCase %s", test.description)
			assert.Equal(t, test.expectedBidderRequests[bidderName].BidderStoredResponses, actualBidderRequest.BidderStoredResponses, "incorrect Bidder Stored Responses for testCase %s", test.description)
		}
	}
}

func TestCleanOpenRTBRequestsCCPA(t *testing.T) {
	trueValue, falseValue := true, false

	testCases := []struct {
		description         string
		reqExt              json.RawMessage
		ccpaConsent         string
		ccpaHostEnabled     bool
		ccpaAccountEnabled  *bool
		expectDataScrub     bool
		expectPrivacyLabels metrics.PrivacyLabels
	}{
		{
			description:        "Feature Flags Enabled - Opt Out",
			ccpaConsent:        "1-Y-",
			ccpaHostEnabled:    true,
			ccpaAccountEnabled: &trueValue,
			expectDataScrub:    true,
			expectPrivacyLabels: metrics.PrivacyLabels{
				CCPAProvided: true,
				CCPAEnforced: true,
			},
		},
		{
			description:        "Feature Flags Enabled - Opt In",
			ccpaConsent:        "1-N-",
			ccpaHostEnabled:    true,
			ccpaAccountEnabled: &trueValue,
			expectDataScrub:    false,
			expectPrivacyLabels: metrics.PrivacyLabels{
				CCPAProvided: true,
				CCPAEnforced: false,
			},
		},
		{
			description:        "Feature Flags Enabled - No Sale Star - Doesn't Scrub",
			reqExt:             json.RawMessage(`{"prebid":{"nosale":["*"]}}`),
			ccpaConsent:        "1-Y-",
			ccpaHostEnabled:    true,
			ccpaAccountEnabled: &trueValue,
			expectDataScrub:    false,
			expectPrivacyLabels: metrics.PrivacyLabels{
				CCPAProvided: true,
				CCPAEnforced: false,
			},
		},
		{
			description:        "Feature Flags Enabled - No Sale Specific Bidder - Doesn't Scrub",
			reqExt:             json.RawMessage(`{"prebid":{"nosale":["appnexus"]}}`),
			ccpaConsent:        "1-Y-",
			ccpaHostEnabled:    true,
			ccpaAccountEnabled: &trueValue,
			expectDataScrub:    false,
			expectPrivacyLabels: metrics.PrivacyLabels{
				CCPAProvided: true,
				CCPAEnforced: true,
			},
		},
		{
			description:        "Feature Flags Enabled - No Sale Different Bidder - Scrubs",
			reqExt:             json.RawMessage(`{"prebid":{"nosale":["rubicon"]}}`),
			ccpaConsent:        "1-Y-",
			ccpaHostEnabled:    true,
			ccpaAccountEnabled: &trueValue,
			expectDataScrub:    true,
			expectPrivacyLabels: metrics.PrivacyLabels{
				CCPAProvided: true,
				CCPAEnforced: true,
			},
		},
		{
			description:        "Feature flags Account CCPA enabled, host CCPA disregarded - Opt Out",
			ccpaConsent:        "1-Y-",
			ccpaHostEnabled:    false,
			ccpaAccountEnabled: &trueValue,
			expectDataScrub:    true,
			expectPrivacyLabels: metrics.PrivacyLabels{
				CCPAProvided: true,
				CCPAEnforced: true,
			},
		},
		{
			description:        "Feature flags Account CCPA disabled, host CCPA disregarded",
			ccpaConsent:        "1-Y-",
			ccpaHostEnabled:    true,
			ccpaAccountEnabled: &falseValue,
			expectDataScrub:    false,
			expectPrivacyLabels: metrics.PrivacyLabels{
				CCPAProvided: true,
				CCPAEnforced: false,
			},
		},
		{
			description:        "Feature flags Account CCPA not specified, host CCPA enabled - Opt Out",
			ccpaConsent:        "1-Y-",
			ccpaHostEnabled:    true,
			ccpaAccountEnabled: nil,
			expectDataScrub:    true,
			expectPrivacyLabels: metrics.PrivacyLabels{
				CCPAProvided: true,
				CCPAEnforced: true,
			},
		},
		{
			description:        "Feature flags Account CCPA not specified, host CCPA disabled",
			ccpaConsent:        "1-Y-",
			ccpaHostEnabled:    false,
			ccpaAccountEnabled: nil,
			expectDataScrub:    false,
			expectPrivacyLabels: metrics.PrivacyLabels{
				CCPAProvided: true,
				CCPAEnforced: false,
			},
		},
	}

	for _, test := range testCases {
		req := newBidRequest()
		req.Ext = test.reqExt
		req.Regs = &openrtb2.Regs{
			USPrivacy: test.ccpaConsent,
		}

		privacyConfig := config.Privacy{
			CCPA: config.CCPA{
				Enforce: test.ccpaHostEnabled,
			},
		}

		accountConfig := config.Account{
			CCPA: config.AccountCCPA{
				Enabled: test.ccpaAccountEnabled,
			},
		}

		auctionReq := AuctionRequest{
			BidRequestWrapper: &openrtb_ext.RequestWrapper{BidRequest: req},
			UserSyncs:         &emptyUsersync{},
			Account:           accountConfig,
			TCF2Config:        gdpr.NewTCF2Config(config.TCF2{}, accountConfig.GDPR),
		}

		gdprPermissionsBuilder := fakePermissionsBuilder{
			permissions: &permissionsMock{
				allowAllBidders: true,
			},
		}.Builder

		metricsMock := metrics.MetricsEngineMock{}
		metricsMock.Mock.On("RecordAdapterBuyerUIDScrubbed", mock.Anything).Return()

		bidderToSyncerKey := map[string]string{}
		reqSplitter := &requestSplitter{
			bidderToSyncerKey: bidderToSyncerKey,
			me:                &metricsMock,
			privacyConfig:     privacyConfig,
			gdprPermsBuilder:  gdprPermissionsBuilder,
			hostSChainNode:    nil,
			bidderInfo:        config.BidderInfos{},
		}

		bidderRequests, privacyLabels, errs := reqSplitter.cleanOpenRTBRequests(context.Background(), auctionReq, nil, map[string]float64{})
		result := bidderRequests[0]

		assert.Nil(t, errs)
		if test.expectDataScrub {
			assert.Equal(t, result.BidRequest.User.BuyerUID, "", test.description+":User.BuyerUID")
			assert.Equal(t, result.BidRequest.Device.DIDMD5, "", test.description+":Device.DIDMD5")
			metricsMock.AssertCalled(t, "RecordAdapterBuyerUIDScrubbed", openrtb_ext.BidderAppnexus)
		} else {
			assert.NotEqual(t, result.BidRequest.User.BuyerUID, "", test.description+":User.BuyerUID")
			assert.NotEqual(t, result.BidRequest.Device.DIDMD5, "", test.description+":Device.DIDMD5")
			metricsMock.AssertNotCalled(t, "RecordAdapterBuyerUIDScrubbed", openrtb_ext.BidderAppnexus)
		}
		assert.Equal(t, test.expectPrivacyLabels, privacyLabels, test.description+":PrivacyLabels")
	}
}

func TestCleanOpenRTBRequestsCCPAErrors(t *testing.T) {
	testCases := []struct {
		description    string
		reqExt         json.RawMessage
		reqRegsPrivacy string
		expectError    error
	}{
		{
			description:    "Invalid Consent",
			reqExt:         json.RawMessage(`{"prebid":{"nosale":["*"]}}`),
			reqRegsPrivacy: "malformed",
			expectError: &errortypes.Warning{
				Message:     "request.regs.ext.us_privacy must contain 4 characters",
				WarningCode: errortypes.InvalidPrivacyConsentWarningCode,
			},
		},
		{
			description:    "Invalid No Sale Bidders",
			reqExt:         json.RawMessage(`{"prebid":{"nosale":["*", "another"]}}`),
			reqRegsPrivacy: "1NYN",
			expectError:    errors.New("request.ext.prebid.nosale is invalid: can only specify all bidders if no other bidders are provided"),
		},
	}

	for _, test := range testCases {
		req := newBidRequest()
		req.Ext = test.reqExt
		req.Regs = &openrtb2.Regs{USPrivacy: test.reqRegsPrivacy}

		var reqExtStruct openrtb_ext.ExtRequest
		err := jsonutil.UnmarshalValid(req.Ext, &reqExtStruct)
		assert.NoError(t, err, test.description+":marshal_ext")

		auctionReq := AuctionRequest{
			BidRequestWrapper: &openrtb_ext.RequestWrapper{BidRequest: req},
			UserSyncs:         &emptyUsersync{},
			TCF2Config:        gdpr.NewTCF2Config(config.TCF2{}, config.AccountGDPR{}),
		}

		gdprPermissionsBuilder := fakePermissionsBuilder{
			permissions: &permissionsMock{
				allowAllBidders: true,
			},
		}.Builder

		privacyConfig := config.Privacy{
			CCPA: config.CCPA{
				Enforce: true,
			},
		}
		bidderToSyncerKey := map[string]string{}
		metrics := metrics.MetricsEngineMock{}

		reqSplitter := &requestSplitter{
			bidderToSyncerKey: bidderToSyncerKey,
			me:                &metrics,
			privacyConfig:     privacyConfig,
			gdprPermsBuilder:  gdprPermissionsBuilder,
			hostSChainNode:    nil,
			bidderInfo:        config.BidderInfos{},
		}

		_, _, errs := reqSplitter.cleanOpenRTBRequests(context.Background(), auctionReq, &reqExtStruct, map[string]float64{})

		assert.ElementsMatch(t, []error{test.expectError}, errs, test.description)
	}
}

func TestCleanOpenRTBRequestsCOPPA(t *testing.T) {
	testCases := []struct {
		description         string
		coppa               int8
		expectDataScrub     bool
		expectPrivacyLabels metrics.PrivacyLabels
	}{
		{
			description:     "Enabled",
			coppa:           1,
			expectDataScrub: true,
			expectPrivacyLabels: metrics.PrivacyLabels{
				COPPAEnforced: true,
			},
		},
		{
			description:     "Disabled",
			coppa:           0,
			expectDataScrub: false,
			expectPrivacyLabels: metrics.PrivacyLabels{
				COPPAEnforced: false,
			},
		},
	}

	for _, test := range testCases {
		req := newBidRequest()
		req.Regs = &openrtb2.Regs{COPPA: test.coppa}

		auctionReq := AuctionRequest{
			BidRequestWrapper: &openrtb_ext.RequestWrapper{BidRequest: req},
			UserSyncs:         &emptyUsersync{},
			TCF2Config:        gdpr.NewTCF2Config(config.TCF2{}, config.AccountGDPR{}),
		}

		gdprPermissionsBuilder := fakePermissionsBuilder{
			permissions: &permissionsMock{
				allowAllBidders: true,
			},
		}.Builder

		bidderToSyncerKey := map[string]string{}
		metrics := metrics.MetricsEngineMock{}

		reqSplitter := &requestSplitter{
			bidderToSyncerKey: bidderToSyncerKey,
			me:                &metrics,
			privacyConfig:     config.Privacy{},
			gdprPermsBuilder:  gdprPermissionsBuilder,
			hostSChainNode:    nil,
			bidderInfo:        config.BidderInfos{},
		}

		bidderRequests, privacyLabels, errs := reqSplitter.cleanOpenRTBRequests(context.Background(), auctionReq, nil, map[string]float64{})
		result := bidderRequests[0]

		assert.Nil(t, errs)
		if test.expectDataScrub {
			assert.Equal(t, result.BidRequest.User.BuyerUID, "", test.description+":User.BuyerUID")
			assert.Equal(t, result.BidRequest.User.Yob, int64(0), test.description+":User.Yob")
		} else {
			assert.NotEqual(t, result.BidRequest.User.BuyerUID, "", test.description+":User.BuyerUID")
			assert.NotEqual(t, result.BidRequest.User.Yob, int64(0), test.description+":User.Yob")
		}
		assert.Equal(t, test.expectPrivacyLabels, privacyLabels, test.description+":PrivacyLabels")
	}
}

func TestCleanOpenRTBRequestsSChain(t *testing.T) {
	const seller1SChain string = `"schain":{"complete":1,"nodes":[{"asi":"directseller1.com","sid":"00001","rid":"BidRequest1","hp":1}],"ver":"1.0"}`
	const seller2SChain string = `"schain":{"complete":2,"nodes":[{"asi":"directseller2.com","sid":"00002","rid":"BidRequest2","hp":2}],"ver":"2.0"}`

	testCases := []struct {
		description   string
		inExt         json.RawMessage
		inSChain      *openrtb2.SupplyChain
		outRequestExt json.RawMessage
		outSource     *openrtb2.Source
		hasError      bool
		ortbVersion   string
	}{
		{
			description:   "nil",
			inExt:         nil,
			inSChain:      nil,
			outRequestExt: nil,
			outSource: &openrtb2.Source{
				TID:    "testTID",
				SChain: nil,
				Ext:    nil,
			},
		},
		{
			description: "Supply Chain defined in request.Source.supplyChain",
			inExt:       nil,
			inSChain: &openrtb2.SupplyChain{
				Complete: 1,
				Ver:      "1.0",
				Ext:      nil,
				Nodes: []openrtb2.SupplyChainNode{
					{
						ASI: "directseller1.com",
						SID: "00001",
						RID: "BidRequest1",
						HP:  openrtb2.Int8Ptr(1),
						Ext: nil,
					},
				},
			},
			outRequestExt: nil,
			outSource: &openrtb2.Source{
				TID: "testTID",
				SChain: &openrtb2.SupplyChain{
					Complete: 1,
					Ver:      "1.0",
					Ext:      nil,
					Nodes: []openrtb2.SupplyChainNode{
						{
							ASI: "directseller1.com",
							SID: "00001",
							RID: "BidRequest1",
							HP:  openrtb2.Int8Ptr(1),
							Ext: nil,
						},
					},
				},
				Ext: nil,
			},
			ortbVersion: "2.6",
		},
		{
			description:   "Supply Chain defined in request.ext.prebid.schains",
			inExt:         json.RawMessage(`{"prebid":{"schains":[{"bidders":["appnexus"],` + seller1SChain + `}]}}`),
			inSChain:      nil,
			outRequestExt: nil,
			outSource: &openrtb2.Source{
				TID: "testTID",
				SChain: &openrtb2.SupplyChain{
					Complete: 1,
					Ver:      "1.0",
					Ext:      nil,
					Nodes: []openrtb2.SupplyChainNode{
						{
							ASI: "directseller1.com",
							SID: "00001",
							RID: "BidRequest1",
							HP:  openrtb2.Int8Ptr(1),
							Ext: nil,
						},
					},
				},
				Ext: nil,
			},
			ortbVersion: "2.6",
		},
		{
			description: "schainwriter instantation error -- multiple bidder schains in ext.prebid.schains.",
			inExt:       json.RawMessage(`{"prebid":{"schains":[{"bidders":["appnexus"],` + seller1SChain + `},{"bidders":["appnexus"],` + seller2SChain + `}]}}`),
			inSChain: &openrtb2.SupplyChain{
				Complete: 1,
				Ver:      "1.0",
				Ext:      nil,
				Nodes: []openrtb2.SupplyChainNode{
					{
						ASI: "directseller1.com",
						SID: "00001",
						RID: "BidRequest1",
						HP:  openrtb2.Int8Ptr(1),
						Ext: nil,
					},
				},
			},

			outRequestExt: nil,
			outSource:     nil,
			hasError:      true,
		},
	}

	for _, test := range testCases {
		req := newBidRequest()
		if test.inSChain != nil {
			req.Source.SChain = test.inSChain
		}

		var extRequest *openrtb_ext.ExtRequest
		if test.inExt != nil {
			req.Ext = test.inExt
			extRequest = &openrtb_ext.ExtRequest{}
			err := jsonutil.UnmarshalValid(req.Ext, extRequest)
			assert.NoErrorf(t, err, test.description+":Error unmarshaling inExt")
		}

		auctionReq := AuctionRequest{
			BidRequestWrapper: &openrtb_ext.RequestWrapper{BidRequest: req},
			UserSyncs:         &emptyUsersync{},
			TCF2Config:        gdpr.NewTCF2Config(config.TCF2{}, config.AccountGDPR{}),
		}

		gdprPermissionsBuilder := fakePermissionsBuilder{
			permissions: &permissionsMock{
				allowAllBidders: true,
			},
		}.Builder

		reqSplitter := &requestSplitter{
			bidderToSyncerKey: map[string]string{},
			me:                &metrics.MetricsEngineMock{},
			privacyConfig:     config.Privacy{},
			gdprPermsBuilder:  gdprPermissionsBuilder,
			hostSChainNode:    nil,
			bidderInfo:        config.BidderInfos{"appnexus": config.BidderInfo{OpenRTB: &config.OpenRTBInfo{Version: test.ortbVersion}}},
		}

		bidderRequests, _, errs := reqSplitter.cleanOpenRTBRequests(context.Background(), auctionReq, extRequest, map[string]float64{})
		if test.hasError == true {
			assert.NotNil(t, errs)
			assert.Len(t, bidderRequests, 0)
		} else {
			result := bidderRequests[0]
			assert.Nil(t, errs)
			assert.Equal(t, test.outSource, result.BidRequest.Source, test.description+":Source")
			assert.Equal(t, test.outRequestExt, result.BidRequest.Ext, test.description+":Ext")
		}
	}
}

func TestCleanOpenRTBRequestsBidderParams(t *testing.T) {
	testCases := []struct {
		description string
		inExt       json.RawMessage
		expectedExt map[string]json.RawMessage
		hasError    bool
	}{
		{
			description: "Nil Bidder params",
			inExt:       nil,
			expectedExt: getExpectedReqExt(true, false, false),
			hasError:    false,
		},
		{
			description: "Bidder params for single partner",
			inExt:       json.RawMessage(`{"prebid":{"bidderparams":{"pubmatic":{"profile":1234,"version":2}}}}`),
			expectedExt: getExpectedReqExt(false, true, false),
			hasError:    false,
		},
		{
			description: "Bidder params for two partners",
			inExt:       json.RawMessage(`{"prebid":{"bidderparams":{"pubmatic":{"profile":1234,"version":2},"appnexus":{"key1":123,"key2":{"innerKey1":"innerValue1"}}}}}`),
			expectedExt: getExpectedReqExt(false, true, true),
			hasError:    false,
		},
	}

	for _, test := range testCases {
		req := newBidRequestWithBidderParams()
		var extRequest *openrtb_ext.ExtRequest
		if test.inExt != nil {
			req.Ext = test.inExt
			extRequest = &openrtb_ext.ExtRequest{}
			err := jsonutil.UnmarshalValid(req.Ext, extRequest)
			assert.NoErrorf(t, err, test.description+":Error unmarshaling inExt")
		}

		auctionReq := AuctionRequest{
			BidRequestWrapper: &openrtb_ext.RequestWrapper{BidRequest: req},
			UserSyncs:         &emptyUsersync{},
			TCF2Config:        gdpr.NewTCF2Config(config.TCF2{}, config.AccountGDPR{}),
		}

		gdprPermissionsBuilder := fakePermissionsBuilder{
			permissions: &permissionsMock{
				allowAllBidders: true,
			},
		}.Builder

		reqSplitter := &requestSplitter{
			bidderToSyncerKey: map[string]string{},
			me:                &metrics.MetricsEngineMock{},
			privacyConfig:     config.Privacy{},
			gdprPermsBuilder:  gdprPermissionsBuilder,
			hostSChainNode:    nil,
			bidderInfo:        config.BidderInfos{},
		}

		bidderRequests, _, errs := reqSplitter.cleanOpenRTBRequests(context.Background(), auctionReq, extRequest, map[string]float64{})
		if test.hasError == true {
			assert.NotNil(t, errs)
			assert.Len(t, bidderRequests, 0)
		} else {
			assert.Nil(t, errs)
			for _, r := range bidderRequests {
				expected := test.expectedExt[r.BidderName.String()]
				actual := r.BidRequest.Ext
				assert.Equal(t, expected, actual, test.description+" Req:Ext.Prebid.BidderParams")
			}
		}
	}
}

func getExpectedReqExt(nilExt, includePubmaticParams, includeAppnexusParams bool) map[string]json.RawMessage {
	bidderParamsMap := make(map[string]json.RawMessage)

	if nilExt {
		bidderParamsMap["pubmatic"] = nil
		bidderParamsMap["appnexus"] = nil
		return bidderParamsMap
	}

	if includePubmaticParams {
		bidderParamsMap["pubmatic"] = json.RawMessage(`{"prebid":{"bidderparams":{"profile":1234,"version":2}}}`)
	} else {
		bidderParamsMap["pubmatic"] = nil
	}

	if includeAppnexusParams {
		bidderParamsMap["appnexus"] = json.RawMessage(`{"prebid":{"bidderparams":{"key1":123,"key2":{"innerKey1":"innerValue1"}}}}`)
	} else {
		bidderParamsMap["appnexus"] = nil
	}

	return bidderParamsMap
}

func TestGetExtCacheInstructions(t *testing.T) {
	var boolFalse, boolTrue *bool = new(bool), new(bool)
	*boolFalse = false
	*boolTrue = true

	testCases := []struct {
		desc                 string
		requestExtPrebid     *openrtb_ext.ExtRequestPrebid
		outCacheInstructions extCacheInstructions
	}{
		{
			desc:             "Nil request ext, all cache flags false except for returnCreative that defaults to true",
			requestExtPrebid: nil,
			outCacheInstructions: extCacheInstructions{
				cacheBids:      false,
				cacheVAST:      false,
				returnCreative: true,
			},
		},
		{
			desc: "Non-nil request ext, nil Cache field, all cache flags false except for returnCreative that defaults to true",
			requestExtPrebid: &openrtb_ext.ExtRequestPrebid{
				Cache: nil,
			},
			outCacheInstructions: extCacheInstructions{
				cacheBids:      false,
				cacheVAST:      false,
				returnCreative: true,
			},
		},
		{
			desc: "Non-nil Cache field, both ExtRequestPrebidCacheBids and ExtRequestPrebidCacheVAST nil returnCreative that defaults to true",
			requestExtPrebid: &openrtb_ext.ExtRequestPrebid{
				Cache: &openrtb_ext.ExtRequestPrebidCache{
					Bids:    nil,
					VastXML: nil,
				},
			},
			outCacheInstructions: extCacheInstructions{
				cacheBids:      false,
				cacheVAST:      false,
				returnCreative: true,
			},
		},
		{
			desc: "Non-nil ExtRequest.Cache.ExtRequestPrebidCacheVAST with unspecified ReturnCreative field, cacheVAST = true and returnCreative defaults to true",
			requestExtPrebid: &openrtb_ext.ExtRequestPrebid{
				Cache: &openrtb_ext.ExtRequestPrebidCache{
					Bids:    nil,
					VastXML: &openrtb_ext.ExtRequestPrebidCacheVAST{},
				},
			},
			outCacheInstructions: extCacheInstructions{
				cacheBids:      false,
				cacheVAST:      true,
				returnCreative: true, // default value
			},
		},
		{
			desc: "Non-nil ExtRequest.Cache.ExtRequestPrebidCacheVAST where ReturnCreative is set to false, cacheVAST = true and returnCreative = false",
			requestExtPrebid: &openrtb_ext.ExtRequestPrebid{
				Cache: &openrtb_ext.ExtRequestPrebidCache{
					Bids:    nil,
					VastXML: &openrtb_ext.ExtRequestPrebidCacheVAST{ReturnCreative: boolFalse},
				},
			},
			outCacheInstructions: extCacheInstructions{
				cacheBids:      false,
				cacheVAST:      true,
				returnCreative: false,
			},
		},
		{
			desc: "Non-nil ExtRequest.Cache.ExtRequestPrebidCacheVAST where ReturnCreative is set to true, cacheVAST = true and returnCreative = true",
			requestExtPrebid: &openrtb_ext.ExtRequestPrebid{
				Cache: &openrtb_ext.ExtRequestPrebidCache{
					Bids:    nil,
					VastXML: &openrtb_ext.ExtRequestPrebidCacheVAST{ReturnCreative: boolTrue},
				},
			},
			outCacheInstructions: extCacheInstructions{
				cacheBids:      false,
				cacheVAST:      true,
				returnCreative: true,
			},
		},
		{
			desc: "Non-nil ExtRequest.Cache.ExtRequestPrebidCacheBids with unspecified ReturnCreative field, cacheBids = true and returnCreative defaults to true",
			requestExtPrebid: &openrtb_ext.ExtRequestPrebid{
				Cache: &openrtb_ext.ExtRequestPrebidCache{
					Bids:    &openrtb_ext.ExtRequestPrebidCacheBids{},
					VastXML: nil,
				},
			},
			outCacheInstructions: extCacheInstructions{
				cacheBids:      true,
				cacheVAST:      false,
				returnCreative: true, // default value
			},
		},
		{
			desc: "Non-nil ExtRequest.Cache.ExtRequestPrebidCacheBids where ReturnCreative is set to false, cacheBids = true and returnCreative  = false",
			requestExtPrebid: &openrtb_ext.ExtRequestPrebid{
				Cache: &openrtb_ext.ExtRequestPrebidCache{
					Bids:    &openrtb_ext.ExtRequestPrebidCacheBids{ReturnCreative: boolFalse},
					VastXML: nil,
				},
			},
			outCacheInstructions: extCacheInstructions{
				cacheBids:      true,
				cacheVAST:      false,
				returnCreative: false,
			},
		},
		{
			desc: "Non-nil ExtRequest.Cache.ExtRequestPrebidCacheBids where ReturnCreative is set to true, cacheBids = true and returnCreative  = true",
			requestExtPrebid: &openrtb_ext.ExtRequestPrebid{
				Cache: &openrtb_ext.ExtRequestPrebidCache{
					Bids:    &openrtb_ext.ExtRequestPrebidCacheBids{ReturnCreative: boolTrue},
					VastXML: nil,
				},
			},
			outCacheInstructions: extCacheInstructions{
				cacheBids:      true,
				cacheVAST:      false,
				returnCreative: true,
			},
		},
		{
			desc: "Non-nil ExtRequest.Cache.ExtRequestPrebidCacheBids and ExtRequest.Cache.ExtRequestPrebidCacheVAST, neither specify a ReturnCreative field value, all extCacheInstructions fields set to true",
			requestExtPrebid: &openrtb_ext.ExtRequestPrebid{
				Cache: &openrtb_ext.ExtRequestPrebidCache{
					Bids:    &openrtb_ext.ExtRequestPrebidCacheBids{},
					VastXML: &openrtb_ext.ExtRequestPrebidCacheVAST{},
				},
			},
			outCacheInstructions: extCacheInstructions{
				cacheBids:      true,
				cacheVAST:      true,
				returnCreative: true,
			},
		},
		{
			desc: "Non-nil ExtRequest.Cache.ExtRequestPrebidCacheBids and ExtRequest.Cache.ExtRequestPrebidCacheVAST sets ReturnCreative to true, all extCacheInstructions fields set to true",
			requestExtPrebid: &openrtb_ext.ExtRequestPrebid{
				Cache: &openrtb_ext.ExtRequestPrebidCache{
					Bids:    &openrtb_ext.ExtRequestPrebidCacheBids{},
					VastXML: &openrtb_ext.ExtRequestPrebidCacheVAST{ReturnCreative: boolTrue},
				},
			},
			outCacheInstructions: extCacheInstructions{
				cacheBids:      true,
				cacheVAST:      true,
				returnCreative: true,
			},
		},
		{
			desc: "Non-nil ExtRequest.Cache.ExtRequestPrebidCacheBids and ExtRequest.Cache.ExtRequestPrebidCacheVAST sets ReturnCreative to false, returnCreative = false",
			requestExtPrebid: &openrtb_ext.ExtRequestPrebid{
				Cache: &openrtb_ext.ExtRequestPrebidCache{
					Bids:    &openrtb_ext.ExtRequestPrebidCacheBids{},
					VastXML: &openrtb_ext.ExtRequestPrebidCacheVAST{ReturnCreative: boolFalse},
				},
			},
			outCacheInstructions: extCacheInstructions{
				cacheBids:      true,
				cacheVAST:      true,
				returnCreative: false,
			},
		},
		{
			desc: "Non-nil ExtRequest.Cache.ExtRequestPrebidCacheVAST and ExtRequest.Cache.ExtRequestPrebidCacheBids sets ReturnCreative to true, all extCacheInstructions fields set to true",
			requestExtPrebid: &openrtb_ext.ExtRequestPrebid{
				Cache: &openrtb_ext.ExtRequestPrebidCache{
					Bids:    &openrtb_ext.ExtRequestPrebidCacheBids{ReturnCreative: boolTrue},
					VastXML: &openrtb_ext.ExtRequestPrebidCacheVAST{},
				},
			},
			outCacheInstructions: extCacheInstructions{
				cacheBids:      true,
				cacheVAST:      true,
				returnCreative: true,
			},
		},
		{
			desc: "Non-nil ExtRequest.Cache.ExtRequestPrebidCacheVAST and ExtRequest.Cache.ExtRequestPrebidCacheBids sets ReturnCreative to false, returnCreative = false",
			requestExtPrebid: &openrtb_ext.ExtRequestPrebid{
				Cache: &openrtb_ext.ExtRequestPrebidCache{
					Bids:    &openrtb_ext.ExtRequestPrebidCacheBids{ReturnCreative: boolFalse},
					VastXML: &openrtb_ext.ExtRequestPrebidCacheVAST{},
				},
			},
			outCacheInstructions: extCacheInstructions{
				cacheBids:      true,
				cacheVAST:      true,
				returnCreative: false,
			},
		},
		{
			desc: "Non-nil ExtRequest.Cache.ExtRequestPrebidCacheVAST and ExtRequest.Cache.ExtRequestPrebidCacheBids set different ReturnCreative values, returnCreative = true because one of them is true",
			requestExtPrebid: &openrtb_ext.ExtRequestPrebid{
				Cache: &openrtb_ext.ExtRequestPrebidCache{
					Bids:    &openrtb_ext.ExtRequestPrebidCacheBids{ReturnCreative: boolFalse},
					VastXML: &openrtb_ext.ExtRequestPrebidCacheVAST{ReturnCreative: boolTrue},
				},
			},
			outCacheInstructions: extCacheInstructions{
				cacheBids:      true,
				cacheVAST:      true,
				returnCreative: true,
			},
		},
		{
			desc: "Non-nil ExtRequest.Cache.ExtRequestPrebidCacheVAST and ExtRequest.Cache.ExtRequestPrebidCacheBids set different ReturnCreative values, returnCreative = true because one of them is true",
			requestExtPrebid: &openrtb_ext.ExtRequestPrebid{
				Cache: &openrtb_ext.ExtRequestPrebidCache{
					Bids:    &openrtb_ext.ExtRequestPrebidCacheBids{ReturnCreative: boolTrue},
					VastXML: &openrtb_ext.ExtRequestPrebidCacheVAST{ReturnCreative: boolFalse},
				},
			},
			outCacheInstructions: extCacheInstructions{
				cacheBids:      true,
				cacheVAST:      true,
				returnCreative: true,
			},
		},
	}

	for _, test := range testCases {
		cacheInstructions := getExtCacheInstructions(test.requestExtPrebid)

		assert.Equal(t, test.outCacheInstructions.cacheBids, cacheInstructions.cacheBids, "%s. Unexpected shouldCacheBids value. \n", test.desc)
		assert.Equal(t, test.outCacheInstructions.cacheVAST, cacheInstructions.cacheVAST, "%s. Unexpected shouldCacheVAST value. \n", test.desc)
		assert.Equal(t, test.outCacheInstructions.returnCreative, cacheInstructions.returnCreative, "%s. Unexpected returnCreative value. \n", test.desc)
	}
}

func TestGetExtTargetData(t *testing.T) {
	testCases := []struct {
		name                   string
		givenRequestExtPrebid  *openrtb_ext.ExtRequestPrebid
		givenCacheInstructions extCacheInstructions
		givenAccount           config.Account
		givenWarning           []*errortypes.Warning
		expectTargetData       *targetData
	}{
		{
			name:                   "nil",
			givenRequestExtPrebid:  nil,
			givenCacheInstructions: extCacheInstructions{cacheBids: true, cacheVAST: true},
			givenAccount:           config.Account{},
			givenWarning:           nil,
			expectTargetData:       nil,
		},
		{
			name:                   "nil-targeting",
			givenRequestExtPrebid:  &openrtb_ext.ExtRequestPrebid{Targeting: nil},
			givenCacheInstructions: extCacheInstructions{cacheBids: true, cacheVAST: true},
			givenAccount:           config.Account{},
			givenWarning:           nil,
			expectTargetData:       nil,
		},
		{
			name: "populated-full",
			givenRequestExtPrebid: &openrtb_ext.ExtRequestPrebid{
				Targeting: &openrtb_ext.ExtRequestTargeting{
					AlwaysIncludeDeals:        true,
					IncludeBidderKeys:         ptrutil.ToPtr(true),
					IncludeFormat:             true,
					IncludeWinners:            ptrutil.ToPtr(true),
					MediaTypePriceGranularity: &openrtb_ext.MediaTypePriceGranularity{},
					PreferDeals:               true,
					PriceGranularity: &openrtb_ext.PriceGranularity{
						Precision: ptrutil.ToPtr(2),
						Ranges:    []openrtb_ext.GranularityRange{{Min: 0.00, Max: 5.00, Increment: 1.00}},
					},
				},
			},
			givenCacheInstructions: extCacheInstructions{
				cacheBids: true,
				cacheVAST: true,
			},
			givenAccount: config.Account{},
			givenWarning: nil,
			expectTargetData: &targetData{
				alwaysIncludeDeals:        true,
				includeBidderKeys:         true,
				includeCacheBids:          true,
				includeCacheVast:          true,
				includeFormat:             true,
				includeWinners:            true,
				mediaTypePriceGranularity: openrtb_ext.MediaTypePriceGranularity{},
				preferDeals:               true,
				priceGranularity: openrtb_ext.PriceGranularity{
					Precision: ptrutil.ToPtr(2),
					Ranges:    []openrtb_ext.GranularityRange{{Min: 0.00, Max: 5.00, Increment: 1.00}},
				},
				prefix: DefaultKeyPrefix,
			},
		},
		{
			name: "populated-pointers-nil",
			givenRequestExtPrebid: &openrtb_ext.ExtRequestPrebid{
				Targeting: &openrtb_ext.ExtRequestTargeting{
					AlwaysIncludeDeals:        true,
					IncludeBidderKeys:         nil,
					IncludeFormat:             true,
					IncludeWinners:            nil,
					MediaTypePriceGranularity: nil,
					PreferDeals:               true,
					PriceGranularity:          nil,
				},
			},
			givenCacheInstructions: extCacheInstructions{
				cacheBids: true,
				cacheVAST: true,
			},
			givenAccount: config.Account{},
			givenWarning: nil,
			expectTargetData: &targetData{
				alwaysIncludeDeals:        true,
				includeBidderKeys:         false,
				includeCacheBids:          true,
				includeCacheVast:          true,
				includeFormat:             true,
				includeWinners:            false,
				mediaTypePriceGranularity: openrtb_ext.MediaTypePriceGranularity{},
				preferDeals:               true,
				priceGranularity:          openrtb_ext.PriceGranularity{},
				prefix:                    DefaultKeyPrefix,
			},
		},
	}

	for _, test := range testCases {
		t.Run(test.name, func(t *testing.T) {
			result, warnings := getExtTargetData(test.givenRequestExtPrebid, test.givenCacheInstructions, test.givenAccount)
			assert.Equal(t, test.givenWarning, warnings)
			assert.Equal(t, test.expectTargetData, result)
		})
	}
}

func TestParseRequestDebugValues(t *testing.T) {
	testCases := []struct {
		desc           string
		givenTest      int8
		givenExtPrebid *openrtb_ext.ExtRequestPrebid
		expected       bool
	}{
		{
			desc:           "bid request test == 0, nil requestExt",
			givenTest:      0,
			givenExtPrebid: nil,
			expected:       false,
		},
		{
			desc:           "bid request test == 0, requestExt debug flag false",
			givenTest:      0,
			givenExtPrebid: &openrtb_ext.ExtRequestPrebid{Debug: false},
			expected:       false,
		},
		{
			desc:           "bid request test == 1, requestExt debug flag false",
			givenTest:      1,
			givenExtPrebid: &openrtb_ext.ExtRequestPrebid{Debug: false},
			expected:       true,
		},
		{
			desc:           "bid request test == 0, requestExt debug flag true",
			givenTest:      0,
			givenExtPrebid: &openrtb_ext.ExtRequestPrebid{Debug: true},
			expected:       true,
		},
		{
			desc:           "bid request test == 1, requestExt debug flag true",
			givenTest:      1,
			givenExtPrebid: &openrtb_ext.ExtRequestPrebid{Debug: true},
			expected:       true,
		},
	}
	for _, test := range testCases {
		actualDebugInfo := parseRequestDebugValues(test.givenTest, test.givenExtPrebid)

		assert.Equal(t, test.expected, actualDebugInfo, "%s. Unexpected debug value. \n", test.desc)
	}
}

func TestSetDebugLogValues(t *testing.T) {
	type aTest struct {
		desc               string
		inAccountDebugFlag bool
		inDebugLog         *DebugLog
		expectedDebugLog   *DebugLog
	}

	testGroups := []struct {
		desc      string
		testCases []aTest
	}{
		{
			"nil debug log",
			[]aTest{
				{
					desc:               "accountDebugFlag false, expect all false flags in resulting debugLog",
					inAccountDebugFlag: false,
					inDebugLog:         nil,
					expectedDebugLog:   &DebugLog{},
				},
				{
					desc:               "accountDebugFlag true, expect debugLog.Enabled to be true",
					inAccountDebugFlag: true,
					inDebugLog:         nil,
					expectedDebugLog:   &DebugLog{Enabled: true},
				},
			},
		},
		{
			"non-nil debug log",
			[]aTest{
				{
					desc:               "both accountDebugFlag and DebugEnabledOrOverridden are false, expect debugLog.Enabled to be false",
					inAccountDebugFlag: false,
					inDebugLog:         &DebugLog{},
					expectedDebugLog:   &DebugLog{},
				},
				{
					desc:               "accountDebugFlag false but DebugEnabledOrOverridden is true, expect debugLog.Enabled to be true",
					inAccountDebugFlag: false,
					inDebugLog:         &DebugLog{DebugEnabledOrOverridden: true},
					expectedDebugLog:   &DebugLog{DebugEnabledOrOverridden: true, Enabled: true},
				},
				{
					desc:               "accountDebugFlag true but DebugEnabledOrOverridden is false, expect debugLog.Enabled to be true",
					inAccountDebugFlag: true,
					inDebugLog:         &DebugLog{},
					expectedDebugLog:   &DebugLog{Enabled: true},
				},
				{
					desc:               "Both accountDebugFlag and DebugEnabledOrOverridden are true, expect debugLog.Enabled to be true",
					inAccountDebugFlag: true,
					inDebugLog:         &DebugLog{DebugEnabledOrOverridden: true},
					expectedDebugLog:   &DebugLog{DebugEnabledOrOverridden: true, Enabled: true},
				},
			},
		},
	}

	for _, group := range testGroups {
		for _, tc := range group.testCases {
			// run
			actualDebugLog := setDebugLogValues(tc.inAccountDebugFlag, tc.inDebugLog)
			// assertions
			assert.Equal(t, tc.expectedDebugLog, actualDebugLog, "%s. %s", group.desc, tc.desc)
		}
	}
}

func TestGetExtBidAdjustmentFactors(t *testing.T) {
	testCases := []struct {
		desc                    string
		requestExtPrebid        *openrtb_ext.ExtRequestPrebid
		outBidAdjustmentFactors map[string]float64
	}{
		{
			desc:                    "Nil request ext",
			requestExtPrebid:        nil,
			outBidAdjustmentFactors: nil,
		},
		{
			desc:                    "Non-nil request ext, nil BidAdjustmentFactors field",
			requestExtPrebid:        &openrtb_ext.ExtRequestPrebid{BidAdjustmentFactors: nil},
			outBidAdjustmentFactors: nil,
		},
		{
			desc:                    "Non-nil request ext, valid BidAdjustmentFactors field",
			requestExtPrebid:        &openrtb_ext.ExtRequestPrebid{BidAdjustmentFactors: map[string]float64{"bid-factor": 1.0}},
			outBidAdjustmentFactors: map[string]float64{"bid-factor": 1.0},
		},
		{
			desc:                    "BidAdjustmentFactors contains uppercase bidders, expect case insensitve map returned",
			requestExtPrebid:        &openrtb_ext.ExtRequestPrebid{BidAdjustmentFactors: map[string]float64{"Bidder": 1.0, "APPNEXUS": 2.0}},
			outBidAdjustmentFactors: map[string]float64{"bidder": 1.0, "appnexus": 2.0},
		},
	}
	for _, test := range testCases {
		actualBidAdjustmentFactors := getExtBidAdjustmentFactors(test.requestExtPrebid)

		assert.Equal(t, test.outBidAdjustmentFactors, actualBidAdjustmentFactors, "%s. Unexpected BidAdjustmentFactors value. \n", test.desc)
	}
}

func TestCleanOpenRTBRequestsLMT(t *testing.T) {
	var (
		enabled  int8 = 1
		disabled int8 = 0
	)
	testCases := []struct {
		description         string
		lmt                 *int8
		enforceLMT          bool
		expectDataScrub     bool
		expectPrivacyLabels metrics.PrivacyLabels
	}{
		{
			description:     "Feature Flag Enabled - OpenTRB Enabled",
			lmt:             &enabled,
			enforceLMT:      true,
			expectDataScrub: true,
			expectPrivacyLabels: metrics.PrivacyLabels{
				LMTEnforced: true,
			},
		},
		{
			description:     "Feature Flag Disabled - OpenTRB Enabled",
			lmt:             &enabled,
			enforceLMT:      false,
			expectDataScrub: false,
			expectPrivacyLabels: metrics.PrivacyLabels{
				LMTEnforced: false,
			},
		},
		{
			description:     "Feature Flag Enabled - OpenTRB Disabled",
			lmt:             &disabled,
			enforceLMT:      true,
			expectDataScrub: false,
			expectPrivacyLabels: metrics.PrivacyLabels{
				LMTEnforced: false,
			},
		},
		{
			description:     "Feature Flag Disabled - OpenTRB Disabled",
			lmt:             &disabled,
			enforceLMT:      false,
			expectDataScrub: false,
			expectPrivacyLabels: metrics.PrivacyLabels{
				LMTEnforced: false,
			},
		},
	}

	for _, test := range testCases {
		req := newBidRequest()
		req.Device.Lmt = test.lmt

		auctionReq := AuctionRequest{
			BidRequestWrapper: &openrtb_ext.RequestWrapper{BidRequest: req},
			UserSyncs:         &emptyUsersync{},
			TCF2Config:        gdpr.NewTCF2Config(config.TCF2{}, config.AccountGDPR{}),
		}

		gdprPermissionsBuilder := fakePermissionsBuilder{
			permissions: &permissionsMock{
				allowAllBidders: true,
			},
		}.Builder

		privacyConfig := config.Privacy{
			LMT: config.LMT{
				Enforce: test.enforceLMT,
			},
		}

		reqSplitter := &requestSplitter{
			bidderToSyncerKey: map[string]string{},
			me:                &metrics.MetricsEngineMock{},
			privacyConfig:     privacyConfig,
			gdprPermsBuilder:  gdprPermissionsBuilder,
			hostSChainNode:    nil,
			bidderInfo:        config.BidderInfos{},
		}

		results, privacyLabels, errs := reqSplitter.cleanOpenRTBRequests(context.Background(), auctionReq, nil, map[string]float64{})
		result := results[0]

		assert.Nil(t, errs)
		if test.expectDataScrub {
			assert.Equal(t, result.BidRequest.User.BuyerUID, "", test.description+":User.BuyerUID")
			assert.Equal(t, result.BidRequest.Device.DIDMD5, "", test.description+":Device.DIDMD5")
		} else {
			assert.NotEqual(t, result.BidRequest.User.BuyerUID, "", test.description+":User.BuyerUID")
			assert.NotEqual(t, result.BidRequest.Device.DIDMD5, "", test.description+":Device.DIDMD5")
		}
		assert.Equal(t, test.expectPrivacyLabels, privacyLabels, test.description+":PrivacyLabels")
	}
}

func TestCleanOpenRTBRequestsGDPR(t *testing.T) {
	tcf2Consent := "COzTVhaOzTVhaGvAAAENAiCIAP_AAH_AAAAAAEEUACCKAAA"

	testCases := []struct {
		description         string
		gdprConsent         string
		gdprScrub           bool
		gdprSignal          gdpr.Signal
		gdprEnforced        bool
		permissionsError    error
		expectPrivacyLabels metrics.PrivacyLabels
		expectError         bool
	}{
		{
			description:  "enforce no scrub - TCF invalid",
			gdprConsent:  "malformed",
			gdprScrub:    false,
			gdprSignal:   gdpr.SignalYes,
			gdprEnforced: true,
			expectPrivacyLabels: metrics.PrivacyLabels{
				GDPREnforced:   true,
				GDPRTCFVersion: "",
			},
		},
		{
			description:  "enforce and scrub",
			gdprConsent:  tcf2Consent,
			gdprScrub:    true,
			gdprSignal:   gdpr.SignalYes,
			gdprEnforced: true,
			expectPrivacyLabels: metrics.PrivacyLabels{
				GDPREnforced:   true,
				GDPRTCFVersion: metrics.TCFVersionV2,
			},
		},
		{
			description:  "not enforce",
			gdprConsent:  tcf2Consent,
			gdprScrub:    false,
			gdprSignal:   gdpr.SignalYes,
			gdprEnforced: false,
			expectPrivacyLabels: metrics.PrivacyLabels{
				GDPREnforced:   false,
				GDPRTCFVersion: "",
			},
		},
		{
			description:      "enforce - error while checking if personal info is allowed",
			gdprConsent:      tcf2Consent,
			gdprScrub:        true,
			permissionsError: errors.New("Some error"),
			gdprSignal:       gdpr.SignalYes,
			gdprEnforced:     true,
			expectPrivacyLabels: metrics.PrivacyLabels{
				GDPREnforced:   true,
				GDPRTCFVersion: metrics.TCFVersionV2,
			},
		},
	}

	for _, test := range testCases {
		req := newBidRequest()
		req.User.Consent = test.gdprConsent

		privacyConfig := config.Privacy{}
		accountConfig := config.Account{}

		auctionReq := AuctionRequest{
			BidRequestWrapper: &openrtb_ext.RequestWrapper{BidRequest: req},
			UserSyncs:         &emptyUsersync{},
			Account:           accountConfig,
			TCF2Config: gdpr.NewTCF2Config(
				privacyConfig.GDPR.TCF2,
				accountConfig.GDPR,
			),
			GDPRSignal:   test.gdprSignal,
			GDPREnforced: test.gdprEnforced,
		}

		gdprPermissionsBuilder := fakePermissionsBuilder{
			permissions: &permissionsMock{
				allowAllBidders: true,
				passGeo:         !test.gdprScrub,
				passID:          !test.gdprScrub,
				activitiesError: test.permissionsError,
			},
		}.Builder

		metricsMock := metrics.MetricsEngineMock{}
		metricsMock.Mock.On("RecordAdapterBuyerUIDScrubbed", mock.Anything).Return()

		reqSplitter := &requestSplitter{
			bidderToSyncerKey: map[string]string{},
			me:                &metricsMock,
			privacyConfig:     privacyConfig,
			gdprPermsBuilder:  gdprPermissionsBuilder,
			hostSChainNode:    nil,
			bidderInfo:        config.BidderInfos{},
		}

		results, privacyLabels, errs := reqSplitter.cleanOpenRTBRequests(context.Background(), auctionReq, nil, map[string]float64{})
		result := results[0]

		if test.expectError {
			assert.NotNil(t, errs)
		} else {
			assert.Nil(t, errs)
		}

		if test.gdprScrub {
			assert.Equal(t, result.BidRequest.User.BuyerUID, "", test.description+":User.BuyerUID")
			assert.Equal(t, result.BidRequest.Device.DIDMD5, "", test.description+":Device.DIDMD5")
			metricsMock.AssertCalled(t, "RecordAdapterBuyerUIDScrubbed", openrtb_ext.BidderAppnexus)
		} else {
			assert.NotEqual(t, result.BidRequest.User.BuyerUID, "", test.description+":User.BuyerUID")
			assert.NotEqual(t, result.BidRequest.Device.DIDMD5, "", test.description+":Device.DIDMD5")
			metricsMock.AssertNotCalled(t, "RecordAdapterBuyerUIDScrubbed", openrtb_ext.BidderAppnexus)
		}
		assert.Equal(t, test.expectPrivacyLabels, privacyLabels, test.description+":PrivacyLabels")
	}
}

func TestCleanOpenRTBRequestsGDPRBlockBidRequest(t *testing.T) {
	testCases := []struct {
		description            string
		gdprEnforced           bool
		gdprAllowedBidders     []openrtb_ext.BidderName
		expectedBidders        []openrtb_ext.BidderName
		expectedBlockedBidders []openrtb_ext.BidderName
		expectedErrors         []error
	}{
		{
			description:            "gdpr enforced, one request allowed and one request blocked",
			gdprEnforced:           true,
			gdprAllowedBidders:     []openrtb_ext.BidderName{openrtb_ext.BidderAppnexus},
			expectedBidders:        []openrtb_ext.BidderName{openrtb_ext.BidderAppnexus},
			expectedBlockedBidders: []openrtb_ext.BidderName{openrtb_ext.BidderRubicon},
			expectedErrors: []error{&errortypes.Warning{
				Message:     `bidder "rubicon" blocked by privacy settings`,
				WarningCode: errortypes.BidderBlockedByPrivacySettings,
			}},
		},
		{
			description:            "gdpr enforced, two requests allowed and no requests blocked",
			gdprEnforced:           true,
			gdprAllowedBidders:     []openrtb_ext.BidderName{openrtb_ext.BidderAppnexus, openrtb_ext.BidderRubicon},
			expectedBidders:        []openrtb_ext.BidderName{openrtb_ext.BidderAppnexus, openrtb_ext.BidderRubicon},
			expectedBlockedBidders: []openrtb_ext.BidderName{},
		},
		{
			description:            "gdpr not enforced, two requests allowed and no requests blocked",
			gdprEnforced:           false,
			gdprAllowedBidders:     []openrtb_ext.BidderName{},
			expectedBidders:        []openrtb_ext.BidderName{openrtb_ext.BidderAppnexus, openrtb_ext.BidderRubicon},
			expectedBlockedBidders: []openrtb_ext.BidderName{},
		},
	}

	for _, test := range testCases {
		req := newBidRequest()
		req.Regs = &openrtb2.Regs{
			Ext: json.RawMessage(`{"gdpr":1}`),
		}
		req.Imp[0].Ext = json.RawMessage(`{"prebid":{"bidder":{"appnexus": {"placementId": 1}, "rubicon": {}}}}`)

		privacyConfig := config.Privacy{}
		accountConfig := config.Account{
			GDPR: config.AccountGDPR{
				Enabled: nil,
			},
		}

		auctionReq := AuctionRequest{
			BidRequestWrapper: &openrtb_ext.RequestWrapper{BidRequest: req},
			UserSyncs:         &emptyUsersync{},
			Account:           accountConfig,
			TCF2Config:        gdpr.NewTCF2Config(privacyConfig.GDPR.TCF2, accountConfig.GDPR),
			GDPREnforced:      test.gdprEnforced,
		}

		gdprPermissionsBuilder := fakePermissionsBuilder{
			permissions: &permissionsMock{
				allowedBidders:  test.gdprAllowedBidders,
				passGeo:         true,
				passID:          true,
				activitiesError: nil,
			},
		}.Builder

		metricsMock := metrics.MetricsEngineMock{}
		metricsMock.Mock.On("RecordAdapterGDPRRequestBlocked", mock.Anything).Return()

		reqSplitter := &requestSplitter{
			bidderToSyncerKey: map[string]string{},
			me:                &metricsMock,
			privacyConfig:     privacyConfig,
			gdprPermsBuilder:  gdprPermissionsBuilder,
			hostSChainNode:    nil,
			bidderInfo:        config.BidderInfos{},
		}

		results, _, errs := reqSplitter.cleanOpenRTBRequests(context.Background(), auctionReq, nil, map[string]float64{})

		// extract bidder name from each request in the results
		bidders := []openrtb_ext.BidderName{}
		for _, req := range results {
			bidders = append(bidders, req.BidderName)
		}

		assert.Equal(t, test.expectedErrors, errs, test.description)
		assert.ElementsMatch(t, bidders, test.expectedBidders, test.description)

		for _, blockedBidder := range test.expectedBlockedBidders {
			metricsMock.AssertCalled(t, "RecordAdapterGDPRRequestBlocked", blockedBidder)
		}
		for _, allowedBidder := range test.expectedBidders {
			metricsMock.AssertNotCalled(t, "RecordAdapterGDPRRequestBlocked", allowedBidder)
		}
	}
}

func TestCleanOpenRTBRequestsWithOpenRTBDowngrade(t *testing.T) {
	emptyTCF2Config := gdpr.NewTCF2Config(config.TCF2{}, config.AccountGDPR{})

	bidReq := newBidRequest()
	bidReq.Regs = &openrtb2.Regs{}
	bidReq.Regs.GPP = "DBACNYA~CPXxRfAPXxRfAAfKABENB-CgAAAAAAAAAAYgAAAAAAAA~1NYN"
	bidReq.Regs.GPPSID = []int8{6}
	bidReq.User.ID = ""
	bidReq.User.BuyerUID = ""
	bidReq.User.Yob = 0
	bidReq.User.Gender = ""
	bidReq.User.Geo = &openrtb2.Geo{Lat: ptrutil.ToPtr(123.46)}

	downgradedRegs := *bidReq.Regs
	downgradedUser := *bidReq.User
	downgradedRegs.GDPR = ptrutil.ToPtr[int8](0)
	downgradedRegs.USPrivacy = "1NYN"
	downgradedUser.Consent = "CPXxRfAPXxRfAAfKABENB-CgAAAAAAAAAAYgAAAAAAAA"

	testCases := []struct {
		name        string
		req         AuctionRequest
		expectRegs  *openrtb2.Regs
		expectUser  *openrtb2.User
		bidderInfos config.BidderInfos
	}{
		{
			name:        "NotSupported",
			req:         AuctionRequest{BidRequestWrapper: &openrtb_ext.RequestWrapper{BidRequest: bidReq}, UserSyncs: &emptyUsersync{}, TCF2Config: emptyTCF2Config},
			expectRegs:  &downgradedRegs,
			expectUser:  &downgradedUser,
			bidderInfos: config.BidderInfos{"appnexus": config.BidderInfo{OpenRTB: &config.OpenRTBInfo{GPPSupported: false, Version: "2.6"}}},
		},
		{
			name:        "Supported",
			req:         AuctionRequest{BidRequestWrapper: &openrtb_ext.RequestWrapper{BidRequest: bidReq}, UserSyncs: &emptyUsersync{}, TCF2Config: emptyTCF2Config},
			expectRegs:  bidReq.Regs,
			expectUser:  bidReq.User,
			bidderInfos: config.BidderInfos{"appnexus": config.BidderInfo{OpenRTB: &config.OpenRTBInfo{GPPSupported: true, Version: "2.6"}}},
		},
	}

	privacyConfig := config.Privacy{
		CCPA: config.CCPA{
			Enforce: true,
		},
		LMT: config.LMT{
			Enforce: true,
		},
	}

	for _, test := range testCases {
		t.Run(test.name, func(t *testing.T) {
			gdprPermsBuilder := fakePermissionsBuilder{
				permissions: &permissionsMock{
					allowAllBidders: true,
				},
			}.Builder

			reqSplitter := &requestSplitter{
				bidderToSyncerKey: map[string]string{},
				me:                &metrics.MetricsEngineMock{},
				privacyConfig:     privacyConfig,
				gdprPermsBuilder:  gdprPermsBuilder,
				hostSChainNode:    nil,
				bidderInfo:        test.bidderInfos,
			}
			bidderRequests, _, err := reqSplitter.cleanOpenRTBRequests(context.Background(), test.req, nil, map[string]float64{})
			assert.Nil(t, err, "Err should be nil")
			bidRequest := bidderRequests[0]
			assert.Equal(t, test.expectRegs, bidRequest.BidRequest.Regs)
			assert.Equal(t, test.expectUser, bidRequest.BidRequest.User)
		})
	}
}

func TestBuildRequestExtForBidder(t *testing.T) {
	var (
		bidder       = "foo"
		bidderParams = json.RawMessage(`"bar"`)
	)

	testCases := []struct {
		name                 string
		requestExt           json.RawMessage
		bidderParams         map[string]json.RawMessage
		alternateBidderCodes *openrtb_ext.ExtAlternateBidderCodes
		expectedJson         json.RawMessage
	}{
		{
			name:                 "Nil",
			bidderParams:         nil,
			requestExt:           nil,
			alternateBidderCodes: nil,
			expectedJson:         nil,
		},
		{
			name:                 "Empty",
			bidderParams:         nil,
			alternateBidderCodes: nil,
			requestExt:           json.RawMessage(`{}`),
			expectedJson:         nil,
		},
		{
			name:         "Prebid - Allowed Fields Only",
			bidderParams: nil,
			requestExt:   json.RawMessage(`{"prebid":{"integration":"a","channel":{"name":"b","version":"c"},"debug":true,"currency":{"rates":{"FOO":{"BAR":42}},"usepbsrates":true}, "server": {"externalurl": "url", "gvlid": 1, "datacenter": "2"}, "sdk": {"renderers": [{"name": "r1"}]}}}`),
			expectedJson: json.RawMessage(`{"prebid":{"integration":"a","channel":{"name":"b","version":"c"},"debug":true,"currency":{"rates":{"FOO":{"BAR":42}},"usepbsrates":true}, "server": {"externalurl": "url", "gvlid": 1, "datacenter": "2"}, "sdk": {"renderers": [{"name": "r1"}]}}}`),
		},
		{
			name:         "Prebid - Allowed Fields + Bidder Params",
			bidderParams: map[string]json.RawMessage{bidder: bidderParams},
			requestExt:   json.RawMessage(`{"prebid":{"integration":"a","channel":{"name":"b","version":"c"},"debug":true,"currency":{"rates":{"FOO":{"BAR":42}},"usepbsrates":true}, "server": {"externalurl": "url", "gvlid": 1, "datacenter": "2"}, "sdk": {"renderers": [{"name": "r1"}]}}}`),
			expectedJson: json.RawMessage(`{"prebid":{"integration":"a","channel":{"name":"b","version":"c"},"debug":true,"currency":{"rates":{"FOO":{"BAR":42}},"usepbsrates":true}, "server": {"externalurl": "url", "gvlid": 1, "datacenter": "2"}, "sdk": {"renderers": [{"name": "r1"}]}, "bidderparams":"bar"}}`),
		},
		{
			name:         "Other",
			bidderParams: nil,
			requestExt:   json.RawMessage(`{"other":"foo"}`),
			expectedJson: json.RawMessage(`{"other":"foo"}`),
		},
		{
			name:         "Prebid + Other + Bider Params",
			bidderParams: map[string]json.RawMessage{bidder: bidderParams},
			requestExt:   json.RawMessage(`{"other":"foo","prebid":{"integration":"a","channel":{"name":"b","version":"c"},"debug":true,"currency":{"rates":{"FOO":{"BAR":42}},"usepbsrates":true}, "server": {"externalurl": "url", "gvlid": 1, "datacenter": "2"}, "sdk": {"renderers": [{"name": "r1"}]}}}`),
			expectedJson: json.RawMessage(`{"other":"foo","prebid":{"integration":"a","channel":{"name":"b","version":"c"},"debug":true,"currency":{"rates":{"FOO":{"BAR":42}},"usepbsrates":true}, "server": {"externalurl": "url", "gvlid": 1, "datacenter": "2"}, "sdk": {"renderers": [{"name": "r1"}]}, "bidderparams":"bar"}}`),
		},
		{
			name:                 "Prebid + AlternateBidderCodes in pbs config but current bidder not in AlternateBidderCodes config",
			bidderParams:         map[string]json.RawMessage{bidder: bidderParams},
			alternateBidderCodes: &openrtb_ext.ExtAlternateBidderCodes{Enabled: true, Bidders: map[string]openrtb_ext.ExtAdapterAlternateBidderCodes{"bar": {Enabled: true, AllowedBidderCodes: []string{"*"}}}},
			requestExt:           json.RawMessage(`{"other":"foo"}`),
			expectedJson:         json.RawMessage(`{"other":"foo","prebid":{"alternatebiddercodes":{"enabled":true,"bidders":null},"bidderparams":"bar"}}`),
		},
		{
			name:                 "Prebid + AlternateBidderCodes in request",
			bidderParams:         map[string]json.RawMessage{bidder: bidderParams},
			alternateBidderCodes: &openrtb_ext.ExtAlternateBidderCodes{},
			requestExt:           json.RawMessage(`{"other":"foo","prebid":{"integration":"a","channel":{"name":"b","version":"c"},"debug":true,"currency":{"rates":{"FOO":{"BAR":42}},"usepbsrates":true},"alternatebiddercodes":{"enabled":true,"bidders":{"foo":{"enabled":true,"allowedbiddercodes":["foo2"]},"bar":{"enabled":true,"allowedbiddercodes":["ix"]}}}}}`),
			expectedJson:         json.RawMessage(`{"other":"foo","prebid":{"integration":"a","channel":{"name":"b","version":"c"},"debug":true,"currency":{"rates":{"FOO":{"BAR":42}},"usepbsrates":true},"alternatebiddercodes":{"enabled":true,"bidders":{"foo":{"enabled":true,"allowedbiddercodes":["foo2"]}}},"bidderparams":"bar"}}`),
		},
		{
			name:                 "Prebid + AlternateBidderCodes in request but current bidder not in AlternateBidderCodes config",
			bidderParams:         map[string]json.RawMessage{bidder: bidderParams},
			alternateBidderCodes: &openrtb_ext.ExtAlternateBidderCodes{},
			requestExt:           json.RawMessage(`{"other":"foo","prebid":{"integration":"a","channel":{"name":"b","version":"c"},"debug":true,"currency":{"rates":{"FOO":{"BAR":42}},"usepbsrates":true},"alternatebiddercodes":{"enabled":true,"bidders":{"bar":{"enabled":true,"allowedbiddercodes":["ix"]}}}}}`),
			expectedJson:         json.RawMessage(`{"other":"foo","prebid":{"integration":"a","channel":{"name":"b","version":"c"},"debug":true,"currency":{"rates":{"FOO":{"BAR":42}},"usepbsrates":true},"alternatebiddercodes":{"enabled":true,"bidders":null},"bidderparams":"bar"}}`),
		},
		{
			name:                 "Prebid + AlternateBidderCodes in both pbs config and in the request",
			bidderParams:         map[string]json.RawMessage{bidder: bidderParams},
			alternateBidderCodes: &openrtb_ext.ExtAlternateBidderCodes{Enabled: true, Bidders: map[string]openrtb_ext.ExtAdapterAlternateBidderCodes{"foo": {Enabled: true, AllowedBidderCodes: []string{"*"}}}},
			requestExt:           json.RawMessage(`{"other":"foo","prebid":{"integration":"a","channel":{"name":"b","version":"c"},"debug":true,"currency":{"rates":{"FOO":{"BAR":42}},"usepbsrates":true},"alternatebiddercodes":{"enabled":true,"bidders":{"foo":{"enabled":true,"allowedbiddercodes":["foo2"]},"bar":{"enabled":true,"allowedbiddercodes":["ix"]}}}}}`),
			expectedJson:         json.RawMessage(`{"other":"foo","prebid":{"integration":"a","channel":{"name":"b","version":"c"},"debug":true,"currency":{"rates":{"FOO":{"BAR":42}},"usepbsrates":true},"alternatebiddercodes":{"enabled":true,"bidders":{"foo":{"enabled":true,"allowedbiddercodes":["foo2"]}}},"bidderparams":"bar"}}`),
		},
		{
			name:         "Prebid + Other + Bider Params + MultiBid.Bidder",
			bidderParams: map[string]json.RawMessage{bidder: bidderParams},
			requestExt:   json.RawMessage(`{"other":"foo","prebid":{"integration":"a","channel":{"name":"b","version":"c"},"debug":true,"currency":{"rates":{"FOO":{"BAR":42}},"usepbsrates":true},"multibid":[{"bidder":"foo","maxbids":2,"targetbiddercodeprefix":"fmb"},{"bidders":["appnexus","groupm"],"maxbids":2}]}}`),
			expectedJson: json.RawMessage(`{"other":"foo","prebid":{"integration":"a","channel":{"name":"b","version":"c"},"debug":true,"currency":{"rates":{"FOO":{"BAR":42}},"usepbsrates":true},"multibid":[{"bidder":"foo","maxbids":2,"targetbiddercodeprefix":"fmb"}],"bidderparams":"bar"}}`),
		},
		{
			name:         "Prebid + Other + Bider Params + MultiBid.Bidders",
			bidderParams: map[string]json.RawMessage{bidder: bidderParams},
			requestExt:   json.RawMessage(`{"other":"foo","prebid":{"integration":"a","channel":{"name":"b","version":"c"},"debug":true,"currency":{"rates":{"FOO":{"BAR":42}},"usepbsrates":true},"multibid":[{"bidder":"pubmatic","maxbids":3,"targetbiddercodeprefix":"pubM"},{"bidders":["foo","groupm"],"maxbids":4}]}}`),
			expectedJson: json.RawMessage(`{"other":"foo","prebid":{"integration":"a","channel":{"name":"b","version":"c"},"debug":true,"currency":{"rates":{"FOO":{"BAR":42}},"usepbsrates":true},"multibid":[{"bidders":["foo"],"maxbids":4}],"bidderparams":"bar"}}`),
		},
		{
			name:         "Prebid + Other + Bider Params + MultiBid (foo not in MultiBid)",
			bidderParams: map[string]json.RawMessage{bidder: bidderParams},
			requestExt:   json.RawMessage(`{"other":"foo","prebid":{"integration":"a","channel":{"name":"b","version":"c"},"debug":true,"currency":{"rates":{"FOO":{"BAR":42}},"usepbsrates":true},"multibid":[{"bidder":"foo2","maxbids":2,"targetbiddercodeprefix":"fmb"},{"bidders":["appnexus","groupm"],"maxbids":2}]}}`),
			expectedJson: json.RawMessage(`{"other":"foo","prebid":{"integration":"a","channel":{"name":"b","version":"c"},"debug":true,"currency":{"rates":{"FOO":{"BAR":42}},"usepbsrates":true},"bidderparams":"bar"}}`),
		},
		{
			name:         "Prebid + Other + Bider Params + MultiBid (foo not in MultiBid)",
			bidderParams: map[string]json.RawMessage{bidder: bidderParams},
			requestExt:   json.RawMessage(`{"other":"foo","prebid":{"integration":"a","channel":{"name":"b","version":"c"},"debug":true,"currency":{"rates":{"FOO":{"BAR":42}},"usepbsrates":true},"multibid":[{"bidder":"foo2","maxbids":2,"targetbiddercodeprefix":"fmb"},{"bidders":["appnexus","groupm"],"maxbids":2}]}}`),
			expectedJson: json.RawMessage(`{"other":"foo","prebid":{"integration":"a","channel":{"name":"b","version":"c"},"debug":true,"currency":{"rates":{"FOO":{"BAR":42}},"usepbsrates":true},"bidderparams":"bar"}}`),
		},
		{
			name:         "Prebid + AlternateBidderCodes.MultiBid.Bidder",
			requestExt:   json.RawMessage(`{"other":"foo","prebid":{"integration":"a","channel":{"name":"b","version":"c"},"debug":true,"currency":{"rates":{"FOO":{"BAR":42}},"usepbsrates":true},"alternatebiddercodes":{"enabled":true,"bidders":{"foo":{"enabled":true,"allowedbiddercodes":["pubmatic"]}}},"multibid":[{"bidder":"foo","maxbids":3,"targetbiddercodeprefix":"fmb"},{"bidder":"foo2","maxbids":4,"targetbiddercodeprefix":"fmb2"},{"bidder":"pubmatic","maxbids":5,"targetbiddercodeprefix":"pm"}]}}`),
			expectedJson: json.RawMessage(`{"other":"foo","prebid":{"integration":"a","channel":{"name":"b","version":"c"},"debug":true,"currency":{"rates":{"FOO":{"BAR":42}},"usepbsrates":true},"alternatebiddercodes":{"enabled":true,"bidders":{"foo":{"enabled":true,"allowedbiddercodes":["pubmatic"]}}},"multibid":[{"bidder":"foo","maxbids":3,"targetbiddercodeprefix":"fmb"},{"bidder":"pubmatic","maxbids":5,"targetbiddercodeprefix":"pm"}]}}`),
		},
		{
			name:         "Prebid + AlternateBidderCodes.MultiBid.Bidders",
			requestExt:   json.RawMessage(`{"other":"foo","prebid":{"integration":"a","channel":{"name":"b","version":"c"},"debug":true,"currency":{"rates":{"FOO":{"BAR":42}},"usepbsrates":true},"alternatebiddercodes":{"enabled":true,"bidders":{"foo":{"enabled":true,"allowedbiddercodes":["pubmatic"]}}},"multibid":[{"bidder":"foo","maxbids":3,"targetbiddercodeprefix":"fmb"},{"bidders":["pubmatic","groupm"],"maxbids":4}]}}`),
			expectedJson: json.RawMessage(`{"other":"foo","prebid":{"integration":"a","channel":{"name":"b","version":"c"},"debug":true,"currency":{"rates":{"FOO":{"BAR":42}},"usepbsrates":true},"alternatebiddercodes":{"enabled":true,"bidders":{"foo":{"enabled":true,"allowedbiddercodes":["pubmatic"]}}},"multibid":[{"bidder":"foo","maxbids":3,"targetbiddercodeprefix":"fmb"},{"bidders":["pubmatic"],"maxbids":4}]}}`),
		},
		{
			name:         "Prebid + AlternateBidderCodes.MultiBid.Bidder with *",
			requestExt:   json.RawMessage(`{"other":"foo","prebid":{"integration":"a","channel":{"name":"b","version":"c"},"debug":true,"currency":{"rates":{"FOO":{"BAR":42}},"usepbsrates":true},"alternatebiddercodes":{"enabled":true,"bidders":{"foo":{"enabled":true,"allowedbiddercodes":["*"]}}},"multibid":[{"bidder":"foo","maxbids":3,"targetbiddercodeprefix":"fmb"},{"bidder":"foo2","maxbids":4,"targetbiddercodeprefix":"fmb2"},{"bidder":"pubmatic","maxbids":5,"targetbiddercodeprefix":"pm"}]}}`),
			expectedJson: json.RawMessage(`{"other":"foo","prebid":{"integration":"a","channel":{"name":"b","version":"c"},"debug":true,"currency":{"rates":{"FOO":{"BAR":42}},"usepbsrates":true},"alternatebiddercodes":{"enabled":true,"bidders":{"foo":{"enabled":true,"allowedbiddercodes":["*"]}}},"multibid":[{"bidder":"foo","maxbids":3,"targetbiddercodeprefix":"fmb"},{"bidder":"foo2","maxbids":4,"targetbiddercodeprefix":"fmb2"},{"bidder":"pubmatic","maxbids":5,"targetbiddercodeprefix":"pm"}]}}`),
		},
		{
			name:         "Prebid + AlternateBidderCodes.MultiBid.Bidders with *",
			requestExt:   json.RawMessage(`{"other":"foo","prebid":{"integration":"a","channel":{"name":"b","version":"c"},"debug":true,"currency":{"rates":{"FOO":{"BAR":42}},"usepbsrates":true},"alternatebiddercodes":{"enabled":true,"bidders":{"foo":{"enabled":true,"allowedbiddercodes":["*"]}}},"multibid":[{"bidder":"foo","maxbids":3,"targetbiddercodeprefix":"fmb"},{"bidders":["pubmatic","groupm"],"maxbids":4}]}}`),
			expectedJson: json.RawMessage(`{"other":"foo","prebid":{"integration":"a","channel":{"name":"b","version":"c"},"debug":true,"currency":{"rates":{"FOO":{"BAR":42}},"usepbsrates":true},"alternatebiddercodes":{"enabled":true,"bidders":{"foo":{"enabled":true,"allowedbiddercodes":["*"]}}},"multibid":[{"bidder":"foo","maxbids":3,"targetbiddercodeprefix":"fmb"},{"bidders":["pubmatic"],"maxbids":4},{"bidders":["groupm"],"maxbids":4}]}}`),
		},
		{
			name:         "Prebid + AlternateBidderCodes + MultiBid",
			requestExt:   json.RawMessage(`{"other":"foo","prebid":{"integration":"a","channel":{"name":"b","version":"c"},"debug":true,"currency":{"rates":{"FOO":{"BAR":42}},"usepbsrates":true},"alternatebiddercodes":{"enabled":true,"bidders":{"foo":{"enabled":true,"allowedbiddercodes":["foo2"]}}},"multibid":[{"bidder":"foo3","maxbids":3,"targetbiddercodeprefix":"fmb"},{"bidders":["pubmatic","groupm"],"maxbids":4}]}}`),
			expectedJson: json.RawMessage(`{"other":"foo","prebid":{"integration":"a","channel":{"name":"b","version":"c"},"debug":true,"currency":{"rates":{"FOO":{"BAR":42}},"usepbsrates":true},"alternatebiddercodes":{"enabled":true,"bidders":{"foo":{"enabled":true,"allowedbiddercodes":["foo2"]}}}}}`),
		},
		{
			name:         "targeting",
			requestExt:   json.RawMessage(`{"prebid":{"targeting":{"pricegranularity":{"precision":2,"ranges":[{"min":0,"max":20,"increment":0.1}]},"mediatypepricegranularity":{},"includebidderkeys":true,"includewinners":true,"includebrandcategory":{"primaryadserver":1,"publisher":"anyPublisher","withcategory":true}}}}`),
			expectedJson: json.RawMessage(`{"prebid":{"targeting":{"includebrandcategory":{"primaryadserver":1,"publisher":"anyPublisher","withcategory":true}}}}`),
		},
	}

	for _, test := range testCases {
		t.Run(test.name, func(t *testing.T) {
			req := openrtb_ext.RequestWrapper{
				BidRequest: &openrtb2.BidRequest{
					Ext: test.requestExt,
				},
			}
			err := buildRequestExtForBidder(bidder, &req, test.bidderParams, test.alternateBidderCodes)
			assert.NoError(t, req.RebuildRequest())
			assert.NoError(t, err)

			if len(test.expectedJson) > 0 {
				assert.JSONEq(t, string(test.expectedJson), string(req.Ext))
			} else {
				assert.Equal(t, test.expectedJson, req.Ext)
			}
		})
	}
}

func TestBuildRequestExtForBidder_RequestExtParsedNil(t *testing.T) {
	var (
		bidder               = "foo"
		requestExt           = json.RawMessage(`{}`)
		bidderParams         map[string]json.RawMessage
		alternateBidderCodes *openrtb_ext.ExtAlternateBidderCodes
	)

	req := openrtb_ext.RequestWrapper{
		BidRequest: &openrtb2.BidRequest{
			Ext: requestExt,
		},
	}
	err := buildRequestExtForBidder(bidder, &req, bidderParams, alternateBidderCodes)
	assert.NoError(t, req.RebuildRequest())
	assert.Nil(t, req.Ext)
	assert.NoError(t, err)
}

func TestBuildRequestExtForBidder_RequestExtMalformed(t *testing.T) {
	var (
		bidder               = "foo"
		requestExt           = json.RawMessage(`malformed`)
		bidderParams         map[string]json.RawMessage
		alternateBidderCodes *openrtb_ext.ExtAlternateBidderCodes
	)

	req := openrtb_ext.RequestWrapper{
		BidRequest: &openrtb2.BidRequest{
			Ext: requestExt,
		},
	}
	err := buildRequestExtForBidder(bidder, &req, bidderParams, alternateBidderCodes)
	assert.NoError(t, req.RebuildRequest())
	assert.EqualError(t, err, "expect { or n, but found m")
}

func TestBuildRequestExtTargeting(t *testing.T) {
	t.Run("nil", func(t *testing.T) {
		result := buildRequestExtTargeting(nil)
		assert.Nil(t, result)
	})

	t.Run("brandcategory-nil", func(t *testing.T) {
		given := &openrtb_ext.ExtRequestTargeting{}

		result := buildRequestExtTargeting(given)
		assert.Nil(t, result)
	})

	t.Run("brandcategory-populated", func(t *testing.T) {
		brandCatgory := &openrtb_ext.ExtIncludeBrandCategory{
			PrimaryAdServer:     1,
			Publisher:           "anyPublisher",
			WithCategory:        true,
			TranslateCategories: ptrutil.ToPtr(true),
		}

		given := &openrtb_ext.ExtRequestTargeting{
			PriceGranularity:     &openrtb_ext.PriceGranularity{},
			IncludeBrandCategory: brandCatgory,
			IncludeWinners:       ptrutil.ToPtr(true),
		}

		expected := &openrtb_ext.ExtRequestTargeting{
			PriceGranularity:     nil,
			IncludeBrandCategory: brandCatgory,
			IncludeWinners:       nil,
		}

		result := buildRequestExtTargeting(given)
		assert.Equal(t, expected, result)
	})
}

// newAdapterAliasBidRequest builds a BidRequest with aliases
func newAdapterAliasBidRequest() *openrtb2.BidRequest {
	dnt := int8(1)
	return &openrtb2.BidRequest{
		Site: &openrtb2.Site{
			Page:   "www.some.domain.com",
			Domain: "domain.com",
			Publisher: &openrtb2.Publisher{
				ID: "some-publisher-id",
			},
		},
		Device: &openrtb2.Device{
			DIDMD5:   "some device ID hash",
			UA:       deviceUA,
			IFA:      "ifa",
			IP:       "132.173.230.74",
			DNT:      &dnt,
			Language: "EN",
		},
		Source: &openrtb2.Source{
			TID: "testTID",
		},
		User: &openrtb2.User{
			ID:       "our-id",
			BuyerUID: "their-id",
			Ext:      json.RawMessage(`{"consent":"BONciguONcjGKADACHENAOLS1rAHDAFAAEAASABQAMwAeACEAFw"}`),
		},
		Regs: &openrtb2.Regs{
			Ext: json.RawMessage(`{"gdpr":1}`),
		},
		Imp: []openrtb2.Imp{{
			ID: "some-imp-id",
			Banner: &openrtb2.Banner{
				Format: []openrtb2.Format{{
					W: 300,
					H: 250,
				}, {
					W: 300,
					H: 600,
				}},
			},
			Ext: json.RawMessage(`{"appnexus": {"placementId": 1},"somealias": {"placementId": 105}}`),
		}},
		Ext: json.RawMessage(`{"prebid":{"aliases":{"somealias":"appnexus"}}}`),
	}
}

func newBidRequest() *openrtb2.BidRequest {
	return &openrtb2.BidRequest{
		Site: &openrtb2.Site{
			Page:   "www.some.domain.com",
			Domain: "domain.com",
			Publisher: &openrtb2.Publisher{
				ID: "some-publisher-id",
			},
		},
		Device: &openrtb2.Device{
			UA:       deviceUA,
			IP:       "132.173.230.74",
			Language: "EN",
			DIDMD5:   "DIDMD5",
			IFA:      "IFA",
			DIDSHA1:  "DIDSHA1",
			DPIDMD5:  "DPIDMD5",
			DPIDSHA1: "DPIDSHA1",
			MACMD5:   "MACMD5",
			MACSHA1:  "MACSHA1",
			Geo:      &openrtb2.Geo{Lat: ptrutil.ToPtr(123.456), Lon: ptrutil.ToPtr(11.278)},
		},
		Source: &openrtb2.Source{
			TID: "testTID",
		},
		User: &openrtb2.User{
			ID:       "our-id",
			BuyerUID: "their-id",
			Yob:      1982,
			Gender:   "test",
			Ext:      json.RawMessage(`{"data": 1, "test": 2}`),
			Geo:      &openrtb2.Geo{Lat: ptrutil.ToPtr(123.456), Lon: ptrutil.ToPtr(11.278)},
			EIDs: []openrtb2.EID{
				{Source: "eids-source"},
			},
			Data: []openrtb2.Data{{ID: "data-id"}},
		},
		Imp: []openrtb2.Imp{{
			BidFloor: 100,
			ID:       "some-imp-id",
			Banner: &openrtb2.Banner{
				Format: []openrtb2.Format{{
					W: 300,
					H: 250,
				}, {
					W: 300,
					H: 600,
				}},
			},
			Ext: json.RawMessage(`{"prebid":{"tid":"1234567", "bidder":{"appnexus": {"placementId": 1}}}}`),
		}},
	}
}

func newBidRequestWithBidderParams() *openrtb2.BidRequest {
	return &openrtb2.BidRequest{
		Site: &openrtb2.Site{
			Page:   "www.some.domain.com",
			Domain: "domain.com",
			Publisher: &openrtb2.Publisher{
				ID: "some-publisher-id",
			},
		},
		Device: &openrtb2.Device{
			DIDMD5:   "some device ID hash",
			UA:       deviceUA,
			IFA:      "ifa",
			IP:       "132.173.230.74",
			Language: "EN",
		},
		Source: &openrtb2.Source{
			TID: "testTID",
		},
		User: &openrtb2.User{
			ID:       "our-id",
			BuyerUID: "their-id",
			Yob:      1982,
			Ext:      json.RawMessage(`{}`),
		},
		Imp: []openrtb2.Imp{{
			ID: "some-imp-id",
			Banner: &openrtb2.Banner{
				Format: []openrtb2.Format{{
					W: 300,
					H: 250,
				}, {
					W: 300,
					H: 600,
				}},
			},
			Ext: json.RawMessage(`{"prebid":{"bidder":{"appnexus": {"placementId": 1}, "pubmatic":{"publisherId": "1234"}}}}`),
		}},
	}
}

func TestRandomizeList(t *testing.T) {
	var (
		bidder1 = openrtb_ext.BidderName("bidder1")
		bidder2 = openrtb_ext.BidderName("bidder2")
		bidder3 = openrtb_ext.BidderName("bidder3")
	)

	testCases := []struct {
		description string
		bidders     []openrtb_ext.BidderName
	}{
		{
			description: "None",
			bidders:     []openrtb_ext.BidderName{},
		},
		{
			description: "One",
			bidders:     []openrtb_ext.BidderName{bidder1},
		},
		{
			description: "Many",
			bidders:     []openrtb_ext.BidderName{bidder1, bidder2, bidder3},
		},
	}

	for _, test := range testCases {
		biddersWorkingCopy := make([]openrtb_ext.BidderName, len(test.bidders))
		copy(biddersWorkingCopy, test.bidders)

		randomizeList(biddersWorkingCopy)

		// test all bidders are still present, ignoring order. we are testing the algorithm doesn't loose
		// elements. we are not testing the random number generator itself.
		assert.ElementsMatch(t, test.bidders, biddersWorkingCopy)
	}
}

func TestRemoveUnpermissionedEids(t *testing.T) {
	bidder := "bidderA"

	testCases := []struct {
		description      string
		userEids         []openrtb2.EID
		eidPermissions   []openrtb_ext.ExtRequestPrebidDataEidPermission
		expectedUserEids []openrtb2.EID
	}{
		{
			description: "Eids Empty",
			userEids:    []openrtb2.EID{},
			eidPermissions: []openrtb_ext.ExtRequestPrebidDataEidPermission{
				{Source: "source1", Bidders: []string{"bidderA"}},
			},
			expectedUserEids: []openrtb2.EID{},
		},
		{
			description:      "Allowed By Nil Permissions",
			userEids:         []openrtb2.EID{{Source: "source1", UIDs: []openrtb2.UID{{ID: "anyID"}}}},
			eidPermissions:   nil,
			expectedUserEids: []openrtb2.EID{{Source: "source1", UIDs: []openrtb2.UID{{ID: "anyID"}}}},
		},
		{
			description:      "Allowed By Empty Permissions",
			userEids:         []openrtb2.EID{{Source: "source1", UIDs: []openrtb2.UID{{ID: "anyID"}}}},
			eidPermissions:   []openrtb_ext.ExtRequestPrebidDataEidPermission{},
			expectedUserEids: []openrtb2.EID{{Source: "source1", UIDs: []openrtb2.UID{{ID: "anyID"}}}},
		},
		{
			description: "Allowed By Specific Bidder",
			userEids:    []openrtb2.EID{{Source: "source1", UIDs: []openrtb2.UID{{ID: "anyID"}}}},
			eidPermissions: []openrtb_ext.ExtRequestPrebidDataEidPermission{
				{Source: "source1", Bidders: []string{"bidderA"}},
			},
			expectedUserEids: []openrtb2.EID{{Source: "source1", UIDs: []openrtb2.UID{{ID: "anyID"}}}},
		},
		{
			description: "Allowed By Specific Bidder - Case Insensitive",
			userEids:    []openrtb2.EID{{Source: "source1", UIDs: []openrtb2.UID{{ID: "anyID"}}}},
			eidPermissions: []openrtb_ext.ExtRequestPrebidDataEidPermission{
				{Source: "source1", Bidders: []string{"BIDDERA"}},
			},
			expectedUserEids: []openrtb2.EID{{Source: "source1", UIDs: []openrtb2.UID{{ID: "anyID"}}}},
		},
		{
			description: "Allowed By All Bidders",
			userEids:    []openrtb2.EID{{Source: "source1", UIDs: []openrtb2.UID{{ID: "anyID"}}}},
			eidPermissions: []openrtb_ext.ExtRequestPrebidDataEidPermission{
				{Source: "source1", Bidders: []string{"*"}},
			},
			expectedUserEids: []openrtb2.EID{{Source: "source1", UIDs: []openrtb2.UID{{ID: "anyID"}}}},
		},
		{
			description: "Allowed By Lack Of Matching Source",
			userEids:    []openrtb2.EID{{Source: "source1", UIDs: []openrtb2.UID{{ID: "anyID"}}}},
			eidPermissions: []openrtb_ext.ExtRequestPrebidDataEidPermission{
				{Source: "source2", Bidders: []string{"otherBidder"}},
			},
			expectedUserEids: []openrtb2.EID{{Source: "source1", UIDs: []openrtb2.UID{{ID: "anyID"}}}},
		},
		{
			description: "Denied",
			userEids:    []openrtb2.EID{{Source: "source1", UIDs: []openrtb2.UID{{ID: "anyID"}}}},
			eidPermissions: []openrtb_ext.ExtRequestPrebidDataEidPermission{
				{Source: "source1", Bidders: []string{"otherBidder"}},
			},
			expectedUserEids: nil,
		},
		{
			description: "Mix Of Allowed By Specific Bidder, Allowed By Lack Of Matching Source, Denied",
			userEids: []openrtb2.EID{
				{Source: "source1", UIDs: []openrtb2.UID{{ID: "anyID1"}}},
				{Source: "source2", UIDs: []openrtb2.UID{{ID: "anyID2"}}},
				{Source: "source3", UIDs: []openrtb2.UID{{ID: "anyID3"}}},
			},
			eidPermissions: []openrtb_ext.ExtRequestPrebidDataEidPermission{
				{Source: "source1", Bidders: []string{"bidderA"}},
				{Source: "source3", Bidders: []string{"otherBidder"}},
			},
			expectedUserEids: []openrtb2.EID{
				{Source: "source1", UIDs: []openrtb2.UID{{ID: "anyID1"}}},
				{Source: "source2", UIDs: []openrtb2.UID{{ID: "anyID2"}}},
			},
		},
	}

	for _, test := range testCases {
		t.Run(test.description, func(t *testing.T) {
			request := &openrtb2.BidRequest{
				User: &openrtb2.User{EIDs: test.userEids},
			}

			reqWrapper := openrtb_ext.RequestWrapper{BidRequest: request}
			re, _ := reqWrapper.GetRequestExt()
			re.SetPrebid(&openrtb_ext.ExtRequestPrebid{
				Data: &openrtb_ext.ExtRequestPrebidData{
					EidPermissions: test.eidPermissions,
				},
			})

			expectedRequest := &openrtb2.BidRequest{
				User: &openrtb2.User{EIDs: test.expectedUserEids},
			}

			resultErr := removeUnpermissionedEids(&reqWrapper, bidder)
			assert.NoError(t, resultErr, test.description)
			assert.Equal(t, expectedRequest, reqWrapper.BidRequest)
		})
	}
}

func TestGetDebugInfo(t *testing.T) {
	type testInput struct {
		debugEnabledOrOverridden bool
		accountDebugFlag         bool
	}
	type testOut struct {
		responseDebugAllow bool
		accountDebugAllow  bool
		debugLog           *DebugLog
	}
	type testCase struct {
		in       testInput
		expected testOut
	}

	testGroups := []struct {
		description   string
		isTestRequest int8
		testCases     []testCase
	}{
		{
			description:   "Bid request doesn't call for debug info",
			isTestRequest: 0,
			testCases: []testCase{
				{
					testInput{debugEnabledOrOverridden: false, accountDebugFlag: false},
					testOut{
						responseDebugAllow: false,
						accountDebugAllow:  false,
						debugLog:           &DebugLog{Enabled: false},
					},
				},
				{
					testInput{debugEnabledOrOverridden: false, accountDebugFlag: true},
					testOut{
						responseDebugAllow: false,
						accountDebugAllow:  false,
						debugLog:           &DebugLog{Enabled: true},
					},
				},
				{
					testInput{debugEnabledOrOverridden: true, accountDebugFlag: false},
					testOut{
						responseDebugAllow: true,
						accountDebugAllow:  false,
						debugLog:           &DebugLog{DebugEnabledOrOverridden: true, Enabled: true},
					},
				},
				{
					testInput{debugEnabledOrOverridden: true, accountDebugFlag: true},
					testOut{
						responseDebugAllow: true,
						accountDebugAllow:  true,
						debugLog:           &DebugLog{DebugEnabledOrOverridden: true, Enabled: true},
					},
				},
			},
		},
		{
			description:   "Bid request requires debug info",
			isTestRequest: 1,
			testCases: []testCase{
				{
					testInput{debugEnabledOrOverridden: false, accountDebugFlag: false},
					testOut{
						responseDebugAllow: false,
						accountDebugAllow:  false,
						debugLog:           &DebugLog{Enabled: false},
					},
				},
				{
					testInput{debugEnabledOrOverridden: false, accountDebugFlag: true},
					testOut{
						responseDebugAllow: true,
						accountDebugAllow:  true,
						debugLog:           &DebugLog{Enabled: true},
					},
				},
				{
					testInput{debugEnabledOrOverridden: true, accountDebugFlag: false},
					testOut{
						responseDebugAllow: true,
						accountDebugAllow:  false,
						debugLog:           &DebugLog{DebugEnabledOrOverridden: true, Enabled: true},
					},
				},
				{
					testInput{debugEnabledOrOverridden: true, accountDebugFlag: true},
					testOut{
						responseDebugAllow: true,
						accountDebugAllow:  true,
						debugLog:           &DebugLog{DebugEnabledOrOverridden: true, Enabled: true},
					},
				},
			},
		},
	}
	for _, group := range testGroups {
		for i, tc := range group.testCases {
			inDebugLog := &DebugLog{DebugEnabledOrOverridden: tc.in.debugEnabledOrOverridden}

			// run
			responseDebugAllow, accountDebugAllow, debugLog := getDebugInfo(group.isTestRequest, nil, tc.in.accountDebugFlag, inDebugLog)

			// assertions
			assert.Equal(t, tc.expected.responseDebugAllow, responseDebugAllow, "%s - %d", group.description, i)
			assert.Equal(t, tc.expected.accountDebugAllow, accountDebugAllow, "%s - %d", group.description, i)
			assert.Equal(t, tc.expected.debugLog, debugLog, "%s - %d", group.description, i)
		}
	}
}

func TestRemoveUnpermissionedEidsEmptyValidations(t *testing.T) {
	testCases := []struct {
		description    string
		request        *openrtb2.BidRequest
		eidPermissions []openrtb_ext.ExtRequestPrebidDataEidPermission
	}{
		{
			description: "Nil User",
			request: &openrtb2.BidRequest{
				User: nil,
			},
			eidPermissions: []openrtb_ext.ExtRequestPrebidDataEidPermission{
				{Source: "source1", Bidders: []string{"*"}},
			},
		},
		{
			description: "Empty User",
			request: &openrtb2.BidRequest{
				User: &openrtb2.User{},
			},
			eidPermissions: []openrtb_ext.ExtRequestPrebidDataEidPermission{
				{Source: "source1", Bidders: []string{"*"}},
			},
		},
		{
			description: "Nil Ext",
			request: &openrtb2.BidRequest{
				User: &openrtb2.User{Ext: json.RawMessage(`{"eids":[{"source":"source1","id":"anyID"}]}`)},
			},
		},
	}

	for _, test := range testCases {
		t.Run(test.description, func(t *testing.T) {
			requestExpected := *test.request
			reqWrapper := openrtb_ext.RequestWrapper{BidRequest: test.request}

			re, _ := reqWrapper.GetRequestExt()
			re.SetPrebid(&openrtb_ext.ExtRequestPrebid{
				Data: &openrtb_ext.ExtRequestPrebidData{
					EidPermissions: test.eidPermissions,
				},
			})

			resultErr := removeUnpermissionedEids(&reqWrapper, "bidderA")
			assert.NoError(t, resultErr, test.description+":err")
			assert.Equal(t, &requestExpected, reqWrapper.BidRequest, test.description+":request")
		})
	}
}

func TestCleanOpenRTBRequestsSChainMultipleBidders(t *testing.T) {
	req := &openrtb2.BidRequest{
		Site: &openrtb2.Site{},
		Source: &openrtb2.Source{
			TID: "testTID",
		},
		Imp: []openrtb2.Imp{{
			Ext: json.RawMessage(`{"prebid":{"bidder":{"appnexus": {"placementId": 1}, "axonix": { "supplyId": "123"}}}}`),
		}},
		Ext: json.RawMessage(`{"prebid":{"schains":[{ "bidders":["appnexus"],"schain":{"complete":1,"nodes":[{"asi":"directseller1.com","sid":"00001","rid":"BidRequest1","hp":1}],"ver":"1.0"}}, {"bidders":["axonix"],"schain":{"complete":1,"nodes":[{"asi":"directseller2.com","sid":"00002","rid":"BidRequest2","hp":1}],"ver":"1.0"}}]}}`),
	}

	extRequest := &openrtb_ext.ExtRequest{}
	err := jsonutil.UnmarshalValid(req.Ext, extRequest)
	assert.NoErrorf(t, err, "Error unmarshaling inExt")

	auctionReq := AuctionRequest{
		BidRequestWrapper: &openrtb_ext.RequestWrapper{BidRequest: req},
		UserSyncs:         &emptyUsersync{},
		TCF2Config:        gdpr.NewTCF2Config(config.TCF2{}, config.AccountGDPR{}),
	}

	gdprPermissionsBuilder := fakePermissionsBuilder{
		permissions: &permissionsMock{
			allowAllBidders: true,
			passGeo:         true,
			passID:          true,
			activitiesError: nil,
		},
	}.Builder

	ortb26enabled := config.BidderInfo{OpenRTB: &config.OpenRTBInfo{Version: "2.6"}}
	reqSplitter := &requestSplitter{
		bidderToSyncerKey: map[string]string{},
		me:                &metrics.MetricsEngineMock{},
		privacyConfig:     config.Privacy{},
		gdprPermsBuilder:  gdprPermissionsBuilder,
		hostSChainNode:    nil,
		bidderInfo:        config.BidderInfos{"appnexus": ortb26enabled, "axonix": ortb26enabled},
	}
	bidderRequests, _, errs := reqSplitter.cleanOpenRTBRequests(context.Background(), auctionReq, extRequest, map[string]float64{})

	assert.Nil(t, errs)
	assert.Len(t, bidderRequests, 2, "Bid request count is not 2")

	bidRequestSourceSupplyChain := map[openrtb_ext.BidderName]*openrtb2.SupplyChain{}
	for _, bidderRequest := range bidderRequests {
		bidRequestSourceSupplyChain[bidderRequest.BidderName] = bidderRequest.BidRequest.Source.SChain
	}

	appnexusSchainsSchainExpected := &openrtb2.SupplyChain{
		Complete: 1,
		Ver:      "1.0",
		Ext:      nil,
		Nodes: []openrtb2.SupplyChainNode{
			{
				ASI: "directseller1.com",
				SID: "00001",
				RID: "BidRequest1",
				HP:  openrtb2.Int8Ptr(1),
				Ext: nil,
			},
		},
	}

	axonixSchainsSchainExpected := &openrtb2.SupplyChain{
		Complete: 1,
		Ver:      "1.0",
		Ext:      nil,
		Nodes: []openrtb2.SupplyChainNode{
			{
				ASI: "directseller2.com",
				SID: "00002",
				RID: "BidRequest2",
				HP:  openrtb2.Int8Ptr(1),
				Ext: nil,
			},
		},
	}

	assert.Equal(t, appnexusSchainsSchainExpected, bidRequestSourceSupplyChain["appnexus"], "Incorrect appnexus bid request schain ")
	assert.Equal(t, axonixSchainsSchainExpected, bidRequestSourceSupplyChain["axonix"], "Incorrect axonix bid request schain")
}

func TestCleanOpenRTBRequestsBidAdjustment(t *testing.T) {
	tcf2Consent := "COzTVhaOzTVhaGvAAAENAiCIAP_AAH_AAAAAAEEUACCKAAA"
	falseValue := false
	testCases := []struct {
		description         string
		gdprAccountEnabled  *bool
		gdprHostEnabled     bool
		gdpr                string
		gdprConsent         string
		gdprScrub           bool
		permissionsError    error
		gdprDefaultValue    string
		expectPrivacyLabels metrics.PrivacyLabels
		expectError         bool
		bidAdjustmentFactor map[string]float64
		expectedImp         []openrtb2.Imp
	}{
		{
			description:        "BidFloor Adjustment Done for Appnexus",
			gdprAccountEnabled: &falseValue,
			gdprHostEnabled:    true,
			gdpr:               "1",
			gdprConsent:        tcf2Consent,
			gdprScrub:          false,
			gdprDefaultValue:   "1",
			expectPrivacyLabels: metrics.PrivacyLabels{
				GDPREnforced:   false,
				GDPRTCFVersion: "",
			},
			bidAdjustmentFactor: map[string]float64{"appnexus": 0.50},
			expectedImp: []openrtb2.Imp{{
				BidFloor: 200,
				ID:       "some-imp-id",
				Banner: &openrtb2.Banner{
					Format: []openrtb2.Format{{
						W: 300,
						H: 250,
					}, {
						W: 300,
						H: 600,
					}},
				},
				Ext: json.RawMessage(`{"bidder":{"placementId": 1}}`),
			}},
		},
		{
			description:        "bidAdjustment Not provided",
			gdprAccountEnabled: &falseValue,
			gdprHostEnabled:    true,
			gdpr:               "1",
			gdprConsent:        tcf2Consent,
			gdprScrub:          false,
			gdprDefaultValue:   "1",
			expectPrivacyLabels: metrics.PrivacyLabels{
				GDPREnforced:   false,
				GDPRTCFVersion: "",
			},
			bidAdjustmentFactor: map[string]float64{},
			expectedImp: []openrtb2.Imp{{
				BidFloor: 100,
				ID:       "some-imp-id",
				Banner: &openrtb2.Banner{
					Format: []openrtb2.Format{{
						W: 300,
						H: 250,
					}, {
						W: 300,
						H: 600,
					}},
				},
				Ext: json.RawMessage(`{"bidder":{"placementId": 1}}`),
			}},
		},
	}
	for _, test := range testCases {
		req := newBidRequest()
		accountConfig := config.Account{
			GDPR: config.AccountGDPR{
				Enabled: &falseValue,
			},
			PriceFloors: config.AccountPriceFloors{
				AdjustForBidAdjustment: true,
			},
		}
		auctionReq := AuctionRequest{
			BidRequestWrapper: &openrtb_ext.RequestWrapper{BidRequest: req},
			UserSyncs:         &emptyUsersync{},
			Account:           accountConfig,
			TCF2Config:        gdpr.NewTCF2Config(config.TCF2{}, config.AccountGDPR{}),
		}
		gdprPermissionsBuilder := fakePermissionsBuilder{
			permissions: &permissionsMock{
				allowAllBidders: true,
				passGeo:         !test.gdprScrub,
				passID:          !test.gdprScrub,
				activitiesError: test.permissionsError,
			},
		}.Builder
		reqSplitter := &requestSplitter{
			bidderToSyncerKey: map[string]string{},
			me:                &metrics.MetricsEngineMock{},
			gdprPermsBuilder:  gdprPermissionsBuilder,
			hostSChainNode:    nil,
			bidderInfo:        config.BidderInfos{},
		}
		results, _, errs := reqSplitter.cleanOpenRTBRequests(context.Background(), auctionReq, nil, test.bidAdjustmentFactor)
		result := results[0]
		assert.Nil(t, errs)
		assert.Equal(t, test.expectedImp, result.BidRequest.Imp, test.description)
	}
}

func TestCleanOpenRTBRequestsBuyerUID(t *testing.T) {
	tcf2Consent := "COzTVhaOzTVhaGvAAAENAiCIAP_AAH_AAAAAAEEUACCKAAA"

	buyerUIDAppnexus := `{"appnexus": "a"}`
	buyerUIDAppnexusMixedCase := `{"aPpNeXuS": "a"}`
	buyerUIDBoth := `{"appnexus": "a", "pubmatic": "b"}`

	bidderParamsAppnexus := `{"appnexus": {"placementId": 1}}`
	bidderParamsBoth := `{"appnexus": {"placementId": 1}, "pubmatic": {"publisherId": "abc"}}`

	tests := []struct {
		name          string
		bidderParams  string
		user          openrtb2.User
		expectedUsers map[string]openrtb2.User
	}{
		{
			name:         "one-bidder-with-prebid-buyeruid",
			bidderParams: bidderParamsAppnexus,
			user: openrtb2.User{
				ID:      "some-id",
				Ext:     json.RawMessage(`{"data": 1, "test": 2, "prebid": {"buyeruids": ` + buyerUIDAppnexus + `}}`),
				Consent: tcf2Consent,
			},
			expectedUsers: map[string]openrtb2.User{
				"appnexus": {
					ID:       "some-id",
					BuyerUID: "a",
					Ext:      json.RawMessage(`{"consent":"` + tcf2Consent + `","data":1,"test":2}`),
				},
			},
		},
		{
			name:         "one-bidder-with-prebid-buyeruid-mixed-case",
			bidderParams: bidderParamsAppnexus,
			user: openrtb2.User{
				ID:      "some-id",
				Ext:     json.RawMessage(`{"data": 1, "test": 2, "prebid": {"buyeruids": ` + buyerUIDAppnexusMixedCase + `}}`),
				Consent: tcf2Consent,
			},
			expectedUsers: map[string]openrtb2.User{
				"appnexus": {
					ID:       "some-id",
					BuyerUID: "a",
					Ext:      json.RawMessage(`{"consent":"` + tcf2Consent + `","data":1,"test":2}`),
				},
			},
		},
		{
			name:         "one-bidder-with-buyeruid-already-set",
			bidderParams: bidderParamsAppnexus,
			user: openrtb2.User{
				ID:       "some-id",
				BuyerUID: "already-set-buyeruid",
				Ext:      json.RawMessage(`{"data": 1, "test": 2, "prebid": {"buyeruids": ` + buyerUIDAppnexus + `}}`),
				Consent:  tcf2Consent,
			},
			expectedUsers: map[string]openrtb2.User{
				"appnexus": {
					ID:       "some-id",
					BuyerUID: "already-set-buyeruid",
					Ext:      json.RawMessage(`{"consent":"` + tcf2Consent + `","data":1,"test":2}`),
				},
			},
		},
		{
			name:         "two-bidder-with-prebid-buyeruids",
			bidderParams: bidderParamsBoth,
			user: openrtb2.User{
				ID:      "some-id",
				Ext:     json.RawMessage(`{"data": 1, "test": 2, "prebid": {"buyeruids": ` + buyerUIDBoth + `}}`),
				Consent: tcf2Consent,
			},
			expectedUsers: map[string]openrtb2.User{
				"appnexus": {
					ID:       "some-id",
					BuyerUID: "a",
					Ext:      json.RawMessage(`{"consent":"` + tcf2Consent + `","data":1,"test":2}`),
				},
				"pubmatic": {
					ID:       "some-id",
					BuyerUID: "b",
					Ext:      json.RawMessage(`{"consent":"` + tcf2Consent + `","data":1,"test":2}`),
				},
			},
		},
	}

	for _, test := range tests {
		t.Run(test.name, func(t *testing.T) {
			req := &openrtb2.BidRequest{
				Site: &openrtb2.Site{
					Publisher: &openrtb2.Publisher{
						ID: "some-publisher-id",
					},
				},
				Imp: []openrtb2.Imp{{
					ID: "some-imp-id",
					Banner: &openrtb2.Banner{
						Format: []openrtb2.Format{{
							W: 300,
							H: 250,
						}},
					},
					Ext: json.RawMessage(`{"prebid":{"tid":"123", "bidder":` + string(test.bidderParams) + `}}`),
				}},
				User: &test.user,
			}

			auctionReq := AuctionRequest{
				BidRequestWrapper: &openrtb_ext.RequestWrapper{BidRequest: req},
				UserSyncs:         &emptyUsersync{},
				Account: config.Account{
					GDPR: config.AccountGDPR{
						Enabled: ptrutil.ToPtr(false),
					},
				},
				TCF2Config: gdpr.NewTCF2Config(config.TCF2{}, config.AccountGDPR{}),
			}
			gdprPermissionsBuilder := fakePermissionsBuilder{
				permissions: &permissionsMock{
					allowAllBidders: true,
					passGeo:         false,
					passID:          false,
					activitiesError: nil,
				},
			}.Builder

			reqSplitter := &requestSplitter{
				bidderToSyncerKey: map[string]string{},
				me:                &metrics.MetricsEngineMock{},
				gdprPermsBuilder:  gdprPermissionsBuilder,
				hostSChainNode:    nil,
				bidderInfo: config.BidderInfos{
					"appnexus": config.BidderInfo{
						OpenRTB: &config.OpenRTBInfo{
							Version: "2.5",
						},
					},
					"pubmatic": config.BidderInfo{
						OpenRTB: &config.OpenRTBInfo{
							Version: "2.5",
						},
					},
				},
			}

			results, _, errs := reqSplitter.cleanOpenRTBRequests(context.Background(), auctionReq, nil, nil)

			assert.Empty(t, errs)
			for _, v := range results {
				require.NotNil(t, v.BidRequest, "bidrequest")
				require.NotNil(t, v.BidRequest.User, "bidrequest.user")
				assert.Equal(t, test.expectedUsers[string(v.BidderName)], *v.BidRequest.User)
			}
		})
	}
}

func TestApplyFPD(t *testing.T) {
	testCases := []struct {
		description               string
		inputFpd                  map[openrtb_ext.BidderName]*firstpartydata.ResolvedFirstPartyData
		inputBidderName           string
		inputBidderCoreName       string
		inputBidderIsRequestAlias bool
		inputRequest              openrtb2.BidRequest
		expectedRequest           openrtb2.BidRequest
		fpdUserEIDsExisted        bool
	}{
		{
			description:               "fpd-nil",
			inputFpd:                  nil,
			inputBidderName:           "bidderFromRequest",
			inputBidderCoreName:       "bidderNormalized",
			inputBidderIsRequestAlias: false,
			inputRequest:              openrtb2.BidRequest{Site: &openrtb2.Site{ID: "SiteId"}},
			expectedRequest:           openrtb2.BidRequest{Site: &openrtb2.Site{ID: "SiteId"}},
		},
		{
			description: "fpd-bidderdata-nil",
			inputFpd: map[openrtb_ext.BidderName]*firstpartydata.ResolvedFirstPartyData{
				"bidderNormalized": nil,
			},
			inputBidderName:           "bidderFromRequest",
			inputBidderCoreName:       "bidderNormalized",
			inputBidderIsRequestAlias: false,
			inputRequest:              openrtb2.BidRequest{Site: &openrtb2.Site{ID: "SiteId"}},
			expectedRequest:           openrtb2.BidRequest{Site: &openrtb2.Site{ID: "SiteId"}},
		},
		{
			description: "fpd-bidderdata-notdefined",
			inputFpd: map[openrtb_ext.BidderName]*firstpartydata.ResolvedFirstPartyData{
				"differentBidder": {App: &openrtb2.App{ID: "AppId"}},
			},
			inputBidderName:           "bidderFromRequest",
			inputBidderCoreName:       "bidderNormalized",
			inputBidderIsRequestAlias: false,
			inputRequest:              openrtb2.BidRequest{Site: &openrtb2.Site{ID: "SiteId"}},
			expectedRequest:           openrtb2.BidRequest{Site: &openrtb2.Site{ID: "SiteId"}},
		},
		{
			description: "fpd-bidderdata-alias",
			inputFpd: map[openrtb_ext.BidderName]*firstpartydata.ResolvedFirstPartyData{
				"alias": {App: &openrtb2.App{ID: "AppId"}},
			},
			inputBidderName:           "alias",
			inputBidderCoreName:       "bidder",
			inputBidderIsRequestAlias: true,
			inputRequest:              openrtb2.BidRequest{Site: &openrtb2.Site{ID: "SiteId"}},
			expectedRequest:           openrtb2.BidRequest{Site: &openrtb2.Site{ID: "SiteId"}, App: &openrtb2.App{ID: "AppId"}},
		},
		{
			description: "req.Site defined; bidderFPD.Site not defined; expect request.Site remains the same",
			inputFpd: map[openrtb_ext.BidderName]*firstpartydata.ResolvedFirstPartyData{
				"bidderNormalized": {Site: nil, App: nil, User: nil},
			},
			inputBidderName:           "bidderFromRequest",
			inputBidderCoreName:       "bidderNormalized",
			inputBidderIsRequestAlias: false,
			inputRequest:              openrtb2.BidRequest{Site: &openrtb2.Site{ID: "SiteId"}},
			expectedRequest:           openrtb2.BidRequest{Site: &openrtb2.Site{ID: "SiteId"}},
		},
		{
			description: "req.Site, req.App, req.User are not defined; bidderFPD.App, bidderFPD.Site and bidderFPD.User defined; " +
				"expect req.Site, req.App, req.User to be overriden by bidderFPD.App, bidderFPD.Site and bidderFPD.User",
			inputFpd: map[openrtb_ext.BidderName]*firstpartydata.ResolvedFirstPartyData{
				"bidderNormalized": {Site: &openrtb2.Site{ID: "SiteId"}, App: &openrtb2.App{ID: "AppId"}, User: &openrtb2.User{ID: "UserId"}},
			},
			inputBidderName:           "bidderFromRequest",
			inputBidderCoreName:       "bidderNormalized",
			inputBidderIsRequestAlias: false,
			inputRequest:              openrtb2.BidRequest{},
			expectedRequest:           openrtb2.BidRequest{Site: &openrtb2.Site{ID: "SiteId"}, App: &openrtb2.App{ID: "AppId"}, User: &openrtb2.User{ID: "UserId"}},
		},
		{
			description: "req.Site, defined; bidderFPD.App defined; expect request.App to be overriden by bidderFPD.App; expect req.Site remains the same",
			inputFpd: map[openrtb_ext.BidderName]*firstpartydata.ResolvedFirstPartyData{
				"bidderNormalized": {App: &openrtb2.App{ID: "AppId"}},
			},
			inputBidderName:           "bidderFromRequest",
			inputBidderCoreName:       "bidderNormalized",
			inputBidderIsRequestAlias: false,
			inputRequest:              openrtb2.BidRequest{Site: &openrtb2.Site{ID: "SiteId"}},
			expectedRequest:           openrtb2.BidRequest{Site: &openrtb2.Site{ID: "SiteId"}, App: &openrtb2.App{ID: "AppId"}},
		},
		{
			description: "req.Site, req.App defined; bidderFPD.App defined; expect request.App to be overriden by bidderFPD.App",
			inputFpd: map[openrtb_ext.BidderName]*firstpartydata.ResolvedFirstPartyData{
				"bidderNormalized": {App: &openrtb2.App{ID: "AppId"}},
			},
			inputBidderName:           "bidderFromRequest",
			inputBidderCoreName:       "bidderNormalized",
			inputBidderIsRequestAlias: false,
			inputRequest:              openrtb2.BidRequest{Site: &openrtb2.Site{ID: "SiteId"}, App: &openrtb2.App{ID: "TestAppId"}},
			expectedRequest:           openrtb2.BidRequest{Site: &openrtb2.Site{ID: "SiteId"}, App: &openrtb2.App{ID: "AppId"}},
		},
		{
			description: "req.User is defined; bidderFPD.User defined; req.User has BuyerUID. Expect to see user.BuyerUID in result request",
			inputFpd: map[openrtb_ext.BidderName]*firstpartydata.ResolvedFirstPartyData{
				"bidderNormalized": {Site: &openrtb2.Site{ID: "SiteId"}, App: &openrtb2.App{ID: "AppId"}, User: &openrtb2.User{ID: "UserId"}},
			},
			inputBidderName:           "bidderFromRequest",
			inputBidderCoreName:       "bidderNormalized",
			inputBidderIsRequestAlias: false,
			inputRequest:              openrtb2.BidRequest{User: &openrtb2.User{ID: "UserIdIn", BuyerUID: "12345"}},
			expectedRequest:           openrtb2.BidRequest{User: &openrtb2.User{ID: "UserId", BuyerUID: "12345"}, Site: &openrtb2.Site{ID: "SiteId"}, App: &openrtb2.App{ID: "AppId"}},
		},
		{
			description: "req.User is defined; bidderFPD.User defined; req.User has BuyerUID with zero length. Expect to see empty user.BuyerUID in result request",
			inputFpd: map[openrtb_ext.BidderName]*firstpartydata.ResolvedFirstPartyData{
				"bidderNormalized": {Site: &openrtb2.Site{ID: "SiteId"}, App: &openrtb2.App{ID: "AppId"}, User: &openrtb2.User{ID: "UserId"}},
			},
			inputBidderName:           "bidderFromRequest",
			inputBidderCoreName:       "bidderNormalized",
			inputBidderIsRequestAlias: false,
			inputRequest:              openrtb2.BidRequest{User: &openrtb2.User{ID: "UserIdIn", BuyerUID: ""}},
			expectedRequest:           openrtb2.BidRequest{User: &openrtb2.User{ID: "UserId"}, Site: &openrtb2.Site{ID: "SiteId"}, App: &openrtb2.App{ID: "AppId"}},
		},
		{
			description: "req.User is not defined; bidderFPD.User defined and has BuyerUID. Expect to see user.BuyerUID in result request",
			inputFpd: map[openrtb_ext.BidderName]*firstpartydata.ResolvedFirstPartyData{
				"bidderNormalized": {Site: &openrtb2.Site{ID: "SiteId"}, App: &openrtb2.App{ID: "AppId"}, User: &openrtb2.User{ID: "UserId", BuyerUID: "FPDBuyerUID"}},
			},
			inputBidderName:           "bidderFromRequest",
			inputBidderCoreName:       "bidderNormalized",
			inputBidderIsRequestAlias: false,
			inputRequest:              openrtb2.BidRequest{},
			expectedRequest:           openrtb2.BidRequest{Site: &openrtb2.Site{ID: "SiteId"}, App: &openrtb2.App{ID: "AppId"}, User: &openrtb2.User{ID: "UserId", BuyerUID: "FPDBuyerUID"}},
		},
		{
			description: "req.User is defined and had bidder fpd user eids (fpdUserEIDsExisted); bidderFPD.User defined and has EIDs. Expect to see user.EIDs in result request taken from fpd",
			inputFpd: map[openrtb_ext.BidderName]*firstpartydata.ResolvedFirstPartyData{
				"bidderNormalized": {Site: &openrtb2.Site{ID: "SiteId"}, App: &openrtb2.App{ID: "AppId"}, User: &openrtb2.User{ID: "UserId", EIDs: []openrtb2.EID{{Source: "source1"}, {Source: "source2"}}}},
			},
			inputBidderName:           "bidderFromRequest",
			inputBidderCoreName:       "bidderNormalized",
			inputBidderIsRequestAlias: false,
			inputRequest:              openrtb2.BidRequest{User: &openrtb2.User{ID: "UserId", EIDs: []openrtb2.EID{{Source: "source3"}, {Source: "source4"}}}},
			expectedRequest:           openrtb2.BidRequest{Site: &openrtb2.Site{ID: "SiteId"}, App: &openrtb2.App{ID: "AppId"}, User: &openrtb2.User{ID: "UserId", EIDs: []openrtb2.EID{{Source: "source1"}, {Source: "source2"}}}},
			fpdUserEIDsExisted:        true,
		},
		{
			description: "req.User is defined and doesn't have fpr user eids (fpdUserEIDsExisted); bidderFPD.User defined and has EIDs. Expect to see user.EIDs in result request taken from original req",
			inputFpd: map[openrtb_ext.BidderName]*firstpartydata.ResolvedFirstPartyData{
				"bidderNormalized": {Site: &openrtb2.Site{ID: "SiteId"}, App: &openrtb2.App{ID: "AppId"}, User: &openrtb2.User{ID: "UserId", EIDs: []openrtb2.EID{{Source: "source1"}, {Source: "source2"}}}},
			},
			inputBidderName:           "bidderFromRequest",
			inputBidderCoreName:       "bidderNormalized",
			inputBidderIsRequestAlias: false,
			inputRequest:              openrtb2.BidRequest{User: &openrtb2.User{ID: "UserId", EIDs: []openrtb2.EID{{Source: "source3"}, {Source: "source4"}}}},
			expectedRequest:           openrtb2.BidRequest{Site: &openrtb2.Site{ID: "SiteId"}, App: &openrtb2.App{ID: "AppId"}, User: &openrtb2.User{ID: "UserId", EIDs: []openrtb2.EID{{Source: "source3"}, {Source: "source4"}}}},
			fpdUserEIDsExisted:        false,
		},
		{
			description: "req.Device defined; bidderFPD.Device defined; expect request.Device to be overriden by bidderFPD.Device",
			inputFpd: map[openrtb_ext.BidderName]*firstpartydata.ResolvedFirstPartyData{
				"bidderNormalized": {Device: &openrtb2.Device{Make: "DeviceMake"}},
			},
			inputBidderName:           "bidderFromRequest",
			inputBidderCoreName:       "bidderNormalized",
			inputBidderIsRequestAlias: false,
			inputRequest:              openrtb2.BidRequest{Device: &openrtb2.Device{Make: "TestDeviceMake"}},
			expectedRequest:           openrtb2.BidRequest{Device: &openrtb2.Device{Make: "DeviceMake"}},
		},
		{
			description: "req.Device defined; bidderFPD.Device not defined; expect request.Device remains the same",
			inputFpd: map[openrtb_ext.BidderName]*firstpartydata.ResolvedFirstPartyData{
				"bidderNormalized": {Device: nil},
			},
			inputBidderName:           "bidderFromRequest",
			inputBidderCoreName:       "bidderNormalized",
			inputBidderIsRequestAlias: false,
			inputRequest:              openrtb2.BidRequest{Device: &openrtb2.Device{Make: "TestDeviceMake"}},
			expectedRequest:           openrtb2.BidRequest{Device: &openrtb2.Device{Make: "TestDeviceMake"}},
		},
	}

	for _, testCase := range testCases {
		t.Run(testCase.description, func(t *testing.T) {
			reqWrapper := &openrtb_ext.RequestWrapper{BidRequest: &testCase.inputRequest}
			applyFPD(
				testCase.inputFpd,
				openrtb_ext.BidderName(testCase.inputBidderCoreName),
				openrtb_ext.BidderName(testCase.inputBidderName),
				testCase.inputBidderIsRequestAlias,
				reqWrapper,
				testCase.fpdUserEIDsExisted,
			)
			assert.Equal(t, &testCase.expectedRequest, reqWrapper.BidRequest)
		})
	}
}

func TestGetRequestAliases(t *testing.T) {
	tests := []struct {
		name         string
		givenRequest openrtb_ext.RequestWrapper
		wantAliases  map[string]string
		wantGVLIDs   map[string]uint16
		wantError    string
	}{
		{
			name: "nil",
			givenRequest: openrtb_ext.RequestWrapper{
				BidRequest: &openrtb2.BidRequest{},
			},
			wantAliases: nil,
			wantGVLIDs:  nil,
			wantError:   "",
		},
		{
			name: "empty",
			givenRequest: openrtb_ext.RequestWrapper{
				BidRequest: &openrtb2.BidRequest{
					Ext: json.RawMessage(`{}`),
				},
			},
			wantAliases: nil,
			wantGVLIDs:  nil,
			wantError:   "",
		},
		{
			name: "empty-prebid",
			givenRequest: openrtb_ext.RequestWrapper{
				BidRequest: &openrtb2.BidRequest{
					Ext: json.RawMessage(`{"prebid":{}}`),
				},
			},
			wantAliases: nil,
			wantGVLIDs:  nil,
			wantError:   "",
		},
		{
			name: "aliases-and-gvlids",
			givenRequest: openrtb_ext.RequestWrapper{
				BidRequest: &openrtb2.BidRequest{
					Ext: json.RawMessage(`{"prebid":{"aliases":{"alias1":"bidder1"}, "aliasgvlids":{"alias1":1}}}`),
				},
			},
			wantAliases: map[string]string{"alias1": "bidder1"},
			wantGVLIDs:  map[string]uint16{"alias1": 1},
			wantError:   "",
		},
		{
			name: "malformed",
			givenRequest: openrtb_ext.RequestWrapper{
				BidRequest: &openrtb2.BidRequest{
					Ext: json.RawMessage(`malformed`),
				},
			},
			wantAliases: nil,
			wantGVLIDs:  nil,
			wantError:   "request.ext is invalid",
		},
	}
	for _, test := range tests {
		t.Run(test.name, func(t *testing.T) {
			gotAliases, gotGVLIDs, err := getRequestAliases(&test.givenRequest)

			assert.Equal(t, test.wantAliases, gotAliases, "aliases")
			assert.Equal(t, test.wantGVLIDs, gotGVLIDs, "gvlids")

			if len(test.wantError) > 0 {
				require.Len(t, err, 1, "error-len")
				assert.EqualError(t, err[0], test.wantError, "error")
			} else {
				assert.Empty(t, err, "error")
			}
		})
	}
}

func TestBuildExtData(t *testing.T) {
	testCases := []struct {
		description string
		input       []byte
		expectedRes string
	}{
		{
			description: "Input object with int value",
			input:       []byte(`{"someData": 123}`),
			expectedRes: `{"data": {"someData": 123}}`,
		},
		{
			description: "Input object with bool value",
			input:       []byte(`{"someData": true}`),
			expectedRes: `{"data": {"someData": true}}`,
		},
		{
			description: "Input object with string value",
			input:       []byte(`{"someData": "true"}`),
			expectedRes: `{"data": {"someData": "true"}}`,
		},
		{
			description: "No input object",
			input:       []byte(`{}`),
			expectedRes: `{"data": {}}`,
		},
		{
			description: "Input object with object value",
			input:       []byte(`{"someData": {"moreFpdData": "fpddata"}}`),
			expectedRes: `{"data": {"someData": {"moreFpdData": "fpddata"}}}`,
		},
	}

	for _, test := range testCases {
		actualRes := WrapJSONInData(test.input)
		assert.JSONEq(t, test.expectedRes, string(actualRes), "Incorrect result data")
	}
}

func TestCleanOpenRTBRequestsFilterBidderRequestExt(t *testing.T) {
	testCases := []struct {
		desc      string
		inExt     json.RawMessage
		inCfgABC  *openrtb_ext.ExtAlternateBidderCodes
		wantExt   []json.RawMessage
		wantError bool
	}{
		{
			desc:      "Nil request ext, default account alternatebiddercodes config (nil)",
			inExt:     nil,
			inCfgABC:  nil,
			wantExt:   nil,
			wantError: false,
		},
		{
			desc:     "Nil request ext, default account alternatebiddercodes config (explicity defined)",
			inExt:    nil,
			inCfgABC: &openrtb_ext.ExtAlternateBidderCodes{Enabled: false},
			wantExt: []json.RawMessage{
				json.RawMessage(`{"prebid":{"alternatebiddercodes":{"enabled":false,"bidders":null}}}`),
				json.RawMessage(`{"prebid":{"alternatebiddercodes":{"enabled":false,"bidders":null}}}`),
			},
			wantError: false,
		},
		{
			desc:     "request ext, default account alternatebiddercodes config (explicity defined)",
			inExt:    json.RawMessage(`{"prebid":{}}`),
			inCfgABC: &openrtb_ext.ExtAlternateBidderCodes{Enabled: false},
			wantExt: []json.RawMessage{
				json.RawMessage(`{"prebid":{"alternatebiddercodes":{"enabled":false,"bidders":null}}}`),
				json.RawMessage(`{"prebid":{"alternatebiddercodes":{"enabled":false,"bidders":null}}}`),
			},
			wantError: false,
		},
		{
			desc:  "Nil request ext, account alternatebiddercodes config disabled with biddercodes defined",
			inExt: nil,
			inCfgABC: &openrtb_ext.ExtAlternateBidderCodes{
				Enabled: false,
				Bidders: map[string]openrtb_ext.ExtAdapterAlternateBidderCodes{
					"pubmatic": {Enabled: true},
				},
			},
			wantExt: []json.RawMessage{
				json.RawMessage(`{"prebid":{"alternatebiddercodes":{"enabled":false,"bidders":null}}}`),
				json.RawMessage(`{"prebid":{"alternatebiddercodes":{"enabled":false,"bidders":{"pubmatic":{"enabled":true,"allowedbiddercodes":null}}}}}`),
			},
			wantError: false,
		},
		{
			desc:  "Nil request ext, account alternatebiddercodes config disabled with biddercodes defined (not participant bidder)",
			inExt: nil,
			inCfgABC: &openrtb_ext.ExtAlternateBidderCodes{
				Enabled: false,
				Bidders: map[string]openrtb_ext.ExtAdapterAlternateBidderCodes{
					"ix": {Enabled: true},
				},
			},
			wantExt: []json.RawMessage{
				json.RawMessage(`{"prebid":{"alternatebiddercodes":{"enabled":false,"bidders":null}}}`),
				json.RawMessage(`{"prebid":{"alternatebiddercodes":{"enabled":false,"bidders":null}}}`),
			},
			wantError: false,
		},
		{
			desc:     "Nil request ext, alternatebiddercodes config enabled but bidder not present",
			inExt:    nil,
			inCfgABC: &openrtb_ext.ExtAlternateBidderCodes{Enabled: true},
			wantExt: []json.RawMessage{
				json.RawMessage(`{"prebid":{"alternatebiddercodes":{"enabled":true,"bidders":null}}}`),
				json.RawMessage(`{"prebid":{"alternatebiddercodes":{"enabled":true,"bidders":null}}}`),
			},
			wantError: false,
		},
		{
			desc:      "request ext with default alternatebiddercodes values (nil)",
			inExt:     json.RawMessage(`{"prebid":{}}`),
			inCfgABC:  nil,
			wantExt:   nil,
			wantError: false,
		},
		{
			desc:     "request ext w/o alternatebiddercodes",
			inExt:    json.RawMessage(`{"prebid":{}}`),
			inCfgABC: &openrtb_ext.ExtAlternateBidderCodes{},
			wantExt: []json.RawMessage{
				json.RawMessage(`{"prebid":{"alternatebiddercodes":{"enabled":false,"bidders":null}}}`),
				json.RawMessage(`{"prebid":{"alternatebiddercodes":{"enabled":false,"bidders":null}}}`),
			},
			wantError: false,
		},
		{
			desc:     "request ext having alternatebiddercodes for only one bidder",
			inExt:    json.RawMessage(`{"prebid":{"alternatebiddercodes":{"enabled":true,"bidders":{"pubmatic":{"enabled":true,"allowedbiddercodes":["groupm"]}}}}}`),
			inCfgABC: &openrtb_ext.ExtAlternateBidderCodes{Enabled: false},
			wantExt: []json.RawMessage{
				json.RawMessage(`{"prebid":{"alternatebiddercodes":{"enabled":true,"bidders":null}}}`),
				json.RawMessage(`{"prebid":{"alternatebiddercodes":{"enabled":true,"bidders":{"pubmatic":{"enabled":true,"allowedbiddercodes":["groupm"]}}}}}`),
			},
			wantError: false,
		},
		{
			desc:     "request ext having alternatebiddercodes for multiple bidder",
			inExt:    json.RawMessage(`{"prebid":{"alternatebiddercodes":{"enabled":true,"bidders":{"pubmatic":{"enabled":true,"allowedbiddercodes":["groupm"]},"appnexus":{"enabled":true,"allowedbiddercodes":["ix"]}}}}}`),
			inCfgABC: &openrtb_ext.ExtAlternateBidderCodes{Enabled: false},
			wantExt: []json.RawMessage{
				json.RawMessage(`{"prebid":{"alternatebiddercodes":{"enabled":true,"bidders":{"appnexus":{"enabled":true,"allowedbiddercodes":["ix"]}}}}}`),
				json.RawMessage(`{"prebid":{"alternatebiddercodes":{"enabled":true,"bidders":{"pubmatic":{"enabled":true,"allowedbiddercodes":["groupm"]}}}}}`),
			},
			wantError: false,
		},
		{
			desc:     "request ext having alternatebiddercodes for multiple bidder (config alternatebiddercodes not defined)",
			inExt:    json.RawMessage(`{"prebid":{"alternatebiddercodes":{"enabled":true,"bidders":{"pubmatic":{"enabled":true,"allowedbiddercodes":["groupm"]},"appnexus":{"enabled":true,"allowedbiddercodes":["ix"]}}}}}`),
			inCfgABC: &openrtb_ext.ExtAlternateBidderCodes{Enabled: false},
			wantExt: []json.RawMessage{
				json.RawMessage(`{"prebid":{"alternatebiddercodes":{"enabled":true,"bidders":{"appnexus":{"enabled":true,"allowedbiddercodes":["ix"]}}}}}`),
				json.RawMessage(`{"prebid":{"alternatebiddercodes":{"enabled":true,"bidders":{"pubmatic":{"enabled":true,"allowedbiddercodes":["groupm"]}}}}}`),
			},
			wantError: false,
		},
		{
			desc:  "Nil request ext, alternatebiddercodes config enabled with bidder code for only one bidder",
			inExt: nil,
			inCfgABC: &openrtb_ext.ExtAlternateBidderCodes{
				Enabled: true,
				Bidders: map[string]openrtb_ext.ExtAdapterAlternateBidderCodes{
					"pubmatic": {
						Enabled:            true,
						AllowedBidderCodes: []string{"groupm"},
					},
				},
			},
			wantExt: []json.RawMessage{
				json.RawMessage(`{"prebid":{"alternatebiddercodes":{"enabled":true,"bidders":null}}}`),
				json.RawMessage(`{"prebid":{"alternatebiddercodes":{"enabled":true,"bidders":{"pubmatic":{"enabled":true,"allowedbiddercodes":["groupm"]}}}}}`),
			},
			wantError: false,
		},
	}

	for _, test := range testCases {
		req := newBidRequestWithBidderParams()
		req.Ext = nil
		var extRequest *openrtb_ext.ExtRequest
		if test.inExt != nil {
			req.Ext = test.inExt
			extRequest = &openrtb_ext.ExtRequest{}
			err := jsonutil.UnmarshalValid(req.Ext, extRequest)
			assert.NoErrorf(t, err, test.desc+":Error unmarshaling inExt")
		}

		auctionReq := AuctionRequest{
			BidRequestWrapper: &openrtb_ext.RequestWrapper{BidRequest: req},
			UserSyncs:         &emptyUsersync{},
			Account:           config.Account{AlternateBidderCodes: test.inCfgABC},
			TCF2Config:        gdpr.NewTCF2Config(config.TCF2{}, config.AccountGDPR{}),
		}
		gdprPermissionsBuilder := fakePermissionsBuilder{
			permissions: &permissionsMock{
				allowAllBidders: true,
			},
		}.Builder

		reqSplitter := &requestSplitter{
			bidderToSyncerKey: map[string]string{},
			me:                &metrics.MetricsEngineMock{},
			privacyConfig:     config.Privacy{},
			gdprPermsBuilder:  gdprPermissionsBuilder,
			hostSChainNode:    nil,
			bidderInfo:        config.BidderInfos{},
		}

		bidderRequests, _, errs := reqSplitter.cleanOpenRTBRequests(context.Background(), auctionReq, extRequest, map[string]float64{})
		assert.Equal(t, test.wantError, len(errs) != 0, test.desc)
		sort.Slice(bidderRequests, func(i, j int) bool {
			return bidderRequests[i].BidderCoreName < bidderRequests[j].BidderCoreName
		})
		for i, wantBidderRequest := range test.wantExt {
			assert.Equal(t, wantBidderRequest, bidderRequests[i].BidRequest.Ext, test.desc+" : "+string(bidderRequests[i].BidderCoreName)+"\n\t\tGotRequestExt : "+string(bidderRequests[i].BidRequest.Ext))
		}
	}
}

func TestGetTargetDataPrefix(t *testing.T) {
	testCases := []struct {
		description      string
		requestPrefix    string
		account          config.Account
		expectedResult   string
		expectedWarnings int
	}{
		{
			description:   "TruncateTargetAttribute set is nil",
			requestPrefix: "",
			account: config.Account{
				TargetingPrefix:         "hb",
				TruncateTargetAttribute: nil,
			},
			expectedResult:   "hb",
			expectedWarnings: 0,
		},
		{
			description:   "TargetingPrefix set in Account",
			requestPrefix: "tst",
			account: config.Account{
				TargetingPrefix:         "tst",
				TruncateTargetAttribute: intPtr(15),
			},
			expectedResult:   "tst",
			expectedWarnings: 0,
		},
		{
			description:   "TargetingPrefix is longer than expected",
			requestPrefix: "test",
			account: config.Account{
				TargetingPrefix:         "test",
				TruncateTargetAttribute: intPtr(15),
			},
			expectedResult:   "hb",
			expectedWarnings: 1,
		},
		{
			description:   "TruncateTargetAttribute is smaller than expected",
			requestPrefix: "test",
			account: config.Account{
				TargetingPrefix:         "test",
				TruncateTargetAttribute: intPtr(1),
			},
			expectedResult:   "hb",
			expectedWarnings: 1,
		},
	}

	for _, tc := range testCases {
		t.Run(tc.description, func(t *testing.T) {
			result, warnings := getTargetDataPrefix(tc.requestPrefix, tc.account)
			assert.Equal(t, tc.expectedResult, result)
			assert.Len(t, warnings, tc.expectedWarnings)
		})
	}
}

type GPPMockSection struct {
	sectionID constants.SectionID
	value     string
}

func (gs GPPMockSection) GetID() constants.SectionID {
	return gs.sectionID
}

func (gs GPPMockSection) GetValue() string {
	return gs.value
}

func (gs GPPMockSection) Encode(bool) []byte {
	return nil
}

func TestGdprFromGPP(t *testing.T) {
	testCases := []struct {
		name            string
		initialRequest  *openrtb_ext.RequestWrapper
		gpp             gpplib.GppContainer
		expectedRequest *openrtb_ext.RequestWrapper
	}{
		{
			name: "Empty", // Empty Request
			initialRequest: &openrtb_ext.RequestWrapper{
				BidRequest: &openrtb2.BidRequest{},
			},
			gpp: gpplib.GppContainer{},
			expectedRequest: &openrtb_ext.RequestWrapper{
				BidRequest: &openrtb2.BidRequest{},
			},
		},
		{
			name: "GDPR_Downgrade", // GDPR from GPP, into empty
			initialRequest: &openrtb_ext.RequestWrapper{
				BidRequest: &openrtb2.BidRequest{
					Regs: &openrtb2.Regs{
						GPPSID: []int8{2},
					},
				},
			},
			gpp: gpplib.GppContainer{
				SectionTypes: []constants.SectionID{2},
				Sections: []gpplib.Section{
					GPPMockSection{
						sectionID: 2,
						value:     "GDPRConsent",
					},
				},
			},
			expectedRequest: &openrtb_ext.RequestWrapper{
				BidRequest: &openrtb2.BidRequest{
					Regs: &openrtb2.Regs{
						GPPSID: []int8{2},
						GDPR:   ptrutil.ToPtr[int8](1),
					},
					User: &openrtb2.User{
						Consent: "GDPRConsent",
					},
				},
			},
		},
		{
			name: "GDPR_Downgrade", // GDPR from GPP, into empty legacy, existing objects
			initialRequest: &openrtb_ext.RequestWrapper{
				BidRequest: &openrtb2.BidRequest{
					Regs: &openrtb2.Regs{
						GPPSID:    []int8{2},
						USPrivacy: "LegacyUSP",
					},
					User: &openrtb2.User{
						ID: "1234",
					},
				},
			},
			gpp: gpplib.GppContainer{
				SectionTypes: []constants.SectionID{2},
				Sections: []gpplib.Section{
					GPPMockSection{
						sectionID: 2,
						value:     "GDPRConsent",
					},
				},
			},
			expectedRequest: &openrtb_ext.RequestWrapper{
				BidRequest: &openrtb2.BidRequest{
					Regs: &openrtb2.Regs{
						GPPSID:    []int8{2},
						GDPR:      ptrutil.ToPtr[int8](1),
						USPrivacy: "LegacyUSP",
					},
					User: &openrtb2.User{
						ID:      "1234",
						Consent: "GDPRConsent",
					},
				},
			},
		},
		{
			name: "Downgrade_Blocked_By_Existing", // GDPR from GPP blocked by existing GDPR",
			initialRequest: &openrtb_ext.RequestWrapper{
				BidRequest: &openrtb2.BidRequest{
					Regs: &openrtb2.Regs{
						GPPSID: []int8{2},
						GDPR:   ptrutil.ToPtr[int8](1),
					},
					User: &openrtb2.User{
						Consent: "LegacyConsent",
					},
				},
			},
			gpp: gpplib.GppContainer{
				SectionTypes: []constants.SectionID{2},
				Sections: []gpplib.Section{
					GPPMockSection{
						sectionID: 2,
						value:     "GDPRConsent",
					},
				},
			},
			expectedRequest: &openrtb_ext.RequestWrapper{
				BidRequest: &openrtb2.BidRequest{
					Regs: &openrtb2.Regs{
						GPPSID: []int8{2},
						GDPR:   ptrutil.ToPtr[int8](1),
					},
					User: &openrtb2.User{
						Consent: "LegacyConsent",
					},
				},
			},
		},
		{
			name: "Downgrade_Partial", // GDPR from GPP partially blocked by existing GDPR
			initialRequest: &openrtb_ext.RequestWrapper{
				BidRequest: &openrtb2.BidRequest{
					Regs: &openrtb2.Regs{
						GPPSID: []int8{2},
						GDPR:   ptrutil.ToPtr[int8](0),
					},
				},
			},
			gpp: gpplib.GppContainer{
				SectionTypes: []constants.SectionID{2},
				Sections: []gpplib.Section{
					GPPMockSection{
						sectionID: 2,
						value:     "GDPRConsent",
					},
				},
			},
			expectedRequest: &openrtb_ext.RequestWrapper{
				BidRequest: &openrtb2.BidRequest{
					Regs: &openrtb2.Regs{
						GPPSID: []int8{2},
						GDPR:   ptrutil.ToPtr[int8](0),
					},
					User: &openrtb2.User{
						Consent: "GDPRConsent",
					},
				},
			},
		},
		{
			name: "No_GDPR", // Downgrade not possible due to missing GDPR
			initialRequest: &openrtb_ext.RequestWrapper{
				BidRequest: &openrtb2.BidRequest{
					Regs: &openrtb2.Regs{
						GPPSID: []int8{6},
					},
				},
			},
			gpp: gpplib.GppContainer{
				SectionTypes: []constants.SectionID{6},
				Sections: []gpplib.Section{
					GPPMockSection{
						sectionID: 6,
						value:     "USPrivacy",
					},
				},
			},
			expectedRequest: &openrtb_ext.RequestWrapper{
				BidRequest: &openrtb2.BidRequest{
					Regs: &openrtb2.Regs{
						GPPSID: []int8{6},
						GDPR:   ptrutil.ToPtr[int8](0),
					},
				},
			},
		},
		{
			name: "No_SID", // GDPR from GPP partially blocked by no SID
			initialRequest: &openrtb_ext.RequestWrapper{
				BidRequest: &openrtb2.BidRequest{
					Regs: &openrtb2.Regs{
						GPPSID: []int8{6},
					},
				},
			},
			gpp: gpplib.GppContainer{
				SectionTypes: []constants.SectionID{2, 6},
				Sections: []gpplib.Section{
					GPPMockSection{
						sectionID: 2,
						value:     "GDPRConsent",
					},
					GPPMockSection{
						sectionID: 6,
						value:     "USPrivacy",
					},
				},
			},
			expectedRequest: &openrtb_ext.RequestWrapper{
				BidRequest: &openrtb2.BidRequest{
					Regs: &openrtb2.Regs{
						GPPSID: []int8{6},
						GDPR:   ptrutil.ToPtr[int8](0),
					},
					User: &openrtb2.User{
						Consent: "GDPRConsent",
					},
				},
			},
		},
		{
			name: "GDPR_Nil_SID", // GDPR from GPP, into empty, but with nil SID
			initialRequest: &openrtb_ext.RequestWrapper{
				BidRequest: &openrtb2.BidRequest{},
			},
			gpp: gpplib.GppContainer{
				SectionTypes: []constants.SectionID{2},
				Sections: []gpplib.Section{
					GPPMockSection{
						sectionID: 2,
						value:     "GDPRConsent",
					},
				},
			},
			expectedRequest: &openrtb_ext.RequestWrapper{
				BidRequest: &openrtb2.BidRequest{
					User: &openrtb2.User{
						Consent: "GDPRConsent",
					},
				},
			},
		},
		{
			name: "Downgrade_Nil_SID_Blocked_By_Existing", // GDPR from GPP blocked by existing GDPR, with nil SID",
			initialRequest: &openrtb_ext.RequestWrapper{
				BidRequest: &openrtb2.BidRequest{
					Regs: &openrtb2.Regs{
						GDPR: ptrutil.ToPtr[int8](1),
					},
					User: &openrtb2.User{
						Consent: "LegacyConsent",
					},
				},
			},
			gpp: gpplib.GppContainer{
				SectionTypes: []constants.SectionID{2},
				Sections: []gpplib.Section{
					GPPMockSection{
						sectionID: 2,
						value:     "GDPRConsent",
					},
				},
			},
			expectedRequest: &openrtb_ext.RequestWrapper{
				BidRequest: &openrtb2.BidRequest{
					Regs: &openrtb2.Regs{
						GDPR: ptrutil.ToPtr[int8](1),
					},
					User: &openrtb2.User{
						Consent: "LegacyConsent",
					},
				},
			},
		},
	}

	for _, test := range testCases {
		t.Run(test.name, func(t *testing.T) {
			setLegacyGDPRFromGPP(test.initialRequest, test.gpp)
			assert.Equal(t, test.expectedRequest, test.initialRequest)
		})
	}
}

func TestPrivacyFromGPP(t *testing.T) {
	testCases := []struct {
		name            string
		initialRequest  *openrtb_ext.RequestWrapper
		gpp             gpplib.GppContainer
		expectedRequest *openrtb_ext.RequestWrapper
	}{
		{
			name: "Empty", // Empty Request
			initialRequest: &openrtb_ext.RequestWrapper{
				BidRequest: &openrtb2.BidRequest{},
			},
			gpp: gpplib.GppContainer{},
			expectedRequest: &openrtb_ext.RequestWrapper{
				BidRequest: &openrtb2.BidRequest{},
			},
		},
		{
			name: "Privacy_Downgrade", // US Privacy from GPP, into empty
			initialRequest: &openrtb_ext.RequestWrapper{
				BidRequest: &openrtb2.BidRequest{
					Regs: &openrtb2.Regs{
						GPPSID: []int8{6},
					},
				},
			},
			gpp: gpplib.GppContainer{
				SectionTypes: []constants.SectionID{6},
				Sections: []gpplib.Section{
					GPPMockSection{
						sectionID: 6,
						value:     "USPrivacy",
					},
				},
			},
			expectedRequest: &openrtb_ext.RequestWrapper{
				BidRequest: &openrtb2.BidRequest{
					Regs: &openrtb2.Regs{
						GPPSID:    []int8{6},
						USPrivacy: "USPrivacy",
					},
				},
			},
		},
		{
			name: "Downgrade_Blocked_By_Existing", // US Privacy from GPP blocked by existing US Privacy
			initialRequest: &openrtb_ext.RequestWrapper{
				BidRequest: &openrtb2.BidRequest{
					Regs: &openrtb2.Regs{
						GPPSID:    []int8{6},
						USPrivacy: "LegacyPrivacy",
					},
				},
			},
			gpp: gpplib.GppContainer{
				SectionTypes: []constants.SectionID{6},
				Sections: []gpplib.Section{
					GPPMockSection{
						sectionID: 6,
						value:     "USPrivacy",
					},
				},
			},
			expectedRequest: &openrtb_ext.RequestWrapper{
				BidRequest: &openrtb2.BidRequest{
					Regs: &openrtb2.Regs{
						GPPSID:    []int8{6},
						USPrivacy: "LegacyPrivacy",
					},
				},
			},
		},
		{
			name: "No_USPrivacy", // Downgrade not possible due to missing USPrivacy
			initialRequest: &openrtb_ext.RequestWrapper{
				BidRequest: &openrtb2.BidRequest{
					Regs: &openrtb2.Regs{
						GPPSID: []int8{2},
					},
				},
			},
			gpp: gpplib.GppContainer{
				SectionTypes: []constants.SectionID{2},
				Sections: []gpplib.Section{
					GPPMockSection{
						sectionID: 2,
						value:     "GDPRConsent",
					},
				},
			},
			expectedRequest: &openrtb_ext.RequestWrapper{
				BidRequest: &openrtb2.BidRequest{
					Regs: &openrtb2.Regs{
						GPPSID: []int8{2},
					},
				},
			},
		},
		{
			name: "No_SID", // US Privacy from GPP partially blocked by no SID
			initialRequest: &openrtb_ext.RequestWrapper{
				BidRequest: &openrtb2.BidRequest{
					Regs: &openrtb2.Regs{
						GPPSID: []int8{2},
					},
				},
			},
			gpp: gpplib.GppContainer{
				SectionTypes: []constants.SectionID{2, 6},
				Sections: []gpplib.Section{
					GPPMockSection{
						sectionID: 2,
						value:     "GDPRConsent",
					},
					GPPMockSection{
						sectionID: 6,
						value:     "USPrivacy",
					},
				},
			},
			expectedRequest: &openrtb_ext.RequestWrapper{
				BidRequest: &openrtb2.BidRequest{
					Regs: &openrtb2.Regs{
						GPPSID: []int8{2},
					},
				},
			},
		},
	}

	for _, test := range testCases {
		t.Run(test.name, func(t *testing.T) {
			setLegacyUSPFromGPP(test.initialRequest, test.gpp)
			assert.Equal(t, test.expectedRequest, test.initialRequest)
		})
	}
}

func Test_isBidderInExtAlternateBidderCodes(t *testing.T) {
	type args struct {
		adapter               string
		currentMultiBidBidder string
		adapterABC            *openrtb_ext.ExtAlternateBidderCodes
	}
	tests := []struct {
		name string
		args args
		want bool
	}{
		{
			name: "alternatebiddercodes not defined",
			want: false,
		},
		{
			name: "adapter not defined in alternatebiddercodes",
			args: args{
				adapter: string(openrtb_ext.BidderPubmatic),
				adapterABC: &openrtb_ext.ExtAlternateBidderCodes{
					Bidders: map[string]openrtb_ext.ExtAdapterAlternateBidderCodes{string(openrtb_ext.BidderAppnexus): {}},
				},
			},
			want: false,
		},
		{
			name: "adapter defined in alternatebiddercodes but currentMultiBidBidder not in AllowedBidders list",
			args: args{
				adapter:               string(openrtb_ext.BidderPubmatic),
				currentMultiBidBidder: "groupm",
				adapterABC: &openrtb_ext.ExtAlternateBidderCodes{
					Bidders: map[string]openrtb_ext.ExtAdapterAlternateBidderCodes{
						string(openrtb_ext.BidderPubmatic): {
							AllowedBidderCodes: []string{string(openrtb_ext.BidderAppnexus)},
						},
					},
				},
			},
			want: false,
		},
		{
			name: "adapter defined in alternatebiddercodes with currentMultiBidBidder mentioned in AllowedBidders list",
			args: args{
				adapter:               string(openrtb_ext.BidderPubmatic),
				currentMultiBidBidder: "groupm",
				adapterABC: &openrtb_ext.ExtAlternateBidderCodes{
					Bidders: map[string]openrtb_ext.ExtAdapterAlternateBidderCodes{
						string(openrtb_ext.BidderPubmatic): {
							AllowedBidderCodes: []string{"groupm"},
						},
					},
				},
			},
			want: true,
		},
		{
			name: "adapter defined in alternatebiddercodes with AllowedBidders list as *",
			args: args{
				adapter:               string(openrtb_ext.BidderPubmatic),
				currentMultiBidBidder: "groupm",
				adapterABC: &openrtb_ext.ExtAlternateBidderCodes{
					Bidders: map[string]openrtb_ext.ExtAdapterAlternateBidderCodes{
						string(openrtb_ext.BidderPubmatic): {
							AllowedBidderCodes: []string{"*"},
						},
					},
				},
			},
			want: true,
		},
	}
	for _, tt := range tests {
		t.Run(tt.name, func(t *testing.T) {
			if got := isBidderInExtAlternateBidderCodes(tt.args.adapter, tt.args.currentMultiBidBidder, tt.args.adapterABC); got != tt.want {
				t.Errorf("isBidderInExtAlternateBidderCodes() = %v, want %v", got, tt.want)
			}
		})
	}
}

func Test_buildRequestExtMultiBid(t *testing.T) {
	type args struct {
		adapter     string
		reqMultiBid []*openrtb_ext.ExtMultiBid
		adapterABC  *openrtb_ext.ExtAlternateBidderCodes
	}
	tests := []struct {
		name string
		args args
		want []*openrtb_ext.ExtMultiBid
	}{
		{
			name: "multi-bid config not defined",
			args: args{
				adapter:     string(openrtb_ext.BidderPubmatic),
				reqMultiBid: nil,
			},
			want: nil,
		},
		{
			name: "adapter not defined in multi-bid config",
			args: args{
				adapter: string(openrtb_ext.BidderPubmatic),
				reqMultiBid: []*openrtb_ext.ExtMultiBid{
					{
						Bidder:  string(openrtb_ext.BidderAppnexus),
						MaxBids: ptrutil.ToPtr(2),
					},
				},
			},
			want: nil,
		},
		{
			name: "adapter defined in multi-bid config as Bidder object along with other bidders",
			args: args{
				adapter: string(openrtb_ext.BidderPubmatic),
				reqMultiBid: []*openrtb_ext.ExtMultiBid{
					{
						Bidder:  string(openrtb_ext.BidderAppnexus),
						MaxBids: ptrutil.ToPtr(3),
					},
					{
						Bidder:  string(openrtb_ext.BidderPubmatic),
						MaxBids: ptrutil.ToPtr(2),
					},
					{
						Bidders: []string{string(openrtb_ext.Bidder33Across), string(openrtb_ext.BidderRubicon)},
						MaxBids: ptrutil.ToPtr(2),
					},
				},
			},
			want: []*openrtb_ext.ExtMultiBid{
				{
					Bidder:  string(openrtb_ext.BidderPubmatic),
					MaxBids: ptrutil.ToPtr(2),
				},
			},
		},
		{
			name: "adapter defined in multi-bid config as a entry of Bidders list along with other bidders",
			args: args{
				adapter: string(openrtb_ext.BidderRubicon),
				reqMultiBid: []*openrtb_ext.ExtMultiBid{
					{
						Bidder:  string(openrtb_ext.BidderAppnexus),
						MaxBids: ptrutil.ToPtr(3),
					},
					{
						Bidder:  string(openrtb_ext.BidderPubmatic),
						MaxBids: ptrutil.ToPtr(2),
					},
					{
						Bidders: []string{string(openrtb_ext.Bidder33Across), string(openrtb_ext.BidderRubicon)},
						MaxBids: ptrutil.ToPtr(4),
					},
				},
			},
			want: []*openrtb_ext.ExtMultiBid{
				{
					Bidders: []string{string(openrtb_ext.BidderRubicon)},
					MaxBids: ptrutil.ToPtr(4),
				},
			},
		},
		{
			name: "adapter defined in multi-bid config as Bidder object along with other bidders with alternateBiddercode",
			args: args{
				adapter: string(openrtb_ext.BidderPubmatic),
				reqMultiBid: []*openrtb_ext.ExtMultiBid{
					{
						Bidder:  "groupm",
						MaxBids: ptrutil.ToPtr(3),
					},
					{
						Bidder:  string(openrtb_ext.BidderPubmatic),
						MaxBids: ptrutil.ToPtr(2),
					},
					{
						Bidders: []string{string(openrtb_ext.Bidder33Across), string(openrtb_ext.BidderRubicon)},
						MaxBids: ptrutil.ToPtr(2),
					},
				},
				adapterABC: &openrtb_ext.ExtAlternateBidderCodes{
					Bidders: map[string]openrtb_ext.ExtAdapterAlternateBidderCodes{
						string(openrtb_ext.BidderPubmatic): {
							AllowedBidderCodes: []string{"groupm"},
						},
					},
				},
			},
			want: []*openrtb_ext.ExtMultiBid{
				{
					Bidder:  "groupm",
					MaxBids: ptrutil.ToPtr(3),
				},
				{
					Bidder:  string(openrtb_ext.BidderPubmatic),
					MaxBids: ptrutil.ToPtr(2),
				},
			},
		},
		{
			name: "adapter defined in multi-bid config as a entry of Bidders list along with other bidders with alternateBiddercode",
			args: args{
				adapter: string(openrtb_ext.BidderAppnexus),
				reqMultiBid: []*openrtb_ext.ExtMultiBid{
					{
						Bidder:  "groupm",
						MaxBids: ptrutil.ToPtr(3),
					},
					{
						Bidder:  string(openrtb_ext.BidderPubmatic),
						MaxBids: ptrutil.ToPtr(2),
					},
					{
						Bidders: []string{string(openrtb_ext.Bidder33Across), string(openrtb_ext.BidderAppnexus)},
						MaxBids: ptrutil.ToPtr(4),
					},
				},
				adapterABC: &openrtb_ext.ExtAlternateBidderCodes{
					Bidders: map[string]openrtb_ext.ExtAdapterAlternateBidderCodes{
						string(openrtb_ext.BidderAppnexus): {
							AllowedBidderCodes: []string{"groupm"},
						},
					},
				},
			},
			want: []*openrtb_ext.ExtMultiBid{
				{
					Bidder:  "groupm",
					MaxBids: ptrutil.ToPtr(3),
				},
				{
					Bidders: []string{string(openrtb_ext.BidderAppnexus)},
					MaxBids: ptrutil.ToPtr(4),
				},
			},
		},
		{
			name: "adapter defined in multi-bid config as Bidder object along with other bidders with alternateBiddercode.AllowedBidders as *",
			args: args{
				adapter: string(openrtb_ext.BidderPubmatic),
				reqMultiBid: []*openrtb_ext.ExtMultiBid{
					{
						Bidder:  "groupm",
						MaxBids: ptrutil.ToPtr(3),
					},
					{
						Bidder:  string(openrtb_ext.BidderPubmatic),
						MaxBids: ptrutil.ToPtr(2),
					},
					{
						Bidders: []string{string(openrtb_ext.Bidder33Across), string(openrtb_ext.BidderRubicon)},
						MaxBids: ptrutil.ToPtr(2),
					},
				},
				adapterABC: &openrtb_ext.ExtAlternateBidderCodes{
					Bidders: map[string]openrtb_ext.ExtAdapterAlternateBidderCodes{
						string(openrtb_ext.BidderPubmatic): {
							AllowedBidderCodes: []string{"*"},
						},
					},
				},
			},
			want: []*openrtb_ext.ExtMultiBid{
				{
					Bidder:  "groupm",
					MaxBids: ptrutil.ToPtr(3),
				},
				{
					Bidder:  string(openrtb_ext.BidderPubmatic),
					MaxBids: ptrutil.ToPtr(2),
				},
				{
					Bidders: []string{string(openrtb_ext.Bidder33Across)},
					MaxBids: ptrutil.ToPtr(2),
				},
				{
					Bidders: []string{string(openrtb_ext.BidderRubicon)},
					MaxBids: ptrutil.ToPtr(2),
				},
			},
		},
		{
			name: "adapter defined in multi-bid config as a entry of Bidders list along with other bidders with alternateBiddercode.AllowedBidders as *",
			args: args{
				adapter: string(openrtb_ext.BidderAppnexus),
				reqMultiBid: []*openrtb_ext.ExtMultiBid{
					{
						Bidder:  "groupm",
						MaxBids: ptrutil.ToPtr(3),
					},
					{
						Bidder:  string(openrtb_ext.BidderPubmatic),
						MaxBids: ptrutil.ToPtr(2),
					},
					{
						Bidders: []string{string(openrtb_ext.Bidder33Across), string(openrtb_ext.BidderAppnexus)},
						MaxBids: ptrutil.ToPtr(4),
					},
				},
				adapterABC: &openrtb_ext.ExtAlternateBidderCodes{
					Bidders: map[string]openrtb_ext.ExtAdapterAlternateBidderCodes{
						string(openrtb_ext.BidderAppnexus): {
							AllowedBidderCodes: []string{"*"},
						},
					},
				},
			},
			want: []*openrtb_ext.ExtMultiBid{
				{
					Bidder:  "groupm",
					MaxBids: ptrutil.ToPtr(3),
				},
				{
					Bidder:  string(openrtb_ext.BidderPubmatic),
					MaxBids: ptrutil.ToPtr(2),
				},
				{
					Bidders: []string{string(openrtb_ext.Bidder33Across)},
					MaxBids: ptrutil.ToPtr(4),
				},
				{
					Bidders: []string{string(openrtb_ext.BidderAppnexus)},
					MaxBids: ptrutil.ToPtr(4),
				},
			},
		},
	}
	for _, tt := range tests {
		t.Run(tt.name, func(t *testing.T) {
			got := buildRequestExtMultiBid(tt.args.adapter, tt.args.reqMultiBid, tt.args.adapterABC)
			assert.Equal(t, tt.want, got)
		})
	}
}

func TestGetPrebidMediaTypeForBid(t *testing.T) {
	tests := []struct {
		description     string
		inputBid        openrtb2.Bid
		expectedBidType openrtb_ext.BidType
		expectedError   string
	}{
		{
			description:     "Valid bid ext with bid type native",
			inputBid:        openrtb2.Bid{ID: "bidId", ImpID: "impId", Ext: json.RawMessage(`{"prebid": {"type": "native"}}`)},
			expectedBidType: openrtb_ext.BidTypeNative,
		},
		{
			description:   "Valid bid ext with non-existing bid type",
			inputBid:      openrtb2.Bid{ID: "bidId", ImpID: "impId", Ext: json.RawMessage(`{"prebid": {"type": "unknown"}}`)},
			expectedError: "Failed to parse bid mediatype for impression \"impId\", invalid BidType: unknown",
		},
		{
			description:   "Invalid bid ext",
			inputBid:      openrtb2.Bid{ID: "bidId", ImpID: "impId", Ext: json.RawMessage(`[true`)},
			expectedError: "Failed to parse bid mediatype for impression \"impId\", expect { or n, but found [",
		},
		{
			description:   "Bid ext is nil",
			inputBid:      openrtb2.Bid{ID: "bidId", ImpID: "impId", Ext: nil},
			expectedError: "Failed to parse bid mediatype for impression \"impId\"",
		},
		{
			description:   "Empty bid ext",
			inputBid:      openrtb2.Bid{ID: "bidId", ImpID: "impId", Ext: json.RawMessage(`{}`)},
			expectedError: "Failed to parse bid mediatype for impression \"impId\"",
		},
	}
	for _, tt := range tests {
		t.Run(tt.description, func(t *testing.T) {
			bidType, err := getPrebidMediaTypeForBid(tt.inputBid)
			if len(tt.expectedError) == 0 {
				assert.Equal(t, tt.expectedBidType, bidType)
			} else {
				assert.Equal(t, tt.expectedError, err.Error())
			}
		})
	}
}

func TestGetMediaTypeForBid(t *testing.T) {
	tests := []struct {
		description     string
		inputBid        openrtb2.Bid
		expectedBidType openrtb_ext.BidType
		expectedError   string
	}{
		{
			description:     "Valid bid ext with bid type native",
			inputBid:        openrtb2.Bid{ID: "bidId", ImpID: "impId", Ext: json.RawMessage(`{"prebid": {"type": "native"}}`)},
			expectedBidType: openrtb_ext.BidTypeNative,
		},
		{
			description:   "invalid bid ext",
			inputBid:      openrtb2.Bid{ID: "bidId", ImpID: "impId", Ext: json.RawMessage(`{"prebid"`)},
			expectedError: "Failed to parse bid mediatype for impression \"impId\", expect :, but found \x00",
		},
		{
			description:     "Valid bid ext with mtype native",
			inputBid:        openrtb2.Bid{ID: "bidId", ImpID: "impId", MType: openrtb2.MarkupNative},
			expectedBidType: openrtb_ext.BidTypeNative,
		},
		{
			description:     "Valid bid ext with mtype banner",
			inputBid:        openrtb2.Bid{ID: "bidId", ImpID: "impId", MType: openrtb2.MarkupBanner},
			expectedBidType: openrtb_ext.BidTypeBanner,
		},
		{
			description:     "Valid bid ext with mtype video",
			inputBid:        openrtb2.Bid{ID: "bidId", ImpID: "impId", MType: openrtb2.MarkupVideo},
			expectedBidType: openrtb_ext.BidTypeVideo,
		},
		{
			description:     "Valid bid ext with mtype audio",
			inputBid:        openrtb2.Bid{ID: "bidId", ImpID: "impId", MType: openrtb2.MarkupAudio},
			expectedBidType: openrtb_ext.BidTypeAudio,
		},
		{
			description:   "Valid bid ext with mtype unknown",
			inputBid:      openrtb2.Bid{ID: "bidId", ImpID: "impId", MType: 8},
			expectedError: "Failed to parse bid mType for impression \"impId\"",
		},
	}
	for _, tt := range tests {
		t.Run(tt.description, func(t *testing.T) {
			bidType, err := getMediaTypeForBid(tt.inputBid)
			if len(tt.expectedError) == 0 {
				assert.Equal(t, tt.expectedBidType, bidType)
			} else {
				assert.Equal(t, tt.expectedError, err.Error())
			}
		})
	}
}

func TestCleanOpenRTBRequestsActivities(t *testing.T) {
	expectedUserDefault := openrtb2.User{
		ID:       "our-id",
		BuyerUID: "their-id",
		Yob:      1982,
		Gender:   "test",
		Ext:      json.RawMessage(`{"data": 1, "test": 2}`),
		Geo:      &openrtb2.Geo{Lat: ptrutil.ToPtr(123.456), Lon: ptrutil.ToPtr(11.278)},
		EIDs: []openrtb2.EID{
			{Source: "eids-source"},
		},
		Data: []openrtb2.Data{{ID: "data-id"}},
	}
	expectedDeviceDefault := openrtb2.Device{
		UA:       deviceUA,
		IP:       "132.173.230.74",
		Language: "EN",
		DIDMD5:   "DIDMD5",
		IFA:      "IFA",
		DIDSHA1:  "DIDSHA1",
		DPIDMD5:  "DPIDMD5",
		DPIDSHA1: "DPIDSHA1",
		MACMD5:   "MACMD5",
		MACSHA1:  "MACSHA1",
		Geo:      &openrtb2.Geo{Lat: ptrutil.ToPtr(123.456), Lon: ptrutil.ToPtr(11.278)},
	}

	expectedSourceDefault := openrtb2.Source{
		TID: "testTID",
	}

	testCases := []struct {
		name              string
		req               *openrtb2.BidRequest
		privacyConfig     config.AccountPrivacy
		componentName     string
		allow             bool
		ortbVersion       string
		expectedReqNumber int
		expectedUser      openrtb2.User
		expectUserScrub   bool
		expectedDevice    openrtb2.Device
		expectedSource    openrtb2.Source
		expectedImpExt    json.RawMessage
		expectedErrors    []error
	}{
		{
			name:              "fetch_bids_request_with_one_bidder_allowed",
			req:               newBidRequest(),
			privacyConfig:     getFetchBidsActivityConfig("appnexus", true),
			ortbVersion:       "2.6",
			expectedReqNumber: 1,
			expectedUser:      expectedUserDefault,
			expectedDevice:    expectedDeviceDefault,
			expectedSource:    expectedSourceDefault,
		},
		{
			name:              "fetch_bids_request_with_one_bidder_not_allowed",
			req:               newBidRequest(),
			privacyConfig:     getFetchBidsActivityConfig("appnexus", false),
			expectedReqNumber: 0,
			expectedUser:      expectedUserDefault,
			expectedDevice:    expectedDeviceDefault,
			expectedSource:    expectedSourceDefault,
			expectedErrors: []error{&errortypes.Warning{
				Message:     `bidder "appnexus" blocked by privacy settings`,
				WarningCode: errortypes.BidderBlockedByPrivacySettings,
			}},
		},
		{
			name:              "transmit_ufpd_allowed",
			req:               newBidRequest(),
			privacyConfig:     getTransmitUFPDActivityConfig("appnexus", true),
			ortbVersion:       "2.6",
			expectedReqNumber: 1,
			expectedUser:      expectedUserDefault,
			expectedDevice:    expectedDeviceDefault,
			expectedSource:    expectedSourceDefault,
		},
		{
			// remove user.eids, user.ext.data.*, user.data.*, user.{id, buyeruid, yob, gender}
			// and device-specific IDs
			name:              "transmit_ufpd_deny",
			req:               newBidRequest(),
			privacyConfig:     getTransmitUFPDActivityConfig("appnexus", false),
			expectedReqNumber: 1,
			expectedUser: openrtb2.User{
				ID:       "",
				BuyerUID: "",
				Yob:      0,
				Geo:      &openrtb2.Geo{Lat: ptrutil.ToPtr(123.456), Lon: ptrutil.ToPtr(11.278)},
				EIDs:     nil,
				Ext:      json.RawMessage(`{"test":2}`),
				Data:     nil,
			},
			expectUserScrub: true,
			expectedDevice: openrtb2.Device{
				UA:       deviceUA,
				Language: "EN",
				IP:       "132.173.230.74",
				DIDMD5:   "",
				IFA:      "",
				DIDSHA1:  "",
				DPIDMD5:  "",
				DPIDSHA1: "",
				MACMD5:   "",
				MACSHA1:  "",
				Geo:      &openrtb2.Geo{Lat: ptrutil.ToPtr(123.456), Lon: ptrutil.ToPtr(11.278)},
			},
			expectedSource: expectedSourceDefault,
		},
		{
			name:              "transmit_precise_geo_allowed",
			req:               newBidRequest(),
			privacyConfig:     getTransmitPreciseGeoActivityConfig("appnexus", true),
			ortbVersion:       "2.6",
			expectedReqNumber: 1,
			expectedUser:      expectedUserDefault,
			expectedDevice:    expectedDeviceDefault,
			expectedSource:    expectedSourceDefault,
		},
		{
			// round user's geographic location by rounding off IP address and lat/lng data.
			// this applies to both device.geo and user.geo
			name:              "transmit_precise_geo_deny",
			req:               newBidRequest(),
			privacyConfig:     getTransmitPreciseGeoActivityConfig("appnexus", false),
			ortbVersion:       "2.6",
			expectedReqNumber: 1,
			expectedUser: openrtb2.User{
				ID:       "our-id",
				BuyerUID: "their-id",
				Yob:      1982,
				Geo:      &openrtb2.Geo{Lat: ptrutil.ToPtr(123.46), Lon: ptrutil.ToPtr(11.28)},
				Gender:   "test",
				Ext:      json.RawMessage(`{"data": 1, "test": 2}`),
				EIDs: []openrtb2.EID{
					{Source: "eids-source"},
				},
				Data: []openrtb2.Data{{ID: "data-id"}},
			},
			expectedDevice: openrtb2.Device{
				UA:       deviceUA,
				IP:       "132.173.0.0",
				Language: "EN",
				DIDMD5:   "DIDMD5",
				IFA:      "IFA",
				DIDSHA1:  "DIDSHA1",
				DPIDMD5:  "DPIDMD5",
				DPIDSHA1: "DPIDSHA1",
				MACMD5:   "MACMD5",
				MACSHA1:  "MACSHA1",
				Geo:      &openrtb2.Geo{Lat: ptrutil.ToPtr(123.46), Lon: ptrutil.ToPtr(11.28)},
			},
			expectedSource: expectedSourceDefault,
		},
		{
			name:              "transmit_tid_allowed",
			req:               newBidRequest(),
			privacyConfig:     getTransmitTIDActivityConfig("appnexus", true),
			ortbVersion:       "2.6",
			expectedReqNumber: 1,
			expectedUser:      expectedUserDefault,
			expectedDevice:    expectedDeviceDefault,
			expectedSource:    expectedSourceDefault,
		},
		{
			// remove source.tid and imp.ext.tid
			name:              "transmit_tid_deny",
			req:               newBidRequest(),
			privacyConfig:     getTransmitTIDActivityConfig("appnexus", false),
			ortbVersion:       "2.6",
			expectedReqNumber: 1,
			expectedUser:      expectedUserDefault,
			expectedDevice:    expectedDeviceDefault,
			expectedSource: openrtb2.Source{
				TID: "",
			},
			expectedImpExt: json.RawMessage(`{"bidder": {"placementId": 1}}`),
		},
	}

	for _, test := range testCases {
		t.Run(test.name, func(t *testing.T) {
			activities := privacy.NewActivityControl(&test.privacyConfig)
			auctionReq := AuctionRequest{
				BidRequestWrapper: &openrtb_ext.RequestWrapper{BidRequest: test.req},
				UserSyncs:         &emptyUsersync{},
				Activities:        activities,
				Account: config.Account{Privacy: config.AccountPrivacy{
					IPv6Config: config.IPv6{
						AnonKeepBits: 32,
					},
					IPv4Config: config.IPv4{
						AnonKeepBits: 16,
					},
				}},
				TCF2Config: gdpr.NewTCF2Config(config.TCF2{}, config.AccountGDPR{}),
			}

			metricsMock := metrics.MetricsEngineMock{}
			metricsMock.Mock.On("RecordAdapterBuyerUIDScrubbed", mock.Anything).Return()

			bidderToSyncerKey := map[string]string{}
			reqSplitter := &requestSplitter{
				bidderToSyncerKey: bidderToSyncerKey,
				me:                &metricsMock,
				hostSChainNode:    nil,
				bidderInfo:        config.BidderInfos{"appnexus": config.BidderInfo{OpenRTB: &config.OpenRTBInfo{Version: test.ortbVersion}}},
			}

<<<<<<< HEAD
			bidderRequests, _, errs := reqSplitter.cleanOpenRTBRequests(context.Background(), auctionReq, nil, gdpr.SignalNo, false, map[string]float64{})
			assert.Equal(t, test.expectedErrors, errs)
=======
			bidderRequests, _, errs := reqSplitter.cleanOpenRTBRequests(context.Background(), auctionReq, nil, map[string]float64{})
			assert.Empty(t, errs)
>>>>>>> 4dc672d1
			assert.Len(t, bidderRequests, test.expectedReqNumber)

			if test.expectedReqNumber == 1 {
				assert.Equal(t, &test.expectedUser, bidderRequests[0].BidRequest.User)
				assert.Equal(t, &test.expectedDevice, bidderRequests[0].BidRequest.Device)
				assert.Equal(t, &test.expectedSource, bidderRequests[0].BidRequest.Source)

				if len(test.expectedImpExt) > 0 {
					assert.JSONEq(t, string(test.expectedImpExt), string(bidderRequests[0].BidRequest.Imp[0].Ext))
				}
				if test.expectUserScrub {
					metricsMock.AssertCalled(t, "RecordAdapterBuyerUIDScrubbed", openrtb_ext.BidderAppnexus)
				} else {
					metricsMock.AssertNotCalled(t, "RecordAdapterBuyerUIDScrubbed", openrtb_ext.BidderAppnexus)
				}
			}
		})
	}
}

func buildDefaultActivityConfig(componentName string, allow bool) config.Activity {
	return config.Activity{
		Default: ptrutil.ToPtr(true),
		Rules: []config.ActivityRule{
			{
				Allow: allow,
				Condition: config.ActivityCondition{
					ComponentName: []string{componentName},
					ComponentType: []string{"bidder"},
				},
			},
		},
	}
}

func getFetchBidsActivityConfig(componentName string, allow bool) config.AccountPrivacy {
	return config.AccountPrivacy{
		AllowActivities: &config.AllowActivities{
			FetchBids: buildDefaultActivityConfig(componentName, allow),
		},
	}
}

func getTransmitUFPDActivityConfig(componentName string, allow bool) config.AccountPrivacy {
	return config.AccountPrivacy{
		AllowActivities: &config.AllowActivities{
			TransmitUserFPD: buildDefaultActivityConfig(componentName, allow),
		},
	}
}

func getTransmitPreciseGeoActivityConfig(componentName string, allow bool) config.AccountPrivacy {
	return config.AccountPrivacy{
		AllowActivities: &config.AllowActivities{
			TransmitPreciseGeo: buildDefaultActivityConfig(componentName, allow),
		},
	}
}

func getTransmitTIDActivityConfig(componentName string, allow bool) config.AccountPrivacy {
	return config.AccountPrivacy{
		AllowActivities: &config.AllowActivities{
			TransmitTids: buildDefaultActivityConfig(componentName, allow),
		},
	}
}

func TestApplyBidAdjustmentToFloor(t *testing.T) {
	type args struct {
		bidRequestWrapper    *openrtb_ext.RequestWrapper
		bidderName           string
		bidAdjustmentFactors map[string]float64
	}
	tests := []struct {
		name               string
		args               args
		expectedBidRequest *openrtb2.BidRequest
	}{
		{
			name: "bid_adjustment_factor_is_nil",
			args: args{
				bidRequestWrapper: &openrtb_ext.RequestWrapper{
					BidRequest: &openrtb2.BidRequest{
						Imp: []openrtb2.Imp{{BidFloor: 100}, {BidFloor: 150}},
					},
				},
				bidderName:           "appnexus",
				bidAdjustmentFactors: nil,
			},
			expectedBidRequest: &openrtb2.BidRequest{
				Imp: []openrtb2.Imp{{BidFloor: 100}, {BidFloor: 150}},
			},
		},
		{
			name: "bid_adjustment_factor_is_empty",
			args: args{
				bidRequestWrapper: &openrtb_ext.RequestWrapper{
					BidRequest: &openrtb2.BidRequest{
						Imp: []openrtb2.Imp{{BidFloor: 100}, {BidFloor: 150}},
					},
				},
				bidderName:           "appnexus",
				bidAdjustmentFactors: map[string]float64{},
			},
			expectedBidRequest: &openrtb2.BidRequest{
				Imp: []openrtb2.Imp{{BidFloor: 100}, {BidFloor: 150}},
			},
		},
		{
			name: "bid_adjustment_factor_not_present",
			args: args{
				bidRequestWrapper: &openrtb_ext.RequestWrapper{
					BidRequest: &openrtb2.BidRequest{
						Imp: []openrtb2.Imp{{BidFloor: 100}, {BidFloor: 150}},
					},
				},
				bidderName:           "appnexus",
				bidAdjustmentFactors: map[string]float64{"pubmatic": 1.0},
			},
			expectedBidRequest: &openrtb2.BidRequest{
				Imp: []openrtb2.Imp{{BidFloor: 100}, {BidFloor: 150}},
			},
		},
		{
			name: "bid_adjustment_factor_present",
			args: args{
				bidRequestWrapper: &openrtb_ext.RequestWrapper{
					BidRequest: &openrtb2.BidRequest{
						Imp: []openrtb2.Imp{{BidFloor: 100}, {BidFloor: 150}},
					},
				},
				bidderName:           "appnexus",
				bidAdjustmentFactors: map[string]float64{"pubmatic": 1.0, "appnexus": 0.75},
			},
			expectedBidRequest: &openrtb2.BidRequest{
				Imp: []openrtb2.Imp{{BidFloor: 133.33333333333334}, {BidFloor: 200}},
			},
		},
		{
			name: "bid_adjustment_factor_present_and_zero",
			args: args{
				bidRequestWrapper: &openrtb_ext.RequestWrapper{
					BidRequest: &openrtb2.BidRequest{
						Imp: []openrtb2.Imp{{BidFloor: 100}, {BidFloor: 150}},
					},
				},
				bidderName:           "appnexus",
				bidAdjustmentFactors: map[string]float64{"pubmatic": 1.0, "appnexus": 0.0},
			},
			expectedBidRequest: &openrtb2.BidRequest{
				Imp: []openrtb2.Imp{{BidFloor: 100}, {BidFloor: 150}},
			},
		},
	}
	for _, tt := range tests {
		t.Run(tt.name, func(t *testing.T) {
			applyBidAdjustmentToFloor(tt.args.bidRequestWrapper, tt.args.bidderName, tt.args.bidAdjustmentFactors)
			assert.NoError(t, tt.args.bidRequestWrapper.RebuildRequest())
			assert.Equal(t, tt.expectedBidRequest, tt.args.bidRequestWrapper.BidRequest, tt.name)
		})
	}
}

func TestBuildRequestExtAlternateBidderCodes(t *testing.T) {
	type testInput struct {
		bidderNameRaw string
		accABC        *openrtb_ext.ExtAlternateBidderCodes
		reqABC        *openrtb_ext.ExtAlternateBidderCodes
	}
	testCases := []struct {
		desc     string
		in       testInput
		expected *openrtb_ext.ExtAlternateBidderCodes
	}{
		{
			desc:     "No biddername, nil reqABC and accABC",
			in:       testInput{},
			expected: nil,
		},
		{
			desc: "No biddername, non-nil reqABC",
			in: testInput{
				reqABC: &openrtb_ext.ExtAlternateBidderCodes{},
			},
			expected: &openrtb_ext.ExtAlternateBidderCodes{},
		},
		{
			desc: "No biddername, non-nil accABC",
			in: testInput{
				accABC: &openrtb_ext.ExtAlternateBidderCodes{},
			},
			expected: &openrtb_ext.ExtAlternateBidderCodes{},
		},
		{
			desc: "No biddername, non-nil reqABC nor accABC",
			in: testInput{
				reqABC: &openrtb_ext.ExtAlternateBidderCodes{},
				accABC: &openrtb_ext.ExtAlternateBidderCodes{},
			},
			expected: &openrtb_ext.ExtAlternateBidderCodes{},
		},
		{
			desc: "non-nil reqABC",
			in: testInput{
				bidderNameRaw: "pubmatic",
				reqABC:        &openrtb_ext.ExtAlternateBidderCodes{},
			},
			expected: &openrtb_ext.ExtAlternateBidderCodes{},
		},
		{
			desc: "non-nil accABC",
			in: testInput{
				bidderNameRaw: "pubmatic",
				accABC:        &openrtb_ext.ExtAlternateBidderCodes{},
			},
			expected: &openrtb_ext.ExtAlternateBidderCodes{},
		},
		{
			desc: "both reqABC and accABC enabled and bidder matches elements in accABC but reqABC comes first",
			in: testInput{
				bidderNameRaw: "PUBmatic",
				reqABC: &openrtb_ext.ExtAlternateBidderCodes{
					Enabled: true,
					Bidders: map[string]openrtb_ext.ExtAdapterAlternateBidderCodes{
						"appnexus": {
							AllowedBidderCodes: []string{"pubCode1"},
						},
					},
				},
				accABC: &openrtb_ext.ExtAlternateBidderCodes{
					Enabled: true,
					Bidders: map[string]openrtb_ext.ExtAdapterAlternateBidderCodes{
						"PubMatic": {
							AllowedBidderCodes: []string{"pubCode2"},
						},
					},
				},
			},
			expected: &openrtb_ext.ExtAlternateBidderCodes{Enabled: true},
		},
		{
			desc: "both reqABC and accABC enabled and bidder matches elements in both but we prioritize reqABC",
			in: testInput{
				bidderNameRaw: "pubmatic",
				reqABC: &openrtb_ext.ExtAlternateBidderCodes{
					Enabled: true,
					Bidders: map[string]openrtb_ext.ExtAdapterAlternateBidderCodes{
						"PubMatic": {
							AllowedBidderCodes: []string{"pubCode"},
						},
					},
				},
				accABC: &openrtb_ext.ExtAlternateBidderCodes{
					Enabled: true,
					Bidders: map[string]openrtb_ext.ExtAdapterAlternateBidderCodes{
						"appnexus": {
							AllowedBidderCodes: []string{"anxsCode"},
						},
					},
				},
			},
			expected: &openrtb_ext.ExtAlternateBidderCodes{
				Enabled: true,
				Bidders: map[string]openrtb_ext.ExtAdapterAlternateBidderCodes{
					"pubmatic": {
						AllowedBidderCodes: []string{"pubCode"},
					},
				},
			},
		},
		{
			desc: "nil reqABC non-nil accABC enabled and bidder matches elements in accABC",
			in: testInput{
				bidderNameRaw: "APPnexus",
				accABC: &openrtb_ext.ExtAlternateBidderCodes{
					Enabled: true,
					Bidders: map[string]openrtb_ext.ExtAdapterAlternateBidderCodes{
						"appnexus": {
							AllowedBidderCodes: []string{"anxsCode"},
						},
					},
				},
			},
			expected: &openrtb_ext.ExtAlternateBidderCodes{
				Enabled: true,
				Bidders: map[string]openrtb_ext.ExtAdapterAlternateBidderCodes{
					"APPnexus": {
						AllowedBidderCodes: []string{"anxsCode"},
					},
				},
			},
		},
	}

	for _, tc := range testCases {
		t.Run(tc.desc, func(t *testing.T) {
			alternateBidderCodes := buildRequestExtAlternateBidderCodes(tc.in.bidderNameRaw, tc.in.accABC, tc.in.reqABC)
			assert.Equal(t, tc.expected, alternateBidderCodes)
		})
	}
}

func TestCopyExtAlternateBidderCodes(t *testing.T) {
	type testInput struct {
		bidder               string
		alternateBidderCodes *openrtb_ext.ExtAlternateBidderCodes
	}
	testCases := []struct {
		desc     string
		in       testInput
		expected *openrtb_ext.ExtAlternateBidderCodes
	}{
		{
			desc:     "pass a nil alternateBidderCodes argument, expect nil output",
			in:       testInput{},
			expected: nil,
		},
		{
			desc: "non-nil alternateBidderCodes argument but bidder doesn't match",
			in: testInput{
				alternateBidderCodes: &openrtb_ext.ExtAlternateBidderCodes{
					Enabled: true,
				},
			},
			expected: &openrtb_ext.ExtAlternateBidderCodes{
				Enabled: true,
			},
		},
		{
			desc: "non-nil alternateBidderCodes argument bidder is identical to one element in map",
			in: testInput{
				bidder: "appnexus",
				alternateBidderCodes: &openrtb_ext.ExtAlternateBidderCodes{
					Enabled: true,
					Bidders: map[string]openrtb_ext.ExtAdapterAlternateBidderCodes{
						"appnexus": {
							AllowedBidderCodes: []string{"adnxs"},
						},
					},
				},
			},
			expected: &openrtb_ext.ExtAlternateBidderCodes{
				Enabled: true,
				Bidders: map[string]openrtb_ext.ExtAdapterAlternateBidderCodes{
					"appnexus": {
						AllowedBidderCodes: []string{"adnxs"},
					},
				},
			},
		},
		{
			desc: "case insensitive match, keep bidder casing in output",
			in: testInput{
				bidder: "AppNexus",
				alternateBidderCodes: &openrtb_ext.ExtAlternateBidderCodes{
					Enabled: true,
					Bidders: map[string]openrtb_ext.ExtAdapterAlternateBidderCodes{
						"appnexus": {
							AllowedBidderCodes: []string{"adnxs"},
						},
					},
				},
			},
			expected: &openrtb_ext.ExtAlternateBidderCodes{
				Enabled: true,
				Bidders: map[string]openrtb_ext.ExtAdapterAlternateBidderCodes{
					"AppNexus": {
						AllowedBidderCodes: []string{"adnxs"},
					},
				},
			},
		},
	}
	for _, tc := range testCases {
		t.Run(tc.desc, func(t *testing.T) {
			alternateBidderCodes := copyExtAlternateBidderCodes(tc.in.bidder, tc.in.alternateBidderCodes)
			assert.Equal(t, tc.expected, alternateBidderCodes)
		})
	}
}

func TestRemoveImpsWithStoredResponses(t *testing.T) {
	bidRespId1 := json.RawMessage(`{"id": "resp_id1"}`)
	testCases := []struct {
		description        string
		req                *openrtb_ext.RequestWrapper
		storedBidResponses map[string]json.RawMessage
		expectedImps       []openrtb2.Imp
	}{
		{
			description: "request with imps and stored bid response for this imp",
			req: &openrtb_ext.RequestWrapper{
				BidRequest: &openrtb2.BidRequest{
					Imp: []openrtb2.Imp{
						{ID: "imp-id1"},
					},
				},
			},
			storedBidResponses: map[string]json.RawMessage{
				"imp-id1": bidRespId1,
			},
			expectedImps: nil,
		},
		{
			description: "request with imps and stored bid response for one of these imp",
			req: &openrtb_ext.RequestWrapper{
				BidRequest: &openrtb2.BidRequest{
					Imp: []openrtb2.Imp{
						{ID: "imp-id1"},
						{ID: "imp-id2"},
					},
				},
			},
			storedBidResponses: map[string]json.RawMessage{
				"imp-id1": bidRespId1,
			},
			expectedImps: []openrtb2.Imp{
				{
					ID: "imp-id2",
				},
			},
		},
		{
			description: "request with imps and stored bid response for both of these imp",
			req: &openrtb_ext.RequestWrapper{
				BidRequest: &openrtb2.BidRequest{
					Imp: []openrtb2.Imp{
						{ID: "imp-id1"},
						{ID: "imp-id2"},
					},
				},
			},
			storedBidResponses: map[string]json.RawMessage{
				"imp-id1": bidRespId1,
				"imp-id2": bidRespId1,
			},
			expectedImps: nil,
		},
		{
			description: "request with imps and no stored bid responses",
			req: &openrtb_ext.RequestWrapper{
				BidRequest: &openrtb2.BidRequest{
					Imp: []openrtb2.Imp{
						{ID: "imp-id1"},
						{ID: "imp-id2"},
					},
				},
			},
			storedBidResponses: nil,

			expectedImps: []openrtb2.Imp{
				{ID: "imp-id1"},
				{ID: "imp-id2"},
			},
		},
	}
	for _, testCase := range testCases {
		request := testCase.req
		removeImpsWithStoredResponses(request, testCase.storedBidResponses)
		assert.NoError(t, request.RebuildRequest())
		assert.Equal(t, testCase.expectedImps, request.Imp, "incorrect Impressions for testCase %s", testCase.description)
	}
}

func TestExtractAndCleanBuyerUIDs(t *testing.T) {
	tests := []struct {
		name              string
		user              *openrtb2.User
		expectedBuyerUIDs map[string]string
		expectedUser      *openrtb2.User
		expectError       bool
	}{
		{
			name:              "user_is_nil",
			user:              nil,
			expectedBuyerUIDs: nil,
			expectedUser:      nil,
			expectError:       false,
		},
		{
			name: "user.ext_is_nil",
			user: &openrtb2.User{
				Ext: nil,
			},
			expectedBuyerUIDs: nil,
			expectedUser: &openrtb2.User{
				Ext: nil,
			},
			expectError: false,
		},
		{
			name: "user.ext_malformed",
			user: &openrtb2.User{
				Ext: json.RawMessage(`{"prebid":}`),
			},
			expectedBuyerUIDs: nil,
			expectedUser: &openrtb2.User{
				Ext: json.RawMessage(`{"prebid":}`),
			},
			expectError: true,
		},
		{
			name: "user.ext.prebid_is_nil",
			user: &openrtb2.User{
				Ext: json.RawMessage(`{"prebid":null}`),
			},
			expectedBuyerUIDs: nil,
			expectedUser: &openrtb2.User{
				Ext: nil,
			},
			expectError: false,
		},
		{
			name: "user.ext.prebid.buyeruids_is_nil",
			user: &openrtb2.User{
				Ext: json.RawMessage(`{"prebid":{"buyeruids": null}}`),
			},
			expectedBuyerUIDs: nil,
			expectedUser: &openrtb2.User{
				Ext: nil,
			},
			expectError: false,
		},
		{
			name: "user.ext.prebid.buyeruids_has_one",
			user: &openrtb2.User{
				Ext: json.RawMessage(`{"prebid":{"buyeruids": {"appnexus":"a"}}}`),
			},
			expectedBuyerUIDs: map[string]string{"appnexus": "a"},
			expectedUser: &openrtb2.User{
				Ext: nil,
			},
			expectError: false,
		},
		{
			name: "user.ext.prebid.buyeruids_has_many",
			user: &openrtb2.User{
				Ext: json.RawMessage(`{"prebid":{"buyeruids": {"appnexus":"a", "pubmatic":"b"}}}`),
			},
			expectedBuyerUIDs: map[string]string{"appnexus": "a", "pubmatic": "b"},
			expectedUser: &openrtb2.User{
				Ext: nil,
			},
			expectError: false,
		},
	}

	for _, test := range tests {
		t.Run(test.name, func(t *testing.T) {
			req := openrtb_ext.RequestWrapper{
				BidRequest: &openrtb2.BidRequest{
					User: test.user,
				},
			}

			result, err := extractAndCleanBuyerUIDs(&req)
			if test.expectError {
				assert.NotNil(t, err)
			} else {
				assert.Nil(t, err)
			}

			assert.NoError(t, req.RebuildRequest())

			assert.Equal(t, req.User, test.expectedUser)
			assert.Equal(t, test.expectedBuyerUIDs, result)
		})
	}
}

func intPtr(i int) *int {
	return &i
}<|MERGE_RESOLUTION|>--- conflicted
+++ resolved
@@ -5296,13 +5296,8 @@
 				bidderInfo:        config.BidderInfos{"appnexus": config.BidderInfo{OpenRTB: &config.OpenRTBInfo{Version: test.ortbVersion}}},
 			}
 
-<<<<<<< HEAD
-			bidderRequests, _, errs := reqSplitter.cleanOpenRTBRequests(context.Background(), auctionReq, nil, gdpr.SignalNo, false, map[string]float64{})
+			bidderRequests, _, errs := reqSplitter.cleanOpenRTBRequests(context.Background(), auctionReq, nil, map[string]float64{})
 			assert.Equal(t, test.expectedErrors, errs)
-=======
-			bidderRequests, _, errs := reqSplitter.cleanOpenRTBRequests(context.Background(), auctionReq, nil, map[string]float64{})
-			assert.Empty(t, errs)
->>>>>>> 4dc672d1
 			assert.Len(t, bidderRequests, test.expectedReqNumber)
 
 			if test.expectedReqNumber == 1 {
