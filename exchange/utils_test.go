--- conflicted
+++ resolved
@@ -1477,24 +1477,7 @@
 			},
 		},
 		{
-<<<<<<< HEAD
-			description:        "Enforce - TCF 1",
-			gdprAccountEnabled: &trueValue,
-			gdprHostEnabled:    true,
-			gdpr:               "1",
-			gdprConsent:        tcf1Consent,
-			gdprScrub:          true,
-			gdprDefaultValue:   "1",
-			expectPrivacyLabels: metrics.PrivacyLabels{
-				GDPREnforced:   true,
-				GDPRTCFVersion: metrics.TCFVersionV1,
-			},
-		},
-		{
-			description:        "Enforce - TCF 2",
-=======
 			description:        "Enforce",
->>>>>>> ccb56efe
 			gdprAccountEnabled: &trueValue,
 			gdprHostEnabled:    true,
 			gdpr:               "1",
@@ -1586,46 +1569,26 @@
 			},
 		},
 		{
-<<<<<<< HEAD
 			description:        "Enforce - Ambiguous signal, don't sync user if ambiguous",
 			gdprAccountEnabled: nil,
 			gdprHostEnabled:    true,
 			gdpr:               "null",
-			gdprConsent:        tcf1Consent,
+			gdprConsent:        tcf2Consent,
 			gdprScrub:          true,
 			gdprDefaultValue:   "1",
-=======
-			description:         "Enforce - Ambiguous signal, don't sync user if ambiguous",
-			gdprAccountEnabled:  nil,
-			gdprHostEnabled:     true,
-			gdpr:                "null",
-			gdprConsent:         tcf2Consent,
-			gdprScrub:           true,
-			userSyncIfAmbiguous: false,
->>>>>>> ccb56efe
 			expectPrivacyLabels: metrics.PrivacyLabels{
 				GDPREnforced:   true,
 				GDPRTCFVersion: metrics.TCFVersionV2,
 			},
 		},
 		{
-<<<<<<< HEAD
 			description:        "Not Enforce - Ambiguous signal, sync user if ambiguous",
 			gdprAccountEnabled: nil,
 			gdprHostEnabled:    true,
 			gdpr:               "null",
-			gdprConsent:        tcf1Consent,
+			gdprConsent:        tcf2Consent,
 			gdprScrub:          false,
 			gdprDefaultValue:   "0",
-=======
-			description:         "Not Enforce - Ambiguous signal, sync user if ambiguous",
-			gdprAccountEnabled:  nil,
-			gdprHostEnabled:     true,
-			gdpr:                "null",
-			gdprConsent:         tcf2Consent,
-			gdprScrub:           false,
-			userSyncIfAmbiguous: true,
->>>>>>> ccb56efe
 			expectPrivacyLabels: metrics.PrivacyLabels{
 				GDPREnforced:   false,
 				GDPRTCFVersion: "",
